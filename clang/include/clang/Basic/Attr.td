--- conflicted
+++ resolved
@@ -1207,7 +1207,6 @@
 }
 def : MutualExclusions<[CUDAConstant, CUDAShared, HIPManaged]>;
 
-<<<<<<< HEAD
 // INTEL_CUSTOMIZATION
 def HLSDevice : InheritableAttr {
   let Spellings = [Clang<"hls_device">];
@@ -1217,8 +1216,6 @@
 }
 // end INTEL_CUSTOMIZATION
 
-=======
->>>>>>> 54920b91
 def SYCLDevice : InheritableAttr {
   let Spellings = [GNU<"sycl_device">];
   let Subjects = SubjectList<[Function]>;
@@ -1313,7 +1310,6 @@
   let Documentation = [SYCLDeviceIndirectlyCallableDocs];
 }
 
-<<<<<<< HEAD
 // INTEL_CUSTOMIZATION
 def SYCLUnmasked: InheritableAttr {
   let Spellings = [ CXX11<"intel", "unmasked"> ];
@@ -1323,8 +1319,6 @@
 }
 // end INTEL_CUSTOMIZATION
 
-=======
->>>>>>> 54920b91
 def SYCLIntelBufferLocation : InheritableAttr {
   // No spelling, as this attribute can't be created in the source code.
   let Spellings = [];
@@ -1352,31 +1346,20 @@
 
 def SYCLIntelNumSimdWorkItems : InheritableAttr {
   let Spellings = [CXX11<"intelfpga","num_simd_work_items">,
-<<<<<<< HEAD
                    GNU<"num_simd_work_items">, //INTEL
                    CXX11<"intel","num_simd_work_items">];
   let Args = [ExprArgument<"Value">];
   let LangOpts = [SYCLIsDevice, SYCLIsHost, OpenCL]; //INTEL
-=======
-                   CXX11<"intel","num_simd_work_items">];
-  let Args = [ExprArgument<"Value">];
-  let LangOpts = [SYCLIsDevice, SYCLIsHost];
->>>>>>> 54920b91
   let Subjects = SubjectList<[Function], ErrorDiag>;
   let Documentation = [SYCLIntelNumSimdWorkItemsAttrDocs];
   let SupportsNonconformingLambdaSyntax = 1;
 }
 
 def SYCLIntelUseStallEnableClusters : InheritableAttr {
-<<<<<<< HEAD
   let Spellings = [CXX11<"intel","use_stall_enable_clusters">, //INTEL
                    Clang<"stall_enable">, //INTEL
                    Clang<"use_stall_enable_clusters">]; //INTEL
   let LangOpts = [SYCLIsHost, SYCLIsDevice, HLS, OpenCL]; //INTEL
-=======
-  let Spellings = [CXX11<"intel","use_stall_enable_clusters">];
-  let LangOpts = [SYCLIsHost, SYCLIsDevice];
->>>>>>> 54920b91
   let Subjects = SubjectList<[Function], ErrorDiag>;
   let Documentation = [SYCLIntelUseStallEnableClustersAttrDocs];
   let SupportsNonconformingLambdaSyntax = 1;
@@ -1384,16 +1367,10 @@
 
 def SYCLIntelSchedulerTargetFmaxMhz : InheritableAttr {
   let Spellings = [CXX11<"intelfpga","scheduler_target_fmax_mhz">,
-<<<<<<< HEAD
                    GNU<"scheduler_target_fmax_mhz">, //INTEL
                    CXX11<"intel","scheduler_target_fmax_mhz">];
   let Args = [ExprArgument<"Value">];
   let LangOpts = [SYCLIsDevice, SYCLIsHost, HLS, OpenCL]; //INTEL
-=======
-                   CXX11<"intel","scheduler_target_fmax_mhz">];
-  let Args = [ExprArgument<"Value">];
-  let LangOpts = [SYCLIsDevice, SYCLIsHost];
->>>>>>> 54920b91
   let Subjects = SubjectList<[Function], ErrorDiag>;
   let Documentation = [SYCLIntelSchedulerTargetFmaxMhzAttrDocs];
   let SupportsNonconformingLambdaSyntax = 1;
@@ -1401,19 +1378,12 @@
 
 def SYCLIntelMaxWorkGroupSize : InheritableAttr {
   let Spellings = [CXX11<"intelfpga","max_work_group_size">,
-<<<<<<< HEAD
                    GNU<"max_work_group_size">, //INTEL
-=======
->>>>>>> 54920b91
                    CXX11<"intel","max_work_group_size">];
   let Args = [ExprArgument<"XDim">,
               ExprArgument<"YDim">,
               ExprArgument<"ZDim">];
-<<<<<<< HEAD
   let LangOpts = [SYCLIsDevice, SYCLIsHost, OpenCL]; //INTEL
-=======
-  let LangOpts = [SYCLIsDevice, SYCLIsHost];
->>>>>>> 54920b91
   let Subjects = SubjectList<[Function], ErrorDiag>;
   let AdditionalMembers = [{
     ArrayRef<const Expr *> dimensions() const {
@@ -1435,16 +1405,10 @@
 
 def SYCLIntelMaxGlobalWorkDim : InheritableAttr {
   let Spellings = [CXX11<"intelfpga","max_global_work_dim">,
-<<<<<<< HEAD
                    GNU<"max_global_work_dim">, //INTEL
                    CXX11<"intel","max_global_work_dim">];
   let Args = [ExprArgument<"Value">];
   let LangOpts = [SYCLIsDevice, SYCLIsHost, OpenCL]; //INTEL
-=======
-                   CXX11<"intel","max_global_work_dim">];
-  let Args = [ExprArgument<"Value">];
-  let LangOpts = [SYCLIsDevice, SYCLIsHost];
->>>>>>> 54920b91
   let Subjects = SubjectList<[Function], ErrorDiag>;
   let Documentation = [SYCLIntelMaxGlobalWorkDimAttrDocs];
   let SupportsNonconformingLambdaSyntax = 1;
@@ -1531,7 +1495,6 @@
     CXX11<"intel", "sub_group_size">, CXX11<"sycl", "reqd_sub_group_size">
   ];
   let Args = [ExprArgument<"Value">];
-<<<<<<< HEAD
   let Subjects = SubjectList<[Function], ErrorDiag>;
   let Documentation = [IntelReqdSubGroupSizeDocs];
   let LangOpts = [OpenCL, SYCLIsDevice, SilentlyIgnoreSYCLIsHost];
@@ -1550,26 +1513,6 @@
   let SupportsNonconformingLambdaSyntax = 1;
 }
 
-=======
-  let Subjects = SubjectList<[Function], ErrorDiag>;
-  let Documentation = [IntelReqdSubGroupSizeDocs];
-  let LangOpts = [OpenCL, SYCLIsDevice, SilentlyIgnoreSYCLIsHost];
-  let SupportsNonconformingLambdaSyntax = 1;
-  let Accessors =
-    [Accessor<"isSYCL2020Spelling", [CXX11<"intel", "sub_group_size">]>];
-}
-
-def IntelNamedSubGroupSize : InheritableAttr {
-  let Spellings = [CXX11<"intel", "named_sub_group_size">];
-  let Args = [EnumArgument<"Type", "SubGroupSizeType", ["automatic", "primary"],
-                           ["Automatic", "Primary"]>];
-  let Subjects = SubjectList<[Function], ErrorDiag>;
-  let Documentation = [IntelNamedSubGroupSizeDocs];
-  let LangOpts = [OpenCL, SYCLIsDevice, SilentlyIgnoreSYCLIsHost];
-  let SupportsNonconformingLambdaSyntax = 1;
-}
-
->>>>>>> 54920b91
 def :
   MutualExclusions<[IntelReqdSubGroupSize, IntelNamedSubGroupSize, SYCLSimd]>;
 
@@ -2043,17 +1986,13 @@
 
 def SYCLIntelFPGAInitiationInterval : DeclOrStmtAttr {
   let Spellings = [CXX11<"intelfpga","ii">,
-<<<<<<< HEAD
                    Pragma<"", "ii">, //INTEL
-=======
->>>>>>> 54920b91
                    CXX11<"intel","ii">,
                    CXX11<"intel", "initiation_interval">];
   let Subjects = SubjectList<[ForStmt, CXXForRangeStmt, WhileStmt, DoStmt, Function],
                               ErrorDiag,
                               "'for', 'while', 'do' statements, and functions">;
   let Args = [ExprArgument<"IntervalExpr">];
-<<<<<<< HEAD
   let LangOpts = [SYCLIsDevice, SilentlyIgnoreSYCLIsHost, HLS, OpenCL]; //INTEL
   let IsStmtDependent = 0; //INTEL
   let AdditionalMembers = [{
@@ -2066,17 +2005,12 @@
     }
     // end INTEL_CUSTOMIZATION
   }];
-=======
-  let LangOpts = [SYCLIsDevice, SilentlyIgnoreSYCLIsHost];
-  let IsStmtDependent = 1;
->>>>>>> 54920b91
   let Documentation = [SYCLIntelFPGAInitiationIntervalAttrDocs];
   let SupportsNonconformingLambdaSyntax = 1;
 }
 
 def SYCLIntelFPGAMaxConcurrency : DeclOrStmtAttr {
   let Spellings = [CXX11<"intelfpga","max_concurrency">,
-<<<<<<< HEAD
                    Pragma<"", "max_concurrency">, //INTEL
                    CXX11<"intel","max_concurrency">];
   let Subjects =
@@ -2092,30 +2026,17 @@
     }
     // end INTEL_CUSTOMIZATION
   }];
-=======
-                   CXX11<"intel","max_concurrency">];
-  let Subjects = SubjectList<[ForStmt, CXXForRangeStmt, WhileStmt, DoStmt, Function],
-                             ErrorDiag,
-                             "'for', 'while', 'do' statements, and functions">;
-  let Args = [ExprArgument<"NThreadsExpr">];
-  let LangOpts = [SYCLIsDevice, SilentlyIgnoreSYCLIsHost];
-  let IsStmtDependent = 1;
->>>>>>> 54920b91
   let Documentation = [SYCLIntelFPGAMaxConcurrencyAttrDocs];
   let SupportsNonconformingLambdaSyntax = 1;
 }
 
 def SYCLIntelFPGALoopCoalesce : StmtAttr {
   let Spellings = [CXX11<"intelfpga","loop_coalesce">,
-<<<<<<< HEAD
                    Pragma<"", "loop_coalesce">, //INTEL
-=======
->>>>>>> 54920b91
                    CXX11<"intel","loop_coalesce">];
   let Subjects = SubjectList<[ForStmt, CXXForRangeStmt, WhileStmt, DoStmt],
                              ErrorDiag, "'for', 'while', and 'do' statements">;
   let Args = [ExprArgument<"NExpr", /*opt*/1>];
-<<<<<<< HEAD
   let LangOpts = [SYCLIsDevice, SilentlyIgnoreSYCLIsHost, HLS, OpenCL]; //INTEL
   let IsStmtDependent = 0; //INTEL
   let AdditionalMembers = [{
@@ -2125,24 +2046,16 @@
     }
     // end INTEL_CUSTOMIZATION
   }];
-=======
-  let LangOpts = [SYCLIsDevice, SilentlyIgnoreSYCLIsHost];
-  let IsStmtDependent = 1;
->>>>>>> 54920b91
   let Documentation = [SYCLIntelFPGALoopCoalesceAttrDocs];
 }
 
 def SYCLIntelFPGADisableLoopPipelining : DeclOrStmtAttr {
   let Spellings = [CXX11<"intelfpga","disable_loop_pipelining">,
-<<<<<<< HEAD
                    Pragma<"", "disable_loop_pipelining">, //INTEL
-=======
->>>>>>> 54920b91
                    CXX11<"intel","disable_loop_pipelining">];
   let Subjects = SubjectList<[ForStmt, CXXForRangeStmt, WhileStmt, DoStmt, Function],
                               ErrorDiag,
                               "'for', 'while', 'do' statements, and functions">;
-<<<<<<< HEAD
   let LangOpts = [SYCLIsDevice, SilentlyIgnoreSYCLIsHost, HLS, OpenCL]; //INTEL
   let IsStmtDependent = 0; //INTEL
   let AdditionalMembers = [{
@@ -2155,10 +2068,6 @@
     }
     // end INTEL_CUSTOMIZATION
   }];
-=======
-  let LangOpts = [SYCLIsDevice, SilentlyIgnoreSYCLIsHost];
-  let IsStmtDependent = 1;
->>>>>>> 54920b91
   let Documentation = [SYCLIntelFPGADisableLoopPipeliningAttrDocs];
   let SupportsNonconformingLambdaSyntax = 1;
 }
@@ -2189,15 +2098,11 @@
 
 def SYCLIntelFPGAMaxInterleaving : StmtAttr {
   let Spellings = [CXX11<"intelfpga","max_interleaving">,
-<<<<<<< HEAD
                    Pragma<"", "max_interleaving">, //INTEL
-=======
->>>>>>> 54920b91
                    CXX11<"intel","max_interleaving">];
   let Subjects = SubjectList<[ForStmt, CXXForRangeStmt, WhileStmt, DoStmt],
                              ErrorDiag, "'for', 'while', and 'do' statements">;
   let Args = [ExprArgument<"NExpr">];
-<<<<<<< HEAD
   let LangOpts = [SYCLIsDevice, SilentlyIgnoreSYCLIsHost, HLS, OpenCL]; //INTEL
   let IsStmtDependent = 0; //INTEL
   let AdditionalMembers = [{
@@ -2207,10 +2112,6 @@
     }
     // end INTEL_CUSTOMIZATION
   }];
-=======
-  let LangOpts = [SYCLIsDevice, SilentlyIgnoreSYCLIsHost];
-  let IsStmtDependent = 1;
->>>>>>> 54920b91
   let Documentation = [SYCLIntelFPGAMaxInterleavingAttrDocs];
 }
 def : MutualExclusions<[SYCLIntelFPGADisableLoopPipelining,
@@ -2218,15 +2119,11 @@
 
 def SYCLIntelFPGASpeculatedIterations : StmtAttr {
   let Spellings = [CXX11<"intelfpga","speculated_iterations">,
-<<<<<<< HEAD
                    Pragma<"", "speculated_iterations">, //INTEL
-=======
->>>>>>> 54920b91
                    CXX11<"intel","speculated_iterations">];
   let Subjects = SubjectList<[ForStmt, CXXForRangeStmt, WhileStmt, DoStmt],
                              ErrorDiag, "'for', 'while', and 'do' statements">;
   let Args = [ExprArgument<"NExpr">];
-<<<<<<< HEAD
   let LangOpts = [SYCLIsDevice, SilentlyIgnoreSYCLIsHost, OpenCL, HLS]; //INTEL
   let IsStmtDependent = 0; //INTEL
   let AdditionalMembers = [{
@@ -2236,10 +2133,6 @@
     }
     // end INTEL_CUSTOMIZATION
   }];
-=======
-  let LangOpts = [SYCLIsDevice, SilentlyIgnoreSYCLIsHost];
-  let IsStmtDependent = 1;
->>>>>>> 54920b91
   let Documentation = [SYCLIntelFPGASpeculatedIterationsAttrDocs];
 }
 def : MutualExclusions<[SYCLIntelFPGADisableLoopPipelining,
@@ -2288,46 +2181,28 @@
 
 def IntelFPGADoublePump : Attr {
   let Spellings = [CXX11<"intelfpga", "doublepump">,
-<<<<<<< HEAD
                    GNU<"doublepump">,                          // INTEL
                    CXX11<"intel", "doublepump">];
   let Subjects = SubjectList<[IntelFPGAConstVar,               // INTEL
                               IntelFPGALocalStaticAgentMemVar, // INTEL
                               Field], ErrorDiag>;
   let LangOpts = [SYCLIsDevice, SilentlyIgnoreSYCLIsHost, OpenCL, HLS];      // INTEL
-=======
-                   CXX11<"intel", "doublepump">];
-  let Subjects = SubjectList<[IntelFPGAConstVar, IntelFPGALocalOrStaticVar,
-                              Field], ErrorDiag>;
-  let LangOpts = [SYCLIsDevice, SilentlyIgnoreSYCLIsHost];
->>>>>>> 54920b91
   let Documentation = [IntelFPGADoublePumpAttrDocs];
 }
 
 def IntelFPGASinglePump : Attr {
   let Spellings = [CXX11<"intelfpga", "singlepump">,
-<<<<<<< HEAD
                    GNU<"singlepump">,                          // INTEL
                    CXX11<"intel", "singlepump">];
   let Subjects = SubjectList<[IntelFPGAConstVar,               // INTEL
                               IntelFPGALocalStaticAgentMemVar, // INTEL
                               Field], ErrorDiag>;
   let LangOpts = [SYCLIsDevice, SilentlyIgnoreSYCLIsHost, OpenCL, HLS];      // INTEL
-=======
-                   CXX11<"intel", "singlepump">];
-  let Subjects = SubjectList<[IntelFPGAConstVar, IntelFPGALocalOrStaticVar,
-                              Field], ErrorDiag>;
-  let LangOpts = [SYCLIsDevice, SilentlyIgnoreSYCLIsHost];
->>>>>>> 54920b91
   let Documentation = [IntelFPGASinglePumpAttrDocs];
 }
 
 def IntelFPGAMemory : Attr {
-<<<<<<< HEAD
   let Spellings = [CXX11<"intelfpga", "memory">, GNU<"memory">, // INTEL
-=======
-  let Spellings = [CXX11<"intelfpga", "memory">,
->>>>>>> 54920b91
                    CXX11<"intel", "fpga_memory">];
   let Args = [EnumArgument<"Kind", "MemoryKind",
                            ["MLAB", "BLOCK_RAM", ""],
@@ -2343,28 +2218,16 @@
   }];
   let Subjects = SubjectList<[IntelFPGAConstVar, IntelFPGALocalStaticAgentMemVar,
                               Field], ErrorDiag>;
-<<<<<<< HEAD
   let LangOpts = [SYCLIsDevice, SilentlyIgnoreSYCLIsHost, OpenCL, HLS];  // INTEL
-=======
-  let LangOpts = [SYCLIsDevice, SilentlyIgnoreSYCLIsHost];
->>>>>>> 54920b91
   let Documentation = [IntelFPGAMemoryAttrDocs];
 }
 
 def IntelFPGARegister : Attr {
-<<<<<<< HEAD
   let Spellings = [CXX11<"intelfpga", "register">, GNU<"register">, // INTEL
                    CXX11<"intel", "fpga_register">];
   let Subjects = SubjectList<[IntelFPGAConstVar, IntelFPGALocalOrStaticVar,
                               Field], ErrorDiag>;
   let LangOpts = [SYCLIsDevice, SilentlyIgnoreSYCLIsHost, OpenCL, HLS];  // INTEL
-=======
-  let Spellings = [CXX11<"intelfpga", "register">,
-                   CXX11<"intel", "fpga_register">];
-  let Subjects = SubjectList<[IntelFPGAConstVar, IntelFPGALocalOrStaticVar,
-                              Field], ErrorDiag>;
-  let LangOpts = [SYCLIsDevice, SilentlyIgnoreSYCLIsHost];
->>>>>>> 54920b91
   let Documentation = [IntelFPGARegisterAttrDocs];
 }
 def : MutualExclusions<[IntelFPGADoublePump, IntelFPGASinglePump,
@@ -2372,54 +2235,32 @@
 
 // One integral argument.
 def IntelFPGABankWidth : Attr {
-<<<<<<< HEAD
   let Spellings = [CXX11<"intelfpga","bankwidth">, GNU<"bankwidth">, // INTEL
-=======
-  let Spellings = [CXX11<"intelfpga","bankwidth">,
->>>>>>> 54920b91
                    CXX11<"intel","bankwidth">];
   let Args = [ExprArgument<"Value">];
   let Subjects = SubjectList<[IntelFPGAConstVar, IntelFPGALocalStaticAgentMemVar,
                               Field], ErrorDiag>;
-<<<<<<< HEAD
   let LangOpts = [SYCLIsDevice, SilentlyIgnoreSYCLIsHost, OpenCL, HLS]; // INTEL
-=======
-  let LangOpts = [SYCLIsDevice, SilentlyIgnoreSYCLIsHost];
->>>>>>> 54920b91
   let Documentation = [IntelFPGABankWidthAttrDocs];
 }
 def : MutualExclusions<[IntelFPGARegister, IntelFPGABankWidth]>;
 
 def IntelFPGANumBanks : Attr {
-<<<<<<< HEAD
   let Spellings = [CXX11<"intelfpga","numbanks">, GNU<"numbanks">, // INTEL
-=======
-  let Spellings = [CXX11<"intelfpga","numbanks">,
->>>>>>> 54920b91
                    CXX11<"intel","numbanks">];
   let Args = [ExprArgument<"Value">];
   let Subjects = SubjectList<[IntelFPGAConstVar, IntelFPGALocalStaticAgentMemVar,
                               Field], ErrorDiag>;
-<<<<<<< HEAD
   let LangOpts = [SYCLIsDevice, SilentlyIgnoreSYCLIsHost, OpenCL, HLS];  // INTEL
-=======
-  let LangOpts = [SYCLIsDevice, SilentlyIgnoreSYCLIsHost];
->>>>>>> 54920b91
   let Documentation = [IntelFPGANumBanksAttrDocs];
 }
 
 def IntelFPGAPrivateCopies : InheritableAttr {
   let Spellings = [CXX11<"intelfpga","private_copies">,
-<<<<<<< HEAD
                    GNU<"private_copies">, // INTEL
                    CXX11<"intel","private_copies">];
   let Args = [ExprArgument<"Value">];
   let LangOpts = [SYCLIsDevice, SilentlyIgnoreSYCLIsHost, OpenCL, HLS]; // INTEL
-=======
-                   CXX11<"intel","private_copies">];
-  let Args = [ExprArgument<"Value">];
-  let LangOpts = [SYCLIsDevice, SilentlyIgnoreSYCLIsHost];
->>>>>>> 54920b91
   let Subjects = SubjectList<[IntelFPGALocalNonConstVar, Field], ErrorDiag>;
   let Documentation = [IntelFPGAPrivateCopiesAttrDocs];
 }
@@ -2427,57 +2268,35 @@
 
 // Two string arguments.
 def IntelFPGAMerge : Attr {
-<<<<<<< HEAD
   let Spellings = [CXX11<"intelfpga","merge">, GNU<"merge">, // INTEL
-=======
-  let Spellings = [CXX11<"intelfpga","merge">,
->>>>>>> 54920b91
                    CXX11<"intel","merge">];
   let Args = [StringArgument<"Name">, StringArgument<"Direction">];
   let Subjects = SubjectList<[IntelFPGAConstVar, IntelFPGALocalOrStaticVar,
                               Field], ErrorDiag>;
-<<<<<<< HEAD
   let LangOpts = [SYCLIsDevice, SilentlyIgnoreSYCLIsHost, OpenCL, HLS]; // INTEL
-=======
-  let LangOpts = [SYCLIsDevice, SilentlyIgnoreSYCLIsHost];
->>>>>>> 54920b91
   let Documentation = [IntelFPGAMergeAttrDocs];
 }
 def : MutualExclusions<[IntelFPGARegister, IntelFPGAMerge]>;
 
 def IntelFPGAMaxReplicates : InheritableAttr {
   let Spellings = [CXX11<"intelfpga","max_replicates">,
-<<<<<<< HEAD
                    GNU<"max_replicates">, // INTEL
-=======
->>>>>>> 54920b91
                    CXX11<"intel","max_replicates">];
   let Args = [ExprArgument<"Value">];
   let Subjects = SubjectList<[IntelFPGAConstVar, IntelFPGALocalStaticAgentMemVar,
                               Field], ErrorDiag>;
-<<<<<<< HEAD
   let LangOpts = [SYCLIsDevice, SilentlyIgnoreSYCLIsHost, OpenCL, HLS]; // INTEL
-=======
-  let LangOpts = [SYCLIsDevice, SilentlyIgnoreSYCLIsHost];
->>>>>>> 54920b91
   let Documentation = [IntelFPGAMaxReplicatesAttrDocs];
 }
 def : MutualExclusions<[IntelFPGARegister, IntelFPGAMaxReplicates]>;
 
 def IntelFPGASimpleDualPort : Attr {
   let Spellings = [CXX11<"intelfpga","simple_dual_port">,
-<<<<<<< HEAD
                    GNU<"simple_dual_port">, // INTEL
                    CXX11<"intel","simple_dual_port">];
   let Subjects = SubjectList<[IntelFPGAConstVar, IntelFPGALocalStaticAgentMemVar,
                               Field], ErrorDiag>;
   let LangOpts = [SYCLIsDevice, SilentlyIgnoreSYCLIsHost, OpenCL, HLS]; // INTEL
-=======
-                   CXX11<"intel","simple_dual_port">];
-  let Subjects = SubjectList<[IntelFPGAConstVar, IntelFPGALocalStaticAgentMemVar,
-                              Field], ErrorDiag>;
-  let LangOpts = [SYCLIsDevice, SilentlyIgnoreSYCLIsHost];
->>>>>>> 54920b91
   let Documentation = [IntelFPGASimpleDualPortAttrDocs];
 }
 def : MutualExclusions<[IntelFPGARegister, IntelFPGASimpleDualPort]>;
@@ -2499,39 +2318,24 @@
 
 // Variadic integral arguments.
 def IntelFPGABankBits : Attr {
-<<<<<<< HEAD
   let Spellings = [CXX11<"intelfpga", "bank_bits">, GNU<"bank_bits">, // INTEL
-=======
-  let Spellings = [CXX11<"intelfpga", "bank_bits">,
->>>>>>> 54920b91
                    CXX11<"intel", "bank_bits">];
   let Args = [VariadicExprArgument<"Args">];
   let Subjects = SubjectList<[IntelFPGAConstVar, IntelFPGALocalStaticAgentMemVar,
                               Field], ErrorDiag>;
-<<<<<<< HEAD
   let LangOpts = [SYCLIsDevice, SYCLIsHost, OpenCL, HLS]; // INTEL
-=======
-  let LangOpts = [SYCLIsDevice, SYCLIsHost];
->>>>>>> 54920b91
   let Documentation = [IntelFPGABankBitsDocs];
 }
 def : MutualExclusions<[IntelFPGARegister, IntelFPGABankBits]>;
 
 def IntelFPGAForcePow2Depth : InheritableAttr {
   let Spellings = [CXX11<"intelfpga","force_pow2_depth">,
-<<<<<<< HEAD
                    GNU<"force_pow2_depth">, // INTEL
-=======
->>>>>>> 54920b91
                    CXX11<"intel","force_pow2_depth">];
   let Args = [ExprArgument<"Value">];
   let Subjects = SubjectList<[IntelFPGAConstVar, IntelFPGALocalStaticAgentMemVar,
                               Field], ErrorDiag>;
-<<<<<<< HEAD
   let LangOpts = [SYCLIsDevice, SilentlyIgnoreSYCLIsHost, OpenCL, HLS]; // INTEL
-=======
-  let LangOpts = [SYCLIsDevice, SilentlyIgnoreSYCLIsHost];
->>>>>>> 54920b91
   let Documentation = [IntelFPGAForcePow2DepthAttrDocs];
 }
 def : MutualExclusions<[IntelFPGARegister, IntelFPGAForcePow2Depth]>;
