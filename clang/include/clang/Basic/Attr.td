//==--- Attr.td - attribute definitions -----------------------------------===//
//
// Part of the LLVM Project, under the Apache License v2.0 with LLVM Exceptions.
// See https://llvm.org/LICENSE.txt for license information.
// SPDX-License-Identifier: Apache-2.0 WITH LLVM-exception
//
//===----------------------------------------------------------------------===//

// The documentation is organized by category. Attributes can have category-
// specific documentation that is collated within the larger document.
class DocumentationCategory<string name> {
  string Name = name;
  code Content = [{}];
}
def DocCatFunction : DocumentationCategory<"Function Attributes">;
def DocCatVariable : DocumentationCategory<"Variable Attributes">;
def DocCatField : DocumentationCategory<"Field Attributes">;
def DocCatType : DocumentationCategory<"Type Attributes">;
def DocCatStmt : DocumentationCategory<"Statement Attributes">;
def DocCatDecl : DocumentationCategory<"Declaration Attributes">;

// Attributes listed under the Undocumented category do not generate any public
// documentation. Ideally, this category should be used for internal-only
// attributes which contain no spellings.
def DocCatUndocumented : DocumentationCategory<"Undocumented">;

class DocDeprecated<string replacement = ""> {
  // If the Replacement field is empty, no replacement will be listed with the
  // documentation. Otherwise, the documentation will specify the attribute has
  // been superseded by this replacement.
  string Replacement = replacement;
}

// Specifies the documentation to be associated with the given category.
class Documentation {
  DocumentationCategory Category;
  code Content;

  // If the heading is empty, one may be picked automatically. If the attribute
  // only has one spelling, no heading is required as the attribute's sole
  // spelling is sufficient. If all spellings are semantically common, the
  // heading will be the semantic spelling. If the spellings are not
  // semantically common and no heading is provided, an error will be emitted.
  string Heading = "";

  // When set, specifies that the attribute is deprecated and can optionally
  // specify a replacement attribute.
  DocDeprecated Deprecated;
}

// Specifies that the attribute is explicitly undocumented. This can be a
// helpful placeholder for the attribute while working on the implementation,
// but should not be used once feature work has been completed.
def Undocumented : Documentation {
  let Category = DocCatUndocumented;
}

include "clang/Basic/AttrDocs.td"

// An attribute's subject is whatever it appertains to. In this file, it is
// more accurately a list of things that an attribute can appertain to. All
// Decls and Stmts are possibly AttrSubjects (even though the syntax may not
// allow attributes on a given Decl or Stmt).
class AttrSubject;

include "clang/Basic/DeclNodes.td"
include "clang/Basic/StmtNodes.td"

// A subset-subject is an AttrSubject constrained to operate only on some subset
// of that subject.
//
// The code fragment is a boolean expression that will confirm that the subject
// meets the requirements; the subject will have the name S, and will have the
// type specified by the base. It should be a simple boolean expression. The
// diagnostic string should be a comma-separated list of subject names.
class SubsetSubject<AttrSubject base, code check, string diag> : AttrSubject {
  AttrSubject Base = base;
  code CheckCode = check;
  string DiagSpelling = diag;
}

def LocalVar : SubsetSubject<Var,
                              [{S->hasLocalStorage() && !isa<ParmVarDecl>(S)}],
                              "local variables">;
def NonParmVar : SubsetSubject<Var,
                               [{S->getKind() != Decl::ParmVar}],
                               "variables">;
def NonLocalVar : SubsetSubject<Var,
                                [{!S->hasLocalStorage()}],
                                "variables with non-local storage">;
def NonBitField : SubsetSubject<Field,
                                [{!S->isBitField()}],
                                "non-bit-field non-static data members">;

def NonStaticCXXMethod : SubsetSubject<CXXMethod,
                                       [{!S->isStatic()}],
                                       "non-static member functions">;

def NonStaticNonConstCXXMethod
    : SubsetSubject<CXXMethod,
                    [{!S->isStatic() && !S->isConst()}],
                    "non-static non-const member functions">;

def ObjCInstanceMethod : SubsetSubject<ObjCMethod,
                                       [{S->isInstanceMethod()}],
                                       "Objective-C instance methods">;

def Struct : SubsetSubject<Record,
                           [{!S->isUnion()}], "structs">;

def TLSVar : SubsetSubject<Var,
                           [{S->getTLSKind() != 0}], "thread-local variables">;

def SharedVar : SubsetSubject<Var,
                              [{S->hasGlobalStorage() && !S->getTLSKind()}],
                              "global variables">;

def GlobalVar : SubsetSubject<Var,
                             [{S->hasGlobalStorage()}], "global variables">;

def InlineFunction : SubsetSubject<Function,
                             [{S->isInlineSpecified()}], "inline functions">;

def FunctionTmpl
    : SubsetSubject<Function, [{S->getTemplatedKind() ==
                                 FunctionDecl::TK_FunctionTemplate}],
                    "function templates">;

def ClassTmpl : SubsetSubject<CXXRecord, [{S->getDescribedClassTemplate()}],
                              "class templates">;

// FIXME: this hack is needed because DeclNodes.td defines the base Decl node
// type to be a class, not a definition. This makes it impossible to create an
// attribute subject which accepts a Decl. Normally, this is not a problem,
// because the attribute can have no Subjects clause to accomplish this. But in
// the case of a SubsetSubject, there's no way to express it without this hack.
def DeclBase : AttrSubject;
def FunctionLike : SubsetSubject<DeclBase,
                                 [{S->getFunctionType(false) != nullptr}],
                                 "functions, function pointers">;

def OpenCLKernelFunction
    : SubsetSubject<Function, [{S->hasAttr<OpenCLKernelAttr>()}],
                    "kernel functions">;

// HasFunctionProto is a more strict version of FunctionLike, so it should
// never be specified in a Subjects list along with FunctionLike (due to the
// inclusive nature of subject testing).
def HasFunctionProto : SubsetSubject<DeclBase,
                                     [{(S->getFunctionType(true) != nullptr &&
                              isa<FunctionProtoType>(S->getFunctionType())) ||
                                       isa<ObjCMethodDecl>(S) ||
                                       isa<BlockDecl>(S)}],
                                     "non-K&R-style functions">;

// A subject that matches the implicit object parameter of a non-static member
// function. Accepted as a function type attribute on the type of such a
// member function.
// FIXME: This does not actually ever match currently.
def ImplicitObjectParameter
    : SubsetSubject<Function, [{static_cast<void>(S), false}],
                    "implicit object parameters">;

// A single argument to an attribute
class Argument<string name, bit optional, bit fake = 0> {
  string Name = name;
  bit Optional = optional;

  /// A fake argument is used to store and serialize additional information
  /// in an attribute without actually changing its parsing or pretty-printing.
  bit Fake = fake;
}

class BoolArgument<string name, bit opt = 0, bit fake = 0> : Argument<name, opt,
                                                                      fake>;
class IdentifierArgument<string name, bit opt = 0> : Argument<name, opt>;
class IntArgument<string name, bit opt = 0> : Argument<name, opt>;
class StringArgument<string name, bit opt = 0> : Argument<name, opt>;
class ExprArgument<string name, bit opt = 0> : Argument<name, opt>;
class DeclArgument<DeclNode kind, string name, bit opt = 0, bit fake = 0>
    : Argument<name, opt, fake> {
  DeclNode Kind = kind;
}

// An argument of a OMPDeclareVariantAttr that represents the `match`
// clause of the declare variant by keeping the information (incl. nesting) in
// an OMPTraitInfo object.
//
// With some exceptions, the `match(<context-selector>)` clause looks roughly
// as follows:
//   context-selector := list<selector-set>
//       selector-set := <kind>={list<selector>}
//           selector := <kind>([score(<const-expr>):] list<trait>)
//              trait := <kind>
//
// The structure of an OMPTraitInfo object is a tree as defined below:
//
//   OMPTraitInfo     := {list<OMPTraitSet>}
//   OMPTraitSet      := {Kind, list<OMPTraitSelector>}
//   OMPTraitSelector := {Kind, Expr, list<OMPTraitProperty>}
//   OMPTraitProperty := {Kind}
//
class OMPTraitInfoArgument<string name> : Argument<name, 0>;

class TypeArgument<string name, bit opt = 0> : Argument<name, opt>;
class UnsignedArgument<string name, bit opt = 0> : Argument<name, opt>;
class VariadicUnsignedArgument<string name> : Argument<name, 1>;
class VariadicExprArgument<string name> : Argument<name, 1>;
class VariadicStringArgument<string name> : Argument<name, 1>;
class VariadicIdentifierArgument<string name> : Argument<name, 1>;

// Like VariadicUnsignedArgument except values are ParamIdx.
class VariadicParamIdxArgument<string name> : Argument<name, 1>;

// A list of identifiers matching parameters or ParamIdx indices.
class VariadicParamOrParamIdxArgument<string name> : Argument<name, 1>;

// Like VariadicParamIdxArgument but for a single function parameter index.
class ParamIdxArgument<string name, bit opt = 0> : Argument<name, opt>;

// A version of the form major.minor[.subminor].
class VersionArgument<string name, bit opt = 0> : Argument<name, opt>;

// This one's a doozy, so it gets its own special type
// It can be an unsigned integer, or a type. Either can
// be dependent.
class AlignedArgument<string name, bit opt = 0> : Argument<name, opt>;

// A bool argument with a default value
class DefaultBoolArgument<string name, bit default, bit fake = 0>
    : BoolArgument<name, 1, fake> {
  bit Default = default;
}

// An integer argument with a default value
class DefaultIntArgument<string name, int default> : IntArgument<name, 1> {
  int Default = default;
}

class DefaultUnsignedArgument<string name, int default> : UnsignedArgument<name, 1> {
  int Default = default;
}

// This argument is more complex, it includes the enumerator type name,
// a list of strings to accept, and a list of enumerators to map them to.
class EnumArgument<string name, string type, list<string> values,
                   list<string> enums, bit opt = 0, bit fake = 0>
    : Argument<name, opt, fake> {
  string Type = type;
  list<string> Values = values;
  list<string> Enums = enums;
}

// FIXME: There should be a VariadicArgument type that takes any other type
//        of argument and generates the appropriate type.
class VariadicEnumArgument<string name, string type, list<string> values,
                           list<string> enums> : Argument<name, 1>  {
  string Type = type;
  list<string> Values = values;
  list<string> Enums = enums;
}

// This handles one spelling of an attribute.
class Spelling<string name, string variety> {
  string Name = name;
  string Variety = variety;
}

class GNU<string name> : Spelling<name, "GNU">;
class Declspec<string name> : Spelling<name, "Declspec">;
class Microsoft<string name> : Spelling<name, "Microsoft">;
class CXX11<string namespace, string name, int version = 1>
    : Spelling<name, "CXX11"> {
  string Namespace = namespace;
  int Version = version;
}
class C2x<string namespace, string name, int version = 1>
    : Spelling<name, "C2x"> {
  string Namespace = namespace;
  int Version = version;
}

class Keyword<string name> : Spelling<name, "Keyword">;
class Pragma<string namespace, string name> : Spelling<name, "Pragma"> {
  string Namespace = namespace;
}

// The GCC spelling implies GNU<name>, CXX11<"gnu", name>, and optionally,
// C2x<"gnu", name>. This spelling should be used for any GCC-compatible
// attributes.
class GCC<string name, bit allowInC = 1> : Spelling<name, "GCC"> {
  bit AllowInC = allowInC;
}

// The Clang spelling implies GNU<name>, CXX11<"clang", name>, and optionally,
// C2x<"clang", name>. This spelling should be used for any Clang-specific
// attributes.
class Clang<string name, bit allowInC = 1> : Spelling<name, "Clang"> {
  bit AllowInC = allowInC;
}

class Accessor<string name, list<Spelling> spellings> {
  string Name = name;
  list<Spelling> Spellings = spellings;
}

class SubjectDiag<bit warn, bit intel_warn = 0> { // INTEL
  bit Warn = warn;
  bit IntelWarn = intel_warn; // INTEL
}
def WarnDiag : SubjectDiag<1>;
def ErrorDiag : SubjectDiag<0>;
// INTEL_CUSTOMIZATION
// Intel specific, allows converting a clang error to a warning in Intel mode.
def IntelWarnDiag : SubjectDiag<0, 1>;
// end INTEL_CUSTOMIZATION

class SubjectList<list<AttrSubject> subjects, SubjectDiag diag = WarnDiag,
                  string customDiag = ""> {
  list<AttrSubject> Subjects = subjects;
  SubjectDiag Diag = diag;
  string CustomDiag = customDiag;
}

class LangOpt<string name, code customCode = [{}], bit silentlyIgnore = 0> {
  // The language option to test; ignored when custom code is supplied.
  string Name = name;

  // If set to 1, the attribute is accepted but is silently ignored. This is
  // useful in multi-compilation situations like SYCL.
  bit SilentlyIgnore = silentlyIgnore;

  // A custom predicate, written as an expression evaluated in a context with
  // "LangOpts" bound.
  code CustomCode = customCode;
}

def MicrosoftExt : LangOpt<"MicrosoftExt">;
def Borland : LangOpt<"Borland">;
def CUDA : LangOpt<"CUDA">;
def HIP : LangOpt<"HIP">;
def SYCL : LangOpt<"SYCL">;
def SYCLIsDevice : LangOpt<"SYCLIsDevice">;
def SYCLIsHost : LangOpt<"SYCLIsHost">;
def SilentlyIgnoreSYCLIsHost : LangOpt<"SYCLIsHost", "", 1>;
def COnly : LangOpt<"", "!LangOpts.CPlusPlus">;
def CPlusPlus : LangOpt<"CPlusPlus">;
def OpenCL : LangOpt<"OpenCL">;
def RenderScript : LangOpt<"RenderScript">;
def ObjC : LangOpt<"ObjC">;
def BlocksSupported : LangOpt<"Blocks">;
def ObjCAutoRefCount : LangOpt<"ObjCAutoRefCount">;
def ObjCNonFragileRuntime
    : LangOpt<"", "LangOpts.ObjCRuntime.allowsClassStubs()">;

def HLS : LangOpt<"HLS">; // INTEL

// Language option for CMSE extensions
def Cmse : LangOpt<"Cmse">;

// Defines targets for target-specific attributes. Empty lists are unchecked.
class TargetSpec {
  // Specifies Architectures for which the target applies, based off the
  // ArchType enumeration in Triple.h.
  list<string> Arches = [];
  // Specifies Operating Systems for which the target applies, based off the
  // OSType enumeration in Triple.h
  list<string> OSes;
  // Specifies Object Formats for which the target applies, based off the
  // ObjectFormatType enumeration in Triple.h
  list<string> ObjectFormats;
  // A custom predicate, written as an expression evaluated in a context
  // with the following declarations in scope:
  //   const clang::TargetInfo &Target;
  //   const llvm::Triple &T = Target.getTriple();
  code CustomCode = [{}];
}

class TargetArch<list<string> arches> : TargetSpec {
  let Arches = arches;
}
def TargetARM : TargetArch<["arm", "thumb", "armeb", "thumbeb"]>;
def TargetAArch64 : TargetArch<["aarch64"]>;
def TargetAnyArm : TargetArch<!listconcat(TargetARM.Arches, TargetAArch64.Arches)>;
def TargetAVR : TargetArch<["avr"]>;
def TargetBPF : TargetArch<["bpfel", "bpfeb"]>;
def TargetMips32 : TargetArch<["mips", "mipsel"]>;
def TargetAnyMips : TargetArch<["mips", "mipsel", "mips64", "mips64el"]>;
def TargetMSP430 : TargetArch<["msp430"]>;
def TargetM68k : TargetArch<["m68k"]>;
def TargetRISCV : TargetArch<["riscv32", "riscv64"]>;
def TargetX86 : TargetArch<["x86"]>;
def TargetAnyX86 : TargetArch<["x86", "x86_64"]>;
def TargetWebAssembly : TargetArch<["wasm32", "wasm64"]>;
def TargetHasDLLImportExport : TargetSpec {
  let CustomCode = [{ Target.getTriple().hasDLLImportExport() }];
}
def TargetItaniumCXXABI : TargetSpec {
  let CustomCode = [{ Target.getCXXABI().isItaniumFamily() }];
}
def TargetMicrosoftCXXABI : TargetArch<["x86", "x86_64", "arm", "thumb", "aarch64"]> {
  let CustomCode = [{ Target.getCXXABI().isMicrosoft() }];
}
def TargetELF : TargetSpec {
  let ObjectFormats = ["ELF"];
}

def TargetSupportsInitPriority : TargetSpec {
  let CustomCode = [{ !Target.getTriple().isOSzOS() }];
}
// Attribute subject match rules that are used for #pragma clang attribute.
//
// A instance of AttrSubjectMatcherRule represents an individual match rule.
// An individual match rule can correspond to a number of different attribute
// subjects, e.g. "record" matching rule corresponds to the Record and
// CXXRecord attribute subjects.
//
// Match rules are used in the subject list of the #pragma clang attribute.
// Match rules can have sub-match rules that are instances of
// AttrSubjectMatcherSubRule. A sub-match rule can correspond to a number
// of different attribute subjects, and it can have a negated spelling as well.
// For example, "variable(unless(is_parameter))" matching rule corresponds to
// the NonParmVar attribute subject.
class AttrSubjectMatcherSubRule<string name, list<AttrSubject> subjects,
                                bit negated = 0> {
  string Name = name;
  list<AttrSubject> Subjects = subjects;
  bit Negated = negated;
  // Lists language options, one of which is required to be true for the
  // attribute to be applicable. If empty, the language options are taken
  // from the parent matcher rule.
  list<LangOpt> LangOpts = [];
}
class AttrSubjectMatcherRule<string name, list<AttrSubject> subjects,
                             list<AttrSubjectMatcherSubRule> subrules = []> {
  string Name = name;
  list<AttrSubject> Subjects = subjects;
  list<AttrSubjectMatcherSubRule> Constraints = subrules;
  // Lists language options, one of which is required to be true for the
  // attribute to be applicable. If empty, no language options are required.
  list<LangOpt> LangOpts = [];
}

// function(is_member)
def SubRuleForCXXMethod : AttrSubjectMatcherSubRule<"is_member", [CXXMethod]> {
  let LangOpts = [CPlusPlus];
}
def SubjectMatcherForFunction : AttrSubjectMatcherRule<"function", [Function], [
  SubRuleForCXXMethod
]>;
// hasType is abstract, it should be used with one of the sub-rules.
def SubjectMatcherForType : AttrSubjectMatcherRule<"hasType", [], [
  AttrSubjectMatcherSubRule<"functionType", [FunctionLike]>

  // FIXME: There's a matcher ambiguity with objc methods and blocks since
  // functionType excludes them but functionProtoType includes them.
  // AttrSubjectMatcherSubRule<"functionProtoType", [HasFunctionProto]>
]>;
def SubjectMatcherForTypedef : AttrSubjectMatcherRule<"type_alias",
                                                      [TypedefName]>;
def SubjectMatcherForRecord : AttrSubjectMatcherRule<"record", [Record,
                                                                CXXRecord], [
  // unless(is_union)
  AttrSubjectMatcherSubRule<"is_union", [Struct], 1>
]>;
def SubjectMatcherForEnum : AttrSubjectMatcherRule<"enum", [Enum]>;
def SubjectMatcherForEnumConstant : AttrSubjectMatcherRule<"enum_constant",
                                                           [EnumConstant]>;
def SubjectMatcherForVar : AttrSubjectMatcherRule<"variable", [Var], [
  AttrSubjectMatcherSubRule<"is_thread_local", [TLSVar]>,
  AttrSubjectMatcherSubRule<"is_global", [GlobalVar]>,
  AttrSubjectMatcherSubRule<"is_local", [LocalVar]>,
  AttrSubjectMatcherSubRule<"is_parameter", [ParmVar]>,
  // unless(is_parameter)
  AttrSubjectMatcherSubRule<"is_parameter", [NonParmVar], 1>
]>;
def SubjectMatcherForField : AttrSubjectMatcherRule<"field", [Field]>;
def SubjectMatcherForNamespace : AttrSubjectMatcherRule<"namespace",
                                                        [Namespace]> {
  let LangOpts = [CPlusPlus];
}
def SubjectMatcherForObjCInterface : AttrSubjectMatcherRule<"objc_interface",
                                                            [ObjCInterface]> {
  let LangOpts = [ObjC];
}
def SubjectMatcherForObjCProtocol : AttrSubjectMatcherRule<"objc_protocol",
                                                           [ObjCProtocol]> {
  let LangOpts = [ObjC];
}
def SubjectMatcherForObjCCategory : AttrSubjectMatcherRule<"objc_category",
                                                           [ObjCCategory]> {
  let LangOpts = [ObjC];
}
def SubjectMatcherForObjCImplementation :
    AttrSubjectMatcherRule<"objc_implementation", [ObjCImpl]> {
  let LangOpts = [ObjC];
}
def SubjectMatcherForObjCMethod : AttrSubjectMatcherRule<"objc_method",
                                                         [ObjCMethod], [
  AttrSubjectMatcherSubRule<"is_instance", [ObjCInstanceMethod]>
]> {
  let LangOpts = [ObjC];
}
def SubjectMatcherForObjCProperty : AttrSubjectMatcherRule<"objc_property",
                                                           [ObjCProperty]> {
  let LangOpts = [ObjC];
}
def SubjectMatcherForBlock : AttrSubjectMatcherRule<"block", [Block]> {
  let LangOpts = [BlocksSupported];
}

// Aggregate attribute subject match rules are abstract match rules that can't
// be used directly in #pragma clang attribute. Instead, users have to use
// subject match rules that correspond to attribute subjects that derive from
// the specified subject.
class AttrSubjectMatcherAggregateRule<AttrSubject subject> {
  AttrSubject Subject = subject;
}

def SubjectMatcherForNamed : AttrSubjectMatcherAggregateRule<Named>;

class Attr {
  // The various ways in which an attribute can be spelled in source
  list<Spelling> Spellings;
  // The things to which an attribute can appertain
  SubjectList Subjects;
  // The arguments allowed on an attribute
  list<Argument> Args = [];
  // Accessors which should be generated for the attribute.
  list<Accessor> Accessors = [];
  // Set to true for attributes with arguments which require delayed parsing.
  bit LateParsed = 0;
  // Set to false to prevent an attribute from being propagated from a template
  // to the instantiation.
  bit Clone = 1;
  // Set to true for attributes which must be instantiated within templates
  bit TemplateDependent = 0;
  // Set to true for attributes that have a corresponding AST node.
  bit ASTNode = 1;
  // Set to true for attributes which have handler in Sema.
  bit SemaHandler = 1;
  // Set to true if this attribute doesn't need custom handling in Sema.
  bit SimpleHandler = 0;
  // Set to true for attributes that are completely ignored.
  bit Ignored = 0;
  // Set to true if the attribute's parsing does not match its semantic
  // content. Eg) It parses 3 args, but semantically takes 4 args.  Opts out of
  // common attribute error checking.
  bit HasCustomParsing = 0;
  // Set to true if the statement attribute is instantiation dependent and uses
  // custom TreeTransform logic for template instantiation.
  bit IsStmtDependent = 0;
  // Set to true if all of the attribute's arguments should be parsed in an
  // unevaluated context.
  bit ParseArgumentsAsUnevaluated = 0;
  // Set to true if this attribute meaningful when applied to or inherited
  // in a class template definition.
  bit MeaningfulToClassTemplateDefinition = 0;
  // Set to true if this attribute can be used with '#pragma clang attribute'.
  // By default, an attribute is supported by the '#pragma clang attribute'
  // only when:
  // - It has a subject list whose subjects can be represented using subject
  //   match rules.
  // - It has GNU/CXX11 spelling and doesn't require delayed parsing.
  bit PragmaAttributeSupport;
  // Lists language options, one of which is required to be true for the
  // attribute to be applicable. If empty, no language options are required.
  list<LangOpt> LangOpts = [];
  // Any additional text that should be included verbatim in the class.
  // Note: Any additional data members will leak and should be constructed
  // externally on the ASTContext.
  code AdditionalMembers = [{}];
  // Any documentation that should be associated with the attribute. Since an
  // attribute may be documented under multiple categories, more than one
  // Documentation entry may be listed.
  list<Documentation> Documentation;
  // The SYCL specification allows attributes on lambdas as a nonconforming
  // extension to C++. The attributes are written in the type position but will
  // be applied to the generated function declaration rather than type. Setting
  // this bit to 1 opts an attribute into this nonconforming extension. New
  // attributes should not set this bit unless the attribute is required by the
  // SYCL specification. This bit only applies to the [[]] spelling of an
  // attribute and has no effect on any other spellings.
  bit SupportsNonconformingLambdaSyntax = 0;
}

/// Used to define a set of mutually exclusive attributes.
class MutualExclusions<list<Attr> Ex> {
  list<Attr> Exclusions = Ex;
}

/// A type attribute is not processed on a declaration or a statement.
class TypeAttr : Attr;

/// A stmt attribute is not processed on a declaration or a type.
class StmtAttr : Attr;

/// An inheritable attribute is inherited by later redeclarations.
class InheritableAttr : Attr {
  // Set to true if this attribute can be duplicated on a subject when inheriting
  // attributes from prior declarations.
  bit InheritEvenIfAlreadyPresent = 0;
}

/// Some attributes, like calling conventions, can appear in either the
/// declaration or the type position. These attributes are morally type
/// attributes, but have historically been written on declarations.
class DeclOrTypeAttr : InheritableAttr;

/// A attribute is either a declaration attribute or a statement attribute.
class DeclOrStmtAttr : InheritableAttr;

/// A target-specific attribute.  This class is meant to be used as a mixin
/// with InheritableAttr or Attr depending on the attribute's needs.
class TargetSpecificAttr<TargetSpec target> {
  TargetSpec Target = target;
  // Attributes are generally required to have unique spellings for their names
  // so that the parser can determine what kind of attribute it has parsed.
  // However, target-specific attributes are special in that the attribute only
  // "exists" for a given target. So two target-specific attributes can share
  // the same name when they exist in different targets. To support this, a
  // Kind can be explicitly specified for a target-specific attribute. This
  // corresponds to the ParsedAttr::AT_* enum that is generated and it
  // should contain a shared value between the attributes.
  //
  // Target-specific attributes which use this feature should ensure that the
  // spellings match exactly between the attributes, and if the arguments or
  // subjects differ, should specify HasCustomParsing = 1 and implement their
  // own parsing and semantic handling requirements as-needed.
  string ParseKind;
}

/// An inheritable parameter attribute is inherited by later
/// redeclarations, even when it's written on a parameter.
class InheritableParamAttr : InheritableAttr;

/// An attribute which changes the ABI rules for a specific parameter.
class ParameterABIAttr : InheritableParamAttr {
  let Subjects = SubjectList<[ParmVar]>;
}

/// An ignored attribute, which we parse but discard with no checking.
class IgnoredAttr : Attr {
  let Ignored = 1;
  let ASTNode = 0;
  let SemaHandler = 0;
  let Documentation = [Undocumented];
}

//
// Attributes begin here
//

def AbiTag : Attr {
  let Spellings = [GCC<"abi_tag", /*AllowInC*/0>];
  let Args = [VariadicStringArgument<"Tags">];
  let Subjects = SubjectList<[Struct, Var, Function, Namespace], ErrorDiag>;
  let MeaningfulToClassTemplateDefinition = 1;
  let Documentation = [AbiTagsDocs];
}

def AddressSpace : TypeAttr {
  let Spellings = [Clang<"address_space">];
  let Args = [IntArgument<"AddressSpace">];
  let Documentation = [Undocumented];
}

def Alias : Attr {
  let Spellings = [GCC<"alias">];
  let Args = [StringArgument<"Aliasee">];
  let Subjects = SubjectList<[Function, GlobalVar], WarnDiag>;//***INTEL
  let Documentation = [Undocumented];
}

def ArmBuiltinAlias : InheritableAttr, TargetSpecificAttr<TargetAnyArm> {
  let Spellings = [Clang<"__clang_arm_builtin_alias">];
  let Args = [IdentifierArgument<"BuiltinName">];
  let Subjects = SubjectList<[Function], ErrorDiag>;
  let Documentation = [ArmBuiltinAliasDocs];
}

def Aligned : InheritableAttr {
  let Spellings = [GCC<"aligned">, Declspec<"align">, Keyword<"alignas">,
                   Keyword<"_Alignas">];
  let Args = [AlignedArgument<"Alignment", 1>];
  let Accessors = [Accessor<"isGNU", [GCC<"aligned">]>,
                   Accessor<"isC11", [Keyword<"_Alignas">]>,
                   Accessor<"isAlignas", [Keyword<"alignas">,
                                          Keyword<"_Alignas">]>,
                   Accessor<"isDeclspec",[Declspec<"align">]>];
  let Documentation = [Undocumented];
}

def AlignValue : Attr {
  let Spellings = [
    // Unfortunately, this is semantically an assertion, not a directive
    // (something else must ensure the alignment), so aligned_value is a
    // probably a better name. We might want to add an aligned_value spelling in
    // the future (and a corresponding C++ attribute), but this can be done
    // later once we decide if we also want them to have slightly-different
    // semantics than Intel's align_value.
    //
    // Does not get a [[]] spelling because the attribute is not exposed as such
    // by Intel.
    GNU<"align_value">
    // Intel's compiler on Windows also supports:
    // , Declspec<"align_value">
  ];
  let Args = [ExprArgument<"Alignment">];
  let Subjects = SubjectList<[Var, TypedefName]>;
  let Documentation = [AlignValueDocs];
}

def AlignMac68k : InheritableAttr {
  // This attribute has no spellings as it is only ever created implicitly.
  let Spellings = [];
  let SemaHandler = 0;
  let Documentation = [Undocumented];
}

def AlignNatural : InheritableAttr {
  // This attribute has no spellings as it is only ever created implicitly.
  let Spellings = [];
  let SemaHandler = 0;
  let Documentation = [Undocumented];
}

def AlwaysInline : InheritableAttr {
  let Spellings = [GCC<"always_inline">, Keyword<"__forceinline">];
  let Subjects = SubjectList<[Function]>;
  let Documentation = [AlwaysInlineDocs];
}

def Artificial : InheritableAttr {
  let Spellings = [GCC<"artificial">];
  let Subjects = SubjectList<[InlineFunction]>;
  let Documentation = [ArtificialDocs];
  let SimpleHandler = 1;
}

def XRayInstrument : InheritableAttr {
  let Spellings = [Clang<"xray_always_instrument">,
                   Clang<"xray_never_instrument">];
  let Subjects = SubjectList<[Function, ObjCMethod]>;
  let Accessors = [Accessor<"alwaysXRayInstrument",
                     [Clang<"xray_always_instrument">]>,
                   Accessor<"neverXRayInstrument",
                     [Clang<"xray_never_instrument">]>];
  let Documentation = [XRayDocs];
  let SimpleHandler = 1;
}

def XRayLogArgs : InheritableAttr {
  let Spellings = [Clang<"xray_log_args">];
  let Subjects = SubjectList<[Function, ObjCMethod]>;
  // This argument is a count not an index, so it has the same encoding (base
  // 1 including C++ implicit this parameter) at the source and LLVM levels of
  // representation, so ParamIdxArgument is inappropriate.  It is never used
  // at the AST level of representation, so it never needs to be adjusted not
  // to include any C++ implicit this parameter.  Thus, we just store it and
  // use it as an unsigned that never needs adjustment.
  let Args = [UnsignedArgument<"ArgumentCount">];
  let Documentation = [XRayDocs];
}

def PatchableFunctionEntry
    : InheritableAttr,
      TargetSpecificAttr<TargetArch<
          ["aarch64", "aarch64_be", "riscv32", "riscv64", "x86", "x86_64"]>> {
  let Spellings = [GCC<"patchable_function_entry">];
  let Subjects = SubjectList<[Function, ObjCMethod]>;
  let Args = [UnsignedArgument<"Count">, DefaultIntArgument<"Offset", 0>];
  let Documentation = [PatchableFunctionEntryDocs];
}

def TLSModel : InheritableAttr {
  let Spellings = [GCC<"tls_model">];
  let Subjects = SubjectList<[TLSVar], IntelWarnDiag>; // INTEL
  let Args = [StringArgument<"Model">];
  let Documentation = [TLSModelDocs];
}

def AnalyzerNoReturn : InheritableAttr {
  // TODO: should this attribute be exposed with a [[]] spelling under the clang
  // vendor namespace, or should it use a vendor namespace specific to the
  // analyzer?
  let Spellings = [GNU<"analyzer_noreturn">];
  // TODO: Add subject list.
  let Documentation = [Undocumented];
}

def Annotate : InheritableParamAttr {
  let Spellings = [Clang<"annotate">];
  let Args = [StringArgument<"Annotation">, VariadicExprArgument<"Args">];
  // Ensure that the annotate attribute can be used with
  // '#pragma clang attribute' even though it has no subject list.
  let AdditionalMembers = [{
  static AnnotateAttr *Create(ASTContext &Ctx, llvm::StringRef Annotation, \
              const AttributeCommonInfo &CommonInfo) {
    return AnnotateAttr::Create(Ctx, Annotation, nullptr, 0, CommonInfo);
  }
  static AnnotateAttr *CreateImplicit(ASTContext &Ctx, llvm::StringRef Annotation, \
              const AttributeCommonInfo &CommonInfo = {SourceRange{}}) {
    return AnnotateAttr::CreateImplicit(Ctx, Annotation, nullptr, 0, CommonInfo);
  }
  }];
  let PragmaAttributeSupport = 1;
  let Documentation = [Undocumented];
}

def ARMInterrupt : InheritableAttr, TargetSpecificAttr<TargetARM> {
  // NOTE: If you add any additional spellings, M68kInterrupt's,
  // MSP430Interrupt's, MipsInterrupt's and AnyX86Interrupt's spellings
  // must match.
  let Spellings = [GCC<"interrupt">];
  let Args = [EnumArgument<"Interrupt", "InterruptType",
                           ["IRQ", "FIQ", "SWI", "ABORT", "UNDEF", ""],
                           ["IRQ", "FIQ", "SWI", "ABORT", "UNDEF", "Generic"],
                           1>];
  let ParseKind = "Interrupt";
  let HasCustomParsing = 1;
  let Documentation = [ARMInterruptDocs];
}

def AVRInterrupt : InheritableAttr, TargetSpecificAttr<TargetAVR> {
  let Spellings = [GCC<"interrupt">];
  let Subjects = SubjectList<[Function]>;
  let ParseKind = "Interrupt";
  let Documentation = [AVRInterruptDocs];
}

def AVRSignal : InheritableAttr, TargetSpecificAttr<TargetAVR> {
  let Spellings = [GCC<"signal">];
  let Subjects = SubjectList<[Function]>;
  let Documentation = [AVRSignalDocs];
}

def AsmLabel : InheritableAttr {
  let Spellings = [Keyword<"asm">, Keyword<"__asm__">];
  let Args = [
    // Label specifies the mangled name for the decl.
    StringArgument<"Label">,

    // IsLiteralLabel specifies whether the label is literal (i.e. suppresses
    // the global C symbol prefix) or not. If not, the mangle-suppression prefix
    // ('\01') is omitted from the decl name at the LLVM IR level.
    //
    // Non-literal labels are used by some external AST sources like LLDB.
    BoolArgument<"IsLiteralLabel", /*optional=*/0, /*fake=*/1>
  ];
  let SemaHandler = 0;
  let Documentation = [AsmLabelDocs];
  let AdditionalMembers =
[{
bool isEquivalent(AsmLabelAttr *Other) const {
  return getLabel() == Other->getLabel() && getIsLiteralLabel() == Other->getIsLiteralLabel();
}
}];
}

def Availability : InheritableAttr {
  let Spellings = [Clang<"availability">];
  let Args = [IdentifierArgument<"platform">, VersionArgument<"introduced">,
              VersionArgument<"deprecated">, VersionArgument<"obsoleted">,
              BoolArgument<"unavailable">, StringArgument<"message">,
              BoolArgument<"strict">, StringArgument<"replacement">,
              IntArgument<"priority">];
  let AdditionalMembers =
[{static llvm::StringRef getPrettyPlatformName(llvm::StringRef Platform) {
    return llvm::StringSwitch<llvm::StringRef>(Platform)
             .Case("android", "Android")
             .Case("ios", "iOS")
             .Case("macos", "macOS")
             .Case("tvos", "tvOS")
             .Case("watchos", "watchOS")
             .Case("ios_app_extension", "iOS (App Extension)")
             .Case("macos_app_extension", "macOS (App Extension)")
             .Case("tvos_app_extension", "tvOS (App Extension)")
             .Case("watchos_app_extension", "watchOS (App Extension)")
             .Case("swift", "Swift")
             .Default(llvm::StringRef());
}
static llvm::StringRef getPlatformNameSourceSpelling(llvm::StringRef Platform) {
    return llvm::StringSwitch<llvm::StringRef>(Platform)
             .Case("ios", "iOS")
             .Case("macos", "macOS")
             .Case("tvos", "tvOS")
             .Case("watchos", "watchOS")
             .Case("ios_app_extension", "iOSApplicationExtension")
             .Case("macos_app_extension", "macOSApplicationExtension")
             .Case("tvos_app_extension", "tvOSApplicationExtension")
             .Case("watchos_app_extension", "watchOSApplicationExtension")
             .Case("zos", "z/OS")
             .Default(Platform);
}
static llvm::StringRef canonicalizePlatformName(llvm::StringRef Platform) {
    return llvm::StringSwitch<llvm::StringRef>(Platform)
             .Case("iOS", "ios")
             .Case("macOS", "macos")
             .Case("tvOS", "tvos")
             .Case("watchOS", "watchos")
             .Case("iOSApplicationExtension", "ios_app_extension")
             .Case("macOSApplicationExtension", "macos_app_extension")
             .Case("tvOSApplicationExtension", "tvos_app_extension")
             .Case("watchOSApplicationExtension", "watchos_app_extension")
             .Default(Platform);
} }];
  let HasCustomParsing = 1;
  let InheritEvenIfAlreadyPresent = 1;
  let Subjects = SubjectList<[Named]>;
  let Documentation = [AvailabilityDocs];
}

def ExternalSourceSymbol : InheritableAttr {
  let Spellings = [Clang<"external_source_symbol">];
  let Args = [StringArgument<"language", 1>,
              StringArgument<"definedIn", 1>,
              BoolArgument<"generatedDeclaration", 1>];
  let HasCustomParsing = 1;
  let Subjects = SubjectList<[Named]>;
  let Documentation = [ExternalSourceSymbolDocs];
}

def Blocks : InheritableAttr {
  let Spellings = [Clang<"blocks">];
  let Args = [EnumArgument<"Type", "BlockType", ["byref"], ["ByRef"]>];
  let Documentation = [Undocumented];
}

def Bounded : IgnoredAttr {
  // Does not have a [[]] spelling because the attribute is ignored.
  let Spellings = [GNU<"bounded">];
}

def CarriesDependency : InheritableParamAttr {
  let Spellings = [GNU<"carries_dependency">,
                   CXX11<"","carries_dependency", 200809>];
  let Subjects = SubjectList<[ParmVar, ObjCMethod, Function], ErrorDiag>;
  let Documentation = [CarriesDependencyDocs];
}

def CDecl : DeclOrTypeAttr {
  let Spellings = [GCC<"cdecl">, Keyword<"__cdecl">, Keyword<"_cdecl">];
//  let Subjects = [Function, ObjCMethod];
  let Documentation = [Undocumented];
}

// cf_audited_transfer indicates that the given function has been
// audited and has been marked with the appropriate cf_consumed and
// cf_returns_retained attributes.  It is generally applied by
// '#pragma clang arc_cf_code_audited' rather than explicitly.
def CFAuditedTransfer : InheritableAttr {
  let Spellings = [Clang<"cf_audited_transfer">];
  let Subjects = SubjectList<[Function], ErrorDiag>;
  let Documentation = [Undocumented];
  let SimpleHandler = 1;
}

// cf_unknown_transfer is an explicit opt-out of cf_audited_transfer.
// It indicates that the function has unknown or unautomatable
// transfer semantics.
def CFUnknownTransfer : InheritableAttr {
  let Spellings = [Clang<"cf_unknown_transfer">];
  let Subjects = SubjectList<[Function], ErrorDiag>;
  let Documentation = [Undocumented];
  let SimpleHandler = 1;
}
def : MutualExclusions<[CFAuditedTransfer, CFUnknownTransfer]>;

def CFReturnsRetained : InheritableAttr {
  let Spellings = [Clang<"cf_returns_retained">];
//  let Subjects = SubjectList<[ObjCMethod, ObjCProperty, Function]>;
  let Documentation = [RetainBehaviorDocs];
}

def CFReturnsNotRetained : InheritableAttr {
  let Spellings = [Clang<"cf_returns_not_retained">];
//  let Subjects = SubjectList<[ObjCMethod, ObjCProperty, Function]>;
  let Documentation = [RetainBehaviorDocs];
}

def CFConsumed : InheritableParamAttr {
  let Spellings = [Clang<"cf_consumed">];
  let Subjects = SubjectList<[ParmVar]>;
  let Documentation = [RetainBehaviorDocs];
}

// OSObject-based attributes.
def OSConsumed : InheritableParamAttr {
  let Spellings = [Clang<"os_consumed">];
  let Subjects = SubjectList<[ParmVar]>;
  let Documentation = [RetainBehaviorDocs];
}

def OSReturnsRetained : InheritableAttr {
  let Spellings = [Clang<"os_returns_retained">];
  let Subjects = SubjectList<[Function, ObjCMethod, ObjCProperty, ParmVar]>;
  let Documentation = [RetainBehaviorDocs];
}

def OSReturnsNotRetained : InheritableAttr {
  let Spellings = [Clang<"os_returns_not_retained">];
  let Subjects = SubjectList<[Function, ObjCMethod, ObjCProperty, ParmVar]>;
  let Documentation = [RetainBehaviorDocs];
}

def OSReturnsRetainedOnZero : InheritableAttr {
  let Spellings = [Clang<"os_returns_retained_on_zero">];
  let Subjects = SubjectList<[ParmVar]>;
  let Documentation = [RetainBehaviorDocs];
}

def OSReturnsRetainedOnNonZero : InheritableAttr {
  let Spellings = [Clang<"os_returns_retained_on_non_zero">];
  let Subjects = SubjectList<[ParmVar]>;
  let Documentation = [RetainBehaviorDocs];
}

def OSConsumesThis : InheritableAttr {
  let Spellings = [Clang<"os_consumes_this">];
  let Subjects = SubjectList<[NonStaticCXXMethod]>;
  let Documentation = [RetainBehaviorDocs];
  let SimpleHandler = 1;
}

def Cleanup : InheritableAttr {
  let Spellings = [GCC<"cleanup">];
  let Args = [DeclArgument<Function, "FunctionDecl">];
  let Subjects = SubjectList<[LocalVar]>;
  let Documentation = [Undocumented];
}

def CmseNSEntry : InheritableAttr, TargetSpecificAttr<TargetARM> {
  let Spellings = [GNU<"cmse_nonsecure_entry">];
  let Subjects = SubjectList<[Function]>;
  let LangOpts = [Cmse];
  let Documentation = [ArmCmseNSEntryDocs];
}

def CmseNSCall : TypeAttr, TargetSpecificAttr<TargetARM> {
  let Spellings = [GNU<"cmse_nonsecure_call">];
  let LangOpts = [Cmse];
  let Documentation = [ArmCmseNSCallDocs];
}

def Cold : InheritableAttr {
  let Spellings = [GCC<"cold">];
  let Subjects = SubjectList<[Function]>;
  let Documentation = [Undocumented];
  let SimpleHandler = 1;
}

def Common : InheritableAttr {
  let Spellings = [GCC<"common">];
  let Subjects = SubjectList<[Var]>;
  let Documentation = [Undocumented];
}

def Const : InheritableAttr {
  let Spellings = [GCC<"const">, GCC<"__const">];
  let Documentation = [Undocumented];
  let SimpleHandler = 1;
}

def ConstInit : InheritableAttr {
  // This attribute does not have a C [[]] spelling because it requires the
  // CPlusPlus language option.
  let Spellings = [Keyword<"constinit">,
                   Clang<"require_constant_initialization", 0>];
  let Subjects = SubjectList<[GlobalVar], ErrorDiag>;
  let Accessors = [Accessor<"isConstinit", [Keyword<"constinit">]>];
  let Documentation = [ConstInitDocs];
  let LangOpts = [CPlusPlus];
  let SimpleHandler = 1;
}

def Constructor : InheritableAttr {
  let Spellings = [GCC<"constructor">];
  let Args = [DefaultIntArgument<"Priority", 65535>];
  let Subjects = SubjectList<[Function]>;
  let Documentation = [Undocumented];
}

def CPUSpecific : InheritableAttr {
  let Spellings = [Clang<"cpu_specific">, Declspec<"cpu_specific">];
  let Args = [VariadicIdentifierArgument<"Cpus">];
  let Subjects = SubjectList<[Function]>;
  let Documentation = [CPUSpecificCPUDispatchDocs];
  let AdditionalMembers = [{
    IdentifierInfo *getCPUName(unsigned Index) const {
      return *(cpus_begin() + Index);
    }
  }];
}

def CPUDispatch : InheritableAttr {
  let Spellings = [Clang<"cpu_dispatch">, Declspec<"cpu_dispatch">];
  let Args = [VariadicIdentifierArgument<"Cpus">];
  let Subjects = SubjectList<[Function]>;
  let Documentation = [CPUSpecificCPUDispatchDocs];
}

// CUDA attributes are spelled __attribute__((attr)) or __declspec(__attr__),
// and they do not receive a [[]] spelling.
def CUDAConstant : InheritableAttr {
  let Spellings = [GNU<"constant">, Declspec<"__constant__">];
  let Subjects = SubjectList<[Var]>;
  let LangOpts = [CUDA];
  let Documentation = [Undocumented];
}

def CUDACudartBuiltin : IgnoredAttr {
  let Spellings = [GNU<"cudart_builtin">, Declspec<"__cudart_builtin__">];
  let LangOpts = [CUDA];
}

def CUDADevice : InheritableAttr {
  let Spellings = [GNU<"device">, Declspec<"__device__">];
  let Subjects = SubjectList<[Function, Var]>;
  let LangOpts = [CUDA];
  let Documentation = [Undocumented];
}

def CUDADeviceBuiltin : IgnoredAttr {
  let Spellings = [GNU<"device_builtin">, Declspec<"__device_builtin__">];
  let LangOpts = [CUDA];
}

def CUDADeviceBuiltinSurfaceType : InheritableAttr {
  let Spellings = [GNU<"device_builtin_surface_type">,
                   Declspec<"__device_builtin_surface_type__">];
  let LangOpts = [CUDA];
  let Subjects = SubjectList<[CXXRecord]>;
  let Documentation = [CUDADeviceBuiltinSurfaceTypeDocs];
  let MeaningfulToClassTemplateDefinition = 1;
  let SimpleHandler = 1;
}

def CUDADeviceBuiltinTextureType : InheritableAttr {
  let Spellings = [GNU<"device_builtin_texture_type">,
                   Declspec<"__device_builtin_texture_type__">];
  let LangOpts = [CUDA];
  let Subjects = SubjectList<[CXXRecord]>;
  let Documentation = [CUDADeviceBuiltinTextureTypeDocs];
  let MeaningfulToClassTemplateDefinition = 1;
  let SimpleHandler = 1;
}
def : MutualExclusions<[CUDADeviceBuiltinSurfaceType,
                        CUDADeviceBuiltinTextureType]>;

def CUDAGlobal : InheritableAttr {
  let Spellings = [GNU<"global">, Declspec<"__global__">];
  let Subjects = SubjectList<[Function]>;
  let LangOpts = [CUDA];
  let Documentation = [Undocumented];
}
def : MutualExclusions<[CUDADevice, CUDAGlobal]>;

def CUDAHost : InheritableAttr {
  let Spellings = [GNU<"host">, Declspec<"__host__">];
  let Subjects = SubjectList<[Function]>;
  let LangOpts = [CUDA];
  let Documentation = [Undocumented];
  let SimpleHandler = 1;
}
def : MutualExclusions<[CUDAGlobal, CUDAHost]>;

def HIPManaged : InheritableAttr {
  let Spellings = [GNU<"managed">, Declspec<"__managed__">];
  let Subjects = SubjectList<[Var]>;
  let LangOpts = [HIP];
  let Documentation = [HIPManagedAttrDocs];
}

def CUDAInvalidTarget : InheritableAttr {
  let Spellings = [];
  let Subjects = SubjectList<[Function]>;
  let LangOpts = [CUDA];
  let Documentation = [Undocumented];
}

def CUDALaunchBounds : InheritableAttr {
  let Spellings = [GNU<"launch_bounds">, Declspec<"__launch_bounds__">];
  let Args = [ExprArgument<"MaxThreads">, ExprArgument<"MinBlocks", 1>];
  let LangOpts = [CUDA];
  let Subjects = SubjectList<[ObjCMethod, FunctionLike]>;
  // An AST node is created for this attribute, but is not used by other parts
  // of the compiler. However, this node needs to exist in the AST because
  // non-LLVM backends may be relying on the attribute's presence.
  let Documentation = [Undocumented];
}

def CUDAShared : InheritableAttr {
  let Spellings = [GNU<"shared">, Declspec<"__shared__">];
  let Subjects = SubjectList<[Var]>;
  let LangOpts = [CUDA];
  let Documentation = [Undocumented];
}
def : MutualExclusions<[CUDAConstant, CUDAShared, HIPManaged]>;

// INTEL_CUSTOMIZATION
def HLSDevice : InheritableAttr {
  let Spellings = [Clang<"hls_device">];
  let Subjects = SubjectList<[Function]>;
  let LangOpts = [HLS];
  let Documentation = [HLSDeviceDocs];
}
// end INTEL_CUSTOMIZATION

def SYCLDevice : InheritableAttr {
  let Spellings = [GNU<"sycl_device">];
  let Subjects = SubjectList<[Function]>;
  let LangOpts = [SYCLIsDevice];
  let Documentation = [SYCLDeviceDocs];
}

def SYCLKernel : InheritableAttr {
  let Spellings = [Clang<"sycl_kernel">];
  let Subjects = SubjectList<[FunctionTmpl]>;
  let LangOpts = [SYCLIsHost, SYCLIsDevice];
  let Documentation = [SYCLKernelDocs];
}

// Marks functions which must not be vectorized via horizontal SIMT widening,
// e.g. because the function is already vectorized. Used to mark SYCL
// explicit SIMD kernels and functions.
def SYCLSimd : InheritableAttr {
  let Spellings = [GNU<"sycl_explicit_simd">,
                   CXX11<"intel", "sycl_explicit_simd">];
  let Subjects = SubjectList<[Function, GlobalVar]>;
  let Documentation = [SYCLSimdDocs];
  let SupportsNonconformingLambdaSyntax = 1;
  let SimpleHandler = 1;
}

// Available in SYCL explicit SIMD extension. Binds a file scope private
// variable to a specific register.
def SYCLRegisterNum : InheritableAttr {
  let Spellings = [GNU<"register_num">, Declspec<"register_num">];
  let Args = [UnsignedArgument<"Number">];
  let Subjects = SubjectList<[GlobalVar]>;
  // This attribute is applied to file-scope variables and must be compilable
  // for the host device as well
  let Documentation = [SYCLRegisterNumDocs];
}

// Used by FE to mark ESIMD kernel pointer parameters which correspond to the
// original lambda's captured accessors. FE turns the attribute to some metadata
// required by the ESIMD Back-End.
// Not supposed to be used directly in the source - SYCL device compiler FE
// automatically adds it for ESIMD kernels, hence undocumented.
def SYCLSimdAccessorPtr : InheritableAttr {
  // No spelling, as this attribute can't be created in the source code.
  let Spellings = [];
  let Subjects = SubjectList<[ParmVar]>;
  let Documentation = [Undocumented];
}

def SYCLScope : Attr {
  // No spelling, as this attribute can't be created in the source code.
  let Spellings = [];
  let Args = [EnumArgument<"level", "Level", ["work_group", "work_item"],
                                             ["WorkGroup", "WorkItem"]>];
  let Subjects = SubjectList<[Function, Var]>;
  let LangOpts = [SYCLIsDevice];

  let AdditionalMembers = [{
    bool isWorkGroup() const {
      return getLevel() == SYCLScopeAttr::WorkGroup;
    }

    bool isWorkItem() const {
      return getLevel() == SYCLScopeAttr::WorkItem;
    }
  }];

  let Documentation = [Undocumented];
}

def SYCLDeviceIndirectlyCallable : InheritableAttr {
  let Spellings = [ CXX11<"intel", "device_indirectly_callable"> ];
  let Subjects = SubjectList<[Function]>;
  let LangOpts = [SYCLIsDevice];
  let Documentation = [SYCLDeviceIndirectlyCallableDocs];
}

// INTEL_CUSTOMIZATION
def SYCLUnmasked: InheritableAttr {
  let Spellings = [ CXX11<"intel", "unmasked"> ];
  let Subjects = SubjectList<[Function, CXXMethod]>;
  let LangOpts = [SYCLIsDevice, SYCLIsHost];
  let Documentation = [SYCLUnmaskedDocs];
}
// end INTEL_CUSTOMIZATION

def SYCLIntelBufferLocation : InheritableAttr {
  // No spelling, as this attribute can't be created in the source code.
  let Spellings = [];
  let Args = [UnsignedArgument<"LocationID">];
  let LangOpts = [SYCLIsDevice, SYCLIsHost];
  let Documentation = [Undocumented];
}

def SYCLRequiresDecomposition : InheritableAttr {
  // No spellings, as this is for internal use.
  let Spellings = [];
  let Subjects = SubjectList<[Named]>;
  let LangOpts = [SYCLIsDevice, SYCLIsHost];
  let Documentation = [Undocumented];
}

def SYCLIntelKernelArgsRestrict : InheritableAttr {
  let Spellings = [CXX11<"intel", "kernel_args_restrict">];
  let Subjects = SubjectList<[Function], ErrorDiag>;
  let LangOpts = [SYCLIsDevice, SYCLIsHost];
  let Documentation = [SYCLIntelKernelArgsRestrictDocs];
  let SimpleHandler = 1;
  let SupportsNonconformingLambdaSyntax = 1;
}

def SYCLIntelNumSimdWorkItems : InheritableAttr {
  let Spellings = [CXX11<"intelfpga","num_simd_work_items">,
                   GNU<"num_simd_work_items">, //INTEL
                   CXX11<"intel","num_simd_work_items">];
  let Args = [ExprArgument<"Value">];
  let LangOpts = [SYCLIsDevice, SYCLIsHost, OpenCL]; //INTEL
  let Subjects = SubjectList<[Function], ErrorDiag>;
  let Documentation = [SYCLIntelNumSimdWorkItemsAttrDocs];
  let SupportsNonconformingLambdaSyntax = 1;
}

def SYCLIntelUseStallEnableClusters : InheritableAttr {
  let Spellings = [CXX11<"intel","use_stall_enable_clusters">, //INTEL
                   Clang<"stall_enable">, //INTEL
                   Clang<"use_stall_enable_clusters">]; //INTEL
  let LangOpts = [SYCLIsHost, SYCLIsDevice, HLS, OpenCL]; //INTEL
  let Subjects = SubjectList<[Function], ErrorDiag>;
  let Documentation = [SYCLIntelUseStallEnableClustersAttrDocs];
  let SupportsNonconformingLambdaSyntax = 1;
}

def SYCLIntelSchedulerTargetFmaxMhz : InheritableAttr {
  let Spellings = [CXX11<"intelfpga","scheduler_target_fmax_mhz">,
                   GNU<"scheduler_target_fmax_mhz">, //INTEL
                   CXX11<"intel","scheduler_target_fmax_mhz">];
  let Args = [ExprArgument<"Value">];
  let LangOpts = [SYCLIsDevice, SYCLIsHost, HLS, OpenCL]; //INTEL
  let Subjects = SubjectList<[Function], ErrorDiag>;
  let Documentation = [SYCLIntelSchedulerTargetFmaxMhzAttrDocs];
  let SupportsNonconformingLambdaSyntax = 1;
}

def SYCLIntelMaxWorkGroupSize : InheritableAttr {
  let Spellings = [CXX11<"intelfpga","max_work_group_size">,
                   GNU<"max_work_group_size">, //INTEL
                   CXX11<"intel","max_work_group_size">];
  let Args = [ExprArgument<"XDim">,
              ExprArgument<"YDim">,
              ExprArgument<"ZDim">];
  let LangOpts = [SYCLIsDevice, SYCLIsHost, OpenCL]; //INTEL
  let Subjects = SubjectList<[Function], ErrorDiag>;
  let AdditionalMembers = [{
    ArrayRef<const Expr *> dimensions() const {
      return {getXDim(), getYDim(), getZDim()};
    }
    Optional<llvm::APSInt> getXDimVal(ASTContext &Ctx) const {
      return getXDim()->getIntegerConstantExpr(Ctx);
    }
    Optional<llvm::APSInt> getYDimVal(ASTContext &Ctx) const {
      return getYDim()->getIntegerConstantExpr(Ctx);
    }
    Optional<llvm::APSInt> getZDimVal(ASTContext &Ctx) const {
      return getZDim()->getIntegerConstantExpr(Ctx);
    }
  }];
  let Documentation = [SYCLIntelMaxWorkGroupSizeAttrDocs];
  let SupportsNonconformingLambdaSyntax = 1;
}

def SYCLIntelMaxGlobalWorkDim : InheritableAttr {
  let Spellings = [CXX11<"intelfpga","max_global_work_dim">,
                   GNU<"max_global_work_dim">, //INTEL
                   CXX11<"intel","max_global_work_dim">];
  let Args = [ExprArgument<"Value">];
  let LangOpts = [SYCLIsDevice, SYCLIsHost, OpenCL]; //INTEL
  let Subjects = SubjectList<[Function], ErrorDiag>;
  let Documentation = [SYCLIntelMaxGlobalWorkDimAttrDocs];
  let SupportsNonconformingLambdaSyntax = 1;
}

def SYCLIntelNoGlobalWorkOffset : InheritableAttr {
  let Spellings = [CXX11<"intelfpga","no_global_work_offset">,
                   CXX11<"intel","no_global_work_offset">];
  let Args = [ExprArgument<"Value", /*optional*/1>];
  let LangOpts = [SYCLIsDevice, SilentlyIgnoreSYCLIsHost];
  let Subjects = SubjectList<[Function], ErrorDiag>;
  let Documentation = [SYCLIntelNoGlobalWorkOffsetAttrDocs];
  let SupportsNonconformingLambdaSyntax = 1;
}

def SYCLIntelLoopFuse : InheritableAttr {
  let Spellings = [CXX11<"intel", "loop_fuse">,
                   CXX11<"intel", "loop_fuse_independent">];
  let Args = [ExprArgument<"Value", /*optional=*/ 1>];
  let LangOpts = [SYCLIsDevice, SilentlyIgnoreSYCLIsHost];
  let Subjects = SubjectList<[Function], ErrorDiag>;
  let Accessors = [Accessor<"isIndependent",
                  [CXX11<"intel", "loop_fuse_independent">]>];
  let Documentation = [SYCLIntelLoopFuseDocs];
  let SupportsNonconformingLambdaSyntax = 1;
}

def C11NoReturn : InheritableAttr {
  let Spellings = [Keyword<"_Noreturn">];
  let Subjects = SubjectList<[Function], ErrorDiag>;
  let SemaHandler = 0;
  let Documentation = [C11NoReturnDocs];
}

def CXX11NoReturn : InheritableAttr {
  let Spellings = [CXX11<"", "noreturn", 200809>];
  let Subjects = SubjectList<[Function], ErrorDiag>;
  let Documentation = [CXX11NoReturnDocs];
  let SimpleHandler = 1;
}

// Similar to CUDA, OpenCL attributes do not receive a [[]] spelling because
// the specification does not expose them with one currently.
def OpenCLKernel : InheritableAttr {
  let Spellings = [Keyword<"__kernel">, Keyword<"kernel">];
  let Subjects = SubjectList<[Function], ErrorDiag>;
  let Documentation = [Undocumented];
  let SimpleHandler = 1;
}

def OpenCLUnrollHint : StmtAttr {
  let Spellings = [GNU<"opencl_unroll_hint">];
  let Subjects = SubjectList<[ForStmt, CXXForRangeStmt, WhileStmt, DoStmt],
                             ErrorDiag, "'for', 'while', and 'do' statements">;
  let Args = [UnsignedArgument<"UnrollHint", /*opt*/1>];
  let Documentation = [OpenCLUnrollHintDocs];
}

def LoopUnrollHint : StmtAttr {
  let Spellings = [CXX11<"clang","loop_unroll">];
  let Subjects = SubjectList<[ForStmt, CXXForRangeStmt, WhileStmt, DoStmt],
                             ErrorDiag, "'for', 'while', and 'do' statements">;
  let Args = [ExprArgument<"UnrollHintExpr", /*opt*/1>];
  let LangOpts = [SYCLIsDevice, SYCLIsHost];
  let IsStmtDependent = 1;
  let AdditionalMembers = [{
    std::string getDiagnosticName(const PrintingPolicy &Policy) const {
      std::string ValueName;
      llvm::raw_string_ostream OS(ValueName);
      if (auto *E = getUnrollHintExpr()) {
        OS << "(";
        E->printPretty(OS, nullptr, Policy);
        OS << ")";
      }
      return "[[clang::loop_unroll" + OS.str() + "]]";
    }
  }];
  let Documentation = [LoopUnrollHintDocs];
}

def IntelReqdSubGroupSize: InheritableAttr {
  let Spellings = [
    GNU<"intel_reqd_sub_group_size">, CXX11<"intel", "reqd_sub_group_size">,
    CXX11<"intel", "sub_group_size"> // SYCL2020 spelling.
  ];
  let Args = [ExprArgument<"Value">];
  let Subjects = SubjectList<[Function], ErrorDiag>;
  let Documentation = [IntelReqdSubGroupSizeDocs];
  let LangOpts = [OpenCL, SYCLIsDevice, SilentlyIgnoreSYCLIsHost];
  let SupportsNonconformingLambdaSyntax = 1;
  let Accessors =
    [Accessor<"isSYCL2020Spelling", [CXX11<"intel", "sub_group_size">]>];
}

def IntelNamedSubGroupSize : InheritableAttr {
  let Spellings = [CXX11<"intel", "named_sub_group_size">];
  let Args = [EnumArgument<"Type", "SubGroupSizeType", ["automatic", "primary"],
                           ["Automatic", "Primary"]>];
  let Subjects = SubjectList<[Function], ErrorDiag>;
  let Documentation = [IntelNamedSubGroupSizeDocs];
  let LangOpts = [OpenCL, SYCLIsDevice, SilentlyIgnoreSYCLIsHost];
  let SupportsNonconformingLambdaSyntax = 1;
}

def :
  MutualExclusions<[IntelReqdSubGroupSize, IntelNamedSubGroupSize, SYCLSimd]>;

// This attribute is both a type attribute, and a declaration attribute (for
// parameter variables).
def OpenCLAccess : Attr {
  let Spellings = [Keyword<"__read_only">, Keyword<"read_only">,
                   Keyword<"__write_only">, Keyword<"write_only">,
                   Keyword<"__read_write">, Keyword<"read_write">];
  let Subjects = SubjectList<[ParmVar, TypedefName], ErrorDiag>;
  let Accessors = [Accessor<"isReadOnly", [Keyword<"__read_only">,
                                           Keyword<"read_only">]>,
                   Accessor<"isReadWrite", [Keyword<"__read_write">,
                                            Keyword<"read_write">]>,
                   Accessor<"isWriteOnly", [Keyword<"__write_only">,
                                            Keyword<"write_only">]>];
  let Documentation = [OpenCLAccessDocs];
}

def OpenCLPrivateAddressSpace : TypeAttr {
  let Spellings = [Keyword<"__private">, Keyword<"private">, Clang<"opencl_private">];
  let Documentation = [OpenCLAddressSpacePrivateDocs];
}

def OpenCLGlobalAddressSpace : TypeAttr {
  let Spellings = [Keyword<"__global">, Keyword<"global">, Clang<"opencl_global">];
  let Documentation = [OpenCLAddressSpaceGlobalDocs];
}

def OpenCLGlobalDeviceAddressSpace : TypeAttr {
  let Spellings = [Clang<"opencl_global_device">];
  let Documentation = [OpenCLAddressSpaceGlobalExtDocs];
}

def OpenCLGlobalHostAddressSpace : TypeAttr {
  let Spellings = [Clang<"opencl_global_host">];
  let Documentation = [OpenCLAddressSpaceGlobalExtDocs];
}

def OpenCLLocalAddressSpace : TypeAttr {
  let Spellings = [Keyword<"__local">, Keyword<"local">, Clang<"opencl_local">];
  let Documentation = [OpenCLAddressSpaceLocalDocs];
}

def OpenCLConstantAddressSpace : TypeAttr {
  let Spellings = [Keyword<"__constant">, Keyword<"constant">, Clang<"opencl_constant">];
  let Documentation = [OpenCLAddressSpaceConstantDocs];
}

def OpenCLGenericAddressSpace : TypeAttr {
  let Spellings = [Keyword<"__generic">, Keyword<"generic">, Clang<"opencl_generic">];
  let Documentation = [OpenCLAddressSpaceGenericDocs];
}

def OpenCLNoSVM : Attr {
  let Spellings = [GNU<"nosvm">];
  let Subjects = SubjectList<[Var]>;
  let Documentation = [OpenCLNoSVMDocs];
  let LangOpts = [OpenCL];
  let ASTNode = 0;
}

def RenderScriptKernel : Attr {
  let Spellings = [GNU<"kernel">];
  let Subjects = SubjectList<[Function]>;
  let Documentation = [RenderScriptKernelAttributeDocs];
  let LangOpts = [RenderScript];
  let SimpleHandler = 1;
}

def Deprecated : InheritableAttr {
  let Spellings = [GCC<"deprecated">, Declspec<"deprecated">,
                   CXX11<"","deprecated", 201309>,
                   C2x<"", "deprecated", 201904>];
  let Args = [StringArgument<"Message", 1>,
              // An optional string argument that enables us to provide a
              // Fix-It.
              StringArgument<"Replacement", 1>];
  let MeaningfulToClassTemplateDefinition = 1;
  let Documentation = [DeprecatedDocs];
}

def Destructor : InheritableAttr {
  let Spellings = [GCC<"destructor">];
  let Args = [DefaultIntArgument<"Priority", 65535>];
  let Subjects = SubjectList<[Function]>;
  let Documentation = [Undocumented];
}

def EmptyBases : InheritableAttr, TargetSpecificAttr<TargetMicrosoftCXXABI> {
  let Spellings = [Declspec<"empty_bases">];
  let Subjects = SubjectList<[CXXRecord]>;
  let Documentation = [EmptyBasesDocs];
  let SimpleHandler = 1;
}

def AllocSize : InheritableAttr {
  let Spellings = [GCC<"alloc_size">];
  let Subjects = SubjectList<[HasFunctionProto]>;
  let Args = [ParamIdxArgument<"ElemSizeParam">,
              ParamIdxArgument<"NumElemsParam", /*opt*/ 1>];
  let TemplateDependent = 1;
  let Documentation = [AllocSizeDocs];
}

def EnableIf : InheritableAttr {
  // Does not have a [[]] spelling because this attribute requires the ability
  // to parse function arguments but the attribute is not written in the type
  // position.
  let Spellings = [GNU<"enable_if">];
  let Subjects = SubjectList<[Function]>;
  let Args = [ExprArgument<"Cond">, StringArgument<"Message">];
  let TemplateDependent = 1;
  let Documentation = [EnableIfDocs];
}

def ExtVectorType : Attr {
  // This is an OpenCL-related attribute and does not receive a [[]] spelling.
  let Spellings = [GNU<"ext_vector_type">];
  // FIXME: This subject list is wrong; this is a type attribute.
  let Subjects = SubjectList<[TypedefName], ErrorDiag>;
  let Args = [ExprArgument<"NumElements">];
  let ASTNode = 0;
  let Documentation = [Undocumented];
  // This is a type attribute with an incorrect subject list, so should not be
  // permitted by #pragma clang attribute.
  let PragmaAttributeSupport = 0;
}

def FallThrough : StmtAttr {
  let Spellings = [CXX11<"", "fallthrough", 201603>,
                   C2x<"", "fallthrough", 201904>,
                   CXX11<"clang", "fallthrough">, GCC<"fallthrough">];
  // The attribute only applies to a NullStmt, but we have special fix-it
  // behavior if applied to a case label.
  let Subjects = SubjectList<[NullStmt, SwitchCase], ErrorDiag,
                             "empty statements">;
  let Documentation = [FallthroughDocs];
}

def Likely : StmtAttr {
  let Spellings = [CXX11<"", "likely", 201803>, C2x<"clang", "likely">];
  let Documentation = [LikelihoodDocs];
}

def Unlikely : StmtAttr {
  let Spellings = [CXX11<"", "unlikely", 201803>, C2x<"clang", "unlikely">];
  let Documentation = [LikelihoodDocs];
}
def : MutualExclusions<[Likely, Unlikely]>;

def NoMerge : DeclOrStmtAttr {
  let Spellings = [Clang<"nomerge">];
  let Documentation = [NoMergeDocs];
  let InheritEvenIfAlreadyPresent = 1;
  let Subjects = SubjectList<[Function, Stmt], ErrorDiag,
                             "functions and statements">;
  let SimpleHandler = 1;
}

def MustTail : StmtAttr {
  let Spellings = [Clang<"musttail">];
  let Documentation = [MustTailDocs];
  let Subjects = SubjectList<[ReturnStmt], ErrorDiag, "return statements">;
}

def FastCall : DeclOrTypeAttr {
  let Spellings = [GCC<"fastcall">, Keyword<"__fastcall">,
                   Keyword<"_fastcall">];
//  let Subjects = [Function, ObjCMethod];
  let Documentation = [FastCallDocs];
}

def RegCall : DeclOrTypeAttr {
  // INTEL_CUSTOMIZATION - "_regcall" alternate spelling
  let Spellings = [GCC<"regcall">, Keyword<"__regcall">, Keyword<"_regcall">];
  let Documentation = [RegCallDocs];
}

def Final : InheritableAttr {
  let Spellings = [Keyword<"final">, Keyword<"sealed">];
  let Accessors = [Accessor<"isSpelledAsSealed", [Keyword<"sealed">]>];
  let SemaHandler = 0;
  let Documentation = [Undocumented];
}

def MinSize : InheritableAttr {
  let Spellings = [Clang<"minsize">];
  let Subjects = SubjectList<[Function, ObjCMethod], ErrorDiag>;
  let Documentation = [Undocumented];
}

def FlagEnum : InheritableAttr {
  let Spellings = [Clang<"flag_enum">];
  let Subjects = SubjectList<[Enum]>;
  let Documentation = [FlagEnumDocs];
  let SimpleHandler = 1;
}

def EnumExtensibility : InheritableAttr {
  let Spellings = [Clang<"enum_extensibility">];
  let Subjects = SubjectList<[Enum]>;
  let Args = [EnumArgument<"Extensibility", "Kind",
              ["closed", "open"], ["Closed", "Open"]>];
  let Documentation = [EnumExtensibilityDocs];
}

def Flatten : InheritableAttr {
  let Spellings = [GCC<"flatten">];
  let Subjects = SubjectList<[Function], ErrorDiag>;
  let Documentation = [FlattenDocs];
  let SimpleHandler = 1;
}

def Format : InheritableAttr {
  let Spellings = [GCC<"format">];
  let Args = [IdentifierArgument<"Type">, IntArgument<"FormatIdx">,
              IntArgument<"FirstArg">];
  let Subjects = SubjectList<[ObjCMethod, Block, HasFunctionProto]>;
  let Documentation = [FormatDocs];
}

def FormatArg : InheritableAttr {
  let Spellings = [GCC<"format_arg">];
  let Args = [ParamIdxArgument<"FormatIdx">];
  let Subjects = SubjectList<[ObjCMethod, HasFunctionProto]>;
  let Documentation = [Undocumented];
}

def Callback : InheritableAttr {
  let Spellings = [Clang<"callback">];
  let Args = [VariadicParamOrParamIdxArgument<"Encoding">];
  let Subjects = SubjectList<[Function]>;
  let Documentation = [CallbackDocs];
}

def GNUInline : InheritableAttr {
  let Spellings = [GCC<"gnu_inline">];
  let Subjects = SubjectList<[Function]>;
  let Documentation = [GnuInlineDocs];
}

def Hot : InheritableAttr {
  let Spellings = [GCC<"hot">];
  let Subjects = SubjectList<[Function]>;
  // An AST node is created for this attribute, but not actually used beyond
  // semantic checking for mutual exclusion with the Cold attribute.
  let Documentation = [Undocumented];
  let SimpleHandler = 1;
}
def : MutualExclusions<[Hot, Cold]>;

def IBAction : InheritableAttr {
  let Spellings = [Clang<"ibaction">];
  let Subjects = SubjectList<[ObjCInstanceMethod]>;
  // An AST node is created for this attribute, but is not used by other parts
  // of the compiler. However, this node needs to exist in the AST because
  // external tools rely on it.
  let Documentation = [Undocumented];
  let SimpleHandler = 1;
}

def IBOutlet : InheritableAttr {
  let Spellings = [Clang<"iboutlet">];
//  let Subjects = [ObjCIvar, ObjCProperty];
  let Documentation = [Undocumented];
}

def IBOutletCollection : InheritableAttr {
  let Spellings = [Clang<"iboutletcollection">];
  let Args = [TypeArgument<"Interface", 1>];
//  let Subjects = [ObjCIvar, ObjCProperty];
  let Documentation = [Undocumented];
}

def IFunc : Attr, TargetSpecificAttr<TargetELF> {
  let Spellings = [GCC<"ifunc">];
  let Args = [StringArgument<"Resolver">];
  let Subjects = SubjectList<[Function]>;
  let Documentation = [IFuncDocs];
}

def Restrict : InheritableAttr {
  let Spellings = [Declspec<"restrict">, GCC<"malloc">];
  let Subjects = SubjectList<[Function]>;
  let Documentation = [Undocumented];
}

def LayoutVersion : InheritableAttr, TargetSpecificAttr<TargetMicrosoftCXXABI> {
  let Spellings = [Declspec<"layout_version">];
  let Args = [UnsignedArgument<"Version">];
  let Subjects = SubjectList<[CXXRecord]>;
  let Documentation = [LayoutVersionDocs];
}

def Leaf : InheritableAttr {
  let Spellings = [GCC<"leaf">];
  let Subjects = SubjectList<[Function]>;
  let Documentation = [LeafDocs];
  let SimpleHandler = 1;
}

def LifetimeBound : DeclOrTypeAttr {
  let Spellings = [Clang<"lifetimebound", 0>];
  let Subjects = SubjectList<[ParmVar, ImplicitObjectParameter], ErrorDiag>;
  let Documentation = [LifetimeBoundDocs];
  let LangOpts = [CPlusPlus];
  let SimpleHandler = 1;
}

def TrivialABI : InheritableAttr {
  // This attribute does not have a C [[]] spelling because it requires the
  // CPlusPlus language option.
  let Spellings = [Clang<"trivial_abi", 0>];
  let Subjects = SubjectList<[CXXRecord]>;
  let Documentation = [TrivialABIDocs];
  let LangOpts = [CPlusPlus];
  let SimpleHandler = 1;
}

def MaxFieldAlignment : InheritableAttr {
  // This attribute has no spellings as it is only ever created implicitly.
  let Spellings = [];
  let Args = [UnsignedArgument<"Alignment">];
  let SemaHandler = 0;
  let Documentation = [Undocumented];
}

def MayAlias : InheritableAttr {
  // FIXME: this is a type attribute in GCC, but a declaration attribute here.
  let Spellings = [GCC<"may_alias">];
  let Documentation = [Undocumented];
  let SimpleHandler = 1;
}

def MIGServerRoutine : InheritableAttr {
  let Spellings = [Clang<"mig_server_routine">];
  let Subjects = SubjectList<[Function, ObjCMethod, Block]>;
  let Documentation = [MIGConventionDocs];
}

def MSABI : DeclOrTypeAttr {
  let Spellings = [GCC<"ms_abi">];
//  let Subjects = [Function, ObjCMethod];
  let Documentation = [MSABIDocs];
}

def MSP430Interrupt : InheritableAttr, TargetSpecificAttr<TargetMSP430> {
  // NOTE: If you add any additional spellings, ARMInterrupt's, M68kInterrupt's,
  // MipsInterrupt's and AnyX86Interrupt's spellings must match.
  let Spellings = [GCC<"interrupt">];
  let Args = [UnsignedArgument<"Number">];
  let ParseKind = "Interrupt";
  let HasCustomParsing = 1;
  let Documentation = [Undocumented];
}

def Mips16 : InheritableAttr, TargetSpecificAttr<TargetMips32> {
  let Spellings = [GCC<"mips16">];
  let Subjects = SubjectList<[Function], ErrorDiag>;
  let Documentation = [Undocumented];
  let SimpleHandler = 1;
}

def MipsInterrupt : InheritableAttr, TargetSpecificAttr<TargetMips32> {
  // NOTE: If you add any additional spellings, ARMInterrupt's,
  // M68kInterrupt's, MSP430Interrupt's and AnyX86Interrupt's spellings
  // must match.
  let Spellings = [GCC<"interrupt">];
  let Subjects = SubjectList<[Function]>;
  let Args = [EnumArgument<"Interrupt", "InterruptType",
                           ["vector=sw0", "vector=sw1", "vector=hw0",
                            "vector=hw1", "vector=hw2", "vector=hw3",
                            "vector=hw4", "vector=hw5", "eic", ""],
                           ["sw0", "sw1", "hw0", "hw1", "hw2", "hw3",
                            "hw4", "hw5", "eic", "eic"]
                           >];
  let ParseKind = "Interrupt";
  let Documentation = [MipsInterruptDocs];
}
def : MutualExclusions<[Mips16, MipsInterrupt]>;

def MicroMips : InheritableAttr, TargetSpecificAttr<TargetMips32> {
  let Spellings = [GCC<"micromips">];
  let Subjects = SubjectList<[Function], ErrorDiag>;
  let Documentation = [MicroMipsDocs];
  let SimpleHandler = 1;
}
def : MutualExclusions<[Mips16, MicroMips]>;

def MipsLongCall : InheritableAttr, TargetSpecificAttr<TargetAnyMips> {
  let Spellings = [GCC<"long_call">, GCC<"far">];
  let Subjects = SubjectList<[Function]>;
  let Documentation = [MipsLongCallStyleDocs];
  let SimpleHandler = 1;
}

def MipsShortCall : InheritableAttr, TargetSpecificAttr<TargetAnyMips> {
  let Spellings = [GCC<"short_call">, GCC<"near">];
  let Subjects = SubjectList<[Function]>;
  let Documentation = [MipsShortCallStyleDocs];
  let SimpleHandler = 1;
}
def : MutualExclusions<[MipsLongCall, MipsShortCall]>;

def M68kInterrupt : InheritableAttr, TargetSpecificAttr<TargetM68k> {
  // NOTE: If you add any additional spellings, ARMInterrupt's, MipsInterrupt's
  // MSP430Interrupt's and AnyX86Interrupt's spellings must match.
  let Spellings = [GNU<"interrupt">];
  let Args = [UnsignedArgument<"Number">];
  let ParseKind = "Interrupt";
  let HasCustomParsing = 1;
  let Documentation = [Undocumented];
}

def Mode : Attr {
  let Spellings = [GCC<"mode">];
  let Subjects = SubjectList<[Var, Enum, TypedefName, Field], ErrorDiag>;
  let Args = [IdentifierArgument<"Mode">];
  let Documentation = [Undocumented];
  // This is notionally a type attribute, which #pragma clang attribute
  // generally does not support.
  let PragmaAttributeSupport = 0;
}

def SYCLIntelFPGAIVDep : StmtAttr {
  let Spellings = [CXX11<"intelfpga","ivdep">,
                   CXX11<"intel","ivdep">];
  let Subjects = SubjectList<[ForStmt, CXXForRangeStmt, WhileStmt, DoStmt],
                             ErrorDiag, "'for', 'while', and 'do' statements">;
  let Args = [
    ExprArgument<"SafelenExpr", /*opt*/1>, ExprArgument<"ArrayExpr", /*opt*/1>,
    UnsignedArgument<"SafelenValue", /*opt*/1>
  ];
  let LangOpts = [SYCLIsDevice, SilentlyIgnoreSYCLIsHost];
  let IsStmtDependent = 1;
  let AdditionalMembers = [{
    bool isDependent() const {
      return (getSafelenExpr() &&
              getSafelenExpr()->isInstantiationDependent()) ||
             (getArrayExpr() && getArrayExpr()->isInstantiationDependent());
    }

    const ValueDecl *getArrayDecl() const {
      const Expr* E = getArrayExpr();
      if (!E) return nullptr;

      if (const auto *DRE = dyn_cast<DeclRefExpr>(E))
        return cast<ValueDecl>(DRE->getDecl()->getCanonicalDecl());

      return cast<ValueDecl>(
          cast<MemberExpr>(E)->getMemberDecl()->getCanonicalDecl());
    }

    bool isInf() const {
      return !getSafelenExpr();
    }

    static bool SafelenCompare(const SYCLIntelFPGAIVDepAttr *LHS,
                               const SYCLIntelFPGAIVDepAttr *RHS) {
      // INF < INF is false, !INF < INF is true.
      if (!RHS->getSafelenExpr())
        return false;
      if (!LHS->getSafelenExpr())
        return true;
      return LHS->getSafelenValue() > RHS->getSafelenValue();
    }
  }];
  let Documentation = [SYCLIntelFPGAIVDepAttrDocs];
}

def SYCLIntelFPGAInitiationInterval : DeclOrStmtAttr {
  let Spellings = [CXX11<"intelfpga","ii">,
                   Pragma<"", "ii">, //INTEL
                   CXX11<"intel","ii">,
                   CXX11<"intel", "initiation_interval">];
  let Subjects = SubjectList<[ForStmt, CXXForRangeStmt, WhileStmt, DoStmt, Function],
                              ErrorDiag,
                              "'for', 'while', 'do' statements, and functions">;
  let Args = [ExprArgument<"IntervalExpr">];
<<<<<<< HEAD
  let LangOpts = [SYCLIsDevice, SilentlyIgnoreSYCLIsHost, HLS, OpenCL]; //INTEL
  let HasCustomTypeTransform = 0; //INTEL
  let AdditionalMembers = [{
    // INTEL_CUSTOMIZATION
    void printPrettyPragma(raw_ostream &OS, const PrintingPolicy &Policy) const {
      OS << getDiagnosticName(Policy);
    }
    std::string getDiagnosticName(const PrintingPolicy &Policy) const {
      return "#pragma ii";
    }
    // end INTEL_CUSTOMIZATION
  }];
=======
  let LangOpts = [SYCLIsDevice, SilentlyIgnoreSYCLIsHost];
  let IsStmtDependent = 1;
>>>>>>> 1811037b
  let Documentation = [SYCLIntelFPGAInitiationIntervalAttrDocs];
  let SupportsNonconformingLambdaSyntax = 1;
}

def SYCLIntelFPGAMaxConcurrency : DeclOrStmtAttr {
  let Spellings = [CXX11<"intelfpga","max_concurrency">,
                   Pragma<"", "max_concurrency">, //INTEL
                   CXX11<"intel","max_concurrency">];
  let Subjects =
      SubjectList<[ForStmt, CXXForRangeStmt, WhileStmt, DoStmt, Function],
                   ErrorDiag, "'for', 'while', 'do' statements, and functions">;
  let Args = [ExprArgument<"NThreadsExpr">];
<<<<<<< HEAD
  let LangOpts = [SYCLIsDevice, SilentlyIgnoreSYCLIsHost, HLS, OpenCL]; //INTEL
  let HasCustomTypeTransform = 0; //INTEL
  let AdditionalMembers = [{
    // INTEL_CUSTOMIZATION
    void printPrettyPragma(raw_ostream &OS, const PrintingPolicy &Policy) const {
      OS << "#pragma max_concurrency" << getNThreadsExpr();
    }
    // end INTEL_CUSTOMIZATION
  }];
=======
  let LangOpts = [SYCLIsDevice, SilentlyIgnoreSYCLIsHost];
  let IsStmtDependent = 1;
>>>>>>> 1811037b
  let Documentation = [SYCLIntelFPGAMaxConcurrencyAttrDocs];
  let SupportsNonconformingLambdaSyntax = 1;
}

def SYCLIntelFPGALoopCoalesce : StmtAttr {
  let Spellings = [CXX11<"intelfpga","loop_coalesce">,
                   Pragma<"", "loop_coalesce">, //INTEL
                   CXX11<"intel","loop_coalesce">];
  let Subjects = SubjectList<[ForStmt, CXXForRangeStmt, WhileStmt, DoStmt],
                             ErrorDiag, "'for', 'while', and 'do' statements">;
  let Args = [ExprArgument<"NExpr", /*opt*/1>];
<<<<<<< HEAD
  let LangOpts = [SYCLIsDevice, SilentlyIgnoreSYCLIsHost, HLS, OpenCL]; //INTEL
  let HasCustomTypeTransform = 0; //INTEL
  let AdditionalMembers = [{
    // INTEL_CUSTOMIZATION
    void printPrettyPragma(raw_ostream &OS, const PrintingPolicy &Policy) const {
      OS << "#pragma loop_coalesce" << getNExpr();
    }
    // end INTEL_CUSTOMIZATION
  }];
=======
  let LangOpts = [SYCLIsDevice, SilentlyIgnoreSYCLIsHost];
  let IsStmtDependent = 1;
>>>>>>> 1811037b
  let Documentation = [SYCLIntelFPGALoopCoalesceAttrDocs];
}

def SYCLIntelFPGADisableLoopPipelining : DeclOrStmtAttr {
  let Spellings = [CXX11<"intelfpga","disable_loop_pipelining">,
                   Pragma<"", "disable_loop_pipelining">, //INTEL
                   CXX11<"intel","disable_loop_pipelining">];
  let Subjects = SubjectList<[ForStmt, CXXForRangeStmt, WhileStmt, DoStmt, Function],
                              ErrorDiag,
                              "'for', 'while', 'do' statements, and functions">;
<<<<<<< HEAD
  let LangOpts = [SYCLIsDevice, SilentlyIgnoreSYCLIsHost, HLS, OpenCL]; //INTEL
  let HasCustomTypeTransform = 0; //INTEL
  let AdditionalMembers = [{
    // INTEL_CUSTOMIZATION
    void printPrettyPragma(raw_ostream &OS, const PrintingPolicy &Policy) const {
      OS << getDiagnosticName(Policy);
    }
    std::string getDiagnosticName(const PrintingPolicy &Policy) const {
      return "#pragma disable_loop_pipelining";
    }
    // end INTEL_CUSTOMIZATION
  }];
=======
  let LangOpts = [SYCLIsDevice, SilentlyIgnoreSYCLIsHost];
  let IsStmtDependent = 1;
>>>>>>> 1811037b
  let Documentation = [SYCLIntelFPGADisableLoopPipeliningAttrDocs];
  let SupportsNonconformingLambdaSyntax = 1;
}
def : MutualExclusions<[SYCLIntelFPGAInitiationInterval,
                        SYCLIntelFPGADisableLoopPipelining]>;
def : MutualExclusions<[SYCLIntelFPGAIVDep,
                        SYCLIntelFPGADisableLoopPipelining]>;
def : MutualExclusions<[SYCLIntelFPGAMaxConcurrency,
                        SYCLIntelFPGADisableLoopPipelining]>;

def : MutualExclusions<[SYCLIntelFPGAMaxConcurrency,
                        SYCLIntelFPGADisableLoopPipelining]>;

def SYCLIntelFPGAMaxInterleaving : StmtAttr {
  let Spellings = [CXX11<"intelfpga","max_interleaving">,
                   Pragma<"", "max_interleaving">, //INTEL
                   CXX11<"intel","max_interleaving">];
  let Subjects = SubjectList<[ForStmt, CXXForRangeStmt, WhileStmt, DoStmt],
                             ErrorDiag, "'for', 'while', and 'do' statements">;
  let Args = [ExprArgument<"NExpr">];
<<<<<<< HEAD
  let LangOpts = [SYCLIsDevice, SilentlyIgnoreSYCLIsHost, HLS, OpenCL]; //INTEL
  let HasCustomTypeTransform = 0; //INTEL
  let AdditionalMembers = [{
    // INTEL_CUSTOMIZATION
    void printPrettyPragma(raw_ostream &OS, const PrintingPolicy &Policy) const {
      OS << "#pragma max_interleaving" << getNExpr();
    }
    // end INTEL_CUSTOMIZATION
  }];
=======
  let LangOpts = [SYCLIsDevice, SilentlyIgnoreSYCLIsHost];
  let IsStmtDependent = 1;
>>>>>>> 1811037b
  let Documentation = [SYCLIntelFPGAMaxInterleavingAttrDocs];
}
def : MutualExclusions<[SYCLIntelFPGADisableLoopPipelining,
                        SYCLIntelFPGAMaxInterleaving]>;

def SYCLIntelFPGASpeculatedIterations : StmtAttr {
  let Spellings = [CXX11<"intelfpga","speculated_iterations">,
                   Pragma<"", "speculated_iterations">, //INTEL
                   CXX11<"intel","speculated_iterations">];
  let Subjects = SubjectList<[ForStmt, CXXForRangeStmt, WhileStmt, DoStmt],
                             ErrorDiag, "'for', 'while', and 'do' statements">;
  let Args = [ExprArgument<"NExpr">];
<<<<<<< HEAD
  let LangOpts = [SYCLIsDevice, SilentlyIgnoreSYCLIsHost, OpenCL, HLS]; //INTEL
  let HasCustomTypeTransform = 0; //INTEL
  let AdditionalMembers = [{
    // INTEL_CUSTOMIZATION
    void printPrettyPragma(raw_ostream &OS, const PrintingPolicy &Policy) const {
      OS << "#pragma speculated_iterations" << getNExpr();
    }
    // end INTEL_CUSTOMIZATION
  }];
=======
  let LangOpts = [SYCLIsDevice, SilentlyIgnoreSYCLIsHost];
  let IsStmtDependent = 1;
>>>>>>> 1811037b
  let Documentation = [SYCLIntelFPGASpeculatedIterationsAttrDocs];
}
def : MutualExclusions<[SYCLIntelFPGADisableLoopPipelining,
                        SYCLIntelFPGASpeculatedIterations]>;

def SYCLIntelFPGANofusion : StmtAttr {
  let Spellings = [CXX11<"intel","nofusion">];
  let Subjects = SubjectList<[ForStmt, CXXForRangeStmt, WhileStmt, DoStmt],
                             ErrorDiag, "'for', 'while', and 'do' statements">;
  let LangOpts = [SYCLIsDevice, SilentlyIgnoreSYCLIsHost];
  let IsStmtDependent = 1;
  let Documentation = [SYCLIntelFPGANofusionAttrDocs];
}

def IntelFPGALocalNonConstVar : SubsetSubject<Var,
                              [{S->hasLocalStorage() &&
                                S->getKind() != Decl::ImplicitParam &&
                                S->getKind() != Decl::ParmVar &&
                                S->getKind() != Decl::NonTypeTemplateParm &&
                                !S->getType().isConstQualified()}],
                              "local non-const variables">;

def IntelFPGAConstVar : SubsetSubject<Var,
                      [{S->getKind() != Decl::ImplicitParam &&
                        S->getKind() != Decl::ParmVar &&
                        S->getKind() != Decl::NonTypeTemplateParm &&
                        (S->getType().isConstQualified() ||
                         S->getType().getAddressSpace() ==
                            LangAS::opencl_constant)}],
                      "constant variables">;

def IntelFPGALocalStaticAgentMemVar : SubsetSubject<Var,
      [{S->getKind() != Decl::ImplicitParam &&
        S->getKind() != Decl::NonTypeTemplateParm &&
       (S->getStorageClass() == SC_Static ||
        S->hasLocalStorage())}],
        "local variables, static variables, agent memory arguments">;

def IntelFPGALocalOrStaticVar : SubsetSubject<Var,
                              [{S->getKind() != Decl::ImplicitParam &&
                                S->getKind() != Decl::ParmVar &&
                                S->getKind() != Decl::NonTypeTemplateParm &&
                                (S->getStorageClass() == SC_Static ||
                                 S->hasLocalStorage())}],
                              "local variables, static variables">;

def IntelFPGADoublePump : Attr {
  let Spellings = [CXX11<"intelfpga", "doublepump">,
                   GNU<"doublepump">,                          // INTEL
                   CXX11<"intel", "doublepump">];
  let Subjects = SubjectList<[IntelFPGAConstVar,               // INTEL
                              IntelFPGALocalStaticAgentMemVar, // INTEL
                              Field], ErrorDiag>;
  let LangOpts = [SYCLIsDevice, SilentlyIgnoreSYCLIsHost, OpenCL, HLS];      // INTEL
  let Documentation = [IntelFPGADoublePumpAttrDocs];
}

def IntelFPGASinglePump : Attr {
  let Spellings = [CXX11<"intelfpga", "singlepump">,
                   GNU<"singlepump">,                          // INTEL
                   CXX11<"intel", "singlepump">];
  let Subjects = SubjectList<[IntelFPGAConstVar,               // INTEL
                              IntelFPGALocalStaticAgentMemVar, // INTEL
                              Field], ErrorDiag>;
  let LangOpts = [SYCLIsDevice, SilentlyIgnoreSYCLIsHost, OpenCL, HLS];      // INTEL
  let Documentation = [IntelFPGASinglePumpAttrDocs];
}

def IntelFPGAMemory : Attr {
  let Spellings = [CXX11<"intelfpga", "memory">, GNU<"memory">, // INTEL
                   CXX11<"intel", "fpga_memory">];
  let Args = [EnumArgument<"Kind", "MemoryKind",
                           ["MLAB", "BLOCK_RAM", ""],
                           ["MLAB", "BlockRAM", "Default"], 1>];
  let AdditionalMembers = [{
    static void generateValidStrings(SmallString<256> &Str) {
      auto Last = BlockRAM;
      for (int I = 0; I <= Last; ++I) {
        Str += ConvertMemoryKindToStr(static_cast<MemoryKind>(I));
        if (I != Last) Str += " ";
      }
    }
  }];
  let Subjects = SubjectList<[IntelFPGAConstVar, IntelFPGALocalStaticAgentMemVar,
                              Field], ErrorDiag>;
  let LangOpts = [SYCLIsDevice, SilentlyIgnoreSYCLIsHost, OpenCL, HLS];  // INTEL
  let Documentation = [IntelFPGAMemoryAttrDocs];
}

def IntelFPGARegister : Attr {
  let Spellings = [CXX11<"intelfpga", "register">, GNU<"register">, // INTEL
                   CXX11<"intel", "fpga_register">];
  let Subjects = SubjectList<[IntelFPGAConstVar, IntelFPGALocalOrStaticVar,
                              Field], ErrorDiag>;
  let LangOpts = [SYCLIsDevice, SilentlyIgnoreSYCLIsHost, OpenCL, HLS];  // INTEL
  let Documentation = [IntelFPGARegisterAttrDocs];
}
def : MutualExclusions<[IntelFPGADoublePump, IntelFPGASinglePump,
                        IntelFPGARegister]>;

// One integral argument.
def IntelFPGABankWidth : Attr {
  let Spellings = [CXX11<"intelfpga","bankwidth">, GNU<"bankwidth">, // INTEL
                   CXX11<"intel","bankwidth">];
  let Args = [ExprArgument<"Value">];
  let Subjects = SubjectList<[IntelFPGAConstVar, IntelFPGALocalStaticAgentMemVar,
                              Field], ErrorDiag>;
  let LangOpts = [SYCLIsDevice, SilentlyIgnoreSYCLIsHost, OpenCL, HLS]; // INTEL
  let Documentation = [IntelFPGABankWidthAttrDocs];
}
def : MutualExclusions<[IntelFPGARegister, IntelFPGABankWidth]>;

def IntelFPGANumBanks : Attr {
  let Spellings = [CXX11<"intelfpga","numbanks">, GNU<"numbanks">, // INTEL
                   CXX11<"intel","numbanks">];
  let Args = [ExprArgument<"Value">];
  let Subjects = SubjectList<[IntelFPGAConstVar, IntelFPGALocalStaticAgentMemVar,
                              Field], ErrorDiag>;
  let LangOpts = [SYCLIsDevice, SilentlyIgnoreSYCLIsHost, OpenCL, HLS];  // INTEL
  let Documentation = [IntelFPGANumBanksAttrDocs];
}

def IntelFPGAPrivateCopies : InheritableAttr {
  let Spellings = [CXX11<"intelfpga","private_copies">,
                   GNU<"private_copies">, // INTEL
                   CXX11<"intel","private_copies">];
  let Args = [ExprArgument<"Value">];
  let LangOpts = [SYCLIsDevice, SilentlyIgnoreSYCLIsHost, OpenCL, HLS]; // INTEL
  let Subjects = SubjectList<[IntelFPGALocalNonConstVar, Field], ErrorDiag>;
  let Documentation = [IntelFPGAPrivateCopiesAttrDocs];
}
def : MutualExclusions<[IntelFPGARegister, IntelFPGAPrivateCopies]>;

// Two string arguments.
def IntelFPGAMerge : Attr {
  let Spellings = [CXX11<"intelfpga","merge">, GNU<"merge">, // INTEL
                   CXX11<"intel","merge">];
  let Args = [StringArgument<"Name">, StringArgument<"Direction">];
  let Subjects = SubjectList<[IntelFPGAConstVar, IntelFPGALocalOrStaticVar,
                              Field], ErrorDiag>;
  let LangOpts = [SYCLIsDevice, SilentlyIgnoreSYCLIsHost, OpenCL, HLS]; // INTEL
  let Documentation = [IntelFPGAMergeAttrDocs];
}
def : MutualExclusions<[IntelFPGARegister, IntelFPGAMerge]>;

def IntelFPGAMaxReplicates : InheritableAttr {
  let Spellings = [CXX11<"intelfpga","max_replicates">,
                   GNU<"max_replicates">, // INTEL
                   CXX11<"intel","max_replicates">];
  let Args = [ExprArgument<"Value">];
  let Subjects = SubjectList<[IntelFPGAConstVar, IntelFPGALocalStaticAgentMemVar,
                              Field], ErrorDiag>;
  let LangOpts = [SYCLIsDevice, SilentlyIgnoreSYCLIsHost, OpenCL, HLS]; // INTEL
  let Documentation = [IntelFPGAMaxReplicatesAttrDocs];
}
def : MutualExclusions<[IntelFPGARegister, IntelFPGAMaxReplicates]>;

def IntelFPGASimpleDualPort : Attr {
  let Spellings = [CXX11<"intelfpga","simple_dual_port">,
                   GNU<"simple_dual_port">, // INTEL
                   CXX11<"intel","simple_dual_port">];
  let Subjects = SubjectList<[IntelFPGAConstVar, IntelFPGALocalStaticAgentMemVar,
                              Field], ErrorDiag>;
  let LangOpts = [SYCLIsDevice, SilentlyIgnoreSYCLIsHost, OpenCL, HLS]; // INTEL
  let Documentation = [IntelFPGASimpleDualPortAttrDocs];
}
def : MutualExclusions<[IntelFPGARegister, IntelFPGASimpleDualPort]>;

def SYCLFPGAPipe : TypeAttr {
  let Spellings = [GNU<"pipe">];
  let Args = [StringArgument<"Mode">];
  let LangOpts = [SYCLIsDevice];
  let Documentation = [SYCLFPGAPipeDocs];
}

def SYCLIntelPipeIO : Attr {
  let Spellings = [GNU<"io_pipe_id">];
  let Args = [ExprArgument<"ID">];
  let LangOpts = [SYCLIsDevice, SYCLIsHost];
  let Subjects = SubjectList<[Var]>;
  let Documentation = [SYCLIntelPipeIOAttrDocs];
}

// Variadic integral arguments.
def IntelFPGABankBits : Attr {
  let Spellings = [CXX11<"intelfpga", "bank_bits">, GNU<"bank_bits">, // INTEL
                   CXX11<"intel", "bank_bits">];
  let Args = [VariadicExprArgument<"Args">];
  let Subjects = SubjectList<[IntelFPGAConstVar, IntelFPGALocalStaticAgentMemVar,
                              Field], ErrorDiag>;
  let LangOpts = [SYCLIsDevice, SYCLIsHost, OpenCL, HLS]; // INTEL
  let Documentation = [IntelFPGABankBitsDocs];
}
def : MutualExclusions<[IntelFPGARegister, IntelFPGABankBits]>;

def IntelFPGAForcePow2Depth : InheritableAttr {
  let Spellings = [CXX11<"intelfpga","force_pow2_depth">,
                   GNU<"force_pow2_depth">, // INTEL
                   CXX11<"intel","force_pow2_depth">];
  let Args = [ExprArgument<"Value">];
  let Subjects = SubjectList<[IntelFPGAConstVar, IntelFPGALocalStaticAgentMemVar,
                              Field], ErrorDiag>;
  let LangOpts = [SYCLIsDevice, SilentlyIgnoreSYCLIsHost, OpenCL, HLS]; // INTEL
  let Documentation = [IntelFPGAForcePow2DepthAttrDocs];
}
def : MutualExclusions<[IntelFPGARegister, IntelFPGAForcePow2Depth]>;

def Naked : InheritableAttr {
  let Spellings = [GCC<"naked">, Declspec<"naked">];
  let Subjects = SubjectList<[Function]>;
  let Documentation = [Undocumented];
}

def NeonPolyVectorType : TypeAttr {
  let Spellings = [Clang<"neon_polyvector_type">];
  let Args = [IntArgument<"NumElements">];
  let Documentation = [Undocumented];
  // Represented as VectorType instead.
  let ASTNode = 0;
}

def NeonVectorType : TypeAttr {
  let Spellings = [Clang<"neon_vector_type">];
  let Args = [IntArgument<"NumElements">];
  let Documentation = [Undocumented];
  // Represented as VectorType instead.
  let ASTNode = 0;
}

def ArmSveVectorBits : TypeAttr {
  let Spellings = [GNU<"arm_sve_vector_bits">];
  let Subjects = SubjectList<[TypedefName], ErrorDiag>;
  let Args = [UnsignedArgument<"NumBits">];
  let Documentation = [ArmSveVectorBitsDocs];
  let PragmaAttributeSupport = 0;
  // Represented as VectorType instead.
  let ASTNode = 0;
}

def ArmMveStrictPolymorphism : TypeAttr, TargetSpecificAttr<TargetARM> {
  let Spellings = [Clang<"__clang_arm_mve_strict_polymorphism">];
  let Documentation = [ArmMveStrictPolymorphismDocs];
}

def NoUniqueAddress : InheritableAttr, TargetSpecificAttr<TargetItaniumCXXABI> {
  let Spellings = [CXX11<"", "no_unique_address", 201803>];
  let Subjects = SubjectList<[NonBitField], ErrorDiag>;
  let Documentation = [NoUniqueAddressDocs];
  let SimpleHandler = 1;
}

def ReturnsTwice : InheritableAttr {
  let Spellings = [GCC<"returns_twice">];
  let Subjects = SubjectList<[Function]>;
  let Documentation = [Undocumented];
  let SimpleHandler = 1;
}

def DisableTailCalls : InheritableAttr {
  let Spellings = [Clang<"disable_tail_calls">];
  let Subjects = SubjectList<[Function, ObjCMethod]>;
  let Documentation = [DisableTailCallsDocs];
  let SimpleHandler = 1;
}
def : MutualExclusions<[Naked, DisableTailCalls]>;

def NoAlias : InheritableAttr {
  let Spellings = [Declspec<"noalias">];
  let Subjects = SubjectList<[Function]>;
  let Documentation = [NoAliasDocs];
  let SimpleHandler = 1;
}

def NoCommon : InheritableAttr {
  let Spellings = [GCC<"nocommon">];
  let Subjects = SubjectList<[Var]>;
  let Documentation = [Undocumented];
  let SimpleHandler = 1;
}

def NoDebug : InheritableAttr {
  let Spellings = [GCC<"nodebug">];
  let Subjects = SubjectList<[TypedefName, FunctionLike, ObjCMethod, NonParmVar]>;
  let Documentation = [NoDebugDocs];
}

def StandaloneDebug : InheritableAttr {
  let Spellings = [Clang<"standalone_debug", /*allowInC =*/0>];
  let Subjects = SubjectList<[CXXRecord]>;
  let Documentation = [StandaloneDebugDocs];
  let SimpleHandler = 1;
  let LangOpts = [CPlusPlus];
}

def NoDuplicate : InheritableAttr {
  let Spellings = [Clang<"noduplicate">];
  let Subjects = SubjectList<[Function]>;
  let Documentation = [NoDuplicateDocs];
  let SimpleHandler = 1;
}

def Convergent : InheritableAttr {
  let Spellings = [Clang<"convergent">];
  let Subjects = SubjectList<[Function]>;
  let Documentation = [ConvergentDocs];
  let SimpleHandler = 1;
}

def NoInline : InheritableAttr {
  let Spellings = [GCC<"noinline">, Declspec<"noinline">];
  let Subjects = SubjectList<[Function]>;
  let Documentation = [Undocumented];
  let SimpleHandler = 1;
}

def NoMips16 : InheritableAttr, TargetSpecificAttr<TargetMips32> {
  let Spellings = [GCC<"nomips16">];
  let Subjects = SubjectList<[Function], ErrorDiag>;
  let Documentation = [Undocumented];
  let SimpleHandler = 1;
}

def NoMicroMips : InheritableAttr, TargetSpecificAttr<TargetMips32> {
  let Spellings = [GCC<"nomicromips">];
  let Subjects = SubjectList<[Function], ErrorDiag>;
  let Documentation = [MicroMipsDocs];
  let SimpleHandler = 1;
}

def RISCVInterrupt : InheritableAttr, TargetSpecificAttr<TargetRISCV> {
  let Spellings = [GCC<"interrupt">];
  let Subjects = SubjectList<[Function]>;
  let Args = [EnumArgument<"Interrupt", "InterruptType",
                           ["user", "supervisor", "machine"],
                           ["user", "supervisor", "machine"],
                           1>];
  let ParseKind = "Interrupt";
  let Documentation = [RISCVInterruptDocs];
}

// This is not a TargetSpecificAttr so that is silently accepted and
// ignored on other targets as encouraged by the OpenCL spec.
//
// See OpenCL 1.2 6.11.5: "It is our intention that a particular
// implementation of OpenCL be free to ignore all attributes and the
// resulting executable binary will produce the same result."
//
// However, only AMD GPU targets will emit the corresponding IR
// attribute.
//
// FIXME: This provides a sub-optimal error message if you attempt to
// use this in CUDA, since CUDA does not use the same terminology.
//
// FIXME: SubjectList should be for OpenCLKernelFunction, but is not to
// workaround needing to see kernel attribute before others to know if
// this should be rejected on non-kernels.

def AMDGPUFlatWorkGroupSize : InheritableAttr {
  let Spellings = [Clang<"amdgpu_flat_work_group_size", 0>];
  let Args = [ExprArgument<"Min">, ExprArgument<"Max">];
  let Documentation = [AMDGPUFlatWorkGroupSizeDocs];
  let Subjects = SubjectList<[Function], ErrorDiag, "kernel functions">;
}

def AMDGPUWavesPerEU : InheritableAttr {
  let Spellings = [Clang<"amdgpu_waves_per_eu", 0>];
  let Args = [ExprArgument<"Min">, ExprArgument<"Max", 1>];
  let Documentation = [AMDGPUWavesPerEUDocs];
  let Subjects = SubjectList<[Function], ErrorDiag, "kernel functions">;
}

def AMDGPUNumSGPR : InheritableAttr {
  let Spellings = [Clang<"amdgpu_num_sgpr", 0>];
  let Args = [UnsignedArgument<"NumSGPR">];
  let Documentation = [AMDGPUNumSGPRNumVGPRDocs];
  let Subjects = SubjectList<[Function], ErrorDiag, "kernel functions">;
}

def AMDGPUNumVGPR : InheritableAttr {
  let Spellings = [Clang<"amdgpu_num_vgpr", 0>];
  let Args = [UnsignedArgument<"NumVGPR">];
  let Documentation = [AMDGPUNumSGPRNumVGPRDocs];
  let Subjects = SubjectList<[Function], ErrorDiag, "kernel functions">;
}

def BPFPreserveAccessIndex : InheritableAttr,
                             TargetSpecificAttr<TargetBPF>  {
  let Spellings = [Clang<"preserve_access_index">];
  let Subjects = SubjectList<[Record], ErrorDiag>;
  let Documentation = [BPFPreserveAccessIndexDocs];
  let LangOpts = [COnly];
}

def WebAssemblyExportName : InheritableAttr,
                            TargetSpecificAttr<TargetWebAssembly> {
  let Spellings = [Clang<"export_name">];
  let Args = [StringArgument<"ExportName">];
  let Documentation = [WebAssemblyExportNameDocs];
  let Subjects = SubjectList<[Function], ErrorDiag>;
}

def WebAssemblyImportModule : InheritableAttr,
                              TargetSpecificAttr<TargetWebAssembly> {
  let Spellings = [Clang<"import_module">];
  let Args = [StringArgument<"ImportModule">];
  let Documentation = [WebAssemblyImportModuleDocs];
  let Subjects = SubjectList<[Function], ErrorDiag>;
}

def WebAssemblyImportName : InheritableAttr,
                            TargetSpecificAttr<TargetWebAssembly> {
  let Spellings = [Clang<"import_name">];
  let Args = [StringArgument<"ImportName">];
  let Documentation = [WebAssemblyImportNameDocs];
  let Subjects = SubjectList<[Function], ErrorDiag>;
}

def NoSplitStack : InheritableAttr {
  let Spellings = [GCC<"no_split_stack">];
  let Subjects = SubjectList<[Function], ErrorDiag>;
  let Documentation = [NoSplitStackDocs];
  let SimpleHandler = 1;
}

def NonNull : InheritableParamAttr {
  let Spellings = [GCC<"nonnull">];
  let Subjects = SubjectList<[ObjCMethod, HasFunctionProto, ParmVar], WarnDiag,
                             "functions, methods, and parameters">;
  let Args = [VariadicParamIdxArgument<"Args">];
  let AdditionalMembers = [{
    bool isNonNull(unsigned IdxAST) const {
      if (!args_size())
        return true;
      return args_end() != std::find_if(
          args_begin(), args_end(),
          [=](const ParamIdx &Idx) { return Idx.getASTIndex() == IdxAST; });
    }
  }];
  // FIXME: We should merge duplicates into a single nonnull attribute.
  let InheritEvenIfAlreadyPresent = 1;
  let Documentation = [NonNullDocs];
}

def ReturnsNonNull : InheritableAttr {
  let Spellings = [GCC<"returns_nonnull">];
  let Subjects = SubjectList<[ObjCMethod, Function]>;
  let Documentation = [ReturnsNonNullDocs];
}

def CalledOnce : Attr {
  let Spellings = [Clang<"called_once">];
  let Subjects = SubjectList<[ParmVar]>;
  let LangOpts = [ObjC];
  let Documentation = [CalledOnceDocs];
}

// pass_object_size(N) indicates that the parameter should have
// __builtin_object_size with Type=N evaluated on the parameter at the callsite.
def PassObjectSize : InheritableParamAttr {
  let Spellings = [Clang<"pass_object_size">,
                   Clang<"pass_dynamic_object_size">];
  let Accessors = [Accessor<"isDynamic", [Clang<"pass_dynamic_object_size">]>];
  let Args = [IntArgument<"Type">];
  let Subjects = SubjectList<[ParmVar]>;
  let Documentation = [PassObjectSizeDocs];
}

// Nullability type attributes.
def TypeNonNull : TypeAttr {
  let Spellings = [Keyword<"_Nonnull">];
  let Documentation = [TypeNonNullDocs];
}

def TypeNullable : TypeAttr {
  let Spellings = [Keyword<"_Nullable">];
  let Documentation = [TypeNullableDocs];
}

def TypeNullableResult : TypeAttr {
  let Spellings = [Keyword<"_Nullable_result">];
  let Documentation = [TypeNullableResultDocs];
}

def TypeNullUnspecified : TypeAttr {
  let Spellings = [Keyword<"_Null_unspecified">];
  let Documentation = [TypeNullUnspecifiedDocs];
}

// This is a marker used to indicate that an __unsafe_unretained qualifier was
// ignored because ARC is not enabled. The usual representation for this
// qualifier is as an ObjCOwnership attribute with Kind == "none".
def ObjCInertUnsafeUnretained : TypeAttr {
  let Spellings = [Keyword<"__unsafe_unretained">];
  let Documentation = [Undocumented];
}

def ObjCKindOf : TypeAttr {
  let Spellings = [Keyword<"__kindof">];
  let Documentation = [Undocumented];
}

def NoEscape : Attr {
  let Spellings = [Clang<"noescape">];
  let Subjects = SubjectList<[ParmVar]>;
  let Documentation = [NoEscapeDocs];
}

def AssumeAligned : InheritableAttr {
  let Spellings = [GCC<"assume_aligned">];
  let Subjects = SubjectList<[ObjCMethod, Function]>;
  let Args = [ExprArgument<"Alignment">, ExprArgument<"Offset", 1>];
  let Documentation = [AssumeAlignedDocs];
}

def AllocAlign : InheritableAttr {
  let Spellings = [GCC<"alloc_align">];
  let Subjects = SubjectList<[HasFunctionProto]>;
  let Args = [ParamIdxArgument<"ParamIndex">];
  let Documentation = [AllocAlignDocs];
}

def NoReturn : InheritableAttr {
  let Spellings = [GCC<"noreturn">, Declspec<"noreturn">];
  // FIXME: Does GCC allow this on the function instead?
  let Documentation = [Undocumented];
}

def NoInstrumentFunction : InheritableAttr {
  let Spellings = [GCC<"no_instrument_function">];
  let Subjects = SubjectList<[Function]>;
  let Documentation = [Undocumented];
  let SimpleHandler = 1;
}

def NotTailCalled : InheritableAttr {
  let Spellings = [Clang<"not_tail_called">];
  let Subjects = SubjectList<[Function]>;
  let Documentation = [NotTailCalledDocs];
  let SimpleHandler = 1;
}
def : MutualExclusions<[AlwaysInline, NotTailCalled]>;

def NoStackProtector : InheritableAttr {
  let Spellings = [Clang<"no_stack_protector">];
  let Subjects = SubjectList<[Function]>;
  let Documentation = [NoStackProtectorDocs];
  let SimpleHandler = 1;
}

def NoThrow : InheritableAttr {
  let Spellings = [GCC<"nothrow">, Declspec<"nothrow">];
  let Subjects = SubjectList<[FunctionLike]>;
  let Documentation = [NoThrowDocs];
}

def NvWeak : IgnoredAttr {
  // No Declspec spelling of this attribute; the CUDA headers use
  // __attribute__((nv_weak)) unconditionally. Does not receive an [[]]
  // spelling because it is a CUDA attribute.
  let Spellings = [GNU<"nv_weak">];
  let LangOpts = [CUDA];
}

def ObjCBridge : InheritableAttr {
  let Spellings = [Clang<"objc_bridge">];
  let Subjects = SubjectList<[Record, TypedefName], ErrorDiag>;
  let Args = [IdentifierArgument<"BridgedType">];
  let Documentation = [Undocumented];
}

def ObjCBridgeMutable : InheritableAttr {
  let Spellings = [Clang<"objc_bridge_mutable">];
  let Subjects = SubjectList<[Record], ErrorDiag>;
  let Args = [IdentifierArgument<"BridgedType">];
  let Documentation = [Undocumented];
}

def ObjCBridgeRelated : InheritableAttr {
  let Spellings = [Clang<"objc_bridge_related">];
  let Subjects = SubjectList<[Record], ErrorDiag>;
  let Args = [IdentifierArgument<"RelatedClass">,
          IdentifierArgument<"ClassMethod">,
          IdentifierArgument<"InstanceMethod">];
  let HasCustomParsing = 1;
  let Documentation = [Undocumented];
}

def NSErrorDomain : InheritableAttr {
  let Spellings = [GNU<"ns_error_domain">];
  let Subjects = SubjectList<[Enum], ErrorDiag>;
  let Args = [DeclArgument<Var, "ErrorDomain">];
  let Documentation = [NSErrorDomainDocs];
}

def NSReturnsRetained : DeclOrTypeAttr {
  let Spellings = [Clang<"ns_returns_retained">];
//  let Subjects = SubjectList<[ObjCMethod, ObjCProperty, Function]>;
  let Documentation = [RetainBehaviorDocs];
}

def NSReturnsNotRetained : InheritableAttr {
  let Spellings = [Clang<"ns_returns_not_retained">];
//  let Subjects = SubjectList<[ObjCMethod, ObjCProperty, Function]>;
  let Documentation = [RetainBehaviorDocs];
}

def NSReturnsAutoreleased : InheritableAttr {
  let Spellings = [Clang<"ns_returns_autoreleased">];
//  let Subjects = SubjectList<[ObjCMethod, ObjCProperty, Function]>;
  let Documentation = [RetainBehaviorDocs];
}

def NSConsumesSelf : InheritableAttr {
  let Spellings = [Clang<"ns_consumes_self">];
  let Subjects = SubjectList<[ObjCMethod]>;
  let Documentation = [RetainBehaviorDocs];
  let SimpleHandler = 1;
}

def NSConsumed : InheritableParamAttr {
  let Spellings = [Clang<"ns_consumed">];
  let Subjects = SubjectList<[ParmVar]>;
  let Documentation = [RetainBehaviorDocs];
}

def ObjCException : InheritableAttr {
  let Spellings = [Clang<"objc_exception">];
  let Subjects = SubjectList<[ObjCInterface], ErrorDiag>;
  let Documentation = [Undocumented];
  let SimpleHandler = 1;
}

def ObjCMethodFamily : InheritableAttr {
  let Spellings = [Clang<"objc_method_family">];
  let Subjects = SubjectList<[ObjCMethod], ErrorDiag>;
  let Args = [EnumArgument<"Family", "FamilyKind",
               ["none", "alloc", "copy", "init", "mutableCopy", "new"],
               ["OMF_None", "OMF_alloc", "OMF_copy", "OMF_init",
                "OMF_mutableCopy", "OMF_new"]>];
  let Documentation = [ObjCMethodFamilyDocs];
}

def ObjCNSObject : InheritableAttr {
  let Spellings = [Clang<"NSObject">];
  let Documentation = [Undocumented];
}

def ObjCIndependentClass : InheritableAttr {
  let Spellings = [Clang<"objc_independent_class">];
  let Documentation = [Undocumented];
}

def ObjCPreciseLifetime : InheritableAttr {
  let Spellings = [Clang<"objc_precise_lifetime">];
  let Subjects = SubjectList<[Var], ErrorDiag>;
  let Documentation = [Undocumented];
}

def ObjCReturnsInnerPointer : InheritableAttr {
  let Spellings = [Clang<"objc_returns_inner_pointer">];
  let Subjects = SubjectList<[ObjCMethod, ObjCProperty], ErrorDiag>;
  let Documentation = [Undocumented];
}

def ObjCRequiresSuper : InheritableAttr {
  let Spellings = [Clang<"objc_requires_super">];
  let Subjects = SubjectList<[ObjCMethod], ErrorDiag>;
  let Documentation = [ObjCRequiresSuperDocs];
}

def ObjCRootClass : InheritableAttr {
  let Spellings = [Clang<"objc_root_class">];
  let Subjects = SubjectList<[ObjCInterface], ErrorDiag>;
  let Documentation = [Undocumented];
  let SimpleHandler = 1;
}

def ObjCNonLazyClass : Attr {
  let Spellings = [Clang<"objc_nonlazy_class">];
  let Subjects = SubjectList<[ObjCInterface, ObjCImpl], ErrorDiag>;
  let LangOpts = [ObjC];
  let Documentation = [ObjCNonLazyClassDocs];
  let SimpleHandler = 1;
}

def ObjCSubclassingRestricted : InheritableAttr {
  let Spellings = [Clang<"objc_subclassing_restricted">];
  let Subjects = SubjectList<[ObjCInterface], ErrorDiag>;
  let Documentation = [ObjCSubclassingRestrictedDocs];
  let SimpleHandler = 1;
}

def ObjCExplicitProtocolImpl : InheritableAttr {
  let Spellings = [Clang<"objc_protocol_requires_explicit_implementation">];
  let Subjects = SubjectList<[ObjCProtocol], ErrorDiag>;
  let Documentation = [Undocumented];
}

def ObjCDesignatedInitializer : Attr {
  let Spellings = [Clang<"objc_designated_initializer">];
  let Subjects = SubjectList<[ObjCMethod], ErrorDiag>;
  let Documentation = [Undocumented];
}

def ObjCDirect : Attr {
  let Spellings = [Clang<"objc_direct">];
  let Subjects = SubjectList<[ObjCMethod], ErrorDiag>;
  let LangOpts = [ObjC];
  let Documentation = [ObjCDirectDocs];
}

def ObjCDirectMembers : Attr {
  let Spellings = [Clang<"objc_direct_members">];
  let Subjects = SubjectList<[ObjCImpl, ObjCInterface, ObjCCategory], ErrorDiag>;
  let LangOpts = [ObjC];
  let Documentation = [ObjCDirectMembersDocs];
}

def ObjCNonRuntimeProtocol : Attr {
  let Spellings = [Clang<"objc_non_runtime_protocol">];
  let Subjects = SubjectList<[ObjCProtocol], ErrorDiag>;
  let LangOpts = [ObjC];
  let Documentation = [ObjCNonRuntimeProtocolDocs];
  let SimpleHandler = 1;
}

def ObjCRuntimeName : Attr {
  let Spellings = [Clang<"objc_runtime_name">];
  let Subjects = SubjectList<[ObjCInterface, ObjCProtocol], ErrorDiag>;
  let Args = [StringArgument<"MetadataName">];
  let Documentation = [ObjCRuntimeNameDocs];
}

def ObjCRuntimeVisible : Attr {
  let Spellings = [Clang<"objc_runtime_visible">];
  let Subjects = SubjectList<[ObjCInterface], ErrorDiag>;
  let Documentation = [ObjCRuntimeVisibleDocs];
  let SimpleHandler = 1;
}

def ObjCClassStub : Attr {
  let Spellings = [Clang<"objc_class_stub">];
  let Subjects = SubjectList<[ObjCInterface], ErrorDiag>;
  let Documentation = [ObjCClassStubDocs];
  let LangOpts = [ObjCNonFragileRuntime];
  let SimpleHandler = 1;
}

def ObjCBoxable : Attr {
  let Spellings = [Clang<"objc_boxable">];
  let Subjects = SubjectList<[Record], ErrorDiag>;
  let Documentation = [ObjCBoxableDocs];
}

def OptimizeNone : InheritableAttr {
  let Spellings = [Clang<"optnone">];
  let Subjects = SubjectList<[Function, ObjCMethod]>;
  let Documentation = [OptnoneDocs];
}

def Overloadable : Attr {
  let Spellings = [Clang<"overloadable">];
  let Subjects = SubjectList<[Function], ErrorDiag>;
  let Documentation = [OverloadableDocs];
  let SimpleHandler = 1;
}

def Override : InheritableAttr {
  let Spellings = [Keyword<"override">];
  let SemaHandler = 0;
  let Documentation = [Undocumented];
}

def Ownership : InheritableAttr {
  let Spellings = [Clang<"ownership_holds">, Clang<"ownership_returns">,
                   Clang<"ownership_takes">];
  let Accessors = [Accessor<"isHolds", [Clang<"ownership_holds">]>,
                   Accessor<"isReturns", [Clang<"ownership_returns">]>,
                   Accessor<"isTakes", [Clang<"ownership_takes">]>];
  let AdditionalMembers = [{
    enum OwnershipKind { Holds, Returns, Takes };
    OwnershipKind getOwnKind() const {
      return isHolds() ? Holds :
             isTakes() ? Takes :
             Returns;
    }
  }];
  let Args = [IdentifierArgument<"Module">,
              VariadicParamIdxArgument<"Args">];
  let Subjects = SubjectList<[HasFunctionProto]>;
  let Documentation = [Undocumented];
}

def Packed : InheritableAttr {
  let Spellings = [GCC<"packed">];
//  let Subjects = [Tag, Field];
  let Documentation = [Undocumented];
}

def IntelOclBicc : DeclOrTypeAttr {
  let Spellings = [Clang<"intel_ocl_bicc", 0>];
//  let Subjects = [Function, ObjCMethod];
  let Documentation = [Undocumented];
}

def Pcs : DeclOrTypeAttr {
  let Spellings = [GCC<"pcs">];
  let Args = [EnumArgument<"PCS", "PCSType",
                           ["aapcs", "aapcs-vfp"],
                           ["AAPCS", "AAPCS_VFP"]>];
//  let Subjects = [Function, ObjCMethod];
  let Documentation = [PcsDocs];
}

def AArch64VectorPcs: DeclOrTypeAttr {
  let Spellings = [Clang<"aarch64_vector_pcs">];
  let Documentation = [AArch64VectorPcsDocs];
}

def Pure : InheritableAttr {
  let Spellings = [GCC<"pure">];
  let Documentation = [Undocumented];
  let SimpleHandler = 1;
}

def Regparm : TypeAttr {
  let Spellings = [GCC<"regparm">];
  let Args = [UnsignedArgument<"NumParams">];
  let Documentation = [RegparmDocs];
  // Represented as part of the enclosing function type.
  let ASTNode = 0;
}

def SwiftAsyncName : InheritableAttr {
  let Spellings = [GNU<"swift_async_name">];
  let Args = [StringArgument<"Name">];
  let Subjects = SubjectList<[ObjCMethod, Function], ErrorDiag>;
  let Documentation = [SwiftAsyncNameDocs];
}

def SwiftAttr : InheritableAttr {
  let Spellings = [GNU<"swift_attr">];
  let Args = [StringArgument<"Attribute">];
  let Documentation = [SwiftAttrDocs];
}

def SwiftBridge : InheritableAttr {
  let Spellings = [GNU<"swift_bridge">];
  let Args = [StringArgument<"SwiftType">];
  let Subjects = SubjectList<[Tag, TypedefName, ObjCInterface, ObjCProtocol],
                             ErrorDiag>;
  let Documentation = [SwiftBridgeDocs];
}

def SwiftBridgedTypedef : InheritableAttr {
  let Spellings = [GNU<"swift_bridged_typedef">];
  let Subjects = SubjectList<[TypedefName], ErrorDiag>;
  let Documentation = [SwiftBridgedTypedefDocs];
  let SimpleHandler = 1;
}

def SwiftObjCMembers : Attr {
  let Spellings = [GNU<"swift_objc_members">];
  let Subjects = SubjectList<[ObjCInterface], ErrorDiag>;
  let Documentation = [SwiftObjCMembersDocs];
  let SimpleHandler = 1;
}

def SwiftError : InheritableAttr {
  let Spellings = [GNU<"swift_error">];
  let Args = [
      EnumArgument<"Convention", "ConventionKind",
                   ["none", "nonnull_error", "null_result", "zero_result", "nonzero_result"],
                   ["None", "NonNullError", "NullResult", "ZeroResult", "NonZeroResult"]>
  ];
  let Subjects = SubjectList<[Function, ObjCMethod], ErrorDiag>;
  let Documentation = [SwiftErrorDocs];
}

def SwiftName : InheritableAttr {
  let Spellings = [GNU<"swift_name">];
  let Args = [StringArgument<"Name">];
  let Documentation = [SwiftNameDocs];
}

def SwiftNewType : InheritableAttr {
  let Spellings = [GNU<"swift_newtype">, GNU<"swift_wrapper">];
  let Args = [EnumArgument<"NewtypeKind", "NewtypeKind",
                           ["struct", "enum"], ["NK_Struct", "NK_Enum"]>];
  let Subjects = SubjectList<[TypedefName], ErrorDiag>;
  let Documentation = [SwiftNewTypeDocs];
  let HasCustomParsing = 1;
}

def SwiftPrivate : InheritableAttr {
  let Spellings = [GNU<"swift_private">];
  let Documentation = [SwiftPrivateDocs];
  let SimpleHandler = 1;
}

def NoDeref : TypeAttr {
  let Spellings = [Clang<"noderef">];
  let Documentation = [NoDerefDocs];
}

// Default arguments in ReqWorkGroupSize can be used only with
// intel::reqd_work_group_size spelling.
def ReqdWorkGroupSize : InheritableAttr {
  let Spellings = [GNU<"reqd_work_group_size">,
                   CXX11<"intel","reqd_work_group_size">,
                   CXX11<"cl","reqd_work_group_size">];
  let Args = [ExprArgument<"XDim">,
              ExprArgument<"YDim", /*optional*/1>,
              ExprArgument<"ZDim", /*optional*/1>];
  let Subjects = SubjectList<[Function], ErrorDiag>;
  let AdditionalMembers = [{
    ArrayRef<const Expr *> dimensions() const {
      return {getXDim(), getYDim(), getZDim()};
    }
    Optional<llvm::APSInt> getXDimVal(ASTContext &Ctx) const {
      return getXDim()->getIntegerConstantExpr(Ctx);
    }
    Optional<llvm::APSInt> getYDimVal(ASTContext &Ctx) const {
      return getYDim()->getIntegerConstantExpr(Ctx);
    }
    Optional<llvm::APSInt> getZDimVal(ASTContext &Ctx) const {
      return getZDim()->getIntegerConstantExpr(Ctx);
    }
  }];
  let Documentation = [ReqdWorkGroupSizeAttrDocs];
  let SupportsNonconformingLambdaSyntax = 1;
}

def WorkGroupSizeHint :  InheritableAttr {
  // Does not have a [[]] spelling because it is an OpenCL-related attribute.
  let Spellings = [GNU<"work_group_size_hint">];
  let Args = [UnsignedArgument<"XDim">,
              UnsignedArgument<"YDim">,
              UnsignedArgument<"ZDim">];
  let Subjects = SubjectList<[Function], ErrorDiag>;
  let Documentation = [Undocumented];
}

def InitPriority : InheritableAttr, TargetSpecificAttr<TargetSupportsInitPriority> {
  let Spellings = [GCC<"init_priority", /*AllowInC*/0>];
  let Args = [UnsignedArgument<"Priority">];
  let Subjects = SubjectList<[Var], ErrorDiag>;
  let Documentation = [InitPriorityDocs];
}

def Section : InheritableAttr {
  let Spellings = [GCC<"section">, Declspec<"allocate">];
  let Args = [StringArgument<"Name">];
  let Subjects =
      SubjectList<[ Function, GlobalVar, ObjCMethod, ObjCProperty ],
      IntelWarnDiag>; // INTEL
  let Documentation = [SectionDocs];
}

// This is used for `__declspec(code_seg("segname"))`, but not for
// `#pragma code_seg("segname")`.
def CodeSeg : InheritableAttr {
  let Spellings = [Declspec<"code_seg">];
  let Args = [StringArgument<"Name">];
  let Subjects = SubjectList<[Function, CXXRecord], ErrorDiag>;
  let Documentation = [CodeSegDocs];
}

def PragmaClangBSSSection : InheritableAttr {
  // This attribute has no spellings as it is only ever created implicitly.
  let Spellings = [];
  let Args = [StringArgument<"Name">];
  let Subjects = SubjectList<[GlobalVar], ErrorDiag>;
  let Documentation = [Undocumented];
}

def PragmaClangDataSection : InheritableAttr {
  // This attribute has no spellings as it is only ever created implicitly.
  let Spellings = [];
  let Args = [StringArgument<"Name">];
  let Subjects = SubjectList<[GlobalVar], ErrorDiag>;
  let Documentation = [Undocumented];
}

def PragmaClangRodataSection : InheritableAttr {
  // This attribute has no spellings as it is only ever created implicitly.
  let Spellings = [];
  let Args = [StringArgument<"Name">];
  let Subjects = SubjectList<[GlobalVar], ErrorDiag>;
  let Documentation = [Undocumented];
}

def PragmaClangRelroSection : InheritableAttr {
  // This attribute has no spellings as it is only ever created implicitly.
  let Spellings = [];
  let Args = [StringArgument<"Name">];
  let Subjects = SubjectList<[GlobalVar], ErrorDiag>;
  let Documentation = [Undocumented];
}

def StrictFP : InheritableAttr {
  // This attribute has no spellings as it is only ever created implicitly.
  // Function uses strict floating point operations.
  let Spellings = [];
  let Subjects = SubjectList<[Function]>;
  let Documentation = [Undocumented];
}

def PragmaClangTextSection : InheritableAttr {
  // This attribute has no spellings as it is only ever created implicitly.
  let Spellings = [];
  let Args = [StringArgument<"Name">];
  let Subjects = SubjectList<[Function], ErrorDiag>;
  let Documentation = [Undocumented];
}

def Sentinel : InheritableAttr {
  let Spellings = [GCC<"sentinel">];
  let Args = [DefaultIntArgument<"Sentinel", 0>,
              DefaultIntArgument<"NullPos", 0>];
//  let Subjects = SubjectList<[Function, ObjCMethod, Block, Var]>;
  let Documentation = [Undocumented];
}

def StdCall : DeclOrTypeAttr {
  let Spellings = [GCC<"stdcall">, Keyword<"__stdcall">, Keyword<"_stdcall">];
//  let Subjects = [Function, ObjCMethod];
  let Documentation = [StdCallDocs];
}

def SwiftCall : DeclOrTypeAttr {
  let Spellings = [Clang<"swiftcall">];
//  let Subjects = SubjectList<[Function]>;
  let Documentation = [SwiftCallDocs];
}

def SwiftContext : ParameterABIAttr {
  let Spellings = [Clang<"swift_context">];
  let Documentation = [SwiftContextDocs];
}

def SwiftErrorResult : ParameterABIAttr {
  let Spellings = [Clang<"swift_error_result">];
  let Documentation = [SwiftErrorResultDocs];
}

def SwiftIndirectResult : ParameterABIAttr {
  let Spellings = [Clang<"swift_indirect_result">];
  let Documentation = [SwiftIndirectResultDocs];
}

def SwiftAsync : InheritableAttr {
  let Spellings = [Clang<"swift_async">];
  let Subjects = SubjectList<[Function, ObjCMethod]>;
  let Args = [EnumArgument<"Kind", "Kind",
                ["none", "swift_private", "not_swift_private"],
                ["None", "SwiftPrivate", "NotSwiftPrivate"]>,
              ParamIdxArgument<"CompletionHandlerIndex", /*opt=*/1>];
  let Documentation = [SwiftAsyncDocs];
}

def SwiftAsyncError : InheritableAttr {
  let Spellings = [Clang<"swift_async_error">];
  let Subjects = SubjectList<[Function, ObjCMethod]>;
  let Args = [EnumArgument<"Convention", "ConventionKind",
              ["none", "nonnull_error", "zero_argument", "nonzero_argument"],
              ["None", "NonNullError", "ZeroArgument", "NonZeroArgument"]>,
              UnsignedArgument<"HandlerParamIdx", /*opt=*/1>];
  let Documentation = [SwiftAsyncErrorDocs];
}

def Suppress : StmtAttr {
  let Spellings = [CXX11<"gsl", "suppress">];
  let Args = [VariadicStringArgument<"DiagnosticIdentifiers">];
  let Documentation = [SuppressDocs];
}

def SysVABI : DeclOrTypeAttr {
  let Spellings = [GCC<"sysv_abi">];
//  let Subjects = [Function, ObjCMethod];
  let Documentation = [Undocumented];
}

def ThisCall : DeclOrTypeAttr {
  let Spellings = [GCC<"thiscall">, Keyword<"__thiscall">,
                   Keyword<"_thiscall">];
//  let Subjects = [Function, ObjCMethod];
  let Documentation = [ThisCallDocs];
}

def VectorCall : DeclOrTypeAttr {
  let Spellings = [Clang<"vectorcall">, Keyword<"__vectorcall">,
                   Keyword<"_vectorcall">];
//  let Subjects = [Function, ObjCMethod];
  let Documentation = [VectorCallDocs];
}

def Pascal : DeclOrTypeAttr {
  let Spellings = [Clang<"pascal">, Keyword<"__pascal">, Keyword<"_pascal">];
//  let Subjects = [Function, ObjCMethod];
  let Documentation = [Undocumented];
}

def PreferredName : InheritableAttr {
  let Spellings = [Clang<"preferred_name", /*AllowInC*/0>];
  let Subjects = SubjectList<[ClassTmpl]>;
  let Args = [TypeArgument<"TypedefType">];
  let Documentation = [PreferredNameDocs];
  let InheritEvenIfAlreadyPresent = 1;
  let MeaningfulToClassTemplateDefinition = 1;
  let TemplateDependent = 1;
}

def PreserveMost : DeclOrTypeAttr {
  let Spellings = [Clang<"preserve_most">];
  let Documentation = [PreserveMostDocs];
}

def PreserveAll : DeclOrTypeAttr {
  let Spellings = [Clang<"preserve_all">];
  let Documentation = [PreserveAllDocs];
}

def Target : InheritableAttr {
  let Spellings = [GCC<"target">];
  let Args = [StringArgument<"featuresStr">];
  let Subjects = SubjectList<[Function], ErrorDiag>;
  let Documentation = [TargetDocs];
  let AdditionalMembers = [{
    ParsedTargetAttr parse() const {
      return parse(getFeaturesStr());
    }

    StringRef getArchitecture() const {
      StringRef Features = getFeaturesStr();
      if (Features == "default") return {};

      SmallVector<StringRef, 1> AttrFeatures;
      Features.split(AttrFeatures, ",");

      for (auto &Feature : AttrFeatures) {
        Feature = Feature.trim();
        if (Feature.startswith("arch="))
          return Feature.drop_front(sizeof("arch=") - 1);
      }
      return "";
    }

    // Gets the list of features as simple string-refs with no +/- or 'no-'.
    // Only adds the items to 'Out' that are additions.
    void getAddedFeatures(llvm::SmallVectorImpl<StringRef> &Out) const {
      StringRef Features = getFeaturesStr();
      if (Features == "default") return;

      SmallVector<StringRef, 1> AttrFeatures;
      Features.split(AttrFeatures, ",");

      for (auto &Feature : AttrFeatures) {
        Feature = Feature.trim();

        if (!Feature.startswith("no-") && !Feature.startswith("arch=") &&
            !Feature.startswith("fpmath=") && !Feature.startswith("tune="))
          Out.push_back(Feature);
      }
    }

    template<class Compare>
    ParsedTargetAttr parse(Compare cmp) const {
      ParsedTargetAttr Attrs = parse();
      llvm::sort(std::begin(Attrs.Features), std::end(Attrs.Features), cmp);
      return Attrs;
    }

    bool isDefaultVersion() const { return getFeaturesStr() == "default"; }

    static ParsedTargetAttr parse(StringRef Features) {
      ParsedTargetAttr Ret;
      if (Features == "default") return Ret;
      SmallVector<StringRef, 1> AttrFeatures;
      Features.split(AttrFeatures, ",");

      // Grab the various features and prepend a "+" to turn on the feature to
      // the backend and add them to our existing set of features.
      for (auto &Feature : AttrFeatures) {
        // Go ahead and trim whitespace rather than either erroring or
        // accepting it weirdly.
        Feature = Feature.trim();

        // TODO: Support the fpmath option. It will require checking
        // overall feature validity for the function with the rest of the
        // attributes on the function.
        if (Feature.startswith("fpmath="))
          continue;

        if (Feature.startswith("branch-protection=")) {
          Ret.BranchProtection = Feature.split('=').second.trim();
          continue;
        }

        // While we're here iterating check for a different target cpu.
        if (Feature.startswith("arch=")) {
          if (!Ret.Architecture.empty())
            Ret.DuplicateArchitecture = true;
          else
            Ret.Architecture = Feature.split("=").second.trim();
        } else if (Feature.startswith("tune=")) {
          if (!Ret.Tune.empty())
            Ret.DuplicateTune = true;
          else
            Ret.Tune = Feature.split("=").second.trim();
        } else if (Feature.startswith("no-"))
          Ret.Features.push_back("-" + Feature.split("-").second.str());
        else
          Ret.Features.push_back("+" + Feature.str());
      }
      return Ret;
    }
  }];
}

def MinVectorWidth : InheritableAttr {
  let Spellings = [Clang<"min_vector_width">];
  let Args = [UnsignedArgument<"VectorWidth">];
  let Subjects = SubjectList<[Function], ErrorDiag>;
  let Documentation = [MinVectorWidthDocs];
}

def TransparentUnion : InheritableAttr {
  let Spellings = [GCC<"transparent_union">];
//  let Subjects = SubjectList<[Record, TypedefName]>;
  let Documentation = [TransparentUnionDocs];
  let LangOpts = [COnly];
}

def Unavailable : InheritableAttr {
  let Spellings = [Clang<"unavailable">];
  let Args = [StringArgument<"Message", 1>,
              EnumArgument<"ImplicitReason", "ImplicitReason",
                ["", "", "", ""],
                ["IR_None",
                 "IR_ARCForbiddenType",
                 "IR_ForbiddenWeak",
                 "IR_ARCForbiddenConversion",
                 "IR_ARCInitReturnsUnrelated",
                 "IR_ARCFieldWithOwnership"], 1, /*fake*/ 1>];
  let Documentation = [Undocumented];
}

def DiagnoseIf : InheritableAttr {
  // Does not have a [[]] spelling because this attribute requires the ability
  // to parse function arguments but the attribute is not written in the type
  // position.
  let Spellings = [GNU<"diagnose_if">];
  let Subjects = SubjectList<[Function, ObjCMethod, ObjCProperty]>;
  let Args = [ExprArgument<"Cond">, StringArgument<"Message">,
              EnumArgument<"DiagnosticType",
                           "DiagnosticType",
                           ["error", "warning"],
                           ["DT_Error", "DT_Warning"]>,
              BoolArgument<"ArgDependent", 0, /*fake*/ 1>,
              DeclArgument<Named, "Parent", 0, /*fake*/ 1>];
  let InheritEvenIfAlreadyPresent = 1;
  let LateParsed = 1;
  let AdditionalMembers = [{
    bool isError() const { return diagnosticType == DT_Error; }
    bool isWarning() const { return diagnosticType == DT_Warning; }
  }];
  let TemplateDependent = 1;
  let Documentation = [DiagnoseIfDocs];
}

def ArcWeakrefUnavailable : InheritableAttr {
  let Spellings = [Clang<"objc_arc_weak_reference_unavailable">];
  let Subjects = SubjectList<[ObjCInterface], ErrorDiag>;
  let Documentation = [Undocumented];
  let SimpleHandler = 1;
}

def ObjCGC : TypeAttr {
  let Spellings = [Clang<"objc_gc">];
  let Args = [IdentifierArgument<"Kind">];
  let Documentation = [Undocumented];
}

def ObjCOwnership : DeclOrTypeAttr {
  let Spellings = [Clang<"objc_ownership">];
  let Args = [IdentifierArgument<"Kind">];
  let Documentation = [Undocumented];
}

def ObjCRequiresPropertyDefs : InheritableAttr {
  let Spellings = [Clang<"objc_requires_property_definitions">];
  let Subjects = SubjectList<[ObjCInterface], ErrorDiag>;
  let Documentation = [Undocumented];
  let SimpleHandler = 1;
}

def Unused : InheritableAttr {
  let Spellings = [CXX11<"", "maybe_unused", 201603>, GCC<"unused">,
                   C2x<"", "maybe_unused", 201904>];
  let Subjects = SubjectList<[Var, ObjCIvar, Type, Enum, EnumConstant, Label,
                              Field, ObjCMethod, FunctionLike]>;
  let Documentation = [WarnMaybeUnusedDocs];
}

def Used : InheritableAttr {
  let Spellings = [GCC<"used">];
  let Subjects = SubjectList<[NonLocalVar, Function, ObjCMethod]>;
  let Documentation = [UsedDocs];
  let SimpleHandler = 1;
}

def Retain : InheritableAttr {
  let Spellings = [GCC<"retain">];
  let Subjects = SubjectList<[NonLocalVar, Function, ObjCMethod]>;
  let Documentation = [RetainDocs];
  let SimpleHandler = 1;
}

def Uuid : InheritableAttr {
  let Spellings = [Declspec<"uuid">, Microsoft<"uuid">];
  let Args = [StringArgument<"Guid">,
              DeclArgument<MSGuid, "GuidDecl", 0, /*fake=*/1>];
  let Subjects = SubjectList<[Record, Enum]>;
  // FIXME: Allow expressing logical AND for LangOpts. Our condition should be:
  // CPlusPlus && (MicrosoftExt || Borland)
  let Documentation = [Undocumented];
}

def VectorSize : TypeAttr {
  let Spellings = [GCC<"vector_size">];
  let Args = [ExprArgument<"NumBytes">];
  let Documentation = [Undocumented];
  // Represented as VectorType instead.
  let ASTNode = 0;
}

def VecTypeHint : InheritableAttr {
  // Does not have a [[]] spelling because it is an OpenCL-related attribute.
  let Spellings = [GNU<"vec_type_hint">];
  let Args = [TypeArgument<"TypeHint">];
  let Subjects = SubjectList<[Function], ErrorDiag>;
  let Documentation = [Undocumented];
}

def MatrixType : TypeAttr {
  let Spellings = [Clang<"matrix_type">];
  let Subjects = SubjectList<[TypedefName], ErrorDiag>;
  let Args = [ExprArgument<"NumRows">, ExprArgument<"NumColumns">];
  let Documentation = [Undocumented];
  let ASTNode = 0;
  let PragmaAttributeSupport = 0;
}

def Visibility : InheritableAttr {
  let Clone = 0;
  let Spellings = [GCC<"visibility">];
  let Args = [EnumArgument<"Visibility", "VisibilityType",
                           ["default", "hidden", "internal", "protected"],
                           ["Default", "Hidden", "Hidden", "Protected"]>];
  let MeaningfulToClassTemplateDefinition = 1;
  let Documentation = [Undocumented];
}

def TypeVisibility : InheritableAttr {
  let Clone = 0;
  let Spellings = [Clang<"type_visibility">];
  let Args = [EnumArgument<"Visibility", "VisibilityType",
                           ["default", "hidden", "internal", "protected"],
                           ["Default", "Hidden", "Hidden", "Protected"]>];
//  let Subjects = [Tag, ObjCInterface, Namespace];
  let Documentation = [Undocumented];
}

def VecReturn : InheritableAttr {
  // This attribute does not have a C [[]] spelling because it only appertains
  // to C++ struct/class/union.
  // FIXME: should this attribute have a CPlusPlus language option?
  let Spellings = [Clang<"vecreturn", 0>];
  let Subjects = SubjectList<[CXXRecord], ErrorDiag>;
  let Documentation = [Undocumented];
}

def WarnUnused : InheritableAttr {
  let Spellings = [GCC<"warn_unused">];
  let Subjects = SubjectList<[Record]>;
  let Documentation = [Undocumented];
  let SimpleHandler = 1;
}

def WarnUnusedResult : InheritableAttr {
  let Spellings = [CXX11<"", "nodiscard", 201907>,
                   C2x<"", "nodiscard", 201904>,
                   CXX11<"clang", "warn_unused_result">,
                   GCC<"warn_unused_result">];
  let Subjects = SubjectList<[ObjCMethod, Enum, Record, FunctionLike]>;
  let Args = [StringArgument<"Message", 1>];
  let Documentation = [WarnUnusedResultsDocs];
  let AdditionalMembers = [{
    // Check whether this the C++11 nodiscard version, even in non C++11
    // spellings.
    bool IsCXX11NoDiscard() const {
      return this->getSemanticSpelling() == CXX11_nodiscard;
    }
  }];
}

def Weak : InheritableAttr {
  let Spellings = [GCC<"weak">];
  let Subjects = SubjectList<[Var, Function, CXXRecord]>;
  let Documentation = [Undocumented];
  let SimpleHandler = 1;
}

def WeakImport : InheritableAttr {
  let Spellings = [Clang<"weak_import">];
  let Documentation = [Undocumented];
}

def WeakRef : InheritableAttr {
  let Spellings = [GCC<"weakref">];
  // A WeakRef that has an argument is treated as being an AliasAttr
  let Args = [StringArgument<"Aliasee", 1>];
  let Subjects = SubjectList<[Var, Function], IntelWarnDiag>; //***INTEL
  let Documentation = [Undocumented];
}

def LTOVisibilityPublic : InheritableAttr {
  let Spellings = [Clang<"lto_visibility_public">];
  let Subjects = SubjectList<[Record]>;
  let Documentation = [LTOVisibilityDocs];
  let SimpleHandler = 1;
}

def AnyX86Interrupt : InheritableAttr, TargetSpecificAttr<TargetAnyX86> {
  // NOTE: If you add any additional spellings, ARMInterrupt's,
  // M68kInterrupt's, MSP430Interrupt's and MipsInterrupt's spellings must match.
  let Spellings = [GCC<"interrupt">];
  let Subjects = SubjectList<[HasFunctionProto]>;
  let ParseKind = "Interrupt";
  let HasCustomParsing = 1;
  let Documentation = [Undocumented];
}

def AnyX86NoCallerSavedRegisters : InheritableAttr,
                                   TargetSpecificAttr<TargetAnyX86> {
  let Spellings = [GCC<"no_caller_saved_registers">];
  let Documentation = [AnyX86NoCallerSavedRegistersDocs];
  let SimpleHandler = 1;
}

def AnyX86NoCfCheck : DeclOrTypeAttr, TargetSpecificAttr<TargetAnyX86>{
  let Spellings = [GCC<"nocf_check">];
  let Subjects = SubjectList<[FunctionLike]>;
  let Documentation = [AnyX86NoCfCheckDocs];
}

def X86ForceAlignArgPointer : InheritableAttr, TargetSpecificAttr<TargetAnyX86> {
  let Spellings = [GCC<"force_align_arg_pointer">];
  // Technically, this appertains to a FunctionDecl, but the target-specific
  // code silently allows anything function-like (such as typedefs or function
  // pointers), but does not apply the attribute to them.
  let Documentation = [X86ForceAlignArgPointerDocs];
}

def NoSanitize : InheritableAttr {
  let Spellings = [Clang<"no_sanitize">];
  let Args = [VariadicStringArgument<"Sanitizers">];
  let Subjects = SubjectList<[Function, ObjCMethod, GlobalVar], ErrorDiag>;
  let Documentation = [NoSanitizeDocs];
  let AdditionalMembers = [{
    SanitizerMask getMask() const {
      SanitizerMask Mask;
      for (auto SanitizerName : sanitizers()) {
        SanitizerMask ParsedMask =
            parseSanitizerValue(SanitizerName, /*AllowGroups=*/true);
        Mask |= expandSanitizerGroups(ParsedMask);
      }
      return Mask;
    }
  }];
}

// Attributes to disable a specific sanitizer. No new sanitizers should be added
// to this list; the no_sanitize attribute should be extended instead.
def NoSanitizeSpecific : InheritableAttr {
  let Spellings = [GCC<"no_address_safety_analysis">,
                   GCC<"no_sanitize_address">,
                   GCC<"no_sanitize_thread">,
                   Clang<"no_sanitize_memory">];
  let Subjects = SubjectList<[Function, GlobalVar], ErrorDiag>;
  let Documentation = [NoSanitizeAddressDocs, NoSanitizeThreadDocs,
                       NoSanitizeMemoryDocs];
  let ASTNode = 0;
}

def CFICanonicalJumpTable : InheritableAttr {
  let Spellings = [Clang<"cfi_canonical_jump_table">];
  let Subjects = SubjectList<[Function], ErrorDiag>;
  let Documentation = [CFICanonicalJumpTableDocs];
  let SimpleHandler = 1;
}

// C/C++ Thread safety attributes (e.g. for deadlock, data race checking)
// Not all of these attributes will be given a [[]] spelling. The attributes
// which require access to function parameter names cannot use the [[]] spelling
// because they are not written in the type position. Some attributes are given
// an updated captability-based name and the older name will only be supported
// under the GNU-style spelling.
def GuardedVar : InheritableAttr {
  let Spellings = [Clang<"guarded_var", 0>];
  let Subjects = SubjectList<[Field, SharedVar]>;
  let Documentation = [Undocumented];
  let SimpleHandler = 1;
}

def PtGuardedVar : InheritableAttr {
  let Spellings = [Clang<"pt_guarded_var", 0>];
  let Subjects = SubjectList<[Field, SharedVar]>;
  let Documentation = [Undocumented];
}

def Lockable : InheritableAttr {
  let Spellings = [GNU<"lockable">];
  let Subjects = SubjectList<[Record]>;
  let Documentation = [Undocumented];
  let ASTNode = 0;  // Replaced by Capability
}

def ScopedLockable : InheritableAttr {
  let Spellings = [Clang<"scoped_lockable", 0>];
  let Subjects = SubjectList<[Record]>;
  let Documentation = [Undocumented];
  let SimpleHandler = 1;
}

def Capability : InheritableAttr {
  let Spellings = [Clang<"capability", 0>, Clang<"shared_capability", 0>];
  let Subjects = SubjectList<[Record, TypedefName], ErrorDiag>;
  let Args = [StringArgument<"Name">];
  let Accessors = [Accessor<"isShared",
                    [Clang<"shared_capability", 0>]>];
  let Documentation = [Undocumented];
}

def AssertCapability : InheritableAttr {
  let Spellings = [Clang<"assert_capability", 0>,
                   Clang<"assert_shared_capability", 0>];
  let Subjects = SubjectList<[Function]>;
  let LateParsed = 1;
  let TemplateDependent = 1;
  let ParseArgumentsAsUnevaluated = 1;
  let InheritEvenIfAlreadyPresent = 1;
  let Args = [VariadicExprArgument<"Args">];
  let Accessors = [Accessor<"isShared",
                    [Clang<"assert_shared_capability", 0>]>];
  let Documentation = [AssertCapabilityDocs];
}

def AcquireCapability : InheritableAttr {
  let Spellings = [Clang<"acquire_capability", 0>,
                   Clang<"acquire_shared_capability", 0>,
                   GNU<"exclusive_lock_function">,
                   GNU<"shared_lock_function">];
  let Subjects = SubjectList<[Function]>;
  let LateParsed = 1;
  let TemplateDependent = 1;
  let ParseArgumentsAsUnevaluated = 1;
  let InheritEvenIfAlreadyPresent = 1;
  let Args = [VariadicExprArgument<"Args">];
  let Accessors = [Accessor<"isShared",
                    [Clang<"acquire_shared_capability", 0>,
                     GNU<"shared_lock_function">]>];
  let Documentation = [AcquireCapabilityDocs];
}

def TryAcquireCapability : InheritableAttr {
  let Spellings = [Clang<"try_acquire_capability", 0>,
                   Clang<"try_acquire_shared_capability", 0>];
  let Subjects = SubjectList<[Function],
                             ErrorDiag>;
  let LateParsed = 1;
  let TemplateDependent = 1;
  let ParseArgumentsAsUnevaluated = 1;
  let InheritEvenIfAlreadyPresent = 1;
  let Args = [ExprArgument<"SuccessValue">, VariadicExprArgument<"Args">];
  let Accessors = [Accessor<"isShared",
                    [Clang<"try_acquire_shared_capability", 0>]>];
  let Documentation = [TryAcquireCapabilityDocs];
}

def ReleaseCapability : InheritableAttr {
  let Spellings = [Clang<"release_capability", 0>,
                   Clang<"release_shared_capability", 0>,
                   Clang<"release_generic_capability", 0>,
                   Clang<"unlock_function", 0>];
  let Subjects = SubjectList<[Function]>;
  let LateParsed = 1;
  let TemplateDependent = 1;
  let ParseArgumentsAsUnevaluated = 1;
  let InheritEvenIfAlreadyPresent = 1;
  let Args = [VariadicExprArgument<"Args">];
  let Accessors = [Accessor<"isShared",
                    [Clang<"release_shared_capability", 0>]>,
                   Accessor<"isGeneric",
                     [Clang<"release_generic_capability", 0>,
                      Clang<"unlock_function", 0>]>];
  let Documentation = [ReleaseCapabilityDocs];
}

def RequiresCapability : InheritableAttr {
  let Spellings = [Clang<"requires_capability", 0>,
                   Clang<"exclusive_locks_required", 0>,
                   Clang<"requires_shared_capability", 0>,
                   Clang<"shared_locks_required", 0>];
  let Args = [VariadicExprArgument<"Args">];
  let LateParsed = 1;
  let TemplateDependent = 1;
  let ParseArgumentsAsUnevaluated = 1;
  let InheritEvenIfAlreadyPresent = 1;
  let Subjects = SubjectList<[Function]>;
  let Accessors = [Accessor<"isShared", [Clang<"requires_shared_capability", 0>,
                                         Clang<"shared_locks_required", 0>]>];
  let Documentation = [Undocumented];
}

def NoThreadSafetyAnalysis : InheritableAttr {
  let Spellings = [Clang<"no_thread_safety_analysis">];
  let Subjects = SubjectList<[Function]>;
  let Documentation = [Undocumented];
  let SimpleHandler = 1;
}

def GuardedBy : InheritableAttr {
  let Spellings = [GNU<"guarded_by">];
  let Args = [ExprArgument<"Arg">];
  let LateParsed = 1;
  let TemplateDependent = 1;
  let ParseArgumentsAsUnevaluated = 1;
  let InheritEvenIfAlreadyPresent = 1;
  let Subjects = SubjectList<[Field, SharedVar]>;
  let Documentation = [Undocumented];
}

def PtGuardedBy : InheritableAttr {
  let Spellings = [GNU<"pt_guarded_by">];
  let Args = [ExprArgument<"Arg">];
  let LateParsed = 1;
  let TemplateDependent = 1;
  let ParseArgumentsAsUnevaluated = 1;
  let InheritEvenIfAlreadyPresent = 1;
  let Subjects = SubjectList<[Field, SharedVar]>;
  let Documentation = [Undocumented];
}

def AcquiredAfter : InheritableAttr {
  let Spellings = [GNU<"acquired_after">];
  let Args = [VariadicExprArgument<"Args">];
  let LateParsed = 1;
  let TemplateDependent = 1;
  let ParseArgumentsAsUnevaluated = 1;
  let InheritEvenIfAlreadyPresent = 1;
  let Subjects = SubjectList<[Field, SharedVar]>;
  let Documentation = [Undocumented];
}

def AcquiredBefore : InheritableAttr {
  let Spellings = [GNU<"acquired_before">];
  let Args = [VariadicExprArgument<"Args">];
  let LateParsed = 1;
  let TemplateDependent = 1;
  let ParseArgumentsAsUnevaluated = 1;
  let InheritEvenIfAlreadyPresent = 1;
  let Subjects = SubjectList<[Field, SharedVar]>;
  let Documentation = [Undocumented];
}

def AssertExclusiveLock : InheritableAttr {
  let Spellings = [GNU<"assert_exclusive_lock">];
  let Args = [VariadicExprArgument<"Args">];
  let LateParsed = 1;
  let TemplateDependent = 1;
  let ParseArgumentsAsUnevaluated = 1;
  let InheritEvenIfAlreadyPresent = 1;
  let Subjects = SubjectList<[Function]>;
  let Documentation = [Undocumented];
}

def AssertSharedLock : InheritableAttr {
  let Spellings = [GNU<"assert_shared_lock">];
  let Args = [VariadicExprArgument<"Args">];
  let LateParsed = 1;
  let TemplateDependent = 1;
  let ParseArgumentsAsUnevaluated = 1;
  let InheritEvenIfAlreadyPresent = 1;
  let Subjects = SubjectList<[Function]>;
  let Documentation = [Undocumented];
}

// The first argument is an integer or boolean value specifying the return value
// of a successful lock acquisition.
def ExclusiveTrylockFunction : InheritableAttr {
  let Spellings = [GNU<"exclusive_trylock_function">];
  let Args = [ExprArgument<"SuccessValue">, VariadicExprArgument<"Args">];
  let LateParsed = 1;
  let TemplateDependent = 1;
  let ParseArgumentsAsUnevaluated = 1;
  let InheritEvenIfAlreadyPresent = 1;
  let Subjects = SubjectList<[Function]>;
  let Documentation = [Undocumented];
}

// The first argument is an integer or boolean value specifying the return value
// of a successful lock acquisition.
def SharedTrylockFunction : InheritableAttr {
  let Spellings = [GNU<"shared_trylock_function">];
  let Args = [ExprArgument<"SuccessValue">, VariadicExprArgument<"Args">];
  let LateParsed = 1;
  let TemplateDependent = 1;
  let ParseArgumentsAsUnevaluated = 1;
  let InheritEvenIfAlreadyPresent = 1;
  let Subjects = SubjectList<[Function]>;
  let Documentation = [Undocumented];
}

def LockReturned : InheritableAttr {
  let Spellings = [GNU<"lock_returned">];
  let Args = [ExprArgument<"Arg">];
  let LateParsed = 1;
  let TemplateDependent = 1;
  let ParseArgumentsAsUnevaluated = 1;
  let Subjects = SubjectList<[Function]>;
  let Documentation = [Undocumented];
}

def LocksExcluded : InheritableAttr {
  let Spellings = [GNU<"locks_excluded">];
  let Args = [VariadicExprArgument<"Args">];
  let LateParsed = 1;
  let TemplateDependent = 1;
  let ParseArgumentsAsUnevaluated = 1;
  let InheritEvenIfAlreadyPresent = 1;
  let Subjects = SubjectList<[Function]>;
  let Documentation = [Undocumented];
}

// C/C++ consumed attributes.

def Consumable : InheritableAttr {
  // This attribute does not have a C [[]] spelling because it only appertains
  // to C++ struct/class/union.
  // FIXME: should this attribute have a CPlusPlus language option?
  let Spellings = [Clang<"consumable", 0>];
  let Subjects = SubjectList<[CXXRecord]>;
  let Args = [EnumArgument<"DefaultState", "ConsumedState",
                           ["unknown", "consumed", "unconsumed"],
                           ["Unknown", "Consumed", "Unconsumed"]>];
  let Documentation = [ConsumableDocs];
}

def ConsumableAutoCast : InheritableAttr {
  // This attribute does not have a C [[]] spelling because it only appertains
  // to C++ struct/class/union.
  // FIXME: should this attribute have a CPlusPlus language option?
  let Spellings = [Clang<"consumable_auto_cast_state", 0>];
  let Subjects = SubjectList<[CXXRecord]>;
  let Documentation = [Undocumented];
  let SimpleHandler = 1;
}

def ConsumableSetOnRead : InheritableAttr {
  // This attribute does not have a C [[]] spelling because it only appertains
  // to C++ struct/class/union.
  // FIXME: should this attribute have a CPlusPlus language option?
  let Spellings = [Clang<"consumable_set_state_on_read", 0>];
  let Subjects = SubjectList<[CXXRecord]>;
  let Documentation = [Undocumented];
  let SimpleHandler = 1;
}

def CallableWhen : InheritableAttr {
  // This attribute does not have a C [[]] spelling because it only appertains
  // to C++ function (but doesn't require it to be a member function).
  // FIXME: should this attribute have a CPlusPlus language option?
  let Spellings = [Clang<"callable_when", 0>];
  let Subjects = SubjectList<[CXXMethod]>;
  let Args = [VariadicEnumArgument<"CallableStates", "ConsumedState",
                                   ["unknown", "consumed", "unconsumed"],
                                   ["Unknown", "Consumed", "Unconsumed"]>];
  let Documentation = [CallableWhenDocs];
}

def ParamTypestate : InheritableAttr {
  // This attribute does not have a C [[]] spelling because it only appertains
  // to a parameter whose type is a consumable C++ class.
  // FIXME: should this attribute have a CPlusPlus language option?
  let Spellings = [Clang<"param_typestate", 0>];
  let Subjects = SubjectList<[ParmVar]>;
  let Args = [EnumArgument<"ParamState", "ConsumedState",
                           ["unknown", "consumed", "unconsumed"],
                           ["Unknown", "Consumed", "Unconsumed"]>];
  let Documentation = [ParamTypestateDocs];
}

def ReturnTypestate : InheritableAttr {
  // This attribute does not have a C [[]] spelling because it only appertains
  // to a parameter or function return type that is a consumable C++ class.
  // FIXME: should this attribute have a CPlusPlus language option?
  let Spellings = [Clang<"return_typestate", 0>];
  let Subjects = SubjectList<[Function, ParmVar]>;
  let Args = [EnumArgument<"State", "ConsumedState",
                           ["unknown", "consumed", "unconsumed"],
                           ["Unknown", "Consumed", "Unconsumed"]>];
  let Documentation = [ReturnTypestateDocs];
}

def SetTypestate : InheritableAttr {
  // This attribute does not have a C [[]] spelling because it only appertains
  // to C++ function (but doesn't require it to be a member function).
  // FIXME: should this attribute have a CPlusPlus language option?
  let Spellings = [Clang<"set_typestate", 0>];
  let Subjects = SubjectList<[CXXMethod]>;
  let Args = [EnumArgument<"NewState", "ConsumedState",
                           ["unknown", "consumed", "unconsumed"],
                           ["Unknown", "Consumed", "Unconsumed"]>];
  let Documentation = [SetTypestateDocs];
}

def TestTypestate : InheritableAttr {
  // This attribute does not have a C [[]] spelling because it only appertains
  // to C++ function (but doesn't require it to be a member function).
  // FIXME: should this attribute have a CPlusPlus language option?
  let Spellings = [Clang<"test_typestate", 0>];
  let Subjects = SubjectList<[CXXMethod]>;
  let Args = [EnumArgument<"TestState", "ConsumedState",
                           ["consumed", "unconsumed"],
                           ["Consumed", "Unconsumed"]>];
  let Documentation = [TestTypestateDocs];
}

// Type safety attributes for `void *' pointers and type tags.

def ArgumentWithTypeTag : InheritableAttr {
  let Spellings = [Clang<"argument_with_type_tag">,
                   Clang<"pointer_with_type_tag">];
  let Subjects = SubjectList<[HasFunctionProto], ErrorDiag>;
  let Args = [IdentifierArgument<"ArgumentKind">,
              ParamIdxArgument<"ArgumentIdx">,
              ParamIdxArgument<"TypeTagIdx">,
              BoolArgument<"IsPointer", /*opt*/0, /*fake*/1>];
  let Documentation = [ArgumentWithTypeTagDocs, PointerWithTypeTagDocs];
}

def TypeTagForDatatype : InheritableAttr {
  let Spellings = [Clang<"type_tag_for_datatype">];
  let Args = [IdentifierArgument<"ArgumentKind">,
              TypeArgument<"MatchingCType">,
              BoolArgument<"LayoutCompatible">,
              BoolArgument<"MustBeNull">];
//  let Subjects = SubjectList<[Var], ErrorDiag>;
  let HasCustomParsing = 1;
  let Documentation = [TypeTagForDatatypeDocs];
}

def Owner : InheritableAttr {
  let Spellings = [CXX11<"gsl", "Owner">];
  let Subjects = SubjectList<[Struct]>;
  let Args = [TypeArgument<"DerefType", /*opt=*/1>];
  let Documentation = [LifetimeOwnerDocs];
}

def Pointer : InheritableAttr {
  let Spellings = [CXX11<"gsl", "Pointer">];
  let Subjects = SubjectList<[Struct]>;
  let Args = [TypeArgument<"DerefType", /*opt=*/1>];
  let Documentation = [LifetimePointerDocs];
}
def : MutualExclusions<[Owner, Pointer]>;

// Microsoft-related attributes

def MSNoVTable : InheritableAttr, TargetSpecificAttr<TargetMicrosoftCXXABI> {
  let Spellings = [Declspec<"novtable">];
  let Subjects = SubjectList<[CXXRecord]>;
  let Documentation = [MSNoVTableDocs];
  let SimpleHandler = 1;
}

def : IgnoredAttr {
  let Spellings = [Declspec<"property">];
}

def MSAllocator : InheritableAttr {
  let Spellings = [Declspec<"allocator">];
  let Subjects = SubjectList<[Function]>;
  let Documentation = [MSAllocatorDocs];
}

def CFGuard : InheritableAttr {
  // Currently only the __declspec(guard(nocf)) modifier is supported. In future
  // we might also want to support __declspec(guard(suppress)).
  let Spellings = [Declspec<"guard">];
  let Subjects = SubjectList<[Function]>;
  let Args = [EnumArgument<"Guard", "GuardArg", ["nocf"], ["nocf"]>];
  let Documentation = [CFGuardDocs];
}

def MSStruct : InheritableAttr {
  let Spellings = [GCC<"ms_struct">];
  let Subjects = SubjectList<[Record]>;
  let Documentation = [Undocumented];
  let SimpleHandler = 1;
}

def DLLExport : InheritableAttr, TargetSpecificAttr<TargetHasDLLImportExport> {
  let Spellings = [Declspec<"dllexport">, GCC<"dllexport">];
  let Subjects = SubjectList<[Function, Var, CXXRecord, ObjCInterface]>;
  let Documentation = [DLLExportDocs];
}

def DLLExportStaticLocal : InheritableAttr, TargetSpecificAttr<TargetHasDLLImportExport> {
  // This attribute is used internally only when -fno-dllexport-inlines is
  // passed. This attribute is added to inline functions of a class having the
  // dllexport attribute. If the function has static local variables, this
  // attribute is used to determine whether the variables are exported or not. If
  // the function has local static variables, the function is dllexported too.
  let Spellings = [];
  let Subjects = SubjectList<[Function]>;
  let Documentation = [Undocumented];
}

def DLLImport : InheritableAttr, TargetSpecificAttr<TargetHasDLLImportExport> {
  let Spellings = [Declspec<"dllimport">, GCC<"dllimport">];
  let Subjects = SubjectList<[Function, Var, CXXRecord, ObjCInterface]>;
  let Documentation = [DLLImportDocs];


  let AdditionalMembers = [{
private:
  bool PropagatedToBaseTemplate = false;

public:
  void setPropagatedToBaseTemplate() { PropagatedToBaseTemplate = true; }
  bool wasPropagatedToBaseTemplate() { return PropagatedToBaseTemplate; }
  }];
}

def DLLImportStaticLocal : InheritableAttr, TargetSpecificAttr<TargetHasDLLImportExport> {
  // This attribute is used internally only when -fno-dllexport-inlines is
  // passed. This attribute is added to inline functions of a class having the
  // dllimport attribute. If the function has static local variables, this
  // attribute is used to determine whether the variables are imported or not.
  let Spellings = [];
  let Subjects = SubjectList<[Function]>;
  let Documentation = [Undocumented];
}

def SelectAny : InheritableAttr {
  let Spellings = [Declspec<"selectany">, GCC<"selectany">];
  let Documentation = [SelectAnyDocs];
  let SimpleHandler = 1;
}

def Thread : Attr {
  let Spellings = [Declspec<"thread">];
  let LangOpts = [MicrosoftExt];
  let Documentation = [ThreadDocs];
  let Subjects = SubjectList<[Var]>;
}

def Win64 : IgnoredAttr {
  let Spellings = [Keyword<"__w64">];
  let LangOpts = [MicrosoftExt];
}

def Ptr32 : TypeAttr {
  let Spellings = [Keyword<"__ptr32">];
  let Documentation = [Ptr32Docs];
}

def Ptr64 : TypeAttr {
  let Spellings = [Keyword<"__ptr64">];
  let Documentation = [Ptr64Docs];
}

def SPtr : TypeAttr {
  let Spellings = [Keyword<"__sptr">];
  let Documentation = [SPtrDocs];
}

def UPtr : TypeAttr {
  let Spellings = [Keyword<"__uptr">];
  let Documentation = [UPtrDocs];
}

def MSInheritance : InheritableAttr {
  let LangOpts = [MicrosoftExt];
  let Args = [DefaultBoolArgument<"BestCase", /*default*/1, /*fake*/1>];
  let Spellings = [Keyword<"__single_inheritance">,
                   Keyword<"__multiple_inheritance">,
                   Keyword<"__virtual_inheritance">,
                   Keyword<"__unspecified_inheritance">];
  let AdditionalMembers = [{
  MSInheritanceModel getInheritanceModel() const {
    // The spelling enum should agree with MSInheritanceModel.
    return MSInheritanceModel(getSemanticSpelling());
  }
  }];
  let Documentation = [MSInheritanceDocs];
}

def MSVtorDisp : InheritableAttr {
  // This attribute has no spellings as it is only ever created implicitly.
  let Spellings = [];
  let Args = [UnsignedArgument<"vdm">];
  let SemaHandler = 0;

  let AdditionalMembers = [{
  MSVtorDispMode getVtorDispMode() const { return MSVtorDispMode(vdm); }
  }];
  let Documentation = [Undocumented];
}

def InitSeg : Attr {
  let Spellings = [Pragma<"", "init_seg">];
  let Args = [StringArgument<"Section">];
  let SemaHandler = 0;
  let Documentation = [InitSegDocs];
  let AdditionalMembers = [{
  void printPrettyPragma(raw_ostream &OS, const PrintingPolicy &Policy) const {
    OS << " (" << getSection() << ')';
  }
  }];
}

// INTEL_CUSTOMIZATION
def LoopFuse : StmtAttr {
  let Spellings = [Pragma<"", "loop_fuse">];
  let Args = [DefaultIntArgument<"Depth", 0>,
              DefaultBoolArgument<"Independent", /*default*/0, /*fake*/0>];
  let Documentation = [LoopFuseDocs];
  let Subjects = SubjectList<[CompoundStmt], ErrorDiag, "compound statements">;
  let AdditionalMembers = [{
  void printPrettyPragma(raw_ostream &OS, const PrintingPolicy &Policy) const {
    OS << "#pragma loop_fuse";
    if (getDepth())
      OS << " depth(" << getDepth() << ")";
    if (getIndependent())
      OS << " independent";
  }
  }];
}
// end INTEL_CUSTOMIZATION

def LoopHint : Attr {
  /// #pragma clang loop <option> directive
  /// vectorize: vectorizes loop operations if State == Enable.
  /// vectorize_width: vectorize loop operations with width 'Value'.
  /// interleave: interleave multiple loop iterations if State == Enable.
  /// interleave_count: interleaves 'Value' loop iterations.
  /// unroll: fully unroll loop if State == Enable.
  /// unroll_count: unrolls loop 'Value' times.
  /// unroll_and_jam: attempt to unroll and jam loop if State == Enable.
  /// unroll_and_jam_count: unroll and jams loop 'Value' times.
  /// distribute: attempt to distribute loop if State == Enable.
  /// pipeline: disable pipelining loop if State == Disable.
  /// pipeline_initiation_interval: create loop schedule with initiation interval equal to 'Value'.

  /// #pragma unroll <argument> directive
  /// <no arg>: fully unrolls loop.
  /// boolean: fully unrolls loop if State == Enable.
  /// expression: unrolls loop 'Value' times.

  let Spellings = [Pragma<"clang", "loop">, Pragma<"", "unroll">,
                   Pragma<"", "nounroll">, Pragma<"", "unroll_and_jam">,
// INTEL_CUSTOMIZATION
                   Pragma<"", "nounroll_and_jam">,
                   Pragma<"", "ivdep">,
                   Pragma<"", "ii_at_most">,Pragma<"", "ii_at_least">,
                   Pragma<"", "min_ii_at_target_fmax">,
                   Pragma<"", "force_hyperopt">,
                   Pragma<"", "force_no_hyperopt">,
                   Pragma<"", "distribute_point">,
                   Pragma<"", "nofusion">,
                   Pragma<"", "fusion">,
                   Pragma<"", "novector">,
                   Pragma<"", "vector">,
                   Pragma<"", "loop_count">];
// end INTEL_CUSTOMIZATION
  /// State of the loop optimization specified by the spelling.
  let Args = [EnumArgument<"Option", "OptionType",
                          ["vectorize", "vectorize_width", "interleave", "interleave_count",
                           "unroll", "unroll_count", "unroll_and_jam", "unroll_and_jam_count",
                           "vectorize_predicate",
// INTEL_CUSTOMIZATION
                           "pipeline", "pipeline_initiation_interval",
                           "distribute",
                           "ivdep", "ivdep-loop", "ivdep-back",
                           "ivdep-hls", "ivdep-hls-intel",
                           "ii_at_most", "ii_at_least",
                           "min_ii_at_target_fmax",
                           "force_hyperopt",
                           "distribute_point", "fusion",
                           "novector", "always", "aligned",
                           "dynamic_align","nodynamic_align",
                           "loop_count", "max", "min", "avg"],
// end INTEL_CUSTOMIZATION
                          ["Vectorize", "VectorizeWidth", "Interleave", "InterleaveCount",
                           "Unroll", "UnrollCount", "UnrollAndJam", "UnrollAndJamCount",
                           "VectorizePredicate",
// INTEL_CUSTOMIZATION
                           "PipelineDisabled", "PipelineInitiationInterval",
                           "Distribute",
                           "IVDep", "IVDepLoop", "IVDepBack",
                           "IVDepHLS", "IVDepHLSIntel",
                           "IIAtMost", "IIAtLeast", "MinIIAtFmax",
                           "ForceHyperopt", "Distribute", "Fusion", "Vectorize",
                           "VectorizeAlways", "VectorizeAligned",
                           "VectorizeDynamicAlign", "VectorizeNoDynamicAlign",
                           "LoopCount",
                           "LoopCountMax", "LoopCountMin","LoopCountAvg"]>,
// end INTEL_CUSTOMIZATION
              EnumArgument<"State", "LoopHintState",
// INTEL_CUSTOMIZATION
                           ["enable", "disable", "numeric", "fixed_width",
                            "scalable_width", "assume_safety", "full",
                            "loopexpr"],
                           ["Enable", "Disable", "Numeric", "FixedWidth",
                            "ScalableWidth", "AssumeSafety", "Full",
                            "LoopExpr"]>,
              ExprArgument<"Value">, ExprArgument<"LoopExprValue">];
// end INTEL_CUSTOMIZATION

  let AdditionalMembers = [{
  static const char *getOptionName(int Option) {
    switch(Option) {
    case Vectorize: return "vectorize";
    case VectorizeWidth: return "vectorize_width";
    case Interleave: return "interleave";
    case InterleaveCount: return "interleave_count";
    case Unroll: return "unroll";
    case UnrollCount: return "unroll_count";
    case UnrollAndJam: return "unroll_and_jam";
    case UnrollAndJamCount: return "unroll_and_jam_count";
    case PipelineDisabled: return "pipeline";
    case PipelineInitiationInterval: return "pipeline_initiation_interval";
    case Distribute: return "distribute";
    case VectorizePredicate: return "vectorize_predicate";
// INTEL_CUSTOMIZATION
    case VectorizeAlways: return "always";
    case VectorizeAligned: return "aligned";
    case VectorizeDynamicAlign: return "dynamic_align";
    case VectorizeNoDynamicAlign: return "nodynamic_align";
    case LoopCount: return "loop_count";
    case LoopCountMin: return "loop_count min";
    case LoopCountMax: return "loop_count max";
    case LoopCountAvg: return "loop_count avg";
// end INTEL_CUSTOMIZATION
    }
    llvm_unreachable("Unhandled LoopHint option.");
  }

  void printPrettyPragma(raw_ostream &OS, const PrintingPolicy &Policy) const;

  // Return a string containing the loop hint argument including the
  // enclosing parentheses.
  std::string getValueString(const PrintingPolicy &Policy) const;

  // Return a string suitable for identifying this attribute in diagnostics.
  std::string getDiagnosticName(const PrintingPolicy &Policy) const;
  }];

  let Documentation = [LoopHintDocs, UnrollHintDocs];
  let HasCustomParsing = 1;
}

def CapturedRecord : InheritableAttr {
  // This attribute has no spellings as it is only ever created implicitly.
  let Spellings = [];
  let SemaHandler = 0;
  let Documentation = [Undocumented];
}

def OMPThreadPrivateDecl : InheritableAttr {
  // This attribute has no spellings as it is only ever created implicitly.
  let Spellings = [];
  let SemaHandler = 0;
  let Documentation = [Undocumented];
}

include "clang/Basic/intel/IntelAttr.td"

def OMPCaptureNoInit : InheritableAttr {
  // This attribute has no spellings as it is only ever created implicitly.
  let Spellings = [];
  let SemaHandler = 0;
  let Documentation = [Undocumented];
}

def OMPCaptureKind : Attr {
  // This attribute has no spellings as it is only ever created implicitly.
  let Spellings = [];
  let SemaHandler = 0;
  let Args = [UnsignedArgument<"CaptureKindVal">];
  let Documentation = [Undocumented];
  let AdditionalMembers = [{
    llvm::omp::Clause getCaptureKind() const {
      return static_cast<llvm::omp::Clause>(getCaptureKindVal());
    }
  }];
}

def OMPReferencedVar : Attr {
  // This attribute has no spellings as it is only ever created implicitly.
  let Spellings = [];
  let SemaHandler = 0;
  let Args = [ExprArgument<"Ref">];
  let Documentation = [Undocumented];
}

def OMPDeclareSimdDecl : Attr {
  let Spellings = [Pragma<"omp", "declare simd">];
  let Subjects = SubjectList<[Function]>;
  let SemaHandler = 0;
  let HasCustomParsing = 1;
  let Documentation = [OMPDeclareSimdDocs];
  let Args = [
    EnumArgument<"BranchState", "BranchStateTy",
                 [ "", "inbranch", "notinbranch" ],
                 [ "BS_Undefined", "BS_Inbranch", "BS_Notinbranch" ]>,
    ExprArgument<"Simdlen">, VariadicExprArgument<"Uniforms">,
    VariadicExprArgument<"Aligneds">, VariadicExprArgument<"Alignments">,
    VariadicExprArgument<"Linears">, VariadicUnsignedArgument<"Modifiers">,
    VariadicExprArgument<"Steps">
  ];
  let AdditionalMembers = [{
    void printPrettyPragma(raw_ostream & OS, const PrintingPolicy &Policy)
        const;
  }];
}

def OMPDeclareTargetDecl : InheritableAttr {
  let Spellings = [Pragma<"omp", "declare target">];
  let SemaHandler = 0;
  let Subjects = SubjectList<[Function, SharedVar]>;
  let Documentation = [OMPDeclareTargetDocs];
  let Args = [
    EnumArgument<"MapType", "MapTypeTy",
                 [ "to", "link" ],
                 [ "MT_To", "MT_Link" ]>,
    EnumArgument<"DevType", "DevTypeTy",
                 [ "host", "nohost", "any" ],
                 [ "DT_Host", "DT_NoHost", "DT_Any" ]>,
    UnsignedArgument<"Level">
  ];
  let AdditionalMembers = [{
    void printPrettyPragma(raw_ostream &OS, const PrintingPolicy &Policy) const;
    static llvm::Optional<MapTypeTy>
    isDeclareTargetDeclaration(const ValueDecl *VD);
    static llvm::Optional<DevTypeTy> getDeviceType(const ValueDecl *VD);
    static llvm::Optional<SourceLocation> getLocation(const ValueDecl *VD);
  }];
}

def OMPAllocateDecl : InheritableAttr {
  // This attribute has no spellings as it is only ever created implicitly.
  let Spellings = [];
  let SemaHandler = 0;
  let Args = [
    EnumArgument<"AllocatorType", "AllocatorTypeTy",
                 [
                   "omp_null_allocator", "omp_default_mem_alloc",
                   "omp_large_cap_mem_alloc", "omp_const_mem_alloc",
                   "omp_high_bw_mem_alloc", "omp_low_lat_mem_alloc",
                   "omp_cgroup_mem_alloc", "omp_pteam_mem_alloc",
                   "omp_thread_mem_alloc", ""
                 ],
                 [
                   "OMPNullMemAlloc", "OMPDefaultMemAlloc",
                   "OMPLargeCapMemAlloc", "OMPConstMemAlloc",
                   "OMPHighBWMemAlloc", "OMPLowLatMemAlloc",
                   "OMPCGroupMemAlloc", "OMPPTeamMemAlloc", "OMPThreadMemAlloc",
                   "OMPUserDefinedMemAlloc"
                 ]>,
    ExprArgument<"Allocator">
  ];
  let Documentation = [Undocumented];
}

def OMPDeclareVariant : InheritableAttr {
  let Spellings = [Pragma<"omp", "declare variant">];
  let Subjects = SubjectList<[Function]>;
  let SemaHandler = 0;
  let HasCustomParsing = 1;
  let InheritEvenIfAlreadyPresent = 1;
  let Documentation = [OMPDeclareVariantDocs];
  let Args = [
    ExprArgument<"VariantFuncRef">,
    OMPTraitInfoArgument<"TraitInfos">,
// INTEL_COLLAB
    VariadicExprArgument<"AdjustArgsNothing">,
    VariadicExprArgument<"AdjustArgsNeedDevicePtr">,
    VariadicEnumArgument<"AppendArgs", "InteropType",
                         ["target", "targetsync", "target,targetsync"],
                         ["Target", "TargetSync", "Target_TargetSync"]>
// end INTEL_COLLAB
  ];
  let AdditionalMembers = [{
    OMPTraitInfo &getTraitInfo() { return *traitInfos; }
    void printPrettyPragma(raw_ostream & OS, const PrintingPolicy &Policy)
        const;
  }];
}

def Assumption : InheritableAttr {
  let Spellings = [Clang<"assume">];
  let Subjects = SubjectList<[Function, ObjCMethod]>;
  let InheritEvenIfAlreadyPresent = 1;
  let Documentation = [AssumptionDocs];
  let Args = [StringArgument<"Assumption">];
}

def InternalLinkage : InheritableAttr {
  let Spellings = [Clang<"internal_linkage">];
  let Subjects = SubjectList<[Var, Function, CXXRecord]>;
  let Documentation = [InternalLinkageDocs];
}
def : MutualExclusions<[Common, InternalLinkage]>;

def ExcludeFromExplicitInstantiation : InheritableAttr {
  let Spellings = [Clang<"exclude_from_explicit_instantiation">];
  let Subjects = SubjectList<[Var, Function, CXXRecord]>;
  let Documentation = [ExcludeFromExplicitInstantiationDocs];
  let MeaningfulToClassTemplateDefinition = 1;
  let SimpleHandler = 1;
}

def Reinitializes : InheritableAttr {
  let Spellings = [Clang<"reinitializes", 0>];
  let Subjects = SubjectList<[NonStaticNonConstCXXMethod], ErrorDiag>;
  let Documentation = [ReinitializesDocs];
  let SimpleHandler = 1;
}

def NoDestroy : InheritableAttr {
  let Spellings = [Clang<"no_destroy", 0>];
  let Subjects = SubjectList<[Var]>;
  let Documentation = [NoDestroyDocs];
}

def AlwaysDestroy : InheritableAttr {
  let Spellings = [Clang<"always_destroy", 0>];
  let Subjects = SubjectList<[Var]>;
  let Documentation = [AlwaysDestroyDocs];
}
def : MutualExclusions<[NoDestroy, AlwaysDestroy]>;

def SpeculativeLoadHardening : InheritableAttr {
  let Spellings = [Clang<"speculative_load_hardening">];
  let Subjects = SubjectList<[Function, ObjCMethod], ErrorDiag>;
  let Documentation = [SpeculativeLoadHardeningDocs];
  let SimpleHandler = 1;
}

def NoSpeculativeLoadHardening : InheritableAttr {
  let Spellings = [Clang<"no_speculative_load_hardening">];
  let Subjects = SubjectList<[Function, ObjCMethod], ErrorDiag>;
  let Documentation = [NoSpeculativeLoadHardeningDocs];
  let SimpleHandler = 1;
}
def : MutualExclusions<[SpeculativeLoadHardening, NoSpeculativeLoadHardening]>;

def Uninitialized : InheritableAttr {
  let Spellings = [Clang<"uninitialized", 0>];
  let Subjects = SubjectList<[LocalVar]>;
  let PragmaAttributeSupport = 1;
  let Documentation = [UninitializedDocs];
}

def LoaderUninitialized : Attr {
  let Spellings = [Clang<"loader_uninitialized">];
  let Subjects = SubjectList<[GlobalVar]>;
  let Documentation = [LoaderUninitializedDocs];
  let SimpleHandler = 1;
}

def ObjCExternallyRetained : InheritableAttr {
  let LangOpts = [ObjCAutoRefCount];
  let Spellings = [Clang<"objc_externally_retained">];
  let Subjects = SubjectList<[NonParmVar, Function, Block, ObjCMethod]>;
  let Documentation = [ObjCExternallyRetainedDocs];
}

def NoBuiltin : Attr {
  let Spellings = [Clang<"no_builtin">];
  let Args = [VariadicStringArgument<"BuiltinNames">];
  let Subjects = SubjectList<[Function]>;
  let Documentation = [NoBuiltinDocs];
}

// FIXME: This attribute is not inheritable, it will not be propagated to
// redecls. [[clang::lifetimebound]] has the same problems. This should be
// fixed in TableGen (by probably adding a new inheritable flag).
def AcquireHandle : DeclOrTypeAttr {
  let Spellings = [Clang<"acquire_handle">];
  let Args = [StringArgument<"HandleType">];
  let Subjects = SubjectList<[Function, TypedefName, ParmVar]>;
  let Documentation = [AcquireHandleDocs];
}

def UseHandle : InheritableParamAttr {
  let Spellings = [Clang<"use_handle">];
  let Args = [StringArgument<"HandleType">];
  let Subjects = SubjectList<[ParmVar]>;
  let Documentation = [UseHandleDocs];
}

def ReleaseHandle : InheritableParamAttr {
  let Spellings = [Clang<"release_handle">];
  let Args = [StringArgument<"HandleType">];
  let Subjects = SubjectList<[ParmVar]>;
  let Documentation = [ReleaseHandleDocs];
}

def Builtin : InheritableAttr {
  let Spellings = [];
  let Args = [UnsignedArgument<"ID">];
  let Subjects = SubjectList<[Function]>;
  let SemaHandler = 0;
  let Documentation = [Undocumented];
}
def EnforceTCB : InheritableAttr {
  let Spellings = [Clang<"enforce_tcb">];
  let Subjects = SubjectList<[Function]>;
  let Args = [StringArgument<"TCBName">];
  let Documentation = [EnforceTCBDocs];
  bit InheritEvenIfAlreadyPresent = 1;
}

def EnforceTCBLeaf : InheritableAttr {
  let Spellings = [Clang<"enforce_tcb_leaf">];
  let Subjects = SubjectList<[Function]>;
  let Args = [StringArgument<"TCBName">];
  let Documentation = [EnforceTCBLeafDocs];
  bit InheritEvenIfAlreadyPresent = 1;
}

// INTEL_CUSTOMIZATION
def PreferDSP : InheritableAttr {
  let Spellings = [CXX11<"intel", "prefer_dsp">, GNU<"prefer_dsp">];
  let Subjects = SubjectList<[Function], ErrorDiag>;
  let Documentation = [Undocumented];
}

def PreferSoftLogic : InheritableAttr {
  let Spellings = [CXX11<"intel", "prefer_softlogic">, GNU<"prefer_softlogic">];
  let Subjects = SubjectList<[Function], ErrorDiag>;
  let Documentation = [Undocumented];
}
def : MutualExclusions<[PreferDSP, PreferSoftLogic]>;

def PropagateDSPPreference : InheritableAttr {
  let Spellings = [CXX11<"intel", "propagate_dsp_preference">, GNU<"propagate_dsp_preference">];
  let Subjects = SubjectList<[Function], ErrorDiag>;
  let Documentation = [Undocumented];
  let SimpleHandler = 1;
}
// end INTEL_CUSTOMIZATION<|MERGE_RESOLUTION|>--- conflicted
+++ resolved
@@ -1967,9 +1967,8 @@
                               ErrorDiag,
                               "'for', 'while', 'do' statements, and functions">;
   let Args = [ExprArgument<"IntervalExpr">];
-<<<<<<< HEAD
   let LangOpts = [SYCLIsDevice, SilentlyIgnoreSYCLIsHost, HLS, OpenCL]; //INTEL
-  let HasCustomTypeTransform = 0; //INTEL
+  let IsStmtDependent = 0; //INTEL
   let AdditionalMembers = [{
     // INTEL_CUSTOMIZATION
     void printPrettyPragma(raw_ostream &OS, const PrintingPolicy &Policy) const {
@@ -1980,10 +1979,6 @@
     }
     // end INTEL_CUSTOMIZATION
   }];
-=======
-  let LangOpts = [SYCLIsDevice, SilentlyIgnoreSYCLIsHost];
-  let IsStmtDependent = 1;
->>>>>>> 1811037b
   let Documentation = [SYCLIntelFPGAInitiationIntervalAttrDocs];
   let SupportsNonconformingLambdaSyntax = 1;
 }
@@ -1996,9 +1991,8 @@
       SubjectList<[ForStmt, CXXForRangeStmt, WhileStmt, DoStmt, Function],
                    ErrorDiag, "'for', 'while', 'do' statements, and functions">;
   let Args = [ExprArgument<"NThreadsExpr">];
-<<<<<<< HEAD
   let LangOpts = [SYCLIsDevice, SilentlyIgnoreSYCLIsHost, HLS, OpenCL]; //INTEL
-  let HasCustomTypeTransform = 0; //INTEL
+  let IsStmtDependent = 0; //INTEL
   let AdditionalMembers = [{
     // INTEL_CUSTOMIZATION
     void printPrettyPragma(raw_ostream &OS, const PrintingPolicy &Policy) const {
@@ -2006,10 +2000,6 @@
     }
     // end INTEL_CUSTOMIZATION
   }];
-=======
-  let LangOpts = [SYCLIsDevice, SilentlyIgnoreSYCLIsHost];
-  let IsStmtDependent = 1;
->>>>>>> 1811037b
   let Documentation = [SYCLIntelFPGAMaxConcurrencyAttrDocs];
   let SupportsNonconformingLambdaSyntax = 1;
 }
@@ -2021,9 +2011,8 @@
   let Subjects = SubjectList<[ForStmt, CXXForRangeStmt, WhileStmt, DoStmt],
                              ErrorDiag, "'for', 'while', and 'do' statements">;
   let Args = [ExprArgument<"NExpr", /*opt*/1>];
-<<<<<<< HEAD
   let LangOpts = [SYCLIsDevice, SilentlyIgnoreSYCLIsHost, HLS, OpenCL]; //INTEL
-  let HasCustomTypeTransform = 0; //INTEL
+  let IsStmtDependent = 0; //INTEL
   let AdditionalMembers = [{
     // INTEL_CUSTOMIZATION
     void printPrettyPragma(raw_ostream &OS, const PrintingPolicy &Policy) const {
@@ -2031,10 +2020,6 @@
     }
     // end INTEL_CUSTOMIZATION
   }];
-=======
-  let LangOpts = [SYCLIsDevice, SilentlyIgnoreSYCLIsHost];
-  let IsStmtDependent = 1;
->>>>>>> 1811037b
   let Documentation = [SYCLIntelFPGALoopCoalesceAttrDocs];
 }
 
@@ -2045,9 +2030,8 @@
   let Subjects = SubjectList<[ForStmt, CXXForRangeStmt, WhileStmt, DoStmt, Function],
                               ErrorDiag,
                               "'for', 'while', 'do' statements, and functions">;
-<<<<<<< HEAD
   let LangOpts = [SYCLIsDevice, SilentlyIgnoreSYCLIsHost, HLS, OpenCL]; //INTEL
-  let HasCustomTypeTransform = 0; //INTEL
+  let IsStmtDependent = 0; //INTEL
   let AdditionalMembers = [{
     // INTEL_CUSTOMIZATION
     void printPrettyPragma(raw_ostream &OS, const PrintingPolicy &Policy) const {
@@ -2058,10 +2042,6 @@
     }
     // end INTEL_CUSTOMIZATION
   }];
-=======
-  let LangOpts = [SYCLIsDevice, SilentlyIgnoreSYCLIsHost];
-  let IsStmtDependent = 1;
->>>>>>> 1811037b
   let Documentation = [SYCLIntelFPGADisableLoopPipeliningAttrDocs];
   let SupportsNonconformingLambdaSyntax = 1;
 }
@@ -2082,9 +2062,8 @@
   let Subjects = SubjectList<[ForStmt, CXXForRangeStmt, WhileStmt, DoStmt],
                              ErrorDiag, "'for', 'while', and 'do' statements">;
   let Args = [ExprArgument<"NExpr">];
-<<<<<<< HEAD
   let LangOpts = [SYCLIsDevice, SilentlyIgnoreSYCLIsHost, HLS, OpenCL]; //INTEL
-  let HasCustomTypeTransform = 0; //INTEL
+  let IsStmtDependent = 0; //INTEL
   let AdditionalMembers = [{
     // INTEL_CUSTOMIZATION
     void printPrettyPragma(raw_ostream &OS, const PrintingPolicy &Policy) const {
@@ -2092,10 +2071,6 @@
     }
     // end INTEL_CUSTOMIZATION
   }];
-=======
-  let LangOpts = [SYCLIsDevice, SilentlyIgnoreSYCLIsHost];
-  let IsStmtDependent = 1;
->>>>>>> 1811037b
   let Documentation = [SYCLIntelFPGAMaxInterleavingAttrDocs];
 }
 def : MutualExclusions<[SYCLIntelFPGADisableLoopPipelining,
@@ -2108,9 +2083,8 @@
   let Subjects = SubjectList<[ForStmt, CXXForRangeStmt, WhileStmt, DoStmt],
                              ErrorDiag, "'for', 'while', and 'do' statements">;
   let Args = [ExprArgument<"NExpr">];
-<<<<<<< HEAD
   let LangOpts = [SYCLIsDevice, SilentlyIgnoreSYCLIsHost, OpenCL, HLS]; //INTEL
-  let HasCustomTypeTransform = 0; //INTEL
+  let IsStmtDependent = 0; //INTEL
   let AdditionalMembers = [{
     // INTEL_CUSTOMIZATION
     void printPrettyPragma(raw_ostream &OS, const PrintingPolicy &Policy) const {
@@ -2118,10 +2092,6 @@
     }
     // end INTEL_CUSTOMIZATION
   }];
-=======
-  let LangOpts = [SYCLIsDevice, SilentlyIgnoreSYCLIsHost];
-  let IsStmtDependent = 1;
->>>>>>> 1811037b
   let Documentation = [SYCLIntelFPGASpeculatedIterationsAttrDocs];
 }
 def : MutualExclusions<[SYCLIntelFPGADisableLoopPipelining,
