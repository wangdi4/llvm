--- conflicted
+++ resolved
@@ -126,15 +126,10 @@
                                  FunctionDecl::TK_FunctionTemplate}],
                     "function templates">;
 
-<<<<<<< HEAD
-def GlobalFunction
-    : SubsetSubject<Function, [{S->isGlobal()}], "global functions">;
-=======
 def HLSLEntry
     : SubsetSubject<Function,
                     [{S->isExternallyVisible() && !isa<CXXMethodDecl>(S)}],
                     "global functions">;
->>>>>>> ff1afcaa
 
 def ClassTmpl : SubsetSubject<CXXRecord, [{S->getDescribedClassTemplate()}],
                               "class templates">;
@@ -363,11 +358,8 @@
 def ObjCNonFragileRuntime
     : LangOpt<"", "LangOpts.ObjCRuntime.allowsClassStubs()">;
 
-<<<<<<< HEAD
 def HLS : LangOpt<"HLS">; // INTEL
 
-=======
->>>>>>> ff1afcaa
 def HLSL : LangOpt<"HLSL">;
 
 // Language option for CMSE extensions
@@ -5020,7 +5012,6 @@
   let Documentation = [ErrorAttrDocs];
 }
 
-<<<<<<< HEAD
 // INTEL_CUSTOMIZATION
 def PreferDSP : InheritableAttr {
   let Spellings = [CXX11<"intel", "prefer_dsp">, GNU<"prefer_dsp">];
@@ -5048,13 +5039,7 @@
 def HLSLNumThreads: InheritableAttr {
   let Spellings = [Microsoft<"numthreads">];
   let Args = [IntArgument<"X">, IntArgument<"Y">, IntArgument<"Z">];
-  let Subjects = SubjectList<[GlobalFunction]>;
-=======
-def HLSLNumThreads: InheritableAttr {
-  let Spellings = [Microsoft<"numthreads">];
-  let Args = [IntArgument<"X">, IntArgument<"Y">, IntArgument<"Z">];
   let Subjects = SubjectList<[HLSLEntry]>;
->>>>>>> ff1afcaa
   let LangOpts = [HLSL];
   let Documentation = [NumThreadsDocs];
 }