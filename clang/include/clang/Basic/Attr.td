--- conflicted
+++ resolved
@@ -1882,8 +1882,7 @@
   let Subjects = SubjectList<[ForStmt, CXXForRangeStmt, WhileStmt, DoStmt],
                              ErrorDiag, "'for', 'while', and 'do' statements">;
   let Args = [ExprArgument<"IntervalExpr">];
-<<<<<<< HEAD
-  let LangOpts = [SYCLIsDevice, SYCLIsHost, HLS, OpenCL]; //INTEL
+  let LangOpts = [SYCLIsDevice, SilentlyIgnoreSYCLIsHost, HLS, OpenCL]; //INTEL
   let HasCustomTypeTransform = 0; //INTEL
   let AdditionalMembers = [{
     // INTEL_CUSTOMIZATION
@@ -1895,10 +1894,6 @@
     }
     // end INTEL_CUSTOMIZATION
   }];
-=======
-  let LangOpts = [SYCLIsDevice, SilentlyIgnoreSYCLIsHost];
-  let HasCustomTypeTransform = 1;
->>>>>>> d0a678c9
   let Documentation = [SYCLIntelFPGAInitiationIntervalAttrDocs];
 }
 
@@ -1909,8 +1904,7 @@
   let Subjects = SubjectList<[ForStmt, CXXForRangeStmt, WhileStmt, DoStmt],
                              ErrorDiag, "'for', 'while', and 'do' statements">;
   let Args = [ExprArgument<"NThreadsExpr">];
-<<<<<<< HEAD
-  let LangOpts = [SYCLIsDevice, SYCLIsHost, HLS, OpenCL]; //INTEL
+  let LangOpts = [SYCLIsDevice, SilentlyIgnoreSYCLIsHost, HLS, OpenCL]; //INTEL
   let HasCustomTypeTransform = 0; //INTEL
   let AdditionalMembers = [{
     // INTEL_CUSTOMIZATION
@@ -1919,10 +1913,6 @@
     }
     // end INTEL_CUSTOMIZATION
   }];
-=======
-  let LangOpts = [SYCLIsDevice, SilentlyIgnoreSYCLIsHost];
-  let HasCustomTypeTransform = 1;
->>>>>>> d0a678c9
   let Documentation = [SYCLIntelFPGAMaxConcurrencyAttrDocs];
 }
 
@@ -1933,8 +1923,7 @@
   let Subjects = SubjectList<[ForStmt, CXXForRangeStmt, WhileStmt, DoStmt],
                              ErrorDiag, "'for', 'while', and 'do' statements">;
   let Args = [ExprArgument<"NExpr">];
-<<<<<<< HEAD
-  let LangOpts = [SYCLIsDevice, SYCLIsHost, HLS, OpenCL]; //INTEL
+  let LangOpts = [SYCLIsDevice, SilentlyIgnoreSYCLIsHost, HLS, OpenCL]; //INTEL
   let HasCustomTypeTransform = 0; //INTEL
   let AdditionalMembers = [{
     // INTEL_CUSTOMIZATION
@@ -1943,10 +1932,6 @@
     }
     // end INTEL_CUSTOMIZATION
   }];
-=======
-  let LangOpts = [SYCLIsDevice, SilentlyIgnoreSYCLIsHost];
-  let HasCustomTypeTransform = 1;
->>>>>>> d0a678c9
   let Documentation = [SYCLIntelFPGALoopCoalesceAttrDocs];
 }
 
@@ -1956,8 +1941,7 @@
                    CXX11<"intel","disable_loop_pipelining">];
   let Subjects = SubjectList<[ForStmt, CXXForRangeStmt, WhileStmt, DoStmt],
                              ErrorDiag, "'for', 'while', and 'do' statements">;
-<<<<<<< HEAD
-  let LangOpts = [SYCLIsDevice, SYCLIsHost, HLS, OpenCL]; //INTEL
+  let LangOpts = [SYCLIsDevice, SilentlyIgnoreSYCLIsHost, HLS, OpenCL]; //INTEL
   let HasCustomTypeTransform = 0; //INTEL
   let AdditionalMembers = [{
     // INTEL_CUSTOMIZATION
@@ -1969,10 +1953,6 @@
     }
     // end INTEL_CUSTOMIZATION
   }];
-=======
-  let LangOpts = [SYCLIsDevice, SilentlyIgnoreSYCLIsHost];
-  let HasCustomTypeTransform = 1;
->>>>>>> d0a678c9
   let Documentation = [SYCLIntelFPGADisableLoopPipeliningAttrDocs];
 }
 
@@ -1983,8 +1963,7 @@
   let Subjects = SubjectList<[ForStmt, CXXForRangeStmt, WhileStmt, DoStmt],
                              ErrorDiag, "'for', 'while', and 'do' statements">;
   let Args = [ExprArgument<"NExpr">];
-<<<<<<< HEAD
-  let LangOpts = [SYCLIsDevice, SYCLIsHost, HLS, OpenCL]; //INTEL
+  let LangOpts = [SYCLIsDevice, SilentlyIgnoreSYCLIsHost, HLS, OpenCL]; //INTEL
   let HasCustomTypeTransform = 0; //INTEL
   let AdditionalMembers = [{
     // INTEL_CUSTOMIZATION
@@ -1993,10 +1972,6 @@
     }
     // end INTEL_CUSTOMIZATION
   }];
-=======
-  let LangOpts = [SYCLIsDevice, SilentlyIgnoreSYCLIsHost];
-  let HasCustomTypeTransform = 1;
->>>>>>> d0a678c9
   let Documentation = [SYCLIntelFPGAMaxInterleavingAttrDocs];
 }
 
@@ -2007,8 +1982,7 @@
   let Subjects = SubjectList<[ForStmt, CXXForRangeStmt, WhileStmt, DoStmt],
                              ErrorDiag, "'for', 'while', and 'do' statements">;
   let Args = [ExprArgument<"NExpr">];
-<<<<<<< HEAD
-  let LangOpts = [SYCLIsDevice, SYCLIsHost, OpenCL, HLS]; //INTEL
+  let LangOpts = [SYCLIsDevice, SilentlyIgnoreSYCLIsHost, OpenCL, HLS]; //INTEL
   let HasCustomTypeTransform = 0; //INTEL
   let AdditionalMembers = [{
     // INTEL_CUSTOMIZATION
@@ -2017,10 +1991,6 @@
     }
     // end INTEL_CUSTOMIZATION
   }];
-=======
-  let LangOpts = [SYCLIsDevice, SilentlyIgnoreSYCLIsHost];
-  let HasCustomTypeTransform = 1;
->>>>>>> d0a678c9
   let Documentation = [SYCLIntelFPGASpeculatedIterationsAttrDocs];
 }
 
@@ -2072,11 +2042,7 @@
   let Subjects = SubjectList<[IntelFPGAConstVar,               // INTEL
                               IntelFPGALocalStaticSlaveMemVar, // INTEL
                               Field], ErrorDiag>;
-<<<<<<< HEAD
-  let LangOpts = [SYCLIsDevice, SYCLIsHost, OpenCL, HLS];      // INTEL
-=======
-  let LangOpts = [SYCLIsDevice, SilentlyIgnoreSYCLIsHost];
->>>>>>> d0a678c9
+  let LangOpts = [SYCLIsDevice, SilentlyIgnoreSYCLIsHost, OpenCL, HLS];      // INTEL
   let Documentation = [IntelFPGADoublePumpAttrDocs];
 }
 
@@ -2087,11 +2053,7 @@
   let Subjects = SubjectList<[IntelFPGAConstVar,               // INTEL
                               IntelFPGALocalStaticSlaveMemVar, // INTEL
                               Field], ErrorDiag>;
-<<<<<<< HEAD
-  let LangOpts = [SYCLIsDevice, SYCLIsHost, OpenCL, HLS];      // INTEL
-=======
-  let LangOpts = [SYCLIsDevice, SilentlyIgnoreSYCLIsHost];
->>>>>>> d0a678c9
+  let LangOpts = [SYCLIsDevice, SilentlyIgnoreSYCLIsHost, OpenCL, HLS];      // INTEL
   let Documentation = [IntelFPGASinglePumpAttrDocs];
 }
 
@@ -2112,11 +2074,7 @@
   }];
   let Subjects = SubjectList<[IntelFPGAConstVar, IntelFPGALocalStaticSlaveMemVar,
                               Field], ErrorDiag>;
-<<<<<<< HEAD
-  let LangOpts = [SYCLIsDevice, SYCLIsHost, OpenCL, HLS];  // INTEL
-=======
-  let LangOpts = [SYCLIsDevice, SilentlyIgnoreSYCLIsHost];
->>>>>>> d0a678c9
+  let LangOpts = [SYCLIsDevice, SilentlyIgnoreSYCLIsHost, OpenCL, HLS];  // INTEL
   let Documentation = [IntelFPGAMemoryAttrDocs];
 }
 
@@ -2125,11 +2083,7 @@
                    CXX11<"intel", "fpga_register">];
   let Subjects = SubjectList<[IntelFPGAConstVar, IntelFPGALocalOrStaticVar,
                               Field], ErrorDiag>;
-<<<<<<< HEAD
-  let LangOpts = [SYCLIsDevice, SYCLIsHost, OpenCL, HLS];  // INTEL
-=======
-  let LangOpts = [SYCLIsDevice, SilentlyIgnoreSYCLIsHost];
->>>>>>> d0a678c9
+  let LangOpts = [SYCLIsDevice, SilentlyIgnoreSYCLIsHost, OpenCL, HLS];  // INTEL
   let Documentation = [IntelFPGARegisterAttrDocs];
 }
 
@@ -2140,11 +2094,7 @@
   let Args = [ExprArgument<"Value">];
   let Subjects = SubjectList<[IntelFPGAConstVar, IntelFPGALocalStaticSlaveMemVar,
                               Field], ErrorDiag>;
-<<<<<<< HEAD
-  let LangOpts = [SYCLIsDevice, SYCLIsHost, OpenCL, HLS]; // INTEL
-=======
-  let LangOpts = [SYCLIsDevice, SilentlyIgnoreSYCLIsHost];
->>>>>>> d0a678c9
+  let LangOpts = [SYCLIsDevice, SilentlyIgnoreSYCLIsHost, OpenCL, HLS]; // INTEL
   let Documentation = [IntelFPGABankWidthAttrDocs];
 }
 
@@ -2154,11 +2104,7 @@
   let Args = [ExprArgument<"Value">];
   let Subjects = SubjectList<[IntelFPGAConstVar, IntelFPGALocalStaticSlaveMemVar,
                               Field], ErrorDiag>;
-<<<<<<< HEAD
-  let LangOpts = [SYCLIsDevice, SYCLIsHost, OpenCL, HLS];  // INTEL
-=======
-  let LangOpts = [SYCLIsDevice, SilentlyIgnoreSYCLIsHost];
->>>>>>> d0a678c9
+  let LangOpts = [SYCLIsDevice, SilentlyIgnoreSYCLIsHost, OpenCL, HLS];  // INTEL
   let Documentation = [IntelFPGANumBanksAttrDocs];
 }
 
@@ -2167,11 +2113,7 @@
                    GNU<"private_copies">, // INTEL
                    CXX11<"intel","private_copies">];
   let Args = [ExprArgument<"Value">];
-<<<<<<< HEAD
-  let LangOpts = [SYCLIsDevice, SYCLIsHost, OpenCL, HLS]; // INTEL
-=======
-  let LangOpts = [SYCLIsDevice, SilentlyIgnoreSYCLIsHost];
->>>>>>> d0a678c9
+  let LangOpts = [SYCLIsDevice, SilentlyIgnoreSYCLIsHost, OpenCL, HLS]; // INTEL
   let Subjects = SubjectList<[IntelFPGALocalNonConstVar, Field], ErrorDiag>;
   let Documentation = [IntelFPGAPrivateCopiesAttrDocs];
 }
@@ -2183,11 +2125,7 @@
   let Args = [StringArgument<"Name">, StringArgument<"Direction">];
   let Subjects = SubjectList<[IntelFPGAConstVar, IntelFPGALocalOrStaticVar,
                               Field], ErrorDiag>;
-<<<<<<< HEAD
-  let LangOpts = [SYCLIsDevice, SYCLIsHost, OpenCL, HLS]; // INTEL
-=======
-  let LangOpts = [SYCLIsDevice, SilentlyIgnoreSYCLIsHost];
->>>>>>> d0a678c9
+  let LangOpts = [SYCLIsDevice, SilentlyIgnoreSYCLIsHost, OpenCL, HLS]; // INTEL
   let Documentation = [IntelFPGAMergeAttrDocs];
 }
 
@@ -2198,11 +2136,7 @@
   let Args = [ExprArgument<"Value">];
   let Subjects = SubjectList<[IntelFPGAConstVar, IntelFPGALocalStaticSlaveMemVar,
                               Field], ErrorDiag>;
-<<<<<<< HEAD
-  let LangOpts = [SYCLIsDevice, SYCLIsHost, OpenCL, HLS]; // INTEL
-=======
-  let LangOpts = [SYCLIsDevice, SilentlyIgnoreSYCLIsHost];
->>>>>>> d0a678c9
+  let LangOpts = [SYCLIsDevice, SilentlyIgnoreSYCLIsHost, OpenCL, HLS]; // INTEL
   let Documentation = [IntelFPGAMaxReplicatesAttrDocs];
 }
 
@@ -2212,11 +2146,7 @@
                    CXX11<"intel","simple_dual_port">];
   let Subjects = SubjectList<[IntelFPGAConstVar, IntelFPGALocalStaticSlaveMemVar,
                               Field], ErrorDiag>;
-<<<<<<< HEAD
-  let LangOpts = [SYCLIsDevice, SYCLIsHost, OpenCL, HLS]; // INTEL
-=======
-  let LangOpts = [SYCLIsDevice, SilentlyIgnoreSYCLIsHost];
->>>>>>> d0a678c9
+  let LangOpts = [SYCLIsDevice, SilentlyIgnoreSYCLIsHost, OpenCL, HLS]; // INTEL
   let Documentation = [IntelFPGASimpleDualPortAttrDocs];
 }
 
@@ -2253,11 +2183,7 @@
   let Args = [ExprArgument<"Value">];
   let Subjects = SubjectList<[IntelFPGAConstVar, IntelFPGALocalStaticSlaveMemVar,
                               Field], ErrorDiag>;
-<<<<<<< HEAD
-  let LangOpts = [SYCLIsDevice, SYCLIsHost, OpenCL, HLS]; // INTEL
-=======
-  let LangOpts = [SYCLIsDevice, SilentlyIgnoreSYCLIsHost];
->>>>>>> d0a678c9
+  let LangOpts = [SYCLIsDevice, SilentlyIgnoreSYCLIsHost, OpenCL, HLS]; // INTEL
   let Documentation = [IntelFPGAForcePow2DepthAttrDocs];
   let AdditionalMembers = [{
     static unsigned getMinValue() {
