--- conflicted
+++ resolved
@@ -1881,9 +1881,9 @@
 
 def SYCLIntelFPGAInitiationInterval : StmtAttr {
   let Spellings = [CXX11<"intelfpga","ii">,
-<<<<<<< HEAD
                    Pragma<"", "ii">, //INTEL
-                   CXX11<"intel","ii">];
+                   CXX11<"intel","ii">,
+                   CXX11<"intel", "initiation_interval">];
   let Args = [ExprArgument<"IntervalExpr">];
   let LangOpts = [SYCLIsDevice, SYCLIsHost, HLS, OpenCL]; //INTEL
   let HasCustomTypeTransform = 0; //INTEL
@@ -1897,15 +1897,7 @@
     }
     // end INTEL_CUSTOMIZATION
   }];
-  let Documentation = [SYCLIntelFPGAIIAttrDocs];
-=======
-                   CXX11<"intel","ii">,
-                   CXX11<"intel", "initiation_interval">];
-  let Args = [ExprArgument<"IntervalExpr">];
-  let LangOpts = [SYCLIsDevice, SYCLIsHost];
-  let HasCustomTypeTransform = 1;
   let Documentation = [SYCLIntelFPGAInitiationIntervalAttrDocs];
->>>>>>> b04e6a06
 }
 
 def SYCLIntelFPGAMaxConcurrency : Attr {
