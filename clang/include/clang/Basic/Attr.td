--- conflicted
+++ resolved
@@ -4107,22 +4107,16 @@
                            "LoopCountMax", "LoopCountMin","LoopCountAvg"]>,
 // end INTEL_CUSTOMIZATION
               EnumArgument<"State", "LoopHintState",
-<<<<<<< HEAD
 // INTEL_CUSTOMIZATION
-                           ["enable", "disable", "numeric", "assume_safety",
-                            "full", "loopexpr"],
-                           ["Enable", "Disable", "Numeric", "AssumeSafety",
-                            "Full", "LoopExpr"]>,
+                           ["enable", "disable", "numeric", "fixed_width",
+                            "scalable_width", "assume_safety", "full",
+                            "loopexpr"],
+                           ["Enable", "Disable", "Numeric", "FixedWidth",
+                            "ScalableWidth", "AssumeSafety", "Full",
+                            "LoopExpr"]>,
               ExprArgument<"Value">, ExprArgument<"LoopExprValue">];
 // end INTEL_CUSTOMIZATION
-=======
-                           ["enable", "disable", "numeric", "fixed_width",
-                            "scalable_width", "assume_safety", "full"],
-                           ["Enable", "Disable", "Numeric", "FixedWidth",
-                            "ScalableWidth", "AssumeSafety", "Full"]>,
-              ExprArgument<"Value">];
-
->>>>>>> f8dda287
+
   let AdditionalMembers = [{
   static const char *getOptionName(int Option) {
     switch(Option) {
