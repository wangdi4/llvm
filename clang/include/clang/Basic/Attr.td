--- conflicted
+++ resolved
@@ -1948,7 +1948,8 @@
   let Spellings = [CXX11<"intelfpga","disable_loop_pipelining">,
                    Pragma<"", "disable_loop_pipelining">, //INTEL
                    CXX11<"intel","disable_loop_pipelining">];
-<<<<<<< HEAD
+  let Subjects = SubjectList<[ForStmt, CXXForRangeStmt, WhileStmt, DoStmt],
+                             ErrorDiag, "'for', 'while', and 'do' statements">;
   let LangOpts = [SYCLIsDevice, SYCLIsHost, HLS, OpenCL]; //INTEL
   let HasCustomTypeTransform = 0; //INTEL
   let AdditionalMembers = [{
@@ -1961,12 +1962,6 @@
     }
     // end INTEL_CUSTOMIZATION
   }];
-=======
-  let Subjects = SubjectList<[ForStmt, CXXForRangeStmt, WhileStmt, DoStmt],
-                             ErrorDiag, "'for', 'while', and 'do' statements">;
-  let LangOpts = [SYCLIsDevice, SYCLIsHost];
-  let HasCustomTypeTransform = 1;
->>>>>>> a12c6a11
   let Documentation = [SYCLIntelFPGADisableLoopPipeliningAttrDocs];
 }
 
