--- conflicted
+++ resolved
@@ -111,11 +111,7 @@
     case Microsoft:
       return T.isKnownWindowsMSVCEnvironment();
     }
-<<<<<<< HEAD
-    return false;
-=======
     llvm_unreachable("invalid CXXABI kind");
->>>>>>> cab3c6c6
   };
 
   /// Does this ABI generally fall into the Itanium family of ABIs?
