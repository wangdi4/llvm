--- conflicted
+++ resolved
@@ -38,11 +38,8 @@
   MS_LANG = 0x10,     // builtin requires MS mode.
   OCLC20_LANG = 0x20, // builtin for OpenCL C 2.0 only.
   OCLC1X_LANG = 0x40, // builtin for OpenCL C 1.x only.
-<<<<<<< HEAD
-  ICC_LANG = 0x80,    // INTEL: builtin requires ICC mode.
-=======
   OMP_LANG = 0x80,    // builtin requires OpenMP.
->>>>>>> 2f8e66bb
+  ICC_LANG = 0x100,   // INTEL: builtin requires ICC mode.
   ALL_LANGUAGES = C_LANG | CXX_LANG | OBJC_LANG, // builtin for all languages.
   ALL_GNU_LANGUAGES = ALL_LANGUAGES | GNU_LANG,  // builtin requires GNU mode.
   ALL_MS_LANGUAGES = ALL_LANGUAGES | MS_LANG,    // builtin requires MS mode.
