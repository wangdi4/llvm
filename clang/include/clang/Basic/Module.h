--- conflicted
+++ resolved
@@ -178,12 +178,9 @@
   /// eventually be exposed, for use in "private" modules.
   std::string ExportAsModule;
 
-<<<<<<< HEAD
-=======
   /// For the debug info, the path to this module's .apinotes file, if any.
   std::string APINotesFile;
 
->>>>>>> 7ca33737
   /// Does this Module is a named module of a standard named module?
   bool isNamedModule() const {
     switch (Kind) {
