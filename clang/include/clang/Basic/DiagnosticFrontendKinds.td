--- conflicted
+++ resolved
@@ -246,12 +246,11 @@
   "command line to use the libc++ standard library instead">,
   InGroup<DiagGroup<"stdlibcxx-not-found">>;
 
-<<<<<<< HEAD
 // if INTEL_CUSTOMIZATION
 def err_unable_to_load_vfs_overlay : Error<
   "unable to load virtual filesystem overlay '%0': %1">, DefaultFatal;
 // endif INTEL_CUSTOMIZATION
-=======
+
 def err_builtin_needs_feature : Error<"%0 needs target feature %1">;
 def err_function_needs_feature : Error<
   "always_inline function %1 requires target feature '%2', but would "
@@ -260,6 +259,11 @@
 def err_alias_to_undefined : Error<
   "%select{alias|ifunc}0 must point to a defined "
   "%select{variable or |}1function">;
+// if INTEL_CUSTOMIZATION
+// CQ#368740: warning for compatibility reasons.
+def warn_alias_to_undefined : Warning<err_alias_to_undefined.Text>,
+    InGroup<IntelCompat>;
+// endif //INTEL_CUSTOMIZATION
 def warn_alias_to_weak_alias : Warning<
   "%select{alias|ifunc}2 will always resolve to %0 even if weak definition of "
   "%1 is overridden">,
@@ -296,5 +300,4 @@
 
 } // end of instrumentation issue category
 
->>>>>>> e388680d
 }