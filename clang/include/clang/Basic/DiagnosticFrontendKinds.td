//==--- DiagnosticFrontendKinds.td - frontend diagnostics -----------------===//
//
//                     The LLVM Compiler Infrastructure
//
// This file is distributed under the University of Illinois Open Source
// License. See LICENSE.TXT for details.
//
//===----------------------------------------------------------------------===//

class BackendInfo : CatBackend, ShowInSystemHeader;

let Component = "Frontend" in {

def err_fe_error_opening : Error<"error opening '%0': %1">;
def err_fe_error_reading : Error<"error reading '%0'">;
def err_fe_error_reading_stdin : Error<"error reading stdin: %0">;
def err_fe_error_backend : Error<"error in backend: %0">, DefaultFatal;

def err_fe_inline_asm : Error<"%0">, CatInlineAsm;
def warn_fe_inline_asm : Warning<"%0">, CatInlineAsm, InGroup<BackendInlineAsm>;
def note_fe_inline_asm : Note<"%0">, CatInlineAsm;
def note_fe_inline_asm_here : Note<"instantiated into assembly here">;
def err_fe_cannot_link_module : Error<"cannot link module '%0': %1">,
  DefaultFatal;

def warn_fe_frame_larger_than : Warning<"stack frame size of %0 bytes in %q1">,
    BackendInfo, InGroup<BackendFrameLargerThanEQ>;
def warn_fe_backend_frame_larger_than: Warning<"%0">,
    BackendInfo, InGroup<BackendFrameLargerThanEQ>;
def err_fe_backend_frame_larger_than: Error<"%0">, BackendInfo;
def note_fe_backend_frame_larger_than: Note<"%0">, BackendInfo;

def warn_fe_backend_plugin: Warning<"%0">, BackendInfo, InGroup<BackendPlugin>;
def err_fe_backend_plugin: Error<"%0">, BackendInfo;
def remark_fe_backend_plugin: Remark<"%0">, BackendInfo, InGroup<RemarkBackendPlugin>;
def note_fe_backend_plugin: Note<"%0">, BackendInfo;

def warn_fe_override_module : Warning<
    "overriding the module target triple with %0">, 
    InGroup<DiagGroup<"override-module">>;

def remark_fe_backend_optimization_remark : Remark<"%0">, BackendInfo,
    InGroup<BackendOptimizationRemark>;
def remark_fe_backend_optimization_remark_missed : Remark<"%0">, BackendInfo,
    InGroup<BackendOptimizationRemarkMissed>;
def remark_fe_backend_optimization_remark_analysis : Remark<"%0">, BackendInfo,
    InGroup<BackendOptimizationRemarkAnalysis>;
def remark_fe_backend_optimization_remark_analysis_fpcommute : Remark<"%0; "
    "allow reordering by specifying '#pragma clang loop vectorize(enable)' "
    "before the loop or by providing the compiler option '-ffast-math'.">,
    BackendInfo, InGroup<BackendOptimizationRemarkAnalysis>;
def remark_fe_backend_optimization_remark_analysis_aliasing : Remark<"%0; "
    "allow reordering by specifying '#pragma clang loop vectorize(enable)' "
    "before the loop. If the arrays will always be independent specify "
    "'#pragma clang loop vectorize(assume_safety)' before the loop or provide "
    "the '__restrict__' qualifier with the independent array arguments. "
    "Erroneous results will occur if these options are incorrectly applied!">,
    BackendInfo, InGroup<BackendOptimizationRemarkAnalysis>;
def warn_fe_backend_optimization_failure : Warning<"%0">, BackendInfo,
    InGroup<BackendOptimizationFailure>, DefaultWarn;
def note_fe_backend_invalid_loc : Note<"could "
  "not determine the original source location for %0:%1:%2">, BackendInfo;

def err_fe_backend_unsupported : Error<"%0">, BackendInfo;

def remark_sanitize_address_insert_extra_padding_accepted : Remark<
    "-fsanitize-address-field-padding applied to %0">, ShowInSystemHeader,
    InGroup<SanitizeAddressRemarks>;
def remark_sanitize_address_insert_extra_padding_rejected : Remark<
    "-fsanitize-address-field-padding ignored for %0 because it "
    "%select{is not C++|is packed|is a union|is trivially copyable|"
    "has trivial destructor|is standard layout|is in a blacklisted file|"
    "is blacklisted}1">, ShowInSystemHeader,
    InGroup<SanitizeAddressRemarks>;

def err_fe_invalid_code_complete_file : Error<
    "cannot locate code-completion file %0">, DefaultFatal;
def err_fe_stdout_binary : Error<"unable to change standard output to binary">,
  DefaultFatal;
def err_fe_dependency_file_requires_MT : Error<
    "-dependency-file requires at least one -MT or -MQ option">;
def err_fe_invalid_plugin_name : Error<
    "unable to find plugin '%0'">;
def err_fe_expected_compiler_job : Error<
    "unable to handle compilation, expected exactly one compiler job in '%0'">;
def err_fe_expected_clang_command : Error<
    "expected a clang compiler command">;
def err_fe_remap_missing_to_file : Error<
    "could not remap file '%0' to the contents of file '%1'">, DefaultFatal;
def err_fe_remap_missing_from_file : Error<
    "could not remap from missing file '%0'">, DefaultFatal;
def err_fe_unable_to_load_pch : Error<
    "unable to load PCH file">;
def err_fe_unable_to_load_plugin : Error<
    "unable to load plugin '%0': '%1'">;
def err_fe_unable_to_create_target : Error<
    "unable to create target: '%0'">;
def err_fe_unable_to_interface_with_target : Error<
    "unable to interface with target machine">;
def err_fe_unable_to_open_output : Error<
    "unable to open output file '%0': '%1'">;
def err_fe_pth_file_has_no_source_header : Error<
    "PTH file '%0' does not designate an original source header file for -include-pth">;
def warn_fe_macro_contains_embedded_newline : Warning<
    "macro '%0' contains embedded newline; text after the newline is ignored">;
def warn_fe_cc_print_header_failure : Warning<
    "unable to open CC_PRINT_HEADERS file: %0 (using stderr)">;
def warn_fe_cc_log_diagnostics_failure : Warning<
    "unable to open CC_LOG_DIAGNOSTICS file: %0 (using stderr)">;
def warn_fe_unable_to_open_stats_file : Warning<
    "unable to open statistics output file '%0': '%1'">,
    InGroup<DiagGroup<"unable-to-open-stats-file">>;
def err_fe_no_pch_in_dir : Error<
    "no suitable precompiled header file found in directory '%0'">;
def err_fe_action_not_available : Error<
    "action %0 not compiled in">;
def err_fe_invalid_alignment : Error<
    "invalid value '%1' in '%0'; alignment must be a power of 2">;
def err_fe_invalid_wchar_type
    : Error<"invalid wchar_t type '%0'; must be one of 'char', 'short', 'int'">;
def err_fe_invalid_exception_model
   : Error<"invalid exception model '%0' for target '%1'">;

def warn_fe_serialized_diag_merge_failure : Warning<
    "unable to merge a subprocess's serialized diagnostics">,
    InGroup<SerializedDiagnostics>;
def warn_fe_serialized_diag_failure : Warning<
    "unable to open file %0 for serializing diagnostics (%1)">,
    InGroup<SerializedDiagnostics>;

def err_verify_missing_line : Error<
    "missing or invalid line number following '@' in expected %0">;
def err_verify_missing_file : Error<
    "file '%0' could not be located in expected %1">;
def err_verify_invalid_range : Error<
    "invalid range following '-' in expected %0">;
def err_verify_missing_start : Error<
    "cannot find start ('{{') of expected %0">;
def err_verify_missing_end : Error<
    "cannot find end ('}}') of expected %0">;
def err_verify_invalid_content : Error<
    "invalid expected %0: %1">;
def err_verify_missing_regex : Error<
    "cannot find start of regex ('{{') in %0">;
def err_verify_inconsistent_diags : Error<
    "'%0' diagnostics %select{expected|seen}1 but not %select{seen|expected}1: "
    "%2">;
def err_verify_invalid_no_diags : Error<
    "%select{expected|'expected-no-diagnostics'}0 directive cannot follow "
    "%select{'expected-no-diagnostics' directive|other expected directives}0">;
def err_verify_no_directives : Error<
    "no expected directives found: consider use of 'expected-no-diagnostics'">;

def note_fixit_applied : Note<"FIX-IT applied suggested code changes">;
def note_fixit_in_macro : Note<
    "FIX-IT unable to apply suggested code changes in a macro">;
def note_fixit_failed : Note<
    "FIX-IT unable to apply suggested code changes">;
def note_fixit_unfixed_error : Note<"FIX-IT detected an error it cannot fix">;
def warn_fixit_no_changes : Note<
    "FIX-IT detected errors it could not fix; no output will be generated">;

// PCH reader
def err_relocatable_without_isysroot : Error<
    "must specify system root with -isysroot when building a relocatable "
    "PCH file">;

def warn_unknown_diag_option : Warning<
    "unknown %select{warning|remark}0 option '%1'%select{|; did you mean '%3'?}2">,
    InGroup<UnknownWarningOption>;
def warn_unknown_warning_specifier : Warning<
    "unknown %0 warning specifier: '%1'">,
    InGroup<UnknownWarningOption>;

def err_unknown_analyzer_checker : Error<
    "no analyzer checkers are associated with '%0'">;
def note_suggest_disabling_all_checkers : Note<
    "use -analyzer-disable-all-checks to disable all static analyzer checkers">;

def warn_incompatible_analyzer_plugin_api : Warning<
    "checker plugin '%0' is not compatible with this version of the analyzer">,
    InGroup<DiagGroup<"analyzer-incompatible-plugin"> >;
def note_incompatible_analyzer_plugin_api : Note<
    "current API version is '%0', but plugin was compiled with version '%1'">;

def err_module_build_requires_fmodules : Error<
  "module compilation requires '-fmodules'">;
def err_module_interface_requires_modules_ts : Error<
  "module interface compilation requires '-fmodules-ts'">;
def warn_module_config_mismatch : Warning<
  "module file %0 cannot be loaded due to a configuration mismatch with the current "
  "compilation">, InGroup<DiagGroup<"module-file-config-mismatch">>, DefaultError;
def err_module_map_not_found : Error<"module map file '%0' not found">, 
  DefaultFatal;
def err_missing_module_name : Error<
  "no module name provided; specify one with -fmodule-name=">, 
  DefaultFatal;
def err_missing_module : Error<
  "no module named '%0' declared in module map file '%1'">, DefaultFatal;
def err_no_submodule : Error<"no submodule named %0 in module '%1'">;
def err_no_submodule_suggest : Error<
  "no submodule named %0 in module '%1'; did you mean '%2'?">;
def warn_no_priv_submodule_use_toplevel : Warning<
  "no submodule named %0 in module '%1'; using top level '%2'">,
  InGroup<PrivateModule>;
def note_private_top_level_defined : Note<
  "module defined here">;
def warn_missing_submodule : Warning<"missing submodule '%0'">,
  InGroup<IncompleteUmbrella>;
def note_module_import_here : Note<"module imported here">;
def err_module_cannot_create_includes : Error<
  "cannot create includes file for module %0: %1">;
def warn_module_config_macro_undef : Warning<
  "%select{definition|#undef}0 of configuration macro '%1' has no effect on "
  "the import of '%2'; pass '%select{-D%1=...|-U%1}0' on the command line "
  "to configure the module">,
  InGroup<ConfigMacros>;
def note_module_def_undef_here : Note<
  "macro was %select{defined|#undef'd}0 here">;
def remark_module_build : Remark<"building module '%0' as '%1'">,
  InGroup<ModuleBuild>;
def remark_module_build_done : Remark<"finished building module '%0'">,
  InGroup<ModuleBuild>;
def err_modules_embed_file_not_found :
  Error<"file '%0' specified by '-fmodules-embed-file=' not found">,
  DefaultFatal;

def err_test_module_file_extension_version : Error<
  "test module file extension '%0' has different version (%1.%2) than expected "
  "(%3.%4)">;

def err_missing_vfs_overlay_file : Error<
  "virtual filesystem overlay file '%0' not found">, DefaultFatal;
def err_invalid_vfs_overlay : Error<
  "invalid virtual filesystem overlay file '%0'">, DefaultFatal;

def warn_option_invalid_ocl_version : Warning<
  "OpenCL version %0 does not support the option '%1'">, InGroup<Deprecated>;

<<<<<<< HEAD
// if INTEL_CUSTOMIZATION
def err_unable_to_load_vfs_overlay : Error<
  "unable to load virtual filesystem overlay '%0': %1">, DefaultFatal;
// endif INTEL_CUSTOMIZATION
=======
def warn_stdlibcxx_not_found : Warning<
  "include path for stdlibc++ headers not found; pass '-std=libc++' on the "
  "command line to use the libc++ standard library instead">,
  InGroup<DiagGroup<"stdlibcxx-not-found">>;
>>>>>>> e5a42e97
}<|MERGE_RESOLUTION|>--- conflicted
+++ resolved
@@ -237,15 +237,13 @@
 def warn_option_invalid_ocl_version : Warning<
   "OpenCL version %0 does not support the option '%1'">, InGroup<Deprecated>;
 
-<<<<<<< HEAD
+def warn_stdlibcxx_not_found : Warning<
+  "include path for stdlibc++ headers not found; pass '-std=libc++' on the "
+  "command line to use the libc++ standard library instead">,
+  InGroup<DiagGroup<"stdlibcxx-not-found">>;
+
 // if INTEL_CUSTOMIZATION
 def err_unable_to_load_vfs_overlay : Error<
   "unable to load virtual filesystem overlay '%0': %1">, DefaultFatal;
 // endif INTEL_CUSTOMIZATION
-=======
-def warn_stdlibcxx_not_found : Warning<
-  "include path for stdlibc++ headers not found; pass '-std=libc++' on the "
-  "command line to use the libc++ standard library instead">,
-  InGroup<DiagGroup<"stdlibcxx-not-found">>;
->>>>>>> e5a42e97
 }