--- conflicted
+++ resolved
@@ -622,18 +622,11 @@
   "%select{end of class|public access specifier|private access specifier|"
   "protected access specifier|static assert|field|method|type alias|typedef|"
   "data member|friend declaration|function template|method|property}3">;
-<<<<<<< HEAD
-def note_module_odr_violation_mismatch_decl : Note<"but in '%0' found "
-  "%select{end of class|public access specifier|private access specifier|"
-  "protected access specifier|static assert|field|method|type alias|typedef|"
-  "data member|friend declaration|function template|method|property}1">;
-=======
 def note_module_odr_violation_mismatch_decl : Note<
   "but in %select{'%1'|definition here}0 found "
   "%select{end of class|public access specifier|private access specifier|"
   "protected access specifier|static assert|field|method|type alias|typedef|"
   "data member|friend declaration|function template|method|property}2">;
->>>>>>> 7bedccc3
 
 def err_module_odr_violation_record : Error<
   "%q0 has different definitions in different modules; first difference is "
@@ -924,28 +917,6 @@
     "unsafe_unretained|nullability|null_resettable|class|direct}4' attribute"
   "}2">;
 
-def err_module_odr_violation_objc_property : Error<
-  "%q0 has different definitions in different modules; first difference is "
-  "%select{definition in module '%2'|defined here}1 found "
-  "%select{"
-  "property %4|"
-  "property %4 with type %5|"
-  "%select{no|'required'|'optional'}4 property control|"
-  "property %4 with %select{default |}6'%select{none|readonly|getter|assign|"
-    "readwrite|retain|copy|nonatomic|setter|atomic|weak|strong|"
-    "unsafe_unretained|nullability|null_resettable|class|direct}5' attribute"
-  "}3">;
-def note_module_odr_violation_objc_property : Note<
-  "but in '%0' found "
-  "%select{"
-  "property %2|"
-  "property %2 with type %3|"
-  "%select{no|'required'|'optional'}2 property control|"
-  "property %2 with different '%select{none|readonly|getter|assign|"
-    "readwrite|retain|copy|nonatomic|setter|atomic|weak|strong|"
-    "unsafe_unretained|nullability|null_resettable|class|direct}3' attribute"
-  "}1">;
-
 def err_module_odr_violation_mismatch_decl_unknown : Error<
   "%q0 %select{with definition in module '%2'|defined here}1 has different "
   "definitions in different modules; first difference is this "
@@ -957,11 +928,7 @@
   "%select{||||different static assert|different field|different method|"
   "different type alias|different typedef|different data member|"
   "different friend declaration|different function template|different method|"
-<<<<<<< HEAD
-  "different property|another unexpected decl}1">;
-=======
   "different property|another unexpected decl}2">;
->>>>>>> 7bedccc3
 
 
 def remark_sanitize_address_insert_extra_padding_accepted : Remark<
