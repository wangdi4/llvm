//===--- LangOptions.h - C Language Family Language Options -----*- C++ -*-===//
//
//                     The LLVM Compiler Infrastructure
//
// This file is distributed under the University of Illinois Open Source
// License. See LICENSE.TXT for details.
//
//===----------------------------------------------------------------------===//
///
/// \file
/// \brief Defines the clang::LangOptions interface.
///
//===----------------------------------------------------------------------===//

#ifndef LLVM_CLANG_BASIC_LANGOPTIONS_H
#define LLVM_CLANG_BASIC_LANGOPTIONS_H

#include "clang/Basic/CommentOptions.h"
#include "clang/Basic/LLVM.h"
#include "clang/Basic/ObjCRuntime.h"
#include "clang/Basic/Sanitizers.h"
#include "clang/Basic/Visibility.h"
#include <string>
#include <vector>
#ifdef INTEL_CUSTOMIZATION
// CQ381541: support for IMF attributes
#include "llvm/ADT/StringSet.h"
#endif // INTEL_CUSTOMIZATION

namespace clang {

/// Bitfields of LangOptions, split out from LangOptions in order to ensure that
/// this large collection of bitfields is a trivial class type.
class LangOptionsBase {
public:
  // Define simple language options (with no accessors).
#define LANGOPT(Name, Bits, Default, Description) unsigned Name : Bits;
#define ENUM_LANGOPT(Name, Type, Bits, Default, Description)
#include "clang/Basic/LangOptions.def"

protected:
  // Define language options of enumeration type. These are private, and will
  // have accessors (below).
#define LANGOPT(Name, Bits, Default, Description)
#define ENUM_LANGOPT(Name, Type, Bits, Default, Description) \
  unsigned Name : Bits;
#include "clang/Basic/LangOptions.def"
};

/// \brief Keeps track of the various options that can be
/// enabled, which controls the dialect of C or C++ that is accepted.
class LangOptions : public LangOptionsBase {
public:
  typedef clang::Visibility Visibility;
  
  enum GCMode { NonGC, GCOnly, HybridGC };
  enum StackProtectorMode { SSPOff, SSPOn, SSPStrong, SSPReq };
  
  enum SignedOverflowBehaviorTy {
    SOB_Undefined,  // Default C standard behavior.
    SOB_Defined,    // -fwrapv
    SOB_Trapping    // -ftrapv
  };
#ifdef INTEL_SPECIFIC_IL0_BACKEND
  enum IntelFPModel {
    IFP_Fast = 1<<0,
    IFP_Precise = 1<<1,
    IFP_Source = 1<<2,
    IFP_Double = 1<<3,
    IFP_Extended = 1<<4,
    IFP_Off = 1<<5,
    IFP_Except = 1<<6,
    IFP_ExceptOff = 1<<7,
    IFP_FP_Contract = 1<<8,
    IFP_FEnv_Access = 1<<9,
    IFP_ValueSafety = 1<<10,
    IFP_Fast2 = 1<<11
  };
#endif  // INTEL_SPECIFIC_IL0_BACKEND

#ifdef INTEL_CUSTOMIZATION
  // CQ381541: support for IMF attributes
  typedef llvm::StringMap<std::string> IMFAttrMap;
  typedef llvm::StringMap<IMFAttrMap> IMFAttrFuncMap;
  IMFAttrMap ImfAttrMap;
  IMFAttrFuncMap ImfAttrFuncMap;
  llvm::StringSet<> ImfFuncSet;
#endif // INTEL_CUSTOMIZATION

  enum CompilingModuleKind {
    CMK_None,           ///< Not compiling a module interface at all.
    CMK_ModuleMap,      ///< Compiling a module from a module map.
    CMK_ModuleInterface ///< Compiling a C++ modules TS module interface unit.
  };

  enum PragmaMSPointersToMembersKind {
    PPTMK_BestCase,
    PPTMK_FullGeneralitySingleInheritance,
    PPTMK_FullGeneralityMultipleInheritance,
    PPTMK_FullGeneralityVirtualInheritance
  };

  enum DefaultCallingConvention {
    DCC_None,
    DCC_CDecl,
    DCC_FastCall,
    DCC_StdCall,
    DCC_VectorCall
  };

  enum AddrSpaceMapMangling { ASMM_Target, ASMM_On, ASMM_Off };

  enum MSVCMajorVersion {
    MSVC2010 = 16,
    MSVC2012 = 17,
    MSVC2013 = 18,
    MSVC2015 = 19
  };

public:
  /// \brief Set of enabled sanitizers.
  SanitizerSet Sanitize;

  /// \brief Paths to blacklist files specifying which objects
  /// (files, functions, variables) should not be instrumented.
  std::vector<std::string> SanitizerBlacklistFiles;

  clang::ObjCRuntime ObjCRuntime;

  std::string ObjCConstantStringClass;
  
  /// \brief The name of the handler function to be called when -ftrapv is
  /// specified.
  ///
  /// If none is specified, abort (GCC-compatible behaviour).
  std::string OverflowHandler;

  /// \brief The name of the current module, of which the main source file
  /// is a part. If CompilingModule is set, we are compiling the interface
  /// of this module, otherwise we are compiling an implementation file of
  /// it.
  std::string CurrentModule;

  /// \brief The names of any features to enable in module 'requires' decls
  /// in addition to the hard-coded list in Module.cpp and the target features.
  ///
  /// This list is sorted.
  std::vector<std::string> ModuleFeatures;

  /// \brief Options for parsing comments.
  CommentOptions CommentOpts;

  /// \brief A list of all -fno-builtin-* function names (e.g., memset).
  std::vector<std::string> NoBuiltinFuncs;

  /// \brief Triples of the OpenMP targets that the host code codegen should
  /// take into account in order to generate accurate offloading descriptors.
  std::vector<llvm::Triple> OMPTargetTriples;

  /// \brief Name of the IR file that contains the result of the OpenMP target
  /// host code generation.
  std::string OMPHostIRFile;

<<<<<<< HEAD
#if INTEL_CUSTOMIZATION
#if INTEL_SPECIFIC_OPENMP
  /// \brief Name of the file for communication between front-end and driver.
  std::string IntelDriverTempfileName;
#endif // INTEL_SPECIFIC_OPENMP
#endif // INTEL_CUSTOMIZATION
=======
  /// \brief Indicates whether the front-end is explicitly told that the
  /// input is a header file (i.e. -x c-header).
  bool IsHeaderFile;
>>>>>>> 62ae8f67

  LangOptions();

  // Define accessors/mutators for language options of enumeration type.
#define LANGOPT(Name, Bits, Default, Description) 
#define ENUM_LANGOPT(Name, Type, Bits, Default, Description) \
  Type get##Name() const { return static_cast<Type>(Name); } \
  void set##Name(Type Value) { Name = static_cast<unsigned>(Value); }  
#include "clang/Basic/LangOptions.def"

  /// Are we compiling a module interface (.cppm or module map)?
  bool isCompilingModule() const {
    return getCompilingModule() != CMK_None;
  }

  bool isSignedOverflowDefined() const {
    return getSignedOverflowBehavior() == SOB_Defined;
  }
  
  bool isSubscriptPointerArithmetic() const {
    return ObjCRuntime.isSubscriptPointerArithmetic() &&
           !ObjCSubscriptingLegacyRuntime;
  }

  bool isCompatibleWithMSVC(MSVCMajorVersion MajorVersion) const {
    return MSCompatibilityVersion >= MajorVersion * 10000000U;
  }

  /// \brief Reset all of the options that are not considered when building a
  /// module.
  void resetNonModularOptions();

  /// \brief Is this a libc/libm function that is no longer recognized as a
  /// builtin because a -fno-builtin-* option has been specified?
  bool isNoBuiltinFunc(StringRef Name) const;
};

/// \brief Floating point control options
class FPOptions {
public:
  unsigned fp_contract : 1;

  FPOptions() : fp_contract(0) {}

  FPOptions(const LangOptions &LangOpts) :
    fp_contract(LangOpts.DefaultFPContract) {}
};

/// \brief Describes the kind of translation unit being processed.
enum TranslationUnitKind {
  /// \brief The translation unit is a complete translation unit.
  TU_Complete,
  /// \brief The translation unit is a prefix to a translation unit, and is
  /// not complete.
  TU_Prefix,
  /// \brief The translation unit is a module.
  TU_Module
};
  
}  // end namespace clang

#endif<|MERGE_RESOLUTION|>--- conflicted
+++ resolved
@@ -161,18 +161,16 @@
   /// host code generation.
   std::string OMPHostIRFile;
 
-<<<<<<< HEAD
 #if INTEL_CUSTOMIZATION
 #if INTEL_SPECIFIC_OPENMP
   /// \brief Name of the file for communication between front-end and driver.
   std::string IntelDriverTempfileName;
 #endif // INTEL_SPECIFIC_OPENMP
 #endif // INTEL_CUSTOMIZATION
-=======
+
   /// \brief Indicates whether the front-end is explicitly told that the
   /// input is a header file (i.e. -x c-header).
   bool IsHeaderFile;
->>>>>>> 62ae8f67
 
   LangOptions();
 
