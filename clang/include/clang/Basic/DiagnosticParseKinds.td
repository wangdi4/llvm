--- conflicted
+++ resolved
@@ -1337,9 +1337,8 @@
 def err_omp_unknown_map_type : Error<
   "incorrect map type, expected one of 'to', 'from', 'tofrom', 'alloc', 'release', or 'delete'">;
 def err_omp_unknown_map_type_modifier : Error<
-<<<<<<< HEAD
-  "incorrect map type modifier, expected 'always', 'close', "
-  "%select{or 'mapper'|'mapper', or 'present'}0">;
+  "incorrect map type modifier, expected one of: 'always', 'close', 'mapper'"
+  "%select{|, 'present'}0%select{|, 'ompx_hold'}1">;
 #if INTEL_CUSTOMIZATION
 def err_omp_unknown_lastprivate_modifier : Error<
   "incorrect lastprivate modifier, expected 'conditional'">;
@@ -1362,10 +1361,6 @@
 def err_omp_more_one_modifier : Error<
   "'%0' clause cannot contain more than one '%1' modifier">;
 // end INTEL_COLLAB
-=======
-  "incorrect map type modifier, expected one of: 'always', 'close', 'mapper'"
-  "%select{|, 'present'}0%select{|, 'ompx_hold'}1">;
->>>>>>> 83ddfa0d
 def err_omp_map_type_missing : Error<
   "missing map type">;
 def err_omp_map_type_modifier_missing : Error<
