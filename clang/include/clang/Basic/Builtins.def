//===--- Builtins.def - Builtin function info database ----------*- C++ -*-===//
//
// Part of the LLVM Project, under the Apache License v2.0 with LLVM Exceptions.
// See https://llvm.org/LICENSE.txt for license information.
// SPDX-License-Identifier: Apache-2.0 WITH LLVM-exception
//
//===----------------------------------------------------------------------===//
//
// This file defines the standard builtin function database.  Users of this file
// must define the BUILTIN macro to make use of this information.
//
//===----------------------------------------------------------------------===//

// FIXME: This should really be a .td file, but that requires modifying tblgen.
// Perhaps tblgen should have plugins.

// The first value provided to the macro specifies the function name of the
// builtin, and results in a clang::builtin::BIXX enum value for XX.

// The second value provided to the macro specifies the type of the function
// (result value, then each argument) as follows:
//  v -> void
//  b -> boolean
//  c -> char
//  s -> short
//  i -> int
<<<<<<< HEAD
//  h -> half
#if INTEL_CUSTOMIZATION
//  g -> _Float16
#endif // INTEL_CUSTOMIZATION
=======
//  h -> half (__fp16, OpenCL)
//  x -> half (_Float16)
>>>>>>> 77bb82d0
//  f -> float
//  d -> double
//  z -> size_t
//  w -> wchar_t
//  F -> constant CFString
//  G -> id
//  H -> SEL
//  M -> struct objc_super
//  a -> __builtin_va_list
//  A -> "reference" to __builtin_va_list
//  V -> Vector, followed by the number of elements and the base type.
//  q -> Scalable vector, followed by the number of elements and the base type.
//  E -> ext_vector, followed by the number of elements and the base type.
//  X -> _Complex, followed by the base type.
//  Y -> ptrdiff_t
//  P -> FILE
//  J -> jmp_buf
//  SJ -> sigjmp_buf
//  K -> ucontext_t
//  p -> pid_t
//  . -> "...".  This may only occur at the end of the function list.
//
// Types may be prefixed with the following modifiers:
//  L   -> long (e.g. Li for 'long int', Ld for 'long double')
//  LL  -> long long (e.g. LLi for 'long long int', LLd for __float128)
//  LLL -> __int128_t (e.g. LLLi)
//  Z   -> int32_t (require a native 32-bit integer type on the target)
//  W   -> int64_t (require a native 64-bit integer type on the target)
//  N   -> 'int' size if target is LP64, 'L' otherwise.
//  O   -> long for OpenCL targets, long long otherwise.
//  S   -> signed
//  U   -> unsigned
//  I   -> Required to constant fold to an integer constant expression.
//
// Types may be postfixed with the following modifiers:
// * -> pointer (optionally followed by an address space number, if no address
//               space is specified than any address space will be accepted)
// & -> reference (optionally followed by an address space number)
// C -> const
// D -> volatile
// R -> restrict

// The third value provided to the macro specifies information about attributes
// of the function.  These must be kept in sync with the predicates in the
// Builtin::Context class.  Currently we have:
//  n -> nothrow
//  r -> noreturn
//  U -> pure
//  c -> const
//  t -> signature is meaningless, use custom typechecking
//  T -> type is not important to semantic analysis and codegen; recognize as
//       builtin even if type doesn't match signature, and don't warn if we
//       can't be sure the type is right
//  F -> this is a libc/libm function with a '__builtin_' prefix added.
//  f -> this is a libc/libm function without the '__builtin_' prefix. It can
//       be followed by ':headername:' to state which header this function
//       comes from.
//  h -> this function requires a specific header or an explicit declaration.
//  i -> this is a runtime library implemented function without the
//       '__builtin_' prefix. It will be implemented in compiler-rt or libgcc.
//  p:N: -> this is a printf-like function whose Nth argument is the format
//          string.
//  P:N: -> similar to the p:N: attribute, but the function is like vprintf
//          in that it accepts its arguments as a va_list rather than
//          through an ellipsis
//  s:N: -> this is a scanf-like function whose Nth argument is the format
//          string.
//  S:N: -> similar to the s:N: attribute, but the function is like vscanf
//          in that it accepts its arguments as a va_list rather than
//          through an ellipsis
//  e -> const, but only when -fno-math-errno
//  j -> returns_twice (like setjmp)
//  u -> arguments are not evaluated for their side-effects
//  V:N: -> requires vectors of at least N bits to be legal
//  C<N,M_0,...,M_k> -> callback behavior: argument N is called with argument
//                      M_0, ..., M_k as payload
//  FIXME: gcc has nonnull

#if defined(BUILTIN) && !defined(LIBBUILTIN)
#  define LIBBUILTIN(ID, TYPE, ATTRS, HEADER, BUILTIN_LANG) BUILTIN(ID, TYPE, ATTRS)
#endif

#if defined(BUILTIN) && !defined(LANGBUILTIN)
#  define LANGBUILTIN(ID, TYPE, ATTRS, BUILTIN_LANG) BUILTIN(ID, TYPE, ATTRS)
#endif

#if INTEL_CUSTOMIZATION
#if defined(LANGBUILTIN) && !defined(OPENCLBUILTIN)
#  define OPENCLBUILTIN(ID, TYPE, ATTRS, BUILTIN_LANG, FEATURE) LANGBUILTIN(ID, TYPE, ATTRS, BUILTIN_LANG)
#endif
#endif // INTEL_CUSTOMIZATION

// Standard libc/libm functions:
BUILTIN(__builtin_atan2 , "ddd"  , "Fne")
BUILTIN(__builtin_atan2f, "fff"  , "Fne")
BUILTIN(__builtin_atan2l, "LdLdLd", "Fne")
BUILTIN(__builtin_atan2f128, "LLdLLdLLd", "Fne")
BUILTIN(__builtin_abs  , "ii"  , "ncF")
BUILTIN(__builtin_copysign, "ddd", "ncF")
BUILTIN(__builtin_copysignf, "fff", "ncF")
BUILTIN(__builtin_copysignf16, "hhh", "ncF")
BUILTIN(__builtin_copysignl, "LdLdLd", "ncF")
BUILTIN(__builtin_copysignf128, "LLdLLdLLd", "ncF")
BUILTIN(__builtin_fabs , "dd"  , "ncF")
BUILTIN(__builtin_fabsf, "ff"  , "ncF")
BUILTIN(__builtin_fabsl, "LdLd", "ncF")
BUILTIN(__builtin_fabsf16, "hh"  , "ncF")
BUILTIN(__builtin_fabsf128, "LLdLLd", "ncF")
BUILTIN(__builtin_fmod , "ddd"  , "Fne")
BUILTIN(__builtin_fmodf, "fff"  , "Fne")
BUILTIN(__builtin_fmodf16, "hhh"  , "Fne")
BUILTIN(__builtin_fmodl, "LdLdLd", "Fne")
BUILTIN(__builtin_fmodf128, "LLdLLdLLd", "Fne")
BUILTIN(__builtin_frexp , "ddi*"  , "Fn")
BUILTIN(__builtin_frexpf, "ffi*"  , "Fn")
BUILTIN(__builtin_frexpl, "LdLdi*", "Fn")
BUILTIN(__builtin_frexpf128, "LLdLLdi*", "Fn")
BUILTIN(__builtin_huge_val, "d", "nc")
BUILTIN(__builtin_huge_valf, "f", "nc")
BUILTIN(__builtin_huge_vall, "Ld", "nc")
BUILTIN(__builtin_huge_valf128, "LLd", "nc")
BUILTIN(__builtin_inf  , "d"   , "nc")
BUILTIN(__builtin_inff , "f"   , "nc")
BUILTIN(__builtin_infl , "Ld"  , "nc")
BUILTIN(__builtin_inff128 , "LLd"  , "nc")
BUILTIN(__builtin_labs , "LiLi"  , "Fnc")
BUILTIN(__builtin_llabs, "LLiLLi", "Fnc")
BUILTIN(__builtin_ldexp , "ddi"  , "Fne")
BUILTIN(__builtin_ldexpf, "ffi"  , "Fne")
BUILTIN(__builtin_ldexpl, "LdLdi", "Fne")
BUILTIN(__builtin_ldexpf128, "LLdLLdi", "Fne")
BUILTIN(__builtin_modf , "ddd*"  , "Fn")
BUILTIN(__builtin_modff, "fff*"  , "Fn")
BUILTIN(__builtin_modfl, "LdLdLd*", "Fn")
BUILTIN(__builtin_modff128, "LLdLLdLLd*", "Fn")
BUILTIN(__builtin_nan,  "dcC*" , "FnU")
BUILTIN(__builtin_nanf, "fcC*" , "FnU")
BUILTIN(__builtin_nanl, "LdcC*", "FnU")
BUILTIN(__builtin_nanf128, "LLdcC*", "FnU")
BUILTIN(__builtin_nans,  "dcC*" , "FnU")
BUILTIN(__builtin_nansf, "fcC*" , "FnU")
BUILTIN(__builtin_nansl, "LdcC*", "FnU")
BUILTIN(__builtin_nansf128, "LLdcC*", "FnU")
BUILTIN(__builtin_powi , "ddi"  , "Fnc")
BUILTIN(__builtin_powif, "ffi"  , "Fnc")
BUILTIN(__builtin_powil, "LdLdi", "Fnc")
BUILTIN(__builtin_pow , "ddd"  , "Fne")
BUILTIN(__builtin_powf, "fff"  , "Fne")
BUILTIN(__builtin_powf16, "hhh"  , "Fne")
BUILTIN(__builtin_powl, "LdLdLd", "Fne")
BUILTIN(__builtin_powf128, "LLdLLdLLd", "Fne")

// Standard unary libc/libm functions with double/float/long double variants:
BUILTIN(__builtin_acos , "dd"  , "Fne")
BUILTIN(__builtin_acosf, "ff"  , "Fne")
BUILTIN(__builtin_acosl, "LdLd", "Fne")
BUILTIN(__builtin_acosf128, "LLdLLd", "Fne")
BUILTIN(__builtin_acosh , "dd"  , "Fne")
BUILTIN(__builtin_acoshf, "ff"  , "Fne")
BUILTIN(__builtin_acoshl, "LdLd", "Fne")
BUILTIN(__builtin_acoshf128, "LLdLLd", "Fne")
BUILTIN(__builtin_asin , "dd"  , "Fne")
BUILTIN(__builtin_asinf, "ff"  , "Fne")
BUILTIN(__builtin_asinl, "LdLd", "Fne")
BUILTIN(__builtin_asinf128, "LLdLLd", "Fne")
BUILTIN(__builtin_asinh , "dd"  , "Fne")
BUILTIN(__builtin_asinhf, "ff"  , "Fne")
BUILTIN(__builtin_asinhl, "LdLd", "Fne")
BUILTIN(__builtin_asinhf128, "LLdLLd", "Fne")
BUILTIN(__builtin_atan , "dd"  , "Fne")
BUILTIN(__builtin_atanf, "ff"  , "Fne")
BUILTIN(__builtin_atanl, "LdLd", "Fne")
BUILTIN(__builtin_atanf128, "LLdLLd", "Fne")
BUILTIN(__builtin_atanh , "dd", "Fne")
BUILTIN(__builtin_atanhf, "ff", "Fne")
BUILTIN(__builtin_atanhl, "LdLd", "Fne")
BUILTIN(__builtin_atanhf128, "LLdLLd", "Fne")
BUILTIN(__builtin_cbrt , "dd", "Fnc")
BUILTIN(__builtin_cbrtf, "ff", "Fnc")
BUILTIN(__builtin_cbrtl, "LdLd", "Fnc")
BUILTIN(__builtin_cbrtf128, "LLdLLd", "Fnc")
BUILTIN(__builtin_ceil , "dd"  , "Fnc")
BUILTIN(__builtin_ceilf, "ff"  , "Fnc")
BUILTIN(__builtin_ceilf16, "hh"  , "Fnc")
BUILTIN(__builtin_ceill, "LdLd", "Fnc")
BUILTIN(__builtin_ceilf128, "LLdLLd", "Fnc")
BUILTIN(__builtin_cos , "dd"  , "Fne")
BUILTIN(__builtin_cosf, "ff"  , "Fne")
BUILTIN(__builtin_cosf16, "hh"  , "Fne")
BUILTIN(__builtin_cosh , "dd"  , "Fne")
BUILTIN(__builtin_coshf, "ff"  , "Fne")
BUILTIN(__builtin_coshl, "LdLd", "Fne")
BUILTIN(__builtin_coshf128, "LLdLLd", "Fne")
BUILTIN(__builtin_cosl, "LdLd", "Fne")
BUILTIN(__builtin_cosf128, "LLdLLd"  , "Fne")
BUILTIN(__builtin_erf , "dd", "Fne")
BUILTIN(__builtin_erff, "ff", "Fne")
BUILTIN(__builtin_erfl, "LdLd", "Fne")
BUILTIN(__builtin_erff128, "LLdLLd", "Fne")
BUILTIN(__builtin_erfc , "dd", "Fne")
BUILTIN(__builtin_erfcf, "ff", "Fne")
BUILTIN(__builtin_erfcl, "LdLd", "Fne")
BUILTIN(__builtin_erfcf128, "LLdLLd", "Fne")
BUILTIN(__builtin_exp , "dd"  , "Fne")
BUILTIN(__builtin_expf, "ff"  , "Fne")
BUILTIN(__builtin_expf16, "hh"  , "Fne")
BUILTIN(__builtin_expl, "LdLd", "Fne")
BUILTIN(__builtin_expf128, "LLdLLd", "Fne")
BUILTIN(__builtin_exp2 , "dd"  , "Fne")
BUILTIN(__builtin_exp2f, "ff"  , "Fne")
BUILTIN(__builtin_exp2f16, "hh"  , "Fne")
BUILTIN(__builtin_exp2l, "LdLd", "Fne")
BUILTIN(__builtin_exp2f128, "LLdLLd"  , "Fne")
BUILTIN(__builtin_expm1 , "dd", "Fne")
BUILTIN(__builtin_expm1f, "ff", "Fne")
BUILTIN(__builtin_expm1l, "LdLd", "Fne")
BUILTIN(__builtin_expm1f128, "LLdLLd", "Fne")
BUILTIN(__builtin_fdim, "ddd", "Fne")
BUILTIN(__builtin_fdimf, "fff", "Fne")
BUILTIN(__builtin_fdiml, "LdLdLd", "Fne")
BUILTIN(__builtin_fdimf128, "LLdLLdLLd", "Fne")
BUILTIN(__builtin_floor , "dd"  , "Fnc")
BUILTIN(__builtin_floorf, "ff"  , "Fnc")
BUILTIN(__builtin_floorf16, "hh"  , "Fnc")
BUILTIN(__builtin_floorl, "LdLd", "Fnc")
BUILTIN(__builtin_floorf128, "LLdLLd", "Fnc")
BUILTIN(__builtin_fma, "dddd", "Fne")
BUILTIN(__builtin_fmaf, "ffff", "Fne")
BUILTIN(__builtin_fmaf16, "hhhh", "Fne")
BUILTIN(__builtin_fmal, "LdLdLdLd", "Fne")
BUILTIN(__builtin_fmaf128, "LLdLLdLLdLLd", "Fne")
BUILTIN(__builtin_fmax, "ddd", "Fnc")
BUILTIN(__builtin_fmaxf, "fff", "Fnc")
BUILTIN(__builtin_fmaxf16, "hhh", "Fnc")
BUILTIN(__builtin_fmaxl, "LdLdLd", "Fnc")
BUILTIN(__builtin_fmaxf128, "LLdLLdLLd", "Fnc")
BUILTIN(__builtin_fmin, "ddd", "Fnc")
BUILTIN(__builtin_fminf, "fff", "Fnc")
BUILTIN(__builtin_fminf16, "hhh", "Fnc")
BUILTIN(__builtin_fminl, "LdLdLd", "Fnc")
BUILTIN(__builtin_fminf128, "LLdLLdLLd", "Fnc")
BUILTIN(__builtin_hypot , "ddd"  , "Fne")
BUILTIN(__builtin_hypotf, "fff"  , "Fne")
BUILTIN(__builtin_hypotl, "LdLdLd", "Fne")
BUILTIN(__builtin_hypotf128, "LLdLLdLLd", "Fne")
BUILTIN(__builtin_ilogb , "id", "Fne")
BUILTIN(__builtin_ilogbf, "if", "Fne")
BUILTIN(__builtin_ilogbl, "iLd", "Fne")
BUILTIN(__builtin_ilogbf128, "iLLd", "Fne")
BUILTIN(__builtin_lgamma , "dd", "Fn")
BUILTIN(__builtin_lgammaf, "ff", "Fn")
BUILTIN(__builtin_lgammal, "LdLd", "Fn")
BUILTIN(__builtin_lgammaf128, "LLdLLd", "Fn")
BUILTIN(__builtin_llrint, "LLid", "Fne")
BUILTIN(__builtin_llrintf, "LLif", "Fne")
BUILTIN(__builtin_llrintl, "LLiLd", "Fne")
BUILTIN(__builtin_llrintf128, "LLiLLd", "Fne")
BUILTIN(__builtin_llround , "LLid", "Fne")
BUILTIN(__builtin_llroundf, "LLif", "Fne")
BUILTIN(__builtin_llroundl, "LLiLd", "Fne")
BUILTIN(__builtin_llroundf128, "LLiLLd", "Fne")
BUILTIN(__builtin_log , "dd"  , "Fne")
BUILTIN(__builtin_log10 , "dd"  , "Fne")
BUILTIN(__builtin_log10f, "ff"  , "Fne")
BUILTIN(__builtin_log10f16, "hh"  , "Fne")
BUILTIN(__builtin_log10l, "LdLd", "Fne")
BUILTIN(__builtin_log10f128, "LLdLLd"  , "Fne")
BUILTIN(__builtin_log1p , "dd"  , "Fne")
BUILTIN(__builtin_log1pf, "ff"  , "Fne")
BUILTIN(__builtin_log1pl, "LdLd", "Fne")
BUILTIN(__builtin_log1pf128, "LLdLLd", "Fne")
BUILTIN(__builtin_log2, "dd"  , "Fne")
BUILTIN(__builtin_log2f, "ff"  , "Fne")
BUILTIN(__builtin_log2f16, "hh"  , "Fne")
BUILTIN(__builtin_log2l, "LdLd"  , "Fne")
BUILTIN(__builtin_log2f128, "LLdLLd"  , "Fne")
BUILTIN(__builtin_logb , "dd", "Fne")
BUILTIN(__builtin_logbf, "ff", "Fne")
BUILTIN(__builtin_logbl, "LdLd", "Fne")
BUILTIN(__builtin_logbf128, "LLdLLd", "Fne")
BUILTIN(__builtin_logf, "ff"  , "Fne")
BUILTIN(__builtin_logf16, "hh"  , "Fne")
BUILTIN(__builtin_logl, "LdLd", "Fne")
BUILTIN(__builtin_logf128, "LLdLLd", "Fne")
BUILTIN(__builtin_lrint , "Lid", "Fne")
BUILTIN(__builtin_lrintf, "Lif", "Fne")
BUILTIN(__builtin_lrintl, "LiLd", "Fne")
BUILTIN(__builtin_lrintf128, "LiLLd", "Fne")
BUILTIN(__builtin_lround , "Lid", "Fne")
BUILTIN(__builtin_lroundf, "Lif", "Fne")
BUILTIN(__builtin_lroundl, "LiLd", "Fne")
BUILTIN(__builtin_lroundf128, "LiLLd", "Fne")
BUILTIN(__builtin_nearbyint , "dd", "Fnc")
BUILTIN(__builtin_nearbyintf, "ff", "Fnc")
BUILTIN(__builtin_nearbyintl, "LdLd", "Fnc")
BUILTIN(__builtin_nearbyintf128, "LLdLLd", "Fnc")
BUILTIN(__builtin_nextafter , "ddd", "Fne")
BUILTIN(__builtin_nextafterf, "fff", "Fne")
BUILTIN(__builtin_nextafterl, "LdLdLd", "Fne")
BUILTIN(__builtin_nextafterf128, "LLdLLdLLd", "Fne")
BUILTIN(__builtin_nexttoward , "ddLd", "Fne")
BUILTIN(__builtin_nexttowardf, "ffLd", "Fne")
BUILTIN(__builtin_nexttowardl, "LdLdLd", "Fne")
BUILTIN(__builtin_nexttowardf128, "LLdLLdLLd", "Fne")
BUILTIN(__builtin_remainder , "ddd", "Fne")
BUILTIN(__builtin_remainderf, "fff", "Fne")
BUILTIN(__builtin_remainderl, "LdLdLd", "Fne")
BUILTIN(__builtin_remainderf128, "LLdLLdLLd", "Fne")
BUILTIN(__builtin_remquo , "dddi*", "Fn")
BUILTIN(__builtin_remquof, "fffi*", "Fn")
BUILTIN(__builtin_remquol, "LdLdLdi*", "Fn")
BUILTIN(__builtin_remquof128, "LLdLLdLLdi*", "Fn")
BUILTIN(__builtin_rint , "dd", "Fnc")
BUILTIN(__builtin_rintf, "ff", "Fnc")
BUILTIN(__builtin_rintf16, "hh", "Fnc")
BUILTIN(__builtin_rintl, "LdLd", "Fnc")
BUILTIN(__builtin_rintf128, "LLdLLd", "Fnc")
BUILTIN(__builtin_round, "dd"  , "Fnc")
BUILTIN(__builtin_roundf, "ff"  , "Fnc")
BUILTIN(__builtin_roundf16, "hh"  , "Fnc")
BUILTIN(__builtin_roundl, "LdLd"  , "Fnc")
BUILTIN(__builtin_roundf128, "LLdLLd"  , "Fnc")
BUILTIN(__builtin_scalbln , "ddLi", "Fne")
BUILTIN(__builtin_scalblnf, "ffLi", "Fne")
BUILTIN(__builtin_scalblnl, "LdLdLi", "Fne")
BUILTIN(__builtin_scalblnf128, "LLdLLdLi", "Fne")
BUILTIN(__builtin_scalbn , "ddi", "Fne")
BUILTIN(__builtin_scalbnf, "ffi", "Fne")
BUILTIN(__builtin_scalbnl, "LdLdi", "Fne")
BUILTIN(__builtin_scalbnf128, "LLdLLdi", "Fne")
BUILTIN(__builtin_sin , "dd"  , "Fne")
BUILTIN(__builtin_sinf, "ff"  , "Fne")
BUILTIN(__builtin_sinf16, "hh"  , "Fne")
BUILTIN(__builtin_sinh , "dd"  , "Fne")
BUILTIN(__builtin_sinhf, "ff"  , "Fne")
BUILTIN(__builtin_sinhl, "LdLd", "Fne")
BUILTIN(__builtin_sinhf128, "LLdLLd", "Fne")
BUILTIN(__builtin_sinl, "LdLd", "Fne")
BUILTIN(__builtin_sinf128, "LLdLLd"  , "Fne")
BUILTIN(__builtin_sqrt , "dd"  , "Fne")
BUILTIN(__builtin_sqrtf, "ff"  , "Fne")
BUILTIN(__builtin_sqrtf16, "hh"  , "Fne")
BUILTIN(__builtin_sqrtl, "LdLd", "Fne")
BUILTIN(__builtin_sqrtf128, "LLdLLd", "Fne")
BUILTIN(__builtin_tan , "dd"  , "Fne")
BUILTIN(__builtin_tanf, "ff"  , "Fne")
BUILTIN(__builtin_tanh , "dd"  , "Fne")
BUILTIN(__builtin_tanhf, "ff"  , "Fne")
BUILTIN(__builtin_tanhl, "LdLd", "Fne")
BUILTIN(__builtin_tanhf128, "LLdLLd", "Fne")
BUILTIN(__builtin_tanl, "LdLd", "Fne")
BUILTIN(__builtin_tanf128, "LLdLLd"  , "Fne")
BUILTIN(__builtin_tgamma , "dd", "Fne")
BUILTIN(__builtin_tgammaf, "ff", "Fne")
BUILTIN(__builtin_tgammal, "LdLd", "Fne")
BUILTIN(__builtin_tgammaf128, "LLdLLd", "Fne")
BUILTIN(__builtin_trunc , "dd", "Fnc")
BUILTIN(__builtin_truncf, "ff", "Fnc")
BUILTIN(__builtin_truncl, "LdLd", "Fnc")
BUILTIN(__builtin_truncf128, "LLdLLd", "Fnc")
BUILTIN(__builtin_truncf16, "hh", "Fnc")

// Access to floating point environment
BUILTIN(__builtin_flt_rounds, "i", "n")

// C99 complex builtins
BUILTIN(__builtin_cabs, "dXd", "Fne")
BUILTIN(__builtin_cabsf, "fXf", "Fne")
BUILTIN(__builtin_cabsl, "LdXLd", "Fne")
BUILTIN(__builtin_cacos, "XdXd", "Fne")
BUILTIN(__builtin_cacosf, "XfXf", "Fne")
BUILTIN(__builtin_cacosh, "XdXd", "Fne")
BUILTIN(__builtin_cacoshf, "XfXf", "Fne")
BUILTIN(__builtin_cacoshl, "XLdXLd", "Fne")
BUILTIN(__builtin_cacosl, "XLdXLd", "Fne")
BUILTIN(__builtin_carg, "dXd", "Fne")
BUILTIN(__builtin_cargf, "fXf", "Fne")
BUILTIN(__builtin_cargl, "LdXLd", "Fne")
BUILTIN(__builtin_casin, "XdXd", "Fne")
BUILTIN(__builtin_casinf, "XfXf", "Fne")
BUILTIN(__builtin_casinh, "XdXd", "Fne")
BUILTIN(__builtin_casinhf, "XfXf", "Fne")
BUILTIN(__builtin_casinhl, "XLdXLd", "Fne")
BUILTIN(__builtin_casinl, "XLdXLd", "Fne")
BUILTIN(__builtin_catan, "XdXd", "Fne")
BUILTIN(__builtin_catanf, "XfXf", "Fne")
BUILTIN(__builtin_catanh, "XdXd", "Fne")
BUILTIN(__builtin_catanhf, "XfXf", "Fne")
BUILTIN(__builtin_catanhl, "XLdXLd", "Fne")
BUILTIN(__builtin_catanl, "XLdXLd", "Fne")
BUILTIN(__builtin_ccos, "XdXd", "Fne")
BUILTIN(__builtin_ccosf, "XfXf", "Fne")
BUILTIN(__builtin_ccosl, "XLdXLd", "Fne")
BUILTIN(__builtin_ccosh, "XdXd", "Fne")
BUILTIN(__builtin_ccoshf, "XfXf", "Fne")
BUILTIN(__builtin_ccoshl, "XLdXLd", "Fne")
BUILTIN(__builtin_cexp, "XdXd", "Fne")
BUILTIN(__builtin_cexpf, "XfXf", "Fne")
BUILTIN(__builtin_cexpl, "XLdXLd", "Fne")
BUILTIN(__builtin_cimag, "dXd", "Fnc")
BUILTIN(__builtin_cimagf, "fXf", "Fnc")
BUILTIN(__builtin_cimagl, "LdXLd", "Fnc")
BUILTIN(__builtin_conj, "XdXd", "Fnc")
BUILTIN(__builtin_conjf, "XfXf", "Fnc")
BUILTIN(__builtin_conjl, "XLdXLd", "Fnc")
BUILTIN(__builtin_clog, "XdXd", "Fne")
BUILTIN(__builtin_clogf, "XfXf", "Fne")
BUILTIN(__builtin_clogl, "XLdXLd", "Fne")
BUILTIN(__builtin_cproj, "XdXd", "Fnc")
BUILTIN(__builtin_cprojf, "XfXf", "Fnc")
BUILTIN(__builtin_cprojl, "XLdXLd", "Fnc")
BUILTIN(__builtin_cpow, "XdXdXd", "Fne")
BUILTIN(__builtin_cpowf, "XfXfXf", "Fne")
BUILTIN(__builtin_cpowl, "XLdXLdXLd", "Fne")
BUILTIN(__builtin_creal, "dXd", "Fnc")
BUILTIN(__builtin_crealf, "fXf", "Fnc")
BUILTIN(__builtin_creall, "LdXLd", "Fnc")
BUILTIN(__builtin_csin, "XdXd", "Fne")
BUILTIN(__builtin_csinf, "XfXf", "Fne")
BUILTIN(__builtin_csinl, "XLdXLd", "Fne")
BUILTIN(__builtin_csinh, "XdXd", "Fne")
BUILTIN(__builtin_csinhf, "XfXf", "Fne")
BUILTIN(__builtin_csinhl, "XLdXLd", "Fne")
BUILTIN(__builtin_csqrt, "XdXd", "Fne")
BUILTIN(__builtin_csqrtf, "XfXf", "Fne")
BUILTIN(__builtin_csqrtl, "XLdXLd", "Fne")
BUILTIN(__builtin_ctan, "XdXd", "Fne")
BUILTIN(__builtin_ctanf, "XfXf", "Fne")
BUILTIN(__builtin_ctanl, "XLdXLd", "Fne")
BUILTIN(__builtin_ctanh, "XdXd", "Fne")
BUILTIN(__builtin_ctanhf, "XfXf", "Fne")
BUILTIN(__builtin_ctanhl, "XLdXLd", "Fne")
// GCC-compatible C99 CMPLX implementation.
BUILTIN(__builtin_complex, "v.", "nct")

#if INTEL_CUSTOMIZATION
BUILTIN(__builtin_generate_SIMD_variant, "v.", "nt")
BUILTIN(__builtin_call_SIMD_variant, "v.", "t")

// CQ#366852. MCU high-priority (according to D. Kreitzer) builtins.
// We use here 'void *' instead of 'FILE *' due to icc/gcc compatibility.
BUILTIN(__builtin_fwrite,     "zvC*zzv*","Fn")
BUILTIN(__builtin_fwrite_unlocked,     "zvC*zzv*","Fn")
BUILTIN(__builtin_fputs,      "icC*v*", "Fn")
BUILTIN(__builtin_fputs_unlocked,      "icC*v*", "Fn")
BUILTIN(__builtin_fputc,      "iiv*",   "Fn")
BUILTIN(__builtin_fputc_unlocked,      "iiv*",   "Fn")
BUILTIN(__builtin_puts,       "icC*",   "Fn")
BUILTIN(__builtin_puts_unlocked,       "icC*",   "Fn")
BUILTIN(__builtin_exit,       "vi",     "Fnc")
// '__builtin_constant_p' is defined further, in group titled 'Random GCC
// builtins'

// HLS FPGA Prototype
// FIXME: Once we have an HLS Target type, these likely needs to end up in
// the intel/BuiltinsHLS.def file.
BUILTIN(__builtin_fpga_reg, "v.", "nt")

BUILTIN(__builtin_intel_hls_instream_read, "v.", "nt")
BUILTIN(__builtin_intel_hls_outstream_read, "v.", "nt")
BUILTIN(__builtin_intel_hls_instream_tryRead, "v.", "nt")
BUILTIN(__builtin_intel_hls_outstream_tryRead, "v.", "nt")
BUILTIN(__builtin_intel_hls_instream_write, "v.", "nt")
BUILTIN(__builtin_intel_hls_outstream_write, "v.", "nt")
BUILTIN(__builtin_intel_hls_instream_tryWrite, "v.", "nt")
BUILTIN(__builtin_intel_hls_outstream_tryWrite, "v.", "nt")
BUILTIN(__builtin_intel_hls_mm_host_init, "v.", "nt")
BUILTIN(__builtin_intel_hls_mm_host_load, "v.", "nt")
#endif // INTEL_CUSTOMIZATION

// FP Comparisons.
BUILTIN(__builtin_isgreater     , "i.", "Fnct")
BUILTIN(__builtin_isgreaterequal, "i.", "Fnct")
BUILTIN(__builtin_isless        , "i.", "Fnct")
BUILTIN(__builtin_islessequal   , "i.", "Fnct")
BUILTIN(__builtin_islessgreater , "i.", "Fnct")
BUILTIN(__builtin_isunordered   , "i.", "Fnct")

// Unary FP classification
BUILTIN(__builtin_fpclassify, "iiiiii.", "Fnct")
BUILTIN(__builtin_isfinite,   "i.", "Fnct")
BUILTIN(__builtin_isinf,      "i.", "Fnct")
BUILTIN(__builtin_isinf_sign, "i.", "Fnct")
BUILTIN(__builtin_isnan,      "i.", "Fnct")
#if INTEL_CUSTOMIZATION
BUILTIN(__builtin_isnanf,      "if", "Fnc")
BUILTIN(__builtin_isnanl,      "iLd", "Fnc")
BUILTIN(__builtin_isinff,      "if", "Fnc")
BUILTIN(__builtin_isinfl,      "iLd", "Fnc")
BUILTIN(__builtin_finite,   "i.", "Fnct")
BUILTIN(__builtin_finitef,   "if", "Fnc")
BUILTIN(__builtin_finitel,   "iLd", "Fnc")
#endif // INTEL_CUSTOMIZATION
BUILTIN(__builtin_isnormal,   "i.", "Fnct")

// FP signbit builtins
BUILTIN(__builtin_signbit, "i.", "Fnct")
BUILTIN(__builtin_signbitf, "if", "Fnc")
BUILTIN(__builtin_signbitl, "iLd", "Fnc")

// Special FP builtins.
BUILTIN(__builtin_canonicalize, "dd", "nc")
BUILTIN(__builtin_canonicalizef, "ff", "nc")
BUILTIN(__builtin_canonicalizef16, "hh", "nc")
BUILTIN(__builtin_canonicalizel, "LdLd", "nc")

// Builtins for arithmetic.
BUILTIN(__builtin_clzs , "iUs"  , "nc")
BUILTIN(__builtin_clz  , "iUi"  , "nc")
BUILTIN(__builtin_clzl , "iULi" , "nc")
BUILTIN(__builtin_clzll, "iULLi", "nc")
// TODO: int clzimax(uintmax_t)
BUILTIN(__builtin_ctzs , "iUs"  , "nc")
BUILTIN(__builtin_ctz  , "iUi"  , "nc")
BUILTIN(__builtin_ctzl , "iULi" , "nc")
BUILTIN(__builtin_ctzll, "iULLi", "nc")
// TODO: int ctzimax(uintmax_t)
BUILTIN(__builtin_ffs  , "ii"  , "Fnc")
BUILTIN(__builtin_ffsl , "iLi" , "Fnc")
BUILTIN(__builtin_ffsll, "iLLi", "Fnc")
BUILTIN(__builtin_parity  , "iUi"  , "nc")
BUILTIN(__builtin_parityl , "iULi" , "nc")
BUILTIN(__builtin_parityll, "iULLi", "nc")
BUILTIN(__builtin_popcount  , "iUi"  , "nc")
BUILTIN(__builtin_popcountl , "iULi" , "nc")
BUILTIN(__builtin_popcountll, "iULLi", "nc")
BUILTIN(__builtin_clrsb  , "ii"  , "nc")
BUILTIN(__builtin_clrsbl , "iLi" , "nc")
BUILTIN(__builtin_clrsbll, "iLLi", "nc")

// The following builtins rely on that char == 8 bits, short == 16 bits and that
// there exists native types on the target that are 32- and 64-bits wide, unless
// these conditions are fulfilled these builtins will operate on a not intended
// bitwidth.
BUILTIN(__builtin_bswap16, "UsUs", "nc")
BUILTIN(__builtin_bswap32, "UZiUZi", "nc")
BUILTIN(__builtin_bswap64, "UWiUWi", "nc")

BUILTIN(__builtin_bitreverse8, "UcUc", "nc")
BUILTIN(__builtin_bitreverse16, "UsUs", "nc")
BUILTIN(__builtin_bitreverse32, "UZiUZi", "nc")
BUILTIN(__builtin_bitreverse64, "UWiUWi", "nc")

BUILTIN(__builtin_rotateleft8, "UcUcUc", "nc")
BUILTIN(__builtin_rotateleft16, "UsUsUs", "nc")
BUILTIN(__builtin_rotateleft32, "UZiUZiUZi", "nc")
BUILTIN(__builtin_rotateleft64, "UWiUWiUWi", "nc")
BUILTIN(__builtin_rotateright8, "UcUcUc", "nc")
BUILTIN(__builtin_rotateright16, "UsUsUs", "nc")
BUILTIN(__builtin_rotateright32, "UZiUZiUZi", "nc")
BUILTIN(__builtin_rotateright64, "UWiUWiUWi", "nc")

// Random GCC builtins
BUILTIN(__builtin_calloc, "v*zz", "nF")
BUILTIN(__builtin_constant_p, "i.", "nctu")
BUILTIN(__builtin_classify_type, "i.", "nctu")
BUILTIN(__builtin___CFStringMakeConstantString, "FC*cC*", "nc")
BUILTIN(__builtin___NSStringMakeConstantString, "FC*cC*", "nc")
BUILTIN(__builtin_va_start, "vA.", "nt")
BUILTIN(__builtin_va_end, "vA", "n")
BUILTIN(__builtin_va_copy, "vAA", "n")
BUILTIN(__builtin_stdarg_start, "vA.", "nt")
BUILTIN(__builtin_assume_aligned, "v*vC*z.", "nc")
BUILTIN(__builtin_bcmp, "ivC*vC*z", "Fn")
BUILTIN(__builtin_bcopy, "vv*v*z", "n")
BUILTIN(__builtin_bzero, "vv*z", "nF")
#if INTEL_CUSTOMIZATION
// CQ#370451. Due to icc compatibility 'FILE *' -> 'void *'
BUILTIN(__builtin_fprintf, "iv*cC*.", "Fp:1:")
#endif // INTEL_CUSTOMIZATION
BUILTIN(__builtin_free, "vv*", "nF")
BUILTIN(__builtin_malloc, "v*z", "nF")
BUILTIN(__builtin_memchr, "v*vC*iz", "nF")
BUILTIN(__builtin_memcmp, "ivC*vC*z", "nF")
BUILTIN(__builtin_memcpy, "v*v*vC*z", "nF")
BUILTIN(__builtin_memcpy_inline, "vv*vC*Iz", "nt")
BUILTIN(__builtin_memmove, "v*v*vC*z", "nF")
BUILTIN(__builtin_mempcpy, "v*v*vC*z", "nF")
BUILTIN(__builtin_memset, "v*v*iz", "nF")
BUILTIN(__builtin_printf, "icC*.", "Fp:0:")
BUILTIN(__builtin_stpcpy, "c*c*cC*", "nF")
BUILTIN(__builtin_stpncpy, "c*c*cC*z", "nF")
BUILTIN(__builtin_strcasecmp, "icC*cC*", "nF")
BUILTIN(__builtin_strcat, "c*c*cC*", "nF")
BUILTIN(__builtin_strchr, "c*cC*i", "nF")
BUILTIN(__builtin_strcmp, "icC*cC*", "nF")
BUILTIN(__builtin_strcpy, "c*c*cC*", "nF")
BUILTIN(__builtin_strcspn, "zcC*cC*", "nF")
BUILTIN(__builtin_strdup, "c*cC*", "nF")
BUILTIN(__builtin_strlen, "zcC*", "nF")
BUILTIN(__builtin_strncasecmp, "icC*cC*z", "nF")
BUILTIN(__builtin_strncat, "c*c*cC*z", "nF")
BUILTIN(__builtin_strncmp, "icC*cC*z", "nF")
BUILTIN(__builtin_strncpy, "c*c*cC*z", "nF")
BUILTIN(__builtin_strndup, "c*cC*z", "nF")
BUILTIN(__builtin_strpbrk, "c*cC*cC*", "nF")
BUILTIN(__builtin_strrchr, "c*cC*i", "nF")
BUILTIN(__builtin_strspn, "zcC*cC*", "nF")
BUILTIN(__builtin_strstr, "c*cC*cC*", "nF")
BUILTIN(__builtin_wcschr, "w*wC*w", "nF")
BUILTIN(__builtin_wcscmp, "iwC*wC*", "nF")
BUILTIN(__builtin_wcslen, "zwC*", "nF")
BUILTIN(__builtin_wcsncmp, "iwC*wC*z", "nF")
BUILTIN(__builtin_wmemchr, "w*wC*wz", "nF")
BUILTIN(__builtin_wmemcmp, "iwC*wC*z", "nF")
BUILTIN(__builtin_wmemcpy, "w*w*wC*z", "nF")
BUILTIN(__builtin_wmemmove, "w*w*wC*z", "nF")
BUILTIN(__builtin_realloc, "v*v*z", "nF")
BUILTIN(__builtin_return_address, "v*IUi", "n")
BUILTIN(__builtin_extract_return_addr, "v*v*", "n")
BUILTIN(__builtin_frame_address, "v*IUi", "n")
BUILTIN(__builtin___clear_cache, "vc*c*", "n")
BUILTIN(__builtin_setjmp, "iv**", "j")
BUILTIN(__builtin_longjmp, "vv**i", "r")
BUILTIN(__builtin_unwind_init, "v", "")
BUILTIN(__builtin_eh_return_data_regno, "iIi", "nc")
BUILTIN(__builtin_snprintf, "ic*zcC*.", "nFp:2:")
BUILTIN(__builtin_sprintf, "ic*cC*.", "nFP:1:")
BUILTIN(__builtin_vsnprintf, "ic*zcC*a", "nFP:2:")
#if INTEL_CUSTOMIZATION
// CQ#370451. Prinf/scanf builtin functions.
BUILTIN(__builtin_vprintf,  "icC*a", "FP:0:")
BUILTIN(__builtin_vfprintf, "iv*cC*a", "FP:1:")
BUILTIN(__builtin_scanf,   "icC*.",       "Fs:0:")
BUILTIN(__builtin_fscanf,  "iv*cC*.",   "Fs:1:")
BUILTIN(__builtin_sscanf,  "icC*cC*.",  "Fs:1:")
BUILTIN(__builtin_vscanf,  "icC*a",      "FS:0:")
BUILTIN(__builtin_vfscanf, "iv*cC*a",  "FS:1:")
BUILTIN(__builtin_vsscanf, "icC*cC*a", "FS:1:")
#endif // INTEL_CUSTOMIZATION
BUILTIN(__builtin_vsprintf, "ic*cC*a", "nFP:1:")
BUILTIN(__builtin_thread_pointer, "v*", "nc")
BUILTIN(__builtin_launder, "v*v*", "nt")
LANGBUILTIN(__builtin_is_constant_evaluated, "b", "n", CXX_LANG)

// GCC exception builtins
BUILTIN(__builtin_eh_return, "vzv*", "r") // FIXME: Takes intptr_t, not size_t!
BUILTIN(__builtin_frob_return_addr, "v*v*", "n")
BUILTIN(__builtin_dwarf_cfa, "v*", "n")
BUILTIN(__builtin_init_dwarf_reg_size_table, "vv*", "n")
BUILTIN(__builtin_dwarf_sp_column, "Ui", "n")
BUILTIN(__builtin_extend_pointer, "ULLiv*", "n") // _Unwind_Word == uint64_t

// GCC Object size checking builtins
BUILTIN(__builtin_object_size, "zvC*i", "nu")
BUILTIN(__builtin_dynamic_object_size, "zvC*i", "nu") // Clang only.
BUILTIN(__builtin___memcpy_chk, "v*v*vC*zz", "nF")
BUILTIN(__builtin___memccpy_chk, "v*v*vC*izz", "nF")
BUILTIN(__builtin___memmove_chk, "v*v*vC*zz", "nF")
BUILTIN(__builtin___mempcpy_chk, "v*v*vC*zz", "nF")
BUILTIN(__builtin___memset_chk, "v*v*izz", "nF")
BUILTIN(__builtin___stpcpy_chk, "c*c*cC*z", "nF")
BUILTIN(__builtin___strcat_chk, "c*c*cC*z", "nF")
BUILTIN(__builtin___strcpy_chk, "c*c*cC*z", "nF")
BUILTIN(__builtin___strlcat_chk, "zc*cC*zz", "nF")
BUILTIN(__builtin___strlcpy_chk, "zc*cC*zz", "nF")
BUILTIN(__builtin___strncat_chk, "c*c*cC*zz", "nF")
BUILTIN(__builtin___strncpy_chk, "c*c*cC*zz", "nF")
BUILTIN(__builtin___stpncpy_chk, "c*c*cC*zz", "nF")
BUILTIN(__builtin___snprintf_chk, "ic*zizcC*.", "Fp:4:")
BUILTIN(__builtin___sprintf_chk, "ic*izcC*.", "Fp:3:")
BUILTIN(__builtin___vsnprintf_chk, "ic*zizcC*a", "FP:4:")
BUILTIN(__builtin___vsprintf_chk, "ic*izcC*a", "FP:3:")
BUILTIN(__builtin___fprintf_chk, "iP*icC*.", "Fp:2:")
BUILTIN(__builtin___printf_chk, "iicC*.", "Fp:1:")
BUILTIN(__builtin___vfprintf_chk, "iP*icC*a", "FP:2:")
BUILTIN(__builtin___vprintf_chk, "iicC*a", "FP:1:")

BUILTIN(__builtin_unpredictable, "LiLi"   , "nc")
BUILTIN(__builtin_expect, "LiLiLi"   , "nc")
BUILTIN(__builtin_expect_with_probability, "LiLiLid", "nc")
BUILTIN(__builtin_prefetch, "vvC*.", "nc")
BUILTIN(__builtin_readcyclecounter, "ULLi", "n")
BUILTIN(__builtin_trap, "v", "nr")
BUILTIN(__builtin_debugtrap, "v", "n")
BUILTIN(__builtin_unreachable, "v", "nr")
BUILTIN(__builtin_shufflevector, "v."   , "nct")
BUILTIN(__builtin_convertvector, "v."   , "nct")
BUILTIN(__builtin_alloca, "v*z"   , "Fn")
BUILTIN(__builtin_alloca_with_align, "v*zIz", "Fn")
BUILTIN(__builtin_call_with_static_chain, "v.", "nt")

BUILTIN(__builtin_matrix_transpose, "v.", "nFt")
BUILTIN(__builtin_matrix_column_major_load, "v.", "nFt")
BUILTIN(__builtin_matrix_column_major_store, "v.", "nFt")

// "Overloaded" Atomic operator builtins.  These are overloaded to support data
// types of i8, i16, i32, i64, and i128.  The front-end sees calls to the
// non-suffixed version of these (which has a bogus type) and transforms them to
// the right overloaded version in Sema (plus casts).

// FIXME: These assume that char -> i8, short -> i16, int -> i32,
// long long -> i64.

BUILTIN(__sync_fetch_and_add, "v.", "t")
BUILTIN(__sync_fetch_and_add_1, "ccD*c.", "nt")
BUILTIN(__sync_fetch_and_add_2, "ssD*s.", "nt")
BUILTIN(__sync_fetch_and_add_4, "iiD*i.", "nt")
BUILTIN(__sync_fetch_and_add_8, "LLiLLiD*LLi.", "nt")
BUILTIN(__sync_fetch_and_add_16, "LLLiLLLiD*LLLi.", "nt")

BUILTIN(__sync_fetch_and_sub, "v.", "t")
BUILTIN(__sync_fetch_and_sub_1, "ccD*c.", "nt")
BUILTIN(__sync_fetch_and_sub_2, "ssD*s.", "nt")
BUILTIN(__sync_fetch_and_sub_4, "iiD*i.", "nt")
BUILTIN(__sync_fetch_and_sub_8, "LLiLLiD*LLi.", "nt")
BUILTIN(__sync_fetch_and_sub_16, "LLLiLLLiD*LLLi.", "nt")

BUILTIN(__sync_fetch_and_or, "v.", "t")
BUILTIN(__sync_fetch_and_or_1, "ccD*c.", "nt")
BUILTIN(__sync_fetch_and_or_2, "ssD*s.", "nt")
BUILTIN(__sync_fetch_and_or_4, "iiD*i.", "nt")
BUILTIN(__sync_fetch_and_or_8, "LLiLLiD*LLi.", "nt")
BUILTIN(__sync_fetch_and_or_16, "LLLiLLLiD*LLLi.", "nt")

BUILTIN(__sync_fetch_and_and, "v.", "t")
BUILTIN(__sync_fetch_and_and_1, "ccD*c.", "tn")
BUILTIN(__sync_fetch_and_and_2, "ssD*s.", "tn")
BUILTIN(__sync_fetch_and_and_4, "iiD*i.", "tn")
BUILTIN(__sync_fetch_and_and_8, "LLiLLiD*LLi.", "tn")
BUILTIN(__sync_fetch_and_and_16, "LLLiLLLiD*LLLi.", "tn")

BUILTIN(__sync_fetch_and_xor, "v.", "t")
BUILTIN(__sync_fetch_and_xor_1, "ccD*c.", "tn")
BUILTIN(__sync_fetch_and_xor_2, "ssD*s.", "tn")
BUILTIN(__sync_fetch_and_xor_4, "iiD*i.", "tn")
BUILTIN(__sync_fetch_and_xor_8, "LLiLLiD*LLi.", "tn")
BUILTIN(__sync_fetch_and_xor_16, "LLLiLLLiD*LLLi.", "tn")

BUILTIN(__sync_fetch_and_nand, "v.", "t")
BUILTIN(__sync_fetch_and_nand_1, "ccD*c.", "tn")
BUILTIN(__sync_fetch_and_nand_2, "ssD*s.", "tn")
BUILTIN(__sync_fetch_and_nand_4, "iiD*i.", "tn")
BUILTIN(__sync_fetch_and_nand_8, "LLiLLiD*LLi.", "tn")
BUILTIN(__sync_fetch_and_nand_16, "LLLiLLLiD*LLLi.", "tn")

BUILTIN(__sync_add_and_fetch, "v.", "t")
BUILTIN(__sync_add_and_fetch_1, "ccD*c.", "tn")
BUILTIN(__sync_add_and_fetch_2, "ssD*s.", "tn")
BUILTIN(__sync_add_and_fetch_4, "iiD*i.", "tn")
BUILTIN(__sync_add_and_fetch_8, "LLiLLiD*LLi.", "tn")
BUILTIN(__sync_add_and_fetch_16, "LLLiLLLiD*LLLi.", "tn")

BUILTIN(__sync_sub_and_fetch, "v.", "t")
BUILTIN(__sync_sub_and_fetch_1, "ccD*c.", "tn")
BUILTIN(__sync_sub_and_fetch_2, "ssD*s.", "tn")
BUILTIN(__sync_sub_and_fetch_4, "iiD*i.", "tn")
BUILTIN(__sync_sub_and_fetch_8, "LLiLLiD*LLi.", "tn")
BUILTIN(__sync_sub_and_fetch_16, "LLLiLLLiD*LLLi.", "tn")

BUILTIN(__sync_or_and_fetch, "v.", "t")
BUILTIN(__sync_or_and_fetch_1, "ccD*c.", "tn")
BUILTIN(__sync_or_and_fetch_2, "ssD*s.", "tn")
BUILTIN(__sync_or_and_fetch_4, "iiD*i.", "tn")
BUILTIN(__sync_or_and_fetch_8, "LLiLLiD*LLi.", "tn")
BUILTIN(__sync_or_and_fetch_16, "LLLiLLLiD*LLLi.", "tn")

BUILTIN(__sync_and_and_fetch, "v.", "t")
BUILTIN(__sync_and_and_fetch_1, "ccD*c.", "tn")
BUILTIN(__sync_and_and_fetch_2, "ssD*s.", "tn")
BUILTIN(__sync_and_and_fetch_4, "iiD*i.", "tn")
BUILTIN(__sync_and_and_fetch_8, "LLiLLiD*LLi.", "tn")
BUILTIN(__sync_and_and_fetch_16, "LLLiLLLiD*LLLi.", "tn")

BUILTIN(__sync_xor_and_fetch, "v.", "t")
BUILTIN(__sync_xor_and_fetch_1, "ccD*c.", "tn")
BUILTIN(__sync_xor_and_fetch_2, "ssD*s.", "tn")
BUILTIN(__sync_xor_and_fetch_4, "iiD*i.", "tn")
BUILTIN(__sync_xor_and_fetch_8, "LLiLLiD*LLi.", "tn")
BUILTIN(__sync_xor_and_fetch_16, "LLLiLLLiD*LLLi.", "tn")

BUILTIN(__sync_nand_and_fetch, "v.", "t")
BUILTIN(__sync_nand_and_fetch_1, "ccD*c.", "tn")
BUILTIN(__sync_nand_and_fetch_2, "ssD*s.", "tn")
BUILTIN(__sync_nand_and_fetch_4, "iiD*i.", "tn")
BUILTIN(__sync_nand_and_fetch_8, "LLiLLiD*LLi.", "tn")
BUILTIN(__sync_nand_and_fetch_16, "LLLiLLLiD*LLLi.", "tn")

BUILTIN(__sync_bool_compare_and_swap, "v.", "t")
BUILTIN(__sync_bool_compare_and_swap_1, "bcD*cc.", "tn")
BUILTIN(__sync_bool_compare_and_swap_2, "bsD*ss.", "tn")
BUILTIN(__sync_bool_compare_and_swap_4, "biD*ii.", "tn")
BUILTIN(__sync_bool_compare_and_swap_8, "bLLiD*LLiLLi.", "tn")
BUILTIN(__sync_bool_compare_and_swap_16, "bLLLiD*LLLiLLLi.", "tn")

BUILTIN(__sync_val_compare_and_swap, "v.", "t")
BUILTIN(__sync_val_compare_and_swap_1, "ccD*cc.", "tn")
BUILTIN(__sync_val_compare_and_swap_2, "ssD*ss.", "tn")
BUILTIN(__sync_val_compare_and_swap_4, "iiD*ii.", "tn")
BUILTIN(__sync_val_compare_and_swap_8, "LLiLLiD*LLiLLi.", "tn")
BUILTIN(__sync_val_compare_and_swap_16, "LLLiLLLiD*LLLiLLLi.", "tn")

BUILTIN(__sync_lock_test_and_set, "v.", "t")
BUILTIN(__sync_lock_test_and_set_1, "ccD*c.", "tn")
BUILTIN(__sync_lock_test_and_set_2, "ssD*s.", "tn")
BUILTIN(__sync_lock_test_and_set_4, "iiD*i.", "tn")
BUILTIN(__sync_lock_test_and_set_8, "LLiLLiD*LLi.", "tn")
BUILTIN(__sync_lock_test_and_set_16, "LLLiLLLiD*LLLi.", "tn")

BUILTIN(__sync_lock_release, "v.", "t")
BUILTIN(__sync_lock_release_1, "vcD*.", "tn")
BUILTIN(__sync_lock_release_2, "vsD*.", "tn")
BUILTIN(__sync_lock_release_4, "viD*.", "tn")
BUILTIN(__sync_lock_release_8, "vLLiD*.", "tn")
BUILTIN(__sync_lock_release_16, "vLLLiD*.", "tn")

BUILTIN(__sync_swap, "v.", "t")
BUILTIN(__sync_swap_1, "ccD*c.", "tn")
BUILTIN(__sync_swap_2, "ssD*s.", "tn")
BUILTIN(__sync_swap_4, "iiD*i.", "tn")
BUILTIN(__sync_swap_8, "LLiLLiD*LLi.", "tn")
BUILTIN(__sync_swap_16, "LLLiLLLiD*LLLi.", "tn")

// Some of our atomics builtins are handled by AtomicExpr rather than
// as normal builtin CallExprs. This macro is used for such builtins.
#ifndef ATOMIC_BUILTIN
#define ATOMIC_BUILTIN(ID, TYPE, ATTRS) BUILTIN(ID, TYPE, ATTRS)
#endif

// C11 _Atomic operations for <stdatomic.h>.
ATOMIC_BUILTIN(__c11_atomic_init, "v.", "t")
ATOMIC_BUILTIN(__c11_atomic_load, "v.", "t")
ATOMIC_BUILTIN(__c11_atomic_store, "v.", "t")
ATOMIC_BUILTIN(__c11_atomic_exchange, "v.", "t")
ATOMIC_BUILTIN(__c11_atomic_compare_exchange_strong, "v.", "t")
ATOMIC_BUILTIN(__c11_atomic_compare_exchange_weak, "v.", "t")
ATOMIC_BUILTIN(__c11_atomic_fetch_add, "v.", "t")
ATOMIC_BUILTIN(__c11_atomic_fetch_sub, "v.", "t")
ATOMIC_BUILTIN(__c11_atomic_fetch_and, "v.", "t")
ATOMIC_BUILTIN(__c11_atomic_fetch_or, "v.", "t")
ATOMIC_BUILTIN(__c11_atomic_fetch_xor, "v.", "t")
ATOMIC_BUILTIN(__c11_atomic_fetch_max, "v.", "t")
ATOMIC_BUILTIN(__c11_atomic_fetch_min, "v.", "t")
BUILTIN(__c11_atomic_thread_fence, "vi", "n")
BUILTIN(__c11_atomic_signal_fence, "vi", "n")
BUILTIN(__c11_atomic_is_lock_free, "bz", "n")

// GNU atomic builtins.
ATOMIC_BUILTIN(__atomic_load, "v.", "t")
ATOMIC_BUILTIN(__atomic_load_n, "v.", "t")
ATOMIC_BUILTIN(__atomic_store, "v.", "t")
ATOMIC_BUILTIN(__atomic_store_n, "v.", "t")
ATOMIC_BUILTIN(__atomic_exchange, "v.", "t")
ATOMIC_BUILTIN(__atomic_exchange_n, "v.", "t")
ATOMIC_BUILTIN(__atomic_compare_exchange, "v.", "t")
ATOMIC_BUILTIN(__atomic_compare_exchange_n, "v.", "t")
ATOMIC_BUILTIN(__atomic_fetch_add, "v.", "t")
ATOMIC_BUILTIN(__atomic_fetch_sub, "v.", "t")
ATOMIC_BUILTIN(__atomic_fetch_and, "v.", "t")
ATOMIC_BUILTIN(__atomic_fetch_or, "v.", "t")
ATOMIC_BUILTIN(__atomic_fetch_xor, "v.", "t")
ATOMIC_BUILTIN(__atomic_fetch_nand, "v.", "t")
ATOMIC_BUILTIN(__atomic_add_fetch, "v.", "t")
ATOMIC_BUILTIN(__atomic_sub_fetch, "v.", "t")
ATOMIC_BUILTIN(__atomic_and_fetch, "v.", "t")
ATOMIC_BUILTIN(__atomic_or_fetch, "v.", "t")
ATOMIC_BUILTIN(__atomic_xor_fetch, "v.", "t")
ATOMIC_BUILTIN(__atomic_max_fetch, "v.", "t")
ATOMIC_BUILTIN(__atomic_min_fetch, "v.", "t")
ATOMIC_BUILTIN(__atomic_nand_fetch, "v.", "t")
BUILTIN(__atomic_test_and_set, "bvD*i", "n")
BUILTIN(__atomic_clear, "vvD*i", "n")
BUILTIN(__atomic_thread_fence, "vi", "n")
BUILTIN(__atomic_signal_fence, "vi", "n")
BUILTIN(__atomic_always_lock_free, "bzvCD*", "n")
BUILTIN(__atomic_is_lock_free, "bzvCD*", "n")

#if INTEL_CUSTOMIZATION
BUILTIN(__builtin_atand2l, "LdLdLd"  , "Fnc")
BUILTIN(__builtin_atand2, "ddd"  , "Fnc")
BUILTIN(__builtin_atand2f, "fff"  , "Fnc")
BUILTIN(__builtin_atandl, "LdLd"  , "Fnc")
BUILTIN(__builtin_atand, "dd"  , "Fnc")
BUILTIN(__builtin_atandf, "ff"  , "Fnc")
BUILTIN(__builtin_exp10l, "LdLd"  , "Fnc")
BUILTIN(__builtin_exp10, "dd"  , "Fnc")
BUILTIN(__builtin_exp10f, "ff"  , "Fnc")
BUILTIN(__builtin_gammal, "LdLd"  , "Fnc")
BUILTIN(__builtin_gamma, "dd"  , "Fnc")
BUILTIN(__builtin_gammaf, "ff"  , "Fnc")
BUILTIN(__builtin_j0l, "LdLd"  , "Fnc")
BUILTIN(__builtin_j0, "dd"  , "Fnc")
BUILTIN(__builtin_j0f, "ff"  , "Fnc")
BUILTIN(__builtin_j1l, "LdLd"  , "Fnc")
BUILTIN(__builtin_j1, "dd"  , "Fnc")
BUILTIN(__builtin_j1f, "ff"  , "Fnc")
BUILTIN(__builtin_jnl, "LdiLd"  , "Fnc")
BUILTIN(__builtin_jn, "did"  , "Fnc")
BUILTIN(__builtin_jnf, "fif"  , "Fnc")
BUILTIN(__builtin_y0l, "LdLd"  , "Fnc")
BUILTIN(__builtin_y0, "dd"  , "Fnc")
BUILTIN(__builtin_y0f, "ff"  , "Fnc")
BUILTIN(__builtin_y1l, "LdLd"  , "Fnc")
BUILTIN(__builtin_y1, "dd"  , "Fnc")
BUILTIN(__builtin_y1f, "ff"  , "Fnc")
BUILTIN(__builtin_ynl, "LdiLd"  , "Fnc")
BUILTIN(__builtin_yn, "did"  , "Fnc")
BUILTIN(__builtin_ynf, "fif"  , "Fnc")
BUILTIN(__builtin_cis, "XLdd"  , "Fnc")
BUILTIN(__builtin_cisf, "Xdf"  , "Fnc")
BUILTIN(__builtin_cisd, "XLdd"  , "Fnc")
BUILTIN(__builtin_cisl, "LdcLd"  , "Fnc")
BUILTIN(__builtin_cisdf, "Xdf"  , "Fnc")
BUILTIN(__builtin_cexp2, "XLdXLd"  , "Fnc")
BUILTIN(__builtin_cexp2f, "XdXd"  , "Fnc")
BUILTIN(__builtin_cexp2l, "XLdXLd"  , "Fnc")

BUILTIN(__builtin_return, "vv*"  , "nr")
BUILTIN(__builtin_apply, "v*v*v*Li"  , "n")
BUILTIN(__builtin_apply_args, "v*"  , "n")

BUILTIN(__atomic_flag_test_and_set_explicit, "bvD*i", "n")
BUILTIN(__atomic_flag_clear_explicit, "vvD*i", "n")

ATOMIC_BUILTIN(__atomic_store_explicit, "v.", "t")
ATOMIC_BUILTIN(__atomic_store_explicit_1, "vcD*ci", "tn")
ATOMIC_BUILTIN(__atomic_store_explicit_2, "vsD*si", "tn")
ATOMIC_BUILTIN(__atomic_store_explicit_4, "viD*ii", "tn")
ATOMIC_BUILTIN(__atomic_store_explicit_8, "vLLiD*LLii", "tn")
ATOMIC_BUILTIN(__atomic_store_explicit_16, "vLLLiD*LLLii", "tn")

ATOMIC_BUILTIN(__atomic_load_explicit, "v.", "t")
ATOMIC_BUILTIN(__atomic_load_explicit_1, "ccCD*i", "tn")
ATOMIC_BUILTIN(__atomic_load_explicit_2, "ssCD*i", "tn")
ATOMIC_BUILTIN(__atomic_load_explicit_4, "iiCD*i", "tn")
ATOMIC_BUILTIN(__atomic_load_explicit_8, "LLiLLiCD*i", "tn")
ATOMIC_BUILTIN(__atomic_load_explicit_16, "LLLiLLLiCD*i", "tn")

ATOMIC_BUILTIN(__atomic_exchange_explicit, "v.", "t")
ATOMIC_BUILTIN(__atomic_exchange_explicit_1, "ccD*ci", "tn")
ATOMIC_BUILTIN(__atomic_exchange_explicit_2, "ssD*si", "tn")
ATOMIC_BUILTIN(__atomic_exchange_explicit_4, "iiD*ii", "tn")
ATOMIC_BUILTIN(__atomic_exchange_explicit_8, "LLiLLiD*LLii", "tn")
ATOMIC_BUILTIN(__atomic_exchange_explicit_16, "LLLiLLLiD*LLLii", "tn")

ATOMIC_BUILTIN(__atomic_compare_exchange_weak_explicit, "v.", "t")
ATOMIC_BUILTIN(__atomic_compare_exchange_weak_explicit_1, "icD*cD*cii", "tn")
ATOMIC_BUILTIN(__atomic_compare_exchange_weak_explicit_2, "isD*sD*sii", "tn")
ATOMIC_BUILTIN(__atomic_compare_exchange_weak_explicit_4, "iiD*iD*iii", "tn")
ATOMIC_BUILTIN(__atomic_compare_exchange_weak_explicit_8, "iLLiD*LLiD*LLiii", "tn")
ATOMIC_BUILTIN(__atomic_compare_exchange_weak_explicit_16, "M", "tn")

ATOMIC_BUILTIN(__atomic_compare_exchange_strong_explicit, "v.", "t")
ATOMIC_BUILTIN(__atomic_compare_exchange_strong_explicit_1, "icD*cD*cii", "tn")
ATOMIC_BUILTIN(__atomic_compare_exchange_strong_explicit_2, "isD*sD*sii", "tn")
ATOMIC_BUILTIN(__atomic_compare_exchange_strong_explicit_4, "iiD*iD*iii", "tn")
ATOMIC_BUILTIN(__atomic_compare_exchange_strong_explicit_8, "iLLiD*LLiD*LLiii", "tn")
ATOMIC_BUILTIN(__atomic_compare_exchange_strong_explicit_16, "M", "tn")

ATOMIC_BUILTIN(__atomic_fetch_add_explicit, "v.", "t")
ATOMIC_BUILTIN(__atomic_fetch_add_explicit_1, "ccD*ci", "tn")
ATOMIC_BUILTIN(__atomic_fetch_add_explicit_2, "ssD*si", "tn")
ATOMIC_BUILTIN(__atomic_fetch_add_explicit_4, "iiD*ii", "tn")
ATOMIC_BUILTIN(__atomic_fetch_add_explicit_8, "LLiLLiD*LLii", "tn")
ATOMIC_BUILTIN(__atomic_fetch_add_explicit_16, "LLLiLLLiD*LLLii", "tn")

ATOMIC_BUILTIN(__atomic_fetch_sub_explicit, "v.", "t")
ATOMIC_BUILTIN(__atomic_fetch_sub_explicit_1, "ccD*ci", "tn")
ATOMIC_BUILTIN(__atomic_fetch_sub_explicit_2, "ssD*si", "tn")
ATOMIC_BUILTIN(__atomic_fetch_sub_explicit_4, "iiD*ii", "tn")
ATOMIC_BUILTIN(__atomic_fetch_sub_explicit_8, "LLiLLiD*LLii", "tn")
ATOMIC_BUILTIN(__atomic_fetch_sub_explicit_16, "LLLiLLLiD*LLLii", "tn")

ATOMIC_BUILTIN(__atomic_fetch_and_explicit, "v.", "t")
ATOMIC_BUILTIN(__atomic_fetch_and_explicit_1, "ccD*ci", "tn")
ATOMIC_BUILTIN(__atomic_fetch_and_explicit_2, "ssD*si", "tn")
ATOMIC_BUILTIN(__atomic_fetch_and_explicit_4, "iiD*ii", "tn")
ATOMIC_BUILTIN(__atomic_fetch_and_explicit_8, "LLiLLiD*LLii", "tn")
ATOMIC_BUILTIN(__atomic_fetch_and_explicit_16, "LLLiLLLiD*LLLii", "tn")

ATOMIC_BUILTIN(__atomic_fetch_nand_explicit, "v.", "t")
ATOMIC_BUILTIN(__atomic_fetch_nand_explicit_1, "ccD*ci", "tn")
ATOMIC_BUILTIN(__atomic_fetch_nand_explicit_2, "ssD*si", "tn")
ATOMIC_BUILTIN(__atomic_fetch_nand_explicit_4, "iiD*ii", "tn")
ATOMIC_BUILTIN(__atomic_fetch_nand_explicit_8, "LLiLLiD*LLii", "tn")
ATOMIC_BUILTIN(__atomic_fetch_nand_explicit_16, "LLLiLLLiD*LLLii", "tn")

ATOMIC_BUILTIN(__atomic_fetch_or_explicit, "v.", "t")
ATOMIC_BUILTIN(__atomic_fetch_or_explicit_1, "ccD*ci", "tn")
ATOMIC_BUILTIN(__atomic_fetch_or_explicit_2, "ssD*si", "tn")
ATOMIC_BUILTIN(__atomic_fetch_or_explicit_4, "iiD*ii", "tn")
ATOMIC_BUILTIN(__atomic_fetch_or_explicit_8, "LLiLLiD*LLii", "tn")
ATOMIC_BUILTIN(__atomic_fetch_or_explicit_16, "LLLiLLLiD*LLLii", "tn")

ATOMIC_BUILTIN(__atomic_fetch_xor_explicit, "v.", "t")
ATOMIC_BUILTIN(__atomic_fetch_xor_explicit_1, "ccD*ci", "tn")
ATOMIC_BUILTIN(__atomic_fetch_xor_explicit_2, "ssD*si", "tn")
ATOMIC_BUILTIN(__atomic_fetch_xor_explicit_4, "iiD*ii", "tn")
ATOMIC_BUILTIN(__atomic_fetch_xor_explicit_8, "LLiLLiD*LLii", "tn")
ATOMIC_BUILTIN(__atomic_fetch_xor_explicit_16, "LLLiLLLiD*LLLii", "tn")

ATOMIC_BUILTIN(__atomic_add_fetch_explicit, "v.", "t")
ATOMIC_BUILTIN(__atomic_add_fetch_explicit_1, "ccD*ci", "tn")
ATOMIC_BUILTIN(__atomic_add_fetch_explicit_2, "ssD*si", "tn")
ATOMIC_BUILTIN(__atomic_add_fetch_explicit_4, "iiD*ii", "tn")
ATOMIC_BUILTIN(__atomic_add_fetch_explicit_8, "LLiLLiD*LLii", "tn")
ATOMIC_BUILTIN(__atomic_add_fetch_explicit_16, "LLLiLLLiD*LLLii", "tn")

ATOMIC_BUILTIN(__atomic_sub_fetch_explicit, "v.", "t")
ATOMIC_BUILTIN(__atomic_sub_fetch_explicit_1, "ccD*ci", "tn")
ATOMIC_BUILTIN(__atomic_sub_fetch_explicit_2, "ssD*si", "tn")
ATOMIC_BUILTIN(__atomic_sub_fetch_explicit_4, "iiD*ii", "tn")
ATOMIC_BUILTIN(__atomic_sub_fetch_explicit_8, "LLiLLiD*LLii", "tn")
ATOMIC_BUILTIN(__atomic_sub_fetch_explicit_16, "LLLiLLLiD*LLLii", "tn")

ATOMIC_BUILTIN(__atomic_and_fetch_explicit, "v.", "t")
ATOMIC_BUILTIN(__atomic_and_fetch_explicit_1, "ccD*ci", "tn")
ATOMIC_BUILTIN(__atomic_and_fetch_explicit_2, "ssD*si", "tn")
ATOMIC_BUILTIN(__atomic_and_fetch_explicit_4, "iiD*ii", "tn")
ATOMIC_BUILTIN(__atomic_and_fetch_explicit_8, "LLiLLiD*LLii", "tn")
ATOMIC_BUILTIN(__atomic_and_fetch_explicit_16, "LLLiLLLiD*LLLii", "tn")

ATOMIC_BUILTIN(__atomic_nand_fetch_explicit, "v.", "t")
ATOMIC_BUILTIN(__atomic_nand_fetch_explicit_1, "ccD*ci", "tn")
ATOMIC_BUILTIN(__atomic_nand_fetch_explicit_2, "ssD*si", "tn")
ATOMIC_BUILTIN(__atomic_nand_fetch_explicit_4, "iiD*ii", "tn")
ATOMIC_BUILTIN(__atomic_nand_fetch_explicit_8, "LLiLLiD*LLii", "tn")
ATOMIC_BUILTIN(__atomic_nand_fetch_explicit_16, "LLLiLLLiD*LLLii", "tn")

ATOMIC_BUILTIN(__atomic_or_fetch_explicit, "v.", "t")
ATOMIC_BUILTIN(__atomic_or_fetch_explicit_1, "ccD*ci", "tn")
ATOMIC_BUILTIN(__atomic_or_fetch_explicit_2, "ssD*si", "tn")
ATOMIC_BUILTIN(__atomic_or_fetch_explicit_4, "iiD*ii", "tn")
ATOMIC_BUILTIN(__atomic_or_fetch_explicit_8, "LLiLLiD*LLii", "tn")
ATOMIC_BUILTIN(__atomic_or_fetch_explicit_16, "LLLiLLLiD*LLLii", "tn")

ATOMIC_BUILTIN(__atomic_xor_fetch_explicit, "v.", "t")
ATOMIC_BUILTIN(__atomic_xor_fetch_explicit_1, "ccD*ci", "tn")
ATOMIC_BUILTIN(__atomic_xor_fetch_explicit_2, "ssD*si", "tn")
ATOMIC_BUILTIN(__atomic_xor_fetch_explicit_4, "iiD*ii", "tn")
ATOMIC_BUILTIN(__atomic_xor_fetch_explicit_8, "LLiLLiD*LLii", "tn")
ATOMIC_BUILTIN(__atomic_xor_fetch_explicit_16, "LLLiLLLiD*LLLii", "tn")

BUILTIN(__memory_barrier, "v", "n")

// Notify intrinsics
BUILTIN(__notify_intrinsic, "vcC*vCD*", "n")
BUILTIN(__notify_zc_intrinsic, "vcC*vCD*", "n")
#endif  // INTEL_CUSTOMIZATION

// OpenCL 2.0 atomic builtins.
ATOMIC_BUILTIN(__opencl_atomic_init, "v.", "t")
ATOMIC_BUILTIN(__opencl_atomic_load, "v.", "t")
ATOMIC_BUILTIN(__opencl_atomic_store, "v.", "t")
ATOMIC_BUILTIN(__opencl_atomic_exchange, "v.", "t")
ATOMIC_BUILTIN(__opencl_atomic_compare_exchange_strong, "v.", "t")
ATOMIC_BUILTIN(__opencl_atomic_compare_exchange_weak, "v.", "t")
ATOMIC_BUILTIN(__opencl_atomic_fetch_add, "v.", "t")
ATOMIC_BUILTIN(__opencl_atomic_fetch_sub, "v.", "t")
ATOMIC_BUILTIN(__opencl_atomic_fetch_and, "v.", "t")
ATOMIC_BUILTIN(__opencl_atomic_fetch_or, "v.", "t")
ATOMIC_BUILTIN(__opencl_atomic_fetch_xor, "v.", "t")
ATOMIC_BUILTIN(__opencl_atomic_fetch_min, "v.", "t")
ATOMIC_BUILTIN(__opencl_atomic_fetch_max, "v.", "t")

// GCC does not support these, they are a Clang extension.
ATOMIC_BUILTIN(__atomic_fetch_min, "v.", "t")
ATOMIC_BUILTIN(__atomic_fetch_max, "v.", "t")

#undef ATOMIC_BUILTIN

// Non-overloaded atomic builtins.
BUILTIN(__sync_synchronize, "v", "n")
// GCC does not support these, they are a Clang extension.
BUILTIN(__sync_fetch_and_min, "iiD*i", "n")
BUILTIN(__sync_fetch_and_max, "iiD*i", "n")
BUILTIN(__sync_fetch_and_umin, "UiUiD*Ui", "n")
BUILTIN(__sync_fetch_and_umax, "UiUiD*Ui", "n")

// Random libc builtins.
BUILTIN(__builtin_abort, "v", "Fnr")
BUILTIN(__builtin_index, "c*cC*i", "Fn")
BUILTIN(__builtin_rindex, "c*cC*i", "Fn")

// ignored glibc builtin, see https://sourceware.org/bugzilla/show_bug.cgi?id=25399
BUILTIN(__warn_memset_zero_len, "v", "nU")

// Microsoft builtins.  These are only active with -fms-extensions.
#if INTEL_CUSTOMIZATION
// CQ#370960: _alloca is always enabled in ICC mode.
LANGBUILTIN(_alloca, "v*z", "n", LanguageID(ALL_MS_LANGUAGES | ICC_LANG))
#endif // INTEL_CUSTOMIZATION
#if INTEL_CUSTOMIZATION
// CQ#373187: __assume is always enabled in ICC mode.
LANGBUILTIN(__assume, "vb",  "n", LanguageID(ALL_MS_LANGUAGES | ICC_LANG))
#endif // INTEL_CUSTOMIZATION
LANGBUILTIN(__annotation,     "wC*.","n", ALL_MS_LANGUAGES)
LANGBUILTIN(_bittest,                "UcNiC*Ni", "n", ALL_MS_LANGUAGES)
LANGBUILTIN(_bittestandcomplement,   "UcNi*Ni", "n", ALL_MS_LANGUAGES)
LANGBUILTIN(_bittestandreset,        "UcNi*Ni", "n", ALL_MS_LANGUAGES)
LANGBUILTIN(_bittestandset,          "UcNi*Ni", "n", ALL_MS_LANGUAGES)
LANGBUILTIN(_bittest64,              "UcWiC*Wi", "n", ALL_MS_LANGUAGES)
LANGBUILTIN(_bittestandcomplement64, "UcWi*Wi", "n", ALL_MS_LANGUAGES)
LANGBUILTIN(_bittestandreset64,      "UcWi*Wi", "n", ALL_MS_LANGUAGES)
LANGBUILTIN(_bittestandset64,        "UcWi*Wi", "n", ALL_MS_LANGUAGES)
LIBBUILTIN(_byteswap_ushort, "UsUs",     "fnc", "stdlib.h", ALL_MS_LANGUAGES)
LIBBUILTIN(_byteswap_ulong,  "UNiUNi",   "fnc", "stdlib.h", ALL_MS_LANGUAGES)
LIBBUILTIN(_byteswap_uint64, "ULLiULLi", "fnc", "stdlib.h", ALL_MS_LANGUAGES)
LANGBUILTIN(__debugbreak,     "v",   "n", ALL_MS_LANGUAGES)
LANGBUILTIN(__exception_code, "UNi", "n", ALL_MS_LANGUAGES)
LANGBUILTIN(_exception_code,  "UNi", "n", ALL_MS_LANGUAGES)
LANGBUILTIN(__exception_info, "v*",  "n", ALL_MS_LANGUAGES)
LANGBUILTIN(_exception_info,  "v*",  "n", ALL_MS_LANGUAGES)
LANGBUILTIN(__abnormal_termination, "i", "n", ALL_MS_LANGUAGES)
LANGBUILTIN(_abnormal_termination,  "i", "n", ALL_MS_LANGUAGES)
LANGBUILTIN(__GetExceptionInfo, "v*.", "ntu", ALL_MS_LANGUAGES)
LANGBUILTIN(_InterlockedAnd8,   "ccD*c",        "n", ALL_MS_LANGUAGES)
LANGBUILTIN(_InterlockedAnd16,  "ssD*s",        "n", ALL_MS_LANGUAGES)
LANGBUILTIN(_InterlockedAnd,    "NiNiD*Ni",     "n", ALL_MS_LANGUAGES)
LANGBUILTIN(_InterlockedCompareExchange8,   "ccD*cc",         "n", ALL_MS_LANGUAGES)
LANGBUILTIN(_InterlockedCompareExchange16,  "ssD*ss",         "n", ALL_MS_LANGUAGES)
#if INTEL_CUSTOMIZATION
// CQ#374782: In icc, these builtins are availble on Linux as well. Also,
// pointer arguments are non-volatile. We do the same.
LANGBUILTIN(_InterlockedCompareExchange,    "NiNiD*NiNi",     "n", LanguageID(ALL_MS_LANGUAGES | ICC_LANG))
#endif // INTEL_CUSTOMIZATION
LANGBUILTIN(_InterlockedCompareExchange64,  "LLiLLiD*LLiLLi", "n", ALL_MS_LANGUAGES)
#if INTEL_CUSTOMIZATION
// CQ#374782: In icc, these builtins are availble on Linux as well. Also,
// pointer arguments are non-volatile. We do the same.
LANGBUILTIN(_InterlockedCompareExchangePointer, "v*v*D*v*v*", "n", LanguageID(ALL_MS_LANGUAGES | ICC_LANG))
#endif // INTEL_CUSTOMIZATION
LANGBUILTIN(_InterlockedCompareExchangePointer_nf, "v*v*D*v*v*", "n", ALL_MS_LANGUAGES)
LANGBUILTIN(_InterlockedDecrement16,        "ssD*",     "n", ALL_MS_LANGUAGES)
#if INTEL_CUSTOMIZATION
// CQ#374782: In icc, these builtins are availble on Linux as well. Also,
// pointer arguments are non-volatile. We do the same.
LANGBUILTIN(_InterlockedDecrement,          "NiNiD*",   "n", LanguageID(ALL_MS_LANGUAGES | ICC_LANG))
LANGBUILTIN(_InterlockedExchange,           "NiNiD*Ni",     "n", LanguageID(ALL_MS_LANGUAGES | ICC_LANG))
#endif // INTEL_CUSTOMIZATION
LANGBUILTIN(_InterlockedExchange8,          "ccD*c",        "n", ALL_MS_LANGUAGES)
LANGBUILTIN(_InterlockedExchange16,         "ssD*s",        "n", ALL_MS_LANGUAGES)
LANGBUILTIN(_InterlockedExchangeAdd8,       "ccD*c",          "n", ALL_MS_LANGUAGES)
LANGBUILTIN(_InterlockedExchangeAdd16,      "ssD*s",          "n", ALL_MS_LANGUAGES)
#if INTEL_CUSTOMIZATION
// CQ#374782: In icc, these builtins are availble on Linux as well. Also,
// pointer arguments are non-volatile. We do the same.
LANGBUILTIN(_InterlockedExchangeAdd,        "NiNiD*Ni",       "n", LanguageID(ALL_MS_LANGUAGES | ICC_LANG))
LANGBUILTIN(_InterlockedExchangePointer,    "v*v*D*v*",   "n", LanguageID(ALL_MS_LANGUAGES | ICC_LANG))
#endif // INTEL_CUSTOMIZATION
LANGBUILTIN(_InterlockedExchangeSub8,   "ccD*c",        "n", ALL_MS_LANGUAGES)
LANGBUILTIN(_InterlockedExchangeSub16,  "ssD*s",        "n", ALL_MS_LANGUAGES)
LANGBUILTIN(_InterlockedExchangeSub,    "NiNiD*Ni",     "n", ALL_MS_LANGUAGES)
LANGBUILTIN(_InterlockedIncrement16,        "ssD*",     "n", ALL_MS_LANGUAGES)
#if INTEL_CUSTOMIZATION
// CQ#374782: In icc, these builtins are availble on Linux as well. Also,
// pointer arguments are non-volatile. We do the same.
LANGBUILTIN(_InterlockedIncrement,          "NiNiD*",   "n", LanguageID(ALL_MS_LANGUAGES | ICC_LANG))
#endif // INTEL_CUSTOMIZATION
LANGBUILTIN(_InterlockedOr8,  "ccD*c",        "n", ALL_MS_LANGUAGES)
LANGBUILTIN(_InterlockedOr16, "ssD*s",        "n", ALL_MS_LANGUAGES)
LANGBUILTIN(_InterlockedOr,   "NiNiD*Ni",     "n", ALL_MS_LANGUAGES)
LANGBUILTIN(_InterlockedXor8,  "ccD*c",       "n", ALL_MS_LANGUAGES)
LANGBUILTIN(_InterlockedXor16, "ssD*s",       "n", ALL_MS_LANGUAGES)
LANGBUILTIN(_InterlockedXor,   "NiNiD*Ni",    "n", ALL_MS_LANGUAGES)
LANGBUILTIN(_interlockedbittestandreset,     "UcNiD*Ni", "n", ALL_MS_LANGUAGES)
LANGBUILTIN(_interlockedbittestandreset64,   "UcWiD*Wi", "n", ALL_MS_LANGUAGES)
LANGBUILTIN(_interlockedbittestandreset_acq, "UcNiD*Ni", "n", ALL_MS_LANGUAGES)
LANGBUILTIN(_interlockedbittestandreset_nf,  "UcNiD*Ni", "n", ALL_MS_LANGUAGES)
LANGBUILTIN(_interlockedbittestandreset_rel, "UcNiD*Ni", "n", ALL_MS_LANGUAGES)
LANGBUILTIN(_interlockedbittestandset,       "UcNiD*Ni", "n", ALL_MS_LANGUAGES)
LANGBUILTIN(_interlockedbittestandset64,     "UcWiD*Wi", "n", ALL_MS_LANGUAGES)
LANGBUILTIN(_interlockedbittestandset_acq,   "UcNiD*Ni", "n", ALL_MS_LANGUAGES)
LANGBUILTIN(_interlockedbittestandset_nf,    "UcNiD*Ni", "n", ALL_MS_LANGUAGES)
LANGBUILTIN(_interlockedbittestandset_rel,   "UcNiD*Ni", "n", ALL_MS_LANGUAGES)
LANGBUILTIN(__iso_volatile_load8,   "ccCD*",     "n", ALL_MS_LANGUAGES)
LANGBUILTIN(__iso_volatile_load16,  "ssCD*",     "n", ALL_MS_LANGUAGES)
LANGBUILTIN(__iso_volatile_load32,  "iiCD*",     "n", ALL_MS_LANGUAGES)
LANGBUILTIN(__iso_volatile_load64,  "LLiLLiCD*", "n", ALL_MS_LANGUAGES)
LANGBUILTIN(__iso_volatile_store8,  "vcD*c",     "n", ALL_MS_LANGUAGES)
LANGBUILTIN(__iso_volatile_store16, "vsD*s",     "n", ALL_MS_LANGUAGES)
LANGBUILTIN(__iso_volatile_store32, "viD*i",     "n", ALL_MS_LANGUAGES)
LANGBUILTIN(__iso_volatile_store64, "vLLiD*LLi", "n", ALL_MS_LANGUAGES)
LANGBUILTIN(__noop,           "i.",  "n", ALL_MS_LANGUAGES)
LANGBUILTIN(__lzcnt16, "UsUs",    "nc", ALL_MS_LANGUAGES)
LANGBUILTIN(__lzcnt,   "UiUi",    "nc", ALL_MS_LANGUAGES)
LANGBUILTIN(__lzcnt64, "UWiUWi",  "nc", ALL_MS_LANGUAGES)
LANGBUILTIN(__popcnt16, "UsUs",   "nc", ALL_MS_LANGUAGES)
LANGBUILTIN(__popcnt,   "UiUi",   "nc", ALL_MS_LANGUAGES)
LANGBUILTIN(__popcnt64, "UWiUWi", "nc", ALL_MS_LANGUAGES)
LANGBUILTIN(_ReturnAddress, "v*", "n", ALL_MS_LANGUAGES)
#if INTEL_CUSTOMIZATION
// CMPLRS-4684: In icc, these builtins are availble on Linux as well.
LANGBUILTIN(_rotl8,  "UcUcUc",    "n", LanguageID(ALL_MS_LANGUAGES | ICC_LANG))
LANGBUILTIN(_rotl16, "UsUsUc",    "n", LanguageID(ALL_MS_LANGUAGES | ICC_LANG))
LANGBUILTIN(_rotl,   "UiUii",     "n", LanguageID(ALL_MS_LANGUAGES | ICC_LANG))
LANGBUILTIN(_lrotl,  "ULiULii",   "n", LanguageID(ALL_MS_LANGUAGES | ICC_LANG))
LANGBUILTIN(_rotl64, "UWiUWii",   "n", LanguageID(ALL_MS_LANGUAGES | ICC_LANG))
LANGBUILTIN(_rotr8,  "UcUcUc",    "n", LanguageID(ALL_MS_LANGUAGES | ICC_LANG))
LANGBUILTIN(_rotr16, "UsUsUc",    "n", LanguageID(ALL_MS_LANGUAGES | ICC_LANG))
LANGBUILTIN(_rotr,   "UiUii",     "n", LanguageID(ALL_MS_LANGUAGES | ICC_LANG))
LANGBUILTIN(_lrotr,  "ULiULii",   "n", LanguageID(ALL_MS_LANGUAGES | ICC_LANG))
LANGBUILTIN(_rotr64, "UWiUWii",   "n", LanguageID(ALL_MS_LANGUAGES | ICC_LANG))
#endif // INTEL_CUSTOMIZATION
LANGBUILTIN(__va_start,       "vc**.", "nt", ALL_MS_LANGUAGES)
LANGBUILTIN(__fastfail, "vUi",    "nr", ALL_MS_LANGUAGES)

// Microsoft library builtins.
LIBBUILTIN(_setjmpex, "iJ", "fjT", "setjmpex.h", ALL_MS_LANGUAGES)

// C99 library functions
// C99 stdarg.h
LIBBUILTIN(va_start, "vA.",       "fn",    "stdarg.h", ALL_LANGUAGES)
LIBBUILTIN(va_end, "vA",          "fn",    "stdarg.h", ALL_LANGUAGES)
LIBBUILTIN(va_copy, "vAA",        "fn",    "stdarg.h", ALL_LANGUAGES)
// C99 stdlib.h
LIBBUILTIN(abort, "v",            "fr",    "stdlib.h", ALL_LANGUAGES)
LIBBUILTIN(calloc, "v*zz",        "f",     "stdlib.h", ALL_LANGUAGES)
LIBBUILTIN(exit, "vi",            "fr",    "stdlib.h", ALL_LANGUAGES)
LIBBUILTIN(_Exit, "vi",           "fr",    "stdlib.h", ALL_LANGUAGES)
LIBBUILTIN(malloc, "v*z",         "f",     "stdlib.h", ALL_LANGUAGES)
LIBBUILTIN(realloc, "v*v*z",      "f",     "stdlib.h", ALL_LANGUAGES)
LIBBUILTIN(free,    "vv*",        "f",     "stdlib.h", ALL_LANGUAGES)
LIBBUILTIN(strtod, "dcC*c**",     "f",     "stdlib.h", ALL_LANGUAGES)
LIBBUILTIN(strtof, "fcC*c**",     "f",     "stdlib.h", ALL_LANGUAGES)
LIBBUILTIN(strtold, "LdcC*c**",   "f",     "stdlib.h", ALL_LANGUAGES)
LIBBUILTIN(strtol, "LicC*c**i",   "f",     "stdlib.h", ALL_LANGUAGES)
LIBBUILTIN(strtoll, "LLicC*c**i", "f",     "stdlib.h", ALL_LANGUAGES)
LIBBUILTIN(strtoul, "ULicC*c**i", "f",     "stdlib.h", ALL_LANGUAGES)
LIBBUILTIN(strtoull, "ULLicC*c**i", "f",   "stdlib.h", ALL_LANGUAGES)
// C11 stdlib.h
LIBBUILTIN(aligned_alloc, "v*zz", "f",     "stdlib.h", ALL_LANGUAGES)
// C99 string.h
LIBBUILTIN(memcpy, "v*v*vC*z",    "f",     "string.h", ALL_LANGUAGES)
LIBBUILTIN(memcmp, "ivC*vC*z",    "f",     "string.h", ALL_LANGUAGES)
LIBBUILTIN(memmove, "v*v*vC*z",   "f",     "string.h", ALL_LANGUAGES)
LIBBUILTIN(strcpy, "c*c*cC*",     "f",     "string.h", ALL_LANGUAGES)
LIBBUILTIN(strncpy, "c*c*cC*z",   "f",     "string.h", ALL_LANGUAGES)
LIBBUILTIN(strcmp, "icC*cC*",     "f",     "string.h", ALL_LANGUAGES)
LIBBUILTIN(strncmp, "icC*cC*z",   "f",     "string.h", ALL_LANGUAGES)
LIBBUILTIN(strcat, "c*c*cC*",     "f",     "string.h", ALL_LANGUAGES)
LIBBUILTIN(strncat, "c*c*cC*z",   "f",     "string.h", ALL_LANGUAGES)
LIBBUILTIN(strxfrm, "zc*cC*z",    "f",     "string.h", ALL_LANGUAGES)
LIBBUILTIN(memchr, "v*vC*iz",     "f",     "string.h", ALL_LANGUAGES)
LIBBUILTIN(strchr, "c*cC*i",      "f",     "string.h", ALL_LANGUAGES)
LIBBUILTIN(strcspn, "zcC*cC*",    "f",     "string.h", ALL_LANGUAGES)
LIBBUILTIN(strpbrk, "c*cC*cC*",   "f",     "string.h", ALL_LANGUAGES)
LIBBUILTIN(strrchr, "c*cC*i",     "f",     "string.h", ALL_LANGUAGES)
LIBBUILTIN(strspn, "zcC*cC*",     "f",     "string.h", ALL_LANGUAGES)
LIBBUILTIN(strstr, "c*cC*cC*",    "f",     "string.h", ALL_LANGUAGES)
LIBBUILTIN(strtok, "c*c*cC*",     "f",     "string.h", ALL_LANGUAGES)
LIBBUILTIN(memset, "v*v*iz",      "f",     "string.h", ALL_LANGUAGES)
LIBBUILTIN(strerror, "c*i",       "f",     "string.h", ALL_LANGUAGES)
LIBBUILTIN(strlen, "zcC*",        "f",     "string.h", ALL_LANGUAGES)
// C99 stdio.h
// FIXME: This list is incomplete.
LIBBUILTIN(printf, "icC*.",       "fp:0:", "stdio.h", ALL_LANGUAGES)
LIBBUILTIN(fprintf, "iP*cC*.",    "fp:1:", "stdio.h", ALL_LANGUAGES)
LIBBUILTIN(snprintf, "ic*zcC*.",  "fp:2:", "stdio.h", ALL_LANGUAGES)
LIBBUILTIN(sprintf, "ic*cC*.",    "fp:1:", "stdio.h", ALL_LANGUAGES)
LIBBUILTIN(vprintf, "icC*a",      "fP:0:", "stdio.h", ALL_LANGUAGES)
LIBBUILTIN(vfprintf, "iP*cC*a",   "fP:1:", "stdio.h", ALL_LANGUAGES)
LIBBUILTIN(vsnprintf, "ic*zcC*a", "fP:2:", "stdio.h", ALL_LANGUAGES)
LIBBUILTIN(vsprintf, "ic*cC*a",   "fP:1:", "stdio.h", ALL_LANGUAGES)
LIBBUILTIN(scanf, "icC*R.",       "fs:0:", "stdio.h", ALL_LANGUAGES)
LIBBUILTIN(fscanf, "iP*RcC*R.",   "fs:1:", "stdio.h", ALL_LANGUAGES)
LIBBUILTIN(sscanf, "icC*RcC*R.",  "fs:1:", "stdio.h", ALL_LANGUAGES)
LIBBUILTIN(vscanf, "icC*Ra",      "fS:0:", "stdio.h", ALL_LANGUAGES)
LIBBUILTIN(vfscanf, "iP*RcC*Ra",  "fS:1:", "stdio.h", ALL_LANGUAGES)
LIBBUILTIN(vsscanf, "icC*RcC*Ra", "fS:1:", "stdio.h", ALL_LANGUAGES)
LIBBUILTIN(fopen, "P*cC*cC*",     "f",     "stdio.h", ALL_LANGUAGES)
LIBBUILTIN(fread, "zv*zzP*",      "f",     "stdio.h", ALL_LANGUAGES)
LIBBUILTIN(fwrite, "zvC*zzP*",    "f",     "stdio.h", ALL_LANGUAGES)

// C99 ctype.h
LIBBUILTIN(isalnum, "ii", "fnU", "ctype.h", ALL_LANGUAGES)
LIBBUILTIN(isalpha, "ii", "fnU", "ctype.h", ALL_LANGUAGES)
LIBBUILTIN(isblank, "ii", "fnU", "ctype.h", ALL_LANGUAGES)
LIBBUILTIN(iscntrl, "ii", "fnU", "ctype.h", ALL_LANGUAGES)
LIBBUILTIN(isdigit, "ii", "fnU", "ctype.h", ALL_LANGUAGES)
LIBBUILTIN(isgraph, "ii", "fnU", "ctype.h", ALL_LANGUAGES)
LIBBUILTIN(islower, "ii", "fnU", "ctype.h", ALL_LANGUAGES)
LIBBUILTIN(isprint, "ii", "fnU", "ctype.h", ALL_LANGUAGES)
LIBBUILTIN(ispunct, "ii", "fnU", "ctype.h", ALL_LANGUAGES)
LIBBUILTIN(isspace, "ii", "fnU", "ctype.h", ALL_LANGUAGES)
LIBBUILTIN(isupper, "ii", "fnU", "ctype.h", ALL_LANGUAGES)
LIBBUILTIN(isxdigit, "ii", "fnU", "ctype.h", ALL_LANGUAGES)
LIBBUILTIN(tolower, "ii", "fnU", "ctype.h", ALL_LANGUAGES)
LIBBUILTIN(toupper, "ii", "fnU", "ctype.h", ALL_LANGUAGES)
// C99 wchar.h
// FIXME: This list is incomplete. We should cover at least the functions that
// take format strings.
LIBBUILTIN(wcschr,  "w*wC*w",   "f", "wchar.h", ALL_LANGUAGES)
LIBBUILTIN(wcscmp,  "iwC*wC*",  "f", "wchar.h", ALL_LANGUAGES)
LIBBUILTIN(wcslen,  "zwC*",     "f", "wchar.h", ALL_LANGUAGES)
LIBBUILTIN(wcsncmp, "iwC*wC*z", "f", "wchar.h", ALL_LANGUAGES)
LIBBUILTIN(wmemchr, "w*wC*wz",  "f", "wchar.h", ALL_LANGUAGES)
LIBBUILTIN(wmemcmp, "iwC*wC*z", "f", "wchar.h", ALL_LANGUAGES)
LIBBUILTIN(wmemcpy, "w*w*wC*z", "f", "wchar.h", ALL_LANGUAGES)
LIBBUILTIN(wmemmove,"w*w*wC*z", "f", "wchar.h", ALL_LANGUAGES)

// C99
// In some systems setjmp is a macro that expands to _setjmp. We undefine
// it here to avoid having two identical LIBBUILTIN entries.
#undef setjmp
LIBBUILTIN(setjmp, "iJ",          "fjT",   "setjmp.h", ALL_LANGUAGES)
LIBBUILTIN(longjmp, "vJi",        "frT",   "setjmp.h", ALL_LANGUAGES)

// Non-C library functions, active in GNU mode only.
// Functions with (returns_twice) attribute (marked as "j") are still active in
// all languages, because losing this attribute would result in miscompilation
// when these functions are used in non-GNU mode. PR16138.
LIBBUILTIN(alloca, "v*z",         "f",     "stdlib.h", ALL_GNU_LANGUAGES)
// POSIX malloc.h
LIBBUILTIN(memalign, "v*zz",      "f",     "malloc.h", ALL_GNU_LANGUAGES)
// POSIX string.h
LIBBUILTIN(memccpy, "v*v*vC*iz",  "f",     "string.h", ALL_GNU_LANGUAGES)
LIBBUILTIN(mempcpy, "v*v*vC*z",   "f",     "string.h", ALL_GNU_LANGUAGES)
LIBBUILTIN(stpcpy, "c*c*cC*",     "f",     "string.h", ALL_GNU_LANGUAGES)
LIBBUILTIN(stpncpy, "c*c*cC*z",   "f",     "string.h", ALL_GNU_LANGUAGES)
LIBBUILTIN(strdup, "c*cC*",       "f",     "string.h", ALL_GNU_LANGUAGES)
LIBBUILTIN(strndup, "c*cC*z",     "f",     "string.h", ALL_GNU_LANGUAGES)
// POSIX strings.h
LIBBUILTIN(index, "c*cC*i",       "f",     "strings.h", ALL_GNU_LANGUAGES)
LIBBUILTIN(rindex, "c*cC*i",      "f",     "strings.h", ALL_GNU_LANGUAGES)
LIBBUILTIN(bzero, "vv*z",         "f",     "strings.h", ALL_GNU_LANGUAGES)
LIBBUILTIN(bcmp, "ivC*vC*z",      "f",     "strings.h", ALL_GNU_LANGUAGES)
// In some systems str[n]casejmp is a macro that expands to _str[n]icmp.
// We undefine then here to avoid wrong name.
#undef strcasecmp
#undef strncasecmp
LIBBUILTIN(strcasecmp, "icC*cC*", "f",     "strings.h", ALL_GNU_LANGUAGES)
LIBBUILTIN(strncasecmp, "icC*cC*z", "f",   "strings.h", ALL_GNU_LANGUAGES)
// POSIX unistd.h
LIBBUILTIN(_exit, "vi",           "fr",    "unistd.h", ALL_GNU_LANGUAGES)
LIBBUILTIN(vfork, "p",            "fjT",   "unistd.h", ALL_LANGUAGES)
// POSIX pthread.h
// FIXME: Should specify argument types.
LIBBUILTIN(pthread_create, "",  "fC<2,3>", "pthread.h", ALL_GNU_LANGUAGES)

// POSIX setjmp.h

// FIXME: MinGW _setjmp has an additional void* parameter.
LIBBUILTIN(_setjmp, "iJ",         "fjT",   "setjmp.h", ALL_LANGUAGES)
LIBBUILTIN(__sigsetjmp, "iSJi",   "fjT",   "setjmp.h", ALL_LANGUAGES)
LIBBUILTIN(sigsetjmp, "iSJi",     "fjT",   "setjmp.h", ALL_LANGUAGES)
LIBBUILTIN(savectx, "iJ",         "fjT",   "setjmp.h", ALL_LANGUAGES)
LIBBUILTIN(getcontext, "iK*",     "fjT",   "setjmp.h", ALL_LANGUAGES)

LIBBUILTIN(_longjmp, "vJi",       "frT",   "setjmp.h", ALL_GNU_LANGUAGES)
LIBBUILTIN(siglongjmp, "vSJi",    "frT",   "setjmp.h", ALL_GNU_LANGUAGES)
// non-standard but very common
LIBBUILTIN(strlcpy, "zc*cC*z",    "f",     "string.h", ALL_GNU_LANGUAGES)
LIBBUILTIN(strlcat, "zc*cC*z",    "f",     "string.h", ALL_GNU_LANGUAGES)
//   id objc_msgSend(id, SEL, ...)
LIBBUILTIN(objc_msgSend, "GGH.",   "f",     "objc/message.h", OBJC_LANG)
// long double objc_msgSend_fpret(id self, SEL op, ...)
LIBBUILTIN(objc_msgSend_fpret, "LdGH.", "f", "objc/message.h", OBJC_LANG)
// _Complex long double objc_msgSend_fp2ret(id self, SEL op, ...)
LIBBUILTIN(objc_msgSend_fp2ret, "XLdGH.", "f", "objc/message.h", OBJC_LANG)
// void objc_msgSend_stret (id, SEL, ...)
LIBBUILTIN(objc_msgSend_stret, "vGH.", "f", "objc/message.h", OBJC_LANG)
// id objc_msgSendSuper(struct objc_super *super, SEL op, ...)
LIBBUILTIN(objc_msgSendSuper, "GM*H.", "f", "objc/message.h", OBJC_LANG)
// void objc_msgSendSuper_stret(struct objc_super *super, SEL op, ...)
LIBBUILTIN(objc_msgSendSuper_stret, "vM*H.", "f", "objc/message.h", OBJC_LANG)
//   id objc_getClass(const char *name)
LIBBUILTIN(objc_getClass, "GcC*",   "f",     "objc/runtime.h", OBJC_LANG)
//   id objc_getMetaClass(const char *name)
LIBBUILTIN(objc_getMetaClass, "GcC*",   "f", "objc/runtime.h", OBJC_LANG)
// void objc_enumerationMutation(id)
LIBBUILTIN(objc_enumerationMutation, "vG", "f", "objc/runtime.h", OBJC_LANG)

// id objc_read_weak(id *location)
LIBBUILTIN(objc_read_weak, "GG*", "f", "objc/objc-auto.h", OBJC_LANG)
// id objc_assign_weak(id value, id *location)
LIBBUILTIN(objc_assign_weak, "GGG*", "f", "objc/objc-auto.h", OBJC_LANG)
// id objc_assign_ivar(id value, id dest, ptrdiff_t offset)
LIBBUILTIN(objc_assign_ivar, "GGGY", "f", "objc/objc-auto.h", OBJC_LANG)
// id objc_assign_global(id val, id *dest)
LIBBUILTIN(objc_assign_global, "GGG*", "f", "objc/objc-auto.h", OBJC_LANG)
// id objc_assign_strongCast(id val, id *dest
LIBBUILTIN(objc_assign_strongCast, "GGG*", "f", "objc/objc-auto.h", OBJC_LANG)

// id objc_exception_extract(void *localExceptionData)
LIBBUILTIN(objc_exception_extract, "Gv*", "f", "objc/objc-exception.h", OBJC_LANG)
// void objc_exception_try_enter(void *localExceptionData)
LIBBUILTIN(objc_exception_try_enter, "vv*", "f", "objc/objc-exception.h", OBJC_LANG)
// void objc_exception_try_exit(void *localExceptionData)
LIBBUILTIN(objc_exception_try_exit, "vv*", "f", "objc/objc-exception.h", OBJC_LANG)
// int objc_exception_match(Class exceptionClass, id exception)
LIBBUILTIN(objc_exception_match, "iGG", "f", "objc/objc-exception.h", OBJC_LANG)
// void objc_exception_throw(id exception)
LIBBUILTIN(objc_exception_throw, "vG", "f", "objc/objc-exception.h", OBJC_LANG)

// int objc_sync_enter(id obj)
LIBBUILTIN(objc_sync_enter, "iG", "f", "objc/objc-sync.h", OBJC_LANG)
// int objc_sync_exit(id obj)
LIBBUILTIN(objc_sync_exit, "iG", "f", "objc/objc-sync.h", OBJC_LANG)

BUILTIN(__builtin_objc_memmove_collectable, "v*v*vC*z", "nF")

// void NSLog(NSString *fmt, ...)
LIBBUILTIN(NSLog, "vG.", "fp:0:", "Foundation/NSObjCRuntime.h", OBJC_LANG)
// void NSLogv(NSString *fmt, va_list args)
LIBBUILTIN(NSLogv, "vGa", "fP:0:", "Foundation/NSObjCRuntime.h", OBJC_LANG)

// Builtin math library functions
LIBBUILTIN(atan2, "ddd", "fne", "math.h", ALL_LANGUAGES)
LIBBUILTIN(atan2f, "fff", "fne", "math.h", ALL_LANGUAGES)
LIBBUILTIN(atan2l, "LdLdLd", "fne", "math.h", ALL_LANGUAGES)

LIBBUILTIN(abs, "ii", "fnc", "stdlib.h", ALL_LANGUAGES)
LIBBUILTIN(labs, "LiLi", "fnc", "stdlib.h", ALL_LANGUAGES)
LIBBUILTIN(llabs, "LLiLLi", "fnc", "stdlib.h", ALL_LANGUAGES)

LIBBUILTIN(copysign, "ddd", "fnc", "math.h", ALL_LANGUAGES)
LIBBUILTIN(copysignf, "fff", "fnc", "math.h", ALL_LANGUAGES)
LIBBUILTIN(copysignl, "LdLdLd", "fnc", "math.h", ALL_LANGUAGES)

LIBBUILTIN(fabs, "dd", "fnc", "math.h", ALL_LANGUAGES)
LIBBUILTIN(fabsf, "ff", "fnc", "math.h", ALL_LANGUAGES)
LIBBUILTIN(fabsl, "LdLd", "fnc", "math.h", ALL_LANGUAGES)

// Some systems define finitef as alias of _finitef.
#if defined (finitef)
#undef finitef
#endif
LIBBUILTIN(finite, "id", "fnc", "math.h", GNU_LANG)
LIBBUILTIN(finitef, "if", "fnc", "math.h", GNU_LANG)
LIBBUILTIN(finitel, "iLd", "fnc", "math.h", GNU_LANG)
// glibc's math.h generates calls to __finite
LIBBUILTIN(__finite, "id", "fnc", "math.h", ALL_LANGUAGES)
LIBBUILTIN(__finitef, "if", "fnc", "math.h", ALL_LANGUAGES)
LIBBUILTIN(__finitel, "iLd", "fnc", "math.h", ALL_LANGUAGES)

LIBBUILTIN(fmod, "ddd", "fne", "math.h", ALL_LANGUAGES)
LIBBUILTIN(fmodf, "fff", "fne", "math.h", ALL_LANGUAGES)
LIBBUILTIN(fmodl, "LdLdLd", "fne", "math.h", ALL_LANGUAGES)

LIBBUILTIN(frexp, "ddi*", "fn", "math.h", ALL_LANGUAGES)
LIBBUILTIN(frexpf, "ffi*", "fn", "math.h", ALL_LANGUAGES)
LIBBUILTIN(frexpl, "LdLdi*", "fn", "math.h", ALL_LANGUAGES)

LIBBUILTIN(ldexp, "ddi", "fne", "math.h", ALL_LANGUAGES)
LIBBUILTIN(ldexpf, "ffi", "fne", "math.h", ALL_LANGUAGES)
LIBBUILTIN(ldexpl, "LdLdi", "fne", "math.h", ALL_LANGUAGES)

LIBBUILTIN(modf, "ddd*", "fn", "math.h", ALL_LANGUAGES)
LIBBUILTIN(modff, "fff*", "fn", "math.h", ALL_LANGUAGES)
LIBBUILTIN(modfl, "LdLdLd*", "fn", "math.h", ALL_LANGUAGES)

LIBBUILTIN(nan,  "dcC*", "fUn", "math.h", ALL_LANGUAGES)
LIBBUILTIN(nanf, "fcC*", "fUn", "math.h", ALL_LANGUAGES)
LIBBUILTIN(nanl, "LdcC*", "fUn", "math.h", ALL_LANGUAGES)

LIBBUILTIN(pow, "ddd", "fne", "math.h", ALL_LANGUAGES)
LIBBUILTIN(powf, "fff", "fne", "math.h", ALL_LANGUAGES)
LIBBUILTIN(powl, "LdLdLd", "fne", "math.h", ALL_LANGUAGES)

LIBBUILTIN(acos, "dd", "fne", "math.h", ALL_LANGUAGES)
LIBBUILTIN(acosf, "ff", "fne", "math.h", ALL_LANGUAGES)
LIBBUILTIN(acosl, "LdLd", "fne", "math.h", ALL_LANGUAGES)

LIBBUILTIN(acosh, "dd", "fne", "math.h", ALL_LANGUAGES)
LIBBUILTIN(acoshf, "ff", "fne", "math.h", ALL_LANGUAGES)
LIBBUILTIN(acoshl, "LdLd", "fne", "math.h", ALL_LANGUAGES)

LIBBUILTIN(asin, "dd", "fne", "math.h", ALL_LANGUAGES)
LIBBUILTIN(asinf, "ff", "fne", "math.h", ALL_LANGUAGES)
LIBBUILTIN(asinl, "LdLd", "fne", "math.h", ALL_LANGUAGES)

LIBBUILTIN(asinh, "dd", "fne", "math.h", ALL_LANGUAGES)
LIBBUILTIN(asinhf, "ff", "fne", "math.h", ALL_LANGUAGES)
LIBBUILTIN(asinhl, "LdLd", "fne", "math.h", ALL_LANGUAGES)

LIBBUILTIN(atan, "dd", "fne", "math.h", ALL_LANGUAGES)
LIBBUILTIN(atanf, "ff", "fne", "math.h", ALL_LANGUAGES)
LIBBUILTIN(atanl, "LdLd", "fne", "math.h", ALL_LANGUAGES)

LIBBUILTIN(atanh, "dd", "fne", "math.h", ALL_LANGUAGES)
LIBBUILTIN(atanhf, "ff", "fne", "math.h", ALL_LANGUAGES)
LIBBUILTIN(atanhl, "LdLd", "fne", "math.h", ALL_LANGUAGES)

LIBBUILTIN(cbrt, "dd", "fnc", "math.h", ALL_LANGUAGES)
LIBBUILTIN(cbrtf, "ff", "fnc", "math.h", ALL_LANGUAGES)
LIBBUILTIN(cbrtl, "LdLd", "fnc", "math.h", ALL_LANGUAGES)

LIBBUILTIN(ceil, "dd", "fnc", "math.h", ALL_LANGUAGES)
LIBBUILTIN(ceilf, "ff", "fnc", "math.h", ALL_LANGUAGES)
LIBBUILTIN(ceill, "LdLd", "fnc", "math.h", ALL_LANGUAGES)

LIBBUILTIN(cos, "dd", "fne", "math.h", ALL_LANGUAGES)
LIBBUILTIN(cosf, "ff", "fne", "math.h", ALL_LANGUAGES)
LIBBUILTIN(cosl, "LdLd", "fne", "math.h", ALL_LANGUAGES)

LIBBUILTIN(cosh, "dd", "fne", "math.h", ALL_LANGUAGES)
LIBBUILTIN(coshf, "ff", "fne", "math.h", ALL_LANGUAGES)
LIBBUILTIN(coshl, "LdLd", "fne", "math.h", ALL_LANGUAGES)

LIBBUILTIN(erf, "dd", "fne", "math.h", ALL_LANGUAGES)
LIBBUILTIN(erff, "ff", "fne", "math.h", ALL_LANGUAGES)
LIBBUILTIN(erfl, "LdLd", "fne", "math.h", ALL_LANGUAGES)

LIBBUILTIN(erfc, "dd", "fne", "math.h", ALL_LANGUAGES)
LIBBUILTIN(erfcf, "ff", "fne", "math.h", ALL_LANGUAGES)
LIBBUILTIN(erfcl, "LdLd", "fne", "math.h", ALL_LANGUAGES)

LIBBUILTIN(exp, "dd", "fne", "math.h", ALL_LANGUAGES)
LIBBUILTIN(expf, "ff", "fne", "math.h", ALL_LANGUAGES)
LIBBUILTIN(expl, "LdLd", "fne", "math.h", ALL_LANGUAGES)

LIBBUILTIN(exp2, "dd", "fne", "math.h", ALL_LANGUAGES)
LIBBUILTIN(exp2f, "ff", "fne", "math.h", ALL_LANGUAGES)
LIBBUILTIN(exp2l, "LdLd", "fne", "math.h", ALL_LANGUAGES)

LIBBUILTIN(expm1, "dd", "fne", "math.h", ALL_LANGUAGES)
LIBBUILTIN(expm1f, "ff", "fne", "math.h", ALL_LANGUAGES)
LIBBUILTIN(expm1l, "LdLd", "fne", "math.h", ALL_LANGUAGES)

LIBBUILTIN(fdim, "ddd", "fne", "math.h", ALL_LANGUAGES)
LIBBUILTIN(fdimf, "fff", "fne", "math.h", ALL_LANGUAGES)
LIBBUILTIN(fdiml, "LdLdLd", "fne", "math.h", ALL_LANGUAGES)

LIBBUILTIN(floor, "dd", "fnc", "math.h", ALL_LANGUAGES)
LIBBUILTIN(floorf, "ff", "fnc", "math.h", ALL_LANGUAGES)
LIBBUILTIN(floorl, "LdLd", "fnc", "math.h", ALL_LANGUAGES)

LIBBUILTIN(fma, "dddd", "fne", "math.h", ALL_LANGUAGES)
LIBBUILTIN(fmaf, "ffff", "fne", "math.h", ALL_LANGUAGES)
LIBBUILTIN(fmal, "LdLdLdLd", "fne", "math.h", ALL_LANGUAGES)

LIBBUILTIN(fmax, "ddd", "fnc", "math.h", ALL_LANGUAGES)
LIBBUILTIN(fmaxf, "fff", "fnc", "math.h", ALL_LANGUAGES)
LIBBUILTIN(fmaxl, "LdLdLd", "fnc", "math.h", ALL_LANGUAGES)

LIBBUILTIN(fmin, "ddd", "fnc", "math.h", ALL_LANGUAGES)
LIBBUILTIN(fminf, "fff", "fnc", "math.h", ALL_LANGUAGES)
LIBBUILTIN(fminl, "LdLdLd", "fnc", "math.h", ALL_LANGUAGES)

LIBBUILTIN(hypot, "ddd", "fne", "math.h", ALL_LANGUAGES)
LIBBUILTIN(hypotf, "fff", "fne", "math.h", ALL_LANGUAGES)
LIBBUILTIN(hypotl, "LdLdLd", "fne", "math.h", ALL_LANGUAGES)

LIBBUILTIN(ilogb, "id", "fne", "math.h", ALL_LANGUAGES)
LIBBUILTIN(ilogbf, "if", "fne", "math.h", ALL_LANGUAGES)
LIBBUILTIN(ilogbl, "iLd", "fne", "math.h", ALL_LANGUAGES)

// POSIX math.h declares a global, signgam, that lgamma writes to, so these
// shouldn't have "e" or "c" attributes
LIBBUILTIN(lgamma, "dd", "fn", "math.h", ALL_LANGUAGES)
LIBBUILTIN(lgammaf, "ff", "fn", "math.h", ALL_LANGUAGES)
LIBBUILTIN(lgammal, "LdLd", "fn", "math.h", ALL_LANGUAGES)

LIBBUILTIN(llrint, "LLid", "fne", "math.h", ALL_LANGUAGES)
LIBBUILTIN(llrintf, "LLif", "fne", "math.h", ALL_LANGUAGES)
LIBBUILTIN(llrintl, "LLiLd", "fne", "math.h", ALL_LANGUAGES)

LIBBUILTIN(llround, "LLid", "fne", "math.h", ALL_LANGUAGES)
LIBBUILTIN(llroundf, "LLif", "fne", "math.h", ALL_LANGUAGES)
LIBBUILTIN(llroundl, "LLiLd", "fne", "math.h", ALL_LANGUAGES)

LIBBUILTIN(log, "dd", "fne", "math.h", ALL_LANGUAGES)
LIBBUILTIN(logf, "ff", "fne", "math.h", ALL_LANGUAGES)
LIBBUILTIN(logl, "LdLd", "fne", "math.h", ALL_LANGUAGES)

LIBBUILTIN(log10, "dd", "fne", "math.h", ALL_LANGUAGES)
LIBBUILTIN(log10f, "ff", "fne", "math.h", ALL_LANGUAGES)
LIBBUILTIN(log10l, "LdLd", "fne", "math.h", ALL_LANGUAGES)

LIBBUILTIN(log1p, "dd", "fne", "math.h", ALL_LANGUAGES)
LIBBUILTIN(log1pf, "ff", "fne", "math.h", ALL_LANGUAGES)
LIBBUILTIN(log1pl, "LdLd", "fne", "math.h", ALL_LANGUAGES)

LIBBUILTIN(log2, "dd", "fne", "math.h", ALL_LANGUAGES)
LIBBUILTIN(log2f, "ff", "fne", "math.h", ALL_LANGUAGES)
LIBBUILTIN(log2l, "LdLd", "fne", "math.h", ALL_LANGUAGES)

LIBBUILTIN(logb, "dd", "fne", "math.h", ALL_LANGUAGES)
LIBBUILTIN(logbf, "ff", "fne", "math.h", ALL_LANGUAGES)
LIBBUILTIN(logbl, "LdLd", "fne", "math.h", ALL_LANGUAGES)

LIBBUILTIN(lrint, "Lid", "fne", "math.h", ALL_LANGUAGES)
LIBBUILTIN(lrintf, "Lif", "fne", "math.h", ALL_LANGUAGES)
LIBBUILTIN(lrintl, "LiLd", "fne", "math.h", ALL_LANGUAGES)

LIBBUILTIN(lround, "Lid", "fne", "math.h", ALL_LANGUAGES)
LIBBUILTIN(lroundf, "Lif", "fne", "math.h", ALL_LANGUAGES)
LIBBUILTIN(lroundl, "LiLd", "fne", "math.h", ALL_LANGUAGES)

LIBBUILTIN(nearbyint, "dd", "fnc", "math.h", ALL_LANGUAGES)
LIBBUILTIN(nearbyintf, "ff", "fnc", "math.h", ALL_LANGUAGES)
LIBBUILTIN(nearbyintl, "LdLd", "fnc", "math.h", ALL_LANGUAGES)

LIBBUILTIN(nextafter, "ddd", "fne", "math.h", ALL_LANGUAGES)
LIBBUILTIN(nextafterf, "fff", "fne", "math.h", ALL_LANGUAGES)
LIBBUILTIN(nextafterl, "LdLdLd", "fne", "math.h", ALL_LANGUAGES)

LIBBUILTIN(nexttoward, "ddLd", "fne", "math.h", ALL_LANGUAGES)
LIBBUILTIN(nexttowardf, "ffLd", "fne", "math.h", ALL_LANGUAGES)
LIBBUILTIN(nexttowardl, "LdLdLd", "fne", "math.h", ALL_LANGUAGES)

LIBBUILTIN(remainder, "ddd", "fne", "math.h", ALL_LANGUAGES)
LIBBUILTIN(remainderf, "fff", "fne", "math.h", ALL_LANGUAGES)
LIBBUILTIN(remainderl, "LdLdLd", "fne", "math.h", ALL_LANGUAGES)

LIBBUILTIN(remquo, "dddi*", "fn", "math.h", ALL_LANGUAGES)
LIBBUILTIN(remquof, "fffi*", "fn", "math.h", ALL_LANGUAGES)
LIBBUILTIN(remquol, "LdLdLdi*", "fn", "math.h", ALL_LANGUAGES)

LIBBUILTIN(rint, "dd", "fnc", "math.h", ALL_LANGUAGES)
LIBBUILTIN(rintf, "ff", "fnc", "math.h", ALL_LANGUAGES)
LIBBUILTIN(rintl, "LdLd", "fnc", "math.h", ALL_LANGUAGES)

LIBBUILTIN(round, "dd", "fnc", "math.h", ALL_LANGUAGES)
LIBBUILTIN(roundf, "ff", "fnc", "math.h", ALL_LANGUAGES)
LIBBUILTIN(roundl, "LdLd", "fnc", "math.h", ALL_LANGUAGES)

LIBBUILTIN(scalbln, "ddLi", "fne", "math.h", ALL_LANGUAGES)
LIBBUILTIN(scalblnf, "ffLi", "fne", "math.h", ALL_LANGUAGES)
LIBBUILTIN(scalblnl, "LdLdLi", "fne", "math.h", ALL_LANGUAGES)

LIBBUILTIN(scalbn, "ddi", "fne", "math.h", ALL_LANGUAGES)
LIBBUILTIN(scalbnf, "ffi", "fne", "math.h", ALL_LANGUAGES)
LIBBUILTIN(scalbnl, "LdLdi", "fne", "math.h", ALL_LANGUAGES)

LIBBUILTIN(sin, "dd", "fne", "math.h", ALL_LANGUAGES)
LIBBUILTIN(sinf, "ff", "fne", "math.h", ALL_LANGUAGES)
LIBBUILTIN(sinl, "LdLd", "fne", "math.h", ALL_LANGUAGES)

LIBBUILTIN(sinh, "dd", "fne", "math.h", ALL_LANGUAGES)
LIBBUILTIN(sinhf, "ff", "fne", "math.h", ALL_LANGUAGES)
LIBBUILTIN(sinhl, "LdLd", "fne", "math.h", ALL_LANGUAGES)

LIBBUILTIN(sqrt, "dd", "fne", "math.h", ALL_LANGUAGES)
LIBBUILTIN(sqrtf, "ff", "fne", "math.h", ALL_LANGUAGES)
LIBBUILTIN(sqrtl, "LdLd", "fne", "math.h", ALL_LANGUAGES)

LIBBUILTIN(tan, "dd", "fne", "math.h", ALL_LANGUAGES)
LIBBUILTIN(tanf, "ff", "fne", "math.h", ALL_LANGUAGES)
LIBBUILTIN(tanl, "LdLd", "fne", "math.h", ALL_LANGUAGES)

LIBBUILTIN(tanh, "dd", "fne", "math.h", ALL_LANGUAGES)
LIBBUILTIN(tanhf, "ff", "fne", "math.h", ALL_LANGUAGES)
LIBBUILTIN(tanhl, "LdLd", "fne", "math.h", ALL_LANGUAGES)

LIBBUILTIN(tgamma, "dd", "fne", "math.h", ALL_LANGUAGES)
LIBBUILTIN(tgammaf, "ff", "fne", "math.h", ALL_LANGUAGES)
LIBBUILTIN(tgammal, "LdLd", "fne", "math.h", ALL_LANGUAGES)

LIBBUILTIN(trunc, "dd", "fnc", "math.h", ALL_LANGUAGES)
LIBBUILTIN(truncf, "ff", "fnc", "math.h", ALL_LANGUAGES)
LIBBUILTIN(truncl, "LdLd", "fnc", "math.h", ALL_LANGUAGES)

LIBBUILTIN(cabs, "dXd", "fne", "complex.h", ALL_LANGUAGES)
LIBBUILTIN(cabsf, "fXf", "fne", "complex.h", ALL_LANGUAGES)
LIBBUILTIN(cabsl, "LdXLd", "fne", "complex.h", ALL_LANGUAGES)

LIBBUILTIN(cacos, "XdXd", "fne", "complex.h", ALL_LANGUAGES)
LIBBUILTIN(cacosf, "XfXf", "fne", "complex.h", ALL_LANGUAGES)
LIBBUILTIN(cacosl, "XLdXLd", "fne", "complex.h", ALL_LANGUAGES)

LIBBUILTIN(cacosh, "XdXd", "fne", "complex.h", ALL_LANGUAGES)
LIBBUILTIN(cacoshf, "XfXf", "fne", "complex.h", ALL_LANGUAGES)
LIBBUILTIN(cacoshl, "XLdXLd", "fne", "complex.h", ALL_LANGUAGES)

LIBBUILTIN(carg, "dXd", "fne", "complex.h", ALL_LANGUAGES)
LIBBUILTIN(cargf, "fXf", "fne", "complex.h", ALL_LANGUAGES)
LIBBUILTIN(cargl, "LdXLd", "fne", "complex.h", ALL_LANGUAGES)

LIBBUILTIN(casin, "XdXd", "fne", "complex.h", ALL_LANGUAGES)
LIBBUILTIN(casinf, "XfXf", "fne", "complex.h", ALL_LANGUAGES)
LIBBUILTIN(casinl, "XLdXLd", "fne", "complex.h", ALL_LANGUAGES)

LIBBUILTIN(casinh, "XdXd", "fne", "complex.h", ALL_LANGUAGES)
LIBBUILTIN(casinhf, "XfXf", "fne", "complex.h", ALL_LANGUAGES)
LIBBUILTIN(casinhl, "XLdXLd", "fne", "complex.h", ALL_LANGUAGES)

LIBBUILTIN(catan, "XdXd", "fne", "complex.h", ALL_LANGUAGES)
LIBBUILTIN(catanf, "XfXf", "fne", "complex.h", ALL_LANGUAGES)
LIBBUILTIN(catanl, "XLdXLd", "fne", "complex.h", ALL_LANGUAGES)

LIBBUILTIN(catanh, "XdXd", "fne", "complex.h", ALL_LANGUAGES)
LIBBUILTIN(catanhf, "XfXf", "fne", "complex.h", ALL_LANGUAGES)
LIBBUILTIN(catanhl, "XLdXLd", "fne", "complex.h", ALL_LANGUAGES)

LIBBUILTIN(ccos, "XdXd", "fne", "complex.h", ALL_LANGUAGES)
LIBBUILTIN(ccosf, "XfXf", "fne", "complex.h", ALL_LANGUAGES)
LIBBUILTIN(ccosl, "XLdXLd", "fne", "complex.h", ALL_LANGUAGES)

LIBBUILTIN(ccosh, "XdXd", "fne", "complex.h", ALL_LANGUAGES)
LIBBUILTIN(ccoshf, "XfXf", "fne", "complex.h", ALL_LANGUAGES)
LIBBUILTIN(ccoshl, "XLdXLd", "fne", "complex.h", ALL_LANGUAGES)

LIBBUILTIN(cexp, "XdXd", "fne", "complex.h", ALL_LANGUAGES)
LIBBUILTIN(cexpf, "XfXf", "fne", "complex.h", ALL_LANGUAGES)
LIBBUILTIN(cexpl, "XLdXLd", "fne", "complex.h", ALL_LANGUAGES)

LIBBUILTIN(cimag, "dXd", "fnc", "complex.h", ALL_LANGUAGES)
LIBBUILTIN(cimagf, "fXf", "fnc", "complex.h", ALL_LANGUAGES)
LIBBUILTIN(cimagl, "LdXLd", "fnc", "complex.h", ALL_LANGUAGES)

LIBBUILTIN(conj, "XdXd", "fnc", "complex.h", ALL_LANGUAGES)
LIBBUILTIN(conjf, "XfXf", "fnc", "complex.h", ALL_LANGUAGES)
LIBBUILTIN(conjl, "XLdXLd", "fnc", "complex.h", ALL_LANGUAGES)

LIBBUILTIN(clog, "XdXd", "fne", "complex.h", ALL_LANGUAGES)
LIBBUILTIN(clogf, "XfXf", "fne", "complex.h", ALL_LANGUAGES)
LIBBUILTIN(clogl, "XLdXLd", "fne", "complex.h", ALL_LANGUAGES)

LIBBUILTIN(cproj, "XdXd", "fnc", "complex.h", ALL_LANGUAGES)
LIBBUILTIN(cprojf, "XfXf", "fnc", "complex.h", ALL_LANGUAGES)
LIBBUILTIN(cprojl, "XLdXLd", "fnc", "complex.h", ALL_LANGUAGES)

LIBBUILTIN(cpow, "XdXdXd", "fne", "complex.h", ALL_LANGUAGES)
LIBBUILTIN(cpowf, "XfXfXf", "fne", "complex.h", ALL_LANGUAGES)
LIBBUILTIN(cpowl, "XLdXLdXLd", "fne", "complex.h", ALL_LANGUAGES)

LIBBUILTIN(creal, "dXd", "fnc", "complex.h", ALL_LANGUAGES)
LIBBUILTIN(crealf, "fXf", "fnc", "complex.h", ALL_LANGUAGES)
LIBBUILTIN(creall, "LdXLd", "fnc", "complex.h", ALL_LANGUAGES)

LIBBUILTIN(csin, "XdXd", "fne", "complex.h", ALL_LANGUAGES)
LIBBUILTIN(csinf, "XfXf", "fne", "complex.h", ALL_LANGUAGES)
LIBBUILTIN(csinl, "XLdXLd", "fne", "complex.h", ALL_LANGUAGES)

LIBBUILTIN(csinh, "XdXd", "fne", "complex.h", ALL_LANGUAGES)
LIBBUILTIN(csinhf, "XfXf", "fne", "complex.h", ALL_LANGUAGES)
LIBBUILTIN(csinhl, "XLdXLd", "fne", "complex.h", ALL_LANGUAGES)

LIBBUILTIN(csqrt, "XdXd", "fne", "complex.h", ALL_LANGUAGES)
LIBBUILTIN(csqrtf, "XfXf", "fne", "complex.h", ALL_LANGUAGES)
LIBBUILTIN(csqrtl, "XLdXLd", "fne", "complex.h", ALL_LANGUAGES)

LIBBUILTIN(ctan, "XdXd", "fne", "complex.h", ALL_LANGUAGES)
LIBBUILTIN(ctanf, "XfXf", "fne", "complex.h", ALL_LANGUAGES)
LIBBUILTIN(ctanl, "XLdXLd", "fne", "complex.h", ALL_LANGUAGES)

LIBBUILTIN(ctanh, "XdXd", "fne", "complex.h", ALL_LANGUAGES)
LIBBUILTIN(ctanhf, "XfXf", "fne", "complex.h", ALL_LANGUAGES)
LIBBUILTIN(ctanhl, "XLdXLd", "fne", "complex.h", ALL_LANGUAGES)

// __sinpi and friends are OS X specific library functions, but otherwise much
// like the standard (non-complex) sin (etc).
LIBBUILTIN(__sinpi, "dd", "fne", "math.h", ALL_LANGUAGES)
LIBBUILTIN(__sinpif, "ff", "fne", "math.h", ALL_LANGUAGES)

LIBBUILTIN(__cospi, "dd", "fne", "math.h", ALL_LANGUAGES)
LIBBUILTIN(__cospif, "ff", "fne", "math.h", ALL_LANGUAGES)

LIBBUILTIN(__tanpi, "dd", "fne", "math.h", ALL_LANGUAGES)
LIBBUILTIN(__tanpif, "ff", "fne", "math.h", ALL_LANGUAGES)

// Similarly, __exp10 is OS X only
LIBBUILTIN(__exp10, "dd", "fne", "math.h", ALL_LANGUAGES)
LIBBUILTIN(__exp10f, "ff", "fne", "math.h", ALL_LANGUAGES)

// Blocks runtime Builtin math library functions
LIBBUILTIN(_Block_object_assign, "vv*vC*iC", "f", "Blocks.h", ALL_LANGUAGES)
LIBBUILTIN(_Block_object_dispose, "vvC*iC", "f", "Blocks.h", ALL_LANGUAGES)
// FIXME: Also declare NSConcreteGlobalBlock and NSConcreteStackBlock.

// Annotation function
BUILTIN(__builtin_annotation, "v.", "tn")

// Invariants
BUILTIN(__builtin_assume, "vb", "n")

// Multiprecision Arithmetic Builtins.
BUILTIN(__builtin_addcb, "UcUcCUcCUcCUc*", "n")
BUILTIN(__builtin_addcs, "UsUsCUsCUsCUs*", "n")
BUILTIN(__builtin_addc, "UiUiCUiCUiCUi*", "n")
BUILTIN(__builtin_addcl, "ULiULiCULiCULiCULi*", "n")
BUILTIN(__builtin_addcll, "ULLiULLiCULLiCULLiCULLi*", "n")
BUILTIN(__builtin_subcb, "UcUcCUcCUcCUc*", "n")
BUILTIN(__builtin_subcs, "UsUsCUsCUsCUs*", "n")
BUILTIN(__builtin_subc, "UiUiCUiCUiCUi*", "n")
BUILTIN(__builtin_subcl, "ULiULiCULiCULiCULi*", "n")
BUILTIN(__builtin_subcll, "ULLiULLiCULLiCULLiCULLi*", "n")

// Checked Arithmetic Builtins for Security.
BUILTIN(__builtin_add_overflow, "b.", "nt")
BUILTIN(__builtin_sub_overflow, "b.", "nt")
BUILTIN(__builtin_mul_overflow, "b.", "nt")
BUILTIN(__builtin_uadd_overflow, "bUiCUiCUi*", "n")
BUILTIN(__builtin_uaddl_overflow, "bULiCULiCULi*", "n")
BUILTIN(__builtin_uaddll_overflow, "bULLiCULLiCULLi*", "n")
BUILTIN(__builtin_usub_overflow, "bUiCUiCUi*", "n")
BUILTIN(__builtin_usubl_overflow, "bULiCULiCULi*", "n")
BUILTIN(__builtin_usubll_overflow, "bULLiCULLiCULLi*", "n")
BUILTIN(__builtin_umul_overflow, "bUiCUiCUi*", "n")
BUILTIN(__builtin_umull_overflow, "bULiCULiCULi*", "n")
BUILTIN(__builtin_umulll_overflow, "bULLiCULLiCULLi*", "n")
BUILTIN(__builtin_sadd_overflow, "bSiCSiCSi*", "n")
BUILTIN(__builtin_saddl_overflow, "bSLiCSLiCSLi*", "n")
BUILTIN(__builtin_saddll_overflow, "bSLLiCSLLiCSLLi*", "n")
BUILTIN(__builtin_ssub_overflow, "bSiCSiCSi*", "n")
BUILTIN(__builtin_ssubl_overflow, "bSLiCSLiCSLi*", "n")
BUILTIN(__builtin_ssubll_overflow, "bSLLiCSLLiCSLLi*", "n")
BUILTIN(__builtin_smul_overflow, "bSiCSiCSi*", "n")
BUILTIN(__builtin_smull_overflow, "bSLiCSLiCSLi*", "n")
BUILTIN(__builtin_smulll_overflow, "bSLLiCSLLiCSLLi*", "n")

// Clang builtins (not available in GCC).
BUILTIN(__builtin_addressof, "v*v&", "nct")
BUILTIN(__builtin_operator_new, "v*z", "tc")
BUILTIN(__builtin_operator_delete, "vv*", "tn")
BUILTIN(__builtin_char_memchr, "c*cC*iz", "n")
BUILTIN(__builtin_dump_struct, "ivC*v*", "tn")
BUILTIN(__builtin_preserve_access_index, "v.", "t")

#if INTEL_CUSTOMIZATION
BUILTIN(__intel_castf32_u32, "Uif", "nc")
BUILTIN(__intel_castu32_f32, "fUi", "nc")
BUILTIN(__intel_castu64_f64, "dUWi", "nc")
BUILTIN(__intel_castf64_u64, "UWid", "nc")
#endif  // INTEL_CUSTOMIZATION

// Alignment builtins (uses custom parsing to support pointers and integers)
BUILTIN(__builtin_is_aligned, "bvC*z", "nct")
BUILTIN(__builtin_align_up, "v*vC*z", "nct")
BUILTIN(__builtin_align_down, "v*vC*z", "nct")

// Safestack builtins
BUILTIN(__builtin___get_unsafe_stack_start, "v*", "Fn")
BUILTIN(__builtin___get_unsafe_stack_bottom, "v*", "Fn")
BUILTIN(__builtin___get_unsafe_stack_top, "v*", "Fn")
BUILTIN(__builtin___get_unsafe_stack_ptr, "v*", "Fn")

// Nontemporal loads/stores builtins
BUILTIN(__builtin_nontemporal_store, "v.", "t")
BUILTIN(__builtin_nontemporal_load, "v.", "t")

// Coroutine intrinsics.
LANGBUILTIN(__builtin_coro_resume, "vv*", "", COR_LANG)
LANGBUILTIN(__builtin_coro_destroy, "vv*", "", COR_LANG)
LANGBUILTIN(__builtin_coro_done, "bv*", "n", COR_LANG)
LANGBUILTIN(__builtin_coro_promise, "v*v*IiIb", "n", COR_LANG)

LANGBUILTIN(__builtin_coro_size, "z", "n", COR_LANG)
LANGBUILTIN(__builtin_coro_frame, "v*", "n", COR_LANG)
LANGBUILTIN(__builtin_coro_noop, "v*", "n", COR_LANG)
LANGBUILTIN(__builtin_coro_free, "v*v*", "n", COR_LANG)

LANGBUILTIN(__builtin_coro_id, "v*Iiv*v*v*", "n", COR_LANG)
LANGBUILTIN(__builtin_coro_alloc, "b", "n", COR_LANG)
LANGBUILTIN(__builtin_coro_begin, "v*v*", "n", COR_LANG)
LANGBUILTIN(__builtin_coro_end, "bv*Ib", "n", COR_LANG)
LANGBUILTIN(__builtin_coro_suspend, "cIb", "n", COR_LANG)
LANGBUILTIN(__builtin_coro_param, "bv*v*", "n", COR_LANG)

#if INTEL_CUSTOMIZATION
// OpenCL v2.0 s6.13.16, s9.17.3.5 - Pipe functions.
// We need the generic prototype, since the packet type could be anything.
OPENCLBUILTIN(read_pipe, "i.", "tn", OCLC2P_LANG, "__opencl_c_pipes")
OPENCLBUILTIN(write_pipe, "i.", "tn", OCLC2P_LANG, "__opencl_c_pipes")

OPENCLBUILTIN(reserve_read_pipe, "i.", "tn", OCLC2P_LANG, "__opencl_c_pipes")
OPENCLBUILTIN(reserve_write_pipe, "i.", "tn", OCLC2P_LANG, "__opencl_c_pipes")

OPENCLBUILTIN(commit_write_pipe, "v.", "tn", OCLC2P_LANG, "__opencl_c_pipes")
OPENCLBUILTIN(commit_read_pipe, "v.", "tn", OCLC2P_LANG, "__opencl_c_pipes")

OPENCLBUILTIN(sub_group_reserve_read_pipe, "i.", "tn", OCLC2P_LANG, "__opencl_c_pipes")
OPENCLBUILTIN(sub_group_reserve_write_pipe, "i.", "tn", OCLC2P_LANG, "__opencl_c_pipes")

OPENCLBUILTIN(sub_group_commit_read_pipe, "v.", "tn", OCLC2P_LANG, "__opencl_c_pipes")
OPENCLBUILTIN(sub_group_commit_write_pipe, "v.", "tn", OCLC2P_LANG, "__opencl_c_pipes")

OPENCLBUILTIN(work_group_reserve_read_pipe, "i.", "tn", OCLC2P_LANG, "__opencl_c_pipes")
OPENCLBUILTIN(work_group_reserve_write_pipe, "i.", "tn", OCLC2P_LANG, "__opencl_c_pipes")

OPENCLBUILTIN(work_group_commit_read_pipe, "v.", "tn", OCLC2P_LANG, "__opencl_c_pipes")
OPENCLBUILTIN(work_group_commit_write_pipe, "v.", "tn", OCLC2P_LANG, "__opencl_c_pipes")

OPENCLBUILTIN(get_pipe_num_packets, "Ui.", "tn", OCLC2P_LANG, "__opencl_c_pipes")
OPENCLBUILTIN(get_pipe_max_packets, "Ui.", "tn", OCLC2P_LANG, "__opencl_c_pipes")

// OpenCL v2.0 s6.13.17 - Enqueue kernel functions.
// Custom builtin check allows to perform special check of passed block arguments.
OPENCLBUILTIN(enqueue_kernel, "i.", "tn", OCLC2P_LANG,
              "__opencl_c_device_enqueue")
OPENCLBUILTIN(get_kernel_work_group_size, "Ui.", "tn", OCLC2P_LANG,
              "__opencl_c_device_enqueue")
OPENCLBUILTIN(get_kernel_preferred_work_group_size_multiple, "Ui.", "tn",
              OCLC2P_LANG, "__opencl_c_device_enqueue")
OPENCLBUILTIN(get_kernel_max_sub_group_size_for_ndrange, "Ui.", "tn",
              OCLC2P_LANG, "__opencl_c_device_enqueue")
OPENCLBUILTIN(get_kernel_sub_group_count_for_ndrange, "Ui.", "tn", OCLC2P_LANG, "__opencl_c_device_enqueue")

// OpenCL v2.0 s6.13.9 - Address space qualifier functions.
// FIXME: Pointer parameters of OpenCL builtins should have their address space
// requirement defined.
OPENCLBUILTIN(to_global, "v*v*", "tn", OCLC2P_LANG, "__opencl_c_generic_address_space")
OPENCLBUILTIN(to_local, "v*v*", "tn", OCLC2P_LANG, "__opencl_c_generic_address_space")
OPENCLBUILTIN(to_private, "v*v*", "tn", OCLC2P_LANG, "__opencl_c_generic_address_space")

// OpenCL half load/store builtin
OPENCLBUILTIN(__builtin_store_half, "vdh*", "n", ALL_OCLC_LANGUAGES, "")
OPENCLBUILTIN(__builtin_store_halff, "vfh*", "n", ALL_OCLC_LANGUAGES, "")
OPENCLBUILTIN(__builtin_load_half, "dhC*", "nc", ALL_OCLC_LANGUAGES, "")
OPENCLBUILTIN(__builtin_load_halff, "fhC*", "nc", ALL_OCLC_LANGUAGES, "")
#endif // INTEL_CUSTOMIZATION

// Builtins for os_log/os_trace
BUILTIN(__builtin_os_log_format_buffer_size, "zcC*.", "p:0:nut")
BUILTIN(__builtin_os_log_format, "v*v*cC*.", "p:0:nt")

#if INTEL_COLLAB
// These OMP library-defined functions are callable in device target regions
// and have the "nothrow" property. This list is a subset representing the
// functions that use primitive types.
LIBBUILTIN(omp_get_active_level, "i", "nf", "omp.h", OMP_LANG)
LIBBUILTIN(omp_get_ancestor_thread_num, "ii", "nf", "omp.h", OMP_LANG)
LIBBUILTIN(omp_get_cancellation, "i", "nf", "omp.h", OMP_LANG)
LIBBUILTIN(omp_get_default_device, "i", "nf", "omp.h", OMP_LANG)
LIBBUILTIN(omp_get_dynamic, "i", "nf", "omp.h", OMP_LANG)
LIBBUILTIN(omp_get_initial_device, "i", "nf", "omp.h", OMP_LANG)
LIBBUILTIN(omp_get_level, "i", "nf", "omp.h", OMP_LANG)
LIBBUILTIN(omp_get_max_active_levels, "i", "nf", "omp.h", OMP_LANG)
LIBBUILTIN(omp_get_max_task_priority, "i", "nf", "omp.h", OMP_LANG)
LIBBUILTIN(omp_get_max_threads, "i", "nf", "omp.h", OMP_LANG)
LIBBUILTIN(omp_get_nested, "i", "nf", "omp.h", OMP_LANG)
LIBBUILTIN(omp_get_num_devices, "i", "nf", "omp.h", OMP_LANG)
LIBBUILTIN(omp_get_num_procs, "i", "nf", "omp.h", OMP_LANG)
LIBBUILTIN(omp_get_num_teams, "i", "nf", "omp.h", OMP_LANG)
LIBBUILTIN(omp_get_num_threads, "i", "nf", "omp.h", OMP_LANG)
LIBBUILTIN(omp_get_team_num, "i", "nf", "omp.h", OMP_LANG)
LIBBUILTIN(omp_get_team_size, "ii", "nf", "omp.h", OMP_LANG)
LIBBUILTIN(omp_get_thread_limit, "i", "nf", "omp.h", OMP_LANG)
LIBBUILTIN(omp_get_thread_num, "i", "nf", "omp.h", OMP_LANG)
LIBBUILTIN(omp_get_wtick, "d", "nf", "omp.h", OMP_LANG)
LIBBUILTIN(omp_get_wtime, "d", "nf", "omp.h", OMP_LANG)
LIBBUILTIN(omp_in_final, "i", "nf", "omp.h", OMP_LANG)
LIBBUILTIN(omp_in_parallel, "i", "nf", "omp.h", OMP_LANG)
LIBBUILTIN(omp_set_default_device, "vi", "nf", "omp.h", OMP_LANG)
LIBBUILTIN(omp_set_dynamic, "vi", "nf", "omp.h", OMP_LANG)
LIBBUILTIN(omp_set_max_active_levels, "vi", "nf", "omp.h", OMP_LANG)
LIBBUILTIN(omp_set_num_threads, "vi", "nf", "omp.h", OMP_LANG)
LIBBUILTIN(omp_set_nested, "vi", "nf", "omp.h", OMP_LANG)
#endif // INTEL_COLLAB

// CUDA/HIP
LANGBUILTIN(__builtin_get_device_side_mangled_name, "cC*.", "ncT", CUDA_LANG)

// Builtins for XRay
BUILTIN(__xray_customevent, "vcC*z", "")
BUILTIN(__xray_typedevent, "vzcC*z", "")

#if INTEL_CUSTOMIZATION
LANGBUILTIN(__builtin_va_arg_pack_len, "Si", "n", ICC_LANG)
LANGBUILTIN(__builtin_va_arg_pack, ".", "n", ICC_LANG)
#endif

// Win64-compatible va_list functions
BUILTIN(__builtin_ms_va_start, "vc*&.", "nt")
BUILTIN(__builtin_ms_va_end, "vc*&", "n")
BUILTIN(__builtin_ms_va_copy, "vc*&c*&", "n")

// Arithmetic Fence: to prevent FP reordering and reassociation optimizations
LANGBUILTIN(__arithmetic_fence, "v.", "t", ALL_LANGUAGES)

// Builtins for Intel FPGA
BUILTIN(__builtin_intel_fpga_reg, "v.", "nt")
BUILTIN(__builtin_intel_fpga_mem, "v.", "nt")

#undef BUILTIN
#undef LIBBUILTIN
#undef LANGBUILTIN
#if INTEL_CUSTOMIZATION
#undef OPENCLBUILTIN
#endif // INTEL_CUSTOMIZATION<|MERGE_RESOLUTION|>--- conflicted
+++ resolved
@@ -24,15 +24,11 @@
 //  c -> char
 //  s -> short
 //  i -> int
-<<<<<<< HEAD
-//  h -> half
+//  h -> half (__fp16, OpenCL)
 #if INTEL_CUSTOMIZATION
 //  g -> _Float16
 #endif // INTEL_CUSTOMIZATION
-=======
-//  h -> half (__fp16, OpenCL)
 //  x -> half (_Float16)
->>>>>>> 77bb82d0
 //  f -> float
 //  d -> double
 //  z -> size_t
