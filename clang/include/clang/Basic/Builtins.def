--- conflicted
+++ resolved
@@ -2011,13 +2011,10 @@
 // Arithmetic Fence: to prevent FP reordering and reassociation optimizations
 LANGBUILTIN(__arithmetic_fence, "v.", "t", ALL_LANGUAGES)
 
-<<<<<<< HEAD
 #if INTEL_CUSTOMIZATION
 LANGBUILTIN(__fence, "v.", "t", ALL_LANGUAGES)
 #endif // INTEL_CUSTOMIZATION
 
-=======
->>>>>>> f4be047d
 // Builtins for Intel FPGA
 BUILTIN(__builtin_intel_fpga_reg, "v.", "nt")
 BUILTIN(__builtin_intel_fpga_mem, "v.", "nt")
