--- conflicted
+++ resolved
@@ -994,9 +994,6 @@
 LANGBUILTIN(__assume, "vb",  "n", LanguageID(ALL_MS_LANGUAGES | ICC_LANG))
 #endif // INTEL_CUSTOMIZATION
 LANGBUILTIN(__annotation,     "wC*.","n", ALL_MS_LANGUAGES)
-<<<<<<< HEAD
-=======
-LANGBUILTIN(__assume,         "vb",  "n", ALL_MS_LANGUAGES)
 LANGBUILTIN(_bittest,                "UcNiC*Ni", "n", ALL_MS_LANGUAGES)
 LANGBUILTIN(_bittestandcomplement,   "UcNi*Ni", "n", ALL_MS_LANGUAGES)
 LANGBUILTIN(_bittestandreset,        "UcNi*Ni", "n", ALL_MS_LANGUAGES)
@@ -1005,7 +1002,6 @@
 LANGBUILTIN(_bittestandcomplement64, "UcWi*Wi", "n", ALL_MS_LANGUAGES)
 LANGBUILTIN(_bittestandreset64,      "UcWi*Wi", "n", ALL_MS_LANGUAGES)
 LANGBUILTIN(_bittestandset64,        "UcWi*Wi", "n", ALL_MS_LANGUAGES)
->>>>>>> d3623155
 LIBBUILTIN(_byteswap_ushort, "UsUs",     "fnc", "stdlib.h", ALL_MS_LANGUAGES)
 LIBBUILTIN(_byteswap_ulong,  "UNiUNi",   "fnc", "stdlib.h", ALL_MS_LANGUAGES)
 LIBBUILTIN(_byteswap_uint64, "ULLiULLi", "fnc", "stdlib.h", ALL_MS_LANGUAGES)
