--- conflicted
+++ resolved
@@ -1159,11 +1159,8 @@
 
 def CTADMaybeUnsupported : DiagGroup<"ctad-maybe-unsupported">;
 
-<<<<<<< HEAD
 def IntelFPGA : DiagGroup<"intel-fpga">;
 
-def FortifySource : DiagGroup<"fortify-source">;
-=======
 def FortifySource : DiagGroup<"fortify-source">;
 
 def MaxTokens : DiagGroup<"max-tokens"> {
@@ -1193,5 +1190,4 @@
 
 Setting a token limit of zero means no limit.
 }];
-}
->>>>>>> 739b410f
+}