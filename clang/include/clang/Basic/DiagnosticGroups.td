--- conflicted
+++ resolved
@@ -577,7 +577,6 @@
 def IntToPointerCast : DiagGroup<"int-to-pointer-cast",
                                  [IntToVoidPointerCast]>;
 
-<<<<<<< HEAD
 //#ifdef INTEL_CUSTOMIZATION
 // Intel pragma warnings.
 def IntelPragma : DiagGroup<"intel-pragma">;
@@ -586,10 +585,9 @@
 def CilkPlusLoopControlVarModification : DiagGroup<"cilk-loop-control-var-modification">;
 def CilkPlusCEAN : DiagGroup<"extended-array-notation">;
 //#endif  // INTEL_CUSTOMIZATION
-=======
+
 def Move : DiagGroup<"move", [PessimizingMove, RedundantMove, SelfMove]>;
 
->>>>>>> f05bf009
 def Extra : DiagGroup<"extra", [
     MissingFieldInitializers,
     IgnoredQualifiers,
