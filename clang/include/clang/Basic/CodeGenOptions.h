--- conflicted
+++ resolved
@@ -55,21 +55,12 @@
   };
 
   enum VectorLibrary {
-<<<<<<< HEAD
-    NoLibrary,  // Don't use any vector library.
-    Accelerate, // Use the Accelerate framework.
-    LIBMVEC,    // GLIBC vector math library.
-    MASSV,      // IBM MASS vector library.
-    SVML,       // Intel short vector math library.
-    Libmvec     // Glibc vector math library.
-=======
     NoLibrary,         // Don't use any vector library.
     Accelerate,        // Use the Accelerate framework.
     LIBMVEC,           // GLIBC vector math library.
     MASSV,             // IBM MASS vector library.
     SVML,              // Intel short vector math library.
     Darwin_libsystem_m // Use Darwin's libsytem_m vector functions.
->>>>>>> 187a14e1
   };
 
   enum ObjCDispatchMethodKind {
