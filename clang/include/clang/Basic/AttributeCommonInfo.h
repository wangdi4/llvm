//======- AttributeCommonInfo.h - Base info about Attributes-----*- C++ -*-===//
// INTEL_CUSTOMIZATION
//
// INTEL CONFIDENTIAL
//
// Modifications, Copyright (C) 2021 Intel Corporation
//
// This software and the related documents are Intel copyrighted materials, and
// your use of them is governed by the express license under which they were
// provided to you ("License"). Unless the License provides otherwise, you may not
// use, modify, copy, publish, distribute, disclose or transmit this software or
// the related documents without Intel's prior written permission.
//
// This software and the related documents are provided as is, with no express
// or implied warranties, other than those that are expressly stated in the
// License.
//
// end INTEL_CUSTOMIZATION
//
// Part of the LLVM Project, under the Apache License v2.0 with LLVM Exceptions.
// See https://llvm.org/LICENSE.txt for license information.
// SPDX-License-Identifier: Apache-2.0 WITH LLVM-exception
//
//===----------------------------------------------------------------------===//
//
// This file defines the AttributeCommonInfo type, which is the base for a
// ParsedAttr and is used by Attr as a way to share info between the two.
//
//===----------------------------------------------------------------------===//

#ifndef LLVM_CLANG_BASIC_ATTRIBUTECOMMONINFO_H
#define LLVM_CLANG_BASIC_ATTRIBUTECOMMONINFO_H
#include "clang/Basic/SourceLocation.h"

namespace clang {
class IdentifierInfo;
class ASTRecordWriter;

class AttributeCommonInfo {
public:
  /// The style used to specify an attribute.
  enum Syntax {
    /// __attribute__((...))
    AS_GNU,

    /// [[...]]
    AS_CXX11,

    /// [[...]]
    AS_C2x,

    /// __declspec(...)
    AS_Declspec,

    /// [uuid("...")] class Foo
    AS_Microsoft,

    /// __ptr16, alignas(...), etc.
    AS_Keyword,

    /// #pragma ...
    AS_Pragma,

    // Note TableGen depends on the order above.  Do not add or change the order
    // without adding related code to TableGen/ClangAttrEmitter.cpp.
    /// Context-sensitive version of a keyword attribute.
    AS_ContextSensitiveKeyword,

    /// <vardecl> : <semantic>
    AS_HLSLSemantic,

    /// The attibute has no source code manifestation and is only created
    /// implicitly.
    AS_Implicit
  };
  enum Kind {
#define PARSED_ATTR(NAME) AT_##NAME,
#include "clang/Sema/AttrParsedAttrList.inc"
#undef PARSED_ATTR
    NoSemaHandlerAttribute,
    IgnoredAttribute,
    UnknownAttribute,
  };

private:
  const IdentifierInfo *AttrName = nullptr;
  const IdentifierInfo *ScopeName = nullptr;
  SourceRange AttrRange;
  const SourceLocation ScopeLoc;
  // Corresponds to the Kind enum.
  unsigned AttrKind : 16;
  /// Corresponds to the Syntax enum.
  unsigned SyntaxUsed : 4;
#if INTEL_CUSTOMIZATION
  unsigned SpellingIndex : 5;
#else // INTEL_CUSTOMIZATION
  unsigned SpellingIndex : 4;
#endif // INTEL_CUSTOMIZATION

protected:
#if INTEL_CUSTOMIZATION
  static constexpr unsigned SpellingNotCalculated = 0x1f;
#else // INTEL_CUSTOMIZATION
  static constexpr unsigned SpellingNotCalculated = 0xf;
#endif // INTEL_CUSTOMIZATION

public:
<<<<<<< HEAD
=======
  /// Combines information about the source-code form of an attribute,
  /// including its syntax and spelling.
  class Form {
  public:
    constexpr Form(Syntax SyntaxUsed,
                   unsigned SpellingIndex = SpellingNotCalculated)
        : SyntaxUsed(SyntaxUsed), SpellingIndex(SpellingIndex) {}

    Syntax getSyntax() const { return Syntax(SyntaxUsed); }
    unsigned getSpellingIndex() const { return SpellingIndex; }

  private:
    unsigned SyntaxUsed : 4;
    unsigned SpellingIndex : 4;
  };

>>>>>>> 82182a17
  AttributeCommonInfo(const IdentifierInfo *AttrName,
                      const IdentifierInfo *ScopeName, SourceRange AttrRange,
                      SourceLocation ScopeLoc, Form FormUsed)
      : AttrName(AttrName), ScopeName(ScopeName), AttrRange(AttrRange),
        ScopeLoc(ScopeLoc),
        AttrKind(getParsedKind(AttrName, ScopeName, FormUsed.getSyntax())),
        SyntaxUsed(FormUsed.getSyntax()),
        SpellingIndex(FormUsed.getSpellingIndex()) {}

  AttributeCommonInfo(const IdentifierInfo *AttrName,
                      const IdentifierInfo *ScopeName, SourceRange AttrRange,
                      SourceLocation ScopeLoc, Kind AttrKind, Form FormUsed)
      : AttrName(AttrName), ScopeName(ScopeName), AttrRange(AttrRange),
        ScopeLoc(ScopeLoc), AttrKind(AttrKind),
        SyntaxUsed(FormUsed.getSyntax()),
        SpellingIndex(FormUsed.getSpellingIndex()) {}

  AttributeCommonInfo(const IdentifierInfo *AttrName, SourceRange AttrRange,
                      Form FormUsed)
      : AttrName(AttrName), ScopeName(nullptr), AttrRange(AttrRange),
        ScopeLoc(),
        AttrKind(getParsedKind(AttrName, ScopeName, FormUsed.getSyntax())),
        SyntaxUsed(FormUsed.getSyntax()),
        SpellingIndex(FormUsed.getSpellingIndex()) {}

  AttributeCommonInfo(SourceRange AttrRange, Kind K, Form FormUsed)
      : AttrName(nullptr), ScopeName(nullptr), AttrRange(AttrRange), ScopeLoc(),
        AttrKind(K), SyntaxUsed(FormUsed.getSyntax()),
        SpellingIndex(FormUsed.getSpellingIndex()) {}

  AttributeCommonInfo(AttributeCommonInfo &&) = default;
  AttributeCommonInfo(const AttributeCommonInfo &) = default;

  Kind getParsedKind() const { return Kind(AttrKind); }
  Syntax getSyntax() const { return Syntax(SyntaxUsed); }
  Form getForm() const { return Form(getSyntax(), SpellingIndex); }
  const IdentifierInfo *getAttrName() const { return AttrName; }
  SourceLocation getLoc() const { return AttrRange.getBegin(); }
  SourceRange getRange() const { return AttrRange; }
  void setRange(SourceRange R) { AttrRange = R; }

  bool hasScope() const { return ScopeName; }
  const IdentifierInfo *getScopeName() const { return ScopeName; }
  SourceLocation getScopeLoc() const { return ScopeLoc; }

  /// Gets the normalized full name, which consists of both scope and name and
  /// with surrounding underscores removed as appropriate (e.g.
  /// __gnu__::__attr__ will be normalized to gnu::attr).
  std::string getNormalizedFullName() const;

  bool isDeclspecAttribute() const { return SyntaxUsed == AS_Declspec; }
  bool isMicrosoftAttribute() const { return SyntaxUsed == AS_Microsoft; }

  bool isGNUScope() const;
  bool isClangScope() const;

  bool isAlignasAttribute() const {
    // FIXME: Use a better mechanism to determine this.
    // We use this in `isCXX11Attribute` below, so it _should_ only return
    // true for the `alignas` spelling, but it currently also returns true
    // for the `_Alignas` spelling, which only exists in C11. Distinguishing
    // between the two is important because they behave differently:
    // - `alignas` may only appear in the attribute-specifier-seq before
    //   the decl-specifier-seq and is therefore associated with the
    //   declaration.
    // - `_Alignas` may appear anywhere within the declaration-specifiers
    //   and is therefore associated with the `DeclSpec`.
    // It's not clear how best to fix this:
    // - We have the necessary information in the form of the `SpellingIndex`,
    //   but we would need to compare against AlignedAttr::Keyword_alignas,
    //   and we can't depend on clang/AST/Attr.h here.
    // - We could test `getAttrName()->getName() == "alignas"`, but this is
    //   inefficient.
    return getParsedKind() == AT_Aligned && isKeywordAttribute();
  }

  bool isCXX11Attribute() const {
    return SyntaxUsed == AS_CXX11 || isAlignasAttribute();
  }

  bool isC2xAttribute() const { return SyntaxUsed == AS_C2x; }

  /// The attribute is spelled [[]] in either C or C++ mode, including standard
  /// attributes spelled with a keyword, like alignas.
  bool isStandardAttributeSyntax() const {
    return isCXX11Attribute() || isC2xAttribute();
  }

  bool isGNUAttribute() const { return SyntaxUsed == AS_GNU; }

  bool isKeywordAttribute() const {
    return SyntaxUsed == AS_Keyword || SyntaxUsed == AS_ContextSensitiveKeyword;
  }

  bool isContextSensitiveKeywordAttribute() const {
    return SyntaxUsed == AS_ContextSensitiveKeyword;
  }

  unsigned getAttributeSpellingListIndex() const {
    assert((isAttributeSpellingListCalculated() || AttrName) &&
           "Spelling cannot be found");
    return isAttributeSpellingListCalculated()
               ? SpellingIndex
               : calculateAttributeSpellingListIndex();
  }
  void setAttributeSpellingListIndex(unsigned V) { SpellingIndex = V; }

  static Kind getParsedKind(const IdentifierInfo *Name,
                            const IdentifierInfo *Scope, Syntax SyntaxUsed);

private:
  /// Get an index into the attribute spelling list
  /// defined in Attr.td. This index is used by an attribute
  /// to pretty print itself.
  unsigned calculateAttributeSpellingListIndex() const;

  friend class clang::ASTRecordWriter;
  // Used exclusively by ASTDeclWriter to get the raw spelling list state.
  unsigned getAttributeSpellingListIndexRaw() const { return SpellingIndex; }

protected:
  bool isAttributeSpellingListCalculated() const {
    return SpellingIndex != SpellingNotCalculated;
  }
};
} // namespace clang

#endif // LLVM_CLANG_BASIC_ATTRIBUTECOMMONINFO_H<|MERGE_RESOLUTION|>--- conflicted
+++ resolved
@@ -105,8 +105,6 @@
 #endif // INTEL_CUSTOMIZATION
 
 public:
-<<<<<<< HEAD
-=======
   /// Combines information about the source-code form of an attribute,
   /// including its syntax and spelling.
   class Form {
@@ -123,7 +121,6 @@
     unsigned SpellingIndex : 4;
   };
 
->>>>>>> 82182a17
   AttributeCommonInfo(const IdentifierInfo *AttrName,
                       const IdentifierInfo *ScopeName, SourceRange AttrRange,
                       SourceLocation ScopeLoc, Form FormUsed)
