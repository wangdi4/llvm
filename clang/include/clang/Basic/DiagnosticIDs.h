--- conflicted
+++ resolved
@@ -36,11 +36,7 @@
       DIAG_START_AST           = DIAG_START_PARSE           +  500,
       DIAG_START_COMMENT       = DIAG_START_AST             +  110,
       DIAG_START_SEMA          = DIAG_START_COMMENT         +  100,
-<<<<<<< HEAD
-      DIAG_START_ANALYSIS      = DIAG_START_SEMA            + 3300,  // INTEL
-=======
       DIAG_START_ANALYSIS      = DIAG_START_SEMA            + 3500,
->>>>>>> 380b2243
       DIAG_UPPER_LIMIT         = DIAG_START_ANALYSIS        +  100
     };
 
