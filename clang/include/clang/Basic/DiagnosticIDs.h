//===--- DiagnosticIDs.h - Diagnostic IDs Handling --------------*- C++ -*-===//
//
// Part of the LLVM Project, under the Apache License v2.0 with LLVM Exceptions.
// See https://llvm.org/LICENSE.txt for license information.
// SPDX-License-Identifier: Apache-2.0 WITH LLVM-exception
//
//===----------------------------------------------------------------------===//
///
/// \file
/// Defines the Diagnostic IDs-related interfaces.
///
//===----------------------------------------------------------------------===//

#ifndef LLVM_CLANG_BASIC_DIAGNOSTICIDS_H
#define LLVM_CLANG_BASIC_DIAGNOSTICIDS_H

#include "clang/Basic/LLVM.h"
#include "llvm/ADT/IntrusiveRefCntPtr.h"
#include "llvm/ADT/StringRef.h"
#include <vector>

namespace clang {
  class DiagnosticsEngine;
  class SourceLocation;

  // Import the diagnostic enums themselves.
  namespace diag {
    // Size of each of the diagnostic categories.
    enum {
      DIAG_SIZE_COMMON        =  300,
<<<<<<< HEAD
      DIAG_SIZE_DRIVER        =  300, // INTEL
      DIAG_SIZE_FRONTEND      =  250, // INTEL
=======
      DIAG_SIZE_DRIVER        =  260,
      DIAG_SIZE_FRONTEND      =  150,
>>>>>>> ed3e52f5
      DIAG_SIZE_SERIALIZATION =  120,
      DIAG_SIZE_LEX           =  400,
      DIAG_SIZE_PARSE         =  800, // INTEL
      DIAG_SIZE_AST           =  250,
      DIAG_SIZE_COMMENT       =  100,
      DIAG_SIZE_CROSSTU       =  100,
<<<<<<< HEAD
      DIAG_SIZE_SEMA          = 4500, // INTEL
=======
      DIAG_SIZE_SEMA          = 5000,
>>>>>>> ed3e52f5
      DIAG_SIZE_ANALYSIS      =  100,
      DIAG_SIZE_REFACTORING   = 1000,
    };
    // Start position for diagnostics.
    enum {
      DIAG_START_COMMON        =                          0,
      DIAG_START_DRIVER        = DIAG_START_COMMON        + DIAG_SIZE_COMMON,
      DIAG_START_FRONTEND      = DIAG_START_DRIVER        + DIAG_SIZE_DRIVER,
      DIAG_START_SERIALIZATION = DIAG_START_FRONTEND      + DIAG_SIZE_FRONTEND,
      DIAG_START_LEX           = DIAG_START_SERIALIZATION + DIAG_SIZE_SERIALIZATION,
      DIAG_START_PARSE         = DIAG_START_LEX           + DIAG_SIZE_LEX,
      DIAG_START_AST           = DIAG_START_PARSE         + DIAG_SIZE_PARSE,
      DIAG_START_COMMENT       = DIAG_START_AST           + DIAG_SIZE_AST,
      DIAG_START_CROSSTU       = DIAG_START_COMMENT       + DIAG_SIZE_COMMENT,
      DIAG_START_SEMA          = DIAG_START_CROSSTU       + DIAG_SIZE_CROSSTU,
      DIAG_START_ANALYSIS      = DIAG_START_SEMA          + DIAG_SIZE_SEMA,
      DIAG_START_REFACTORING   = DIAG_START_ANALYSIS      + DIAG_SIZE_ANALYSIS,
      DIAG_UPPER_LIMIT         = DIAG_START_REFACTORING   + DIAG_SIZE_REFACTORING
    };

    class CustomDiagInfo;

    /// All of the diagnostics that can be emitted by the frontend.
    typedef unsigned kind;

    // Get typedefs for common diagnostics.
    enum {
#define DIAG(ENUM, FLAGS, DEFAULT_MAPPING, DESC, GROUP, SFINAE, CATEGORY,      \
             NOWERROR, SHOWINSYSHEADER, DEFFERABLE)                            \
  ENUM,
#define COMMONSTART
#include "clang/Basic/DiagnosticCommonKinds.inc"
      NUM_BUILTIN_COMMON_DIAGNOSTICS
#undef DIAG
    };

    /// Enum values that allow the client to map NOTEs, WARNINGs, and EXTENSIONs
    /// to either Ignore (nothing), Remark (emit a remark), Warning
    /// (emit a warning) or Error (emit as an error).  It allows clients to
    /// map ERRORs to Error or Fatal (stop emitting diagnostics after this one).
    enum class Severity {
      // NOTE: 0 means "uncomputed".
      Ignored = 1, ///< Do not present this diagnostic, ignore it.
      Remark = 2,  ///< Present this diagnostic as a remark.
      Warning = 3, ///< Present this diagnostic as a warning.
      Error = 4,   ///< Present this diagnostic as an error.
      Fatal = 5    ///< Present this diagnostic as a fatal error.
    };

    /// Flavors of diagnostics we can emit. Used to filter for a particular
    /// kind of diagnostic (for instance, for -W/-R flags).
    enum class Flavor {
      WarningOrError, ///< A diagnostic that indicates a problem or potential
                      ///< problem. Can be made fatal by -Werror.
      Remark          ///< A diagnostic that indicates normal progress through
                      ///< compilation.
    };
  }

class DiagnosticMapping {
  unsigned Severity : 3;
  unsigned IsUser : 1;
  unsigned IsPragma : 1;
  unsigned HasNoWarningAsError : 1;
  unsigned HasNoErrorAsFatal : 1;
  unsigned WasUpgradedFromWarning : 1;

public:
  static DiagnosticMapping Make(diag::Severity Severity, bool IsUser,
                                bool IsPragma) {
    DiagnosticMapping Result;
    Result.Severity = (unsigned)Severity;
    Result.IsUser = IsUser;
    Result.IsPragma = IsPragma;
    Result.HasNoWarningAsError = 0;
    Result.HasNoErrorAsFatal = 0;
    Result.WasUpgradedFromWarning = 0;
    return Result;
  }

  diag::Severity getSeverity() const { return (diag::Severity)Severity; }
  void setSeverity(diag::Severity Value) { Severity = (unsigned)Value; }

  bool isUser() const { return IsUser; }
  bool isPragma() const { return IsPragma; }

  bool isErrorOrFatal() const {
    return getSeverity() == diag::Severity::Error ||
           getSeverity() == diag::Severity::Fatal;
  }

  bool hasNoWarningAsError() const { return HasNoWarningAsError; }
  void setNoWarningAsError(bool Value) { HasNoWarningAsError = Value; }

  bool hasNoErrorAsFatal() const { return HasNoErrorAsFatal; }
  void setNoErrorAsFatal(bool Value) { HasNoErrorAsFatal = Value; }

  /// Whether this mapping attempted to map the diagnostic to a warning, but
  /// was overruled because the diagnostic was already mapped to an error or
  /// fatal error.
  bool wasUpgradedFromWarning() const { return WasUpgradedFromWarning; }
  void setUpgradedFromWarning(bool Value) { WasUpgradedFromWarning = Value; }

  /// Serialize this mapping as a raw integer.
  unsigned serialize() const {
    return (IsUser << 7) | (IsPragma << 6) | (HasNoWarningAsError << 5) |
           (HasNoErrorAsFatal << 4) | (WasUpgradedFromWarning << 3) | Severity;
  }
  /// Deserialize a mapping.
  static DiagnosticMapping deserialize(unsigned Bits) {
    DiagnosticMapping Result;
    Result.IsUser = (Bits >> 7) & 1;
    Result.IsPragma = (Bits >> 6) & 1;
    Result.HasNoWarningAsError = (Bits >> 5) & 1;
    Result.HasNoErrorAsFatal = (Bits >> 4) & 1;
    Result.WasUpgradedFromWarning = (Bits >> 3) & 1;
    Result.Severity = Bits & 0x7;
    return Result;
  }
};

/// Used for handling and querying diagnostic IDs.
///
/// Can be used and shared by multiple Diagnostics for multiple translation units.
class DiagnosticIDs : public RefCountedBase<DiagnosticIDs> {
public:
  /// The level of the diagnostic, after it has been through mapping.
  enum Level {
    Ignored, Note, Remark, Warning, Error, Fatal
  };

private:
  /// Information for uniquing and looking up custom diags.
  std::unique_ptr<diag::CustomDiagInfo> CustomDiagInfo;

public:
  DiagnosticIDs();
  ~DiagnosticIDs();

  /// Return an ID for a diagnostic with the specified format string and
  /// level.
  ///
  /// If this is the first request for this diagnostic, it is registered and
  /// created, otherwise the existing ID is returned.

  // FIXME: Replace this function with a create-only facilty like
  // createCustomDiagIDFromFormatString() to enforce safe usage. At the time of
  // writing, nearly all callers of this function were invalid.
  unsigned getCustomDiagID(Level L, StringRef FormatString);

  //===--------------------------------------------------------------------===//
  // Diagnostic classification and reporting interfaces.
  //

  /// Given a diagnostic ID, return a description of the issue.
  StringRef getDescription(unsigned DiagID) const;

  /// Return true if the unmapped diagnostic levelof the specified
  /// diagnostic ID is a Warning or Extension.
  ///
  /// This only works on builtin diagnostics, not custom ones, and is not
  /// legal to call on NOTEs.
  static bool isBuiltinWarningOrExtension(unsigned DiagID);

  /// Return true if the specified diagnostic is mapped to errors by
  /// default.
  static bool isDefaultMappingAsError(unsigned DiagID);

  /// Determine whether the given built-in diagnostic ID is a Note.
  static bool isBuiltinNote(unsigned DiagID);

  /// Determine whether the given built-in diagnostic ID is for an
  /// extension of some sort.
  static bool isBuiltinExtensionDiag(unsigned DiagID) {
    bool ignored;
    return isBuiltinExtensionDiag(DiagID, ignored);
  }

  /// Determine whether the given built-in diagnostic ID is for an
  /// extension of some sort, and whether it is enabled by default.
  ///
  /// This also returns EnabledByDefault, which is set to indicate whether the
  /// diagnostic is ignored by default (in which case -pedantic enables it) or
  /// treated as a warning/error by default.
  ///
  static bool isBuiltinExtensionDiag(unsigned DiagID, bool &EnabledByDefault);


  /// Return the lowest-level warning option that enables the specified
  /// diagnostic.
  ///
  /// If there is no -Wfoo flag that controls the diagnostic, this returns null.
  static StringRef getWarningOptionForDiag(unsigned DiagID);

  /// Return the category number that a specified \p DiagID belongs to,
  /// or 0 if no category.
  static unsigned getCategoryNumberForDiag(unsigned DiagID);

  /// Return the number of diagnostic categories.
  static unsigned getNumberOfCategories();

  /// Given a category ID, return the name of the category.
  static StringRef getCategoryNameFromID(unsigned CategoryID);

  /// Return true if a given diagnostic falls into an ARC diagnostic
  /// category.
  static bool isARCDiagnostic(unsigned DiagID);

  /// Enumeration describing how the emission of a diagnostic should
  /// be treated when it occurs during C++ template argument deduction.
  enum SFINAEResponse {
    /// The diagnostic should not be reported, but it should cause
    /// template argument deduction to fail.
    ///
    /// The vast majority of errors that occur during template argument
    /// deduction fall into this category.
    SFINAE_SubstitutionFailure,

    /// The diagnostic should be suppressed entirely.
    ///
    /// Warnings generally fall into this category.
    SFINAE_Suppress,

    /// The diagnostic should be reported.
    ///
    /// The diagnostic should be reported. Various fatal errors (e.g.,
    /// template instantiation depth exceeded) fall into this category.
    SFINAE_Report,

    /// The diagnostic is an access-control diagnostic, which will be
    /// substitution failures in some contexts and reported in others.
    SFINAE_AccessControl
  };

  /// Determines whether the given built-in diagnostic ID is
  /// for an error that is suppressed if it occurs during C++ template
  /// argument deduction.
  ///
  /// When an error is suppressed due to SFINAE, the template argument
  /// deduction fails but no diagnostic is emitted. Certain classes of
  /// errors, such as those errors that involve C++ access control,
  /// are not SFINAE errors.
  static SFINAEResponse getDiagnosticSFINAEResponse(unsigned DiagID);

  /// Whether the diagnostic message can be deferred.
  ///
  /// For single source offloading languages, a diagnostic message occurred
  /// in a device host function may be deferred until the function is sure
  /// to be emitted.
  static bool isDeferrable(unsigned DiagID);

  /// Get the string of all diagnostic flags.
  ///
  /// \returns A list of all diagnostics flags as they would be written in a
  /// command line invocation including their `no-` variants. For example:
  /// `{"-Wempty-body", "-Wno-empty-body", ...}`
  static std::vector<std::string> getDiagnosticFlags();

  /// Get the set of all diagnostic IDs in the group with the given name.
  ///
  /// \param[out] Diags - On return, the diagnostics in the group.
  /// \returns \c true if the given group is unknown, \c false otherwise.
  bool getDiagnosticsInGroup(diag::Flavor Flavor, StringRef Group,
                             SmallVectorImpl<diag::kind> &Diags) const;

  /// Get the set of all diagnostic IDs.
  static void getAllDiagnostics(diag::Flavor Flavor,
                                std::vector<diag::kind> &Diags);

  /// Get the diagnostic option with the closest edit distance to the
  /// given group name.
  static StringRef getNearestOption(diag::Flavor Flavor, StringRef Group);

private:
  /// Classify the specified diagnostic ID into a Level, consumable by
  /// the DiagnosticClient.
  ///
  /// The classification is based on the way the client configured the
  /// DiagnosticsEngine object.
  ///
  /// \param Loc The source location for which we are interested in finding out
  /// the diagnostic state. Can be null in order to query the latest state.
  DiagnosticIDs::Level
  getDiagnosticLevel(unsigned DiagID, SourceLocation Loc,
                     const DiagnosticsEngine &Diag) const LLVM_READONLY;

  diag::Severity
  getDiagnosticSeverity(unsigned DiagID, SourceLocation Loc,
                        const DiagnosticsEngine &Diag) const LLVM_READONLY;

  /// Used to report a diagnostic that is finally fully formed.
  ///
  /// \returns \c true if the diagnostic was emitted, \c false if it was
  /// suppressed.
  bool ProcessDiag(DiagnosticsEngine &Diag) const;

  /// Used to emit a diagnostic that is finally fully formed,
  /// ignoring suppression.
  void EmitDiag(DiagnosticsEngine &Diag, Level DiagLevel) const;

  /// Whether the diagnostic may leave the AST in a state where some
  /// invariants can break.
  bool isUnrecoverable(unsigned DiagID) const;

  friend class DiagnosticsEngine;
};

}  // end namespace clang

#endif<|MERGE_RESOLUTION|>--- conflicted
+++ resolved
@@ -28,24 +28,15 @@
     // Size of each of the diagnostic categories.
     enum {
       DIAG_SIZE_COMMON        =  300,
-<<<<<<< HEAD
       DIAG_SIZE_DRIVER        =  300, // INTEL
       DIAG_SIZE_FRONTEND      =  250, // INTEL
-=======
-      DIAG_SIZE_DRIVER        =  260,
-      DIAG_SIZE_FRONTEND      =  150,
->>>>>>> ed3e52f5
       DIAG_SIZE_SERIALIZATION =  120,
       DIAG_SIZE_LEX           =  400,
       DIAG_SIZE_PARSE         =  800, // INTEL
       DIAG_SIZE_AST           =  250,
       DIAG_SIZE_COMMENT       =  100,
       DIAG_SIZE_CROSSTU       =  100,
-<<<<<<< HEAD
       DIAG_SIZE_SEMA          = 4500, // INTEL
-=======
-      DIAG_SIZE_SEMA          = 5000,
->>>>>>> ed3e52f5
       DIAG_SIZE_ANALYSIS      =  100,
       DIAG_SIZE_REFACTORING   = 1000,
     };
