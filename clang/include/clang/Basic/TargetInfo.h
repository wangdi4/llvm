//===--- TargetInfo.h - Expose information about the target -----*- C++ -*-===//
//
//                     The LLVM Compiler Infrastructure
//
// This file is distributed under the University of Illinois Open Source
// License. See LICENSE.TXT for details.
//
//===----------------------------------------------------------------------===//
///
/// \file
/// \brief Defines the clang::TargetInfo interface.
///
//===----------------------------------------------------------------------===//

#ifndef LLVM_CLANG_BASIC_TARGETINFO_H
#define LLVM_CLANG_BASIC_TARGETINFO_H

#include "clang/Basic/AddressSpaces.h"
#include "clang/Basic/LLVM.h"
#include "clang/Basic/Specifiers.h"
#include "clang/Basic/TargetCXXABI.h"
#include "clang/Basic/TargetOptions.h"
#include "clang/Basic/VersionTuple.h"
#include "llvm/ADT/APInt.h"
#include "llvm/ADT/IntrusiveRefCntPtr.h"
#include "llvm/ADT/Optional.h"
#include "llvm/ADT/SmallSet.h"
#include "llvm/ADT/StringMap.h"
#include "llvm/ADT/StringRef.h"
#include "llvm/ADT/Triple.h"
#include "llvm/IR/DataLayout.h"
#include "llvm/Support/DataTypes.h"
#include <cassert>
#include <string>
#include <vector>

namespace llvm {
struct fltSemantics;
}

namespace clang {
class DiagnosticsEngine;
class LangOptions;
class CodeGenOptions;
class MacroBuilder;
class QualType;
class SourceLocation;
class SourceManager;
class Type;

namespace Builtin { struct Info; }

/// \brief Exposes information about the current target.
///
class TargetInfo : public RefCountedBase<TargetInfo> {
  std::shared_ptr<TargetOptions> TargetOpts;
  llvm::Triple Triple;
protected:
  // Target values set by the ctor of the actual target implementation.  Default
  // values are specified by the TargetInfo constructor.
  bool BigEndian;
  bool TLSSupported;
<<<<<<< HEAD
#if INTEL_CUSTOMIZATION
  bool IsFloat128Enabled;
#endif // INTEL_CUSTOMIZATION
=======
  bool VLASupported;
>>>>>>> 2f8e66bb
  bool NoAsmVariants;  // True if {|} are normal characters.
  bool HasFloat128;
  unsigned char PointerWidth, PointerAlign;
  unsigned char BoolWidth, BoolAlign;
  unsigned char IntWidth, IntAlign;
  unsigned char HalfWidth, HalfAlign;
  unsigned char FloatWidth, FloatAlign;
  unsigned char DoubleWidth, DoubleAlign;
  unsigned char LongDoubleWidth, LongDoubleAlign, Float128Align;
  unsigned char LargeArrayMinWidth, LargeArrayAlign;
  unsigned char LongWidth, LongAlign;
  unsigned char LongLongWidth, LongLongAlign;
  unsigned char SuitableAlign;
  unsigned char DefaultAlignForAttributeAligned;
  unsigned char MinGlobalAlign;
  unsigned char MaxAtomicPromoteWidth, MaxAtomicInlineWidth;
  unsigned short MaxVectorAlign;
  unsigned short MaxTLSAlign;
  unsigned short SimdDefaultAlign;
  unsigned short NewAlign;
  std::unique_ptr<llvm::DataLayout> DataLayout;
  const char *MCountName;
  const llvm::fltSemantics *HalfFormat, *FloatFormat, *DoubleFormat,
    *LongDoubleFormat, *Float128Format;
  unsigned char RegParmMax, SSERegParmMax;
  TargetCXXABI TheCXXABI;
  const LangASMap *AddrSpaceMap;

  mutable StringRef PlatformName;
  mutable VersionTuple PlatformMinVersion;

  unsigned HasAlignMac68kSupport : 1;
  unsigned RealTypeUsesObjCFPRet : 3;
  unsigned ComplexLongDoubleUsesFP2Ret : 1;

  unsigned HasBuiltinMSVaList : 1;

  unsigned IsRenderScriptTarget : 1;

  // TargetInfo Constructor.  Default initializes all fields.
  TargetInfo(const llvm::Triple &T);

  void resetDataLayout(StringRef DL) {
    DataLayout.reset(new llvm::DataLayout(DL));
  }

public:
  /// \brief Construct a target for the given options.
  ///
  /// \param Opts - The options to use to initialize the target. The target may
  /// modify the options to canonicalize the target feature information to match
  /// what the backend expects.
  static TargetInfo *
  CreateTargetInfo(DiagnosticsEngine &Diags,
                   const std::shared_ptr<TargetOptions> &Opts);

  virtual ~TargetInfo();

  /// \brief Retrieve the target options.
  TargetOptions &getTargetOpts() const {
    assert(TargetOpts && "Missing target options");
    return *TargetOpts;
  }

  ///===---- Target Data Type Query Methods -------------------------------===//
  enum IntType {
    NoInt = 0,
    SignedChar,
    UnsignedChar,
    SignedShort,
    UnsignedShort,
    SignedInt,
    UnsignedInt,
    SignedLong,
    UnsignedLong,
    SignedLongLong,
    UnsignedLongLong
  };

  enum RealType {
    NoFloat = 255,
    Float = 0,
    Double,
    LongDouble,
    Float128
  };

  /// \brief The different kinds of __builtin_va_list types defined by
  /// the target implementation.
  enum BuiltinVaListKind {
    /// typedef char* __builtin_va_list;
    CharPtrBuiltinVaList = 0,

    /// typedef void* __builtin_va_list;
    VoidPtrBuiltinVaList,

    /// __builtin_va_list as defined by the AArch64 ABI
    /// http://infocenter.arm.com/help/topic/com.arm.doc.ihi0055a/IHI0055A_aapcs64.pdf
    AArch64ABIBuiltinVaList,

    /// __builtin_va_list as defined by the PNaCl ABI:
    /// http://www.chromium.org/nativeclient/pnacl/bitcode-abi#TOC-Machine-Types
    PNaClABIBuiltinVaList,

    /// __builtin_va_list as defined by the Power ABI:
    /// https://www.power.org
    ///        /resources/downloads/Power-Arch-32-bit-ABI-supp-1.0-Embedded.pdf
    PowerABIBuiltinVaList,

    /// __builtin_va_list as defined by the x86-64 ABI:
    /// http://refspecs.linuxbase.org/elf/x86_64-abi-0.21.pdf
    X86_64ABIBuiltinVaList,

    /// __builtin_va_list as defined by ARM AAPCS ABI
    /// http://infocenter.arm.com
    //        /help/topic/com.arm.doc.ihi0042d/IHI0042D_aapcs.pdf
    AAPCSABIBuiltinVaList,

    // typedef struct __va_list_tag
    //   {
    //     long __gpr;
    //     long __fpr;
    //     void *__overflow_arg_area;
    //     void *__reg_save_area;
    //   } va_list[1];
    SystemZBuiltinVaList
  };

protected:
  IntType SizeType, IntMaxType, PtrDiffType, IntPtrType, WCharType,
          WIntType, Char16Type, Char32Type, Int64Type, SigAtomicType,
          ProcessIDType;

  /// \brief Whether Objective-C's built-in boolean type should be signed char.
  ///
  /// Otherwise, when this flag is not set, the normal built-in boolean type is
  /// used.
  unsigned UseSignedCharForObjCBool : 1;

  /// Control whether the alignment of bit-field types is respected when laying
  /// out structures. If true, then the alignment of the bit-field type will be
  /// used to (a) impact the alignment of the containing structure, and (b)
  /// ensure that the individual bit-field will not straddle an alignment
  /// boundary.
  unsigned UseBitFieldTypeAlignment : 1;

  /// \brief Whether zero length bitfields (e.g., int : 0;) force alignment of
  /// the next bitfield.
  ///
  /// If the alignment of the zero length bitfield is greater than the member
  /// that follows it, `bar', `bar' will be aligned as the type of the
  /// zero-length bitfield.
  unsigned UseZeroLengthBitfieldAlignment : 1;

  /// \brief  Whether explicit bit field alignment attributes are honored.
  unsigned UseExplicitBitFieldAlignment : 1;

  /// If non-zero, specifies a fixed alignment value for bitfields that follow
  /// zero length bitfield, regardless of the zero length bitfield type.
  unsigned ZeroLengthBitfieldBoundary;

  /// \brief Specify if mangling based on address space map should be used or
  /// not for language specific address spaces
  bool UseAddrSpaceMapMangling;

public:
  IntType getSizeType() const { return SizeType; }
  IntType getSignedSizeType() const {
    switch (SizeType) {
    case UnsignedShort:
      return SignedShort;
    case UnsignedInt:
      return SignedInt;
    case UnsignedLong:
      return SignedLong;
    case UnsignedLongLong:
      return SignedLongLong;
    default:
      llvm_unreachable("Invalid SizeType");
    }
  }
  IntType getIntMaxType() const { return IntMaxType; }
  IntType getUIntMaxType() const {
    return getCorrespondingUnsignedType(IntMaxType);
  }
  IntType getPtrDiffType(unsigned AddrSpace) const {
    return AddrSpace == 0 ? PtrDiffType : getPtrDiffTypeV(AddrSpace);
  }
  IntType getUnsignedPtrDiffType(unsigned AddrSpace) const {
    return getCorrespondingUnsignedType(getPtrDiffType(AddrSpace));
  }
  IntType getIntPtrType() const { return IntPtrType; }
  IntType getUIntPtrType() const {
    return getCorrespondingUnsignedType(IntPtrType);
  }
  IntType getWCharType() const { return WCharType; }
  IntType getWIntType() const { return WIntType; }
  IntType getChar16Type() const { return Char16Type; }
  IntType getChar32Type() const { return Char32Type; }
  IntType getInt64Type() const { return Int64Type; }
  IntType getUInt64Type() const {
    return getCorrespondingUnsignedType(Int64Type);
  }
  IntType getSigAtomicType() const { return SigAtomicType; }
  IntType getProcessIDType() const { return ProcessIDType; }

  static IntType getCorrespondingUnsignedType(IntType T) {
    switch (T) {
    case SignedChar:
      return UnsignedChar;
    case SignedShort:
      return UnsignedShort;
    case SignedInt:
      return UnsignedInt;
    case SignedLong:
      return UnsignedLong;
    case SignedLongLong:
      return UnsignedLongLong;
    default:
      llvm_unreachable("Unexpected signed integer type");
    }
  }

  /// \brief Return the width (in bits) of the specified integer type enum.
  ///
  /// For example, SignedInt -> getIntWidth().
  unsigned getTypeWidth(IntType T) const;

  /// \brief Return integer type with specified width.
  virtual IntType getIntTypeByWidth(unsigned BitWidth, bool IsSigned) const;

  /// \brief Return the smallest integer type with at least the specified width.
  virtual IntType getLeastIntTypeByWidth(unsigned BitWidth,
                                         bool IsSigned) const;

  /// \brief Return floating point type with specified width.
  RealType getRealTypeByWidth(unsigned BitWidth) const;

  /// \brief Return the alignment (in bits) of the specified integer type enum.
  ///
  /// For example, SignedInt -> getIntAlign().
  unsigned getTypeAlign(IntType T) const;

  /// \brief Returns true if the type is signed; false otherwise.
  static bool isTypeSigned(IntType T);

  /// \brief Return the width of pointers on this target, for the
  /// specified address space.
  uint64_t getPointerWidth(unsigned AddrSpace) const {
    return AddrSpace == 0 ? PointerWidth : getPointerWidthV(AddrSpace);
  }
  uint64_t getPointerAlign(unsigned AddrSpace) const {
    return AddrSpace == 0 ? PointerAlign : getPointerAlignV(AddrSpace);
  }

  /// \brief Return the maximum width of pointers on this target.
  virtual uint64_t getMaxPointerWidth() const {
    return PointerWidth;
  }

  /// \brief Get integer value for null pointer.
  /// \param AddrSpace address space of pointee in source language.
  virtual uint64_t getNullPointerValue(LangAS AddrSpace) const { return 0; }

  /// \brief Return the size of '_Bool' and C++ 'bool' for this target, in bits.
  unsigned getBoolWidth() const { return BoolWidth; }

  /// \brief Return the alignment of '_Bool' and C++ 'bool' for this target.
  unsigned getBoolAlign() const { return BoolAlign; }

  unsigned getCharWidth() const { return 8; } // FIXME
  unsigned getCharAlign() const { return 8; } // FIXME

  /// \brief Return the size of 'signed short' and 'unsigned short' for this
  /// target, in bits.
  unsigned getShortWidth() const { return 16; } // FIXME

  /// \brief Return the alignment of 'signed short' and 'unsigned short' for
  /// this target.
  unsigned getShortAlign() const { return 16; } // FIXME

  /// getIntWidth/Align - Return the size of 'signed int' and 'unsigned int' for
  /// this target, in bits.
  unsigned getIntWidth() const { return IntWidth; }
  unsigned getIntAlign() const { return IntAlign; }

  /// getLongWidth/Align - Return the size of 'signed long' and 'unsigned long'
  /// for this target, in bits.
  unsigned getLongWidth() const { return LongWidth; }
  unsigned getLongAlign() const { return LongAlign; }

  /// getLongLongWidth/Align - Return the size of 'signed long long' and
  /// 'unsigned long long' for this target, in bits.
  unsigned getLongLongWidth() const { return LongLongWidth; }
  unsigned getLongLongAlign() const { return LongLongAlign; }

  /// \brief Determine whether the __int128 type is supported on this target.
  virtual bool hasInt128Type() const {
    return getPointerWidth(0) >= 64;
  } // FIXME

  /// \brief Determine whether the __float128 type is supported on this target.
  virtual bool hasFloat128Type() const { return HasFloat128; }

  /// \brief Return the alignment that is suitable for storing any
  /// object with a fundamental alignment requirement.
  unsigned getSuitableAlign() const { return SuitableAlign; }

  /// \brief Return the default alignment for __attribute__((aligned)) on
  /// this target, to be used if no alignment value is specified.
  unsigned getDefaultAlignForAttributeAligned() const {
    return DefaultAlignForAttributeAligned;
  }

  /// getMinGlobalAlign - Return the minimum alignment of a global variable,
  /// unless its alignment is explicitly reduced via attributes.
  unsigned getMinGlobalAlign() const { return MinGlobalAlign; }

  /// Return the largest alignment for which a suitably-sized allocation with
  /// '::operator new(size_t)' is guaranteed to produce a correctly-aligned
  /// pointer.
  unsigned getNewAlign() const {
    return NewAlign ? NewAlign : std::max(LongDoubleAlign, LongLongAlign);
  }

  /// getWCharWidth/Align - Return the size of 'wchar_t' for this target, in
  /// bits.
  unsigned getWCharWidth() const { return getTypeWidth(WCharType); }
  unsigned getWCharAlign() const { return getTypeAlign(WCharType); }

  /// getChar16Width/Align - Return the size of 'char16_t' for this target, in
  /// bits.
  unsigned getChar16Width() const { return getTypeWidth(Char16Type); }
  unsigned getChar16Align() const { return getTypeAlign(Char16Type); }

  /// getChar32Width/Align - Return the size of 'char32_t' for this target, in
  /// bits.
  unsigned getChar32Width() const { return getTypeWidth(Char32Type); }
  unsigned getChar32Align() const { return getTypeAlign(Char32Type); }

  /// getHalfWidth/Align/Format - Return the size/align/format of 'half'.
  unsigned getHalfWidth() const { return HalfWidth; }
  unsigned getHalfAlign() const { return HalfAlign; }
  const llvm::fltSemantics &getHalfFormat() const { return *HalfFormat; }

  /// getFloatWidth/Align/Format - Return the size/align/format of 'float'.
  unsigned getFloatWidth() const { return FloatWidth; }
  unsigned getFloatAlign() const { return FloatAlign; }
  const llvm::fltSemantics &getFloatFormat() const { return *FloatFormat; }

  /// getDoubleWidth/Align/Format - Return the size/align/format of 'double'.
  unsigned getDoubleWidth() const { return DoubleWidth; }
  unsigned getDoubleAlign() const { return DoubleAlign; }
  const llvm::fltSemantics &getDoubleFormat() const { return *DoubleFormat; }

  /// getLongDoubleWidth/Align/Format - Return the size/align/format of 'long
  /// double'.
  unsigned getLongDoubleWidth() const { return LongDoubleWidth; }
  unsigned getLongDoubleAlign() const { return LongDoubleAlign; }
  const llvm::fltSemantics &getLongDoubleFormat() const {
    return *LongDoubleFormat;
  }

  /// getFloat128Width/Align/Format - Return the size/align/format of
  /// '__float128'.
  unsigned getFloat128Width() const { return 128; }
  unsigned getFloat128Align() const { return Float128Align; }
  const llvm::fltSemantics &getFloat128Format() const {
    return *Float128Format;
  }

  /// \brief Return true if the 'long double' type should be mangled like
  /// __float128.
  virtual bool useFloat128ManglingForLongDouble() const { return false; }

  /// \brief Return the value for the C99 FLT_EVAL_METHOD macro.
  virtual unsigned getFloatEvalMethod() const { return 0; }

  // getLargeArrayMinWidth/Align - Return the minimum array size that is
  // 'large' and its alignment.
  unsigned getLargeArrayMinWidth() const { return LargeArrayMinWidth; }
  unsigned getLargeArrayAlign() const { return LargeArrayAlign; }

  /// \brief Return the maximum width lock-free atomic operation which will
  /// ever be supported for the given target
  unsigned getMaxAtomicPromoteWidth() const { return MaxAtomicPromoteWidth; }
  /// \brief Return the maximum width lock-free atomic operation which can be
  /// inlined given the supported features of the given target.
  unsigned getMaxAtomicInlineWidth() const { return MaxAtomicInlineWidth; }
  /// \brief Set the maximum inline or promote width lock-free atomic operation
  /// for the given target.
  virtual void setMaxAtomicWidth() {}
  /// \brief Returns true if the given target supports lock-free atomic
  /// operations at the specified width and alignment.
  virtual bool hasBuiltinAtomic(uint64_t AtomicSizeInBits,
                                uint64_t AlignmentInBits) const {
    return AtomicSizeInBits <= AlignmentInBits &&
           AtomicSizeInBits <= getMaxAtomicInlineWidth() &&
           (AtomicSizeInBits <= getCharWidth() ||
            llvm::isPowerOf2_64(AtomicSizeInBits / getCharWidth()));
  }

  /// \brief Return the maximum vector alignment supported for the given target.
  unsigned getMaxVectorAlign() const { return MaxVectorAlign; }
  /// \brief Return default simd alignment for the given target. Generally, this
  /// value is type-specific, but this alignment can be used for most of the
  /// types for the given target.
  unsigned getSimdDefaultAlign() const { return SimdDefaultAlign; }

  /// \brief Return the size of intmax_t and uintmax_t for this target, in bits.
  unsigned getIntMaxTWidth() const {
    return getTypeWidth(IntMaxType);
  }

  // Return the size of unwind_word for this target.
  virtual unsigned getUnwindWordWidth() const { return getPointerWidth(0); }

  /// \brief Return the "preferred" register width on this target.
  virtual unsigned getRegisterWidth() const {
    // Currently we assume the register width on the target matches the pointer
    // width, we can introduce a new variable for this if/when some target wants
    // it.
    return PointerWidth;
  }

  /// \brief Returns the name of the mcount instrumentation function.
  const char *getMCountName() const {
    return MCountName;
  }

  /// \brief Check if the Objective-C built-in boolean type should be signed
  /// char.
  ///
  /// Otherwise, if this returns false, the normal built-in boolean type
  /// should also be used for Objective-C.
  bool useSignedCharForObjCBool() const {
    return UseSignedCharForObjCBool;
  }
  void noSignedCharForObjCBool() {
    UseSignedCharForObjCBool = false;
  }

  /// \brief Check whether the alignment of bit-field types is respected
  /// when laying out structures.
  bool useBitFieldTypeAlignment() const {
    return UseBitFieldTypeAlignment;
  }

  /// \brief Check whether zero length bitfields should force alignment of
  /// the next member.
  bool useZeroLengthBitfieldAlignment() const {
    return UseZeroLengthBitfieldAlignment;
  }

  /// \brief Get the fixed alignment value in bits for a member that follows
  /// a zero length bitfield.
  unsigned getZeroLengthBitfieldBoundary() const {
    return ZeroLengthBitfieldBoundary;
  }

  /// \brief Check whether explicit bitfield alignment attributes should be
  //  honored, as in "__attribute__((aligned(2))) int b : 1;".
  bool useExplicitBitFieldAlignment() const {
    return UseExplicitBitFieldAlignment;
  }

  /// \brief Check whether this target support '\#pragma options align=mac68k'.
  bool hasAlignMac68kSupport() const {
    return HasAlignMac68kSupport;
  }

  /// \brief Return the user string for the specified integer type enum.
  ///
  /// For example, SignedShort -> "short".
  static const char *getTypeName(IntType T);

  /// \brief Return the constant suffix for the specified integer type enum.
  ///
  /// For example, SignedLong -> "L".
  const char *getTypeConstantSuffix(IntType T) const;

  /// \brief Return the printf format modifier for the specified
  /// integer type enum.
  ///
  /// For example, SignedLong -> "l".
  static const char *getTypeFormatModifier(IntType T);

  /// \brief Check whether the given real type should use the "fpret" flavor of
  /// Objective-C message passing on this target.
  bool useObjCFPRetForRealType(RealType T) const {
    return RealTypeUsesObjCFPRet & (1 << T);
  }

  /// \brief Check whether _Complex long double should use the "fp2ret" flavor
  /// of Objective-C message passing on this target.
  bool useObjCFP2RetForComplexLongDouble() const {
    return ComplexLongDoubleUsesFP2Ret;
  }

  /// \brief Specify if mangling based on address space map should be used or
  /// not for language specific address spaces
  bool useAddressSpaceMapMangling() const {
    return UseAddrSpaceMapMangling;
  }

  ///===---- Other target property query methods --------------------------===//

  /// \brief Appends the target-specific \#define values for this
  /// target set to the specified buffer.
  virtual void getTargetDefines(const LangOptions &Opts,
                                MacroBuilder &Builder) const = 0;


  /// Return information about target-specific builtins for
  /// the current primary target, and info about which builtins are non-portable
  /// across the current set of primary and secondary targets.
  virtual ArrayRef<Builtin::Info> getTargetBuiltins() const = 0;

  /// The __builtin_clz* and __builtin_ctz* built-in
  /// functions are specified to have undefined results for zero inputs, but
  /// on targets that support these operations in a way that provides
  /// well-defined results for zero without loss of performance, it is a good
  /// idea to avoid optimizing based on that undef behavior.
  virtual bool isCLZForZeroUndef() const { return true; }

  /// \brief Returns the kind of __builtin_va_list type that should be used
  /// with this target.
  virtual BuiltinVaListKind getBuiltinVaListKind() const = 0;

  /// Returns whether or not type \c __builtin_ms_va_list type is
  /// available on this target.
  bool hasBuiltinMSVaList() const { return HasBuiltinMSVaList; }

  /// Returns true for RenderScript.
  bool isRenderScriptTarget() const { return IsRenderScriptTarget; }

  /// \brief Returns whether the passed in string is a valid clobber in an
  /// inline asm statement.
  ///
  /// This is used by Sema.
  bool isValidClobber(StringRef Name) const;

  /// \brief Returns whether the passed in string is a valid register name
  /// according to GCC.
  ///
  /// This is used by Sema for inline asm statements.
  bool isValidGCCRegisterName(StringRef Name) const;

  /// \brief Returns the "normalized" GCC register name.
  ///
  /// ReturnCannonical true will return the register name without any additions
  /// such as "{}" or "%" in it's canonical form, for example:
  /// ReturnCanonical = true and Name = "rax", will return "ax".
  StringRef getNormalizedGCCRegisterName(StringRef Name,
                                         bool ReturnCanonical = false) const;
 
  virtual StringRef getConstraintRegister(const StringRef &Constraint,
                                          const StringRef &Expression) const {
    return "";
  }

  struct ConstraintInfo {
    enum {
      CI_None = 0x00,
      CI_AllowsMemory = 0x01,
      CI_AllowsRegister = 0x02,
      CI_ReadWrite = 0x04,         // "+r" output constraint (read and write).
      CI_HasMatchingInput = 0x08,  // This output operand has a matching input.
      CI_ImmediateConstant = 0x10, // This operand must be an immediate constant
      CI_EarlyClobber = 0x20,      // "&" output constraint (early clobber).
    };
    unsigned Flags;
    int TiedOperand;
    struct {
      int Min;
      int Max;
    } ImmRange;
    llvm::SmallSet<int, 4> ImmSet;

    std::string ConstraintStr;  // constraint: "=rm"
    std::string Name;           // Operand name: [foo] with no []'s.
  public:
    ConstraintInfo(StringRef ConstraintStr, StringRef Name)
        : Flags(0), TiedOperand(-1), ConstraintStr(ConstraintStr.str()),
          Name(Name.str()) {
      ImmRange.Min = ImmRange.Max = 0;
    }

    const std::string &getConstraintStr() const { return ConstraintStr; }
    const std::string &getName() const { return Name; }
    bool isReadWrite() const { return (Flags & CI_ReadWrite) != 0; }
    bool earlyClobber() { return (Flags & CI_EarlyClobber) != 0; }
    bool allowsRegister() const { return (Flags & CI_AllowsRegister) != 0; }
    bool allowsMemory() const { return (Flags & CI_AllowsMemory) != 0; }

    /// \brief Return true if this output operand has a matching
    /// (tied) input operand.
    bool hasMatchingInput() const { return (Flags & CI_HasMatchingInput) != 0; }

    /// \brief Return true if this input operand is a matching
    /// constraint that ties it to an output operand.
    ///
    /// If this returns true then getTiedOperand will indicate which output
    /// operand this is tied to.
    bool hasTiedOperand() const { return TiedOperand != -1; }
    unsigned getTiedOperand() const {
      assert(hasTiedOperand() && "Has no tied operand!");
      return (unsigned)TiedOperand;
    }

    bool requiresImmediateConstant() const {
      return (Flags & CI_ImmediateConstant) != 0;
    }
    bool isValidAsmImmediate(const llvm::APInt &Value) const {
      return (Value.sge(ImmRange.Min) && Value.sle(ImmRange.Max)) ||
             ImmSet.count(Value.getZExtValue()) != 0;
    }

    void setIsReadWrite() { Flags |= CI_ReadWrite; }
    void setEarlyClobber() { Flags |= CI_EarlyClobber; }
    void setAllowsMemory() { Flags |= CI_AllowsMemory; }
    void setAllowsRegister() { Flags |= CI_AllowsRegister; }
    void setHasMatchingInput() { Flags |= CI_HasMatchingInput; }
    void setRequiresImmediate(int Min, int Max) {
      Flags |= CI_ImmediateConstant;
      ImmRange.Min = Min;
      ImmRange.Max = Max;
    }
    void setRequiresImmediate(llvm::ArrayRef<int> Exacts) {
      Flags |= CI_ImmediateConstant;
      for (int Exact : Exacts)
        ImmSet.insert(Exact);
    }
    void setRequiresImmediate(int Exact) {
      Flags |= CI_ImmediateConstant;
      ImmSet.insert(Exact);
    }
    void setRequiresImmediate() {
      Flags |= CI_ImmediateConstant;
      ImmRange.Min = INT_MIN;
      ImmRange.Max = INT_MAX;
    }

    /// \brief Indicate that this is an input operand that is tied to
    /// the specified output operand.
    ///
    /// Copy over the various constraint information from the output.
    void setTiedOperand(unsigned N, ConstraintInfo &Output) {
      Output.setHasMatchingInput();
      Flags = Output.Flags;
      TiedOperand = N;
      // Don't copy Name or constraint string.
    }
  };

  /// \brief Validate register name used for global register variables.
  ///
  /// This function returns true if the register passed in RegName can be used
  /// for global register variables on this target. In addition, it returns
  /// true in HasSizeMismatch if the size of the register doesn't match the
  /// variable size passed in RegSize.
  virtual bool validateGlobalRegisterVariable(StringRef RegName,
                                              unsigned RegSize,
                                              bool &HasSizeMismatch) const {
    HasSizeMismatch = false;
    return true;
  }

  // validateOutputConstraint, validateInputConstraint - Checks that
  // a constraint is valid and provides information about it.
  // FIXME: These should return a real error instead of just true/false.
  bool validateOutputConstraint(ConstraintInfo &Info) const;
  bool validateInputConstraint(MutableArrayRef<ConstraintInfo> OutputConstraints,
                               ConstraintInfo &info) const;

  virtual bool validateOutputSize(StringRef /*Constraint*/,
                                  unsigned /*Size*/) const {
    return true;
  }

  virtual bool validateInputSize(StringRef /*Constraint*/,
                                 unsigned /*Size*/) const {
    return true;
  }
  virtual bool
  validateConstraintModifier(StringRef /*Constraint*/,
                             char /*Modifier*/,
                             unsigned /*Size*/,
                             std::string &/*SuggestedModifier*/) const {
    return true;
  }
  virtual bool
  validateAsmConstraint(const char *&Name,
                        TargetInfo::ConstraintInfo &info) const = 0;

  bool resolveSymbolicName(const char *&Name,
                           ArrayRef<ConstraintInfo> OutputConstraints,
                           unsigned &Index) const;

  // Constraint parm will be left pointing at the last character of
  // the constraint.  In practice, it won't be changed unless the
  // constraint is longer than one character.
  virtual std::string convertConstraint(const char *&Constraint) const {
    // 'p' defaults to 'r', but can be overridden by targets.
    if (*Constraint == 'p')
      return std::string("r");
    return std::string(1, *Constraint);
  }

  /// \brief Returns a string of target-specific clobbers, in LLVM format.
  virtual const char *getClobbers() const = 0;

  /// \brief Returns true if NaN encoding is IEEE 754-2008.
  /// Only MIPS allows a different encoding.
  virtual bool isNan2008() const {
    return true;
  }

  /// \brief Returns the target triple of the primary target.
  const llvm::Triple &getTriple() const {
    return Triple;
  }

  const llvm::DataLayout &getDataLayout() const {
    assert(DataLayout && "Uninitialized DataLayout!");
    return *DataLayout;
  }

  struct GCCRegAlias {
    const char * const Aliases[5];
    const char * const Register;
  };

  struct AddlRegName {
    const char * const Names[5];
    const unsigned RegNum;
  };

  /// \brief Does this target support "protected" visibility?
  ///
  /// Any target which dynamic libraries will naturally support
  /// something like "default" (meaning that the symbol is visible
  /// outside this shared object) and "hidden" (meaning that it isn't)
  /// visibilities, but "protected" is really an ELF-specific concept
  /// with weird semantics designed around the convenience of dynamic
  /// linker implementations.  Which is not to suggest that there's
  /// consistent target-independent semantics for "default" visibility
  /// either; the entire thing is pretty badly mangled.
  virtual bool hasProtectedVisibility() const { return true; }

  /// \brief An optional hook that targets can implement to perform semantic
  /// checking on attribute((section("foo"))) specifiers.
  ///
  /// In this case, "foo" is passed in to be checked.  If the section
  /// specifier is invalid, the backend should return a non-empty string
  /// that indicates the problem.
  ///
  /// This hook is a simple quality of implementation feature to catch errors
  /// and give good diagnostics in cases when the assembler or code generator
  /// would otherwise reject the section specifier.
  ///
  virtual std::string isValidSectionSpecifier(StringRef SR) const {
    return "";
  }

  /// \brief Set forced language options.
  ///
  /// Apply changes to the target information with respect to certain
  /// language options which change the target configuration and adjust
  /// the language based on the target options where applicable.
  virtual void adjust(LangOptions &Opts);

  /// \brief Adjust target options based on codegen options.
  virtual void adjustTargetOptions(const CodeGenOptions &CGOpts,
                                   TargetOptions &TargetOpts) const {}

  /// \brief Initialize the map with the default set of target features for the
  /// CPU this should include all legal feature strings on the target.
  ///
  /// \return False on error (invalid features).
  virtual bool initFeatureMap(llvm::StringMap<bool> &Features,
                              DiagnosticsEngine &Diags, StringRef CPU,
                              const std::vector<std::string> &FeatureVec) const;

  /// \brief Get the ABI currently in use.
  virtual StringRef getABI() const { return StringRef(); }

  /// \brief Get the C++ ABI currently in use.
  TargetCXXABI getCXXABI() const {
    return TheCXXABI;
  }

  /// \brief Target the specified CPU.
  ///
  /// \return  False on error (invalid CPU name).
  virtual bool setCPU(const std::string &Name) {
    return false;
  }

  /// brief Determine whether this TargetInfo supports the given CPU name.
  virtual bool isValidCPUName(StringRef Name) const {
    return true;
  }

  /// \brief Use the specified ABI.
  ///
  /// \return False on error (invalid ABI name).
  virtual bool setABI(const std::string &Name) {
    return false;
  }

  /// \brief Use the specified unit for FP math.
  ///
  /// \return False on error (invalid unit name).
  virtual bool setFPMath(StringRef Name) {
    return false;
  }

  /// \brief Enable or disable a specific target feature;
  /// the feature name must be valid.
  virtual void setFeatureEnabled(llvm::StringMap<bool> &Features,
                                 StringRef Name,
                                 bool Enabled) const {
    Features[Name] = Enabled;
  }

  /// \brief Determine whether this TargetInfo supports the given feature.
  virtual bool isValidFeatureName(StringRef Feature) const {
    return true;
  }

  /// \brief Perform initialization based on the user configured
  /// set of features (e.g., +sse4).
  ///
  /// The list is guaranteed to have at most one entry per feature.
  ///
  /// The target may modify the features list, to change which options are
  /// passed onwards to the backend.
  /// FIXME: This part should be fixed so that we can change handleTargetFeatures
  /// to merely a TargetInfo initialization routine.
  ///
  /// \return  False on error.
  virtual bool handleTargetFeatures(std::vector<std::string> &Features,
                                    DiagnosticsEngine &Diags) {
    return true;
  }

  /// \brief Determine whether the given target has the given feature.
  virtual bool hasFeature(StringRef Feature) const {
    return false;
  }

  // \brief Validate the contents of the __builtin_cpu_supports(const char*)
  // argument.
  virtual bool validateCpuSupports(StringRef Name) const { return false; }

  // \brief Validate the contents of the __builtin_cpu_is(const char*)
  // argument.
  virtual bool validateCpuIs(StringRef Name) const { return false; }

  // \brief Returns maximal number of args passed in registers.
  unsigned getRegParmMax() const {
    assert(RegParmMax < 7 && "RegParmMax value is larger than AST can handle");
    return RegParmMax;
  }

  /// \brief Whether the target supports thread-local storage.
  bool isTLSSupported() const {
    return TLSSupported;
  }

  /// \brief Return the maximum alignment (in bits) of a TLS variable
  ///
  /// Gets the maximum alignment (in bits) of a TLS variable on this target.
  /// Returns zero if there is no such constraint.
  unsigned short getMaxTLSAlign() const {
    return MaxTLSAlign;
  }

  /// \brief Whether target supports variable-length arrays.
  bool isVLASupported() const { return VLASupported; }

  /// \brief Whether the target supports SEH __try.
  bool isSEHTrySupported() const {
    return getTriple().isOSWindows() &&
           (getTriple().getArch() == llvm::Triple::x86 ||
            getTriple().getArch() == llvm::Triple::x86_64);
  }

  /// \brief Return true if {|} are normal characters in the asm string.
  ///
  /// If this returns false (the default), then {abc|xyz} is syntax
  /// that says that when compiling for asm variant #0, "abc" should be
  /// generated, but when compiling for asm variant #1, "xyz" should be
  /// generated.
  bool hasNoAsmVariants() const {
    return NoAsmVariants;
  }

  /// \brief Return the register number that __builtin_eh_return_regno would
  /// return with the specified argument.
  /// This corresponds with TargetLowering's getExceptionPointerRegister
  /// and getExceptionSelectorRegister in the backend.
  virtual int getEHDataRegisterNumber(unsigned RegNo) const {
    return -1;
  }

  /// \brief Return the section to use for C++ static initialization functions.
  virtual const char *getStaticInitSectionSpecifier() const {
    return nullptr;
  }

  const LangASMap &getAddressSpaceMap() const { return *AddrSpaceMap; }

  /// \brief Return an AST address space which can be used opportunistically
  /// for constant global memory. It must be possible to convert pointers into
  /// this address space to LangAS::Default. If no such address space exists,
  /// this may return None, and such optimizations will be disabled.
  virtual llvm::Optional<LangAS> getConstantAddressSpace() const {
    return LangAS::Default;
  }

  /// \brief Retrieve the name of the platform as it is used in the
  /// availability attribute.
  StringRef getPlatformName() const { return PlatformName; }

  /// \brief Retrieve the minimum desired version of the platform, to
  /// which the program should be compiled.
  VersionTuple getPlatformMinVersion() const { return PlatformMinVersion; }

  bool isBigEndian() const { return BigEndian; }
  bool isLittleEndian() const { return !BigEndian; }

  enum CallingConvMethodType {
    CCMT_Unknown,
    CCMT_Member,
    CCMT_NonMember
  };

  /// \brief Gets the default calling convention for the given target and
  /// declaration context.
  virtual CallingConv getDefaultCallingConv(CallingConvMethodType MT) const {
    // Not all targets will specify an explicit calling convention that we can
    // express.  This will always do the right thing, even though it's not
    // an explicit calling convention.
    return CC_C;
  }

  enum CallingConvCheckResult {
    CCCR_OK,
    CCCR_Warning,
    CCCR_Ignore,
  };

  /// \brief Determines whether a given calling convention is valid for the
  /// target. A calling convention can either be accepted, produce a warning
  /// and be substituted with the default calling convention, or (someday)
  /// produce an error (such as using thiscall on a non-instance function).
  virtual CallingConvCheckResult checkCallingConvention(CallingConv CC) const {
    switch (CC) {
      default:
        return CCCR_Warning;
      case CC_C:
        return CCCR_OK;
    }
  }

  /// Controls if __builtin_longjmp / __builtin_setjmp can be lowered to
  /// llvm.eh.sjlj.longjmp / llvm.eh.sjlj.setjmp.
  virtual bool hasSjLjLowering() const {
    return false;
  }

  /// \brief Whether target allows to overalign ABI-specified preferred alignment
  virtual bool allowsLargerPreferedTypeAlignment() const { return true; }

  /// \brief Set supported OpenCL extensions and optional core features.
  virtual void setSupportedOpenCLOpts() {}

  /// \brief Set supported OpenCL extensions as written on command line
  virtual void setOpenCLExtensionOpts() {
    for (const auto &Ext : getTargetOpts().OpenCLExtensionsAsWritten) {
      getTargetOpts().SupportedOpenCLOptions.support(Ext);
    }
  }

  /// \brief Get supported OpenCL extensions and optional core features.
  OpenCLOptions &getSupportedOpenCLOpts() {
    return getTargetOpts().SupportedOpenCLOptions;
  }

  /// \brief Get const supported OpenCL extensions and optional core features.
  const OpenCLOptions &getSupportedOpenCLOpts() const {
      return getTargetOpts().SupportedOpenCLOptions;
  }

  /// \brief Get address space for OpenCL type.
  virtual LangAS getOpenCLTypeAddrSpace(const Type *T) const;

  /// \returns Target specific vtbl ptr address space.
  virtual unsigned getVtblPtrAddressSpace() const {
    return 0;
  }

  /// \returns If a target requires an address within a target specific address
  /// space \p AddressSpace to be converted in order to be used, then return the
  /// corresponding target specific DWARF address space.
  ///
  /// \returns Otherwise return None and no conversion will be emitted in the
  /// DWARF.
  virtual Optional<unsigned> getDWARFAddressSpace(unsigned AddressSpace) const {
    return None;
  }

  /// \brief Check the target is valid after it is fully initialized.
  virtual bool validateTarget(DiagnosticsEngine &Diags) const {
    return true;
  }

protected:
  virtual uint64_t getPointerWidthV(unsigned AddrSpace) const {
    return PointerWidth;
  }
  virtual uint64_t getPointerAlignV(unsigned AddrSpace) const {
    return PointerAlign;
  }
  virtual enum IntType getPtrDiffTypeV(unsigned AddrSpace) const {
    return PtrDiffType;
  }
  virtual ArrayRef<const char *> getGCCRegNames() const = 0;
  virtual ArrayRef<GCCRegAlias> getGCCRegAliases() const = 0;
  virtual ArrayRef<AddlRegName> getGCCAddlRegNames() const {
    return None;
  }
};

}  // end namespace clang

#endif<|MERGE_RESOLUTION|>--- conflicted
+++ resolved
@@ -60,13 +60,10 @@
   // values are specified by the TargetInfo constructor.
   bool BigEndian;
   bool TLSSupported;
-<<<<<<< HEAD
 #if INTEL_CUSTOMIZATION
   bool IsFloat128Enabled;
 #endif // INTEL_CUSTOMIZATION
-=======
   bool VLASupported;
->>>>>>> 2f8e66bb
   bool NoAsmVariants;  // True if {|} are normal characters.
   bool HasFloat128;
   unsigned char PointerWidth, PointerAlign;
