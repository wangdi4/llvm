//===--- TargetInfo.h - Expose information about the target -----*- C++ -*-===//
//
//                     The LLVM Compiler Infrastructure
//
// This file is distributed under the University of Illinois Open Source
// License. See LICENSE.TXT for details.
//
//===----------------------------------------------------------------------===//
///
/// \file
/// \brief Defines the clang::TargetInfo interface.
///
//===----------------------------------------------------------------------===//

#ifndef LLVM_CLANG_BASIC_TARGETINFO_H
#define LLVM_CLANG_BASIC_TARGETINFO_H

#include "clang/Basic/AddressSpaces.h"
#include "clang/Basic/LLVM.h"
#include "clang/Basic/Specifiers.h"
#include "clang/Basic/TargetCXXABI.h"
#include "clang/Basic/TargetOptions.h"
#include "clang/Basic/VersionTuple.h"
#include "llvm/ADT/IntrusiveRefCntPtr.h"
#include "llvm/ADT/StringMap.h"
#include "llvm/ADT/StringRef.h"
#include "llvm/ADT/StringSwitch.h"
#include "llvm/ADT/Triple.h"
#include "llvm/Support/DataTypes.h"
#include <cassert>
#include <string>
#include <vector>

namespace llvm {
struct fltSemantics;
}

namespace clang {
class DiagnosticsEngine;
class LangOptions;
class MacroBuilder;
class SourceLocation;
class SourceManager;

namespace Builtin { struct Info; }

/// \brief Exposes information about the current target.
///
class TargetInfo : public RefCountedBase<TargetInfo> {
  std::shared_ptr<TargetOptions> TargetOpts;
  llvm::Triple Triple;
protected:
  // Target values set by the ctor of the actual target implementation.  Default
  // values are specified by the TargetInfo constructor.
  bool BigEndian;
  bool TLSSupported;
  bool NoAsmVariants;  // True if {|} are normal characters.
  unsigned char PointerWidth, PointerAlign;
  unsigned char BoolWidth, BoolAlign;
  unsigned char IntWidth, IntAlign;
  unsigned char HalfWidth, HalfAlign;
  unsigned char FloatWidth, FloatAlign;
  unsigned char DoubleWidth, DoubleAlign;
  unsigned char LongDoubleWidth, LongDoubleAlign;
  unsigned char LargeArrayMinWidth, LargeArrayAlign;
  unsigned char LongWidth, LongAlign;
  unsigned char LongLongWidth, LongLongAlign;
  unsigned char SuitableAlign;
  unsigned char MinGlobalAlign;
  unsigned char MaxAtomicPromoteWidth, MaxAtomicInlineWidth;
  unsigned short MaxVectorAlign;
  const char *DescriptionString;
  const char *UserLabelPrefix;
  const char *MCountName;
  const llvm::fltSemantics *HalfFormat, *FloatFormat, *DoubleFormat,
    *LongDoubleFormat;
  unsigned char RegParmMax, SSERegParmMax;
  TargetCXXABI TheCXXABI;
  const LangAS::Map *AddrSpaceMap;

  mutable StringRef PlatformName;
  mutable VersionTuple PlatformMinVersion;

  unsigned HasAlignMac68kSupport : 1;
  unsigned RealTypeUsesObjCFPRet : 3;
  unsigned ComplexLongDoubleUsesFP2Ret : 1;

  // TargetInfo Constructor.  Default initializes all fields.
  TargetInfo(const llvm::Triple &T);

public:
  /// \brief Construct a target for the given options.
  ///
  /// \param Opts - The options to use to initialize the target. The target may
  /// modify the options to canonicalize the target feature information to match
  /// what the backend expects.
  static TargetInfo *
  CreateTargetInfo(DiagnosticsEngine &Diags,
                   const std::shared_ptr<TargetOptions> &Opts);

  virtual ~TargetInfo();

  /// \brief Retrieve the target options.
  TargetOptions &getTargetOpts() const { 
    assert(TargetOpts && "Missing target options");
    return *TargetOpts; 
  }

  ///===---- Target Data Type Query Methods -------------------------------===//
  enum IntType {
    NoInt = 0,
    SignedChar,
    UnsignedChar,
    SignedShort,
    UnsignedShort,
    SignedInt,
    UnsignedInt,
    SignedLong,
    UnsignedLong,
    SignedLongLong,
    UnsignedLongLong
  };

  enum RealType {
    NoFloat = 255,
    Float = 0,
    Double,
    LongDouble
#ifdef INTEL_CUSTOMIZATION	
	, Float128
#endif	
  };

  /// \brief The different kinds of __builtin_va_list types defined by
  /// the target implementation.
  enum BuiltinVaListKind {
    /// typedef char* __builtin_va_list;
    CharPtrBuiltinVaList = 0,

    /// typedef void* __builtin_va_list;
    VoidPtrBuiltinVaList,

    /// __builtin_va_list as defind by the AArch64 ABI
    /// http://infocenter.arm.com/help/topic/com.arm.doc.ihi0055a/IHI0055A_aapcs64.pdf
    AArch64ABIBuiltinVaList,

    /// __builtin_va_list as defined by the PNaCl ABI:
    /// http://www.chromium.org/nativeclient/pnacl/bitcode-abi#TOC-Machine-Types
    PNaClABIBuiltinVaList,

    /// __builtin_va_list as defined by the Power ABI:
    /// https://www.power.org
    ///        /resources/downloads/Power-Arch-32-bit-ABI-supp-1.0-Embedded.pdf
    PowerABIBuiltinVaList,

    /// __builtin_va_list as defined by the x86-64 ABI:
    /// http://www.x86-64.org/documentation/abi.pdf
    X86_64ABIBuiltinVaList,

    /// __builtin_va_list as defined by ARM AAPCS ABI
    /// http://infocenter.arm.com
    //        /help/topic/com.arm.doc.ihi0042d/IHI0042D_aapcs.pdf
    AAPCSABIBuiltinVaList,

    // typedef struct __va_list_tag
    //   {
    //     long __gpr;
    //     long __fpr;
    //     void *__overflow_arg_area;
    //     void *__reg_save_area;
    //   } va_list[1];
    SystemZBuiltinVaList
  };

protected:
  IntType SizeType, IntMaxType, PtrDiffType, IntPtrType, WCharType,
          WIntType, Char16Type, Char32Type, Int64Type, SigAtomicType,
          ProcessIDType;

  /// \brief Whether Objective-C's built-in boolean type should be signed char.
  ///
  /// Otherwise, when this flag is not set, the normal built-in boolean type is
  /// used.
  unsigned UseSignedCharForObjCBool : 1;

  /// Control whether the alignment of bit-field types is respected when laying
  /// out structures. If true, then the alignment of the bit-field type will be
  /// used to (a) impact the alignment of the containing structure, and (b)
  /// ensure that the individual bit-field will not straddle an alignment
  /// boundary.
  unsigned UseBitFieldTypeAlignment : 1;

  /// \brief Whether zero length bitfields (e.g., int : 0;) force alignment of
  /// the next bitfield.
  ///
  /// If the alignment of the zero length bitfield is greater than the member
  /// that follows it, `bar', `bar' will be aligned as the type of the
  /// zero-length bitfield.
  unsigned UseZeroLengthBitfieldAlignment : 1;

  /// If non-zero, specifies a fixed alignment value for bitfields that follow
  /// zero length bitfield, regardless of the zero length bitfield type.
  unsigned ZeroLengthBitfieldBoundary;

  /// \brief Specify if mangling based on address space map should be used or
  /// not for language specific address spaces
  bool UseAddrSpaceMapMangling;

public:
  IntType getSizeType() const { return SizeType; }
  IntType getIntMaxType() const { return IntMaxType; }
  IntType getUIntMaxType() const {
    return getCorrespondingUnsignedType(IntMaxType);
  }
  IntType getPtrDiffType(unsigned AddrSpace) const {
    return AddrSpace == 0 ? PtrDiffType : getPtrDiffTypeV(AddrSpace);
  }
  IntType getIntPtrType() const { return IntPtrType; }
  IntType getUIntPtrType() const {
    return getCorrespondingUnsignedType(IntPtrType);
  }
  IntType getWCharType() const { return WCharType; }
  IntType getWIntType() const { return WIntType; }
  IntType getChar16Type() const { return Char16Type; }
  IntType getChar32Type() const { return Char32Type; }
  IntType getInt64Type() const { return Int64Type; }
  IntType getUInt64Type() const {
    return getCorrespondingUnsignedType(Int64Type);
  }
  IntType getSigAtomicType() const { return SigAtomicType; }
  IntType getProcessIDType() const { return ProcessIDType; }

  static IntType getCorrespondingUnsignedType(IntType T) {
    switch (T) {
    case SignedChar:
      return UnsignedChar;
    case SignedShort:
      return UnsignedShort;
    case SignedInt:
      return UnsignedInt;
    case SignedLong:
      return UnsignedLong;
    case SignedLongLong:
      return UnsignedLongLong;
    default:
      llvm_unreachable("Unexpected signed integer type");
    }
  }

  /// \brief Return the width (in bits) of the specified integer type enum.
  ///
  /// For example, SignedInt -> getIntWidth().
  unsigned getTypeWidth(IntType T) const;

  /// \brief Return integer type with specified width.
  IntType getIntTypeByWidth(unsigned BitWidth, bool IsSigned) const;

  /// \brief Return the smallest integer type with at least the specified width.
  IntType getLeastIntTypeByWidth(unsigned BitWidth, bool IsSigned) const;

  /// \brief Return floating point type with specified width.
  RealType getRealTypeByWidth(unsigned BitWidth) const;

  /// \brief Return the alignment (in bits) of the specified integer type enum.
  ///
  /// For example, SignedInt -> getIntAlign().
  unsigned getTypeAlign(IntType T) const;

  /// \brief Returns true if the type is signed; false otherwise.
  static bool isTypeSigned(IntType T);

  /// \brief Return the width of pointers on this target, for the
  /// specified address space.
  uint64_t getPointerWidth(unsigned AddrSpace) const {
    return AddrSpace == 0 ? PointerWidth : getPointerWidthV(AddrSpace);
  }
  uint64_t getPointerAlign(unsigned AddrSpace) const {
    return AddrSpace == 0 ? PointerAlign : getPointerAlignV(AddrSpace);
  }

  /// \brief Return the size of '_Bool' and C++ 'bool' for this target, in bits.
  unsigned getBoolWidth() const { return BoolWidth; }

  /// \brief Return the alignment of '_Bool' and C++ 'bool' for this target.
  unsigned getBoolAlign() const { return BoolAlign; }

  unsigned getCharWidth() const { return 8; } // FIXME
  unsigned getCharAlign() const { return 8; } // FIXME

  /// \brief Return the size of 'signed short' and 'unsigned short' for this
  /// target, in bits.
  unsigned getShortWidth() const { return 16; } // FIXME

  /// \brief Return the alignment of 'signed short' and 'unsigned short' for
  /// this target.
  unsigned getShortAlign() const { return 16; } // FIXME

  /// getIntWidth/Align - Return the size of 'signed int' and 'unsigned int' for
  /// this target, in bits.
  unsigned getIntWidth() const { return IntWidth; }
  unsigned getIntAlign() const { return IntAlign; }

  /// getLongWidth/Align - Return the size of 'signed long' and 'unsigned long'
  /// for this target, in bits.
  unsigned getLongWidth() const { return LongWidth; }
  unsigned getLongAlign() const { return LongAlign; }

  /// getLongLongWidth/Align - Return the size of 'signed long long' and
  /// 'unsigned long long' for this target, in bits.
  unsigned getLongLongWidth() const { return LongLongWidth; }
  unsigned getLongLongAlign() const { return LongLongAlign; }

  /// \brief Determine whether the __int128 type is supported on this target.
  virtual bool hasInt128Type() const { return getPointerWidth(0) >= 64; } // FIXME

  /// \brief Return the alignment that is suitable for storing any
  /// object with a fundamental alignment requirement.
  unsigned getSuitableAlign() const { return SuitableAlign; }

  /// getMinGlobalAlign - Return the minimum alignment of a global variable,
  /// unless its alignment is explicitly reduced via attributes.
  unsigned getMinGlobalAlign() const { return MinGlobalAlign; }

  /// getWCharWidth/Align - Return the size of 'wchar_t' for this target, in
  /// bits.
  unsigned getWCharWidth() const { return getTypeWidth(WCharType); }
  unsigned getWCharAlign() const { return getTypeAlign(WCharType); }

  /// getChar16Width/Align - Return the size of 'char16_t' for this target, in
  /// bits.
  unsigned getChar16Width() const { return getTypeWidth(Char16Type); }
  unsigned getChar16Align() const { return getTypeAlign(Char16Type); }

  /// getChar32Width/Align - Return the size of 'char32_t' for this target, in
  /// bits.
  unsigned getChar32Width() const { return getTypeWidth(Char32Type); }
  unsigned getChar32Align() const { return getTypeAlign(Char32Type); }

  /// getHalfWidth/Align/Format - Return the size/align/format of 'half'.
  unsigned getHalfWidth() const { return HalfWidth; }
  unsigned getHalfAlign() const { return HalfAlign; }
  const llvm::fltSemantics &getHalfFormat() const { return *HalfFormat; }

  /// getFloatWidth/Align/Format - Return the size/align/format of 'float'.
  unsigned getFloatWidth() const { return FloatWidth; }
  unsigned getFloatAlign() const { return FloatAlign; }
  const llvm::fltSemantics &getFloatFormat() const { return *FloatFormat; }

  /// getDoubleWidth/Align/Format - Return the size/align/format of 'double'.
  unsigned getDoubleWidth() const { return DoubleWidth; }
  unsigned getDoubleAlign() const { return DoubleAlign; }
  const llvm::fltSemantics &getDoubleFormat() const { return *DoubleFormat; }

  /// getLongDoubleWidth/Align/Format - Return the size/align/format of 'long
  /// double'.
  unsigned getLongDoubleWidth() const { return LongDoubleWidth; }
  unsigned getLongDoubleAlign() const { return LongDoubleAlign; }
  const llvm::fltSemantics &getLongDoubleFormat() const {
    return *LongDoubleFormat;
  }

  /// \brief Return the value for the C99 FLT_EVAL_METHOD macro.
  virtual unsigned getFloatEvalMethod() const { return 0; }

  // getLargeArrayMinWidth/Align - Return the minimum array size that is
  // 'large' and its alignment.
  unsigned getLargeArrayMinWidth() const { return LargeArrayMinWidth; }
  unsigned getLargeArrayAlign() const { return LargeArrayAlign; }

  /// \brief Return the maximum width lock-free atomic operation which will
  /// ever be supported for the given target
  unsigned getMaxAtomicPromoteWidth() const { return MaxAtomicPromoteWidth; }
  /// \brief Return the maximum width lock-free atomic operation which can be
  /// inlined given the supported features of the given target.
  unsigned getMaxAtomicInlineWidth() const { return MaxAtomicInlineWidth; }

  /// \brief Return the maximum vector alignment supported for the given target.
  unsigned getMaxVectorAlign() const { return MaxVectorAlign; }

  /// \brief Return the size of intmax_t and uintmax_t for this target, in bits.
  unsigned getIntMaxTWidth() const {
    return getTypeWidth(IntMaxType);
  }

  // Return the size of unwind_word for this target.
  unsigned getUnwindWordWidth() const { return getPointerWidth(0); }

  /// \brief Return the "preferred" register width on this target.
  unsigned getRegisterWidth() const {
    // Currently we assume the register width on the target matches the pointer
    // width, we can introduce a new variable for this if/when some target wants
    // it.
    return PointerWidth;
  }

  /// \brief Returns the default value of the __USER_LABEL_PREFIX__ macro,
  /// which is the prefix given to user symbols by default.
  ///
  /// On most platforms this is "_", but it is "" on some, and "." on others.
  const char *getUserLabelPrefix() const {
    return UserLabelPrefix;
  }

  /// \brief Returns the name of the mcount instrumentation function.
  const char *getMCountName() const {
    return MCountName;
  }

  /// \brief Check if the Objective-C built-in boolean type should be signed
  /// char.
  ///
  /// Otherwise, if this returns false, the normal built-in boolean type
  /// should also be used for Objective-C.
  bool useSignedCharForObjCBool() const {
    return UseSignedCharForObjCBool;
  }
  void noSignedCharForObjCBool() {
    UseSignedCharForObjCBool = false;
  }

  /// \brief Check whether the alignment of bit-field types is respected
  /// when laying out structures.
  bool useBitFieldTypeAlignment() const {
    return UseBitFieldTypeAlignment;
  }

  /// \brief Check whether zero length bitfields should force alignment of
  /// the next member.
  bool useZeroLengthBitfieldAlignment() const {
    return UseZeroLengthBitfieldAlignment;
  }

  /// \brief Get the fixed alignment value in bits for a member that follows
  /// a zero length bitfield.
  unsigned getZeroLengthBitfieldBoundary() const {
    return ZeroLengthBitfieldBoundary;
  }

  /// \brief Check whether this target support '\#pragma options align=mac68k'.
  bool hasAlignMac68kSupport() const {
    return HasAlignMac68kSupport;
  }

  /// \brief Return the user string for the specified integer type enum.
  ///
  /// For example, SignedShort -> "short".
  static const char *getTypeName(IntType T);

  /// \brief Return the constant suffix for the specified integer type enum.
  ///
  /// For example, SignedLong -> "L".
  const char *getTypeConstantSuffix(IntType T) const;

  /// \brief Return the printf format modifier for the specified
  /// integer type enum.
  ///
  /// For example, SignedLong -> "l".
  static const char *getTypeFormatModifier(IntType T);

  /// \brief Check whether the given real type should use the "fpret" flavor of
  /// Objective-C message passing on this target.
  bool useObjCFPRetForRealType(RealType T) const {
    return RealTypeUsesObjCFPRet & (1 << T);
  }

  /// \brief Check whether _Complex long double should use the "fp2ret" flavor
  /// of Objective-C message passing on this target.
  bool useObjCFP2RetForComplexLongDouble() const {
    return ComplexLongDoubleUsesFP2Ret;
  }

  /// \brief Specify if mangling based on address space map should be used or
  /// not for language specific address spaces
  bool useAddressSpaceMapMangling() const {
    return UseAddrSpaceMapMangling;
  }

  ///===---- Other target property query methods --------------------------===//

  /// \brief Appends the target-specific \#define values for this
  /// target set to the specified buffer.
  virtual void getTargetDefines(const LangOptions &Opts,
                                MacroBuilder &Builder) const = 0;


  /// Return information about target-specific builtins for
  /// the current primary target, and info about which builtins are non-portable
  /// across the current set of primary and secondary targets.
  virtual void getTargetBuiltins(const Builtin::Info *&Records,
                                 unsigned &NumRecords) const = 0;

  /// The __builtin_clz* and __builtin_ctz* built-in
  /// functions are specified to have undefined results for zero inputs, but
  /// on targets that support these operations in a way that provides
  /// well-defined results for zero without loss of performance, it is a good
  /// idea to avoid optimizing based on that undef behavior.
  virtual bool isCLZForZeroUndef() const { return true; }

  /// \brief Returns the kind of __builtin_va_list type that should be used
  /// with this target.
  virtual BuiltinVaListKind getBuiltinVaListKind() const = 0;

  /// \brief Returns whether the passed in string is a valid clobber in an
  /// inline asm statement.
  ///
  /// This is used by Sema.
  bool isValidClobber(StringRef Name) const;

  /// \brief Returns whether the passed in string is a valid register name
  /// according to GCC.
  ///
  /// This is used by Sema for inline asm statements.
  bool isValidGCCRegisterName(StringRef Name) const;

  /// \brief Returns the "normalized" GCC register name.
  ///
  /// For example, on x86 it will return "ax" when "eax" is passed in.
  StringRef getNormalizedGCCRegisterName(StringRef Name) const;

  struct ConstraintInfo {
    enum {
      CI_None = 0x00,
      CI_AllowsMemory = 0x01,
      CI_AllowsRegister = 0x02,
<<<<<<< HEAD
      CI_ReadWrite = 0x04,       // "+r" output constraint (read and write).
      CI_HasMatchingInput = 0x08 // This output operand has a matching input.
=======
      CI_ReadWrite = 0x04,         // "+r" output constraint (read and write).
      CI_HasMatchingInput = 0x08,  // This output operand has a matching input.
      CI_ImmediateConstant = 0x10, // This operand must be an immediate constant
      CI_EarlyClobber = 0x20,      // "&" output constraint (early clobber).
>>>>>>> cb0d13fc
    };
    unsigned Flags;
    int TiedOperand;

    std::string ConstraintStr;  // constraint: "=rm"
    std::string Name;           // Operand name: [foo] with no []'s.
  public:
    ConstraintInfo(StringRef ConstraintStr, StringRef Name)
      : Flags(0), TiedOperand(-1), ConstraintStr(ConstraintStr.str()),
      Name(Name.str()) {}

    const std::string &getConstraintStr() const { return ConstraintStr; }
    const std::string &getName() const { return Name; }
    bool isReadWrite() const { return (Flags & CI_ReadWrite) != 0; }
    bool earlyClobber() { return (Flags & CI_EarlyClobber) != 0; }
    bool allowsRegister() const { return (Flags & CI_AllowsRegister) != 0; }
    bool allowsMemory() const { return (Flags & CI_AllowsMemory) != 0; }

    /// \brief Return true if this output operand has a matching
    /// (tied) input operand.
    bool hasMatchingInput() const { return (Flags & CI_HasMatchingInput) != 0; }

    /// \brief Return true if this input operand is a matching
    /// constraint that ties it to an output operand.
    ///
    /// If this returns true then getTiedOperand will indicate which output
    /// operand this is tied to.
    bool hasTiedOperand() const { return TiedOperand != -1; }
    unsigned getTiedOperand() const {
      assert(hasTiedOperand() && "Has no tied operand!");
      return (unsigned)TiedOperand;
    }

    void setIsReadWrite() { Flags |= CI_ReadWrite; }
    void setEarlyClobber() { Flags |= CI_EarlyClobber; }
    void setAllowsMemory() { Flags |= CI_AllowsMemory; }
    void setAllowsRegister() { Flags |= CI_AllowsRegister; }
    void setHasMatchingInput() { Flags |= CI_HasMatchingInput; }

    /// \brief Indicate that this is an input operand that is tied to
    /// the specified output operand. 
    ///
    /// Copy over the various constraint information from the output.
    void setTiedOperand(unsigned N, ConstraintInfo &Output) {
      Output.setHasMatchingInput();
      Flags = Output.Flags;
      TiedOperand = N;
      // Don't copy Name or constraint string.
    }
  };

  // validateOutputConstraint, validateInputConstraint - Checks that
  // a constraint is valid and provides information about it.
  // FIXME: These should return a real error instead of just true/false.
  bool validateOutputConstraint(ConstraintInfo &Info) const;
  bool validateInputConstraint(ConstraintInfo *OutputConstraints,
                               unsigned NumOutputs,
                               ConstraintInfo &info) const;

  virtual bool validateOutputSize(StringRef /*Constraint*/,
                                  unsigned /*Size*/) const {
    return true;
  }

  virtual bool validateInputSize(StringRef /*Constraint*/,
                                 unsigned /*Size*/) const {
    return true;
  }
  virtual bool
  validateConstraintModifier(StringRef /*Constraint*/,
                             char /*Modifier*/,
                             unsigned /*Size*/,
                             std::string &/*SuggestedModifier*/) const {
    return true;
  }
  bool resolveSymbolicName(const char *&Name,
                           ConstraintInfo *OutputConstraints,
                           unsigned NumOutputs, unsigned &Index) const;

  // Constraint parm will be left pointing at the last character of
  // the constraint.  In practice, it won't be changed unless the
  // constraint is longer than one character.
  virtual std::string convertConstraint(const char *&Constraint) const {
    // 'p' defaults to 'r', but can be overridden by targets.
    if (*Constraint == 'p')
      return std::string("r");
    return std::string(1, *Constraint);
  }

  /// \brief Returns a string of target-specific clobbers, in LLVM format.
  virtual const char *getClobbers() const = 0;


  /// \brief Returns the target triple of the primary target.
  const llvm::Triple &getTriple() const {
    return Triple;
  }

  const char *getTargetDescription() const {
    assert(DescriptionString);
    return DescriptionString;
  }

  struct GCCRegAlias {
    const char * const Aliases[5];
    const char * const Register;
  };

  struct AddlRegName {
    const char * const Names[5];
    const unsigned RegNum;
  };

  /// \brief Does this target support "protected" visibility?
  ///
  /// Any target which dynamic libraries will naturally support
  /// something like "default" (meaning that the symbol is visible
  /// outside this shared object) and "hidden" (meaning that it isn't)
  /// visibilities, but "protected" is really an ELF-specific concept
  /// with weird semantics designed around the convenience of dynamic
  /// linker implementations.  Which is not to suggest that there's
  /// consistent target-independent semantics for "default" visibility
  /// either; the entire thing is pretty badly mangled.
  virtual bool hasProtectedVisibility() const { return true; }

  /// \brief An optional hook that targets can implement to perform semantic
  /// checking on attribute((section("foo"))) specifiers.
  ///
  /// In this case, "foo" is passed in to be checked.  If the section
  /// specifier is invalid, the backend should return a non-empty string
  /// that indicates the problem.
  ///
  /// This hook is a simple quality of implementation feature to catch errors
  /// and give good diagnostics in cases when the assembler or code generator
  /// would otherwise reject the section specifier.
  ///
  virtual std::string isValidSectionSpecifier(StringRef SR) const {
    return "";
  }

  /// \brief Set forced language options.
  ///
  /// Apply changes to the target information with respect to certain
  /// language options which change the target configuration.
  virtual void adjust(const LangOptions &Opts);

  /// \brief Get the default set of target features for the CPU;
  /// this should include all legal feature strings on the target.
  virtual void getDefaultFeatures(llvm::StringMap<bool> &Features) const {
  }

  /// \brief Get the ABI currently in use.
  virtual StringRef getABI() const { return StringRef(); }

  /// \brief Get the C++ ABI currently in use.
  TargetCXXABI getCXXABI() const {
    return TheCXXABI;
  }

  /// \brief Target the specified CPU.
  ///
  /// \return  False on error (invalid CPU name).
  virtual bool setCPU(const std::string &Name) {
    return false;
  }

  /// \brief Use the specified ABI.
  ///
  /// \return False on error (invalid ABI name).
  virtual bool setABI(const std::string &Name) {
    return false;
  }

  /// \brief Use the specified unit for FP math.
  ///
  /// \return False on error (invalid unit name).
  virtual bool setFPMath(StringRef Name) {
    return false;
  }

  /// \brief Use this specified C++ ABI.
  ///
  /// \return False on error (invalid C++ ABI name).
  bool setCXXABI(llvm::StringRef name) {
    TargetCXXABI ABI;
    if (!ABI.tryParse(name)) return false;
    return setCXXABI(ABI);
  }

  /// \brief Set the C++ ABI to be used by this implementation.
  ///
  /// \return False on error (ABI not valid on this target)
  virtual bool setCXXABI(TargetCXXABI ABI) {
    TheCXXABI = ABI;
    return true;
  }

  /// \brief Enable or disable a specific target feature;
  /// the feature name must be valid.
  virtual void setFeatureEnabled(llvm::StringMap<bool> &Features,
                                 StringRef Name,
                                 bool Enabled) const {
    Features[Name] = Enabled;
  }

  /// \brief Perform initialization based on the user configured
  /// set of features (e.g., +sse4).
  ///
  /// The list is guaranteed to have at most one entry per feature.
  ///
  /// The target may modify the features list, to change which options are
  /// passed onwards to the backend.
  ///
  /// \return  False on error.
  virtual bool handleTargetFeatures(std::vector<std::string> &Features,
                                    DiagnosticsEngine &Diags) {
    return true;
  }

  /// \brief Determine whether the given target has the given feature.
  virtual bool hasFeature(StringRef Feature) const {
    return false;
  }
  
  // \brief Returns maximal number of args passed in registers.
  unsigned getRegParmMax() const {
    assert(RegParmMax < 7 && "RegParmMax value is larger than AST can handle");
    return RegParmMax;
  }

  /// \brief Whether the target supports thread-local storage.
  bool isTLSSupported() const {
    return TLSSupported;
  }

  /// \brief Return true if {|} are normal characters in the asm string.
  ///
  /// If this returns false (the default), then {abc|xyz} is syntax
  /// that says that when compiling for asm variant #0, "abc" should be
  /// generated, but when compiling for asm variant #1, "xyz" should be
  /// generated.
  bool hasNoAsmVariants() const {
    return NoAsmVariants;
  }

  /// \brief Return the register number that __builtin_eh_return_regno would
  /// return with the specified argument.
  virtual int getEHDataRegisterNumber(unsigned RegNo) const {
    return -1;
  }

  /// \brief Return the section to use for C++ static initialization functions.
  virtual const char *getStaticInitSectionSpecifier() const {
    return nullptr;
  }

  const LangAS::Map &getAddressSpaceMap() const {
    return *AddrSpaceMap;
  }

  /// \brief Retrieve the name of the platform as it is used in the
  /// availability attribute.
  StringRef getPlatformName() const { return PlatformName; }

  /// \brief Retrieve the minimum desired version of the platform, to
  /// which the program should be compiled.
  VersionTuple getPlatformMinVersion() const { return PlatformMinVersion; }

  bool isBigEndian() const { return BigEndian; }

  enum CallingConvMethodType {
    CCMT_Unknown,
    CCMT_Member,
    CCMT_NonMember
  };

  /// \brief Gets the default calling convention for the given target and
  /// declaration context.
  virtual CallingConv getDefaultCallingConv(CallingConvMethodType MT) const {
    // Not all targets will specify an explicit calling convention that we can
    // express.  This will always do the right thing, even though it's not
    // an explicit calling convention.
    return CC_C;
  }

  enum CallingConvCheckResult {
    CCCR_OK,
    CCCR_Warning
  };

  /// \brief Determines whether a given calling convention is valid for the
  /// target. A calling convention can either be accepted, produce a warning 
  /// and be substituted with the default calling convention, or (someday)
  /// produce an error (such as using thiscall on a non-instance function).
  virtual CallingConvCheckResult checkCallingConvention(CallingConv CC) const {
    switch (CC) {
      default:
        return CCCR_Warning;
      case CC_C:
        return CCCR_OK;
    }
  }

protected:
  virtual uint64_t getPointerWidthV(unsigned AddrSpace) const {
    return PointerWidth;
  }
  virtual uint64_t getPointerAlignV(unsigned AddrSpace) const {
    return PointerAlign;
  }
  virtual enum IntType getPtrDiffTypeV(unsigned AddrSpace) const {
    return PtrDiffType;
  }
  virtual void getGCCRegNames(const char * const *&Names,
                              unsigned &NumNames) const = 0;
  virtual void getGCCRegAliases(const GCCRegAlias *&Aliases,
                                unsigned &NumAliases) const = 0;
  virtual void getGCCAddlRegNames(const AddlRegName *&Addl,
                                  unsigned &NumAddl) const {
    Addl = nullptr;
    NumAddl = 0;
  }
  virtual bool validateAsmConstraint(const char *&Name,
                                     TargetInfo::ConstraintInfo &info) const= 0;
};

}  // end namespace clang

#endif<|MERGE_RESOLUTION|>--- conflicted
+++ resolved
@@ -373,6 +373,15 @@
   /// \brief Return the maximum width lock-free atomic operation which can be
   /// inlined given the supported features of the given target.
   unsigned getMaxAtomicInlineWidth() const { return MaxAtomicInlineWidth; }
+  /// \brief Returns true if the given target supports lock-free atomic
+  /// operations at the specified width and alignment.
+  virtual bool hasBuiltinAtomic(uint64_t AtomicSizeInBits,
+                                uint64_t AlignmentInBits) const {
+    return AtomicSizeInBits <= AlignmentInBits &&
+           AtomicSizeInBits <= getMaxAtomicInlineWidth() &&
+           (AtomicSizeInBits <= getCharWidth() ||
+            llvm::isPowerOf2_64(AtomicSizeInBits / getCharWidth()));
+  }
 
   /// \brief Return the maximum vector alignment supported for the given target.
   unsigned getMaxVectorAlign() const { return MaxVectorAlign; }
@@ -522,25 +531,26 @@
       CI_None = 0x00,
       CI_AllowsMemory = 0x01,
       CI_AllowsRegister = 0x02,
-<<<<<<< HEAD
-      CI_ReadWrite = 0x04,       // "+r" output constraint (read and write).
-      CI_HasMatchingInput = 0x08 // This output operand has a matching input.
-=======
       CI_ReadWrite = 0x04,         // "+r" output constraint (read and write).
       CI_HasMatchingInput = 0x08,  // This output operand has a matching input.
       CI_ImmediateConstant = 0x10, // This operand must be an immediate constant
       CI_EarlyClobber = 0x20,      // "&" output constraint (early clobber).
->>>>>>> cb0d13fc
     };
     unsigned Flags;
     int TiedOperand;
+    struct {
+      int Min;
+      int Max;
+    } ImmRange;
 
     std::string ConstraintStr;  // constraint: "=rm"
     std::string Name;           // Operand name: [foo] with no []'s.
   public:
     ConstraintInfo(StringRef ConstraintStr, StringRef Name)
-      : Flags(0), TiedOperand(-1), ConstraintStr(ConstraintStr.str()),
-      Name(Name.str()) {}
+        : Flags(0), TiedOperand(-1), ConstraintStr(ConstraintStr.str()),
+          Name(Name.str()) {
+      ImmRange.Min = ImmRange.Max = 0;
+    }
 
     const std::string &getConstraintStr() const { return ConstraintStr; }
     const std::string &getName() const { return Name; }
@@ -564,11 +574,22 @@
       return (unsigned)TiedOperand;
     }
 
+    bool requiresImmediateConstant() const {
+      return (Flags & CI_ImmediateConstant) != 0;
+    }
+    int getImmConstantMin() const { return ImmRange.Min; }
+    int getImmConstantMax() const { return ImmRange.Max; }
+
     void setIsReadWrite() { Flags |= CI_ReadWrite; }
     void setEarlyClobber() { Flags |= CI_EarlyClobber; }
     void setAllowsMemory() { Flags |= CI_AllowsMemory; }
     void setAllowsRegister() { Flags |= CI_AllowsRegister; }
     void setHasMatchingInput() { Flags |= CI_HasMatchingInput; }
+    void setRequiresImmediate(int Min, int Max) {
+      Flags |= CI_ImmediateConstant;
+      ImmRange.Min = Min;
+      ImmRange.Max = Max;
+    }
 
     /// \brief Indicate that this is an input operand that is tied to
     /// the specified output operand. 
