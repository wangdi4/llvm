//===--- TargetInfo.h - Expose information about the target -----*- C++ -*-===//
//
// Part of the LLVM Project, under the Apache License v2.0 with LLVM Exceptions.
// See https://llvm.org/LICENSE.txt for license information.
// SPDX-License-Identifier: Apache-2.0 WITH LLVM-exception
//
//===----------------------------------------------------------------------===//
///
/// \file
/// Defines the clang::TargetInfo interface.
///
//===----------------------------------------------------------------------===//

#ifndef LLVM_CLANG_BASIC_TARGETINFO_H
#define LLVM_CLANG_BASIC_TARGETINFO_H

#include "clang/Basic/AddressSpaces.h"
#include "clang/Basic/CodeGenOptions.h"
#include "clang/Basic/LLVM.h"
#include "clang/Basic/LangOptions.h"
#include "clang/Basic/Specifiers.h"
#include "clang/Basic/TargetCXXABI.h"
#include "clang/Basic/TargetOptions.h"
#include "llvm/ADT/APFloat.h"
#include "llvm/ADT/APInt.h"
#include "llvm/ADT/ArrayRef.h"
#include "llvm/ADT/IntrusiveRefCntPtr.h"
#include "llvm/ADT/Optional.h"
#include "llvm/ADT/SmallSet.h"
#include "llvm/ADT/StringMap.h"
#include "llvm/ADT/StringRef.h"
#include "llvm/ADT/Triple.h"
#include "llvm/Frontend/OpenMP/OMPGridValues.h"
#include "llvm/Support/DataTypes.h"
#include "llvm/Support/Error.h"
#include "llvm/Support/VersionTuple.h"
#include <cassert>
#include <string>
#include <vector>

namespace llvm {
struct fltSemantics;
class DataLayout;
}

namespace clang {
class DiagnosticsEngine;
class LangOptions;
class CodeGenOptions;
class MacroBuilder;
class QualType;
class SourceLocation;
class SourceManager;

namespace Builtin { struct Info; }

/// Fields controlling how types are laid out in memory; these may need to
/// be copied for targets like AMDGPU that base their ABIs on an auxiliary
/// CPU target.
struct TransferrableTargetInfo {
  unsigned char PointerWidth, PointerAlign;
  unsigned char BoolWidth, BoolAlign;
  unsigned char IntWidth, IntAlign;
  unsigned char HalfWidth, HalfAlign;
  unsigned char BFloat16Width, BFloat16Align;
  unsigned char FloatWidth, FloatAlign;
  unsigned char DoubleWidth, DoubleAlign;
  unsigned char LongDoubleWidth, LongDoubleAlign, Float128Align;
  unsigned char LargeArrayMinWidth, LargeArrayAlign;
  unsigned char LongWidth, LongAlign;
  unsigned char LongLongWidth, LongLongAlign;

  // Fixed point bit widths
  unsigned char ShortAccumWidth, ShortAccumAlign;
  unsigned char AccumWidth, AccumAlign;
  unsigned char LongAccumWidth, LongAccumAlign;
  unsigned char ShortFractWidth, ShortFractAlign;
  unsigned char FractWidth, FractAlign;
  unsigned char LongFractWidth, LongFractAlign;

  // If true, unsigned fixed point types have the same number of fractional bits
  // as their signed counterparts, forcing the unsigned types to have one extra
  // bit of padding. Otherwise, unsigned fixed point types have
  // one more fractional bit than its corresponding signed type. This is false
  // by default.
  bool PaddingOnUnsignedFixedPoint;

  // Fixed point integral and fractional bit sizes
  // Saturated types share the same integral/fractional bits as their
  // corresponding unsaturated types.
  // For simplicity, the fractional bits in a _Fract type will be one less the
  // width of that _Fract type. This leaves all signed _Fract types having no
  // padding and unsigned _Fract types will only have 1 bit of padding after the
  // sign if PaddingOnUnsignedFixedPoint is set.
  unsigned char ShortAccumScale;
  unsigned char AccumScale;
  unsigned char LongAccumScale;

  unsigned char SuitableAlign;
  unsigned char DefaultAlignForAttributeAligned;
  unsigned char MinGlobalAlign;

  unsigned short NewAlign;
  unsigned MaxVectorAlign;
  unsigned MaxTLSAlign;

  const llvm::fltSemantics *HalfFormat, *BFloat16Format, *FloatFormat,
    *DoubleFormat, *LongDoubleFormat, *Float128Format;

  ///===---- Target Data Type Query Methods -------------------------------===//
  enum IntType {
    NoInt = 0,
    SignedChar,
    UnsignedChar,
    SignedShort,
    UnsignedShort,
    SignedInt,
    UnsignedInt,
    SignedLong,
    UnsignedLong,
    SignedLongLong,
    UnsignedLongLong
  };

  enum RealType {
    NoFloat = 255,
    Float = 0,
    Double,
    LongDouble,
    Float128
  };
protected:
  IntType SizeType, IntMaxType, PtrDiffType, IntPtrType, WCharType,
          WIntType, Char16Type, Char32Type, Int64Type, SigAtomicType,
          ProcessIDType;

  /// Whether Objective-C's built-in boolean type should be signed char.
  ///
  /// Otherwise, when this flag is not set, the normal built-in boolean type is
  /// used.
  unsigned UseSignedCharForObjCBool : 1;

  /// Control whether the alignment of bit-field types is respected when laying
  /// out structures. If true, then the alignment of the bit-field type will be
  /// used to (a) impact the alignment of the containing structure, and (b)
  /// ensure that the individual bit-field will not straddle an alignment
  /// boundary.
  unsigned UseBitFieldTypeAlignment : 1;

  /// Whether zero length bitfields (e.g., int : 0;) force alignment of
  /// the next bitfield.
  ///
  /// If the alignment of the zero length bitfield is greater than the member
  /// that follows it, `bar', `bar' will be aligned as the type of the
  /// zero-length bitfield.
  unsigned UseZeroLengthBitfieldAlignment : 1;

  /// Whether zero length bitfield alignment is respected if they are the
  /// leading members.
  unsigned UseLeadingZeroLengthBitfield : 1;

  ///  Whether explicit bit field alignment attributes are honored.
  unsigned UseExplicitBitFieldAlignment : 1;

  /// If non-zero, specifies a fixed alignment value for bitfields that follow
  /// zero length bitfield, regardless of the zero length bitfield type.
  unsigned ZeroLengthBitfieldBoundary;

  /// If non-zero, specifies a maximum alignment to truncate alignment
  /// specified in the aligned attribute of a static variable to this value.
  unsigned MaxAlignedAttribute;
};

/// OpenCL type kinds.
enum OpenCLTypeKind : uint8_t {
  OCLTK_Default,
  OCLTK_ClkEvent,
  OCLTK_Event,
  OCLTK_Image,
  OCLTK_Pipe,
  OCLTK_Queue,
  OCLTK_ReserveID,
  OCLTK_Sampler,
};

/// Exposes information about the current target.
///
class TargetInfo : public virtual TransferrableTargetInfo,
                   public RefCountedBase<TargetInfo> {
  std::shared_ptr<TargetOptions> TargetOpts;
  llvm::Triple Triple;
protected:
  // Target values set by the ctor of the actual target implementation.  Default
  // values are specified by the TargetInfo constructor.
  bool BigEndian;
  bool TLSSupported;
#if INTEL_CUSTOMIZATION
  bool IsFloat128Enabled;
#endif // INTEL_CUSTOMIZATION
  bool VLASupported;
  bool NoAsmVariants;  // True if {|} are normal characters.
  bool HasLegalHalfType; // True if the backend supports operations on the half
                         // LLVM IR type.
  bool HasFloat128;
  bool HasFloat16;
  bool HasBFloat16;
  bool HasStrictFP;

  unsigned char MaxAtomicPromoteWidth, MaxAtomicInlineWidth;
  unsigned short SimdDefaultAlign;
  std::unique_ptr<llvm::DataLayout> DataLayout;
  const char *MCountName;
  unsigned char RegParmMax, SSERegParmMax;
  TargetCXXABI TheCXXABI;
  const LangASMap *AddrSpaceMap;
  const unsigned *GridValues =
      nullptr; // Array of target-specific GPU grid values that must be
               // consistent between host RTL (plugin), device RTL, and clang.

  mutable StringRef PlatformName;
  mutable VersionTuple PlatformMinVersion;

  unsigned HasAlignMac68kSupport : 1;
  unsigned RealTypeUsesObjCFPRet : 3;
  unsigned ComplexLongDoubleUsesFP2Ret : 1;

  unsigned HasBuiltinMSVaList : 1;

  unsigned IsRenderScriptTarget : 1;

  unsigned HasAArch64SVETypes : 1;

  unsigned HasRISCVVTypes : 1;

  unsigned AllowAMDGPUUnsafeFPAtomics : 1;

  unsigned ARMCDECoprocMask : 8;

  unsigned MaxOpenCLWorkGroupSize;

  // TargetInfo Constructor.  Default initializes all fields.
  TargetInfo(const llvm::Triple &T);

  void resetDataLayout(StringRef DL);

public:
  /// Construct a target for the given options.
  ///
  /// \param Opts - The options to use to initialize the target. The target may
  /// modify the options to canonicalize the target feature information to match
  /// what the backend expects.
  static TargetInfo *
  CreateTargetInfo(DiagnosticsEngine &Diags,
                   const std::shared_ptr<TargetOptions> &Opts);

  virtual ~TargetInfo();

  /// Retrieve the target options.
  TargetOptions &getTargetOpts() const {
    assert(TargetOpts && "Missing target options");
    return *TargetOpts;
  }

  /// The different kinds of __builtin_va_list types defined by
  /// the target implementation.
  enum BuiltinVaListKind {
    /// typedef char* __builtin_va_list;
    CharPtrBuiltinVaList = 0,

    /// typedef void* __builtin_va_list;
    VoidPtrBuiltinVaList,

    /// __builtin_va_list as defined by the AArch64 ABI
    /// http://infocenter.arm.com/help/topic/com.arm.doc.ihi0055a/IHI0055A_aapcs64.pdf
    AArch64ABIBuiltinVaList,

    /// __builtin_va_list as defined by the PNaCl ABI:
    /// http://www.chromium.org/nativeclient/pnacl/bitcode-abi#TOC-Machine-Types
    PNaClABIBuiltinVaList,

    /// __builtin_va_list as defined by the Power ABI:
    /// https://www.power.org
    ///        /resources/downloads/Power-Arch-32-bit-ABI-supp-1.0-Embedded.pdf
    PowerABIBuiltinVaList,

    /// __builtin_va_list as defined by the x86-64 ABI:
    /// http://refspecs.linuxbase.org/elf/x86_64-abi-0.21.pdf
    X86_64ABIBuiltinVaList,

    /// __builtin_va_list as defined by ARM AAPCS ABI
    /// http://infocenter.arm.com
    //        /help/topic/com.arm.doc.ihi0042d/IHI0042D_aapcs.pdf
    AAPCSABIBuiltinVaList,

    // typedef struct __va_list_tag
    //   {
    //     long __gpr;
    //     long __fpr;
    //     void *__overflow_arg_area;
    //     void *__reg_save_area;
    //   } va_list[1];
    SystemZBuiltinVaList,

    // typedef struct __va_list_tag {
    //    void *__current_saved_reg_area_pointer;
    //    void *__saved_reg_area_end_pointer;
    //    void *__overflow_area_pointer;
    //} va_list;
    HexagonBuiltinVaList
  };

protected:
  /// Specify if mangling based on address space map should be used or
  /// not for language specific address spaces
  bool UseAddrSpaceMapMangling;

public:
  IntType getSizeType() const { return SizeType; }
  IntType getSignedSizeType() const {
    switch (SizeType) {
    case UnsignedShort:
      return SignedShort;
    case UnsignedInt:
      return SignedInt;
    case UnsignedLong:
      return SignedLong;
    case UnsignedLongLong:
      return SignedLongLong;
    default:
      llvm_unreachable("Invalid SizeType");
    }
  }
  IntType getIntMaxType() const { return IntMaxType; }
  IntType getUIntMaxType() const {
    return getCorrespondingUnsignedType(IntMaxType);
  }
  IntType getPtrDiffType(unsigned AddrSpace) const {
    return AddrSpace == 0 ? PtrDiffType : getPtrDiffTypeV(AddrSpace);
  }
  IntType getUnsignedPtrDiffType(unsigned AddrSpace) const {
    return getCorrespondingUnsignedType(getPtrDiffType(AddrSpace));
  }
  IntType getIntPtrType() const { return IntPtrType; }
  IntType getUIntPtrType() const {
    return getCorrespondingUnsignedType(IntPtrType);
  }
  IntType getWCharType() const { return WCharType; }
  IntType getWIntType() const { return WIntType; }
  IntType getChar16Type() const { return Char16Type; }
  IntType getChar32Type() const { return Char32Type; }
  IntType getInt64Type() const { return Int64Type; }
  IntType getUInt64Type() const {
    return getCorrespondingUnsignedType(Int64Type);
  }
  IntType getSigAtomicType() const { return SigAtomicType; }
  IntType getProcessIDType() const { return ProcessIDType; }

  static IntType getCorrespondingUnsignedType(IntType T) {
    switch (T) {
    case SignedChar:
      return UnsignedChar;
    case SignedShort:
      return UnsignedShort;
    case SignedInt:
      return UnsignedInt;
    case SignedLong:
      return UnsignedLong;
    case SignedLongLong:
      return UnsignedLongLong;
    default:
      llvm_unreachable("Unexpected signed integer type");
    }
  }

  /// In the event this target uses the same number of fractional bits for its
  /// unsigned types as it does with its signed counterparts, there will be
  /// exactly one bit of padding.
  /// Return true if unsigned fixed point types have padding for this target.
  bool doUnsignedFixedPointTypesHavePadding() const {
    return PaddingOnUnsignedFixedPoint;
  }

  /// Return the width (in bits) of the specified integer type enum.
  ///
  /// For example, SignedInt -> getIntWidth().
  unsigned getTypeWidth(IntType T) const;

  /// Return integer type with specified width.
  virtual IntType getIntTypeByWidth(unsigned BitWidth, bool IsSigned) const;

  /// Return the smallest integer type with at least the specified width.
  virtual IntType getLeastIntTypeByWidth(unsigned BitWidth,
                                         bool IsSigned) const;

  /// Return floating point type with specified width. On PPC, there are
  /// three possible types for 128-bit floating point: "PPC double-double",
  /// IEEE 754R quad precision, and "long double" (which under the covers
  /// is represented as one of those two). At this time, there is no support
  /// for an explicit "PPC double-double" type (i.e. __ibm128) so we only
  /// need to differentiate between "long double" and IEEE quad precision.
  RealType getRealTypeByWidth(unsigned BitWidth, bool ExplicitIEEE) const;

  /// Return the alignment (in bits) of the specified integer type enum.
  ///
  /// For example, SignedInt -> getIntAlign().
  unsigned getTypeAlign(IntType T) const;

  /// Returns true if the type is signed; false otherwise.
  static bool isTypeSigned(IntType T);

  /// Return the width of pointers on this target, for the
  /// specified address space.
  uint64_t getPointerWidth(unsigned AddrSpace) const {
    return AddrSpace == 0 ? PointerWidth : getPointerWidthV(AddrSpace);
  }
  uint64_t getPointerAlign(unsigned AddrSpace) const {
    return AddrSpace == 0 ? PointerAlign : getPointerAlignV(AddrSpace);
  }

  /// Return the maximum width of pointers on this target.
  virtual uint64_t getMaxPointerWidth() const {
    return PointerWidth;
  }

  /// Get integer value for null pointer.
  /// \param AddrSpace address space of pointee in source language.
  virtual uint64_t getNullPointerValue(LangAS AddrSpace) const { return 0; }

  /// Return the size of '_Bool' and C++ 'bool' for this target, in bits.
  unsigned getBoolWidth() const { return BoolWidth; }

  /// Return the alignment of '_Bool' and C++ 'bool' for this target.
  unsigned getBoolAlign() const { return BoolAlign; }

  unsigned getCharWidth() const { return 8; } // FIXME
  unsigned getCharAlign() const { return 8; } // FIXME

  /// Return the size of 'signed short' and 'unsigned short' for this
  /// target, in bits.
  unsigned getShortWidth() const { return 16; } // FIXME

  /// Return the alignment of 'signed short' and 'unsigned short' for
  /// this target.
  unsigned getShortAlign() const { return 16; } // FIXME

  /// getIntWidth/Align - Return the size of 'signed int' and 'unsigned int' for
  /// this target, in bits.
  unsigned getIntWidth() const { return IntWidth; }
  unsigned getIntAlign() const { return IntAlign; }

  /// getLongWidth/Align - Return the size of 'signed long' and 'unsigned long'
  /// for this target, in bits.
  unsigned getLongWidth() const { return LongWidth; }
  unsigned getLongAlign() const { return LongAlign; }

  /// getLongLongWidth/Align - Return the size of 'signed long long' and
  /// 'unsigned long long' for this target, in bits.
  unsigned getLongLongWidth() const { return LongLongWidth; }
  unsigned getLongLongAlign() const { return LongLongAlign; }

  /// getShortAccumWidth/Align - Return the size of 'signed short _Accum' and
  /// 'unsigned short _Accum' for this target, in bits.
  unsigned getShortAccumWidth() const { return ShortAccumWidth; }
  unsigned getShortAccumAlign() const { return ShortAccumAlign; }

  /// getAccumWidth/Align - Return the size of 'signed _Accum' and
  /// 'unsigned _Accum' for this target, in bits.
  unsigned getAccumWidth() const { return AccumWidth; }
  unsigned getAccumAlign() const { return AccumAlign; }

  /// getLongAccumWidth/Align - Return the size of 'signed long _Accum' and
  /// 'unsigned long _Accum' for this target, in bits.
  unsigned getLongAccumWidth() const { return LongAccumWidth; }
  unsigned getLongAccumAlign() const { return LongAccumAlign; }

  /// getShortFractWidth/Align - Return the size of 'signed short _Fract' and
  /// 'unsigned short _Fract' for this target, in bits.
  unsigned getShortFractWidth() const { return ShortFractWidth; }
  unsigned getShortFractAlign() const { return ShortFractAlign; }

  /// getFractWidth/Align - Return the size of 'signed _Fract' and
  /// 'unsigned _Fract' for this target, in bits.
  unsigned getFractWidth() const { return FractWidth; }
  unsigned getFractAlign() const { return FractAlign; }

  /// getLongFractWidth/Align - Return the size of 'signed long _Fract' and
  /// 'unsigned long _Fract' for this target, in bits.
  unsigned getLongFractWidth() const { return LongFractWidth; }
  unsigned getLongFractAlign() const { return LongFractAlign; }

  /// getShortAccumScale/IBits - Return the number of fractional/integral bits
  /// in a 'signed short _Accum' type.
  unsigned getShortAccumScale() const { return ShortAccumScale; }
  unsigned getShortAccumIBits() const {
    return ShortAccumWidth - ShortAccumScale - 1;
  }

  /// getAccumScale/IBits - Return the number of fractional/integral bits
  /// in a 'signed _Accum' type.
  unsigned getAccumScale() const { return AccumScale; }
  unsigned getAccumIBits() const { return AccumWidth - AccumScale - 1; }

  /// getLongAccumScale/IBits - Return the number of fractional/integral bits
  /// in a 'signed long _Accum' type.
  unsigned getLongAccumScale() const { return LongAccumScale; }
  unsigned getLongAccumIBits() const {
    return LongAccumWidth - LongAccumScale - 1;
  }

  /// getUnsignedShortAccumScale/IBits - Return the number of
  /// fractional/integral bits in a 'unsigned short _Accum' type.
  unsigned getUnsignedShortAccumScale() const {
    return PaddingOnUnsignedFixedPoint ? ShortAccumScale : ShortAccumScale + 1;
  }
  unsigned getUnsignedShortAccumIBits() const {
    return PaddingOnUnsignedFixedPoint
               ? getShortAccumIBits()
               : ShortAccumWidth - getUnsignedShortAccumScale();
  }

  /// getUnsignedAccumScale/IBits - Return the number of fractional/integral
  /// bits in a 'unsigned _Accum' type.
  unsigned getUnsignedAccumScale() const {
    return PaddingOnUnsignedFixedPoint ? AccumScale : AccumScale + 1;
  }
  unsigned getUnsignedAccumIBits() const {
    return PaddingOnUnsignedFixedPoint ? getAccumIBits()
                                       : AccumWidth - getUnsignedAccumScale();
  }

  /// getUnsignedLongAccumScale/IBits - Return the number of fractional/integral
  /// bits in a 'unsigned long _Accum' type.
  unsigned getUnsignedLongAccumScale() const {
    return PaddingOnUnsignedFixedPoint ? LongAccumScale : LongAccumScale + 1;
  }
  unsigned getUnsignedLongAccumIBits() const {
    return PaddingOnUnsignedFixedPoint
               ? getLongAccumIBits()
               : LongAccumWidth - getUnsignedLongAccumScale();
  }

  /// getShortFractScale - Return the number of fractional bits
  /// in a 'signed short _Fract' type.
  unsigned getShortFractScale() const { return ShortFractWidth - 1; }

  /// getFractScale - Return the number of fractional bits
  /// in a 'signed _Fract' type.
  unsigned getFractScale() const { return FractWidth - 1; }

  /// getLongFractScale - Return the number of fractional bits
  /// in a 'signed long _Fract' type.
  unsigned getLongFractScale() const { return LongFractWidth - 1; }

  /// getUnsignedShortFractScale - Return the number of fractional bits
  /// in a 'unsigned short _Fract' type.
  unsigned getUnsignedShortFractScale() const {
    return PaddingOnUnsignedFixedPoint ? getShortFractScale()
                                       : getShortFractScale() + 1;
  }

  /// getUnsignedFractScale - Return the number of fractional bits
  /// in a 'unsigned _Fract' type.
  unsigned getUnsignedFractScale() const {
    return PaddingOnUnsignedFixedPoint ? getFractScale() : getFractScale() + 1;
  }

  /// getUnsignedLongFractScale - Return the number of fractional bits
  /// in a 'unsigned long _Fract' type.
  unsigned getUnsignedLongFractScale() const {
    return PaddingOnUnsignedFixedPoint ? getLongFractScale()
                                       : getLongFractScale() + 1;
  }

  /// Determine whether the __int128 type is supported on this target.
  virtual bool hasInt128Type() const {
    return (getPointerWidth(0) >= 64) || getTargetOpts().ForceEnableInt128;
  } // FIXME

  /// Determine whether the _ExtInt type is supported on this target. This
  /// limitation is put into place for ABI reasons.
  virtual bool hasExtIntType() const {
    return false;
  }

  /// Determine whether _Float16 is supported on this target.
  virtual bool hasLegalHalfType() const { return HasLegalHalfType; }

  /// Determine whether the __float128 type is supported on this target.
  virtual bool hasFloat128Type() const { return HasFloat128; }

  /// Determine whether the _Float16 type is supported on this target.
  virtual bool hasFloat16Type() const { return HasFloat16; }

  /// Determine whether the _BFloat16 type is supported on this target.
  virtual bool hasBFloat16Type() const { return HasBFloat16; }

  /// Determine whether constrained floating point is supported on this target.
  virtual bool hasStrictFP() const { return HasStrictFP; }

  /// Return the alignment that is the largest alignment ever used for any
  /// scalar/SIMD data type on the target machine you are compiling for
  /// (including types with an extended alignment requirement).
  unsigned getSuitableAlign() const { return SuitableAlign; }

  /// Return the default alignment for __attribute__((aligned)) on
  /// this target, to be used if no alignment value is specified.
  unsigned getDefaultAlignForAttributeAligned() const {
    return DefaultAlignForAttributeAligned;
  }

  /// getMinGlobalAlign - Return the minimum alignment of a global variable,
  /// unless its alignment is explicitly reduced via attributes.
  virtual unsigned getMinGlobalAlign (uint64_t) const {
    return MinGlobalAlign;
  }

  /// Return the largest alignment for which a suitably-sized allocation with
  /// '::operator new(size_t)' or 'malloc' is guaranteed to produce a
  /// correctly-aligned pointer.
  unsigned getNewAlign() const {
    return NewAlign ? NewAlign : std::max(LongDoubleAlign, LongLongAlign);
  }

  /// getWCharWidth/Align - Return the size of 'wchar_t' for this target, in
  /// bits.
  unsigned getWCharWidth() const { return getTypeWidth(WCharType); }
  unsigned getWCharAlign() const { return getTypeAlign(WCharType); }

  /// getChar16Width/Align - Return the size of 'char16_t' for this target, in
  /// bits.
  unsigned getChar16Width() const { return getTypeWidth(Char16Type); }
  unsigned getChar16Align() const { return getTypeAlign(Char16Type); }

  /// getChar32Width/Align - Return the size of 'char32_t' for this target, in
  /// bits.
  unsigned getChar32Width() const { return getTypeWidth(Char32Type); }
  unsigned getChar32Align() const { return getTypeAlign(Char32Type); }

  /// getHalfWidth/Align/Format - Return the size/align/format of 'half'.
  unsigned getHalfWidth() const { return HalfWidth; }
  unsigned getHalfAlign() const { return HalfAlign; }
  const llvm::fltSemantics &getHalfFormat() const { return *HalfFormat; }

  /// getFloatWidth/Align/Format - Return the size/align/format of 'float'.
  unsigned getFloatWidth() const { return FloatWidth; }
  unsigned getFloatAlign() const { return FloatAlign; }
  const llvm::fltSemantics &getFloatFormat() const { return *FloatFormat; }

  /// getBFloat16Width/Align/Format - Return the size/align/format of '__bf16'.
  unsigned getBFloat16Width() const { return BFloat16Width; }
  unsigned getBFloat16Align() const { return BFloat16Align; }
  const llvm::fltSemantics &getBFloat16Format() const { return *BFloat16Format; }

  /// getDoubleWidth/Align/Format - Return the size/align/format of 'double'.
  unsigned getDoubleWidth() const { return DoubleWidth; }
  unsigned getDoubleAlign() const { return DoubleAlign; }
  const llvm::fltSemantics &getDoubleFormat() const { return *DoubleFormat; }

  /// getLongDoubleWidth/Align/Format - Return the size/align/format of 'long
  /// double'.
  unsigned getLongDoubleWidth() const { return LongDoubleWidth; }
  unsigned getLongDoubleAlign() const { return LongDoubleAlign; }
  const llvm::fltSemantics &getLongDoubleFormat() const {
    return *LongDoubleFormat;
  }

  /// getFloat128Width/Align/Format - Return the size/align/format of
  /// '__float128'.
  unsigned getFloat128Width() const { return 128; }
  unsigned getFloat128Align() const { return Float128Align; }
  const llvm::fltSemantics &getFloat128Format() const {
    return *Float128Format;
  }

  /// Return the mangled code of long double.
  virtual const char *getLongDoubleMangling() const { return "e"; }

  /// Return the mangled code of __float128.
  virtual const char *getFloat128Mangling() const { return "g"; }

  /// Return the mangled code of bfloat.
  virtual const char *getBFloat16Mangling() const {
    llvm_unreachable("bfloat not implemented on this target");
  }

  /// Return the value for the C99 FLT_EVAL_METHOD macro.
  virtual unsigned getFloatEvalMethod() const { return 0; }

  // getLargeArrayMinWidth/Align - Return the minimum array size that is
  // 'large' and its alignment.
  unsigned getLargeArrayMinWidth() const { return LargeArrayMinWidth; }
  unsigned getLargeArrayAlign() const { return LargeArrayAlign; }

  /// Return the maximum width lock-free atomic operation which will
  /// ever be supported for the given target
  unsigned getMaxAtomicPromoteWidth() const { return MaxAtomicPromoteWidth; }
  /// Return the maximum width lock-free atomic operation which can be
  /// inlined given the supported features of the given target.
  unsigned getMaxAtomicInlineWidth() const { return MaxAtomicInlineWidth; }
  /// Set the maximum inline or promote width lock-free atomic operation
  /// for the given target.
  virtual void setMaxAtomicWidth() {}
  /// Returns true if the given target supports lock-free atomic
  /// operations at the specified width and alignment.
  virtual bool hasBuiltinAtomic(uint64_t AtomicSizeInBits,
                                uint64_t AlignmentInBits) const {
    return AtomicSizeInBits <= AlignmentInBits &&
           AtomicSizeInBits <= getMaxAtomicInlineWidth() &&
           (AtomicSizeInBits <= getCharWidth() ||
            llvm::isPowerOf2_64(AtomicSizeInBits / getCharWidth()));
  }

  /// Return the maximum vector alignment supported for the given target.
  unsigned getMaxVectorAlign() const { return MaxVectorAlign; }
  /// Return default simd alignment for the given target. Generally, this
  /// value is type-specific, but this alignment can be used for most of the
  /// types for the given target.
  unsigned getSimdDefaultAlign() const { return SimdDefaultAlign; }

  unsigned getMaxOpenCLWorkGroupSize() const { return MaxOpenCLWorkGroupSize; }

  /// Return the alignment (in bits) of the thrown exception object. This is
  /// only meaningful for targets that allocate C++ exceptions in a system
  /// runtime, such as those using the Itanium C++ ABI.
  virtual unsigned getExnObjectAlignment() const {
    // Itanium says that an _Unwind_Exception has to be "double-word"
    // aligned (and thus the end of it is also so-aligned), meaning 16
    // bytes.  Of course, that was written for the actual Itanium,
    // which is a 64-bit platform.  Classically, the ABI doesn't really
    // specify the alignment on other platforms, but in practice
    // libUnwind declares the struct with __attribute__((aligned)), so
    // we assume that alignment here.  (It's generally 16 bytes, but
    // some targets overwrite it.)
    return getDefaultAlignForAttributeAligned();
  }

  /// Return the size of intmax_t and uintmax_t for this target, in bits.
  unsigned getIntMaxTWidth() const {
    return getTypeWidth(IntMaxType);
  }

  // Return the size of unwind_word for this target.
  virtual unsigned getUnwindWordWidth() const { return getPointerWidth(0); }

  /// Return the "preferred" register width on this target.
  virtual unsigned getRegisterWidth() const {
    // Currently we assume the register width on the target matches the pointer
    // width, we can introduce a new variable for this if/when some target wants
    // it.
    return PointerWidth;
  }

  /// Returns the name of the mcount instrumentation function.
  const char *getMCountName() const {
    return MCountName;
  }

  /// Check if the Objective-C built-in boolean type should be signed
  /// char.
  ///
  /// Otherwise, if this returns false, the normal built-in boolean type
  /// should also be used for Objective-C.
  bool useSignedCharForObjCBool() const {
    return UseSignedCharForObjCBool;
  }
  void noSignedCharForObjCBool() {
    UseSignedCharForObjCBool = false;
  }

  /// Check whether the alignment of bit-field types is respected
  /// when laying out structures.
  bool useBitFieldTypeAlignment() const {
    return UseBitFieldTypeAlignment;
  }

  /// Check whether zero length bitfields should force alignment of
  /// the next member.
  bool useZeroLengthBitfieldAlignment() const {
    return UseZeroLengthBitfieldAlignment;
  }

  /// Check whether zero length bitfield alignment is respected if they are
  /// leading members.
  bool useLeadingZeroLengthBitfield() const {
    return UseLeadingZeroLengthBitfield;
  }

  /// Get the fixed alignment value in bits for a member that follows
  /// a zero length bitfield.
  unsigned getZeroLengthBitfieldBoundary() const {
    return ZeroLengthBitfieldBoundary;
  }

  /// Get the maximum alignment in bits for a static variable with
  /// aligned attribute.
  unsigned getMaxAlignedAttribute() const { return MaxAlignedAttribute; }

  /// Check whether explicit bitfield alignment attributes should be
  //  honored, as in "__attribute__((aligned(2))) int b : 1;".
  bool useExplicitBitFieldAlignment() const {
    return UseExplicitBitFieldAlignment;
  }

  /// Check whether this target support '\#pragma options align=mac68k'.
  bool hasAlignMac68kSupport() const {
    return HasAlignMac68kSupport;
  }

  /// Return the user string for the specified integer type enum.
  ///
  /// For example, SignedShort -> "short".
  static const char *getTypeName(IntType T);

  /// Return the constant suffix for the specified integer type enum.
  ///
  /// For example, SignedLong -> "L".
  const char *getTypeConstantSuffix(IntType T) const;

  /// Return the printf format modifier for the specified
  /// integer type enum.
  ///
  /// For example, SignedLong -> "l".
  static const char *getTypeFormatModifier(IntType T);

  /// Check whether the given real type should use the "fpret" flavor of
  /// Objective-C message passing on this target.
  bool useObjCFPRetForRealType(RealType T) const {
    return RealTypeUsesObjCFPRet & (1 << T);
  }

  /// Check whether _Complex long double should use the "fp2ret" flavor
  /// of Objective-C message passing on this target.
  bool useObjCFP2RetForComplexLongDouble() const {
    return ComplexLongDoubleUsesFP2Ret;
  }

  /// Check whether llvm intrinsics such as llvm.convert.to.fp16 should be used
  /// to convert to and from __fp16.
  /// FIXME: This function should be removed once all targets stop using the
  /// conversion intrinsics.
  virtual bool useFP16ConversionIntrinsics() const {
    return true;
  }

  /// Specify if mangling based on address space map should be used or
  /// not for language specific address spaces
  bool useAddressSpaceMapMangling() const {
    return UseAddrSpaceMapMangling;
  }

  ///===---- Other target property query methods --------------------------===//

  /// Appends the target-specific \#define values for this
  /// target set to the specified buffer.
  virtual void getTargetDefines(const LangOptions &Opts,
                                MacroBuilder &Builder) const = 0;


  /// Return information about target-specific builtins for
  /// the current primary target, and info about which builtins are non-portable
  /// across the current set of primary and secondary targets.
  virtual ArrayRef<Builtin::Info> getTargetBuiltins() const = 0;

  /// The __builtin_clz* and __builtin_ctz* built-in
  /// functions are specified to have undefined results for zero inputs, but
  /// on targets that support these operations in a way that provides
  /// well-defined results for zero without loss of performance, it is a good
  /// idea to avoid optimizing based on that undef behavior.
  virtual bool isCLZForZeroUndef() const { return true; }

  /// Returns the kind of __builtin_va_list type that should be used
  /// with this target.
  virtual BuiltinVaListKind getBuiltinVaListKind() const = 0;

  /// Returns whether or not type \c __builtin_ms_va_list type is
  /// available on this target.
  bool hasBuiltinMSVaList() const { return HasBuiltinMSVaList; }

  /// Returns true for RenderScript.
  bool isRenderScriptTarget() const { return IsRenderScriptTarget; }

  /// Returns whether or not the AArch64 SVE built-in types are
  /// available on this target.
  bool hasAArch64SVETypes() const { return HasAArch64SVETypes; }

  /// Returns whether or not the RISC-V V built-in types are
  /// available on this target.
  bool hasRISCVVTypes() const { return HasRISCVVTypes; }

  /// Returns whether or not the AMDGPU unsafe floating point atomics are
  /// allowed.
  bool allowAMDGPUUnsafeFPAtomics() const { return AllowAMDGPUUnsafeFPAtomics; }

  /// For ARM targets returns a mask defining which coprocessors are configured
  /// as Custom Datapath.
  uint32_t getARMCDECoprocMask() const { return ARMCDECoprocMask; }

  /// Returns whether the passed in string is a valid clobber in an
  /// inline asm statement.
  ///
  /// This is used by Sema.
  bool isValidClobber(StringRef Name) const;

  /// Returns whether the passed in string is a valid register name
  /// according to GCC.
  ///
  /// This is used by Sema for inline asm statements.
  virtual bool isValidGCCRegisterName(StringRef Name) const;

  /// Returns the "normalized" GCC register name.
  ///
  /// ReturnCannonical true will return the register name without any additions
  /// such as "{}" or "%" in it's canonical form, for example:
  /// ReturnCanonical = true and Name = "rax", will return "ax".
  StringRef getNormalizedGCCRegisterName(StringRef Name,
                                         bool ReturnCanonical = false) const;

  virtual bool isSPRegName(StringRef) const { return false; }

  /// Extracts a register from the passed constraint (if it is a
  /// single-register constraint) and the asm label expression related to a
  /// variable in the input or output list of an inline asm statement.
  ///
  /// This function is used by Sema in order to diagnose conflicts between
  /// the clobber list and the input/output lists.
  virtual StringRef getConstraintRegister(StringRef Constraint,
                                          StringRef Expression) const {
    return "";
  }

  struct ConstraintInfo {
    enum {
      CI_None = 0x00,
      CI_AllowsMemory = 0x01,
      CI_AllowsRegister = 0x02,
      CI_ReadWrite = 0x04,         // "+r" output constraint (read and write).
      CI_HasMatchingInput = 0x08,  // This output operand has a matching input.
      CI_ImmediateConstant = 0x10, // This operand must be an immediate constant
      CI_EarlyClobber = 0x20,      // "&" output constraint (early clobber).
    };
    unsigned Flags;
    int TiedOperand;
    struct {
      int Min;
      int Max;
      bool isConstrained;
    } ImmRange;
    llvm::SmallSet<int, 4> ImmSet;

    std::string ConstraintStr;  // constraint: "=rm"
    std::string Name;           // Operand name: [foo] with no []'s.
  public:
    ConstraintInfo(StringRef ConstraintStr, StringRef Name)
        : Flags(0), TiedOperand(-1), ConstraintStr(ConstraintStr.str()),
          Name(Name.str()) {
      ImmRange.Min = ImmRange.Max = 0;
      ImmRange.isConstrained = false;
    }

    const std::string &getConstraintStr() const { return ConstraintStr; }
    const std::string &getName() const { return Name; }
    bool isReadWrite() const { return (Flags & CI_ReadWrite) != 0; }
    bool earlyClobber() { return (Flags & CI_EarlyClobber) != 0; }
    bool allowsRegister() const { return (Flags & CI_AllowsRegister) != 0; }
    bool allowsMemory() const { return (Flags & CI_AllowsMemory) != 0; }

    /// Return true if this output operand has a matching
    /// (tied) input operand.
    bool hasMatchingInput() const { return (Flags & CI_HasMatchingInput) != 0; }

    /// Return true if this input operand is a matching
    /// constraint that ties it to an output operand.
    ///
    /// If this returns true then getTiedOperand will indicate which output
    /// operand this is tied to.
    bool hasTiedOperand() const { return TiedOperand != -1; }
    unsigned getTiedOperand() const {
      assert(hasTiedOperand() && "Has no tied operand!");
      return (unsigned)TiedOperand;
    }

    bool requiresImmediateConstant() const {
      return (Flags & CI_ImmediateConstant) != 0;
    }
    bool isValidAsmImmediate(const llvm::APInt &Value) const {
      if (!ImmSet.empty())
        return Value.isSignedIntN(32) &&
               ImmSet.count(Value.getZExtValue()) != 0;
      return !ImmRange.isConstrained ||
             (Value.sge(ImmRange.Min) && Value.sle(ImmRange.Max));
    }

    void setIsReadWrite() { Flags |= CI_ReadWrite; }
    void setEarlyClobber() { Flags |= CI_EarlyClobber; }
    void setAllowsMemory() { Flags |= CI_AllowsMemory; }
    void setAllowsRegister() { Flags |= CI_AllowsRegister; }
    void setHasMatchingInput() { Flags |= CI_HasMatchingInput; }
    void setRequiresImmediate(int Min, int Max) {
      Flags |= CI_ImmediateConstant;
      ImmRange.Min = Min;
      ImmRange.Max = Max;
      ImmRange.isConstrained = true;
    }
    void setRequiresImmediate(llvm::ArrayRef<int> Exacts) {
      Flags |= CI_ImmediateConstant;
      for (int Exact : Exacts)
        ImmSet.insert(Exact);
    }
    void setRequiresImmediate(int Exact) {
      Flags |= CI_ImmediateConstant;
      ImmSet.insert(Exact);
    }
    void setRequiresImmediate() {
      Flags |= CI_ImmediateConstant;
    }

    /// Indicate that this is an input operand that is tied to
    /// the specified output operand.
    ///
    /// Copy over the various constraint information from the output.
    void setTiedOperand(unsigned N, ConstraintInfo &Output) {
      Output.setHasMatchingInput();
      Flags = Output.Flags;
      TiedOperand = N;
      // Don't copy Name or constraint string.
    }
  };

  /// Validate register name used for global register variables.
  ///
  /// This function returns true if the register passed in RegName can be used
  /// for global register variables on this target. In addition, it returns
  /// true in HasSizeMismatch if the size of the register doesn't match the
  /// variable size passed in RegSize.
  virtual bool validateGlobalRegisterVariable(StringRef RegName,
                                              unsigned RegSize,
                                              bool &HasSizeMismatch) const {
    HasSizeMismatch = false;
    return true;
  }

  // validateOutputConstraint, validateInputConstraint - Checks that
  // a constraint is valid and provides information about it.
  // FIXME: These should return a real error instead of just true/false.
  bool validateOutputConstraint(ConstraintInfo &Info) const;
  bool validateInputConstraint(MutableArrayRef<ConstraintInfo> OutputConstraints,
                               ConstraintInfo &info) const;

  virtual bool validateOutputSize(const llvm::StringMap<bool> &FeatureMap,
                                  StringRef /*Constraint*/,
                                  unsigned /*Size*/) const {
    return true;
  }

  virtual bool validateInputSize(const llvm::StringMap<bool> &FeatureMap,
                                 StringRef /*Constraint*/,
                                 unsigned /*Size*/) const {
    return true;
  }
  virtual bool
  validateConstraintModifier(StringRef /*Constraint*/,
                             char /*Modifier*/,
                             unsigned /*Size*/,
                             std::string &/*SuggestedModifier*/) const {
    return true;
  }
  virtual bool
  validateAsmConstraint(const char *&Name,
                        TargetInfo::ConstraintInfo &info) const = 0;

  bool resolveSymbolicName(const char *&Name,
                           ArrayRef<ConstraintInfo> OutputConstraints,
                           unsigned &Index) const;

  // Constraint parm will be left pointing at the last character of
  // the constraint.  In practice, it won't be changed unless the
  // constraint is longer than one character.
  virtual std::string convertConstraint(const char *&Constraint) const {
    // 'p' defaults to 'r', but can be overridden by targets.
    if (*Constraint == 'p')
      return std::string("r");
    return std::string(1, *Constraint);
  }

  /// Returns a string of target-specific clobbers, in LLVM format.
  virtual const char *getClobbers() const = 0;

  /// Returns true if NaN encoding is IEEE 754-2008.
  /// Only MIPS allows a different encoding.
  virtual bool isNan2008() const {
    return true;
  }

  /// Returns the target triple of the primary target.
  const llvm::Triple &getTriple() const {
    return Triple;
  }

  /// Returns the target ID if supported.
  virtual llvm::Optional<std::string> getTargetID() const { return llvm::None; }

  const llvm::DataLayout &getDataLayout() const {
    assert(DataLayout && "Uninitialized DataLayout!");
    return *DataLayout;
  }

  struct GCCRegAlias {
    const char * const Aliases[5];
    const char * const Register;
  };

  struct AddlRegName {
    const char * const Names[5];
    const unsigned RegNum;
  };

  /// Does this target support "protected" visibility?
  ///
  /// Any target which dynamic libraries will naturally support
  /// something like "default" (meaning that the symbol is visible
  /// outside this shared object) and "hidden" (meaning that it isn't)
  /// visibilities, but "protected" is really an ELF-specific concept
  /// with weird semantics designed around the convenience of dynamic
  /// linker implementations.  Which is not to suggest that there's
  /// consistent target-independent semantics for "default" visibility
  /// either; the entire thing is pretty badly mangled.
  virtual bool hasProtectedVisibility() const { return true; }

  /// Does this target aim for semantic compatibility with
  /// Microsoft C++ code using dllimport/export attributes?
  virtual bool shouldDLLImportComdatSymbols() const {
    return getTriple().isWindowsMSVCEnvironment() ||
           getTriple().isWindowsItaniumEnvironment() || getTriple().isPS4CPU();
  }

  // Does this target have PS4 specific dllimport/export handling?
  virtual bool hasPS4DLLImportExport() const {
    return getTriple().isPS4CPU() ||
           // Windows Itanium support allows for testing the SCEI flavour of
           // dllimport/export handling on a Windows system.
           (getTriple().isWindowsItaniumEnvironment() &&
            getTriple().getVendor() == llvm::Triple::SCEI);
  }

  /// An optional hook that targets can implement to perform semantic
  /// checking on attribute((section("foo"))) specifiers.
  ///
  /// In this case, "foo" is passed in to be checked.  If the section
  /// specifier is invalid, the backend should return an Error that indicates
  /// the problem.
  ///
  /// This hook is a simple quality of implementation feature to catch errors
  /// and give good diagnostics in cases when the assembler or code generator
  /// would otherwise reject the section specifier.
  ///
  virtual llvm::Error isValidSectionSpecifier(StringRef SR) const {
    return llvm::Error::success();
  }

  /// Set forced language options.
  ///
  /// Apply changes to the target information with respect to certain
  /// language options which change the target configuration and adjust
  /// the language based on the target options where applicable.
  virtual void adjust(LangOptions &Opts);

  /// Adjust target options based on codegen options.
  virtual void adjustTargetOptions(const CodeGenOptions &CGOpts,
                                   TargetOptions &TargetOpts) const {}

  /// Initialize the map with the default set of target features for the
  /// CPU this should include all legal feature strings on the target.
  ///
  /// \return False on error (invalid features).
  virtual bool initFeatureMap(llvm::StringMap<bool> &Features,
                              DiagnosticsEngine &Diags, StringRef CPU,
                              const std::vector<std::string> &FeatureVec) const;

  /// Get the ABI currently in use.
  virtual StringRef getABI() const { return StringRef(); }

  /// Get the C++ ABI currently in use.
  TargetCXXABI getCXXABI() const {
    return TheCXXABI;
  }

  /// Target the specified CPU.
  ///
  /// \return  False on error (invalid CPU name).
  virtual bool setCPU(const std::string &Name) {
    return false;
  }

  /// Fill a SmallVectorImpl with the valid values to setCPU.
  virtual void fillValidCPUList(SmallVectorImpl<StringRef> &Values) const {}

  /// Fill a SmallVectorImpl with the valid values for tuning CPU.
  virtual void fillValidTuneCPUList(SmallVectorImpl<StringRef> &Values) const {
    fillValidCPUList(Values);
  }

  /// brief Determine whether this TargetInfo supports the given CPU name.
  virtual bool isValidCPUName(StringRef Name) const {
    return true;
  }

  /// brief Determine whether this TargetInfo supports the given CPU name for
  // tuning.
  virtual bool isValidTuneCPUName(StringRef Name) const {
    return isValidCPUName(Name);
  }

  /// brief Determine whether this TargetInfo supports tune in target attribute.
  virtual bool supportsTargetAttributeTune() const {
    return false;
  }

  /// Use the specified ABI.
  ///
  /// \return False on error (invalid ABI name).
  virtual bool setABI(const std::string &Name) {
    return false;
  }

  /// Use the specified unit for FP math.
  ///
  /// \return False on error (invalid unit name).
  virtual bool setFPMath(StringRef Name) {
    return false;
  }

  /// Enable or disable a specific target feature;
  /// the feature name must be valid.
  virtual void setFeatureEnabled(llvm::StringMap<bool> &Features,
                                 StringRef Name,
                                 bool Enabled) const {
    Features[Name] = Enabled;
  }

  /// Determine whether this TargetInfo supports the given feature.
  virtual bool isValidFeatureName(StringRef Feature) const {
    return true;
  }

  struct BranchProtectionInfo {
    LangOptions::SignReturnAddressScopeKind SignReturnAddr =
        LangOptions::SignReturnAddressScopeKind::None;
    LangOptions::SignReturnAddressKeyKind SignKey =
        LangOptions::SignReturnAddressKeyKind::AKey;
    bool BranchTargetEnforcement = false;
  };

  /// Determine if this TargetInfo supports the given branch protection
  /// specification
  virtual bool validateBranchProtection(StringRef Spec,
                                        BranchProtectionInfo &BPI,
                                        StringRef &Err) const {
    Err = "";
    return false;
  }

  /// Perform initialization based on the user configured
  /// set of features (e.g., +sse4).
  ///
  /// The list is guaranteed to have at most one entry per feature.
  ///
  /// The target may modify the features list, to change which options are
  /// passed onwards to the backend.
  /// FIXME: This part should be fixed so that we can change handleTargetFeatures
  /// to merely a TargetInfo initialization routine.
  ///
  /// \return  False on error.
  virtual bool handleTargetFeatures(std::vector<std::string> &Features,
                                    DiagnosticsEngine &Diags) {
    return true;
  }

  /// Determine whether the given target has the given feature.
  virtual bool hasFeature(StringRef Feature) const {
    return false;
  }

  /// Identify whether this target supports multiversioning of functions,
  /// which requires support for cpu_supports and cpu_is functionality.
  bool supportsMultiVersioning() const { return getTriple().isX86(); }

  /// Identify whether this target supports IFuncs.
  bool supportsIFunc() const { return getTriple().isOSBinFormatELF(); }

  // Validate the contents of the __builtin_cpu_supports(const char*)
  // argument.
  virtual bool validateCpuSupports(StringRef Name) const { return false; }

  // Return the target-specific priority for features/cpus/vendors so
  // that they can be properly sorted for checking.
  virtual unsigned multiVersionSortPriority(StringRef Name) const {
    return 0;
  }

  // Validate the contents of the __builtin_cpu_is(const char*)
  // argument.
  virtual bool validateCpuIs(StringRef Name) const { return false; }

  // Validate a cpu_dispatch/cpu_specific CPU option, which is a different list
  // from cpu_is, since it checks via features rather than CPUs directly.
  virtual bool validateCPUSpecificCPUDispatch(StringRef Name) const {
    return false;
  }

  // Get the character to be added for mangling purposes for cpu_specific.
  virtual char CPUSpecificManglingCharacter(StringRef Name) const {
    llvm_unreachable(
        "cpu_specific Multiversioning not implemented on this target");
  }

  // Get a list of the features that make up the CPU option for
  // cpu_specific/cpu_dispatch so that it can be passed to llvm as optimization
  // options.
  virtual void getCPUSpecificCPUDispatchFeatures(
      StringRef Name, llvm::SmallVectorImpl<StringRef> &Features) const {
    llvm_unreachable(
        "cpu_specific Multiversioning not implemented on this target");
  }

  // Get the cache line size of a given cpu. This method switches over
  // the given cpu and returns "None" if the CPU is not found.
  virtual Optional<unsigned> getCPUCacheLineSize() const { return None; }

  // Returns maximal number of args passed in registers.
  unsigned getRegParmMax() const {
    assert(RegParmMax < 7 && "RegParmMax value is larger than AST can handle");
    return RegParmMax;
  }

  /// Whether the target supports thread-local storage.
  bool isTLSSupported() const {
    return TLSSupported;
  }

  /// Return the maximum alignment (in bits) of a TLS variable
  ///
  /// Gets the maximum alignment (in bits) of a TLS variable on this target.
  /// Returns zero if there is no such constraint.
  unsigned getMaxTLSAlign() const { return MaxTLSAlign; }

  /// Whether target supports variable-length arrays.
  bool isVLASupported() const { return VLASupported; }

  /// Whether the target supports SEH __try.
  bool isSEHTrySupported() const {
    return getTriple().isOSWindows() &&
           (getTriple().isX86() ||
            getTriple().getArch() == llvm::Triple::aarch64);
  }

  /// Return true if {|} are normal characters in the asm string.
  ///
  /// If this returns false (the default), then {abc|xyz} is syntax
  /// that says that when compiling for asm variant #0, "abc" should be
  /// generated, but when compiling for asm variant #1, "xyz" should be
  /// generated.
  bool hasNoAsmVariants() const {
    return NoAsmVariants;
  }

  /// Return the register number that __builtin_eh_return_regno would
  /// return with the specified argument.
  /// This corresponds with TargetLowering's getExceptionPointerRegister
  /// and getExceptionSelectorRegister in the backend.
  virtual int getEHDataRegisterNumber(unsigned RegNo) const {
    return -1;
  }

  /// Return the section to use for C++ static initialization functions.
  virtual const char *getStaticInitSectionSpecifier() const {
    return nullptr;
  }

  const LangASMap &getAddressSpaceMap() const { return *AddrSpaceMap; }

  /// Map from the address space field in builtin description strings to the
  /// language address space.
  virtual LangAS getOpenCLBuiltinAddressSpace(unsigned AS) const {
    return getLangASFromTargetAS(AS);
  }

  /// Map from the address space field in builtin description strings to the
  /// language address space.
  virtual LangAS getCUDABuiltinAddressSpace(unsigned AS) const {
    return getLangASFromTargetAS(AS);
  }

  /// Return an AST address space which can be used opportunistically
  /// for constant global memory. It must be possible to convert pointers into
  /// this address space to LangAS::Default. If no such address space exists,
  /// this may return None, and such optimizations will be disabled.
  virtual llvm::Optional<LangAS> getConstantAddressSpace() const {
    return LangAS::Default;
  }

  /// Return a target-specific GPU grid value based on the GVIDX enum \p gv
  unsigned getGridValue(llvm::omp::GVIDX gv) const {
    assert(GridValues != nullptr && "GridValues not initialized");
    return GridValues[gv];
  }

  /// Retrieve the name of the platform as it is used in the
  /// availability attribute.
  StringRef getPlatformName() const { return PlatformName; }

  /// Retrieve the minimum desired version of the platform, to
  /// which the program should be compiled.
  VersionTuple getPlatformMinVersion() const { return PlatformMinVersion; }

  bool isBigEndian() const { return BigEndian; }
  bool isLittleEndian() const { return !BigEndian; }

  /// Gets the default calling convention for the given target and
  /// declaration context.
  virtual CallingConv getDefaultCallingConv() const {
    // Not all targets will specify an explicit calling convention that we can
    // express.  This will always do the right thing, even though it's not
    // an explicit calling convention.
    return CC_C;
  }

  enum CallingConvCheckResult {
    CCCR_OK,
    CCCR_Warning,
    CCCR_Ignore,
    CCCR_Error,
  };

  /// Determines whether a given calling convention is valid for the
  /// target. A calling convention can either be accepted, produce a warning
  /// and be substituted with the default calling convention, or (someday)
  /// produce an error (such as using thiscall on a non-instance function).
  virtual CallingConvCheckResult checkCallingConvention(CallingConv CC) const {
    switch (CC) {
      default:
        return CCCR_Warning;
      case CC_C:
        return CCCR_OK;
    }
  }

  enum CallingConvKind {
    CCK_Default,
    CCK_ClangABI4OrPS4,
    CCK_MicrosoftWin64
  };

  virtual CallingConvKind getCallingConvKind(bool ClangABICompat4) const;

  /// Controls if __builtin_longjmp / __builtin_setjmp can be lowered to
  /// llvm.eh.sjlj.longjmp / llvm.eh.sjlj.setjmp.
  virtual bool hasSjLjLowering() const {
    return false;
  }

  /// Check if the target supports CFProtection branch.
  virtual bool
  checkCFProtectionBranchSupported(DiagnosticsEngine &Diags) const;

  /// Check if the target supports CFProtection branch.
  virtual bool
  checkCFProtectionReturnSupported(DiagnosticsEngine &Diags) const;

  /// Whether target allows to overalign ABI-specified preferred alignment
  virtual bool allowsLargerPreferedTypeAlignment() const { return true; }

  /// Whether target defaults to the `power` alignment rules of AIX.
  virtual bool defaultsToAIXPowerAlignment() const { return false; }

  /// Set supported OpenCL extensions and optional core features.
  virtual void setSupportedOpenCLOpts() {}

  virtual void supportAllOpenCLOpts(bool V = true) {
#define OPENCLEXTNAME(Ext) getTargetOpts().OpenCLFeaturesMap[#Ext] = V;
#include "clang/Basic/OpenCLExtensions.def"
  }

  /// Set supported OpenCL extensions as written on command line
  virtual void setCommandLineOpenCLOpts() {
    for (const auto &Ext : getTargetOpts().OpenCLExtensionsAsWritten) {
      bool IsPrefixed = (Ext[0] == '+' || Ext[0] == '-');
      std::string Name = IsPrefixed ? Ext.substr(1) : Ext;
      bool V = IsPrefixed ? Ext[0] == '+' : true;

      if (Name == "all") {
        supportAllOpenCLOpts(V);
        continue;
      }

      getTargetOpts().OpenCLFeaturesMap[Name] = V;
    }
  }

  /// Define OpenCL macros based on target settings and language version
  void getOpenCLFeatureDefines(const LangOptions &Opts,
                               MacroBuilder &Builder) const;

  /// Get supported OpenCL extensions and optional core features.
  llvm::StringMap<bool> &getSupportedOpenCLOpts() {
    return getTargetOpts().OpenCLFeaturesMap;
  }

  /// Get const supported OpenCL extensions and optional core features.
  const llvm::StringMap<bool> &getSupportedOpenCLOpts() const {
    return getTargetOpts().OpenCLFeaturesMap;
  }

  /// Get address space for OpenCL type.
  virtual LangAS getOpenCLTypeAddrSpace(OpenCLTypeKind TK) const;

  /// \returns Target specific vtbl ptr address space.
  virtual unsigned getVtblPtrAddressSpace() const {
    return 0;
  }

  /// \returns If a target requires an address within a target specific address
  /// space \p AddressSpace to be converted in order to be used, then return the
  /// corresponding target specific DWARF address space.
  ///
  /// \returns Otherwise return None and no conversion will be emitted in the
  /// DWARF.
  virtual Optional<unsigned> getDWARFAddressSpace(unsigned AddressSpace) const {
    return None;
  }

  /// \returns The version of the SDK which was used during the compilation if
  /// one was specified, or an empty version otherwise.
  const llvm::VersionTuple &getSDKVersion() const {
    return getTargetOpts().SDKVersion;
  }

  /// Check the target is valid after it is fully initialized.
  virtual bool validateTarget(DiagnosticsEngine &Diags) const {
    return true;
  }

  virtual void setAuxTarget(const TargetInfo *Aux) {}

<<<<<<< HEAD
#if INTEL_CUSTOMIZATION
  /// Should calls to variadic functions be diagnosed with error message?
  /// These should not be diagnosed for Microsoft headers.
  virtual bool shouldDiagnoseVariadicCall(void) const {
    return true;
  }
#endif

  /// Whether target allows debuginfo types for decl only variables.
  virtual bool allowDebugInfoForExternalVar() const { return false; }
=======
  /// Whether target allows debuginfo types for decl only variables/functions.
  virtual bool allowDebugInfoForExternalRef() const { return false; }
>>>>>>> a2a3ca8d

protected:
  /// Copy type and layout related info.
  void copyAuxTarget(const TargetInfo *Aux);
  virtual uint64_t getPointerWidthV(unsigned AddrSpace) const {
    return PointerWidth;
  }
  virtual uint64_t getPointerAlignV(unsigned AddrSpace) const {
    return PointerAlign;
  }
  virtual enum IntType getPtrDiffTypeV(unsigned AddrSpace) const {
    return PtrDiffType;
  }
  virtual ArrayRef<const char *> getGCCRegNames() const = 0;
  virtual ArrayRef<GCCRegAlias> getGCCRegAliases() const = 0;
  virtual ArrayRef<AddlRegName> getGCCAddlRegNames() const {
    return None;
  }

 private:
  // Assert the values for the fractional and integral bits for each fixed point
  // type follow the restrictions given in clause 6.2.6.3 of N1169.
  void CheckFixedPointBits() const;
};

}  // end namespace clang

#endif<|MERGE_RESOLUTION|>--- conflicted
+++ resolved
@@ -1541,7 +1541,6 @@
 
   virtual void setAuxTarget(const TargetInfo *Aux) {}
 
-<<<<<<< HEAD
 #if INTEL_CUSTOMIZATION
   /// Should calls to variadic functions be diagnosed with error message?
   /// These should not be diagnosed for Microsoft headers.
@@ -1550,12 +1549,8 @@
   }
 #endif
 
-  /// Whether target allows debuginfo types for decl only variables.
-  virtual bool allowDebugInfoForExternalVar() const { return false; }
-=======
   /// Whether target allows debuginfo types for decl only variables/functions.
   virtual bool allowDebugInfoForExternalRef() const { return false; }
->>>>>>> a2a3ca8d
 
 protected:
   /// Copy type and layout related info.
