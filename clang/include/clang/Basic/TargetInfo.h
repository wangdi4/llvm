--- conflicted
+++ resolved
@@ -862,11 +862,7 @@
 
   /// brief Determine whether this TargetInfo supports the given CPU name.
   virtual bool isValidCPUName(StringRef Name) const {
-<<<<<<< HEAD
-    return false;
-=======
     return true;
->>>>>>> 2582fbcf
   }
 
   /// \brief Use the specified ABI.
@@ -893,11 +889,7 @@
 
   /// \brief Determine whether this TargetInfo supports the given feature.
   virtual bool isValidFeatureName(StringRef Feature) const {
-<<<<<<< HEAD
-    return false;
-=======
     return true;
->>>>>>> 2582fbcf
   }
 
   /// \brief Perform initialization based on the user configured
