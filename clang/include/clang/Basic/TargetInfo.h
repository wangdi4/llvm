//===--- TargetInfo.h - Expose information about the target -----*- C++ -*-===//
//
//                     The LLVM Compiler Infrastructure
//
// This file is distributed under the University of Illinois Open Source
// License. See LICENSE.TXT for details.
//
//===----------------------------------------------------------------------===//
///
/// \file
/// \brief Defines the clang::TargetInfo interface.
///
//===----------------------------------------------------------------------===//

#ifndef LLVM_CLANG_BASIC_TARGETINFO_H
#define LLVM_CLANG_BASIC_TARGETINFO_H

#include "clang/Basic/AddressSpaces.h"
#include "clang/Basic/LLVM.h"
#include "clang/Basic/Specifiers.h"
#include "clang/Basic/TargetCXXABI.h"
#include "clang/Basic/TargetOptions.h"
#include "clang/Basic/VersionTuple.h"
#include "llvm/ADT/APInt.h"
#include "llvm/ADT/IntrusiveRefCntPtr.h"
#include "llvm/ADT/SmallSet.h"
#include "llvm/ADT/StringMap.h"
#include "llvm/ADT/StringRef.h"
#include "llvm/ADT/StringSwitch.h"
#include "llvm/ADT/Triple.h"
#include "llvm/IR/DataLayout.h"
#include "llvm/Support/DataTypes.h"
#include <cassert>
#include <string>
#include <vector>

namespace llvm {
struct fltSemantics;
}

namespace clang {
class DiagnosticsEngine;
class LangOptions;
class MacroBuilder;
class SourceLocation;
class SourceManager;

namespace Builtin { struct Info; }

/// \brief Exposes information about the current target.
///
class TargetInfo : public RefCountedBase<TargetInfo> {
  std::shared_ptr<TargetOptions> TargetOpts;
  llvm::Triple Triple;
protected:
  // Target values set by the ctor of the actual target implementation.  Default
  // values are specified by the TargetInfo constructor.
  bool BigEndian;
  bool TLSSupported;
#if INTEL_CUSTOMIZATION
  bool IsFloat128Enabled;
#endif // INTEL_CUSTOMIZATION
  bool NoAsmVariants;  // True if {|} are normal characters.
  bool HasFloat128;
  unsigned char PointerWidth, PointerAlign;
  unsigned char BoolWidth, BoolAlign;
  unsigned char IntWidth, IntAlign;
  unsigned char HalfWidth, HalfAlign;
  unsigned char FloatWidth, FloatAlign;
  unsigned char DoubleWidth, DoubleAlign;
  unsigned char LongDoubleWidth, LongDoubleAlign, Float128Align;
  unsigned char LargeArrayMinWidth, LargeArrayAlign;
  unsigned char LongWidth, LongAlign;
  unsigned char LongLongWidth, LongLongAlign;
  unsigned char SuitableAlign;
  unsigned char DefaultAlignForAttributeAligned;
  unsigned char MinGlobalAlign;
  unsigned char MaxAtomicPromoteWidth, MaxAtomicInlineWidth;
  unsigned short MaxVectorAlign;
  unsigned short MaxTLSAlign;
  unsigned short SimdDefaultAlign;
  std::unique_ptr<llvm::DataLayout> DataLayout;
  const char *MCountName;
  const llvm::fltSemantics *HalfFormat, *FloatFormat, *DoubleFormat,
    *LongDoubleFormat, *Float128Format;
  unsigned char RegParmMax, SSERegParmMax;
  TargetCXXABI TheCXXABI;
  const LangAS::Map *AddrSpaceMap;

  mutable StringRef PlatformName;
  mutable VersionTuple PlatformMinVersion;

  unsigned HasAlignMac68kSupport : 1;
  unsigned RealTypeUsesObjCFPRet : 3;
  unsigned ComplexLongDoubleUsesFP2Ret : 1;

  unsigned HasBuiltinMSVaList : 1;

  // TargetInfo Constructor.  Default initializes all fields.
  TargetInfo(const llvm::Triple &T);

  void resetDataLayout(StringRef DL) {
    DataLayout.reset(new llvm::DataLayout(DL));
  }

public:
  /// \brief Construct a target for the given options.
  ///
  /// \param Opts - The options to use to initialize the target. The target may
  /// modify the options to canonicalize the target feature information to match
  /// what the backend expects.
  static TargetInfo *
  CreateTargetInfo(DiagnosticsEngine &Diags,
                   const std::shared_ptr<TargetOptions> &Opts);

  virtual ~TargetInfo();

  /// \brief Retrieve the target options.
  TargetOptions &getTargetOpts() const {
    assert(TargetOpts && "Missing target options");
    return *TargetOpts;
  }

  ///===---- Target Data Type Query Methods -------------------------------===//
  enum IntType {
    NoInt = 0,
    SignedChar,
    UnsignedChar,
    SignedShort,
    UnsignedShort,
    SignedInt,
    UnsignedInt,
    SignedLong,
    UnsignedLong,
    SignedLongLong,
    UnsignedLongLong
  };

  enum RealType {
    NoFloat = 255,
    Float = 0,
    Double,
<<<<<<< HEAD
    LongDouble
#if INTEL_CUSTOMIZATION
    ,
    Float128
#endif  // INTEL_CUSTOMIZATION
=======
    LongDouble,
    Float128
>>>>>>> e39c8143
  };

  /// \brief The different kinds of __builtin_va_list types defined by
  /// the target implementation.
  enum BuiltinVaListKind {
    /// typedef char* __builtin_va_list;
    CharPtrBuiltinVaList = 0,

    /// typedef void* __builtin_va_list;
    VoidPtrBuiltinVaList,

    /// __builtin_va_list as defind by the AArch64 ABI
    /// http://infocenter.arm.com/help/topic/com.arm.doc.ihi0055a/IHI0055A_aapcs64.pdf
    AArch64ABIBuiltinVaList,

    /// __builtin_va_list as defined by the PNaCl ABI:
    /// http://www.chromium.org/nativeclient/pnacl/bitcode-abi#TOC-Machine-Types
    PNaClABIBuiltinVaList,

    /// __builtin_va_list as defined by the Power ABI:
    /// https://www.power.org
    ///        /resources/downloads/Power-Arch-32-bit-ABI-supp-1.0-Embedded.pdf
    PowerABIBuiltinVaList,

    /// __builtin_va_list as defined by the x86-64 ABI:
    /// http://www.x86-64.org/documentation/abi.pdf
    X86_64ABIBuiltinVaList,

    /// __builtin_va_list as defined by ARM AAPCS ABI
    /// http://infocenter.arm.com
    //        /help/topic/com.arm.doc.ihi0042d/IHI0042D_aapcs.pdf
    AAPCSABIBuiltinVaList,

    // typedef struct __va_list_tag
    //   {
    //     long __gpr;
    //     long __fpr;
    //     void *__overflow_arg_area;
    //     void *__reg_save_area;
    //   } va_list[1];
    SystemZBuiltinVaList
  };

protected:
  IntType SizeType, IntMaxType, PtrDiffType, IntPtrType, WCharType,
          WIntType, Char16Type, Char32Type, Int64Type, SigAtomicType,
          ProcessIDType;

  /// \brief Whether Objective-C's built-in boolean type should be signed char.
  ///
  /// Otherwise, when this flag is not set, the normal built-in boolean type is
  /// used.
  unsigned UseSignedCharForObjCBool : 1;

  /// Control whether the alignment of bit-field types is respected when laying
  /// out structures. If true, then the alignment of the bit-field type will be
  /// used to (a) impact the alignment of the containing structure, and (b)
  /// ensure that the individual bit-field will not straddle an alignment
  /// boundary.
  unsigned UseBitFieldTypeAlignment : 1;

  /// \brief Whether zero length bitfields (e.g., int : 0;) force alignment of
  /// the next bitfield.
  ///
  /// If the alignment of the zero length bitfield is greater than the member
  /// that follows it, `bar', `bar' will be aligned as the type of the
  /// zero-length bitfield.
  unsigned UseZeroLengthBitfieldAlignment : 1;

  /// \brief  Whether explicit bit field alignment attributes are honored.
  unsigned UseExplicitBitFieldAlignment : 1;

  /// If non-zero, specifies a fixed alignment value for bitfields that follow
  /// zero length bitfield, regardless of the zero length bitfield type.
  unsigned ZeroLengthBitfieldBoundary;

  /// \brief Specify if mangling based on address space map should be used or
  /// not for language specific address spaces
  bool UseAddrSpaceMapMangling;

public:
  IntType getSizeType() const { return SizeType; }
  IntType getIntMaxType() const { return IntMaxType; }
  IntType getUIntMaxType() const {
    return getCorrespondingUnsignedType(IntMaxType);
  }
  IntType getPtrDiffType(unsigned AddrSpace) const {
    return AddrSpace == 0 ? PtrDiffType : getPtrDiffTypeV(AddrSpace);
  }
  IntType getIntPtrType() const { return IntPtrType; }
  IntType getUIntPtrType() const {
    return getCorrespondingUnsignedType(IntPtrType);
  }
  IntType getWCharType() const { return WCharType; }
  IntType getWIntType() const { return WIntType; }
  IntType getChar16Type() const { return Char16Type; }
  IntType getChar32Type() const { return Char32Type; }
  IntType getInt64Type() const { return Int64Type; }
  IntType getUInt64Type() const {
    return getCorrespondingUnsignedType(Int64Type);
  }
  IntType getSigAtomicType() const { return SigAtomicType; }
  IntType getProcessIDType() const { return ProcessIDType; }

  static IntType getCorrespondingUnsignedType(IntType T) {
    switch (T) {
    case SignedChar:
      return UnsignedChar;
    case SignedShort:
      return UnsignedShort;
    case SignedInt:
      return UnsignedInt;
    case SignedLong:
      return UnsignedLong;
    case SignedLongLong:
      return UnsignedLongLong;
    default:
      llvm_unreachable("Unexpected signed integer type");
    }
  }

  /// \brief Return the width (in bits) of the specified integer type enum.
  ///
  /// For example, SignedInt -> getIntWidth().
  unsigned getTypeWidth(IntType T) const;

  /// \brief Return integer type with specified width.
  virtual IntType getIntTypeByWidth(unsigned BitWidth, bool IsSigned) const;

  /// \brief Return the smallest integer type with at least the specified width.
  virtual IntType getLeastIntTypeByWidth(unsigned BitWidth,
                                         bool IsSigned) const;

  /// \brief Return floating point type with specified width.
  RealType getRealTypeByWidth(unsigned BitWidth) const;

  /// \brief Return the alignment (in bits) of the specified integer type enum.
  ///
  /// For example, SignedInt -> getIntAlign().
  unsigned getTypeAlign(IntType T) const;

  /// \brief Returns true if the type is signed; false otherwise.
  static bool isTypeSigned(IntType T);

  /// \brief Return the width of pointers on this target, for the
  /// specified address space.
  uint64_t getPointerWidth(unsigned AddrSpace) const {
    return AddrSpace == 0 ? PointerWidth : getPointerWidthV(AddrSpace);
  }
  uint64_t getPointerAlign(unsigned AddrSpace) const {
    return AddrSpace == 0 ? PointerAlign : getPointerAlignV(AddrSpace);
  }

  /// \brief Return the size of '_Bool' and C++ 'bool' for this target, in bits.
  unsigned getBoolWidth() const { return BoolWidth; }

  /// \brief Return the alignment of '_Bool' and C++ 'bool' for this target.
  unsigned getBoolAlign() const { return BoolAlign; }

  unsigned getCharWidth() const { return 8; } // FIXME
  unsigned getCharAlign() const { return 8; } // FIXME

  /// \brief Return the size of 'signed short' and 'unsigned short' for this
  /// target, in bits.
  unsigned getShortWidth() const { return 16; } // FIXME

  /// \brief Return the alignment of 'signed short' and 'unsigned short' for
  /// this target.
  unsigned getShortAlign() const { return 16; } // FIXME

  /// getIntWidth/Align - Return the size of 'signed int' and 'unsigned int' for
  /// this target, in bits.
  unsigned getIntWidth() const { return IntWidth; }
  unsigned getIntAlign() const { return IntAlign; }

  /// getLongWidth/Align - Return the size of 'signed long' and 'unsigned long'
  /// for this target, in bits.
  unsigned getLongWidth() const { return LongWidth; }
  unsigned getLongAlign() const { return LongAlign; }

  /// getLongLongWidth/Align - Return the size of 'signed long long' and
  /// 'unsigned long long' for this target, in bits.
  unsigned getLongLongWidth() const { return LongLongWidth; }
  unsigned getLongLongAlign() const { return LongLongAlign; }

  /// \brief Determine whether the __int128 type is supported on this target.
  virtual bool hasInt128Type() const {
    return getPointerWidth(0) >= 64;
  } // FIXME

  /// \brief Determine whether the __float128 type is supported on this target.
  virtual bool hasFloat128Type() const { return HasFloat128; }

  /// \brief Return the alignment that is suitable for storing any
  /// object with a fundamental alignment requirement.
  unsigned getSuitableAlign() const { return SuitableAlign; }

  /// \brief Return the default alignment for __attribute__((aligned)) on
  /// this target, to be used if no alignment value is specified.
  unsigned getDefaultAlignForAttributeAligned() const {
    return DefaultAlignForAttributeAligned;
  }

  /// getMinGlobalAlign - Return the minimum alignment of a global variable,
  /// unless its alignment is explicitly reduced via attributes.
  unsigned getMinGlobalAlign() const { return MinGlobalAlign; }

  /// getWCharWidth/Align - Return the size of 'wchar_t' for this target, in
  /// bits.
  unsigned getWCharWidth() const { return getTypeWidth(WCharType); }
  unsigned getWCharAlign() const { return getTypeAlign(WCharType); }

  /// getChar16Width/Align - Return the size of 'char16_t' for this target, in
  /// bits.
  unsigned getChar16Width() const { return getTypeWidth(Char16Type); }
  unsigned getChar16Align() const { return getTypeAlign(Char16Type); }

  /// getChar32Width/Align - Return the size of 'char32_t' for this target, in
  /// bits.
  unsigned getChar32Width() const { return getTypeWidth(Char32Type); }
  unsigned getChar32Align() const { return getTypeAlign(Char32Type); }

  /// getHalfWidth/Align/Format - Return the size/align/format of 'half'.
  unsigned getHalfWidth() const { return HalfWidth; }
  unsigned getHalfAlign() const { return HalfAlign; }
  const llvm::fltSemantics &getHalfFormat() const { return *HalfFormat; }

  /// getFloatWidth/Align/Format - Return the size/align/format of 'float'.
  unsigned getFloatWidth() const { return FloatWidth; }
  unsigned getFloatAlign() const { return FloatAlign; }
  const llvm::fltSemantics &getFloatFormat() const { return *FloatFormat; }

  /// getDoubleWidth/Align/Format - Return the size/align/format of 'double'.
  unsigned getDoubleWidth() const { return DoubleWidth; }
  unsigned getDoubleAlign() const { return DoubleAlign; }
  const llvm::fltSemantics &getDoubleFormat() const { return *DoubleFormat; }

  /// getLongDoubleWidth/Align/Format - Return the size/align/format of 'long
  /// double'.
  unsigned getLongDoubleWidth() const { return LongDoubleWidth; }
  unsigned getLongDoubleAlign() const { return LongDoubleAlign; }
  const llvm::fltSemantics &getLongDoubleFormat() const {
    return *LongDoubleFormat;
  }

  /// getFloat128Width/Align/Format - Return the size/align/format of
  /// '__float128'.
  unsigned getFloat128Width() const { return 128; }
  unsigned getFloat128Align() const { return Float128Align; }
  const llvm::fltSemantics &getFloat128Format() const {
    return *Float128Format;
  }

  /// \brief Return true if the 'long double' type should be mangled like
  /// __float128.
  virtual bool useFloat128ManglingForLongDouble() const { return false; }

  /// \brief Return the value for the C99 FLT_EVAL_METHOD macro.
  virtual unsigned getFloatEvalMethod() const { return 0; }

  // getLargeArrayMinWidth/Align - Return the minimum array size that is
  // 'large' and its alignment.
  unsigned getLargeArrayMinWidth() const { return LargeArrayMinWidth; }
  unsigned getLargeArrayAlign() const { return LargeArrayAlign; }

  /// \brief Return the maximum width lock-free atomic operation which will
  /// ever be supported for the given target
  unsigned getMaxAtomicPromoteWidth() const { return MaxAtomicPromoteWidth; }
  /// \brief Return the maximum width lock-free atomic operation which can be
  /// inlined given the supported features of the given target.
  unsigned getMaxAtomicInlineWidth() const { return MaxAtomicInlineWidth; }
  /// \brief Returns true if the given target supports lock-free atomic
  /// operations at the specified width and alignment.
  virtual bool hasBuiltinAtomic(uint64_t AtomicSizeInBits,
                                uint64_t AlignmentInBits) const {
    return AtomicSizeInBits <= AlignmentInBits &&
           AtomicSizeInBits <= getMaxAtomicInlineWidth() &&
           (AtomicSizeInBits <= getCharWidth() ||
            llvm::isPowerOf2_64(AtomicSizeInBits / getCharWidth()));
  }

  /// \brief Return the maximum vector alignment supported for the given target.
  unsigned getMaxVectorAlign() const { return MaxVectorAlign; }
  /// \brief Return default simd alignment for the given target. Generally, this
  /// value is type-specific, but this alignment can be used for most of the
  /// types for the given target.
  unsigned getSimdDefaultAlign() const { return SimdDefaultAlign; }

  /// Return the alignment (in bits) of the thrown exception object. This is
  /// only meaningful for targets that allocate C++ exceptions in a system
  /// runtime, such as those using the Itanium C++ ABI.
  virtual unsigned getExnObjectAlignment() const {
    // Itanium says that an _Unwind_Exception has to be "double-word"
    // aligned (and thus the end of it is also so-aligned), meaning 16
    // bytes.  Of course, that was written for the actual Itanium,
    // which is a 64-bit platform.  Classically, the ABI doesn't really
    // specify the alignment on other platforms, but in practice
    // libUnwind declares the struct with __attribute__((aligned)), so
    // we assume that alignment here.  (It's generally 16 bytes, but
    // some targets overwrite it.)
    return getDefaultAlignForAttributeAligned();
  }

  /// \brief Return the size of intmax_t and uintmax_t for this target, in bits.
  unsigned getIntMaxTWidth() const {
    return getTypeWidth(IntMaxType);
  }

  // Return the size of unwind_word for this target.
  virtual unsigned getUnwindWordWidth() const { return getPointerWidth(0); }

  /// \brief Return the "preferred" register width on this target.
  virtual unsigned getRegisterWidth() const {
    // Currently we assume the register width on the target matches the pointer
    // width, we can introduce a new variable for this if/when some target wants
    // it.
    return PointerWidth;
  }

  /// \brief Returns the name of the mcount instrumentation function.
  const char *getMCountName() const {
    return MCountName;
  }

  /// \brief Check if the Objective-C built-in boolean type should be signed
  /// char.
  ///
  /// Otherwise, if this returns false, the normal built-in boolean type
  /// should also be used for Objective-C.
  bool useSignedCharForObjCBool() const {
    return UseSignedCharForObjCBool;
  }
  void noSignedCharForObjCBool() {
    UseSignedCharForObjCBool = false;
  }

  /// \brief Check whether the alignment of bit-field types is respected
  /// when laying out structures.
  bool useBitFieldTypeAlignment() const {
    return UseBitFieldTypeAlignment;
  }

  /// \brief Check whether zero length bitfields should force alignment of
  /// the next member.
  bool useZeroLengthBitfieldAlignment() const {
    return UseZeroLengthBitfieldAlignment;
  }

  /// \brief Get the fixed alignment value in bits for a member that follows
  /// a zero length bitfield.
  unsigned getZeroLengthBitfieldBoundary() const {
    return ZeroLengthBitfieldBoundary;
  }

  /// \brief Check whether explicit bitfield alignment attributes should be
  //  honored, as in "__attribute__((aligned(2))) int b : 1;".
  bool useExplicitBitFieldAlignment() const {
    return UseExplicitBitFieldAlignment;
  }

  /// \brief Check whether this target support '\#pragma options align=mac68k'.
  bool hasAlignMac68kSupport() const {
    return HasAlignMac68kSupport;
  }

  /// \brief Return the user string for the specified integer type enum.
  ///
  /// For example, SignedShort -> "short".
  static const char *getTypeName(IntType T);

  /// \brief Return the constant suffix for the specified integer type enum.
  ///
  /// For example, SignedLong -> "L".
  const char *getTypeConstantSuffix(IntType T) const;

  /// \brief Return the printf format modifier for the specified
  /// integer type enum.
  ///
  /// For example, SignedLong -> "l".
  static const char *getTypeFormatModifier(IntType T);

  /// \brief Check whether the given real type should use the "fpret" flavor of
  /// Objective-C message passing on this target.
  bool useObjCFPRetForRealType(RealType T) const {
    return RealTypeUsesObjCFPRet & (1 << T);
  }

  /// \brief Check whether _Complex long double should use the "fp2ret" flavor
  /// of Objective-C message passing on this target.
  bool useObjCFP2RetForComplexLongDouble() const {
    return ComplexLongDoubleUsesFP2Ret;
  }

  /// \brief Specify if mangling based on address space map should be used or
  /// not for language specific address spaces
  bool useAddressSpaceMapMangling() const {
    return UseAddrSpaceMapMangling;
  }

  ///===---- Other target property query methods --------------------------===//

  /// \brief Appends the target-specific \#define values for this
  /// target set to the specified buffer.
  virtual void getTargetDefines(const LangOptions &Opts,
                                MacroBuilder &Builder) const = 0;


  /// Return information about target-specific builtins for
  /// the current primary target, and info about which builtins are non-portable
  /// across the current set of primary and secondary targets.
  virtual ArrayRef<Builtin::Info> getTargetBuiltins() const = 0;

  /// The __builtin_clz* and __builtin_ctz* built-in
  /// functions are specified to have undefined results for zero inputs, but
  /// on targets that support these operations in a way that provides
  /// well-defined results for zero without loss of performance, it is a good
  /// idea to avoid optimizing based on that undef behavior.
  virtual bool isCLZForZeroUndef() const { return true; }

  /// \brief Returns the kind of __builtin_va_list type that should be used
  /// with this target.
  virtual BuiltinVaListKind getBuiltinVaListKind() const = 0;

  /// Returns whether or not type \c __builtin_ms_va_list type is
  /// available on this target.
  bool hasBuiltinMSVaList() const { return HasBuiltinMSVaList; }

  /// \brief Returns whether the passed in string is a valid clobber in an
  /// inline asm statement.
  ///
  /// This is used by Sema.
  bool isValidClobber(StringRef Name) const;

  /// \brief Returns whether the passed in string is a valid register name
  /// according to GCC.
  ///
  /// This is used by Sema for inline asm statements.
  bool isValidGCCRegisterName(StringRef Name) const;

  /// \brief Returns the "normalized" GCC register name.
  ///
  /// For example, on x86 it will return "ax" when "eax" is passed in.
  StringRef getNormalizedGCCRegisterName(StringRef Name) const;

  struct ConstraintInfo {
    enum {
      CI_None = 0x00,
      CI_AllowsMemory = 0x01,
      CI_AllowsRegister = 0x02,
      CI_ReadWrite = 0x04,         // "+r" output constraint (read and write).
      CI_HasMatchingInput = 0x08,  // This output operand has a matching input.
      CI_ImmediateConstant = 0x10, // This operand must be an immediate constant
      CI_EarlyClobber = 0x20,      // "&" output constraint (early clobber).
    };
    unsigned Flags;
    int TiedOperand;
    struct {
      int Min;
      int Max;
    } ImmRange;
    llvm::SmallSet<int, 4> ImmSet;

    std::string ConstraintStr;  // constraint: "=rm"
    std::string Name;           // Operand name: [foo] with no []'s.
  public:
    ConstraintInfo(StringRef ConstraintStr, StringRef Name)
        : Flags(0), TiedOperand(-1), ConstraintStr(ConstraintStr.str()),
          Name(Name.str()) {
      ImmRange.Min = ImmRange.Max = 0;
    }

    const std::string &getConstraintStr() const { return ConstraintStr; }
    const std::string &getName() const { return Name; }
    bool isReadWrite() const { return (Flags & CI_ReadWrite) != 0; }
    bool earlyClobber() { return (Flags & CI_EarlyClobber) != 0; }
    bool allowsRegister() const { return (Flags & CI_AllowsRegister) != 0; }
    bool allowsMemory() const { return (Flags & CI_AllowsMemory) != 0; }

    /// \brief Return true if this output operand has a matching
    /// (tied) input operand.
    bool hasMatchingInput() const { return (Flags & CI_HasMatchingInput) != 0; }

    /// \brief Return true if this input operand is a matching
    /// constraint that ties it to an output operand.
    ///
    /// If this returns true then getTiedOperand will indicate which output
    /// operand this is tied to.
    bool hasTiedOperand() const { return TiedOperand != -1; }
    unsigned getTiedOperand() const {
      assert(hasTiedOperand() && "Has no tied operand!");
      return (unsigned)TiedOperand;
    }

    bool requiresImmediateConstant() const {
      return (Flags & CI_ImmediateConstant) != 0;
    }
    bool isValidAsmImmediate(const llvm::APInt &Value) const {
      return (Value.sge(ImmRange.Min) && Value.sle(ImmRange.Max)) ||
             ImmSet.count(Value.getZExtValue()) != 0;
    }

    void setIsReadWrite() { Flags |= CI_ReadWrite; }
    void setEarlyClobber() { Flags |= CI_EarlyClobber; }
    void setAllowsMemory() { Flags |= CI_AllowsMemory; }
    void setAllowsRegister() { Flags |= CI_AllowsRegister; }
    void setHasMatchingInput() { Flags |= CI_HasMatchingInput; }
    void setRequiresImmediate(int Min, int Max) {
      Flags |= CI_ImmediateConstant;
      ImmRange.Min = Min;
      ImmRange.Max = Max;
    }
    void setRequiresImmediate(llvm::ArrayRef<int> Exacts) {
      Flags |= CI_ImmediateConstant;
      for (int Exact : Exacts)
        ImmSet.insert(Exact);
    }
    void setRequiresImmediate(int Exact) {
      Flags |= CI_ImmediateConstant;
      ImmSet.insert(Exact);
    }
    void setRequiresImmediate() {
      Flags |= CI_ImmediateConstant;
      ImmRange.Min = INT_MIN;
      ImmRange.Max = INT_MAX;
    }

    /// \brief Indicate that this is an input operand that is tied to
    /// the specified output operand.
    ///
    /// Copy over the various constraint information from the output.
    void setTiedOperand(unsigned N, ConstraintInfo &Output) {
      Output.setHasMatchingInput();
      Flags = Output.Flags;
      TiedOperand = N;
      // Don't copy Name or constraint string.
    }
  };

  /// \brief Validate register name used for global register variables.
  ///
  /// This function returns true if the register passed in RegName can be used
  /// for global register variables on this target. In addition, it returns
  /// true in HasSizeMismatch if the size of the register doesn't match the
  /// variable size passed in RegSize.
  virtual bool validateGlobalRegisterVariable(StringRef RegName,
                                              unsigned RegSize,
                                              bool &HasSizeMismatch) const {
    HasSizeMismatch = false;
    return true;
  }

  // validateOutputConstraint, validateInputConstraint - Checks that
  // a constraint is valid and provides information about it.
  // FIXME: These should return a real error instead of just true/false.
  bool validateOutputConstraint(ConstraintInfo &Info) const;
  bool validateInputConstraint(MutableArrayRef<ConstraintInfo> OutputConstraints,
                               ConstraintInfo &info) const;

  virtual bool validateOutputSize(StringRef /*Constraint*/,
                                  unsigned /*Size*/) const {
    return true;
  }

  virtual bool validateInputSize(StringRef /*Constraint*/,
                                 unsigned /*Size*/) const {
    return true;
  }
  virtual bool
  validateConstraintModifier(StringRef /*Constraint*/,
                             char /*Modifier*/,
                             unsigned /*Size*/,
                             std::string &/*SuggestedModifier*/) const {
    return true;
  }
  virtual bool
  validateAsmConstraint(const char *&Name,
                        TargetInfo::ConstraintInfo &info) const = 0;

  bool resolveSymbolicName(const char *&Name,
                           ArrayRef<ConstraintInfo> OutputConstraints,
                           unsigned &Index) const;

  // Constraint parm will be left pointing at the last character of
  // the constraint.  In practice, it won't be changed unless the
  // constraint is longer than one character.
  virtual std::string convertConstraint(const char *&Constraint) const {
    // 'p' defaults to 'r', but can be overridden by targets.
    if (*Constraint == 'p')
      return std::string("r");
    return std::string(1, *Constraint);
  }

  /// \brief Returns a string of target-specific clobbers, in LLVM format.
  virtual const char *getClobbers() const = 0;

  /// \brief Returns true if NaN encoding is IEEE 754-2008.
  /// Only MIPS allows a different encoding.
  virtual bool isNan2008() const {
    return true;
  }

  /// \brief Returns the target triple of the primary target.
  const llvm::Triple &getTriple() const {
    return Triple;
  }

  const llvm::DataLayout &getDataLayout() const {
    assert(DataLayout && "Uninitialized DataLayout!");
    return *DataLayout;
  }

  struct GCCRegAlias {
    const char * const Aliases[5];
    const char * const Register;
  };

  struct AddlRegName {
    const char * const Names[5];
    const unsigned RegNum;
  };

  /// \brief Does this target support "protected" visibility?
  ///
  /// Any target which dynamic libraries will naturally support
  /// something like "default" (meaning that the symbol is visible
  /// outside this shared object) and "hidden" (meaning that it isn't)
  /// visibilities, but "protected" is really an ELF-specific concept
  /// with weird semantics designed around the convenience of dynamic
  /// linker implementations.  Which is not to suggest that there's
  /// consistent target-independent semantics for "default" visibility
  /// either; the entire thing is pretty badly mangled.
  virtual bool hasProtectedVisibility() const { return true; }

  /// \brief An optional hook that targets can implement to perform semantic
  /// checking on attribute((section("foo"))) specifiers.
  ///
  /// In this case, "foo" is passed in to be checked.  If the section
  /// specifier is invalid, the backend should return a non-empty string
  /// that indicates the problem.
  ///
  /// This hook is a simple quality of implementation feature to catch errors
  /// and give good diagnostics in cases when the assembler or code generator
  /// would otherwise reject the section specifier.
  ///
  virtual std::string isValidSectionSpecifier(StringRef SR) const {
    return "";
  }

  /// \brief Set forced language options.
  ///
  /// Apply changes to the target information with respect to certain
  /// language options which change the target configuration.
  virtual void adjust(const LangOptions &Opts);

  /// \brief Initialize the map with the default set of target features for the
  /// CPU this should include all legal feature strings on the target.
  ///
  /// \return False on error (invalid features).
  virtual bool initFeatureMap(llvm::StringMap<bool> &Features,
                              DiagnosticsEngine &Diags, StringRef CPU,
                              const std::vector<std::string> &FeatureVec) const;

  /// \brief Get the ABI currently in use.
  virtual StringRef getABI() const { return StringRef(); }

  /// \brief Get the C++ ABI currently in use.
  TargetCXXABI getCXXABI() const {
    return TheCXXABI;
  }

  /// \brief Target the specified CPU.
  ///
  /// \return  False on error (invalid CPU name).
  virtual bool setCPU(const std::string &Name) {
    return false;
  }

  /// \brief Use the specified ABI.
  ///
  /// \return False on error (invalid ABI name).
  virtual bool setABI(const std::string &Name) {
    return false;
  }

  /// \brief Use the specified unit for FP math.
  ///
  /// \return False on error (invalid unit name).
  virtual bool setFPMath(StringRef Name) {
    return false;
  }

  /// \brief Enable or disable a specific target feature;
  /// the feature name must be valid.
  virtual void setFeatureEnabled(llvm::StringMap<bool> &Features,
                                 StringRef Name,
                                 bool Enabled) const {
    Features[Name] = Enabled;
  }

  /// \brief Perform initialization based on the user configured
  /// set of features (e.g., +sse4).
  ///
  /// The list is guaranteed to have at most one entry per feature.
  ///
  /// The target may modify the features list, to change which options are
  /// passed onwards to the backend.
  /// FIXME: This part should be fixed so that we can change handleTargetFeatures
  /// to merely a TargetInfo initialization routine.
  ///
  /// \return  False on error.
  virtual bool handleTargetFeatures(std::vector<std::string> &Features,
                                    DiagnosticsEngine &Diags) {
    return true;
  }

  /// \brief Determine whether the given target has the given feature.
  virtual bool hasFeature(StringRef Feature) const {
    return false;
  }

  // \brief Validate the contents of the __builtin_cpu_supports(const char*)
  // argument.
  virtual bool validateCpuSupports(StringRef Name) const { return false; }

  // \brief Returns maximal number of args passed in registers.
  unsigned getRegParmMax() const {
    assert(RegParmMax < 7 && "RegParmMax value is larger than AST can handle");
    return RegParmMax;
  }

  /// \brief Whether the target supports thread-local storage.
  bool isTLSSupported() const {
    return TLSSupported;
  }

  /// \brief Return the maximum alignment (in bits) of a TLS variable
  ///
  /// Gets the maximum alignment (in bits) of a TLS variable on this target.
  /// Returns zero if there is no such constraint.
  unsigned short getMaxTLSAlign() const {
    return MaxTLSAlign;
  }

  /// \brief Whether the target supports SEH __try.
  bool isSEHTrySupported() const {
    return getTriple().isOSWindows() &&
           (getTriple().getArch() == llvm::Triple::x86 ||
            getTriple().getArch() == llvm::Triple::x86_64);
  }

  /// \brief Return true if {|} are normal characters in the asm string.
  ///
  /// If this returns false (the default), then {abc|xyz} is syntax
  /// that says that when compiling for asm variant #0, "abc" should be
  /// generated, but when compiling for asm variant #1, "xyz" should be
  /// generated.
  bool hasNoAsmVariants() const {
    return NoAsmVariants;
  }

  /// \brief Return the register number that __builtin_eh_return_regno would
  /// return with the specified argument.
  /// This corresponds with TargetLowering's getExceptionPointerRegister
  /// and getExceptionSelectorRegister in the backend.
  virtual int getEHDataRegisterNumber(unsigned RegNo) const {
    return -1;
  }

  /// \brief Return the section to use for C++ static initialization functions.
  virtual const char *getStaticInitSectionSpecifier() const {
    return nullptr;
  }

  const LangAS::Map &getAddressSpaceMap() const {
    return *AddrSpaceMap;
  }

  /// \brief Retrieve the name of the platform as it is used in the
  /// availability attribute.
  StringRef getPlatformName() const { return PlatformName; }

  /// \brief Retrieve the minimum desired version of the platform, to
  /// which the program should be compiled.
  VersionTuple getPlatformMinVersion() const { return PlatformMinVersion; }

  bool isBigEndian() const { return BigEndian; }

  enum CallingConvMethodType {
    CCMT_Unknown,
    CCMT_Member,
    CCMT_NonMember
  };

  /// \brief Gets the default calling convention for the given target and
  /// declaration context.
  virtual CallingConv getDefaultCallingConv(CallingConvMethodType MT) const {
    // Not all targets will specify an explicit calling convention that we can
    // express.  This will always do the right thing, even though it's not
    // an explicit calling convention.
    return CC_C;
  }

  enum CallingConvCheckResult {
    CCCR_OK,
    CCCR_Warning,
    CCCR_Ignore,
  };

  /// \brief Determines whether a given calling convention is valid for the
  /// target. A calling convention can either be accepted, produce a warning
  /// and be substituted with the default calling convention, or (someday)
  /// produce an error (such as using thiscall on a non-instance function).
  virtual CallingConvCheckResult checkCallingConvention(CallingConv CC) const {
    switch (CC) {
      default:
        return CCCR_Warning;
      case CC_C:
        return CCCR_OK;
    }
  }

  /// Controls if __builtin_longjmp / __builtin_setjmp can be lowered to
  /// llvm.eh.sjlj.longjmp / llvm.eh.sjlj.setjmp.
  virtual bool hasSjLjLowering() const {
    return false;
  }

  /// \brief Whether target allows to overalign ABI-specified prefered alignment
  virtual bool allowsLargerPreferedTypeAlignment() const { return true; }

  /// \brief Set supported OpenCL extensions and optional core features.
  virtual void setSupportedOpenCLOpts() {}

  /// \brief Get supported OpenCL extensions and optional core features.
  OpenCLOptions &getSupportedOpenCLOpts() {
    return getTargetOpts().SupportedOpenCLOptions;
  }

  /// \brief Get const supported OpenCL extensions and optional core features.
  const OpenCLOptions &getSupportedOpenCLOpts() const {
      return getTargetOpts().SupportedOpenCLOptions;
  }

protected:
  virtual uint64_t getPointerWidthV(unsigned AddrSpace) const {
    return PointerWidth;
  }
  virtual uint64_t getPointerAlignV(unsigned AddrSpace) const {
    return PointerAlign;
  }
  virtual enum IntType getPtrDiffTypeV(unsigned AddrSpace) const {
    return PtrDiffType;
  }
  virtual ArrayRef<const char *> getGCCRegNames() const = 0;
  virtual ArrayRef<GCCRegAlias> getGCCRegAliases() const = 0;
  virtual ArrayRef<AddlRegName> getGCCAddlRegNames() const {
    return None;
  }
};

}  // end namespace clang

#endif<|MERGE_RESOLUTION|>--- conflicted
+++ resolved
@@ -140,16 +140,8 @@
     NoFloat = 255,
     Float = 0,
     Double,
-<<<<<<< HEAD
-    LongDouble
-#if INTEL_CUSTOMIZATION
-    ,
-    Float128
-#endif  // INTEL_CUSTOMIZATION
-=======
     LongDouble,
     Float128
->>>>>>> e39c8143
   };
 
   /// \brief The different kinds of __builtin_va_list types defined by
