--- conflicted
+++ resolved
@@ -2780,18 +2780,15 @@
 def warn_impcast_floating_point_to_bool : Warning<
     "implicit conversion turns floating-point number into bool: %0 to %1">,
     InGroup<ImplicitConversionFloatingPointToBool>;
-<<<<<<< HEAD
 //if INTEL_CUSTOMIZATION
 // Fix for CQ376357: -fpermissive illegal conversion.
 def warn_impcast_permissive_conversion : Warning<
   "illegal implicit type conversion from %0 to %1 allowed in -fpermissive mode">,
   InGroup<IntelCompat>;
 // endif //INTEL_CUSTOMIZATION
-=======
 def ext_ms_impcast_fn_obj : ExtWarn<
   "implicit conversion between pointer-to-function and pointer-to-object is a "
   "Microsoft extension">, InGroup<MicrosoftCast>;
->>>>>>> a9632aea
 
 def warn_impcast_pointer_to_bool : Warning<
     "address of%select{| function| array}0 '%1' will always evaluate to "
