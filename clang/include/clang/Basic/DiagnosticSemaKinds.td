--- conflicted
+++ resolved
@@ -6595,17 +6595,10 @@
   "type %0 requires %1 bytes of alignment and the default allocator only "
   "guarantees %2 bytes">,
   InGroup<OveralignedType>, DefaultIgnore;
-<<<<<<< HEAD
-def warn_aligned_allocation_unavailable :Warning<
-  "aligned %select{allocation|deallocation}0 function of type '%1' possibly "
-  "unavailable on %2">, InGroup<AlignedAllocationUnavailable>, DefaultError;
-def note_silence_unligned_allocation_unavailable : Note<
-=======
 def err_aligned_allocation_unavailable : Error<
   "aligned %select{allocation|deallocation}0 function of type '%1' is only "
   "available on %2 %3 or newer">;
 def note_silence_aligned_allocation_unavailable : Note<
->>>>>>> bc6fba36
   "if you supply your own aligned allocation functions, use "
   "-faligned-allocation to silence this diagnostic">;
 
