--- conflicted
+++ resolved
@@ -7902,19 +7902,12 @@
   "the parameter for an explicitly-defaulted copy assignment operator must be an "
   "lvalue reference type">;
 def err_incorrect_defaulted_exception_spec : Error<
-<<<<<<< HEAD
-  "exception specification of explicitly defaulted %select{default constructor|"
-  "copy constructor|move constructor|copy assignment operator|move assignment "
-  "operator|destructor}0 does not match the "
-  "calculated one">;
+  "exception specification of explicitly defaulted "
+  "%sub{select_special_member_kind}0 does not match the calculated one">;
 // if INTEL_CUSTOMIZATION
 def warn_incorrect_defaulted_exception_spec : Warning<
   err_incorrect_defaulted_exception_spec.Text>, InGroup<IntelCompat>;
 // endif // INTEL_CUSTOMIZATION
-=======
-  "exception specification of explicitly defaulted "
-  "%sub{select_special_member_kind}0 does not match the calculated one">;
->>>>>>> 664af9bc
 def err_incorrect_defaulted_constexpr : Error<
   "defaulted definition of %sub{select_special_member_kind}0 "
   "is not constexpr">;
