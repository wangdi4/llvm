
//==--- DiagnosticSemaKinds.td - libsema diagnostics ----------------------===//
//
//                     The LLVM Compiler Infrastructure
//
// This file is distributed under the University of Illinois Open Source
// License. See LICENSE.TXT for details.
//
//===----------------------------------------------------------------------===//

//===----------------------------------------------------------------------===//
// Semantic Analysis
//===----------------------------------------------------------------------===//

let Component = "Sema" in {
let CategoryName = "Semantic Issue" in {
//#ifdef INTEL_SPECIFIC_IL0_BACKEND
 def x_warn_intel_pragma_opt_level : Warning<"optimization level must be between 0 and 3">,
  InGroup<IntelPragma>;
 def x_warn_intel_pragma_function_only : Warning<"optimization level applies only to function definitions">,
  InGroup<IntelPragma>;
 def x_warn_intel_pragma_invalid_expr : Warning<"invalid expression in pragma will be ignored">,
  InGroup<IntelPragma>;
 def x_warn_intel_pragma_use_undecl : Warning<"name of variable is expected">,
  InGroup<IntelPragma>;
 def x_warn_intel_pragma_var_local : Warning<"variable %0 has local storage">,
  InGroup<IntelPragma>;
 def x_warn_intel_pragma_not_C : Warning<"%select{variable|function}0 %1 has no \"C\" linkage specification">,
  InGroup<IntelPragma>;
 def x_warn_intel_pragma_identifier_undefined : Warning<"identifier %0 is undefined">,
  InGroup<IntelPragma>;
 def x_warn_intel_pragma_func_alloc_text : Warning<"text segment already specified">,
  InGroup<IntelPragma>;
 def x_warn_intel_pragma_init_seg_defined : Warning<"initialization segment already defined">,
  InGroup<IntelPragma>;
 def x_warn_intel_pragma_ignore_attributes_standard_section : Warning<"attributes for standard section %0 ignored">,
  InGroup<IntelPragma>;
 def x_warn_intel_attribute_variable_only : Warning<"attribute %0 can be applied only to non-reference variables">,
  InGroup<IntelPragma>;
 def x_error_intel_pragma_except_off : Error<"exception semantics must be turned off before turning off this float_control mode">;
 def x_error_intel_pragma_fenv_access_off : Error<"fenv_access must be turned off before turning off this float_control mode">;
 def x_error_intel_pragma_fenv_must_be_precise : Error<"fenv_access cannot be enabled except in precise, source, double and extended modes">;
 def x_error_intel_pragma_must_be_precise : Error<"exception semantics cannot be enabled except in precise, source, double and extended modes">;
 def x_error_intel_pragma_parallel_pointer_array_is_allowed : Error<"expecting an array or pointer variable">;
 def x_error_intel_pragma_parallel_subscript_out_of_range : Error<"subscript out of range">;
 def x_error_intel_pragma_conflicting_section_attributes : Error<"conflicting section attributes">;
 def x_err_attribute_not_string : Error<"argument to %0 attribute was not a string literal">;
 def err_attribute_section_local_variable : Error<
   "'section' attribute is not valid on local variables">;
//#endif  // INTEL_SPECIFIC_IL0_BACKEND
def note_previous_decl : Note<"%0 declared here">;
def note_entity_declared_at : Note<"%0 declared here">;
def note_callee_decl : Note<"%0 declared here">;
def note_defined_here : Note<"%0 defined here">;

// For loop analysis
def warn_variables_not_in_loop_body : Warning<
  "variable%select{s| %1|s %1 and %2|s %1, %2, and %3|s %1, %2, %3, and %4}0 "
  "used in loop condition not modified in loop body">,
  InGroup<ForLoopAnalysis>, DefaultIgnore;
def warn_redundant_loop_iteration : Warning<
  "variable %0 is %select{decremented|incremented}1 both in the loop header "
  "and in the loop body">,
  InGroup<ForLoopAnalysis>, DefaultIgnore;
def note_loop_iteration_here : Note<"%select{decremented|incremented}0 here">;

def warn_for_range_const_reference_copy : Warning<
  "loop variable %0 "
  "%diff{has type $ but is initialized with type $"
  "| is initialized with a value of a different type}1,2 resulting in a copy">,
  InGroup<RangeLoopAnalysis>, DefaultIgnore;
def note_use_type_or_non_reference : Note<
  "use non-reference type %0 to keep the copy or type %1 to prevent copying">;
def warn_for_range_variable_always_copy : Warning<
  "loop variable %0 is always a copy because the range of type %1 does not "
  "return a reference">,
  InGroup<RangeLoopAnalysis>, DefaultIgnore;
def note_use_non_reference_type : Note<"use non-reference type %0">;
def warn_for_range_copy : Warning<
  "loop variable %0 of type %1 creates a copy from type %2">,
  InGroup<RangeLoopAnalysis>, DefaultIgnore;
def note_use_reference_type : Note<"use reference type %0 to prevent copying">;

def warn_duplicate_enum_values : Warning<
  "element %0 has been implicitly assigned %1 which another element has "
  "been assigned">, InGroup<DiagGroup<"duplicate-enum">>, DefaultIgnore;
def note_duplicate_element : Note<"element %0 also has value %1">;

// Absolute value functions
def warn_unsigned_abs : Warning<
  "taking the absolute value of unsigned type %0 has no effect">,
  InGroup<AbsoluteValue>;
def note_remove_abs : Note<
  "remove the call to '%0' since unsigned values cannot be negative">;
def warn_abs_too_small : Warning<
  "absolute value function %0 given an argument of type %1 but has parameter "
  "of type %2 which may cause truncation of value">, InGroup<AbsoluteValue>;
def warn_wrong_absolute_value_type : Warning<
  "using %select{integer|floating point|complex}1 absolute value function %0 "
  "when argument is of %select{integer|floating point|complex}2 type">,
  InGroup<AbsoluteValue>;
def note_replace_abs_function : Note<"use function '%0' instead">;

def warn_infinite_recursive_function : Warning<
  "all paths through this function will call itself">,
  InGroup<InfiniteRecursion>, DefaultIgnore;

// Constant expressions
def err_expr_not_ice : Error<
  "expression is not an %select{integer|integral}0 constant expression">;
def ext_expr_not_ice : Extension<
  "expression is not an %select{integer|integral}0 constant expression; "
  "folding it to a constant is a GNU extension">, InGroup<GNUFoldingConstant>;
def err_typecheck_converted_constant_expression : Error<
  "value of type %0 is not implicitly convertible to %1">;
def err_typecheck_converted_constant_expression_disallowed : Error<
  "conversion from %0 to %1 is not allowed in a converted constant expression">;
def err_typecheck_converted_constant_expression_indirect : Error<
  "conversion from %0 to %1 in converted constant expression would "
  "bind reference to a temporary">;
def err_expr_not_cce : Error<
  "%select{case value|enumerator value|non-type template argument|array size}0 "
  "is not a constant expression">;
def ext_cce_narrowing : ExtWarn<
  "%select{case value|enumerator value|non-type template argument|array size}0 "
  "%select{cannot be narrowed from type %2 to %3|"
  "evaluates to %2, which cannot be narrowed to type %3}1">,
  InGroup<CXX11Narrowing>, DefaultError, SFINAEFailure;
def err_ice_not_integral : Error<
  "integral constant expression must have integral or unscoped enumeration "
  "type, not %0">;
def err_ice_incomplete_type : Error<
  "integral constant expression has incomplete class type %0">;
def err_ice_explicit_conversion : Error<
  "integral constant expression requires explicit conversion from %0 to %1">;
def note_ice_conversion_here : Note<
  "conversion to %select{integral|enumeration}0 type %1 declared here">;
def err_ice_ambiguous_conversion : Error<
  "ambiguous conversion from type %0 to an integral or unscoped "
  "enumeration type">;
def err_ice_too_large : Error<
  "integer constant expression evaluates to value %0 that cannot be "
  "represented in a %1-bit %select{signed|unsigned}2 integer type">;

// Semantic analysis of constant literals.
def ext_predef_outside_function : Warning<
  "predefined identifier is only valid inside function">,
  InGroup<DiagGroup<"predefined-identifier-outside-function">>;
def warn_float_overflow : Warning<
  "magnitude of floating-point constant too large for type %0; maximum is %1">,
   InGroup<LiteralRange>;
def warn_float_underflow : Warning<
  "magnitude of floating-point constant too small for type %0; minimum is %1">,
  InGroup<LiteralRange>;
def warn_double_const_requires_fp64 : Warning<
  "double precision constant requires cl_khr_fp64, casting to single precision">;

// C99 variable-length arrays
def ext_vla : Extension<"variable length arrays are a C99 feature">,
  InGroup<VLAExtension>;
def warn_vla_used : Warning<"variable length array used">,
  InGroup<VLA>, DefaultIgnore;
def err_vla_non_pod : Error<"variable length array of non-POD element type %0">;
def err_vla_in_sfinae : Error<
  "variable length array cannot be formed during template argument deduction">;
def err_array_star_in_function_definition : Error<
  "variable length array must be bound in function definition">;
def err_vla_decl_in_file_scope : Error<
  "variable length array declaration not allowed at file scope">;
def err_vla_decl_has_static_storage : Error<
  "variable length array declaration cannot have 'static' storage duration">;
def err_vla_decl_has_extern_linkage : Error<
  "variable length array declaration cannot have 'extern' linkage">;
def ext_vla_folded_to_constant : Extension<
  "variable length array folded to constant array as an extension">, InGroup<GNUFoldingConstant>;

// C99 variably modified types
def err_variably_modified_template_arg : Error<
  "variably modified type %0 cannot be used as a template argument">;
def err_variably_modified_nontype_template_param : Error<
  "non-type template parameter of variably modified type %0">;
def err_variably_modified_new_type : Error<
  "'new' cannot allocate object of variably modified type %0">;

// C99 Designated Initializers
def ext_designated_init : Extension<
  "designated initializers are a C99 feature">, InGroup<C99>;
def err_array_designator_negative : Error<
  "array designator value '%0' is negative">;
def err_array_designator_empty_range : Error<
  "array designator range [%0, %1] is empty">;
def err_array_designator_non_array : Error<
  "array designator cannot initialize non-array type %0">;
def err_array_designator_too_large : Error<
  "array designator index (%0) exceeds array bounds (%1)">;
def err_field_designator_non_aggr : Error<
  "field designator cannot initialize a "
  "%select{non-struct, non-union|non-class}0 type %1">;
def err_field_designator_unknown : Error<
  "field designator %0 does not refer to any field in type %1">;
def err_field_designator_nonfield : Error<
  "field designator %0 does not refer to a non-static data member">;
def note_field_designator_found : Note<"field designator refers here">;
def err_designator_for_scalar_init : Error<
  "designator in initializer for scalar type %0">;
def warn_subobject_initializer_overrides : Warning<
  "subobject initialization overrides initialization of other fields "
  "within its enclosing subobject">, InGroup<InitializerOverrides>;
def warn_initializer_overrides : Warning<
  "initializer overrides prior initialization of this subobject">,
  InGroup<InitializerOverrides>;
def note_previous_initializer : Note<
  "previous initialization %select{|with side effects }0is here"
  "%select{| (side effects may not occur at run time)}0">;
def err_designator_into_flexible_array_member : Error<
  "designator into flexible array member subobject">;
def note_flexible_array_member : Note<
  "initialized flexible array member %0 is here">;
def ext_flexible_array_init : Extension<
  "flexible array initialization is a GNU extension">, InGroup<GNUFlexibleArrayInitializer>;

// Declarations.
def err_bad_variable_name : Error<
  "%0 cannot be the name of a variable or data member">;
def err_bad_parameter_name : Error<
  "%0 cannot be the name of a parameter">;
def err_parameter_name_omitted : Error<"parameter name omitted">;
def warn_unused_parameter : Warning<"unused parameter %0">,
  InGroup<UnusedParameter>, DefaultIgnore;
def warn_unused_variable : Warning<"unused variable %0">,
  InGroup<UnusedVariable>, DefaultIgnore;
def warn_unused_local_typedef : Warning<
  "unused %select{typedef|type alias}0 %1">,
  InGroup<UnusedLocalTypedef>, DefaultIgnore;
def warn_unused_property_backing_ivar : 
  Warning<"ivar %0 which backs the property is not "
  "referenced in this property's accessor">,
  InGroup<UnusedPropertyIvar>, DefaultIgnore;
def warn_unused_const_variable : Warning<"unused variable %0">,
  InGroup<UnusedConstVariable>, DefaultIgnore;
def warn_unused_exception_param : Warning<"unused exception parameter %0">,
  InGroup<UnusedExceptionParameter>, DefaultIgnore;
def warn_decl_in_param_list : Warning<
  "declaration of %0 will not be visible outside of this function">,
  InGroup<Visibility>;
def warn_redefinition_in_param_list : Warning<
  "redefinition of %0 will not be visible outside of this function">,
  InGroup<Visibility>;
def warn_empty_parens_are_function_decl : Warning<
  "empty parentheses interpreted as a function declaration">,
  InGroup<VexingParse>;
def warn_parens_disambiguated_as_function_declaration : Warning<
  "parentheses were disambiguated as a function declaration">,
  InGroup<VexingParse>;
def note_additional_parens_for_variable_declaration : Note<
  "add a pair of parentheses to declare a variable">;
def note_empty_parens_function_call : Note<
  "change this ',' to a ';' to call %0">;
def note_empty_parens_default_ctor : Note<
  "remove parentheses to declare a variable">;
def note_empty_parens_zero_initialize : Note<
  "replace parentheses with an initializer to declare a variable">;
def warn_unused_function : Warning<"unused function %0">,
  InGroup<UnusedFunction>, DefaultIgnore;
def warn_unused_member_function : Warning<"unused member function %0">,
  InGroup<UnusedMemberFunction>, DefaultIgnore;
def warn_used_but_marked_unused: Warning<"%0 was marked unused but was used">,
  InGroup<UsedButMarkedUnused>, DefaultIgnore;
def warn_unneeded_internal_decl : Warning<
  "%select{function|variable}0 %1 is not needed and will not be emitted">,
  InGroup<UnneededInternalDecl>, DefaultIgnore;
def warn_unneeded_static_internal_decl : Warning<
  "'static' function %0 declared in header file "
  "should be declared 'static inline'">,
  InGroup<UnneededInternalDecl>, DefaultIgnore;
def warn_unneeded_member_function : Warning<
  "member function %0 is not needed and will not be emitted">,
  InGroup<UnneededMemberFunction>, DefaultIgnore;
def warn_unused_private_field: Warning<"private field %0 is not used">,
  InGroup<UnusedPrivateField>, DefaultIgnore;

def warn_parameter_size: Warning<
  "%0 is a large (%1 bytes) pass-by-value argument; "
  "pass it by reference instead ?">, InGroup<LargeByValueCopy>;
def warn_return_value_size: Warning<
  "return value of %0 is a large (%1 bytes) pass-by-value object; "
  "pass it by reference instead ?">, InGroup<LargeByValueCopy>;
def warn_return_value_udt: Warning<
  "%0 has C-linkage specified, but returns user-defined type %1 which is "
  "incompatible with C">, InGroup<ReturnTypeCLinkage>;
def warn_return_value_udt_incomplete: Warning<
  "%0 has C-linkage specified, but returns incomplete type %1 which could be "
  "incompatible with C">, InGroup<ReturnTypeCLinkage>;
def warn_implicit_function_decl : Warning<
  "implicit declaration of function %0">,
  InGroup<ImplicitFunctionDeclare>, DefaultIgnore;
def ext_implicit_function_decl : ExtWarn<
  "implicit declaration of function %0 is invalid in C99">,
  InGroup<ImplicitFunctionDeclare>;
def note_function_suggestion : Note<"did you mean %0?">;

def err_ellipsis_first_param : Error<
  "ISO C requires a named parameter before '...'">;
def err_declarator_need_ident : Error<"declarator requires an identifier">;
def err_language_linkage_spec_unknown : Error<"unknown linkage language">;
def err_language_linkage_spec_not_ascii : Error<
  "string literal in language linkage specifier cannot have an "
  "encoding-prefix">;
def warn_use_out_of_scope_declaration : Warning<
  "use of out-of-scope declaration of %0">;
def err_inline_non_function : Error<
  "'inline' can only appear on functions">;
def err_noreturn_non_function : Error<
  "'_Noreturn' can only appear on functions">;
def warn_qual_return_type : Warning< 
  "'%0' type qualifier%s1 on return type %plural{1:has|:have}1 no effect">,
  InGroup<IgnoredQualifiers>, DefaultIgnore;

def warn_decl_shadow :
  Warning<"declaration shadows a %select{"
          "local variable|"
          "variable in %2|"
          "static data member of %2|"
          "field of %2}1">,
  InGroup<Shadow>, DefaultIgnore;

// C++ using declarations
def err_using_requires_qualname : Error<
  "using declaration requires a qualified name">;
def err_using_typename_non_type : Error<
  "'typename' keyword used on a non-type">;
def err_using_dependent_value_is_type : Error<
  "dependent using declaration resolved to type without 'typename'">;
def err_using_decl_nested_name_specifier_is_not_class : Error<
  "using declaration in class refers into '%0', which is not a class">;
def err_using_decl_nested_name_specifier_is_current_class : Error<
  "using declaration refers to its own class">;
def err_using_decl_nested_name_specifier_is_not_base_class : Error<
  "using declaration refers into '%0', which is not a base class of %1">;
def err_using_decl_constructor_not_in_direct_base : Error<
  "%0 is not a direct base of %1, cannot inherit constructors">;
def err_using_decl_constructor_conflict : Error<
  "cannot inherit constructor, already inherited constructor with "
  "the same signature">;
def note_using_decl_constructor_conflict_current_ctor : Note<
  "conflicting constructor">;
def note_using_decl_constructor_conflict_previous_ctor : Note<
  "previous constructor">;
def note_using_decl_constructor_conflict_previous_using : Note<
  "previously inherited here">;
def warn_using_decl_constructor_ellipsis : Warning<
  "inheriting constructor does not inherit ellipsis">,
  InGroup<DiagGroup<"inherited-variadic-ctor">>;
def note_using_decl_constructor_ellipsis : Note<
  "constructor declared with ellipsis here">;
def err_using_decl_can_not_refer_to_class_member : Error<
  "using declaration cannot refer to class member">;
def note_using_decl_class_member_workaround : Note<
  "use %select{an alias declaration|a typedef declaration|a reference}0 "
  "instead">;
def err_using_decl_can_not_refer_to_namespace : Error<
  "using declaration cannot refer to namespace">;
def err_using_decl_constructor : Error<
  "using declaration cannot refer to a constructor">;
def warn_cxx98_compat_using_decl_constructor : Warning<
  "inheriting constructors are incompatible with C++98">,
  InGroup<CXX98Compat>, DefaultIgnore;
def err_using_decl_destructor : Error<
  "using declaration cannot refer to a destructor">;
def err_using_decl_template_id : Error<
  "using declaration cannot refer to a template specialization">;
def note_using_decl_target : Note<"target of using declaration">;
def note_using_decl_conflict : Note<"conflicting declaration">;
def err_using_decl_redeclaration : Error<"redeclaration of using decl">;
def err_using_decl_conflict : Error<
  "target of using declaration conflicts with declaration already in scope">;
def err_using_decl_conflict_reverse : Error<
  "declaration conflicts with target of using declaration already in scope">;
def note_using_decl : Note<"%select{|previous }0using declaration">;

def warn_access_decl_deprecated : Warning<
  "access declarations are deprecated; use using declarations instead">,
  InGroup<Deprecated>;
def err_access_decl : Error<
  "ISO C++11 does not allow access declarations; "
  "use using declarations instead">;
def warn_exception_spec_deprecated : Warning<
  "dynamic exception specifications are deprecated">,
  InGroup<Deprecated>, DefaultIgnore;
def note_exception_spec_deprecated : Note<"use '%0' instead">;
def warn_deprecated_copy_operation : Warning<
  "definition of implicit copy %select{constructor|assignment operator}1 "
  "for %0 is deprecated because it has a user-declared "
  "%select{copy %select{assignment operator|constructor}1|destructor}2">,
  InGroup<Deprecated>, DefaultIgnore;

def warn_global_constructor : Warning<
  "declaration requires a global constructor">,
  InGroup<GlobalConstructors>, DefaultIgnore;
def warn_global_destructor : Warning<
  "declaration requires a global destructor">,
   InGroup<GlobalConstructors>, DefaultIgnore;
def warn_exit_time_destructor : Warning<
  "declaration requires an exit-time destructor">,
  InGroup<ExitTimeDestructors>, DefaultIgnore;

def err_invalid_thread : Error<
  "'%0' is only allowed on variable declarations">;
def err_thread_non_global : Error<
  "'%0' variables must have global storage">;
def err_thread_unsupported : Error<
  "thread-local storage is not supported for the current target">;

def warn_maybe_falloff_nonvoid_function : Warning<
  "control may reach end of non-void function">,
  InGroup<ReturnType>;
def warn_falloff_nonvoid_function : Warning<
  "control reaches end of non-void function">,
  InGroup<ReturnType>;
def err_maybe_falloff_nonvoid_block : Error<
  "control may reach end of non-void block">;
def err_falloff_nonvoid_block : Error<
  "control reaches end of non-void block">;
def warn_suggest_noreturn_function : Warning<
  "%select{function|method}0 %1 could be declared with attribute 'noreturn'">,
  InGroup<MissingNoreturn>, DefaultIgnore;
def warn_suggest_noreturn_block : Warning<
  "block could be declared with attribute 'noreturn'">,
  InGroup<MissingNoreturn>, DefaultIgnore;

// Unreachable code.
def warn_unreachable : Warning<
  "code will never be executed">,
  InGroup<UnreachableCode>, DefaultIgnore;
def warn_unreachable_break : Warning<
  "'break' will never be executed">,
  InGroup<UnreachableCodeBreak>, DefaultIgnore;
def warn_unreachable_return : Warning<
  "'return' will never be executed">,
  InGroup<UnreachableCodeReturn>, DefaultIgnore;
def warn_unreachable_loop_increment : Warning<
  "loop will run at most once (loop increment never executed)">,
  InGroup<UnreachableCodeLoopIncrement>, DefaultIgnore;
def note_unreachable_silence : Note<
  "silence by adding parentheses to mark code as explicitly dead">;

/// Built-in functions.
def ext_implicit_lib_function_decl : ExtWarn<
  "implicitly declaring library function '%0' with type %1">;
def note_include_header_or_declare : Note<
  "include the header <%0> or explicitly provide a declaration for '%1'">;
def note_previous_builtin_declaration : Note<"%0 is a builtin with type %1">;
def warn_implicit_decl_requires_sysheader : Warning<
  "declaration of built-in function '%1' requires inclusion of the header <%0>">,
  InGroup<BuiltinRequiresHeader>;
def warn_redecl_library_builtin : Warning<
  "incompatible redeclaration of library function %0">,
  InGroup<DiagGroup<"incompatible-library-redeclaration">>;
def err_builtin_definition : Error<"definition of builtin function %0">;
def warn_builtin_unknown : Warning<"use of unknown builtin %0">,
  InGroup<ImplicitFunctionDeclare>, DefaultError;
def warn_dyn_class_memaccess : Warning<
  "%select{destination for|source of|first operand of|second operand of}0 this "
  "%1 call is a pointer to %select{|class containing a }2dynamic class %3; "
  "vtable pointer will be %select{overwritten|copied|moved|compared}4">,
  InGroup<DiagGroup<"dynamic-class-memaccess">>;
def note_bad_memaccess_silence : Note<
  "explicitly cast the pointer to silence this warning">;
def warn_sizeof_pointer_expr_memaccess : Warning<
  "'%0' call operates on objects of type %1 while the size is based on a " 
  "different type %2">, 
  InGroup<SizeofPointerMemaccess>;
def warn_sizeof_pointer_expr_memaccess_note : Note<
  "did you mean to %select{dereference the argument to 'sizeof' (and multiply "
  "it by the number of elements)|remove the addressof in the argument to "
  "'sizeof' (and multiply it by the number of elements)|provide an explicit "
  "length}0?">;
def warn_sizeof_pointer_type_memaccess : Warning<
  "argument to 'sizeof' in %0 call is the same pointer type %1 as the "
  "%select{destination|source}2; expected %3 or an explicit length">,
  InGroup<SizeofPointerMemaccess>;
def warn_strlcpycat_wrong_size : Warning<
  "size argument in %0 call appears to be size of the source; "
  "expected the size of the destination">,
  InGroup<DiagGroup<"strlcpy-strlcat-size">>;
def note_strlcpycat_wrong_size : Note<
  "change size argument to be the size of the destination">;
def warn_memsize_comparison : Warning<
  "size argument in %0 call is a comparison">,
  InGroup<DiagGroup<"memsize-comparison">>;
def note_memsize_comparison_paren : Note<
  "did you mean to compare the result of %0 instead?">;
def note_memsize_comparison_cast_silence : Note<
  "explicitly cast the argument to size_t to silence this warning">;
  
def warn_strncat_large_size : Warning<
  "the value of the size argument in 'strncat' is too large, might lead to a " 
  "buffer overflow">, InGroup<StrncatSize>;
def warn_strncat_src_size : Warning<"size argument in 'strncat' call appears " 
  "to be size of the source">, InGroup<StrncatSize>;
def warn_strncat_wrong_size : Warning<
  "the value of the size argument to 'strncat' is wrong">, InGroup<StrncatSize>;
def note_strncat_wrong_size : Note<
  "change the argument to be the free space in the destination buffer minus " 
  "the terminating null byte">;

def warn_assume_side_effects : Warning<
  "the argument to %0 has side effects that will be discarded">,
  InGroup<DiagGroup<"assume">>;

def warn_memcpy_chk_overflow : Warning<
  "%0 will always overflow destination buffer">,
  InGroup<DiagGroup<"builtin-memcpy-chk-size">>;

/// main()
// static main() is not an error in C, just in C++.
def warn_static_main : Warning<"'main' should not be declared static">,
    InGroup<Main>;
def err_static_main : Error<"'main' is not allowed to be declared static">;
def err_inline_main : Error<"'main' is not allowed to be declared inline">;
def ext_variadic_main : ExtWarn<
  "'main' is not allowed to be declared variadic">, InGroup<Main>;
def ext_noreturn_main : ExtWarn<
  "'main' is not allowed to be declared _Noreturn">, InGroup<Main>;
def note_main_remove_noreturn : Note<"remove '_Noreturn'">;
def err_constexpr_main : Error<
  "'main' is not allowed to be declared constexpr">;
def err_deleted_main : Error<"'main' is not allowed to be deleted">;
def err_mainlike_template_decl : Error<"%0 cannot be a template">;
def err_main_returns_nonint : Error<"'main' must return 'int'">;
def ext_main_returns_nonint : ExtWarn<"return type of 'main' is not 'int'">,
    InGroup<MainReturnType>;
def note_main_change_return_type : Note<"change return type to 'int'">;
def err_main_surplus_args : Error<"too many parameters (%0) for 'main': "
    "must be 0, 2, or 3">;
def warn_main_one_arg : Warning<"only one parameter on 'main' declaration">,
    InGroup<Main>;
def err_main_arg_wrong : Error<"%select{first|second|third|fourth}0 "
    "parameter of 'main' (%select{argument count|argument array|environment|"
    "platform-specific data}0) must be of type %1">;
// CQ#364268
// if INTEL_CUSTOMIZATION
def warn_main_arg_wrong : Warning<"%select{first|second|third|fourth}0 "
    "parameter of 'main' (%select{argument count|argument array|environment|"
    "platform-specific data}0) should be of type %1">, InGroup<Main>;
// endif INTEL_CUSTOMIZATION
def ext_main_used : Extension<
  "ISO C++ does not allow 'main' to be used by a program">, InGroup<Main>;

/// parser diagnostics
def ext_no_declarators : ExtWarn<"declaration does not declare anything">,
  InGroup<MissingDeclarations>;
def ext_typedef_without_a_name : ExtWarn<"typedef requires a name">,
  InGroup<MissingDeclarations>;
def err_typedef_not_identifier : Error<"typedef name must be an identifier">;
def err_typedef_changes_linkage : Error<"unsupported: typedef changes linkage"
  " of anonymous type, but linkage was already computed">;
def note_typedef_changes_linkage : Note<"use a tag name here to establish "
  "linkage prior to definition">;
def err_statically_allocated_object : Error<
  "interface type cannot be statically allocated">;
def err_object_cannot_be_passed_returned_by_value : Error<
  "interface type %1 cannot be %select{returned|passed}0 by value"
  "; did you forget * in %1?">;
def err_parameters_retval_cannot_have_fp16_type : Error<
  "%select{parameters|function return value}0 cannot have __fp16 type; did you forget * ?">;
def err_opencl_half_load_store : Error<
  "%select{loading directly from|assigning directly to}0 pointer to type %1 is not allowed">;
def err_opencl_cast_to_half : Error<"casting to type %0 is not allowed">;
def err_opencl_half_declaration : Error<
  "declaring variable of type %0 is not allowed">;
def err_opencl_half_param : Error<
  "declaring function parameter of type %0 is not allowed; did you forget * ?">;
def err_opencl_half_return : Error<
  "declaring function return value of type %0 is not allowed; did you forget * ?">;
def warn_enum_value_overflow : Warning<"overflow in enumeration value">;
def warn_pragma_options_align_reset_failed : Warning<
  "#pragma options align=reset failed: %0">,
  InGroup<IgnoredPragmas>;
def err_pragma_options_align_mac68k_target_unsupported : Error<
  "mac68k alignment pragma is not supported on this target">;
def warn_pragma_pack_invalid_alignment : Warning<
  "expected #pragma pack parameter to be '1', '2', '4', '8', or '16'">,
  InGroup<IgnoredPragmas>;
// Follow the MSVC implementation.
def warn_pragma_pack_show : Warning<"value of #pragma pack(show) == %0">;
def warn_pragma_pack_pop_identifer_and_alignment : Warning<
  "specifying both a name and alignment to 'pop' is undefined">;
def warn_pragma_pop_failed : Warning<"#pragma %0(pop, ...) failed: %1">,
  InGroup<IgnoredPragmas>;
def warn_cxx_ms_struct :
  Warning<"ms_struct may not produce MSVC-compatible layouts for classes "
          "with base classes or virtual functions">,
  DefaultError, InGroup<IncompatibleMSStruct>;
def err_section_conflict : Error<"%0 causes a section type conflict with %1">;
def err_no_base_classes : Error<"invalid use of '__super', %0 has no base classes">;
def err_invalid_super_scope : Error<"invalid use of '__super', "
  "this keyword can only be used inside class or member function scope">;
def err_super_in_lambda_unsupported : Error<
  "use of '__super' inside a lambda is unsupported">;

def warn_pragma_unused_undeclared_var : Warning<
  "undeclared variable %0 used as an argument for '#pragma unused'">,
  InGroup<IgnoredPragmas>;
def warn_pragma_unused_expected_var_arg : Warning<
  "only variables can be arguments to '#pragma unused'">,
  InGroup<IgnoredPragmas>;
def err_pragma_push_visibility_mismatch : Error<
  "#pragma visibility push with no matching #pragma visibility pop">;
def note_surrounding_namespace_ends_here : Note<
  "surrounding namespace with visibility attribute ends here">;
def err_pragma_pop_visibility_mismatch : Error<
  "#pragma visibility pop with no matching #pragma visibility push">;
def note_surrounding_namespace_starts_here : Note<
  "surrounding namespace with visibility attribute starts here">;
def err_pragma_loop_invalid_argument_type : Error<
  "invalid argument of type %0; expected an integer type">;
def err_pragma_loop_invalid_argument_value : Error<
  "%select{invalid value '%0'; must be positive|value '%0' is too large}1">;
def err_pragma_loop_compatibility : Error<
  "%select{incompatible|duplicate}0 directives '%1' and '%2'">;
def err_pragma_loop_precedes_nonloop : Error<
  "expected a for, while, or do-while loop to follow '%0'">;

/// Objective-C parser diagnostics
def err_duplicate_class_def : Error<
  "duplicate interface definition for class %0">;
def err_undef_superclass : Error<
  "cannot find interface declaration for %0, superclass of %1">;
def err_forward_superclass : Error<
  "attempting to use the forward class %0 as superclass of %1">;
def err_no_nsconstant_string_class : Error<
  "cannot find interface declaration for %0">;
def err_recursive_superclass : Error<
  "trying to recursively use %0 as superclass of %1">;
def err_conflicting_aliasing_type : Error<"conflicting types for alias %0">;
def warn_undef_interface : Warning<"cannot find interface declaration for %0">;
def warn_duplicate_protocol_def : Warning<"duplicate protocol definition of %0 is ignored">;
def err_protocol_has_circular_dependency : Error<
  "protocol has circular dependency">;
def err_undeclared_protocol : Error<"cannot find protocol declaration for %0">;
def warn_undef_protocolref : Warning<"cannot find protocol definition for %0">;
def warn_atprotocol_protocol : Warning<
  "@protocol is using a forward protocol declaration of %0">, InGroup<AtProtocol>;
def warn_readonly_property : Warning<
  "attribute 'readonly' of property %0 restricts attribute "
  "'readwrite' of property inherited from %1">,
  InGroup<PropertyAttr>;

def warn_property_attribute : Warning<
  "'%1' attribute on property %0 does not match the property inherited from %2">,
  InGroup<PropertyAttr>;
def warn_property_types_are_incompatible : Warning<
  "property type %0 is incompatible with type %1 inherited from %2">,
  InGroup<DiagGroup<"incompatible-property-type">>;
def warn_protocol_property_mismatch : Warning<
  "property of type %0 was selected for synthesis">,
  InGroup<DiagGroup<"protocol-property-synthesis-ambiguity">>;
def err_undef_interface : Error<"cannot find interface declaration for %0">;
def err_category_forward_interface : Error<
  "cannot define %select{category|class extension}0 for undefined class %1">;
def err_class_extension_after_impl : Error<
  "cannot declare class extension for %0 after class implementation">;
def note_implementation_declared : Note<
  "class implementation is declared here">;
def note_while_in_implementation : Note<
  "detected while default synthesizing properties in class implementation">;
def note_class_declared : Note<
  "class is declared here">;
def note_receiver_class_declared : Note<
  "receiver is instance of class declared here">;
def note_receiver_expr_here : Note<
  "receiver expression is here">;
def note_receiver_is_id : Note<
  "receiver is treated with 'id' type for purpose of method lookup">;
def note_suppressed_class_declare : Note<
  "class with specified objc_requires_property_definitions attribute is declared here">;
def err_objc_root_class_subclass : Error<
  "objc_root_class attribute may only be specified on a root class declaration">;
def warn_objc_root_class_missing : Warning<
  "class %0 defined without specifying a base class">,
  InGroup<ObjCRootClass>;
def note_objc_needs_superclass : Note<
  "add a super class to fix this problem">;
def warn_dup_category_def : Warning<
  "duplicate definition of category %1 on interface %0">;
def err_conflicting_super_class : Error<"conflicting super class name %0">;
def err_dup_implementation_class : Error<"reimplementation of class %0">;
def err_dup_implementation_category : Error<
  "reimplementation of category %1 for class %0">;
def err_conflicting_ivar_type : Error<
  "instance variable %0 has conflicting type%diff{: $ vs $|}1,2">;
def err_duplicate_ivar_declaration : Error<
  "instance variable is already declared">;
def warn_on_superclass_use : Warning<
  "class implementation may not have super class">;
def err_conflicting_ivar_bitwidth : Error<
  "instance variable %0 has conflicting bit-field width">;
def err_conflicting_ivar_name : Error<
  "conflicting instance variable names: %0 vs %1">;
def err_inconsistent_ivar_count : Error<
  "inconsistent number of instance variables specified">;
def warn_undef_method_impl : Warning<"method definition for %0 not found">,
  InGroup<DiagGroup<"incomplete-implementation">>;

def warn_conflicting_overriding_ret_types : Warning<
  "conflicting return type in "
  "declaration of %0%diff{: $ vs $|}1,2">,
  InGroup<OverridingMethodMismatch>, DefaultIgnore;

def warn_conflicting_ret_types : Warning<
  "conflicting return type in "
  "implementation of %0%diff{: $ vs $|}1,2">,
  InGroup<MismatchedReturnTypes>;

def warn_conflicting_overriding_ret_type_modifiers : Warning<
  "conflicting distributed object modifiers on return type "
  "in declaration of %0">,
  InGroup<OverridingMethodMismatch>, DefaultIgnore;

def warn_conflicting_ret_type_modifiers : Warning<
  "conflicting distributed object modifiers on return type "
  "in implementation of %0">,
  InGroup<DistributedObjectModifiers>;

def warn_non_covariant_overriding_ret_types : Warning<
  "conflicting return type in "
  "declaration of %0: %1 vs %2">,
  InGroup<OverridingMethodMismatch>, DefaultIgnore;

def warn_non_covariant_ret_types : Warning<
  "conflicting return type in "
  "implementation of %0: %1 vs %2">,
  InGroup<MethodSignatures>, DefaultIgnore;

def warn_conflicting_overriding_param_types : Warning<
  "conflicting parameter types in "
  "declaration of %0%diff{: $ vs $|}1,2">,
  InGroup<OverridingMethodMismatch>, DefaultIgnore;

def warn_conflicting_param_types : Warning<
  "conflicting parameter types in "
  "implementation of %0%diff{: $ vs $|}1,2">,
  InGroup<MismatchedParameterTypes>;

def warn_conflicting_param_modifiers : Warning<
  "conflicting distributed object modifiers on parameter type "
  "in implementation of %0">,
  InGroup<DistributedObjectModifiers>;

def warn_conflicting_overriding_param_modifiers : Warning<
  "conflicting distributed object modifiers on parameter type "
  "in declaration of %0">,
  InGroup<OverridingMethodMismatch>, DefaultIgnore;

def warn_non_contravariant_overriding_param_types : Warning<
  "conflicting parameter types in "
  "declaration of %0: %1 vs %2">,
  InGroup<OverridingMethodMismatch>, DefaultIgnore;

def warn_non_contravariant_param_types : Warning<
  "conflicting parameter types in "
  "implementation of %0: %1 vs %2">,
  InGroup<MethodSignatures>, DefaultIgnore;

def warn_conflicting_overriding_variadic :Warning<
  "conflicting variadic declaration of method and its "
  "implementation">,
  InGroup<OverridingMethodMismatch>, DefaultIgnore;

def warn_conflicting_variadic :Warning<
  "conflicting variadic declaration of method and its "
  "implementation">;

def warn_category_method_impl_match:Warning<
  "category is implementing a method which will also be implemented"
  " by its primary class">, InGroup<ObjCProtocolMethodImpl>;

def warn_implements_nscopying : Warning<
"default assign attribute on property %0 which implements "
"NSCopying protocol is not appropriate with -fobjc-gc[-only]">;

def warn_multiple_method_decl : Warning<"multiple methods named %0 found">,
  InGroup<ObjCMultipleMethodNames>;
def warn_strict_multiple_method_decl : Warning<
  "multiple methods named %0 found">, InGroup<StrictSelector>, DefaultIgnore;
def warn_accessor_property_type_mismatch : Warning<
  "type of property %0 does not match type of accessor %1">;
def not_conv_function_declared_at : Note<"type conversion function declared here">;
def note_method_declared_at : Note<"method %0 declared here">;
def note_property_attribute : Note<"property %0 is declared "
  "%select{deprecated|unavailable|partial}1 here">;
def err_setter_type_void : Error<"type of setter must be void">;
def err_duplicate_method_decl : Error<"duplicate declaration of method %0">;
def warn_duplicate_method_decl : 
  Warning<"multiple declarations of method %0 found and ignored">, 
  InGroup<MethodDuplicate>, DefaultIgnore;
def warn_objc_cdirective_format_string :
  Warning<"using %0 directive in %select{NSString|CFString}1 "
          "which is being passed as a formatting argument to the formatting "
          "%select{method|CFfunction}2">,
  InGroup<ObjCCStringFormat>, DefaultIgnore;
def err_objc_var_decl_inclass : 
    Error<"cannot declare variable inside @interface or @protocol">;
def error_missing_method_context : Error<
  "missing context for method declaration">;
def err_objc_property_attr_mutually_exclusive : Error<
  "property attributes '%0' and '%1' are mutually exclusive">;
def err_objc_property_requires_object : Error<
  "property with '%0' attribute must be of object type">;
def warn_objc_property_no_assignment_attribute : Warning<
  "no 'assign', 'retain', or 'copy' attribute is specified - "
  "'assign' is assumed">,
  InGroup<ObjCPropertyNoAttribute>;
def warn_objc_isa_use : Warning<
  "direct access to Objective-C's isa is deprecated in favor of "
  "object_getClass()">, InGroup<DeprecatedObjCIsaUsage>;
def warn_objc_isa_assign : Warning<
  "assignment to Objective-C's isa is deprecated in favor of "
  "object_setClass()">, InGroup<DeprecatedObjCIsaUsage>;
def warn_objc_pointer_masking : Warning<
  "bitmasking for introspection of Objective-C object pointers is strongly "
  "discouraged">,
  InGroup<ObjCPointerIntrospect>;
def warn_objc_pointer_masking_performSelector : Warning<warn_objc_pointer_masking.Text>,
  InGroup<ObjCPointerIntrospectPerformSelector>;
def warn_objc_property_default_assign_on_object : Warning<
  "default property attribute 'assign' not appropriate for non-GC object">,
  InGroup<ObjCPropertyNoAttribute>;
def warn_property_attr_mismatch : Warning<
  "property attribute in class extension does not match the primary class">,
  InGroup<PropertyAttr>;
def warn_property_implicitly_mismatched : Warning <
  "primary property declaration is implicitly strong while redeclaration "
  "in class extension is weak">,
  InGroup<DiagGroup<"objc-property-implicit-mismatch">>;
def warn_objc_property_copy_missing_on_block : Warning<
    "'copy' attribute must be specified for the block property "
    "when -fobjc-gc-only is specified">;
def warn_objc_property_retain_of_block : Warning<
    "retain'ed block property does not copy the block "
    "- use copy attribute instead">, InGroup<ObjCRetainBlockProperty>;
def warn_objc_readonly_property_has_setter : Warning<
    "setter cannot be specified for a readonly property">,
    InGroup<ObjCReadonlyPropertyHasSetter>;
def warn_atomic_property_rule : Warning<
  "writable atomic property %0 cannot pair a synthesized %select{getter|setter}1 "
  "with a user defined %select{getter|setter}2">,
  InGroup<DiagGroup<"atomic-property-with-user-defined-accessor">>;
def note_atomic_property_fixup_suggest : Note<"setter and getter must both be "
  "synthesized, or both be user defined,or the property must be nonatomic">;
def err_atomic_property_nontrivial_assign_op : Error<
  "atomic property of reference type %0 cannot have non-trivial assignment"
  " operator">;
def warn_cocoa_naming_owned_rule : Warning<
  "property follows Cocoa naming"
  " convention for returning 'owned' objects">,
  InGroup<DiagGroup<"objc-property-matches-cocoa-ownership-rule">>;
def err_cocoa_naming_owned_rule : Error<
  "property follows Cocoa naming"
  " convention for returning 'owned' objects">;
def note_cocoa_naming_declare_family : Note<
  "explicitly declare getter %objcinstance0 with '%1' to return an 'unowned' "
  "object">;
def warn_auto_synthesizing_protocol_property :Warning<
  "auto property synthesis will not synthesize property %0"
  " declared in protocol %1">,
  InGroup<DiagGroup<"objc-protocol-property-synthesis">>;
def warn_no_autosynthesis_shared_ivar_property : Warning <
  "auto property synthesis will not synthesize property "
  "%0 because it cannot share an ivar with another synthesized property">,
  InGroup<ObjCNoPropertyAutoSynthesis>;
def warn_no_autosynthesis_property : Warning<
  "auto property synthesis will not synthesize property "
  "%0 because it is 'readwrite' but it will be synthesized 'readonly' "
  "via another property">,
  InGroup<ObjCNoPropertyAutoSynthesis>;
def warn_autosynthesis_property_in_superclass : Warning<
  "auto property synthesis will not synthesize property "
  "%0; it will be implemented by its superclass, use @dynamic to "
  "acknowledge intention">,
  InGroup<ObjCNoPropertyAutoSynthesis>;
def warn_autosynthesis_property_ivar_match :Warning<
  "autosynthesized property %0 will use %select{|synthesized}1 instance variable "
  "%2, not existing instance variable %3">,
  InGroup<DiagGroup<"objc-autosynthesis-property-ivar-name-match">>;
def warn_missing_explicit_synthesis : Warning <
  "auto property synthesis is synthesizing property not explicitly synthesized">,
  InGroup<DiagGroup<"objc-missing-property-synthesis">>, DefaultIgnore;
def warn_property_getter_owning_mismatch : Warning<
  "property declared as returning non-retained objects"
  "; getter returning retained objects">;
def error_property_setter_ambiguous_use : Error<
  "synthesized properties %0 and %1 both claim setter %2 -"
  " use of this setter will cause unexpected behavior">;
def warn_default_atomic_custom_getter_setter : Warning<
  "atomic by default property %0 has a user defined %select{getter|setter}1 "
  "(property should be marked 'atomic' if this is intended)">,
  InGroup<CustomAtomic>, DefaultIgnore;
def err_use_continuation_class : Error<
  "illegal redeclaration of property in class extension %0"
  " (attribute must be 'readwrite', while its primary must be 'readonly')">;
def err_type_mismatch_continuation_class : Error<
  "type of property %0 in class extension does not match "
  "property type in primary class">;
def err_use_continuation_class_redeclaration_readwrite : Error<
  "illegal redeclaration of 'readwrite' property in class extension %0"
  " (perhaps you intended this to be a 'readwrite' redeclaration of a "
  "'readonly' public property?)">;
def err_continuation_class : Error<"class extension has no primary class">;
def err_property_type : Error<"property cannot have array or function type %0">;
def error_missing_property_context : Error<
  "missing context for property implementation declaration">;
def error_bad_property_decl : Error<
  "property implementation must have its declaration in interface %0">;
def error_category_property : Error<
  "property declared in category %0 cannot be implemented in "
  "class implementation">;
def note_property_declare : Note<
  "property declared here">;
def note_protocol_property_declare : Note<
  "it could also be property of type %0 declared here">;
def note_property_synthesize : Note<
  "property synthesized here">;
def error_synthesize_category_decl : Error<
  "@synthesize not allowed in a category's implementation">;
def error_reference_property : Error<
  "property of reference type is not supported">;
def error_missing_property_interface : Error<
  "property implementation in a category with no category declaration">;
def error_bad_category_property_decl : Error<
  "property implementation must have its declaration in the category %0">;
def error_bad_property_context : Error<
  "property implementation must be in a class or category implementation">;
def error_missing_property_ivar_decl : Error<
  "synthesized property %0 must either be named the same as a compatible"
  " instance variable or must explicitly name an instance variable">;
def error_synthesize_weak_non_arc_or_gc : Error<
  "@synthesize of 'weak' property is only allowed in ARC or GC mode">;
def err_arc_perform_selector_retains : Error<
  "performSelector names a selector which retains the object">;
def warn_arc_perform_selector_leaks : Warning<
  "performSelector may cause a leak because its selector is unknown">,
  InGroup<DiagGroup<"arc-performSelector-leaks">>;
def warn_dealloc_in_category : Warning<
"-dealloc is being overridden in a category">,
InGroup<DeallocInCategory>;
def err_gc_weak_property_strong_type : Error<
  "weak attribute declared on a __strong type property in GC mode">;
def warn_receiver_is_weak : Warning <
  "weak %select{receiver|property|implicit property}0 may be "
  "unpredictably set to nil">,
  InGroup<DiagGroup<"receiver-is-weak">>, DefaultIgnore;
def warn_arc_repeated_use_of_weak : Warning <
  "weak %select{variable|property|implicit property|instance variable}0 %1 is "
  "accessed multiple times in this %select{function|method|block|lambda}2 "
  "but may be unpredictably set to nil; assign to a strong variable to keep "
  "the object alive">,
  InGroup<ARCRepeatedUseOfWeak>, DefaultIgnore;
def warn_implicitly_retains_self : Warning <
  "block implicitly retains 'self'; explicitly mention 'self' to indicate "
  "this is intended behavior">,
  InGroup<DiagGroup<"implicit-retain-self">>, DefaultIgnore;
def warn_arc_possible_repeated_use_of_weak : Warning <
  "weak %select{variable|property|implicit property|instance variable}0 %1 may "
  "be accessed multiple times in this %select{function|method|block|lambda}2 "
  "and may be unpredictably set to nil; assign to a strong variable to keep "
  "the object alive">,
  InGroup<ARCRepeatedUseOfWeakMaybe>, DefaultIgnore;
def note_arc_weak_also_accessed_here : Note<
  "also accessed here">;
def err_incomplete_synthesized_property : Error<
  "cannot synthesize property %0 with incomplete type %1">;

def error_property_ivar_type : Error<
  "type of property %0 (%1) does not match type of instance variable %2 (%3)">;
def error_property_accessor_type : Error<
  "type of property %0 (%1) does not match type of accessor %2 (%3)">;
def error_ivar_in_superclass_use : Error<
  "property %0 attempting to use instance variable %1 declared in super class %2">;
def error_weak_property : Error<
  "existing instance variable %1 for __weak property %0 must be __weak">;
def error_strong_property : Error<
  "existing instance variable %1 for strong property %0 may not be __weak">;
def error_dynamic_property_ivar_decl : Error<
  "dynamic property cannot have instance variable specification">;
def error_duplicate_ivar_use : Error<
  "synthesized properties %0 and %1 both claim instance variable %2">;
def error_property_implemented : Error<"property %0 is already implemented">;
def warn_objc_missing_super_call : Warning<
  "method possibly missing a [super %0] call">,
  InGroup<ObjCMissingSuperCalls>;
def error_dealloc_bad_result_type : Error<
  "dealloc return type must be correctly specified as 'void' under ARC, "
  "instead of %0">;
def warn_undeclared_selector : Warning<
  "undeclared selector %0">, InGroup<UndeclaredSelector>, DefaultIgnore;
def warn_undeclared_selector_with_typo : Warning<
  "undeclared selector %0; did you mean %1?">,
  InGroup<UndeclaredSelector>, DefaultIgnore;
def warn_implicit_atomic_property : Warning<
  "property is assumed atomic by default">, InGroup<ImplicitAtomic>, DefaultIgnore;
def note_auto_readonly_iboutlet_fixup_suggest : Note<
  "property should be changed to be readwrite">;
def warn_auto_readonly_iboutlet_property : Warning<
  "readonly IBOutlet property %0 when auto-synthesized may "
  "not work correctly with 'nib' loader">,
  InGroup<DiagGroup<"readonly-iboutlet-property">>;
def warn_auto_implicit_atomic_property : Warning<
  "property is assumed atomic when auto-synthesizing the property">,
  InGroup<ImplicitAtomic>, DefaultIgnore;
def warn_unimplemented_selector:  Warning<
  "no method with selector %0 is implemented in this translation unit">, 
  InGroup<Selector>, DefaultIgnore;
def warn_unimplemented_protocol_method : Warning<
  "method %0 in protocol %1 not implemented">, InGroup<Protocol>;
def warning_multiple_selectors: Warning<
  "several methods with selector %0 of mismatched types are found "
  "for the @selector expression">,
  InGroup<SelectorTypeMismatch>, DefaultIgnore;
// C++ declarations
def err_static_assert_expression_is_not_constant : Error<
  "static_assert expression is not an integral constant expression">;
def err_static_assert_failed : Error<"static_assert failed%select{ %1|}0">;
def ext_static_assert_no_message : ExtWarn<
  "static_assert with no message is a C++1z extension">, InGroup<CXX1z>;
def warn_cxx14_compat_static_assert_no_message : Warning<
  "static_assert with no message is incompatible with C++ standards before C++1z">,
  DefaultIgnore, InGroup<CXXPre1zCompat>;

def warn_inline_namespace_reopened_noninline : Warning<
  "inline namespace cannot be reopened as a non-inline namespace">;
def err_inline_namespace_mismatch : Error<
  "%select{|non-}0inline namespace "
  "cannot be reopened as %select{non-|}0inline">;

def err_unexpected_friend : Error<
  "friends can only be classes or functions">;
def ext_enum_friend : ExtWarn<
  "befriending enumeration type %0 is a C++11 extension">, InGroup<CXX11>;
def warn_cxx98_compat_enum_friend : Warning<
  "befriending enumeration type %0 is incompatible with C++98">,
  InGroup<CXX98Compat>, DefaultIgnore;
def ext_nonclass_type_friend : ExtWarn<
  "non-class friend type %0 is a C++11 extension">, InGroup<CXX11>;
def warn_cxx98_compat_nonclass_type_friend : Warning<
  "non-class friend type %0 is incompatible with C++98">,
  InGroup<CXX98Compat>, DefaultIgnore;
def err_friend_is_member : Error<
  "friends cannot be members of the declaring class">;
def warn_cxx98_compat_friend_is_member : Warning<
  "friend declaration naming a member of the declaring class is incompatible "
  "with C++98">, InGroup<CXX98Compat>, DefaultIgnore;
def ext_unelaborated_friend_type : ExtWarn<
  "unelaborated friend declaration is a C++11 extension; specify "
  "'%select{struct|interface|union|class|enum}0' to befriend %1">,
  InGroup<CXX11>;
def warn_cxx98_compat_unelaborated_friend_type : Warning<
  "befriending %1 without '%select{struct|interface|union|class|enum}0' "
  "keyword is incompatible with C++98">, InGroup<CXX98Compat>, DefaultIgnore;
def err_qualified_friend_not_found : Error<
  "no function named %0 with type %1 was found in the specified scope">;
def err_introducing_special_friend : Error<
  "must use a qualified name when declaring a %select{constructor|"
  "destructor|conversion operator}0 as a friend">;
def err_tagless_friend_type_template : Error<
  "friend type templates must use an elaborated type">;
def err_no_matching_local_friend : Error<
  "no matching function found in local scope">;
def err_no_matching_local_friend_suggest : Error<
  "no matching function %0 found in local scope; did you mean %3?">;
def err_partial_specialization_friend : Error<
  "partial specialization cannot be declared as a friend">;
def err_qualified_friend_def : Error<
  "friend function definition cannot be qualified with '%0'">;
def err_friend_def_in_local_class : Error<
  "friend function cannot be defined in a local class">;
def err_friend_not_first_in_declaration : Error<
  "'friend' must appear first in a non-function declaration">;
def err_using_decl_friend : Error<
  "cannot befriend target of using declaration">;
def warn_template_qualified_friend_unsupported : Warning<
  "dependent nested name specifier '%0' for friend class declaration is "
  "not supported; turning off access control for %1">,
  InGroup<UnsupportedFriend>;
def warn_template_qualified_friend_ignored : Warning<
  "dependent nested name specifier '%0' for friend template declaration is "
  "not supported; ignoring this friend declaration">,
  InGroup<UnsupportedFriend>;
def ext_friend_tag_redecl_outside_namespace : ExtWarn<
  "unqualified friend declaration referring to type outside of the nearest "
  "enclosing namespace is a Microsoft extension; add a nested name specifier">,
  InGroup<Microsoft>;

def err_invalid_member_in_interface : Error<
  "%select{data member |non-public member function |static member function |"
          "user-declared constructor|user-declared destructor|operator |"
          "nested class }0%1 is not permitted within an interface type">;
def err_invalid_base_in_interface : Error<
  "interface type cannot inherit from "
  "%select{'struct|non-public 'interface|'class}0 %1'">;

def err_abstract_type_in_decl : Error<
  "%select{return|parameter|variable|field|instance variable|"
  "synthesized instance variable}0 type %1 is an abstract class">;
def err_allocation_of_abstract_type : Error<
  "allocating an object of abstract class type %0">;
def err_throw_abstract_type : Error<
  "cannot throw an object of abstract type %0">;
def err_array_of_abstract_type : Error<"array of abstract class type %0">;
def err_capture_of_abstract_type : Error<
  "by-copy capture of value of abstract type %0">;
def err_capture_of_incomplete_type : Error<
  "by-copy capture of variable %0 with incomplete type %1">;
def err_capture_default_non_local : Error<
  "non-local lambda expression cannot have a capture-default">;

def err_multiple_final_overriders : Error<
  "virtual function %q0 has more than one final overrider in %1">; 
def note_final_overrider : Note<"final overrider of %q0 in %1">;

def err_type_defined_in_type_specifier : Error<
  "%0 cannot be defined in a type specifier">;
def err_type_defined_in_result_type : Error<
  "%0 cannot be defined in the result type of a function">;
def err_type_defined_in_param_type : Error<
  "%0 cannot be defined in a parameter type">;
def err_type_defined_in_alias_template : Error<
  "%0 cannot be defined in a type alias template">;

def note_pure_virtual_function : Note<
  "unimplemented pure virtual method %0 in %1">;

def err_deleted_decl_not_first : Error<
  "deleted definition must be first declaration">;

def err_deleted_override : Error<
  "deleted function %0 cannot override a non-deleted function">;

def err_non_deleted_override : Error<
  "non-deleted function %0 cannot override a deleted function">;

def warn_weak_vtable : Warning<
  "%0 has no out-of-line virtual method definitions; its vtable will be "
  "emitted in every translation unit">,
  InGroup<DiagGroup<"weak-vtables">>, DefaultIgnore;
def warn_weak_template_vtable : Warning<
  "explicit template instantiation %0 will emit a vtable in every "
  "translation unit">,
  InGroup<DiagGroup<"weak-template-vtables">>, DefaultIgnore;

def ext_using_undefined_std : ExtWarn<
  "using directive refers to implicitly-defined namespace 'std'">;
  
// C++ exception specifications
def err_exception_spec_in_typedef : Error<
  "exception specifications are not allowed in %select{typedefs|type aliases}0">;
def err_distant_exception_spec : Error<
  "exception specifications are not allowed beyond a single level "
  "of indirection">;
def err_incomplete_in_exception_spec : Error<
  "%select{|pointer to |reference to }0incomplete type %1 is not allowed "
  "in exception specification">;
def err_rref_in_exception_spec : Error<
  "rvalue reference type %0 is not allowed in exception specification">;
def err_mismatched_exception_spec : Error<
  "exception specification in declaration does not match previous declaration">;
def ext_mismatched_exception_spec : ExtWarn<
  "exception specification in declaration does not match previous declaration">,
  InGroup<Microsoft>;
def err_override_exception_spec : Error<
  "exception specification of overriding function is more lax than "
  "base version">;
def ext_override_exception_spec : ExtWarn<
  "exception specification of overriding function is more lax than "
  "base version">, InGroup<Microsoft>;
def err_incompatible_exception_specs : Error<
  "target exception specification is not superset of source">;
def err_deep_exception_specs_differ : Error<
  "exception specifications of %select{return|argument}0 types differ">;
def warn_missing_exception_specification : Warning<
  "%0 is missing exception specification '%1'">;
def err_noexcept_needs_constant_expression : Error<
  "argument to noexcept specifier must be a constant expression">;
def err_exception_spec_not_parsed : Error<
  "exception specification is not available until end of class definition">;

// C++ access checking
def err_class_redeclared_with_different_access : Error<
  "%0 redeclared with '%1' access">;
def err_access : Error<
  "%1 is a %select{private|protected}0 member of %3">, AccessControl;
def ext_ms_using_declaration_inaccessible : ExtWarn<
  "using declaration referring to inaccessible member '%0' (which refers "
  "to accessible member '%1') is a Microsoft compatibility extension">,
    AccessControl, InGroup<Microsoft>;
def err_access_ctor : Error<
  "calling a %select{private|protected}0 constructor of class %2">, 
  AccessControl;
def ext_rvalue_to_reference_access_ctor : Extension<
  "C++98 requires an accessible copy constructor for class %2 when binding "
  "a reference to a temporary; was %select{private|protected}0">,
  AccessControl, InGroup<BindToTemporaryCopy>;
def err_access_base_ctor : Error<
  // The ERRORs represent other special members that aren't constructors, in
  // hopes that someone will bother noticing and reporting if they appear
  "%select{base class|inherited virtual base class}0 %1 has %select{private|"
  "protected}3 %select{default |copy |move |*ERROR* |*ERROR* "
  "|*ERROR*|}2constructor">, AccessControl;
def err_access_field_ctor : Error<
  // The ERRORs represent other special members that aren't constructors, in
  // hopes that someone will bother noticing and reporting if they appear
  "field of type %0 has %select{private|protected}2 "
  "%select{default |copy |move |*ERROR* |*ERROR* |*ERROR* |}1constructor">,
  AccessControl;
def err_access_friend_function : Error<
  "friend function %1 is a %select{private|protected}0 member of %3">,
  AccessControl;

def err_access_dtor : Error<
  "calling a %select{private|protected}1 destructor of class %0">, 
  AccessControl;
def err_access_dtor_base :
    Error<"base class %0 has %select{private|protected}1 destructor">,
    AccessControl;
def err_access_dtor_vbase :
    Error<"inherited virtual base class %1 has "
    "%select{private|protected}2 destructor">,
    AccessControl;
def err_access_dtor_temp :
    Error<"temporary of type %0 has %select{private|protected}1 destructor">,
    AccessControl;
def err_access_dtor_exception :
    Error<"exception object of type %0 has %select{private|protected}1 "
          "destructor">, AccessControl;
def err_access_dtor_field :
    Error<"field of type %1 has %select{private|protected}2 destructor">,
    AccessControl;
def err_access_dtor_var :
    Error<"variable of type %1 has %select{private|protected}2 destructor">,
    AccessControl;
def err_access_dtor_ivar :
    Error<"instance variable of type %0 has %select{private|protected}1 "
          "destructor">,
    AccessControl;
def note_previous_access_declaration : Note<
  "previously declared '%1' here">;
def note_access_natural : Note<
  "%select{|implicitly }1declared %select{private|protected}0 here">;
def note_access_constrained_by_path : Note<
  "constrained by %select{|implicitly }1%select{private|protected}0"
  " inheritance here">;
def note_access_protected_restricted_noobject : Note<
  "must name member using the type of the current context %0">;
def note_access_protected_restricted_ctordtor : Note<
  "protected %select{constructor|destructor}0 can only be used to "
  "%select{construct|destroy}0 a base class subobject">;
def note_access_protected_restricted_object : Note<
  "can only access this member on an object of type %0">;
def warn_cxx98_compat_sfinae_access_control : Warning<
  "substitution failure due to access control is incompatible with C++98">,
  InGroup<CXX98Compat>, DefaultIgnore, NoSFINAE;
  
// C++ name lookup
def err_incomplete_nested_name_spec : Error<
  "incomplete type %0 named in nested name specifier">;
def err_dependent_nested_name_spec : Error<
  "nested name specifier for a declaration cannot depend on a template "
  "parameter">;
def err_nested_name_member_ref_lookup_ambiguous : Error<
  "lookup of %0 in member access expression is ambiguous">;
def ext_nested_name_member_ref_lookup_ambiguous : ExtWarn<
  "lookup of %0 in member access expression is ambiguous; using member of %1">,
  InGroup<AmbigMemberTemplate>;
def note_ambig_member_ref_object_type : Note<
  "lookup in the object type %0 refers here">;
def note_ambig_member_ref_scope : Note<
  "lookup from the current scope refers here">;
def err_qualified_member_nonclass : Error<
  "qualified member access refers to a member in %0">;
def err_incomplete_member_access : Error<
  "member access into incomplete type %0">;
def err_incomplete_type : Error<
  "incomplete type %0 where a complete type is required">;
def warn_cxx98_compat_enum_nested_name_spec : Warning<
  "enumeration type in nested name specifier is incompatible with C++98">,
  InGroup<CXX98Compat>, DefaultIgnore;
def err_nested_name_spec_is_not_class : Error<
  "%0 cannot appear before '::' because it is not a class"
  "%select{ or namespace|, namespace, or enumeration}1; did you mean ':'?">;
def ext_nested_name_spec_is_enum : ExtWarn<
  "use of enumeration in a nested name specifier is a C++11 extension">,
  InGroup<CXX11>;

// C++ class members
def err_storageclass_invalid_for_member : Error<
  "storage class specified for a member declaration">;
def err_mutable_function : Error<"'mutable' cannot be applied to functions">;
def err_mutable_reference : Error<"'mutable' cannot be applied to references">;
def ext_mutable_reference : ExtWarn<
  "'mutable' on a reference type is a Microsoft extension">,
  InGroup<Microsoft>;
def err_mutable_const : Error<"'mutable' and 'const' cannot be mixed">;
def err_mutable_nonmember : Error<
  "'mutable' can only be applied to member variables">;
def err_virtual_non_function : Error<
  "'virtual' can only appear on non-static member functions">;
def err_virtual_out_of_class : Error<
  "'virtual' can only be specified inside the class definition">;
def err_virtual_member_function_template : Error<
  "'virtual' cannot be specified on member function templates">;
def err_static_overrides_virtual : Error<
  "'static' member function %0 overrides a virtual function in a base class">;
def err_explicit_non_function : Error<
  "'explicit' can only appear on non-static member functions">;
def err_explicit_out_of_class : Error<
  "'explicit' can only be specified inside the class definition">;
def err_explicit_non_ctor_or_conv_function : Error<
  "'explicit' can only be applied to a constructor or conversion function">;
def err_static_not_bitfield : Error<"static member %0 cannot be a bit-field">;
def err_static_out_of_line : Error<
  "'static' can only be specified inside the class definition">;
def err_storage_class_for_static_member : Error<
  "static data member definition cannot specify a storage class">;
def err_typedef_not_bitfield : Error<"typedef member %0 cannot be a bit-field">;
def err_not_integral_type_bitfield : Error<
  "bit-field %0 has non-integral type %1">;
def err_not_integral_type_anon_bitfield : Error<
  "anonymous bit-field has non-integral type %0">;
def err_member_function_initialization : Error<
  "initializer on function does not look like a pure-specifier">;
def err_non_virtual_pure : Error<
  "%0 is not virtual and cannot be declared pure">;
def ext_pure_function_definition : ExtWarn<
  "function definition with pure-specifier is a Microsoft extension">,
  InGroup<Microsoft>;
def err_implicit_object_parameter_init : Error<
  "cannot initialize object parameter of type %0 with an expression "
  "of type %1">;
def err_qualified_member_of_unrelated : Error<
  "%q0 is not a member of class %1">;

def warn_call_to_pure_virtual_member_function_from_ctor_dtor : Warning<
  "call to pure virtual member function %0; overrides of %0 in subclasses are "
  "not available in the %select{constructor|destructor}1 of %2">;

def note_member_declared_at : Note<"member is declared here">;
def note_ivar_decl : Note<"instance variable is declared here">;
def note_bitfield_decl : Note<"bit-field is declared here">;
def note_implicit_param_decl : Note<"%0 is an implicit parameter">;
def note_member_synthesized_at : Note<
  "implicit %select{default constructor|copy constructor|move constructor|copy "
  "assignment operator|move assignment operator|destructor}0 for %1 first "
  "required here">;
def note_inhctor_synthesized_at : Note<
  "inheriting constructor for %0 first required here">;
def err_missing_default_ctor : Error<
  "%select{|implicit default |inheriting }0constructor for %1 must explicitly "
  "initialize the %select{base class|member}2 %3 which does not have a default "
  "constructor">;
def note_due_to_dllexported_class : Note<
  "due to '%0' being dllexported%select{|; try compiling in C++11 mode}1">;

def err_illegal_union_or_anon_struct_member : Error<
  "%select{anonymous struct|union}0 member %1 has a non-trivial "
  "%select{constructor|copy constructor|move constructor|copy assignment "
  "operator|move assignment operator|destructor}2">;
def warn_cxx98_compat_nontrivial_union_or_anon_struct_member : Warning<
  "%select{anonymous struct|union}0 member %1 with a non-trivial "
  "%select{constructor|copy constructor|move constructor|copy assignment "
  "operator|move assignment operator|destructor}2 is incompatible with C++98">,
  InGroup<CXX98Compat>, DefaultIgnore;

def note_nontrivial_virtual_dtor : Note<
  "destructor for %0 is not trivial because it is virtual">;
def note_nontrivial_has_virtual : Note<
  "because type %0 has a virtual %select{member function|base class}1">;
def note_nontrivial_no_def_ctor : Note<
  "because %select{base class of |field of |}0type %1 has no "
  "default constructor">;
def note_user_declared_ctor : Note<
  "implicit default constructor suppressed by user-declared constructor">;
def note_nontrivial_no_copy : Note<
  "because no %select{<<ERROR>>|constructor|constructor|assignment operator|"
  "assignment operator|<<ERROR>>}2 can be used to "
  "%select{<<ERROR>>|copy|move|copy|move|<<ERROR>>}2 "
  "%select{base class|field|an object}0 of type %3">;
def note_nontrivial_user_provided : Note<
  "because %select{base class of |field of |}0type %1 has a user-provided "
  "%select{default constructor|copy constructor|move constructor|"
  "copy assignment operator|move assignment operator|destructor}2">;
def note_nontrivial_in_class_init : Note<
  "because field %0 has an initializer">;
def note_nontrivial_param_type : Note<
  "because its parameter is %diff{of type $, not $|of the wrong type}2,3">;
def note_nontrivial_default_arg : Note<"because it has a default argument">;
def note_nontrivial_variadic : Note<"because it is a variadic function">;
def note_nontrivial_subobject : Note<
  "because the function selected to %select{construct|copy|move|copy|move|"
  "destroy}2 %select{base class|field}0 of type %1 is not trivial">;
def note_nontrivial_objc_ownership : Note<
  "because type %0 has a member with %select{no|no|__strong|__weak|"
  "__autoreleasing}1 ownership">;

def err_static_data_member_not_allowed_in_anon_struct : Error<
  "static data member %0 not allowed in anonymous struct">;
def ext_static_data_member_in_union : ExtWarn<
  "static data member %0 in union is a C++11 extension">, InGroup<CXX11>;
def warn_cxx98_compat_static_data_member_in_union : Warning<
  "static data member %0 in union is incompatible with C++98">,
  InGroup<CXX98Compat>, DefaultIgnore;
def ext_union_member_of_reference_type : ExtWarn<
  "union member %0 has reference type %1, which is a Microsoft extension">,
  InGroup<Microsoft>;
def err_union_member_of_reference_type : Error<
  "union member %0 has reference type %1">;
def ext_anonymous_struct_union_qualified : Extension<
  "anonymous %select{struct|union}0 cannot be '%1'">;
def err_different_return_type_for_overriding_virtual_function : Error<
  "virtual function %0 has a different return type "
  "%diff{($) than the function it overrides (which has return type $)|"
  "than the function it overrides}1,2">;
def note_overridden_virtual_function : Note<
  "overridden virtual function is here">;
def err_conflicting_overriding_cc_attributes : Error<
  "virtual function %0 has different calling convention attributes "
  "%diff{($) than the function it overrides (which has calling convention $)|"
  "than the function it overrides}1,2">;

def err_covariant_return_inaccessible_base : Error<
  "invalid covariant return for virtual function: %1 is a "
  "%select{private|protected}2 base class of %0">, AccessControl;
def err_covariant_return_ambiguous_derived_to_base_conv : Error<
  "return type of virtual function %3 is not covariant with the return type of "
  "the function it overrides (ambiguous conversion from derived class "
  "%0 to base class %1:%2)">;
def err_covariant_return_not_derived : Error<
  "return type of virtual function %0 is not covariant with the return type of "
  "the function it overrides (%1 is not derived from %2)">;
def err_covariant_return_incomplete : Error<
  "return type of virtual function %0 is not covariant with the return type of "
  "the function it overrides (%1 is incomplete)">;
def err_covariant_return_type_different_qualifications : Error<
  "return type of virtual function %0 is not covariant with the return type of "
  "the function it overrides (%1 has different qualifiers than %2)">;
def err_covariant_return_type_class_type_more_qualified : Error<
  "return type of virtual function %0 is not covariant with the return type of "
  "the function it overrides (class type %1 is more qualified than class "
  "type %2">;
  
// C++ constructors
def err_constructor_cannot_be : Error<"constructor cannot be declared '%0'">;
def err_invalid_qualified_constructor : Error<
  "'%0' qualifier is not allowed on a constructor">;
def err_ref_qualifier_constructor : Error<
  "ref-qualifier '%select{&&|&}0' is not allowed on a constructor">;

def err_constructor_return_type : Error<
  "constructor cannot have a return type">;
def err_constructor_redeclared : Error<"constructor cannot be redeclared">;
def err_constructor_byvalue_arg : Error<
  "copy constructor must pass its first argument by reference">;
def warn_no_constructor_for_refconst : Warning<
  "%select{struct|interface|union|class|enum}0 %1 does not declare any "
  "constructor to initialize its non-modifiable members">;
def note_refconst_member_not_initialized : Note<
  "%select{const|reference}0 member %1 will never be initialized">;
def ext_ms_explicit_constructor_call : ExtWarn<
  "explicit constructor calls are a Microsoft extension">, InGroup<Microsoft>;

// C++ destructors
def err_destructor_not_member : Error<
  "destructor must be a non-static member function">;
def err_destructor_cannot_be : Error<"destructor cannot be declared '%0'">;
def err_invalid_qualified_destructor : Error<
  "'%0' qualifier is not allowed on a destructor">;
def err_ref_qualifier_destructor : Error<
  "ref-qualifier '%select{&&|&}0' is not allowed on a destructor">;
def err_destructor_return_type : Error<"destructor cannot have a return type">;
def err_destructor_redeclared : Error<"destructor cannot be redeclared">;
def err_destructor_with_params : Error<"destructor cannot have any parameters">;
def err_destructor_variadic : Error<"destructor cannot be variadic">;
def err_destructor_typedef_name : Error<
  "destructor cannot be declared using a %select{typedef|type alias}1 %0 of the class name">;
def err_destructor_name : Error<
  "expected the class name after '~' to name the enclosing class">;
def err_destructor_class_name : Error<
  "expected the class name after '~' to name a destructor">;
def err_ident_in_dtor_not_a_type : Error<
  "identifier %0 in object destruction expression does not name a type">;
def err_destructor_expr_type_mismatch : Error<
  "destructor type %0 in object destruction expression does not match the "
  "type %1 of the object being destroyed">;
def note_destructor_type_here : Note<
  "type %0 is declared here">;

def err_destructor_template : Error<
  "destructor cannot be declared as a template">;

// C++ initialization
def err_init_conversion_failed : Error<
  "cannot initialize %select{a variable|a parameter|return object|an "
  "exception object|a member subobject|an array element|a new value|a value|a "
  "base class|a constructor delegation|a vector element|a block element|a "
  "complex element|a lambda capture|a compound literal initializer|a "
  "related result|a parameter of CF audited function}0 "
  "%diff{of type $ with an %select{rvalue|lvalue}2 of type $|"
  "with an %select{rvalue|lvalue}2 of incompatible type}1,3"
  "%select{|: different classes%diff{ ($ vs $)|}5,6"
  "|: different number of parameters (%5 vs %6)"
  "|: type mismatch at %ordinal5 parameter%diff{ ($ vs $)|}6,7"
  "|: different return type%diff{ ($ vs $)|}5,6"
  "|: different qualifiers ("
  "%select{none|const|restrict|const and restrict|volatile|const and volatile|"
  "volatile and restrict|const, volatile, and restrict}5 vs "
  "%select{none|const|restrict|const and restrict|volatile|const and volatile|"
  "volatile and restrict|const, volatile, and restrict}6)}4">;

def err_lvalue_to_rvalue_ref : Error<"rvalue reference %diff{to type $ cannot "
  "bind to lvalue of type $|cannot bind to incompatible lvalue}0,1">;
def err_lvalue_reference_bind_to_initlist : Error<
  "%select{non-const|volatile}0 lvalue reference to type %1 cannot bind to an "
  "initializer list temporary">;
def err_lvalue_reference_bind_to_temporary : Error<
  "%select{non-const|volatile}0 lvalue reference %diff{to type $ cannot bind "
  "to a temporary of type $|cannot bind to incompatible temporary}1,2">;
//if INTEL_CUSTOMIZATION
def warn_lvalue_reference_bind_to_initlist : Warning<
  "non-const lvalue reference to type %0 cannot bind to an "
  "initializer list temporary">, InGroup<IntelCompat>;
def warn_lvalue_reference_bind_to_temporary : Warning<
  "non-const lvalue reference %diff{to type $ cannot bind "
  "to a temporary of type $|cannot bind to incompatible temporary}0,1">,
  InGroup<IntelCompat>;
//endif
def err_lvalue_reference_bind_to_unrelated : Error<
  "%select{non-const|volatile}0 lvalue reference "
  "%diff{to type $ cannot bind to a value of unrelated type $|"
  "cannot bind to a value of unrelated type}1,2">;
def err_reference_bind_drops_quals : Error<
  "binding of reference %diff{to type $ to a value of type $ drops qualifiers|"
  "drops qualifiers}0,1">;
def err_reference_bind_failed : Error<
  "reference %diff{to type $ could not bind to an %select{rvalue|lvalue}1 of "
  "type $|could not bind to %select{rvalue|lvalue}1 of incompatible type}0,2">;
def err_reference_bind_init_list : Error<
  "reference to type %0 cannot bind to an initializer list">;
def warn_temporary_array_to_pointer_decay : Warning<
  "pointer is initialized by a temporary array, which will be destroyed at the "
  "end of the full-expression">,
  InGroup<DiagGroup<"address-of-array-temporary">>;
def err_init_list_bad_dest_type : Error<
  "%select{|non-aggregate }0type %1 cannot be initialized with an initializer "
  "list">;
def err_member_function_call_bad_cvr : Error<"member function %0 not viable: "
    "'this' argument has type %1, but function is not marked "
    "%select{const|restrict|const or restrict|volatile|const or volatile|"
    "volatile or restrict|const, volatile, or restrict}2">;

def err_reference_bind_to_bitfield : Error<
  "%select{non-const|volatile}0 reference cannot bind to "
  "bit-field%select{| %1}2">;
def err_reference_bind_to_vector_element : Error<
  "%select{non-const|volatile}0 reference cannot bind to vector element">;
def err_reference_var_requires_init : Error<
  "declaration of reference variable %0 requires an initializer">;
def err_reference_without_init : Error<
  "reference to type %0 requires an initializer">;
def note_value_initialization_here : Note<
  "in value-initialization of type %0 here">;
def err_reference_has_multiple_inits : Error<
  "reference cannot be initialized with multiple values">;
def err_init_non_aggr_init_list : Error<
  "initialization of non-aggregate type %0 with an initializer list">;
def err_init_reference_member_uninitialized : Error<
  "reference member of type %0 uninitialized">;
def note_uninit_reference_member : Note<
  "uninitialized reference member is here">;
def warn_field_is_uninit : Warning<"field %0 is uninitialized when used here">,
  InGroup<Uninitialized>;
def warn_base_class_is_uninit : Warning<
  "base class %0 is uninitialized when used here to access %q1">,
  InGroup<Uninitialized>;
def warn_reference_field_is_uninit : Warning<
  "reference %0 is not yet bound to a value when used here">,
  InGroup<Uninitialized>;
def note_uninit_in_this_constructor : Note<
  "during field initialization in %select{this|the implicit default}0 "
  "constructor">;
def warn_static_self_reference_in_init : Warning<
  "static variable %0 is suspiciously used within its own initialization">,
  InGroup<UninitializedStaticSelfInit>;
def warn_uninit_self_reference_in_init : Warning<
  "variable %0 is uninitialized when used within its own initialization">,
  InGroup<Uninitialized>;
def warn_uninit_self_reference_in_reference_init : Warning<
  "reference %0 is not yet bound to a value when used within its own"
  " initialization">,
  InGroup<Uninitialized>;
def warn_uninit_var : Warning<
  "variable %0 is uninitialized when %select{used here|captured by block}1">,
  InGroup<Uninitialized>, DefaultIgnore;
def warn_sometimes_uninit_var : Warning<
  "variable %0 is %select{used|captured}1 uninitialized whenever "
  "%select{'%3' condition is %select{true|false}4|"
  "'%3' loop %select{is entered|exits because its condition is false}4|"
  "'%3' loop %select{condition is true|exits because its condition is false}4|"
  "switch %3 is taken|"
  "its declaration is reached|"
  "%3 is called}2">,
  InGroup<UninitializedSometimes>, DefaultIgnore;
def warn_maybe_uninit_var : Warning<
  "variable %0 may be uninitialized when "
  "%select{used here|captured by block}1">,
  InGroup<UninitializedMaybe>, DefaultIgnore;
def note_uninit_var_def : Note<"variable %0 is declared here">;
def note_uninit_var_use : Note<
  "%select{uninitialized use occurs|variable is captured by block}0 here">;
def warn_uninit_byref_blockvar_captured_by_block : Warning<
  "block pointer variable %0 is uninitialized when captured by block">,
  InGroup<Uninitialized>, DefaultIgnore;
def note_block_var_fixit_add_initialization : Note<
  "did you mean to use __block %0?">;
def note_in_omitted_aggregate_initializer : Note<
  "in implicit initialization of %select{array element %1|field %1}0 "
  "with omitted initializer">;
def note_in_reference_temporary_list_initializer : Note<
  "in initialization of temporary of type %0 created to "
  "list-initialize this reference">;
def note_var_fixit_add_initialization : Note<
  "initialize the variable %0 to silence this warning">;
def note_uninit_fixit_remove_cond : Note<
  "remove the %select{'%1' if its condition|condition if it}0 "
  "is always %select{false|true}2">;
def err_init_incomplete_type : Error<"initialization of incomplete type %0">;

def warn_unsequenced_mod_mod : Warning<
  "multiple unsequenced modifications to %0">, InGroup<Unsequenced>;
def warn_unsequenced_mod_use : Warning<
  "unsequenced modification and access to %0">, InGroup<Unsequenced>;

def err_temp_copy_no_viable : Error<
  "no viable constructor %select{copying variable|copying parameter|"
  "returning object|throwing object|copying member subobject|copying array "
  "element|allocating object|copying temporary|initializing base subobject|"
  "initializing vector element|capturing value}0 of type %1">;
def ext_rvalue_to_reference_temp_copy_no_viable : Extension<
  "no viable constructor %select{copying variable|copying parameter|"
  "returning object|throwing object|copying member subobject|copying array "
  "element|allocating object|copying temporary|initializing base subobject|"
  "initializing vector element|capturing value}0 of type %1; C++98 requires a copy "
  "constructor when binding a reference to a temporary">,
  InGroup<BindToTemporaryCopy>;
def err_temp_copy_ambiguous : Error<
  "ambiguous constructor call when %select{copying variable|copying "
  "parameter|returning object|throwing object|copying member subobject|copying "
  "array element|allocating object|copying temporary|initializing base subobject|"
  "initializing vector element|capturing value}0 of type %1">;
def err_temp_copy_deleted : Error<
  "%select{copying variable|copying parameter|returning object|throwing "
  "object|copying member subobject|copying array element|allocating object|"
  "copying temporary|initializing base subobject|initializing vector element|"
  "capturing value}0 of type %1 invokes deleted constructor">;
def err_temp_copy_incomplete : Error<
  "copying a temporary object of incomplete type %0">;
def warn_cxx98_compat_temp_copy : Warning<
  "%select{copying variable|copying parameter|returning object|throwing "
  "object|copying member subobject|copying array element|allocating object|"
  "copying temporary|initializing base subobject|initializing vector element}1 "
  "of type %2 when binding a reference to a temporary would %select{invoke "
  "an inaccessible constructor|find no viable constructor|find ambiguous "
  "constructors|invoke a deleted constructor}0 in C++98">,
  InGroup<CXX98CompatBindToTemporaryCopy>, DefaultIgnore;
def err_selected_explicit_constructor : Error<
  "chosen constructor is explicit in copy-initialization">;
def note_constructor_declared_here : Note<
  "constructor declared here">;

// C++11 decltype
def err_decltype_in_declarator : Error<
    "'decltype' cannot be used to name a declaration">;
    
// C++11 auto
def warn_cxx98_compat_auto_type_specifier : Warning<
  "'auto' type specifier is incompatible with C++98">,
  InGroup<CXX98Compat>, DefaultIgnore;
def err_auto_variable_cannot_appear_in_own_initializer : Error<
  "variable %0 declared with 'auto' type cannot appear in its own initializer">;
def err_illegal_decl_array_of_auto : Error<
  "'%0' declared as array of %1">;
def err_new_array_of_auto : Error<
  "cannot allocate array of 'auto'">;
def err_auto_not_allowed : Error<
  "%select{'auto'|'decltype(auto)'}0 not allowed %select{in function prototype"
  "|in non-static struct member"
  "|in non-static union member|in non-static class member|in interface member"
  "|in exception declaration|in template parameter|in block literal"
  "|in template argument|in typedef|in type alias|in function return type"
  "|in conversion function type|here|in lambda parameter}1">;
def err_auto_not_allowed_var_inst : Error<
  "'auto' variable template instantiation is not allowed">;
def err_auto_var_requires_init : Error<
  "declaration of variable %0 with type %1 requires an initializer">;
def err_auto_new_requires_ctor_arg : Error<
  "new expression for type %0 requires a constructor argument">;
def err_auto_new_list_init : Error<
  "new expression for type %0 cannot use list-initialization">;
def err_auto_var_init_no_expression : Error<
  "initializer for variable %0 with type %1 is empty">;
def err_auto_var_init_multiple_expressions : Error<
  "initializer for variable %0 with type %1 contains multiple expressions">;
def err_auto_var_init_paren_braces : Error<
  "cannot deduce type for variable %0 with type %1 from "
  "parenthesized initializer list">;
def warn_auto_var_direct_list_init : Warning<
  "direct list initialization of a variable with a deduced type will change "
  "meaning in a future version of Clang; insert an '=' to avoid a change in "
  "behavior">, InGroup<FutureCompat>;
def err_auto_new_ctor_multiple_expressions : Error<
  "new expression for type %0 contains multiple constructor arguments">;
def err_auto_missing_trailing_return : Error<
  "'auto' return without trailing return type; deduced return types are a "
  "C++14 extension">;
def err_deduced_return_type : Error<
  "deduced return types are a C++14 extension">;
def err_trailing_return_without_auto : Error<
  "function with trailing return type must specify return type 'auto', not %0">;
def err_trailing_return_in_parens : Error<
  "trailing return type may not be nested within parentheses">;
def err_auto_var_deduction_failure : Error<
  "variable %0 with type %1 has incompatible initializer of type %2">;
def err_auto_var_deduction_failure_from_init_list : Error<
  "cannot deduce actual type for variable %0 with type %1 from initializer list">;
def err_auto_new_deduction_failure : Error<
  "new expression for type %0 has incompatible constructor argument of type %1">;
def err_auto_different_deductions : Error<
  "'%select{auto|decltype(auto)}0' deduced as %1 in declaration of %2 and "
  "deduced as %3 in declaration of %4">;
def err_implied_std_initializer_list_not_found : Error<
  "cannot deduce type of initializer list because std::initializer_list was "
  "not found; include <initializer_list>">;
def err_malformed_std_initializer_list : Error<
  "std::initializer_list must be a class template with a single type parameter">;
def warn_dangling_std_initializer_list : Warning<
  "array backing the initializer list will be destroyed at the end of "
  "%select{the full-expression|the constructor}0">,
  InGroup<DiagGroup<"dangling-initializer-list">>;

// C++1y decltype(auto) type
def err_decltype_auto_cannot_be_combined : Error<
  "'decltype(auto)' cannot be combined with other type specifiers">;
def err_decltype_auto_function_declarator_not_declaration : Error<
  "'decltype(auto)' can only be used as a return type "
  "in a function declaration">;
def err_decltype_auto_compound_type : Error<
  "cannot form %select{pointer to|reference to|array of}0 'decltype(auto)'">;
def err_decltype_auto_initializer_list : Error<
  "cannot deduce 'decltype(auto)' from initializer list">;

// C++1y deduced return types
def err_auto_fn_deduction_failure : Error<
  "cannot deduce return type %0 from returned value of type %1">;
def err_auto_fn_different_deductions : Error<
  "'%select{auto|decltype(auto)}0' in return type deduced as %1 here but "
  "deduced as %2 in earlier return statement">;
def err_auto_fn_used_before_defined : Error<
  "function %0 with deduced return type cannot be used before it is defined">;
def err_auto_fn_no_return_but_not_auto : Error<
  "cannot deduce return type %0 for function with no return statements">;
def err_auto_fn_return_void_but_not_auto : Error<
  "cannot deduce return type %0 from omitted return expression">;
def err_auto_fn_return_init_list : Error<
  "cannot deduce return type from initializer list">;
def err_auto_fn_virtual : Error<
  "function with deduced return type cannot be virtual">;

// C++11 override control
def override_keyword_only_allowed_on_virtual_member_functions : Error<
  "only virtual member functions can be marked '%0'">;
def override_keyword_hides_virtual_member_function : Error<
  "non-virtual member function marked '%0' hides virtual member "
  "%select{function|functions}1">;
def err_function_marked_override_not_overriding : Error<
  "%0 marked 'override' but does not override any member functions">;
def warn_function_marked_not_override_overriding : Warning <
  "%0 overrides a member function but is not marked 'override'">,
  InGroup<CXX11WarnOverrideMethod>;
def err_class_marked_final_used_as_base : Error<
  "base %0 is marked '%select{final|sealed}1'">;
def warn_abstract_final_class : Warning<
  "abstract class is marked '%select{final|sealed}0'">, InGroup<AbstractFinalClass>;

// C++11 attributes
def err_repeat_attribute : Error<"%0 attribute cannot be repeated">;

// C++11 final
def err_final_function_overridden : Error<
  "declaration of %0 overrides a '%select{final|sealed}1' function">;

// C++11 scoped enumerations
def err_enum_invalid_underlying : Error<
  "non-integral type %0 is an invalid underlying type">;
def err_enumerator_too_large : Error<
  "enumerator value is not representable in the underlying type %0">;
def ext_enumerator_too_large : ExtWarn<
  "enumerator value is not representable in the underlying type %0">,
  InGroup<Microsoft>;
def err_enumerator_wrapped : Error<
  "enumerator value %0 is not representable in the underlying type %1">;
def err_enum_redeclare_type_mismatch : Error<
  "enumeration redeclared with different underlying type %0 (was %1)">;
def err_enum_redeclare_fixed_mismatch : Error<
  "enumeration previously declared with %select{non|}0fixed underlying type">;
def err_enum_redeclare_scoped_mismatch : Error<
  "enumeration previously declared as %select{un|}0scoped">;
def err_enum_class_reference : Error<
  "reference to %select{|scoped }0enumeration must use 'enum' "
  "not 'enum class'">;
def err_only_enums_have_underlying_types : Error<
  "only enumeration types have underlying types">;
def err_underlying_type_of_incomplete_enum : Error<
  "cannot determine underlying type of incomplete enumeration type %0">;

// C++11 delegating constructors
def err_delegating_ctor : Error<
  "delegating constructors are permitted only in C++11">;
def warn_cxx98_compat_delegating_ctor : Warning<
  "delegating constructors are incompatible with C++98">,
  InGroup<CXX98Compat>, DefaultIgnore;
def err_delegating_initializer_alone : Error<
  "an initializer for a delegating constructor must appear alone">;
def warn_delegating_ctor_cycle : Warning<
  "constructor for %0 creates a delegation cycle">, DefaultError,
  InGroup<DelegatingCtorCycles>;
def note_it_delegates_to : Note<"it delegates to">;
def note_which_delegates_to : Note<"which delegates to">;

// C++11 range-based for loop
def err_for_range_decl_must_be_var : Error<
  "for range declaration must declare a variable">;
def err_for_range_storage_class : Error<
  "loop variable %0 may not be declared %select{'extern'|'static'|"
  "'__private_extern__'|'auto'|'register'|'constexpr'}1">;
def err_type_defined_in_for_range : Error<
  "types may not be defined in a for range declaration">;
def err_for_range_deduction_failure : Error<
  "cannot use type %0 as a range">;
def err_for_range_incomplete_type : Error<
  "cannot use incomplete type %0 as a range">;
def err_for_range_iter_deduction_failure : Error<
  "cannot use type %0 as an iterator">;
def err_for_range_member_begin_end_mismatch : Error<
  "range type %0 has '%select{begin|end}1' member but no '%select{end|begin}1' member">;
def err_for_range_begin_end_types_differ : Error<
  "'begin' and 'end' must return the same type (got %0 and %1)">;
def note_in_for_range: Note<
  "when looking up '%select{begin|end}0' function for range expression "
  "of type %1">;
def err_for_range_invalid: Error<
  "invalid range expression of type %0; no viable '%select{begin|end}1' "
  "function available">;
def err_range_on_array_parameter : Error<
  "cannot build range expression with array function parameter %0 since "
  "parameter with array type %1 is treated as pointer type %2">;
def err_for_range_dereference : Error<
  "invalid range expression of type %0; did you mean to dereference it "
  "with '*'?">;
def note_for_range_invalid_iterator : Note <
  "in implicit call to 'operator%select{!=|*|++}0' for iterator of type %1">;
def note_for_range_begin_end : Note<
  "selected '%select{begin|end}0' %select{function|template }1%2 with iterator type %3">;

// C++11 constexpr
def warn_cxx98_compat_constexpr : Warning<
  "'constexpr' specifier is incompatible with C++98">,
  InGroup<CXX98Compat>, DefaultIgnore;
// FIXME: Maybe this should also go in -Wc++14-compat?
def warn_cxx14_compat_constexpr_not_const : Warning<
  "'constexpr' non-static member function will not be implicitly 'const' "
  "in C++14; add 'const' to avoid a change in behavior">,
  InGroup<DiagGroup<"constexpr-not-const">>;
def err_invalid_constexpr : Error<
  "%select{function parameter|typedef|non-static data member}0 "
  "cannot be constexpr">;
def err_invalid_constexpr_member : Error<"non-static data member cannot be "
  "constexpr%select{; did you intend to make it %select{const|static}0?|}1">;
def err_constexpr_tag : Error<
  "%select{class|struct|interface|union|enum}0 cannot be marked constexpr">;
def err_constexpr_dtor : Error<"destructor cannot be marked constexpr">;
def err_constexpr_no_declarators : Error<
  "constexpr can only be used in variable and function declarations">;
def err_invalid_constexpr_var_decl : Error<
  "constexpr variable declaration must be a definition">;
def err_constexpr_static_mem_var_requires_init : Error<
  "declaration of constexpr static data member %0 requires an initializer">;
def err_constexpr_var_non_literal : Error<
  "constexpr variable cannot have non-literal type %0">;
def err_constexpr_var_requires_const_init : Error<
  "constexpr variable %0 must be initialized by a constant expression">;
def err_constexpr_redecl_mismatch : Error<
  "%select{non-constexpr declaration of %0 follows constexpr declaration"
  "|constexpr declaration of %0 follows non-constexpr declaration}1">;
def err_constexpr_virtual : Error<"virtual function cannot be constexpr">;
def err_constexpr_virtual_base : Error<
  "constexpr %select{member function|constructor}0 not allowed in "
  "%select{struct|interface|class}1 with virtual base "
  "%plural{1:class|:classes}2">;
def note_non_literal_incomplete : Note<
  "incomplete type %0 is not a literal type">;
def note_non_literal_virtual_base : Note<"%select{struct|interface|class}0 "
  "with virtual base %plural{1:class|:classes}1 is not a literal type">;
def note_constexpr_virtual_base_here : Note<"virtual base class declared here">;
def err_constexpr_non_literal_return : Error<
  "constexpr function's return type %0 is not a literal type">;
def err_constexpr_non_literal_param : Error<
  "constexpr %select{function|constructor}1's %ordinal0 parameter type %2 is "
  "not a literal type">;
def err_constexpr_body_invalid_stmt : Error<
  "statement not allowed in constexpr %select{function|constructor}0">;
def ext_constexpr_body_invalid_stmt : ExtWarn<
  "use of this statement in a constexpr %select{function|constructor}0 "
  "is a C++14 extension">, InGroup<CXX14>;
def warn_cxx11_compat_constexpr_body_invalid_stmt : Warning<
  "use of this statement in a constexpr %select{function|constructor}0 "
  "is incompatible with C++ standards before C++14">,
  InGroup<CXXPre14Compat>, DefaultIgnore;
def ext_constexpr_type_definition : ExtWarn<
  "type definition in a constexpr %select{function|constructor}0 "
  "is a C++14 extension">, InGroup<CXX14>;
def warn_cxx11_compat_constexpr_type_definition : Warning<
  "type definition in a constexpr %select{function|constructor}0 "
  "is incompatible with C++ standards before C++14">,
  InGroup<CXXPre14Compat>, DefaultIgnore;
def err_constexpr_vla : Error<
  "variably-modified type %0 cannot be used in a constexpr "
  "%select{function|constructor}1">;
def ext_constexpr_local_var : ExtWarn<
  "variable declaration in a constexpr %select{function|constructor}0 "
  "is a C++14 extension">, InGroup<CXX14>;
def warn_cxx11_compat_constexpr_local_var : Warning<
  "variable declaration in a constexpr %select{function|constructor}0 "
  "is incompatible with C++ standards before C++14">,
  InGroup<CXXPre14Compat>, DefaultIgnore;
def err_constexpr_local_var_static : Error<
  "%select{static|thread_local}1 variable not permitted in a constexpr "
  "%select{function|constructor}0">;
def err_constexpr_local_var_non_literal_type : Error<
  "variable of non-literal type %1 cannot be defined in a constexpr "
  "%select{function|constructor}0">;
def err_constexpr_local_var_no_init : Error<
  "variables defined in a constexpr %select{function|constructor}0 must be "
  "initialized">;
def ext_constexpr_function_never_constant_expr : ExtWarn<
  "constexpr %select{function|constructor}0 never produces a "
  "constant expression">, InGroup<DiagGroup<"invalid-constexpr">>, DefaultError;
def err_enable_if_never_constant_expr : Error<
  "'enable_if' attribute expression never produces a constant expression">;
def err_constexpr_body_no_return : Error<
  "no return statement in constexpr function">;
def err_constexpr_return_missing_expr : Error<
  "non-void constexpr function %0 should return a value">;
def warn_cxx11_compat_constexpr_body_no_return : Warning<
  "constexpr function with no return statements is incompatible with C++ "
  "standards before C++14">, InGroup<CXXPre14Compat>, DefaultIgnore;
def ext_constexpr_body_multiple_return : ExtWarn<
  "multiple return statements in constexpr function is a C++14 extension">,
  InGroup<CXX14>;
def warn_cxx11_compat_constexpr_body_multiple_return : Warning<
  "multiple return statements in constexpr function "
  "is incompatible with C++ standards before C++14">,
  InGroup<CXXPre14Compat>, DefaultIgnore;
def note_constexpr_body_previous_return : Note<
  "previous return statement is here">;
def err_constexpr_function_try_block : Error<
  "function try block not allowed in constexpr %select{function|constructor}0">;
def err_constexpr_union_ctor_no_init : Error<
  "constexpr union constructor does not initialize any member">;
def err_constexpr_ctor_missing_init : Error<
  "constexpr constructor must initialize all members">;
def note_constexpr_ctor_missing_init : Note<
  "member not initialized by constructor">;
def note_non_literal_no_constexpr_ctors : Note<
  "%0 is not literal because it is not an aggregate and has no constexpr "
  "constructors other than copy or move constructors">;
def note_non_literal_base_class : Note<
  "%0 is not literal because it has base class %1 of non-literal type">;
def note_non_literal_field : Note<
  "%0 is not literal because it has data member %1 of "
  "%select{non-literal|volatile}3 type %2">;
def note_non_literal_user_provided_dtor : Note<
  "%0 is not literal because it has a user-provided destructor">;
def note_non_literal_nontrivial_dtor : Note<
  "%0 is not literal because it has a non-trivial destructor">;
def warn_private_extern : Warning<
  "use of __private_extern__ on a declaration may not produce external symbol "
  "private to the linkage unit and is deprecated">, InGroup<PrivateExtern>;
def note_private_extern : Note<
  "use __attribute__((visibility(\"hidden\"))) attribute instead">;

// C++11 char16_t/char32_t
def warn_cxx98_compat_unicode_type : Warning<
  "'%0' type specifier is incompatible with C++98">,
  InGroup<CXX98Compat>, DefaultIgnore;
 
// Objective-C++
def err_objc_decls_may_only_appear_in_global_scope : Error<
  "Objective-C declarations may only appear in global scope">;
def warn_auto_var_is_id : Warning<
  "'auto' deduced as 'id' in declaration of %0">,
  InGroup<DiagGroup<"auto-var-id">>;

// Attributes
def err_nsobject_attribute : Error<
  "'NSObject' attribute is for pointer types only">;
def err_attributes_are_not_compatible : Error<
  "%0 and %1 attributes are not compatible">;
def err_attribute_wrong_number_arguments : Error<
  "%0 attribute %plural{0:takes no arguments|1:takes one argument|"
  ":requires exactly %1 arguments}1">;
def err_attribute_too_many_arguments : Error<
  "%0 attribute takes no more than %1 argument%s1">;
def err_attribute_too_few_arguments : Error<
  "%0 attribute takes at least %1 argument%s1">;
def err_attribute_invalid_vector_type : Error<"invalid vector element type %0">;
def err_attribute_bad_neon_vector_size : Error<
  "Neon vector size must be 64 or 128 bits">;
def err_attribute_unsupported : Error<
  "%0 attribute is not supported for this target">;
// The err_*_attribute_argument_not_int are seperate because they're used by
// VerifyIntegerConstantExpression.
def err_aligned_attribute_argument_not_int : Error<
  "'aligned' attribute requires integer constant">;
def err_align_value_attribute_argument_not_int : Error<
  "'align_value' attribute requires integer constant">;
def err_alignas_attribute_wrong_decl_type : Error<
  "%0 attribute cannot be applied to a %select{function parameter|"
  "variable with 'register' storage class|'catch' variable|bit-field}1">;
def err_alignas_missing_on_definition : Error<
  "%0 must be specified on definition if it is specified on any declaration">;
def note_alignas_on_declaration : Note<"declared with %0 attribute here">;
def err_alignas_mismatch : Error<
  "redeclaration has different alignment requirement (%1 vs %0)">;
def err_alignas_underaligned : Error<
  "requested alignment is less than minimum alignment of %1 for type %0">;
def err_attribute_argument_n_type : Error<
  "%0 attribute requires parameter %1 to be %select{int or bool|an integer "
  "constant|a string|an identifier}2">;
def err_attribute_argument_type : Error<
  "%0 attribute requires %select{int or bool|an integer "
  "constant|a string|an identifier}1">;
def err_attribute_argument_outof_range : Error<
  "init_priority attribute requires integer constant between "
  "101 and 65535 inclusive">;
def err_init_priority_object_attr : Error<
  "can only use 'init_priority' attribute on file-scope definitions "
  "of objects of class type">;
def err_attribute_argument_vec_type_hint : Error<
  "invalid attribute argument %0 - expecting a vector or vectorizable scalar type">;
def err_attribute_argument_out_of_bounds : Error<
  "%0 attribute parameter %1 is out of bounds">;
def err_attribute_uuid_malformed_guid : Error<
  "uuid attribute contains a malformed GUID">;
def warn_attribute_pointers_only : Warning<
  "%0 attribute only applies to pointer arguments">,
  InGroup<IgnoredAttributes>;
def err_attribute_pointers_only : Error<warn_attribute_pointers_only.Text>;
def warn_attribute_return_pointers_only : Warning<
  "%0 attribute only applies to return values that are pointers">,
  InGroup<IgnoredAttributes>;
def warn_attribute_return_pointers_refs_only : Warning<
  "%0 attribute only applies to return values that are pointers or references">,
  InGroup<IgnoredAttributes>;
def warn_attribute_pointer_or_reference_only : Warning<
  "%0 attribute only applies to a pointer or reference (%1 is invalid)">,
  InGroup<IgnoredAttributes>;
def err_attribute_no_member_pointers : Error<
  "%0 attribute cannot be used with pointers to members">;
def err_attribute_invalid_implicit_this_argument : Error<
  "%0 attribute is invalid for the implicit this argument">;
def err_ownership_type : Error<
  "%0 attribute only applies to %select{pointer|integer}1 arguments">;
def err_ownership_returns_index_mismatch : Error<
  "'ownership_returns' attribute index does not match; here it is %0">;
def note_ownership_returns_index_mismatch : Note<
  "declared with index %0 here">;
def err_format_strftime_third_parameter : Error<
  "strftime format attribute requires 3rd parameter to be 0">;
def err_format_attribute_requires_variadic : Error<
  "format attribute requires variadic function">;
def err_format_attribute_not : Error<"format argument not %0">;
def err_format_attribute_result_not : Error<"function does not return %0">;
def err_format_attribute_implicit_this_format_string : Error<
  "format attribute cannot specify the implicit this argument as the format "
  "string">;
def err_init_method_bad_return_type : Error<
  "init methods must return an object pointer type, not %0">;
def err_attribute_invalid_size : Error<
  "vector size not an integral multiple of component size">;
def err_attribute_zero_size : Error<"zero vector size">;
def err_attribute_size_too_large : Error<"vector size too large">;
def err_typecheck_vector_not_convertable : Error<
  "can't convert between vector values of different size (%0 and %1)">;
def err_typecheck_vector_not_convertable_non_scalar : Error<
  "can't convert between vector and non-scalar values (%0 and %1)">;
def err_typecheck_vector_lengths_not_equal : Error<
  "vector operands do not have the same number of elements (%0 and %1)">;
def err_ext_vector_component_exceeds_length : Error<
  "vector component access exceeds type %0">;
def err_ext_vector_component_name_illegal : Error<
  "illegal vector component name '%0'">;
def err_attribute_address_space_negative : Error<
  "address space is negative">;
def err_attribute_address_space_too_high : Error<
  "address space is larger than the maximum supported (%0)">;
def err_attribute_address_multiple_qualifiers : Error<
  "multiple address spaces specified for type">;
def err_attribute_address_function_type : Error<
  "function type may not be qualified with an address space">;
def err_as_qualified_auto_decl : Error<
  "automatic variable qualified with an address space">;
def err_arg_with_address_space : Error<
  "parameter may not be qualified with an address space">;
def err_field_with_address_space : Error<
  "field may not be qualified with an address space">;
def err_attr_objc_ownership_redundant : Error<
  "the type %0 is already explicitly ownership-qualified">;
def err_undeclared_nsnumber : Error<
  "NSNumber must be available to use Objective-C literals">;
def err_invalid_nsnumber_type : Error<
  "%0 is not a valid literal type for NSNumber">;
def err_undeclared_nsstring : Error<
  "cannot box a string value because NSString has not been declared">;
def err_objc_illegal_boxed_expression_type : Error<
  "illegal type %0 used in a boxed expression">;
def err_objc_incomplete_boxed_expression_type : Error<
  "incomplete type %0 used in a boxed expression">;
def err_undeclared_nsarray : Error<
  "NSArray must be available to use Objective-C array literals">;
def err_undeclared_nsdictionary : Error<
  "NSDictionary must be available to use Objective-C dictionary "
  "literals">;
def err_undeclared_boxing_method : Error<
  "declaration of %0 is missing in %1 class">;
def err_objc_literal_method_sig : Error<
  "literal construction method %0 has incompatible signature">;
def note_objc_literal_method_param : Note<
  "%select{first|second|third}0 parameter has unexpected type %1 "
  "(should be %2)">;
def note_objc_literal_method_return : Note<
  "method returns unexpected type %0 (should be an object type)">;
def err_invalid_collection_element : Error<
  "collection element of type %0 is not an Objective-C object">;
def err_box_literal_collection : Error<
  "%select{string|character|boolean|numeric}0 literal must be prefixed by '@' "
  "in a collection">;
def warn_objc_literal_comparison : Warning<
  "direct comparison of %select{an array literal|a dictionary literal|"
  "a numeric literal|a boxed expression|}0 has undefined behavior">,
  InGroup<ObjCLiteralComparison>;
def err_missing_atsign_prefix : Error<
  "string literal must be prefixed by '@' ">;
def warn_objc_string_literal_comparison : Warning<
  "direct comparison of a string literal has undefined behavior">, 
  InGroup<ObjCStringComparison>;
def warn_concatenated_nsarray_literal : Warning<
  "concatenated NSString literal for an NSArray expression - "
  "possibly missing a comma">,
  InGroup<ObjCStringConcatenation>;
def note_objc_literal_comparison_isequal : Note<
  "use 'isEqual:' instead">;
def err_attribute_argument_is_zero : Error<
  "%0 attribute must be greater than 0">;
def warn_attribute_argument_n_negative : Warning<
  "%0 attribute parameter %1 is negative and will be ignored">,
  InGroup<CudaCompat>;
def err_property_function_in_objc_container : Error<
  "use of Objective-C property in function nested in Objective-C "
  "container not supported, move function outside its container">;

let CategoryName = "Cocoa API Issue" in {
def warn_objc_redundant_literal_use : Warning<
  "using %0 with a literal is redundant">, InGroup<ObjCRedundantLiteralUse>;
}

def err_attr_tlsmodel_arg : Error<"tls_model must be \"global-dynamic\", "
  "\"local-dynamic\", \"initial-exec\" or \"local-exec\"">;

def err_only_annotate_after_access_spec : Error<
  "access specifier can only have annotation attributes">;

def err_attribute_section_invalid_for_target : Error<
  "argument to 'section' attribute is not valid for this target: %0">;
def warn_mismatched_section : Warning<
  "section does not match previous declaration">, InGroup<Section>;

def err_anonymous_property: Error<
  "anonymous property is not supported">;
def err_property_is_variably_modified : Error<
  "property %0 has a variably modified type">;
def err_no_accessor_for_property : Error<
  "no %select{getter|setter}0 defined for property %1">;
def error_cannot_find_suitable_accessor : Error<
  "cannot find suitable %select{getter|setter}0 for property %1">;

def err_alignment_not_power_of_two : Error<
  "requested alignment is not a power of 2">;
def err_alignment_dependent_typedef_name : Error<
  "requested alignment is dependent but declaration is not dependent">;

def err_attribute_aligned_too_great : Error<
  "requested alignment must be %0 bytes or smaller">;
def warn_redeclaration_without_attribute_prev_attribute_ignored : Warning<
  "%q0 redeclared without %1 attribute: previous %1 ignored">,
  InGroup<DiagGroup<"inconsistent-dllimport">>;
def warn_dllimport_dropped_from_inline_function : Warning<
  "%q0 redeclared inline; %1 attribute ignored">,
  InGroup<IgnoredAttributes>;
def warn_attribute_ignored : Warning<"%0 attribute ignored">,
  InGroup<IgnoredAttributes>;
def warn_attribute_ignored_on_inline :
  Warning<"%0 attribute ignored on inline function">,
  InGroup<IgnoredAttributes>;
def warn_attribute_after_definition_ignored : Warning<
  "attribute %0 after definition is ignored">,
   InGroup<IgnoredAttributes>;
def warn_unknown_attribute_ignored : Warning<
  "unknown attribute %0 ignored">, InGroup<UnknownAttributes>;
def warn_cxx11_gnu_attribute_on_type : Warning<
  "attribute %0 ignored, because it cannot be applied to a type">,
  InGroup<IgnoredAttributes>;
def warn_unhandled_ms_attribute_ignored : Warning<
  "__declspec attribute %0 is not supported">, 
  InGroup<IgnoredAttributes>;
def err_attribute_invalid_on_stmt : Error<
  "%0 attribute cannot be applied to a statement">;
def warn_declspec_attribute_ignored : Warning<
  "attribute %0 is ignored, place it after "
  "\"%select{class|struct|union|interface|enum}1\" to apply attribute to "
  "type declaration">, InGroup<IgnoredAttributes>;
def warn_attribute_precede_definition : Warning<
  "attribute declaration must precede definition">,
  InGroup<IgnoredAttributes>;
def warn_attribute_void_function_method : Warning<
  "attribute %0 cannot be applied to "
  "%select{functions|Objective-C method}1 without return value">,
  InGroup<IgnoredAttributes>;
def warn_attribute_weak_on_field : Warning<
  "__weak attribute cannot be specified on a field declaration">,
  InGroup<IgnoredAttributes>;
def warn_gc_attribute_weak_on_local : Warning<
  "Objective-C GC does not allow weak variables on the stack">,
  InGroup<IgnoredAttributes>;
def warn_nsobject_attribute : Warning<
  "'NSObject' attribute may be put on a typedef only; attribute is ignored">,
  InGroup<NSobjectAttribute>;
def warn_independentclass_attribute : Warning<
  "'objc_independent_class' attribute may be put on a typedef only; "
  "attribute is ignored">,
  InGroup<IndependentClassAttribute>;
def warn_ptr_independentclass_attribute : Warning<
  "'objc_independent_class' attribute may be put on Objective-C object "
  "pointer type only; attribute is ignored">,
  InGroup<IndependentClassAttribute>;
def warn_attribute_weak_on_local : Warning<
  "__weak attribute cannot be specified on an automatic variable when ARC "
  "is not enabled">,
  InGroup<IgnoredAttributes>;
def warn_weak_identifier_undeclared : Warning<
  "weak identifier %0 never declared">;
def err_attribute_weak_static : Error<
  "weak declaration cannot have internal linkage">;
def err_attribute_selectany_non_extern_data : Error<
  "'selectany' can only be applied to data items with external linkage">;
def err_declspec_thread_on_thread_variable : Error<
  "'__declspec(thread)' applied to variable that already has a "
  "thread-local storage specifier">;
def err_attribute_dll_not_extern : Error<
  "%q0 must have external linkage when declared %q1">;
def err_attribute_dll_thread_local : Error<
  "%q0 cannot be thread local when declared %q1">;
def warn_attribute_invalid_on_definition : Warning<
  "'%0' attribute cannot be specified on a definition">,
  InGroup<IgnoredAttributes>;
def err_attribute_dll_redeclaration : Error<
  "redeclaration of %q0 cannot add %q1 attribute">;
def warn_attribute_dll_redeclaration : Warning<
  "redeclaration of %q0 should not add %q1 attribute">,
  InGroup<DiagGroup<"dll-attribute-on-redeclaration">>;
def err_attribute_dllimport_function_definition : Error<
  "dllimport cannot be applied to non-inline function definition">;
def err_attribute_dll_deleted : Error<
  "attribute %q0 cannot be applied to a deleted function">;
def err_attribute_dllimport_data_definition : Error<
  "definition of dllimport data">;
def err_attribute_dllimport_static_field_definition : Error<
  "definition of dllimport static field not allowed">;
def warn_attribute_dllimport_static_field_definition : Warning<
  "definition of dllimport static field">,
  InGroup<DiagGroup<"dllimport-static-field-def">>;
def warn_attribute_dllexport_explicit_instantiation_decl : Warning<
  "explicit instantiation declaration should not be 'dllexport'">,
  InGroup<DiagGroup<"dllexport-explicit-instantation-decl">>;
def warn_invalid_initializer_from_system_header : Warning<
  "invalid constructor form class in system header, should not be explicit">,
  InGroup<DiagGroup<"invalid-initializer-from-system-header">>;
def note_used_in_initialization_here : Note<"used in initialization here">;
def err_attribute_dll_member_of_dll_class : Error<
  "attribute %q0 cannot be applied to member of %q1 class">;
def warn_attribute_dll_instantiated_base_class : Warning<
  "propagating dll attribute to %select{already instantiated|explicitly specialized}0 "
  "base class template "
  "%select{without dll attribute|with different dll attribute}1 is not supported">,
  InGroup<DiagGroup<"unsupported-dll-base-class-template">>, DefaultIgnore;
def err_attribute_weakref_not_static : Error<
  "weakref declaration must have internal linkage">;
def err_attribute_weakref_not_global_context : Error<
  "weakref declaration of %0 must be in a global context">;
def err_attribute_weakref_without_alias : Error<
  "weakref declaration of %0 must also have an alias attribute">;
def err_alias_not_supported_on_darwin : Error <
  "only weak aliases are supported on darwin">;
def err_alias_to_undefined : Error<
  "alias must point to a defined variable or function">;
def warn_alias_to_weak_alias : Warning<
  "alias will always resolve to %0 even if weak definition of alias %1 is overridden">,
  InGroup<IgnoredAttributes>;
def warn_alias_with_section : Warning<
  "alias will not be in section '%0' but in the same section as the aliasee">,
  InGroup<IgnoredAttributes>;
def err_duplicate_mangled_name : Error<
  "definition with same mangled name as another definition">;
def err_cyclic_alias : Error<
  "alias definition is part of a cycle">;
def warn_attribute_wrong_decl_type : Warning<
  "%0 attribute only applies to %select{functions|unions|"
  "variables and functions|functions and methods|parameters|"
  "functions, methods and blocks|functions, methods, and classes|"
  "functions, methods, and parameters|classes|enums|variables|methods|"
  "variables, functions and labels|fields and global variables|structs|"
  "variables and typedefs|thread-local variables|"
  "variables and fields|variables, data members and tag types|"
  "types and namespaces|Objective-C interfaces|methods and properties|"
  "struct or union|struct, union or class|types|"
  "Objective-C instance methods|init methods of interface or class extension declarations|"
  "variables, functions and classes|Objective-C protocols|"
  "functions and global variables|structs, unions, and typedefs|structs and typedefs|"
  "interface or protocol declarations|kernel functions}1">,
  InGroup<IgnoredAttributes>;
def err_attribute_wrong_decl_type : Error<warn_attribute_wrong_decl_type.Text>;
def warn_type_attribute_wrong_type : Warning<
  "'%0' only applies to %select{function|pointer|"
  "Objective-C object or block pointer}1 types; type here is %2">,
  InGroup<IgnoredAttributes>;
def warn_incomplete_encoded_type : Warning<
  "encoding of %0 type is incomplete because %1 component has unknown encoding">,
  InGroup<DiagGroup<"encode-type">>;
def warn_attribute_requires_functions_or_static_globals : Warning<
  "%0 only applies to variables with static storage duration and functions">,
  InGroup<IgnoredAttributes>;
def warn_gnu_inline_attribute_requires_inline : Warning<
  "'gnu_inline' attribute requires function to be marked 'inline',"
  " attribute ignored">,
  InGroup<IgnoredAttributes>;
def err_attribute_vecreturn_only_vector_member : Error<
  "the vecreturn attribute can only be used on a class or structure with one member, which must be a vector">;
def err_attribute_vecreturn_only_pod_record : Error<
  "the vecreturn attribute can only be used on a POD (plain old data) class or structure (i.e. no virtual functions)">;
def err_cconv_change : Error<
  "function declared '%0' here was previously declared "
  "%select{'%2'|without calling convention}1">;
def warn_cconv_ignored : Warning<
  "calling convention %0 ignored for this target">, InGroup<IgnoredAttributes>;
def err_cconv_knr : Error<
  "function with no prototype cannot use the %0 calling convention">;
def warn_cconv_knr : Warning<
  err_cconv_knr.Text>,
  InGroup<DiagGroup<"missing-prototype-for-cc">>;
def err_cconv_varargs : Error<
  "variadic function cannot use %0 calling convention">;
def warn_cconv_varargs : Warning<
  "%0 calling convention ignored on variadic function">,
  InGroup<IgnoredAttributes>;
def err_regparm_mismatch : Error<"function declared with regparm(%0) "
  "attribute was previously declared "
  "%plural{0:without the regparm|:with the regparm(%1)}1 attribute">;
def err_returns_retained_mismatch : Error<
  "function declared with the ns_returns_retained attribute "
  "was previously declared without the ns_returns_retained attribute">;
def err_objc_precise_lifetime_bad_type : Error<
  "objc_precise_lifetime only applies to retainable types; type here is %0">;
def warn_objc_precise_lifetime_meaningless : Error<
  "objc_precise_lifetime is not meaningful for "
  "%select{__unsafe_unretained|__autoreleasing}0 objects">;
def err_invalid_pcs : Error<"invalid PCS type">;
def warn_attribute_not_on_decl : Warning<
  "%0 attribute ignored when parsing type">, InGroup<IgnoredAttributes>;
def err_base_specifier_attribute : Error<
  "%0 attribute cannot be applied to a base specifier">;

// Availability attribute
def warn_availability_unknown_platform : Warning<
  "unknown platform %0 in availability macro">, InGroup<Availability>;
def warn_availability_version_ordering : Warning<
  "feature cannot be %select{introduced|deprecated|obsoleted}0 in %1 version "
  "%2 before it was %select{introduced|deprecated|obsoleted}3 in version %4; "
  "attribute ignored">, InGroup<Availability>;
def warn_mismatched_availability: Warning<
  "availability does not match previous declaration">, InGroup<Availability>;
def warn_mismatched_availability_override : Warning<
  "overriding method %select{introduced after|"
  "deprecated before|obsoleted before}0 overridden method on %1 (%2 vs. %3)">, 
  InGroup<Availability>;
def warn_mismatched_availability_override_unavail : Warning<
  "overriding method cannot be unavailable on %0 when its overridden method is "
  "available">,
  InGroup<Availability>;
def note_overridden_method : Note<
  "overridden method is here">;

// Thread Safety Attributes
def warn_invalid_capability_name : Warning<
  "invalid capability name '%0'; capability name must be 'mutex' or 'role'">,
  InGroup<ThreadSafetyAttributes>, DefaultIgnore;
def warn_thread_attribute_ignored : Warning<
  "ignoring %0 attribute because its argument is invalid">,
  InGroup<ThreadSafetyAttributes>, DefaultIgnore;
def warn_thread_attribute_argument_not_lockable : Warning<
  "%0 attribute requires arguments whose type is annotated "
  "with 'capability' attribute; type here is %1">,
  InGroup<ThreadSafetyAttributes>, DefaultIgnore;
def warn_thread_attribute_decl_not_lockable : Warning<
  "%0 attribute can only be applied in a context annotated "
  "with 'capability(\"mutex\")' attribute">,
  InGroup<ThreadSafetyAttributes>, DefaultIgnore;
def warn_thread_attribute_decl_not_pointer : Warning<
  "%0 only applies to pointer types; type here is %1">,
  InGroup<ThreadSafetyAttributes>, DefaultIgnore;
def err_attribute_argument_out_of_range : Error<
  "%0 attribute parameter %1 is out of bounds: "
  "%plural{0:no parameters to index into|"
  "1:can only be 1, since there is one parameter|"
  ":must be between 1 and %2}2">;

// Thread Safety Analysis   
def warn_unlock_but_no_lock : Warning<"releasing %0 '%1' that was not held">,
  InGroup<ThreadSafetyAnalysis>, DefaultIgnore;
def warn_unlock_kind_mismatch : Warning<
  "releasing %0 '%1' using %select{shared|exclusive}2 access, expected "
  "%select{shared|exclusive}3 access">,
  InGroup<ThreadSafetyAnalysis>, DefaultIgnore;
def warn_double_lock : Warning<"acquiring %0 '%1' that is already held">,
  InGroup<ThreadSafetyAnalysis>, DefaultIgnore;
def warn_no_unlock : Warning<
  "%0 '%1' is still held at the end of function">,
  InGroup<ThreadSafetyAnalysis>, DefaultIgnore;
def warn_expecting_locked : Warning<
  "expecting %0 '%1' to be held at the end of function">,
  InGroup<ThreadSafetyAnalysis>, DefaultIgnore;  
// FIXME: improve the error message about locks not in scope
def warn_lock_some_predecessors : Warning<
  "%0 '%1' is not held on every path through here">,
  InGroup<ThreadSafetyAnalysis>, DefaultIgnore;
def warn_expecting_lock_held_on_loop : Warning<
  "expecting %0 '%1' to be held at start of each loop">,
  InGroup<ThreadSafetyAnalysis>, DefaultIgnore;
def note_locked_here : Note<"%0 acquired here">;
def warn_lock_exclusive_and_shared : Warning<
  "%0 '%1' is acquired exclusively and shared in the same scope">,
  InGroup<ThreadSafetyAnalysis>, DefaultIgnore;
def note_lock_exclusive_and_shared : Note<
  "the other acquisition of %0 '%1' is here">;
def warn_variable_requires_any_lock : Warning<
  "%select{reading|writing}1 variable '%0' requires holding "
  "%select{any mutex|any mutex exclusively}1">,
  InGroup<ThreadSafetyAnalysis>, DefaultIgnore;
def warn_var_deref_requires_any_lock : Warning<
  "%select{reading|writing}1 the value pointed to by '%0' requires holding "
  "%select{any mutex|any mutex exclusively}1">,
  InGroup<ThreadSafetyAnalysis>, DefaultIgnore;
def warn_fun_excludes_mutex : Warning<
  "cannot call function '%1' while %0 '%2' is held">,
  InGroup<ThreadSafetyAnalysis>, DefaultIgnore;
def warn_cannot_resolve_lock : Warning<
  "cannot resolve lock expression">,
  InGroup<ThreadSafetyAnalysis>, DefaultIgnore;
def warn_acquired_before : Warning<
  "%0 '%1' must be acquired before '%2'">,
  InGroup<ThreadSafetyAnalysis>, DefaultIgnore;
def warn_acquired_before_after_cycle : Warning<
  "Cycle in acquired_before/after dependencies, starting with '%0'">,
  InGroup<ThreadSafetyAnalysis>, DefaultIgnore;


// Thread safety warnings negative capabilities
def warn_acquire_requires_negative_cap : Warning<
  "acquiring %0 '%1' requires negative capability '%2'">,
  InGroup<ThreadSafetyNegative>, DefaultIgnore;

// Thread safety warnings on pass by reference
def warn_guarded_pass_by_reference : Warning<
  "passing variable '%1' by reference requires holding %0 "
  "%select{'%2'|'%2' exclusively}3">,
  InGroup<ThreadSafetyReference>, DefaultIgnore;
def warn_pt_guarded_pass_by_reference : Warning<
  "passing the value that '%1' points to by reference requires holding %0 "
  "%select{'%2'|'%2' exclusively}3">,
  InGroup<ThreadSafetyReference>, DefaultIgnore;

// Imprecise thread safety warnings
def warn_variable_requires_lock : Warning<
  "%select{reading|writing}3 variable '%1' requires holding %0 "
  "%select{'%2'|'%2' exclusively}3">,
  InGroup<ThreadSafetyAnalysis>, DefaultIgnore;
def warn_var_deref_requires_lock : Warning<
  "%select{reading|writing}3 the value pointed to by '%1' requires "
  "holding %0 %select{'%2'|'%2' exclusively}3">,
  InGroup<ThreadSafetyAnalysis>, DefaultIgnore;
def warn_fun_requires_lock : Warning<
  "calling function '%1' requires holding %0 %select{'%2'|'%2' exclusively}3">,
  InGroup<ThreadSafetyAnalysis>, DefaultIgnore;

// Precise thread safety warnings
def warn_variable_requires_lock_precise :
  Warning<warn_variable_requires_lock.Text>,
  InGroup<ThreadSafetyPrecise>, DefaultIgnore;
def warn_var_deref_requires_lock_precise :
  Warning<warn_var_deref_requires_lock.Text>,
  InGroup<ThreadSafetyPrecise>, DefaultIgnore;
def warn_fun_requires_lock_precise :
  Warning<warn_fun_requires_lock.Text>,
  InGroup<ThreadSafetyPrecise>, DefaultIgnore;
def note_found_mutex_near_match : Note<"found near match '%0'">;

// Verbose thread safety warnings
def warn_thread_safety_verbose : Warning<"Thread safety verbose warning.">, 
  InGroup<ThreadSafetyVerbose>, DefaultIgnore;
def note_thread_warning_in_fun : Note<"Thread warning in function '%0'">;
def note_guarded_by_declared_here : Note<"Guarded_by declared here.">;

// Dummy warning that will trigger "beta" warnings from the analysis if enabled. 
def warn_thread_safety_beta : Warning<"Thread safety beta warning.">, 
  InGroup<ThreadSafetyBeta>, DefaultIgnore;

// Consumed warnings
def warn_use_in_invalid_state : Warning<
  "invalid invocation of method '%0' on object '%1' while it is in the '%2' "
  "state">, InGroup<Consumed>, DefaultIgnore;
def warn_use_of_temp_in_invalid_state : Warning<
  "invalid invocation of method '%0' on a temporary object while it is in the "
  "'%1' state">, InGroup<Consumed>, DefaultIgnore;
def warn_attr_on_unconsumable_class : Warning<
  "consumed analysis attribute is attached to member of class '%0' which isn't "
  "marked as consumable">, InGroup<Consumed>, DefaultIgnore;
def warn_return_typestate_for_unconsumable_type : Warning<
  "return state set for an unconsumable type '%0'">, InGroup<Consumed>,
  DefaultIgnore;
def warn_return_typestate_mismatch : Warning<
  "return value not in expected state; expected '%0', observed '%1'">,
  InGroup<Consumed>, DefaultIgnore;
def warn_loop_state_mismatch : Warning<
  "state of variable '%0' must match at the entry and exit of loop">,
  InGroup<Consumed>, DefaultIgnore;
def warn_param_return_typestate_mismatch : Warning<
  "parameter '%0' not in expected state when the function returns: expected "
  "'%1', observed '%2'">, InGroup<Consumed>, DefaultIgnore;
def warn_param_typestate_mismatch : Warning<
  "argument not in expected state; expected '%0', observed '%1'">,
  InGroup<Consumed>, DefaultIgnore;

def warn_impcast_vector_scalar : Warning<
  "implicit conversion turns vector to scalar: %0 to %1">,
  InGroup<Conversion>, DefaultIgnore;
def warn_impcast_complex_scalar : Warning<
  "implicit conversion discards imaginary component: %0 to %1">,
  InGroup<Conversion>, DefaultIgnore;
def warn_impcast_float_precision : Warning<
  "implicit conversion loses floating-point precision: %0 to %1">,
  InGroup<Conversion>, DefaultIgnore;
def warn_impcast_float_integer : Warning<
  "implicit conversion turns floating-point number into integer: %0 to %1">,
  InGroup<FloatConversion>, DefaultIgnore;
def warn_impcast_integer_sign : Warning<
  "implicit conversion changes signedness: %0 to %1">,
  InGroup<SignConversion>, DefaultIgnore;
def warn_impcast_integer_sign_conditional : Warning<
  "operand of ? changes signedness: %0 to %1">,
  InGroup<SignConversion>, DefaultIgnore;
def warn_impcast_integer_precision : Warning<
  "implicit conversion loses integer precision: %0 to %1">,
  InGroup<Conversion>, DefaultIgnore;
def warn_impcast_integer_64_32 : Warning<
  "implicit conversion loses integer precision: %0 to %1">,
  InGroup<Shorten64To32>, DefaultIgnore;
def warn_impcast_integer_precision_constant : Warning<
  "implicit conversion from %2 to %3 changes value from %0 to %1">,
  InGroup<ConstantConversion>;
def warn_impcast_bitfield_precision_constant : Warning<
  "implicit truncation from %2 to bitfield changes value from %0 to %1">,
  InGroup<BitFieldConstantConversion>;
def warn_impcast_literal_float_to_integer : Warning<
  "implicit conversion from %0 to %1 changes value from %2 to %3">,
  InGroup<LiteralConversion>;
def warn_impcast_string_literal_to_bool : Warning<
  "implicit conversion turns string literal into bool: %0 to %1">,
  InGroup<StringConversion>, DefaultIgnore;
def warn_impcast_different_enum_types : Warning<
  "implicit conversion from enumeration type %0 to different enumeration type "
  "%1">, InGroup<EnumConversion>;
def warn_impcast_bool_to_null_pointer : Warning<
    "initialization of pointer of type %0 to null from a constant boolean "
    "expression">, InGroup<BoolConversion>;
def warn_non_literal_null_pointer : Warning<
    "expression which evaluates to zero treated as a null pointer constant of "
    "type %0">, InGroup<NonLiteralNullConversion>;
def warn_impcast_null_pointer_to_integer : Warning<
    "implicit conversion of %select{NULL|nullptr}0 constant to %1">,
    InGroup<NullConversion>;
def warn_impcast_floating_point_to_bool : Warning<
    "implicit conversion turns floating-point number into bool: %0 to %1">,
    InGroup<ImplicitConversionFloatingPointToBool>;

def warn_impcast_pointer_to_bool : Warning<
    "address of%select{| function| array}0 '%1' will always evaluate to "
    "'true'">,
    InGroup<PointerBoolConversion>;
def warn_cast_nonnull_to_bool : Warning<
    "nonnull parameter '%0' will evaluate to "
    "'true' on first encounter">,
    InGroup<PointerBoolConversion>;
def warn_this_bool_conversion : Warning<
  "'this' pointer cannot be null in well-defined C++ code; pointer may be "
  "assumed to always convert to true">, InGroup<UndefinedBoolConversion>;
def warn_address_of_reference_bool_conversion : Warning<
  "reference cannot be bound to dereferenced null pointer in well-defined C++ "
  "code; pointer may be assumed to always convert to true">,
  InGroup<UndefinedBoolConversion>;

def warn_null_pointer_compare : Warning<
    "comparison of %select{address of|function|array}0 '%1' %select{not |}2"
    "equal to a null pointer is always %select{true|false}2">,
    InGroup<TautologicalPointerCompare>;
def warn_nonnull_parameter_compare : Warning<
    "comparison of nonnull parameter '%0' %select{not |}1"
    "equal to a null pointer is %select{true|false}1 on first encounter">,
    InGroup<TautologicalPointerCompare>;
def warn_this_null_compare : Warning<
  "'this' pointer cannot be null in well-defined C++ code; comparison may be "
  "assumed to always evaluate to %select{true|false}0">,
  InGroup<TautologicalUndefinedCompare>;
def warn_address_of_reference_null_compare : Warning<
  "reference cannot be bound to dereferenced null pointer in well-defined C++ "
  "code; comparison may be assumed to always evaluate to "
  "%select{true|false}0">,
  InGroup<TautologicalUndefinedCompare>;
def note_reference_is_return_value : Note<"%0 returns a reference">;

def note_function_warning_silence : Note<
    "prefix with the address-of operator to silence this warning">;
def note_function_to_function_call : Note<
    "suffix with parentheses to turn this into a function call">;
def warn_impcast_objective_c_literal_to_bool : Warning<
    "implicit boolean conversion of Objective-C object literal always "
    "evaluates to true">,
    InGroup<ObjCLiteralConversion>;

def warn_cast_align : Warning<
  "cast from %0 to %1 increases required alignment from %2 to %3">,
  InGroup<CastAlign>, DefaultIgnore;
def warn_old_style_cast : Warning<
  "use of old-style cast">, InGroup<OldStyleCast>, DefaultIgnore;

// Separate between casts to void* and non-void* pointers.
// Some APIs use (abuse) void* for something like a user context,
// and often that value is an integer even if it isn't a pointer itself.
// Having a separate warning flag allows users to control the warning
// for their workflow.
def warn_int_to_pointer_cast : Warning<
  "cast to %1 from smaller integer type %0">,
  InGroup<IntToPointerCast>;
def warn_int_to_void_pointer_cast : Warning<
  "cast to %1 from smaller integer type %0">,
  InGroup<IntToVoidPointerCast>;

def warn_attribute_ignored_for_field_of_type : Warning<
  "%0 attribute ignored for field of type %1">,
  InGroup<IgnoredAttributes>;
def warn_transparent_union_attribute_field_size_align : Warning<
  "%select{alignment|size}0 of field %1 (%2 bits) does not match the "
  "%select{alignment|size}0 of the first field in transparent union; "
  "transparent_union attribute ignored">,
  InGroup<IgnoredAttributes>;
def note_transparent_union_first_field_size_align : Note<
  "%select{alignment|size}0 of first field is %1 bits">;
def warn_transparent_union_attribute_not_definition : Warning<
  "transparent_union attribute can only be applied to a union definition; "
  "attribute ignored">,
  InGroup<IgnoredAttributes>;
def warn_transparent_union_attribute_floating : Warning<
  "first field of a transparent union cannot have %select{floating point|"
  "vector}0 type %1; transparent_union attribute ignored">,
  InGroup<IgnoredAttributes>;
def warn_transparent_union_attribute_zero_fields : Warning<
  "transparent union definition must contain at least one field; "
  "transparent_union attribute ignored">,
  InGroup<IgnoredAttributes>;
def warn_attribute_type_not_supported : Warning<
  "%0 attribute argument not supported: %1">,
  InGroup<IgnoredAttributes>;
def warn_attribute_unknown_visibility : Warning<"unknown visibility %0">,
  InGroup<IgnoredAttributes>;
def warn_attribute_protected_visibility :
  Warning<"target does not support 'protected' visibility; using 'default'">,
  InGroup<DiagGroup<"unsupported-visibility">>;
def err_mismatched_visibility: Error<"visibility does not match previous declaration">;
def note_previous_attribute : Note<"previous attribute is here">;
def note_conflicting_attribute : Note<"conflicting attribute is here">;
def note_attribute : Note<"attribute is here">;
def err_mismatched_ms_inheritance : Error<
  "inheritance model does not match %select{definition|previous declaration}0">;
def warn_ignored_ms_inheritance : Warning<
  "inheritance model ignored on %select{primary template|partial specialization}0">,
  InGroup<IgnoredAttributes>;
def note_previous_ms_inheritance : Note<
  "previous inheritance model specified here">;
def err_machine_mode : Error<"%select{unknown|unsupported}0 machine mode %1">;
def err_mode_not_primitive : Error<
  "mode attribute only supported for integer and floating-point types">;
def err_mode_wrong_type : Error<
  "type of machine mode does not match type of base type">;
def err_attr_wrong_decl : Error<
  "%0 attribute invalid on this declaration, requires typedef or value">;
def warn_attribute_nonnull_no_pointers : Warning<
  "'nonnull' attribute applied to function with no pointer arguments">,
  InGroup<IgnoredAttributes>;
def warn_attribute_nonnull_parm_no_args : Warning<
  "'nonnull' attribute when used on parameters takes no arguments">,
  InGroup<IgnoredAttributes>;
def warn_attribute_sentinel_named_arguments : Warning<
  "'sentinel' attribute requires named arguments">,
  InGroup<IgnoredAttributes>;
def warn_attribute_sentinel_not_variadic : Warning<
  "'sentinel' attribute only supported for variadic %select{functions|blocks}0">,
  InGroup<IgnoredAttributes>;
def err_attribute_sentinel_less_than_zero : Error<
  "'sentinel' parameter 1 less than zero">;
def err_attribute_sentinel_not_zero_or_one : Error<
  "'sentinel' parameter 2 not 0 or 1">;
def warn_cleanup_ext : Warning<
  "GCC does not allow the 'cleanup' attribute argument to be anything other "
  "than a simple identifier">, 
  InGroup<GccCompat>;
def err_attribute_cleanup_arg_not_function : Error<
  "'cleanup' argument %select{|%1 |%1 }0is not a %select{||single }0function">;
def err_attribute_cleanup_func_must_take_one_arg : Error<
  "'cleanup' function %0 must take 1 parameter">;
def err_attribute_cleanup_func_arg_incompatible_type : Error<
  "'cleanup' function %0 parameter has "
  "%diff{type $ which is incompatible with type $|incompatible type}1,2">;
def err_attribute_regparm_wrong_platform : Error<
  "'regparm' is not valid on this platform">;
def err_attribute_regparm_invalid_number : Error<
  "'regparm' parameter must be between 0 and %0 inclusive">;
def err_attribute_not_supported_in_lang : Error<
  "%0 attribute is not supported in %select{C|C++|Objective-C}1">;


// Clang-Specific Attributes
def warn_attribute_iboutlet : Warning<
  "%0 attribute can only be applied to instance variables or properties">,
  InGroup<IgnoredAttributes>;
def err_iboutletcollection_type : Error<
  "invalid type %0 as argument of iboutletcollection attribute">;
def err_iboutletcollection_builtintype : Error<
  "type argument of iboutletcollection attribute cannot be a builtin type">;
def warn_iboutlet_object_type : Warning<
  "%select{instance variable|property}2 with %0 attribute must "
  "be an object type (invalid %1)">, InGroup<ObjCInvalidIBOutletProperty>;
def warn_iboutletcollection_property_assign : Warning<
  "IBOutletCollection properties should be copy/strong and not assign">,
  InGroup<ObjCInvalidIBOutletProperty>;
  
def err_attribute_overloadable_missing : Error<
  "%select{overloaded function|redeclaration of}0 %1 must have the "
  "'overloadable' attribute">;
def note_attribute_overloadable_prev_overload : Note<
  "previous overload of function is here">;
def err_attribute_overloadable_no_prototype : Error<
  "'overloadable' function %0 must have a prototype">;
def warn_ns_attribute_wrong_return_type : Warning<
  "%0 attribute only applies to %select{functions|methods|properties}1 that "
  "return %select{an Objective-C object|a pointer|a non-retainable pointer}2">,
  InGroup<IgnoredAttributes>;
def warn_ns_attribute_wrong_parameter_type : Warning<
  "%0 attribute only applies to %select{Objective-C object|pointer}1 "
  "parameters">,
  InGroup<IgnoredAttributes>;
def warn_objc_requires_super_protocol : Warning<
  "%0 attribute cannot be applied to %select{methods in protocols|dealloc}1">,
  InGroup<DiagGroup<"requires-super-attribute">>;
def note_protocol_decl : Note<
  "protocol is declared here">;
def note_protocol_decl_undefined : Note<
  "protocol %0 has no definition">;

// objc_designated_initializer attribute diagnostics.
def warn_objc_designated_init_missing_super_call : Warning<
  "designated initializer missing a 'super' call to a designated initializer of the super class">,
  InGroup<ObjCDesignatedInit>;
def note_objc_designated_init_marked_here : Note<
  "method marked as designated initializer of the class here">;
def warn_objc_designated_init_non_super_designated_init_call : Warning<
  "designated initializer should only invoke a designated initializer on 'super'">,
  InGroup<ObjCDesignatedInit>;
def warn_objc_designated_init_non_designated_init_call : Warning<
  "designated initializer invoked a non-designated initializer">,
  InGroup<ObjCDesignatedInit>;
def warn_objc_secondary_init_super_init_call : Warning<
  "convenience initializer should not invoke an initializer on 'super'">,
  InGroup<ObjCDesignatedInit>;
def warn_objc_secondary_init_missing_init_call : Warning<
  "convenience initializer missing a 'self' call to another initializer">,
  InGroup<ObjCDesignatedInit>;
def warn_objc_implementation_missing_designated_init_override : Warning<
  "method override for the designated initializer of the superclass %objcinstance0 not found">,
  InGroup<ObjCDesignatedInit>;

// objc_bridge attribute diagnostics.
def err_objc_attr_not_id : Error<
  "parameter of %0 attribute must be a single name of an Objective-C %select{class|protocol}1">;
def err_objc_attr_typedef_not_id : Error<
  "parameter of %0 attribute must be 'id' when used on a typedef">;
def err_objc_attr_typedef_not_void_pointer : Error<
  "'objc_bridge(id)' is only allowed on structs and typedefs of void pointers">;
def err_objc_cf_bridged_not_interface : Error<
  "CF object of type %0 is bridged to %1, which is not an Objective-C class">;
def err_objc_ns_bridged_invalid_cfobject : Error<
  "ObjectiveC object of type %0 is bridged to %1, which is not valid CF object">;
def warn_objc_invalid_bridge : Warning<
  "%0 bridges to %1, not %2">, InGroup<ObjCBridge>;
def warn_objc_invalid_bridge_to_cf : Warning<
  "%0 cannot bridge to %1">, InGroup<ObjCBridge>;

// objc_bridge_related attribute diagnostics.
def err_objc_bridged_related_invalid_class : Error<
  "could not find Objective-C class %0 to convert %1 to %2">;
def err_objc_bridged_related_invalid_class_name : Error<
  "%0 must be name of an Objective-C class to be able to convert %1 to %2">;
def err_objc_bridged_related_known_method : Error<
 "%0 must be explicitly converted to %1; use %select{%objcclass2|%objcinstance2}3 "
 "method for this conversion">;

def err_objc_attr_protocol_requires_definition : Error<
  "attribute %0 can only be applied to @protocol definitions, not forward declarations">;

// Function Parameter Semantic Analysis.
def err_param_with_void_type : Error<"argument may not have 'void' type">;
def err_void_only_param : Error<
  "'void' must be the first and only parameter if specified">;
def err_void_param_qualified : Error<
  "'void' as parameter must not have type qualifiers">;
def err_ident_list_in_fn_declaration : Error<
  "a parameter list without types is only allowed in a function definition">;
def ext_param_not_declared : Extension<
  "parameter %0 was not declared, defaulting to type 'int'">;
def err_param_default_argument : Error<
  "C does not support default arguments">;
def err_param_default_argument_redefinition : Error<
  "redefinition of default argument">;
def ext_param_default_argument_redefinition : ExtWarn<
  "redefinition of default argument">, InGroup<Microsoft>;
def err_param_default_argument_missing : Error<
  "missing default argument on parameter">;
def err_param_default_argument_missing_name : Error<
  "missing default argument on parameter %0">;
def err_param_default_argument_references_param : Error<
  "default argument references parameter %0">;
def err_param_default_argument_references_local : Error<
  "default argument references local variable %0 of enclosing function">;
def err_param_default_argument_references_this : Error<
  "default argument references 'this'">;
def err_param_default_argument_nonfunc : Error<
  "default arguments can only be specified for parameters in a function "
  "declaration">;
def err_param_default_argument_template_redecl : Error<
  "default arguments cannot be added to a function template that has already "
  "been declared">;
def err_param_default_argument_member_template_redecl : Error<
  "default arguments cannot be added to an out-of-line definition of a member "
  "of a %select{class template|class template partial specialization|nested "
  "class in a template}0">;
def err_param_default_argument_on_parameter_pack : Error<
  "parameter pack cannot have a default argument">;
def err_uninitialized_member_for_assign : Error<
  "cannot define the implicit copy assignment operator for %0, because "
  "non-static %select{reference|const}1 member %2 can't use copy "
  "assignment operator">;
def err_uninitialized_member_in_ctor : Error<
  "%select{|implicit default |inheriting }0constructor for %1 must explicitly "
  "initialize the %select{reference|const}2 member %3">;
def err_default_arg_makes_ctor_special : Error<
  "addition of default argument on redeclaration makes this constructor a "
  "%select{default|copy|move}0 constructor">;

def err_use_of_default_argument_to_function_declared_later : Error<
  "use of default argument to function %0 that is declared later in class %1">;
def note_default_argument_declared_here : Note<
  "default argument declared here">;

def ext_param_promoted_not_compatible_with_prototype : ExtWarn<
  "%diff{promoted type $ of K&R function parameter is not compatible with the "
  "parameter type $|promoted type of K&R function parameter is not compatible "
  "with parameter type}0,1 declared in a previous prototype">,
  InGroup<KNRPromotedParameter>;


// C++ Overloading Semantic Analysis.
def err_ovl_diff_return_type : Error<
  "functions that differ only in their return type cannot be overloaded">;
def err_ovl_static_nonstatic_member : Error<
  "static and non-static member functions with the same parameter types "
  "cannot be overloaded">;

def err_ovl_no_viable_function_in_call : Error<
  "no matching function for call to %0">;
def err_ovl_no_viable_member_function_in_call : Error<
  "no matching member function for call to %0">;
def err_ovl_ambiguous_call : Error<
  "call to %0 is ambiguous">;
def err_ovl_deleted_call : Error<
  "call to %select{unavailable|deleted}0 function %1%2">;
def err_ovl_ambiguous_member_call : Error<
  "call to member function %0 is ambiguous">;
def err_ovl_deleted_member_call : Error<
  "call to %select{unavailable|deleted}0 member function %1%2">;
def note_ovl_too_many_candidates : Note<
    "remaining %0 candidate%s0 omitted; "
    "pass -fshow-overloads=all to show them">;
def note_ovl_candidate : Note<"candidate "
    "%select{function|function|constructor|"
    "function |function |constructor |"
    "is the implicit default constructor|"
    "is the implicit copy constructor|"
    "is the implicit move constructor|"
    "is the implicit copy assignment operator|"
    "is the implicit move assignment operator|"
    "is an inherited constructor}0%1"
    "%select{| has different class%diff{ (expected $ but has $)|}3,4"
    "| has different number of parameters (expected %3 but has %4)"
    "| has type mismatch at %ordinal3 parameter"
    "%diff{ (expected $ but has $)|}4,5"
    "| has different return type%diff{ ($ expected but has $)|}3,4"
    "| has different qualifiers (expected "
    "%select{none|const|restrict|const and restrict|volatile|const and volatile"
    "|volatile and restrict|const, volatile, and restrict}3 but found "
    "%select{none|const|restrict|const and restrict|volatile|const and volatile"
    "|volatile and restrict|const, volatile, and restrict}4)}2">;

def note_ovl_candidate_inherited_constructor : Note<"inherited from here">;
def note_ovl_candidate_illegal_constructor : Note<
    "candidate %select{constructor|template}0 ignored: "
    "instantiation %select{takes|would take}0 its own class type by value">;
def note_ovl_candidate_bad_deduction : Note<
    "candidate template ignored: failed template argument deduction">;
def note_ovl_candidate_incomplete_deduction : Note<"candidate template ignored: "
    "couldn't infer template argument %0">;
def note_ovl_candidate_inconsistent_deduction : Note<
    "candidate template ignored: deduced conflicting %select{types|values|"
    "templates}0 for parameter %1%diff{ ($ vs. $)|}2,3">;
def note_ovl_candidate_explicit_arg_mismatch_named : Note<
    "candidate template ignored: invalid explicitly-specified argument "
    "for template parameter %0">;
def note_ovl_candidate_explicit_arg_mismatch_unnamed : Note<
    "candidate template ignored: invalid explicitly-specified argument "
    "for %ordinal0 template parameter">;
def note_ovl_candidate_instantiation_depth : Note<
    "candidate template ignored: substitution exceeded maximum template "
    "instantiation depth">;
def note_ovl_candidate_underqualified : Note<
    "candidate template ignored: can't deduce a type for %0 that would "
    "make %2 equal %1">;
def note_ovl_candidate_substitution_failure : Note<
    "candidate template ignored: substitution failure%0%1">;
def note_ovl_candidate_disabled_by_enable_if : Note<
    "candidate template ignored: disabled by %0%1">;
def note_ovl_candidate_disabled_by_enable_if_attr : Note<
    "candidate disabled: %0">;
def note_ovl_candidate_failed_overload_resolution : Note<
    "candidate template ignored: couldn't resolve reference to overloaded "
    "function %0">;
def note_ovl_candidate_non_deduced_mismatch : Note<
    "candidate template ignored: could not match %diff{$ against $|types}0,1">;
// This note is needed because the above note would sometimes print two
// different types with the same name.  Remove this note when the above note
// can handle that case properly.
def note_ovl_candidate_non_deduced_mismatch_qualified : Note<
    "candidate template ignored: could not match %q0 against %q1">;
    
// Note that we don't treat templates differently for this diagnostic.
def note_ovl_candidate_arity : Note<"candidate "
    "%select{function|function|constructor|function|function|constructor|"
    "constructor (the implicit default constructor)|"
    "constructor (the implicit copy constructor)|"
    "constructor (the implicit move constructor)|"
    "function (the implicit copy assignment operator)|"
    "function (the implicit move assignment operator)|"
    "constructor (inherited)}0 %select{|template }1"
    "not viable: requires%select{ at least| at most|}2 %3 argument%s3, but %4 "
    "%plural{1:was|:were}4 provided">;

def note_ovl_candidate_arity_one : Note<"candidate "
    "%select{function|function|constructor|function|function|constructor|"
    "constructor (the implicit default constructor)|"
    "constructor (the implicit copy constructor)|"
    "constructor (the implicit move constructor)|"
    "function (the implicit copy assignment operator)|"
    "function (the implicit move assignment operator)|"
    "constructor (inherited)}0 %select{|template }1not viable: "
    "%select{requires at least|allows at most single|requires single}2 "
    "argument %3, but %plural{0:no|:%4}4 arguments were provided">;

def note_ovl_candidate_deleted : Note<
    "candidate %select{function|function|constructor|"
    "function |function |constructor |"
    "constructor (the implicit default constructor)|"
    "constructor (the implicit copy constructor)|"
    "constructor (the implicit move constructor)|"
    "function (the implicit copy assignment operator)|"
    "function (the implicit move assignment operator)|"
    "constructor (inherited)}0%1 has been "
    "%select{explicitly made unavailable|explicitly deleted|"
    "implicitly deleted}2">;

// Giving the index of the bad argument really clutters this message, and
// it's relatively unimportant because 1) it's generally obvious which
// argument(s) are of the given object type and 2) the fix is usually
// to complete the type, which doesn't involve changes to the call line
// anyway.  If people complain, we can change it.
def note_ovl_candidate_bad_conv_incomplete : Note<"candidate "
    "%select{function|function|constructor|"
    "function |function |constructor |"
    "constructor (the implicit default constructor)|"
    "constructor (the implicit copy constructor)|"
    "constructor (the implicit move constructor)|"
    "function (the implicit copy assignment operator)|"
    "function (the implicit move assignment operator)|"
    "constructor (inherited)}0%1 "
    "not viable: cannot convert argument of incomplete type "
    "%diff{$ to $|to parameter type}2,3">;
def note_ovl_candidate_bad_list_argument : Note<"candidate "
    "%select{function|function|constructor|"
    "function |function |constructor |"
    "constructor (the implicit default constructor)|"
    "constructor (the implicit copy constructor)|"
    "constructor (the implicit move constructor)|"
    "function (the implicit copy assignment operator)|"
    "function (the implicit move assignment operator)|"
    "constructor (inherited)}0%1 "
    "not viable: cannot convert initializer list argument to %3">;
def note_ovl_candidate_bad_overload : Note<"candidate "
    "%select{function|function|constructor|"
    "function |function |constructor |"
    "constructor (the implicit default constructor)|"
    "constructor (the implicit copy constructor)|"
    "constructor (the implicit move constructor)|"
    "function (the implicit copy assignment operator)|"
    "function (the implicit move assignment operator)|"
    "constructor (inherited)}0%1"
    " not viable: no overload of %3 matching %2 for %ordinal4 argument">;
def note_ovl_candidate_bad_conv : Note<"candidate "
    "%select{function|function|constructor|"
    "function |function |constructor |"
    "constructor (the implicit default constructor)|"
    "constructor (the implicit copy constructor)|"
    "constructor (the implicit move constructor)|"
    "function (the implicit copy assignment operator)|"
    "function (the implicit move assignment operator)|"
    "constructor (inherited)}0%1"
    " not viable: no known conversion "
    "%diff{from $ to $|from argument type to parameter type}2,3 for "
    "%select{%ordinal5 argument|object argument}4"
    "%select{|; dereference the argument with *|"
    "; take the address of the argument with &|"
    "; remove *|"
    "; remove &}6">;
def note_ovl_candidate_bad_arc_conv : Note<"candidate "
    "%select{function|function|constructor|"
    "function |function |constructor |"
    "constructor (the implicit default constructor)|"
    "constructor (the implicit copy constructor)|"
    "constructor (the implicit move constructor)|"
    "function (the implicit copy assignment operator)|"
    "function (the implicit move assignment operator)|"
    "constructor (inherited)}0%1"
    " not viable: cannot implicitly convert argument "
    "%diff{of type $ to $|type to parameter type}2,3 for "
    "%select{%ordinal5 argument|object argument}4 under ARC">;
def note_ovl_candidate_bad_lvalue : Note<"candidate "
    "%select{function|function|constructor|"
    "function |function |constructor |"
    "constructor (the implicit default constructor)|"
    "constructor (the implicit copy constructor)|"
    "constructor (the implicit move constructor)|"
    "function (the implicit copy assignment operator)|"
    "function (the implicit move assignment operator)|"
    "constructor (inherited)}0%1"
    " not viable: expects an l-value for "
    "%select{%ordinal3 argument|object argument}2">;
def note_ovl_candidate_bad_addrspace : Note<"candidate "
    "%select{function|function|constructor|"
    "function |function |constructor |"
    "constructor (the implicit default constructor)|"
    "constructor (the implicit copy constructor)|"
    "constructor (the implicit move constructor)|"
    "function (the implicit copy assignment operator)|"
    "function (the implicit move assignment operator)|"
    "constructor (inherited)}0%1 not viable: "
    "%select{%ordinal6|'this'}5 argument (%2) is in "
    "address space %3, but parameter must be in address space %4">;
def note_ovl_candidate_bad_gc : Note<"candidate "
    "%select{function|function|constructor|"
    "function |function |constructor |"
    "constructor (the implicit default constructor)|"
    "constructor (the implicit copy constructor)|"
    "constructor (the implicit move constructor)|"
    "function (the implicit copy assignment operator)|"
    "function (the implicit move assignment operator)|"
    "constructor (inherited)}0%1 not viable: "
    "%select{%ordinal6|'this'}5 argument (%2) has %select{no|__weak|__strong}3 "
    "ownership, but parameter has %select{no|__weak|__strong}4 ownership">;
def note_ovl_candidate_bad_ownership : Note<"candidate "
    "%select{function|function|constructor|"
    "function |function |constructor |"
    "constructor (the implicit default constructor)|"
    "constructor (the implicit copy constructor)|"
    "constructor (the implicit move constructor)|"
    "function (the implicit copy assignment operator)|"
    "function (the implicit move assignment operator)|"
    "constructor (inherited)}0%1 not viable: "
    "%select{%ordinal6|'this'}5 argument (%2) has "
    "%select{no|__unsafe_unretained|__strong|__weak|__autoreleasing}3 ownership,"
    " but parameter has %select{no|__unsafe_unretained|__strong|__weak|"
    "__autoreleasing}4 ownership">;
def note_ovl_candidate_bad_cvr_this : Note<"candidate "
    "%select{|function|||function|||||"
    "function (the implicit copy assignment operator)|"
    "function (the implicit move assignment operator)|}0 not viable: "
    "'this' argument has type %2, but method is not marked "
    "%select{const|restrict|const or restrict|volatile|const or volatile|"
    "volatile or restrict|const, volatile, or restrict}3">;
def note_ovl_candidate_bad_cvr : Note<"candidate "
    "%select{function|function|constructor|"
    "function |function |constructor |"
    "constructor (the implicit default constructor)|"
    "constructor (the implicit copy constructor)|"
    "constructor (the implicit move constructor)|"
    "function (the implicit copy assignment operator)|"
    "function (the implicit move assignment operator)|"
    "constructor (inherited)}0%1 not viable: "
    "%ordinal4 argument (%2) would lose "
    "%select{const|restrict|const and restrict|volatile|const and volatile|"
    "volatile and restrict|const, volatile, and restrict}3 qualifier"
    "%select{||s||s|s|s}3">;
def note_ovl_candidate_bad_base_to_derived_conv : Note<"candidate "
    "%select{function|function|constructor|"
    "function |function |constructor |"
    "constructor (the implicit default constructor)|"
    "constructor (the implicit copy constructor)|"
    "constructor (the implicit move constructor)|"
    "function (the implicit copy assignment operator)|"
    "function (the implicit move assignment operator)|"
    "constructor (inherited)}0%1"
    " not viable: cannot %select{convert from|convert from|bind}2 "
    "%select{base class pointer|superclass|base class object of type}2 %3 to "
    "%select{derived class pointer|subclass|derived class reference}2 %4 for "
    "%ordinal5 argument">;
def note_ovl_candidate_bad_target : Note<
    "candidate %select{function|function|constructor|"
    "function |function |constructor |"
    "constructor (the implicit default constructor)|"
    "constructor (the implicit copy constructor)|"
    "constructor (the implicit move constructor)|"
    "function (the implicit copy assignment operator)|"
    "function (the implicit move assignment operator)|"
    "constructor (inherited)}0 not viable: call to "
    "%select{__device__|__global__|__host__|__host__ __device__|invalid}1 function from"
    " %select{__device__|__global__|__host__|__host__ __device__|invalid}2 function">;
def note_implicit_member_target_infer_collision : Note<
    "implicit %select{"
    "default constructor|"
    "copy constructor|"
    "move constructor|"
    "copy assignment operator|"
    "move assignment operator|"
    "destructor}0 inferred target collision: call to both "
    "%select{__device__|__global__|__host__|__host__ __device__}1 and "
    "%select{__device__|__global__|__host__|__host__ __device__}2 members">;

def note_ambiguous_type_conversion: Note<
    "because of ambiguity in conversion %diff{of $ to $|between types}0,1">;
def note_ovl_builtin_binary_candidate : Note<
    "built-in candidate %0">;
def note_ovl_builtin_unary_candidate : Note<
    "built-in candidate %0">;
def err_ovl_no_viable_function_in_init : Error<
  "no matching constructor for initialization of %0">;
def err_ovl_no_conversion_in_cast : Error<
  "cannot convert %1 to %2 without a conversion operator">;
def err_ovl_no_viable_conversion_in_cast : Error<
  "no matching conversion for %select{|static_cast|reinterpret_cast|"
  "dynamic_cast|C-style cast|functional-style cast}0 from %1 to %2">;
def err_ovl_ambiguous_conversion_in_cast : Error<
  "ambiguous conversion for %select{|static_cast|reinterpret_cast|"
  "dynamic_cast|C-style cast|functional-style cast}0 from %1 to %2">;
def err_ovl_deleted_conversion_in_cast : Error<
  "%select{|static_cast|reinterpret_cast|dynamic_cast|C-style cast|"
  "functional-style cast}0 from %1 to %2 uses deleted function">;
def err_ovl_ambiguous_init : Error<"call to constructor of %0 is ambiguous">;
def err_ref_init_ambiguous : Error<
  "reference initialization of type %0 with initializer of type %1 is ambiguous">;
def err_ovl_deleted_init : Error<
  "call to %select{unavailable|deleted}0 constructor of %1">;
def err_ovl_deleted_special_init : Error<
  "call to implicitly-deleted %select{default constructor|copy constructor|"
  "move constructor|copy assignment operator|move assignment operator|"
  "destructor|function}0 of %1">;
def err_ovl_ambiguous_oper_unary : Error<
  "use of overloaded operator '%0' is ambiguous (operand type %1)">;
def err_ovl_ambiguous_oper_binary : Error<
  "use of overloaded operator '%0' is ambiguous (with operand types %1 and %2)">;
def err_ovl_no_viable_oper : Error<"no viable overloaded '%0'">;
def note_assign_lhs_incomplete : Note<"type %0 is incomplete">;
def err_ovl_deleted_oper : Error<
  "overload resolution selected %select{unavailable|deleted}0 operator '%1'%2">;
def err_ovl_deleted_special_oper : Error<
  "object of type %0 cannot be %select{constructed|copied|moved|assigned|"
  "assigned|destroyed}1 because its %select{default constructor|"
  "copy constructor|move constructor|copy assignment operator|"
  "move assignment operator|destructor}1 is implicitly deleted">;
def err_ovl_no_viable_subscript :
    Error<"no viable overloaded operator[] for type %0">;
def err_ovl_no_oper :
    Error<"type %0 does not provide a %select{subscript|call}1 operator">;
def err_ovl_unresolvable : Error<
  "reference to overloaded function could not be resolved; "
  "did you mean to call it%select{| with no arguments}0?">;
def err_bound_member_function : Error<
  "reference to non-static member function must be called"
  "%select{|; did you mean to call it with no arguments?}0">;
def note_possible_target_of_call : Note<"possible target for call">;

def err_ovl_no_viable_object_call : Error<
  "no matching function for call to object of type %0">;
def err_ovl_ambiguous_object_call : Error<
  "call to object of type %0 is ambiguous">;
def err_ovl_deleted_object_call : Error<
  "call to %select{unavailable|deleted}0 function call operator in type %1%2">;
def note_ovl_surrogate_cand : Note<"conversion candidate of type %0">;
def err_member_call_without_object : Error<
  "call to non-static member function without an object argument">;

// C++ Address of Overloaded Function
def err_addr_ovl_no_viable : Error<
  "address of overloaded function %0 does not match required type %1">;
def err_addr_ovl_ambiguous : Error<
  "address of overloaded function %0 is ambiguous">;
def err_addr_ovl_not_func_ptrref : Error<
  "address of overloaded function %0 cannot be converted to type %1">;
def err_addr_ovl_no_qualifier : Error<
  "can't form member pointer of type %0 without '&' and class name">;

// C++11 Literal Operators
def err_ovl_no_viable_literal_operator : Error<
  "no matching literal operator for call to %0"
  "%select{| with argument of type %2| with arguments of types %2 and %3}1"
  "%select{| or 'const char *'}4"
  "%select{|, and no matching literal operator template}5">;

// C++ Template Declarations
def err_template_param_shadow : Error<
  "declaration of %0 shadows template parameter">;
def note_template_param_here : Note<"template parameter is declared here">;
def warn_template_export_unsupported : Warning<
  "exported templates are unsupported">;
def err_template_outside_namespace_or_class_scope : Error<
  "templates can only be declared in namespace or class scope">;
def err_template_inside_local_class : Error<
  "templates cannot be declared inside of a local class">;
def err_template_linkage : Error<"templates must have C++ linkage">;
def err_template_typedef : Error<"a typedef cannot be a template">;
def err_template_unnamed_class : Error<
  "cannot declare a class template with no name">;
def err_template_param_list_different_arity : Error<
  "%select{too few|too many}0 template parameters in template "
  "%select{|template parameter }1redeclaration">;
def note_template_param_list_different_arity : Note<
  "%select{too few|too many}0 template parameters in template template "
  "argument">;
def note_template_prev_declaration : Note<
  "previous template %select{declaration|template parameter}0 is here">;
def err_template_param_different_kind : Error<
  "template parameter has a different kind in template "
  "%select{|template parameter }0redeclaration">;
def note_template_param_different_kind : Note<
  "template parameter has a different kind in template argument">;
  
def err_template_nontype_parm_different_type : Error<
  "template non-type parameter has a different type %0 in template "
  "%select{|template parameter }1redeclaration">;

def note_template_nontype_parm_different_type : Note<
  "template non-type parameter has a different type %0 in template argument">;
def note_template_nontype_parm_prev_declaration : Note<
  "previous non-type template parameter with type %0 is here">;
def err_template_nontype_parm_bad_type : Error<
  "a non-type template parameter cannot have type %0">;
def err_template_param_default_arg_redefinition : Error<
  "template parameter redefines default argument">;
def note_template_param_prev_default_arg : Note<
  "previous default template argument defined here">;
def err_template_param_default_arg_missing : Error<
  "template parameter missing a default argument">;
def ext_template_parameter_default_in_function_template : ExtWarn<
  "default template arguments for a function template are a C++11 extension">,
  InGroup<CXX11>;
def warn_cxx98_compat_template_parameter_default_in_function_template : Warning<
  "default template arguments for a function template are incompatible with C++98">,
  InGroup<CXX98Compat>, DefaultIgnore;
def err_template_parameter_default_template_member : Error<
  "cannot add a default template argument to the definition of a member of a "
  "class template">;
def err_template_parameter_default_friend_template : Error<
  "default template argument not permitted on a friend template">;
def err_template_template_parm_no_parms : Error<
  "template template parameter must have its own template parameters">;

def ext_variable_template : ExtWarn<"variable templates are a C++14 extension">,
  InGroup<CXX14>;
def warn_cxx11_compat_variable_template : Warning<
  "variable templates are incompatible with C++ standards before C++14">,
  InGroup<CXXPre14Compat>, DefaultIgnore;
def err_template_variable_noparams : Error<
  "extraneous 'template<>' in declaration of variable %0">;
def err_template_member : Error<"member %0 declared as a template">;
def err_template_member_noparams : Error<
  "extraneous 'template<>' in declaration of member %0">;
def err_template_tag_noparams : Error<
  "extraneous 'template<>' in declaration of %0 %1">;
def err_template_decl_ref : Error<
  "cannot refer to %select{class|variable}0 template %1 without a template argument list">;

// C++ Template Argument Lists
def err_template_missing_args : Error<
  "use of class template %0 requires template arguments">;
def err_template_arg_list_different_arity : Error<
  "%select{too few|too many}0 template arguments for "
  "%select{class template|function template|template template parameter"
  "|template}1 %2">;
def note_template_decl_here : Note<"template is declared here">;
def err_template_arg_must_be_type : Error<
  "template argument for template type parameter must be a type">;
def err_template_arg_must_be_type_suggest : Error<
  "template argument for template type parameter must be a type; did you forget 'typename'?">;
def ext_ms_template_type_arg_missing_typename : ExtWarn<
  "template argument for template type parameter must be a type; "
  "omitted 'typename' is a Microsoft extension">,
  InGroup<Microsoft>;
def err_template_arg_must_be_expr : Error<
  "template argument for non-type template parameter must be an expression">;
def err_template_arg_nontype_ambig : Error<
  "template argument for non-type template parameter is treated as function type %0">;
def err_template_arg_must_be_template : Error<
  "template argument for template template parameter must be a class template%select{| or type alias template}0">;
def ext_template_arg_local_type : ExtWarn<
  "template argument uses local type %0">, InGroup<LocalTypeTemplateArgs>;
def ext_template_arg_unnamed_type : ExtWarn<
  "template argument uses unnamed type">, InGroup<UnnamedTypeTemplateArgs>;
def warn_cxx98_compat_template_arg_local_type : Warning<
  "local type %0 as template argument is incompatible with C++98">,
  InGroup<CXX98CompatLocalTypeTemplateArgs>, DefaultIgnore;
def warn_cxx98_compat_template_arg_unnamed_type : Warning<
  "unnamed type as template argument is incompatible with C++98">,
  InGroup<CXX98CompatUnnamedTypeTemplateArgs>, DefaultIgnore;
def note_template_unnamed_type_here : Note<
  "unnamed type used in template argument was declared here">;
def err_template_arg_overload_type : Error<
  "template argument is the type of an unresolved overloaded function">;
def err_template_arg_not_class_template : Error<
  "template argument does not refer to a class template or template "
  "template parameter">;
def note_template_arg_refers_here_func : Note<
  "template argument refers to function template %0, here">;
def err_template_arg_template_params_mismatch : Error<
  "template template argument has different template parameters than its "
  "corresponding template template parameter">;
def err_template_arg_not_integral_or_enumeral : Error<
  "non-type template argument of type %0 must have an integral or enumeration"
  " type">;
def err_template_arg_not_ice : Error<
  "non-type template argument of type %0 is not an integral constant "
  "expression">;
def err_template_arg_not_address_constant : Error<
  "non-type template argument of type %0 is not a constant expression">;
def warn_cxx98_compat_template_arg_null : Warning<
  "use of null pointer as non-type template argument is incompatible with "
  "C++98">, InGroup<CXX98Compat>, DefaultIgnore;
def err_template_arg_untyped_null_constant : Error<
  "null non-type template argument must be cast to template parameter type %0">;
def err_template_arg_wrongtype_null_constant : Error<
 "null non-type template argument of type %0 does not match template parameter "
 "of type %1">;
def err_deduced_non_type_template_arg_type_mismatch : Error<
  "deduced non-type template argument does not have the same type as the "
  "its corresponding template parameter%diff{ ($ vs $)|}0,1">;
def err_non_type_template_arg_subobject : Error<
  "non-type template argument refers to subobject '%0'">;
def err_non_type_template_arg_addr_label_diff : Error<
  "template argument / label address difference / what did you expect?">;
def err_template_arg_not_convertible : Error<
  "non-type template argument of type %0 cannot be converted to a value "
  "of type %1">;
def warn_template_arg_negative : Warning<
  "non-type template argument with value '%0' converted to '%1' for unsigned "
  "template parameter of type %2">, InGroup<Conversion>, DefaultIgnore;
def warn_template_arg_too_large : Warning<
  "non-type template argument value '%0' truncated to '%1' for "
  "template parameter of type %2">, InGroup<Conversion>, DefaultIgnore;
def err_template_arg_no_ref_bind : Error<
  "non-type template parameter of reference type "
  "%diff{$ cannot bind to template argument of type $"
  "|cannot bind to template of incompatible argument type}0,1">;
def err_template_arg_ref_bind_ignores_quals : Error<
  "reference binding of non-type template parameter "
  "%diff{of type $ to template argument of type $|to template argument}0,1 "
  "ignores qualifiers">;
def err_template_arg_not_decl_ref : Error<
  "non-type template argument does not refer to any declaration">;
def err_template_arg_not_address_of : Error<
  "non-type template argument for template parameter of pointer type %0 must "
  "have its address taken">;
def err_template_arg_address_of_non_pointer : Error<
  "address taken in non-type template argument for template parameter of "
  "reference type %0">;
def err_template_arg_reference_var : Error<
  "non-type template argument of reference type %0 is not an object">;
def err_template_arg_field : Error<
  "non-type template argument refers to non-static data member %0">;
def err_template_arg_method : Error<
  "non-type template argument refers to non-static member function %0">;
def err_template_arg_object_no_linkage : Error<
  "non-type template argument refers to %select{function|object}0 %1 that "
  "does not have linkage">;
def warn_cxx98_compat_template_arg_object_internal : Warning<
  "non-type template argument referring to %select{function|object}0 %1 with "
  "internal linkage is incompatible with C++98">,
  InGroup<CXX98Compat>, DefaultIgnore;
def ext_template_arg_object_internal : ExtWarn<
  "non-type template argument referring to %select{function|object}0 %1 with "
  "internal linkage is a C++11 extension">, InGroup<CXX11>;
def err_template_arg_thread_local : Error<
  "non-type template argument refers to thread-local object">;
def note_template_arg_internal_object : Note<
  "non-type template argument refers to %select{function|object}0 here">;
def note_template_arg_refers_here : Note<
  "non-type template argument refers here">;
def err_template_arg_not_object_or_func : Error<
  "non-type template argument does not refer to an object or function">;
def err_template_arg_not_pointer_to_member_form : Error<
  "non-type template argument is not a pointer to member constant">;
def err_template_arg_member_ptr_base_derived_not_supported : Error<
  "sorry, non-type template argument of pointer-to-member type %1 that refers "
  "to member %q0 of a different class is not supported yet">;
def ext_template_arg_extra_parens : ExtWarn<
  "address non-type template argument cannot be surrounded by parentheses">;
def warn_cxx98_compat_template_arg_extra_parens : Warning<
  "redundant parentheses surrounding address non-type template argument are "
  "incompatible with C++98">, InGroup<CXX98Compat>, DefaultIgnore;
def err_pointer_to_member_type : Error<
  "invalid use of pointer to member type after %select{.*|->*}0">;
def err_pointer_to_member_call_drops_quals : Error<
  "call to pointer to member function of type %0 drops '%1' qualifier%s2">;
def err_pointer_to_member_oper_value_classify: Error<
  "pointer-to-member function type %0 can only be called on an "
  "%select{rvalue|lvalue}1">;
def ext_ms_deref_template_argument: ExtWarn<
  "non-type template argument containing a dereference operation is a "
  "Microsoft extension">, InGroup<Microsoft>;
def ext_ms_delayed_template_argument: ExtWarn<
  "using the undeclared type %0 as a default template argument is a "
  "Microsoft extension">, InGroup<Microsoft>;

// C++ template specialization
def err_template_spec_unknown_kind : Error<
  "can only provide an explicit specialization for a class template, function "
  "template, variable template, or a member function, static data member, "
  "%select{or member class|member class, or member enumeration}0 of a "
  "class template">;
def note_specialized_entity : Note<
  "explicitly specialized declaration is here">;
def err_template_spec_decl_function_scope : Error<
  "explicit specialization of %0 in function scope">;
def err_template_spec_decl_class_scope : Error<
  "explicit specialization of %0 in class scope">;
def err_template_spec_decl_friend : Error<
  "cannot declare an explicit specialization in a friend">;
def err_template_spec_decl_out_of_scope_global : Error<
  "%select{class template|class template partial|variable template|"
  "variable template partial|function template|member function|"
  "static data member|member class|member enumeration}0 "
  "specialization of %1 must originally be declared in the global scope">;
def err_template_spec_decl_out_of_scope : Error<
  "%select{class template|class template partial|variable template|"
  "variable template partial|function template|member "
  "function|static data member|member class|member enumeration}0 "
  "specialization of %1 must originally be declared in namespace %2">;
def ext_template_spec_decl_out_of_scope : ExtWarn<
  "first declaration of %select{class template|class template partial|"
  "variable template|variable template partial|"
  "function template|member function|static data member|member class|"
  "member enumeration}0 specialization of %1 outside namespace %2 is a "
  "C++11 extension">, InGroup<CXX11>;
def warn_cxx98_compat_template_spec_decl_out_of_scope : Warning<
  "%select{class template|class template partial|variable template|"
  "variable template partial|function template|member "
  "function|static data member|member class|member enumeration}0 "
  "specialization of %1 outside namespace %2 is incompatible with C++98">,
  InGroup<CXX98Compat>, DefaultIgnore;
def err_template_spec_redecl_out_of_scope : Error<
  "%select{class template|class template partial|variable template|"
  "variable template partial|function template|member "
  "function|static data member|member class|member enumeration}0 "
  "specialization of %1 not in a namespace enclosing %2">;
<<<<<<< HEAD
// CQ#365451
// if INTEL_CUSTOMIZATION
def ext_template_spec_redecl_out_of_scope: ExtWarn<
  "%select{class template|class template partial|variable template|"
  "variable template partial|function template|member "
  "function|static data member|member class|member enumeration}0 "
  "specialization of %1 not in a namespace enclosing %2 is a "
  "Microsoft extension">, InGroup<Microsoft>;
// endif INTEL_CUSTOMIZATION
=======
def ext_ms_template_spec_redecl_out_of_scope: ExtWarn<
  "%select{class template|class template partial|variable template|"
  "variable template partial|function template|member "
  "function|static data member|member class|member enumeration}0 "
  "specialization of %1 outside namespace enclosing %2 "
  "is a Microsoft extension">, InGroup<Microsoft>;
>>>>>>> 775954be
def err_template_spec_redecl_global_scope : Error<
  "%select{class template|class template partial|variable template|"
  "variable template partial|function template|member "
  "function|static data member|member class|member enumeration}0 "
  "specialization of %1 must occur at global scope">;
def err_spec_member_not_instantiated : Error<
  "specialization of member %q0 does not specialize an instantiated member">;
def note_specialized_decl : Note<"attempt to specialize declaration here">;
def err_specialization_after_instantiation : Error<
  "explicit specialization of %0 after instantiation">;
def note_instantiation_required_here : Note<
  "%select{implicit|explicit}0 instantiation first required here">;
def err_template_spec_friend : Error<
  "template specialization declaration cannot be a friend">;
def err_template_spec_default_arg : Error<
  "default argument not permitted on an explicit "
  "%select{instantiation|specialization}0 of function %1">;
def err_not_class_template_specialization : Error<
  "cannot specialize a %select{dependent template|template template "
  "parameter}0">;
def err_function_specialization_in_class : Error<
  "cannot specialize a function %0 within class scope">;
def ext_function_specialization_in_class : ExtWarn<
  "explicit specialization of %0 within class scope is a Microsoft extension">,
  InGroup<Microsoft>;
def ext_explicit_specialization_storage_class : ExtWarn<
  "explicit specialization cannot have a storage class">;
def err_explicit_specialization_inconsistent_storage_class : Error<
  "explicit specialization has extraneous, inconsistent storage class "
  "'%select{none|extern|static|__private_extern__|auto|register}0'">;

// C++ class template specializations and out-of-line definitions
def err_template_spec_needs_header : Error<
  "template specialization requires 'template<>'">;
def err_template_spec_needs_template_parameters : Error<
  "template specialization or definition requires a template parameter list "
  "corresponding to the nested type %0">;
def err_template_param_list_matches_nontemplate : Error<
  "template parameter list matching the non-templated nested type %0 should "
  "be empty ('template<>')">;
def err_alias_template_extra_headers : Error<
  "extraneous template parameter list in alias template declaration">;
def err_template_spec_extra_headers : Error<
  "extraneous template parameter list in template specialization or "
  "out-of-line template definition">;
def warn_template_spec_extra_headers : Warning<
  "extraneous template parameter list in template specialization">;
def note_explicit_template_spec_does_not_need_header : Note<
  "'template<>' header not required for explicitly-specialized class %0 "
  "declared here">;
def err_template_qualified_declarator_no_match : Error<
  "nested name specifier '%0' for declaration does not refer into a class, "
  "class template or class template partial specialization">;
def err_specialize_member_of_template : Error<
  "cannot specialize %select{|(with 'template<>') }0a member of an "
  "unspecialized template">;

// C++ Class Template Partial Specialization
def err_default_arg_in_partial_spec : Error<
    "default template argument in a class template partial specialization">;
def err_dependent_non_type_arg_in_partial_spec : Error<
    "non-type template argument depends on a template parameter of the "
    "partial specialization">;
def note_dependent_non_type_default_arg_in_partial_spec : Note<
    "template parameter is used in default argument declared here">;
def err_dependent_typed_non_type_arg_in_partial_spec : Error<
    "non-type template argument specializes a template parameter with "
    "dependent type %0">;
def err_partial_spec_args_match_primary_template : Error<
    "%select{class|variable}0 template partial specialization does not "
    "specialize any template argument; to %select{declare|define}1 the "
    "primary template, remove the template argument list">; 
def warn_partial_specs_not_deducible : Warning<
    "%select{class|variable}0 template partial specialization contains "
    "%select{a template parameter|template parameters}1 that cannot be "
    "deduced; this partial specialization will never be used">;
def note_partial_spec_unused_parameter : Note<
    "non-deducible template parameter %0">;
def err_partial_spec_ordering_ambiguous : Error<
    "ambiguous partial specializations of %0">;
def note_partial_spec_match : Note<"partial specialization matches %0">;
def err_partial_spec_redeclared : Error<
  "class template partial specialization %0 cannot be redeclared">;
def note_prev_partial_spec_here : Note<
  "previous declaration of class template partial specialization %0 is here">;
def err_partial_spec_fully_specialized : Error<
  "partial specialization of %0 does not use any of its template parameters">;

// C++ Variable Template Partial Specialization
def err_var_partial_spec_redeclared : Error<
  "variable template partial specialization %0 cannot be redefined">;
def note_var_prev_partial_spec_here : Note<
  "previous declaration of variable template partial specialization is here">;
def err_var_spec_no_template : Error<
  "no variable template matches%select{| partial}0 specialization">;
def err_var_spec_no_template_but_method : Error<
  "no variable template matches specialization; "
  "did you mean to use %0 as function template instead?">;
  
// C++ Function template specializations
def err_function_template_spec_no_match : Error<
    "no function template matches function template specialization %0">;
def err_function_template_spec_ambiguous : Error<
    "function template specialization %0 ambiguously refers to more than one "
    "function template; explicitly specify%select{| additional}1 template "
    "arguments to identify a particular function template">;
def note_function_template_spec_matched : Note<
    "function template matches specialization %0">;
def err_function_template_partial_spec : Error<
    "function template partial specialization is not allowed">;

// C++ Template Instantiation
def err_template_recursion_depth_exceeded : Error<
  "recursive template instantiation exceeded maximum depth of %0">,
  DefaultFatal, NoSFINAE;
def note_template_recursion_depth : Note<
  "use -ftemplate-depth=N to increase recursive template instantiation depth">;

def err_template_instantiate_within_definition : Error<
  "%select{implicit|explicit}0 instantiation of template %1 within its"
  " own definition">;
def err_template_instantiate_undefined : Error<
  "%select{implicit|explicit}0 instantiation of undefined template %1">;
def err_implicit_instantiate_member_undefined : Error<
  "implicit instantiation of undefined member %0">;
def note_template_class_instantiation_was_here : Note<
  "class template %0 was instantiated here">;
def note_template_class_explicit_specialization_was_here : Note<
  "class template %0 was explicitly specialized here">;
def note_template_class_instantiation_here : Note<
  "in instantiation of template class %0 requested here">;
def note_template_member_class_here : Note<
  "in instantiation of member class %0 requested here">;
def note_template_member_function_here : Note<
  "in instantiation of member function %q0 requested here">;
def note_function_template_spec_here : Note<
  "in instantiation of function template specialization %q0 requested here">;
def note_template_static_data_member_def_here : Note<
  "in instantiation of static data member %q0 requested here">;
def note_template_variable_def_here : Note<
  "in instantiation of variable template specialization %q0 requested here">;
def note_template_enum_def_here : Note<
  "in instantiation of enumeration %q0 requested here">;
def note_template_nsdmi_here : Note<
  "in instantiation of default member initializer %q0 requested here">;
def note_template_type_alias_instantiation_here : Note<
  "in instantiation of template type alias %0 requested here">;
def note_template_exception_spec_instantiation_here : Note<
  "in instantiation of exception specification for %0 requested here">;
  
def note_default_arg_instantiation_here : Note<
  "in instantiation of default argument for '%0' required here">;
def note_default_function_arg_instantiation_here : Note<
  "in instantiation of default function argument expression "
  "for '%0' required here">;
def note_explicit_template_arg_substitution_here : Note<
  "while substituting explicitly-specified template arguments into function "
  "template %0 %1">;
def note_function_template_deduction_instantiation_here : Note<
  "while substituting deduced template arguments into function template %0 "
  "%1">;
def note_partial_spec_deduct_instantiation_here : Note<
  "during template argument deduction for class template partial "
  "specialization %0 %1">;
def note_prior_template_arg_substitution : Note<
  "while substituting prior template arguments into %select{non-type|template}0"
  " template parameter%1 %2">;
def note_template_default_arg_checking : Note<
  "while checking a default template argument used here">;
def note_instantiation_contexts_suppressed : Note<
  "(skipping %0 context%s0 in backtrace; use -ftemplate-backtrace-limit=0 to "
  "see all)">;

def err_field_instantiates_to_function : Error<
  "data member instantiated with function type %0">;
def err_variable_instantiates_to_function : Error<
  "%select{variable|static data member}0 instantiated with function type %1">;
def err_nested_name_spec_non_tag : Error<
  "type %0 cannot be used prior to '::' because it has no members">;

// C++ Explicit Instantiation
def err_explicit_instantiation_duplicate : Error<
    "duplicate explicit instantiation of %0">;
def ext_explicit_instantiation_duplicate : ExtWarn<
    "duplicate explicit instantiation of %0 ignored as a Microsoft extension">,
    InGroup<Microsoft>;
def note_previous_explicit_instantiation : Note<
    "previous explicit instantiation is here">;
def ext_explicit_instantiation_after_specialization : Extension<
    "explicit instantiation of %0 that occurs after an explicit "
    "specialization will be ignored (C++11 extension)">,
    InGroup<CXX11>;
def warn_cxx98_compat_explicit_instantiation_after_specialization : Warning<
    "explicit instantiation of %0 that occurs after an explicit "
    "specialization is incompatible with C++98">,
    InGroup<CXX98CompatPedantic>, DefaultIgnore;
def note_previous_template_specialization : Note<
    "previous template specialization is here">;
def err_explicit_instantiation_nontemplate_type : Error<
    "explicit instantiation of non-templated type %0">;
def note_nontemplate_decl_here : Note<
    "non-templated declaration is here">;
def err_explicit_instantiation_in_class : Error<
  "explicit instantiation of %0 in class scope">;
def err_explicit_instantiation_out_of_scope : Error<
  "explicit instantiation of %0 not in a namespace enclosing %1">;
def err_explicit_instantiation_must_be_global : Error<
  "explicit instantiation of %0 must occur at global scope">;
def warn_explicit_instantiation_out_of_scope_0x : Warning<
  "explicit instantiation of %0 not in a namespace enclosing %1">, 
  InGroup<CXX11Compat>, DefaultIgnore;
def warn_explicit_instantiation_must_be_global_0x : Warning<
  "explicit instantiation of %0 must occur at global scope">, 
  InGroup<CXX11Compat>, DefaultIgnore;
  
def err_explicit_instantiation_requires_name : Error<
  "explicit instantiation declaration requires a name">;
def err_explicit_instantiation_of_typedef : Error<
  "explicit instantiation of typedef %0">;
def err_explicit_instantiation_storage_class : Error<
  "explicit instantiation cannot have a storage class">;
def err_explicit_instantiation_not_known : Error<
  "explicit instantiation of %0 does not refer to a function template, "
  "variable template, member function, member class, or static data member">;
def note_explicit_instantiation_here : Note<
  "explicit instantiation refers here">;
def err_explicit_instantiation_data_member_not_instantiated : Error<
  "explicit instantiation refers to static data member %q0 that is not an "
  "instantiation">;
def err_explicit_instantiation_member_function_not_instantiated : Error<
  "explicit instantiation refers to member function %q0 that is not an "
  "instantiation">;
def err_explicit_instantiation_ambiguous : Error<
  "partial ordering for explicit instantiation of %0 is ambiguous">;
def note_explicit_instantiation_candidate : Note<
  "explicit instantiation candidate function template here %0">;
def err_explicit_instantiation_inline : Error<
  "explicit instantiation cannot be 'inline'">;
def warn_explicit_instantiation_inline_0x : Warning<
  "explicit instantiation cannot be 'inline'">, InGroup<CXX11Compat>,
  DefaultIgnore;
def err_explicit_instantiation_constexpr : Error<
  "explicit instantiation cannot be 'constexpr'">;
def ext_explicit_instantiation_without_qualified_id : Extension<
  "qualifier in explicit instantiation of %q0 requires a template-id "
  "(a typedef is not permitted)">;
def err_explicit_instantiation_without_template_id : Error<
  "explicit instantiation of %q0 must specify a template argument list">;
def err_explicit_instantiation_unqualified_wrong_namespace : Error<
  "explicit instantiation of %q0 must occur in namespace %1">;
def warn_explicit_instantiation_unqualified_wrong_namespace_0x : Warning<
  "explicit instantiation of %q0 must occur in namespace %1">,
  InGroup<CXX11Compat>, DefaultIgnore;
def err_explicit_instantiation_undefined_member : Error<
  "explicit instantiation of undefined %select{member class|member function|"
  "static data member}0 %1 of class template %2">;
def err_explicit_instantiation_undefined_func_template : Error<
  "explicit instantiation of undefined function template %0">;
def err_explicit_instantiation_undefined_var_template : Error<
  "explicit instantiation of undefined variable template %q0">;
def err_explicit_instantiation_declaration_after_definition : Error<
  "explicit instantiation declaration (with 'extern') follows explicit "
  "instantiation definition (without 'extern')">;
def note_explicit_instantiation_definition_here : Note<
  "explicit instantiation definition is here">;
def err_invalid_var_template_spec_type : Error<"type %2 "
  "of %select{explicit instantiation|explicit specialization|"
  "partial specialization|redeclaration}0 of %1 does not match"
  " expected type %3">;
def err_mismatched_exception_spec_explicit_instantiation : Error<
  "exception specification in explicit instantiation does not match instantiated one">;
def ext_mismatched_exception_spec_explicit_instantiation : ExtWarn<
  "exception specification in explicit instantiation does not match instantiated one">,
  InGroup<Microsoft>;
  
// C++ typename-specifiers
def err_typename_nested_not_found : Error<"no type named %0 in %1">;
def err_typename_nested_not_found_enable_if : Error<
  "no type named 'type' in %0; 'enable_if' cannot be used to disable "
  "this declaration">;
def err_typename_nested_not_type : Error<
    "typename specifier refers to non-type member %0 in %1">;
def note_typename_refers_here : Note<
    "referenced member %0 is declared here">;
def err_typename_missing : Error<
  "missing 'typename' prior to dependent type name '%0%1'">;
def ext_typename_missing : ExtWarn<
  "missing 'typename' prior to dependent type name '%0%1'">,
  InGroup<DiagGroup<"typename-missing">>;
def ext_typename_outside_of_template : ExtWarn<
  "'typename' occurs outside of a template">, InGroup<CXX11>;
def warn_cxx98_compat_typename_outside_of_template : Warning<
  "use of 'typename' outside of a template is incompatible with C++98">,
  InGroup<CXX98Compat>, DefaultIgnore;
def err_typename_refers_to_using_value_decl : Error<
  "typename specifier refers to a dependent using declaration for a value "
  "%0 in %1">;
def note_using_value_decl_missing_typename : Note<
  "add 'typename' to treat this using declaration as a type">;

def err_template_kw_refers_to_non_template : Error<
  "%0 following the 'template' keyword does not refer to a template">;
def err_template_kw_refers_to_class_template : Error<
  "'%0%1' instantiated to a class template, not a function template">;
def note_referenced_class_template : Error<
  "class template declared here">;
def err_template_kw_missing : Error<
  "missing 'template' keyword prior to dependent template name '%0%1'">;
def ext_template_outside_of_template : ExtWarn<
  "'template' keyword outside of a template">, InGroup<CXX11>;
def warn_cxx98_compat_template_outside_of_template : Warning<
  "use of 'template' keyword outside of a template is incompatible with C++98">,
  InGroup<CXX98Compat>, DefaultIgnore;

def err_non_type_template_in_nested_name_specifier : Error<
  "qualified name refers into a specialization of %select{function|variable}0 "
  "template %1">;
def err_template_id_not_a_type : Error<
  "template name refers to non-type template %0">;
def note_template_declared_here : Note<
  "%select{function template|class template|variable template"
  "|type alias template|template template parameter}0 "
  "%1 declared here">;
def err_alias_template_expansion_into_fixed_list : Error<
  "pack expansion used as argument for non-pack parameter of alias template">;
def note_parameter_type : Note<
  "parameter of type %0 is declared here">;

// C++11 Variadic Templates
def err_template_param_pack_default_arg : Error<
  "template parameter pack cannot have a default argument">;
def err_template_param_pack_must_be_last_template_parameter : Error<
  "template parameter pack must be the last template parameter">;

def err_template_parameter_pack_non_pack : Error<
  "%select{template type|non-type template|template template}0 parameter"
  "%select{| pack}1 conflicts with previous %select{template type|"
  "non-type template|template template}0 parameter%select{ pack|}1">;
def note_template_parameter_pack_non_pack : Note<
  "%select{template type|non-type template|template template}0 parameter"
  "%select{| pack}1 does not match %select{template type|non-type template"
  "|template template}0 parameter%select{ pack|}1 in template argument">;
def note_template_parameter_pack_here : Note<
  "previous %select{template type|non-type template|template template}0 "
  "parameter%select{| pack}1 declared here">;
  
def err_unexpanded_parameter_pack : Error<
  "%select{expression|base type|declaration type|data member type|bit-field "
  "size|static assertion|fixed underlying type|enumerator value|"
  "using declaration|friend declaration|qualifier|initializer|default argument|"
  "non-type template parameter type|exception type|partial specialization|"
  "__if_exists name|__if_not_exists name|lambda|block}0 contains"
  "%plural{0: an|:}1 unexpanded parameter pack"
  "%plural{0:|1: %2|2:s %2 and %3|:s %2, %3, ...}1">;

def err_pack_expansion_without_parameter_packs : Error<
  "pack expansion does not contain any unexpanded parameter packs">;
def err_pack_expansion_length_conflict : Error<
  "pack expansion contains parameter packs %0 and %1 that have different "
  "lengths (%2 vs. %3)">;
def err_pack_expansion_length_conflict_multilevel : Error<
  "pack expansion contains parameter pack %0 that has a different "
  "length (%1 vs. %2) from outer parameter packs">;
def err_pack_expansion_member_init : Error<
  "pack expansion for initialization of member %0">;

def err_function_parameter_pack_without_parameter_packs : Error<
  "type %0 of function parameter pack does not contain any unexpanded "
  "parameter packs">;
def err_ellipsis_in_declarator_not_parameter : Error<
  "only function and template parameters can be parameter packs">;

def err_sizeof_pack_no_pack_name : Error<
  "%0 does not refer to the name of a parameter pack">;

def err_fold_expression_packs_both_sides : Error<
  "binary fold expression has unexpanded parameter packs in both operands">;
def err_fold_expression_empty : Error<
  "unary fold expression has empty expansion for operator '%0' "
  "with no fallback value">;
def err_fold_expression_bad_operand : Error<
  "expression not permitted as operand of fold expression">;

def err_unexpected_typedef : Error<
  "unexpected type name %0: expected expression">;
def err_unexpected_namespace : Error<
  "unexpected namespace name %0: expected expression">;
def err_undeclared_var_use : Error<"use of undeclared identifier %0">;
def ext_undeclared_unqual_id_with_dependent_base : ExtWarn<
  "use of undeclared identifier %0; "
  "unqualified lookup into dependent bases of class template %1 is a Microsoft extension">,
  InGroup<Microsoft>;
def ext_found_via_dependent_bases_lookup : ExtWarn<"use of identifier %0 "
  "found via unqualified lookup into dependent bases of class templates is a "
  "Microsoft extension">, InGroup<Microsoft>;
def note_dependent_var_use : Note<"must qualify identifier to find this "
    "declaration in dependent base class">;
def err_not_found_by_two_phase_lookup : Error<"call to function %0 that is neither "
    "visible in the template definition nor found by argument-dependent lookup">;
def note_not_found_by_two_phase_lookup : Note<"%0 should be declared prior to the "
    "call site%select{| or in %2| or in an associated namespace of one of its arguments}1">;
def err_undeclared_use : Error<"use of undeclared %0">;
def warn_partial_availability : Warning<"%0 is only available conditionally">,
    InGroup<PartialAvailability>, DefaultIgnore;
def note_partial_availability_silence : Note<
  "explicitly redeclare %0 to silence this warning">;
def warn_partial_message : Warning<"%0 is partial: %1">,
    InGroup<PartialAvailability>, DefaultIgnore;
def warn_partial_fwdclass_message : Warning<
    "%0 may be partial because the receiver type is unknown">,
    InGroup<PartialAvailability>, DefaultIgnore;
def warn_deprecated : Warning<"%0 is deprecated">,
    InGroup<DeprecatedDeclarations>;
def warn_property_method_deprecated :
    Warning<"property access is using %0 method which is deprecated">,
    InGroup<DeprecatedDeclarations>;
def warn_deprecated_message : Warning<"%0 is deprecated: %1">,
    InGroup<DeprecatedDeclarations>;
def warn_deprecated_anonymous_namespace : Warning<
  "'deprecated' attribute on anonymous namespace ignored">,
  InGroup<IgnoredAttributes>;
def warn_deprecated_fwdclass_message : Warning<
    "%0 may be deprecated because the receiver type is unknown">,
    InGroup<DeprecatedDeclarations>;
def warn_deprecated_def : Warning<
    "Implementing deprecated %select{method|class|category}0">,
    InGroup<DeprecatedImplementations>, DefaultIgnore;
def err_unavailable : Error<"%0 is unavailable">;
def err_property_method_unavailable :
    Error<"property access is using %0 method which is unavailable">;
def err_unavailable_message : Error<"%0 is unavailable: %1">;
def warn_unavailable_fwdclass_message : Warning<
    "%0 may be unavailable because the receiver type is unknown">,
    InGroup<UnavailableDeclarations>;
def note_availability_specified_here : Note<
  "%0 has been explicitly marked "
  "%select{unavailable|deleted|deprecated|partial}1 here">;
def note_implicitly_deleted : Note<
  "explicitly defaulted function was implicitly deleted here">;
def note_inherited_deleted_here : Note<
  "deleted constructor was inherited here">;
def note_cannot_inherit : Note<
  "constructor cannot be inherited">;
def warn_not_enough_argument : Warning<
  "not enough variable arguments in %0 declaration to fit a sentinel">,
  InGroup<Sentinel>;
def warn_missing_sentinel : Warning <
  "missing sentinel in %select{function call|method dispatch|block call}0">,
  InGroup<Sentinel>;
def note_sentinel_here : Note<
  "%select{function|method|block}0 has been explicitly marked sentinel here">;
def warn_missing_prototype : Warning<
  "no previous prototype for function %0">,
  InGroup<DiagGroup<"missing-prototypes">>, DefaultIgnore;
def note_declaration_not_a_prototype : Note<
  "this declaration is not a prototype; add 'void' to make it a prototype for a zero-parameter function">; 
def warn_missing_variable_declarations : Warning<
  "no previous extern declaration for non-static variable %0">,
  InGroup<DiagGroup<"missing-variable-declarations">>, DefaultIgnore;
def err_static_data_member_reinitialization :
  Error<"static data member %0 already has an initializer">;
def err_redefinition : Error<"redefinition of %0">;
def err_alias_after_tentative :
  Error<"alias definition of %0 after tentative definition">;
def err_alias_is_definition :
  Error<"definition %0 cannot also be an alias">;
def err_definition_of_implicitly_declared_member : Error<
  "definition of implicitly declared %select{default constructor|copy "
  "constructor|move constructor|copy assignment operator|move assignment "
  "operator|destructor|function}1">;
def err_definition_of_explicitly_defaulted_member : Error<
  "definition of explicitly defaulted %select{default constructor|copy "
  "constructor|move constructor|copy assignment operator|move assignment "
  "operator|destructor}0">;
def err_redefinition_extern_inline : Error<
  "redefinition of a 'extern inline' function %0 is not supported in "
  "%select{C99 mode|C++}1">;

def note_deleted_dtor_no_operator_delete : Note<
  "virtual destructor requires an unambiguous, accessible 'operator delete'">;
def note_deleted_special_member_class_subobject : Note<
  "%select{default constructor|copy constructor|move constructor|"
  "copy assignment operator|move assignment operator|destructor}0 of "
  "%1 is implicitly deleted because "
  "%select{base class %3|%select{||||variant }4field %3}2 has "
  "%select{no|a deleted|multiple|an inaccessible|a non-trivial}4 "
  "%select{%select{default constructor|copy constructor|move constructor|copy "
  "assignment operator|move assignment operator|destructor}0|destructor}5"
  "%select{||s||}4">;
def note_deleted_default_ctor_uninit_field : Note<
  "default constructor of %0 is implicitly deleted because field %1 of "
  "%select{reference|const-qualified}3 type %2 would not be initialized">;
def note_deleted_default_ctor_all_const : Note<
  "default constructor of %0 is implicitly deleted because all "
  "%select{data members|data members of an anonymous union member}1"
  " are const-qualified">;
def note_deleted_copy_ctor_rvalue_reference : Note<
  "copy constructor of %0 is implicitly deleted because field %1 is of "
  "rvalue reference type %2">;
def note_deleted_copy_user_declared_move : Note<
  "copy %select{constructor|assignment operator}0 is implicitly deleted because"
  " %1 has a user-declared move %select{constructor|assignment operator}2">;
def note_deleted_assign_field : Note<
  "%select{copy|move}0 assignment operator of %1 is implicitly deleted "
  "because field %2 is of %select{reference|const-qualified}4 type %3">;

// These should be errors.
def warn_undefined_internal : Warning<
  "%select{function|variable}0 %q1 has internal linkage but is not defined">,
  InGroup<DiagGroup<"undefined-internal">>;
def warn_undefined_inline : Warning<"inline function %q0 is not defined">,
  InGroup<DiagGroup<"undefined-inline">>;
def note_used_here : Note<"used here">;

def ext_internal_in_extern_inline : ExtWarn<
  "static %select{function|variable}0 %1 is used in an inline function with "
  "external linkage">, InGroup<StaticInInline>;
def ext_internal_in_extern_inline_quiet : Extension<
  "static %select{function|variable}0 %1 is used in an inline function with "
  "external linkage">, InGroup<StaticInInline>;
def warn_static_local_in_extern_inline : Warning<
  "non-constant static local variable in inline function may be different "
  "in different files">, InGroup<StaticLocalInInline>;
def note_convert_inline_to_static : Note<
  "use 'static' to give inline function %0 internal linkage">;

def ext_redefinition_of_typedef : ExtWarn<
  "redefinition of typedef %0 is a C11 feature">,
  InGroup<DiagGroup<"typedef-redefinition"> >;
def err_redefinition_variably_modified_typedef : Error<
  "redefinition of %select{typedef|type alias}0 for variably-modified type %1">;

def err_inline_decl_follows_def : Error<
  "inline declaration of %0 follows non-inline definition">;
def err_inline_declaration_block_scope : Error<
  "inline declaration of %0 not allowed in block scope">;
def err_static_non_static : Error<
  "static declaration of %0 follows non-static declaration">;
def err_different_language_linkage : Error<
  "declaration of %0 has a different language linkage">;
def ext_retained_language_linkage : Extension<
  "friend function %0 retaining previous language linkage is an extension">,
  InGroup<DiagGroup<"retained-language-linkage">>;
def err_extern_c_global_conflict : Error<
  "declaration of %1 %select{with C language linkage|in global scope}0 "
  "conflicts with declaration %select{in global scope|with C language linkage}0">;
def note_extern_c_global_conflict : Note<
  "declared %select{in global scope|with C language linkage}0 here">;
def warn_weak_import : Warning <
  "an already-declared variable is made a weak_import declaration %0">;
def ext_static_non_static : Extension<
  "redeclaring non-static %0 as static is a Microsoft extension">, InGroup<Microsoft>;
def err_non_static_static : Error<
  "non-static declaration of %0 follows static declaration">;
def err_extern_non_extern : Error<
  "extern declaration of %0 follows non-extern declaration">;
def err_non_extern_extern : Error<
  "non-extern declaration of %0 follows extern declaration">;
def err_non_thread_thread : Error<
  "non-thread-local declaration of %0 follows thread-local declaration">;
def err_thread_non_thread : Error<
  "thread-local declaration of %0 follows non-thread-local declaration">;
def err_thread_thread_different_kind : Error<
  "thread-local declaration of %0 with %select{static|dynamic}1 initialization "
  "follows declaration with %select{dynamic|static}1 initialization">;
def err_redefinition_different_type : Error<
  "redefinition of %0 with a different type%diff{: $ vs $|}1,2">;
def err_redefinition_different_kind : Error<
  "redefinition of %0 as different kind of symbol">;
def err_redefinition_different_namespace_alias : Error<
  "redefinition of %0 as an alias for a different namespace">;
def note_previous_namespace_alias : Note<
  "previously defined as an alias for %0">;
def warn_forward_class_redefinition : Warning<
  "redefinition of forward class %0 of a typedef name of an object type is ignored">,
  InGroup<DiagGroup<"objc-forward-class-redefinition">>;
def err_redefinition_different_typedef : Error<
  "%select{typedef|type alias|type alias template}0 "
  "redefinition with different types%diff{ ($ vs $)|}1,2">;
def err_tag_reference_non_tag : Error<
  "elaborated type refers to %select{a non-tag type|a typedef|a type alias|a template|a type alias template}0">;
def err_tag_reference_conflict : Error<
  "implicit declaration introduced by elaborated type conflicts with "
  "%select{a declaration|a typedef|a type alias|a template}0 of the same name">;
def err_dependent_tag_decl : Error<
  "%select{declaration|definition}0 of "
  "%select{struct|interface|union|class|enum}1 in a dependent scope">;
def err_tag_definition_of_typedef : Error<
  "definition of type %0 conflicts with %select{typedef|type alias}1 of the same name">;
def err_conflicting_types : Error<"conflicting types for %0">;
// CQ#366612
// if INTEL_CUSTOMIZATION
def warn_func_redecl_conflicting_types: Warning<
  "declaration of %0 is incompatible with previous "
  "%select{declaration|definition}1">, InGroup<IntelCompat>;
// endif INTEL_CUSTOMIZATION
def err_nested_redefinition : Error<"nested redefinition of %0">;
def err_use_with_wrong_tag : Error<
  "use of %0 with tag type that does not match previous declaration">;
def warn_struct_class_tag_mismatch : Warning<
    "%select{struct|interface|class}0%select{| template}1 %2 was previously "
    "declared as a %select{struct|interface|class}3%select{| template}1">,
    InGroup<MismatchedTags>, DefaultIgnore;
def warn_struct_class_previous_tag_mismatch : Warning<
    "%2 defined as %select{a struct|an interface|a class}0%select{| template}1 "
    "here but previously declared as "
    "%select{a struct|an interface|a class}3%select{| template}1">,
     InGroup<MismatchedTags>, DefaultIgnore;
def note_struct_class_suggestion : Note<
    "did you mean %select{struct|interface|class}0 here?">;
def ext_forward_ref_enum : Extension<
  "ISO C forbids forward references to 'enum' types">;
def err_forward_ref_enum : Error<
  "ISO C++ forbids forward references to 'enum' types">;
def ext_ms_forward_ref_enum : Extension<
  "forward references to 'enum' types are a Microsoft extension">, InGroup<Microsoft>;
// CQ#365886
// if INTEL_CUSTOMIZATION
def ext_intel_forward_ref_enum : ExtWarn<
  "forward references to 'enum' types are an Intel extension">,
  InGroup<IntelCompat>;
// endif INTEL_CUSTOMIZATION
def ext_forward_ref_enum_def : Extension<
  "redeclaration of already-defined enum %0 is a GNU extension">, InGroup<GNURedeclaredEnum>;
  
def err_redefinition_of_enumerator : Error<"redefinition of enumerator %0">;
def err_duplicate_member : Error<"duplicate member %0">;
def err_misplaced_ivar : Error<
  "instance variables may not be placed in %select{categories|class extension}0">;
def warn_ivars_in_interface : Warning<
  "declaration of instance variables in the interface is deprecated">,
  InGroup<DiagGroup<"objc-interface-ivars">>, DefaultIgnore;
def ext_enum_value_not_int : Extension<
  "ISO C restricts enumerator values to range of 'int' (%0 is too "
  "%select{small|large}1)">;
def ext_enum_too_large : ExtWarn<
  "enumeration values exceed range of largest integer">, InGroup<EnumTooLarge>;
def ext_enumerator_increment_too_large : ExtWarn<
  "incremented enumerator value %0 is not representable in the "
  "largest integer type">, InGroup<EnumTooLarge>;
def warn_flag_enum_constant_out_of_range : Warning<
  "enumeration value %0 is out of range of flags in enumeration type %1">,
  InGroup<FlagEnum>;
  
def warn_illegal_constant_array_size : Extension<
  "size of static array must be an integer constant expression">;
def err_vm_decl_in_file_scope : Error<
  "variably modified type declaration not allowed at file scope">;
def err_vm_decl_has_extern_linkage : Error<
  "variably modified type declaration cannot have 'extern' linkage">;
def err_typecheck_field_variable_size : Error<
  "fields must have a constant size: 'variable length array in structure' "
  "extension will never be supported">;
def err_vm_func_decl : Error<
  "function declaration cannot have variably modified type">;
def err_array_too_large : Error<
  "array is too large (%0 elements)">;
def warn_array_new_too_large : Warning<"array is too large (%0 elements)">,
  // FIXME PR11644: ", will throw std::bad_array_new_length at runtime"
  InGroup<BadArrayNewLength>;

// -Wpadded, -Wpacked
def warn_padded_struct_field : Warning<
  "padding %select{struct|interface|class}0 %1 with %2 "
  "%select{byte|bit}3%select{|s}4 to align %5">,
  InGroup<Padded>, DefaultIgnore;
def warn_padded_struct_anon_field : Warning<
  "padding %select{struct|interface|class}0 %1 with %2 "
  "%select{byte|bit}3%select{|s}4 to align anonymous bit-field">,
  InGroup<Padded>, DefaultIgnore;
def warn_padded_struct_size : Warning<
  "padding size of %0 with %1 %select{byte|bit}2%select{|s}3 "
  "to alignment boundary">, InGroup<Padded>, DefaultIgnore;
def warn_unnecessary_packed : Warning<
  "packed attribute is unnecessary for %0">, InGroup<Packed>, DefaultIgnore;

def err_typecheck_negative_array_size : Error<"array size is negative">;
def warn_typecheck_negative_array_new_size : Warning<"array size is negative">,
  // FIXME PR11644: ", will throw std::bad_array_new_length at runtime"
  InGroup<BadArrayNewLength>;
def warn_typecheck_function_qualifiers : Warning<
  "qualifier on function type %0 has unspecified behavior">;
def warn_typecheck_reference_qualifiers : Warning<
  "'%0' qualifier on reference type %1 has no effect">,
  InGroup<IgnoredQualifiers>;
def err_typecheck_invalid_restrict_not_pointer : Error<
  "restrict requires a pointer or reference (%0 is invalid)">;
def err_typecheck_invalid_restrict_not_pointer_noarg : Error<
  "restrict requires a pointer or reference">;
def err_typecheck_invalid_restrict_invalid_pointee : Error<
  "pointer to function type %0 may not be 'restrict' qualified">;
def ext_typecheck_zero_array_size : Extension<
  "zero size arrays are an extension">, InGroup<ZeroLengthArray>;
def err_typecheck_zero_array_size : Error<
  "zero-length arrays are not permitted in C++">;
def warn_typecheck_zero_static_array_size : Warning<
  "'static' has no effect on zero-length arrays">,
  InGroup<ArrayBounds>;
def err_array_size_non_int : Error<"size of array has non-integer type %0">;
def err_init_element_not_constant : Error<
  "initializer element is not a compile-time constant">;
def ext_aggregate_init_not_constant : Extension<
  "initializer for aggregate is not a compile-time constant">, InGroup<C99>;
def err_local_cant_init : Error<
  "'__local' variable cannot have an initializer">;
def err_block_extern_cant_init : Error<
  "'extern' variable cannot have an initializer">;
def warn_extern_init : Warning<"'extern' variable has an initializer">,
  InGroup<DiagGroup<"extern-initializer">>;
def err_variable_object_no_init : Error<
  "variable-sized object may not be initialized">;
def err_excess_initializers : Error<
  "excess elements in %select{array|vector|scalar|union|struct}0 initializer">;
def ext_excess_initializers : ExtWarn<
  "excess elements in %select{array|vector|scalar|union|struct}0 initializer">;
def err_excess_initializers_in_char_array_initializer : Error<
  "excess elements in char array initializer">;
def ext_excess_initializers_in_char_array_initializer : ExtWarn<
  "excess elements in char array initializer">;
def err_initializer_string_for_char_array_too_long : Error<
  "initializer-string for char array is too long">;
def ext_initializer_string_for_char_array_too_long : ExtWarn<
  "initializer-string for char array is too long">;
def warn_missing_field_initializers : Warning<
  "missing field %0 initializer">,
  InGroup<MissingFieldInitializers>, DefaultIgnore;
def warn_braces_around_scalar_init : Warning<
  "braces around scalar initializer">, InGroup<DiagGroup<"braced-scalar-init">>;
def ext_many_braces_around_scalar_init : ExtWarn<
  "too many braces around scalar initializer">,
  InGroup<DiagGroup<"many-braces-around-scalar-init">>;
def ext_complex_component_init : Extension<
  "complex initialization specifying real and imaginary components "
  "is an extension">, InGroup<DiagGroup<"complex-component-init">>;
def err_empty_scalar_initializer : Error<"scalar initializer cannot be empty">;
def warn_cxx98_compat_empty_scalar_initializer : Warning<
  "scalar initialized from empty initializer list is incompatible with C++98">,
  InGroup<CXX98Compat>, DefaultIgnore;
def warn_cxx98_compat_reference_list_init : Warning<
  "reference initialized from initializer list is incompatible with C++98">,
  InGroup<CXX98Compat>, DefaultIgnore;
def warn_cxx98_compat_initializer_list_init : Warning<
  "initialization of initializer_list object is incompatible with C++98">,
  InGroup<CXX98Compat>, DefaultIgnore;
def warn_cxx98_compat_ctor_list_init : Warning<
  "constructor call from initializer list is incompatible with C++98">,
  InGroup<CXX98Compat>, DefaultIgnore;
def err_illegal_initializer : Error<
  "illegal initializer (only variables can be initialized)">;
def err_illegal_initializer_type : Error<"illegal initializer type %0">;
def ext_init_list_type_narrowing : ExtWarn<
  "type %0 cannot be narrowed to %1 in initializer list">, 
  InGroup<CXX11Narrowing>, DefaultError, SFINAEFailure;
def ext_init_list_variable_narrowing : ExtWarn<
  "non-constant-expression cannot be narrowed from type %0 to %1 in "
  "initializer list">, InGroup<CXX11Narrowing>, DefaultError, SFINAEFailure;
def ext_init_list_constant_narrowing : ExtWarn<
  "constant expression evaluates to %0 which cannot be narrowed to type %1">,
  InGroup<CXX11Narrowing>, DefaultError, SFINAEFailure;
def warn_init_list_type_narrowing : Warning<
  "type %0 cannot be narrowed to %1 in initializer list in C++11">,
  InGroup<CXX11Narrowing>, DefaultIgnore;
def warn_init_list_variable_narrowing : Warning<
  "non-constant-expression cannot be narrowed from type %0 to %1 in "
  "initializer list in C++11">,
  InGroup<CXX11Narrowing>, DefaultIgnore;
def warn_init_list_constant_narrowing : Warning<
  "constant expression evaluates to %0 which cannot be narrowed to type %1 in "
  "C++11">,
  InGroup<CXX11Narrowing>, DefaultIgnore;
def note_init_list_narrowing_silence : Note<
  "insert an explicit cast to silence this issue">;
def err_init_objc_class : Error<
  "cannot initialize Objective-C class type %0">;
def err_implicit_empty_initializer : Error<
  "initializer for aggregate with no elements requires explicit braces">;
def err_bitfield_has_negative_width : Error<
  "bit-field %0 has negative width (%1)">;
def err_anon_bitfield_has_negative_width : Error<
  "anonymous bit-field has negative width (%0)">;
def err_bitfield_has_zero_width : Error<"named bit-field %0 has zero width">;
def err_bitfield_width_exceeds_type_size : Error<
  "size of bit-field %0 (%1 bits) exceeds size of its type (%2 bits)">;
def err_anon_bitfield_width_exceeds_type_size : Error<
  "size of anonymous bit-field (%0 bits) exceeds size of its type (%1 bits)">;
def err_incorrect_number_of_vector_initializers : Error<
  "number of elements must be either one or match the size of the vector">;

// Used by C++ which allows bit-fields that are wider than the type.
def warn_bitfield_width_exceeds_type_size: Warning<
  "size of bit-field %0 (%1 bits) exceeds the size of its type; value will be "
  "truncated to %2 bits">;
def warn_anon_bitfield_width_exceeds_type_size : Warning<
  "size of anonymous bit-field (%0 bits) exceeds size of its type; value will "
  "be truncated to %1 bits">;

def warn_missing_braces : Warning<
  "suggest braces around initialization of subobject">,
  InGroup<MissingBraces>, DefaultIgnore;

def err_redefinition_of_label : Error<"redefinition of label %0">;
def err_undeclared_label_use : Error<"use of undeclared label %0">;
def err_goto_ms_asm_label : Error<
  "cannot jump from this goto statement to label %0 inside an inline assembly block">;
def note_goto_ms_asm_label : Note<
  "inline assembly label %0 declared here">;
def warn_unused_label : Warning<"unused label %0">,
  InGroup<UnusedLabel>, DefaultIgnore;

def err_goto_into_protected_scope : Error<
  "cannot jump from this goto statement to its label">;
def ext_goto_into_protected_scope : ExtWarn<
  "jump from this goto statement to its label is a Microsoft extension">,
  InGroup<Microsoft>;
def warn_cxx98_compat_goto_into_protected_scope : Warning<
  "jump from this goto statement to its label is incompatible with C++98">,
  InGroup<CXX98Compat>, DefaultIgnore;
def err_switch_into_protected_scope : Error<
  "cannot jump from switch statement to this case label">;
def warn_cxx98_compat_switch_into_protected_scope : Warning<
  "jump from switch statement to this case label is incompatible with C++98">,
  InGroup<CXX98Compat>, DefaultIgnore;
def err_indirect_goto_without_addrlabel : Error<
  "indirect goto in function with no address-of-label expressions">;
def err_indirect_goto_in_protected_scope : Error<
  "cannot jump from this indirect goto statement to one of its possible targets">;
def warn_cxx98_compat_indirect_goto_in_protected_scope : Warning<
  "jump from this indirect goto statement to one of its possible targets "
  "is incompatible with C++98">, InGroup<CXX98Compat>, DefaultIgnore;
def note_indirect_goto_target : Note<
  "possible target of indirect goto statement">;
def note_protected_by_variable_init : Note<
  "jump bypasses variable initialization">;
def note_protected_by_variable_nontriv_destructor : Note<
  "jump bypasses variable with a non-trivial destructor">;
def note_protected_by_variable_non_pod : Note<
  "jump bypasses initialization of non-POD variable">;
def note_protected_by_cleanup : Note<
  "jump bypasses initialization of variable with __attribute__((cleanup))">;
def note_protected_by_vla_typedef : Note<
  "jump bypasses initialization of VLA typedef">;
def note_protected_by_vla_type_alias : Note<
  "jump bypasses initialization of VLA type alias">;
def note_protected_by_vla : Note<
  "jump bypasses initialization of variable length array">;
def note_protected_by_objc_try : Note<
  "jump bypasses initialization of @try block">;
def note_protected_by_objc_catch : Note<
  "jump bypasses initialization of @catch block">;
def note_protected_by_objc_finally : Note<
  "jump bypasses initialization of @finally block">;
def note_protected_by_objc_synchronized : Note<
  "jump bypasses initialization of @synchronized block">;
def note_protected_by_objc_autoreleasepool : Note<
  "jump bypasses auto release push of @autoreleasepool block">;
def note_protected_by_cxx_try : Note<
  "jump bypasses initialization of try block">;
def note_protected_by_cxx_catch : Note<
  "jump bypasses initialization of catch block">;
def note_protected_by_seh_try : Note<
  "jump bypasses initialization of __try block">;
def note_protected_by_seh_except : Note<
  "jump bypasses initialization of __except block">;
def note_protected_by_seh_finally : Note<
  "jump bypasses initialization of __finally block">;
def note_protected_by___block : Note<
  "jump bypasses setup of __block variable">;
def note_protected_by_objc_ownership : Note<
  "jump bypasses initialization of retaining variable">;
def note_enters_block_captures_cxx_obj : Note<
  "jump enters lifetime of block which captures a destructible C++ object">;
def note_enters_block_captures_strong : Note<
  "jump enters lifetime of block which strongly captures a variable">;
def note_enters_block_captures_weak : Note<
  "jump enters lifetime of block which weakly captures a variable">;

def note_exits_cleanup : Note<
  "jump exits scope of variable with __attribute__((cleanup))">;
def note_exits_dtor : Note<
  "jump exits scope of variable with non-trivial destructor">;
def note_exits_temporary_dtor : Note<
  "jump exits scope of lifetime-extended temporary with non-trivial "
  "destructor">;
def note_exits___block : Note<
  "jump exits scope of __block variable">;
def note_exits_objc_try : Note<
  "jump exits @try block">;
def note_exits_objc_catch : Note<
  "jump exits @catch block">;
def note_exits_objc_finally : Note<
  "jump exits @finally block">;
def note_exits_objc_synchronized : Note<
  "jump exits @synchronized block">;
def note_exits_cxx_try : Note<
  "jump exits try block">;
def note_exits_cxx_catch : Note<
  "jump exits catch block">;
def note_exits_seh_try : Note<
  "jump exits __try block">;
def note_exits_seh_except : Note<
  "jump exits __except block">;
def note_exits_seh_finally : Note<
  "jump exits __finally block">;
def note_exits_objc_autoreleasepool : Note<
  "jump exits autoreleasepool block">;
def note_exits_objc_ownership : Note<
  "jump exits scope of retaining variable">;
def note_exits_block_captures_cxx_obj : Note<
  "jump exits lifetime of block which captures a destructible C++ object">;
def note_exits_block_captures_strong : Note<
  "jump exits lifetime of block which strongly captures a variable">;
def note_exits_block_captures_weak : Note<
  "jump exits lifetime of block which weakly captures a variable">;

def err_func_returning_qualified_void : ExtWarn<
  "function cannot return qualified void type %0">,
  InGroup<DiagGroup<"qualified-void-return-type">>;
def err_func_returning_array_function : Error<
  "function cannot return %select{array|function}0 type %1">;
def err_field_declared_as_function : Error<"field %0 declared as a function">;
def err_field_incomplete : Error<"field has incomplete type %0">;
def ext_variable_sized_type_in_struct : ExtWarn<
  "field %0 with variable sized type %1 not at the end of a struct or class is"
  " a GNU extension">, InGroup<GNUVariableSizedTypeNotAtEnd>;

def ext_c99_flexible_array_member : Extension<
  "flexible array members are a C99 feature">, InGroup<C99>;
def err_flexible_array_virtual_base : Error<
  "flexible array member %0 not allowed in "
  "%select{struct|interface|union|class|enum}1 which has a virtual base class">;
def err_flexible_array_empty_aggregate : Error<
  "flexible array member %0 not allowed in otherwise empty "
  "%select{struct|interface|union|class|enum}1">;
def err_flexible_array_has_nontrivial_dtor : Error<
  "flexible array member %0 of type %1 with non-trivial destruction">;
def ext_flexible_array_in_struct : Extension<
  "%0 may not be nested in a struct due to flexible array member">,
  InGroup<FlexibleArrayExtensions>;
def ext_flexible_array_in_array : Extension<
  "%0 may not be used as an array element due to flexible array member">,
  InGroup<FlexibleArrayExtensions>;
def err_flexible_array_init : Error<
  "initialization of flexible array member is not allowed">;
def ext_flexible_array_empty_aggregate_ms : Extension<
  "flexible array member %0 in otherwise empty "
  "%select{struct|interface|union|class|enum}1 is a Microsoft extension">,
  InGroup<Microsoft>;
def err_flexible_array_union : Error<
  "flexible array member %0 in a union is not allowed">;
def ext_flexible_array_union_ms : Extension<
  "flexible array member %0 in a union is a Microsoft extension">,
  InGroup<Microsoft>;
def ext_flexible_array_empty_aggregate_gnu : Extension<
  "flexible array member %0 in otherwise empty "
  "%select{struct|interface|union|class|enum}1 is a GNU extension">,
  InGroup<GNUEmptyStruct>;
def ext_flexible_array_union_gnu : Extension<
  "flexible array member %0 in a union is a GNU extension">, InGroup<GNUFlexibleArrayUnionMember>;

let CategoryName = "ARC Semantic Issue" in {

// ARC-mode diagnostics.

let CategoryName = "ARC Weak References" in {

def err_arc_weak_no_runtime : Error<
  "the current deployment target does not support automated __weak references">;
def err_arc_unsupported_weak_class : Error<
  "class is incompatible with __weak references">;
def err_arc_weak_unavailable_assign : Error<
  "assignment of a weak-unavailable object to a __weak object">;
def err_arc_weak_unavailable_property : Error<
  "synthesizing __weak instance variable of type %0, which does not "
  "support weak references">;
def note_implemented_by_class : Note<
  "when implemented by class %0">;
def err_arc_convesion_of_weak_unavailable : Error<
  "%select{implicit conversion|cast}0 of weak-unavailable object of type %1 to"
  " a __weak object of type %2">;

} // end "ARC Weak References" category

let CategoryName = "ARC Restrictions" in {

def err_arc_illegal_explicit_message : Error<
  "ARC forbids explicit message send of %0">;
def err_arc_unused_init_message : Error<
  "the result of a delegate init call must be immediately returned "
  "or assigned to 'self'">;
def err_arc_mismatched_cast : Error<
  "%select{implicit conversion|cast}0 of "
  "%select{%2|a non-Objective-C pointer type %2|a block pointer|"
  "an Objective-C pointer|an indirect pointer to an Objective-C pointer}1"
  " to %3 is disallowed with ARC">;
def err_arc_nolifetime_behavior : Error<
  "explicit ownership qualifier on cast result has no effect">;
def err_arc_objc_object_in_tag : Error<
  "ARC forbids %select{Objective-C objects|blocks}0 in "
  "%select{struct|interface|union|<<ERROR>>|enum}1">;
def err_arc_objc_property_default_assign_on_object : Error<
  "ARC forbids synthesizing a property of an Objective-C object "
  "with unspecified ownership or storage attribute">;
def err_arc_illegal_selector : Error<
  "ARC forbids use of %0 in a @selector">;
def err_arc_illegal_method_def : Error<
  "ARC forbids %select{implementation|synthesis}0 of %1">;
def warn_arc_strong_pointer_objc_pointer : Warning<
  "method parameter of type %0 with no explicit ownership">,
  InGroup<DiagGroup<"explicit-ownership-type">>, DefaultIgnore;
  
} // end "ARC Restrictions" category
  
def err_arc_lost_method_convention : Error<
  "method was declared as %select{an 'alloc'|a 'copy'|an 'init'|a 'new'}0 "
  "method, but its implementation doesn't match because %select{"
  "its result type is not an object pointer|"
  "its result type is unrelated to its receiver type}1">;
def note_arc_lost_method_convention : Note<"declaration in interface">;
def err_arc_gained_method_convention : Error<
  "method implementation does not match its declaration">;
def note_arc_gained_method_convention : Note<
  "declaration in interface is not in the '%select{alloc|copy|init|new}0' "
  "family because %select{its result type is not an object pointer|"
  "its result type is unrelated to its receiver type}1">;
def err_typecheck_arc_assign_self : Error<
  "cannot assign to 'self' outside of a method in the init family">;
def err_typecheck_arc_assign_self_class_method : Error<
  "cannot assign to 'self' in a class method">;
def err_typecheck_arr_assign_enumeration : Error<
  "fast enumeration variables can't be modified in ARC by default; "
  "declare the variable __strong to allow this">;
def warn_arc_retained_assign : Warning<
  "assigning retained object to %select{weak|unsafe_unretained}0 "
  "%select{property|variable}1"
  "; object will be released after assignment">,
  InGroup<ARCUnsafeRetainedAssign>;
def warn_arc_retained_property_assign : Warning<
  "assigning retained object to unsafe property"
  "; object will be released after assignment">,
  InGroup<ARCUnsafeRetainedAssign>;
def warn_arc_literal_assign : Warning<
  "assigning %select{array literal|dictionary literal|numeric literal|boxed expression|<should not happen>|block literal}0"
  " to a weak %select{property|variable}1"
  "; object will be released after assignment">,
  InGroup<ARCUnsafeRetainedAssign>;
def err_arc_new_array_without_ownership : Error<
  "'new' cannot allocate an array of %0 with no explicit ownership">;
def err_arc_autoreleasing_var : Error<
  "%select{__block variables|global variables|fields|instance variables}0 cannot have "
  "__autoreleasing ownership">;
def err_arc_autoreleasing_capture : Error<
  "cannot capture __autoreleasing variable in a "
  "%select{block|lambda by copy}0">;
def err_arc_thread_ownership : Error<
  "thread-local variable has non-trivial ownership: type is %0">;
def err_arc_indirect_no_ownership : Error<
  "%select{pointer|reference}1 to non-const type %0 with no explicit ownership">;
def err_arc_array_param_no_ownership : Error<
  "must explicitly describe intended ownership of an object array parameter">;
def err_arc_pseudo_dtor_inconstant_quals : Error<
  "pseudo-destructor destroys object of type %0 with inconsistently-qualified "
  "type %1">;
def err_arc_init_method_unrelated_result_type : Error<
  "init methods must return a type related to the receiver type">;
def err_arc_nonlocal_writeback : Error<
  "passing address of %select{non-local|non-scalar}0 object to "
  "__autoreleasing parameter for write-back">;
def err_arc_method_not_found : Error<
  "no known %select{instance|class}1 method for selector %0">;
def err_arc_receiver_forward_class : Error<
  "receiver %0 for class message is a forward declaration">;
def err_arc_may_not_respond : Error<
  "no visible @interface for %0 declares the selector %1">;
def err_arc_receiver_forward_instance : Error<
  "receiver type %0 for instance message is a forward declaration">;
def warn_receiver_forward_instance : Warning<
  "receiver type %0 for instance message is a forward declaration">,
  InGroup<ForwardClassReceiver>, DefaultIgnore;
def err_arc_collection_forward : Error<
  "collection expression type %0 is a forward declaration">;
def err_arc_multiple_method_decl : Error< 
  "multiple methods named %0 found with mismatched result, "
  "parameter type or attributes">;
def warn_arc_lifetime_result_type : Warning<
  "ARC %select{unused|__unsafe_unretained|__strong|__weak|__autoreleasing}0 "
  "lifetime qualifier on return type is ignored">,
  InGroup<IgnoredQualifiers>;

let CategoryName = "ARC Retain Cycle" in {

def warn_arc_retain_cycle : Warning<
  "capturing %0 strongly in this block is likely to lead to a retain cycle">,
  InGroup<ARCRetainCycles>;
def note_arc_retain_cycle_owner : Note<
  "block will be retained by %select{the captured object|an object strongly "
  "retained by the captured object}0">;

} // end "ARC Retain Cycle" category

def warn_arc_object_memaccess : Warning<
  "%select{destination for|source of}0 this %1 call is a pointer to "
  "ownership-qualified type %2">, InGroup<ARCNonPodMemAccess>;

let CategoryName = "ARC and @properties" in {

def err_arc_strong_property_ownership : Error<
  "existing instance variable %1 for strong property %0 may not be "
  "%select{|__unsafe_unretained||__weak}2">;
def err_arc_assign_property_ownership : Error<
  "existing instance variable %1 for property %0 with %select{unsafe_unretained| assign}2 "
  "attribute must be __unsafe_unretained">;
def err_arc_inconsistent_property_ownership : Error<
  "%select{|unsafe_unretained|strong|weak}1 property %0 may not also be "
  "declared %select{|__unsafe_unretained|__strong|__weak|__autoreleasing}2">;

} // end "ARC and @properties" category

def err_arc_atomic_ownership : Error<
  "cannot perform atomic operation on a pointer to type %0: type has "
  "non-trivial ownership">;

let CategoryName = "ARC Casting Rules" in {

def err_arc_bridge_cast_incompatible : Error<
  "incompatible types casting %0 to %1 with a %select{__bridge|"
  "__bridge_transfer|__bridge_retained}2 cast">;
def err_arc_bridge_cast_wrong_kind : Error<
  "cast of %select{Objective-C|block|C}0 pointer type %1 to "
  "%select{Objective-C|block|C}2 pointer type %3 cannot use %select{__bridge|"
  "__bridge_transfer|__bridge_retained}4">;
def err_arc_cast_requires_bridge : Error<
  "%select{cast|implicit conversion}0 of %select{Objective-C|block|C}1 "
  "pointer type %2 to %select{Objective-C|block|C}3 pointer type %4 "
  "requires a bridged cast">;
def note_arc_bridge : Note<
  "use __bridge to convert directly (no change in ownership)">;
def note_arc_cstyle_bridge : Note<
  "use __bridge with C-style cast to convert directly (no change in ownership)">;
def note_arc_bridge_transfer : Note<
  "use %select{__bridge_transfer|CFBridgingRelease call}1 to transfer "
  "ownership of a +1 %0 into ARC">;
def note_arc_cstyle_bridge_transfer : Note<
  "use __bridge_transfer with C-style cast to transfer "
  "ownership of a +1 %0 into ARC">;
def note_arc_bridge_retained : Note<
  "use %select{__bridge_retained|CFBridgingRetain call}1 to make an "
  "ARC object available as a +1 %0">;
def note_arc_cstyle_bridge_retained : Note<
  "use __bridge_retained with C-style cast to make an "
  "ARC object available as a +1 %0">;

} // ARC Casting category

} // ARC category name

def err_flexible_array_init_needs_braces : Error<
  "flexible array requires brace-enclosed initializer">;
def err_illegal_decl_array_of_functions : Error<
  "'%0' declared as array of functions of type %1">;
def err_illegal_decl_array_incomplete_type : Error<
  "array has incomplete element type %0">;
def err_illegal_message_expr_incomplete_type : Error<
  "Objective-C message has incomplete result type %0">;
def err_illegal_decl_array_of_references : Error<
  "'%0' declared as array of references of type %1">;
def err_decl_negative_array_size : Error<
  "'%0' declared as an array with a negative size">;
def err_array_static_outside_prototype : Error<
  "%0 used in array declarator outside of function prototype">;
def err_array_static_not_outermost : Error<
  "%0 used in non-outermost array type derivation">;
def err_array_star_outside_prototype : Error<
  "star modifier used outside of function prototype">;
def err_illegal_decl_pointer_to_reference : Error<
  "'%0' declared as a pointer to a reference of type %1">;
def err_illegal_decl_mempointer_to_reference : Error<
  "'%0' declared as a member pointer to a reference of type %1">;
def err_illegal_decl_mempointer_to_void : Error<
  "'%0' declared as a member pointer to void">;
def err_illegal_decl_mempointer_in_nonclass : Error<
  "'%0' does not point into a class">;
def err_mempointer_in_nonclass_type : Error<
  "member pointer refers into non-class type %0">;
def err_reference_to_void : Error<"cannot form a reference to 'void'">;
def err_nonfunction_block_type : Error<
  "block pointer to non-function type is invalid">;
def err_return_block_has_expr : Error<"void block should not return a value">;
def err_block_return_missing_expr : Error<
  "non-void block should return a value">;
def err_func_def_incomplete_result : Error<
  "incomplete result type %0 in function definition">;
def err_atomic_specifier_bad_type : Error<
  "_Atomic cannot be applied to "
  "%select{incomplete |array |function |reference |atomic |qualified |}0type "
  "%1 %select{||||||which is not trivially copyable}0">;

// Expressions.
def ext_sizeof_alignof_function_type : Extension<
  "invalid application of '%select{sizeof|alignof|vec_step}0' to a "
  "function type">, InGroup<PointerArith>;
def ext_sizeof_alignof_void_type : Extension<
  "invalid application of '%select{sizeof|alignof|vec_step}0' to a void "
  "type">, InGroup<PointerArith>;
def err_opencl_sizeof_alignof_type : Error<
  "invalid application of '%select{sizeof|alignof|vec_step}0' to a void type">;
def err_sizeof_alignof_incomplete_type : Error<
  "invalid application of '%select{sizeof|alignof|vec_step}0' to an "
  "incomplete type %1">;
def err_sizeof_alignof_function_type : Error<
  "invalid application of '%select{sizeof|alignof|vec_step}0' to a "
  "function type">;
def err_sizeof_alignof_bitfield : Error<
  "invalid application of '%select{sizeof|alignof}0' to bit-field">;
def err_alignof_member_of_incomplete_type : Error<
  "invalid application of 'alignof' to a field of a class still being defined">;
def err_vecstep_non_scalar_vector_type : Error<
  "'vec_step' requires built-in scalar or vector type, %0 invalid">;
def err_offsetof_incomplete_type : Error<
  "offsetof of incomplete type %0">;
def err_offsetof_record_type : Error<
  "offsetof requires struct, union, or class type, %0 invalid">;
def err_offsetof_array_type : Error<"offsetof requires array type, %0 invalid">;
def ext_offsetof_extended_field_designator : Extension<
  "using extended field designator is an extension">,
  InGroup<DiagGroup<"extended-offsetof">>;
def ext_offsetof_non_pod_type : ExtWarn<"offset of on non-POD type %0">,
  InGroup<InvalidOffsetof>;
def ext_offsetof_non_standardlayout_type : ExtWarn<
  "offset of on non-standard-layout type %0">, InGroup<InvalidOffsetof>;
def err_offsetof_bitfield : Error<"cannot compute offset of bit-field %0">;
def err_offsetof_field_of_virtual_base : Error<
  "invalid application of 'offsetof' to a field of a virtual base">;
def warn_sub_ptr_zero_size_types : Warning<
  "subtraction of pointers to type %0 of zero size has undefined behavior">,
  InGroup<PointerArith>;

def warn_floatingpoint_eq : Warning<
  "comparing floating point with == or != is unsafe">,
  InGroup<DiagGroup<"float-equal">>, DefaultIgnore;

def warn_division_by_zero : Warning<"division by zero is undefined">,
  InGroup<DivZero>;
def warn_remainder_by_zero : Warning<"remainder by zero is undefined">,
  InGroup<DivZero>;
def warn_shift_negative : Warning<"shift count is negative">,
  InGroup<DiagGroup<"shift-count-negative">>;
def warn_shift_gt_typewidth : Warning<"shift count >= width of type">,
  InGroup<DiagGroup<"shift-count-overflow">>;
def warn_shift_result_gt_typewidth : Warning<
  "signed shift result (%0) requires %1 bits to represent, but %2 only has "
  "%3 bits">, InGroup<DiagGroup<"shift-overflow">>;
def warn_shift_result_sets_sign_bit : Warning<
  "signed shift result (%0) sets the sign bit of the shift expression's "
  "type (%1) and becomes negative">,
  InGroup<DiagGroup<"shift-sign-overflow">>, DefaultIgnore;

def warn_precedence_bitwise_rel : Warning<
  "%0 has lower precedence than %1; %1 will be evaluated first">,
  InGroup<Parentheses>;
def note_precedence_bitwise_first : Note<
  "place parentheses around the %0 expression to evaluate it first">;
def note_precedence_silence : Note<
  "place parentheses around the '%0' expression to silence this warning">;

def warn_precedence_conditional : Warning<
  "operator '?:' has lower precedence than '%0'; '%0' will be evaluated first">,
  InGroup<Parentheses>;
def note_precedence_conditional_first : Note<
  "place parentheses around the '?:' expression to evaluate it first">;

def warn_logical_instead_of_bitwise : Warning<
  "use of logical '%0' with constant operand">,
  InGroup<DiagGroup<"constant-logical-operand">>;
def note_logical_instead_of_bitwise_change_operator : Note<
  "use '%0' for a bitwise operation">;
def note_logical_instead_of_bitwise_remove_constant : Note<
  "remove constant to silence this warning">;

def warn_bitwise_and_in_bitwise_or : Warning<
  "'&' within '|'">, InGroup<BitwiseOpParentheses>;

def warn_logical_and_in_logical_or : Warning<
  "'&&' within '||'">, InGroup<LogicalOpParentheses>;

def warn_overloaded_shift_in_comparison :Warning<
  "overloaded operator %select{>>|<<}0 has higher precedence than "
  "comparison operator">,
  InGroup<OverloadedShiftOpParentheses>;
def note_evaluate_comparison_first :Note<
  "place parentheses around comparison expression to evaluate it first">;

def warn_addition_in_bitshift : Warning<
  "operator '%0' has lower precedence than '%1'; "
  "'%1' will be evaluated first">, InGroup<ShiftOpParentheses>;

def warn_self_assignment : Warning<
  "explicitly assigning value of variable of type %0 to itself">,
  InGroup<SelfAssignment>, DefaultIgnore;
def warn_self_move : Warning<
  "explicitly moving variable of type %0 to itself">,
  InGroup<SelfMove>, DefaultIgnore;

def warn_string_plus_int : Warning<
  "adding %0 to a string does not append to the string">,
  InGroup<StringPlusInt>;
def warn_string_plus_char : Warning<
  "adding %0 to a string pointer does not append to the string">,
  InGroup<StringPlusChar>;
def note_string_plus_scalar_silence : Note<
  "use array indexing to silence this warning">;

def warn_sizeof_array_param : Warning<
  "sizeof on array function parameter will return size of %0 instead of %1">,
  InGroup<SizeofArrayArgument>;

def warn_sizeof_array_decay : Warning<
  "sizeof on pointer operation will return size of %0 instead of %1">,
  InGroup<SizeofArrayDecay>;

def err_sizeof_nonfragile_interface : Error<
  "application of '%select{alignof|sizeof}1' to interface %0 is "
  "not supported on this architecture and platform">;
def err_atdef_nonfragile_interface : Error<
  "use of @defs is not supported on this architecture and platform">;
def err_subscript_nonfragile_interface : Error<
  "subscript requires size of interface %0, which is not constant for "
  "this architecture and platform">;

def err_arithmetic_nonfragile_interface : Error<
  "arithmetic on pointer to interface %0, which is not a constant size for "
  "this architecture and platform">;


def ext_subscript_non_lvalue : Extension<
  "ISO C90 does not allow subscripting non-lvalue array">;
def err_typecheck_subscript_value : Error<
  "subscripted value is not an array, pointer, or vector">;
def err_typecheck_subscript_not_integer : Error<
  "array subscript is not an integer">;
def err_subscript_function_type : Error<
  "subscript of pointer to function type %0">;
def err_subscript_incomplete_type : Error<
  "subscript of pointer to incomplete type %0">;
def err_dereference_incomplete_type : Error<
  "dereference of pointer to incomplete type %0">;
def ext_gnu_subscript_void_type : Extension<
  "subscript of a pointer to void is a GNU extension">, InGroup<PointerArith>;
def err_typecheck_member_reference_struct_union : Error<
  "member reference base type %0 is not a structure or union">;
def err_typecheck_member_reference_ivar : Error<
  "%0 does not have a member named %1">;
def error_arc_weak_ivar_access : Error<
  "dereferencing a __weak pointer is not allowed due to possible "
  "null value caused by race condition, assign it to strong variable first">;
def err_typecheck_member_reference_arrow : Error<
  "member reference type %0 is not a pointer">;
def err_typecheck_member_reference_suggestion : Error<
  "member reference type %0 is %select{a|not a}1 pointer; did you mean to use '%select{->|.}1'?">;
def note_typecheck_member_reference_suggestion : Note<
  "did you mean to use '.' instead?">;
def note_member_reference_arrow_from_operator_arrow : Note<
  "'->' applied to return value of the operator->() declared here">;
def err_typecheck_member_reference_type : Error<
  "cannot refer to type member %0 in %1 with '%select{.|->}2'">;
def err_typecheck_member_reference_unknown : Error<
  "cannot refer to member %0 in %1 with '%select{.|->}2'">;
def err_member_reference_needs_call : Error<
  "base of member reference is a function; perhaps you meant to call "
  "it%select{| with no arguments}0?">;
def warn_subscript_is_char : Warning<"array subscript is of type 'char'">,
  InGroup<CharSubscript>, DefaultIgnore;

def err_typecheck_incomplete_tag : Error<"incomplete definition of type %0">;
def err_no_member : Error<"no member named %0 in %1">;
def err_no_member_overloaded_arrow : Error<
  "no member named %0 in %1; did you mean to use '->' instead of '.'?">;

def err_member_not_yet_instantiated : Error<
  "no member %0 in %1; it has not yet been instantiated">;
def note_non_instantiated_member_here : Note<
  "not-yet-instantiated member is declared here">;

def err_enumerator_does_not_exist : Error<
  "enumerator %0 does not exist in instantiation of %1">;
def note_enum_specialized_here : Note<
  "enum %0 was explicitly specialized here">;

def err_member_redeclared : Error<"class member cannot be redeclared">;
def ext_member_redeclared : ExtWarn<"class member cannot be redeclared">,
  InGroup<RedeclaredClassMember>;
def err_member_redeclared_in_instantiation : Error<
  "multiple overloads of %0 instantiate to the same signature %1">;
def err_member_name_of_class : Error<"member %0 has the same name as its class">;
def err_member_def_undefined_record : Error<
  "out-of-line definition of %0 from class %1 without definition">;
def err_member_decl_does_not_match : Error<
  "out-of-line %select{declaration|definition}2 of %0 "
  "does not match any declaration in %1">;
def err_friend_decl_with_def_arg_must_be_def : Error<
  "friend declaration specifying a default argument must be a definition">;
def err_friend_decl_with_def_arg_redeclared : Error<
  "friend declaration specifying a default argument must be the only declaration">;
def err_friend_decl_does_not_match : Error<
  "friend declaration of %0 does not match any declaration in %1">;
def err_member_decl_does_not_match_suggest : Error<
  "out-of-line %select{declaration|definition}2 of %0 "
  "does not match any declaration in %1; did you mean %3?">;
def err_member_def_does_not_match_ret_type : Error<
  "return type of out-of-line definition of %q0 differs from "
  "that in the declaration">;
def err_nonstatic_member_out_of_line : Error<
  "non-static data member defined out-of-line">;
def err_qualified_typedef_declarator : Error<
  "typedef declarator cannot be qualified">;
def err_qualified_param_declarator : Error<
  "parameter declarator cannot be qualified">;
def ext_out_of_line_declaration : ExtWarn<
  "out-of-line declaration of a member must be a definition">,
  InGroup<OutOfLineDeclaration>, DefaultError;
def warn_member_extra_qualification : Warning<
  "extra qualification on member %0">, InGroup<Microsoft>;
def err_member_extra_qualification : Error<
  "extra qualification on member %0">;
def warn_namespace_member_extra_qualification : Warning<
  "extra qualification on member %0">,
  InGroup<DiagGroup<"extra-qualification">>;
def err_member_qualification : Error<
  "non-friend class member %0 cannot have a qualified name">;  
def note_member_def_close_match : Note<"member declaration nearly matches">;
def note_member_def_close_const_match : Note<
  "member declaration does not match because "
  "it %select{is|is not}0 const qualified">;
def note_member_def_close_param_match : Note<
  "type of %ordinal0 parameter of member declaration does not match definition"
  "%diff{ ($ vs $)|}1,2">;
def note_local_decl_close_match : Note<"local declaration nearly matches">;
def note_local_decl_close_param_match : Note<
  "type of %ordinal0 parameter of local declaration does not match definition"
  "%diff{ ($ vs $)|}1,2">;
def err_typecheck_ivar_variable_size : Error<
  "instance variables must have a constant size">;
def err_ivar_reference_type : Error<
  "instance variables cannot be of reference type">;
def err_typecheck_illegal_increment_decrement : Error<
  "cannot %select{decrement|increment}1 value of type %0">;
def err_typecheck_expect_int : Error<
  "used type %0 where integer is required">;
def err_typecheck_arithmetic_incomplete_type : Error<
  "arithmetic on a pointer to an incomplete type %0">;
def err_typecheck_pointer_arith_function_type : Error<
  "arithmetic on%select{ a|}0 pointer%select{|s}0 to%select{ the|}2 "
  "function type%select{|s}2 %1%select{| and %3}2">;
def err_typecheck_pointer_arith_void_type : Error<
  "arithmetic on%select{ a|}0 pointer%select{|s}0 to void">;
def err_typecheck_decl_incomplete_type : Error<
  "variable has incomplete type %0">;
def err_typecheck_decl_incomplete_type___float128 : Error<
  "support for type '__float128' is not yet implemented">;
def ext_typecheck_decl_incomplete_type : ExtWarn<
  "tentative definition of variable with internal linkage has incomplete non-array type %0">,
  InGroup<DiagGroup<"tentative-definition-incomplete-type">>;
def err_tentative_def_incomplete_type : Error<
  "tentative definition has type %0 that is never completed">;
def warn_tentative_incomplete_array : Warning<
  "tentative array definition assumed to have one element">;
def err_typecheck_incomplete_array_needs_initializer : Error<
  "definition of variable with array type needs an explicit size "
  "or an initializer">;
def err_array_init_not_init_list : Error<
  "array initializer must be an initializer "
  "list%select{| or string literal| or wide string literal}0">;
def err_array_init_narrow_string_into_wchar : Error<
  "initializing wide char array with non-wide string literal">;
def err_array_init_wide_string_into_char : Error<
  "initializing char array with wide string literal">;
def err_array_init_incompat_wide_string_into_wchar : Error<
  "initializing wide char array with incompatible wide string literal">;
def err_array_init_different_type : Error<
  "cannot initialize array %diff{of type $ with array of type $|"
  "with different type of array}0,1">;
def err_array_init_non_constant_array : Error<
  "cannot initialize array %diff{of type $ with non-constant array of type $|"
  "with different type of array}0,1">;
def ext_array_init_copy : Extension<
  "initialization of an array "
  "%diff{of type $ from a compound literal of type $|"
  "from a compound literal}0,1 is a GNU extension">, InGroup<GNUCompoundLiteralInitializer>;
// This is intentionally not disabled by -Wno-gnu.
def ext_array_init_parens : ExtWarn<
  "parenthesized initialization of a member array is a GNU extension">,
  InGroup<DiagGroup<"gnu-array-member-paren-init">>, DefaultError;
def warn_deprecated_string_literal_conversion : Warning<
  "conversion from string literal to %0 is deprecated">,
  InGroup<CXX11CompatDeprecatedWritableStr>;
def ext_deprecated_string_literal_conversion : ExtWarn<
  "ISO C++11 does not allow conversion from string literal to %0">,
  InGroup<WritableStrings>, SFINAEFailure;
def err_realimag_invalid_type : Error<"invalid type %0 to %1 operator">;
def err_typecheck_sclass_fscope : Error<
  "illegal storage class on file-scoped variable">;
def warn_standalone_specifier : Warning<"'%0' ignored on this declaration">,
  InGroup<MissingDeclarations>;
def ext_standalone_specifier : ExtWarn<"'%0' is not permitted on a declaration "
  "of a type">, InGroup<MissingDeclarations>;
def err_standalone_class_nested_name_specifier : Error<
  "forward declaration of %select{class|struct|interface|union|enum}0 cannot "
  "have a nested name specifier">;
def err_typecheck_sclass_func : Error<"illegal storage class on function">;
def err_static_block_func : Error<
  "function declared in block scope cannot have 'static' storage class">;
def err_typecheck_address_of : Error<"address of %select{bit-field"
  "|vector element|property expression|register variable}0 requested">;
def ext_typecheck_addrof_void : Extension<
  "ISO C forbids taking the address of an expression of type 'void'">;
def err_unqualified_pointer_member_function : Error<
  "must explicitly qualify name of member function when taking its address">;
def err_invalid_form_pointer_member_function : Error<
  "cannot create a non-constant pointer to member function">;
def err_parens_pointer_member_function : Error<
  "cannot parenthesize the name of a method when forming a member pointer">;
def err_typecheck_invalid_lvalue_addrof_addrof_function : Error<
  "extra '&' taking address of overloaded function">;
def err_typecheck_invalid_lvalue_addrof : Error<
  "cannot take the address of an rvalue of type %0">;
def ext_typecheck_addrof_temporary : ExtWarn<
  "taking the address of a temporary object of type %0">, 
  InGroup<DiagGroup<"address-of-temporary">>, DefaultError;
def err_typecheck_addrof_temporary : Error<
  "taking the address of a temporary object of type %0">;
def err_typecheck_addrof_dtor : Error<
  "taking the address of a destructor">;
def err_typecheck_unary_expr : Error<
  "invalid argument type %0 to unary expression">;
def err_typecheck_indirection_requires_pointer : Error<
  "indirection requires pointer operand (%0 invalid)">;
def ext_typecheck_indirection_through_void_pointer : Extension<
  "ISO C++ does not allow indirection on operand of type %0">,
  InGroup<DiagGroup<"void-ptr-dereference">>;
def warn_indirection_through_null : Warning<
  "indirection of non-volatile null pointer will be deleted, not trap">, InGroup<NullDereference>;
def note_indirection_through_null : Note<
  "consider using __builtin_trap() or qualifying pointer with 'volatile'">;
def warn_pointer_indirection_from_incompatible_type : Warning<
  "dereference of type %1 that was reinterpret_cast from type %0 has undefined "
  "behavior">,
  InGroup<UndefinedReinterpretCast>, DefaultIgnore;

def err_objc_object_assignment : Error<
  "cannot assign to class object (%0 invalid)">;
def err_typecheck_invalid_operands : Error<
  "invalid operands to binary expression (%0 and %1)">;
def err_typecheck_sub_ptr_compatible : Error<
  "%diff{$ and $ are not pointers to compatible types|"
  "pointers to incompatible types}0,1">;
def ext_typecheck_ordered_comparison_of_pointer_integer : ExtWarn<
  "ordered comparison between pointer and integer (%0 and %1)">;
def ext_typecheck_ordered_comparison_of_pointer_and_zero : Extension<
  "ordered comparison between pointer and zero (%0 and %1) is an extension">;
def ext_typecheck_ordered_comparison_of_function_pointers : ExtWarn<
  "ordered comparison of function pointers (%0 and %1)">;
def ext_typecheck_comparison_of_fptr_to_void : Extension<
  "equality comparison between function pointer and void pointer (%0 and %1)">;
def err_typecheck_comparison_of_fptr_to_void : Error<
  "equality comparison between function pointer and void pointer (%0 and %1)">;
def ext_typecheck_comparison_of_pointer_integer : ExtWarn<
  "comparison between pointer and integer (%0 and %1)">;
def err_typecheck_comparison_of_pointer_integer : Error<
  "comparison between pointer and integer (%0 and %1)">;
def ext_typecheck_comparison_of_distinct_pointers : ExtWarn<
  "comparison of distinct pointer types%diff{ ($ and $)|}0,1">,
  InGroup<CompareDistinctPointerType>;
def ext_typecheck_cond_incompatible_operands : ExtWarn<
  "incompatible operand types (%0 and %1)">;
def err_cond_voidptr_arc : Error <
  "operands to conditional of types%diff{ $ and $|}0,1 are incompatible "
  "in ARC mode">;
def err_typecheck_comparison_of_distinct_pointers : Error<
  "comparison of distinct pointer types%diff{ ($ and $)|}0,1">;
def ext_typecheck_comparison_of_distinct_pointers_nonstandard : ExtWarn<
  "comparison of distinct pointer types (%0 and %1) uses non-standard "
  "composite pointer type %2">, InGroup<CompareDistinctPointerType>;
def err_typecheck_op_on_nonoverlapping_address_space_pointers : Error<
  "%select{comparison between %diff{ ($ and $)|}0,1"
  "|arithmetic operation with operands of type %diff{ ($ and $)|}0,1}2"
  " which are pointers to non-overlapping address spaces">;

def err_typecheck_assign_const : Error<
  "%select{"
  "cannot assign to return value because function %1 returns a const value|"
  "cannot assign to variable %1 with const-qualified type %2|"
  "cannot assign to %select{non-|}1static data member %2 "
  "with const-qualified type %3|"
  "cannot assign to non-static data member within const member function %1|"
  "read-only variable is not assignable}0">;

def note_typecheck_assign_const : Note<
  "%select{"
  "function %1 which returns const-qualified type %2 declared here|"
  "variable %1 declared const here|"
  "%select{non-|}1static data member %2 declared const here|"
  "member function %q1 is declared const here}0">;

def warn_mixed_sign_comparison : Warning<
  "comparison of integers of different signs: %0 and %1">,
  InGroup<SignCompare>, DefaultIgnore;
def warn_lunsigned_always_true_comparison : Warning<
  "comparison of unsigned%select{| enum}2 expression %0 is always %1">,
  InGroup<TautologicalCompare>;
def warn_out_of_range_compare : Warning<
  "comparison of %select{constant %0|true|false}1 with " 
  "%select{expression of type %2|boolean expression}3 is always "
  "%select{false|true}4">, InGroup<TautologicalOutOfRangeCompare>;
def warn_runsigned_always_true_comparison : Warning<
  "comparison of %0 unsigned%select{| enum}2 expression is always %1">,
  InGroup<TautologicalCompare>;
def warn_comparison_of_mixed_enum_types : Warning<
  "comparison of two values with different enumeration types"
  "%diff{ ($ and $)|}0,1">,
  InGroup<DiagGroup<"enum-compare">>;
def warn_null_in_arithmetic_operation : Warning<
  "use of NULL in arithmetic operation">,
  InGroup<NullArithmetic>;
def warn_null_in_comparison_operation : Warning<
  "comparison between NULL and non-pointer "
  "%select{(%1 and NULL)|(NULL and %1)}0">,
  InGroup<NullArithmetic>;
def err_shift_rhs_only_vector : Error<
  "requested shift is a vector of type %0 but the first operand is not a "
  "vector (%1)">;

def warn_logical_not_on_lhs_of_comparison : Warning<
  "logical not is only applied to the left hand side of this comparison">,
  InGroup<LogicalNotParentheses>;
def note_logical_not_fix : Note<
  "add parentheses after the '!' to evaluate the comparison first">;
def note_logical_not_silence_with_parens : Note<
  "add parentheses around left hand side expression to silence this warning">;

def err_invalid_this_use : Error<
  "invalid use of 'this' outside of a non-static member function">;
def err_this_static_member_func : Error<
  "'this' cannot be%select{| implicitly}0 used in a static member function "
  "declaration">;
def err_invalid_member_use_in_static_method : Error<
  "invalid use of member %0 in static member function">;
def err_invalid_qualified_function_type : Error<
  "%select{static |non-}0member function %select{of type %2 |}1"
  "cannot have '%3' qualifier">;
def err_compound_qualified_function_type : Error<
  "%select{block pointer|pointer|reference}0 to function type %select{%2 |}1"
  "cannot have '%3' qualifier">;

def err_ref_qualifier_overload : Error<
  "cannot overload a member function %select{without a ref-qualifier|with "
  "ref-qualifier '&'|with ref-qualifier '&&'}0 with a member function %select{"
  "without a ref-qualifier|with ref-qualifier '&'|with ref-qualifier '&&'}1">;

def err_invalid_non_static_member_use : Error<
  "invalid use of non-static data member %0">;
def err_nested_non_static_member_use : Error<
  "%select{call to non-static member function|use of non-static data member}0 "
  "%2 of %1 from nested type %3">;
def warn_cxx98_compat_non_static_member_use : Warning<
  "use of non-static data member %0 in an unevaluated context is "
  "incompatible with C++98">, InGroup<CXX98Compat>, DefaultIgnore;
def err_invalid_incomplete_type_use : Error<
  "invalid use of incomplete type %0">;
def err_builtin_func_cast_more_than_one_arg : Error<
  "function-style cast to a builtin type can only take one argument">;
def err_value_init_for_array_type : Error<
  "array types cannot be value-initialized">;
def warn_format_nonliteral_noargs : Warning<
  "format string is not a string literal (potentially insecure)">,
  InGroup<FormatSecurity>;
def warn_format_nonliteral : Warning<
  "format string is not a string literal">,
  InGroup<FormatNonLiteral>, DefaultIgnore;

def err_unexpected_interface : Error<
  "unexpected interface name %0: expected expression">;
def err_ref_non_value : Error<"%0 does not refer to a value">;
def err_ref_vm_type : Error<
  "cannot refer to declaration with a variably modified type inside block">;
def err_ref_flexarray_type : Error<
  "cannot refer to declaration of structure variable with flexible array member "
  "inside block">;
def err_ref_array_type : Error<
  "cannot refer to declaration with an array type inside block">;
def err_property_not_found : Error<
  "property %0 not found on object of type %1">;
def err_invalid_property_name : Error<
  "%0 is not a valid property name (accessing an object of type %1)">;
def err_getter_not_found : Error<
  "no getter method for read from property">;
def err_objc_subscript_method_not_found : Error<
  "expected method to %select{read|write}1 %select{dictionary|array}2 element not "
  "found on object of type %0">;
def err_objc_subscript_index_type : Error<
  "method index parameter type %0 is not integral type">;
def err_objc_subscript_key_type : Error<
  "method key parameter type %0 is not object type">;
def err_objc_subscript_dic_object_type : Error<
  "method object parameter type %0 is not object type">;
def err_objc_subscript_object_type : Error<
  "cannot assign to this %select{dictionary|array}1 because assigning method's "
  "2nd parameter of type %0 is not an Objective-C pointer type">;
def err_objc_subscript_base_type : Error<
  "%select{dictionary|array}1 subscript base type %0 is not an Objective-C object">;
def err_objc_multiple_subscript_type_conversion : Error<
  "indexing expression is invalid because subscript type %0 has "
  "multiple type conversion functions">;
def err_objc_subscript_type_conversion : Error<
  "indexing expression is invalid because subscript type %0 is not an integral"
  " or Objective-C pointer type">;
def err_objc_subscript_pointer : Error<
  "indexing expression is invalid because subscript type %0 is not an"
  " Objective-C pointer">;
def err_objc_indexing_method_result_type : Error<
  "method for accessing %select{dictionary|array}1 element must have Objective-C"
  " object return type instead of %0">;
def err_objc_index_incomplete_class_type : Error<
  "Objective-C index expression has incomplete class type %0">;
def err_illegal_container_subscripting_op : Error<
  "illegal operation on Objective-C container subscripting">;
def err_property_not_found_forward_class : Error<
  "property %0 cannot be found in forward class object %1">;
def err_property_not_as_forward_class : Error<
  "property %0 refers to an incomplete Objective-C class %1 "
  "(with no @interface available)">;
def note_forward_class : Note<
  "forward declaration of class here">;
def err_duplicate_property : Error<
  "property has a previous declaration">;
def ext_gnu_void_ptr : Extension<
  "arithmetic on%select{ a|}0 pointer%select{|s}0 to void is a GNU extension">,
  InGroup<PointerArith>;
def ext_gnu_ptr_func_arith : Extension<
  "arithmetic on%select{ a|}0 pointer%select{|s}0 to%select{ the|}2 function "
  "type%select{|s}2 %1%select{| and %3}2 is a GNU extension">,
  InGroup<PointerArith>;
def error_readonly_message_assignment : Error<
  "assigning to 'readonly' return result of an Objective-C message not allowed">;
def ext_integer_increment_complex : Extension<
  "ISO C does not support '++'/'--' on complex integer type %0">;
def ext_integer_complement_complex : Extension<
  "ISO C does not support '~' for complex conjugation of %0">;
def err_nosetter_property_assignment : Error<
  "%select{assignment to readonly property|"
  "no setter method %1 for assignment to property}0">;
def err_nosetter_property_incdec : Error<
  "%select{%select{increment|decrement}1 of readonly property|"
  "no setter method %2 for %select{increment|decrement}1 of property}0">;
def err_nogetter_property_compound_assignment : Error<
  "a getter method is needed to perform a compound assignment on a property">;
def err_nogetter_property_incdec : Error<
  "no getter method %1 for %select{increment|decrement}0 of property">;
def error_no_subobject_property_setting : Error<
  "expression is not assignable">;
def err_qualified_objc_access : Error<
  "%select{property|instance variable}0 access cannot be qualified with '%1'">;
  
def ext_freestanding_complex : Extension<
  "complex numbers are an extension in a freestanding C99 implementation">;

// FIXME: Remove when we support imaginary.
def err_imaginary_not_supported : Error<"imaginary types are not supported">;

// Obj-c expressions
def warn_root_inst_method_not_found : Warning<
  "instance method %0 is being used on 'Class' which is not in the root class">,
  InGroup<MethodAccess>;
def warn_class_method_not_found : Warning<
  "class method %objcclass0 not found (return type defaults to 'id')">,
  InGroup<MethodAccess>;
def warn_instance_method_on_class_found : Warning<
  "instance method %0 found instead of class method %1">,
  InGroup<MethodAccess>;
def warn_inst_method_not_found : Warning<
  "instance method %objcinstance0 not found (return type defaults to 'id')">,
  InGroup<MethodAccess>;
def warn_instance_method_not_found_with_typo : Warning<
  "instance method %objcinstance0 not found (return type defaults to 'id')"
  "; did you mean %objcinstance2?">, InGroup<MethodAccess>;
def warn_class_method_not_found_with_typo : Warning<
  "class method %objcclass0 not found (return type defaults to 'id')"
  "; did you mean %objcclass2?">, InGroup<MethodAccess>;
def error_method_not_found_with_typo : Error<
  "%select{instance|class}1 method %0 not found "
  "; did you mean %2?">;
def error_no_super_class_message : Error<
  "no @interface declaration found in class messaging of %0">;
def error_root_class_cannot_use_super : Error<
  "%0 cannot use 'super' because it is a root class">;
def err_invalid_receiver_to_message_super : Error<
  "'super' is only valid in a method body">;
def err_invalid_receiver_class_message : Error<
  "receiver type %0 is not an Objective-C class">;
def err_missing_open_square_message_send : Error<
  "missing '[' at start of message send expression">;
def warn_bad_receiver_type : Warning<
  "receiver type %0 is not 'id' or interface pointer, consider "
  "casting it to 'id'">,InGroup<ObjCReceiver>;
def err_bad_receiver_type : Error<"bad receiver type %0">;
def err_incomplete_receiver_type : Error<"incomplete receiver type %0">;
def err_unknown_receiver_suggest : Error<
  "unknown receiver %0; did you mean %1?">;
def error_objc_throw_expects_object : Error<
  "@throw requires an Objective-C object type (%0 invalid)">;
def error_objc_synchronized_expects_object : Error<
  "@synchronized requires an Objective-C object type (%0 invalid)">;
def error_rethrow_used_outside_catch : Error<
  "@throw (rethrow) used outside of a @catch block">;
def err_attribute_multiple_objc_gc : Error<
  "multiple garbage collection attributes specified for type">;
def err_catch_param_not_objc_type : Error<
  "@catch parameter is not a pointer to an interface type">;
def err_illegal_qualifiers_on_catch_parm : Error<
  "illegal qualifiers on @catch parameter">;
def err_storage_spec_on_catch_parm : Error<
  "@catch parameter cannot have storage specifier '%0'">;
def warn_register_objc_catch_parm : Warning<
  "'register' storage specifier on @catch parameter will be ignored">;
def err_qualified_objc_catch_parm : Error<
  "@catch parameter declarator cannot be qualified">;
def warn_objc_pointer_cxx_catch_fragile : Warning<
  "cannot catch an exception thrown with @throw in C++ in the non-unified "
  "exception model">, InGroup<ObjCNonUnifiedException>;
def err_objc_object_catch : Error<
  "can't catch an Objective-C object by value">;
def err_incomplete_type_objc_at_encode : Error<
  "'@encode' of incomplete type %0">;
def warn_objc_circular_container : Warning<
  "adding '%0' to '%0' might cause circular dependency in container">,
  InGroup<DiagGroup<"objc-circular-container">>;
def note_objc_circular_container_declared_here : Note<"'%0' declared here">;

def warn_setter_getter_impl_required : Warning<
  "property %0 requires method %1 to be defined - "
  "use @synthesize, @dynamic or provide a method implementation "
  "in this class implementation">,
  InGroup<ObjCPropertyImpl>;
def warn_setter_getter_impl_required_in_category : Warning<
  "property %0 requires method %1 to be defined - "
  "use @dynamic or provide a method implementation in this category">,
  InGroup<ObjCPropertyImpl>;
def note_parameter_named_here : Note<
  "passing argument to parameter %0 here">;
def note_parameter_here : Note<
  "passing argument to parameter here">;
def note_method_return_type_change : Note<
  "compiler has implicitly changed method %0 return type">;

// C++ casts
// These messages adhere to the TryCast pattern: %0 is an int specifying the
// cast type, %1 is the source type, %2 is the destination type.
def err_bad_reinterpret_cast_overload : Error<
  "reinterpret_cast cannot resolve overloaded function %0 to type %1">;

def warn_reinterpret_different_from_static : Warning<
  "'reinterpret_cast' %select{from|to}3 class %0 %select{to|from}3 its "
  "%select{virtual base|base at non-zero offset}2 %1 behaves differently from "
  "'static_cast'">, InGroup<ReinterpretBaseClass>;
def note_reinterpret_updowncast_use_static: Note<
  "use 'static_cast' to adjust the pointer correctly while "
  "%select{upcasting|downcasting}0">;

def err_bad_static_cast_overload : Error<
  "address of overloaded function %0 cannot be static_cast to type %1">;

def err_bad_cstyle_cast_overload : Error<
  "address of overloaded function %0 cannot be cast to type %1">;


def err_bad_cxx_cast_generic : Error<
  "%select{const_cast|static_cast|reinterpret_cast|dynamic_cast|C-style cast|"
  "functional-style cast}0 from %1 to %2 is not allowed">;
def err_bad_cxx_cast_unrelated_class : Error<
  "%select{const_cast|static_cast|reinterpret_cast|dynamic_cast|C-style cast|"
  "functional-style cast}0 from %1 to %2, which are not related by "
  "inheritance, is not allowed">;
def note_type_incomplete : Note<"%0 is incomplete">;
def err_bad_cxx_cast_rvalue : Error<
  "%select{const_cast|static_cast|reinterpret_cast|dynamic_cast|C-style cast|"
  "functional-style cast}0 from rvalue to reference type %2">;
def err_bad_cxx_cast_bitfield : Error<
  "%select{const_cast|static_cast|reinterpret_cast|dynamic_cast|C-style cast|"
  "functional-style cast}0 from bit-field lvalue to reference type %2">;
def err_bad_cxx_cast_qualifiers_away : Error<
  "%select{const_cast|static_cast|reinterpret_cast|dynamic_cast|C-style cast|"
  "functional-style cast}0 from %1 to %2 casts away qualifiers">;
def err_bad_const_cast_dest : Error<
  "%select{const_cast||||C-style cast|functional-style cast}0 to %2, "
  "which is not a reference, pointer-to-object, or pointer-to-data-member">;
def ext_cast_fn_obj : Extension<
  "cast between pointer-to-function and pointer-to-object is an extension">;
def warn_cxx98_compat_cast_fn_obj : Warning<
  "cast between pointer-to-function and pointer-to-object is incompatible with C++98">,
  InGroup<CXX98CompatPedantic>, DefaultIgnore;
def err_bad_reinterpret_cast_small_int : Error<
  "cast from pointer to smaller type %2 loses information">;
def err_bad_cxx_cast_vector_to_scalar_different_size : Error<
  "%select{||reinterpret_cast||C-style cast|}0 from vector %1 " 
  "to scalar %2 of different size">;
def err_bad_cxx_cast_scalar_to_vector_different_size : Error<
  "%select{||reinterpret_cast||C-style cast|}0 from scalar %1 " 
  "to vector %2 of different size">;
def err_bad_cxx_cast_vector_to_vector_different_size : Error<
  "%select{||reinterpret_cast||C-style cast|}0 from vector %1 " 
  "to vector %2 of different size">;
def err_bad_lvalue_to_rvalue_cast : Error<
  "cannot cast from lvalue of type %1 to rvalue reference type %2; types are "
  "not compatible">;
def err_bad_static_cast_pointer_nonpointer : Error<
  "cannot cast from type %1 to pointer type %2">;
def err_bad_static_cast_member_pointer_nonmp : Error<
  "cannot cast from type %1 to member pointer type %2">;
def err_bad_cxx_cast_member_pointer_size : Error<
  "cannot %select{||reinterpret_cast||C-style cast|}0 from member pointer "
  "type %1 to member pointer type %2 of different size">;
def err_bad_reinterpret_cast_reference : Error<
  "reinterpret_cast of a %0 to %1 needs its address, which is not allowed">;
def warn_undefined_reinterpret_cast : Warning<
  "reinterpret_cast from %0 to %1 has undefined behavior">,
  InGroup<UndefinedReinterpretCast>, DefaultIgnore;

// These messages don't adhere to the pattern.
// FIXME: Display the path somehow better.
def err_ambiguous_base_to_derived_cast : Error<
  "ambiguous cast from base %0 to derived %1:%2">;
def err_static_downcast_via_virtual : Error<
  "cannot cast %0 to %1 via virtual base %2">;
def err_downcast_from_inaccessible_base : Error<
  "cannot cast %select{private|protected}2 base class %1 to %0">;
def err_upcast_to_inaccessible_base : Error<
  "cannot cast %0 to its %select{private|protected}2 base class %1">;
def err_bad_dynamic_cast_not_ref_or_ptr : Error<
  "%0 is not a reference or pointer">;
def err_bad_dynamic_cast_not_class : Error<"%0 is not a class">;
def err_bad_dynamic_cast_incomplete : Error<"%0 is an incomplete type">;
def err_bad_dynamic_cast_not_ptr : Error<"%0 is not a pointer">;
def err_bad_dynamic_cast_not_polymorphic : Error<"%0 is not polymorphic">;

// Other C++ expressions
def err_need_header_before_typeid : Error<
  "you need to include <typeinfo> before using the 'typeid' operator">;
def err_need_header_before_ms_uuidof : Error<
  "you need to include <guiddef.h> before using the '__uuidof' operator">;
def err_ms___leave_not_in___try : Error<
  "'__leave' statement not in __try block">;
def err_uuidof_without_guid : Error<
  "cannot call operator __uuidof on a type with no GUID">;
def err_uuidof_with_multiple_guids : Error<
  "cannot call operator __uuidof on a type with multiple GUIDs">;
def err_incomplete_typeid : Error<"'typeid' of incomplete type %0">;
def err_variably_modified_typeid : Error<"'typeid' of variably modified type %0">;
def err_static_illegal_in_new : Error<
  "the 'static' modifier for the array size is not legal in new expressions">;
def err_array_new_needs_size : Error<
  "array size must be specified in new expressions">;
def err_bad_new_type : Error<
  "cannot allocate %select{function|reference}1 type %0 with new">;
def err_new_incomplete_type : Error<
  "allocation of incomplete type %0">;
def err_new_array_nonconst : Error<
  "only the first dimension of an allocated array may have dynamic size">;
def err_new_array_init_args : Error<
  "array 'new' cannot have initialization arguments">;
def ext_new_paren_array_nonconst : ExtWarn<
  "when type is in parentheses, array cannot have dynamic size">;
def err_placement_new_non_placement_delete : Error<
  "'new' expression with placement arguments refers to non-placement "
  "'operator delete'">;
def err_array_size_not_integral : Error<
  "array size expression must have integral or %select{|unscoped }0"
  "enumeration type, not %1">;
def err_array_size_incomplete_type : Error<
  "array size expression has incomplete class type %0">;
def err_array_size_explicit_conversion : Error<
  "array size expression of type %0 requires explicit conversion to type %1">;
def note_array_size_conversion : Note<
  "conversion to %select{integral|enumeration}0 type %1 declared here">;
def err_array_size_ambiguous_conversion : Error<
  "ambiguous conversion of array size expression of type %0 to an integral or "
  "enumeration type">;
def ext_array_size_conversion : Extension<
  "implicit conversion from array size expression of type %0 to "
  "%select{integral|enumeration}1 type %2 is a C++11 extension">,
  InGroup<CXX11>;
def warn_cxx98_compat_array_size_conversion : Warning<
  "implicit conversion from array size expression of type %0 to "
  "%select{integral|enumeration}1 type %2 is incompatible with C++98">,
  InGroup<CXX98CompatPedantic>, DefaultIgnore;
def err_address_space_qualified_new : Error<
  "'new' cannot allocate objects of type %0 in address space '%1'">;
def err_address_space_qualified_delete : Error<
  "'delete' cannot delete objects of type %0 in address space '%1'">;

def err_default_init_const : Error<
  "default initialization of an object of const type %0"
  "%select{| without a user-provided default constructor}1">;
def ext_default_init_const : ExtWarn<
  "default initialization of an object of const type %0"
  "%select{| without a user-provided default constructor}1 "
  "is a Microsoft extension">,
  InGroup<Microsoft>;
def err_delete_operand : Error<"cannot delete expression of type %0">;
def ext_delete_void_ptr_operand : ExtWarn<
  "cannot delete expression with pointer-to-'void' type %0">,
  InGroup<DeleteIncomplete>;
def err_ambiguous_delete_operand : Error<
  "ambiguous conversion of delete expression of type %0 to a pointer">;
def warn_delete_incomplete : Warning<
  "deleting pointer to incomplete type %0 may cause undefined behavior">,
  InGroup<DeleteIncomplete>;
def err_delete_incomplete_class_type : Error<
  "deleting incomplete class type %0; no conversions to pointer type">;
def err_delete_explicit_conversion : Error<
  "converting delete expression from type %0 to type %1 invokes an explicit "
  "conversion function">;
def note_delete_conversion : Note<"conversion to pointer type %0">;
def warn_delete_array_type : Warning<
  "'delete' applied to a pointer-to-array type %0 treated as delete[]">;
def err_no_suitable_delete_member_function_found : Error<
  "no suitable member %0 in %1">;
def err_ambiguous_suitable_delete_member_function_found : Error<
  "multiple suitable %0 functions in %1">;
def note_member_declared_here : Note<
  "member %0 declared here">;
def err_decrement_bool : Error<"cannot decrement expression of type bool">;
def warn_increment_bool : Warning<
  "incrementing expression of type bool is deprecated">,
  InGroup<DeprecatedIncrementBool>;
def err_increment_decrement_enum : Error<
  "cannot %select{decrement|increment}0 expression of enum type %1">;
def err_catch_incomplete_ptr : Error<
  "cannot catch pointer to incomplete type %0">;
def err_catch_incomplete_ref : Error<
  "cannot catch reference to incomplete type %0">;
def err_catch_incomplete : Error<"cannot catch incomplete type %0">;
def err_catch_rvalue_ref : Error<"cannot catch exceptions by rvalue reference">;
def err_qualified_catch_declarator : Error<
  "exception declarator cannot be qualified">;
def err_early_catch_all : Error<"catch-all handler must come last">;
def err_bad_memptr_rhs : Error<
  "right hand operand to %0 has non-pointer-to-member type %1">;
def err_bad_memptr_lhs : Error<
  "left hand operand to %0 must be a %select{|pointer to }1class "
  "compatible with the right hand operand, but is %2">;
def warn_exception_caught_by_earlier_handler : Warning<
  "exception of type %0 will be caught by earlier handler">,
  InGroup<Exceptions>;
def note_previous_exception_handler : Note<"for type %0">;
def err_exceptions_disabled : Error<
  "cannot use '%0' with exceptions disabled">;
def err_objc_exceptions_disabled : Error<
  "cannot use '%0' with Objective-C exceptions disabled">;
def err_seh_try_outside_functions : Error<
  "cannot use SEH '__try' in blocks, captured regions, or Obj-C method decls">;
def err_mixing_cxx_try_seh_try : Error<
  "cannot use C++ 'try' in the same function as SEH '__try'">;
def note_conflicting_try_here : Note<
  "conflicting %0 here">;
def warn_jump_out_of_seh_finally : Warning<
  "jump out of __finally block has undefined behavior">,
  InGroup<DiagGroup<"jump-seh-finally">>;
def warn_non_virtual_dtor : Warning<
  "%0 has virtual functions but non-virtual destructor">,
  InGroup<NonVirtualDtor>, DefaultIgnore;
def warn_delete_non_virtual_dtor : Warning<
  "delete called on %0 that has virtual functions but non-virtual destructor">,
  InGroup<DeleteNonVirtualDtor>, DefaultIgnore;
def warn_delete_abstract_non_virtual_dtor : Warning<
  "delete called on %0 that is abstract but has non-virtual destructor">,
  InGroup<DeleteNonVirtualDtor>;
def warn_overloaded_virtual : Warning<
  "%q0 hides overloaded virtual %select{function|functions}1">,
  InGroup<OverloadedVirtual>, DefaultIgnore;
def note_hidden_overloaded_virtual_declared_here : Note<
  "hidden overloaded virtual function %q0 declared here"
  "%select{|: different classes%diff{ ($ vs $)|}2,3"
  "|: different number of parameters (%2 vs %3)"
  "|: type mismatch at %ordinal2 parameter%diff{ ($ vs $)|}3,4"
  "|: different return type%diff{ ($ vs $)|}2,3"
  "|: different qualifiers ("
  "%select{none|const|restrict|const and restrict|volatile|const and volatile|"
  "volatile and restrict|const, volatile, and restrict}2 vs "
  "%select{none|const|restrict|const and restrict|volatile|const and volatile|"
  "volatile and restrict|const, volatile, and restrict}3)}1">;
def warn_using_directive_in_header : Warning<
  "using namespace directive in global context in header">,
  InGroup<HeaderHygiene>, DefaultIgnore;
def warn_overaligned_type : Warning<
  "type %0 requires %1 bytes of alignment and the default allocator only "
  "guarantees %2 bytes">,
  InGroup<OveralignedType>, DefaultIgnore;

def err_conditional_void_nonvoid : Error<
  "%select{left|right}1 operand to ? is void, but %select{right|left}1 operand "
  "is of type %0">;
def err_conditional_ambiguous : Error<
  "conditional expression is ambiguous; "
  "%diff{$ can be converted to $ and vice versa|"
  "types can be convert to each other}0,1">;
def err_conditional_ambiguous_ovl : Error<
  "conditional expression is ambiguous; %diff{$ and $|types}0,1 "
  "can be converted to several common types">;
def err_conditional_vector_size : Error<
  "vector condition type %0 and result type %1 do not have the same number "
  "of elements">;
def err_conditional_vector_element_size : Error<
  "vector condition type %0 and result type %1 do not have elements of the "
  "same size">;

def err_throw_incomplete : Error<
  "cannot throw object of incomplete type %0">;
def err_throw_incomplete_ptr : Error<
  "cannot throw pointer to object of incomplete type %0">;
def err_return_in_constructor_handler : Error<
  "return in the catch of a function try block of a constructor is illegal">;

let CategoryName = "Lambda Issue" in {
  def err_capture_more_than_once : Error<
    "%0 can appear only once in a capture list">;
  def err_reference_capture_with_reference_default : Error<
    "'&' cannot precede a capture when the capture default is '&'">;
  def err_this_capture_with_copy_default : Error<
    "'this' cannot be explicitly captured when the capture default is '='">;
  def err_copy_capture_with_copy_default : Error<
    "'&' must precede a capture when the capture default is '='">;
  def err_capture_does_not_name_variable : Error<
    "%0 in capture list does not name a variable">;
  def err_capture_non_automatic_variable : Error<
    "%0 cannot be captured because it does not have automatic storage "
    "duration">;
  def err_this_capture : Error<
    "'this' cannot be %select{implicitly |}0captured in this context">;
  def err_lambda_capture_anonymous_var : Error<
    "unnamed variable cannot be implicitly captured in a lambda expression">;
  def err_lambda_capture_vm_type : Error<
    "variable %0 with variably modified type cannot be captured in "
    "a lambda expression">;
  def err_lambda_capture_flexarray_type : Error<
    "variable %0 with flexible array member cannot be captured in "
    "a lambda expression">;
  def err_lambda_impcap : Error<
    "variable %0 cannot be implicitly captured in a lambda with no "
    "capture-default specified">;
  def note_lambda_decl : Note<"lambda expression begins here">;
  def err_lambda_unevaluated_operand : Error<
    "lambda expression in an unevaluated operand">;
  def err_lambda_in_constant_expression : Error<
    "a lambda expression may not appear inside of a constant expression">;
  def err_lambda_return_init_list : Error<
    "cannot deduce lambda return type from initializer list">;
  def err_lambda_capture_default_arg : Error<
    "lambda expression in default argument cannot capture any entity">;
  def err_lambda_incomplete_result : Error<
    "incomplete result type %0 in lambda expression">;
  def err_noreturn_lambda_has_return_expr : Error<
    "lambda declared 'noreturn' should not return">;
  def warn_maybe_falloff_nonvoid_lambda : Warning<
    "control may reach end of non-void lambda">,
    InGroup<ReturnType>;
  def warn_falloff_nonvoid_lambda : Warning<
    "control reaches end of non-void lambda">,
    InGroup<ReturnType>;
  def err_access_lambda_capture : Error<
    // The ERRORs represent other special members that aren't constructors, in
    // hopes that someone will bother noticing and reporting if they appear
    "capture of variable '%0' as type %1 calls %select{private|protected}3 "
    "%select{default |copy |move |*ERROR* |*ERROR* |*ERROR* |}2constructor">,
    AccessControl;
  def note_lambda_to_block_conv : Note<
    "implicit capture of lambda object due to conversion to block pointer "
    "here">;

  // C++14 lambda init-captures.
  def warn_cxx11_compat_init_capture : Warning<
    "initialized lambda captures are incompatible with C++ standards "
    "before C++14">, InGroup<CXXPre14Compat>, DefaultIgnore;
  def ext_init_capture : ExtWarn<
    "initialized lambda captures are a C++14 extension">, InGroup<CXX14>;
  def err_init_capture_no_expression : Error<
    "initializer missing for lambda capture %0">;
  def err_init_capture_multiple_expressions : Error<
    "initializer for lambda capture %0 contains multiple expressions">;
  def err_init_capture_paren_braces : Error<
    "cannot deduce type for lambda capture %0 from "
    "parenthesized initializer list">;
  def err_init_capture_deduction_failure : Error<
    "cannot deduce type for lambda capture %0 from initializer of type %2">;
  def err_init_capture_deduction_failure_from_init_list : Error<
    "cannot deduce type for lambda capture %0 from initializer list">;
}

def err_return_in_captured_stmt : Error<
  "cannot return from %0">;
def err_capture_block_variable : Error<
  "__block variable %0 cannot be captured in a "
  "%select{lambda expression|captured statement}1">;

def err_operator_arrow_circular : Error<
  "circular pointer delegation detected">;
def err_operator_arrow_depth_exceeded : Error<
  "use of 'operator->' on type %0 would invoke a sequence of more than %1 "
  "'operator->' calls">;
def note_operator_arrow_here : Note<
  "'operator->' declared here produces an object of type %0">;
def note_operator_arrows_suppressed : Note<
  "(skipping %0 'operator->'%s0 in backtrace)">;
def note_operator_arrow_depth : Note<
  "use -foperator-arrow-depth=N to increase 'operator->' limit">;

def err_pseudo_dtor_base_not_scalar : Error<
  "object expression of non-scalar type %0 cannot be used in a "
  "pseudo-destructor expression">;
def ext_pseudo_dtor_on_void : ExtWarn<
  "pseudo-destructors on type void are a Microsoft extension">,
  InGroup<Microsoft>;
def err_pseudo_dtor_type_mismatch : Error<
  "the type of object expression "
  "%diff{($) does not match the type being destroyed ($)|"
  "does not match the type being destroyed}0,1 "
  "in pseudo-destructor expression">;
def err_pseudo_dtor_call_with_args : Error<
  "call to pseudo-destructor cannot have any arguments">;
def err_dtor_expr_without_call : Error<
  "reference to %select{destructor|pseudo-destructor}0 must be called"
  "%select{|; did you mean to call it with no arguments?}1">;
def err_pseudo_dtor_destructor_non_type : Error<
  "%0 does not refer to a type name in pseudo-destructor expression; expected "
  "the name of type %1">;
def err_invalid_use_of_function_type : Error<
  "a function type is not allowed here">;
def err_invalid_use_of_array_type : Error<"an array type is not allowed here">;
def err_type_defined_in_condition : Error<
  "types may not be defined in conditions">;
def err_typecheck_bool_condition : Error<
  "value of type %0 is not contextually convertible to 'bool'">;
def err_typecheck_ambiguous_condition : Error<
  "conversion %diff{from $ to $|between types}0,1 is ambiguous">;
def err_typecheck_nonviable_condition : Error<
  "no viable conversion%diff{ from $ to $|}0,1">;
def err_typecheck_nonviable_condition_incomplete : Error<
  "no viable conversion%diff{ from $ to incomplete type $|}0,1">;
def err_typecheck_deleted_function : Error<
  "conversion function %diff{from $ to $|between types}0,1 "
  "invokes a deleted function">;
  
def err_expected_class_or_namespace : Error<"%0 is not a class"
  "%select{ or namespace|, namespace, or enumeration}1">;
def err_invalid_declarator_scope : Error<"cannot define or redeclare %0 here "
  "because namespace %1 does not enclose namespace %2">;
def err_invalid_declarator_global_scope : Error<
  "definition or redeclaration of %0 cannot name the global scope">;
def err_invalid_declarator_in_function : Error<
  "definition or redeclaration of %0 not allowed inside a function">;
def err_invalid_declarator_in_block : Error<
  "definition or redeclaration of %0 not allowed inside a block">;
def err_not_tag_in_scope : Error<
  "no %select{struct|interface|union|class|enum}0 named %1 in %2">;

def err_no_typeid_with_fno_rtti : Error<
  "cannot use typeid with -fno-rtti">;
def err_no_dynamic_cast_with_fno_rtti : Error<
  "cannot use dynamic_cast with -fno-rtti">;

def err_cannot_form_pointer_to_member_of_reference_type : Error<
  "cannot form a pointer-to-member to member %0 of reference type %1">;
def err_incomplete_object_call : Error<
  "incomplete type in call to object of type %0">;

def warn_condition_is_assignment : Warning<"using the result of an "
  "assignment as a condition without parentheses">,
  InGroup<Parentheses>;
// Completely identical except off by default.
def warn_condition_is_idiomatic_assignment : Warning<"using the result "
  "of an assignment as a condition without parentheses">,
  InGroup<DiagGroup<"idiomatic-parentheses">>, DefaultIgnore;
def note_condition_assign_to_comparison : Note<
  "use '==' to turn this assignment into an equality comparison">;
def note_condition_or_assign_to_comparison : Note<
  "use '!=' to turn this compound assignment into an inequality comparison">;
def note_condition_assign_silence : Note<
  "place parentheses around the assignment to silence this warning">;

def warn_equality_with_extra_parens : Warning<"equality comparison with "
  "extraneous parentheses">, InGroup<ParenthesesOnEquality>;
def note_equality_comparison_to_assign : Note<
  "use '=' to turn this equality comparison into an assignment">;
def note_equality_comparison_silence : Note<
  "remove extraneous parentheses around the comparison to silence this warning">;

// assignment related diagnostics (also for argument passing, returning, etc).
// In most of these diagnostics the %2 is a value from the
// Sema::AssignmentAction enumeration
def err_typecheck_convert_incompatible : Error<
  "%select{%diff{assigning to $ from incompatible type $|"
  "assigning to type from incompatible type}0,1"
  "|%diff{passing $ to parameter of incompatible type $|"
  "passing type to parameter of incompatible type}0,1"
  "|%diff{returning $ from a function with incompatible result type $|"
  "returning type from a function with incompatible result type}0,1"
  "|%diff{converting $ to incompatible type $|"
  "converting type to incompatible type}0,1"
  "|%diff{initializing $ with an expression of incompatible type $|"
  "initializing type with an expression of incompatible type}0,1"
  "|%diff{sending $ to parameter of incompatible type $|"
  "sending type to parameter of incompatible type}0,1"
  "|%diff{casting $ to incompatible type $|"
  "casting type to incompatible type}0,1}2"
  "%select{|; dereference with *|"
  "; take the address with &|"
  "; remove *|"
  "; remove &}3"
  "%select{|: different classes%diff{ ($ vs $)|}5,6"
  "|: different number of parameters (%5 vs %6)"
  "|: type mismatch at %ordinal5 parameter%diff{ ($ vs $)|}6,7"
  "|: different return type%diff{ ($ vs $)|}5,6"
  "|: different qualifiers ("
  "%select{none|const|restrict|const and restrict|volatile|const and volatile|"
  "volatile and restrict|const, volatile, and restrict}5 vs "
  "%select{none|const|restrict|const and restrict|volatile|const and volatile|"
  "volatile and restrict|const, volatile, and restrict}6)}4">;
def err_typecheck_missing_return_type_incompatible : Error<
  "%diff{return type $ must match previous return type $|"
  "return type must match previous return type}0,1 when %select{block "
  "literal|lambda expression}2 has unspecified explicit return type">;

def not_incomplete_class_and_qualified_id : Note<
  "conformance of forward class %0 to protocol %1 can not be confirmed">;
def warn_incompatible_qualified_id : Warning<
  "%select{%diff{assigning to $ from incompatible type $|"
  "assigning to type from incompatible type}0,1"
  "|%diff{passing $ to parameter of incompatible type $|"
  "passing type to parameter of incompatible type}0,1"
  "|%diff{returning $ from a function with incompatible result type $|"
  "returning type from a function with incompatible result type}0,1"
  "|%diff{converting $ to incompatible type $|"
  "converting type to incompatible type}0,1"
  "|%diff{initializing $ with an expression of incompatible type $|"
  "initializing type with an expression of incompatible type}0,1"
  "|%diff{sending $ to parameter of incompatible type $|"
  "sending type to parameter of incompatible type}0,1"
  "|%diff{casting $ to incompatible type $|"
  "casting type to incompatible type}0,1}2">;
def ext_typecheck_convert_pointer_int : ExtWarn<
  "incompatible pointer to integer conversion "
  "%select{%diff{assigning to $ from $|assigning to different types}0,1"
  "|%diff{passing $ to parameter of type $|"
  "passing to parameter of different type}0,1"
  "|%diff{returning $ from a function with result type $|"
  "returning from function with different return type}0,1"
  "|%diff{converting $ to type $|converting between types}0,1"
  "|%diff{initializing $ with an expression of type $|"
  "initializing with expression of different type}0,1"
  "|%diff{sending $ to parameter of type $|"
  "sending to parameter of different type}0,1"
  "|%diff{casting $ to type $|casting between types}0,1}2"
  "%select{|; dereference with *|"
  "; take the address with &|"
  "; remove *|"
  "; remove &}3">,
  InGroup<IntConversion>;
def ext_typecheck_convert_int_pointer : ExtWarn<
  "incompatible integer to pointer conversion "
  "%select{%diff{assigning to $ from $|assigning to different types}0,1"
  "|%diff{passing $ to parameter of type $|"
  "passing to parameter of different type}0,1"
  "|%diff{returning $ from a function with result type $|"
  "returning from function with different return type}0,1"
  "|%diff{converting $ to type $|converting between types}0,1"
  "|%diff{initializing $ with an expression of type $|"
  "initializing with expression of different type}0,1"
  "|%diff{sending $ to parameter of type $|"
  "sending to parameter of different type}0,1"
  "|%diff{casting $ to type $|casting between types}0,1}2"
  "%select{|; dereference with *|"
  "; take the address with &|"
  "; remove *|"
  "; remove &}3">,
  InGroup<IntConversion>;
def ext_typecheck_convert_pointer_void_func : Extension<
  "%select{%diff{assigning to $ from $|assigning to different types}0,1"
  "|%diff{passing $ to parameter of type $|"
  "passing to parameter of different type}0,1"
  "|%diff{returning $ from a function with result type $|"
  "returning from function with different return type}0,1"
  "|%diff{converting $ to type $|converting between types}0,1"
  "|%diff{initializing $ with an expression of type $|"
  "initializing with expression of different type}0,1"
  "|%diff{sending $ to parameter of type $|"
  "sending to parameter of different type}0,1"
  "|%diff{casting $ to type $|casting between types}0,1}2"
  " converts between void pointer and function pointer">;
def ext_typecheck_convert_incompatible_pointer_sign : ExtWarn<
  "%select{%diff{assigning to $ from $|assigning to different types}0,1"
  "|%diff{passing $ to parameter of type $|"
  "passing to parameter of different type}0,1"
  "|%diff{returning $ from a function with result type $|"
  "returning from function with different return type}0,1"
  "|%diff{converting $ to type $|converting between types}0,1"
  "|%diff{initializing $ with an expression of type $|"
  "initializing with expression of different type}0,1"
  "|%diff{sending $ to parameter of type $|"
  "sending to parameter of different type}0,1"
  "|%diff{casting $ to type $|casting between types}0,1}2"
  " converts between pointers to integer types with different sign">,
  InGroup<DiagGroup<"pointer-sign">>;
def ext_typecheck_convert_incompatible_pointer : ExtWarn<
  "incompatible pointer types "
  "%select{%diff{assigning to $ from $|assigning to different types}0,1"
  "|%diff{passing $ to parameter of type $|"
  "passing to parameter of different type}0,1"
  "|%diff{returning $ from a function with result type $|"
  "returning from function with different return type}0,1"
  "|%diff{converting $ to type $|converting between types}0,1"
  "|%diff{initializing $ with an expression of type $|"
  "initializing with expression of different type}0,1"
  "|%diff{sending $ to parameter of type $|"
  "sending to parameter of different type}0,1"
  "|%diff{casting $ to type $|casting between types}0,1}2"
  "%select{|; dereference with *|"
  "; take the address with &|"
  "; remove *|"
  "; remove &}3">,
  InGroup<IncompatiblePointerTypes>;
def ext_typecheck_convert_discards_qualifiers : ExtWarn<
  "%select{%diff{assigning to $ from $|assigning to different types}0,1"
  "|%diff{passing $ to parameter of type $|"
  "passing to parameter of different type}0,1"
  "|%diff{returning $ from a function with result type $|"
  "returning from function with different return type}0,1"
  "|%diff{converting $ to type $|converting between types}0,1"
  "|%diff{initializing $ with an expression of type $|"
  "initializing with expression of different type}0,1"
  "|%diff{sending $ to parameter of type $|"
  "sending to parameter of different type}0,1"
  "|%diff{casting $ to type $|casting between types}0,1}2"
  " discards qualifiers">,
  InGroup<IncompatiblePointerTypesDiscardsQualifiers>;
def ext_nested_pointer_qualifier_mismatch : ExtWarn<
  "%select{%diff{assigning to $ from $|assigning to different types}0,1"
  "|%diff{passing $ to parameter of type $|"
  "passing to parameter of different type}0,1"
  "|%diff{returning $ from a function with result type $|"
  "returning from function with different return type}0,1"
  "|%diff{converting $ to type $|converting between types}0,1"
  "|%diff{initializing $ with an expression of type $|"
  "initializing with expression of different type}0,1"
  "|%diff{sending $ to parameter of type $|"
  "sending to parameter of different type}0,1"
  "|%diff{casting $ to type $|casting between types}0,1}2"
  " discards qualifiers in nested pointer types">,
  InGroup<IncompatiblePointerTypesDiscardsQualifiers>;
def warn_incompatible_vectors : Warning<
  "incompatible vector types "
  "%select{%diff{assigning to $ from $|assigning to different types}0,1"
  "|%diff{passing $ to parameter of type $|"
  "passing to parameter of different type}0,1"
  "|%diff{returning $ from a function with result type $|"
  "returning from function with different return type}0,1"
  "|%diff{converting $ to type $|converting between types}0,1"
  "|%diff{initializing $ with an expression of type $|"
  "initializing with expression of different type}0,1"
  "|%diff{sending $ to parameter of type $|"
  "sending to parameter of different type}0,1"
  "|%diff{casting $ to type $|casting between types}0,1}2">,
  InGroup<VectorConversion>, DefaultIgnore;
def err_int_to_block_pointer : Error<
  "invalid block pointer conversion "
  "%select{%diff{assigning to $ from $|assigning to different types}0,1"
  "|%diff{passing $ to parameter of type $|"
  "passing to parameter of different type}0,1"
  "|%diff{returning $ from a function with result type $|"
  "returning from function with different return type}0,1"
  "|%diff{converting $ to type $|converting between types}0,1"
  "|%diff{initializing $ with an expression of type $|"
  "initializing with expression of different type}0,1"
  "|%diff{sending $ to parameter of type $|"
  "sending to parameter of different type}0,1"
  "|%diff{casting $ to type $|casting between types}0,1}2">;
def err_typecheck_convert_incompatible_block_pointer : Error<
  "incompatible block pointer types "
  "%select{%diff{assigning to $ from $|assigning to different types}0,1"
  "|%diff{passing $ to parameter of type $|"
  "passing to parameter of different type}0,1"
  "|%diff{returning $ from a function with result type $|"
  "returning from function with different return type}0,1"
  "|%diff{converting $ to type $|converting between types}0,1"
  "|%diff{initializing $ with an expression of type $|"
  "initializing with expression of different type}0,1"
  "|%diff{sending $ to parameter of type $|"
  "sending to parameter of different type}0,1"
  "|%diff{casting $ to type $|casting between types}0,1}2">;
def err_typecheck_incompatible_address_space : Error<
  "%select{%diff{assigning $ to $|assigning to different types}1,0"
  "|%diff{passing $ to parameter of type $|"
  "passing to parameter of different type}0,1"
  "|%diff{returning $ from a function with result type $|"
  "returning from function with different return type}0,1"
  "|%diff{converting $ to type $|converting between types}0,1"
  "|%diff{initializing $ with an expression of type $|"
  "initializing with expression of different type}0,1"
  "|%diff{sending $ to parameter of type $|"
  "sending to parameter of different type}0,1"
  "|%diff{casting $ to type $|casting between types}0,1}2"
  " changes address space of pointer">;
def err_typecheck_incompatible_ownership : Error<
  "%select{%diff{assigning $ to $|assigning to different types}1,0"
  "|%diff{passing $ to parameter of type $|"
  "passing to parameter of different type}0,1"
  "|%diff{returning $ from a function with result type $|"
  "returning from function with different return type}0,1"
  "|%diff{converting $ to type $|converting between types}0,1"
  "|%diff{initializing $ with an expression of type $|"
  "initializing with expression of different type}0,1"
  "|%diff{sending $ to parameter of type $|"
  "sending to parameter of different type}0,1"
  "|%diff{casting $ to type $|casting between types}0,1}2"
  " changes retain/release properties of pointer">;
def err_typecheck_comparison_of_distinct_blocks : Error<
  "comparison of distinct block types%diff{ ($ and $)|}0,1">;

def err_typecheck_array_not_modifiable_lvalue : Error<
  "array type %0 is not assignable">;
def err_typecheck_non_object_not_modifiable_lvalue : Error<
  "non-object type %0 is not assignable">;
def err_typecheck_expression_not_modifiable_lvalue : Error<
  "expression is not assignable">;
def err_typecheck_incomplete_type_not_modifiable_lvalue : Error<
  "incomplete type %0 is not assignable">;
def err_typecheck_lvalue_casts_not_supported : Error<
  "assignment to cast is illegal, lvalue casts are not supported">;

def err_typecheck_duplicate_vector_components_not_mlvalue : Error<
  "vector is not assignable (contains duplicate components)">;
def err_block_decl_ref_not_modifiable_lvalue : Error<
  "variable is not assignable (missing __block type specifier)">;
def err_lambda_decl_ref_not_modifiable_lvalue : Error<
  "cannot assign to a variable captured by copy in a non-mutable lambda">;
def err_typecheck_call_not_function : Error<
  "called object type %0 is not a function or function pointer">;
def err_call_incomplete_return : Error<
  "calling function with incomplete return type %0">;
def err_call_function_incomplete_return : Error<
  "calling %0 with incomplete return type %1">;
def err_call_incomplete_argument : Error<
  "argument type %0 is incomplete">;
def err_typecheck_call_too_few_args : Error<
  "too few %select{|||execution configuration }0arguments to "
  "%select{function|block|method|kernel function}0 call, "
  "expected %1, have %2">;
def err_typecheck_call_too_few_args_one : Error<
  "too few %select{|||execution configuration }0arguments to "
  "%select{function|block|method|kernel function}0 call, "
  "single argument %1 was not specified">;
def err_typecheck_call_too_few_args_at_least : Error<
  "too few %select{|||execution configuration }0arguments to "
  "%select{function|block|method|kernel function}0 call, "
  "expected at least %1, have %2">;
def err_typecheck_call_too_few_args_at_least_one : Error<
  "too few %select{|||execution configuration }0arguments to "
  "%select{function|block|method|kernel function}0 call, "
  "at least argument %1 must be specified">;
def err_typecheck_call_too_few_args_suggest : Error<
  "too few %select{|||execution configuration }0arguments to "
  "%select{function|block|method|kernel function}0 call, "
  "expected %1, have %2; did you mean %3?">;
def err_typecheck_call_too_few_args_at_least_suggest : Error<
  "too few %select{|||execution configuration }0arguments to "
  "%select{function|block|method|kernel function}0 call, "
  "expected at least %1, have %2; did you mean %3?">;
def err_typecheck_call_too_many_args : Error<
  "too many %select{|||execution configuration }0arguments to "
  "%select{function|block|method|kernel function}0 call, "
  "expected %1, have %2">;
def err_typecheck_call_too_many_args_one : Error<
  "too many %select{|||execution configuration }0arguments to "
  "%select{function|block|method|kernel function}0 call, "
  "expected single argument %1, have %2 arguments">;
def err_typecheck_call_too_many_args_at_most : Error<
  "too many %select{|||execution configuration }0arguments to "
  "%select{function|block|method|kernel function}0 call, "
  "expected at most %1, have %2">;
def err_typecheck_call_too_many_args_at_most_one : Error<
  "too many %select{|||execution configuration }0arguments to "
  "%select{function|block|method|kernel function}0 call, "
  "expected at most single argument %1, have %2 arguments">;
def err_typecheck_call_too_many_args_suggest : Error<
  "too many %select{|||execution configuration }0arguments to "
  "%select{function|block|method|kernel function}0 call, "
  "expected %1, have %2; did you mean %3?">;
def err_typecheck_call_too_many_args_at_most_suggest : Error<
  "too many %select{|||execution configuration }0arguments to "
  "%select{function|block|method|kernel function}0 call, "
  "expected at most %1, have %2; did you mean %3?">;
  
def err_arc_typecheck_convert_incompatible_pointer : Error<
  "incompatible pointer types passing retainable parameter of type %0"
  "to a CF function expecting %1 type">;
  
def err_builtin_fn_use : Error<"builtin functions must be directly called">;

def warn_call_wrong_number_of_arguments : Warning<
  "too %select{few|many}0 arguments in call to %1">;
def err_atomic_builtin_must_be_pointer : Error<
  "address argument to atomic builtin must be a pointer (%0 invalid)">;
def err_atomic_builtin_must_be_pointer_intptr : Error<
  "address argument to atomic builtin must be a pointer to integer or pointer"
  " (%0 invalid)">;
def err_atomic_builtin_must_be_pointer_intfltptr : Error<
  "address argument to atomic builtin must be a pointer to integer,"
  " floating-point or pointer (%0 invalid)">;
def err_atomic_builtin_pointer_size : Error<
  "address argument to atomic builtin must be a pointer to 1,2,4,8 or 16 byte "
  "type (%0 invalid)">;
def err_atomic_exclusive_builtin_pointer_size : Error<
  "address argument to load or store exclusive builtin must be a pointer to"
  " 1,2,4 or 8 byte type (%0 invalid)">;
def err_atomic_op_needs_atomic : Error<
  "address argument to atomic operation must be a pointer to _Atomic "
  "type (%0 invalid)">;
def err_atomic_op_needs_non_const_atomic : Error<
  "address argument to atomic operation must be a pointer to non-const _Atomic "
  "type (%0 invalid)">;
def err_atomic_op_needs_trivial_copy : Error<
  "address argument to atomic operation must be a pointer to a "
  "trivially-copyable type (%0 invalid)">;
def err_atomic_op_needs_atomic_int_or_ptr : Error<
  "address argument to atomic operation must be a pointer to %select{|atomic }0"
  "integer or pointer (%1 invalid)">;
def err_atomic_op_bitwise_needs_atomic_int : Error<
  "address argument to bitwise atomic operation must be a pointer to "
  "%select{|atomic }0integer (%1 invalid)">;
def warn_atomic_op_has_invalid_memory_order : Warning<
  "memory order argument to atomic operation is invalid">,
  InGroup<DiagGroup<"atomic-memory-ordering">>;

def err_atomic_load_store_uses_lib : Error<
  "atomic %select{load|store}0 requires runtime support that is not "
  "available for this target">;

def err_deleted_function_use : Error<"attempt to use a deleted function">;

def err_kern_type_not_void_return : Error<
  "kernel function type %0 must have void return type">;
def err_config_scalar_return : Error<
  "CUDA special function 'cudaConfigureCall' must have scalar return type">;
def err_kern_call_not_global_function : Error<
  "kernel call to non-global function %0">;
def err_global_call_not_config : Error<
  "call to global function %0 not configured">;
def err_ref_bad_target : Error<
  "reference to %select{__device__|__global__|__host__|__host__ __device__}0 "
  "function %1 in %select{__device__|__global__|__host__|__host__ __device__}2 function">;
def warn_host_calls_from_host_device : Warning<
  "calling __host__ function %0 from __host__ __device__ function %1 can lead to runtime errors">,
  InGroup<CudaCompat>;

def warn_non_pod_vararg_with_format_string : Warning<
  "cannot pass %select{non-POD|non-trivial}0 object of type %1 to variadic "
  "%select{function|block|method|constructor}2; expected type from format "
  "string was %3">, InGroup<NonPODVarargs>, DefaultError;
// The arguments to this diagnostic should match the warning above.
def err_cannot_pass_objc_interface_to_vararg_format : Error<
  "cannot pass object with interface type %1 by value to variadic "
  "%select{function|block|method|constructor}2; expected type from format "
  "string was %3">;

def err_cannot_pass_objc_interface_to_vararg : Error<
  "cannot pass object with interface type %0 by value through variadic "
  "%select{function|block|method|constructor}1">;
def warn_cannot_pass_non_pod_arg_to_vararg : Warning<
  "cannot pass object of %select{non-POD|non-trivial}0 type %1 through variadic"
  " %select{function|block|method|constructor}2; call will abort at runtime">,
  InGroup<NonPODVarargs>, DefaultError;
def warn_cxx98_compat_pass_non_pod_arg_to_vararg : Warning<
  "passing object of trivial but non-POD type %0 through variadic"
  " %select{function|block|method|constructor}1 is incompatible with C++98">,
  InGroup<CXX98Compat>, DefaultIgnore;
def warn_pass_class_arg_to_vararg : Warning<
  "passing object of class type %0 through variadic "
  "%select{function|block|method|constructor}1"
  "%select{|; did you mean to call '%3'?}2">,
  InGroup<ClassVarargs>, DefaultIgnore;
def err_cannot_pass_to_vararg : Error<
  "cannot pass %select{expression of type %1|initializer list}0 to variadic "
  "%select{function|block|method|constructor}2">;
def err_cannot_pass_to_vararg_format : Error<
  "cannot pass %select{expression of type %1|initializer list}0 to variadic "
  "%select{function|block|method|constructor}2; expected type from format "
  "string was %3">;

def err_typecheck_call_invalid_ordered_compare : Error<
  "ordered compare requires two args of floating point type"
  "%diff{ ($ and $)|}0,1">;
def err_typecheck_call_invalid_unary_fp : Error<
  "floating point classification requires argument of floating point type "
  "(passed in %0)">;
def err_typecheck_cond_expect_int_float : Error<
  "used type %0 where integer or floating point type is required">;
def err_typecheck_cond_expect_scalar : Error<
  "used type %0 where arithmetic or pointer type is required">;
def err_typecheck_cond_expect_nonfloat : Error<
  "used type %0 where floating point type is not allowed">;
def ext_typecheck_cond_one_void : Extension<
  "C99 forbids conditional expressions with only one void side">;
def err_typecheck_cast_to_incomplete : Error<
  "cast to incomplete type %0">;
def ext_typecheck_cast_nonscalar : Extension<
  "C99 forbids casting nonscalar type %0 to the same type">;
def ext_typecheck_cast_to_union : Extension<
  "cast to union type is a GNU extension">,
  InGroup<GNUUnionCast>;
def err_typecheck_cast_to_union_no_type : Error<
  "cast to union type from type %0 not present in union">;
def err_cast_pointer_from_non_pointer_int : Error<
  "operand of type %0 cannot be cast to a pointer type">;
def warn_cast_pointer_from_sel : Warning<
  "cast of type %0 to %1 is deprecated; use sel_getName instead">,
  InGroup<SelTypeCast>;
def warn_function_def_in_objc_container : Warning<
  "function definition inside an Objective-C container is deprecated">,
  InGroup<FunctionDefInObjCContainer>;
  
def warn_bad_function_cast : Warning<
  "cast from function call of type %0 to non-matching type %1">,
  InGroup<BadFunctionCast>, DefaultIgnore;
def err_cast_pointer_to_non_pointer_int : Error<
  "pointer cannot be cast to type %0">;
def err_typecheck_expect_scalar_operand : Error<
  "operand of type %0 where arithmetic or pointer type is required">;
def err_typecheck_cond_incompatible_operands : Error<
  "incompatible operand types%diff{ ($ and $)|}0,1">;
def ext_typecheck_cond_incompatible_operands_nonstandard : ExtWarn<
  "incompatible operand types%diff{ ($ and $)|}0,1 use non-standard composite "
  "pointer type %2">;
def err_cast_selector_expr : Error<
  "cannot type cast @selector expression">;
def ext_typecheck_cond_incompatible_pointers : ExtWarn<
  "pointer type mismatch%diff{ ($ and $)|}0,1">,
  InGroup<DiagGroup<"pointer-type-mismatch">>;
def ext_typecheck_cond_pointer_integer_mismatch : ExtWarn<
  "pointer/integer type mismatch in conditional expression"
  "%diff{ ($ and $)|}0,1">,
  InGroup<DiagGroup<"conditional-type-mismatch">>;
def err_typecheck_choose_expr_requires_constant : Error<
  "'__builtin_choose_expr' requires a constant expression">;
def warn_unused_expr : Warning<"expression result unused">,
  InGroup<UnusedValue>;
def warn_unused_voidptr : Warning<
  "expression result unused; should this cast be to 'void'?">,
  InGroup<UnusedValue>;
def warn_unused_property_expr : Warning<
 "property access result unused - getters should not be used for side effects">,
  InGroup<UnusedGetterReturnValue>;
def warn_unused_container_subscript_expr : Warning<
 "container access result unused - container access should not be used for side effects">,
  InGroup<UnusedValue>;
def warn_unused_call : Warning<
  "ignoring return value of function declared with %0 attribute">,
  InGroup<UnusedValue>;
def warn_side_effects_unevaluated_context : Warning<
  "expression with side effects has no effect in an unevaluated context">,
  InGroup<UnevaluatedExpression>;
def warn_side_effects_typeid : Warning<
  "expression with side effects will be evaluated despite being used as an "
  "operand to 'typeid'">, InGroup<PotentiallyEvaluatedExpression>;
def warn_unused_result : Warning<
  "ignoring return value of function declared with warn_unused_result "
  "attribute">, InGroup<DiagGroup<"unused-result">>;
def warn_unused_volatile : Warning<
  "expression result unused; assign into a variable to force a volatile load">,
  InGroup<DiagGroup<"unused-volatile-lvalue">>;

def warn_unused_comparison : Warning<
  "%select{%select{|in}1equality|relational}0 comparison result unused">,
  InGroup<UnusedComparison>;
def note_inequality_comparison_to_or_assign : Note<
  "use '|=' to turn this inequality comparison into an or-assignment">;

def err_incomplete_type_used_in_type_trait_expr : Error<
  "incomplete type %0 used in type trait expression">;
  
def err_dimension_expr_not_constant_integer : Error<
  "dimension expression does not evaluate to a constant unsigned int">;

def err_typecheck_cond_incompatible_operands_null : Error<
  "non-pointer operand type %0 incompatible with %select{NULL|nullptr}1">;
def ext_empty_struct_union : Extension<
  "empty %select{struct|union}0 is a GNU extension">, InGroup<GNUEmptyStruct>;
def ext_no_named_members_in_struct_union : Extension<
  "%select{struct|union}0 without named members is a GNU extension">, InGroup<GNUEmptyStruct>;
def warn_zero_size_struct_union_compat : Warning<"%select{|empty }0"
  "%select{struct|union}1 has size 0 in C, %select{size 1|non-zero size}2 in C++">,
  InGroup<CXXCompat>, DefaultIgnore;
def warn_zero_size_struct_union_in_extern_c : Warning<"%select{|empty }0"
  "%select{struct|union}1 has size 0 in C, %select{size 1|non-zero size}2 in C++">,
  InGroup<ExternCCompat>;
def warn_cast_qual : Warning<"cast from %0 to %1 drops %select{const and "
  "volatile qualifiers|const qualifier|volatile qualifier}2">,
  InGroup<CastQual>, DefaultIgnore;
def warn_cast_qual2 : Warning<"cast from %0 to %1 must have all intermediate "
  "pointers const qualified to be safe">, InGroup<CastQual>, DefaultIgnore;
} // End of general sema category.

// inline asm.
let CategoryName = "Inline Assembly Issue" in {
  def err_asm_invalid_lvalue_in_output : Error<"invalid lvalue in asm output">;
  def err_asm_invalid_output_constraint : Error<
    "invalid output constraint '%0' in asm">;
  def err_asm_invalid_lvalue_in_input : Error<
    "invalid lvalue in asm input for constraint '%0'">;
  def err_asm_invalid_input_constraint : Error<
    "invalid input constraint '%0' in asm">;
  def err_asm_immediate_expected : Error<"constraint '%0' expects "
    "an integer constant expression">;
  def err_asm_invalid_type_in_input : Error<
    "invalid type %0 in asm input for constraint '%1'">;
  def err_asm_tying_incompatible_types : Error<
    "unsupported inline asm: input with type "
    "%diff{$ matching output with type $|}0,1">;
  def err_asm_unexpected_constraint_alternatives : Error<
    "asm constraint has an unexpected number of alternatives: %0 vs %1">;
  def err_asm_incomplete_type : Error<"asm operand has incomplete type %0">;
  def err_asm_unknown_register_name : Error<"unknown register name '%0' in asm">;
  def err_asm_bad_register_type : Error<"bad type for named register variable">;
  def err_asm_invalid_input_size : Error<
    "invalid input size for constraint '%0'">;
  def err_asm_invalid_output_size : Error<
    "invalid output size for constraint '%0'">;
  def err_invalid_asm_cast_lvalue : Error<
    "invalid use of a cast in a inline asm context requiring an l-value: "
    "remove the cast or build with -fheinous-gnu-extensions">;
  def err_invalid_asm_value_for_constraint
      : Error <"value '%0' out of range for constraint '%1'">;

  def warn_asm_label_on_auto_decl : Warning<
    "ignored asm label '%0' on automatic variable">;
  def warn_invalid_asm_cast_lvalue : Warning<
    "invalid use of a cast in an inline asm context requiring an l-value: "
    "accepted due to -fheinous-gnu-extensions, but clang may remove support "
    "for this in the future">;
  def warn_asm_mismatched_size_modifier : Warning<
    "value size does not match register size specified by the constraint "
    "and modifier">,
    InGroup<ASMOperandWidths>;

  def note_asm_missing_constraint_modifier : Note<
    "use constraint modifier \"%0\"">;
}

let CategoryName = "Semantic Issue" in {

def err_invalid_conversion_between_vectors : Error<
  "invalid conversion between vector type%diff{ $ and $|}0,1 of different "
  "size">;
def err_invalid_conversion_between_vector_and_integer : Error<
  "invalid conversion between vector type %0 and integer type %1 "
  "of different size">;

def err_opencl_function_pointer_variable : Error<
  "pointers to functions are not allowed">;

def err_opencl_taking_function_address : Error<
  "taking address of function is not allowed">;

def err_invalid_conversion_between_vector_and_scalar : Error<
  "invalid conversion between vector type %0 and scalar type %1">;

// C++ member initializers.
def err_only_constructors_take_base_inits : Error<
  "only constructors take base initializers">;

def err_multiple_mem_initialization : Error <
  "multiple initializations given for non-static member %0">;
def err_multiple_mem_union_initialization : Error <
  "initializing multiple members of union">;
def err_multiple_base_initialization : Error <
  "multiple initializations given for base %0">;

def err_mem_init_not_member_or_class : Error<
  "member initializer %0 does not name a non-static data member or base "
  "class">;

def warn_initializer_out_of_order : Warning<
  "%select{field|base class}0 %1 will be initialized after "
  "%select{field|base}2 %3">,
  InGroup<Reorder>, DefaultIgnore;
def warn_abstract_vbase_init_ignored : Warning<
  "initializer for virtual base class %0 of abstract class %1 "
  "will never be used">,
  InGroup<DiagGroup<"abstract-vbase-init">>, DefaultIgnore;

def err_base_init_does_not_name_class : Error<
  "constructor initializer %0 does not name a class">;
def err_base_init_direct_and_virtual : Error<
  "base class initializer %0 names both a direct base class and an "
  "inherited virtual base class">;
def err_not_direct_base_or_virtual : Error<
  "type %0 is not a direct or virtual base of %1">;

def err_in_class_initializer_non_const : Error<
  "non-const static data member must be initialized out of line">;
def err_in_class_initializer_volatile : Error<
  "static const volatile data member must be initialized out of line">;
def err_in_class_initializer_bad_type : Error<
  "static data member of type %0 must be initialized out of line">;
def ext_in_class_initializer_float_type : ExtWarn<
  "in-class initializer for static data member of type %0 is a GNU extension">,
  InGroup<GNUStaticFloatInit>;
def ext_in_class_initializer_float_type_cxx11 : ExtWarn<
  "in-class initializer for static data member of type %0 requires "
  "'constexpr' specifier">, InGroup<StaticFloatInit>, DefaultError;
def note_in_class_initializer_float_type_cxx11 : Note<"add 'constexpr'">;
def err_in_class_initializer_literal_type : Error<
  "in-class initializer for static data member of type %0 requires "
  "'constexpr' specifier">;
def err_in_class_initializer_non_constant : Error<
  "in-class initializer for static data member is not a constant expression">;
def err_in_class_initializer_not_yet_parsed
    : Error<"cannot use defaulted default constructor of %0 within the class "
            "outside of member functions because %1 has an initializer">;
def err_in_class_initializer_not_yet_parsed_outer_class
    : Error<"cannot use defaulted default constructor of %0 within "
            "%1 outside of member functions because %2 has an initializer">;

def ext_in_class_initializer_non_constant : Extension<
  "in-class initializer for static data member is not a constant expression; "
  "folding it to a constant is a GNU extension">, InGroup<GNUFoldingConstant>;

def err_thread_dynamic_init : Error<
  "initializer for thread-local variable must be a constant expression">;
def err_thread_nontrivial_dtor : Error<
  "type of thread-local variable has non-trivial destruction">;
def note_use_thread_local : Note<
  "use 'thread_local' to allow this">;

// C++ anonymous unions and GNU anonymous structs/unions
def ext_anonymous_union : Extension<
  "anonymous unions are a C11 extension">, InGroup<C11>;
def ext_gnu_anonymous_struct : Extension<
  "anonymous structs are a GNU extension">, InGroup<GNUAnonymousStruct>;
def ext_c11_anonymous_struct : Extension<
  "anonymous structs are a C11 extension">, InGroup<C11>;
def err_anonymous_union_not_static : Error<
  "anonymous unions at namespace or global scope must be declared 'static'">;
def err_anonymous_union_with_storage_spec : Error<
  "anonymous union at class scope must not have a storage specifier">;
def err_anonymous_struct_not_member : Error<
  "anonymous %select{structs|structs and classes}0 must be "
  "%select{struct or union|class}0 members">;
def err_anonymous_union_member_redecl : Error<
  "member of anonymous union redeclares %0">;
def err_anonymous_struct_member_redecl : Error<
  "member of anonymous struct redeclares %0">;
def err_anonymous_record_with_type : Error<
  "types cannot be declared in an anonymous %select{struct|union}0">;
def ext_anonymous_record_with_type : Extension<
  "types declared in an anonymous %select{struct|union}0 are a Microsoft "
  "extension">, InGroup<Microsoft>;
def ext_anonymous_record_with_anonymous_type : Extension<
  "anonymous types declared in an anonymous %select{struct|union}0 "
  "are an extension">, InGroup<DiagGroup<"nested-anon-types">>;
def err_anonymous_record_with_function : Error<
  "functions cannot be declared in an anonymous %select{struct|union}0">;
def err_anonymous_record_with_static : Error<
  "static members cannot be declared in an anonymous %select{struct|union}0">;
def err_anonymous_record_bad_member : Error<
  "anonymous %select{struct|union}0 can only contain non-static data members">;
def err_anonymous_record_nonpublic_member : Error<
  "anonymous %select{struct|union}0 cannot contain a "
  "%select{private|protected}1 data member">;
def ext_ms_anonymous_record : ExtWarn<
  "anonymous %select{structs|unions}0 are a Microsoft extension">,
  InGroup<Microsoft>;

// C++ local classes
def err_reference_to_local_var_in_enclosing_function : Error<
  "reference to local variable %0 declared in enclosing function %1">;
def err_reference_to_local_var_in_enclosing_block : Error<
  "reference to local variable %0 declared in enclosing block literal">;
def err_reference_to_local_var_in_enclosing_lambda : Error<
  "reference to local variable %0 declared in enclosing lambda expression">;
def err_reference_to_local_var_in_enclosing_context : Error<
  "reference to local variable %0 declared in enclosing context">;

def err_static_data_member_not_allowed_in_local_class : Error<
  "static data member %0 not allowed in local class %1">; 
  
// C++ derived classes
def err_base_clause_on_union : Error<"unions cannot have base classes">;
def err_base_must_be_class : Error<"base specifier must name a class">;
def err_union_as_base_class : Error<"unions cannot be base classes">;
def err_circular_inheritance : Error<
  "circular inheritance between %0 and %1">;
def err_base_class_has_flexible_array_member : Error<
  "base class %0 has a flexible array member">;
def err_incomplete_base_class : Error<"base class has incomplete type">;
def err_duplicate_base_class : Error<
  "base class %0 specified more than once as a direct base class">;
def warn_inaccessible_base_class : Warning<
  "direct base %0 is inaccessible due to ambiguity:%1">,
  InGroup<DiagGroup<"inaccessible-base">>;
// FIXME: better way to display derivation?  Pass entire thing into diagclient?
def err_ambiguous_derived_to_base_conv : Error<
  "ambiguous conversion from derived class %0 to base class %1:%2">;
def err_ambiguous_memptr_conv : Error<
  "ambiguous conversion from pointer to member of %select{base|derived}0 "
  "class %1 to pointer to member of %select{derived|base}0 class %2:%3">;

def err_memptr_conv_via_virtual : Error<
  "conversion from pointer to member of class %0 to pointer to member "
  "of class %1 via virtual base %2 is not allowed">;

// C++ member name lookup
def err_ambiguous_member_multiple_subobjects : Error<
  "non-static member %0 found in multiple base-class subobjects of type %1:%2">;
def err_ambiguous_member_multiple_subobject_types : Error<
  "member %0 found in multiple base classes of different types">;
def note_ambiguous_member_found : Note<"member found by ambiguous name lookup">;
def err_ambiguous_reference : Error<"reference to %0 is ambiguous">;
def note_ambiguous_candidate : Note<"candidate found by name lookup is %q0">;
def err_ambiguous_tag_hiding : Error<"a type named %0 is hidden by a "
  "declaration in a different namespace">;
def note_hidden_tag : Note<"type declaration hidden">;
def note_hiding_object : Note<"declaration hides type">;

// C++ operator overloading
def err_operator_overload_needs_class_or_enum : Error<
  "overloaded %0 must have at least one parameter of class "
  "or enumeration type">;

def err_operator_overload_variadic : Error<"overloaded %0 cannot be variadic">;
def err_operator_overload_static : Error<
  "overloaded %0 cannot be a static member function">;
def err_operator_overload_default_arg : Error<
  "parameter of overloaded %0 cannot have a default argument">;
def err_operator_overload_must_be : Error<
  "overloaded %0 must be a %select{unary|binary|unary or binary}2 operator "
  "(has %1 parameter%s1)">;

def err_operator_overload_must_be_member : Error<
  "overloaded %0 must be a non-static member function">;
def err_operator_overload_post_incdec_must_be_int : Error<
  "parameter of overloaded post-%select{increment|decrement}1 operator must "
  "have type 'int' (not %0)">;

// C++ allocation and deallocation functions.
def err_operator_new_delete_declared_in_namespace : Error<
  "%0 cannot be declared inside a namespace">;
def err_operator_new_delete_declared_static : Error<
  "%0 cannot be declared static in global scope">;
def ext_operator_new_delete_declared_inline : ExtWarn<
  "replacement function %0 cannot be declared 'inline'">,
  InGroup<DiagGroup<"inline-new-delete">>;
def err_operator_new_delete_invalid_result_type : Error<
  "%0 must return type %1">;
def err_operator_new_delete_dependent_result_type : Error<
  "%0 cannot have a dependent return type; use %1 instead">;
def err_operator_new_delete_too_few_parameters : Error<
  "%0 must have at least one parameter">;
def err_operator_new_delete_template_too_few_parameters : Error<
  "%0 template must have at least two parameters">;
def warn_operator_new_returns_null : Warning<
  "%0 should not return a null pointer unless it is declared 'throw()'"
  "%select{| or 'noexcept'}1">, InGroup<OperatorNewReturnsNull>;

def err_operator_new_dependent_param_type : Error<
  "%0 cannot take a dependent type as first parameter; "
  "use size_t (%1) instead">;
def err_operator_new_param_type : Error<
  "%0 takes type size_t (%1) as first parameter">;
def err_operator_new_default_arg: Error<
  "parameter of %0 cannot have a default argument">;
def err_operator_delete_dependent_param_type : Error<
  "%0 cannot take a dependent type as first parameter; use %1 instead">;
def err_operator_delete_param_type : Error<
  "first parameter of %0 must have type %1">;

// C++ literal operators
def err_literal_operator_outside_namespace : Error<
  "literal operator %0 must be in a namespace or global scope">;
def err_literal_operator_id_outside_namespace : Error<
  "non-namespace scope '%0' cannot have a literal operator member">;
def err_literal_operator_default_argument : Error<
  "literal operator cannot have a default argument">;
// FIXME: This diagnostic sucks
def err_literal_operator_params : Error<
  "parameter declaration for literal operator %0 is not valid">;
def err_literal_operator_extern_c : Error<
  "literal operator must have C++ linkage">;
def ext_string_literal_operator_template : ExtWarn<
  "string literal operator templates are a GNU extension">,
  InGroup<GNUStringLiteralOperatorTemplate>;
def warn_user_literal_reserved : Warning<
  "user-defined literal suffixes not starting with '_' are reserved"
  "%select{; no literal will invoke this operator|}0">,
  InGroup<UserDefinedLiterals>;

// C++ conversion functions
def err_conv_function_not_member : Error<
  "conversion function must be a non-static member function">;
def err_conv_function_return_type : Error<
  "conversion function cannot have a return type">;
def err_conv_function_with_params : Error<
  "conversion function cannot have any parameters">;
def err_conv_function_variadic : Error<
  "conversion function cannot be variadic">;
def err_conv_function_to_array : Error<
  "conversion function cannot convert to an array type">;
def err_conv_function_to_function : Error<
  "conversion function cannot convert to a function type">;
def err_conv_function_with_complex_decl : Error<
  "cannot specify any part of a return type in the "
  "declaration of a conversion function"
  "%select{"
  "; put the complete type after 'operator'|"
  "; use a typedef to declare a conversion to %1|"
  "; use an alias template to declare a conversion to %1|"
  "}0">;
def err_conv_function_redeclared : Error<
  "conversion function cannot be redeclared">;
def warn_conv_to_self_not_used : Warning<
  "conversion function converting %0 to itself will never be used">;
def warn_conv_to_base_not_used : Warning<
  "conversion function converting %0 to its base class %1 will never be used">;
def warn_conv_to_void_not_used : Warning<
  "conversion function converting %0 to %1 will never be used">;

def warn_not_compound_assign : Warning<
  "use of unary operator that may be intended as compound assignment (%0=)">;

// C++11 explicit conversion operators
def ext_explicit_conversion_functions : ExtWarn<
  "explicit conversion functions are a C++11 extension">, InGroup<CXX11>;
def warn_cxx98_compat_explicit_conversion_functions : Warning<
  "explicit conversion functions are incompatible with C++98">,
  InGroup<CXX98Compat>, DefaultIgnore;

// C++11 defaulted functions
def err_defaulted_special_member_params : Error<
  "an explicitly-defaulted %select{|copy |move }0constructor cannot "
  "have default arguments">;
def err_defaulted_special_member_variadic : Error<
  "an explicitly-defaulted %select{|copy |move }0constructor cannot "
  "be variadic">;
def err_defaulted_special_member_return_type : Error<
  "explicitly-defaulted %select{copy|move}0 assignment operator must "
  "return %1">;
def err_defaulted_special_member_quals : Error<
  "an explicitly-defaulted %select{copy|move}0 assignment operator may not "
  "have 'const'%select{, 'constexpr'|}1 or 'volatile' qualifiers">;
def err_defaulted_special_member_volatile_param : Error<
  "the parameter for an explicitly-defaulted %select{<<ERROR>>|"
  "copy constructor|move constructor|copy assignment operator|"
  "move assignment operator|<<ERROR>>}0 may not be volatile">;
def err_defaulted_special_member_move_const_param : Error<
  "the parameter for an explicitly-defaulted move "
  "%select{constructor|assignment operator}0 may not be const">;
def err_defaulted_special_member_copy_const_param : Error<
  "the parameter for this explicitly-defaulted copy "
  "%select{constructor|assignment operator}0 is const, but a member or base "
  "requires it to be non-const">;
def err_defaulted_copy_assign_not_ref : Error<
  "the parameter for an explicitly-defaulted copy assignment operator must be an "
  "lvalue reference type">;
def err_incorrect_defaulted_exception_spec : Error<
  "exception specification of explicitly defaulted %select{default constructor|"
  "copy constructor|move constructor|copy assignment operator|move assignment "
  "operator|destructor}0 does not match the "
  "calculated one">;
def err_incorrect_defaulted_constexpr : Error<
  "defaulted definition of %select{default constructor|copy constructor|"
  "move constructor|copy assignment operator|move assignment operator}0 "
  "is not constexpr">;
def err_out_of_line_default_deletes : Error<
  "defaulting this %select{default constructor|copy constructor|move "
  "constructor|copy assignment operator|move assignment operator|destructor}0 "
  "would delete it after its first declaration">;
def warn_vbase_moved_multiple_times : Warning<
  "defaulted move assignment operator of %0 will move assign virtual base "
  "class %1 multiple times">, InGroup<DiagGroup<"multiple-move-vbase">>;
def note_vbase_moved_here : Note<
  "%select{%1 is a virtual base class of base class %2 declared here|"
  "virtual base class %1 declared here}0">;

def ext_implicit_exception_spec_mismatch : ExtWarn<
  "function previously declared with an %select{explicit|implicit}0 exception "
  "specification redeclared with an %select{implicit|explicit}0 exception "
  "specification">, InGroup<DiagGroup<"implicit-exception-spec-mismatch">>;

def warn_ptr_arith_precedes_bounds : Warning<
  "the pointer decremented by %0 refers before the beginning of the array">,
  InGroup<ArrayBoundsPointerArithmetic>, DefaultIgnore;
def warn_ptr_arith_exceeds_bounds : Warning<
  "the pointer incremented by %0 refers past the end of the array (that "
  "contains %1 element%s2)">,
  InGroup<ArrayBoundsPointerArithmetic>, DefaultIgnore;
def warn_array_index_precedes_bounds : Warning<
  "array index %0 is before the beginning of the array">,
  InGroup<ArrayBounds>;
def warn_array_index_exceeds_bounds : Warning<
  "array index %0 is past the end of the array (which contains %1 "
  "element%s2)">, InGroup<ArrayBounds>;
def note_array_index_out_of_bounds : Note<
  "array %0 declared here">;

def warn_printf_insufficient_data_args : Warning<
  "more '%%' conversions than data arguments">, InGroup<Format>;
def warn_printf_data_arg_not_used : Warning<
  "data argument not used by format string">, InGroup<FormatExtraArgs>;
def warn_format_invalid_conversion : Warning<
  "invalid conversion specifier '%0'">, InGroup<FormatInvalidSpecifier>;
def warn_printf_incomplete_specifier : Warning<
  "incomplete format specifier">, InGroup<Format>;
def warn_missing_format_string : Warning<
  "format string missing">, InGroup<Format>;
def warn_scanf_nonzero_width : Warning<
  "zero field width in scanf format string is unused">,
  InGroup<Format>;
def warn_format_conversion_argument_type_mismatch : Warning<
  "format specifies type %0 but the argument has "
  "%select{type|underlying type}2 %1">,
  InGroup<Format>;
def warn_format_conversion_argument_type_mismatch_pedantic : Extension<
  "format specifies type %0 but the argument has "
  "%select{type|underlying type}2 %1">,
  InGroup<FormatPedantic>;
def warn_format_argument_needs_cast : Warning<
  "%select{values of type|enum values with underlying type}2 '%0' should not "
  "be used as format arguments; add an explicit cast to %1 instead">,
  InGroup<Format>;
def warn_printf_positional_arg_exceeds_data_args : Warning <
  "data argument position '%0' exceeds the number of data arguments (%1)">,
  InGroup<Format>;
def warn_format_zero_positional_specifier : Warning<
  "position arguments in format strings start counting at 1 (not 0)">,
  InGroup<Format>;
def warn_format_invalid_positional_specifier : Warning<
  "invalid position specified for %select{field width|field precision}0">,
  InGroup<Format>;
def warn_format_mix_positional_nonpositional_args : Warning<
  "cannot mix positional and non-positional arguments in format string">,
  InGroup<Format>;
def warn_static_array_too_small : Warning<
  "array argument is too small; contains %0 elements, callee requires at least %1">,
  InGroup<ArrayBounds>;
def note_callee_static_array : Note<
  "callee declares array parameter as static here">;
def warn_empty_format_string : Warning<
  "format string is empty">, InGroup<FormatZeroLength>;
def warn_format_string_is_wide_literal : Warning<
  "format string should not be a wide string">, InGroup<Format>;
def warn_printf_format_string_contains_null_char : Warning<
  "format string contains '\\0' within the string body">, InGroup<Format>;
def warn_printf_format_string_not_null_terminated : Warning<
  "format string is not null-terminated">, InGroup<Format>;
def warn_printf_asterisk_missing_arg : Warning<
  "'%select{*|.*}0' specified field %select{width|precision}0 is missing a matching 'int' argument">,
  InGroup<Format>;
def warn_printf_asterisk_wrong_type : Warning<
  "field %select{width|precision}0 should have type %1, but argument has type %2">,
  InGroup<Format>;
def warn_printf_nonsensical_optional_amount: Warning<
  "%select{field width|precision}0 used with '%1' conversion specifier, resulting in undefined behavior">,
  InGroup<Format>;
def warn_printf_nonsensical_flag: Warning<
  "flag '%0' results in undefined behavior with '%1' conversion specifier">,
  InGroup<Format>;
def warn_format_nonsensical_length: Warning<
  "length modifier '%0' results in undefined behavior or no effect with '%1' conversion specifier">,
  InGroup<Format>;
def warn_format_non_standard_positional_arg: Warning<
  "positional arguments are not supported by ISO C">, InGroup<FormatNonStandard>, DefaultIgnore;
def warn_format_non_standard: Warning<
  "'%0' %select{length modifier|conversion specifier}1 is not supported by ISO C">,
  InGroup<FormatNonStandard>, DefaultIgnore;
def warn_format_non_standard_conversion_spec: Warning<
  "using length modifier '%0' with conversion specifier '%1' is not supported by ISO C">,
  InGroup<FormatNonStandard>, DefaultIgnore;
def warn_printf_ignored_flag: Warning<
  "flag '%0' is ignored when flag '%1' is present">,
  InGroup<Format>;
def warn_scanf_scanlist_incomplete : Warning<
  "no closing ']' for '%%[' in scanf format string">,
  InGroup<Format>;
def note_format_string_defined : Note<"format string is defined here">;
def note_format_fix_specifier : Note<"did you mean to use '%0'?">;
def note_printf_c_str: Note<"did you mean to call the %0 method?">;

def warn_null_arg : Warning<
  "null passed to a callee that requires a non-null argument">,
  InGroup<NonNull>;
def warn_null_ret : Warning<
  "null returned from %select{function|method}0 that requires a non-null return value">,
  InGroup<NonNull>;

// CHECK: returning address/reference of stack memory
def warn_ret_stack_addr : Warning<
  "address of stack memory associated with local variable %0 returned">,
  InGroup<ReturnStackAddress>;
def warn_ret_stack_ref : Warning<
  "reference to stack memory associated with local variable %0 returned">,
  InGroup<ReturnStackAddress>;
def warn_ret_local_temp_addr : Warning<
  "returning address of local temporary object">,
  InGroup<ReturnStackAddress>;
def warn_ret_local_temp_ref : Warning<
  "returning reference to local temporary object">,
  InGroup<ReturnStackAddress>;
def warn_ret_addr_label : Warning<
  "returning address of label, which is local">,
  InGroup<ReturnStackAddress>;
def err_ret_local_block : Error<
  "returning block that lives on the local stack">;
def note_ref_var_local_bind : Note<
  "binding reference variable %0 here">;

// Check for initializing a member variable with the address or a reference to
// a constructor parameter.
def warn_bind_ref_member_to_parameter : Warning<
  "binding reference member %0 to stack allocated parameter %1">,
  InGroup<DanglingField>;
def warn_init_ptr_member_to_parameter_addr : Warning<
  "initializing pointer member %0 with the stack address of parameter %1">,
  InGroup<DanglingField>;
def warn_bind_ref_member_to_temporary : Warning<
  "binding reference %select{|subobject of }1member %0 to a temporary value">,
  InGroup<DanglingField>;
def note_ref_or_ptr_member_declared_here : Note<
  "%select{reference|pointer}0 member declared here">;
def note_ref_subobject_of_member_declared_here : Note<
  "member with reference subobject declared here">;

// For non-floating point, expressions of the form x == x or x != x
// should result in a warning, since these always evaluate to a constant.
// Array comparisons have similar warnings
def warn_comparison_always : Warning<
  "%select{self-|array }0comparison always evaluates to %select{false|true|a constant}1">,
  InGroup<TautologicalCompare>;
def warn_comparison_bitwise_always : Warning<
  "bitwise comparison always evaluates to %select{false|true}0">,
  InGroup<TautologicalCompare>;
def warn_tautological_overlap_comparison : Warning<
  "overlapping comparisons always evaluate to %select{false|true}0">,
  InGroup<TautologicalOverlapCompare>, DefaultIgnore;

def warn_stringcompare : Warning<
  "result of comparison against %select{a string literal|@encode}0 is "
  "unspecified (use strncmp instead)">,
  InGroup<StringCompare>;

def warn_identity_field_assign : Warning<
  "assigning %select{field|instance variable}0 to itself">,
  InGroup<SelfAssignmentField>;

// Type safety attributes
def err_type_tag_for_datatype_not_ice : Error<
  "'type_tag_for_datatype' attribute requires the initializer to be "
  "an %select{integer|integral}0 constant expression">;
def err_type_tag_for_datatype_too_large : Error<
  "'type_tag_for_datatype' attribute requires the initializer to be "
  "an %select{integer|integral}0 constant expression "
  "that can be represented by a 64 bit integer">;
def warn_type_tag_for_datatype_wrong_kind : Warning<
  "this type tag was not designed to be used with this function">,
  InGroup<TypeSafety>;
def warn_type_safety_type_mismatch : Warning<
  "argument type %0 doesn't match specified %1 type tag "
  "%select{that requires %3|}2">, InGroup<TypeSafety>;
def warn_type_safety_null_pointer_required : Warning<
  "specified %0 type tag requires a null pointer">, InGroup<TypeSafety>;

// Generic selections.
def err_assoc_type_incomplete : Error<
  "type %0 in generic association incomplete">;
def err_assoc_type_nonobject : Error<
  "type %0 in generic association not an object type">;
def err_assoc_type_variably_modified : Error<
  "type %0 in generic association is a variably modified type">;
def err_assoc_compatible_types : Error<
  "type %0 in generic association compatible with previously specified type %1">;
def note_compat_assoc : Note<
  "compatible type %0 specified here">;
def err_generic_sel_no_match : Error<
  "controlling expression type %0 not compatible with any generic association type">;
def err_generic_sel_multi_match : Error<
  "controlling expression type %0 compatible with %1 generic association types">;


// Blocks
def err_blocks_disable : Error<"blocks support disabled - compile with -fblocks"
  " or pick a deployment target that supports them">;
def err_block_returning_array_function : Error<
  "block cannot return %select{array|function}0 type %1">;

// Builtin annotation
def err_builtin_annotation_first_arg : Error<
  "first argument to __builtin_annotation must be an integer">;
def err_builtin_annotation_second_arg : Error<
  "second argument to __builtin_annotation must be a non-wide string constant">;

// CFString checking
def err_cfstring_literal_not_string_constant : Error<
  "CFString literal is not a string constant">;
def warn_cfstring_truncated : Warning<
  "input conversion stopped due to an input byte that does not "
  "belong to the input codeset UTF-8">,
  InGroup<DiagGroup<"CFString-literal">>;

// Statements.
def err_continue_not_in_loop : Error<
  "'continue' statement not in loop statement">;
def err_break_not_in_loop_or_switch : Error<
  "'break' statement not in loop or switch statement">;
def warn_loop_ctrl_binds_to_inner : Warning<
  "'%0' is bound to current loop, GCC binds it to the enclosing loop">,
  InGroup<GccCompat>;
def warn_break_binds_to_switch : Warning<
  "'break' is bound to loop, GCC binds it to switch">,
  InGroup<GccCompat>;
def err_default_not_in_switch : Error<
  "'default' statement not in switch statement">;
def err_case_not_in_switch : Error<"'case' statement not in switch statement">;
def warn_bool_switch_condition : Warning<
  "switch condition has boolean value">, InGroup<SwitchBool>;
def warn_case_value_overflow : Warning<
  "overflow converting case value to switch condition type (%0 to %1)">,
  InGroup<Switch>;
def err_duplicate_case : Error<"duplicate case value '%0'">;
def err_duplicate_case_differing_expr : Error<
  "duplicate case value: '%0' and '%1' both equal '%2'">;
def warn_case_empty_range : Warning<"empty case range specified">;
def warn_missing_case_for_condition :
  Warning<"no case matching constant switch condition '%0'">;

def warn_def_missing_case : Warning<"%plural{"
  "1:enumeration value %1 not explicitly handled in switch|"
  "2:enumeration values %1 and %2 not explicitly handled in switch|"
  "3:enumeration values %1, %2, and %3 not explicitly handled in switch|"
  ":%0 enumeration values not explicitly handled in switch: %1, %2, %3...}0">,
  InGroup<SwitchEnum>, DefaultIgnore;

def warn_missing_case : Warning<"%plural{"
  "1:enumeration value %1 not handled in switch|"
  "2:enumeration values %1 and %2 not handled in switch|"
  "3:enumeration values %1, %2, and %3 not handled in switch|"
  ":%0 enumeration values not handled in switch: %1, %2, %3...}0">,
  InGroup<Switch>;

def warn_unannotated_fallthrough : Warning<
  "unannotated fall-through between switch labels">,
  InGroup<ImplicitFallthrough>, DefaultIgnore;
def warn_unannotated_fallthrough_per_function : Warning<
  "unannotated fall-through between switch labels in partly-annotated "
  "function">, InGroup<ImplicitFallthroughPerFunction>, DefaultIgnore;
def note_insert_fallthrough_fixit : Note<
  "insert '%0;' to silence this warning">;
def note_insert_break_fixit : Note<
  "insert 'break;' to avoid fall-through">;
def err_fallthrough_attr_wrong_target : Error<
  "clang::fallthrough attribute is only allowed on empty statements">;
def note_fallthrough_insert_semi_fixit : Note<"did you forget ';'?">;
def err_fallthrough_attr_outside_switch : Error<
  "fallthrough annotation is outside switch statement">;
def warn_fallthrough_attr_invalid_placement : Warning<
  "fallthrough annotation does not directly precede switch label">,
  InGroup<ImplicitFallthrough>;
def warn_fallthrough_attr_unreachable : Warning<
  "fallthrough annotation in unreachable code">,
  InGroup<ImplicitFallthrough>;

def warn_unreachable_default : Warning<
  "default label in switch which covers all enumeration values">,
  InGroup<CoveredSwitchDefault>, DefaultIgnore;
def warn_not_in_enum : Warning<"case value not in enumerated type %0">,
  InGroup<Switch>;
def warn_not_in_enum_assignment : Warning<"integer constant not in range "
  "of enumerated type %0">, InGroup<DiagGroup<"assign-enum">>, DefaultIgnore;
def err_typecheck_statement_requires_scalar : Error<
  "statement requires expression of scalar type (%0 invalid)">;
def err_typecheck_statement_requires_integer : Error<
  "statement requires expression of integer type (%0 invalid)">;
def err_multiple_default_labels_defined : Error<
  "multiple default labels in one switch">;
def err_switch_multiple_conversions : Error<
  "multiple conversions from switch condition type %0 to an integral or "
  "enumeration type">;
def note_switch_conversion : Note<
  "conversion to %select{integral|enumeration}0 type %1">;
def err_switch_explicit_conversion : Error<
  "switch condition type %0 requires explicit conversion to %1">;
def err_switch_incomplete_class_type : Error<
  "switch condition has incomplete class type %0">;

def warn_empty_if_body : Warning<
  "if statement has empty body">, InGroup<EmptyBody>;
def warn_empty_for_body : Warning<
  "for loop has empty body">, InGroup<EmptyBody>;
def warn_empty_range_based_for_body : Warning<
  "range-based for loop has empty body">, InGroup<EmptyBody>;
def warn_empty_while_body : Warning<
  "while loop has empty body">, InGroup<EmptyBody>;
def warn_empty_switch_body : Warning<
  "switch statement has empty body">, InGroup<EmptyBody>;
def note_empty_body_on_separate_line : Note<
  "put the semicolon on a separate line to silence this warning">;

def err_va_start_used_in_non_variadic_function : Error<
  "'va_start' used in function with fixed args">;
def warn_second_parameter_of_va_start_not_last_named_argument : Warning<
  "second parameter of 'va_start' not last named argument">, InGroup<Varargs>;
def warn_va_start_of_reference_type_is_undefined : Warning<
  "'va_start' has undefined behavior with reference types">, InGroup<Varargs>;
def err_first_argument_to_va_arg_not_of_type_va_list : Error<
  "first argument to 'va_arg' is of type %0 and not 'va_list'">;
def err_second_parameter_to_va_arg_incomplete: Error<
  "second argument to 'va_arg' is of incomplete type %0">;
def err_second_parameter_to_va_arg_abstract: Error<
  "second argument to 'va_arg' is of abstract type %0">;
def warn_second_parameter_to_va_arg_not_pod : Warning<
  "second argument to 'va_arg' is of non-POD type %0">,
  InGroup<NonPODVarargs>, DefaultError;
def warn_second_parameter_to_va_arg_ownership_qualified : Warning<
  "second argument to 'va_arg' is of ARC ownership-qualified type %0">,
  InGroup<NonPODVarargs>, DefaultError;
def warn_second_parameter_to_va_arg_never_compatible : Warning<
  "second argument to 'va_arg' is of promotable type %0; this va_arg has "
  "undefined behavior because arguments will be promoted to %1">, InGroup<Varargs>;

def warn_return_missing_expr : Warning<
  "non-void %select{function|method}1 %0 should return a value">, DefaultError,
  InGroup<ReturnType>;
// if INTEL_CUSTOMIZATION
// Same as warn_return_missing_expr, but a warning, not an error, for
// IntelCompat mode. CQ#364256
def warn_return_missing_expr_no_err : Warning<
  "non-void %select{function|method}1 %0 should return a value">,
  InGroup<IntelCompat>;
// endif INTEL_CUSTOMIZATION
def ext_return_missing_expr : ExtWarn<
  "non-void %select{function|method}1 %0 should return a value">, DefaultError,
  InGroup<ReturnType>;
def ext_return_has_expr : ExtWarn<
  "%select{void function|void method|constructor|destructor}1 %0 "
  "should not return a value">,
  DefaultError, InGroup<ReturnType>;
def ext_return_has_void_expr : Extension<
  "void %select{function|method|block}1 %0 should not return void expression">;
def err_return_init_list : Error<
  "%select{void function|void method|constructor|destructor}1 %0 "
  "must not return a value">;
def err_ctor_dtor_returns_void : Error<
  "%select{constructor|destructor}1 %0 must not return void expression">;
def warn_noreturn_function_has_return_expr : Warning<
  "function %0 declared 'noreturn' should not return">,
  InGroup<InvalidNoreturn>;
def warn_falloff_noreturn_function : Warning<
  "function declared 'noreturn' should not return">,
  InGroup<InvalidNoreturn>;
def err_noreturn_block_has_return_expr : Error<
  "block declared 'noreturn' should not return">;
def err_noreturn_missing_on_first_decl : Error<
  "function declared '[[noreturn]]' after its first declaration">;
def note_noreturn_missing_first_decl : Note<
  "declaration missing '[[noreturn]]' attribute is here">;
def err_carries_dependency_missing_on_first_decl : Error<
  "%select{function|parameter}0 declared '[[carries_dependency]]' "
  "after its first declaration">;
def note_carries_dependency_missing_first_decl : Note<
  "declaration missing '[[carries_dependency]]' attribute is here">;
def err_carries_dependency_param_not_function_decl : Error<
  "'[[carries_dependency]]' attribute only allowed on parameter in a function "
  "declaration or lambda">;
def err_block_on_nonlocal : Error<
  "__block attribute not allowed, only allowed on local variables">;
def err_block_on_vm : Error<
  "__block attribute not allowed on declaration with a variably modified type">;

def err_shufflevector_non_vector : Error<
  "first two arguments to __builtin_shufflevector must be vectors">;
def err_shufflevector_incompatible_vector : Error<
  "first two arguments to __builtin_shufflevector must have the same type">;
def err_shufflevector_nonconstant_argument : Error<
  "index for __builtin_shufflevector must be a constant integer">;
def err_shufflevector_argument_too_large : Error<
  "index for __builtin_shufflevector must be less than the total number "
  "of vector elements">;

def err_convertvector_non_vector : Error<
  "first argument to __builtin_convertvector must be a vector">;
def err_convertvector_non_vector_type : Error<
  "second argument to __builtin_convertvector must be a vector type">;
def err_convertvector_incompatible_vector : Error<
  "first two arguments to __builtin_convertvector must have the same number of elements">;

def err_first_argument_to_cwsc_not_call : Error<
  "first argument to __builtin_call_with_static_chain must be a non-member call expression">;
def err_first_argument_to_cwsc_block_call : Error<
  "first argument to __builtin_call_with_static_chain must not be a block call">;
def err_first_argument_to_cwsc_builtin_call : Error<
  "first argument to __builtin_call_with_static_chain must not be a builtin call">;
def err_first_argument_to_cwsc_pdtor_call : Error<
  "first argument to __builtin_call_with_static_chain must not be a pseudo-destructor call">;
def err_second_argument_to_cwsc_not_pointer : Error<
  "second argument to __builtin_call_with_static_chain must be of pointer type">;

def err_vector_incorrect_num_initializers : Error<
  "%select{too many|too few}0 elements in vector initialization (expected %1 elements, have %2)">;
def err_altivec_empty_initializer : Error<"expected initializer">;

def err_invalid_neon_type_code : Error<
  "incompatible constant for this __builtin_neon function">; 
def err_argument_invalid_range : Error<
  "argument should be a value from %0 to %1">;
def warn_neon_vector_initializer_non_portable : Warning<
  "vector initializers are not compatible with NEON intrinsics in big endian "
  "mode">, InGroup<DiagGroup<"nonportable-vector-initialization">>;
def note_neon_vector_initializer_non_portable : Note<
  "consider using vld1_%0%1() to initialize a vector from memory, or "
  "vcreate_%0%1() to initialize from an integer constant">;
def note_neon_vector_initializer_non_portable_q : Note<
  "consider using vld1q_%0%1() to initialize a vector from memory, or "
  "vcombine_%0%1(vcreate_%0%1(), vcreate_%0%1()) to initialize from integer "
  "constants">;
def err_systemz_invalid_tabort_code : Error<
  "invalid transaction abort code">;
def err_64_bit_builtin_32_bit_tgt : Error<
  "this builtin is only available on 64-bit targets">;
def err_ppc_builtin_only_on_pwr7 : Error<
  "this builtin is only valid on POWER7 or later CPUs">;

def err_builtin_longjmp_unsupported : Error<
  "__builtin_longjmp is not supported for the current target">;
def err_builtin_setjmp_unsupported : Error<
  "__builtin_setjmp is not supported for the current target">;

def err_builtin_longjmp_invalid_val : Error<
  "argument to __builtin_longjmp must be a constant 1">;
def err_builtin_requires_language : Error<"'%0' is only available in %1">;

def err_constant_integer_arg_type : Error<
  "argument to %0 must be a constant integer">;

def ext_mixed_decls_code : Extension<
  "ISO C90 forbids mixing declarations and code">,
  InGroup<DiagGroup<"declaration-after-statement">>;
  
def err_non_local_variable_decl_in_for : Error<
  "declaration of non-local variable in 'for' loop">;
def err_non_variable_decl_in_for : Error<
  "non-variable declaration in 'for' loop">;
def err_toomany_element_decls : Error<
  "only one element declaration is allowed">;
def err_selector_element_not_lvalue : Error<
  "selector element is not a valid lvalue">;
def err_selector_element_type : Error<
  "selector element type %0 is not a valid object">;
def err_selector_element_const_type : Error<
  "selector element of type %0 cannot be a constant l-value expression">;
def err_collection_expr_type : Error<
  "the type %0 is not a pointer to a fast-enumerable object">;
def warn_collection_expr_type : Warning<
  "collection expression type %0 may not respond to %1">;

def err_invalid_conversion_between_ext_vectors : Error<
  "invalid conversion between ext-vector type %0 and %1">;

def warn_duplicate_attribute_exact : Warning<
  "attribute %0 is already applied">, InGroup<IgnoredAttributes>;

def warn_duplicate_attribute : Warning<
  "attribute %0 is already applied with different parameters">,
  InGroup<IgnoredAttributes>;

def warn_sync_fetch_and_nand_semantics_change : Warning<
  "the semantics of this intrinsic changed with GCC "
  "version 4.4 - the newer semantics are provided here">,
  InGroup<DiagGroup<"sync-fetch-and-nand-semantics-changed">>;

// Type
def ext_invalid_sign_spec : Extension<"'%0' cannot be signed or unsigned">;
def warn_receiver_forward_class : Warning<
    "receiver %0 is a forward class and corresponding @interface may not exist">,
    InGroup<ForwardClassReceiver>;
def note_method_sent_forward_class : Note<"method %0 is used for the forward class">;
def ext_missing_declspec : ExtWarn<
  "declaration specifier missing, defaulting to 'int'">;
def ext_missing_type_specifier : ExtWarn<
  "type specifier missing, defaults to 'int'">,
  InGroup<ImplicitInt>;
def err_decimal_unsupported : Error<
  "GNU decimal type extension not supported">;
def err_missing_type_specifier : Error<
  "C++ requires a type specifier for all declarations">;
def err_objc_array_of_interfaces : Error<
  "array of interface %0 is invalid (probably should be an array of pointers)">;
def ext_c99_array_usage : Extension<
  "%select{qualifier in |static |}0array size %select{||'[*] '}0is a C99 "
  "feature">, InGroup<C99>;
def err_c99_array_usage_cxx : Error<
  "%select{qualifier in |static |}0array size %select{||'[*] '}0is a C99 "
  "feature, not permitted in C++">;
 def err_type_requires_extension : Error<
  "use of type %0 requires %1 extension to be enabled">;
def err_int128_unsupported : Error<
  "__int128 is not supported on this target">;
def err_nsconsumed_attribute_mismatch : Error<
  "overriding method has mismatched ns_consumed attribute on its"
  " parameter">;
def err_nsreturns_retained_attribute_mismatch : Error<
  "overriding method has mismatched ns_returns_%select{not_retained|retained}0"
  " attributes">;
  
def note_getter_unavailable : Note<
  "or because setter is declared here, but no getter method %0 is found">;
def err_invalid_protocol_qualifiers : Error<
  "invalid protocol qualifiers on non-ObjC type">;
def warn_ivar_use_hidden : Warning<
  "local declaration of %0 hides instance variable">,
   InGroup<DiagGroup<"shadow-ivar">>;
def warn_direct_initialize_call : Warning<
  "explicit call to +initialize results in duplicate call to +initialize">,
   InGroup<ExplicitInitializeCall>;
def warn_direct_super_initialize_call : Warning<
  "explicit call to [super initialize] should only be in implementation "
  "of +initialize">,
   InGroup<ExplicitInitializeCall>;
def error_ivar_use_in_class_method : Error<
  "instance variable %0 accessed in class method">;
def error_implicit_ivar_access : Error<
  "instance variable %0 cannot be accessed because 'self' has been redeclared">;
def error_private_ivar_access : Error<"instance variable %0 is private">,
  AccessControl;
def error_protected_ivar_access : Error<"instance variable %0 is protected">,
  AccessControl;
def warn_maynot_respond : Warning<"%0 may not respond to %1">;
def ext_typecheck_base_super : Warning<
  "method parameter type "
  "%diff{$ does not match super class method parameter type $|"
  "does not match super class method parameter type}0,1">,
   InGroup<SuperSubClassMismatch>, DefaultIgnore;
def warn_missing_method_return_type : Warning<
  "method has no return type specified; defaults to 'id'">,
  InGroup<MissingMethodReturnType>, DefaultIgnore;
def warn_direct_ivar_access : Warning<"instance variable %0 is being "
  "directly accessed">, InGroup<DiagGroup<"direct-ivar-access">>, DefaultIgnore;

// Spell-checking diagnostics
def err_unknown_typename : Error<
  "unknown type name %0">;
def err_unknown_type_or_class_name_suggest : Error<
  "unknown %select{type|class}1 name %0; did you mean %2?">;
def err_unknown_typename_suggest : Error<
  "unknown type name %0; did you mean %1?">;
def err_unknown_nested_typename_suggest : Error<
  "no type named %0 in %1; did you mean %select{|simply }2%3?">;
def err_no_member_suggest : Error<"no member named %0 in %1; did you mean %select{|simply }2%3?">;
def err_undeclared_use_suggest : Error<
  "use of undeclared %0; did you mean %1?">;
def err_undeclared_var_use_suggest : Error<
  "use of undeclared identifier %0; did you mean %1?">;
def err_no_template_suggest : Error<"no template named %0; did you mean %1?">;
def err_no_member_template_suggest : Error<
  "no template named %0 in %1; did you mean %select{|simply }2%3?">;
def err_mem_init_not_member_or_class_suggest : Error<
  "initializer %0 does not name a non-static data member or base "
  "class; did you mean the %select{base class|member}1 %2?">;
def err_field_designator_unknown_suggest : Error<
  "field designator %0 does not refer to any field in type %1; did you mean "
  "%2?">;
def err_typecheck_member_reference_ivar_suggest : Error<
  "%0 does not have a member named %1; did you mean %2?">;
def err_property_not_found_suggest : Error<
  "property %0 not found on object of type %1; did you mean %2?">;
def err_ivar_access_using_property_syntax_suggest : Error<
  "property %0 not found on object of type %1; did you mean to access instance variable %2?">;
def warn_property_access_suggest : Warning<
"property %0 not found on object of type %1; did you mean to access property %2?">,
InGroup<PropertyAccessDotSyntax>;
def err_property_found_suggest : Error<
  "property %0 found on object of type %1; did you mean to access "
  "it with the \".\" operator?">;
def err_undef_interface_suggest : Error<
  "cannot find interface declaration for %0; did you mean %1?">;
def warn_undef_interface_suggest : Warning<
  "cannot find interface declaration for %0; did you mean %1?">;
def err_undef_superclass_suggest : Error<
  "cannot find interface declaration for %0, superclass of %1; did you mean "
  "%2?">;
def err_undeclared_protocol_suggest : Error<
  "cannot find protocol declaration for %0; did you mean %1?">;
def note_base_class_specified_here : Note<
  "base class %0 specified here">;
def err_using_directive_suggest : Error<
  "no namespace named %0; did you mean %1?">;
def err_using_directive_member_suggest : Error<
  "no namespace named %0 in %1; did you mean %select{|simply }2%3?">;
def note_namespace_defined_here : Note<"namespace %0 defined here">;
def err_sizeof_pack_no_pack_name_suggest : Error<
  "%0 does not refer to the name of a parameter pack; did you mean %1?">;
def note_parameter_pack_here : Note<"parameter pack %0 declared here">;

def err_uncasted_use_of_unknown_any : Error<
  "%0 has unknown type; cast it to its declared type to use it">;
def err_uncasted_call_of_unknown_any : Error<
  "%0 has unknown return type; cast the call to its declared return type">;
def err_uncasted_send_to_unknown_any_method : Error<
  "no known method %select{%objcinstance1|%objcclass1}0; cast the "
  "message send to the method's return type">;
def err_unsupported_unknown_any_decl : Error<
  "%0 has unknown type, which is not supported for this kind of declaration">;
def err_unsupported_unknown_any_expr : Error<
  "unsupported expression with unknown type">;
def err_unsupported_unknown_any_call : Error<
  "call to unsupported expression with unknown type">;
def err_unknown_any_addrof : Error<
  "the address of a declaration with unknown type "
  "can only be cast to a pointer type">;
def err_unknown_any_var_function_type : Error<
  "variable %0 with unknown type cannot be given a function type">;
def err_unknown_any_function : Error<
  "function %0 with unknown type must be given a function type">;

def err_filter_expression_integral : Error<
  "filter expression type should be an integral value not %0">;

def err_non_asm_stmt_in_naked_function : Error<
  "non-ASM statement in naked function is not supported">;
def err_asm_naked_this_ref : Error<
  "'this' pointer references not allowed in naked functions">;
def err_asm_naked_parm_ref : Error<
  "parameter references not allowed in naked functions">;

def ext_deprecated_attr_is_a_cxx14_extension : ExtWarn<
  "use of the 'deprecated' attribute is a C++14 extension">, InGroup<CXX14>;

// OpenCL warnings and errors.
def err_invalid_astype_of_different_size : Error<
  "invalid reinterpretation: sizes of %0 and %1 must match">;
def err_static_kernel : Error<
  "kernel functions cannot be declared static">;
def err_opencl_ptrptr_kernel_param : Error<
  "kernel parameter cannot be declared as a pointer to a pointer">;
def err_opencl_private_ptr_kernel_param : Error<
  "kernel parameter cannot be declared as a pointer to the __private address space">;
def err_static_function_scope : Error<
  "variables in function scope cannot be declared static">;
def err_opencl_bitfields : Error<
  "bitfields are not supported in OpenCL">;
def err_opencl_vla : Error<
  "variable length arrays are not supported in OpenCL">;
def err_bad_kernel_param_type : Error<
  "%0 cannot be used as the type of a kernel parameter">;
def err_record_with_pointers_kernel_param : Error<
  "%select{struct|union}0 kernel parameters may not contain pointers">;
def note_within_field_of_type : Note<
  "within field of type %0 declared here">;
def note_illegal_field_declared_here : Note<
  "field of illegal %select{type|pointer type}0 %1 declared here">;
def err_event_t_global_var : Error<
  "the event_t type cannot be used to declare a program scope variable">;
def err_event_t_struct_field : Error<
  "the event_t type cannot be used to declare a structure or union field">;
def err_event_t_addr_space_qual : Error<
  "the event_t type can only be used with __private address space qualifier">;
def err_expected_kernel_void_return_type : Error<
  "kernel must have void return type">;
def err_sampler_argument_required : Error<
  "sampler_t variable required - got %0">;
def err_wrong_sampler_addressspace: Error<
  "sampler type cannot be used with the __local and __global address space qualifiers">;
def err_opencl_global_invalid_addr_space : Error<
  "global variables must have a constant address space qualifier">;
def err_opencl_no_main : Error<"%select{function|kernel}0 cannot be called 'main'">;

//#ifdef INTEL_CUSTOMIZATION
def warn_empty_cilk_for_body : Warning<
  "Cilk for loop has empty body">, InGroup<EmptyBody>;
def warn_empty_simd_for_body : Warning<
  "SIMD for loop has empty body">, InGroup<EmptyBody>;
def err_pragma_simd_reuse_var : Error<
  "%select{private|lastprivate|firstprivate|linear|reduction}0 variable shall "
  "not appear in multiple simd clauses">;
def err_pragma_simd_reduction_maxmin : Error<
  "reduction operator %select{min|max}0 requires arithmetic type">;
def note_pragma_simd_used_here : Note<
  "first used here">;
def err_pragma_simd_conflict_step : Error<
  "linear %select{variable|step}0 shall not be used"
  " as a linear %select{step|variable}0">;
def err_pragma_simd_vectorlength_conflict : Error<
  "cannot specify both vectorlength%select{for|}0 and vectorlength%select{|for}0">;
def err_pragma_simd_vectorlength_multiple : Error<
  "cannot specify multiple vectorlength%select{for|}0 clauses">;
def note_pragma_simd_specified_here : Note<
  "vectorlength%select{for|}0 first specified here">;
def err_invalid_vectorlength_expr : Error<
  "vectorlength expression must be %select{an integer constant|a power of 2}0">;
def err_pragma_simd_invalid_linear_step : Error<
  "invalid linear step: expected integral constant or variable reference">;
def warn_pragma_simd_linear_expr_zero : Warning<
  "linear step is zero">, InGroup<SourceUsesCilkPlus>, DefaultIgnore;
def err_pragma_simd_ambiguous_linear_var : Error<
  "ambiguous linear clause, cannot be resolved.">;
def err_pragma_simd_ambiguous_private_var : Error<
  "ambiguous variable in %0 clause, cannot be resolved.">;
def err_pragma_simd_invalid_private_var : Error<
  "invalid variable in %0 clause">;
def err_pragma_simd_var_incomplete : Error<
  "variable in %0 clause shall not be incomplete: %1">;
def err_pragma_simd_var_reference : Error<
  "variable in %0 clause shall not be a reference: %1">;
def err_pragma_simd_var_const: Error<
  "variable in %0 clause shall not be const-qualified">;
def err_pragma_simd_var_array: Error<
  "variable in %0 clause shall not be of array type">;
def note_pragma_simd_var: Note<
  "variable declared here">;
def err_pragma_simd_var_no_member: Error<
  "variable in %0 clause has no "
  "%select{default constructor|default copy constructor|copy assignment operator}1 "
  "or it is deleted: %2">;
def err_pragma_simd_var_ambiguous_member: Error<
  "variable in %0 clause has ambiguous "
  "%select{default constructors|default copy constructors|copy assignment operators}1: %2">;
def err_pragma_simd_reduction_invalid_var : Error<
  "invalid reduction variable">;

// Cilk Plus warnings and errors
// cilk_spawn
def err_not_a_call : Error<
  "the argument to _Cilk_spawn must be a function call">;
def err_spawn_invalid_scope : Error<
  "_Cilk_spawn not allowed in this scope">;
def err_spawn_invalid_decl : Error<
  "_Cilk_spawn not supported in a '%0Decl'">;
def err_spawn_spawn : Error<
  "consecutive _Cilk_spawn tokens not allowed">;
def err_spawn_not_whole_expr : Error<
  "_Cilk_spawn is not at statement level">;
def err_cannot_spawn_builtin: Error<
  "builtin function cannot be spawned">;
def err_cannot_spawn_function: Error<
  "function cannot be spawned">;
def err_cannot_init_static_variable: Error<
  "cannot spawn initialize a 'static' variable">;
def err_multiple_spawns: Error<
  "multiple spawn calls within a full expression">;
def note_multiple_spawns: Note<
  "another spawn here">;
def err_cilk_spawn_disable: Error<
  "_Cilk_spawn disabled in statement expression">;

// cilk_for
def err_cilk_for_initializer_expected_variable : Error<
  "expected a variable for control variable in '_Cilk_for'">;
def err_cilk_for_initializer_expected_decl : Error<
  "expected control variable declaration in initializer in '_Cilk_for'">;
def err_cilk_for_decl_multiple_variables : Error<
  "cannot declare more than one loop control variable in '_Cilk_for'">;
def err_cilk_for_init_multiple_variables : Error<
  "cannot initialize more than one loop control variable in '_Cilk_for'">;
def err_cilk_for_control_variable_not_initialized : Error<
  "_Cilk_for loop control variable must be initialized">;
def err_cilk_for_initialization_must_be_decl : Error<
  "loop initialization must be a declaration in '_Cilk_for'">;

def err_cilk_for_control_variable_storage_class : Error<
  "loop control variable cannot have storage class '%0' in '_Cilk_for'">;
def err_cilk_for_control_variable_qualifier : Error<
  "loop control variable cannot be '%0' in '_Cilk_for'">;
def err_cilk_for_control_variable_not_local : Error<
  "non-local loop control variable in '_Cilk_for'">;
def err_cilk_for_control_variable_type : Error<
  "loop control variable must have an integral, pointer, or class type "
  "in '_Cilk_for'">;

def err_cilk_for_invalid_cond_expr: Error<
  "expected binary comparison operator in '_Cilk_for' loop condition">;
def err_cilk_for_invalid_cond_operator: Error<
  "loop condition operator must be one of '<', '<=', '>', '>=', or '!=' "
  "in '_Cilk_for'">;
def err_cilk_for_cond_test_control_var: Error<
  "loop condition does not test control variable %0 in '_Cilk_for'">;
def note_cilk_for_cond_allowed: Note<
  "allowed forms are %0 OP expr, and expr OP %0">;
def err_cilk_for_difference_ill_formed: Error<
  "end - begin must be well-formed in '_Cilk_for'">;
def err_non_integral_cilk_for_difference_type: Error<
  "end - begin must have integral type in '_Cilk_for' - got %0">;

def err_cilk_for_increment_not_control_var: Error<
  "loop increment does not modify control variable %0 in '_Cilk_for'">;
def err_cilk_for_invalid_increment : Error<
  "loop increment operator must be one of operators '++', '--', '+=', or '-=' in '_Cilk_for'">;
def err_cilk_for_invalid_increment_rhs : Error<
  "right-hand side of '%0' must have integral or enum type in '_Cilk_for' increment">;
def err_cilk_for_increment_inconsistent : Error<
  "loop increment is inconsistent with condition in '_Cilk_for': expected %select{negative|positive}0 stride">;
def err_cilk_for_increment_zero : Error<
  "loop increment must be non-zero in '_Cilk_for'">;
def err_cilk_for_loop_modifies_control_var : Error<
  "Modifying the loop control variable inside a '_Cilk_for' has undefined behavior">;
def warn_cilk_for_loop_control_var_func : Warning<
  "Modifying the loop control variable inside a '_Cilk_for' using a function call has undefined behavior">, InGroup<CilkPlusLoopControlVarModification>, DefaultIgnore;
def warn_cilk_for_loop_control_var_aliased: Warning<
  "Modifying the loop control variable '%0' through an alias in '_Cilk_for' has undefined behavior">, InGroup<CilkPlusLoopControlVarModification>, DefaultIgnore;
def note_cilk_for_loop_control_var_declared_here: Note<
  "'_Cilk_for' loop control variable declared here">;

def note_cilk_for_begin_expr: Note<
  "loop begin expression here">;
def note_cilk_for_end_expr: Note<
  "loop end expression here">;
def note_constant_stride: Note<
  "constant stride is %0">;
def warn_cilk_for_cond_user_defined_conv: Warning<
  "user-defined conversion from %0 to %1 will not be used when calculating the "
  "number of iterations in '_Cilk_for'">, InGroup<Conversion>, DefaultWarn;
def note_cilk_for_conversion_here : Note<
  "conversion to type %0 declared here">;
def err_cilk_for_cannot_return: Error<
  "cannot return from within a '_Cilk_for' loop">;
def err_cilk_for_cannot_break: Error<
  "cannot break from a '_Cilk_for' loop">;
def warn_cilk_for_loop_count_downcast: Warning<
  "implicit loop count downcast from %0 to %1 in '_Cilk_for'">,
  InGroup<Conversion>, DefaultWarn;
def note_local_variable_declared_here : Note<
  "%0 declared here">;

def err_cilk_for_grainsize_negative: Error<
  "the behavior of Cilk for is unspecified for a negative grainsize">;
def note_cilk_for_grainsize_conversion : Note<
  "grainsize must evaluate to a type convertible to %0">;

def warn_cilk_for_wraparound: Warning<
  "%0 stride causes %1 wraparound">, InGroup<SourceUsesCilkPlus>, DefaultWarn;

def note_cilk_for_wraparound_undefined: Note<
  "wraparounds cause undefined behavior in Cilk for">;

def err_cilk_elemental_not_function_parameter: Error<
  "not a function parameter">;
def err_cilk_elemental_vectorlength: Error<
  "vectorlength must be positive">;
def err_cilk_elemental_unrecognized_processor: Error<
  "unrecognized processor">;
def err_cilk_elemental_linear_parameter_type: Error<
  "linear parameter type %0 is not an integer or pointer type">;
def warn_cilk_elemental_inconsistent_processor: Warning<
  "inconsistent processor attribute">,
  InGroup<SourceUsesCilkPlus>, DefaultWarn;
def err_cilk_elemental_exception_spec : Error<
  "exception specifications are not allowed on elemental functions">;
def err_cilk_elemental_step_not_uniform : Error<
  "linear step parameter must also be uniform">;
def err_cilk_elemental_subject: Error<
  "parameter %0 cannot be the subject of two elemental clauses">;
def err_cilk_elemental_this_subject: Error<
  "'this' cannot be the subject of two elemental clauses">;
def note_cilk_elemental_subject_clause: Note<
  "another %select{uniform|linear}0 clause here">;
def note_cilk_elemental_subject_parameter: Note<
  "parameter here">;
def err_cilk_elemental_linear_step_not_integral : Error<
  "linear step has non-integer type %0">;
def err_cilk_elemental_linear_step_not_constant : Error<
  "linear step is not constant">;
def err_cilk_elemental_repeated_vectorlength: Error<
  "repeated %select{vectorlength|vectorlengthfor}0 attribute is not allowed">;
def err_cilk_elemental_both_mask_nomask : Error<
  "elemental function cannot have both mask and nomask attributes">;
def note_cilk_elemental_mask_here: Note<
  "%select{nomask|mask}0 attribute here">;

// simd for
def err_simd_for_body_no_construct: Error<
  "%0 is not allowed within %select{simd for|an elemental function}1">;
def err_simd_for_nested: Error<
  "nested simd for not supported">;
def note_simd_for_nested: Note<
  "outer simd for here">;
def err_simd_for_body_no_nontrivial_destructor: Error<
  "non-static variable with a non-trivial destructor is not allowed within %select{simd for|an elemental function}0">;
def err_simd_for_decl_multiple_variables : Error<
  "cannot declare more than one loop control variable in simd for">;
def err_simd_for_initializer_expected_decl : Error<
  "expected control variable declaration in simd for initialization">;
def err_simd_for_invalid_lcv_type : Error<
  "loop control variable shall have an integer or pointer type, %0 type here">;
def err_simd_for_control_variable_not_initialized : Error<
  "simd for loop control variable must be initialized">;
def err_simd_for_initialization_must_be_decl : Error<
  "loop initialization must be a declaration in simd for">;
def err_simd_for_init_multiple_variables : Error<
  "cannot initialize more than one loop control variable in simd for">;
def err_simd_for_expect_loop_control_variable : Error<
  "expect a loop control variable in simd for">;
def err_simd_for_control_variable_storage_class : Error<
  "loop control variable cannot have storage class '%0' in simd for">;
def err_simd_for_control_variable_qualifier : Error<
  "loop control variable cannot be '%0' in simd for">;
def err_simd_for_control_variable_not_local : Error<
  "non-local loop control variable in simd for">;
def err_simd_for_length_for_incomplete: Error<
  "cannot select vector length for incomplete type %0">;
def err_simd_for_length_for_void: Error<
  "cannot select vector length for void type">;
def err_simd_for_invalid_cond_expr: Error<
  "expected binary comparison operator in simd for loop condition">;
def err_simd_for_invalid_cond_operator: Error<
  "loop condition operator must be one of '<', '<=', '>', '>=', or '!=' "
  "in simd for">;
def err_simd_for_cond_test_control_var: Error<
  "loop condition does not test control variable %0 in simd for">;
def note_simd_for_cond_allowed: Note<
  "allowed forms are %0 OP expr, and expr OP %0">;
def err_simd_for_increment_not_control_var: Error<
  "loop increment does not modify control variable %0 in simd for">;
def err_simd_for_invalid_increment : Error<
  "loop increment operator must be one of operators '++', '--', '+=', or '-=' in simd for">;
def err_simd_for_invalid_increment_rhs : Error<
  "right-hand side of '%0' must have integral or enum type in simd for increment">;
def err_simd_for_increment_zero : Error<
  "loop increment must be non-zero in simd for">;
def err_simd_for_increment_inconsistent : Error<
  "loop increment is inconsistent with condition in simd for: expected %select{negative|positive}0 stride">;
def err_simd_for_cannot_return: Error<
  "cannot return from within a simd for loop">;
def err_simd_for_cannot_break: Error<
  "cannot break from a simd for loop">;
def err_simd_for_lcv_invalid_clause: Error<
  "the simd loop control variable may not be the subject of a %select{reduction|firstprivate}0 clause">;
def warn_simd_for_variable_lcv: Warning<
  "ignoring simd clause applied to simd loop control variable">,
  InGroup<SourceUsesCilkPlus>, DefaultWarn;

def err_cean_incorrect_form : Error<
  "incorrect form of extended array notation">;
def err_cean_no_length_for_non_array : Error<
  "cannot define default length for non-array type %0">;
def err_cean_lower_bound_not_integer : Error<
  "lower bound expression has non-integer type %0">;
def err_cean_length_not_integer : Error<
  "length expression has non-integer type %0">;
def err_cean_stride_not_integer : Error<
  "stride expression has non-integer type %0">;
def err_cean_not_in_statement : Error<
  "extended array notation is not allowed">;
def warn_cean_wrong_length : Warning<
  "length is %select{negative|zero}0">, InGroup<CilkPlusCEAN>, DefaultWarn;
def err_cean_rank_mismatch : Error<
  "rank mismatch in array section expression">;
def note_cean_if_rank : Note<
  "rank is defined by condition">;
def err_cean_different_length : Error<
  "different length value in extended array notation expression">;
def note_cean_different_length : Note<
  "length specified here">;
def err_cean_rank_zero : Error<
  "argument of the function is not an array section">;
def err_cean_rank_not_one : Error<
  "rank of the argument must be exactly one">;
def err_cean_rank_not_zero : Error<
  "rank of the argument must be zero">;
def err_cean_expr_rank_not_zero : Error<
  "rank of the expression must be zero">;
def err_cean_rank_not_zero_or_one : Error<
  "rank of the argument must be not greater than one">;
def err_cean_not_scalar_or_complex : Error<
  "type of argument is not scalar or complex">;
def err_cean_not_scalar : Error<
  "type of argument is not scalar">;
def err_cean_not_integer : Error<
  "type of argument is not integer">;
def err_cean_less_zero : Error<
  "value of argument is negative integer">;
def err_cean_arg_not_lvalue : Error<
  "argument expression must be an l-value">;
def err_cean_type_of_arg : Error<
  "type of expression is %diff{$, but must be $|not the same as type of the first argument}0,1">;
def err_assume_aligned_not_pointer : Error<"expression is not a pointer">;
def err_assume_aligned_not_integer : Error<"expression is not a constant integer value or not a power of 2">;
//#endif  // INTEL_CUSTOMIZATION

def err_opencl_kernel_attr :
  Error<"attribute %0 can only be applied to a kernel function">;
def err_opencl_return_value_with_address_space : Error<
  "return value cannot be qualified with address space">;
def err_opencl_constant_no_init : Error<
  "variable in constant address space must be initialized">;
} // end of sema category

let CategoryName = "OpenMP Issue" in {
// OpenMP support.
def err_omp_expected_var_arg : Error<
  "%0 is not a global variable, static local variable or static data member">;
def err_omp_expected_var_arg_suggest : Error<
  "%0 is not a global variable, static local variable or static data member; "
  "did you mean %1">;
def err_omp_global_var_arg : Error<
  "arguments of '#pragma omp %0' must have %select{global storage|static storage duration}1">;
def err_omp_ref_type_arg : Error<
  "arguments of '#pragma omp %0' cannot be of reference type %1">;
def err_omp_var_scope : Error<
  "'#pragma omp %0' must appear in the scope of the %q1 variable declaration">;
def err_omp_var_used : Error<
  "'#pragma omp %0' must precede all references to variable %q1">;
def err_omp_var_thread_local : Error<
  "variable %0 cannot be threadprivate because it is %select{thread-local|a global named register variable}1">;
def err_omp_private_incomplete_type : Error<
  "a private variable with incomplete type %0">;
def err_omp_firstprivate_incomplete_type : Error<
  "a firstprivate variable with incomplete type %0">;
def err_omp_lastprivate_incomplete_type : Error<
  "a lastprivate variable with incomplete type %0">;
def err_omp_reduction_incomplete_type : Error<
  "a reduction variable with incomplete type %0">;
def err_omp_unexpected_clause_value : Error<
  "expected %0 in OpenMP clause '%1'">;
def err_omp_expected_var_name : Error<
  "expected variable name">;
def err_omp_required_method : Error<
  "%0 variable must have an accessible, unambiguous %select{default constructor|copy constructor|copy assignment operator|'%2'|destructor}1">;
def note_omp_task_predetermined_firstprivate_here : Note<
  "predetermined as a firstprivate in a task construct here">;
def err_omp_clause_ref_type_arg : Error<
  "arguments of OpenMP clause '%0' cannot be of reference type %1">;
def err_omp_task_predetermined_firstprivate_ref_type_arg : Error<
  "predetermined as a firstprivate in a task construct variable cannot be of reference type %0">;
def err_omp_threadprivate_incomplete_type : Error<
  "threadprivate variable with incomplete type %0">;
def err_omp_no_dsa_for_variable : Error<
  "variable %0 must have explicitly specified data sharing attributes">;
def err_omp_wrong_dsa : Error<
  "%0 variable cannot be %1">;
def note_omp_explicit_dsa : Note<
  "defined as %0">;
def note_omp_predetermined_dsa : Note<
  "%select{static data member is predetermined as shared|"
  "variable with static storage duration is predetermined as shared|"
  "loop iteration variable is predetermined as private|"
  "loop iteration variable is predetermined as linear|"
  "loop iteration variable is predetermined as lastprivate|"
  "constant variable is predetermined as shared|"
  "global variable is predetermined as shared|"
  "non-shared variable in a task construct is predetermined as firstprivate|"
  "variable with automatic storage duration is predetermined as private}0"
  "%select{|; perhaps you forget to enclose 'omp %2' directive into a parallel or another task region?}1">;
def note_omp_implicit_dsa : Note<
  "implicitly determined as %0">;
def err_omp_loop_var_dsa : Error<
  "loop iteration variable in the associated loop of 'omp %1' directive may not be %0, predetermined as %2">;
def err_omp_global_loop_var_dsa : Error<
  "loop iteration variable in the associated loop of 'omp %1' directive may not be a variable with global storage without being explicitly marked as %0">;
def err_omp_not_for : Error<
  "%select{statement after '#pragma omp %1' must be a for loop|"
  "expected %2 for loops after '#pragma omp %1'%select{|, but found only %4}3}0">;
def note_omp_collapse_expr : Note<
  "as specified in 'collapse' clause">;
def err_omp_negative_expression_in_clause : Error<
  "argument to '%0' clause must be a positive integer value">;
def err_omp_not_integral : Error<
  "expression must have integral or unscoped enumeration "
  "type, not %0">;
def err_omp_incomplete_type : Error<
  "expression has incomplete class type %0">;
def err_omp_explicit_conversion : Error<
  "expression requires explicit conversion from %0 to %1">;
def note_omp_conversion_here : Note<
  "conversion to %select{integral|enumeration}0 type %1 declared here">;
def err_omp_ambiguous_conversion : Error<
  "ambiguous conversion from type %0 to an integral or unscoped "
  "enumeration type">;
def err_omp_required_access : Error<
  "%0 variable must be %1">;
def err_omp_const_variable : Error<
  "const-qualified variable cannot be %0">;
def err_omp_linear_incomplete_type : Error<
  "a linear variable with incomplete type %0">;
def err_omp_linear_expected_int_or_ptr : Error<
  "argument of a linear clause should be of integral or pointer "
  "type, not %0">;
def warn_omp_linear_step_zero : Warning<
  "zero linear step (%0 %select{|and other variables in clause }1should probably be const)">,
  InGroup<OpenMPClauses>;
def warn_omp_alignment_not_power_of_two : Warning<
  "aligned clause will be ignored because the requested alignment is not a power of 2">,
  InGroup<OpenMPClauses>;
def err_omp_aligned_expected_array_or_ptr : Error<
  "argument of aligned clause should be array"
  "%select{ or pointer|, pointer, reference to array or reference to pointer}1"
  ", not %0">;
def err_omp_aligned_twice : Error<
  "a variable cannot appear in more than one aligned clause">;
def err_omp_local_var_in_threadprivate_init : Error<
  "variable with local storage in initial value of threadprivate variable">;
def err_omp_loop_not_canonical_init : Error<
  "initialization clause of OpenMP for loop must be of the form "
  "'var = init' or 'T var = init'">;
def ext_omp_loop_not_canonical_init : ExtWarn<
  "initialization clause of OpenMP for loop is not in canonical form "
  "('var = init' or 'T var = init')">, InGroup<OpenMPLoopForm>;
def err_omp_loop_not_canonical_cond : Error<
  "condition of OpenMP for loop must be a relational comparison "
  "('<', '<=', '>', or '>=') of loop variable %0">;
def err_omp_loop_not_canonical_incr : Error<
  "increment clause of OpenMP for loop must perform simple addition "
  "or subtraction on loop variable %0">;
def err_omp_loop_variable_type : Error<
  "variable must be of integer or %select{pointer|random access iterator}0 type">;
def err_omp_loop_incr_not_compatible : Error<
  "increment expression must cause %0 to %select{decrease|increase}1 "
  "on each iteration of OpenMP for loop">;
def note_omp_loop_cond_requres_compatible_incr : Note<
  "loop step is expected to be %select{negative|positive}0 due to this condition">;
def err_omp_loop_diff_cxx : Error<
  "could not calculate number of iterations calling 'operator-' with "
  "upper and lower loop bounds">;
def err_omp_loop_cannot_use_stmt : Error<
  "'%0' statement cannot be used in OpenMP for loop">;
def err_omp_simd_region_cannot_use_stmt : Error<
  "'%0' statement cannot be used in OpenMP simd region">;
def warn_omp_loop_64_bit_var : Warning<
  "OpenMP loop iteration variable cannot have more than 64 bits size and will be narrowed">,
  InGroup<OpenMPLoopForm>;
def err_omp_unknown_reduction_identifier : Error<
  "incorrect reduction identifier, expected one of '+', '-', '*', '&', '|', '^', '&&', '||', 'min' or 'max'">;
def err_omp_reduction_type_array : Error<
  "a reduction variable with array type %0">;
def err_omp_reduction_ref_type_arg : Error<
  "argument of OpenMP clause 'reduction' must reference the same object in all threads">;
def err_omp_clause_not_arithmetic_type_arg : Error<
  "arguments of OpenMP clause 'reduction' for 'min' or 'max' must be of %select{scalar|arithmetic}0 type">;
def err_omp_clause_floating_type_arg : Error<
  "arguments of OpenMP clause 'reduction' with bitwise operators cannot be of floating type">;
def err_omp_once_referenced : Error<
  "variable can appear only once in OpenMP '%0' clause">;
def note_omp_referenced : Note<
  "previously referenced here">;
def err_omp_reduction_in_task : Error<
  "reduction variables may not be accessed in an explicit task">;
def err_omp_reduction_id_not_compatible : Error<
  "variable of type %0 is not valid for specified reduction operation: unable to provide default initialization value">;
def err_omp_prohibited_region : Error<
  "region cannot be%select{| closely}0 nested inside '%1' region"
  "%select{|; perhaps you forget to enclose 'omp %3' directive into a parallel region?|"
  "; perhaps you forget to enclose 'omp %3' directive into a for or a parallel for region with 'ordered' clause?|"
  "; perhaps you forget to enclose 'omp %3' directive into a target region?}2">;
def err_omp_prohibited_region_simd : Error<
  "OpenMP constructs may not be nested inside a simd region">;
def err_omp_prohibited_region_atomic : Error<
  "OpenMP constructs may not be nested inside an atomic region">;
def err_omp_prohibited_region_critical_same_name : Error<
  "cannot nest 'critical' regions having the same name %0">;
def note_omp_previous_critical_region : Note<
  "previous 'critical' region starts here">;
def err_omp_sections_not_compound_stmt : Error<
  "the statement for '#pragma omp sections' must be a compound statement">;
def err_omp_parallel_sections_not_compound_stmt : Error<
  "the statement for '#pragma omp parallel sections' must be a compound statement">;
def err_omp_orphaned_section_directive : Error<
  "%select{orphaned 'omp section' directives are prohibited, it|'omp section' directive}0"
  " must be closely nested to a sections region%select{|, not a %1 region}0">;
def err_omp_sections_substmt_not_section : Error<
  "statement in 'omp sections' directive must be enclosed into a section region">;
def err_omp_parallel_sections_substmt_not_section : Error<
  "statement in 'omp parallel sections' directive must be enclosed into a section region">;
def err_omp_parallel_reduction_in_task_firstprivate : Error<
  "argument of a reduction clause of a %0 construct must not appear in a firstprivate clause on a task construct">;
def err_omp_atomic_read_not_expression_statement : Error<
  "the statement for 'atomic read' must be an expression statement of form 'v = x;',"
  " where v and x are both lvalue expressions with scalar type">;
def note_omp_atomic_read_write: Note<
  "%select{expected an expression statement|expected built-in assignment operator|expected expression of scalar type|expected lvalue expression}0">;
def err_omp_atomic_write_not_expression_statement : Error<
  "the statement for 'atomic write' must be an expression statement of form 'x = expr;',"
  " where x is a lvalue expression with scalar type">;
def err_omp_atomic_update_not_expression_statement : Error<
  "the statement for 'atomic update' must be an expression statement of form '++x;', '--x;', 'x++;', 'x--;', 'x binop= expr;', 'x = x binop expr' or 'x = expr binop x',"
  " where x is an l-value expression with scalar type">;
def err_omp_atomic_not_expression_statement : Error<
  "the statement for 'atomic' must be an expression statement of form '++x;', '--x;', 'x++;', 'x--;', 'x binop= expr;', 'x = x binop expr' or 'x = expr binop x',"
  " where x is an l-value expression with scalar type">;
def note_omp_atomic_update: Note<
  "%select{expected an expression statement|expected built-in binary or unary operator|expected unary decrement/increment operation|"
  "expected expression of scalar type|expected assignment expression|expected built-in binary operator|"
  "expected one of '+', '*', '-', '/', '&', '^', '%|', '<<', or '>>' built-in operations|expected in right hand side of expression}0">;
def err_omp_atomic_capture_not_expression_statement : Error<
  "the statement for 'atomic capture' must be an expression statement of form 'v = ++x;', 'v = --x;', 'v = x++;', 'v = x--;', 'v = x binop= expr;', 'v = x = x binop expr' or 'v = x = expr binop x',"
  " where x and v are both l-value expressions with scalar type">;
def err_omp_atomic_capture_not_compound_statement : Error<
  "the statement for 'atomic capture' must be a compound statement of form '{v = x; x binop= expr;}', '{x binop= expr; v = x;}',"
  " '{v = x; x = x binop expr;}', '{v = x; x = expr binop x;}', '{x = x binop expr; v = x;}', '{x = expr binop x; v = x;}' or '{v = x; x = expr;}',"
  " '{v = x; x++;}', '{v = x; ++x;}', '{++x; v = x;}', '{x++; v = x;}', '{v = x; x--;}', '{v = x; --x;}', '{--x; v = x;}', '{x--; v = x;}'"
  " where x is an l-value expression with scalar type">;
def note_omp_atomic_capture: Note<
  "%select{expected assignment expression|expected compound statement|expected exactly two expression statements|expected in right hand side of the first expression}0">;
def err_omp_atomic_several_clauses : Error<
  "directive '#pragma omp atomic' cannot contain more than one 'read', 'write', 'update' or 'capture' clause">;
def note_omp_atomic_previous_clause : Note<
  "'%0' clause used here">;
def err_omp_target_contains_not_only_teams : Error<
  "target construct with nested teams region contains statements outside of the teams construct">;
def note_omp_nested_teams_construct_here : Note<
  "nested teams construct here">;
def note_omp_nested_statement_here : Note<
  "%select{statement|directive}0 outside teams construct here">;
def err_omp_single_copyprivate_with_nowait : Error<
  "the 'copyprivate' clause must not be used with the 'nowait' clause">;
def note_omp_nowait_clause_here : Note<
  "'nowait' clause is here">;
} // end of OpenMP category

let CategoryName = "Related Result Type Issue" in {
// Objective-C related result type compatibility
def warn_related_result_type_compatibility_class : Warning<
  "method is expected to return an instance of its class type "
  "%diff{$, but is declared to return $|"
  ", but is declared to return different type}0,1">;
def warn_related_result_type_compatibility_protocol : Warning<
  "protocol method is expected to return an instance of the implementing "
  "class, but is declared to return %0">;
def note_related_result_type_family : Note<
  "%select{overridden|current}0 method is part of the '%select{|alloc|copy|init|"
  "mutableCopy|new|autorelease|dealloc|finalize|release|retain|retainCount|"
  "self}1' method family%select{| and is expected to return an instance of its "
  "class type}0">;
def note_related_result_type_overridden : Note<
  "overridden method returns an instance of its class type">;
def note_related_result_type_inferred : Note<
  "%select{class|instance}0 method %1 is assumed to return an instance of "
  "its receiver type (%2)">;
def note_related_result_type_explicit : Note<
  "%select{overridden|current}0 method is explicitly declared 'instancetype'"
  "%select{| and is expected to return an instance of its class type}0">;

}

let CategoryName = "Modules Issue" in {
def err_module_private_specialization : Error<
  "%select{template|partial|member}0 specialization cannot be "
  "declared __module_private__">;
def err_module_private_local : Error<
  "%select{local variable|parameter|typedef}0 %1 cannot be declared "
  "__module_private__">;
def err_module_private_local_class : Error<
  "local %select{struct|interface|union|class|enum}0 cannot be declared "
  "__module_private__">;
def err_module_private_declaration : Error<
  "declaration of %0 must be imported from module '%1' before it is required">;
def err_module_private_definition : Error<
  "definition of %0 must be imported from module '%1' before it is required">;
def err_module_import_in_extern_c : Error<
  "import of C++ module '%0' appears within extern \"C\" language linkage "
  "specification">;
def note_module_import_in_extern_c : Note<
  "extern \"C\" language linkage specification begins here">;
def err_module_import_not_at_top_level : Error<
  "import of module '%0' appears within %1">;
def note_module_import_not_at_top_level : Note<"%0 begins here">;
def err_module_self_import : Error<
  "import of module '%0' appears within same top-level module '%1'">;
def err_module_import_in_implementation : Error<
  "@import of module '%0' in implementation of '%1'; use #import">;
}

let CategoryName = "Documentation Issue" in {
def warn_not_a_doxygen_trailing_member_comment : Warning<
  "not a Doxygen trailing comment">, InGroup<Documentation>, DefaultIgnore;
} // end of documentation issue category

let CategoryName = "Instrumentation Issue" in {
def warn_profile_data_out_of_date : Warning<
  "profile data may be out of date: of %0 function%s0, %1 %plural{1:has|:have}1"
  " no data and %2 %plural{1:has|:have}2 mismatched data that will be ignored">,
  InGroup<ProfileInstrOutOfDate>;
def warn_profile_data_unprofiled : Warning<
  "no profile data available for file \"%0\"">,
  InGroup<ProfileInstrUnprofiled>;

} // end of instrumentation issue category

} // end of sema component.<|MERGE_RESOLUTION|>--- conflicted
+++ resolved
@@ -3529,24 +3529,12 @@
   "variable template partial|function template|member "
   "function|static data member|member class|member enumeration}0 "
   "specialization of %1 not in a namespace enclosing %2">;
-<<<<<<< HEAD
-// CQ#365451
-// if INTEL_CUSTOMIZATION
-def ext_template_spec_redecl_out_of_scope: ExtWarn<
-  "%select{class template|class template partial|variable template|"
-  "variable template partial|function template|member "
-  "function|static data member|member class|member enumeration}0 "
-  "specialization of %1 not in a namespace enclosing %2 is a "
-  "Microsoft extension">, InGroup<Microsoft>;
-// endif INTEL_CUSTOMIZATION
-=======
 def ext_ms_template_spec_redecl_out_of_scope: ExtWarn<
   "%select{class template|class template partial|variable template|"
   "variable template partial|function template|member "
   "function|static data member|member class|member enumeration}0 "
   "specialization of %1 outside namespace enclosing %2 "
   "is a Microsoft extension">, InGroup<Microsoft>;
->>>>>>> 775954be
 def err_template_spec_redecl_global_scope : Error<
   "%select{class template|class template partial|variable template|"
   "variable template partial|function template|member "
