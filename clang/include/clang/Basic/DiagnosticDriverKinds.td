//==--- DiagnosticDriverKinds.td - libdriver diagnostics ------------------===//
//
// Part of the LLVM Project, under the Apache License v2.0 with LLVM Exceptions.
// See https://llvm.org/LICENSE.txt for license information.
// SPDX-License-Identifier: Apache-2.0 WITH LLVM-exception
//
//===----------------------------------------------------------------------===//

let Component = "Driver" in {

def err_drv_no_such_file : Error<"no such file or directory: '%0'">;
def err_drv_no_such_file_with_suggestion : Error<
  "no such file or directory: '%0'; did you mean '%1'?">;
def err_drv_unsupported_opt : Error<"unsupported option '%0'">;
def err_drv_unsupported_opt_with_suggestion : Error<
  "unsupported option '%0'; did you mean '%1'?">;
def err_drv_unsupported_opt_for_target : Error<
  "unsupported option '%0' for target '%1'">;
def err_drv_unsupported_option_argument : Error<
  "unsupported argument '%1' to option '%0'">;
def err_drv_unknown_stdin_type : Error<
  "-E or -x required when input is from standard input">;
def err_drv_unknown_stdin_type_clang_cl : Error<
  "use /Tc or /Tp to set input type for standard input">;
def err_drv_unknown_language : Error<"language not recognized: '%0'">;
def err_drv_invalid_arch_name : Error<
  "invalid arch name '%0'">;
def err_drv_invalid_riscv_arch_name : Error<
  "invalid arch name '%0', %1">;
def err_drv_invalid_riscv_ext_arch_name : Error<
  "invalid arch name '%0', %1 '%2'">;
def warn_drv_avr_mcu_not_specified : Warning<
  "no target microcontroller specified on command line, cannot "
  "link standard libraries, please pass -mmcu=<mcu name>">,
  InGroup<AVRRtlibLinkingQuirks>;
def warn_drv_avr_gcc_not_found: Warning<
  "no avr-gcc installation can be found on the system, "
  "cannot link standard libraries">,
  InGroup<AVRRtlibLinkingQuirks>;
def warn_drv_avr_libc_not_found: Warning<
  "no avr-libc installation can be found on the system, "
  "cannot link standard libraries">,
  InGroup<AVRRtlibLinkingQuirks>;
def warn_drv_avr_family_linking_stdlibs_not_implemented: Warning<
  "support for linking stdlibs for microcontroller '%0' is not implemented">,
  InGroup<AVRRtlibLinkingQuirks>;
def warn_drv_avr_stdlib_not_linked: Warning<
  "standard library not linked and so no interrupt vector table or "
  "compiler runtime routines will be linked">,
  InGroup<AVRRtlibLinkingQuirks>;
def err_drv_cuda_bad_gpu_arch : Error<"Unsupported CUDA gpu architecture: %0">;
def err_drv_no_cuda_installation : Error<
  "cannot find CUDA installation. Provide its path via --cuda-path, or pass "
  "-nocudainc to build without CUDA includes.">;
def err_drv_no_cuda_libdevice : Error<
  "cannot find libdevice for %0. Provide path to different CUDA installation "
  "via --cuda-path, or pass -nocudalib to build without linking with libdevice.">;

def err_drv_no_rocm_device_lib : Error<
  "cannot find ROCm device library%select{| for %1}0. Provide its path via --rocm-path or "
  "--rocm-device-lib-path, or pass -nogpulib to build without ROCm device library.">;
def err_drv_no_hip_runtime : Error<
  "cannot find HIP runtime. Provide its path via --rocm-path, or pass "
  "-nogpuinc to build without HIP runtime.">;

def err_drv_cuda_version_unsupported : Error<
  "GPU arch %0 is supported by CUDA versions between %1 and %2 (inclusive), "
  "but installation at %3 is %4. Use --cuda-path to specify a different CUDA "
  "install, pass a different GPU arch with --cuda-gpu-arch, or pass "
  "--no-cuda-version-check.">;
def warn_drv_unknown_cuda_version: Warning<
  "Unknown CUDA version %0. Assuming the latest supported version %1">,
  InGroup<CudaUnknownVersion>;
def err_drv_cuda_host_arch : Error<"unsupported architecture '%0' for host compilation.">;
def err_drv_no_sycl_libspirv : Error<
  "cannot find `libspirv-nvptx64--nvidiacl.bc`. Provide path to libspirv library via "
  "-fsycl-libspirv-path, or pass -fno-sycl-libspirv to build without linking with libspirv.">;
def err_drv_mix_cuda_hip : Error<"Mixed Cuda and HIP compilation is not supported.">;
def err_drv_invalid_thread_model_for_target : Error<
  "invalid thread model '%0' in '%1' for this target">;
def err_drv_invalid_linker_name : Error<
  "invalid linker name in argument '%0'">;
def err_drv_invalid_pgo_instrumentor : Error<
  "invalid PGO instrumentor in argument '%0'">;
def err_drv_invalid_rtlib_name : Error<
  "invalid runtime library name in argument '%0'">;
def err_drv_unsupported_rtlib_for_platform : Error<
  "unsupported runtime library '%0' for platform '%1'">;
def err_drv_invalid_unwindlib_name : Error<
  "invalid unwind library name in argument '%0'">;
def err_drv_incompatible_unwindlib : Error<
  "--rtlib=libgcc requires --unwindlib=libgcc">;
def err_drv_invalid_stdlib_name : Error<
  "invalid library name in argument '%0'">;
def err_drv_invalid_output_with_multiple_archs : Error<
  "cannot use '%0' output with multiple -arch options">;
def err_drv_no_input_files : Error<"no input files">;
def err_drv_use_of_Z_option : Error<
  "unsupported use of internal gcc -Z option '%0'">;
def err_drv_output_argument_with_multiple_files : Error<
  "cannot specify -o when generating multiple output files">;
def err_drv_out_file_argument_with_multiple_sources : Error<
  "cannot specify '%0%1' when compiling multiple source files">;
def err_no_external_assembler : Error<
  "there is no external assembler that can be used on this platform">;
def err_drv_unable_to_remove_file : Error<
  "unable to remove file: %0">;
def err_drv_unable_to_set_working_directory : Error <
  "unable to set working directory: %0">;
def err_drv_command_failure : Error<
  "unable to execute command: %0">;
def err_drv_invalid_darwin_version : Error<
  "invalid Darwin version number: %0">;
def err_drv_missing_argument : Error<
  "argument to '%0' is missing (expected %1 value%s1)">;
def err_drv_invalid_Xarch_argument_with_args : Error<
  "invalid Xarch argument: '%0', options requiring arguments are unsupported">;
def err_drv_invalid_Xarch_argument_isdriver : Error<
  "invalid Xarch argument: '%0', cannot change driver behavior inside Xarch argument">;
def err_drv_Xopenmp_target_missing_triple : Error<
  "cannot deduce implicit triple value for -Xopenmp-target, specify triple using -Xopenmp-target=<triple>">;
def err_drv_invalid_Xopenmp_target_with_args : Error<
  "invalid -Xopenmp-target argument: '%0', options requiring arguments are unsupported">;
def err_drv_Xsycl_target_missing_triple : Error<
  "cannot deduce implicit triple value for '%0', specify triple using '%0=<triple>'">;
def err_drv_invalid_Xsycl_frontend_with_args : Error<
  "invalid -Xsycl-target-frontend argument: '%0', options requiring arguments are unsupported">;
def err_drv_bad_fpga_device_count : Error<
  "More than one FPGA specific device binary found in input objects">;
def err_drv_argument_only_allowed_with : Error<
  "invalid argument '%0' only allowed with '%1'">;
def err_drv_argument_not_allowed_with : Error<
  "invalid argument '%0' not allowed with '%1'">;
def err_drv_invalid_version_number : Error<
  "invalid version number in '%0'">;
def err_drv_no_linker_llvm_support : Error<
  "'%0': unable to pass LLVM bit-code files to linker">;
def err_drv_no_ast_support : Error<
  "'%0': unable to use AST files with this tool">;
def err_drv_no_module_support : Error<
  "'%0': unable to use module files with this tool">;
def err_drv_clang_unsupported : Error<
  "the clang compiler does not support '%0'">;
def err_drv_clang_unsupported_opt_cxx_darwin_i386 : Error<
  "the clang compiler does not support '%0' for C++ on Darwin/i386">;
def err_drv_clang_unsupported_opt_pg_darwin: Error<
  "the clang compiler does not support -pg option on %select{Darwin|versions of OS X 10.9 and later}0">;
def err_drv_clang_unsupported_opt_faltivec : Error<
  "the clang compiler does not support '%0', %1">;
def err_drv_command_failed : Error<
  "%0 command failed with exit code %1 (use -v to see invocation)">;
def err_drv_compilationdatabase : Error<
  "compilation database '%0' could not be opened: %1">;
def err_drv_command_signalled : Error<
  "%0 command failed due to signal (use -v to see invocation)">;
def err_drv_force_crash : Error<
  "failing because %select{environment variable 'FORCE_CLANG_DIAGNOSTICS_CRASH' is set|'-gen-reproducer' is used}0">;
def err_drv_invalid_mfloat_abi : Error<
  "invalid float ABI '%0'">;
def err_drv_invalid_mtp : Error<
  "invalid thread pointer reading mode '%0'">;
def err_drv_missing_arg_mtp : Error<
  "missing argument to '%0'">;
def err_drv_invalid_libcxx_deployment : Error<
  "invalid deployment target for -stdlib=libc++ (requires %0 or later)">;
def err_drv_invalid_argument_to_option : Error<
  "invalid argument '%0' to -%1">;
def err_drv_malformed_sanitizer_blacklist : Error<
  "malformed sanitizer blacklist: '%0'">;
def err_drv_malformed_sanitizer_coverage_whitelist : Error<
  "malformed sanitizer coverage whitelist: '%0'">;
def err_drv_malformed_sanitizer_coverage_blacklist : Error<
  "malformed sanitizer coverage blacklist: '%0'">;
def err_drv_duplicate_config : Error<
  "no more than one option '--config' is allowed">;
def err_drv_config_file_not_exist : Error<
  "configuration file '%0' does not exist">;
def err_drv_config_file_not_found : Error<
  "configuration file '%0' cannot be found">;
def note_drv_config_file_searched_in : Note<
  "was searched for in the directory: %0">;
def err_drv_cannot_read_config_file : Error<
  "cannot read configuration file '%0'">;
def err_drv_nested_config_file: Error<
  "option '--config' is not allowed inside configuration file">;
def err_drv_arg_requires_bitcode_input: Error<
  "option '%0' requires input to be LLVM bitcode">;

def err_target_unsupported_arch
  : Error<"the target architecture '%0' is not supported by the target '%1'">;
def err_cpu_unsupported_isa
  : Error<"CPU '%0' does not support '%1' execution mode">;
def err_arch_unsupported_isa
  : Error<"Architecture '%0' does not support '%1' execution mode">;

def err_drv_I_dash_not_supported : Error<
  "'%0' not supported, please use -iquote instead">;
def err_drv_unknown_argument : Error<"unknown argument: '%0'">;
def err_drv_unknown_argument_with_suggestion : Error<
  "unknown argument '%0'; did you mean '%1'?">;
def warn_drv_unknown_argument_clang_cl : Warning<
  "unknown argument ignored in clang-cl: '%0'">,
  InGroup<UnknownArgument>;
def warn_drv_unknown_argument_clang_cl_with_suggestion : Warning<
  "unknown argument ignored in clang-cl '%0'; did you mean '%1'?">,
  InGroup<UnknownArgument>;

def warn_drv_ycyu_different_arg_clang_cl : Warning<
  "support for '/Yc' and '/Yu' with different filenames not implemented yet; flags ignored">,
  InGroup<ClangClPch>;
def warn_drv_yc_multiple_inputs_clang_cl : Warning<
  "support for '/Yc' with more than one source file not implemented yet; flag ignored">,
  InGroup<ClangClPch>;

def err_drv_dllexport_inlines_and_fallback : Error<
  "option '/Zc:dllexportInlines-' is ABI-changing and not compatible with '/fallback'">;

def err_drv_invalid_value : Error<"invalid value '%1' in '%0'">;
def err_drv_invalid_int_value : Error<"invalid integral value '%1' in '%0'">;
def err_drv_invalid_remap_file : Error<
    "invalid option '%0' not of the form <from-file>;<to-file>">;
def err_drv_invalid_gcc_output_type : Error<
    "invalid output type '%0' for use with gcc tool">;
def err_drv_cc_print_options_failure : Error<
    "unable to open CC_PRINT_OPTIONS file: %0">;
def err_drv_lto_without_lld : Error<"LTO requires -fuse-ld=lld">;
def err_drv_preamble_format : Error<
    "incorrect format for -preamble-bytes=N,END">;
def warn_invalid_ios_deployment_target : Warning<
  "invalid iOS deployment version '%0', iOS 10 is the maximum deployment "
  "target for 32-bit targets">, InGroup<InvalidIOSDeploymentTarget>,
  DefaultError;
def err_drv_conflicting_deployment_targets : Error<
  "conflicting deployment targets, both '%0' and '%1' are present in environment">;
def err_arc_unsupported_on_runtime : Error<
  "-fobjc-arc is not supported on platforms using the legacy runtime">;
def err_arc_unsupported_on_toolchain : Error< // feel free to generalize this
  "-fobjc-arc is not supported on versions of OS X prior to 10.6">;
def err_objc_weak_with_gc : Error<
  "-fobjc-weak is not supported in Objective-C garbage collection">;
def err_objc_weak_unsupported : Error<
  "-fobjc-weak is not supported on the current deployment target">;
def err_drv_mg_requires_m_or_mm : Error<
  "option '-MG' requires '-M' or '-MM'">;
def err_drv_unknown_objc_runtime : Error<
  "unknown or ill-formed Objective-C runtime '%0'">;
def err_drv_invalid_cf_runtime_abi
  : Error<"invalid CoreFoundation Runtime ABI '%0'; must be one of "
          "'objc', 'standalone', 'swift', 'swift-5.0', 'swift-4.2', 'swift-4.1'">;
def err_drv_gnustep_objc_runtime_incompatible_binary : Error<
  "GNUstep Objective-C runtime version %0 incompatible with target binary format">;
def err_drv_emit_llvm_link : Error<
   "-emit-llvm cannot be used when linking">;
def err_drv_optimization_remark_pattern : Error<
  "in pattern '%1': %0">;
def err_drv_optimization_remark_format : Error<
  "unknown remark serializer format: '%0'">;
def err_drv_no_neon_modifier : Error<"[no]neon is not accepted as modifier, please use [no]simd instead">;
def err_drv_invalid_omp_target : Error<"OpenMP target is invalid: '%0'">;
def err_drv_invalid_sycl_target : Error<"SYCL target is invalid: '%0'">;
def err_drv_option_conflict : Error<"The option %0 conflicts with %1">;
def err_drv_omp_host_ir_file_not_found : Error<
  "The provided host compiler IR file '%0' is required to generate code for OpenMP target regions but cannot be found.">;
def err_drv_omp_host_target_not_supported : Error<
  "The target '%0' is not a supported OpenMP host target.">;
def err_drv_expecting_fopenmp_with_fopenmp_targets : Error<
  "The option -fopenmp-targets must be used in conjunction with a -fopenmp option compatible with offloading, please use -fopenmp=libomp or -fopenmp=libiomp5.">;
<<<<<<< HEAD
#if INTEL_CUSTOMIZATION
def err_drv_fopenmp_targets_requires_fiopenmp : Error<"The use of '-fopenmp-targets=spir64' requires '-fiopenmp'.">;
#endif // INTEL_CUSTOMIZATION
=======
>>>>>>> 6925c694
def err_drv_expecting_fsycl_with_sycl_opt : Error<
  "The option %0 must be used in conjunction with -fsycl to enable offloading.">;
def err_drv_fsycl_with_c_type : Error<
  "The option %0%1 must not be used in conjunction with -fsycl which expects C++ source.">;
def warn_drv_omp_offload_target_duplicate : Warning<
  "The OpenMP offloading target '%0' is similar to target '%1' already specified - will be ignored.">,
  InGroup<OpenMPTarget>;
def warn_drv_sycl_offload_target_duplicate : Warning<
  "The SYCL offloading target '%0' is similar to target '%1' already specified - will be ignored.">,
  InGroup<SyclTarget>;
def warn_drv_omp_offload_target_missingbcruntime : Warning<
  "No library '%0' found in the default clang lib directory or in LIBRARY_PATH. Expect degraded performance due to no inlining of runtime functions on target devices.">,
  InGroup<OpenMPTarget>;
def err_drv_unsupported_embed_bitcode
    : Error<"%0 is not supported with -fembed-bitcode">;
def err_drv_bitcode_unsupported_on_toolchain : Error<
  "-fembed-bitcode is not supported on versions of iOS prior to 6.0">;

def err_drv_invalid_malign_branch_EQ : Error<
  "invalid argument '%0' to -malign-branch=; each element must be one of: %1">;

def warn_O4_is_O3 : Warning<"-O4 is equivalent to -O3">, InGroup<Deprecated>;
def warn_drv_optimization_value : Warning<"optimization level '%0' is not supported; using '%1%2' instead">,
  InGroup<InvalidCommandLineArgument>;
def warn_ignored_gcc_optimization : Warning<"optimization flag '%0' is not supported">,
  InGroup<IgnoredOptimizationArgument>;
def warn_ignored_clang_option : Warning<"the flag '%0' has been deprecated and will be ignored">,
  InGroup<UnusedCommandLineArgument>;
#if INTEL_CUSTOMIZATION
def warn_invalid_num_qopt : Warning<"Invalid number(%0) of arguments for the -Qoption, option ignored">,
  InGroup<UnusedCommandLineArgument>;
def warn_invalid_tool : Warning<"Invalid tool(%0) for the -Qoption, option ignored">,
  InGroup<UnusedCommandLineArgument>;
#endif //INTEL_CUSTOMIZATION
def warn_drv_unsupported_opt_for_target : Warning<
  "optimization flag '%0' is not supported for target '%1'">,
  InGroup<IgnoredOptimizationArgument>;
def warn_drv_unsupported_debug_info_opt_for_target : Warning<
  "debug information option '%0' is not supported for target '%1'">,
  InGroup<UnsupportedTargetOpt>;
def warn_c_kext : Warning<
  "ignoring -fapple-kext which is valid for C++ and Objective-C++ only">;
def warn_ignoring_fdiscard_for_bitcode : Warning<
  "ignoring -fdiscard-value-names for LLVM Bitcode">,
  InGroup<UnusedCommandLineArgument>;
def warn_drv_input_file_unused : Warning<
  "%0: '%1' input unused%select{ when '%3' is present|}2">,
  InGroup<UnusedCommandLineArgument>;
def warn_drv_input_file_unused_by_cpp : Warning<
  "%0: '%1' input unused in cpp mode">,
  InGroup<UnusedCommandLineArgument>;
def warn_drv_preprocessed_input_file_unused : Warning<
  "%0: previously preprocessed input%select{ unused when '%2' is present|}1">,
  InGroup<UnusedCommandLineArgument>;
def warn_drv_unused_argument : Warning<
  "argument unused during compilation: '%0'">,
  InGroup<UnusedCommandLineArgument>;
def warn_drv_empty_joined_argument : Warning<
  "joined argument expects additional value: '%0'">,
  InGroup<UnusedCommandLineArgument>;
def warn_drv_diagnostics_hotness_requires_pgo : Warning<
  "argument '%0' requires profile-guided optimization information">,
  InGroup<UnusedCommandLineArgument>;
def warn_drv_clang_unsupported : Warning<
  "the clang compiler does not support '%0'">;
def warn_drv_deprecated_arg : Warning<
  "argument '%0' is deprecated, use '%1' instead">, InGroup<Deprecated>;
def warn_drv_assuming_mfloat_abi_is : Warning<
  "unknown platform, assuming -mfloat-abi=%0">;
def warn_ignoring_ftabstop_value : Warning<
  "ignoring invalid -ftabstop value '%0', using default value %1">;
def warn_drv_overriding_flag_option : Warning<
  "overriding '%0' option with '%1'">,
  InGroup<DiagGroup<"overriding-t-option">>;
def warn_drv_treating_input_as_cxx : Warning<
  "treating '%0' input as '%1' when in C++ mode, this behavior is deprecated">,
  InGroup<Deprecated>;
def warn_drv_pch_not_first_include : Warning<
  "precompiled header '%0' was ignored because '%1' is not first '-include'">;
def warn_drv_existing_archive_append: Warning<
  "appending to an existing archive '%0'">, InGroup<DiagGroup<"archive-append">>;
def warn_missing_sysroot : Warning<"no such sysroot directory: '%0'">,
  InGroup<DiagGroup<"missing-sysroot">>;
def warn_incompatible_sysroot : Warning<"using sysroot for '%0' but targeting '%1'">,
  InGroup<DiagGroup<"incompatible-sysroot">>;
def warn_debug_compression_unavailable : Warning<"cannot compress debug sections (zlib not installed)">,
  InGroup<DiagGroup<"debug-compression-unavailable">>;
def warn_drv_disabling_vptr_no_rtti_default : Warning<
  "implicitly disabling vptr sanitizer because rtti wasn't enabled">,
  InGroup<AutoDisableVptrSanitizer>;
def warn_drv_object_size_disabled_O0 : Warning<
  "the object size sanitizer has no effect at -O0, but is explicitly enabled: %0">,
  InGroup<InvalidCommandLineArgument>, DefaultWarnNoWerror;
def warn_drv_deprecated_option : Warning<
  "option '%0' is deprecated, use '%1' directly instead">, InGroup<Deprecated>;
def err_invalid_branch_protection: Error <
  "invalid branch protection option '%0' in '%1'">;
def err_invalid_sls_hardening : Error<
  "invalid sls hardening option '%0' in '%1'">;

def note_drv_command_failed_diag_msg : Note<
  "diagnostic msg: %0">;
def note_drv_t_option_is_global : Note<
  "The last /TC or /TP option takes precedence over earlier instances">;
def note_drv_address_sanitizer_debug_runtime : Note<
  "AddressSanitizer doesn't support linking with debug runtime libraries yet">;
def note_drv_use_standard : Note<"use '%0'"
  "%select{| or '%3'|, '%3', or '%4'|, '%3', '%4', or '%5'}2 "
  "for '%1' standard">;

def err_analyzer_config_no_value : Error<
  "analyzer-config option '%0' has a key but no value">;
def err_analyzer_config_multiple_values : Error<
  "analyzer-config option '%0' should contain only one '='">;
def err_analyzer_config_invalid_input : Error<
  "invalid input for analyzer-config option '%0', that expects %1 value">;
def err_analyzer_config_unknown : Error<"unknown analyzer-config '%0'">;
def err_analyzer_checker_option_unknown : Error<
  "checker '%0' has no option called '%1'">;
def err_analyzer_checker_option_invalid_input : Error<
  "invalid input for checker option '%0', that expects %1">;
def err_analyzer_checker_incompatible_analyzer_option : Error<
  "checker cannot be enabled with analyzer option '%0' == %1">;

def err_drv_invalid_hvx_length : Error<
  "-mhvx-length is not supported without a -mhvx/-mhvx= flag">;
def warn_drv_vectorize_needs_hvx : Warning<
  "auto-vectorization requires HVX, use -mhvx to enable it">,
  InGroup<OptionIgnored>;

def err_drv_module_header_wrong_kind : Error<
  "header file '%0' input type '%1' does not match type of prior input "
  "in module compilation; use '-x %2' to override">;
def err_drv_modules_validate_once_requires_timestamp : Error<
  "option '-fmodules-validate-once-per-build-session' requires "
  "'-fbuild-session-timestamp=<seconds since Epoch>' or '-fbuild-session-file=<file>'">;

def err_test_module_file_extension_format : Error<
  "-ftest-module-file-extension argument '%0' is not of the required form "
  "'blockname:major:minor:hashed:user info'">;

def warn_drv_invoking_fallback : Warning<"falling back to %0">,
  InGroup<Fallback>;

def warn_slash_u_filename : Warning<"'/U%0' treated as the '/U' option">,
  InGroup<DiagGroup<"slash-u-filename">>;
def note_use_dashdash : Note<"Use '--' to treat subsequent arguments as filenames">;

def err_drv_ropi_rwpi_incompatible_with_pic : Error<
  "embedded and GOT-based position independence are incompatible">;
def err_drv_ropi_incompatible_with_cxx : Error<
  "ROPI is not compatible with c++">;

def err_stack_tagging_requires_hardware_feature : Error<
  "'-fsanitize=memtag' requires hardware support (+memtag)">;

def err_cmse_pi_are_incompatible : Error<
  "cmse is not compatible with %select{RWPI|ROPI}0">;

def warn_target_unsupported_nan2008 : Warning<
  "ignoring '-mnan=2008' option because the '%0' architecture does not support it">,
  InGroup<UnsupportedNan>;
def warn_target_unsupported_nanlegacy : Warning<
  "ignoring '-mnan=legacy' option because the '%0' architecture does not support it">,
  InGroup<UnsupportedNan>;
def warn_target_unsupported_abslegacy : Warning<
  "ignoring '-mabs=legacy' option because the '%0' architecture does not support it">,
  InGroup<UnsupportedAbs>;
def warn_target_unsupported_abs2008 : Warning<
  "ignoring '-mabs=2008' option because the '%0' architecture does not support it">,
  InGroup<UnsupportedAbs>;
def warn_target_unsupported_compact_branches : Warning<
  "ignoring '-mcompact-branches=' option because the '%0' architecture does not"
  " support it">, InGroup<UnsupportedCB>;
def warn_target_unsupported_extension : Warning<
  "ignoring extension '%0' because the '%1' architecture does not support it">,
   InGroup<InvalidCommandLineArgument>;
def warn_drv_unsupported_gpopt : Warning<
  "ignoring '-mgpopt' option as it cannot be used with %select{|the implicit"
  " usage of }0-mabicalls">,
  InGroup<UnsupportedGPOpt>;
def warn_drv_unsupported_sdata : Warning<
  "ignoring '-msmall-data-limit=' with -mcmodel=large for -fpic or RV64">,
  InGroup<OptionIgnored>;
def warn_drv_unsupported_longcalls : Warning<
  "ignoring '-mlong-calls' option as it is not currently supported with "
  "%select{|the implicit usage of }0-mabicalls">,
  InGroup<OptionIgnored>;
def warn_drv_unsupported_pic_with_mabicalls : Warning<
  "ignoring '%0' option as it cannot be used with "
  "%select{implicit usage of|}1 -mabicalls and the N64 ABI">,
  InGroup<OptionIgnored>;
def err_drv_unsupported_noabicalls_pic : Error<
  "position-independent code requires '-mabicalls'">;
def err_drv_unsupported_indirect_jump_opt : Error<
  "'-mindirect-jump=%0' is unsupported with the '%1' architecture">;
def err_drv_unknown_indirect_jump_opt : Error<
  "unknown '-mindirect-jump=' option '%0'">;
def err_drv_unsupported_fpatchable_function_entry_argument : Error<
  "the second argument of '-fpatchable-function-entry' must be smaller than the first argument">;

def warn_drv_unable_to_find_directory_expected : Warning<
  "unable to find %0 directory, expected to be in '%1'">,
  InGroup<InvalidOrNonExistentDirectory>, DefaultIgnore;

def warn_drv_ps4_force_pic : Warning<
  "option '%0' was ignored by the PS4 toolchain, using '-fPIC'">,
  InGroup<OptionIgnored>;

def warn_drv_ps4_sdk_dir : Warning<
  "environment variable SCE_ORBIS_SDK_DIR is set, but points to invalid or nonexistent directory '%0'">,
  InGroup<InvalidOrNonExistentDirectory>;

def err_drv_unsupported_linker : Error<"unsupported value '%0' for -linker option">;
def err_drv_defsym_invalid_format : Error<"defsym must be of the form: sym=value: %0">;
def err_drv_defsym_invalid_symval : Error<"Value is not an integer: %0">;
def warn_drv_msvc_not_found : Warning<
  "unable to find a Visual Studio installation; "
  "try running Clang from a developer command prompt">,
  InGroup<DiagGroup<"msvc-not-found">>;

def warn_drv_fine_grained_bitfield_accesses_ignored : Warning<
  "option '-ffine-grained-bitfield-accesses' cannot be enabled together with a sanitizer; flag ignored">,
  InGroup<OptionIgnored>;

def note_drv_verify_prefix_spelling : Note<
  "-verify prefixes must start with a letter and contain only alphanumeric"
  " characters, hyphens, and underscores">;

def warn_drv_global_isel_incomplete : Warning<
  "-fglobal-isel support for the '%0' architecture is incomplete">,
  InGroup<GlobalISel>;

def warn_drv_global_isel_incomplete_opt : Warning<
  "-fglobal-isel support is incomplete for this architecture at the current optimization level">,
  InGroup<GlobalISel>;

def warn_drv_moutline_unsupported_opt : Warning<
  "The '%0' architecture does not support -moutline; flag ignored">,
  InGroup<OptionIgnored>;

def warn_drv_darwin_sdk_invalid_settings : Warning<
  "SDK settings were ignored as 'SDKSettings.json' could not be parsed">,
  InGroup<DiagGroup<"darwin-sdk-settings">>;

def err_drv_trivial_auto_var_init_zero_disabled : Error<
  "-ftrivial-auto-var-init=zero hasn't been enabled. Enable it at your own peril for benchmarking purpose only with "
  "-enable-trivial-auto-var-init-zero-knowing-it-will-be-removed-from-clang">;

def err_drv_trivial_auto_var_init_stop_after_missing_dependency : Error<
  "-ftrivial-auto-var-init-stop-after=* is used without -ftrivial-auto-var-init=zero or -ftrivial-auto-var-init=pattern.">;

def err_drv_trivial_auto_var_init_stop_after_invalid_value : Error<
  "-ftrivial-auto-var-init-stop-after=* only accepts positive integers.">;

def warn_drv_msp430_hwmult_unsupported : Warning<"the given MCU does not "
  "support hardware multiply, but -mhwmult is set to %0.">,
   InGroup<InvalidCommandLineArgument>;
def warn_drv_msp430_hwmult_mismatch : Warning<"the given MCU supports %0 "
  "hardware multiply, but -mhwmult is set to %1.">,
   InGroup<InvalidCommandLineArgument>;
def warn_drv_msp430_hwmult_no_device : Warning<"no MCU device specified, but "
  "'-mhwmult' is set to 'auto', assuming no hardware multiply. Use -mmcu to "
  "specify a MSP430 device, or -mhwmult to set hardware multiply type "
  "explicitly.">, InGroup<InvalidCommandLineArgument>;

def warn_drv_libstdcxx_not_found : Warning<
  "include path for libstdc++ headers not found; pass '-stdlib=libc++' on the "
  "command line to use the libc++ standard library instead">,
  InGroup<DiagGroup<"stdlibcxx-not-found">>;

def err_drv_cannot_mix_options : Error<"cannot specify '%1' along with '%0'">;

def err_drv_invalid_object_mode : Error<"OBJECT_MODE setting %0 is not recognized and is not a valid setting.">;
}<|MERGE_RESOLUTION|>--- conflicted
+++ resolved
@@ -265,12 +265,9 @@
   "The target '%0' is not a supported OpenMP host target.">;
 def err_drv_expecting_fopenmp_with_fopenmp_targets : Error<
   "The option -fopenmp-targets must be used in conjunction with a -fopenmp option compatible with offloading, please use -fopenmp=libomp or -fopenmp=libiomp5.">;
-<<<<<<< HEAD
 #if INTEL_CUSTOMIZATION
 def err_drv_fopenmp_targets_requires_fiopenmp : Error<"The use of '-fopenmp-targets=spir64' requires '-fiopenmp'.">;
 #endif // INTEL_CUSTOMIZATION
-=======
->>>>>>> 6925c694
 def err_drv_expecting_fsycl_with_sycl_opt : Error<
   "The option %0 must be used in conjunction with -fsycl to enable offloading.">;
 def err_drv_fsycl_with_c_type : Error<
