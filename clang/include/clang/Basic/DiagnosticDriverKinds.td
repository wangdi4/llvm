//==--- DiagnosticDriverKinds.td - libdriver diagnostics ------------------===//
//
// Part of the LLVM Project, under the Apache License v2.0 with LLVM Exceptions.
// See https://llvm.org/LICENSE.txt for license information.
// SPDX-License-Identifier: Apache-2.0 WITH LLVM-exception
//
//===----------------------------------------------------------------------===//

let Component = "Driver" in {

def err_drv_no_such_file : Error<"no such file or directory: '%0'">;
def err_drv_no_such_file_with_suggestion : Error<
  "no such file or directory: '%0'; did you mean '%1'?">;
def err_drv_unsupported_opt : Error<"unsupported option '%0'">;
def err_drv_unsupported_opt_with_suggestion : Error<
  "unsupported option '%0'; did you mean '%1'?">;
def err_drv_unsupported_opt_for_target : Error<
  "unsupported option '%0' for target '%1'">;
def err_drv_unsupported_option_argument : Error<
  "unsupported argument '%1' to option '%0'">;
def err_drv_unknown_stdin_type : Error<
  "-E or -x required when input is from standard input">;
def err_drv_unknown_stdin_type_clang_cl : Error<
  "use /Tc or /Tp to set input type for standard input">;
def err_drv_unknown_language : Error<"language not recognized: '%0'">;
def err_drv_invalid_arch_name : Error<
  "invalid arch name '%0'">;
def err_drv_invalid_riscv_arch_name : Error<
  "invalid arch name '%0', %1">;
def err_drv_invalid_riscv_ext_arch_name : Error<
  "invalid arch name '%0', %1 '%2'">;
def warn_drv_avr_mcu_not_specified : Warning<
  "no target microcontroller specified on command line, cannot "
  "link standard libraries, please pass -mmcu=<mcu name>">,
  InGroup<AVRRtlibLinkingQuirks>;
def warn_drv_avr_gcc_not_found: Warning<
  "no avr-gcc installation can be found on the system, "
  "cannot link standard libraries">,
  InGroup<AVRRtlibLinkingQuirks>;
def warn_drv_avr_libc_not_found: Warning<
  "no avr-libc installation can be found on the system, "
  "cannot link standard libraries">,
  InGroup<AVRRtlibLinkingQuirks>;
def warn_drv_avr_family_linking_stdlibs_not_implemented: Warning<
  "support for linking stdlibs for microcontroller '%0' is not implemented">,
  InGroup<AVRRtlibLinkingQuirks>;
def warn_drv_avr_linker_section_addresses_not_implemented: Warning<
  "support for passing the data section address to the linker for "
  "microcontroller '%0' is not implemented">,
  InGroup<AVRRtlibLinkingQuirks>;
def warn_drv_avr_stdlib_not_linked: Warning<
  "standard library not linked and so no interrupt vector table or "
  "compiler runtime routines will be linked">,
  InGroup<AVRRtlibLinkingQuirks>;
def err_drv_cuda_bad_gpu_arch : Error<"unsupported CUDA gpu architecture: %0">;
def err_drv_no_cuda_installation : Error<
  "cannot find CUDA installation; provide its path via '--cuda-path', or pass "
  "'-nocudainc' to build without CUDA includes">;
def err_drv_no_cuda_libdevice : Error<
  "cannot find libdevice for %0; provide path to different CUDA installation "
  "via '--cuda-path', or pass '-nocudalib' to build without linking with "
  "libdevice">;

def err_drv_no_rocm_device_lib : Error<
  "cannot find ROCm device library%select{| for %1}0; provide its path via "
  "'--rocm-path' or '--rocm-device-lib-path', or pass '-nogpulib' to build "
  "without ROCm device library">;
def err_drv_no_hip_runtime : Error<
  "cannot find HIP runtime; provide its path via '--rocm-path', or pass "
  "'-nogpuinc' to build without HIP runtime">;

def err_drv_undetermined_amdgpu_arch : Error<
  "cannot determine AMDGPU architecture: %0; consider passing it via "
  "'--march'">;
def err_drv_cuda_version_unsupported : Error<
  "GPU arch %0 is supported by CUDA versions between %1 and %2 (inclusive), "
  "but installation at %3 is %4; use '--cuda-path' to specify a different CUDA "
  "install, pass a different GPU arch with '--cuda-gpu-arch', or pass "
  "'--no-cuda-version-check'">;
def warn_drv_unknown_cuda_version: Warning<
  "unknown CUDA version: %0; assuming the latest supported version %1">,
  InGroup<CudaUnknownVersion>;
def err_drv_cuda_host_arch : Error<
  "unsupported architecture '%0' for host compilation">;
def err_drv_no_sycl_libspirv : Error<
  "cannot find 'libspirv-nvptx64--nvidiacl.bc'; provide path to libspirv "
  "library via '-fsycl-libspirv-path', or pass '-fno-sycl-libspirv' to build "
  "without linking with libspirv">;
def err_drv_mix_cuda_hip : Error<
  "mixed CUDA and HIP compilation is not supported">;
def err_drv_bad_target_id : Error<
  "invalid target ID '%0'; format is a processor name followed by an optional "
  "colon-delimited list of features followed by an enable/disable sign (e.g., "
  "'gfx908:sramecc+:xnack-')">;
def err_drv_bad_offload_arch_combo : Error<
  "invalid offload arch combinations: '%0' and '%1' (for a specific processor, "
  "a feature should either exist in all offload archs, or not exist in any "
  "offload archs)">;
def err_drv_invalid_thread_model_for_target : Error<
  "invalid thread model '%0' in '%1' for this target">;
def err_drv_invalid_linker_name : Error<
  "invalid linker name in argument '%0'">;
def err_drv_invalid_rtlib_name : Error<
  "invalid runtime library name in argument '%0'">;
def err_drv_unsupported_rtlib_for_platform : Error<
  "unsupported runtime library '%0' for platform '%1'">;
def err_drv_invalid_unwindlib_name : Error<
  "invalid unwind library name in argument '%0'">;
def err_drv_incompatible_unwindlib : Error<
  "--rtlib=libgcc requires --unwindlib=libgcc">;
def err_drv_invalid_stdlib_name : Error<
  "invalid library name in argument '%0'">;
def err_drv_invalid_output_with_multiple_archs : Error<
  "cannot use '%0' output with multiple -arch options">;
def err_drv_no_input_files : Error<"no input files">;
def err_drv_use_of_Z_option : Error<
  "unsupported use of internal gcc -Z option '%0'">;
def err_drv_output_argument_with_multiple_files : Error<
  "cannot specify -o when generating multiple output files">;
def err_drv_output_type_with_host_compiler : Error<
  "unsupported output type when using external host compiler">;
def err_drv_out_file_argument_with_multiple_sources : Error<
  "cannot specify '%0%1' when compiling multiple source files">;
def err_no_external_assembler : Error<
  "there is no external assembler that can be used on this platform">;
def err_drv_unable_to_remove_file : Error<
  "unable to remove file: %0">;
def err_drv_unable_to_set_working_directory : Error <
  "unable to set working directory: %0">;
def err_drv_command_failure : Error<
  "unable to execute command: %0">;
def err_drv_invalid_darwin_version : Error<
  "invalid Darwin version number: %0">;
def err_drv_invalid_diagnotics_hotness_threshold : Error<
  "invalid argument in '%0', only integer or 'auto' is supported">;
def err_drv_missing_argument : Error<
  "argument to '%0' is missing (expected %1 value%s1)">;
def err_drv_invalid_Xarch_argument_with_args : Error<
  "invalid Xarch argument: '%0', options requiring arguments are unsupported">;
def err_drv_Xopenmp_target_missing_triple : Error<
  "cannot deduce implicit triple value for -Xopenmp-target, specify triple using -Xopenmp-target=<triple>">;
def err_drv_invalid_Xopenmp_target_with_args : Error<
  "invalid -Xopenmp-target argument: '%0', options requiring arguments are unsupported">;
def err_drv_Xsycl_target_missing_triple : Error<
  "cannot deduce implicit triple value for '%0', specify triple using '%0=<triple>'">;
def err_drv_invalid_Xsycl_frontend_with_args : Error<
  "invalid -Xsycl-target-frontend argument: '%0', options requiring arguments are unsupported">;
def err_drv_bad_fpga_device_count : Error<
  "More than one FPGA specific device binary found in input objects">;
def warn_drv_mismatch_fpga_archive : Warning<
  "FPGA archive '%0' does not contain matching emulation/hardware expectancy">,
  InGroup<SyclFPGAMismatch>;
def err_drv_unsupported_opt_dpcpp : Error<"option '%0' unsupported with DPC++">;
def err_drv_argument_only_allowed_with : Error<
  "invalid argument '%0' only allowed with '%1'">;
def err_drv_minws_unsupported_input_type : Error<
  "'-fminimize-whitespace' invalid for input of type %0">;
def err_drv_amdgpu_ieee_without_no_honor_nans : Error<
  "invalid argument '-mno-amdgpu-ieee' only allowed with relaxed NaN handling">;
def err_drv_argument_not_allowed_with : Error<
  "invalid argument '%0' not allowed with '%1'">;
def err_drv_invalid_version_number : Error<
  "invalid version number in '%0'">;
def err_drv_no_linker_llvm_support : Error<
  "'%0': unable to pass LLVM bit-code files to linker">;
def err_drv_no_ast_support : Error<
  "'%0': unable to use AST files with this tool">;
def err_drv_no_module_support : Error<
  "'%0': unable to use module files with this tool">;
def err_drv_clang_unsupported : Error<
  "the clang compiler does not support '%0'">;
def err_drv_clang_unsupported_opt_cxx_darwin_i386 : Error<
  "the clang compiler does not support '%0' for C++ on Darwin/i386">;
def err_drv_clang_unsupported_opt_pg_darwin: Error<
  "the clang compiler does not support -pg option on %select{Darwin|versions of OS X 10.9 and later}0">;
def err_drv_clang_unsupported_opt_faltivec : Error<
  "the clang compiler does not support '%0', %1">;
def err_drv_command_failed : Error<
  "%0 command failed with exit code %1 (use -v to see invocation)">;
def err_drv_compilationdatabase : Error<
  "compilation database '%0' could not be opened: %1">;
def err_drv_command_signalled : Error<
  "%0 command failed due to signal (use -v to see invocation)">;
def err_drv_force_crash : Error<
  "failing because %select{environment variable 'FORCE_CLANG_DIAGNOSTICS_CRASH' is set|'-gen-reproducer' is used}0">;
def err_drv_invalid_mfloat_abi : Error<
  "invalid float ABI '%0'">;
def err_drv_invalid_mtp : Error<
  "invalid thread pointer reading mode '%0'">;
def err_drv_missing_arg_mtp : Error<
  "missing argument to '%0'">;
def err_drv_invalid_libcxx_deployment : Error<
  "invalid deployment target for -stdlib=libc++ (requires %0 or later)">;
def err_drv_invalid_argument_to_option : Error<
  "invalid argument '%0' to -%1">;
def err_drv_malformed_sanitizer_ignorelist : Error<
  "malformed sanitizer ignorelist: '%0'">;
def err_drv_malformed_sanitizer_coverage_whitelist : Error<
  "malformed sanitizer coverage whitelist: '%0'">;
def err_drv_malformed_sanitizer_coverage_ignorelist : Error<
  "malformed sanitizer coverage ignorelist: '%0'">;
def err_drv_duplicate_config : Error<
  "no more than one option '--config' is allowed">;
def err_drv_config_file_not_exist : Error<
  "configuration file '%0' does not exist">;
def err_drv_config_file_not_found : Error<
  "configuration file '%0' cannot be found">;
def note_drv_config_file_searched_in : Note<
  "was searched for in the directory: %0">;
def err_drv_cannot_read_config_file : Error<
  "cannot read configuration file '%0'">;
def err_drv_nested_config_file: Error<
  "option '--config' is not allowed inside configuration file">;
def err_drv_arg_requires_bitcode_input: Error<
  "option '%0' requires input to be LLVM bitcode">;

def err_target_unsupported_arch
  : Error<"the target architecture '%0' is not supported by the target '%1'">;
def err_cpu_unsupported_isa
  : Error<"CPU '%0' does not support '%1' execution mode">;
def err_arch_unsupported_isa
  : Error<"architecture '%0' does not support '%1' execution mode">;

def err_drv_I_dash_not_supported : Error<
  "'%0' not supported, please use -iquote instead">;
def err_drv_unknown_argument : Error<"unknown argument: '%0'">;
def err_drv_unknown_argument_with_suggestion : Error<
  "unknown argument '%0'; did you mean '%1'?">;
def warn_drv_unknown_argument_clang_cl : Warning<
  "unknown argument ignored in clang-cl: '%0'">,
  InGroup<UnknownArgument>;
def warn_drv_unknown_argument_clang_cl_with_suggestion : Warning<
  "unknown argument ignored in clang-cl '%0'; did you mean '%1'?">,
  InGroup<UnknownArgument>;

def warn_drv_ycyu_different_arg_clang_cl : Warning<
  "support for '/Yc' and '/Yu' with different filenames not implemented yet; flags ignored">,
  InGroup<ClangClPch>;
def warn_drv_yc_multiple_inputs_clang_cl : Warning<
  "support for '/Yc' with more than one source file not implemented yet; flag ignored">,
  InGroup<ClangClPch>;

def err_drv_invalid_value : Error<"invalid value '%1' in '%0'">;
def err_drv_invalid_int_value : Error<"invalid integral value '%1' in '%0'">;
def err_drv_invalid_value_with_suggestion : Error<
    "invalid value '%1' in '%0', expected one of: %2">;
def err_drv_invalid_remap_file : Error<
    "invalid option '%0' not of the form <from-file>;<to-file>">;
def err_drv_invalid_gcc_output_type : Error<
    "invalid output type '%0' for use with gcc tool">;
def err_drv_cc_print_options_failure : Error<
    "unable to open CC_PRINT_OPTIONS file: %0">;
def err_drv_lto_without_lld : Error<"LTO requires -fuse-ld=lld">;
def err_drv_preamble_format : Error<
    "incorrect format for -preamble-bytes=N,END">;
def warn_invalid_ios_deployment_target : Warning<
  "invalid iOS deployment version '%0', iOS 10 is the maximum deployment "
  "target for 32-bit targets">, InGroup<InvalidIOSDeploymentTarget>,
  DefaultError;
def err_invalid_macos_32bit_deployment_target : Error<
  "32-bit targets are not supported when building for Mac Catalyst">;
def err_drv_invalid_os_in_arg : Error<"invalid OS value '%0' in '%1'">;
def err_drv_conflicting_deployment_targets : Error<
  "conflicting deployment targets, both '%0' and '%1' are present in environment">;
def err_arc_unsupported_on_runtime : Error<
  "-fobjc-arc is not supported on platforms using the legacy runtime">;
def err_arc_unsupported_on_toolchain : Error< // feel free to generalize this
  "-fobjc-arc is not supported on versions of OS X prior to 10.6">;
def err_objc_weak_with_gc : Error<
  "-fobjc-weak is not supported in Objective-C garbage collection">;
def err_objc_weak_unsupported : Error<
  "-fobjc-weak is not supported on the current deployment target">;
def err_drv_mg_requires_m_or_mm : Error<
  "option '-MG' requires '-M' or '-MM'">;
def err_drv_unknown_objc_runtime : Error<
  "unknown or ill-formed Objective-C runtime '%0'">;
def err_drv_invalid_cf_runtime_abi
  : Error<"invalid CoreFoundation Runtime ABI '%0'; must be one of "
          "'objc', 'standalone', 'swift', 'swift-5.0', 'swift-4.2', 'swift-4.1'">;
def err_drv_gnustep_objc_runtime_incompatible_binary : Error<
  "GNUstep Objective-C runtime version %0 incompatible with target binary format">;
def err_drv_emit_llvm_link : Error<
   "-emit-llvm cannot be used when linking">;
def err_drv_optimization_remark_pattern : Error<
  "in pattern '%1': %0">;
def err_drv_optimization_remark_format : Error<
  "unknown remark serializer format: '%0'">;
def err_drv_no_neon_modifier : Error<"[no]neon is not accepted as modifier, please use [no]simd instead">;
def err_drv_invalid_omp_target : Error<"OpenMP target is invalid: '%0'">;
def err_drv_invalid_sycl_target : Error<"SYCL target is invalid: '%0'">;
def err_drv_incompatible_omp_arch : Error<"OpenMP target architecture '%0' pointer size is incompatible with host '%1'">;
def err_drv_option_conflict : Error<"The option %0 conflicts with %1">;
def err_drv_omp_host_ir_file_not_found : Error<
  "provided host compiler IR file '%0' is required to generate code for OpenMP "
  "target regions but cannot be found">;
def err_drv_omp_host_target_not_supported : Error<
  "target '%0' is not a supported OpenMP host target">;
def err_drv_expecting_fopenmp_with_fopenmp_targets : Error<
<<<<<<< HEAD
  "The option -fopenmp-targets must be used in conjunction with a -fopenmp option compatible with offloading, please use -fopenmp=libomp or -fopenmp=libiomp5.">;
#if INTEL_CUSTOMIZATION
def err_drv_opt_requires_opt : Error<"The use of '%0' requires '%1'.">;
def err_drv_openmp_targets_spir64_unsupported_opt : Error<"The use of '%0' is not supported with '/Qiopenmp /Qopenmp-targets=spir64'.">;
#endif // INTEL_CUSTOMIZATION
=======
  "'-fopenmp-targets' must be used in conjunction with a '-fopenmp' option "
  "compatible with offloading; e.g., '-fopenmp=libomp' or '-fopenmp=libiomp5'">;
>>>>>>> 3fd570c3
def err_drv_expecting_fsycl_with_sycl_opt : Error<
  "'%0' must be used in conjunction with '-fsycl' to enable offloading">;
def err_drv_fsycl_with_c_type : Error<
  "'%0' must not be used in conjunction with '-fsycl', which expects C++ source">;
def warn_drv_sycl_offload_target_duplicate : Warning<
  "SYCL offloading target '%0' is similar to target '%1' already specified; "
  "will be ignored">, InGroup<SyclTarget>;
def err_drv_omp_offload_target_missingbcruntime : Error<
  "no library '%0' found in the default clang lib directory or in LIBRARY_PATH"
  "; use '--libomptarget-%1-bc-path' to specify %1 bitcode library">;
def err_drv_omp_offload_target_bcruntime_not_found : Error<
  "bitcode library '%0' does not exist">;
def err_drv_omp_offload_target_cuda_version_not_support : Error<
  "NVPTX target requires CUDA 9.2 or above; CUDA %0 detected">;
def warn_drv_omp_offload_target_duplicate : Warning<
  "OpenMP offloading target '%0' is similar to target '%1' already specified; "
  "will be ignored">, InGroup<OpenMPTarget>;
def err_drv_unsupported_embed_bitcode
    : Error<"%0 is not supported with -fembed-bitcode">;
def err_drv_bitcode_unsupported_on_toolchain : Error<
  "-fembed-bitcode is not supported on versions of iOS prior to 6.0">;
def err_drv_negative_columns : Error<
    "invalid value '%1' in '%0', value must be 'none' or a positive integer">;
def err_drv_small_columns : Error<
    "invalid value '%1' in '%0', value must be '%2' or greater">;

def err_drv_invalid_malign_branch_EQ : Error<
  "invalid argument '%0' to -malign-branch=; each element must be one of: %1">;

def warn_O4_is_O3 : Warning<"-O4 is equivalent to -O3">, InGroup<Deprecated>;
def warn_drv_optimization_value : Warning<"optimization level '%0' is not supported; using '%1%2' instead">,
  InGroup<InvalidCommandLineArgument>;
def warn_ignored_gcc_optimization : Warning<"optimization flag '%0' is not supported">,
  InGroup<IgnoredOptimizationArgument>;
def warn_ignored_clang_option : Warning<"the flag '%0' has been deprecated and will be ignored">,
  InGroup<UnusedCommandLineArgument>;
#if INTEL_CUSTOMIZATION
def warn_invalid_num_qopt : Warning<"Invalid number(%0) of arguments for the -Qoption, option ignored">,
  InGroup<UnusedCommandLineArgument>;
def warn_invalid_tool : Warning<"Invalid tool(%0) for the -Qoption, option ignored">,
  InGroup<UnusedCommandLineArgument>;
#endif //INTEL_CUSTOMIZATION
def warn_drv_unsupported_opt_for_target : Warning<
  "optimization flag '%0' is not supported for target '%1'">,
  InGroup<IgnoredOptimizationArgument>;
def warn_drv_unsupported_debug_info_opt_for_target : Warning<
  "debug information option '%0' is not supported for target '%1'">,
  InGroup<UnsupportedTargetOpt>;
def warn_drv_dwarf_version_limited_by_target : Warning<
  "debug information option '%0' is not supported; requires DWARF-%2 but "
  "target '%1' only provides DWARF-%3">,
  InGroup<UnsupportedTargetOpt>;
def warn_c_kext : Warning<
  "ignoring -fapple-kext which is valid for C++ and Objective-C++ only">;
def warn_ignoring_fdiscard_for_bitcode : Warning<
  "ignoring -fdiscard-value-names for LLVM Bitcode">,
  InGroup<UnusedCommandLineArgument>;
def warn_drv_input_file_unused : Warning<
  "%0: '%1' input unused%select{ when '%3' is present|}2">,
  InGroup<UnusedCommandLineArgument>;
def warn_drv_input_file_unused_by_cpp : Warning<
  "%0: '%1' input unused in cpp mode">,
  InGroup<UnusedCommandLineArgument>;
def warn_drv_preprocessed_input_file_unused : Warning<
  "%0: previously preprocessed input%select{ unused when '%2' is present|}1">,
  InGroup<UnusedCommandLineArgument>;
def warn_drv_unused_argument : Warning<
  "argument unused during compilation: '%0'">,
  InGroup<UnusedCommandLineArgument>;
def warn_drv_empty_joined_argument : Warning<
  "joined argument expects additional value: '%0'">,
  InGroup<UnusedCommandLineArgument>;
def warn_drv_diagnostics_hotness_requires_pgo : Warning<
  "argument '%0' requires profile-guided optimization information">,
  InGroup<UnusedCommandLineArgument>;
def warn_drv_clang_unsupported : Warning<
  "the clang compiler does not support '%0'">;
def warn_drv_deprecated_arg : Warning<
  "argument '%0' is deprecated, use '%1' instead">, InGroup<Deprecated>;
def warn_drv_assuming_mfloat_abi_is : Warning<
  "unknown platform, assuming -mfloat-abi=%0">;
def warn_ignoring_ftabstop_value : Warning<
  "ignoring invalid -ftabstop value '%0', using default value %1">;
def warn_drv_overriding_flag_option : Warning<
  "overriding '%0' option with '%1'">,
  InGroup<DiagGroup<"overriding-t-option">>;
def warn_drv_treating_input_as_cxx : Warning<
  "treating '%0' input as '%1' when in C++ mode, this behavior is deprecated">,
  InGroup<Deprecated>;
def warn_drv_pch_not_first_include : Warning<
  "precompiled header '%0' was ignored because '%1' is not first '-include'">;
def warn_drv_existing_archive_append: Warning<
  "appending to an existing archive '%0'">, InGroup<DiagGroup<"archive-append">>;
def warn_missing_sysroot : Warning<"no such sysroot directory: '%0'">,
  InGroup<DiagGroup<"missing-sysroot">>;
def warn_incompatible_sysroot : Warning<"using sysroot for '%0' but targeting '%1'">,
  InGroup<DiagGroup<"incompatible-sysroot">>;
def warn_debug_compression_unavailable : Warning<"cannot compress debug sections (zlib not installed)">,
  InGroup<DiagGroup<"debug-compression-unavailable">>;
def warn_drv_disabling_vptr_no_rtti_default : Warning<
  "implicitly disabling vptr sanitizer because rtti wasn't enabled">,
  InGroup<AutoDisableVptrSanitizer>;
def warn_drv_object_size_disabled_O0 : Warning<
  "the object size sanitizer has no effect at -O0, but is explicitly enabled: %0">,
  InGroup<InvalidCommandLineArgument>, DefaultWarnNoWerror;
def warn_drv_deprecated_option : Warning<
  "option '%0' is deprecated, use '%1' directly instead">, InGroup<Deprecated>;
def warn_ignoring_verify_debuginfo_preserve_export : Warning<
  "ignoring -fverify-debuginfo-preserve-export=%0 because "
  "-fverify-debuginfo-preserve wasn't enabled">,
  InGroup<UnusedCommandLineArgument>;
def err_invalid_branch_protection: Error <
  "invalid branch protection option '%0' in '%1'">;
def err_invalid_sls_hardening : Error<
  "invalid sls hardening option '%0' in '%1'">;
def err_sls_hardening_arm_not_supported : Error<
  "-mharden-sls is only supported on armv7-a or later">;

def note_drv_command_failed_diag_msg : Note<
  "diagnostic msg: %0">;
def note_drv_t_option_is_global : Note<
  "the last '/TC' or '/TP' option takes precedence over earlier instances">;
def note_drv_address_sanitizer_debug_runtime : Note<
  "AddressSanitizer doesn't support linking with debug runtime libraries yet">;
def note_drv_use_standard : Note<"use '%0'"
  "%select{| or '%3'|, '%3', or '%4'|, '%3', '%4', or '%5'}2 "
  "for '%1' standard">;

def err_analyzer_config_no_value : Error<
  "analyzer-config option '%0' has a key but no value">;
def err_analyzer_config_multiple_values : Error<
  "analyzer-config option '%0' should contain only one '='">;
def err_analyzer_config_invalid_input : Error<
  "invalid input for analyzer-config option '%0', that expects %1 value">;
def err_analyzer_config_unknown : Error<"unknown analyzer-config '%0'">;
def err_analyzer_checker_option_unknown : Error<
  "checker '%0' has no option called '%1'">;
def err_analyzer_checker_option_invalid_input : Error<
  "invalid input for checker option '%0', that expects %1">;
def err_analyzer_checker_incompatible_analyzer_option : Error<
  "checker cannot be enabled with analyzer option '%0' == %1">;

def err_drv_invalid_hvx_length : Error<
  "-mhvx-length is not supported without a -mhvx/-mhvx= flag">;
def warn_drv_vectorize_needs_hvx : Warning<
  "auto-vectorization requires HVX, use -mhvx to enable it">,
  InGroup<OptionIgnored>;

def err_drv_module_header_wrong_kind : Error<
  "header file '%0' input type '%1' does not match type of prior input "
  "in module compilation; use '-x %2' to override">;
def err_drv_modules_validate_once_requires_timestamp : Error<
  "option '-fmodules-validate-once-per-build-session' requires "
  "'-fbuild-session-timestamp=<seconds since Epoch>' or '-fbuild-session-file=<file>'">;

def err_test_module_file_extension_format : Error<
  "-ftest-module-file-extension argument '%0' is not of the required form "
  "'blockname:major:minor:hashed:user info'">;

def warn_slash_u_filename : Warning<"'/U%0' treated as the '/U' option">,
  InGroup<DiagGroup<"slash-u-filename">>;
def note_use_dashdash : Note<
  "use '--' to treat subsequent arguments as filenames">;

def err_drv_ropi_rwpi_incompatible_with_pic : Error<
  "embedded and GOT-based position independence are incompatible">;
def err_drv_ropi_incompatible_with_cxx : Error<
  "ROPI is not compatible with c++">;

def err_stack_tagging_requires_hardware_feature : Error<
  "'-fsanitize=memtag' requires hardware support (+memtag)">;

def err_cmse_pi_are_incompatible : Error<
  "cmse is not compatible with %select{RWPI|ROPI}0">;

def warn_target_unsupported_nan2008 : Warning<
  "ignoring '-mnan=2008' option because the '%0' architecture does not support it">,
  InGroup<UnsupportedNan>;
def warn_target_unsupported_nanlegacy : Warning<
  "ignoring '-mnan=legacy' option because the '%0' architecture does not support it">,
  InGroup<UnsupportedNan>;
def warn_target_unsupported_abslegacy : Warning<
  "ignoring '-mabs=legacy' option because the '%0' architecture does not support it">,
  InGroup<UnsupportedAbs>;
def warn_target_unsupported_abs2008 : Warning<
  "ignoring '-mabs=2008' option because the '%0' architecture does not support it">,
  InGroup<UnsupportedAbs>;
def warn_target_unsupported_compact_branches : Warning<
  "ignoring '-mcompact-branches=' option because the '%0' architecture does not"
  " support it">, InGroup<UnsupportedCB>;
def warn_target_unsupported_extension : Warning<
  "ignoring extension '%0' because the '%1' architecture does not support it">,
   InGroup<InvalidCommandLineArgument>;
def warn_drv_unsupported_gpopt : Warning<
  "ignoring '-mgpopt' option as it cannot be used with %select{|the implicit"
  " usage of }0-mabicalls">,
  InGroup<UnsupportedGPOpt>;
def warn_drv_unsupported_sdata : Warning<
  "ignoring '-msmall-data-limit=' with -mcmodel=large for -fpic or RV64">,
  InGroup<OptionIgnored>;
def warn_drv_unsupported_longcalls : Warning<
  "ignoring '-mlong-calls' option as it is not currently supported with "
  "%select{|the implicit usage of }0-mabicalls">,
  InGroup<OptionIgnored>;
def warn_drv_unsupported_pic_with_mabicalls : Warning<
  "ignoring '%0' option as it cannot be used with "
  "%select{implicit usage of|}1 -mabicalls and the N64 ABI">,
  InGroup<OptionIgnored>;
def err_drv_unsupported_noabicalls_pic : Error<
  "position-independent code requires '-mabicalls'">;
def err_drv_unsupported_indirect_jump_opt : Error<
  "'-mindirect-jump=%0' is unsupported with the '%1' architecture">;
def err_drv_unknown_indirect_jump_opt : Error<
  "unknown '-mindirect-jump=' option '%0'">;
def err_drv_unsupported_fpatchable_function_entry_argument : Error<
  "the second argument of '-fpatchable-function-entry' must be smaller than the first argument">;

def warn_drv_unable_to_find_directory_expected : Warning<
  "unable to find %0 directory, expected to be in '%1'">,
  InGroup<InvalidOrNonExistentDirectory>, DefaultIgnore;

def warn_drv_ps4_force_pic : Warning<
  "option '%0' was ignored by the PS4 toolchain, using '-fPIC'">,
  InGroup<OptionIgnored>;

def warn_drv_ps4_sdk_dir : Warning<
  "environment variable SCE_ORBIS_SDK_DIR is set, but points to invalid or nonexistent directory '%0'">,
  InGroup<InvalidOrNonExistentDirectory>;

def err_drv_unsupported_linker : Error<"unsupported value '%0' for -linker option">;
def err_drv_defsym_invalid_format : Error<"defsym must be of the form: sym=value: %0">;
def err_drv_defsym_invalid_symval : Error<"value is not an integer: %0">;
def warn_drv_msvc_not_found : Warning<
  "unable to find a Visual Studio installation; "
  "try running Clang from a developer command prompt">,
  InGroup<DiagGroup<"msvc-not-found">>;

def warn_drv_fuse_ld_path : Warning<
  "'-fuse-ld=' taking a path is deprecated; use '--ld-path=' instead">,
  InGroup<FUseLdPath>, DefaultIgnore;

def warn_drv_fine_grained_bitfield_accesses_ignored : Warning<
  "option '-ffine-grained-bitfield-accesses' cannot be enabled together with a sanitizer; flag ignored">,
  InGroup<OptionIgnored>;

def note_drv_verify_prefix_spelling : Note<
  "-verify prefixes must start with a letter and contain only alphanumeric"
  " characters, hyphens, and underscores">;

def warn_drv_global_isel_incomplete : Warning<
  "-fglobal-isel support for the '%0' architecture is incomplete">,
  InGroup<GlobalISel>;

def warn_drv_global_isel_incomplete_opt : Warning<
  "-fglobal-isel support is incomplete for this architecture at the current optimization level">,
  InGroup<GlobalISel>;

def warn_drv_moutline_unsupported_opt : Warning<
  "'%0' does not support '-moutline'; flag ignored">,
  InGroup<OptionIgnored>;

def warn_drv_moutline_atomics_unsupported_opt : Warning<
  "'%0' does not support '-moutline-atomics'; flag ignored">,
  InGroup<OptionIgnored>;

def warn_drv_darwin_sdk_invalid_settings : Warning<
  "SDK settings were ignored as 'SDKSettings.json' could not be parsed">,
  InGroup<DiagGroup<"darwin-sdk-settings">>;

def err_drv_trivial_auto_var_init_zero_disabled : Error<
  "'-ftrivial-auto-var-init=zero' hasn't been enabled; enable it at your own "
  "peril for benchmarking purpose only with "
  "'-enable-trivial-auto-var-init-zero-knowing-it-will-be-removed-from-clang'">;

def err_drv_trivial_auto_var_init_stop_after_missing_dependency : Error<
  "'-ftrivial-auto-var-init-stop-after=*' is used without "
  "'-ftrivial-auto-var-init=zero' or '-ftrivial-auto-var-init=pattern'">;

def err_drv_trivial_auto_var_init_stop_after_invalid_value : Error<
  "'-ftrivial-auto-var-init-stop-after=*' only accepts positive integers">;

def warn_drv_msp430_hwmult_unsupported : Warning<
  "the given MCU does not support hardware multiply, but '-mhwmult' is set to "
  "%0">, InGroup<InvalidCommandLineArgument>;
def warn_drv_msp430_hwmult_mismatch : Warning<
  "the given MCU supports %0 hardware multiply, but '-mhwmult' is set to %1">,
   InGroup<InvalidCommandLineArgument>;
def warn_drv_msp430_hwmult_no_device : Warning<
  "no MCU device specified, but '-mhwmult' is set to 'auto', assuming no "
  "hardware multiply; use '-mmcu' to specify an MSP430 device, or '-mhwmult' "
  "to set the hardware multiply type explicitly">,
  InGroup<InvalidCommandLineArgument>;

def warn_drv_libstdcxx_not_found : Warning<
  "include path for libstdc++ headers not found; pass '-stdlib=libc++' on the "
  "command line to use the libc++ standard library instead">,
  InGroup<DiagGroup<"stdlibcxx-not-found">>;

def err_drv_cannot_mix_options : Error<"cannot specify '%1' along with '%0'">;

def err_drv_invalid_object_mode : Error<
  "OBJECT_MODE setting %0 is not recognized and is not a valid setting">;

def err_aix_unsupported_tls_model : Error<"TLS model '%0' is not yet supported on AIX">;

def err_invalid_cxx_abi : Error<"invalid C++ ABI name '%0'">;
def err_unsupported_cxx_abi : Error<"C++ ABI '%0' is not supported on target triple '%1'">;

def note_cc1_round_trip_original : Note<"original arguments in round-trip: %0">;
def note_cc1_round_trip_generated : Note<
  "generated arguments #%0 in round-trip: %1">;
def remark_cc1_round_trip_generated : Remark<
  "generated arguments #%0 in round-trip: %1">, InGroup<RoundTripCC1Args>;
def err_cc1_round_trip_fail_then_ok : Error<
  "original arguments parse failed, then succeeded in round-trip">;
def err_cc1_round_trip_ok_then_fail : Error<
  "generated arguments parse failed in round-trip">;
def err_cc1_round_trip_mismatch : Error<
  "generated arguments do not match in round-trip">;
}<|MERGE_RESOLUTION|>--- conflicted
+++ resolved
@@ -296,16 +296,12 @@
 def err_drv_omp_host_target_not_supported : Error<
   "target '%0' is not a supported OpenMP host target">;
 def err_drv_expecting_fopenmp_with_fopenmp_targets : Error<
-<<<<<<< HEAD
-  "The option -fopenmp-targets must be used in conjunction with a -fopenmp option compatible with offloading, please use -fopenmp=libomp or -fopenmp=libiomp5.">;
+  "'-fopenmp-targets' must be used in conjunction with a '-fopenmp' option "
+  "compatible with offloading; e.g., '-fopenmp=libomp' or '-fopenmp=libiomp5'">;
 #if INTEL_CUSTOMIZATION
 def err_drv_opt_requires_opt : Error<"The use of '%0' requires '%1'.">;
 def err_drv_openmp_targets_spir64_unsupported_opt : Error<"The use of '%0' is not supported with '/Qiopenmp /Qopenmp-targets=spir64'.">;
 #endif // INTEL_CUSTOMIZATION
-=======
-  "'-fopenmp-targets' must be used in conjunction with a '-fopenmp' option "
-  "compatible with offloading; e.g., '-fopenmp=libomp' or '-fopenmp=libiomp5'">;
->>>>>>> 3fd570c3
 def err_drv_expecting_fsycl_with_sycl_opt : Error<
   "'%0' must be used in conjunction with '-fsycl' to enable offloading">;
 def err_drv_fsycl_with_c_type : Error<
