//==--- DiagnosticDriverKinds.td - libdriver diagnostics ------------------===//
//
// Part of the LLVM Project, under the Apache License v2.0 with LLVM Exceptions.
// See https://llvm.org/LICENSE.txt for license information.
// SPDX-License-Identifier: Apache-2.0 WITH LLVM-exception
//
//===----------------------------------------------------------------------===//

let Component = "Driver" in {

def err_drv_no_such_file : Error<"no such file or directory: '%0'">;
def err_drv_no_such_file_with_suggestion : Error<
  "no such file or directory: '%0'; did you mean '%1'?">;
def err_drv_unsupported_opt : Error<"unsupported option '%0'">;
def err_drv_unsupported_opt_with_suggestion : Error<
  "unsupported option '%0'; did you mean '%1'?">;
def err_drv_unsupported_opt_for_target : Error<
  "unsupported option '%0' for target '%1'">;
def err_drv_unsupported_option_argument : Error<
  "unsupported argument '%1' to option '%0'">;
def err_drv_unknown_stdin_type : Error<
  "-E or -x required when input is from standard input">;
def err_drv_unknown_stdin_type_clang_cl : Error<
  "use /Tc or /Tp to set input type for standard input">;
def err_drv_unknown_language : Error<"language not recognized: '%0'">;
def err_drv_invalid_arch_name : Error<
  "invalid arch name '%0'">;
def err_drv_invalid_riscv_arch_name : Error<
  "invalid arch name '%0', %1">;
def err_drv_invalid_riscv_ext_arch_name : Error<
  "invalid arch name '%0', %1 '%2'">;
def warn_drv_avr_mcu_not_specified : Warning<
  "no target microcontroller specified on command line, cannot "
  "link standard libraries, please pass -mmcu=<mcu name>">,
  InGroup<AVRRtlibLinkingQuirks>;
def warn_drv_avr_gcc_not_found: Warning<
  "no avr-gcc installation can be found on the system, "
  "cannot link standard libraries">,
  InGroup<AVRRtlibLinkingQuirks>;
def warn_drv_avr_libc_not_found: Warning<
  "no avr-libc installation can be found on the system, "
  "cannot link standard libraries">,
  InGroup<AVRRtlibLinkingQuirks>;
def warn_drv_avr_family_linking_stdlibs_not_implemented: Warning<
  "support for linking stdlibs for microcontroller '%0' is not implemented">,
  InGroup<AVRRtlibLinkingQuirks>;
def warn_drv_avr_stdlib_not_linked: Warning<
  "standard library not linked and so no interrupt vector table or "
  "compiler runtime routines will be linked">,
  InGroup<AVRRtlibLinkingQuirks>;
def err_drv_cuda_bad_gpu_arch : Error<"Unsupported CUDA gpu architecture: %0">;
def err_drv_no_cuda_installation : Error<
  "cannot find CUDA installation.  Provide its path via --cuda-path, or pass "
  "-nocudainc to build without CUDA includes.">;
def err_drv_no_cuda_libdevice : Error<
  "cannot find libdevice for %0. Provide path to different CUDA installation "
  "via --cuda-path, or pass -nocudalib to build without linking with libdevice.">;
def err_drv_cuda_version_unsupported : Error<
  "GPU arch %0 is supported by CUDA versions between %1 and %2 (inclusive), "
  "but installation at %3 is %4.  Use --cuda-path to specify a different CUDA "
  "install, pass a different GPU arch with --cuda-gpu-arch, or pass "
  "--no-cuda-version-check.">;
def err_drv_cuda_host_arch : Error<"unsupported architecture '%0' for host compilation.">;
def err_drv_mix_cuda_hip : Error<"Mixed Cuda and HIP compilation is not supported.">;
def err_drv_invalid_thread_model_for_target : Error<
  "invalid thread model '%0' in '%1' for this target">;
def err_drv_invalid_linker_name : Error<
  "invalid linker name in argument '%0'">;
def err_drv_invalid_pgo_instrumentor : Error<
  "invalid PGO instrumentor in argument '%0'">;
def err_drv_invalid_rtlib_name : Error<
  "invalid runtime library name in argument '%0'">;
def err_drv_unsupported_rtlib_for_platform : Error<
  "unsupported runtime library '%0' for platform '%1'">;
def err_drv_invalid_unwindlib_name : Error<
  "invalid unwind library name in argument '%0'">;
def err_drv_incompatible_unwindlib : Error<
  "--rtlib=libgcc requires --unwindlib=libgcc">;
def err_drv_invalid_stdlib_name : Error<
  "invalid library name in argument '%0'">;
def err_drv_invalid_output_with_multiple_archs : Error<
  "cannot use '%0' output with multiple -arch options">;
def err_drv_no_input_files : Error<"no input files">;
def err_drv_use_of_Z_option : Error<
  "unsupported use of internal gcc -Z option '%0'">;
def err_drv_output_argument_with_multiple_files : Error<
  "cannot specify -o when generating multiple output files">;
def err_drv_out_file_argument_with_multiple_sources : Error<
  "cannot specify '%0%1' when compiling multiple source files">;
def err_no_external_assembler : Error<
  "there is no external assembler that can be used on this platform">;
def err_drv_unable_to_remove_file : Error<
  "unable to remove file: %0">;
def err_drv_unable_to_set_working_directory : Error <
  "unable to set working directory: %0">;
def err_drv_command_failure : Error<
  "unable to execute command: %0">;
def err_drv_invalid_darwin_version : Error<
  "invalid Darwin version number: %0">;
def err_drv_missing_argument : Error<
  "argument to '%0' is missing (expected %1 value%s1)">;
def err_drv_invalid_Xarch_argument_with_args : Error<
  "invalid Xarch argument: '%0', options requiring arguments are unsupported">;
def err_drv_invalid_Xarch_argument_isdriver : Error<
  "invalid Xarch argument: '%0', cannot change driver behavior inside Xarch argument">;
def err_drv_Xopenmp_target_missing_triple : Error<
  "cannot deduce implicit triple value for -Xopenmp-target, specify triple using -Xopenmp-target=<triple>">;
def err_drv_invalid_Xopenmp_target_with_args : Error<
  "invalid -Xopenmp-target argument: '%0', options requiring arguments are unsupported">;
def err_drv_Xsycl_target_missing_triple : Error<
<<<<<<< HEAD
  "cannot deduce implicit triple value for -Xsycl-target, specify triple using -Xsycl-target=<triple>">;
def err_drv_invalid_Xsycl_target_with_args : Error<
  "invalid -Xsycl-target argument: '%0', options requiring arguments are unsupported">;
=======
  "cannot deduce implicit triple value for '%0', specify triple using '%0=<triple>'">;
def err_drv_invalid_Xsycl_frontend_with_args : Error<
  "invalid -Xsycl-target-frontend argument: '%0', options requiring arguments are unsupported">;
def err_drv_bad_fpga_device_count : Error<
  "More than one FPGA specific device binary found in input objects">;
>>>>>>> 97b6396c
def err_drv_argument_only_allowed_with : Error<
  "invalid argument '%0' only allowed with '%1'">;
def err_drv_argument_not_allowed_with : Error<
  "invalid argument '%0' not allowed with '%1'">;
def err_drv_invalid_version_number : Error<
  "invalid version number in '%0'">;
def err_drv_no_linker_llvm_support : Error<
  "'%0': unable to pass LLVM bit-code files to linker">;
def err_drv_no_ast_support : Error<
  "'%0': unable to use AST files with this tool">;
def err_drv_no_module_support : Error<
  "'%0': unable to use module files with this tool">;
def err_drv_clang_unsupported : Error<
  "the clang compiler does not support '%0'">;
def err_drv_clang_unsupported_opt_cxx_darwin_i386 : Error<
  "the clang compiler does not support '%0' for C++ on Darwin/i386">;
def err_drv_clang_unsupported_opt_pg_darwin: Error<
  "the clang compiler does not support -pg option on %select{Darwin|versions of OS X 10.9 and later}0">;
def err_drv_clang_unsupported_opt_faltivec : Error<
  "the clang compiler does not support '%0', %1">;
def err_drv_command_failed : Error<
  "%0 command failed with exit code %1 (use -v to see invocation)">;
def err_drv_compilationdatabase : Error<
  "compilation database '%0' could not be opened: %1">;
def err_drv_command_signalled : Error<
  "%0 command failed due to signal (use -v to see invocation)">;
def err_drv_force_crash : Error<
  "failing because %select{environment variable 'FORCE_CLANG_DIAGNOSTICS_CRASH' is set|'-gen-reproducer' is used}0">;
def err_drv_invalid_mfloat_abi : Error<
  "invalid float ABI '%0'">;
def err_drv_invalid_mtp : Error<
  "invalid thread pointer reading mode '%0'">;
def err_drv_missing_arg_mtp : Error<
  "missing argument to '%0'">;
def err_drv_invalid_libcxx_deployment : Error<
  "invalid deployment target for -stdlib=libc++ (requires %0 or later)">;
def err_drv_invalid_argument_to_fdebug_prefix_map : Error<
  "invalid argument '%0' to -fdebug-prefix-map">;
def err_drv_malformed_sanitizer_blacklist : Error<
  "malformed sanitizer blacklist: '%0'">;
def err_drv_duplicate_config : Error<
  "no more than one option '--config' is allowed">;
def err_drv_config_file_not_exist : Error<
  "configuration file '%0' does not exist">;
def err_drv_config_file_not_found : Error<
  "configuration file '%0' cannot be found">;
def note_drv_config_file_searched_in : Note<
  "was searched for in the directory: %0">;
def err_drv_cannot_read_config_file : Error<
  "cannot read configuration file '%0'">;
def err_drv_nested_config_file: Error<
  "option '--config' is not allowed inside configuration file">;
def err_drv_arg_requires_bitcode_input: Error<
  "option '%0' requires input to be LLVM bitcode">;

def err_target_unsupported_arch
  : Error<"the target architecture '%0' is not supported by the target '%1'">;
def err_cpu_unsupported_isa
  : Error<"CPU '%0' does not support '%1' execution mode">;
def err_arch_unsupported_isa
  : Error<"Architecture '%0' does not support '%1' execution mode">;

def err_drv_I_dash_not_supported : Error<
  "'%0' not supported, please use -iquote instead">;
def err_drv_unknown_argument : Error<"unknown argument: '%0'">;
def err_drv_unknown_argument_with_suggestion : Error<
  "unknown argument '%0'; did you mean '%1'?">;
def warn_drv_unknown_argument_clang_cl : Warning<
  "unknown argument ignored in clang-cl: '%0'">,
  InGroup<UnknownArgument>;
def warn_drv_unknown_argument_clang_cl_with_suggestion : Warning<
  "unknown argument ignored in clang-cl '%0'; did you mean '%1'?">,
  InGroup<UnknownArgument>;

def warn_drv_ycyu_different_arg_clang_cl : Warning<
  "support for '/Yc' and '/Yu' with different filenames not implemented yet; flags ignored">,
  InGroup<ClangClPch>;
def warn_drv_ycyu_no_fi_arg_clang_cl : Warning<
  "support for '%0' without a corresponding /FI flag not implemented yet; flag ignored">,
  InGroup<ClangClPch>;
def warn_drv_yc_multiple_inputs_clang_cl : Warning<
  "support for '/Yc' with more than one source file not implemented yet; flag ignored">,
  InGroup<ClangClPch>;

def err_drv_dllexport_inlines_and_fallback : Error<
  "option '/Zc:dllexportInlines-' is ABI-changing and not compatible with '/fallback'">;

def err_drv_invalid_value : Error<"invalid value '%1' in '%0'">;
def err_drv_invalid_int_value : Error<"invalid integral value '%1' in '%0'">;
def err_drv_invalid_remap_file : Error<
    "invalid option '%0' not of the form <from-file>;<to-file>">;
def err_drv_invalid_gcc_output_type : Error<
    "invalid output type '%0' for use with gcc tool">;
def err_drv_cc_print_options_failure : Error<
    "unable to open CC_PRINT_OPTIONS file: %0">;
def err_drv_lto_without_lld : Error<"LTO requires -fuse-ld=lld">;
def err_drv_preamble_format : Error<
    "incorrect format for -preamble-bytes=N,END">;
def warn_invalid_ios_deployment_target : Warning<
  "invalid iOS deployment version '%0', iOS 10 is the maximum deployment "
  "target for 32-bit targets">, InGroup<InvalidIOSDeploymentTarget>,
  DefaultError;
def err_drv_conflicting_deployment_targets : Error<
  "conflicting deployment targets, both '%0' and '%1' are present in environment">;
def err_arc_unsupported_on_runtime : Error<
  "-fobjc-arc is not supported on platforms using the legacy runtime">;
def err_arc_unsupported_on_toolchain : Error< // feel free to generalize this
  "-fobjc-arc is not supported on versions of OS X prior to 10.6">;
def err_objc_weak_with_gc : Error<
  "-fobjc-weak is not supported in Objective-C garbage collection">;
def err_objc_weak_unsupported : Error<
  "-fobjc-weak is not supported on the current deployment target">;
def err_drv_mg_requires_m_or_mm : Error<
  "option '-MG' requires '-M' or '-MM'">;
def err_drv_unknown_objc_runtime : Error<
  "unknown or ill-formed Objective-C runtime '%0'">;
def err_drv_invalid_cf_runtime_abi
  : Error<"invalid CoreFoundation Runtime ABI '%0'; must be one of "
          "'objc', 'standalone', 'swift', 'swift-5.0', 'swift-4.2', 'swift-4.1'">;
def err_drv_gnustep_objc_runtime_incompatible_binary : Error<
  "GNUstep Objective-C runtime version %0 incompatible with target binary format">;
def err_drv_emit_llvm_link : Error<
   "-emit-llvm cannot be used when linking">;
def err_drv_optimization_remark_pattern : Error<
  "in pattern '%1': %0">;
def err_drv_optimization_remark_format : Error<
  "unknown remark serializer format: '%0'">;
def err_drv_no_neon_modifier : Error<"[no]neon is not accepted as modifier, please use [no]simd instead">;
def err_drv_invalid_omp_target : Error<"OpenMP target is invalid: '%0'">;
def err_drv_invalid_sycl_target : Error<"SYCL target is invalid: '%0'">;
<<<<<<< HEAD
def err_drv_sycl_target_conflict : Error<"The option -fsycl-targets conflicts with -fsycl-link-targets">;
def err_drv_sycl_add_link_conflict : Error<"The option -fsycl-link-targets conflicts with -fsycl-add-targets">;
def err_drv_sycl_link_link_targets_conflict : Error<"The option -fsycl-link-targets conflicts with -fsycl-link">;
=======
def err_drv_option_conflict : Error<"The option %0 conflicts with %1">;
>>>>>>> 97b6396c
def err_drv_omp_host_ir_file_not_found : Error<
  "The provided host compiler IR file '%0' is required to generate code for OpenMP target regions but cannot be found.">;
def err_drv_omp_host_target_not_supported : Error<
  "The target '%0' is not a supported OpenMP host target.">;
def err_drv_expecting_fopenmp_with_fopenmp_targets : Error<
  "The option -fopenmp-targets must be used in conjunction with a -fopenmp option compatible with offloading, please use -fopenmp=libomp or -fopenmp=libiomp5.">;
def err_drv_expecting_fsycl_with_fsycl_targets : Error<
  "The option -fsycl%0targets must be used in conjunction with -fsycl to enable offloading.">;
def warn_drv_omp_offload_target_duplicate : Warning<
  "The OpenMP offloading target '%0' is similar to target '%1' already specified - will be ignored.">,
  InGroup<OpenMPTarget>;
def warn_drv_sycl_offload_target_duplicate : Warning<
  "The SYCL offloading target '%0' is similar to target '%1' already specified - will be ignored.">,
  InGroup<SyclTarget>;
def warn_drv_omp_offload_target_missingbcruntime : Warning<
  "No library '%0' found in the default clang lib directory or in LIBRARY_PATH. Expect degraded performance due to no inlining of runtime functions on target devices.">,
  InGroup<OpenMPTarget>;
def err_drv_unsupported_embed_bitcode
    : Error<"%0 is not supported with -fembed-bitcode">;
def err_drv_bitcode_unsupported_on_toolchain : Error<
  "-fembed-bitcode is not supported on versions of iOS prior to 6.0">;

def warn_O4_is_O3 : Warning<"-O4 is equivalent to -O3">, InGroup<Deprecated>;
def warn_drv_optimization_value : Warning<"optimization level '%0' is not supported; using '%1%2' instead">,
  InGroup<InvalidCommandLineArgument>;
def warn_ignored_gcc_optimization : Warning<"optimization flag '%0' is not supported">,
  InGroup<IgnoredOptimizationArgument>;
def warn_ignored_clang_option : Warning<"the flag '%0' has been deprecated and will be ignored">,
  InGroup<UnusedCommandLineArgument>;
def warn_drv_unsupported_opt_for_target : Warning<
  "optimization flag '%0' is not supported for target '%1'">,
  InGroup<IgnoredOptimizationArgument>;
def warn_drv_unsupported_debug_info_opt_for_target : Warning<
  "debug information option '%0' is not supported for target '%1'">,
  InGroup<UnsupportedTargetOpt>;
def warn_c_kext : Warning<
  "ignoring -fapple-kext which is valid for C++ and Objective-C++ only">;
def warn_drv_input_file_unused : Warning<
  "%0: '%1' input unused%select{ when '%3' is present|}2">,
  InGroup<UnusedCommandLineArgument>;
def warn_drv_input_file_unused_by_cpp : Warning<
  "%0: '%1' input unused in cpp mode">,
  InGroup<UnusedCommandLineArgument>;
def warn_drv_preprocessed_input_file_unused : Warning<
  "%0: previously preprocessed input%select{ unused when '%2' is present|}1">,
  InGroup<UnusedCommandLineArgument>;
def warn_drv_unused_argument : Warning<
  "argument unused during compilation: '%0'">,
  InGroup<UnusedCommandLineArgument>;
def warn_drv_empty_joined_argument : Warning<
  "joined argument expects additional value: '%0'">,
  InGroup<UnusedCommandLineArgument>;
def warn_drv_diagnostics_hotness_requires_pgo : Warning<
  "argument '%0' requires profile-guided optimization information">,
  InGroup<UnusedCommandLineArgument>;
def warn_drv_clang_unsupported : Warning<
  "the clang compiler does not support '%0'">;
def warn_drv_deprecated_arg : Warning<
  "argument '%0' is deprecated, use '%1' instead">, InGroup<Deprecated>;
def warn_drv_assuming_mfloat_abi_is : Warning<
  "unknown platform, assuming -mfloat-abi=%0">;
def warn_ignoring_ftabstop_value : Warning<
  "ignoring invalid -ftabstop value '%0', using default value %1">;
def warn_drv_overriding_flag_option : Warning<
  "overriding '%0' option with '%1'">,
  InGroup<DiagGroup<"overriding-t-option">>;
def warn_drv_treating_input_as_cxx : Warning<
  "treating '%0' input as '%1' when in C++ mode, this behavior is deprecated">,
  InGroup<Deprecated>;
def warn_drv_pch_not_first_include : Warning<
  "precompiled header '%0' was ignored because '%1' is not first '-include'">;
def warn_missing_sysroot : Warning<"no such sysroot directory: '%0'">,
  InGroup<DiagGroup<"missing-sysroot">>;
def warn_incompatible_sysroot : Warning<"using sysroot for '%0' but targeting '%1'">,
  InGroup<DiagGroup<"incompatible-sysroot">>;
def warn_debug_compression_unavailable : Warning<"cannot compress debug sections (zlib not installed)">,
  InGroup<DiagGroup<"debug-compression-unavailable">>;
def warn_drv_disabling_vptr_no_rtti_default : Warning<
  "implicitly disabling vptr sanitizer because rtti wasn't enabled">,
  InGroup<AutoDisableVptrSanitizer>;
def warn_drv_object_size_disabled_O0 : Warning<
  "the object size sanitizer has no effect at -O0, but is explicitly enabled: %0">,
  InGroup<InvalidCommandLineArgument>, DefaultWarnNoWerror;
def err_invalid_branch_protection: Error <
  "invalid branch protection option '%0' in '%1'">;

def note_drv_command_failed_diag_msg : Note<
  "diagnostic msg: %0">;
def note_drv_t_option_is_global : Note<
  "The last /TC or /TP option takes precedence over earlier instances">;
def note_drv_address_sanitizer_debug_runtime : Note<
  "AddressSanitizer doesn't support linking with debug runtime libraries yet">;
def note_drv_use_standard : Note<"use '%0'"
  "%select{| or '%3'|, '%3', or '%4'|, '%3', '%4', or '%5'}2 "
  "for '%1' standard">;

def err_analyzer_config_no_value : Error<
  "analyzer-config option '%0' has a key but no value">;
def err_analyzer_config_multiple_values : Error<
  "analyzer-config option '%0' should contain only one '='">;
def err_analyzer_config_invalid_input : Error<
  "invalid input for analyzer-config option '%0', that expects %1 value">;
def err_analyzer_config_unknown : Error<"unknown analyzer-config '%0'">;
def err_analyzer_checker_option_unknown : Error<
  "checker '%0' has no option called '%1'">;
def err_analyzer_checker_option_invalid_input : Error<
  "invalid input for checker option '%0', that expects %1">;

def err_drv_invalid_hvx_length : Error<
  "-mhvx-length is not supported without a -mhvx/-mhvx= flag">;
def warn_drv_vectorize_needs_hvx : Warning<
  "auto-vectorization requires HVX, use -mhvx to enable it">,
  InGroup<OptionIgnored>;

def err_drv_module_header_wrong_kind : Error<
  "header file '%0' input type '%1' does not match type of prior input "
  "in module compilation; use '-x %2' to override">;
def err_drv_modules_validate_once_requires_timestamp : Error<
  "option '-fmodules-validate-once-per-build-session' requires "
  "'-fbuild-session-timestamp=<seconds since Epoch>' or '-fbuild-session-file=<file>'">;

def err_test_module_file_extension_format : Error<
  "-ftest-module-file-extension argument '%0' is not of the required form "
  "'blockname:major:minor:hashed:user info'">;

def warn_drv_invoking_fallback : Warning<"falling back to %0">,
  InGroup<Fallback>;

def warn_slash_u_filename : Warning<"'/U%0' treated as the '/U' option">,
  InGroup<DiagGroup<"slash-u-filename">>;
def note_use_dashdash : Note<"Use '--' to treat subsequent arguments as filenames">;

def err_drv_ropi_rwpi_incompatible_with_pic : Error<
  "embedded and GOT-based position independence are incompatible">;
def err_drv_ropi_incompatible_with_cxx : Error<
  "ROPI is not compatible with c++">;

def warn_target_unsupported_nan2008 : Warning<
  "ignoring '-mnan=2008' option because the '%0' architecture does not support it">,
  InGroup<UnsupportedNan>;
def warn_target_unsupported_nanlegacy : Warning<
  "ignoring '-mnan=legacy' option because the '%0' architecture does not support it">,
  InGroup<UnsupportedNan>;
def warn_target_unsupported_abslegacy : Warning<
  "ignoring '-mabs=legacy' option because the '%0' architecture does not support it">,
  InGroup<UnsupportedAbs>;
def warn_target_unsupported_abs2008 : Warning<
  "ignoring '-mabs=2008' option because the '%0' architecture does not support it">,
  InGroup<UnsupportedAbs>;
def warn_target_unsupported_compact_branches : Warning<
  "ignoring '-mcompact-branches=' option because the '%0' architecture does not"
  " support it">, InGroup<UnsupportedCB>;
def warn_drv_unsupported_gpopt : Warning<
  "ignoring '-mgpopt' option as it cannot be used with %select{|the implicit"
  " usage of }0-mabicalls">,
  InGroup<UnsupportedGPOpt>;
def warn_drv_unsupported_longcalls : Warning<
  "ignoring '-mlong-calls' option as it is not currently supported with "
  "%select{|the implicit usage of }0-mabicalls">,
  InGroup<OptionIgnored>;
def warn_drv_unsupported_pic_with_mabicalls : Warning<
  "ignoring '%0' option as it cannot be used with "
  "%select{implicit usage of|}1 -mabicalls and the N64 ABI">,
  InGroup<OptionIgnored>;
def err_drv_unsupported_noabicalls_pic : Error<
  "position-independent code requires '-mabicalls'">;
def err_drv_unsupported_indirect_jump_opt : Error<
  "'-mindirect-jump=%0' is unsupported with the '%1' architecture">;
def err_drv_unknown_indirect_jump_opt : Error<
  "unknown '-mindirect-jump=' option '%0'">;

def warn_drv_unable_to_find_directory_expected : Warning<
  "unable to find %0 directory, expected to be in '%1'">,
  InGroup<InvalidOrNonExistentDirectory>, DefaultIgnore;

def warn_drv_ps4_force_pic : Warning<
  "option '%0' was ignored by the PS4 toolchain, using '-fPIC'">,
  InGroup<OptionIgnored>;

def warn_drv_ps4_sdk_dir : Warning<
  "environment variable SCE_ORBIS_SDK_DIR is set, but points to invalid or nonexistent directory '%0'">,
  InGroup<InvalidOrNonExistentDirectory>;

def err_drv_unsupported_linker : Error<"unsupported value '%0' for -linker option">;
def err_drv_defsym_invalid_format : Error<"defsym must be of the form: sym=value: %0">;
def err_drv_defsym_invalid_symval : Error<"Value is not an integer: %0">;
def warn_drv_msvc_not_found : Warning<
  "unable to find a Visual Studio installation; "
  "try running Clang from a developer command prompt">,
  InGroup<DiagGroup<"msvc-not-found">>;

def warn_drv_fine_grained_bitfield_accesses_ignored : Warning<
  "option '-ffine-grained-bitfield-accesses' cannot be enabled together with a sanitizer; flag ignored">,
  InGroup<OptionIgnored>;

def note_drv_verify_prefix_spelling : Note<
  "-verify prefixes must start with a letter and contain only alphanumeric"
  " characters, hyphens, and underscores">;

def warn_drv_experimental_isel_incomplete : Warning<
  "-fexperimental-isel support for the '%0' architecture is incomplete">,
  InGroup<ExperimentalISel>;

def warn_drv_experimental_isel_incomplete_opt : Warning<
  "-fexperimental-isel support is incomplete for this architecture at the current optimization level">,
  InGroup<ExperimentalISel>;

def warn_drv_moutline_unsupported_opt : Warning<
  "The '%0' architecture does not support -moutline; flag ignored">,
  InGroup<OptionIgnored>;

def warn_drv_darwin_sdk_invalid_settings : Warning<
  "SDK settings were ignored as 'SDKSettings.json' could not be parsed">,
  InGroup<DiagGroup<"darwin-sdk-settings">>;

def err_drv_trivial_auto_var_init_zero_disabled : Error<
  "-ftrivial-auto-var-init=zero hasn't been enabled. Enable it at your own peril for benchmarking purpose only with "
  "-enable-trivial-auto-var-init-zero-knowing-it-will-be-removed-from-clang">;

def warn_drv_msp430_hwmult_unsupported : Warning<"the given MCU does not "
  "support hardware multiply, but -mhwmult is set to %0.">,
   InGroup<InvalidCommandLineArgument>;
def warn_drv_msp430_hwmult_mismatch : Warning<"the given MCU supports %0 "
  "hardware multiply, but -mhwmult is set to %1.">,
   InGroup<InvalidCommandLineArgument>;
def warn_drv_msp430_hwmult_no_device : Warning<"no MCU device specified, but "
  "'-mhwmult' is set to 'auto', assuming no hardware multiply. Use -mmcu to "
  "specify a MSP430 device, or -mhwmult to set hardware multiply type "
  "explicitly.">, InGroup<InvalidCommandLineArgument>;

def warn_drv_libstdcxx_not_found : Warning<
  "include path for libstdc++ headers not found; pass '-stdlib=libc++' on the "
  "command line to use the libc++ standard library instead">,
  InGroup<DiagGroup<"stdlibcxx-not-found">>;

def err_drv_cannot_mix_options : Error<"cannot specify '%1' along with '%0'">;

def warn_drv_reuse_exe_file_not_found : Warning<
  "-reuse-exe file '%0' not found; ignored">, InGroup<IntelFPGA>;
}<|MERGE_RESOLUTION|>--- conflicted
+++ resolved
@@ -108,17 +108,11 @@
 def err_drv_invalid_Xopenmp_target_with_args : Error<
   "invalid -Xopenmp-target argument: '%0', options requiring arguments are unsupported">;
 def err_drv_Xsycl_target_missing_triple : Error<
-<<<<<<< HEAD
-  "cannot deduce implicit triple value for -Xsycl-target, specify triple using -Xsycl-target=<triple>">;
-def err_drv_invalid_Xsycl_target_with_args : Error<
-  "invalid -Xsycl-target argument: '%0', options requiring arguments are unsupported">;
-=======
   "cannot deduce implicit triple value for '%0', specify triple using '%0=<triple>'">;
 def err_drv_invalid_Xsycl_frontend_with_args : Error<
   "invalid -Xsycl-target-frontend argument: '%0', options requiring arguments are unsupported">;
 def err_drv_bad_fpga_device_count : Error<
   "More than one FPGA specific device binary found in input objects">;
->>>>>>> 97b6396c
 def err_drv_argument_only_allowed_with : Error<
   "invalid argument '%0' only allowed with '%1'">;
 def err_drv_argument_not_allowed_with : Error<
@@ -249,13 +243,7 @@
 def err_drv_no_neon_modifier : Error<"[no]neon is not accepted as modifier, please use [no]simd instead">;
 def err_drv_invalid_omp_target : Error<"OpenMP target is invalid: '%0'">;
 def err_drv_invalid_sycl_target : Error<"SYCL target is invalid: '%0'">;
-<<<<<<< HEAD
-def err_drv_sycl_target_conflict : Error<"The option -fsycl-targets conflicts with -fsycl-link-targets">;
-def err_drv_sycl_add_link_conflict : Error<"The option -fsycl-link-targets conflicts with -fsycl-add-targets">;
-def err_drv_sycl_link_link_targets_conflict : Error<"The option -fsycl-link-targets conflicts with -fsycl-link">;
-=======
 def err_drv_option_conflict : Error<"The option %0 conflicts with %1">;
->>>>>>> 97b6396c
 def err_drv_omp_host_ir_file_not_found : Error<
   "The provided host compiler IR file '%0' is required to generate code for OpenMP target regions but cannot be found.">;
 def err_drv_omp_host_target_not_supported : Error<
