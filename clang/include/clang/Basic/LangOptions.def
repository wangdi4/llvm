--- conflicted
+++ resolved
@@ -300,13 +300,7 @@
 #endif // INTEL_CUSTOMIZATION
 LANGOPT(SYCLStdLayoutKernelParams, 1, 0, "Enable standard layout requirement for SYCL kernel parameters")
 LANGOPT(SYCLUnnamedLambda , 1, 0, "Allow unnamed lambda SYCL kernels")
-<<<<<<< HEAD
-#if INTEL_CUSTOMIZATION
 ENUM_LANGOPT(SYCLVersion  , SYCLMajorVersion, 2, SYCL_None, "Version of the SYCL standard used")
-#endif // INTEL_CUSTOMIZATION
-=======
-ENUM_LANGOPT(SYCLVersion  , SYCLMajorVersion, 2, SYCL_None, "Version of the SYCL standard used")
->>>>>>> 6ca33e2d
 LANGOPT(DeclareSPIRVBuiltins, 1, 0, "Declare SPIR-V builtin functions")
 LANGOPT(SYCLExplicitSIMD  , 1, 0, "SYCL compilation with explicit SIMD extension")
 LANGOPT(EnableDAEInSpirKernels , 1, 0, "Enable Dead Argument Elimination in SPIR kernels")
