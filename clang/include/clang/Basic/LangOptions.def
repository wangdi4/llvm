//===--- LangOptions.def - Language option database -------------*- C++ -*-===//
//
// Part of the LLVM Project, under the Apache License v2.0 with LLVM Exceptions.
// See https://llvm.org/LICENSE.txt for license information.
// SPDX-License-Identifier: Apache-2.0 WITH LLVM-exception
//
//===----------------------------------------------------------------------===//
//
// This file defines the language options. Users of this file must
// define the LANGOPT macro to make use of this information.
//
// Optionally, the user may also define:
//
// BENIGN_LANGOPT: for options that don't affect the construction of the AST in
//     any way (that is, the value can be different between an implicit module
//     and the user of that module).
//
// COMPATIBLE_LANGOPT: for options that affect the construction of the AST in
//     a way that doesn't prevent interoperability (that is, the value can be
//     different between an explicit module and the user of that module).
//
// ENUM_LANGOPT: for options that have enumeration, rather than unsigned, type.
//
// VALUE_LANGOPT: for options that describe a value rather than a flag.
//
// BENIGN_ENUM_LANGOPT, COMPATIBLE_ENUM_LANGOPT,
// BENIGN_VALUE_LANGOPT, COMPATIBLE_VALUE_LANGOPT: combinations of the above.
//
// FIXME: Clients should be able to more easily select whether they want
// different levels of compatibility versus how to handle different kinds
// of option.
//
// The Description field should be a noun phrase, for instance "frobbing all
// widgets" or "C's implicit blintz feature".
//===----------------------------------------------------------------------===//

#ifndef LANGOPT
#  error Define the LANGOPT macro to handle language options
#endif

#ifndef COMPATIBLE_LANGOPT
#  define COMPATIBLE_LANGOPT(Name, Bits, Default, Description) \
     LANGOPT(Name, Bits, Default, Description)
#endif

#ifndef BENIGN_LANGOPT
#  define BENIGN_LANGOPT(Name, Bits, Default, Description) \
     COMPATIBLE_LANGOPT(Name, Bits, Default, Description)
#endif

#ifndef ENUM_LANGOPT
#  define ENUM_LANGOPT(Name, Type, Bits, Default, Description) \
     LANGOPT(Name, Bits, Default, Description)
#endif

#ifndef COMPATIBLE_ENUM_LANGOPT
#  define COMPATIBLE_ENUM_LANGOPT(Name, Type, Bits, Default, Description) \
     ENUM_LANGOPT(Name, Type, Bits, Default, Description)
#endif

#ifndef BENIGN_ENUM_LANGOPT
#  define BENIGN_ENUM_LANGOPT(Name, Type, Bits, Default, Description) \
     COMPATIBLE_ENUM_LANGOPT(Name, Type, Bits, Default, Description)
#endif

#ifndef VALUE_LANGOPT
#  define VALUE_LANGOPT(Name, Bits, Default, Description) \
     LANGOPT(Name, Bits, Default, Description)
#endif

#ifndef COMPATIBLE_VALUE_LANGOPT
#  define COMPATIBLE_VALUE_LANGOPT(Name, Bits, Default, Description) \
     VALUE_LANGOPT(Name, Bits, Default, Description)
#endif

#ifndef BENIGN_VALUE_LANGOPT
#  define BENIGN_VALUE_LANGOPT(Name, Bits, Default, Description) \
     COMPATIBLE_VALUE_LANGOPT(Name, Bits, Default, Description)
#endif

// FIXME: A lot of the BENIGN_ options should be COMPATIBLE_ instead.
LANGOPT(C99               , 1, 0, "C99")
LANGOPT(C11               , 1, 0, "C11")
LANGOPT(C17               , 1, 0, "C17")
LANGOPT(C2x               , 1, 0, "C2x")
#if INTEL_CUSTOMIZATION
LANGOPT(OpenMPThreadPrivateLegacy, 1, 0, "Use legacy OpenMP threadprivate")
LANGOPT(OpenMPSimdOnly,     1, 0, "Enable OpenMP SIMD only")
LANGOPT(OpenMPSimdDisabled, 1, 0, "Disable OpenMP SIMD only")
LANGOPT(OpenMPTBBOnly,      1, 0, "Enable OpenMP TBB only")
LANGOPT(OpenMPTBBDisabled,  1, 0, "Disable OpenMP TBB only")
LANGOPT(IntelCompat       , 1, 0,
        "Enables or disables Intel Compiler compatibility mode")
LANGOPT(IntelMSCompat     , 1, 0,
        "Enables or disables Microsoft compatibility features that are not planned for clang/llvm trunk")
LANGOPT(HLS               , 1, 0, "Intel FPGA High Level Synthesis")
LANGOPT(Zc_forScope      , 1, 1, "Supports Microsoft C++ behavior for the For loops")
LANGOPT(Float128, 1, 0, "128 bit float support")
LANGOPT(IntelQuad, 1, 0, "Intel's 128 bit float support")
// CQ#373517, CQ#376357: GCC -fpermissive mode.
LANGOPT(GnuPermissive   , 1, 0, "Turns on GNU -fpermissive mode")
// Fix for CQ380574: Ability to set various predefines based on gcc version
// needed.
#endif // INTEL_CUSTOMIZATION
LANGOPT(MSVCCompat        , 1, 0, "Microsoft Visual C++ full compatibility mode")
LANGOPT(MicrosoftExt      , 1, 0, "Microsoft C++ extensions")
LANGOPT(AsmBlocks         , 1, 0, "Microsoft inline asm blocks")
LANGOPT(Borland           , 1, 0, "Borland extensions")
LANGOPT(CPlusPlus         , 1, 0, "C++")
LANGOPT(CPlusPlus11       , 1, 0, "C++11")
LANGOPT(CPlusPlus14       , 1, 0, "C++14")
LANGOPT(CPlusPlus17       , 1, 0, "C++17")
LANGOPT(CPlusPlus2a       , 1, 0, "C++2a")
LANGOPT(ObjC              , 1, 0, "Objective-C")
BENIGN_LANGOPT(ObjCDefaultSynthProperties , 1, 0,
               "Objective-C auto-synthesized properties")
BENIGN_LANGOPT(EncodeExtendedBlockSig , 1, 0,
               "Encoding extended block type signature")
BENIGN_LANGOPT(ObjCInferRelatedResultType , 1, 1,
               "Objective-C related result type inference")
LANGOPT(AppExt , 1, 0, "Objective-C App Extension")
LANGOPT(Trigraphs         , 1, 0,"trigraphs")
LANGOPT(LineComment       , 1, 0, "'//' comments")
LANGOPT(Bool              , 1, 0, "bool, true, and false keywords")
LANGOPT(Half              , 1, 0, "half keyword")
LANGOPT(WChar             , 1, CPlusPlus, "wchar_t keyword")
LANGOPT(Char8             , 1, 0, "char8_t keyword")
LANGOPT(DeclSpecKeyword   , 1, 0, "__declspec keyword")
BENIGN_LANGOPT(DollarIdents   , 1, 1, "'$' in identifiers")
BENIGN_LANGOPT(AsmPreprocessor, 1, 0, "preprocessor in asm mode")
LANGOPT(GNUMode           , 1, 1, "GNU extensions")
LANGOPT(GNUKeywords       , 1, 1, "GNU keywords")
VALUE_LANGOPT(GNUCVersion , 32, 0, "GNU C compatibility version")
BENIGN_LANGOPT(ImplicitInt, 1, !C99 && !CPlusPlus, "C89 implicit 'int'")
LANGOPT(Digraphs          , 1, 0, "digraphs")
BENIGN_LANGOPT(HexFloats  , 1, C99, "C99 hexadecimal float constants")
LANGOPT(CXXOperatorNames  , 1, 0, "C++ operator name keywords")
LANGOPT(AppleKext         , 1, 0, "Apple kext support")
BENIGN_LANGOPT(PascalStrings, 1, 0, "Pascal string support")
LANGOPT(WritableStrings   , 1, 0, "writable string support")
LANGOPT(ConstStrings      , 1, 0, "const-qualified string support")
ENUM_LANGOPT(LaxVectorConversions, LaxVectorConversionKind, 2,
             LaxVectorConversionKind::All, "lax vector conversions")
LANGOPT(ConvergentFunctions, 1, 1, "Assume convergent functions")
LANGOPT(AltiVec           , 1, 0, "AltiVec-style vector initializers")
LANGOPT(ZVector           , 1, 0, "System z vector extensions")
LANGOPT(Exceptions        , 1, 0, "exception handling")
LANGOPT(ObjCExceptions    , 1, 0, "Objective-C exceptions")
LANGOPT(CXXExceptions     , 1, 0, "C++ exceptions")
LANGOPT(DWARFExceptions   , 1, 0, "dwarf exception handling")
LANGOPT(SjLjExceptions    , 1, 0, "setjmp-longjump exception handling")
LANGOPT(SEHExceptions     , 1, 0, "SEH .xdata exception handling")
LANGOPT(WasmExceptions    , 1, 0, "WebAssembly exception handling")
LANGOPT(ExternCNoUnwind   , 1, 0, "Assume extern C functions don't unwind")
LANGOPT(TraditionalCPP    , 1, 0, "traditional CPP emulation")
LANGOPT(RTTI              , 1, 1, "run-time type information")
LANGOPT(RTTIData          , 1, 1, "emit run-time type information data")
LANGOPT(MSBitfields       , 1, 0, "Microsoft-compatible structure layout")
LANGOPT(Freestanding, 1, 0, "freestanding implementation")
LANGOPT(NoBuiltin         , 1, 0, "disable builtin functions")
LANGOPT(NoMathBuiltin     , 1, 0, "disable math builtin functions")
LANGOPT(GNUAsm            , 1, 1, "GNU-style inline assembly")
LANGOPT(Coroutines        , 1, 0, "C++20 coroutines")
LANGOPT(DllExportInlines  , 1, 1, "dllexported classes dllexport inline methods")
LANGOPT(RelaxedTemplateTemplateArgs, 1, 0, "C++17 relaxed matching of template template arguments")

LANGOPT(DoubleSquareBracketAttributes, 1, 0, "'[[]]' attributes extension for all language standard modes")

BENIGN_LANGOPT(ThreadsafeStatics , 1, 1, "thread-safe static initializers")
LANGOPT(POSIXThreads      , 1, 0, "POSIX thread support")
LANGOPT(Blocks            , 1, 0, "blocks extension to C")
BENIGN_LANGOPT(EmitAllDecls      , 1, 0, "emitting all declarations")
LANGOPT(MathErrno         , 1, 1, "errno in math functions")
BENIGN_LANGOPT(HeinousExtensions , 1, 0, "extensions that we really don't like and may be ripped out at any time")
LANGOPT(Modules           , 1, 0, "modules semantics")
COMPATIBLE_LANGOPT(ModulesTS  , 1, 0, "C++ Modules TS syntax")
COMPATIBLE_LANGOPT(CPlusPlusModules, 1, 0, "C++ modules syntax")
BENIGN_ENUM_LANGOPT(CompilingModule, CompilingModuleKind, 2, CMK_None,
                    "compiling a module interface")
BENIGN_LANGOPT(CompilingPCH, 1, 0, "building a pch")
BENIGN_LANGOPT(BuildingPCHWithObjectFile, 1, 0, "building a pch which has a corresponding object file")
BENIGN_LANGOPT(CacheGeneratedPCH, 1, 0, "cache generated PCH files in memory")
COMPATIBLE_LANGOPT(ModulesDeclUse    , 1, 0, "require declaration of module uses")
BENIGN_LANGOPT(ModulesSearchAll  , 1, 1, "searching even non-imported modules to find unresolved references")
COMPATIBLE_LANGOPT(ModulesStrictDeclUse, 1, 0, "requiring declaration of module uses and all headers to be in modules")
BENIGN_LANGOPT(ModulesErrorRecovery, 1, 1, "automatically importing modules as needed when performing error recovery")
BENIGN_LANGOPT(ImplicitModules, 1, 1, "building modules that are not specified via -fmodule-file")
COMPATIBLE_LANGOPT(ModulesLocalVisibility, 1, 0, "local submodule visibility")
COMPATIBLE_LANGOPT(Optimize          , 1, 0, "__OPTIMIZE__ predefined macro")
COMPATIBLE_LANGOPT(OptimizeSize      , 1, 0, "__OPTIMIZE_SIZE__ predefined macro")
COMPATIBLE_LANGOPT(Static            , 1, 0, "__STATIC__ predefined macro (as opposed to __DYNAMIC__)")
VALUE_LANGOPT(PackStruct  , 32, 0,
              "default struct packing maximum alignment")
VALUE_LANGOPT(MaxTypeAlign  , 32, 0,
              "default maximum alignment for types")
VALUE_LANGOPT(AlignDouble            , 1, 0, "Controls if doubles should be aligned to 8 bytes (x86 only)")
VALUE_LANGOPT(LongDoubleSize        , 32, 0, "width of long double")
LANGOPT(PPCIEEELongDouble            , 1, 0, "use IEEE 754 quadruple-precision for long double")
COMPATIBLE_VALUE_LANGOPT(PICLevel    , 2, 0, "__PIC__ level")
COMPATIBLE_VALUE_LANGOPT(PIE         , 1, 0, "is pie")
LANGOPT(ROPI                         , 1, 0, "Read-only position independence")
LANGOPT(RWPI                         , 1, 0, "Read-write position independence")
COMPATIBLE_LANGOPT(GNUInline         , 1, 0, "GNU inline semantics")
COMPATIBLE_LANGOPT(NoInlineDefine    , 1, 0, "__NO_INLINE__ predefined macro")
COMPATIBLE_LANGOPT(Deprecated        , 1, 0, "__DEPRECATED predefined macro")
COMPATIBLE_LANGOPT(FastMath          , 1, 0, "fast FP math optimizations, and __FAST_MATH__ predefined macro")
COMPATIBLE_LANGOPT(FiniteMathOnly    , 1, 0, "__FINITE_MATH_ONLY__ predefined macro")
COMPATIBLE_LANGOPT(UnsafeFPMath      , 1, 0, "Unsafe Floating Point Math")

BENIGN_LANGOPT(ObjCGCBitmapPrint , 1, 0, "printing of GC's bitmap layout for __weak/__strong ivars")

BENIGN_LANGOPT(AccessControl     , 1, 1, "C++ access control")
LANGOPT(CharIsSigned      , 1, 1, "signed char")
LANGOPT(WCharSize         , 4, 0, "width of wchar_t")
LANGOPT(WCharIsSigned        , 1, 0, "signed or unsigned wchar_t")
ENUM_LANGOPT(MSPointerToMemberRepresentationMethod, PragmaMSPointersToMembersKind, 2, PPTMK_BestCase, "member-pointer representation method")
ENUM_LANGOPT(DefaultCallingConv, DefaultCallingConvention, 3, DCC_None, "default calling convention")

LANGOPT(ShortEnums        , 1, 0, "short enum types")

LANGOPT(OpenCL            , 1, 0, "OpenCL")
LANGOPT(OpenCLVersion     , 32, 0, "OpenCL C version")
LANGOPT(OpenCLCPlusPlus   , 1, 0, "C++ for OpenCL")
LANGOPT(OpenCLCPlusPlusVersion     , 32, 0, "C++ for OpenCL version")
ENUM_LANGOPT(SYCLVersion, SYCLVersionList, 4, SYCLVersionList::undefined, "Version of the SYCL standard used")
LANGOPT(NativeHalfType    , 1, 0, "Native half type support")
LANGOPT(NativeHalfArgsAndReturns, 1, 0, "Native half args and returns")
LANGOPT(HalfArgsAndReturns, 1, 0, "half args and returns")
LANGOPT(CUDA              , 1, 0, "CUDA")
LANGOPT(HIP               , 1, 0, "HIP")
LANGOPT(OpenMP            , 32, 0, "OpenMP support and version of OpenMP (31, 40 or 45)")
LANGOPT(OpenMPSimd        , 1, 0, "Use SIMD only OpenMP support.")
LANGOPT(OpenMPUseTLS      , 1, 0, "Use TLS for threadprivates or runtime calls")
#if INTEL_COLLAB
LANGOPT(OpenMPLateOutline , 1, 0, "Outline OpenMP constructs in the back end")
LANGOPT(UseAutoOpenCLAddrSpaceForOpenMP, 1, 0,
    "For address space agnostic languages deduce address space as:"
    " - use target AS 0 for alloca objects;"
    " - use LangAS::opencl_global for constant and global variables;"
    " - use LangAS::Default for all other pointer types;"
    " - map LangAS::Default to target AS 4.")
#endif // INTEL_COLLAB
#if INTEL_CUSTOMIZATION
LANGOPT(OpenMPLateOutlineTarget, 1, 1, "Outline OpenMP target construct in the back end")
LANGOPT(OpenMPLateOutlineAtomic, 1, 0, "Outline OpenMP atomic construct in the back end")
<<<<<<< HEAD
=======
LANGOPT(OpenMPLateOutlineAllowUncollapsedLoops, 1, 1,
        "Generate an uncollapsed form of OpenMP loops")
#if INTEL_FEATURE_CSA
LANGOPT(CSAvISA, 1, 0, "[CSA] Customize target IR for binary vISA")
#endif // INTEL_FEATURE_CSA
>>>>>>> ca8e5da5
#endif // INTEL_CUSTOMIZATION
LANGOPT(OpenMPIsDevice    , 1, 0, "Generate code only for OpenMP target device")
LANGOPT(OpenMPCUDAMode    , 1, 0, "Generate code for OpenMP pragmas in SIMT/SPMD mode")
LANGOPT(OpenMPCUDAForceFullRuntime , 1, 0, "Force to use full runtime in all constructs when offloading to CUDA devices")
LANGOPT(OpenMPCUDANumSMs  , 32, 0, "Number of SMs for CUDA devices.")
LANGOPT(OpenMPCUDABlocksPerSM  , 32, 0, "Number of blocks per SM for CUDA devices.")
LANGOPT(OpenMPCUDAReductionBufNum , 32, 1024, "Number of the reduction records in the intermediate reduction buffer used for the teams reductions.")
LANGOPT(OpenMPOptimisticCollapse  , 1, 0, "Use at most 32 bits to represent the collapsed loop nest counter.")
LANGOPT(RenderScript      , 1, 0, "RenderScript")

LANGOPT(CUDAIsDevice      , 1, 0, "compiling for CUDA device")
LANGOPT(CUDAAllowVariadicFunctions, 1, 0, "allowing variadic functions in CUDA device code")
LANGOPT(CUDAHostDeviceConstexpr, 1, 1, "treating unattributed constexpr functions as __host__ __device__")
LANGOPT(CUDADeviceApproxTranscendentals, 1, 0, "using approximate transcendental functions")
LANGOPT(GPURelocatableDeviceCode, 1, 0, "generate relocatable device code")
LANGOPT(GPUAllowDeviceInit, 1, 0, "allowing device side global init functions for HIP")

LANGOPT(SYCLIsDevice      , 1, 0, "Generate code for SYCL device")
LANGOPT(SYCLIsHost        , 1, 0, "SYCL host compilation")
LANGOPT(SYCLAllowFuncPtr  , 1, 0, "Allow function pointers in SYCL device code")
LANGOPT(SYCLUnnamedLambda , 1, 0, "Allow unnamed lambda SYCL kernels")

LANGOPT(HIPUseNewLaunchAPI, 1, 0, "Use new kernel launching API for HIP")

LANGOPT(SizedDeallocation , 1, 0, "sized deallocation")
LANGOPT(AlignedAllocation , 1, 0, "aligned allocation")
LANGOPT(AlignedAllocationUnavailable, 1, 0, "aligned allocation functions are unavailable")
LANGOPT(NewAlignOverride  , 32, 0, "maximum alignment guaranteed by '::operator new(size_t)'")
LANGOPT(ConceptsTS , 1, 0, "enable C++ Extensions for Concepts")
BENIGN_LANGOPT(ModulesCodegen , 1, 0, "Modules code generation")
BENIGN_LANGOPT(ModulesDebugInfo , 1, 0, "Modules debug info")
BENIGN_LANGOPT(ElideConstructors , 1, 1, "C++ copy constructor elision")
BENIGN_LANGOPT(DumpRecordLayouts , 1, 0, "dumping the layout of IRgen'd records")
BENIGN_LANGOPT(DumpRecordLayoutsSimple , 1, 0, "dumping the layout of IRgen'd records in a simple form")
BENIGN_LANGOPT(DumpVTableLayouts , 1, 0, "dumping the layouts of emitted vtables")
LANGOPT(NoConstantCFStrings , 1, 0, "no constant CoreFoundation strings")
BENIGN_LANGOPT(InlineVisibilityHidden , 1, 0, "hidden visibility for inline C++ methods")
LANGOPT(GlobalAllocationFunctionVisibilityHidden , 1, 0, "hidden visibility for global operator new and delete declaration")
BENIGN_LANGOPT(ParseUnknownAnytype, 1, 0, "__unknown_anytype")
BENIGN_LANGOPT(DebuggerSupport , 1, 0, "debugger support")
BENIGN_LANGOPT(DebuggerCastResultToId, 1, 0, "for 'po' in the debugger, cast the result to id if it is of unknown type")
BENIGN_LANGOPT(DebuggerObjCLiteral , 1, 0, "debugger Objective-C literals and subscripting support")

BENIGN_LANGOPT(SpellChecking , 1, 1, "spell-checking")
LANGOPT(SinglePrecisionConstants , 1, 0, "treating double-precision floating point constants as single precision constants")
LANGOPT(FastRelaxedMath , 1, 0, "OpenCL fast relaxed math")
/// FP_CONTRACT mode (on/off/fast).
ENUM_LANGOPT(DefaultFPContractMode, FPContractModeKind, 2, FPC_Off, "FP contraction type")
LANGOPT(NoBitFieldTypeAlign , 1, 0, "bit-field type alignment")
LANGOPT(HexagonQdsp6Compat , 1, 0, "hexagon-qdsp6 backward compatibility")
LANGOPT(ObjCAutoRefCount , 1, 0, "Objective-C automated reference counting")
LANGOPT(ObjCWeakRuntime     , 1, 0, "__weak support in the ARC runtime")
LANGOPT(ObjCWeak            , 1, 0, "Objective-C __weak in ARC and MRC files")
LANGOPT(ObjCSubscriptingLegacyRuntime         , 1, 0, "Subscripting support in legacy ObjectiveC runtime")
LANGOPT(CFProtectionBranch , 1, 0, "Control-Flow Branch Protection enabled")
LANGOPT(FakeAddressSpaceMap , 1, 0, "OpenCL fake address space map")
#if INTEL_CUSTOMIZATION
LANGOPT(OpenCLChannel       , 1, 0, "Intel FPGA OpenCL cl_intel_channels extension supported")
LANGOPT(OpenCLForceVectorABI, 1, 0, "OpenCL vector to scalar coercion disabling")
// IntrinsicPromotion implementation.
LANGOPT(IntrinsicAutoPromote, 1, 0, "Auto promote functions using intrinsics and include intrinsics headers")
#endif // INTEL_CUSTOMIZATION
ENUM_LANGOPT(AddressSpaceMapMangling , AddrSpaceMapMangling, 2, ASMM_Target, "OpenCL address space map mangling mode")
LANGOPT(IncludeDefaultHeader, 1, 0, "Include default header file for OpenCL")
LANGOPT(DeclareOpenCLBuiltins, 1, 0, "Declare OpenCL builtin functions")
BENIGN_LANGOPT(DelayedTemplateParsing , 1, 0, "delayed template parsing")
LANGOPT(BlocksRuntimeOptional , 1, 0, "optional blocks runtime")
LANGOPT(
    CompleteMemberPointers, 1, 0,
    "Require member pointer base types to be complete at the point where the "
    "type's inheritance model would be determined under the Microsoft ABI")

ENUM_LANGOPT(GC, GCMode, 2, NonGC, "Objective-C Garbage Collection mode")
ENUM_LANGOPT(ValueVisibilityMode, Visibility, 3, DefaultVisibility,
             "default visibility for functions and variables [-fvisibility]")
ENUM_LANGOPT(TypeVisibilityMode, Visibility, 3, DefaultVisibility,
             "default visibility for types [-ftype-visibility]")
LANGOPT(SetVisibilityForExternDecls, 1, 0,
        "apply global symbol visibility to external declarations without an explicit visibility")
ENUM_LANGOPT(StackProtector, StackProtectorMode, 2, SSPOff,
             "stack protector mode")
ENUM_LANGOPT(TrivialAutoVarInit, TrivialAutoVarInitKind, 2, TrivialAutoVarInitKind::Uninitialized,
             "trivial automatic variable initialization")
ENUM_LANGOPT(SignedOverflowBehavior, SignedOverflowBehaviorTy, 2, SOB_Undefined,
             "signed integer overflow handling")

BENIGN_LANGOPT(ArrowDepth, 32, 256,
               "maximum number of operator->s to follow")
BENIGN_LANGOPT(InstantiationDepth, 32, 1024,
               "maximum template instantiation depth")
BENIGN_LANGOPT(ConstexprCallDepth, 32, 512,
               "maximum constexpr call depth")
BENIGN_LANGOPT(ConstexprStepLimit, 32, 1048576,
               "maximum constexpr evaluation steps")
BENIGN_LANGOPT(EnableNewConstInterp, 1, 0,
               "enable the experimental new constant interpreter")
BENIGN_LANGOPT(ForceNewConstInterp, 1, 0,
               "force the use of the experimental new constant interpreter")
BENIGN_LANGOPT(BracketDepth, 32, 256,
               "maximum bracket nesting depth")
BENIGN_LANGOPT(NumLargeByValueCopy, 32, 0,
        "if non-zero, warn about parameter or return Warn if parameter/return value is larger in bytes than this setting. 0 is no check.")
VALUE_LANGOPT(MSCompatibilityVersion, 32, 0, "Microsoft Visual C/C++ Version")
ENUM_LANGOPT(VtorDispMode, MSVtorDispMode, 2, MSVtorDispMode::ForVBaseOverride,
             "How many vtordisps to insert")

LANGOPT(ApplePragmaPack, 1, 0, "Apple gcc-compatible #pragma pack handling")
LANGOPT(RetainCommentsFromSystemHeaders, 1, 0, "retain documentation comments from system headers in the AST")

LANGOPT(SanitizeAddressFieldPadding, 2, 0, "controls how aggressive is ASan "
                                           "field padding (0: none, 1:least "
                                           "aggressive, 2: more aggressive)")

LANGOPT(Cmse, 1, 0, "ARM Security extensions support")

LANGOPT(XRayInstrument, 1, 0, "controls whether to do XRay instrumentation")
LANGOPT(XRayAlwaysEmitCustomEvents, 1, 0,
        "controls whether to always emit intrinsic calls to "
        "__xray_customevent(...) builtin.")
LANGOPT(XRayAlwaysEmitTypedEvents, 1, 0,
        "controls whether to always emit intrinsic calls to "
        "__xray_typedevent(...) builtin.")

LANGOPT(ForceEmitVTables, 1, 0, "whether to emit all vtables")

BENIGN_LANGOPT(AllowEditorPlaceholders, 1, 0,
               "allow editor placeholders in source")

ENUM_LANGOPT(ClangABICompat, ClangABI, 4, ClangABI::Latest,
             "version of Clang that we should attempt to be ABI-compatible "
             "with")

COMPATIBLE_VALUE_LANGOPT(FunctionAlignment, 5, 0, "Default alignment for functions")

LANGOPT(FixedPoint, 1, 0, "fixed point types")
LANGOPT(PaddingOnUnsignedFixedPoint, 1, 0,
        "unsigned fixed point types having one extra padding bit")

LANGOPT(RegisterStaticDestructors, 1, 1, "Register C++ static destructors")

#undef LANGOPT
#undef COMPATIBLE_LANGOPT
#undef BENIGN_LANGOPT
#undef ENUM_LANGOPT
#undef COMPATIBLE_ENUM_LANGOPT
#undef BENIGN_ENUM_LANGOPT
#undef VALUE_LANGOPT
#undef COMPATIBLE_VALUE_LANGOPT
#undef BENIGN_VALUE_LANGOPT<|MERGE_RESOLUTION|>--- conflicted
+++ resolved
@@ -243,14 +243,8 @@
 #if INTEL_CUSTOMIZATION
 LANGOPT(OpenMPLateOutlineTarget, 1, 1, "Outline OpenMP target construct in the back end")
 LANGOPT(OpenMPLateOutlineAtomic, 1, 0, "Outline OpenMP atomic construct in the back end")
-<<<<<<< HEAD
-=======
 LANGOPT(OpenMPLateOutlineAllowUncollapsedLoops, 1, 1,
         "Generate an uncollapsed form of OpenMP loops")
-#if INTEL_FEATURE_CSA
-LANGOPT(CSAvISA, 1, 0, "[CSA] Customize target IR for binary vISA")
-#endif // INTEL_FEATURE_CSA
->>>>>>> ca8e5da5
 #endif // INTEL_CUSTOMIZATION
 LANGOPT(OpenMPIsDevice    , 1, 0, "Generate code only for OpenMP target device")
 LANGOPT(OpenMPCUDAMode    , 1, 0, "Generate code for OpenMP pragmas in SIMT/SPMD mode")
