//===--- LangOptions.def - Language option database -------------*- C++ -*-===//
//
//                     The LLVM Compiler Infrastructure
//
// This file is distributed under the University of Illinois Open Source
// License. See LICENSE.TXT for details.
//
//===----------------------------------------------------------------------===//
//
// This file defines the language options. Users of this file must
// define the LANGOPT macro to make use of this information.
//
// Optionally, the user may also define:
//
// BENIGN_LANGOPT: for options that don't affect the construction of the AST in
//     any way (that is, the value can be different between an implicit module
//     and the user of that module).
//
// COMPATIBLE_LANGOPT: for options that affect the construction of the AST in
//     a way that doesn't prevent interoperability (that is, the value can be
//     different between an explicit module and the user of that module).
//
// ENUM_LANGOPT: for options that have enumeration, rather than unsigned, type.
//
// VALUE_LANGOPT: for options that describe a value rather than a flag.
//
// BENIGN_ENUM_LANGOPT, COMPATIBLE_ENUM_LANGOPT: combinations of the above.
//
// FIXME: Clients should be able to more easily select whether they want
// different levels of compatibility versus how to handle different kinds
// of option.
//===----------------------------------------------------------------------===//

#ifndef LANGOPT
#  error Define the LANGOPT macro to handle language options
#endif

#ifndef COMPATIBLE_LANGOPT
#  define COMPATIBLE_LANGOPT(Name, Bits, Default, Description) \
     LANGOPT(Name, Bits, Default, Description)
#endif

#ifndef BENIGN_LANGOPT
#  define BENIGN_LANGOPT(Name, Bits, Default, Description) \
     COMPATIBLE_LANGOPT(Name, Bits, Default, Description)
#endif

#ifndef ENUM_LANGOPT
#  define ENUM_LANGOPT(Name, Type, Bits, Default, Description) \
     LANGOPT(Name, Bits, Default, Description)
#endif

#ifndef COMPATIBLE_ENUM_LANGOPT
#  define COMPATIBLE_ENUM_LANGOPT(Name, Type, Bits, Default, Description) \
     ENUM_LANGOPT(Name, Type, Bits, Default, Description)
#endif

#ifndef BENIGN_ENUM_LANGOPT
#  define BENIGN_ENUM_LANGOPT(Name, Type, Bits, Default, Description) \
     COMPATIBLE_ENUM_LANGOPT(Name, Type, Bits, Default, Description)
#endif

<<<<<<< HEAD
#if INTEL_CUSTOMIZATION
LANGOPT(IntelCompat       , 1, 0,
        "Enables or disables Intel Compiler compatibility mode")
#endif // INTEL_CUSTOMIZATION

=======
#ifndef VALUE_LANGOPT
#  define VALUE_LANGOPT(Name, Bits, Default, Description) \
     LANGOPT(Name, Bits, Default, Description)
#endif

// FIXME: A lot of the BENIGN_ options should be COMPATIBLE_ instead.
>>>>>>> d527199c
LANGOPT(C99               , 1, 0, "C99")
LANGOPT(C11               , 1, 0, "C11")
LANGOPT(MSVCCompat        , 1, 0, "Microsoft Visual C++ full compatibility mode")
LANGOPT(MicrosoftExt      , 1, 0, "Microsoft C++ extensions")
LANGOPT(AsmBlocks         , 1, 0, "Microsoft inline asm blocks")
LANGOPT(Borland           , 1, 0, "Borland extensions")
LANGOPT(CPlusPlus         , 1, 0, "C++")
LANGOPT(CPlusPlus11       , 1, 0, "C++11")
LANGOPT(CPlusPlus14       , 1, 0, "C++14")
LANGOPT(CPlusPlus1z       , 1, 0, "C++1z")
LANGOPT(ObjC1             , 1, 0, "Objective-C 1")
LANGOPT(ObjC2             , 1, 0, "Objective-C 2")
BENIGN_LANGOPT(ObjCDefaultSynthProperties , 1, 0,
               "Objective-C auto-synthesized properties")
BENIGN_LANGOPT(EncodeExtendedBlockSig , 1, 0,
               "Encoding extended block type signature")
BENIGN_LANGOPT(ObjCInferRelatedResultType , 1, 1,
               "Objective-C related result type inference")
LANGOPT(Trigraphs         , 1, 0,"trigraphs")
LANGOPT(LineComment       , 1, 0, "'//' comments")
LANGOPT(Bool              , 1, 0, "bool, true, and false keywords")
LANGOPT(Half              , 1, 0, "half keyword")
LANGOPT(WChar             , 1, CPlusPlus, "wchar_t keyword")
BENIGN_LANGOPT(DollarIdents   , 1, 1, "'$' in identifiers")
BENIGN_LANGOPT(AsmPreprocessor, 1, 0, "preprocessor in asm mode")
BENIGN_LANGOPT(GNUMode        , 1, 1, "GNU extensions")
LANGOPT(GNUKeywords       , 1, 1, "GNU keywords")
BENIGN_LANGOPT(ImplicitInt, 1, !C99 && !CPlusPlus, "C89 implicit 'int'")
LANGOPT(Digraphs          , 1, 0, "digraphs")
BENIGN_LANGOPT(HexFloats  , 1, C99, "C99 hexadecimal float constants")
LANGOPT(CXXOperatorNames  , 1, 0, "C++ operator name keywords")
LANGOPT(AppleKext         , 1, 0, "Apple kext support")
BENIGN_LANGOPT(PascalStrings, 1, 0, "Pascal string support")
LANGOPT(WritableStrings   , 1, 0, "writable string support")
LANGOPT(ConstStrings      , 1, 0, "const-qualified string support")
LANGOPT(LaxVectorConversions , 1, 1, "lax vector conversions")
LANGOPT(AltiVec           , 1, 0, "AltiVec-style vector initializers")
LANGOPT(Exceptions        , 1, 0, "exception handling")
LANGOPT(ObjCExceptions    , 1, 0, "Objective-C exceptions")
LANGOPT(CXXExceptions     , 1, 0, "C++ exceptions")
LANGOPT(SjLjExceptions    , 1, 0, "setjmp-longjump exception handling")
LANGOPT(TraditionalCPP    , 1, 0, "traditional CPP emulation")
LANGOPT(RTTI              , 1, 1, "run-time type information")
LANGOPT(RTTIData          , 1, 1, "emit run-time type information data")
LANGOPT(MSBitfields       , 1, 0, "Microsoft-compatible structure layout")
LANGOPT(Freestanding, 1, 0, "freestanding implementation")
LANGOPT(NoBuiltin         , 1, 0, "disable builtin functions")
LANGOPT(NoMathBuiltin     , 1, 0, "disable math builtin functions")

BENIGN_LANGOPT(ThreadsafeStatics , 1, 1, "thread-safe static initializers")
LANGOPT(POSIXThreads      , 1, 0, "POSIX thread support")
LANGOPT(Blocks            , 1, 0, "blocks extension to C")
BENIGN_LANGOPT(EmitAllDecls      , 1, 0, "support for emitting all declarations")
LANGOPT(MathErrno         , 1, 1, "errno support for math functions")
BENIGN_LANGOPT(HeinousExtensions , 1, 0, "Extensions that we really don't like and may be ripped out at any time")
LANGOPT(Modules           , 1, 0, "modules extension to C")
LANGOPT(ModulesDeclUse    , 1, 0, "require declaration of module uses")
LANGOPT(ModulesSearchAll  , 1, 1, "search even non-imported modules to find unresolved references")
LANGOPT(ModulesStrictDeclUse, 1, 0, "require declaration of module uses and all headers to be in modules")
LANGOPT(ModulesErrorRecovery, 1, 1, "automatically import modules as needed when performing error recovery")
BENIGN_LANGOPT(ModulesImplicitMaps, 1, 1, "use files called module.modulemap implicitly as module maps")
COMPATIBLE_LANGOPT(Optimize          , 1, 0, "__OPTIMIZE__ predefined macro")
COMPATIBLE_LANGOPT(OptimizeSize      , 1, 0, "__OPTIMIZE_SIZE__ predefined macro")
LANGOPT(Static            , 1, 0, "__STATIC__ predefined macro (as opposed to __DYNAMIC__)")
VALUE_LANGOPT(PackStruct  , 32, 0,
              "default struct packing maximum alignment")
VALUE_LANGOPT(MaxTypeAlign  , 32, 0,
              "default maximum alignment for types")
VALUE_LANGOPT(PICLevel    , 2, 0, "__PIC__ level")
VALUE_LANGOPT(PIELevel    , 2, 0, "__PIE__ level")
LANGOPT(GNUInline         , 1, 0, "GNU inline semantics")
COMPATIBLE_LANGOPT(NoInlineDefine    , 1, 0, "__NO_INLINE__ predefined macro")
COMPATIBLE_LANGOPT(Deprecated        , 1, 0, "__DEPRECATED predefined macro")
LANGOPT(FastMath          , 1, 0, "__FAST_MATH__ predefined macro")
LANGOPT(FiniteMathOnly    , 1, 0, "__FINITE_MATH_ONLY__ predefined macro")

BENIGN_LANGOPT(ObjCGCBitmapPrint , 1, 0, "printing of GC's bitmap layout for __weak/__strong ivars")

BENIGN_LANGOPT(AccessControl     , 1, 1, "C++ access control")
LANGOPT(CharIsSigned      , 1, 1, "signed char")
LANGOPT(ShortWChar        , 1, 0, "unsigned short wchar_t")
ENUM_LANGOPT(MSPointerToMemberRepresentationMethod, PragmaMSPointersToMembersKind, 2, PPTMK_BestCase, "member-pointer representation method")

LANGOPT(ShortEnums        , 1, 0, "short enum types")

LANGOPT(OpenCL            , 1, 0, "OpenCL")
LANGOPT(OpenCLVersion     , 32, 0, "OpenCL version")
LANGOPT(NativeHalfType    , 1, 0, "Native half type support")
LANGOPT(HalfArgsAndReturns, 1, 0, "half args and returns")
LANGOPT(CUDA              , 1, 0, "CUDA")
LANGOPT(OpenMP            , 1, 0, "OpenMP support")
LANGOPT(CUDAIsDevice      , 1, 0, "Compiling for CUDA device")

LANGOPT(AssumeSaneOperatorNew , 1, 1, "implicit __attribute__((malloc)) for C++'s new operators")
LANGOPT(SizedDeallocation , 1, 0, "enable sized deallocation functions")
BENIGN_LANGOPT(ElideConstructors , 1, 1, "C++ copy constructor elision")
BENIGN_LANGOPT(DumpRecordLayouts , 1, 0, "dumping the layout of IRgen'd records")
BENIGN_LANGOPT(DumpRecordLayoutsSimple , 1, 0, "dumping the layout of IRgen'd records in a simple form")
BENIGN_LANGOPT(DumpVTableLayouts , 1, 0, "dumping the layouts of emitted vtables")
LANGOPT(NoConstantCFStrings , 1, 0, "no constant CoreFoundation strings")
BENIGN_LANGOPT(InlineVisibilityHidden , 1, 0, "hidden default visibility for inline C++ methods")
BENIGN_LANGOPT(ParseUnknownAnytype, 1, 0, "__unknown_anytype")
BENIGN_LANGOPT(DebuggerSupport , 1, 0, "debugger support")
BENIGN_LANGOPT(DebuggerCastResultToId, 1, 0, "for 'po' in the debugger, cast the result to id if it is of unknown type")
BENIGN_LANGOPT(DebuggerObjCLiteral , 1, 0, "debugger Objective-C literals and subscripting support")

BENIGN_LANGOPT(SpellChecking , 1, 1, "spell-checking")
LANGOPT(SinglePrecisionConstants , 1, 0, "treating double-precision floating point constants as single precision constants")
LANGOPT(FastRelaxedMath , 1, 0, "OpenCL fast relaxed math")
LANGOPT(DefaultFPContract , 1, 0, "FP_CONTRACT")
LANGOPT(NoBitFieldTypeAlign , 1, 0, "bit-field type alignment")
LANGOPT(HexagonQdsp6Compat , 1, 0, "hexagon-qdsp6 backward compatibility")
LANGOPT(ObjCAutoRefCount , 1, 0, "Objective-C automated reference counting")
LANGOPT(ObjCARCWeak         , 1, 0, "__weak support in the ARC runtime")
LANGOPT(ObjCSubscriptingLegacyRuntime         , 1, 0, "Subscripting support in legacy ObjectiveC runtime")
LANGOPT(FakeAddressSpaceMap , 1, 0, "OpenCL fake address space map")
ENUM_LANGOPT(AddressSpaceMapMangling , AddrSpaceMapMangling, 2, ASMM_Target, "OpenCL address space map mangling mode")

LANGOPT(MRTD , 1, 0, "-mrtd calling convention")
BENIGN_LANGOPT(DelayedTemplateParsing , 1, 0, "delayed template parsing")
LANGOPT(BlocksRuntimeOptional , 1, 0, "optional blocks runtime")

ENUM_LANGOPT(GC, GCMode, 2, NonGC, "Objective-C Garbage Collection mode")
ENUM_LANGOPT(ValueVisibilityMode, Visibility, 3, DefaultVisibility,
             "value symbol visibility")
ENUM_LANGOPT(TypeVisibilityMode, Visibility, 3, DefaultVisibility,
             "type symbol visibility")
ENUM_LANGOPT(StackProtector, StackProtectorMode, 2, SSPOff,
             "stack protector mode")
ENUM_LANGOPT(SignedOverflowBehavior, SignedOverflowBehaviorTy, 2, SOB_Undefined,
             "signed integer overflow handling")

BENIGN_LANGOPT(ArrowDepth, 32, 256,
               "maximum number of operator->s to follow")
BENIGN_LANGOPT(InstantiationDepth, 32, 256,
               "maximum template instantiation depth")
BENIGN_LANGOPT(ConstexprCallDepth, 32, 512,
               "maximum constexpr call depth")
BENIGN_LANGOPT(ConstexprStepLimit, 32, 1048576,
               "maximum constexpr evaluation steps")
BENIGN_LANGOPT(BracketDepth, 32, 256,
               "maximum bracket nesting depth")
BENIGN_LANGOPT(NumLargeByValueCopy, 32, 0,
        "if non-zero, warn about parameter or return Warn if parameter/return value is larger in bytes than this setting. 0 is no check.")
VALUE_LANGOPT(MSCompatibilityVersion, 32, 0, "Microsoft Visual C/C++ Version")
VALUE_LANGOPT(VtorDispMode, 2, 1, "How many vtordisps to insert")

LANGOPT(ApplePragmaPack, 1, 0, "Apple gcc-compatible #pragma pack handling")

LANGOPT(RetainCommentsFromSystemHeaders, 1, 0, "retain documentation comments from system headers in the AST")

LANGOPT(SanitizeAddressFieldPadding, 2, 0, "controls how aggressive is ASan "
                                           "field padding (0: none, 1:least "
                                           "aggressive, 2: more aggressive)")

#undef LANGOPT
#undef COMPATIBLE_LANGOPT
#undef BENIGN_LANGOPT
#undef ENUM_LANGOPT
#undef COMPATIBLE_ENUM_LANGOPT
#undef BENIGN_ENUM_LANGOPT
#undef VALUE_LANGOPT
<|MERGE_RESOLUTION|>--- conflicted
+++ resolved
@@ -60,22 +60,18 @@
      COMPATIBLE_ENUM_LANGOPT(Name, Type, Bits, Default, Description)
 #endif
 
-<<<<<<< HEAD
+#ifndef VALUE_LANGOPT
+#  define VALUE_LANGOPT(Name, Bits, Default, Description) \
+     LANGOPT(Name, Bits, Default, Description)
+#endif
+
+// FIXME: A lot of the BENIGN_ options should be COMPATIBLE_ instead.
+LANGOPT(C99               , 1, 0, "C99")
+LANGOPT(C11               , 1, 0, "C11")
 #if INTEL_CUSTOMIZATION
 LANGOPT(IntelCompat       , 1, 0,
         "Enables or disables Intel Compiler compatibility mode")
 #endif // INTEL_CUSTOMIZATION
-
-=======
-#ifndef VALUE_LANGOPT
-#  define VALUE_LANGOPT(Name, Bits, Default, Description) \
-     LANGOPT(Name, Bits, Default, Description)
-#endif
-
-// FIXME: A lot of the BENIGN_ options should be COMPATIBLE_ instead.
->>>>>>> d527199c
-LANGOPT(C99               , 1, 0, "C99")
-LANGOPT(C11               , 1, 0, "C11")
 LANGOPT(MSVCCompat        , 1, 0, "Microsoft Visual C++ full compatibility mode")
 LANGOPT(MicrosoftExt      , 1, 0, "Microsoft C++ extensions")
 LANGOPT(AsmBlocks         , 1, 0, "Microsoft inline asm blocks")
@@ -165,7 +161,6 @@
 LANGOPT(HalfArgsAndReturns, 1, 0, "half args and returns")
 LANGOPT(CUDA              , 1, 0, "CUDA")
 LANGOPT(OpenMP            , 1, 0, "OpenMP support")
-LANGOPT(CUDAIsDevice      , 1, 0, "Compiling for CUDA device")
 
 LANGOPT(AssumeSaneOperatorNew , 1, 1, "implicit __attribute__((malloc)) for C++'s new operators")
 LANGOPT(SizedDeallocation , 1, 0, "enable sized deallocation functions")
