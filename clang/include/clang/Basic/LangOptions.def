--- conflicted
+++ resolved
@@ -105,10 +105,6 @@
 LANGOPT(GnuPermissive   , 1, 0, "Turns on GNU -fpermissive mode")
 // Fix for CQ380574: Ability to set various predefines based on gcc version
 // needed.
-<<<<<<< HEAD
-LANGOPT(LongDoubleSize, 8, 0, "Set the size for LongDouble")
-=======
->>>>>>> a04ae881
 #endif // INTEL_CUSTOMIZATION
 LANGOPT(MSVCCompat        , 1, 0, "Microsoft Visual C++ full compatibility mode")
 LANGOPT(MicrosoftExt      , 1, 0, "Microsoft C++ extensions")
@@ -246,12 +242,6 @@
 #if INTEL_CUSTOMIZATION
 LANGOPT(OpenMPLateOutlineTarget, 1, 1, "Outline OpenMP target construct in the back end")
 LANGOPT(OpenMPLateOutlineAtomic, 1, 0, "Outline OpenMP atomic construct in the back end")
-<<<<<<< HEAD
-=======
-#if INTEL_FEATURE_CSA
-LANGOPT(CSAvISA, 1, 0, "[CSA] Customize target IR for binary vISA")
-#endif // INTEL_FEATURE_CSA
->>>>>>> a04ae881
 #endif // INTEL_CUSTOMIZATION
 LANGOPT(OpenMPIsDevice    , 1, 0, "Generate code only for OpenMP target device")
 LANGOPT(OpenMPCUDAMode    , 1, 0, "Generate code for OpenMP pragmas in SIMT/SPMD mode")
