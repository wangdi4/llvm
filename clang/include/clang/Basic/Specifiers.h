--- conflicted
+++ resolved
@@ -46,17 +46,13 @@
     TSS_unsigned
   };
 
-<<<<<<< HEAD
-  enum TypeSpecifiersPipe {
-    TSP_unspecified,
-    TSP_pipe,
+  enum class TypeSpecifiersPipe {
+    Unspecified,
+    Pipe,
 #if INTEL_CUSTOMIZATION
-    TSP_channel,
+    Channel,
 #endif // INTEL_CUSTOMIZATION
   };
-=======
-  enum class TypeSpecifiersPipe { Unspecified, Pipe };
->>>>>>> a6ac2b32
 
   /// Specifies the kind of type.
   enum TypeSpecifierType {
