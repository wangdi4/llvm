//===--- Specifiers.h - Declaration and Type Specifiers ---------*- C++ -*-===//
//
//                     The LLVM Compiler Infrastructure
//
// This file is distributed under the University of Illinois Open Source
// License. See LICENSE.TXT for details.
//
//===----------------------------------------------------------------------===//
///
/// \file
/// \brief Defines various enumerations that describe declaration and
/// type specifiers.
///
//===----------------------------------------------------------------------===//

#ifndef LLVM_CLANG_BASIC_SPECIFIERS_H
#define LLVM_CLANG_BASIC_SPECIFIERS_H

#include "llvm/ADT/StringRef.h"
#include "llvm/Support/DataTypes.h"
#include "llvm/Support/ErrorHandling.h"

namespace clang {
  /// \brief Specifies the width of a type, e.g., short, long, or long long.
  enum TypeSpecifierWidth {
    TSW_unspecified,
    TSW_short,
    TSW_long,
    TSW_longlong
  };
  
  /// \brief Specifies the signedness of a type, e.g., signed or unsigned.
  enum TypeSpecifierSign {
    TSS_unspecified,
    TSS_signed,
    TSS_unsigned
  };
  
  enum TypeSpecifiersPipe {
    TSP_unspecified,
    TSP_pipe
  };

  /// \brief Specifies the kind of type.
  enum TypeSpecifierType {
    TST_unspecified,
    TST_void,
    TST_char,
    TST_wchar,        // C++ wchar_t
    TST_char16,       // C++11 char16_t
    TST_char32,       // C++11 char32_t
    TST_int,
    TST_int128,
    TST_half,         // OpenCL half, ARM NEON __fp16
    TST_float,
    TST_double,
    TST_float128,
    TST_bool,         // _Bool
    TST_decimal32,    // _Decimal32
    TST_decimal64,    // _Decimal64
    TST_decimal128,   // _Decimal128
    TST_enum,
    TST_union,
    TST_struct,
    TST_class,        // C++ class type
    TST_interface,    // C++ (Microsoft-specific) __interface type
    TST_typename,     // Typedef, C++ class-name or enum name, etc.
    TST_typeofType,
    TST_typeofExpr,
    TST_decltype,         // C++11 decltype
    TST_underlyingType,   // __underlying_type for C++11
#ifdef INTEL_CUSTOMIZATION
// CQ#369185 - support of __bases and __direct_bases intrinsics.
    TST_bases,            // __bases for C++11
    TST_directBases,      // __direct_bases for C++11
#endif // INTEL_CUSTOMIZATION
    TST_auto,             // C++11 auto
    TST_decltype_auto,    // C++1y decltype(auto)
    TST_auto_type,        // __auto_type extension
    TST_unknown_anytype,  // __unknown_anytype extension
    TST_atomic,           // C11 _Atomic
#define GENERIC_IMAGE_TYPE(ImgType, Id) TST_##ImgType##_t, // OpenCL image types
#include "clang/Basic/OpenCLImageTypes.def"
    TST_error // erroneous type
  };

  /// \brief Structure that packs information about the type specifiers that
  /// were written in a particular type specifier sequence.
  struct WrittenBuiltinSpecs {
    /*DeclSpec::TST*/ unsigned Type  : 5;
    /*DeclSpec::TSS*/ unsigned Sign  : 2;
    /*DeclSpec::TSW*/ unsigned Width : 2;
    unsigned ModeAttr : 1;
  };  

  /// \brief A C++ access specifier (public, private, protected), plus the
  /// special value "none" which means different things in different contexts.
  enum AccessSpecifier {
    AS_public,
    AS_protected,
    AS_private,
    AS_none
  };

  /// \brief The categorization of expression values, currently following the
  /// C++11 scheme.
  enum ExprValueKind {
    /// \brief An r-value expression (a pr-value in the C++11 taxonomy)
    /// produces a temporary value.
    VK_RValue,

    /// \brief An l-value expression is a reference to an object with
    /// independent storage.
    VK_LValue,

    /// \brief An x-value expression is a reference to an object with
    /// independent storage but which can be "moved", i.e.
    /// efficiently cannibalized for its resources.
    VK_XValue
  };

  /// \brief A further classification of the kind of object referenced by an
  /// l-value or x-value.
  enum ExprObjectKind {
    /// An ordinary object is located at an address in memory.
    OK_Ordinary,

    /// A bitfield object is a bitfield on a C or C++ record.
    OK_BitField,

    /// A vector component is an element or range of elements on a vector.
    OK_VectorComponent,

    /// An Objective-C property is a logical field of an Objective-C
    /// object which is read and written via Objective-C method calls.
    OK_ObjCProperty,
    
    /// An Objective-C array/dictionary subscripting which reads an
    /// object or writes at the subscripted array/dictionary element via
    /// Objective-C method calls.
    OK_ObjCSubscript
  };

  /// \brief Describes the kind of template specialization that a
  /// particular template specialization declaration represents.
  enum TemplateSpecializationKind {
    /// This template specialization was formed from a template-id but
    /// has not yet been declared, defined, or instantiated.
    TSK_Undeclared = 0,
    /// This template specialization was implicitly instantiated from a
    /// template. (C++ [temp.inst]).
    TSK_ImplicitInstantiation,
    /// This template specialization was declared or defined by an
    /// explicit specialization (C++ [temp.expl.spec]) or partial
    /// specialization (C++ [temp.class.spec]).
    TSK_ExplicitSpecialization,
    /// This template specialization was instantiated from a template
    /// due to an explicit instantiation declaration request
    /// (C++11 [temp.explicit]).
    TSK_ExplicitInstantiationDeclaration,
    /// This template specialization was instantiated from a template
    /// due to an explicit instantiation definition request
    /// (C++ [temp.explicit]).
    TSK_ExplicitInstantiationDefinition
  };

  /// \brief Determine whether this template specialization kind refers
  /// to an instantiation of an entity (as opposed to a non-template or
  /// an explicit specialization).
  inline bool isTemplateInstantiation(TemplateSpecializationKind Kind) {
    return Kind != TSK_Undeclared && Kind != TSK_ExplicitSpecialization;
  }

  /// \brief True if this template specialization kind is an explicit
  /// specialization, explicit instantiation declaration, or explicit
  /// instantiation definition.
  inline bool isTemplateExplicitInstantiationOrSpecialization(
      TemplateSpecializationKind Kind) {
    switch (Kind) {
    case TSK_ExplicitSpecialization:
    case TSK_ExplicitInstantiationDeclaration:
    case TSK_ExplicitInstantiationDefinition:
      return true;

    case TSK_Undeclared:
    case TSK_ImplicitInstantiation:
      return false;
    }
    llvm_unreachable("bad template specialization kind");
  }

  /// \brief Thread storage-class-specifier.
  enum ThreadStorageClassSpecifier {
    TSCS_unspecified,
    /// GNU __thread.
    TSCS___thread,
    /// C++11 thread_local. Implies 'static' at block scope, but not at
    /// class scope.
    TSCS_thread_local,
    /// C11 _Thread_local. Must be combined with either 'static' or 'extern'
    /// if used at block scope.
    TSCS__Thread_local
  };

  /// \brief Storage classes.
  enum StorageClass {
    // These are legal on both functions and variables.
    SC_None,
    SC_Extern,
    SC_Static,
    SC_PrivateExtern,

    // These are only legal on variables.
    SC_Auto,
    SC_Register
  };

  /// \brief Checks whether the given storage class is legal for functions.
  inline bool isLegalForFunction(StorageClass SC) {
    return SC <= SC_PrivateExtern;
  }

  /// \brief Checks whether the given storage class is legal for variables.
  inline bool isLegalForVariable(StorageClass SC) {
    return true;
  }

  /// \brief In-class initialization styles for non-static data members.
  enum InClassInitStyle {
    ICIS_NoInit,   ///< No in-class initializer.
    ICIS_CopyInit, ///< Copy initialization.
    ICIS_ListInit  ///< Direct list-initialization.
  };

  /// \brief CallingConv - Specifies the calling convention that a function uses.
#if INTEL_CUSTOMIZATION
  /// Currently calling convention field of Type::ExtInfo class has size 4 bits.
  /// All these bits are used already and there is no place for a new Intel
  /// regcall calling convention. For that reason CC_X86RegCall has the same
  /// value as CC_SpirKernel supposing that CC_SpirKernel calling convention
  /// won't be used in Intel xmain compiler for C/C++.
#endif // INTEL_CUSTOMIZATION
  enum CallingConv {
    CC_C,           // __attribute__((cdecl))
    CC_X86StdCall,  // __attribute__((stdcall))
    CC_X86FastCall, // __attribute__((fastcall))
    CC_X86ThisCall, // __attribute__((thiscall))
    CC_X86VectorCall, // __attribute__((vectorcall))
    CC_X86Pascal,   // __attribute__((pascal))
    CC_X86_64Win64, // __attribute__((ms_abi))
    CC_X86_64SysV,  // __attribute__((sysv_abi))
    CC_AAPCS,       // __attribute__((pcs("aapcs")))
    CC_AAPCS_VFP,   // __attribute__((pcs("aapcs-vfp")))
    CC_IntelOclBicc, // __attribute__((intel_ocl_bicc))
    CC_SpirFunction, // default for OpenCL functions on SPIR target
<<<<<<< HEAD
    CC_SpirKernel,   // inferred for OpenCL kernels on SPIR target
    CC_X86RegCall = CC_SpirKernel, // INTEL __attribute__((regcall))
=======
    CC_OpenCLKernel, // inferred for OpenCL kernels
>>>>>>> 12b9e76b
    CC_Swift,        // __attribute__((swiftcall))
    CC_PreserveMost, // __attribute__((preserve_most))
    CC_PreserveAll,  // __attribute__((preserve_all))
  };

  /// \brief Checks whether the given calling convention supports variadic
  /// calls. Unprototyped calls also use the variadic call rules.
  inline bool supportsVariadicCall(CallingConv CC) {
    switch (CC) {
    case CC_X86StdCall:
    case CC_X86FastCall:
    case CC_X86ThisCall:
    case CC_X86Pascal:
    case CC_X86VectorCall:
    case CC_SpirFunction:
<<<<<<< HEAD
    case CC_SpirKernel: // INTEL CC_X86RegCall
=======
    case CC_OpenCLKernel:
>>>>>>> 12b9e76b
    case CC_Swift:
      return false;
    default:
      return true;
    }
  }

  /// \brief The storage duration for an object (per C++ [basic.stc]).
  enum StorageDuration {
    SD_FullExpression, ///< Full-expression storage duration (for temporaries).
    SD_Automatic,      ///< Automatic storage duration (most local variables).
    SD_Thread,         ///< Thread storage duration.
    SD_Static,         ///< Static storage duration.
    SD_Dynamic         ///< Dynamic storage duration.
  };

  /// Describes the nullability of a particular type.
  enum class NullabilityKind : uint8_t {
    /// Values of this type can never be null.
    NonNull = 0,
    /// Values of this type can be null.
    Nullable,
    /// Whether values of this type can be null is (explicitly)
    /// unspecified. This captures a (fairly rare) case where we
    /// can't conclude anything about the nullability of the type even
    /// though it has been considered.
    Unspecified
  };

  /// Retrieve the spelling of the given nullability kind.
  llvm::StringRef getNullabilitySpelling(NullabilityKind kind,
                                         bool isContextSensitive = false);

  /// \brief Kinds of parameter ABI.
  enum class ParameterABI {
    /// This parameter uses ordinary ABI rules for its type.
    Ordinary,

    /// This parameter (which must have pointer type) is a Swift
    /// indirect result parameter.
    SwiftIndirectResult,

    /// This parameter (which must have pointer-to-pointer type) uses
    /// the special Swift error-result ABI treatment.  There can be at
    /// most one parameter on a given function that uses this treatment.
    SwiftErrorResult,

    /// This parameter (which must have pointer type) uses the special
    /// Swift context-pointer ABI treatment.  There can be at
    /// most one parameter on a given function that uses this treatment.
    SwiftContext
  };

  llvm::StringRef getParameterABISpelling(ParameterABI kind);
} // end namespace clang

#endif // LLVM_CLANG_BASIC_SPECIFIERS_H<|MERGE_RESOLUTION|>--- conflicted
+++ resolved
@@ -237,7 +237,7 @@
   /// Currently calling convention field of Type::ExtInfo class has size 4 bits.
   /// All these bits are used already and there is no place for a new Intel
   /// regcall calling convention. For that reason CC_X86RegCall has the same
-  /// value as CC_SpirKernel supposing that CC_SpirKernel calling convention
+  /// value as CC_OpenCLKernel supposing that CC_OpenCLKernel calling convention
   /// won't be used in Intel xmain compiler for C/C++.
 #endif // INTEL_CUSTOMIZATION
   enum CallingConv {
@@ -253,12 +253,8 @@
     CC_AAPCS_VFP,   // __attribute__((pcs("aapcs-vfp")))
     CC_IntelOclBicc, // __attribute__((intel_ocl_bicc))
     CC_SpirFunction, // default for OpenCL functions on SPIR target
-<<<<<<< HEAD
-    CC_SpirKernel,   // inferred for OpenCL kernels on SPIR target
-    CC_X86RegCall = CC_SpirKernel, // INTEL __attribute__((regcall))
-=======
     CC_OpenCLKernel, // inferred for OpenCL kernels
->>>>>>> 12b9e76b
+    CC_X86RegCall = CC_OpenCLKernel, // INTEL __attribute__((regcall))
     CC_Swift,        // __attribute__((swiftcall))
     CC_PreserveMost, // __attribute__((preserve_most))
     CC_PreserveAll,  // __attribute__((preserve_all))
@@ -274,11 +270,7 @@
     case CC_X86Pascal:
     case CC_X86VectorCall:
     case CC_SpirFunction:
-<<<<<<< HEAD
-    case CC_SpirKernel: // INTEL CC_X86RegCall
-=======
-    case CC_OpenCLKernel:
->>>>>>> 12b9e76b
+    case CC_OpenCLKernel: // INTEL CC_X86RegCall
     case CC_Swift:
       return false;
     default:
