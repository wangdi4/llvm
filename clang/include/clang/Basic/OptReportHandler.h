--- conflicted
+++ resolved
@@ -1,111 +1,4 @@
-<<<<<<< HEAD
 //===------------------------ OptReportHandler.h ----------------*- C++ -*-===//
-//
-// Part of the LLVM Project, under the Apache License v2.0 with LLVM Exceptions.
-// See https://llvm.org/LICENSE.txt for license information.
-// SPDX-License-Identifier: Apache-2.0 WITH LLVM-exception
-//
-//===----------------------------------------------------------------------===//
-///
-/// \file
-/// Defines clang::OptReportHandler class.
-///
-//===----------------------------------------------------------------------===//
-
-#ifndef LLVM_CLANG_BASIC_OPTREPORTHANDLER_H
-#define LLVM_CLANG_BASIC_OPTREPORTHANDLER_H
-
-#include "clang/Basic/SourceLocation.h"
-#include "llvm/ADT/DenseMap.h"
-#include "llvm/ADT/StringRef.h"
-
-// FIXME: This file needs to be refactored to fit better with its upstream
-// version. The INTEL markers for the SYCL portions of this file are a result
-// of naming inconsistencies between the two versions.
-
-namespace clang {
-
-class FunctionDecl;
-
-class OptReportHandler { // INTEL
-private:
-  struct SyclOptReportInfo { // INTEL
-    std::string KernelArgDescName; // Kernel argument name itself, or the name
-                                   // of the parent class if the kernel argument
-                                   // is a decomposed member.
-    std::string KernelArgType;
-    SourceLocation KernelArgLoc;
-    unsigned KernelArgSize;
-    std::string KernelArgDesc;
-    std::string KernelArgDecomposedField;
-
-    SyclOptReportInfo(std::string ArgDescName, std::string ArgType, // INTEL
-                      SourceLocation ArgLoc, unsigned ArgSize,
-                      std::string ArgDesc, std::string ArgDecomposedField)
-        : KernelArgDescName(std::move(ArgDescName)),
-          KernelArgType(std::move(ArgType)), KernelArgLoc(ArgLoc),
-          KernelArgSize(ArgSize), KernelArgDesc(std::move(ArgDesc)),
-          KernelArgDecomposedField(std::move(ArgDecomposedField)) {}
-  };
-  llvm::DenseMap<const FunctionDecl *, SmallVector<SyclOptReportInfo>>
-      SyclMap; // INTEL
-
-#if INTEL_CUSTOMIZATION
-  struct OpenMPOptReportInfo {
-    StringRef DirectiveKindName;
-    SourceLocation DirectiveLoc;
-    StringRef ClauseKindName;
-
-    OpenMPOptReportInfo(StringRef DirName, SourceLocation Loc,
-                        StringRef ClauseKind)
-        : DirectiveKindName(DirName), DirectiveLoc(Loc),
-          ClauseKindName(ClauseKind) {}
-  };
-
-  llvm::DenseMap<const FunctionDecl *, SmallVector<OpenMPOptReportInfo>>
-      OpenMPMap;
-
-public:
-  void AddKernelArgs(const FunctionDecl *FD, StringRef ArgDescName,
-                     StringRef ArgType, SourceLocation ArgLoc, unsigned ArgSize,
-                     StringRef ArgDesc, StringRef ArgDecomposedField) {
-    SyclMap[FD].emplace_back(ArgDescName.data(), ArgType.data(), ArgLoc,
-                             ArgSize, ArgDesc.data(),
-                             ArgDecomposedField.data());
-  }
-  SmallVector<SyclOptReportInfo> &GetSyclInfo(const FunctionDecl *FD) {
-    auto It = SyclMap.find(FD);
-    assert(It != SyclMap.end());
-    return It->second;
-  }
-
-  bool HasSyclOptReportInfo(const FunctionDecl *FD) const {
-    return SyclMap.find(FD) != SyclMap.end();
-  }
-
-  void AddIgnoredPragma(const FunctionDecl *FD, StringRef DirName,
-                        SourceLocation Loc,
-                        StringRef ClauseName = StringRef()) {
-    OpenMPMap[FD].emplace_back(DirName, Loc, ClauseName);
-  }
-  SmallVector<OpenMPOptReportInfo> &GetClangInfo(const FunctionDecl *FD) {
-    auto It = OpenMPMap.find(FD);
-    assert(It != OpenMPMap.end());
-    return It->second;
-  }
-
-  bool HasOpenMPReportInfo(const FunctionDecl *FD) {
-    return OpenMPMap.find(FD) != OpenMPMap.end();
-  }
-#endif // INTEL_CUSTOMIZATION
-};
-
-} // namespace clang
-
-#endif // LLVM_CLANG_BASIC_OPTREPORTHANDLER_H
-=======
-//===---------------------- OptReportHandler.h ---------------------*- C++
-//-*-===//
 //
 // Part of the LLVM Project, under the Apache License v2.0 with LLVM Exceptions.
 // See https://llvm.org/LICENSE.txt for license information.
@@ -204,5 +97,4 @@
 
 } // namespace clang
 
-#endif // LLVM_CLANG_BASIC_OPTREPORTHANDLER_H
->>>>>>> 341023d0
+#endif // LLVM_CLANG_BASIC_OPTREPORTHANDLER_H