//==--- versparm.h - Xmain-specific version information --------*- C++ -*---==//
//
// Copyright (C) 2019-2023 Intel Corporation. All rights reserved.
//
// The information and source code contained herein is the exclusive property
// of Intel Corporation and may not be disclosed, examined or reproduced in
// whole or in part without explicit written authorization from the company.
//
// ===--------------------------------------------------------------------=== //
#define VERSTR(x)  #x
#define XSTR(x)    VERSTR(x)

// From version 2021.2.0 onwards, xmain version is numerically encoded as
// YYYYMMPP where:
// YYYY - major version or year
// MM   - minor version
// PP   - patch version
// E.g. 2021.2.0 is 20210200.
// Only version 2021.1.0 was encoded using format YYYYMP or 202110
// TODO: Auto-populate __INTEL_LLVM_COMPILER and __INTEL_CLANG_COMPILER
//       macros using build settings and remove XMAIN_VERSION_NUMBER
#if INTEL_DEPLOY_UNIFIED_LAYOUT
#define XMAIN_VERSION_NUMBER "20240000"
#else
<<<<<<< HEAD
#define XMAIN_VERSION_NUMBER "20230100"
=======
#define XMAIN_VERSION_NUMBER "20230200"
>>>>>>> 5a805999
#endif // INTEL_DEPLOY_UNIFIED_LAYOUT

// XMAIN_VERSION_STRING is updated to the proper update string when the
// release branch is taken.  This allows us to differentiate via version
// output if the compiler is from the developent or release branch.  For
// example, the 2021.3.0 update will have "3.0" as the string.
#if INTEL_DEPLOY_UNIFIED_LAYOUT
#define XMAIN_VERSION_STRING "0.0"
#else
<<<<<<< HEAD
#define XMAIN_VERSION_STRING "1.0"
=======
#define XMAIN_VERSION_STRING "x.0"
>>>>>>> 5a805999
#endif // INTEL_DEPLOY_UNIFIED_LAYOUT

#ifndef BUILD_DATE_STAMP
#define BUILD_DATE_STAMP        YYYYMMDD
#endif
#define XMAIN_BUILD_DATE_STAMP_STR XSTR(BUILD_DATE_STAMP)<|MERGE_RESOLUTION|>--- conflicted
+++ resolved
@@ -22,11 +22,7 @@
 #if INTEL_DEPLOY_UNIFIED_LAYOUT
 #define XMAIN_VERSION_NUMBER "20240000"
 #else
-<<<<<<< HEAD
-#define XMAIN_VERSION_NUMBER "20230100"
-=======
 #define XMAIN_VERSION_NUMBER "20230200"
->>>>>>> 5a805999
 #endif // INTEL_DEPLOY_UNIFIED_LAYOUT
 
 // XMAIN_VERSION_STRING is updated to the proper update string when the
@@ -34,13 +30,9 @@
 // output if the compiler is from the developent or release branch.  For
 // example, the 2021.3.0 update will have "3.0" as the string.
 #if INTEL_DEPLOY_UNIFIED_LAYOUT
-#define XMAIN_VERSION_STRING "0.0"
+#define XMAIN_VERSION_STRING "2.0"
 #else
-<<<<<<< HEAD
-#define XMAIN_VERSION_STRING "1.0"
-=======
-#define XMAIN_VERSION_STRING "x.0"
->>>>>>> 5a805999
+#define XMAIN_VERSION_STRING "2.0"
 #endif // INTEL_DEPLOY_UNIFIED_LAYOUT
 
 #ifndef BUILD_DATE_STAMP
