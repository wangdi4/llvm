//==--- versparm.h - Xmain-specific version information --------*- C++ -*---==//
//
// Copyright (C) 2019-2021 Intel Corporation. All rights reserved.
//
// The information and source code contained herein is the exclusive property
// of Intel Corporation and may not be disclosed, examined or reproduced in
// whole or in part without explicit written authorization from the company.
//
// ===--------------------------------------------------------------------=== //
#define VERSTR(x)  #x
#define XSTR(x)    VERSTR(x)

// From version 2021.2.0 onwards, xmain version is numerically encoded as
// YYYYMMPP where:
// YYYY - major version or year
// MM   - minor version
// PP   - patch version
// E.g. 2021.2.0 is 20210200.
// Only version 2021.1.0 was encoded using format YYYYMP or 202110
// TODO: Auto-populate __INTEL_LLVM_COMPILER and __INTEL_CLANG_COMPILER
//       macros using build settings and remove XMAIN_VERSION_NUMBER
#define XMAIN_VERSION_NUMBER "20210200"
<<<<<<< HEAD
=======

// XMAIN_VERSION_STRING is updated to the proper update string when the
// release branch is taken.  This allows us to differentiate via version
// output if the compiler is from the developent or release branch.  For
// example, the 2021.3.0 update will have "3.0" as the string.
#define XMAIN_VERSION_STRING "x.0"
>>>>>>> 37c1c249

#ifndef BUILD_DATE_STAMP
#define BUILD_DATE_STAMP        YYYYMMDD
#endif
#define XMAIN_BUILD_DATE_STAMP_STR XSTR(BUILD_DATE_STAMP)<|MERGE_RESOLUTION|>--- conflicted
+++ resolved
@@ -20,15 +20,12 @@
 // TODO: Auto-populate __INTEL_LLVM_COMPILER and __INTEL_CLANG_COMPILER
 //       macros using build settings and remove XMAIN_VERSION_NUMBER
 #define XMAIN_VERSION_NUMBER "20210200"
-<<<<<<< HEAD
-=======
 
 // XMAIN_VERSION_STRING is updated to the proper update string when the
 // release branch is taken.  This allows us to differentiate via version
 // output if the compiler is from the developent or release branch.  For
 // example, the 2021.3.0 update will have "3.0" as the string.
-#define XMAIN_VERSION_STRING "x.0"
->>>>>>> 37c1c249
+#define XMAIN_VERSION_STRING "3.0"
 
 #ifndef BUILD_DATE_STAMP
 #define BUILD_DATE_STAMP        YYYYMMDD
