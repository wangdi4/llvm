//==--- versparm.h - Xmain-specific version information --------*- C++ -*---==//
//
// Copyright (C) 2019 Intel Corporation. All rights reserved.
//
// The information and source code contained herein is the exclusive property
// of Intel Corporation and may not be disclosed, examined or reproduced in
// whole or in part without explicit written authorization from the company.
//
// ===--------------------------------------------------------------------=== //
<<<<<<< HEAD
#define XMAIN_VERSION_STRING   "2019.8.8.0"
#define XMAIN_VERSION_MAJOR     2019
=======
#define XMAIN_VERSION_NUMBER   "201900"
#define XMAIN_VERSION_STRING   "dev.8.x.0"
#define XMAIN_VERSION_MAJOR     dev
>>>>>>> bacb1ec6
#define XMAIN_VERSION_CLANG     8
#define XMAIN_VERSION_MINOR     8
#define XMAIN_VERSION_UPDATE    0<|MERGE_RESOLUTION|>--- conflicted
+++ resolved
@@ -7,14 +7,9 @@
 // whole or in part without explicit written authorization from the company.
 //
 // ===--------------------------------------------------------------------=== //
-<<<<<<< HEAD
-#define XMAIN_VERSION_STRING   "2019.8.8.0"
+#define XMAIN_VERSION_NUMBER   "201900"
+#define XMAIN_VERSION_STRING   "2019.8.9.0"
 #define XMAIN_VERSION_MAJOR     2019
-=======
-#define XMAIN_VERSION_NUMBER   "201900"
-#define XMAIN_VERSION_STRING   "dev.8.x.0"
-#define XMAIN_VERSION_MAJOR     dev
->>>>>>> bacb1ec6
 #define XMAIN_VERSION_CLANG     8
-#define XMAIN_VERSION_MINOR     8
+#define XMAIN_VERSION_MINOR     9
 #define XMAIN_VERSION_UPDATE    0