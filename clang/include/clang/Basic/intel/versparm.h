--- conflicted
+++ resolved
@@ -10,11 +10,6 @@
 #define VERSTR(x)  #x
 #define XSTR(x)    VERSTR(x)
 
-<<<<<<< HEAD
-#define XMAIN_VERSION_NUMBER   "202110"
-#define XMAIN_VERSION_STRING   "10.0"
-#define XMAIN_VERSION_MINOR     10
-=======
 // From version 2021.2.0 onwards, xmain version is numerically encoded as
 // YYYYMMPP where:
 // YYYY - major version or year
@@ -25,9 +20,8 @@
 // TODO: Auto-populate __INTEL_LLVM_COMPILER and __INTEL_CLANG_COMPILER
 //       macros using build settings and remove XMAIN_VERSION_NUMBER
 #define XMAIN_VERSION_NUMBER "20210200"
-#define XMAIN_VERSION_STRING   "x.0"
-#define XMAIN_VERSION_MINOR     x
->>>>>>> 6c8b510a
+#define XMAIN_VERSION_STRING   "1.0"
+#define XMAIN_VERSION_MINOR     1
 #define XMAIN_VERSION_UPDATE    0
 
 #ifndef BUILD_DATE_STAMP
