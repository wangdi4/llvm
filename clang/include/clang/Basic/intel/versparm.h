--- conflicted
+++ resolved
@@ -11,16 +11,9 @@
 #define XSTR(x)    VERSTR(x)
 
 #define XMAIN_VERSION_NUMBER   "201900"
-<<<<<<< HEAD
-#define XMAIN_VERSION_STRING   "2019.8.9.0"
-#define XMAIN_VERSION_MAJOR     2019
+#define XMAIN_VERSION_STRING   "8.x.0"
 #define XMAIN_VERSION_CLANG     8
 #define XMAIN_VERSION_MINOR     9
-#define XMAIN_VERSION_UPDATE    0
-=======
-#define XMAIN_VERSION_STRING   "8.x.0"
-#define XMAIN_VERSION_CLANG     8
-#define XMAIN_VERSION_MINOR     x
 #define XMAIN_VERSION_UPDATE    0
 
 #define DPCPP_VERSION_QUALITY   ""
@@ -32,5 +25,4 @@
 #ifndef BUILD_DATE_STAMP
 #define BUILD_DATE_STAMP        YYYYMMDD
 #endif
-#define XMAIN_BUILD_DATE_STAMP_STR XSTR(BUILD_DATE_STAMP)
->>>>>>> 026ce39e
+#define XMAIN_BUILD_DATE_STAMP_STR XSTR(BUILD_DATE_STAMP)