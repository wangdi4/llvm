--- conflicted
+++ resolved
@@ -11,22 +11,10 @@
 #define XSTR(x)    VERSTR(x)
 
 #define XMAIN_VERSION_NUMBER   "202110"
-#define XMAIN_VERSION_STRING   "7.0"
-#define XMAIN_VERSION_MINOR     7
+#define XMAIN_VERSION_STRING   "8.0"
+#define XMAIN_VERSION_MINOR     8
 #define XMAIN_VERSION_UPDATE    0
 
-<<<<<<< HEAD
-#define DPCPP_VERSION_QUALITY   "beta08"
-#define DPCPP_VERSION_MAJOR     2021
-#define DPCPP_VERSION_MINOR     1
-#define DPCPP_VERSION_MAJOR_STR XSTR(DPCPP_VERSION_MAJOR)
-#define DPCPP_VERSION_MINOR_STR XSTR(DPCPP_VERSION_MINOR)
-#define DPCPP_VERSION_STR       DPCPP_VERSION_MAJOR_STR "." \
-                                DPCPP_VERSION_MINOR_STR
-#define DPCPP_PRODUCT_NAME      "Intel(R) oneAPI DPC++ Compiler"
-
-=======
->>>>>>> 9622b7ef
 #ifndef BUILD_DATE_STAMP
 #define BUILD_DATE_STAMP        YYYYMMDD
 #endif
