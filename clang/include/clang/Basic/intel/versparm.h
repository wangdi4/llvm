//==--- versparm.h - Xmain-specific version information --------*- C++ -*---==//
//
// Copyright (C) 2019-2021 Intel Corporation. All rights reserved.
//
// The information and source code contained herein is the exclusive property
// of Intel Corporation and may not be disclosed, examined or reproduced in
// whole or in part without explicit written authorization from the company.
//
// ===--------------------------------------------------------------------=== //
#define VERSTR(x)  #x
#define XSTR(x)    VERSTR(x)

// From version 2021.2.0 onwards, xmain version is numerically encoded as
// YYYYMMPP where:
// YYYY - major version or year
// MM   - minor version
// PP   - patch version
// E.g. 2021.2.0 is 20210200.
// Only version 2021.1.0 was encoded using format YYYYMP or 202110
// TODO: Auto-populate __INTEL_LLVM_COMPILER and __INTEL_CLANG_COMPILER
//       macros using build settings and remove XMAIN_VERSION_NUMBER
<<<<<<< HEAD
#define XMAIN_VERSION_NUMBER "20220000"
=======
#define XMAIN_VERSION_NUMBER "20220100"
>>>>>>> 8cd97e86

// XMAIN_VERSION_STRING is updated to the proper update string when the
// release branch is taken.  This allows us to differentiate via version
// output if the compiler is from the developent or release branch.  For
// example, the 2021.3.0 update will have "3.0" as the string.
#define XMAIN_VERSION_STRING "0.0"

#ifndef BUILD_DATE_STAMP
#define BUILD_DATE_STAMP        YYYYMMDD
#endif
#define XMAIN_BUILD_DATE_STAMP_STR XSTR(BUILD_DATE_STAMP)<|MERGE_RESOLUTION|>--- conflicted
+++ resolved
@@ -19,17 +19,13 @@
 // Only version 2021.1.0 was encoded using format YYYYMP or 202110
 // TODO: Auto-populate __INTEL_LLVM_COMPILER and __INTEL_CLANG_COMPILER
 //       macros using build settings and remove XMAIN_VERSION_NUMBER
-<<<<<<< HEAD
-#define XMAIN_VERSION_NUMBER "20220000"
-=======
 #define XMAIN_VERSION_NUMBER "20220100"
->>>>>>> 8cd97e86
 
 // XMAIN_VERSION_STRING is updated to the proper update string when the
 // release branch is taken.  This allows us to differentiate via version
 // output if the compiler is from the developent or release branch.  For
 // example, the 2021.3.0 update will have "3.0" as the string.
-#define XMAIN_VERSION_STRING "0.0"
+#define XMAIN_VERSION_STRING "1.0"
 
 #ifndef BUILD_DATE_STAMP
 #define BUILD_DATE_STAMP        YYYYMMDD
