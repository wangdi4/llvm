//==--- versparm.h - Xmain-specific version information --------*- C++ -*---==//
//
// Copyright (C) 2019-2020 Intel Corporation. All rights reserved.
//
// The information and source code contained herein is the exclusive property
// of Intel Corporation and may not be disclosed, examined or reproduced in
// whole or in part without explicit written authorization from the company.
//
// ===--------------------------------------------------------------------=== //
#define VERSTR(x)  #x
#define XSTR(x)    VERSTR(x)

<<<<<<< HEAD
#define XMAIN_VERSION_NUMBER   "201900"
#define XMAIN_VERSION_STRING   "1.0"
#define XMAIN_VERSION_MINOR     1
=======
#define XMAIN_VERSION_NUMBER   "202100"
#define XMAIN_VERSION_STRING   "x.0"
#define XMAIN_VERSION_MINOR     x
>>>>>>> f2a0f2c4
#define XMAIN_VERSION_UPDATE    0

#define DPCPP_VERSION_QUALITY   "beta04"
#define DPCPP_VERSION_MAJOR     2021
#define DPCPP_VERSION_MINOR     1
#define DPCPP_VERSION_MAJOR_STR XSTR(DPCPP_VERSION_MAJOR)
#define DPCPP_VERSION_MINOR_STR XSTR(DPCPP_VERSION_MINOR)

#ifndef BUILD_DATE_STAMP
#define BUILD_DATE_STAMP        YYYYMMDD
#endif
#define XMAIN_BUILD_DATE_STAMP_STR XSTR(BUILD_DATE_STAMP)<|MERGE_RESOLUTION|>--- conflicted
+++ resolved
@@ -10,18 +10,12 @@
 #define VERSTR(x)  #x
 #define XSTR(x)    VERSTR(x)
 
-<<<<<<< HEAD
-#define XMAIN_VERSION_NUMBER   "201900"
-#define XMAIN_VERSION_STRING   "1.0"
-#define XMAIN_VERSION_MINOR     1
-=======
 #define XMAIN_VERSION_NUMBER   "202100"
-#define XMAIN_VERSION_STRING   "x.0"
-#define XMAIN_VERSION_MINOR     x
->>>>>>> f2a0f2c4
+#define XMAIN_VERSION_STRING   "2.0"
+#define XMAIN_VERSION_MINOR     2
 #define XMAIN_VERSION_UPDATE    0
 
-#define DPCPP_VERSION_QUALITY   "beta04"
+#define DPCPP_VERSION_QUALITY   "beta05"
 #define DPCPP_VERSION_MAJOR     2021
 #define DPCPP_VERSION_MINOR     1
 #define DPCPP_VERSION_MAJOR_STR XSTR(DPCPP_VERSION_MAJOR)
