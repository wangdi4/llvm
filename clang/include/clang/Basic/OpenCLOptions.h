//===--- OpenCLOptions.h ----------------------------------------*- C++ -*-===//
//
// Part of the LLVM Project, under the Apache License v2.0 with LLVM Exceptions.
// See https://llvm.org/LICENSE.txt for license information.
// SPDX-License-Identifier: Apache-2.0 WITH LLVM-exception
//
//===----------------------------------------------------------------------===//
///
/// \file
/// Defines the clang::OpenCLOptions class.
///
//===----------------------------------------------------------------------===//

#ifndef LLVM_CLANG_BASIC_OPENCLOPTIONS_H
#define LLVM_CLANG_BASIC_OPENCLOPTIONS_H

#include "clang/Basic/LangOptions.h"
#include "llvm/ADT/StringMap.h"

namespace clang {

namespace {
// This enum maps OpenCL version(s) into value. These values are used as
// a mask to indicate in which OpenCL version(s) extension is a core or
// optional core feature.
enum OpenCLVersionID : unsigned int {
  OCL_C_10 = 0x1,
  OCL_C_11 = 0x2,
  OCL_C_12 = 0x4,
  OCL_C_20 = 0x8,
  OCL_C_30 = 0x10,
  OCL_C_ALL = 0x1f,
  OCL_C_11P = OCL_C_ALL ^ OCL_C_10,              // OpenCL C 1.1+
  OCL_C_12P = OCL_C_ALL ^ (OCL_C_10 | OCL_C_11), // OpenCL C 1.2+
};

static inline OpenCLVersionID encodeOpenCLVersion(unsigned OpenCLVersion) {
  switch (OpenCLVersion) {
  default:
    llvm_unreachable("Unknown OpenCL version code");
  case 100:
    return OCL_C_10;
  case 110:
    return OCL_C_11;
  case 120:
    return OCL_C_12;
  case 200:
    return OCL_C_20;
  case 300:
    return OCL_C_30;
  }
}

// Simple helper to check if OpenCL C version is contained in a given encoded
// OpenCL C version mask
static inline bool isOpenCLVersionIsContainedInMask(const LangOptions &LO,
                                                    unsigned Mask) {
  auto CLVer = LO.OpenCLCPlusPlus ? 200 : LO.OpenCLVersion;
  OpenCLVersionID Code = encodeOpenCLVersion(CLVer);
  return Mask & Code;
}
} // end anonymous namespace

/// OpenCL supported extensions and optional core features
class OpenCLOptions {
public:
  struct OpenCLOptionInfo {
    // Option starts to be available in this OpenCL version
    unsigned Avail;

    // Option becomes core feature in this OpenCL versions
    unsigned Core;

    // Option becomes optional core feature in this OpenCL versions
    unsigned Opt;

    // Is this option supported
    bool Supported = false;

    // Is this option enabled
    bool Enabled = false;

    OpenCLOptionInfo(unsigned A = 100, unsigned C = 0U, unsigned O = 0U)
        : Avail(A), Core(C), Opt(O) {}

    bool isCore() const { return Core != 0U; }

    bool isOptionalCore() const { return Opt != 0U; }

    // Is option available in OpenCL version \p LO.
    bool isAvailableIn(const LangOptions &LO) const {
      // In C++ mode all extensions should work at least as in v2.0.
      auto CLVer = LO.OpenCLCPlusPlus ? 200 : LO.OpenCLVersion;
      return CLVer >= Avail;
    }

    // Is core option in OpenCL version \p LO.
    bool isCoreIn(const LangOptions &LO) const {
      return isAvailableIn(LO) && isOpenCLVersionIsContainedInMask(LO, Core);
    }

    // Is optional core option in OpenCL version \p LO.
    bool isOptionalCoreIn(const LangOptions &LO) const {
      return isAvailableIn(LO) && isOpenCLVersionIsContainedInMask(LO, Opt);
    }
  };

<<<<<<< HEAD
#if INTEL_CUSTOMIZATION
  // Is \pExt an (optional) OpenCL core feature for OpenCL version \p CLVer.
  bool isCore(llvm::StringRef Ext, unsigned CLVer) const {
    auto It = OptMap.find(Ext);
    if (It == OptMap.end())
      return false; // unknown feature
    Info I = It->getValue();
    return I.Core != ~0U && CLVer >= I.Core;
  }
#endif // INTEL_CUSTOMIZATION

  /// Enable or disable support for OpenCL extensions
  /// \param Ext name of the extension optionally prefixed with
  ///        '+' or '-'
  /// \param V used when \p Ext is not prefixed by '+' or '-'
  void support(llvm::StringRef Ext, bool V = true) {
    assert(!Ext.empty() && "Extension is empty.");

    Ext = split(Ext, V); // INTEL
=======
  bool isKnown(llvm::StringRef Ext) const;

  bool isEnabled(llvm::StringRef Ext) const;
>>>>>>> fd993c80

  // Is supported as either an extension or an (optional) core feature for
  // OpenCL version \p LO.
  bool isSupported(llvm::StringRef Ext, const LangOptions &LO) const;

  // Is supported OpenCL core feature for OpenCL version \p LO.
  // For supported extension, return false.
  bool isSupportedCore(llvm::StringRef Ext, const LangOptions &LO) const;

  // Is supported optional core OpenCL feature for OpenCL version \p LO.
  // For supported extension, return false.
  bool isSupportedOptionalCore(llvm::StringRef Ext,
                               const LangOptions &LO) const;

  // Is supported optional core or core OpenCL feature for OpenCL version \p
  // LO. For supported extension, return false.
  bool isSupportedCoreOrOptionalCore(llvm::StringRef Ext,
                                     const LangOptions &LO) const;

  // Is supported OpenCL extension for OpenCL version \p LO.
  // For supported core or optional core feature, return false.
  bool isSupportedExtension(llvm::StringRef Ext, const LangOptions &LO) const;

<<<<<<< HEAD
#if INTEL_CUSTOMIZATION
  llvm::StringRef split(llvm::StringRef Ext, bool& V) {
    switch (Ext[0]) {
    case '+':
      V = true;
      Ext = Ext.drop_front();
      break;
    case '-':
      V = false;
      Ext = Ext.drop_front();
      break;
    }
    return Ext;
  }

  void enable(llvm::StringRef Ext, bool V = true) {
    assert(!Ext.empty() && "Extension is empty.");

    Ext = split(Ext, V);

    if (Ext.equals("all")) {
      enableAll(V);
      return;
    }
    OptMap[Ext].Enabled = V;
  }

  void enableAll(bool On = true) {
    for (llvm::StringMap<Info>::iterator I = OptMap.begin(),
         E = OptMap.end(); I != E; ++I)
      I->second.Enabled = On;
  }

  void disableAll() {
    enableAll(false);
  }

  /// \brief Enable or disable OpenCL core features only, ignoring extensions
  /// \param Ext name of the feature optionally prefixed with '+' or '-'
  /// \param V used when \p Ext is not prefixed by '+' or '-'
  void toggleCoreFeatureIsEnabled(llvm::StringRef Ext, unsigned CLVer,
                                  bool V = true) {
    assert(!Ext.empty() && "Extension is empty.");
    Ext = split(Ext, V);
    if (Ext.equals("all")) {
      for (auto &I : OptMap)
        if (isCore(I.getKey(), CLVer))
          I.second.Enabled = V;
    }
    else if (isCore(Ext, CLVer))
      OptMap[Ext].Enabled = V;
  }
#endif // INTEL_CUSTOMIZATION
=======
  void enable(llvm::StringRef Ext, bool V = true);
>>>>>>> fd993c80

  /// Enable or disable support for OpenCL extensions
  /// \param Ext name of the extension (not prefixed with '+' or '-')
  /// \param V value to set for a extension
  void support(llvm::StringRef Ext, bool V = true);

  OpenCLOptions();
  OpenCLOptions(const OpenCLOptions &) = default;

  // Set supported options based on target settings and language version
  void addSupport(const llvm::StringMap<bool> &FeaturesMap,
                  const LangOptions &Opts);

  // Disable all extensions
  void disableAll();

  // Enable supported core and optional core features
  void enableSupportedCore(const LangOptions &LO);

  friend class ASTWriter;
  friend class ASTReader;

  using OpenCLOptionInfoMap = llvm::StringMap<OpenCLOptionInfo>;

private:
  OpenCLOptionInfoMap OptMap;
};

} // end namespace clang

#endif<|MERGE_RESOLUTION|>--- conflicted
+++ resolved
@@ -105,31 +105,20 @@
     }
   };
 
-<<<<<<< HEAD
 #if INTEL_CUSTOMIZATION
   // Is \pExt an (optional) OpenCL core feature for OpenCL version \p CLVer.
   bool isCore(llvm::StringRef Ext, unsigned CLVer) const {
     auto It = OptMap.find(Ext);
     if (It == OptMap.end())
       return false; // unknown feature
-    Info I = It->getValue();
+    OpenCLOptionInfo I = It->getValue();
     return I.Core != ~0U && CLVer >= I.Core;
   }
 #endif // INTEL_CUSTOMIZATION
 
-  /// Enable or disable support for OpenCL extensions
-  /// \param Ext name of the extension optionally prefixed with
-  ///        '+' or '-'
-  /// \param V used when \p Ext is not prefixed by '+' or '-'
-  void support(llvm::StringRef Ext, bool V = true) {
-    assert(!Ext.empty() && "Extension is empty.");
-
-    Ext = split(Ext, V); // INTEL
-=======
   bool isKnown(llvm::StringRef Ext) const;
 
   bool isEnabled(llvm::StringRef Ext) const;
->>>>>>> fd993c80
 
   // Is supported as either an extension or an (optional) core feature for
   // OpenCL version \p LO.
@@ -153,7 +142,6 @@
   // For supported core or optional core feature, return false.
   bool isSupportedExtension(llvm::StringRef Ext, const LangOptions &LO) const;
 
-<<<<<<< HEAD
 #if INTEL_CUSTOMIZATION
   llvm::StringRef split(llvm::StringRef Ext, bool& V) {
     switch (Ext[0]) {
@@ -169,26 +157,11 @@
     return Ext;
   }
 
-  void enable(llvm::StringRef Ext, bool V = true) {
-    assert(!Ext.empty() && "Extension is empty.");
-
-    Ext = split(Ext, V);
-
-    if (Ext.equals("all")) {
-      enableAll(V);
-      return;
-    }
-    OptMap[Ext].Enabled = V;
-  }
-
   void enableAll(bool On = true) {
-    for (llvm::StringMap<Info>::iterator I = OptMap.begin(),
-         E = OptMap.end(); I != E; ++I)
+    for (llvm::StringMap<OpenCLOptionInfo>::iterator I = OptMap.begin(),
+                                                     E = OptMap.end();
+         I != E; ++I)
       I->second.Enabled = On;
-  }
-
-  void disableAll() {
-    enableAll(false);
   }
 
   /// \brief Enable or disable OpenCL core features only, ignoring extensions
@@ -207,9 +180,8 @@
       OptMap[Ext].Enabled = V;
   }
 #endif // INTEL_CUSTOMIZATION
-=======
+
   void enable(llvm::StringRef Ext, bool V = true);
->>>>>>> fd993c80
 
   /// Enable or disable support for OpenCL extensions
   /// \param Ext name of the extension (not prefixed with '+' or '-')
