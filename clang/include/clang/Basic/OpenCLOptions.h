//===--- OpenCLOptions.h ----------------------------------------*- C++ -*-===//
//
// Part of the LLVM Project, under the Apache License v2.0 with LLVM Exceptions.
// See https://llvm.org/LICENSE.txt for license information.
// SPDX-License-Identifier: Apache-2.0 WITH LLVM-exception
//
//===----------------------------------------------------------------------===//
///
/// \file
/// Defines the clang::OpenCLOptions class.
///
//===----------------------------------------------------------------------===//

#ifndef LLVM_CLANG_BASIC_OPENCLOPTIONS_H
#define LLVM_CLANG_BASIC_OPENCLOPTIONS_H

#include "clang/Basic/LangOptions.h"
#include "llvm/ADT/StringMap.h"

namespace clang {

class DiagnosticsEngine;
class TargetInfo;

namespace {
// This enum maps OpenCL version(s) into value. These values are used as
// a mask to indicate in which OpenCL version(s) extension is a core or
// optional core feature.
enum OpenCLVersionID : unsigned int {
  OCL_C_10 = 0x1,
  OCL_C_11 = 0x2,
  OCL_C_12 = 0x4,
  OCL_C_20 = 0x8,
  OCL_C_30 = 0x10,
  OCL_C_ALL = 0x1f,
  OCL_C_11P = OCL_C_ALL ^ OCL_C_10,              // OpenCL C 1.1+
  OCL_C_12P = OCL_C_ALL ^ (OCL_C_10 | OCL_C_11), // OpenCL C 1.2+
};

static inline OpenCLVersionID encodeOpenCLVersion(unsigned OpenCLVersion) {
  switch (OpenCLVersion) {
  default:
    llvm_unreachable("Unknown OpenCL version code");
  case 100:
    return OCL_C_10;
  case 110:
    return OCL_C_11;
  case 120:
    return OCL_C_12;
  case 200:
    return OCL_C_20;
  case 300:
    return OCL_C_30;
  }
}

// Check if OpenCL C version is contained in a given encoded OpenCL C version
// mask.
static inline bool isOpenCLVersionContainedInMask(const LangOptions &LO,
                                                  unsigned Mask) {
  auto CLVer = LO.OpenCLCPlusPlus ? 200 : LO.OpenCLVersion;
  OpenCLVersionID Code = encodeOpenCLVersion(CLVer);
  return Mask & Code;
}

} // end anonymous namespace

/// OpenCL supported extensions and optional core features
class OpenCLOptions {

public:
<<<<<<< HEAD
#if INTEL_CUSTOMIZATION
=======
>>>>>>> 05eb59e1
  // OpenCL C v1.2 s6.5 - All program scope variables must be declared in the
  // __constant address space.
  // OpenCL C v2.0 s6.5.1 - Variables defined at program scope and static
  // variables inside a function can also be declared in the global
  // address space.
  // OpenCL C v3.0 s6.7.1 - Variables at program scope or static or extern
  // variables inside functions can be declared in global address space if
  // the __opencl_c_program_scope_global_variables feature is supported
  // C++ for OpenCL inherits rule from OpenCL C v2.0.
  bool areProgramScopeVariablesSupported(const LangOptions &Opts) const {
    return Opts.OpenCLCPlusPlus || Opts.OpenCLVersion == 200 ||
           (Opts.OpenCLVersion == 300 &&
            isSupported("__opencl_c_program_scope_global_variables", Opts));
  }
<<<<<<< HEAD
#endif // INTEL_CUSTOMIZATION
=======
>>>>>>> 05eb59e1

  struct OpenCLOptionInfo {
    // Does this option have pragma.
    bool WithPragma = false;

    // Option starts to be available in this OpenCL version
    unsigned Avail = 100U;

    // Option becomes core feature in this OpenCL versions
    unsigned Core = 0U;

    // Option becomes optional core feature in this OpenCL versions
    unsigned Opt = 0U;

    // Is this option supported
    bool Supported = false;

    // Is this option enabled
    bool Enabled = false;

    OpenCLOptionInfo() = default;
    OpenCLOptionInfo(bool Pragma, unsigned AvailV, unsigned CoreV,
                     unsigned OptV)
        : WithPragma(Pragma), Avail(AvailV), Core(CoreV), Opt(OptV) {}

    bool isCore() const { return Core != 0U; }

    bool isOptionalCore() const { return Opt != 0U; }

    // Is option available in OpenCL version \p LO.
    bool isAvailableIn(const LangOptions &LO) const {
      // In C++ mode all extensions should work at least as in v2.0.
      auto CLVer = LO.OpenCLCPlusPlus ? 200 : LO.OpenCLVersion;
      return CLVer >= Avail;
    }

    // Is core option in OpenCL version \p LO.
    bool isCoreIn(const LangOptions &LO) const {
      return isAvailableIn(LO) && isOpenCLVersionContainedInMask(LO, Core);
    }

    // Is optional core option in OpenCL version \p LO.
    bool isOptionalCoreIn(const LangOptions &LO) const {
      return isAvailableIn(LO) && isOpenCLVersionContainedInMask(LO, Opt);
    }
  };

#if INTEL_CUSTOMIZATION
  // Is \pExt an (optional) OpenCL core feature for OpenCL version \p CLVer.
  bool isCore(llvm::StringRef Ext, unsigned CLVer) const {
    auto It = OptMap.find(Ext);
    if (It == OptMap.end())
      return false; // unknown feature
    OpenCLOptionInfo I = It->getValue();
    return I.Core != ~0U && CLVer >= I.Core;
  }
#endif // INTEL_CUSTOMIZATION

  bool isKnown(llvm::StringRef Ext) const;

  // For core or optional core feature check that it is supported
  // by a target, for any other option (extension) check that it is
  // enabled via pragma
  bool isAvailableOption(llvm::StringRef Ext, const LangOptions &LO) const;

  bool isWithPragma(llvm::StringRef Ext) const;

  // Is supported as either an extension or an (optional) core feature for
  // OpenCL version \p LO.
  bool isSupported(llvm::StringRef Ext, const LangOptions &LO) const;

  // Is supported OpenCL core feature for OpenCL version \p LO.
  // For supported extension, return false.
  bool isSupportedCore(llvm::StringRef Ext, const LangOptions &LO) const;

  // Is supported optional core OpenCL feature for OpenCL version \p LO.
  // For supported extension, return false.
  bool isSupportedOptionalCore(llvm::StringRef Ext,
                               const LangOptions &LO) const;

  // Is supported optional core or core OpenCL feature for OpenCL version \p
  // LO. For supported extension, return false.
  bool isSupportedCoreOrOptionalCore(llvm::StringRef Ext,
                                     const LangOptions &LO) const;

  // Is supported OpenCL extension for OpenCL version \p LO.
  // For supported core or optional core feature, return false.
  bool isSupportedExtension(llvm::StringRef Ext, const LangOptions &LO) const;

#if INTEL_CUSTOMIZATION
  void enableAll(bool On = true) {
    for (llvm::StringMap<OpenCLOptionInfo>::iterator I = OptMap.begin(),
                                                     E = OptMap.end();
         I != E; ++I)
      I->second.Enabled = On;
  }

  /// \brief Enable or disable OpenCL core features only, ignoring extensions
  /// \param Ext name of the extension (not prefixed with '+' or '-')
  /// \param V value to set for a extension
  void toggleCoreFeatureIsEnabled(llvm::StringRef Ext, unsigned CLVer,
                                  bool V = true) {
    assert(!Ext.empty() && "Extension is empty.");
    assert(Ext[0] != '+' && Ext[0] != '-');
    if (Ext.equals("all")) {
      for (auto &I : OptMap)
        if (isCore(I.getKey(), CLVer))
          I.second.Enabled = V;
    }
    else if (isCore(Ext, CLVer))
      OptMap[Ext].Enabled = V;
  }

  // Turn on or off support of all options.
  void supportAll(bool On) {
    for (auto &I : OptMap)
      I.second.Supported = On;
  }
#endif // INTEL_CUSTOMIZATION

  // FIXME: Whether extension should accept pragma should not
  // be reset dynamically. But it currently required when
  // registering new extensions via pragmas.
  void acceptsPragma(llvm::StringRef Ext, bool V = true);

  void enable(llvm::StringRef Ext, bool V = true);

  /// Enable or disable support for OpenCL extensions
  /// \param Ext name of the extension (not prefixed with '+' or '-')
  /// \param V value to set for a extension
  void support(llvm::StringRef Ext, bool V = true);

  OpenCLOptions();

  // Set supported options based on target settings and language version
  void addSupport(const llvm::StringMap<bool> &FeaturesMap,
                  const LangOptions &Opts);

  // Disable all extensions
  void disableAll();

  friend class ASTWriter;
  friend class ASTReader;

  using OpenCLOptionInfoMap = llvm::StringMap<OpenCLOptionInfo>;

  template <typename... Args>
  static bool isOpenCLOptionCoreIn(const LangOptions &LO, Args &&... args) {
    return OpenCLOptionInfo(std::forward<Args>(args)...).isCoreIn(LO);
  }

  template <typename... Args>
  static bool isOpenCLOptionAvailableIn(const LangOptions &LO,
                                        Args &&... args) {
    return OpenCLOptionInfo(std::forward<Args>(args)...).isAvailableIn(LO);
  }

  // Diagnose feature dependencies for OpenCL C 3.0. Return false if target
  // doesn't follow these requirements.
  static bool diagnoseUnsupportedFeatureDependencies(const TargetInfo &TI,
                                                     DiagnosticsEngine &Diags);

  // Diagnose that features and equivalent extension are set to same values.
  // Return false if target doesn't follow these requirements.
  static bool diagnoseFeatureExtensionDifferences(const TargetInfo &TI,
                                                  DiagnosticsEngine &Diags);

private:
  // Option is enabled via pragma
  bool isEnabled(llvm::StringRef Ext) const;

  OpenCLOptionInfoMap OptMap;
};

} // end namespace clang

#endif<|MERGE_RESOLUTION|>--- conflicted
+++ resolved
@@ -69,10 +69,6 @@
 class OpenCLOptions {
 
 public:
-<<<<<<< HEAD
-#if INTEL_CUSTOMIZATION
-=======
->>>>>>> 05eb59e1
   // OpenCL C v1.2 s6.5 - All program scope variables must be declared in the
   // __constant address space.
   // OpenCL C v2.0 s6.5.1 - Variables defined at program scope and static
@@ -87,10 +83,6 @@
            (Opts.OpenCLVersion == 300 &&
             isSupported("__opencl_c_program_scope_global_variables", Opts));
   }
-<<<<<<< HEAD
-#endif // INTEL_CUSTOMIZATION
-=======
->>>>>>> 05eb59e1
 
   struct OpenCLOptionInfo {
     // Does this option have pragma.
