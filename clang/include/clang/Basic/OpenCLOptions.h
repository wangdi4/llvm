//===--- OpenCLOptions.h ----------------------------------------*- C++ -*-===//
//
// Part of the LLVM Project, under the Apache License v2.0 with LLVM Exceptions.
// See https://llvm.org/LICENSE.txt for license information.
// SPDX-License-Identifier: Apache-2.0 WITH LLVM-exception
//
//===----------------------------------------------------------------------===//
///
/// \file
/// Defines the clang::OpenCLOptions class.
///
//===----------------------------------------------------------------------===//

#ifndef LLVM_CLANG_BASIC_OPENCLOPTIONS_H
#define LLVM_CLANG_BASIC_OPENCLOPTIONS_H

#include "clang/Basic/LangOptions.h"
#include "llvm/ADT/StringMap.h"

namespace clang {

namespace {
// This enum maps OpenCL version(s) into value. These values are used as
// a mask to indicate in which OpenCL version(s) extension is a core or
// optional core feature.
enum OpenCLVersionID : unsigned int {
  OCL_C_10 = 0x1,
  OCL_C_11 = 0x2,
  OCL_C_12 = 0x4,
  OCL_C_20 = 0x8,
  OCL_C_30 = 0x10,
  OCL_C_ALL = 0x1f,
  OCL_C_11P = OCL_C_ALL ^ OCL_C_10,              // OpenCL C 1.1+
  OCL_C_12P = OCL_C_ALL ^ (OCL_C_10 | OCL_C_11), // OpenCL C 1.2+
};

static inline OpenCLVersionID encodeOpenCLVersion(unsigned OpenCLVersion) {
  switch (OpenCLVersion) {
  default:
    llvm_unreachable("Unknown OpenCL version code");
  case 100:
    return OCL_C_10;
  case 110:
    return OCL_C_11;
  case 120:
    return OCL_C_12;
  case 200:
    return OCL_C_20;
  case 300:
    return OCL_C_30;
  }
}

// Simple helper to check if OpenCL C version is contained in a given encoded
// OpenCL C version mask
static inline bool isOpenCLVersionIsContainedInMask(const LangOptions &LO,
                                                    unsigned Mask) {
  auto CLVer = LO.OpenCLCPlusPlus ? 200 : LO.OpenCLVersion;
  OpenCLVersionID Code = encodeOpenCLVersion(CLVer);
  return Mask & Code;
}
} // end anonymous namespace

/// OpenCL supported extensions and optional core features
class OpenCLOptions {
public:
  struct OpenCLOptionInfo {
<<<<<<< HEAD
    // Does this option have pragma.
    bool WithPragma = false;

    // Option starts to be available in this OpenCL version
    unsigned Avail = 100U;

    // Option becomes core feature in this OpenCL versions
    unsigned Core = 0U;

    // Option becomes optional core feature in this OpenCL versions
    unsigned Opt = 0U;

    // Is this option supported
    bool Supported = false;

    // Is this option enabled
    bool Enabled = false;

    OpenCLOptionInfo() = default;
    OpenCLOptionInfo(bool Pragma, unsigned AvailV, unsigned CoreV,
                     unsigned OptV)
        : WithPragma(Pragma), Avail(AvailV), Core(CoreV), Opt(OptV) {}

    bool isCore() const { return Core != 0U; }

    bool isOptionalCore() const { return Opt != 0U; }

=======
    // Option starts to be available in this OpenCL version
    unsigned Avail;

    // Option becomes core feature in this OpenCL versions
    unsigned Core;

    // Option becomes optional core feature in this OpenCL versions
    unsigned Opt;

    // Is this option supported
    bool Supported = false;

    // Is this option enabled
    bool Enabled = false;

    OpenCLOptionInfo(unsigned A = 100, unsigned C = 0U, unsigned O = 0U)
        : Avail(A), Core(C), Opt(O) {}

    bool isCore() const { return Core != 0U; }

    bool isOptionalCore() const { return Opt != 0U; }

>>>>>>> fc4d3c98
    // Is option available in OpenCL version \p LO.
    bool isAvailableIn(const LangOptions &LO) const {
      // In C++ mode all extensions should work at least as in v2.0.
      auto CLVer = LO.OpenCLCPlusPlus ? 200 : LO.OpenCLVersion;
      return CLVer >= Avail;
    }

    // Is core option in OpenCL version \p LO.
    bool isCoreIn(const LangOptions &LO) const {
      return isAvailableIn(LO) && isOpenCLVersionIsContainedInMask(LO, Core);
    }

    // Is optional core option in OpenCL version \p LO.
    bool isOptionalCoreIn(const LangOptions &LO) const {
      return isAvailableIn(LO) && isOpenCLVersionIsContainedInMask(LO, Opt);
    }
  };

#if INTEL_CUSTOMIZATION
  // Is \pExt an (optional) OpenCL core feature for OpenCL version \p CLVer.
  bool isCore(llvm::StringRef Ext, unsigned CLVer) const {
    auto It = OptMap.find(Ext);
    if (It == OptMap.end())
      return false; // unknown feature
    OpenCLOptionInfo I = It->getValue();
    return I.Core != ~0U && CLVer >= I.Core;
  }
#endif // INTEL_CUSTOMIZATION

  bool isKnown(llvm::StringRef Ext) const;

  bool isEnabled(llvm::StringRef Ext) const;

<<<<<<< HEAD
  bool isWithPragma(llvm::StringRef Ext) const;

  // Is supported as either an extension or an (optional) core feature for
  // OpenCL version \p LO.
  bool isSupported(llvm::StringRef Ext, const LangOptions &LO) const;

  // Is supported OpenCL core feature for OpenCL version \p LO.
  // For supported extension, return false.
  bool isSupportedCore(llvm::StringRef Ext, const LangOptions &LO) const;

  // Is supported optional core OpenCL feature for OpenCL version \p LO.
  // For supported extension, return false.
  bool isSupportedOptionalCore(llvm::StringRef Ext,
                               const LangOptions &LO) const;

  // Is supported optional core or core OpenCL feature for OpenCL version \p
  // LO. For supported extension, return false.
  bool isSupportedCoreOrOptionalCore(llvm::StringRef Ext,
                                     const LangOptions &LO) const;

  // Is supported OpenCL extension for OpenCL version \p LO.
  // For supported core or optional core feature, return false.
  bool isSupportedExtension(llvm::StringRef Ext, const LangOptions &LO) const;

=======
  // Is supported as either an extension or an (optional) core feature for
  // OpenCL version \p LO.
  bool isSupported(llvm::StringRef Ext, const LangOptions &LO) const;

  // Is supported OpenCL core feature for OpenCL version \p LO.
  // For supported extension, return false.
  bool isSupportedCore(llvm::StringRef Ext, const LangOptions &LO) const;

  // Is supported optional core OpenCL feature for OpenCL version \p LO.
  // For supported extension, return false.
  bool isSupportedOptionalCore(llvm::StringRef Ext,
                               const LangOptions &LO) const;

  // Is supported optional core or core OpenCL feature for OpenCL version \p
  // LO. For supported extension, return false.
  bool isSupportedCoreOrOptionalCore(llvm::StringRef Ext,
                                     const LangOptions &LO) const;

  // Is supported OpenCL extension for OpenCL version \p LO.
  // For supported core or optional core feature, return false.
  bool isSupportedExtension(llvm::StringRef Ext, const LangOptions &LO) const;

>>>>>>> fc4d3c98
#if INTEL_CUSTOMIZATION
  void enableAll(bool On = true) {
    for (llvm::StringMap<OpenCLOptionInfo>::iterator I = OptMap.begin(),
                                                     E = OptMap.end();
         I != E; ++I)
      I->second.Enabled = On;
  }

  /// \brief Enable or disable OpenCL core features only, ignoring extensions
  /// \param Ext name of the extension (not prefixed with '+' or '-')
  /// \param V value to set for a extension
  void toggleCoreFeatureIsEnabled(llvm::StringRef Ext, unsigned CLVer,
                                  bool V = true) {
    assert(!Ext.empty() && "Extension is empty.");
    assert(Ext[0] != '+' && Ext[0] != '-');
    if (Ext.equals("all")) {
      for (auto &I : OptMap)
        if (isCore(I.getKey(), CLVer))
          I.second.Enabled = V;
    }
    else if (isCore(Ext, CLVer))
      OptMap[Ext].Enabled = V;
  }

<<<<<<< HEAD
  // FIXME: Whether extension should accept pragma should not
  // be reset dynamically. But it currently required when
  // registering new extensions via pragmas.
  void acceptsPragma(llvm::StringRef Ext, bool V = true);
=======
  // Turn on or off support of all options.
  void supportAll(bool On) {
    for (auto &I : OptMap)
      I.second.Supported = On;
  }
#endif // INTEL_CUSTOMIZATION
>>>>>>> fc4d3c98

  void enable(llvm::StringRef Ext, bool V = true);

  /// Enable or disable support for OpenCL extensions
  /// \param Ext name of the extension (not prefixed with '+' or '-')
  /// \param V value to set for a extension
  void support(llvm::StringRef Ext, bool V = true);

  OpenCLOptions();
  OpenCLOptions(const OpenCLOptions &) = default;

  // Set supported options based on target settings and language version
  void addSupport(const llvm::StringMap<bool> &FeaturesMap,
                  const LangOptions &Opts);

  // Disable all extensions
  void disableAll();

  // Enable supported core and optional core features
  void enableSupportedCore(const LangOptions &LO);

  friend class ASTWriter;
  friend class ASTReader;

  using OpenCLOptionInfoMap = llvm::StringMap<OpenCLOptionInfo>;

private:
  OpenCLOptionInfoMap OptMap;
};

} // end namespace clang

#endif<|MERGE_RESOLUTION|>--- conflicted
+++ resolved
@@ -65,7 +65,6 @@
 class OpenCLOptions {
 public:
   struct OpenCLOptionInfo {
-<<<<<<< HEAD
     // Does this option have pragma.
     bool WithPragma = false;
 
@@ -93,30 +92,6 @@
 
     bool isOptionalCore() const { return Opt != 0U; }
 
-=======
-    // Option starts to be available in this OpenCL version
-    unsigned Avail;
-
-    // Option becomes core feature in this OpenCL versions
-    unsigned Core;
-
-    // Option becomes optional core feature in this OpenCL versions
-    unsigned Opt;
-
-    // Is this option supported
-    bool Supported = false;
-
-    // Is this option enabled
-    bool Enabled = false;
-
-    OpenCLOptionInfo(unsigned A = 100, unsigned C = 0U, unsigned O = 0U)
-        : Avail(A), Core(C), Opt(O) {}
-
-    bool isCore() const { return Core != 0U; }
-
-    bool isOptionalCore() const { return Opt != 0U; }
-
->>>>>>> fc4d3c98
     // Is option available in OpenCL version \p LO.
     bool isAvailableIn(const LangOptions &LO) const {
       // In C++ mode all extensions should work at least as in v2.0.
@@ -150,7 +125,6 @@
 
   bool isEnabled(llvm::StringRef Ext) const;
 
-<<<<<<< HEAD
   bool isWithPragma(llvm::StringRef Ext) const;
 
   // Is supported as either an extension or an (optional) core feature for
@@ -175,30 +149,6 @@
   // For supported core or optional core feature, return false.
   bool isSupportedExtension(llvm::StringRef Ext, const LangOptions &LO) const;
 
-=======
-  // Is supported as either an extension or an (optional) core feature for
-  // OpenCL version \p LO.
-  bool isSupported(llvm::StringRef Ext, const LangOptions &LO) const;
-
-  // Is supported OpenCL core feature for OpenCL version \p LO.
-  // For supported extension, return false.
-  bool isSupportedCore(llvm::StringRef Ext, const LangOptions &LO) const;
-
-  // Is supported optional core OpenCL feature for OpenCL version \p LO.
-  // For supported extension, return false.
-  bool isSupportedOptionalCore(llvm::StringRef Ext,
-                               const LangOptions &LO) const;
-
-  // Is supported optional core or core OpenCL feature for OpenCL version \p
-  // LO. For supported extension, return false.
-  bool isSupportedCoreOrOptionalCore(llvm::StringRef Ext,
-                                     const LangOptions &LO) const;
-
-  // Is supported OpenCL extension for OpenCL version \p LO.
-  // For supported core or optional core feature, return false.
-  bool isSupportedExtension(llvm::StringRef Ext, const LangOptions &LO) const;
-
->>>>>>> fc4d3c98
 #if INTEL_CUSTOMIZATION
   void enableAll(bool On = true) {
     for (llvm::StringMap<OpenCLOptionInfo>::iterator I = OptMap.begin(),
@@ -223,19 +173,17 @@
       OptMap[Ext].Enabled = V;
   }
 
-<<<<<<< HEAD
+  // Turn on or off support of all options.
+  void supportAll(bool On) {
+    for (auto &I : OptMap)
+      I.second.Supported = On;
+  }
+#endif // INTEL_CUSTOMIZATION
+
   // FIXME: Whether extension should accept pragma should not
   // be reset dynamically. But it currently required when
   // registering new extensions via pragmas.
   void acceptsPragma(llvm::StringRef Ext, bool V = true);
-=======
-  // Turn on or off support of all options.
-  void supportAll(bool On) {
-    for (auto &I : OptMap)
-      I.second.Supported = On;
-  }
-#endif // INTEL_CUSTOMIZATION
->>>>>>> fc4d3c98
 
   void enable(llvm::StringRef Ext, bool V = true);
 
