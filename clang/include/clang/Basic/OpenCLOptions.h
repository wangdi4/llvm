--- conflicted
+++ resolved
@@ -149,7 +149,6 @@
   // For supported core or optional core feature, return false.
   bool isSupportedExtension(llvm::StringRef Ext, const LangOptions &LO) const;
 
-<<<<<<< HEAD
 #if INTEL_CUSTOMIZATION
   void enableAll(bool On = true) {
     for (llvm::StringMap<OpenCLOptionInfo>::iterator I = OptMap.begin(),
@@ -174,12 +173,11 @@
       OptMap[Ext].Enabled = V;
   }
 #endif // INTEL_CUSTOMIZATION
-=======
+
   // FIXME: Whether extension should accept pragma should not
   // be reset dynamically. But it currently required when
   // registering new extensions via pragmas.
   void acceptsPragma(llvm::StringRef Ext, bool V = true);
->>>>>>> 25ad188b
 
   void enable(llvm::StringRef Ext, bool V = true);
 
