//===--- arm_sve.td - ARM SVE compiler interface ------------------------===//
//
//  Part of the LLVM Project, under the Apache License v2.0 with LLVM Exceptions.
//  See https://llvm.org/LICENSE.txt for license information.
//  SPDX-License-Identifier: Apache-2.0 WITH LLVM-exception
//
//===----------------------------------------------------------------------===//
//
//  This file defines the TableGen definitions from which the ARM SVE header
//  file will be generated.  See:
//
//      https://developer.arm.com/architectures/system-architectures/software-standards/acle
//
//===----------------------------------------------------------------------===//

include "arm_sve_sme_incl.td"

////////////////////////////////////////////////////////////////////////////////
// Loads

// Load one vector (scalar base)
def SVLD1   : MInst<"svld1[_{2}]", "dPc", "csilUcUsUiUlhfd", [IsLoad],               MemEltTyDefault, "aarch64_sve_ld1">;
def SVLD1SB : MInst<"svld1sb_{d}", "dPS", "silUsUiUl",       [IsLoad],               MemEltTyInt8,    "aarch64_sve_ld1">;
def SVLD1UB : MInst<"svld1ub_{d}", "dPW", "silUsUiUl",       [IsLoad, IsZExtReturn], MemEltTyInt8,    "aarch64_sve_ld1">;
def SVLD1SH : MInst<"svld1sh_{d}", "dPT", "ilUiUl",          [IsLoad],               MemEltTyInt16,   "aarch64_sve_ld1">;
def SVLD1UH : MInst<"svld1uh_{d}", "dPX", "ilUiUl",          [IsLoad, IsZExtReturn], MemEltTyInt16,   "aarch64_sve_ld1">;
def SVLD1SW : MInst<"svld1sw_{d}", "dPU", "lUl",             [IsLoad],               MemEltTyInt32,   "aarch64_sve_ld1">;
def SVLD1UW : MInst<"svld1uw_{d}", "dPY", "lUl",             [IsLoad, IsZExtReturn], MemEltTyInt32,   "aarch64_sve_ld1">;

let TargetGuard = "sve,bf16" in {
  def SVLD1_BF      : MInst<"svld1[_{2}]",      "dPc",  "b", [IsLoad], MemEltTyDefault, "aarch64_sve_ld1">;
  def SVLD1_VNUM_BF : MInst<"svld1_vnum[_{2}]", "dPcl", "b", [IsLoad], MemEltTyDefault, "aarch64_sve_ld1">;
}

// Load one vector (scalar base, VL displacement)
def SVLD1_VNUM   : MInst<"svld1_vnum[_{2}]", "dPcl", "csilUcUsUiUlhfd", [IsLoad],               MemEltTyDefault, "aarch64_sve_ld1">;
def SVLD1SB_VNUM : MInst<"svld1sb_vnum_{d}", "dPSl", "silUsUiUl",       [IsLoad],               MemEltTyInt8,    "aarch64_sve_ld1">;
def SVLD1UB_VNUM : MInst<"svld1ub_vnum_{d}", "dPWl", "silUsUiUl",       [IsLoad, IsZExtReturn], MemEltTyInt8,    "aarch64_sve_ld1">;
def SVLD1SH_VNUM : MInst<"svld1sh_vnum_{d}", "dPTl", "ilUiUl",          [IsLoad],               MemEltTyInt16,   "aarch64_sve_ld1">;
def SVLD1UH_VNUM : MInst<"svld1uh_vnum_{d}", "dPXl", "ilUiUl",          [IsLoad, IsZExtReturn], MemEltTyInt16,   "aarch64_sve_ld1">;
def SVLD1SW_VNUM : MInst<"svld1sw_vnum_{d}", "dPUl", "lUl",             [IsLoad],               MemEltTyInt32,   "aarch64_sve_ld1">;
def SVLD1UW_VNUM : MInst<"svld1uw_vnum_{d}", "dPYl", "lUl",             [IsLoad, IsZExtReturn], MemEltTyInt32,   "aarch64_sve_ld1">;

// Load one vector (vector base)
def SVLD1_GATHER_BASES_U   : MInst<"svld1_gather[_{2}base]_{d}",   "dPu", "ilUiUlfd", [IsGatherLoad],               MemEltTyDefault, "aarch64_sve_ld1_gather_scalar_offset">;
def SVLD1SB_GATHER_BASES_U : MInst<"svld1sb_gather[_{2}base]_{d}", "dPu", "ilUiUl",   [IsGatherLoad],               MemEltTyInt8,    "aarch64_sve_ld1_gather_scalar_offset">;
def SVLD1UB_GATHER_BASES_U : MInst<"svld1ub_gather[_{2}base]_{d}", "dPu", "ilUiUl",   [IsGatherLoad, IsZExtReturn], MemEltTyInt8,    "aarch64_sve_ld1_gather_scalar_offset">;
def SVLD1SH_GATHER_BASES_U : MInst<"svld1sh_gather[_{2}base]_{d}", "dPu", "ilUiUl",   [IsGatherLoad],               MemEltTyInt16,   "aarch64_sve_ld1_gather_scalar_offset">;
def SVLD1UH_GATHER_BASES_U : MInst<"svld1uh_gather[_{2}base]_{d}", "dPu", "ilUiUl",   [IsGatherLoad, IsZExtReturn], MemEltTyInt16,   "aarch64_sve_ld1_gather_scalar_offset">;
def SVLD1SW_GATHER_BASES_U : MInst<"svld1sw_gather[_{2}base]_{d}", "dPu", "lUl",      [IsGatherLoad],               MemEltTyInt32,   "aarch64_sve_ld1_gather_scalar_offset">;
def SVLD1UW_GATHER_BASES_U : MInst<"svld1uw_gather[_{2}base]_{d}", "dPu", "lUl",      [IsGatherLoad, IsZExtReturn], MemEltTyInt32,   "aarch64_sve_ld1_gather_scalar_offset">;

// Load one vector (scalar base, signed vector offset in bytes)
def SVLD1_GATHER_64B_OFFSETS_S   : MInst<"svld1_gather_[{3}]offset[_{d}]", "dPcx", "lUld", [IsGatherLoad, IsByteIndexed],               MemEltTyDefault, "aarch64_sve_ld1_gather">;
def SVLD1SB_GATHER_64B_OFFSETS_S : MInst<"svld1sb_gather_[{3}]offset_{d}", "dPSx", "lUl",  [IsGatherLoad, IsByteIndexed],               MemEltTyInt8,    "aarch64_sve_ld1_gather">;
def SVLD1UB_GATHER_64B_OFFSETS_S : MInst<"svld1ub_gather_[{3}]offset_{d}", "dPWx", "lUl",  [IsGatherLoad, IsByteIndexed, IsZExtReturn], MemEltTyInt8,    "aarch64_sve_ld1_gather">;
def SVLD1SH_GATHER_64B_OFFSETS_S : MInst<"svld1sh_gather_[{3}]offset_{d}", "dPTx", "lUl",  [IsGatherLoad, IsByteIndexed],               MemEltTyInt16,   "aarch64_sve_ld1_gather">;
def SVLD1UH_GATHER_64B_OFFSETS_S : MInst<"svld1uh_gather_[{3}]offset_{d}", "dPXx", "lUl",  [IsGatherLoad, IsByteIndexed, IsZExtReturn], MemEltTyInt16,   "aarch64_sve_ld1_gather">;
def SVLD1SW_GATHER_64B_OFFSETS_S : MInst<"svld1sw_gather_[{3}]offset_{d}", "dPUx", "lUl",  [IsGatherLoad, IsByteIndexed],               MemEltTyInt32,   "aarch64_sve_ld1_gather">;
def SVLD1UW_GATHER_64B_OFFSETS_S : MInst<"svld1uw_gather_[{3}]offset_{d}", "dPYx", "lUl",  [IsGatherLoad, IsByteIndexed, IsZExtReturn], MemEltTyInt32,   "aarch64_sve_ld1_gather">;

def SVLD1_GATHER_32B_OFFSETS_S   : MInst<"svld1_gather_[{3}]offset[_{d}]", "dPcx", "iUif", [IsGatherLoad, IsByteIndexed],               MemEltTyDefault, "aarch64_sve_ld1_gather_sxtw">;
def SVLD1SB_GATHER_32B_OFFSETS_S : MInst<"svld1sb_gather_[{3}]offset_{d}", "dPSx", "iUi",  [IsGatherLoad, IsByteIndexed],               MemEltTyInt8,    "aarch64_sve_ld1_gather_sxtw">;
def SVLD1UB_GATHER_32B_OFFSETS_S : MInst<"svld1ub_gather_[{3}]offset_{d}", "dPWx", "iUi",  [IsGatherLoad, IsByteIndexed, IsZExtReturn], MemEltTyInt8,    "aarch64_sve_ld1_gather_sxtw">;
def SVLD1SH_GATHER_32B_OFFSETS_S : MInst<"svld1sh_gather_[{3}]offset_{d}", "dPTx", "iUi",  [IsGatherLoad, IsByteIndexed],               MemEltTyInt16,   "aarch64_sve_ld1_gather_sxtw">;
def SVLD1UH_GATHER_32B_OFFSETS_S : MInst<"svld1uh_gather_[{3}]offset_{d}", "dPXx", "iUi",  [IsGatherLoad, IsByteIndexed, IsZExtReturn], MemEltTyInt16,   "aarch64_sve_ld1_gather_sxtw">;

// Load one vector (scalar base, unsigned vector offset in bytes)
def SVLD1_GATHER_64B_OFFSETS_U   : MInst<"svld1_gather_[{3}]offset[_{d}]", "dPcu", "lUld", [IsGatherLoad, IsByteIndexed],               MemEltTyDefault, "aarch64_sve_ld1_gather">;
def SVLD1SB_GATHER_64B_OFFSETS_U : MInst<"svld1sb_gather_[{3}]offset_{d}", "dPSu", "lUl",  [IsGatherLoad, IsByteIndexed],               MemEltTyInt8,    "aarch64_sve_ld1_gather">;
def SVLD1UB_GATHER_64B_OFFSETS_U : MInst<"svld1ub_gather_[{3}]offset_{d}", "dPWu", "lUl",  [IsGatherLoad, IsByteIndexed, IsZExtReturn], MemEltTyInt8,    "aarch64_sve_ld1_gather">;
def SVLD1SH_GATHER_64B_OFFSETS_U : MInst<"svld1sh_gather_[{3}]offset_{d}", "dPTu", "lUl",  [IsGatherLoad, IsByteIndexed],               MemEltTyInt16,   "aarch64_sve_ld1_gather">;
def SVLD1UH_GATHER_64B_OFFSETS_U : MInst<"svld1uh_gather_[{3}]offset_{d}", "dPXu", "lUl",  [IsGatherLoad, IsByteIndexed, IsZExtReturn], MemEltTyInt16,   "aarch64_sve_ld1_gather">;
def SVLD1SW_GATHER_64B_OFFSETS_U : MInst<"svld1sw_gather_[{3}]offset_{d}", "dPUu", "lUl",  [IsGatherLoad, IsByteIndexed],               MemEltTyInt32,   "aarch64_sve_ld1_gather">;
def SVLD1UW_GATHER_64B_OFFSETS_U : MInst<"svld1uw_gather_[{3}]offset_{d}", "dPYu", "lUl",  [IsGatherLoad, IsByteIndexed, IsZExtReturn], MemEltTyInt32,   "aarch64_sve_ld1_gather">;

def SVLD1_GATHER_32B_OFFSETS_U   : MInst<"svld1_gather_[{3}]offset[_{d}]", "dPcu", "iUif", [IsGatherLoad, IsByteIndexed],               MemEltTyDefault, "aarch64_sve_ld1_gather_uxtw">;
def SVLD1SB_GATHER_32B_OFFSETS_U : MInst<"svld1sb_gather_[{3}]offset_{d}", "dPSu", "iUi",  [IsGatherLoad, IsByteIndexed],               MemEltTyInt8,    "aarch64_sve_ld1_gather_uxtw">;
def SVLD1UB_GATHER_32B_OFFSETS_U : MInst<"svld1ub_gather_[{3}]offset_{d}", "dPWu", "iUi",  [IsGatherLoad, IsByteIndexed, IsZExtReturn], MemEltTyInt8,    "aarch64_sve_ld1_gather_uxtw">;
def SVLD1SH_GATHER_32B_OFFSETS_U : MInst<"svld1sh_gather_[{3}]offset_{d}", "dPTu", "iUi",  [IsGatherLoad, IsByteIndexed],               MemEltTyInt16,   "aarch64_sve_ld1_gather_uxtw">;
def SVLD1UH_GATHER_32B_OFFSETS_U : MInst<"svld1uh_gather_[{3}]offset_{d}", "dPXu", "iUi",  [IsGatherLoad, IsByteIndexed, IsZExtReturn], MemEltTyInt16,   "aarch64_sve_ld1_gather_uxtw">;

// Load one vector (vector base, signed scalar offset in bytes)
def SVLD1_GATHER_OFFSET_S   : MInst<"svld1_gather[_{2}base]_offset_{d}",   "dPul", "ilUiUlfd", [IsGatherLoad, IsByteIndexed],               MemEltTyDefault, "aarch64_sve_ld1_gather_scalar_offset">;
def SVLD1SB_GATHER_OFFSET_S : MInst<"svld1sb_gather[_{2}base]_offset_{d}", "dPul", "ilUiUl",   [IsGatherLoad, IsByteIndexed],               MemEltTyInt8,    "aarch64_sve_ld1_gather_scalar_offset">;
def SVLD1UB_GATHER_OFFSET_S : MInst<"svld1ub_gather[_{2}base]_offset_{d}", "dPul", "ilUiUl",   [IsGatherLoad, IsByteIndexed, IsZExtReturn], MemEltTyInt8,    "aarch64_sve_ld1_gather_scalar_offset">;
def SVLD1SH_GATHER_OFFSET_S : MInst<"svld1sh_gather[_{2}base]_offset_{d}", "dPul", "ilUiUl",   [IsGatherLoad, IsByteIndexed],               MemEltTyInt16,   "aarch64_sve_ld1_gather_scalar_offset">;
def SVLD1UH_GATHER_OFFSET_S : MInst<"svld1uh_gather[_{2}base]_offset_{d}", "dPul", "ilUiUl",   [IsGatherLoad, IsByteIndexed, IsZExtReturn], MemEltTyInt16,   "aarch64_sve_ld1_gather_scalar_offset">;
def SVLD1SW_GATHER_OFFSET_S : MInst<"svld1sw_gather[_{2}base]_offset_{d}", "dPul", "lUl",      [IsGatherLoad, IsByteIndexed],               MemEltTyInt32,   "aarch64_sve_ld1_gather_scalar_offset">;
def SVLD1UW_GATHER_OFFSET_S : MInst<"svld1uw_gather[_{2}base]_offset_{d}", "dPul", "lUl",      [IsGatherLoad, IsByteIndexed, IsZExtReturn], MemEltTyInt32,   "aarch64_sve_ld1_gather_scalar_offset">;

// Load one vector (scalar base, signed vector index)
def SVLD1_GATHER_64B_INDICES_S   : MInst<"svld1_gather_[{3}]index[_{d}]", "dPcx", "lUld", [IsGatherLoad],               MemEltTyDefault, "aarch64_sve_ld1_gather_index">;
def SVLD1SH_GATHER_64B_INDICES_S : MInst<"svld1sh_gather_[{3}]index_{d}", "dPTx", "lUl",  [IsGatherLoad],               MemEltTyInt16,   "aarch64_sve_ld1_gather_index">;
def SVLD1UH_GATHER_64B_INDICES_S : MInst<"svld1uh_gather_[{3}]index_{d}", "dPXx", "lUl",  [IsGatherLoad, IsZExtReturn], MemEltTyInt16,   "aarch64_sve_ld1_gather_index">;
def SVLD1SW_GATHER_64B_INDICES_S : MInst<"svld1sw_gather_[{3}]index_{d}", "dPUx", "lUl",  [IsGatherLoad],               MemEltTyInt32,   "aarch64_sve_ld1_gather_index">;
def SVLD1UW_GATHER_64B_INDICES_S : MInst<"svld1uw_gather_[{3}]index_{d}", "dPYx", "lUl",  [IsGatherLoad, IsZExtReturn], MemEltTyInt32,   "aarch64_sve_ld1_gather_index">;

def SVLD1_GATHER_32B_INDICES_S   : MInst<"svld1_gather_[{3}]index[_{d}]", "dPcx", "iUif", [IsGatherLoad],               MemEltTyDefault, "aarch64_sve_ld1_gather_sxtw_index">;
def SVLD1SH_GATHER_32B_INDICES_S : MInst<"svld1sh_gather_[{3}]index_{d}", "dPTx", "iUi",  [IsGatherLoad],               MemEltTyInt16,   "aarch64_sve_ld1_gather_sxtw_index">;
def SVLD1UH_GATHER_32B_INDICES_S : MInst<"svld1uh_gather_[{3}]index_{d}", "dPXx", "iUi",  [IsGatherLoad, IsZExtReturn], MemEltTyInt16,   "aarch64_sve_ld1_gather_sxtw_index">;

// Load one vector (scalar base, unsigned vector index)
def SVLD1_GATHER_64B_INDICES_U   : MInst<"svld1_gather_[{3}]index[_{d}]", "dPcu", "lUld", [IsGatherLoad],               MemEltTyDefault, "aarch64_sve_ld1_gather_index">;
def SVLD1SH_GATHER_64B_INDICES_U : MInst<"svld1sh_gather_[{3}]index_{d}", "dPTu", "lUl",  [IsGatherLoad],               MemEltTyInt16,   "aarch64_sve_ld1_gather_index">;
def SVLD1UH_GATHER_64B_INDICES_U : MInst<"svld1uh_gather_[{3}]index_{d}", "dPXu", "lUl",  [IsGatherLoad, IsZExtReturn], MemEltTyInt16,   "aarch64_sve_ld1_gather_index">;
def SVLD1SW_GATHER_64B_INDICES_U : MInst<"svld1sw_gather_[{3}]index_{d}", "dPUu", "lUl",  [IsGatherLoad],               MemEltTyInt32,   "aarch64_sve_ld1_gather_index">;
def SVLD1UW_GATHER_64B_INDICES_U : MInst<"svld1uw_gather_[{3}]index_{d}", "dPYu", "lUl",  [IsGatherLoad, IsZExtReturn], MemEltTyInt32,   "aarch64_sve_ld1_gather_index">;

def SVLD1_GATHER_32B_INDICES_U   : MInst<"svld1_gather_[{3}]index[_{d}]", "dPcu", "iUif", [IsGatherLoad],               MemEltTyDefault, "aarch64_sve_ld1_gather_uxtw_index">;
def SVLD1SH_GATHER_32B_INDICES_U : MInst<"svld1sh_gather_[{3}]index_{d}", "dPTu", "iUi",  [IsGatherLoad],               MemEltTyInt16,   "aarch64_sve_ld1_gather_uxtw_index">;
def SVLD1UH_GATHER_32B_INDICES_U : MInst<"svld1uh_gather_[{3}]index_{d}", "dPXu", "iUi",  [IsGatherLoad, IsZExtReturn], MemEltTyInt16,   "aarch64_sve_ld1_gather_uxtw_index">;

// Load one vector (vector base, signed scalar index)
def SVLD1_GATHER_INDEX_S     : MInst<"svld1_gather[_{2}base]_index_{d}",   "dPul", "ilUiUlfd", [IsGatherLoad],               MemEltTyDefault, "aarch64_sve_ld1_gather_scalar_offset">;
def SVLD1SH_GATHER_INDEX_S   : MInst<"svld1sh_gather[_{2}base]_index_{d}", "dPul", "ilUiUl",   [IsGatherLoad],               MemEltTyInt16,   "aarch64_sve_ld1_gather_scalar_offset">;
def SVLD1UH_GATHER_INDEX_S   : MInst<"svld1uh_gather[_{2}base]_index_{d}", "dPul", "ilUiUl",   [IsGatherLoad, IsZExtReturn], MemEltTyInt16,   "aarch64_sve_ld1_gather_scalar_offset">;
def SVLD1SW_GATHER_INDEX_S   : MInst<"svld1sw_gather[_{2}base]_index_{d}", "dPul", "lUl",      [IsGatherLoad],               MemEltTyInt32,   "aarch64_sve_ld1_gather_scalar_offset">;
def SVLD1UW_GATHER_INDEX_S   : MInst<"svld1uw_gather[_{2}base]_index_{d}", "dPul", "lUl",      [IsGatherLoad, IsZExtReturn], MemEltTyInt32,   "aarch64_sve_ld1_gather_scalar_offset">;


// First-faulting load one vector (scalar base)
def SVLDFF1   : MInst<"svldff1[_{2}]", "dPc", "csilUcUsUiUlhfd", [IsLoad],               MemEltTyDefault, "aarch64_sve_ldff1">;
def SVLDFF1SB : MInst<"svldff1sb_{d}", "dPS", "silUsUiUl",       [IsLoad],               MemEltTyInt8,    "aarch64_sve_ldff1">;
def SVLDFF1UB : MInst<"svldff1ub_{d}", "dPW", "silUsUiUl",       [IsLoad, IsZExtReturn], MemEltTyInt8,    "aarch64_sve_ldff1">;
def SVLDFF1SH : MInst<"svldff1sh_{d}", "dPT", "ilUiUl",          [IsLoad],               MemEltTyInt16,   "aarch64_sve_ldff1">;
def SVLDFF1UH : MInst<"svldff1uh_{d}", "dPX", "ilUiUl",          [IsLoad, IsZExtReturn], MemEltTyInt16,   "aarch64_sve_ldff1">;
def SVLDFF1SW : MInst<"svldff1sw_{d}", "dPU", "lUl",             [IsLoad],               MemEltTyInt32,   "aarch64_sve_ldff1">;
def SVLDFF1UW : MInst<"svldff1uw_{d}", "dPY", "lUl",             [IsLoad, IsZExtReturn], MemEltTyInt32,   "aarch64_sve_ldff1">;

// First-faulting load one vector (scalar base, VL displacement)
def SVLDFF1_VNUM   : MInst<"svldff1_vnum[_{2}]", "dPcl", "csilUcUsUiUlhfd", [IsLoad],               MemEltTyDefault, "aarch64_sve_ldff1">;
def SVLDFF1SB_VNUM : MInst<"svldff1sb_vnum_{d}", "dPSl", "silUsUiUl",       [IsLoad],               MemEltTyInt8,    "aarch64_sve_ldff1">;
def SVLDFF1UB_VNUM : MInst<"svldff1ub_vnum_{d}", "dPWl", "silUsUiUl",       [IsLoad, IsZExtReturn], MemEltTyInt8,    "aarch64_sve_ldff1">;
def SVLDFF1SH_VNUM : MInst<"svldff1sh_vnum_{d}", "dPTl", "ilUiUl",          [IsLoad],               MemEltTyInt16,   "aarch64_sve_ldff1">;
def SVLDFF1UH_VNUM : MInst<"svldff1uh_vnum_{d}", "dPXl", "ilUiUl",          [IsLoad, IsZExtReturn], MemEltTyInt16,   "aarch64_sve_ldff1">;
def SVLDFF1SW_VNUM : MInst<"svldff1sw_vnum_{d}", "dPUl", "lUl",             [IsLoad],               MemEltTyInt32,   "aarch64_sve_ldff1">;
def SVLDFF1UW_VNUM : MInst<"svldff1uw_vnum_{d}", "dPYl", "lUl",             [IsLoad, IsZExtReturn], MemEltTyInt32,   "aarch64_sve_ldff1">;

let TargetGuard = "sve,bf16" in {
  def SVLDFF1_BF      : MInst<"svldff1[_{2}]",      "dPc",  "b", [IsLoad], MemEltTyDefault, "aarch64_sve_ldff1">;
  def SVLDFF1_VNUM_BF : MInst<"svldff1_vnum[_{2}]", "dPcl", "b", [IsLoad], MemEltTyDefault, "aarch64_sve_ldff1">;
}

// First-faulting load one vector (vector base)
def SVLDFF1_GATHER_BASES_U   : MInst<"svldff1_gather[_{2}base]_{d}",   "dPu", "ilUiUlfd", [IsGatherLoad],               MemEltTyDefault, "aarch64_sve_ldff1_gather_scalar_offset">;
def SVLDFF1SB_GATHER_BASES_U : MInst<"svldff1sb_gather[_{2}base]_{d}", "dPu", "ilUiUl",   [IsGatherLoad],               MemEltTyInt8,    "aarch64_sve_ldff1_gather_scalar_offset">;
def SVLDFF1UB_GATHER_BASES_U : MInst<"svldff1ub_gather[_{2}base]_{d}", "dPu", "ilUiUl",   [IsGatherLoad, IsZExtReturn], MemEltTyInt8,    "aarch64_sve_ldff1_gather_scalar_offset">;
def SVLDFF1SH_GATHER_BASES_U : MInst<"svldff1sh_gather[_{2}base]_{d}", "dPu", "ilUiUl",   [IsGatherLoad],               MemEltTyInt16,   "aarch64_sve_ldff1_gather_scalar_offset">;
def SVLDFF1UH_GATHER_BASES_U : MInst<"svldff1uh_gather[_{2}base]_{d}", "dPu", "ilUiUl",   [IsGatherLoad, IsZExtReturn], MemEltTyInt16,   "aarch64_sve_ldff1_gather_scalar_offset">;
def SVLDFF1SW_GATHER_BASES_U : MInst<"svldff1sw_gather[_{2}base]_{d}", "dPu", "lUl",      [IsGatherLoad],               MemEltTyInt32,   "aarch64_sve_ldff1_gather_scalar_offset">;
def SVLDFF1UW_GATHER_BASES_U : MInst<"svldff1uw_gather[_{2}base]_{d}", "dPu", "lUl",      [IsGatherLoad, IsZExtReturn], MemEltTyInt32,   "aarch64_sve_ldff1_gather_scalar_offset">;

// First-faulting load one vector (scalar base, signed vector offset in bytes)
def SVLDFF1_GATHER_64B_OFFSETS_S   : MInst<"svldff1_gather_[{3}]offset[_{d}]", "dPcx", "lUld", [IsGatherLoad, IsByteIndexed],               MemEltTyDefault, "aarch64_sve_ldff1_gather">;
def SVLDFF1SB_GATHER_64B_OFFSETS_S : MInst<"svldff1sb_gather_[{3}]offset_{d}", "dPSx", "lUl",  [IsGatherLoad, IsByteIndexed],               MemEltTyInt8,    "aarch64_sve_ldff1_gather">;
def SVLDFF1UB_GATHER_64B_OFFSETS_S : MInst<"svldff1ub_gather_[{3}]offset_{d}", "dPWx", "lUl",  [IsGatherLoad, IsByteIndexed, IsZExtReturn], MemEltTyInt8,    "aarch64_sve_ldff1_gather">;
def SVLDFF1SH_GATHER_64B_OFFSETS_S : MInst<"svldff1sh_gather_[{3}]offset_{d}", "dPTx", "lUl",  [IsGatherLoad, IsByteIndexed],               MemEltTyInt16,   "aarch64_sve_ldff1_gather">;
def SVLDFF1UH_GATHER_64B_OFFSETS_S : MInst<"svldff1uh_gather_[{3}]offset_{d}", "dPXx", "lUl",  [IsGatherLoad, IsByteIndexed, IsZExtReturn], MemEltTyInt16,   "aarch64_sve_ldff1_gather">;
def SVLDFF1SW_GATHER_64B_OFFSETS_S : MInst<"svldff1sw_gather_[{3}]offset_{d}", "dPUx", "lUl",  [IsGatherLoad, IsByteIndexed],               MemEltTyInt32,   "aarch64_sve_ldff1_gather">;
def SVLDFF1UW_GATHER_64B_OFFSETS_S : MInst<"svldff1uw_gather_[{3}]offset_{d}", "dPYx", "lUl",  [IsGatherLoad, IsByteIndexed, IsZExtReturn], MemEltTyInt32,   "aarch64_sve_ldff1_gather">;

def SVLDFF1_GATHER_32B_OFFSETS_S   : MInst<"svldff1_gather_[{3}]offset[_{d}]", "dPcx", "iUif", [IsGatherLoad, IsByteIndexed],               MemEltTyDefault, "aarch64_sve_ldff1_gather_sxtw">;
def SVLDFF1SB_GATHER_32B_OFFSETS_S : MInst<"svldff1sb_gather_[{3}]offset_{d}", "dPSx", "iUi",  [IsGatherLoad, IsByteIndexed],               MemEltTyInt8,    "aarch64_sve_ldff1_gather_sxtw">;
def SVLDFF1UB_GATHER_32B_OFFSETS_S : MInst<"svldff1ub_gather_[{3}]offset_{d}", "dPWx", "iUi",  [IsGatherLoad, IsByteIndexed, IsZExtReturn], MemEltTyInt8,    "aarch64_sve_ldff1_gather_sxtw">;
def SVLDFF1SH_GATHER_32B_OFFSETS_S : MInst<"svldff1sh_gather_[{3}]offset_{d}", "dPTx", "iUi",  [IsGatherLoad, IsByteIndexed],               MemEltTyInt16,   "aarch64_sve_ldff1_gather_sxtw">;
def SVLDFF1UH_GATHER_32B_OFFSETS_S : MInst<"svldff1uh_gather_[{3}]offset_{d}", "dPXx", "iUi",  [IsGatherLoad, IsByteIndexed, IsZExtReturn], MemEltTyInt16,   "aarch64_sve_ldff1_gather_sxtw">;

// First-faulting load one vector (scalar base, unsigned vector offset in bytes)
def SVLDFF1_GATHER_64B_OFFSETS_U   : MInst<"svldff1_gather_[{3}]offset[_{d}]", "dPcu", "lUld", [IsGatherLoad, IsByteIndexed],               MemEltTyDefault, "aarch64_sve_ldff1_gather">;
def SVLDFF1SB_GATHER_64B_OFFSETS_U : MInst<"svldff1sb_gather_[{3}]offset_{d}", "dPSu", "lUl",  [IsGatherLoad, IsByteIndexed],               MemEltTyInt8,    "aarch64_sve_ldff1_gather">;
def SVLDFF1UB_GATHER_64B_OFFSETS_U : MInst<"svldff1ub_gather_[{3}]offset_{d}", "dPWu", "lUl",  [IsGatherLoad, IsByteIndexed, IsZExtReturn], MemEltTyInt8,    "aarch64_sve_ldff1_gather">;
def SVLDFF1SH_GATHER_64B_OFFSETS_U : MInst<"svldff1sh_gather_[{3}]offset_{d}", "dPTu", "lUl",  [IsGatherLoad, IsByteIndexed],               MemEltTyInt16,   "aarch64_sve_ldff1_gather">;
def SVLDFF1UH_GATHER_64B_OFFSETS_U : MInst<"svldff1uh_gather_[{3}]offset_{d}", "dPXu", "lUl",  [IsGatherLoad, IsByteIndexed, IsZExtReturn], MemEltTyInt16,   "aarch64_sve_ldff1_gather">;
def SVLDFF1SW_GATHER_64B_OFFSETS_U : MInst<"svldff1sw_gather_[{3}]offset_{d}", "dPUu", "lUl",  [IsGatherLoad, IsByteIndexed],               MemEltTyInt32,   "aarch64_sve_ldff1_gather">;
def SVLDFF1UW_GATHER_64B_OFFSETS_U : MInst<"svldff1uw_gather_[{3}]offset_{d}", "dPYu", "lUl",  [IsGatherLoad, IsByteIndexed, IsZExtReturn], MemEltTyInt32,   "aarch64_sve_ldff1_gather">;

def SVLDFF1_GATHER_32B_OFFSETS_U   : MInst<"svldff1_gather_[{3}]offset[_{d}]", "dPcu", "iUif", [IsGatherLoad, IsByteIndexed],               MemEltTyDefault, "aarch64_sve_ldff1_gather_uxtw">;
def SVLDFF1SB_GATHER_32B_OFFSETS_U : MInst<"svldff1sb_gather_[{3}]offset_{d}", "dPSu", "iUi",  [IsGatherLoad, IsByteIndexed],               MemEltTyInt8,    "aarch64_sve_ldff1_gather_uxtw">;
def SVLDFF1UB_GATHER_32B_OFFSETS_U : MInst<"svldff1ub_gather_[{3}]offset_{d}", "dPWu", "iUi",  [IsGatherLoad, IsByteIndexed, IsZExtReturn], MemEltTyInt8,    "aarch64_sve_ldff1_gather_uxtw">;
def SVLDFF1SH_GATHER_32B_OFFSETS_U : MInst<"svldff1sh_gather_[{3}]offset_{d}", "dPTu", "iUi",  [IsGatherLoad, IsByteIndexed],               MemEltTyInt16,   "aarch64_sve_ldff1_gather_uxtw">;
def SVLDFF1UH_GATHER_32B_OFFSETS_U : MInst<"svldff1uh_gather_[{3}]offset_{d}", "dPXu", "iUi",  [IsGatherLoad, IsByteIndexed, IsZExtReturn], MemEltTyInt16,   "aarch64_sve_ldff1_gather_uxtw">;

// First-faulting load one vector (vector base, signed scalar offset in bytes)
def SVLDFF1_GATHER_OFFSET_S   : MInst<"svldff1_gather[_{2}base]_offset_{d}",   "dPul", "ilUiUlfd", [IsGatherLoad, IsByteIndexed],               MemEltTyDefault, "aarch64_sve_ldff1_gather_scalar_offset">;
def SVLDFF1SB_GATHER_OFFSET_S : MInst<"svldff1sb_gather[_{2}base]_offset_{d}", "dPul", "ilUiUl",   [IsGatherLoad, IsByteIndexed],               MemEltTyInt8,    "aarch64_sve_ldff1_gather_scalar_offset">;
def SVLDFF1UB_GATHER_OFFSET_S : MInst<"svldff1ub_gather[_{2}base]_offset_{d}", "dPul", "ilUiUl",   [IsGatherLoad, IsByteIndexed, IsZExtReturn], MemEltTyInt8,    "aarch64_sve_ldff1_gather_scalar_offset">;
def SVLDFF1SH_GATHER_OFFSET_S : MInst<"svldff1sh_gather[_{2}base]_offset_{d}", "dPul", "ilUiUl",   [IsGatherLoad, IsByteIndexed],               MemEltTyInt16,   "aarch64_sve_ldff1_gather_scalar_offset">;
def SVLDFF1UH_GATHER_OFFSET_S : MInst<"svldff1uh_gather[_{2}base]_offset_{d}", "dPul", "ilUiUl",   [IsGatherLoad, IsByteIndexed, IsZExtReturn], MemEltTyInt16,   "aarch64_sve_ldff1_gather_scalar_offset">;
def SVLDFF1SW_GATHER_OFFSET_S : MInst<"svldff1sw_gather[_{2}base]_offset_{d}", "dPul", "lUl",      [IsGatherLoad, IsByteIndexed],               MemEltTyInt32,   "aarch64_sve_ldff1_gather_scalar_offset">;
def SVLDFF1UW_GATHER_OFFSET_S : MInst<"svldff1uw_gather[_{2}base]_offset_{d}", "dPul", "lUl",      [IsGatherLoad, IsByteIndexed, IsZExtReturn], MemEltTyInt32,   "aarch64_sve_ldff1_gather_scalar_offset">;

// First-faulting load one vector (scalar base, signed vector index)
def SVLDFF1_GATHER_64B_INDICES_S   : MInst<"svldff1_gather_[{3}]index[_{d}]", "dPcx", "lUld", [IsGatherLoad],               MemEltTyDefault, "aarch64_sve_ldff1_gather_index">;
def SVLDFF1SH_GATHER_64B_INDICES_S : MInst<"svldff1sh_gather_[{3}]index_{d}", "dPTx", "lUl",  [IsGatherLoad],               MemEltTyInt16,   "aarch64_sve_ldff1_gather_index">;
def SVLDFF1UH_GATHER_64B_INDICES_S : MInst<"svldff1uh_gather_[{3}]index_{d}", "dPXx", "lUl",  [IsGatherLoad, IsZExtReturn], MemEltTyInt16,   "aarch64_sve_ldff1_gather_index">;
def SVLDFF1SW_GATHER_64B_INDICES_S : MInst<"svldff1sw_gather_[{3}]index_{d}", "dPUx", "lUl",  [IsGatherLoad],               MemEltTyInt32,   "aarch64_sve_ldff1_gather_index">;
def SVLDFF1UW_GATHER_64B_INDICES_S : MInst<"svldff1uw_gather_[{3}]index_{d}", "dPYx", "lUl",  [IsGatherLoad, IsZExtReturn], MemEltTyInt32,   "aarch64_sve_ldff1_gather_index">;

def SVLDFF1_GATHER_32B_INDICES_S   : MInst<"svldff1_gather_[{3}]index[_{d}]", "dPcx", "iUif", [IsGatherLoad],               MemEltTyDefault, "aarch64_sve_ldff1_gather_sxtw_index">;
def SVLDFF1SH_GATHER_32B_INDICES_S : MInst<"svldff1sh_gather_[{3}]index_{d}", "dPTx", "iUi",  [IsGatherLoad],               MemEltTyInt16,   "aarch64_sve_ldff1_gather_sxtw_index">;
def SVLDFF1UH_GATHER_32B_INDICES_S : MInst<"svldff1uh_gather_[{3}]index_{d}", "dPXx", "iUi",  [IsGatherLoad, IsZExtReturn], MemEltTyInt16,   "aarch64_sve_ldff1_gather_sxtw_index">;

// First-faulting load one vector (scalar base, unsigned vector index)
def SVLDFF1_GATHER_64B_INDICES_U   : MInst<"svldff1_gather_[{3}]index[_{d}]", "dPcu", "lUld", [IsGatherLoad],               MemEltTyDefault, "aarch64_sve_ldff1_gather_index">;
def SVLDFF1SH_GATHER_64B_INDICES_U : MInst<"svldff1sh_gather_[{3}]index_{d}", "dPTu", "lUl",  [IsGatherLoad],               MemEltTyInt16,   "aarch64_sve_ldff1_gather_index">;
def SVLDFF1UH_GATHER_64B_INDICES_U : MInst<"svldff1uh_gather_[{3}]index_{d}", "dPXu", "lUl",  [IsGatherLoad, IsZExtReturn], MemEltTyInt16,   "aarch64_sve_ldff1_gather_index">;
def SVLDFF1SW_GATHER_64B_INDICES_U : MInst<"svldff1sw_gather_[{3}]index_{d}", "dPUu", "lUl",  [IsGatherLoad],               MemEltTyInt32,   "aarch64_sve_ldff1_gather_index">;
def SVLDFF1UW_GATHER_64B_INDICES_U : MInst<"svldff1uw_gather_[{3}]index_{d}", "dPYu", "lUl",  [IsGatherLoad, IsZExtReturn], MemEltTyInt32,   "aarch64_sve_ldff1_gather_index">;

def SVLDFF1_GATHER_32B_INDICES_U   : MInst<"svldff1_gather_[{3}]index[_{d}]", "dPcu", "iUif", [IsGatherLoad],               MemEltTyDefault, "aarch64_sve_ldff1_gather_uxtw_index">;
def SVLDFF1SH_GATHER_32B_INDICES_U : MInst<"svldff1sh_gather_[{3}]index_{d}", "dPTu", "iUi",  [IsGatherLoad],               MemEltTyInt16,   "aarch64_sve_ldff1_gather_uxtw_index">;
def SVLDFF1UH_GATHER_32B_INDICES_U : MInst<"svldff1uh_gather_[{3}]index_{d}", "dPXu", "iUi",  [IsGatherLoad, IsZExtReturn], MemEltTyInt16,   "aarch64_sve_ldff1_gather_uxtw_index">;

// First-faulting load one vector (vector base, signed scalar index)
def SVLDFF1_GATHER_INDEX_S   : MInst<"svldff1_gather[_{2}base]_index_{d}",   "dPul", "ilUiUlfd", [IsGatherLoad],               MemEltTyDefault, "aarch64_sve_ldff1_gather_scalar_offset">;
def SVLDFF1SH_GATHER_INDEX_S : MInst<"svldff1sh_gather[_{2}base]_index_{d}", "dPul", "ilUiUl",   [IsGatherLoad],               MemEltTyInt16,   "aarch64_sve_ldff1_gather_scalar_offset">;
def SVLDFF1UH_GATHER_INDEX_S : MInst<"svldff1uh_gather[_{2}base]_index_{d}", "dPul", "ilUiUl",   [IsGatherLoad, IsZExtReturn], MemEltTyInt16,   "aarch64_sve_ldff1_gather_scalar_offset">;
def SVLDFF1SW_GATHER_INDEX_S : MInst<"svldff1sw_gather[_{2}base]_index_{d}", "dPul", "lUl",      [IsGatherLoad],               MemEltTyInt32,   "aarch64_sve_ldff1_gather_scalar_offset">;
def SVLDFF1UW_GATHER_INDEX_S : MInst<"svldff1uw_gather[_{2}base]_index_{d}", "dPul", "lUl",      [IsGatherLoad, IsZExtReturn], MemEltTyInt32,   "aarch64_sve_ldff1_gather_scalar_offset">;

// Non-faulting load one vector (scalar base)
def SVLDNF1   : MInst<"svldnf1[_{2}]", "dPc", "csilUcUsUiUlhfd", [IsLoad],               MemEltTyDefault, "aarch64_sve_ldnf1">;
def SVLDNF1SB : MInst<"svldnf1sb_{d}", "dPS", "silUsUiUl",       [IsLoad],               MemEltTyInt8,    "aarch64_sve_ldnf1">;
def SVLDNF1UB : MInst<"svldnf1ub_{d}", "dPW", "silUsUiUl",       [IsLoad, IsZExtReturn], MemEltTyInt8,    "aarch64_sve_ldnf1">;
def SVLDNF1SH : MInst<"svldnf1sh_{d}", "dPT", "ilUiUl",          [IsLoad],               MemEltTyInt16,   "aarch64_sve_ldnf1">;
def SVLDNF1UH : MInst<"svldnf1uh_{d}", "dPX", "ilUiUl",          [IsLoad, IsZExtReturn], MemEltTyInt16,   "aarch64_sve_ldnf1">;
def SVLDNF1SW : MInst<"svldnf1sw_{d}", "dPU", "lUl",             [IsLoad],               MemEltTyInt32,   "aarch64_sve_ldnf1">;
def SVLDNF1UW : MInst<"svldnf1uw_{d}", "dPY", "lUl",             [IsLoad, IsZExtReturn], MemEltTyInt32,   "aarch64_sve_ldnf1">;

// Non-faulting load one vector (scalar base, VL displacement)
def SVLDNF1_VNUM   : MInst<"svldnf1_vnum[_{2}]", "dPcl", "csilUcUsUiUlhfd", [IsLoad],               MemEltTyDefault, "aarch64_sve_ldnf1">;
def SVLDNF1SB_VNUM : MInst<"svldnf1sb_vnum_{d}", "dPSl", "silUsUiUl",       [IsLoad],               MemEltTyInt8,    "aarch64_sve_ldnf1">;
def SVLDNF1UB_VNUM : MInst<"svldnf1ub_vnum_{d}", "dPWl", "silUsUiUl",       [IsLoad, IsZExtReturn], MemEltTyInt8,    "aarch64_sve_ldnf1">;
def SVLDNF1SH_VNUM : MInst<"svldnf1sh_vnum_{d}", "dPTl", "ilUiUl",          [IsLoad],               MemEltTyInt16,   "aarch64_sve_ldnf1">;
def SVLDNF1UH_VNUM : MInst<"svldnf1uh_vnum_{d}", "dPXl", "ilUiUl",          [IsLoad, IsZExtReturn], MemEltTyInt16,   "aarch64_sve_ldnf1">;
def SVLDNF1SW_VNUM : MInst<"svldnf1sw_vnum_{d}", "dPUl", "lUl",             [IsLoad],               MemEltTyInt32,   "aarch64_sve_ldnf1">;
def SVLDNF1UW_VNUM : MInst<"svldnf1uw_vnum_{d}", "dPYl", "lUl",             [IsLoad, IsZExtReturn], MemEltTyInt32,   "aarch64_sve_ldnf1">;

let TargetGuard = "sve,bf16" in {
  def SVLDNF1_BF      : MInst<"svldnf1[_{2}]",      "dPc",  "b", [IsLoad], MemEltTyDefault, "aarch64_sve_ldnf1">;
  def SVLDNF1_VNUM_BF : MInst<"svldnf1_vnum[_{2}]", "dPcl", "b", [IsLoad], MemEltTyDefault, "aarch64_sve_ldnf1">;
}

// Load one vector, unextended load, non-temporal (scalar base)
def SVLDNT1 : MInst<"svldnt1[_{2}]", "dPc", "csilUcUsUiUlhfd", [IsLoad], MemEltTyDefault, "aarch64_sve_ldnt1">;

// Load one vector, unextended load, non-temporal (scalar base, VL displacement)
def SVLDNT1_VNUM : MInst<"svldnt1_vnum[_{2}]", "dPcl", "csilUcUsUiUlhfd", [IsLoad], MemEltTyDefault, "aarch64_sve_ldnt1">;

let TargetGuard = "sve,bf16" in {
  def SVLDNT1_BF      : MInst<"svldnt1[_{2}]",      "dPc",  "b", [IsLoad], MemEltTyDefault, "aarch64_sve_ldnt1">;
  def SVLDNT1_VNUM_BF : MInst<"svldnt1_vnum[_{2}]", "dPcl", "b", [IsLoad], MemEltTyDefault, "aarch64_sve_ldnt1">;
}

// Load one quadword and replicate (scalar base)
def SVLD1RQ : SInst<"svld1rq[_{2}]", "dPc", "csilUcUsUiUlhfd", MergeNone, "aarch64_sve_ld1rq">;

let TargetGuard = "sve,bf16" in {
  def SVLD1RQ_BF : SInst<"svld1rq[_{2}]", "dPc",  "b", MergeNone, "aarch64_sve_ld1rq">;
}

multiclass StructLoad<string name, string proto, string i> {
  def : SInst<name, proto, "csilUcUsUiUlhfd", MergeNone, i, [IsStructLoad]>;
  let TargetGuard = "sve,bf16" in {
    def: SInst<name, proto, "b", MergeNone, i, [IsStructLoad]>;
  }
}

// Load N-element structure into N vectors (scalar base)
defm SVLD2 : StructLoad<"svld2[_{2}]", "2Pc", "aarch64_sve_ld2_sret">;
defm SVLD3 : StructLoad<"svld3[_{2}]", "3Pc", "aarch64_sve_ld3_sret">;
defm SVLD4 : StructLoad<"svld4[_{2}]", "4Pc", "aarch64_sve_ld4_sret">;

// Load N-element structure into N vectors (scalar base, VL displacement)
defm SVLD2_VNUM : StructLoad<"svld2_vnum[_{2}]", "2Pcl", "aarch64_sve_ld2_sret">;
defm SVLD3_VNUM : StructLoad<"svld3_vnum[_{2}]", "3Pcl", "aarch64_sve_ld3_sret">;
defm SVLD4_VNUM : StructLoad<"svld4_vnum[_{2}]", "4Pcl", "aarch64_sve_ld4_sret">;

// Load one octoword and replicate (scalar base)
let TargetGuard = "sve,f64mm" in {
  def SVLD1RO : SInst<"svld1ro[_{2}]", "dPc", "csilUcUsUiUlhfd", MergeNone, "aarch64_sve_ld1ro">;
}
let TargetGuard = "sve,f64mm,bf16" in {
  def SVLD1RO_BF16 : SInst<"svld1ro[_{2}]", "dPc", "b", MergeNone, "aarch64_sve_ld1ro">;
}

let TargetGuard = "sve,bf16" in {
  def SVBFDOT        : SInst<"svbfdot[_{0}]",        "MMdd",  "b", MergeNone, "aarch64_sve_bfdot",        [IsOverloadNone]>;
  def SVBFMLALB      : SInst<"svbfmlalb[_{0}]",      "MMdd",  "b", MergeNone, "aarch64_sve_bfmlalb",      [IsOverloadNone]>;
  def SVBFMLALT      : SInst<"svbfmlalt[_{0}]",      "MMdd",  "b", MergeNone, "aarch64_sve_bfmlalt",      [IsOverloadNone]>;
  def SVBFMMLA       : SInst<"svbfmmla[_{0}]",       "MMdd",  "b", MergeNone, "aarch64_sve_bfmmla",       [IsOverloadNone]>;
  def SVBFDOT_N      : SInst<"svbfdot[_n_{0}]",      "MMda",  "b", MergeNone, "aarch64_sve_bfdot",        [IsOverloadNone]>;
  def SVBFMLAL_N     : SInst<"svbfmlalb[_n_{0}]",    "MMda",  "b", MergeNone, "aarch64_sve_bfmlalb",      [IsOverloadNone]>;
  def SVBFMLALT_N    : SInst<"svbfmlalt[_n_{0}]",    "MMda",  "b", MergeNone, "aarch64_sve_bfmlalt",      [IsOverloadNone]>;
  def SVBFDOT_LANE   : SInst<"svbfdot_lane[_{0}]",   "MMddi", "b", MergeNone, "aarch64_sve_bfdot_lane_v2",   [IsOverloadNone], [ImmCheck<3, ImmCheck0_3>]>;
  def SVBFMLALB_LANE : SInst<"svbfmlalb_lane[_{0}]", "MMddi", "b", MergeNone, "aarch64_sve_bfmlalb_lane_v2", [IsOverloadNone], [ImmCheck<3, ImmCheck0_7>]>;
  def SVBFMLALT_LANE : SInst<"svbfmlalt_lane[_{0}]", "MMddi", "b", MergeNone, "aarch64_sve_bfmlalt_lane_v2", [IsOverloadNone], [ImmCheck<3, ImmCheck0_7>]>;
}

////////////////////////////////////////////////////////////////////////////////
// Stores

// Store one vector (scalar base)
def SVST1    : MInst<"svst1[_{d}]",  "vPpd", "csilUcUsUiUlhfd", [IsStore], MemEltTyDefault, "aarch64_sve_st1">;
def SVST1B_S : MInst<"svst1b[_{d}]", "vPAd", "sil",             [IsStore], MemEltTyInt8,    "aarch64_sve_st1">;
def SVST1B_U : MInst<"svst1b[_{d}]", "vPEd", "UsUiUl",          [IsStore], MemEltTyInt8,    "aarch64_sve_st1">;
def SVST1H_S : MInst<"svst1h[_{d}]", "vPBd", "il",              [IsStore], MemEltTyInt16,   "aarch64_sve_st1">;
def SVST1H_U : MInst<"svst1h[_{d}]", "vPFd", "UiUl",            [IsStore], MemEltTyInt16,   "aarch64_sve_st1">;
def SVST1W_S : MInst<"svst1w[_{d}]", "vPCd", "l",               [IsStore], MemEltTyInt32,   "aarch64_sve_st1">;
def SVST1W_U : MInst<"svst1w[_{d}]", "vPGd", "Ul",              [IsStore], MemEltTyInt32,   "aarch64_sve_st1">;

// Store one vector (scalar base, VL displacement)
def SVST1_VNUM    : MInst<"svst1_vnum[_{d}]",  "vPpld", "csilUcUsUiUlhfd", [IsStore], MemEltTyDefault, "aarch64_sve_st1">;
def SVST1B_VNUM_S : MInst<"svst1b_vnum[_{d}]", "vPAld", "sil",             [IsStore], MemEltTyInt8,    "aarch64_sve_st1">;
def SVST1B_VNUM_U : MInst<"svst1b_vnum[_{d}]", "vPEld", "UsUiUl",          [IsStore], MemEltTyInt8,    "aarch64_sve_st1">;
def SVST1H_VNUM_S : MInst<"svst1h_vnum[_{d}]", "vPBld", "il",              [IsStore], MemEltTyInt16,   "aarch64_sve_st1">;
def SVST1H_VNUM_U : MInst<"svst1h_vnum[_{d}]", "vPFld", "UiUl",            [IsStore], MemEltTyInt16,   "aarch64_sve_st1">;
def SVST1W_VNUM_S : MInst<"svst1w_vnum[_{d}]", "vPCld", "l",               [IsStore], MemEltTyInt32,   "aarch64_sve_st1">;
def SVST1W_VNUM_U : MInst<"svst1w_vnum[_{d}]", "vPGld", "Ul",              [IsStore], MemEltTyInt32,   "aarch64_sve_st1">;

let TargetGuard = "sve,bf16" in {
  def SVST1_BF      : MInst<"svst1[_{d}]",      "vPpd",  "b", [IsStore], MemEltTyDefault, "aarch64_sve_st1">;
  def SVST1_VNUM_BF : MInst<"svst1_vnum[_{d}]", "vPpld", "b", [IsStore], MemEltTyDefault, "aarch64_sve_st1">;
}

// Store one vector (vector base)
def SVST1_SCATTER_BASES_U     : MInst<"svst1_scatter[_{2}base_{d}]",  "vPud",  "ilUiUlfd", [IsScatterStore], MemEltTyDefault, "aarch64_sve_st1_scatter_scalar_offset">;
def SVST1B_SCATTER_BASES_U    : MInst<"svst1b_scatter[_{2}base_{d}]", "vPud",  "ilUiUl",   [IsScatterStore], MemEltTyInt8,    "aarch64_sve_st1_scatter_scalar_offset">;
def SVST1H_SCATTER_BASES_U    : MInst<"svst1h_scatter[_{2}base_{d}]", "vPud",  "ilUiUl",   [IsScatterStore], MemEltTyInt16,   "aarch64_sve_st1_scatter_scalar_offset">;
def SVST1W_SCATTER_BASES_U    : MInst<"svst1w_scatter[_{2}base_{d}]", "vPud",  "lUl",      [IsScatterStore], MemEltTyInt32,   "aarch64_sve_st1_scatter_scalar_offset">;

// Store one vector (scalar base, signed vector offset in bytes)
def SVST1_SCATTER_64B_OFFSETS_S   : MInst<"svst1_scatter_[{3}]offset[_{d}]",  "vPpxd", "lUld", [IsScatterStore, IsByteIndexed], MemEltTyDefault, "aarch64_sve_st1_scatter">;
def SVST1B_SCATTER_64B_OFFSETS_SS : MInst<"svst1b_scatter_[{3}]offset[_{d}]", "vPAxd", "l",    [IsScatterStore, IsByteIndexed], MemEltTyInt8,    "aarch64_sve_st1_scatter">;
def SVST1B_SCATTER_64B_OFFSETS_SU : MInst<"svst1b_scatter_[{3}]offset[_{d}]", "vPExd", "Ul",   [IsScatterStore, IsByteIndexed], MemEltTyInt8,    "aarch64_sve_st1_scatter">;
def SVST1H_SCATTER_64B_OFFSETS_SS : MInst<"svst1h_scatter_[{3}]offset[_{d}]", "vPBxd", "l",    [IsScatterStore, IsByteIndexed], MemEltTyInt16,   "aarch64_sve_st1_scatter">;
def SVST1H_SCATTER_64B_OFFSETS_SU : MInst<"svst1h_scatter_[{3}]offset[_{d}]", "vPFxd", "Ul",   [IsScatterStore, IsByteIndexed], MemEltTyInt16,   "aarch64_sve_st1_scatter">;
def SVST1W_SCATTER_64B_OFFSETS_SS : MInst<"svst1w_scatter_[{3}]offset[_{d}]", "vPCxd", "l",    [IsScatterStore, IsByteIndexed], MemEltTyInt32,   "aarch64_sve_st1_scatter">;
def SVST1W_SCATTER_64B_OFFSETS_SU : MInst<"svst1w_scatter_[{3}]offset[_{d}]", "vPGxd", "Ul",   [IsScatterStore, IsByteIndexed], MemEltTyInt32,   "aarch64_sve_st1_scatter">;

def SVST1_SCATTER_32B_OFFSETS_S   : MInst<"svst1_scatter_[{3}]offset[_{d}]",  "vPpxd", "iUif", [IsScatterStore, IsByteIndexed], MemEltTyDefault, "aarch64_sve_st1_scatter_sxtw">;
def SVST1B_SCATTER_32B_OFFSETS_SS : MInst<"svst1b_scatter_[{3}]offset[_{d}]", "vPAxd", "i",    [IsScatterStore, IsByteIndexed], MemEltTyInt8,    "aarch64_sve_st1_scatter_sxtw">;
def SVST1B_SCATTER_32B_OFFSETS_SU : MInst<"svst1b_scatter_[{3}]offset[_{d}]", "vPExd", "Ui",   [IsScatterStore, IsByteIndexed], MemEltTyInt8,    "aarch64_sve_st1_scatter_sxtw">;
def SVST1H_SCATTER_32B_OFFSETS_SS : MInst<"svst1h_scatter_[{3}]offset[_{d}]", "vPBxd", "i",    [IsScatterStore, IsByteIndexed], MemEltTyInt16,   "aarch64_sve_st1_scatter_sxtw">;
def SVST1H_SCATTER_32B_OFFSETS_SU : MInst<"svst1h_scatter_[{3}]offset[_{d}]", "vPFxd", "Ui",   [IsScatterStore, IsByteIndexed], MemEltTyInt16,   "aarch64_sve_st1_scatter_sxtw">;

// Store one vector (scalar base, unsigned vector offset in bytes)
def SVST1_SCATTER_64B_OFFSETS_U   : MInst<"svst1_scatter_[{3}]offset[_{d}]",  "vPpud", "lUld", [IsScatterStore, IsByteIndexed], MemEltTyDefault, "aarch64_sve_st1_scatter">;
def SVST1B_SCATTER_64B_OFFSETS_US : MInst<"svst1b_scatter_[{3}]offset[_{d}]", "vPAud", "l",    [IsScatterStore, IsByteIndexed], MemEltTyInt8,    "aarch64_sve_st1_scatter">;
def SVST1B_SCATTER_64B_OFFSETS_UU : MInst<"svst1b_scatter_[{3}]offset[_{d}]", "vPEud", "Ul",   [IsScatterStore, IsByteIndexed], MemEltTyInt8,    "aarch64_sve_st1_scatter">;
def SVST1H_SCATTER_64B_OFFSETS_US : MInst<"svst1h_scatter_[{3}]offset[_{d}]", "vPBud", "l",    [IsScatterStore, IsByteIndexed], MemEltTyInt16,   "aarch64_sve_st1_scatter">;
def SVST1H_SCATTER_64B_OFFSETS_UU : MInst<"svst1h_scatter_[{3}]offset[_{d}]", "vPFud", "Ul",   [IsScatterStore, IsByteIndexed], MemEltTyInt16,   "aarch64_sve_st1_scatter">;
def SVST1W_SCATTER_64B_OFFSETS_US : MInst<"svst1w_scatter_[{3}]offset[_{d}]", "vPCud", "l",    [IsScatterStore, IsByteIndexed], MemEltTyInt32,   "aarch64_sve_st1_scatter">;
def SVST1W_SCATTER_64B_OFFSETS_UU : MInst<"svst1w_scatter_[{3}]offset[_{d}]", "vPGud", "Ul",   [IsScatterStore, IsByteIndexed], MemEltTyInt32,   "aarch64_sve_st1_scatter">;

def SVST1_SCATTER_32B_OFFSETS_U   : MInst<"svst1_scatter_[{3}]offset[_{d}]",  "vPpud", "iUif", [IsScatterStore, IsByteIndexed], MemEltTyDefault, "aarch64_sve_st1_scatter_uxtw">;
def SVST1B_SCATTER_32B_OFFSETS_US : MInst<"svst1b_scatter_[{3}]offset[_{d}]", "vPAud", "i",    [IsScatterStore, IsByteIndexed], MemEltTyInt8,    "aarch64_sve_st1_scatter_uxtw">;
def SVST1B_SCATTER_32B_OFFSETS_UU : MInst<"svst1b_scatter_[{3}]offset[_{d}]", "vPEud", "Ui",   [IsScatterStore, IsByteIndexed], MemEltTyInt8,    "aarch64_sve_st1_scatter_uxtw">;
def SVST1H_SCATTER_32B_OFFSETS_US : MInst<"svst1h_scatter_[{3}]offset[_{d}]", "vPBud", "i",    [IsScatterStore, IsByteIndexed], MemEltTyInt16,   "aarch64_sve_st1_scatter_uxtw">;
def SVST1H_SCATTER_32B_OFFSETS_UU : MInst<"svst1h_scatter_[{3}]offset[_{d}]", "vPFud", "Ui",   [IsScatterStore, IsByteIndexed], MemEltTyInt16,   "aarch64_sve_st1_scatter_uxtw">;

// Store one vector (vector base, signed scalar offset in bytes)
def SVST1_SCATTER_OFFSET_S    : MInst<"svst1_scatter[_{2}base]_offset[_{d}]",  "vPuld", "ilUiUlfd", [IsScatterStore, IsByteIndexed], MemEltTyDefault, "aarch64_sve_st1_scatter_scalar_offset">;
def SVST1B_SCATTER_OFFSET_S   : MInst<"svst1b_scatter[_{2}base]_offset[_{d}]", "vPuld", "ilUiUl",   [IsScatterStore, IsByteIndexed], MemEltTyInt8,    "aarch64_sve_st1_scatter_scalar_offset">;
def SVST1H_SCATTER_OFFSET_S   : MInst<"svst1h_scatter[_{2}base]_offset[_{d}]", "vPuld", "ilUiUl",   [IsScatterStore, IsByteIndexed], MemEltTyInt16,   "aarch64_sve_st1_scatter_scalar_offset">;
def SVST1W_SCATTER_OFFSET_S   : MInst<"svst1w_scatter[_{2}base]_offset[_{d}]", "vPuld", "lUl",      [IsScatterStore, IsByteIndexed], MemEltTyInt32,   "aarch64_sve_st1_scatter_scalar_offset">;

// Store one vector (scalar base, signed vector index)
def SVST1_SCATTER_64B_INDICES_S   : MInst<"svst1_scatter_[{3}]index[_{d}]",  "vPpxd", "lUld", [IsScatterStore], MemEltTyDefault, "aarch64_sve_st1_scatter_index">;
def SVST1H_SCATTER_64B_INDICES_SS : MInst<"svst1h_scatter_[{3}]index[_{d}]", "vPBxd", "l",    [IsScatterStore], MemEltTyInt16,   "aarch64_sve_st1_scatter_index">;
def SVST1H_SCATTER_64B_INDICES_SU : MInst<"svst1h_scatter_[{3}]index[_{d}]", "vPFxd", "Ul",   [IsScatterStore], MemEltTyInt16,   "aarch64_sve_st1_scatter_index">;
def SVST1W_SCATTER_64B_INDICES_SS : MInst<"svst1w_scatter_[{3}]index[_{d}]", "vPCxd", "l",    [IsScatterStore], MemEltTyInt32,   "aarch64_sve_st1_scatter_index">;
def SVST1W_SCATTER_64B_INDICES_SU : MInst<"svst1w_scatter_[{3}]index[_{d}]", "vPGxd", "Ul",   [IsScatterStore], MemEltTyInt32,   "aarch64_sve_st1_scatter_index">;

def SVST1_SCATTER_32B_INDICES_S   : MInst<"svst1_scatter_[{3}]index[_{d}]",  "vPpxd", "iUif", [IsScatterStore], MemEltTyDefault, "aarch64_sve_st1_scatter_sxtw_index">;
def SVST1H_SCATTER_32B_INDICES_SS : MInst<"svst1h_scatter_[{3}]index[_{d}]", "vPBxd", "i",    [IsScatterStore], MemEltTyInt16,   "aarch64_sve_st1_scatter_sxtw_index">;
def SVST1H_SCATTER_32B_INDICES_SU : MInst<"svst1h_scatter_[{3}]index[_{d}]", "vPFxd", "Ui",   [IsScatterStore], MemEltTyInt16,   "aarch64_sve_st1_scatter_sxtw_index">;

// Store one vector (scalar base, unsigned vector index)
def SVST1_SCATTER_64B_INDICES_U   : MInst<"svst1_scatter_[{3}]index[_{d}]",  "vPpud", "lUld", [IsScatterStore], MemEltTyDefault, "aarch64_sve_st1_scatter_index">;
def SVST1H_SCATTER_64B_INDICES_US : MInst<"svst1h_scatter_[{3}]index[_{d}]", "vPBud", "l",    [IsScatterStore], MemEltTyInt16,   "aarch64_sve_st1_scatter_index">;
def SVST1H_SCATTER_64B_INDICES_UU : MInst<"svst1h_scatter_[{3}]index[_{d}]", "vPFud", "Ul",   [IsScatterStore], MemEltTyInt16,   "aarch64_sve_st1_scatter_index">;
def SVST1W_SCATTER_64B_INDICES_US : MInst<"svst1w_scatter_[{3}]index[_{d}]", "vPCud", "l",    [IsScatterStore], MemEltTyInt32,   "aarch64_sve_st1_scatter_index">;
def SVST1W_SCATTER_64B_INDICES_UU : MInst<"svst1w_scatter_[{3}]index[_{d}]", "vPGud", "Ul",   [IsScatterStore], MemEltTyInt32,   "aarch64_sve_st1_scatter_index">;

def SVST1_SCATTER_32B_INDICES_U   : MInst<"svst1_scatter_[{3}]index[_{d}]",  "vPpud", "iUif", [IsScatterStore], MemEltTyDefault, "aarch64_sve_st1_scatter_uxtw_index">;
def SVST1H_SCATTER_32B_INDICES_US : MInst<"svst1h_scatter_[{3}]index[_{d}]", "vPBud", "i",    [IsScatterStore], MemEltTyInt16,   "aarch64_sve_st1_scatter_uxtw_index">;
def SVST1H_SCATTER_32B_INDICES_UU : MInst<"svst1h_scatter_[{3}]index[_{d}]", "vPFud", "Ui",   [IsScatterStore], MemEltTyInt16,   "aarch64_sve_st1_scatter_uxtw_index">;

// Store one vector (vector base, signed scalar index)
def SVST1_SCATTER_INDEX_S     : MInst<"svst1_scatter[_{2}base]_index[_{d}]",  "vPuld", "ilUiUlfd", [IsScatterStore], MemEltTyDefault, "aarch64_sve_st1_scatter_scalar_offset">;
def SVST1H_SCATTER_INDEX_S    : MInst<"svst1h_scatter[_{2}base]_index[_{d}]", "vPuld", "ilUiUl",   [IsScatterStore], MemEltTyInt16,   "aarch64_sve_st1_scatter_scalar_offset">;
def SVST1W_SCATTER_INDEX_S    : MInst<"svst1w_scatter[_{2}base]_index[_{d}]", "vPuld", "lUl",      [IsScatterStore], MemEltTyInt32,   "aarch64_sve_st1_scatter_scalar_offset">;

multiclass StructStore<string name, string proto, string i> {
  def : SInst<name, proto, "csilUcUsUiUlhfd", MergeNone, i, [IsStructStore]>;
  let TargetGuard = "sve,bf16" in {
    def: SInst<name, proto, "b", MergeNone, i, [IsStructStore]>;
  }
}
// Store N vectors into N-element structure (scalar base)
defm SVST2 : StructStore<"svst2[_{d}]", "vPp2", "aarch64_sve_st2">;
defm SVST3 : StructStore<"svst3[_{d}]", "vPp3", "aarch64_sve_st3">;
defm SVST4 : StructStore<"svst4[_{d}]", "vPp4", "aarch64_sve_st4">;

// Store N vectors into N-element structure (scalar base, VL displacement)
defm SVST2_VNUM : StructStore<"svst2_vnum[_{d}]", "vPpl2", "aarch64_sve_st2">;
defm SVST3_VNUM : StructStore<"svst3_vnum[_{d}]", "vPpl3", "aarch64_sve_st3">;
defm SVST4_VNUM : StructStore<"svst4_vnum[_{d}]", "vPpl4", "aarch64_sve_st4">;

// Store one vector, with no truncation, non-temporal (scalar base)
def SVSTNT1 : MInst<"svstnt1[_{d}]", "vPpd", "csilUcUsUiUlhfd", [IsStore], MemEltTyDefault, "aarch64_sve_stnt1">;

// Store one vector, with no truncation, non-temporal (scalar base, VL displacement)
def SVSTNT1_VNUM : MInst<"svstnt1_vnum[_{d}]", "vPpld", "csilUcUsUiUlhfd", [IsStore], MemEltTyDefault, "aarch64_sve_stnt1">;

let TargetGuard = "sve,bf16" in {
  def SVSTNT1_BF      : MInst<"svstnt1[_{d}]",      "vPpd",  "b", [IsStore], MemEltTyDefault, "aarch64_sve_stnt1">;
  def SVSTNT1_VNUM_BF : MInst<"svstnt1_vnum[_{d}]", "vPpld", "b", [IsStore], MemEltTyDefault, "aarch64_sve_stnt1">;
}

////////////////////////////////////////////////////////////////////////////////
// Prefetches

// Prefetch (Scalar base)
def SVPRFB : MInst<"svprfb", "vPQJ", "c", [IsPrefetch], MemEltTyInt8,  "aarch64_sve_prf">;
def SVPRFH : MInst<"svprfh", "vPQJ", "s", [IsPrefetch], MemEltTyInt16, "aarch64_sve_prf">;
def SVPRFW : MInst<"svprfw", "vPQJ", "i", [IsPrefetch], MemEltTyInt32, "aarch64_sve_prf">;
def SVPRFD : MInst<"svprfd", "vPQJ", "l", [IsPrefetch], MemEltTyInt64, "aarch64_sve_prf">;

// Prefetch (Scalar base, VL displacement)
def SVPRFB_VNUM : MInst<"svprfb_vnum", "vPQlJ", "c", [IsPrefetch], MemEltTyInt8,  "aarch64_sve_prf">;
def SVPRFH_VNUM : MInst<"svprfh_vnum", "vPQlJ", "s", [IsPrefetch], MemEltTyInt16, "aarch64_sve_prf">;
def SVPRFW_VNUM : MInst<"svprfw_vnum", "vPQlJ", "i", [IsPrefetch], MemEltTyInt32, "aarch64_sve_prf">;
def SVPRFD_VNUM : MInst<"svprfd_vnum", "vPQlJ", "l", [IsPrefetch], MemEltTyInt64, "aarch64_sve_prf">;

// Prefetch (Vector bases)
def SVPRFB_GATHER_BASES : MInst<"svprfb_gather[_{2}base]", "vPdJ", "UiUl", [IsGatherPrefetch], MemEltTyInt8,  "aarch64_sve_prfb_gather_scalar_offset">;
def SVPRFH_GATHER_BASES : MInst<"svprfh_gather[_{2}base]", "vPdJ", "UiUl", [IsGatherPrefetch], MemEltTyInt16, "aarch64_sve_prfh_gather_scalar_offset">;
def SVPRFW_GATHER_BASES : MInst<"svprfw_gather[_{2}base]", "vPdJ", "UiUl", [IsGatherPrefetch], MemEltTyInt32, "aarch64_sve_prfw_gather_scalar_offset">;
def SVPRFD_GATHER_BASES : MInst<"svprfd_gather[_{2}base]", "vPdJ", "UiUl", [IsGatherPrefetch], MemEltTyInt64, "aarch64_sve_prfd_gather_scalar_offset">;

// Prefetch (Scalar base, Vector offsets)
def SVPRFB_GATHER_32B_OFFSETS_S : MInst<"svprfb_gather_[{3}]offset", "vPQdJ", "i",  [IsGatherPrefetch], MemEltTyInt8,  "aarch64_sve_prfb_gather_sxtw_index">;
def SVPRFH_GATHER_32B_OFFSETS_S : MInst<"svprfh_gather_[{3}]index",  "vPQdJ", "i",  [IsGatherPrefetch], MemEltTyInt16, "aarch64_sve_prfh_gather_sxtw_index">;
def SVPRFW_GATHER_32B_OFFSETS_S : MInst<"svprfw_gather_[{3}]index",  "vPQdJ", "i",  [IsGatherPrefetch], MemEltTyInt32, "aarch64_sve_prfw_gather_sxtw_index">;
def SVPRFD_GATHER_32B_OFFSETS_S : MInst<"svprfd_gather_[{3}]index",  "vPQdJ", "i",  [IsGatherPrefetch], MemEltTyInt64, "aarch64_sve_prfd_gather_sxtw_index">;

def SVPRFB_GATHER_64B_OFFSETS_S : MInst<"svprfb_gather_[{3}]offset", "vPQdJ", "l",  [IsGatherPrefetch], MemEltTyInt8,  "aarch64_sve_prfb_gather_index">;
def SVPRFH_GATHER_64B_OFFSETS_S : MInst<"svprfh_gather_[{3}]index",  "vPQdJ", "l",  [IsGatherPrefetch], MemEltTyInt16, "aarch64_sve_prfh_gather_index">;
def SVPRFW_GATHER_64B_OFFSETS_S : MInst<"svprfw_gather_[{3}]index",  "vPQdJ", "l",  [IsGatherPrefetch], MemEltTyInt32, "aarch64_sve_prfw_gather_index">;
def SVPRFD_GATHER_64B_OFFSETS_S : MInst<"svprfd_gather_[{3}]index",  "vPQdJ", "l",  [IsGatherPrefetch], MemEltTyInt64, "aarch64_sve_prfd_gather_index">;

def SVPRFB_GATHER_32B_OFFSETS_U : MInst<"svprfb_gather_[{3}]offset", "vPQdJ", "Ui", [IsGatherPrefetch], MemEltTyInt8,  "aarch64_sve_prfb_gather_uxtw_index">;
def SVPRFH_GATHER_32B_OFFSETS_U : MInst<"svprfh_gather_[{3}]index",  "vPQdJ", "Ui", [IsGatherPrefetch], MemEltTyInt16, "aarch64_sve_prfh_gather_uxtw_index">;
def SVPRFW_GATHER_32B_OFFSETS_U : MInst<"svprfw_gather_[{3}]index",  "vPQdJ", "Ui", [IsGatherPrefetch], MemEltTyInt32, "aarch64_sve_prfw_gather_uxtw_index">;
def SVPRFD_GATHER_32B_OFFSETS_U : MInst<"svprfd_gather_[{3}]index",  "vPQdJ", "Ui", [IsGatherPrefetch], MemEltTyInt64, "aarch64_sve_prfd_gather_uxtw_index">;

def SVPRFB_GATHER_64B_OFFSETS_U : MInst<"svprfb_gather_[{3}]offset", "vPQdJ", "Ul", [IsGatherPrefetch], MemEltTyInt8,  "aarch64_sve_prfb_gather_index">;
def SVPRFH_GATHER_64B_OFFSETS_U : MInst<"svprfh_gather_[{3}]index",  "vPQdJ", "Ul", [IsGatherPrefetch], MemEltTyInt16, "aarch64_sve_prfh_gather_index">;
def SVPRFW_GATHER_64B_OFFSETS_U : MInst<"svprfw_gather_[{3}]index",  "vPQdJ", "Ul", [IsGatherPrefetch], MemEltTyInt32, "aarch64_sve_prfw_gather_index">;
def SVPRFD_GATHER_64B_OFFSETS_U : MInst<"svprfd_gather_[{3}]index",  "vPQdJ", "Ul", [IsGatherPrefetch], MemEltTyInt64, "aarch64_sve_prfd_gather_index">;

// Prefetch (Vector bases, scalar offset)
def SVPRFB_GATHER_BASES_OFFSET : MInst<"svprfb_gather[_{2}base]_offset", "vPdlJ", "UiUl", [IsGatherPrefetch], MemEltTyInt8,  "aarch64_sve_prfb_gather_scalar_offset">;
def SVPRFH_GATHER_BASES_OFFSET : MInst<"svprfh_gather[_{2}base]_index",  "vPdlJ", "UiUl", [IsGatherPrefetch], MemEltTyInt16, "aarch64_sve_prfh_gather_scalar_offset">;
def SVPRFW_GATHER_BASES_OFFSET : MInst<"svprfw_gather[_{2}base]_index",  "vPdlJ", "UiUl", [IsGatherPrefetch], MemEltTyInt32, "aarch64_sve_prfw_gather_scalar_offset">;
def SVPRFD_GATHER_BASES_OFFSET : MInst<"svprfd_gather[_{2}base]_index",  "vPdlJ", "UiUl", [IsGatherPrefetch], MemEltTyInt64, "aarch64_sve_prfd_gather_scalar_offset">;

////////////////////////////////////////////////////////////////////////////////
// Address calculations

def SVADRB : SInst<"svadrb[_{0}base]_[{2}]offset", "uud", "ilUiUl", MergeNone, "aarch64_sve_adrb">;
def SVADRH : SInst<"svadrh[_{0}base]_[{2}]index",  "uud", "ilUiUl", MergeNone, "aarch64_sve_adrh">;
def SVADRW : SInst<"svadrw[_{0}base]_[{2}]index",  "uud", "ilUiUl", MergeNone, "aarch64_sve_adrw">;
def SVADRD : SInst<"svadrd[_{0}base]_[{2}]index",  "uud", "ilUiUl", MergeNone, "aarch64_sve_adrd">;

////////////////////////////////////////////////////////////////////////////////
// Scalar to vector

def SVDUPQ_8  : SInst<"svdupq[_n]_{d}", "dssssssssssssssss",  "cUc", MergeNone>;
def SVDUPQ_16 : SInst<"svdupq[_n]_{d}", "dssssssss",  "sUsh", MergeNone>;
let TargetGuard = "sve,bf16" in {
  def SVDUPQ_BF16 : SInst<"svdupq[_n]_{d}", "dssssssss",  "b", MergeNone>;
}
def SVDUPQ_32 : SInst<"svdupq[_n]_{d}", "dssss",  "iUif", MergeNone>;
def SVDUPQ_64 : SInst<"svdupq[_n]_{d}", "dss",  "lUld", MergeNone>;

multiclass svdup_base<string n, string p, MergeType mt, string i> {
  def NAME : SInst<n, p, "csilUcUsUiUlhfd", mt, i>;
  let TargetGuard = "sve,bf16" in {
    def _BF16: SInst<n, p, "b", mt, i>;
  }
}

defm SVDUP   : svdup_base<"svdup[_n]_{d}", "ds",   MergeNone,    "aarch64_sve_dup_x">;
defm SVDUP_M : svdup_base<"svdup[_n]_{d}", "ddPs", MergeOp1,     "aarch64_sve_dup">;
defm SVDUP_X : svdup_base<"svdup[_n]_{d}", "dPs",  MergeAnyExp,  "aarch64_sve_dup">;
defm SVDUP_Z : svdup_base<"svdup[_n]_{d}", "dPs",  MergeZeroExp, "aarch64_sve_dup">;

def SVINDEX : SInst<"svindex_{d}",   "dss",  "csilUcUsUiUl",    MergeNone,    "aarch64_sve_index">;

// Integer arithmetic

multiclass SInstZPZ<string name, string types, string intrinsic, list<FlagType> flags=[]> {
  def _M : SInst<name # "[_{d}]", "ddPd", types, MergeOp1,     intrinsic, flags>;
  def _X : SInst<name # "[_{d}]", "dPd",  types, MergeAnyExp,  intrinsic, flags>;
  def _Z : SInst<name # "[_{d}]", "dPd",  types, MergeZeroExp, intrinsic, flags>;
}

defm SVABS : SInstZPZ<"svabs", "csil", "aarch64_sve_abs">;
defm SVNEG : SInstZPZ<"svneg", "csil", "aarch64_sve_neg">;

//------------------------------------------------------------------------------

multiclass SInstZPZZ<string name, string types, string m_intrinsic, string x_intrinsic, list<FlagType> flags=[]> {
  def _M   : SInst<name # "[_{d}]",   "dPdd", types, MergeOp1,  m_intrinsic, flags>;
  def _X   : SInst<name # "[_{d}]",   "dPdd", types, MergeAny,  x_intrinsic, flags>;
  def _Z   : SInst<name # "[_{d}]",   "dPdd", types, MergeZero, m_intrinsic, flags>;

  def _N_M : SInst<name # "[_n_{d}]", "dPda", types, MergeOp1,  m_intrinsic, flags>;
  def _N_X : SInst<name # "[_n_{d}]", "dPda", types, MergeAny,  x_intrinsic, flags>;
  def _N_Z : SInst<name # "[_n_{d}]", "dPda", types, MergeZero, m_intrinsic, flags>;
}

defm SVABD_S  : SInstZPZZ<"svabd",  "csil",         "aarch64_sve_sabd",  "aarch64_sve_sabd_u">;
defm SVABD_U  : SInstZPZZ<"svabd",  "UcUsUiUl",     "aarch64_sve_uabd",  "aarch64_sve_uabd_u">;
defm SVADD    : SInstZPZZ<"svadd",  "csilUcUsUiUl", "aarch64_sve_add",   "aarch64_sve_add_u">;
defm SVDIV_S  : SInstZPZZ<"svdiv",  "il",           "aarch64_sve_sdiv",  "aarch64_sve_sdiv_u">;
defm SVDIV_U  : SInstZPZZ<"svdiv",  "UiUl",         "aarch64_sve_udiv",  "aarch64_sve_udiv_u">;
defm SVDIVR_S : SInstZPZZ<"svdivr", "il",           "aarch64_sve_sdivr", "aarch64_sve_sdiv_u", [ReverseMergeAnyBinOp]>;
defm SVDIVR_U : SInstZPZZ<"svdivr", "UiUl",         "aarch64_sve_udivr", "aarch64_sve_udiv_u", [ReverseMergeAnyBinOp]>;
defm SVMAX_S  : SInstZPZZ<"svmax",  "csil",         "aarch64_sve_smax",  "aarch64_sve_smax_u">;
defm SVMAX_U  : SInstZPZZ<"svmax",  "UcUsUiUl",     "aarch64_sve_umax",  "aarch64_sve_umax_u">;
defm SVMIN_S  : SInstZPZZ<"svmin",  "csil",         "aarch64_sve_smin",  "aarch64_sve_smin_u">;
defm SVMIN_U  : SInstZPZZ<"svmin",  "UcUsUiUl",     "aarch64_sve_umin",  "aarch64_sve_umin_u">;
defm SVMUL    : SInstZPZZ<"svmul",  "csilUcUsUiUl", "aarch64_sve_mul",   "aarch64_sve_mul_u">;
defm SVMULH_S : SInstZPZZ<"svmulh", "csil",         "aarch64_sve_smulh", "aarch64_sve_smulh_u">;
defm SVMULH_U : SInstZPZZ<"svmulh", "UcUsUiUl",     "aarch64_sve_umulh", "aarch64_sve_umulh_u">;
defm SVSUB    : SInstZPZZ<"svsub",  "csilUcUsUiUl", "aarch64_sve_sub",   "aarch64_sve_sub_u">;
defm SVSUBR   : SInstZPZZ<"svsubr", "csilUcUsUiUl", "aarch64_sve_subr",  "aarch64_sve_sub_u", [ReverseMergeAnyBinOp]>;

//------------------------------------------------------------------------------

multiclass SInstZPZZZ<string name, string types, string m_intrinsic, string x_intrinsic, list<FlagType> flags=[]> {
  def _M   : SInst<name # "[_{d}]",   "dPddd", types, MergeOp1,  m_intrinsic, flags>;
  def _X   : SInst<name # "[_{d}]",   "dPddd", types, MergeAny,  x_intrinsic, flags>;
  def _Z   : SInst<name # "[_{d}]",   "dPddd", types, MergeZero, m_intrinsic, flags>;

  def _N_M : SInst<name # "[_n_{d}]", "dPdda", types, MergeOp1,  m_intrinsic, flags>;
  def _N_X : SInst<name # "[_n_{d}]", "dPdda", types, MergeAny,  x_intrinsic, flags>;
  def _N_Z : SInst<name # "[_n_{d}]", "dPdda", types, MergeZero, m_intrinsic, flags>;
}

defm SVMAD : SInstZPZZZ<"svmad", "csilUcUsUiUl", "aarch64_sve_mad", "aarch64_sve_mla_u", [ReverseMergeAnyAccOp]>;
defm SVMLA : SInstZPZZZ<"svmla", "csilUcUsUiUl", "aarch64_sve_mla", "aarch64_sve_mla_u">;
defm SVMLS : SInstZPZZZ<"svmls", "csilUcUsUiUl", "aarch64_sve_mls", "aarch64_sve_mls_u">;
defm SVMSB : SInstZPZZZ<"svmsb", "csilUcUsUiUl", "aarch64_sve_msb", "aarch64_sve_mls_u", [ReverseMergeAnyAccOp]>;

//------------------------------------------------------------------------------

def SVDOT_S    : SInst<"svdot[_{0}]",    "ddqq", "il",       MergeNone, "aarch64_sve_sdot">;
def SVDOT_U    : SInst<"svdot[_{0}]",    "ddqq", "UiUl",     MergeNone, "aarch64_sve_udot">;
def SVQADD_S   : SInst<"svqadd[_{d}]",   "ddd",  "csil",     MergeNone, "aarch64_sve_sqadd_x">;
def SVQADD_U   : SInst<"svqadd[_{d}]",   "ddd",  "UcUsUiUl", MergeNone, "aarch64_sve_uqadd_x">;
def SVQSUB_S   : SInst<"svqsub[_{d}]",   "ddd",  "csil",     MergeNone, "aarch64_sve_sqsub_x">;
def SVQSUB_U   : SInst<"svqsub[_{d}]",   "ddd",  "UcUsUiUl", MergeNone, "aarch64_sve_uqsub_x">;

def SVDOT_N_S  : SInst<"svdot[_n_{0}]",  "ddqr", "il",       MergeNone, "aarch64_sve_sdot">;
def SVDOT_N_U  : SInst<"svdot[_n_{0}]",  "ddqr", "UiUl",     MergeNone, "aarch64_sve_udot">;
def SVQADD_N_S : SInst<"svqadd[_n_{d}]", "dda",  "csil",     MergeNone, "aarch64_sve_sqadd_x">;
def SVQADD_N_U : SInst<"svqadd[_n_{d}]", "dda",  "UcUsUiUl", MergeNone, "aarch64_sve_uqadd_x">;
def SVQSUB_N_S : SInst<"svqsub[_n_{d}]", "dda",  "csil",     MergeNone, "aarch64_sve_sqsub_x">;
def SVQSUB_N_U : SInst<"svqsub[_n_{d}]", "dda",  "UcUsUiUl", MergeNone, "aarch64_sve_uqsub_x">;

def SVDOT_LANE_S : SInst<"svdot_lane[_{d}]",  "ddqqi",  "il",   MergeNone, "aarch64_sve_sdot_lane", [], [ImmCheck<3, ImmCheckLaneIndexDot, 2>]>;
def SVDOT_LANE_U : SInst<"svdot_lane[_{d}]",  "ddqqi",  "UiUl", MergeNone, "aarch64_sve_udot_lane", [], [ImmCheck<3, ImmCheckLaneIndexDot, 2>]>;

////////////////////////////////////////////////////////////////////////////////
// Logical operations

defm SVAND  : SInstZPZZ<"svand", "csilUcUsUiUl", "aarch64_sve_and", "aarch64_sve_and_u">;
defm SVBIC  : SInstZPZZ<"svbic", "csilUcUsUiUl", "aarch64_sve_bic", "aarch64_sve_bic_u">;
defm SVEOR  : SInstZPZZ<"sveor", "csilUcUsUiUl", "aarch64_sve_eor", "aarch64_sve_eor_u">;
defm SVORR  : SInstZPZZ<"svorr", "csilUcUsUiUl", "aarch64_sve_orr", "aarch64_sve_orr_u">;

defm SVCNOT : SInstZPZ<"svcnot", "csilUcUsUiUl", "aarch64_sve_cnot">;
defm SVNOT  : SInstZPZ<"svnot",  "csilUcUsUiUl", "aarch64_sve_not">;

////////////////////////////////////////////////////////////////////////////////
// Shifts

multiclass SInst_SHIFT<string name, string intrinsic, string ts, string wide_ts> {
  def _M : SInst<name # "[_{d}]", "dPdu", ts, MergeOp1,  intrinsic>;
  def _X : SInst<name # "[_{d}]", "dPdu", ts, MergeAny,  intrinsic # _u>;
  def _Z : SInst<name # "[_{d}]", "dPdu", ts, MergeZero, intrinsic>;

  def _N_M : SInst<name # "[_n_{d}]", "dPdL", ts, MergeOp1,  intrinsic>;
  def _N_X : SInst<name # "[_n_{d}]", "dPdL", ts, MergeAny,  intrinsic # _u>;
  def _N_Z : SInst<name # "[_n_{d}]", "dPdL", ts, MergeZero, intrinsic>;

  def _WIDE_M : SInst<name # _wide # "[_{d}]", "dPdg", wide_ts, MergeOp1,  intrinsic # _wide>;
  def _WIDE_X : SInst<name # _wide # "[_{d}]", "dPdg", wide_ts, MergeAny,  intrinsic # _wide>;
  def _WIDE_Z : SInst<name # _wide # "[_{d}]", "dPdg", wide_ts, MergeZero, intrinsic # _wide>;

  def _WIDE_N_M : SInst<name # _wide # "[_n_{d}]", "dPdf", wide_ts, MergeOp1,  intrinsic # _wide>;
  def _WIDE_N_X : SInst<name # _wide # "[_n_{d}]", "dPdf", wide_ts, MergeAny,  intrinsic # _wide>;
  def _WIDE_N_Z : SInst<name # _wide # "[_n_{d}]", "dPdf", wide_ts, MergeZero, intrinsic # _wide>;
}

defm SVASR : SInst_SHIFT<"svasr", "aarch64_sve_asr", "csil", "csi">;
defm SVLSL : SInst_SHIFT<"svlsl", "aarch64_sve_lsl", "csilUcUsUiUl", "csiUcUsUi">;
defm SVLSR : SInst_SHIFT<"svlsr", "aarch64_sve_lsr", "UcUsUiUl", "UcUsUi">;

def SVASRD_M : SInst<"svasrd[_n_{d}]", "dPdi", "csil",            MergeOp1,  "aarch64_sve_asrd", [], [ImmCheck<2, ImmCheckShiftRight, 1>]>;
def SVASRD_X : SInst<"svasrd[_n_{d}]", "dPdi", "csil",            MergeAny,  "aarch64_sve_asrd", [], [ImmCheck<2, ImmCheckShiftRight, 1>]>;
def SVASRD_Z : SInst<"svasrd[_n_{d}]", "dPdi", "csil",            MergeZero, "aarch64_sve_asrd", [], [ImmCheck<2, ImmCheckShiftRight, 1>]>;

def SVINSR : SInst<"svinsr[_n_{d}]", "dds", "csilUcUsUiUlhfd", MergeNone, "aarch64_sve_insr">;
let TargetGuard = "sve,bf16" in {
  def SVINSR_BF16 : SInst<"svinsr[_n_{d}]", "dds",  "b", MergeNone, "aarch64_sve_insr">;
}

////////////////////////////////////////////////////////////////////////////////
// Integer reductions

def SVADDV_S : SInst<"svaddv[_{d}]", "lPd", "csil",         MergeNone, "aarch64_sve_saddv">;
def SVADDV_U : SInst<"svaddv[_{d}]", "nPd", "UcUsUiUl",     MergeNone, "aarch64_sve_uaddv">;
def SVANDV   : SInst<"svandv[_{d}]", "sPd", "csilUcUsUiUl", MergeNone, "aarch64_sve_andv">;
def SVEORV   : SInst<"sveorv[_{d}]", "sPd", "csilUcUsUiUl", MergeNone, "aarch64_sve_eorv">;
def SVMAXV_S : SInst<"svmaxv[_{d}]", "sPd", "csil",         MergeNone, "aarch64_sve_smaxv">;
def SVMAXV_U : SInst<"svmaxv[_{d}]", "sPd", "UcUsUiUl",     MergeNone, "aarch64_sve_umaxv">;
def SVMINV_S : SInst<"svminv[_{d}]", "sPd", "csil",         MergeNone, "aarch64_sve_sminv">;
def SVMINV_U : SInst<"svminv[_{d}]", "sPd", "UcUsUiUl",     MergeNone, "aarch64_sve_uminv">;
def SVORV    : SInst<"svorv[_{d}]",  "sPd", "csilUcUsUiUl", MergeNone, "aarch64_sve_orv">;

////////////////////////////////////////////////////////////////////////////////
// Integer comparisons

def SVCMPEQ : SInst<"svcmpeq[_{d}]", "PPdd", "csilUcUsUiUl", MergeNone, "aarch64_sve_cmpeq">;
def SVCMPNE : SInst<"svcmpne[_{d}]", "PPdd", "csilUcUsUiUl", MergeNone, "aarch64_sve_cmpne">;
def SVCMPGE : SInst<"svcmpge[_{d}]", "PPdd", "csil",         MergeNone, "aarch64_sve_cmpge">;
def SVCMPGT : SInst<"svcmpgt[_{d}]", "PPdd", "csil",         MergeNone, "aarch64_sve_cmpgt">;
def SVCMPLE : SInst<"svcmple[_{d}]", "PPdd", "csil",         MergeNone, "aarch64_sve_cmpge", [ReverseCompare]>;
def SVCMPLT : SInst<"svcmplt[_{d}]", "PPdd", "csil",         MergeNone, "aarch64_sve_cmpgt", [ReverseCompare]>;
def SVCMPHI : SInst<"svcmpgt[_{d}]", "PPdd", "UcUsUiUl",     MergeNone, "aarch64_sve_cmphi">;
def SVCMPHS : SInst<"svcmpge[_{d}]", "PPdd", "UcUsUiUl",     MergeNone, "aarch64_sve_cmphs">;
def SVCMPLO : SInst<"svcmplt[_{d}]", "PPdd", "UcUsUiUl",     MergeNone, "aarch64_sve_cmphi", [ReverseCompare]>;
def SVCMPLS : SInst<"svcmple[_{d}]", "PPdd", "UcUsUiUl",     MergeNone, "aarch64_sve_cmphs", [ReverseCompare]>;

def SVCMPEQ_N : SInst<"svcmpeq[_n_{d}]", "PPda", "csilUcUsUiUl", MergeNone, "aarch64_sve_cmpeq">;
def SVCMPNE_N : SInst<"svcmpne[_n_{d}]", "PPda", "csilUcUsUiUl", MergeNone, "aarch64_sve_cmpne">;
def SVCMPGE_N : SInst<"svcmpge[_n_{d}]", "PPda", "csil",         MergeNone, "aarch64_sve_cmpge">;
def SVCMPGT_N : SInst<"svcmpgt[_n_{d}]", "PPda", "csil",         MergeNone, "aarch64_sve_cmpgt">;
def SVCMPLE_N : SInst<"svcmple[_n_{d}]", "PPda", "csil",         MergeNone, "aarch64_sve_cmpge", [ReverseCompare]>;
def SVCMPLT_N : SInst<"svcmplt[_n_{d}]", "PPda", "csil",         MergeNone, "aarch64_sve_cmpgt", [ReverseCompare]>;
def SVCMPHS_N : SInst<"svcmpge[_n_{d}]", "PPda", "UcUsUiUl",     MergeNone, "aarch64_sve_cmphs">;
def SVCMPHI_N : SInst<"svcmpgt[_n_{d}]", "PPda", "UcUsUiUl",     MergeNone, "aarch64_sve_cmphi">;
def SVCMPLS_N : SInst<"svcmple[_n_{d}]", "PPda", "UcUsUiUl",     MergeNone, "aarch64_sve_cmphs", [ReverseCompare]>;
def SVCMPLO_N : SInst<"svcmplt[_n_{d}]", "PPda", "UcUsUiUl",     MergeNone, "aarch64_sve_cmphi", [ReverseCompare]>;

def SVCMPEQ_WIDE : SInst<"svcmpeq_wide[_{d}]", "PPdw", "csi",    MergeNone, "aarch64_sve_cmpeq_wide">;
def SVCMPNE_WIDE : SInst<"svcmpne_wide[_{d}]", "PPdw", "csi",    MergeNone, "aarch64_sve_cmpne_wide">;
def SVCMPGE_WIDE : SInst<"svcmpge_wide[_{d}]", "PPdw", "csi",    MergeNone, "aarch64_sve_cmpge_wide">;
def SVCMPGT_WIDE : SInst<"svcmpgt_wide[_{d}]", "PPdw", "csi",    MergeNone, "aarch64_sve_cmpgt_wide">;
def SVCMPLE_WIDE : SInst<"svcmple_wide[_{d}]", "PPdw", "csi",    MergeNone, "aarch64_sve_cmple_wide">;
def SVCMPLT_WIDE : SInst<"svcmplt_wide[_{d}]", "PPdw", "csi",    MergeNone, "aarch64_sve_cmplt_wide">;
def SVCMPHI_WIDE : SInst<"svcmpgt_wide[_{d}]", "PPdw", "UcUsUi", MergeNone, "aarch64_sve_cmphi_wide">;
def SVCMPHS_WIDE : SInst<"svcmpge_wide[_{d}]", "PPdw", "UcUsUi", MergeNone, "aarch64_sve_cmphs_wide">;
def SVCMPLO_WIDE : SInst<"svcmplt_wide[_{d}]", "PPdw", "UcUsUi", MergeNone, "aarch64_sve_cmplo_wide">;
def SVCMPLS_WIDE : SInst<"svcmple_wide[_{d}]", "PPdw", "UcUsUi", MergeNone, "aarch64_sve_cmpls_wide">;

def SVCMPEQ_WIDE_N : SInst<"svcmpeq_wide[_n_{d}]", "PPdj", "csi",    MergeNone, "aarch64_sve_cmpeq_wide">;
def SVCMPNE_WIDE_N : SInst<"svcmpne_wide[_n_{d}]", "PPdj", "csi",    MergeNone, "aarch64_sve_cmpne_wide">;
def SVCMPGE_WIDE_N : SInst<"svcmpge_wide[_n_{d}]", "PPdj", "csi",    MergeNone, "aarch64_sve_cmpge_wide">;
def SVCMPGT_WIDE_N : SInst<"svcmpgt_wide[_n_{d}]", "PPdj", "csi",    MergeNone, "aarch64_sve_cmpgt_wide">;
def SVCMPLE_WIDE_N : SInst<"svcmple_wide[_n_{d}]", "PPdj", "csi",    MergeNone, "aarch64_sve_cmple_wide">;
def SVCMPLT_WIDE_N : SInst<"svcmplt_wide[_n_{d}]", "PPdj", "csi",    MergeNone, "aarch64_sve_cmplt_wide">;
def SVCMPHS_WIDE_N : SInst<"svcmpge_wide[_n_{d}]", "PPdj", "UcUsUi", MergeNone, "aarch64_sve_cmphs_wide">;
def SVCMPHI_WIDE_N : SInst<"svcmpgt_wide[_n_{d}]", "PPdj", "UcUsUi", MergeNone, "aarch64_sve_cmphi_wide">;
def SVCMPLO_WIDE_N : SInst<"svcmplt_wide[_n_{d}]", "PPdj", "UcUsUi", MergeNone, "aarch64_sve_cmplo_wide">;
def SVCMPLS_WIDE_N : SInst<"svcmple_wide[_n_{d}]", "PPdj", "UcUsUi", MergeNone, "aarch64_sve_cmpls_wide">;

////////////////////////////////////////////////////////////////////////////////
// While comparisons

def SVWHILELE_S32 : SInst<"svwhilele_{d}[_{1}]", "Pkk", "PcPsPiPl",     MergeNone, "aarch64_sve_whilele", [IsOverloadWhile]>;
def SVWHILELE_S64 : SInst<"svwhilele_{d}[_{1}]", "Pll", "PcPsPiPl",     MergeNone, "aarch64_sve_whilele", [IsOverloadWhile]>;
def SVWHILELO_U32 : SInst<"svwhilelt_{d}[_{1}]", "Pmm", "PUcPUsPUiPUl", MergeNone, "aarch64_sve_whilelo", [IsOverloadWhile]>;
def SVWHILELO_U64 : SInst<"svwhilelt_{d}[_{1}]", "Pnn", "PUcPUsPUiPUl", MergeNone, "aarch64_sve_whilelo", [IsOverloadWhile]>;
def SVWHILELS_U32 : SInst<"svwhilele_{d}[_{1}]", "Pmm", "PUcPUsPUiPUl", MergeNone, "aarch64_sve_whilels", [IsOverloadWhile]>;
def SVWHILELS_U64 : SInst<"svwhilele_{d}[_{1}]", "Pnn", "PUcPUsPUiPUl", MergeNone, "aarch64_sve_whilels", [IsOverloadWhile]>;
def SVWHILELT_S32 : SInst<"svwhilelt_{d}[_{1}]", "Pkk", "PcPsPiPl",     MergeNone, "aarch64_sve_whilelt", [IsOverloadWhile]>;
def SVWHILELT_S64 : SInst<"svwhilelt_{d}[_{1}]", "Pll", "PcPsPiPl",     MergeNone, "aarch64_sve_whilelt", [IsOverloadWhile]>;

////////////////////////////////////////////////////////////////////////////////
// Counting bit

multiclass SInstCLS<string name, string types, string intrinsic, list<FlagType> flags=[]> {
  def _M : SInst<name # "[_{d}]", "uuPd", types, MergeOp1,     intrinsic, flags>;
  def _X : SInst<name # "[_{d}]", "uPd",  types, MergeAnyExp,  intrinsic, flags>;
  def _Z : SInst<name # "[_{d}]", "uPd",  types, MergeZeroExp, intrinsic, flags>;
}

defm SVCLS : SInstCLS<"svcls", "csil",            "aarch64_sve_cls">;
defm SVCLZ : SInstCLS<"svclz", "csilUcUsUiUl",    "aarch64_sve_clz">;
defm SVCNT : SInstCLS<"svcnt", "csilUcUsUiUlhfd", "aarch64_sve_cnt">;

let TargetGuard = "sve,bf16" in {
  defm SVCNT_BF16 : SInstCLS<"svcnt", "b", "aarch64_sve_cnt">;
}

////////////////////////////////////////////////////////////////////////////////
// Conversion

defm SVEXTB_S : SInstZPZ<"svextb", "sil",    "aarch64_sve_sxtb">;
defm SVEXTB_U : SInstZPZ<"svextb", "UsUiUl", "aarch64_sve_uxtb">;
defm SVEXTH_S : SInstZPZ<"svexth", "il",     "aarch64_sve_sxth">;
defm SVEXTH_U : SInstZPZ<"svexth", "UiUl",   "aarch64_sve_uxth">;
defm SVEXTW_S : SInstZPZ<"svextw", "l",      "aarch64_sve_sxtw">;
defm SVEXTW_U : SInstZPZ<"svextw", "Ul",     "aarch64_sve_uxtw">;

////////////////////////////////////////////////////////////////////////////////
// Reversal

defm SVRBIT : SInstZPZ<"svrbit", "csilUcUsUiUl", "aarch64_sve_rbit">;
defm SVREVB : SInstZPZ<"svrevb", "silUsUiUl",    "aarch64_sve_revb">;
defm SVREVH : SInstZPZ<"svrevh", "ilUiUl",       "aarch64_sve_revh">;
defm SVREVW : SInstZPZ<"svrevw", "lUl",          "aarch64_sve_revw">;

////////////////////////////////////////////////////////////////////////////////
// Floating-point arithmetic

defm SVABS_F : SInstZPZ<"svabs", "hfd", "aarch64_sve_fabs">;
defm SVNEG_F : SInstZPZ<"svneg", "hfd", "aarch64_sve_fneg">;

defm SVABD_F  : SInstZPZZ<"svabd",  "hfd", "aarch64_sve_fabd",   "aarch64_sve_fabd_u">;
defm SVADD_F  : SInstZPZZ<"svadd",  "hfd", "aarch64_sve_fadd",   "aarch64_sve_fadd_u">;
defm SVDIV_F  : SInstZPZZ<"svdiv",  "hfd", "aarch64_sve_fdiv",   "aarch64_sve_fdiv_u">;
defm SVDIVR_F : SInstZPZZ<"svdivr", "hfd", "aarch64_sve_fdivr",  "aarch64_sve_fdiv_u", [ReverseMergeAnyBinOp]>;
defm SVMAX_F  : SInstZPZZ<"svmax",  "hfd", "aarch64_sve_fmax",   "aarch64_sve_fmax_u">;
defm SVMAXNM  : SInstZPZZ<"svmaxnm","hfd", "aarch64_sve_fmaxnm", "aarch64_sve_fmaxnm_u">;
defm SVMIN_F  : SInstZPZZ<"svmin",  "hfd", "aarch64_sve_fmin",   "aarch64_sve_fmin_u">;
defm SVMINNM  : SInstZPZZ<"svminnm","hfd", "aarch64_sve_fminnm", "aarch64_sve_fminnm_u">;
defm SVMUL_F  : SInstZPZZ<"svmul",  "hfd", "aarch64_sve_fmul",   "aarch64_sve_fmul_u">;
defm SVMULX   : SInstZPZZ<"svmulx", "hfd", "aarch64_sve_fmulx",  "aarch64_sve_fmulx_u">;
defm SVSUB_F  : SInstZPZZ<"svsub",  "hfd", "aarch64_sve_fsub",   "aarch64_sve_fsub_u">;
defm SVSUBR_F : SInstZPZZ<"svsubr", "hfd", "aarch64_sve_fsubr",  "aarch64_sve_fsub_u", [ReverseMergeAnyBinOp]>;

defm SVRECPX : SInstZPZ<"svrecpx", "hfd", "aarch64_sve_frecpx">;
defm SVRINTA : SInstZPZ<"svrinta", "hfd", "aarch64_sve_frinta">;
defm SVRINTI : SInstZPZ<"svrinti", "hfd", "aarch64_sve_frinti">;
defm SVRINTM : SInstZPZ<"svrintm", "hfd", "aarch64_sve_frintm">;
defm SVRINTN : SInstZPZ<"svrintn", "hfd", "aarch64_sve_frintn">;
defm SVRINTP : SInstZPZ<"svrintp", "hfd", "aarch64_sve_frintp">;
defm SVRINTX : SInstZPZ<"svrintx", "hfd", "aarch64_sve_frintx">;
defm SVRINTZ : SInstZPZ<"svrintz", "hfd", "aarch64_sve_frintz">;
defm SVSQRT  : SInstZPZ<"svsqrt",  "hfd", "aarch64_sve_fsqrt">;

def SVEXPA  : SInst<"svexpa[_{d}]",  "du",   "hfd", MergeNone, "aarch64_sve_fexpa_x">;
def SVTMAD  : SInst<"svtmad[_{d}]",  "dddi", "hfd", MergeNone, "aarch64_sve_ftmad_x", [], [ImmCheck<2, ImmCheck0_7>]>;
def SVTSMUL : SInst<"svtsmul[_{d}]", "ddu",  "hfd", MergeNone, "aarch64_sve_ftsmul_x">;
def SVTSSEL : SInst<"svtssel[_{d}]", "ddu",  "hfd", MergeNone, "aarch64_sve_ftssel_x">;

def SVSCALE_M   : SInst<"svscale[_{d}]",   "dPdx", "hfd", MergeOp1,  "aarch64_sve_fscale">;
def SVSCALE_X   : SInst<"svscale[_{d}]",   "dPdx", "hfd", MergeAny,  "aarch64_sve_fscale">;
def SVSCALE_Z   : SInst<"svscale[_{d}]",   "dPdx", "hfd", MergeZero, "aarch64_sve_fscale">;

def SVSCALE_N_M : SInst<"svscale[_n_{d}]", "dPdK", "hfd", MergeOp1,  "aarch64_sve_fscale">;
def SVSCALE_N_X : SInst<"svscale[_n_{d}]", "dPdK", "hfd", MergeAny,  "aarch64_sve_fscale">;
def SVSCALE_N_Z : SInst<"svscale[_n_{d}]", "dPdK", "hfd", MergeZero, "aarch64_sve_fscale">;

defm SVMAD_F  : SInstZPZZZ<"svmad",  "hfd", "aarch64_sve_fmad",  "aarch64_sve_fmla_u",  [ReverseMergeAnyAccOp]>;
defm SVMLA_F  : SInstZPZZZ<"svmla",  "hfd", "aarch64_sve_fmla",  "aarch64_sve_fmla_u">;
defm SVMLS_F  : SInstZPZZZ<"svmls",  "hfd", "aarch64_sve_fmls",  "aarch64_sve_fmls_u">;
defm SVMSB_F  : SInstZPZZZ<"svmsb",  "hfd", "aarch64_sve_fmsb",  "aarch64_sve_fmls_u",  [ReverseMergeAnyAccOp]>;
defm SVNMAD_F : SInstZPZZZ<"svnmad", "hfd", "aarch64_sve_fnmad", "aarch64_sve_fnmla_u", [ReverseMergeAnyAccOp]>;
defm SVNMLA_F : SInstZPZZZ<"svnmla", "hfd", "aarch64_sve_fnmla", "aarch64_sve_fnmla_u">;
defm SVNMLS_F : SInstZPZZZ<"svnmls", "hfd", "aarch64_sve_fnmls", "aarch64_sve_fnmls_u">;
defm SVNMSB_F : SInstZPZZZ<"svnmsb", "hfd", "aarch64_sve_fnmsb", "aarch64_sve_fnmls_u", [ReverseMergeAnyAccOp]>;

def SVCADD_M : SInst<"svcadd[_{d}]", "dPddi",  "hfd", MergeOp1,  "aarch64_sve_fcadd", [], [ImmCheck<3, ImmCheckComplexRot90_270>]>;
def SVCADD_X : SInst<"svcadd[_{d}]", "dPddi",  "hfd", MergeAny,  "aarch64_sve_fcadd", [], [ImmCheck<3, ImmCheckComplexRot90_270>]>;
def SVCADD_Z : SInst<"svcadd[_{d}]", "dPddi",  "hfd", MergeZero, "aarch64_sve_fcadd", [], [ImmCheck<3, ImmCheckComplexRot90_270>]>;
def SVCMLA_M : SInst<"svcmla[_{d}]", "dPdddi", "hfd", MergeOp1,  "aarch64_sve_fcmla", [], [ImmCheck<4, ImmCheckComplexRotAll90>]>;
def SVCMLA_X : SInst<"svcmla[_{d}]", "dPdddi", "hfd", MergeAny,  "aarch64_sve_fcmla", [], [ImmCheck<4, ImmCheckComplexRotAll90>]>;
def SVCMLA_Z : SInst<"svcmla[_{d}]", "dPdddi", "hfd", MergeZero, "aarch64_sve_fcmla", [], [ImmCheck<4, ImmCheckComplexRotAll90>]>;

def SVCMLA_LANE : SInst<"svcmla_lane[_{d}]", "ddddii", "hf",  MergeNone, "aarch64_sve_fcmla_lane", [], [ImmCheck<3, ImmCheckLaneIndexCompRotate, 2>,
                                                                                                        ImmCheck<4, ImmCheckComplexRotAll90>]>;
def SVMLA_LANE  : SInst<"svmla_lane[_{d}]",  "ddddi",  "hfd", MergeNone, "aarch64_sve_fmla_lane", [], [ImmCheck<3, ImmCheckLaneIndex, 2>]>;
def SVMLS_LANE  : SInst<"svmls_lane[_{d}]",  "ddddi",  "hfd", MergeNone, "aarch64_sve_fmls_lane", [], [ImmCheck<3, ImmCheckLaneIndex, 2>]>;
def SVMUL_LANE  : SInst<"svmul_lane[_{d}]",  "dddi",   "hfd", MergeNone, "aarch64_sve_fmul_lane", [], [ImmCheck<2, ImmCheckLaneIndex, 1>]>;

def SVRECPE  : SInst<"svrecpe[_{d}]",  "dd",  "hfd", MergeNone, "aarch64_sve_frecpe_x">;
def SVRECPS  : SInst<"svrecps[_{d}]",  "ddd", "hfd", MergeNone, "aarch64_sve_frecps_x">;
def SVRSQRTE : SInst<"svrsqrte[_{d}]", "dd",  "hfd", MergeNone, "aarch64_sve_frsqrte_x">;
def SVRSQRTS : SInst<"svrsqrts[_{d}]", "ddd", "hfd", MergeNone, "aarch64_sve_frsqrts_x">;

////////////////////////////////////////////////////////////////////////////////
// Floating-point reductions

def SVFADDA   : SInst<"svadda[_{d}]",   "sPsd", "hfd", MergeNone, "aarch64_sve_fadda">;
def SVFADDV   : SInst<"svaddv[_{d}]",   "sPd",  "hfd", MergeNone, "aarch64_sve_faddv">;
def SVFMAXV   : SInst<"svmaxv[_{d}]",   "sPd",  "hfd", MergeNone, "aarch64_sve_fmaxv">;
def SVFMAXNMV : SInst<"svmaxnmv[_{d}]", "sPd",  "hfd", MergeNone, "aarch64_sve_fmaxnmv">;
def SVFMINV   : SInst<"svminv[_{d}]",   "sPd",  "hfd", MergeNone, "aarch64_sve_fminv">;
def SVFMINNMV : SInst<"svminnmv[_{d}]", "sPd",  "hfd", MergeNone, "aarch64_sve_fminnmv">;

////////////////////////////////////////////////////////////////////////////////
// Floating-point comparisons

def SVACGE  : SInst<"svacge[_{d}]",  "PPdd", "hfd", MergeNone, "aarch64_sve_facge">;
def SVACGT  : SInst<"svacgt[_{d}]",  "PPdd", "hfd", MergeNone, "aarch64_sve_facgt">;
def SVACLE  : SInst<"svacle[_{d}]",  "PPdd", "hfd", MergeNone, "aarch64_sve_facge", [ReverseCompare]>;
def SVACLT  : SInst<"svaclt[_{d}]",  "PPdd", "hfd", MergeNone, "aarch64_sve_facgt", [ReverseCompare]>;
def SVCMPUO : SInst<"svcmpuo[_{d}]", "PPdd", "hfd", MergeNone, "aarch64_sve_fcmpuo">;

def SVACGE_N  : SInst<"svacge[_n_{d}]",  "PPda", "hfd", MergeNone, "aarch64_sve_facge">;
def SVACGT_N  : SInst<"svacgt[_n_{d}]",  "PPda", "hfd", MergeNone, "aarch64_sve_facgt">;
def SVACLE_N  : SInst<"svacle[_n_{d}]",  "PPda", "hfd", MergeNone, "aarch64_sve_facge", [ReverseCompare]>;
def SVACLT_N  : SInst<"svaclt[_n_{d}]",  "PPda", "hfd", MergeNone, "aarch64_sve_facgt", [ReverseCompare]>;
def SVCMPUO_N : SInst<"svcmpuo[_n_{d}]", "PPda", "hfd", MergeNone, "aarch64_sve_fcmpuo">;

def SVCMPEQ_F : SInst<"svcmpeq[_{d}]", "PPdd", "hfd", MergeNone, "aarch64_sve_fcmpeq">;
def SVCMPNE_F : SInst<"svcmpne[_{d}]", "PPdd", "hfd", MergeNone, "aarch64_sve_fcmpne">;
def SVCMPGE_F : SInst<"svcmpge[_{d}]", "PPdd", "hfd", MergeNone, "aarch64_sve_fcmpge">;
def SVCMPGT_F : SInst<"svcmpgt[_{d}]", "PPdd", "hfd", MergeNone, "aarch64_sve_fcmpgt">;
def SVCMPLE_F : SInst<"svcmple[_{d}]", "PPdd", "hfd", MergeNone, "aarch64_sve_fcmpge", [ReverseCompare]>;
def SVCMPLT_F : SInst<"svcmplt[_{d}]", "PPdd", "hfd", MergeNone, "aarch64_sve_fcmpgt", [ReverseCompare]>;

def SVCMPEQ_F_N : SInst<"svcmpeq[_n_{d}]", "PPda", "hfd", MergeNone, "aarch64_sve_fcmpeq">;
def SVCMPNE_F_N : SInst<"svcmpne[_n_{d}]", "PPda", "hfd", MergeNone, "aarch64_sve_fcmpne">;
def SVCMPGE_F_N : SInst<"svcmpge[_n_{d}]", "PPda", "hfd", MergeNone, "aarch64_sve_fcmpge">;
def SVCMPGT_F_N : SInst<"svcmpgt[_n_{d}]", "PPda", "hfd", MergeNone, "aarch64_sve_fcmpgt">;
def SVCMPLE_F_N : SInst<"svcmple[_n_{d}]", "PPda", "hfd", MergeNone, "aarch64_sve_fcmpge", [ReverseCompare]>;
def SVCMPLT_F_N : SInst<"svcmplt[_n_{d}]", "PPda", "hfd", MergeNone, "aarch64_sve_fcmpgt", [ReverseCompare]>;

////////////////////////////////////////////////////////////////////////////////
// Floating-point conversions

multiclass SInstCvtMXZ<
    string name, string m_types, string xz_types, string types,
    string intrinsic, list<FlagType> flags = [IsOverloadNone]> {
  def _M : SInst<name, m_types,  types, MergeOp1,     intrinsic, flags>;
  def _X : SInst<name, xz_types, types, MergeAnyExp,  intrinsic, flags>;
  def _Z : SInst<name, xz_types, types, MergeZeroExp, intrinsic, flags>;
}

multiclass SInstCvtMX<string name, string m_types, string xz_types,
                      string types, string intrinsic,
                      list<FlagType> flags = [IsOverloadNone]> {
  def _M : SInst<name, m_types,  types, MergeOp1,     intrinsic, flags>;
  def _X : SInst<name, xz_types, types, MergeAnyExp,  intrinsic, flags>;
}

// svcvt_s##_f16
defm SVFCVTZS_S16_F16 : SInstCvtMXZ<"svcvt_s16[_f16]", "ddPO", "dPO", "s",  "aarch64_sve_fcvtzs", [IsOverloadCvt]>;
defm SVFCVTZS_S32_F16 : SInstCvtMXZ<"svcvt_s32[_f16]", "ddPO", "dPO", "i",  "aarch64_sve_fcvtzs_i32f16">;
defm SVFCVTZS_S64_F16 : SInstCvtMXZ<"svcvt_s64[_f16]", "ddPO", "dPO", "l",  "aarch64_sve_fcvtzs_i64f16">;

// svcvt_s##_f32
defm SVFCVTZS_S32_F32 : SInstCvtMXZ<"svcvt_s32[_f32]", "ddPM", "dPM", "i",  "aarch64_sve_fcvtzs", [IsOverloadCvt]>;
defm SVFCVTZS_S64_F32 : SInstCvtMXZ<"svcvt_s64[_f32]", "ddPM", "dPM", "l",  "aarch64_sve_fcvtzs_i64f32">;

let TargetGuard = "sve,bf16" in {
  defm SVCVT_BF16_F32   : SInstCvtMXZ<"svcvt_bf16[_f32]",  "ddPM", "dPM", "b",  "aarch64_sve_fcvt_bf16f32">;
  def SVCVTNT_BF16_F32 : SInst<"svcvtnt_bf16[_f32]", "ddPM", "b",  MergeOp1, "aarch64_sve_fcvtnt_bf16f32", [IsOverloadNone]>;
}

// svcvt_s##_f64
defm SVFCVTZS_S32_F64 : SInstCvtMXZ<"svcvt_s32[_f64]", "ttPd", "tPd", "d",  "aarch64_sve_fcvtzs_i32f64">;
defm SVFCVTZS_S64_F64 : SInstCvtMXZ<"svcvt_s64[_f64]", "ddPN", "dPN", "l",  "aarch64_sve_fcvtzs", [IsOverloadCvt]>;

// svcvt_u##_f16
defm SVFCVTZU_U16_F16 : SInstCvtMXZ<"svcvt_u16[_f16]", "ddPO", "dPO", "Us", "aarch64_sve_fcvtzu", [IsOverloadCvt]>;
defm SVFCVTZU_U32_F16 : SInstCvtMXZ<"svcvt_u32[_f16]", "ddPO", "dPO", "Ui", "aarch64_sve_fcvtzu_i32f16">;
defm SVFCVTZU_U64_F16 : SInstCvtMXZ<"svcvt_u64[_f16]", "ddPO", "dPO", "Ul", "aarch64_sve_fcvtzu_i64f16">;

// svcvt_u##_f32
defm SVFCVTZU_U32_F32 : SInstCvtMXZ<"svcvt_u32[_f32]", "ddPM", "dPM", "Ui", "aarch64_sve_fcvtzu", [IsOverloadCvt]>;
defm SVFCVTZU_U64_F32 : SInstCvtMXZ<"svcvt_u64[_f32]", "ddPM", "dPM", "Ul", "aarch64_sve_fcvtzu_i64f32">;

// svcvt_u##_f64
defm SVFCVTZU_U32_F64 : SInstCvtMXZ<"svcvt_u32[_f64]", "zzPd", "zPd", "d",  "aarch64_sve_fcvtzu_i32f64">;
defm SVFCVTZU_U64_F64 : SInstCvtMXZ<"svcvt_u64[_f64]", "ddPN", "dPN", "Ul", "aarch64_sve_fcvtzu", [IsOverloadCvt]>;

// svcvt_f16_s##
defm SVFCVTZS_F16_S16 : SInstCvtMXZ<"svcvt_f16[_s16]", "OOPd", "OPd", "s",  "aarch64_sve_scvtf", [IsOverloadCvt]>;
defm SVFCVTZS_F16_S32 : SInstCvtMXZ<"svcvt_f16[_s32]", "OOPd", "OPd", "i",  "aarch64_sve_scvtf_f16i32">;
defm SVFCVTZS_F16_S64 : SInstCvtMXZ<"svcvt_f16[_s64]", "OOPd", "OPd", "l",  "aarch64_sve_scvtf_f16i64">;

// svcvt_f32_s##
defm SVFCVTZS_F32_S32 : SInstCvtMXZ<"svcvt_f32[_s32]", "MMPd", "MPd", "i",  "aarch64_sve_scvtf", [IsOverloadCvt]>;
defm SVFCVTZS_F32_S64 : SInstCvtMXZ<"svcvt_f32[_s64]", "MMPd", "MPd", "l",  "aarch64_sve_scvtf_f32i64">;

// svcvt_f64_s##
defm SVFCVTZS_F64_S32 : SInstCvtMXZ<"svcvt_f64[_s32]", "ddPt", "dPt", "d",  "aarch64_sve_scvtf_f64i32">;
defm SVFCVTZS_F64_S64 : SInstCvtMXZ<"svcvt_f64[_s64]", "NNPd", "NPd", "l",  "aarch64_sve_scvtf", [IsOverloadCvt]>;

// svcvt_f16_u##
defm SVFCVTZU_F16_U16 : SInstCvtMXZ<"svcvt_f16[_u16]", "OOPd", "OPd", "Us", "aarch64_sve_ucvtf", [IsOverloadCvt]>;
defm SVFCVTZU_F16_U32 : SInstCvtMXZ<"svcvt_f16[_u32]", "OOPd", "OPd", "Ui", "aarch64_sve_ucvtf_f16i32">;
defm SVFCVTZU_F16_U64 : SInstCvtMXZ<"svcvt_f16[_u64]", "OOPd", "OPd", "Ul", "aarch64_sve_ucvtf_f16i64">;

// svcvt_f32_u##
defm SVFCVTZU_F32_U32 : SInstCvtMXZ<"svcvt_f32[_u32]", "MMPd", "MPd", "Ui", "aarch64_sve_ucvtf", [IsOverloadCvt]>;
defm SVFCVTZU_F32_U64 : SInstCvtMXZ<"svcvt_f32[_u64]", "MMPd", "MPd", "Ul", "aarch64_sve_ucvtf_f32i64">;

// svcvt_f64_u##
defm SVFCVTZU_F64_U32 : SInstCvtMXZ<"svcvt_f64[_u32]", "ddPz", "dPz", "d",  "aarch64_sve_ucvtf_f64i32">;
defm SVFCVTZU_F64_U64 : SInstCvtMXZ<"svcvt_f64[_u64]", "NNPd", "NPd", "Ul", "aarch64_sve_ucvtf", [IsOverloadCvt]>;

// svcvt_f16_f##
defm SVFCVT_F16_F32   : SInstCvtMXZ<"svcvt_f16[_f32]", "OOPd", "OPd", "f", "aarch64_sve_fcvt_f16f32">;
defm SVFCVT_F16_F64   : SInstCvtMXZ<"svcvt_f16[_f64]", "OOPd", "OPd", "d", "aarch64_sve_fcvt_f16f64">;

// svcvt_f32_f##
defm SVFCVT_F32_F16   : SInstCvtMXZ<"svcvt_f32[_f16]", "ddPO", "dPO", "f", "aarch64_sve_fcvt_f32f16">;
defm SVFCVT_F32_F64   : SInstCvtMXZ<"svcvt_f32[_f64]", "MMPd", "MPd", "d", "aarch64_sve_fcvt_f32f64">;

// svcvt_f64_f##
defm SVFCVT_F64_F16   : SInstCvtMXZ<"svcvt_f64[_f16]", "ddPO", "dPO", "d", "aarch64_sve_fcvt_f64f16">;
defm SVFCVT_F64_F32   : SInstCvtMXZ<"svcvt_f64[_f32]", "ddPM", "dPM", "d", "aarch64_sve_fcvt_f64f32">;

let TargetGuard = "sve2" in {
defm SVCVTLT_F32    : SInstCvtMX<"svcvtlt_f32[_f16]",  "ddPh", "dPh", "f", "aarch64_sve_fcvtlt_f32f16">;
defm SVCVTLT_F64    : SInstCvtMX<"svcvtlt_f64[_f32]",  "ddPh", "dPh", "d", "aarch64_sve_fcvtlt_f64f32">;

defm SVCVTX_F32     : SInstCvtMXZ<"svcvtx_f32[_f64]",  "MMPd", "MPd", "d", "aarch64_sve_fcvtx_f32f64">;

def SVCVTNT_F32     : SInst<"svcvtnt_f16[_f32]",  "hhPd", "f", MergeOp1, "aarch64_sve_fcvtnt_f16f32", [IsOverloadNone]>;
def SVCVTNT_F64     : SInst<"svcvtnt_f32[_f64]",  "hhPd", "d", MergeOp1, "aarch64_sve_fcvtnt_f32f64", [IsOverloadNone]>;
//  SVCVTNT_X       : Implemented as macro by SveEmitter.cpp

def SVCVTXNT_F32    : SInst<"svcvtxnt_f32[_f64]", "MMPd", "d", MergeOp1, "aarch64_sve_fcvtxnt_f32f64", [IsOverloadNone]>;
//  SVCVTXNT_X_F32  : Implemented as macro by SveEmitter.cpp

}

////////////////////////////////////////////////////////////////////////////////
// Permutations and selection

multiclass SVEPerm<string name, string proto, string i> {
  def : SInst<name, proto, "csilUcUsUiUlhfd", MergeNone, i>;
  let TargetGuard = "sve,bf16" in {
    def: SInst<name, proto, "b", MergeNone, i>;
  }
}

defm SVCLASTA    : SVEPerm<"svclasta[_{d}]",   "dPdd", "aarch64_sve_clasta">;
defm SVCLASTA_N  : SVEPerm<"svclasta[_n_{d}]", "sPsd", "aarch64_sve_clasta_n">;
defm SVCLASTB    : SVEPerm<"svclastb[_{d}]",   "dPdd", "aarch64_sve_clastb">;
defm SVCLASTB_N  : SVEPerm<"svclastb[_n_{d}]", "sPsd", "aarch64_sve_clastb_n">;

def SVCOMPACT    : SInst<"svcompact[_{d}]",   "dPd",  "ilUiUlfd",        MergeNone, "aarch64_sve_compact">;
// Note: svdup_lane is implemented using the intrinsic for TBL to represent a
// splat of any possible lane. It is upto LLVM to pick a more efficient
// instruction such as DUP (indexed) if the lane index fits the range of the
// instruction's immediate.
def SVDUP_LANE   : SInst<"svdup_lane[_{d}]",  "ddL",  "csilUcUsUiUlhfd", MergeNone, "aarch64_sve_tbl">;
let TargetGuard = "sve,bf16" in {
def SVDUP_LANE_BF16 :
                   SInst<"svdup_lane[_{d}]",  "ddL",  "b",               MergeNone, "aarch64_sve_tbl">;
}

def SVDUPQ_LANE  : SInst<"svdupq_lane[_{d}]", "ddn",  "csilUcUsUiUlhfd", MergeNone, "aarch64_sve_dupq_lane">;
let TargetGuard = "sve,bf16" in {
  def SVDUPQ_LANE_BF16  : SInst<"svdupq_lane[_{d}]", "ddn",  "b", MergeNone, "aarch64_sve_dupq_lane">;
}
def SVEXT        : SInst<"svext[_{d}]",       "dddi", "csilUcUsUiUlhfd", MergeNone, "aarch64_sve_ext", [], [ImmCheck<2, ImmCheckExtract, 1>]>;
defm SVLASTA     : SVEPerm<"svlasta[_{d}]",   "sPd",  "aarch64_sve_lasta">;
defm SVLASTB     : SVEPerm<"svlastb[_{d}]",   "sPd",  "aarch64_sve_lastb">;
def SVREV        : SInst<"svrev[_{d}]",       "dd",   "csilUcUsUiUlhfd", MergeNone, "aarch64_sve_rev">;
def SVSEL        : SInst<"svsel[_{d}]",       "dPdd", "csilUcUsUiUlhfd", MergeNone, "aarch64_sve_sel">;
def SVSPLICE     : SInst<"svsplice[_{d}]",    "dPdd", "csilUcUsUiUlhfd", MergeNone, "aarch64_sve_splice">;
def SVTBL        : SInst<"svtbl[_{d}]",       "ddu",  "csilUcUsUiUlhfd", MergeNone, "aarch64_sve_tbl">;

let TargetGuard = "sve,bf16" in {
  def SVTBL_BF16 : SInst<"svtbl[_{d}]",       "ddu",  "b",               MergeNone, "aarch64_sve_tbl">;
}

def SVTRN1       : SInst<"svtrn1[_{d}]",      "ddd",  "csilUcUsUiUlhfd", MergeNone, "aarch64_sve_trn1">;
def SVTRN2       : SInst<"svtrn2[_{d}]",      "ddd",  "csilUcUsUiUlhfd", MergeNone, "aarch64_sve_trn2">;
def SVUNPKHI_S   : SInst<"svunpkhi[_{d}]",    "dh",   "sil",             MergeNone, "aarch64_sve_sunpkhi">;
def SVUNPKHI_U   : SInst<"svunpkhi[_{d}]",    "dh",   "UsUiUl",          MergeNone, "aarch64_sve_uunpkhi">;
def SVUNPKLO_S   : SInst<"svunpklo[_{d}]",    "dh",   "sil",             MergeNone, "aarch64_sve_sunpklo">;
def SVUNPKLO_U   : SInst<"svunpklo[_{d}]",    "dh",   "UsUiUl",          MergeNone, "aarch64_sve_uunpklo">;
def SVUZP1       : SInst<"svuzp1[_{d}]",      "ddd",  "csilUcUsUiUlhfd", MergeNone, "aarch64_sve_uzp1">;
def SVUZP2       : SInst<"svuzp2[_{d}]",      "ddd",  "csilUcUsUiUlhfd", MergeNone, "aarch64_sve_uzp2">;
def SVZIP1       : SInst<"svzip1[_{d}]",      "ddd",  "csilUcUsUiUlhfd", MergeNone, "aarch64_sve_zip1">;
def SVZIP2       : SInst<"svzip2[_{d}]",      "ddd",  "csilUcUsUiUlhfd", MergeNone, "aarch64_sve_zip2">;

let TargetGuard = "sve,bf16" in {
def SVEXT_BF16    : SInst<"svext[_{d}]",    "dddi", "b", MergeNone, "aarch64_sve_ext", [], [ImmCheck<2, ImmCheckExtract, 1>]>;
def SVREV_BF16    : SInst<"svrev[_{d}]",    "dd",   "b", MergeNone, "aarch64_sve_rev">;
def SVSEL_BF16    : SInst<"svsel[_{d}]",    "dPdd", "b", MergeNone, "aarch64_sve_sel">;
def SVSPLICE_BF16 : SInst<"svsplice[_{d}]", "dPdd", "b", MergeNone, "aarch64_sve_splice">;
def SVTRN1_BF16   : SInst<"svtrn1[_{d}]",   "ddd",  "b", MergeNone, "aarch64_sve_trn1">;
def SVTRN2_BF16   : SInst<"svtrn2[_{d}]",   "ddd",  "b", MergeNone, "aarch64_sve_trn2">;
def SVUZP1_BF16   : SInst<"svuzp1[_{d}]",   "ddd",  "b", MergeNone, "aarch64_sve_uzp1">;
def SVUZP2_BF16   : SInst<"svuzp2[_{d}]",   "ddd",  "b", MergeNone, "aarch64_sve_uzp2">;
def SVZIP1_BF16   : SInst<"svzip1[_{d}]",   "ddd",  "b", MergeNone, "aarch64_sve_zip1">;
def SVZIP2_BF16   : SInst<"svzip2[_{d}]",   "ddd",  "b", MergeNone, "aarch64_sve_zip2">;
}

def SVREV_B8   : SInst<"svrev_b8",     "PP",   "Pc", MergeNone, "aarch64_sve_rev">;
def SVREV_B16  : SInst<"svrev_b16",    "PP",   "Pc", MergeNone, "aarch64_sve_rev_b16",  [IsOverloadNone]>;
def SVREV_B32  : SInst<"svrev_b32",    "PP",   "Pc", MergeNone, "aarch64_sve_rev_b32",  [IsOverloadNone]>;
def SVREV_B64  : SInst<"svrev_b64",    "PP",   "Pc", MergeNone, "aarch64_sve_rev_b64",  [IsOverloadNone]>;
def SVSEL_B    : SInst<"svsel[_b]",    "PPPP", "Pc", MergeNone, "aarch64_sve_sel">;
def SVTRN1_B8  : SInst<"svtrn1_b8",    "PPP",  "Pc", MergeNone, "aarch64_sve_trn1">;
def SVTRN1_B16 : SInst<"svtrn1_b16",   "PPP",  "Pc", MergeNone, "aarch64_sve_trn1_b16", [IsOverloadNone]>;
def SVTRN1_B32 : SInst<"svtrn1_b32",   "PPP",  "Pc", MergeNone, "aarch64_sve_trn1_b32", [IsOverloadNone]>;
def SVTRN1_B64 : SInst<"svtrn1_b64",   "PPP",  "Pc", MergeNone, "aarch64_sve_trn1_b64", [IsOverloadNone]>;
def SVTRN2_B8  : SInst<"svtrn2_b8",    "PPP",  "Pc", MergeNone, "aarch64_sve_trn2">;
def SVTRN2_B16 : SInst<"svtrn2_b16",   "PPP",  "Pc", MergeNone, "aarch64_sve_trn2_b16", [IsOverloadNone]>;
def SVTRN2_B32 : SInst<"svtrn2_b32",   "PPP",  "Pc", MergeNone, "aarch64_sve_trn2_b32", [IsOverloadNone]>;
def SVTRN2_B64 : SInst<"svtrn2_b64",   "PPP",  "Pc", MergeNone, "aarch64_sve_trn2_b64", [IsOverloadNone]>;
def SVPUNPKHI  : SInst<"svunpkhi[_b]", "PP",   "Pc", MergeNone, "aarch64_sve_punpkhi">;
def SVPUNPKLO  : SInst<"svunpklo[_b]", "PP",   "Pc", MergeNone, "aarch64_sve_punpklo">;
def SVUZP1_B8  : SInst<"svuzp1_b8",    "PPP",  "Pc", MergeNone, "aarch64_sve_uzp1">;
def SVUZP1_B16 : SInst<"svuzp1_b16",   "PPP",  "Pc", MergeNone, "aarch64_sve_uzp1_b16", [IsOverloadNone]>;
def SVUZP1_B32 : SInst<"svuzp1_b32",   "PPP",  "Pc", MergeNone, "aarch64_sve_uzp1_b32", [IsOverloadNone]>;
def SVUZP1_B64 : SInst<"svuzp1_b64",   "PPP",  "Pc", MergeNone, "aarch64_sve_uzp1_b64", [IsOverloadNone]>;
def SVUZP2_B8  : SInst<"svuzp2_b8",    "PPP",  "Pc", MergeNone, "aarch64_sve_uzp2">;
def SVUZP2_B16 : SInst<"svuzp2_b16",   "PPP",  "Pc", MergeNone, "aarch64_sve_uzp2_b16", [IsOverloadNone]>;
def SVUZP2_B32 : SInst<"svuzp2_b32",   "PPP",  "Pc", MergeNone, "aarch64_sve_uzp2_b32", [IsOverloadNone]>;
def SVUZP2_B64 : SInst<"svuzp2_b64",   "PPP",  "Pc", MergeNone, "aarch64_sve_uzp2_b64", [IsOverloadNone]>;
def SVZIP1_B8  : SInst<"svzip1_b8",    "PPP",  "Pc", MergeNone, "aarch64_sve_zip1">;
def SVZIP1_B16 : SInst<"svzip1_b16",   "PPP",  "Pc", MergeNone, "aarch64_sve_zip1_b16", [IsOverloadNone]>;
def SVZIP1_B32 : SInst<"svzip1_b32",   "PPP",  "Pc", MergeNone, "aarch64_sve_zip1_b32", [IsOverloadNone]>;
def SVZIP1_B64 : SInst<"svzip1_b64",   "PPP",  "Pc", MergeNone, "aarch64_sve_zip1_b64", [IsOverloadNone]>;
def SVZIP2_B   : SInst<"svzip2_b8",    "PPP",  "Pc", MergeNone, "aarch64_sve_zip2">;
def SVZIP2_B16 : SInst<"svzip2_b16",   "PPP",  "Pc", MergeNone, "aarch64_sve_zip2_b16", [IsOverloadNone]>;
def SVZIP2_B32 : SInst<"svzip2_b32",   "PPP",  "Pc", MergeNone, "aarch64_sve_zip2_b32", [IsOverloadNone]>;
def SVZIP2_B64 : SInst<"svzip2_b64",   "PPP",  "Pc", MergeNone, "aarch64_sve_zip2_b64", [IsOverloadNone]>;

////////////////////////////////////////////////////////////////////////////////
// Predicate creation

def SVPFALSE : SInst<"svpfalse[_b]", "Pv", "", MergeNone, "", [IsOverloadNone]>;

def SVPTRUE_PAT : SInst<"svptrue_pat_{d}", "PI", "PcPsPiPl", MergeNone, "aarch64_sve_ptrue">;
def SVPTRUE     : SInst<"svptrue_{d}",     "Pv",  "PcPsPiPl", MergeNone, "aarch64_sve_ptrue", [IsAppendSVALL]>;

def SVDUPQ_B8      : SInst<"svdupq[_n]_{d}",  "Pssssssssssssssss",  "Pc", MergeNone>;
def SVDUPQ_B16     : SInst<"svdupq[_n]_{d}", "Pssssssss",  "Ps", MergeNone>;
def SVDUPQ_B32     : SInst<"svdupq[_n]_{d}", "Pssss",  "Pi", MergeNone>;
def SVDUPQ_B64     : SInst<"svdupq[_n]_{d}", "Pss",  "Pl", MergeNone>;
def SVDUP_N_B      : SInst<"svdup[_n]_{d}",  "Ps", "PcPsPiPl", MergeNone>;


////////////////////////////////////////////////////////////////////////////////
// Predicate operations

def SVAND_B_Z  : SInst<"svand[_b]_z",  "PPPP", "Pc", MergeNone, "aarch64_sve_and_z">;
def SVBIC_B_Z  : SInst<"svbic[_b]_z",  "PPPP", "Pc", MergeNone, "aarch64_sve_bic_z">;
def SVEOR_B_Z  : SInst<"sveor[_b]_z",  "PPPP", "Pc", MergeNone, "aarch64_sve_eor_z">;
def SVMOV_B_Z  : SInst<"svmov[_b]_z",  "PPP",  "Pc", MergeNone>; // Uses custom expansion
def SVNAND_B_Z : SInst<"svnand[_b]_z", "PPPP", "Pc", MergeNone, "aarch64_sve_nand_z">;
def SVNOR_B_Z  : SInst<"svnor[_b]_z",  "PPPP", "Pc", MergeNone, "aarch64_sve_nor_z">;
def SVNOT_B_Z  : SInst<"svnot[_b]_z",  "PPP",  "Pc", MergeNone>; // Uses custom expansion
def SVORN_B_Z  : SInst<"svorn[_b]_z",  "PPPP", "Pc", MergeNone, "aarch64_sve_orn_z">;
def SVORR_B_Z  : SInst<"svorr[_b]_z",  "PPPP", "Pc", MergeNone, "aarch64_sve_orr_z">;

def SVBRKA    : SInst<"svbrka[_b]_m",  "PPPP", "Pc", MergeNone, "aarch64_sve_brka">;
def SVBRKA_Z  : SInst<"svbrka[_b]_z",  "PPP",  "Pc", MergeNone, "aarch64_sve_brka_z">;
def SVBRKB    : SInst<"svbrkb[_b]_m",  "PPPP", "Pc", MergeNone, "aarch64_sve_brkb">;
def SVBRKB_Z  : SInst<"svbrkb[_b]_z",  "PPP",  "Pc", MergeNone, "aarch64_sve_brkb_z">;
def SVBRKN_Z  : SInst<"svbrkn[_b]_z",  "PPPP", "Pc", MergeNone, "aarch64_sve_brkn_z">;
def SVBRKPA_Z : SInst<"svbrkpa[_b]_z", "PPPP", "Pc", MergeNone, "aarch64_sve_brkpa_z">;
def SVBRKPB_Z : SInst<"svbrkpb[_b]_z", "PPPP", "Pc", MergeNone, "aarch64_sve_brkpb_z">;

def SVPFIRST : SInst<"svpfirst[_b]", "PPP", "Pc",       MergeNone, "aarch64_sve_pfirst">;
def SVPNEXT  : SInst<"svpnext_{d}",    "PPP", "PcPsPiPl", MergeNone, "aarch64_sve_pnext">;

////////////////////////////////////////////////////////////////////////////////
// Testing predicates

def SVPTEST_ANY   : SInst<"svptest_any",   "sPP", "Pc", MergeNone, "aarch64_sve_ptest_any">;
def SVPTEST_FIRST : SInst<"svptest_first", "sPP", "Pc", MergeNone, "aarch64_sve_ptest_first">;
def SVPTEST_LAST  : SInst<"svptest_last",  "sPP", "Pc", MergeNone, "aarch64_sve_ptest_last">;

////////////////////////////////////////////////////////////////////////////////
// FFR manipulation

def SVRDFFR   : SInst<"svrdffr",   "Pv",  "Pc", MergeNone, "", [IsOverloadNone]>;
def SVRDFFR_Z : SInst<"svrdffr_z", "PP", "Pc", MergeNone, "", [IsOverloadNone]>;
def SVSETFFR  : SInst<"svsetffr",  "vv",  "",   MergeNone, "", [IsOverloadNone]>;
def SVWRFFR   : SInst<"svwrffr",   "vP", "Pc", MergeNone, "", [IsOverloadNone]>;

////////////////////////////////////////////////////////////////////////////////
// Counting elements

def SVCNTB_PAT : SInst<"svcntb_pat", "nI", "", MergeNone, "aarch64_sve_cntb", [IsOverloadNone]>;
def SVCNTH_PAT : SInst<"svcnth_pat", "nI", "", MergeNone, "aarch64_sve_cnth", [IsOverloadNone]>;
def SVCNTW_PAT : SInst<"svcntw_pat", "nI", "", MergeNone, "aarch64_sve_cntw", [IsOverloadNone]>;
def SVCNTD_PAT : SInst<"svcntd_pat", "nI", "", MergeNone, "aarch64_sve_cntd", [IsOverloadNone]>;

def SVCNTB : SInst<"svcntb", "nv", "", MergeNone, "aarch64_sve_cntb", [IsAppendSVALL, IsOverloadNone]>;
def SVCNTH : SInst<"svcnth", "nv", "", MergeNone, "aarch64_sve_cnth", [IsAppendSVALL, IsOverloadNone]>;
def SVCNTW : SInst<"svcntw", "nv", "", MergeNone, "aarch64_sve_cntw", [IsAppendSVALL, IsOverloadNone]>;
def SVCNTD : SInst<"svcntd", "nv", "", MergeNone, "aarch64_sve_cntd", [IsAppendSVALL, IsOverloadNone]>;

def SVCNTP : SInst<"svcntp_{d}",  "nPP", "PcPsPiPl",        MergeNone, "aarch64_sve_cntp">;
def SVLEN  : SInst<"svlen[_{d}]", "nd",  "csilUcUsUiUlhfd", MergeNone>;

let TargetGuard = "sve,bf16" in {
def SVLEN_BF16 : SInst<"svlen[_{d}]", "nd", "b", MergeNone>;
}

////////////////////////////////////////////////////////////////////////////////
// Saturating scalar arithmetic

class sat_type<string u, string t> { string U = u; string T = t; }
def SignedByte         : sat_type<"",  "c">;
def SignedHalf         : sat_type<"",  "s">;
def SignedWord         : sat_type<"",  "i">;
def SignedDoubleWord   : sat_type<"",  "l">;
def UnsignedByte       : sat_type<"U", "Uc">;
def UnsignedHalf       : sat_type<"U", "Us">;
def UnsignedWord       : sat_type<"U", "Ui">;
def UnsignedDoubleWord : sat_type<"U", "Ul">;

multiclass SInst_SAT1<string name, string intrinsic, sat_type type> {
  def _N32     : SInst<name # "_pat[_n_{d}]", "ssIi", type.U # "i", MergeNone, intrinsic # "_n32", [IsOverloadNone], [ImmCheck<2, ImmCheck1_16>]>;
  def _N64     : SInst<name # "_pat[_n_{d}]", "ssIi", type.U # "l", MergeNone, intrinsic # "_n64", [IsOverloadNone], [ImmCheck<2, ImmCheck1_16>]>;
  def _N32_ALL : SInst<name # "[_n_{d}]",     "ssi",  type.U # "i", MergeNone, intrinsic # "_n32", [IsOverloadNone, IsInsertOp1SVALL], [ImmCheck<1, ImmCheck1_16>]>;
  def _N64_ALL : SInst<name # "[_n_{d}]",     "ssi",  type.U # "l", MergeNone, intrinsic # "_n64", [IsOverloadNone, IsInsertOp1SVALL], [ImmCheck<1, ImmCheck1_16>]>;
}

multiclass SInst_SAT2<string name, string intrinsic, sat_type type> {
  def ""       : SInst<name # "_pat[_{d}]",   "ddIi", type.T,       MergeNone, intrinsic, [], [ImmCheck<2, ImmCheck1_16>]>;
  def _ALL     : SInst<name # "[_{d}]",       "ddi",  type.T,       MergeNone, intrinsic, [IsInsertOp1SVALL], [ImmCheck<1, ImmCheck1_16>]>;

  def _N32     : SInst<name # "_pat[_n_{d}]", "ssIi", type.U # "i", MergeNone, intrinsic # "_n32", [IsOverloadNone], [ImmCheck<2, ImmCheck1_16>]>;
  def _N64     : SInst<name # "_pat[_n_{d}]", "ssIi", type.U # "l", MergeNone, intrinsic # "_n64", [IsOverloadNone], [ImmCheck<2, ImmCheck1_16>]>;
  def _N32_ALL : SInst<name # "[_n_{d}]",     "ssi",  type.U # "i", MergeNone, intrinsic # "_n32", [IsOverloadNone, IsInsertOp1SVALL], [ImmCheck<1, ImmCheck1_16>]>;
  def _N64_ALL : SInst<name # "[_n_{d}]",     "ssi",  type.U # "l", MergeNone, intrinsic # "_n64", [IsOverloadNone, IsInsertOp1SVALL], [ImmCheck<1, ImmCheck1_16>]>;
}

defm SVQDECB_S : SInst_SAT1<"svqdecb", "aarch64_sve_sqdecb", SignedByte>;
defm SVQDECB_U : SInst_SAT1<"svqdecb", "aarch64_sve_uqdecb", UnsignedByte>;
defm SVQDECH_S : SInst_SAT2<"svqdech", "aarch64_sve_sqdech", SignedHalf>;
defm SVQDECH_U : SInst_SAT2<"svqdech", "aarch64_sve_uqdech", UnsignedHalf>;
defm SVQDECW_S : SInst_SAT2<"svqdecw", "aarch64_sve_sqdecw", SignedWord>;
defm SVQDECW_U : SInst_SAT2<"svqdecw", "aarch64_sve_uqdecw", UnsignedWord>;
defm SVQDECD_S : SInst_SAT2<"svqdecd", "aarch64_sve_sqdecd", SignedDoubleWord>;
defm SVQDECD_U : SInst_SAT2<"svqdecd", "aarch64_sve_uqdecd", UnsignedDoubleWord>;

defm SVQINCB_S : SInst_SAT1<"svqincb", "aarch64_sve_sqincb", SignedByte>;
defm SVQINCB_U : SInst_SAT1<"svqincb", "aarch64_sve_uqincb", UnsignedByte>;
defm SVQINCH_S : SInst_SAT2<"svqinch", "aarch64_sve_sqinch", SignedHalf>;
defm SVQINCH_U : SInst_SAT2<"svqinch", "aarch64_sve_uqinch", UnsignedHalf>;
defm SVQINCW_S : SInst_SAT2<"svqincw", "aarch64_sve_sqincw", SignedWord>;
defm SVQINCW_U : SInst_SAT2<"svqincw", "aarch64_sve_uqincw", UnsignedWord>;
defm SVQINCD_S : SInst_SAT2<"svqincd", "aarch64_sve_sqincd", SignedDoubleWord>;
defm SVQINCD_U : SInst_SAT2<"svqincd", "aarch64_sve_uqincd", UnsignedDoubleWord>;

def SVQDECP_S : SInst<"svqdecp[_{d}]", "ddP", "sil",    MergeNone, "aarch64_sve_sqdecp">;
def SVQDECP_U : SInst<"svqdecp[_{d}]", "ddP", "UsUiUl", MergeNone, "aarch64_sve_uqdecp">;
def SVQINCP_S : SInst<"svqincp[_{d}]", "ddP", "sil",    MergeNone, "aarch64_sve_sqincp">;
def SVQINCP_U : SInst<"svqincp[_{d}]", "ddP", "UsUiUl", MergeNone, "aarch64_sve_uqincp">;

def SVQDECP_N_S32 : SInst<"svqdecp[_n_s32]_{d}", "kkP", "PcPsPiPl", MergeNone, "aarch64_sve_sqdecp_n32">;
def SVQDECP_N_S64 : SInst<"svqdecp[_n_s64]_{d}", "llP", "PcPsPiPl", MergeNone, "aarch64_sve_sqdecp_n64">;
def SVQDECP_N_U32 : SInst<"svqdecp[_n_u32]_{d}", "mmP", "PcPsPiPl", MergeNone, "aarch64_sve_uqdecp_n32">;
def SVQDECP_N_U64 : SInst<"svqdecp[_n_u64]_{d}", "nnP", "PcPsPiPl", MergeNone, "aarch64_sve_uqdecp_n64">;
def SVQINCP_N_S32 : SInst<"svqincp[_n_s32]_{d}", "kkP", "PcPsPiPl", MergeNone, "aarch64_sve_sqincp_n32">;
def SVQINCP_N_S64 : SInst<"svqincp[_n_s64]_{d}", "llP", "PcPsPiPl", MergeNone, "aarch64_sve_sqincp_n64">;
def SVQINCP_N_U32 : SInst<"svqincp[_n_u32]_{d}", "mmP", "PcPsPiPl", MergeNone, "aarch64_sve_uqincp_n32">;
def SVQINCP_N_U64 : SInst<"svqincp[_n_u64]_{d}", "nnP", "PcPsPiPl", MergeNone, "aarch64_sve_uqincp_n64">;

let TargetGuard = "sve,i8mm" in {
def SVMLLA_S32   : SInst<"svmmla[_s32]",   "ddqq","i",  MergeNone, "aarch64_sve_smmla">;
def SVMLLA_U32   : SInst<"svmmla[_u32]",   "ddqq","Ui", MergeNone, "aarch64_sve_ummla">;
def SVUSMLLA_S32 : SInst<"svusmmla[_s32]", "ddbq","i",  MergeNone, "aarch64_sve_usmmla">;

def SVUSDOT_S    : SInst<"svusdot[_s32]",    "ddbq", "i",       MergeNone, "aarch64_sve_usdot">;
def SVUSDOT_N_S  : SInst<"svusdot[_n_s32]",  "ddbr", "i",       MergeNone, "aarch64_sve_usdot">;
def SVSUDOT_S    : SInst<"svsudot[_s32]",    "ddqb", "i",       MergeNone, "aarch64_sve_usdot", [ReverseUSDOT]>;
def SVSUDOT_N_S  : SInst<"svsudot[_n_s32]",  "ddq@", "i",       MergeNone, "aarch64_sve_usdot", [ReverseUSDOT]>;

def SVUSDOT_LANE_S : SInst<"svusdot_lane[_s32]",  "ddbqi",  "i",   MergeNone, "aarch64_sve_usdot_lane", [], [ImmCheck<3, ImmCheckLaneIndexDot, 2>]>;
def SVSUDOT_LANE_S : SInst<"svsudot_lane[_s32]",  "ddqbi",  "i",   MergeNone, "aarch64_sve_sudot_lane", [], [ImmCheck<3, ImmCheckLaneIndexDot, 2>]>;
}

let TargetGuard = "sve,f32mm" in {
def SVMLLA_F32 : SInst<"svmmla[_f32]", "dddd","f", MergeNone, "aarch64_sve_fmmla">;
}

let TargetGuard = "sve,f64mm" in {
def SVMLLA_F64 : SInst<"svmmla[_f64]", "dddd","d", MergeNone, "aarch64_sve_fmmla">;
def SVTRN1Q      : SInst<"svtrn1q[_{d}]",     "ddd",  "csilUcUsUiUlhfd", MergeNone, "aarch64_sve_trn1q">;
def SVTRN2Q      : SInst<"svtrn2q[_{d}]",     "ddd",  "csilUcUsUiUlhfd", MergeNone, "aarch64_sve_trn2q">;
def SVUZP1Q      : SInst<"svuzp1q[_{d}]",     "ddd",  "csilUcUsUiUlhfd", MergeNone, "aarch64_sve_uzp1q">;
def SVUZP2Q      : SInst<"svuzp2q[_{d}]",     "ddd",  "csilUcUsUiUlhfd", MergeNone, "aarch64_sve_uzp2q">;
def SVZIP1Q      : SInst<"svzip1q[_{d}]",     "ddd",  "csilUcUsUiUlhfd", MergeNone, "aarch64_sve_zip1q">;
def SVZIP2Q      : SInst<"svzip2q[_{d}]",     "ddd",  "csilUcUsUiUlhfd", MergeNone, "aarch64_sve_zip2q">;
}

let TargetGuard = "sve,bf16,f64mm" in {
def SVTRN1Q_BF16      : SInst<"svtrn1q[_{d}]",     "ddd",  "b", MergeNone, "aarch64_sve_trn1q">;
def SVTRN2Q_BF16      : SInst<"svtrn2q[_{d}]",     "ddd",  "b", MergeNone, "aarch64_sve_trn2q">;
def SVUZP1Q_BF16      : SInst<"svuzp1q[_{d}]",     "ddd",  "b", MergeNone, "aarch64_sve_uzp1q">;
def SVUZP2Q_BF16      : SInst<"svuzp2q[_{d}]",     "ddd",  "b", MergeNone, "aarch64_sve_uzp2q">;
def SVZIP1Q_BF16      : SInst<"svzip1q[_{d}]",     "ddd",  "b", MergeNone, "aarch64_sve_zip1q">;
def SVZIP2Q_BF16      : SInst<"svzip2q[_{d}]",     "ddd",  "b", MergeNone, "aarch64_sve_zip2q">;
}

////////////////////////////////////////////////////////////////////////////////
// Vector creation
def SVUNDEF_1 : SInst<"svundef_{d}",  "dv", "csilUcUsUiUlhfd", MergeNone, "", [IsUndef]>;
def SVUNDEF_2 : SInst<"svundef2_{d}", "2v", "csilUcUsUiUlhfd", MergeNone, "", [IsUndef]>;
def SVUNDEF_3 : SInst<"svundef3_{d}", "3v", "csilUcUsUiUlhfd", MergeNone, "", [IsUndef]>;
def SVUNDEF_4 : SInst<"svundef4_{d}", "4v", "csilUcUsUiUlhfd", MergeNone, "", [IsUndef]>;

def SVCREATE_2 : SInst<"svcreate2[_{d}]", "2dd",   "csilUcUsUiUlhfd", MergeNone, "", [IsTupleCreate]>;
def SVCREATE_3 : SInst<"svcreate3[_{d}]", "3ddd",  "csilUcUsUiUlhfd", MergeNone, "", [IsTupleCreate]>;
def SVCREATE_4 : SInst<"svcreate4[_{d}]", "4dddd", "csilUcUsUiUlhfd", MergeNone, "", [IsTupleCreate]>;

let TargetGuard = "sve,bf16" in {
def SVUNDEF_1_BF16 : SInst<"svundef_{d}",  "dv", "b", MergeNone, "", [IsUndef]>;
def SVUNDEF_2_BF16 : SInst<"svundef2_{d}", "2v", "b", MergeNone, "", [IsUndef]>;
def SVUNDEF_3_BF16 : SInst<"svundef3_{d}", "3v", "b", MergeNone, "", [IsUndef]>;
def SVUNDEF_4_BF16 : SInst<"svundef4_{d}", "4v", "b", MergeNone, "", [IsUndef]>;

def SVCREATE_2_BF16 : SInst<"svcreate2[_{d}]", "2dd",   "b", MergeNone, "", [IsTupleCreate]>;
def SVCREATE_3_BF16 : SInst<"svcreate3[_{d}]", "3ddd",  "b", MergeNone, "", [IsTupleCreate]>;
def SVCREATE_4_BF16 : SInst<"svcreate4[_{d}]", "4dddd", "b", MergeNone, "", [IsTupleCreate]>;
}

////////////////////////////////////////////////////////////////////////////////
// Vector insertion and extraction
def SVGET_2 : SInst<"svget2[_{d}]", "d2i", "csilUcUsUiUlhfd", MergeNone, "", [IsTupleGet], [ImmCheck<1, ImmCheck0_1>]>;
def SVGET_3 : SInst<"svget3[_{d}]", "d3i", "csilUcUsUiUlhfd", MergeNone, "", [IsTupleGet], [ImmCheck<1, ImmCheck0_2>]>;
def SVGET_4 : SInst<"svget4[_{d}]", "d4i", "csilUcUsUiUlhfd", MergeNone, "", [IsTupleGet], [ImmCheck<1, ImmCheck0_3>]>;

def SVSET_2 : SInst<"svset2[_{d}]", "22id", "csilUcUsUiUlhfd", MergeNone, "", [IsTupleSet], [ImmCheck<1, ImmCheck0_1>]>;
def SVSET_3 : SInst<"svset3[_{d}]", "33id", "csilUcUsUiUlhfd", MergeNone, "", [IsTupleSet], [ImmCheck<1, ImmCheck0_2>]>;
def SVSET_4 : SInst<"svset4[_{d}]", "44id", "csilUcUsUiUlhfd", MergeNone, "", [IsTupleSet], [ImmCheck<1, ImmCheck0_3>]>;

let TargetGuard = "sve,bf16" in {
def SVGET_2_BF16 : SInst<"svget2[_{d}]", "d2i", "b", MergeNone, "", [IsTupleGet], [ImmCheck<1, ImmCheck0_1>]>;
def SVGET_3_BF16 : SInst<"svget3[_{d}]", "d3i", "b", MergeNone, "", [IsTupleGet], [ImmCheck<1, ImmCheck0_2>]>;
def SVGET_4_BF16 : SInst<"svget4[_{d}]", "d4i", "b", MergeNone, "", [IsTupleGet], [ImmCheck<1, ImmCheck0_3>]>;

def SVSET_2_BF16 : SInst<"svset2[_{d}]", "22id", "b", MergeNone, "", [IsTupleSet], [ImmCheck<1, ImmCheck0_1>]>;
def SVSET_3_BF16 : SInst<"svset3[_{d}]", "33id", "b", MergeNone, "", [IsTupleSet], [ImmCheck<1, ImmCheck0_2>]>;
def SVSET_4_BF16 : SInst<"svset4[_{d}]", "44id", "b", MergeNone, "", [IsTupleSet], [ImmCheck<1, ImmCheck0_3>]>;
}

////////////////////////////////////////////////////////////////////////////////
// SVE2 WhileGE/GT
let TargetGuard = "sve2" in {
def SVWHILEGE_S32 : SInst<"svwhilege_{d}[_{1}]", "Pkk", "PcPsPiPl",     MergeNone, "aarch64_sve_whilege", [IsOverloadWhile]>;
def SVWHILEGE_S64 : SInst<"svwhilege_{d}[_{1}]", "Pll", "PcPsPiPl",     MergeNone, "aarch64_sve_whilege", [IsOverloadWhile]>;
def SVWHILEGT_S32 : SInst<"svwhilegt_{d}[_{1}]", "Pkk", "PcPsPiPl",     MergeNone, "aarch64_sve_whilegt", [IsOverloadWhile]>;
def SVWHILEGT_S64 : SInst<"svwhilegt_{d}[_{1}]", "Pll", "PcPsPiPl",     MergeNone, "aarch64_sve_whilegt", [IsOverloadWhile]>;
def SVWHILEHI_U32 : SInst<"svwhilegt_{d}[_{1}]", "Pmm", "PUcPUsPUiPUl", MergeNone, "aarch64_sve_whilehi", [IsOverloadWhile]>;
def SVWHILEHI_U64 : SInst<"svwhilegt_{d}[_{1}]", "Pnn", "PUcPUsPUiPUl", MergeNone, "aarch64_sve_whilehi", [IsOverloadWhile]>;
def SVWHILEHS_U32 : SInst<"svwhilege_{d}[_{1}]", "Pmm", "PUcPUsPUiPUl", MergeNone, "aarch64_sve_whilehs", [IsOverloadWhile]>;
def SVWHILEHS_U64 : SInst<"svwhilege_{d}[_{1}]", "Pnn", "PUcPUsPUiPUl", MergeNone, "aarch64_sve_whilehs", [IsOverloadWhile]>;
}

////////////////////////////////////////////////////////////////////////////////
// SVE2 - Uniform DSP operations

let TargetGuard = "sve2" in {
defm SVQADD_S  : SInstZPZZ<"svqadd",  "csli",     "aarch64_sve_sqadd",  "aarch64_sve_sqadd">;
defm SVQADD_U  : SInstZPZZ<"svqadd",  "UcUsUiUl", "aarch64_sve_uqadd",  "aarch64_sve_uqadd">;
defm SVHADD_S  : SInstZPZZ<"svhadd",  "csli",     "aarch64_sve_shadd",  "aarch64_sve_shadd">;
defm SVHADD_U  : SInstZPZZ<"svhadd",  "UcUsUiUl", "aarch64_sve_uhadd",  "aarch64_sve_uhadd">;
defm SVRHADD_S : SInstZPZZ<"svrhadd", "csli",     "aarch64_sve_srhadd", "aarch64_sve_srhadd">;
defm SVRHADD_U : SInstZPZZ<"svrhadd", "UcUsUiUl", "aarch64_sve_urhadd", "aarch64_sve_urhadd">;

defm SVQSUB_S  : SInstZPZZ<"svqsub",  "csli",     "aarch64_sve_sqsub",  "aarch64_sve_sqsub_u">;
defm SVQSUB_U  : SInstZPZZ<"svqsub",  "UcUsUiUl", "aarch64_sve_uqsub",  "aarch64_sve_uqsub_u">;
defm SVQSUBR_S : SInstZPZZ<"svqsubr", "csli",     "aarch64_sve_sqsubr", "aarch64_sve_sqsub_u", [ReverseMergeAnyBinOp]>;
defm SVQSUBR_U : SInstZPZZ<"svqsubr", "UcUsUiUl", "aarch64_sve_uqsubr", "aarch64_sve_uqsub_u", [ReverseMergeAnyBinOp]>;
defm SVHSUB_S  : SInstZPZZ<"svhsub",  "csli",     "aarch64_sve_shsub",  "aarch64_sve_shsub">;
defm SVHSUB_U  : SInstZPZZ<"svhsub",  "UcUsUiUl", "aarch64_sve_uhsub",  "aarch64_sve_uhsub">;
defm SVHSUBR_S : SInstZPZZ<"svhsubr", "csli",     "aarch64_sve_shsubr", "aarch64_sve_shsubr">;
defm SVHSUBR_U : SInstZPZZ<"svhsubr", "UcUsUiUl", "aarch64_sve_uhsubr", "aarch64_sve_uhsubr">;

defm SVQABS   : SInstZPZ<"svqabs",   "csil", "aarch64_sve_sqabs">;
defm SVQNEG   : SInstZPZ<"svqneg",   "csil", "aarch64_sve_sqneg">;
defm SVRECPE  : SInstZPZ<"svrecpe",  "Ui",   "aarch64_sve_urecpe">;
defm SVRSQRTE : SInstZPZ<"svrsqrte", "Ui",   "aarch64_sve_ursqrte">;
}

//------------------------------------------------------------------------------

multiclass SInstZPZxZ<string name, string types, string pat_v, string pat_n, string intrinsic, list<FlagType> flags=[]> {
  def _M   : SInst<name # "[_{d}]", pat_v, types, MergeOp1,  intrinsic, flags>;
  def _X   : SInst<name # "[_{d}]", pat_v, types, MergeAny,  intrinsic, flags>;
  def _Z   : SInst<name # "[_{d}]", pat_v, types, MergeZero, intrinsic, flags>;

  def _N_M : SInst<name # "[_n_{d}]", pat_n, types, MergeOp1,  intrinsic, flags>;
  def _N_X : SInst<name # "[_n_{d}]", pat_n, types, MergeAny,  intrinsic, flags>;
  def _N_Z : SInst<name # "[_n_{d}]", pat_n, types, MergeZero, intrinsic, flags>;
}

let TargetGuard = "sve2" in {
defm SVQRSHL_S : SInstZPZxZ<"svqrshl", "csil",     "dPdx", "dPdK", "aarch64_sve_sqrshl">;
defm SVQRSHL_U : SInstZPZxZ<"svqrshl", "UcUsUiUl", "dPdx", "dPdK", "aarch64_sve_uqrshl">;
defm SVQSHL_S  : SInstZPZxZ<"svqshl",  "csil",     "dPdx", "dPdK", "aarch64_sve_sqshl">;
defm SVQSHL_U  : SInstZPZxZ<"svqshl",  "UcUsUiUl", "dPdx", "dPdK", "aarch64_sve_uqshl">;
defm SVRSHL_S  : SInstZPZxZ<"svrshl",  "csil",     "dPdx", "dPdK", "aarch64_sve_srshl">;
defm SVRSHL_U  : SInstZPZxZ<"svrshl",  "UcUsUiUl", "dPdx", "dPdK", "aarch64_sve_urshl">;
defm SVSQADD   : SInstZPZxZ<"svsqadd", "UcUsUiUl", "dPdx", "dPdK", "aarch64_sve_usqadd">;
defm SVUQADD   : SInstZPZxZ<"svuqadd", "csil",     "dPdu", "dPdL", "aarch64_sve_suqadd">;

def SVABA_S        : SInst<"svaba[_{d}]",     "dddd", "csil"    , MergeNone, "aarch64_sve_saba">;
def SVABA_U        : SInst<"svaba[_{d}]",     "dddd", "UcUsUiUl", MergeNone, "aarch64_sve_uaba">;
def SVQDMULH       : SInst<"svqdmulh[_{d}]",  "ddd",  "csil",     MergeNone, "aarch64_sve_sqdmulh">;
def SVQRDMULH      : SInst<"svqrdmulh[_{d}]", "ddd",  "csil",     MergeNone, "aarch64_sve_sqrdmulh">;
def SVQRDMLAH      : SInst<"svqrdmlah[_{d}]", "dddd", "csil",     MergeNone, "aarch64_sve_sqrdmlah">;
def SVQRDMLSH      : SInst<"svqrdmlsh[_{d}]", "dddd", "csil",     MergeNone, "aarch64_sve_sqrdmlsh">;

def SVABA_S_N      : SInst<"svaba[_n_{d}]",     "ddda", "csil",     MergeNone, "aarch64_sve_saba">;
def SVABA_U_N      : SInst<"svaba[_n_{d}]",     "ddda", "UcUsUiUl", MergeNone, "aarch64_sve_uaba">;
def SVQDMULH_N     : SInst<"svqdmulh[_n_{d}]",  "dda",  "csil",     MergeNone, "aarch64_sve_sqdmulh">;
def SVQRDMULH_N    : SInst<"svqrdmulh[_n_{d}]", "dda",  "csil",     MergeNone, "aarch64_sve_sqrdmulh">;
def SVQRDMLAH_N    : SInst<"svqrdmlah[_n_{d}]", "ddda", "csil",     MergeNone, "aarch64_sve_sqrdmlah">;
def SVQRDMLSH_N    : SInst<"svqrdmlsh[_n_{d}]", "ddda", "csil",     MergeNone, "aarch64_sve_sqrdmlsh">;

def SVQDMULH_LANE  : SInst<"svqdmulh_lane[_{d}]",  "dddi",  "sil", MergeNone, "aarch64_sve_sqdmulh_lane",  [], [ImmCheck<2, ImmCheckLaneIndex, 1>]>;
def SVQRDMULH_LANE : SInst<"svqrdmulh_lane[_{d}]", "dddi",  "sil", MergeNone, "aarch64_sve_sqrdmulh_lane", [], [ImmCheck<2, ImmCheckLaneIndex, 1>]>;
def SVQRDMLAH_LANE : SInst<"svqrdmlah_lane[_{d}]", "ddddi", "sil", MergeNone, "aarch64_sve_sqrdmlah_lane", [], [ImmCheck<3, ImmCheckLaneIndex, 2>]>;
def SVQRDMLSH_LANE : SInst<"svqrdmlsh_lane[_{d}]", "ddddi", "sil", MergeNone, "aarch64_sve_sqrdmlsh_lane", [], [ImmCheck<3, ImmCheckLaneIndex, 2>]>;

def SVQSHLU_M  : SInst<"svqshlu[_n_{d}]", "uPdi", "csil",         MergeOp1,  "aarch64_sve_sqshlu", [], [ImmCheck<2, ImmCheckShiftLeft,  1>]>;
def SVQSHLU_X  : SInst<"svqshlu[_n_{d}]", "uPdi", "csil",         MergeAny,  "aarch64_sve_sqshlu", [], [ImmCheck<2, ImmCheckShiftLeft,  1>]>;
def SVQSHLU_Z  : SInst<"svqshlu[_n_{d}]", "uPdi", "csil",         MergeZero, "aarch64_sve_sqshlu", [], [ImmCheck<2, ImmCheckShiftLeft,  1>]>;
def SVRSHR_M_S : SInst<"svrshr[_n_{d}]",  "dPdi", "csil",         MergeOp1,  "aarch64_sve_srshr",  [], [ImmCheck<2, ImmCheckShiftRight, 1>]>;
def SVRSHR_M_U : SInst<"svrshr[_n_{d}]",  "dPdi", "UcUsUiUl",     MergeOp1,  "aarch64_sve_urshr",  [], [ImmCheck<2, ImmCheckShiftRight, 1>]>;
def SVRSHR_X_S : SInst<"svrshr[_n_{d}]",  "dPdi", "csil",         MergeAny,  "aarch64_sve_srshr",  [], [ImmCheck<2, ImmCheckShiftRight, 1>]>;
def SVRSHR_X_U : SInst<"svrshr[_n_{d}]",  "dPdi", "UcUsUiUl",     MergeAny,  "aarch64_sve_urshr",  [], [ImmCheck<2, ImmCheckShiftRight, 1>]>;
def SVRSHR_Z_S : SInst<"svrshr[_n_{d}]",  "dPdi", "csil",         MergeZero, "aarch64_sve_srshr",  [], [ImmCheck<2, ImmCheckShiftRight, 1>]>;
def SVRSHR_Z_U : SInst<"svrshr[_n_{d}]",  "dPdi", "UcUsUiUl",     MergeZero, "aarch64_sve_urshr",  [], [ImmCheck<2, ImmCheckShiftRight, 1>]>;
def SVRSRA_S   : SInst<"svrsra[_n_{d}]",  "dddi", "csil",         MergeNone, "aarch64_sve_srsra",  [], [ImmCheck<2, ImmCheckShiftRight, 1>]>;
def SVRSRA_U   : SInst<"svrsra[_n_{d}]",  "dddi", "UcUsUiUl",     MergeNone, "aarch64_sve_ursra",  [], [ImmCheck<2, ImmCheckShiftRight, 1>]>;
def SVSLI      : SInst<"svsli[_n_{d}]",   "dddi", "csilUcUsUiUl", MergeNone, "aarch64_sve_sli",    [], [ImmCheck<2, ImmCheckShiftLeft,  1>]>;
def SVSRA_S    : SInst<"svsra[_n_{d}]",   "dddi", "csil",         MergeNone, "aarch64_sve_ssra",   [], [ImmCheck<2, ImmCheckShiftRight, 1>]>;
def SVSRA_U    : SInst<"svsra[_n_{d}]",   "dddi", "UcUsUiUl",     MergeNone, "aarch64_sve_usra",   [], [ImmCheck<2, ImmCheckShiftRight, 1>]>;
def SVSRI      : SInst<"svsri[_n_{d}]",   "dddi", "csilUcUsUiUl", MergeNone, "aarch64_sve_sri",    [], [ImmCheck<2, ImmCheckShiftRight, 1>]>;
}

////////////////////////////////////////////////////////////////////////////////
// SVE2 - Non-widening pairwise arithmetic

multiclass SInstPairwise<string name, string types, string intrinsic, list<FlagType> flags=[]> {
  def _M   : SInst<name # "[_{d}]", "dPdd", types, MergeOp1, intrinsic, flags>;
  def _X   : SInst<name # "[_{d}]", "dPdd", types, MergeAny, intrinsic, flags>;
}

let TargetGuard = "sve2" in {
defm SVADDP   : SInstPairwise<"svaddp",   "csliUcUsUiUl", "aarch64_sve_addp">;
defm SVADDP_F : SInstPairwise<"svaddp",   "hfd",          "aarch64_sve_faddp">;
defm SVMAXNMP : SInstPairwise<"svmaxnmp", "hfd",          "aarch64_sve_fmaxnmp">;
defm SVMAXP_F : SInstPairwise<"svmaxp",   "hfd",          "aarch64_sve_fmaxp">;
defm SVMAXP_S : SInstPairwise<"svmaxp",   "csli",         "aarch64_sve_smaxp">;
defm SVMAXP_U : SInstPairwise<"svmaxp",   "UcUsUiUl",     "aarch64_sve_umaxp">;
defm SVMINNMP : SInstPairwise<"svminnmp", "hfd",          "aarch64_sve_fminnmp">;
defm SVMINP_F : SInstPairwise<"svminp",   "hfd",          "aarch64_sve_fminp">;
defm SVMINP_S : SInstPairwise<"svminp",   "csli",         "aarch64_sve_sminp">;
defm SVMINP_U : SInstPairwise<"svminp",   "UcUsUiUl",     "aarch64_sve_uminp">;
}

////////////////////////////////////////////////////////////////////////////////
// SVE2 - Widening pairwise arithmetic

let TargetGuard = "sve2" in {
def SVADALP_S_M : SInst<"svadalp[_{d}]", "dPdh", "sil",    MergeOp1,  "aarch64_sve_sadalp">;
def SVADALP_S_X : SInst<"svadalp[_{d}]", "dPdh", "sil",    MergeAny,  "aarch64_sve_sadalp">;
def SVADALP_S_Z : SInst<"svadalp[_{d}]", "dPdh", "sil",    MergeZero, "aarch64_sve_sadalp">;

def SVADALP_U_M : SInst<"svadalp[_{d}]", "dPdh", "UsUiUl", MergeOp1,  "aarch64_sve_uadalp">;
def SVADALP_U_X : SInst<"svadalp[_{d}]", "dPdh", "UsUiUl", MergeAny,  "aarch64_sve_uadalp">;
def SVADALP_U_Z : SInst<"svadalp[_{d}]", "dPdh", "UsUiUl", MergeZero, "aarch64_sve_uadalp">;
}

////////////////////////////////////////////////////////////////////////////////
// SVE2 - Bitwise ternary logical instructions
//

let TargetGuard = "sve2" in {
def SVBCAX  : SInst<"svbcax[_{d}]",  "dddd", "csilUcUsUiUl", MergeNone, "aarch64_sve_bcax">;
def SVBSL   : SInst<"svbsl[_{d}]",   "dddd", "csilUcUsUiUl", MergeNone, "aarch64_sve_bsl">;
def SVBSL1N : SInst<"svbsl1n[_{d}]", "dddd", "csilUcUsUiUl", MergeNone, "aarch64_sve_bsl1n">;
def SVBSL2N : SInst<"svbsl2n[_{d}]", "dddd", "csilUcUsUiUl", MergeNone, "aarch64_sve_bsl2n">;
def SVEOR3  : SInst<"sveor3[_{d}]",  "dddd", "csilUcUsUiUl", MergeNone, "aarch64_sve_eor3">;
def SVNBSL  : SInst<"svnbsl[_{d}]",  "dddd", "csilUcUsUiUl", MergeNone, "aarch64_sve_nbsl">;

def SVBCAX_N  : SInst<"svbcax[_n_{d}]",  "ddda", "csilUcUsUiUl", MergeNone, "aarch64_sve_bcax">;
def SVBSL_N   : SInst<"svbsl[_n_{d}]",   "ddda", "csilUcUsUiUl", MergeNone, "aarch64_sve_bsl">;
def SVBSL1N_N : SInst<"svbsl1n[_n_{d}]", "ddda", "csilUcUsUiUl", MergeNone, "aarch64_sve_bsl1n">;
def SVBSL2N_N : SInst<"svbsl2n[_n_{d}]", "ddda", "csilUcUsUiUl", MergeNone, "aarch64_sve_bsl2n">;
def SVEOR3_N  : SInst<"sveor3[_n_{d}]",  "ddda", "csilUcUsUiUl", MergeNone, "aarch64_sve_eor3">;
def SVNBSL_N  : SInst<"svnbsl[_n_{d}]",  "ddda", "csilUcUsUiUl", MergeNone, "aarch64_sve_nbsl">;
def SVXAR_N   : SInst<"svxar[_n_{d}]",   "dddi", "csilUcUsUiUl", MergeNone, "aarch64_sve_xar", [], [ImmCheck<2, ImmCheckShiftRight, 1>]>;
}

////////////////////////////////////////////////////////////////////////////////
// SVE2 - Large integer arithmetic

let TargetGuard = "sve2" in {
def SVADCLB : SInst<"svadclb[_{d}]", "dddd", "UiUl", MergeNone, "aarch64_sve_adclb">;
def SVADCLT : SInst<"svadclt[_{d}]", "dddd", "UiUl", MergeNone, "aarch64_sve_adclt">;
def SVSBCLB : SInst<"svsbclb[_{d}]", "dddd", "UiUl", MergeNone, "aarch64_sve_sbclb">;
def SVSBCLT : SInst<"svsbclt[_{d}]", "dddd", "UiUl", MergeNone, "aarch64_sve_sbclt">;

def SVADCLB_N : SInst<"svadclb[_n_{d}]", "ddda", "UiUl", MergeNone, "aarch64_sve_adclb">;
def SVADCLT_N : SInst<"svadclt[_n_{d}]", "ddda", "UiUl", MergeNone, "aarch64_sve_adclt">;
def SVSBCLB_N : SInst<"svsbclb[_n_{d}]", "ddda", "UiUl", MergeNone, "aarch64_sve_sbclb">;
def SVSBCLT_N : SInst<"svsbclt[_n_{d}]", "ddda", "UiUl", MergeNone, "aarch64_sve_sbclt">;
}

////////////////////////////////////////////////////////////////////////////////
// SVE2 - Multiplication by indexed elements

let TargetGuard = "sve2" in {
def SVMLA_LANE_2 : SInst<"svmla_lane[_{d}]", "ddddi", "silUsUiUl", MergeNone, "aarch64_sve_mla_lane", [], [ImmCheck<3, ImmCheckLaneIndex, 2>]>;
def SVMLS_LANE_2 : SInst<"svmls_lane[_{d}]", "ddddi", "silUsUiUl", MergeNone, "aarch64_sve_mls_lane", [], [ImmCheck<3, ImmCheckLaneIndex, 2>]>;
def SVMUL_LANE_2 : SInst<"svmul_lane[_{d}]", "dddi",  "silUsUiUl", MergeNone, "aarch64_sve_mul_lane", [], [ImmCheck<2, ImmCheckLaneIndex, 1>]>;
}

////////////////////////////////////////////////////////////////////////////////
// SVE2 - Uniform complex integer arithmetic
let TargetGuard = "sve2" in {
def SVCADD             : SInst<"svcadd[_{d}]",          "dddi",   "csilUcUsUiUl", MergeNone, "aarch64_sve_cadd_x",           [], [ImmCheck<2, ImmCheckComplexRot90_270>]>;
def SVSQCADD           : SInst<"svqcadd[_{d}]",         "dddi",   "csil",         MergeNone, "aarch64_sve_sqcadd_x",         [], [ImmCheck<2, ImmCheckComplexRot90_270>]>;
def SVCMLA             : SInst<"svcmla[_{d}]",          "ddddi",  "csilUcUsUiUl", MergeNone, "aarch64_sve_cmla_x",           [], [ImmCheck<3, ImmCheckComplexRotAll90>]>;
def SVCMLA_LANE_X      : SInst<"svcmla_lane[_{d}]",     "ddddii", "siUsUi",       MergeNone, "aarch64_sve_cmla_lane_x",      [], [ImmCheck<3, ImmCheckLaneIndexCompRotate, 2>,
                                                                                                                                  ImmCheck<4, ImmCheckComplexRotAll90>]>;
def SVSQRDCMLAH_X      : SInst<"svqrdcmlah[_{d}]",      "ddddi",  "csil",         MergeNone, "aarch64_sve_sqrdcmlah_x",      [], [ImmCheck<3, ImmCheckComplexRotAll90>]>;
def SVSQRDCMLAH_LANE_X : SInst<"svqrdcmlah_lane[_{d}]", "ddddii", "si",           MergeNone, "aarch64_sve_sqrdcmlah_lane_x", [], [ImmCheck<3, ImmCheckLaneIndexCompRotate, 2>,
                                                                                                                                  ImmCheck<4, ImmCheckComplexRotAll90>]>;
}

////////////////////////////////////////////////////////////////////////////////
// SVE2 - Widening DSP operations

multiclass SInstWideDSPAcc<string name, string types, string intrinsic> {
  def    : SInst<name # "[_{d}]",   "ddhh", types, MergeNone, intrinsic>;
  def _N : SInst<name # "[_n_{d}]", "ddhR", types, MergeNone, intrinsic>;
}

multiclass SInstWideDSPLong<string name, string types, string intrinsic> {
  def    : SInst<name # "[_{d}]",   "dhh", types, MergeNone, intrinsic>;
  def _N : SInst<name # "[_n_{d}]", "dhR", types, MergeNone, intrinsic>;
}

multiclass SInstWideDSPWide<string name, string types, string intrinsic> {
  def    : SInst<name # "[_{d}]",   "ddh", types, MergeNone, intrinsic>;
  def _N : SInst<name # "[_n_{d}]", "ddR", types, MergeNone, intrinsic>;
}

let TargetGuard = "sve2" in {
defm SVABALB_S : SInstWideDSPAcc<"svabalb",   "sil",    "aarch64_sve_sabalb">;
defm SVABALB_U : SInstWideDSPAcc<"svabalb",   "UsUiUl", "aarch64_sve_uabalb">;
defm SVABALT_S : SInstWideDSPAcc<"svabalt",   "sil",    "aarch64_sve_sabalt">;
defm SVABALT_U : SInstWideDSPAcc<"svabalt",   "UsUiUl", "aarch64_sve_uabalt">;
defm SVMLALB_S : SInstWideDSPAcc<"svmlalb",   "sil",    "aarch64_sve_smlalb">;
defm SVMLALB_U : SInstWideDSPAcc<"svmlalb",   "UsUiUl", "aarch64_sve_umlalb">;
defm SVMLALT_S : SInstWideDSPAcc<"svmlalt",   "sil",    "aarch64_sve_smlalt">;
defm SVMLALT_U : SInstWideDSPAcc<"svmlalt",   "UsUiUl", "aarch64_sve_umlalt">;
defm SVMLSLB_S : SInstWideDSPAcc<"svmlslb",   "sil",    "aarch64_sve_smlslb">;
defm SVMLSLB_U : SInstWideDSPAcc<"svmlslb",   "UsUiUl", "aarch64_sve_umlslb">;
defm SVMLSLT_S : SInstWideDSPAcc<"svmlslt",   "sil",    "aarch64_sve_smlslt">;
defm SVMLSLT_U : SInstWideDSPAcc<"svmlslt",   "UsUiUl", "aarch64_sve_umlslt">;
defm SVQDMLALB : SInstWideDSPAcc<"svqdmlalb", "sil",    "aarch64_sve_sqdmlalb">;
defm SVQDMLALT : SInstWideDSPAcc<"svqdmlalt", "sil",    "aarch64_sve_sqdmlalt">;
defm SVQDMLSLB : SInstWideDSPAcc<"svqdmlslb", "sil",    "aarch64_sve_sqdmlslb">;
defm SVQDMLSLT : SInstWideDSPAcc<"svqdmlslt", "sil",    "aarch64_sve_sqdmlslt">;

defm SVABDLB_S : SInstWideDSPLong<"svabdlb",   "sil",    "aarch64_sve_sabdlb">;
defm SVABDLB_U : SInstWideDSPLong<"svabdlb",   "UsUiUl", "aarch64_sve_uabdlb">;
defm SVABDLT_S : SInstWideDSPLong<"svabdlt",   "sil",    "aarch64_sve_sabdlt">;
defm SVABDLT_U : SInstWideDSPLong<"svabdlt",   "UsUiUl", "aarch64_sve_uabdlt">;
defm SVADDLB_S : SInstWideDSPLong<"svaddlb",   "sil",    "aarch64_sve_saddlb">;
defm SVADDLB_U : SInstWideDSPLong<"svaddlb",   "UsUiUl", "aarch64_sve_uaddlb">;
defm SVADDLT_S : SInstWideDSPLong<"svaddlt",   "sil",    "aarch64_sve_saddlt">;
defm SVADDLT_U : SInstWideDSPLong<"svaddlt",   "UsUiUl", "aarch64_sve_uaddlt">;
defm SVMULLB_S : SInstWideDSPLong<"svmullb",   "sil",    "aarch64_sve_smullb">;
defm SVMULLB_U : SInstWideDSPLong<"svmullb",   "UsUiUl", "aarch64_sve_umullb">;
defm SVMULLT_S : SInstWideDSPLong<"svmullt",   "sil",    "aarch64_sve_smullt">;
defm SVMULLT_U : SInstWideDSPLong<"svmullt",   "UsUiUl", "aarch64_sve_umullt">;
defm SVQDMULLB : SInstWideDSPLong<"svqdmullb", "sil",    "aarch64_sve_sqdmullb">;
defm SVQDMULLT : SInstWideDSPLong<"svqdmullt", "sil",    "aarch64_sve_sqdmullt">;
defm SVSUBLB_S : SInstWideDSPLong<"svsublb",   "sil",    "aarch64_sve_ssublb">;
defm SVSUBLB_U : SInstWideDSPLong<"svsublb",   "UsUiUl", "aarch64_sve_usublb">;
defm SVSUBLT_S : SInstWideDSPLong<"svsublt",   "sil",    "aarch64_sve_ssublt">;
defm SVSUBLT_U : SInstWideDSPLong<"svsublt",   "UsUiUl", "aarch64_sve_usublt">;

defm SVADDWB_S : SInstWideDSPWide<"svaddwb", "sil",    "aarch64_sve_saddwb">;
defm SVADDWB_U : SInstWideDSPWide<"svaddwb", "UsUiUl", "aarch64_sve_uaddwb">;
defm SVADDWT_S : SInstWideDSPWide<"svaddwt", "sil",    "aarch64_sve_saddwt">;
defm SVADDWT_U : SInstWideDSPWide<"svaddwt", "UsUiUl", "aarch64_sve_uaddwt">;
defm SVSUBWB_S : SInstWideDSPWide<"svsubwb", "sil",    "aarch64_sve_ssubwb">;
defm SVSUBWB_U : SInstWideDSPWide<"svsubwb", "UsUiUl", "aarch64_sve_usubwb">;
defm SVSUBWT_S : SInstWideDSPWide<"svsubwt", "sil",    "aarch64_sve_ssubwt">;
defm SVSUBWT_U : SInstWideDSPWide<"svsubwt", "UsUiUl", "aarch64_sve_usubwt">;

def SVSHLLB_S_N : SInst<"svshllb[_n_{d}]", "dhi", "sil",    MergeNone, "aarch64_sve_sshllb", [], [ImmCheck<1, ImmCheckShiftLeft,  0>]>;
def SVSHLLB_U_N : SInst<"svshllb[_n_{d}]", "dhi", "UsUiUl", MergeNone, "aarch64_sve_ushllb", [], [ImmCheck<1, ImmCheckShiftLeft,  0>]>;
def SVSHLLT_S_N : SInst<"svshllt[_n_{d}]", "dhi", "sil",    MergeNone, "aarch64_sve_sshllt", [], [ImmCheck<1, ImmCheckShiftLeft,  0>]>;
def SVSHLLT_U_N : SInst<"svshllt[_n_{d}]", "dhi", "UsUiUl", MergeNone, "aarch64_sve_ushllt", [], [ImmCheck<1, ImmCheckShiftLeft,  0>]>;

def SVMOVLB_S_N : SInst<"svmovlb[_{d}]", "dh",  "sil",    MergeNone>;
def SVMOVLB_U_N : SInst<"svmovlb[_{d}]", "dh",  "UsUiUl", MergeNone>;
def SVMOVLT_S_N : SInst<"svmovlt[_{d}]", "dh",  "sil",    MergeNone>;
def SVMOVLT_U_N : SInst<"svmovlt[_{d}]", "dh",  "UsUiUl", MergeNone>;

def SVMLALB_S_LANE : SInst<"svmlalb_lane[_{d}]",   "ddhhi", "il",   MergeNone, "aarch64_sve_smlalb_lane",   [], [ImmCheck<3, ImmCheckLaneIndex, 2>]>;
def SVMLALB_U_LANE : SInst<"svmlalb_lane[_{d}]",   "ddhhi", "UiUl", MergeNone, "aarch64_sve_umlalb_lane",   [], [ImmCheck<3, ImmCheckLaneIndex, 2>]>;
def SVMLALT_S_LANE : SInst<"svmlalt_lane[_{d}]",   "ddhhi", "il",   MergeNone, "aarch64_sve_smlalt_lane",   [], [ImmCheck<3, ImmCheckLaneIndex, 2>]>;
def SVMLALT_U_LANE : SInst<"svmlalt_lane[_{d}]",   "ddhhi", "UiUl", MergeNone, "aarch64_sve_umlalt_lane",   [], [ImmCheck<3, ImmCheckLaneIndex, 2>]>;
def SVMLSLB_S_LANE : SInst<"svmlslb_lane[_{d}]",   "ddhhi", "il",   MergeNone, "aarch64_sve_smlslb_lane",   [], [ImmCheck<3, ImmCheckLaneIndex, 2>]>;
def SVMLSLB_U_LANE : SInst<"svmlslb_lane[_{d}]",   "ddhhi", "UiUl", MergeNone, "aarch64_sve_umlslb_lane",   [], [ImmCheck<3, ImmCheckLaneIndex, 2>]>;
def SVMLSLT_S_LANE : SInst<"svmlslt_lane[_{d}]",   "ddhhi", "il",   MergeNone, "aarch64_sve_smlslt_lane",   [], [ImmCheck<3, ImmCheckLaneIndex, 2>]>;
def SVMLSLT_U_LANE : SInst<"svmlslt_lane[_{d}]",   "ddhhi", "UiUl", MergeNone, "aarch64_sve_umlslt_lane",   [], [ImmCheck<3, ImmCheckLaneIndex, 2>]>;
def SVMULLB_S_LANE : SInst<"svmullb_lane[_{d}]",   "dhhi",  "il",   MergeNone, "aarch64_sve_smullb_lane",   [], [ImmCheck<2, ImmCheckLaneIndex, 1>]>;
def SVMULLB_U_LANE : SInst<"svmullb_lane[_{d}]",   "dhhi",  "UiUl", MergeNone, "aarch64_sve_umullb_lane",   [], [ImmCheck<2, ImmCheckLaneIndex, 1>]>;
def SVMULLT_S_LANE : SInst<"svmullt_lane[_{d}]",   "dhhi",  "il",   MergeNone, "aarch64_sve_smullt_lane",   [], [ImmCheck<2, ImmCheckLaneIndex, 1>]>;
def SVMULLT_U_LANE : SInst<"svmullt_lane[_{d}]",   "dhhi",  "UiUl", MergeNone, "aarch64_sve_umullt_lane",   [], [ImmCheck<2, ImmCheckLaneIndex, 1>]>;
def SVQDMLALB_LANE : SInst<"svqdmlalb_lane[_{d}]", "ddhhi", "il",   MergeNone, "aarch64_sve_sqdmlalb_lane", [], [ImmCheck<3, ImmCheckLaneIndex, 2>]>;
def SVQDMLALT_LANE : SInst<"svqdmlalt_lane[_{d}]", "ddhhi", "il",   MergeNone, "aarch64_sve_sqdmlalt_lane", [], [ImmCheck<3, ImmCheckLaneIndex, 2>]>;
def SVQDMLSLB_LANE : SInst<"svqdmlslb_lane[_{d}]", "ddhhi", "il",   MergeNone, "aarch64_sve_sqdmlslb_lane", [], [ImmCheck<3, ImmCheckLaneIndex, 2>]>;
def SVQDMLSLT_LANE : SInst<"svqdmlslt_lane[_{d}]", "ddhhi", "il",   MergeNone, "aarch64_sve_sqdmlslt_lane", [], [ImmCheck<3, ImmCheckLaneIndex, 2>]>;
def SVQDMULLB_LANE : SInst<"svqdmullb_lane[_{d}]", "dhhi",  "il",   MergeNone, "aarch64_sve_sqdmullb_lane", [], [ImmCheck<2, ImmCheckLaneIndex, 1>]>;
def SVQDMULLT_LANE : SInst<"svqdmullt_lane[_{d}]", "dhhi",  "il",   MergeNone, "aarch64_sve_sqdmullt_lane", [], [ImmCheck<2, ImmCheckLaneIndex, 1>]>;
}

////////////////////////////////////////////////////////////////////////////////
// SVE2 - Narrowing DSP operations

let TargetGuard = "sve2" in {
def SVADDHNB   : SInst<"svaddhnb[_{d}]",     "hdd",  "silUsUiUl", MergeNone, "aarch64_sve_addhnb">;
def SVADDHNT   : SInst<"svaddhnt[_{d}]",     "hhdd", "silUsUiUl", MergeNone, "aarch64_sve_addhnt">;
def SVRADDHNB  : SInst<"svraddhnb[_{d}]",    "hdd",  "silUsUiUl", MergeNone, "aarch64_sve_raddhnb">;
def SVRADDHNT  : SInst<"svraddhnt[_{d}]",    "hhdd", "silUsUiUl", MergeNone, "aarch64_sve_raddhnt">;
def SVRSUBHNB  : SInst<"svrsubhnb[_{d}]",    "hdd",  "silUsUiUl", MergeNone, "aarch64_sve_rsubhnb">;
def SVRSUBHNT  : SInst<"svrsubhnt[_{d}]",    "hhdd", "silUsUiUl", MergeNone, "aarch64_sve_rsubhnt">;
def SVSUBHNB   : SInst<"svsubhnb[_{d}]",     "hdd",  "silUsUiUl", MergeNone, "aarch64_sve_subhnb">;
def SVSUBHNT   : SInst<"svsubhnt[_{d}]",     "hhdd", "silUsUiUl", MergeNone, "aarch64_sve_subhnt">;

def SVADDHNB_N  : SInst<"svaddhnb[_n_{d}]",  "hda",  "silUsUiUl", MergeNone, "aarch64_sve_addhnb">;
def SVADDHNT_N  : SInst<"svaddhnt[_n_{d}]",  "hhda", "silUsUiUl", MergeNone, "aarch64_sve_addhnt">;
def SVRADDHNB_N : SInst<"svraddhnb[_n_{d}]", "hda",  "silUsUiUl", MergeNone, "aarch64_sve_raddhnb">;
def SVRADDHNT_N : SInst<"svraddhnt[_n_{d}]", "hhda", "silUsUiUl", MergeNone, "aarch64_sve_raddhnt">;
def SVRSUBHNB_N : SInst<"svrsubhnb[_n_{d}]", "hda",  "silUsUiUl", MergeNone, "aarch64_sve_rsubhnb">;
def SVRSUBHNT_N : SInst<"svrsubhnt[_n_{d}]", "hhda", "silUsUiUl", MergeNone, "aarch64_sve_rsubhnt">;
def SVSUBHNB_N  : SInst<"svsubhnb[_n_{d}]",  "hda",  "silUsUiUl", MergeNone, "aarch64_sve_subhnb">;
def SVSUBHNT_N  : SInst<"svsubhnt[_n_{d}]",  "hhda", "silUsUiUl", MergeNone, "aarch64_sve_subhnt">;

def SVSHRNB      : SInst<"svshrnb[_n_{d}]",    "hdi",  "silUsUiUl", MergeNone, "aarch64_sve_shrnb",     [], [ImmCheck<1, ImmCheckShiftRightNarrow, 0>]>;
def SVRSHRNB     : SInst<"svrshrnb[_n_{d}]",   "hdi",  "silUsUiUl", MergeNone, "aarch64_sve_rshrnb",    [], [ImmCheck<1, ImmCheckShiftRightNarrow, 0>]>;
def SVQSHRUNB    : SInst<"svqshrunb[_n_{d}]",  "edi",  "sil",       MergeNone, "aarch64_sve_sqshrunb",  [], [ImmCheck<1, ImmCheckShiftRightNarrow, 0>]>;
def SVQRSHRUNB   : SInst<"svqrshrunb[_n_{d}]", "edi",  "sil",       MergeNone, "aarch64_sve_sqrshrunb", [], [ImmCheck<1, ImmCheckShiftRightNarrow, 0>]>;
def SVQSHRNB_S   : SInst<"svqshrnb[_n_{d}]",   "hdi",  "sil",       MergeNone, "aarch64_sve_sqshrnb",   [], [ImmCheck<1, ImmCheckShiftRightNarrow, 0>]>;
def SVQSHRNB_U   : SInst<"svqshrnb[_n_{d}]",   "hdi",  "UsUiUl",    MergeNone, "aarch64_sve_uqshrnb",   [], [ImmCheck<1, ImmCheckShiftRightNarrow, 0>]>;
def SVQRSHRNB_S  : SInst<"svqrshrnb[_n_{d}]",  "hdi",  "sil",       MergeNone, "aarch64_sve_sqrshrnb",  [], [ImmCheck<1, ImmCheckShiftRightNarrow, 0>]>;
def SVQRSHRNB_U  : SInst<"svqrshrnb[_n_{d}]",  "hdi",  "UsUiUl",    MergeNone, "aarch64_sve_uqrshrnb",  [], [ImmCheck<1, ImmCheckShiftRightNarrow, 0>]>;

def SVSHRNT      : SInst<"svshrnt[_n_{d}]",    "hhdi", "silUsUiUl", MergeNone, "aarch64_sve_shrnt",     [], [ImmCheck<2, ImmCheckShiftRightNarrow, 1>]>;
def SVRSHRNT     : SInst<"svrshrnt[_n_{d}]",   "hhdi", "silUsUiUl", MergeNone, "aarch64_sve_rshrnt",    [], [ImmCheck<2, ImmCheckShiftRightNarrow, 1>]>;
def SVQSHRUNT    : SInst<"svqshrunt[_n_{d}]",  "eedi", "sil",       MergeNone, "aarch64_sve_sqshrunt",  [], [ImmCheck<2, ImmCheckShiftRightNarrow, 1>]>;
def SVQRSHRUNT   : SInst<"svqrshrunt[_n_{d}]", "eedi", "sil",       MergeNone, "aarch64_sve_sqrshrunt", [], [ImmCheck<2, ImmCheckShiftRightNarrow, 1>]>;
def SVQSHRNT_S   : SInst<"svqshrnt[_n_{d}]",   "hhdi", "sil",       MergeNone, "aarch64_sve_sqshrnt",   [], [ImmCheck<2, ImmCheckShiftRightNarrow, 1>]>;
def SVQSHRNT_U   : SInst<"svqshrnt[_n_{d}]",   "hhdi", "UsUiUl",    MergeNone, "aarch64_sve_uqshrnt",   [], [ImmCheck<2, ImmCheckShiftRightNarrow, 1>]>;
def SVQRSHRNT_S  : SInst<"svqrshrnt[_n_{d}]",  "hhdi", "sil",       MergeNone, "aarch64_sve_sqrshrnt",  [], [ImmCheck<2, ImmCheckShiftRightNarrow, 1>]>;
def SVQRSHRNT_U  : SInst<"svqrshrnt[_n_{d}]",  "hhdi", "UsUiUl",    MergeNone, "aarch64_sve_uqrshrnt",  [], [ImmCheck<2, ImmCheckShiftRightNarrow, 1>]>;
}
////////////////////////////////////////////////////////////////////////////////
// SVE2 - Unary narrowing operations

let TargetGuard = "sve2" in {
def SVQXTNB_S  : SInst<"svqxtnb[_{d}]",  "hd",  "sil",     MergeNone, "aarch64_sve_sqxtnb">;
def SVQXTNB_U  : SInst<"svqxtnb[_{d}]",  "hd",  "UsUiUl",  MergeNone, "aarch64_sve_uqxtnb">;
def SVQXTUNB_S : SInst<"svqxtunb[_{d}]", "ed",  "sil",     MergeNone, "aarch64_sve_sqxtunb">;

def SVQXTNT_S  : SInst<"svqxtnt[_{d}]",  "hhd", "sil",     MergeNone, "aarch64_sve_sqxtnt">;
def SVQXTNT_U  : SInst<"svqxtnt[_{d}]",  "hhd", "UsUiUl",  MergeNone, "aarch64_sve_uqxtnt">;
def SVQXTUNT_S : SInst<"svqxtunt[_{d}]", "eed", "sil",     MergeNone, "aarch64_sve_sqxtunt">;
}

////////////////////////////////////////////////////////////////////////////////
// SVE2 - Widening complex integer arithmetic

let TargetGuard = "sve2" in {
defm SVADDLBT : SInstWideDSPLong<"svaddlbt", "sil", "aarch64_sve_saddlbt">;
defm SVSUBLBT : SInstWideDSPLong<"svsublbt", "sil", "aarch64_sve_ssublbt">;
defm SVSUBLTB : SInstWideDSPLong<"svsubltb", "sil", "aarch64_sve_ssubltb">;

defm SVQDMLALBT : SInstWideDSPAcc<"svqdmlalbt", "sil", "aarch64_sve_sqdmlalbt">;
defm SVQDMLSLBT : SInstWideDSPAcc<"svqdmlslbt", "sil", "aarch64_sve_sqdmlslbt">;
}

////////////////////////////////////////////////////////////////////////////////
// SVE2 - Non-temporal gather/scatter
let TargetGuard = "sve2" in {
// Non-temporal gather load one vector (vector base)
def SVLDNT1_GATHER_BASES_U   : MInst<"svldnt1_gather[_{2}base]_{0}",   "dPu", "ilUiUlfd", [IsGatherLoad],               MemEltTyDefault, "aarch64_sve_ldnt1_gather_scalar_offset">;
def SVLDNT1SB_GATHER_BASES_U : MInst<"svldnt1sb_gather[_{2}base]_{0}", "dPu", "ilUiUl",   [IsGatherLoad],               MemEltTyInt8,    "aarch64_sve_ldnt1_gather_scalar_offset">;
def SVLDNT1UB_GATHER_BASES_U : MInst<"svldnt1ub_gather[_{2}base]_{0}", "dPu", "ilUiUl",   [IsGatherLoad, IsZExtReturn], MemEltTyInt8,    "aarch64_sve_ldnt1_gather_scalar_offset">;
def SVLDNT1SH_GATHER_BASES_U : MInst<"svldnt1sh_gather[_{2}base]_{0}", "dPu", "ilUiUl",   [IsGatherLoad],               MemEltTyInt16,   "aarch64_sve_ldnt1_gather_scalar_offset">;
def SVLDNT1UH_GATHER_BASES_U : MInst<"svldnt1uh_gather[_{2}base]_{0}", "dPu", "ilUiUl",   [IsGatherLoad, IsZExtReturn], MemEltTyInt16,   "aarch64_sve_ldnt1_gather_scalar_offset">;
def SVLDNT1SW_GATHER_BASES_U : MInst<"svldnt1sw_gather[_{2}base]_{0}", "dPu", "lUl",      [IsGatherLoad],               MemEltTyInt32,   "aarch64_sve_ldnt1_gather_scalar_offset">;
def SVLDNT1UW_GATHER_BASES_U : MInst<"svldnt1uw_gather[_{2}base]_{0}", "dPu", "lUl",      [IsGatherLoad, IsZExtReturn], MemEltTyInt32,   "aarch64_sve_ldnt1_gather_scalar_offset">;

// Non-temporal gather load one vector (scalar base, signed vector offset in bytes)
def SVLDNT1_GATHER_64B_OFFSETS_S   : MInst<"svldnt1_gather_[{3}]offset[_{0}]", "dPcx", "lUld", [IsGatherLoad, IsByteIndexed],               MemEltTyDefault, "aarch64_sve_ldnt1_gather">;
def SVLDNT1SB_GATHER_64B_OFFSETS_S : MInst<"svldnt1sb_gather_[{3}]offset_{0}", "dPSx", "lUl",  [IsGatherLoad, IsByteIndexed],               MemEltTyInt8,    "aarch64_sve_ldnt1_gather">;
def SVLDNT1UB_GATHER_64B_OFFSETS_S : MInst<"svldnt1ub_gather_[{3}]offset_{0}", "dPWx", "lUl",  [IsGatherLoad, IsByteIndexed, IsZExtReturn], MemEltTyInt8,    "aarch64_sve_ldnt1_gather">;
def SVLDNT1SH_GATHER_64B_OFFSETS_S : MInst<"svldnt1sh_gather_[{3}]offset_{0}", "dPTx", "lUl",  [IsGatherLoad, IsByteIndexed],               MemEltTyInt16,   "aarch64_sve_ldnt1_gather">;
def SVLDNT1UH_GATHER_64B_OFFSETS_S : MInst<"svldnt1uh_gather_[{3}]offset_{0}", "dPXx", "lUl",  [IsGatherLoad, IsByteIndexed, IsZExtReturn], MemEltTyInt16,   "aarch64_sve_ldnt1_gather">;
def SVLDNT1SW_GATHER_64B_OFFSETS_S : MInst<"svldnt1sw_gather_[{3}]offset_{0}", "dPUx", "lUl",  [IsGatherLoad, IsByteIndexed],               MemEltTyInt32,   "aarch64_sve_ldnt1_gather">;
def SVLDNT1UW_GATHER_64B_OFFSETS_S : MInst<"svldnt1uw_gather_[{3}]offset_{0}", "dPYx", "lUl",  [IsGatherLoad, IsByteIndexed, IsZExtReturn], MemEltTyInt32,   "aarch64_sve_ldnt1_gather">;

// Non-temporal gather load one vector (scalar base, unsigned vector offset in bytes)
def SVLDNT1_GATHER_64B_OFFSETS_U   : MInst<"svldnt1_gather_[{3}]offset[_{0}]", "dPcu", "lUld", [IsGatherLoad, IsByteIndexed],               MemEltTyDefault, "aarch64_sve_ldnt1_gather">;
def SVLDNT1SB_GATHER_64B_OFFSETS_U : MInst<"svldnt1sb_gather_[{3}]offset_{0}", "dPSu", "lUl",  [IsGatherLoad, IsByteIndexed],               MemEltTyInt8,    "aarch64_sve_ldnt1_gather">;
def SVLDNT1UB_GATHER_64B_OFFSETS_U : MInst<"svldnt1ub_gather_[{3}]offset_{0}", "dPWu", "lUl",  [IsGatherLoad, IsByteIndexed, IsZExtReturn], MemEltTyInt8,    "aarch64_sve_ldnt1_gather">;
def SVLDNT1SH_GATHER_64B_OFFSETS_U : MInst<"svldnt1sh_gather_[{3}]offset_{0}", "dPTu", "lUl",  [IsGatherLoad, IsByteIndexed],               MemEltTyInt16,   "aarch64_sve_ldnt1_gather">;
def SVLDNT1UH_GATHER_64B_OFFSETS_U : MInst<"svldnt1uh_gather_[{3}]offset_{0}", "dPXu", "lUl",  [IsGatherLoad, IsByteIndexed, IsZExtReturn], MemEltTyInt16,   "aarch64_sve_ldnt1_gather">;
def SVLDNT1SW_GATHER_64B_OFFSETS_U : MInst<"svldnt1sw_gather_[{3}]offset_{0}", "dPUu", "lUl",  [IsGatherLoad, IsByteIndexed],               MemEltTyInt32,   "aarch64_sve_ldnt1_gather">;
def SVLDNT1UW_GATHER_64B_OFFSETS_U : MInst<"svldnt1uw_gather_[{3}]offset_{0}", "dPYu", "lUl",  [IsGatherLoad, IsByteIndexed, IsZExtReturn], MemEltTyInt32,   "aarch64_sve_ldnt1_gather">;

def SVLDNT1_GATHER_32B_OFFSETS_U   : MInst<"svldnt1_gather_[{3}]offset[_{0}]", "dPcu", "iUif", [IsGatherLoad, IsByteIndexed],               MemEltTyDefault, "aarch64_sve_ldnt1_gather_uxtw">;
def SVLDNT1SB_GATHER_32B_OFFSETS_U : MInst<"svldnt1sb_gather_[{3}]offset_{0}", "dPSu", "iUi",  [IsGatherLoad, IsByteIndexed],               MemEltTyInt8,    "aarch64_sve_ldnt1_gather_uxtw">;
def SVLDNT1UB_GATHER_32B_OFFSETS_U : MInst<"svldnt1ub_gather_[{3}]offset_{0}", "dPWu", "iUi",  [IsGatherLoad, IsByteIndexed, IsZExtReturn], MemEltTyInt8,    "aarch64_sve_ldnt1_gather_uxtw">;
def SVLDNT1SH_GATHER_32B_OFFSETS_U : MInst<"svldnt1sh_gather_[{3}]offset_{0}", "dPTu", "iUi",  [IsGatherLoad, IsByteIndexed],               MemEltTyInt16,   "aarch64_sve_ldnt1_gather_uxtw">;
def SVLDNT1UH_GATHER_32B_OFFSETS_U : MInst<"svldnt1uh_gather_[{3}]offset_{0}", "dPXu", "iUi",  [IsGatherLoad, IsByteIndexed, IsZExtReturn], MemEltTyInt16,   "aarch64_sve_ldnt1_gather_uxtw">;

// Non-temporal gather load one vector (vector base, scalar offset in bytes)
def SVLDNT1_GATHER_OFFSET_S   : MInst<"svldnt1_gather[_{2}base]_offset_{0}",   "dPul", "ilUiUlfd", [IsGatherLoad, IsByteIndexed],               MemEltTyDefault, "aarch64_sve_ldnt1_gather_scalar_offset">;
def SVLDNT1SB_GATHER_OFFSET_S : MInst<"svldnt1sb_gather[_{2}base]_offset_{0}", "dPul", "ilUiUl",   [IsGatherLoad, IsByteIndexed],               MemEltTyInt8,    "aarch64_sve_ldnt1_gather_scalar_offset">;
def SVLDNT1UB_GATHER_OFFSET_S : MInst<"svldnt1ub_gather[_{2}base]_offset_{0}", "dPul", "ilUiUl",   [IsGatherLoad, IsByteIndexed, IsZExtReturn], MemEltTyInt8,    "aarch64_sve_ldnt1_gather_scalar_offset">;
def SVLDNT1SH_GATHER_OFFSET_S : MInst<"svldnt1sh_gather[_{2}base]_offset_{0}", "dPul", "ilUiUl",   [IsGatherLoad, IsByteIndexed],               MemEltTyInt16,   "aarch64_sve_ldnt1_gather_scalar_offset">;
def SVLDNT1UH_GATHER_OFFSET_S : MInst<"svldnt1uh_gather[_{2}base]_offset_{0}", "dPul", "ilUiUl",   [IsGatherLoad, IsByteIndexed, IsZExtReturn], MemEltTyInt16,   "aarch64_sve_ldnt1_gather_scalar_offset">;
def SVLDNT1SW_GATHER_OFFSET_S : MInst<"svldnt1sw_gather[_{2}base]_offset_{0}", "dPul", "lUl",      [IsGatherLoad, IsByteIndexed],               MemEltTyInt32,   "aarch64_sve_ldnt1_gather_scalar_offset">;
def SVLDNT1UW_GATHER_OFFSET_S : MInst<"svldnt1uw_gather[_{2}base]_offset_{0}", "dPul", "lUl",      [IsGatherLoad, IsByteIndexed, IsZExtReturn], MemEltTyInt32,   "aarch64_sve_ldnt1_gather_scalar_offset">;

// Non-temporal gather load one vector (scalar base, signed vector index)
def SVLDNT1_GATHER_64B_INDICES_S   : MInst<"svldnt1_gather_[{3}]index[_{0}]", "dPcx", "lUld", [IsGatherLoad],               MemEltTyDefault, "aarch64_sve_ldnt1_gather_index">;
def SVLDNT1SH_GATHER_64B_INDICES_S : MInst<"svldnt1sh_gather_[{3}]index_{0}", "dPTx", "lUl",  [IsGatherLoad],               MemEltTyInt16,   "aarch64_sve_ldnt1_gather_index">;
def SVLDNT1UH_GATHER_64B_INDICES_S : MInst<"svldnt1uh_gather_[{3}]index_{0}", "dPXx", "lUl",  [IsGatherLoad, IsZExtReturn], MemEltTyInt16,   "aarch64_sve_ldnt1_gather_index">;
def SVLDNT1SW_GATHER_64B_INDICES_S : MInst<"svldnt1sw_gather_[{3}]index_{0}", "dPUx", "lUl",  [IsGatherLoad],               MemEltTyInt32,   "aarch64_sve_ldnt1_gather_index">;
def SVLDNT1UW_GATHER_64B_INDICES_S : MInst<"svldnt1uw_gather_[{3}]index_{0}", "dPYx", "lUl",  [IsGatherLoad, IsZExtReturn], MemEltTyInt32,   "aarch64_sve_ldnt1_gather_index">;

// Non temporal gather load one vector (scalar base, unsigned vector index)
def SVLDNT1_GATHER_64B_INDICES_U   : MInst<"svldnt1_gather_[{3}]index[_{0}]", "dPcu", "lUld", [IsGatherLoad],               MemEltTyDefault, "aarch64_sve_ldnt1_gather_index">;
def SVLDNT1SH_GATHER_64B_INDICES_U : MInst<"svldnt1sh_gather_[{3}]index_{0}", "dPTu", "lUl",  [IsGatherLoad],               MemEltTyInt16,   "aarch64_sve_ldnt1_gather_index">;
def SVLDNT1UH_GATHER_64B_INDICES_U : MInst<"svldnt1uh_gather_[{3}]index_{0}", "dPXu", "lUl",  [IsGatherLoad, IsZExtReturn], MemEltTyInt16,   "aarch64_sve_ldnt1_gather_index">;
def SVLDNT1SW_GATHER_64B_INDICES_U : MInst<"svldnt1sw_gather_[{3}]index_{0}", "dPUu", "lUl",  [IsGatherLoad],               MemEltTyInt32,   "aarch64_sve_ldnt1_gather_index">;
def SVLDNT1UW_GATHER_64B_INDICES_U : MInst<"svldnt1uw_gather_[{3}]index_{0}", "dPYu", "lUl",  [IsGatherLoad, IsZExtReturn], MemEltTyInt32,   "aarch64_sve_ldnt1_gather_index">;

// Non-temporal gather load one vector (vector base, signed scalar index)
def SVLDNT1_GATHER_INDEX_S   : MInst<"svldnt1_gather[_{2}base]_index_{0}",   "dPul", "ilUiUlfd", [IsGatherLoad],               MemEltTyDefault, "aarch64_sve_ldnt1_gather_scalar_offset">;
def SVLDNT1SH_GATHER_INDEX_S : MInst<"svldnt1sh_gather[_{2}base]_index_{0}", "dPul", "ilUiUl",   [IsGatherLoad],               MemEltTyInt16,   "aarch64_sve_ldnt1_gather_scalar_offset">;
def SVLDNT1UH_GATHER_INDEX_S : MInst<"svldnt1uh_gather[_{2}base]_index_{0}", "dPul", "ilUiUl",   [IsGatherLoad, IsZExtReturn], MemEltTyInt16,   "aarch64_sve_ldnt1_gather_scalar_offset">;
def SVLDNT1SW_GATHER_INDEX_S : MInst<"svldnt1sw_gather[_{2}base]_index_{0}", "dPul", "lUl",      [IsGatherLoad],               MemEltTyInt32,   "aarch64_sve_ldnt1_gather_scalar_offset">;
def SVLDNT1UW_GATHER_INDEX_S : MInst<"svldnt1uw_gather[_{2}base]_index_{0}", "dPul", "lUl",      [IsGatherLoad, IsZExtReturn], MemEltTyInt32,   "aarch64_sve_ldnt1_gather_scalar_offset">;

// Non-temporal scatter store one vector (vector base)
def SVSTNT1_SCATTER_BASES_U  : MInst<"svstnt1_scatter[_{2}base_{d}]",  "vPud", "ilUiUlfd", [IsScatterStore], MemEltTyDefault, "aarch64_sve_stnt1_scatter_scalar_offset">;
def SVSTNT1B_SCATTER_BASES_U : MInst<"svstnt1b_scatter[_{2}base_{d}]", "vPud", "ilUiUl",   [IsScatterStore], MemEltTyInt8,    "aarch64_sve_stnt1_scatter_scalar_offset">;
def SVSTNT1H_SCATTER_BASES_U : MInst<"svstnt1h_scatter[_{2}base_{d}]", "vPud", "ilUiUl",   [IsScatterStore], MemEltTyInt16,   "aarch64_sve_stnt1_scatter_scalar_offset">;
def SVSTNT1W_SCATTER_BASES_U : MInst<"svstnt1w_scatter[_{2}base_{d}]", "vPud", "lUl",      [IsScatterStore], MemEltTyInt32,   "aarch64_sve_stnt1_scatter_scalar_offset">;

// Non-temporal scatter store one vector (scalar base, signed vector offset in bytes)
def SVSTNT1_SCATTER_64B_OFFSETS_S   : MInst<"svstnt1_scatter_[{3}]offset[_{d}]",  "vPpxd", "lUld", [IsScatterStore, IsByteIndexed], MemEltTyDefault, "aarch64_sve_stnt1_scatter">;
def SVSTNT1B_SCATTER_64B_OFFSETS_SS : MInst<"svstnt1b_scatter_[{3}]offset[_{d}]", "vPAxd", "l",    [IsScatterStore, IsByteIndexed], MemEltTyInt8,    "aarch64_sve_stnt1_scatter">;
def SVSTNT1B_SCATTER_64B_OFFSETS_SU : MInst<"svstnt1b_scatter_[{3}]offset[_{d}]", "vPExd", "Ul",   [IsScatterStore, IsByteIndexed], MemEltTyInt8,    "aarch64_sve_stnt1_scatter">;
def SVSTNT1H_SCATTER_64B_OFFSETS_SS : MInst<"svstnt1h_scatter_[{3}]offset[_{d}]", "vPBxd", "l",    [IsScatterStore, IsByteIndexed], MemEltTyInt16,   "aarch64_sve_stnt1_scatter">;
def SVSTNT1H_SCATTER_64B_OFFSETS_SU : MInst<"svstnt1h_scatter_[{3}]offset[_{d}]", "vPFxd", "Ul",   [IsScatterStore, IsByteIndexed], MemEltTyInt16,   "aarch64_sve_stnt1_scatter">;
def SVSTNT1W_SCATTER_64B_OFFSETS_SS : MInst<"svstnt1w_scatter_[{3}]offset[_{d}]", "vPCxd", "l",    [IsScatterStore, IsByteIndexed], MemEltTyInt32,   "aarch64_sve_stnt1_scatter">;
def SVSTNT1W_SCATTER_64B_OFFSETS_SU : MInst<"svstnt1w_scatter_[{3}]offset[_{d}]", "vPGxd", "Ul",   [IsScatterStore, IsByteIndexed], MemEltTyInt32,   "aarch64_sve_stnt1_scatter">;

// Non-temporal scatter store one vector (scalar base, unsigned vector offset in bytes)
def SVSTNT1_SCATTER_64B_OFFSETS_U   : MInst<"svstnt1_scatter_[{3}]offset[_{d}]",  "vPpud", "lUld", [IsScatterStore, IsByteIndexed], MemEltTyDefault, "aarch64_sve_stnt1_scatter">;
def SVSTNT1B_SCATTER_64B_OFFSETS_US : MInst<"svstnt1b_scatter_[{3}]offset[_{d}]", "vPAud", "l",    [IsScatterStore, IsByteIndexed], MemEltTyInt8,    "aarch64_sve_stnt1_scatter">;
def SVSTNT1B_SCATTER_64B_OFFSETS_UU : MInst<"svstnt1b_scatter_[{3}]offset[_{d}]", "vPEud", "Ul",   [IsScatterStore, IsByteIndexed], MemEltTyInt8,    "aarch64_sve_stnt1_scatter">;
def SVSTNT1H_SCATTER_64B_OFFSETS_US : MInst<"svstnt1h_scatter_[{3}]offset[_{d}]", "vPBud", "l",    [IsScatterStore, IsByteIndexed], MemEltTyInt16,   "aarch64_sve_stnt1_scatter">;
def SVSTNT1H_SCATTER_64B_OFFSETS_UU : MInst<"svstnt1h_scatter_[{3}]offset[_{d}]", "vPFud", "Ul",   [IsScatterStore, IsByteIndexed], MemEltTyInt16,   "aarch64_sve_stnt1_scatter">;
def SVSTNT1W_SCATTER_64B_OFFSETS_US : MInst<"svstnt1w_scatter_[{3}]offset[_{d}]", "vPCud", "l",    [IsScatterStore, IsByteIndexed], MemEltTyInt32,   "aarch64_sve_stnt1_scatter">;
def SVSTNT1W_SCATTER_64B_OFFSETS_UU : MInst<"svstnt1w_scatter_[{3}]offset[_{d}]", "vPGud", "Ul",   [IsScatterStore, IsByteIndexed], MemEltTyInt32,   "aarch64_sve_stnt1_scatter">;

def SVSTNT1_SCATTER_32B_OFFSETS_U   : MInst<"svstnt1_scatter_[{3}]offset[_{d}]",  "vPpud", "iUif", [IsScatterStore, IsByteIndexed], MemEltTyDefault, "aarch64_sve_stnt1_scatter_uxtw">;
def SVSTNT1B_SCATTER_32B_OFFSETS_US : MInst<"svstnt1b_scatter_[{3}]offset[_{d}]", "vPAud", "i",    [IsScatterStore, IsByteIndexed], MemEltTyInt8,    "aarch64_sve_stnt1_scatter_uxtw">;
def SVSTNT1B_SCATTER_32B_OFFSETS_UU : MInst<"svstnt1b_scatter_[{3}]offset[_{d}]", "vPEud", "Ui",   [IsScatterStore, IsByteIndexed], MemEltTyInt8,    "aarch64_sve_stnt1_scatter_uxtw">;
def SVSTNT1H_SCATTER_32B_OFFSETS_US : MInst<"svstnt1h_scatter_[{3}]offset[_{d}]", "vPBud", "i",    [IsScatterStore, IsByteIndexed], MemEltTyInt16,   "aarch64_sve_stnt1_scatter_uxtw">;
def SVSTNT1H_SCATTER_32B_OFFSETS_UU : MInst<"svstnt1h_scatter_[{3}]offset[_{d}]", "vPFud", "Ui",   [IsScatterStore, IsByteIndexed], MemEltTyInt16,   "aarch64_sve_stnt1_scatter_uxtw">;

// Non-temporal scatter store one vector (vector base, scalar offset in bytes)
def SVSTNT1_SCATTER_OFFSET_S  : MInst<"svstnt1_scatter[_{2}base]_offset[_{d}]",  "vPuld", "ilUiUlfd", [IsScatterStore, IsByteIndexed], MemEltTyDefault, "aarch64_sve_stnt1_scatter_scalar_offset">;
def SVSTNT1B_SCATTER_OFFSET_S : MInst<"svstnt1b_scatter[_{2}base]_offset[_{d}]", "vPuld", "ilUiUl",   [IsScatterStore, IsByteIndexed], MemEltTyInt8,    "aarch64_sve_stnt1_scatter_scalar_offset">;
def SVSTNT1H_SCATTER_OFFSET_S : MInst<"svstnt1h_scatter[_{2}base]_offset[_{d}]", "vPuld", "ilUiUl",   [IsScatterStore, IsByteIndexed], MemEltTyInt16,   "aarch64_sve_stnt1_scatter_scalar_offset">;
def SVSTNT1W_SCATTER_OFFSET_S : MInst<"svstnt1w_scatter[_{2}base]_offset[_{d}]", "vPuld", "lUl",      [IsScatterStore, IsByteIndexed], MemEltTyInt32,   "aarch64_sve_stnt1_scatter_scalar_offset">;

// Non-temporal scatter store one vector (scalar base, signed vector index)
def SVSTNT1_SCATTER_INDICES_S   : MInst<"svstnt1_scatter_[{3}]index[_{d}]",  "vPpxd", "lUld", [IsScatterStore], MemEltTyDefault, "aarch64_sve_stnt1_scatter_index">;
def SVSTNT1H_SCATTER_INDICES_SS : MInst<"svstnt1h_scatter_[{3}]index[_{d}]", "vPBxd", "l",    [IsScatterStore], MemEltTyInt16,   "aarch64_sve_stnt1_scatter_index">;
def SVSTNT1H_SCATTER_INDICES_SU : MInst<"svstnt1h_scatter_[{3}]index[_{d}]", "vPFxd", "Ul",   [IsScatterStore], MemEltTyInt16,   "aarch64_sve_stnt1_scatter_index">;
def SVSTNT1W_SCATTER_INDICES_SS : MInst<"svstnt1w_scatter_[{3}]index[_{d}]", "vPCxd", "l",    [IsScatterStore], MemEltTyInt32,   "aarch64_sve_stnt1_scatter_index">;
def SVSTNT1W_SCATTER_INDICES_SU : MInst<"svstnt1w_scatter_[{3}]index[_{d}]", "vPGxd", "Ul",   [IsScatterStore], MemEltTyInt32,   "aarch64_sve_stnt1_scatter_index">;

// Non-temporal scatter store one vector (scalar base, unsigned vector index)
def SVSTNT1_SCATTER_INDICES_U   : MInst<"svstnt1_scatter_[{3}]index[_{d}]",  "vPpud", "lUld", [IsScatterStore], MemEltTyDefault, "aarch64_sve_stnt1_scatter_index">;
def SVSTNT1H_SCATTER_INDICES_US : MInst<"svstnt1h_scatter_[{3}]index[_{d}]", "vPBud", "l",    [IsScatterStore], MemEltTyInt16,   "aarch64_sve_stnt1_scatter_index">;
def SVSTNT1H_SCATTER_INDICES_UU : MInst<"svstnt1h_scatter_[{3}]index[_{d}]", "vPFud", "Ul",   [IsScatterStore], MemEltTyInt16,   "aarch64_sve_stnt1_scatter_index">;
def SVSTNT1W_SCATTER_INDICES_US : MInst<"svstnt1w_scatter_[{3}]index[_{d}]", "vPCud", "l",    [IsScatterStore], MemEltTyInt32,   "aarch64_sve_stnt1_scatter_index">;
def SVSTNT1W_SCATTER_INDICES_UU : MInst<"svstnt1w_scatter_[{3}]index[_{d}]", "vPGud", "Ul",   [IsScatterStore], MemEltTyInt32,   "aarch64_sve_stnt1_scatter_index">;

// Non-temporal scatter store one vector (vector base, signed scalar index)
def SVSTNT1_SCATTER_INDEX_S  : MInst<"svstnt1_scatter[_{2}base]_index[_{d}]",  "vPuld", "ilUiUlfd", [IsScatterStore], MemEltTyDefault, "aarch64_sve_stnt1_scatter_scalar_offset">;
def SVSTNT1H_SCATTER_INDEX_S : MInst<"svstnt1h_scatter[_{2}base]_index[_{d}]", "vPuld", "ilUiUl",   [IsScatterStore], MemEltTyInt16,   "aarch64_sve_stnt1_scatter_scalar_offset">;
def SVSTNT1W_SCATTER_INDEX_S : MInst<"svstnt1w_scatter[_{2}base]_index[_{d}]", "vPuld", "lUl",      [IsScatterStore], MemEltTyInt32,   "aarch64_sve_stnt1_scatter_scalar_offset">;
}

////////////////////////////////////////////////////////////////////////////////
// SVE2 - Polynomial arithmetic

let TargetGuard = "sve2" in {
def SVEORBT         : SInst<"sveorbt[_{d}]",         "dddd", "csilUcUsUiUl", MergeNone, "aarch64_sve_eorbt">;
def SVEORBT_N       : SInst<"sveorbt[_n_{d}]",       "ddda", "csilUcUsUiUl", MergeNone, "aarch64_sve_eorbt">;
def SVEORTB         : SInst<"sveortb[_{d}]",         "dddd", "csilUcUsUiUl", MergeNone, "aarch64_sve_eortb">;
def SVEORTB_N       : SInst<"sveortb[_n_{d}]",       "ddda", "csilUcUsUiUl", MergeNone, "aarch64_sve_eortb">;
def SVPMUL          : SInst<"svpmul[_{d}]",          "ddd",  "Uc",           MergeNone, "aarch64_sve_pmul">;
def SVPMUL_N        : SInst<"svpmul[_n_{d}]",        "dda",  "Uc",           MergeNone, "aarch64_sve_pmul">;
def SVPMULLB        : SInst<"svpmullb[_{d}]",        "dhh",  "UsUl",         MergeNone>;
def SVPMULLB_N      : SInst<"svpmullb[_n_{d}]",      "dhR",  "UsUl",         MergeNone>;
def SVPMULLB_PAIR   : SInst<"svpmullb_pair[_{d}]",   "ddd",  "UcUi",         MergeNone, "aarch64_sve_pmullb_pair">;
def SVPMULLB_PAIR_N : SInst<"svpmullb_pair[_n_{d}]", "dda",  "UcUi",         MergeNone, "aarch64_sve_pmullb_pair">;
def SVPMULLT        : SInst<"svpmullt[_{d}]",        "dhh",  "UsUl",         MergeNone>;
def SVPMULLT_N      : SInst<"svpmullt[_n_{d}]",      "dhR",  "UsUl",         MergeNone>;
def SVPMULLT_PAIR   : SInst<"svpmullt_pair[_{d}]",   "ddd",  "UcUi",         MergeNone, "aarch64_sve_pmullt_pair">;
def SVPMULLT_PAIR_N : SInst<"svpmullt_pair[_n_{d}]", "dda",  "UcUi",         MergeNone, "aarch64_sve_pmullt_pair">;
}

////////////////////////////////////////////////////////////////////////////////
// SVE2 - Complex integer dot product

let TargetGuard = "sve2" in {
def SVCDOT      : SInst<"svcdot[_{d}]",      "ddqqi",  "il",   MergeNone, "aarch64_sve_cdot",      [], [ImmCheck<3, ImmCheckComplexRotAll90>]>;
def SVCDOT_LANE : SInst<"svcdot_lane[_{d}]", "ddqqii", "il",   MergeNone, "aarch64_sve_cdot_lane", [], [ImmCheck<4, ImmCheckComplexRotAll90>,
                                                                                                        ImmCheck<3, ImmCheckLaneIndexDot, 2>]>;
}

////////////////////////////////////////////////////////////////////////////////
// SVE2 - Floating-point widening multiply-accumulate

let TargetGuard = "sve2" in {
def SVMLALB_F      : SInst<"svmlalb[_{d}]",      "ddhh",  "f",   MergeNone, "aarch64_sve_fmlalb">;
def SVMLALB_F_N    : SInst<"svmlalb[_n_{d}]",    "ddhR",  "f",   MergeNone, "aarch64_sve_fmlalb">;
def SVMLALB_F_LANE : SInst<"svmlalb_lane[_{d}]", "ddhhi", "f",   MergeNone, "aarch64_sve_fmlalb_lane", [], [ImmCheck<3, ImmCheckLaneIndex, 2>]>;
def SVMLALT_F      : SInst<"svmlalt[_{d}]",      "ddhh",  "f",   MergeNone, "aarch64_sve_fmlalt">;
def SVMLALT_F_N    : SInst<"svmlalt[_n_{d}]",    "ddhR",  "f",   MergeNone, "aarch64_sve_fmlalt">;
def SVMLALT_F_LANE : SInst<"svmlalt_lane[_{d}]", "ddhhi", "f",   MergeNone, "aarch64_sve_fmlalt_lane", [], [ImmCheck<3, ImmCheckLaneIndex, 2>]>;
def SVMLSLB_F      : SInst<"svmlslb[_{d}]",      "ddhh",  "f",   MergeNone, "aarch64_sve_fmlslb">;
def SVMLSLB_F_N    : SInst<"svmlslb[_n_{d}]",    "ddhR",  "f",   MergeNone, "aarch64_sve_fmlslb">;
def SVMLSLB_F_LANE : SInst<"svmlslb_lane[_{d}]", "ddhhi", "f",   MergeNone, "aarch64_sve_fmlslb_lane", [], [ImmCheck<3, ImmCheckLaneIndex, 2>]>;
def SVMLSLT_F      : SInst<"svmlslt[_{d}]",      "ddhh",  "f",   MergeNone, "aarch64_sve_fmlslt">;
def SVMLSLT_F_N    : SInst<"svmlslt[_n_{d}]",    "ddhR",  "f",   MergeNone, "aarch64_sve_fmlslt">;
def SVMLSLT_F_LANE : SInst<"svmlslt_lane[_{d}]", "ddhhi", "f",   MergeNone, "aarch64_sve_fmlslt_lane", [], [ImmCheck<3, ImmCheckLaneIndex, 2>]>;
}

////////////////////////////////////////////////////////////////////////////////
// SVE2 - Floating-point integer binary logarithm

let TargetGuard = "sve2" in {
def SVLOGB_M  : SInst<"svlogb[_{d}]", "xxPd", "hfd", MergeOp1,     "aarch64_sve_flogb">;
def SVLOGB_X  : SInst<"svlogb[_{d}]", "xPd",  "hfd", MergeAnyExp,  "aarch64_sve_flogb">;
def SVLOGB_Z  : SInst<"svlogb[_{d}]", "xPd",  "hfd", MergeZeroExp, "aarch64_sve_flogb">;
}

////////////////////////////////////////////////////////////////////////////////
// SVE2 - Vector Histogram count

let TargetGuard = "sve2" in {
def SVHISTCNT  : SInst<"svhistcnt[_{d}]_z", "uPdd", "ilUiUl", MergeNone, "aarch64_sve_histcnt">;
def SVHISTSEG  : SInst<"svhistseg[_{d}]",   "udd",  "cUc",    MergeNone, "aarch64_sve_histseg">;
}

////////////////////////////////////////////////////////////////////////////////
// SVE2 - Character match

let TargetGuard = "sve2" in {
def SVMATCH  : SInst<"svmatch[_{d}]",  "PPdd", "csUcUs", MergeNone, "aarch64_sve_match">;
def SVNMATCH : SInst<"svnmatch[_{d}]", "PPdd", "csUcUs", MergeNone, "aarch64_sve_nmatch">;
}

////////////////////////////////////////////////////////////////////////////////
// SVE2 - Contiguous conflict detection
let TargetGuard = "sve2" in {
def SVWHILERW_B : SInst<"svwhilerw[_{1}]", "Pcc", "cUc",  MergeNone, "aarch64_sve_whilerw_b", [IsOverloadWhileRW]>;
def SVWHILERW_H : SInst<"svwhilerw[_{1}]", "Pcc", "sUsh", MergeNone, "aarch64_sve_whilerw_h", [IsOverloadWhileRW]>;
def SVWHILERW_S : SInst<"svwhilerw[_{1}]", "Pcc", "iUif", MergeNone, "aarch64_sve_whilerw_s", [IsOverloadWhileRW]>;
def SVWHILERW_D : SInst<"svwhilerw[_{1}]", "Pcc", "lUld", MergeNone, "aarch64_sve_whilerw_d", [IsOverloadWhileRW]>;

def SVWHILEWR_B : SInst<"svwhilewr[_{1}]", "Pcc", "cUc",  MergeNone, "aarch64_sve_whilewr_b", [IsOverloadWhileRW]>;
def SVWHILEWR_H : SInst<"svwhilewr[_{1}]", "Pcc", "sUsh", MergeNone, "aarch64_sve_whilewr_h", [IsOverloadWhileRW]>;
def SVWHILEWR_S : SInst<"svwhilewr[_{1}]", "Pcc", "iUif", MergeNone, "aarch64_sve_whilewr_s", [IsOverloadWhileRW]>;
def SVWHILEWR_D : SInst<"svwhilewr[_{1}]", "Pcc", "lUld", MergeNone, "aarch64_sve_whilewr_d", [IsOverloadWhileRW]>;
}

let TargetGuard = "sve2,bf16" in {
def SVWHILERW_H_BF16 : SInst<"svwhilerw[_{1}]", "Pcc", "b", MergeNone, "aarch64_sve_whilerw_h", [IsOverloadWhileRW]>;
def SVWHILEWR_H_BF16 : SInst<"svwhilewr[_{1}]", "Pcc", "b", MergeNone, "aarch64_sve_whilewr_h", [IsOverloadWhileRW]>;
}

////////////////////////////////////////////////////////////////////////////////
// SVE2 - Extended table lookup/permute
let TargetGuard = "sve2" in {
def SVTBL2 : SInst<"svtbl2[_{d}]", "d2u",  "csilUcUsUiUlhfd", MergeNone>;
def SVTBX  : SInst<"svtbx[_{d}]",  "dddu", "csilUcUsUiUlhfd", MergeNone, "aarch64_sve_tbx">;
}

let TargetGuard = "sve2,bf16" in {
def SVTBL2_BF16 : SInst<"svtbl2[_{d}]", "d2u",  "b", MergeNone>;
def SVTBX_BF16  : SInst<"svtbx[_{d}]",  "dddu", "b", MergeNone, "aarch64_sve_tbx">;
}

////////////////////////////////////////////////////////////////////////////////
// SVE2 - Optional

let TargetGuard = "sve2-aes" in {
def SVAESD   : SInst<"svaesd[_{d}]",   "ddd", "Uc", MergeNone, "aarch64_sve_aesd", [IsOverloadNone]>;
def SVAESIMC : SInst<"svaesimc[_{d}]", "dd",  "Uc", MergeNone, "aarch64_sve_aesimc", [IsOverloadNone]>;
def SVAESE   : SInst<"svaese[_{d}]",   "ddd", "Uc", MergeNone, "aarch64_sve_aese", [IsOverloadNone]>;
def SVAESMC  : SInst<"svaesmc[_{d}]",  "dd",  "Uc", MergeNone, "aarch64_sve_aesmc", [IsOverloadNone]>;

def SVPMULLB_PAIR_U64   : SInst<"svpmullb_pair[_{d}]",   "ddd", "Ul", MergeNone, "aarch64_sve_pmullb_pair">;
def SVPMULLB_PAIR_N_U64 : SInst<"svpmullb_pair[_n_{d}]", "dda", "Ul", MergeNone, "aarch64_sve_pmullb_pair">;

def SVPMULLT_PAIR_U64   : SInst<"svpmullt_pair[_{d}]",   "ddd", "Ul", MergeNone, "aarch64_sve_pmullt_pair">;
def SVPMULLT_PAIR_N_U64 : SInst<"svpmullt_pair[_n_{d}]", "dda", "Ul", MergeNone, "aarch64_sve_pmullt_pair">;
}

let TargetGuard = "sve2-sha3" in {
def SVRAX1   : SInst<"svrax1[_{d}]",   "ddd", "lUl", MergeNone, "aarch64_sve_rax1", [IsOverloadNone]>;
}

let TargetGuard = "sve2-sm4" in {
def SVSM4E    : SInst<"svsm4e[_{d}]",    "ddd", "Ui", MergeNone, "aarch64_sve_sm4e", [IsOverloadNone]>;
def SVSM4EKEY : SInst<"svsm4ekey[_{d}]", "ddd", "Ui", MergeNone, "aarch64_sve_sm4ekey", [IsOverloadNone]>;
}

let TargetGuard = "sve2-bitperm" in {
def SVBDEP   : SInst<"svbdep[_{d}]",   "ddd", "UcUsUiUl", MergeNone, "aarch64_sve_bdep_x">;
def SVBDEP_N : SInst<"svbdep[_n_{d}]", "dda", "UcUsUiUl", MergeNone, "aarch64_sve_bdep_x">;
def SVBEXT   : SInst<"svbext[_{d}]",   "ddd", "UcUsUiUl", MergeNone, "aarch64_sve_bext_x">;
def SVBEXT_N : SInst<"svbext[_n_{d}]", "dda", "UcUsUiUl", MergeNone, "aarch64_sve_bext_x">;
def SVBGRP   : SInst<"svbgrp[_{d}]",   "ddd", "UcUsUiUl", MergeNone, "aarch64_sve_bgrp_x">;
def SVBGRP_N : SInst<"svbgrp[_n_{d}]", "dda", "UcUsUiUl", MergeNone, "aarch64_sve_bgrp_x">;
}

let TargetGuard = "sve2p1" in {
def SVFCLAMP   : SInst<"svclamp[_{d}]", "dddd", "hfd", MergeNone, "aarch64_sve_fclamp", [], []>;
def SVPTRUE_COUNT  : SInst<"svptrue_{d}", "}v", "QcQsQiQl", MergeNone, "aarch64_sve_ptrue_{d}", [IsOverloadNone], []>;
def SVPFALSE_COUNT_ALIAS : SInst<"svpfalse_c", "}v", "", MergeNone, "", [IsOverloadNone]>;

def SVPEXT_SINGLE : SInst<"svpext_lane_{d}", "P}i", "QcQsQiQl", MergeNone, "aarch64_sve_pext", [], [ImmCheck<1, ImmCheck0_3>]>;
def SVPEXT_X2     : SInst<"svpext_lane_{d}_x2", "2.P}i", "QcQsQiQl", MergeNone, "aarch64_sve_pext_x2", [], [ImmCheck<1, ImmCheck0_1>]>;

def SVPSEL_COUNT_ALIAS_B : SInst<"svpsel_lane_c8",  "}}Pm", "Pc", MergeNone, "", [], []>;
def SVPSEL_COUNT_ALIAS_H : SInst<"svpsel_lane_c16", "}}Pm", "Ps", MergeNone, "", [], []>;
def SVPSEL_COUNT_ALIAS_S : SInst<"svpsel_lane_c32", "}}Pm", "Pi", MergeNone, "", [], []>;
def SVPSEL_COUNT_ALIAS_D : SInst<"svpsel_lane_c64", "}}Pm", "Pl", MergeNone, "", [], []>;

def SVWHILEGE_COUNT  : SInst<"svwhilege_{d}",  "}lli", "QcQsQiQl", MergeNone, "aarch64_sve_whilege_{d}", [IsOverloadNone], [ImmCheck<2, ImmCheck2_4_Mul2>]>;
def SVWHILEGT_COUNT  : SInst<"svwhilegt_{d}",  "}lli", "QcQsQiQl", MergeNone, "aarch64_sve_whilegt_{d}", [IsOverloadNone], [ImmCheck<2, ImmCheck2_4_Mul2>]>;
def SVWHILELE_COUNT  : SInst<"svwhilele_{d}",  "}lli", "QcQsQiQl", MergeNone, "aarch64_sve_whilele_{d}", [IsOverloadNone], [ImmCheck<2, ImmCheck2_4_Mul2>]>;
def SVWHILELT_COUNT  : SInst<"svwhilelt_{d}",  "}lli", "QcQsQiQl", MergeNone, "aarch64_sve_whilelt_{d}", [IsOverloadNone], [ImmCheck<2, ImmCheck2_4_Mul2>]>;
def SVWHILELO_COUNT  : SInst<"svwhilelo_{d}",  "}nni", "QcQsQiQl", MergeNone, "aarch64_sve_whilelo_{d}", [IsOverloadNone], [ImmCheck<2, ImmCheck2_4_Mul2>]>;
def SVWHILELS_COUNT  : SInst<"svwhilels_{d}",  "}nni", "QcQsQiQl", MergeNone, "aarch64_sve_whilels_{d}", [IsOverloadNone], [ImmCheck<2, ImmCheck2_4_Mul2>]>;
def SVWHILEHI_COUNT  : SInst<"svwhilehi_{d}",  "}nni", "QcQsQiQl", MergeNone, "aarch64_sve_whilehi_{d}", [IsOverloadNone], [ImmCheck<2, ImmCheck2_4_Mul2>]>;
def SVWHILEHS_COUNT  : SInst<"svwhilehs_{d}",  "}nni", "QcQsQiQl", MergeNone, "aarch64_sve_whilehs_{d}", [IsOverloadNone], [ImmCheck<2, ImmCheck2_4_Mul2>]>;

def SVLD1B_X2 : MInst<"svld1[_{2}]_x2", "2}c", "cUc", [IsStructLoad], MemEltTyDefault, "aarch64_sve_ld1_pn_x2">;
def SVLD1H_X2 : MInst<"svld1[_{2}]_x2", "2}c", "sUshb", [IsStructLoad], MemEltTyDefault, "aarch64_sve_ld1_pn_x2">;
def SVLD1W_X2 : MInst<"svld1[_{2}]_x2", "2}c", "iUif", [IsStructLoad], MemEltTyDefault, "aarch64_sve_ld1_pn_x2">;
def SVLD1D_X2 : MInst<"svld1[_{2}]_x2", "2}c", "lUld", [IsStructLoad], MemEltTyDefault, "aarch64_sve_ld1_pn_x2">;
def SVLD1B_X4 : MInst<"svld1[_{2}]_x4", "4}c", "cUc", [IsStructLoad], MemEltTyDefault, "aarch64_sve_ld1_pn_x4">;
def SVLD1H_X4 : MInst<"svld1[_{2}]_x4", "4}c", "sUshb", [IsStructLoad], MemEltTyDefault, "aarch64_sve_ld1_pn_x4">;
def SVLD1W_X4 : MInst<"svld1[_{2}]_x4", "4}c", "iUif", [IsStructLoad], MemEltTyDefault, "aarch64_sve_ld1_pn_x4">;
def SVLD1D_X4 : MInst<"svld1[_{2}]_x4", "4}c", "lUld", [IsStructLoad], MemEltTyDefault, "aarch64_sve_ld1_pn_x4">;

def SVLDNT1B_X2 : MInst<"svldnt1[_{2}]_x2", "2}c", "cUc", [IsStructLoad], MemEltTyDefault, "aarch64_sve_ldnt1_pn_x2">;
def SVLDNT1H_X2 : MInst<"svldnt1[_{2}]_x2", "2}c", "sUshb", [IsStructLoad], MemEltTyDefault, "aarch64_sve_ldnt1_pn_x2">;
def SVLDNT1W_X2 : MInst<"svldnt1[_{2}]_x2", "2}c", "iUif", [IsStructLoad], MemEltTyDefault, "aarch64_sve_ldnt1_pn_x2">;
def SVLDNT1D_X2 : MInst<"svldnt1[_{2}]_x2", "2}c", "lUld", [IsStructLoad], MemEltTyDefault, "aarch64_sve_ldnt1_pn_x2">;
def SVLDNT1B_X4 : MInst<"svldnt1[_{2}]_x4", "4}c", "cUc", [IsStructLoad], MemEltTyDefault, "aarch64_sve_ldnt1_pn_x4">;
def SVLDNT1H_X4 : MInst<"svldnt1[_{2}]_x4", "4}c", "sUshb", [IsStructLoad], MemEltTyDefault, "aarch64_sve_ldnt1_pn_x4">;
def SVLDNT1W_X4 : MInst<"svldnt1[_{2}]_x4", "4}c", "iUif", [IsStructLoad], MemEltTyDefault, "aarch64_sve_ldnt1_pn_x4">;
def SVLDNT1D_X4 : MInst<"svldnt1[_{2}]_x4", "4}c", "lUld", [IsStructLoad], MemEltTyDefault, "aarch64_sve_ldnt1_pn_x4">;

def SVLD1B_VNUM_X2 : MInst<"svld1_vnum[_{2}]_x2", "2}cl", "cUc", [IsStructLoad], MemEltTyDefault, "aarch64_sve_ld1_pn_x2">;
def SVLD1H_VNUM_X2 : MInst<"svld1_vnum[_{2}]_x2", "2}cl", "sUshb", [IsStructLoad], MemEltTyDefault, "aarch64_sve_ld1_pn_x2">;
def SVLD1W_VNUM_X2 : MInst<"svld1_vnum[_{2}]_x2", "2}cl", "iUif", [IsStructLoad], MemEltTyDefault, "aarch64_sve_ld1_pn_x2">;
def SVLD1D_VNUM_X2 : MInst<"svld1_vnum[_{2}]_x2", "2}cl", "lUld", [IsStructLoad], MemEltTyDefault, "aarch64_sve_ld1_pn_x2">;
def SVLD1B_VNUM_X4 : MInst<"svld1_vnum[_{2}]_x4", "4}cl", "cUc", [IsStructLoad], MemEltTyDefault, "aarch64_sve_ld1_pn_x4">;
def SVLD1H_VNUM_X4 : MInst<"svld1_vnum[_{2}]_x4", "4}cl", "sUshb", [IsStructLoad], MemEltTyDefault, "aarch64_sve_ld1_pn_x4">;
def SVLD1W_VNUM_X4 : MInst<"svld1_vnum[_{2}]_x4", "4}cl", "iUif", [IsStructLoad], MemEltTyDefault, "aarch64_sve_ld1_pn_x4">;
def SVLD1D_VNUM_X4 : MInst<"svld1_vnum[_{2}]_x4", "4}cl", "lUld", [IsStructLoad], MemEltTyDefault, "aarch64_sve_ld1_pn_x4">;

def SVLDNT1B_VNUM_X2 : MInst<"svldnt1_vnum[_{2}]_x2", "2}cl", "cUc", [IsStructLoad], MemEltTyDefault, "aarch64_sve_ldnt1_pn_x2">;
def SVLDNT1H_VNUM_X2 : MInst<"svldnt1_vnum[_{2}]_x2", "2}cl", "sUshb", [IsStructLoad], MemEltTyDefault, "aarch64_sve_ldnt1_pn_x2">;
def SVLDNT1W_VNUM_X2 : MInst<"svldnt1_vnum[_{2}]_x2", "2}cl", "iUif", [IsStructLoad], MemEltTyDefault, "aarch64_sve_ldnt1_pn_x2">;
def SVLDNT1D_VNUM_X2 : MInst<"svldnt1_vnum[_{2}]_x2", "2}cl", "lUld", [IsStructLoad], MemEltTyDefault, "aarch64_sve_ldnt1_pn_x2">;
def SVLDNT1B_VNUM_X4 : MInst<"svldnt1_vnum[_{2}]_x4", "4}cl", "cUc", [IsStructLoad], MemEltTyDefault, "aarch64_sve_ldnt1_pn_x4">;
def SVLDNT1H_VNUM_X4 : MInst<"svldnt1_vnum[_{2}]_x4", "4}cl", "sUshb", [IsStructLoad], MemEltTyDefault, "aarch64_sve_ldnt1_pn_x4">;
def SVLDNT1W_VNUM_X4 : MInst<"svldnt1_vnum[_{2}]_x4", "4}cl", "iUif", [IsStructLoad], MemEltTyDefault, "aarch64_sve_ldnt1_pn_x4">;
def SVLDNT1D_VNUM_X4 : MInst<"svldnt1_vnum[_{2}]_x4", "4}cl", "lUld", [IsStructLoad], MemEltTyDefault, "aarch64_sve_ldnt1_pn_x4">;

def SVST1B_X2 : MInst<"svst1[_{2}_x2]", "v}p2", "cUc", [IsStructStore], MemEltTyDefault, "aarch64_sve_st1_pn_x2">;
def SVST1H_X2 : MInst<"svst1[_{2}_x2]", "v}p2", "sUshb", [IsStructStore], MemEltTyDefault, "aarch64_sve_st1_pn_x2">;
def SVST1W_X2 : MInst<"svst1[_{2}_x2]", "v}p2", "iUif", [IsStructStore], MemEltTyDefault, "aarch64_sve_st1_pn_x2">;
def SVST1D_X2 : MInst<"svst1[_{2}_x2]", "v}p2", "lUld", [IsStructStore], MemEltTyDefault, "aarch64_sve_st1_pn_x2">;
def SVST1B_X4 : MInst<"svst1[_{2}_x4]", "v}p4", "cUc", [IsStructStore], MemEltTyDefault, "aarch64_sve_st1_pn_x4">;
def SVST1H_X4 : MInst<"svst1[_{2}_x4]", "v}p4", "sUshb", [IsStructStore], MemEltTyDefault, "aarch64_sve_st1_pn_x4">;
def SVST1W_X4 : MInst<"svst1[_{2}_x4]", "v}p4", "iUif", [IsStructStore], MemEltTyDefault, "aarch64_sve_st1_pn_x4">;
def SVST1D_X4 : MInst<"svst1[_{2}_x4]", "v}p4", "lUld", [IsStructStore], MemEltTyDefault, "aarch64_sve_st1_pn_x4">;

def SVST1B_VNUM_X2 : MInst<"svst1_vnum[_{2}_x2]", "v}pl2", "cUc", [IsStructStore], MemEltTyDefault, "aarch64_sve_st1_pn_x2">;
def SVST1H_VNUM_X2 : MInst<"svst1_vnum[_{2}_x2]", "v}pl2", "sUshb", [IsStructStore], MemEltTyDefault, "aarch64_sve_st1_pn_x2">;
def SVST1W_VNUM_X2 : MInst<"svst1_vnum[_{2}_x2]", "v}pl2", "iUif", [IsStructStore], MemEltTyDefault, "aarch64_sve_st1_pn_x2">;
def SVST1D_VNUM_X2 : MInst<"svst1_vnum[_{2}_x2]", "v}pl2", "lUld", [IsStructStore], MemEltTyDefault, "aarch64_sve_st1_pn_x2">;
def SVST1B_VNUM_X4 : MInst<"svst1_vnum[_{2}_x4]", "v}pl4", "cUc", [IsStructStore], MemEltTyDefault, "aarch64_sve_st1_pn_x4">;
def SVST1H_VNUM_X4 : MInst<"svst1_vnum[_{2}_x4]", "v}pl4", "sUshb", [IsStructStore], MemEltTyDefault, "aarch64_sve_st1_pn_x4">;
def SVST1W_VNUM_X4 : MInst<"svst1_vnum[_{2}_x4]", "v}pl4", "iUif", [IsStructStore], MemEltTyDefault, "aarch64_sve_st1_pn_x4">;
def SVST1D_VNUM_X4 : MInst<"svst1_vnum[_{2}_x4]", "v}pl4", "lUld", [IsStructStore], MemEltTyDefault, "aarch64_sve_st1_pn_x4">;

def SVSTNT1B_X2 : MInst<"svstnt1[_{2}_x2]", "v}p2", "cUc", [IsStructStore], MemEltTyDefault, "aarch64_sve_stnt1_pn_x2">;
def SVSTNT1H_X2 : MInst<"svstnt1[_{2}_x2]", "v}p2", "sUshb", [IsStructStore], MemEltTyDefault, "aarch64_sve_stnt1_pn_x2">;
def SVSTNT1W_X2 : MInst<"svstnt1[_{2}_x2]", "v}p2", "iUif", [IsStructStore], MemEltTyDefault, "aarch64_sve_stnt1_pn_x2">;
def SVSTNT1D_X2 : MInst<"svstnt1[_{2}_x2]", "v}p2", "lUld", [IsStructStore], MemEltTyDefault, "aarch64_sve_stnt1_pn_x2">;
def SVSTNT1B_X4 : MInst<"svstnt1[_{2}_x4]", "v}p4", "cUc", [IsStructStore], MemEltTyDefault, "aarch64_sve_stnt1_pn_x4">;
def SVSTNT1H_X4 : MInst<"svstnt1[_{2}_x4]", "v}p4", "sUshb", [IsStructStore], MemEltTyDefault, "aarch64_sve_stnt1_pn_x4">;
def SVSTNT1W_X4 : MInst<"svstnt1[_{2}_x4]", "v}p4", "iUif", [IsStructStore], MemEltTyDefault, "aarch64_sve_stnt1_pn_x4">;
def SVSTNT1D_X4 : MInst<"svstnt1[_{2}_x4]", "v}p4", "lUld", [IsStructStore], MemEltTyDefault, "aarch64_sve_stnt1_pn_x4">;

def SVSTNT1B_VNUM_X2 : MInst<"svstnt1_vnum[_{2}_x2]", "v}pl2", "cUc", [IsStructStore], MemEltTyDefault, "aarch64_sve_stnt1_pn_x2">;
def SVSTNT1H_VNUM_X2 : MInst<"svstnt1_vnum[_{2}_x2]", "v}pl2", "sUshb", [IsStructStore], MemEltTyDefault, "aarch64_sve_stnt1_pn_x2">;
def SVSTNT1W_VNUM_X2 : MInst<"svstnt1_vnum[_{2}_x2]", "v}pl2", "iUif", [IsStructStore], MemEltTyDefault, "aarch64_sve_stnt1_pn_x2">;
def SVSTNT1D_VNUM_X2 : MInst<"svstnt1_vnum[_{2}_x2]", "v}pl2", "lUld", [IsStructStore], MemEltTyDefault, "aarch64_sve_stnt1_pn_x2">;
def SVSTNT1B_VNUM_X4 : MInst<"svstnt1_vnum[_{2}_x4]", "v}pl4", "cUc", [IsStructStore], MemEltTyDefault, "aarch64_sve_stnt1_pn_x4">;
def SVSTNT1H_VNUM_X4 : MInst<"svstnt1_vnum[_{2}_x4]", "v}pl4", "sUshb", [IsStructStore], MemEltTyDefault, "aarch64_sve_stnt1_pn_x4">;
def SVSTNT1W_VNUM_X4 : MInst<"svstnt1_vnum[_{2}_x4]", "v}pl4", "iUif", [IsStructStore], MemEltTyDefault, "aarch64_sve_stnt1_pn_x4">;
def SVSTNT1D_VNUM_X4 : MInst<"svstnt1_vnum[_{2}_x4]", "v}pl4", "lUld", [IsStructStore], MemEltTyDefault, "aarch64_sve_stnt1_pn_x4">;

def SVDOT_X2_S : SInst<"svdot[_{d}_{2}_{3}]", "ddhh", "i",  MergeNone, "aarch64_sve_sdot_x2", [], []>;
def SVDOT_X2_U : SInst<"svdot[_{d}_{2}_{3}]", "ddhh", "Ui", MergeNone, "aarch64_sve_udot_x2", [], []>;
def SVDOT_X2_F : SInst<"svdot[_{d}_{2}_{3}]", "ddhh", "f",  MergeNone, "aarch64_sve_fdot_x2", [], []>;
def SVDOT_LANE_X2_S : SInst<"svdot_lane[_{d}_{2}_{3}]", "ddhhi", "i",  MergeNone, "aarch64_sve_sdot_lane_x2", [], [ImmCheck<3, ImmCheck0_3>]>;
def SVDOT_LANE_X2_U : SInst<"svdot_lane[_{d}_{2}_{3}]", "ddhhi", "Ui", MergeNone, "aarch64_sve_udot_lane_x2", [], [ImmCheck<3, ImmCheck0_3>]>;
def SVDOT_LANE_X2_F : SInst<"svdot_lane[_{d}_{2}_{3}]", "ddhhi", "f",  MergeNone, "aarch64_sve_fdot_lane_x2", [], [ImmCheck<3, ImmCheck0_3>]>;

def SVBFMLSLB : SInst<"svbfmlslb[_{d}]", "dd$$", "f", MergeNone, "aarch64_sve_bfmlslb", [IsOverloadNone], []>;
def SVBFMLSLT : SInst<"svbfmlslt[_{d}]", "dd$$", "f", MergeNone, "aarch64_sve_bfmlslt", [IsOverloadNone], []>;

def SVBFMLSLB_LANE : SInst<"svbfmlslb_lane[_{d}]", "dd$$i", "f", MergeNone, "aarch64_sve_bfmlslb_lane", [IsOverloadNone], [ImmCheck<3, ImmCheck0_7>]>;
def SVBFMLSLT_LANE : SInst<"svbfmlslt_lane[_{d}]", "dd$$i", "f", MergeNone, "aarch64_sve_bfmlslt_lane", [IsOverloadNone], [ImmCheck<3, ImmCheck0_7>]>;
}

let TargetGuard = "sve2p1" in {
def SVSCLAMP : SInst<"svclamp[_{d}]", "dddd", "csil",     MergeNone, "aarch64_sve_sclamp", [], []>;
def SVUCLAMP : SInst<"svclamp[_{d}]", "dddd", "UcUsUiUl", MergeNone, "aarch64_sve_uclamp", [], []>;

def SVPSEL_B : SInst<"svpsel_lane_b8",  "PPPm", "Pc", MergeNone, "", [], []>;
def SVPSEL_H : SInst<"svpsel_lane_b16", "PPPm", "Ps", MergeNone, "", [], []>;
def SVPSEL_S : SInst<"svpsel_lane_b32", "PPPm", "Pi", MergeNone, "", [], []>;
def SVPSEL_D : SInst<"svpsel_lane_b64", "PPPm", "Pl", MergeNone, "", [], []>;

def SVCNTP_COUNT : SInst<"svcntp_{d}", "n}i", "QcQsQiQl", MergeNone, "aarch64_sve_cntp_{d}", [IsOverloadNone], [ImmCheck<1, ImmCheck2_4_Mul2>]>;

defm SVREVD : SInstZPZ<"svrevd", "csilUcUsUiUl", "aarch64_sve_revd">;
}

////////////////////////////////////////////////////////////////////////////////
// SME2

// SME intrinsics which operate only on vectors and do not require ZA should be added here,
// as they could possibly become SVE instructions in the future.

<<<<<<< HEAD
=======
multiclass MinMaxIntr<string i, string zm, string mul, string t> {
  def SVS # NAME : SInst<"sv" # i # "[" # zm # "_{d}_" # mul # "]", t, "csil",     MergeNone, "aarch64_sve_s" # i # zm # "_" # mul, [IsStreaming], []>;
  def SVU # NAME : SInst<"sv" # i # "[" # zm # "_{d}_" # mul # "]", t, "UcUsUiUl", MergeNone, "aarch64_sve_u" # i # zm # "_" # mul, [IsStreaming], []>;
  def SVF # NAME : SInst<"sv" # i # "[" # zm # "_{d}_" # mul # "]", t, "hfd",      MergeNone, "aarch64_sve_f" # i # zm # "_" # mul, [IsStreaming], []>;
}

let TargetGuard = "sme2" in {
// == SMAX / UMAX / FMAX ==
  defm MAX_SINGLE_X2 : MinMaxIntr<"max", "_single", "x2", "22d">;
  defm MAX_MULTI_X2  : MinMaxIntr<"max", "",        "x2", "222">;
  defm MAX_SINGLE_X4 : MinMaxIntr<"max", "_single", "x4", "44d">;
  defm MAX_MULTI_X4  : MinMaxIntr<"max", "",        "x4", "444">;

// == SMIN / UMIN / FMIN ==
  defm MIN_SINGLE_X2 : MinMaxIntr<"min", "_single", "x2", "22d">;
  defm MIN_MULTI_X2  : MinMaxIntr<"min", "",        "x2", "222">;
  defm MIN_SINGLE_X4 : MinMaxIntr<"min", "_single", "x4", "44d">;
  defm MIN_MULTI_X4  : MinMaxIntr<"min", "",        "x4", "444">;
}

>>>>>>> f2eaa6ec
let TargetGuard = "sme2" in {
// == ADD (vectors) ==
  def SVADD_SINGLE_X2 : SInst<"svadd[_single_{d}_x2]", "22d", "cUcsUsiUilUl", MergeNone, "aarch64_sve_add_single_x2", [IsStreaming], []>;
  def SVADD_SINGLE_X4 : SInst<"svadd[_single_{d}_x4]", "44d", "cUcsUsiUilUl", MergeNone, "aarch64_sve_add_single_x4", [IsStreaming], []>;
}<|MERGE_RESOLUTION|>--- conflicted
+++ resolved
@@ -1987,8 +1987,6 @@
 // SME intrinsics which operate only on vectors and do not require ZA should be added here,
 // as they could possibly become SVE instructions in the future.
 
-<<<<<<< HEAD
-=======
 multiclass MinMaxIntr<string i, string zm, string mul, string t> {
   def SVS # NAME : SInst<"sv" # i # "[" # zm # "_{d}_" # mul # "]", t, "csil",     MergeNone, "aarch64_sve_s" # i # zm # "_" # mul, [IsStreaming], []>;
   def SVU # NAME : SInst<"sv" # i # "[" # zm # "_{d}_" # mul # "]", t, "UcUsUiUl", MergeNone, "aarch64_sve_u" # i # zm # "_" # mul, [IsStreaming], []>;
@@ -2009,7 +2007,6 @@
   defm MIN_MULTI_X4  : MinMaxIntr<"min", "",        "x4", "444">;
 }
 
->>>>>>> f2eaa6ec
 let TargetGuard = "sme2" in {
 // == ADD (vectors) ==
   def SVADD_SINGLE_X2 : SInst<"svadd[_single_{d}_x2]", "22d", "cUcsUsiUilUl", MergeNone, "aarch64_sve_add_single_x2", [IsStreaming], []>;
