//===--- TokenKinds.def - C Family Token Kind Database ----------*- C++ -*-===//
//
// Part of the LLVM Project, under the Apache License v2.0 with LLVM Exceptions.
// See https://llvm.org/LICENSE.txt for license information.
// SPDX-License-Identifier: Apache-2.0 WITH LLVM-exception
//
//===----------------------------------------------------------------------===//
//
// This file defines the TokenKind database.  This includes normal tokens like
// tok::ampamp (corresponding to the && token) as well as keywords for various
// languages.  Users of this file must optionally #define the TOK, KEYWORD,
// CXX11_KEYWORD, CONCEPTS_KEYWORD, ALIAS, or PPKEYWORD macros to make use of
// this file.
//
//===----------------------------------------------------------------------===//

#ifndef TOK
#define TOK(X)
#endif
#ifndef PUNCTUATOR
#define PUNCTUATOR(X,Y) TOK(X)
#endif
#ifndef KEYWORD
#define KEYWORD(X,Y) TOK(kw_ ## X)
#endif
#ifndef CXX11_KEYWORD
#define CXX11_KEYWORD(X,Y) KEYWORD(X,KEYCXX11|(Y))
#endif
#ifndef CXX2A_KEYWORD
#define CXX2A_KEYWORD(X,Y) KEYWORD(X,KEYCXX2A|(Y))
#endif
#ifndef CONCEPTS_KEYWORD
#define CONCEPTS_KEYWORD(X) CXX2A_KEYWORD(X,KEYCONCEPTS)
#endif
#ifndef COROUTINES_KEYWORD
#define COROUTINES_KEYWORD(X) CXX2A_KEYWORD(X,KEYCOROUTINES)
#endif
#ifndef MODULES_KEYWORD
#define MODULES_KEYWORD(X) KEYWORD(X,KEYMODULES)
#endif
#ifndef TYPE_TRAIT
#define TYPE_TRAIT(N,I,K) KEYWORD(I,K)
#endif
#ifndef TYPE_TRAIT_1
#define TYPE_TRAIT_1(I,E,K) TYPE_TRAIT(1,I,K)
#endif
#ifndef TYPE_TRAIT_2
#define TYPE_TRAIT_2(I,E,K) TYPE_TRAIT(2,I,K)
#endif
#ifndef TYPE_TRAIT_N
#define TYPE_TRAIT_N(I,E,K) TYPE_TRAIT(0,I,K)
#endif
#ifndef ALIAS
#define ALIAS(X,Y,Z)
#endif
#ifndef PPKEYWORD
#define PPKEYWORD(X)
#endif
#ifndef CXX_KEYWORD_OPERATOR
#define CXX_KEYWORD_OPERATOR(X,Y)
#endif
#ifndef OBJC_AT_KEYWORD
#define OBJC_AT_KEYWORD(X)
#endif
#ifndef TESTING_KEYWORD
#define TESTING_KEYWORD(X, L) KEYWORD(X, L)
#endif
#ifndef ANNOTATION
#define ANNOTATION(X) TOK(annot_ ## X)
#endif

//===----------------------------------------------------------------------===//
// Preprocessor keywords.
//===----------------------------------------------------------------------===//

// These have meaning after a '#' at the start of a line. These define enums in
// the tok::pp_* namespace.  Note that IdentifierInfo::getPPKeywordID must be
// manually updated if something is added here.
PPKEYWORD(not_keyword)

// C99 6.10.1 - Conditional Inclusion.
PPKEYWORD(if)
PPKEYWORD(ifdef)
PPKEYWORD(ifndef)
PPKEYWORD(elif)
PPKEYWORD(else)
PPKEYWORD(endif)
PPKEYWORD(defined)

// C99 6.10.2 - Source File Inclusion.
PPKEYWORD(include)
PPKEYWORD(__include_macros)

// C99 6.10.3 - Macro Replacement.
PPKEYWORD(define)
PPKEYWORD(undef)

// C99 6.10.4 - Line Control.
PPKEYWORD(line)

// C99 6.10.5 - Error Directive.
PPKEYWORD(error)

// C99 6.10.6 - Pragma Directive.
PPKEYWORD(pragma)

// GNU Extensions.
PPKEYWORD(import)
PPKEYWORD(include_next)
PPKEYWORD(warning)
PPKEYWORD(ident)
PPKEYWORD(sccs)
PPKEYWORD(assert)
PPKEYWORD(unassert)

// Clang extensions
PPKEYWORD(__public_macro)
PPKEYWORD(__private_macro)

//===----------------------------------------------------------------------===//
// Language keywords.
//===----------------------------------------------------------------------===//

// These define members of the tok::* namespace.

TOK(unknown)             // Not a token.
TOK(eof)                 // End of file.
TOK(eod)                 // End of preprocessing directive (end of line inside a
                         // directive).
TOK(code_completion)     // Code completion marker

// C99 6.4.9: Comments.
TOK(comment)             // Comment (only in -E -C[C] mode)

// C99 6.4.2: Identifiers.
TOK(identifier)          // abcde123
TOK(raw_identifier)      // Used only in raw lexing mode.

// C99 6.4.4.1: Integer Constants
// C99 6.4.4.2: Floating Constants
TOK(numeric_constant)    // 0x123

// C99 6.4.4: Character Constants
TOK(char_constant)       // 'a'
TOK(wide_char_constant)  // L'b'

// C++17 Character Constants
TOK(utf8_char_constant)  // u8'a'

// C++11 Character Constants
TOK(utf16_char_constant) // u'a'
TOK(utf32_char_constant) // U'a'

// C99 6.4.5: String Literals.
TOK(string_literal)      // "foo"
TOK(wide_string_literal) // L"foo"

// C11 6.4.7: Header Names
TOK(header_name)         // <foo>, or "foo" lexed as a header-name

// C++11 String Literals.
TOK(utf8_string_literal) // u8"foo"
TOK(utf16_string_literal)// u"foo"
TOK(utf32_string_literal)// U"foo"

// C99 6.4.6: Punctuators.
PUNCTUATOR(l_square,            "[")
PUNCTUATOR(r_square,            "]")
PUNCTUATOR(l_paren,             "(")
PUNCTUATOR(r_paren,             ")")
PUNCTUATOR(l_brace,             "{")
PUNCTUATOR(r_brace,             "}")
PUNCTUATOR(period,              ".")
PUNCTUATOR(ellipsis,            "...")
PUNCTUATOR(amp,                 "&")
PUNCTUATOR(ampamp,              "&&")
PUNCTUATOR(ampequal,            "&=")
PUNCTUATOR(star,                "*")
PUNCTUATOR(starequal,           "*=")
PUNCTUATOR(plus,                "+")
PUNCTUATOR(plusplus,            "++")
PUNCTUATOR(plusequal,           "+=")
PUNCTUATOR(minus,               "-")
PUNCTUATOR(arrow,               "->")
PUNCTUATOR(minusminus,          "--")
PUNCTUATOR(minusequal,          "-=")
PUNCTUATOR(tilde,               "~")
PUNCTUATOR(exclaim,             "!")
PUNCTUATOR(exclaimequal,        "!=")
PUNCTUATOR(slash,               "/")
PUNCTUATOR(slashequal,          "/=")
PUNCTUATOR(percent,             "%")
PUNCTUATOR(percentequal,        "%=")
PUNCTUATOR(less,                "<")
PUNCTUATOR(lessless,            "<<")
PUNCTUATOR(lessequal,           "<=")
PUNCTUATOR(lesslessequal,       "<<=")
PUNCTUATOR(spaceship,           "<=>")
PUNCTUATOR(greater,             ">")
PUNCTUATOR(greatergreater,      ">>")
PUNCTUATOR(greaterequal,        ">=")
PUNCTUATOR(greatergreaterequal, ">>=")
PUNCTUATOR(caret,               "^")
PUNCTUATOR(caretequal,          "^=")
PUNCTUATOR(pipe,                "|")
PUNCTUATOR(pipepipe,            "||")
PUNCTUATOR(pipeequal,           "|=")
PUNCTUATOR(question,            "?")
PUNCTUATOR(colon,               ":")
PUNCTUATOR(semi,                ";")
PUNCTUATOR(equal,               "=")
PUNCTUATOR(equalequal,          "==")
PUNCTUATOR(comma,               ",")
PUNCTUATOR(hash,                "#")
PUNCTUATOR(hashhash,            "##")
PUNCTUATOR(hashat,              "#@")

// C++ Support
PUNCTUATOR(periodstar,          ".*")
PUNCTUATOR(arrowstar,           "->*")
PUNCTUATOR(coloncolon,          "::")

// Objective C support.
PUNCTUATOR(at,                  "@")

// CUDA support.
PUNCTUATOR(lesslessless,          "<<<")
PUNCTUATOR(greatergreatergreater, ">>>")

// CL support
PUNCTUATOR(caretcaret,            "^^")

// C99 6.4.1: Keywords.  These turn into kw_* tokens.
// Flags allowed:
//   KEYALL   - This is a keyword in all variants of C and C++, or it
//              is a keyword in the implementation namespace that should
//              always be treated as a keyword
//   KEYC99   - This is a keyword introduced to C in C99
//   KEYC11   - This is a keyword introduced to C in C11
//   KEYCXX   - This is a C++ keyword, or a C++-specific keyword in the
//              implementation namespace
//   KEYNOCXX - This is a keyword in every non-C++ dialect.
//   KEYCXX11 - This is a C++ keyword introduced to C++ in C++11
//   KEYCXX2A - This is a C++ keyword introduced to C++ in C++2a
//   KEYCONCEPTS - This is a keyword if the C++ extensions for concepts
//                 are enabled.
//   KEYMODULES - This is a keyword if the C++ extensions for modules
//                are enabled.
//   KEYGNU   - This is a keyword if GNU extensions are enabled
//   KEYMS    - This is a keyword if Microsoft extensions are enabled
//   KEYMSCOMPAT - This is a keyword if Microsoft compatibility mode is enabled
//   KEYNOMS18 - This is a keyword that must never be enabled under
//               MSVC <= v18.
//   KEYOPENCLC   - This is a keyword in OpenCL C
//   KEYOPENCLCXX - This is a keyword in OpenCL C++
//   KEYNOOPENCL  - This is a keyword that is not supported in OpenCL C
//                  nor in OpenCL C++.
//   KEYALTIVEC - This is a keyword in AltiVec
//   KEYZVECTOR - This is a keyword for the System z vector extensions,
//                which are heavily based on AltiVec
//   KEYBORLAND - This is a keyword if Borland extensions are enabled
//   KEYCOROUTINES - This is a keyword if support for C++ coroutines is enabled
//   BOOLSUPPORT - This is a keyword if 'bool' is a built-in type
//   HALFSUPPORT - This is a keyword if 'half' is a built-in type
//   WCHARSUPPORT - This is a keyword if 'wchar_t' is a built-in type
//   CHAR8SUPPORT - This is a keyword if 'char8_t' is a built-in type
//
KEYWORD(auto                        , KEYALL)
KEYWORD(break                       , KEYALL)
KEYWORD(case                        , KEYALL)
KEYWORD(char                        , KEYALL)
KEYWORD(const                       , KEYALL)
KEYWORD(continue                    , KEYALL)
KEYWORD(default                     , KEYALL)
KEYWORD(do                          , KEYALL)
KEYWORD(double                      , KEYALL)
KEYWORD(else                        , KEYALL)
KEYWORD(enum                        , KEYALL)
KEYWORD(extern                      , KEYALL)
KEYWORD(float                       , KEYALL)
KEYWORD(for                         , KEYALL)
KEYWORD(goto                        , KEYALL)
KEYWORD(if                          , KEYALL)
KEYWORD(inline                      , KEYC99|KEYCXX|KEYGNU)
KEYWORD(int                         , KEYALL)
KEYWORD(long                        , KEYALL)
KEYWORD(register                    , KEYALL)
#if INTEL_CUSTOMIZATION
KEYWORD(restrict                    , KEYC99|KEYRESTRICT)
#else
KEYWORD(restrict                    , KEYC99)
#endif  // INTEL_CUSTOMIZATION
KEYWORD(return                      , KEYALL)
KEYWORD(short                       , KEYALL)
KEYWORD(signed                      , KEYALL)
KEYWORD(sizeof                      , KEYALL)
KEYWORD(static                      , KEYALL)
KEYWORD(struct                      , KEYALL)
KEYWORD(switch                      , KEYALL)
KEYWORD(typedef                     , KEYALL)
KEYWORD(union                       , KEYALL)
KEYWORD(unsigned                    , KEYALL)
KEYWORD(void                        , KEYALL)
KEYWORD(volatile                    , KEYALL)
KEYWORD(while                       , KEYALL)
KEYWORD(_Alignas                    , KEYALL)
KEYWORD(_Alignof                    , KEYALL)
KEYWORD(_Atomic                     , KEYALL|KEYNOOPENCL)
KEYWORD(_Bool                       , KEYNOCXX)
KEYWORD(_Complex                    , KEYALL)
KEYWORD(_Generic                    , KEYALL)
KEYWORD(_Imaginary                  , KEYALL)
KEYWORD(_Noreturn                   , KEYALL)
KEYWORD(_Static_assert              , KEYALL)
KEYWORD(_Thread_local               , KEYALL)
KEYWORD(__func__                    , KEYALL)
KEYWORD(__objc_yes                  , KEYALL)
KEYWORD(__objc_no                   , KEYALL)


// C++ 2.11p1: Keywords.
KEYWORD(asm                         , KEYCXX|KEYGNU)
KEYWORD(bool                        , BOOLSUPPORT)
KEYWORD(catch                       , KEYCXX)
KEYWORD(class                       , KEYCXX)
KEYWORD(const_cast                  , KEYCXX)
KEYWORD(delete                      , KEYCXX)
KEYWORD(dynamic_cast                , KEYCXX)
KEYWORD(explicit                    , KEYCXX)
KEYWORD(export                      , KEYCXX)
KEYWORD(false                       , BOOLSUPPORT)
KEYWORD(friend                      , KEYCXX)
KEYWORD(mutable                     , KEYCXX)
KEYWORD(namespace                   , KEYCXX)
KEYWORD(new                         , KEYCXX)
KEYWORD(operator                    , KEYCXX)
KEYWORD(private                     , KEYCXX)
KEYWORD(protected                   , KEYCXX)
KEYWORD(public                      , KEYCXX)
KEYWORD(reinterpret_cast            , KEYCXX)
KEYWORD(static_cast                 , KEYCXX)
KEYWORD(template                    , KEYCXX)
KEYWORD(this                        , KEYCXX)
KEYWORD(throw                       , KEYCXX)
KEYWORD(true                        , BOOLSUPPORT)
KEYWORD(try                         , KEYCXX)
KEYWORD(typename                    , KEYCXX)
KEYWORD(typeid                      , KEYCXX)
KEYWORD(using                       , KEYCXX)
KEYWORD(virtual                     , KEYCXX)
KEYWORD(wchar_t                     , WCHARSUPPORT)

// C++ 2.5p2: Alternative Representations.
CXX_KEYWORD_OPERATOR(and     , ampamp)
CXX_KEYWORD_OPERATOR(and_eq  , ampequal)
CXX_KEYWORD_OPERATOR(bitand  , amp)
CXX_KEYWORD_OPERATOR(bitor   , pipe)
CXX_KEYWORD_OPERATOR(compl   , tilde)
CXX_KEYWORD_OPERATOR(not     , exclaim)
CXX_KEYWORD_OPERATOR(not_eq  , exclaimequal)
CXX_KEYWORD_OPERATOR(or      , pipepipe)
CXX_KEYWORD_OPERATOR(or_eq   , pipeequal)
CXX_KEYWORD_OPERATOR(xor     , caret)
CXX_KEYWORD_OPERATOR(xor_eq  , caretequal)

// C++11 keywords
CXX11_KEYWORD(alignas               , 0)
CXX11_KEYWORD(alignof               , 0)
CXX11_KEYWORD(char16_t              , KEYNOMS18)
CXX11_KEYWORD(char32_t              , KEYNOMS18)
CXX11_KEYWORD(constexpr             , 0)
CXX11_KEYWORD(decltype              , 0)
CXX11_KEYWORD(noexcept              , 0)
CXX11_KEYWORD(nullptr               , 0)
CXX11_KEYWORD(static_assert         , KEYMSCOMPAT)
CXX11_KEYWORD(thread_local          , 0)

// C++2a / concepts TS keywords
CONCEPTS_KEYWORD(concept)
CONCEPTS_KEYWORD(requires)

// C++2a / coroutines TS keywords
COROUTINES_KEYWORD(co_await)
COROUTINES_KEYWORD(co_return)
COROUTINES_KEYWORD(co_yield)

// C++ modules TS keywords
MODULES_KEYWORD(module)
MODULES_KEYWORD(import)

// C++ char8_t proposal
CXX2A_KEYWORD(char8_t               , CHAR8SUPPORT)

// C11 Extension
KEYWORD(_Float16                    , KEYALL)

// ISO/IEC JTC1 SC22 WG14 N1169 Extension
KEYWORD(_Accum                      , KEYNOCXX)
KEYWORD(_Fract                      , KEYNOCXX)
KEYWORD(_Sat                        , KEYNOCXX)

// GNU Extensions (in impl-reserved namespace)
#if INTEL_CUSTOMIZATION
// CQ#374317 - do not recognize _Decimal keywords in non-GNU mode.
KEYWORD(_Decimal32                  , KEYNOINTELALL|KEYDECIMAL)
KEYWORD(_Decimal64                  , KEYNOINTELALL|KEYDECIMAL)
KEYWORD(_Decimal128                 , KEYNOINTELALL|KEYDECIMAL)
#endif // INTEL_CUSTOMIZATION
KEYWORD(__null                      , KEYCXX)
KEYWORD(__alignof                   , KEYALL)
KEYWORD(__attribute                 , KEYALL)
KEYWORD(__builtin_choose_expr       , KEYALL)
KEYWORD(__builtin_offsetof          , KEYALL)
KEYWORD(__builtin_FILE              , KEYALL)
KEYWORD(__builtin_FUNCTION          , KEYALL)
KEYWORD(__builtin_LINE              , KEYALL)
KEYWORD(__builtin_COLUMN            , KEYALL)

// __builtin_types_compatible_p is a GNU C extension that we handle like a C++
// type trait.
TYPE_TRAIT_2(__builtin_types_compatible_p, TypeCompatible, KEYNOCXX)
KEYWORD(__builtin_va_arg            , KEYALL)
KEYWORD(__extension__               , KEYALL)
KEYWORD(__float128                  , KEYALL)
KEYWORD(__imag                      , KEYALL)
KEYWORD(__int128                    , KEYALL)
KEYWORD(__label__                   , KEYALL)
KEYWORD(__real                      , KEYALL)
KEYWORD(__thread                    , KEYALL)
KEYWORD(__FUNCTION__                , KEYALL)
KEYWORD(__PRETTY_FUNCTION__         , KEYALL)
KEYWORD(__auto_type                 , KEYALL)

// GNU Extensions (outside impl-reserved namespace)
KEYWORD(typeof                      , KEYGNU)

// MS Extensions
KEYWORD(__FUNCDNAME__               , KEYMS)
KEYWORD(__FUNCSIG__                 , KEYMS)
KEYWORD(L__FUNCTION__               , KEYMS)
KEYWORD(L__FUNCSIG__                , KEYMS)
TYPE_TRAIT_1(__is_interface_class, IsInterfaceClass, KEYMS)
TYPE_TRAIT_1(__is_sealed, IsSealed, KEYMS)
#if INTEL_CUSTOMIZATION
// CQ#367834 - Make _Quad an alias for __float128
ALIAS("_Quad"    , __float128       , 0)
#endif  // INTEL_CUSTOMIZATION
// MSVC12.0 / VS2013 Type Traits
TYPE_TRAIT_1(__is_destructible, IsDestructible, KEYMS)
TYPE_TRAIT_1(__is_trivially_destructible, IsTriviallyDestructible, KEYCXX)
TYPE_TRAIT_1(__is_nothrow_destructible, IsNothrowDestructible, KEYMS)
TYPE_TRAIT_2(__is_nothrow_assignable, IsNothrowAssignable, KEYCXX)
TYPE_TRAIT_N(__is_constructible, IsConstructible, KEYCXX)
TYPE_TRAIT_N(__is_nothrow_constructible, IsNothrowConstructible, KEYCXX)

// MSVC14.0 / VS2015 Type Traits
TYPE_TRAIT_2(__is_assignable, IsAssignable, KEYCXX)

// GNU and MS Type Traits
TYPE_TRAIT_1(__has_nothrow_assign, HasNothrowAssign, KEYCXX)
TYPE_TRAIT_1(__has_nothrow_move_assign, HasNothrowMoveAssign, KEYCXX)
TYPE_TRAIT_1(__has_nothrow_copy, HasNothrowCopy, KEYCXX)
TYPE_TRAIT_1(__has_nothrow_constructor, HasNothrowConstructor, KEYCXX)
TYPE_TRAIT_1(__has_trivial_assign, HasTrivialAssign, KEYCXX)
TYPE_TRAIT_1(__has_trivial_move_assign, HasTrivialMoveAssign, KEYCXX)
TYPE_TRAIT_1(__has_trivial_copy, HasTrivialCopy, KEYCXX)
TYPE_TRAIT_1(__has_trivial_constructor, HasTrivialDefaultConstructor, KEYCXX)
TYPE_TRAIT_1(__has_trivial_move_constructor, HasTrivialMoveConstructor, KEYCXX)
TYPE_TRAIT_1(__has_trivial_destructor, HasTrivialDestructor, KEYCXX)
TYPE_TRAIT_1(__has_virtual_destructor, HasVirtualDestructor, KEYCXX)
TYPE_TRAIT_1(__is_abstract, IsAbstract, KEYCXX)
TYPE_TRAIT_1(__is_aggregate, IsAggregate, KEYCXX)
TYPE_TRAIT_2(__is_base_of, IsBaseOf, KEYCXX)
TYPE_TRAIT_1(__is_class, IsClass, KEYCXX)
TYPE_TRAIT_2(__is_convertible_to, IsConvertibleTo, KEYCXX)
TYPE_TRAIT_1(__is_empty, IsEmpty, KEYCXX)
TYPE_TRAIT_1(__is_enum, IsEnum, KEYCXX)
TYPE_TRAIT_1(__is_final, IsFinal, KEYCXX)
TYPE_TRAIT_1(__is_literal, IsLiteral, KEYCXX)
// Name for GCC 4.6 compatibility - people have already written libraries using
// this name unfortunately.
ALIAS("__is_literal_type", __is_literal, KEYCXX)
TYPE_TRAIT_1(__is_pod, IsPOD, KEYCXX)
TYPE_TRAIT_1(__is_polymorphic, IsPolymorphic, KEYCXX)
TYPE_TRAIT_1(__is_trivial, IsTrivial, KEYCXX)
TYPE_TRAIT_1(__is_union, IsUnion, KEYCXX)
TYPE_TRAIT_1(__has_unique_object_representations,
             HasUniqueObjectRepresentations, KEYCXX)

// Clang-only C++ Type Traits
TYPE_TRAIT_N(__is_trivially_constructible, IsTriviallyConstructible, KEYCXX)
TYPE_TRAIT_1(__is_trivially_copyable, IsTriviallyCopyable, KEYCXX)
TYPE_TRAIT_2(__is_trivially_assignable, IsTriviallyAssignable, KEYCXX)
TYPE_TRAIT_2(__reference_binds_to_temporary, ReferenceBindsToTemporary, KEYCXX)
KEYWORD(__underlying_type           , KEYCXX)

// Embarcadero Expression Traits
KEYWORD(__is_lvalue_expr            , KEYCXX)
KEYWORD(__is_rvalue_expr            , KEYCXX)

// Embarcadero Unary Type Traits
TYPE_TRAIT_1(__is_arithmetic, IsArithmetic, KEYCXX)
TYPE_TRAIT_1(__is_floating_point, IsFloatingPoint, KEYCXX)
TYPE_TRAIT_1(__is_integral, IsIntegral, KEYCXX)
TYPE_TRAIT_1(__is_complete_type, IsCompleteType, KEYCXX)
TYPE_TRAIT_1(__is_void, IsVoid, KEYCXX)
TYPE_TRAIT_1(__is_array, IsArray, KEYCXX)
TYPE_TRAIT_1(__is_function, IsFunction, KEYCXX)
TYPE_TRAIT_1(__is_reference, IsReference, KEYCXX)
TYPE_TRAIT_1(__is_lvalue_reference, IsLvalueReference, KEYCXX)
TYPE_TRAIT_1(__is_rvalue_reference, IsRvalueReference, KEYCXX)
TYPE_TRAIT_1(__is_fundamental, IsFundamental, KEYCXX)
TYPE_TRAIT_1(__is_object, IsObject, KEYCXX)
TYPE_TRAIT_1(__is_scalar, IsScalar, KEYCXX)
TYPE_TRAIT_1(__is_compound, IsCompound, KEYCXX)
TYPE_TRAIT_1(__is_pointer, IsPointer, KEYCXX)
TYPE_TRAIT_1(__is_member_object_pointer, IsMemberObjectPointer, KEYCXX)
TYPE_TRAIT_1(__is_member_function_pointer, IsMemberFunctionPointer, KEYCXX)
TYPE_TRAIT_1(__is_member_pointer, IsMemberPointer, KEYCXX)
TYPE_TRAIT_1(__is_const, IsConst, KEYCXX)
TYPE_TRAIT_1(__is_volatile, IsVolatile, KEYCXX)
TYPE_TRAIT_1(__is_standard_layout, IsStandardLayout, KEYCXX)
TYPE_TRAIT_1(__is_signed, IsSigned, KEYCXX)
TYPE_TRAIT_1(__is_unsigned, IsUnsigned, KEYCXX)

// Embarcadero Binary Type Traits
TYPE_TRAIT_2(__is_same, IsSame, KEYCXX)
TYPE_TRAIT_2(__is_convertible, IsConvertible, KEYCXX)
KEYWORD(__array_rank                , KEYCXX)
KEYWORD(__array_extent              , KEYCXX)

// Apple Extension.
KEYWORD(__private_extern__          , KEYALL)
KEYWORD(__module_private__          , KEYALL)

// Extension that will be enabled for Microsoft, Borland and PS4, but can be
// disabled via '-fno-declspec'.
KEYWORD(__declspec                  , 0)

// Microsoft Extension.
#if INTEL_CUSTOMIZATION
KEYWORD(_regcall                    , KEYALL)
#endif //INTEL_CUSTOMIZATION
KEYWORD(__cdecl                     , KEYALL)
KEYWORD(__stdcall                   , KEYALL)
KEYWORD(__fastcall                  , KEYALL)
KEYWORD(__thiscall                  , KEYALL)
KEYWORD(__regcall                   , KEYALL)
KEYWORD(__vectorcall                , KEYALL)
#if INTEL_CUSTOMIZATION
// CQ#368488 - keyword fixes for iclang.
// CQ#367651 - keyword fix for xmain.
KEYWORD(__unaligned                 , KEYMS|KEYINTELALL)
#else
KEYWORD(__unaligned                 , KEYMS)
#endif // INTEL_CUSTOMIZATION
#if INTEL_CUSTOMIZATION
// Fix for CQ375085: allow to use __forceinline modifier even in non-MS mode.
KEYWORD(__forceinline               , KEYALL)
#else
KEYWORD(__forceinline               , KEYMS)
#endif //INTEL_CUSTOMIZATION
KEYWORD(__super                     , KEYMS)

// OpenCL address space qualifiers
KEYWORD(__global                    , KEYOPENCLC | KEYOPENCLCXX)
KEYWORD(__local                     , KEYOPENCLC | KEYOPENCLCXX)
KEYWORD(__constant                  , KEYOPENCLC | KEYOPENCLCXX)
KEYWORD(__private                   , KEYOPENCLC | KEYOPENCLCXX)
#if INTEL_CUSTOMIZATION
// CQ381345: Support tgmath.h usage of generic in all versions of C.
KEYWORD(__generic                   , KEYNOCXX | KEYOPENCLC | KEYOPENCLCXX)
#endif //INTEL_CUSTOMIZATION
ALIAS("global", __global            , KEYOPENCLC | KEYOPENCLCXX)
ALIAS("local", __local              , KEYOPENCLC | KEYOPENCLCXX)
ALIAS("constant", __constant        , KEYOPENCLC | KEYOPENCLCXX)
ALIAS("private", __private          , KEYOPENCLC)
ALIAS("generic", __generic          , KEYOPENCLC | KEYOPENCLCXX)
// OpenCL function qualifiers
KEYWORD(__kernel                    , KEYOPENCLC | KEYOPENCLCXX)
ALIAS("kernel", __kernel            , KEYOPENCLC | KEYOPENCLCXX)
// OpenCL access qualifiers
KEYWORD(__read_only                 , KEYOPENCLC | KEYOPENCLCXX)
KEYWORD(__write_only                , KEYOPENCLC | KEYOPENCLCXX)
KEYWORD(__read_write                , KEYOPENCLC | KEYOPENCLCXX)
ALIAS("read_only", __read_only      , KEYOPENCLC | KEYOPENCLCXX)
ALIAS("write_only", __write_only    , KEYOPENCLC | KEYOPENCLCXX)
ALIAS("read_write", __read_write    , KEYOPENCLC | KEYOPENCLCXX)
// OpenCL builtins
KEYWORD(__builtin_astype            , KEYOPENCLC | KEYOPENCLCXX)
KEYWORD(vec_step                    , KEYOPENCLC | KEYALTIVEC | KEYZVECTOR)
#define GENERIC_IMAGE_TYPE(ImgType, Id) KEYWORD(ImgType##_t, KEYOPENCLC | KEYOPENCLCXX)
#include "clang/Basic/OpenCLImageTypes.def"

// OpenMP Type Traits
KEYWORD(__builtin_omp_required_simd_align, KEYALL)

<<<<<<< HEAD
KEYWORD(pipe                        , KEYOPENCLC)
#if INTEL_CUSTOMIZATION
KEYWORD(channel                     , KEYOPENCLC)
#endif // INTEL_CUSTOMIZATION
=======
KEYWORD(pipe                        , KEYOPENCLC | KEYOPENCLCXX)
>>>>>>> b4c756dc

// Borland Extensions.
KEYWORD(__pascal                    , KEYALL)

// Altivec Extension.
KEYWORD(__vector                    , KEYALTIVEC|KEYZVECTOR)
KEYWORD(__pixel                     , KEYALTIVEC)
KEYWORD(__bool                      , KEYALTIVEC|KEYZVECTOR)

// ARM NEON extensions.
ALIAS("__fp16", half                , KEYALL)

// OpenCL Extension.
KEYWORD(half                        , HALFSUPPORT)

// Objective-C ARC keywords.
KEYWORD(__bridge                     , KEYOBJC)
KEYWORD(__bridge_transfer            , KEYOBJC)
KEYWORD(__bridge_retained            , KEYOBJC)
KEYWORD(__bridge_retain              , KEYOBJC)

// Objective-C keywords.
KEYWORD(__covariant                  , KEYOBJC)
KEYWORD(__contravariant              , KEYOBJC)
KEYWORD(__kindof                     , KEYOBJC)

// Alternate spelling for various tokens.  There are GCC extensions in all
// languages, but should not be disabled in strict conformance mode.
ALIAS("__alignof__"  , __alignof  , KEYALL)
ALIAS("__asm"        , asm        , KEYALL)
ALIAS("__asm__"      , asm        , KEYALL)
ALIAS("__attribute__", __attribute, KEYALL)
ALIAS("__complex"    , _Complex   , KEYALL)
ALIAS("__complex__"  , _Complex   , KEYALL)
ALIAS("__const"      , const      , KEYALL)
ALIAS("__const__"    , const      , KEYALL)
ALIAS("__decltype"   , decltype   , KEYCXX)
ALIAS("__imag__"     , __imag     , KEYALL)
ALIAS("__inline"     , inline     , KEYALL)
ALIAS("__inline__"   , inline     , KEYALL)
ALIAS("__nullptr"    , nullptr    , KEYCXX)
ALIAS("__real__"     , __real     , KEYALL)
ALIAS("__restrict"   , restrict   , KEYALL)
ALIAS("__restrict__" , restrict   , KEYALL)
ALIAS("__signed"     , signed     , KEYALL)
ALIAS("__signed__"   , signed     , KEYALL)
ALIAS("__typeof"     , typeof     , KEYALL)
ALIAS("__typeof__"   , typeof     , KEYALL)
#if INTEL_CUSTOMIZATION
ALIAS("_Typeof"      , typeof     , KEYALL)
#endif  // INTEL_CUSTOMIZATION
ALIAS("__volatile"   , volatile   , KEYALL)
ALIAS("__volatile__" , volatile   , KEYALL)

// Type nullability.
KEYWORD(_Nonnull                 , KEYALL)
KEYWORD(_Nullable                , KEYALL)
KEYWORD(_Null_unspecified        , KEYALL)

// Microsoft extensions which should be disabled in strict conformance mode
#if INTEL_CUSTOMIZATION
// Fix for CQ#373504: __ptr64 and __ptr32 on Linux.
KEYWORD(__ptr64                       , KEYALL)
KEYWORD(__ptr32                       , KEYALL)
#else
KEYWORD(__ptr64                       , KEYMS)
KEYWORD(__ptr32                       , KEYMS)
#endif // INTEL_CUSTOMIZATION
KEYWORD(__sptr                        , KEYMS)
KEYWORD(__uptr                        , KEYMS)
KEYWORD(__w64                         , KEYMS)
KEYWORD(__uuidof                      , KEYMS | KEYBORLAND)
KEYWORD(__try                         , KEYMS | KEYBORLAND)
KEYWORD(__finally                     , KEYMS | KEYBORLAND)
KEYWORD(__leave                       , KEYMS | KEYBORLAND)
KEYWORD(__int64                       , KEYALL) //***INTEL: sized int support
KEYWORD(__if_exists                   , KEYMS)
KEYWORD(__if_not_exists               , KEYMS)
KEYWORD(__single_inheritance          , KEYMS)
KEYWORD(__multiple_inheritance        , KEYMS)
KEYWORD(__virtual_inheritance         , KEYMS)
KEYWORD(__interface                   , KEYMS)
ALIAS("__int8"           , char       , KEYALL) //***INTEL: sized int support
ALIAS("_int8"            , char       , KEYMS)
ALIAS("__int16"          , short      , KEYALL) //***INTEL: sized int support
ALIAS("_int16"           , short      , KEYMS)
ALIAS("__int32"          , int        , KEYALL) //***INTEL: sized int support
ALIAS("_int32"           , int        , KEYMS)
ALIAS("_int64"           , __int64    , KEYMS)
ALIAS("__wchar_t"        , wchar_t    , KEYMS)
#if INTEL_CUSTOMIZATION
// CQ#369368 - allow '_asm' keyword if MS-style inline assembly is enabled.
ALIAS("_asm"             , asm        , KEYMS|KEYMSASM)
#else
ALIAS("_asm"             , asm        , KEYMS)
#endif // INTEL_CUSTOMIZATION
ALIAS("_alignof"         , __alignof  , KEYMS)
ALIAS("__builtin_alignof", __alignof  , KEYMS)
ALIAS("_cdecl"           , __cdecl    , KEYMS | KEYBORLAND)
ALIAS("_fastcall"        , __fastcall , KEYMS | KEYBORLAND)
ALIAS("_stdcall"         , __stdcall  , KEYMS | KEYBORLAND)
ALIAS("_thiscall"        , __thiscall , KEYMS)
ALIAS("_vectorcall"      , __vectorcall, KEYMS)
ALIAS("_uuidof"          , __uuidof   , KEYMS | KEYBORLAND)
ALIAS("_inline"          , inline     , KEYMS)
ALIAS("_declspec"        , __declspec , KEYMS)

// Borland Extensions which should be disabled in strict conformance mode.
ALIAS("_pascal"      , __pascal   , KEYBORLAND)

// Clang Extensions.
KEYWORD(__builtin_convertvector   , KEYALL)
ALIAS("__char16_t"   , char16_t   , KEYCXX)
ALIAS("__char32_t"   , char32_t   , KEYCXX)

KEYWORD(__builtin_available       , KEYALL)

// Clang-specific keywords enabled only in testing.
TESTING_KEYWORD(__unknown_anytype , KEYALL)


//===----------------------------------------------------------------------===//
// Objective-C @-preceded keywords.
//===----------------------------------------------------------------------===//

// These have meaning after an '@' in Objective-C mode. These define enums in
// the tok::objc_* namespace.

OBJC_AT_KEYWORD(not_keyword)
OBJC_AT_KEYWORD(class)
OBJC_AT_KEYWORD(compatibility_alias)
OBJC_AT_KEYWORD(defs)
OBJC_AT_KEYWORD(encode)
OBJC_AT_KEYWORD(end)
OBJC_AT_KEYWORD(implementation)
OBJC_AT_KEYWORD(interface)
OBJC_AT_KEYWORD(private)
OBJC_AT_KEYWORD(protected)
OBJC_AT_KEYWORD(protocol)
OBJC_AT_KEYWORD(public)
OBJC_AT_KEYWORD(selector)
OBJC_AT_KEYWORD(throw)
OBJC_AT_KEYWORD(try)
OBJC_AT_KEYWORD(catch)
OBJC_AT_KEYWORD(finally)
OBJC_AT_KEYWORD(synchronized)
OBJC_AT_KEYWORD(autoreleasepool)

OBJC_AT_KEYWORD(property)
OBJC_AT_KEYWORD(package)
OBJC_AT_KEYWORD(required)
OBJC_AT_KEYWORD(optional)
OBJC_AT_KEYWORD(synthesize)
OBJC_AT_KEYWORD(dynamic)
OBJC_AT_KEYWORD(import)
OBJC_AT_KEYWORD(available)

// TODO: What to do about context-sensitive keywords like:
//       bycopy/byref/in/inout/oneway/out?

ANNOTATION(cxxscope)     // annotation for a C++ scope spec, e.g. "::foo::bar::"
ANNOTATION(typename)     // annotation for a C typedef name, a C++ (possibly
                         // qualified) typename, e.g. "foo::MyClass", or
                         // template-id that names a type ("std::vector<int>")
ANNOTATION(template_id)  // annotation for a C++ template-id that names a
                         // function template specialization (not a type),
                         // e.g., "std::swap<int>"
ANNOTATION(primary_expr) // annotation for a primary expression
ANNOTATION(decltype)     // annotation for a decltype expression,
                         // e.g., "decltype(foo.bar())"

// Annotation for #pragma unused(...)
// For each argument inside the parentheses the pragma handler will produce
// one 'pragma_unused' annotation token followed by the argument token.
ANNOTATION(pragma_unused)

// Annotation for #pragma GCC visibility...
// The lexer produces these so that they only take effect when the parser
// handles them.
ANNOTATION(pragma_vis)

// Annotation for #pragma pack...
// The lexer produces these so that they only take effect when the parser
// handles them.
ANNOTATION(pragma_pack)

// Annotation for #pragma clang __debug parser_crash...
// The lexer produces these so that they only take effect when the parser
// handles them.
ANNOTATION(pragma_parser_crash)

// Annotation for #pragma clang __debug captured...
// The lexer produces these so that they only take effect when the parser
// handles them.
ANNOTATION(pragma_captured)

// Annotation for #pragma clang __debug dump...
// The lexer produces these so that the parser and semantic analysis can
// look up and dump the operand.
ANNOTATION(pragma_dump)

// Annotation for #pragma ms_struct...
// The lexer produces these so that they only take effect when the parser
// handles them.
ANNOTATION(pragma_msstruct)

// Annotation for #pragma align...
// The lexer produces these so that they only take effect when the parser
// handles them.
ANNOTATION(pragma_align)

// Annotation for #pragma weak id
// The lexer produces these so that they only take effect when the parser
// handles them.
ANNOTATION(pragma_weak)

// Annotation for #pragma weak id = id
// The lexer produces these so that they only take effect when the parser
// handles them.
ANNOTATION(pragma_weakalias)

// Annotation for #pragma redefine_extname...
// The lexer produces these so that they only take effect when the parser
// handles them.
ANNOTATION(pragma_redefine_extname)

// Annotation for #pragma STDC FP_CONTRACT...
// The lexer produces these so that they only take effect when the parser
// handles them.
ANNOTATION(pragma_fp_contract)

// Annotation for #pragma STDC FENV_ACCESS
// The lexer produces these so that they only take effect when the parser
// handles them.
ANNOTATION(pragma_fenv_access)

// Annotation for #pragma pointers_to_members...
// The lexer produces these so that they only take effect when the parser
// handles them.
ANNOTATION(pragma_ms_pointers_to_members)

// Annotation for #pragma vtordisp...
// The lexer produces these so that they only take effect when the parser
// handles them.
ANNOTATION(pragma_ms_vtordisp)

// Annotation for all microsoft #pragmas...
// The lexer produces these so that they only take effect when the parser
// handles them.
ANNOTATION(pragma_ms_pragma)

// Annotation for #pragma OPENCL EXTENSION...
// The lexer produces these so that they only take effect when the parser
// handles them.
ANNOTATION(pragma_opencl_extension)

// Annotations for OpenMP pragma directives - #pragma omp ...
// The lexer produces these so that they only take effect when the parser
// handles #pragma omp ... directives.
ANNOTATION(pragma_openmp)
ANNOTATION(pragma_openmp_end)

#if INTEL_CUSTOMIZATION
ANNOTATION(pragma_simd)
ANNOTATION(pragma_simd_end)
// Alternate spelling for alignof
ALIAS("__ALIGNOF__" , __alignof , KEYALL)

ANNOTATION(pragma_end)

// Annotation for #pragma inline, forceinline and noinline
// The lexer produces these so that they only take effect when the parser
// handles them.
ANNOTATION(pragma_inline)
ANNOTATION(pragma_blockloop)
#endif // INTEL_CUSTOMIZATION

// Annotations for loop pragma directives #pragma clang loop ...
// The lexer produces these so that they only take effect when the parser
// handles #pragma loop ... directives.
ANNOTATION(pragma_loop_hint)

ANNOTATION(pragma_fp)

// Annotation for the attribute pragma directives - #pragma clang attribute ...
ANNOTATION(pragma_attribute)

// Annotations for module import translated from #include etc.
ANNOTATION(module_include)
ANNOTATION(module_begin)
ANNOTATION(module_end)

// Annotation for a header_name token that has been looked up and transformed
// into the name of a header unit.
ANNOTATION(header_unit)

#undef ANNOTATION
#undef TESTING_KEYWORD
#undef OBJC_AT_KEYWORD
#undef CXX_KEYWORD_OPERATOR
#undef PPKEYWORD
#undef ALIAS
#undef TYPE_TRAIT_N
#undef TYPE_TRAIT_2
#undef TYPE_TRAIT_1
#undef TYPE_TRAIT
#undef CONCEPTS_KEYWORD
#undef CXX2A_KEYWORD
#undef CXX11_KEYWORD
#undef KEYWORD
#undef PUNCTUATOR
#undef TOK<|MERGE_RESOLUTION|>--- conflicted
+++ resolved
@@ -595,14 +595,10 @@
 // OpenMP Type Traits
 KEYWORD(__builtin_omp_required_simd_align, KEYALL)
 
-<<<<<<< HEAD
-KEYWORD(pipe                        , KEYOPENCLC)
+KEYWORD(pipe                        , KEYOPENCLC | KEYOPENCLCXX)
 #if INTEL_CUSTOMIZATION
 KEYWORD(channel                     , KEYOPENCLC)
 #endif // INTEL_CUSTOMIZATION
-=======
-KEYWORD(pipe                        , KEYOPENCLC | KEYOPENCLCXX)
->>>>>>> b4c756dc
 
 // Borland Extensions.
 KEYWORD(__pascal                    , KEYALL)
