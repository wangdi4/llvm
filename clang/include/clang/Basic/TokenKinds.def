//===--- TokenKinds.def - C Family Token Kind Database ----------*- C++ -*-===//
//
// Part of the LLVM Project, under the Apache License v2.0 with LLVM Exceptions.
// See https://llvm.org/LICENSE.txt for license information.
// SPDX-License-Identifier: Apache-2.0 WITH LLVM-exception
//
//===----------------------------------------------------------------------===//
//
// This file defines the TokenKind database.  This includes normal tokens like
// tok::ampamp (corresponding to the && token) as well as keywords for various
// languages.  Users of this file must optionally #define the TOK, KEYWORD,
// CXX11_KEYWORD, CONCEPTS_KEYWORD, ALIAS, or PPKEYWORD macros to make use of
// this file.
//
//===----------------------------------------------------------------------===//

#ifndef TOK
#define TOK(X)
#endif
#ifndef PUNCTUATOR
#define PUNCTUATOR(X,Y) TOK(X)
#endif
#ifndef KEYWORD
#define KEYWORD(X,Y) TOK(kw_ ## X)
#endif
#ifndef CXX11_KEYWORD
#define CXX11_KEYWORD(X,Y) KEYWORD(X,KEYCXX11|(Y))
#endif
#ifndef CXX2A_KEYWORD
#define CXX2A_KEYWORD(X,Y) KEYWORD(X,KEYCXX2A|(Y))
#endif
#ifndef CONCEPTS_KEYWORD
#define CONCEPTS_KEYWORD(X) CXX2A_KEYWORD(X,KEYCONCEPTS)
#endif
#ifndef MODULES_KEYWORD
#define MODULES_KEYWORD(X) KEYWORD(X,KEYMODULES)
#endif
#ifndef TYPE_TRAIT
#define TYPE_TRAIT(N,I,K) KEYWORD(I,K)
#endif
#ifndef TYPE_TRAIT_1
#define TYPE_TRAIT_1(I,E,K) TYPE_TRAIT(1,I,K)
#endif
#ifndef TYPE_TRAIT_2
#define TYPE_TRAIT_2(I,E,K) TYPE_TRAIT(2,I,K)
#endif
#ifndef TYPE_TRAIT_N
#define TYPE_TRAIT_N(I,E,K) TYPE_TRAIT(0,I,K)
#endif
#ifndef ALIAS
#define ALIAS(X,Y,Z)
#endif
#ifndef PPKEYWORD
#define PPKEYWORD(X)
#endif
#ifndef CXX_KEYWORD_OPERATOR
#define CXX_KEYWORD_OPERATOR(X,Y)
#endif
#ifndef OBJC_AT_KEYWORD
#define OBJC_AT_KEYWORD(X)
#endif
#ifndef TESTING_KEYWORD
#define TESTING_KEYWORD(X, L) KEYWORD(X, L)
#endif
#ifndef ANNOTATION
#define ANNOTATION(X) TOK(annot_ ## X)
#endif

//===----------------------------------------------------------------------===//
// Preprocessor keywords.
//===----------------------------------------------------------------------===//

// These have meaning after a '#' at the start of a line. These define enums in
// the tok::pp_* namespace.  Note that IdentifierInfo::getPPKeywordID must be
// manually updated if something is added here.
PPKEYWORD(not_keyword)

// C99 6.10.1 - Conditional Inclusion.
PPKEYWORD(if)
PPKEYWORD(ifdef)
PPKEYWORD(ifndef)
PPKEYWORD(elif)
PPKEYWORD(else)
PPKEYWORD(endif)
PPKEYWORD(defined)

// C99 6.10.2 - Source File Inclusion.
PPKEYWORD(include)
PPKEYWORD(__include_macros)

// C99 6.10.3 - Macro Replacement.
PPKEYWORD(define)
PPKEYWORD(undef)

// C99 6.10.4 - Line Control.
PPKEYWORD(line)

// C99 6.10.5 - Error Directive.
PPKEYWORD(error)

// C99 6.10.6 - Pragma Directive.
PPKEYWORD(pragma)

// GNU Extensions.
PPKEYWORD(import)
PPKEYWORD(include_next)
PPKEYWORD(warning)
PPKEYWORD(ident)
PPKEYWORD(sccs)
PPKEYWORD(assert)
PPKEYWORD(unassert)

// Clang extensions
PPKEYWORD(__public_macro)
PPKEYWORD(__private_macro)

//===----------------------------------------------------------------------===//
// Language keywords.
//===----------------------------------------------------------------------===//

// These define members of the tok::* namespace.

TOK(unknown)             // Not a token.
TOK(eof)                 // End of file.
TOK(eod)                 // End of preprocessing directive (end of line inside a
                         // directive).
TOK(code_completion)     // Code completion marker

// C99 6.4.9: Comments.
TOK(comment)             // Comment (only in -E -C[C] mode)

// C99 6.4.2: Identifiers.
TOK(identifier)          // abcde123
TOK(raw_identifier)      // Used only in raw lexing mode.

// C99 6.4.4.1: Integer Constants
// C99 6.4.4.2: Floating Constants
TOK(numeric_constant)    // 0x123

// C99 6.4.4: Character Constants
TOK(char_constant)       // 'a'
TOK(wide_char_constant)  // L'b'

// C++17 Character Constants
TOK(utf8_char_constant)  // u8'a'

// C++11 Character Constants
TOK(utf16_char_constant) // u'a'
TOK(utf32_char_constant) // U'a'

// C99 6.4.5: String Literals.
TOK(string_literal)      // "foo"
TOK(wide_string_literal) // L"foo"
TOK(angle_string_literal)// <foo>

// C++11 String Literals.
TOK(utf8_string_literal) // u8"foo"
TOK(utf16_string_literal)// u"foo"
TOK(utf32_string_literal)// U"foo"

// C99 6.4.6: Punctuators.
PUNCTUATOR(l_square,            "[")
PUNCTUATOR(r_square,            "]")
PUNCTUATOR(l_paren,             "(")
PUNCTUATOR(r_paren,             ")")
PUNCTUATOR(l_brace,             "{")
PUNCTUATOR(r_brace,             "}")
PUNCTUATOR(period,              ".")
PUNCTUATOR(ellipsis,            "...")
PUNCTUATOR(amp,                 "&")
PUNCTUATOR(ampamp,              "&&")
PUNCTUATOR(ampequal,            "&=")
PUNCTUATOR(star,                "*")
PUNCTUATOR(starequal,           "*=")
PUNCTUATOR(plus,                "+")
PUNCTUATOR(plusplus,            "++")
PUNCTUATOR(plusequal,           "+=")
PUNCTUATOR(minus,               "-")
PUNCTUATOR(arrow,               "->")
PUNCTUATOR(minusminus,          "--")
PUNCTUATOR(minusequal,          "-=")
PUNCTUATOR(tilde,               "~")
PUNCTUATOR(exclaim,             "!")
PUNCTUATOR(exclaimequal,        "!=")
PUNCTUATOR(slash,               "/")
PUNCTUATOR(slashequal,          "/=")
PUNCTUATOR(percent,             "%")
PUNCTUATOR(percentequal,        "%=")
PUNCTUATOR(less,                "<")
PUNCTUATOR(lessless,            "<<")
PUNCTUATOR(lessequal,           "<=")
PUNCTUATOR(lesslessequal,       "<<=")
PUNCTUATOR(spaceship,           "<=>")
PUNCTUATOR(greater,             ">")
PUNCTUATOR(greatergreater,      ">>")
PUNCTUATOR(greaterequal,        ">=")
PUNCTUATOR(greatergreaterequal, ">>=")
PUNCTUATOR(caret,               "^")
PUNCTUATOR(caretequal,          "^=")
PUNCTUATOR(pipe,                "|")
PUNCTUATOR(pipepipe,            "||")
PUNCTUATOR(pipeequal,           "|=")
PUNCTUATOR(question,            "?")
PUNCTUATOR(colon,               ":")
PUNCTUATOR(semi,                ";")
PUNCTUATOR(equal,               "=")
PUNCTUATOR(equalequal,          "==")
PUNCTUATOR(comma,               ",")
PUNCTUATOR(hash,                "#")
PUNCTUATOR(hashhash,            "##")
PUNCTUATOR(hashat,              "#@")

// C++ Support
PUNCTUATOR(periodstar,          ".*")
PUNCTUATOR(arrowstar,           "->*")
PUNCTUATOR(coloncolon,          "::")

// Objective C support.
PUNCTUATOR(at,                  "@")

// CUDA support.
PUNCTUATOR(lesslessless,          "<<<")
PUNCTUATOR(greatergreatergreater, ">>>")

// CL support
PUNCTUATOR(caretcaret,            "^^")

// C99 6.4.1: Keywords.  These turn into kw_* tokens.
// Flags allowed:
//   KEYALL   - This is a keyword in all variants of C and C++, or it
//              is a keyword in the implementation namespace that should
//              always be treated as a keyword
//   KEYC99   - This is a keyword introduced to C in C99
//   KEYC11   - This is a keyword introduced to C in C11
//   KEYCXX   - This is a C++ keyword, or a C++-specific keyword in the
//              implementation namespace
//   KEYNOCXX - This is a keyword in every non-C++ dialect.
//   KEYCXX11 - This is a C++ keyword introduced to C++ in C++11
//   KEYCXX2A - This is a C++ keyword introduced to C++ in C++2a
//   KEYCONCEPTS - This is a keyword if the C++ extensions for concepts
//                 are enabled.
//   KEYMODULES - This is a keyword if the C++ extensions for modules
//                are enabled.
//   KEYGNU   - This is a keyword if GNU extensions are enabled
//   KEYMS    - This is a keyword if Microsoft extensions are enabled
//   KEYMSCOMPAT - This is a keyword if Microsoft compatibility mode is enabled
//   KEYNOMS18 - This is a keyword that must never be enabled under
//               MSVC <= v18.
//   KEYMSCOMPAT - This is a keyword if Microsoft compatibility mode // INTEL
//                 is enabled // INTEL
//   KEYOPENCLC   - This is a keyword in OpenCL C
//   KEYOPENCLCXX - This is a keyword in OpenCL C++
//   KEYNOOPENCL  - This is a keyword that is not supported in OpenCL C
//                  nor in OpenCL C++.
//   KEYALTIVEC - This is a keyword in AltiVec
//   KEYZVECTOR - This is a keyword for the System z vector extensions,
//                which are heavily based on AltiVec
//   KEYBORLAND - This is a keyword if Borland extensions are enabled
//   KEYCOROUTINES - This is a keyword if support for the C++ coroutines
//                   TS is enabled
//   BOOLSUPPORT - This is a keyword if 'bool' is a built-in type
//   HALFSUPPORT - This is a keyword if 'half' is a built-in type
//   WCHARSUPPORT - This is a keyword if 'wchar_t' is a built-in type
//   CHAR8SUPPORT - This is a keyword if 'char8_t' is a built-in type
//
KEYWORD(auto                        , KEYALL)
KEYWORD(break                       , KEYALL)
KEYWORD(case                        , KEYALL)
KEYWORD(char                        , KEYALL)
KEYWORD(const                       , KEYALL)
KEYWORD(continue                    , KEYALL)
KEYWORD(default                     , KEYALL)
KEYWORD(do                          , KEYALL)
KEYWORD(double                      , KEYALL)
KEYWORD(else                        , KEYALL)
KEYWORD(enum                        , KEYALL)
KEYWORD(extern                      , KEYALL)
KEYWORD(float                       , KEYALL)
KEYWORD(for                         , KEYALL)
KEYWORD(goto                        , KEYALL)
KEYWORD(if                          , KEYALL)
KEYWORD(inline                      , KEYC99|KEYCXX|KEYGNU)
KEYWORD(int                         , KEYALL)
KEYWORD(long                        , KEYALL)
KEYWORD(register                    , KEYALL)
#if INTEL_CUSTOMIZATION
KEYWORD(restrict                    , KEYC99|KEYRESTRICT)
#else
KEYWORD(restrict                    , KEYC99)
#endif  // INTEL_CUSTOMIZATION
KEYWORD(return                      , KEYALL)
KEYWORD(short                       , KEYALL)
KEYWORD(signed                      , KEYALL)
KEYWORD(sizeof                      , KEYALL)
KEYWORD(static                      , KEYALL)
KEYWORD(struct                      , KEYALL)
KEYWORD(switch                      , KEYALL)
KEYWORD(typedef                     , KEYALL)
KEYWORD(union                       , KEYALL)
KEYWORD(unsigned                    , KEYALL)
KEYWORD(void                        , KEYALL)
KEYWORD(volatile                    , KEYALL)
KEYWORD(while                       , KEYALL)
KEYWORD(_Alignas                    , KEYALL)
KEYWORD(_Alignof                    , KEYALL)
KEYWORD(_Atomic                     , KEYALL|KEYNOOPENCL)
KEYWORD(_Bool                       , KEYNOCXX)
KEYWORD(_Complex                    , KEYALL)
KEYWORD(_Generic                    , KEYALL)
KEYWORD(_Imaginary                  , KEYALL)
KEYWORD(_Noreturn                   , KEYALL)
KEYWORD(_Static_assert              , KEYALL)
KEYWORD(_Thread_local               , KEYALL)
KEYWORD(__func__                    , KEYALL)
KEYWORD(__objc_yes                  , KEYALL)
KEYWORD(__objc_no                   , KEYALL)


// C++ 2.11p1: Keywords.
KEYWORD(asm                         , KEYCXX|KEYGNU)
KEYWORD(bool                        , BOOLSUPPORT)
KEYWORD(catch                       , KEYCXX)
KEYWORD(class                       , KEYCXX)
KEYWORD(const_cast                  , KEYCXX)
KEYWORD(delete                      , KEYCXX)
KEYWORD(dynamic_cast                , KEYCXX)
KEYWORD(explicit                    , KEYCXX)
KEYWORD(export                      , KEYCXX)
KEYWORD(false                       , BOOLSUPPORT)
KEYWORD(friend                      , KEYCXX)
KEYWORD(mutable                     , KEYCXX)
KEYWORD(namespace                   , KEYCXX)
KEYWORD(new                         , KEYCXX)
KEYWORD(operator                    , KEYCXX)
KEYWORD(private                     , KEYCXX)
KEYWORD(protected                   , KEYCXX)
KEYWORD(public                      , KEYCXX)
KEYWORD(reinterpret_cast            , KEYCXX)
KEYWORD(static_cast                 , KEYCXX)
KEYWORD(template                    , KEYCXX)
KEYWORD(this                        , KEYCXX)
KEYWORD(throw                       , KEYCXX)
KEYWORD(true                        , BOOLSUPPORT)
KEYWORD(try                         , KEYCXX)
KEYWORD(typename                    , KEYCXX)
KEYWORD(typeid                      , KEYCXX)
KEYWORD(using                       , KEYCXX)
KEYWORD(virtual                     , KEYCXX)
KEYWORD(wchar_t                     , WCHARSUPPORT)

// C++ 2.5p2: Alternative Representations.
CXX_KEYWORD_OPERATOR(and     , ampamp)
CXX_KEYWORD_OPERATOR(and_eq  , ampequal)
CXX_KEYWORD_OPERATOR(bitand  , amp)
CXX_KEYWORD_OPERATOR(bitor   , pipe)
CXX_KEYWORD_OPERATOR(compl   , tilde)
CXX_KEYWORD_OPERATOR(not     , exclaim)
CXX_KEYWORD_OPERATOR(not_eq  , exclaimequal)
CXX_KEYWORD_OPERATOR(or      , pipepipe)
CXX_KEYWORD_OPERATOR(or_eq   , pipeequal)
CXX_KEYWORD_OPERATOR(xor     , caret)
CXX_KEYWORD_OPERATOR(xor_eq  , caretequal)

// C++11 keywords
CXX11_KEYWORD(alignas               , 0)
CXX11_KEYWORD(alignof               , 0)
CXX11_KEYWORD(char16_t              , KEYNOMS18)
CXX11_KEYWORD(char32_t              , KEYNOMS18)
CXX11_KEYWORD(constexpr             , 0)
CXX11_KEYWORD(decltype              , 0)
CXX11_KEYWORD(noexcept              , 0)
CXX11_KEYWORD(nullptr               , 0)
<<<<<<< HEAD
CXX11_KEYWORD(static_assert         , KEYMSCOMPAT) // INTEL
=======
CXX11_KEYWORD(static_assert         , KEYMSCOMPAT)
>>>>>>> b26fa705
CXX11_KEYWORD(thread_local          , 0)

// C++2a / concepts TS keywords
CONCEPTS_KEYWORD(concept)
CONCEPTS_KEYWORD(requires)

// C++ coroutines TS keywords
KEYWORD(co_await                    , KEYCOROUTINES)
KEYWORD(co_return                   , KEYCOROUTINES)
KEYWORD(co_yield                    , KEYCOROUTINES)

// C++ modules TS keywords
MODULES_KEYWORD(module)
MODULES_KEYWORD(import)

// C++ char8_t proposal
KEYWORD(char8_t                     , CHAR8SUPPORT)

// C11 Extension
KEYWORD(_Float16                    , KEYALL)

// ISO/IEC JTC1 SC22 WG14 N1169 Extension
KEYWORD(_Accum                      , KEYNOCXX)
KEYWORD(_Fract                      , KEYNOCXX)
KEYWORD(_Sat                        , KEYNOCXX)

// GNU Extensions (in impl-reserved namespace)
#if INTEL_CUSTOMIZATION
// CQ#374317 - do not recognize _Decimal keywords in non-GNU mode.
KEYWORD(_Decimal32                  , KEYNOINTELALL|KEYDECIMAL)
KEYWORD(_Decimal64                  , KEYNOINTELALL|KEYDECIMAL)
KEYWORD(_Decimal128                 , KEYNOINTELALL|KEYDECIMAL)
#endif // INTEL_CUSTOMIZATION
KEYWORD(__null                      , KEYCXX)
KEYWORD(__alignof                   , KEYALL)
KEYWORD(__attribute                 , KEYALL)
KEYWORD(__builtin_choose_expr       , KEYALL)
KEYWORD(__builtin_offsetof          , KEYALL)
// __builtin_types_compatible_p is a GNU C extension that we handle like a C++
// type trait.
TYPE_TRAIT_2(__builtin_types_compatible_p, TypeCompatible, KEYNOCXX)
KEYWORD(__builtin_va_arg            , KEYALL)
KEYWORD(__extension__               , KEYALL)
KEYWORD(__float128                  , KEYALL)
KEYWORD(__imag                      , KEYALL)
KEYWORD(__int128                    , KEYALL)
KEYWORD(__label__                   , KEYALL)
KEYWORD(__real                      , KEYALL)
KEYWORD(__thread                    , KEYALL)
KEYWORD(__FUNCTION__                , KEYALL)
KEYWORD(__PRETTY_FUNCTION__         , KEYALL)
KEYWORD(__auto_type                 , KEYALL)

// GNU Extensions (outside impl-reserved namespace)
KEYWORD(typeof                      , KEYGNU)

// MS Extensions
KEYWORD(__FUNCDNAME__               , KEYMS)
KEYWORD(__FUNCSIG__                 , KEYMS)
KEYWORD(L__FUNCTION__               , KEYMS)
KEYWORD(L__FUNCSIG__                , KEYMS)
TYPE_TRAIT_1(__is_interface_class, IsInterfaceClass, KEYMS)
TYPE_TRAIT_1(__is_sealed, IsSealed, KEYMS)
#if INTEL_CUSTOMIZATION
// CQ#367834 - Make _Quad an alias for __float128
ALIAS("_Quad"    , __float128       , 0)
// CQ#369185 - support of __bases and __direct_bases intrinsics.
KEYWORD(__bases                     , KEYBASES)
KEYWORD(__direct_bases              , KEYBASES)
#endif  // INTEL_CUSTOMIZATION
// MSVC12.0 / VS2013 Type Traits
TYPE_TRAIT_1(__is_destructible, IsDestructible, KEYMS)
TYPE_TRAIT_1(__is_trivially_destructible, IsTriviallyDestructible, KEYCXX)
TYPE_TRAIT_1(__is_nothrow_destructible, IsNothrowDestructible, KEYMS)
TYPE_TRAIT_2(__is_nothrow_assignable, IsNothrowAssignable, KEYCXX)
TYPE_TRAIT_N(__is_constructible, IsConstructible, KEYCXX)
TYPE_TRAIT_N(__is_nothrow_constructible, IsNothrowConstructible, KEYCXX)

// MSVC14.0 / VS2015 Type Traits
TYPE_TRAIT_2(__is_assignable, IsAssignable, KEYCXX)

// GNU and MS Type Traits
TYPE_TRAIT_1(__has_nothrow_assign, HasNothrowAssign, KEYCXX)
TYPE_TRAIT_1(__has_nothrow_move_assign, HasNothrowMoveAssign, KEYCXX)
TYPE_TRAIT_1(__has_nothrow_copy, HasNothrowCopy, KEYCXX)
TYPE_TRAIT_1(__has_nothrow_constructor, HasNothrowConstructor, KEYCXX)
TYPE_TRAIT_1(__has_trivial_assign, HasTrivialAssign, KEYCXX)
TYPE_TRAIT_1(__has_trivial_move_assign, HasTrivialMoveAssign, KEYCXX)
TYPE_TRAIT_1(__has_trivial_copy, HasTrivialCopy, KEYCXX)
TYPE_TRAIT_1(__has_trivial_constructor, HasTrivialDefaultConstructor, KEYCXX)
TYPE_TRAIT_1(__has_trivial_move_constructor, HasTrivialMoveConstructor, KEYCXX)
TYPE_TRAIT_1(__has_trivial_destructor, HasTrivialDestructor, KEYCXX)
TYPE_TRAIT_1(__has_virtual_destructor, HasVirtualDestructor, KEYCXX)
TYPE_TRAIT_1(__is_abstract, IsAbstract, KEYCXX)
TYPE_TRAIT_1(__is_aggregate, IsAggregate, KEYCXX)
TYPE_TRAIT_2(__is_base_of, IsBaseOf, KEYCXX)
TYPE_TRAIT_1(__is_class, IsClass, KEYCXX)
TYPE_TRAIT_2(__is_convertible_to, IsConvertibleTo, KEYCXX)
TYPE_TRAIT_1(__is_empty, IsEmpty, KEYCXX)
TYPE_TRAIT_1(__is_enum, IsEnum, KEYCXX)
TYPE_TRAIT_1(__is_final, IsFinal, KEYCXX)
TYPE_TRAIT_1(__is_literal, IsLiteral, KEYCXX)
// Name for GCC 4.6 compatibility - people have already written libraries using
// this name unfortunately.
ALIAS("__is_literal_type", __is_literal, KEYCXX)
TYPE_TRAIT_1(__is_pod, IsPOD, KEYCXX)
TYPE_TRAIT_1(__is_polymorphic, IsPolymorphic, KEYCXX)
TYPE_TRAIT_1(__is_trivial, IsTrivial, KEYCXX)
TYPE_TRAIT_1(__is_union, IsUnion, KEYCXX)
TYPE_TRAIT_1(__has_unique_object_representations,
             HasUniqueObjectRepresentations, KEYCXX)

// Clang-only C++ Type Traits
TYPE_TRAIT_N(__is_trivially_constructible, IsTriviallyConstructible, KEYCXX)
TYPE_TRAIT_1(__is_trivially_copyable, IsTriviallyCopyable, KEYCXX)
TYPE_TRAIT_2(__is_trivially_assignable, IsTriviallyAssignable, KEYCXX)
TYPE_TRAIT_2(__reference_binds_to_temporary, ReferenceBindsToTemporary, KEYCXX)
KEYWORD(__underlying_type           , KEYCXX)

// Embarcadero Expression Traits
KEYWORD(__is_lvalue_expr            , KEYCXX)
KEYWORD(__is_rvalue_expr            , KEYCXX)

// Embarcadero Unary Type Traits
TYPE_TRAIT_1(__is_arithmetic, IsArithmetic, KEYCXX)
TYPE_TRAIT_1(__is_floating_point, IsFloatingPoint, KEYCXX)
TYPE_TRAIT_1(__is_integral, IsIntegral, KEYCXX)
TYPE_TRAIT_1(__is_complete_type, IsCompleteType, KEYCXX)
TYPE_TRAIT_1(__is_void, IsVoid, KEYCXX)
TYPE_TRAIT_1(__is_array, IsArray, KEYCXX)
TYPE_TRAIT_1(__is_function, IsFunction, KEYCXX)
TYPE_TRAIT_1(__is_reference, IsReference, KEYCXX)
TYPE_TRAIT_1(__is_lvalue_reference, IsLvalueReference, KEYCXX)
TYPE_TRAIT_1(__is_rvalue_reference, IsRvalueReference, KEYCXX)
TYPE_TRAIT_1(__is_fundamental, IsFundamental, KEYCXX)
TYPE_TRAIT_1(__is_object, IsObject, KEYCXX)
TYPE_TRAIT_1(__is_scalar, IsScalar, KEYCXX)
TYPE_TRAIT_1(__is_compound, IsCompound, KEYCXX)
TYPE_TRAIT_1(__is_pointer, IsPointer, KEYCXX)
TYPE_TRAIT_1(__is_member_object_pointer, IsMemberObjectPointer, KEYCXX)
TYPE_TRAIT_1(__is_member_function_pointer, IsMemberFunctionPointer, KEYCXX)
TYPE_TRAIT_1(__is_member_pointer, IsMemberPointer, KEYCXX)
TYPE_TRAIT_1(__is_const, IsConst, KEYCXX)
TYPE_TRAIT_1(__is_volatile, IsVolatile, KEYCXX)
TYPE_TRAIT_1(__is_standard_layout, IsStandardLayout, KEYCXX)
TYPE_TRAIT_1(__is_signed, IsSigned, KEYCXX)
TYPE_TRAIT_1(__is_unsigned, IsUnsigned, KEYCXX)

// Embarcadero Binary Type Traits
TYPE_TRAIT_2(__is_same, IsSame, KEYCXX)
TYPE_TRAIT_2(__is_convertible, IsConvertible, KEYCXX)
KEYWORD(__array_rank                , KEYCXX)
KEYWORD(__array_extent              , KEYCXX)

// Apple Extension.
KEYWORD(__private_extern__          , KEYALL)
KEYWORD(__module_private__          , KEYALL)

// Extension that will be enabled for Microsoft, Borland and PS4, but can be
// disabled via '-fno-declspec'.
KEYWORD(__declspec                  , 0)

// Microsoft Extension.
#if INTEL_CUSTOMIZATION
KEYWORD(_regcall                    , KEYALL)
#endif //INTEL_CUSTOMIZATION
KEYWORD(__cdecl                     , KEYALL)
KEYWORD(__stdcall                   , KEYALL)
KEYWORD(__fastcall                  , KEYALL)
KEYWORD(__thiscall                  , KEYALL)
KEYWORD(__regcall                   , KEYALL)
KEYWORD(__vectorcall                , KEYALL)
#if INTEL_CUSTOMIZATION
// CQ#368488 - keyword fixes for iclang.
// CQ#367651 - keyword fix for xmain.
KEYWORD(__unaligned                 , KEYMS|KEYINTELALL)
#else
KEYWORD(__unaligned                 , KEYMS)
#endif // INTEL_CUSTOMIZATION
#if INTEL_CUSTOMIZATION
// Fix for CQ375085: allow to use __forceinline modifier even in non-MS mode.
KEYWORD(__forceinline               , KEYALL)
#else
KEYWORD(__forceinline               , KEYMS)
#endif //INTEL_CUSTOMIZATION
KEYWORD(__super                     , KEYMS)

// OpenCL address space qualifiers
KEYWORD(__global                    , KEYOPENCLC | KEYOPENCLCXX)
KEYWORD(__local                     , KEYOPENCLC | KEYOPENCLCXX)
KEYWORD(__constant                  , KEYOPENCLC | KEYOPENCLCXX)
KEYWORD(__private                   , KEYOPENCLC | KEYOPENCLCXX)
#if INTEL_CUSTOMIZATION
// CQ381345: Support tgmath.h usage of generic in all versions of C.
KEYWORD(__generic                   , KEYNOCXX | KEYOPENCLC | KEYOPENCLCXX)
#endif //INTEL_CUSTOMIZATION
ALIAS("global", __global            , KEYOPENCLC)
ALIAS("local", __local              , KEYOPENCLC)
ALIAS("constant", __constant        , KEYOPENCLC)
ALIAS("private", __private          , KEYOPENCLC)
ALIAS("generic", __generic          , KEYOPENCLC)
// OpenCL function qualifiers
KEYWORD(__kernel                    , KEYOPENCLC | KEYOPENCLCXX)
ALIAS("kernel", __kernel            , KEYOPENCLC | KEYOPENCLCXX)
// OpenCL access qualifiers
KEYWORD(__read_only                 , KEYOPENCLC | KEYOPENCLCXX)
KEYWORD(__write_only                , KEYOPENCLC | KEYOPENCLCXX)
KEYWORD(__read_write                , KEYOPENCLC | KEYOPENCLCXX)
ALIAS("read_only", __read_only      , KEYOPENCLC | KEYOPENCLCXX)
ALIAS("write_only", __write_only    , KEYOPENCLC | KEYOPENCLCXX)
ALIAS("read_write", __read_write    , KEYOPENCLC | KEYOPENCLCXX)
// OpenCL builtins
KEYWORD(__builtin_astype            , KEYOPENCLC | KEYOPENCLCXX)
KEYWORD(vec_step                    , KEYOPENCLC | KEYALTIVEC | KEYZVECTOR)
#define GENERIC_IMAGE_TYPE(ImgType, Id) KEYWORD(ImgType##_t, KEYOPENCLC | KEYOPENCLCXX)
#include "clang/Basic/OpenCLImageTypes.def"

// OpenMP Type Traits
KEYWORD(__builtin_omp_required_simd_align, KEYALL)

KEYWORD(pipe                        , KEYOPENCLC)
#if INTEL_CUSTOMIZATION
KEYWORD(channel                     , KEYOPENCLC)
#endif // INTEL_CUSTOMIZATION

// Borland Extensions.
KEYWORD(__pascal                    , KEYALL)

// Altivec Extension.
KEYWORD(__vector                    , KEYALTIVEC|KEYZVECTOR)
KEYWORD(__pixel                     , KEYALTIVEC)
KEYWORD(__bool                      , KEYALTIVEC|KEYZVECTOR)

// ARM NEON extensions.
ALIAS("__fp16", half                , KEYALL)

// OpenCL Extension.
KEYWORD(half                        , HALFSUPPORT)

// Objective-C ARC keywords.
KEYWORD(__bridge                     , KEYOBJC)
KEYWORD(__bridge_transfer            , KEYOBJC)
KEYWORD(__bridge_retained            , KEYOBJC)
KEYWORD(__bridge_retain              , KEYOBJC)

// Objective-C keywords.
KEYWORD(__covariant                  , KEYOBJC)
KEYWORD(__contravariant              , KEYOBJC)
KEYWORD(__kindof                     , KEYOBJC)

// Alternate spelling for various tokens.  There are GCC extensions in all
// languages, but should not be disabled in strict conformance mode.
ALIAS("__alignof__"  , __alignof  , KEYALL)
ALIAS("__asm"        , asm        , KEYALL)
ALIAS("__asm__"      , asm        , KEYALL)
ALIAS("__attribute__", __attribute, KEYALL)
ALIAS("__complex"    , _Complex   , KEYALL)
ALIAS("__complex__"  , _Complex   , KEYALL)
ALIAS("__const"      , const      , KEYALL)
ALIAS("__const__"    , const      , KEYALL)
ALIAS("__decltype"   , decltype   , KEYCXX)
ALIAS("__imag__"     , __imag     , KEYALL)
ALIAS("__inline"     , inline     , KEYALL)
ALIAS("__inline__"   , inline     , KEYALL)
ALIAS("__nullptr"    , nullptr    , KEYCXX)
ALIAS("__real__"     , __real     , KEYALL)
ALIAS("__restrict"   , restrict   , KEYALL)
ALIAS("__restrict__" , restrict   , KEYALL)
ALIAS("__signed"     , signed     , KEYALL)
ALIAS("__signed__"   , signed     , KEYALL)
ALIAS("__typeof"     , typeof     , KEYALL)
ALIAS("__typeof__"   , typeof     , KEYALL)
#if INTEL_CUSTOMIZATION
ALIAS("_Typeof"      , typeof     , KEYALL)
#endif  // INTEL_CUSTOMIZATION
ALIAS("__volatile"   , volatile   , KEYALL)
ALIAS("__volatile__" , volatile   , KEYALL)

// Type nullability.
KEYWORD(_Nonnull                 , KEYALL)
KEYWORD(_Nullable                , KEYALL)
KEYWORD(_Null_unspecified        , KEYALL)

// Microsoft extensions which should be disabled in strict conformance mode
#if INTEL_CUSTOMIZATION
// Fix for CQ#373504: __ptr64 and __ptr32 on Linux.
KEYWORD(__ptr64                       , KEYALL)
KEYWORD(__ptr32                       , KEYALL)
#else
KEYWORD(__ptr64                       , KEYMS)
KEYWORD(__ptr32                       , KEYMS)
#endif // INTEL_CUSTOMIZATION
KEYWORD(__sptr                        , KEYMS)
KEYWORD(__uptr                        , KEYMS)
KEYWORD(__w64                         , KEYMS)
KEYWORD(__uuidof                      , KEYMS | KEYBORLAND)
KEYWORD(__try                         , KEYMS | KEYBORLAND)
KEYWORD(__finally                     , KEYMS | KEYBORLAND)
KEYWORD(__leave                       , KEYMS | KEYBORLAND)
KEYWORD(__int64                       , KEYALL) //***INTEL: sized int support
KEYWORD(__if_exists                   , KEYMS)
KEYWORD(__if_not_exists               , KEYMS)
KEYWORD(__single_inheritance          , KEYMS)
KEYWORD(__multiple_inheritance        , KEYMS)
KEYWORD(__virtual_inheritance         , KEYMS)
KEYWORD(__interface                   , KEYMS)
ALIAS("__int8"           , char       , KEYALL) //***INTEL: sized int support
ALIAS("_int8"            , char       , KEYMS)
ALIAS("__int16"          , short      , KEYALL) //***INTEL: sized int support
ALIAS("_int16"           , short      , KEYMS)
ALIAS("__int32"          , int        , KEYALL) //***INTEL: sized int support
ALIAS("_int32"           , int        , KEYMS)
ALIAS("_int64"           , __int64    , KEYMS)
ALIAS("__wchar_t"        , wchar_t    , KEYMS)
#if INTEL_CUSTOMIZATION
// CQ#369368 - allow '_asm' keyword if MS-style inline assembly is enabled.
ALIAS("_asm"             , asm        , KEYMS|KEYMSASM)
#else
ALIAS("_asm"             , asm        , KEYMS)
#endif // INTEL_CUSTOMIZATION
ALIAS("_alignof"         , __alignof  , KEYMS)
ALIAS("__builtin_alignof", __alignof  , KEYMS)
ALIAS("_cdecl"           , __cdecl    , KEYMS | KEYBORLAND)
ALIAS("_fastcall"        , __fastcall , KEYMS | KEYBORLAND)
ALIAS("_stdcall"         , __stdcall  , KEYMS | KEYBORLAND)
ALIAS("_thiscall"        , __thiscall , KEYMS)
ALIAS("_vectorcall"      , __vectorcall, KEYMS)
ALIAS("_uuidof"          , __uuidof   , KEYMS | KEYBORLAND)
ALIAS("_inline"          , inline     , KEYMS)
ALIAS("_declspec"        , __declspec , KEYMS)

// Borland Extensions which should be disabled in strict conformance mode.
ALIAS("_pascal"      , __pascal   , KEYBORLAND)

// Clang Extensions.
KEYWORD(__builtin_convertvector   , KEYALL)
ALIAS("__char16_t"   , char16_t   , KEYCXX)
ALIAS("__char32_t"   , char32_t   , KEYCXX)

KEYWORD(__builtin_available       , KEYALL)

// Clang-specific keywords enabled only in testing.
TESTING_KEYWORD(__unknown_anytype , KEYALL)


//===----------------------------------------------------------------------===//
// Objective-C @-preceded keywords.
//===----------------------------------------------------------------------===//

// These have meaning after an '@' in Objective-C mode. These define enums in
// the tok::objc_* namespace.

OBJC_AT_KEYWORD(not_keyword)
OBJC_AT_KEYWORD(class)
OBJC_AT_KEYWORD(compatibility_alias)
OBJC_AT_KEYWORD(defs)
OBJC_AT_KEYWORD(encode)
OBJC_AT_KEYWORD(end)
OBJC_AT_KEYWORD(implementation)
OBJC_AT_KEYWORD(interface)
OBJC_AT_KEYWORD(private)
OBJC_AT_KEYWORD(protected)
OBJC_AT_KEYWORD(protocol)
OBJC_AT_KEYWORD(public)
OBJC_AT_KEYWORD(selector)
OBJC_AT_KEYWORD(throw)
OBJC_AT_KEYWORD(try)
OBJC_AT_KEYWORD(catch)
OBJC_AT_KEYWORD(finally)
OBJC_AT_KEYWORD(synchronized)
OBJC_AT_KEYWORD(autoreleasepool)

OBJC_AT_KEYWORD(property)
OBJC_AT_KEYWORD(package)
OBJC_AT_KEYWORD(required)
OBJC_AT_KEYWORD(optional)
OBJC_AT_KEYWORD(synthesize)
OBJC_AT_KEYWORD(dynamic)
OBJC_AT_KEYWORD(import)
OBJC_AT_KEYWORD(available)

// TODO: What to do about context-sensitive keywords like:
//       bycopy/byref/in/inout/oneway/out?

ANNOTATION(cxxscope)     // annotation for a C++ scope spec, e.g. "::foo::bar::"
ANNOTATION(typename)     // annotation for a C typedef name, a C++ (possibly
                         // qualified) typename, e.g. "foo::MyClass", or
                         // template-id that names a type ("std::vector<int>")
ANNOTATION(template_id)  // annotation for a C++ template-id that names a
                         // function template specialization (not a type),
                         // e.g., "std::swap<int>"
ANNOTATION(primary_expr) // annotation for a primary expression
ANNOTATION(decltype)     // annotation for a decltype expression,
                         // e.g., "decltype(foo.bar())"

// Annotation for #pragma unused(...)
// For each argument inside the parentheses the pragma handler will produce
// one 'pragma_unused' annotation token followed by the argument token.
ANNOTATION(pragma_unused)

// Annotation for #pragma GCC visibility...
// The lexer produces these so that they only take effect when the parser
// handles them.
ANNOTATION(pragma_vis)

// Annotation for #pragma pack...
// The lexer produces these so that they only take effect when the parser
// handles them.
ANNOTATION(pragma_pack)

// Annotation for #pragma clang __debug parser_crash...
// The lexer produces these so that they only take effect when the parser
// handles them.
ANNOTATION(pragma_parser_crash)

// Annotation for #pragma clang __debug captured...
// The lexer produces these so that they only take effect when the parser
// handles them.
ANNOTATION(pragma_captured)

// Annotation for #pragma clang __debug dump...
// The lexer produces these so that the parser and semantic analysis can
// look up and dump the operand.
ANNOTATION(pragma_dump)

// Annotation for #pragma ms_struct...
// The lexer produces these so that they only take effect when the parser
// handles them.
ANNOTATION(pragma_msstruct)

// Annotation for #pragma align...
// The lexer produces these so that they only take effect when the parser
// handles them.
ANNOTATION(pragma_align)

// Annotation for #pragma weak id
// The lexer produces these so that they only take effect when the parser
// handles them.
ANNOTATION(pragma_weak)

// Annotation for #pragma weak id = id
// The lexer produces these so that they only take effect when the parser
// handles them.
ANNOTATION(pragma_weakalias)

// Annotation for #pragma redefine_extname...
// The lexer produces these so that they only take effect when the parser
// handles them.
ANNOTATION(pragma_redefine_extname)

// Annotation for #pragma STDC FP_CONTRACT...
// The lexer produces these so that they only take effect when the parser
// handles them.
ANNOTATION(pragma_fp_contract)

// Annotation for #pragma STDC FENV_ACCESS
// The lexer produces these so that they only take effect when the parser
// handles them.
ANNOTATION(pragma_fenv_access)

// Annotation for #pragma pointers_to_members...
// The lexer produces these so that they only take effect when the parser
// handles them.
ANNOTATION(pragma_ms_pointers_to_members)

// Annotation for #pragma vtordisp...
// The lexer produces these so that they only take effect when the parser
// handles them.
ANNOTATION(pragma_ms_vtordisp)

// Annotation for all microsoft #pragmas...
// The lexer produces these so that they only take effect when the parser
// handles them.
ANNOTATION(pragma_ms_pragma)

// Annotation for #pragma OPENCL EXTENSION...
// The lexer produces these so that they only take effect when the parser
// handles them.
ANNOTATION(pragma_opencl_extension)

// Annotations for OpenMP pragma directives - #pragma omp ...
// The lexer produces these so that they only take effect when the parser
// handles #pragma omp ... directives.
ANNOTATION(pragma_openmp)
ANNOTATION(pragma_openmp_end)

#if INTEL_CUSTOMIZATION
ANNOTATION(pragma_simd)
ANNOTATION(pragma_simd_end)
// Alternate spelling for alignof
ALIAS("__ALIGNOF__" , __alignof , KEYALL)

ANNOTATION(pragma_end)

// Annotation for #pragma inline, forceinline and noinline
// The lexer produces these so that they only take effect when the parser
// handles them.
ANNOTATION(pragma_inline)
ANNOTATION(pragma_blockloop)
#endif // INTEL_CUSTOMIZATION

// Annotations for loop pragma directives #pragma clang loop ...
// The lexer produces these so that they only take effect when the parser
// handles #pragma loop ... directives.
ANNOTATION(pragma_loop_hint)

ANNOTATION(pragma_fp)

// Annotation for the attribute pragma directives - #pragma clang attribute ...
ANNOTATION(pragma_attribute)

// Annotations for module import translated from #include etc.
ANNOTATION(module_include)
ANNOTATION(module_begin)
ANNOTATION(module_end)

#undef ANNOTATION
#undef TESTING_KEYWORD
#undef OBJC_AT_KEYWORD
#undef CXX_KEYWORD_OPERATOR
#undef PPKEYWORD
#undef ALIAS
#undef TYPE_TRAIT_N
#undef TYPE_TRAIT_2
#undef TYPE_TRAIT_1
#undef TYPE_TRAIT
#undef CONCEPTS_KEYWORD
#undef CXX2A_KEYWORD
#undef CXX11_KEYWORD
#undef KEYWORD
#undef PUNCTUATOR
#undef TOK<|MERGE_RESOLUTION|>--- conflicted
+++ resolved
@@ -246,8 +246,6 @@
 //   KEYMSCOMPAT - This is a keyword if Microsoft compatibility mode is enabled
 //   KEYNOMS18 - This is a keyword that must never be enabled under
 //               MSVC <= v18.
-//   KEYMSCOMPAT - This is a keyword if Microsoft compatibility mode // INTEL
-//                 is enabled // INTEL
 //   KEYOPENCLC   - This is a keyword in OpenCL C
 //   KEYOPENCLCXX - This is a keyword in OpenCL C++
 //   KEYNOOPENCL  - This is a keyword that is not supported in OpenCL C
@@ -370,11 +368,7 @@
 CXX11_KEYWORD(decltype              , 0)
 CXX11_KEYWORD(noexcept              , 0)
 CXX11_KEYWORD(nullptr               , 0)
-<<<<<<< HEAD
-CXX11_KEYWORD(static_assert         , KEYMSCOMPAT) // INTEL
-=======
 CXX11_KEYWORD(static_assert         , KEYMSCOMPAT)
->>>>>>> b26fa705
 CXX11_KEYWORD(thread_local          , 0)
 
 // C++2a / concepts TS keywords
