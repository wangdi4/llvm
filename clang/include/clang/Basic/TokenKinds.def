//===--- TokenKinds.def - C Family Token Kind Database ----------*- C++ -*-===//
//
//                     The LLVM Compiler Infrastructure
//
// This file is distributed under the University of Illinois Open Source
// License. See LICENSE.TXT for details.
//
//===----------------------------------------------------------------------===//
//
// This file defines the TokenKind database.  This includes normal tokens like
// tok::ampamp (corresponding to the && token) as well as keywords for various
// languages.  Users of this file must optionally #define the TOK, KEYWORD,
// CXX11_KEYWORD, CONCEPTS_KEYWORD, ALIAS, or PPKEYWORD macros to make use of
// this file.
//
//===----------------------------------------------------------------------===//

#ifndef TOK
#define TOK(X)
#endif
#ifndef PUNCTUATOR
#define PUNCTUATOR(X,Y) TOK(X)
#endif
#ifndef KEYWORD
#define KEYWORD(X,Y) TOK(kw_ ## X)
#endif
#ifndef CXX11_KEYWORD
#define CXX11_KEYWORD(X,Y) KEYWORD(X,KEYCXX11|(Y))
#endif
#ifndef CXX2A_KEYWORD
#define CXX2A_KEYWORD(X,Y) KEYWORD(X,KEYCXX2A|(Y))
#endif
#ifndef CONCEPTS_KEYWORD
#define CONCEPTS_KEYWORD(X) CXX2A_KEYWORD(X,KEYCONCEPTS)
#endif
#ifndef MODULES_KEYWORD
#define MODULES_KEYWORD(X) KEYWORD(X,KEYMODULES)
#endif
#ifndef TYPE_TRAIT
#define TYPE_TRAIT(N,I,K) KEYWORD(I,K)
#endif
#ifndef TYPE_TRAIT_1
#define TYPE_TRAIT_1(I,E,K) TYPE_TRAIT(1,I,K)
#endif
#ifndef TYPE_TRAIT_2
#define TYPE_TRAIT_2(I,E,K) TYPE_TRAIT(2,I,K)
#endif
#ifndef TYPE_TRAIT_N
#define TYPE_TRAIT_N(I,E,K) TYPE_TRAIT(0,I,K)
#endif
#ifndef ALIAS
#define ALIAS(X,Y,Z)
#endif
#ifndef PPKEYWORD
#define PPKEYWORD(X)
#endif
#ifndef CXX_KEYWORD_OPERATOR
#define CXX_KEYWORD_OPERATOR(X,Y)
#endif
#ifndef OBJC1_AT_KEYWORD
#define OBJC1_AT_KEYWORD(X)
#endif
#ifndef OBJC2_AT_KEYWORD
#define OBJC2_AT_KEYWORD(X)
#endif
#ifndef TESTING_KEYWORD
#define TESTING_KEYWORD(X, L) KEYWORD(X, L)
#endif
#ifndef ANNOTATION
#define ANNOTATION(X) TOK(annot_ ## X)
#endif

//===----------------------------------------------------------------------===//
// Preprocessor keywords.
//===----------------------------------------------------------------------===//

// These have meaning after a '#' at the start of a line. These define enums in
// the tok::pp_* namespace.  Note that IdentifierInfo::getPPKeywordID must be
// manually updated if something is added here.
PPKEYWORD(not_keyword)

// C99 6.10.1 - Conditional Inclusion.
PPKEYWORD(if)
PPKEYWORD(ifdef)
PPKEYWORD(ifndef)
PPKEYWORD(elif)
PPKEYWORD(else)
PPKEYWORD(endif)
PPKEYWORD(defined)

// C99 6.10.2 - Source File Inclusion.
PPKEYWORD(include)
PPKEYWORD(__include_macros)

// C99 6.10.3 - Macro Replacement.
PPKEYWORD(define)
PPKEYWORD(undef)

// C99 6.10.4 - Line Control.
PPKEYWORD(line)

// C99 6.10.5 - Error Directive.
PPKEYWORD(error)

// C99 6.10.6 - Pragma Directive.
PPKEYWORD(pragma)

// GNU Extensions.
PPKEYWORD(import)
PPKEYWORD(include_next)
PPKEYWORD(warning)
PPKEYWORD(ident)
PPKEYWORD(sccs)
PPKEYWORD(assert)
PPKEYWORD(unassert)

// Clang extensions
PPKEYWORD(__public_macro)
PPKEYWORD(__private_macro)

//===----------------------------------------------------------------------===//
// Language keywords.
//===----------------------------------------------------------------------===//

// These define members of the tok::* namespace.

TOK(unknown)             // Not a token.
TOK(eof)                 // End of file.
TOK(eod)                 // End of preprocessing directive (end of line inside a
                         // directive).
TOK(code_completion)     // Code completion marker

// C99 6.4.9: Comments.
TOK(comment)             // Comment (only in -E -C[C] mode)

// C99 6.4.2: Identifiers.
TOK(identifier)          // abcde123
TOK(raw_identifier)      // Used only in raw lexing mode.

// C99 6.4.4.1: Integer Constants
// C99 6.4.4.2: Floating Constants
TOK(numeric_constant)    // 0x123

// C99 6.4.4: Character Constants
TOK(char_constant)       // 'a'
TOK(wide_char_constant)  // L'b'

// C++17 Character Constants
TOK(utf8_char_constant)  // u8'a'

// C++11 Character Constants
TOK(utf16_char_constant) // u'a'
TOK(utf32_char_constant) // U'a'

// C99 6.4.5: String Literals.
TOK(string_literal)      // "foo"
TOK(wide_string_literal) // L"foo"
TOK(angle_string_literal)// <foo>

// C++11 String Literals.
TOK(utf8_string_literal) // u8"foo"
TOK(utf16_string_literal)// u"foo"
TOK(utf32_string_literal)// U"foo"

// C99 6.4.6: Punctuators.
PUNCTUATOR(l_square,            "[")
PUNCTUATOR(r_square,            "]")
PUNCTUATOR(l_paren,             "(")
PUNCTUATOR(r_paren,             ")")
PUNCTUATOR(l_brace,             "{")
PUNCTUATOR(r_brace,             "}")
PUNCTUATOR(period,              ".")
PUNCTUATOR(ellipsis,            "...")
PUNCTUATOR(amp,                 "&")
PUNCTUATOR(ampamp,              "&&")
PUNCTUATOR(ampequal,            "&=")
PUNCTUATOR(star,                "*")
PUNCTUATOR(starequal,           "*=")
PUNCTUATOR(plus,                "+")
PUNCTUATOR(plusplus,            "++")
PUNCTUATOR(plusequal,           "+=")
PUNCTUATOR(minus,               "-")
PUNCTUATOR(arrow,               "->")
PUNCTUATOR(minusminus,          "--")
PUNCTUATOR(minusequal,          "-=")
PUNCTUATOR(tilde,               "~")
PUNCTUATOR(exclaim,             "!")
PUNCTUATOR(exclaimequal,        "!=")
PUNCTUATOR(slash,               "/")
PUNCTUATOR(slashequal,          "/=")
PUNCTUATOR(percent,             "%")
PUNCTUATOR(percentequal,        "%=")
PUNCTUATOR(less,                "<")
PUNCTUATOR(lessless,            "<<")
PUNCTUATOR(lessequal,           "<=")
PUNCTUATOR(lesslessequal,       "<<=")
PUNCTUATOR(spaceship,           "<=>")
PUNCTUATOR(greater,             ">")
PUNCTUATOR(greatergreater,      ">>")
PUNCTUATOR(greaterequal,        ">=")
PUNCTUATOR(greatergreaterequal, ">>=")
PUNCTUATOR(caret,               "^")
PUNCTUATOR(caretequal,          "^=")
PUNCTUATOR(pipe,                "|")
PUNCTUATOR(pipepipe,            "||")
PUNCTUATOR(pipeequal,           "|=")
PUNCTUATOR(question,            "?")
PUNCTUATOR(colon,               ":")
PUNCTUATOR(semi,                ";")
PUNCTUATOR(equal,               "=")
PUNCTUATOR(equalequal,          "==")
PUNCTUATOR(comma,               ",")
PUNCTUATOR(hash,                "#")
PUNCTUATOR(hashhash,            "##")
PUNCTUATOR(hashat,              "#@")

// C++ Support
PUNCTUATOR(periodstar,          ".*")
PUNCTUATOR(arrowstar,           "->*")
PUNCTUATOR(coloncolon,          "::")

// Objective C support.
PUNCTUATOR(at,                  "@")

// CUDA support.
PUNCTUATOR(lesslessless,          "<<<")
PUNCTUATOR(greatergreatergreater, ">>>")

// CL support
PUNCTUATOR(caretcaret,            "^^")

// C99 6.4.1: Keywords.  These turn into kw_* tokens.
// Flags allowed:
//   KEYALL   - This is a keyword in all variants of C and C++, or it
//              is a keyword in the implementation namespace that should
//              always be treated as a keyword
//   KEYC99   - This is a keyword introduced to C in C99
//   KEYC11   - This is a keyword introduced to C in C11
//   KEYCXX   - This is a C++ keyword, or a C++-specific keyword in the
//              implementation namespace
//   KEYNOCXX - This is a keyword in every non-C++ dialect.
//   KEYCXX11 - This is a C++ keyword introduced to C++ in C++11
//   KEYCXX2A - This is a C++ keyword introduced to C++ in C++2a
//   KEYCONCEPTS - This is a keyword if the C++ extensions for concepts
//                 are enabled.
//   KEYMODULES - This is a keyword if the C++ extensions for modules
//                are enabled.
//   KEYGNU   - This is a keyword if GNU extensions are enabled
//   KEYMS    - This is a keyword if Microsoft extensions are enabled
//   KEYNOMS18 - This is a keyword that must never be enabled under
//               MSVC <= v18.
<<<<<<< HEAD
//   KEYMSCOMPAT - This is a keyword if Microsoft compatibility mode // INTEL
//                 is enabled // INTEL
//   KEYOPENCL  - This is a keyword in OpenCL
//   KEYNOOPENCL  - This is a keyword that is not supported in OpenCL
=======
//   KEYOPENCLC   - This is a keyword in OpenCL C
//   KEYOPENCLCXX - This is a keyword in OpenCL C++
//   KEYNOOPENCL  - This is a keyword that is not supported in OpenCL C
//                  nor in OpenCL C++.
>>>>>>> 2ca6ba10
//   KEYALTIVEC - This is a keyword in AltiVec
//   KEYZVECTOR - This is a keyword for the System z vector extensions,
//                which are heavily based on AltiVec
//   KEYBORLAND - This is a keyword if Borland extensions are enabled
//   KEYCOROUTINES - This is a keyword if support for the C++ coroutines
//                   TS is enabled
//   BOOLSUPPORT - This is a keyword if 'bool' is a built-in type
//   HALFSUPPORT - This is a keyword if 'half' is a built-in type
//   WCHARSUPPORT - This is a keyword if 'wchar_t' is a built-in type
//   CHAR8SUPPORT - This is a keyword if 'char8_t' is a built-in type
//
KEYWORD(auto                        , KEYALL)
KEYWORD(break                       , KEYALL)
KEYWORD(case                        , KEYALL)
KEYWORD(char                        , KEYALL)
KEYWORD(const                       , KEYALL)
KEYWORD(continue                    , KEYALL)
KEYWORD(default                     , KEYALL)
KEYWORD(do                          , KEYALL)
KEYWORD(double                      , KEYALL)
KEYWORD(else                        , KEYALL)
KEYWORD(enum                        , KEYALL)
KEYWORD(extern                      , KEYALL)
KEYWORD(float                       , KEYALL)
KEYWORD(for                         , KEYALL)
KEYWORD(goto                        , KEYALL)
KEYWORD(if                          , KEYALL)
KEYWORD(inline                      , KEYC99|KEYCXX|KEYGNU)
KEYWORD(int                         , KEYALL)
KEYWORD(long                        , KEYALL)
KEYWORD(register                    , KEYALL)
#if INTEL_CUSTOMIZATION
KEYWORD(restrict                    , KEYC99|KEYRESTRICT)
#else
KEYWORD(restrict                    , KEYC99)
#endif  // INTEL_CUSTOMIZATION
KEYWORD(return                      , KEYALL)
KEYWORD(short                       , KEYALL)
KEYWORD(signed                      , KEYALL)
KEYWORD(sizeof                      , KEYALL)
KEYWORD(static                      , KEYALL)
KEYWORD(struct                      , KEYALL)
KEYWORD(switch                      , KEYALL)
KEYWORD(typedef                     , KEYALL)
KEYWORD(union                       , KEYALL)
KEYWORD(unsigned                    , KEYALL)
KEYWORD(void                        , KEYALL)
KEYWORD(volatile                    , KEYALL)
KEYWORD(while                       , KEYALL)
KEYWORD(_Alignas                    , KEYALL)
KEYWORD(_Alignof                    , KEYALL)
KEYWORD(_Atomic                     , KEYALL|KEYNOOPENCL)
KEYWORD(_Bool                       , KEYNOCXX)
KEYWORD(_Complex                    , KEYALL)
KEYWORD(_Generic                    , KEYALL)
KEYWORD(_Imaginary                  , KEYALL)
KEYWORD(_Noreturn                   , KEYALL)
KEYWORD(_Static_assert              , KEYALL)
KEYWORD(_Thread_local               , KEYALL)
KEYWORD(__func__                    , KEYALL)
KEYWORD(__objc_yes                  , KEYALL)
KEYWORD(__objc_no                   , KEYALL)


// C++ 2.11p1: Keywords.
KEYWORD(asm                         , KEYCXX|KEYGNU)
KEYWORD(bool                        , BOOLSUPPORT)
KEYWORD(catch                       , KEYCXX)
KEYWORD(class                       , KEYCXX)
KEYWORD(const_cast                  , KEYCXX)
KEYWORD(delete                      , KEYCXX)
KEYWORD(dynamic_cast                , KEYCXX)
KEYWORD(explicit                    , KEYCXX)
KEYWORD(export                      , KEYCXX)
KEYWORD(false                       , BOOLSUPPORT)
KEYWORD(friend                      , KEYCXX)
KEYWORD(mutable                     , KEYCXX)
KEYWORD(namespace                   , KEYCXX)
KEYWORD(new                         , KEYCXX)
KEYWORD(operator                    , KEYCXX)
KEYWORD(private                     , KEYCXX)
KEYWORD(protected                   , KEYCXX)
KEYWORD(public                      , KEYCXX)
KEYWORD(reinterpret_cast            , KEYCXX)
KEYWORD(static_cast                 , KEYCXX)
KEYWORD(template                    , KEYCXX)
KEYWORD(this                        , KEYCXX)
KEYWORD(throw                       , KEYCXX)
KEYWORD(true                        , BOOLSUPPORT)
KEYWORD(try                         , KEYCXX)
KEYWORD(typename                    , KEYCXX)
KEYWORD(typeid                      , KEYCXX)
KEYWORD(using                       , KEYCXX)
KEYWORD(virtual                     , KEYCXX)
KEYWORD(wchar_t                     , WCHARSUPPORT)

// C++ 2.5p2: Alternative Representations.
CXX_KEYWORD_OPERATOR(and     , ampamp)
CXX_KEYWORD_OPERATOR(and_eq  , ampequal)
CXX_KEYWORD_OPERATOR(bitand  , amp)
CXX_KEYWORD_OPERATOR(bitor   , pipe)
CXX_KEYWORD_OPERATOR(compl   , tilde)
CXX_KEYWORD_OPERATOR(not     , exclaim)
CXX_KEYWORD_OPERATOR(not_eq  , exclaimequal)
CXX_KEYWORD_OPERATOR(or      , pipepipe)
CXX_KEYWORD_OPERATOR(or_eq   , pipeequal)
CXX_KEYWORD_OPERATOR(xor     , caret)
CXX_KEYWORD_OPERATOR(xor_eq  , caretequal)

// C++11 keywords
CXX11_KEYWORD(alignas               , 0)
CXX11_KEYWORD(alignof               , 0)
CXX11_KEYWORD(char16_t              , KEYNOMS18)
CXX11_KEYWORD(char32_t              , KEYNOMS18)
CXX11_KEYWORD(constexpr             , 0)
CXX11_KEYWORD(decltype              , 0)
CXX11_KEYWORD(noexcept              , 0)
CXX11_KEYWORD(nullptr               , 0)
CXX11_KEYWORD(static_assert         , KEYMSCOMPAT) // INTEL
CXX11_KEYWORD(thread_local          , 0)

// C++2a / concepts TS keywords
CONCEPTS_KEYWORD(concept)
CONCEPTS_KEYWORD(requires)

// C++ coroutines TS keywords
KEYWORD(co_await                    , KEYCOROUTINES)
KEYWORD(co_return                   , KEYCOROUTINES)
KEYWORD(co_yield                    , KEYCOROUTINES)

// C++ modules TS keywords
MODULES_KEYWORD(module)
MODULES_KEYWORD(import)

// C++ char8_t proposal
KEYWORD(char8_t                     , CHAR8SUPPORT)

// C11 Extension
KEYWORD(_Float16                    , KEYALL)

// GNU Extensions (in impl-reserved namespace)
#if INTEL_CUSTOMIZATION
// CQ#374317 - do not recognize _Decimal keywords in non-GNU mode.
KEYWORD(_Decimal32                  , KEYNOINTELALL|KEYDECIMAL)
KEYWORD(_Decimal64                  , KEYNOINTELALL|KEYDECIMAL)
KEYWORD(_Decimal128                 , KEYNOINTELALL|KEYDECIMAL)
#endif // INTEL_CUSTOMIZATION
KEYWORD(__null                      , KEYCXX)
KEYWORD(__alignof                   , KEYALL)
KEYWORD(__attribute                 , KEYALL)
KEYWORD(__builtin_choose_expr       , KEYALL)
KEYWORD(__builtin_offsetof          , KEYALL)
// __builtin_types_compatible_p is a GNU C extension that we handle like a C++
// type trait.
TYPE_TRAIT_2(__builtin_types_compatible_p, TypeCompatible, KEYNOCXX)
KEYWORD(__builtin_va_arg            , KEYALL)
KEYWORD(__extension__               , KEYALL)
KEYWORD(__float128                  , KEYALL)
KEYWORD(__imag                      , KEYALL)
KEYWORD(__int128                    , KEYNOINTELALL|KEYNOINT128) // INTEL
KEYWORD(__label__                   , KEYALL)
KEYWORD(__real                      , KEYALL)
KEYWORD(__thread                    , KEYALL)
KEYWORD(__FUNCTION__                , KEYALL)
KEYWORD(__PRETTY_FUNCTION__         , KEYALL)
KEYWORD(__auto_type                 , KEYALL)

// GNU Extensions (outside impl-reserved namespace)
KEYWORD(typeof                      , KEYGNU)

// MS Extensions
KEYWORD(__FUNCDNAME__               , KEYMS)
KEYWORD(__FUNCSIG__                 , KEYMS)
KEYWORD(L__FUNCTION__               , KEYMS)
TYPE_TRAIT_1(__is_interface_class, IsInterfaceClass, KEYMS)
TYPE_TRAIT_1(__is_sealed, IsSealed, KEYMS)
#if INTEL_CUSTOMIZATION
// CQ#367834 - Make _Quad an alias for __float128
ALIAS("_Quad"    , __float128       , 0)
// CQ#369185 - support of __bases and __direct_bases intrinsics.
KEYWORD(__bases                     , KEYBASES)
KEYWORD(__direct_bases              , KEYBASES)
#endif  // INTEL_CUSTOMIZATION
// MSVC12.0 / VS2013 Type Traits
TYPE_TRAIT_1(__is_destructible, IsDestructible, KEYMS)
TYPE_TRAIT_1(__is_trivially_destructible, IsTriviallyDestructible, KEYCXX)
TYPE_TRAIT_1(__is_nothrow_destructible, IsNothrowDestructible, KEYMS)
TYPE_TRAIT_2(__is_nothrow_assignable, IsNothrowAssignable, KEYCXX)
TYPE_TRAIT_N(__is_constructible, IsConstructible, KEYCXX)
TYPE_TRAIT_N(__is_nothrow_constructible, IsNothrowConstructible, KEYCXX)

// MSVC14.0 / VS2015 Type Traits
TYPE_TRAIT_2(__is_assignable, IsAssignable, KEYCXX)

// GNU and MS Type Traits
TYPE_TRAIT_1(__has_nothrow_assign, HasNothrowAssign, KEYCXX)
TYPE_TRAIT_1(__has_nothrow_move_assign, HasNothrowMoveAssign, KEYCXX)
TYPE_TRAIT_1(__has_nothrow_copy, HasNothrowCopy, KEYCXX)
TYPE_TRAIT_1(__has_nothrow_constructor, HasNothrowConstructor, KEYCXX)
TYPE_TRAIT_1(__has_trivial_assign, HasTrivialAssign, KEYCXX)
TYPE_TRAIT_1(__has_trivial_move_assign, HasTrivialMoveAssign, KEYCXX)
TYPE_TRAIT_1(__has_trivial_copy, HasTrivialCopy, KEYCXX)
TYPE_TRAIT_1(__has_trivial_constructor, HasTrivialDefaultConstructor, KEYCXX)
TYPE_TRAIT_1(__has_trivial_move_constructor, HasTrivialMoveConstructor, KEYCXX)
TYPE_TRAIT_1(__has_trivial_destructor, HasTrivialDestructor, KEYCXX)
TYPE_TRAIT_1(__has_virtual_destructor, HasVirtualDestructor, KEYCXX)
TYPE_TRAIT_1(__is_abstract, IsAbstract, KEYCXX)
TYPE_TRAIT_1(__is_aggregate, IsAggregate, KEYCXX)
TYPE_TRAIT_2(__is_base_of, IsBaseOf, KEYCXX)
TYPE_TRAIT_1(__is_class, IsClass, KEYCXX)
TYPE_TRAIT_2(__is_convertible_to, IsConvertibleTo, KEYCXX)
TYPE_TRAIT_1(__is_empty, IsEmpty, KEYCXX)
TYPE_TRAIT_1(__is_enum, IsEnum, KEYCXX)
TYPE_TRAIT_1(__is_final, IsFinal, KEYCXX)
TYPE_TRAIT_1(__is_literal, IsLiteral, KEYCXX)
// Name for GCC 4.6 compatibility - people have already written libraries using
// this name unfortunately.
ALIAS("__is_literal_type", __is_literal, KEYCXX)
TYPE_TRAIT_1(__is_pod, IsPOD, KEYCXX)
TYPE_TRAIT_1(__is_polymorphic, IsPolymorphic, KEYCXX)
TYPE_TRAIT_1(__is_trivial, IsTrivial, KEYCXX)
TYPE_TRAIT_1(__is_union, IsUnion, KEYCXX)
TYPE_TRAIT_1(__has_unique_object_representations,
             HasUniqueObjectRepresentations, KEYCXX)

// Clang-only C++ Type Traits
TYPE_TRAIT_N(__is_trivially_constructible, IsTriviallyConstructible, KEYCXX)
TYPE_TRAIT_1(__is_trivially_copyable, IsTriviallyCopyable, KEYCXX)
TYPE_TRAIT_2(__is_trivially_assignable, IsTriviallyAssignable, KEYCXX)
TYPE_TRAIT_2(__reference_binds_to_temporary, ReferenceBindsToTemporary, KEYCXX)
KEYWORD(__underlying_type           , KEYCXX)

// Embarcadero Expression Traits
KEYWORD(__is_lvalue_expr            , KEYCXX)
KEYWORD(__is_rvalue_expr            , KEYCXX)

// Embarcadero Unary Type Traits
TYPE_TRAIT_1(__is_arithmetic, IsArithmetic, KEYCXX)
TYPE_TRAIT_1(__is_floating_point, IsFloatingPoint, KEYCXX)
TYPE_TRAIT_1(__is_integral, IsIntegral, KEYCXX)
TYPE_TRAIT_1(__is_complete_type, IsCompleteType, KEYCXX)
TYPE_TRAIT_1(__is_void, IsVoid, KEYCXX)
TYPE_TRAIT_1(__is_array, IsArray, KEYCXX)
TYPE_TRAIT_1(__is_function, IsFunction, KEYCXX)
TYPE_TRAIT_1(__is_reference, IsReference, KEYCXX)
TYPE_TRAIT_1(__is_lvalue_reference, IsLvalueReference, KEYCXX)
TYPE_TRAIT_1(__is_rvalue_reference, IsRvalueReference, KEYCXX)
TYPE_TRAIT_1(__is_fundamental, IsFundamental, KEYCXX)
TYPE_TRAIT_1(__is_object, IsObject, KEYCXX)
TYPE_TRAIT_1(__is_scalar, IsScalar, KEYCXX)
TYPE_TRAIT_1(__is_compound, IsCompound, KEYCXX)
TYPE_TRAIT_1(__is_pointer, IsPointer, KEYCXX)
TYPE_TRAIT_1(__is_member_object_pointer, IsMemberObjectPointer, KEYCXX)
TYPE_TRAIT_1(__is_member_function_pointer, IsMemberFunctionPointer, KEYCXX)
TYPE_TRAIT_1(__is_member_pointer, IsMemberPointer, KEYCXX)
TYPE_TRAIT_1(__is_const, IsConst, KEYCXX)
TYPE_TRAIT_1(__is_volatile, IsVolatile, KEYCXX)
TYPE_TRAIT_1(__is_standard_layout, IsStandardLayout, KEYCXX)
TYPE_TRAIT_1(__is_signed, IsSigned, KEYCXX)
TYPE_TRAIT_1(__is_unsigned, IsUnsigned, KEYCXX)

// Embarcadero Binary Type Traits
TYPE_TRAIT_2(__is_same, IsSame, KEYCXX)
TYPE_TRAIT_2(__is_convertible, IsConvertible, KEYCXX)
KEYWORD(__array_rank                , KEYCXX)
KEYWORD(__array_extent              , KEYCXX)

// Apple Extension.
KEYWORD(__private_extern__          , KEYALL)
KEYWORD(__module_private__          , KEYALL)

// Extension that will be enabled for Microsoft, Borland and PS4, but can be
// disabled via '-fno-declspec'.
KEYWORD(__declspec                  , 0)

// Microsoft Extension.
#if INTEL_CUSTOMIZATION
KEYWORD(_regcall                    , KEYALL)
#endif //INTEL_CUSTOMIZATION
KEYWORD(__cdecl                     , KEYALL)
KEYWORD(__stdcall                   , KEYALL)
KEYWORD(__fastcall                  , KEYALL)
KEYWORD(__thiscall                  , KEYALL)
KEYWORD(__regcall                   , KEYALL)
KEYWORD(__vectorcall                , KEYALL)
#if INTEL_CUSTOMIZATION
// CQ#368488 - keyword fixes for iclang.
// CQ#367651 - keyword fix for xmain.
KEYWORD(__unaligned                 , KEYMS|KEYINTELALL)
#else
KEYWORD(__unaligned                 , KEYMS)
#endif // INTEL_CUSTOMIZATION
#if INTEL_CUSTOMIZATION
// Fix for CQ375085: allow to use __forceinline modifier even in non-MS mode.
KEYWORD(__forceinline               , KEYALL)
#else
KEYWORD(__forceinline               , KEYMS)
#endif //INTEL_CUSTOMIZATION
KEYWORD(__super                     , KEYMS)

// OpenCL address space qualifiers
<<<<<<< HEAD
KEYWORD(__global                    , KEYOPENCL)
KEYWORD(__local                     , KEYOPENCL)
KEYWORD(__constant                  , KEYOPENCL)
KEYWORD(__private                   , KEYOPENCL)
#if INTEL_CUSTOMIZATION
// CQ381345: OpenCL is not supported in Intel compatibility mode.
KEYWORD(__generic                   , KEYNOCXX)
#endif //INTEL_CUSTOMIZATION
ALIAS("global", __global            , KEYOPENCL)
ALIAS("local", __local              , KEYOPENCL)
ALIAS("constant", __constant        , KEYOPENCL)
ALIAS("private", __private          , KEYOPENCL)
ALIAS("generic", __generic          , KEYOPENCL)
=======
KEYWORD(__global                    , KEYOPENCLC | KEYOPENCLCXX)
KEYWORD(__local                     , KEYOPENCLC | KEYOPENCLCXX)
KEYWORD(__constant                  , KEYOPENCLC | KEYOPENCLCXX)
KEYWORD(__private                   , KEYOPENCLC | KEYOPENCLCXX)
KEYWORD(__generic                   , KEYOPENCLC | KEYOPENCLCXX)
ALIAS("global", __global            , KEYOPENCLC)
ALIAS("local", __local              , KEYOPENCLC)
ALIAS("constant", __constant        , KEYOPENCLC)
ALIAS("private", __private          , KEYOPENCLC)
ALIAS("generic", __generic          , KEYOPENCLC)
>>>>>>> 2ca6ba10
// OpenCL function qualifiers
KEYWORD(__kernel                    , KEYOPENCLC | KEYOPENCLCXX)
ALIAS("kernel", __kernel            , KEYOPENCLC | KEYOPENCLCXX)
// OpenCL access qualifiers
KEYWORD(__read_only                 , KEYOPENCLC | KEYOPENCLCXX)
KEYWORD(__write_only                , KEYOPENCLC | KEYOPENCLCXX)
KEYWORD(__read_write                , KEYOPENCLC | KEYOPENCLCXX)
ALIAS("read_only", __read_only      , KEYOPENCLC | KEYOPENCLCXX)
ALIAS("write_only", __write_only    , KEYOPENCLC | KEYOPENCLCXX)
ALIAS("read_write", __read_write    , KEYOPENCLC | KEYOPENCLCXX)
// OpenCL builtins
KEYWORD(__builtin_astype            , KEYOPENCLC)
KEYWORD(vec_step                    , KEYOPENCLC | KEYALTIVEC | KEYZVECTOR)
#define GENERIC_IMAGE_TYPE(ImgType, Id) KEYWORD(ImgType##_t, KEYOPENCLC)
#include "clang/Basic/OpenCLImageTypes.def"

// OpenMP Type Traits
KEYWORD(__builtin_omp_required_simd_align, KEYALL)

<<<<<<< HEAD
KEYWORD(pipe                        , KEYOPENCL)
#if INTEL_CUSTOMIZATION
KEYWORD(channel                     , KEYOPENCL)
#endif // INTEL_CUSTOMIZATION
=======
KEYWORD(pipe                        , KEYOPENCLC)
>>>>>>> 2ca6ba10

// Borland Extensions.
KEYWORD(__pascal                    , KEYALL)

// Altivec Extension.
KEYWORD(__vector                    , KEYALTIVEC|KEYZVECTOR)
KEYWORD(__pixel                     , KEYALTIVEC)
KEYWORD(__bool                      , KEYALTIVEC|KEYZVECTOR)

// ARM NEON extensions.
ALIAS("__fp16", half                , KEYALL)

// OpenCL Extension.
KEYWORD(half                        , HALFSUPPORT)

// Objective-C ARC keywords.
KEYWORD(__bridge                     , KEYARC)
KEYWORD(__bridge_transfer            , KEYARC)
KEYWORD(__bridge_retained            , KEYARC)
KEYWORD(__bridge_retain              , KEYARC)

// Objective-C keywords.
KEYWORD(__covariant                  , KEYOBJC2)
KEYWORD(__contravariant              , KEYOBJC2)
KEYWORD(__kindof                     , KEYOBJC2)

// Alternate spelling for various tokens.  There are GCC extensions in all
// languages, but should not be disabled in strict conformance mode.
ALIAS("__alignof__"  , __alignof  , KEYALL)
ALIAS("__asm"        , asm        , KEYALL)
ALIAS("__asm__"      , asm        , KEYALL)
ALIAS("__attribute__", __attribute, KEYALL)
ALIAS("__complex"    , _Complex   , KEYALL)
ALIAS("__complex__"  , _Complex   , KEYALL)
ALIAS("__const"      , const      , KEYALL)
ALIAS("__const__"    , const      , KEYALL)
ALIAS("__decltype"   , decltype   , KEYCXX)
ALIAS("__imag__"     , __imag     , KEYALL)
ALIAS("__inline"     , inline     , KEYALL)
ALIAS("__inline__"   , inline     , KEYALL)
ALIAS("__nullptr"    , nullptr    , KEYCXX)
ALIAS("__real__"     , __real     , KEYALL)
ALIAS("__restrict"   , restrict   , KEYALL)
ALIAS("__restrict__" , restrict   , KEYALL)
ALIAS("__signed"     , signed     , KEYALL)
ALIAS("__signed__"   , signed     , KEYALL)
ALIAS("__typeof"     , typeof     , KEYALL)
ALIAS("__typeof__"   , typeof     , KEYALL)
#if INTEL_CUSTOMIZATION
ALIAS("_Typeof"      , typeof     , KEYALL)
#endif  // INTEL_CUSTOMIZATION
ALIAS("__volatile"   , volatile   , KEYALL)
ALIAS("__volatile__" , volatile   , KEYALL)

// Type nullability.
KEYWORD(_Nonnull                 , KEYALL)
KEYWORD(_Nullable                , KEYALL)
KEYWORD(_Null_unspecified        , KEYALL)

// Microsoft extensions which should be disabled in strict conformance mode
#if INTEL_CUSTOMIZATION
// Fix for CQ#373504: __ptr64 and __ptr32 on Linux.
KEYWORD(__ptr64                       , KEYALL)
KEYWORD(__ptr32                       , KEYALL)
#else
KEYWORD(__ptr64                       , KEYMS)
KEYWORD(__ptr32                       , KEYMS)
#endif // INTEL_CUSTOMIZATION
KEYWORD(__sptr                        , KEYMS)
KEYWORD(__uptr                        , KEYMS)
KEYWORD(__w64                         , KEYMS)
KEYWORD(__uuidof                      , KEYMS | KEYBORLAND)
KEYWORD(__try                         , KEYMS | KEYBORLAND)
KEYWORD(__finally                     , KEYMS | KEYBORLAND)
KEYWORD(__leave                       , KEYMS | KEYBORLAND)
KEYWORD(__int64                       , KEYALL) //***INTEL: sized int support
KEYWORD(__if_exists                   , KEYMS)
KEYWORD(__if_not_exists               , KEYMS)
KEYWORD(__single_inheritance          , KEYMS)
KEYWORD(__multiple_inheritance        , KEYMS)
KEYWORD(__virtual_inheritance         , KEYMS)
KEYWORD(__interface                   , KEYMS)
ALIAS("__int8"           , char       , KEYALL) //***INTEL: sized int support
ALIAS("_int8"            , char       , KEYMS)
ALIAS("__int16"          , short      , KEYALL) //***INTEL: sized int support
ALIAS("_int16"           , short      , KEYMS)
ALIAS("__int32"          , int        , KEYALL) //***INTEL: sized int support
ALIAS("_int32"           , int        , KEYMS)
ALIAS("_int64"           , __int64    , KEYMS)
ALIAS("__wchar_t"        , wchar_t    , KEYMS)
#if INTEL_CUSTOMIZATION
// CQ#369368 - allow '_asm' keyword if MS-style inline assembly is enabled.
ALIAS("_asm"             , asm        , KEYMS|KEYMSASM)
#else
ALIAS("_asm"             , asm        , KEYMS)
#endif // INTEL_CUSTOMIZATION
ALIAS("_alignof"         , __alignof  , KEYMS)
ALIAS("__builtin_alignof", __alignof  , KEYMS)
ALIAS("_cdecl"           , __cdecl    , KEYMS | KEYBORLAND)
ALIAS("_fastcall"        , __fastcall , KEYMS | KEYBORLAND)
ALIAS("_stdcall"         , __stdcall  , KEYMS | KEYBORLAND)
ALIAS("_thiscall"        , __thiscall , KEYMS)
ALIAS("_vectorcall"      , __vectorcall, KEYMS)
ALIAS("_uuidof"          , __uuidof   , KEYMS | KEYBORLAND)
ALIAS("_inline"          , inline     , KEYMS)
ALIAS("_declspec"        , __declspec , KEYMS)

// Borland Extensions which should be disabled in strict conformance mode.
ALIAS("_pascal"      , __pascal   , KEYBORLAND)

// Clang Extensions.
KEYWORD(__builtin_convertvector   , KEYALL)
ALIAS("__char16_t"   , char16_t   , KEYCXX)
ALIAS("__char32_t"   , char32_t   , KEYCXX)

KEYWORD(__builtin_available       , KEYALL)

// Clang-specific keywords enabled only in testing.
TESTING_KEYWORD(__unknown_anytype , KEYALL)


//===----------------------------------------------------------------------===//
// Objective-C @-preceded keywords.
//===----------------------------------------------------------------------===//

// These have meaning after an '@' in Objective-C mode. These define enums in
// the tok::objc_* namespace.

OBJC1_AT_KEYWORD(not_keyword)
OBJC1_AT_KEYWORD(class)
OBJC1_AT_KEYWORD(compatibility_alias)
OBJC1_AT_KEYWORD(defs)
OBJC1_AT_KEYWORD(encode)
OBJC1_AT_KEYWORD(end)
OBJC1_AT_KEYWORD(implementation)
OBJC1_AT_KEYWORD(interface)
OBJC1_AT_KEYWORD(private)
OBJC1_AT_KEYWORD(protected)
OBJC1_AT_KEYWORD(protocol)
OBJC1_AT_KEYWORD(public)
OBJC1_AT_KEYWORD(selector)
OBJC1_AT_KEYWORD(throw)
OBJC1_AT_KEYWORD(try)
OBJC1_AT_KEYWORD(catch)
OBJC1_AT_KEYWORD(finally)
OBJC1_AT_KEYWORD(synchronized)
OBJC1_AT_KEYWORD(autoreleasepool)

OBJC2_AT_KEYWORD(property)
OBJC2_AT_KEYWORD(package)
OBJC2_AT_KEYWORD(required)
OBJC2_AT_KEYWORD(optional)
OBJC2_AT_KEYWORD(synthesize)
OBJC2_AT_KEYWORD(dynamic)
OBJC2_AT_KEYWORD(import)
OBJC2_AT_KEYWORD(available)

// TODO: What to do about context-sensitive keywords like:
//       bycopy/byref/in/inout/oneway/out?

ANNOTATION(cxxscope)     // annotation for a C++ scope spec, e.g. "::foo::bar::"
ANNOTATION(typename)     // annotation for a C typedef name, a C++ (possibly
                         // qualified) typename, e.g. "foo::MyClass", or
                         // template-id that names a type ("std::vector<int>")
ANNOTATION(template_id)  // annotation for a C++ template-id that names a
                         // function template specialization (not a type),
                         // e.g., "std::swap<int>"
ANNOTATION(primary_expr) // annotation for a primary expression
ANNOTATION(decltype)     // annotation for a decltype expression,
                         // e.g., "decltype(foo.bar())"

// Annotation for #pragma unused(...)
// For each argument inside the parentheses the pragma handler will produce
// one 'pragma_unused' annotation token followed by the argument token.
ANNOTATION(pragma_unused)

// Annotation for #pragma GCC visibility...
// The lexer produces these so that they only take effect when the parser
// handles them.
ANNOTATION(pragma_vis)

// Annotation for #pragma pack...
// The lexer produces these so that they only take effect when the parser
// handles them.
ANNOTATION(pragma_pack)

// Annotation for #pragma clang __debug parser_crash...
// The lexer produces these so that they only take effect when the parser
// handles them.
ANNOTATION(pragma_parser_crash)

// Annotation for #pragma clang __debug captured...
// The lexer produces these so that they only take effect when the parser
// handles them.
ANNOTATION(pragma_captured)

// Annotation for #pragma clang __debug dump...
// The lexer produces these so that the parser and semantic analysis can
// look up and dump the operand.
ANNOTATION(pragma_dump)

// Annotation for #pragma ms_struct...
// The lexer produces these so that they only take effect when the parser
// handles them.
ANNOTATION(pragma_msstruct)

// Annotation for #pragma align...
// The lexer produces these so that they only take effect when the parser
// handles them.
ANNOTATION(pragma_align)

// Annotation for #pragma weak id
// The lexer produces these so that they only take effect when the parser
// handles them.
ANNOTATION(pragma_weak)

// Annotation for #pragma weak id = id
// The lexer produces these so that they only take effect when the parser
// handles them.
ANNOTATION(pragma_weakalias)

// Annotation for #pragma redefine_extname...
// The lexer produces these so that they only take effect when the parser
// handles them.
ANNOTATION(pragma_redefine_extname)

// Annotation for #pragma STDC FP_CONTRACT...
// The lexer produces these so that they only take effect when the parser
// handles them.
ANNOTATION(pragma_fp_contract)

// Annotation for #pragma pointers_to_members...
// The lexer produces these so that they only take effect when the parser
// handles them.
ANNOTATION(pragma_ms_pointers_to_members)

// Annotation for #pragma vtordisp...
// The lexer produces these so that they only take effect when the parser
// handles them.
ANNOTATION(pragma_ms_vtordisp)

// Annotation for all microsoft #pragmas...
// The lexer produces these so that they only take effect when the parser
// handles them.
ANNOTATION(pragma_ms_pragma)

// Annotation for #pragma OPENCL EXTENSION...
// The lexer produces these so that they only take effect when the parser
// handles them.
ANNOTATION(pragma_opencl_extension)

// Annotations for OpenMP pragma directives - #pragma omp ...
// The lexer produces these so that they only take effect when the parser
// handles #pragma omp ... directives.
ANNOTATION(pragma_openmp)
ANNOTATION(pragma_openmp_end)

#if INTEL_CUSTOMIZATION
ANNOTATION(pragma_simd)
ANNOTATION(pragma_simd_end)
// Alternate spelling for alignof
ALIAS("__ALIGNOF__" , __alignof , KEYALL)

ANNOTATION(pragma_end)

// Annotation for #pragma inline, forceinline and noinline
// The lexer produces these so that they only take effect when the parser
// handles them.
ANNOTATION(pragma_inline)
#endif // INTEL_CUSTOMIZATION

// Annotations for loop pragma directives #pragma clang loop ...
// The lexer produces these so that they only take effect when the parser
// handles #pragma loop ... directives.
ANNOTATION(pragma_loop_hint)

ANNOTATION(pragma_fp)

// Annotation for the attribute pragma directives - #pragma clang attribute ...
ANNOTATION(pragma_attribute)

// Annotations for module import translated from #include etc.
ANNOTATION(module_include)
ANNOTATION(module_begin)
ANNOTATION(module_end)

#undef ANNOTATION
#undef TESTING_KEYWORD
#undef OBJC2_AT_KEYWORD
#undef OBJC1_AT_KEYWORD
#undef CXX_KEYWORD_OPERATOR
#undef PPKEYWORD
#undef ALIAS
#undef TYPE_TRAIT_N
#undef TYPE_TRAIT_2
#undef TYPE_TRAIT_1
#undef TYPE_TRAIT
#undef CONCEPTS_KEYWORD
#undef CXX2A_KEYWORD
#undef CXX11_KEYWORD
#undef KEYWORD
#undef PUNCTUATOR
#undef TOK<|MERGE_RESOLUTION|>--- conflicted
+++ resolved
@@ -249,17 +249,12 @@
 //   KEYMS    - This is a keyword if Microsoft extensions are enabled
 //   KEYNOMS18 - This is a keyword that must never be enabled under
 //               MSVC <= v18.
-<<<<<<< HEAD
 //   KEYMSCOMPAT - This is a keyword if Microsoft compatibility mode // INTEL
 //                 is enabled // INTEL
-//   KEYOPENCL  - This is a keyword in OpenCL
-//   KEYNOOPENCL  - This is a keyword that is not supported in OpenCL
-=======
 //   KEYOPENCLC   - This is a keyword in OpenCL C
 //   KEYOPENCLCXX - This is a keyword in OpenCL C++
 //   KEYNOOPENCL  - This is a keyword that is not supported in OpenCL C
 //                  nor in OpenCL C++.
->>>>>>> 2ca6ba10
 //   KEYALTIVEC - This is a keyword in AltiVec
 //   KEYZVECTOR - This is a keyword for the System z vector extensions,
 //                which are heavily based on AltiVec
@@ -561,32 +556,19 @@
 KEYWORD(__super                     , KEYMS)
 
 // OpenCL address space qualifiers
-<<<<<<< HEAD
-KEYWORD(__global                    , KEYOPENCL)
-KEYWORD(__local                     , KEYOPENCL)
-KEYWORD(__constant                  , KEYOPENCL)
-KEYWORD(__private                   , KEYOPENCL)
-#if INTEL_CUSTOMIZATION
-// CQ381345: OpenCL is not supported in Intel compatibility mode.
-KEYWORD(__generic                   , KEYNOCXX)
-#endif //INTEL_CUSTOMIZATION
-ALIAS("global", __global            , KEYOPENCL)
-ALIAS("local", __local              , KEYOPENCL)
-ALIAS("constant", __constant        , KEYOPENCL)
-ALIAS("private", __private          , KEYOPENCL)
-ALIAS("generic", __generic          , KEYOPENCL)
-=======
 KEYWORD(__global                    , KEYOPENCLC | KEYOPENCLCXX)
 KEYWORD(__local                     , KEYOPENCLC | KEYOPENCLCXX)
 KEYWORD(__constant                  , KEYOPENCLC | KEYOPENCLCXX)
 KEYWORD(__private                   , KEYOPENCLC | KEYOPENCLCXX)
-KEYWORD(__generic                   , KEYOPENCLC | KEYOPENCLCXX)
+#if INTEL_CUSTOMIZATION
+// CQ381345: Support tgmath.h usage of generic in all versions of C.
+KEYWORD(__generic                   , KEYNOCXX | KEYOPENCLC | KEYOPENCLCXX)
+#endif //INTEL_CUSTOMIZATION
 ALIAS("global", __global            , KEYOPENCLC)
 ALIAS("local", __local              , KEYOPENCLC)
 ALIAS("constant", __constant        , KEYOPENCLC)
 ALIAS("private", __private          , KEYOPENCLC)
 ALIAS("generic", __generic          , KEYOPENCLC)
->>>>>>> 2ca6ba10
 // OpenCL function qualifiers
 KEYWORD(__kernel                    , KEYOPENCLC | KEYOPENCLCXX)
 ALIAS("kernel", __kernel            , KEYOPENCLC | KEYOPENCLCXX)
@@ -606,14 +588,10 @@
 // OpenMP Type Traits
 KEYWORD(__builtin_omp_required_simd_align, KEYALL)
 
-<<<<<<< HEAD
-KEYWORD(pipe                        , KEYOPENCL)
-#if INTEL_CUSTOMIZATION
-KEYWORD(channel                     , KEYOPENCL)
+KEYWORD(pipe                        , KEYOPENCLC)
+#if INTEL_CUSTOMIZATION
+KEYWORD(channel                     , KEYOPENCLC)
 #endif // INTEL_CUSTOMIZATION
-=======
-KEYWORD(pipe                        , KEYOPENCLC)
->>>>>>> 2ca6ba10
 
 // Borland Extensions.
 KEYWORD(__pascal                    , KEYALL)
