//===--- Options.td - Options for clang -----------------------------------===//
//
// Part of the LLVM Project, under the Apache License v2.0 with LLVM Exceptions.
// See https://llvm.org/LICENSE.txt for license information.
// SPDX-License-Identifier: Apache-2.0 WITH LLVM-exception
//
//===----------------------------------------------------------------------===//
//
//  This file defines the options accepted by clang.
//
//===----------------------------------------------------------------------===//

// Include the common option parsing interfaces.
include "llvm/Option/OptParser.td"

/////////
// Flags

// The option is a "driver"-only option, and should not be forwarded to other
// tools via `-Xarch` options.
def NoXarchOption : OptionFlag;

// LinkerInput - The option is a linker input.
def LinkerInput : OptionFlag;

// NoArgumentUnused - Don't report argument unused warnings for this option; this
// is useful for options like -static or -dynamic which a user may always end up
// passing, even if the platform defaults to (or only supports) that option.
def NoArgumentUnused : OptionFlag;

// Unsupported - The option is unsupported, and the driver will reject command
// lines that use it.
def Unsupported : OptionFlag;

#if INTEL_CUSTOMIZATION
// DpcppUnsupported - This option is unsupported for DPC++ and the driver will
// reject command lines that use it and not emit help.
def DpcppUnsupported : OptionFlag;

// DpcppHidden - This option is does not show help for DPC++
def DpcppHidden : OptionFlag;

// DpcppOption - This option is for DPC++
def DpcppOption : OptionFlag;
#endif // INTEL_CUSTOMIZATION

// Ignored - The option is unsupported, and the driver will silently ignore it.
def Ignored : OptionFlag;

// CoreOption - This is considered a "core" Clang option, available in both
// clang and clang-cl modes.
def CoreOption : OptionFlag;

// CLOption - This is a cl.exe compatibility option. Options with this flag
// are made available when the driver is running in CL compatibility mode.
def CLOption : OptionFlag;

// CC1Option - This option should be accepted by clang -cc1.
def CC1Option : OptionFlag;

// CC1AsOption - This option should be accepted by clang -cc1as.
def CC1AsOption : OptionFlag;

// NoDriverOption - This option should not be accepted by the driver.
def NoDriverOption : OptionFlag;

// If an option affects linking, but has a primary group (so Link_Group cannot
// be used), add this flag.
def LinkOption : OptionFlag;

// FlangOption - This is considered a "core" Flang option, available in
// flang mode.
def FlangOption : OptionFlag;

// FlangOnlyOption - This option should only be used by Flang (i.e. it is not
// available for Clang)
def FlangOnlyOption : OptionFlag;

// FC1Option - This option should be accepted by flang -fc1.
def FC1Option : OptionFlag;

// A short name to show in documentation. The name will be interpreted as rST.
class DocName<string name> { string DocName = name; }

// A brief description to show in documentation, interpreted as rST.
class DocBrief<code descr> { code DocBrief = descr; }

// Indicates that this group should be flattened into its parent when generating
// documentation.
class DocFlatten { bit DocFlatten = 1; }

// Indicates that this warning is ignored, but accepted with a warning for
// GCC compatibility.
class IgnoredGCCCompat : Flags<[HelpHidden]> {}

/////////
// Groups

def Action_Group : OptionGroup<"<action group>">, DocName<"Actions">,
                   DocBrief<[{The action to perform on the input.}]>;

// Meta-group for options which are only used for compilation,
// and not linking etc.
def CompileOnly_Group : OptionGroup<"<CompileOnly group>">,
                        DocName<"Compilation flags">, DocBrief<[{
Flags controlling the behavior of Clang during compilation. These flags have
no effect during actions that do not perform compilation.}]>;

def Preprocessor_Group : OptionGroup<"<Preprocessor group>">,
                         Group<CompileOnly_Group>,
                         DocName<"Preprocessor flags">, DocBrief<[{
Flags controlling the behavior of the Clang preprocessor.}]>;

def IncludePath_Group : OptionGroup<"<I/i group>">, Group<Preprocessor_Group>,
                        DocName<"Include path management">,
                        DocBrief<[{
Flags controlling how ``#include``\s are resolved to files.}]>;

def I_Group : OptionGroup<"<I group>">, Group<IncludePath_Group>, DocFlatten;
def i_Group : OptionGroup<"<i group>">, Group<IncludePath_Group>, DocFlatten;
def clang_i_Group : OptionGroup<"<clang i group>">, Group<i_Group>, DocFlatten;

def M_Group : OptionGroup<"<M group>">, Group<Preprocessor_Group>,
              DocName<"Dependency file generation">, DocBrief<[{
Flags controlling generation of a dependency file for ``make``-like build
systems.}]>;

def d_Group : OptionGroup<"<d group>">, Group<Preprocessor_Group>,
              DocName<"Dumping preprocessor state">, DocBrief<[{
Flags allowing the state of the preprocessor to be dumped in various ways.}]>;

def Diag_Group : OptionGroup<"<W/R group>">, Group<CompileOnly_Group>,
                 DocName<"Diagnostic flags">, DocBrief<[{
Flags controlling which warnings, errors, and remarks Clang will generate.
See the :doc:`full list of warning and remark flags <DiagnosticsReference>`.}]>;

def R_Group : OptionGroup<"<R group>">, Group<Diag_Group>, DocFlatten;
def R_value_Group : OptionGroup<"<R (with value) group>">, Group<R_Group>,
                    DocFlatten;
def W_Group : OptionGroup<"<W group>">, Group<Diag_Group>, DocFlatten;
def W_value_Group : OptionGroup<"<W (with value) group>">, Group<W_Group>,
                    DocFlatten;

def f_Group : OptionGroup<"<f group>">, Group<CompileOnly_Group>,
              DocName<"Target-independent compilation options">;

def f_clang_Group : OptionGroup<"<f (clang-only) group>">,
                    Group<CompileOnly_Group>, DocFlatten;
def pedantic_Group : OptionGroup<"<pedantic group>">, Group<f_Group>,
                     DocFlatten;
def opencl_Group : OptionGroup<"<opencl group>">, Group<f_Group>,
                   DocName<"OpenCL flags">;

def sycl_Group : OptionGroup<"<SYCL group>">, Group<f_Group>,
                 DocName<"SYCL flags">;

def m_Group : OptionGroup<"<m group>">, Group<CompileOnly_Group>,
              DocName<"Target-dependent compilation options">;

// Feature groups - these take command line options that correspond directly to
// target specific features and can be translated directly from command line
// options.
def m_aarch64_Features_Group : OptionGroup<"<aarch64 features group>">,
                               Group<m_Group>, DocName<"AARCH64">;
def m_amdgpu_Features_Group : OptionGroup<"<amdgpu features group>">,
                              Group<m_Group>, DocName<"AMDGPU">;
def m_arm_Features_Group : OptionGroup<"<arm features group>">,
                           Group<m_Group>, DocName<"ARM">;
def m_hexagon_Features_Group : OptionGroup<"<hexagon features group>">,
                               Group<m_Group>, DocName<"Hexagon">;
// The features added by this group will not be added to target features.
// These are explicitly handled.
def m_hexagon_Features_HVX_Group : OptionGroup<"<hexagon features group>">,
                                   Group<m_Group>, DocName<"Hexagon">;
def m_m68k_Features_Group: OptionGroup<"<m68k features group>">,
                           Group<m_Group>, DocName<"M68k">;
def m_mips_Features_Group : OptionGroup<"<mips features group>">,
                            Group<m_Group>, DocName<"MIPS">;
def m_ppc_Features_Group : OptionGroup<"<ppc features group>">,
                           Group<m_Group>, DocName<"PowerPC">;
def m_wasm_Features_Group : OptionGroup<"<wasm features group>">,
                            Group<m_Group>, DocName<"WebAssembly">;
// The features added by this group will not be added to target features.
// These are explicitly handled.
def m_wasm_Features_Driver_Group : OptionGroup<"<wasm driver features group>">,
                                   Group<m_Group>, DocName<"WebAssembly Driver">;
def m_x86_Features_Group : OptionGroup<"<x86 features group>">,
                           Group<m_Group>, Flags<[CoreOption]>, DocName<"X86">;
def m_riscv_Features_Group : OptionGroup<"<riscv features group>">,
                             Group<m_Group>, DocName<"RISCV">;

def m_libc_Group : OptionGroup<"<m libc group>">, Group<m_mips_Features_Group>,
                   Flags<[HelpHidden]>;

def O_Group : OptionGroup<"<O group>">, Group<CompileOnly_Group>,
              DocName<"Optimization level">, DocBrief<[{
Flags controlling how much optimization should be performed.}]>;

def DebugInfo_Group : OptionGroup<"<g group>">, Group<CompileOnly_Group>,
                      DocName<"Debug information generation">, DocBrief<[{
Flags controlling how much and what kind of debug information should be
generated.}]>;

def g_Group : OptionGroup<"<g group>">, Group<DebugInfo_Group>,
              DocName<"Kind and level of debug information">;
def gN_Group : OptionGroup<"<gN group>">, Group<g_Group>,
               DocName<"Debug level">;
def ggdbN_Group : OptionGroup<"<ggdbN group>">, Group<gN_Group>, DocFlatten;
def gTune_Group : OptionGroup<"<gTune group>">, Group<g_Group>,
                  DocName<"Debugger to tune debug information for">;
def g_flags_Group : OptionGroup<"<g flags group>">, Group<DebugInfo_Group>,
                    DocName<"Debug information flags">;

#if INTEL_CUSTOMIZATION
def intel_debug_Group : OptionGroup<"<intel debug group>">,
  Group<DebugInfo_Group>, DocName<"Intel debug options">;
#endif // INTEL_CUSTOMIZATION

def StaticAnalyzer_Group : OptionGroup<"<Static analyzer group>">,
                           DocName<"Static analyzer flags">, DocBrief<[{
Flags controlling the behavior of the Clang Static Analyzer.}]>;

// gfortran options that we recognize in the driver and pass along when
// invoking GCC to compile Fortran code.
def gfortran_Group : OptionGroup<"<gfortran group>">,
                     DocName<"Fortran compilation flags">, DocBrief<[{
Flags that will be passed onto the ``gfortran`` compiler when Clang is given
a Fortran input.}]>;

def Link_Group : OptionGroup<"<T/e/s/t/u group>">, DocName<"Linker flags">,
                 DocBrief<[{Flags that are passed on to the linker}]>;
def T_Group : OptionGroup<"<T group>">, Group<Link_Group>, DocFlatten;
def u_Group : OptionGroup<"<u group>">, Group<Link_Group>, DocFlatten;

def reserved_lib_Group : OptionGroup<"<reserved libs group>">,
                         Flags<[Unsupported]>;

def offload_lib_Group : OptionGroup<"<offload libs group>">;

// Temporary groups for clang options which we know we don't support,
// but don't want to verbosely warn the user about.
def clang_ignored_f_Group : OptionGroup<"<clang ignored f group>">,
  Group<f_Group>, Flags<[Ignored]>;
def clang_ignored_m_Group : OptionGroup<"<clang ignored m group>">,
  Group<m_Group>, Flags<[Ignored]>;

// Group for clang options in the process of deprecation.
// Please include the version that deprecated the flag as comment to allow
// easier garbage collection.
def clang_ignored_legacy_options_Group : OptionGroup<"<clang legacy flags>">,
  Group<f_Group>, Flags<[Ignored]>;

// Retired with clang-5.0
def : Flag<["-"], "fslp-vectorize-aggressive">, Group<clang_ignored_legacy_options_Group>;
def : Flag<["-"], "fno-slp-vectorize-aggressive">, Group<clang_ignored_legacy_options_Group>;

// Retired with clang-10.0. Previously controlled X86 MPX ISA.
def mmpx : Flag<["-"], "mmpx">, Group<clang_ignored_legacy_options_Group>;
def mno_mpx : Flag<["-"], "mno-mpx">, Group<clang_ignored_legacy_options_Group>;

// Group that ignores all gcc optimizations that won't be implemented
def clang_ignored_gcc_optimization_f_Group : OptionGroup<
  "<clang_ignored_gcc_optimization_f_Group>">, Group<f_Group>, Flags<[Ignored]>;

class DiagnosticOpts<string base>
  : KeyPathAndMacro<"DiagnosticOpts->", base, "DIAG_"> {}
class LangOpts<string base>
  : KeyPathAndMacro<"LangOpts->", base, "LANG_"> {}
class TargetOpts<string base>
  : KeyPathAndMacro<"TargetOpts->", base, "TARGET_"> {}
class FrontendOpts<string base>
  : KeyPathAndMacro<"FrontendOpts.", base, "FRONTEND_"> {}
class PreprocessorOutputOpts<string base>
  : KeyPathAndMacro<"PreprocessorOutputOpts.", base, "PREPROCESSOR_OUTPUT_"> {}
class DependencyOutputOpts<string base>
  : KeyPathAndMacro<"DependencyOutputOpts.", base, "DEPENDENCY_OUTPUT_"> {}
class CodeGenOpts<string base>
  : KeyPathAndMacro<"CodeGenOpts.", base, "CODEGEN_"> {}
class HeaderSearchOpts<string base>
  : KeyPathAndMacro<"HeaderSearchOpts->", base, "HEADER_SEARCH_"> {}
class PreprocessorOpts<string base>
  : KeyPathAndMacro<"PreprocessorOpts->", base, "PREPROCESSOR_"> {}
class FileSystemOpts<string base>
  : KeyPathAndMacro<"FileSystemOpts.", base, "FILE_SYSTEM_"> {}
class AnalyzerOpts<string base>
  : KeyPathAndMacro<"AnalyzerOpts->", base, "ANALYZER_"> {}
class MigratorOpts<string base>
  : KeyPathAndMacro<"MigratorOpts.", base, "MIGRATOR_"> {}

// A boolean option which is opt-in in CC1. The positive option exists in CC1 and
// Args.hasArg(OPT_ffoo) can be used to check that the flag is enabled.
// This is useful if the option is usually disabled.
// Use this only when the option cannot be declared via BoolFOption.
multiclass OptInCC1FFlag<string name, string pos_prefix, string neg_prefix="",
                      string help="", list<OptionFlag> flags=[]> {
  def f#NAME : Flag<["-"], "f"#name>, Flags<[CC1Option] # flags>,
               Group<f_Group>, HelpText<pos_prefix # help>;
  def fno_#NAME : Flag<["-"], "fno-"#name>, Flags<flags>,
                  Group<f_Group>, HelpText<neg_prefix # help>;
}

// A boolean option which is opt-out in CC1. The negative option exists in CC1 and
// Args.hasArg(OPT_fno_foo) can be used to check that the flag is disabled.
// Use this only when the option cannot be declared via BoolFOption.
multiclass OptOutCC1FFlag<string name, string pos_prefix, string neg_prefix,
                       string help="", list<OptionFlag> flags=[]> {
  def f#NAME : Flag<["-"], "f"#name>, Flags<flags>,
               Group<f_Group>, HelpText<pos_prefix # help>;
  def fno_#NAME : Flag<["-"], "fno-"#name>, Flags<[CC1Option] # flags>,
                  Group<f_Group>, HelpText<neg_prefix # help>;
}

// A boolean option which is opt-in in FC1. The positive option exists in FC1 and
// Args.hasArg(OPT_ffoo) can be used to check that the flag is enabled.
// This is useful if the option is usually disabled.
multiclass OptInFC1FFlag<string name, string pos_prefix, string neg_prefix="",
                      string help="", list<OptionFlag> flags=[]> {
  def f#NAME : Flag<["-"], "f"#name>, Flags<[FC1Option] # flags>,
               Group<f_Group>, HelpText<pos_prefix # help>;
  def fno_#NAME : Flag<["-"], "fno-"#name>, Flags<flags>,
                  Group<f_Group>, HelpText<neg_prefix # help>;
}

// A boolean option which is opt-out in FC1. The negative option exists in FC1 and
// Args.hasArg(OPT_fno_foo) can be used to check that the flag is disabled.
multiclass OptOutFC1FFlag<string name, string pos_prefix, string neg_prefix,
                       string help="", list<OptionFlag> flags=[]> {
  def f#NAME : Flag<["-"], "f"#name>, Flags<flags>,
               Group<f_Group>, HelpText<pos_prefix # help>;
  def fno_#NAME : Flag<["-"], "fno-"#name>, Flags<[FC1Option] # flags>,
                  Group<f_Group>, HelpText<neg_prefix # help>;
}

// Creates a positive and negative flags where both of them are prefixed with
// "m", have help text specified for positive and negative option, and a Group
// optionally specified by the opt_group argument, otherwise Group<m_Group>.
multiclass SimpleMFlag<string name, string pos_prefix, string neg_prefix,
                       string help, OptionGroup opt_group = m_Group> {
  def m#NAME : Flag<["-"], "m"#name>, Group<opt_group>,
    HelpText<pos_prefix # help>;
  def mno_#NAME : Flag<["-"], "mno-"#name>, Group<opt_group>,
    HelpText<neg_prefix # help>;
}

//===----------------------------------------------------------------------===//
// BoolOption
//===----------------------------------------------------------------------===//

// The default value of a marshalled key path.
class Default<code value> { code Value = value; }

// Convenience variables for boolean defaults.
def DefaultTrue : Default<"true"> {}
def DefaultFalse : Default<"false"> {}

// The value set to the key path when the flag is present on the command line.
class Set<bit value> { bit Value = value; }
def SetTrue : Set<true> {}
def SetFalse : Set<false> {}

// Definition of single command line flag. This is an implementation detail, use
// SetTrueBy or SetFalseBy instead.
class FlagDef<bit polarity, bit value, list<OptionFlag> option_flags,
              string help, list<code> implied_by_expressions = []> {
  // The polarity. Besides spelling, this also decides whether the TableGen
  // record will be prefixed with "no_".
  bit Polarity = polarity;

  // The value assigned to key path when the flag is present on command line.
  bit Value = value;

  // OptionFlags that control visibility of the flag in different tools.
  list<OptionFlag> OptionFlags = option_flags;

  // The help text associated with the flag.
  string Help = help;

  // List of expressions that, when true, imply this flag.
  list<code> ImpliedBy = implied_by_expressions;
}

// Additional information to be appended to both positive and negative flag.
class BothFlags<list<OptionFlag> option_flags, string help = ""> {
  list<OptionFlag> OptionFlags = option_flags;
  string Help = help;
}

// Functor that appends the suffix to the base flag definition.
class ApplySuffix<FlagDef flag, BothFlags suffix> {
  FlagDef Result
    = FlagDef<flag.Polarity, flag.Value,
              flag.OptionFlags # suffix.OptionFlags,
              flag.Help # suffix.Help, flag.ImpliedBy>;
}

// Definition of the command line flag with positive spelling, e.g. "-ffoo".
class PosFlag<Set value, list<OptionFlag> flags = [], string help = "",
              list<code> implied_by_expressions = []>
  : FlagDef<true, value.Value, flags, help, implied_by_expressions> {}

// Definition of the command line flag with negative spelling, e.g. "-fno-foo".
class NegFlag<Set value, list<OptionFlag> flags = [], string help = "",
              list<code> implied_by_expressions = []>
  : FlagDef<false, value.Value, flags, help, implied_by_expressions> {}

// Expanded FlagDef that's convenient for creation of TableGen records.
class FlagDefExpanded<FlagDef flag, string prefix, string name, string spelling>
  : FlagDef<flag.Polarity, flag.Value, flag.OptionFlags, flag.Help,
            flag.ImpliedBy> {
  // Name of the TableGen record.
  string RecordName = prefix # !if(flag.Polarity, "", "no_") # name;

  // Spelling of the flag.
  string Spelling = prefix # !if(flag.Polarity, "", "no-") # spelling;

  // Can the flag be implied by another flag?
  bit CanBeImplied = !not(!empty(flag.ImpliedBy));

  // C++ code that will be assigned to the keypath when the flag is present.
  code ValueAsCode = !if(flag.Value, "true", "false");
}

// TableGen record for a single marshalled flag.
class MarshalledFlagRec<FlagDefExpanded flag, FlagDefExpanded other,
                        FlagDefExpanded implied, KeyPathAndMacro kpm,
                        Default default>
  : Flag<["-"], flag.Spelling>, Flags<flag.OptionFlags>, HelpText<flag.Help>,
    MarshallingInfoBooleanFlag<kpm, default.Value, flag.ValueAsCode,
                               flag.RecordName, other.ValueAsCode,
                               other.RecordName>,
    ImpliedByAnyOf<implied.ImpliedBy, implied.ValueAsCode> {}

// Generates TableGen records for two command line flags that control the same
// key path via the marshalling infrastructure.
// Names of the records consist of the specified prefix, "no_" for the negative
// flag, and NAME.
// Used for -cc1 frontend options. Driver-only options do not map to
// CompilerInvocation.
multiclass BoolOption<string prefix = "", string spelling_base,
                      KeyPathAndMacro kpm, Default default,
                      FlagDef flag1_base, FlagDef flag2_base,
                      BothFlags suffix = BothFlags<[], "">> {
  defvar flag1 = FlagDefExpanded<ApplySuffix<flag1_base, suffix>.Result, prefix,
                                 NAME, spelling_base>;

  defvar flag2 = FlagDefExpanded<ApplySuffix<flag2_base, suffix>.Result, prefix,
                                 NAME, spelling_base>;

  // The flags must have different polarity, different values, and only
  // one can be implied.
  assert !xor(flag1.Polarity, flag2.Polarity),
         "the flags must have different polarity: flag1: " #
             flag1.Polarity # ", flag2: " # flag2.Polarity;
  assert !ne(flag1.Value, flag2.Value),
         "the flags must have different values: flag1: " #
             flag1.Value # ", flag2: " # flag2.Value;
  assert !not(!and(flag1.CanBeImplied, flag2.CanBeImplied)),
         "only one of the flags can be implied: flag1: " #
             flag1.CanBeImplied # ", flag2: " # flag2.CanBeImplied;

  defvar implied = !if(flag1.CanBeImplied, flag1, flag2);

  def flag1.RecordName : MarshalledFlagRec<flag1, flag2, implied, kpm, default>;
  def flag2.RecordName : MarshalledFlagRec<flag2, flag1, implied, kpm, default>;
}

/// Creates a BoolOption where both of the flags are prefixed with "f", are in
/// the Group<f_Group>.
/// Used for -cc1 frontend options. Driver-only options do not map to
/// CompilerInvocation.
multiclass BoolFOption<string flag_base, KeyPathAndMacro kpm,
                       Default default, FlagDef flag1, FlagDef flag2,
                       BothFlags both = BothFlags<[], "">> {
  defm NAME : BoolOption<"f", flag_base, kpm, default, flag1, flag2, both>,
              Group<f_Group>;
}

// Creates a BoolOption where both of the flags are prefixed with "g" and have
// the Group<g_Group>.
// Used for -cc1 frontend options. Driver-only options do not map to
// CompilerInvocation.
multiclass BoolGOption<string flag_base, KeyPathAndMacro kpm,
                       Default default, FlagDef flag1, FlagDef flag2,
                       BothFlags both = BothFlags<[], "">> {
  defm NAME : BoolOption<"g", flag_base, kpm, default, flag1, flag2, both>,
              Group<g_Group>;
}

// FIXME: Diagnose if target does not support protected visibility.
class MarshallingInfoVisibility<KeyPathAndMacro kpm, code default>
  : MarshallingInfoEnum<kpm, default>,
    Values<"default,hidden,internal,protected">,
    NormalizedValues<["DefaultVisibility", "HiddenVisibility",
                      "HiddenVisibility", "ProtectedVisibility"]> {}

// Key paths that are constant during parsing of options with the same key path prefix.
defvar cplusplus = LangOpts<"CPlusPlus">;
defvar cpp11 = LangOpts<"CPlusPlus11">;
defvar cpp17 = LangOpts<"CPlusPlus17">;
defvar cpp20 = LangOpts<"CPlusPlus20">;
defvar c99 = LangOpts<"C99">;
defvar c2x = LangOpts<"C2x">;
defvar lang_std = LangOpts<"LangStd">;
defvar open_cl = LangOpts<"OpenCL">;
defvar cuda = LangOpts<"CUDA">;
defvar render_script = LangOpts<"RenderScript">;
defvar hip = LangOpts<"HIP">;
defvar gnu_mode = LangOpts<"GNUMode">;
defvar asm_preprocessor = LangOpts<"AsmPreprocessor">;
defvar sycl_ver = LangOpts<"SYCLVersion">;

defvar std = !strconcat("LangStandard::getLangStandardForKind(", lang_std.KeyPath, ")");

/////////
// Options

// The internal option ID must be a valid C++ identifier and results in a
// clang::driver::options::OPT_XX enum constant for XX.
//
// We want to unambiguously be able to refer to options from the driver source
// code, for this reason the option name is mangled into an ID. This mangling
// isn't guaranteed to have an inverse, but for practical purposes it does.
//
// The mangling scheme is to ignore the leading '-', and perform the following
// substitutions:
//   _ => __
//   - => _
//   / => _SLASH
//   # => _HASH
//   ? => _QUESTION
//   , => _COMMA
//   = => _EQ
//   C++ => CXX
//   . => _

// Developer Driver Options

def internal_Group : OptionGroup<"<clang internal options>">, Flags<[HelpHidden]>;
def internal_driver_Group : OptionGroup<"<clang driver internal options>">,
  Group<internal_Group>, HelpText<"DRIVER OPTIONS">;
def internal_debug_Group :
  OptionGroup<"<clang debug/development internal options>">,
  Group<internal_Group>, HelpText<"DEBUG/DEVELOPMENT OPTIONS">;

class InternalDriverOpt : Group<internal_driver_Group>,
  Flags<[NoXarchOption, HelpHidden]>;
def driver_mode : Joined<["--"], "driver-mode=">, Group<internal_driver_Group>,
  Flags<[CoreOption, NoXarchOption, HelpHidden]>,
  HelpText<"Set the driver mode to either 'gcc', 'g++', 'cpp', or 'cl'">;
def rsp_quoting : Joined<["--"], "rsp-quoting=">, Group<internal_driver_Group>,
  Flags<[CoreOption, NoXarchOption, HelpHidden]>,
  HelpText<"Set the rsp quoting to either 'posix', or 'windows'">;
def ccc_gcc_name : Separate<["-"], "ccc-gcc-name">, InternalDriverOpt,
  HelpText<"Name for native GCC compiler">,
  MetaVarName<"<gcc-path>">;
#if INTEL_CUSTOMIZATION
def _dpcpp : Flag<["--"], "dpcpp">, Group<internal_driver_Group>,
  Flags<[CoreOption, NoXarchOption, HelpHidden]>,
  HelpText<"Enable specific DPC++ driver behaviors">;
#endif // INTEL_CUSTOMIZATION

class InternalDebugOpt : Group<internal_debug_Group>,
  Flags<[NoXarchOption, HelpHidden, CoreOption]>;
def ccc_install_dir : Separate<["-"], "ccc-install-dir">, InternalDebugOpt,
  HelpText<"Simulate installation in the given directory">;
def ccc_print_phases : Flag<["-"], "ccc-print-phases">, InternalDebugOpt,
  HelpText<"Dump list of actions to perform">;
def ccc_print_bindings : Flag<["-"], "ccc-print-bindings">, InternalDebugOpt,
  HelpText<"Show bindings of tools to actions">;

def ccc_arcmt_check : Flag<["-"], "ccc-arcmt-check">, InternalDriverOpt,
  HelpText<"Check for ARC migration issues that need manual handling">;
def ccc_arcmt_modify : Flag<["-"], "ccc-arcmt-modify">, InternalDriverOpt,
  HelpText<"Apply modifications to files to conform to ARC">;
def ccc_arcmt_migrate : Separate<["-"], "ccc-arcmt-migrate">, InternalDriverOpt,
  HelpText<"Apply modifications and produces temporary files that conform to ARC">;
def arcmt_migrate_report_output : Separate<["-"], "arcmt-migrate-report-output">,
  HelpText<"Output path for the plist report">,  Flags<[CC1Option]>,
  MarshallingInfoString<FrontendOpts<"ARCMTMigrateReportOut">>;
def arcmt_migrate_emit_arc_errors : Flag<["-"], "arcmt-migrate-emit-errors">,
  HelpText<"Emit ARC errors even if the migrator can fix them">, Flags<[CC1Option]>,
  MarshallingInfoFlag<FrontendOpts<"ARCMTMigrateEmitARCErrors">>;
def gen_reproducer: Flag<["-"], "gen-reproducer">, InternalDebugOpt,
  HelpText<"Auto-generates preprocessed source files and a reproduction script">;
def gen_cdb_fragment_path: Separate<["-"], "gen-cdb-fragment-path">, InternalDebugOpt,
  HelpText<"Emit a compilation database fragment to the specified directory">;

def round_trip_args : Flag<["-"], "round-trip-args">, Flags<[CC1Option, NoDriverOption]>,
  HelpText<"Enable command line arguments round-trip.">;
def no_round_trip_args : Flag<["-"], "no-round-trip-args">, Flags<[CC1Option, NoDriverOption]>,
  HelpText<"Disable command line arguments round-trip.">;

def _migrate : Flag<["--"], "migrate">, Flags<[NoXarchOption]>,
  HelpText<"Run the migrator">;
def ccc_objcmt_migrate : Separate<["-"], "ccc-objcmt-migrate">,
  InternalDriverOpt,
  HelpText<"Apply modifications and produces temporary files to migrate to "
   "modern ObjC syntax">;

def objcmt_migrate_literals : Flag<["-"], "objcmt-migrate-literals">, Flags<[CC1Option]>,
  HelpText<"Enable migration to modern ObjC literals">,
  MarshallingInfoBitfieldFlag<FrontendOpts<"ObjCMTAction">, "FrontendOptions::ObjCMT_Literals">;
def objcmt_migrate_subscripting : Flag<["-"], "objcmt-migrate-subscripting">, Flags<[CC1Option]>,
  HelpText<"Enable migration to modern ObjC subscripting">,
  MarshallingInfoBitfieldFlag<FrontendOpts<"ObjCMTAction">, "FrontendOptions::ObjCMT_Subscripting">;
def objcmt_migrate_property : Flag<["-"], "objcmt-migrate-property">, Flags<[CC1Option]>,
  HelpText<"Enable migration to modern ObjC property">,
  MarshallingInfoBitfieldFlag<FrontendOpts<"ObjCMTAction">, "FrontendOptions::ObjCMT_Property">;
def objcmt_migrate_all : Flag<["-"], "objcmt-migrate-all">, Flags<[CC1Option]>,
  HelpText<"Enable migration to modern ObjC">,
  MarshallingInfoBitfieldFlag<FrontendOpts<"ObjCMTAction">, "FrontendOptions::ObjCMT_MigrateDecls">;
def objcmt_migrate_readonly_property : Flag<["-"], "objcmt-migrate-readonly-property">, Flags<[CC1Option]>,
  HelpText<"Enable migration to modern ObjC readonly property">,
  MarshallingInfoBitfieldFlag<FrontendOpts<"ObjCMTAction">, "FrontendOptions::ObjCMT_ReadonlyProperty">;
def objcmt_migrate_readwrite_property : Flag<["-"], "objcmt-migrate-readwrite-property">, Flags<[CC1Option]>,
  HelpText<"Enable migration to modern ObjC readwrite property">,
  MarshallingInfoBitfieldFlag<FrontendOpts<"ObjCMTAction">, "FrontendOptions::ObjCMT_ReadwriteProperty">;
def objcmt_migrate_property_dot_syntax : Flag<["-"], "objcmt-migrate-property-dot-syntax">, Flags<[CC1Option]>,
  HelpText<"Enable migration of setter/getter messages to property-dot syntax">,
  MarshallingInfoBitfieldFlag<FrontendOpts<"ObjCMTAction">, "FrontendOptions::ObjCMT_PropertyDotSyntax">;
def objcmt_migrate_annotation : Flag<["-"], "objcmt-migrate-annotation">, Flags<[CC1Option]>,
  HelpText<"Enable migration to property and method annotations">,
  MarshallingInfoBitfieldFlag<FrontendOpts<"ObjCMTAction">, "FrontendOptions::ObjCMT_Annotation">;
def objcmt_migrate_instancetype : Flag<["-"], "objcmt-migrate-instancetype">, Flags<[CC1Option]>,
  HelpText<"Enable migration to infer instancetype for method result type">,
  MarshallingInfoBitfieldFlag<FrontendOpts<"ObjCMTAction">, "FrontendOptions::ObjCMT_Instancetype">;
def objcmt_migrate_nsmacros : Flag<["-"], "objcmt-migrate-ns-macros">, Flags<[CC1Option]>,
  HelpText<"Enable migration to NS_ENUM/NS_OPTIONS macros">,
  MarshallingInfoBitfieldFlag<FrontendOpts<"ObjCMTAction">, "FrontendOptions::ObjCMT_NsMacros">;
def objcmt_migrate_protocol_conformance : Flag<["-"], "objcmt-migrate-protocol-conformance">, Flags<[CC1Option]>,
  HelpText<"Enable migration to add protocol conformance on classes">,
  MarshallingInfoBitfieldFlag<FrontendOpts<"ObjCMTAction">, "FrontendOptions::ObjCMT_ProtocolConformance">;
def objcmt_atomic_property : Flag<["-"], "objcmt-atomic-property">, Flags<[CC1Option]>,
  HelpText<"Make migration to 'atomic' properties">,
  MarshallingInfoBitfieldFlag<FrontendOpts<"ObjCMTAction">, "FrontendOptions::ObjCMT_AtomicProperty">;
def objcmt_returns_innerpointer_property : Flag<["-"], "objcmt-returns-innerpointer-property">, Flags<[CC1Option]>,
  HelpText<"Enable migration to annotate property with NS_RETURNS_INNER_POINTER">,
  MarshallingInfoBitfieldFlag<FrontendOpts<"ObjCMTAction">, "FrontendOptions::ObjCMT_ReturnsInnerPointerProperty">;
def objcmt_ns_nonatomic_iosonly: Flag<["-"], "objcmt-ns-nonatomic-iosonly">, Flags<[CC1Option]>,
  HelpText<"Enable migration to use NS_NONATOMIC_IOSONLY macro for setting property's 'atomic' attribute">,
  MarshallingInfoBitfieldFlag<FrontendOpts<"ObjCMTAction">, "FrontendOptions::ObjCMT_NsAtomicIOSOnlyProperty">;
def objcmt_migrate_designated_init : Flag<["-"], "objcmt-migrate-designated-init">, Flags<[CC1Option]>,
  HelpText<"Enable migration to infer NS_DESIGNATED_INITIALIZER for initializer methods">,
  MarshallingInfoBitfieldFlag<FrontendOpts<"ObjCMTAction">, "FrontendOptions::ObjCMT_DesignatedInitializer">;

def objcmt_whitelist_dir_path: Joined<["-"], "objcmt-whitelist-dir-path=">, Flags<[CC1Option]>,
  HelpText<"Only modify files with a filename contained in the provided directory path">,
  MarshallingInfoString<FrontendOpts<"ObjCMTWhiteListPath">>;
// The misspelt "white-list" [sic] alias is due for removal.
def : Joined<["-"], "objcmt-white-list-dir-path=">, Flags<[CC1Option]>,
    Alias<objcmt_whitelist_dir_path>;

// Make sure all other -ccc- options are rejected.
def ccc_ : Joined<["-"], "ccc-">, Group<internal_Group>, Flags<[Unsupported]>;

// Standard Options

// Intel-specific options
#if INTEL_CUSTOMIZATION
// Internal Intel options
def i_no_use_libirc : Flag<["-"], "i_no-use-libirc">,
  Group<internal_driver_Group>, Flags<[NoXarchOption, HelpHidden]>,
  HelpText<"Disable usage of libirc.">;
// Add -ax so it does not error out.
// TODO - there is some usage of this option even though it isn't supported.
// we are accepting it so we can get around these usages for now.
def ax : Joined<["-"], "ax">;
def _intel : Flag<["--"], "intel">, Flags<[NoXarchOption, CoreOption]>,
  HelpText<"Run in Intel Compiler mode">;
def shared_intel : Flag<["-"], "shared-intel">, Flags<[NoXarchOption]>,
  HelpText<"link Intel provided libraries dynamically">;
def static_intel : Flag<["-"], "static-intel">, Flags<[NoXarchOption]>,
  HelpText<"link Intel provided libraries statically">;
def extended_float_types : Flag<["--"], "extended_float_types">,
  Flags<[CC1Option]>,
  MarshallingInfoFlag<LangOpts<"IntelQuad">>;
def fintel_long_double_size_EQ : Joined<["-"], "fintel-long-double-size=">,
  HelpText<"Overrides the size of long double from the architecture/OS defaults.">,
  Flags<[CC1Option, DpcppHidden]>;
def intel_mintrinsic_promote : Flag<["-"], "mintrinsic-promote">,
  Flags<[CC1Option]>, HelpText<"Force certain functions using intrinsics to "
  "promote their architectures and make the intrinsic headers included by default">,
  MarshallingInfoFlag<LangOpts<"IntrinsicAutoPromote">>;
def intel_mno_intrinsic_promote : Flag<["-"], "mno-intrinsic-promote">, Flags<[NoXarchOption]>;
def qactypes : Flag<["-"], "qactypes">, HelpText<"Enable compile and link "
  "support for the Algorithmic C Data-types (AC types)">;
def qipp_EQ : Joined<["-"], "qipp=">, Flags<[NoXarchOption]>,
  Values<"common,crypto,nonpic,nonpic_crypto">,
  HelpText<"Link commonly used Intel(R) Integrated Performace Primitives "
  "(Intel(R) IPP) libraries and bring in the associated headers"
  " (common,crypto,nonpic,nonpic_crypto)">;
def qipp : Flag<["-"], "qipp">, Alias<qipp_EQ>, AliasArgs<["common"]>;
def qipp_link_EQ : Joined<["-"], "qipp-link=">, Flags<[NoXarchOption]>,
  Values<"static,dynamic,shared">, HelpText<"Link Intel(R) IPP libraries in "
  "requested manner (static,dynamic,shared)">;
def : Joined<["-"], "ipp=">, Alias<qipp_EQ>, HelpText<"Link commonly used "
  "Intel(R) Integrated Performace Primitives (Intel(R) IPP) libraries and "
  "bring in the associated headers (common,crypto,nonpic,nonpic_crypto)">;
def : Flag<["-"], "ipp">, Alias<qipp_EQ>, AliasArgs<["common"]>;
def : Joined<["-"], "ipp-link=">, Alias<qipp_link_EQ>,
  Values<"static,dynamic,shared">, HelpText<"Link Intel(R) IPP libraries in "
  "requested manner (static,dynamic,shared)">;
def qmkl_EQ : Joined<["-"], "qmkl=">,
  Values<"parallel,sequential,cluster">,
  HelpText<"Link commonly used Intel(R) Math Kernel Library (Intel(R) MKL) "
  "and bring in the associated headers (parallel,sequential,cluster)"
  "(\"cluster\" is not supported in DPC++)">;
def qmkl : Flag<["-"], "qmkl">, Alias<qmkl_EQ>, AliasArgs<["parallel"]>;
def qtbb : Flag<["-"], "qtbb">, HelpText<"Link Intel(R) Threading Building "
  "Blocks (Intel(R) TBB) libraries and bring in the associated headers">;
def qdaal_EQ : Joined<["-"], "qdaal=">, Values<"parallel,sequential">,
  HelpText<"Link Intel(R) Data Analytics Acceleration Library (Intel(R) DAAL) "
  "libraries and bring in the associated headers (parallel,sequential)">;
def qdaal : Flag<["-"], "qdaal">, Alias<qdaal_EQ>, AliasArgs<["parallel"]>;
def : Flag<["-"], "tbb">, Alias<qtbb>, HelpText<"Link Intel(R) Threading "
  "Building Blocks (Intel(R) TBB) libraries and bring in the associated "
  "headers">;
def : Joined<["-"], "daal=">, Alias<qdaal_EQ>, HelpText<"Link Intel(R) Data "
  "Analytics Acceleration Library (Intel(R) DAAL) libraries and bring in the "
  "associated headers (parallel,sequential)">;
def : Flag<["-"], "daal">, Alias<qdaal_EQ>, AliasArgs<["parallel"]>;
def x_intel : Joined<["-"], "x">, Flags<[NoXarchOption]>,
  HelpText<"Generate specialized code to run exclusively on processors "
  "indicated by <code>.">, MetaVarName<"<code>">;
def device_math_lib_EQ : CommaJoined<["-"], "device-math-lib=">,
  Flags<[NoXarchOption]>, Values<"fp32,fp64">, HelpText<"Control the addition "
  "of device math libraries when compiling for other devices.  Valid arguments "
  "are fp64, fp32">;
def no_device_math_lib_EQ : CommaJoined<["-"], "no-device-math-lib=">,
  Flags<[NoXarchOption]>, Values<"fp32,fp64">;
def no_intel_lib_EQ : CommaJoined<["-"], "no-intel-lib=">,
  Values<"libirc,libimf,libirng,libsvml,libifport">, HelpText<"Restrict "
  "linking of Intel specific libraries. Valid arguments are libirc, libimf, "
  "libirng, libsvml,">;
def no_intel_lib : Flag<["-"], "no-intel-lib">,
  HelpText<"Restrict linking of all Intel specific libraries.">;
#endif // INTEL_CUSTOMIZATION

def _HASH_HASH_HASH : Flag<["-"], "###">, Flags<[NoXarchOption, CoreOption, FlangOption]>,
    HelpText<"Print (but do not run) the commands to run for this compilation">;
#if INTEL_CUSTOMIZATION
def _dryrun : Flag<["-"], "dryrun">, Flags<[NoXarchOption]>, Alias<_HASH_HASH_HASH>,
  HelpText<"Print (but do not run) the commands to run for this compilation">;
def _HASH : Flag<["-"], "#">, Flags<[NoXarchOption]>,
    HelpText<"Print (but do not run) the commands to run for this compilation">;
#endif // INTEL_CUSTOMIZATION
def _DASH_DASH : Option<["--"], "", KIND_REMAINING_ARGS>,
    Flags<[NoXarchOption, CoreOption]>;
def A : JoinedOrSeparate<["-"], "A">, Flags<[RenderJoined]>, Group<gfortran_Group>;
def B : JoinedOrSeparate<["-"], "B">, MetaVarName<"<prefix>">,
    HelpText<"Search $prefix/$triple-$file and $prefix$file for executables, libraries, "
    "includes, and data files used by the compiler. $prefix may or may not be a directory">;
def gcc_toolchain : Joined<["--"], "gcc-toolchain=">, Flags<[NoXarchOption]>,
  HelpText<"Search for GCC installation in the specified directory on targets which commonly use GCC. "
  "The directory usually contains 'lib{,32,64}/gcc{,-cross}/$triple' and 'include'. If specified, "
  "sysroot is skipped for GCC detection. Note: executables (e.g. ld) used by the compiler are not "
  "overridden by the selected GCC installation">;
def CC : Flag<["-"], "CC">, Flags<[CC1Option]>, Group<Preprocessor_Group>,
    HelpText<"Include comments from within macros in preprocessed output">,
    MarshallingInfoFlag<PreprocessorOutputOpts<"ShowMacroComments">>;
def C : Flag<["-"], "C">, Flags<[CC1Option]>, Group<Preprocessor_Group>,
    HelpText<"Include comments in preprocessed output">,
    MarshallingInfoFlag<PreprocessorOutputOpts<"ShowComments">>;
def D : JoinedOrSeparate<["-"], "D">, Group<Preprocessor_Group>,
    Flags<[CC1Option, FlangOption, FC1Option]>, MetaVarName<"<macro>=<value>">,
    HelpText<"Define <macro> to <value> (or 1 if <value> omitted)">;
def E : Flag<["-"], "E">, Flags<[NoXarchOption,CC1Option, FlangOption, FC1Option]>, Group<Action_Group>,
    HelpText<"Only run the preprocessor">;
def F : JoinedOrSeparate<["-"], "F">, Flags<[RenderJoined,CC1Option]>,
    HelpText<"Add directory to framework include search path">;
def G : JoinedOrSeparate<["-"], "G">, Flags<[NoXarchOption]>, Group<m_Group>,
    MetaVarName<"<size>">, HelpText<"Put objects of at most <size> bytes "
    "into small data section (MIPS / Hexagon)">;
def G_EQ : Joined<["-"], "G=">, Flags<[NoXarchOption]>, Group<m_Group>, Alias<G>;
def H : Flag<["-"], "H">, Flags<[CC1Option]>, Group<Preprocessor_Group>,
    HelpText<"Show header includes and nesting depth">,
    MarshallingInfoFlag<DependencyOutputOpts<"ShowHeaderIncludes">>;
def fshow_skipped_includes : Flag<["-"], "fshow-skipped-includes">,
  Flags<[CC1Option]>, HelpText<"Show skipped includes in -H output.">,
  DocBrief<[{#include files may be "skipped" due to include guard optimization
             or #pragma once. This flag makes -H show also such includes.}]>,
  MarshallingInfoFlag<DependencyOutputOpts<"ShowSkippedHeaderIncludes">>;

def I_ : Flag<["-"], "I-">, Group<I_Group>,
    HelpText<"Restrict all prior -I flags to double-quoted inclusion and "
             "remove current directory from include path">;
def I : JoinedOrSeparate<["-"], "I">, Group<I_Group>,
    Flags<[CC1Option,CC1AsOption,FlangOption,FC1Option]>, MetaVarName<"<dir>">,
    HelpText<"Add directory to the end of the list of include search paths">,
    DocBrief<[{Add directory to include search path. For C++ inputs, if
there are multiple -I options, these directories are searched
in the order they are given before the standard system directories
are searched. If the same directory is in the SYSTEM include search
paths, for example if also specified with -isystem, the -I option
will be ignored}]>;
def L : JoinedOrSeparate<["-"], "L">, Flags<[RenderJoined]>, Group<Link_Group>,
    MetaVarName<"<dir>">, HelpText<"Add directory to library search path">;
def MD : Flag<["-"], "MD">, Group<M_Group>,
    HelpText<"Write a depfile containing user and system headers">;
def MMD : Flag<["-"], "MMD">, Group<M_Group>,
    HelpText<"Write a depfile containing user headers">;
def M : Flag<["-"], "M">, Group<M_Group>,
    HelpText<"Like -MD, but also implies -E and writes to stdout by default">;
def MM : Flag<["-"], "MM">, Group<M_Group>,
    HelpText<"Like -MMD, but also implies -E and writes to stdout by default">;
def MF : JoinedOrSeparate<["-"], "MF">, Group<M_Group>,
    HelpText<"Write depfile output from -MMD, -MD, -MM, or -M to <file>">,
    MetaVarName<"<file>">;
def MG : Flag<["-"], "MG">, Group<M_Group>, Flags<[CC1Option]>,
    HelpText<"Add missing headers to depfile">,
    MarshallingInfoFlag<DependencyOutputOpts<"AddMissingHeaderDeps">>;
def MJ : JoinedOrSeparate<["-"], "MJ">, Group<M_Group>,
    HelpText<"Write a compilation database entry per input">;
def MP : Flag<["-"], "MP">, Group<M_Group>, Flags<[CC1Option]>,
    HelpText<"Create phony target for each dependency (other than main file)">,
    MarshallingInfoFlag<DependencyOutputOpts<"UsePhonyTargets">>;
def MQ : JoinedOrSeparate<["-"], "MQ">, Group<M_Group>, Flags<[CC1Option]>,
    HelpText<"Specify name of main file output to quote in depfile">;
def MT : JoinedOrSeparate<["-"], "MT">, Group<M_Group>, Flags<[CC1Option]>,
    HelpText<"Specify name of main file output in depfile">,
    MarshallingInfoStringVector<DependencyOutputOpts<"Targets">>;
def MV : Flag<["-"], "MV">, Group<M_Group>, Flags<[CC1Option]>,
    HelpText<"Use NMake/Jom format for the depfile">,
    MarshallingInfoFlag<DependencyOutputOpts<"OutputFormat">, "DependencyOutputFormat::Make">,
    Normalizer<"makeFlagToValueNormalizer(DependencyOutputFormat::NMake)">;
def Mach : Flag<["-"], "Mach">, Group<Link_Group>;
def O0 : Flag<["-"], "O0">, Group<O_Group>, Flags<[CC1Option, HelpHidden]>;
def O4 : Flag<["-"], "O4">, Group<O_Group>, Flags<[CC1Option, HelpHidden]>;
def ObjCXX : Flag<["-"], "ObjC++">, Flags<[NoXarchOption]>,
  HelpText<"Treat source input files as Objective-C++ inputs">;
def ObjC : Flag<["-"], "ObjC">, Flags<[NoXarchOption]>,
  HelpText<"Treat source input files as Objective-C inputs">;
def O : Joined<["-"], "O">, Group<O_Group>, Flags<[CC1Option]>;
def O_flag : Flag<["-"], "O">, Flags<[CC1Option]>, Alias<O>, AliasArgs<["1"]>;
def Ofast : Joined<["-"], "Ofast">, Group<O_Group>, Flags<[CC1Option]>;
def P : Flag<["-"], "P">, Flags<[CC1Option,FlangOption,FC1Option]>, Group<Preprocessor_Group>,
  HelpText<"Disable linemarker output in -E mode">,
  MarshallingInfoNegativeFlag<PreprocessorOutputOpts<"ShowLineMarkers">>;
#if INTEL_CUSTOMIZATION
def : Flag<["-"], "fast">, Alias<Ofast>;
def EP : Flag<["-"], "EP">, Flags<[NoXarchOption]>, HelpText<"Preprocess to "
  "stdout, omitting #line directives.">;
#endif // INTEL_CUSTOMIZATION
def Qy : Flag<["-"], "Qy">, Flags<[CC1Option]>,
  HelpText<"Emit metadata containing compiler name and version">;
def Qn : Flag<["-"], "Qn">, Flags<[CC1Option]>,
  HelpText<"Do not emit metadata containing compiler name and version">;
def : Flag<["-"], "fident">, Group<f_Group>, Alias<Qy>,
  Flags<[CoreOption, CC1Option]>;
def : Flag<["-"], "fno-ident">, Group<f_Group>, Alias<Qn>,
  Flags<[CoreOption, CC1Option]>;
def Qunused_arguments : Flag<["-"], "Qunused-arguments">, Flags<[NoXarchOption, CoreOption]>,
  HelpText<"Don't emit warning for unused driver arguments">;
def Q : Flag<["-"], "Q">, IgnoredGCCCompat;
def Rpass_EQ : Joined<["-"], "Rpass=">, Group<R_value_Group>, Flags<[CC1Option]>,
  HelpText<"Report transformations performed by optimization passes whose "
           "name matches the given POSIX regular expression">;
def Rpass_missed_EQ : Joined<["-"], "Rpass-missed=">, Group<R_value_Group>,
  Flags<[CC1Option]>,
  HelpText<"Report missed transformations by optimization passes whose "
           "name matches the given POSIX regular expression">;
def Rpass_analysis_EQ : Joined<["-"], "Rpass-analysis=">, Group<R_value_Group>,
  Flags<[CC1Option]>,
  HelpText<"Report transformation analysis from optimization passes whose "
           "name matches the given POSIX regular expression">;
def R_Joined : Joined<["-"], "R">, Group<R_Group>, Flags<[CC1Option, CoreOption]>,
  MetaVarName<"<remark>">, HelpText<"Enable the specified remark">;
def S : Flag<["-"], "S">, Flags<[NoXarchOption,CC1Option]>, Group<Action_Group>,
  HelpText<"Only run preprocess and compilation steps">;
def Tbss : JoinedOrSeparate<["-"], "Tbss">, Group<T_Group>,
  MetaVarName<"<addr>">, HelpText<"Set starting address of BSS to <addr>">;
def Tdata : JoinedOrSeparate<["-"], "Tdata">, Group<T_Group>,
  MetaVarName<"<addr>">, HelpText<"Set starting address of DATA to <addr>">;
def Ttext : JoinedOrSeparate<["-"], "Ttext">, Group<T_Group>,
  MetaVarName<"<addr>">, HelpText<"Set starting address of TEXT to <addr>">;
def T : JoinedOrSeparate<["-"], "T">, Group<T_Group>,
  MetaVarName<"<script>">, HelpText<"Specify <script> as linker script">;
def U : JoinedOrSeparate<["-"], "U">, Group<Preprocessor_Group>,
  Flags<[CC1Option, FlangOption, FC1Option]>, MetaVarName<"<macro>">, HelpText<"Undefine macro <macro>">;
def V : JoinedOrSeparate<["-"], "V">, Flags<[NoXarchOption, Unsupported]>;
#if INTEL_CUSTOMIZATION
def Qoption_COMMA : CommaJoined<["-"], "Qoption,">, Flags<[NoXarchOption]>,
  HelpText<" Qoption,<tool>,<args> to pass the comma separated arguments to the"
           " <tool>; <tool> can be asm for assembler (or) link/ld for linker"
           " (or) preprocessor for preprocessor (or) compiler for compiler">,
  MetaVarName<"<arg>">;
def Wcxx11_narrowing : Flag<["-"], "Wc++11-narrowing">, Group<W_Group>,
  Flags<[CC1Option, CoreOption]>;
def Wno_cxx11_narrowing : Flag<["-"], "Wno-c++11-narrowing">, Group<W_Group>,
  Flags<[CC1Option, CoreOption]>;
#endif // INTEL_CUSTOMIZATION
def Wa_COMMA : CommaJoined<["-"], "Wa,">,
  HelpText<"Pass the comma separated arguments in <arg> to the assembler">,
  MetaVarName<"<arg>">;
def Wall : Flag<["-"], "Wall">, Group<W_Group>, Flags<[CC1Option, HelpHidden]>;
def WCL4 : Flag<["-"], "WCL4">, Group<W_Group>, Flags<[CC1Option, HelpHidden]>;
def Wdeprecated : Flag<["-"], "Wdeprecated">, Group<W_Group>, Flags<[CC1Option]>,
  HelpText<"Enable warnings for deprecated constructs and define __DEPRECATED">;
def Wno_deprecated : Flag<["-"], "Wno-deprecated">, Group<W_Group>, Flags<[CC1Option]>;
def Wl_COMMA : CommaJoined<["-"], "Wl,">, Flags<[LinkerInput, RenderAsInput]>,
  HelpText<"Pass the comma separated arguments in <arg> to the linker">,
  MetaVarName<"<arg>">, Group<Link_Group>;
// FIXME: This is broken; these should not be Joined arguments.
def Wno_nonportable_cfstrings : Joined<["-"], "Wno-nonportable-cfstrings">, Group<W_Group>,
  Flags<[CC1Option]>;
def Wnonportable_cfstrings : Joined<["-"], "Wnonportable-cfstrings">, Group<W_Group>,
  Flags<[CC1Option]>;
def Wno_sycl_strict : Flag<["-"], "Wno-sycl-strict">, Group<W_Group>, HelpText<"Disable warnings which enforce strict SYCL language compatibility.">;
def Wp_COMMA : CommaJoined<["-"], "Wp,">,
  HelpText<"Pass the comma separated arguments in <arg> to the preprocessor">,
  MetaVarName<"<arg>">, Group<Preprocessor_Group>;
def Wundef_prefix_EQ : CommaJoined<["-"], "Wundef-prefix=">, Group<W_value_Group>,
  Flags<[CC1Option, CoreOption, HelpHidden]>, MetaVarName<"<arg>">,
  HelpText<"Enable warnings for undefined macros with a prefix in the comma separated list <arg>">,
  MarshallingInfoStringVector<DiagnosticOpts<"UndefPrefixes">>;
def Wwrite_strings : Flag<["-"], "Wwrite-strings">, Group<W_Group>, Flags<[CC1Option, HelpHidden]>;
def Wno_write_strings : Flag<["-"], "Wno-write-strings">, Group<W_Group>, Flags<[CC1Option, HelpHidden]>;
def W_Joined : Joined<["-"], "W">, Group<W_Group>, Flags<[CC1Option, CoreOption, FC1Option, FlangOption]>,
  MetaVarName<"<warning>">, HelpText<"Enable the specified warning">;
def Xanalyzer : Separate<["-"], "Xanalyzer">,
  HelpText<"Pass <arg> to the static analyzer">, MetaVarName<"<arg>">,
  Group<StaticAnalyzer_Group>;
def Xarch__ : JoinedAndSeparate<["-"], "Xarch_">, Flags<[NoXarchOption]>;
def Xarch_host : Separate<["-"], "Xarch_host">, Flags<[NoXarchOption]>,
  HelpText<"Pass <arg> to the CUDA/HIP host compilation">, MetaVarName<"<arg>">;
def Xarch_device : Separate<["-"], "Xarch_device">, Flags<[NoXarchOption]>,
  HelpText<"Pass <arg> to the CUDA/HIP device compilation">, MetaVarName<"<arg>">;
def Xassembler : Separate<["-"], "Xassembler">,
  HelpText<"Pass <arg> to the assembler">, MetaVarName<"<arg>">,
  Group<CompileOnly_Group>;
def Xclang : Separate<["-"], "Xclang">,
  HelpText<"Pass <arg> to the clang compiler">, MetaVarName<"<arg>">,
  Flags<[NoXarchOption, CoreOption]>, Group<CompileOnly_Group>;
def Xcuda_fatbinary : Separate<["-"], "Xcuda-fatbinary">,
  HelpText<"Pass <arg> to fatbinary invocation">, MetaVarName<"<arg>">;
def Xcuda_ptxas : Separate<["-"], "Xcuda-ptxas">,
  HelpText<"Pass <arg> to the ptxas assembler">, MetaVarName<"<arg>">;
def Xopenmp_target : Separate<["-"], "Xopenmp-target">,
  HelpText<"Pass <arg> to the target offloading toolchain.">, MetaVarName<"<arg>">;
def Xopenmp_target_EQ : JoinedAndSeparate<["-"], "Xopenmp-target=">,
  HelpText<"Pass <arg> to the target offloading toolchain identified by <triple>.">,
  MetaVarName<"<triple> <arg>">;
#if INTEL_CUSTOMIZATION
def Xopenmp_backend : Separate<["-"], "Xopenmp-target-backend">,
  HelpText<"Pass <arg> to the OpenMP based target backend.">,
  MetaVarName<"<arg>">, Flags<[CoreOption]>;
def Xopenmp_backend_EQ : JoinedAndSeparate<["-"], "Xopenmp-target-backend=">,
  HelpText<"Pass <arg> to the OpenMP based backend identified by <triple>.">,
  MetaVarName<"<triple> <arg>">, Flags<[CoreOption]>;
def Xopenmp_frontend : Separate<["-"], "Xopenmp-target-frontend">,
  HelpText<"Pass <arg> to the OpenMP based target frontend.">,
  Alias<Xopenmp_target>, Flags<[CoreOption]>;
def Xopenmp_frontend_EQ : JoinedAndSeparate<["-"], "Xopenmp-target-frontend=">,
  HelpText<"Pass <arg> to the OpenMPbased target frontend identified by "
  "<triple>.">, Alias<Xopenmp_target_EQ>, Flags<[CoreOption]>;
def Xopenmp_linker : Separate<["-"], "Xopenmp-target-linker">,
  HelpText<"Pass <arg> to the SYCL based target linker.">,
  MetaVarName<"<arg>">, Flags<[CoreOption]>;
def Xopenmp_linker_EQ : JoinedAndSeparate<["-"], "Xopenmp-target-linker=">,
  HelpText<"Pass <arg> to the SYCL based target linker identified by "
  "<triple>.">, MetaVarName<"<triple> <arg>">, Flags<[CoreOption]>;
def Xsycl_backend : Separate<["-"], "Xsycl-target-backend">,
  HelpText<"Pass <arg> to the SYCL based target backend.">, MetaVarName<"<arg>">, Flags<[CoreOption, DpcppOption]>;
def Xsycl_backend_EQ : JoinedAndSeparate<["-"], "Xsycl-target-backend=">,
  HelpText<"Pass <arg> to the SYCL based backend identified by <triple>.">,
  MetaVarName<"<triple> <arg>">, Flags<[CoreOption, DpcppOption]>;
def Xsycl_frontend : Separate<["-"], "Xsycl-target-frontend">,
  HelpText<"Pass <arg> to the SYCL based target frontend.">, MetaVarName<"<arg>">, Flags<[CoreOption, DpcppOption]>;
def Xsycl_frontend_EQ : JoinedAndSeparate<["-"], "Xsycl-target-frontend=">,
  HelpText<"Pass <arg> to the SYCL based target frontend identified by <triple>.">, Flags<[CoreOption, DpcppOption]>,
  MetaVarName<"<triple> <arg>">;
def Xsycl_linker : Separate<["-"], "Xsycl-target-linker">,
  HelpText<"Pass <arg> to the SYCL based target linker.">, MetaVarName<"<arg>">, Flags<[CoreOption, DpcppOption]>;
def Xsycl_linker_EQ : JoinedAndSeparate<["-"], "Xsycl-target-linker=">,
  HelpText<"Pass <arg> to the SYCL based target linker identified by <triple>.">,
  MetaVarName<"<triple> <arg>">, Flags<[CoreOption, DpcppOption]>;
def Xs : Joined<["-"], "Xs">, HelpText<"Pass <arg> to the offline compiler, adding the option specifier '-' to the <arg>.">, MetaVarName<"<arg>">, Flags<[CoreOption, DpcppOption]>;
def Xs_separate : Separate<["-"], "Xs">, HelpText<"Pass <arg> to the offline compiler.">, MetaVarName<"<arg>">, Flags<[CoreOption, DpcppOption]>;
#endif // INTEL_CUSTOMIZATION
def z : Separate<["-"], "z">, Flags<[LinkerInput, RenderAsInput]>,
  HelpText<"Pass -z <arg> to the linker">, MetaVarName<"<arg>">,
  Group<Link_Group>;
def Xlinker : Separate<["-"], "Xlinker">, Flags<[LinkerInput, RenderAsInput]>,
  HelpText<"Pass <arg> to the linker">, MetaVarName<"<arg>">,
  Group<Link_Group>;
def Xpreprocessor : Separate<["-"], "Xpreprocessor">, Group<Preprocessor_Group>,
  HelpText<"Pass <arg> to the preprocessor">, MetaVarName<"<arg>">;
def X_Flag : Flag<["-"], "X">, Group<Link_Group>;
def X_Joined : Joined<["-"], "X">, IgnoredGCCCompat;
def Z_Flag : Flag<["-"], "Z">, Group<Link_Group>;
// FIXME: All we do with this is reject it. Remove.
def Z_Joined : Joined<["-"], "Z">;
def all__load : Flag<["-"], "all_load">;
def allowable__client : Separate<["-"], "allowable_client">;
def ansi : Flag<["-", "--"], "ansi">, Group<CompileOnly_Group>;
def arch__errors__fatal : Flag<["-"], "arch_errors_fatal">;
def arch : Separate<["-"], "arch">, Flags<[NoXarchOption]>;
def arch__only : Separate<["-"], "arch_only">;
def a : Joined<["-"], "a">;
def autocomplete : Joined<["--"], "autocomplete=">;
def bind__at__load : Flag<["-"], "bind_at_load">;
def bundle__loader : Separate<["-"], "bundle_loader">;
def bundle : Flag<["-"], "bundle">;
def b : JoinedOrSeparate<["-"], "b">, Flags<[LinkerInput, RenderAsInput]>,
  HelpText<"Pass -b <arg> to the linker on AIX (only).">, MetaVarName<"<arg>">,
  Group<Link_Group>;
def cl_opt_disable : Flag<["-"], "cl-opt-disable">, Group<opencl_Group>, Flags<[CC1Option]>,
  HelpText<"OpenCL only. This option disables all optimizations. By default optimizations are enabled.">;
def cl_strict_aliasing : Flag<["-"], "cl-strict-aliasing">, Group<opencl_Group>, Flags<[CC1Option]>,
  HelpText<"OpenCL only. This option is added for compatibility with OpenCL 1.0.">;
def cl_single_precision_constant : Flag<["-"], "cl-single-precision-constant">, Group<opencl_Group>, Flags<[CC1Option]>,
  HelpText<"OpenCL only. Treat double precision floating-point constant as single precision constant.">,
  MarshallingInfoFlag<LangOpts<"SinglePrecisionConstants">>;
def cl_finite_math_only : Flag<["-"], "cl-finite-math-only">, Group<opencl_Group>, Flags<[CC1Option]>,
  HelpText<"OpenCL only. Allow floating-point optimizations that assume arguments and results are not NaNs or +-Inf.">,
  MarshallingInfoFlag<LangOpts<"CLFiniteMathOnly">>;
def cl_kernel_arg_info : Flag<["-"], "cl-kernel-arg-info">, Group<opencl_Group>, Flags<[CC1Option]>,
  HelpText<"OpenCL only. Generate kernel argument metadata.">,
  MarshallingInfoFlag<CodeGenOpts<"EmitOpenCLArgMetadata">>;
def cl_unsafe_math_optimizations : Flag<["-"], "cl-unsafe-math-optimizations">, Group<opencl_Group>, Flags<[CC1Option]>,
  HelpText<"OpenCL only. Allow unsafe floating-point optimizations.  Also implies -cl-no-signed-zeros and -cl-mad-enable.">,
  MarshallingInfoFlag<LangOpts<"CLUnsafeMath">>;
def cl_fast_relaxed_math : Flag<["-"], "cl-fast-relaxed-math">, Group<opencl_Group>, Flags<[CC1Option]>,
  HelpText<"OpenCL only. Sets -cl-finite-math-only and -cl-unsafe-math-optimizations, and defines __FAST_RELAXED_MATH__.">,
  MarshallingInfoFlag<LangOpts<"FastRelaxedMath">>;
def cl_mad_enable : Flag<["-"], "cl-mad-enable">, Group<opencl_Group>, Flags<[CC1Option]>,
  HelpText<"OpenCL only. Allow use of less precise MAD computations in the generated binary.">,
  MarshallingInfoFlag<CodeGenOpts<"LessPreciseFPMAD">>,
  ImpliedByAnyOf<[cl_unsafe_math_optimizations.KeyPath, cl_fast_relaxed_math.KeyPath]>;
def cl_no_signed_zeros : Flag<["-"], "cl-no-signed-zeros">, Group<opencl_Group>, Flags<[CC1Option]>,
  HelpText<"OpenCL only. Allow use of less precise no signed zeros computations in the generated binary.">,
  MarshallingInfoFlag<LangOpts<"CLNoSignedZero">>;
def cl_std_EQ : Joined<["-"], "cl-std=">, Group<opencl_Group>, Flags<[CC1Option]>,
  HelpText<"OpenCL language standard to compile for.">,
  Values<"cl,CL,cl1.0,CL1.0,cl1.1,CL1.1,cl1.2,CL1.2,cl2.0,CL2.0,cl3.0,CL3.0,clc++,CLC++,clc++1.0,CLC++1.0,clc++2021,CLC++2021">;
def cl_denorms_are_zero : Flag<["-"], "cl-denorms-are-zero">, Group<opencl_Group>,
  HelpText<"OpenCL only. Allow denormals to be flushed to zero.">;
def cl_fp32_correctly_rounded_divide_sqrt : Flag<["-"], "cl-fp32-correctly-rounded-divide-sqrt">, Group<opencl_Group>, Flags<[CC1Option]>,
  HelpText<"OpenCL only. Specify that single precision floating-point divide and sqrt used in the program source are correctly rounded.">,
  MarshallingInfoFlag<CodeGenOpts<"OpenCLCorrectlyRoundedDivSqrt">>;
// if INTEL_CUSTOMIZATION
def cl_spir_compile_options : Separate<["-"], "cl-spir-compile-options">, Group<opencl_Group>, Flags<[CC1Option]>,
  HelpText<"SPIR compilation options to record in metadata">,
  MarshallingInfoString<CodeGenOpts<"SPIRCompileOptions">>;
def fhls : Flag<["-"], "fhls">, Group<f_Group>, Flags<[CC1Option, DpcppUnsupported]>,
  HelpText<"Enable Intel FPGA High Level Synthesis extensions">,
  MarshallingInfoFlag<LangOpts<"HLS">>;
// endif INTEL_CUSTOMIZATION
def cl_uniform_work_group_size : Flag<["-"], "cl-uniform-work-group-size">, Group<opencl_Group>, Flags<[CC1Option]>,
  HelpText<"OpenCL only. Defines that the global work-size be a multiple of the work-group size specified to clEnqueueNDRangeKernel">,
  MarshallingInfoFlag<CodeGenOpts<"UniformWGSize">>;
def cl_no_stdinc : Flag<["-"], "cl-no-stdinc">, Group<opencl_Group>,
  HelpText<"OpenCL only. Disables all standard includes containing non-native compiler types and functions.">;
def client__name : JoinedOrSeparate<["-"], "client_name">;
def combine : Flag<["-", "--"], "combine">, Flags<[NoXarchOption, Unsupported]>;
def compatibility__version : JoinedOrSeparate<["-"], "compatibility_version">;
def config : Separate<["--"], "config">, Flags<[NoXarchOption]>,
  HelpText<"Specifies configuration file">;
def config_system_dir_EQ : Joined<["--"], "config-system-dir=">, Flags<[NoXarchOption, HelpHidden]>,
  HelpText<"System directory for configuration files">;
def config_user_dir_EQ : Joined<["--"], "config-user-dir=">, Flags<[NoXarchOption, HelpHidden]>,
  HelpText<"User directory for configuration files">;
def coverage : Flag<["-", "--"], "coverage">, Group<Link_Group>, Flags<[CoreOption]>;
def cpp_precomp : Flag<["-"], "cpp-precomp">, Group<clang_ignored_f_Group>;
def current__version : JoinedOrSeparate<["-"], "current_version">;
def cxx_isystem : JoinedOrSeparate<["-"], "cxx-isystem">, Group<clang_i_Group>,
  HelpText<"Add directory to the C++ SYSTEM include search path">, Flags<[CC1Option]>,
  MetaVarName<"<directory>">;
def c : Flag<["-"], "c">, Flags<[NoXarchOption, FlangOption]>, Group<Action_Group>,
  HelpText<"Only run preprocess, compile, and assemble steps">;
def fconvergent_functions : Flag<["-"], "fconvergent-functions">, Group<f_Group>, Flags<[CC1Option]>,
  HelpText<"Assume functions may be convergent">;

def gpu_use_aux_triple_only : Flag<["--"], "gpu-use-aux-triple-only">,
  InternalDriverOpt, HelpText<"Prepare '-aux-triple' only without populating "
                              "'-aux-target-cpu' and '-aux-target-feature'.">;
def cuda_device_only : Flag<["--"], "cuda-device-only">,
  HelpText<"Compile CUDA code for device only">;
def cuda_host_only : Flag<["--"], "cuda-host-only">,
  HelpText<"Compile CUDA code for host only.  Has no effect on non-CUDA "
           "compilations.">;
def cuda_compile_host_device : Flag<["--"], "cuda-compile-host-device">,
  HelpText<"Compile CUDA code for both host and device (default).  Has no "
           "effect on non-CUDA compilations.">;
def cuda_include_ptx_EQ : Joined<["--"], "cuda-include-ptx=">, Flags<[NoXarchOption]>,
  HelpText<"Include PTX for the following GPU architecture (e.g. sm_35) or 'all'. May be specified more than once.">;
def no_cuda_include_ptx_EQ : Joined<["--"], "no-cuda-include-ptx=">, Flags<[NoXarchOption]>,
  HelpText<"Do not include PTX for the following GPU architecture (e.g. sm_35) or 'all'. May be specified more than once.">;
def offload_arch_EQ : Joined<["--"], "offload-arch=">, Flags<[NoXarchOption]>,
  HelpText<"CUDA offloading device architecture (e.g. sm_35), or HIP offloading target ID in the form of a "
           "device architecture followed by target ID features delimited by a colon. Each target ID feature "
           "is a pre-defined string followed by a plus or minus sign (e.g. gfx908:xnack+:sramecc-).  May be "
           "specified more than once.">;
def cuda_gpu_arch_EQ : Joined<["--"], "cuda-gpu-arch=">, Flags<[NoXarchOption]>,
  Alias<offload_arch_EQ>;
def hip_link : Flag<["--"], "hip-link">,
  HelpText<"Link clang-offload-bundler bundles for HIP">;
def no_offload_arch_EQ : Joined<["--"], "no-offload-arch=">, Flags<[NoXarchOption]>,
  HelpText<"Remove CUDA/HIP offloading device architecture (e.g. sm_35, gfx906) from the list of devices to compile for. "
           "'all' resets the list to its default value.">;
def emit_static_lib : Flag<["--"], "emit-static-lib">,
  HelpText<"Enable linker job to emit a static library.">;
def no_cuda_gpu_arch_EQ : Joined<["--"], "no-cuda-gpu-arch=">, Flags<[NoXarchOption]>,
  Alias<no_offload_arch_EQ>;
def cuda_noopt_device_debug : Flag<["--"], "cuda-noopt-device-debug">,
  HelpText<"Enable device-side debug info generation. Disables ptxas optimizations.">;
def no_cuda_version_check : Flag<["--"], "no-cuda-version-check">,
  HelpText<"Don't error out if the detected version of the CUDA install is "
           "too low for the requested CUDA gpu architecture.">;
def no_cuda_noopt_device_debug : Flag<["--"], "no-cuda-noopt-device-debug">;
def cuda_path_EQ : Joined<["--"], "cuda-path=">, Group<i_Group>,
  HelpText<"CUDA installation path">;
def cuda_path_ignore_env : Flag<["--"], "cuda-path-ignore-env">, Group<i_Group>,
  HelpText<"Ignore environment variables to detect CUDA installation">;
def ptxas_path_EQ : Joined<["--"], "ptxas-path=">, Group<i_Group>,
  HelpText<"Path to ptxas (used for compiling CUDA code)">;
def fgpu_flush_denormals_to_zero : Flag<["-"], "fgpu-flush-denormals-to-zero">,
  HelpText<"Flush denormal floating point values to zero in CUDA/HIP device mode.">;
def fno_gpu_flush_denormals_to_zero : Flag<["-"], "fno-gpu-flush-denormals-to-zero">;
def fcuda_flush_denormals_to_zero : Flag<["-"], "fcuda-flush-denormals-to-zero">,
  Alias<fgpu_flush_denormals_to_zero>;
def fno_cuda_flush_denormals_to_zero : Flag<["-"], "fno-cuda-flush-denormals-to-zero">,
  Alias<fno_gpu_flush_denormals_to_zero>;
defm gpu_rdc : BoolFOption<"gpu-rdc",
  LangOpts<"GPURelocatableDeviceCode">, DefaultFalse,
  PosFlag<SetTrue, [CC1Option], "Generate relocatable device code, also known as separate compilation mode">,
  NegFlag<SetFalse>>;
def : Flag<["-"], "fcuda-rdc">, Alias<fgpu_rdc>;
def : Flag<["-"], "fno-cuda-rdc">, Alias<fno_gpu_rdc>;
defm cuda_short_ptr : BoolFOption<"cuda-short-ptr",
  TargetOpts<"NVPTXUseShortPointers">, DefaultFalse,
  PosFlag<SetTrue, [], "Use 32-bit pointers for accessing const/local/shared address spaces">,
  NegFlag<SetFalse>>;
def rocm_path_EQ : Joined<["--"], "rocm-path=">, Group<i_Group>,
  HelpText<"ROCm installation path, used for finding and automatically linking required bitcode libraries.">;
def hip_path_EQ : Joined<["--"], "hip-path=">, Group<i_Group>,
  HelpText<"HIP runtime installation path, used for finding HIP version and adding HIP include path.">;
def amdgpu_arch_tool_EQ : Joined<["--"], "amdgpu-arch-tool=">, Group<i_Group>,
  HelpText<"Tool used for detecting AMD GPU arch in the system.">;
def rocm_device_lib_path_EQ : Joined<["--"], "rocm-device-lib-path=">, Group<Link_Group>,
  HelpText<"ROCm device library path. Alternative to rocm-path.">;
def : Joined<["--"], "hip-device-lib-path=">, Alias<rocm_device_lib_path_EQ>;
def hip_device_lib_EQ : Joined<["--"], "hip-device-lib=">, Group<Link_Group>,
  HelpText<"HIP device library">;
def hip_version_EQ : Joined<["--"], "hip-version=">,
  HelpText<"HIP version in the format of major.minor.patch">;
def fhip_dump_offload_linker_script : Flag<["-"], "fhip-dump-offload-linker-script">,
  Group<f_Group>, Flags<[NoArgumentUnused, HelpHidden]>;
defm hip_new_launch_api : BoolFOption<"hip-new-launch-api",
  LangOpts<"HIPUseNewLaunchAPI">, DefaultFalse,
  PosFlag<SetTrue, [CC1Option], "Use">, NegFlag<SetFalse, [], "Don't use">,
  BothFlags<[], " new kernel launching API for HIP">>;
defm hip_fp32_correctly_rounded_divide_sqrt : BoolFOption<"hip-fp32-correctly-rounded-divide-sqrt",
  CodeGenOpts<"HIPCorrectlyRoundedDivSqrt">, DefaultTrue,
  PosFlag<SetTrue, [], "Specify">,
  NegFlag<SetFalse, [CC1Option], "Don't specify">,
  BothFlags<[], " that single precision floating-point divide and sqrt used in "
  "the program source are correctly rounded (HIP device compilation only)">>,
  ShouldParseIf<hip.KeyPath>;
defm gpu_allow_device_init : BoolFOption<"gpu-allow-device-init",
  LangOpts<"GPUAllowDeviceInit">, DefaultFalse,
  PosFlag<SetTrue, [CC1Option], "Allow">, NegFlag<SetFalse, [], "Don't allow">,
  BothFlags<[], " device side init function in HIP">>,
  ShouldParseIf<hip.KeyPath>;
defm gpu_defer_diag : BoolFOption<"gpu-defer-diag",
  LangOpts<"GPUDeferDiag">, DefaultFalse,
  PosFlag<SetTrue, [CC1Option], "Defer">, NegFlag<SetFalse, [], "Don't defer">,
  BothFlags<[], " host/device related diagnostic messages for CUDA/HIP">>;
defm gpu_exclude_wrong_side_overloads : BoolFOption<"gpu-exclude-wrong-side-overloads",
  LangOpts<"GPUExcludeWrongSideOverloads">, DefaultFalse,
  PosFlag<SetTrue, [CC1Option], "Always exclude wrong side overloads">,
  NegFlag<SetFalse, [], "Exclude wrong side overloads only if there are same side overloads">,
  BothFlags<[HelpHidden], " in overloading resolution for CUDA/HIP">>;
def gpu_max_threads_per_block_EQ : Joined<["--"], "gpu-max-threads-per-block=">,
  Flags<[CC1Option]>,
  HelpText<"Default max threads per block for kernel launch bounds for HIP">,
  MarshallingInfoInt<LangOpts<"GPUMaxThreadsPerBlock">, "1024">,
  ShouldParseIf<hip.KeyPath>;
def fgpu_inline_threshold_EQ : Joined<["-"], "fgpu-inline-threshold=">,
  Flags<[HelpHidden]>,
  HelpText<"Inline threshold for device compilation for CUDA/HIP">;
def gpu_instrument_lib_EQ : Joined<["--"], "gpu-instrument-lib=">,
  HelpText<"Instrument device library for HIP, which is a LLVM bitcode containing "
  "__cyg_profile_func_enter and __cyg_profile_func_exit">;
def fgpu_sanitize : Flag<["-"], "fgpu-sanitize">, Group<f_Group>,
  HelpText<"Enable sanitizer for AMDGPU target">;
def fno_gpu_sanitize : Flag<["-"], "fno-gpu-sanitize">, Group<f_Group>;
def gpu_bundle_output : Flag<["--"], "gpu-bundle-output">,
  Group<f_Group>, HelpText<"Bundle output files of HIP device compilation">;
def no_gpu_bundle_output : Flag<["--"], "no-gpu-bundle-output">,
  Group<f_Group>, HelpText<"Do not bundle output files of HIP device compilation">;
def cuid_EQ : Joined<["-"], "cuid=">, Flags<[CC1Option]>,
  HelpText<"An ID for compilation unit, which should be the same for the same "
           "compilation unit but different for different compilation units. "
           "It is used to externalize device-side static variables for single "
           "source offloading languages CUDA and HIP so that they can be "
           "accessed by the host code of the same compilation unit.">,
  MarshallingInfoString<LangOpts<"CUID">>;
def fuse_cuid_EQ : Joined<["-"], "fuse-cuid=">,
  HelpText<"Method to generate ID's for compilation units for single source "
           "offloading languages CUDA and HIP: 'hash' (ID's generated by hashing "
           "file path and command line options) | 'random' (ID's generated as "
           "random numbers) | 'none' (disabled). Default is 'hash'. This option "
           "will be overridden by option '-cuid=[ID]' if it is specified." >;
def libomptarget_amdgcn_bc_path_EQ : Joined<["--"], "libomptarget-amdgcn-bc-path=">, Group<i_Group>,
  HelpText<"Path to libomptarget-amdgcn bitcode library">;
def libomptarget_nvptx_bc_path_EQ : Joined<["--"], "libomptarget-nvptx-bc-path=">, Group<i_Group>,
  HelpText<"Path to libomptarget-nvptx bitcode library">;
def dD : Flag<["-"], "dD">, Group<d_Group>, Flags<[CC1Option]>,
  HelpText<"Print macro definitions in -E mode in addition to normal output">;
def dI : Flag<["-"], "dI">, Group<d_Group>, Flags<[CC1Option]>,
  HelpText<"Print include directives in -E mode in addition to normal output">,
  MarshallingInfoFlag<PreprocessorOutputOpts<"ShowIncludeDirectives">>;
def dM : Flag<["-"], "dM">, Group<d_Group>, Flags<[CC1Option]>,
  HelpText<"Print macro definitions in -E mode instead of normal output">;
def dead__strip : Flag<["-"], "dead_strip">;
#if INTEL_CUSTOMIZATION
def debug_EQ : Joined<["-"], "debug=">, Group<intel_debug_Group>,
  Flags<[NoXarchOption]>, HelpText<"Enable debug information. Valid args: "
  "none, all, full, minimal">;
def debug_Separate : Separate<["-"], "debug">, Alias<debug_EQ>;
def mdebug_line_version_EQ : Joined<["-"], "mdebug-line-version=">,
  HelpText<"Set debug line version used when generating debug information">;
#endif // INTEL_CUSTOMIZATION
def dependency_file : Separate<["-"], "dependency-file">, Flags<[CC1Option]>,
  HelpText<"Filename (or -) to write dependency output to">,
  MarshallingInfoString<DependencyOutputOpts<"OutputFile">>;
def dependency_dot : Separate<["-"], "dependency-dot">, Flags<[CC1Option]>,
  HelpText<"Filename to write DOT-formatted header dependencies to">,
  MarshallingInfoString<DependencyOutputOpts<"DOTOutputFile">>;
def module_dependency_dir : Separate<["-"], "module-dependency-dir">,
  Flags<[CC1Option]>, HelpText<"Directory to dump module dependencies to">,
  MarshallingInfoString<DependencyOutputOpts<"ModuleDependencyOutputDir">>;
def dsym_dir : JoinedOrSeparate<["-"], "dsym-dir">,
  Flags<[NoXarchOption, RenderAsInput]>,
  HelpText<"Directory to output dSYM's (if any) to">, MetaVarName<"<dir>">;
def dumpmachine : Flag<["-"], "dumpmachine">;
def dumpspecs : Flag<["-"], "dumpspecs">, Flags<[Unsupported]>;
def dumpversion : Flag<["-"], "dumpversion">;
def dylib__file : Separate<["-"], "dylib_file">;
def dylinker__install__name : JoinedOrSeparate<["-"], "dylinker_install_name">;
def dylinker : Flag<["-"], "dylinker">;
def dynamiclib : Flag<["-"], "dynamiclib">;
def dynamic : Flag<["-"], "dynamic">, Flags<[NoArgumentUnused]>;
def d_Flag : Flag<["-"], "d">, Group<d_Group>;
def d_Joined : Joined<["-"], "d">, Group<d_Group>;
def emit_ast : Flag<["-"], "emit-ast">,
  HelpText<"Emit Clang AST files for source inputs">;
def emit_llvm : Flag<["-"], "emit-llvm">, Flags<[CC1Option]>, Group<Action_Group>,
  HelpText<"Use the LLVM representation for assembler and object files">;
def emit_interface_stubs : Flag<["-"], "emit-interface-stubs">, Flags<[CC1Option]>, Group<Action_Group>,
  HelpText<"Generate Interface Stub Files.">;
def emit_merged_ifs : Flag<["-"], "emit-merged-ifs">,
  Flags<[CC1Option]>, Group<Action_Group>,
  HelpText<"Generate Interface Stub Files, emit merged text not binary.">;
def interface_stub_version_EQ : JoinedOrSeparate<["-"], "interface-stub-version=">, Flags<[CC1Option]>;
def exported__symbols__list : Separate<["-"], "exported_symbols_list">;
def e : JoinedOrSeparate<["-"], "e">, Flags<[LinkerInput]>, Group<Link_Group>;
def fmax_tokens_EQ : Joined<["-"], "fmax-tokens=">, Group<f_Group>, Flags<[CC1Option]>,
  HelpText<"Max total number of preprocessed tokens for -Wmax-tokens.">,
  MarshallingInfoInt<LangOpts<"MaxTokens">>;
def fPIC : Flag<["-"], "fPIC">, Group<f_Group>;
def fno_PIC : Flag<["-"], "fno-PIC">, Group<f_Group>;
def fPIE : Flag<["-"], "fPIE">, Group<f_Group>;
def fno_PIE : Flag<["-"], "fno-PIE">, Group<f_Group>;
defm access_control : BoolFOption<"access-control",
  LangOpts<"AccessControl">, DefaultTrue,
  NegFlag<SetFalse, [CC1Option], "Disable C++ access control">,
  PosFlag<SetTrue>>;
#if INTEL_CUSTOMIZATION
def falign_functions : Flag<["-"], "falign-functions">, Group<f_Group>,
  HelpText<"align the start of functions to an optimal machine-dependent value.">;
def falign_functions_EQ : Joined<["-"], "falign-functions=">, Group<f_Group>,
  HelpText<"Align the start of functions on a 2 (DEFAULT) or <n> byte boundary "
  "where <n> is a power of 2.">;
#endif // INTEL_CUSTOMIZATION
def falign_loops_EQ : Joined<["-"], "falign-loops=">, Group<f_Group>, Flags<[CC1Option]>, MetaVarName<"<N>">,
  HelpText<"N must be a power of two. Align loops to the boundary">,
  MarshallingInfoInt<CodeGenOpts<"LoopAlignment">>;
#if INTEL_CUSTOMIZATION
def fno_align_functions: Flag<["-"], "fno-align-functions">, Group<f_Group>,
  HelpText<"Aligns on a 2-byte boundary">;
def fargument_noalias : Flag<["-"], "fargument-noalias">,
  Flags<[CC1Option, CC1AsOption]>, HelpText<"Enables 'noalias' attribute for "
  "all pointer-type arguments">,
  MarshallingInfoFlag<CodeGenOpts<"NoAliasForPtrArgs">>;
def fno_alias : Flag<["-"], "fno-alias">, Alias<fargument_noalias>,
  HelpText<"Enables 'noalias' attribute for all pointer-type arguments">;
#endif // INTEL_CUSTOMIZATION
defm allow_editor_placeholders : BoolFOption<"allow-editor-placeholders",
  LangOpts<"AllowEditorPlaceholders">, DefaultFalse,
  PosFlag<SetTrue, [CC1Option], "Treat editor placeholders as valid source code">,
  NegFlag<SetFalse>>;
def fallow_unsupported : Flag<["-"], "fallow-unsupported">, Group<f_Group>;
def fapple_kext : Flag<["-"], "fapple-kext">, Group<f_Group>, Flags<[CC1Option]>,
  HelpText<"Use Apple's kernel extensions ABI">,
  MarshallingInfoFlag<LangOpts<"AppleKext">>;
defm apple_pragma_pack : BoolFOption<"apple-pragma-pack",
  LangOpts<"ApplePragmaPack">, DefaultFalse,
  PosFlag<SetTrue, [CC1Option], "Enable Apple gcc-compatible #pragma pack handling">,
  NegFlag<SetFalse>>;
defm xl_pragma_pack : BoolFOption<"xl-pragma-pack",
  LangOpts<"XLPragmaPack">, DefaultFalse,
  PosFlag<SetTrue, [CC1Option], "Enable IBM XL #pragma pack handling">,
  NegFlag<SetFalse>>;
def shared_libsan : Flag<["-"], "shared-libsan">,
  HelpText<"Dynamically link the sanitizer runtime">;
def static_libsan : Flag<["-"], "static-libsan">,
  HelpText<"Statically link the sanitizer runtime">;
def : Flag<["-"], "shared-libasan">, Alias<shared_libsan>;
def fasm : Flag<["-"], "fasm">, Group<f_Group>;

def fassume_sane_operator_new : Flag<["-"], "fassume-sane-operator-new">, Group<f_Group>;
def fastcp : Flag<["-"], "fastcp">, Group<f_Group>;
def fastf : Flag<["-"], "fastf">, Group<f_Group>;
#ifndef INTEL_CUSTOMIZATION
def fast : Flag<["-"], "fast">, Group<f_Group>;
#endif // !INTEL_CUSTOMIZATION
def fasynchronous_unwind_tables : Flag<["-"], "fasynchronous-unwind-tables">, Group<f_Group>;

defm double_square_bracket_attributes : BoolFOption<"double-square-bracket-attributes",
  LangOpts<"DoubleSquareBracketAttributes">, Default<!strconcat(cpp11.KeyPath, "||", c2x.KeyPath)>,
  PosFlag<SetTrue, [], "Enable">, NegFlag<SetFalse, [], "Disable">,
  BothFlags<[NoXarchOption, CC1Option], " '[[]]' attributes in all C and C++ language modes">>;

defm autolink : BoolFOption<"autolink",
  CodeGenOpts<"Autolink">, DefaultTrue,
  NegFlag<SetFalse, [CC1Option], "Disable generation of linker directives for automatic library linking">,
  PosFlag<SetTrue>>;

// C++ Coroutines TS
defm coroutines_ts : BoolFOption<"coroutines-ts",
  LangOpts<"Coroutines">, Default<cpp20.KeyPath>,
  PosFlag<SetTrue, [CC1Option], "Enable support for the C++ Coroutines TS">,
  NegFlag<SetFalse>>;

def fembed_bitcode_EQ : Joined<["-"], "fembed-bitcode=">,
    Group<f_Group>, Flags<[NoXarchOption, CC1Option, CC1AsOption]>, MetaVarName<"<option>">,
    HelpText<"Embed LLVM bitcode (option: off, all, bitcode, marker)">,
    Values<"off,all,bitcode,marker">, NormalizedValuesScope<"CodeGenOptions">,
    NormalizedValues<["Embed_Off", "Embed_All", "Embed_Bitcode", "Embed_Marker"]>,
    MarshallingInfoEnum<CodeGenOpts<"EmbedBitcode">, "Embed_Off">;
def fembed_bitcode : Flag<["-"], "fembed-bitcode">, Group<f_Group>,
  Alias<fembed_bitcode_EQ>, AliasArgs<["all"]>,
  HelpText<"Embed LLVM IR bitcode as data">;
def fembed_bitcode_marker : Flag<["-"], "fembed-bitcode-marker">,
  Alias<fembed_bitcode_EQ>, AliasArgs<["marker"]>,
  HelpText<"Embed placeholder LLVM IR data as a marker">;
defm gnu_inline_asm : BoolFOption<"gnu-inline-asm",
  LangOpts<"GNUAsm">, DefaultTrue,
  NegFlag<SetFalse, [CC1Option], "Disable GNU style inline asm">, PosFlag<SetTrue>>;

def fprofile_sample_use : Flag<["-"], "fprofile-sample-use">, Group<f_Group>,
    Flags<[CoreOption]>;
def fno_profile_sample_use : Flag<["-"], "fno-profile-sample-use">, Group<f_Group>,
    Flags<[CoreOption]>;
def fprofile_sample_use_EQ : Joined<["-"], "fprofile-sample-use=">,
    Group<f_Group>, Flags<[NoXarchOption, CC1Option]>,
    HelpText<"Enable sample-based profile guided optimizations">,
    MarshallingInfoString<CodeGenOpts<"SampleProfileFile">>;
def fprofile_sample_accurate : Flag<["-"], "fprofile-sample-accurate">,
    Group<f_Group>, Flags<[NoXarchOption, CC1Option]>,
    HelpText<"Specifies that the sample profile is accurate">,
    DocBrief<[{Specifies that the sample profile is accurate. If the sample
               profile is accurate, callsites without profile samples are marked
               as cold. Otherwise, treat callsites without profile samples as if
               we have no profile}]>,
   MarshallingInfoFlag<CodeGenOpts<"ProfileSampleAccurate">>;
def fno_profile_sample_accurate : Flag<["-"], "fno-profile-sample-accurate">,
  Group<f_Group>, Flags<[NoXarchOption]>;
def fauto_profile : Flag<["-"], "fauto-profile">, Group<f_Group>,
    Alias<fprofile_sample_use>;
def fno_auto_profile : Flag<["-"], "fno-auto-profile">, Group<f_Group>,
    Alias<fno_profile_sample_use>;
def fauto_profile_EQ : Joined<["-"], "fauto-profile=">,
    Alias<fprofile_sample_use_EQ>;
def fauto_profile_accurate : Flag<["-"], "fauto-profile-accurate">,
    Group<f_Group>, Alias<fprofile_sample_accurate>;
def fno_auto_profile_accurate : Flag<["-"], "fno-auto-profile-accurate">,
    Group<f_Group>, Alias<fno_profile_sample_accurate>;
def fdebug_compilation_dir_EQ : Joined<["-"], "fdebug-compilation-dir=">,
    Group<f_Group>, Flags<[CC1Option, CC1AsOption, CoreOption]>,
    HelpText<"The compilation directory to embed in the debug info">,
    MarshallingInfoString<CodeGenOpts<"DebugCompilationDir">>;
def fdebug_compilation_dir : Separate<["-"], "fdebug-compilation-dir">,
    Group<f_Group>, Flags<[CC1Option, CC1AsOption, CoreOption]>,
    Alias<fdebug_compilation_dir_EQ>;
def fcoverage_compilation_dir_EQ : Joined<["-"], "fcoverage-compilation-dir=">,
    Group<f_Group>, Flags<[CC1Option, CC1AsOption, CoreOption]>,
    HelpText<"The compilation directory to embed in the coverage mapping.">,
    MarshallingInfoString<CodeGenOpts<"CoverageCompilationDir">>;
def ffile_compilation_dir_EQ : Joined<["-"], "ffile-compilation-dir=">, Group<f_Group>,
    Flags<[CoreOption]>,
    HelpText<"The compilation directory to embed in the debug info and coverage mapping.">;
defm debug_info_for_profiling : BoolFOption<"debug-info-for-profiling",
  CodeGenOpts<"DebugInfoForProfiling">, DefaultFalse,
  PosFlag<SetTrue, [CC1Option], "Emit extra debug info to make sample profile more accurate">,
  NegFlag<SetFalse>>;
def fprofile_instr_generate : Flag<["-"], "fprofile-instr-generate">,
    Group<f_Group>, Flags<[CoreOption]>,
    HelpText<"Generate instrumented code to collect execution counts into default.profraw file (overridden by '=' form of option or LLVM_PROFILE_FILE env var)">;
def fprofile_instr_generate_EQ : Joined<["-"], "fprofile-instr-generate=">,
    Group<f_Group>, Flags<[CoreOption]>, MetaVarName<"<file>">,
    HelpText<"Generate instrumented code to collect execution counts into <file> (overridden by LLVM_PROFILE_FILE env var)">;
def fprofile_instr_use : Flag<["-"], "fprofile-instr-use">, Group<f_Group>,
    Flags<[CoreOption]>;
def fprofile_instr_use_EQ : Joined<["-"], "fprofile-instr-use=">,
    Group<f_Group>, Flags<[CoreOption]>,
    HelpText<"Use instrumentation data for profile-guided optimization">;
def fprofile_remapping_file_EQ : Joined<["-"], "fprofile-remapping-file=">,
    Group<f_Group>, Flags<[CC1Option, CoreOption]>, MetaVarName<"<file>">,
    HelpText<"Use the remappings described in <file> to match the profile data against names in the program">,
    MarshallingInfoString<CodeGenOpts<"ProfileRemappingFile">>;
defm coverage_mapping : BoolFOption<"coverage-mapping",
  CodeGenOpts<"CoverageMapping">, DefaultFalse,
  PosFlag<SetTrue, [CC1Option], "Generate coverage mapping to enable code coverage analysis">,
  NegFlag<SetFalse, [], "Disable code coverage analysis">, BothFlags<[CoreOption]>>;
def fprofile_generate : Flag<["-"], "fprofile-generate">,
    Group<f_Group>, Flags<[CoreOption]>,
    HelpText<"Generate instrumented code to collect execution counts into default.profraw (overridden by LLVM_PROFILE_FILE env var)">;
def fprofile_generate_EQ : Joined<["-"], "fprofile-generate=">,
    Group<f_Group>, Flags<[CoreOption]>, MetaVarName<"<directory>">,
    HelpText<"Generate instrumented code to collect execution counts into <directory>/default.profraw (overridden by LLVM_PROFILE_FILE env var)">;
def fcs_profile_generate : Flag<["-"], "fcs-profile-generate">,
    Group<f_Group>, Flags<[CoreOption]>,
    HelpText<"Generate instrumented code to collect context sensitive execution counts into default.profraw (overridden by LLVM_PROFILE_FILE env var)">;
def fcs_profile_generate_EQ : Joined<["-"], "fcs-profile-generate=">,
    Group<f_Group>, Flags<[CoreOption]>, MetaVarName<"<directory>">,
    HelpText<"Generate instrumented code to collect context sensitive execution counts into <directory>/default.profraw (overridden by LLVM_PROFILE_FILE env var)">;
def fprofile_use : Flag<["-"], "fprofile-use">, Group<f_Group>,
    Alias<fprofile_instr_use>;
def fprofile_use_EQ : Joined<["-"], "fprofile-use=">,
    Group<f_Group>, Flags<[NoXarchOption]>, MetaVarName<"<pathname>">,
    HelpText<"Use instrumentation data for profile-guided optimization. If pathname is a directory, it reads from <pathname>/default.profdata. Otherwise, it reads from file <pathname>.">;
def fno_profile_instr_generate : Flag<["-"], "fno-profile-instr-generate">,
    Group<f_Group>, Flags<[CoreOption]>,
    HelpText<"Disable generation of profile instrumentation.">;
def fno_profile_generate : Flag<["-"], "fno-profile-generate">,
    Group<f_Group>, Flags<[CoreOption]>,
    HelpText<"Disable generation of profile instrumentation.">;
def fno_profile_instr_use : Flag<["-"], "fno-profile-instr-use">,
    Group<f_Group>, Flags<[CoreOption]>,
    HelpText<"Disable using instrumentation data for profile-guided optimization">;
def fno_profile_use : Flag<["-"], "fno-profile-use">,
    Alias<fno_profile_instr_use>;
defm profile_arcs : BoolFOption<"profile-arcs",
  CodeGenOpts<"EmitGcovArcs">, DefaultFalse,
#if INTEL_CUSTOMIZATION
  PosFlag<SetTrue, [CC1Option, LinkOption]>, NegFlag<SetFalse>, BothFlags<[CoreOption]>>;
#endif // INTEL_CUSTOMIZATION
defm test_coverage : BoolFOption<"test-coverage",
  CodeGenOpts<"EmitGcovNotes">, DefaultFalse,
#if INTEL_CUSTOMIZATION
  PosFlag<SetTrue, [CC1Option]>, NegFlag<SetFalse>, BothFlags<[CoreOption]>>;
#endif // INTEL_CUSTOMIZATION
def fprofile_filter_files_EQ : Joined<["-"], "fprofile-filter-files=">,
    Group<f_Group>, Flags<[CC1Option, CoreOption]>,
    HelpText<"Instrument only functions from files where names match any regex separated by a semi-colon">,
    MarshallingInfoString<CodeGenOpts<"ProfileFilterFiles">>,
    ShouldParseIf<!strconcat(fprofile_arcs.KeyPath, "||", ftest_coverage.KeyPath)>;
def fprofile_exclude_files_EQ : Joined<["-"], "fprofile-exclude-files=">,
    Group<f_Group>, Flags<[CC1Option, CoreOption]>,
    HelpText<"Instrument only functions from files where names don't match all the regexes separated by a semi-colon">,
    MarshallingInfoString<CodeGenOpts<"ProfileExcludeFiles">>,
    ShouldParseIf<!strconcat(fprofile_arcs.KeyPath, "||", ftest_coverage.KeyPath)>;
def fprofile_update_EQ : Joined<["-"], "fprofile-update=">,
    Group<f_Group>, Flags<[CC1Option, CoreOption]>, Values<"atomic,prefer-atomic,single">,
    MetaVarName<"<method>">, HelpText<"Set update method of profile counters (atomic,prefer-atomic,single)">,
    MarshallingInfoFlag<CodeGenOpts<"AtomicProfileUpdate">>;
defm pseudo_probe_for_profiling : BoolFOption<"pseudo-probe-for-profiling",
  CodeGenOpts<"PseudoProbeForProfiling">, DefaultFalse,
  PosFlag<SetTrue, [], "Emit">, NegFlag<SetFalse, [], "Do not emit">,
  BothFlags<[NoXarchOption, CC1Option], " pseudo probes for sample profiling">>;
def forder_file_instrumentation : Flag<["-"], "forder-file-instrumentation">,
    Group<f_Group>, Flags<[CC1Option, CoreOption]>,
    HelpText<"Generate instrumented code to collect order file into default.profraw file (overridden by '=' form of option or LLVM_PROFILE_FILE env var)">;
def fprofile_list_EQ : Joined<["-"], "fprofile-list=">,
    Group<f_Group>, Flags<[CC1Option, CoreOption]>,
    HelpText<"Filename defining the list of functions/files to instrument">,
    MarshallingInfoStringVector<LangOpts<"ProfileListFiles">>;

defm addrsig : BoolFOption<"addrsig",
  CodeGenOpts<"Addrsig">, DefaultFalse,
  PosFlag<SetTrue, [CC1Option], "Emit">, NegFlag<SetFalse, [], "Don't emit">,
  BothFlags<[CoreOption], " an address-significance table">>;
defm blocks : OptInCC1FFlag<"blocks", "Enable the 'blocks' language feature", "", "", [CoreOption]>;
def fbootclasspath_EQ : Joined<["-"], "fbootclasspath=">, Group<f_Group>;
defm borland_extensions : BoolFOption<"borland-extensions",
  LangOpts<"Borland">, DefaultFalse,
  PosFlag<SetTrue, [CC1Option], "Accept non-standard constructs supported by the Borland compiler">,
  NegFlag<SetFalse>>;
def fbuiltin : Flag<["-"], "fbuiltin">, Group<f_Group>, Flags<[CoreOption]>;
def fbuiltin_module_map : Flag <["-"], "fbuiltin-module-map">, Group<f_Group>,
  Flags<[NoXarchOption]>, HelpText<"Load the clang builtins module map file.">;
defm caret_diagnostics : BoolFOption<"caret-diagnostics",
  DiagnosticOpts<"ShowCarets">, DefaultTrue,
  NegFlag<SetFalse, [CC1Option]>, PosFlag<SetTrue>>;
def fclang_abi_compat_EQ : Joined<["-"], "fclang-abi-compat=">, Group<f_clang_Group>,
  Flags<[CC1Option]>, MetaVarName<"<version>">, Values<"<major>.<minor>,latest">,
  HelpText<"Attempt to match the ABI of Clang <version>">;
def fclasspath_EQ : Joined<["-"], "fclasspath=">, Group<f_Group>;
defm color_diagnostics : OptInCC1FFlag<"color-diagnostics", "Enable", "Disable", " colors in diagnostics",
  [CoreOption, FlangOption]>;
def fdiagnostics_color : Flag<["-"], "fdiagnostics-color">, Group<f_Group>,
  Flags<[CoreOption, NoXarchOption]>;
def fdiagnostics_color_EQ : Joined<["-"], "fdiagnostics-color=">, Group<f_Group>;
def fansi_escape_codes : Flag<["-"], "fansi-escape-codes">, Group<f_Group>,
  Flags<[CoreOption, CC1Option]>, HelpText<"Use ANSI escape codes for diagnostics">,
  MarshallingInfoFlag<DiagnosticOpts<"UseANSIEscapeCodes">>;
def fcomment_block_commands : CommaJoined<["-"], "fcomment-block-commands=">, Group<f_clang_Group>, Flags<[CC1Option]>,
  HelpText<"Treat each comma separated argument in <arg> as a documentation comment block command">,
  MetaVarName<"<arg>">, MarshallingInfoStringVector<LangOpts<"CommentOpts.BlockCommandNames">>;
def fparse_all_comments : Flag<["-"], "fparse-all-comments">, Group<f_clang_Group>, Flags<[CC1Option]>,
  MarshallingInfoFlag<LangOpts<"CommentOpts.ParseAllComments">>;
def frecord_command_line : Flag<["-"], "frecord-command-line">,
  Group<f_clang_Group>;
def fno_record_command_line : Flag<["-"], "fno-record-command-line">,
  Group<f_clang_Group>;
def : Flag<["-"], "frecord-gcc-switches">, Alias<frecord_command_line>;
def : Flag<["-"], "fno-record-gcc-switches">, Alias<fno_record_command_line>;
def fcommon : Flag<["-"], "fcommon">, Group<f_Group>,
  Flags<[CoreOption, CC1Option]>, HelpText<"Place uninitialized global variables in a common block">,
  MarshallingInfoNegativeFlag<CodeGenOpts<"NoCommon">>;
def fcompile_resource_EQ : Joined<["-"], "fcompile-resource=">, Group<f_Group>;
defm complete_member_pointers : BoolOption<"f", "complete-member-pointers",
  LangOpts<"CompleteMemberPointers">, DefaultFalse,
  PosFlag<SetTrue, [CC1Option], "Require">, NegFlag<SetFalse, [], "Do not require">,
  BothFlags<[CoreOption], " member pointer base types to be complete if they"
            " would be significant under the Microsoft ABI">>,
  Group<f_clang_Group>;
def fcf_runtime_abi_EQ : Joined<["-"], "fcf-runtime-abi=">, Group<f_Group>,
    Flags<[CC1Option]>, Values<"unspecified,standalone,objc,swift,swift-5.0,swift-4.2,swift-4.1">,
    NormalizedValuesScope<"LangOptions::CoreFoundationABI">,
    NormalizedValues<["ObjectiveC", "ObjectiveC", "ObjectiveC", "Swift5_0", "Swift5_0", "Swift4_2", "Swift4_1"]>,
    MarshallingInfoEnum<LangOpts<"CFRuntime">, "ObjectiveC">;
defm constant_cfstrings : BoolFOption<"constant-cfstrings",
  LangOpts<"NoConstantCFStrings">, DefaultFalse,
  NegFlag<SetTrue, [CC1Option], "Disable creation of CodeFoundation-type constant strings">,
  PosFlag<SetFalse>>;
def fconstant_string_class_EQ : Joined<["-"], "fconstant-string-class=">, Group<f_Group>;
def fconstexpr_depth_EQ : Joined<["-"], "fconstexpr-depth=">, Group<f_Group>;
def fconstexpr_steps_EQ : Joined<["-"], "fconstexpr-steps=">, Group<f_Group>;
def fexperimental_new_constant_interpreter : Flag<["-"], "fexperimental-new-constant-interpreter">, Group<f_Group>,
  HelpText<"Enable the experimental new constant interpreter">, Flags<[CC1Option]>,
  MarshallingInfoFlag<LangOpts<"EnableNewConstInterp">>;
def fconstexpr_backtrace_limit_EQ : Joined<["-"], "fconstexpr-backtrace-limit=">,
                                    Group<f_Group>;
def fno_crash_diagnostics : Flag<["-"], "fno-crash-diagnostics">, Group<f_clang_Group>, Flags<[NoArgumentUnused, CoreOption]>,
  HelpText<"Disable auto-generation of preprocessed source files and a script for reproduction during a clang crash">;
def fcrash_diagnostics_dir : Joined<["-"], "fcrash-diagnostics-dir=">,
  Group<f_clang_Group>, Flags<[NoArgumentUnused, CoreOption]>,
  HelpText<"Put crash-report files in <dir>">, MetaVarName<"<dir>">;
def fcreate_profile : Flag<["-"], "fcreate-profile">, Group<f_Group>;
defm cxx_exceptions: BoolFOption<"cxx-exceptions",
  LangOpts<"CXXExceptions">, DefaultFalse,
  PosFlag<SetTrue, [CC1Option], "Enable C++ exceptions">, NegFlag<SetFalse>>;
defm async_exceptions: BoolFOption<"async-exceptions",
  LangOpts<"EHAsynch">, DefaultFalse,
  PosFlag<SetTrue, [CC1Option], "Enable EH Asynchronous exceptions">, NegFlag<SetFalse>>;
defm cxx_modules : BoolFOption<"cxx-modules",
  LangOpts<"CPlusPlusModules">, Default<cpp20.KeyPath>,
  NegFlag<SetFalse, [CC1Option], "Disable">, PosFlag<SetTrue, [], "Enable">,
  BothFlags<[NoXarchOption], " modules for C++">>,
  ShouldParseIf<cplusplus.KeyPath>;
def fdebug_pass_arguments : Flag<["-"], "fdebug-pass-arguments">, Group<f_Group>;
def fdebug_pass_structure : Flag<["-"], "fdebug-pass-structure">, Group<f_Group>;
def fdepfile_entry : Joined<["-"], "fdepfile-entry=">,
    Group<f_clang_Group>, Flags<[CC1Option]>;
def fdiagnostics_fixit_info : Flag<["-"], "fdiagnostics-fixit-info">, Group<f_clang_Group>;
def fno_diagnostics_fixit_info : Flag<["-"], "fno-diagnostics-fixit-info">, Group<f_Group>,
  Flags<[CC1Option]>, HelpText<"Do not include fixit information in diagnostics">,
  MarshallingInfoNegativeFlag<DiagnosticOpts<"ShowFixits">>;
def fdiagnostics_parseable_fixits : Flag<["-"], "fdiagnostics-parseable-fixits">, Group<f_clang_Group>,
    Flags<[CoreOption, CC1Option]>, HelpText<"Print fix-its in machine parseable form">,
    MarshallingInfoFlag<DiagnosticOpts<"ShowParseableFixits">>;
def fdiagnostics_print_source_range_info : Flag<["-"], "fdiagnostics-print-source-range-info">,
    Group<f_clang_Group>,  Flags<[CC1Option]>,
    HelpText<"Print source range spans in numeric form">,
    MarshallingInfoFlag<DiagnosticOpts<"ShowSourceRanges">>;
defm diagnostics_show_hotness : BoolFOption<"diagnostics-show-hotness",
  CodeGenOpts<"DiagnosticsWithHotness">, DefaultFalse,
  PosFlag<SetTrue, [CC1Option], "Enable profile hotness information in diagnostic line">,
  NegFlag<SetFalse>>;
def fdiagnostics_hotness_threshold_EQ : Joined<["-"], "fdiagnostics-hotness-threshold=">,
    Group<f_Group>, Flags<[CC1Option]>, MetaVarName<"<value>">,
    HelpText<"Prevent optimization remarks from being output if they do not have at least this profile count. "
    "Use 'auto' to apply the threshold from profile summary">;
defm diagnostics_show_option : BoolFOption<"diagnostics-show-option",
    DiagnosticOpts<"ShowOptionNames">, DefaultTrue,
    NegFlag<SetFalse, [CC1Option]>, PosFlag<SetTrue, [], "Print option name with mappable diagnostics">>;
defm diagnostics_show_note_include_stack : BoolFOption<"diagnostics-show-note-include-stack",
    DiagnosticOpts<"ShowNoteIncludeStack">, DefaultFalse,
    PosFlag<SetTrue, [], "Display include stacks for diagnostic notes">,
    NegFlag<SetFalse>, BothFlags<[CC1Option]>>;
def fdiagnostics_format_EQ : Joined<["-"], "fdiagnostics-format=">, Group<f_clang_Group>;
def fdiagnostics_show_category_EQ : Joined<["-"], "fdiagnostics-show-category=">, Group<f_clang_Group>;
def fdiagnostics_show_template_tree : Flag<["-"], "fdiagnostics-show-template-tree">,
    Group<f_Group>, Flags<[CC1Option]>,
    HelpText<"Print a template comparison tree for differing templates">,
    MarshallingInfoFlag<DiagnosticOpts<"ShowTemplateTree">>;
def fdiscard_value_names : Flag<["-"], "fdiscard-value-names">, Group<f_clang_Group>,
  HelpText<"Discard value names in LLVM IR">, Flags<[NoXarchOption]>;
def fno_discard_value_names : Flag<["-"], "fno-discard-value-names">, Group<f_clang_Group>,
  HelpText<"Do not discard value names in LLVM IR">, Flags<[NoXarchOption]>;
defm dollars_in_identifiers : BoolFOption<"dollars-in-identifiers",
  LangOpts<"DollarIdents">, Default<!strconcat("!", asm_preprocessor.KeyPath)>,
  PosFlag<SetTrue, [], "Allow">, NegFlag<SetFalse, [], "Disallow">,
  BothFlags<[CC1Option], " '$' in identifiers">>;
def fdwarf2_cfi_asm : Flag<["-"], "fdwarf2-cfi-asm">, Group<clang_ignored_f_Group>;
def fno_dwarf2_cfi_asm : Flag<["-"], "fno-dwarf2-cfi-asm">, Group<clang_ignored_f_Group>;
defm dwarf_directory_asm : BoolFOption<"dwarf-directory-asm",
  CodeGenOpts<"NoDwarfDirectoryAsm">, DefaultFalse,
  NegFlag<SetTrue, [CC1Option]>, PosFlag<SetFalse>>;
defm elide_constructors : BoolFOption<"elide-constructors",
  LangOpts<"ElideConstructors">, DefaultTrue,
  NegFlag<SetFalse, [CC1Option], "Disable C++ copy constructor elision">,
  PosFlag<SetTrue>>;
def fno_elide_type : Flag<["-"], "fno-elide-type">, Group<f_Group>,
    Flags<[CC1Option]>,
    HelpText<"Do not elide types when printing diagnostics">,
    MarshallingInfoNegativeFlag<DiagnosticOpts<"ElideType">>;
def feliminate_unused_debug_symbols : Flag<["-"], "feliminate-unused-debug-symbols">, Group<f_Group>;
defm eliminate_unused_debug_types : OptOutCC1FFlag<"eliminate-unused-debug-types",
  "Do not emit ", "Emit ", " debug info for defined but unused types">;
def femit_all_decls : Flag<["-"], "femit-all-decls">, Group<f_Group>, Flags<[CC1Option]>,
  HelpText<"Emit all declarations, even if unused">,
  MarshallingInfoFlag<LangOpts<"EmitAllDecls">>;
defm emulated_tls : BoolFOption<"emulated-tls",
  CodeGenOpts<"EmulatedTLS">, DefaultFalse,
  PosFlag<SetTrue, [CC1Option], "Use emutls functions to access thread_local variables">,
  NegFlag<SetFalse>, BothFlags<[CC1Option]>>;
def fencoding_EQ : Joined<["-"], "fencoding=">, Group<f_Group>;
def ferror_limit_EQ : Joined<["-"], "ferror-limit=">, Group<f_Group>, Flags<[CoreOption]>;
defm exceptions : BoolFOption<"exceptions",
  LangOpts<"Exceptions">, DefaultFalse,
  PosFlag<SetTrue, [CC1Option], "Enable">, NegFlag<SetFalse, [], "Disable">,
  BothFlags<[], " support for exception handling">>;
def fdwarf_exceptions : Flag<["-"], "fdwarf-exceptions">, Group<f_Group>,
  HelpText<"Use DWARF style exceptions">;
def fsjlj_exceptions : Flag<["-"], "fsjlj-exceptions">, Group<f_Group>,
  HelpText<"Use SjLj style exceptions">;
def fseh_exceptions : Flag<["-"], "fseh-exceptions">, Group<f_Group>,
  HelpText<"Use SEH style exceptions">;
def fwasm_exceptions : Flag<["-"], "fwasm-exceptions">, Group<f_Group>,
  HelpText<"Use WebAssembly style exceptions">;
def exception_model : Separate<["-"], "exception-model">,
  Flags<[CC1Option, NoDriverOption]>, HelpText<"The exception model: dwarf|sjlj|seh|wasm">,
  Values<"dwarf,sjlj,seh,wasm">,
  NormalizedValuesScope<"LangOptions::ExceptionHandlingKind">,
  NormalizedValues<["DwarfCFI", "SjLj", "WinEH", "Wasm"]>,
  MarshallingInfoEnum<LangOpts<"ExceptionHandling">, "None">;
def exception_model_EQ : Joined<["-"], "exception-model=">,
  Flags<[CC1Option, NoDriverOption]>, Alias<exception_model>;
def fignore_exceptions : Flag<["-"], "fignore-exceptions">, Group<f_Group>, Flags<[CC1Option]>,
  HelpText<"Enable support for ignoring exception handling constructs">,
  MarshallingInfoFlag<LangOpts<"IgnoreExceptions">>;
def fexcess_precision_EQ : Joined<["-"], "fexcess-precision=">,
    Group<clang_ignored_gcc_optimization_f_Group>;
def : Flag<["-"], "fexpensive-optimizations">, Group<clang_ignored_gcc_optimization_f_Group>;
def : Flag<["-"], "fno-expensive-optimizations">, Group<clang_ignored_gcc_optimization_f_Group>;
def fextdirs_EQ : Joined<["-"], "fextdirs=">, Group<f_Group>;
def : Flag<["-"], "fdefer-pop">, Group<clang_ignored_gcc_optimization_f_Group>;
def : Flag<["-"], "fno-defer-pop">, Group<clang_ignored_gcc_optimization_f_Group>;
def : Flag<["-"], "fextended-identifiers">, Group<clang_ignored_f_Group>;
def : Flag<["-"], "fno-extended-identifiers">, Group<f_Group>, Flags<[Unsupported]>;
def fhosted : Flag<["-"], "fhosted">, Group<f_Group>;
def fdenormal_fp_math_EQ : Joined<["-"], "fdenormal-fp-math=">, Group<f_Group>, Flags<[CC1Option]>;
def ffp_eval_method_EQ : Joined<["-"], "ffp-eval-method=">, Group<f_Group>, Flags<[CC1Option]>,
  HelpText<"Specifies the evaluation method to use for floating-point arithmetic.">,
  Values<"source,double,extended">, NormalizedValuesScope<"LangOptions">,
  NormalizedValues<["FEM_Source", "FEM_Double", "FEM_Extended"]>,
  MarshallingInfoEnum<LangOpts<"FPEvalMethod">, "FEM_TargetDefault">;
def ffp_model_EQ : Joined<["-"], "ffp-model=">, Group<f_Group>, Flags<[NoXarchOption]>,
  HelpText<"Controls the semantics of floating-point calculations.">;
def ffp_exception_behavior_EQ : Joined<["-"], "ffp-exception-behavior=">, Group<f_Group>, Flags<[CC1Option]>,
  HelpText<"Specifies the exception behavior of floating-point operations.">,
  Values<"ignore,maytrap,strict">, NormalizedValuesScope<"LangOptions">,
  NormalizedValues<["FPE_Ignore", "FPE_MayTrap", "FPE_Strict"]>,
  MarshallingInfoEnum<LangOpts<"FPExceptionMode">, "FPE_Ignore">;
#if INTEL_CUSTOMIZATION
def fp_model_EQ : Joined<["-"], "fp-model=">, Alias<ffp_model_EQ>,
  HelpText<"Controls the semantics of floating-point calculations.">;
def fp_model : Separate<["-"], "fp-model">, Alias<ffp_model_EQ>;
def fp_speculation_EQ : Joined<["-"], "fp-speculation=">,Alias<ffp_exception_behavior_EQ>,
  HelpText<"Specifies the exception behavior of floating-point operations.">;
// icc-compatible fcmp handling
def fhonor_nan_compares : Flag<["-"], "fhonor-nan-compares">,
  Flags<[NoXarchOption, CC1Option]>,
  HelpText<"Honor NaN compares with fast math">,
  MarshallingInfoFlag<LangOpts<"HonorNaNCompares">>;
def fno_honor_nan_compares : Flag<["-"], "fno-honor-nan-compares">,
  Flags<[NoXarchOption, CC1Option]>,
  HelpText<"Do not honor NaN compares with fast math">;
#endif // INTEL_CUSTOMIZATION
defm fast_math : BoolFOption<"fast-math",
  LangOpts<"FastMath">, DefaultFalse,
  PosFlag<SetTrue, [CC1Option], "Allow aggressive, lossy floating-point optimizations",
          [cl_fast_relaxed_math.KeyPath]>,
  NegFlag<SetFalse>>;
def menable_unsafe_fp_math : Flag<["-"], "menable-unsafe-fp-math">, Flags<[CC1Option]>,
  HelpText<"Allow unsafe floating-point math optimizations which may decrease precision">,
  MarshallingInfoFlag<LangOpts<"UnsafeFPMath">>,
  ImpliedByAnyOf<[cl_unsafe_math_optimizations.KeyPath, ffast_math.KeyPath]>;
defm math_errno : BoolFOption<"math-errno",
  LangOpts<"MathErrno">, DefaultFalse,
  PosFlag<SetTrue, [CC1Option], "Require math functions to indicate errors by setting errno">,
  NegFlag<SetFalse>>,
  ShouldParseIf<!strconcat("!", open_cl.KeyPath)>;
def fextend_args_EQ : Joined<["-"], "fextend-arguments=">, Group<f_Group>,
  Flags<[CC1Option, NoArgumentUnused]>,
  HelpText<"Controls how scalar integer arguments are extended in calls "
           "to unprototyped and varargs functions">,
  Values<"32,64">,
  NormalizedValues<["ExtendTo32", "ExtendTo64"]>,
  NormalizedValuesScope<"LangOptions::ExtendArgsKind">,
  MarshallingInfoEnum<LangOpts<"ExtendIntArgs">,"ExtendTo32">;
def fbracket_depth_EQ : Joined<["-"], "fbracket-depth=">, Group<f_Group>, Flags<[CoreOption]>;
def fsignaling_math : Flag<["-"], "fsignaling-math">, Group<f_Group>;
def fno_signaling_math : Flag<["-"], "fno-signaling-math">, Group<f_Group>;
defm jump_tables : BoolFOption<"jump-tables",
  CodeGenOpts<"NoUseJumpTables">, DefaultFalse,
  NegFlag<SetTrue, [CC1Option], "Do not use">, PosFlag<SetFalse, [], "Use">,
  BothFlags<[], " jump tables for lowering switches">>;
defm force_enable_int128 : BoolFOption<"force-enable-int128",
  TargetOpts<"ForceEnableInt128">, DefaultFalse,
  PosFlag<SetTrue, [CC1Option], "Enable">, NegFlag<SetFalse, [], "Disable">,
  BothFlags<[], " support for int128_t type">>;
defm keep_static_consts : BoolFOption<"keep-static-consts",
  CodeGenOpts<"KeepStaticConsts">, DefaultFalse,
  PosFlag<SetTrue, [CC1Option], "Keep">, NegFlag<SetFalse, [], "Don't keep">,
  BothFlags<[NoXarchOption], " static const variables if unused">>;
defm fixed_point : BoolFOption<"fixed-point",
  LangOpts<"FixedPoint">, DefaultFalse,
  PosFlag<SetTrue, [CC1Option], "Enable">, NegFlag<SetFalse, [], "Disable">,
  BothFlags<[], " fixed point types">>, ShouldParseIf<!strconcat("!", cplusplus.KeyPath)>;
defm cxx_static_destructors : BoolFOption<"c++-static-destructors",
  LangOpts<"RegisterStaticDestructors">, DefaultTrue,
  NegFlag<SetFalse, [CC1Option], "Disable C++ static destructor registration">,
  PosFlag<SetTrue>>;
def fsymbol_partition_EQ : Joined<["-"], "fsymbol-partition=">, Group<f_Group>,
  Flags<[CC1Option]>, MarshallingInfoString<CodeGenOpts<"SymbolPartition">>;

defm memory_profile : OptInCC1FFlag<"memory-profile", "Enable", "Disable", " heap memory profiling">;
def fmemory_profile_EQ : Joined<["-"], "fmemory-profile=">,
    Group<f_Group>, Flags<[CC1Option]>, MetaVarName<"<directory>">,
    HelpText<"Enable heap memory profiling and dump results into <directory>">;

// Begin sanitizer flags. These should all be core options exposed in all driver
// modes.
let Flags = [CC1Option, CoreOption] in {

def fsanitize_EQ : CommaJoined<["-"], "fsanitize=">, Group<f_clang_Group>,
                   MetaVarName<"<check>">,
                   HelpText<"Turn on runtime checks for various forms of undefined "
                            "or suspicious behavior. See user manual for available checks">;
def fno_sanitize_EQ : CommaJoined<["-"], "fno-sanitize=">, Group<f_clang_Group>,
                      Flags<[CoreOption, NoXarchOption]>;

def fsanitize_ignorelist_EQ : Joined<["-"], "fsanitize-ignorelist=">,
  Group<f_clang_Group>, HelpText<"Path to ignorelist file for sanitizers">;
def : Joined<["-"], "fsanitize-blacklist=">,
  Group<f_clang_Group>, Flags<[HelpHidden]>, Alias<fsanitize_ignorelist_EQ>,
  HelpText<"Alias for -fsanitize-ignorelist=">;

def fsanitize_system_ignorelist_EQ : Joined<["-"], "fsanitize-system-ignorelist=">,
  HelpText<"Path to system ignorelist file for sanitizers">, Flags<[CC1Option]>;
def : Joined<["-"], "fsanitize-system-blacklist=">,
  HelpText<"Alias for -fsanitize-system-ignorelist=">,
  Flags<[CC1Option, HelpHidden]>, Alias<fsanitize_system_ignorelist_EQ>;

def fno_sanitize_ignorelist : Flag<["-"], "fno-sanitize-ignorelist">,
  Group<f_clang_Group>, HelpText<"Don't use ignorelist file for sanitizers">;
def : Flag<["-"], "fno-sanitize-blacklist">,
  Group<f_clang_Group>, Flags<[HelpHidden]>, Alias<fno_sanitize_ignorelist>;

def fsanitize_coverage : CommaJoined<["-"], "fsanitize-coverage=">,
  Group<f_clang_Group>,
  HelpText<"Specify the type of coverage instrumentation for Sanitizers">;
def fno_sanitize_coverage : CommaJoined<["-"], "fno-sanitize-coverage=">,
  Group<f_clang_Group>, Flags<[CoreOption, NoXarchOption]>,
  HelpText<"Disable features of coverage instrumentation for Sanitizers">,
  Values<"func,bb,edge,indirect-calls,trace-bb,trace-cmp,trace-div,trace-gep,"
         "8bit-counters,trace-pc,trace-pc-guard,no-prune,inline-8bit-counters,"
         "inline-bool-flag">;
def fsanitize_coverage_allowlist : Joined<["-"], "fsanitize-coverage-allowlist=">,
    Group<f_clang_Group>, Flags<[CoreOption, NoXarchOption]>,
    HelpText<"Restrict sanitizer coverage instrumentation exclusively to modules and functions that match the provided special case list, except the blocked ones">,
    MarshallingInfoStringVector<CodeGenOpts<"SanitizeCoverageAllowlistFiles">>;
def : Joined<["-"], "fsanitize-coverage-whitelist=">,
  Group<f_clang_Group>, Flags<[CoreOption, HelpHidden]>, Alias<fsanitize_coverage_allowlist>,
  HelpText<"Deprecated, use -fsanitize-coverage-allowlist= instead">;
def fsanitize_coverage_ignorelist : Joined<["-"], "fsanitize-coverage-ignorelist=">,
    Group<f_clang_Group>, Flags<[CoreOption, NoXarchOption]>,
    HelpText<"Disable sanitizer coverage instrumentation for modules and functions "
             "that match the provided special case list, even the allowed ones">,
    MarshallingInfoStringVector<CodeGenOpts<"SanitizeCoverageIgnorelistFiles">>;
def : Joined<["-"], "fsanitize-coverage-blacklist=">,
  Group<f_clang_Group>, Flags<[CoreOption, HelpHidden]>,
  Alias<fsanitize_coverage_ignorelist>,
  HelpText<"Deprecated, use -fsanitize-coverage-ignorelist= instead">;
def fsanitize_memory_track_origins_EQ : Joined<["-"], "fsanitize-memory-track-origins=">,
                                        Group<f_clang_Group>,
                                        HelpText<"Enable origins tracking in MemorySanitizer">,
                                        MarshallingInfoInt<CodeGenOpts<"SanitizeMemoryTrackOrigins">>;
def fsanitize_memory_track_origins : Flag<["-"], "fsanitize-memory-track-origins">,
                                     Group<f_clang_Group>,
                                     HelpText<"Enable origins tracking in MemorySanitizer">;
def fno_sanitize_memory_track_origins : Flag<["-"], "fno-sanitize-memory-track-origins">,
                                        Group<f_clang_Group>,
                                        Flags<[CoreOption, NoXarchOption]>,
                                        HelpText<"Disable origins tracking in MemorySanitizer">;
def fsanitize_address_outline_instrumentation : Flag<["-"], "fsanitize-address-outline-instrumentation">,
                                                Group<f_clang_Group>,
                                                HelpText<"Always generate function calls for address sanitizer instrumentation">;
def fno_sanitize_address_outline_instrumentation : Flag<["-"], "fno-sanitize-address-outline-instrumentation">,
                                                   Group<f_clang_Group>,
                                                   HelpText<"Use default code inlining logic for the address sanitizer">;
def fsanitize_hwaddress_experimental_aliasing
  : Flag<["-"], "fsanitize-hwaddress-experimental-aliasing">,
    Group<f_clang_Group>,
    HelpText<"Enable aliasing mode in HWAddressSanitizer">;
def fno_sanitize_hwaddress_experimental_aliasing
  : Flag<["-"], "fno-sanitize-hwaddress-experimental-aliasing">,
    Group<f_clang_Group>, Flags<[CoreOption, NoXarchOption]>,
    HelpText<"Disable aliasing mode in HWAddressSanitizer">;
defm sanitize_memory_use_after_dtor : BoolOption<"f", "sanitize-memory-use-after-dtor",
  CodeGenOpts<"SanitizeMemoryUseAfterDtor">, DefaultFalse,
  PosFlag<SetTrue, [CC1Option], "Enable">, NegFlag<SetFalse, [], "Disable">,
  BothFlags<[], " use-after-destroy detection in MemorySanitizer">>,
  Group<f_clang_Group>;
def fsanitize_address_field_padding : Joined<["-"], "fsanitize-address-field-padding=">,
                                        Group<f_clang_Group>,
                                        HelpText<"Level of field padding for AddressSanitizer">,
                                        MarshallingInfoInt<LangOpts<"SanitizeAddressFieldPadding">>;
defm sanitize_address_use_after_scope : BoolOption<"f", "sanitize-address-use-after-scope",
  CodeGenOpts<"SanitizeAddressUseAfterScope">, DefaultFalse,
  PosFlag<SetTrue, [], "Enable">, NegFlag<SetFalse, [CoreOption, NoXarchOption], "Disable">,
  BothFlags<[], " use-after-scope detection in AddressSanitizer">>,
  Group<f_clang_Group>;
def sanitize_address_use_after_return_EQ
  : Joined<["-"], "fsanitize-address-use-after-return=">,
    MetaVarName<"<mode>">,
    Flags<[CC1Option]>,
    HelpText<"Select the mode of detecting stack use-after-return in AddressSanitizer: never | runtime (default) | always">,
    Group<f_clang_Group>,
    Values<"never,runtime,always">,
    NormalizedValuesScope<"llvm::AsanDetectStackUseAfterReturnMode">,
    NormalizedValues<["Never", "Runtime", "Always"]>,
    MarshallingInfoEnum<CodeGenOpts<"SanitizeAddressUseAfterReturn">, "Runtime">;
defm sanitize_address_poison_custom_array_cookie : BoolOption<"f", "sanitize-address-poison-custom-array-cookie",
  CodeGenOpts<"SanitizeAddressPoisonCustomArrayCookie">, DefaultFalse,
  PosFlag<SetTrue, [], "Enable">, NegFlag<SetFalse, [], "Disable">,
  BothFlags<[], " poisoning array cookies when using custom operator new[] in AddressSanitizer">>,
  Group<f_clang_Group>;
def fsanitize_address_globals_dead_stripping : Flag<["-"], "fsanitize-address-globals-dead-stripping">,
  Group<f_clang_Group>, HelpText<"Enable linker dead stripping of globals in AddressSanitizer">,
  MarshallingInfoFlag<CodeGenOpts<"SanitizeAddressGlobalsDeadStripping">, "false">;
defm sanitize_address_use_odr_indicator : BoolOption<"f", "sanitize-address-use-odr-indicator",
  CodeGenOpts<"SanitizeAddressUseOdrIndicator">, DefaultFalse,
  PosFlag<SetTrue, [], "Enable ODR indicator globals to avoid false ODR violation"
            " reports in partially sanitized programs at the cost of an increase in binary size">,
  NegFlag<SetFalse, [], "Disable ODR indicator globals">>,
  Group<f_clang_Group>;
def sanitize_address_destructor_EQ
    : Joined<["-"], "fsanitize-address-destructor=">,
      Flags<[CC1Option]>,
      HelpText<"Set destructor type used in ASan instrumentation">,
      Group<f_clang_Group>,
      Values<"none,global">,
      NormalizedValuesScope<"llvm::AsanDtorKind">,
      NormalizedValues<["None", "Global"]>,
      MarshallingInfoEnum<CodeGenOpts<"SanitizeAddressDtor">, "Global">;
// Note: This flag was introduced when it was necessary to distinguish between
//       ABI for correct codegen.  This is no longer needed, but the flag is
//       not removed since targeting either ABI will behave the same.
//       This way we cause no disturbance to existing scripts & code, and if we
//       want to use this flag in the future we will cause no disturbance then
//       either.
def fsanitize_hwaddress_abi_EQ
    : Joined<["-"], "fsanitize-hwaddress-abi=">,
      Group<f_clang_Group>,
      HelpText<"Select the HWAddressSanitizer ABI to target (interceptor or platform, default interceptor). This option is currently unused.">;
def fsanitize_recover_EQ : CommaJoined<["-"], "fsanitize-recover=">,
                           Group<f_clang_Group>,
                           HelpText<"Enable recovery for specified sanitizers">;
def fno_sanitize_recover_EQ : CommaJoined<["-"], "fno-sanitize-recover=">,
                              Group<f_clang_Group>, Flags<[CoreOption, NoXarchOption]>,
                              HelpText<"Disable recovery for specified sanitizers">;
def fsanitize_recover : Flag<["-"], "fsanitize-recover">, Group<f_clang_Group>,
                        Alias<fsanitize_recover_EQ>, AliasArgs<["all"]>;
def fno_sanitize_recover : Flag<["-"], "fno-sanitize-recover">,
                           Flags<[CoreOption, NoXarchOption]>, Group<f_clang_Group>,
                           Alias<fno_sanitize_recover_EQ>, AliasArgs<["all"]>;
def fsanitize_trap_EQ : CommaJoined<["-"], "fsanitize-trap=">, Group<f_clang_Group>,
                        HelpText<"Enable trapping for specified sanitizers">;
def fno_sanitize_trap_EQ : CommaJoined<["-"], "fno-sanitize-trap=">, Group<f_clang_Group>,
                           Flags<[CoreOption, NoXarchOption]>,
                           HelpText<"Disable trapping for specified sanitizers">;
def fsanitize_trap : Flag<["-"], "fsanitize-trap">, Group<f_clang_Group>,
                     Alias<fsanitize_trap_EQ>, AliasArgs<["all"]>,
                     HelpText<"Enable trapping for all sanitizers">;
def fno_sanitize_trap : Flag<["-"], "fno-sanitize-trap">, Group<f_clang_Group>,
                        Alias<fno_sanitize_trap_EQ>, AliasArgs<["all"]>,
                        Flags<[CoreOption, NoXarchOption]>,
                        HelpText<"Disable trapping for all sanitizers">;
def fsanitize_undefined_trap_on_error
    : Flag<["-"], "fsanitize-undefined-trap-on-error">, Group<f_clang_Group>,
      Alias<fsanitize_trap_EQ>, AliasArgs<["undefined"]>;
def fno_sanitize_undefined_trap_on_error
    : Flag<["-"], "fno-sanitize-undefined-trap-on-error">, Group<f_clang_Group>,
      Alias<fno_sanitize_trap_EQ>, AliasArgs<["undefined"]>;
defm sanitize_minimal_runtime : BoolOption<"f", "sanitize-minimal-runtime",
  CodeGenOpts<"SanitizeMinimalRuntime">, DefaultFalse,
  PosFlag<SetTrue>, NegFlag<SetFalse>>,
  Group<f_clang_Group>;
def fsanitize_link_runtime : Flag<["-"], "fsanitize-link-runtime">,
                           Group<f_clang_Group>;
def fno_sanitize_link_runtime : Flag<["-"], "fno-sanitize-link-runtime">,
                              Group<f_clang_Group>;
def fsanitize_link_cxx_runtime : Flag<["-"], "fsanitize-link-c++-runtime">,
                                 Group<f_clang_Group>;
def fno_sanitize_link_cxx_runtime : Flag<["-"], "fno-sanitize-link-c++-runtime">,
                                    Group<f_clang_Group>;
defm sanitize_cfi_cross_dso : BoolOption<"f", "sanitize-cfi-cross-dso",
  CodeGenOpts<"SanitizeCfiCrossDso">, DefaultFalse,
  PosFlag<SetTrue, [], "Enable">, NegFlag<SetFalse, [CoreOption, NoXarchOption], "Disable">,
  BothFlags<[], " control flow integrity (CFI) checks for cross-DSO calls.">>,
  Group<f_clang_Group>;
def fsanitize_cfi_icall_generalize_pointers : Flag<["-"], "fsanitize-cfi-icall-generalize-pointers">,
                                              Group<f_clang_Group>,
                                              HelpText<"Generalize pointers in CFI indirect call type signature checks">,
                                              MarshallingInfoFlag<CodeGenOpts<"SanitizeCfiICallGeneralizePointers">>;
defm sanitize_cfi_canonical_jump_tables : BoolOption<"f", "sanitize-cfi-canonical-jump-tables",
  CodeGenOpts<"SanitizeCfiCanonicalJumpTables">, DefaultFalse,
  PosFlag<SetTrue, [], "Make">, NegFlag<SetFalse, [CoreOption, NoXarchOption], "Do not make">,
  BothFlags<[], " the jump table addresses canonical in the symbol table">>,
  Group<f_clang_Group>;
defm sanitize_stats : BoolOption<"f", "sanitize-stats",
  CodeGenOpts<"SanitizeStats">, DefaultFalse,
  PosFlag<SetTrue, [], "Enable">, NegFlag<SetFalse, [CoreOption, NoXarchOption], "Disable">,
  BothFlags<[], " sanitizer statistics gathering.">>,
  Group<f_clang_Group>;
def fsanitize_thread_memory_access : Flag<["-"], "fsanitize-thread-memory-access">,
                                     Group<f_clang_Group>,
                                     HelpText<"Enable memory access instrumentation in ThreadSanitizer (default)">;
def fno_sanitize_thread_memory_access : Flag<["-"], "fno-sanitize-thread-memory-access">,
                                        Group<f_clang_Group>,
                                        Flags<[CoreOption, NoXarchOption]>,
                                        HelpText<"Disable memory access instrumentation in ThreadSanitizer">;
def fsanitize_thread_func_entry_exit : Flag<["-"], "fsanitize-thread-func-entry-exit">,
                                       Group<f_clang_Group>,
                                       HelpText<"Enable function entry/exit instrumentation in ThreadSanitizer (default)">;
def fno_sanitize_thread_func_entry_exit : Flag<["-"], "fno-sanitize-thread-func-entry-exit">,
                                          Group<f_clang_Group>,
                                          Flags<[CoreOption, NoXarchOption]>,
                                          HelpText<"Disable function entry/exit instrumentation in ThreadSanitizer">;
def fsanitize_thread_atomics : Flag<["-"], "fsanitize-thread-atomics">,
                               Group<f_clang_Group>,
                               HelpText<"Enable atomic operations instrumentation in ThreadSanitizer (default)">;
def fno_sanitize_thread_atomics : Flag<["-"], "fno-sanitize-thread-atomics">,
                                  Group<f_clang_Group>,
                                  Flags<[CoreOption, NoXarchOption]>,
                                  HelpText<"Disable atomic operations instrumentation in ThreadSanitizer">;
def fsanitize_undefined_strip_path_components_EQ : Joined<["-"], "fsanitize-undefined-strip-path-components=">,
  Group<f_clang_Group>, MetaVarName<"<number>">,
  HelpText<"Strip (or keep only, if negative) a given number of path components "
           "when emitting check metadata.">,
  MarshallingInfoInt<CodeGenOpts<"EmitCheckPathComponentsToStrip">, "0", "int">;

} // end -f[no-]sanitize* flags

def funsafe_math_optimizations : Flag<["-"], "funsafe-math-optimizations">,
  Group<f_Group>;
def fno_unsafe_math_optimizations : Flag<["-"], "fno-unsafe-math-optimizations">,
  Group<f_Group>;
#if INTEL_CUSTOMIZATION
def fuse_unaligned_vector_move : Flag<["-"], "fuse-unaligned-vector-move">,
    Group<f_Group>, Flags<[CoreOption, HelpHidden]>,
    HelpText<"Enable transforming aligned vector move instruction to "
             "unaligned vector move.">;
def fno_use_unaligned_vector_move : Flag<["-"], "fno-use-unaligned-vector-move">,
    Group<f_Group>,  Flags<[CoreOption, HelpHidden]>,
    HelpText<"Disable transforming aligned vector move instruction to "
             "unaligned vector move.">;
#endif // INTEL_CUSTOMIZATION
def fassociative_math : Flag<["-"], "fassociative-math">, Group<f_Group>;
def fno_associative_math : Flag<["-"], "fno-associative-math">, Group<f_Group>;
defm reciprocal_math : BoolFOption<"reciprocal-math",
  LangOpts<"AllowRecip">, DefaultFalse,
  PosFlag<SetTrue, [CC1Option], "Allow division operations to be reassociated",
          [menable_unsafe_fp_math.KeyPath]>,
  NegFlag<SetFalse>>;
def fapprox_func : Flag<["-"], "fapprox-func">, Group<f_Group>, Flags<[CC1Option, NoDriverOption]>,
  MarshallingInfoFlag<LangOpts<"ApproxFunc">>, ImpliedByAnyOf<[menable_unsafe_fp_math.KeyPath]>;
defm finite_math_only : BoolFOption<"finite-math-only",
  LangOpts<"FiniteMathOnly">, DefaultFalse,
  PosFlag<SetTrue, [CC1Option], "", [cl_finite_math_only.KeyPath, ffast_math.KeyPath]>,
  NegFlag<SetFalse>>;
defm signed_zeros : BoolFOption<"signed-zeros",
  LangOpts<"NoSignedZero">, DefaultFalse,
  NegFlag<SetTrue, [CC1Option], "Allow optimizations that ignore the sign of floating point zeros",
            [cl_no_signed_zeros.KeyPath, menable_unsafe_fp_math.KeyPath]>,
  PosFlag<SetFalse>>;
def fhonor_nans : Flag<["-"], "fhonor-nans">, Group<f_Group>;
def fno_honor_nans : Flag<["-"], "fno-honor-nans">, Group<f_Group>;
def fhonor_infinities : Flag<["-"], "fhonor-infinities">, Group<f_Group>;
def fno_honor_infinities : Flag<["-"], "fno-honor-infinities">, Group<f_Group>;
// This option was originally misspelt "infinites" [sic].
def : Flag<["-"], "fhonor-infinites">, Alias<fhonor_infinities>;
def : Flag<["-"], "fno-honor-infinites">, Alias<fno_honor_infinities>;
#if INTEL_CUSTOMIZATION
def frounding_math : Flag<["-"], "frounding-math">, Group<f_Group>, Flags<[CC1Option]>,
  MarshallingInfoFlag<LangOpts<"FPRoundingMode">, "llvm::RoundingMode::NearestTiesToEven">,
  Normalizer<"makeFlagToValueNormalizer(llvm::RoundingMode::Dynamic)">,
  HelpText<"Disable floating point optimizations that assume the default rounding mode.">;
#endif // INTEL_CUSTOMIZATION
def fno_rounding_math : Flag<["-"], "fno-rounding-math">, Group<f_Group>, Flags<[CC1Option]>;
def ftrapping_math : Flag<["-"], "ftrapping-math">, Group<f_Group>;
def fno_trapping_math : Flag<["-"], "fno-trapping-math">, Group<f_Group>;
def ffp_contract : Joined<["-"], "ffp-contract=">, Group<f_Group>,
  Flags<[CC1Option]>, HelpText<"Form fused FP ops (e.g. FMAs):"
  " fast (fuses across statements disregarding pragmas)"
  " | on (only fuses in the same statement unless dictated by pragmas)"
  " | off (never fuses)"
  " | fast-honor-pragmas (fuses across statements unless diectated by pragmas)."
  " Default is 'fast' for CUDA, 'fast-honor-pragmas' for HIP, and 'on' otherwise.">,
  Values<"fast,on,off,fast-honor-pragmas">;

defm strict_float_cast_overflow : BoolFOption<"strict-float-cast-overflow",
  CodeGenOpts<"StrictFloatCastOverflow">, DefaultTrue,
  NegFlag<SetFalse, [CC1Option], "Relax language rules and try to match the behavior"
            " of the target's native float-to-int conversion instructions">,
  PosFlag<SetTrue, [], "Assume that overflowing float-to-int casts are undefined (default)">>;

defm protect_parens : BoolFOption<"protect-parens",
  LangOpts<"ProtectParens">, DefaultFalse,
  PosFlag<SetTrue, [CoreOption, CC1Option], 
          "Determines whether the optimizer honors parentheses when "
          "floating-point expressions are evaluated">,
  NegFlag<SetFalse>>;

#if INTEL_CUSTOMIZATION
defm use_complex_intrinsics : BoolFOption<"use-complex-intrinsics",
  CodeGenOpts<"UseComplexIntrinsics">, DefaultFalse,
  PosFlag<SetTrue, [CC1Option],
          "Determines whether to lower _Complex operations to LLVM complex "
          "intrinsics">,
  NegFlag<SetFalse>>;
#endif // INTEL_CUSTOMIZATION

def ffor_scope : Flag<["-"], "ffor-scope">, Group<f_Group>;
def fno_for_scope : Flag<["-"], "fno-for-scope">, Group<f_Group>;

defm rewrite_imports : BoolFOption<"rewrite-imports",
  PreprocessorOutputOpts<"RewriteImports">, DefaultFalse,
  PosFlag<SetTrue, [CC1Option]>, NegFlag<SetFalse>>;
defm rewrite_includes : BoolFOption<"rewrite-includes",
  PreprocessorOutputOpts<"RewriteIncludes">, DefaultFalse,
  PosFlag<SetTrue, [CC1Option]>, NegFlag<SetFalse>>;

defm delete_null_pointer_checks : BoolFOption<"delete-null-pointer-checks",
  CodeGenOpts<"NullPointerIsValid">, DefaultFalse,
  NegFlag<SetTrue, [CC1Option], "Do not treat usage of null pointers as undefined behavior">,
  PosFlag<SetFalse, [], "Treat usage of null pointers as undefined behavior (default)">,
  BothFlags<[CoreOption]>>;

def frewrite_map_file_EQ : Joined<["-"], "frewrite-map-file=">,
                           Group<f_Group>,
                           Flags<[NoXarchOption, CC1Option]>,
                           MarshallingInfoStringVector<CodeGenOpts<"RewriteMapFiles">>;

defm use_line_directives : BoolFOption<"use-line-directives",
  PreprocessorOutputOpts<"UseLineDirectives">, DefaultFalse,
  PosFlag<SetTrue, [CC1Option], "Use #line in preprocessed output">, NegFlag<SetFalse>>;
defm minimize_whitespace : BoolFOption<"minimize-whitespace",
  PreprocessorOutputOpts<"MinimizeWhitespace">, DefaultFalse,
  PosFlag<SetTrue, [CC1Option], "Minimize whitespace when emitting preprocessor output">, NegFlag<SetFalse>>;

def ffreestanding : Flag<["-"], "ffreestanding">, Group<f_Group>, Flags<[CC1Option]>,
  HelpText<"Assert that the compilation takes place in a freestanding environment">,
  MarshallingInfoFlag<LangOpts<"Freestanding">>;
def fgnuc_version_EQ : Joined<["-"], "fgnuc-version=">, Group<f_Group>,
  HelpText<"Sets various macros to claim compatibility with the given GCC version (default is 4.2.1)">,
  Flags<[CC1Option, CoreOption]>;
// We abuse '-f[no-]gnu-keywords' to force overriding all GNU-extension
// keywords. This behavior is provided by GCC's poorly named '-fasm' flag,
// while a subset (the non-C++ GNU keywords) is provided by GCC's
// '-fgnu-keywords'. Clang conflates the two for simplicity under the single
// name, as it doesn't seem a useful distinction.
defm gnu_keywords : BoolFOption<"gnu-keywords",
  LangOpts<"GNUKeywords">, Default<gnu_mode.KeyPath>,
  PosFlag<SetTrue, [], "Allow GNU-extension keywords regardless of language standard">,
  NegFlag<SetFalse>, BothFlags<[CC1Option]>>;
defm gnu89_inline : BoolFOption<"gnu89-inline",
  LangOpts<"GNUInline">, Default<!strconcat("!", c99.KeyPath, " && !", cplusplus.KeyPath)>,
  PosFlag<SetTrue, [CC1Option], "Use the gnu89 inline semantics">,
  NegFlag<SetFalse>>, ShouldParseIf<!strconcat("!", cplusplus.KeyPath)>;
def fgnu_runtime : Flag<["-"], "fgnu-runtime">, Group<f_Group>,
  HelpText<"Generate output compatible with the standard GNU Objective-C runtime">;
def fheinous_gnu_extensions : Flag<["-"], "fheinous-gnu-extensions">, Flags<[CC1Option]>,
  MarshallingInfoFlag<LangOpts<"HeinousExtensions">>;
def filelist : Separate<["-"], "filelist">, Flags<[LinkerInput]>,
               Group<Link_Group>;
def : Flag<["-"], "findirect-virtual-calls">, Alias<fapple_kext>;
def finline_functions : Flag<["-"], "finline-functions">, Group<f_clang_Group>, Flags<[CC1Option]>,
  HelpText<"Inline suitable functions">;
def finline_hint_functions: Flag<["-"], "finline-hint-functions">, Group<f_clang_Group>, Flags<[CC1Option]>,
  HelpText<"Inline functions which are (explicitly or implicitly) marked inline">;
def finline : Flag<["-"], "finline">, Group<clang_ignored_f_Group>;
def fglobal_isel : Flag<["-"], "fglobal-isel">, Group<f_clang_Group>,
  HelpText<"Enables the global instruction selector">;
def fexperimental_isel : Flag<["-"], "fexperimental-isel">, Group<f_clang_Group>,
  Alias<fglobal_isel>;
defm legacy_pass_manager : BoolOption<"f", "legacy-pass-manager",
  CodeGenOpts<"LegacyPassManager">, Default<"!static_cast<unsigned>(LLVM_ENABLE_NEW_PASS_MANAGER)">,
  PosFlag<SetTrue, [], "Use the legacy pass manager in LLVM (deprecated, to be removed in a future release)">,
  NegFlag<SetFalse, [], "Use the new pass manager in LLVM">,
  BothFlags<[CC1Option]>>, Group<f_clang_Group>;
def fexperimental_new_pass_manager : Flag<["-"], "fexperimental-new-pass-manager">,
  Group<f_clang_Group>, Flags<[CC1Option]>, Alias<fno_legacy_pass_manager>;
def fno_experimental_new_pass_manager : Flag<["-"], "fno-experimental-new-pass-manager">,
  Group<f_clang_Group>, Flags<[CC1Option]>, Alias<flegacy_pass_manager>;
def fexperimental_strict_floating_point : Flag<["-"], "fexperimental-strict-floating-point">,
  Group<f_clang_Group>, Flags<[CC1Option]>,
  HelpText<"Enables experimental strict floating point in LLVM.">,
  MarshallingInfoFlag<LangOpts<"ExpStrictFP">>;
def finput_charset_EQ : Joined<["-"], "finput-charset=">, Flags<[FlangOption, FC1Option]>, Group<f_Group>,
  HelpText<"Specify the default character set for source files">;
def fexec_charset_EQ : Joined<["-"], "fexec-charset=">, Group<f_Group>;
def finstrument_functions : Flag<["-"], "finstrument-functions">, Group<f_Group>, Flags<[CC1Option]>,
  HelpText<"Generate calls to instrument function entry and exit">,
  MarshallingInfoFlag<CodeGenOpts<"InstrumentFunctions">>;
#if INTEL_CUSTOMIZATION
def fno_instrument_functions : Flag<["-"], "fno-instrument-functions">,
  Group<f_Group>, Flags<[NoXarchOption]>;
def fma : Flag<["-"], "fma">, Alias<ffp_contract>, AliasArgs<["fast"]>,
  HelpText<"Enable the combining of floating point multiples and add/subtract "
  "operations.">;
def no_fma : Flag<["-"], "no-fma">, Alias<ffp_contract>, AliasArgs<["off"]>,
  HelpText<"Disable the combining of floating point multiples and add/subtract "
  "operations.">;
#endif // INTEL_CUSTOMIZATION
def finstrument_functions_after_inlining : Flag<["-"], "finstrument-functions-after-inlining">, Group<f_Group>, Flags<[CC1Option]>,
  HelpText<"Like -finstrument-functions, but insert the calls after inlining">,
  MarshallingInfoFlag<CodeGenOpts<"InstrumentFunctionsAfterInlining">>;
def finstrument_function_entry_bare : Flag<["-"], "finstrument-function-entry-bare">, Group<f_Group>, Flags<[CC1Option]>,
  HelpText<"Instrument function entry only, after inlining, without arguments to the instrumentation call">,
  MarshallingInfoFlag<CodeGenOpts<"InstrumentFunctionEntryBare">>;
def fcf_protection_EQ : Joined<["-"], "fcf-protection=">, Flags<[CoreOption, CC1Option]>, Group<f_Group>,
  HelpText<"Instrument control-flow architecture protection. Options: return, branch, full, none.">, Values<"return,branch,full,none">;
def fcf_protection : Flag<["-"], "fcf-protection">, Group<f_Group>, Flags<[CoreOption, CC1Option]>,
  Alias<fcf_protection_EQ>, AliasArgs<["full"]>,
  HelpText<"Enable cf-protection in 'full' mode">;

defm xray_instrument : BoolFOption<"xray-instrument",
  LangOpts<"XRayInstrument">, DefaultFalse,
  PosFlag<SetTrue, [CC1Option], "Generate XRay instrumentation sleds on function entry and exit">,
  NegFlag<SetFalse>>;

def fxray_instruction_threshold_EQ :
  JoinedOrSeparate<["-"], "fxray-instruction-threshold=">,
  Group<f_Group>, Flags<[CC1Option]>,
  HelpText<"Sets the minimum function size to instrument with XRay">,
  MarshallingInfoInt<CodeGenOpts<"XRayInstructionThreshold">, "200">;
def fxray_instruction_threshold_ :
  JoinedOrSeparate<["-"], "fxray-instruction-threshold">,
  Group<f_Group>, Flags<[CC1Option]>;

def fxray_always_instrument :
  JoinedOrSeparate<["-"], "fxray-always-instrument=">,
  Group<f_Group>, Flags<[CC1Option]>,
  HelpText<"DEPRECATED: Filename defining the whitelist for imbuing the 'always instrument' XRay attribute.">,
  MarshallingInfoStringVector<LangOpts<"XRayAlwaysInstrumentFiles">>;
def fxray_never_instrument :
  JoinedOrSeparate<["-"], "fxray-never-instrument=">,
  Group<f_Group>, Flags<[CC1Option]>,
  HelpText<"DEPRECATED: Filename defining the whitelist for imbuing the 'never instrument' XRay attribute.">,
  MarshallingInfoStringVector<LangOpts<"XRayNeverInstrumentFiles">>;
def fxray_attr_list :
  JoinedOrSeparate<["-"], "fxray-attr-list=">,
  Group<f_Group>, Flags<[CC1Option]>,
  HelpText<"Filename defining the list of functions/types for imbuing XRay attributes.">,
  MarshallingInfoStringVector<LangOpts<"XRayAttrListFiles">>;
def fxray_modes :
  JoinedOrSeparate<["-"], "fxray-modes=">,
  Group<f_Group>, Flags<[CC1Option]>,
  HelpText<"List of modes to link in by default into XRay instrumented binaries.">;

defm xray_always_emit_customevents : BoolFOption<"xray-always-emit-customevents",
  LangOpts<"XRayAlwaysEmitCustomEvents">, DefaultFalse,
  PosFlag<SetTrue, [CC1Option], "Always emit __xray_customevent(...) calls"
          " even if the containing function is not always instrumented">,
  NegFlag<SetFalse>>;

defm xray_always_emit_typedevents : BoolFOption<"xray-always-emit-typedevents",
  LangOpts<"XRayAlwaysEmitTypedEvents">, DefaultFalse,
  PosFlag<SetTrue, [CC1Option], "Always emit __xray_typedevent(...) calls"
          " even if the containing function is not always instrumented">,
  NegFlag<SetFalse>>;

defm xray_ignore_loops : BoolFOption<"xray-ignore-loops",
  CodeGenOpts<"XRayIgnoreLoops">, DefaultFalse,
  PosFlag<SetTrue, [CC1Option], "Don't instrument functions with loops"
          " unless they also meet the minimum function size">,
  NegFlag<SetFalse>>;

defm xray_function_index : BoolFOption<"xray-function-index",
  CodeGenOpts<"XRayOmitFunctionIndex">, DefaultTrue,
  NegFlag<SetFalse, [CC1Option], "Omit function index section at the"
          " expense of single-function patching performance">,
  PosFlag<SetTrue>>;

def fxray_link_deps : Flag<["-"], "fxray-link-deps">, Group<f_Group>,
  Flags<[CC1Option]>,
  HelpText<"Tells clang to add the link dependencies for XRay.">;
def fnoxray_link_deps : Flag<["-"], "fnoxray-link-deps">, Group<f_Group>,
  Flags<[CC1Option]>;

def fxray_instrumentation_bundle :
  JoinedOrSeparate<["-"], "fxray-instrumentation-bundle=">,
  Group<f_Group>, Flags<[CC1Option]>,
  HelpText<"Select which XRay instrumentation points to emit. Options: all, none, function-entry, function-exit, function, custom. Default is 'all'.  'function' includes both 'function-entry' and 'function-exit'.">;

def fxray_function_groups :
  Joined<["-"], "fxray-function-groups=">,
  Group<f_Group>, Flags<[CC1Option]>,
  HelpText<"Only instrument 1 of N groups">,
  MarshallingInfoInt<CodeGenOpts<"XRayTotalFunctionGroups">, "1">;

def fxray_selected_function_group :
  Joined<["-"], "fxray-selected-function-group=">,
  Group<f_Group>, Flags<[CC1Option]>,
  HelpText<"When using -fxray-function-groups, select which group of functions to instrument. Valid range is 0 to fxray-function-groups - 1">,
  MarshallingInfoInt<CodeGenOpts<"XRaySelectedFunctionGroup">, "0">;


defm fine_grained_bitfield_accesses : BoolOption<"f", "fine-grained-bitfield-accesses",
  CodeGenOpts<"FineGrainedBitfieldAccesses">, DefaultFalse,
  PosFlag<SetTrue, [], "Use separate accesses for consecutive bitfield runs with legal widths and alignments.">,
  NegFlag<SetFalse, [], "Use large-integer access for consecutive bitfield runs.">,
  BothFlags<[CC1Option]>>,
  Group<f_clang_Group>;

def fexperimental_relative_cxx_abi_vtables :
  Flag<["-"], "fexperimental-relative-c++-abi-vtables">,
  Group<f_clang_Group>, Flags<[CC1Option]>,
  HelpText<"Use the experimental C++ class ABI for classes with virtual tables">;
def fno_experimental_relative_cxx_abi_vtables :
  Flag<["-"], "fno-experimental-relative-c++-abi-vtables">,
  Group<f_clang_Group>, Flags<[CC1Option]>,
  HelpText<"Do not use the experimental C++ class ABI for classes with virtual tables">;

def fcxx_abi_EQ : Joined<["-"], "fc++-abi=">,
                  Group<f_clang_Group>, Flags<[CC1Option]>,
                  HelpText<"C++ ABI to use. This will override the target C++ ABI.">;

def flat__namespace : Flag<["-"], "flat_namespace">;
def flax_vector_conversions_EQ : Joined<["-"], "flax-vector-conversions=">, Group<f_Group>,
  HelpText<"Enable implicit vector bit-casts">, Values<"none,integer,all">, Flags<[CC1Option]>,
  NormalizedValues<["LangOptions::LaxVectorConversionKind::None",
                    "LangOptions::LaxVectorConversionKind::Integer",
                    "LangOptions::LaxVectorConversionKind::All"]>,
  MarshallingInfoEnum<LangOpts<"LaxVectorConversions">,
                      open_cl.KeyPath #
                          " ? LangOptions::LaxVectorConversionKind::None" #
                          " : LangOptions::LaxVectorConversionKind::All">;
def flax_vector_conversions : Flag<["-"], "flax-vector-conversions">, Group<f_Group>,
  Alias<flax_vector_conversions_EQ>, AliasArgs<["integer"]>;
def flimited_precision_EQ : Joined<["-"], "flimited-precision=">, Group<f_Group>;
def fapple_link_rtlib : Flag<["-"], "fapple-link-rtlib">, Group<f_Group>,
  HelpText<"Force linking the clang builtins runtime library">;
def flto_EQ : Joined<["-"], "flto=">, Flags<[CoreOption, CC1Option]>, Group<f_Group>,
  HelpText<"Set LTO mode to either 'full' or 'thin'">, Values<"thin,full">;
def flto_EQ_jobserver : Flag<["-"], "flto=jobserver">, Group<f_Group>;
def flto_EQ_auto : Flag<["-"], "flto=auto">, Group<f_Group>;
def flto : Flag<["-"], "flto">, Flags<[CoreOption, CC1Option]>, Group<f_Group>,
  HelpText<"Enable LTO in 'full' mode">;
def fno_lto : Flag<["-"], "fno-lto">, Flags<[CoreOption, CC1Option]>, Group<f_Group>,
  HelpText<"Disable LTO mode (default)">;
def foffload_lto_EQ : Joined<["-"], "foffload-lto=">, Flags<[CoreOption]>, Group<f_Group>,
  HelpText<"Set LTO mode to either 'full' or 'thin' for offload compilation">, Values<"thin,full">;
def foffload_lto : Flag<["-"], "foffload-lto">, Flags<[CoreOption]>, Group<f_Group>,
  HelpText<"Enable LTO in 'full' mode for offload compilation">;
def fno_offload_lto : Flag<["-"], "fno-offload-lto">, Flags<[CoreOption]>, Group<f_Group>,
  HelpText<"Disable LTO mode (default) for offload compilation">;
def flto_jobs_EQ : Joined<["-"], "flto-jobs=">,
  Flags<[CC1Option]>, Group<f_Group>,
  HelpText<"Controls the backend parallelism of -flto=thin (default "
           "of 0 means the number of threads will be derived from "
           "the number of CPUs detected)">;
def fthinlto_index_EQ : Joined<["-"], "fthinlto-index=">,
  Flags<[CoreOption, CC1Option]>, Group<f_Group>,
  HelpText<"Perform ThinLTO importing using provided function summary index">;
def fthin_link_bitcode_EQ : Joined<["-"], "fthin-link-bitcode=">,
  Flags<[CoreOption, CC1Option]>, Group<f_Group>,
  HelpText<"Write minimized bitcode to <file> for the ThinLTO thin link only">,
  MarshallingInfoString<CodeGenOpts<"ThinLinkBitcodeFile">>;
def fmacro_backtrace_limit_EQ : Joined<["-"], "fmacro-backtrace-limit=">,
                                Group<f_Group>, Flags<[NoXarchOption, CoreOption]>;
defm merge_all_constants : BoolFOption<"merge-all-constants",
  CodeGenOpts<"MergeAllConstants">, DefaultFalse,
  PosFlag<SetTrue, [CC1Option, CoreOption], "Allow">, NegFlag<SetFalse, [], "Disallow">,
  BothFlags<[], " merging of constants">>;
#if INTEL_CUSTOMIZATION
def fmerge_debug_strings : Flag<["-"], "fmerge-debug-strings">, Group<f_Group>,
  Flags<[NoXarchOption]>, HelpText<"Merge identical debug strings in "
  "different object files.">;
def fno_merge_debug_strings : Flag<["-"], "fno-merge-debug-strings">,
  Group<f_Group>,Flags<[NoXarchOption]>, HelpText<" Do not merge"
  "identical debug strings in different object files.">;
#endif // INTEL_CUSTOMIZATION
def fmessage_length_EQ : Joined<["-"], "fmessage-length=">, Group<f_Group>, Flags<[CC1Option]>,
  HelpText<"Format message diagnostics so that they fit within N columns">,
  MarshallingInfoInt<DiagnosticOpts<"MessageLength">>;
def fms_compatibility : Flag<["-"], "fms-compatibility">, Group<f_Group>, Flags<[CC1Option, CoreOption]>,
  HelpText<"Enable full Microsoft Visual C++ compatibility">,
  MarshallingInfoFlag<LangOpts<"MSVCCompat">>;
// if INTEL_CUSTOMIZATION
// CQ#368119 - support for '/Z7' and '/Zi' options.
def fms_debug_info_file_type: Joined<["-"], "fms-debug-info-file-type=">,
  Group<f_Group>, Flags<[CC1Option]>;
// CQ#368125 - support for '/Fd' and '/Fo' options.
def fms_debug_info_pdb_file: Joined<["-"], "fms-debug-info-pdb-file=">,
  Group<f_Group>, Flags<[CC1Option]>, MetaVarName<"<file>">,
  MarshallingInfoString<CodeGenOpts<"MSOutputPdbFile">>;
def fms_debug_info_obj_file: Joined<["-"], "fms-debug-info-obj-file=">,
  Group<f_Group>, Flags<[CC1Option]>, MetaVarName<"<file>">,
  MarshallingInfoString<CodeGenOpts<"MSOutputObjFile">>;
// endif INTEL_CUSTOMIZATION
def fms_extensions : Flag<["-"], "fms-extensions">, Group<f_Group>, Flags<[CC1Option, CoreOption]>,
  HelpText<"Accept some non-standard constructs supported by the Microsoft compiler">,
  MarshallingInfoFlag<LangOpts<"MicrosoftExt">>, ImpliedByAnyOf<[fms_compatibility.KeyPath]>;
defm asm_blocks : BoolFOption<"asm-blocks",
  LangOpts<"AsmBlocks">, Default<fms_extensions.KeyPath>,
  PosFlag<SetTrue, [CC1Option]>, NegFlag<SetFalse>>;
def fms_volatile : Flag<["-"], "fms-volatile">, Group<f_Group>, Flags<[CC1Option]>,
  MarshallingInfoFlag<CodeGenOpts<"MSVolatile">>;
def fmsc_version : Joined<["-"], "fmsc-version=">, Group<f_Group>, Flags<[NoXarchOption, CoreOption]>,
  HelpText<"Microsoft compiler version number to report in _MSC_VER (0 = don't define it (default))">;
def fms_compatibility_version
    : Joined<["-"], "fms-compatibility-version=">,
      Group<f_Group>,
      Flags<[ CC1Option, CoreOption ]>,
      HelpText<"Dot-separated value representing the Microsoft compiler "
               "version number to report in _MSC_VER (0 = don't define it "
               "(default))">;
defm delayed_template_parsing : BoolFOption<"delayed-template-parsing",
  LangOpts<"DelayedTemplateParsing">, DefaultFalse,
  PosFlag<SetTrue, [CC1Option], "Parse templated function definitions at the end of the translation unit">,
  NegFlag<SetFalse, [NoXarchOption], "Disable delayed template parsing">,
  BothFlags<[CoreOption]>>;
def fms_memptr_rep_EQ : Joined<["-"], "fms-memptr-rep=">, Group<f_Group>, Flags<[CC1Option]>,
  Values<"single,multiple,virtual">, NormalizedValuesScope<"LangOptions">,
  NormalizedValues<["PPTMK_FullGeneralitySingleInheritance", "PPTMK_FullGeneralityMultipleInheritance",
                    "PPTMK_FullGeneralityVirtualInheritance"]>,
  MarshallingInfoEnum<LangOpts<"MSPointerToMemberRepresentationMethod">, "PPTMK_BestCase">;
// __declspec is enabled by default for the PS4 by the driver, and also
// enabled for Microsoft Extensions or Borland Extensions, here.
//
// FIXME: __declspec is also currently enabled for CUDA, but isn't really a
// CUDA extension. However, it is required for supporting
// __clang_cuda_builtin_vars.h, which uses __declspec(property). Once that has
// been rewritten in terms of something more generic, remove the Opts.CUDA
// term here.
defm declspec : BoolOption<"f", "declspec",
  LangOpts<"DeclSpecKeyword">, DefaultFalse,
  PosFlag<SetTrue, [], "Allow", [fms_extensions.KeyPath, fborland_extensions.KeyPath, cuda.KeyPath]>,
  NegFlag<SetFalse, [], "Disallow">,
  BothFlags<[CC1Option], " __declspec as a keyword">>, Group<f_clang_Group>;
def fmodules_cache_path : Joined<["-"], "fmodules-cache-path=">, Group<i_Group>,
  Flags<[NoXarchOption, CC1Option]>, MetaVarName<"<directory>">,
  HelpText<"Specify the module cache path">;
def fmodules_user_build_path : Separate<["-"], "fmodules-user-build-path">, Group<i_Group>,
  Flags<[NoXarchOption, CC1Option]>, MetaVarName<"<directory>">,
  HelpText<"Specify the module user build path">,
  MarshallingInfoString<HeaderSearchOpts<"ModuleUserBuildPath">>;
def fprebuilt_module_path : Joined<["-"], "fprebuilt-module-path=">, Group<i_Group>,
  Flags<[NoXarchOption, CC1Option]>, MetaVarName<"<directory>">,
  HelpText<"Specify the prebuilt module path">;
defm prebuilt_implicit_modules : BoolFOption<"prebuilt-implicit-modules",
  HeaderSearchOpts<"EnablePrebuiltImplicitModules">, DefaultFalse,
  PosFlag<SetTrue, [], "Look up implicit modules in the prebuilt module path">,
  NegFlag<SetFalse>, BothFlags<[NoXarchOption, CC1Option]>>;

def fmodules_prune_interval : Joined<["-"], "fmodules-prune-interval=">, Group<i_Group>,
  Flags<[CC1Option]>, MetaVarName<"<seconds>">,
  HelpText<"Specify the interval (in seconds) between attempts to prune the module cache">,
  MarshallingInfoInt<HeaderSearchOpts<"ModuleCachePruneInterval">, "7 * 24 * 60 * 60">;
def fmodules_prune_after : Joined<["-"], "fmodules-prune-after=">, Group<i_Group>,
  Flags<[CC1Option]>, MetaVarName<"<seconds>">,
  HelpText<"Specify the interval (in seconds) after which a module file will be considered unused">,
  MarshallingInfoInt<HeaderSearchOpts<"ModuleCachePruneAfter">, "31 * 24 * 60 * 60">;
def fbuild_session_timestamp : Joined<["-"], "fbuild-session-timestamp=">,
  Group<i_Group>, Flags<[CC1Option]>, MetaVarName<"<time since Epoch in seconds>">,
  HelpText<"Time when the current build session started">,
  MarshallingInfoInt<HeaderSearchOpts<"BuildSessionTimestamp">, "0", "uint64_t">;
def fbuild_session_file : Joined<["-"], "fbuild-session-file=">,
  Group<i_Group>, MetaVarName<"<file>">,
  HelpText<"Use the last modification time of <file> as the build session timestamp">;
def fmodules_validate_once_per_build_session : Flag<["-"], "fmodules-validate-once-per-build-session">,
  Group<i_Group>, Flags<[CC1Option]>,
  HelpText<"Don't verify input files for the modules if the module has been "
           "successfully validated or loaded during this build session">,
  MarshallingInfoFlag<HeaderSearchOpts<"ModulesValidateOncePerBuildSession">>;
def fmodules_disable_diagnostic_validation : Flag<["-"], "fmodules-disable-diagnostic-validation">,
  Group<i_Group>, Flags<[CC1Option]>,
  HelpText<"Disable validation of the diagnostic options when loading the module">,
  MarshallingInfoNegativeFlag<HeaderSearchOpts<"ModulesValidateDiagnosticOptions">>;
defm modules_validate_system_headers : BoolOption<"f", "modules-validate-system-headers",
  HeaderSearchOpts<"ModulesValidateSystemHeaders">, DefaultFalse,
  PosFlag<SetTrue, [CC1Option], "Validate the system headers that a module depends on when loading the module">,
  NegFlag<SetFalse, [NoXarchOption]>>, Group<i_Group>;

def fvalidate_ast_input_files_content:
  Flag <["-"], "fvalidate-ast-input-files-content">,
  Group<f_Group>, Flags<[CC1Option]>,
  HelpText<"Compute and store the hash of input files used to build an AST."
           " Files with mismatching mtime's are considered valid"
           " if both contents is identical">,
  MarshallingInfoFlag<HeaderSearchOpts<"ValidateASTInputFilesContent">>;
def fmodules_validate_input_files_content:
  Flag <["-"], "fmodules-validate-input-files-content">,
  Group<f_Group>, Flags<[NoXarchOption]>,
  HelpText<"Validate PCM input files based on content if mtime differs">;
def fno_modules_validate_input_files_content:
  Flag <["-"], "fno_modules-validate-input-files-content">,
  Group<f_Group>, Flags<[NoXarchOption]>;
def fpch_validate_input_files_content:
  Flag <["-"], "fpch-validate-input-files-content">,
  Group<f_Group>, Flags<[NoXarchOption]>,
  HelpText<"Validate PCH input files based on content if mtime differs">;
def fno_pch_validate_input_files_content:
  Flag <["-"], "fno_pch-validate-input-files-content">,
  Group<f_Group>, Flags<[NoXarchOption]>;
defm pch_instantiate_templates : BoolFOption<"pch-instantiate-templates",
  LangOpts<"PCHInstantiateTemplates">, DefaultFalse,
  PosFlag<SetTrue, [], "Instantiate templates already while building a PCH">,
  NegFlag<SetFalse>, BothFlags<[CC1Option, CoreOption]>>;
defm pch_codegen: OptInCC1FFlag<"pch-codegen", "Generate ", "Do not generate ",
  "code for uses of this PCH that assumes an explicit object file will be built for the PCH">;
defm pch_debuginfo: OptInCC1FFlag<"pch-debuginfo", "Generate ", "Do not generate ",
  "debug info for types in an object file built from this PCH and do not generate them elsewhere">;

def fimplicit_module_maps : Flag <["-"], "fimplicit-module-maps">, Group<f_Group>,
  Flags<[NoXarchOption, CC1Option, CoreOption]>,
  HelpText<"Implicitly search the file system for module map files.">,
  MarshallingInfoFlag<HeaderSearchOpts<"ImplicitModuleMaps">>;
#if INTEL_CUSTOMIZATION
def fimf_arch_consistency_EQ : Joined<["-"],"fimf-arch-consistency=">,
  Group<f_Group>, Flags<[NoXarchOption]>, HelpText<"Ensures that "
  "the math library functions produce consistent results across different "
  "implementations of the same architecture">;
def fimf_max_error_EQ : Joined<["-"],"fimf-max-error=">,
  Group<f_Group>, Flags<[NoXarchOption]>, HelpText<"defines the "
  "maximum allowable relative error, measured in ulps, for math "
  "library function results">;
def fimf_absolute_error_EQ : Joined<["-"],"fimf-absolute-error=">, Group<f_Group>,
  Flags<[NoXarchOption]>, HelpText<"Define the maximum allowable "
  "absolute error for math library function results">;
def fimf_accuracy_bits_EQ : Joined<["-"],"fimf-accuracy-bits=">, Group<f_Group>,
  Flags<[NoXarchOption]>, HelpText<"Define the relative error, measured "
  "by the number of correct bits,for math library function results">;
def fimf_domain_exclusion_EQ : Joined<["-"],"fimf-domain-exclusion=">, Group<f_Group>,
  Flags<[NoXarchOption]>, HelpText<"Indicates the input arguments "
  "domain on which math functions must provide correct results.">;
def fimf_precision_EQ : Joined<["-"],"fimf-precision=">,Group<f_Group>,
  Flags<[NoXarchOption]>, HelpText<"Defines the accuracy (precision) "
  "for math library functions.">;
def fmax_errors_EQ : Joined<["-"], "fmax-errors=">, Alias<ferror_limit_EQ>;
#endif // INTEL_CUSTOMIZATION
def fmodules_ts : Flag <["-"], "fmodules-ts">, Group<f_Group>,
  Flags<[CC1Option]>, HelpText<"Enable support for the C++ Modules TS">,
  MarshallingInfoFlag<LangOpts<"ModulesTS">>;
defm modules : BoolFOption<"modules",
  LangOpts<"Modules">, Default<!strconcat(fmodules_ts.KeyPath, "||", fcxx_modules.KeyPath)>,
  PosFlag<SetTrue, [CC1Option], "Enable the 'modules' language feature">,
  NegFlag<SetFalse>, BothFlags<[NoXarchOption, CoreOption]>>;
def fmodule_maps : Flag <["-"], "fmodule-maps">, Flags<[CoreOption]>, Alias<fimplicit_module_maps>;
def fmodule_name_EQ : Joined<["-"], "fmodule-name=">, Group<f_Group>,
  Flags<[NoXarchOption,CC1Option,CoreOption]>, MetaVarName<"<name>">,
  HelpText<"Specify the name of the module to build">,
  MarshallingInfoString<LangOpts<"ModuleName">>;
def fmodule_implementation_of : Separate<["-"], "fmodule-implementation-of">,
  Flags<[CC1Option,CoreOption]>, Alias<fmodule_name_EQ>;
def fsystem_module : Flag<["-"], "fsystem-module">, Flags<[CC1Option,CoreOption]>,
  HelpText<"Build this module as a system module. Only used with -emit-module">,
  MarshallingInfoFlag<FrontendOpts<"IsSystemModule">>;
def fmodule_map_file : Joined<["-"], "fmodule-map-file=">,
  Group<f_Group>, Flags<[NoXarchOption,CC1Option,CoreOption]>, MetaVarName<"<file>">,
  HelpText<"Load this module map file">,
  MarshallingInfoStringVector<FrontendOpts<"ModuleMapFiles">>;
def fmodule_file : Joined<["-"], "fmodule-file=">,
  Group<i_Group>, Flags<[NoXarchOption,CC1Option,CoreOption]>, MetaVarName<"[<name>=]<file>">,
  HelpText<"Specify the mapping of module name to precompiled module file, or load a module file if name is omitted.">;
def fmodules_ignore_macro : Joined<["-"], "fmodules-ignore-macro=">, Group<f_Group>,
  Flags<[CC1Option,CoreOption]>,
  HelpText<"Ignore the definition of the given macro when building and loading modules">;
def fmodules_strict_decluse : Flag <["-"], "fmodules-strict-decluse">, Group<f_Group>,
  Flags<[NoXarchOption,CC1Option,CoreOption]>,
  HelpText<"Like -fmodules-decluse but requires all headers to be in modules">,
  MarshallingInfoFlag<LangOpts<"ModulesStrictDeclUse">>;
defm modules_decluse : BoolFOption<"modules-decluse",
  LangOpts<"ModulesDeclUse">, Default<fmodules_strict_decluse.KeyPath>,
  PosFlag<SetTrue, [CC1Option], "Require declaration of modules used within a module">,
  NegFlag<SetFalse>, BothFlags<[NoXarchOption,CoreOption]>>;
defm modules_search_all : BoolFOption<"modules-search-all",
  LangOpts<"ModulesSearchAll">, DefaultFalse,
  PosFlag<SetTrue, [], "Search even non-imported modules to resolve references">,
  NegFlag<SetFalse>, BothFlags<[NoXarchOption, CC1Option,CoreOption]>>,
  ShouldParseIf<fmodules.KeyPath>;
defm implicit_modules : BoolFOption<"implicit-modules",
  LangOpts<"ImplicitModules">, DefaultTrue,
  NegFlag<SetFalse, [CC1Option]>, PosFlag<SetTrue>, BothFlags<[NoXarchOption,CoreOption]>>;
def fretain_comments_from_system_headers : Flag<["-"], "fretain-comments-from-system-headers">, Group<f_Group>, Flags<[CC1Option]>,
  MarshallingInfoFlag<LangOpts<"RetainCommentsFromSystemHeaders">>;

def fmudflapth : Flag<["-"], "fmudflapth">, Group<f_Group>;
def fmudflap : Flag<["-"], "fmudflap">, Group<f_Group>;
def fnested_functions : Flag<["-"], "fnested-functions">, Group<f_Group>;
def fnext_runtime : Flag<["-"], "fnext-runtime">, Group<f_Group>;
def fno_asm : Flag<["-"], "fno-asm">, Group<f_Group>;
def fno_asynchronous_unwind_tables : Flag<["-"], "fno-asynchronous-unwind-tables">, Group<f_Group>;
def fno_assume_sane_operator_new : Flag<["-"], "fno-assume-sane-operator-new">, Group<f_Group>,
  HelpText<"Don't assume that C++'s global operator new can't alias any pointer">,
  Flags<[CC1Option]>, MarshallingInfoNegativeFlag<CodeGenOpts<"AssumeSaneOperatorNew">>;
def fno_builtin : Flag<["-"], "fno-builtin">, Group<f_Group>, Flags<[CC1Option, CoreOption]>,
  HelpText<"Disable implicit builtin knowledge of functions">;
def fno_builtin_ : Joined<["-"], "fno-builtin-">, Group<f_Group>, Flags<[CC1Option, CoreOption]>,
  HelpText<"Disable implicit builtin knowledge of a specific function">;
#if INTEL_CUSTOMIZATION
def nolib_inline : Flag<["-"], "nolib-inline">, Flags<[NoXarchOption]>, Alias<fno_builtin>,
  HelpText<"disable inline expansion of intrinsic functions">;
def : Flag<["-"], "nolib_inline">, Alias<fno_builtin>;
#endif // INTEL_CUSTOMIZATION
def fno_diagnostics_color : Flag<["-"], "fno-diagnostics-color">, Group<f_Group>,
  Flags<[CoreOption, NoXarchOption]>;
def fno_common : Flag<["-"], "fno-common">, Group<f_Group>, Flags<[CC1Option]>,
    HelpText<"Compile common globals like normal definitions">;
defm digraphs : BoolFOption<"digraphs",
  LangOpts<"Digraphs">, Default<std#".hasDigraphs()">,
  PosFlag<SetTrue, [], "Enable alternative token representations '<:', ':>', '<%', '%>', '%:', '%:%:' (default)">,
  NegFlag<SetFalse, [], "Disallow alternative token representations '<:', ':>', '<%', '%>', '%:', '%:%:'">,
  BothFlags<[CC1Option]>>;
def fno_eliminate_unused_debug_symbols : Flag<["-"], "fno-eliminate-unused-debug-symbols">, Group<f_Group>;
def fno_inline_functions : Flag<["-"], "fno-inline-functions">, Group<f_clang_Group>, Flags<[CC1Option]>;
def fno_inline : Flag<["-"], "fno-inline">, Group<f_clang_Group>, Flags<[CC1Option]>;
#if INTEL_CUSTOMIZATION
def inline_level_EQ : Joined<["-"], "inline-level=">, Flags<[NoXarchOption]>,
  HelpText<"Set function inlining level where: 0 is disable, 1 is inline "
           "marked functions and 2 is inline at compilers discretion">, Values<"0,1,2">;
#endif // INTEL_CUSTOMIZATION
def fno_global_isel : Flag<["-"], "fno-global-isel">, Group<f_clang_Group>,
  HelpText<"Disables the global instruction selector">;
def fno_experimental_isel : Flag<["-"], "fno-experimental-isel">, Group<f_clang_Group>,
  Alias<fno_global_isel>;
def fveclib : Joined<["-"], "fveclib=">, Group<f_Group>, Flags<[CC1Option]>,
    HelpText<"Use the given vector functions library">,
    Values<"Accelerate,libmvec,MASSV,SVML,Darwin_libsystem_m,none">,
    NormalizedValuesScope<"CodeGenOptions">,
    NormalizedValues<["Accelerate", "LIBMVEC", "MASSV", "SVML",
                      "Darwin_libsystem_m", "NoLibrary"]>,
    MarshallingInfoEnum<CodeGenOpts<"VecLib">, "NoLibrary">;
def fno_lax_vector_conversions : Flag<["-"], "fno-lax-vector-conversions">, Group<f_Group>,
  Alias<flax_vector_conversions_EQ>, AliasArgs<["none"]>;
def fno_implicit_module_maps : Flag <["-"], "fno-implicit-module-maps">, Group<f_Group>,
  Flags<[NoXarchOption]>;
def fno_module_maps : Flag <["-"], "fno-module-maps">, Alias<fno_implicit_module_maps>;
def fno_modules_strict_decluse : Flag <["-"], "fno-strict-modules-decluse">, Group<f_Group>,
  Flags<[NoXarchOption]>;
def fmodule_file_deps : Flag <["-"], "fmodule-file-deps">, Group<f_Group>,
  Flags<[NoXarchOption]>;
def fno_module_file_deps : Flag <["-"], "fno-module-file-deps">, Group<f_Group>,
  Flags<[NoXarchOption]>;
def fno_ms_extensions : Flag<["-"], "fno-ms-extensions">, Group<f_Group>,
  Flags<[CoreOption]>;
def fno_ms_compatibility : Flag<["-"], "fno-ms-compatibility">, Group<f_Group>,
  Flags<[CoreOption]>;
def fno_objc_legacy_dispatch : Flag<["-"], "fno-objc-legacy-dispatch">, Group<f_Group>;
def fno_objc_weak : Flag<["-"], "fno-objc-weak">, Group<f_Group>, Flags<[CC1Option]>;
def fno_omit_frame_pointer : Flag<["-"], "fno-omit-frame-pointer">, Group<f_Group>;
defm operator_names : BoolFOption<"operator-names",
  LangOpts<"CXXOperatorNames">, Default<cplusplus.KeyPath>,
  NegFlag<SetFalse, [CC1Option], "Do not treat C++ operator name keywords as synonyms for operators">,
  PosFlag<SetTrue>>;
def fdiagnostics_absolute_paths : Flag<["-"], "fdiagnostics-absolute-paths">, Group<f_Group>,
  Flags<[CC1Option, CoreOption]>, HelpText<"Print absolute paths in diagnostics">,
  MarshallingInfoFlag<DiagnosticOpts<"AbsolutePath">>;
def fno_stack_protector : Flag<["-"], "fno-stack-protector">, Group<f_Group>,
  HelpText<"Disable the use of stack protectors">;
def fno_strict_aliasing : Flag<["-"], "fno-strict-aliasing">, Group<f_Group>,
  Flags<[NoXarchOption, CoreOption]>;
def fstruct_path_tbaa : Flag<["-"], "fstruct-path-tbaa">, Group<f_Group>;
def fno_struct_path_tbaa : Flag<["-"], "fno-struct-path-tbaa">, Group<f_Group>;
def fno_strict_enums : Flag<["-"], "fno-strict-enums">, Group<f_Group>;
def fno_strict_overflow : Flag<["-"], "fno-strict-overflow">, Group<f_Group>;
def fno_temp_file : Flag<["-"], "fno-temp-file">, Group<f_Group>,
  Flags<[CC1Option, CoreOption]>, HelpText<
  "Directly create compilation output files. This may lead to incorrect incremental builds if the compiler crashes">,
  MarshallingInfoNegativeFlag<FrontendOpts<"UseTemporary">>;
defm use_cxa_atexit : BoolFOption<"use-cxa-atexit",
  CodeGenOpts<"CXAAtExit">, DefaultTrue,
  NegFlag<SetFalse, [CC1Option], "Don't use __cxa_atexit for calling destructors">,
  PosFlag<SetTrue>>;
def fno_unit_at_a_time : Flag<["-"], "fno-unit-at-a-time">, Group<f_Group>;
def fno_unwind_tables : Flag<["-"], "fno-unwind-tables">, Group<f_Group>;
def fno_verbose_asm : Flag<["-"], "fno-verbose-asm">, Group<f_Group>, Flags<[CC1Option]>,
  MarshallingInfoNegativeFlag<CodeGenOpts<"AsmVerbose">>;
def fno_working_directory : Flag<["-"], "fno-working-directory">, Group<f_Group>;
def fno_wrapv : Flag<["-"], "fno-wrapv">, Group<f_Group>;
def fobjc_arc : Flag<["-"], "fobjc-arc">, Group<f_Group>, Flags<[CC1Option]>,
  HelpText<"Synthesize retain and release calls for Objective-C pointers">;
def fno_objc_arc : Flag<["-"], "fno-objc-arc">, Group<f_Group>;
defm objc_encode_cxx_class_template_spec : BoolFOption<"objc-encode-cxx-class-template-spec",
  LangOpts<"EncodeCXXClassTemplateSpec">, DefaultFalse,
  PosFlag<SetTrue, [CC1Option], "Fully encode c++ class template specialization">,
  NegFlag<SetFalse>>;
defm objc_convert_messages_to_runtime_calls : BoolFOption<"objc-convert-messages-to-runtime-calls",
  CodeGenOpts<"ObjCConvertMessagesToRuntimeCalls">, DefaultTrue,
  NegFlag<SetFalse, [CC1Option]>, PosFlag<SetTrue>>;
defm objc_arc_exceptions : BoolFOption<"objc-arc-exceptions",
  CodeGenOpts<"ObjCAutoRefCountExceptions">, DefaultFalse,
  PosFlag<SetTrue, [CC1Option], "Use EH-safe code when synthesizing retains and releases in -fobjc-arc">,
  NegFlag<SetFalse>>;
def fobjc_atdefs : Flag<["-"], "fobjc-atdefs">, Group<clang_ignored_f_Group>;
def fobjc_call_cxx_cdtors : Flag<["-"], "fobjc-call-cxx-cdtors">, Group<clang_ignored_f_Group>;
defm objc_exceptions : BoolFOption<"objc-exceptions",
  LangOpts<"ObjCExceptions">, DefaultFalse,
  PosFlag<SetTrue, [CC1Option], "Enable Objective-C exceptions">, NegFlag<SetFalse>>;
defm application_extension : BoolFOption<"application-extension",
  LangOpts<"AppExt">, DefaultFalse,
  PosFlag<SetTrue, [CC1Option], "Restrict code to those available for App Extensions">,
  NegFlag<SetFalse>>;
defm relaxed_template_template_args : BoolFOption<"relaxed-template-template-args",
  LangOpts<"RelaxedTemplateTemplateArgs">, DefaultFalse,
  PosFlag<SetTrue, [CC1Option], "Enable C++17 relaxed template template argument matching">,
  NegFlag<SetFalse>>;
defm sized_deallocation : BoolFOption<"sized-deallocation",
  LangOpts<"SizedDeallocation">, DefaultFalse,
  PosFlag<SetTrue, [CC1Option], "Enable C++14 sized global deallocation functions">,
  NegFlag<SetFalse>>;
defm aligned_allocation : BoolFOption<"aligned-allocation",
  LangOpts<"AlignedAllocation">, Default<cpp17.KeyPath>,
  PosFlag<SetTrue, [], "Enable C++17 aligned allocation functions">,
  NegFlag<SetFalse>, BothFlags<[CC1Option]>>;
def fnew_alignment_EQ : Joined<["-"], "fnew-alignment=">,
  HelpText<"Specifies the largest alignment guaranteed by '::operator new(size_t)'">,
  MetaVarName<"<align>">, Group<f_Group>, Flags<[CC1Option]>,
  MarshallingInfoInt<LangOpts<"NewAlignOverride">>;
def : Separate<["-"], "fnew-alignment">, Alias<fnew_alignment_EQ>;
def : Flag<["-"], "faligned-new">, Alias<faligned_allocation>;
def : Flag<["-"], "fno-aligned-new">, Alias<fno_aligned_allocation>;
def faligned_new_EQ : Joined<["-"], "faligned-new=">;

def fobjc_legacy_dispatch : Flag<["-"], "fobjc-legacy-dispatch">, Group<f_Group>;
def fobjc_new_property : Flag<["-"], "fobjc-new-property">, Group<clang_ignored_f_Group>;
defm objc_infer_related_result_type : BoolFOption<"objc-infer-related-result-type",
  LangOpts<"ObjCInferRelatedResultType">, DefaultTrue,
  NegFlag<SetFalse, [CC1Option], "do not infer Objective-C related result type based on method family">,
  PosFlag<SetTrue>>;
def fobjc_link_runtime: Flag<["-"], "fobjc-link-runtime">, Group<f_Group>;
def fobjc_weak : Flag<["-"], "fobjc-weak">, Group<f_Group>, Flags<[CC1Option]>,
  HelpText<"Enable ARC-style weak references in Objective-C">;

// Objective-C ABI options.
def fobjc_runtime_EQ : Joined<["-"], "fobjc-runtime=">, Group<f_Group>, Flags<[CC1Option, CoreOption]>,
  HelpText<"Specify the target Objective-C runtime kind and version">;
def fobjc_abi_version_EQ : Joined<["-"], "fobjc-abi-version=">, Group<f_Group>;
def fobjc_nonfragile_abi_version_EQ : Joined<["-"], "fobjc-nonfragile-abi-version=">, Group<f_Group>;
def fobjc_nonfragile_abi : Flag<["-"], "fobjc-nonfragile-abi">, Group<f_Group>;
def fno_objc_nonfragile_abi : Flag<["-"], "fno-objc-nonfragile-abi">, Group<f_Group>;

def fobjc_sender_dependent_dispatch : Flag<["-"], "fobjc-sender-dependent-dispatch">, Group<f_Group>;
def foffload_static_lib_EQ : CommaJoined<["-"], "foffload-static-lib=">, Flags<[NoXarchOption, CoreOption]>, Group<offload_lib_Group>;
def foffload_whole_static_lib_EQ : CommaJoined<["-"], "foffload-whole-static-lib=">, Flags<[NoXarchOption, CoreOption]>, Group<offload_lib_Group>;
def fobjc_disable_direct_methods_for_testing :
  Flag<["-"], "fobjc-disable-direct-methods-for-testing">,
  Group<f_Group>, Flags<[CC1Option]>,
  HelpText<"Ignore attribute objc_direct so that direct methods can be tested">,
  MarshallingInfoFlag<LangOpts<"ObjCDisableDirectMethodsForTesting">>;

def fomit_frame_pointer : Flag<["-"], "fomit-frame-pointer">, Group<f_Group>;
def fopenmp : Flag<["-"], "fopenmp">, Group<f_Group>, Flags<[CC1Option, NoArgumentUnused, FlangOption, FC1Option]>,
  HelpText<"Parse OpenMP pragmas and generate parallel code.">;
def fno_openmp : Flag<["-"], "fno-openmp">, Group<f_Group>, Flags<[NoArgumentUnused]>;
<<<<<<< HEAD
#if INTEL_CUSTOMIZATION
def fopenmp_version_EQ : Joined<["-"], "fopenmp-version=">, Group<f_Group>, Flags<[CC1Option, NoArgumentUnused]>,
  HelpText<"Choose which OpenMP version to link with.">;
=======
def fopenmp_version_EQ : Joined<["-"], "fopenmp-version=">, Group<f_Group>, Flags<[CC1Option, NoArgumentUnused]>;
defm openmp_extensions: BoolFOption<"openmp-extensions",
  LangOpts<"OpenMPExtensions">, DefaultTrue,
  PosFlag<SetTrue, [CC1Option, NoArgumentUnused],
          "Enable all Clang extensions for OpenMP directives and clauses">,
  NegFlag<SetFalse, [CC1Option, NoArgumentUnused],
          "Disable all Clang extensions for OpenMP directives and clauses">>;
>>>>>>> 83ddfa0d
def fopenmp_EQ : Joined<["-"], "fopenmp=">, Group<f_Group>;
def qopenmp_threadprivate_EQ: Joined<["-"], "qopenmp-threadprivate=">,
  HelpText<"Choose which threadprivate implementation to use: compat or legacy.">;
defm intel_pragma_prefetch : BoolFOption<"intel-pragma-prefetch",
  LangOpts<"IntelPragmaPrefetch">, DefaultTrue,
  PosFlag<SetTrue, [NoArgumentUnused]>,
  NegFlag<SetFalse, [CC1Option]>>;
#endif // INTEL_CUSTOMIZATION
def fopenmp_use_tls : Flag<["-"], "fopenmp-use-tls">, Group<f_Group>,
  Flags<[NoArgumentUnused, HelpHidden]>;
def fnoopenmp_use_tls : Flag<["-"], "fnoopenmp-use-tls">, Group<f_Group>,
  Flags<[CC1Option, NoArgumentUnused, HelpHidden]>;
// INTEL_COLLAB
def fopenmp_late_outline : Flag<["-"], "fopenmp-late-outline">, Group<f_Group>,
  Flags<[CC1Option, NoArgumentUnused]>;
def fopenmp_use_single_elem_array_funcs : Flag<["-"],
  "fopenmp-use-single-elem-array-funcs">, Group<f_Group>,
  Flags<[CC1Option, NoArgumentUnused]>;
def fno_openmp_use_single_elem_array_funcs : Flag<["-"],
  "fno-openmp-use-single-elem-array-funcs">,
  MarshallingInfoNegativeFlag<LangOpts<"OpenMPUseSingleElemArrayFuncs">>;
defm openmp_target_malloc : BoolFOption<"openmp-target-malloc",
  LangOpts<"OpenMPTargetMalloc">, DefaultFalse,
  PosFlag<SetTrue, [CC1Option]>, NegFlag<SetFalse, [CC1Option]>,
  BothFlags<[NoArgumentUnused, HelpHidden]>>;
// end INTEL_COLLAB
def fopenmp_targets_EQ : CommaJoined<["-"], "fopenmp-targets=">, Flags<[NoXarchOption, CC1Option]>,
  HelpText<"Specify comma-separated list of triples OpenMP offloading targets to be supported">;
def fopenmp_relocatable_target : Flag<["-"], "fopenmp-relocatable-target">,
  Group<f_Group>, Flags<[CC1Option, NoArgumentUnused, HelpHidden]>;
def fnoopenmp_relocatable_target : Flag<["-"], "fnoopenmp-relocatable-target">,
  Group<f_Group>, Flags<[CC1Option, NoArgumentUnused, HelpHidden]>;
def fopenmp_simd : Flag<["-"], "fopenmp-simd">, Group<f_Group>, Flags<[CC1Option, NoArgumentUnused]>,
  HelpText<"Emit OpenMP code only for SIMD-based constructs.">;
#if INTEL_CUSTOMIZATION
def fiopenmp_simd : Flag<["-"], "fiopenmp-simd">, Group<f_Group>, Flags<[CC1Option, NoArgumentUnused]>;
def fno_iopenmp_simd : Flag<["-"], "fno-iopenmp-simd">, Group<f_Group>, Flags<[NoArgumentUnused]>;
def fiopenmp_vec_at_O0 : Flag<["-"], "fiopenmp-vec-at-O0">, Group<f_Group>, Flags<[NoArgumentUnused]>;
def fno_iopenmp_vec_at_O0 : Flag<["-"], "fno-iopenmp-vec-at-O0">, Group<f_Group>, Flags<[NoArgumentUnused]>;
def fopenmp_stable_file_id : Flag<["-"], "fopenmp-stable-file-id">,
  Group<f_Group>,
  Flags<[CC1Option, NoArgumentUnused, CoreOption, HelpHidden]>,
  MarshallingInfoFlag<LangOpts<"OpenMPStableFileID">>;
def fopenmp_device_lib_EQ : CommaJoined<["-"], "fopenmp-device-lib=">, Flags<[NoXarchOption, CoreOption]>,
  Values<"libc, libm-fp32, libm-fp64, all">, HelpText<"Control inclusion of "
  "device libraries into device binary linkage. Valid arguments "
  "are libc, libm-fp32, libm-fp64, all">;
def fno_openmp_device_lib_EQ : CommaJoined<["-"], "fno-openmp-device-lib=">, Flags<[NoXarchOption, CoreOption]>,
  Values<"libc, libm-fp32, libm-fp64, all">, HelpText<"Control exclusion of "
  "device libraries from device binary linkage. Valid arguments "
  "are libc, libm-fp32, libm-fp64, all">;
def fiopenmp_offload : Flag<["-"], "fiopenmp-offload">, Flags<[NoXarchOption]>, Group<f_Group>;
def fno_iopenmp_offload : Flag<["-"], "fno-iopenmp-offload">, Flags<[NoXarchOption]>, Group<f_Group>;
def fopenmp_target_buffers_EQ : Joined<["-"], "fopenmp-target-buffers=">,
  Flags<[NoArgumentUnused]>, Values<"default, 4GB">, Group<f_Group>,
  HelpText<"Allow access to target objects of 4GB or larger in target code.">;
def fopenmp_target_simd : Flag<["-"], "fopenmp-target-simd">, Flags<[NoXarchOption,
  HelpHidden, CC1Option]>, Group<f_Group>,
  MarshallingInfoFlag<LangOpts<"OpenMPTargetSimd">>;
#endif // INTEL_CUSTOMIZATION
def fopenmp_enable_irbuilder : Flag<["-"], "fopenmp-enable-irbuilder">, Group<f_Group>, Flags<[CC1Option, NoArgumentUnused, HelpHidden]>,
  HelpText<"Use the experimental OpenMP-IR-Builder codegen path.">;
def fno_openmp_simd : Flag<["-"], "fno-openmp-simd">, Group<f_Group>, Flags<[CC1Option, NoArgumentUnused]>;
def fopenmp_cuda_mode : Flag<["-"], "fopenmp-cuda-mode">, Group<f_Group>,
  Flags<[CC1Option, NoArgumentUnused, HelpHidden]>;
def fno_openmp_cuda_mode : Flag<["-"], "fno-openmp-cuda-mode">, Group<f_Group>,
  Flags<[NoArgumentUnused, HelpHidden]>;
def fopenmp_cuda_force_full_runtime : Flag<["-"], "fopenmp-cuda-force-full-runtime">, Group<f_Group>,
  Flags<[CC1Option, NoArgumentUnused, HelpHidden]>;
def fno_openmp_cuda_force_full_runtime : Flag<["-"], "fno-openmp-cuda-force-full-runtime">, Group<f_Group>,
  Flags<[NoArgumentUnused, HelpHidden]>;
def fopenmp_cuda_number_of_sm_EQ : Joined<["-"], "fopenmp-cuda-number-of-sm=">, Group<f_Group>,
  Flags<[CC1Option, NoArgumentUnused, HelpHidden]>;
def fopenmp_cuda_blocks_per_sm_EQ : Joined<["-"], "fopenmp-cuda-blocks-per-sm=">, Group<f_Group>,
  Flags<[CC1Option, NoArgumentUnused, HelpHidden]>;
def fopenmp_cuda_teams_reduction_recs_num_EQ : Joined<["-"], "fopenmp-cuda-teams-reduction-recs-num=">, Group<f_Group>,
  Flags<[CC1Option, NoArgumentUnused, HelpHidden]>;
defm openmp_target_new_runtime: BoolFOption<"openmp-target-new-runtime",
  LangOpts<"OpenMPTargetNewRuntime">, DefaultFalse,
  PosFlag<SetTrue, [CC1Option], "Use the new bitcode library for OpenMP offloading">,
  NegFlag<SetFalse>>;
defm openmp_optimistic_collapse : BoolFOption<"openmp-optimistic-collapse",
  LangOpts<"OpenMPOptimisticCollapse">, DefaultFalse,
  PosFlag<SetTrue, [CC1Option]>, NegFlag<SetFalse>, BothFlags<[NoArgumentUnused, HelpHidden]>>;
// INTEL_COLLAB
def fiopenmp : Flag<["-"], "fiopenmp">, Group<f_Group>, Flags<[NoArgumentUnused]>;
def fno_iopenmp : Flag<["-"], "fno-iopenmp">, Group<f_Group>, Flags<[NoArgumentUnused]>;
// end INTEL_COLLAB
#if INTEL_CUSTOMIZATION
def static_openmp: Flag<["-"], "static-openmp">,
  HelpText<"Use the static host OpenMP runtime while linking.">;
def qopenmp_simd: Flag<["-"], "qopenmp-simd">, Alias<fiopenmp_simd>,
  HelpText<"Emit OpenMP code only for SIMD-based constructs.">;
def qno_openmp_simd: Flag<["-"], "qno-openmp-simd">, Alias<fno_iopenmp_simd>;
def qno_openmp : Flag<["-"], "qno-openmp">, Group<f_Group>, Flags<[NoArgumentUnused]>, Alias<fno_iopenmp>, HelpText<"Disable OpenMP support">;
def qopenmp: Flag<["-"], "qopenmp">, Alias<fiopenmp>,
  HelpText<"Parse OpenMP pragmas and generate parallel code.">;
def qopenmp_stubs : Flag<["-"], "qopenmp-stubs">,
  HelpText<"enables the user to compile OpenMP programs in sequential mode. "
  "The OpenMP directives are ignored and a stub OpenMP library is linked.">;
def qopenmp_link_EQ : Joined<["-"], "qopenmp-link=">,
  HelpText<"Choose whether to link with the static or dynamic OpenMP "
  "libraries. Default is dynamic.">;
def qopenmp_target_simd : Flag<["-"], "qopenmp-target-simd">, Alias<fopenmp_target_simd>;
#endif // INTEL_CUSTOMIZATION
def fno_optimize_sibling_calls : Flag<["-"], "fno-optimize-sibling-calls">, Group<f_Group>;
def foptimize_sibling_calls : Flag<["-"], "foptimize-sibling-calls">, Group<f_Group>;
defm escaping_block_tail_calls : BoolFOption<"escaping-block-tail-calls",
  CodeGenOpts<"NoEscapingBlockTailCalls">, DefaultFalse,
  NegFlag<SetTrue, [CC1Option]>, PosFlag<SetFalse>>;
def force__cpusubtype__ALL : Flag<["-"], "force_cpusubtype_ALL">;
def force__flat__namespace : Flag<["-"], "force_flat_namespace">;
def force__load : Separate<["-"], "force_load">;
def force_addr : Joined<["-"], "fforce-addr">, Group<clang_ignored_f_Group>;
#if INTEL_CUSTOMIZATION
def fortlib : Flag<["-"], "fortlib">, Group<Link_Group>,
  HelpText<"Allow for Fortran generated objects to be mixed and matched and linked in with the C/C++ compiler "
  "to pull in the needed libraries.">;
#endif // INTEL_CUSTOMIZATION
def foutput_class_dir_EQ : Joined<["-"], "foutput-class-dir=">, Group<f_Group>;
def fpack_struct : Flag<["-"], "fpack-struct">, Group<f_Group>;
def fno_pack_struct : Flag<["-"], "fno-pack-struct">, Group<f_Group>;
def fpack_struct_EQ : Joined<["-"], "fpack-struct=">, Group<f_Group>, Flags<[CC1Option]>,
  HelpText<"Specify the default maximum struct packing alignment">,
  MarshallingInfoInt<LangOpts<"PackStruct">>;
def fmax_type_align_EQ : Joined<["-"], "fmax-type-align=">, Group<f_Group>, Flags<[CC1Option]>,
  HelpText<"Specify the maximum alignment to enforce on pointers lacking an explicit alignment">,
  MarshallingInfoInt<LangOpts<"MaxTypeAlign">>;
def fno_max_type_align : Flag<["-"], "fno-max-type-align">, Group<f_Group>;
defm pascal_strings : BoolFOption<"pascal-strings",
  LangOpts<"PascalStrings">, DefaultFalse,
  PosFlag<SetTrue, [CC1Option], "Recognize and construct Pascal-style string literals">,
  NegFlag<SetFalse>>;
// Note: This flag has different semantics in the driver and in -cc1. The driver accepts -fpatchable-function-entry=M,N
// and forwards it to -cc1 as -fpatchable-function-entry=M and -fpatchable-function-entry-offset=N. In -cc1, both flags
// are treated as a single integer.
def fpatchable_function_entry_EQ : Joined<["-"], "fpatchable-function-entry=">, Group<f_Group>, Flags<[CC1Option]>,
  MetaVarName<"<N,M>">, HelpText<"Generate M NOPs before function entry and N-M NOPs after function entry">,
  MarshallingInfoInt<CodeGenOpts<"PatchableFunctionEntryCount">>;
def fpcc_struct_return : Flag<["-"], "fpcc-struct-return">, Group<f_Group>, Flags<[CC1Option]>,
  HelpText<"Override the default ABI to return all structs on the stack">;
def fpch_preprocess : Flag<["-"], "fpch-preprocess">, Group<f_Group>;
def fpic : Flag<["-"], "fpic">, Group<f_Group>;
def fno_pic : Flag<["-"], "fno-pic">, Group<f_Group>;
def fpie : Flag<["-"], "fpie">, Group<f_Group>;
def fno_pie : Flag<["-"], "fno-pie">, Group<f_Group>;
def fdirect_access_external_data : Flag<["-"], "fdirect-access-external-data">, Group<f_Group>, Flags<[CC1Option]>,
  HelpText<"Don't use GOT indirection to reference external data symbols">;
def fno_direct_access_external_data : Flag<["-"], "fno-direct-access-external-data">, Group<f_Group>, Flags<[CC1Option]>,
  HelpText<"Use GOT indirection to reference external data symbols">;
defm plt : BoolFOption<"plt",
  CodeGenOpts<"NoPLT">, DefaultFalse,
  NegFlag<SetTrue, [CC1Option], "Use GOT indirection instead of PLT to make external function calls (x86 only)">,
  PosFlag<SetFalse>>;
defm ropi : BoolFOption<"ropi",
  LangOpts<"ROPI">, DefaultFalse,
  PosFlag<SetTrue, [CC1Option], "Generate read-only position independent code (ARM only)">,
  NegFlag<SetFalse>>;
defm rwpi : BoolFOption<"rwpi",
  LangOpts<"RWPI">, DefaultFalse,
  PosFlag<SetTrue, [CC1Option], "Generate read-write position independent code (ARM only)">,
  NegFlag<SetFalse>>;
def fplugin_EQ : Joined<["-"], "fplugin=">, Group<f_Group>, Flags<[NoXarchOption]>, MetaVarName<"<dsopath>">,
  HelpText<"Load the named plugin (dynamic shared object)">;
def fpass_plugin_EQ : Joined<["-"], "fpass-plugin=">,
  Group<f_Group>, Flags<[CC1Option]>, MetaVarName<"<dsopath>">,
  HelpText<"Load pass plugin from a dynamic shared object file (only with new pass manager).">,
  MarshallingInfoStringVector<CodeGenOpts<"PassPlugins">>;
defm preserve_as_comments : BoolFOption<"preserve-as-comments",
  CodeGenOpts<"PreserveAsmComments">, DefaultTrue,
  NegFlag<SetFalse, [CC1Option], "Do not preserve comments in inline assembly">,
  PosFlag<SetTrue>>;
def framework : Separate<["-"], "framework">, Flags<[LinkerInput]>;
def frandom_seed_EQ : Joined<["-"], "frandom-seed=">, Group<clang_ignored_f_Group>;
def freg_struct_return : Flag<["-"], "freg-struct-return">, Group<f_Group>, Flags<[CC1Option]>,
  HelpText<"Override the default ABI to return small structs in registers">;
defm rtti : BoolFOption<"rtti",
  LangOpts<"RTTI">, Default<cplusplus.KeyPath>,
  NegFlag<SetFalse, [CC1Option], "Disable generation of rtti information">,
  PosFlag<SetTrue>>, ShouldParseIf<cplusplus.KeyPath>;
defm rtti_data : BoolFOption<"rtti-data",
  LangOpts<"RTTIData">, Default<frtti.KeyPath>,
  NegFlag<SetFalse, [CC1Option], "Disable generation of RTTI data">,
  PosFlag<SetTrue>>, ShouldParseIf<frtti.KeyPath>;
def : Flag<["-"], "fsched-interblock">, Group<clang_ignored_f_Group>;
defm short_enums : BoolFOption<"short-enums",
  LangOpts<"ShortEnums">, DefaultFalse,
  PosFlag<SetTrue, [CC1Option], "Allocate to an enum type only as many bytes as it"
           " needs for the declared range of possible values">,
  NegFlag<SetFalse>>;
defm char8__t : BoolFOption<"char8_t",
  LangOpts<"Char8">, Default<cpp20.KeyPath>,
  PosFlag<SetTrue, [], "Enable">, NegFlag<SetFalse, [], "Disable">,
  BothFlags<[CC1Option], " C++ builtin type char8_t">>;
def fshort_wchar : Flag<["-"], "fshort-wchar">, Group<f_Group>,
  HelpText<"Force wchar_t to be a short unsigned int">;
def fno_short_wchar : Flag<["-"], "fno-short-wchar">, Group<f_Group>,
  HelpText<"Force wchar_t to be an unsigned int">;
def fshow_overloads_EQ : Joined<["-"], "fshow-overloads=">, Group<f_Group>, Flags<[CC1Option]>,
  HelpText<"Which overload candidates to show when overload resolution fails: "
           "best|all; defaults to all">, Values<"best,all">,
  NormalizedValues<["Ovl_Best", "Ovl_All"]>,
  MarshallingInfoEnum<DiagnosticOpts<"ShowOverloads">, "Ovl_All">;
defm show_column : BoolFOption<"show-column",
  DiagnosticOpts<"ShowColumn">, DefaultTrue,
  NegFlag<SetFalse, [CC1Option], "Do not include column number on diagnostics">,
  PosFlag<SetTrue>>;
defm show_source_location : BoolFOption<"show-source-location",
  DiagnosticOpts<"ShowLocation">, DefaultTrue,
  NegFlag<SetFalse, [CC1Option], "Do not include source location information with diagnostics">,
  PosFlag<SetTrue>>;
defm spell_checking : BoolFOption<"spell-checking",
  LangOpts<"SpellChecking">, DefaultTrue,
  NegFlag<SetFalse, [CC1Option], "Disable spell-checking">, PosFlag<SetTrue>>;
def fspell_checking_limit_EQ : Joined<["-"], "fspell-checking-limit=">, Group<f_Group>;
def fsigned_bitfields : Flag<["-"], "fsigned-bitfields">, Group<f_Group>;
defm signed_char : BoolFOption<"signed-char",
  LangOpts<"CharIsSigned">, DefaultTrue,
  NegFlag<SetFalse, [CC1Option], "char is unsigned">, PosFlag<SetTrue, [], "char is signed">>,
  ShouldParseIf<!strconcat("!", open_cl.KeyPath)>;
defm split_stack : BoolFOption<"split-stack",
  CodeGenOpts<"EnableSegmentedStacks">, DefaultFalse,
  NegFlag<SetFalse, [], "Wouldn't use segmented stack">, 
  PosFlag<SetTrue, [CC1Option], "Use segmented stack">>;
def fstack_protector_all : Flag<["-"], "fstack-protector-all">, Group<f_Group>,
  HelpText<"Enable stack protectors for all functions">;
defm stack_clash_protection : BoolFOption<"stack-clash-protection",
  CodeGenOpts<"StackClashProtector">, DefaultFalse,
  PosFlag<SetTrue, [CC1Option], "Enable">, NegFlag<SetFalse, [], "Disable">,
  BothFlags<[], " stack clash protection">>;
def fstack_protector_strong : Flag<["-"], "fstack-protector-strong">, Group<f_Group>,
  HelpText<"Enable stack protectors for some functions vulnerable to stack smashing. "
           "Compared to -fstack-protector, this uses a stronger heuristic "
           "that includes functions containing arrays of any size (and any type), "
           "as well as any calls to alloca or the taking of an address from a local variable">;
#if INTEL_CUSTOMIZATION
def fstack_security_check : Flag<["-"], "fstack-security-check">, Alias<fstack_protector_strong>,
  HelpText<"Enable overflow security checks">;
def fstack_limit_register_EQ : Joined<["-"], "fstack-limit-register=">,
  Flags<[NoXarchOption]>, HelpText<"Limits the stack register size">;
#endif // INTEL_CUSTOMIZATION
def fstack_protector : Flag<["-"], "fstack-protector">, Group<f_Group>,
  HelpText<"Enable stack protectors for some functions vulnerable to stack smashing. "
           "This uses a loose heuristic which considers functions vulnerable if they "
           "contain a char (or 8bit integer) array or constant sized calls to alloca "
           ", which are of greater size than ssp-buffer-size (default: 8 bytes). All "
           "variable sized calls to alloca are considered vulnerable. A function with "
           "a stack protector has a guard value added to the stack frame that is "
           "checked on function exit. The guard value must be positioned in the "
           "stack frame such that a buffer overflow from a vulnerable variable will "
           "overwrite the guard value before overwriting the function's return "
           "address. The reference stack guard value is stored in a global variable.">;
def ftrivial_auto_var_init : Joined<["-"], "ftrivial-auto-var-init=">, Group<f_Group>,
  Flags<[CC1Option, CoreOption]>, HelpText<"Initialize trivial automatic stack variables: uninitialized (default)"
  " | pattern">, Values<"uninitialized,zero,pattern">,
  NormalizedValuesScope<"LangOptions::TrivialAutoVarInitKind">,
  NormalizedValues<["Uninitialized", "Zero", "Pattern"]>,
  MarshallingInfoEnum<LangOpts<"TrivialAutoVarInit">, "Uninitialized">;
def enable_trivial_var_init_zero : Flag<["-"], "enable-trivial-auto-var-init-zero-knowing-it-will-be-removed-from-clang">,
  Flags<[CC1Option, CoreOption, NoArgumentUnused]>,
  HelpText<"Trivial automatic variable initialization to zero is only here for benchmarks, it'll eventually be removed, and I'm OK with that because I'm only using it to benchmark">;
def ftrivial_auto_var_init_stop_after : Joined<["-"], "ftrivial-auto-var-init-stop-after=">, Group<f_Group>,
  Flags<[CC1Option, CoreOption]>, HelpText<"Stop initializing trivial automatic stack variables after the specified number of instances">,
  MarshallingInfoInt<LangOpts<"TrivialAutoVarInitStopAfter">>;
def fstandalone_debug : Flag<["-"], "fstandalone-debug">, Group<f_Group>, Flags<[CoreOption]>,
  HelpText<"Emit full debug info for all types used by the program">;
def fno_standalone_debug : Flag<["-"], "fno-standalone-debug">, Group<f_Group>, Flags<[CoreOption]>,
  HelpText<"Limit debug information produced to reduce size of debug binary">;
def flimit_debug_info : Flag<["-"], "flimit-debug-info">, Flags<[CoreOption]>, Alias<fno_standalone_debug>;
def fno_limit_debug_info : Flag<["-"], "fno-limit-debug-info">, Flags<[CoreOption]>, Alias<fstandalone_debug>;
#if INTEL_CUSTOMIZATION
def femit_class_debug_always : Flag<["-"], "femit-class-debug-always">, Flags<[NoXarchOption]>,
  Alias<fstandalone_debug>,
  HelpText<"Emit debug information for a C++ class into each object file where the class is used."
           " This flag is useful for tools which are unable to resolve incomplete type descriptions."
           "  Using this option may cause a large increase in the size of the debug information">;
def fno_emit_class_debug_always : Flag<["-"], "fno-emit-class-debug-always">, Flags<[NoXarchOption]>,
  Alias<fno_standalone_debug>,
  HelpText<"Emit debug information for a C++ class in only one object file">;
#endif // INTEL_CUSTOMIZATION
def fdebug_macro : Flag<["-"], "fdebug-macro">, Group<f_Group>, Flags<[CoreOption]>,
  HelpText<"Emit macro debug information">;
def fno_debug_macro : Flag<["-"], "fno-debug-macro">, Group<f_Group>, Flags<[CoreOption]>,
  HelpText<"Do not emit macro debug information">;
def fstrict_aliasing : Flag<["-"], "fstrict-aliasing">, Group<f_Group>,
  Flags<[NoXarchOption, CoreOption]>;
def fstrict_enums : Flag<["-"], "fstrict-enums">, Group<f_Group>, Flags<[CC1Option]>,
  HelpText<"Enable optimizations based on the strict definition of an enum's "
           "value range">,
  MarshallingInfoFlag<CodeGenOpts<"StrictEnums">>;
defm strict_vtable_pointers : BoolFOption<"strict-vtable-pointers",
  CodeGenOpts<"StrictVTablePointers">, DefaultFalse,
  PosFlag<SetTrue, [CC1Option], "Enable optimizations based on the strict rules for"
            " overwriting polymorphic C++ objects">,
  NegFlag<SetFalse>>;
def fstrict_overflow : Flag<["-"], "fstrict-overflow">, Group<f_Group>;
#if INTEL_CUSTOMIZATION
def fintelfpga : Flag<["-"], "fintelfpga">, Group<f_Group>,
  Flags<[CC1Option, CoreOption, DpcppOption]>, HelpText<"Perform ahead of time compilation for FPGA">;
def fsycl_device_only : Flag<["-"], "fsycl-device-only">, Flags<[CoreOption, DpcppOption]>,
  HelpText<"Compile SYCL kernels for device">;
def fsycl_targets_EQ : CommaJoined<["-"], "fsycl-targets=">, Flags<[NoXarchOption, CC1Option, CoreOption, DpcppOption]>,
  HelpText<"Specify comma-separated list of triples SYCL offloading targets to be supported">;
def fsycl_add_targets_EQ : CommaJoined<["-"], "fsycl-add-targets=">, Flags<[NoXarchOption, CoreOption, DpcppOption]>,
  HelpText<"Specify comma-separated list of triple and device binary image pairs to add to the final SYCL binary">;
def fsycl_link_targets_EQ : CommaJoined<["-"], "fsycl-link-targets=">, Flags<[NoXarchOption, CC1Option, CoreOption, DpcppOption]>,
  HelpText<"Specify comma-separated list of triples SYCL offloading targets to produce linked device images">;
def fsycl_device_code_split_EQ : Joined<["-"], "fsycl-device-code-split=">,
   Flags<[CC1Option, CoreOption, DpcppOption]>, HelpText<"Perform SYCL device code split: per_kernel (device code module is "
  "created for each SYCL kernel) | per_source (device code module is created for each source (translation unit)) | off (no device code split). | auto (use heuristic to select the best way of splitting device code). "
  "Default is 'auto' - use heuristic to distribute device code across modules">, Values<"per_source, per_kernel, off, auto">;
def fsycl_device_code_split : Flag<["-"], "fsycl-device-code-split">, Alias<fsycl_device_code_split_EQ>,
  AliasArgs<["auto"]>, Flags<[CC1Option, CoreOption, DpcppOption]>,
  HelpText<"Perform SYCL device code split in the 'auto' mode, i.e. use heuristic to distribute device code across modules">;
defm sycl_instrument_device_code : BoolOption<"f", "sycl-instrument-device-code",
  CodeGenOpts<"SPIRITTAnnotations">, DefaultFalse,
  PosFlag<SetTrue, [], "Add ITT instrumentation intrinsics calls">,
  NegFlag<SetFalse, [], "Do not add ITT instrumentation intrinsics calls">,
  BothFlags<[CC1Option, CoreOption]>>, Group<sycl_Group>;
defm sycl_id_queries_fit_in_int: BoolFOption<"sycl-id-queries-fit-in-int",
  LangOpts<"SYCLValueFitInMaxInt">, DefaultTrue,
  PosFlag<SetTrue, [], "Assume">, NegFlag<SetFalse, [], "Do not assume">,
  BothFlags<[CC1Option, CoreOption], " that SYCL ID queries fit within MAX_INT.">>;
def fsycl_use_bitcode : Flag<["-"], "fsycl-use-bitcode">,
  Flags<[CC1Option, CoreOption, DpcppOption]>, HelpText<"Use LLVM bitcode instead of SPIR-V in fat objects">;
def fno_sycl_use_bitcode : Flag<["-"], "fno-sycl-use-bitcode">,
  Flags<[CC1Option, CoreOption, DpcppOption]>, HelpText<"Use SPIR-V instead of LLVM bitcode in fat objects">;
def fsycl_link_EQ : Joined<["-"], "fsycl-link=">,
  Flags<[CC1Option, CoreOption, DpcppOption]>, HelpText<"Generate partially linked device and host object to be used at various stages of compilation">, Values<"image,early">;
def fsycl_link : Flag<["-"], "fsycl-link">, Alias<fsycl_link_EQ>,
  AliasArgs<["early"]>, Flags<[CC1Option, CoreOption, DpcppOption]>,
  HelpText<"Generate partially linked device object to be used with the host link">;
defm sycl_unnamed_lambda
    : BoolFOption<
          "sycl-unnamed-lambda", LangOpts<"SYCLUnnamedLambda">,
          Default<!strconcat(
              sycl_ver.KeyPath,
              " >= clang::LangOptions::SYCLMajorVersion::SYCL_2020")>,
          PosFlag<SetTrue, [], "Allow">, NegFlag<SetFalse, [], "Disallow">,
// if INTEL_CUSTOMIZATION
          BothFlags<[CC1Option, CoreOption, DpcppOption], " unnamed SYCL lambda kernels">>;
// endif // INTEL_CUSTOMIZATION
def fsycl_help_EQ : Joined<["-"], "fsycl-help=">,
  Flags<[NoXarchOption, CoreOption, DpcppOption]>, HelpText<"Emit help information from the "
  "related offline compilation tool. Valid values: all, fpga, gen, x86_64.">,
  Values<"all,fpga,gen,x86_64">;
def fsycl_help : Flag<["-"], "fsycl-help">, Alias<fsycl_help_EQ>,
  Flags<[NoXarchOption, CoreOption, DpcppOption]>, AliasArgs<["all"]>, HelpText<"Emit help information "
  "from all of the offline compilation tools">;
def fsycl_libspirv_path_EQ : Joined<["-"], "fsycl-libspirv-path=">,
  Flags<[CC1Option, CoreOption, DpcppOption]>, HelpText<"Path to libspirv library">;
def fno_sycl_libspirv : Flag<["-"], "fno-sycl-libspirv">, Flags<[DpcppOption]>, HelpText<"Disable check for libspirv">;
def fsycl_host_compiler_EQ : Joined<["-"], "fsycl-host-compiler=">,
  Flags<[CoreOption, DpcppOption]>, HelpText<"Specify C++ compiler binary to perform host "
  "compilation with during SYCL offload compiles.">;
def fsycl_host_compiler_options_EQ : Joined<["-"], "fsycl-host-compiler-options=">,
  Flags<[CoreOption, DpcppOption]>, HelpText<"When performing the host compilation with "
  "-fsycl-host-compiler specified, use the given options during that compile. "
  "Options are expected to be a quoted list of space separated options.">;
#endif // INTEL_CUSTOMIZATION
def fno_sycl_use_footer : Flag<["-"], "fno-sycl-use-footer">, Flags<[CoreOption]>,
  HelpText<"Disable usage of the integration footer during SYCL enabled "
   "compilations.">;
def fsycl_footer_path_EQ : Joined<["-"], "fsycl-footer-path=">,
  Flags<[CoreOption]>, HelpText<"Specify the location of the temporary "
  "source file with the included integration footer.">;
def fno_sycl_link_spirv : Flag<["-"], "fno-sycl-link-spirv">,
  Flags<[CoreOption]>, HelpText<"Disable adding of the default (spir64) triple "
  "when discovered in user specified objects and archives.">;
def fsyntax_only : Flag<["-"], "fsyntax-only">,
  Flags<[NoXarchOption,CoreOption,CC1Option,FC1Option]>, Group<Action_Group>;
def ftabstop_EQ : Joined<["-"], "ftabstop=">, Group<f_Group>;
#if INTEL_CUSTOMIZATION
def ftemplate_depth_EQ : Joined<["-"], "ftemplate-depth=">, Group<f_Group>,
  HelpText<"Control the depth in which recursive templates are expanded.">;
#endif // INTEL_CUSTOMIZATION
def ftemplate_depth_ : Joined<["-"], "ftemplate-depth-">, Group<f_Group>;
def ftemplate_backtrace_limit_EQ : Joined<["-"], "ftemplate-backtrace-limit=">,
                                   Group<f_Group>;
def foperator_arrow_depth_EQ : Joined<["-"], "foperator-arrow-depth=">,
                               Group<f_Group>;

def fsave_optimization_record : Flag<["-"], "fsave-optimization-record">,
  Group<f_Group>, HelpText<"Generate a YAML optimization record file">;
def fsave_optimization_record_EQ : Joined<["-"], "fsave-optimization-record=">,
  Group<f_Group>, HelpText<"Generate an optimization record file in a specific format">,
  MetaVarName<"<format>">;
def fno_save_optimization_record : Flag<["-"], "fno-save-optimization-record">,
  Group<f_Group>, Flags<[NoArgumentUnused]>;
def foptimization_record_file_EQ : Joined<["-"], "foptimization-record-file=">,
  Group<f_Group>,
  HelpText<"Specify the output name of the file containing the optimization remarks. Implies -fsave-optimization-record. On Darwin platforms, this cannot be used with multiple -arch <arch> options.">,
  MetaVarName<"<file>">;
def foptimization_record_passes_EQ : Joined<["-"], "foptimization-record-passes=">,
  Group<f_Group>,
  HelpText<"Only include passes which match a specified regular expression in the generated optimization record (by default, include all passes)">,
  MetaVarName<"<regex>">;

def fvectorize : Flag<["-"], "fvectorize">, Group<f_Group>,
  HelpText<"Enable the loop vectorization passes">;
def fno_vectorize : Flag<["-"], "fno-vectorize">, Group<f_Group>;
def : Flag<["-"], "ftree-vectorize">, Alias<fvectorize>;
def : Flag<["-"], "fno-tree-vectorize">, Alias<fno_vectorize>;
def fslp_vectorize : Flag<["-"], "fslp-vectorize">, Group<f_Group>,
  HelpText<"Enable the superword-level parallelism vectorization passes">;
def fno_slp_vectorize : Flag<["-"], "fno-slp-vectorize">, Group<f_Group>;
def : Flag<["-"], "ftree-slp-vectorize">, Alias<fslp_vectorize>;
def : Flag<["-"], "fno-tree-slp-vectorize">, Alias<fno_slp_vectorize>;
def Wlarge_by_value_copy_def : Flag<["-"], "Wlarge-by-value-copy">,
  HelpText<"Warn if a function definition returns or accepts an object larger "
           "in bytes than a given value">, Flags<[HelpHidden]>;
def Wlarge_by_value_copy_EQ : Joined<["-"], "Wlarge-by-value-copy=">, Flags<[CC1Option]>,
  MarshallingInfoInt<LangOpts<"NumLargeByValueCopy">>;

// These "special" warning flags are effectively processed as f_Group flags by the driver:
// Just silence warnings about -Wlarger-than for now.
def Wlarger_than_EQ : Joined<["-"], "Wlarger-than=">, Group<clang_ignored_f_Group>;
def Wlarger_than_ : Joined<["-"], "Wlarger-than-">, Alias<Wlarger_than_EQ>;

// This is converted to -fwarn-stack-size=N and also passed through by the driver.
// FIXME: The driver should strip out the =<value> when passing W_value_Group through.
def Wframe_larger_than_EQ : Joined<["-"], "Wframe-larger-than=">, Group<W_value_Group>,
                            Flags<[NoXarchOption, CC1Option]>;
def Wframe_larger_than : Flag<["-"], "Wframe-larger-than">, Alias<Wframe_larger_than_EQ>;

def : Flag<["-"], "fterminated-vtables">, Alias<fapple_kext>;
defm threadsafe_statics : BoolFOption<"threadsafe-statics",
  LangOpts<"ThreadsafeStatics">, DefaultTrue,
  NegFlag<SetFalse, [CC1Option], "Do not emit code to make initialization of local statics thread safe">,
  PosFlag<SetTrue>>;
def ftime_report : Flag<["-"], "ftime-report">, Group<f_Group>, Flags<[CC1Option]>,
  MarshallingInfoFlag<CodeGenOpts<"TimePasses">>;
def ftime_report_EQ: Joined<["-"], "ftime-report=">, Group<f_Group>,
  Flags<[CC1Option]>, Values<"per-pass,per-pass-run">,
  MarshallingInfoFlag<CodeGenOpts<"TimePassesPerRun">>,
  HelpText<"(For new pass manager) \"per-pass\": one report for each pass; "
           "\"per-pass-run\": one report for each pass invocation">;
def ftime_trace : Flag<["-"], "ftime-trace">, Group<f_Group>,
  HelpText<"Turn on time profiler. Generates JSON file based on output filename.">,
  DocBrief<[{
Turn on time profiler. Generates JSON file based on output filename. Results
can be analyzed with chrome://tracing or `Speedscope App
<https://www.speedscope.app>`_ for flamegraph visualization.}]>,
  Flags<[CC1Option, CoreOption]>,
  MarshallingInfoFlag<FrontendOpts<"TimeTrace">>;
def ftime_trace_granularity_EQ : Joined<["-"], "ftime-trace-granularity=">, Group<f_Group>,
  HelpText<"Minimum time granularity (in microseconds) traced by time profiler">,
  Flags<[CC1Option, CoreOption]>,
  MarshallingInfoInt<FrontendOpts<"TimeTraceGranularity">, "500u">;
def fproc_stat_report : Joined<["-"], "fproc-stat-report">, Group<f_Group>,
  HelpText<"Print subprocess statistics">;
def fproc_stat_report_EQ : Joined<["-"], "fproc-stat-report=">, Group<f_Group>,
  HelpText<"Save subprocess statistics to the given file">;
def ftlsmodel_EQ : Joined<["-"], "ftls-model=">, Group<f_Group>, Flags<[CC1Option]>,
  Values<"global-dynamic,local-dynamic,initial-exec,local-exec">,
  NormalizedValuesScope<"CodeGenOptions">,
  NormalizedValues<["GeneralDynamicTLSModel", "LocalDynamicTLSModel", "InitialExecTLSModel", "LocalExecTLSModel"]>,
  MarshallingInfoEnum<CodeGenOpts<"DefaultTLSModel">, "GeneralDynamicTLSModel">;
def ftrapv : Flag<["-"], "ftrapv">, Group<f_Group>, Flags<[CC1Option]>,
  HelpText<"Trap on integer overflow">;
def ftrapv_handler_EQ : Joined<["-"], "ftrapv-handler=">, Group<f_Group>,
  MetaVarName<"<function name>">,
  HelpText<"Specify the function to be called on overflow">;
def ftrapv_handler : Separate<["-"], "ftrapv-handler">, Group<f_Group>, Flags<[CC1Option]>;
def ftrap_function_EQ : Joined<["-"], "ftrap-function=">, Group<f_Group>, Flags<[CC1Option]>,
  HelpText<"Issue call to specified function rather than a trap instruction">,
  MarshallingInfoString<CodeGenOpts<"TrapFuncName">>;
def funit_at_a_time : Flag<["-"], "funit-at-a-time">, Group<f_Group>;
def funroll_loops : Flag<["-"], "funroll-loops">, Group<f_Group>,
  HelpText<"Turn on loop unroller">, Flags<[CC1Option]>;
def fno_unroll_loops : Flag<["-"], "fno-unroll-loops">, Group<f_Group>,
  HelpText<"Turn off loop unroller">, Flags<[CC1Option]>;
defm reroll_loops : BoolFOption<"reroll-loops",
  CodeGenOpts<"RerollLoops">, DefaultFalse,
  PosFlag<SetTrue, [CC1Option], "Turn on loop reroller">, NegFlag<SetFalse>>;
def ffinite_loops: Flag<["-"],  "ffinite-loops">, Group<f_Group>,
  HelpText<"Assume all loops are finite.">, Flags<[CC1Option]>;
def fno_finite_loops: Flag<["-"], "fno-finite-loops">, Group<f_Group>,
  HelpText<"Do not assume that any loop is finite.">, Flags<[CC1Option]>;

def ftrigraphs : Flag<["-"], "ftrigraphs">, Group<f_Group>,
  HelpText<"Process trigraph sequences">, Flags<[CC1Option]>;
def fno_trigraphs : Flag<["-"], "fno-trigraphs">, Group<f_Group>,
  HelpText<"Do not process trigraph sequences">, Flags<[CC1Option]>;
def funsigned_bitfields : Flag<["-"], "funsigned-bitfields">, Group<f_Group>;
def funsigned_char : Flag<["-"], "funsigned-char">, Group<f_Group>;
def fno_unsigned_char : Flag<["-"], "fno-unsigned-char">;
def funwind_tables : Flag<["-"], "funwind-tables">, Group<f_Group>;
defm register_global_dtors_with_atexit : BoolFOption<"register-global-dtors-with-atexit",
  CodeGenOpts<"RegisterGlobalDtorsWithAtExit">, DefaultFalse,
  PosFlag<SetTrue, [CC1Option], "Use">, NegFlag<SetFalse, [], "Don't use">,
  BothFlags<[], " atexit or __cxa_atexit to register global destructors">>;
defm use_init_array : BoolFOption<"use-init-array",
  CodeGenOpts<"UseInitArray">, DefaultTrue,
  NegFlag<SetFalse, [CC1Option], "Use .ctors/.dtors instead of .init_array/.fini_array">,
  PosFlag<SetTrue>>;
def fno_var_tracking : Flag<["-"], "fno-var-tracking">, Group<clang_ignored_f_Group>;
def fverbose_asm : Flag<["-"], "fverbose-asm">, Group<f_Group>,
  HelpText<"Generate verbose assembly output">;
def dA : Flag<["-"], "dA">, Alias<fverbose_asm>;
defm visibility_from_dllstorageclass : BoolFOption<"visibility-from-dllstorageclass",
  LangOpts<"VisibilityFromDLLStorageClass">, DefaultFalse,
  PosFlag<SetTrue, [CC1Option], "Set the visibility of symbols in the generated code from their DLL storage class">,
  NegFlag<SetFalse>>;
def fvisibility_dllexport_EQ : Joined<["-"], "fvisibility-dllexport=">, Group<f_Group>, Flags<[CC1Option]>,
  HelpText<"The visibility for dllexport definitions [-fvisibility-from-dllstorageclass]">,
  MarshallingInfoVisibility<LangOpts<"DLLExportVisibility">, "DefaultVisibility">,
  ShouldParseIf<fvisibility_from_dllstorageclass.KeyPath>;
def fvisibility_nodllstorageclass_EQ : Joined<["-"], "fvisibility-nodllstorageclass=">, Group<f_Group>, Flags<[CC1Option]>,
  HelpText<"The visibility for defintiions without an explicit DLL export class [-fvisibility-from-dllstorageclass]">,
  MarshallingInfoVisibility<LangOpts<"NoDLLStorageClassVisibility">, "HiddenVisibility">,
  ShouldParseIf<fvisibility_from_dllstorageclass.KeyPath>;
def fvisibility_externs_dllimport_EQ : Joined<["-"], "fvisibility-externs-dllimport=">, Group<f_Group>, Flags<[CC1Option]>,
  HelpText<"The visibility for dllimport external declarations [-fvisibility-from-dllstorageclass]">,
  MarshallingInfoVisibility<LangOpts<"ExternDeclDLLImportVisibility">, "DefaultVisibility">,
  ShouldParseIf<fvisibility_from_dllstorageclass.KeyPath>;
def fvisibility_externs_nodllstorageclass_EQ : Joined<["-"], "fvisibility-externs-nodllstorageclass=">, Group<f_Group>, Flags<[CC1Option]>,
  HelpText<"The visibility for external declarations without an explicit DLL dllstorageclass [-fvisibility-from-dllstorageclass]">,
  MarshallingInfoVisibility<LangOpts<"ExternDeclNoDLLStorageClassVisibility">, "HiddenVisibility">,
  ShouldParseIf<fvisibility_from_dllstorageclass.KeyPath>;
def fvisibility_EQ : Joined<["-"], "fvisibility=">, Group<f_Group>,
  HelpText<"Set the default symbol visibility for all global declarations">, Values<"hidden,default">;
defm visibility_inlines_hidden : BoolFOption<"visibility-inlines-hidden",
  LangOpts<"InlineVisibilityHidden">, DefaultFalse,
  PosFlag<SetTrue, [CC1Option], "Give inline C++ member functions hidden visibility by default">,
  NegFlag<SetFalse>>;
defm visibility_inlines_hidden_static_local_var : BoolFOption<"visibility-inlines-hidden-static-local-var",
  LangOpts<"VisibilityInlinesHiddenStaticLocalVar">, DefaultFalse,
  PosFlag<SetTrue, [CC1Option], "When -fvisibility-inlines-hidden is enabled, static variables in"
            " inline C++ member functions will also be given hidden visibility by default">,
  NegFlag<SetFalse, [], "Disables -fvisibility-inlines-hidden-static-local-var"
         " (this is the default on non-darwin targets)">, BothFlags<[CC1Option]>>;
def fvisibility_ms_compat : Flag<["-"], "fvisibility-ms-compat">, Group<f_Group>,
  HelpText<"Give global types 'default' visibility and global functions and "
           "variables 'hidden' visibility by default">;
def fvisibility_global_new_delete_hidden : Flag<["-"], "fvisibility-global-new-delete-hidden">, Group<f_Group>,
  HelpText<"Give global C++ operator new and delete declarations hidden visibility">, Flags<[CC1Option]>,
  MarshallingInfoFlag<LangOpts<"GlobalAllocationFunctionVisibilityHidden">>;
def fnew_infallible : Flag<["-"], "fnew-infallible">, Group<f_Group>,
  HelpText<"Treats throwing global C++ operator new as always returning valid memory "
  "(annotates with __attribute__((returns_nonnull)) and throw()). This is detectable in source.">,
  Flags<[CC1Option]>, MarshallingInfoFlag<LangOpts<"NewInfallible">>;
defm whole_program_vtables : BoolFOption<"whole-program-vtables",
  CodeGenOpts<"WholeProgramVTables">, DefaultFalse,
  PosFlag<SetTrue, [CC1Option], "Enables whole-program vtable optimization. Requires -flto">,
  NegFlag<SetFalse>, BothFlags<[CoreOption]>>;
defm split_lto_unit : BoolFOption<"split-lto-unit",
  CodeGenOpts<"EnableSplitLTOUnit">, DefaultFalse,
  PosFlag<SetTrue, [CC1Option], "Enables splitting of the LTO unit">,
  NegFlag<SetFalse>, BothFlags<[CoreOption]>>;
defm force_emit_vtables : BoolFOption<"force-emit-vtables",
  CodeGenOpts<"ForceEmitVTables">, DefaultFalse,
  PosFlag<SetTrue, [CC1Option], "Emits more virtual tables to improve devirtualization">,
  NegFlag<SetFalse>, BothFlags<[CoreOption]>>;
defm virtual_function_elimination : BoolFOption<"virtual-function-elimination",
  CodeGenOpts<"VirtualFunctionElimination">, DefaultFalse,
  PosFlag<SetTrue, [CC1Option], "Enables dead virtual function elimination optimization. Requires -flto=full">,
  NegFlag<SetFalse>, BothFlags<[CoreOption]>>;

def fwrapv : Flag<["-"], "fwrapv">, Group<f_Group>, Flags<[CC1Option]>,
  HelpText<"Treat signed integer overflow as two's complement">;
def fwritable_strings : Flag<["-"], "fwritable-strings">, Group<f_Group>, Flags<[CC1Option]>,
  HelpText<"Store string literals as writable data">,
  MarshallingInfoFlag<LangOpts<"WritableStrings">>;
defm zero_initialized_in_bss : BoolFOption<"zero-initialized-in-bss",
  CodeGenOpts<"NoZeroInitializedInBSS">, DefaultFalse,
  NegFlag<SetTrue, [CC1Option], "Don't place zero initialized data in BSS">,
  PosFlag<SetFalse>>;
defm function_sections : BoolFOption<"function-sections",
  CodeGenOpts<"FunctionSections">, DefaultFalse,
  PosFlag<SetTrue, [CC1Option], "Place each function in its own section">,
  NegFlag<SetFalse>>;
def fbasic_block_sections_EQ : Joined<["-"], "fbasic-block-sections=">, Group<f_Group>,
  Flags<[CC1Option, CC1AsOption]>,
  HelpText<"Place each function's basic blocks in unique sections (ELF Only) : all | labels | none | list=<file>">,
  DocBrief<[{Generate labels for each basic block or place each basic block or a subset of basic blocks in its own section.}]>,
  Values<"all,labels,none,list=">,
  MarshallingInfoString<CodeGenOpts<"BBSections">, [{"none"}]>;
defm data_sections : BoolFOption<"data-sections",
  CodeGenOpts<"DataSections">, DefaultFalse,
  PosFlag<SetTrue, [CC1Option], "Place each data in its own section">, NegFlag<SetFalse>>;
defm stack_size_section : BoolFOption<"stack-size-section",
  CodeGenOpts<"StackSizeSection">, DefaultFalse,
  PosFlag<SetTrue, [CC1Option], "Emit section containing metadata on function stack sizes">,
  NegFlag<SetFalse>>;
def fstack_usage : Flag<["-"], "fstack-usage">, Group<f_Group>,
  HelpText<"Emit .su file containing information on function stack sizes">;
def stack_usage_file : Separate<["-"], "stack-usage-file">,
  Flags<[CC1Option, NoDriverOption]>,
  HelpText<"Filename (or -) to write stack usage output to">,
  MarshallingInfoString<CodeGenOpts<"StackUsageOutput">>;

defm unique_basic_block_section_names : BoolFOption<"unique-basic-block-section-names",
  CodeGenOpts<"UniqueBasicBlockSectionNames">, DefaultFalse,
  PosFlag<SetTrue, [CC1Option], "Use unique names for basic block sections (ELF Only)">,
  NegFlag<SetFalse>>;
defm unique_internal_linkage_names : BoolFOption<"unique-internal-linkage-names",
  CodeGenOpts<"UniqueInternalLinkageNames">, DefaultFalse,
  PosFlag<SetTrue, [CC1Option], "Uniqueify Internal Linkage Symbol Names by appending"
            " the MD5 hash of the module path">,
  NegFlag<SetFalse>>;
defm unique_section_names : BoolFOption<"unique-section-names",
  CodeGenOpts<"UniqueSectionNames">, DefaultTrue,
  NegFlag<SetFalse, [CC1Option], "Don't use unique names for text and data sections">,
  PosFlag<SetTrue>>;

defm split_machine_functions: BoolFOption<"split-machine-functions",
  CodeGenOpts<"SplitMachineFunctions">, DefaultFalse,
  PosFlag<SetTrue, [CC1Option], "Enable">, NegFlag<SetFalse, [], "Disable">,
  BothFlags<[], " late function splitting using profile information (x86 ELF)">>;

defm strict_return : BoolFOption<"strict-return",
  CodeGenOpts<"StrictReturn">, DefaultTrue,
  NegFlag<SetFalse, [CC1Option], "Don't treat control flow paths that fall off the end"
            " of a non-void function as unreachable">,
  PosFlag<SetTrue>>;

def fenable_matrix : Flag<["-"], "fenable-matrix">, Group<f_Group>,
    Flags<[CC1Option]>,
    HelpText<"Enable matrix data type and related builtin functions">,
    MarshallingInfoFlag<LangOpts<"MatrixTypes">>;


def fdebug_types_section: Flag <["-"], "fdebug-types-section">, Group<f_Group>,
  HelpText<"Place debug types in their own section (ELF Only)">;
def fno_debug_types_section: Flag<["-"], "fno-debug-types-section">, Group<f_Group>;
defm debug_ranges_base_address : BoolFOption<"debug-ranges-base-address",
  CodeGenOpts<"DebugRangesBaseAddress">, DefaultFalse,
  PosFlag<SetTrue, [CC1Option], "Use DWARF base address selection entries in .debug_ranges">,
  NegFlag<SetFalse>>;
defm split_dwarf_inlining : BoolFOption<"split-dwarf-inlining",
  CodeGenOpts<"SplitDwarfInlining">, DefaultFalse,
  NegFlag<SetFalse, []>,
  PosFlag<SetTrue, [CC1Option], "Provide minimal debug info in the object/executable"
          " to facilitate online symbolication/stack traces in the absence of"
          " .dwo/.dwp files when using Split DWARF">>;
def fdebug_default_version: Joined<["-"], "fdebug-default-version=">, Group<f_Group>,
  HelpText<"Default DWARF version to use, if a -g option caused DWARF debug info to be produced">;
def fdebug_prefix_map_EQ
  : Joined<["-"], "fdebug-prefix-map=">, Group<f_Group>,
    Flags<[CC1Option,CC1AsOption]>,
    HelpText<"remap file source paths in debug info">;
def fcoverage_prefix_map_EQ
  : Joined<["-"], "fcoverage-prefix-map=">, Group<f_Group>,
    Flags<[CC1Option]>,
    HelpText<"remap file source paths in coverage mapping">;
def ffile_prefix_map_EQ
  : Joined<["-"], "ffile-prefix-map=">, Group<f_Group>,
    HelpText<"remap file source paths in debug info, predefined preprocessor macros and __builtin_FILE()">;
def fmacro_prefix_map_EQ
  : Joined<["-"], "fmacro-prefix-map=">, Group<f_Group>, Flags<[CC1Option]>,
    HelpText<"remap file source paths in predefined preprocessor macros and __builtin_FILE()">;
defm force_dwarf_frame : BoolFOption<"force-dwarf-frame",
  CodeGenOpts<"ForceDwarfFrameSection">, DefaultFalse,
  PosFlag<SetTrue, [CC1Option], "Always emit a debug frame section">, NegFlag<SetFalse>>;
def g_Flag : Flag<["-"], "g">, Group<g_Group>,
  HelpText<"Generate source-level debug information">;
def gline_tables_only : Flag<["-"], "gline-tables-only">, Group<gN_Group>,
  Flags<[CoreOption]>, HelpText<"Emit debug line number tables only">;
def gline_directives_only : Flag<["-"], "gline-directives-only">, Group<gN_Group>,
  Flags<[CoreOption]>, HelpText<"Emit debug line info directives only">;
def gmlt : Flag<["-"], "gmlt">, Alias<gline_tables_only>;
def g0 : Flag<["-"], "g0">, Group<gN_Group>;
def g1 : Flag<["-"], "g1">, Group<gN_Group>, Alias<gline_tables_only>;
def g2 : Flag<["-"], "g2">, Group<gN_Group>;
def g3 : Flag<["-"], "g3">, Group<gN_Group>;
def ggdb : Flag<["-"], "ggdb">, Group<gTune_Group>;
def ggdb0 : Flag<["-"], "ggdb0">, Group<ggdbN_Group>;
def ggdb1 : Flag<["-"], "ggdb1">, Group<ggdbN_Group>;
def ggdb2 : Flag<["-"], "ggdb2">, Group<ggdbN_Group>;
def ggdb3 : Flag<["-"], "ggdb3">, Group<ggdbN_Group>;
def glldb : Flag<["-"], "glldb">, Group<gTune_Group>;
def gsce : Flag<["-"], "gsce">, Group<gTune_Group>;
def gdbx : Flag<["-"], "gdbx">, Group<gTune_Group>;
// Equivalent to our default dwarf version. Forces usual dwarf emission when
// CodeView is enabled.
def gdwarf : Flag<["-"], "gdwarf">, Group<g_Group>, Flags<[CoreOption]>,
  HelpText<"Generate source-level debug information with the default dwarf version">;
def gdwarf_2 : Flag<["-"], "gdwarf-2">, Group<g_Group>,
  HelpText<"Generate source-level debug information with dwarf version 2">;
def gdwarf_3 : Flag<["-"], "gdwarf-3">, Group<g_Group>,
  HelpText<"Generate source-level debug information with dwarf version 3">;
def gdwarf_4 : Flag<["-"], "gdwarf-4">, Group<g_Group>,
  HelpText<"Generate source-level debug information with dwarf version 4">;
def gdwarf_5 : Flag<["-"], "gdwarf-5">, Group<g_Group>,
  HelpText<"Generate source-level debug information with dwarf version 5">;
def gdwarf64 : Flag<["-"], "gdwarf64">, Group<g_Group>,
  Flags<[CC1Option, CC1AsOption]>,
  HelpText<"Enables DWARF64 format for ELF binaries, if debug information emission is enabled.">,
  MarshallingInfoFlag<CodeGenOpts<"Dwarf64">>;
def gdwarf32 : Flag<["-"], "gdwarf32">, Group<g_Group>,
  Flags<[CC1Option, CC1AsOption]>,
  HelpText<"Enables DWARF32 format for ELF binaries, if debug information emission is enabled.">;

def gcodeview : Flag<["-"], "gcodeview">,
  HelpText<"Generate CodeView debug information">,
  Flags<[CC1Option, CC1AsOption, CoreOption]>,
  MarshallingInfoFlag<CodeGenOpts<"EmitCodeView">>;
#if INTEL_CUSTOMIZATION
def traceback : Flag<["-"], "traceback">,
  HelpText<"Generate traceback debug information">,
  Flags<[CC1Option, CoreOption]>,
  MarshallingInfoFlag<CodeGenOpts<"EmitTraceBack">>;
#endif // INTEL_CUSTOMIZATION
defm codeview_ghash : BoolOption<"g", "codeview-ghash",
  CodeGenOpts<"CodeViewGHash">, DefaultFalse,
  PosFlag<SetTrue, [CC1Option], "Emit type record hashes in a .debug$H section">,
  NegFlag<SetFalse>, BothFlags<[CoreOption]>>;
defm inline_line_tables : BoolGOption<"inline-line-tables",
  CodeGenOpts<"NoInlineLineTables">, DefaultFalse,
  NegFlag<SetTrue, [CC1Option], "Don't emit inline line tables.">,
  PosFlag<SetFalse>, BothFlags<[CoreOption]>>;
// if INTEL_CUSTOMIZATION
def gintel_sti : Flag<["-"], "gintel-sti">,
  HelpText<"Generate Intel STI debug information">,
  Flags<[CC1Option]>,
  MarshallingInfoFlag<CodeGenOpts<"EmitIntelSTI">>;
def gintel_opencl_builtin_types : Joined<["-"], "gintel-opencl-builtin-types">,
 Group<internal_Group>,
 HelpText<"Emit OpenCL builtin types in debug as basic types">,
 Flags<[CC1Option]>,
 MarshallingInfoFlag<CodeGenOpts<"DebugOpenCLBasicTypes">>;
def gno_intel_opencl_builtin_types : Joined<["-"], "gno-intel-opencl-builtin-types">,
 Group<internal_Group>,
 HelpText<"Emit OpenCL builtin types in debug as defined in OpenCL headers">;
// endif // INTEL_CUSTOMIZATION

def gfull : Flag<["-"], "gfull">, Group<g_Group>;
def gused : Flag<["-"], "gused">, Group<g_Group>;
def gstabs : Joined<["-"], "gstabs">, Group<g_Group>, Flags<[Unsupported]>;
def gcoff : Joined<["-"], "gcoff">, Group<g_Group>, Flags<[Unsupported]>;
def gxcoff : Joined<["-"], "gxcoff">, Group<g_Group>, Flags<[Unsupported]>;
def gvms : Joined<["-"], "gvms">, Group<g_Group>, Flags<[Unsupported]>;
def gtoggle : Flag<["-"], "gtoggle">, Group<g_flags_Group>, Flags<[Unsupported]>;
def grecord_command_line : Flag<["-"], "grecord-command-line">,
  Group<g_flags_Group>;
def gno_record_command_line : Flag<["-"], "gno-record-command-line">,
  Group<g_flags_Group>;
def : Flag<["-"], "grecord-gcc-switches">, Alias<grecord_command_line>;
def : Flag<["-"], "gno-record-gcc-switches">, Alias<gno_record_command_line>;
defm strict_dwarf : BoolOption<"g", "strict-dwarf",
  CodeGenOpts<"DebugStrictDwarf">, DefaultFalse,
  PosFlag<SetTrue, [CC1Option]>, NegFlag<SetFalse>, BothFlags<[CoreOption]>>,
  Group<g_flags_Group>;
defm column_info : BoolOption<"g", "column-info",
  CodeGenOpts<"DebugColumnInfo">, DefaultTrue,
  NegFlag<SetFalse, [CC1Option]>, PosFlag<SetTrue>, BothFlags<[CoreOption]>>,
  Group<g_flags_Group>;
def gsplit_dwarf : Flag<["-"], "gsplit-dwarf">, Group<g_flags_Group>;
def gsplit_dwarf_EQ : Joined<["-"], "gsplit-dwarf=">, Group<g_flags_Group>,
  HelpText<"Set DWARF fission mode to either 'split' or 'single'">,
  Values<"split,single">;
def gno_split_dwarf : Flag<["-"], "gno-split-dwarf">, Group<g_flags_Group>;
def ggnu_pubnames : Flag<["-"], "ggnu-pubnames">, Group<g_flags_Group>, Flags<[CC1Option]>;
def gno_gnu_pubnames : Flag<["-"], "gno-gnu-pubnames">, Group<g_flags_Group>;
def gpubnames : Flag<["-"], "gpubnames">, Group<g_flags_Group>, Flags<[CC1Option]>;
def gno_pubnames : Flag<["-"], "gno-pubnames">, Group<g_flags_Group>;
def gdwarf_aranges : Flag<["-"], "gdwarf-aranges">, Group<g_flags_Group>;
def gmodules : Flag <["-"], "gmodules">, Group<gN_Group>,
  HelpText<"Generate debug info with external references to clang modules"
           " or precompiled headers">;
def gz_EQ : Joined<["-"], "gz=">, Group<g_flags_Group>,
    HelpText<"DWARF debug sections compression type">;
def gz : Flag<["-"], "gz">, Alias<gz_EQ>, AliasArgs<["zlib"]>, Group<g_flags_Group>;
def gembed_source : Flag<["-"], "gembed-source">, Group<g_flags_Group>, Flags<[CC1Option]>,
    HelpText<"Embed source text in DWARF debug sections">,
    MarshallingInfoFlag<CodeGenOpts<"EmbedSource">>;
def gno_embed_source : Flag<["-"], "gno-embed-source">, Group<g_flags_Group>,
    Flags<[NoXarchOption]>,
    HelpText<"Restore the default behavior of not embedding source text in DWARF debug sections">;
def headerpad__max__install__names : Joined<["-"], "headerpad_max_install_names">;
def help : Flag<["-", "--"], "help">, Flags<[CC1Option,CC1AsOption, FC1Option,
    FlangOption]>, HelpText<"Display available options">,
    MarshallingInfoFlag<FrontendOpts<"ShowHelp">>;
//if INTEL_CUSTOMIZATION
def fhelp : Flag<["-"], "fhelp">, Flags<[NoXarchOption]>, Alias<help>,
  HelpText<"Display available options">;
//endif INTEL_CUSTOMIZATION
def ibuiltininc : Flag<["-"], "ibuiltininc">,
  HelpText<"Enable builtin #include directories even when -nostdinc is used "
           "before or after -ibuiltininc. "
           "Using -nobuiltininc after the option disables it">;
def index_header_map : Flag<["-"], "index-header-map">, Flags<[CC1Option]>,
  HelpText<"Make the next included directory (-I or -F) an indexer header map">;
def idirafter : JoinedOrSeparate<["-"], "idirafter">, Group<clang_i_Group>, Flags<[CC1Option]>,
  HelpText<"Add directory to AFTER include search path">;
def iframework : JoinedOrSeparate<["-"], "iframework">, Group<clang_i_Group>, Flags<[CC1Option]>,
  HelpText<"Add directory to SYSTEM framework search path">;
def iframeworkwithsysroot : JoinedOrSeparate<["-"], "iframeworkwithsysroot">,
  Group<clang_i_Group>,
  HelpText<"Add directory to SYSTEM framework search path, "
           "absolute paths are relative to -isysroot">,
  MetaVarName<"<directory>">, Flags<[CC1Option]>;
def imacros : JoinedOrSeparate<["-", "--"], "imacros">, Group<clang_i_Group>, Flags<[CC1Option]>,
  HelpText<"Include macros from file before parsing">, MetaVarName<"<file>">,
  MarshallingInfoStringVector<PreprocessorOpts<"MacroIncludes">>;
def image__base : Separate<["-"], "image_base">;
def include_ : JoinedOrSeparate<["-", "--"], "include">, Group<clang_i_Group>, EnumName<"include">,
    MetaVarName<"<file>">, HelpText<"Include file before parsing">, Flags<[CC1Option]>;
def include_pch : Separate<["-"], "include-pch">, Group<clang_i_Group>, Flags<[CC1Option]>,
  HelpText<"Include precompiled header file">, MetaVarName<"<file>">,
  MarshallingInfoString<PreprocessorOpts<"ImplicitPCHInclude">>;
#if INTEL_CUSTOMIZATION
def pch_use : Separate<["-"], "pch-use">, Flags<[NoXarchOption]>, Alias<include_pch>,
  HelpText<"Include precompiled header file">, MetaVarName<"<file>">;
#endif // INTEL_CUSTOMIZATION
def relocatable_pch : Flag<["-", "--"], "relocatable-pch">, Flags<[CC1Option]>,
  HelpText<"Whether to build a relocatable precompiled header">,
  MarshallingInfoFlag<FrontendOpts<"RelocatablePCH">>;
def verify_pch : Flag<["-"], "verify-pch">, Group<Action_Group>, Flags<[CC1Option]>,
  HelpText<"Load and verify that a pre-compiled header file is not stale">;
def init : Separate<["-"], "init">;
def install__name : Separate<["-"], "install_name">;
def iprefix : JoinedOrSeparate<["-"], "iprefix">, Group<clang_i_Group>, Flags<[CC1Option]>,
  HelpText<"Set the -iwithprefix/-iwithprefixbefore prefix">, MetaVarName<"<dir>">;
//if INTEL_CUSTOMIZATION
def ipo : Flag<["-"], "ipo">, Alias<flto>,
  HelpText<"Enable LTO in 'full' mode">;
def no_ipo : Flag<["-"], "no-ipo">, Alias<fno_lto>,
  HelpText<"Disable LTO mode (default)">;
//endif INTEL_CUSTOMIZATION
def iquote : JoinedOrSeparate<["-"], "iquote">, Group<clang_i_Group>, Flags<[CC1Option]>,
  HelpText<"Add directory to QUOTE include search path">, MetaVarName<"<directory>">;
def isysroot : JoinedOrSeparate<["-"], "isysroot">, Group<clang_i_Group>, Flags<[CC1Option]>,
  HelpText<"Set the system root directory (usually /)">, MetaVarName<"<dir>">,
  MarshallingInfoString<HeaderSearchOpts<"Sysroot">, [{"/"}]>;
def isystem : JoinedOrSeparate<["-"], "isystem">, Group<clang_i_Group>,
  Flags<[CC1Option]>,
  HelpText<"Add directory to SYSTEM include search path">, MetaVarName<"<directory>">;
def isystem_after : JoinedOrSeparate<["-"], "isystem-after">,
  Group<clang_i_Group>, Flags<[NoXarchOption]>, MetaVarName<"<directory>">,
  HelpText<"Add directory to end of the SYSTEM include search path">;
def iwithprefixbefore : JoinedOrSeparate<["-"], "iwithprefixbefore">, Group<clang_i_Group>,
  HelpText<"Set directory to include search path with prefix">, MetaVarName<"<dir>">,
  Flags<[CC1Option]>;
def iwithprefix : JoinedOrSeparate<["-"], "iwithprefix">, Group<clang_i_Group>, Flags<[CC1Option]>,
  HelpText<"Set directory to SYSTEM include search path with prefix">, MetaVarName<"<dir>">;
def iwithsysroot : JoinedOrSeparate<["-"], "iwithsysroot">, Group<clang_i_Group>,
  HelpText<"Add directory to SYSTEM include search path, "
           "absolute paths are relative to -isysroot">, MetaVarName<"<directory>">,
  Flags<[CC1Option]>;
def ivfsoverlay : JoinedOrSeparate<["-"], "ivfsoverlay">, Group<clang_i_Group>, Flags<[CC1Option]>,
  HelpText<"Overlay the virtual filesystem described by file over the real file system">;
// if INTEL_CUSTOMIZATION
def ivfsoverlay_lib : JoinedOrSeparate<["-"], "ivfsoverlay-lib">, Group<clang_i_Group>, Flags<[CC1Option]>,
  HelpText<"Load the virtual filesystem from shared library">,
  MarshallingInfoStringVector<HeaderSearchOpts<"VFSOverlayLibs">>;
// endif INTEL_CUSTOMIZATION
def imultilib : Separate<["-"], "imultilib">, Group<gfortran_Group>;
def keep__private__externs : Flag<["-"], "keep_private_externs">;
def l : JoinedOrSeparate<["-"], "l">, Flags<[LinkerInput, RenderJoined]>,
        Group<Link_Group>;
def lazy__framework : Separate<["-"], "lazy_framework">, Flags<[LinkerInput]>;
def lazy__library : Separate<["-"], "lazy_library">, Flags<[LinkerInput]>;
#if INTEL_CUSTOMIZATION
#if INTEL_FEATURE_ISA_DSPV1
// AUTO GENERATED BY TOOL
def mdspv1 : Flag<["-"], "mdspv1">, Group<m_x86_Features_Group>;
def mno_dspv1 : Flag<["-"], "mno-dspv1">, Group<m_x86_Features_Group>;
// end AUTO GENERATED BY TOOL
#endif // INTEL_FEATURE_ISA_DSPV1
#endif // INTEL_CUSTOMIZATION
def mlittle_endian : Flag<["-"], "mlittle-endian">, Flags<[NoXarchOption]>;
def EL : Flag<["-"], "EL">, Alias<mlittle_endian>;
def mbig_endian : Flag<["-"], "mbig-endian">, Flags<[NoXarchOption]>;
def EB : Flag<["-"], "EB">, Alias<mbig_endian>;
def m16 : Flag<["-"], "m16">, Group<m_Group>, Flags<[NoXarchOption, CoreOption]>;
def m32 : Flag<["-"], "m32">, Group<m_Group>, Flags<[NoXarchOption, CoreOption]>;
def mqdsp6_compat : Flag<["-"], "mqdsp6-compat">, Group<m_Group>, Flags<[NoXarchOption,CC1Option]>,
  HelpText<"Enable hexagon-qdsp6 backward compatibility">,
  MarshallingInfoFlag<LangOpts<"HexagonQdsp6Compat">>;
def m64 : Flag<["-"], "m64">, Group<m_Group>, Flags<[NoXarchOption, CoreOption]>;
#if INTEL_CUSTOMIZATION
#if INTEL_FEATURE_ICECODE
def micecode : Flag<["-"], "micecode">, Group<m_Group>, Flags<[NoXarchOption, CoreOption]>;
#endif // INTEL_FEATURE_ICECODE
#endif // INTEL_CUSTOMIZATION
def mx32 : Flag<["-"], "mx32">, Group<m_Group>, Flags<[NoXarchOption, CoreOption]>;
def mabi_EQ : Joined<["-"], "mabi=">, Group<m_Group>;
def miamcu : Flag<["-"], "miamcu">, Group<m_Group>, Flags<[NoXarchOption, CoreOption]>,
  HelpText<"Use Intel MCU ABI">;
def mno_iamcu : Flag<["-"], "mno-iamcu">, Group<m_Group>, Flags<[NoXarchOption, CoreOption]>;
def malign_functions_EQ : Joined<["-"], "malign-functions=">, Group<clang_ignored_m_Group>;
def malign_loops_EQ : Joined<["-"], "malign-loops=">, Group<clang_ignored_m_Group>;
def malign_jumps_EQ : Joined<["-"], "malign-jumps=">, Group<clang_ignored_m_Group>;
def malign_branch_EQ : CommaJoined<["-"], "malign-branch=">, Group<m_Group>, Flags<[NoXarchOption]>,
  HelpText<"Specify types of branches to align">;
def malign_branch_boundary_EQ : Joined<["-"], "malign-branch-boundary=">, Group<m_Group>, Flags<[NoXarchOption]>,
  HelpText<"Specify the boundary's size to align branches">;
def mpad_max_prefix_size_EQ : Joined<["-"], "mpad-max-prefix-size=">, Group<m_Group>, Flags<[NoXarchOption]>,
  HelpText<"Specify maximum number of prefixes to use for padding">;
def mbranches_within_32B_boundaries : Flag<["-"], "mbranches-within-32B-boundaries">, Flags<[NoXarchOption]>, Group<m_Group>,
  HelpText<"Align selected branches (fused, jcc, jmp) within 32-byte boundary">;
def mfancy_math_387 : Flag<["-"], "mfancy-math-387">, Group<clang_ignored_m_Group>;
def mlong_calls : Flag<["-"], "mlong-calls">, Group<m_Group>,
  HelpText<"Generate branches with extended addressability, usually via indirect jumps.">;
def mdouble_EQ : Joined<["-"], "mdouble=">, Group<m_Group>, Values<"32,64">, Flags<[CC1Option]>,
  HelpText<"Force double to be 32 bits or 64 bits">,
  MarshallingInfoInt<LangOpts<"DoubleSize">, "0">;
def LongDouble_Group : OptionGroup<"<LongDouble group>">, Group<m_Group>,
  DocName<"Long double flags">,
  DocBrief<[{Selects the long double implementation}]>;
def mlong_double_64 : Flag<["-"], "mlong-double-64">, Group<LongDouble_Group>, Flags<[CC1Option]>,
  HelpText<"Force long double to be 64 bits">;
def mlong_double_80 : Flag<["-"], "mlong-double-80">, Group<LongDouble_Group>, Flags<[CC1Option]>,
  HelpText<"Force long double to be 80 bits, padded to 128 bits for storage">;
def mlong_double_128 : Flag<["-"], "mlong-double-128">, Group<LongDouble_Group>, Flags<[CC1Option]>,
  HelpText<"Force long double to be 128 bits">;
def mno_long_calls : Flag<["-"], "mno-long-calls">, Group<m_Group>,
  HelpText<"Restore the default behaviour of not generating long calls">;
def mexecute_only : Flag<["-"], "mexecute-only">, Group<m_arm_Features_Group>,
  HelpText<"Disallow generation of data access to code sections (ARM only)">;
def mno_execute_only : Flag<["-"], "mno-execute-only">, Group<m_arm_Features_Group>,
  HelpText<"Allow generation of data access to code sections (ARM only)">;
def mtp_mode_EQ : Joined<["-"], "mtp=">, Group<m_arm_Features_Group>, Values<"soft,cp15,el0,el1,el2,el3">,
  HelpText<"Thread pointer access method (AArch32/AArch64 only)">;
def mpure_code : Flag<["-"], "mpure-code">, Alias<mexecute_only>; // Alias for GCC compatibility
def mno_pure_code : Flag<["-"], "mno-pure-code">, Alias<mno_execute_only>;
def mtvos_version_min_EQ : Joined<["-"], "mtvos-version-min=">, Group<m_Group>;
def mappletvos_version_min_EQ : Joined<["-"], "mappletvos-version-min=">, Alias<mtvos_version_min_EQ>;
def mtvos_simulator_version_min_EQ : Joined<["-"], "mtvos-simulator-version-min=">;
def mappletvsimulator_version_min_EQ : Joined<["-"], "mappletvsimulator-version-min=">, Alias<mtvos_simulator_version_min_EQ>;
def mwatchos_version_min_EQ : Joined<["-"], "mwatchos-version-min=">, Group<m_Group>;
def mwatchos_simulator_version_min_EQ : Joined<["-"], "mwatchos-simulator-version-min=">;
def mwatchsimulator_version_min_EQ : Joined<["-"], "mwatchsimulator-version-min=">, Alias<mwatchos_simulator_version_min_EQ>;
def march_EQ : Joined<["-"], "march=">, Group<m_Group>, Flags<[CoreOption]>;
def masm_EQ : Joined<["-"], "masm=">, Group<m_Group>, Flags<[NoXarchOption]>;
def mcmodel_EQ : Joined<["-"], "mcmodel=">, Group<m_Group>, Flags<[CC1Option]>,
  MarshallingInfoString<TargetOpts<"CodeModel">, [{"default"}]>;
#if INTEL_CUSTOMIZATION
def mcmodel_Separate : Separate<["-"], "mcmodel">, Alias<mcmodel_EQ>;
#endif // INTEL_CUSTOMIZATION
def mtls_size_EQ : Joined<["-"], "mtls-size=">, Group<m_Group>, Flags<[NoXarchOption, CC1Option]>,
  HelpText<"Specify bit size of immediate TLS offsets (AArch64 ELF only): "
           "12 (for 4KB) | 24 (for 16MB, default) | 32 (for 4GB) | 48 (for 256TB, needs -mcmodel=large)">,
  MarshallingInfoInt<CodeGenOpts<"TLSSize">>;
def mimplicit_it_EQ : Joined<["-"], "mimplicit-it=">, Group<m_Group>;
def mdefault_build_attributes : Joined<["-"], "mdefault-build-attributes">, Group<m_Group>;
def mno_default_build_attributes : Joined<["-"], "mno-default-build-attributes">, Group<m_Group>;
def mconstant_cfstrings : Flag<["-"], "mconstant-cfstrings">, Group<clang_ignored_m_Group>;
def mconsole : Joined<["-"], "mconsole">, Group<m_Group>, Flags<[NoXarchOption]>;
def mwindows : Joined<["-"], "mwindows">, Group<m_Group>, Flags<[NoXarchOption]>;
def mdll : Joined<["-"], "mdll">, Group<m_Group>, Flags<[NoXarchOption]>;
def municode : Joined<["-"], "municode">, Group<m_Group>, Flags<[NoXarchOption]>;
def mthreads : Joined<["-"], "mthreads">, Group<m_Group>, Flags<[NoXarchOption]>;
def mcpu_EQ : Joined<["-"], "mcpu=">, Group<m_Group>;
def mmcu_EQ : Joined<["-"], "mmcu=">, Group<m_Group>;
def msim : Flag<["-"], "msim">, Group<m_Group>;
def mdynamic_no_pic : Joined<["-"], "mdynamic-no-pic">, Group<m_Group>;
def mfix_and_continue : Flag<["-"], "mfix-and-continue">, Group<clang_ignored_m_Group>;
def mieee_fp : Flag<["-"], "mieee-fp">, Group<clang_ignored_m_Group>;
def minline_all_stringops : Flag<["-"], "minline-all-stringops">, Group<clang_ignored_m_Group>;
def mno_inline_all_stringops : Flag<["-"], "mno-inline-all-stringops">, Group<clang_ignored_m_Group>;
def malign_double : Flag<["-"], "malign-double">, Group<m_Group>, Flags<[CC1Option]>,
  HelpText<"Align doubles to two words in structs (x86 only)">,
  MarshallingInfoFlag<LangOpts<"AlignDouble">>;
def mfloat_abi_EQ : Joined<["-"], "mfloat-abi=">, Group<m_Group>, Values<"soft,softfp,hard">;
def mfpmath_EQ : Joined<["-"], "mfpmath=">, Group<m_Group>;
def mfpu_EQ : Joined<["-"], "mfpu=">, Group<m_Group>;
def mhwdiv_EQ : Joined<["-"], "mhwdiv=">, Group<m_Group>;
def mhwmult_EQ : Joined<["-"], "mhwmult=">, Group<m_Group>;
def mglobal_merge : Flag<["-"], "mglobal-merge">, Group<m_Group>, Flags<[CC1Option]>,
  HelpText<"Enable merging of globals">;
def mhard_float : Flag<["-"], "mhard-float">, Group<m_Group>;
def miphoneos_version_min_EQ : Joined<["-"], "miphoneos-version-min=">, Group<m_Group>;
def mios_version_min_EQ : Joined<["-"], "mios-version-min=">,
  Alias<miphoneos_version_min_EQ>, HelpText<"Set iOS deployment target">;
def mios_simulator_version_min_EQ : Joined<["-"], "mios-simulator-version-min=">;
def miphonesimulator_version_min_EQ : Joined<["-"], "miphonesimulator-version-min=">, Alias<mios_simulator_version_min_EQ>;
def mkernel : Flag<["-"], "mkernel">, Group<m_Group>;
def mlinker_version_EQ : Joined<["-"], "mlinker-version=">,
  Flags<[NoXarchOption]>;
def mllvm : Separate<["-"], "mllvm">, Flags<[CC1Option,CC1AsOption,CoreOption]>,
  HelpText<"Additional arguments to forward to LLVM's option processing">,
  MarshallingInfoStringVector<FrontendOpts<"LLVMArgs">>;
def mmacosx_version_min_EQ : Joined<["-"], "mmacosx-version-min=">,
  Group<m_Group>, HelpText<"Set Mac OS X deployment target">;
def mmacos_version_min_EQ : Joined<["-"], "mmacos-version-min=">,
  Group<m_Group>, Alias<mmacosx_version_min_EQ>;
def mms_bitfields : Flag<["-"], "mms-bitfields">, Group<m_Group>, Flags<[CC1Option]>,
  HelpText<"Set the default structure layout to be compatible with the Microsoft compiler standard">,
  MarshallingInfoFlag<LangOpts<"MSBitfields">>;
def moutline : Flag<["-"], "moutline">, Group<f_clang_Group>, Flags<[CC1Option]>,
    HelpText<"Enable function outlining (AArch64 only)">;
def mno_outline : Flag<["-"], "mno-outline">, Group<f_clang_Group>, Flags<[CC1Option]>,
    HelpText<"Disable function outlining (AArch64 only)">;
def mno_ms_bitfields : Flag<["-"], "mno-ms-bitfields">, Group<m_Group>,
  HelpText<"Do not set the default structure layout to be compatible with the Microsoft compiler standard">;
def mstackrealign : Flag<["-"], "mstackrealign">, Group<m_Group>, Flags<[CC1Option]>,
  HelpText<"Force realign the stack at entry to every function">,
  MarshallingInfoFlag<CodeGenOpts<"StackRealignment">>;
def mstack_alignment : Joined<["-"], "mstack-alignment=">, Group<m_Group>, Flags<[CC1Option]>,
  HelpText<"Set the stack alignment">,
  MarshallingInfoInt<CodeGenOpts<"StackAlignment">>;
def mstack_probe_size : Joined<["-"], "mstack-probe-size=">, Group<m_Group>, Flags<[CC1Option]>,
  HelpText<"Set the stack probe size">,
  MarshallingInfoInt<CodeGenOpts<"StackProbeSize">, "4096">;
def mstack_arg_probe : Flag<["-"], "mstack-arg-probe">, Group<m_Group>,
  HelpText<"Enable stack probes">;
def mno_stack_arg_probe : Flag<["-"], "mno-stack-arg-probe">, Group<m_Group>, Flags<[CC1Option]>,
  HelpText<"Disable stack probes which are enabled by default">,
  MarshallingInfoFlag<CodeGenOpts<"NoStackArgProbe">>;
def mthread_model : Separate<["-"], "mthread-model">, Group<m_Group>, Flags<[CC1Option]>,
  HelpText<"The thread model to use, e.g. posix, single (posix by default)">, Values<"posix,single">,
  NormalizedValues<["POSIX", "Single"]>, NormalizedValuesScope<"LangOptions::ThreadModelKind">,
  MarshallingInfoEnum<LangOpts<"ThreadModel">, "POSIX">;
def meabi : Separate<["-"], "meabi">, Group<m_Group>, Flags<[CC1Option]>,
  HelpText<"Set EABI type, e.g. 4, 5 or gnu (default depends on triple)">, Values<"default,4,5,gnu">,
  MarshallingInfoEnum<TargetOpts<"EABIVersion">, "Default">,
  NormalizedValuesScope<"llvm::EABI">,
  NormalizedValues<["Default", "EABI4", "EABI5", "GNU"]>;
def mtargetos_EQ : Joined<["-"], "mtargetos=">, Group<m_Group>,
  HelpText<"Set the deployment target to be the specified OS and OS version">;

def mno_constant_cfstrings : Flag<["-"], "mno-constant-cfstrings">, Group<m_Group>;
def mno_global_merge : Flag<["-"], "mno-global-merge">, Group<m_Group>, Flags<[CC1Option]>,
  HelpText<"Disable merging of globals">;
def mno_pascal_strings : Flag<["-"], "mno-pascal-strings">,
  Alias<fno_pascal_strings>;
def mno_red_zone : Flag<["-"], "mno-red-zone">, Group<m_Group>;
def mno_tls_direct_seg_refs : Flag<["-"], "mno-tls-direct-seg-refs">, Group<m_Group>, Flags<[CC1Option]>,
  HelpText<"Disable direct TLS access through segment registers">,
  MarshallingInfoFlag<CodeGenOpts<"IndirectTlsSegRefs">>;
def mno_relax_all : Flag<["-"], "mno-relax-all">, Group<m_Group>;
def mno_rtd: Flag<["-"], "mno-rtd">, Group<m_Group>;
def mno_soft_float : Flag<["-"], "mno-soft-float">, Group<m_Group>;
def mno_stackrealign : Flag<["-"], "mno-stackrealign">, Group<m_Group>;

def mretpoline : Flag<["-"], "mretpoline">, Group<m_Group>, Flags<[CoreOption,NoXarchOption]>;
def mno_retpoline : Flag<["-"], "mno-retpoline">, Group<m_Group>, Flags<[CoreOption,NoXarchOption]>;
defm speculative_load_hardening : BoolOption<"m", "speculative-load-hardening",
  CodeGenOpts<"SpeculativeLoadHardening">, DefaultFalse,
  PosFlag<SetTrue, [CC1Option]>, NegFlag<SetFalse>, BothFlags<[CoreOption]>>,
  Group<m_Group>;
def mlvi_hardening : Flag<["-"], "mlvi-hardening">, Group<m_Group>, Flags<[CoreOption,NoXarchOption]>,
  HelpText<"Enable all mitigations for Load Value Injection (LVI)">;
def mno_lvi_hardening : Flag<["-"], "mno-lvi-hardening">, Group<m_Group>, Flags<[CoreOption,NoXarchOption]>,
  HelpText<"Disable mitigations for Load Value Injection (LVI)">;
def mlvi_cfi : Flag<["-"], "mlvi-cfi">, Group<m_Group>, Flags<[CoreOption,NoXarchOption]>,
  HelpText<"Enable only control-flow mitigations for Load Value Injection (LVI)">;
def mno_lvi_cfi : Flag<["-"], "mno-lvi-cfi">, Group<m_Group>, Flags<[CoreOption,NoXarchOption]>,
  HelpText<"Disable control-flow mitigations for Load Value Injection (LVI)">;
def m_seses : Flag<["-"], "mseses">, Group<m_Group>, Flags<[CoreOption, NoXarchOption]>,
  HelpText<"Enable speculative execution side effect suppression (SESES). "
    "Includes LVI control flow integrity mitigations">;
def mno_seses : Flag<["-"], "mno-seses">, Group<m_Group>, Flags<[CoreOption, NoXarchOption]>,
  HelpText<"Disable speculative execution side effect suppression (SESES)">;

def mrelax : Flag<["-"], "mrelax">, Group<m_Group>,
  HelpText<"Enable linker relaxation">;
def mno_relax : Flag<["-"], "mno-relax">, Group<m_Group>,
  HelpText<"Disable linker relaxation">;
def msmall_data_limit_EQ : Joined<["-"], "msmall-data-limit=">, Group<m_Group>,
  Alias<G>,
  HelpText<"Put global and static data smaller than the limit into a special section">;
def msave_restore : Flag<["-"], "msave-restore">, Group<m_riscv_Features_Group>,
  HelpText<"Enable using library calls for save and restore">;
def mno_save_restore : Flag<["-"], "mno-save-restore">, Group<m_riscv_Features_Group>,
  HelpText<"Disable using library calls for save and restore">;
def mcmodel_EQ_medlow : Flag<["-"], "mcmodel=medlow">, Group<m_riscv_Features_Group>,
  Flags<[CC1Option]>, Alias<mcmodel_EQ>, AliasArgs<["small"]>,
  HelpText<"Equivalent to -mcmodel=small, compatible with RISC-V gcc.">;
def mcmodel_EQ_medany : Flag<["-"], "mcmodel=medany">, Group<m_riscv_Features_Group>,
  Flags<[CC1Option]>, Alias<mcmodel_EQ>, AliasArgs<["medium"]>,
  HelpText<"Equivalent to -mcmodel=medium, compatible with RISC-V gcc.">;
def menable_experimental_extensions : Flag<["-"], "menable-experimental-extensions">, Group<m_Group>,
  HelpText<"Enable use of experimental RISC-V extensions.">;

def munaligned_access : Flag<["-"], "munaligned-access">, Group<m_arm_Features_Group>,
  HelpText<"Allow memory accesses to be unaligned (AArch32/AArch64 only)">;
def mno_unaligned_access : Flag<["-"], "mno-unaligned-access">, Group<m_arm_Features_Group>,
  HelpText<"Force all memory accesses to be aligned (AArch32/AArch64 only)">;
def mstrict_align : Flag<["-"], "mstrict-align">, Alias<mno_unaligned_access>, Flags<[CC1Option,HelpHidden]>,
  HelpText<"Force all memory accesses to be aligned (same as mno-unaligned-access)">;
def mno_thumb : Flag<["-"], "mno-thumb">, Group<m_arm_Features_Group>;
def mrestrict_it: Flag<["-"], "mrestrict-it">, Group<m_arm_Features_Group>,
  HelpText<"Disallow generation of deprecated IT blocks for ARMv8. It is on by default for ARMv8 Thumb mode.">;
def mno_restrict_it: Flag<["-"], "mno-restrict-it">, Group<m_arm_Features_Group>,
  HelpText<"Allow generation of deprecated IT blocks for ARMv8. It is off by default for ARMv8 Thumb mode">;
def marm : Flag<["-"], "marm">, Alias<mno_thumb>;
def ffixed_r9 : Flag<["-"], "ffixed-r9">, Group<m_arm_Features_Group>,
  HelpText<"Reserve the r9 register (ARM only)">;
def mno_movt : Flag<["-"], "mno-movt">, Group<m_arm_Features_Group>,
  HelpText<"Disallow use of movt/movw pairs (ARM only)">;
def mcrc : Flag<["-"], "mcrc">, Group<m_Group>,
  HelpText<"Allow use of CRC instructions (ARM/Mips only)">;
def mnocrc : Flag<["-"], "mnocrc">, Group<m_arm_Features_Group>,
  HelpText<"Disallow use of CRC instructions (ARM only)">;
def mno_neg_immediates: Flag<["-"], "mno-neg-immediates">, Group<m_arm_Features_Group>,
  HelpText<"Disallow converting instructions with negative immediates to their negation or inversion.">;
def mcmse : Flag<["-"], "mcmse">, Group<m_arm_Features_Group>,
  Flags<[NoXarchOption,CC1Option]>,
  HelpText<"Allow use of CMSE (Armv8-M Security Extensions)">,
  MarshallingInfoFlag<LangOpts<"Cmse">>;
def ForceAAPCSBitfieldLoad : Flag<["-"], "faapcs-bitfield-load">, Group<m_arm_Features_Group>,
  Flags<[NoXarchOption,CC1Option]>,
  HelpText<"Follows the AAPCS standard that all volatile bit-field write generates at least one load. (ARM only).">,
  MarshallingInfoFlag<CodeGenOpts<"ForceAAPCSBitfieldLoad">>;
defm aapcs_bitfield_width : BoolOption<"f", "aapcs-bitfield-width",
  CodeGenOpts<"AAPCSBitfieldWidth">, DefaultTrue,
  NegFlag<SetFalse, [], "Do not follow">, PosFlag<SetTrue, [], "Follow">,
  BothFlags<[NoXarchOption, CC1Option], " the AAPCS standard requirement stating that"
            " volatile bit-field width is dictated by the field container type. (ARM only).">>,
  Group<m_arm_Features_Group>;

def mgeneral_regs_only : Flag<["-"], "mgeneral-regs-only">, Group<m_Group>,
  HelpText<"Generate code which only uses the general purpose registers (AArch64/x86 only)">;
def mfix_cortex_a53_835769 : Flag<["-"], "mfix-cortex-a53-835769">,
  Group<m_aarch64_Features_Group>,
  HelpText<"Workaround Cortex-A53 erratum 835769 (AArch64 only)">;
def mno_fix_cortex_a53_835769 : Flag<["-"], "mno-fix-cortex-a53-835769">,
  Group<m_aarch64_Features_Group>,
  HelpText<"Don't workaround Cortex-A53 erratum 835769 (AArch64 only)">;
def mmark_bti_property : Flag<["-"], "mmark-bti-property">,
  Group<m_aarch64_Features_Group>,
  HelpText<"Add .note.gnu.property with BTI to assembly files (AArch64 only)">;
foreach i = {1-31} in
  def ffixed_x#i : Flag<["-"], "ffixed-x"#i>, Group<m_Group>,
    HelpText<"Reserve the x"#i#" register (AArch64/RISC-V only)">;

foreach i = {8-15,18} in
  def fcall_saved_x#i : Flag<["-"], "fcall-saved-x"#i>, Group<m_aarch64_Features_Group>,
    HelpText<"Make the x"#i#" register call-saved (AArch64 only)">;

def msve_vector_bits_EQ : Joined<["-"], "msve-vector-bits=">,
  Group<m_aarch64_Features_Group>, Flags<[NoXarchOption,CC1Option]>,
  HelpText<"Specify the size in bits of an SVE vector register. Defaults to the"
           " vector length agnostic value of \"scalable\". (AArch64 only)">,
  Values<"128,256,512,1024,2048,scalable">,
  NormalizedValues<["128", "256", "512", "1024", "2048", "0"]>,
  MarshallingInfoEnum<LangOpts<"ArmSveVectorBits">, "0">;

def msign_return_address_EQ : Joined<["-"], "msign-return-address=">,
  Flags<[CC1Option]>, Group<m_Group>, Values<"none,all,non-leaf">,
  HelpText<"Select return address signing scope">;
def mbranch_protection_EQ : Joined<["-"], "mbranch-protection=">,
  HelpText<"Enforce targets of indirect branches and function returns">;

def mharden_sls_EQ : Joined<["-"], "mharden-sls=">,
  HelpText<"Select straight-line speculation hardening scope">;

def msimd128 : Flag<["-"], "msimd128">, Group<m_wasm_Features_Group>;
def mno_simd128 : Flag<["-"], "mno-simd128">, Group<m_wasm_Features_Group>;
def mnontrapping_fptoint : Flag<["-"], "mnontrapping-fptoint">, Group<m_wasm_Features_Group>;
def mno_nontrapping_fptoint : Flag<["-"], "mno-nontrapping-fptoint">, Group<m_wasm_Features_Group>;
def msign_ext : Flag<["-"], "msign-ext">, Group<m_wasm_Features_Group>;
def mno_sign_ext : Flag<["-"], "mno-sign-ext">, Group<m_wasm_Features_Group>;
def mexception_handing : Flag<["-"], "mexception-handling">, Group<m_wasm_Features_Group>;
def mno_exception_handing : Flag<["-"], "mno-exception-handling">, Group<m_wasm_Features_Group>;
def matomics : Flag<["-"], "matomics">, Group<m_wasm_Features_Group>;
def mno_atomics : Flag<["-"], "mno-atomics">, Group<m_wasm_Features_Group>;
def mbulk_memory : Flag<["-"], "mbulk-memory">, Group<m_wasm_Features_Group>;
def mno_bulk_memory : Flag<["-"], "mno-bulk-memory">, Group<m_wasm_Features_Group>;
def mmutable_globals : Flag<["-"], "mmutable-globals">, Group<m_wasm_Features_Group>;
def mno_mutable_globals : Flag<["-"], "mno-mutable-globals">, Group<m_wasm_Features_Group>;
def mmultivalue : Flag<["-"], "mmultivalue">, Group<m_wasm_Features_Group>;
def mno_multivalue : Flag<["-"], "mno-multivalue">, Group<m_wasm_Features_Group>;
def mtail_call : Flag<["-"], "mtail-call">, Group<m_wasm_Features_Group>;
def mno_tail_call : Flag<["-"], "mno-tail-call">, Group<m_wasm_Features_Group>;
def mreference_types : Flag<["-"], "mreference-types">, Group<m_wasm_Features_Group>;
def mno_reference_types : Flag<["-"], "mno-reference-types">, Group<m_wasm_Features_Group>;
def mexec_model_EQ : Joined<["-"], "mexec-model=">, Group<m_wasm_Features_Driver_Group>,
                     Values<"command,reactor">,
                     HelpText<"Execution model (WebAssembly only)">;

defm amdgpu_ieee : BoolOption<"m", "amdgpu-ieee",
  CodeGenOpts<"EmitIEEENaNCompliantInsts">, DefaultTrue,
  PosFlag<SetTrue, [], "Sets the IEEE bit in the expected default floating point "
  " mode register. Floating point opcodes that support exception flag "
  "gathering quiet and propagate signaling NaN inputs per IEEE 754-2008. "
  "This option changes the ABI. (AMDGPU only)">,
  NegFlag<SetFalse, [CC1Option]>>, Group<m_Group>;

def mcode_object_version_EQ : Joined<["-"], "mcode-object-version=">, Group<m_Group>,
  HelpText<"Specify code object ABI version. Defaults to 3. (AMDGPU only)">,
  MetaVarName<"<version>">, Values<"2,3,4">;

defm code_object_v3_legacy : SimpleMFlag<"code-object-v3",
  "Legacy option to specify code object ABI V3",
  "Legacy option to specify code object ABI V2",
  " (AMDGPU only)">;
defm cumode : SimpleMFlag<"cumode",
  "Specify CU wavefront", "Specify WGP wavefront",
  " execution mode (AMDGPU only)", m_amdgpu_Features_Group>;
defm tgsplit : SimpleMFlag<"tgsplit", "Enable", "Disable",
  " threadgroup split execution mode (AMDGPU only)", m_amdgpu_Features_Group>;
defm wavefrontsize64 : SimpleMFlag<"wavefrontsize64",
  "Specify wavefront size 64", "Specify wavefront size 32",
  " mode (AMDGPU only)">;

defm unsafe_fp_atomics : BoolOption<"m", "unsafe-fp-atomics",
  TargetOpts<"AllowAMDGPUUnsafeFPAtomics">, DefaultFalse,
  PosFlag<SetTrue, [CC1Option], "Enable unsafe floating point atomic instructions (AMDGPU only)">,
  NegFlag<SetFalse>>, Group<m_Group>;

def faltivec : Flag<["-"], "faltivec">, Group<f_Group>, Flags<[NoXarchOption]>;
def fno_altivec : Flag<["-"], "fno-altivec">, Group<f_Group>, Flags<[NoXarchOption]>;
def maltivec : Flag<["-"], "maltivec">, Group<m_ppc_Features_Group>;
def mno_altivec : Flag<["-"], "mno-altivec">, Group<m_ppc_Features_Group>;
def mpcrel: Flag<["-"], "mpcrel">, Group<m_ppc_Features_Group>;
def mno_pcrel: Flag<["-"], "mno-pcrel">, Group<m_ppc_Features_Group>;
def mprefixed: Flag<["-"], "mprefixed">, Group<m_ppc_Features_Group>;
def mno_prefixed: Flag<["-"], "mno-prefixed">, Group<m_ppc_Features_Group>;
def mspe : Flag<["-"], "mspe">, Group<m_ppc_Features_Group>;
def mno_spe : Flag<["-"], "mno-spe">, Group<m_ppc_Features_Group>;
def mefpu2 : Flag<["-"], "mefpu2">, Group<m_ppc_Features_Group>;
def mabi_EQ_vec_extabi : Flag<["-"], "mabi=vec-extabi">, Group<m_Group>, Flags<[CC1Option]>,
  HelpText<"Enable the extended Altivec ABI on AIX (AIX only). Uses volatile and nonvolatile vector registers">,
  MarshallingInfoFlag<LangOpts<"EnableAIXExtendedAltivecABI">>;
def mabi_EQ_vec_default : Flag<["-"], "mabi=vec-default">, Group<m_Group>, Flags<[CC1Option]>,
  HelpText<"Enable the default Altivec ABI on AIX (AIX only). Uses only volatile vector registers.">;
def mvsx : Flag<["-"], "mvsx">, Group<m_ppc_Features_Group>;
def mno_vsx : Flag<["-"], "mno-vsx">, Group<m_ppc_Features_Group>;
def msecure_plt : Flag<["-"], "msecure-plt">, Group<m_ppc_Features_Group>;
def mpower8_vector : Flag<["-"], "mpower8-vector">,
    Group<m_ppc_Features_Group>;
def mno_power8_vector : Flag<["-"], "mno-power8-vector">,
    Group<m_ppc_Features_Group>;
def mpower9_vector : Flag<["-"], "mpower9-vector">,
    Group<m_ppc_Features_Group>;
def mno_power9_vector : Flag<["-"], "mno-power9-vector">,
    Group<m_ppc_Features_Group>;
def mpower10_vector : Flag<["-"], "mpower10-vector">,
    Group<m_ppc_Features_Group>;
def mno_power10_vector : Flag<["-"], "mno-power10-vector">,
    Group<m_ppc_Features_Group>;
def mpower8_crypto : Flag<["-"], "mcrypto">,
    Group<m_ppc_Features_Group>;
def mnopower8_crypto : Flag<["-"], "mno-crypto">,
    Group<m_ppc_Features_Group>;
def mdirect_move : Flag<["-"], "mdirect-move">,
    Group<m_ppc_Features_Group>;
def mnodirect_move : Flag<["-"], "mno-direct-move">,
    Group<m_ppc_Features_Group>;
def mpaired_vector_memops: Flag<["-"], "mpaired-vector-memops">,
    Group<m_ppc_Features_Group>;
def mnopaired_vector_memops: Flag<["-"], "mno-paired-vector-memops">,
    Group<m_ppc_Features_Group>;
def mhtm : Flag<["-"], "mhtm">, Group<m_ppc_Features_Group>;
def mno_htm : Flag<["-"], "mno-htm">, Group<m_ppc_Features_Group>;
def mfprnd : Flag<["-"], "mfprnd">, Group<m_ppc_Features_Group>;
def mno_fprnd : Flag<["-"], "mno-fprnd">, Group<m_ppc_Features_Group>;
def mcmpb : Flag<["-"], "mcmpb">, Group<m_ppc_Features_Group>;
def mno_cmpb : Flag<["-"], "mno-cmpb">, Group<m_ppc_Features_Group>;
def misel : Flag<["-"], "misel">, Group<m_ppc_Features_Group>;
def mno_isel : Flag<["-"], "mno-isel">, Group<m_ppc_Features_Group>;
def mmfocrf : Flag<["-"], "mmfocrf">, Group<m_ppc_Features_Group>;
def mmfcrf : Flag<["-"], "mmfcrf">, Alias<mmfocrf>;
def mno_mfocrf : Flag<["-"], "mno-mfocrf">, Group<m_ppc_Features_Group>;
def mno_mfcrf : Flag<["-"], "mno-mfcrf">, Alias<mno_mfocrf>;
def mpopcntd : Flag<["-"], "mpopcntd">, Group<m_ppc_Features_Group>;
def mno_popcntd : Flag<["-"], "mno-popcntd">, Group<m_ppc_Features_Group>;
def mcrbits : Flag<["-"], "mcrbits">, Group<m_ppc_Features_Group>;
def mno_crbits : Flag<["-"], "mno-crbits">, Group<m_ppc_Features_Group>;
def minvariant_function_descriptors :
  Flag<["-"], "minvariant-function-descriptors">, Group<m_ppc_Features_Group>;
def mno_invariant_function_descriptors :
  Flag<["-"], "mno-invariant-function-descriptors">,
  Group<m_ppc_Features_Group>;
def mfloat128: Flag<["-"], "mfloat128">,
    Group<m_ppc_Features_Group>;
def mno_float128 : Flag<["-"], "mno-float128">,
    Group<m_ppc_Features_Group>;
def mlongcall: Flag<["-"], "mlongcall">,
    Group<m_ppc_Features_Group>;
def mno_longcall : Flag<["-"], "mno-longcall">,
    Group<m_ppc_Features_Group>;
def mmma: Flag<["-"], "mmma">, Group<m_ppc_Features_Group>;
def mno_mma: Flag<["-"], "mno-mma">, Group<m_ppc_Features_Group>;
def mrop_protect : Flag<["-"], "mrop-protect">,
    Group<m_ppc_Features_Group>;
def mprivileged : Flag<["-"], "mprivileged">,
    Group<m_ppc_Features_Group>;
def maix_struct_return : Flag<["-"], "maix-struct-return">,
  Group<m_Group>, Flags<[CC1Option]>,
  HelpText<"Return all structs in memory (PPC32 only)">;
def msvr4_struct_return : Flag<["-"], "msvr4-struct-return">,
  Group<m_Group>, Flags<[CC1Option]>,
  HelpText<"Return small structs in registers (PPC32 only)">;

def mvx : Flag<["-"], "mvx">, Group<m_Group>;
def mno_vx : Flag<["-"], "mno-vx">, Group<m_Group>;

defm zvector : BoolFOption<"zvector",
  LangOpts<"ZVector">, DefaultFalse,
  PosFlag<SetTrue, [CC1Option], "Enable System z vector language extension">,
  NegFlag<SetFalse>>;
def mzvector : Flag<["-"], "mzvector">, Alias<fzvector>;
def mno_zvector : Flag<["-"], "mno-zvector">, Alias<fno_zvector>;

def mignore_xcoff_visibility : Flag<["-"], "mignore-xcoff-visibility">, Group<m_Group>,
HelpText<"Not emit the visibility attribute for asm in AIX OS or give all symbols 'unspecified' visibility in XCOFF object file">,
  Flags<[CC1Option]>;
defm backchain : BoolOption<"m", "backchain",
  CodeGenOpts<"Backchain">, DefaultFalse,
  PosFlag<SetTrue, [], "Link stack frames through backchain on System Z">,
  NegFlag<SetFalse>, BothFlags<[NoXarchOption,CC1Option]>>, Group<m_Group>;

def mno_warn_nonportable_cfstrings : Flag<["-"], "mno-warn-nonportable-cfstrings">, Group<m_Group>;
def mno_omit_leaf_frame_pointer : Flag<["-"], "mno-omit-leaf-frame-pointer">, Group<m_Group>;
def momit_leaf_frame_pointer : Flag<["-"], "momit-leaf-frame-pointer">, Group<m_Group>,
  HelpText<"Omit frame pointer setup for leaf functions">;
def moslib_EQ : Joined<["-"], "moslib=">, Group<m_Group>;
def mpascal_strings : Flag<["-"], "mpascal-strings">, Alias<fpascal_strings>;
def mred_zone : Flag<["-"], "mred-zone">, Group<m_Group>;
def mtls_direct_seg_refs : Flag<["-"], "mtls-direct-seg-refs">, Group<m_Group>,
  HelpText<"Enable direct TLS access through segment registers (default)">;
def mregparm_EQ : Joined<["-"], "mregparm=">, Group<m_Group>;
def mrelax_all : Flag<["-"], "mrelax-all">, Group<m_Group>, Flags<[CC1Option,CC1AsOption]>,
  HelpText<"(integrated-as) Relax all machine instructions">,
  MarshallingInfoFlag<CodeGenOpts<"RelaxAll">>;
def mincremental_linker_compatible : Flag<["-"], "mincremental-linker-compatible">, Group<m_Group>,
  Flags<[CC1Option,CC1AsOption]>,
  HelpText<"(integrated-as) Emit an object file which can be used with an incremental linker">,
  MarshallingInfoFlag<CodeGenOpts<"IncrementalLinkerCompatible">>;
def mno_incremental_linker_compatible : Flag<["-"], "mno-incremental-linker-compatible">, Group<m_Group>,
  HelpText<"(integrated-as) Emit an object file which cannot be used with an incremental linker">;
def mrtd : Flag<["-"], "mrtd">, Group<m_Group>, Flags<[CC1Option]>,
  HelpText<"Make StdCall calling convention the default">;
def msmall_data_threshold_EQ : Joined <["-"], "msmall-data-threshold=">,
  Group<m_Group>, Alias<G>;
def msoft_float : Flag<["-"], "msoft-float">, Group<m_Group>, Flags<[CC1Option]>,
  HelpText<"Use software floating point">,
  MarshallingInfoFlag<CodeGenOpts<"SoftFloat">>;
def moutline_atomics : Flag<["-"], "moutline-atomics">, Group<f_clang_Group>, Flags<[CC1Option]>,
  HelpText<"Generate local calls to out-of-line atomic operations">;
def mno_outline_atomics : Flag<["-"], "mno-outline-atomics">, Group<f_clang_Group>, Flags<[CC1Option]>,
  HelpText<"Don't generate local calls to out-of-line atomic operations">;
def mno_implicit_float : Flag<["-"], "mno-implicit-float">, Group<m_Group>,
  HelpText<"Don't generate implicit floating point instructions">;
def mimplicit_float : Flag<["-"], "mimplicit-float">, Group<m_Group>;
def mrecip : Flag<["-"], "mrecip">, Group<m_Group>;
def mrecip_EQ : CommaJoined<["-"], "mrecip=">, Group<m_Group>, Flags<[CC1Option]>,
  MarshallingInfoStringVector<CodeGenOpts<"Reciprocals">>;
def mprefer_vector_width_EQ : Joined<["-"], "mprefer-vector-width=">, Group<m_Group>, Flags<[CC1Option]>,
  HelpText<"Specifies preferred vector width for auto-vectorization. Defaults to 'none' which allows target specific decisions.">,
  MarshallingInfoString<CodeGenOpts<"PreferVectorWidth">>;
def mstack_protector_guard_EQ : Joined<["-"], "mstack-protector-guard=">, Group<m_Group>, Flags<[CC1Option]>,
  HelpText<"Use the given guard (global, tls) for addressing the stack-protector guard">,
  MarshallingInfoString<CodeGenOpts<"StackProtectorGuard">>;
def mstack_protector_guard_offset_EQ : Joined<["-"], "mstack-protector-guard-offset=">, Group<m_Group>, Flags<[CC1Option]>,
  HelpText<"Use the given offset for addressing the stack-protector guard">,
  MarshallingInfoInt<CodeGenOpts<"StackProtectorGuardOffset">, "INT_MAX", "int">;
def mstack_protector_guard_reg_EQ : Joined<["-"], "mstack-protector-guard-reg=">, Group<m_Group>, Flags<[CC1Option]>,
  HelpText<"Use the given reg for addressing the stack-protector guard">,
  MarshallingInfoString<CodeGenOpts<"StackProtectorGuardReg">>;
def mfentry : Flag<["-"], "mfentry">, HelpText<"Insert calls to fentry at function entry (x86/SystemZ only)">,
  Flags<[CC1Option]>, Group<m_Group>,
  MarshallingInfoFlag<CodeGenOpts<"CallFEntry">>;
def mnop_mcount : Flag<["-"], "mnop-mcount">, HelpText<"Generate mcount/__fentry__ calls as nops. To activate they need to be patched in.">,
  Flags<[CC1Option]>, Group<m_Group>,
  MarshallingInfoFlag<CodeGenOpts<"MNopMCount">>;
def mrecord_mcount : Flag<["-"], "mrecord-mcount">, HelpText<"Generate a __mcount_loc section entry for each __fentry__ call.">,
  Flags<[CC1Option]>, Group<m_Group>,
  MarshallingInfoFlag<CodeGenOpts<"RecordMCount">>;
def mpacked_stack : Flag<["-"], "mpacked-stack">, HelpText<"Use packed stack layout (SystemZ only).">,
  Flags<[CC1Option]>, Group<m_Group>,
  MarshallingInfoFlag<CodeGenOpts<"PackedStack">>;
def mno_packed_stack : Flag<["-"], "mno-packed-stack">, Flags<[CC1Option]>, Group<m_Group>;
def mips16 : Flag<["-"], "mips16">, Group<m_mips_Features_Group>;
def mno_mips16 : Flag<["-"], "mno-mips16">, Group<m_mips_Features_Group>;
def mmicromips : Flag<["-"], "mmicromips">, Group<m_mips_Features_Group>;
def mno_micromips : Flag<["-"], "mno-micromips">, Group<m_mips_Features_Group>;
def mxgot : Flag<["-"], "mxgot">, Group<m_mips_Features_Group>;
def mno_xgot : Flag<["-"], "mno-xgot">, Group<m_mips_Features_Group>;
def mldc1_sdc1 : Flag<["-"], "mldc1-sdc1">, Group<m_mips_Features_Group>;
def mno_ldc1_sdc1 : Flag<["-"], "mno-ldc1-sdc1">, Group<m_mips_Features_Group>;
def mcheck_zero_division : Flag<["-"], "mcheck-zero-division">,
                           Group<m_mips_Features_Group>;
def mno_check_zero_division : Flag<["-"], "mno-check-zero-division">,
                              Group<m_mips_Features_Group>;
def mcompact_branches_EQ : Joined<["-"], "mcompact-branches=">,
                           Group<m_mips_Features_Group>;
def mbranch_likely : Flag<["-"], "mbranch-likely">, Group<m_Group>,
  IgnoredGCCCompat;
def mno_branch_likely : Flag<["-"], "mno-branch-likely">, Group<m_Group>,
  IgnoredGCCCompat;
def mindirect_jump_EQ : Joined<["-"], "mindirect-jump=">,
  Group<m_mips_Features_Group>,
  HelpText<"Change indirect jump instructions to inhibit speculation">;
def mdsp : Flag<["-"], "mdsp">, Group<m_mips_Features_Group>;
def mno_dsp : Flag<["-"], "mno-dsp">, Group<m_mips_Features_Group>;
def mdspr2 : Flag<["-"], "mdspr2">, Group<m_mips_Features_Group>;
def mno_dspr2 : Flag<["-"], "mno-dspr2">, Group<m_mips_Features_Group>;
def msingle_float : Flag<["-"], "msingle-float">, Group<m_mips_Features_Group>;
def mdouble_float : Flag<["-"], "mdouble-float">, Group<m_mips_Features_Group>;
def mmadd4 : Flag<["-"], "mmadd4">, Group<m_mips_Features_Group>,
  HelpText<"Enable the generation of 4-operand madd.s, madd.d and related instructions.">;
def mno_madd4 : Flag<["-"], "mno-madd4">, Group<m_mips_Features_Group>,
  HelpText<"Disable the generation of 4-operand madd.s, madd.d and related instructions.">;
def mmsa : Flag<["-"], "mmsa">, Group<m_mips_Features_Group>,
  HelpText<"Enable MSA ASE (MIPS only)">;
def mno_msa : Flag<["-"], "mno-msa">, Group<m_mips_Features_Group>,
  HelpText<"Disable MSA ASE (MIPS only)">;
def mmt : Flag<["-"], "mmt">, Group<m_mips_Features_Group>,
  HelpText<"Enable MT ASE (MIPS only)">;
def mno_mt : Flag<["-"], "mno-mt">, Group<m_mips_Features_Group>,
  HelpText<"Disable MT ASE (MIPS only)">;
def mfp64 : Flag<["-"], "mfp64">, Group<m_mips_Features_Group>,
  HelpText<"Use 64-bit floating point registers (MIPS only)">;
def mfp32 : Flag<["-"], "mfp32">, Group<m_mips_Features_Group>,
  HelpText<"Use 32-bit floating point registers (MIPS only)">;
def mgpopt : Flag<["-"], "mgpopt">, Group<m_mips_Features_Group>,
  HelpText<"Use GP relative accesses for symbols known to be in a small"
           " data section (MIPS)">;
def mno_gpopt : Flag<["-"], "mno-gpopt">, Group<m_mips_Features_Group>,
  HelpText<"Do not use GP relative accesses for symbols known to be in a small"
           " data section (MIPS)">;
def mlocal_sdata : Flag<["-"], "mlocal-sdata">,
  Group<m_mips_Features_Group>,
  HelpText<"Extend the -G behaviour to object local data (MIPS)">;
def mno_local_sdata : Flag<["-"], "mno-local-sdata">,
  Group<m_mips_Features_Group>,
  HelpText<"Do not extend the -G behaviour to object local data (MIPS)">;
def mextern_sdata : Flag<["-"], "mextern-sdata">,
  Group<m_mips_Features_Group>,
  HelpText<"Assume that externally defined data is in the small data if it"
           " meets the -G <size> threshold (MIPS)">;
def mno_extern_sdata : Flag<["-"], "mno-extern-sdata">,
  Group<m_mips_Features_Group>,
  HelpText<"Do not assume that externally defined data is in the small data if"
           " it meets the -G <size> threshold (MIPS)">;
def membedded_data : Flag<["-"], "membedded-data">,
  Group<m_mips_Features_Group>,
  HelpText<"Place constants in the .rodata section instead of the .sdata "
           "section even if they meet the -G <size> threshold (MIPS)">;
def mno_embedded_data : Flag<["-"], "mno-embedded-data">,
  Group<m_mips_Features_Group>,
  HelpText<"Do not place constants in the .rodata section instead of the "
           ".sdata if they meet the -G <size> threshold (MIPS)">;
def mnan_EQ : Joined<["-"], "mnan=">, Group<m_mips_Features_Group>;
def mabs_EQ : Joined<["-"], "mabs=">, Group<m_mips_Features_Group>;
def mabicalls : Flag<["-"], "mabicalls">, Group<m_mips_Features_Group>,
  HelpText<"Enable SVR4-style position-independent code (Mips only)">;
def mno_abicalls : Flag<["-"], "mno-abicalls">, Group<m_mips_Features_Group>,
  HelpText<"Disable SVR4-style position-independent code (Mips only)">;
def mno_crc : Flag<["-"], "mno-crc">, Group<m_mips_Features_Group>,
  HelpText<"Disallow use of CRC instructions (Mips only)">;
def mvirt : Flag<["-"], "mvirt">, Group<m_mips_Features_Group>;
def mno_virt : Flag<["-"], "mno-virt">, Group<m_mips_Features_Group>;
def mginv : Flag<["-"], "mginv">, Group<m_mips_Features_Group>;
def mno_ginv : Flag<["-"], "mno-ginv">, Group<m_mips_Features_Group>;
def mips1 : Flag<["-"], "mips1">,
  Alias<march_EQ>, AliasArgs<["mips1"]>, Group<m_mips_Features_Group>,
  HelpText<"Equivalent to -march=mips1">, Flags<[HelpHidden]>;
def mips2 : Flag<["-"], "mips2">,
  Alias<march_EQ>, AliasArgs<["mips2"]>, Group<m_mips_Features_Group>,
  HelpText<"Equivalent to -march=mips2">, Flags<[HelpHidden]>;
def mips3 : Flag<["-"], "mips3">,
  Alias<march_EQ>, AliasArgs<["mips3"]>, Group<m_mips_Features_Group>,
  HelpText<"Equivalent to -march=mips3">, Flags<[HelpHidden]>;
def mips4 : Flag<["-"], "mips4">,
  Alias<march_EQ>, AliasArgs<["mips4"]>, Group<m_mips_Features_Group>,
  HelpText<"Equivalent to -march=mips4">, Flags<[HelpHidden]>;
def mips5 : Flag<["-"], "mips5">,
  Alias<march_EQ>, AliasArgs<["mips5"]>, Group<m_mips_Features_Group>,
  HelpText<"Equivalent to -march=mips5">, Flags<[HelpHidden]>;
def mips32 : Flag<["-"], "mips32">,
  Alias<march_EQ>, AliasArgs<["mips32"]>, Group<m_mips_Features_Group>,
  HelpText<"Equivalent to -march=mips32">, Flags<[HelpHidden]>;
def mips32r2 : Flag<["-"], "mips32r2">,
  Alias<march_EQ>, AliasArgs<["mips32r2"]>, Group<m_mips_Features_Group>,
  HelpText<"Equivalent to -march=mips32r2">, Flags<[HelpHidden]>;
def mips32r3 : Flag<["-"], "mips32r3">,
  Alias<march_EQ>, AliasArgs<["mips32r3"]>, Group<m_mips_Features_Group>,
  HelpText<"Equivalent to -march=mips32r3">, Flags<[HelpHidden]>;
def mips32r5 : Flag<["-"], "mips32r5">,
  Alias<march_EQ>, AliasArgs<["mips32r5"]>, Group<m_mips_Features_Group>,
  HelpText<"Equivalent to -march=mips32r5">, Flags<[HelpHidden]>;
def mips32r6 : Flag<["-"], "mips32r6">,
  Alias<march_EQ>, AliasArgs<["mips32r6"]>, Group<m_mips_Features_Group>,
  HelpText<"Equivalent to -march=mips32r6">, Flags<[HelpHidden]>;
def mips64 : Flag<["-"], "mips64">,
  Alias<march_EQ>, AliasArgs<["mips64"]>, Group<m_mips_Features_Group>,
  HelpText<"Equivalent to -march=mips64">, Flags<[HelpHidden]>;
def mips64r2 : Flag<["-"], "mips64r2">,
  Alias<march_EQ>, AliasArgs<["mips64r2"]>, Group<m_mips_Features_Group>,
  HelpText<"Equivalent to -march=mips64r2">, Flags<[HelpHidden]>;
def mips64r3 : Flag<["-"], "mips64r3">,
  Alias<march_EQ>, AliasArgs<["mips64r3"]>, Group<m_mips_Features_Group>,
  HelpText<"Equivalent to -march=mips64r3">, Flags<[HelpHidden]>;
def mips64r5 : Flag<["-"], "mips64r5">,
  Alias<march_EQ>, AliasArgs<["mips64r5"]>, Group<m_mips_Features_Group>,
  HelpText<"Equivalent to -march=mips64r5">, Flags<[HelpHidden]>;
def mips64r6 : Flag<["-"], "mips64r6">,
  Alias<march_EQ>, AliasArgs<["mips64r6"]>, Group<m_mips_Features_Group>,
  HelpText<"Equivalent to -march=mips64r6">, Flags<[HelpHidden]>;
def mfpxx : Flag<["-"], "mfpxx">, Group<m_mips_Features_Group>,
  HelpText<"Avoid FPU mode dependent operations when used with the O32 ABI">,
  Flags<[HelpHidden]>;
def modd_spreg : Flag<["-"], "modd-spreg">, Group<m_mips_Features_Group>,
  HelpText<"Enable odd single-precision floating point registers">,
  Flags<[HelpHidden]>;
def mno_odd_spreg : Flag<["-"], "mno-odd-spreg">, Group<m_mips_Features_Group>,
  HelpText<"Disable odd single-precision floating point registers">,
  Flags<[HelpHidden]>;
def mrelax_pic_calls : Flag<["-"], "mrelax-pic-calls">,
  Group<m_mips_Features_Group>,
  HelpText<"Produce relaxation hints for linkers to try optimizing PIC "
           "call sequences into direct calls (MIPS only)">, Flags<[HelpHidden]>;
def mno_relax_pic_calls : Flag<["-"], "mno-relax-pic-calls">,
  Group<m_mips_Features_Group>,
  HelpText<"Do not produce relaxation hints for linkers to try optimizing PIC "
           "call sequences into direct calls (MIPS only)">, Flags<[HelpHidden]>;
def mglibc : Flag<["-"], "mglibc">, Group<m_libc_Group>, Flags<[HelpHidden]>;
def muclibc : Flag<["-"], "muclibc">, Group<m_libc_Group>, Flags<[HelpHidden]>;
def module_file_info : Flag<["-"], "module-file-info">, Flags<[NoXarchOption,CC1Option]>, Group<Action_Group>,
  HelpText<"Provide information about a particular module file">;
def mthumb : Flag<["-"], "mthumb">, Group<m_Group>;
def mtune_EQ : Joined<["-"], "mtune=">, Group<m_Group>,
  HelpText<"Only supported on X86 and RISC-V. Otherwise accepted for compatibility with GCC.">;
def multi__module : Flag<["-"], "multi_module">;
def multiply__defined__unused : Separate<["-"], "multiply_defined_unused">;
def multiply__defined : Separate<["-"], "multiply_defined">;
def mwarn_nonportable_cfstrings : Flag<["-"], "mwarn-nonportable-cfstrings">, Group<m_Group>;
#if INTEL_CUSTOMIZATION
def ansi_alias : Flag<["-"], "ansi-alias">, Alias<fstrict_aliasing>,
  HelpText<"enable use of ANSI aliasing rules optimizations"
           " user asserts that the program adheres to these rules">;
def no_ansi_alias : Flag<["-"], "no-ansi-alias">, Alias<fno_strict_aliasing>,
  HelpText<"disable use of ANSI aliasing rules optimizations">;
#endif //INTEL_CUSTOMIZATION
def no_canonical_prefixes : Flag<["-"], "no-canonical-prefixes">, Flags<[HelpHidden, CoreOption]>,
  HelpText<"Use relative instead of canonical paths">;
def no_cpp_precomp : Flag<["-"], "no-cpp-precomp">, Group<clang_ignored_f_Group>;
def no_integrated_cpp : Flag<["-", "--"], "no-integrated-cpp">, Flags<[NoXarchOption]>;
def no_pedantic : Flag<["-", "--"], "no-pedantic">, Group<pedantic_Group>;
def no__dead__strip__inits__and__terms : Flag<["-"], "no_dead_strip_inits_and_terms">;
def nobuiltininc : Flag<["-"], "nobuiltininc">, Flags<[CC1Option, CoreOption]>,
  HelpText<"Disable builtin #include directories">,
  MarshallingInfoNegativeFlag<HeaderSearchOpts<"UseBuiltinIncludes">>;
def nogpuinc : Flag<["-"], "nogpuinc">, HelpText<"Do not add include paths for CUDA/HIP and"
  " do not include the default CUDA/HIP wrapper headers">;
def : Flag<["-"], "nocudainc">, Alias<nogpuinc>;
def nogpulib : Flag<["-"], "nogpulib">,
  HelpText<"Do not link device library for CUDA/HIP device compilation">;
def : Flag<["-"], "nocudalib">, Alias<nogpulib>;
def nodefaultlibs : Flag<["-"], "nodefaultlibs">;
def nofixprebinding : Flag<["-"], "nofixprebinding">;
def nolibc : Flag<["-"], "nolibc">;
def nomultidefs : Flag<["-"], "nomultidefs">;
def nopie : Flag<["-"], "nopie">;
def no_pie : Flag<["-"], "no-pie">, Alias<nopie>;
def noprebind : Flag<["-"], "noprebind">;
def noprofilelib : Flag<["-"], "noprofilelib">;
def noseglinkedit : Flag<["-"], "noseglinkedit">;
def nostartfiles : Flag<["-"], "nostartfiles">, Group<Link_Group>;
def nostdinc : Flag<["-"], "nostdinc">, Flags<[CoreOption]>;
def nostdlibinc : Flag<["-"], "nostdlibinc">;
def nostdincxx : Flag<["-"], "nostdinc++">, Flags<[CC1Option]>,
  HelpText<"Disable standard #include directories for the C++ standard library">,
  MarshallingInfoNegativeFlag<HeaderSearchOpts<"UseStandardCXXIncludes">>;
def nostdlib : Flag<["-"], "nostdlib">, Group<Link_Group>;
def nostdlibxx : Flag<["-"], "nostdlib++">;
def nolibsycl : Flag<["-"], "nolibsycl">, Flags<[NoXarchOption, CoreOption]>,
  HelpText<"Do not link SYCL runtime library">;
def object : Flag<["-"], "object">;
def o : JoinedOrSeparate<["-"], "o">, Flags<[NoXarchOption, RenderAsInput,
  CC1Option, CC1AsOption, FC1Option, FlangOption]>,
  HelpText<"Write output to <file>">, MetaVarName<"<file>">,
  MarshallingInfoString<FrontendOpts<"OutputFile">>;
#if INTEL_CUSTOMIZATION
def pc : Joined<["-"], "pc">, Flags<[NoXarchOption]>;
def : Joined<["-"], "pc=">, Alias<pc>, HelpText<"Initialize X87 floating "
  "point precision to single, double or double extendedSet FPU precision. "
  "Valid values of 32, 64 and 80">;
def parallel_source_info_EQ : Joined<["-"], "parallel-source-info=">,
  Values<"0,1,2">, Flags<[NoXarchOption]>, HelpText<"Emit source location "
  "information for parallel code generation with OpenMP and "
  "auto-parallelization.">;
def : Flag<["-"], "parallel-source-info">, Alias<parallel_source_info_EQ>,
  AliasArgs<["1"]>;
def : Flag<["-"], "no-parallel-source-info">, Alias<parallel_source_info_EQ>,
  AliasArgs<["0"]>, HelpText<"Disable emission of source location information "
  "for parallel code generation.">;
#endif // INTEL_CUSTOMIZATION
def pagezero__size : JoinedOrSeparate<["-"], "pagezero_size">;
def pass_exit_codes : Flag<["-", "--"], "pass-exit-codes">, Flags<[Unsupported]>;
def pedantic_errors : Flag<["-", "--"], "pedantic-errors">, Group<pedantic_Group>, Flags<[CC1Option]>,
  MarshallingInfoFlag<DiagnosticOpts<"PedanticErrors">>;
def pedantic : Flag<["-", "--"], "pedantic">, Group<pedantic_Group>, Flags<[CC1Option,FlangOption,FC1Option]>,
  HelpText<"Warn on language extensions">, MarshallingInfoFlag<DiagnosticOpts<"Pedantic">>;
def pg : Flag<["-"], "pg">, HelpText<"Enable mcount instrumentation">, Flags<[CC1Option]>,
  MarshallingInfoFlag<CodeGenOpts<"InstrumentForProfiling">>;
def pipe : Flag<["-", "--"], "pipe">,
  HelpText<"Use pipes between commands, when possible">;
def prebind__all__twolevel__modules : Flag<["-"], "prebind_all_twolevel_modules">;
def prebind : Flag<["-"], "prebind">;
def preload : Flag<["-"], "preload">;
def print_file_name_EQ : Joined<["-", "--"], "print-file-name=">,
  HelpText<"Print the full library path of <file>">, MetaVarName<"<file>">;
def print_ivar_layout : Flag<["-"], "print-ivar-layout">, Flags<[CC1Option]>,
  HelpText<"Enable Objective-C Ivar layout bitmap print trace">,
  MarshallingInfoFlag<LangOpts<"ObjCGCBitmapPrint">>;
def print_libgcc_file_name : Flag<["-", "--"], "print-libgcc-file-name">,
  HelpText<"Print the library path for the currently used compiler runtime "
           "library (\"libgcc.a\" or \"libclang_rt.builtins.*.a\")">;
def print_multi_directory : Flag<["-", "--"], "print-multi-directory">;
def print_multi_lib : Flag<["-", "--"], "print-multi-lib">;
def print_multi_os_directory : Flag<["-", "--"], "print-multi-os-directory">,
  Flags<[Unsupported]>;
def print_target_triple : Flag<["-", "--"], "print-target-triple">,
  HelpText<"Print the normalized target triple">;
def print_effective_triple : Flag<["-", "--"], "print-effective-triple">,
  HelpText<"Print the effective target triple">;
def print_multiarch : Flag<["-", "--"], "print-multiarch">,
  HelpText<"Print the multiarch target triple">;
def print_prog_name_EQ : Joined<["-", "--"], "print-prog-name=">,
  HelpText<"Print the full program path of <name>">, MetaVarName<"<name>">;
def print_resource_dir : Flag<["-", "--"], "print-resource-dir">,
  HelpText<"Print the resource directory pathname">;
def print_search_dirs : Flag<["-", "--"], "print-search-dirs">,
  HelpText<"Print the paths used for finding libraries and programs">;
def print_targets : Flag<["-", "--"], "print-targets">,
  HelpText<"Print the registered targets">;
def print_rocm_search_dirs : Flag<["-", "--"], "print-rocm-search-dirs">,
  HelpText<"Print the paths used for finding ROCm installation">;
def print_runtime_dir : Flag<["-", "--"], "print-runtime-dir">,
  HelpText<"Print the directory pathname containing clangs runtime libraries">;
def private__bundle : Flag<["-"], "private_bundle">;
def pthreads : Flag<["-"], "pthreads">;
defm pthread : BoolOption<"", "pthread",
  LangOpts<"POSIXThreads">, DefaultFalse,
  PosFlag<SetTrue, [], "Support POSIX threads in generated code">,
  NegFlag<SetFalse>, BothFlags<[CC1Option]>>;
def p : Flag<["-"], "p">;
def pie : Flag<["-"], "pie">, Group<Link_Group>;
def static_pie : Flag<["-"], "static-pie">, Group<Link_Group>;
def read__only__relocs : Separate<["-"], "read_only_relocs">;
def remap : Flag<["-"], "remap">;
def rewrite_objc : Flag<["-"], "rewrite-objc">, Flags<[NoXarchOption,CC1Option]>,
  HelpText<"Rewrite Objective-C source to C++">, Group<Action_Group>;
def rewrite_legacy_objc : Flag<["-"], "rewrite-legacy-objc">, Flags<[NoXarchOption]>,
  HelpText<"Rewrite Legacy Objective-C source to C++">;
def rdynamic : Flag<["-"], "rdynamic">, Group<Link_Group>;
def resource_dir : Separate<["-"], "resource-dir">,
  Flags<[NoXarchOption, CC1Option, CoreOption, HelpHidden]>,
  HelpText<"The directory which holds the compiler resource files">,
  MarshallingInfoString<HeaderSearchOpts<"ResourceDir">>;
def resource_dir_EQ : Joined<["-"], "resource-dir=">, Flags<[NoXarchOption, CoreOption]>,
  Alias<resource_dir>;
def rpath : Separate<["-"], "rpath">, Flags<[LinkerInput]>, Group<Link_Group>;
def rtlib_EQ : Joined<["-", "--"], "rtlib=">,
  HelpText<"Compiler runtime library to use">;
def frtlib_add_rpath: Flag<["-"], "frtlib-add-rpath">, Flags<[NoArgumentUnused]>,
  HelpText<"Add -rpath with architecture-specific resource directory to the linker flags">;
def fno_rtlib_add_rpath: Flag<["-"], "fno-rtlib-add-rpath">, Flags<[NoArgumentUnused]>,
  HelpText<"Do not add -rpath with architecture-specific resource directory to the linker flags">;
def r : Flag<["-"], "r">, Flags<[LinkerInput,NoArgumentUnused]>,
        Group<Link_Group>;
#if INTEL_CUSTOMIZATION
def regcall : Flag<["-"], "regcall">,
  HelpText<"Set __regcall as a default calling convention">;
#endif // INTEL_CUSTOMIZATION
def save_temps_EQ : Joined<["-", "--"], "save-temps=">, Flags<[CC1Option, NoXarchOption]>,
  HelpText<"Save intermediate compilation results.">;
def save_temps : Flag<["-", "--"], "save-temps">, Flags<[NoXarchOption]>,
  Alias<save_temps_EQ>, AliasArgs<["cwd"]>,
  HelpText<"Save intermediate compilation results">;
def save_stats_EQ : Joined<["-", "--"], "save-stats=">, Flags<[NoXarchOption]>,
  HelpText<"Save llvm statistics.">;
#if INTEL_CUSTOMIZATION
def i_save_temps : Flag<["-"], "i_save-temps">, Alias<save_temps_EQ>,
  AliasArgs<["cwd"]>;
#endif // INTEL_CUSTOMIZATION
def save_stats : Flag<["-", "--"], "save-stats">, Flags<[NoXarchOption]>,
  Alias<save_stats_EQ>, AliasArgs<["cwd"]>,
  HelpText<"Save llvm statistics.">;
def via_file_asm : Flag<["-", "--"], "via-file-asm">, InternalDebugOpt,
  HelpText<"Write assembly to file for input to assemble jobs">;
def sectalign : MultiArg<["-"], "sectalign", 3>;
def sectcreate : MultiArg<["-"], "sectcreate", 3>;
def sectobjectsymbols : MultiArg<["-"], "sectobjectsymbols", 2>;
def sectorder : MultiArg<["-"], "sectorder", 3>;
def seg1addr : JoinedOrSeparate<["-"], "seg1addr">;
def seg__addr__table__filename : Separate<["-"], "seg_addr_table_filename">;
def seg__addr__table : Separate<["-"], "seg_addr_table">;
def segaddr : MultiArg<["-"], "segaddr", 2>;
def segcreate : MultiArg<["-"], "segcreate", 3>;
def seglinkedit : Flag<["-"], "seglinkedit">;
def segprot : MultiArg<["-"], "segprot", 3>;
def segs__read__only__addr : Separate<["-"], "segs_read_only_addr">;
def segs__read__write__addr : Separate<["-"], "segs_read_write_addr">;
def segs__read__ : Joined<["-"], "segs_read_">;
def shared_libgcc : Flag<["-"], "shared-libgcc">;
def shared : Flag<["-", "--"], "shared">, Group<Link_Group>;
def single__module : Flag<["-"], "single_module">;
def specs_EQ : Joined<["-", "--"], "specs=">, Group<Link_Group>;
def specs : Separate<["-", "--"], "specs">, Flags<[Unsupported]>;
def static_libgcc : Flag<["-"], "static-libgcc">;
def static_libstdcxx : Flag<["-"], "static-libstdc++">;
def static : Flag<["-", "--"], "static">, Group<Link_Group>, Flags<[NoArgumentUnused]>;
def std_default_EQ : Joined<["-"], "std-default=">;
def std_EQ : Joined<["-", "--"], "std=">, Flags<[CC1Option,FlangOption,FC1Option]>,
  Group<CompileOnly_Group>, HelpText<"Language standard to compile for">,
  ValuesCode<[{
    const char *Values =
    #define LANGSTANDARD(id, name, lang, desc, features) name ","
    #define LANGSTANDARD_ALIAS(id, alias) alias ","
    #include "clang/Basic/LangStandards.def"
    ;
  }]>;
def stdlib_EQ : Joined<["-", "--"], "stdlib=">, Flags<[CC1Option]>,
  HelpText<"C++ standard library to use">, Values<"libc++,libstdc++,platform">;
def stdlibxx_isystem : JoinedOrSeparate<["-"], "stdlib++-isystem">,
  Group<clang_i_Group>,
  HelpText<"Use directory as the C++ standard library include path">,
  Flags<[NoXarchOption]>, MetaVarName<"<directory>">;
#if INTEL_CUSTOMIZATION
def strict_ansi : Flag<["-"], "strict-ansi">, Flags<[NoXarchOption]>,
  HelpText<"strict ANSI conformance dialect">;
def : Flag<["-"], "strict_ansi">, Alias<strict_ansi>;
def use_msasm : Flag<["-"], "use-msasm">, Alias<fasm_blocks>,
  HelpText<"enables the use of blocks and entire functions of assembly code"
  " within a C or C++ file">;
def : Flag<["-"], "use_msasm">, Alias<fasm_blocks>;
#endif // INTEL_CUSTOMIZATION
def unwindlib_EQ : Joined<["-", "--"], "unwindlib=">, Flags<[CC1Option]>,
  HelpText<"Unwind library to use">, Values<"libgcc,unwindlib,platform">;
def sub__library : JoinedOrSeparate<["-"], "sub_library">;
def sub__umbrella : JoinedOrSeparate<["-"], "sub_umbrella">;
def system_header_prefix : Joined<["--"], "system-header-prefix=">,
  Group<clang_i_Group>, Flags<[CC1Option]>, MetaVarName<"<prefix>">,
  HelpText<"Treat all #include paths starting with <prefix> as including a "
           "system header.">;
def : Separate<["--"], "system-header-prefix">, Alias<system_header_prefix>;
def no_system_header_prefix : Joined<["--"], "no-system-header-prefix=">,
  Group<clang_i_Group>, Flags<[CC1Option]>, MetaVarName<"<prefix>">,
  HelpText<"Treat all #include paths starting with <prefix> as not including a "
           "system header.">;
def : Separate<["--"], "no-system-header-prefix">, Alias<no_system_header_prefix>;
def s : Flag<["-"], "s">, Group<Link_Group>;
def target : Joined<["--"], "target=">, Flags<[NoXarchOption, CoreOption]>,
  HelpText<"Generate code for the given target">;
def print_supported_cpus : Flag<["-", "--"], "print-supported-cpus">,
  Group<CompileOnly_Group>, Flags<[CC1Option, CoreOption]>,
  HelpText<"Print supported cpu models for the given target (if target is not specified,"
           " it will print the supported cpus for the default target)">,
  MarshallingInfoFlag<FrontendOpts<"PrintSupportedCPUs">>;
def mcpu_EQ_QUESTION : Flag<["-"], "mcpu=?">, Alias<print_supported_cpus>;
def mtune_EQ_QUESTION : Flag<["-"], "mtune=?">, Alias<print_supported_cpus>;
def time : Flag<["-"], "time">,
  HelpText<"Time individual commands">;
def traditional_cpp : Flag<["-", "--"], "traditional-cpp">, Flags<[CC1Option]>,
  HelpText<"Enable some traditional CPP emulation">,
  MarshallingInfoFlag<LangOpts<"TraditionalCPP">>;
def traditional : Flag<["-", "--"], "traditional">;
def trigraphs : Flag<["-", "--"], "trigraphs">, Alias<ftrigraphs>,
  HelpText<"Process trigraph sequences">;
def twolevel__namespace__hints : Flag<["-"], "twolevel_namespace_hints">;
def twolevel__namespace : Flag<["-"], "twolevel_namespace">;
def t : Flag<["-"], "t">, Group<Link_Group>;
def umbrella : Separate<["-"], "umbrella">;
def undefined : JoinedOrSeparate<["-"], "undefined">, Group<u_Group>;
def undef : Flag<["-"], "undef">, Group<u_Group>, Flags<[CC1Option]>,
  HelpText<"undef all system defines">,
  MarshallingInfoNegativeFlag<PreprocessorOpts<"UsePredefines">>;
def unexported__symbols__list : Separate<["-"], "unexported_symbols_list">;
def u : JoinedOrSeparate<["-"], "u">, Group<u_Group>;
def v : Flag<["-"], "v">, Flags<[CC1Option, CoreOption]>,
  HelpText<"Show commands to run and use verbose output">,
  MarshallingInfoFlag<HeaderSearchOpts<"Verbose">>;
def altivec_src_compat : Joined<["-"], "faltivec-src-compat=">,
  Flags<[CC1Option]>, Group<f_Group>,
  HelpText<"Source-level compatibility for Altivec vectors (for PowerPC "
           "targets). This includes results of vector comparison (scalar for "
           "'xl', vector for 'gcc') as well as behavior when initializing with "
           "a scalar (splatting for 'xl', element zero only for 'gcc'). For "
           "'mixed', the compatibility is as 'gcc' for 'vector bool/vector "
           "pixel' and as 'xl' for other types. Current default is 'mixed'.">,
  Values<"mixed,gcc,xl">,
  NormalizedValuesScope<"LangOptions::AltivecSrcCompatKind">,
  NormalizedValues<["Mixed", "GCC", "XL"]>,
  MarshallingInfoEnum<LangOpts<"AltivecSrcCompat">, "Mixed">;
#if INTEL_CUSTOMIZATION
def i_keep : Flag<["-"], "i_keep">,
             Group<internal_driver_Group>,
             Flags<[NoArgumentUnused, NoXarchOption, HelpHidden]>,
             HelpText<"Save tool args to <tool>.arg file">;
def HASH_x : Flag<["-"], "#x">, Flags<[NoXarchOption]>,
  HelpText<"Show commands to run and use verbose output">;
def unroll : Joined<["-"], "unroll">, Flags<[NoXarchOption]>,
  HelpText<"Set maximum number of times to unroll loops.  Omit n to use "
  "default heuristics.  Use 0 to disable the loop unroller.">;
def unroll_EQ : Joined<["-"], "unroll=">, Alias<unroll>;
def vec : Flag<["-"], "vec">, Alias<fvectorize>,
  HelpText<"Enable the loop vectorization passes">;
def no_vec : Flag<["-"], "no-vec">, Alias<fno_vectorize>;
def vec_threshold_EQ : Joined<["-"], "vec-threshold=">;
def : Joined<["-"], "vec-threshold">, Alias<vec_threshold_EQ>,
      HelpText<"Sets a threshold for the vectorization of loops based on the "
      "probability of profitable execution of the vectorized loop in "
      "parallel.">;
def Zp : Flag<["-"], "Zp">, Alias<fpack_struct_EQ>, AliasArgs<["1"]>;
def Zp_EQ : Joined<["-"], "Zp">, Alias<fpack_struct_EQ>;
#endif // INTEL_CUSTOMIZATION
def verify_debug_info : Flag<["--"], "verify-debug-info">, Flags<[NoXarchOption]>,
  HelpText<"Verify the binary representation of debug output">;
def weak_l : Joined<["-"], "weak-l">, Flags<[LinkerInput]>;
def weak__framework : Separate<["-"], "weak_framework">, Flags<[LinkerInput]>;
def weak__library : Separate<["-"], "weak_library">, Flags<[LinkerInput]>;
def weak__reference__mismatches : Separate<["-"], "weak_reference_mismatches">;
def whatsloaded : Flag<["-"], "whatsloaded">;
def why_load : Flag<["-"], "why_load">;
def whyload : Flag<["-"], "whyload">, Alias<why_load>;
def w : Flag<["-"], "w">, HelpText<"Suppress all warnings">, Flags<[CC1Option]>,
  MarshallingInfoFlag<DiagnosticOpts<"IgnoreWarnings">>;
def x : JoinedOrSeparate<["-"], "x">, Flags<[NoXarchOption,CC1Option]>,
  HelpText<"Treat subsequent input files as having type <language>">,
  MetaVarName<"<language>">;
def y : Joined<["-"], "y">;

defm integrated_as : BoolFOption<"integrated-as",
  CodeGenOpts<"DisableIntegratedAS">, DefaultFalse,
  NegFlag<SetTrue, [CC1Option], "Disable">, PosFlag<SetFalse, [], "Enable">,
  BothFlags<[], " the integrated assembler">>;

def fintegrated_cc1 : Flag<["-"], "fintegrated-cc1">,
                      Flags<[CoreOption, NoXarchOption]>, Group<f_Group>,
                      HelpText<"Run cc1 in-process">;
def fno_integrated_cc1 : Flag<["-"], "fno-integrated-cc1">,
                         Flags<[CoreOption, NoXarchOption]>, Group<f_Group>,
                         HelpText<"Spawn a separate process for each cc1">;

def : Flag<["-"], "integrated-as">, Alias<fintegrated_as>, Flags<[NoXarchOption]>;
def : Flag<["-"], "no-integrated-as">, Alias<fno_integrated_as>,
      Flags<[CC1Option, NoXarchOption]>;

def working_directory : JoinedOrSeparate<["-"], "working-directory">, Flags<[CC1Option]>,
  HelpText<"Resolve file paths relative to the specified directory">,
  MarshallingInfoString<FileSystemOpts<"WorkingDir">>;
def working_directory_EQ : Joined<["-"], "working-directory=">, Flags<[CC1Option]>,
  Alias<working_directory>;

// Double dash options, which are usually an alias for one of the previous
// options.

def _mhwdiv_EQ : Joined<["--"], "mhwdiv=">, Alias<mhwdiv_EQ>;
def _mhwdiv : Separate<["--"], "mhwdiv">, Alias<mhwdiv_EQ>;
def _CLASSPATH_EQ : Joined<["--"], "CLASSPATH=">, Alias<fclasspath_EQ>;
def _CLASSPATH : Separate<["--"], "CLASSPATH">, Alias<fclasspath_EQ>;
def _all_warnings : Flag<["--"], "all-warnings">, Alias<Wall>;
def _analyzer_no_default_checks : Flag<["--"], "analyzer-no-default-checks">, Flags<[NoXarchOption]>;
def _analyzer_output : JoinedOrSeparate<["--"], "analyzer-output">, Flags<[NoXarchOption]>,
  HelpText<"Static analyzer report output format (html|plist|plist-multi-file|plist-html|sarif|sarif-html|text).">;
def _analyze : Flag<["--"], "analyze">, Flags<[NoXarchOption, CoreOption]>,
  HelpText<"Run the static analyzer">;
def _assemble : Flag<["--"], "assemble">, Alias<S>;
def _assert_EQ : Joined<["--"], "assert=">, Alias<A>;
def _assert : Separate<["--"], "assert">, Alias<A>;
def _bootclasspath_EQ : Joined<["--"], "bootclasspath=">, Alias<fbootclasspath_EQ>;
def _bootclasspath : Separate<["--"], "bootclasspath">, Alias<fbootclasspath_EQ>;
def _classpath_EQ : Joined<["--"], "classpath=">, Alias<fclasspath_EQ>;
def _classpath : Separate<["--"], "classpath">, Alias<fclasspath_EQ>;
def _comments_in_macros : Flag<["--"], "comments-in-macros">, Alias<CC>;
def _comments : Flag<["--"], "comments">, Alias<C>;
def _compile : Flag<["--"], "compile">, Alias<c>;
def _constant_cfstrings : Flag<["--"], "constant-cfstrings">;
def _debug_EQ : Joined<["--"], "debug=">, Alias<g_Flag>;
def _debug : Flag<["--"], "debug">, Alias<g_Flag>;
def _define_macro_EQ : Joined<["--"], "define-macro=">, Alias<D>;
def _define_macro : Separate<["--"], "define-macro">, Alias<D>;
def _dependencies : Flag<["--"], "dependencies">, Alias<M>;
def _dyld_prefix_EQ : Joined<["--"], "dyld-prefix=">;
def _dyld_prefix : Separate<["--"], "dyld-prefix">, Alias<_dyld_prefix_EQ>;
def _encoding_EQ : Joined<["--"], "encoding=">, Alias<fencoding_EQ>;
def _encoding : Separate<["--"], "encoding">, Alias<fencoding_EQ>;
def _entry : Flag<["--"], "entry">, Alias<e>;
def _extdirs_EQ : Joined<["--"], "extdirs=">, Alias<fextdirs_EQ>;
def _extdirs : Separate<["--"], "extdirs">, Alias<fextdirs_EQ>;
def _extra_warnings : Flag<["--"], "extra-warnings">, Alias<W_Joined>;
def _for_linker_EQ : Joined<["--"], "for-linker=">, Alias<Xlinker>;
def _for_linker : Separate<["--"], "for-linker">, Alias<Xlinker>;
def _force_link_EQ : Joined<["--"], "force-link=">, Alias<u>;
def _force_link : Separate<["--"], "force-link">, Alias<u>;
def _help_hidden : Flag<["--"], "help-hidden">,
  HelpText<"Display help for hidden options">;
def _imacros_EQ : Joined<["--"], "imacros=">, Alias<imacros>;
def _include_barrier : Flag<["--"], "include-barrier">, Alias<I_>;
def _include_directory_after_EQ : Joined<["--"], "include-directory-after=">, Alias<idirafter>;
def _include_directory_after : Separate<["--"], "include-directory-after">, Alias<idirafter>;
def _include_directory_EQ : Joined<["--"], "include-directory=">, Alias<I>;
def _include_directory : Separate<["--"], "include-directory">, Alias<I>;
def _include_prefix_EQ : Joined<["--"], "include-prefix=">, Alias<iprefix>;
def _include_prefix : Separate<["--"], "include-prefix">, Alias<iprefix>;
def _include_with_prefix_after_EQ : Joined<["--"], "include-with-prefix-after=">, Alias<iwithprefix>;
def _include_with_prefix_after : Separate<["--"], "include-with-prefix-after">, Alias<iwithprefix>;
def _include_with_prefix_before_EQ : Joined<["--"], "include-with-prefix-before=">, Alias<iwithprefixbefore>;
def _include_with_prefix_before : Separate<["--"], "include-with-prefix-before">, Alias<iwithprefixbefore>;
def _include_with_prefix_EQ : Joined<["--"], "include-with-prefix=">, Alias<iwithprefix>;
def _include_with_prefix : Separate<["--"], "include-with-prefix">, Alias<iwithprefix>;
def _include_EQ : Joined<["--"], "include=">, Alias<include_>;
def _language_EQ : Joined<["--"], "language=">, Alias<x>;
def _language : Separate<["--"], "language">, Alias<x>;
def _library_directory_EQ : Joined<["--"], "library-directory=">, Alias<L>;
def _library_directory : Separate<["--"], "library-directory">, Alias<L>;
def _no_line_commands : Flag<["--"], "no-line-commands">, Alias<P>;
def _no_standard_includes : Flag<["--"], "no-standard-includes">, Alias<nostdinc>;
def _no_standard_libraries : Flag<["--"], "no-standard-libraries">, Alias<nostdlib>;
def _no_undefined : Flag<["--"], "no-undefined">, Flags<[LinkerInput]>;
def _no_warnings : Flag<["--"], "no-warnings">, Alias<w>;
def _optimize_EQ : Joined<["--"], "optimize=">, Alias<O>;
def _optimize : Flag<["--"], "optimize">, Alias<O>;
def _output_class_directory_EQ : Joined<["--"], "output-class-directory=">, Alias<foutput_class_dir_EQ>;
def _output_class_directory : Separate<["--"], "output-class-directory">, Alias<foutput_class_dir_EQ>;
def _output_EQ : Joined<["--"], "output=">, Alias<o>;
def _output : Separate<["--"], "output">, Alias<o>;
def _param : Separate<["--"], "param">, Group<CompileOnly_Group>;
def _param_EQ : Joined<["--"], "param=">, Alias<_param>;
def _precompile : Flag<["--"], "precompile">, Flags<[NoXarchOption]>,
  Group<Action_Group>, HelpText<"Only precompile the input">;
def _prefix_EQ : Joined<["--"], "prefix=">, Alias<B>;
def _prefix : Separate<["--"], "prefix">, Alias<B>;
def _preprocess : Flag<["--"], "preprocess">, Alias<E>;
def _print_diagnostic_categories : Flag<["--"], "print-diagnostic-categories">;
def _print_file_name : Separate<["--"], "print-file-name">, Alias<print_file_name_EQ>;
def _print_missing_file_dependencies : Flag<["--"], "print-missing-file-dependencies">, Alias<MG>;
def _print_prog_name : Separate<["--"], "print-prog-name">, Alias<print_prog_name_EQ>;
def _profile_blocks : Flag<["--"], "profile-blocks">, Alias<a>;
def _profile : Flag<["--"], "profile">, Alias<p>;
def _resource_EQ : Joined<["--"], "resource=">, Alias<fcompile_resource_EQ>;
def _resource : Separate<["--"], "resource">, Alias<fcompile_resource_EQ>;
def _rtlib : Separate<["--"], "rtlib">, Alias<rtlib_EQ>;
def _serialize_diags : Separate<["-", "--"], "serialize-diagnostics">, Flags<[NoXarchOption]>,
  HelpText<"Serialize compiler diagnostics to a file">;
// We give --version different semantics from -version.
def _version : Flag<["--"], "version">,
  Flags<[CoreOption, CC1Option, FC1Option, FlangOption]>,
  HelpText<"Print version information">;
def _signed_char : Flag<["--"], "signed-char">, Alias<fsigned_char>;
def _std : Separate<["--"], "std">, Alias<std_EQ>;
def _stdlib : Separate<["--"], "stdlib">, Alias<stdlib_EQ>;
def _sysroot_EQ : Joined<["--"], "sysroot=">;
def _sysroot : Separate<["--"], "sysroot">, Alias<_sysroot_EQ>;
def _target_help : Flag<["--"], "target-help">;
def _trace_includes : Flag<["--"], "trace-includes">, Alias<H>;
def _undefine_macro_EQ : Joined<["--"], "undefine-macro=">, Alias<U>;
def _undefine_macro : Separate<["--"], "undefine-macro">, Alias<U>;
def _unsigned_char : Flag<["--"], "unsigned-char">, Alias<funsigned_char>;
def _user_dependencies : Flag<["--"], "user-dependencies">, Alias<MM>;
def _verbose : Flag<["--"], "verbose">, Alias<v>;
def _warn__EQ : Joined<["--"], "warn-=">, Alias<W_Joined>;
def _warn_ : Joined<["--"], "warn-">, Alias<W_Joined>;
def _write_dependencies : Flag<["--"], "write-dependencies">, Alias<MD>;
def _write_user_dependencies : Flag<["--"], "write-user-dependencies">, Alias<MMD>;
def _ : Joined<["--"], "">, Flags<[Unsupported]>;

// Hexagon feature flags.
def mieee_rnd_near : Flag<["-"], "mieee-rnd-near">,
  Group<m_hexagon_Features_Group>;
def mv5 : Flag<["-"], "mv5">, Group<m_hexagon_Features_Group>, Alias<mcpu_EQ>,
  AliasArgs<["hexagonv5"]>;
def mv55 : Flag<["-"], "mv55">, Group<m_hexagon_Features_Group>,
  Alias<mcpu_EQ>, AliasArgs<["hexagonv55"]>;
def mv60 : Flag<["-"], "mv60">, Group<m_hexagon_Features_Group>,
  Alias<mcpu_EQ>, AliasArgs<["hexagonv60"]>;
def mv62 : Flag<["-"], "mv62">, Group<m_hexagon_Features_Group>,
  Alias<mcpu_EQ>, AliasArgs<["hexagonv62"]>;
def mv65 : Flag<["-"], "mv65">, Group<m_hexagon_Features_Group>,
  Alias<mcpu_EQ>, AliasArgs<["hexagonv65"]>;
def mv66 : Flag<["-"], "mv66">, Group<m_hexagon_Features_Group>,
  Alias<mcpu_EQ>, AliasArgs<["hexagonv66"]>;
def mv67 : Flag<["-"], "mv67">, Group<m_hexagon_Features_Group>,
  Alias<mcpu_EQ>, AliasArgs<["hexagonv67"]>;
def mv67t : Flag<["-"], "mv67t">, Group<m_hexagon_Features_Group>,
  Alias<mcpu_EQ>, AliasArgs<["hexagonv67t"]>;
def mv68 : Flag<["-"], "mv68">, Group<m_hexagon_Features_Group>,
  Alias<mcpu_EQ>, AliasArgs<["hexagonv68"]>;
def mhexagon_hvx : Flag<["-"], "mhvx">, Group<m_hexagon_Features_HVX_Group>,
  HelpText<"Enable Hexagon Vector eXtensions">;
def mhexagon_hvx_EQ : Joined<["-"], "mhvx=">,
  Group<m_hexagon_Features_HVX_Group>,
  HelpText<"Enable Hexagon Vector eXtensions">;
def mno_hexagon_hvx : Flag<["-"], "mno-hvx">,
  Group<m_hexagon_Features_HVX_Group>,
  HelpText<"Disable Hexagon Vector eXtensions">;
def mhexagon_hvx_length_EQ : Joined<["-"], "mhvx-length=">,
  Group<m_hexagon_Features_HVX_Group>, HelpText<"Set Hexagon Vector Length">,
  Values<"64B,128B">;
def ffixed_r19: Flag<["-"], "ffixed-r19">,
  HelpText<"Reserve register r19 (Hexagon only)">;
def mmemops : Flag<["-"], "mmemops">, Group<m_hexagon_Features_Group>,
  Flags<[CC1Option]>, HelpText<"Enable generation of memop instructions">;
def mno_memops : Flag<["-"], "mno-memops">, Group<m_hexagon_Features_Group>,
  Flags<[CC1Option]>, HelpText<"Disable generation of memop instructions">;
def mpackets : Flag<["-"], "mpackets">, Group<m_hexagon_Features_Group>,
  Flags<[CC1Option]>, HelpText<"Enable generation of instruction packets">;
def mno_packets : Flag<["-"], "mno-packets">, Group<m_hexagon_Features_Group>,
  Flags<[CC1Option]>, HelpText<"Disable generation of instruction packets">;
def mnvj : Flag<["-"], "mnvj">, Group<m_hexagon_Features_Group>,
  Flags<[CC1Option]>, HelpText<"Enable generation of new-value jumps">;
def mno_nvj : Flag<["-"], "mno-nvj">, Group<m_hexagon_Features_Group>,
  Flags<[CC1Option]>, HelpText<"Disable generation of new-value jumps">;
def mnvs : Flag<["-"], "mnvs">, Group<m_hexagon_Features_Group>,
  Flags<[CC1Option]>, HelpText<"Enable generation of new-value stores">;
def mno_nvs : Flag<["-"], "mno-nvs">, Group<m_hexagon_Features_Group>,
  Flags<[CC1Option]>, HelpText<"Disable generation of new-value stores">;

// M68k features flags
def m68000 : Flag<["-"], "m68000">, Group<m_m68k_Features_Group>;
def m68010 : Flag<["-"], "m68010">, Group<m_m68k_Features_Group>;
def m68020 : Flag<["-"], "m68020">, Group<m_m68k_Features_Group>;
def m68030 : Flag<["-"], "m68030">, Group<m_m68k_Features_Group>;
def m68040 : Flag<["-"], "m68040">, Group<m_m68k_Features_Group>;
def m68060 : Flag<["-"], "m68060">, Group<m_m68k_Features_Group>;

foreach i = {0-6} in
  def ffixed_a#i : Flag<["-"], "ffixed-a"#i>, Group<m_m68k_Features_Group>,
    HelpText<"Reserve the a"#i#" register (M68k only)">;
foreach i = {0-7} in
  def ffixed_d#i : Flag<["-"], "ffixed-d"#i>, Group<m_m68k_Features_Group>,
    HelpText<"Reserve the d"#i#" register (M68k only)">;

// X86 feature flags
def mx87 : Flag<["-"], "mx87">, Group<m_x86_Features_Group>;
def mno_x87 : Flag<["-"], "mno-x87">, Group<m_x86_Features_Group>;
def m80387 : Flag<["-"], "m80387">, Alias<mx87>;
def mno_80387 : Flag<["-"], "mno-80387">, Alias<mno_x87>;
def mmmx : Flag<["-"], "mmmx">, Group<m_x86_Features_Group>;
def mno_mmx : Flag<["-"], "mno-mmx">, Group<m_x86_Features_Group>;
def m3dnow : Flag<["-"], "m3dnow">, Group<m_x86_Features_Group>;
def mno_3dnow : Flag<["-"], "mno-3dnow">, Group<m_x86_Features_Group>;
def m3dnowa : Flag<["-"], "m3dnowa">, Group<m_x86_Features_Group>;
def mno_3dnowa : Flag<["-"], "mno-3dnowa">, Group<m_x86_Features_Group>;
#if INTEL_CUSTOMIZATION
#if INTEL_FEATURE_ISA_AMX_AVX512_CVTROW
// AUTO GENERATED BY TOOL
def mamx_avx512_cvtrow : Flag<["-"], "mamx-avx512-cvtrow">, Group<m_x86_Features_Group>;
def mno_amx_avx512_cvtrow : Flag<["-"], "mno-amx-avx512-cvtrow">, Group<m_x86_Features_Group>;
// end AUTO GENERATED BY TOOL
#endif // INTEL_FEATURE_ISA_AMX_AVX512_CVTROW
#endif // INTEL_CUSTOMIZATION
def mamx_bf16 : Flag<["-"], "mamx-bf16">, Group<m_x86_Features_Group>;
def mno_amx_bf16 : Flag<["-"], "mno-amx-bf16">, Group<m_x86_Features_Group>;
def mtamx_int8 : Flag<["-"], "mamx-int8">, Group<m_x86_Features_Group>;
def mno_amx_int8 : Flag<["-"], "mno-amx-int8">, Group<m_x86_Features_Group>;
def mamx_tile : Flag<["-"], "mamx-tile">, Group<m_x86_Features_Group>;
def mno_amx_tile : Flag<["-"], "mno-amx-tile">, Group<m_x86_Features_Group>;
#if INTEL_CUSTOMIZATION
#if INTEL_FEATURE_ISA_AMX_BF8
def mamx_bf8 : Flag<["-"], "mamx-bf8">, Group<m_x86_Features_Group>;
def mno_amx_bf8 : Flag<["-"], "mno-amx-bf8">, Group<m_x86_Features_Group>;
#endif // INTEL_FEATURE_ISA_AMX_BF8

#if INTEL_FEATURE_ISA_AMX_COMPLEX
def mamx_complex : Flag<["-"], "mamx-complex">, Group<m_x86_Features_Group>;
def mno_amx_complex : Flag<["-"], "mno-amx-complex">, Group<m_x86_Features_Group>;
#endif // INTEL_FEATURE_ISA_AMX_COMPLEX

#if INTEL_FEATURE_ISA_AMX_MEMADVISE
def mamx_memadvise : Flag<["-"], "mamx-memadvise">, Group<m_x86_Features_Group>;
def mno_amx_memadvise : Flag<["-"], "mno-amx-memadvise">, Group<m_x86_Features_Group>;
#endif // INTEL_FEATURE_ISA_AMX_MEMADVISE
#if INTEL_FEATURE_ISA_AMX_MEMADVISE_EVEX
def mamx_memadvise_evex : Flag<["-"], "mamx-memadvise-evex">, Group<m_x86_Features_Group>;
def mno_amx_memadvise_evex : Flag<["-"], "mno-amx-memadvise-evex">, Group<m_x86_Features_Group>;
#endif // INTEL_FEATURE_ISA_AMX_MEMADVISE_EVEX
#if INTEL_FEATURE_ISA_AMX_FUTURE
def mamx_reduce : Flag<["-"], "mamx-reduce">, Group<m_x86_Features_Group>;
def mno_amx_reduce : Flag<["-"], "mno-amx-reduce">, Group<m_x86_Features_Group>;
def mamx_memory : Flag<["-"], "mamx-memory">, Group<m_x86_Features_Group>;
def mno_amx_memory : Flag<["-"], "mno-amx-memory">, Group<m_x86_Features_Group>;
def mamx_format : Flag<["-"], "mamx-format">, Group<m_x86_Features_Group>;
def mno_amx_format : Flag<["-"], "mno-amx-format">, Group<m_x86_Features_Group>;
def mamx_element : Flag<["-"], "mamx-element">, Group<m_x86_Features_Group>;
def mno_amx_element : Flag<["-"], "mno-amx-element">, Group<m_x86_Features_Group>;

#endif // INTEL_FEATURE_ISA_AMX_FUTURE
#if INTEL_FEATURE_ISA_AMX_LNC
def mamx_transpose : Flag<["-"], "mamx-transpose">, Group<m_x86_Features_Group>;
def mno_amx_transpose : Flag<["-"], "mno-amx-transpose">, Group<m_x86_Features_Group>;
def mamx_avx512 : Flag<["-"], "mamx-avx512">, Group<m_x86_Features_Group>;
def mno_amx_avx512 : Flag<["-"], "mno-amx-avx512">, Group<m_x86_Features_Group>;

#endif // INTEL_FEATURE_ISA_AMX_LNC
#if INTEL_FEATURE_ISA_AMX_FP16
def mamx_fp16 : Flag<["-"], "mamx-fp16">, Group<m_x86_Features_Group>;
def mno_amx_fp16 : Flag<["-"], "mno-amx-fp16">, Group<m_x86_Features_Group>;
#endif // INTEL_FEATURE_ISA_AMX_FP16

#if INTEL_FEATURE_ISA_AMX_FP19
def mamx_fp19 : Flag<["-"], "mamx-fp19">, Group<m_x86_Features_Group>;
def mno_amx_fp19 : Flag<["-"], "mno-amx-fp19">, Group<m_x86_Features_Group>;
#endif // INTEL_FEATURE_ISA_AMX_FP19

#if INTEL_FEATURE_ISA_AMX_MEMORY2
def mamx_memory2 : Flag<["-"], "mamx-memory2">, Group<m_x86_Features_Group>;
def mno_amx_memory2 : Flag<["-"], "mno-amx-memory2">, Group<m_x86_Features_Group>;
#endif // INTEL_FEATURE_ISA_AMX_MEMORY2

#if INTEL_FEATURE_ISA_AMX_BF16_EVEX
def mamx_bf16_evex : Flag<["-"], "mamx-bf16-evex">, Group<m_x86_Features_Group>;
def mno_amx_bf16_evex : Flag<["-"], "mno-amx-bf16-evex">, Group<m_x86_Features_Group>;
#endif // INTEL_FEATURE_ISA_AMX_BF16_EVEX

#if INTEL_FEATURE_ISA_AMX_CONVERT
def mamx_convert : Flag<["-"], "mamx-convert">, Group<m_x86_Features_Group>;
def mno_amx_convert : Flag<["-"], "mno-amx-convert">, Group<m_x86_Features_Group>;
#endif // INTEL_FEATURE_ISA_AMX_CONVERT

#if INTEL_FEATURE_ISA_AMX_ELEMENT_EVEX
def mamx_element_evex : Flag<["-"], "mamx-element-evex">, Group<m_x86_Features_Group>;
def mno_amx_element_evex : Flag<["-"], "mno-amx-element-evex">, Group<m_x86_Features_Group>;
#endif // INTEL_FEATURE_ISA_AMX_ELEMENT_EVEX

#if INTEL_FEATURE_ISA_AMX_INT8_EVEX
def mamx_int8_evex : Flag<["-"], "mamx-int8-evex">, Group<m_x86_Features_Group>;
def mno_amx_int8_evex : Flag<["-"], "mno-amx-int8-evex">, Group<m_x86_Features_Group>;
#endif // INTEL_FEATURE_ISA_AMX_INT8_EVEX

#if INTEL_FEATURE_ISA_AMX_TILE_EVEX
def mamx_tile_evex : Flag<["-"], "mamx-tile-evex">, Group<m_x86_Features_Group>;
def mno_amx_tile_evex : Flag<["-"], "mno-amx-tile-evex">, Group<m_x86_Features_Group>;
#endif // INTEL_FEATURE_ISA_AMX_TILE_EVEX

#if INTEL_FEATURE_ISA_AMX_TRANSPOSE2
def mamx_transpose2 : Flag<["-"], "mamx-transpose2">, Group<m_x86_Features_Group>;
def mno_amx_transpose2 : Flag<["-"], "mno-amx-transpose2">, Group<m_x86_Features_Group>;
#endif // INTEL_FEATURE_ISA_AMX_TRANSPOSE2

#if INTEL_FEATURE_ISA_AMX_TILE2
def mamx_tile2 : Flag<["-"], "mamx-tile2">, Group<m_x86_Features_Group>;
def mno_amx_tile2 : Flag<["-"], "mno-amx-tile2">, Group<m_x86_Features_Group>;
#endif // INTEL_FEATURE_ISA_AMX_TILE2
#endif // INTEL_CUSTOMIZATION
def msse : Flag<["-"], "msse">, Group<m_x86_Features_Group>;
def mno_sse : Flag<["-"], "mno-sse">, Group<m_x86_Features_Group>;
def msse2 : Flag<["-"], "msse2">, Group<m_x86_Features_Group>;
def mno_sse2 : Flag<["-"], "mno-sse2">, Group<m_x86_Features_Group>;
def msse3 : Flag<["-"], "msse3">, Group<m_x86_Features_Group>;
def mno_sse3 : Flag<["-"], "mno-sse3">, Group<m_x86_Features_Group>;
def mssse3 : Flag<["-"], "mssse3">, Group<m_x86_Features_Group>;
def mno_ssse3 : Flag<["-"], "mno-ssse3">, Group<m_x86_Features_Group>;
def msse4_1 : Flag<["-"], "msse4.1">, Group<m_x86_Features_Group>;
def mno_sse4_1 : Flag<["-"], "mno-sse4.1">, Group<m_x86_Features_Group>;
def msse4_2 : Flag<["-"], "msse4.2">, Group<m_x86_Features_Group>;
def mno_sse4_2 : Flag<["-"], "mno-sse4.2">, Group<m_x86_Features_Group>;
def msse4 : Flag<["-"], "msse4">, Alias<msse4_2>;
// -mno-sse4 turns off sse4.1 which has the effect of turning off everything
// later than 4.1. -msse4 turns on 4.2 which has the effect of turning on
// everything earlier than 4.2.
def mno_sse4 : Flag<["-"], "mno-sse4">, Alias<mno_sse4_1>;
def msse4a : Flag<["-"], "msse4a">, Group<m_x86_Features_Group>;
def mno_sse4a : Flag<["-"], "mno-sse4a">, Group<m_x86_Features_Group>;
def mavx : Flag<["-"], "mavx">, Group<m_x86_Features_Group>;
def mno_avx : Flag<["-"], "mno-avx">, Group<m_x86_Features_Group>;
def mavx2 : Flag<["-"], "mavx2">, Group<m_x86_Features_Group>;
def mno_avx2 : Flag<["-"], "mno-avx2">, Group<m_x86_Features_Group>;
def mavx512f : Flag<["-"], "mavx512f">, Group<m_x86_Features_Group>;
def mno_avx512f : Flag<["-"], "mno-avx512f">, Group<m_x86_Features_Group>;
def mavx512bf16 : Flag<["-"], "mavx512bf16">, Group<m_x86_Features_Group>;
def mno_avx512bf16 : Flag<["-"], "mno-avx512bf16">, Group<m_x86_Features_Group>;
#if INTEL_CUSTOMIZATION
#if INTEL_FEATURE_ISA_AVX512_CONVERT
def mavx512convert : Flag<["-"], "mavx512convert">, Group<m_x86_Features_Group>;
def mno_avx512convert : Flag<["-"], "mno-avx512convert">, Group<m_x86_Features_Group>;
#endif // INTEL_FEATURE_ISA_AVX512_CONVERT
#endif // INTEL_CUSTOMIZATION
#if INTEL_CUSTOMIZATION
#if INTEL_FEATURE_ISA_AVX512_DOTPROD_INT8
def mavx512dotprodint8 : Flag<["-"], "mavx512dotprodint8">, Group<m_x86_Features_Group>;
def mno_avx512dotprodint8 : Flag<["-"], "mno-avx512dotprodint8">, Group<m_x86_Features_Group>;
#endif // INTEL_FEATURE_ISA_AVX512_DOTPROD_INT8
#if INTEL_FEATURE_ISA_AVX512_DOTPROD_PHPS
def mavx512dotprodphps : Flag<["-"], "mavx512dotprodphps">, Group<m_x86_Features_Group>;
def mno_avx512dotprodphps : Flag<["-"], "mno-avx512dotprodphps">, Group<m_x86_Features_Group>;
#endif // INTEL_FEATURE_ISA_AVX512_DOTPROD_PHPS
#endif // INTEL_CUSTOMIZATION
def mavx512bitalg : Flag<["-"], "mavx512bitalg">, Group<m_x86_Features_Group>;
def mno_avx512bitalg : Flag<["-"], "mno-avx512bitalg">, Group<m_x86_Features_Group>;
def mavx512bw : Flag<["-"], "mavx512bw">, Group<m_x86_Features_Group>;
def mno_avx512bw : Flag<["-"], "mno-avx512bw">, Group<m_x86_Features_Group>;
def mavx512cd : Flag<["-"], "mavx512cd">, Group<m_x86_Features_Group>;
def mno_avx512cd : Flag<["-"], "mno-avx512cd">, Group<m_x86_Features_Group>;
def mavx512dq : Flag<["-"], "mavx512dq">, Group<m_x86_Features_Group>;
def mno_avx512dq : Flag<["-"], "mno-avx512dq">, Group<m_x86_Features_Group>;
def mavx512er : Flag<["-"], "mavx512er">, Group<m_x86_Features_Group>;
def mno_avx512er : Flag<["-"], "mno-avx512er">, Group<m_x86_Features_Group>;
def mavx512fp16 : Flag<["-"], "mavx512fp16">, Group<m_x86_Features_Group>;
def mno_avx512fp16 : Flag<["-"], "mno-avx512fp16">, Group<m_x86_Features_Group>;
def mavx512ifma : Flag<["-"], "mavx512ifma">, Group<m_x86_Features_Group>;
def mno_avx512ifma : Flag<["-"], "mno-avx512ifma">, Group<m_x86_Features_Group>;
#if INTEL_CUSTOMIZATION
#if INTEL_FEATURE_ISA_AVX_MEMADVISE
def mavx512memadvise : Flag<["-"], "mavx512memadvise">, Group<m_x86_Features_Group>;
def mno_avx512memadvise : Flag<["-"], "mno-avx512memadvise">, Group<m_x86_Features_Group>;
#endif // INTEL_FEATURE_ISA_AVX_MEMADVISE
#if INTEL_FEATURE_ISA_AVX512_MEDIAX
def mavx512mediax : Flag<["-"], "mavx512mediax">, Group<m_x86_Features_Group>;
def mno_avx512mediax : Flag<["-"], "mno-avx512mediax">, Group<m_x86_Features_Group>;
#endif // INTEL_FEATURE_ISA_AVX512_MEDIAX
#if INTEL_FEATURE_ISA_AVX512_NE_CONVERT
// AUTO GENERATED BY TOOL
def mavx512neconvert : Flag<["-"], "mavx512neconvert">, Group<m_x86_Features_Group>;
def mno_avx512neconvert : Flag<["-"], "mno-avx512neconvert">, Group<m_x86_Features_Group>;
// end AUTO GENERATED BY TOOL
#endif // INTEL_FEATURE_ISA_AVX512_NE_CONVERT
#if INTEL_FEATURE_ISA_AVX512_MOVGET
def mavx512movget : Flag<["-"], "mavx512movget">, Group<m_x86_Features_Group>;
def mno_avx512movget : Flag<["-"], "mno-avx512movget">, Group<m_x86_Features_Group>;
#endif // INTEL_FEATURE_ISA_AVX512_MOVGET
#endif // INTEL_CUSTOMIZATION
def mavx512pf : Flag<["-"], "mavx512pf">, Group<m_x86_Features_Group>;
def mno_avx512pf : Flag<["-"], "mno-avx512pf">, Group<m_x86_Features_Group>;
#if INTEL_CUSTOMIZATION
#if INTEL_FEATURE_ISA_AVX512_RAO_FP
// AUTO GENERATED BY TOOL
def mavx512raofp : Flag<["-"], "mavx512raofp">, Group<m_x86_Features_Group>;
def mno_avx512raofp : Flag<["-"], "mno-avx512raofp">, Group<m_x86_Features_Group>;
// end AUTO GENERATED BY TOOL
#endif // INTEL_FEATURE_ISA_AVX512_RAO_FP
#if INTEL_FEATURE_ISA_AVX512_RAO_INT
def mavx512raoint : Flag<["-"], "mavx512raoint">, Group<m_x86_Features_Group>;
def mno_avx512raoint : Flag<["-"], "mno-avx512raoint">, Group<m_x86_Features_Group>;
#endif // INTEL_FEATURE_ISA_AVX512_RAO_INT
#endif // INTEL_CUSTOMIZATION
def mavx512vbmi : Flag<["-"], "mavx512vbmi">, Group<m_x86_Features_Group>;
def mno_avx512vbmi : Flag<["-"], "mno-avx512vbmi">, Group<m_x86_Features_Group>;
def mavx512vbmi2 : Flag<["-"], "mavx512vbmi2">, Group<m_x86_Features_Group>;
def mno_avx512vbmi2 : Flag<["-"], "mno-avx512vbmi2">, Group<m_x86_Features_Group>;
def mavx512vl : Flag<["-"], "mavx512vl">, Group<m_x86_Features_Group>;
def mno_avx512vl : Flag<["-"], "mno-avx512vl">, Group<m_x86_Features_Group>;
def mavx512vnni : Flag<["-"], "mavx512vnni">, Group<m_x86_Features_Group>;
def mno_avx512vnni : Flag<["-"], "mno-avx512vnni">, Group<m_x86_Features_Group>;
#if INTEL_FEATURE_ISA_AVX512_VNNI_INT16
// AUTO GENERATED BY TOOL
def mavx512vnniint16 : Flag<["-"], "mavx512vnniint16">, Group<m_x86_Features_Group>;
def mno_avx512vnniint16 : Flag<["-"], "mno-avx512vnniint16">, Group<m_x86_Features_Group>;
// end AUTO GENERATED BY TOOL
#endif // INTEL_FEATURE_ISA_AVX512_VNNI_INT16
def mavx512vpopcntdq : Flag<["-"], "mavx512vpopcntdq">, Group<m_x86_Features_Group>;
def mno_avx512vpopcntdq : Flag<["-"], "mno-avx512vpopcntdq">, Group<m_x86_Features_Group>;
def mavx512vp2intersect : Flag<["-"], "mavx512vp2intersect">, Group<m_x86_Features_Group>;
def mno_avx512vp2intersect : Flag<["-"], "mno-avx512vp2intersect">, Group<m_x86_Features_Group>;
#if INTEL_CUSTOMIZATION
#if INTEL_FEATURE_ISA_AVX_BF16
def mavxbf16 : Flag<["-"], "mavxbf16">, Group<m_x86_Features_Group>;
def mno_avxbf16 : Flag<["-"], "mno-avxbf16">, Group<m_x86_Features_Group>;
#endif // INTEL_FEATURE_ISA_AVX_BF16
#if INTEL_FEATURE_ISA_AVX_IFMA
def mavxifma : Flag<["-"], "mavxifma">, Group<m_x86_Features_Group>;
def mno_avxifma : Flag<["-"], "mno-avxifma">, Group<m_x86_Features_Group>;
#endif // INTEL_FEATURE_ISA_AVX_IFMA
#if INTEL_FEATURE_ISA_AVX_COMPRESS
def mavxcompress : Flag<["-"], "mavxcompress">, Group<m_x86_Features_Group>;
def mno_avxcompress : Flag<["-"], "mno-avxcompress">, Group<m_x86_Features_Group>;
#endif // INTEL_FEATURE_ISA_AVX_COMPRESS
#if INTEL_FEATURE_ISA_AVX_MEMADVISE
def mavxmemadvise : Flag<["-"], "mavxmemadvise">, Group<m_x86_Features_Group>;
def mno_avxmemadvise : Flag<["-"], "mno-avxmemadvise">, Group<m_x86_Features_Group>;
#endif // INTEL_FEATURE_ISA_AVX_MEMADVISE
#if INTEL_FEATURE_ISA_AVX_CONVERT
def mavxconvert : Flag<["-"], "mavxconvert">, Group<m_x86_Features_Group>;
def mno_avxconvert : Flag<["-"], "mno-avxconvert">, Group<m_x86_Features_Group>;
#endif // INTEL_FEATURE_ISA_AVX_CONVERT
#if INTEL_FEATURE_ISA_AVX_DOTPROD_INT8
def mavxdotprodint8 : Flag<["-"], "mavxdotprodint8">, Group<m_x86_Features_Group>;
def mno_avxdotprodint8 : Flag<["-"], "mno-avxdotprodint8">, Group<m_x86_Features_Group>;
#endif // INTEL_FEATURE_ISA_AVX_DOTPROD_INT8
#if INTEL_FEATURE_ISA_AVX_DOTPROD_PHPS
def mavxdotprodphps : Flag<["-"], "mavxdotprodphps">, Group<m_x86_Features_Group>;
def mno_avxdotprodphps : Flag<["-"], "mno-avxdotprodphps">, Group<m_x86_Features_Group>;
#endif // INTEL_FEATURE_ISA_AVX_DOTPROD_PHPS
#if INTEL_FEATURE_ISA_AVX_MOVGET
def mavxmovget : Flag<["-"], "mavxmovget">, Group<m_x86_Features_Group>;
def mno_avxmovget : Flag<["-"], "mno-avxmovget">, Group<m_x86_Features_Group>;
#endif // INTEL_FEATURE_ISA_AVX_MOVGET
#if INTEL_FEATURE_ISA_AVX_NE_CONVERT
// AUTO GENERATED BY TOOL
def mavxneconvert : Flag<["-"], "mavxneconvert">, Group<m_x86_Features_Group>;
def mno_avxneconvert : Flag<["-"], "mno-avxneconvert">, Group<m_x86_Features_Group>;
// end AUTO GENERATED BY TOOL
#endif // INTEL_FEATURE_ISA_AVX_NE_CONVERT
#if INTEL_FEATURE_ISA_AVX_RAO_FP
// AUTO GENERATED BY TOOL
def mavxraofp : Flag<["-"], "mavxraofp">, Group<m_x86_Features_Group>;
def mno_avxraofp : Flag<["-"], "mno-avxraofp">, Group<m_x86_Features_Group>;
// end AUTO GENERATED BY TOOL
#endif // INTEL_FEATURE_ISA_AVX_RAO_FP
#if INTEL_FEATURE_ISA_AVX_RAO_INT
def mavxraoint : Flag<["-"], "mavxraoint">, Group<m_x86_Features_Group>;
def mno_avxraoint : Flag<["-"], "mno-avxraoint">, Group<m_x86_Features_Group>;
#endif // INTEL_FEATURE_ISA_AVX_RAO_INT
#endif // INTEL_CUSTOMIZATION
def mavxvnni : Flag<["-"], "mavxvnni">, Group<m_x86_Features_Group>;
def mno_avxvnni : Flag<["-"], "mno-avxvnni">, Group<m_x86_Features_Group>;
#if INTEL_CUSTOMIZATION
#if INTEL_FEATURE_ISA_AVX_VNNI_INT16
// AUTO GENERATED BY TOOL
def mavxvnniint16 : Flag<["-"], "mavxvnniint16">, Group<m_x86_Features_Group>;
def mno_avxvnniint16 : Flag<["-"], "mno-avxvnniint16">, Group<m_x86_Features_Group>;
// end AUTO GENERATED BY TOOL
#endif // INTEL_FEATURE_ISA_AVX_VNNI_INT16
#endif // INTEL_CUSTOMIZATION
def madx : Flag<["-"], "madx">, Group<m_x86_Features_Group>;
def mno_adx : Flag<["-"], "mno-adx">, Group<m_x86_Features_Group>;
def maes : Flag<["-"], "maes">, Group<m_x86_Features_Group>;
def mno_aes : Flag<["-"], "mno-aes">, Group<m_x86_Features_Group>;
def mbmi : Flag<["-"], "mbmi">, Group<m_x86_Features_Group>;
def mno_bmi : Flag<["-"], "mno-bmi">, Group<m_x86_Features_Group>;
def mbmi2 : Flag<["-"], "mbmi2">, Group<m_x86_Features_Group>;
def mno_bmi2 : Flag<["-"], "mno-bmi2">, Group<m_x86_Features_Group>;
def mcldemote : Flag<["-"], "mcldemote">, Group<m_x86_Features_Group>;
def mno_cldemote : Flag<["-"], "mno-cldemote">, Group<m_x86_Features_Group>;
def mclflushopt : Flag<["-"], "mclflushopt">, Group<m_x86_Features_Group>;
def mno_clflushopt : Flag<["-"], "mno-clflushopt">, Group<m_x86_Features_Group>;
def mclwb : Flag<["-"], "mclwb">, Group<m_x86_Features_Group>;
def mno_clwb : Flag<["-"], "mno-clwb">, Group<m_x86_Features_Group>;
def mwbnoinvd : Flag<["-"], "mwbnoinvd">, Group<m_x86_Features_Group>;
def mno_wbnoinvd : Flag<["-"], "mno-wbnoinvd">, Group<m_x86_Features_Group>;
def mclzero : Flag<["-"], "mclzero">, Group<m_x86_Features_Group>;
def mno_clzero : Flag<["-"], "mno-clzero">, Group<m_x86_Features_Group>;
def mcx16 : Flag<["-"], "mcx16">, Group<m_x86_Features_Group>;
def mno_cx16 : Flag<["-"], "mno-cx16">, Group<m_x86_Features_Group>;
def menqcmd : Flag<["-"], "menqcmd">, Group<m_x86_Features_Group>;
def mno_enqcmd : Flag<["-"], "mno-enqcmd">, Group<m_x86_Features_Group>;
def mf16c : Flag<["-"], "mf16c">, Group<m_x86_Features_Group>;
def mno_f16c : Flag<["-"], "mno-f16c">, Group<m_x86_Features_Group>;
def mfma : Flag<["-"], "mfma">, Group<m_x86_Features_Group>;
def mno_fma : Flag<["-"], "mno-fma">, Group<m_x86_Features_Group>;
def mfma4 : Flag<["-"], "mfma4">, Group<m_x86_Features_Group>;
def mno_fma4 : Flag<["-"], "mno-fma4">, Group<m_x86_Features_Group>;
def mfsgsbase : Flag<["-"], "mfsgsbase">, Group<m_x86_Features_Group>;
def mno_fsgsbase : Flag<["-"], "mno-fsgsbase">, Group<m_x86_Features_Group>;
def mfxsr : Flag<["-"], "mfxsr">, Group<m_x86_Features_Group>;
def mno_fxsr : Flag<["-"], "mno-fxsr">, Group<m_x86_Features_Group>;
def minvpcid : Flag<["-"], "minvpcid">, Group<m_x86_Features_Group>;
def mno_invpcid : Flag<["-"], "mno-invpcid">, Group<m_x86_Features_Group>;
def mgfni : Flag<["-"], "mgfni">, Group<m_x86_Features_Group>;
def mno_gfni : Flag<["-"], "mno-gfni">, Group<m_x86_Features_Group>;
#if INTEL_CUSTOMIZATION
#if INTEL_FEATURE_ISA_GPR_MOVGET
def mgprmovget : Flag<["-"], "mgprmovget">, Group<m_x86_Features_Group>;
def mno_gprmovget : Flag<["-"], "mno-gprmovget">, Group<m_x86_Features_Group>;
#endif // INTEL_FEATURE_ISA_GPR_MOVGET
#endif // INTEL_CUSTOMIZATION
def mhreset : Flag<["-"], "mhreset">, Group<m_x86_Features_Group>;
def mno_hreset : Flag<["-"], "mno-hreset">, Group<m_x86_Features_Group>;
def mkl : Flag<["-"], "mkl">, Group<m_x86_Features_Group>;
def mno_kl : Flag<["-"], "mno-kl">, Group<m_x86_Features_Group>;
def mwidekl : Flag<["-"], "mwidekl">, Group<m_x86_Features_Group>;
def mno_widekl : Flag<["-"], "mno-widekl">, Group<m_x86_Features_Group>;
def mlwp : Flag<["-"], "mlwp">, Group<m_x86_Features_Group>;
def mno_lwp : Flag<["-"], "mno-lwp">, Group<m_x86_Features_Group>;
def mlzcnt : Flag<["-"], "mlzcnt">, Group<m_x86_Features_Group>;
def mno_lzcnt : Flag<["-"], "mno-lzcnt">, Group<m_x86_Features_Group>;
def mmovbe : Flag<["-"], "mmovbe">, Group<m_x86_Features_Group>;
def mno_movbe : Flag<["-"], "mno-movbe">, Group<m_x86_Features_Group>;
def mmovdiri : Flag<["-"], "mmovdiri">, Group<m_x86_Features_Group>;
def mno_movdiri : Flag<["-"], "mno-movdiri">, Group<m_x86_Features_Group>;
def mmovdir64b : Flag<["-"], "mmovdir64b">, Group<m_x86_Features_Group>;
def mno_movdir64b : Flag<["-"], "mno-movdir64b">, Group<m_x86_Features_Group>;
#if INTEL_CUSTOMIZATION
#if INTEL_FEATURE_ISA_MOVGET64B
def mmovget64b : Flag<["-"], "mmovget64b">, Group<m_x86_Features_Group>;
def mno_movget64b : Flag<["-"], "mno-movget64b">, Group<m_x86_Features_Group>;
#endif // INTEL_FEATURE_ISA_MOVGET64B
#endif // INTEL_CUSTOMIZATION
def mmwaitx : Flag<["-"], "mmwaitx">, Group<m_x86_Features_Group>;
def mno_mwaitx : Flag<["-"], "mno-mwaitx">, Group<m_x86_Features_Group>;
def mpku : Flag<["-"], "mpku">, Group<m_x86_Features_Group>;
def mno_pku : Flag<["-"], "mno-pku">, Group<m_x86_Features_Group>;
def mpclmul : Flag<["-"], "mpclmul">, Group<m_x86_Features_Group>;
def mno_pclmul : Flag<["-"], "mno-pclmul">, Group<m_x86_Features_Group>;
def mpconfig : Flag<["-"], "mpconfig">, Group<m_x86_Features_Group>;
def mno_pconfig : Flag<["-"], "mno-pconfig">, Group<m_x86_Features_Group>;
def mpopcnt : Flag<["-"], "mpopcnt">, Group<m_x86_Features_Group>;
def mno_popcnt : Flag<["-"], "mno-popcnt">, Group<m_x86_Features_Group>;
def mprefetchwt1 : Flag<["-"], "mprefetchwt1">, Group<m_x86_Features_Group>;
def mno_prefetchwt1 : Flag<["-"], "mno-prefetchwt1">, Group<m_x86_Features_Group>;
def mprfchw : Flag<["-"], "mprfchw">, Group<m_x86_Features_Group>;
def mno_prfchw : Flag<["-"], "mno-prfchw">, Group<m_x86_Features_Group>;
def mptwrite : Flag<["-"], "mptwrite">, Group<m_x86_Features_Group>;
def mno_ptwrite : Flag<["-"], "mno-ptwrite">, Group<m_x86_Features_Group>;
#if INTEL_CUSTOMIZATION
#if INTEL_FEATURE_ISA_RAO_INT
def mraoint : Flag<["-"], "mraoint">, Group<m_x86_Features_Group>;
def mno_raoint : Flag<["-"], "mno-raoint">, Group<m_x86_Features_Group>;
#endif // INTEL_FEATURE_ISA_RAO_INT
#endif // INTEL_CUSTOMIZATION
def mrdpid : Flag<["-"], "mrdpid">, Group<m_x86_Features_Group>;
def mno_rdpid : Flag<["-"], "mno-rdpid">, Group<m_x86_Features_Group>;
def mrdrnd : Flag<["-"], "mrdrnd">, Group<m_x86_Features_Group>;
def mno_rdrnd : Flag<["-"], "mno-rdrnd">, Group<m_x86_Features_Group>;
def mrtm : Flag<["-"], "mrtm">, Group<m_x86_Features_Group>;
def mno_rtm : Flag<["-"], "mno-rtm">, Group<m_x86_Features_Group>;
def mrdseed : Flag<["-"], "mrdseed">, Group<m_x86_Features_Group>;
def mno_rdseed : Flag<["-"], "mno-rdseed">, Group<m_x86_Features_Group>;
def msahf : Flag<["-"], "msahf">, Group<m_x86_Features_Group>;
def mno_sahf : Flag<["-"], "mno-sahf">, Group<m_x86_Features_Group>;
def mserialize : Flag<["-"], "mserialize">, Group<m_x86_Features_Group>;
def mno_serialize : Flag<["-"], "mno-serialize">, Group<m_x86_Features_Group>;
def msgx : Flag<["-"], "msgx">, Group<m_x86_Features_Group>;
def mno_sgx : Flag<["-"], "mno-sgx">, Group<m_x86_Features_Group>;
def msha : Flag<["-"], "msha">, Group<m_x86_Features_Group>;
def mno_sha : Flag<["-"], "mno-sha">, Group<m_x86_Features_Group>;
#if INTEL_CUSTOMIZATION
#if INTEL_FEATURE_ISA_SHA512
// AUTO GENERATED BY TOOL
def msha512 : Flag<["-"], "msha512">, Group<m_x86_Features_Group>;
def mno_sha512 : Flag<["-"], "mno-sha512">, Group<m_x86_Features_Group>;
// end AUTO GENERATED BY TOOL
#endif // INTEL_FEATURE_ISA_SHA512
#if INTEL_FEATURE_ISA_SM3
// AUTO GENERATED BY TOOL
def msm3 : Flag<["-"], "msm3">, Group<m_x86_Features_Group>;
def mno_sm3 : Flag<["-"], "mno-sm3">, Group<m_x86_Features_Group>;
// end AUTO GENERATED BY TOOL
#endif // INTEL_FEATURE_ISA_SM3
#if INTEL_FEATURE_ISA_SM4
// AUTO GENERATED BY TOOL
def msm4 : Flag<["-"], "msm4">, Group<m_x86_Features_Group>;
def mno_sm4 : Flag<["-"], "mno-sm4">, Group<m_x86_Features_Group>;
// end AUTO GENERATED BY TOOL
#endif // INTEL_FEATURE_ISA_SM4
#endif // INTEL_CUSTOMIZATION
def mtbm : Flag<["-"], "mtbm">, Group<m_x86_Features_Group>;
def mno_tbm : Flag<["-"], "mno-tbm">, Group<m_x86_Features_Group>;
def mtsxldtrk : Flag<["-"], "mtsxldtrk">, Group<m_x86_Features_Group>;
def mno_tsxldtrk : Flag<["-"], "mno-tsxldtrk">, Group<m_x86_Features_Group>;
def muintr : Flag<["-"], "muintr">, Group<m_x86_Features_Group>;
def mno_uintr : Flag<["-"], "mno-uintr">, Group<m_x86_Features_Group>;
def mvaes : Flag<["-"], "mvaes">, Group<m_x86_Features_Group>;
def mno_vaes : Flag<["-"], "mno-vaes">, Group<m_x86_Features_Group>;
def mvpclmulqdq : Flag<["-"], "mvpclmulqdq">, Group<m_x86_Features_Group>;
def mno_vpclmulqdq : Flag<["-"], "mno-vpclmulqdq">, Group<m_x86_Features_Group>;
def mwaitpkg : Flag<["-"], "mwaitpkg">, Group<m_x86_Features_Group>;
def mno_waitpkg : Flag<["-"], "mno-waitpkg">, Group<m_x86_Features_Group>;
def mxop : Flag<["-"], "mxop">, Group<m_x86_Features_Group>;
def mno_xop : Flag<["-"], "mno-xop">, Group<m_x86_Features_Group>;
def mxsave : Flag<["-"], "mxsave">, Group<m_x86_Features_Group>;
def mno_xsave : Flag<["-"], "mno-xsave">, Group<m_x86_Features_Group>;
def mxsavec : Flag<["-"], "mxsavec">, Group<m_x86_Features_Group>;
def mno_xsavec : Flag<["-"], "mno-xsavec">, Group<m_x86_Features_Group>;
def mxsaveopt : Flag<["-"], "mxsaveopt">, Group<m_x86_Features_Group>;
def mno_xsaveopt : Flag<["-"], "mno-xsaveopt">, Group<m_x86_Features_Group>;
def mxsaves : Flag<["-"], "mxsaves">, Group<m_x86_Features_Group>;
def mno_xsaves : Flag<["-"], "mno-xsaves">, Group<m_x86_Features_Group>;
def mshstk : Flag<["-"], "mshstk">, Group<m_x86_Features_Group>;
def mno_shstk : Flag<["-"], "mno-shstk">, Group<m_x86_Features_Group>;
def mretpoline_external_thunk : Flag<["-"], "mretpoline-external-thunk">, Group<m_x86_Features_Group>;
def mno_retpoline_external_thunk : Flag<["-"], "mno-retpoline-external-thunk">, Group<m_x86_Features_Group>;
def mvzeroupper : Flag<["-"], "mvzeroupper">, Group<m_x86_Features_Group>;
def mno_vzeroupper : Flag<["-"], "mno-vzeroupper">, Group<m_x86_Features_Group>;
// These are legacy user-facing driver-level option spellings. They are always
// aliases for options that are spelled using the more common Unix / GNU flag
// style of double-dash and equals-joined flags.
def target_legacy_spelling : Separate<["-"], "target">, Alias<target>;

// Special internal option to handle -Xlinker --no-demangle.
def Z_Xlinker__no_demangle : Flag<["-"], "Z-Xlinker-no-demangle">,
    Flags<[Unsupported, NoArgumentUnused]>;

// Special internal option to allow forwarding arbitrary arguments to linker.
def Zlinker_input : Separate<["-"], "Zlinker-input">,
    Flags<[Unsupported, NoArgumentUnused]>;

// Reserved library options.
def Z_reserved_lib_stdcxx : Flag<["-"], "Z-reserved-lib-stdc++">,
    Flags<[LinkerInput, NoArgumentUnused, Unsupported]>, Group<reserved_lib_Group>;
def Z_reserved_lib_cckext : Flag<["-"], "Z-reserved-lib-cckext">,
    Flags<[LinkerInput, NoArgumentUnused, Unsupported]>, Group<reserved_lib_Group>;
#if INTEL_CUSTOMIZATION
def Z_reserved_lib_imf : Flag<["-"], "Z-reserved-lib-imf">,
    Flags<[LinkerInput, NoArgumentUnused, Unsupported]>,
    Group<reserved_lib_Group>;
#endif // INTEL_CUSTOMIZATION

#if INTEL_CUSTOMIZATION
// -q Intel options
def qopt_assume_no_loop_carried_dep_EQ : Joined<["-"], "qopt-assume-no-loop-carried-dep=">, Values<"0,1,2">, Flags<[NoXarchOption]>, HelpText<"Set a level of "
  "performance tuning for loops.  0 - The compiler does not assume there is "
  "loop-carried dependencies (default).  1 - Assume there are no loop-carried "
  "dependencies for innermost loops.  2 - Assume there are no loop-carried "
  "dependencies for all loop levels.">;
def qopt_assume_no_loop_carried_dep : Flag<["-"], "qopt-assume-no-loop-carried-dep">,
  Alias<qopt_assume_no_loop_carried_dep_EQ>, AliasArgs<["1"]>;
def qopt_jump_tables : Flag<["-"], "qopt-jump-tables">,Alias<fjump_tables>,
  HelpText<"Control the generation of jump tables">;
def qno_opt_jump_tables : Flag<["-"], "qno-opt-jump-tables">,Alias<fno_jump_tables>,
  HelpText<"Do not use jump tables for lowering switches">;
def qopt_for_throughput_EQ : Joined<["-"], "qopt-for-throughput=">,
  Values<"single-job,multi-job">, Flags<[NoXarchOption]>, HelpText<"Optimize "
  "for throughput performance, assuming multiple jobs are running.  The memory "
  "optimizations for single job versus multiple jobs can be tuned in different "
  "ways by the compiler. Valid arguments: multi-job, single-job">;
def qopt_matmul : Flag<["-"], "qopt-matmul">, Flags<[NoXarchOption]>,
  HelpText<"Enables compiler-generated Matrix Multiply (matmul) library call">;
def qno_opt_matmul : Flag<["-"], "qno-opt-matmul">, Flags<[NoXarchOption]>,
  HelpText<"Disables compiler-generated Matrix Multiply (matmul) library call">;
def qopt_mem_layout_trans_EQ : Joined<["-"], "qopt-mem-layout-trans=">, Values<"0,1,2,3">,
  HelpText<"Control the level of memory layout transformations performed by the compiler">;
def qopt_mem_layout_trans : Flag<["-"], "qopt-mem-layout-trans">, Alias<qopt_mem_layout_trans_EQ>,
  AliasArgs<["2"]>;
def qno_opt_mem_layout_trans : Flag<["-"], "qno-opt-mem-layout-trans">, Alias<qopt_mem_layout_trans_EQ>,
  AliasArgs<["0"]>, HelpText<"Disable memory layout transformations">;
def qopt_multiple_gather_scatter_by_shuffles : Flag<["-"], "qopt-multiple-gather-scatter-by-shuffles">,
  Flags<[NoXarchOption]>,
  HelpText<"Enables the optimization for multiple adjacent gather/scatter type vector memory references">;
def qno_opt_multiple_gather_scatter_by_shuffles : Flag<["-"], "qno-opt-multiple-gather-scatter-by-shuffles">,
  Flags<[NoXarchOption]>,
  HelpText<"Disables the optimization for multiple adjacent gather/scatter type vector memory references">;
def qopt_report_EQ : Joined<["-"], "qopt-report=">, Values<"min,med,max">,
  HelpText<"Generate an optimization report, min, med or max.">;
def : Joined<["-"], "qopt-report">, Alias<qopt_report_EQ>;
def qopt_report : Flag<["-"], "qopt-report">, Alias<qopt_report_EQ>,
  AliasArgs<["2"]>;
def qopt_zmm_usage_EQ : Joined<["-"], "qopt-zmm-usage=">, Values<"low,high">,
  HelpText<"Specifies the level of zmm registers usage, low or high">;
def qoverride_limits : Flag<["-"], "qoverride-limits">,
  HelpText<"enables the user to skip throttling of loops in framework and DD.">;
#endif // INTEL_CUSTOMIZATION

// Ignored options
multiclass BooleanFFlag<string name> {
  def f#NAME : Flag<["-"], "f"#name>;
  def fno_#NAME : Flag<["-"], "fno-"#name>;
}

defm : BooleanFFlag<"keep-inline-functions">, Group<clang_ignored_gcc_optimization_f_Group>;

def fprofile_dir : Joined<["-"], "fprofile-dir=">, Group<f_Group>;

// The default value matches BinutilsVersion in MCAsmInfo.h.
def fbinutils_version_EQ : Joined<["-"], "fbinutils-version=">,
  MetaVarName<"<major.minor>">, Group<f_Group>, Flags<[CC1Option]>,
  HelpText<"Produced object files can use all ELF features supported by this "
  "binutils version and newer. If -fno-integrated-as is specified, the "
  "generated assembly will consider GNU as support. 'none' means that all ELF "
  "features can be used, regardless of binutils support. Defaults to 2.26.">;
def fuse_ld_EQ : Joined<["-"], "fuse-ld=">, Group<f_Group>, Flags<[CoreOption, LinkOption]>;
def ld_path_EQ : Joined<["--"], "ld-path=">, Group<Link_Group>;

defm align_labels : BooleanFFlag<"align-labels">, Group<clang_ignored_gcc_optimization_f_Group>;
def falign_labels_EQ : Joined<["-"], "falign-labels=">, Group<clang_ignored_gcc_optimization_f_Group>;
defm align_loops : BooleanFFlag<"align-loops">, Group<clang_ignored_gcc_optimization_f_Group>;
defm align_jumps : BooleanFFlag<"align-jumps">, Group<clang_ignored_gcc_optimization_f_Group>;
def falign_jumps_EQ : Joined<["-"], "falign-jumps=">, Group<clang_ignored_gcc_optimization_f_Group>;

// FIXME: This option should be supported and wired up to our diognostics, but
// ignore it for now to avoid breaking builds that use it.
def fdiagnostics_show_location_EQ : Joined<["-"], "fdiagnostics-show-location=">, Group<clang_ignored_f_Group>;

defm fcheck_new : BooleanFFlag<"check-new">, Group<clang_ignored_f_Group>;
defm caller_saves : BooleanFFlag<"caller-saves">, Group<clang_ignored_gcc_optimization_f_Group>;
defm reorder_blocks : BooleanFFlag<"reorder-blocks">, Group<clang_ignored_gcc_optimization_f_Group>;
defm branch_count_reg : BooleanFFlag<"branch-count-reg">, Group<clang_ignored_gcc_optimization_f_Group>;
defm default_inline : BooleanFFlag<"default-inline">, Group<clang_ignored_gcc_optimization_f_Group>;
defm fat_lto_objects : BooleanFFlag<"fat-lto-objects">, Group<clang_ignored_gcc_optimization_f_Group>;
defm float_store : BooleanFFlag<"float-store">, Group<clang_ignored_gcc_optimization_f_Group>;
defm friend_injection : BooleanFFlag<"friend-injection">, Group<clang_ignored_f_Group>;
defm function_attribute_list : BooleanFFlag<"function-attribute-list">, Group<clang_ignored_f_Group>;
defm gcse : BooleanFFlag<"gcse">, Group<clang_ignored_gcc_optimization_f_Group>;
defm gcse_after_reload: BooleanFFlag<"gcse-after-reload">, Group<clang_ignored_gcc_optimization_f_Group>;
defm gcse_las: BooleanFFlag<"gcse-las">, Group<clang_ignored_gcc_optimization_f_Group>;
defm gcse_sm: BooleanFFlag<"gcse-sm">, Group<clang_ignored_gcc_optimization_f_Group>;
defm gnu : BooleanFFlag<"gnu">, Group<clang_ignored_f_Group>;
defm implicit_templates : BooleanFFlag<"implicit-templates">, Group<clang_ignored_f_Group>;
defm implement_inlines : BooleanFFlag<"implement-inlines">, Group<clang_ignored_f_Group>;
defm merge_constants : BooleanFFlag<"merge-constants">, Group<clang_ignored_gcc_optimization_f_Group>;
defm modulo_sched : BooleanFFlag<"modulo-sched">, Group<clang_ignored_gcc_optimization_f_Group>;
defm modulo_sched_allow_regmoves : BooleanFFlag<"modulo-sched-allow-regmoves">,
    Group<clang_ignored_gcc_optimization_f_Group>;
defm inline_functions_called_once : BooleanFFlag<"inline-functions-called-once">,
    Group<clang_ignored_gcc_optimization_f_Group>;
def finline_limit_EQ : Joined<["-"], "finline-limit=">, Group<clang_ignored_gcc_optimization_f_Group>;
defm finline_limit : BooleanFFlag<"inline-limit">, Group<clang_ignored_gcc_optimization_f_Group>;
defm inline_small_functions : BooleanFFlag<"inline-small-functions">,
    Group<clang_ignored_gcc_optimization_f_Group>;
defm ipa_cp : BooleanFFlag<"ipa-cp">,
    Group<clang_ignored_gcc_optimization_f_Group>;
defm ivopts : BooleanFFlag<"ivopts">, Group<clang_ignored_gcc_optimization_f_Group>;
defm semantic_interposition : BoolFOption<"semantic-interposition",
  LangOpts<"SemanticInterposition">, DefaultFalse,
  PosFlag<SetTrue, [CC1Option]>, NegFlag<SetFalse>>;
defm non_call_exceptions : BooleanFFlag<"non-call-exceptions">, Group<clang_ignored_f_Group>;
defm peel_loops : BooleanFFlag<"peel-loops">, Group<clang_ignored_gcc_optimization_f_Group>;
defm permissive : BooleanFFlag<"permissive">, Group<clang_ignored_f_Group>;
defm prefetch_loop_arrays : BooleanFFlag<"prefetch-loop-arrays">, Group<clang_ignored_gcc_optimization_f_Group>;
defm printf : BooleanFFlag<"printf">, Group<clang_ignored_f_Group>;
defm profile : BooleanFFlag<"profile">, Group<clang_ignored_f_Group>;
defm profile_correction : BooleanFFlag<"profile-correction">, Group<clang_ignored_gcc_optimization_f_Group>;
defm profile_generate_sampling : BooleanFFlag<"profile-generate-sampling">, Group<clang_ignored_f_Group>;
defm profile_reusedist : BooleanFFlag<"profile-reusedist">, Group<clang_ignored_f_Group>;
defm profile_values : BooleanFFlag<"profile-values">, Group<clang_ignored_gcc_optimization_f_Group>;
defm regs_graph : BooleanFFlag<"regs-graph">, Group<clang_ignored_f_Group>;
defm rename_registers : BooleanFFlag<"rename-registers">, Group<clang_ignored_gcc_optimization_f_Group>;
defm ripa : BooleanFFlag<"ripa">, Group<clang_ignored_f_Group>;
defm schedule_insns : BooleanFFlag<"schedule-insns">, Group<clang_ignored_gcc_optimization_f_Group>;
defm schedule_insns2 : BooleanFFlag<"schedule-insns2">, Group<clang_ignored_gcc_optimization_f_Group>;
defm see : BooleanFFlag<"see">, Group<clang_ignored_f_Group>;
defm signaling_nans : BooleanFFlag<"signaling-nans">, Group<clang_ignored_gcc_optimization_f_Group>;
defm single_precision_constant : BooleanFFlag<"single-precision-constant">,
    Group<clang_ignored_gcc_optimization_f_Group>;
defm spec_constr_count : BooleanFFlag<"spec-constr-count">, Group<clang_ignored_f_Group>;
defm stack_check : BooleanFFlag<"stack-check">, Group<clang_ignored_f_Group>;
defm strength_reduce :
    BooleanFFlag<"strength-reduce">, Group<clang_ignored_gcc_optimization_f_Group>;
defm tls_model : BooleanFFlag<"tls-model">, Group<clang_ignored_f_Group>;
defm tracer : BooleanFFlag<"tracer">, Group<clang_ignored_gcc_optimization_f_Group>;
defm tree_dce : BooleanFFlag<"tree-dce">, Group<clang_ignored_gcc_optimization_f_Group>;
defm tree_salias : BooleanFFlag<"tree-salias">, Group<clang_ignored_f_Group>;
defm tree_ter : BooleanFFlag<"tree-ter">, Group<clang_ignored_gcc_optimization_f_Group>;
defm tree_vectorizer_verbose : BooleanFFlag<"tree-vectorizer-verbose">, Group<clang_ignored_f_Group>;
defm tree_vrp : BooleanFFlag<"tree-vrp">, Group<clang_ignored_gcc_optimization_f_Group>;
defm unroll_all_loops : BooleanFFlag<"unroll-all-loops">, Group<clang_ignored_gcc_optimization_f_Group>;
defm unsafe_loop_optimizations : BooleanFFlag<"unsafe-loop-optimizations">,
    Group<clang_ignored_gcc_optimization_f_Group>;
defm unswitch_loops : BooleanFFlag<"unswitch-loops">, Group<clang_ignored_gcc_optimization_f_Group>;
defm use_linker_plugin : BooleanFFlag<"use-linker-plugin">, Group<clang_ignored_gcc_optimization_f_Group>;
defm vect_cost_model : BooleanFFlag<"vect-cost-model">, Group<clang_ignored_gcc_optimization_f_Group>;
defm variable_expansion_in_unroller : BooleanFFlag<"variable-expansion-in-unroller">,
    Group<clang_ignored_gcc_optimization_f_Group>;
defm web : BooleanFFlag<"web">, Group<clang_ignored_gcc_optimization_f_Group>;
defm whole_program : BooleanFFlag<"whole-program">, Group<clang_ignored_gcc_optimization_f_Group>;
defm devirtualize : BooleanFFlag<"devirtualize">, Group<clang_ignored_gcc_optimization_f_Group>;
defm devirtualize_speculatively : BooleanFFlag<"devirtualize-speculatively">,
    Group<clang_ignored_gcc_optimization_f_Group>;

// Generic gfortran options.
def A_DASH : Joined<["-"], "A-">, Group<gfortran_Group>;
def static_libgfortran : Flag<["-"], "static-libgfortran">, Group<gfortran_Group>;

// "f" options with values for gfortran.
def fblas_matmul_limit_EQ : Joined<["-"], "fblas-matmul-limit=">, Group<gfortran_Group>;
def fcheck_EQ : Joined<["-"], "fcheck=">, Group<gfortran_Group>;
def fcoarray_EQ : Joined<["-"], "fcoarray=">, Group<gfortran_Group>;
def fconvert_EQ : Joined<["-"], "fconvert=">, Group<gfortran_Group>;
def ffpe_trap_EQ : Joined<["-"], "ffpe-trap=">, Group<gfortran_Group>;
def ffree_line_length_VALUE : Joined<["-"], "ffree-line-length-">, Group<gfortran_Group>;
def finit_character_EQ : Joined<["-"], "finit-character=">, Group<gfortran_Group>;
def finit_integer_EQ : Joined<["-"], "finit-integer=">, Group<gfortran_Group>;
def finit_logical_EQ : Joined<["-"], "finit-logical=">, Group<gfortran_Group>;
def finit_real_EQ : Joined<["-"], "finit-real=">, Group<gfortran_Group>;
def fmax_array_constructor_EQ : Joined<["-"], "fmax-array-constructor=">, Group<gfortran_Group>;
#ifndef INTEL_CUSTOMIZATION
// Intel max-errors added for C/C++
def fmax_errors_EQ : Joined<["-"], "fmax-errors=">, Group<gfortran_Group>;
#endif // !INTEL_CUSTOMIZATION
def fmax_stack_var_size_EQ : Joined<["-"], "fmax-stack-var-size=">, Group<gfortran_Group>;
def fmax_subrecord_length_EQ : Joined<["-"], "fmax-subrecord-length=">, Group<gfortran_Group>;
def frecord_marker_EQ : Joined<["-"], "frecord-marker=">, Group<gfortran_Group>;

// "f" flags for gfortran.
defm aggressive_function_elimination : BooleanFFlag<"aggressive-function-elimination">, Group<gfortran_Group>;
defm align_commons : BooleanFFlag<"align-commons">, Group<gfortran_Group>;
defm all_intrinsics : BooleanFFlag<"all-intrinsics">, Group<gfortran_Group>;
defm automatic : BooleanFFlag<"automatic">, Group<gfortran_Group>;
defm backtrace : BooleanFFlag<"backtrace">, Group<gfortran_Group>;
defm bounds_check : BooleanFFlag<"bounds-check">, Group<gfortran_Group>;
defm check_array_temporaries : BooleanFFlag<"check-array-temporaries">, Group<gfortran_Group>;
defm cray_pointer : BooleanFFlag<"cray-pointer">, Group<gfortran_Group>;
defm d_lines_as_code : BooleanFFlag<"d-lines-as-code">, Group<gfortran_Group>;
defm d_lines_as_comments : BooleanFFlag<"d-lines-as-comments">, Group<gfortran_Group>;
defm dollar_ok : BooleanFFlag<"dollar-ok">, Group<gfortran_Group>;
defm dump_fortran_optimized : BooleanFFlag<"dump-fortran-optimized">, Group<gfortran_Group>;
defm dump_fortran_original : BooleanFFlag<"dump-fortran-original">, Group<gfortran_Group>;
defm dump_parse_tree : BooleanFFlag<"dump-parse-tree">, Group<gfortran_Group>;
defm external_blas : BooleanFFlag<"external-blas">, Group<gfortran_Group>;
defm f2c : BooleanFFlag<"f2c">, Group<gfortran_Group>;
defm frontend_optimize : BooleanFFlag<"frontend-optimize">, Group<gfortran_Group>;
defm init_local_zero : BooleanFFlag<"init-local-zero">, Group<gfortran_Group>;
defm integer_4_integer_8 : BooleanFFlag<"integer-4-integer-8">, Group<gfortran_Group>;
defm max_identifier_length : BooleanFFlag<"max-identifier-length">, Group<gfortran_Group>;
defm module_private : BooleanFFlag<"module-private">, Group<gfortran_Group>;
defm pack_derived : BooleanFFlag<"pack-derived">, Group<gfortran_Group>;
//defm protect_parens : BooleanFFlag<"protect-parens">, Group<gfortran_Group>;
defm range_check : BooleanFFlag<"range-check">, Group<gfortran_Group>;
defm real_4_real_10 : BooleanFFlag<"real-4-real-10">, Group<gfortran_Group>;
defm real_4_real_16 : BooleanFFlag<"real-4-real-16">, Group<gfortran_Group>;
defm real_4_real_8 : BooleanFFlag<"real-4-real-8">, Group<gfortran_Group>;
defm real_8_real_10 : BooleanFFlag<"real-8-real-10">, Group<gfortran_Group>;
defm real_8_real_16 : BooleanFFlag<"real-8-real-16">, Group<gfortran_Group>;
defm real_8_real_4 : BooleanFFlag<"real-8-real-4">, Group<gfortran_Group>;
defm realloc_lhs : BooleanFFlag<"realloc-lhs">, Group<gfortran_Group>;
defm recursive : BooleanFFlag<"recursive">, Group<gfortran_Group>;
defm repack_arrays : BooleanFFlag<"repack-arrays">, Group<gfortran_Group>;
defm second_underscore : BooleanFFlag<"second-underscore">, Group<gfortran_Group>;
defm sign_zero : BooleanFFlag<"sign-zero">, Group<gfortran_Group>;
defm stack_arrays : BooleanFFlag<"stack-arrays">, Group<gfortran_Group>;
defm underscoring : BooleanFFlag<"underscoring">, Group<gfortran_Group>;
defm whole_file : BooleanFFlag<"whole-file">, Group<gfortran_Group>;

// C++ SYCL options
#if INTEL_CUSTOMIZATION
def reuse_exe_EQ : Joined<["-"], "reuse-exe=">, Flags<[CoreOption, DpcppOption]>,
  HelpText<"Speed up FPGA aoc compile if the device code in <exe> is unchanged.">,
  MetaVarName<"<exe>">;
def fsycl : Flag<["-"], "fsycl">, Flags<[NoXarchOption, CoreOption, DpcppOption]>, Group<sycl_Group>,
  HelpText<"Enables SYCL kernels compilation for device">;
def fno_sycl : Flag<["-"], "fno-sycl">, Flags<[NoXarchOption, CoreOption, DpcppOption]>, Group<sycl_Group>,
  HelpText<"Disables SYCL kernels compilation for device">;
// FIXME: -fsycl-explicit-simd is deprecated. remove it when support is dropped.
def : Flag<["-"], "fsycl-explicit-simd">, Flags<[CoreOption]>, Group<clang_ignored_legacy_options_Group>,
  HelpText<"Enable SYCL explicit SIMD extension. (deprecated)">;
def : Flag<["-"], "fno-sycl-explicit-simd">, Flags<[CoreOption]>, Group<clang_ignored_legacy_options_Group>,
  HelpText<"Disable SYCL explicit SIMD extension. (deprecated)">;
defm sycl_early_optimizations : OptOutCC1FFlag<"sycl-early-optimizations", "Enable", "Disable", " standard optimization pipeline for SYCL device compiler", [CoreOption, DpcppOption]>;
def fsycl_enable_function_pointers : Flag<["-"],
  "fsycl-enable-function-pointers">, Flags<[CoreOption, DpcppOption]>,
  HelpText<"Experimental Feature: Enables function pointers and support for "
  "virtual functions for DPC++ kernels and device functions.">;
def fsycl_dead_args_optimization : Flag<["-"], "fsycl-dead-args-optimization">,
  Group<sycl_Group>, Flags<[NoArgumentUnused, CoreOption, DpcppOption]>, HelpText<"Enables "
  "elimination of DPC++ dead kernel arguments">;
def fno_sycl_dead_args_optimization : Flag<["-"], "fno-sycl-dead-args-optimization">,
  Group<sycl_Group>, Flags<[NoArgumentUnused, CoreOption, DpcppOption]>, HelpText<"Disables "
  "elimination of DPC++ dead kernel arguments">;
def fsycl_device_lib_EQ : CommaJoined<["-"], "fsycl-device-lib=">, Group<sycl_Group>, Flags<[NoXarchOption, CoreOption, DpcppOption]>,
  Values<"libc, libm-fp32, libm-fp64, all">, HelpText<"Control inclusion of "
  "device libraries into device binary linkage. Valid arguments "
  "are libc, libm-fp32, libm-fp64, all">;
def fno_sycl_device_lib_EQ : CommaJoined<["-"], "fno-sycl-device-lib=">, Group<sycl_Group>, Flags<[NoXarchOption, CoreOption, DpcppOption]>,
  Values<"libc, libm-fp32, libm-fp64, all">, HelpText<"Control exclusion of "
  "device libraries from device binary linkage. Valid arguments "
  "are libc, libm-fp32, libm-fp64, all">;
#endif // INTEL_CUSTOMIZATION

//===----------------------------------------------------------------------===//
// FLangOption + CoreOption + NoXarchOption
//===----------------------------------------------------------------------===//
let Flags = [FlangOption, FlangOnlyOption, NoXarchOption, CoreOption] in {
def Xflang : Separate<["-"], "Xflang">,
  HelpText<"Pass <arg> to the flang compiler">, MetaVarName<"<arg>">,
  Flags<[NoXarchOption, CoreOption]>, Group<CompileOnly_Group>;
}

//===----------------------------------------------------------------------===//
// FlangOption and FC1 Options
//===----------------------------------------------------------------------===//
let Flags = [FC1Option, FlangOption, FlangOnlyOption] in {

def cpp : Flag<["-"], "cpp">, Group<f_Group>,
  HelpText<"Enable predefined and command line preprocessor macros">;
def nocpp : Flag<["-"], "nocpp">, Group<f_Group>,
  HelpText<"Disable predefined and command line preprocessor macros">;
def module_dir : Separate<["-"], "module-dir">, MetaVarName<"<dir>">,
  HelpText<"Put MODULE files in <dir>">,
  DocBrief<[{This option specifies where to put .mod files for compiled modules.
It is also added to the list of directories to be searched by an USE statement.
The default is the current directory.}]>;

def ffixed_form : Flag<["-"], "ffixed-form">, Group<f_Group>,
  HelpText<"Process source files in fixed form">;
def ffree_form : Flag<["-"], "ffree-form">, Group<f_Group>,
  HelpText<"Process source files in free form">;
def ffixed_line_length_EQ : Joined<["-"], "ffixed-line-length=">, Group<f_Group>,
  HelpText<"Use <value> as character line width in fixed mode">,
  DocBrief<[{Set column after which characters are ignored in typical fixed-form lines in the source
file}]>;
def ffixed_line_length_VALUE : Joined<["-"], "ffixed-line-length-">, Group<f_Group>, Alias<ffixed_line_length_EQ>;
def fopenacc : Flag<["-"], "fopenacc">, Group<f_Group>,
  HelpText<"Enable OpenACC">;
def fdefault_double_8 : Flag<["-"],"fdefault-double-8">, Group<f_Group>,
  HelpText<"Set the default double precision kind to an 8 byte wide type">;
def fdefault_integer_8 : Flag<["-"],"fdefault-integer-8">, Group<f_Group>,
  HelpText<"Set the default integer kind to an 8 byte wide type">;
def fdefault_real_8 : Flag<["-"],"fdefault-real-8">, Group<f_Group>,
  HelpText<"Set the default real kind to an 8 byte wide type">;
def flarge_sizes : Flag<["-"],"flarge-sizes">, Group<f_Group>,
  HelpText<"Use INTEGER(KIND=8) for the result type in size-related intrinsics">;

def falternative_parameter_statement : Flag<["-"], "falternative-parameter-statement">, Group<f_Group>,
  HelpText<"Enable the old style PARAMETER statement">;
def fintrinsic_modules_path : Separate<["-"], "fintrinsic-modules-path">,  Group<f_Group>, MetaVarName<"<dir>">,
  HelpText<"Specify where to find the compiled intrinsic modules">,
  DocBrief<[{This option specifies the location of pre-compiled intrinsic modules, 
  if they are not in the default location expected by the compiler.}]>;

defm backslash : OptInFC1FFlag<"backslash", "Specify that backslash in string introduces an escape character">;
defm xor_operator : OptInFC1FFlag<"xor-operator", "Enable .XOR. as a synonym of .NEQV.">;
defm logical_abbreviations : OptInFC1FFlag<"logical-abbreviations", "Enable logical abbreviations">;
defm implicit_none : OptInFC1FFlag<"implicit-none", "No implicit typing allowed unless overridden by IMPLICIT statements">;
}

def J : JoinedOrSeparate<["-"], "J">,
  Flags<[RenderJoined, FlangOption, FC1Option, FlangOnlyOption]>,
  Group<gfortran_Group>,
  Alias<module_dir>;

//===----------------------------------------------------------------------===//
// FC1 Options
//===----------------------------------------------------------------------===//
let Flags = [FC1Option, FlangOnlyOption] in {

def fget_definition : MultiArg<["-"], "fget-definition", 3>,
  HelpText<"Get the symbol definition from <line> <start-column> <end-column>">,
  Group<Action_Group>;
def test_io : Flag<["-"], "test-io">, Group<Action_Group>,
  HelpText<"Run the InputOuputTest action. Use for development and testing only.">;
def fdebug_unparse_no_sema : Flag<["-"], "fdebug-unparse-no-sema">, Group<Action_Group>,
  HelpText<"Unparse and stop (skips the semantic checks)">,
  DocBrief<[{Only run the parser, then unparse the parse-tree and output the
generated Fortran source file. Semantic checks are disabled.}]>;
def fdebug_unparse : Flag<["-"], "fdebug-unparse">, Group<Action_Group>,
  HelpText<"Unparse and stop.">,
  DocBrief<[{Run the parser and the semantic checks. Then unparse the
parse-tree and output the generated Fortran source file.}]>;
def fdebug_unparse_with_symbols : Flag<["-"], "fdebug-unparse-with-symbols">, Group<Action_Group>,
  HelpText<"Unparse and stop.">;
def fdebug_dump_symbols : Flag<["-"], "fdebug-dump-symbols">, Group<Action_Group>,
  HelpText<"Dump symbols after the semantic analysis">;
def fdebug_dump_parse_tree : Flag<["-"], "fdebug-dump-parse-tree">, Group<Action_Group>,
  HelpText<"Dump the parse tree">,
  DocBrief<[{Run the Parser and the semantic checks, and then output the
parse tree.}]>;
def fdebug_dump_parse_tree_no_sema : Flag<["-"], "fdebug-dump-parse-tree-no-sema">, Group<Action_Group>,
  HelpText<"Dump the parse tree (skips the semantic checks)">,
  DocBrief<[{Run the Parser and then output the parse tree. Semantic
checks are disabled.}]>;
def fdebug_dump_all : Flag<["-"], "fdebug-dump-all">, Group<Action_Group>,
  HelpText<"Dump symbols and the parse tree after the semantic checks">;
def fdebug_dump_provenance : Flag<["-"], "fdebug-dump-provenance">, Group<Action_Group>,
  HelpText<"Dump provenance">;
def fdebug_dump_parsing_log : Flag<["-"], "fdebug-dump-parsing-log">, Group<Action_Group>,
  HelpText<"Run instrumented parse and dump the parsing log">;
def fdebug_measure_parse_tree : Flag<["-"], "fdebug-measure-parse-tree">, Group<Action_Group>,
  HelpText<"Measure the parse tree">;
def fdebug_pre_fir_tree : Flag<["-"], "fdebug-pre-fir-tree">, Group<Action_Group>,
  HelpText<"Dump the pre-FIR tree">;
def fdebug_module_writer : Flag<["-"],"fdebug-module-writer">,
  HelpText<"Enable debug messages while writing module files">;
def fget_symbols_sources : Flag<["-"], "fget-symbols-sources">, Group<Action_Group>,
  HelpText<"Dump symbols and their source code locations">;

def module_suffix : Separate<["-"], "module-suffix">,  Group<f_Group>, MetaVarName<"<suffix>">,
  HelpText<"Use <suffix> as the suffix for module files (the default value is `.mod`)">;
def fno_reformat : Flag<["-"], "fno-reformat">, Group<Preprocessor_Group>,
  HelpText<"Dump the cooked character stream in -E mode">;
defm analyzed_objects_for_unparse : OptOutFC1FFlag<"analyzed-objects-for-unparse", "", "Do not use the analyzed objects when unparsing">;

}

//===----------------------------------------------------------------------===//
// CC1 Options
//===----------------------------------------------------------------------===//

let Flags = [CC1Option, NoDriverOption] in {

//===----------------------------------------------------------------------===//
// Target Options
//===----------------------------------------------------------------------===//

let Flags = [CC1Option, CC1AsOption, NoDriverOption] in {

def target_cpu : Separate<["-"], "target-cpu">,
  HelpText<"Target a specific cpu type">,
  MarshallingInfoString<TargetOpts<"CPU">>;
def tune_cpu : Separate<["-"], "tune-cpu">,
  HelpText<"Tune for a specific cpu type">,
  MarshallingInfoString<TargetOpts<"TuneCPU">>;
def target_feature : Separate<["-"], "target-feature">,
  HelpText<"Target specific attributes">,
  MarshallingInfoStringVector<TargetOpts<"FeaturesAsWritten">>;
def triple : Separate<["-"], "triple">,
  HelpText<"Specify target triple (e.g. i686-apple-darwin9)">,
  MarshallingInfoString<TargetOpts<"Triple">, "llvm::Triple::normalize(llvm::sys::getDefaultTargetTriple())">,
  AlwaysEmit, Normalizer<"normalizeTriple">;
def target_abi : Separate<["-"], "target-abi">,
  HelpText<"Target a particular ABI type">,
  MarshallingInfoString<TargetOpts<"ABI">>;
def target_sdk_version_EQ : Joined<["-"], "target-sdk-version=">,
  HelpText<"The version of target SDK used for compilation">;

}

def target_linker_version : Separate<["-"], "target-linker-version">,
  HelpText<"Target linker version">,
  MarshallingInfoString<TargetOpts<"LinkerVersion">>;
def triple_EQ : Joined<["-"], "triple=">, Alias<triple>;
def mfpmath : Separate<["-"], "mfpmath">,
  HelpText<"Which unit to use for fp math">,
  MarshallingInfoString<TargetOpts<"FPMath">>;

defm padding_on_unsigned_fixed_point : BoolOption<"f", "padding-on-unsigned-fixed-point",
  LangOpts<"PaddingOnUnsignedFixedPoint">, DefaultFalse,
  PosFlag<SetTrue, [], "Force each unsigned fixed point type to have an extra bit of padding to align their scales with those of signed fixed point types">,
  NegFlag<SetFalse>>,
  ShouldParseIf<ffixed_point.KeyPath>;

//===----------------------------------------------------------------------===//
// Analyzer Options
//===----------------------------------------------------------------------===//

def analysis_UnoptimizedCFG : Flag<["-"], "unoptimized-cfg">,
  HelpText<"Generate unoptimized CFGs for all analyses">,
  MarshallingInfoFlag<AnalyzerOpts<"UnoptimizedCFG">>;
def analysis_CFGAddImplicitDtors : Flag<["-"], "cfg-add-implicit-dtors">,
  HelpText<"Add C++ implicit destructors to CFGs for all analyses">;

def analyzer_store : Separate<["-"], "analyzer-store">,
  HelpText<"Source Code Analysis - Abstract Memory Store Models">;
def analyzer_store_EQ : Joined<["-"], "analyzer-store=">, Alias<analyzer_store>;

def analyzer_constraints : Separate<["-"], "analyzer-constraints">,
  HelpText<"Source Code Analysis - Symbolic Constraint Engines">;
def analyzer_constraints_EQ : Joined<["-"], "analyzer-constraints=">,
  Alias<analyzer_constraints>;

def analyzer_output : Separate<["-"], "analyzer-output">,
  HelpText<"Source Code Analysis - Output Options">;
def analyzer_output_EQ : Joined<["-"], "analyzer-output=">,
  Alias<analyzer_output>;

def analyzer_purge : Separate<["-"], "analyzer-purge">,
  HelpText<"Source Code Analysis - Dead Symbol Removal Frequency">;
def analyzer_purge_EQ : Joined<["-"], "analyzer-purge=">, Alias<analyzer_purge>;

def analyzer_opt_analyze_headers : Flag<["-"], "analyzer-opt-analyze-headers">,
  HelpText<"Force the static analyzer to analyze functions defined in header files">,
  MarshallingInfoFlag<AnalyzerOpts<"AnalyzeAll">>;
def analyzer_opt_analyze_nested_blocks : Flag<["-"], "analyzer-opt-analyze-nested-blocks">,
  HelpText<"Analyze the definitions of blocks in addition to functions">,
  MarshallingInfoFlag<AnalyzerOpts<"AnalyzeNestedBlocks">>;
def analyzer_display_progress : Flag<["-"], "analyzer-display-progress">,
  HelpText<"Emit verbose output about the analyzer's progress">,
  MarshallingInfoFlag<AnalyzerOpts<"AnalyzerDisplayProgress">>;
def analyze_function : Separate<["-"], "analyze-function">,
  HelpText<"Run analysis on specific function (for C++ include parameters in name)">,
  MarshallingInfoString<AnalyzerOpts<"AnalyzeSpecificFunction">>;
def analyze_function_EQ : Joined<["-"], "analyze-function=">, Alias<analyze_function>;
def trim_egraph : Flag<["-"], "trim-egraph">,
  HelpText<"Only show error-related paths in the analysis graph">,
  MarshallingInfoFlag<AnalyzerOpts<"TrimGraph">>;
def analyzer_viz_egraph_graphviz : Flag<["-"], "analyzer-viz-egraph-graphviz">,
  HelpText<"Display exploded graph using GraphViz">,
  MarshallingInfoFlag<AnalyzerOpts<"visualizeExplodedGraphWithGraphViz">>;
def analyzer_dump_egraph : Separate<["-"], "analyzer-dump-egraph">,
  HelpText<"Dump exploded graph to the specified file">,
  MarshallingInfoString<AnalyzerOpts<"DumpExplodedGraphTo">>;
def analyzer_dump_egraph_EQ : Joined<["-"], "analyzer-dump-egraph=">, Alias<analyzer_dump_egraph>;

def analyzer_inline_max_stack_depth : Separate<["-"], "analyzer-inline-max-stack-depth">,
  HelpText<"Bound on stack depth while inlining (4 by default)">,
  // Cap the stack depth at 4 calls (5 stack frames, base + 4 calls).
  MarshallingInfoInt<AnalyzerOpts<"InlineMaxStackDepth">, "5">;
def analyzer_inline_max_stack_depth_EQ : Joined<["-"], "analyzer-inline-max-stack-depth=">,
  Alias<analyzer_inline_max_stack_depth>;

def analyzer_inlining_mode : Separate<["-"], "analyzer-inlining-mode">,
  HelpText<"Specify the function selection heuristic used during inlining">;
def analyzer_inlining_mode_EQ : Joined<["-"], "analyzer-inlining-mode=">, Alias<analyzer_inlining_mode>;

def analyzer_disable_retry_exhausted : Flag<["-"], "analyzer-disable-retry-exhausted">,
  HelpText<"Do not re-analyze paths leading to exhausted nodes with a different strategy (may decrease code coverage)">,
  MarshallingInfoFlag<AnalyzerOpts<"NoRetryExhausted">>;

def analyzer_max_loop : Separate<["-"], "analyzer-max-loop">,
  HelpText<"The maximum number of times the analyzer will go through a loop">,
  MarshallingInfoInt<AnalyzerOpts<"maxBlockVisitOnPath">, "4">;
def analyzer_stats : Flag<["-"], "analyzer-stats">,
  HelpText<"Print internal analyzer statistics.">,
  MarshallingInfoFlag<AnalyzerOpts<"PrintStats">>;

def analyzer_checker : Separate<["-"], "analyzer-checker">,
  HelpText<"Choose analyzer checkers to enable">,
  ValuesCode<[{
    const char *Values =
    #define GET_CHECKERS
    #define CHECKER(FULLNAME, CLASS, HT, DOC_URI, IS_HIDDEN)  FULLNAME ","
    #include "clang/StaticAnalyzer/Checkers/Checkers.inc"
    #undef GET_CHECKERS
    #define GET_PACKAGES
    #define PACKAGE(FULLNAME)  FULLNAME ","
    #include "clang/StaticAnalyzer/Checkers/Checkers.inc"
    #undef GET_PACKAGES
    ;
  }]>;
def analyzer_checker_EQ : Joined<["-"], "analyzer-checker=">,
  Alias<analyzer_checker>;

def analyzer_disable_checker : Separate<["-"], "analyzer-disable-checker">,
  HelpText<"Choose analyzer checkers to disable">;
def analyzer_disable_checker_EQ : Joined<["-"], "analyzer-disable-checker=">,
  Alias<analyzer_disable_checker>;

def analyzer_disable_all_checks : Flag<["-"], "analyzer-disable-all-checks">,
  HelpText<"Disable all static analyzer checks">,
  MarshallingInfoFlag<AnalyzerOpts<"DisableAllCheckers">>;

def analyzer_checker_help : Flag<["-"], "analyzer-checker-help">,
  HelpText<"Display the list of analyzer checkers that are available">,
  MarshallingInfoFlag<AnalyzerOpts<"ShowCheckerHelp">>;

def analyzer_checker_help_alpha : Flag<["-"], "analyzer-checker-help-alpha">,
  HelpText<"Display the list of in development analyzer checkers. These "
           "are NOT considered safe, they are unstable and will emit incorrect "
           "reports. Enable ONLY FOR DEVELOPMENT purposes">,
  MarshallingInfoFlag<AnalyzerOpts<"ShowCheckerHelpAlpha">>;

def analyzer_checker_help_developer : Flag<["-"], "analyzer-checker-help-developer">,
  HelpText<"Display the list of developer-only checkers such as modeling "
           "and debug checkers">,
  MarshallingInfoFlag<AnalyzerOpts<"ShowCheckerHelpDeveloper">>;

def analyzer_config_help : Flag<["-"], "analyzer-config-help">,
  HelpText<"Display the list of -analyzer-config options. These are meant for "
           "development purposes only!">,
  MarshallingInfoFlag<AnalyzerOpts<"ShowConfigOptionsList">>;

def analyzer_list_enabled_checkers : Flag<["-"], "analyzer-list-enabled-checkers">,
  HelpText<"Display the list of enabled analyzer checkers">,
  MarshallingInfoFlag<AnalyzerOpts<"ShowEnabledCheckerList">>;

def analyzer_config : Separate<["-"], "analyzer-config">,
  HelpText<"Choose analyzer options to enable">;

def analyzer_checker_option_help : Flag<["-"], "analyzer-checker-option-help">,
  HelpText<"Display the list of checker and package options">,
  MarshallingInfoFlag<AnalyzerOpts<"ShowCheckerOptionList">>;

def analyzer_checker_option_help_alpha : Flag<["-"], "analyzer-checker-option-help-alpha">,
  HelpText<"Display the list of in development checker and package options. "
           "These are NOT considered safe, they are unstable and will emit "
           "incorrect reports. Enable ONLY FOR DEVELOPMENT purposes">,
  MarshallingInfoFlag<AnalyzerOpts<"ShowCheckerOptionAlphaList">>;

def analyzer_checker_option_help_developer : Flag<["-"], "analyzer-checker-option-help-developer">,
  HelpText<"Display the list of checker and package options meant for "
           "development purposes only">,
  MarshallingInfoFlag<AnalyzerOpts<"ShowCheckerOptionDeveloperList">>;

def analyzer_config_compatibility_mode : Separate<["-"], "analyzer-config-compatibility-mode">,
  HelpText<"Don't emit errors on invalid analyzer-config inputs">,
  Values<"true,false">, NormalizedValues<[[{false}], [{true}]]>,
  MarshallingInfoEnum<AnalyzerOpts<"ShouldEmitErrorsOnInvalidConfigValue">, [{true}]>;

def analyzer_config_compatibility_mode_EQ : Joined<["-"], "analyzer-config-compatibility-mode=">,
  Alias<analyzer_config_compatibility_mode>;

def analyzer_werror : Flag<["-"], "analyzer-werror">,
  HelpText<"Emit analyzer results as errors rather than warnings">,
  MarshallingInfoFlag<AnalyzerOpts<"AnalyzerWerror">>;

//===----------------------------------------------------------------------===//
// Migrator Options
//===----------------------------------------------------------------------===//
def migrator_no_nsalloc_error : Flag<["-"], "no-ns-alloc-error">,
  HelpText<"Do not error on use of NSAllocateCollectable/NSReallocateCollectable">,
  MarshallingInfoFlag<MigratorOpts<"NoNSAllocReallocError">>;

def migrator_no_finalize_removal : Flag<["-"], "no-finalize-removal">,
  HelpText<"Do not remove finalize method in gc mode">,
  MarshallingInfoFlag<MigratorOpts<"NoFinalizeRemoval">>;

//===----------------------------------------------------------------------===//
// CodeGen Options
//===----------------------------------------------------------------------===//

let Flags = [CC1Option, CC1AsOption, NoDriverOption] in {
def debug_info_kind_EQ : Joined<["-"], "debug-info-kind=">;
def debug_info_macro : Flag<["-"], "debug-info-macro">,
  HelpText<"Emit macro debug information">,
  MarshallingInfoFlag<CodeGenOpts<"MacroDebugInfo">>;
def default_function_attr : Separate<["-"], "default-function-attr">,
  HelpText<"Apply given attribute to all functions">,
  MarshallingInfoStringVector<CodeGenOpts<"DefaultFunctionAttrs">>;
def dwarf_version_EQ : Joined<["-"], "dwarf-version=">,
  MarshallingInfoInt<CodeGenOpts<"DwarfVersion">>;
def debugger_tuning_EQ : Joined<["-"], "debugger-tuning=">,
  Values<"gdb,lldb,sce,dbx">,
  NormalizedValuesScope<"llvm::DebuggerKind">, NormalizedValues<["GDB", "LLDB", "SCE", "DBX"]>,
  MarshallingInfoEnum<CodeGenOpts<"DebuggerTuning">, "Default">;
def dwarf_debug_flags : Separate<["-"], "dwarf-debug-flags">,
  HelpText<"The string to embed in the Dwarf debug flags record.">,
  MarshallingInfoString<CodeGenOpts<"DwarfDebugFlags">>;
def record_command_line : Separate<["-"], "record-command-line">,
  HelpText<"The string to embed in the .LLVM.command.line section.">,
  MarshallingInfoString<CodeGenOpts<"RecordCommandLine">>;
def compress_debug_sections_EQ : Joined<["-", "--"], "compress-debug-sections=">,
    HelpText<"DWARF debug sections compression type">, Values<"none,zlib,zlib-gnu">,
    NormalizedValuesScope<"llvm::DebugCompressionType">, NormalizedValues<["None", "Z", "GNU"]>,
    MarshallingInfoEnum<CodeGenOpts<"CompressDebugSections">, "None">;
def compress_debug_sections : Flag<["-", "--"], "compress-debug-sections">,
  Alias<compress_debug_sections_EQ>, AliasArgs<["zlib"]>;
def mno_exec_stack : Flag<["-"], "mnoexecstack">,
  HelpText<"Mark the file as not needing an executable stack">,
  MarshallingInfoFlag<CodeGenOpts<"NoExecStack">>;
def massembler_no_warn : Flag<["-"], "massembler-no-warn">,
  HelpText<"Make assembler not emit warnings">,
  MarshallingInfoFlag<CodeGenOpts<"NoWarn">>;
def massembler_fatal_warnings : Flag<["-"], "massembler-fatal-warnings">,
  HelpText<"Make assembler warnings fatal">,
  MarshallingInfoFlag<CodeGenOpts<"FatalWarnings">>;
def mrelax_relocations : Flag<["--"], "mrelax-relocations">,
    HelpText<"Use relaxable elf relocations">,
    MarshallingInfoFlag<CodeGenOpts<"RelaxELFRelocations">>;
def msave_temp_labels : Flag<["-"], "msave-temp-labels">,
  HelpText<"Save temporary labels in the symbol table. "
           "Note this may change .s semantics and shouldn't generally be used "
           "on compiler-generated code.">,
  MarshallingInfoFlag<CodeGenOpts<"SaveTempLabels">>;
def mrelocation_model : Separate<["-"], "mrelocation-model">,
  HelpText<"The relocation model to use">, Values<"static,pic,ropi,rwpi,ropi-rwpi,dynamic-no-pic">,
  NormalizedValuesScope<"llvm::Reloc">,
  NormalizedValues<["Static", "PIC_", "ROPI", "RWPI", "ROPI_RWPI", "DynamicNoPIC"]>,
  MarshallingInfoEnum<CodeGenOpts<"RelocationModel">, "PIC_">;
def fno_math_builtin : Flag<["-"], "fno-math-builtin">,
  HelpText<"Disable implicit builtin knowledge of math functions">,
  MarshallingInfoFlag<LangOpts<"NoMathBuiltin">>;
def fno_use_ctor_homing: Flag<["-"], "fno-use-ctor-homing">,
    HelpText<"Don't use constructor homing for debug info">;
def fuse_ctor_homing: Flag<["-"], "fuse-ctor-homing">,
    HelpText<"Use constructor homing if we are using limited debug info already">;
}

// if INTEL_CUSTOMIZATION
def disable_intel_proprietary_opts : Flag<["-"],
  "disable-intel-proprietary-opts">,
  HelpText<"Disable Intel proprietary optimizations">,
  MarshallingInfoFlag<CodeGenOpts<"DisableIntelProprietaryOpts">>;
def disable_cpudispatch_ifuncs : Flag<["-"], "disable-cpudispatch-ifuncs">,
  HelpText<"Forces cpu_dispatch resolver generation to not use ifuncs on ELF "
           "systems">,
  MarshallingInfoFlag<CodeGenOpts<"DisableCpuDispatchIFuncs">>;
def emit_dtrans_info : Flag<["-"], "emit-dtrans-info">,
  HelpText<"Causes the frontend to emit DTrans Type metadata">,
  MarshallingInfoFlag<CodeGenOpts<"EmitDTransInfo">>;
// endif INTEL_CUSTOMIZATION

def disable_llvm_verifier : Flag<["-"], "disable-llvm-verifier">,
  HelpText<"Don't run the LLVM IR verifier pass">,
  MarshallingInfoNegativeFlag<CodeGenOpts<"VerifyModule">>;
def disable_llvm_passes : Flag<["-"], "disable-llvm-passes">,
  HelpText<"Use together with -emit-llvm to get pristine LLVM IR from the "
           "frontend by not running any LLVM passes at all">,
  MarshallingInfoFlag<CodeGenOpts<"DisableLLVMPasses">>;
def disable_llvm_optzns : Flag<["-"], "disable-llvm-optzns">,
  Alias<disable_llvm_passes>;
def disable_lifetimemarkers : Flag<["-"], "disable-lifetime-markers">,
  HelpText<"Disable lifetime-markers emission even when optimizations are "
           "enabled">,
  MarshallingInfoFlag<CodeGenOpts<"DisableLifetimeMarkers">>;
def disable_O0_optnone : Flag<["-"], "disable-O0-optnone">,
  HelpText<"Disable adding the optnone attribute to functions at O0">,
  MarshallingInfoFlag<CodeGenOpts<"DisableO0ImplyOptNone">>;
def disable_red_zone : Flag<["-"], "disable-red-zone">,
  HelpText<"Do not emit code that uses the red zone.">,
  MarshallingInfoFlag<CodeGenOpts<"DisableRedZone">>;
// if INTEL_CUSTOMIZATION
// TODO: Delete this customization once the option use removed from all drivers.
// -dwarf-column-info option was deleted in
// b0b5162 [Driver] Pass -gno-column-info instead of -dwarf-column-info
def dwarf_column_info : Flag<["-"], "dwarf-column-info">,
  HelpText<"Dummy option. Do not use.">;
// endif INTEL_CUSTOMIZATION
def dwarf_ext_refs : Flag<["-"], "dwarf-ext-refs">,
  HelpText<"Generate debug info with external references to clang modules"
           " or precompiled headers">,
  MarshallingInfoFlag<CodeGenOpts<"DebugTypeExtRefs">>;
def dwarf_explicit_import : Flag<["-"], "dwarf-explicit-import">,
  HelpText<"Generate explicit import from anonymous namespace to containing"
           " scope">,
  MarshallingInfoFlag<CodeGenOpts<"DebugExplicitImport">>;
def debug_forward_template_params : Flag<["-"], "debug-forward-template-params">,
  HelpText<"Emit complete descriptions of template parameters in forward"
           " declarations">,
  MarshallingInfoFlag<CodeGenOpts<"DebugFwdTemplateParams">>;
def fforbid_guard_variables : Flag<["-"], "fforbid-guard-variables">,
  HelpText<"Emit an error if a C++ static local initializer would need a guard variable">,
  MarshallingInfoFlag<CodeGenOpts<"ForbidGuardVariables">>;
def no_implicit_float : Flag<["-"], "no-implicit-float">,
  HelpText<"Don't generate implicit floating point instructions">,
  MarshallingInfoFlag<CodeGenOpts<"NoImplicitFloat">>;
def fdump_vtable_layouts : Flag<["-"], "fdump-vtable-layouts">,
  HelpText<"Dump the layouts of all vtables that will be emitted in a translation unit">,
  MarshallingInfoFlag<LangOpts<"DumpVTableLayouts">>;
def fmerge_functions : Flag<["-"], "fmerge-functions">,
  HelpText<"Permit merging of identical functions when optimizing.">,
  MarshallingInfoFlag<CodeGenOpts<"MergeFunctions">>;
def coverage_data_file : Separate<["-"], "coverage-data-file">,
  HelpText<"Emit coverage data to this filename.">,
  MarshallingInfoString<CodeGenOpts<"CoverageDataFile">>,
  ShouldParseIf<!strconcat(fprofile_arcs.KeyPath, "||", ftest_coverage.KeyPath)>;
def coverage_data_file_EQ : Joined<["-"], "coverage-data-file=">,
  Alias<coverage_data_file>;
def coverage_notes_file : Separate<["-"], "coverage-notes-file">,
  HelpText<"Emit coverage notes to this filename.">,
  MarshallingInfoString<CodeGenOpts<"CoverageNotesFile">>,
  ShouldParseIf<!strconcat(fprofile_arcs.KeyPath, "||", ftest_coverage.KeyPath)>;
def coverage_notes_file_EQ : Joined<["-"], "coverage-notes-file=">,
  Alias<coverage_notes_file>;
def coverage_version_EQ : Joined<["-"], "coverage-version=">,
  HelpText<"Four-byte version string for gcov files.">;
def dump_coverage_mapping : Flag<["-"], "dump-coverage-mapping">,
  HelpText<"Dump the coverage mapping records, for testing">,
  MarshallingInfoFlag<CodeGenOpts<"DumpCoverageMapping">>;
def fuse_register_sized_bitfield_access: Flag<["-"], "fuse-register-sized-bitfield-access">,
  HelpText<"Use register sized accesses to bit-fields, when possible.">,
  MarshallingInfoFlag<CodeGenOpts<"UseRegisterSizedBitfieldAccess">>;
def relaxed_aliasing : Flag<["-"], "relaxed-aliasing">,
  HelpText<"Turn off Type Based Alias Analysis">,
  MarshallingInfoFlag<CodeGenOpts<"RelaxedAliasing">>;
def no_struct_path_tbaa : Flag<["-"], "no-struct-path-tbaa">,
  HelpText<"Turn off struct-path aware Type Based Alias Analysis">,
  MarshallingInfoNegativeFlag<CodeGenOpts<"StructPathTBAA">>;
def new_struct_path_tbaa : Flag<["-"], "new-struct-path-tbaa">,
  HelpText<"Enable enhanced struct-path aware Type Based Alias Analysis">;
def mdebug_pass : Separate<["-"], "mdebug-pass">,
  HelpText<"Enable additional debug output">,
  MarshallingInfoString<CodeGenOpts<"DebugPass">>;
def mframe_pointer_EQ : Joined<["-"], "mframe-pointer=">,
  HelpText<"Specify which frame pointers to retain (all, non-leaf, none).">, Values<"all,non-leaf,none">,
  NormalizedValuesScope<"CodeGenOptions::FramePointerKind">, NormalizedValues<["All", "NonLeaf", "None"]>,
  MarshallingInfoEnum<CodeGenOpts<"FramePointer">, "None">;
def mdisable_tail_calls : Flag<["-"], "mdisable-tail-calls">,
  HelpText<"Disable tail call optimization, keeping the call stack accurate">,
  MarshallingInfoFlag<CodeGenOpts<"DisableTailCalls">>;
def menable_no_infinities : Flag<["-"], "menable-no-infs">,
  HelpText<"Allow optimization to assume there are no infinities.">,
  MarshallingInfoFlag<LangOpts<"NoHonorInfs">>, ImpliedByAnyOf<[ffinite_math_only.KeyPath]>;
def menable_no_nans : Flag<["-"], "menable-no-nans">,
  HelpText<"Allow optimization to assume there are no NaNs.">,
  MarshallingInfoFlag<LangOpts<"NoHonorNaNs">>, ImpliedByAnyOf<[ffinite_math_only.KeyPath]>;
def mreassociate : Flag<["-"], "mreassociate">,
  HelpText<"Allow reassociation transformations for floating-point instructions">,
  MarshallingInfoFlag<LangOpts<"AllowFPReassoc">>, ImpliedByAnyOf<[menable_unsafe_fp_math.KeyPath]>;
def mabi_EQ_ieeelongdouble : Flag<["-"], "mabi=ieeelongdouble">,
  HelpText<"Use IEEE 754 quadruple-precision for long double">,
  MarshallingInfoFlag<LangOpts<"PPCIEEELongDouble">>;
def mfloat_abi : Separate<["-"], "mfloat-abi">,
  HelpText<"The float ABI to use">,
  MarshallingInfoString<CodeGenOpts<"FloatABI">>;
def mtp : Separate<["-"], "mtp">,
  HelpText<"Mode for reading thread pointer">;
def mlimit_float_precision : Separate<["-"], "mlimit-float-precision">,
  HelpText<"Limit float precision to the given value">,
  MarshallingInfoString<CodeGenOpts<"LimitFloatPrecision">>;
def mregparm : Separate<["-"], "mregparm">,
  HelpText<"Limit the number of registers available for integer arguments">,
  MarshallingInfoInt<CodeGenOpts<"NumRegisterParameters">>;
def msmall_data_limit : Separate<["-"], "msmall-data-limit">,
  HelpText<"Put global and static data smaller than the limit into a special section">,
  MarshallingInfoInt<CodeGenOpts<"SmallDataLimit">>;
def munwind_tables : Flag<["-"], "munwind-tables">,
  HelpText<"Generate unwinding tables for all functions">,
  MarshallingInfoFlag<CodeGenOpts<"UnwindTables">>;
def mconstructor_aliases : Flag<["-"], "mconstructor-aliases">,
  HelpText<"Emit complete constructors and destructors as aliases when possible">,
  MarshallingInfoFlag<CodeGenOpts<"CXXCtorDtorAliases">>;
def mlink_bitcode_file : Separate<["-"], "mlink-bitcode-file">,
  HelpText<"Link the given bitcode file before performing optimizations.">;
def mlink_builtin_bitcode : Separate<["-"], "mlink-builtin-bitcode">,
  HelpText<"Link and internalize needed symbols from the given bitcode file "
           "before performing optimizations.">;
def mlink_cuda_bitcode : Separate<["-"], "mlink-cuda-bitcode">,
  Alias<mlink_builtin_bitcode>;
def vectorize_loops : Flag<["-"], "vectorize-loops">,
  HelpText<"Run the Loop vectorization passes">,
  MarshallingInfoFlag<CodeGenOpts<"VectorizeLoop">>;
def vectorize_slp : Flag<["-"], "vectorize-slp">,
  HelpText<"Run the SLP vectorization passes">,
  MarshallingInfoFlag<CodeGenOpts<"VectorizeSLP">>;
def dependent_lib : Joined<["--"], "dependent-lib=">,
  HelpText<"Add dependent library">,
  MarshallingInfoStringVector<CodeGenOpts<"DependentLibraries">>;
def linker_option : Joined<["--"], "linker-option=">,
  HelpText<"Add linker option">,
  MarshallingInfoStringVector<CodeGenOpts<"LinkerOptions">>;
def fsanitize_coverage_type : Joined<["-"], "fsanitize-coverage-type=">,
                              HelpText<"Sanitizer coverage type">,
                              MarshallingInfoInt<CodeGenOpts<"SanitizeCoverageType">>;
def fsanitize_coverage_indirect_calls
    : Flag<["-"], "fsanitize-coverage-indirect-calls">,
      HelpText<"Enable sanitizer coverage for indirect calls">,
      MarshallingInfoFlag<CodeGenOpts<"SanitizeCoverageIndirectCalls">>;
def fsanitize_coverage_trace_bb
    : Flag<["-"], "fsanitize-coverage-trace-bb">,
      HelpText<"Enable basic block tracing in sanitizer coverage">,
      MarshallingInfoFlag<CodeGenOpts<"SanitizeCoverageTraceBB">>;
def fsanitize_coverage_trace_cmp
    : Flag<["-"], "fsanitize-coverage-trace-cmp">,
      HelpText<"Enable cmp instruction tracing in sanitizer coverage">,
      MarshallingInfoFlag<CodeGenOpts<"SanitizeCoverageTraceCmp">>;
def fsanitize_coverage_trace_div
    : Flag<["-"], "fsanitize-coverage-trace-div">,
      HelpText<"Enable div instruction tracing in sanitizer coverage">,
      MarshallingInfoFlag<CodeGenOpts<"SanitizeCoverageTraceDiv">>;
def fsanitize_coverage_trace_gep
    : Flag<["-"], "fsanitize-coverage-trace-gep">,
      HelpText<"Enable gep instruction tracing in sanitizer coverage">,
      MarshallingInfoFlag<CodeGenOpts<"SanitizeCoverageTraceGep">>;
def fsanitize_coverage_8bit_counters
    : Flag<["-"], "fsanitize-coverage-8bit-counters">,
      HelpText<"Enable frequency counters in sanitizer coverage">,
      MarshallingInfoFlag<CodeGenOpts<"SanitizeCoverage8bitCounters">>;
def fsanitize_coverage_inline_8bit_counters
    : Flag<["-"], "fsanitize-coverage-inline-8bit-counters">,
      HelpText<"Enable inline 8-bit counters in sanitizer coverage">,
      MarshallingInfoFlag<CodeGenOpts<"SanitizeCoverageInline8bitCounters">>;
def fsanitize_coverage_inline_bool_flag
    : Flag<["-"], "fsanitize-coverage-inline-bool-flag">,
      HelpText<"Enable inline bool flag in sanitizer coverage">,
      MarshallingInfoFlag<CodeGenOpts<"SanitizeCoverageInlineBoolFlag">>;
def fsanitize_coverage_pc_table
    : Flag<["-"], "fsanitize-coverage-pc-table">,
      HelpText<"Create a table of coverage-instrumented PCs">,
      MarshallingInfoFlag<CodeGenOpts<"SanitizeCoveragePCTable">>;
def fsanitize_coverage_trace_pc
    : Flag<["-"], "fsanitize-coverage-trace-pc">,
      HelpText<"Enable PC tracing in sanitizer coverage">,
      MarshallingInfoFlag<CodeGenOpts<"SanitizeCoverageTracePC">>;
def fsanitize_coverage_trace_pc_guard
    : Flag<["-"], "fsanitize-coverage-trace-pc-guard">,
      HelpText<"Enable PC tracing with guard in sanitizer coverage">,
      MarshallingInfoFlag<CodeGenOpts<"SanitizeCoverageTracePCGuard">>;
def fsanitize_coverage_no_prune
    : Flag<["-"], "fsanitize-coverage-no-prune">,
      HelpText<"Disable coverage pruning (i.e. instrument all blocks/edges)">,
      MarshallingInfoFlag<CodeGenOpts<"SanitizeCoverageNoPrune">>;
def fsanitize_coverage_stack_depth
    : Flag<["-"], "fsanitize-coverage-stack-depth">,
      HelpText<"Enable max stack depth tracing">,
      MarshallingInfoFlag<CodeGenOpts<"SanitizeCoverageStackDepth">>;
def fpatchable_function_entry_offset_EQ
    : Joined<["-"], "fpatchable-function-entry-offset=">, MetaVarName<"<M>">,
      HelpText<"Generate M NOPs before function entry">,
      MarshallingInfoInt<CodeGenOpts<"PatchableFunctionEntryOffset">>;
def fprofile_instrument_EQ : Joined<["-"], "fprofile-instrument=">,
    HelpText<"Enable PGO instrumentation. The accepted value is clang, llvm, "
             "or none">, Values<"none,clang,llvm,csllvm">,
    NormalizedValuesScope<"CodeGenOptions">,
    NormalizedValues<["ProfileNone", "ProfileClangInstr", "ProfileIRInstr", "ProfileCSIRInstr"]>,
    MarshallingInfoEnum<CodeGenOpts<"ProfileInstr">, "ProfileNone">;
def fprofile_instrument_path_EQ : Joined<["-"], "fprofile-instrument-path=">,
    HelpText<"Generate instrumented code to collect execution counts into "
             "<file> (overridden by LLVM_PROFILE_FILE env var)">,
    MarshallingInfoString<CodeGenOpts<"InstrProfileOutput">>;
def fprofile_instrument_use_path_EQ :
    Joined<["-"], "fprofile-instrument-use-path=">,
    HelpText<"Specify the profile path in PGO use compilation">,
    MarshallingInfoString<CodeGenOpts<"ProfileInstrumentUsePath">>;
def flto_visibility_public_std:
    Flag<["-"], "flto-visibility-public-std">,
    HelpText<"Use public LTO visibility for classes in std and stdext namespaces">,
    MarshallingInfoFlag<CodeGenOpts<"LTOVisibilityPublicStd">>;
defm lto_unit : BoolOption<"f", "lto-unit",
  CodeGenOpts<"LTOUnit">, DefaultFalse,
  PosFlag<SetTrue, [CC1Option], "Emit IR to support LTO unit features (CFI, whole program vtable opt)">,
  NegFlag<SetFalse>>;
defm debug_pass_manager : BoolOption<"f", "debug-pass-manager",
  CodeGenOpts<"DebugPassManager">, DefaultFalse,
  PosFlag<SetTrue, [], "Prints debug information for the new pass manager">,
  NegFlag<SetFalse, [], "Disables debug printing for the new pass manager">>;
def fexperimental_debug_variable_locations : Flag<["-"],
    "fexperimental-debug-variable-locations">,
    HelpText<"Use experimental new value-tracking variable locations">,
    MarshallingInfoFlag<CodeGenOpts<"ValueTrackingVariableLocations">>;
def fverify_debuginfo_preserve
    : Flag<["-"], "fverify-debuginfo-preserve">,
      HelpText<"Enable Debug Info Metadata preservation testing in "
               "optimizations.">,
      MarshallingInfoFlag<CodeGenOpts<"EnableDIPreservationVerify">>;
def fverify_debuginfo_preserve_export
    : Joined<["-"], "fverify-debuginfo-preserve-export=">,
      MetaVarName<"<file>">,
      HelpText<"Export debug info (by testing original Debug Info) failures "
               "into specified (JSON) file (should be abs path as we use "
               "append mode to insert new JSON objects).">,
      MarshallingInfoString<CodeGenOpts<"DIBugsReportFilePath">>;
def fwarn_stack_size_EQ
    : Joined<["-"], "fwarn-stack-size=">,
      MarshallingInfoInt<CodeGenOpts<"WarnStackSize">, "UINT_MAX">;
// The driver option takes the key as a parameter to the -msign-return-address=
// and -mbranch-protection= options, but CC1 has a separate option so we
// don't have to parse the parameter twice.
def msign_return_address_key_EQ : Joined<["-"], "msign-return-address-key=">,
    Values<"a_key,b_key">;
def mbranch_target_enforce : Flag<["-"], "mbranch-target-enforce">,
  MarshallingInfoFlag<LangOpts<"BranchTargetEnforcement">>;
def fno_dllexport_inlines : Flag<["-"], "fno-dllexport-inlines">,
  MarshallingInfoNegativeFlag<LangOpts<"DllExportInlines">>;
def cfguard_no_checks : Flag<["-"], "cfguard-no-checks">,
    HelpText<"Emit Windows Control Flow Guard tables only (no checks)">,
    MarshallingInfoFlag<CodeGenOpts<"ControlFlowGuardNoChecks">>;
def cfguard : Flag<["-"], "cfguard">,
    HelpText<"Emit Windows Control Flow Guard tables and checks">,
    MarshallingInfoFlag<CodeGenOpts<"ControlFlowGuard">>;
def ehcontguard : Flag<["-"], "ehcontguard">,
    HelpText<"Emit Windows EH Continuation Guard tables">,
    MarshallingInfoFlag<CodeGenOpts<"EHContGuard">>;

def fdenormal_fp_math_f32_EQ : Joined<["-"], "fdenormal-fp-math-f32=">,
   Group<f_Group>;

//===----------------------------------------------------------------------===//
// Dependency Output Options
//===----------------------------------------------------------------------===//

def sys_header_deps : Flag<["-"], "sys-header-deps">,
  HelpText<"Include system headers in dependency output">,
  MarshallingInfoFlag<DependencyOutputOpts<"IncludeSystemHeaders">>;
def module_file_deps : Flag<["-"], "module-file-deps">,
  HelpText<"Include module files in dependency output">,
  MarshallingInfoFlag<DependencyOutputOpts<"IncludeModuleFiles">>;
def header_include_file : Separate<["-"], "header-include-file">,
  HelpText<"Filename (or -) to write header include output to">,
  MarshallingInfoString<DependencyOutputOpts<"HeaderIncludeOutputFile">>;
def show_includes : Flag<["--"], "show-includes">,
  HelpText<"Print cl.exe style /showIncludes to stdout">;
def dependency_filter : Separate<["-"], "dependency-filter">,
  HelpText<"Filter dependencies with prefix from the dependency output.">,
  MarshallingInfoString<DependencyOutputOpts<"DependencyFilter">>;

//===----------------------------------------------------------------------===//
// Diagnostic Options
//===----------------------------------------------------------------------===//

def diagnostic_log_file : Separate<["-"], "diagnostic-log-file">,
  HelpText<"Filename (or -) to log diagnostics to">,
  MarshallingInfoString<DiagnosticOpts<"DiagnosticLogFile">>;
def diagnostic_serialized_file : Separate<["-"], "serialize-diagnostic-file">,
  MetaVarName<"<filename>">,
  HelpText<"File for serializing diagnostics in a binary format">;

def fdiagnostics_format : Separate<["-"], "fdiagnostics-format">,
  HelpText<"Change diagnostic formatting to match IDE and command line tools">, Values<"clang,msvc,vi">,
  NormalizedValuesScope<"DiagnosticOptions">, NormalizedValues<["Clang", "MSVC", "Vi"]>,
  MarshallingInfoEnum<DiagnosticOpts<"Format">, "Clang">;
def fdiagnostics_show_category : Separate<["-"], "fdiagnostics-show-category">,
  HelpText<"Print diagnostic category">, Values<"none,id,name">,
  NormalizedValues<["0", "1", "2"]>,
  MarshallingInfoEnum<DiagnosticOpts<"ShowCategories">, "0">;
def fno_diagnostics_use_presumed_location : Flag<["-"], "fno-diagnostics-use-presumed-location">,
  HelpText<"Ignore #line directives when displaying diagnostic locations">,
  MarshallingInfoNegativeFlag<DiagnosticOpts<"ShowPresumedLoc">>;
def ftabstop : Separate<["-"], "ftabstop">, MetaVarName<"<N>">,
  HelpText<"Set the tab stop distance.">,
  MarshallingInfoInt<DiagnosticOpts<"TabStop">, "DiagnosticOptions::DefaultTabStop">;
def ferror_limit : Separate<["-"], "ferror-limit">, MetaVarName<"<N>">,
  HelpText<"Set the maximum number of errors to emit before stopping (0 = no limit).">,
  MarshallingInfoInt<DiagnosticOpts<"ErrorLimit">>;
def fmacro_backtrace_limit : Separate<["-"], "fmacro-backtrace-limit">, MetaVarName<"<N>">,
  HelpText<"Set the maximum number of entries to print in a macro expansion backtrace (0 = no limit).">,
  MarshallingInfoInt<DiagnosticOpts<"MacroBacktraceLimit">, "DiagnosticOptions::DefaultMacroBacktraceLimit">;
def ftemplate_backtrace_limit : Separate<["-"], "ftemplate-backtrace-limit">, MetaVarName<"<N>">,
  HelpText<"Set the maximum number of entries to print in a template instantiation backtrace (0 = no limit).">,
  MarshallingInfoInt<DiagnosticOpts<"TemplateBacktraceLimit">, "DiagnosticOptions::DefaultTemplateBacktraceLimit">;
def fconstexpr_backtrace_limit : Separate<["-"], "fconstexpr-backtrace-limit">, MetaVarName<"<N>">,
  HelpText<"Set the maximum number of entries to print in a constexpr evaluation backtrace (0 = no limit).">,
  MarshallingInfoInt<DiagnosticOpts<"ConstexprBacktraceLimit">, "DiagnosticOptions::DefaultConstexprBacktraceLimit">;
def fspell_checking_limit : Separate<["-"], "fspell-checking-limit">, MetaVarName<"<N>">,
  HelpText<"Set the maximum number of times to perform spell checking on unrecognized identifiers (0 = no limit).">,
  MarshallingInfoInt<DiagnosticOpts<"SpellCheckingLimit">, "DiagnosticOptions::DefaultSpellCheckingLimit">;
def fcaret_diagnostics_max_lines :
  Separate<["-"], "fcaret-diagnostics-max-lines">, MetaVarName<"<N>">,
  HelpText<"Set the maximum number of source lines to show in a caret diagnostic">,
  MarshallingInfoInt<DiagnosticOpts<"SnippetLineLimit">, "DiagnosticOptions::DefaultSnippetLineLimit">;
def verify_EQ : CommaJoined<["-"], "verify=">,
  MetaVarName<"<prefixes>">,
  HelpText<"Verify diagnostic output using comment directives that start with"
           " prefixes in the comma-separated sequence <prefixes>">;
def verify : Flag<["-"], "verify">,
  HelpText<"Equivalent to -verify=expected">;
def verify_ignore_unexpected : Flag<["-"], "verify-ignore-unexpected">,
  HelpText<"Ignore unexpected diagnostic messages">;
def verify_ignore_unexpected_EQ : CommaJoined<["-"], "verify-ignore-unexpected=">,
  HelpText<"Ignore unexpected diagnostic messages">;
def Wno_rewrite_macros : Flag<["-"], "Wno-rewrite-macros">,
  HelpText<"Silence ObjC rewriting warnings">,
  MarshallingInfoFlag<DiagnosticOpts<"NoRewriteMacros">>;

//===----------------------------------------------------------------------===//
// Frontend Options
//===----------------------------------------------------------------------===//

// This isn't normally used, it is just here so we can parse a
// CompilerInvocation out of a driver-derived argument vector.
def cc1 : Flag<["-"], "cc1">;
def cc1as : Flag<["-"], "cc1as">;

def ast_merge : Separate<["-"], "ast-merge">,
  MetaVarName<"<ast file>">,
  HelpText<"Merge the given AST file into the translation unit being compiled.">,
  MarshallingInfoStringVector<FrontendOpts<"ASTMergeFiles">>;
def aux_target_cpu : Separate<["-"], "aux-target-cpu">,
  HelpText<"Target a specific auxiliary cpu type">;
def aux_target_feature : Separate<["-"], "aux-target-feature">,
  HelpText<"Target specific auxiliary attributes">;
def aux_triple : Separate<["-"], "aux-triple">,
  HelpText<"Auxiliary target triple.">,
  MarshallingInfoString<FrontendOpts<"AuxTriple">>;
def code_completion_at : Separate<["-"], "code-completion-at">,
  MetaVarName<"<file>:<line>:<column>">,
  HelpText<"Dump code-completion information at a location">;
def remap_file : Separate<["-"], "remap-file">,
  MetaVarName<"<from>;<to>">,
  HelpText<"Replace the contents of the <from> file with the contents of the <to> file">;
def code_completion_at_EQ : Joined<["-"], "code-completion-at=">,
  Alias<code_completion_at>;
def code_completion_macros : Flag<["-"], "code-completion-macros">,
  HelpText<"Include macros in code-completion results">,
  MarshallingInfoFlag<FrontendOpts<"CodeCompleteOpts.IncludeMacros">>;
def code_completion_patterns : Flag<["-"], "code-completion-patterns">,
  HelpText<"Include code patterns in code-completion results">,
  MarshallingInfoFlag<FrontendOpts<"CodeCompleteOpts.IncludeCodePatterns">>;
def no_code_completion_globals : Flag<["-"], "no-code-completion-globals">,
  HelpText<"Do not include global declarations in code-completion results.">,
  MarshallingInfoNegativeFlag<FrontendOpts<"CodeCompleteOpts.IncludeGlobals">>;
def no_code_completion_ns_level_decls : Flag<["-"], "no-code-completion-ns-level-decls">,
  HelpText<"Do not include declarations inside namespaces (incl. global namespace) in the code-completion results.">,
  MarshallingInfoNegativeFlag<FrontendOpts<"CodeCompleteOpts.IncludeNamespaceLevelDecls">>;
def code_completion_brief_comments : Flag<["-"], "code-completion-brief-comments">,
  HelpText<"Include brief documentation comments in code-completion results.">,
  MarshallingInfoFlag<FrontendOpts<"CodeCompleteOpts.IncludeBriefComments">>;
def code_completion_with_fixits : Flag<["-"], "code-completion-with-fixits">,
  HelpText<"Include code completion results which require small fix-its.">,
  MarshallingInfoFlag<FrontendOpts<"CodeCompleteOpts.IncludeFixIts">>;
def disable_free : Flag<["-"], "disable-free">,
  HelpText<"Disable freeing of memory on exit">,
  MarshallingInfoFlag<FrontendOpts<"DisableFree">>;
#if INTEL_CUSTOMIZATION
def no_disable_free: Flag<["-"], "no-disable-free">,
  HelpText<"Do not disable freeing of memory on exit">;
#endif // INTEL_CUSTOMIZATION
def enable_noundef_analysis : Flag<["-"], "enable-noundef-analysis">, Group<f_Group>,
  HelpText<"Enable analyzing function argument and return types for mandatory definedness">,
  MarshallingInfoFlag<CodeGenOpts<"EnableNoundefAttrs">>;
def discard_value_names : Flag<["-"], "discard-value-names">,
  HelpText<"Discard value names in LLVM IR">,
  MarshallingInfoFlag<CodeGenOpts<"DiscardValueNames">>;
def plugin_arg : JoinedAndSeparate<["-"], "plugin-arg-">,
    MetaVarName<"<name> <arg>">,
    HelpText<"Pass <arg> to plugin <name>">;
def add_plugin : Separate<["-"], "add-plugin">, MetaVarName<"<name>">,
  HelpText<"Use the named plugin action in addition to the default action">,
  MarshallingInfoStringVector<FrontendOpts<"AddPluginActions">>;
def ast_dump_filter : Separate<["-"], "ast-dump-filter">,
  MetaVarName<"<dump_filter>">,
  HelpText<"Use with -ast-dump or -ast-print to dump/print only AST declaration"
           " nodes having a certain substring in a qualified name. Use"
           " -ast-list to list all filterable declaration node names.">,
  MarshallingInfoString<FrontendOpts<"ASTDumpFilter">>;
def fno_modules_global_index : Flag<["-"], "fno-modules-global-index">,
  HelpText<"Do not automatically generate or update the global module index">,
  MarshallingInfoNegativeFlag<FrontendOpts<"UseGlobalModuleIndex">>;
def fno_modules_error_recovery : Flag<["-"], "fno-modules-error-recovery">,
  HelpText<"Do not automatically import modules for error recovery">,
  MarshallingInfoNegativeFlag<LangOpts<"ModulesErrorRecovery">>;
def fmodule_map_file_home_is_cwd : Flag<["-"], "fmodule-map-file-home-is-cwd">,
  HelpText<"Use the current working directory as the home directory of "
           "module maps specified by -fmodule-map-file=<FILE>">,
  MarshallingInfoFlag<HeaderSearchOpts<"ModuleMapFileHomeIsCwd">>;
def fmodule_feature : Separate<["-"], "fmodule-feature">,
  MetaVarName<"<feature>">,
  HelpText<"Enable <feature> in module map requires declarations">,
  MarshallingInfoStringVector<LangOpts<"ModuleFeatures">>;
def fmodules_embed_file_EQ : Joined<["-"], "fmodules-embed-file=">,
  MetaVarName<"<file>">,
  HelpText<"Embed the contents of the specified file into the module file "
           "being compiled.">,
  MarshallingInfoStringVector<FrontendOpts<"ModulesEmbedFiles">>;
def fmodules_embed_all_files : Joined<["-"], "fmodules-embed-all-files">,
  HelpText<"Embed the contents of all files read by this compilation into "
           "the produced module file.">,
  MarshallingInfoFlag<FrontendOpts<"ModulesEmbedAllFiles">>;
defm fimplicit_modules_use_lock : BoolOption<"f", "implicit-modules-use-lock",
  FrontendOpts<"BuildingImplicitModuleUsesLock">, DefaultTrue,
  NegFlag<SetFalse>,
  PosFlag<SetTrue, [],
          "Use filesystem locks for implicit modules builds to avoid "
          "duplicating work in competing clang invocations.">>;
// FIXME: We only need this in C++ modules / Modules TS if we might textually
// enter a different module (eg, when building a header unit).
def fmodules_local_submodule_visibility :
  Flag<["-"], "fmodules-local-submodule-visibility">,
  HelpText<"Enforce name visibility rules across submodules of the same "
           "top-level module.">,
  MarshallingInfoFlag<LangOpts<"ModulesLocalVisibility">>,
  ImpliedByAnyOf<[fmodules_ts.KeyPath, fcxx_modules.KeyPath]>;
def fmodules_codegen :
  Flag<["-"], "fmodules-codegen">,
  HelpText<"Generate code for uses of this module that assumes an explicit "
           "object file will be built for the module">,
  MarshallingInfoFlag<LangOpts<"ModulesCodegen">>;
def fmodules_debuginfo :
  Flag<["-"], "fmodules-debuginfo">,
  HelpText<"Generate debug info for types in an object file built from this "
           "module and do not generate them elsewhere">,
  MarshallingInfoFlag<LangOpts<"ModulesDebugInfo">>;
def fmodule_format_EQ : Joined<["-"], "fmodule-format=">,
  HelpText<"Select the container format for clang modules and PCH. "
           "Supported options are 'raw' and 'obj'.">,
  MarshallingInfoString<HeaderSearchOpts<"ModuleFormat">, [{"raw"}]>;
def ftest_module_file_extension_EQ :
  Joined<["-"], "ftest-module-file-extension=">,
  HelpText<"introduce a module file extension for testing purposes. "
           "The argument is parsed as blockname:major:minor:hashed:user info">;
def fconcepts_ts : Flag<["-"], "fconcepts-ts">,
  HelpText<"Enable C++ Extensions for Concepts. (deprecated - use -std=c++2a)">;
def fno_concept_satisfaction_caching : Flag<["-"],
                                            "fno-concept-satisfaction-caching">,
  HelpText<"Disable satisfaction caching for C++2a Concepts.">,
  MarshallingInfoNegativeFlag<LangOpts<"ConceptSatisfactionCaching">>;

defm recovery_ast : BoolOption<"f", "recovery-ast",
  LangOpts<"RecoveryAST">, DefaultTrue,
  NegFlag<SetFalse>, PosFlag<SetTrue, [], "Preserve expressions in AST rather "
                              "than dropping them when encountering semantic errors">>;
defm recovery_ast_type : BoolOption<"f", "recovery-ast-type",
  LangOpts<"RecoveryASTType">, DefaultTrue,
  NegFlag<SetFalse>, PosFlag<SetTrue, [], "Preserve the type for recovery "
                              "expressions when possible">>;

let Group = Action_Group in {

def Eonly : Flag<["-"], "Eonly">,
  HelpText<"Just run preprocessor, no output (for timings)">;
def dump_raw_tokens : Flag<["-"], "dump-raw-tokens">,
  HelpText<"Lex file in raw mode and dump raw tokens">;
def analyze : Flag<["-"], "analyze">,
  HelpText<"Run static analysis engine">;
def dump_tokens : Flag<["-"], "dump-tokens">,
  HelpText<"Run preprocessor, dump internal rep of tokens">;
def fixit : Flag<["-"], "fixit">,
  HelpText<"Apply fix-it advice to the input source">;
def fixit_EQ : Joined<["-"], "fixit=">,
  HelpText<"Apply fix-it advice creating a file with the given suffix">;
def print_preamble : Flag<["-"], "print-preamble">,
  HelpText<"Print the \"preamble\" of a file, which is a candidate for implicit"
           " precompiled headers.">;
def emit_html : Flag<["-"], "emit-html">,
  HelpText<"Output input source as HTML">;
def ast_print : Flag<["-"], "ast-print">,
  HelpText<"Build ASTs and then pretty-print them">;
def ast_list : Flag<["-"], "ast-list">,
  HelpText<"Build ASTs and print the list of declaration node qualified names">;
def ast_dump : Flag<["-"], "ast-dump">,
  HelpText<"Build ASTs and then debug dump them">;
def ast_dump_EQ : Joined<["-"], "ast-dump=">,
  HelpText<"Build ASTs and then debug dump them in the specified format. "
           "Supported formats include: default, json">;
def ast_dump_all : Flag<["-"], "ast-dump-all">,
  HelpText<"Build ASTs and then debug dump them, forcing deserialization">;
def ast_dump_all_EQ : Joined<["-"], "ast-dump-all=">,
  HelpText<"Build ASTs and then debug dump them in the specified format, "
           "forcing deserialization. Supported formats include: default, json">;
def ast_dump_decl_types : Flag<["-"], "ast-dump-decl-types">,
  HelpText<"Include declaration types in AST dumps">,
  MarshallingInfoFlag<FrontendOpts<"ASTDumpDeclTypes">>;
def templight_dump : Flag<["-"], "templight-dump">,
  HelpText<"Dump templight information to stdout">;
def ast_dump_lookups : Flag<["-"], "ast-dump-lookups">,
  HelpText<"Build ASTs and then debug dump their name lookup tables">,
  MarshallingInfoFlag<FrontendOpts<"ASTDumpLookups">>;
def ast_view : Flag<["-"], "ast-view">,
  HelpText<"Build ASTs and view them with GraphViz">;
def emit_module : Flag<["-"], "emit-module">,
  HelpText<"Generate pre-compiled module file from a module map">;
def emit_module_interface : Flag<["-"], "emit-module-interface">,
  HelpText<"Generate pre-compiled module file from a C++ module interface">;
def emit_header_module : Flag<["-"], "emit-header-module">,
  HelpText<"Generate pre-compiled module file from a set of header files">;
def emit_pch : Flag<["-"], "emit-pch">,
  HelpText<"Generate pre-compiled header file">;
def emit_llvm_bc : Flag<["-"], "emit-llvm-bc">,
  HelpText<"Build ASTs then convert to LLVM, emit .bc file">;
def emit_llvm_only : Flag<["-"], "emit-llvm-only">,
  HelpText<"Build ASTs and convert to LLVM, discarding output">;
def emit_codegen_only : Flag<["-"], "emit-codegen-only">,
  HelpText<"Generate machine code, but discard output">;
def rewrite_test : Flag<["-"], "rewrite-test">,
  HelpText<"Rewriter playground">;
def rewrite_macros : Flag<["-"], "rewrite-macros">,
  HelpText<"Expand macros without full preprocessing">;
def migrate : Flag<["-"], "migrate">,
  HelpText<"Migrate source code">;
def compiler_options_dump : Flag<["-"], "compiler-options-dump">,
  HelpText<"Dump the compiler configuration options">;
def print_dependency_directives_minimized_source : Flag<["-"],
  "print-dependency-directives-minimized-source">,
  HelpText<"Print the output of the dependency directives source minimizer">;
}

defm emit_llvm_uselists : BoolOption<"", "emit-llvm-uselists",
  CodeGenOpts<"EmitLLVMUseLists">, DefaultFalse,
  PosFlag<SetTrue, [], "Preserve">,
  NegFlag<SetFalse, [], "Don't preserve">,
  BothFlags<[], " order of LLVM use-lists when serializing">>;

def mt_migrate_directory : Separate<["-"], "mt-migrate-directory">,
  HelpText<"Directory for temporary files produced during ARC or ObjC migration">,
  MarshallingInfoString<FrontendOpts<"MTMigrateDir">>;

def arcmt_action_EQ : Joined<["-"], "arcmt-action=">, Flags<[CC1Option, NoDriverOption]>,
  HelpText<"The ARC migration action to take">, Values<"check,modify,migrate">,
  NormalizedValuesScope<"FrontendOptions">,
  NormalizedValues<["ARCMT_Check", "ARCMT_Modify", "ARCMT_Migrate"]>,
  MarshallingInfoEnum<FrontendOpts<"ARCMTAction">, "ARCMT_None">;

def opt_record_file : Separate<["-"], "opt-record-file">,
  HelpText<"File name to use for YAML optimization record output">,
  MarshallingInfoString<CodeGenOpts<"OptRecordFile">>;
def opt_record_passes : Separate<["-"], "opt-record-passes">,
  HelpText<"Only record remark information for passes whose names match the given regular expression">;
def opt_record_format : Separate<["-"], "opt-record-format">,
  HelpText<"The format used for serializing remarks (default: YAML)">;

def print_stats : Flag<["-"], "print-stats">,
  HelpText<"Print performance metrics and statistics">,
  MarshallingInfoFlag<FrontendOpts<"ShowStats">>;
def stats_file : Joined<["-"], "stats-file=">,
  HelpText<"Filename to write statistics to">,
  MarshallingInfoString<FrontendOpts<"StatsFile">>;
def fdump_record_layouts_simple : Flag<["-"], "fdump-record-layouts-simple">,
  HelpText<"Dump record layout information in a simple form used for testing">,
  MarshallingInfoFlag<LangOpts<"DumpRecordLayoutsSimple">>;
def fdump_record_layouts_canonical : Flag<["-"], "fdump-record-layouts-canonical">,
  HelpText<"Dump record layout information with canonical field types">,
  MarshallingInfoFlag<LangOpts<"DumpRecordLayoutsCanonical">>;
def fdump_record_layouts_complete : Flag<["-"], "fdump-record-layouts-complete">,
  HelpText<"Dump record layout information for all complete types">,
  MarshallingInfoFlag<LangOpts<"DumpRecordLayoutsComplete">>;
def fdump_record_layouts : Flag<["-"], "fdump-record-layouts">,
  HelpText<"Dump record layout information">,
  MarshallingInfoFlag<LangOpts<"DumpRecordLayouts">>,
  ImpliedByAnyOf<[fdump_record_layouts_simple.KeyPath, fdump_record_layouts_complete.KeyPath, fdump_record_layouts_canonical.KeyPath]>;
def fix_what_you_can : Flag<["-"], "fix-what-you-can">,
  HelpText<"Apply fix-it advice even in the presence of unfixable errors">,
  MarshallingInfoFlag<FrontendOpts<"FixWhatYouCan">>;
def fix_only_warnings : Flag<["-"], "fix-only-warnings">,
  HelpText<"Apply fix-it advice only for warnings, not errors">,
  MarshallingInfoFlag<FrontendOpts<"FixOnlyWarnings">>;
def fixit_recompile : Flag<["-"], "fixit-recompile">,
  HelpText<"Apply fix-it changes and recompile">,
  MarshallingInfoFlag<FrontendOpts<"FixAndRecompile">>;
def fixit_to_temp : Flag<["-"], "fixit-to-temporary">,
  HelpText<"Apply fix-it changes to temporary files">,
  MarshallingInfoFlag<FrontendOpts<"FixToTemporaries">>;

def foverride_record_layout_EQ : Joined<["-"], "foverride-record-layout=">,
  HelpText<"Override record layouts with those in the given file">,
  MarshallingInfoString<FrontendOpts<"OverrideRecordLayoutsFile">>;
def pch_through_header_EQ : Joined<["-"], "pch-through-header=">,
  HelpText<"Stop PCH generation after including this file.  When using a PCH, "
           "skip tokens until after this file is included.">,
  MarshallingInfoString<PreprocessorOpts<"PCHThroughHeader">>;
def pch_through_hdrstop_create : Flag<["-"], "pch-through-hdrstop-create">,
  HelpText<"When creating a PCH, stop PCH generation after #pragma hdrstop.">,
  MarshallingInfoFlag<PreprocessorOpts<"PCHWithHdrStopCreate">>;
def pch_through_hdrstop_use : Flag<["-"], "pch-through-hdrstop-use">,
  HelpText<"When using a PCH, skip tokens until after a #pragma hdrstop.">;
def fno_pch_timestamp : Flag<["-"], "fno-pch-timestamp">,
  HelpText<"Disable inclusion of timestamp in precompiled headers">,
  MarshallingInfoNegativeFlag<FrontendOpts<"IncludeTimestamps">>;
def building_pch_with_obj : Flag<["-"], "building-pch-with-obj">,
  HelpText<"This compilation is part of building a PCH with corresponding object file.">,
  MarshallingInfoFlag<LangOpts<"BuildingPCHWithObjectFile">>;

def aligned_alloc_unavailable : Flag<["-"], "faligned-alloc-unavailable">,
  HelpText<"Aligned allocation/deallocation functions are unavailable">,
  MarshallingInfoFlag<LangOpts<"AlignedAllocationUnavailable">>,
  ShouldParseIf<faligned_allocation.KeyPath>;

//===----------------------------------------------------------------------===//
// Language Options
//===----------------------------------------------------------------------===//

let Flags = [CC1Option, CC1AsOption, NoDriverOption] in {

def version : Flag<["-"], "version">,
  HelpText<"Print the compiler version">,
  MarshallingInfoFlag<FrontendOpts<"ShowVersion">>;
def main_file_name : Separate<["-"], "main-file-name">,
  HelpText<"Main file name to use for debug info and source if missing">,
  MarshallingInfoString<CodeGenOpts<"MainFileName">>;
def split_dwarf_output : Separate<["-"], "split-dwarf-output">,
  HelpText<"File name to use for split dwarf debug info output">,
  MarshallingInfoString<CodeGenOpts<"SplitDwarfOutput">>;

}

def fblocks_runtime_optional : Flag<["-"], "fblocks-runtime-optional">,
  HelpText<"Weakly link in the blocks runtime">,
  MarshallingInfoFlag<LangOpts<"BlocksRuntimeOptional">>;
def fexternc_nounwind : Flag<["-"], "fexternc-nounwind">,
  HelpText<"Assume all functions with C linkage do not unwind">,
  MarshallingInfoFlag<LangOpts<"ExternCNoUnwind">>;
def split_dwarf_file : Separate<["-"], "split-dwarf-file">,
  HelpText<"Name of the split dwarf debug info file to encode in the object file">,
  MarshallingInfoString<CodeGenOpts<"SplitDwarfFile">>;
def fno_wchar : Flag<["-"], "fno-wchar">,
  HelpText<"Disable C++ builtin type wchar_t">,
  MarshallingInfoNegativeFlag<LangOpts<"WChar">, cplusplus.KeyPath>,
  ShouldParseIf<cplusplus.KeyPath>;
// if INTEL_CUSTOMIZATION
// CQ#374455. This option is created due to QA needs. It should turn off
// wchar_t keyword and _WCHAR_T_DEFINED macro. That is what '-fno-wchar'
// option exactly does.
def no_wchar_t_keyword : Flag<["--"], "no_wchar_t_keyword">, Alias<fno_wchar>;
// endif INTEL_CUSTOMIZATION
def fconstant_string_class : Separate<["-"], "fconstant-string-class">,
  MetaVarName<"<class name>">,
  HelpText<"Specify the class to use for constant Objective-C string objects.">,
  MarshallingInfoString<LangOpts<"ObjCConstantStringClass">>;
def fobjc_arc_cxxlib_EQ : Joined<["-"], "fobjc-arc-cxxlib=">,
  HelpText<"Objective-C++ Automatic Reference Counting standard library kind">, Values<"libc++,libstdc++,none">,
  NormalizedValues<["ARCXX_libcxx", "ARCXX_libstdcxx", "ARCXX_nolib"]>,
  MarshallingInfoEnum<PreprocessorOpts<"ObjCXXARCStandardLibrary">, "ARCXX_nolib">;
def fobjc_runtime_has_weak : Flag<["-"], "fobjc-runtime-has-weak">,
  HelpText<"The target Objective-C runtime supports ARC weak operations">;
def fobjc_dispatch_method_EQ : Joined<["-"], "fobjc-dispatch-method=">,
  HelpText<"Objective-C dispatch method to use">, Values<"legacy,non-legacy,mixed">,
  NormalizedValuesScope<"CodeGenOptions">, NormalizedValues<["Legacy", "NonLegacy", "Mixed"]>,
  MarshallingInfoEnum<CodeGenOpts<"ObjCDispatchMethod">, "Legacy">;
def disable_objc_default_synthesize_properties : Flag<["-"], "disable-objc-default-synthesize-properties">,
  HelpText<"disable the default synthesis of Objective-C properties">,
  MarshallingInfoNegativeFlag<LangOpts<"ObjCDefaultSynthProperties">>;
def fencode_extended_block_signature : Flag<["-"], "fencode-extended-block-signature">,
  HelpText<"enable extended encoding of block type signature">,
  MarshallingInfoFlag<LangOpts<"EncodeExtendedBlockSig">>;
def function_alignment : Separate<["-"], "function-alignment">,
    HelpText<"default alignment for functions">,
    MarshallingInfoInt<LangOpts<"FunctionAlignment">>;
def pic_level : Separate<["-"], "pic-level">,
  HelpText<"Value for __PIC__">,
  MarshallingInfoInt<LangOpts<"PICLevel">>;
def pic_is_pie : Flag<["-"], "pic-is-pie">,
  HelpText<"File is for a position independent executable">,
  MarshallingInfoFlag<LangOpts<"PIE">>;
def fhalf_no_semantic_interposition : Flag<["-"], "fhalf-no-semantic-interposition">,
  HelpText<"Like -fno-semantic-interposition but don't use local aliases">,
  MarshallingInfoFlag<LangOpts<"HalfNoSemanticInterposition">>;
def fno_validate_pch : Flag<["-"], "fno-validate-pch">,
  HelpText<"Disable validation of precompiled headers">,
  MarshallingInfoFlag<PreprocessorOpts<"DisablePCHOrModuleValidation">, "DisableValidationForModuleKind::None">,
  Normalizer<"makeFlagToValueNormalizer(DisableValidationForModuleKind::All)">;
def fallow_pcm_with_errors : Flag<["-"], "fallow-pcm-with-compiler-errors">,
  HelpText<"Accept a PCM file that was created with compiler errors">,
  MarshallingInfoFlag<FrontendOpts<"AllowPCMWithCompilerErrors">>;
def fallow_pch_with_errors : Flag<["-"], "fallow-pch-with-compiler-errors">,
  HelpText<"Accept a PCH file that was created with compiler errors">,
  MarshallingInfoFlag<PreprocessorOpts<"AllowPCHWithCompilerErrors">>,
  ImpliedByAnyOf<[fallow_pcm_with_errors.KeyPath]>;
def fallow_pch_with_different_modules_cache_path :
  Flag<["-"], "fallow-pch-with-different-modules-cache-path">,
  HelpText<"Accept a PCH file that was created with a different modules cache path">,
  MarshallingInfoFlag<PreprocessorOpts<"AllowPCHWithDifferentModulesCachePath">>;
def dump_deserialized_pch_decls : Flag<["-"], "dump-deserialized-decls">,
  HelpText<"Dump declarations that are deserialized from PCH, for testing">,
  MarshallingInfoFlag<PreprocessorOpts<"DumpDeserializedPCHDecls">>;
def error_on_deserialized_pch_decl : Separate<["-"], "error-on-deserialized-decl">,
  HelpText<"Emit error if a specific declaration is deserialized from PCH, for testing">;
def error_on_deserialized_pch_decl_EQ : Joined<["-"], "error-on-deserialized-decl=">,
  Alias<error_on_deserialized_pch_decl>;
def static_define : Flag<["-"], "static-define">,
  HelpText<"Should __STATIC__ be defined">,
  MarshallingInfoFlag<LangOpts<"Static">>;
def stack_protector : Separate<["-"], "stack-protector">,
  HelpText<"Enable stack protectors">, Values<"0,1,2,3">,
  NormalizedValuesScope<"LangOptions">,
  NormalizedValues<["SSPOff", "SSPOn", "SSPStrong", "SSPReq"]>,
  MarshallingInfoEnum<LangOpts<"StackProtector">, "SSPOff">;
def stack_protector_buffer_size : Separate<["-"], "stack-protector-buffer-size">,
  HelpText<"Lower bound for a buffer to be considered for stack protection">,
  MarshallingInfoInt<CodeGenOpts<"SSPBufferSize">, "8">;
def fvisibility : Separate<["-"], "fvisibility">,
  HelpText<"Default type and symbol visibility">,
  MarshallingInfoVisibility<LangOpts<"ValueVisibilityMode">, "DefaultVisibility">,
  // Always emitting because of the relation to `-mignore-xcoff-visibility`.
  AlwaysEmit;
def ftype_visibility : Separate<["-"], "ftype-visibility">,
  HelpText<"Default type visibility">,
  MarshallingInfoVisibility<LangOpts<"TypeVisibilityMode">, fvisibility.KeyPath>;
def fapply_global_visibility_to_externs : Flag<["-"], "fapply-global-visibility-to-externs">,
  HelpText<"Apply global symbol visibility to external declarations without an explicit visibility">,
  MarshallingInfoFlag<LangOpts<"SetVisibilityForExternDecls">>;
def ftemplate_depth : Separate<["-"], "ftemplate-depth">,
  HelpText<"Maximum depth of recursive template instantiation">,
  MarshallingInfoInt<LangOpts<"InstantiationDepth">, "1024">;
def foperator_arrow_depth : Separate<["-"], "foperator-arrow-depth">,
  HelpText<"Maximum number of 'operator->'s to call for a member access">,
  MarshallingInfoInt<LangOpts<"ArrowDepth">, "256">;
def fconstexpr_depth : Separate<["-"], "fconstexpr-depth">,
  HelpText<"Maximum depth of recursive constexpr function calls">,
  MarshallingInfoInt<LangOpts<"ConstexprCallDepth">, "512">;
def fconstexpr_steps : Separate<["-"], "fconstexpr-steps">,
  HelpText<"Maximum number of steps in constexpr function evaluation">,
  MarshallingInfoInt<LangOpts<"ConstexprStepLimit">, "1048576">;
def fbracket_depth : Separate<["-"], "fbracket-depth">,
  HelpText<"Maximum nesting level for parentheses, brackets, and braces">,
  MarshallingInfoInt<LangOpts<"BracketDepth">, "256">;
defm const_strings : BoolOption<"f", "const-strings",
  LangOpts<"ConstStrings">, DefaultFalse,
  PosFlag<SetTrue, [CC1Option], "Use">, NegFlag<SetFalse, [], "Don't use">,
  BothFlags<[], " a const qualified type for string literals in C and ObjC">>;
def fno_bitfield_type_align : Flag<["-"], "fno-bitfield-type-align">,
  HelpText<"Ignore bit-field types when aligning structures">,
  MarshallingInfoFlag<LangOpts<"NoBitFieldTypeAlign">>;
// if INTEL_CUSTOMIZATION
def fopencl_force_vector_abi : Flag<["-"], "fopencl-force-vector-abi">,
  HelpText<"Disable vector to scalar coercion for OpenCL">,
  MarshallingInfoFlag<LangOpts<"OpenCLForceVectorABI">>;
// endif INTEL_CUSTOMIZATION
def ffake_address_space_map : Flag<["-"], "ffake-address-space-map">,
  HelpText<"Use a fake address space map; OpenCL testing purposes only">,
  MarshallingInfoFlag<LangOpts<"FakeAddressSpaceMap">>;
def faddress_space_map_mangling_EQ : Joined<["-"], "faddress-space-map-mangling=">, MetaVarName<"<yes|no|target>">,
  HelpText<"Set the mode for address space map based mangling; OpenCL testing purposes only">,
  Values<"target,no,yes">, NormalizedValuesScope<"LangOptions">,
  NormalizedValues<["ASMM_Target", "ASMM_Off", "ASMM_On"]>,
  MarshallingInfoEnum<LangOpts<"AddressSpaceMapMangling">, "ASMM_Target">;
def funknown_anytype : Flag<["-"], "funknown-anytype">,
  HelpText<"Enable parser support for the __unknown_anytype type; for testing purposes only">,
  MarshallingInfoFlag<LangOpts<"ParseUnknownAnytype">>;
def fdebugger_support : Flag<["-"], "fdebugger-support">,
  HelpText<"Enable special debugger support behavior">,
  MarshallingInfoFlag<LangOpts<"DebuggerSupport">>;
def fdebugger_cast_result_to_id : Flag<["-"], "fdebugger-cast-result-to-id">,
  HelpText<"Enable casting unknown expression results to id">,
  MarshallingInfoFlag<LangOpts<"DebuggerCastResultToId">>;
def fdebugger_objc_literal : Flag<["-"], "fdebugger-objc-literal">,
  HelpText<"Enable special debugger support for Objective-C subscripting and literals">,
  MarshallingInfoFlag<LangOpts<"DebuggerObjCLiteral">>;
defm deprecated_macro : BoolOption<"f", "deprecated-macro",
  LangOpts<"Deprecated">, DefaultFalse,
  PosFlag<SetTrue, [], "Defines">, NegFlag<SetFalse, [], "Undefines">,
  BothFlags<[], " the __DEPRECATED macro">>;
def fobjc_subscripting_legacy_runtime : Flag<["-"], "fobjc-subscripting-legacy-runtime">,
  HelpText<"Allow Objective-C array and dictionary subscripting in legacy runtime">;
// TODO: Enforce values valid for MSVtorDispMode.
def vtordisp_mode_EQ : Joined<["-"], "vtordisp-mode=">,
  HelpText<"Control vtordisp placement on win32 targets">,
  MarshallingInfoInt<LangOpts<"VtorDispMode">, "1">;
def fnative_half_type: Flag<["-"], "fnative-half-type">,
  HelpText<"Use the native half type for __fp16 instead of promoting to float">,
  MarshallingInfoFlag<LangOpts<"NativeHalfType">>,
  ImpliedByAnyOf<[open_cl.KeyPath, render_script.KeyPath]>;
def fnative_half_arguments_and_returns : Flag<["-"], "fnative-half-arguments-and-returns">,
  HelpText<"Use the native __fp16 type for arguments and returns (and skip ABI-specific lowering)">,
  MarshallingInfoFlag<LangOpts<"NativeHalfArgsAndReturns">>,
  ImpliedByAnyOf<[open_cl.KeyPath, render_script.KeyPath]>;
def fallow_half_arguments_and_returns : Flag<["-"], "fallow-half-arguments-and-returns">,
  HelpText<"Allow function arguments and returns of type half">,
  MarshallingInfoFlag<LangOpts<"HalfArgsAndReturns">>,
  ImpliedByAnyOf<[fnative_half_arguments_and_returns.KeyPath]>;
// if INTEL_CUSTOMIZATION
def fintel_compatibility : Flag<["-"], "fintel-compatibility">,
  HelpText<"Enable full Intel C/C++ compatibility">,
  MarshallingInfoFlag<LangOpts<"IntelCompat">>;
def fintel_compatibility_enable
    : Joined<[ "-" ], "fintel-compatibility-enable=">,
      HelpText<"Enable a list of Intel C/C++ compatibility items">;
def fintel_compatibility_disable
    : Joined<[ "-" ], "fintel-compatibility-disable=">,
      HelpText<"Disable a list of Intel C/C++ compatibility items">;
def fintel_compatibility_help
    : Flag<[ "-" ], "fintel-compatibility-help">,
      HelpText<"Display the list of Intel C/C++ compatibility items">,
      MarshallingInfoFlag<LangOpts<"ShowIntelCompatHelp">>;
def fintel_compatibility_doc
    : Joined<[ "-" ], "fintel-compatibility-doc=">,
      HelpText<"Display help information for Intel C/C++ compatibility items">;
def fintel_ms_compatibility : Flag<["-"], "fintel-ms-compatibility">,
  HelpText<"Enable Microsoft compatibility features that are not planned for clang/llvm trunk">,
  MarshallingInfoFlag<LangOpts<"IntelMSCompat">>;
def fintel_advanced_optim : Flag<["-"], "fintel-advanced-optim">,
  HelpText<"Enable Intel specific advanced optimizations">,
  MarshallingInfoFlag<CodeGenOpts<"IntelAdvancedOptim">>;
// CQ#366796 - support '--no_expr_source_pos' option.
def no_expr_source_pos : Flag<["--"], "no_expr_source_pos">,
  HelpText<"Disable emitting debug source positions for expressions">,
  MarshallingInfoFlag<CodeGenOpts<"NoExprSourcePos">>;
// CQ380574: Ability to set various predefines based on gcc version needed.
def gnu_version_EQ : Joined<["--"], "gnu_version=">,
  HelpText<"Emulate GNU C++ version">;
// IMF attributes support (CQ381541)
def fintel_imf_attr_EQ : Joined<["-"], "mGLOB_imf_attr=">;
def fintel_openmp_region : Flag<["-"], "fintel-openmp-region">,
  HelpText<"Enable emitting of Intel specific OpenMP code with regions">;
def fno_intel_openmp_offload : Flag<["-"], "fno-intel-openmp-offload">,
  HelpText<"Enable emitting of Intel specific OpenMP offload code">,
  MarshallingInfoNegativeFlag<LangOpts<"OpenMPLateOutlineTarget">>;
def fintel_openmp_region_atomic : Flag<["-"], "fintel-openmp-region-atomic">,
  HelpText<"Enable emitting of OpenMP atomics with regions">,
  MarshallingInfoFlag<LangOpts<"OpenMPLateOutlineAtomic">>;
def fintel_openmp_use_llvm_atomic : Flag<["-"],
  "fintel-openmp-use-llvm-atomic">,
  HelpText<"Use LLVM atomics instead of lib calls for OpenMP SPIR-V targets">;
def fno_intel_openmp_use_llvm_atomic : Flag<["-"],
  "fno-intel-openmp-use-llvm-atomic">,
  HelpText<"Use LLVM atomics instead of lib calls for OpenMP SPIR-V targets">,
  MarshallingInfoNegativeFlag<LangOpts<"OpenMPUseLLVMAtomic">>;
def fintel_openmp_region_early_collapsed_loops : Flag<["-"],
  "fintel-openmp-region-early-collapsed-loops">,
  HelpText<"Always generate early collapsed OpenMP loops">,
  MarshallingInfoNegativeFlag<LangOpts<
    "OpenMPLateOutlineAllowUncollapsedLoops">>;
def fintel_openmp_region_late_collapsed_loops : Flag<["-"],
      "fintel-openmp-region-late-collapsed-loops">,
      HelpText<"Generate late collapsed OpenMP loops if beneficial">;
def fopenmp_threadprivate_legacy : Flag<["-"], "fopenmp-threadprivate-legacy">,
  HelpText<"Generate legacy OpenMP threadprivates">,
  MarshallingInfoFlag<LangOpts<"OpenMPThreadPrivateLegacy">>;
def fintel_openmp_tbb : Flag<["-"], "fopenmp-tbb">,
  HelpText<"Enable OpenMP TBB directives">;
def fnointel_openmp_tbb : Flag<["-"], "fnoopenmp-tbb">,
  HelpText<"Disable OpenMP TBB directives">;
def fintel_driver_tempfile_name_EQ : Joined<["-"],
  "fintel-driver-tempfile-name=">,
  HelpText<"Name of the file for communication between "
           "front-end and driver.">,
  MarshallingInfoString<LangOpts<"IntelDriverTempfileName">>;
def header_base_path : JoinedOrSeparate<["-"], "header-base-path">,
                       MetaVarName<"<directory>">,
 MarshallingInfoString<HeaderSearchOpts<"HeaderBasePath">>;
// CMPLRLLVM-9854: X87 default precision options
def mx87_precision : Joined<["-"], "mx87-precision=">,
  HelpText<"Initialize X87 floating point precision to single, double or double extended">;
def fintel_compatibility_used : Flag<["-"], "fintel-compatibility-used">,
      HelpText<"Emit a diagnostic when an Intel compatibility feature is "
               "enabled and is used">,
      MarshallingInfoFlag<LangOpts<"ShowIntelCompatUsed">>;
def fintel_compatibility_unused : Flag<["-"], "fintel-compatibility-unused">,
      HelpText <"Emit a diagnostic when an Intel compatibility feature is "
                "disabled and could have been used">,
      MarshallingInfoFlag<LangOpts<"ShowIntelCompatUnused">>;
// endif INTEL_CUSTOMIZATION
def fdefault_calling_conv_EQ : Joined<["-"], "fdefault-calling-conv=">,
  HelpText<"Set default calling convention">, Values<"cdecl,fastcall,stdcall,vectorcall,regcall">,
  NormalizedValuesScope<"LangOptions">,
  NormalizedValues<["DCC_CDecl", "DCC_FastCall", "DCC_StdCall", "DCC_VectorCall", "DCC_RegCall"]>,
  MarshallingInfoEnum<LangOpts<"DefaultCallingConv">, "DCC_None">;

// These options cannot be marshalled, because they are used to set up the LangOptions defaults.
def finclude_default_header : Flag<["-"], "finclude-default-header">,
  HelpText<"Include default header file for OpenCL">;
def fdeclare_opencl_builtins : Flag<["-"], "fdeclare-opencl-builtins">,
  HelpText<"Add OpenCL builtin function declarations (experimental)">;
def fdeclare_spirv_builtins
    : Flag<["-"], "fdeclare-spirv-builtins">,
      HelpText<"Add SPIR-V builtin function declarations (experimental)">,
      MarshallingInfoFlag<LangOpts<"DeclareSPIRVBuiltins">>;

def fpreserve_vec3_type : Flag<["-"], "fpreserve-vec3-type">,
  HelpText<"Preserve 3-component vector type">,
  MarshallingInfoFlag<CodeGenOpts<"PreserveVec3Type">>;
def fwchar_type_EQ : Joined<["-"], "fwchar-type=">,
  HelpText<"Select underlying type for wchar_t">, Values<"char,short,int">,
  NormalizedValues<["1", "2", "4"]>,
  MarshallingInfoEnum<LangOpts<"WCharSize">, "0">;
defm signed_wchar : BoolOption<"f", "signed-wchar",
  LangOpts<"WCharIsSigned">, DefaultTrue,
  NegFlag<SetFalse, [CC1Option], "Use an unsigned">, PosFlag<SetTrue, [], "Use a signed">,
  BothFlags<[], " type for wchar_t">>;
def fcompatibility_qualified_id_block_param_type_checking : Flag<["-"], "fcompatibility-qualified-id-block-type-checking">,
  HelpText<"Allow using blocks with parameters of more specific type than "
           "the type system guarantees when a parameter is qualified id">,
  MarshallingInfoFlag<LangOpts<"CompatibilityQualifiedIdBlockParamTypeChecking">>;
def fpass_by_value_is_noalias: Flag<["-"], "fpass-by-value-is-noalias">,
  HelpText<"Allows assuming by-value parameters do not alias any other value. "
           "Has no effect on non-trivially-copyable classes in C++.">, Group<f_Group>,
  MarshallingInfoFlag<CodeGenOpts<"PassByValueIsNoAlias">>;

// FIXME: Remove these entirely once functionality/tests have been excised.
def fobjc_gc_only : Flag<["-"], "fobjc-gc-only">, Group<f_Group>,
  HelpText<"Use GC exclusively for Objective-C related memory management">;
def fobjc_gc : Flag<["-"], "fobjc-gc">, Group<f_Group>,
  HelpText<"Enable Objective-C garbage collection">;

//===----------------------------------------------------------------------===//
// Header Search Options
//===----------------------------------------------------------------------===//

def nostdsysteminc : Flag<["-"], "nostdsysteminc">,
  HelpText<"Disable standard system #include directories">,
  MarshallingInfoNegativeFlag<HeaderSearchOpts<"UseStandardSystemIncludes">>;
def fdisable_module_hash : Flag<["-"], "fdisable-module-hash">,
  HelpText<"Disable the module hash">,
  MarshallingInfoFlag<HeaderSearchOpts<"DisableModuleHash">>;
def fmodules_hash_content : Flag<["-"], "fmodules-hash-content">,
  HelpText<"Enable hashing the content of a module file">,
  MarshallingInfoFlag<HeaderSearchOpts<"ModulesHashContent">>;
def fmodules_strict_context_hash : Flag<["-"], "fmodules-strict-context-hash">,
  HelpText<"Enable hashing of all compiler options that could impact the "
           "semantics of a module in an implicit build">,
  MarshallingInfoFlag<HeaderSearchOpts<"ModulesStrictContextHash">>;
def c_isystem : JoinedOrSeparate<["-"], "c-isystem">, MetaVarName<"<directory>">,
  HelpText<"Add directory to the C SYSTEM include search path">;
def objc_isystem : JoinedOrSeparate<["-"], "objc-isystem">,
  MetaVarName<"<directory>">,
  HelpText<"Add directory to the ObjC SYSTEM include search path">;
def objcxx_isystem : JoinedOrSeparate<["-"], "objcxx-isystem">,
  MetaVarName<"<directory>">,
  HelpText<"Add directory to the ObjC++ SYSTEM include search path">;
def internal_isystem : JoinedOrSeparate<["-"], "internal-isystem">,
  MetaVarName<"<directory>">,
  HelpText<"Add directory to the internal system include search path; these "
           "are assumed to not be user-provided and are used to model system "
           "and standard headers' paths.">;
def internal_externc_isystem : JoinedOrSeparate<["-"], "internal-externc-isystem">,
  MetaVarName<"<directory>">,
  HelpText<"Add directory to the internal system include search path with "
           "implicit extern \"C\" semantics; these are assumed to not be "
           "user-provided and are used to model system and standard headers' "
           "paths.">;

//===----------------------------------------------------------------------===//
// Preprocessor Options
//===----------------------------------------------------------------------===//

def chain_include : Separate<["-"], "chain-include">, MetaVarName<"<file>">,
  HelpText<"Include and chain a header file after turning it into PCH">;
def preamble_bytes_EQ : Joined<["-"], "preamble-bytes=">,
  HelpText<"Assume that the precompiled header is a precompiled preamble "
           "covering the first N bytes of the main file">;
def detailed_preprocessing_record : Flag<["-"], "detailed-preprocessing-record">,
  HelpText<"include a detailed record of preprocessing actions">,
  MarshallingInfoFlag<PreprocessorOpts<"DetailedRecord">>;
def setup_static_analyzer : Flag<["-"], "setup-static-analyzer">,
  HelpText<"Set up preprocessor for static analyzer (done automatically when static analyzer is run).">,
  MarshallingInfoFlag<PreprocessorOpts<"SetUpStaticAnalyzer">>;
def disable_pragma_debug_crash : Flag<["-"], "disable-pragma-debug-crash">,
  HelpText<"Disable any #pragma clang __debug that can lead to crashing behavior. This is meant for testing.">,
  MarshallingInfoFlag<PreprocessorOpts<"DisablePragmaDebugCrash">>;

//===----------------------------------------------------------------------===//
// OpenCL Options
//===----------------------------------------------------------------------===//

def cl_ext_EQ : CommaJoined<["-"], "cl-ext=">,
  HelpText<"OpenCL only. Enable or disable OpenCL extensions. The argument is a comma-separated sequence of one or more extension names, each prefixed by '+' or '-'.">,
  MarshallingInfoStringVector<TargetOpts<"OpenCLExtensionsAsWritten">>;

//===----------------------------------------------------------------------===//
// CUDA Options
//===----------------------------------------------------------------------===//

def fcuda_is_device : Flag<["-"], "fcuda-is-device">,
  HelpText<"Generate code for CUDA device">,
  MarshallingInfoFlag<LangOpts<"CUDAIsDevice">>;
def fcuda_include_gpubinary : Separate<["-"], "fcuda-include-gpubinary">,
  HelpText<"Incorporate CUDA device-side binary into host object file.">,
  MarshallingInfoString<CodeGenOpts<"CudaGpuBinaryFileName">>;
def fcuda_allow_variadic_functions : Flag<["-"], "fcuda-allow-variadic-functions">,
  HelpText<"Allow variadic functions in CUDA device code.">,
  MarshallingInfoFlag<LangOpts<"CUDAAllowVariadicFunctions">>;
def fno_cuda_host_device_constexpr : Flag<["-"], "fno-cuda-host-device-constexpr">,
  HelpText<"Don't treat unattributed constexpr functions as __host__ __device__.">,
  MarshallingInfoNegativeFlag<LangOpts<"CUDAHostDeviceConstexpr">>;

//===----------------------------------------------------------------------===//
// OpenMP Options
//===----------------------------------------------------------------------===//

def fopenmp_is_device : Flag<["-"], "fopenmp-is-device">,
  HelpText<"Generate code only for an OpenMP target device.">;
def fopenmp_host_ir_file_path : Separate<["-"], "fopenmp-host-ir-file-path">,
  HelpText<"Path to the IR file produced by the frontend for the host.">;

//===----------------------------------------------------------------------===//
// SYCL Options
//===----------------------------------------------------------------------===//

def fsycl_is_device : Flag<["-"], "fsycl-is-device">,
  HelpText<"Generate code for SYCL device.">,
  MarshallingInfoFlag<LangOpts<"SYCLIsDevice">>;
def fsycl_is_host : Flag<["-"], "fsycl-is-host">,
  HelpText<"SYCL host compilation">,
  MarshallingInfoFlag<LangOpts<"SYCLIsHost">>;
def fsycl_int_header : Separate<["-"], "fsycl-int-header">,
  HelpText<"Generate SYCL integration header into this file.">,
  MarshallingInfoString<LangOpts<"SYCLIntHeader">>;
def fsycl_int_header_EQ : Joined<["-"], "fsycl-int-header=">,
  Alias<fsycl_int_header>;
def fsycl_int_footer : Separate<["-"], "fsycl-int-footer">,
  HelpText<"Generate SYCL integration footer into this file.">,
  MarshallingInfoString<LangOpts<"SYCLIntFooter">>;
def fsycl_int_footer_EQ : Joined<["-"], "fsycl-int-footer=">,
  Alias<fsycl_int_footer>;
def fsycl_unique_prefix_EQ
    : Joined<["-"], "fsycl-unique-prefix=">,
      HelpText<"A unique prefix for this translation unit across devices, used "
               "to generate a unique name for local variables.">,
      MarshallingInfoString<LangOpts<"SYCLUniquePrefix">>;
def fsycl_std_layout_kernel_params: Flag<["-"], "fsycl-std-layout-kernel-params">,
  HelpText<"Enable standard layout requirement for SYCL kernel parameters.">,
  MarshallingInfoFlag<LangOpts<"SYCLStdLayoutKernelParams">>;
defm sycl_allow_func_ptr: BoolFOption<"sycl-allow-func-ptr",
  LangOpts<"SYCLAllowFuncPtr">, DefaultFalse,
  PosFlag<SetTrue, [], "Allow">,
  NegFlag<SetFalse, [], "Disallow">,
  BothFlags<[CC1Option, CoreOption], " function pointers in SYCL device.">>;
#if INTEL_CUSTOMIZATION
def fenable_variant_function_pointers
    : Flag<["-"], "fenable-variant-function-pointers">,
      HelpText<"Enable variant function pointers.">,
      MarshallingInfoFlag<LangOpts<"EnableVariantFunctionPointers">>;
def fno_enable_variant_function_pointers
    : Flag<["-"], "fno-enable-variant-function-pointers">;
def fenable_variant_virtual_calls
    : Flag<["-"], "fenable-variant-virtual-calls">,
      HelpText<"Enable variant virtual function calls">,
      MarshallingInfoFlag<LangOpts<"EnableVariantVirtualCalls">>;
def fno_enable_variant_virtual_calls
    : Flag<["-"], "fno-enable-variant-virtual-calls">;
#endif // INTEL_CUSTOMIZATION
def fenable_sycl_dae : Flag<["-"], "fenable-sycl-dae">,
  HelpText<"Enable Dead Argument Elimination in SPIR kernels">,
  MarshallingInfoFlag<LangOpts<"EnableDAEInSpirKernels">>;
def fsycl_disable_range_rounding : Flag<["-"], "fsycl-disable-range-rounding">,
  HelpText<"Disable parallel for range rounding.">,
  MarshallingInfoFlag<LangOpts<"SYCLDisableRangeRounding">>;

} // let Flags = [CC1Option, NoDriverOption]

#if INTEL_CUSTOMIZATION
def sycl_std_EQ : Joined<["-"], "sycl-std=">, Group<sycl_Group>,
  Flags<[CC1Option, NoArgumentUnused, CoreOption, DpcppOption]>,
  HelpText<"SYCL language standard to compile for.">,
  Values<"2020,2017,121,1.2.1,sycl-1.2.1">,
  ShouldParseIf<!strconcat(fsycl_is_device.KeyPath, "||", fsycl_is_host.KeyPath)>;
#endif // INTEL_CUSTOMIZATION

def fsycl_default_sub_group_size
    : Separate<["-"], "fsycl-default-sub-group-size">,
      HelpText<"Set the default sub group size for SYCL kernels">,
      Flags<[CC1Option]>;
def fsycl_default_sub_group_size_EQ
    : Joined<["-"], "fsycl-default-sub-group-size=">,
      Alias<fsycl_default_sub_group_size>, Flags<[CC1Option]>;

defm cuda_approx_transcendentals : BoolFOption<"cuda-approx-transcendentals",
  LangOpts<"CUDADeviceApproxTranscendentals">, DefaultFalse,
  PosFlag<SetTrue, [CC1Option], "Use">, NegFlag<SetFalse, [], "Don't use">,
  BothFlags<[], " approximate transcendental functions">>,
  ShouldParseIf<fcuda_is_device.KeyPath>;

//===----------------------------------------------------------------------===//
// Frontend Options - cc1 + fc1
//===----------------------------------------------------------------------===//
let Flags = [CC1Option, FC1Option, NoDriverOption] in {
let Group = Action_Group in {

def emit_obj : Flag<["-"], "emit-obj">,
  HelpText<"Emit native object files">;
def init_only : Flag<["-"], "init-only">,
  HelpText<"Only execute frontend initialization">;

} // let Group = Action_Group

def load : Separate<["-"], "load">, MetaVarName<"<dsopath>">,
  HelpText<"Load the named plugin (dynamic shared object)">;
def plugin : Separate<["-"], "plugin">, MetaVarName<"<name>">,
  HelpText<"Use the named plugin action instead of the default action (use \"help\" to list available options)">;

} // let Flags = [CC1Option, FC1Option, NoDriverOption]

//===----------------------------------------------------------------------===//
// cc1as-only Options
//===----------------------------------------------------------------------===//

let Flags = [CC1AsOption, NoDriverOption] in {

// Language Options
def n : Flag<["-"], "n">,
  HelpText<"Don't automatically start assembly file with a text section">;

// Frontend Options
def filetype : Separate<["-"], "filetype">,
    HelpText<"Specify the output file type ('asm', 'null', or 'obj')">;

// Transliterate Options
def output_asm_variant : Separate<["-"], "output-asm-variant">,
    HelpText<"Select the asm variant index to use for output">;
def show_encoding : Flag<["-"], "show-encoding">,
    HelpText<"Show instruction encoding information in transliterate mode">;
def show_inst : Flag<["-"], "show-inst">,
    HelpText<"Show internal instruction representation in transliterate mode">;

// Assemble Options
def dwarf_debug_producer : Separate<["-"], "dwarf-debug-producer">,
  HelpText<"The string to embed in the Dwarf debug AT_producer record.">;

def defsym : Separate<["-"], "defsym">,
  HelpText<"Define a value for a symbol">;

} // let Flags = [CC1AsOption]

//===----------------------------------------------------------------------===//
// clang-cl Options
//===----------------------------------------------------------------------===//

def cl_Group : OptionGroup<"<clang-cl options>">, Flags<[CLOption]>,
  HelpText<"CL.EXE COMPATIBILITY OPTIONS">;

def cl_compile_Group : OptionGroup<"<clang-cl compile-only options>">,
  Group<cl_Group>;

def cl_ignored_Group : OptionGroup<"<clang-cl ignored options>">,
  Group<cl_Group>;

class CLFlag<string name> : Option<["/", "-"], name, KIND_FLAG>,
  Group<cl_Group>, Flags<[CLOption, NoXarchOption]>;

class CLCompileFlag<string name> : Option<["/", "-"], name, KIND_FLAG>,
  Group<cl_compile_Group>, Flags<[CLOption, NoXarchOption]>;

class CLIgnoredFlag<string name> : Option<["/", "-"], name, KIND_FLAG>,
  Group<cl_ignored_Group>, Flags<[CLOption, NoXarchOption]>;

class CLJoined<string name> : Option<["/", "-"], name, KIND_JOINED>,
  Group<cl_Group>, Flags<[CLOption, NoXarchOption]>;

class CLCompileJoined<string name> : Option<["/", "-"], name, KIND_JOINED>,
  Group<cl_compile_Group>, Flags<[CLOption, NoXarchOption]>;

class CLIgnoredJoined<string name> : Option<["/", "-"], name, KIND_JOINED>,
  Group<cl_ignored_Group>, Flags<[CLOption, NoXarchOption, HelpHidden]>;

class CLJoinedOrSeparate<string name> : Option<["/", "-"], name,
  KIND_JOINED_OR_SEPARATE>, Group<cl_Group>, Flags<[CLOption, NoXarchOption]>;

class CLCompileJoinedOrSeparate<string name> : Option<["/", "-"], name,
  KIND_JOINED_OR_SEPARATE>, Group<cl_compile_Group>,
  Flags<[CLOption, NoXarchOption]>;

class CLRemainingArgsJoined<string name> : Option<["/", "-"], name,
  KIND_REMAINING_ARGS_JOINED>, Group<cl_Group>, Flags<[CLOption, NoXarchOption]>;

#if INTEL_CUSTOMIZATION
class CLCommaJoined<string name> : Option<["/", "-"], name, KIND_COMMAJOINED>,
  Group<cl_Group>, Flags<[CLOption, NoXarchOption]>;

class CLSeparate<string name> : Option<["/", "-"], name, KIND_SEPARATE>,
  Group<cl_Group>, Flags<[CLOption, NoXarchOption]>;

class CLJoinedAndSeparate<string name> : Option<["/", "-"], name,
  KIND_JOINED_AND_SEPARATE>, Group<cl_Group>, Flags<[CLOption, NoXarchOption]>;
#endif // INTEL_CUSTOMIZATION

// Aliases:
// (We don't put any of these in cl_compile_Group as the options they alias are
// already in the right group.)

def _SLASH_Brepro : CLFlag<"Brepro">,
  HelpText<"Do not write current time into COFF output (breaks link.exe /incremental)">,
  Alias<mno_incremental_linker_compatible>;
def _SLASH_Brepro_ : CLFlag<"Brepro-">,
  HelpText<"Write current time into COFF output (default)">,
  Alias<mincremental_linker_compatible>;
def _SLASH_C : CLFlag<"C">,
  HelpText<"Do not discard comments when preprocessing">, Alias<C>;
def _SLASH_c : CLFlag<"c">, HelpText<"Compile only">, Alias<c>;
def _SLASH_d1PP : CLFlag<"d1PP">,
  HelpText<"Retain macro definitions in /E mode">, Alias<dD>;
def _SLASH_d1reportAllClassLayout : CLFlag<"d1reportAllClassLayout">,
  HelpText<"Dump record layout information">,
  Alias<Xclang>, AliasArgs<["-fdump-record-layouts"]>;
#if INTEL_CUSTOMIZATION
def _SLASH_debug_COL : CLJoined<"debug:">, Alias<debug_EQ>,
  HelpText<"Enable debug information. Valid args: none, all, full, minimal">;
def _SLASH_debug_EQ : CLJoined<"debug=">, Alias<debug_EQ>;
def _SLASH_debug_Flag : CLFlag<"debug">, Alias<debug_EQ>, AliasArgs<["full"]>,
  HelpText<"Enable debug information">;
#endif // INTEL_CUSTOMIZATION
def _SLASH_diagnostics_caret : CLFlag<"diagnostics:caret">,
  HelpText<"Enable caret and column diagnostics (default)">;
def _SLASH_diagnostics_column : CLFlag<"diagnostics:column">,
  HelpText<"Disable caret diagnostics but keep column info">;
def _SLASH_diagnostics_classic : CLFlag<"diagnostics:classic">,
  HelpText<"Disable column and caret diagnostics">;
def _SLASH_D : CLJoinedOrSeparate<"D">, HelpText<"Define macro">,
  MetaVarName<"<macro[=value]>">, Alias<D>;
def _SLASH_E : CLFlag<"E">, HelpText<"Preprocess to stdout">, Alias<E>;
def _SLASH_external_COLON_I : CLJoinedOrSeparate<"external:I">, Alias<isystem>,
  HelpText<"Add directory to include search path with warnings suppressed">,
  MetaVarName<"<dir>">;
#if INTEL_CUSTOMIZATION
def _SLASH_fintelfpga : CLFlag<"fintelfpga">, Alias<fintelfpga>;
def _SLASH_fopenmp_device_lib_EQ : CLCommaJoined<"fopenmp-device-lib=">,
  Alias<fopenmp_device_lib_EQ>;
def _SLASH_fno_openmp_device_lib_EQ : CLCommaJoined<"fno-openmp-device-lib=">,
  Alias<fno_openmp_device_lib_EQ>;
#endif // INTEL_CUSTOMIZATION
def _SLASH_fp_except : CLFlag<"fp:except">, HelpText<"">, Alias<ftrapping_math>;
def _SLASH_fp_except_ : CLFlag<"fp:except-">,
  HelpText<"">, Alias<fno_trapping_math>;
#ifndef INTEL_CUSTOMIZATION
// Do not use these fp model variants for Intel, we use a common implementation
// with -ffp-model
def _SLASH_fp_fast : CLFlag<"fp:fast">, HelpText<"">, Alias<ffast_math>;
def _SLASH_fp_precise : CLFlag<"fp:precise">,
  HelpText<"">, Alias<fno_fast_math>;
def _SLASH_fp_strict : CLFlag<"fp:strict">, HelpText<"">, Alias<fno_fast_math>;
#endif // INTEL_CUSTOMIZATION
def _SLASH_fsanitize_EQ_address : CLFlag<"fsanitize=address">,
  HelpText<"Enable AddressSanitizer">,
  Alias<fsanitize_EQ>, AliasArgs<["address"]>;
#if INTEL_CUSTOMIZATION
def _SLASH_fsycl_dead_args_optimization : CLFlag<"fsycl-dead-args-optimization">,
  Alias<fsycl_dead_args_optimization>;
def _SLASH_fno_sycl_dead_args_optimization : CLFlag<"fno-sycl-dead-args-optimization">,
  Alias<fno_sycl_dead_args_optimization>;
def _SLASH_fsycl_device_lib_EQ : CLCommaJoined<"fsycl-device-lib=">,
  Alias<fsycl_device_lib_EQ>;
def _SLASH_fno_sycl_device_lib_EQ : CLCommaJoined<"fno-sycl-device-lib=">,
  Alias<fno_sycl_device_lib_EQ>;
def _SLASH_fsycl_early_optimizations : CLFlag<"fsycl-early-optimizations">,
  Alias<fsycl_early_optimizations>;
def _SLASH_fno_sycl_early_optimizations : CLFlag<"fno-sycl-early-optimizations">,
  Alias<fno_sycl_early_optimizations>;
def _SLASH_fsycl_link : CLFlag<"fsycl-link">, Alias<fsycl_link_EQ>, AliasArgs<["early"]>;
def _SLASH_fsycl_link_EQ : CLJoined<"fsycl-link=">, Alias<fsycl_link_EQ>;
def _SLASH_fsycl_targets_EQ : CLCommaJoined<"fsycl-targets=">, Alias<fsycl_targets_EQ>;
def _SLASH_fsycl_unnamed_lambda : CLFlag<"fsycl-unnamed-lambda">, Alias<fsycl_unnamed_lambda>;
def _SLASH_fno_sycl_unnamed_lambda : CLFlag<"fno-sycl-unnamed-lambda">,
  Alias<fno_sycl_unnamed_lambda>;
#endif // INTEL_CUSTOMIZATION
def _SLASH_GA : CLFlag<"GA">, Alias<ftlsmodel_EQ>, AliasArgs<["local-exec"]>,
  HelpText<"Assume thread-local variables are defined in the executable">;
def _SLASH_GR : CLFlag<"GR">, HelpText<"Emit RTTI data (default)">;
def _SLASH_GR_ : CLFlag<"GR-">, HelpText<"Do not emit RTTI data">;
def _SLASH_GF : CLIgnoredFlag<"GF">,
  HelpText<"Enable string pooling (default)">;
def _SLASH_GF_ : CLFlag<"GF-">, HelpText<"Disable string pooling">,
  Alias<fwritable_strings>;
def _SLASH_GS : CLFlag<"GS">,
  HelpText<"Enable buffer security check (default)">;
def _SLASH_GS_ : CLFlag<"GS-">, HelpText<"Disable buffer security check">;
def : CLFlag<"Gs">, HelpText<"Use stack probes (default)">,
  Alias<mstack_probe_size>, AliasArgs<["4096"]>;
def _SLASH_Gs : CLJoined<"Gs">,
  HelpText<"Set stack probe size (default 4096)">, Alias<mstack_probe_size>;
def _SLASH_Gy : CLFlag<"Gy">, HelpText<"Put each function in its own section">,
  Alias<ffunction_sections>;
def _SLASH_Gy_ : CLFlag<"Gy-">,
  HelpText<"Do not put each function in its own section (default)">,
  Alias<fno_function_sections>;
def _SLASH_Gw : CLFlag<"Gw">, HelpText<"Put each data item in its own section">,
  Alias<fdata_sections>;
def _SLASH_Gw_ : CLFlag<"Gw-">,
  HelpText<"Do not put each data item in its own section (default)">,
  Alias<fno_data_sections>;
def _SLASH_help : CLFlag<"help">, Alias<help>,
  HelpText<"Display available options">;
def _SLASH_HELP : CLFlag<"HELP">, Alias<help>;
#if INTEL_CUSTOMIZATION
def _SLASH_Q_keep : CLFlag<"Q_keep">, Alias<i_keep>,
  HelpText<"Save tool args to <tool>.arg file">;
def _SLASH_HASH : CLFlag<"#">, Alias<_HASH>,
  HelpText<"Print (but do not run) the commands to run for this compilation">;
def _SLASH_HASH_x : CLFlag<"#x">, Alias<HASH_x>,
  HelpText<"Show commands to run and use verbose output">;
#endif // INTEL_CUSTOMIZATION
def _SLASH_I : CLJoinedOrSeparate<"I">,
  HelpText<"Add directory to include search path">, MetaVarName<"<dir>">,
  Alias<I>;
def _SLASH_J : CLFlag<"J">, HelpText<"Make char type unsigned">,
  Alias<funsigned_char>;

// The _SLASH_O option handles all the /O flags, but we also provide separate
// aliased options to provide separate help messages.
def _SLASH_O : CLJoined<"O">,
  HelpText<"Set multiple /O flags at once; e.g. '/O2y-' for '/O2 /Oy-'">,
  MetaVarName<"<flags>">;
def : CLFlag<"O1">, Alias<_SLASH_O>, AliasArgs<["1"]>,
  HelpText<"Optimize for size  (like /Og     /Os /Oy /Ob2 /GF /Gy)">;
def : CLFlag<"O2">, Alias<_SLASH_O>, AliasArgs<["2"]>,
  HelpText<"Optimize for speed (like /Og /Oi /Ot /Oy /Ob2 /GF /Gy)">;
#if INTEL_CUSTOMIZATION
def : CLFlag<"O3">, Alias<_SLASH_O>, AliasArgs<["3"]>,
  HelpText<"Optimize for maximum speed and enable more aggressive optimizations"
  " that may not improve performance on some programs">;
def _SLASH_Oa :CLFlag<"Oa">, Alias<fargument_noalias>,
  HelpText<"Enables 'noalias' attribute for all pointer-type arguments">;
def _SLASH_Ofast : CLFlag<"Ofast">, Alias<Ofast>;
def _SLASH_fast : CLFlag<"fast">, Alias<Ofast>;
#endif // INTEL_CUSTOMIZATION
def : CLFlag<"Ob0">, Alias<_SLASH_O>, AliasArgs<["b0"]>,
  HelpText<"Disable function inlining">;
def : CLFlag<"Ob1">, Alias<_SLASH_O>, AliasArgs<["b1"]>,
  HelpText<"Only inline functions explicitly or implicitly marked inline">;
def : CLFlag<"Ob2">, Alias<_SLASH_O>, AliasArgs<["b2"]>,
  HelpText<"Inline functions as deemed beneficial by the compiler">;
def : CLFlag<"Od">, Alias<_SLASH_O>, AliasArgs<["d"]>,
  HelpText<"Disable optimization">;
def : CLFlag<"Og">, Alias<_SLASH_O>, AliasArgs<["g"]>,
  HelpText<"No effect">;
def : CLFlag<"Oi">, Alias<_SLASH_O>, AliasArgs<["i"]>,
  HelpText<"Enable use of builtin functions">;
def : CLFlag<"Oi-">, Alias<_SLASH_O>, AliasArgs<["i-"]>,
  HelpText<"Disable use of builtin functions">;
def : CLFlag<"Os">, Alias<_SLASH_O>, AliasArgs<["s"]>,
  HelpText<"Optimize for size">;
def : CLFlag<"Ot">, Alias<_SLASH_O>, AliasArgs<["t"]>,
  HelpText<"Optimize for speed">;
def : CLFlag<"Ox">, Alias<_SLASH_O>, AliasArgs<["x"]>,
  HelpText<"Deprecated (like /Og /Oi /Ot /Oy /Ob2); use /O2">;
def : CLFlag<"Oy">, Alias<_SLASH_O>, AliasArgs<["y"]>,
  HelpText<"Enable frame pointer omission (x86 only)">;
def : CLFlag<"Oy-">, Alias<_SLASH_O>, AliasArgs<["y-"]>,
  HelpText<"Disable frame pointer omission (x86 only, default)">;

#if INTEL_CUSTOMIZATION
// Internal Intel options
def _SLASH_Q_no_use_libirc : CLFlag<"Q_no-use-libirc">, Alias<i_no_use_libirc>,
  HelpText<"Disable usage of libirc.">;
def _SLASH_Q_save_temps : CLFlag<"Q_save-temps">, Alias<save_temps_EQ>,
  AliasArgs<["cwd"]>;
def _SLASH_Q_allow_linux : Option<["/", "-"], "Q_allow-linux", KIND_FLAG>,
  Flags<[CLOption, HelpHidden]>, HelpText<"Allow for Linux options to be "
  "enabled when using the DPC++ enabled MSVC driver.">;
// Intel specific options (Intel only)
def : CLJoinedOrSeparate<"constexpr:steps">, Alias<fconstexpr_steps_EQ>;
def : CLCommaJoined<"device-math-lib:">, Alias<device_math_lib_EQ>,
  HelpText<"Control the addition of device math libraries when compiling for "
  "other devices.  Valid arguments are fp64, fp32">;
def : CLCommaJoined<"device-math-lib=">, Alias<device_math_lib_EQ>;
def : CLJoined<"masm=">, Alias<masm_EQ>;
def : CLJoined<"masm:">, Alias<masm_EQ>;
def : CLCommaJoined<"no-device-math-lib:">, Alias<no_device_math_lib_EQ>;
def : CLCommaJoined<"no-device-math-lib=">, Alias<no_device_math_lib_EQ>;
def _SLASH_Qansi_alias : CLFlag<"Qansi-alias">, Alias<fstrict_aliasing>,
  HelpText<"enable use of ANSI aliasing rules optimizations"
          " user asserts that the program adheres to these rules">;
def _SLASH_Qalign_branch_EQ :  CLCommaJoined<"Qalign-branch=">, Alias<malign_branch_EQ>;
def : CLCommaJoined<"Qalign-branch:">, Alias<malign_branch_EQ>;
def : CLFlag<"Qactypes">, Alias<qactypes>, HelpText<"Enable compile and link "
  "support for the Algorithmic C Data-types (AC types)">;
def _SLASH_Qalign_branch_boundary_EQ : CLJoined<"Qalign-branch-boundary=">,
  Alias<malign_branch_boundary_EQ>;
def : CLJoined<"Qalign-branch-boundary:">, Alias<malign_branch_boundary_EQ>;
def _SLASH_Qbranches_within_32B_boundaries : CLFlag<"Qbranches-within-32B-boundaries">,
  Alias<mbranches_within_32B_boundaries>;
def _SLASH_Qpad_max_prefix_size_EQ : CLJoined<"Qpad-max-prefix-size=">,
  Alias<mpad_max_prefix_size_EQ>;
def : CLJoined<"Qpad-max-prefix-size:">, Alias<mpad_max_prefix_size_EQ>;
def _SLASH_Qbuiltin : CLFlag<"Qbuiltin">, Alias<fbuiltin>;
def _SLASH_fp_EQ : CLJoined<"fp=">, Alias<ffp_model_EQ>,
  HelpText<"Controls the semantics of floating-point calculations.">;
def _SLASH_fp_COL : CLJoined<"fp:">, Alias<ffp_model_EQ>;
def _SLASH_ax : CLJoined<"Qax">, Alias<ax>;
def _SLASH_Qcf_protection_EQ : CLJoined<"Qcf-protection=">, Alias<fcf_protection_EQ>,
  HelpText<"Instrument control-flow architecture protection. Options: return, branch, full, none.">;
def _SLASH_Qcf_protection : CLFlag<"Qcf-protection">,
  Alias<fcf_protection_EQ>, AliasArgs<["full"]>,
  HelpText<"Enable cf-protection in 'full' mode">;
def : CLFlag<"Qcommon">, Alias<fcommon>, HelpText<"Place uninitialized global "
  "variables in a common block">;
def : CLFlag<"Qcommon-">, Alias<fno_common>, HelpText<"Compile common globals "
  "like normal definitions">;
def _SLASH_Qextend_args_EQ : CLJoined<"Qextend-arguments=">, Alias<fextend_args_EQ>,
  HelpText<"Controls how scalar integer arguments are extended in calls "
  "to unprototyped and varargs functions">;
def _SLASH_Qextend_args_COL : CLJoined<"Qextend-arguments:">, Alias<fextend_args_EQ>;
def _SLASH_Qfp_speculation_EQ : CLJoined<"Qfp-speculation=">, Alias<ffp_exception_behavior_EQ>,
  HelpText<"Specifies the exception behavior of floating-point operations.">;
def _SLASH_Qfp_speculation_COL : CLJoined<"Qfp-speculation:">, Alias<ffp_exception_behavior_EQ>;
def _SLASH_Qfnalign : CLFlag<"Qfnalign">, Alias<falign_functions>,
  HelpText<"align the start of functions to an optimal machine-dependent value.">;
def _SLASH_Qfnalign_COL : CLJoined<"Qfnalign:">, Alias<falign_functions_EQ>,
  HelpText<"Align the start of functions on a 2 (DEFAULT) or <n> byte boundary "
  "where <n> is a power of 2.">;
def _SLASH_Qfnalign_EQ : CLJoined<"Qfnalign=">, Alias<falign_functions_EQ>;
def _SLASH_Qfnalign_ : CLFlag<"Qfnalign-">, Alias<fno_align_functions>,
  HelpText<"Aligns on a 2-byte boundary">;
def _SLASH_Qansi_alias_ : CLFlag<"Qansi-alias-">, Alias<fno_strict_aliasing>,
  HelpText<"disable use of ANSI aliasing rules optimizations">;
def : CLFlag<"Qfreestanding">, Alias<ffreestanding>,
  HelpText<"Assert that the compilation takes place in a freestanding environment">;
def _SLASH_Qinstrument_functions : CLFlag<"Qinstrument-functions">,
  Alias<finstrument_functions>, HelpText<"Generate calls to instrument "
  "function entry and exit">;
def _SLASH_Qinstrument_functions_ : CLFlag<"Qinstrument-functions-">,
  Alias<fno_instrument_functions>;
def _SLASH_Qipo : CLFlag<"Qipo">, Alias<flto>,
  HelpText<"Enable LTO in 'full' mode">;
def _SLASH_QdD : CLFlag<"QdD">, Alias<dD>,
  HelpText<"Print macro definitions in -E mode in addition to normal output.">;
def _SLASH_QdM : CLFlag<"QdM">, Alias<dM>,
  HelpText<"Print macro definitions in -E mode instead of normal output.">;
def _SLASH_Qipo_ : CLFlag<"Qipo-">, Alias<fno_lto>,
  HelpText<"Disable LTO mode (default)">;
def _SLASH_Qkeep_static_consts : CLFlag<"Qkeep-static-consts">,
  Alias<fkeep_static_consts>, HelpText<"Enable the ability to preserve "
  "allocation of variables that are not referenced in the source">;
def _SLASH_Qkeep_static_consts_ : CLFlag<"Qkeep-static-consts-">,
  Alias<fno_keep_static_consts>, HelpText<"Disable the ability to preserve "
  "allocation of variables that are not referenced in the source">;
def _SLASH_Qno_builtin_ : CLJoined<"Qno-builtin-">, Alias<fno_builtin_>,
  HelpText<"Disable implicit builtin knowledge of a specific function">;
def _SLASH_Qopenmp : CLFlag<"Qopenmp">, Alias<fiopenmp>,
  HelpText<"Parse OpenMP pragmas and generate parallel code.">;
def _SLASH_QopenmpP : CLFlag<"QopenmpP">, Alias<fiopenmp>,
  HelpText<"Parse OpenMP pragmas and generate parallel code.">;
def _SLASH_Qopenmp_ : CLFlag<"Qopenmp-">, Alias<fno_iopenmp>,
  HelpText<"Disable OpenMP support">;
def _SLASH_QopenmpP_ : CLFlag<"QopenmpP-">, Alias<fno_iopenmp>,
  HelpText<"Disable OpenMP support">;
def _SLASH_QopenmpS : CLFlag<"QopenmpS">, Alias<qopenmp_stubs>;
def _SLASH_Qopenmp_stubs : CLFlag<"Qopenmp-stubs">, Alias<qopenmp_stubs>,
  HelpText<"Enables the user to compile OpenMP programs in seqential mode. "
  "The OpenMP directives are ignored and a stub OpenMP library is linked.">;
def _SLASH_Qiopenmp : CLFlag<"Qiopenmp">, Alias<fiopenmp>;
def _SLASH_Qopenmp_simd : CLFlag<"Qopenmp-simd">, Alias<fiopenmp_simd>,
  HelpText<"Emit OpenMP code only for SIMD-based constructs.">;
def _SLASH_Qopenmp_simd_ : CLFlag<"Qopenmp-simd-">, Alias<fno_iopenmp_simd>;
def _SLASH_Qopenmp_target_buffers_EQ : CLJoined<"Qopenmp-target-buffers=">,
  Alias<fopenmp_target_buffers_EQ>;
def _SLASH_Qopenmp_target_buffers_COL : CLJoined<"Qopenmp-target-buffers:">,
  Alias<fopenmp_target_buffers_EQ>, HelpText<"Allow access to target objects "
  "of 4GB or larger in target code.">;
def _SLASH_Qopenmp_target_simd : CLFlag<"Qopenmp-target-simd">, Alias<fopenmp_target_simd>;
def _SLASH_Qiopenmp_offload : CLFlag<"Qiopenmp-offload">, Alias<fiopenmp_offload>;
def _SLASH_Qiopenmp_offload_ : CLFlag<"Qiopenmp-offload-">, Alias<fno_iopenmp_offload>;
def _SLASH_Qiopenmp_vec_at_O0 : CLFlag<"Qiopenmp-vec-at-O0">, Alias<fiopenmp_vec_at_O0>;
def _SLASH_Qno_iopenmp_vec_at_O0 : CLFlag<"Qno-iopenmp-vec-at-O0">, Alias<fno_iopenmp_vec_at_O0>;
def : CLJoined<"Qparallel-source-info=">,
  Values<"0,1,2">, Alias<parallel_source_info_EQ>, HelpText<"Emit source "
  "location information for parallel code generation with OpenMP and "
  "auto-parallelization.">;
def : CLJoined<"Qparallel-source-info:">, Alias<parallel_source_info_EQ>;
def : CLFlag<"Qparallel-source-info">, Alias<parallel_source_info_EQ>,
  AliasArgs<["1"]>;
def : CLFlag<"Qparallel-source-info-">, Alias<parallel_source_info_EQ>,
  AliasArgs<["0"]>, HelpText<"Disable emission of source location information "
  "for parallel code generation.">;
def _SLASH_Qpc : CLJoined<"Qpc">, Alias<pc>, HelpText<"Initialize X87 "
  "floating point precision to single, double or double extended.  Valid "
  "values of 32, 64, and 80.">;
def _SLASH_Qpc_COL : CLJoined<"Qpc:">, Alias<pc>;
def _SLASH_Qpc_EQ : CLJoined<"Qpc=">, Alias<pc>;
def _SLASH_Qoption_COMMA : CLCommaJoined<"Qoption,">, Alias<Qoption_COMMA>,
  HelpText<" Qoption,<tool>,<args> to pass the comma separated arguments to the"
           " <tool>; <tool> can be asm for assembler (or) link/ld for linker"
           " (or) preprocessor for preprocessor (or) compiler for compiler">,
  MetaVarName<"<arg>">;
def _SLASH_QM : CLFlag<"QM">, Alias<M>, HelpText<"Like -MD, but also implies "
  "-E and writes to stdout by default">;
def _SLASH_QMM : CLFlag<"QMM">, Alias<MM>, HelpText<"Like -MMD, but also "
  "implies -E and writes to stdout by default.">;
def _SLASH_QMG : CLFlag<"QMG">, Alias<MG>, HelpText<"Add missing headers to "
  "depfile.">;
def _SLASH_QMT : CLJoinedOrSeparate<"QMT">, Alias<MT>, HelpText<"Specify name "
  "of main file output in depfile.">;
def _SLASH_QMQ : CLJoinedOrSeparate<"QMQ">, Alias<MQ>, HelpText<"Specify name "
  "of main file output to quote in depfile.">;
def _SLASH_QMD : CLFlag<"QMD">, Alias<MD>, HelpText<"Write a depfile "
  "containing user and system headers.">;
def _SLASH_QMMD : CLFlag<"QMMD">, Alias<MMD>, HelpText<"Write a depfile "
  "containing user headers.">;
def _SLASH_QMF : CLJoinedOrSeparate<"QMF">, Alias<MF>, HelpText<"Write depfile "
  "output from -MMD, -MD, -MM, or -M to <file>">, MetaVarName<"<file>">;
def _SLASH_Qiopenmp_simd : CLFlag<"Qiopenmp-simd">, Alias<fiopenmp_simd>;
def _SLASH_Qopenmp_targets_EQ : CLCommaJoined<"Qopenmp-targets=">,
  Alias<fopenmp_targets_EQ>;
def _SLASH_Qopenmp_targets_COL : CLCommaJoined<"Qopenmp-targets:">,
  Alias<fopenmp_targets_EQ>, HelpText<"Specify comma-separated list of triples"
  " OpenMP offloading targets to be supported">;
def _SLASH_Qopenmp_version_EQ : CLJoined<"Qopenmp-version=">,
  Alias<fopenmp_version_EQ>;
def _SLASH_Qopenmp_version_COL : CLJoined<"Qopenmp-version:">,
  Alias<fopenmp_version_EQ>, HelpText<"Choose which OpenMP version to"
  " link with.">;
def _SLASH_Qopenmp_threadprivate_EQ : CLJoined<"Qopenmp-threadprivate=">,
  Alias<qopenmp_threadprivate_EQ>;
def _SLASH_Qopenmp_threadprivate_COL : CLJoined<"Qopenmp-threadprivate:">,
  HelpText<"Choose which threadprivate implementation to use: compat or legacy.">,
  Alias<qopenmp_threadprivate_EQ>;
def _SLASH_Qopt_jump_tables : CLFlag<"Qopt-jump-tables">,
  Alias<fjump_tables>, HelpText<"Control the generation of jump tables">;
def : CLJoined<"Qopt-assume-no-loop-carried-dep:">,
  Alias<qopt_assume_no_loop_carried_dep_EQ>, HelpText<"Set a level of "
  "performance tuning for loops.  0 - The compiler does not assume there is "
  "loop-carried dependencies (default).  1 - Assume there are no loop-carried "
  "dependencies for innermost loops.  2 - Assume there are no loop-carried "
  "dependencies for all loop levels.">;
def : CLJoined<"Qopt-assume-no-loop-carried-dep=">, Alias<qopt_assume_no_loop_carried_dep_EQ>;
def : CLFlag<"Qopt-assume-no-loop-carried-dep">,
  Alias<qopt_assume_no_loop_carried_dep_EQ>, AliasArgs<["1"]>;
def : CLJoined<"Qopt-for-throughput=">, Alias<qopt_for_throughput_EQ>;
def : CLJoined<"Qopt-for-throughput:">, Alias<qopt_for_throughput_EQ>,
  HelpText<"Optimize for throughput performance, assuming multiple jobs are "
  "running.  The memory optimizations for single job versus multiple jobs can "
  "be tuned in different ways by the compiler. Valid arguments: multi-job, "
  "single-job">;
def _SLASH_Qopt_jump_tables_ : CLFlag<"Qopt-jump-tables-">,
  Alias<fno_jump_tables>, HelpText<"Do not use jump tables for lowering switches">;
def _SLASH_Qopt_matmul : CLFlag<"Qopt-matmul">, Alias<qopt_matmul>,
  HelpText<"Enables compiler-generated Matrix Multiply (matmul) library call">;
def _SLASH_Qopt_matmul_ : CLFlag<"Qopt-matmul-">, Alias<qno_opt_matmul>,
  HelpText<"Disables compiler-generated Matrix Multiply (matmul) library call">;
def _SLASH_Qopt_mem_layout_trans_EQ : CLJoined<"Qopt-mem-layout-trans=">,
  Alias<qopt_mem_layout_trans_EQ>;
def _SLASH_Qopt_mem_layout_trans : CLFlag<"Qopt-mem-layout-trans">,
  Alias<qopt_mem_layout_trans_EQ>, AliasArgs<["2"]>;
def _SLASH_Qopt_mem_layout_trans_COL : CLJoined<"Qopt-mem-layout-trans:">,
  Alias<qopt_mem_layout_trans_EQ>, HelpText<"Control the level of memory "
  "layout transformations performed by the compiler">;
def _SLASH_Qopt_mem_layout_trans_ : CLFlag<"Qopt-mem-layout-trans-">,
  Alias<qopt_mem_layout_trans_EQ>, AliasArgs<["0"]>,
  HelpText<"Disable memory layout transformations">;
def _SLASH_Qopt_multiple_gather_scatter_by_shuffles : CLFlag<"Qopt-multiple-gather-scatter-by-shuffles">,
  Alias<qopt_multiple_gather_scatter_by_shuffles>,
  HelpText<"Enables the optimization for multiple adjacent gather/scatter type vector memory references">;
def _SLASH_Qopt_multiple_gather_scatter_by_shuffles_ : CLFlag<"Qopt-multiple-gather-scatter-by-shuffles-">,
  Alias<qno_opt_multiple_gather_scatter_by_shuffles>,
  HelpText<"Disables the optimization for multiple adjacent gather/scatter type vector memory references">;
def _SLASH_Qopt_report_EQ : CLJoined<"Qopt-report=">, Alias<qopt_report_EQ>;
def : CLJoined<"Qopt-report">, Alias<qopt_report_EQ>;
def _SLASH_Qopt_report : CLFlag<"Qopt-report">, Alias<qopt_report_EQ>,
  AliasArgs<["2"]>;
def _SLASH_Qopt_report_COL : CLJoined<"Qopt-report:">, Alias<qopt_report_EQ>,
  HelpText<"Generate an optimization report, min, med or max.">;
def : CLJoined<"Qopt-zmm-usage:">, Alias<qopt_zmm_usage_EQ>,
  HelpText<"Specifies the level of zmm registers usage, low or high">;
def : CLJoined<"Qopt-zmm-usage=">, Alias<qopt_zmm_usage_EQ>;
def : CLJoined<"Qstd=">, Alias<std_EQ>;
def : CLJoined<"Qstd:">, Alias<std_EQ>, HelpText<"Language standard to compile for">;
def _SLASH_Qstrict_overflow : CLFlag<"Qstrict-overflow">,
  Alias<fstrict_overflow>;
def _SLASH_Qsave_temps : CLFlag<"Qsave-temps">, Alias<save_temps_EQ>,
  HelpText<"Save intermediate compilation results">, AliasArgs<["cwd"]>;
def _SLASH_Qno_strict_overflow : CLFlag<"Qno-strict-overflow">,
  Alias<fno_strict_overflow>;
def _SLASH_Qstrict_overflow_ : CLFlag<"Qstrict-overflow-">,
  Alias<fno_strict_overflow>;
def : CLJoined<"Qunroll">, Alias<unroll>,
  HelpText<"Set maximum number of times to unroll loops.  Omit n to use "
  "default heuristics.  Use 0 to disable the loop unroller.">;
def : CLJoined<"Qunroll:">, Alias<unroll>;
def : CLJoined<"Qunroll=">, Alias<unroll>;
def _SLASH_Qvec : CLFlag<"Qvec">,
  HelpText<"Enable the loop vectorization passes">, Alias<fvectorize>;
def _SLASH_Qvec_ : CLFlag<"Qvec-">,
  HelpText<"Disable the loop vectorization passes">, Alias<fno_vectorize>;
def : CLJoined<"Qvec-threshold=">, Alias<vec_threshold_EQ>;
def : CLJoined<"Qvec-threshold:">, Alias<vec_threshold_EQ>;
def : CLJoined<"Qvec-threshold">, Alias<vec_threshold_EQ>,
      HelpText<"Sets a threshold for the vectorization of loops based on the "
      "probability of profitable execution of the vectorized loop in "
      "parallel.">;
def _SLASH_Qintrinsic_promote : CLFlag<"Qintrinsic-promote">,
  Alias<intel_mintrinsic_promote>, HelpText<"For certain functions using "
  "intrinsics to promote their architectures and make the intrinsic headers "
  "included by default">;
def _SLASH_Qintrinsic_promote_ : CLFlag<"Qintrinsic-promote-">,
  Alias<intel_mno_intrinsic_promote>;
def _SLASH_Qipp_EQ : CLJoined<"Qipp=">, Alias<qipp_EQ>,
  HelpText<"Link commonly used Intel(R) Integrated Performace Primitives "
  "(Intel(R) IPP) libraries and bring in the associated headers"
  " (common,crypto,nonpic,nonpic_crypto)">;
def _SLASH_Qipp_COL : CLJoined<"Qipp:">, Alias<qipp_EQ>;
def _SLASH_Qipp_link_EQ : CLJoined<"Qipp-link=">, Alias<qipp_link_EQ>,
  HelpText<"Link Intel(R) IPP libraries in the requested manner"
  " (static,dynamic,shared)">;
def _SLASH_Qipp_link_COL : CLJoined<"Qipp-link:">, Alias<qipp_link_EQ>;
def _SLASH_Qipp : CLFlag<"Qipp">, Alias<qipp_EQ>, AliasArgs<["common"]>;
def _SLASH_Qmkl_EQ : CLJoined<"Qmkl=">, Alias<qmkl_EQ>,
  HelpText<"Link commonly used Intel(R) Math Kernel Library (Intel(R) MKL) "
  "and bring in the associated headers (parallel,sequential,cluster)"
  "(\"cluster\" is not supported in DPC++)">;
def _SLASH_Qmkl_COL : CLJoined<"Qmkl:">, Alias<qmkl_EQ>;
def _SLASH_Qmkl : CLFlag<"Qmkl">, Alias<qmkl_EQ>, AliasArgs<["parallel"]>;
def _SLASH_QMP : CLFlag<"QMP">, Alias<MP>, HelpText<"Create phony target for "
  "each dependency (other than main file)">;
def _SLASH_Qtbb : CLFlag<"Qtbb">, Alias<qtbb>,
  HelpText<"Link Intel(R) Threading Building Blocks (Intel(R) TBB) libraries "
  "and bring in the associated headers">;
def _SLASH_Qdaal_EQ : CLJoined<"Qdaal=">, Alias<qdaal_EQ>,
  HelpText<"Link Intel(R) Data Analytics Acceleration Library (Intel(R) DAAL) "
  "libraries and bring in the associated headers (parallel,sequential)">;
def _SLASH_Qdaal_COL : CLJoined<"Qdaal:">, Alias<qdaal_EQ>;
def _SLASH_Qdaal : CLFlag<"Qdaal">, Alias<qdaal_EQ>, AliasArgs<["parallel"]>;
def _SLASH_Qfma : CLFlag<"Qfma">, Alias<ffp_contract>, AliasArgs<["fast"]>,
  HelpText<"Enable the combining of floating point multiples and add/subtract "
  "operations.">;
def _SLASH_Qfma_ : CLFlag<"Qfma-">, Alias<ffp_contract>, AliasArgs<["off"]>,
  HelpText<"Disable the combining of floating point multiples and add/subtract "
  "operations.">;
def _SLASH_Qm32 : CLFlag<"Qm32">, Alias<m32>;
def _SLASH_Qm64 : CLFlag<"Qm64">, Alias<m64>;
def _SLASH_Qx : CLJoined<"Qx">,
  HelpText<"Generate specialized code to run exclusively on processors "
  "indicated by <code>.">, MetaVarName<"<code>">;
def _SLASH_Qlong_double : CLFlag<"Qlong-double">,
  HelpText<"Enable 80-bit long double">;
def _SLASH_Qlong_double_ : CLFlag<"Qlong-double-">;
def _SLASH_QH : CLFlag<"QH">, Alias<H>, HelpText<"Show header includes and "
  "nesting depth">;
def _SLASH_Qimf_arch_consistency_EQ : CLJoined<"Qimf-arch-consistency=">,
  Alias<fimf_arch_consistency_EQ>;
def _SLASH_Qimf_arch_consistency_COL : CLJoined<"Qimf-arch-consistency:">,
  Alias<fimf_arch_consistency_EQ>,HelpText<"Ensures that the math library "
  "functions produce consistent results across different implementations "
  "of the same architecture">;
def _SLASH_Qimf_max_error_EQ : CLJoined<"Qimf-max-error=">,
  Alias<fimf_max_error_EQ>;
def _SLASH_Qimf_max_error_COL : CLJoined<"Qimf-max-error:">,
  Alias<fimf_max_error_EQ>,HelpText<"defines the maximum allowable relative "
  "error, measured in ulps, for math library function results">;
def _SLASH_Qimf_absolute_error_EQ : CLJoined<"Qimf-absolute-error=">,
  Alias<fimf_absolute_error_EQ>;
def _SLASH_Qimf_absolute_error_COL : CLJoined<"Qimf-absolute-error:">,
  Alias<fimf_absolute_error_EQ>,HelpText<"Define the maximum allowable "
  "absolute error for math library function results">;
def _SLASH_Qimf_accuracy_bits_EQ : CLJoined<"Qimf-accuracy-bits=">,
  Alias<fimf_accuracy_bits_EQ>;
def _SLASH_Qimf_accuracy_bits_COL : CLJoined<"Qimf-accuracy-bits:">,
  Alias<fimf_accuracy_bits_EQ>,HelpText<"Define the relative error, measured "
  "by the number of correct bits,for math library function results">;
def _SLASH_Qimf_domain_exclusion_EQ : CLJoined<"Qimf-domain-exclusion=">,
  Alias<fimf_domain_exclusion_EQ>;
def _SLASH_Qimf_domain_exclusion_COL : CLJoined<"Qimf-domain-exclusion:">,
  Alias<fimf_domain_exclusion_EQ>,HelpText<"Indicates the input arguments "
  "domain on which math functions must provide correct results.">;
def _SLASH_Qimf_precision_EQ : CLJoined<"Qimf-precision=">,
  Alias<fimf_precision_EQ>;
def _SLASH_Qimf_precision_COL : CLJoined<"Qimf-precision:">,
  Alias<fimf_precision_EQ>,HelpText<"Defines the accuracy (precision) "
  "for math library functions.">;
def _SLASH_Qtemplate_depth_COL : CLJoined<"Qtemplate-depth:">,
  Alias<ftemplate_depth_EQ>, HelpText<"Control the depth in which recursive"
  " templates are expanded">;
def _SLASH_Qtemplate_depth_EQ : CLJoined<"Qtemplate-depth=">,
  Alias<ftemplate_depth_EQ>;
def : CLFlag<"S">, Alias<S>, HelpText<"Compile to assembly only, do not link">;
def _SLASH_Qvla : CLFlag<"Qvla">, HelpText<"Enable Variable Length "
  "Arrays (C99 feature)">;
def _SLASH_Qvla_ : CLFlag<"Qvla-">, HelpText<"Disable(DEFAULT) "
  "Variable Length Arrays (C99 feature)">;
def _SLASH_Qzero_initialized_in_bss : CLFlag<"Qzero-initialized-in-bss">,
  Alias<fzero_initialized_in_bss>;
def _SLASH_Qzero_initialized_in_bss_ : CLFlag<"Qzero-initialized-in-bss-">,
  Alias<fno_zero_initialized_in_bss>;
def _SLASH_QUESTION : CLFlag<"?">, Alias<help>,
  HelpText<"Display available options">;
def _SLASH_Qoverride_limits : CLFlag<"Qoverride-limits">, Alias<qoverride_limits>,
  HelpText<"Enables the user to skip throttling of loops in framework and DD.">;
def _SLASH_Qprotect_parens : CLFlag<"Qprotect-parens">,
  Alias<fprotect_parens>, HelpText<"Determines whether the optimizer honors "
  "parentheses when floating-point expressions are evaluated">;
def _SLASH_Qprotect_parens_ : CLFlag<"Qprotect-parens-">,
  Alias<fno_protect_parens>;
def : CLFlag<"Qno-intel-lib">, Alias<no_intel_lib>, HelpText<"Restrict "
  "linking of Intel specific libraries. Valid arguments are libirc, libsvml">;
def : CLCommaJoined<"Qno-intel-lib=">, Alias<no_intel_lib_EQ>;
def : CLCommaJoined<"Qno-intel-lib:">, Alias<no_intel_lib_EQ>,
  HelpText<"Restrict linking of all Intel specific libraries.">;
#endif //INTEL_CUSTOMIZATION
def _SLASH_showIncludes : CLFlag<"showIncludes">,
  HelpText<"Print info about included files to stderr">;
def _SLASH_showIncludes_user : CLFlag<"showIncludes:user">,
  HelpText<"Like /showIncludes but omit system headers">;
def _SLASH_showFilenames : CLFlag<"showFilenames">,
  HelpText<"Print the name of each compiled file">;
def _SLASH_showFilenames_ : CLFlag<"showFilenames-">,
  HelpText<"Do not print the name of each compiled file (default)">;
def _SLASH_source_charset : CLCompileJoined<"source-charset:">,
  HelpText<"Set source encoding, supports only UTF-8">,
  Alias<finput_charset_EQ>;
def _SLASH_execution_charset : CLCompileJoined<"execution-charset:">,
  HelpText<"Set runtime encoding, supports only UTF-8">,
  Alias<fexec_charset_EQ>;
def _SLASH_std : CLCompileJoined<"std:">,
  HelpText<"Set language version (c++14,c++17,c++20,c++latest,c11,c17)">;
def _SLASH_U : CLJoinedOrSeparate<"U">, HelpText<"Undefine macro">,
  MetaVarName<"<macro>">, Alias<U>;
#if INTEL_CUSTOMIZATION
def _SLASH_v : CLFlag<"v">, Alias<v>;
#endif //INTEL_CUSTOMIZATION
def _SLASH_validate_charset : CLFlag<"validate-charset">,
  Alias<W_Joined>, AliasArgs<["invalid-source-encoding"]>;
def _SLASH_validate_charset_ : CLFlag<"validate-charset-">,
  Alias<W_Joined>, AliasArgs<["no-invalid-source-encoding"]>;
def _SLASH_W0 : CLFlag<"W0">, HelpText<"Disable all warnings">, Alias<w>;
def _SLASH_W1 : CLFlag<"W1">, HelpText<"Enable -Wall">, Alias<Wall>;
def _SLASH_W2 : CLFlag<"W2">, HelpText<"Enable -Wall">, Alias<Wall>;
def _SLASH_W3 : CLFlag<"W3">, HelpText<"Enable -Wall">, Alias<Wall>;
def _SLASH_W4 : CLFlag<"W4">, HelpText<"Enable -Wall and -Wextra">, Alias<WCL4>;
#if INTEL_CUSTOMIZATION
def _SLASH_Wall : CLFlag<"Wall">, HelpText<"Enable -Wall">,
  Alias<W_Joined>, AliasArgs<["all"]>;
#endif // INTEL_CUSTOMIZATION
def _SLASH_WX : CLFlag<"WX">, HelpText<"Treat warnings as errors">,
  Alias<W_Joined>, AliasArgs<["error"]>;
def _SLASH_WX_ : CLFlag<"WX-">,
  HelpText<"Do not treat warnings as errors (default)">,
  Alias<W_Joined>, AliasArgs<["no-error"]>;
def _SLASH_w_flag : CLFlag<"w">, HelpText<"Disable all warnings">, Alias<w>;
def _SLASH_wd4005 : CLFlag<"wd4005">, Alias<W_Joined>,
  AliasArgs<["no-macro-redefined"]>;
def _SLASH_wd4018 : CLFlag<"wd4018">, Alias<W_Joined>,
  AliasArgs<["no-sign-compare"]>;
def _SLASH_wd4100 : CLFlag<"wd4100">, Alias<W_Joined>,
  AliasArgs<["no-unused-parameter"]>;
def _SLASH_wd4910 : CLFlag<"wd4910">, Alias<W_Joined>,
  AliasArgs<["no-dllexport-explicit-instantiation-decl"]>;
def _SLASH_wd4996 : CLFlag<"wd4996">, Alias<W_Joined>,
  AliasArgs<["no-deprecated-declarations"]>;
def _SLASH_vd : CLJoined<"vd">, HelpText<"Control vtordisp placement">,
  Alias<vtordisp_mode_EQ>;
def _SLASH_X : CLFlag<"X">,
  HelpText<"Do not add %INCLUDE% to include search path">, Alias<nostdlibinc>;
#if INTEL_CUSTOMIZATION
def _SLASH_Xopenmp_backend : CLSeparate<"Xopenmp-target-backend">,
  Alias<Xopenmp_backend>;
def _SLASH_Xopenmp_backend_EQ : CLJoinedAndSeparate<"Xopenmp-target-backend=">,
  Alias<Xopenmp_backend_EQ>;
def _SLASH_Xopenmp_frontend : CLSeparate<"Xopenmp-target-frontend">,
  Alias<Xopenmp_target>;
def _SLASH_Xopenmp_frontend_EQ : CLJoinedAndSeparate<"Xopenmp-target-frontend=">,
  Alias<Xopenmp_target_EQ>;
def _SLASH_Xopenmp_linker : CLSeparate<"Xopenmp-target-linker">,
  Alias<Xopenmp_linker>;
def _SLASH_Xopenmp_linker_EQ : CLJoinedAndSeparate<"Xopenmp-target-linker=">,
  Alias<Xopenmp_linker_EQ>;
def _SLASH_Xs : CLJoined<"Xs">, Alias<Xs>;
def _SLASH_Xs_separate : CLSeparate<"Xs">, Alias<Xs_separate>;
def _SLASH_Xsycl_backend : CLSeparate<"Xsycl-target-backend">,
  Alias<Xsycl_backend>;
def _SLASH_Xsycl_backend_EQ : CLJoinedAndSeparate<"Xsycl-target-backend=">,
  Alias<Xsycl_backend_EQ>;
def _SLASH_Xsycl_frontend : CLSeparate<"Xsycl-target-frontend">,
  Alias<Xsycl_frontend>;
def _SLASH_Xsycl_frontend_EQ : CLJoinedAndSeparate<"Xsycl-target-frontend=">,
  Alias<Xsycl_frontend_EQ>;
def _SLASH_Xsycl_linker : CLSeparate<"Xsycl-target-linker">,
  Alias<Xsycl_linker>;
def _SLASH_Xsycl_linker_EQ : CLJoinedAndSeparate<"Xsycl-target-linker=">,
  Alias<Xsycl_linker_EQ>;
#endif // INTEL_CUSTOMIZATION
def _SLASH_Zc_sizedDealloc : CLFlag<"Zc:sizedDealloc">,
  HelpText<"Enable C++14 sized global deallocation functions">,
  Alias<fsized_deallocation>;
def _SLASH_Zc_sizedDealloc_ : CLFlag<"Zc:sizedDealloc-">,
  HelpText<"Disable C++14 sized global deallocation functions">,
  Alias<fno_sized_deallocation>;
def _SLASH_Zc_alignedNew : CLFlag<"Zc:alignedNew">,
  HelpText<"Enable C++17 aligned allocation functions">,
  Alias<faligned_allocation>;
def _SLASH_Zc_alignedNew_ : CLFlag<"Zc:alignedNew-">,
  HelpText<"Disable C++17 aligned allocation functions">,
  Alias<fno_aligned_allocation>;
def _SLASH_Zc_char8_t : CLFlag<"Zc:char8_t">,
  HelpText<"Enable char8_t from C++2a">,
  Alias<fchar8__t>;
def _SLASH_Zc_char8_t_ : CLFlag<"Zc:char8_t-">,
  HelpText<"Disable char8_t from c++2a">,
  Alias<fno_char8__t>;
def _SLASH_Zc_strictStrings : CLFlag<"Zc:strictStrings">,
  HelpText<"Treat string literals as const">, Alias<W_Joined>,
  AliasArgs<["error=c++11-compat-deprecated-writable-strings"]>;
def _SLASH_Zc_threadSafeInit : CLFlag<"Zc:threadSafeInit">,
  HelpText<"Enable thread-safe initialization of static variables">,
  Alias<fthreadsafe_statics>;
def _SLASH_Zc_threadSafeInit_ : CLFlag<"Zc:threadSafeInit-">,
  HelpText<"Disable thread-safe initialization of static variables">,
  Alias<fno_threadsafe_statics>;
def _SLASH_Zc_trigraphs : CLFlag<"Zc:trigraphs">,
  HelpText<"Enable trigraphs">, Alias<ftrigraphs>;
def _SLASH_Zc_trigraphs_off : CLFlag<"Zc:trigraphs-">,
  HelpText<"Disable trigraphs (default)">, Alias<fno_trigraphs>;
def _SLASH_Zc_twoPhase : CLFlag<"Zc:twoPhase">,
  HelpText<"Enable two-phase name lookup in templates">,
  Alias<fno_delayed_template_parsing>;
def _SLASH_Zc_twoPhase_ : CLFlag<"Zc:twoPhase-">,
  HelpText<"Disable two-phase name lookup in templates (default)">,
  Alias<fdelayed_template_parsing>;
#if INTEL_CUSTOMIZATION
def _SLASH_Zc_wchar_t : CLFlag<"Zc:wchar_t">,
  HelpText<"Specify that wchar_t is a native data type">;
def _SLASH_Zc_wchar_t_ : CLFlag<"Zc:wchar_t-">,
  HelpText<"Do not specify that wchar_t is a native data type">;
#endif // INTEL_CUSTOMIZATION
def _SLASH_Z7 : CLFlag<"Z7">,
  HelpText<"Enable CodeView debug information in object files">;
def _SLASH_Zi : CLFlag<"Zi">, Alias<_SLASH_Z7>,
  HelpText<"Like /Z7">;
def _SLASH_Zp : CLJoined<"Zp">,
  HelpText<"Set default maximum struct packing alignment">,
  Alias<fpack_struct_EQ>;
def _SLASH_Zp_flag : CLFlag<"Zp">,
  HelpText<"Set default maximum struct packing alignment to 1">,
  Alias<fpack_struct_EQ>, AliasArgs<["1"]>;
def _SLASH_Zs : CLFlag<"Zs">, HelpText<"Syntax-check only">,
  Alias<fsyntax_only>;
#if INTEL_CUSTOMIZATION
def _SLASH_ZI : CLFlag<"ZI">, Alias<_SLASH_Z7>, HelpText<"Like /Z7">;
#endif // INTEL_CUSTOMIZATION
def _SLASH_openmp_ : CLFlag<"openmp-">,
  HelpText<"Disable OpenMP support">, Alias<fno_openmp>;
def _SLASH_openmp : CLFlag<"openmp">, HelpText<"Enable OpenMP support">,
  Alias<fopenmp>;
def _SLASH_openmp_experimental : CLFlag<"openmp:experimental">,
  HelpText<"Enable OpenMP support with experimental SIMD support">,
  Alias<fopenmp>;
def _SLASH_tune : CLCompileJoined<"tune:">,
  HelpText<"Set CPU for optimization without affecting instruction set">,
  Alias<mtune_EQ>;
def _SLASH_QIntel_jcc_erratum : CLFlag<"QIntel-jcc-erratum">,
  HelpText<"Align branches within 32-byte boundaries to mitigate the performance impact of the Intel JCC erratum.">,
  Alias<mbranches_within_32B_boundaries>;

// Non-aliases:

def _SLASH_arch : CLCompileJoined<"arch:">,
  HelpText<"Set architecture for code generation">;

def _SLASH_M_Group : OptionGroup<"</M group>">, Group<cl_compile_Group>;
def _SLASH_volatile_Group : OptionGroup<"</volatile group>">,
  Group<cl_compile_Group>;

def _SLASH_EH : CLJoined<"EH">, HelpText<"Set exception handling model">;
def _SLASH_EP : CLFlag<"EP">,
  HelpText<"Disable linemarker output and preprocess to stdout">;
def _SLASH_external_env : CLJoined<"external:env:">,
  HelpText<"Add dirs in env var <var> to include search path with warnings suppressed">,
  MetaVarName<"<var>">;
#if INTEL_CUSTOMIZATION
def _SLASH_F : CLJoinedOrSeparate<"F">, HelpText<"Set the stack reserve amount "
  "specified to the linker">;
#endif // INTEL_CUSTOMIZATION
def _SLASH_FA : CLFlag<"FA">,
  HelpText<"Output assembly code file during compilation">;
def _SLASH_Fa : CLJoined<"Fa">,
  HelpText<"Set assembly output file name (with /FA)">,
  MetaVarName<"<file or dir/>">;
def _SLASH_FI : CLJoinedOrSeparate<"FI">,
  HelpText<"Include file before parsing">, Alias<include_>;
def _SLASH_Fe : CLJoined<"Fe">,
  HelpText<"Set output executable file name">,
  MetaVarName<"<file or dir/>">;
def _SLASH_Fe_COLON : CLJoined<"Fe:">, Alias<_SLASH_Fe>;
def _SLASH_Fi : CLCompileJoined<"Fi">,
  HelpText<"Set preprocess output file name (with /P)">,
  MetaVarName<"<file>">;
def _SLASH_Fo : CLCompileJoined<"Fo">,
  HelpText<"Set output object file (with /c)">,
  MetaVarName<"<file or dir/>">;
#if INTEL_CUSTOMIZATION
def : CLCompileJoined<"Fo:">, Alias<_SLASH_Fo>;
#endif //INTEL_CUSTOMIZATION
def _SLASH_guard : CLJoined<"guard:">,
  HelpText<"Enable Control Flow Guard with /guard:cf, or only the table with /guard:cf,nochecks. "
           "Enable EH Continuation Guard with /guard:ehcont">;
def _SLASH_GX : CLFlag<"GX">,
  HelpText<"Deprecated; use /EHsc">;
def _SLASH_GX_ : CLFlag<"GX-">,
  HelpText<"Deprecated (like not passing /EH)">;
def _SLASH_imsvc : CLJoinedOrSeparate<"imsvc">,
  HelpText<"Add <dir> to system include search path, as if in %INCLUDE%">,
  MetaVarName<"<dir>">;
def _SLASH_LD : CLFlag<"LD">, HelpText<"Create DLL">;
def _SLASH_LDd : CLFlag<"LDd">, HelpText<"Create debug DLL">;
def _SLASH_link : CLRemainingArgsJoined<"link">,
  HelpText<"Forward options to the linker">, MetaVarName<"<options>">;
def _SLASH_MD : Option<["/", "-"], "MD", KIND_FLAG>, Group<_SLASH_M_Group>,
  Flags<[CLOption, NoXarchOption]>, HelpText<"Use DLL run-time">;
def _SLASH_MDd : Option<["/", "-"], "MDd", KIND_FLAG>, Group<_SLASH_M_Group>,
  Flags<[CLOption, NoXarchOption]>, HelpText<"Use DLL debug run-time">;
#if INTEL_CUSTOMIZATION
def _SLASH_MT : Option<["/", "-"], "MT", KIND_FLAG>, Group<_SLASH_M_Group>,
  Flags<[CLOption, NoXarchOption, DpcppUnsupported]>, HelpText<"Use static run-time">;
def _SLASH_MTd : Option<["/", "-"], "MTd", KIND_FLAG>, Group<_SLASH_M_Group>,
  Flags<[CLOption, NoXarchOption, DpcppUnsupported]>, HelpText<"Use static debug run-time">;
#endif // INTEL_CUSTOMIZATION
def _SLASH_o : CLJoinedOrSeparate<"o">,
  HelpText<"Deprecated (set output file name); use /Fe or /Fe">,
  MetaVarName<"<file or dir/>">;
def _SLASH_P : CLFlag<"P">, HelpText<"Preprocess to file">;
def _SLASH_permissive : CLFlag<"permissive">,
  HelpText<"Enable some non conforming code to compile">;
def _SLASH_permissive_ : CLFlag<"permissive-">,
  HelpText<"Disable non conforming code from compiling (default)">;
def _SLASH_Tc : CLCompileJoinedOrSeparate<"Tc">,
  HelpText<"Treat <file> as C source file">, MetaVarName<"<file>">;
def _SLASH_TC : CLCompileFlag<"TC">, HelpText<"Treat all source files as C">;
def _SLASH_Tp : CLCompileJoinedOrSeparate<"Tp">,
  HelpText<"Treat <file> as C++ source file">, MetaVarName<"<file>">;
def _SLASH_TP : CLCompileFlag<"TP">, HelpText<"Treat all source files as C++">;
def _SLASH_vctoolsdir : CLJoinedOrSeparate<"vctoolsdir">,
  HelpText<"Path to the VCToolChain">, MetaVarName<"<dir>">;
def _SLASH_vctoolsversion : CLJoinedOrSeparate<"vctoolsversion">,
  HelpText<"For use with /winsysroot, defaults to newest found">;
def _SLASH_winsdkdir : CLJoinedOrSeparate<"winsdkdir">,
  HelpText<"Path to the Windows SDK">, MetaVarName<"<dir>">;
def _SLASH_winsdkversion : CLJoinedOrSeparate<"winsdkversion">,
  HelpText<"Full version of the Windows SDK, defaults to newest found">;
def _SLASH_winsysroot : CLJoinedOrSeparate<"winsysroot">,
  HelpText<"Same as /vctoolsdir <dir>/VC/Tools/MSVC/<vctoolsversion> /winsdkdir <dir>/Windows Kits/10">,
  MetaVarName<"<dir>">;
def _SLASH_volatile_iso : Option<["/", "-"], "volatile:iso", KIND_FLAG>,
  Group<_SLASH_volatile_Group>, Flags<[CLOption, NoXarchOption]>,
  HelpText<"Volatile loads and stores have standard semantics">;
def _SLASH_vmb : CLFlag<"vmb">,
  HelpText<"Use a best-case representation method for member pointers">;
def _SLASH_vmg : CLFlag<"vmg">,
  HelpText<"Use a most-general representation for member pointers">;
def _SLASH_vms : CLFlag<"vms">,
  HelpText<"Set the default most-general representation to single inheritance">;
def _SLASH_vmm : CLFlag<"vmm">,
  HelpText<"Set the default most-general representation to "
           "multiple inheritance">;
def _SLASH_vmv : CLFlag<"vmv">,
  HelpText<"Set the default most-general representation to "
           "virtual inheritance">;
def _SLASH_volatile_ms  : Option<["/", "-"], "volatile:ms", KIND_FLAG>,
  Group<_SLASH_volatile_Group>, Flags<[CLOption, NoXarchOption]>,
  HelpText<"Volatile loads and stores have acquire and release semantics">;
def _SLASH_clang : CLJoined<"clang:">,
  HelpText<"Pass <arg> to the clang driver">, MetaVarName<"<arg>">;
def _SLASH_Zl : CLFlag<"Zl">,
  HelpText<"Do not let object file auto-link default libraries">;

def _SLASH_Yc : CLJoined<"Yc">,
  HelpText<"Generate a pch file for all code up to and including <filename>">,
  MetaVarName<"<filename>">;
def _SLASH_Yu : CLJoined<"Yu">,
  HelpText<"Load a pch file and use it instead of all code up to "
           "and including <filename>">,
  MetaVarName<"<filename>">;
def _SLASH_Y_ : CLFlag<"Y-">,
  HelpText<"Disable precompiled headers, overrides /Yc and /Yu">;
def _SLASH_Zc_dllexportInlines : CLFlag<"Zc:dllexportInlines">,
  HelpText<"dllexport/dllimport inline member functions of dllexport/import classes (default)">;
def _SLASH_Zc_dllexportInlines_ : CLFlag<"Zc:dllexportInlines-">,
  HelpText<"Do not dllexport/dllimport inline member functions of dllexport/import classes">;
def _SLASH_Fp : CLJoined<"Fp">,
  HelpText<"Set pch file name (with /Yc and /Yu)">, MetaVarName<"<file>">;

def _SLASH_Gd : CLFlag<"Gd">,
  HelpText<"Set __cdecl as a default calling convention">;
def _SLASH_Gr : CLFlag<"Gr">,
  HelpText<"Set __fastcall as a default calling convention">;
def _SLASH_Gz : CLFlag<"Gz">,
  HelpText<"Set __stdcall as a default calling convention">;
def _SLASH_Gv : CLFlag<"Gv">,
  HelpText<"Set __vectorcall as a default calling convention">;
def _SLASH_Gregcall : CLFlag<"Gregcall">,
  HelpText<"Set __regcall as a default calling convention">;
#if INTEL_CUSTOMIZATION
def _SLASH_Qregcall : CLFlag<"Qregcall">, Alias<_SLASH_Gregcall>,
  HelpText<"Set __regcall as a default calling convention">;
#endif // INTEL_CUSTOMIZATION

// Ignored:

def _SLASH_analyze_ : CLIgnoredFlag<"analyze-">;
def _SLASH_bigobj : CLIgnoredFlag<"bigobj">;
def _SLASH_cgthreads : CLIgnoredJoined<"cgthreads">;
def _SLASH_d2FastFail : CLIgnoredFlag<"d2FastFail">;
def _SLASH_d2Zi_PLUS : CLIgnoredFlag<"d2Zi+">;
def _SLASH_errorReport : CLIgnoredJoined<"errorReport">;
def _SLASH_FC : CLIgnoredFlag<"FC">;
def _SLASH_Fd : CLIgnoredJoined<"Fd">;
def _SLASH_FS : CLIgnoredFlag<"FS">;
def _SLASH_JMC : CLIgnoredFlag<"JMC">;
def _SLASH_kernel_ : CLIgnoredFlag<"kernel-">;
def _SLASH_nologo : CLIgnoredFlag<"nologo">;
def _SLASH_RTC : CLIgnoredJoined<"RTC">;
def _SLASH_sdl : CLIgnoredFlag<"sdl">;
def _SLASH_sdl_ : CLIgnoredFlag<"sdl-">;
def _SLASH_utf8 : CLIgnoredFlag<"utf-8">,
  HelpText<"Set source and runtime encoding to UTF-8 (default)">;
def _SLASH_w : CLIgnoredJoined<"w">;
def _SLASH_Zc___cplusplus : CLIgnoredFlag<"Zc:__cplusplus">;
def _SLASH_Zc_auto : CLIgnoredFlag<"Zc:auto">;
def _SLASH_Zc_forScope : CLIgnoredFlag<"Zc:forScope">;
def _SLASH_Zc_inline : CLIgnoredFlag<"Zc:inline">;
def _SLASH_Zc_rvalueCast : CLIgnoredFlag<"Zc:rvalueCast">;
def _SLASH_Zc_ternary : CLIgnoredFlag<"Zc:ternary">;
#ifndef INTEL_CUSTOMIZATION
// Support matching icx behavior has been added, do not add this as ignored.
def _SLASH_Zc_wchar_t : CLIgnoredFlag<"Zc:wchar_t">;
#endif // INTEL_CUSTOMIZATION
def _SLASH_ZH_MD5 : CLIgnoredFlag<"ZH:MD5">;
def _SLASH_ZH_SHA1 : CLIgnoredFlag<"ZH:SHA1">;
def _SLASH_ZH_SHA_256 : CLIgnoredFlag<"ZH:SHA_256">;
def _SLASH_Zm : CLIgnoredJoined<"Zm">;
def _SLASH_Zo : CLIgnoredFlag<"Zo">;
def _SLASH_Zo_ : CLIgnoredFlag<"Zo-">;


// Unsupported:

def _SLASH_await : CLFlag<"await">;
def _SLASH_await_COLON : CLJoined<"await:">;
def _SLASH_constexpr : CLJoined<"constexpr:">;
def _SLASH_AI : CLJoinedOrSeparate<"AI">;
def _SLASH_Bt : CLFlag<"Bt">;
def _SLASH_Bt_plus : CLFlag<"Bt+">;
def _SLASH_clr : CLJoined<"clr">;
def _SLASH_d2 : CLJoined<"d2">;
def _SLASH_doc : CLJoined<"doc">;
def _SLASH_experimental : CLJoined<"experimental:">;
def _SLASH_exportHeader : CLFlag<"exportHeader">;
def _SLASH_external : CLJoined<"external:">;
def _SLASH_FA_joined : CLJoined<"FA">;
def _SLASH_favor : CLJoined<"favor">;
def _SLASH_fsanitize_address_use_after_return : CLJoined<"fsanitize-address-use-after-return">;
def _SLASH_fno_sanitize_address_vcasan_lib : CLJoined<"fno-sanitize-address-vcasan-lib">;
#ifndef INTEL_CUSTOMIZATION
def _SLASH_F : CLJoinedOrSeparate<"F">;
#endif // INTEL_CUSTOMIZATION
def _SLASH_Fm : CLJoined<"Fm">;
def _SLASH_Fr : CLJoined<"Fr">;
def _SLASH_FR : CLJoined<"FR">;
def _SLASH_FU : CLJoinedOrSeparate<"FU">;
def _SLASH_Fx : CLFlag<"Fx">;
def _SLASH_G1 : CLFlag<"G1">;
def _SLASH_G2 : CLFlag<"G2">;
def _SLASH_Ge : CLFlag<"Ge">;
def _SLASH_Gh : CLFlag<"Gh">;
def _SLASH_GH : CLFlag<"GH">;
def _SLASH_GL : CLFlag<"GL">;
def _SLASH_GL_ : CLFlag<"GL-">;
def _SLASH_Gm : CLFlag<"Gm">;
def _SLASH_Gm_ : CLFlag<"Gm-">;
def _SLASH_GT : CLFlag<"GT">;
def _SLASH_GZ : CLFlag<"GZ">;
def _SLASH_H : CLFlag<"H">;
def _SLASH_headername : CLJoined<"headerName:">;
def _SLASH_headerUnit : CLJoinedOrSeparate<"headerUnit">;
def _SLASH_headerUnitAngle : CLJoinedOrSeparate<"headerUnit:angle">;
def _SLASH_headerUnitQuote : CLJoinedOrSeparate<"headerUnit:quote">;
def _SLASH_homeparams : CLFlag<"homeparams">;
def _SLASH_hotpatch : CLFlag<"hotpatch">;
def _SLASH_kernel : CLFlag<"kernel">;
def _SLASH_LN : CLFlag<"LN">;
def _SLASH_MP : CLJoined<"MP">;
def _SLASH_Qfast_transcendentals : CLFlag<"Qfast_transcendentals">;
def _SLASH_QIfist : CLFlag<"QIfist">;
def _SLASH_Qimprecise_fwaits : CLFlag<"Qimprecise_fwaits">;
def _SLASH_Qpar : CLFlag<"Qpar">;
def _SLASH_Qpar_report : CLJoined<"Qpar-report">;
def _SLASH_Qsafe_fp_loads : CLFlag<"Qsafe_fp_loads">;
def _SLASH_Qspectre : CLFlag<"Qspectre">;
def _SLASH_Qspectre_load : CLFlag<"Qspectre-load">;
def _SLASH_Qspectre_load_cf : CLFlag<"Qspectre-load-cf">;
def _SLASH_Qvec_report : CLJoined<"Qvec-report">;
def _SLASH_reference : CLJoinedOrSeparate<"reference">;
def _SLASH_sourceDependencies : CLJoinedOrSeparate<"sourceDependencies">;
def _SLASH_sourceDependenciesDirectives : CLJoinedOrSeparate<"sourceDependencies:directives">;
def _SLASH_translateInclude : CLFlag<"translateInclude">;
def _SLASH_u : CLFlag<"u">;
def _SLASH_V : CLFlag<"V">;
def _SLASH_WL : CLFlag<"WL">;
def _SLASH_Wp64 : CLFlag<"Wp64">;
def _SLASH_Yd : CLFlag<"Yd">;
def _SLASH_Yl : CLJoined<"Yl">;
def _SLASH_Za : CLFlag<"Za">;
def _SLASH_Zc : CLJoined<"Zc:">;
def _SLASH_Ze : CLFlag<"Ze">;
def _SLASH_Zg : CLFlag<"Zg">;
#ifndef INTEL_CUSTOMIZATION
def _SLASH_ZI : CLFlag<"ZI">;
#endif // !INTEL_CUSTOMIZATION
def _SLASH_ZW : CLJoined<"ZW">;<|MERGE_RESOLUTION|>--- conflicted
+++ resolved
@@ -2682,20 +2682,18 @@
 def fopenmp : Flag<["-"], "fopenmp">, Group<f_Group>, Flags<[CC1Option, NoArgumentUnused, FlangOption, FC1Option]>,
   HelpText<"Parse OpenMP pragmas and generate parallel code.">;
 def fno_openmp : Flag<["-"], "fno-openmp">, Group<f_Group>, Flags<[NoArgumentUnused]>;
-<<<<<<< HEAD
 #if INTEL_CUSTOMIZATION
 def fopenmp_version_EQ : Joined<["-"], "fopenmp-version=">, Group<f_Group>, Flags<[CC1Option, NoArgumentUnused]>,
   HelpText<"Choose which OpenMP version to link with.">;
-=======
-def fopenmp_version_EQ : Joined<["-"], "fopenmp-version=">, Group<f_Group>, Flags<[CC1Option, NoArgumentUnused]>;
+#endif // INTEL_CUSTOMIZATION
 defm openmp_extensions: BoolFOption<"openmp-extensions",
   LangOpts<"OpenMPExtensions">, DefaultTrue,
   PosFlag<SetTrue, [CC1Option, NoArgumentUnused],
           "Enable all Clang extensions for OpenMP directives and clauses">,
   NegFlag<SetFalse, [CC1Option, NoArgumentUnused],
           "Disable all Clang extensions for OpenMP directives and clauses">>;
->>>>>>> 83ddfa0d
 def fopenmp_EQ : Joined<["-"], "fopenmp=">, Group<f_Group>;
+#if INTEL_CUSTOMIZATION
 def qopenmp_threadprivate_EQ: Joined<["-"], "qopenmp-threadprivate=">,
   HelpText<"Choose which threadprivate implementation to use: compat or legacy.">;
 defm intel_pragma_prefetch : BoolFOption<"intel-pragma-prefetch",
