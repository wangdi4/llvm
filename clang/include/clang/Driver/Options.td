//===--- Options.td - Options for clang -----------------------------------===//
//
// Part of the LLVM Project, under the Apache License v2.0 with LLVM Exceptions.
// See https://llvm.org/LICENSE.txt for license information.
// SPDX-License-Identifier: Apache-2.0 WITH LLVM-exception
//
//===----------------------------------------------------------------------===//
//
//  This file defines the options accepted by clang.
//
//===----------------------------------------------------------------------===//

// Include the common option parsing interfaces.
include "llvm/Option/OptParser.td"

/////////
// Flags

// The option is a "driver"-only option, and should not be forwarded to other
// tools via `-Xarch` options.
def NoXarchOption : OptionFlag;

// LinkerInput - The option is a linker input.
def LinkerInput : OptionFlag;

// NoArgumentUnused - Don't report argument unused warnings for this option; this
// is useful for options like -static or -dynamic which a user may always end up
// passing, even if the platform defaults to (or only supports) that option.
def NoArgumentUnused : OptionFlag;

// Unsupported - The option is unsupported, and the driver will reject command
// lines that use it.
def Unsupported : OptionFlag;

#if INTEL_CUSTOMIZATION
// DpcppUnsupported - This option is unsupported for DPC++ and the driver will
// reject command lines that use it and not emit help.
def DpcppUnsupported : OptionFlag;

// DpcppHidden - This option is does not show help for DPC++
def DpcppHidden : OptionFlag;
#endif // INTEL_CUSTOMIZATION

// Ignored - The option is unsupported, and the driver will silently ignore it.
def Ignored : OptionFlag;

// CoreOption - This is considered a "core" Clang option, available in both
// clang and clang-cl modes.
def CoreOption : OptionFlag;

// CLOption - This is a cl.exe compatibility option. Options with this flag
// are made available when the driver is running in CL compatibility mode.
def CLOption : OptionFlag;

// CC1Option - This option should be accepted by clang -cc1.
def CC1Option : OptionFlag;

// CC1AsOption - This option should be accepted by clang -cc1as.
def CC1AsOption : OptionFlag;

// NoDriverOption - This option should not be accepted by the driver.
def NoDriverOption : OptionFlag;

// If an option affects linking, but has a primary group (so Link_Group cannot
// be used), add this flag.
def LinkOption : OptionFlag;

// FlangOption - This is considered a "core" Flang option, available in
// flang mode.
def FlangOption : OptionFlag;

// FlangOnlyOption - This option should only be used by Flang (i.e. it is not
// available for Clang)
def FlangOnlyOption : OptionFlag;

// FC1Option - This option should be accepted by flang -fc1.
def FC1Option : OptionFlag;

// A short name to show in documentation. The name will be interpreted as rST.
class DocName<string name> { string DocName = name; }

// A brief description to show in documentation, interpreted as rST.
class DocBrief<code descr> { code DocBrief = descr; }

// Indicates that this group should be flattened into its parent when generating
// documentation.
class DocFlatten { bit DocFlatten = 1; }

// Indicates that this warning is ignored, but accepted with a warning for
// GCC compatibility.
class IgnoredGCCCompat : Flags<[HelpHidden]> {}

/////////
// Groups

def Action_Group : OptionGroup<"<action group>">, DocName<"Actions">,
                   DocBrief<[{The action to perform on the input.}]>;

// Meta-group for options which are only used for compilation,
// and not linking etc.
def CompileOnly_Group : OptionGroup<"<CompileOnly group>">,
                        DocName<"Compilation flags">, DocBrief<[{
Flags controlling the behavior of Clang during compilation. These flags have
no effect during actions that do not perform compilation.}]>;

def Preprocessor_Group : OptionGroup<"<Preprocessor group>">,
                         Group<CompileOnly_Group>,
                         DocName<"Preprocessor flags">, DocBrief<[{
Flags controlling the behavior of the Clang preprocessor.}]>;

def IncludePath_Group : OptionGroup<"<I/i group>">, Group<Preprocessor_Group>,
                        DocName<"Include path management">,
                        DocBrief<[{
Flags controlling how ``#include``\s are resolved to files.}]>;

def I_Group : OptionGroup<"<I group>">, Group<IncludePath_Group>, DocFlatten;
def i_Group : OptionGroup<"<i group>">, Group<IncludePath_Group>, DocFlatten;
def clang_i_Group : OptionGroup<"<clang i group>">, Group<i_Group>, DocFlatten;

def M_Group : OptionGroup<"<M group>">, Group<Preprocessor_Group>,
              DocName<"Dependency file generation">, DocBrief<[{
Flags controlling generation of a dependency file for ``make``-like build
systems.}]>;

def d_Group : OptionGroup<"<d group>">, Group<Preprocessor_Group>,
              DocName<"Dumping preprocessor state">, DocBrief<[{
Flags allowing the state of the preprocessor to be dumped in various ways.}]>;

def Diag_Group : OptionGroup<"<W/R group>">, Group<CompileOnly_Group>,
                 DocName<"Diagnostic flags">, DocBrief<[{
Flags controlling which warnings, errors, and remarks Clang will generate.
See the :doc:`full list of warning and remark flags <DiagnosticsReference>`.}]>;

def R_Group : OptionGroup<"<R group>">, Group<Diag_Group>, DocFlatten;
def R_value_Group : OptionGroup<"<R (with value) group>">, Group<R_Group>,
                    DocFlatten;
def W_Group : OptionGroup<"<W group>">, Group<Diag_Group>, DocFlatten;
def W_value_Group : OptionGroup<"<W (with value) group>">, Group<W_Group>,
                    DocFlatten;

def f_Group : OptionGroup<"<f group>">, Group<CompileOnly_Group>,
              DocName<"Target-independent compilation options">;

def f_clang_Group : OptionGroup<"<f (clang-only) group>">,
                    Group<CompileOnly_Group>, DocFlatten;
def pedantic_Group : OptionGroup<"<pedantic group>">, Group<f_Group>,
                     DocFlatten;
def opencl_Group : OptionGroup<"<opencl group>">, Group<f_Group>,
                   DocName<"OpenCL flags">;

def sycl_Group : OptionGroup<"<SYCL group>">, Group<f_Group>,
                 DocName<"SYCL flags">;

def m_Group : OptionGroup<"<m group>">, Group<CompileOnly_Group>,
              DocName<"Target-dependent compilation options">;

// Feature groups - these take command line options that correspond directly to
// target specific features and can be translated directly from command line
// options.
def m_aarch64_Features_Group : OptionGroup<"<aarch64 features group>">,
                               Group<m_Group>, DocName<"AARCH64">;
def m_amdgpu_Features_Group : OptionGroup<"<amdgpu features group>">,
                              Group<m_Group>, DocName<"AMDGPU">;
def m_arm_Features_Group : OptionGroup<"<arm features group>">,
                           Group<m_Group>, DocName<"ARM">;
def m_hexagon_Features_Group : OptionGroup<"<hexagon features group>">,
                               Group<m_Group>, DocName<"Hexagon">;
// The features added by this group will not be added to target features.
// These are explicitly handled.
def m_hexagon_Features_HVX_Group : OptionGroup<"<hexagon features group>">,
                                   Group<m_Group>, DocName<"Hexagon">;
def m_mips_Features_Group : OptionGroup<"<mips features group>">,
                            Group<m_Group>, DocName<"MIPS">;
def m_ppc_Features_Group : OptionGroup<"<ppc features group>">,
                           Group<m_Group>, DocName<"PowerPC">;
def m_wasm_Features_Group : OptionGroup<"<wasm features group>">,
                            Group<m_Group>, DocName<"WebAssembly">;
// The features added by this group will not be added to target features.
// These are explicitly handled.
def m_wasm_Features_Driver_Group : OptionGroup<"<wasm driver features group>">,
                                   Group<m_Group>, DocName<"WebAssembly Driver">;
def m_x86_Features_Group : OptionGroup<"<x86 features group>">,
                           Group<m_Group>, Flags<[CoreOption]>, DocName<"X86">;
def m_riscv_Features_Group : OptionGroup<"<riscv features group>">,
                             Group<m_Group>, DocName<"RISCV">;

def m_libc_Group : OptionGroup<"<m libc group>">, Group<m_mips_Features_Group>,
                   Flags<[HelpHidden]>;

def O_Group : OptionGroup<"<O group>">, Group<CompileOnly_Group>,
              DocName<"Optimization level">, DocBrief<[{
Flags controlling how much optimization should be performed.}]>;

def DebugInfo_Group : OptionGroup<"<g group>">, Group<CompileOnly_Group>,
                      DocName<"Debug information generation">, DocBrief<[{
Flags controlling how much and what kind of debug information should be
generated.}]>;

def g_Group : OptionGroup<"<g group>">, Group<DebugInfo_Group>,
              DocName<"Kind and level of debug information">;
def gN_Group : OptionGroup<"<gN group>">, Group<g_Group>,
               DocName<"Debug level">;
def ggdbN_Group : OptionGroup<"<ggdbN group>">, Group<gN_Group>, DocFlatten;
def gTune_Group : OptionGroup<"<gTune group>">, Group<g_Group>,
                  DocName<"Debugger to tune debug information for">;
def g_flags_Group : OptionGroup<"<g flags group>">, Group<DebugInfo_Group>,
                    DocName<"Debug information flags">;

#if INTEL_CUSTOMIZATION
def intel_debug_Group : OptionGroup<"<intel debug group>">,
  Group<DebugInfo_Group>, DocName<"Intel debug options">;
#endif // INTEL_CUSTOMIZATION

def StaticAnalyzer_Group : OptionGroup<"<Static analyzer group>">,
                           DocName<"Static analyzer flags">, DocBrief<[{
Flags controlling the behavior of the Clang Static Analyzer.}]>;

// gfortran options that we recognize in the driver and pass along when
// invoking GCC to compile Fortran code.
def gfortran_Group : OptionGroup<"<gfortran group>">,
                     DocName<"Fortran compilation flags">, DocBrief<[{
Flags that will be passed onto the ``gfortran`` compiler when Clang is given
a Fortran input.}]>;

def Link_Group : OptionGroup<"<T/e/s/t/u group>">, DocName<"Linker flags">,
                 DocBrief<[{Flags that are passed on to the linker}]>;
def T_Group : OptionGroup<"<T group>">, Group<Link_Group>, DocFlatten;
def u_Group : OptionGroup<"<u group>">, Group<Link_Group>, DocFlatten;

def reserved_lib_Group : OptionGroup<"<reserved libs group>">,
                         Flags<[Unsupported]>;

def offload_lib_Group : OptionGroup<"<offload libs group>">;

// Temporary groups for clang options which we know we don't support,
// but don't want to verbosely warn the user about.
def clang_ignored_f_Group : OptionGroup<"<clang ignored f group>">,
  Group<f_Group>, Flags<[Ignored]>;
def clang_ignored_m_Group : OptionGroup<"<clang ignored m group>">,
  Group<m_Group>, Flags<[Ignored]>;

// Group for clang options in the process of deprecation.
// Please include the version that deprecated the flag as comment to allow
// easier garbage collection.
def clang_ignored_legacy_options_Group : OptionGroup<"<clang legacy flags>">,
  Group<f_Group>, Flags<[Ignored]>;

// Retired with clang-5.0
def : Flag<["-"], "fslp-vectorize-aggressive">, Group<clang_ignored_legacy_options_Group>;
def : Flag<["-"], "fno-slp-vectorize-aggressive">, Group<clang_ignored_legacy_options_Group>;

// Retired with clang-10.0. Previously controlled X86 MPX ISA.
def mmpx : Flag<["-"], "mmpx">, Group<clang_ignored_legacy_options_Group>;
def mno_mpx : Flag<["-"], "mno-mpx">, Group<clang_ignored_legacy_options_Group>;

// Group that ignores all gcc optimizations that won't be implemented
def clang_ignored_gcc_optimization_f_Group : OptionGroup<
  "<clang_ignored_gcc_optimization_f_Group>">, Group<f_Group>, Flags<[Ignored]>;

// A boolean option which is opt-in in CC1. The positive option exists in CC1 and
// Args.hasArg(OPT_ffoo) is used to check that the flag is enabled.
// This is useful if the option is usually disabled.
multiclass OptInFFlag<string name, string pos_prefix, string neg_prefix="",
                      string help="", list<OptionFlag> flags=[], code keypath="",
                      DefaultAnyOf defaults = DefaultAnyOf<[]>> {
  def f#NAME : Flag<["-"], "f"#name>, Flags<!listconcat([CC1Option], flags)>,
               Group<f_Group>, HelpText<!strconcat(pos_prefix, help)>,
               MarshallingInfoFlag<keypath, defaults>;
  def fno_#NAME : Flag<["-"], "fno-"#name>, Flags<flags>,
               Group<f_Group>, HelpText<!strconcat(neg_prefix, help)>;
}

// A boolean option which is opt-out in CC1. The negative option exists in CC1 and
// Args.hasArg(OPT_fno_foo) is used to check that the flag is disabled.
multiclass OptOutFFlag<string name, string pos_prefix, string neg_prefix,
                       string help="", list<OptionFlag> flags=[], code keypath="",
                       DefaultAnyOf defaults = DefaultAnyOf<[]>> {
  def f#NAME : Flag<["-"], "f"#name>, Flags<flags>,
               Group<f_Group>, HelpText<!strconcat(pos_prefix, help)>;
  def fno_#NAME : Flag<["-"], "fno-"#name>, Flags<!listconcat([CC1Option], flags)>,
               Group<f_Group>, HelpText<!strconcat(neg_prefix, help)>,
               MarshallingInfoFlag<keypath, defaults>;
}

/////////
// Options

// The internal option ID must be a valid C++ identifier and results in a
// clang::driver::options::OPT_XX enum constant for XX.
//
// We want to unambiguously be able to refer to options from the driver source
// code, for this reason the option name is mangled into an ID. This mangling
// isn't guaranteed to have an inverse, but for practical purposes it does.
//
// The mangling scheme is to ignore the leading '-', and perform the following
// substitutions:
//   _ => __
//   - => _
//   / => _SLASH
//   # => _HASH
//   ? => _QUESTION
//   , => _COMMA
//   = => _EQ
//   C++ => CXX
//   . => _

// Developer Driver Options

def internal_Group : OptionGroup<"<clang internal options>">, Flags<[HelpHidden]>;
def internal_driver_Group : OptionGroup<"<clang driver internal options>">,
  Group<internal_Group>, HelpText<"DRIVER OPTIONS">;
def internal_debug_Group :
  OptionGroup<"<clang debug/development internal options>">,
  Group<internal_Group>, HelpText<"DEBUG/DEVELOPMENT OPTIONS">;

class InternalDriverOpt : Group<internal_driver_Group>,
  Flags<[NoXarchOption, HelpHidden]>;
def driver_mode : Joined<["--"], "driver-mode=">, Group<internal_driver_Group>,
  Flags<[CoreOption, NoXarchOption, HelpHidden]>,
  HelpText<"Set the driver mode to either 'gcc', 'g++', 'cpp', or 'cl'">;
def rsp_quoting : Joined<["--"], "rsp-quoting=">, Group<internal_driver_Group>,
  Flags<[CoreOption, NoXarchOption, HelpHidden]>,
  HelpText<"Set the rsp quoting to either 'posix', or 'windows'">;
def ccc_gcc_name : Separate<["-"], "ccc-gcc-name">, InternalDriverOpt,
  HelpText<"Name for native GCC compiler">,
  MetaVarName<"<gcc-path>">;
#if INTEL_CUSTOMIZATION
def _dpcpp : Flag<["--"], "dpcpp">, Group<internal_driver_Group>,
  Flags<[CoreOption, NoXarchOption, HelpHidden]>,
  HelpText<"Enable specific DPC++ driver behaviors">;
#endif // INTEL_CUSTOMIZATION

class InternalDebugOpt : Group<internal_debug_Group>,
  Flags<[NoXarchOption, HelpHidden, CoreOption]>;
def ccc_install_dir : Separate<["-"], "ccc-install-dir">, InternalDebugOpt,
  HelpText<"Simulate installation in the given directory">;
def ccc_print_phases : Flag<["-"], "ccc-print-phases">, InternalDebugOpt,
  HelpText<"Dump list of actions to perform">;
def ccc_print_bindings : Flag<["-"], "ccc-print-bindings">, InternalDebugOpt,
  HelpText<"Show bindings of tools to actions">;

def ccc_arcmt_check : Flag<["-"], "ccc-arcmt-check">, InternalDriverOpt,
  HelpText<"Check for ARC migration issues that need manual handling">;
def ccc_arcmt_modify : Flag<["-"], "ccc-arcmt-modify">, InternalDriverOpt,
  HelpText<"Apply modifications to files to conform to ARC">;
def ccc_arcmt_migrate : Separate<["-"], "ccc-arcmt-migrate">, InternalDriverOpt,
  HelpText<"Apply modifications and produces temporary files that conform to ARC">;
def arcmt_migrate_report_output : Separate<["-"], "arcmt-migrate-report-output">,
  HelpText<"Output path for the plist report">,  Flags<[CC1Option]>;
def arcmt_migrate_emit_arc_errors : Flag<["-"], "arcmt-migrate-emit-errors">,
  HelpText<"Emit ARC errors even if the migrator can fix them">,
  Flags<[CC1Option]>;
def gen_reproducer: Flag<["-"], "gen-reproducer">, InternalDebugOpt,
  HelpText<"Auto-generates preprocessed source files and a reproduction script">;
def gen_cdb_fragment_path: Separate<["-"], "gen-cdb-fragment-path">, InternalDebugOpt,
  HelpText<"Emit a compilation database fragment to the specified directory">;

def _migrate : Flag<["--"], "migrate">, Flags<[NoXarchOption]>,
  HelpText<"Run the migrator">;
def ccc_objcmt_migrate : Separate<["-"], "ccc-objcmt-migrate">,
  InternalDriverOpt,
  HelpText<"Apply modifications and produces temporary files to migrate to "
   "modern ObjC syntax">;

def objcmt_migrate_literals : Flag<["-"], "objcmt-migrate-literals">, Flags<[CC1Option]>,
  HelpText<"Enable migration to modern ObjC literals">,
  MarshallingInfoBitfieldFlag<"FrontendOpts.ObjCMTAction", "FrontendOptions::ObjCMT_Literals">;
def objcmt_migrate_subscripting : Flag<["-"], "objcmt-migrate-subscripting">, Flags<[CC1Option]>,
  HelpText<"Enable migration to modern ObjC subscripting">,
  MarshallingInfoBitfieldFlag<"FrontendOpts.ObjCMTAction", "FrontendOptions::ObjCMT_Subscripting">;
def objcmt_migrate_property : Flag<["-"], "objcmt-migrate-property">, Flags<[CC1Option]>,
  HelpText<"Enable migration to modern ObjC property">,
  MarshallingInfoBitfieldFlag<"FrontendOpts.ObjCMTAction", "FrontendOptions::ObjCMT_Property">;
def objcmt_migrate_all : Flag<["-"], "objcmt-migrate-all">, Flags<[CC1Option]>,
  HelpText<"Enable migration to modern ObjC">,
  MarshallingInfoBitfieldFlag<"FrontendOpts.ObjCMTAction", "FrontendOptions::ObjCMT_MigrateDecls">;
def objcmt_migrate_readonly_property : Flag<["-"], "objcmt-migrate-readonly-property">, Flags<[CC1Option]>,
  HelpText<"Enable migration to modern ObjC readonly property">,
  MarshallingInfoBitfieldFlag<"FrontendOpts.ObjCMTAction", "FrontendOptions::ObjCMT_ReadonlyProperty">;
def objcmt_migrate_readwrite_property : Flag<["-"], "objcmt-migrate-readwrite-property">, Flags<[CC1Option]>,
  HelpText<"Enable migration to modern ObjC readwrite property">,
  MarshallingInfoBitfieldFlag<"FrontendOpts.ObjCMTAction", "FrontendOptions::ObjCMT_ReadwriteProperty">;
def objcmt_migrate_property_dot_syntax : Flag<["-"], "objcmt-migrate-property-dot-syntax">, Flags<[CC1Option]>,
  HelpText<"Enable migration of setter/getter messages to property-dot syntax">,
  MarshallingInfoBitfieldFlag<"FrontendOpts.ObjCMTAction", "FrontendOptions::ObjCMT_PropertyDotSyntax">;
def objcmt_migrate_annotation : Flag<["-"], "objcmt-migrate-annotation">, Flags<[CC1Option]>,
  HelpText<"Enable migration to property and method annotations">,
  MarshallingInfoBitfieldFlag<"FrontendOpts.ObjCMTAction", "FrontendOptions::ObjCMT_Annotation">;
def objcmt_migrate_instancetype : Flag<["-"], "objcmt-migrate-instancetype">, Flags<[CC1Option]>,
  HelpText<"Enable migration to infer instancetype for method result type">,
  MarshallingInfoBitfieldFlag<"FrontendOpts.ObjCMTAction", "FrontendOptions::ObjCMT_Instancetype">;
def objcmt_migrate_nsmacros : Flag<["-"], "objcmt-migrate-ns-macros">, Flags<[CC1Option]>,
  HelpText<"Enable migration to NS_ENUM/NS_OPTIONS macros">,
  MarshallingInfoBitfieldFlag<"FrontendOpts.ObjCMTAction", "FrontendOptions::ObjCMT_NsMacros">;
def objcmt_migrate_protocol_conformance : Flag<["-"], "objcmt-migrate-protocol-conformance">, Flags<[CC1Option]>,
  HelpText<"Enable migration to add protocol conformance on classes">,
  MarshallingInfoBitfieldFlag<"FrontendOpts.ObjCMTAction", "FrontendOptions::ObjCMT_ProtocolConformance">;
def objcmt_atomic_property : Flag<["-"], "objcmt-atomic-property">, Flags<[CC1Option]>,
  HelpText<"Make migration to 'atomic' properties">,
  MarshallingInfoBitfieldFlag<"FrontendOpts.ObjCMTAction", "FrontendOptions::ObjCMT_AtomicProperty">;
def objcmt_returns_innerpointer_property : Flag<["-"], "objcmt-returns-innerpointer-property">, Flags<[CC1Option]>,
  HelpText<"Enable migration to annotate property with NS_RETURNS_INNER_POINTER">,
  MarshallingInfoBitfieldFlag<"FrontendOpts.ObjCMTAction", "FrontendOptions::ObjCMT_ReturnsInnerPointerProperty">;
def objcmt_ns_nonatomic_iosonly: Flag<["-"], "objcmt-ns-nonatomic-iosonly">, Flags<[CC1Option]>,
  HelpText<"Enable migration to use NS_NONATOMIC_IOSONLY macro for setting property's 'atomic' attribute">,
  MarshallingInfoBitfieldFlag<"FrontendOpts.ObjCMTAction", "FrontendOptions::ObjCMT_NsAtomicIOSOnlyProperty">;
def objcmt_migrate_designated_init : Flag<["-"], "objcmt-migrate-designated-init">, Flags<[CC1Option]>,
  HelpText<"Enable migration to infer NS_DESIGNATED_INITIALIZER for initializer methods">,
  MarshallingInfoBitfieldFlag<"FrontendOpts.ObjCMTAction", "FrontendOptions::ObjCMT_DesignatedInitializer">;

def objcmt_whitelist_dir_path: Joined<["-"], "objcmt-whitelist-dir-path=">, Flags<[CC1Option]>,
  HelpText<"Only modify files with a filename contained in the provided directory path">;
// The misspelt "white-list" [sic] alias is due for removal.
def : Joined<["-"], "objcmt-white-list-dir-path=">, Flags<[CC1Option]>,
    Alias<objcmt_whitelist_dir_path>;

// Make sure all other -ccc- options are rejected.
def ccc_ : Joined<["-"], "ccc-">, Group<internal_Group>, Flags<[Unsupported]>;

// Standard Options

<<<<<<< HEAD
// Intel-specific options
#if INTEL_CUSTOMIZATION
// Internal Intel options
def i_no_use_libirc : Flag<["-"], "i_no-use-libirc">,
  Group<internal_driver_Group>, Flags<[NoXarchOption, HelpHidden]>,
  HelpText<"Disable usage of libirc.">;
// Add -ax so it does not error out.
// TODO - there is some usage of this option even though it isn't supported.
// we are accepting it so we can get around these usages for now.
def ax : Joined<["-"], "ax">;
def _intel : Flag<["--"], "intel">, Flags<[NoXarchOption, CoreOption]>,
  HelpText<"Run in Intel Compiler mode">;
def shared_intel : Flag<["-"], "shared-intel">, Flags<[NoXarchOption]>,
  HelpText<"link Intel provided libraries dynamically">;
def static_intel : Flag<["-"], "static-intel">, Flags<[NoXarchOption]>,
  HelpText<"link Intel provided libraries statically">;
def extended_float_types : Flag<["--"], "extended_float_types">, Flags<[CC1Option]>;
def fintel_long_double_size_EQ : Joined<["-"], "fintel-long-double-size=">,
  HelpText<"Overrides the size of long double from the architecture/OS defaults.">,
  Flags<[CC1Option, DpcppHidden]>;
def intel_mintrinsic_promote : Flag<["-"], "mintrinsic-promote">,
  Flags<[CC1Option]>, HelpText<"Force certain functions using intrinsics to "
  "promote their architectures and make the intrinsic headers included by default">;
def intel_mno_intrinsic_promote : Flag<["-"], "mno-intrinsic-promote">, Flags<[NoXarchOption]>;
def ipp_EQ : Joined<["-"], "ipp=">, Flags<[NoXarchOption]>,
  Values<"common,crypto,nonpic,nonpic_crypto">,
  HelpText<"Link commonly used Intel(R) Integrated Performace Primitives "
  "(Intel(R) IPP) libraries and bring in the associated headers">;
def ipp : Flag<["-"], "ipp">, Alias<ipp_EQ>, AliasArgs<["common"]>;
def ipp_link_EQ : Joined<["-"], "ipp-link=">, Flags<[NoXarchOption]>,
  Values<"static,dynamic,shared">,
  HelpText<"Link Intel(R) IPP libraries in requested manner">;
def mkl_EQ : Joined<["-"], "mmkl=">,
  Values<"parallel,sequential,cluster">,
  HelpText<"Link commonly used Intel(R) Math Kernel Library (Intel(R) MKL) "
  "and bring in the associated headers">;
def mmkl : Flag<["-"], "mmkl">, Alias<mkl_EQ>, AliasArgs<["parallel"]>;
def tbb : Flag<["-"], "tbb">,
  HelpText<"Link Intel(R) Threading Building Blocks (Intel(R) TBB) libraries "
  "and bring in the associated headers">;
def daal_EQ : Joined<["-"], "daal=">,
  Values<"parallel,sequential">,
  HelpText<"Link Intel(R) Data Analytics Acceleration Library (Intel(R) DAAL) "
  "libraries and bring in the associated headers">;
def daal : Flag<["-"], "daal">, Alias<daal_EQ>, AliasArgs<["parallel"]>;
def x_intel : Joined<["-"], "x">, Flags<[NoXarchOption]>,
  HelpText<"Generate specialized code to run exclusively on processors "
  "indicated by <code>.">, MetaVarName<"<code>">;
def device_math_lib_EQ : CommaJoined<["-"], "device-math-lib=">,
  Flags<[NoXarchOption]>, Values<"fp32,fp64">, HelpText<"Control the addition "
  "of device math libraries when compiling for other devices.  Valid arguments "
  "are fp64, fp32">;
def no_device_math_lib_EQ : CommaJoined<["-"], "no-device-math-lib=">,
  Flags<[NoXarchOption]>, Values<"fp32,fp64">;
#endif // INTEL_CUSTOMIZATION

=======
>>>>>>> 5cdec669
def _HASH_HASH_HASH : Flag<["-"], "###">, Flags<[NoXarchOption, CoreOption, FlangOption]>,
    HelpText<"Print (but do not run) the commands to run for this compilation">;
#if INTEL_CUSTOMIZATION
def _dryrun : Flag<["-"], "dryrun">, Flags<[NoXarchOption]>, Alias<_HASH_HASH_HASH>,
  HelpText<"Print (but do not run) the commands to run for this compilation">;
def _HASH : Flag<["-"], "#">, Flags<[NoXarchOption]>,
    HelpText<"Print (but do not run) the commands to run for this compilation">;
#endif // INTEL_CUSTOMIZATION
def _DASH_DASH : Option<["--"], "", KIND_REMAINING_ARGS>,
    Flags<[NoXarchOption, CoreOption]>;
def A : JoinedOrSeparate<["-"], "A">, Flags<[RenderJoined]>, Group<gfortran_Group>;
def B : JoinedOrSeparate<["-"], "B">, MetaVarName<"<dir>">,
    HelpText<"Add <dir> to search path for binaries and object files used implicitly">;
def CC : Flag<["-"], "CC">, Flags<[CC1Option]>, Group<Preprocessor_Group>,
    HelpText<"Include comments from within macros in preprocessed output">;
def C : Flag<["-"], "C">, Flags<[CC1Option]>, Group<Preprocessor_Group>,
    HelpText<"Include comments in preprocessed output">;
def D : JoinedOrSeparate<["-"], "D">, Group<Preprocessor_Group>,
    Flags<[CC1Option]>, MetaVarName<"<macro>=<value>">,
    HelpText<"Define <macro> to <value> (or 1 if <value> omitted)">;
def E : Flag<["-"], "E">, Flags<[NoXarchOption,CC1Option, FlangOption, FC1Option]>, Group<Action_Group>,
    HelpText<"Only run the preprocessor">;
def F : JoinedOrSeparate<["-"], "F">, Flags<[RenderJoined,CC1Option]>,
    HelpText<"Add directory to framework include search path">;
def G : JoinedOrSeparate<["-"], "G">, Flags<[NoXarchOption]>, Group<m_Group>,
    MetaVarName<"<size>">, HelpText<"Put objects of at most <size> bytes "
    "into small data section (MIPS / Hexagon)">;
def G_EQ : Joined<["-"], "G=">, Flags<[NoXarchOption]>, Group<m_Group>, Alias<G>;
def H : Flag<["-"], "H">, Flags<[CC1Option]>, Group<Preprocessor_Group>,
    HelpText<"Show header includes and nesting depth">;
def I_ : Flag<["-"], "I-">, Group<I_Group>,
    HelpText<"Restrict all prior -I flags to double-quoted inclusion and "
             "remove current directory from include path">;
def I : JoinedOrSeparate<["-"], "I">, Group<I_Group>,
    Flags<[CC1Option,CC1AsOption]>, MetaVarName<"<dir>">,
    HelpText<"Add directory to include search path. If there are multiple -I "
             "options, these directories are searched in the order they are "
             "given before the standard system directories are searched. "
             "If the same directory is in the SYSTEM include search paths, for "
             "example if also specified with -isystem, the -I option will be "
             "ignored">;
def L : JoinedOrSeparate<["-"], "L">, Flags<[RenderJoined]>, Group<Link_Group>,
    MetaVarName<"<dir>">, HelpText<"Add directory to library search path">;
def MD : Flag<["-"], "MD">, Group<M_Group>,
    HelpText<"Write a depfile containing user and system headers">;
def MMD : Flag<["-"], "MMD">, Group<M_Group>,
    HelpText<"Write a depfile containing user headers">;
def M : Flag<["-"], "M">, Group<M_Group>,
    HelpText<"Like -MD, but also implies -E and writes to stdout by default">;
def MM : Flag<["-"], "MM">, Group<M_Group>,
    HelpText<"Like -MMD, but also implies -E and writes to stdout by default">;
def MF : JoinedOrSeparate<["-"], "MF">, Group<M_Group>,
    HelpText<"Write depfile output from -MMD, -MD, -MM, or -M to <file>">,
    MetaVarName<"<file>">;
def MG : Flag<["-"], "MG">, Group<M_Group>, Flags<[CC1Option]>,
    HelpText<"Add missing headers to depfile">;
def MJ : JoinedOrSeparate<["-"], "MJ">, Group<M_Group>,
    HelpText<"Write a compilation database entry per input">;
def MP : Flag<["-"], "MP">, Group<M_Group>, Flags<[CC1Option]>,
    HelpText<"Create phony target for each dependency (other than main file)">;
def MQ : JoinedOrSeparate<["-"], "MQ">, Group<M_Group>, Flags<[CC1Option]>,
    HelpText<"Specify name of main file output to quote in depfile">;
def MT : JoinedOrSeparate<["-"], "MT">, Group<M_Group>, Flags<[CC1Option]>,
    HelpText<"Specify name of main file output in depfile">;
def MV : Flag<["-"], "MV">, Group<M_Group>, Flags<[CC1Option]>,
    HelpText<"Use NMake/Jom format for the depfile">;
def Mach : Flag<["-"], "Mach">, Group<Link_Group>;
def O0 : Flag<["-"], "O0">, Group<O_Group>, Flags<[CC1Option, HelpHidden]>;
def O4 : Flag<["-"], "O4">, Group<O_Group>, Flags<[CC1Option, HelpHidden]>;
def ObjCXX : Flag<["-"], "ObjC++">, Flags<[NoXarchOption]>,
  HelpText<"Treat source input files as Objective-C++ inputs">;
def ObjC : Flag<["-"], "ObjC">, Flags<[NoXarchOption]>,
  HelpText<"Treat source input files as Objective-C inputs">;
def O : Joined<["-"], "O">, Group<O_Group>, Flags<[CC1Option]>;
def O_flag : Flag<["-"], "O">, Flags<[CC1Option]>, Alias<O>, AliasArgs<["1"]>;
def Ofast : Joined<["-"], "Ofast">, Group<O_Group>, Flags<[CC1Option]>;
def P : Flag<["-"], "P">, Flags<[CC1Option]>, Group<Preprocessor_Group>,
  HelpText<"Disable linemarker output in -E mode">;
#if INTEL_CUSTOMIZATION
def : Flag<["-"], "fast">, Alias<Ofast>;
def EP : Flag<["-"], "EP">, Flags<[NoXarchOption]>, HelpText<"Preprocess to "
  "stdout, omitting #line directives.">;
#endif // INTEL_CUSTOMIZATION
def Qy : Flag<["-"], "Qy">, Flags<[CC1Option]>,
  HelpText<"Emit metadata containing compiler name and version">;
def Qn : Flag<["-"], "Qn">, Flags<[CC1Option]>,
  HelpText<"Do not emit metadata containing compiler name and version">;
def : Flag<["-"], "fident">, Group<f_Group>, Alias<Qy>, Flags<[CC1Option]>;
def : Flag<["-"], "fno-ident">, Group<f_Group>, Alias<Qn>, Flags<[CC1Option]>;
def Qunused_arguments : Flag<["-"], "Qunused-arguments">, Flags<[NoXarchOption, CoreOption]>,
  HelpText<"Don't emit warning for unused driver arguments">;
def Q : Flag<["-"], "Q">, IgnoredGCCCompat;
def Rpass_EQ : Joined<["-"], "Rpass=">, Group<R_value_Group>, Flags<[CC1Option]>,
  HelpText<"Report transformations performed by optimization passes whose "
           "name matches the given POSIX regular expression">;
def Rpass_missed_EQ : Joined<["-"], "Rpass-missed=">, Group<R_value_Group>,
  Flags<[CC1Option]>,
  HelpText<"Report missed transformations by optimization passes whose "
           "name matches the given POSIX regular expression">;
def Rpass_analysis_EQ : Joined<["-"], "Rpass-analysis=">, Group<R_value_Group>,
  Flags<[CC1Option]>,
  HelpText<"Report transformation analysis from optimization passes whose "
           "name matches the given POSIX regular expression">;
def R_Joined : Joined<["-"], "R">, Group<R_Group>, Flags<[CC1Option, CoreOption]>,
  MetaVarName<"<remark>">, HelpText<"Enable the specified remark">;
def S : Flag<["-"], "S">, Flags<[NoXarchOption,CC1Option]>, Group<Action_Group>,
  HelpText<"Only run preprocess and compilation steps">;
def Tbss : JoinedOrSeparate<["-"], "Tbss">, Group<T_Group>,
  MetaVarName<"<addr>">, HelpText<"Set starting address of BSS to <addr>">;
def Tdata : JoinedOrSeparate<["-"], "Tdata">, Group<T_Group>,
  MetaVarName<"<addr>">, HelpText<"Set starting address of DATA to <addr>">;
def Ttext : JoinedOrSeparate<["-"], "Ttext">, Group<T_Group>,
  MetaVarName<"<addr>">, HelpText<"Set starting address of TEXT to <addr>">;
def T : JoinedOrSeparate<["-"], "T">, Group<T_Group>,
  MetaVarName<"<script>">, HelpText<"Specify <script> as linker script">;
def U : JoinedOrSeparate<["-"], "U">, Group<Preprocessor_Group>,
  Flags<[CC1Option]>, MetaVarName<"<macro>">, HelpText<"Undefine macro <macro>">;
def V : JoinedOrSeparate<["-"], "V">, Flags<[NoXarchOption, Unsupported]>;
#if INTEL_CUSTOMIZATION
def Qoption_COMMA : CommaJoined<["-"], "Qoption,">, Flags<[NoXarchOption]>,
  HelpText<" Qoption,<tool>,<args> to pass the comma separated arguments to the"
           " <tool>; <tool> can be asm for assembler (or) link/ld for linker"
           " (or) preprocessor for preprocessor (or) compiler for compiler">,
  MetaVarName<"<arg>">;
def Wcxx11_narrowing : Flag<["-"], "Wc++11-narrowing">, Group<W_Group>,
  Flags<[CC1Option, CoreOption]>;
def Wno_cxx11_narrowing : Flag<["-"], "Wno-c++11-narrowing">, Group<W_Group>,
  Flags<[CC1Option, CoreOption]>;
#endif // INTEL_CUSTOMIZATION
def Wa_COMMA : CommaJoined<["-"], "Wa,">,
  HelpText<"Pass the comma separated arguments in <arg> to the assembler">,
  MetaVarName<"<arg>">;
def Wall : Flag<["-"], "Wall">, Group<W_Group>, Flags<[CC1Option, HelpHidden]>;
def WCL4 : Flag<["-"], "WCL4">, Group<W_Group>, Flags<[CC1Option, HelpHidden]>;
def Wdeprecated : Flag<["-"], "Wdeprecated">, Group<W_Group>, Flags<[CC1Option]>,
  HelpText<"Enable warnings for deprecated constructs and define __DEPRECATED">;
def Wno_deprecated : Flag<["-"], "Wno-deprecated">, Group<W_Group>, Flags<[CC1Option]>;
def Wl_COMMA : CommaJoined<["-"], "Wl,">, Flags<[LinkerInput, RenderAsInput]>,
  HelpText<"Pass the comma separated arguments in <arg> to the linker">,
  MetaVarName<"<arg>">, Group<Link_Group>;
// FIXME: This is broken; these should not be Joined arguments.
def Wno_nonportable_cfstrings : Joined<["-"], "Wno-nonportable-cfstrings">, Group<W_Group>,
  Flags<[CC1Option]>;
def Wnonportable_cfstrings : Joined<["-"], "Wnonportable-cfstrings">, Group<W_Group>,
  Flags<[CC1Option]>;
def Wno_sycl_strict : Joined<["-"], "Wno-sycl-strict">, Group<W_Group>, HelpText<"Disable warnings which enforce strict SYCL language compatibility.">;
def Wp_COMMA : CommaJoined<["-"], "Wp,">,
  HelpText<"Pass the comma separated arguments in <arg> to the preprocessor">,
  MetaVarName<"<arg>">, Group<Preprocessor_Group>;
def Wundef_prefix_EQ : CommaJoined<["-"], "Wundef-prefix=">, Group<W_value_Group>,
  Flags<[CC1Option, CoreOption, HelpHidden]>, MetaVarName<"<arg>">,
  HelpText<"Enable warnings for undefined macros with a prefix in the comma separated list <arg>">;
def Wwrite_strings : Flag<["-"], "Wwrite-strings">, Group<W_Group>, Flags<[CC1Option, HelpHidden]>;
def Wno_write_strings : Flag<["-"], "Wno-write-strings">, Group<W_Group>, Flags<[CC1Option, HelpHidden]>;
def W_Joined : Joined<["-"], "W">, Group<W_Group>, Flags<[CC1Option, CoreOption]>,
  MetaVarName<"<warning>">, HelpText<"Enable the specified warning">;
def Xanalyzer : Separate<["-"], "Xanalyzer">,
  HelpText<"Pass <arg> to the static analyzer">, MetaVarName<"<arg>">,
  Group<StaticAnalyzer_Group>;
def Xarch__ : JoinedAndSeparate<["-"], "Xarch_">, Flags<[NoXarchOption]>;
def Xarch_host : Separate<["-"], "Xarch_host">, Flags<[NoXarchOption]>,
  HelpText<"Pass <arg> to the CUDA/HIP host compilation">, MetaVarName<"<arg>">;
def Xarch_device : Separate<["-"], "Xarch_device">, Flags<[NoXarchOption]>,
  HelpText<"Pass <arg> to the CUDA/HIP device compilation">, MetaVarName<"<arg>">;
def Xassembler : Separate<["-"], "Xassembler">,
  HelpText<"Pass <arg> to the assembler">, MetaVarName<"<arg>">,
  Group<CompileOnly_Group>;
def Xclang : Separate<["-"], "Xclang">,
  HelpText<"Pass <arg> to the clang compiler">, MetaVarName<"<arg>">,
  Flags<[NoXarchOption, CoreOption]>, Group<CompileOnly_Group>;
#if INTEL_CUSTOMIZATION
def Xcuda_fatbinary : Separate<["-"], "Xcuda-fatbinary">, Flags<[DpcppUnsupported]>,
  HelpText<"Pass <arg> to fatbinary invocation">, MetaVarName<"<arg>">;
def Xcuda_ptxas : Separate<["-"], "Xcuda-ptxas">, Flags<[DpcppUnsupported]>,
  HelpText<"Pass <arg> to the ptxas assembler">, MetaVarName<"<arg>">;
#endif // INTEL_CUSTOMIZATION
def Xopenmp_target : Separate<["-"], "Xopenmp-target">,
  HelpText<"Pass <arg> to the target offloading toolchain.">, MetaVarName<"<arg>">;
def Xopenmp_target_EQ : JoinedAndSeparate<["-"], "Xopenmp-target=">,
  HelpText<"Pass <arg> to the target offloading toolchain identified by <triple>.">,
  MetaVarName<"<triple> <arg>">;
def Xsycl_backend : Separate<["-"], "Xsycl-target-backend">,
  HelpText<"Pass <arg> to the SYCL based target backend.">, MetaVarName<"<arg>">, Flags<[CoreOption]>;
def Xsycl_backend_EQ : JoinedAndSeparate<["-"], "Xsycl-target-backend=">,
  HelpText<"Pass <arg> to the SYCL based backend identified by <triple>.">,
  MetaVarName<"<triple> <arg>">, Flags<[CoreOption]>;
def Xsycl_frontend : Separate<["-"], "Xsycl-target-frontend">,
  HelpText<"Pass <arg> to the SYCL based target frontend.">, MetaVarName<"<arg>">, Flags<[CoreOption]>;
def Xsycl_frontend_EQ : JoinedAndSeparate<["-"], "Xsycl-target-frontend=">,
  HelpText<"Pass <arg> to the SYCL based target frontend identified by <triple>.">, Flags<[CoreOption]>,
  MetaVarName<"<triple> <arg>">;
def Xsycl_linker : Separate<["-"], "Xsycl-target-linker">,
  HelpText<"Pass <arg> to the SYCL based target linker.">, MetaVarName<"<arg>">, Flags<[CoreOption]>;
def Xsycl_linker_EQ : JoinedAndSeparate<["-"], "Xsycl-target-linker=">,
  HelpText<"Pass <arg> to the SYCL based target linker identified by <triple>.">,
  MetaVarName<"<triple> <arg>">, Flags<[CoreOption]>;
def Xs : Joined<["-"], "Xs">, HelpText<"Pass <arg> to the offline compiler, adding the option specifier '-' to the <arg>.">, MetaVarName<"<arg>">, Flags<[CoreOption]>;
def Xs_separate : Separate<["-"], "Xs">, HelpText<"Pass <arg> to the offline compiler.">, MetaVarName<"<arg>">, Flags<[CoreOption]>;
def z : Separate<["-"], "z">, Flags<[LinkerInput, RenderAsInput]>,
  HelpText<"Pass -z <arg> to the linker">, MetaVarName<"<arg>">,
  Group<Link_Group>;
def Xlinker : Separate<["-"], "Xlinker">, Flags<[LinkerInput, RenderAsInput]>,
  HelpText<"Pass <arg> to the linker">, MetaVarName<"<arg>">,
  Group<Link_Group>;
def Xpreprocessor : Separate<["-"], "Xpreprocessor">, Group<Preprocessor_Group>,
  HelpText<"Pass <arg> to the preprocessor">, MetaVarName<"<arg>">;
def X_Flag : Flag<["-"], "X">, Group<Link_Group>;
def X_Joined : Joined<["-"], "X">, IgnoredGCCCompat;
def Z_Flag : Flag<["-"], "Z">, Group<Link_Group>;
// FIXME: All we do with this is reject it. Remove.
def Z_Joined : Joined<["-"], "Z">;
def all__load : Flag<["-"], "all_load">;
def allowable__client : Separate<["-"], "allowable_client">;
def ansi : Flag<["-", "--"], "ansi">;
def arch__errors__fatal : Flag<["-"], "arch_errors_fatal">;
def arch : Separate<["-"], "arch">, Flags<[NoXarchOption]>;
def arch__only : Separate<["-"], "arch_only">;
def a : Joined<["-"], "a">;
def autocomplete : Joined<["--"], "autocomplete=">;
def bind__at__load : Flag<["-"], "bind_at_load">;
def bundle__loader : Separate<["-"], "bundle_loader">;
def bundle : Flag<["-"], "bundle">;
def b : JoinedOrSeparate<["-"], "b">, Flags<[Unsupported]>;
def cl_opt_disable : Flag<["-"], "cl-opt-disable">, Group<opencl_Group>, Flags<[CC1Option]>,
  HelpText<"OpenCL only. This option disables all optimizations. By default optimizations are enabled.">;
def cl_strict_aliasing : Flag<["-"], "cl-strict-aliasing">, Group<opencl_Group>, Flags<[CC1Option]>,
  HelpText<"OpenCL only. This option is added for compatibility with OpenCL 1.0.">;
def cl_single_precision_constant : Flag<["-"], "cl-single-precision-constant">, Group<opencl_Group>, Flags<[CC1Option]>,
  HelpText<"OpenCL only. Treat double precision floating-point constant as single precision constant.">,
  MarshallingInfoFlag<"LangOpts->SinglePrecisionConstants">;
def cl_finite_math_only : Flag<["-"], "cl-finite-math-only">, Group<opencl_Group>, Flags<[CC1Option]>,
  HelpText<"OpenCL only. Allow floating-point optimizations that assume arguments and results are not NaNs or +-Inf.">,
  MarshallingInfoFlag<"LangOpts->CLFiniteMathOnly">;
def cl_kernel_arg_info : Flag<["-"], "cl-kernel-arg-info">, Group<opencl_Group>, Flags<[CC1Option]>,
  HelpText<"OpenCL only. Generate kernel argument metadata.">,
  MarshallingInfoFlag<"CodeGenOpts.EmitOpenCLArgMetadata">;
def cl_unsafe_math_optimizations : Flag<["-"], "cl-unsafe-math-optimizations">, Group<opencl_Group>, Flags<[CC1Option]>,
  HelpText<"OpenCL only. Allow unsafe floating-point optimizations.  Also implies -cl-no-signed-zeros and -cl-mad-enable.">,
  MarshallingInfoFlag<"LangOpts->CLUnsafeMath">;
def cl_fast_relaxed_math : Flag<["-"], "cl-fast-relaxed-math">, Group<opencl_Group>, Flags<[CC1Option]>,
  HelpText<"OpenCL only. Sets -cl-finite-math-only and -cl-unsafe-math-optimizations, and defines __FAST_RELAXED_MATH__.">,
  MarshallingInfoFlag<"LangOpts->FastRelaxedMath">;
def cl_mad_enable : Flag<["-"], "cl-mad-enable">, Group<opencl_Group>, Flags<[CC1Option]>,
  HelpText<"OpenCL only. Allow use of less precise MAD computations in the generated binary.">,
  MarshallingInfoFlag<"CodeGenOpts.LessPreciseFPMAD", DefaultAnyOf<[cl_unsafe_math_optimizations, cl_fast_relaxed_math]>>;
def cl_no_signed_zeros : Flag<["-"], "cl-no-signed-zeros">, Group<opencl_Group>, Flags<[CC1Option]>,
  HelpText<"OpenCL only. Allow use of less precise no signed zeros computations in the generated binary.">,
  MarshallingInfoFlag<"LangOpts->CLNoSignedZero">;
def cl_std_EQ : Joined<["-"], "cl-std=">, Group<opencl_Group>, Flags<[CC1Option]>,
  HelpText<"OpenCL language standard to compile for.">, Values<"cl,CL,cl1.0,CL1.0,cl1.1,CL1.1,cl1.2,CL1.2,cl2.0,CL2.0,cl3.0,CL3.0,clc++,CLC++">;
def cl_denorms_are_zero : Flag<["-"], "cl-denorms-are-zero">, Group<opencl_Group>,
  HelpText<"OpenCL only. Allow denormals to be flushed to zero.">;
def cl_fp32_correctly_rounded_divide_sqrt : Flag<["-"], "cl-fp32-correctly-rounded-divide-sqrt">, Group<opencl_Group>, Flags<[CC1Option]>,
  HelpText<"OpenCL only. Specify that single precision floating-point divide and sqrt used in the program source are correctly rounded.">,
  MarshallingInfoFlag<"CodeGenOpts.CorrectlyRoundedDivSqrt">;
// if INTEL_CUSTOMIZATION
def cl_spir_compile_options : Separate<["-"], "cl-spir-compile-options">, Group<opencl_Group>, Flags<[CC1Option]>,
  HelpText<"SPIR compilation options to record in metadata">;
def fhls : Flag<["-"], "fhls">, Group<f_Group>, Flags<[CC1Option, DpcppUnsupported]>,
  HelpText<"Enable Intel FPGA High Level Synthesis extensions">;
// endif INTEL_CUSTOMIZATION
def cl_uniform_work_group_size : Flag<["-"], "cl-uniform-work-group-size">, Group<opencl_Group>, Flags<[CC1Option]>,
  HelpText<"OpenCL only. Defines that the global work-size be a multiple of the work-group size specified to clEnqueueNDRangeKernel">,
  MarshallingInfoFlag<"CodeGenOpts.UniformWGSize">;
def client__name : JoinedOrSeparate<["-"], "client_name">;
def combine : Flag<["-", "--"], "combine">, Flags<[NoXarchOption, Unsupported]>;
def compatibility__version : JoinedOrSeparate<["-"], "compatibility_version">;
def config : Separate<["--"], "config">, Flags<[NoXarchOption]>,
  HelpText<"Specifies configuration file">;
def config_system_dir_EQ : Joined<["--"], "config-system-dir=">, Flags<[NoXarchOption, HelpHidden]>,
  HelpText<"System directory for configuration files">;
def config_user_dir_EQ : Joined<["--"], "config-user-dir=">, Flags<[NoXarchOption, HelpHidden]>,
  HelpText<"User directory for configuration files">;
def coverage : Flag<["-", "--"], "coverage">, Group<Link_Group>, Flags<[CoreOption]>;
def cpp_precomp : Flag<["-"], "cpp-precomp">, Group<clang_ignored_f_Group>;
def current__version : JoinedOrSeparate<["-"], "current_version">;
def cxx_isystem : JoinedOrSeparate<["-"], "cxx-isystem">, Group<clang_i_Group>,
  HelpText<"Add directory to the C++ SYSTEM include search path">, Flags<[CC1Option]>,
  MetaVarName<"<directory>">;
def c : Flag<["-"], "c">, Flags<[NoXarchOption]>, Group<Action_Group>,
  HelpText<"Only run preprocess, compile, and assemble steps">;
def fconvergent_functions : Flag<["-"], "fconvergent-functions">, Group<f_Group>, Flags<[CC1Option]>,
  HelpText<"Assume functions may be convergent">;

def gpu_use_aux_triple_only : Flag<["--"], "gpu-use-aux-triple-only">,
  InternalDriverOpt, HelpText<"Prepare '-aux-triple' only without populating "
                              "'-aux-target-cpu' and '-aux-target-feature'.">;
#if INTEL_CUSTOMIZATION
def cuda_device_only : Flag<["--"], "cuda-device-only">, Flags<[DpcppUnsupported]>,
  HelpText<"Compile CUDA code for device only">;
def cuda_host_only : Flag<["--"], "cuda-host-only">, Flags<[DpcppUnsupported]>,
  HelpText<"Compile CUDA code for host only.  Has no effect on non-CUDA "
           "compilations.">;
def cuda_compile_host_device : Flag<["--"], "cuda-compile-host-device">, Flags<[DpcppUnsupported]>,
  HelpText<"Compile CUDA code for both host and device (default).  Has no "
           "effect on non-CUDA compilations.">;
def cuda_include_ptx_EQ : Joined<["--"], "cuda-include-ptx=">, Flags<[NoXarchOption, DpcppUnsupported]>,
  HelpText<"Include PTX for the following GPU architecture (e.g. sm_35) or 'all'. May be specified more than once.">;
def no_cuda_include_ptx_EQ : Joined<["--"], "no-cuda-include-ptx=">, Flags<[NoXarchOption, DpcppUnsupported]>,
  HelpText<"Do not include PTX for the following GPU architecture (e.g. sm_35) or 'all'. May be specified more than once.">;
def offload_arch_EQ : Joined<["--"], "offload-arch=">, Flags<[NoXarchOption, DpcppUnsupported]>,
  HelpText<"CUDA offloading device architecture (e.g. sm_35), or HIP offloading target ID in the form of a "
           "device architecture followed by target ID features delimited by a colon. Each target ID feature "
           "is a pre-defined string followed by a plus or minus sign (e.g. gfx908:xnack+:sram-ecc-).  May be "
           "specified more than once.">;
def cuda_gpu_arch_EQ : Joined<["--"], "cuda-gpu-arch=">, Flags<[NoXarchOption, DpcppUnsupported]>,
  Alias<offload_arch_EQ>;
def hip_link : Flag<["--"], "hip-link">, Flags<[DpcppUnsupported]>,
  HelpText<"Link clang-offload-bundler bundles for HIP">;
def no_offload_arch_EQ : Joined<["--"], "no-offload-arch=">, Flags<[NoXarchOption, DpcppUnsupported]>,
  HelpText<"Remove CUDA/HIP offloading device architecture (e.g. sm_35, gfx906) from the list of devices to compile for. "
           "'all' resets the list to its default value.">;
def emit_static_lib : Flag<["--"], "emit-static-lib">,
  HelpText<"Enable linker job to emit a static library.">;
def no_cuda_gpu_arch_EQ : Joined<["--"], "no-cuda-gpu-arch=">, Flags<[NoXarchOption, DpcppUnsupported]>,
  Alias<no_offload_arch_EQ>;
def cuda_noopt_device_debug : Flag<["--"], "cuda-noopt-device-debug">, Flags<[DpcppUnsupported]>,
  HelpText<"Enable device-side debug info generation. Disables ptxas optimizations.">;
def no_cuda_version_check : Flag<["--"], "no-cuda-version-check">, Flags<[DpcppUnsupported]>,
  HelpText<"Don't error out if the detected version of the CUDA install is "
           "too low for the requested CUDA gpu architecture.">;
def no_cuda_noopt_device_debug : Flag<["--"], "no-cuda-noopt-device-debug">;
def cuda_path_EQ : Joined<["--"], "cuda-path=">, Group<i_Group>, Flags<[DpcppUnsupported]>,
  HelpText<"CUDA installation path">;
def cuda_path_ignore_env : Flag<["--"], "cuda-path-ignore-env">, Group<i_Group>, Flags<[DpcppUnsupported]>,
  HelpText<"Ignore environment variables to detect CUDA installation">;
def ptxas_path_EQ : Joined<["--"], "ptxas-path=">, Group<i_Group>, Flags<[DpcppUnsupported]>,
  HelpText<"Path to ptxas (used for compiling CUDA code)">;
def fcuda_flush_denormals_to_zero : Flag<["-"], "fcuda-flush-denormals-to-zero">, Flags<[DpcppUnsupported]>,
  HelpText<"Flush denormal floating point values to zero in CUDA device mode.">;
def fno_cuda_flush_denormals_to_zero : Flag<["-"], "fno-cuda-flush-denormals-to-zero">;
#endif // INTEL_CUSTOMIZATION
#if INTEL_CUSTOMIZATION
defm cuda_approx_transcendentals : OptInFFlag<"cuda-approx-transcendentals", "Use", "Don't use",
  " approximate transcendental functions", [DpcppUnsupported]>;
#endif // INTEL_CUSTOMIZATION
defm gpu_rdc : OptInFFlag<"gpu-rdc",
  "Generate relocatable device code, also known as separate compilation mode", "", "">;
def : Flag<["-"], "fcuda-rdc">, Alias<fgpu_rdc>;
def : Flag<["-"], "fno-cuda-rdc">, Alias<fno_gpu_rdc>;
#if INTEL_CUSTOMIZATION
defm cuda_short_ptr : OptInFFlag<"cuda-short-ptr",
  "Use 32-bit pointers for accessing const/local/shared address spaces", "", "", [DpcppUnsupported]>;
#endif // INTEL_CUSTOMIZATION
def rocm_path_EQ : Joined<["--"], "rocm-path=">, Group<i_Group>,
  HelpText<"ROCm installation path, used for finding and automatically linking required bitcode libraries.">;
def rocm_device_lib_path_EQ : Joined<["--"], "rocm-device-lib-path=">, Group<Link_Group>,
  HelpText<"ROCm device library path. Alternative to rocm-path.">;
def : Joined<["--"], "hip-device-lib-path=">, Alias<rocm_device_lib_path_EQ>;
def hip_device_lib_EQ : Joined<["--"], "hip-device-lib=">, Group<Link_Group>,
  HelpText<"HIP device library">;
def hip_version_EQ : Joined<["--"], "hip-version=">,
  HelpText<"HIP version in the format of major.minor.patch">;
def fhip_dump_offload_linker_script : Flag<["-"], "fhip-dump-offload-linker-script">,
  Group<f_Group>, Flags<[NoArgumentUnused, HelpHidden]>;
defm hip_new_launch_api : OptInFFlag<"hip-new-launch-api",
  "Use", "Don't use", " new kernel launching API for HIP">;
defm gpu_allow_device_init : OptInFFlag<"gpu-allow-device-init",
  "Allow", "Don't allow", " device side init function in HIP">;
defm gpu_defer_diag : OptInFFlag<"gpu-defer-diag",
  "Defer", "Don't defer", " host/device related diagnostic messages"
  " for CUDA/HIP">;
def gpu_max_threads_per_block_EQ : Joined<["--"], "gpu-max-threads-per-block=">,
  Flags<[CC1Option]>,
  HelpText<"Default max threads per block for kernel launch bounds for HIP">;
def gpu_instrument_lib_EQ : Joined<["--"], "gpu-instrument-lib=">,
  HelpText<"Instrument device library for HIP, which is a LLVM bitcode containing "
  "__cyg_profile_func_enter and __cyg_profile_func_exit">;
def libomptarget_nvptx_path_EQ : Joined<["--"], "libomptarget-nvptx-path=">, Group<i_Group>,
  HelpText<"Path to libomptarget-nvptx libraries">;
def dD : Flag<["-"], "dD">, Group<d_Group>, Flags<[CC1Option]>,
  HelpText<"Print macro definitions in -E mode in addition to normal output">;
def dI : Flag<["-"], "dI">, Group<d_Group>, Flags<[CC1Option]>,
  HelpText<"Print include directives in -E mode in addition to normal output">;
def dM : Flag<["-"], "dM">, Group<d_Group>, Flags<[CC1Option]>,
  HelpText<"Print macro definitions in -E mode instead of normal output">;
def dead__strip : Flag<["-"], "dead_strip">;
#if INTEL_CUSTOMIZATION
def debug_EQ : Joined<["-"], "debug=">, Group<intel_debug_Group>,
  Flags<[NoXarchOption]>, HelpText<"Enable debug information. Valid args: "
  "none, all, full, minimal">;
def debug_Separate : Separate<["-"], "debug">, Alias<debug_EQ>;
#endif // INTEL_CUSTOMIZATION
def dependency_file : Separate<["-"], "dependency-file">, Flags<[CC1Option]>,
  HelpText<"Filename (or -) to write dependency output to">;
def dependency_dot : Separate<["-"], "dependency-dot">, Flags<[CC1Option]>,
  HelpText<"Filename to write DOT-formatted header dependencies to">;
def module_dependency_dir : Separate<["-"], "module-dependency-dir">,
  Flags<[CC1Option]>, HelpText<"Directory to dump module dependencies to">;
def dsym_dir : JoinedOrSeparate<["-"], "dsym-dir">,
  Flags<[NoXarchOption, RenderAsInput]>,
  HelpText<"Directory to output dSYM's (if any) to">, MetaVarName<"<dir>">;
def dumpmachine : Flag<["-"], "dumpmachine">;
def dumpspecs : Flag<["-"], "dumpspecs">, Flags<[Unsupported]>;
def dumpversion : Flag<["-"], "dumpversion">;
def dylib__file : Separate<["-"], "dylib_file">;
def dylinker__install__name : JoinedOrSeparate<["-"], "dylinker_install_name">;
def dylinker : Flag<["-"], "dylinker">;
def dynamiclib : Flag<["-"], "dynamiclib">;
def dynamic : Flag<["-"], "dynamic">, Flags<[NoArgumentUnused]>;
def d_Flag : Flag<["-"], "d">, Group<d_Group>;
def d_Joined : Joined<["-"], "d">, Group<d_Group>;
def emit_ast : Flag<["-"], "emit-ast">,
  HelpText<"Emit Clang AST files for source inputs">;
def emit_llvm : Flag<["-"], "emit-llvm">, Flags<[CC1Option]>, Group<Action_Group>,
  HelpText<"Use the LLVM representation for assembler and object files">;
def emit_interface_stubs : Flag<["-"], "emit-interface-stubs">, Flags<[CC1Option]>, Group<Action_Group>,
  HelpText<"Generate Interface Stub Files.">;
def emit_merged_ifs : Flag<["-"], "emit-merged-ifs">,
  Flags<[CC1Option]>, Group<Action_Group>,
  HelpText<"Generate Interface Stub Files, emit merged text not binary.">;
def interface_stub_version_EQ : JoinedOrSeparate<["-"], "interface-stub-version=">, Flags<[CC1Option]>;
def exported__symbols__list : Separate<["-"], "exported_symbols_list">;
def e : JoinedOrSeparate<["-"], "e">, Flags<[LinkerInput]>, Group<Link_Group>;
def fmax_tokens_EQ : Joined<["-"], "fmax-tokens=">, Group<f_Group>, Flags<[CC1Option]>,
  HelpText<"Max total number of preprocessed tokens for -Wmax-tokens.">;
def fPIC : Flag<["-"], "fPIC">, Group<f_Group>;
def fno_PIC : Flag<["-"], "fno-PIC">, Group<f_Group>;
def fPIE : Flag<["-"], "fPIE">, Group<f_Group>;
def fno_PIE : Flag<["-"], "fno-PIE">, Group<f_Group>;
defm access_control : OptOutFFlag<"no-access-control", "", "Disable C++ access control">;
#if INTEL_CUSTOMIZATION
def falign_functions : Flag<["-"], "falign-functions">, Group<f_Group>,
  HelpText<"align the start of functions to an optimal machine-dependent value.">;
def falign_functions_EQ : Joined<["-"], "falign-functions=">, Group<f_Group>,
  HelpText<"Align the start of functions on a 2 (DEFAULT) or <n> byte boundary "
  "where <n> is a power of 2.">;
def fno_align_functions: Flag<["-"], "fno-align-functions">, Group<f_Group>,
  HelpText<"Aligns on a 2-byte boundary">;
def fargument_noalias : Flag<["-"], "fargument-noalias">,
  Flags<[CC1Option, CC1AsOption]>, HelpText<"Enables 'noalias' attribute for "
  "all pointer-type arguments">;
def fno_alias : Flag<["-"], "fno-alias">, Alias<fargument_noalias>,
  HelpText<"Enables 'noalias' attribute for all pointer-type arguments">;
#endif // INTEL_CUSTOMIZATION
defm allow_editor_placeholders : OptInFFlag<"allow-editor-placeholders", "Treat editor placeholders as valid source code">;
def fallow_unsupported : Flag<["-"], "fallow-unsupported">, Group<f_Group>;
def fapple_kext : Flag<["-"], "fapple-kext">, Group<f_Group>, Flags<[CC1Option]>,
  HelpText<"Use Apple's kernel extensions ABI">;
def fapple_pragma_pack : Flag<["-"], "fapple-pragma-pack">, Group<f_Group>, Flags<[CC1Option]>,
  HelpText<"Enable Apple gcc-compatible #pragma pack handling">;
def shared_libsan : Flag<["-"], "shared-libsan">,
  HelpText<"Dynamically link the sanitizer runtime">;
def static_libsan : Flag<["-"], "static-libsan">,
  HelpText<"Statically link the sanitizer runtime">;
def : Flag<["-"], "shared-libasan">, Alias<shared_libsan>;
def fasm : Flag<["-"], "fasm">, Group<f_Group>;

defm asm_blocks : OptInFFlag<"asm-blocks", "">;

def fassume_sane_operator_new : Flag<["-"], "fassume-sane-operator-new">, Group<f_Group>;
def fastcp : Flag<["-"], "fastcp">, Group<f_Group>;
def fastf : Flag<["-"], "fastf">, Group<f_Group>;
#ifndef INTEL_CUSTOMIZATION
def fast : Flag<["-"], "fast">, Group<f_Group>;
#endif // !INTEL_CUSTOMIZATION
def fasynchronous_unwind_tables : Flag<["-"], "fasynchronous-unwind-tables">, Group<f_Group>;

def fdouble_square_bracket_attributes : Flag<[ "-" ], "fdouble-square-bracket-attributes">,
  Group<f_Group>, Flags<[NoXarchOption, CC1Option]>,
  HelpText<"Enable '[[]]' attributes in all C and C++ language modes">;
def fno_double_square_bracket_attributes : Flag<[ "-" ], "fno-double-square-bracket-attributes">,
  Group<f_Group>, Flags<[NoXarchOption, CC1Option]>,
  HelpText<"Disable '[[]]' attributes in all C and C++ language modes">;

defm autolink : OptOutFFlag<"autolink", "", "Disable generation of linker directives for automatic library linking">;

// C++ Coroutines TS
defm coroutines_ts : OptInFFlag<"coroutines-ts", "Enable support for the C++ Coroutines TS">;

def fembed_bitcode_EQ : Joined<["-"], "fembed-bitcode=">,
    Group<f_Group>, Flags<[NoXarchOption, CC1Option, CC1AsOption]>, MetaVarName<"<option>">,
    HelpText<"Embed LLVM bitcode (option: off, all, bitcode, marker)">;
def fembed_bitcode : Flag<["-"], "fembed-bitcode">, Group<f_Group>,
  Alias<fembed_bitcode_EQ>, AliasArgs<["all"]>,
  HelpText<"Embed LLVM IR bitcode as data">;
def fembed_bitcode_marker : Flag<["-"], "fembed-bitcode-marker">,
  Alias<fembed_bitcode_EQ>, AliasArgs<["marker"]>,
  HelpText<"Embed placeholder LLVM IR data as a marker">;
defm gnu_inline_asm : OptOutFFlag<"gnu-inline-asm", "", "Disable GNU style inline asm">;

def fprofile_sample_use : Flag<["-"], "fprofile-sample-use">, Group<f_Group>,
    Flags<[CoreOption]>;
def fno_profile_sample_use : Flag<["-"], "fno-profile-sample-use">, Group<f_Group>,
    Flags<[CoreOption]>;
def fprofile_sample_use_EQ : Joined<["-"], "fprofile-sample-use=">,
    Group<f_Group>, Flags<[NoXarchOption, CC1Option]>,
    HelpText<"Enable sample-based profile guided optimizations">;
def fprofile_sample_accurate : Flag<["-"], "fprofile-sample-accurate">,
    Group<f_Group>, Flags<[NoXarchOption, CC1Option]>,
    HelpText<"Specifies that the sample profile is accurate">,
    DocBrief<[{Specifies that the sample profile is accurate. If the sample
               profile is accurate, callsites without profile samples are marked
               as cold. Otherwise, treat callsites without profile samples as if
               we have no profile}]>;
def fno_profile_sample_accurate : Flag<["-"], "fno-profile-sample-accurate">,
  Group<f_Group>, Flags<[NoXarchOption]>;
def fauto_profile : Flag<["-"], "fauto-profile">, Group<f_Group>,
    Alias<fprofile_sample_use>;
def fno_auto_profile : Flag<["-"], "fno-auto-profile">, Group<f_Group>,
    Alias<fno_profile_sample_use>;
def fauto_profile_EQ : Joined<["-"], "fauto-profile=">,
    Alias<fprofile_sample_use_EQ>;
def fauto_profile_accurate : Flag<["-"], "fauto-profile-accurate">,
    Group<f_Group>, Alias<fprofile_sample_accurate>;
def fno_auto_profile_accurate : Flag<["-"], "fno-auto-profile-accurate">,
    Group<f_Group>, Alias<fno_profile_sample_accurate>;
def fdebug_compilation_dir : Separate<["-"], "fdebug-compilation-dir">,
    Group<f_Group>, Flags<[CC1Option, CC1AsOption, CoreOption]>,
    HelpText<"The compilation directory to embed in the debug info.">;
def fdebug_compilation_dir_EQ : Joined<["-"], "fdebug-compilation-dir=">,
    Group<f_Group>, Flags<[CC1Option, CC1AsOption, CoreOption]>,
    Alias<fdebug_compilation_dir>;
defm debug_info_for_profiling : OptInFFlag<"debug-info-for-profiling",
  "Emit extra debug info to make sample profile more accurate">;
def fprofile_instr_generate : Flag<["-"], "fprofile-instr-generate">,
    Group<f_Group>, Flags<[CoreOption]>,
    HelpText<"Generate instrumented code to collect execution counts into default.profraw file (overridden by '=' form of option or LLVM_PROFILE_FILE env var)">;
def fprofile_instr_generate_EQ : Joined<["-"], "fprofile-instr-generate=">,
    Group<f_Group>, Flags<[CoreOption]>, MetaVarName<"<file>">,
    HelpText<"Generate instrumented code to collect execution counts into <file> (overridden by LLVM_PROFILE_FILE env var)">;
def fprofile_instr_use : Flag<["-"], "fprofile-instr-use">, Group<f_Group>,
    Flags<[CoreOption]>;
def fprofile_instr_use_EQ : Joined<["-"], "fprofile-instr-use=">,
    Group<f_Group>, Flags<[CoreOption]>,
    HelpText<"Use instrumentation data for profile-guided optimization">;
def fprofile_remapping_file_EQ : Joined<["-"], "fprofile-remapping-file=">,
    Group<f_Group>, Flags<[CC1Option, CoreOption]>, MetaVarName<"<file>">,
    HelpText<"Use the remappings described in <file> to match the profile data against names in the program">;
def fprofile_remapping_file : Separate<["-"], "fprofile-remapping-file">,
    Group<f_Group>, Flags<[CoreOption]>, Alias<fprofile_remapping_file_EQ>;
defm coverage_mapping : OptInFFlag<"coverage-mapping",
  "Generate coverage mapping to enable code coverage analysis", "Disable code coverage analysis", "",
  [CoreOption]>;
def fprofile_generate : Flag<["-"], "fprofile-generate">,
    Group<f_Group>, Flags<[CoreOption]>,
    HelpText<"Generate instrumented code to collect execution counts into default.profraw (overridden by LLVM_PROFILE_FILE env var)">;
def fprofile_generate_EQ : Joined<["-"], "fprofile-generate=">,
    Group<f_Group>, Flags<[CoreOption]>, MetaVarName<"<directory>">,
    HelpText<"Generate instrumented code to collect execution counts into <directory>/default.profraw (overridden by LLVM_PROFILE_FILE env var)">;
def fcs_profile_generate : Flag<["-"], "fcs-profile-generate">,
    Group<f_Group>, Flags<[CoreOption]>,
    HelpText<"Generate instrumented code to collect context sensitive execution counts into default.profraw (overridden by LLVM_PROFILE_FILE env var)">;
def fcs_profile_generate_EQ : Joined<["-"], "fcs-profile-generate=">,
    Group<f_Group>, Flags<[CoreOption]>, MetaVarName<"<directory>">,
    HelpText<"Generate instrumented code to collect context sensitive execution counts into <directory>/default.profraw (overridden by LLVM_PROFILE_FILE env var)">;
def fprofile_use : Flag<["-"], "fprofile-use">, Group<f_Group>,
    Alias<fprofile_instr_use>;
def fprofile_use_EQ : Joined<["-"], "fprofile-use=">,
    Group<f_Group>, Flags<[NoXarchOption]>, MetaVarName<"<pathname>">,
    HelpText<"Use instrumentation data for profile-guided optimization. If pathname is a directory, it reads from <pathname>/default.profdata. Otherwise, it reads from file <pathname>.">;
def fno_profile_instr_generate : Flag<["-"], "fno-profile-instr-generate">,
    Group<f_Group>, Flags<[CoreOption]>,
    HelpText<"Disable generation of profile instrumentation.">;
def fno_profile_generate : Flag<["-"], "fno-profile-generate">,
    Group<f_Group>, Flags<[CoreOption]>,
    HelpText<"Disable generation of profile instrumentation.">;
def fno_profile_instr_use : Flag<["-"], "fno-profile-instr-use">,
    Group<f_Group>, Flags<[CoreOption]>,
    HelpText<"Disable using instrumentation data for profile-guided optimization">;
def fno_profile_use : Flag<["-"], "fno-profile-use">,
    Alias<fno_profile_instr_use>;
def fprofile_filter_files_EQ : Joined<["-"], "fprofile-filter-files=">,
    Group<f_Group>, Flags<[CC1Option, CoreOption]>,
    HelpText<"Instrument only functions from files where names match any regex separated by a semi-colon">;
def fprofile_exclude_files_EQ : Joined<["-"], "fprofile-exclude-files=">,
    Group<f_Group>, Flags<[CC1Option, CoreOption]>,
    HelpText<"Instrument only functions from files where names don't match all the regexes separated by a semi-colon">;
def fprofile_update_EQ : Joined<["-"], "fprofile-update=">,
    Group<f_Group>, Flags<[CC1Option, CoreOption]>, Values<"atomic,prefer-atomic,single">,
    MetaVarName<"<method>">, HelpText<"Set update method of profile counters (atomic,prefer-atomic,single)">;
def forder_file_instrumentation : Flag<["-"], "forder-file-instrumentation">,
    Group<f_Group>, Flags<[CC1Option, CoreOption]>,
    HelpText<"Generate instrumented code to collect order file into default.profraw file (overridden by '=' form of option or LLVM_PROFILE_FILE env var)">;

defm addrsig : OptInFFlag<"addrsig", "Emit", "Don't emit", " an address-significance table", [CoreOption]>;
defm blocks : OptInFFlag<"blocks", "Enable the 'blocks' language feature", "", "", [CoreOption]>;
def fbootclasspath_EQ : Joined<["-"], "fbootclasspath=">, Group<f_Group>;
def fborland_extensions : Flag<["-"], "fborland-extensions">, Group<f_Group>, Flags<[CC1Option]>,
  HelpText<"Accept non-standard constructs supported by the Borland compiler">;
def fbuiltin : Flag<["-"], "fbuiltin">, Group<f_Group>, Flags<[CoreOption]>;
def fbuiltin_module_map : Flag <["-"], "fbuiltin-module-map">, Group<f_Group>,
  Flags<[NoXarchOption]>, HelpText<"Load the clang builtins module map file.">;
defm caret_diagnostics : OptOutFFlag<"caret-diagnostics", "", "">;
def fclang_abi_compat_EQ : Joined<["-"], "fclang-abi-compat=">, Group<f_clang_Group>,
  Flags<[CC1Option]>, MetaVarName<"<version>">, Values<"<major>.<minor>,latest">,
  HelpText<"Attempt to match the ABI of Clang <version>">;
def fclasspath_EQ : Joined<["-"], "fclasspath=">, Group<f_Group>;
defm color_diagnostics : OptInFFlag<"color-diagnostics", "Enable", "Disable", " colors in diagnostics",
  [CoreOption, FlangOption]>;
def fdiagnostics_color : Flag<["-"], "fdiagnostics-color">, Group<f_Group>,
  Flags<[CoreOption, NoXarchOption]>;
def fdiagnostics_color_EQ : Joined<["-"], "fdiagnostics-color=">, Group<f_Group>;
def fansi_escape_codes : Flag<["-"], "fansi-escape-codes">, Group<f_Group>,
  Flags<[CoreOption, CC1Option]>, HelpText<"Use ANSI escape codes for diagnostics">,
  MarshallingInfoFlag<"DiagnosticOpts->UseANSIEscapeCodes">;
def fcomment_block_commands : CommaJoined<["-"], "fcomment-block-commands=">, Group<f_clang_Group>, Flags<[CC1Option]>,
  HelpText<"Treat each comma separated argument in <arg> as a documentation comment block command">,
  MetaVarName<"<arg>">;
def fparse_all_comments : Flag<["-"], "fparse-all-comments">, Group<f_clang_Group>, Flags<[CC1Option]>;
def frecord_command_line : Flag<["-"], "frecord-command-line">,
  Group<f_clang_Group>;
def fno_record_command_line : Flag<["-"], "fno-record-command-line">,
  Group<f_clang_Group>;
def : Flag<["-"], "frecord-gcc-switches">, Alias<frecord_command_line>;
def : Flag<["-"], "fno-record-gcc-switches">, Alias<fno_record_command_line>;
def fcommon : Flag<["-"], "fcommon">, Group<f_Group>,
  Flags<[CoreOption, CC1Option]>, HelpText<"Place uninitialized global variables in a common block">;
def fcompile_resource_EQ : Joined<["-"], "fcompile-resource=">, Group<f_Group>;
def fcomplete_member_pointers : Flag<["-"], "fcomplete-member-pointers">, Group<f_clang_Group>,
   Flags<[CoreOption, CC1Option]>,
   HelpText<"Require member pointer base types to be complete if they would be significant under the Microsoft ABI">;
def fno_complete_member_pointers : Flag<["-"], "fno-complete-member-pointers">, Group<f_clang_Group>,
   Flags<[CoreOption]>,
   HelpText<"Do not require member pointer base types to be complete if they would be significant under the Microsoft ABI">;
def fcf_runtime_abi_EQ : Joined<["-"], "fcf-runtime-abi=">, Group<f_Group>,
    Flags<[CC1Option]>;
def fconstant_cfstrings : Flag<["-"], "fconstant-cfstrings">, Group<f_Group>;
def fconstant_string_class_EQ : Joined<["-"], "fconstant-string-class=">, Group<f_Group>;
def fconstexpr_depth_EQ : Joined<["-"], "fconstexpr-depth=">, Group<f_Group>;
def fconstexpr_steps_EQ : Joined<["-"], "fconstexpr-steps=">, Group<f_Group>;
def fexperimental_new_constant_interpreter : Flag<["-"], "fexperimental-new-constant-interpreter">, Group<f_Group>,
  HelpText<"Enable the experimental new constant interpreter">, Flags<[CC1Option]>;
def fconstexpr_backtrace_limit_EQ : Joined<["-"], "fconstexpr-backtrace-limit=">,
                                    Group<f_Group>;
def fno_crash_diagnostics : Flag<["-"], "fno-crash-diagnostics">, Group<f_clang_Group>, Flags<[NoArgumentUnused, CoreOption]>,
  HelpText<"Disable auto-generation of preprocessed source files and a script for reproduction during a clang crash">;
def fcrash_diagnostics_dir : Joined<["-"], "fcrash-diagnostics-dir=">, Group<f_clang_Group>, Flags<[NoArgumentUnused, CoreOption]>;
def fcreate_profile : Flag<["-"], "fcreate-profile">, Group<f_Group>;
defm cxx_exceptions: OptInFFlag<"cxx-exceptions", "Enable C++ exceptions">;
def fcxx_modules : Flag <["-"], "fcxx-modules">, Group<f_Group>,
  Flags<[NoXarchOption]>;
def fdebug_pass_arguments : Flag<["-"], "fdebug-pass-arguments">, Group<f_Group>;
def fdebug_pass_structure : Flag<["-"], "fdebug-pass-structure">, Group<f_Group>;
def fdepfile_entry : Joined<["-"], "fdepfile-entry=">,
    Group<f_clang_Group>, Flags<[CC1Option]>;
def fdiagnostics_fixit_info : Flag<["-"], "fdiagnostics-fixit-info">, Group<f_clang_Group>;
def fdiagnostics_parseable_fixits : Flag<["-"], "fdiagnostics-parseable-fixits">, Group<f_clang_Group>,
    Flags<[CoreOption, CC1Option]>, HelpText<"Print fix-its in machine parseable form">;
def fdiagnostics_print_source_range_info : Flag<["-"], "fdiagnostics-print-source-range-info">,
    Group<f_clang_Group>,  Flags<[CC1Option]>,
    HelpText<"Print source range spans in numeric form">;
def fdiagnostics_show_hotness : Flag<["-"], "fdiagnostics-show-hotness">, Group<f_Group>,
    Flags<[CC1Option]>, HelpText<"Enable profile hotness information in diagnostic line">;
def fdiagnostics_hotness_threshold_EQ : Joined<["-"], "fdiagnostics-hotness-threshold=">,
    Group<f_Group>, Flags<[CC1Option]>, MetaVarName<"<number>">,
    HelpText<"Prevent optimization remarks from being output if they do not have at least this profile count">;
def fdiagnostics_show_option : Flag<["-"], "fdiagnostics-show-option">, Group<f_Group>,
    HelpText<"Print option name with mappable diagnostics">;
def fdiagnostics_show_note_include_stack : Flag<["-"], "fdiagnostics-show-note-include-stack">,
    Group<f_Group>, Flags<[CC1Option]>, HelpText<"Display include stacks for diagnostic notes">;
def fdiagnostics_format_EQ : Joined<["-"], "fdiagnostics-format=">, Group<f_clang_Group>;
def fdiagnostics_show_category_EQ : Joined<["-"], "fdiagnostics-show-category=">, Group<f_clang_Group>;
def fdiagnostics_show_template_tree : Flag<["-"], "fdiagnostics-show-template-tree">,
    Group<f_Group>, Flags<[CC1Option]>,
    HelpText<"Print a template comparison tree for differing templates">;
def fdeclspec : Flag<["-"], "fdeclspec">, Group<f_clang_Group>,
  HelpText<"Allow __declspec as a keyword">, Flags<[CC1Option]>;
def fdiscard_value_names : Flag<["-"], "fdiscard-value-names">, Group<f_clang_Group>,
  HelpText<"Discard value names in LLVM IR">, Flags<[NoXarchOption]>;
def fno_discard_value_names : Flag<["-"], "fno-discard-value-names">, Group<f_clang_Group>,
  HelpText<"Do not discard value names in LLVM IR">, Flags<[NoXarchOption]>;
def fdollars_in_identifiers : Flag<["-"], "fdollars-in-identifiers">, Group<f_Group>,
  HelpText<"Allow '$' in identifiers">, Flags<[CC1Option]>;
def fdwarf2_cfi_asm : Flag<["-"], "fdwarf2-cfi-asm">, Group<clang_ignored_f_Group>;
def fno_dwarf2_cfi_asm : Flag<["-"], "fno-dwarf2-cfi-asm">, Group<clang_ignored_f_Group>;
defm dwarf_directory_asm : OptOutFFlag<"dwarf-directory-asm", "", "">;
def felide_constructors : Flag<["-"], "felide-constructors">, Group<f_Group>;
def fno_elide_type : Flag<["-"], "fno-elide-type">, Group<f_Group>,
    Flags<[CC1Option]>,
    HelpText<"Do not elide types when printing diagnostics">;
def feliminate_unused_debug_symbols : Flag<["-"], "feliminate-unused-debug-symbols">, Group<f_Group>;
defm eliminate_unused_debug_types : OptOutFFlag<"eliminate-unused-debug-types",
  "Do not emit ", "Emit ", " debug info for defined but unused types">;
def femit_all_decls : Flag<["-"], "femit-all-decls">, Group<f_Group>, Flags<[CC1Option]>,
  HelpText<"Emit all declarations, even if unused">;
def femulated_tls : Flag<["-"], "femulated-tls">, Group<f_Group>, Flags<[CC1Option]>,
  HelpText<"Use emutls functions to access thread_local variables">;
def fno_emulated_tls : Flag<["-"], "fno-emulated-tls">, Group<f_Group>, Flags<[CC1Option]>;
def fencoding_EQ : Joined<["-"], "fencoding=">, Group<f_Group>;
def ferror_limit_EQ : Joined<["-"], "ferror-limit=">, Group<f_Group>, Flags<[CoreOption]>;
defm exceptions : OptInFFlag<"exceptions", "Enable", "Disable", " support for exception handling">;
def fdwarf_exceptions : Flag<["-"], "fdwarf-exceptions">, Group<f_Group>,
  Flags<[CC1Option]>, HelpText<"Use DWARF style exceptions">;
def fsjlj_exceptions : Flag<["-"], "fsjlj-exceptions">, Group<f_Group>,
  Flags<[CC1Option]>, HelpText<"Use SjLj style exceptions">;
def fseh_exceptions : Flag<["-"], "fseh-exceptions">, Group<f_Group>,
  Flags<[CC1Option]>, HelpText<"Use SEH style exceptions">;
def fwasm_exceptions : Flag<["-"], "fwasm-exceptions">, Group<f_Group>,
  Flags<[CC1Option]>, HelpText<"Use WebAssembly style exceptions">;
def fignore_exceptions : Flag<["-"], "fignore-exceptions">, Group<f_Group>, Flags<[CC1Option]>,
  HelpText<"Enable support for ignoring exception handling constructs">;
def fexcess_precision_EQ : Joined<["-"], "fexcess-precision=">,
    Group<clang_ignored_gcc_optimization_f_Group>;
def : Flag<["-"], "fexpensive-optimizations">, Group<clang_ignored_gcc_optimization_f_Group>;
def : Flag<["-"], "fno-expensive-optimizations">, Group<clang_ignored_gcc_optimization_f_Group>;
def fextdirs_EQ : Joined<["-"], "fextdirs=">, Group<f_Group>;
def : Flag<["-"], "fdefer-pop">, Group<clang_ignored_gcc_optimization_f_Group>;
def : Flag<["-"], "fno-defer-pop">, Group<clang_ignored_gcc_optimization_f_Group>;
def : Flag<["-"], "fextended-identifiers">, Group<clang_ignored_f_Group>;
def : Flag<["-"], "fno-extended-identifiers">, Group<f_Group>, Flags<[Unsupported]>;
def fhosted : Flag<["-"], "fhosted">, Group<f_Group>;
def fdenormal_fp_math_EQ : Joined<["-"], "fdenormal-fp-math=">, Group<f_Group>, Flags<[CC1Option]>;
def ffp_model_EQ : Joined<["-"], "ffp-model=">, Group<f_Group>, Flags<[NoXarchOption]>,
  HelpText<"Controls the semantics of floating-point calculations.">;
def ffp_exception_behavior_EQ : Joined<["-"], "ffp-exception-behavior=">, Group<f_Group>, Flags<[CC1Option]>,
  HelpText<"Specifies the exception behavior of floating-point operations.">;
#if INTEL_CUSTOMIZATION
def fp_model_EQ : Joined<["-"], "fp-model=">, Alias<ffp_model_EQ>,
  HelpText<"Controls the semantics of floating-point calculations.">;
def fp_model : Separate<["-"], "fp-model">, Alias<ffp_model_EQ>;
def fp_speculation_EQ : Joined<["-"], "fp-speculation=">,Alias<ffp_exception_behavior_EQ>,
  HelpText<"Specifies the exception behavior of floating-point operations.">;
// icc-compatible fcmp handling
def fhonor_nan_compares : Flag<["-"], "fhonor-nan-compares">,
  Flags<[NoXarchOption, CC1Option]>,
  HelpText<"Honor NaN compares with fast math">;
def fno_honor_nan_compares : Flag<["-"], "fno-honor-nan-compares">,
  Flags<[NoXarchOption, CC1Option]>,
  HelpText<"Do not honor NaN compares with fast math">;
#endif // INTEL_CUSTOMIZATION
defm fast_math : OptInFFlag<"fast-math", "Allow aggressive, lossy floating-point optimizations", "", "", [],
  "LangOpts->FastMath", DefaultAnyOf<[cl_fast_relaxed_math]>>;
def menable_unsafe_fp_math : Flag<["-"], "menable-unsafe-fp-math">, Flags<[CC1Option]>,
  HelpText<"Allow unsafe floating-point math optimizations which may decrease precision">,
  MarshallingInfoFlag<"LangOpts->UnsafeFPMath", DefaultAnyOf<[cl_unsafe_math_optimizations, ffast_math]>>;
defm math_errno : OptInFFlag<"math-errno", "Require math functions to indicate errors by setting errno">;
def fbracket_depth_EQ : Joined<["-"], "fbracket-depth=">, Group<f_Group>, Flags<[CoreOption]>;
def fsignaling_math : Flag<["-"], "fsignaling-math">, Group<f_Group>;
def fno_signaling_math : Flag<["-"], "fno-signaling-math">, Group<f_Group>;
defm jump_tables : OptOutFFlag<"jump-tables", "Use", "Do not use", " jump tables for lowering switches">;
defm force_enable_int128 : OptInFFlag<"force-enable-int128", "Enable", "Disable", " support for int128_t type">;
defm keep_static_consts : OptInFFlag<"keep-static-consts", "Keep", "Don't keep", " static const variables if unused", [NoXarchOption]>;
defm fixed_point : OptInFFlag<"fixed-point", "Enable", "Disable", " fixed point types">;
defm cxx_static_destructors : OptOutFFlag<"c++-static-destructors", "",
  "Disable C++ static destructor registration">;
def fsymbol_partition_EQ : Joined<["-"], "fsymbol-partition=">, Group<f_Group>,
  Flags<[CC1Option]>;

defm memory_profile : OptInFFlag<"memory-profile", "Enable", "Disable", " heap memory profiling">;
def fmemory_profile_EQ : Joined<["-"], "fmemory-profile=">,
    Group<f_Group>, Flags<[CC1Option]>, MetaVarName<"<directory>">,
    HelpText<"Enable heap memory profiling and dump results into <directory>">;

// Begin sanitizer flags. These should all be core options exposed in all driver
// modes.
let Flags = [CC1Option, CoreOption] in {

def fsanitize_EQ : CommaJoined<["-"], "fsanitize=">, Group<f_clang_Group>,
                   MetaVarName<"<check>">,
                   HelpText<"Turn on runtime checks for various forms of undefined "
                            "or suspicious behavior. See user manual for available checks">;
def fno_sanitize_EQ : CommaJoined<["-"], "fno-sanitize=">, Group<f_clang_Group>,
                      Flags<[CoreOption, NoXarchOption]>;
def fsanitize_blacklist : Joined<["-"], "fsanitize-blacklist=">,
                          Group<f_clang_Group>,
                          HelpText<"Path to blacklist file for sanitizers">;
def fsanitize_system_blacklist : Joined<["-"], "fsanitize-system-blacklist=">,
  HelpText<"Path to system blacklist file for sanitizers">,
  Flags<[CC1Option]>;
def fno_sanitize_blacklist : Flag<["-"], "fno-sanitize-blacklist">,
                             Group<f_clang_Group>,
                             HelpText<"Don't use blacklist file for sanitizers">;
def fsanitize_coverage
    : CommaJoined<["-"], "fsanitize-coverage=">,
      Group<f_clang_Group>,
      HelpText<"Specify the type of coverage instrumentation for Sanitizers">;
def fno_sanitize_coverage
    : CommaJoined<["-"], "fno-sanitize-coverage=">,
      Group<f_clang_Group>, Flags<[CoreOption, NoXarchOption]>,
      HelpText<"Disable specified features of coverage instrumentation for "
               "Sanitizers">, Values<"func,bb,edge,indirect-calls,trace-bb,trace-cmp,trace-div,trace-gep,8bit-counters,trace-pc,trace-pc-guard,no-prune,inline-8bit-counters,inline-bool-flag">;
def fsanitize_coverage_allowlist : Joined<["-"], "fsanitize-coverage-allowlist=">,
    Group<f_clang_Group>, Flags<[CoreOption, NoXarchOption]>,
    HelpText<"Restrict sanitizer coverage instrumentation exclusively to modules and functions that match the provided special case list, except the blocked ones">;
def : Joined<["-"], "fsanitize-coverage-whitelist=">,
  Group<f_clang_Group>, Flags<[CoreOption, HelpHidden]>, Alias<fsanitize_coverage_allowlist>,
  HelpText<"Deprecated, use -fsanitize-coverage-allowlist= instead">;
def fsanitize_coverage_blocklist : Joined<["-"], "fsanitize-coverage-blocklist=">,
    Group<f_clang_Group>, Flags<[CoreOption, NoXarchOption]>,
    HelpText<"Disable sanitizer coverage instrumentation for modules and functions that match the provided special case list, even the allowed ones">;
def : Joined<["-"], "fsanitize-coverage-blacklist=">,
  Group<f_clang_Group>, Flags<[CoreOption, HelpHidden]>, Alias<fsanitize_coverage_blocklist>,
  HelpText<"Deprecated, use -fsanitize-coverage-blocklist= instead">;
def fsanitize_memory_track_origins_EQ : Joined<["-"], "fsanitize-memory-track-origins=">,
                                        Group<f_clang_Group>,
                                        HelpText<"Enable origins tracking in MemorySanitizer">;
def fsanitize_memory_track_origins : Flag<["-"], "fsanitize-memory-track-origins">,
                                     Group<f_clang_Group>,
                                     HelpText<"Enable origins tracking in MemorySanitizer">;
def fno_sanitize_memory_track_origins : Flag<["-"], "fno-sanitize-memory-track-origins">,
                                        Group<f_clang_Group>,
                                        Flags<[CoreOption, NoXarchOption]>,
                                        HelpText<"Disable origins tracking in MemorySanitizer">;
def fsanitize_memory_use_after_dtor : Flag<["-"], "fsanitize-memory-use-after-dtor">,
                                     Group<f_clang_Group>,
                                     HelpText<"Enable use-after-destroy detection in MemorySanitizer">;
def fno_sanitize_memory_use_after_dtor : Flag<["-"], "fno-sanitize-memory-use-after-dtor">,
                                     Group<f_clang_Group>,
                                     HelpText<"Disable use-after-destroy detection in MemorySanitizer">;
def fsanitize_address_field_padding : Joined<["-"], "fsanitize-address-field-padding=">,
                                        Group<f_clang_Group>,
                                        HelpText<"Level of field padding for AddressSanitizer">;
def fsanitize_address_use_after_scope : Flag<["-"], "fsanitize-address-use-after-scope">,
                                        Group<f_clang_Group>,
                                        HelpText<"Enable use-after-scope detection in AddressSanitizer">;
def fno_sanitize_address_use_after_scope : Flag<["-"], "fno-sanitize-address-use-after-scope">,
                                           Group<f_clang_Group>,
                                           Flags<[CoreOption, NoXarchOption]>,
                                           HelpText<"Disable use-after-scope detection in AddressSanitizer">;
def fsanitize_address_poison_custom_array_cookie
    : Flag<[ "-" ], "fsanitize-address-poison-custom-array-cookie">,
      Group<f_clang_Group>,
      HelpText<"Enable poisoning array cookies when using custom operator new[] in AddressSanitizer">;
def fno_sanitize_address_poison_custom_array_cookie
    : Flag<[ "-" ], "fno-sanitize-address-poison-custom-array-cookie">,
      Group<f_clang_Group>,
      HelpText<"Disable poisoning array cookies when using custom operator new[] in AddressSanitizer">;
def fsanitize_address_globals_dead_stripping : Flag<["-"], "fsanitize-address-globals-dead-stripping">,
                                        Group<f_clang_Group>,
                                        HelpText<"Enable linker dead stripping of globals in AddressSanitizer">;
def fsanitize_address_use_odr_indicator
    : Flag<["-"], "fsanitize-address-use-odr-indicator">,
      Group<f_clang_Group>,
      HelpText<"Enable ODR indicator globals to avoid false ODR violation reports in partially sanitized programs at the cost of an increase in binary size">;
def fno_sanitize_address_use_odr_indicator
    : Flag<["-"], "fno-sanitize-address-use-odr-indicator">,
      Group<f_clang_Group>,
      HelpText<"Disable ODR indicator globals">;
// Note: This flag was introduced when it was necessary to distinguish between
//       ABI for correct codegen.  This is no longer needed, but the flag is
//       not removed since targeting either ABI will behave the same.
//       This way we cause no disturbance to existing scripts & code, and if we
//       want to use this flag in the future we will cause no disturbance then
//       either.
def fsanitize_hwaddress_abi_EQ
    : Joined<["-"], "fsanitize-hwaddress-abi=">,
      Group<f_clang_Group>,
      HelpText<"Select the HWAddressSanitizer ABI to target (interceptor or platform, default interceptor). This option is currently unused.">;
def fsanitize_recover_EQ : CommaJoined<["-"], "fsanitize-recover=">,
                           Group<f_clang_Group>,
                           HelpText<"Enable recovery for specified sanitizers">;
def fno_sanitize_recover_EQ : CommaJoined<["-"], "fno-sanitize-recover=">,
                              Group<f_clang_Group>, Flags<[CoreOption, NoXarchOption]>,
                              HelpText<"Disable recovery for specified sanitizers">;
def fsanitize_recover : Flag<["-"], "fsanitize-recover">, Group<f_clang_Group>,
                        Alias<fsanitize_recover_EQ>, AliasArgs<["all"]>;
def fno_sanitize_recover : Flag<["-"], "fno-sanitize-recover">,
                           Flags<[CoreOption, NoXarchOption]>, Group<f_clang_Group>,
                           Alias<fno_sanitize_recover_EQ>, AliasArgs<["all"]>;
def fsanitize_trap_EQ : CommaJoined<["-"], "fsanitize-trap=">, Group<f_clang_Group>,
                        HelpText<"Enable trapping for specified sanitizers">;
def fno_sanitize_trap_EQ : CommaJoined<["-"], "fno-sanitize-trap=">, Group<f_clang_Group>,
                           Flags<[CoreOption, NoXarchOption]>,
                           HelpText<"Disable trapping for specified sanitizers">;
def fsanitize_trap : Flag<["-"], "fsanitize-trap">, Group<f_clang_Group>,
                     Alias<fsanitize_trap_EQ>, AliasArgs<["all"]>,
                     HelpText<"Enable trapping for all sanitizers">;
def fno_sanitize_trap : Flag<["-"], "fno-sanitize-trap">, Group<f_clang_Group>,
                        Alias<fno_sanitize_trap_EQ>, AliasArgs<["all"]>,
                        Flags<[CoreOption, NoXarchOption]>,
                        HelpText<"Disable trapping for all sanitizers">;
def fsanitize_undefined_trap_on_error
    : Flag<["-"], "fsanitize-undefined-trap-on-error">, Group<f_clang_Group>,
      Alias<fsanitize_trap_EQ>, AliasArgs<["undefined"]>;
def fno_sanitize_undefined_trap_on_error
    : Flag<["-"], "fno-sanitize-undefined-trap-on-error">, Group<f_clang_Group>,
      Alias<fno_sanitize_trap_EQ>, AliasArgs<["undefined"]>;
def fsanitize_minimal_runtime : Flag<["-"], "fsanitize-minimal-runtime">,
                                        Group<f_clang_Group>;
def fno_sanitize_minimal_runtime : Flag<["-"], "fno-sanitize-minimal-runtime">,
                                        Group<f_clang_Group>;
def fsanitize_link_runtime : Flag<["-"], "fsanitize-link-runtime">,
                           Group<f_clang_Group>;
def fno_sanitize_link_runtime : Flag<["-"], "fno-sanitize-link-runtime">,
                              Group<f_clang_Group>;
def fsanitize_link_cxx_runtime : Flag<["-"], "fsanitize-link-c++-runtime">,
                                 Group<f_clang_Group>;
def fno_sanitize_link_cxx_runtime : Flag<["-"], "fno-sanitize-link-c++-runtime">,
                                    Group<f_clang_Group>;
def fsanitize_cfi_cross_dso : Flag<["-"], "fsanitize-cfi-cross-dso">,
                              Group<f_clang_Group>,
                              HelpText<"Enable control flow integrity (CFI) checks for cross-DSO calls.">;
def fno_sanitize_cfi_cross_dso : Flag<["-"], "fno-sanitize-cfi-cross-dso">,
                                 Flags<[CoreOption, NoXarchOption]>,
                                 Group<f_clang_Group>,
                                 HelpText<"Disable control flow integrity (CFI) checks for cross-DSO calls.">;
def fsanitize_cfi_icall_generalize_pointers : Flag<["-"], "fsanitize-cfi-icall-generalize-pointers">,
                                              Group<f_clang_Group>,
                                              HelpText<"Generalize pointers in CFI indirect call type signature checks">;
def fsanitize_cfi_canonical_jump_tables : Flag<["-"], "fsanitize-cfi-canonical-jump-tables">,
                                          Group<f_clang_Group>,
                                          HelpText<"Make the jump table addresses canonical in the symbol table">;
def fno_sanitize_cfi_canonical_jump_tables : Flag<["-"], "fno-sanitize-cfi-canonical-jump-tables">,
                                             Group<f_clang_Group>,
                                             Flags<[CoreOption, NoXarchOption]>,
                                             HelpText<"Do not make the jump table addresses canonical in the symbol table">;
def fsanitize_stats : Flag<["-"], "fsanitize-stats">,
                              Group<f_clang_Group>,
                              HelpText<"Enable sanitizer statistics gathering.">;
def fno_sanitize_stats : Flag<["-"], "fno-sanitize-stats">,
                                 Group<f_clang_Group>,
                                 Flags<[CoreOption, NoXarchOption]>,
                                 HelpText<"Disable sanitizer statistics gathering.">;
def fsanitize_thread_memory_access : Flag<["-"], "fsanitize-thread-memory-access">,
                                     Group<f_clang_Group>,
                                     HelpText<"Enable memory access instrumentation in ThreadSanitizer (default)">;
def fno_sanitize_thread_memory_access : Flag<["-"], "fno-sanitize-thread-memory-access">,
                                        Group<f_clang_Group>,
                                        Flags<[CoreOption, NoXarchOption]>,
                                        HelpText<"Disable memory access instrumentation in ThreadSanitizer">;
def fsanitize_thread_func_entry_exit : Flag<["-"], "fsanitize-thread-func-entry-exit">,
                                       Group<f_clang_Group>,
                                       HelpText<"Enable function entry/exit instrumentation in ThreadSanitizer (default)">;
def fno_sanitize_thread_func_entry_exit : Flag<["-"], "fno-sanitize-thread-func-entry-exit">,
                                          Group<f_clang_Group>,
                                          Flags<[CoreOption, NoXarchOption]>,
                                          HelpText<"Disable function entry/exit instrumentation in ThreadSanitizer">;
def fsanitize_thread_atomics : Flag<["-"], "fsanitize-thread-atomics">,
                               Group<f_clang_Group>,
                               HelpText<"Enable atomic operations instrumentation in ThreadSanitizer (default)">;
def fno_sanitize_thread_atomics : Flag<["-"], "fno-sanitize-thread-atomics">,
                                  Group<f_clang_Group>,
                                  Flags<[CoreOption, NoXarchOption]>,
                                  HelpText<"Disable atomic operations instrumentation in ThreadSanitizer">;
def fsanitize_undefined_strip_path_components_EQ : Joined<["-"], "fsanitize-undefined-strip-path-components=">,
  Group<f_clang_Group>, MetaVarName<"<number>">,
  HelpText<"Strip (or keep only, if negative) a given number of path components "
           "when emitting check metadata.">;

} // end -f[no-]sanitize* flags

def funsafe_math_optimizations : Flag<["-"], "funsafe-math-optimizations">,
  Group<f_Group>;
def fno_unsafe_math_optimizations : Flag<["-"], "fno-unsafe-math-optimizations">,
  Group<f_Group>;
def fassociative_math : Flag<["-"], "fassociative-math">, Group<f_Group>;
def fno_associative_math : Flag<["-"], "fno-associative-math">, Group<f_Group>;
defm reciprocal_math : OptInFFlag<"reciprocal-math", "Allow division operations to be reassociated", "", "", [],
  "LangOpts->AllowRecip", DefaultAnyOf<[menable_unsafe_fp_math]>>;
def fapprox_func : Flag<["-"], "fapprox-func">, Group<f_Group>, Flags<[CC1Option, NoDriverOption]>,
  MarshallingInfoFlag<"LangOpts->ApproxFunc", DefaultAnyOf<[menable_unsafe_fp_math]>>;
defm finite_math_only : OptInFFlag<"finite-math-only", "", "", "", [],
  "LangOpts->FiniteMathOnly", DefaultAnyOf<[cl_finite_math_only, ffast_math]>>;
defm signed_zeros : OptOutFFlag<"signed-zeros", "Allow optimizations that ignore the sign of floating point zeros", "", "", [],
  "LangOpts->NoSignedZero", DefaultAnyOf<[cl_no_signed_zeros, menable_unsafe_fp_math]>>;
def fhonor_nans : Flag<["-"], "fhonor-nans">, Group<f_Group>;
def fno_honor_nans : Flag<["-"], "fno-honor-nans">, Group<f_Group>;
def fhonor_infinities : Flag<["-"], "fhonor-infinities">, Group<f_Group>;
def fno_honor_infinities : Flag<["-"], "fno-honor-infinities">, Group<f_Group>;
// This option was originally misspelt "infinites" [sic].
def : Flag<["-"], "fhonor-infinites">, Alias<fhonor_infinities>;
def : Flag<["-"], "fno-honor-infinites">, Alias<fno_honor_infinities>;
def frounding_math : Flag<["-"], "frounding-math">, Group<f_Group>, Flags<[CC1Option]>;
def fno_rounding_math : Flag<["-"], "fno-rounding-math">, Group<f_Group>, Flags<[CC1Option]>;
def ftrapping_math : Flag<["-"], "ftrapping-math">, Group<f_Group>, Flags<[CC1Option]>;
def fno_trapping_math : Flag<["-"], "fno-trapping-math">, Group<f_Group>, Flags<[CC1Option]>;
def ffp_contract : Joined<["-"], "ffp-contract=">, Group<f_Group>,
  Flags<[CC1Option]>, HelpText<"Form fused FP ops (e.g. FMAs): fast (everywhere)"
  " | on (according to FP_CONTRACT pragma) | off (never fuse). Default"
  " is 'fast' for CUDA/HIP and 'on' otherwise.">, Values<"fast,on,off">;

defm strict_float_cast_overflow : OptOutFFlag<"strict-float-cast-overflow",
  "Assume that overflowing float-to-int casts are undefined (default)",
  "Relax language rules and try to match the behavior of the target's native float-to-int conversion instructions">;

def ffor_scope : Flag<["-"], "ffor-scope">, Group<f_Group>;
def fno_for_scope : Flag<["-"], "fno-for-scope">, Group<f_Group>;

defm rewrite_imports : OptInFFlag<"rewrite-imports", "">;
defm rewrite_includes : OptInFFlag<"rewrite-includes", "">;

defm delete_null_pointer_checks : OptOutFFlag<"delete-null-pointer-checks",
  "Treat usage of null pointers as undefined behavior (default)",
  "Do not treat usage of null pointers as undefined behavior",
  "", [CoreOption]>;

def frewrite_map_file : Separate<["-"], "frewrite-map-file">,
                        Group<f_Group>,
                        Flags<[ NoXarchOption, CC1Option ]>;
def frewrite_map_file_EQ : Joined<["-"], "frewrite-map-file=">,
                           Group<f_Group>,
                           Flags<[NoXarchOption]>;

defm use_line_directives : OptInFFlag<"use-line-directives", "Use #line in preprocessed output">;

def ffreestanding : Flag<["-"], "ffreestanding">, Group<f_Group>, Flags<[CC1Option]>,
  HelpText<"Assert that the compilation takes place in a freestanding environment">;
def fgnuc_version_EQ : Joined<["-"], "fgnuc-version=">, Group<f_Group>,
  HelpText<"Sets various macros to claim compatibility with the given GCC version (default is 4.2.1)">,
  Flags<[CC1Option, CoreOption]>;
def fgnu_keywords : Flag<["-"], "fgnu-keywords">, Group<f_Group>, Flags<[CC1Option]>,
  HelpText<"Allow GNU-extension keywords regardless of language standard">;
defm gnu89_inline : OptInFFlag<"gnu89-inline", "Use the gnu89 inline semantics">;
def fgnu_runtime : Flag<["-"], "fgnu-runtime">, Group<f_Group>,
  HelpText<"Generate output compatible with the standard GNU Objective-C runtime">;
def fheinous_gnu_extensions : Flag<["-"], "fheinous-gnu-extensions">, Flags<[CC1Option]>;
def filelist : Separate<["-"], "filelist">, Flags<[LinkerInput]>,
               Group<Link_Group>;
def : Flag<["-"], "findirect-virtual-calls">, Alias<fapple_kext>;
def finline_functions : Flag<["-"], "finline-functions">, Group<f_clang_Group>, Flags<[CC1Option]>,
  HelpText<"Inline suitable functions">;
def finline_hint_functions: Flag<["-"], "finline-hint-functions">, Group<f_clang_Group>, Flags<[CC1Option]>,
  HelpText<"Inline functions which are (explicitly or implicitly) marked inline">;
def finline : Flag<["-"], "finline">, Group<clang_ignored_f_Group>;
def fglobal_isel : Flag<["-"], "fglobal-isel">, Group<f_clang_Group>,
  HelpText<"Enables the global instruction selector">;
def fexperimental_isel : Flag<["-"], "fexperimental-isel">, Group<f_clang_Group>,
  Alias<fglobal_isel>;
def fexperimental_new_pass_manager : Flag<["-"], "fexperimental-new-pass-manager">,
  Group<f_clang_Group>, Flags<[CC1Option]>,
  HelpText<"Enables an experimental new pass manager in LLVM.">;
def fexperimental_strict_floating_point : Flag<["-"], "fexperimental-strict-floating-point">,
  Group<f_clang_Group>, Flags<[CC1Option]>,
  HelpText<"Enables experimental strict floating point in LLVM.">;
def finput_charset_EQ : Joined<["-"], "finput-charset=">, Group<f_Group>;
def fexec_charset_EQ : Joined<["-"], "fexec-charset=">, Group<f_Group>;
#if INTEL_CUSTOMIZATION
def finstrument_functions : Flag<["-"], "finstrument-functions">,
  Group<f_Group>, Flags<[CC1Option]>, HelpText<"Generate calls "
  "to instrument function entry and exit">;
def fno_instrument_functions : Flag<["-"], "fno-instrument-functions">,
  Group<f_Group>, Flags<[NoXarchOption]>;
def fma : Flag<["-"], "fma">, Alias<ffp_contract>, AliasArgs<["fast"]>,
  HelpText<"Enable the combining of floating point multiples and add/subtract "
  "operations.">;
def no_fma : Flag<["-"], "no-fma">, Alias<ffp_contract>, AliasArgs<["off"]>,
  HelpText<"Disable the combining of floating point multiples and add/subtract "
  "operations.">;
#endif // INTEL_CUSTOMIZATION
def finstrument_functions_after_inlining : Flag<["-"], "finstrument-functions-after-inlining">, Group<f_Group>, Flags<[CC1Option]>,
  HelpText<"Like -finstrument-functions, but insert the calls after inlining">;
def finstrument_function_entry_bare : Flag<["-"], "finstrument-function-entry-bare">, Group<f_Group>, Flags<[CC1Option]>,
  HelpText<"Instrument function entry only, after inlining, without arguments to the instrumentation call">;
def fcf_protection_EQ : Joined<["-"], "fcf-protection=">, Flags<[CoreOption, CC1Option]>, Group<f_Group>,
  HelpText<"Instrument control-flow architecture protection. Options: return, branch, full, none.">, Values<"return,branch,full,none">;
def fcf_protection : Flag<["-"], "fcf-protection">, Group<f_Group>, Flags<[CoreOption, CC1Option]>,
  Alias<fcf_protection_EQ>, AliasArgs<["full"]>,
  HelpText<"Enable cf-protection in 'full' mode">;

defm xray_instrument : OptInFFlag<"xray-instrument", "Generate XRay instrumentation sleds on function entry and exit">;

def fxray_instruction_threshold_EQ :
  JoinedOrSeparate<["-"], "fxray-instruction-threshold=">,
  Group<f_Group>, Flags<[CC1Option]>,
  HelpText<"Sets the minimum function size to instrument with XRay">;
def fxray_instruction_threshold_ :
  JoinedOrSeparate<["-"], "fxray-instruction-threshold">,
  Group<f_Group>, Flags<[CC1Option]>;

def fxray_always_instrument :
  JoinedOrSeparate<["-"], "fxray-always-instrument=">,
  Group<f_Group>, Flags<[CC1Option]>,
  HelpText<"DEPRECATED: Filename defining the whitelist for imbuing the 'always instrument' XRay attribute.">;
def fxray_never_instrument :
  JoinedOrSeparate<["-"], "fxray-never-instrument=">,
  Group<f_Group>, Flags<[CC1Option]>,
  HelpText<"DEPRECATED: Filename defining the whitelist for imbuing the 'never instrument' XRay attribute.">;
def fxray_attr_list :
  JoinedOrSeparate<["-"], "fxray-attr-list=">,
  Group<f_Group>, Flags<[CC1Option]>,
  HelpText<"Filename defining the list of functions/types for imbuing XRay attributes.">;
def fxray_modes :
  JoinedOrSeparate<["-"], "fxray-modes=">,
  Group<f_Group>, Flags<[CC1Option]>,
  HelpText<"List of modes to link in by default into XRay instrumented binaries.">;

defm xray_always_emit_customevents : OptInFFlag<"xray-always-emit-customevents",
  "Always emit __xray_customevent(...) calls even if the containing function is not always instrumented">;

defm xray_always_emit_typedevents : OptInFFlag<"xray-always-emit-typedevents",
  "Always emit __xray_typedevent(...) calls even if the containing function is not always instrumented">;

defm xray_ignore_loops : OptInFFlag<"xray-ignore-loops",
  "Don't instrument functions with loops unless they also meet the minimum function size">;
defm xray_function_index : OptOutFFlag<"xray-function-index", "",
  "Omit function index section at the expense of single-function patching performance">;

def fxray_link_deps : Flag<["-"], "fxray-link-deps">, Group<f_Group>,
  Flags<[CC1Option]>,
  HelpText<"Tells clang to add the link dependencies for XRay.">;
def fnoxray_link_deps : Flag<["-"], "fnoxray-link-deps">, Group<f_Group>,
  Flags<[CC1Option]>;

def fxray_instrumentation_bundle :
  JoinedOrSeparate<["-"], "fxray-instrumentation-bundle=">,
  Group<f_Group>, Flags<[CC1Option]>,
  HelpText<"Select which XRay instrumentation points to emit. Options: all, none, function-entry, function-exit, function, custom. Default is 'all'.  'function' includes both 'function-entry' and 'function-exit'.">;

def fxray_function_groups :
  Joined<["-"], "fxray-function-groups=">,
  Group<f_Group>, Flags<[CC1Option]>,
  HelpText<"Only instrument 1 of N groups">;

def fxray_selected_function_group :
  Joined<["-"], "fxray-selected-function-group=">,
  Group<f_Group>, Flags<[CC1Option]>,
  HelpText<"When using -fxray-function-groups, select which group of functions to instrument. Valid range is 0 to fxray-function-groups - 1">;


def ffine_grained_bitfield_accesses : Flag<["-"],
  "ffine-grained-bitfield-accesses">, Group<f_clang_Group>, Flags<[CC1Option]>,
  HelpText<"Use separate accesses for consecutive bitfield runs with legal widths and alignments.">;
def fno_fine_grained_bitfield_accesses : Flag<["-"],
  "fno-fine-grained-bitfield-accesses">, Group<f_clang_Group>, Flags<[CC1Option]>,
  HelpText<"Use large-integer access for consecutive bitfield runs.">;

def fexperimental_relative_cxx_abi_vtables : Flag<["-"], "fexperimental-relative-c++-abi-vtables">,
  Group<f_Group>, Flags<[CC1Option]>,
  HelpText<"Use the experimental C++ class ABI for classes with virtual tables">;
def fno_experimental_relative_cxx_abi_vtables : Flag<["-"], "fno-experimental-relative-c++-abi-vtables">,
  Group<f_Group>, Flags<[CC1Option]>,
  HelpText<"Do not use the experimental C++ class ABI for classes with virtual tables">;

def flat__namespace : Flag<["-"], "flat_namespace">;
def flax_vector_conversions_EQ : Joined<["-"], "flax-vector-conversions=">, Group<f_Group>,
  HelpText<"Enable implicit vector bit-casts">, Values<"none,integer,all">, Flags<[CC1Option]>;
def flax_vector_conversions : Flag<["-"], "flax-vector-conversions">, Group<f_Group>,
  Alias<flax_vector_conversions_EQ>, AliasArgs<["integer"]>;
def flimited_precision_EQ : Joined<["-"], "flimited-precision=">, Group<f_Group>;
def fapple_link_rtlib : Flag<["-"], "fapple-link-rtlib">, Group<f_Group>,
  HelpText<"Force linking the clang builtins runtime library">;
def flto_EQ : Joined<["-"], "flto=">, Flags<[CoreOption, CC1Option]>, Group<f_Group>,
  HelpText<"Set LTO mode to either 'full' or 'thin'">, Values<"thin,full">;
def flto : Flag<["-"], "flto">, Flags<[CoreOption, CC1Option]>, Group<f_Group>,
  HelpText<"Enable LTO in 'full' mode">;
def fno_lto : Flag<["-"], "fno-lto">, Flags<[CoreOption, CC1Option]>, Group<f_Group>,
  HelpText<"Disable LTO mode (default)">;
def flto_jobs_EQ : Joined<["-"], "flto-jobs=">,
  Flags<[CC1Option]>, Group<f_Group>,
  HelpText<"Controls the backend parallelism of -flto=thin (default "
           "of 0 means the number of threads will be derived from "
           "the number of CPUs detected)">;
def fthinlto_index_EQ : Joined<["-"], "fthinlto-index=">,
  Flags<[CoreOption, CC1Option]>, Group<f_Group>,
  HelpText<"Perform ThinLTO importing using provided function summary index">;
def fthin_link_bitcode_EQ : Joined<["-"], "fthin-link-bitcode=">,
  Flags<[CoreOption, CC1Option]>, Group<f_Group>,
  HelpText<"Write minimized bitcode to <file> for the ThinLTO thin link only">;
def fmacro_backtrace_limit_EQ : Joined<["-"], "fmacro-backtrace-limit=">,
                                Group<f_Group>, Flags<[NoXarchOption, CoreOption]>;
def fmerge_all_constants : Flag<["-"], "fmerge-all-constants">, Group<f_Group>,
  Flags<[CC1Option, CoreOption]>, HelpText<"Allow merging of constants">;
#if INTEL_CUSTOMIZATION
def fmerge_debug_strings : Flag<["-"], "fmerge-debug-strings">, Group<f_Group>,
  Flags<[NoXarchOption]>, HelpText<"Merge identical debug strings in "
  "different object files.">;
def fno_merge_debug_strings : Flag<["-"], "fno-merge-debug-strings">,
  Group<f_Group>,Flags<[NoXarchOption]>, HelpText<" Do not merge"
  "identical debug strings in different object files.">;
#endif // INTEL_CUSTOMIZATION
def fmessage_length_EQ : Joined<["-"], "fmessage-length=">, Group<f_Group>, Flags<[CC1Option]>,
  HelpText<"Format message diagnostics so that they fit within N columns">;
def fms_extensions : Flag<["-"], "fms-extensions">, Group<f_Group>, Flags<[CC1Option, CoreOption]>,
  HelpText<"Accept some non-standard constructs supported by the Microsoft compiler">;
def fms_compatibility : Flag<["-"], "fms-compatibility">, Group<f_Group>, Flags<[CC1Option, CoreOption]>,
  HelpText<"Enable full Microsoft Visual C++ compatibility">;
// if INTEL_CUSTOMIZATION
// CQ#368119 - support for '/Z7' and '/Zi' options.
def fms_debug_info_file_type: Joined<["-"], "fms-debug-info-file-type=">,
  Group<f_Group>, Flags<[CC1Option]>;
// CQ#368125 - support for '/Fd' and '/Fo' options.
def fms_debug_info_pdb_file: Joined<["-"], "fms-debug-info-pdb-file=">,
  Group<f_Group>, Flags<[CC1Option]>, MetaVarName<"<file>">;
def fms_debug_info_obj_file: Joined<["-"], "fms-debug-info-obj-file=">,
  Group<f_Group>, Flags<[CC1Option]>, MetaVarName<"<file>">;
// endif INTEL_CUSTOMIZATION
def fms_volatile : Flag<["-"], "fms-volatile">, Group<f_Group>, Flags<[CC1Option]>;
def fmsc_version : Joined<["-"], "fmsc-version=">, Group<f_Group>, Flags<[NoXarchOption, CoreOption]>,
  HelpText<"Microsoft compiler version number to report in _MSC_VER (0 = don't define it (default))">;
def fms_compatibility_version
    : Joined<["-"], "fms-compatibility-version=">,
      Group<f_Group>,
      Flags<[ CC1Option, CoreOption ]>,
      HelpText<"Dot-separated value representing the Microsoft compiler "
               "version number to report in _MSC_VER (0 = don't define it "
               "(default))">;
def fdelayed_template_parsing : Flag<["-"], "fdelayed-template-parsing">, Group<f_Group>,
  HelpText<"Parse templated function definitions at the end of the "
           "translation unit">,  Flags<[CC1Option, CoreOption]>;
def fms_memptr_rep_EQ : Joined<["-"], "fms-memptr-rep=">, Group<f_Group>, Flags<[CC1Option]>;
def fmodules_cache_path : Joined<["-"], "fmodules-cache-path=">, Group<i_Group>,
  Flags<[NoXarchOption, CC1Option]>, MetaVarName<"<directory>">,
  HelpText<"Specify the module cache path">;
def fmodules_user_build_path : Separate<["-"], "fmodules-user-build-path">, Group<i_Group>,
  Flags<[NoXarchOption, CC1Option]>, MetaVarName<"<directory>">,
  HelpText<"Specify the module user build path">;
def fprebuilt_module_path : Joined<["-"], "fprebuilt-module-path=">, Group<i_Group>,
  Flags<[NoXarchOption, CC1Option]>, MetaVarName<"<directory>">,
  HelpText<"Specify the prebuilt module path">;
def fprebuilt_implicit_modules : Flag<["-"], "fprebuilt-implicit-modules">, Group<f_Group>,
  Flags<[NoXarchOption, CC1Option]>,
  HelpText<"Look up implicit modules in the prebuilt module path">;
def fno_prebuilt_implicit_modules : Flag<["-"], "fno_prebuilt-implicit-modules">, Group<f_Group>,
  Flags<[NoXarchOption, CC1Option]>;
def fmodules_prune_interval : Joined<["-"], "fmodules-prune-interval=">, Group<i_Group>,
  Flags<[CC1Option]>, MetaVarName<"<seconds>">,
  HelpText<"Specify the interval (in seconds) between attempts to prune the module cache">;
def fmodules_prune_after : Joined<["-"], "fmodules-prune-after=">, Group<i_Group>,
  Flags<[CC1Option]>, MetaVarName<"<seconds>">,
  HelpText<"Specify the interval (in seconds) after which a module file will be considered unused">;
def fmodules_search_all : Flag <["-"], "fmodules-search-all">, Group<f_Group>,
  Flags<[NoXarchOption, CC1Option]>,
  HelpText<"Search even non-imported modules to resolve references">;
def fbuild_session_timestamp : Joined<["-"], "fbuild-session-timestamp=">,
  Group<i_Group>, Flags<[CC1Option]>, MetaVarName<"<time since Epoch in seconds>">,
  HelpText<"Time when the current build session started">;
def fbuild_session_file : Joined<["-"], "fbuild-session-file=">,
  Group<i_Group>, MetaVarName<"<file>">,
  HelpText<"Use the last modification time of <file> as the build session timestamp">;
def fmodules_validate_once_per_build_session : Flag<["-"], "fmodules-validate-once-per-build-session">,
  Group<i_Group>, Flags<[CC1Option]>,
  HelpText<"Don't verify input files for the modules if the module has been "
           "successfully validated or loaded during this build session">;
def fmodules_disable_diagnostic_validation : Flag<["-"], "fmodules-disable-diagnostic-validation">,
  Group<i_Group>, Flags<[CC1Option]>,
  HelpText<"Disable validation of the diagnostic options when loading the module">;
def fmodules_validate_system_headers : Flag<["-"], "fmodules-validate-system-headers">,
  Group<i_Group>, Flags<[CC1Option]>,
  HelpText<"Validate the system headers that a module depends on when loading the module">;
def fno_modules_validate_system_headers : Flag<["-"], "fno-modules-validate-system-headers">,
  Group<i_Group>, Flags<[NoXarchOption]>;

def fvalidate_ast_input_files_content:
  Flag <["-"], "fvalidate-ast-input-files-content">,
  Group<f_Group>, Flags<[CC1Option]>,
  HelpText<"Compute and store the hash of input files used to build an AST."
           " Files with mismatching mtime's are considered valid"
           " if both contents is identical">;
def fmodules_validate_input_files_content:
  Flag <["-"], "fmodules-validate-input-files-content">,
  Group<f_Group>, Flags<[NoXarchOption]>,
  HelpText<"Validate PCM input files based on content if mtime differs">;
def fno_modules_validate_input_files_content:
  Flag <["-"], "fno_modules-validate-input-files-content">,
  Group<f_Group>, Flags<[NoXarchOption]>;
def fpch_validate_input_files_content:
  Flag <["-"], "fpch-validate-input-files-content">,
  Group<f_Group>, Flags<[NoXarchOption]>,
  HelpText<"Validate PCH input files based on content if mtime differs">;
def fno_pch_validate_input_files_content:
  Flag <["-"], "fno_pch-validate-input-files-content">,
  Group<f_Group>, Flags<[NoXarchOption]>;
def fpch_instantiate_templates:
  Flag <["-"], "fpch-instantiate-templates">,
  Group<f_Group>, Flags<[CC1Option, CoreOption]>,
  HelpText<"Instantiate templates already while building a PCH">;
def fno_pch_instantiate_templates:
  Flag <["-"], "fno-pch-instantiate-templates">,
  Group<f_Group>, Flags<[CC1Option, CoreOption]>;
defm pch_codegen: OptInFFlag<"pch-codegen", "Generate ", "Do not generate ",
  "code for uses of this PCH that assumes an explicit object file will be built for the PCH">;
defm pch_debuginfo: OptInFFlag<"pch-debuginfo", "Generate ", "Do not generate ",
  "debug info for types in an object file built from this PCH and do not generate them elsewhere">;

def fmodules : Flag <["-"], "fmodules">, Group<f_Group>,
  Flags<[NoXarchOption, CC1Option]>,
  HelpText<"Enable the 'modules' language feature">;
def fimplicit_module_maps : Flag <["-"], "fimplicit-module-maps">, Group<f_Group>,
  Flags<[NoXarchOption, CC1Option]>,
  HelpText<"Implicitly search the file system for module map files.">;
#if INTEL_CUSTOMIZATION
def fimf_arch_consistency_EQ : Joined<["-"],"fimf-arch-consistency=">,
  Group<f_Group>, Flags<[NoXarchOption]>, HelpText<"Ensures that "
  "the math library functions produce consistent results across different "
  "implementations of the same architecture">;
def fimf_max_error_EQ : Joined<["-"],"fimf-max-error=">,
  Group<f_Group>, Flags<[NoXarchOption]>, HelpText<"defines the "
  "maximum allowable relative error, measured in ulps, for math "
  "library function results">;
def fimf_absolute_error_EQ : Joined<["-"],"fimf-absolute-error=">, Group<f_Group>,
  Flags<[NoXarchOption]>, HelpText<"Define the maximum allowable "
  "absolute error for math library function results">;
def fimf_accuracy_bits_EQ : Joined<["-"],"fimf-accuracy-bits=">, Group<f_Group>,
  Flags<[NoXarchOption]>, HelpText<"Define the relative error, measured "
  "by the number of correct bits,for math library function results">;
def fimf_domain_exclusion_EQ : Joined<["-"],"fimf-domain-exclusion=">, Group<f_Group>,
  Flags<[NoXarchOption]>, HelpText<"Indicates the input arguments "
  "domain on which math functions must provide correct results.">;
def fimf_precision_EQ : Joined<["-"],"fimf-precision=">,Group<f_Group>,
  Flags<[NoXarchOption]>, HelpText<"Defines the accuracy (precision) "
  "for math library functions.">;
def fpermissive : Flag<["-"], "fpermissive">, Group<f_Group>,
  Flags<[NoXarchOption]>, HelpText<"Allow extensions for some non-conformant code">;
def fno_permissive : Flag<["-"], "fno-permissive">, Group<f_Group>;
def fmax_errors_EQ : Joined<["-"], "fmax-errors=">, Alias<ferror_limit_EQ>;
#endif // INTEL_CUSTOMIZATION
def fmodules_ts : Flag <["-"], "fmodules-ts">, Group<f_Group>,
  Flags<[CC1Option]>, HelpText<"Enable support for the C++ Modules TS">;
def fmodule_maps : Flag <["-"], "fmodule-maps">, Alias<fimplicit_module_maps>;
def fmodule_name_EQ : Joined<["-"], "fmodule-name=">, Group<f_Group>,
  Flags<[NoXarchOption,CC1Option]>, MetaVarName<"<name>">,
  HelpText<"Specify the name of the module to build">;
def fmodule_name : Separate<["-"], "fmodule-name">, Alias<fmodule_name_EQ>;
def fmodule_implementation_of : Separate<["-"], "fmodule-implementation-of">,
  Flags<[CC1Option]>, Alias<fmodule_name_EQ>;
def fsystem_module : Flag<["-"], "fsystem-module">, Flags<[CC1Option]>,
  HelpText<"Build this module as a system module. Only used with -emit-module">;
def fmodule_map_file : Joined<["-"], "fmodule-map-file=">,
  Group<f_Group>, Flags<[NoXarchOption,CC1Option]>, MetaVarName<"<file>">,
  HelpText<"Load this module map file">;
def fmodule_file : Joined<["-"], "fmodule-file=">,
  Group<i_Group>, Flags<[NoXarchOption,CC1Option]>, MetaVarName<"[<name>=]<file>">,
  HelpText<"Specify the mapping of module name to precompiled module file, or load a module file if name is omitted.">;
def fmodules_ignore_macro : Joined<["-"], "fmodules-ignore-macro=">, Group<f_Group>, Flags<[CC1Option]>,
  HelpText<"Ignore the definition of the given macro when building and loading modules">;
def fmodules_decluse : Flag <["-"], "fmodules-decluse">, Group<f_Group>,
  Flags<[NoXarchOption,CC1Option]>,
  HelpText<"Require declaration of modules used within a module">;
def fmodules_strict_decluse : Flag <["-"], "fmodules-strict-decluse">, Group<f_Group>,
  Flags<[NoXarchOption,CC1Option]>,
  HelpText<"Like -fmodules-decluse but requires all headers to be in modules">;
def fno_modules_search_all : Flag <["-"], "fno-modules-search-all">, Group<f_Group>,
  Flags<[NoXarchOption, CC1Option]>;
def fno_implicit_modules :
  Flag <["-"], "fno-implicit-modules">,
  Group<f_Group>, Flags<[NoXarchOption, CC1Option]>;
def fretain_comments_from_system_headers : Flag<["-"], "fretain-comments-from-system-headers">, Group<f_Group>, Flags<[CC1Option]>;

def fmudflapth : Flag<["-"], "fmudflapth">, Group<f_Group>;
def fmudflap : Flag<["-"], "fmudflap">, Group<f_Group>;
def fnested_functions : Flag<["-"], "fnested-functions">, Group<f_Group>;
def fnext_runtime : Flag<["-"], "fnext-runtime">, Group<f_Group>;
def fno_apple_pragma_pack : Flag<["-"], "fno-apple-pragma-pack">, Group<f_Group>;
def fno_asm : Flag<["-"], "fno-asm">, Group<f_Group>;
def fno_asynchronous_unwind_tables : Flag<["-"], "fno-asynchronous-unwind-tables">, Group<f_Group>;
def fno_assume_sane_operator_new : Flag<["-"], "fno-assume-sane-operator-new">, Group<f_Group>,
  HelpText<"Don't assume that C++'s global operator new can't alias any pointer">,
  Flags<[CC1Option]>;
def fno_borland_extensions : Flag<["-"], "fno-borland-extensions">, Group<f_Group>;
def fno_builtin : Flag<["-"], "fno-builtin">, Group<f_Group>, Flags<[CC1Option, CoreOption]>,
  HelpText<"Disable implicit builtin knowledge of functions">;
def fno_builtin_ : Joined<["-"], "fno-builtin-">, Group<f_Group>, Flags<[CC1Option, CoreOption]>,
  HelpText<"Disable implicit builtin knowledge of a specific function">;
#if INTEL_CUSTOMIZATION
def nolib_inline : Flag<["-"], "nolib-inline">, Flags<[NoXarchOption]>, Alias<fno_builtin>,
  HelpText<"disable inline expansion of intrinsic functions">;
def : Flag<["-"], "nolib_inline">, Alias<fno_builtin>;
#endif // INTEL_CUSTOMIZATION
def fno_diagnostics_color : Flag<["-"], "fno-diagnostics-color">, Group<f_Group>,
  Flags<[CoreOption, NoXarchOption]>;
def fno_common : Flag<["-"], "fno-common">, Group<f_Group>, Flags<[CC1Option]>,
    HelpText<"Compile common globals like normal definitions">;
def fno_constant_cfstrings : Flag<["-"], "fno-constant-cfstrings">, Group<f_Group>,
  Flags<[CC1Option]>,
  HelpText<"Disable creation of CodeFoundation-type constant strings">;
def fno_cxx_modules : Flag <["-"], "fno-cxx-modules">, Group<f_Group>,
  Flags<[NoXarchOption]>;
def fno_diagnostics_fixit_info : Flag<["-"], "fno-diagnostics-fixit-info">, Group<f_Group>,
  Flags<[CC1Option]>, HelpText<"Do not include fixit information in diagnostics">;
def fno_diagnostics_show_hotness : Flag<["-"], "fno-diagnostics-show-hotness">, Group<f_Group>;
def fno_diagnostics_show_option : Flag<["-"], "fno-diagnostics-show-option">, Group<f_Group>, Flags<[CC1Option]>;
def fno_diagnostics_show_note_include_stack : Flag<["-"], "fno-diagnostics-show-note-include-stack">,
    Flags<[CC1Option]>, Group<f_Group>;
def fdigraphs : Flag<["-"], "fdigraphs">, Group<f_Group>, Flags<[CC1Option]>,
  HelpText<"Enable alternative token representations '<:', ':>', '<%', '%>', '%:', '%:%:' (default)">;
def fno_digraphs : Flag<["-"], "fno-digraphs">, Group<f_Group>, Flags<[CC1Option]>,
  HelpText<"Disallow alternative token representations '<:', ':>', '<%', '%>', '%:', '%:%:'">;
def fno_declspec : Flag<["-"], "fno-declspec">, Group<f_clang_Group>,
  HelpText<"Disallow __declspec as a keyword">, Flags<[CC1Option]>;
def fno_dollars_in_identifiers : Flag<["-"], "fno-dollars-in-identifiers">, Group<f_Group>,
  HelpText<"Disallow '$' in identifiers">, Flags<[CC1Option]>;
def fno_elide_constructors : Flag<["-"], "fno-elide-constructors">, Group<f_Group>,
  HelpText<"Disable C++ copy constructor elision">, Flags<[CC1Option]>;
def fno_eliminate_unused_debug_symbols : Flag<["-"], "fno-eliminate-unused-debug-symbols">, Group<f_Group>;
def fno_gnu_keywords : Flag<["-"], "fno-gnu-keywords">, Group<f_Group>, Flags<[CC1Option]>;
def fno_inline_functions : Flag<["-"], "fno-inline-functions">, Group<f_clang_Group>, Flags<[CC1Option]>;
def fno_inline : Flag<["-"], "fno-inline">, Group<f_clang_Group>, Flags<[CC1Option]>;
#if INTEL_CUSTOMIZATION
def inline_level_EQ : Joined<["-"], "inline-level=">, Flags<[NoXarchOption]>,
  HelpText<"Set function inlining level where: 0 is disable, 1 is inline "
           "marked functions and 2 is inline at compilers discretion">, Values<"0,1,2">;
#endif // INTEL_CUSTOMIZATION
def fno_global_isel : Flag<["-"], "fno-global-isel">, Group<f_clang_Group>,
  HelpText<"Disables the global instruction selector">;
def fno_experimental_isel : Flag<["-"], "fno-experimental-isel">, Group<f_clang_Group>,
  Alias<fno_global_isel>;
def fno_experimental_new_pass_manager : Flag<["-"], "fno-experimental-new-pass-manager">,
  Group<f_clang_Group>, Flags<[CC1Option]>,
  HelpText<"Disables an experimental new pass manager in LLVM.">;
def fveclib : Joined<["-"], "fveclib=">, Group<f_Group>, Flags<[CC1Option]>,
    HelpText<"Use the given vector functions library">, Values<"Accelerate,libmvec,MASSV,SVML,none">;
def fno_lax_vector_conversions : Flag<["-"], "fno-lax-vector-conversions">, Group<f_Group>,
  Alias<flax_vector_conversions_EQ>, AliasArgs<["none"]>;
def fno_merge_all_constants : Flag<["-"], "fno-merge-all-constants">, Group<f_Group>,
  HelpText<"Disallow merging of constants">;
def fno_modules : Flag <["-"], "fno-modules">, Group<f_Group>,
  Flags<[NoXarchOption]>;
def fno_implicit_module_maps : Flag <["-"], "fno-implicit-module-maps">, Group<f_Group>,
  Flags<[NoXarchOption]>;
def fno_module_maps : Flag <["-"], "fno-module-maps">, Alias<fno_implicit_module_maps>;
def fno_modules_decluse : Flag <["-"], "fno-modules-decluse">, Group<f_Group>,
  Flags<[NoXarchOption]>;
def fno_modules_strict_decluse : Flag <["-"], "fno-strict-modules-decluse">, Group<f_Group>,
  Flags<[NoXarchOption]>;
def fimplicit_modules : Flag <["-"], "fimplicit-modules">, Group<f_Group>,
  Flags<[NoXarchOption]>;
def fmodule_file_deps : Flag <["-"], "fmodule-file-deps">, Group<f_Group>,
  Flags<[NoXarchOption]>;
def fno_module_file_deps : Flag <["-"], "fno-module-file-deps">, Group<f_Group>,
  Flags<[NoXarchOption]>;
def fno_ms_extensions : Flag<["-"], "fno-ms-extensions">, Group<f_Group>,
  Flags<[CoreOption]>;
def fno_ms_compatibility : Flag<["-"], "fno-ms-compatibility">, Group<f_Group>,
  Flags<[CoreOption]>;
def fno_delayed_template_parsing : Flag<["-"], "fno-delayed-template-parsing">, Group<f_Group>,
  HelpText<"Disable delayed template parsing">,
  Flags<[NoXarchOption, CoreOption]>;
def fno_objc_exceptions: Flag<["-"], "fno-objc-exceptions">, Group<f_Group>;
def fno_objc_legacy_dispatch : Flag<["-"], "fno-objc-legacy-dispatch">, Group<f_Group>;
def fno_objc_weak : Flag<["-"], "fno-objc-weak">, Group<f_Group>, Flags<[CC1Option]>;
def fno_omit_frame_pointer : Flag<["-"], "fno-omit-frame-pointer">, Group<f_Group>;
def fno_operator_names : Flag<["-"], "fno-operator-names">, Group<f_Group>,
  HelpText<"Do not treat C++ operator name keywords as synonyms for operators">,
  Flags<[CC1Option]>;
def fno_pascal_strings : Flag<["-"], "fno-pascal-strings">, Group<f_Group>;
def fno_short_enums : Flag<["-"], "fno-short-enums">, Group<f_Group>;
def fno_show_source_location : Flag<["-"], "fno-show-source-location">, Group<f_Group>,
  Flags<[CC1Option]>, HelpText<"Do not include source location information with diagnostics">;
def fdiagnostics_absolute_paths : Flag<["-"], "fdiagnostics-absolute-paths">, Group<f_Group>,
  Flags<[CC1Option, CoreOption]>, HelpText<"Print absolute paths in diagnostics">;
def fno_spell_checking : Flag<["-"], "fno-spell-checking">, Group<f_Group>,
  Flags<[CC1Option]>, HelpText<"Disable spell-checking">;
def fno_stack_protector : Flag<["-"], "fno-stack-protector">, Group<f_Group>,
  HelpText<"Disable the use of stack protectors">;
def fno_strict_aliasing : Flag<["-"], "fno-strict-aliasing">, Group<f_Group>,
  Flags<[NoXarchOption, CoreOption]>;
def fstruct_path_tbaa : Flag<["-"], "fstruct-path-tbaa">, Group<f_Group>;
def fno_struct_path_tbaa : Flag<["-"], "fno-struct-path-tbaa">, Group<f_Group>;
def fno_strict_enums : Flag<["-"], "fno-strict-enums">, Group<f_Group>;
def fno_strict_vtable_pointers: Flag<["-"], "fno-strict-vtable-pointers">,
  Group<f_Group>;
def fno_strict_overflow : Flag<["-"], "fno-strict-overflow">, Group<f_Group>;
def fno_temp_file : Flag<["-"], "fno-temp-file">, Group<f_Group>,
  Flags<[CC1Option, CoreOption]>, HelpText<
  "Directly create compilation output files. This may lead to incorrect incremental builds if the compiler crashes">;
def fno_threadsafe_statics : Flag<["-"], "fno-threadsafe-statics">, Group<f_Group>,
  Flags<[CC1Option]>, HelpText<"Do not emit code to make initialization of local statics thread safe">;
def fno_use_cxa_atexit : Flag<["-"], "fno-use-cxa-atexit">, Group<f_Group>, Flags<[CC1Option]>,
  HelpText<"Don't use __cxa_atexit for calling destructors">;
def fno_register_global_dtors_with_atexit : Flag<["-"], "fno-register-global-dtors-with-atexit">, Group<f_Group>,
  HelpText<"Don't use atexit or __cxa_atexit to register global destructors">;
def fno_unit_at_a_time : Flag<["-"], "fno-unit-at-a-time">, Group<f_Group>;
def fno_unwind_tables : Flag<["-"], "fno-unwind-tables">, Group<f_Group>;
def fno_verbose_asm : Flag<["-"], "fno-verbose-asm">, Group<f_Group>, Flags<[CC1Option]>;
def fno_working_directory : Flag<["-"], "fno-working-directory">, Group<f_Group>;
def fno_wrapv : Flag<["-"], "fno-wrapv">, Group<f_Group>;
def fobjc_arc : Flag<["-"], "fobjc-arc">, Group<f_Group>, Flags<[CC1Option]>,
  HelpText<"Synthesize retain and release calls for Objective-C pointers">;
def fno_objc_arc : Flag<["-"], "fno-objc-arc">, Group<f_Group>;
def fobjc_convert_messages_to_runtime_calls :
  Flag<["-"], "fobjc-convert-messages-to-runtime-calls">, Group<f_Group>;
def fno_objc_convert_messages_to_runtime_calls :
  Flag<["-"], "fno-objc-convert-messages-to-runtime-calls">, Group<f_Group>, Flags<[CC1Option]>;
def fobjc_arc_exceptions : Flag<["-"], "fobjc-arc-exceptions">, Group<f_Group>, Flags<[CC1Option]>,
  HelpText<"Use EH-safe code when synthesizing retains and releases in -fobjc-arc">;
def fno_objc_arc_exceptions : Flag<["-"], "fno-objc-arc-exceptions">, Group<f_Group>;
def fobjc_atdefs : Flag<["-"], "fobjc-atdefs">, Group<clang_ignored_f_Group>;
def fobjc_call_cxx_cdtors : Flag<["-"], "fobjc-call-cxx-cdtors">, Group<clang_ignored_f_Group>;
def fobjc_exceptions: Flag<["-"], "fobjc-exceptions">, Group<f_Group>,
  HelpText<"Enable Objective-C exceptions">, Flags<[CC1Option]>;
def fapplication_extension : Flag<["-"], "fapplication-extension">,
  Group<f_Group>, Flags<[CC1Option]>,
  HelpText<"Restrict code to those available for App Extensions">;
def fno_application_extension : Flag<["-"], "fno-application-extension">,
  Group<f_Group>;
def frelaxed_template_template_args : Flag<["-"], "frelaxed-template-template-args">,
  Flags<[CC1Option]>, HelpText<"Enable C++17 relaxed template template argument matching">,
  Group<f_Group>;
def fno_relaxed_template_template_args : Flag<["-"], "fno-relaxed-template-template-args">,
  Group<f_Group>;
def fsized_deallocation : Flag<["-"], "fsized-deallocation">, Flags<[CC1Option]>,
  HelpText<"Enable C++14 sized global deallocation functions">, Group<f_Group>;
def fno_sized_deallocation: Flag<["-"], "fno-sized-deallocation">, Group<f_Group>;
def faligned_allocation : Flag<["-"], "faligned-allocation">, Flags<[CC1Option]>,
  HelpText<"Enable C++17 aligned allocation functions">, Group<f_Group>;
def fno_aligned_allocation: Flag<["-"], "fno-aligned-allocation">,
  Group<f_Group>, Flags<[CC1Option]>;
def fnew_alignment_EQ : Joined<["-"], "fnew-alignment=">,
  HelpText<"Specifies the largest alignment guaranteed by '::operator new(size_t)'">,
  MetaVarName<"<align>">, Group<f_Group>, Flags<[CC1Option]>;
def : Separate<["-"], "fnew-alignment">, Alias<fnew_alignment_EQ>;
def : Flag<["-"], "faligned-new">, Alias<faligned_allocation>;
def : Flag<["-"], "fno-aligned-new">, Alias<fno_aligned_allocation>;
def faligned_new_EQ : Joined<["-"], "faligned-new=">;

def fobjc_legacy_dispatch : Flag<["-"], "fobjc-legacy-dispatch">, Group<f_Group>;
def fobjc_new_property : Flag<["-"], "fobjc-new-property">, Group<clang_ignored_f_Group>;
def fobjc_infer_related_result_type : Flag<["-"], "fobjc-infer-related-result-type">,
                                      Group<f_Group>;
def fno_objc_infer_related_result_type : Flag<["-"],
  "fno-objc-infer-related-result-type">, Group<f_Group>,
  HelpText<
    "do not infer Objective-C related result type based on method family">,
  Flags<[CC1Option]>;
def fobjc_link_runtime: Flag<["-"], "fobjc-link-runtime">, Group<f_Group>;
def fobjc_weak : Flag<["-"], "fobjc-weak">, Group<f_Group>, Flags<[CC1Option]>,
  HelpText<"Enable ARC-style weak references in Objective-C">;

// Objective-C ABI options.
def fobjc_runtime_EQ : Joined<["-"], "fobjc-runtime=">, Group<f_Group>, Flags<[CC1Option, CoreOption]>,
  HelpText<"Specify the target Objective-C runtime kind and version">;
def fobjc_abi_version_EQ : Joined<["-"], "fobjc-abi-version=">, Group<f_Group>;
def fobjc_nonfragile_abi_version_EQ : Joined<["-"], "fobjc-nonfragile-abi-version=">, Group<f_Group>;
def fobjc_nonfragile_abi : Flag<["-"], "fobjc-nonfragile-abi">, Group<f_Group>;
def fno_objc_nonfragile_abi : Flag<["-"], "fno-objc-nonfragile-abi">, Group<f_Group>;

def fobjc_sender_dependent_dispatch : Flag<["-"], "fobjc-sender-dependent-dispatch">, Group<f_Group>;
def foffload_static_lib_EQ : CommaJoined<["-"], "foffload-static-lib=">, Flags<[NoXarchOption, CoreOption]>, Group<offload_lib_Group>;
def foffload_whole_static_lib_EQ : CommaJoined<["-"], "foffload-whole-static-lib=">, Flags<[NoXarchOption, CoreOption]>, Group<offload_lib_Group>;
def fomit_frame_pointer : Flag<["-"], "fomit-frame-pointer">, Group<f_Group>;
def fopenmp : Flag<["-"], "fopenmp">, Group<f_Group>, Flags<[CC1Option, NoArgumentUnused]>,
  HelpText<"Parse OpenMP pragmas and generate parallel code.">;
def fno_openmp : Flag<["-"], "fno-openmp">, Group<f_Group>, Flags<[NoArgumentUnused]>;
#if INTEL_CUSTOMIZATION
def fopenmp_version_EQ : Joined<["-"], "fopenmp-version=">, Group<f_Group>, Flags<[CC1Option, NoArgumentUnused]>,
  HelpText<"Choose which OpenMP version to link with.">;
def fopenmp_EQ : Joined<["-"], "fopenmp=">, Group<f_Group>;
def qopenmp_threadprivate_EQ: Joined<["-"], "qopenmp-threadprivate=">,
  HelpText<"Choose which threadprivate implementation to use: compat or legacy.">;
def fintel_pragma_prefetch : Flag<["-"],
  "fintel-pragma-prefetch">, Group<f_Group>,
  Flags<[CC1Option, NoArgumentUnused]>;
def fno_intel_pragma_prefetch : Flag<["-"],
  "fno-intel-pragma-prefetch">;
#endif // INTEL_CUSTOMIZATION
def fopenmp_use_tls : Flag<["-"], "fopenmp-use-tls">, Group<f_Group>,
  Flags<[NoArgumentUnused, HelpHidden]>;
def fnoopenmp_use_tls : Flag<["-"], "fnoopenmp-use-tls">, Group<f_Group>,
  Flags<[CC1Option, NoArgumentUnused, HelpHidden]>;
// INTEL_COLLAB
def fopenmp_late_outline : Flag<["-"], "fopenmp-late-outline">, Group<f_Group>,
  Flags<[CC1Option, NoArgumentUnused]>;
def fopenmp_use_single_elem_array_funcs : Flag<["-"],
  "fopenmp-use-single-elem-array-funcs">, Group<f_Group>,
  Flags<[CC1Option, NoArgumentUnused]>;
def fno_openmp_use_single_elem_array_funcs : Flag<["-"],
  "fno-openmp-use-single-elem-array-funcs">;
// end INTEL_COLLAB
def fopenmp_targets_EQ : CommaJoined<["-"], "fopenmp-targets=">, Flags<[NoXarchOption, CC1Option]>,
  HelpText<"Specify comma-separated list of triples OpenMP offloading targets to be supported">;
def fopenmp_relocatable_target : Flag<["-"], "fopenmp-relocatable-target">,
  Group<f_Group>, Flags<[CC1Option, NoArgumentUnused, HelpHidden]>;
def fnoopenmp_relocatable_target : Flag<["-"], "fnoopenmp-relocatable-target">,
  Group<f_Group>, Flags<[CC1Option, NoArgumentUnused, HelpHidden]>;
def fopenmp_simd : Flag<["-"], "fopenmp-simd">, Group<f_Group>, Flags<[CC1Option, NoArgumentUnused]>,
  HelpText<"Emit OpenMP code only for SIMD-based constructs.">;
#if INTEL_CUSTOMIZATION
def fiopenmp_simd : Flag<["-"], "fiopenmp-simd">, Group<f_Group>, Flags<[CC1Option, NoArgumentUnused]>;
def fno_iopenmp_simd : Flag<["-"], "fno-iopenmp-simd">, Group<f_Group>, Flags<[NoArgumentUnused]>;
def fopenmp_stable_file_id : Flag<["-"], "fopenmp-stable-file-id">,
    Group<f_Group>, Flags<[CC1Option, NoArgumentUnused, CoreOption, HelpHidden]>;
def fopenmp_device_lib_EQ : CommaJoined<["-"], "fopenmp-device-lib=">, Flags<[NoXarchOption, CoreOption]>,
  Values<"libc, libm-fp32, libm-fp64, all">, HelpText<"Control inclusion of "
  "device libraries into device binary linkage. Valid arguments "
  "are libc, libm-fp32, libm-fp64, all">;
def fno_openmp_device_lib_EQ : CommaJoined<["-"], "fno-openmp-device-lib=">, Flags<[NoXarchOption, CoreOption]>,
  Values<"libc, libm-fp32, libm-fp64, all">, HelpText<"Control exclusion of "
  "device libraries from device binary linkage. Valid arguments "
  "are libc, libm-fp32, libm-fp64, all">;
def fiopenmp_offload : Flag<["-"], "fiopenmp-offload">, Flags<[NoXarchOption]>, Group<f_Group>;
def fno_iopenmp_offload : Flag<["-"], "fno-iopenmp-offload">, Flags<[NoXarchOption]>, Group<f_Group>;
#endif // INTEL_CUSTOMIZATION
def fopenmp_enable_irbuilder : Flag<["-"], "fopenmp-enable-irbuilder">, Group<f_Group>, Flags<[CC1Option, NoArgumentUnused, HelpHidden]>,
  HelpText<"Use the experimental OpenMP-IR-Builder codegen path.">;
def fno_openmp_simd : Flag<["-"], "fno-openmp-simd">, Group<f_Group>, Flags<[CC1Option, NoArgumentUnused]>;
def fopenmp_cuda_mode : Flag<["-"], "fopenmp-cuda-mode">, Group<f_Group>,
  Flags<[CC1Option, NoArgumentUnused, HelpHidden]>;
def fno_openmp_cuda_mode : Flag<["-"], "fno-openmp-cuda-mode">, Group<f_Group>,
  Flags<[NoArgumentUnused, HelpHidden]>;
def fopenmp_cuda_force_full_runtime : Flag<["-"], "fopenmp-cuda-force-full-runtime">, Group<f_Group>,
  Flags<[CC1Option, NoArgumentUnused, HelpHidden]>;
def fno_openmp_cuda_force_full_runtime : Flag<["-"], "fno-openmp-cuda-force-full-runtime">, Group<f_Group>,
  Flags<[NoArgumentUnused, HelpHidden]>;
def fopenmp_cuda_number_of_sm_EQ : Joined<["-"], "fopenmp-cuda-number-of-sm=">, Group<f_Group>,
  Flags<[CC1Option, NoArgumentUnused, HelpHidden]>;
def fopenmp_cuda_blocks_per_sm_EQ : Joined<["-"], "fopenmp-cuda-blocks-per-sm=">, Group<f_Group>,
  Flags<[CC1Option, NoArgumentUnused, HelpHidden]>;
def fopenmp_cuda_teams_reduction_recs_num_EQ : Joined<["-"], "fopenmp-cuda-teams-reduction-recs-num=">, Group<f_Group>,
  Flags<[CC1Option, NoArgumentUnused, HelpHidden]>;
def fopenmp_optimistic_collapse : Flag<["-"], "fopenmp-optimistic-collapse">, Group<f_Group>,
  Flags<[CC1Option, NoArgumentUnused, HelpHidden]>;
def fno_openmp_optimistic_collapse : Flag<["-"], "fno-openmp-optimistic-collapse">, Group<f_Group>,
  Flags<[NoArgumentUnused, HelpHidden]>;
// INTEL_COLLAB
def fiopenmp : Flag<["-"], "fiopenmp">, Group<f_Group>, Flags<[NoArgumentUnused]>;
def fno_iopenmp : Flag<["-"], "fno-iopenmp">, Group<f_Group>, Flags<[NoArgumentUnused]>;
// end INTEL_COLLAB
#if INTEL_CUSTOMIZATION
def static_openmp: Flag<["-"], "static-openmp">,
  HelpText<"Use the static host OpenMP runtime while linking.">;
def qopenmp_simd: Flag<["-"], "qopenmp-simd">, Alias<fiopenmp_simd>,
  HelpText<"Emit OpenMP code only for SIMD-based constructs.">;
def qno_openmp_simd: Flag<["-"], "qno-openmp-simd">, Alias<fno_iopenmp_simd>;
def qno_openmp : Flag<["-"], "qno-openmp">, Group<f_Group>, Flags<[NoArgumentUnused]>, Alias<fno_iopenmp>, HelpText<"Disable OpenMP support">;
def qopenmp: Flag<["-"], "qopenmp">, Alias<fiopenmp>,
  HelpText<"Parse OpenMP pragmas and generate parallel code.">;
def qopenmp_stubs : Flag<["-"], "qopenmp-stubs">,
  HelpText<"enables the user to compile OpenMP programs in sequential mode. "
  "The OpenMP directives are ignored and a stub OpenMP library is linked.">;
def qopenmp_link_EQ : Joined<["-"], "qopenmp-link=">,
  HelpText<"Choose whether to link with the static or dynamic OpenMP "
  "libraries. Default is dynamic.">;
#endif // INTEL_CUSTOMIZATION
def fopenmp_cuda_parallel_target_regions : Flag<["-"], "fopenmp-cuda-parallel-target-regions">, Group<f_Group>,
  Flags<[CC1Option, NoArgumentUnused, HelpHidden]>,
  HelpText<"Support parallel execution of target regions on Cuda-based devices.">;
def fno_openmp_cuda_parallel_target_regions : Flag<["-"], "fno-openmp-cuda-parallel-target-regions">, Group<f_Group>,
  Flags<[NoArgumentUnused, HelpHidden]>,
  HelpText<"Support only serial execution of target regions on Cuda-based devices.">;
def fno_optimize_sibling_calls : Flag<["-"], "fno-optimize-sibling-calls">, Group<f_Group>;
def foptimize_sibling_calls : Flag<["-"], "foptimize-sibling-calls">, Group<f_Group>;
def fno_escaping_block_tail_calls : Flag<["-"], "fno-escaping-block-tail-calls">, Group<f_Group>, Flags<[CC1Option]>;
def fescaping_block_tail_calls : Flag<["-"], "fescaping-block-tail-calls">, Group<f_Group>;
def force__cpusubtype__ALL : Flag<["-"], "force_cpusubtype_ALL">;
def force__flat__namespace : Flag<["-"], "force_flat_namespace">;
def force__load : Separate<["-"], "force_load">;
def force_addr : Joined<["-"], "fforce-addr">, Group<clang_ignored_f_Group>;
def foutput_class_dir_EQ : Joined<["-"], "foutput-class-dir=">, Group<f_Group>;
def fpack_struct : Flag<["-"], "fpack-struct">, Group<f_Group>;
def fno_pack_struct : Flag<["-"], "fno-pack-struct">, Group<f_Group>;
def fpack_struct_EQ : Joined<["-"], "fpack-struct=">, Group<f_Group>, Flags<[CC1Option]>,
  HelpText<"Specify the default maximum struct packing alignment">;
def fmax_type_align_EQ : Joined<["-"], "fmax-type-align=">, Group<f_Group>, Flags<[CC1Option]>,
  HelpText<"Specify the maximum alignment to enforce on pointers lacking an explicit alignment">;
def fno_max_type_align : Flag<["-"], "fno-max-type-align">, Group<f_Group>;
def fpascal_strings : Flag<["-"], "fpascal-strings">, Group<f_Group>, Flags<[CC1Option]>,
  HelpText<"Recognize and construct Pascal-style string literals">;
def fpatchable_function_entry_EQ : Joined<["-"], "fpatchable-function-entry=">, Group<f_Group>, Flags<[CC1Option]>,
  MetaVarName<"<N,M>">, HelpText<"Generate M NOPs before function entry and N-M NOPs after function entry">;
def fpcc_struct_return : Flag<["-"], "fpcc-struct-return">, Group<f_Group>, Flags<[CC1Option]>,
  HelpText<"Override the default ABI to return all structs on the stack">;
def fpch_preprocess : Flag<["-"], "fpch-preprocess">, Group<f_Group>;
def fpic : Flag<["-"], "fpic">, Group<f_Group>;
def fno_pic : Flag<["-"], "fno-pic">, Group<f_Group>;
def fpie : Flag<["-"], "fpie">, Group<f_Group>;
def fno_pie : Flag<["-"], "fno-pie">, Group<f_Group>;
defm plt : OptOutFFlag<"plt", "",
  "Use GOT indirection instead of PLT to make external function calls (x86 only)">;
defm ropi : OptInFFlag<"ropi", "Generate read-only position independent code (ARM only)">;
defm rwpi : OptInFFlag<"rwpi", "Generate read-write position independent code (ARM only)">;
def fplugin_EQ : Joined<["-"], "fplugin=">, Group<f_Group>, Flags<[NoXarchOption]>, MetaVarName<"<dsopath>">,
  HelpText<"Load the named plugin (dynamic shared object)">;
def fpass_plugin_EQ : Joined<["-"], "fpass-plugin=">,
  Group<f_Group>, Flags<[CC1Option]>, MetaVarName<"<dsopath>">,
  HelpText<"Load pass plugin from a dynamic shared object file (only with new pass manager).">;
defm preserve_as_comments : OptOutFFlag<"preserve-as-comments", "",
  "Do not preserve comments in inline assembly">;
def fprofile_arcs : Flag<["-"], "fprofile-arcs">, Group<f_Group>, Flags<[CC1Option,LinkOption]>;
def fno_profile_arcs : Flag<["-"], "fno-profile-arcs">, Group<f_Group>;
def framework : Separate<["-"], "framework">, Flags<[LinkerInput]>;
def frandom_seed_EQ : Joined<["-"], "frandom-seed=">, Group<clang_ignored_f_Group>;
def freg_struct_return : Flag<["-"], "freg-struct-return">, Group<f_Group>, Flags<[CC1Option]>,
  HelpText<"Override the default ABI to return small structs in registers">;
defm rtti : OptOutFFlag<"rtti", "", "Disable generation of rtti information">;
defm rtti_data : OptOutFFlag<"rtti-data", "", "Disable generation of RTTI data">;
def : Flag<["-"], "fsched-interblock">, Group<clang_ignored_f_Group>;
def fshort_enums : Flag<["-"], "fshort-enums">, Group<f_Group>, Flags<[CC1Option]>,
  HelpText<"Allocate to an enum type only as many bytes as it needs for the declared range of possible values">;
def fchar8__t : Flag<["-"], "fchar8_t">, Group<f_Group>, Flags<[CC1Option]>,
  HelpText<"Enable C++ builtin type char8_t">;
def fno_char8__t : Flag<["-"], "fno-char8_t">, Group<f_Group>, Flags<[CC1Option]>,
  HelpText<"Disable C++ builtin type char8_t">;
def fshort_wchar : Flag<["-"], "fshort-wchar">, Group<f_Group>,
  HelpText<"Force wchar_t to be a short unsigned int">;
def fno_short_wchar : Flag<["-"], "fno-short-wchar">, Group<f_Group>,
  HelpText<"Force wchar_t to be an unsigned int">;
def fshow_overloads_EQ : Joined<["-"], "fshow-overloads=">, Group<f_Group>, Flags<[CC1Option]>,
  HelpText<"Which overload candidates to show when overload resolution fails: "
           "best|all; defaults to all">, Values<"best,all">;
defm show_column : OptOutFFlag<"show-column", "", "Do not include column number on diagnostics">;
def fshow_source_location : Flag<["-"], "fshow-source-location">, Group<f_Group>;
def fspell_checking : Flag<["-"], "fspell-checking">, Group<f_Group>;
def fspell_checking_limit_EQ : Joined<["-"], "fspell-checking-limit=">, Group<f_Group>;
def fsigned_bitfields : Flag<["-"], "fsigned-bitfields">, Group<f_Group>;
defm signed_char : OptOutFFlag<"signed-char", "char is signed", "char is unsigned">;
def fsplit_stack : Flag<["-"], "fsplit-stack">, Group<f_Group>;
def fstack_protector_all : Flag<["-"], "fstack-protector-all">, Group<f_Group>,
  HelpText<"Enable stack protectors for all functions">;
def fstack_clash_protection : Flag<["-"], "fstack-clash-protection">, Group<f_Group>, Flags<[CC1Option]>,
  HelpText<"Enable stack clash protection">;
def fno_stack_clash_protection : Flag<["-"], "fno-stack-clash-protection">, Group<f_Group>,
  HelpText<"Disable stack clash protection">;
def fstack_protector_strong : Flag<["-"], "fstack-protector-strong">, Group<f_Group>,
  HelpText<"Enable stack protectors for some functions vulnerable to stack smashing. "
           "Compared to -fstack-protector, this uses a stronger heuristic "
           "that includes functions containing arrays of any size (and any type), "
           "as well as any calls to alloca or the taking of an address from a local variable">;
#if INTEL_CUSTOMIZATION
def fstack_security_check : Flag<["-"], "fstack-security-check">, Alias<fstack_protector_strong>,
  HelpText<"Enable overflow security checks">;
def fstack_limit_register_EQ : Joined<["-"], "fstack-limit-register=">,
  Flags<[NoXarchOption]>, HelpText<"Limits the stack register size">;
#endif // INTEL_CUSTOMIZATION
def fstack_protector : Flag<["-"], "fstack-protector">, Group<f_Group>,
  HelpText<"Enable stack protectors for some functions vulnerable to stack smashing. "
           "This uses a loose heuristic which considers functions vulnerable if they "
           "contain a char (or 8bit integer) array or constant sized calls to alloca "
           ", which are of greater size than ssp-buffer-size (default: 8 bytes). All "
           "variable sized calls to alloca are considered vulnerable. A function with "
           "a stack protector has a guard value added to the stack frame that is "
           "checked on function exit. The guard value must be positioned in the "
           "stack frame such that a buffer overflow from a vulnerable variable will "
           "overwrite the guard value before overwriting the function's return "
           "address. The reference stack guard value is stored in a global variable.">;
def ftrivial_auto_var_init : Joined<["-"], "ftrivial-auto-var-init=">, Group<f_Group>,
  Flags<[CC1Option, CoreOption]>, HelpText<"Initialize trivial automatic stack variables: uninitialized (default)"
  " | pattern">, Values<"uninitialized,pattern">;
def enable_trivial_var_init_zero : Flag<["-"], "enable-trivial-auto-var-init-zero-knowing-it-will-be-removed-from-clang">,
  Flags<[CC1Option, CoreOption]>,
  HelpText<"Trivial automatic variable initialization to zero is only here for benchmarks, it'll eventually be removed, and I'm OK with that because I'm only using it to benchmark">;
def ftrivial_auto_var_init_stop_after : Joined<["-"], "ftrivial-auto-var-init-stop-after=">, Group<f_Group>,
  Flags<[CC1Option, CoreOption]>, HelpText<"Stop initializing trivial automatic stack variables after the specified number of instances">;
def fstandalone_debug : Flag<["-"], "fstandalone-debug">, Group<f_Group>, Flags<[CoreOption]>,
  HelpText<"Emit full debug info for all types used by the program">;
def fno_standalone_debug : Flag<["-"], "fno-standalone-debug">, Group<f_Group>, Flags<[CoreOption]>,
  HelpText<"Limit debug information produced to reduce size of debug binary">;
def flimit_debug_info : Flag<["-"], "flimit-debug-info">, Flags<[CoreOption]>, Alias<fno_standalone_debug>;
def fno_limit_debug_info : Flag<["-"], "fno-limit-debug-info">, Flags<[CoreOption]>, Alias<fstandalone_debug>;
#if INTEL_CUSTOMIZATION
def femit_class_debug_always : Flag<["-"], "femit-class-debug-always">, Flags<[NoXarchOption]>,
  Alias<fstandalone_debug>,
  HelpText<"Emit debug information for a C++ class into each object file where the class is used."
           " This flag is useful for tools which are unable to resolve incomplete type descriptions."
           "  Using this option may cause a large increase in the size of the debug information">;
def fno_emit_class_debug_always : Flag<["-"], "fno-emit-class-debug-always">, Flags<[NoXarchOption]>,
  Alias<fno_standalone_debug>,
  HelpText<"Emit debug information for a C++ class in only one object file">;
#endif // INTEL_CUSTOMIZATION
def fdebug_macro : Flag<["-"], "fdebug-macro">, Group<f_Group>, Flags<[CoreOption]>,
  HelpText<"Emit macro debug information">;
def fno_debug_macro : Flag<["-"], "fno-debug-macro">, Group<f_Group>, Flags<[CoreOption]>,
  HelpText<"Do not emit macro debug information">;
def fstrict_aliasing : Flag<["-"], "fstrict-aliasing">, Group<f_Group>,
  Flags<[NoXarchOption, CoreOption]>;
def fstrict_enums : Flag<["-"], "fstrict-enums">, Group<f_Group>, Flags<[CC1Option]>,
  HelpText<"Enable optimizations based on the strict definition of an enum's "
           "value range">;
def fstrict_vtable_pointers: Flag<["-"], "fstrict-vtable-pointers">,
  Group<f_Group>, Flags<[CC1Option]>,
  HelpText<"Enable optimizations based on the strict rules for overwriting "
             "polymorphic C++ objects">;
def fstrict_overflow : Flag<["-"], "fstrict-overflow">, Group<f_Group>;
def fintelfpga : Flag<["-"], "fintelfpga">, Group<f_Group>,
  Flags<[CC1Option, CoreOption]>, HelpText<"Perform ahead of time compilation for FPGA">;
def fsycl_device_only : Flag<["-"], "fsycl-device-only">, Flags<[CoreOption]>,
  HelpText<"Compile SYCL kernels for device">;
def fsycl_targets_EQ : CommaJoined<["-"], "fsycl-targets=">, Flags<[NoXarchOption, CC1Option, CoreOption]>,
  HelpText<"Specify comma-separated list of triples SYCL offloading targets to be supported">;
def fsycl_add_targets_EQ : CommaJoined<["-"], "fsycl-add-targets=">, Flags<[NoXarchOption, CoreOption]>,
  HelpText<"Specify comma-separated list of triple and device binary image pairs to add to the final SYCL binary">;
def fsycl_link_targets_EQ : CommaJoined<["-"], "fsycl-link-targets=">, Flags<[NoXarchOption, CC1Option, CoreOption]>,
  HelpText<"Specify comma-separated list of triples SYCL offloading targets to produce linked device images">;
def fsycl_device_code_split_EQ : Joined<["-"], "fsycl-device-code-split=">,
   Flags<[CC1Option, CoreOption]>, HelpText<"Perform SYCL device code split: per_kernel (device code module is "
  "created for each SYCL kernel) | per_source (device code module is created for each source (translation unit)) | off (no device code split). "
  "Default is 'off' - all kernels go into a single module`">, Values<"per_source, per_kernel, off">;
def fsycl_device_code_split : Flag<["-"], "fsycl-device-code-split">, Alias<fsycl_device_code_split_EQ>,
  AliasArgs<["per_source"]>, Flags<[CC1Option, CoreOption]>,
  HelpText<"Perform SYCL device code split in the per_source mode i.e. create a device code module for each source (translation unit)">;
def fsycl_id_queries_fit_in_int : Flag<["-"], "fsycl-id-queries-fit-in-int">,
  Flags<[CC1Option, CoreOption]>, HelpText<"Assume that SYCL ID queries fit "
  "within MAX_INT.">;
def fno_sycl_id_queries_fit_in_int : Flag<["-"], "fno-sycl-id-queries-fit-in-int">,
  Flags<[CC1Option, CoreOption]>, HelpText<"Do not assume that SYCL ID queries "
  "fit within MAX_INT.">;
def fsycl_use_bitcode : Flag<["-"], "fsycl-use-bitcode">,
  Flags<[CC1Option, CoreOption]>, HelpText<"Use LLVM bitcode instead of SPIR-V in fat objects">;
def fno_sycl_use_bitcode : Flag<["-"], "fno-sycl-use-bitcode">,
  Flags<[CC1Option, CoreOption]>, HelpText<"Use SPIR-V instead of LLVM bitcode in fat objects">;
def fsycl_link_EQ : Joined<["-"], "fsycl-link=">,
  Flags<[CC1Option, CoreOption]>, HelpText<"Generate partially linked device and host object to be used at various stages of compilation">, Values<"image,early">;
def fsycl_link : Flag<["-"], "fsycl-link">, Alias<fsycl_link_EQ>,
  AliasArgs<["early"]>, Flags<[CC1Option, CoreOption]>,
  HelpText<"Generate partially linked device object to be used with the host link">;
def fsycl_unnamed_lambda : Flag<["-"], "fsycl-unnamed-lambda">,
  Flags<[CC1Option, CoreOption]>, HelpText<"Allow unnamed SYCL lambda kernels">;
def fno_sycl_unnamed_lambda : Flag<["-"], "fno-sycl-unnamed-lambda">,
  Flags<[CC1Option, CoreOption]>;
def fsycl_help_EQ : Joined<["-"], "fsycl-help=">,
  Flags<[NoXarchOption, CoreOption]>, HelpText<"Emit help information from the "
  "related offline compilation tool. Valid values: all, fpga, gen, x86_64.">,
  Values<"all,fpga,gen,x86_64">;
def fsycl_help : Flag<["-"], "fsycl-help">, Alias<fsycl_help_EQ>,
  Flags<[NoXarchOption, CoreOption]>, AliasArgs<["all"]>, HelpText<"Emit help information "
  "from all of the offline compilation tools">;
def fsycl_libspirv_path_EQ : Joined<["-"], "fsycl-libspirv-path=">,
  Flags<[CC1Option, CoreOption]>, HelpText<"Path to libspirv library">;
def fno_sycl_libspirv : Flag<["-"], "fno-sycl-libspirv">, HelpText<"Disable check for libspirv">;
def fsyntax_only : Flag<["-"], "fsyntax-only">,
  Flags<[NoXarchOption,CoreOption,CC1Option]>, Group<Action_Group>;
def ftabstop_EQ : Joined<["-"], "ftabstop=">, Group<f_Group>;
#if INTEL_CUSTOMIZATION
def ftemplate_depth_EQ : Joined<["-"], "ftemplate-depth=">, Group<f_Group>,
  HelpText<"Control the depth in which recursive templates are expanded.">;
#endif // INTEL_CUSTOMIZATION
def ftemplate_depth_ : Joined<["-"], "ftemplate-depth-">, Group<f_Group>;
def ftemplate_backtrace_limit_EQ : Joined<["-"], "ftemplate-backtrace-limit=">,
                                   Group<f_Group>;
def foperator_arrow_depth_EQ : Joined<["-"], "foperator-arrow-depth=">,
                               Group<f_Group>;

def fsave_optimization_record : Flag<["-"], "fsave-optimization-record">,
  Group<f_Group>, HelpText<"Generate a YAML optimization record file">;
def fsave_optimization_record_EQ : Joined<["-"], "fsave-optimization-record=">,
  Group<f_Group>, HelpText<"Generate an optimization record file in a specific format">,
  MetaVarName<"<format>">;
def fno_save_optimization_record : Flag<["-"], "fno-save-optimization-record">,
  Group<f_Group>, Flags<[NoArgumentUnused]>;
def foptimization_record_file_EQ : Joined<["-"], "foptimization-record-file=">,
  Group<f_Group>,
  HelpText<"Specify the output name of the file containing the optimization remarks. Implies -fsave-optimization-record. On Darwin platforms, this cannot be used with multiple -arch <arch> options.">,
  MetaVarName<"<file>">;
def foptimization_record_passes_EQ : Joined<["-"], "foptimization-record-passes=">,
  Group<f_Group>,
  HelpText<"Only include passes which match a specified regular expression in the generated optimization record (by default, include all passes)">,
  MetaVarName<"<regex>">;

def ftest_coverage : Flag<["-"], "ftest-coverage">, Flags<[CC1Option]>, Group<f_Group>;
def fno_test_coverage : Flag<["-"], "fno-test-coverage">, Group<f_Group>;
def fvectorize : Flag<["-"], "fvectorize">, Group<f_Group>,
  HelpText<"Enable the loop vectorization passes">;
def fno_vectorize : Flag<["-"], "fno-vectorize">, Group<f_Group>;
def : Flag<["-"], "ftree-vectorize">, Alias<fvectorize>;
def : Flag<["-"], "fno-tree-vectorize">, Alias<fno_vectorize>;
def fslp_vectorize : Flag<["-"], "fslp-vectorize">, Group<f_Group>,
  HelpText<"Enable the superword-level parallelism vectorization passes">;
def fno_slp_vectorize : Flag<["-"], "fno-slp-vectorize">, Group<f_Group>;
def : Flag<["-"], "ftree-slp-vectorize">, Alias<fslp_vectorize>;
def : Flag<["-"], "fno-tree-slp-vectorize">, Alias<fno_slp_vectorize>;
def Wlarge_by_value_copy_def : Flag<["-"], "Wlarge-by-value-copy">,
  HelpText<"Warn if a function definition returns or accepts an object larger "
           "in bytes than a given value">, Flags<[HelpHidden]>;
def Wlarge_by_value_copy_EQ : Joined<["-"], "Wlarge-by-value-copy=">, Flags<[CC1Option]>;

// These "special" warning flags are effectively processed as f_Group flags by the driver:
// Just silence warnings about -Wlarger-than for now.
def Wlarger_than_EQ : Joined<["-"], "Wlarger-than=">, Group<clang_ignored_f_Group>;
def Wlarger_than_ : Joined<["-"], "Wlarger-than-">, Alias<Wlarger_than_EQ>;
def Wframe_larger_than_EQ : Joined<["-"], "Wframe-larger-than=">, Group<f_Group>, Flags<[NoXarchOption]>;

def : Flag<["-"], "fterminated-vtables">, Alias<fapple_kext>;
def fthreadsafe_statics : Flag<["-"], "fthreadsafe-statics">, Group<f_Group>;
def ftime_report : Flag<["-"], "ftime-report">, Group<f_Group>, Flags<[CC1Option]>;
def ftime_trace : Flag<["-"], "ftime-trace">, Group<f_Group>,
  HelpText<"Turn on time profiler. Generates JSON file based on output filename.">,
  DocBrief<[{
Turn on time profiler. Generates JSON file based on output filename. Results
can be analyzed with chrome://tracing or `Speedscope App
<https://www.speedscope.app>`_ for flamegraph visualization.}]>,
  Flags<[CC1Option, CoreOption]>;
def ftime_trace_granularity_EQ : Joined<["-"], "ftime-trace-granularity=">, Group<f_Group>,
  HelpText<"Minimum time granularity (in microseconds) traced by time profiler">,
  Flags<[CC1Option, CoreOption]>;
def ftlsmodel_EQ : Joined<["-"], "ftls-model=">, Group<f_Group>, Flags<[CC1Option]>;
def ftrapv : Flag<["-"], "ftrapv">, Group<f_Group>, Flags<[CC1Option]>,
  HelpText<"Trap on integer overflow">;
def ftrapv_handler_EQ : Joined<["-"], "ftrapv-handler=">, Group<f_Group>,
  MetaVarName<"<function name>">,
  HelpText<"Specify the function to be called on overflow">;
def ftrapv_handler : Separate<["-"], "ftrapv-handler">, Group<f_Group>, Flags<[CC1Option]>;
def ftrap_function_EQ : Joined<["-"], "ftrap-function=">, Group<f_Group>, Flags<[CC1Option]>,
  HelpText<"Issue call to specified function rather than a trap instruction">;
def funit_at_a_time : Flag<["-"], "funit-at-a-time">, Group<f_Group>;
def funroll_loops : Flag<["-"], "funroll-loops">, Group<f_Group>,
  HelpText<"Turn on loop unroller">, Flags<[CC1Option]>;
def fno_unroll_loops : Flag<["-"], "fno-unroll-loops">, Group<f_Group>,
  HelpText<"Turn off loop unroller">, Flags<[CC1Option]>;
defm reroll_loops : OptInFFlag<"reroll-loops", "Turn on loop reroller">;
def ftrigraphs : Flag<["-"], "ftrigraphs">, Group<f_Group>,
  HelpText<"Process trigraph sequences">, Flags<[CC1Option]>;
def fno_trigraphs : Flag<["-"], "fno-trigraphs">, Group<f_Group>,
  HelpText<"Do not process trigraph sequences">, Flags<[CC1Option]>;
def funsigned_bitfields : Flag<["-"], "funsigned-bitfields">, Group<f_Group>;
def funsigned_char : Flag<["-"], "funsigned-char">, Group<f_Group>;
def fno_unsigned_char : Flag<["-"], "fno-unsigned-char">;
def funwind_tables : Flag<["-"], "funwind-tables">, Group<f_Group>;
def fuse_cxa_atexit : Flag<["-"], "fuse-cxa-atexit">, Group<f_Group>;
def fregister_global_dtors_with_atexit : Flag<["-"], "fregister-global-dtors-with-atexit">, Group<f_Group>, Flags<[CC1Option]>,
  HelpText<"Use atexit or __cxa_atexit to register global destructors">;
defm use_init_array : OptOutFFlag<"use-init-array", "", "Use .ctors/.dtors instead of .init_array/.fini_array">;
def fno_var_tracking : Flag<["-"], "fno-var-tracking">, Group<clang_ignored_f_Group>;
def fverbose_asm : Flag<["-"], "fverbose-asm">, Group<f_Group>,
  HelpText<"Generate verbose assembly output">;
def dA : Flag<["-"], "dA">, Alias<fverbose_asm>;
defm visibility_from_dllstorageclass : OptInFFlag<"visibility-from-dllstorageclass", "Set the visiblity of symbols in the generated code from their DLL storage class">;
def fvisibility_dllexport_EQ : Joined<["-"], "fvisibility-dllexport=">, Group<f_Group>, Flags<[CC1Option]>,
  HelpText<"The visibility for dllexport defintions [-fvisibility-from-dllstorageclass]">, Values<"hidden,protected,default">;
def fvisibility_nodllstorageclass_EQ : Joined<["-"], "fvisibility-nodllstorageclass=">, Group<f_Group>, Flags<[CC1Option]>,
  HelpText<"The visibility for defintiions without an explicit DLL export class [-fvisibility-from-dllstorageclass]">, Values<"hidden,protected,default">;
def fvisibility_externs_dllimport_EQ : Joined<["-"], "fvisibility-externs-dllimport=">, Group<f_Group>, Flags<[CC1Option]>,
  HelpText<"The visibility for dllimport external declarations [-fvisibility-from-dllstorageclass]">, Values<"hidden,protected,default">;
def fvisibility_externs_nodllstorageclass_EQ : Joined<["-"], "fvisibility-externs-nodllstorageclass=">, Group<f_Group>, Flags<[CC1Option]>,
  HelpText<"The visibility for external declarations without an explicit DLL dllstorageclass [-fvisibility-from-dllstorageclass]">, Values<"hidden,protected,default">;
def fvisibility_EQ : Joined<["-"], "fvisibility=">, Group<f_Group>,
  HelpText<"Set the default symbol visibility for all global declarations">, Values<"hidden,default">;
def fvisibility_inlines_hidden : Flag<["-"], "fvisibility-inlines-hidden">, Group<f_Group>,
  HelpText<"Give inline C++ member functions hidden visibility by default">,
  Flags<[CC1Option]>;
def fvisibility_inlines_hidden_static_local_var :
  Flag<["-"], "fvisibility-inlines-hidden-static-local-var">, Group<f_Group>,
  HelpText<"When -fvisibility-inlines-hidden is enabled, static variables in "
           "inline C++ member functions will also be given hidden visibility "
           "by default">,
  Flags<[CC1Option]>;
def fno_visibility_inlines_hidden_static_local_var :
  Flag<["-"], "fno-visibility-inlines-hidden-static-local-var">, Group<f_Group>,
  HelpText<"Disables -fvisibility-inlines-hidden-static-local-var "
           "(this is the default on non-darwin targets)">,
  Flags<[CC1Option]>;
def fvisibility_ms_compat : Flag<["-"], "fvisibility-ms-compat">, Group<f_Group>,
  HelpText<"Give global types 'default' visibility and global functions and "
           "variables 'hidden' visibility by default">;
def fvisibility_global_new_delete_hidden : Flag<["-"], "fvisibility-global-new-delete-hidden">, Group<f_Group>,
  HelpText<"Give global C++ operator new and delete declarations hidden visibility">, Flags<[CC1Option]>;
defm whole_program_vtables : OptInFFlag<"whole-program-vtables",
  "Enables whole-program vtable optimization. Requires -flto", "", "", [CoreOption]>;
defm split_lto_unit : OptInFFlag<"split-lto-unit",
  "Enables splitting of the LTO unit", "", "", [CoreOption]>;
defm force_emit_vtables : OptInFFlag<"force-emit-vtables",
  "Emits more virtual tables to improve devirtualization", "", "", [CoreOption]>;
defm virtual_function_elimination : OptInFFlag<"virtual-function-elimination",
  "Enables dead virtual function elimination optimization. Requires -flto=full", "", "", [CoreOption]>;

def fwrapv : Flag<["-"], "fwrapv">, Group<f_Group>, Flags<[CC1Option]>,
  HelpText<"Treat signed integer overflow as two's complement">;
def fwritable_strings : Flag<["-"], "fwritable-strings">, Group<f_Group>, Flags<[CC1Option]>,
  HelpText<"Store string literals as writable data">;
defm zero_initialized_in_bss : OptOutFFlag<"zero-initialized-in-bss", "", "Don't place zero initialized data in BSS">;
defm function_sections : OptInFFlag<"function-sections", "Place each function in its own section">;
def fbasic_block_sections_EQ : Joined<["-"], "fbasic-block-sections=">, Group<f_Group>,
  Flags<[CC1Option, CC1AsOption]>,
  HelpText<"Place each function's basic blocks in unique sections (ELF Only) : all | labels | none | list=<file>">,
  DocBrief<[{Generate labels for each basic block or place each basic block or a subset of basic blocks in its own section.}]>,
  Values<"all,labels,none,list=">;
defm data_sections : OptInFFlag<"data-sections", "Place each data in its own section">;
defm stack_size_section : OptInFFlag<"stack-size-section", "Emit section containing metadata on function stack sizes">;

defm unique_basic_block_section_names : OptInFFlag<"unique-basic-block-section-names",
 "Use unique names for basic block sections (ELF Only)">;
defm unique_internal_linkage_names : OptInFFlag<"unique-internal-linkage-names",
 "Uniqueify Internal Linkage Symbol Names by appending the MD5 hash of the module path">;
defm unique_section_names : OptOutFFlag<"unique-section-names",
  "", "Don't use unique names for text and data sections">;

defm split_machine_functions: OptInFFlag<"split-machine-functions",
  "Enable", "Disable", " late function splitting using profile information (x86 ELF)">;

defm strict_return : OptOutFFlag<"strict-return", "",
  "Don't treat control flow paths that fall off the end of a non-void function as unreachable">;

def fenable_matrix : Flag<["-"], "fenable-matrix">, Group<f_Group>,
    Flags<[CC1Option]>,
    HelpText<"Enable matrix data type and related builtin functions">;


def fdebug_types_section: Flag <["-"], "fdebug-types-section">, Group<f_Group>,
  HelpText<"Place debug types in their own section (ELF Only)">;
def fno_debug_types_section: Flag<["-"], "fno-debug-types-section">, Group<f_Group>;
defm debug_ranges_base_address : OptInFFlag<"debug-ranges-base-address",
  "Use DWARF base address selection entries in .debug_ranges">;
def fsplit_dwarf_inlining: Flag <["-"], "fsplit-dwarf-inlining">, Group<f_Group>,
  HelpText<"Provide minimal debug info in the object/executable to facilitate online symbolication/stack traces in the absence of .dwo/.dwp files when using Split DWARF">;
def fno_split_dwarf_inlining: Flag<["-"], "fno-split-dwarf-inlining">, Group<f_Group>,
  Flags<[CC1Option]>;
def fdebug_default_version: Joined<["-"], "fdebug-default-version=">, Group<f_Group>,
  HelpText<"Default DWARF version to use, if a -g option caused DWARF debug info to be produced">;
def fdebug_prefix_map_EQ
  : Joined<["-"], "fdebug-prefix-map=">, Group<f_Group>,
    Flags<[CC1Option,CC1AsOption]>,
    HelpText<"remap file source paths in debug info">;
def ffile_prefix_map_EQ
  : Joined<["-"], "ffile-prefix-map=">, Group<f_Group>,
    HelpText<"remap file source paths in debug info and predefined preprocessor macros">;
def fmacro_prefix_map_EQ
  : Joined<["-"], "fmacro-prefix-map=">, Group<Preprocessor_Group>, Flags<[CC1Option]>,
    HelpText<"remap file source paths in predefined preprocessor macros">;
defm force_dwarf_frame : OptInFFlag<"force-dwarf-frame", "Always emit a debug frame section">;
def g_Flag : Flag<["-"], "g">, Group<g_Group>,
  HelpText<"Generate source-level debug information">;
def gline_tables_only : Flag<["-"], "gline-tables-only">, Group<gN_Group>,
  Flags<[CoreOption]>, HelpText<"Emit debug line number tables only">;
def gline_directives_only : Flag<["-"], "gline-directives-only">, Group<gN_Group>,
  Flags<[CoreOption]>, HelpText<"Emit debug line info directives only">;
def gmlt : Flag<["-"], "gmlt">, Alias<gline_tables_only>;
def g0 : Flag<["-"], "g0">, Group<gN_Group>;
def g1 : Flag<["-"], "g1">, Group<gN_Group>, Alias<gline_tables_only>;
def g2 : Flag<["-"], "g2">, Group<gN_Group>;
def g3 : Flag<["-"], "g3">, Group<gN_Group>;
def ggdb : Flag<["-"], "ggdb">, Group<gTune_Group>;
def ggdb0 : Flag<["-"], "ggdb0">, Group<ggdbN_Group>;
def ggdb1 : Flag<["-"], "ggdb1">, Group<ggdbN_Group>;
def ggdb2 : Flag<["-"], "ggdb2">, Group<ggdbN_Group>;
def ggdb3 : Flag<["-"], "ggdb3">, Group<ggdbN_Group>;
def glldb : Flag<["-"], "glldb">, Group<gTune_Group>;
def gsce : Flag<["-"], "gsce">, Group<gTune_Group>;
// Equivalent to our default dwarf version. Forces usual dwarf emission when
// CodeView is enabled.
def gdwarf : Flag<["-"], "gdwarf">, Group<g_Group>, Flags<[CoreOption]>,
  HelpText<"Generate source-level debug information with the default dwarf version">;
def gdwarf_2 : Flag<["-"], "gdwarf-2">, Group<g_Group>,
  HelpText<"Generate source-level debug information with dwarf version 2">;
def gdwarf_3 : Flag<["-"], "gdwarf-3">, Group<g_Group>,
  HelpText<"Generate source-level debug information with dwarf version 3">;
def gdwarf_4 : Flag<["-"], "gdwarf-4">, Group<g_Group>,
  HelpText<"Generate source-level debug information with dwarf version 4">;
def gdwarf_5 : Flag<["-"], "gdwarf-5">, Group<g_Group>,
  HelpText<"Generate source-level debug information with dwarf version 5">;

def gcodeview : Flag<["-"], "gcodeview">,
  HelpText<"Generate CodeView debug information">,
  Flags<[CC1Option, CC1AsOption, CoreOption]>;
#if INTEL_CUSTOMIZATION
def traceback : Flag<["-"], "traceback">,
  HelpText<"Generate traceback debug information">,
  Flags<[CC1Option, CoreOption]>;
#endif // INTEL_CUSTOMIZATION
def gcodeview_ghash : Flag<["-"], "gcodeview-ghash">,
  HelpText<"Emit type record hashes in a .debug$H section">,
  Flags<[CC1Option, CoreOption]>;
def gno_codeview_ghash : Flag<["-"], "gno-codeview-ghash">, Flags<[CoreOption]>;
def ginline_line_tables : Flag<["-"], "ginline-line-tables">, Flags<[CoreOption]>;
def gno_inline_line_tables : Flag<["-"], "gno-inline-line-tables">,
  Flags<[CC1Option, CoreOption]>, HelpText<"Don't emit inline line tables">;
// if INTEL_CUSTOMIZATION
def gintel_sti : Flag<["-"], "gintel-sti">,
  HelpText<"Generate Intel STI debug information">,
  Flags<[CC1Option]>;
def gintel_opencl_builtin_types : Joined<["-"], "gintel-opencl-builtin-types">,
 Group<internal_Group>,
 HelpText<"Emit OpenCL builtin types in debug as basic types">,
 Flags<[CC1Option]>;
def gno_intel_opencl_builtin_types : Joined<["-"], "gno-intel-opencl-builtin-types">,
 Group<internal_Group>,
 HelpText<"Emit OpenCL builtin types in debug as defined in OpenCL headers">;
// endif // INTEL_CUSTOMIZATION

def gfull : Flag<["-"], "gfull">, Group<g_Group>;
def gused : Flag<["-"], "gused">, Group<g_Group>;
def gstabs : Joined<["-"], "gstabs">, Group<g_Group>, Flags<[Unsupported]>;
def gcoff : Joined<["-"], "gcoff">, Group<g_Group>, Flags<[Unsupported]>;
def gxcoff : Joined<["-"], "gxcoff">, Group<g_Group>, Flags<[Unsupported]>;
def gvms : Joined<["-"], "gvms">, Group<g_Group>, Flags<[Unsupported]>;
def gtoggle : Flag<["-"], "gtoggle">, Group<g_flags_Group>, Flags<[Unsupported]>;
def grecord_command_line : Flag<["-"], "grecord-command-line">,
  Group<g_flags_Group>;
def gno_record_command_line : Flag<["-"], "gno-record-command-line">,
  Group<g_flags_Group>;
def : Flag<["-"], "grecord-gcc-switches">, Alias<grecord_command_line>;
def : Flag<["-"], "gno-record-gcc-switches">, Alias<gno_record_command_line>;
def gstrict_dwarf : Flag<["-"], "gstrict-dwarf">, Group<g_flags_Group>;
def gno_strict_dwarf : Flag<["-"], "gno-strict-dwarf">, Group<g_flags_Group>;
def gcolumn_info : Flag<["-"], "gcolumn-info">, Group<g_flags_Group>, Flags<[CoreOption]>;
def gno_column_info : Flag<["-"], "gno-column-info">, Group<g_flags_Group>, Flags<[CoreOption, CC1Option]>;
def gsplit_dwarf : Flag<["-"], "gsplit-dwarf">, Group<g_flags_Group>;
def gsplit_dwarf_EQ : Joined<["-"], "gsplit-dwarf=">, Group<g_flags_Group>,
  HelpText<"Set DWARF fission mode to either 'split' or 'single'">,
  Values<"split,single">;
def ggnu_pubnames : Flag<["-"], "ggnu-pubnames">, Group<g_flags_Group>, Flags<[CC1Option]>;
def gno_gnu_pubnames : Flag<["-"], "gno-gnu-pubnames">, Group<g_flags_Group>;
def gpubnames : Flag<["-"], "gpubnames">, Group<g_flags_Group>, Flags<[CC1Option]>;
def gno_pubnames : Flag<["-"], "gno-pubnames">, Group<g_flags_Group>;
def gdwarf_aranges : Flag<["-"], "gdwarf-aranges">, Group<g_flags_Group>;
def gmodules : Flag <["-"], "gmodules">, Group<gN_Group>,
  HelpText<"Generate debug info with external references to clang modules"
           " or precompiled headers">;
def gz_EQ : Joined<["-"], "gz=">, Group<g_flags_Group>,
    HelpText<"DWARF debug sections compression type">;
def gz : Flag<["-"], "gz">, Alias<gz_EQ>, AliasArgs<["zlib"]>, Group<g_flags_Group>;
def gembed_source : Flag<["-"], "gembed-source">, Group<g_flags_Group>, Flags<[CC1Option]>,
    HelpText<"Embed source text in DWARF debug sections">;
def gno_embed_source : Flag<["-"], "gno-embed-source">, Group<g_flags_Group>,
    Flags<[NoXarchOption]>,
    HelpText<"Restore the default behavior of not embedding source text in DWARF debug sections">;
def headerpad__max__install__names : Joined<["-"], "headerpad_max_install_names">;
def help : Flag<["-", "--"], "help">, Flags<[CC1Option,CC1AsOption, FC1Option,
    FlangOption]>, HelpText<"Display available options">;
//if INTEL_CUSTOMIZATION
def fhelp : Flag<["-"], "fhelp">, Flags<[NoXarchOption]>, Alias<help>,
  HelpText<"Display available options">;
//endif INTEL_CUSTOMIZATION
def ibuiltininc : Flag<["-"], "ibuiltininc">,
  HelpText<"Enable builtin #include directories even when -nostdinc is used "
           "before or after -ibuiltininc. "
           "Using -nobuiltininc after the option disables it">;
def index_header_map : Flag<["-"], "index-header-map">, Flags<[CC1Option]>,
  HelpText<"Make the next included directory (-I or -F) an indexer header map">;
def idirafter : JoinedOrSeparate<["-"], "idirafter">, Group<clang_i_Group>, Flags<[CC1Option]>,
  HelpText<"Add directory to AFTER include search path">;
def iframework : JoinedOrSeparate<["-"], "iframework">, Group<clang_i_Group>, Flags<[CC1Option]>,
  HelpText<"Add directory to SYSTEM framework search path">;
def iframeworkwithsysroot : JoinedOrSeparate<["-"], "iframeworkwithsysroot">,
  Group<clang_i_Group>,
  HelpText<"Add directory to SYSTEM framework search path, "
           "absolute paths are relative to -isysroot">,
  MetaVarName<"<directory>">, Flags<[CC1Option]>;
def imacros : JoinedOrSeparate<["-", "--"], "imacros">, Group<clang_i_Group>, Flags<[CC1Option]>,
  HelpText<"Include macros from file before parsing">, MetaVarName<"<file>">;
def image__base : Separate<["-"], "image_base">;
def include_ : JoinedOrSeparate<["-", "--"], "include">, Group<clang_i_Group>, EnumName<"include">,
    MetaVarName<"<file>">, HelpText<"Include file before parsing">, Flags<[CC1Option]>;
def include_pch : Separate<["-"], "include-pch">, Group<clang_i_Group>, Flags<[CC1Option]>,
  HelpText<"Include precompiled header file">, MetaVarName<"<file>">;
#if INTEL_CUSTOMIZATION
def pch_use : Separate<["-"], "pch-use">, Flags<[NoXarchOption]>, Alias<include_pch>,
  HelpText<"Include precompiled header file">, MetaVarName<"<file>">;
#endif // INTEL_CUSTOMIZATION
def relocatable_pch : Flag<["-", "--"], "relocatable-pch">, Flags<[CC1Option]>,
  HelpText<"Whether to build a relocatable precompiled header">;
def verify_pch : Flag<["-"], "verify-pch">, Group<Action_Group>, Flags<[CC1Option]>,
  HelpText<"Load and verify that a pre-compiled header file is not stale">;
def init : Separate<["-"], "init">;
def install__name : Separate<["-"], "install_name">;
def iprefix : JoinedOrSeparate<["-"], "iprefix">, Group<clang_i_Group>, Flags<[CC1Option]>,
  HelpText<"Set the -iwithprefix/-iwithprefixbefore prefix">, MetaVarName<"<dir>">;
//if INTEL_CUSTOMIZATION
def ipo : Flag<["-"], "ipo">, Alias<flto>,
  HelpText<"Enable LTO in 'full' mode">;
def no_ipo : Flag<["-"], "no-ipo">, Alias<fno_lto>,
  HelpText<"Disable LTO mode (default)">;
//endif INTEL_CUSTOMIZATION
def iquote : JoinedOrSeparate<["-"], "iquote">, Group<clang_i_Group>, Flags<[CC1Option]>,
  HelpText<"Add directory to QUOTE include search path">, MetaVarName<"<directory>">;
def isysroot : JoinedOrSeparate<["-"], "isysroot">, Group<clang_i_Group>, Flags<[CC1Option]>,
  HelpText<"Set the system root directory (usually /)">, MetaVarName<"<dir>">;
def isystem : JoinedOrSeparate<["-"], "isystem">, Group<clang_i_Group>,
  Flags<[CC1Option]>,
  HelpText<"Add directory to SYSTEM include search path">, MetaVarName<"<directory>">;
def isystem_after : JoinedOrSeparate<["-"], "isystem-after">,
  Group<clang_i_Group>, Flags<[NoXarchOption]>, MetaVarName<"<directory>">,
  HelpText<"Add directory to end of the SYSTEM include search path">;
def iwithprefixbefore : JoinedOrSeparate<["-"], "iwithprefixbefore">, Group<clang_i_Group>,
  HelpText<"Set directory to include search path with prefix">, MetaVarName<"<dir>">,
  Flags<[CC1Option]>;
def iwithprefix : JoinedOrSeparate<["-"], "iwithprefix">, Group<clang_i_Group>, Flags<[CC1Option]>,
  HelpText<"Set directory to SYSTEM include search path with prefix">, MetaVarName<"<dir>">;
def iwithsysroot : JoinedOrSeparate<["-"], "iwithsysroot">, Group<clang_i_Group>,
  HelpText<"Add directory to SYSTEM include search path, "
           "absolute paths are relative to -isysroot">, MetaVarName<"<directory>">,
  Flags<[CC1Option]>;
def ivfsoverlay : JoinedOrSeparate<["-"], "ivfsoverlay">, Group<clang_i_Group>, Flags<[CC1Option]>,
  HelpText<"Overlay the virtual filesystem described by file over the real file system">;
// if INTEL_CUSTOMIZATION
def ivfsoverlay_lib : JoinedOrSeparate<["-"], "ivfsoverlay-lib">, Group<clang_i_Group>, Flags<[CC1Option]>,
  HelpText<"Load the virtual filesystem from shared library">;
// endif INTEL_CUSTOMIZATION
def imultilib : Separate<["-"], "imultilib">, Group<gfortran_Group>;
def keep__private__externs : Flag<["-"], "keep_private_externs">;
def l : JoinedOrSeparate<["-"], "l">, Flags<[LinkerInput, RenderJoined]>,
        Group<Link_Group>;
def lazy__framework : Separate<["-"], "lazy_framework">, Flags<[LinkerInput]>;
def lazy__library : Separate<["-"], "lazy_library">, Flags<[LinkerInput]>;
def mlittle_endian : Flag<["-"], "mlittle-endian">, Flags<[NoXarchOption]>;
def EL : Flag<["-"], "EL">, Alias<mlittle_endian>;
def mbig_endian : Flag<["-"], "mbig-endian">, Flags<[NoXarchOption]>;
def EB : Flag<["-"], "EB">, Alias<mbig_endian>;
def m16 : Flag<["-"], "m16">, Group<m_Group>, Flags<[NoXarchOption, CoreOption]>;
def m32 : Flag<["-"], "m32">, Group<m_Group>, Flags<[NoXarchOption, CoreOption]>;
def mqdsp6_compat : Flag<["-"], "mqdsp6-compat">, Group<m_Group>, Flags<[NoXarchOption,CC1Option]>,
  HelpText<"Enable hexagon-qdsp6 backward compatibility">;
def m64 : Flag<["-"], "m64">, Group<m_Group>, Flags<[NoXarchOption, CoreOption]>;
#if INTEL_CUSTOMIZATION
#if INTEL_FEATURE_ICECODE
def micecode : Flag<["-"], "micecode">, Group<m_Group>, Flags<[NoXarchOption, CoreOption]>;
#endif // INTEL_FEATURE_ICECODE
#endif // INTEL_CUSTOMIZATION
def mx32 : Flag<["-"], "mx32">, Group<m_Group>, Flags<[NoXarchOption, CoreOption]>;
def mabi_EQ : Joined<["-"], "mabi=">, Group<m_Group>;
def miamcu : Flag<["-"], "miamcu">, Group<m_Group>, Flags<[NoXarchOption, CoreOption]>,
  HelpText<"Use Intel MCU ABI">;
def mno_iamcu : Flag<["-"], "mno-iamcu">, Group<m_Group>, Flags<[NoXarchOption, CoreOption]>;
def malign_functions_EQ : Joined<["-"], "malign-functions=">, Group<clang_ignored_m_Group>;
def malign_loops_EQ : Joined<["-"], "malign-loops=">, Group<clang_ignored_m_Group>;
def malign_jumps_EQ : Joined<["-"], "malign-jumps=">, Group<clang_ignored_m_Group>;
def malign_branch_EQ : CommaJoined<["-"], "malign-branch=">, Group<m_Group>, Flags<[NoXarchOption]>,
  HelpText<"Specify types of branches to align">;
def malign_branch_boundary_EQ : Joined<["-"], "malign-branch-boundary=">, Group<m_Group>, Flags<[NoXarchOption]>,
  HelpText<"Specify the boundary's size to align branches">;
def mpad_max_prefix_size_EQ : Joined<["-"], "mpad-max-prefix-size=">, Group<m_Group>, Flags<[NoXarchOption]>,
  HelpText<"Specify maximum number of prefixes to use for padding">;
def mbranches_within_32B_boundaries : Flag<["-"], "mbranches-within-32B-boundaries">, Flags<[NoXarchOption]>, Group<m_Group>,
  HelpText<"Align selected branches (fused, jcc, jmp) within 32-byte boundary">;
def mfancy_math_387 : Flag<["-"], "mfancy-math-387">, Group<clang_ignored_m_Group>;
def mlong_calls : Flag<["-"], "mlong-calls">, Group<m_Group>,
  HelpText<"Generate branches with extended addressability, usually via indirect jumps.">;
def mdouble_EQ : Joined<["-"], "mdouble=">, Group<m_Group>, Values<"32,64">, Flags<[CC1Option]>,
  HelpText<"Force double to be 32 bits or 64 bits">;
def LongDouble_Group : OptionGroup<"<LongDouble group>">, Group<m_Group>,
  DocName<"Long double flags">,
  DocBrief<[{Selects the long double implementation}]>;
def mlong_double_64 : Flag<["-"], "mlong-double-64">, Group<LongDouble_Group>, Flags<[CC1Option]>,
  HelpText<"Force long double to be 64 bits">;
def mlong_double_80 : Flag<["-"], "mlong-double-80">, Group<LongDouble_Group>, Flags<[CC1Option]>,
  HelpText<"Force long double to be 80 bits, padded to 128 bits for storage">;
def mlong_double_128 : Flag<["-"], "mlong-double-128">, Group<LongDouble_Group>, Flags<[CC1Option]>,
  HelpText<"Force long double to be 128 bits">;
def mno_long_calls : Flag<["-"], "mno-long-calls">, Group<m_Group>,
  HelpText<"Restore the default behaviour of not generating long calls">;
def mexecute_only : Flag<["-"], "mexecute-only">, Group<m_arm_Features_Group>,
  HelpText<"Disallow generation of data access to code sections (ARM only)">;
def mno_execute_only : Flag<["-"], "mno-execute-only">, Group<m_arm_Features_Group>,
  HelpText<"Allow generation of data access to code sections (ARM only)">;
def mtp_mode_EQ : Joined<["-"], "mtp=">, Group<m_arm_Features_Group>, Values<"soft,cp15,el0,el1,el2,el3">,
  HelpText<"Thread pointer access method (AArch32/AArch64 only)">;
def mpure_code : Flag<["-"], "mpure-code">, Alias<mexecute_only>; // Alias for GCC compatibility
def mno_pure_code : Flag<["-"], "mno-pure-code">, Alias<mno_execute_only>;
def mtvos_version_min_EQ : Joined<["-"], "mtvos-version-min=">, Group<m_Group>;
def mappletvos_version_min_EQ : Joined<["-"], "mappletvos-version-min=">, Alias<mtvos_version_min_EQ>;
def mtvos_simulator_version_min_EQ : Joined<["-"], "mtvos-simulator-version-min=">;
def mappletvsimulator_version_min_EQ : Joined<["-"], "mappletvsimulator-version-min=">, Alias<mtvos_simulator_version_min_EQ>;
def mwatchos_version_min_EQ : Joined<["-"], "mwatchos-version-min=">, Group<m_Group>;
def mwatchos_simulator_version_min_EQ : Joined<["-"], "mwatchos-simulator-version-min=">;
def mwatchsimulator_version_min_EQ : Joined<["-"], "mwatchsimulator-version-min=">, Alias<mwatchos_simulator_version_min_EQ>;
def march_EQ : Joined<["-"], "march=">, Group<m_Group>, Flags<[CoreOption]>;
def masm_EQ : Joined<["-"], "masm=">, Group<m_Group>, Flags<[NoXarchOption]>;
def mcmodel_EQ : Joined<["-"], "mcmodel=">, Group<m_Group>, Flags<[CC1Option]>;
#if INTEL_CUSTOMIZATION
def mcmodel_Separate : Separate<["-"], "mcmodel">, Alias<mcmodel_EQ>;
#endif // INTEL_CUSTOMIZATION
def mtls_size_EQ : Joined<["-"], "mtls-size=">, Group<m_Group>, Flags<[NoXarchOption, CC1Option]>,
  HelpText<"Specify bit size of immediate TLS offsets (AArch64 ELF only): "
           "12 (for 4KB) | 24 (for 16MB, default) | 32 (for 4GB) | 48 (for 256TB, needs -mcmodel=large)">;
def mimplicit_it_EQ : Joined<["-"], "mimplicit-it=">, Group<m_Group>;
def mdefault_build_attributes : Joined<["-"], "mdefault-build-attributes">, Group<m_Group>;
def mno_default_build_attributes : Joined<["-"], "mno-default-build-attributes">, Group<m_Group>;
def mconstant_cfstrings : Flag<["-"], "mconstant-cfstrings">, Group<clang_ignored_m_Group>;
def mconsole : Joined<["-"], "mconsole">, Group<m_Group>, Flags<[NoXarchOption]>;
def mwindows : Joined<["-"], "mwindows">, Group<m_Group>, Flags<[NoXarchOption]>;
def mdll : Joined<["-"], "mdll">, Group<m_Group>, Flags<[NoXarchOption]>;
def municode : Joined<["-"], "municode">, Group<m_Group>, Flags<[NoXarchOption]>;
def mthreads : Joined<["-"], "mthreads">, Group<m_Group>, Flags<[NoXarchOption]>;
def mcpu_EQ : Joined<["-"], "mcpu=">, Group<m_Group>;
def mmcu_EQ : Joined<["-"], "mmcu=">, Group<m_Group>;
def msim : Flag<["-"], "msim">, Group<m_Group>;
def mdynamic_no_pic : Joined<["-"], "mdynamic-no-pic">, Group<m_Group>;
def mfix_and_continue : Flag<["-"], "mfix-and-continue">, Group<clang_ignored_m_Group>;
def mieee_fp : Flag<["-"], "mieee-fp">, Group<clang_ignored_m_Group>;
def minline_all_stringops : Flag<["-"], "minline-all-stringops">, Group<clang_ignored_m_Group>;
def mno_inline_all_stringops : Flag<["-"], "mno-inline-all-stringops">, Group<clang_ignored_m_Group>;
def malign_double : Flag<["-"], "malign-double">, Group<m_Group>, Flags<[CC1Option]>,
  HelpText<"Align doubles to two words in structs (x86 only)">;
def mfloat_abi_EQ : Joined<["-"], "mfloat-abi=">, Group<m_Group>, Values<"soft,softfp,hard">;
def mfpmath_EQ : Joined<["-"], "mfpmath=">, Group<m_Group>;
def mfpu_EQ : Joined<["-"], "mfpu=">, Group<m_Group>;
def mhwdiv_EQ : Joined<["-"], "mhwdiv=">, Group<m_Group>;
def mhwmult_EQ : Joined<["-"], "mhwmult=">, Group<m_Group>;
def mglobal_merge : Flag<["-"], "mglobal-merge">, Group<m_Group>, Flags<[CC1Option]>,
  HelpText<"Enable merging of globals">;
def mhard_float : Flag<["-"], "mhard-float">, Group<m_Group>;
def miphoneos_version_min_EQ : Joined<["-"], "miphoneos-version-min=">, Group<m_Group>;
def mios_version_min_EQ : Joined<["-"], "mios-version-min=">,
  Alias<miphoneos_version_min_EQ>, HelpText<"Set iOS deployment target">;
def mios_simulator_version_min_EQ : Joined<["-"], "mios-simulator-version-min=">;
def miphonesimulator_version_min_EQ : Joined<["-"], "miphonesimulator-version-min=">, Alias<mios_simulator_version_min_EQ>;
def mkernel : Flag<["-"], "mkernel">, Group<m_Group>;
def mlinker_version_EQ : Joined<["-"], "mlinker-version=">,
  Flags<[NoXarchOption]>;
def mllvm : Separate<["-"], "mllvm">, Flags<[CC1Option,CC1AsOption,CoreOption]>,
  HelpText<"Additional arguments to forward to LLVM's option processing">;
def mmacosx_version_min_EQ : Joined<["-"], "mmacosx-version-min=">,
  Group<m_Group>, HelpText<"Set Mac OS X deployment target">;
def mmacos_version_min_EQ : Joined<["-"], "mmacos-version-min=">,
  Group<m_Group>, Alias<mmacosx_version_min_EQ>;
def mms_bitfields : Flag<["-"], "mms-bitfields">, Group<m_Group>, Flags<[CC1Option]>,
  HelpText<"Set the default structure layout to be compatible with the Microsoft compiler standard">;
def moutline : Flag<["-"], "moutline">, Group<f_clang_Group>, Flags<[CC1Option]>,
    HelpText<"Enable function outlining (AArch64 only)">;
def mno_outline : Flag<["-"], "mno-outline">, Group<f_clang_Group>, Flags<[CC1Option]>,
    HelpText<"Disable function outlining (AArch64 only)">;
def mno_ms_bitfields : Flag<["-"], "mno-ms-bitfields">, Group<m_Group>,
  HelpText<"Do not set the default structure layout to be compatible with the Microsoft compiler standard">;
def mstackrealign : Flag<["-"], "mstackrealign">, Group<m_Group>, Flags<[CC1Option]>,
  HelpText<"Force realign the stack at entry to every function">;
def mstack_alignment : Joined<["-"], "mstack-alignment=">, Group<m_Group>, Flags<[CC1Option]>,
  HelpText<"Set the stack alignment">;
def mstack_probe_size : Joined<["-"], "mstack-probe-size=">, Group<m_Group>, Flags<[CC1Option]>,
  HelpText<"Set the stack probe size">;
def mstack_arg_probe : Flag<["-"], "mstack-arg-probe">, Group<m_Group>,
  HelpText<"Enable stack probes">;
def mno_stack_arg_probe : Flag<["-"], "mno-stack-arg-probe">, Group<m_Group>, Flags<[CC1Option]>,
  HelpText<"Disable stack probes which are enabled by default">;
def mthread_model : Separate<["-"], "mthread-model">, Group<m_Group>, Flags<[CC1Option]>,
  HelpText<"The thread model to use, e.g. posix, single (posix by default)">, Values<"posix,single">;
def meabi : Separate<["-"], "meabi">, Group<m_Group>, Flags<[CC1Option]>,
  HelpText<"Set EABI type, e.g. 4, 5 or gnu (default depends on triple)">, Values<"default,4,5,gnu">;

def mno_constant_cfstrings : Flag<["-"], "mno-constant-cfstrings">, Group<m_Group>;
def mno_global_merge : Flag<["-"], "mno-global-merge">, Group<m_Group>, Flags<[CC1Option]>,
  HelpText<"Disable merging of globals">;
def mno_pascal_strings : Flag<["-"], "mno-pascal-strings">,
  Alias<fno_pascal_strings>;
def mno_red_zone : Flag<["-"], "mno-red-zone">, Group<m_Group>;
def mno_tls_direct_seg_refs : Flag<["-"], "mno-tls-direct-seg-refs">, Group<m_Group>, Flags<[CC1Option]>,
  HelpText<"Disable direct TLS access through segment registers">;
def mno_relax_all : Flag<["-"], "mno-relax-all">, Group<m_Group>;
def mno_rtd: Flag<["-"], "mno-rtd">, Group<m_Group>;
def mno_soft_float : Flag<["-"], "mno-soft-float">, Group<m_Group>;
def mno_stackrealign : Flag<["-"], "mno-stackrealign">, Group<m_Group>;

def mretpoline : Flag<["-"], "mretpoline">, Group<m_Group>, Flags<[CoreOption,NoXarchOption]>;
def mno_retpoline : Flag<["-"], "mno-retpoline">, Group<m_Group>, Flags<[CoreOption,NoXarchOption]>;
def mspeculative_load_hardening : Flag<["-"], "mspeculative-load-hardening">,
  Group<m_Group>, Flags<[CoreOption,CC1Option]>;
def mno_speculative_load_hardening : Flag<["-"], "mno-speculative-load-hardening">,
  Group<m_Group>, Flags<[CoreOption]>;
def mlvi_hardening : Flag<["-"], "mlvi-hardening">, Group<m_Group>, Flags<[CoreOption,NoXarchOption]>,
  HelpText<"Enable all mitigations for Load Value Injection (LVI)">;
def mno_lvi_hardening : Flag<["-"], "mno-lvi-hardening">, Group<m_Group>, Flags<[CoreOption,NoXarchOption]>,
  HelpText<"Disable mitigations for Load Value Injection (LVI)">;
def mlvi_cfi : Flag<["-"], "mlvi-cfi">, Group<m_Group>, Flags<[CoreOption,NoXarchOption]>,
  HelpText<"Enable only control-flow mitigations for Load Value Injection (LVI)">;
def mno_lvi_cfi : Flag<["-"], "mno-lvi-cfi">, Group<m_Group>, Flags<[CoreOption,NoXarchOption]>,
  HelpText<"Disable control-flow mitigations for Load Value Injection (LVI)">;
def m_seses : Flag<["-"], "mseses">, Group<m_Group>, Flags<[CoreOption, NoXarchOption]>,
  HelpText<"Enable speculative execution side effect suppression (SESES). "
    "Includes LVI control flow integrity mitigations">;
def mno_seses : Flag<["-"], "mno-seses">, Group<m_Group>, Flags<[CoreOption, NoXarchOption]>,
  HelpText<"Disable speculative execution side effect suppression (SESES)">;

def mrelax : Flag<["-"], "mrelax">, Group<m_Group>,
  HelpText<"Enable linker relaxation">;
def mno_relax : Flag<["-"], "mno-relax">, Group<m_Group>,
  HelpText<"Disable linker relaxation">;
def msmall_data_limit_EQ : Joined<["-"], "msmall-data-limit=">, Group<m_Group>,
  Alias<G>,
  HelpText<"Put global and static data smaller than the limit into a special section">;
def msave_restore : Flag<["-"], "msave-restore">, Group<m_riscv_Features_Group>,
  HelpText<"Enable using library calls for save and restore">;
def mno_save_restore : Flag<["-"], "mno-save-restore">, Group<m_riscv_Features_Group>,
  HelpText<"Disable using library calls for save and restore">;
def mcmodel_EQ_medlow : Flag<["-"], "mcmodel=medlow">, Group<m_riscv_Features_Group>,
  Flags<[CC1Option]>, Alias<mcmodel_EQ>, AliasArgs<["small"]>,
  HelpText<"Equivalent to -mcmodel=small, compatible with RISC-V gcc.">;
def mcmodel_EQ_medany : Flag<["-"], "mcmodel=medany">, Group<m_riscv_Features_Group>,
  Flags<[CC1Option]>, Alias<mcmodel_EQ>, AliasArgs<["medium"]>,
  HelpText<"Equivalent to -mcmodel=medium, compatible with RISC-V gcc.">;
def menable_experimental_extensions : Flag<["-"], "menable-experimental-extensions">, Group<m_Group>,
  HelpText<"Enable use of experimental RISC-V extensions.">;

def munaligned_access : Flag<["-"], "munaligned-access">, Group<m_arm_Features_Group>,
  HelpText<"Allow memory accesses to be unaligned (AArch32/AArch64 only)">;
def mno_unaligned_access : Flag<["-"], "mno-unaligned-access">, Group<m_arm_Features_Group>,
  HelpText<"Force all memory accesses to be aligned (AArch32/AArch64 only)">;
def mstrict_align : Flag<["-"], "mstrict-align">, Alias<mno_unaligned_access>, Flags<[CC1Option,HelpHidden]>,
  HelpText<"Force all memory accesses to be aligned (same as mno-unaligned-access)">;
def mno_thumb : Flag<["-"], "mno-thumb">, Group<m_arm_Features_Group>;
def mrestrict_it: Flag<["-"], "mrestrict-it">, Group<m_arm_Features_Group>,
  HelpText<"Disallow generation of deprecated IT blocks for ARMv8. It is on by default for ARMv8 Thumb mode.">;
def mno_restrict_it: Flag<["-"], "mno-restrict-it">, Group<m_arm_Features_Group>,
  HelpText<"Allow generation of deprecated IT blocks for ARMv8. It is off by default for ARMv8 Thumb mode">;
def marm : Flag<["-"], "marm">, Alias<mno_thumb>;
def ffixed_r9 : Flag<["-"], "ffixed-r9">, Group<m_arm_Features_Group>,
  HelpText<"Reserve the r9 register (ARM only)">;
def mno_movt : Flag<["-"], "mno-movt">, Group<m_arm_Features_Group>,
  HelpText<"Disallow use of movt/movw pairs (ARM only)">;
def mcrc : Flag<["-"], "mcrc">, Group<m_Group>,
  HelpText<"Allow use of CRC instructions (ARM/Mips only)">;
def mnocrc : Flag<["-"], "mnocrc">, Group<m_arm_Features_Group>,
  HelpText<"Disallow use of CRC instructions (ARM only)">;
def mno_neg_immediates: Flag<["-"], "mno-neg-immediates">, Group<m_arm_Features_Group>,
  HelpText<"Disallow converting instructions with negative immediates to their negation or inversion.">;
def mcmse : Flag<["-"], "mcmse">, Group<m_arm_Features_Group>,
  Flags<[NoXarchOption,CC1Option]>,
  HelpText<"Allow use of CMSE (Armv8-M Security Extensions)">;
def ForceAAPCSBitfieldLoad : Flag<["-"], "faapcs-bitfield-load">, Group<m_arm_Features_Group>,
  Flags<[NoXarchOption,CC1Option]>,
  HelpText<"Follows the AAPCS standard that all volatile bit-field write generates at least one load. (ARM only).">;
def ForceNoAAPCSBitfieldWidth : Flag<["-"], "fno-aapcs-bitfield-width">, Group<m_arm_Features_Group>,
  Flags<[NoXarchOption,CC1Option]>,
  HelpText<"Do not follow the AAPCS standard requirement that volatile bit-field width is dictated by the field container type. (ARM only).">;
def AAPCSBitfieldWidth : Flag<["-"], "faapcs-bitfield-width">, Group<m_arm_Features_Group>,
  Flags<[NoXarchOption,CC1Option]>,
  HelpText<"Follow the AAPCS standard requirement stating that volatile bit-field width is dictated by the field container type. (ARM only).">;

def mgeneral_regs_only : Flag<["-"], "mgeneral-regs-only">, Group<m_aarch64_Features_Group>,
  HelpText<"Generate code which only uses the general purpose registers (AArch64 only)">;
def mfix_cortex_a53_835769 : Flag<["-"], "mfix-cortex-a53-835769">,
  Group<m_aarch64_Features_Group>,
  HelpText<"Workaround Cortex-A53 erratum 835769 (AArch64 only)">;
def mno_fix_cortex_a53_835769 : Flag<["-"], "mno-fix-cortex-a53-835769">,
  Group<m_aarch64_Features_Group>,
  HelpText<"Don't workaround Cortex-A53 erratum 835769 (AArch64 only)">;
def mmark_bti_property : Flag<["-"], "mmark-bti-property">,
  Group<m_aarch64_Features_Group>,
  HelpText<"Add .note.gnu.property with BTI to assembly files (AArch64 only)">;
foreach i = {1-31} in
  def ffixed_x#i : Flag<["-"], "ffixed-x"#i>, Group<m_Group>,
    HelpText<"Reserve the x"#i#" register (AArch64/RISC-V only)">;

foreach i = {8-15,18} in
  def fcall_saved_x#i : Flag<["-"], "fcall-saved-x"#i>, Group<m_aarch64_Features_Group>,
    HelpText<"Make the x"#i#" register call-saved (AArch64 only)">;

def msve_vector_bits_EQ : Joined<["-"], "msve-vector-bits=">,
  Group<m_aarch64_Features_Group>, Flags<[NoXarchOption,CC1Option]>,
  HelpText<"Specify the size in bits of an SVE vector register. Defaults to the"
           " vector length agnostic value of \"scalable\". (AArch64 only)">,
  Values<"128,256,512,1024,2048,scalable">;

def msign_return_address_EQ : Joined<["-"], "msign-return-address=">,
  Flags<[CC1Option]>, Group<m_Group>, Values<"none,all,non-leaf">,
  HelpText<"Select return address signing scope">;
def mbranch_protection_EQ : Joined<["-"], "mbranch-protection=">,
  HelpText<"Enforce targets of indirect branches and function returns">;

def mharden_sls_EQ : Joined<["-"], "mharden-sls=">,
  HelpText<"Select straight-line speculation hardening scope">;

def msimd128 : Flag<["-"], "msimd128">, Group<m_wasm_Features_Group>;
def munimplemented_simd128 : Flag<["-"], "munimplemented-simd128">, Group<m_wasm_Features_Group>;
def mno_unimplemented_simd128 : Flag<["-"], "mno-unimplemented-simd128">, Group<m_wasm_Features_Group>;
def mno_simd128 : Flag<["-"], "mno-simd128">, Group<m_wasm_Features_Group>;
def mnontrapping_fptoint : Flag<["-"], "mnontrapping-fptoint">, Group<m_wasm_Features_Group>;
def mno_nontrapping_fptoint : Flag<["-"], "mno-nontrapping-fptoint">, Group<m_wasm_Features_Group>;
def msign_ext : Flag<["-"], "msign-ext">, Group<m_wasm_Features_Group>;
def mno_sign_ext : Flag<["-"], "mno-sign-ext">, Group<m_wasm_Features_Group>;
def mexception_handing : Flag<["-"], "mexception-handling">, Group<m_wasm_Features_Group>;
def mno_exception_handing : Flag<["-"], "mno-exception-handling">, Group<m_wasm_Features_Group>;
def matomics : Flag<["-"], "matomics">, Group<m_wasm_Features_Group>;
def mno_atomics : Flag<["-"], "mno-atomics">, Group<m_wasm_Features_Group>;
def mbulk_memory : Flag<["-"], "mbulk-memory">, Group<m_wasm_Features_Group>;
def mno_bulk_memory : Flag<["-"], "mno-bulk-memory">, Group<m_wasm_Features_Group>;
def mmutable_globals : Flag<["-"], "mmutable-globals">, Group<m_wasm_Features_Group>;
def mno_mutable_globals : Flag<["-"], "mno-mutable-globals">, Group<m_wasm_Features_Group>;
def mmultivalue : Flag<["-"], "mmultivalue">, Group<m_wasm_Features_Group>;
def mno_multivalue : Flag<["-"], "mno-multivalue">, Group<m_wasm_Features_Group>;
def mtail_call : Flag<["-"], "mtail-call">, Group<m_wasm_Features_Group>;
def mno_tail_call : Flag<["-"], "mno-tail-call">, Group<m_wasm_Features_Group>;
def mreference_types : Flag<["-"], "mreference-types">, Group<m_wasm_Features_Group>;
def mno_reference_types : Flag<["-"], "mno-reference-types">, Group<m_wasm_Features_Group>;
def mexec_model_EQ : Joined<["-"], "mexec-model=">, Group<m_wasm_Features_Driver_Group>,
                     Values<"command,reactor">,
                     HelpText<"Execution model (WebAssembly only)">;

def mcode_object_v3_legacy : Flag<["-"], "mcode-object-v3">, Group<m_Group>,
  HelpText<"Legacy option to specify code object ABI V2 (-mnocode-object-v3) or V3 (-mcode-object-v3) (AMDGPU only)">;
def mno_code_object_v3_legacy : Flag<["-"], "mno-code-object-v3">, Group<m_Group>;

def mcumode : Flag<["-"], "mcumode">, Group<m_amdgpu_Features_Group>,
  HelpText<"Specify CU (-mcumode) or WGP (-mno-cumode) wavefront execution mode (AMDGPU only)">;
def mno_cumode : Flag<["-"], "mno-cumode">, Group<m_amdgpu_Features_Group>;

def msram_ecc : Flag<["-"], "msram-ecc">, Group<m_amdgpu_Features_Group>,
  HelpText<"Specify SRAM ECC mode (AMDGPU only)">;
def mno_sram_ecc : Flag<["-"], "mno-sram-ecc">, Group<m_amdgpu_Features_Group>;

def mwavefrontsize64 : Flag<["-"], "mwavefrontsize64">, Group<m_Group>,
  HelpText<"Specify wavefront size 64 mode (AMDGPU only)">;
def mno_wavefrontsize64 : Flag<["-"], "mno-wavefrontsize64">, Group<m_Group>,
  HelpText<"Specify wavefront size 32 mode (AMDGPU only)">;

def mxnack : Flag<["-"], "mxnack">, Group<m_amdgpu_Features_Group>,
  HelpText<"Specify XNACK mode (AMDGPU only)">;
def mno_xnack : Flag<["-"], "mno-xnack">, Group<m_amdgpu_Features_Group>;

def faltivec : Flag<["-"], "faltivec">, Group<f_Group>, Flags<[NoXarchOption]>;
def fno_altivec : Flag<["-"], "fno-altivec">, Group<f_Group>, Flags<[NoXarchOption]>;
def maltivec : Flag<["-"], "maltivec">, Group<m_ppc_Features_Group>;
def mno_altivec : Flag<["-"], "mno-altivec">, Group<m_ppc_Features_Group>;
def mpcrel: Flag<["-"], "mpcrel">, Group<m_ppc_Features_Group>;
def mno_pcrel: Flag<["-"], "mno-pcrel">, Group<m_ppc_Features_Group>;
def mspe : Flag<["-"], "mspe">, Group<m_ppc_Features_Group>;
def mno_spe : Flag<["-"], "mno-spe">, Group<m_ppc_Features_Group>;
def mvsx : Flag<["-"], "mvsx">, Group<m_ppc_Features_Group>;
def mno_vsx : Flag<["-"], "mno-vsx">, Group<m_ppc_Features_Group>;
def msecure_plt : Flag<["-"], "msecure-plt">, Group<m_ppc_Features_Group>;
def mpower8_vector : Flag<["-"], "mpower8-vector">,
    Group<m_ppc_Features_Group>;
def mno_power8_vector : Flag<["-"], "mno-power8-vector">,
    Group<m_ppc_Features_Group>;
def mpower9_vector : Flag<["-"], "mpower9-vector">,
    Group<m_ppc_Features_Group>;
def mno_power9_vector : Flag<["-"], "mno-power9-vector">,
    Group<m_ppc_Features_Group>;
def mpower10_vector : Flag<["-"], "mpower10-vector">,
    Group<m_ppc_Features_Group>;
def mno_power10_vector : Flag<["-"], "mno-power10-vector">,
    Group<m_ppc_Features_Group>;
def mpower8_crypto : Flag<["-"], "mcrypto">,
    Group<m_ppc_Features_Group>;
def mnopower8_crypto : Flag<["-"], "mno-crypto">,
    Group<m_ppc_Features_Group>;
def mdirect_move : Flag<["-"], "mdirect-move">,
    Group<m_ppc_Features_Group>;
def mnodirect_move : Flag<["-"], "mno-direct-move">,
    Group<m_ppc_Features_Group>;
def mpaired_vector_memops: Flag<["-"], "mpaired-vector-memops">,
    Group<m_ppc_Features_Group>;
def mnopaired_vector_memops: Flag<["-"], "mno-paired-vector-memops">,
    Group<m_ppc_Features_Group>;
def mhtm : Flag<["-"], "mhtm">, Group<m_ppc_Features_Group>;
def mno_htm : Flag<["-"], "mno-htm">, Group<m_ppc_Features_Group>;
def mfprnd : Flag<["-"], "mfprnd">, Group<m_ppc_Features_Group>;
def mno_fprnd : Flag<["-"], "mno-fprnd">, Group<m_ppc_Features_Group>;
def mcmpb : Flag<["-"], "mcmpb">, Group<m_ppc_Features_Group>;
def mno_cmpb : Flag<["-"], "mno-cmpb">, Group<m_ppc_Features_Group>;
def misel : Flag<["-"], "misel">, Group<m_ppc_Features_Group>;
def mno_isel : Flag<["-"], "mno-isel">, Group<m_ppc_Features_Group>;
def mmfocrf : Flag<["-"], "mmfocrf">, Group<m_ppc_Features_Group>;
def mmfcrf : Flag<["-"], "mmfcrf">, Alias<mmfocrf>;
def mno_mfocrf : Flag<["-"], "mno-mfocrf">, Group<m_ppc_Features_Group>;
def mno_mfcrf : Flag<["-"], "mno-mfcrf">, Alias<mno_mfocrf>;
def mpopcntd : Flag<["-"], "mpopcntd">, Group<m_ppc_Features_Group>;
def mno_popcntd : Flag<["-"], "mno-popcntd">, Group<m_ppc_Features_Group>;
def mqpx : Flag<["-"], "mqpx">, Group<m_ppc_Features_Group>;
def mno_qpx : Flag<["-"], "mno-qpx">, Group<m_ppc_Features_Group>;
def mcrbits : Flag<["-"], "mcrbits">, Group<m_ppc_Features_Group>;
def mno_crbits : Flag<["-"], "mno-crbits">, Group<m_ppc_Features_Group>;
def minvariant_function_descriptors :
  Flag<["-"], "minvariant-function-descriptors">, Group<m_ppc_Features_Group>;
def mno_invariant_function_descriptors :
  Flag<["-"], "mno-invariant-function-descriptors">,
  Group<m_ppc_Features_Group>;
def mfloat128: Flag<["-"], "mfloat128">,
    Group<m_ppc_Features_Group>;
def mno_float128 : Flag<["-"], "mno-float128">,
    Group<m_ppc_Features_Group>;
def mlongcall: Flag<["-"], "mlongcall">,
    Group<m_ppc_Features_Group>;
def mno_longcall : Flag<["-"], "mno-longcall">,
    Group<m_ppc_Features_Group>;
def mmma: Flag<["-"], "mmma">, Group<m_ppc_Features_Group>;
def mno_mma: Flag<["-"], "mno-mma">, Group<m_ppc_Features_Group>;
def maix_struct_return : Flag<["-"], "maix-struct-return">,
  Group<m_Group>, Flags<[CC1Option]>,
  HelpText<"Return all structs in memory (PPC32 only)">;
def msvr4_struct_return : Flag<["-"], "msvr4-struct-return">,
  Group<m_Group>, Flags<[CC1Option]>,
  HelpText<"Return small structs in registers (PPC32 only)">;

def mvx : Flag<["-"], "mvx">, Group<m_Group>;
def mno_vx : Flag<["-"], "mno-vx">, Group<m_Group>;

defm zvector : OptInFFlag<"zvector", "Enable System z vector language extension">;
def mzvector : Flag<["-"], "mzvector">, Alias<fzvector>;
def mno_zvector : Flag<["-"], "mno-zvector">, Alias<fno_zvector>;

def mignore_xcoff_visibility : Flag<["-"], "mignore-xcoff-visibility">, Group<m_Group>,
HelpText<"Not emit the visibility attribute for asm in AIX OS or give all symbols 'unspecified' visibility in XCOFF object file">,
  Flags<[CC1Option]>;
def mbackchain : Flag<["-"], "mbackchain">, Group<m_Group>, Flags<[NoXarchOption,CC1Option]>,
  HelpText<"Link stack frames through backchain on System Z">;
def mno_backchain : Flag<["-"], "mno-backchain">, Group<m_Group>, Flags<[NoXarchOption,CC1Option]>;

def mno_warn_nonportable_cfstrings : Flag<["-"], "mno-warn-nonportable-cfstrings">, Group<m_Group>;
def mno_omit_leaf_frame_pointer : Flag<["-"], "mno-omit-leaf-frame-pointer">, Group<m_Group>;
def momit_leaf_frame_pointer : Flag<["-"], "momit-leaf-frame-pointer">, Group<m_Group>,
  HelpText<"Omit frame pointer setup for leaf functions">;
def moslib_EQ : Joined<["-"], "moslib=">, Group<m_Group>;
def mpascal_strings : Flag<["-"], "mpascal-strings">, Alias<fpascal_strings>;
def mred_zone : Flag<["-"], "mred-zone">, Group<m_Group>;
def mtls_direct_seg_refs : Flag<["-"], "mtls-direct-seg-refs">, Group<m_Group>,
  HelpText<"Enable direct TLS access through segment registers (default)">;
def mregparm_EQ : Joined<["-"], "mregparm=">, Group<m_Group>;
def mrelax_all : Flag<["-"], "mrelax-all">, Group<m_Group>, Flags<[CC1Option,CC1AsOption]>,
  HelpText<"(integrated-as) Relax all machine instructions">;
def mincremental_linker_compatible : Flag<["-"], "mincremental-linker-compatible">, Group<m_Group>,
  Flags<[CC1Option,CC1AsOption]>,
  HelpText<"(integrated-as) Emit an object file which can be used with an incremental linker">;
def mno_incremental_linker_compatible : Flag<["-"], "mno-incremental-linker-compatible">, Group<m_Group>,
  HelpText<"(integrated-as) Emit an object file which cannot be used with an incremental linker">;
def mrtd : Flag<["-"], "mrtd">, Group<m_Group>, Flags<[CC1Option]>,
  HelpText<"Make StdCall calling convention the default">;
def msmall_data_threshold_EQ : Joined <["-"], "msmall-data-threshold=">,
  Group<m_Group>, Alias<G>;
def msoft_float : Flag<["-"], "msoft-float">, Group<m_Group>, Flags<[CC1Option]>,
  HelpText<"Use software floating point">;
def mno_implicit_float : Flag<["-"], "mno-implicit-float">, Group<m_Group>,
  HelpText<"Don't generate implicit floating point instructions">;
def mimplicit_float : Flag<["-"], "mimplicit-float">, Group<m_Group>;
def mrecip : Flag<["-"], "mrecip">, Group<m_Group>;
def mrecip_EQ : CommaJoined<["-"], "mrecip=">, Group<m_Group>, Flags<[CC1Option]>;
def mprefer_vector_width_EQ : Joined<["-"], "mprefer-vector-width=">, Group<m_Group>, Flags<[CC1Option]>,
  HelpText<"Specifies preferred vector width for auto-vectorization. Defaults to 'none' which allows target specific decisions.">;
def mstack_protector_guard_EQ : Joined<["-"], "mstack-protector-guard=">, Group<m_Group>, Flags<[CC1Option]>,
  HelpText<"Use the given guard (global, tls) for addressing the stack-protector guard">;
def mstack_protector_guard_offset_EQ : Joined<["-"], "mstack-protector-guard-offset=">, Group<m_Group>, Flags<[CC1Option]>,
  HelpText<"Use the given offset for addressing the stack-protector guard">;
def mstack_protector_guard_reg_EQ : Joined<["-"], "mstack-protector-guard-reg=">, Group<m_Group>, Flags<[CC1Option]>,
  HelpText<"Use the given reg for addressing the stack-protector guard">;
def mpie_copy_relocations : Flag<["-"], "mpie-copy-relocations">, Group<m_Group>,
  Flags<[CC1Option]>,
  HelpText<"Use copy relocations support for PIE builds">;
def mno_pie_copy_relocations : Flag<["-"], "mno-pie-copy-relocations">, Group<m_Group>;
def mfentry : Flag<["-"], "mfentry">, HelpText<"Insert calls to fentry at function entry (x86/SystemZ only)">,
  Flags<[CC1Option]>, Group<m_Group>;
def mnop_mcount : Flag<["-"], "mnop-mcount">, HelpText<"Generate mcount/__fentry__ calls as nops. To activate they need to be patched in.">,
  Flags<[CC1Option]>, Group<m_Group>;
def mrecord_mcount : Flag<["-"], "mrecord-mcount">, HelpText<"Generate a __mcount_loc section entry for each __fentry__ call.">,
  Flags<[CC1Option]>, Group<m_Group>;
def mpacked_stack : Flag<["-"], "mpacked-stack">, HelpText<"Use packed stack layout (SystemZ only).">,
  Flags<[CC1Option]>, Group<m_Group>;
def mno_packed_stack : Flag<["-"], "mno-packed-stack">, Flags<[CC1Option]>, Group<m_Group>;
def mips16 : Flag<["-"], "mips16">, Group<m_mips_Features_Group>;
def mno_mips16 : Flag<["-"], "mno-mips16">, Group<m_mips_Features_Group>;
def mmicromips : Flag<["-"], "mmicromips">, Group<m_mips_Features_Group>;
def mno_micromips : Flag<["-"], "mno-micromips">, Group<m_mips_Features_Group>;
def mxgot : Flag<["-"], "mxgot">, Group<m_mips_Features_Group>;
def mno_xgot : Flag<["-"], "mno-xgot">, Group<m_mips_Features_Group>;
def mldc1_sdc1 : Flag<["-"], "mldc1-sdc1">, Group<m_mips_Features_Group>;
def mno_ldc1_sdc1 : Flag<["-"], "mno-ldc1-sdc1">, Group<m_mips_Features_Group>;
def mcheck_zero_division : Flag<["-"], "mcheck-zero-division">,
                           Group<m_mips_Features_Group>;
def mno_check_zero_division : Flag<["-"], "mno-check-zero-division">,
                              Group<m_mips_Features_Group>;
def mcompact_branches_EQ : Joined<["-"], "mcompact-branches=">,
                           Group<m_mips_Features_Group>;
def mbranch_likely : Flag<["-"], "mbranch-likely">, Group<m_Group>,
  IgnoredGCCCompat;
def mno_branch_likely : Flag<["-"], "mno-branch-likely">, Group<m_Group>,
  IgnoredGCCCompat;
def mindirect_jump_EQ : Joined<["-"], "mindirect-jump=">,
  Group<m_mips_Features_Group>,
  HelpText<"Change indirect jump instructions to inhibit speculation">;
def mdsp : Flag<["-"], "mdsp">, Group<m_mips_Features_Group>;
def mno_dsp : Flag<["-"], "mno-dsp">, Group<m_mips_Features_Group>;
def mdspr2 : Flag<["-"], "mdspr2">, Group<m_mips_Features_Group>;
def mno_dspr2 : Flag<["-"], "mno-dspr2">, Group<m_mips_Features_Group>;
def msingle_float : Flag<["-"], "msingle-float">, Group<m_mips_Features_Group>;
def mdouble_float : Flag<["-"], "mdouble-float">, Group<m_mips_Features_Group>;
def mmadd4 : Flag<["-"], "mmadd4">, Group<m_mips_Features_Group>,
  HelpText<"Enable the generation of 4-operand madd.s, madd.d and related instructions.">;
def mno_madd4 : Flag<["-"], "mno-madd4">, Group<m_mips_Features_Group>,
  HelpText<"Disable the generation of 4-operand madd.s, madd.d and related instructions.">;
def mmsa : Flag<["-"], "mmsa">, Group<m_mips_Features_Group>,
  HelpText<"Enable MSA ASE (MIPS only)">;
def mno_msa : Flag<["-"], "mno-msa">, Group<m_mips_Features_Group>,
  HelpText<"Disable MSA ASE (MIPS only)">;
def mmt : Flag<["-"], "mmt">, Group<m_mips_Features_Group>,
  HelpText<"Enable MT ASE (MIPS only)">;
def mno_mt : Flag<["-"], "mno-mt">, Group<m_mips_Features_Group>,
  HelpText<"Disable MT ASE (MIPS only)">;
def mfp64 : Flag<["-"], "mfp64">, Group<m_mips_Features_Group>,
  HelpText<"Use 64-bit floating point registers (MIPS only)">;
def mfp32 : Flag<["-"], "mfp32">, Group<m_mips_Features_Group>,
  HelpText<"Use 32-bit floating point registers (MIPS only)">;
def mgpopt : Flag<["-"], "mgpopt">, Group<m_mips_Features_Group>,
  HelpText<"Use GP relative accesses for symbols known to be in a small"
           " data section (MIPS)">;
def mno_gpopt : Flag<["-"], "mno-gpopt">, Group<m_mips_Features_Group>,
  HelpText<"Do not use GP relative accesses for symbols known to be in a small"
           " data section (MIPS)">;
def mlocal_sdata : Flag<["-"], "mlocal-sdata">,
  Group<m_mips_Features_Group>,
  HelpText<"Extend the -G behaviour to object local data (MIPS)">;
def mno_local_sdata : Flag<["-"], "mno-local-sdata">,
  Group<m_mips_Features_Group>,
  HelpText<"Do not extend the -G behaviour to object local data (MIPS)">;
def mextern_sdata : Flag<["-"], "mextern-sdata">,
  Group<m_mips_Features_Group>,
  HelpText<"Assume that externally defined data is in the small data if it"
           " meets the -G <size> threshold (MIPS)">;
def mno_extern_sdata : Flag<["-"], "mno-extern-sdata">,
  Group<m_mips_Features_Group>,
  HelpText<"Do not assume that externally defined data is in the small data if"
           " it meets the -G <size> threshold (MIPS)">;
def membedded_data : Flag<["-"], "membedded-data">,
  Group<m_mips_Features_Group>,
  HelpText<"Place constants in the .rodata section instead of the .sdata "
           "section even if they meet the -G <size> threshold (MIPS)">;
def mno_embedded_data : Flag<["-"], "mno-embedded-data">,
  Group<m_mips_Features_Group>,
  HelpText<"Do not place constants in the .rodata section instead of the "
           ".sdata if they meet the -G <size> threshold (MIPS)">;
def mnan_EQ : Joined<["-"], "mnan=">, Group<m_mips_Features_Group>;
def mabs_EQ : Joined<["-"], "mabs=">, Group<m_mips_Features_Group>;
def mabicalls : Flag<["-"], "mabicalls">, Group<m_mips_Features_Group>,
  HelpText<"Enable SVR4-style position-independent code (Mips only)">;
def mno_abicalls : Flag<["-"], "mno-abicalls">, Group<m_mips_Features_Group>,
  HelpText<"Disable SVR4-style position-independent code (Mips only)">;
def mno_crc : Flag<["-"], "mno-crc">, Group<m_mips_Features_Group>,
  HelpText<"Disallow use of CRC instructions (Mips only)">;
def mvirt : Flag<["-"], "mvirt">, Group<m_mips_Features_Group>;
def mno_virt : Flag<["-"], "mno-virt">, Group<m_mips_Features_Group>;
def mginv : Flag<["-"], "mginv">, Group<m_mips_Features_Group>;
def mno_ginv : Flag<["-"], "mno-ginv">, Group<m_mips_Features_Group>;
def mips1 : Flag<["-"], "mips1">,
  Alias<march_EQ>, AliasArgs<["mips1"]>, Group<m_mips_Features_Group>,
  HelpText<"Equivalent to -march=mips1">, Flags<[HelpHidden]>;
def mips2 : Flag<["-"], "mips2">,
  Alias<march_EQ>, AliasArgs<["mips2"]>, Group<m_mips_Features_Group>,
  HelpText<"Equivalent to -march=mips2">, Flags<[HelpHidden]>;
def mips3 : Flag<["-"], "mips3">,
  Alias<march_EQ>, AliasArgs<["mips3"]>, Group<m_mips_Features_Group>,
  HelpText<"Equivalent to -march=mips3">, Flags<[HelpHidden]>;
def mips4 : Flag<["-"], "mips4">,
  Alias<march_EQ>, AliasArgs<["mips4"]>, Group<m_mips_Features_Group>,
  HelpText<"Equivalent to -march=mips4">, Flags<[HelpHidden]>;
def mips5 : Flag<["-"], "mips5">,
  Alias<march_EQ>, AliasArgs<["mips5"]>, Group<m_mips_Features_Group>,
  HelpText<"Equivalent to -march=mips5">, Flags<[HelpHidden]>;
def mips32 : Flag<["-"], "mips32">,
  Alias<march_EQ>, AliasArgs<["mips32"]>, Group<m_mips_Features_Group>,
  HelpText<"Equivalent to -march=mips32">, Flags<[HelpHidden]>;
def mips32r2 : Flag<["-"], "mips32r2">,
  Alias<march_EQ>, AliasArgs<["mips32r2"]>, Group<m_mips_Features_Group>,
  HelpText<"Equivalent to -march=mips32r2">, Flags<[HelpHidden]>;
def mips32r3 : Flag<["-"], "mips32r3">,
  Alias<march_EQ>, AliasArgs<["mips32r3"]>, Group<m_mips_Features_Group>,
  HelpText<"Equivalent to -march=mips32r3">, Flags<[HelpHidden]>;
def mips32r5 : Flag<["-"], "mips32r5">,
  Alias<march_EQ>, AliasArgs<["mips32r5"]>, Group<m_mips_Features_Group>,
  HelpText<"Equivalent to -march=mips32r5">, Flags<[HelpHidden]>;
def mips32r6 : Flag<["-"], "mips32r6">,
  Alias<march_EQ>, AliasArgs<["mips32r6"]>, Group<m_mips_Features_Group>,
  HelpText<"Equivalent to -march=mips32r6">, Flags<[HelpHidden]>;
def mips64 : Flag<["-"], "mips64">,
  Alias<march_EQ>, AliasArgs<["mips64"]>, Group<m_mips_Features_Group>,
  HelpText<"Equivalent to -march=mips64">, Flags<[HelpHidden]>;
def mips64r2 : Flag<["-"], "mips64r2">,
  Alias<march_EQ>, AliasArgs<["mips64r2"]>, Group<m_mips_Features_Group>,
  HelpText<"Equivalent to -march=mips64r2">, Flags<[HelpHidden]>;
def mips64r3 : Flag<["-"], "mips64r3">,
  Alias<march_EQ>, AliasArgs<["mips64r3"]>, Group<m_mips_Features_Group>,
  HelpText<"Equivalent to -march=mips64r3">, Flags<[HelpHidden]>;
def mips64r5 : Flag<["-"], "mips64r5">,
  Alias<march_EQ>, AliasArgs<["mips64r5"]>, Group<m_mips_Features_Group>,
  HelpText<"Equivalent to -march=mips64r5">, Flags<[HelpHidden]>;
def mips64r6 : Flag<["-"], "mips64r6">,
  Alias<march_EQ>, AliasArgs<["mips64r6"]>, Group<m_mips_Features_Group>,
  HelpText<"Equivalent to -march=mips64r6">, Flags<[HelpHidden]>;
def mfpxx : Flag<["-"], "mfpxx">, Group<m_mips_Features_Group>,
  HelpText<"Avoid FPU mode dependent operations when used with the O32 ABI">,
  Flags<[HelpHidden]>;
def modd_spreg : Flag<["-"], "modd-spreg">, Group<m_mips_Features_Group>,
  HelpText<"Enable odd single-precision floating point registers">,
  Flags<[HelpHidden]>;
def mno_odd_spreg : Flag<["-"], "mno-odd-spreg">, Group<m_mips_Features_Group>,
  HelpText<"Disable odd single-precision floating point registers">,
  Flags<[HelpHidden]>;
def mrelax_pic_calls : Flag<["-"], "mrelax-pic-calls">,
  Group<m_mips_Features_Group>,
  HelpText<"Produce relaxation hints for linkers to try optimizing PIC "
           "call sequences into direct calls (MIPS only)">, Flags<[HelpHidden]>;
def mno_relax_pic_calls : Flag<["-"], "mno-relax-pic-calls">,
  Group<m_mips_Features_Group>,
  HelpText<"Do not produce relaxation hints for linkers to try optimizing PIC "
           "call sequences into direct calls (MIPS only)">, Flags<[HelpHidden]>;
def mglibc : Flag<["-"], "mglibc">, Group<m_libc_Group>, Flags<[HelpHidden]>;
def muclibc : Flag<["-"], "muclibc">, Group<m_libc_Group>, Flags<[HelpHidden]>;
def module_file_info : Flag<["-"], "module-file-info">, Flags<[NoXarchOption,CC1Option]>, Group<Action_Group>,
  HelpText<"Provide information about a particular module file">;
def mthumb : Flag<["-"], "mthumb">, Group<m_Group>;
def mtune_EQ : Joined<["-"], "mtune=">, Group<m_Group>,
  HelpText<"Only supported on X86 and RISC-V. Otherwise accepted for compatibility with GCC.">;
def multi__module : Flag<["-"], "multi_module">;
def multiply__defined__unused : Separate<["-"], "multiply_defined_unused">;
def multiply__defined : Separate<["-"], "multiply_defined">;
def mwarn_nonportable_cfstrings : Flag<["-"], "mwarn-nonportable-cfstrings">, Group<m_Group>;
#if INTEL_CUSTOMIZATION
def ansi_alias : Flag<["-"], "ansi-alias">, Alias<fstrict_aliasing>,
  HelpText<"enable use of ANSI aliasing rules optimizations"
           " user asserts that the program adheres to these rules">;
def no_ansi_alias : Flag<["-"], "no-ansi-alias">, Alias<fno_strict_aliasing>,
  HelpText<"disable use of ANSI aliasing rules optimizations">;
#endif //INTEL_CUSTOMIZATION
def no_canonical_prefixes : Flag<["-"], "no-canonical-prefixes">, Flags<[HelpHidden, CoreOption]>,
  HelpText<"Use relative instead of canonical paths">;
def no_cpp_precomp : Flag<["-"], "no-cpp-precomp">, Group<clang_ignored_f_Group>;
def no_integrated_cpp : Flag<["-", "--"], "no-integrated-cpp">, Flags<[NoXarchOption]>;
def no_pedantic : Flag<["-", "--"], "no-pedantic">, Group<pedantic_Group>;
def no__dead__strip__inits__and__terms : Flag<["-"], "no_dead_strip_inits_and_terms">;
def nobuiltininc : Flag<["-"], "nobuiltininc">, Flags<[CC1Option, CoreOption]>,
  HelpText<"Disable builtin #include directories">;
def nogpuinc : Flag<["-"], "nogpuinc">;
def : Flag<["-"], "nocudainc">, Alias<nogpuinc>;
#if INTEL_CUSTOMIZATION
def nogpulib : Flag<["-"], "nogpulib">, Flags<[DpcppUnsupported]>,
  HelpText<"Do not link device library for CUDA/HIP device compilation">;
#endif // INTEL_CUSTOMIZATION
def : Flag<["-"], "nocudalib">, Alias<nogpulib>;
def nodefaultlibs : Flag<["-"], "nodefaultlibs">;
def nofixprebinding : Flag<["-"], "nofixprebinding">;
def nolibc : Flag<["-"], "nolibc">;
def nomultidefs : Flag<["-"], "nomultidefs">;
def nopie : Flag<["-"], "nopie">;
def no_pie : Flag<["-"], "no-pie">, Alias<nopie>;
def noprebind : Flag<["-"], "noprebind">;
def noprofilelib : Flag<["-"], "noprofilelib">;
def noseglinkedit : Flag<["-"], "noseglinkedit">;
def nostartfiles : Flag<["-"], "nostartfiles">, Group<Link_Group>;
def nostdinc : Flag<["-"], "nostdinc">, Flags<[CoreOption]>;
def nostdlibinc : Flag<["-"], "nostdlibinc">;
def nostdincxx : Flag<["-"], "nostdinc++">, Flags<[CC1Option]>,
  HelpText<"Disable standard #include directories for the C++ standard library">;
def nostdlib : Flag<["-"], "nostdlib">, Group<Link_Group>;
def nostdlibxx : Flag<["-"], "nostdlib++">;
def nolibsycl : Flag<["-"], "nolibsycl">, Flags<[NoXarchOption, CoreOption]>,
  HelpText<"Do not link SYCL runtime library">;
def object : Flag<["-"], "object">;
def o : JoinedOrSeparate<["-"], "o">, Flags<[NoXarchOption, RenderAsInput,
  CC1Option, CC1AsOption, FC1Option, FlangOption]>,
  HelpText<"Write output to <file>">, MetaVarName<"<file>">;
#if INTEL_CUSTOMIZATION
def pc : Joined<["-"], "pc">, Flags<[NoXarchOption]>;
def : Joined<["-"], "pc=">, Alias<pc>, HelpText<"Initialize X87 floating "
  "point precision to single, double or double extendedSet FPU precision. "
  "Valid values of 32, 64 and 80">;
def parallel_source_info_EQ : Joined<["-"], "parallel-source-info=">,
  Values<"0,1,2">, Flags<[NoXarchOption]>, HelpText<"Emit source location "
  "information for parallel code generation with OpenMP and "
  "auto-parallelization.">;
def : Flag<["-"], "parallel-source-info">, Alias<parallel_source_info_EQ>,
  AliasArgs<["1"]>;
def : Flag<["-"], "no-parallel-source-info">, Alias<parallel_source_info_EQ>,
  AliasArgs<["0"]>, HelpText<"Disable emission of source location information "
  "for parallel code generation.">;
#endif // INTEL_CUSTOMIZATION
def pagezero__size : JoinedOrSeparate<["-"], "pagezero_size">;
def pass_exit_codes : Flag<["-", "--"], "pass-exit-codes">, Flags<[Unsupported]>;
def pedantic_errors : Flag<["-", "--"], "pedantic-errors">, Group<pedantic_Group>, Flags<[CC1Option]>;
def pedantic : Flag<["-", "--"], "pedantic">, Group<pedantic_Group>, Flags<[CC1Option]>;
def pg : Flag<["-"], "pg">, HelpText<"Enable mcount instrumentation">, Flags<[CC1Option]>;
def pipe : Flag<["-", "--"], "pipe">,
  HelpText<"Use pipes between commands, when possible">;
def prebind__all__twolevel__modules : Flag<["-"], "prebind_all_twolevel_modules">;
def prebind : Flag<["-"], "prebind">;
def preload : Flag<["-"], "preload">;
def print_file_name_EQ : Joined<["-", "--"], "print-file-name=">,
  HelpText<"Print the full library path of <file>">, MetaVarName<"<file>">;
def print_ivar_layout : Flag<["-"], "print-ivar-layout">, Flags<[CC1Option]>,
  HelpText<"Enable Objective-C Ivar layout bitmap print trace">;
def print_libgcc_file_name : Flag<["-", "--"], "print-libgcc-file-name">,
  HelpText<"Print the library path for the currently used compiler runtime "
           "library (\"libgcc.a\" or \"libclang_rt.builtins.*.a\")">;
def print_multi_directory : Flag<["-", "--"], "print-multi-directory">;
def print_multi_lib : Flag<["-", "--"], "print-multi-lib">;
def print_multi_os_directory : Flag<["-", "--"], "print-multi-os-directory">,
  Flags<[Unsupported]>;
def print_target_triple : Flag<["-", "--"], "print-target-triple">,
  HelpText<"Print the normalized target triple">;
def print_effective_triple : Flag<["-", "--"], "print-effective-triple">,
  HelpText<"Print the effective target triple">;
def print_prog_name_EQ : Joined<["-", "--"], "print-prog-name=">,
  HelpText<"Print the full program path of <name>">, MetaVarName<"<name>">;
def print_resource_dir : Flag<["-", "--"], "print-resource-dir">,
  HelpText<"Print the resource directory pathname">;
def print_search_dirs : Flag<["-", "--"], "print-search-dirs">,
  HelpText<"Print the paths used for finding libraries and programs">;
def print_targets : Flag<["-", "--"], "print-targets">,
  HelpText<"Print the registered targets">;
def private__bundle : Flag<["-"], "private_bundle">;
def pthreads : Flag<["-"], "pthreads">;
def pthread : Flag<["-"], "pthread">, Flags<[CC1Option]>,
  HelpText<"Support POSIX threads in generated code">;
def no_pthread : Flag<["-"], "no-pthread">, Flags<[CC1Option]>;
def p : Flag<["-"], "p">;
def pie : Flag<["-"], "pie">, Group<Link_Group>;
def static_pie : Flag<["-"], "static-pie">, Group<Link_Group>;
def read__only__relocs : Separate<["-"], "read_only_relocs">;
def remap : Flag<["-"], "remap">;
def rewrite_objc : Flag<["-"], "rewrite-objc">, Flags<[NoXarchOption,CC1Option]>,
  HelpText<"Rewrite Objective-C source to C++">, Group<Action_Group>;
def rewrite_legacy_objc : Flag<["-"], "rewrite-legacy-objc">, Flags<[NoXarchOption]>,
  HelpText<"Rewrite Legacy Objective-C source to C++">;
def rdynamic : Flag<["-"], "rdynamic">, Group<Link_Group>;
def resource_dir : Separate<["-"], "resource-dir">,
  Flags<[NoXarchOption, CC1Option, CoreOption, HelpHidden]>,
  HelpText<"The directory which holds the compiler resource files">;
def resource_dir_EQ : Joined<["-"], "resource-dir=">, Flags<[NoXarchOption, CoreOption]>,
  Alias<resource_dir>;
def rpath : Separate<["-"], "rpath">, Flags<[LinkerInput]>, Group<Link_Group>;
def rtlib_EQ : Joined<["-", "--"], "rtlib=">,
  HelpText<"Compiler runtime library to use">;
def frtlib_add_rpath: Flag<["-"], "frtlib-add-rpath">, Flags<[NoArgumentUnused]>,
  HelpText<"Add -rpath with architecture-specific resource directory to the linker flags">;
def fno_rtlib_add_rpath: Flag<["-"], "fno-rtlib-add-rpath">, Flags<[NoArgumentUnused]>,
  HelpText<"Do not add -rpath with architecture-specific resource directory to the linker flags">;
def r : Flag<["-"], "r">, Flags<[LinkerInput,NoArgumentUnused]>,
        Group<Link_Group>;
#if INTEL_CUSTOMIZATION
def regcall : Flag<["-"], "regcall">,
  HelpText<"Set __regcall as a default calling convention">;
#endif // INTEL_CUSTOMIZATION
def save_temps_EQ : Joined<["-", "--"], "save-temps=">, Flags<[CC1Option, NoXarchOption]>,
  HelpText<"Save intermediate compilation results.">;
def save_temps : Flag<["-", "--"], "save-temps">, Flags<[NoXarchOption]>,
  Alias<save_temps_EQ>, AliasArgs<["cwd"]>,
  HelpText<"Save intermediate compilation results">;
def save_stats_EQ : Joined<["-", "--"], "save-stats=">, Flags<[NoXarchOption]>,
  HelpText<"Save llvm statistics.">;
def save_stats : Flag<["-", "--"], "save-stats">, Flags<[NoXarchOption]>,
  Alias<save_stats_EQ>, AliasArgs<["cwd"]>,
  HelpText<"Save llvm statistics.">;
def via_file_asm : Flag<["-", "--"], "via-file-asm">, InternalDebugOpt,
  HelpText<"Write assembly to file for input to assemble jobs">;
def sectalign : MultiArg<["-"], "sectalign", 3>;
def sectcreate : MultiArg<["-"], "sectcreate", 3>;
def sectobjectsymbols : MultiArg<["-"], "sectobjectsymbols", 2>;
def sectorder : MultiArg<["-"], "sectorder", 3>;
def seg1addr : JoinedOrSeparate<["-"], "seg1addr">;
def seg__addr__table__filename : Separate<["-"], "seg_addr_table_filename">;
def seg__addr__table : Separate<["-"], "seg_addr_table">;
def segaddr : MultiArg<["-"], "segaddr", 2>;
def segcreate : MultiArg<["-"], "segcreate", 3>;
def seglinkedit : Flag<["-"], "seglinkedit">;
def segprot : MultiArg<["-"], "segprot", 3>;
def segs__read__only__addr : Separate<["-"], "segs_read_only_addr">;
def segs__read__write__addr : Separate<["-"], "segs_read_write_addr">;
def segs__read__ : Joined<["-"], "segs_read_">;
def shared_libgcc : Flag<["-"], "shared-libgcc">;
def shared : Flag<["-", "--"], "shared">, Group<Link_Group>;
def single__module : Flag<["-"], "single_module">;
def specs_EQ : Joined<["-", "--"], "specs=">, Group<Link_Group>;
def specs : Separate<["-", "--"], "specs">, Flags<[Unsupported]>;
def static_libgcc : Flag<["-"], "static-libgcc">;
def static_libstdcxx : Flag<["-"], "static-libstdc++">;
def static : Flag<["-", "--"], "static">, Group<Link_Group>, Flags<[NoArgumentUnused]>;
def std_default_EQ : Joined<["-"], "std-default=">;
def std_EQ : Joined<["-", "--"], "std=">, Flags<[CC1Option]>,
  Group<CompileOnly_Group>, HelpText<"Language standard to compile for">,
  ValuesCode<[{
    const char *Values =
    #define LANGSTANDARD(id, name, lang, desc, features) name ","
    #define LANGSTANDARD_ALIAS(id, alias) alias ","
    #include "clang/Basic/LangStandards.def"
    ;
  }]>;
def stdlib_EQ : Joined<["-", "--"], "stdlib=">, Flags<[CC1Option]>,
  HelpText<"C++ standard library to use">, Values<"libc++,libstdc++,platform">;
def stdlibxx_isystem : JoinedOrSeparate<["-"], "stdlib++-isystem">,
  Group<clang_i_Group>,
  HelpText<"Use directory as the C++ standard library include path">,
  Flags<[NoXarchOption]>, MetaVarName<"<directory>">;
#if INTEL_CUSTOMIZATION
def strict_ansi : Flag<["-"], "strict-ansi">, Flags<[NoXarchOption]>,
  HelpText<"strict ANSI conformance dialect">;
def : Flag<["-"], "strict_ansi">, Alias<strict_ansi>;
def use_msasm : Flag<["-"], "use-msasm">, Alias<fasm_blocks>,
  HelpText<"enables the use of blocks and entire functions of assembly code"
  " within a C or C++ file">;
def : Flag<["-"], "use_msasm">, Alias<fasm_blocks>;
#endif // INTEL_CUSTOMIZATION
def unwindlib_EQ : Joined<["-", "--"], "unwindlib=">, Flags<[CC1Option]>,
  HelpText<"Unwind library to use">, Values<"libgcc,unwindlib,platform">;
def sub__library : JoinedOrSeparate<["-"], "sub_library">;
def sub__umbrella : JoinedOrSeparate<["-"], "sub_umbrella">;
def system_header_prefix : Joined<["--"], "system-header-prefix=">,
  Group<clang_i_Group>, Flags<[CC1Option]>, MetaVarName<"<prefix>">,
  HelpText<"Treat all #include paths starting with <prefix> as including a "
           "system header.">;
def : Separate<["--"], "system-header-prefix">, Alias<system_header_prefix>;
def no_system_header_prefix : Joined<["--"], "no-system-header-prefix=">,
  Group<clang_i_Group>, Flags<[CC1Option]>, MetaVarName<"<prefix>">,
  HelpText<"Treat all #include paths starting with <prefix> as not including a "
           "system header.">;
def : Separate<["--"], "no-system-header-prefix">, Alias<no_system_header_prefix>;
def s : Flag<["-"], "s">, Group<Link_Group>;
def target : Joined<["--"], "target=">, Flags<[NoXarchOption, CoreOption]>,
  HelpText<"Generate code for the given target">;
def print_supported_cpus : Flag<["-", "--"], "print-supported-cpus">,
  Group<CompileOnly_Group>, Flags<[CC1Option, CoreOption]>,
  HelpText<"Print supported cpu models for the given target (if target is not specified,"
           " it will print the supported cpus for the default target)">;
def mcpu_EQ_QUESTION : Flag<["-"], "mcpu=?">, Alias<print_supported_cpus>;
def mtune_EQ_QUESTION : Flag<["-"], "mtune=?">, Alias<print_supported_cpus>;
def gcc_toolchain : Joined<["--"], "gcc-toolchain=">, Flags<[NoXarchOption]>,
  HelpText<"Use the gcc toolchain at the given directory">;
def time : Flag<["-"], "time">,
  HelpText<"Time individual commands">;
def traditional_cpp : Flag<["-", "--"], "traditional-cpp">, Flags<[CC1Option]>,
  HelpText<"Enable some traditional CPP emulation">;
def traditional : Flag<["-", "--"], "traditional">;
def trigraphs : Flag<["-", "--"], "trigraphs">, Alias<ftrigraphs>,
  HelpText<"Process trigraph sequences">;
def twolevel__namespace__hints : Flag<["-"], "twolevel_namespace_hints">;
def twolevel__namespace : Flag<["-"], "twolevel_namespace">;
def t : Flag<["-"], "t">, Group<Link_Group>;
def umbrella : Separate<["-"], "umbrella">;
def undefined : JoinedOrSeparate<["-"], "undefined">, Group<u_Group>;
def undef : Flag<["-"], "undef">, Group<u_Group>, Flags<[CC1Option]>,
  HelpText<"undef all system defines">;
def unexported__symbols__list : Separate<["-"], "unexported_symbols_list">;
def u : JoinedOrSeparate<["-"], "u">, Group<u_Group>;
def v : Flag<["-"], "v">, Flags<[CC1Option, CoreOption]>,
  HelpText<"Show commands to run and use verbose output">;
#if INTEL_CUSTOMIZATION
def HASH_x : Flag<["-"], "#x">, Flags<[NoXarchOption]>,
  HelpText<"Show commands to run and use verbose output">;
def unroll : Joined<["-"], "unroll">, Flags<[NoXarchOption]>,
  HelpText<"Set maximum number of times to unroll loops.  Omit n to use "
  "default heuristics.  Use 0 to disable the loop unroller.">;
def unroll_EQ : Joined<["-"], "unroll=">, Alias<unroll>;
def vec : Flag<["-"], "vec">, Alias<fvectorize>,
  HelpText<"Enable the loop vectorization passes">;
def no_vec : Flag<["-"], "no-vec">, Alias<fno_vectorize>;
def Zp : Flag<["-"], "Zp">, Alias<fpack_struct_EQ>, AliasArgs<["1"]>;
def Zp_EQ : Joined<["-"], "Zp">, Alias<fpack_struct_EQ>;
#endif // INTEL_CUSTOMIZATION
def verify_debug_info : Flag<["--"], "verify-debug-info">, Flags<[NoXarchOption]>,
  HelpText<"Verify the binary representation of debug output">;
def weak_l : Joined<["-"], "weak-l">, Flags<[LinkerInput]>;
def weak__framework : Separate<["-"], "weak_framework">, Flags<[LinkerInput]>;
def weak__library : Separate<["-"], "weak_library">, Flags<[LinkerInput]>;
def weak__reference__mismatches : Separate<["-"], "weak_reference_mismatches">;
def whatsloaded : Flag<["-"], "whatsloaded">;
def whyload : Flag<["-"], "whyload">;
def w : Flag<["-"], "w">, HelpText<"Suppress all warnings">, Flags<[CC1Option]>;
def x : JoinedOrSeparate<["-"], "x">, Flags<[NoXarchOption,CC1Option]>,
  HelpText<"Treat subsequent input files as having type <language>">,
  MetaVarName<"<language>">;
def y : Joined<["-"], "y">;

defm integrated_as : OptOutFFlag<"integrated-as", "Enable the integrated assembler", "Disable the integrated assembler">;

def fintegrated_cc1 : Flag<["-"], "fintegrated-cc1">,
                      Flags<[CoreOption, NoXarchOption]>, Group<f_Group>,
                      HelpText<"Run cc1 in-process">;
def fno_integrated_cc1 : Flag<["-"], "fno-integrated-cc1">,
                         Flags<[CoreOption, NoXarchOption]>, Group<f_Group>,
                         HelpText<"Spawn a separate process for each cc1">;

def : Flag<["-"], "integrated-as">, Alias<fintegrated_as>, Flags<[NoXarchOption]>;
def : Flag<["-"], "no-integrated-as">, Alias<fno_integrated_as>,
      Flags<[CC1Option, NoXarchOption]>;

def working_directory : JoinedOrSeparate<["-"], "working-directory">, Flags<[CC1Option]>,
  HelpText<"Resolve file paths relative to the specified directory">;
def working_directory_EQ : Joined<["-"], "working-directory=">, Flags<[CC1Option]>,
  Alias<working_directory>;

// Double dash options, which are usually an alias for one of the previous
// options.

def _mhwdiv_EQ : Joined<["--"], "mhwdiv=">, Alias<mhwdiv_EQ>;
def _mhwdiv : Separate<["--"], "mhwdiv">, Alias<mhwdiv_EQ>;
def _CLASSPATH_EQ : Joined<["--"], "CLASSPATH=">, Alias<fclasspath_EQ>;
def _CLASSPATH : Separate<["--"], "CLASSPATH">, Alias<fclasspath_EQ>;
def _all_warnings : Flag<["--"], "all-warnings">, Alias<Wall>;
def _analyzer_no_default_checks : Flag<["--"], "analyzer-no-default-checks">, Flags<[NoXarchOption]>;
def _analyzer_output : JoinedOrSeparate<["--"], "analyzer-output">, Flags<[NoXarchOption]>,
  HelpText<"Static analyzer report output format (html|plist|plist-multi-file|plist-html|sarif|text).">;
def _analyze : Flag<["--"], "analyze">, Flags<[NoXarchOption, CoreOption]>,
  HelpText<"Run the static analyzer">;
def _assemble : Flag<["--"], "assemble">, Alias<S>;
def _assert_EQ : Joined<["--"], "assert=">, Alias<A>;
def _assert : Separate<["--"], "assert">, Alias<A>;
def _bootclasspath_EQ : Joined<["--"], "bootclasspath=">, Alias<fbootclasspath_EQ>;
def _bootclasspath : Separate<["--"], "bootclasspath">, Alias<fbootclasspath_EQ>;
def _classpath_EQ : Joined<["--"], "classpath=">, Alias<fclasspath_EQ>;
def _classpath : Separate<["--"], "classpath">, Alias<fclasspath_EQ>;
def _comments_in_macros : Flag<["--"], "comments-in-macros">, Alias<CC>;
def _comments : Flag<["--"], "comments">, Alias<C>;
def _compile : Flag<["--"], "compile">, Alias<c>;
def _constant_cfstrings : Flag<["--"], "constant-cfstrings">;
def _debug_EQ : Joined<["--"], "debug=">, Alias<g_Flag>;
def _debug : Flag<["--"], "debug">, Alias<g_Flag>;
def _define_macro_EQ : Joined<["--"], "define-macro=">, Alias<D>;
def _define_macro : Separate<["--"], "define-macro">, Alias<D>;
def _dependencies : Flag<["--"], "dependencies">, Alias<M>;
def _dyld_prefix_EQ : Joined<["--"], "dyld-prefix=">;
def _dyld_prefix : Separate<["--"], "dyld-prefix">, Alias<_dyld_prefix_EQ>;
def _encoding_EQ : Joined<["--"], "encoding=">, Alias<fencoding_EQ>;
def _encoding : Separate<["--"], "encoding">, Alias<fencoding_EQ>;
def _entry : Flag<["--"], "entry">, Alias<e>;
def _extdirs_EQ : Joined<["--"], "extdirs=">, Alias<fextdirs_EQ>;
def _extdirs : Separate<["--"], "extdirs">, Alias<fextdirs_EQ>;
def _extra_warnings : Flag<["--"], "extra-warnings">, Alias<W_Joined>;
def _for_linker_EQ : Joined<["--"], "for-linker=">, Alias<Xlinker>;
def _for_linker : Separate<["--"], "for-linker">, Alias<Xlinker>;
def _force_link_EQ : Joined<["--"], "force-link=">, Alias<u>;
def _force_link : Separate<["--"], "force-link">, Alias<u>;
def _help_hidden : Flag<["--"], "help-hidden">,
  HelpText<"Display help for hidden options">;
def _imacros_EQ : Joined<["--"], "imacros=">, Alias<imacros>;
def _include_barrier : Flag<["--"], "include-barrier">, Alias<I_>;
def _include_directory_after_EQ : Joined<["--"], "include-directory-after=">, Alias<idirafter>;
def _include_directory_after : Separate<["--"], "include-directory-after">, Alias<idirafter>;
def _include_directory_EQ : Joined<["--"], "include-directory=">, Alias<I>;
def _include_directory : Separate<["--"], "include-directory">, Alias<I>;
def _include_prefix_EQ : Joined<["--"], "include-prefix=">, Alias<iprefix>;
def _include_prefix : Separate<["--"], "include-prefix">, Alias<iprefix>;
def _include_with_prefix_after_EQ : Joined<["--"], "include-with-prefix-after=">, Alias<iwithprefix>;
def _include_with_prefix_after : Separate<["--"], "include-with-prefix-after">, Alias<iwithprefix>;
def _include_with_prefix_before_EQ : Joined<["--"], "include-with-prefix-before=">, Alias<iwithprefixbefore>;
def _include_with_prefix_before : Separate<["--"], "include-with-prefix-before">, Alias<iwithprefixbefore>;
def _include_with_prefix_EQ : Joined<["--"], "include-with-prefix=">, Alias<iwithprefix>;
def _include_with_prefix : Separate<["--"], "include-with-prefix">, Alias<iwithprefix>;
def _include_EQ : Joined<["--"], "include=">, Alias<include_>;
def _language_EQ : Joined<["--"], "language=">, Alias<x>;
def _language : Separate<["--"], "language">, Alias<x>;
def _library_directory_EQ : Joined<["--"], "library-directory=">, Alias<L>;
def _library_directory : Separate<["--"], "library-directory">, Alias<L>;
def _no_line_commands : Flag<["--"], "no-line-commands">, Alias<P>;
def _no_standard_includes : Flag<["--"], "no-standard-includes">, Alias<nostdinc>;
def _no_standard_libraries : Flag<["--"], "no-standard-libraries">, Alias<nostdlib>;
def _no_undefined : Flag<["--"], "no-undefined">, Flags<[LinkerInput]>;
def _no_warnings : Flag<["--"], "no-warnings">, Alias<w>;
def _optimize_EQ : Joined<["--"], "optimize=">, Alias<O>;
def _optimize : Flag<["--"], "optimize">, Alias<O>;
def _output_class_directory_EQ : Joined<["--"], "output-class-directory=">, Alias<foutput_class_dir_EQ>;
def _output_class_directory : Separate<["--"], "output-class-directory">, Alias<foutput_class_dir_EQ>;
def _output_EQ : Joined<["--"], "output=">, Alias<o>;
def _output : Separate<["--"], "output">, Alias<o>;
def _param : Separate<["--"], "param">, Group<CompileOnly_Group>;
def _param_EQ : Joined<["--"], "param=">, Alias<_param>;
def _precompile : Flag<["--"], "precompile">, Flags<[NoXarchOption]>,
  Group<Action_Group>, HelpText<"Only precompile the input">;
def _prefix_EQ : Joined<["--"], "prefix=">, Alias<B>;
def _prefix : Separate<["--"], "prefix">, Alias<B>;
def _preprocess : Flag<["--"], "preprocess">, Alias<E>;
def _print_diagnostic_categories : Flag<["--"], "print-diagnostic-categories">;
def _print_file_name : Separate<["--"], "print-file-name">, Alias<print_file_name_EQ>;
def _print_missing_file_dependencies : Flag<["--"], "print-missing-file-dependencies">, Alias<MG>;
def _print_prog_name : Separate<["--"], "print-prog-name">, Alias<print_prog_name_EQ>;
def _profile_blocks : Flag<["--"], "profile-blocks">, Alias<a>;
def _profile : Flag<["--"], "profile">, Alias<p>;
def _resource_EQ : Joined<["--"], "resource=">, Alias<fcompile_resource_EQ>;
def _resource : Separate<["--"], "resource">, Alias<fcompile_resource_EQ>;
def _rtlib : Separate<["--"], "rtlib">, Alias<rtlib_EQ>;
def _serialize_diags : Separate<["-", "--"], "serialize-diagnostics">, Flags<[NoXarchOption]>,
  HelpText<"Serialize compiler diagnostics to a file">;
// We give --version different semantics from -version.
def _version : Flag<["--"], "version">,
  Flags<[CoreOption, CC1Option, FC1Option, FlangOption]>,
  HelpText<"Print version information">;
def _signed_char : Flag<["--"], "signed-char">, Alias<fsigned_char>;
def _std : Separate<["--"], "std">, Alias<std_EQ>;
def _stdlib : Separate<["--"], "stdlib">, Alias<stdlib_EQ>;
def _sysroot_EQ : Joined<["--"], "sysroot=">;
def _sysroot : Separate<["--"], "sysroot">, Alias<_sysroot_EQ>;
def _target_help : Flag<["--"], "target-help">;
def _trace_includes : Flag<["--"], "trace-includes">, Alias<H>;
def _undefine_macro_EQ : Joined<["--"], "undefine-macro=">, Alias<U>;
def _undefine_macro : Separate<["--"], "undefine-macro">, Alias<U>;
def _unsigned_char : Flag<["--"], "unsigned-char">, Alias<funsigned_char>;
def _user_dependencies : Flag<["--"], "user-dependencies">, Alias<MM>;
def _verbose : Flag<["--"], "verbose">, Alias<v>;
def _warn__EQ : Joined<["--"], "warn-=">, Alias<W_Joined>;
def _warn_ : Joined<["--"], "warn-">, Alias<W_Joined>;
def _write_dependencies : Flag<["--"], "write-dependencies">, Alias<MD>;
def _write_user_dependencies : Flag<["--"], "write-user-dependencies">, Alias<MMD>;
def _ : Joined<["--"], "">, Flags<[Unsupported]>;

// Hexagon feature flags.
def mieee_rnd_near : Flag<["-"], "mieee-rnd-near">,
  Group<m_hexagon_Features_Group>;
def mv5 : Flag<["-"], "mv5">, Group<m_hexagon_Features_Group>, Alias<mcpu_EQ>,
  AliasArgs<["hexagonv5"]>;
def mv55 : Flag<["-"], "mv55">, Group<m_hexagon_Features_Group>,
  Alias<mcpu_EQ>, AliasArgs<["hexagonv55"]>;
def mv60 : Flag<["-"], "mv60">, Group<m_hexagon_Features_Group>,
  Alias<mcpu_EQ>, AliasArgs<["hexagonv60"]>;
def mv62 : Flag<["-"], "mv62">, Group<m_hexagon_Features_Group>,
  Alias<mcpu_EQ>, AliasArgs<["hexagonv62"]>;
def mv65 : Flag<["-"], "mv65">, Group<m_hexagon_Features_Group>,
  Alias<mcpu_EQ>, AliasArgs<["hexagonv65"]>;
def mv66 : Flag<["-"], "mv66">, Group<m_hexagon_Features_Group>,
  Alias<mcpu_EQ>, AliasArgs<["hexagonv66"]>;
def mv67 : Flag<["-"], "mv67">, Group<m_hexagon_Features_Group>,
  Alias<mcpu_EQ>, AliasArgs<["hexagonv67"]>;
def mv67t : Flag<["-"], "mv67t">, Group<m_hexagon_Features_Group>,
  Alias<mcpu_EQ>, AliasArgs<["hexagonv67t"]>;
def mhexagon_hvx : Flag<["-"], "mhvx">, Group<m_hexagon_Features_HVX_Group>,
  HelpText<"Enable Hexagon Vector eXtensions">;
def mhexagon_hvx_EQ : Joined<["-"], "mhvx=">,
  Group<m_hexagon_Features_HVX_Group>,
  HelpText<"Enable Hexagon Vector eXtensions">;
def mno_hexagon_hvx : Flag<["-"], "mno-hvx">,
  Group<m_hexagon_Features_HVX_Group>,
  HelpText<"Disable Hexagon Vector eXtensions">;
def mhexagon_hvx_length_EQ : Joined<["-"], "mhvx-length=">,
  Group<m_hexagon_Features_HVX_Group>, HelpText<"Set Hexagon Vector Length">,
  Values<"64B,128B">;
def ffixed_r19: Flag<["-"], "ffixed-r19">,
  HelpText<"Reserve register r19 (Hexagon only)">;
def mmemops : Flag<["-"], "mmemops">, Group<m_hexagon_Features_Group>,
  Flags<[CC1Option]>, HelpText<"Enable generation of memop instructions">;
def mno_memops : Flag<["-"], "mno-memops">, Group<m_hexagon_Features_Group>,
  Flags<[CC1Option]>, HelpText<"Disable generation of memop instructions">;
def mpackets : Flag<["-"], "mpackets">, Group<m_hexagon_Features_Group>,
  Flags<[CC1Option]>, HelpText<"Enable generation of instruction packets">;
def mno_packets : Flag<["-"], "mno-packets">, Group<m_hexagon_Features_Group>,
  Flags<[CC1Option]>, HelpText<"Disable generation of instruction packets">;
def mnvj : Flag<["-"], "mnvj">, Group<m_hexagon_Features_Group>,
  Flags<[CC1Option]>, HelpText<"Enable generation of new-value jumps">;
def mno_nvj : Flag<["-"], "mno-nvj">, Group<m_hexagon_Features_Group>,
  Flags<[CC1Option]>, HelpText<"Disable generation of new-value jumps">;
def mnvs : Flag<["-"], "mnvs">, Group<m_hexagon_Features_Group>,
  Flags<[CC1Option]>, HelpText<"Enable generation of new-value stores">;
def mno_nvs : Flag<["-"], "mno-nvs">, Group<m_hexagon_Features_Group>,
  Flags<[CC1Option]>, HelpText<"Disable generation of new-value stores">;


// X86 feature flags
def mx87 : Flag<["-"], "mx87">, Group<m_x86_Features_Group>;
def mno_x87 : Flag<["-"], "mno-x87">, Group<m_x86_Features_Group>;
def m80387 : Flag<["-"], "m80387">, Alias<mx87>;
def mno_80387 : Flag<["-"], "mno-80387">, Alias<mno_x87>;
def mmmx : Flag<["-"], "mmmx">, Group<m_x86_Features_Group>;
def mno_mmx : Flag<["-"], "mno-mmx">, Group<m_x86_Features_Group>;
def m3dnow : Flag<["-"], "m3dnow">, Group<m_x86_Features_Group>;
def mno_3dnow : Flag<["-"], "mno-3dnow">, Group<m_x86_Features_Group>;
def m3dnowa : Flag<["-"], "m3dnowa">, Group<m_x86_Features_Group>;
def mno_3dnowa : Flag<["-"], "mno-3dnowa">, Group<m_x86_Features_Group>;
def mamx_bf16 : Flag<["-"], "mamx-bf16">, Group<m_x86_Features_Group>;
def mno_amx_bf16 : Flag<["-"], "mno-amx-bf16">, Group<m_x86_Features_Group>;
def mtamx_int8 : Flag<["-"], "mamx-int8">, Group<m_x86_Features_Group>;
def mno_amx_int8 : Flag<["-"], "mno-amx-int8">, Group<m_x86_Features_Group>;
def mamx_tile : Flag<["-"], "mamx-tile">, Group<m_x86_Features_Group>;
def mno_amx_tile : Flag<["-"], "mno-amx-tile">, Group<m_x86_Features_Group>;
#if INTEL_CUSTOMIZATION
#if INTEL_FEATURE_ISA_AMX_BF8
def mamx_bf8 : Flag<["-"], "mamx-bf8">, Group<m_x86_Features_Group>;
def mno_amx_bf8 : Flag<["-"], "mno-amx-bf8">, Group<m_x86_Features_Group>;
#endif // INTEL_FEATURE_ISA_AMX_BF8
#if INTEL_FEATURE_ISA_AMX_MEMADVISE
def mamx_memadvise : Flag<["-"], "mamx-memadvise">, Group<m_x86_Features_Group>;
def mno_amx_memadvise : Flag<["-"], "mno-amx-memadvise">, Group<m_x86_Features_Group>;
#endif // INTEL_FEATURE_ISA_AMX_MEMADVISE
#if INTEL_FEATURE_ISA_AMX_FUTURE
def mamx_reduce : Flag<["-"], "mamx-reduce">, Group<m_x86_Features_Group>;
def mno_amx_reduce : Flag<["-"], "mno-amx-reduce">, Group<m_x86_Features_Group>;
def mamx_memory : Flag<["-"], "mamx-memory">, Group<m_x86_Features_Group>;
def mno_amx_memory : Flag<["-"], "mno-amx-memory">, Group<m_x86_Features_Group>;
def mamx_format : Flag<["-"], "mamx-format">, Group<m_x86_Features_Group>;
def mno_amx_format : Flag<["-"], "mno-amx-format">, Group<m_x86_Features_Group>;
def mamx_element : Flag<["-"], "mamx-element">, Group<m_x86_Features_Group>;
def mno_amx_element : Flag<["-"], "mno-amx-element">, Group<m_x86_Features_Group>;

#endif // INTEL_FEATURE_ISA_AMX_FUTURE
#if INTEL_FEATURE_ISA_AMX_LNC
def mamx_transpose : Flag<["-"], "mamx-transpose">, Group<m_x86_Features_Group>;
def mno_amx_transpose : Flag<["-"], "mno-amx-transpose">, Group<m_x86_Features_Group>;
def mamx_avx512 : Flag<["-"], "mamx-avx512">, Group<m_x86_Features_Group>;
def mno_amx_avx512 : Flag<["-"], "mno-amx-avx512">, Group<m_x86_Features_Group>;

#endif // INTEL_FEATURE_ISA_AMX_LNC
#if INTEL_FEATURE_ISA_AMX_FP16
def mamx_fp16 : Flag<["-"], "mamx-fp16">, Group<m_x86_Features_Group>;
def mno_amx_fp16 : Flag<["-"], "mno-amx-fp16">, Group<m_x86_Features_Group>;
#endif // INTEL_FEATURE_ISA_AMX_FP16

#if INTEL_FEATURE_ISA_AMX_MEMORY2
def mamx_memory2 : Flag<["-"], "mamx-memory2">, Group<m_x86_Features_Group>;
def mno_amx_memory2 : Flag<["-"], "mno-amx-memory2">, Group<m_x86_Features_Group>;
#endif // INTEL_FEATURE_ISA_AMX_MEMORY2

#if INTEL_FEATURE_ISA_AMX_BF16_EVEX
def mamx_bf16_evex : Flag<["-"], "mamx-bf16-evex">, Group<m_x86_Features_Group>;
def mno_amx_bf16_evex : Flag<["-"], "mno-amx-bf16-evex">, Group<m_x86_Features_Group>;
#endif // INTEL_FEATURE_ISA_AMX_BF16_EVEX

#if INTEL_FEATURE_ISA_AMX_CONVERT
def mamx_convert : Flag<["-"], "mamx-convert">, Group<m_x86_Features_Group>;
def mno_amx_convert : Flag<["-"], "mno-amx-convert">, Group<m_x86_Features_Group>;
#endif // INTEL_FEATURE_ISA_AMX_CONVERT

#if INTEL_FEATURE_ISA_AMX_ELEMENT_EVEX
def mamx_element_evex : Flag<["-"], "mamx-element-evex">, Group<m_x86_Features_Group>;
def mno_amx_element_evex : Flag<["-"], "mno-amx-element-evex">, Group<m_x86_Features_Group>;
#endif // INTEL_FEATURE_ISA_AMX_ELEMENT_EVEX

#if INTEL_FEATURE_ISA_AMX_INT8_EVEX
def mamx_int8_evex : Flag<["-"], "mamx-int8-evex">, Group<m_x86_Features_Group>;
def mno_amx_int8_evex : Flag<["-"], "mno-amx-int8-evex">, Group<m_x86_Features_Group>;
#endif // INTEL_FEATURE_ISA_AMX_INT8_EVEX

#if INTEL_FEATURE_ISA_AMX_TILE_EVEX
def mamx_tile_evex : Flag<["-"], "mamx-tile-evex">, Group<m_x86_Features_Group>;
def mno_amx_tile_evex : Flag<["-"], "mno-amx-tile-evex">, Group<m_x86_Features_Group>;
#endif // INTEL_FEATURE_ISA_AMX_TILE_EVEX

#if INTEL_FEATURE_ISA_AMX_TRANSPOSE2
def mamx_transpose2 : Flag<["-"], "mamx-transpose2">, Group<m_x86_Features_Group>;
def mno_amx_transpose2 : Flag<["-"], "mno-amx-transpose2">, Group<m_x86_Features_Group>;
#endif // INTEL_FEATURE_ISA_AMX_TRANSPOSE2

#if INTEL_FEATURE_ISA_AMX_TILE2
def mamx_tile2 : Flag<["-"], "mamx-tile2">, Group<m_x86_Features_Group>;
def mno_amx_tile2 : Flag<["-"], "mno-amx-tile2">, Group<m_x86_Features_Group>;
#endif // INTEL_FEATURE_ISA_AMX_TILE2
#endif // INTEL_CUSTOMIZATION
def msse : Flag<["-"], "msse">, Group<m_x86_Features_Group>;
def mno_sse : Flag<["-"], "mno-sse">, Group<m_x86_Features_Group>;
def msse2 : Flag<["-"], "msse2">, Group<m_x86_Features_Group>;
def mno_sse2 : Flag<["-"], "mno-sse2">, Group<m_x86_Features_Group>;
def msse3 : Flag<["-"], "msse3">, Group<m_x86_Features_Group>;
def mno_sse3 : Flag<["-"], "mno-sse3">, Group<m_x86_Features_Group>;
def mssse3 : Flag<["-"], "mssse3">, Group<m_x86_Features_Group>;
def mno_ssse3 : Flag<["-"], "mno-ssse3">, Group<m_x86_Features_Group>;
def msse4_1 : Flag<["-"], "msse4.1">, Group<m_x86_Features_Group>;
def mno_sse4_1 : Flag<["-"], "mno-sse4.1">, Group<m_x86_Features_Group>;
def msse4_2 : Flag<["-"], "msse4.2">, Group<m_x86_Features_Group>;
def mno_sse4_2 : Flag<["-"], "mno-sse4.2">, Group<m_x86_Features_Group>;
def msse4 : Flag<["-"], "msse4">, Alias<msse4_2>;
// -mno-sse4 turns off sse4.1 which has the effect of turning off everything
// later than 4.1. -msse4 turns on 4.2 which has the effect of turning on
// everything earlier than 4.2.
def mno_sse4 : Flag<["-"], "mno-sse4">, Alias<mno_sse4_1>;
def msse4a : Flag<["-"], "msse4a">, Group<m_x86_Features_Group>;
def mno_sse4a : Flag<["-"], "mno-sse4a">, Group<m_x86_Features_Group>;
def mavx : Flag<["-"], "mavx">, Group<m_x86_Features_Group>;
def mno_avx : Flag<["-"], "mno-avx">, Group<m_x86_Features_Group>;
def mavx2 : Flag<["-"], "mavx2">, Group<m_x86_Features_Group>;
def mno_avx2 : Flag<["-"], "mno-avx2">, Group<m_x86_Features_Group>;
def mavx512f : Flag<["-"], "mavx512f">, Group<m_x86_Features_Group>;
def mno_avx512f : Flag<["-"], "mno-avx512f">, Group<m_x86_Features_Group>;
def mavx512bf16 : Flag<["-"], "mavx512bf16">, Group<m_x86_Features_Group>;
def mno_avx512bf16 : Flag<["-"], "mno-avx512bf16">, Group<m_x86_Features_Group>;
#if INTEL_CUSTOMIZATION
#if INTEL_FEATURE_ISA_AVX512_CONVERT
def mavx512convert : Flag<["-"], "mavx512convert">, Group<m_x86_Features_Group>;
def mno_avx512convert : Flag<["-"], "mno-avx512convert">, Group<m_x86_Features_Group>;
#endif // INTEL_FEATURE_ISA_AVX512_CONVERT
#endif // INTEL_CUSTOMIZATION
#if INTEL_CUSTOMIZATION
#if INTEL_FEATURE_ISA_AVX512_DOTPROD_INT8
def mavx512dotprodint8 : Flag<["-"], "mavx512dotprodint8">, Group<m_x86_Features_Group>;
def mno_avx512dotprodint8 : Flag<["-"], "mno-avx512dotprodint8">, Group<m_x86_Features_Group>;
#endif // INTEL_FEATURE_ISA_AVX512_DOTPROD_INT8
#if INTEL_FEATURE_ISA_AVX512_DOTPROD_PHPS
def mavx512dotprodphps : Flag<["-"], "mavx512dotprodphps">, Group<m_x86_Features_Group>;
def mno_avx512dotprodphps : Flag<["-"], "mno-avx512dotprodphps">, Group<m_x86_Features_Group>;
#endif // INTEL_FEATURE_ISA_AVX512_DOTPROD_PHPS
#endif // INTEL_CUSTOMIZATION
#if INTEL_CUSTOMIZATION
#if INTEL_FEATURE_ISA_FP16
def mavx512fp16 : Flag<["-"], "mavx512fp16">, Group<m_x86_Features_Group>;
def mno_avx512fp16 : Flag<["-"], "mno-avx512fp16">, Group<m_x86_Features_Group>;
#endif // INTEL_FEATURE_ISA_FP16
#endif // INTEL_CUSTOMIZATION
def mavx512bitalg : Flag<["-"], "mavx512bitalg">, Group<m_x86_Features_Group>;
def mno_avx512bitalg : Flag<["-"], "mno-avx512bitalg">, Group<m_x86_Features_Group>;
def mavx512bw : Flag<["-"], "mavx512bw">, Group<m_x86_Features_Group>;
def mno_avx512bw : Flag<["-"], "mno-avx512bw">, Group<m_x86_Features_Group>;
def mavx512cd : Flag<["-"], "mavx512cd">, Group<m_x86_Features_Group>;
def mno_avx512cd : Flag<["-"], "mno-avx512cd">, Group<m_x86_Features_Group>;
def mavx512dq : Flag<["-"], "mavx512dq">, Group<m_x86_Features_Group>;
def mno_avx512dq : Flag<["-"], "mno-avx512dq">, Group<m_x86_Features_Group>;
def mavx512er : Flag<["-"], "mavx512er">, Group<m_x86_Features_Group>;
def mno_avx512er : Flag<["-"], "mno-avx512er">, Group<m_x86_Features_Group>;
def mavx512ifma : Flag<["-"], "mavx512ifma">, Group<m_x86_Features_Group>;
def mno_avx512ifma : Flag<["-"], "mno-avx512ifma">, Group<m_x86_Features_Group>;
def mavx512pf : Flag<["-"], "mavx512pf">, Group<m_x86_Features_Group>;
def mno_avx512pf : Flag<["-"], "mno-avx512pf">, Group<m_x86_Features_Group>;
def mavx512vbmi : Flag<["-"], "mavx512vbmi">, Group<m_x86_Features_Group>;
def mno_avx512vbmi : Flag<["-"], "mno-avx512vbmi">, Group<m_x86_Features_Group>;
def mavx512vbmi2 : Flag<["-"], "mavx512vbmi2">, Group<m_x86_Features_Group>;
def mno_avx512vbmi2 : Flag<["-"], "mno-avx512vbmi2">, Group<m_x86_Features_Group>;
def mavx512vl : Flag<["-"], "mavx512vl">, Group<m_x86_Features_Group>;
def mno_avx512vl : Flag<["-"], "mno-avx512vl">, Group<m_x86_Features_Group>;
def mavx512vnni : Flag<["-"], "mavx512vnni">, Group<m_x86_Features_Group>;
def mno_avx512vnni : Flag<["-"], "mno-avx512vnni">, Group<m_x86_Features_Group>;
def mavx512vpopcntdq : Flag<["-"], "mavx512vpopcntdq">, Group<m_x86_Features_Group>;
def mno_avx512vpopcntdq : Flag<["-"], "mno-avx512vpopcntdq">, Group<m_x86_Features_Group>;
def mavx512vp2intersect : Flag<["-"], "mavx512vp2intersect">, Group<m_x86_Features_Group>;
def mno_avx512vp2intersect : Flag<["-"], "mno-avx512vp2intersect">, Group<m_x86_Features_Group>;
#if INTEL_CUSTOMIZATION
#if INTEL_FEATURE_ISA_AVX_BF16
def mavxbf16 : Flag<["-"], "mavxbf16">, Group<m_x86_Features_Group>;
def mno_avxbf16 : Flag<["-"], "mno-avxbf16">, Group<m_x86_Features_Group>;
#endif // INTEL_FEATURE_ISA_AVX_BF16
#if INTEL_FEATURE_ISA_AVX_IFMA
def mavxifma : Flag<["-"], "mavxifma">, Group<m_x86_Features_Group>;
def mno_avxifma : Flag<["-"], "mno-avxifma">, Group<m_x86_Features_Group>;
#endif // INTEL_FEATURE_ISA_AVX_IFMA
#if INTEL_FEATURE_ISA_AVX_COMPRESS
def mavxcompress : Flag<["-"], "mavxcompress">, Group<m_x86_Features_Group>;
def mno_avxcompress : Flag<["-"], "mno-avxcompress">, Group<m_x86_Features_Group>;
#endif // INTEL_FEATURE_ISA_AVX_COMPRESS
#if INTEL_FEATURE_ISA_AVX_MEMADVISE
def mavxmemadvise : Flag<["-"], "mavxmemadvise">, Group<m_x86_Features_Group>;
def mno_avxmemadvise : Flag<["-"], "mno-avxmemadvise">, Group<m_x86_Features_Group>;
def mavx512memadvise : Flag<["-"], "mavx512memadvise">, Group<m_x86_Features_Group>;
def mno_avx512memadvise : Flag<["-"], "mno-avx512memadvise">, Group<m_x86_Features_Group>;
#endif // INTEL_FEATURE_ISA_AVX_MEMADVISE
#if INTEL_FEATURE_ISA_AVX_MPSADBW
def mavx512mpsadbw : Flag<["-"], "mavx512mpsadbw">, Group<m_x86_Features_Group>;
def mno_avx512mpsadbw : Flag<["-"], "mno-avx512mpsadbw">, Group<m_x86_Features_Group>;
#endif // INTEL_FEATURE_ISA_AVX_MPSADBW
#if INTEL_FEATURE_ISA_AVX_CONVERT
def mavxconvert : Flag<["-"], "mavxconvert">, Group<m_x86_Features_Group>;
def mno_avxconvert : Flag<["-"], "mno-avxconvert">, Group<m_x86_Features_Group>;
#endif // INTEL_FEATURE_ISA_AVX_CONVERT
#if INTEL_FEATURE_ISA_AVX_DOTPROD_INT8
def mavxdotprodint8 : Flag<["-"], "mavxdotprodint8">, Group<m_x86_Features_Group>;
def mno_avxdotprodint8 : Flag<["-"], "mno-avxdotprodint8">, Group<m_x86_Features_Group>;
#endif // INTEL_FEATURE_ISA_AVX_DOTPROD_INT8
#if INTEL_FEATURE_ISA_AVX_DOTPROD_PHPS
def mavxdotprodphps : Flag<["-"], "mavxdotprodphps">, Group<m_x86_Features_Group>;
def mno_avxdotprodphps : Flag<["-"], "mno-avxdotprodphps">, Group<m_x86_Features_Group>;
#endif // INTEL_FEATURE_ISA_AVX_DOTPROD_PHPS
#endif // INTEL_CUSTOMIZATION
def mavxvnni : Flag<["-"], "mavxvnni">, Group<m_x86_Features_Group>;
def mno_avxvnni : Flag<["-"], "mno-avxvnni">, Group<m_x86_Features_Group>;
def madx : Flag<["-"], "madx">, Group<m_x86_Features_Group>;
def mno_adx : Flag<["-"], "mno-adx">, Group<m_x86_Features_Group>;
def maes : Flag<["-"], "maes">, Group<m_x86_Features_Group>;
def mno_aes : Flag<["-"], "mno-aes">, Group<m_x86_Features_Group>;
def mbmi : Flag<["-"], "mbmi">, Group<m_x86_Features_Group>;
def mno_bmi : Flag<["-"], "mno-bmi">, Group<m_x86_Features_Group>;
def mbmi2 : Flag<["-"], "mbmi2">, Group<m_x86_Features_Group>;
def mno_bmi2 : Flag<["-"], "mno-bmi2">, Group<m_x86_Features_Group>;
def mcldemote : Flag<["-"], "mcldemote">, Group<m_x86_Features_Group>;
def mno_cldemote : Flag<["-"], "mno-cldemote">, Group<m_x86_Features_Group>;
def mclflushopt : Flag<["-"], "mclflushopt">, Group<m_x86_Features_Group>;
def mno_clflushopt : Flag<["-"], "mno-clflushopt">, Group<m_x86_Features_Group>;
def mclwb : Flag<["-"], "mclwb">, Group<m_x86_Features_Group>;
def mno_clwb : Flag<["-"], "mno-clwb">, Group<m_x86_Features_Group>;
def mwbnoinvd : Flag<["-"], "mwbnoinvd">, Group<m_x86_Features_Group>;
def mno_wbnoinvd : Flag<["-"], "mno-wbnoinvd">, Group<m_x86_Features_Group>;
def mclzero : Flag<["-"], "mclzero">, Group<m_x86_Features_Group>;
def mno_clzero : Flag<["-"], "mno-clzero">, Group<m_x86_Features_Group>;
def mcx16 : Flag<["-"], "mcx16">, Group<m_x86_Features_Group>;
def mno_cx16 : Flag<["-"], "mno-cx16">, Group<m_x86_Features_Group>;
def menqcmd : Flag<["-"], "menqcmd">, Group<m_x86_Features_Group>;
def mno_enqcmd : Flag<["-"], "mno-enqcmd">, Group<m_x86_Features_Group>;
def mf16c : Flag<["-"], "mf16c">, Group<m_x86_Features_Group>;
def mno_f16c : Flag<["-"], "mno-f16c">, Group<m_x86_Features_Group>;
def mfma : Flag<["-"], "mfma">, Group<m_x86_Features_Group>;
def mno_fma : Flag<["-"], "mno-fma">, Group<m_x86_Features_Group>;
def mfma4 : Flag<["-"], "mfma4">, Group<m_x86_Features_Group>;
def mno_fma4 : Flag<["-"], "mno-fma4">, Group<m_x86_Features_Group>;
def mfsgsbase : Flag<["-"], "mfsgsbase">, Group<m_x86_Features_Group>;
def mno_fsgsbase : Flag<["-"], "mno-fsgsbase">, Group<m_x86_Features_Group>;
def mfxsr : Flag<["-"], "mfxsr">, Group<m_x86_Features_Group>;
def mno_fxsr : Flag<["-"], "mno-fxsr">, Group<m_x86_Features_Group>;
def minvpcid : Flag<["-"], "minvpcid">, Group<m_x86_Features_Group>;
def mno_invpcid : Flag<["-"], "mno-invpcid">, Group<m_x86_Features_Group>;
def mgfni : Flag<["-"], "mgfni">, Group<m_x86_Features_Group>;
def mno_gfni : Flag<["-"], "mno-gfni">, Group<m_x86_Features_Group>;
def mhreset : Flag<["-"], "mhreset">, Group<m_x86_Features_Group>;
def mno_hreset : Flag<["-"], "mno-hreset">, Group<m_x86_Features_Group>;
def mkl : Flag<["-"], "mkl">, Group<m_x86_Features_Group>;
def mno_kl : Flag<["-"], "mno-kl">, Group<m_x86_Features_Group>;
def mwidekl : Flag<["-"], "mwidekl">, Group<m_x86_Features_Group>;
def mno_widekl : Flag<["-"], "mno-widekl">, Group<m_x86_Features_Group>;
def mlwp : Flag<["-"], "mlwp">, Group<m_x86_Features_Group>;
def mno_lwp : Flag<["-"], "mno-lwp">, Group<m_x86_Features_Group>;
def mlzcnt : Flag<["-"], "mlzcnt">, Group<m_x86_Features_Group>;
def mno_lzcnt : Flag<["-"], "mno-lzcnt">, Group<m_x86_Features_Group>;
def mmovbe : Flag<["-"], "mmovbe">, Group<m_x86_Features_Group>;
def mno_movbe : Flag<["-"], "mno-movbe">, Group<m_x86_Features_Group>;
def mmovdiri : Flag<["-"], "mmovdiri">, Group<m_x86_Features_Group>;
def mno_movdiri : Flag<["-"], "mno-movdiri">, Group<m_x86_Features_Group>;
def mmovdir64b : Flag<["-"], "mmovdir64b">, Group<m_x86_Features_Group>;
def mno_movdir64b : Flag<["-"], "mno-movdir64b">, Group<m_x86_Features_Group>;
def mmwaitx : Flag<["-"], "mmwaitx">, Group<m_x86_Features_Group>;
def mno_mwaitx : Flag<["-"], "mno-mwaitx">, Group<m_x86_Features_Group>;
def mpku : Flag<["-"], "mpku">, Group<m_x86_Features_Group>;
def mno_pku : Flag<["-"], "mno-pku">, Group<m_x86_Features_Group>;
def mpclmul : Flag<["-"], "mpclmul">, Group<m_x86_Features_Group>;
def mno_pclmul : Flag<["-"], "mno-pclmul">, Group<m_x86_Features_Group>;
def mpconfig : Flag<["-"], "mpconfig">, Group<m_x86_Features_Group>;
def mno_pconfig : Flag<["-"], "mno-pconfig">, Group<m_x86_Features_Group>;
def mpopcnt : Flag<["-"], "mpopcnt">, Group<m_x86_Features_Group>;
def mno_popcnt : Flag<["-"], "mno-popcnt">, Group<m_x86_Features_Group>;
def mprefetchwt1 : Flag<["-"], "mprefetchwt1">, Group<m_x86_Features_Group>;
def mno_prefetchwt1 : Flag<["-"], "mno-prefetchwt1">, Group<m_x86_Features_Group>;
def mprfchw : Flag<["-"], "mprfchw">, Group<m_x86_Features_Group>;
def mno_prfchw : Flag<["-"], "mno-prfchw">, Group<m_x86_Features_Group>;
def mptwrite : Flag<["-"], "mptwrite">, Group<m_x86_Features_Group>;
def mno_ptwrite : Flag<["-"], "mno-ptwrite">, Group<m_x86_Features_Group>;
def mrdpid : Flag<["-"], "mrdpid">, Group<m_x86_Features_Group>;
def mno_rdpid : Flag<["-"], "mno-rdpid">, Group<m_x86_Features_Group>;
def mrdrnd : Flag<["-"], "mrdrnd">, Group<m_x86_Features_Group>;
def mno_rdrnd : Flag<["-"], "mno-rdrnd">, Group<m_x86_Features_Group>;
def mrtm : Flag<["-"], "mrtm">, Group<m_x86_Features_Group>;
def mno_rtm : Flag<["-"], "mno-rtm">, Group<m_x86_Features_Group>;
def mrdseed : Flag<["-"], "mrdseed">, Group<m_x86_Features_Group>;
def mno_rdseed : Flag<["-"], "mno-rdseed">, Group<m_x86_Features_Group>;
def msahf : Flag<["-"], "msahf">, Group<m_x86_Features_Group>;
def mno_sahf : Flag<["-"], "mno-sahf">, Group<m_x86_Features_Group>;
def mserialize : Flag<["-"], "mserialize">, Group<m_x86_Features_Group>;
def mno_serialize : Flag<["-"], "mno-serialize">, Group<m_x86_Features_Group>;
def msgx : Flag<["-"], "msgx">, Group<m_x86_Features_Group>;
def mno_sgx : Flag<["-"], "mno-sgx">, Group<m_x86_Features_Group>;
def msha : Flag<["-"], "msha">, Group<m_x86_Features_Group>;
def mno_sha : Flag<["-"], "mno-sha">, Group<m_x86_Features_Group>;
def mtbm : Flag<["-"], "mtbm">, Group<m_x86_Features_Group>;
def mno_tbm : Flag<["-"], "mno-tbm">, Group<m_x86_Features_Group>;
def mtsxldtrk : Flag<["-"], "mtsxldtrk">, Group<m_x86_Features_Group>;
def mno_tsxldtrk : Flag<["-"], "mno-tsxldtrk">, Group<m_x86_Features_Group>;
def muintr : Flag<["-"], "muintr">, Group<m_x86_Features_Group>;
def mno_uintr : Flag<["-"], "mno-uintr">, Group<m_x86_Features_Group>;
def mvaes : Flag<["-"], "mvaes">, Group<m_x86_Features_Group>;
def mno_vaes : Flag<["-"], "mno-vaes">, Group<m_x86_Features_Group>;
def mvpclmulqdq : Flag<["-"], "mvpclmulqdq">, Group<m_x86_Features_Group>;
def mno_vpclmulqdq : Flag<["-"], "mno-vpclmulqdq">, Group<m_x86_Features_Group>;
def mwaitpkg : Flag<["-"], "mwaitpkg">, Group<m_x86_Features_Group>;
def mno_waitpkg : Flag<["-"], "mno-waitpkg">, Group<m_x86_Features_Group>;
def mxop : Flag<["-"], "mxop">, Group<m_x86_Features_Group>;
def mno_xop : Flag<["-"], "mno-xop">, Group<m_x86_Features_Group>;
def mxsave : Flag<["-"], "mxsave">, Group<m_x86_Features_Group>;
def mno_xsave : Flag<["-"], "mno-xsave">, Group<m_x86_Features_Group>;
def mxsavec : Flag<["-"], "mxsavec">, Group<m_x86_Features_Group>;
def mno_xsavec : Flag<["-"], "mno-xsavec">, Group<m_x86_Features_Group>;
def mxsaveopt : Flag<["-"], "mxsaveopt">, Group<m_x86_Features_Group>;
def mno_xsaveopt : Flag<["-"], "mno-xsaveopt">, Group<m_x86_Features_Group>;
def mxsaves : Flag<["-"], "mxsaves">, Group<m_x86_Features_Group>;
def mno_xsaves : Flag<["-"], "mno-xsaves">, Group<m_x86_Features_Group>;
def mshstk : Flag<["-"], "mshstk">, Group<m_x86_Features_Group>;
def mno_shstk : Flag<["-"], "mno-shstk">, Group<m_x86_Features_Group>;
def mretpoline_external_thunk : Flag<["-"], "mretpoline-external-thunk">, Group<m_x86_Features_Group>;
def mno_retpoline_external_thunk : Flag<["-"], "mno-retpoline-external-thunk">, Group<m_x86_Features_Group>;
def mvzeroupper : Flag<["-"], "mvzeroupper">, Group<m_x86_Features_Group>;
def mno_vzeroupper : Flag<["-"], "mno-vzeroupper">, Group<m_x86_Features_Group>;
// These are legacy user-facing driver-level option spellings. They are always
// aliases for options that are spelled using the more common Unix / GNU flag
// style of double-dash and equals-joined flags.
def gcc_toolchain_legacy_spelling : Separate<["-"], "gcc-toolchain">, Alias<gcc_toolchain>;
def target_legacy_spelling : Separate<["-"], "target">, Alias<target>;

// Special internal option to handle -Xlinker --no-demangle.
def Z_Xlinker__no_demangle : Flag<["-"], "Z-Xlinker-no-demangle">,
    Flags<[Unsupported, NoArgumentUnused]>;

// Special internal option to allow forwarding arbitrary arguments to linker.
def Zlinker_input : Separate<["-"], "Zlinker-input">,
    Flags<[Unsupported, NoArgumentUnused]>;

// Reserved library options.
def Z_reserved_lib_stdcxx : Flag<["-"], "Z-reserved-lib-stdc++">,
    Flags<[LinkerInput, NoArgumentUnused, Unsupported]>, Group<reserved_lib_Group>;
def Z_reserved_lib_cckext : Flag<["-"], "Z-reserved-lib-cckext">,
    Flags<[LinkerInput, NoArgumentUnused, Unsupported]>, Group<reserved_lib_Group>;

#if INTEL_CUSTOMIZATION
// -q Intel options
def qopt_assume_no_loop_carried_dep_EQ : Joined<["-"], "qopt-assume-no-loop-carried-dep=">, Values<"0,1,2">, Flags<[NoXarchOption]>, HelpText<"Set a level of "
  "performance tuning for loops.  0 - The compiler does not assume there is "
  "loop-carried dependencies (default).  1 - Assume there are no loop-carried "
  "dependencies for innermost loops.  2 - Assume there are no loop-carried "
  "dependencies for all loop levels.">;
def qopt_assume_no_loop_carried_dep : Flag<["-"], "qopt-assume-no-loop-carried-dep">,
  Alias<qopt_assume_no_loop_carried_dep_EQ>, AliasArgs<["1"]>;
def qopt_jump_tables : Flag<["-"], "qopt-jump-tables">,Alias<fjump_tables>,
  HelpText<"Control the generation of jump tables">;
def qno_opt_jump_tables : Flag<["-"], "qno-opt-jump-tables">,Alias<fno_jump_tables>,
  HelpText<"Do not use jump tables for lowering switches">;
def qopt_matmul : Flag<["-"], "qopt-matmul">, Flags<[NoXarchOption]>,
  HelpText<"Enables compiler-generated Matrix Multiply (matmul) library call">;
def qno_opt_matmul : Flag<["-"], "qno-opt-matmul">, Flags<[NoXarchOption]>,
  HelpText<"Disables compiler-generated Matrix Multiply (matmul) library call">;
def qopt_mem_layout_trans_EQ : Joined<["-"], "qopt-mem-layout-trans=">, Values<"0,1,2,3">,
  HelpText<"Control the level of memory layout transformations performed by the compiler">;
def qopt_mem_layout_trans : Flag<["-"], "qopt-mem-layout-trans">, Alias<qopt_mem_layout_trans_EQ>,
  AliasArgs<["2"]>;
def qno_opt_mem_layout_trans : Flag<["-"], "qno-opt-mem-layout-trans">, Alias<qopt_mem_layout_trans_EQ>,
  AliasArgs<["0"]>, HelpText<"Disable memory layout transformations">;
def qopt_multiple_gather_scatter_by_shuffles : Flag<["-"], "qopt-multiple-gather-scatter-by-shuffles">,
  Flags<[NoXarchOption]>,
  HelpText<"Enables the optimization for multiple adjacent gather/scatter type vector memory references">;
def qno_opt_multiple_gather_scatter_by_shuffles : Flag<["-"], "qno-opt-multiple-gather-scatter-by-shuffles">,
  Flags<[NoXarchOption]>,
  HelpText<"Disables the optimization for multiple adjacent gather/scatter type vector memory references">;
def qopt_report_EQ : Joined<["-"], "qopt-report=">, Values<"min,med,max">,
  HelpText<"Generate an optimization report, min, med or max.">;
def : Joined<["-"], "qopt-report">, Alias<qopt_report_EQ>;
def qopt_report : Flag<["-"], "qopt-report">, Alias<qopt_report_EQ>,
  AliasArgs<["2"]>;
def qopt_zmm_usage_EQ : Joined<["-"], "qopt-zmm-usage=">, Values<"low,high">,
  HelpText<"Specifies the level of zmm registers usage, low or high">;
#endif // INTEL_CUSTOMIZATION

// Ignored options
multiclass BooleanFFlag<string name> {
  def f#NAME : Flag<["-"], "f"#name>;
  def fno_#NAME : Flag<["-"], "fno-"#name>;
}

defm : BooleanFFlag<"keep-inline-functions">, Group<clang_ignored_gcc_optimization_f_Group>;

def fprofile_dir : Joined<["-"], "fprofile-dir=">, Group<f_Group>;

def fuse_ld_EQ : Joined<["-"], "fuse-ld=">, Group<f_Group>, Flags<[CoreOption, LinkOption]>;
def ld_path_EQ : Joined<["--"], "ld-path=">, Group<Link_Group>;

defm align_labels : BooleanFFlag<"align-labels">, Group<clang_ignored_gcc_optimization_f_Group>;
def falign_labels_EQ : Joined<["-"], "falign-labels=">, Group<clang_ignored_gcc_optimization_f_Group>;
defm align_loops : BooleanFFlag<"align-loops">, Group<clang_ignored_gcc_optimization_f_Group>;
def falign_loops_EQ : Joined<["-"], "falign-loops=">, Group<clang_ignored_gcc_optimization_f_Group>;
defm align_jumps : BooleanFFlag<"align-jumps">, Group<clang_ignored_gcc_optimization_f_Group>;
def falign_jumps_EQ : Joined<["-"], "falign-jumps=">, Group<clang_ignored_gcc_optimization_f_Group>;

// FIXME: This option should be supported and wired up to our diognostics, but
// ignore it for now to avoid breaking builds that use it.
def fdiagnostics_show_location_EQ : Joined<["-"], "fdiagnostics-show-location=">, Group<clang_ignored_f_Group>;

defm fcheck_new : BooleanFFlag<"check-new">, Group<clang_ignored_f_Group>;
defm caller_saves : BooleanFFlag<"caller-saves">, Group<clang_ignored_gcc_optimization_f_Group>;
defm reorder_blocks : BooleanFFlag<"reorder-blocks">, Group<clang_ignored_gcc_optimization_f_Group>;
defm branch_count_reg : BooleanFFlag<"branch-count-reg">, Group<clang_ignored_gcc_optimization_f_Group>;
defm default_inline : BooleanFFlag<"default-inline">, Group<clang_ignored_gcc_optimization_f_Group>;
defm fat_lto_objects : BooleanFFlag<"fat-lto-objects">, Group<clang_ignored_gcc_optimization_f_Group>;
defm float_store : BooleanFFlag<"float-store">, Group<clang_ignored_gcc_optimization_f_Group>;
defm friend_injection : BooleanFFlag<"friend-injection">, Group<clang_ignored_f_Group>;
defm function_attribute_list : BooleanFFlag<"function-attribute-list">, Group<clang_ignored_f_Group>;
defm gcse : BooleanFFlag<"gcse">, Group<clang_ignored_gcc_optimization_f_Group>;
defm gcse_after_reload: BooleanFFlag<"gcse-after-reload">, Group<clang_ignored_gcc_optimization_f_Group>;
defm gcse_las: BooleanFFlag<"gcse-las">, Group<clang_ignored_gcc_optimization_f_Group>;
defm gcse_sm: BooleanFFlag<"gcse-sm">, Group<clang_ignored_gcc_optimization_f_Group>;
defm gnu : BooleanFFlag<"gnu">, Group<clang_ignored_f_Group>;
defm implicit_templates : BooleanFFlag<"implicit-templates">, Group<clang_ignored_f_Group>;
defm implement_inlines : BooleanFFlag<"implement-inlines">, Group<clang_ignored_f_Group>;
defm merge_constants : BooleanFFlag<"merge-constants">, Group<clang_ignored_gcc_optimization_f_Group>;
defm modulo_sched : BooleanFFlag<"modulo-sched">, Group<clang_ignored_gcc_optimization_f_Group>;
defm modulo_sched_allow_regmoves : BooleanFFlag<"modulo-sched-allow-regmoves">,
    Group<clang_ignored_gcc_optimization_f_Group>;
defm inline_functions_called_once : BooleanFFlag<"inline-functions-called-once">,
    Group<clang_ignored_gcc_optimization_f_Group>;
def finline_limit_EQ : Joined<["-"], "finline-limit=">, Group<clang_ignored_gcc_optimization_f_Group>;
defm finline_limit : BooleanFFlag<"inline-limit">, Group<clang_ignored_gcc_optimization_f_Group>;
defm inline_small_functions : BooleanFFlag<"inline-small-functions">,
    Group<clang_ignored_gcc_optimization_f_Group>;
defm ipa_cp : BooleanFFlag<"ipa-cp">,
    Group<clang_ignored_gcc_optimization_f_Group>;
defm ivopts : BooleanFFlag<"ivopts">, Group<clang_ignored_gcc_optimization_f_Group>;
def fsemantic_interposition : Flag<["-"], "fsemantic-interposition">, Group<f_Group>, Flags<[CC1Option]>;
def fno_semantic_interposition: Flag<["-"], "fno-semantic-interposition">, Group<f_Group>, Flags<[CC1Option]>;
defm non_call_exceptions : BooleanFFlag<"non-call-exceptions">, Group<clang_ignored_f_Group>;
defm peel_loops : BooleanFFlag<"peel-loops">, Group<clang_ignored_gcc_optimization_f_Group>;
#if INTEL_CUSTOMIZATION
// defm permissive : BooleanFFlag<"permissive">, Group<clang_ignored_f_Group>;
#endif // INTEL_CUSTOMIZATION
defm prefetch_loop_arrays : BooleanFFlag<"prefetch-loop-arrays">, Group<clang_ignored_gcc_optimization_f_Group>;
defm printf : BooleanFFlag<"printf">, Group<clang_ignored_f_Group>;
defm profile : BooleanFFlag<"profile">, Group<clang_ignored_f_Group>;
defm profile_correction : BooleanFFlag<"profile-correction">, Group<clang_ignored_gcc_optimization_f_Group>;
defm profile_generate_sampling : BooleanFFlag<"profile-generate-sampling">, Group<clang_ignored_f_Group>;
defm profile_reusedist : BooleanFFlag<"profile-reusedist">, Group<clang_ignored_f_Group>;
defm profile_values : BooleanFFlag<"profile-values">, Group<clang_ignored_gcc_optimization_f_Group>;
defm regs_graph : BooleanFFlag<"regs-graph">, Group<clang_ignored_f_Group>;
defm rename_registers : BooleanFFlag<"rename-registers">, Group<clang_ignored_gcc_optimization_f_Group>;
defm ripa : BooleanFFlag<"ripa">, Group<clang_ignored_f_Group>;
defm schedule_insns : BooleanFFlag<"schedule-insns">, Group<clang_ignored_gcc_optimization_f_Group>;
defm schedule_insns2 : BooleanFFlag<"schedule-insns2">, Group<clang_ignored_gcc_optimization_f_Group>;
defm see : BooleanFFlag<"see">, Group<clang_ignored_f_Group>;
defm signaling_nans : BooleanFFlag<"signaling-nans">, Group<clang_ignored_gcc_optimization_f_Group>;
defm single_precision_constant : BooleanFFlag<"single-precision-constant">,
    Group<clang_ignored_gcc_optimization_f_Group>;
defm spec_constr_count : BooleanFFlag<"spec-constr-count">, Group<clang_ignored_f_Group>;
defm stack_check : BooleanFFlag<"stack-check">, Group<clang_ignored_f_Group>;
defm strength_reduce :
    BooleanFFlag<"strength-reduce">, Group<clang_ignored_gcc_optimization_f_Group>;
defm tls_model : BooleanFFlag<"tls-model">, Group<clang_ignored_f_Group>;
defm tracer : BooleanFFlag<"tracer">, Group<clang_ignored_gcc_optimization_f_Group>;
defm tree_dce : BooleanFFlag<"tree-dce">, Group<clang_ignored_gcc_optimization_f_Group>;
defm tree_salias : BooleanFFlag<"tree-salias">, Group<clang_ignored_f_Group>;
defm tree_ter : BooleanFFlag<"tree-ter">, Group<clang_ignored_gcc_optimization_f_Group>;
defm tree_vectorizer_verbose : BooleanFFlag<"tree-vectorizer-verbose">, Group<clang_ignored_f_Group>;
defm tree_vrp : BooleanFFlag<"tree-vrp">, Group<clang_ignored_gcc_optimization_f_Group>;
defm unroll_all_loops : BooleanFFlag<"unroll-all-loops">, Group<clang_ignored_gcc_optimization_f_Group>;
defm unsafe_loop_optimizations : BooleanFFlag<"unsafe-loop-optimizations">,
    Group<clang_ignored_gcc_optimization_f_Group>;
defm unswitch_loops : BooleanFFlag<"unswitch-loops">, Group<clang_ignored_gcc_optimization_f_Group>;
defm use_linker_plugin : BooleanFFlag<"use-linker-plugin">, Group<clang_ignored_gcc_optimization_f_Group>;
defm vect_cost_model : BooleanFFlag<"vect-cost-model">, Group<clang_ignored_gcc_optimization_f_Group>;
defm variable_expansion_in_unroller : BooleanFFlag<"variable-expansion-in-unroller">,
    Group<clang_ignored_gcc_optimization_f_Group>;
defm web : BooleanFFlag<"web">, Group<clang_ignored_gcc_optimization_f_Group>;
defm whole_program : BooleanFFlag<"whole-program">, Group<clang_ignored_gcc_optimization_f_Group>;
defm devirtualize : BooleanFFlag<"devirtualize">, Group<clang_ignored_gcc_optimization_f_Group>;
defm devirtualize_speculatively : BooleanFFlag<"devirtualize-speculatively">,
    Group<clang_ignored_gcc_optimization_f_Group>;

// Generic gfortran options.
def A_DASH : Joined<["-"], "A-">, Group<gfortran_Group>;
def J : JoinedOrSeparate<["-"], "J">, Flags<[RenderJoined]>, Group<gfortran_Group>;
def cpp : Flag<["-"], "cpp">, Group<gfortran_Group>;
def nocpp : Flag<["-"], "nocpp">, Group<gfortran_Group>;
def static_libgfortran : Flag<["-"], "static-libgfortran">, Group<gfortran_Group>;

// "f" options with values for gfortran.
def fblas_matmul_limit_EQ : Joined<["-"], "fblas-matmul-limit=">, Group<gfortran_Group>;
def fcheck_EQ : Joined<["-"], "fcheck=">, Group<gfortran_Group>;
def fcoarray_EQ : Joined<["-"], "fcoarray=">, Group<gfortran_Group>;
def fconvert_EQ : Joined<["-"], "fconvert=">, Group<gfortran_Group>;
def ffixed_line_length_VALUE : Joined<["-"], "ffixed-line-length-">, Group<gfortran_Group>;
def ffpe_trap_EQ : Joined<["-"], "ffpe-trap=">, Group<gfortran_Group>;
def ffree_line_length_VALUE : Joined<["-"], "ffree-line-length-">, Group<gfortran_Group>;
def finit_character_EQ : Joined<["-"], "finit-character=">, Group<gfortran_Group>;
def finit_integer_EQ : Joined<["-"], "finit-integer=">, Group<gfortran_Group>;
def finit_logical_EQ : Joined<["-"], "finit-logical=">, Group<gfortran_Group>;
def finit_real_EQ : Joined<["-"], "finit-real=">, Group<gfortran_Group>;
def fmax_array_constructor_EQ : Joined<["-"], "fmax-array-constructor=">, Group<gfortran_Group>;
#ifndef INTEL_CUSTOMIZATION
// Intel max-errors added for C/C++
def fmax_errors_EQ : Joined<["-"], "fmax-errors=">, Group<gfortran_Group>;
#endif // !INTEL_CUSTOMIZATION
def fmax_stack_var_size_EQ : Joined<["-"], "fmax-stack-var-size=">, Group<gfortran_Group>;
def fmax_subrecord_length_EQ : Joined<["-"], "fmax-subrecord-length=">, Group<gfortran_Group>;
def frecord_marker_EQ : Joined<["-"], "frecord-marker=">, Group<gfortran_Group>;

// "f" flags for gfortran.
defm aggressive_function_elimination : BooleanFFlag<"aggressive-function-elimination">, Group<gfortran_Group>;
defm align_commons : BooleanFFlag<"align-commons">, Group<gfortran_Group>;
defm all_intrinsics : BooleanFFlag<"all-intrinsics">, Group<gfortran_Group>;
defm automatic : BooleanFFlag<"automatic">, Group<gfortran_Group>;
defm backslash : BooleanFFlag<"backslash">, Group<gfortran_Group>;
defm backtrace : BooleanFFlag<"backtrace">, Group<gfortran_Group>;
defm bounds_check : BooleanFFlag<"bounds-check">, Group<gfortran_Group>;
defm check_array_temporaries : BooleanFFlag<"check-array-temporaries">, Group<gfortran_Group>;
defm cray_pointer : BooleanFFlag<"cray-pointer">, Group<gfortran_Group>;
defm d_lines_as_code : BooleanFFlag<"d-lines-as-code">, Group<gfortran_Group>;
defm d_lines_as_comments : BooleanFFlag<"d-lines-as-comments">, Group<gfortran_Group>;
defm default_double_8 : BooleanFFlag<"default-double-8">, Group<gfortran_Group>;
defm default_integer_8 : BooleanFFlag<"default-integer-8">, Group<gfortran_Group>;
defm default_real_8 : BooleanFFlag<"default-real-8">, Group<gfortran_Group>;
defm dollar_ok : BooleanFFlag<"dollar-ok">, Group<gfortran_Group>;
defm dump_fortran_optimized : BooleanFFlag<"dump-fortran-optimized">, Group<gfortran_Group>;
defm dump_fortran_original : BooleanFFlag<"dump-fortran-original">, Group<gfortran_Group>;
defm dump_parse_tree : BooleanFFlag<"dump-parse-tree">, Group<gfortran_Group>;
defm external_blas : BooleanFFlag<"external-blas">, Group<gfortran_Group>;
defm f2c : BooleanFFlag<"f2c">, Group<gfortran_Group>;
defm fixed_form : BooleanFFlag<"fixed-form">, Group<gfortran_Group>;
defm free_form : BooleanFFlag<"free-form">, Group<gfortran_Group>;
defm frontend_optimize : BooleanFFlag<"frontend-optimize">, Group<gfortran_Group>;
defm implicit_none : BooleanFFlag<"implicit-none">, Group<gfortran_Group>;
defm init_local_zero : BooleanFFlag<"init-local-zero">, Group<gfortran_Group>;
defm integer_4_integer_8 : BooleanFFlag<"integer-4-integer-8">, Group<gfortran_Group>;
defm intrinsic_modules_path : BooleanFFlag<"intrinsic-modules-path">, Group<gfortran_Group>;
defm max_identifier_length : BooleanFFlag<"max-identifier-length">, Group<gfortran_Group>;
defm module_private : BooleanFFlag<"module-private">, Group<gfortran_Group>;
defm pack_derived : BooleanFFlag<"pack-derived">, Group<gfortran_Group>;
defm protect_parens : BooleanFFlag<"protect-parens">, Group<gfortran_Group>;
defm range_check : BooleanFFlag<"range-check">, Group<gfortran_Group>;
defm real_4_real_10 : BooleanFFlag<"real-4-real-10">, Group<gfortran_Group>;
defm real_4_real_16 : BooleanFFlag<"real-4-real-16">, Group<gfortran_Group>;
defm real_4_real_8 : BooleanFFlag<"real-4-real-8">, Group<gfortran_Group>;
defm real_8_real_10 : BooleanFFlag<"real-8-real-10">, Group<gfortran_Group>;
defm real_8_real_16 : BooleanFFlag<"real-8-real-16">, Group<gfortran_Group>;
defm real_8_real_4 : BooleanFFlag<"real-8-real-4">, Group<gfortran_Group>;
defm realloc_lhs : BooleanFFlag<"realloc-lhs">, Group<gfortran_Group>;
defm recursive : BooleanFFlag<"recursive">, Group<gfortran_Group>;
defm repack_arrays : BooleanFFlag<"repack-arrays">, Group<gfortran_Group>;
defm second_underscore : BooleanFFlag<"second-underscore">, Group<gfortran_Group>;
defm sign_zero : BooleanFFlag<"sign-zero">, Group<gfortran_Group>;
defm stack_arrays : BooleanFFlag<"stack-arrays">, Group<gfortran_Group>;
defm underscoring : BooleanFFlag<"underscoring">, Group<gfortran_Group>;
defm whole_file : BooleanFFlag<"whole-file">, Group<gfortran_Group>;

// C++ SYCL options
def reuse_exe_EQ : Joined<["-"], "reuse-exe=">, Flags<[CoreOption]>,
  HelpText<"Speed up FPGA aoc compile if the device code in <exe> is unchanged.">,
  MetaVarName<"<exe>">;
def fsycl : Flag<["-"], "fsycl">, Group<sycl_Group>, Flags<[CC1Option, CoreOption]>,
  HelpText<"Enable SYCL kernels compilation for device">;
def fno_sycl : Flag<["-"], "fno-sycl">, Group<sycl_Group>, Flags<[CoreOption]>,
  HelpText<"Disable SYCL kernels compilation for device">;
def sycl_std_EQ : Joined<["-"], "sycl-std=">, Group<sycl_Group>, Flags<[CC1Option, NoArgumentUnused, CoreOption]>,
  HelpText<"SYCL language standard to compile for.">, Values<"2017, 121, 1.2.1, sycl-1.2.1">;
def fsycl_esimd : Flag<["-"], "fsycl-explicit-simd">, Group<sycl_Group>, Flags<[CC1Option, NoArgumentUnused, CoreOption]>,
  HelpText<"Enable SYCL explicit SIMD extension">;
def fno_sycl_esimd : Flag<["-"], "fno-sycl-explicit-simd">, Group<sycl_Group>,
  HelpText<"Disable SYCL explicit SIMD extension">, Flags<[NoArgumentUnused, CoreOption]>;
defm sycl_early_optimizations : OptOutFFlag<"sycl-early-optimizations", "Enable", "Disable", " standard optimization pipeline for SYCL device compiler", [CoreOption]>;
#if INTEL_CUSTOMIZATION
def fsycl_enable_function_pointers : Flag<["-"],
  "fsycl-enable-function-pointers">, Flags<[CoreOption, HelpHidden]>,
  HelpText<"Enables function pointers and support for virtual functions for "
  "DPC++ kernels and device functions.">;
#endif // INTEL_CUSTOMIZATION
def fsycl_dead_args_optimization : Flag<["-"], "fsycl-dead-args-optimization">,
  Group<sycl_Group>, Flags<[NoArgumentUnused, CoreOption]>, HelpText<"Enables "
  "elimination of DPC++ dead kernel arguments">;
def fno_sycl_dead_args_optimization : Flag<["-"], "fno-sycl-dead-args-optimization">,
  Group<sycl_Group>, Flags<[NoArgumentUnused, CoreOption]>, HelpText<"Disables "
  "elimination of DPC++ dead kernel arguments">;
def fsycl_device_lib_EQ : CommaJoined<["-"], "fsycl-device-lib=">, Group<sycl_Group>, Flags<[NoXarchOption, CoreOption]>,
  Values<"libc, libm-fp32, libm-fp64, all">, HelpText<"Control inclusion of "
  "device libraries into device binary linkage. Valid arguments "
  "are libc, libm-fp32, libm-fp64, all">;
def fno_sycl_device_lib_EQ : CommaJoined<["-"], "fno-sycl-device-lib=">, Group<sycl_Group>, Flags<[NoXarchOption, CoreOption]>,
  Values<"libc, libm-fp32, libm-fp64, all">, HelpText<"Control exclusion of "
  "device libraries from device binary linkage. Valid arguments "
  "are libc, libm-fp32, libm-fp64, all">;

//===----------------------------------------------------------------------===//
// FlangOption and FC1 Options
//===----------------------------------------------------------------------===//
def test_io : Flag<["-"], "test-io">, Flags<[HelpHidden, FlangOption, FC1Option, FlangOnlyOption]>, Group<Action_Group>,
  HelpText<"Run the InputOuputTest action. Use for development and testing only.">;

//===----------------------------------------------------------------------===//
// CC1 Options
//===----------------------------------------------------------------------===//

let Flags = [CC1Option, NoDriverOption] in {

//===----------------------------------------------------------------------===//
// Target Options
//===----------------------------------------------------------------------===//

let Flags = [CC1Option, CC1AsOption, NoDriverOption] in {

def target_cpu : Separate<["-"], "target-cpu">,
  HelpText<"Target a specific cpu type">;
def tune_cpu : Separate<["-"], "tune-cpu">,
  HelpText<"Tune for a specific cpu type">;
def target_feature : Separate<["-"], "target-feature">,
  HelpText<"Target specific attributes">;
def triple : Separate<["-"], "triple">,
  HelpText<"Specify target triple (e.g. i686-apple-darwin9)">,
  MarshallingInfoString<"TargetOpts->Triple", "llvm::Triple::normalize(llvm::sys::getDefaultTargetTriple())", "std::string">,
  AlwaysEmit, Normalizer<"normalizeTriple">, DenormalizeString;
def target_abi : Separate<["-"], "target-abi">,
  HelpText<"Target a particular ABI type">;
def target_sdk_version_EQ : Joined<["-"], "target-sdk-version=">,
  HelpText<"The version of target SDK used for compilation">;

}

def target_linker_version : Separate<["-"], "target-linker-version">,
  HelpText<"Target linker version">;
def triple_EQ : Joined<["-"], "triple=">, Alias<triple>;
def mfpmath : Separate<["-"], "mfpmath">,
  HelpText<"Which unit to use for fp math">;

def fpadding_on_unsigned_fixed_point : Flag<["-"], "fpadding-on-unsigned-fixed-point">,
  HelpText<"Force each unsigned fixed point type to have an extra bit of padding to align their scales with those of signed fixed point types">;
def fno_padding_on_unsigned_fixed_point : Flag<["-"], "fno-padding-on-unsigned-fixed-point">;

//===----------------------------------------------------------------------===//
// Analyzer Options
//===----------------------------------------------------------------------===//

def analysis_UnoptimizedCFG : Flag<["-"], "unoptimized-cfg">,
  HelpText<"Generate unoptimized CFGs for all analyses">;
def analysis_CFGAddImplicitDtors : Flag<["-"], "cfg-add-implicit-dtors">,
  HelpText<"Add C++ implicit destructors to CFGs for all analyses">;

def analyzer_store : Separate<["-"], "analyzer-store">,
  HelpText<"Source Code Analysis - Abstract Memory Store Models">;
def analyzer_store_EQ : Joined<["-"], "analyzer-store=">, Alias<analyzer_store>;

def analyzer_constraints : Separate<["-"], "analyzer-constraints">,
  HelpText<"Source Code Analysis - Symbolic Constraint Engines">;
def analyzer_constraints_EQ : Joined<["-"], "analyzer-constraints=">,
  Alias<analyzer_constraints>;

def analyzer_output : Separate<["-"], "analyzer-output">,
  HelpText<"Source Code Analysis - Output Options">;
def analyzer_output_EQ : Joined<["-"], "analyzer-output=">,
  Alias<analyzer_output>;

def analyzer_purge : Separate<["-"], "analyzer-purge">,
  HelpText<"Source Code Analysis - Dead Symbol Removal Frequency">;
def analyzer_purge_EQ : Joined<["-"], "analyzer-purge=">, Alias<analyzer_purge>;

def analyzer_opt_analyze_headers : Flag<["-"], "analyzer-opt-analyze-headers">,
  HelpText<"Force the static analyzer to analyze functions defined in header files">;
def analyzer_opt_analyze_nested_blocks : Flag<["-"], "analyzer-opt-analyze-nested-blocks">,
  HelpText<"Analyze the definitions of blocks in addition to functions">;
def analyzer_display_progress : Flag<["-"], "analyzer-display-progress">,
  HelpText<"Emit verbose output about the analyzer's progress">;
def analyze_function : Separate<["-"], "analyze-function">,
  HelpText<"Run analysis on specific function (for C++ include parameters in name)">;
def analyze_function_EQ : Joined<["-"], "analyze-function=">, Alias<analyze_function>;
def trim_egraph : Flag<["-"], "trim-egraph">,
  HelpText<"Only show error-related paths in the analysis graph">;
def analyzer_viz_egraph_graphviz : Flag<["-"], "analyzer-viz-egraph-graphviz">,
  HelpText<"Display exploded graph using GraphViz">;
def analyzer_dump_egraph : Separate<["-"], "analyzer-dump-egraph">,
  HelpText<"Dump exploded graph to the specified file">;
def analyzer_dump_egraph_EQ : Joined<["-"], "analyzer-dump-egraph=">, Alias<analyzer_dump_egraph>;

def analyzer_inline_max_stack_depth : Separate<["-"], "analyzer-inline-max-stack-depth">,
  HelpText<"Bound on stack depth while inlining (4 by default)">;
def analyzer_inline_max_stack_depth_EQ : Joined<["-"], "analyzer-inline-max-stack-depth=">,
  Alias<analyzer_inline_max_stack_depth>;

def analyzer_inlining_mode : Separate<["-"], "analyzer-inlining-mode">,
  HelpText<"Specify the function selection heuristic used during inlining">;
def analyzer_inlining_mode_EQ : Joined<["-"], "analyzer-inlining-mode=">, Alias<analyzer_inlining_mode>;

def analyzer_disable_retry_exhausted : Flag<["-"], "analyzer-disable-retry-exhausted">,
  HelpText<"Do not re-analyze paths leading to exhausted nodes with a different strategy (may decrease code coverage)">;

def analyzer_max_loop : Separate<["-"], "analyzer-max-loop">,
  HelpText<"The maximum number of times the analyzer will go through a loop">;
def analyzer_stats : Flag<["-"], "analyzer-stats">,
  HelpText<"Print internal analyzer statistics.">;

def analyzer_checker : Separate<["-"], "analyzer-checker">,
  HelpText<"Choose analyzer checkers to enable">,
  ValuesCode<[{
    const char *Values =
    #define GET_CHECKERS
    #define CHECKER(FULLNAME, CLASS, HT, DOC_URI, IS_HIDDEN)  FULLNAME ","
    #include "clang/StaticAnalyzer/Checkers/Checkers.inc"
    #undef GET_CHECKERS
    #define GET_PACKAGES
    #define PACKAGE(FULLNAME)  FULLNAME ","
    #include "clang/StaticAnalyzer/Checkers/Checkers.inc"
    #undef GET_PACKAGES
    ;
  }]>;
def analyzer_checker_EQ : Joined<["-"], "analyzer-checker=">,
  Alias<analyzer_checker>;

def analyzer_disable_checker : Separate<["-"], "analyzer-disable-checker">,
  HelpText<"Choose analyzer checkers to disable">;
def analyzer_disable_checker_EQ : Joined<["-"], "analyzer-disable-checker=">,
  Alias<analyzer_disable_checker>;

def analyzer_disable_all_checks : Flag<["-"], "analyzer-disable-all-checks">,
  HelpText<"Disable all static analyzer checks">;

def analyzer_checker_help : Flag<["-"], "analyzer-checker-help">,
  HelpText<"Display the list of analyzer checkers that are available">;

def analyzer_checker_help_alpha : Flag<["-"], "analyzer-checker-help-alpha">,
  HelpText<"Display the list of in development analyzer checkers. These "
           "are NOT considered safe, they are unstable and will emit incorrect "
           "reports. Enable ONLY FOR DEVELOPMENT purposes">;

def analyzer_checker_help_developer : Flag<["-"], "analyzer-checker-help-developer">,
  HelpText<"Display the list of developer-only checkers such as modeling "
           "and debug checkers">;

def analyzer_config_help : Flag<["-"], "analyzer-config-help">,
  HelpText<"Display the list of -analyzer-config options. These are meant for "
           "development purposes only!">;

def analyzer_list_enabled_checkers : Flag<["-"], "analyzer-list-enabled-checkers">,
  HelpText<"Display the list of enabled analyzer checkers">;

def analyzer_config : Separate<["-"], "analyzer-config">,
  HelpText<"Choose analyzer options to enable">;

def analyzer_checker_option_help : Flag<["-"], "analyzer-checker-option-help">,
  HelpText<"Display the list of checker and package options">;

def analyzer_checker_option_help_alpha : Flag<["-"], "analyzer-checker-option-help-alpha">,
  HelpText<"Display the list of in development checker and package options. "
           "These are NOT considered safe, they are unstable and will emit "
           "incorrect reports. Enable ONLY FOR DEVELOPMENT purposes">;

def analyzer_checker_option_help_developer : Flag<["-"], "analyzer-checker-option-help-developer">,
  HelpText<"Display the list of checker and package options meant for "
           "development purposes only">;

def analyzer_config_compatibility_mode : Separate<["-"], "analyzer-config-compatibility-mode">,
  HelpText<"Don't emit errors on invalid analyzer-config inputs">;

def analyzer_config_compatibility_mode_EQ : Joined<["-"], "analyzer-config-compatibility-mode=">,
  Alias<analyzer_config_compatibility_mode>;

def analyzer_werror : Flag<["-"], "analyzer-werror">,
  HelpText<"Emit analyzer results as errors rather than warnings">;

//===----------------------------------------------------------------------===//
// Migrator Options
//===----------------------------------------------------------------------===//
def migrator_no_nsalloc_error : Flag<["-"], "no-ns-alloc-error">,
  HelpText<"Do not error on use of NSAllocateCollectable/NSReallocateCollectable">;

def migrator_no_finalize_removal : Flag<["-"], "no-finalize-removal">,
  HelpText<"Do not remove finalize method in gc mode">;

//===----------------------------------------------------------------------===//
// CodeGen Options
//===----------------------------------------------------------------------===//

let Flags = [CC1Option, CC1AsOption, NoDriverOption] in {
def debug_info_kind_EQ : Joined<["-"], "debug-info-kind=">;
def debug_info_macro : Flag<["-"], "debug-info-macro">,
  HelpText<"Emit macro debug information">;
def default_function_attr : Separate<["-"], "default-function-attr">,
  HelpText<"Apply given attribute to all functions">;
def dwarf_version_EQ : Joined<["-"], "dwarf-version=">;
def debugger_tuning_EQ : Joined<["-"], "debugger-tuning=">;
def dwarf_debug_flags : Separate<["-"], "dwarf-debug-flags">,
  HelpText<"The string to embed in the Dwarf debug flags record.">;
def record_command_line : Separate<["-"], "record-command-line">,
  HelpText<"The string to embed in the .LLVM.command.line section.">;
def compress_debug_sections_EQ : Joined<["-", "--"], "compress-debug-sections=">,
    HelpText<"DWARF debug sections compression type">;
def compress_debug_sections : Flag<["-", "--"], "compress-debug-sections">,
  Alias<compress_debug_sections_EQ>, AliasArgs<["zlib"]>;
def mno_exec_stack : Flag<["-"], "mnoexecstack">,
  HelpText<"Mark the file as not needing an executable stack">;
def massembler_no_warn : Flag<["-"], "massembler-no-warn">,
  HelpText<"Make assembler not emit warnings">;
def massembler_fatal_warnings : Flag<["-"], "massembler-fatal-warnings">,
  HelpText<"Make assembler warnings fatal">;
def mrelax_relocations : Flag<["--"], "mrelax-relocations">,
    HelpText<"Use relaxable elf relocations">;
def msave_temp_labels : Flag<["-"], "msave-temp-labels">,
  HelpText<"Save temporary labels in the symbol table. "
           "Note this may change .s semantics and shouldn't generally be used "
           "on compiler-generated code.">;
def mrelocation_model : Separate<["-"], "mrelocation-model">,
  HelpText<"The relocation model to use">, Values<"static,pic,ropi,rwpi,ropi-rwpi,dynamic-no-pic">,
  NormalizedValuesScope<"llvm::Reloc">,
  NormalizedValues<["Static", "PIC_", "ROPI", "RWPI", "ROPI_RWPI", "DynamicNoPIC"]>,
  MarshallingInfoString<"CodeGenOpts.RelocationModel", "PIC_", "Model">,
  AutoNormalizeEnum;
def fno_math_builtin : Flag<["-"], "fno-math-builtin">,
  HelpText<"Disable implicit builtin knowledge of math functions">;
def fuse_ctor_homing: Flag<["-"], "fuse-ctor-homing">,
    HelpText<"Use constructor homing if we are using limited debug info already">;
}

// if INTEL_CUSTOMIZATION
def disable_intel_proprietary_opts : Flag<["-"],
  "disable-intel-proprietary-opts">,
  HelpText<"Disable Intel proprietary optimizations">;
def disable_cpudispatch_ifuncs : Flag<["-"], "disable-cpudispatch-ifuncs">,
  HelpText<"Forces cpu_dispatch resolver generation to not use ifuncs on ELF "
           "systems">;
// endif INTEL_CUSTOMIZATION

def disable_llvm_verifier : Flag<["-"], "disable-llvm-verifier">,
  HelpText<"Don't run the LLVM IR verifier pass">;
def disable_llvm_passes : Flag<["-"], "disable-llvm-passes">,
  HelpText<"Use together with -emit-llvm to get pristine LLVM IR from the "
           "frontend by not running any LLVM passes at all">;
def disable_llvm_optzns : Flag<["-"], "disable-llvm-optzns">,
  Alias<disable_llvm_passes>;
def disable_lifetimemarkers : Flag<["-"], "disable-lifetime-markers">,
  HelpText<"Disable lifetime-markers emission even when optimizations are "
           "enabled">;
def disable_O0_optnone : Flag<["-"], "disable-O0-optnone">,
  HelpText<"Disable adding the optnone attribute to functions at O0">;
def disable_red_zone : Flag<["-"], "disable-red-zone">,
  HelpText<"Do not emit code that uses the red zone.">;
// if INTEL_CUSTOMIZATION
// TODO: Delete this customization once the option use removed from all drivers.
// -dwarf-column-info option was deleted in
// b0b5162 [Driver] Pass -gno-column-info instead of -dwarf-column-info
def dwarf_column_info : Flag<["-"], "dwarf-column-info">,
  HelpText<"Dummy option. Do not use.">;
// endif INTEL_CUSTOMIZATION
def dwarf_ext_refs : Flag<["-"], "dwarf-ext-refs">,
  HelpText<"Generate debug info with external references to clang modules"
           " or precompiled headers">;
def dwarf_explicit_import : Flag<["-"], "dwarf-explicit-import">,
  HelpText<"Generate explicit import from anonymous namespace to containing"
           " scope">;
def debug_forward_template_params : Flag<["-"], "debug-forward-template-params">,
  HelpText<"Emit complete descriptions of template parameters in forward"
           " declarations">;
def fforbid_guard_variables : Flag<["-"], "fforbid-guard-variables">,
  HelpText<"Emit an error if a C++ static local initializer would need a guard variable">;
def no_implicit_float : Flag<["-"], "no-implicit-float">,
  HelpText<"Don't generate implicit floating point instructions">;
def fdump_vtable_layouts : Flag<["-"], "fdump-vtable-layouts">,
  HelpText<"Dump the layouts of all vtables that will be emitted in a translation unit">;
def fmerge_functions : Flag<["-"], "fmerge-functions">,
  HelpText<"Permit merging of identical functions when optimizing.">;
def coverage_data_file : Separate<["-"], "coverage-data-file">,
  HelpText<"Emit coverage data to this filename.">;
def coverage_data_file_EQ : Joined<["-"], "coverage-data-file=">,
  Alias<coverage_data_file>;
def coverage_notes_file : Separate<["-"], "coverage-notes-file">,
  HelpText<"Emit coverage notes to this filename.">;
def coverage_notes_file_EQ : Joined<["-"], "coverage-notes-file=">,
  Alias<coverage_notes_file>;
def coverage_version_EQ : Joined<["-"], "coverage-version=">,
  HelpText<"Four-byte version string for gcov files.">;
def dump_coverage_mapping : Flag<["-"], "dump-coverage-mapping">,
  HelpText<"Dump the coverage mapping records, for testing">;
def fuse_register_sized_bitfield_access: Flag<["-"], "fuse-register-sized-bitfield-access">,
  HelpText<"Use register sized accesses to bit-fields, when possible.">;
def relaxed_aliasing : Flag<["-"], "relaxed-aliasing">,
  HelpText<"Turn off Type Based Alias Analysis">;
def no_struct_path_tbaa : Flag<["-"], "no-struct-path-tbaa">,
  HelpText<"Turn off struct-path aware Type Based Alias Analysis">;
def new_struct_path_tbaa : Flag<["-"], "new-struct-path-tbaa">,
  HelpText<"Enable enhanced struct-path aware Type Based Alias Analysis">;
def mdebug_pass : Separate<["-"], "mdebug-pass">,
  HelpText<"Enable additional debug output">;
def mframe_pointer_EQ : Joined<["-"], "mframe-pointer=">,
  HelpText<"Specify which frame pointers to retain (all, non-leaf, none).">, Values<"all,non-leaf,none">;
def mdisable_tail_calls : Flag<["-"], "mdisable-tail-calls">,
  HelpText<"Disable tail call optimization, keeping the call stack accurate">;
def menable_no_infinities : Flag<["-"], "menable-no-infs">,
  HelpText<"Allow optimization to assume there are no infinities.">,
  MarshallingInfoFlag<"LangOpts->NoHonorInfs", DefaultAnyOf<[ffinite_math_only]>>;
def menable_no_nans : Flag<["-"], "menable-no-nans">,
  HelpText<"Allow optimization to assume there are no NaNs.">,
  MarshallingInfoFlag<"LangOpts->NoHonorNaNs", DefaultAnyOf<[ffinite_math_only]>>;
def mreassociate : Flag<["-"], "mreassociate">,
  HelpText<"Allow reassociation transformations for floating-point instructions">,
  MarshallingInfoFlag<"LangOpts->AllowFPReassoc", DefaultAnyOf<[menable_unsafe_fp_math]>>;
def mabi_EQ_ieeelongdouble : Flag<["-"], "mabi=ieeelongdouble">,
  HelpText<"Use IEEE 754 quadruple-precision for long double">;
def mfloat_abi : Separate<["-"], "mfloat-abi">,
  HelpText<"The float ABI to use">;
def mtp : Separate<["-"], "mtp">,
  HelpText<"Mode for reading thread pointer">;
def mlimit_float_precision : Separate<["-"], "mlimit-float-precision">,
  HelpText<"Limit float precision to the given value">;
def split_stacks : Flag<["-"], "split-stacks">,
  HelpText<"Try to use a split stack if possible.">;
def mregparm : Separate<["-"], "mregparm">,
  HelpText<"Limit the number of registers available for integer arguments">;
def msmall_data_limit : Separate<["-"], "msmall-data-limit">,
  HelpText<"Put global and static data smaller than the limit into a special section">;
def munwind_tables : Flag<["-"], "munwind-tables">,
  HelpText<"Generate unwinding tables for all functions">;
def mconstructor_aliases : Flag<["-"], "mconstructor-aliases">,
  HelpText<"Emit complete constructors and destructors as aliases when possible">;
def mlink_bitcode_file : Separate<["-"], "mlink-bitcode-file">,
  HelpText<"Link the given bitcode file before performing optimizations.">;
def mlink_builtin_bitcode : Separate<["-"], "mlink-builtin-bitcode">,
  HelpText<"Link and internalize needed symbols from the given bitcode file "
           "before performing optimizations.">;
def mlink_cuda_bitcode : Separate<["-"], "mlink-cuda-bitcode">,
  Alias<mlink_builtin_bitcode>;
def vectorize_loops : Flag<["-"], "vectorize-loops">,
  HelpText<"Run the Loop vectorization passes">;
def vectorize_slp : Flag<["-"], "vectorize-slp">,
  HelpText<"Run the SLP vectorization passes">;
def dependent_lib : Joined<["--"], "dependent-lib=">,
  HelpText<"Add dependent library">;
def linker_option : Joined<["--"], "linker-option=">,
  HelpText<"Add linker option">;
def fsanitize_coverage_type : Joined<["-"], "fsanitize-coverage-type=">,
                              HelpText<"Sanitizer coverage type">;
def fsanitize_coverage_indirect_calls
    : Flag<["-"], "fsanitize-coverage-indirect-calls">,
      HelpText<"Enable sanitizer coverage for indirect calls">;
def fsanitize_coverage_trace_bb
    : Flag<["-"], "fsanitize-coverage-trace-bb">,
      HelpText<"Enable basic block tracing in sanitizer coverage">;
def fsanitize_coverage_trace_cmp
    : Flag<["-"], "fsanitize-coverage-trace-cmp">,
      HelpText<"Enable cmp instruction tracing in sanitizer coverage">;
def fsanitize_coverage_trace_div
    : Flag<["-"], "fsanitize-coverage-trace-div">,
      HelpText<"Enable div instruction tracing in sanitizer coverage">;
def fsanitize_coverage_trace_gep
    : Flag<["-"], "fsanitize-coverage-trace-gep">,
      HelpText<"Enable gep instruction tracing in sanitizer coverage">;
def fsanitize_coverage_8bit_counters
    : Flag<["-"], "fsanitize-coverage-8bit-counters">,
      HelpText<"Enable frequency counters in sanitizer coverage">;
def fsanitize_coverage_inline_8bit_counters
    : Flag<["-"], "fsanitize-coverage-inline-8bit-counters">,
      HelpText<"Enable inline 8-bit counters in sanitizer coverage">;
def fsanitize_coverage_inline_bool_flag
    : Flag<["-"], "fsanitize-coverage-inline-bool-flag">,
      HelpText<"Enable inline bool flag in sanitizer coverage">;
def fsanitize_coverage_pc_table
    : Flag<["-"], "fsanitize-coverage-pc-table">,
      HelpText<"Create a table of coverage-instrumented PCs">;
def fsanitize_coverage_trace_pc
    : Flag<["-"], "fsanitize-coverage-trace-pc">,
      HelpText<"Enable PC tracing in sanitizer coverage">;
def fsanitize_coverage_trace_pc_guard
    : Flag<["-"], "fsanitize-coverage-trace-pc-guard">,
      HelpText<"Enable PC tracing with guard in sanitizer coverage">;
def fsanitize_coverage_no_prune
    : Flag<["-"], "fsanitize-coverage-no-prune">,
      HelpText<"Disable coverage pruning (i.e. instrument all blocks/edges)">;
def fsanitize_coverage_stack_depth
    : Flag<["-"], "fsanitize-coverage-stack-depth">,
      HelpText<"Enable max stack depth tracing">;
def fpatchable_function_entry_offset_EQ
    : Joined<["-"], "fpatchable-function-entry-offset=">, MetaVarName<"<M>">,
      HelpText<"Generate M NOPs before function entry">;
def fprofile_instrument_EQ : Joined<["-"], "fprofile-instrument=">,
    HelpText<"Enable PGO instrumentation. The accepted value is clang, llvm, "
             "or none">, Values<"none,clang,llvm">;
def fprofile_instrument_path_EQ : Joined<["-"], "fprofile-instrument-path=">,
    HelpText<"Generate instrumented code to collect execution counts into "
             "<file> (overridden by LLVM_PROFILE_FILE env var)">;
def fprofile_instrument_use_path_EQ :
    Joined<["-"], "fprofile-instrument-use-path=">,
    HelpText<"Specify the profile path in PGO use compilation">;
def flto_visibility_public_std:
    Flag<["-"], "flto-visibility-public-std">,
    HelpText<"Use public LTO visibility for classes in std and stdext namespaces">;
def flto_unit: Flag<["-"], "flto-unit">,
    HelpText<"Emit IR to support LTO unit features (CFI, whole program vtable opt)">;
def fno_lto_unit: Flag<["-"], "fno-lto-unit">;
def fdebug_pass_manager : Flag<["-"], "fdebug-pass-manager">,
    HelpText<"Prints debug information for the new pass manager">;
def fno_debug_pass_manager : Flag<["-"], "fno-debug-pass-manager">,
    HelpText<"Disables debug printing for the new pass manager">;
def fexperimental_debug_variable_locations : Flag<["-"],
    "fexperimental-debug-variable-locations">,
    HelpText<"Use experimental new value-tracking variable locations">;
// The driver option takes the key as a parameter to the -msign-return-address=
// and -mbranch-protection= options, but CC1 has a separate option so we
// don't have to parse the parameter twice.
def msign_return_address_key_EQ : Joined<["-"], "msign-return-address-key=">,
    Values<"a_key,b_key">;
def mbranch_target_enforce : Flag<["-"], "mbranch-target-enforce">;
def fno_dllexport_inlines : Flag<["-"], "fno-dllexport-inlines">;
def cfguard_no_checks : Flag<["-"], "cfguard-no-checks">,
    HelpText<"Emit Windows Control Flow Guard tables only (no checks)">;
def cfguard : Flag<["-"], "cfguard">,
    HelpText<"Emit Windows Control Flow Guard tables and checks">;

def fdenormal_fp_math_f32_EQ : Joined<["-"], "fdenormal-fp-math-f32=">,
   Group<f_Group>;

//===----------------------------------------------------------------------===//
// Dependency Output Options
//===----------------------------------------------------------------------===//

def sys_header_deps : Flag<["-"], "sys-header-deps">,
  HelpText<"Include system headers in dependency output">;
def module_file_deps : Flag<["-"], "module-file-deps">,
  HelpText<"Include module files in dependency output">;
def header_include_file : Separate<["-"], "header-include-file">,
  HelpText<"Filename (or -) to write header include output to">;
def show_includes : Flag<["--"], "show-includes">,
  HelpText<"Print cl.exe style /showIncludes to stdout">;
def dependency_filter : Separate<["-"], "dependency-filter">,
  HelpText<"Filter dependencies with prefix from the dependency output.">;

//===----------------------------------------------------------------------===//
// Diagnostic Options
//===----------------------------------------------------------------------===//

def diagnostic_log_file : Separate<["-"], "diagnostic-log-file">,
  HelpText<"Filename (or -) to log diagnostics to">;
def diagnostic_serialized_file : Separate<["-"], "serialize-diagnostic-file">,
  MetaVarName<"<filename>">,
  HelpText<"File for serializing diagnostics in a binary format">;

def fdiagnostics_format : Separate<["-"], "fdiagnostics-format">,
  HelpText<"Change diagnostic formatting to match IDE and command line tools">, Values<"clang,msvc,msvc-fallback,vi">;
def fdiagnostics_show_category : Separate<["-"], "fdiagnostics-show-category">,
  HelpText<"Print diagnostic category">, Values<"none,id,name">;
def fno_diagnostics_use_presumed_location : Flag<["-"], "fno-diagnostics-use-presumed-location">,
  HelpText<"Ignore #line directives when displaying diagnostic locations">;
def ftabstop : Separate<["-"], "ftabstop">, MetaVarName<"<N>">,
  HelpText<"Set the tab stop distance.">;
def ferror_limit : Separate<["-"], "ferror-limit">, MetaVarName<"<N>">,
  HelpText<"Set the maximum number of errors to emit before stopping (0 = no limit).">;
def fmacro_backtrace_limit : Separate<["-"], "fmacro-backtrace-limit">, MetaVarName<"<N>">,
  HelpText<"Set the maximum number of entries to print in a macro expansion backtrace (0 = no limit).">;
def ftemplate_backtrace_limit : Separate<["-"], "ftemplate-backtrace-limit">, MetaVarName<"<N>">,
  HelpText<"Set the maximum number of entries to print in a template instantiation backtrace (0 = no limit).">;
def fconstexpr_backtrace_limit : Separate<["-"], "fconstexpr-backtrace-limit">, MetaVarName<"<N>">,
  HelpText<"Set the maximum number of entries to print in a constexpr evaluation backtrace (0 = no limit).">;
def fspell_checking_limit : Separate<["-"], "fspell-checking-limit">, MetaVarName<"<N>">,
  HelpText<"Set the maximum number of times to perform spell checking on unrecognized identifiers (0 = no limit).">;
def fcaret_diagnostics_max_lines :
  Separate<["-"], "fcaret-diagnostics-max-lines">, MetaVarName<"<N>">,
  HelpText<"Set the maximum number of source lines to show in a caret diagnostic">;
def verify_EQ : CommaJoined<["-"], "verify=">,
  MetaVarName<"<prefixes>">,
  HelpText<"Verify diagnostic output using comment directives that start with"
           " prefixes in the comma-separated sequence <prefixes>">;
def verify : Flag<["-"], "verify">,
  HelpText<"Equivalent to -verify=expected">;
def verify_ignore_unexpected : Flag<["-"], "verify-ignore-unexpected">,
  HelpText<"Ignore unexpected diagnostic messages">;
def verify_ignore_unexpected_EQ : CommaJoined<["-"], "verify-ignore-unexpected=">,
  HelpText<"Ignore unexpected diagnostic messages">;
def Wno_rewrite_macros : Flag<["-"], "Wno-rewrite-macros">,
  HelpText<"Silence ObjC rewriting warnings">;

//===----------------------------------------------------------------------===//
// Frontend Options
//===----------------------------------------------------------------------===//

// This isn't normally used, it is just here so we can parse a
// CompilerInvocation out of a driver-derived argument vector.
def cc1 : Flag<["-"], "cc1">;
def cc1as : Flag<["-"], "cc1as">;

def ast_merge : Separate<["-"], "ast-merge">,
  MetaVarName<"<ast file>">,
  HelpText<"Merge the given AST file into the translation unit being compiled.">;
def aux_target_cpu : Separate<["-"], "aux-target-cpu">,
  HelpText<"Target a specific auxiliary cpu type">;
def aux_target_feature : Separate<["-"], "aux-target-feature">,
  HelpText<"Target specific auxiliary attributes">;
def aux_triple : Separate<["-"], "aux-triple">,
  HelpText<"Auxiliary target triple.">;
def code_completion_at : Separate<["-"], "code-completion-at">,
  MetaVarName<"<file>:<line>:<column>">,
  HelpText<"Dump code-completion information at a location">;
def remap_file : Separate<["-"], "remap-file">,
  MetaVarName<"<from>;<to>">,
  HelpText<"Replace the contents of the <from> file with the contents of the <to> file">;
def code_completion_at_EQ : Joined<["-"], "code-completion-at=">,
  Alias<code_completion_at>;
def code_completion_macros : Flag<["-"], "code-completion-macros">,
  HelpText<"Include macros in code-completion results">;
def code_completion_patterns : Flag<["-"], "code-completion-patterns">,
  HelpText<"Include code patterns in code-completion results">;
def no_code_completion_globals : Flag<["-"], "no-code-completion-globals">,
  HelpText<"Do not include global declarations in code-completion results.">;
def no_code_completion_ns_level_decls : Flag<["-"], "no-code-completion-ns-level-decls">,
  HelpText<"Do not include declarations inside namespaces (incl. global namespace) in the code-completion results.">;
def code_completion_brief_comments : Flag<["-"], "code-completion-brief-comments">,
  HelpText<"Include brief documentation comments in code-completion results.">;
def code_completion_with_fixits : Flag<["-"], "code-completion-with-fixits">,
  HelpText<"Include code completion results which require small fix-its.">;
def disable_free : Flag<["-"], "disable-free">,
  HelpText<"Disable freeing of memory on exit">;
#if INTEL_CUSTOMIZATION
def no_disable_free: Flag<["-"], "no-disable-free">,
  HelpText<"Do not disable freeing of memory on exit">;
#endif // INTEL_CUSTOMIZATION
def discard_value_names : Flag<["-"], "discard-value-names">,
  HelpText<"Discard value names in LLVM IR">;
def load : Separate<["-"], "load">, MetaVarName<"<dsopath>">,
  HelpText<"Load the named plugin (dynamic shared object)">;
def plugin : Separate<["-"], "plugin">, MetaVarName<"<name>">,
  HelpText<"Use the named plugin action instead of the default action (use \"help\" to list available options)">;
def plugin_arg : JoinedAndSeparate<["-"], "plugin-arg-">,
    MetaVarName<"<name> <arg>">,
    HelpText<"Pass <arg> to plugin <name>">;
def add_plugin : Separate<["-"], "add-plugin">, MetaVarName<"<name>">,
  HelpText<"Use the named plugin action in addition to the default action">;
def ast_dump_filter : Separate<["-"], "ast-dump-filter">,
  MetaVarName<"<dump_filter>">,
  HelpText<"Use with -ast-dump or -ast-print to dump/print only AST declaration"
           " nodes having a certain substring in a qualified name. Use"
           " -ast-list to list all filterable declaration node names.">;
def fno_modules_global_index : Flag<["-"], "fno-modules-global-index">,
  HelpText<"Do not automatically generate or update the global module index">;
def fno_modules_error_recovery : Flag<["-"], "fno-modules-error-recovery">,
  HelpText<"Do not automatically import modules for error recovery">;
def fmodule_map_file_home_is_cwd : Flag<["-"], "fmodule-map-file-home-is-cwd">,
  HelpText<"Use the current working directory as the home directory of "
           "module maps specified by -fmodule-map-file=<FILE>">;
def fmodule_feature : Separate<["-"], "fmodule-feature">,
  MetaVarName<"<feature>">,
  HelpText<"Enable <feature> in module map requires declarations">;
def fmodules_embed_file_EQ : Joined<["-"], "fmodules-embed-file=">,
  MetaVarName<"<file>">,
  HelpText<"Embed the contents of the specified file into the module file "
           "being compiled.">;
def fmodules_embed_all_files : Joined<["-"], "fmodules-embed-all-files">,
  HelpText<"Embed the contents of all files read by this compilation into "
           "the produced module file.">;
def fmodules_local_submodule_visibility :
  Flag<["-"], "fmodules-local-submodule-visibility">,
  HelpText<"Enforce name visibility rules across submodules of the same "
           "top-level module.">;
def fmodules_codegen :
  Flag<["-"], "fmodules-codegen">,
  HelpText<"Generate code for uses of this module that assumes an explicit "
           "object file will be built for the module">;
def fmodules_debuginfo :
  Flag<["-"], "fmodules-debuginfo">,
  HelpText<"Generate debug info for types in an object file built from this "
           "module and do not generate them elsewhere">;
def fmodule_format_EQ : Joined<["-"], "fmodule-format=">,
  HelpText<"Select the container format for clang modules and PCH. "
           "Supported options are 'raw' and 'obj'.">;
def ftest_module_file_extension_EQ :
  Joined<["-"], "ftest-module-file-extension=">,
  HelpText<"introduce a module file extension for testing purposes. "
           "The argument is parsed as blockname:major:minor:hashed:user info">;
def fconcepts_ts : Flag<["-"], "fconcepts-ts">,
  HelpText<"Enable C++ Extensions for Concepts. (deprecated - use -std=c++2a)">;
def fno_concept_satisfaction_caching : Flag<["-"],
                                            "fno-concept-satisfaction-caching">,
  HelpText<"Disable satisfaction caching for C++2a Concepts.">;

def frecovery_ast : Flag<["-"], "frecovery-ast">,
  HelpText<"Preserve expressions in AST rather than dropping them when "
           "encountering semantic errors">;
def fno_recovery_ast : Flag<["-"], "fno-recovery-ast">;
def frecovery_ast_type : Flag<["-"], "frecovery-ast-type">,
  HelpText<"Preserve the type for recovery expressions when possible">;
def fno_recovery_ast_type : Flag<["-"], "fno-recovery-ast-type">;

let Group = Action_Group in {

def Eonly : Flag<["-"], "Eonly">,
  HelpText<"Just run preprocessor, no output (for timings)">;
def dump_raw_tokens : Flag<["-"], "dump-raw-tokens">,
  HelpText<"Lex file in raw mode and dump raw tokens">;
def analyze : Flag<["-"], "analyze">,
  HelpText<"Run static analysis engine">;
def dump_tokens : Flag<["-"], "dump-tokens">,
  HelpText<"Run preprocessor, dump internal rep of tokens">;
def init_only : Flag<["-"], "init-only">,
  HelpText<"Only execute frontend initialization">;
def fixit : Flag<["-"], "fixit">,
  HelpText<"Apply fix-it advice to the input source">;
def fixit_EQ : Joined<["-"], "fixit=">,
  HelpText<"Apply fix-it advice creating a file with the given suffix">;
def print_preamble : Flag<["-"], "print-preamble">,
  HelpText<"Print the \"preamble\" of a file, which is a candidate for implicit"
           " precompiled headers.">;
def emit_html : Flag<["-"], "emit-html">,
  HelpText<"Output input source as HTML">;
def ast_print : Flag<["-"], "ast-print">,
  HelpText<"Build ASTs and then pretty-print them">;
def ast_list : Flag<["-"], "ast-list">,
  HelpText<"Build ASTs and print the list of declaration node qualified names">;
def ast_dump : Flag<["-"], "ast-dump">,
  HelpText<"Build ASTs and then debug dump them">;
def ast_dump_EQ : Joined<["-"], "ast-dump=">,
  HelpText<"Build ASTs and then debug dump them in the specified format. "
           "Supported formats include: default, json">;
def ast_dump_all : Flag<["-"], "ast-dump-all">,
  HelpText<"Build ASTs and then debug dump them, forcing deserialization">;
def ast_dump_all_EQ : Joined<["-"], "ast-dump-all=">,
  HelpText<"Build ASTs and then debug dump them in the specified format, "
           "forcing deserialization. Supported formats include: default, json">;
def ast_dump_decl_types : Flag<["-"], "ast-dump-decl-types">,
  HelpText<"Include declaration types in AST dumps">;
def templight_dump : Flag<["-"], "templight-dump">,
  HelpText<"Dump templight information to stdout">;
def ast_dump_lookups : Flag<["-"], "ast-dump-lookups">,
  HelpText<"Build ASTs and then debug dump their name lookup tables">;
def ast_view : Flag<["-"], "ast-view">,
  HelpText<"Build ASTs and view them with GraphViz">;
def emit_module : Flag<["-"], "emit-module">,
  HelpText<"Generate pre-compiled module file from a module map">;
def emit_module_interface : Flag<["-"], "emit-module-interface">,
  HelpText<"Generate pre-compiled module file from a C++ module interface">;
def emit_header_module : Flag<["-"], "emit-header-module">,
  HelpText<"Generate pre-compiled module file from a set of header files">;
def emit_pch : Flag<["-"], "emit-pch">,
  HelpText<"Generate pre-compiled header file">;
def emit_llvm_bc : Flag<["-"], "emit-llvm-bc">,
  HelpText<"Build ASTs then convert to LLVM, emit .bc file">;
def emit_llvm_only : Flag<["-"], "emit-llvm-only">,
  HelpText<"Build ASTs and convert to LLVM, discarding output">;
def emit_codegen_only : Flag<["-"], "emit-codegen-only">,
  HelpText<"Generate machine code, but discard output">;
def emit_obj : Flag<["-"], "emit-obj">,
  HelpText<"Emit native object files">;
def rewrite_test : Flag<["-"], "rewrite-test">,
  HelpText<"Rewriter playground">;
def rewrite_macros : Flag<["-"], "rewrite-macros">,
  HelpText<"Expand macros without full preprocessing">;
def migrate : Flag<["-"], "migrate">,
  HelpText<"Migrate source code">;
def compiler_options_dump : Flag<["-"], "compiler-options-dump">,
  HelpText<"Dump the compiler configuration options">;
def print_dependency_directives_minimized_source : Flag<["-"],
  "print-dependency-directives-minimized-source">,
  HelpText<"Print the output of the dependency directives source minimizer">;
}

def emit_llvm_uselists : Flag<["-"], "emit-llvm-uselists">,
  HelpText<"Preserve order of LLVM use-lists when serializing">;
def no_emit_llvm_uselists : Flag<["-"], "no-emit-llvm-uselists">,
  HelpText<"Don't preserve order of LLVM use-lists when serializing">;

def mt_migrate_directory : Separate<["-"], "mt-migrate-directory">,
  HelpText<"Directory for temporary files produced during ARC or ObjC migration">;
def arcmt_check : Flag<["-"], "arcmt-check">,
  HelpText<"Check for ARC migration issues that need manual handling">;
def arcmt_modify : Flag<["-"], "arcmt-modify">,
  HelpText<"Apply modifications to files to conform to ARC">;
def arcmt_migrate : Flag<["-"], "arcmt-migrate">,
  HelpText<"Apply modifications and produces temporary files that conform to ARC">;

def opt_record_file : Separate<["-"], "opt-record-file">,
  HelpText<"File name to use for YAML optimization record output">;
def opt_record_passes : Separate<["-"], "opt-record-passes">,
  HelpText<"Only record remark information for passes whose names match the given regular expression">;
def opt_record_format : Separate<["-"], "opt-record-format">,
  HelpText<"The format used for serializing remarks (default: YAML)">;

def print_stats : Flag<["-"], "print-stats">,
  HelpText<"Print performance metrics and statistics">;
def stats_file : Joined<["-"], "stats-file=">,
  HelpText<"Filename to write statistics to">;
def fdump_record_layouts : Flag<["-"], "fdump-record-layouts">,
  HelpText<"Dump record layout information">;
def fdump_record_layouts_simple : Flag<["-"], "fdump-record-layouts-simple">,
  HelpText<"Dump record layout information in a simple form used for testing">;
def fix_what_you_can : Flag<["-"], "fix-what-you-can">,
  HelpText<"Apply fix-it advice even in the presence of unfixable errors">;
def fix_only_warnings : Flag<["-"], "fix-only-warnings">,
  HelpText<"Apply fix-it advice only for warnings, not errors">;
def fixit_recompile : Flag<["-"], "fixit-recompile">,
  HelpText<"Apply fix-it changes and recompile">;
def fixit_to_temp : Flag<["-"], "fixit-to-temporary">,
  HelpText<"Apply fix-it changes to temporary files">;

def foverride_record_layout_EQ : Joined<["-"], "foverride-record-layout=">,
  HelpText<"Override record layouts with those in the given file">;
def pch_through_header_EQ : Joined<["-"], "pch-through-header=">,
  HelpText<"Stop PCH generation after including this file.  When using a PCH, "
           "skip tokens until after this file is included.">;
def pch_through_hdrstop_create : Flag<["-"], "pch-through-hdrstop-create">,
  HelpText<"When creating a PCH, stop PCH generation after #pragma hdrstop.">;
def pch_through_hdrstop_use : Flag<["-"], "pch-through-hdrstop-use">,
  HelpText<"When using a PCH, skip tokens until after a #pragma hdrstop.">;
def fno_pch_timestamp : Flag<["-"], "fno-pch-timestamp">,
  HelpText<"Disable inclusion of timestamp in precompiled headers">;
def building_pch_with_obj : Flag<["-"], "building-pch-with-obj">,
  HelpText<"This compilation is part of building a PCH with corresponding object file.">;

def aligned_alloc_unavailable : Flag<["-"], "faligned-alloc-unavailable">,
  HelpText<"Aligned allocation/deallocation functions are unavailable">;

//===----------------------------------------------------------------------===//
// Language Options
//===----------------------------------------------------------------------===//

let Flags = [CC1Option, CC1AsOption, NoDriverOption] in {

def version : Flag<["-"], "version">,
  HelpText<"Print the compiler version">;
def main_file_name : Separate<["-"], "main-file-name">,
  HelpText<"Main file name to use for debug info and source if missing">;
def split_dwarf_output : Separate<["-"], "split-dwarf-output">,
  HelpText<"File name to use for split dwarf debug info output">;

}

def fblocks_runtime_optional : Flag<["-"], "fblocks-runtime-optional">,
  HelpText<"Weakly link in the blocks runtime">;
def fexternc_nounwind : Flag<["-"], "fexternc-nounwind">,
  HelpText<"Assume all functions with C linkage do not unwind">;
def split_dwarf_file : Separate<["-"], "split-dwarf-file">,
  HelpText<"Name of the split dwarf debug info file to encode in the object file">;
def fno_wchar : Flag<["-"], "fno-wchar">,
  HelpText<"Disable C++ builtin type wchar_t">;
// if INTEL_CUSTOMIZATION
// CQ#374455. This option is created due to QA needs. It should turn off
// wchar_t keyword and _WCHAR_T_DEFINED macro. That is what '-fno-wchar'
// option exactly does.
def no_wchar_t_keyword : Flag<["--"], "no_wchar_t_keyword">, Alias<fno_wchar>;
// endif INTEL_CUSTOMIZATION
def fconstant_string_class : Separate<["-"], "fconstant-string-class">,
  MetaVarName<"<class name>">,
  HelpText<"Specify the class to use for constant Objective-C string objects.">;
def fobjc_arc_cxxlib_EQ : Joined<["-"], "fobjc-arc-cxxlib=">,
  HelpText<"Objective-C++ Automatic Reference Counting standard library kind">, Values<"libc++,libstdc++,none">;
def fobjc_runtime_has_weak : Flag<["-"], "fobjc-runtime-has-weak">,
  HelpText<"The target Objective-C runtime supports ARC weak operations">;
def fobjc_dispatch_method_EQ : Joined<["-"], "fobjc-dispatch-method=">,
  HelpText<"Objective-C dispatch method to use">, Values<"legacy,non-legacy,mixed">;
def disable_objc_default_synthesize_properties : Flag<["-"], "disable-objc-default-synthesize-properties">,
  HelpText<"disable the default synthesis of Objective-C properties">;
def fencode_extended_block_signature : Flag<["-"], "fencode-extended-block-signature">,
  HelpText<"enable extended encoding of block type signature">;
def function_alignment : Separate<["-"], "function-alignment">,
    HelpText<"default alignment for functions">;
def pic_level : Separate<["-"], "pic-level">,
  HelpText<"Value for __PIC__">;
def pic_is_pie : Flag<["-"], "pic-is-pie">,
  HelpText<"File is for a position independent executable">;
def fno_validate_pch : Flag<["-"], "fno-validate-pch">,
  HelpText<"Disable validation of precompiled headers">;
def fallow_pch_with_errors : Flag<["-"], "fallow-pch-with-compiler-errors">,
  HelpText<"Accept a PCH file that was created with compiler errors">;
def dump_deserialized_pch_decls : Flag<["-"], "dump-deserialized-decls">,
  HelpText<"Dump declarations that are deserialized from PCH, for testing">;
def error_on_deserialized_pch_decl : Separate<["-"], "error-on-deserialized-decl">,
  HelpText<"Emit error if a specific declaration is deserialized from PCH, for testing">;
def error_on_deserialized_pch_decl_EQ : Joined<["-"], "error-on-deserialized-decl=">,
  Alias<error_on_deserialized_pch_decl>;
def static_define : Flag<["-"], "static-define">,
  HelpText<"Should __STATIC__ be defined">;
def stack_protector : Separate<["-"], "stack-protector">,
  HelpText<"Enable stack protectors">;
def stack_protector_buffer_size : Separate<["-"], "stack-protector-buffer-size">,
  HelpText<"Lower bound for a buffer to be considered for stack protection">;
def fvisibility : Separate<["-"], "fvisibility">,
  HelpText<"Default type and symbol visibility">;
def ftype_visibility : Separate<["-"], "ftype-visibility">,
  HelpText<"Default type visibility">;
def fapply_global_visibility_to_externs : Flag<["-"], "fapply-global-visibility-to-externs">,
  HelpText<"Apply global symbol visibility to external declarations without an explicit visibility">;
def ftemplate_depth : Separate<["-"], "ftemplate-depth">,
  HelpText<"Maximum depth of recursive template instantiation">;
def foperator_arrow_depth : Separate<["-"], "foperator-arrow-depth">,
  HelpText<"Maximum number of 'operator->'s to call for a member access">;
def fconstexpr_depth : Separate<["-"], "fconstexpr-depth">,
  HelpText<"Maximum depth of recursive constexpr function calls">;
def fconstexpr_steps : Separate<["-"], "fconstexpr-steps">,
  HelpText<"Maximum number of steps in constexpr function evaluation">;
def fbracket_depth : Separate<["-"], "fbracket-depth">,
  HelpText<"Maximum nesting level for parentheses, brackets, and braces">;
def fconst_strings : Flag<["-"], "fconst-strings">,
  HelpText<"Use a const qualified type for string literals in C and ObjC">;
def fno_const_strings : Flag<["-"], "fno-const-strings">,
  HelpText<"Don't use a const qualified type for string literals in C and ObjC">;
def fno_bitfield_type_align : Flag<["-"], "fno-bitfield-type-align">,
  HelpText<"Ignore bit-field types when aligning structures">;
// if INTEL_CUSTOMIZATION
def fopencl_force_vector_abi : Flag<["-"], "fopencl-force-vector-abi">,
  HelpText<"Disable vector to scalar coercion for OpenCL">;
// endif INTEL_CUSTOMIZATION
def ffake_address_space_map : Flag<["-"], "ffake-address-space-map">,
  HelpText<"Use a fake address space map; OpenCL testing purposes only">;
def faddress_space_map_mangling_EQ : Joined<["-"], "faddress-space-map-mangling=">, MetaVarName<"<yes|no|target>">,
  HelpText<"Set the mode for address space map based mangling; OpenCL testing purposes only">;
def funknown_anytype : Flag<["-"], "funknown-anytype">,
  HelpText<"Enable parser support for the __unknown_anytype type; for testing purposes only">;
def fdebugger_support : Flag<["-"], "fdebugger-support">,
  HelpText<"Enable special debugger support behavior">;
def fdebugger_cast_result_to_id : Flag<["-"], "fdebugger-cast-result-to-id">,
  HelpText<"Enable casting unknown expression results to id">;
def fdebugger_objc_literal : Flag<["-"], "fdebugger-objc-literal">,
  HelpText<"Enable special debugger support for Objective-C subscripting and literals">;
def fdeprecated_macro : Flag<["-"], "fdeprecated-macro">,
  HelpText<"Defines the __DEPRECATED macro">;
def fno_deprecated_macro : Flag<["-"], "fno-deprecated-macro">,
  HelpText<"Undefines the __DEPRECATED macro">;
def fobjc_subscripting_legacy_runtime : Flag<["-"], "fobjc-subscripting-legacy-runtime">,
  HelpText<"Allow Objective-C array and dictionary subscripting in legacy runtime">;
def vtordisp_mode_EQ : Joined<["-"], "vtordisp-mode=">,
  HelpText<"Control vtordisp placement on win32 targets">;
def fnative_half_type: Flag<["-"], "fnative-half-type">,
  HelpText<"Use the native half type for __fp16 instead of promoting to float">;
def fnative_half_arguments_and_returns : Flag<["-"], "fnative-half-arguments-and-returns">,
  HelpText<"Use the native __fp16 type for arguments and returns (and skip ABI-specific lowering)">;
def fallow_half_arguments_and_returns : Flag<["-"], "fallow-half-arguments-and-returns">,
  HelpText<"Allow function arguments and returns of type half">;
// if INTEL_CUSTOMIZATION
def fintel_compatibility : Flag<["-"], "fintel-compatibility">,
  HelpText<"Enable full Intel C/C++ compatibility">;
def fintel_compatibility_enable
    : Joined<[ "-" ], "fintel-compatibility-enable=">,
      HelpText<"Enable a list of Intel C/C++ compatibility items">;
def fintel_compatibility_disable
    : Joined<[ "-" ], "fintel-compatibility-disable=">,
      HelpText<"Disable a list of Intel C/C++ compatibility items">;
def fintel_compatibility_help
    : Flag<[ "-" ], "fintel-compatibility-help">,
      HelpText<"Display the list of Intel C/C++ compatibility items">;
def fintel_compatibility_doc
    : Joined<[ "-" ], "fintel-compatibility-doc=">,
      HelpText<"Display help information for Intel C/C++ compatibility items">;
def fintel_ms_compatibility : Flag<["-"], "fintel-ms-compatibility">,
  HelpText<"Enable Microsoft compatibility features that are not planned for clang/llvm trunk">;
def fintel_advanced_optim : Flag<["-"], "fintel-advanced-optim">,
  HelpText<"Enable Intel specific advanced optimizations">;
// CQ#366796 - support '--no_expr_source_pos' option.
def no_expr_source_pos : Flag<["--"], "no_expr_source_pos">,
  HelpText<"Disable emitting debug source positions for expressions">;
// CQ380574: Ability to set various predefines based on gcc version needed.
def gnu_version_EQ : Joined<["--"], "gnu_version=">,
  HelpText<"Emulate GNU C++ version">;
// IMF attributes support (CQ381541)
def fintel_imf_attr_EQ : Joined<["-"], "mGLOB_imf_attr=">;
def fintel_openmp_region : Flag<["-"], "fintel-openmp-region">,
  HelpText<"Enable emitting of Intel specific OpenMP code with regions">;
def fno_intel_openmp_offload : Flag<["-"], "fno-intel-openmp-offload">,
  HelpText<"Enable emitting of Intel specific OpenMP offload code">;
def fintel_openmp_region_atomic : Flag<["-"], "fintel-openmp-region-atomic">,
  HelpText<"Enable emitting of OpenMP atomics with regions">;
def fintel_openmp_use_llvm_atomic : Flag<["-"],
  "fintel-openmp-use-llvm-atomic">,
  HelpText<"Use LLVM atomics instead of lib calls for OpenMP SPIR-V targets">;
def fno_intel_openmp_use_llvm_atomic : Flag<["-"],
  "fno-intel-openmp-use-llvm-atomic">,
  HelpText<"Use LLVM atomics instead of lib calls for OpenMP SPIR-V targets">;
def fintel_openmp_region_early_collapsed_loops : Flag<["-"],
      "fintel-openmp-region-early-collapsed-loops">,
      HelpText<"Always generate early collapsed OpenMP loops">;
def fintel_openmp_region_late_collapsed_loops : Flag<["-"],
      "fintel-openmp-region-late-collapsed-loops">,
      HelpText<"Generate late collapsed OpenMP loops if beneficial">;
def fopenmp_threadprivate_legacy : Flag<["-"], "fopenmp-threadprivate-legacy">,
  HelpText<"Generate legacy OpenMP threadprivates">;
def fintel_openmp_tbb : Flag<["-"], "fopenmp-tbb">,
  HelpText<"Enable OpenMP TBB directives">;
def fnointel_openmp_tbb : Flag<["-"], "fnoopenmp-tbb">,
  HelpText<"Disable OpenMP TBB directives">;
def fintel_driver_tempfile_name_EQ : Joined<["-"], "fintel-driver-tempfile-name=">,
  HelpText<"Name of the file for communication between front-end and driver.">;
def header_base_path : JoinedOrSeparate<["-"], "header-base-path">,
                       MetaVarName<"<directory>">;
// CMPLRLLVM-9854: X87 default precision options
def mx87_precision : Joined<["-"], "mx87-precision=">,
  HelpText<"Initialize X87 floating point precision to single, double or double extended">;
def fintel_compatibility_used : Flag<["-"], "fintel-compatibility-used">,
  HelpText<"Emit a diagnostic when an Intel compatibility feature is enabled and is used">;
def fintel_compatibility_unused : Flag<["-"], "fintel-compatibility-unused">,
  HelpText<"Emit a diagnostic when an Intel compatibility feature is disabled and could have been used">;
// endif INTEL_CUSTOMIZATION
def fdefault_calling_conv_EQ : Joined<["-"], "fdefault-calling-conv=">,
  HelpText<"Set default calling convention">, Values<"cdecl,fastcall,stdcall,vectorcall,regcall">;
def finclude_default_header : Flag<["-"], "finclude-default-header">,
  HelpText<"Include default header file for OpenCL">;
def fdeclare_opencl_builtins : Flag<["-"], "fdeclare-opencl-builtins">,
  HelpText<"Add OpenCL builtin function declarations (experimental)">;
def fdeclare_spirv_builtins : Flag<["-"], "fdeclare-spirv-builtins">,
  HelpText<"Add SPIR-V builtin function declarations (experimental)">;
def fpreserve_vec3_type : Flag<["-"], "fpreserve-vec3-type">,
  HelpText<"Preserve 3-component vector type">;
def fwchar_type_EQ : Joined<["-"], "fwchar-type=">,
  HelpText<"Select underlying type for wchar_t">, Values<"char,short,int">;
def fsigned_wchar : Flag<["-"], "fsigned-wchar">,
  HelpText<"Use a signed type for wchar_t">;
def fno_signed_wchar : Flag<["-"], "fno-signed-wchar">,
  HelpText<"Use an unsigned type for wchar_t">;
def fcompatibility_qualified_id_block_param_type_checking : Flag<["-"], "fcompatibility-qualified-id-block-type-checking">,
  HelpText<"Allow using blocks with parameters of more specific type than "
           "the type system guarantees when a parameter is qualified id">;
def fpass_by_value_is_noalias: Flag<["-"], "fpass-by-value-is-noalias">,
  HelpText<"Allows assuming by-value parameters do not alias any other value. "
           "Has no effect on non-trivially-copyable classes in C++.">, Group<f_Group>;

// FIXME: Remove these entirely once functionality/tests have been excised.
def fobjc_gc_only : Flag<["-"], "fobjc-gc-only">, Group<f_Group>,
  HelpText<"Use GC exclusively for Objective-C related memory management">;
def fobjc_gc : Flag<["-"], "fobjc-gc">, Group<f_Group>,
  HelpText<"Enable Objective-C garbage collection">;

//===----------------------------------------------------------------------===//
// Header Search Options
//===----------------------------------------------------------------------===//

def nostdsysteminc : Flag<["-"], "nostdsysteminc">,
  HelpText<"Disable standard system #include directories">;
def fdisable_module_hash : Flag<["-"], "fdisable-module-hash">,
  HelpText<"Disable the module hash">;
def fmodules_hash_content : Flag<["-"], "fmodules-hash-content">,
  HelpText<"Enable hashing the content of a module file">;
def fmodules_strict_context_hash : Flag<["-"], "fmodules-strict-context-hash">,
  HelpText<"Enable hashing of all compiler options that could impact the "
           "semantics of a module in an implicit build">,
  MarshallingInfoFlag<"HeaderSearchOpts->ModulesStrictContextHash">;
def c_isystem : JoinedOrSeparate<["-"], "c-isystem">, MetaVarName<"<directory>">,
  HelpText<"Add directory to the C SYSTEM include search path">;
def objc_isystem : JoinedOrSeparate<["-"], "objc-isystem">,
  MetaVarName<"<directory>">,
  HelpText<"Add directory to the ObjC SYSTEM include search path">;
def objcxx_isystem : JoinedOrSeparate<["-"], "objcxx-isystem">,
  MetaVarName<"<directory>">,
  HelpText<"Add directory to the ObjC++ SYSTEM include search path">;
def internal_isystem : JoinedOrSeparate<["-"], "internal-isystem">,
  MetaVarName<"<directory>">,
  HelpText<"Add directory to the internal system include search path; these "
           "are assumed to not be user-provided and are used to model system "
           "and standard headers' paths.">;
def internal_externc_isystem : JoinedOrSeparate<["-"], "internal-externc-isystem">,
  MetaVarName<"<directory>">,
  HelpText<"Add directory to the internal system include search path with "
           "implicit extern \"C\" semantics; these are assumed to not be "
           "user-provided and are used to model system and standard headers' "
           "paths.">;

//===----------------------------------------------------------------------===//
// Preprocessor Options
//===----------------------------------------------------------------------===//

def chain_include : Separate<["-"], "chain-include">, MetaVarName<"<file>">,
  HelpText<"Include and chain a header file after turning it into PCH">;
def preamble_bytes_EQ : Joined<["-"], "preamble-bytes=">,
  HelpText<"Assume that the precompiled header is a precompiled preamble "
           "covering the first N bytes of the main file">;
def detailed_preprocessing_record : Flag<["-"], "detailed-preprocessing-record">,
  HelpText<"include a detailed record of preprocessing actions">;
def setup_static_analyzer : Flag<["-"], "setup-static-analyzer">,
  HelpText<"Set up preprocessor for static analyzer (done automatically when static analyzer is run).">;
def disable_pragma_debug_crash : Flag<["-"], "disable-pragma-debug-crash">,
  HelpText<"Disable any #pragma clang __debug that can lead to crashing behavior. This is meant for testing.">;

//===----------------------------------------------------------------------===//
// OpenCL Options
//===----------------------------------------------------------------------===//

def cl_ext_EQ : CommaJoined<["-"], "cl-ext=">,
  HelpText<"OpenCL only. Enable or disable OpenCL extensions. The argument is a comma-separated sequence of one or more extension names, each prefixed by '+' or '-'.">;

//===----------------------------------------------------------------------===//
// CUDA Options
//===----------------------------------------------------------------------===//

def fcuda_is_device : Flag<["-"], "fcuda-is-device">,
  HelpText<"Generate code for CUDA device">;
def fcuda_include_gpubinary : Separate<["-"], "fcuda-include-gpubinary">,
  HelpText<"Incorporate CUDA device-side binary into host object file.">;
def fcuda_allow_variadic_functions : Flag<["-"], "fcuda-allow-variadic-functions">,
  HelpText<"Allow variadic functions in CUDA device code.">;
def fno_cuda_host_device_constexpr : Flag<["-"], "fno-cuda-host-device-constexpr">,
  HelpText<"Don't treat unattributed constexpr functions as __host__ __device__.">;

//===----------------------------------------------------------------------===//
// OpenMP Options
//===----------------------------------------------------------------------===//

def fopenmp_is_device : Flag<["-"], "fopenmp-is-device">,
  HelpText<"Generate code only for an OpenMP target device.">;
def fopenmp_host_ir_file_path : Separate<["-"], "fopenmp-host-ir-file-path">,
  HelpText<"Path to the IR file produced by the frontend for the host.">;

//===----------------------------------------------------------------------===//
// SYCL Options
//===----------------------------------------------------------------------===//

def fsycl_is_device : Flag<["-"], "fsycl-is-device">,
  HelpText<"Generate code for SYCL device.">;
def fsycl_is_host : Flag<["-"], "fsycl-is-host">,
  HelpText<"SYCL host compilation">;
def fsycl_int_header : Separate<["-"], "fsycl-int-header">,
  HelpText<"Generate SYCL integration header into this file.">;
def fsycl_int_header_EQ : Joined<["-"], "fsycl-int-header=">,
  Alias<fsycl_int_header>;
def fsycl_std_layout_kernel_params: Flag<["-"], "fsycl-std-layout-kernel-params">,
  HelpText<"Enable standard layout requirement for SYCL kernel parameters.">;
def fsycl_allow_func_ptr : Flag<["-"], "fsycl-allow-func-ptr">,
  HelpText<"Allow function pointers in SYCL device.">;
def fno_sycl_allow_func_ptr : Flag<["-"], "fno-sycl-allow-func-ptr">;
#if INTEL_CUSTOMIZATION
def fenable_variant_function_pointers
    : Flag<["-"], "fenable-variant-function-pointers">,
      HelpText<"Enable variant function pointers.">;
def fno_enable_variant_function_pointers
    : Flag<["-"], "fno-enable-variant-function-pointers">;
def fenable_variant_virtual_calls
    : Flag<["-"], "fenable-variant-virtual-calls">,
      HelpText<"Enable variant virtual function calls">;
def fno_enable_variant_virtual_calls
    : Flag<["-"], "fno-enable-variant-virtual-calls">;
#endif // INTEL_CUSTOMIZATION
def fenable_sycl_dae : Flag<["-"], "fenable-sycl-dae">,
  HelpText<"Enable Dead Argument Elimination in SPIR kernels">;
def fsycl_enable_optimizations: Flag<["-"], "fsycl-enable-optimizations">,
  HelpText<"Experimental flag enabling standard optimization in the front-end.">;

} // let Flags = [CC1Option]

//===----------------------------------------------------------------------===//
// cc1as-only Options
//===----------------------------------------------------------------------===//

let Flags = [CC1AsOption, NoDriverOption] in {

// Language Options
def n : Flag<["-"], "n">,
  HelpText<"Don't automatically start assembly file with a text section">;

// Frontend Options
def filetype : Separate<["-"], "filetype">,
    HelpText<"Specify the output file type ('asm', 'null', or 'obj')">;

// Transliterate Options
def output_asm_variant : Separate<["-"], "output-asm-variant">,
    HelpText<"Select the asm variant index to use for output">;
def show_encoding : Flag<["-"], "show-encoding">,
    HelpText<"Show instruction encoding information in transliterate mode">;
def show_inst : Flag<["-"], "show-inst">,
    HelpText<"Show internal instruction representation in transliterate mode">;

// Assemble Options
def dwarf_debug_producer : Separate<["-"], "dwarf-debug-producer">,
  HelpText<"The string to embed in the Dwarf debug AT_producer record.">;

def defsym : Separate<["-"], "defsym">,
  HelpText<"Define a value for a symbol">;

} // let Flags = [CC1AsOption]

//===----------------------------------------------------------------------===//
// clang-cl Options
//===----------------------------------------------------------------------===//

def cl_Group : OptionGroup<"<clang-cl options>">, Flags<[CLOption]>,
  HelpText<"CL.EXE COMPATIBILITY OPTIONS">;

def cl_compile_Group : OptionGroup<"<clang-cl compile-only options>">,
  Group<cl_Group>;

def cl_ignored_Group : OptionGroup<"<clang-cl ignored options>">,
  Group<cl_Group>;

class CLFlag<string name> : Option<["/", "-"], name, KIND_FLAG>,
  Group<cl_Group>, Flags<[CLOption, NoXarchOption]>;

class CLCompileFlag<string name> : Option<["/", "-"], name, KIND_FLAG>,
  Group<cl_compile_Group>, Flags<[CLOption, NoXarchOption]>;

class CLIgnoredFlag<string name> : Option<["/", "-"], name, KIND_FLAG>,
  Group<cl_ignored_Group>, Flags<[CLOption, NoXarchOption]>;

class CLJoined<string name> : Option<["/", "-"], name, KIND_JOINED>,
  Group<cl_Group>, Flags<[CLOption, NoXarchOption]>;

class CLCompileJoined<string name> : Option<["/", "-"], name, KIND_JOINED>,
  Group<cl_compile_Group>, Flags<[CLOption, NoXarchOption]>;

class CLIgnoredJoined<string name> : Option<["/", "-"], name, KIND_JOINED>,
  Group<cl_ignored_Group>, Flags<[CLOption, NoXarchOption, HelpHidden]>;

class CLJoinedOrSeparate<string name> : Option<["/", "-"], name,
  KIND_JOINED_OR_SEPARATE>, Group<cl_Group>, Flags<[CLOption, NoXarchOption]>;

class CLCompileJoinedOrSeparate<string name> : Option<["/", "-"], name,
  KIND_JOINED_OR_SEPARATE>, Group<cl_compile_Group>,
  Flags<[CLOption, NoXarchOption]>;

class CLRemainingArgsJoined<string name> : Option<["/", "-"], name,
  KIND_REMAINING_ARGS_JOINED>, Group<cl_Group>, Flags<[CLOption, NoXarchOption]>;

#if INTEL_CUSTOMIZATION
class CLCommaJoined<string name> : Option<["/", "-"], name, KIND_COMMAJOINED>,
  Group<cl_Group>, Flags<[CLOption, NoXarchOption]>;
#endif // INTEL_CUSTOMIZATION

// Aliases:
// (We don't put any of these in cl_compile_Group as the options they alias are
// already in the right group.)

def _SLASH_Brepro : CLFlag<"Brepro">,
  HelpText<"Do not write current time into COFF output (breaks link.exe /incremental)">,
  Alias<mno_incremental_linker_compatible>;
def _SLASH_Brepro_ : CLFlag<"Brepro-">,
  HelpText<"Write current time into COFF output (default)">,
  Alias<mincremental_linker_compatible>;
def _SLASH_C : CLFlag<"C">,
  HelpText<"Do not discard comments when preprocessing">, Alias<C>;
def _SLASH_c : CLFlag<"c">, HelpText<"Compile only">, Alias<c>;
def _SLASH_d1PP : CLFlag<"d1PP">,
  HelpText<"Retain macro definitions in /E mode">, Alias<dD>;
def _SLASH_d1reportAllClassLayout : CLFlag<"d1reportAllClassLayout">,
  HelpText<"Dump record layout information">,
  Alias<Xclang>, AliasArgs<["-fdump-record-layouts"]>;
#if INTEL_CUSTOMIZATION
def _SLASH_debug_COL : CLJoined<"debug:">, Alias<debug_EQ>,
  HelpText<"Enable debug information. Valid args: none, all, full, minimal">;
def _SLASH_debug_EQ : CLJoined<"debug=">, Alias<debug_EQ>;
def _SLASH_debug_Flag : CLFlag<"debug">, Alias<debug_EQ>, AliasArgs<["full"]>,
  HelpText<"Enable debug information">;
#endif // INTEL_CUSTOMIZATION
def _SLASH_diagnostics_caret : CLFlag<"diagnostics:caret">,
  HelpText<"Enable caret and column diagnostics (default)">;
def _SLASH_diagnostics_column : CLFlag<"diagnostics:column">,
  HelpText<"Disable caret diagnostics but keep column info">;
def _SLASH_diagnostics_classic : CLFlag<"diagnostics:classic">,
  HelpText<"Disable column and caret diagnostics">;
def _SLASH_D : CLJoinedOrSeparate<"D">, HelpText<"Define macro">,
  MetaVarName<"<macro[=value]>">, Alias<D>;
def _SLASH_E : CLFlag<"E">, HelpText<"Preprocess to stdout">, Alias<E>;
def _SLASH_fp_except : CLFlag<"fp:except">, HelpText<"">, Alias<ftrapping_math>;
def _SLASH_fp_except_ : CLFlag<"fp:except-">,
  HelpText<"">, Alias<fno_trapping_math>;
#ifndef INTEL_CUSTOMIZATION
// Do not use these fp model variants for Intel, we use a common implementation
// with -ffp-model
def _SLASH_fp_fast : CLFlag<"fp:fast">, HelpText<"">, Alias<ffast_math>;
def _SLASH_fp_precise : CLFlag<"fp:precise">,
  HelpText<"">, Alias<fno_fast_math>;
def _SLASH_fp_strict : CLFlag<"fp:strict">, HelpText<"">, Alias<fno_fast_math>;
#endif // INTEL_CUSTOMIZATION
def _SLASH_GA : CLFlag<"GA">, Alias<ftlsmodel_EQ>, AliasArgs<["local-exec"]>,
  HelpText<"Assume thread-local variables are defined in the executable">;
def _SLASH_GR : CLFlag<"GR">, HelpText<"Emit RTTI data (default)">;
def _SLASH_GR_ : CLFlag<"GR-">, HelpText<"Do not emit RTTI data">;
def _SLASH_GF : CLIgnoredFlag<"GF">,
  HelpText<"Enable string pooling (default)">;
def _SLASH_GF_ : CLFlag<"GF-">, HelpText<"Disable string pooling">,
  Alias<fwritable_strings>;
def _SLASH_GS : CLFlag<"GS">,
  HelpText<"Enable buffer security check (default)">;
def _SLASH_GS_ : CLFlag<"GS-">, HelpText<"Disable buffer security check">;
def : CLFlag<"Gs">, HelpText<"Use stack probes (default)">,
  Alias<mstack_probe_size>, AliasArgs<["4096"]>;
def _SLASH_Gs : CLJoined<"Gs">,
  HelpText<"Set stack probe size (default 4096)">, Alias<mstack_probe_size>;
def _SLASH_Gy : CLFlag<"Gy">, HelpText<"Put each function in its own section">,
  Alias<ffunction_sections>;
def _SLASH_Gy_ : CLFlag<"Gy-">,
  HelpText<"Do not put each function in its own section (default)">,
  Alias<fno_function_sections>;
def _SLASH_Gw : CLFlag<"Gw">, HelpText<"Put each data item in its own section">,
  Alias<fdata_sections>;
def _SLASH_Gw_ : CLFlag<"Gw-">,
  HelpText<"Do not put each data item in its own section (default)">,
  Alias<fno_data_sections>;
def _SLASH_help : CLFlag<"help">, Alias<help>,
  HelpText<"Display available options">;
def _SLASH_HELP : CLFlag<"HELP">, Alias<help>;
#if INTEL_CUSTOMIZATION
def _SLASH_HASH : CLFlag<"#">, Alias<_HASH>,
  HelpText<"Print (but do not run) the commands to run for this compilation">;
def _SLASH_HASH_x : CLFlag<"#x">, Alias<HASH_x>,
  HelpText<"Show commands to run and use verbose output">;
#endif // INTEL_CUSTOMIZATION
def _SLASH_I : CLJoinedOrSeparate<"I">,
  HelpText<"Add directory to include search path">, MetaVarName<"<dir>">,
  Alias<I>;
def _SLASH_J : CLFlag<"J">, HelpText<"Make char type unsigned">,
  Alias<funsigned_char>;

// The _SLASH_O option handles all the /O flags, but we also provide separate
// aliased options to provide separate help messages.
def _SLASH_O : CLJoined<"O">,
  HelpText<"Set multiple /O flags at once; e.g. '/O2y-' for '/O2 /Oy-'">,
  MetaVarName<"<flags>">;
def : CLFlag<"O1">, Alias<_SLASH_O>, AliasArgs<["1"]>,
  HelpText<"Optimize for size  (like /Og     /Os /Oy /Ob2 /GF /Gy)">;
def : CLFlag<"O2">, Alias<_SLASH_O>, AliasArgs<["2"]>,
  HelpText<"Optimize for speed (like /Og /Oi /Ot /Oy /Ob2 /GF /Gy)">;
#if INTEL_CUSTOMIZATION
def : CLFlag<"O3">, Alias<_SLASH_O>, AliasArgs<["3"]>,
  HelpText<"Optimize for maximum speed and enable more aggressive optimizations"
  " that may not improve performance on some programs">;
def _SLASH_Oa :CLFlag<"Oa">, Alias<fargument_noalias>,
  HelpText<"Enables 'noalias' attribute for all pointer-type arguments">;
def _SLASH_Ofast : CLFlag<"Ofast">, Alias<Ofast>;
def _SLASH_fast : CLFlag<"fast">, Alias<Ofast>;
#endif // INTEL_CUSTOMIZATION
def : CLFlag<"Ob0">, Alias<_SLASH_O>, AliasArgs<["b0"]>,
  HelpText<"Disable function inlining">;
def : CLFlag<"Ob1">, Alias<_SLASH_O>, AliasArgs<["b1"]>,
  HelpText<"Only inline functions explicitly or implicitly marked inline">;
def : CLFlag<"Ob2">, Alias<_SLASH_O>, AliasArgs<["b2"]>,
  HelpText<"Inline functions as deemed beneficial by the compiler">;
def : CLFlag<"Od">, Alias<_SLASH_O>, AliasArgs<["d"]>,
  HelpText<"Disable optimization">;
def : CLFlag<"Og">, Alias<_SLASH_O>, AliasArgs<["g"]>,
  HelpText<"No effect">;
def : CLFlag<"Oi">, Alias<_SLASH_O>, AliasArgs<["i"]>,
  HelpText<"Enable use of builtin functions">;
def : CLFlag<"Oi-">, Alias<_SLASH_O>, AliasArgs<["i-"]>,
  HelpText<"Disable use of builtin functions">;
def : CLFlag<"Os">, Alias<_SLASH_O>, AliasArgs<["s"]>,
  HelpText<"Optimize for size">;
def : CLFlag<"Ot">, Alias<_SLASH_O>, AliasArgs<["t"]>,
  HelpText<"Optimize for speed">;
def : CLFlag<"Ox">, Alias<_SLASH_O>, AliasArgs<["x"]>,
  HelpText<"Deprecated (like /Og /Oi /Ot /Oy /Ob2); use /O2">;
def : CLFlag<"Oy">, Alias<_SLASH_O>, AliasArgs<["y"]>,
  HelpText<"Enable frame pointer omission (x86 only)">;
def : CLFlag<"Oy-">, Alias<_SLASH_O>, AliasArgs<["y-"]>,
  HelpText<"Disable frame pointer omission (x86 only, default)">;

#if INTEL_CUSTOMIZATION
// Internal Intel options
def _SLASH_Q_no_use_libirc : CLFlag<"Q_no-use-libirc">, Alias<i_no_use_libirc>,
  HelpText<"Disable usage of libirc.">;
// Intel specific options (Intel only)
def : CLJoinedOrSeparate<"constexpr:steps">, Alias<fconstexpr_steps_EQ>;
def : CLCommaJoined<"device-math-lib:">, Alias<device_math_lib_EQ>,
  HelpText<"Control the addition of device math libraries when compiling for "
  "other devices.  Valid arguments are fp64, fp32">;
def : CLCommaJoined<"device-math-lib=">, Alias<device_math_lib_EQ>;
def : CLJoined<"masm=">, Alias<masm_EQ>;
def : CLJoined<"masm:">, Alias<masm_EQ>;
def : CLCommaJoined<"no-device-math-lib:">, Alias<no_device_math_lib_EQ>;
def : CLCommaJoined<"no-device-math-lib=">, Alias<no_device_math_lib_EQ>;
def _SLASH_Qansi_alias : CLFlag<"Qansi-alias">, Alias<fstrict_aliasing>,
  HelpText<"enable use of ANSI aliasing rules optimizations"
          " user asserts that the program adheres to these rules">;
def _SLASH_Qbuiltin : CLFlag<"Qbuiltin">, Alias<fbuiltin>;
def _SLASH_fp_EQ : CLJoined<"fp=">, Alias<ffp_model_EQ>,
  HelpText<"Controls the semantics of floating-point calculations.">;
def _SLASH_fp_COL : CLJoined<"fp:">, Alias<ffp_model_EQ>;
def _SLASH_ax : CLJoined<"Qax">, Alias<ax>;
def _SLASH_Qcf_protection_EQ : CLJoined<"Qcf-protection=">, Alias<fcf_protection_EQ>,
  HelpText<"Instrument control-flow architecture protection. Options: return, branch, full, none.">;
def _SLASH_Qcf_protection : CLFlag<"Qcf-protection">,
  Alias<fcf_protection_EQ>, AliasArgs<["full"]>,
  HelpText<"Enable cf-protection in 'full' mode">;
def : CLFlag<"Qcommon">, Alias<fcommon>, HelpText<"Place uninitialized global "
  "variables in a common block">;
def _SLASH_Qfp_speculation_EQ : CLJoined<"Qfp-speculation=">, Alias<ffp_exception_behavior_EQ>,
  HelpText<"Specifies the exception behavior of floating-point operations.">;
def _SLASH_Qfp_speculation_COL : CLJoined<"Qfp-speculation:">, Alias<ffp_exception_behavior_EQ>;
def _SLASH_Qfnalign : CLFlag<"Qfnalign">, Alias<falign_functions>,
  HelpText<"align the start of functions to an optimal machine-dependent value.">;
def _SLASH_Qfnalign_COL : CLJoined<"Qfnalign:">, Alias<falign_functions_EQ>,
  HelpText<"Align the start of functions on a 2 (DEFAULT) or <n> byte boundary "
  "where <n> is a power of 2.">;
def _SLASH_Qfnalign_EQ : CLJoined<"Qfnalign=">, Alias<falign_functions_EQ>;
def _SLASH_Qfnalign_ : CLFlag<"Qfnalign-">, Alias<fno_align_functions>,
  HelpText<"Aligns on a 2-byte boundary">;
def _SLASH_Qansi_alias_ : CLFlag<"Qansi-alias-">, Alias<fno_strict_aliasing>,
  HelpText<"disable use of ANSI aliasing rules optimizations">;
def : CLFlag<"Qfreestanding">, Alias<ffreestanding>,
  HelpText<"Assert that the compilation takes place in a freestanding environment">;
def _SLASH_Qinstrument_functions : CLFlag<"Qinstrument-functions">,
  Alias<finstrument_functions>, HelpText<"Generate calls to instrument "
  "function entry and exit">;
def _SLASH_Qinstrument_functions_ : CLFlag<"Qinstrument-functions-">,
  Alias<fno_instrument_functions>;
def _SLASH_Qipo : CLFlag<"Qipo">, Alias<flto>,
  HelpText<"Enable LTO in 'full' mode">;
def _SLASH_QdD : CLFlag<"QdD">, Alias<dD>,
  HelpText<"Print macro definitions in -E mode in addition to normal output.">;
def _SLASH_QdM : CLFlag<"QdM">, Alias<dM>,
  HelpText<"Print macro definitions in -E mode instead of normal output.">;
def _SLASH_Qipo_ : CLFlag<"Qipo-">, Alias<fno_lto>,
  HelpText<"Disable LTO mode (default)">;
def _SLASH_Qkeep_static_consts : CLFlag<"Qkeep-static-consts">,
  Alias<fkeep_static_consts>, HelpText<"Enable the ability to preserve "
  "allocation of variables that are not referenced in the source">;
def _SLASH_Qkeep_static_consts_ : CLFlag<"Qkeep-static-consts-">,
  Alias<fno_keep_static_consts>, HelpText<"Disable the ability to preserve "
  "allocation of variables that are not referenced in the source">;
def _SLASH_Qno_builtin_ : CLJoined<"Qno-builtin-">, Alias<fno_builtin_>,
  HelpText<"Disable implicit builtin knowledge of a specific function">;
def _SLASH_Qopenmp : CLFlag<"Qopenmp">, Alias<fiopenmp>,
  HelpText<"Parse OpenMP pragmas and generate parallel code.">;
def _SLASH_QopenmpP : CLFlag<"QopenmpP">, Alias<fiopenmp>,
  HelpText<"Parse OpenMP pragmas and generate parallel code.">;
def _SLASH_Qopenmp_ : CLFlag<"Qopenmp-">, Alias<fno_iopenmp>,
  HelpText<"Disable OpenMP support">;
def _SLASH_QopenmpP_ : CLFlag<"QopenmpP-">, Alias<fno_iopenmp>,
  HelpText<"Disable OpenMP support">;
def _SLASH_QopenmpS : CLFlag<"QopenmpS">, Alias<qopenmp_stubs>;
def _SLASH_Qopenmp_stubs : CLFlag<"Qopenmp-stubs">, Alias<qopenmp_stubs>,
  HelpText<"Enables the user to compile OpenMP programs in seqential mode. "
  "The OpenMP directives are ignored and a stub OpenMP library is linked.">;
def _SLASH_Qiopenmp : CLFlag<"Qiopenmp">, Alias<fiopenmp>;
def _SLASH_Qopenmp_simd : CLFlag<"Qopenmp-simd">, Alias<fiopenmp_simd>,
  HelpText<"Emit OpenMP code only for SIMD-based constructs.">;
def _SLASH_Qopenmp_simd_ : CLFlag<"Qopenmp-simd-">, Alias<fno_iopenmp_simd>;
def _SLASH_Qiopenmp_offload : CLFlag<"Qiopenmp-offload">, Alias<fiopenmp_offload>;
def _SLASH_Qiopenmp_offload_ : CLFlag<"Qiopenmp-offload-">, Alias<fno_iopenmp_offload>;
def : CLJoined<"Qparallel-source-info=">,
  Values<"0,1,2">, Alias<parallel_source_info_EQ>, HelpText<"Emit source "
  "location information for parallel code generation with OpenMP and "
  "auto-parallelization.">;
def : CLJoined<"Qparallel-source-info:">, Alias<parallel_source_info_EQ>;
def : CLFlag<"Qparallel-source-info">, Alias<parallel_source_info_EQ>,
  AliasArgs<["1"]>;
def : CLFlag<"Qparallel-source-info-">, Alias<parallel_source_info_EQ>,
  AliasArgs<["0"]>, HelpText<"Disable emission of source location information "
  "for parallel code generation.">;
def _SLASH_Qpc : CLJoined<"Qpc">, Alias<pc>, HelpText<"Initialize X87 "
  "floating point precision to single, double or double extended.  Valid "
  "values of 32, 64, and 80.">;
def _SLASH_Qpc_COL : CLJoined<"Qpc:">, Alias<pc>;
def _SLASH_Qpc_EQ : CLJoined<"Qpc=">, Alias<pc>;
def _SLASH_Qoption_COMMA : CLCommaJoined<"Qoption,">, Alias<Qoption_COMMA>,
  HelpText<" Qoption,<tool>,<args> to pass the comma separated arguments to the"
           " <tool>; <tool> can be asm for assembler (or) link/ld for linker"
           " (or) preprocessor for preprocessor (or) compiler for compiler">,
  MetaVarName<"<arg>">;
def _SLASH_QM : CLFlag<"QM">, Alias<M>, HelpText<"Like -MD, but also implies "
  "-E and writes to stdout by default">;
def _SLASH_QMM : CLFlag<"QMM">, Alias<MM>, HelpText<"Like -MMD, but also "
  "implies -E and writes to stdout by default.">;
def _SLASH_QMG : CLFlag<"QMG">, Alias<MG>, HelpText<"Add missing headers to "
  "depfile.">;
def _SLASH_QMT : CLJoinedOrSeparate<"QMT">, Alias<MT>, HelpText<"Specify name "
  "of main file output in depfile.">;
def _SLASH_QMQ : CLJoinedOrSeparate<"QMQ">, Alias<MQ>, HelpText<"Specify name "
  "of main file output to quote in depfile.">;
def _SLASH_QMD : CLFlag<"QMD">, Alias<MD>, HelpText<"Write a depfile "
  "containing user and system headers.">;
def _SLASH_QMMD : CLFlag<"QMMD">, Alias<MMD>, HelpText<"Write a depfile "
  "containing user headers.">;
def _SLASH_QMF : CLJoinedOrSeparate<"QMF">, Alias<MF>, HelpText<"Write depfile "
  "output from -MMD, -MD, -MM, or -M to <file>">, MetaVarName<"<file>">;
def _SLASH_Qiopenmp_simd : CLFlag<"Qiopenmp-simd">, Alias<fiopenmp_simd>;
def _SLASH_Qopenmp_targets_EQ : CLCommaJoined<"Qopenmp-targets=">,
  Alias<fopenmp_targets_EQ>;
def _SLASH_Qopenmp_targets_COL : CLCommaJoined<"Qopenmp-targets:">,
  Alias<fopenmp_targets_EQ>, HelpText<"Specify comma-separated list of triples"
  " OpenMP offloading targets to be supported">;
def _SLASH_Qopenmp_version_EQ : CLJoined<"Qopenmp-version=">,
  Alias<fopenmp_version_EQ>;
def _SLASH_Qopenmp_version_COL : CLJoined<"Qopenmp-version:">,
  Alias<fopenmp_version_EQ>, HelpText<"Choose which OpenMP version to"
  " link with.">;
def _SLASH_Qopenmp_threadprivate_EQ : CLJoined<"Qopenmp-threadprivate=">,
  Alias<qopenmp_threadprivate_EQ>;
def _SLASH_Qopenmp_threadprivate_COL : CLJoined<"Qopenmp-threadprivate:">,
  HelpText<"Choose which threadprivate implementation to use: compat or legacy.">,
  Alias<qopenmp_threadprivate_EQ>;
def _SLASH_Qopt_jump_tables : CLFlag<"Qopt-jump-tables">,
  Alias<fjump_tables>, HelpText<"Control the generation of jump tables">;
def : CLJoined<"Qopt-assume-no-loop-carried-dep:">,
  Alias<qopt_assume_no_loop_carried_dep_EQ>, HelpText<"Set a level of "
  "performance tuning for loops.  0 - The compiler does not assume there is "
  "loop-carried dependencies (default).  1 - Assume there are no loop-carried "
  "dependencies for innermost loops.  2 - Assume there are no loop-carried "
  "dependencies for all loop levels.">;
def : CLJoined<"Qopt-assume-no-loop-carried-dep=">, Alias<qopt_assume_no_loop_carried_dep_EQ>;
def : CLFlag<"Qopt-assume-no-loop-carried-dep">,
  Alias<qopt_assume_no_loop_carried_dep_EQ>, AliasArgs<["1"]>;
def _SLASH_Qopt_jump_tables_ : CLFlag<"Qopt-jump-tables-">,
  Alias<fno_jump_tables>, HelpText<"Do not use jump tables for lowering switches">;
def _SLASH_Qopt_matmul : CLFlag<"Qopt-matmul">, Alias<qopt_matmul>,
  HelpText<"Enables compiler-generated Matrix Multiply (matmul) library call">;
def _SLASH_Qopt_matmul_ : CLFlag<"Qopt-matmul-">, Alias<qno_opt_matmul>,
  HelpText<"Disables compiler-generated Matrix Multiply (matmul) library call">;
def _SLASH_Qopt_mem_layout_trans_EQ : CLJoined<"Qopt-mem-layout-trans=">,
  Alias<qopt_mem_layout_trans_EQ>;
def _SLASH_Qopt_mem_layout_trans : CLFlag<"Qopt-mem-layout-trans">,
  Alias<qopt_mem_layout_trans_EQ>, AliasArgs<["2"]>;
def _SLASH_Qopt_mem_layout_trans_COL : CLJoined<"Qopt-mem-layout-trans:">,
  Alias<qopt_mem_layout_trans_EQ>, HelpText<"Control the level of memory "
  "layout transformations performed by the compiler">;
def _SLASH_Qopt_mem_layout_trans_ : CLFlag<"Qopt-mem-layout-trans-">,
  Alias<qopt_mem_layout_trans_EQ>, AliasArgs<["0"]>,
  HelpText<"Disable memory layout transformations">;
def _SLASH_Qopt_multiple_gather_scatter_by_shuffles : CLFlag<"Qopt-multiple-gather-scatter-by-shuffles">,
  Alias<qopt_multiple_gather_scatter_by_shuffles>,
  HelpText<"Enables the optimization for multiple adjacent gather/scatter type vector memory references">;
def _SLASH_Qopt_multiple_gather_scatter_by_shuffles_ : CLFlag<"Qopt-multiple-gather-scatter-by-shuffles-">,
  Alias<qno_opt_multiple_gather_scatter_by_shuffles>,
  HelpText<"Disables the optimization for multiple adjacent gather/scatter type vector memory references">;
def _SLASH_Qopt_report_EQ : CLJoined<"Qopt-report=">, Alias<qopt_report_EQ>;
def : CLJoined<"Qopt-report">, Alias<qopt_report_EQ>;
def _SLASH_Qopt_report : CLFlag<"Qopt-report">, Alias<qopt_report_EQ>,
  AliasArgs<["2"]>;
def _SLASH_Qopt_report_COL : CLJoined<"Qopt-report:">, Alias<qopt_report_EQ>,
  HelpText<"Generate an optimization report, min, med or max.">;
def : CLJoined<"Qopt-zmm-usage:">, Alias<qopt_zmm_usage_EQ>,
  HelpText<"Specifies the level of zmm registers usage, low or high">;
def : CLJoined<"Qopt-zmm-usage=">, Alias<qopt_zmm_usage_EQ>;
def : CLJoined<"Qstd=">, Alias<std_EQ>;
def : CLJoined<"Qstd:">, Alias<std_EQ>, HelpText<"Language standard to compile for">;
def _SLASH_Qstrict_overflow : CLFlag<"Qstrict-overflow">,
  Alias<fstrict_overflow>;
def _SLASH_Qsave_temps : CLFlag<"Qsave-temps">, Alias<save_temps_EQ>,
  HelpText<"Save intermediate compilation results">, AliasArgs<["cwd"]>;
def _SLASH_Qno_strict_overflow : CLFlag<"Qno-strict-overflow">,
  Alias<fno_strict_overflow>;
def _SLASH_Qstrict_overflow_ : CLFlag<"Qstrict-overflow-">,
  Alias<fno_strict_overflow>;
def : CLJoined<"Qunroll">, Alias<unroll>,
  HelpText<"Set maximum number of times to unroll loops.  Omit n to use "
  "default heuristics.  Use 0 to disable the loop unroller.">;
def : CLJoined<"Qunroll:">, Alias<unroll>;
def : CLJoined<"Qunroll=">, Alias<unroll>;
def _SLASH_Qvec : CLFlag<"Qvec">,
  HelpText<"Enable the loop vectorization passes">, Alias<fvectorize>;
def _SLASH_Qvec_ : CLFlag<"Qvec-">,
  HelpText<"Disable the loop vectorization passes">, Alias<fno_vectorize>;
def _SLASH_Qintrinsic_promote : CLFlag<"Qintrinsic-promote">,
  Alias<intel_mintrinsic_promote>, HelpText<"For certain functions using "
  "intrinsics to promote their architectures and make the intrinsic headers "
  "included by default">;
def _SLASH_Qintrinsic_promote_ : CLFlag<"Qintrinsic-promote-">,
  Alias<intel_mno_intrinsic_promote>;
def _SLASH_Qipp_EQ : CLJoined<"Qipp=">, Alias<ipp_EQ>,
  HelpText<"Link commonly used Intel(R) Integrated Performace Primitives "
  "(Intel(R) IPP) libraries and bring in the associated headers">;
def _SLASH_Qipp_COL : CLJoined<"Qipp:">, Alias<ipp_EQ>;
def _SLASH_Qipp_link_EQ : CLJoined<"Qipp-link=">, Alias<ipp_link_EQ>,
  HelpText<"Link Intel(R) IPP libraries in the requested manner">;
def _SLASH_Qipp_link_COL : CLJoined<"Qipp-link:">, Alias<ipp_link_EQ>;
def _SLASH_Qipp : CLFlag<"Qipp">, Alias<ipp_EQ>, AliasArgs<["common"]>;
def _SLASH_Qmkl_EQ : CLJoined<"Qmkl=">, Alias<mkl_EQ>,
  HelpText<"Link commonly used Intel(R) Math Kernel Library (Intel(R) MKL) "
  "and bring in the associated headers">;
def _SLASH_Qmkl_COL : CLJoined<"Qmkl:">, Alias<mkl_EQ>;
def _SLASH_Qmkl : CLFlag<"Qmkl">, Alias<mkl_EQ>, AliasArgs<["parallel"]>;
def _SLASH_QMP : CLFlag<"QMP">, Alias<MP>, HelpText<"Create phony target for "
  "each dependency (other than main file)">;
def _SLASH_Qtbb : CLFlag<"Qtbb">, Alias<tbb>,
  HelpText<"Link Intel(R) Threading Building Blocks (Intel(R) TBB) libraries "
  "and bring in the associated headers">;
def _SLASH_Qdaal_EQ : CLJoined<"Qdaal=">, Alias<daal_EQ>,
  HelpText<"Link Intel(R) Data Analytics Acceleration Library (Intel(R) DAAL) "
  "libraries and bring in the associated headers">;
def _SLASH_Qdaal_COL : CLJoined<"Qdaal:">, Alias<daal_EQ>;
def _SLASH_Qdaal : CLFlag<"Qdaal">, Alias<daal_EQ>, AliasArgs<["parallel"]>;
def _SLASH_Qfma : CLFlag<"Qfma">, Alias<ffp_contract>, AliasArgs<["fast"]>,
  HelpText<"Enable the combining of floating point multiples and add/subtract "
  "operations.">;
def _SLASH_Qfma_ : CLFlag<"Qfma-">, Alias<ffp_contract>, AliasArgs<["off"]>,
  HelpText<"Disable the combining of floating point multiples and add/subtract "
  "operations.">;
def _SLASH_Qm32 : CLFlag<"Qm32">, Alias<m32>;
def _SLASH_Qm64 : CLFlag<"Qm64">, Alias<m64>;
def _SLASH_Qx : CLJoined<"Qx">,
  HelpText<"Generate specialized code to run exclusively on processors "
  "indicated by <code>.">, MetaVarName<"<code>">;
def _SLASH_Qlong_double : CLFlag<"Qlong-double">,
  HelpText<"Enable 80-bit long double">;
def _SLASH_Qlong_double_ : CLFlag<"Qlong-double-">;
def _SLASH_QH : CLFlag<"QH">, Alias<H>, HelpText<"Show header includes and "
  "nesting depth">;
def _SLASH_Qimf_arch_consistency_EQ : CLJoined<"Qimf-arch-consistency=">,
  Alias<fimf_arch_consistency_EQ>;
def _SLASH_Qimf_arch_consistency_COL : CLJoined<"Qimf-arch-consistency:">,
  Alias<fimf_arch_consistency_EQ>,HelpText<"Ensures that the math library "
  "functions produce consistent results across different implementations "
  "of the same architecture">;
def _SLASH_Qimf_max_error_EQ : CLJoined<"Qimf-max-error=">,
  Alias<fimf_max_error_EQ>;
def _SLASH_Qimf_max_error_COL : CLJoined<"Qimf-max-error:">,
  Alias<fimf_max_error_EQ>,HelpText<"defines the maximum allowable relative "
  "error, measured in ulps, for math library function results">;
def _SLASH_Qimf_absolute_error_EQ : CLJoined<"Qimf-absolute-error=">,
  Alias<fimf_absolute_error_EQ>;
def _SLASH_Qimf_absolute_error_COL : CLJoined<"Qimf-absolute-error:">,
  Alias<fimf_absolute_error_EQ>,HelpText<"Define the maximum allowable "
  "absolute error for math library function results">;
def _SLASH_Qimf_accuracy_bits_EQ : CLJoined<"Qimf-accuracy-bits=">,
  Alias<fimf_accuracy_bits_EQ>;
def _SLASH_Qimf_accuracy_bits_COL : CLJoined<"Qimf-accuracy-bits:">,
  Alias<fimf_accuracy_bits_EQ>,HelpText<"Define the relative error, measured "
  "by the number of correct bits,for math library function results">;
def _SLASH_Qimf_domain_exclusion_EQ : CLJoined<"Qimf-domain-exclusion=">,
  Alias<fimf_domain_exclusion_EQ>;
def _SLASH_Qimf_domain_exclusion_COL : CLJoined<"Qimf-domain-exclusion:">,
  Alias<fimf_domain_exclusion_EQ>,HelpText<"Indicates the input arguments "
  "domain on which math functions must provide correct results.">;
def _SLASH_Qimf_precision_EQ : CLJoined<"Qimf-precision=">,
  Alias<fimf_precision_EQ>;
def _SLASH_Qimf_precision_COL : CLJoined<"Qimf-precision:">,
  Alias<fimf_precision_EQ>,HelpText<"Defines the accuracy (precision) "
  "for math library functions.">;
def _SLASH_Qtemplate_depth_COL : CLJoined<"Qtemplate-depth:">,
  Alias<ftemplate_depth_EQ>, HelpText<"Control the depth in which recursive"
  " templates are expanded">;
def _SLASH_Qtemplate_depth_EQ : CLJoined<"Qtemplate-depth=">,
  Alias<ftemplate_depth_EQ>;
def : CLFlag<"S">, Alias<S>, HelpText<"Compile to assembly only, do not link">;
def _SLASH_Qvla : CLFlag<"Qvla">, HelpText<"Enable Variable Length "
  "Arrays (C99 feature)">;
def _SLASH_Qvla_ : CLFlag<"Qvla-">, HelpText<"Disable(DEFAULT) "
  "Variable Length Arrays (C99 feature)">;
def _SLASH_Qzero_initialized_in_bss : CLFlag<"Qzero-initialized-in-bss">,
  Alias<fzero_initialized_in_bss>;
def _SLASH_Qzero_initialized_in_bss_ : CLFlag<"Qzero-initialized-in-bss-">,
  Alias<fno_zero_initialized_in_bss>;
def _SLASH_QUESTION : CLFlag<"?">, Alias<help>,
  HelpText<"Display available options">;
#endif //INTEL_CUSTOMIZATION
def _SLASH_showIncludes : CLFlag<"showIncludes">,
  HelpText<"Print info about included files to stderr">;
def _SLASH_showIncludes_user : CLFlag<"showIncludes:user">,
  HelpText<"Like /showIncludes but omit system headers">;
def _SLASH_showFilenames : CLFlag<"showFilenames">,
  HelpText<"Print the name of each compiled file">;
def _SLASH_showFilenames_ : CLFlag<"showFilenames-">,
  HelpText<"Do not print the name of each compiled file (default)">;
def _SLASH_source_charset : CLCompileJoined<"source-charset:">,
  HelpText<"Set source encoding, supports only UTF-8">,
  Alias<finput_charset_EQ>;
def _SLASH_execution_charset : CLCompileJoined<"execution-charset:">,
  HelpText<"Set runtime encoding, supports only UTF-8">,
  Alias<fexec_charset_EQ>;
def _SLASH_std : CLCompileJoined<"std:">,
  HelpText<"Set C++ version (c++14,c++17,c++latest)">;
def _SLASH_U : CLJoinedOrSeparate<"U">, HelpText<"Undefine macro">,
  MetaVarName<"<macro>">, Alias<U>;
def _SLASH_validate_charset : CLFlag<"validate-charset">,
  Alias<W_Joined>, AliasArgs<["invalid-source-encoding"]>;
def _SLASH_validate_charset_ : CLFlag<"validate-charset-">,
  Alias<W_Joined>, AliasArgs<["no-invalid-source-encoding"]>;
def _SLASH_W0 : CLFlag<"W0">, HelpText<"Disable all warnings">, Alias<w>;
def _SLASH_W1 : CLFlag<"W1">, HelpText<"Enable -Wall">, Alias<Wall>;
def _SLASH_W2 : CLFlag<"W2">, HelpText<"Enable -Wall">, Alias<Wall>;
def _SLASH_W3 : CLFlag<"W3">, HelpText<"Enable -Wall">, Alias<Wall>;
def _SLASH_W4 : CLFlag<"W4">, HelpText<"Enable -Wall and -Wextra">, Alias<WCL4>;
#if INTEL_CUSTOMIZATION
def _SLASH_Wall : CLFlag<"Wall">, HelpText<"Enable -Wall">,
  Alias<W_Joined>, AliasArgs<["all"]>;
#endif // INTEL_CUSTOMIZATION
def _SLASH_WX : CLFlag<"WX">, HelpText<"Treat warnings as errors">,
  Alias<W_Joined>, AliasArgs<["error"]>;
def _SLASH_WX_ : CLFlag<"WX-">,
  HelpText<"Do not treat warnings as errors (default)">,
  Alias<W_Joined>, AliasArgs<["no-error"]>;
def _SLASH_w_flag : CLFlag<"w">, HelpText<"Disable all warnings">, Alias<w>;
def _SLASH_wd4005 : CLFlag<"wd4005">, Alias<W_Joined>,
  AliasArgs<["no-macro-redefined"]>;
def _SLASH_wd4018 : CLFlag<"wd4018">, Alias<W_Joined>,
  AliasArgs<["no-sign-compare"]>;
def _SLASH_wd4100 : CLFlag<"wd4100">, Alias<W_Joined>,
  AliasArgs<["no-unused-parameter"]>;
def _SLASH_wd4910 : CLFlag<"wd4910">, Alias<W_Joined>,
  AliasArgs<["no-dllexport-explicit-instantiation-decl"]>;
def _SLASH_wd4996 : CLFlag<"wd4996">, Alias<W_Joined>,
  AliasArgs<["no-deprecated-declarations"]>;
def _SLASH_vd : CLJoined<"vd">, HelpText<"Control vtordisp placement">,
  Alias<vtordisp_mode_EQ>;
def _SLASH_X : CLFlag<"X">,
  HelpText<"Do not add %INCLUDE% to include search path">, Alias<nostdlibinc>;
def _SLASH_Zc_sizedDealloc : CLFlag<"Zc:sizedDealloc">,
  HelpText<"Enable C++14 sized global deallocation functions">,
  Alias<fsized_deallocation>;
def _SLASH_Zc_sizedDealloc_ : CLFlag<"Zc:sizedDealloc-">,
  HelpText<"Disable C++14 sized global deallocation functions">,
  Alias<fno_sized_deallocation>;
def _SLASH_Zc_alignedNew : CLFlag<"Zc:alignedNew">,
  HelpText<"Enable C++17 aligned allocation functions">,
  Alias<faligned_allocation>;
def _SLASH_Zc_alignedNew_ : CLFlag<"Zc:alignedNew-">,
  HelpText<"Disable C++17 aligned allocation functions">,
  Alias<fno_aligned_allocation>;
def _SLASH_Zc_char8_t : CLFlag<"Zc:char8_t">,
  HelpText<"Enable char8_t from C++2a">,
  Alias<fchar8__t>;
def _SLASH_Zc_char8_t_ : CLFlag<"Zc:char8_t-">,
  HelpText<"Disable char8_t from c++2a">,
  Alias<fno_char8__t>;
def _SLASH_Zc_strictStrings : CLFlag<"Zc:strictStrings">,
  HelpText<"Treat string literals as const">, Alias<W_Joined>,
  AliasArgs<["error=c++11-compat-deprecated-writable-strings"]>;
def _SLASH_Zc_threadSafeInit : CLFlag<"Zc:threadSafeInit">,
  HelpText<"Enable thread-safe initialization of static variables">,
  Alias<fthreadsafe_statics>;
def _SLASH_Zc_threadSafeInit_ : CLFlag<"Zc:threadSafeInit-">,
  HelpText<"Disable thread-safe initialization of static variables">,
  Alias<fno_threadsafe_statics>;
def _SLASH_Zc_trigraphs : CLFlag<"Zc:trigraphs">,
  HelpText<"Enable trigraphs">, Alias<ftrigraphs>;
def _SLASH_Zc_trigraphs_off : CLFlag<"Zc:trigraphs-">,
  HelpText<"Disable trigraphs (default)">, Alias<fno_trigraphs>;
def _SLASH_Zc_twoPhase : CLFlag<"Zc:twoPhase">,
  HelpText<"Enable two-phase name lookup in templates">,
  Alias<fno_delayed_template_parsing>;
def _SLASH_Zc_twoPhase_ : CLFlag<"Zc:twoPhase-">,
  HelpText<"Disable two-phase name lookup in templates (default)">,
  Alias<fdelayed_template_parsing>;
#if INTEL_CUSTOMIZATION
def _SLASH_Zc_wchar_t : CLFlag<"Zc:wchar_t">,
  HelpText<"Specify that wchar_t is a native data type">;
def _SLASH_Zc_wchar_t_ : CLFlag<"Zc:wchar_t-">,
  HelpText<"Do not specify that wchar_t is a native data type">;
#endif // INTEL_CUSTOMIZATION
def _SLASH_Z7 : CLFlag<"Z7">,
  HelpText<"Enable CodeView debug information in object files">;
def _SLASH_Zd : CLFlag<"Zd">,
  HelpText<"Emit debug line number tables only">;
def _SLASH_Zi : CLFlag<"Zi">, Alias<_SLASH_Z7>,
  HelpText<"Like /Z7">;
def _SLASH_Zp : CLJoined<"Zp">,
  HelpText<"Set default maximum struct packing alignment">,
  Alias<fpack_struct_EQ>;
def _SLASH_Zp_flag : CLFlag<"Zp">,
  HelpText<"Set default maximum struct packing alignment to 1">,
  Alias<fpack_struct_EQ>, AliasArgs<["1"]>;
def _SLASH_Zs : CLFlag<"Zs">, HelpText<"Syntax-check only">,
  Alias<fsyntax_only>;
#if INTEL_CUSTOMIZATION
def _SLASH_ZI : CLFlag<"ZI">, Alias<_SLASH_Z7>, HelpText<"Like /Z7">;
#endif // INTEL_CUSTOMIZATION
def _SLASH_openmp_ : CLFlag<"openmp-">,
  HelpText<"Disable OpenMP support">, Alias<fno_openmp>;
def _SLASH_openmp : CLFlag<"openmp">, HelpText<"Enable OpenMP support">,
  Alias<fopenmp>;
def _SLASH_openmp_experimental : CLFlag<"openmp:experimental">,
  HelpText<"Enable OpenMP support with experimental SIMD support">,
  Alias<fopenmp>;
def _SLASH_tune : CLCompileJoined<"tune:">,
  HelpText<"Set CPU for optimization without affecting instruction set">,
  Alias<mtune_EQ>;

// Non-aliases:

def _SLASH_arch : CLCompileJoined<"arch:">,
  HelpText<"Set architecture for code generation">;

def _SLASH_M_Group : OptionGroup<"</M group>">, Group<cl_compile_Group>;
def _SLASH_volatile_Group : OptionGroup<"</volatile group>">,
  Group<cl_compile_Group>;

def _SLASH_EH : CLJoined<"EH">, HelpText<"Set exception handling model">;
def _SLASH_EP : CLFlag<"EP">,
  HelpText<"Disable linemarker output and preprocess to stdout">;
#if INTEL_CUSTOMIZATION
def _SLASH_F : CLJoinedOrSeparate<"F">, HelpText<"Set the stack reserve amount "
  "specified to the linker">;
#endif // INTEL_CUSTOMIZATION
def _SLASH_FA : CLFlag<"FA">,
  HelpText<"Output assembly code file during compilation">;
def _SLASH_Fa : CLJoined<"Fa">,
  HelpText<"Set assembly output file name (with /FA)">,
  MetaVarName<"<file or dir/>">;
def _SLASH_fallback : CLCompileFlag<"fallback">,
  HelpText<"Fall back to cl.exe if clang-cl fails to compile">;
def _SLASH_FI : CLJoinedOrSeparate<"FI">,
  HelpText<"Include file before parsing">, Alias<include_>;
def _SLASH_Fe : CLJoined<"Fe">,
  HelpText<"Set output executable file name">,
  MetaVarName<"<file or dir/>">;
def _SLASH_Fe_COLON : CLJoined<"Fe:">, Alias<_SLASH_Fe>;
def _SLASH_Fi : CLCompileJoined<"Fi">,
  HelpText<"Set preprocess output file name (with /P)">,
  MetaVarName<"<file>">;
def _SLASH_Fo : CLCompileJoined<"Fo">,
  HelpText<"Set output object file (with /c)">,
  MetaVarName<"<file or dir/>">;
#if INTEL_CUSTOMIZATION
def : CLCompileJoined<"Fo:">, Alias<_SLASH_Fo>;
#endif //INTEL_CUSTOMIZATION
def _SLASH_guard : CLJoined<"guard:">,
  HelpText<"Enable Control Flow Guard with /guard:cf, or only the table with /guard:cf,nochecks">;
def _SLASH_GX : CLFlag<"GX">,
  HelpText<"Deprecated; use /EHsc">;
def _SLASH_GX_ : CLFlag<"GX-">,
  HelpText<"Deprecated (like not passing /EH)">;
def _SLASH_imsvc : CLJoinedOrSeparate<"imsvc">,
  HelpText<"Add <dir> to system include search path, as if in %INCLUDE%">,
  MetaVarName<"<dir>">;
def _SLASH_LD : CLFlag<"LD">, HelpText<"Create DLL">;
def _SLASH_LDd : CLFlag<"LDd">, HelpText<"Create debug DLL">;
def _SLASH_link : CLRemainingArgsJoined<"link">,
  HelpText<"Forward options to the linker">, MetaVarName<"<options>">;
def _SLASH_MD : Option<["/", "-"], "MD", KIND_FLAG>, Group<_SLASH_M_Group>,
  Flags<[CLOption, NoXarchOption]>, HelpText<"Use DLL run-time">;
def _SLASH_MDd : Option<["/", "-"], "MDd", KIND_FLAG>, Group<_SLASH_M_Group>,
  Flags<[CLOption, NoXarchOption]>, HelpText<"Use DLL debug run-time">;
def _SLASH_MT : Option<["/", "-"], "MT", KIND_FLAG>, Group<_SLASH_M_Group>,
  Flags<[CLOption, NoXarchOption]>, HelpText<"Use static run-time">;
def _SLASH_MTd : Option<["/", "-"], "MTd", KIND_FLAG>, Group<_SLASH_M_Group>,
  Flags<[CLOption, NoXarchOption]>, HelpText<"Use static debug run-time">;
def _SLASH_o : CLJoinedOrSeparate<"o">,
  HelpText<"Deprecated (set output file name); use /Fe or /Fe">,
  MetaVarName<"<file or dir/>">;
def _SLASH_P : CLFlag<"P">, HelpText<"Preprocess to file">;
def _SLASH_Tc : CLCompileJoinedOrSeparate<"Tc">,
  HelpText<"Treat <file> as C source file">, MetaVarName<"<file>">;
def _SLASH_TC : CLCompileFlag<"TC">, HelpText<"Treat all source files as C">;
def _SLASH_Tp : CLCompileJoinedOrSeparate<"Tp">,
  HelpText<"Treat <file> as C++ source file">, MetaVarName<"<file>">;
def _SLASH_TP : CLCompileFlag<"TP">, HelpText<"Treat all source files as C++">;
def _SLASH_vctoolsdir : CLJoinedOrSeparate<"vctoolsdir">,
  HelpText<"Path to the VCToolChain">, MetaVarName<"<dir>">;
def _SLASH_volatile_iso : Option<["/", "-"], "volatile:iso", KIND_FLAG>,
  Group<_SLASH_volatile_Group>, Flags<[CLOption, NoXarchOption]>,
  HelpText<"Volatile loads and stores have standard semantics">;
def _SLASH_vmb : CLFlag<"vmb">,
  HelpText<"Use a best-case representation method for member pointers">;
def _SLASH_vmg : CLFlag<"vmg">,
  HelpText<"Use a most-general representation for member pointers">;
def _SLASH_vms : CLFlag<"vms">,
  HelpText<"Set the default most-general representation to single inheritance">;
def _SLASH_vmm : CLFlag<"vmm">,
  HelpText<"Set the default most-general representation to "
           "multiple inheritance">;
def _SLASH_vmv : CLFlag<"vmv">,
  HelpText<"Set the default most-general representation to "
           "virtual inheritance">;
def _SLASH_volatile_ms  : Option<["/", "-"], "volatile:ms", KIND_FLAG>,
  Group<_SLASH_volatile_Group>, Flags<[CLOption, NoXarchOption]>,
  HelpText<"Volatile loads and stores have acquire and release semantics">;
def _SLASH_clang : CLJoined<"clang:">,
  HelpText<"Pass <arg> to the clang driver">, MetaVarName<"<arg>">;
def _SLASH_Zl : CLFlag<"Zl">,
  HelpText<"Do not let object file auto-link default libraries">;

def _SLASH_Yc : CLJoined<"Yc">,
  HelpText<"Generate a pch file for all code up to and including <filename>">,
  MetaVarName<"<filename>">;
def _SLASH_Yu : CLJoined<"Yu">,
  HelpText<"Load a pch file and use it instead of all code up to "
           "and including <filename>">,
  MetaVarName<"<filename>">;
def _SLASH_Y_ : CLFlag<"Y-">,
  HelpText<"Disable precompiled headers, overrides /Yc and /Yu">;
def _SLASH_Zc_dllexportInlines : CLFlag<"Zc:dllexportInlines">,
  HelpText<"dllexport/dllimport inline member functions of dllexport/import classes (default)">;
def _SLASH_Zc_dllexportInlines_ : CLFlag<"Zc:dllexportInlines-">,
  HelpText<"Do not dllexport/dllimport inline member functions of dllexport/import classes">;
def _SLASH_Fp : CLJoined<"Fp">,
  HelpText<"Set pch file name (with /Yc and /Yu)">, MetaVarName<"<file>">;

def _SLASH_Gd : CLFlag<"Gd">,
  HelpText<"Set __cdecl as a default calling convention">;
def _SLASH_Gr : CLFlag<"Gr">,
  HelpText<"Set __fastcall as a default calling convention">;
def _SLASH_Gz : CLFlag<"Gz">,
  HelpText<"Set __stdcall as a default calling convention">;
def _SLASH_Gv : CLFlag<"Gv">,
  HelpText<"Set __vectorcall as a default calling convention">;
def _SLASH_Gregcall : CLFlag<"Gregcall">,
  HelpText<"Set __regcall as a default calling convention">;
#if INTEL_CUSTOMIZATION
def _SLASH_Qregcall : CLFlag<"Qregcall">, Alias<_SLASH_Gregcall>,
  HelpText<"Set __regcall as a default calling convention">;
#endif // INTEL_CUSTOMIZATION

// Ignored:

def _SLASH_analyze_ : CLIgnoredFlag<"analyze-">;
def _SLASH_bigobj : CLIgnoredFlag<"bigobj">;
def _SLASH_cgthreads : CLIgnoredJoined<"cgthreads">;
def _SLASH_d2FastFail : CLIgnoredFlag<"d2FastFail">;
def _SLASH_d2Zi_PLUS : CLIgnoredFlag<"d2Zi+">;
def _SLASH_errorReport : CLIgnoredJoined<"errorReport">;
def _SLASH_FC : CLIgnoredFlag<"FC">;
def _SLASH_Fd : CLIgnoredJoined<"Fd">;
def _SLASH_FS : CLIgnoredFlag<"FS">;
def _SLASH_JMC : CLIgnoredFlag<"JMC">;
def _SLASH_kernel_ : CLIgnoredFlag<"kernel-">;
def _SLASH_nologo : CLIgnoredFlag<"nologo">;
def _SLASH_permissive_ : CLIgnoredFlag<"permissive-">;
def _SLASH_RTC : CLIgnoredJoined<"RTC">;
def _SLASH_sdl : CLIgnoredFlag<"sdl">;
def _SLASH_sdl_ : CLIgnoredFlag<"sdl-">;
def _SLASH_utf8 : CLIgnoredFlag<"utf-8">,
  HelpText<"Set source and runtime encoding to UTF-8 (default)">;
def _SLASH_w : CLIgnoredJoined<"w">;
def _SLASH_Zc___cplusplus : CLIgnoredFlag<"Zc:__cplusplus">;
def _SLASH_Zc_auto : CLIgnoredFlag<"Zc:auto">;
def _SLASH_Zc_forScope : CLIgnoredFlag<"Zc:forScope">;
def _SLASH_Zc_inline : CLIgnoredFlag<"Zc:inline">;
def _SLASH_Zc_rvalueCast : CLIgnoredFlag<"Zc:rvalueCast">;
def _SLASH_Zc_ternary : CLIgnoredFlag<"Zc:ternary">;
#ifndef INTEL_CUSTOMIZATION
// Support matching icx behavior has been added, do not add this as ignored.
def _SLASH_Zc_wchar_t : CLIgnoredFlag<"Zc:wchar_t">;
#endif // INTEL_CUSTOMIZATION
def _SLASH_ZH_MD5 : CLIgnoredFlag<"ZH:MD5">;
def _SLASH_ZH_SHA1 : CLIgnoredFlag<"ZH:SHA1">;
def _SLASH_ZH_SHA_256 : CLIgnoredFlag<"ZH:SHA_256">;
def _SLASH_Zm : CLIgnoredJoined<"Zm">;
def _SLASH_Zo : CLIgnoredFlag<"Zo">;
def _SLASH_Zo_ : CLIgnoredFlag<"Zo-">;


// Unsupported:

def _SLASH_await : CLFlag<"await">;
def _SLASH_constexpr : CLJoined<"constexpr:">;
def _SLASH_AI : CLJoinedOrSeparate<"AI">;
def _SLASH_Bt : CLFlag<"Bt">;
def _SLASH_Bt_plus : CLFlag<"Bt+">;
def _SLASH_clr : CLJoined<"clr">;
def _SLASH_d2 : CLJoined<"d2">;
def _SLASH_doc : CLJoined<"doc">;
def _SLASH_FA_joined : CLJoined<"FA">;
def _SLASH_favor : CLJoined<"favor">;
#ifndef INTEL_CUSTOMIZATION
def _SLASH_F : CLJoinedOrSeparate<"F">;
#endif // INTEL_CUSTOMIZATION
def _SLASH_Fm : CLJoined<"Fm">;
def _SLASH_Fr : CLJoined<"Fr">;
def _SLASH_FR : CLJoined<"FR">;
def _SLASH_FU : CLJoinedOrSeparate<"FU">;
def _SLASH_Fx : CLFlag<"Fx">;
def _SLASH_G1 : CLFlag<"G1">;
def _SLASH_G2 : CLFlag<"G2">;
def _SLASH_Ge : CLFlag<"Ge">;
def _SLASH_Gh : CLFlag<"Gh">;
def _SLASH_GH : CLFlag<"GH">;
def _SLASH_GL : CLFlag<"GL">;
def _SLASH_GL_ : CLFlag<"GL-">;
def _SLASH_Gm : CLFlag<"Gm">;
def _SLASH_Gm_ : CLFlag<"Gm-">;
def _SLASH_GT : CLFlag<"GT">;
def _SLASH_GZ : CLFlag<"GZ">;
def _SLASH_H : CLFlag<"H">;
def _SLASH_homeparams : CLFlag<"homeparams">;
def _SLASH_hotpatch : CLFlag<"hotpatch">;
def _SLASH_kernel : CLFlag<"kernel">;
def _SLASH_LN : CLFlag<"LN">;
def _SLASH_MP : CLJoined<"MP">;
def _SLASH_Qfast_transcendentals : CLFlag<"Qfast_transcendentals">;
def _SLASH_QIfist : CLFlag<"QIfist">;
def _SLASH_QIntel_jcc_erratum : CLFlag<"QIntel-jcc-erratum">;
def _SLASH_Qimprecise_fwaits : CLFlag<"Qimprecise_fwaits">;
def _SLASH_Qpar : CLFlag<"Qpar">;
def _SLASH_Qpar_report : CLJoined<"Qpar-report">;
def _SLASH_Qsafe_fp_loads : CLFlag<"Qsafe_fp_loads">;
def _SLASH_Qspectre : CLFlag<"Qspectre">;
def _SLASH_Qspectre_load : CLFlag<"Qspectre-load">;
def _SLASH_Qspectre_load_cf : CLFlag<"Qspectre-load-cf">;
def _SLASH_Qvec_report : CLJoined<"Qvec-report">;
def _SLASH_u : CLFlag<"u">;
def _SLASH_V : CLFlag<"V">;
def _SLASH_WL : CLFlag<"WL">;
def _SLASH_Wp64 : CLFlag<"Wp64">;
def _SLASH_Yd : CLFlag<"Yd">;
def _SLASH_Yl : CLJoined<"Yl">;
def _SLASH_Za : CLFlag<"Za">;
def _SLASH_Zc : CLJoined<"Zc:">;
def _SLASH_Ze : CLFlag<"Ze">;
def _SLASH_Zg : CLFlag<"Zg">;
#ifndef INTEL_CUSTOMIZATION
def _SLASH_ZI : CLFlag<"ZI">;
#endif // !INTEL_CUSTOMIZATION
def _SLASH_ZW : CLJoined<"ZW">;<|MERGE_RESOLUTION|>--- conflicted
+++ resolved
@@ -419,7 +419,6 @@
 
 // Standard Options
 
-<<<<<<< HEAD
 // Intel-specific options
 #if INTEL_CUSTOMIZATION
 // Internal Intel options
@@ -476,8 +475,6 @@
   Flags<[NoXarchOption]>, Values<"fp32,fp64">;
 #endif // INTEL_CUSTOMIZATION
 
-=======
->>>>>>> 5cdec669
 def _HASH_HASH_HASH : Flag<["-"], "###">, Flags<[NoXarchOption, CoreOption, FlangOption]>,
     HelpText<"Print (but do not run) the commands to run for this compilation">;
 #if INTEL_CUSTOMIZATION
