--- conflicted
+++ resolved
@@ -3748,8 +3748,8 @@
 def object : Flag<["-"], "object">;
 def o : JoinedOrSeparate<["-"], "o">, Flags<[NoXarchOption, RenderAsInput,
   CC1Option, CC1AsOption, FC1Option, FlangOption]>,
-<<<<<<< HEAD
-  HelpText<"Write output to <file>">, MetaVarName<"<file>">;
+  HelpText<"Write output to <file>">, MetaVarName<"<file>">,
+  MarshallingInfoString<"FrontendOpts.OutputFile">;
 #if INTEL_CUSTOMIZATION
 def pc : Joined<["-"], "pc">, Flags<[NoXarchOption]>;
 def : Joined<["-"], "pc=">, Alias<pc>, HelpText<"Initialize X87 floating "
@@ -3765,10 +3765,6 @@
   AliasArgs<["0"]>, HelpText<"Disable emission of source location information "
   "for parallel code generation.">;
 #endif // INTEL_CUSTOMIZATION
-=======
-  HelpText<"Write output to <file>">, MetaVarName<"<file>">,
-  MarshallingInfoString<"FrontendOpts.OutputFile">;
->>>>>>> 333d41e9
 def pagezero__size : JoinedOrSeparate<["-"], "pagezero_size">;
 def pass_exit_codes : Flag<["-", "--"], "pass-exit-codes">, Flags<[Unsupported]>;
 def pedantic_errors : Flag<["-", "--"], "pedantic-errors">, Group<pedantic_Group>, Flags<[CC1Option]>;
