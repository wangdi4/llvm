//===--- Options.td - Options for clang -----------------------------------===//
//
// Part of the LLVM Project, under the Apache License v2.0 with LLVM Exceptions.
// See https://llvm.org/LICENSE.txt for license information.
// SPDX-License-Identifier: Apache-2.0 WITH LLVM-exception
//
//===----------------------------------------------------------------------===//
//
//  This file defines the options accepted by clang.
//
//===----------------------------------------------------------------------===//

// Include the common option parsing interfaces.
include "llvm/Option/OptParser.td"

/////////
// Flags

// The option is a "driver"-only option, and should not be forwarded to other
// tools via `-Xarch` options.
def NoXarchOption : OptionFlag;

// LinkerInput - The option is a linker input.
def LinkerInput : OptionFlag;

// NoArgumentUnused - Don't report argument unused warnings for this option; this
// is useful for options like -static or -dynamic which a user may always end up
// passing, even if the platform defaults to (or only supports) that option.
def NoArgumentUnused : OptionFlag;

// Unsupported - The option is unsupported, and the driver will reject command
// lines that use it.
def Unsupported : OptionFlag;

#if INTEL_CUSTOMIZATION
// DpcppUnsupported - This option is unsupported for DPC++ and the driver will
// reject command lines that use it and not emit help.
def DpcppUnsupported : OptionFlag;

// DpcppHidden - This option is does not show help for DPC++
def DpcppHidden : OptionFlag;

// DpcppOption - This option is for DPC++
def DpcppOption : OptionFlag;
#endif // INTEL_CUSTOMIZATION

// Ignored - The option is unsupported, and the driver will silently ignore it.
def Ignored : OptionFlag;

// CoreOption - This is considered a "core" Clang option, available in both
// clang and clang-cl modes.
def CoreOption : OptionFlag;

// CLOption - This is a cl.exe compatibility option. Options with this flag
// are made available when the driver is running in CL compatibility mode.
def CLOption : OptionFlag;

// CC1Option - This option should be accepted by clang -cc1.
def CC1Option : OptionFlag;

// CC1AsOption - This option should be accepted by clang -cc1as.
def CC1AsOption : OptionFlag;

// NoDriverOption - This option should not be accepted by the driver.
def NoDriverOption : OptionFlag;

// If an option affects linking, but has a primary group (so Link_Group cannot
// be used), add this flag.
def LinkOption : OptionFlag;

// FlangOption - This is considered a "core" Flang option, available in
// flang mode.
def FlangOption : OptionFlag;

// FlangOnlyOption - This option should only be used by Flang (i.e. it is not
// available for Clang)
def FlangOnlyOption : OptionFlag;

// FC1Option - This option should be accepted by flang -fc1.
def FC1Option : OptionFlag;

// A short name to show in documentation. The name will be interpreted as rST.
class DocName<string name> { string DocName = name; }

// A brief description to show in documentation, interpreted as rST.
class DocBrief<code descr> { code DocBrief = descr; }

// Indicates that this group should be flattened into its parent when generating
// documentation.
class DocFlatten { bit DocFlatten = 1; }

// Indicates that this warning is ignored, but accepted with a warning for
// GCC compatibility.
class IgnoredGCCCompat : Flags<[HelpHidden]> {}

/////////
// Groups

def Action_Group : OptionGroup<"<action group>">, DocName<"Actions">,
                   DocBrief<[{The action to perform on the input.}]>;

// Meta-group for options which are only used for compilation,
// and not linking etc.
def CompileOnly_Group : OptionGroup<"<CompileOnly group>">,
                        DocName<"Compilation flags">, DocBrief<[{
Flags controlling the behavior of Clang during compilation. These flags have
no effect during actions that do not perform compilation.}]>;

def Preprocessor_Group : OptionGroup<"<Preprocessor group>">,
                         Group<CompileOnly_Group>,
                         DocName<"Preprocessor flags">, DocBrief<[{
Flags controlling the behavior of the Clang preprocessor.}]>;

def IncludePath_Group : OptionGroup<"<I/i group>">, Group<Preprocessor_Group>,
                        DocName<"Include path management">,
                        DocBrief<[{
Flags controlling how ``#include``\s are resolved to files.}]>;

def I_Group : OptionGroup<"<I group>">, Group<IncludePath_Group>, DocFlatten;
def i_Group : OptionGroup<"<i group>">, Group<IncludePath_Group>, DocFlatten;
def clang_i_Group : OptionGroup<"<clang i group>">, Group<i_Group>, DocFlatten;

def M_Group : OptionGroup<"<M group>">, Group<Preprocessor_Group>,
              DocName<"Dependency file generation">, DocBrief<[{
Flags controlling generation of a dependency file for ``make``-like build
systems.}]>;

def d_Group : OptionGroup<"<d group>">, Group<Preprocessor_Group>,
              DocName<"Dumping preprocessor state">, DocBrief<[{
Flags allowing the state of the preprocessor to be dumped in various ways.}]>;

def Diag_Group : OptionGroup<"<W/R group>">, Group<CompileOnly_Group>,
                 DocName<"Diagnostic flags">, DocBrief<[{
Flags controlling which warnings, errors, and remarks Clang will generate.
See the :doc:`full list of warning and remark flags <DiagnosticsReference>`.}]>;

def R_Group : OptionGroup<"<R group>">, Group<Diag_Group>, DocFlatten;
def R_value_Group : OptionGroup<"<R (with value) group>">, Group<R_Group>,
                    DocFlatten;
def W_Group : OptionGroup<"<W group>">, Group<Diag_Group>, DocFlatten;
def W_value_Group : OptionGroup<"<W (with value) group>">, Group<W_Group>,
                    DocFlatten;

def f_Group : OptionGroup<"<f group>">, Group<CompileOnly_Group>,
              DocName<"Target-independent compilation options">;

def f_clang_Group : OptionGroup<"<f (clang-only) group>">,
                    Group<CompileOnly_Group>, DocFlatten;
def pedantic_Group : OptionGroup<"<pedantic group>">, Group<f_Group>,
                     DocFlatten;
def opencl_Group : OptionGroup<"<opencl group>">, Group<f_Group>,
                   DocName<"OpenCL flags">;

def sycl_Group : OptionGroup<"<SYCL group>">, Group<f_Group>,
                 DocName<"SYCL flags">;

def m_Group : OptionGroup<"<m group>">, Group<CompileOnly_Group>,
              DocName<"Target-dependent compilation options">;

// Feature groups - these take command line options that correspond directly to
// target specific features and can be translated directly from command line
// options.
def m_aarch64_Features_Group : OptionGroup<"<aarch64 features group>">,
                               Group<m_Group>, DocName<"AARCH64">;
def m_amdgpu_Features_Group : OptionGroup<"<amdgpu features group>">,
                              Group<m_Group>, DocName<"AMDGPU">;
def m_arm_Features_Group : OptionGroup<"<arm features group>">,
                           Group<m_Group>, DocName<"ARM">;
def m_hexagon_Features_Group : OptionGroup<"<hexagon features group>">,
                               Group<m_Group>, DocName<"Hexagon">;
// The features added by this group will not be added to target features.
// These are explicitly handled.
def m_hexagon_Features_HVX_Group : OptionGroup<"<hexagon features group>">,
                                   Group<m_Group>, DocName<"Hexagon">;
def m_m68k_Features_Group: OptionGroup<"<m68k features group>">,
                           Group<m_Group>, DocName<"M68k">;
def m_mips_Features_Group : OptionGroup<"<mips features group>">,
                            Group<m_Group>, DocName<"MIPS">;
def m_ppc_Features_Group : OptionGroup<"<ppc features group>">,
                           Group<m_Group>, DocName<"PowerPC">;
def m_wasm_Features_Group : OptionGroup<"<wasm features group>">,
                            Group<m_Group>, DocName<"WebAssembly">;
// The features added by this group will not be added to target features.
// These are explicitly handled.
def m_wasm_Features_Driver_Group : OptionGroup<"<wasm driver features group>">,
                                   Group<m_Group>, DocName<"WebAssembly Driver">;
def m_x86_Features_Group : OptionGroup<"<x86 features group>">,
                           Group<m_Group>, Flags<[CoreOption]>, DocName<"X86">;
def m_riscv_Features_Group : OptionGroup<"<riscv features group>">,
                             Group<m_Group>, DocName<"RISCV">;

def m_libc_Group : OptionGroup<"<m libc group>">, Group<m_mips_Features_Group>,
                   Flags<[HelpHidden]>;

def O_Group : OptionGroup<"<O group>">, Group<CompileOnly_Group>,
              DocName<"Optimization level">, DocBrief<[{
Flags controlling how much optimization should be performed.}]>;

def DebugInfo_Group : OptionGroup<"<g group>">, Group<CompileOnly_Group>,
                      DocName<"Debug information generation">, DocBrief<[{
Flags controlling how much and what kind of debug information should be
generated.}]>;

def g_Group : OptionGroup<"<g group>">, Group<DebugInfo_Group>,
              DocName<"Kind and level of debug information">;
def gN_Group : OptionGroup<"<gN group>">, Group<g_Group>,
               DocName<"Debug level">;
def ggdbN_Group : OptionGroup<"<ggdbN group>">, Group<gN_Group>, DocFlatten;
def gTune_Group : OptionGroup<"<gTune group>">, Group<g_Group>,
                  DocName<"Debugger to tune debug information for">;
def g_flags_Group : OptionGroup<"<g flags group>">, Group<DebugInfo_Group>,
                    DocName<"Debug information flags">;

#if INTEL_CUSTOMIZATION
def intel_debug_Group : OptionGroup<"<intel debug group>">,
  Group<DebugInfo_Group>, DocName<"Intel debug options">;
#endif // INTEL_CUSTOMIZATION

def StaticAnalyzer_Group : OptionGroup<"<Static analyzer group>">,
                           DocName<"Static analyzer flags">, DocBrief<[{
Flags controlling the behavior of the Clang Static Analyzer.}]>;

// gfortran options that we recognize in the driver and pass along when
// invoking GCC to compile Fortran code.
def gfortran_Group : OptionGroup<"<gfortran group>">,
                     DocName<"Fortran compilation flags">, DocBrief<[{
Flags that will be passed onto the ``gfortran`` compiler when Clang is given
a Fortran input.}]>;

def Link_Group : OptionGroup<"<T/e/s/t/u group>">, DocName<"Linker flags">,
                 DocBrief<[{Flags that are passed on to the linker}]>;
def T_Group : OptionGroup<"<T group>">, Group<Link_Group>, DocFlatten;
def u_Group : OptionGroup<"<u group>">, Group<Link_Group>, DocFlatten;

def reserved_lib_Group : OptionGroup<"<reserved libs group>">,
                         Flags<[Unsupported]>;

def offload_lib_Group : OptionGroup<"<offload libs group>">;

// Temporary groups for clang options which we know we don't support,
// but don't want to verbosely warn the user about.
def clang_ignored_f_Group : OptionGroup<"<clang ignored f group>">,
  Group<f_Group>, Flags<[Ignored]>;
def clang_ignored_m_Group : OptionGroup<"<clang ignored m group>">,
  Group<m_Group>, Flags<[Ignored]>;

// Group for clang options in the process of deprecation.
// Please include the version that deprecated the flag as comment to allow
// easier garbage collection.
def clang_ignored_legacy_options_Group : OptionGroup<"<clang legacy flags>">,
  Group<f_Group>, Flags<[Ignored]>;

// Retired with clang-5.0
def : Flag<["-"], "fslp-vectorize-aggressive">, Group<clang_ignored_legacy_options_Group>;
def : Flag<["-"], "fno-slp-vectorize-aggressive">, Group<clang_ignored_legacy_options_Group>;

// Retired with clang-10.0. Previously controlled X86 MPX ISA.
def mmpx : Flag<["-"], "mmpx">, Group<clang_ignored_legacy_options_Group>;
def mno_mpx : Flag<["-"], "mno-mpx">, Group<clang_ignored_legacy_options_Group>;

// Group that ignores all gcc optimizations that won't be implemented
def clang_ignored_gcc_optimization_f_Group : OptionGroup<
  "<clang_ignored_gcc_optimization_f_Group>">, Group<f_Group>, Flags<[Ignored]>;

class DiagnosticOpts<string base>
  : KeyPathAndMacro<"DiagnosticOpts->", base, "DIAG_"> {}
class LangOpts<string base>
  : KeyPathAndMacro<"LangOpts->", base, "LANG_"> {}
class TargetOpts<string base>
  : KeyPathAndMacro<"TargetOpts->", base, "TARGET_"> {}
class FrontendOpts<string base>
  : KeyPathAndMacro<"FrontendOpts.", base, "FRONTEND_"> {}
class PreprocessorOutputOpts<string base>
  : KeyPathAndMacro<"PreprocessorOutputOpts.", base, "PREPROCESSOR_OUTPUT_"> {}
class DependencyOutputOpts<string base>
  : KeyPathAndMacro<"DependencyOutputOpts.", base, "DEPENDENCY_OUTPUT_"> {}
class CodeGenOpts<string base>
  : KeyPathAndMacro<"CodeGenOpts.", base, "CODEGEN_"> {}
class HeaderSearchOpts<string base>
  : KeyPathAndMacro<"HeaderSearchOpts->", base, "HEADER_SEARCH_"> {}
class PreprocessorOpts<string base>
  : KeyPathAndMacro<"PreprocessorOpts->", base, "PREPROCESSOR_"> {}
class FileSystemOpts<string base>
  : KeyPathAndMacro<"FileSystemOpts.", base, "FILE_SYSTEM_"> {}
class AnalyzerOpts<string base>
  : KeyPathAndMacro<"AnalyzerOpts->", base, "ANALYZER_"> {}
class MigratorOpts<string base>
  : KeyPathAndMacro<"MigratorOpts.", base, "MIGRATOR_"> {}

// A boolean option which is opt-in in CC1. The positive option exists in CC1 and
// Args.hasArg(OPT_ffoo) can be used to check that the flag is enabled.
// This is useful if the option is usually disabled.
// Use this only when the option cannot be declared via BoolFOption.
multiclass OptInFFlag<string name, string pos_prefix, string neg_prefix="",
                      string help="", list<OptionFlag> flags=[]> {
  def f#NAME : Flag<["-"], "f"#name>, Flags<[CC1Option] # flags>,
               Group<f_Group>, HelpText<pos_prefix # help>;
  def fno_#NAME : Flag<["-"], "fno-"#name>, Flags<flags>,
                  Group<f_Group>, HelpText<neg_prefix # help>;
}

// A boolean option which is opt-out in CC1. The negative option exists in CC1 and
// Args.hasArg(OPT_fno_foo) can be used to check that the flag is disabled.
// Use this only when the option cannot be declared via BoolFOption.
multiclass OptOutFFlag<string name, string pos_prefix, string neg_prefix,
                       string help="", list<OptionFlag> flags=[]> {
  def f#NAME : Flag<["-"], "f"#name>, Flags<flags>,
               Group<f_Group>, HelpText<pos_prefix # help>;
  def fno_#NAME : Flag<["-"], "fno-"#name>, Flags<[CC1Option] # flags>,
                  Group<f_Group>, HelpText<neg_prefix # help>;
}

// Creates a positive and negative flags where both of them are prefixed with
// "m", have help text specified for positive and negative option, and a Group
// optionally specified by the opt_group argument, otherwise Group<m_Group>.
multiclass SimpleMFlag<string name, string pos_prefix, string neg_prefix,
                       string help, OptionGroup opt_group = m_Group> {
  def m#NAME : Flag<["-"], "m"#name>, Group<opt_group>,
    HelpText<pos_prefix # help>;
  def mno_#NAME : Flag<["-"], "mno-"#name>, Group<opt_group>,
    HelpText<neg_prefix # help>;
}

//===----------------------------------------------------------------------===//
// BoolOption
//===----------------------------------------------------------------------===//

// The default value of a marshalled key path.
class Default<code value> { code Value = value; }

// Convenience variables for boolean defaults.
def DefaultTrue : Default<"true"> {}
def DefaultFalse : Default<"false"> {}

// The value set to the key path when the flag is present on the command line.
class Set<bit value> { bit Value = value; }
def SetTrue : Set<true> {}
def SetFalse : Set<false> {}

// Definition of single command line flag. This is an implementation detail, use
// SetTrueBy or SetFalseBy instead.
class FlagDef<bit polarity, bit value, list<OptionFlag> option_flags,
              string help, list<code> implied_by_expressions = []> {
  // The polarity. Besides spelling, this also decides whether the TableGen
  // record will be prefixed with "no_".
  bit Polarity = polarity;

  // The value assigned to key path when the flag is present on command line.
  bit Value = value;

  // OptionFlags that control visibility of the flag in different tools.
  list<OptionFlag> OptionFlags = option_flags;

  // The help text associated with the flag.
  string Help = help;

  // List of expressions that, when true, imply this flag.
  list<code> ImpliedBy = implied_by_expressions;
}

// Additional information to be appended to both positive and negative flag.
class BothFlags<list<OptionFlag> option_flags, string help = ""> {
  list<OptionFlag> OptionFlags = option_flags;
  string Help = help;
}

// Functor that appends the suffix to the base flag definition.
class ApplySuffix<FlagDef flag, BothFlags suffix> {
  FlagDef Result
    = FlagDef<flag.Polarity, flag.Value,
              flag.OptionFlags # suffix.OptionFlags,
              flag.Help # suffix.Help, flag.ImpliedBy>;
}

// Definition of the command line flag with positive spelling, e.g. "-ffoo".
class PosFlag<Set value, list<OptionFlag> flags = [], string help = "",
              list<code> implied_by_expressions = []>
  : FlagDef<true, value.Value, flags, help, implied_by_expressions> {}

// Definition of the command line flag with negative spelling, e.g. "-fno-foo".
class NegFlag<Set value, list<OptionFlag> flags = [], string help = "",
              list<code> implied_by_expressions = []>
  : FlagDef<false, value.Value, flags, help, implied_by_expressions> {}

// Expanded FlagDef that's convenient for creation of TableGen records.
class FlagDefExpanded<FlagDef flag, string prefix, string name, string spelling>
  : FlagDef<flag.Polarity, flag.Value, flag.OptionFlags, flag.Help,
            flag.ImpliedBy> {
  // Name of the TableGen record.
  string RecordName = prefix # !if(flag.Polarity, "", "no_") # name;

  // Spelling of the flag.
  string Spelling = prefix # !if(flag.Polarity, "", "no-") # spelling;

  // Can the flag be implied by another flag?
  bit CanBeImplied = !not(!empty(flag.ImpliedBy));

  // C++ code that will be assigned to the keypath when the flag is present.
  code ValueAsCode = !if(flag.Value, "true", "false");
}

// TableGen record for a single marshalled flag.
class MarshalledFlagRec<FlagDefExpanded flag, FlagDefExpanded other,
                        FlagDefExpanded implied, KeyPathAndMacro kpm,
                        Default default>
  : Flag<["-"], flag.Spelling>, Flags<flag.OptionFlags>, HelpText<flag.Help>,
    MarshallingInfoBooleanFlag<kpm, default.Value, flag.ValueAsCode,
                               flag.RecordName, other.ValueAsCode,
                               other.RecordName>,
    ImpliedByAnyOf<implied.ImpliedBy, implied.ValueAsCode> {}

// Generates TableGen records for two command line flags that control the same
// key path via the marshalling infrastructure.
// Names of the records consist of the specified prefix, "no_" for the negative
// flag, and NAME.
// Used for -cc1 frontend options. Driver-only options do not map to
// CompilerInvocation.
multiclass BoolOption<string prefix = "", string spelling_base,
                      KeyPathAndMacro kpm, Default default,
                      FlagDef flag1_base, FlagDef flag2_base,
                      BothFlags suffix = BothFlags<[], "">> {
  defvar flag1 = FlagDefExpanded<ApplySuffix<flag1_base, suffix>.Result, prefix,
                                 NAME, spelling_base>;

  defvar flag2 = FlagDefExpanded<ApplySuffix<flag2_base, suffix>.Result, prefix,
                                 NAME, spelling_base>;

  // The flags must have different polarity, different values, and only
  // one can be implied.
  assert !xor(flag1.Polarity, flag2.Polarity),
         "the flags must have different polarity: flag1: " #
             flag1.Polarity # ", flag2: " # flag2.Polarity;
  assert !ne(flag1.Value, flag2.Value),
         "the flags must have different values: flag1: " #
             flag1.Value # ", flag2: " # flag2.Value;
  assert !not(!and(flag1.CanBeImplied, flag2.CanBeImplied)),
         "only one of the flags can be implied: flag1: " #
             flag1.CanBeImplied # ", flag2: " # flag2.CanBeImplied;

  defvar implied = !if(flag1.CanBeImplied, flag1, flag2);

  def flag1.RecordName : MarshalledFlagRec<flag1, flag2, implied, kpm, default>;
  def flag2.RecordName : MarshalledFlagRec<flag2, flag1, implied, kpm, default>;
}

/// Creates a BoolOption where both of the flags are prefixed with "f", are in
/// the Group<f_Group>.
/// Used for -cc1 frontend options. Driver-only options do not map to
/// CompilerInvocation.
multiclass BoolFOption<string flag_base, KeyPathAndMacro kpm,
                       Default default, FlagDef flag1, FlagDef flag2,
                       BothFlags both = BothFlags<[], "">> {
  defm NAME : BoolOption<"f", flag_base, kpm, default, flag1, flag2, both>,
              Group<f_Group>;
}

// Creates a BoolOption where both of the flags are prefixed with "g" and have
// the Group<g_Group>.
// Used for -cc1 frontend options. Driver-only options do not map to
// CompilerInvocation.
multiclass BoolGOption<string flag_base, KeyPathAndMacro kpm,
                       Default default, FlagDef flag1, FlagDef flag2,
                       BothFlags both = BothFlags<[], "">> {
  defm NAME : BoolOption<"g", flag_base, kpm, default, flag1, flag2, both>,
              Group<g_Group>;
}

// FIXME: Diagnose if target does not support protected visibility.
class MarshallingInfoVisibility<KeyPathAndMacro kpm, code default>
  : MarshallingInfoEnum<kpm, default>,
    Values<"default,hidden,internal,protected">,
    NormalizedValues<["DefaultVisibility", "HiddenVisibility",
                      "HiddenVisibility", "ProtectedVisibility"]> {}

// Key paths that are constant during parsing of options with the same key path prefix.
defvar cplusplus = LangOpts<"CPlusPlus">;
defvar cpp11 = LangOpts<"CPlusPlus11">;
defvar cpp17 = LangOpts<"CPlusPlus17">;
defvar cpp20 = LangOpts<"CPlusPlus20">;
defvar c99 = LangOpts<"C99">;
defvar c2x = LangOpts<"C2x">;
defvar lang_std = LangOpts<"LangStd">;
defvar open_cl = LangOpts<"OpenCL">;
defvar cuda = LangOpts<"CUDA">;
defvar render_script = LangOpts<"RenderScript">;
defvar hip = LangOpts<"HIP">;
defvar gnu_mode = LangOpts<"GNUMode">;
defvar asm_preprocessor = LangOpts<"AsmPreprocessor">;
defvar cpp_modules = LangOpts<"CPlusPlusModules">;

defvar std = !strconcat("LangStandard::getLangStandardForKind(", lang_std.KeyPath, ")");

/////////
// Options

// The internal option ID must be a valid C++ identifier and results in a
// clang::driver::options::OPT_XX enum constant for XX.
//
// We want to unambiguously be able to refer to options from the driver source
// code, for this reason the option name is mangled into an ID. This mangling
// isn't guaranteed to have an inverse, but for practical purposes it does.
//
// The mangling scheme is to ignore the leading '-', and perform the following
// substitutions:
//   _ => __
//   - => _
//   / => _SLASH
//   # => _HASH
//   ? => _QUESTION
//   , => _COMMA
//   = => _EQ
//   C++ => CXX
//   . => _

// Developer Driver Options

def internal_Group : OptionGroup<"<clang internal options>">, Flags<[HelpHidden]>;
def internal_driver_Group : OptionGroup<"<clang driver internal options>">,
  Group<internal_Group>, HelpText<"DRIVER OPTIONS">;
def internal_debug_Group :
  OptionGroup<"<clang debug/development internal options>">,
  Group<internal_Group>, HelpText<"DEBUG/DEVELOPMENT OPTIONS">;

class InternalDriverOpt : Group<internal_driver_Group>,
  Flags<[NoXarchOption, HelpHidden]>;
def driver_mode : Joined<["--"], "driver-mode=">, Group<internal_driver_Group>,
  Flags<[CoreOption, NoXarchOption, HelpHidden]>,
  HelpText<"Set the driver mode to either 'gcc', 'g++', 'cpp', or 'cl'">;
def rsp_quoting : Joined<["--"], "rsp-quoting=">, Group<internal_driver_Group>,
  Flags<[CoreOption, NoXarchOption, HelpHidden]>,
  HelpText<"Set the rsp quoting to either 'posix', or 'windows'">;
def ccc_gcc_name : Separate<["-"], "ccc-gcc-name">, InternalDriverOpt,
  HelpText<"Name for native GCC compiler">,
  MetaVarName<"<gcc-path>">;
#if INTEL_CUSTOMIZATION
def _dpcpp : Flag<["--"], "dpcpp">, Group<internal_driver_Group>,
  Flags<[CoreOption, NoXarchOption, HelpHidden]>,
  HelpText<"Enable specific DPC++ driver behaviors">;
#endif // INTEL_CUSTOMIZATION

class InternalDebugOpt : Group<internal_debug_Group>,
  Flags<[NoXarchOption, HelpHidden, CoreOption]>;
def ccc_install_dir : Separate<["-"], "ccc-install-dir">, InternalDebugOpt,
  HelpText<"Simulate installation in the given directory">;
def ccc_print_phases : Flag<["-"], "ccc-print-phases">, InternalDebugOpt,
  HelpText<"Dump list of actions to perform">;
def ccc_print_bindings : Flag<["-"], "ccc-print-bindings">, InternalDebugOpt,
  HelpText<"Show bindings of tools to actions">;

def ccc_arcmt_check : Flag<["-"], "ccc-arcmt-check">, InternalDriverOpt,
  HelpText<"Check for ARC migration issues that need manual handling">;
def ccc_arcmt_modify : Flag<["-"], "ccc-arcmt-modify">, InternalDriverOpt,
  HelpText<"Apply modifications to files to conform to ARC">;
def ccc_arcmt_migrate : Separate<["-"], "ccc-arcmt-migrate">, InternalDriverOpt,
  HelpText<"Apply modifications and produces temporary files that conform to ARC">;
def arcmt_migrate_report_output : Separate<["-"], "arcmt-migrate-report-output">,
  HelpText<"Output path for the plist report">,  Flags<[CC1Option]>,
  MarshallingInfoString<FrontendOpts<"ARCMTMigrateReportOut">>;
def arcmt_migrate_emit_arc_errors : Flag<["-"], "arcmt-migrate-emit-errors">,
  HelpText<"Emit ARC errors even if the migrator can fix them">, Flags<[CC1Option]>,
  MarshallingInfoFlag<FrontendOpts<"ARCMTMigrateEmitARCErrors">>;
def gen_reproducer: Flag<["-"], "gen-reproducer">, InternalDebugOpt,
  HelpText<"Auto-generates preprocessed source files and a reproduction script">;
def gen_cdb_fragment_path: Separate<["-"], "gen-cdb-fragment-path">, InternalDebugOpt,
  HelpText<"Emit a compilation database fragment to the specified directory">;

def round_trip_args : Flag<["-"], "round-trip-args">, Flags<[CC1Option, NoDriverOption]>,
  HelpText<"Enable command line arguments round-trip.">;
def no_round_trip_args : Flag<["-"], "no-round-trip-args">, Flags<[CC1Option, NoDriverOption]>,
  HelpText<"Disable command line arguments round-trip.">;

def _migrate : Flag<["--"], "migrate">, Flags<[NoXarchOption]>,
  HelpText<"Run the migrator">;
def ccc_objcmt_migrate : Separate<["-"], "ccc-objcmt-migrate">,
  InternalDriverOpt,
  HelpText<"Apply modifications and produces temporary files to migrate to "
   "modern ObjC syntax">;

def objcmt_migrate_literals : Flag<["-"], "objcmt-migrate-literals">, Flags<[CC1Option]>,
  HelpText<"Enable migration to modern ObjC literals">,
  MarshallingInfoBitfieldFlag<FrontendOpts<"ObjCMTAction">, "FrontendOptions::ObjCMT_Literals">;
def objcmt_migrate_subscripting : Flag<["-"], "objcmt-migrate-subscripting">, Flags<[CC1Option]>,
  HelpText<"Enable migration to modern ObjC subscripting">,
  MarshallingInfoBitfieldFlag<FrontendOpts<"ObjCMTAction">, "FrontendOptions::ObjCMT_Subscripting">;
def objcmt_migrate_property : Flag<["-"], "objcmt-migrate-property">, Flags<[CC1Option]>,
  HelpText<"Enable migration to modern ObjC property">,
  MarshallingInfoBitfieldFlag<FrontendOpts<"ObjCMTAction">, "FrontendOptions::ObjCMT_Property">;
def objcmt_migrate_all : Flag<["-"], "objcmt-migrate-all">, Flags<[CC1Option]>,
  HelpText<"Enable migration to modern ObjC">,
  MarshallingInfoBitfieldFlag<FrontendOpts<"ObjCMTAction">, "FrontendOptions::ObjCMT_MigrateDecls">;
def objcmt_migrate_readonly_property : Flag<["-"], "objcmt-migrate-readonly-property">, Flags<[CC1Option]>,
  HelpText<"Enable migration to modern ObjC readonly property">,
  MarshallingInfoBitfieldFlag<FrontendOpts<"ObjCMTAction">, "FrontendOptions::ObjCMT_ReadonlyProperty">;
def objcmt_migrate_readwrite_property : Flag<["-"], "objcmt-migrate-readwrite-property">, Flags<[CC1Option]>,
  HelpText<"Enable migration to modern ObjC readwrite property">,
  MarshallingInfoBitfieldFlag<FrontendOpts<"ObjCMTAction">, "FrontendOptions::ObjCMT_ReadwriteProperty">;
def objcmt_migrate_property_dot_syntax : Flag<["-"], "objcmt-migrate-property-dot-syntax">, Flags<[CC1Option]>,
  HelpText<"Enable migration of setter/getter messages to property-dot syntax">,
  MarshallingInfoBitfieldFlag<FrontendOpts<"ObjCMTAction">, "FrontendOptions::ObjCMT_PropertyDotSyntax">;
def objcmt_migrate_annotation : Flag<["-"], "objcmt-migrate-annotation">, Flags<[CC1Option]>,
  HelpText<"Enable migration to property and method annotations">,
  MarshallingInfoBitfieldFlag<FrontendOpts<"ObjCMTAction">, "FrontendOptions::ObjCMT_Annotation">;
def objcmt_migrate_instancetype : Flag<["-"], "objcmt-migrate-instancetype">, Flags<[CC1Option]>,
  HelpText<"Enable migration to infer instancetype for method result type">,
  MarshallingInfoBitfieldFlag<FrontendOpts<"ObjCMTAction">, "FrontendOptions::ObjCMT_Instancetype">;
def objcmt_migrate_nsmacros : Flag<["-"], "objcmt-migrate-ns-macros">, Flags<[CC1Option]>,
  HelpText<"Enable migration to NS_ENUM/NS_OPTIONS macros">,
  MarshallingInfoBitfieldFlag<FrontendOpts<"ObjCMTAction">, "FrontendOptions::ObjCMT_NsMacros">;
def objcmt_migrate_protocol_conformance : Flag<["-"], "objcmt-migrate-protocol-conformance">, Flags<[CC1Option]>,
  HelpText<"Enable migration to add protocol conformance on classes">,
  MarshallingInfoBitfieldFlag<FrontendOpts<"ObjCMTAction">, "FrontendOptions::ObjCMT_ProtocolConformance">;
def objcmt_atomic_property : Flag<["-"], "objcmt-atomic-property">, Flags<[CC1Option]>,
  HelpText<"Make migration to 'atomic' properties">,
  MarshallingInfoBitfieldFlag<FrontendOpts<"ObjCMTAction">, "FrontendOptions::ObjCMT_AtomicProperty">;
def objcmt_returns_innerpointer_property : Flag<["-"], "objcmt-returns-innerpointer-property">, Flags<[CC1Option]>,
  HelpText<"Enable migration to annotate property with NS_RETURNS_INNER_POINTER">,
  MarshallingInfoBitfieldFlag<FrontendOpts<"ObjCMTAction">, "FrontendOptions::ObjCMT_ReturnsInnerPointerProperty">;
def objcmt_ns_nonatomic_iosonly: Flag<["-"], "objcmt-ns-nonatomic-iosonly">, Flags<[CC1Option]>,
  HelpText<"Enable migration to use NS_NONATOMIC_IOSONLY macro for setting property's 'atomic' attribute">,
  MarshallingInfoBitfieldFlag<FrontendOpts<"ObjCMTAction">, "FrontendOptions::ObjCMT_NsAtomicIOSOnlyProperty">;
def objcmt_migrate_designated_init : Flag<["-"], "objcmt-migrate-designated-init">, Flags<[CC1Option]>,
  HelpText<"Enable migration to infer NS_DESIGNATED_INITIALIZER for initializer methods">,
  MarshallingInfoBitfieldFlag<FrontendOpts<"ObjCMTAction">, "FrontendOptions::ObjCMT_DesignatedInitializer">;

def objcmt_whitelist_dir_path: Joined<["-"], "objcmt-whitelist-dir-path=">, Flags<[CC1Option]>,
  HelpText<"Only modify files with a filename contained in the provided directory path">,
  MarshallingInfoString<FrontendOpts<"ObjCMTWhiteListPath">>;
// The misspelt "white-list" [sic] alias is due for removal.
def : Joined<["-"], "objcmt-white-list-dir-path=">, Flags<[CC1Option]>,
    Alias<objcmt_whitelist_dir_path>;

// Make sure all other -ccc- options are rejected.
def ccc_ : Joined<["-"], "ccc-">, Group<internal_Group>, Flags<[Unsupported]>;

// Standard Options

// Intel-specific options
#if INTEL_CUSTOMIZATION
// Internal Intel options
def i_no_use_libirc : Flag<["-"], "i_no-use-libirc">,
  Group<internal_driver_Group>, Flags<[NoXarchOption, HelpHidden]>,
  HelpText<"Disable usage of libirc.">;
// Add -ax so it does not error out.
// TODO - there is some usage of this option even though it isn't supported.
// we are accepting it so we can get around these usages for now.
def ax : Joined<["-"], "ax">;
def _intel : Flag<["--"], "intel">, Flags<[NoXarchOption, CoreOption]>,
  HelpText<"Run in Intel Compiler mode">;
def shared_intel : Flag<["-"], "shared-intel">, Flags<[NoXarchOption]>,
  HelpText<"link Intel provided libraries dynamically">;
def static_intel : Flag<["-"], "static-intel">, Flags<[NoXarchOption]>,
  HelpText<"link Intel provided libraries statically">;
def extended_float_types : Flag<["--"], "extended_float_types">,
  Flags<[CC1Option]>,
  MarshallingInfoFlag<LangOpts<"IntelQuad">>;
def fintel_long_double_size_EQ : Joined<["-"], "fintel-long-double-size=">,
  HelpText<"Overrides the size of long double from the architecture/OS defaults.">,
  Flags<[CC1Option, DpcppHidden]>;
def intel_mintrinsic_promote : Flag<["-"], "mintrinsic-promote">,
  Flags<[CC1Option]>, HelpText<"Force certain functions using intrinsics to "
  "promote their architectures and make the intrinsic headers included by default">,
  MarshallingInfoFlag<LangOpts<"IntrinsicAutoPromote">>;
def intel_mno_intrinsic_promote : Flag<["-"], "mno-intrinsic-promote">, Flags<[NoXarchOption]>;
def qactypes : Flag<["-"], "qactypes">, HelpText<"Enable compile and link "
  "support for the Algorithmic C Data-types (AC types)">;
def qipp_EQ : Joined<["-"], "qipp=">, Flags<[NoXarchOption]>,
  Values<"common,crypto,nonpic,nonpic_crypto">,
  HelpText<"Link commonly used Intel(R) Integrated Performace Primitives "
  "(Intel(R) IPP) libraries and bring in the associated headers"
  " (common,crypto,nonpic,nonpic_crypto)">;
def qipp : Flag<["-"], "qipp">, Alias<qipp_EQ>, AliasArgs<["common"]>;
def qipp_link_EQ : Joined<["-"], "qipp-link=">, Flags<[NoXarchOption]>,
  Values<"static,dynamic,shared">, HelpText<"Link Intel(R) IPP libraries in "
  "requested manner (static,dynamic,shared)">;
def : Joined<["-"], "ipp=">, Alias<qipp_EQ>, HelpText<"Link commonly used "
  "Intel(R) Integrated Performace Primitives (Intel(R) IPP) libraries and "
  "bring in the associated headers (common,crypto,nonpic,nonpic_crypto)">;
def : Flag<["-"], "ipp">, Alias<qipp_EQ>, AliasArgs<["common"]>;
def : Joined<["-"], "ipp-link=">, Alias<qipp_link_EQ>,
  Values<"static,dynamic,shared">, HelpText<"Link Intel(R) IPP libraries in "
  "requested manner (static,dynamic,shared)">;
def qmkl_EQ : Joined<["-"], "qmkl=">,
  Values<"parallel,sequential,cluster">,
  HelpText<"Link commonly used Intel(R) Math Kernel Library (Intel(R) MKL) "
  "and bring in the associated headers (parallel,sequential,cluster)"
  "(\"cluster\" is not supported in DPC++)">;
def qmkl : Flag<["-"], "qmkl">, Alias<qmkl_EQ>, AliasArgs<["parallel"]>;
def qtbb : Flag<["-"], "qtbb">, HelpText<"Link Intel(R) Threading Building "
  "Blocks (Intel(R) TBB) libraries and bring in the associated headers">;
def qdaal_EQ : Joined<["-"], "qdaal=">, Values<"parallel,sequential">,
  HelpText<"Link Intel(R) Data Analytics Acceleration Library (Intel(R) DAAL) "
  "libraries and bring in the associated headers (parallel,sequential)">;
def qdaal : Flag<["-"], "qdaal">, Alias<qdaal_EQ>, AliasArgs<["parallel"]>;
def : Flag<["-"], "tbb">, Alias<qtbb>, HelpText<"Link Intel(R) Threading "
  "Building Blocks (Intel(R) TBB) libraries and bring in the associated "
  "headers">;
def : Joined<["-"], "daal=">, Alias<qdaal_EQ>, HelpText<"Link Intel(R) Data "
  "Analytics Acceleration Library (Intel(R) DAAL) libraries and bring in the "
  "associated headers (parallel,sequential)">;
def : Flag<["-"], "daal">, Alias<qdaal_EQ>, AliasArgs<["parallel"]>;
def x_intel : Joined<["-"], "x">, Flags<[NoXarchOption]>,
  HelpText<"Generate specialized code to run exclusively on processors "
  "indicated by <code>.">, MetaVarName<"<code>">;
def device_math_lib_EQ : CommaJoined<["-"], "device-math-lib=">,
  Flags<[NoXarchOption]>, Values<"fp32,fp64">, HelpText<"Control the addition "
  "of device math libraries when compiling for other devices.  Valid arguments "
  "are fp64, fp32">;
def no_device_math_lib_EQ : CommaJoined<["-"], "no-device-math-lib=">,
  Flags<[NoXarchOption]>, Values<"fp32,fp64">;
#endif // INTEL_CUSTOMIZATION

def _HASH_HASH_HASH : Flag<["-"], "###">, Flags<[NoXarchOption, CoreOption, FlangOption]>,
    HelpText<"Print (but do not run) the commands to run for this compilation">;
#if INTEL_CUSTOMIZATION
def _dryrun : Flag<["-"], "dryrun">, Flags<[NoXarchOption]>, Alias<_HASH_HASH_HASH>,
  HelpText<"Print (but do not run) the commands to run for this compilation">;
def _HASH : Flag<["-"], "#">, Flags<[NoXarchOption]>,
    HelpText<"Print (but do not run) the commands to run for this compilation">;
#endif // INTEL_CUSTOMIZATION
def _DASH_DASH : Option<["--"], "", KIND_REMAINING_ARGS>,
    Flags<[NoXarchOption, CoreOption]>;
def A : JoinedOrSeparate<["-"], "A">, Flags<[RenderJoined]>, Group<gfortran_Group>;
def B : JoinedOrSeparate<["-"], "B">, MetaVarName<"<prefix>">,
    HelpText<"Search $prefix/$triple-$file and $prefix$file for executables, libraries, "
    "includes, and data files used by the compiler. $prefix may or may not be a directory">;
def gcc_toolchain : Joined<["--"], "gcc-toolchain=">, Flags<[NoXarchOption]>,
  HelpText<"Search for GCC installation in the specified directory on targets which commonly use GCC. "
  "The directory usually contains 'lib{,32,64}/gcc{,-cross}/$triple' and 'include'. If specified, "
  "sysroot is skipped for GCC detection. Note: executables (e.g. ld) used by the compiler are not "
  "overridden by the selected GCC installation">;
def CC : Flag<["-"], "CC">, Flags<[CC1Option]>, Group<Preprocessor_Group>,
    HelpText<"Include comments from within macros in preprocessed output">,
    MarshallingInfoFlag<PreprocessorOutputOpts<"ShowMacroComments">>;
def C : Flag<["-"], "C">, Flags<[CC1Option]>, Group<Preprocessor_Group>,
    HelpText<"Include comments in preprocessed output">,
    MarshallingInfoFlag<PreprocessorOutputOpts<"ShowComments">>;
def D : JoinedOrSeparate<["-"], "D">, Group<Preprocessor_Group>,
    Flags<[CC1Option, FlangOption, FC1Option]>, MetaVarName<"<macro>=<value>">,
    HelpText<"Define <macro> to <value> (or 1 if <value> omitted)">;
def E : Flag<["-"], "E">, Flags<[NoXarchOption,CC1Option, FlangOption, FC1Option]>, Group<Action_Group>,
    HelpText<"Only run the preprocessor">;
def F : JoinedOrSeparate<["-"], "F">, Flags<[RenderJoined,CC1Option]>,
    HelpText<"Add directory to framework include search path">;
def G : JoinedOrSeparate<["-"], "G">, Flags<[NoXarchOption]>, Group<m_Group>,
    MetaVarName<"<size>">, HelpText<"Put objects of at most <size> bytes "
    "into small data section (MIPS / Hexagon)">;
def G_EQ : Joined<["-"], "G=">, Flags<[NoXarchOption]>, Group<m_Group>, Alias<G>;
def H : Flag<["-"], "H">, Flags<[CC1Option]>, Group<Preprocessor_Group>,
    HelpText<"Show header includes and nesting depth">,
    MarshallingInfoFlag<DependencyOutputOpts<"ShowHeaderIncludes">>;
def fshow_skipped_includes : Flag<["-"], "fshow-skipped-includes">,
  Flags<[CC1Option]>, HelpText<"Show skipped includes in -H output.">,
  DocBrief<[{#include files may be "skipped" due to include guard optimization
             or #pragma once. This flag makes -H show also such includes.}]>,
  MarshallingInfoFlag<DependencyOutputOpts<"ShowSkippedHeaderIncludes">>;

def I_ : Flag<["-"], "I-">, Group<I_Group>,
    HelpText<"Restrict all prior -I flags to double-quoted inclusion and "
             "remove current directory from include path">;
def I : JoinedOrSeparate<["-"], "I">, Group<I_Group>,
    Flags<[CC1Option,CC1AsOption,FlangOption,FC1Option]>, MetaVarName<"<dir>">,
    HelpText<"Add directory to the end of the list of include search paths">,
    DocBrief<[{Add directory to include search path. For C++ inputs, if
there are multiple -I options, these directories are searched
in the order they are given before the standard system directories
are searched. If the same directory is in the SYSTEM include search
paths, for example if also specified with -isystem, the -I option
will be ignored}]>;
def L : JoinedOrSeparate<["-"], "L">, Flags<[RenderJoined]>, Group<Link_Group>,
    MetaVarName<"<dir>">, HelpText<"Add directory to library search path">;
def MD : Flag<["-"], "MD">, Group<M_Group>,
    HelpText<"Write a depfile containing user and system headers">;
def MMD : Flag<["-"], "MMD">, Group<M_Group>,
    HelpText<"Write a depfile containing user headers">;
def M : Flag<["-"], "M">, Group<M_Group>,
    HelpText<"Like -MD, but also implies -E and writes to stdout by default">;
def MM : Flag<["-"], "MM">, Group<M_Group>,
    HelpText<"Like -MMD, but also implies -E and writes to stdout by default">;
def MF : JoinedOrSeparate<["-"], "MF">, Group<M_Group>,
    HelpText<"Write depfile output from -MMD, -MD, -MM, or -M to <file>">,
    MetaVarName<"<file>">;
def MG : Flag<["-"], "MG">, Group<M_Group>, Flags<[CC1Option]>,
    HelpText<"Add missing headers to depfile">,
    MarshallingInfoFlag<DependencyOutputOpts<"AddMissingHeaderDeps">>;
def MJ : JoinedOrSeparate<["-"], "MJ">, Group<M_Group>,
    HelpText<"Write a compilation database entry per input">;
def MP : Flag<["-"], "MP">, Group<M_Group>, Flags<[CC1Option]>,
    HelpText<"Create phony target for each dependency (other than main file)">,
    MarshallingInfoFlag<DependencyOutputOpts<"UsePhonyTargets">>;
def MQ : JoinedOrSeparate<["-"], "MQ">, Group<M_Group>, Flags<[CC1Option]>,
    HelpText<"Specify name of main file output to quote in depfile">;
def MT : JoinedOrSeparate<["-"], "MT">, Group<M_Group>, Flags<[CC1Option]>,
    HelpText<"Specify name of main file output in depfile">,
    MarshallingInfoStringVector<DependencyOutputOpts<"Targets">>;
def MV : Flag<["-"], "MV">, Group<M_Group>, Flags<[CC1Option]>,
    HelpText<"Use NMake/Jom format for the depfile">,
    MarshallingInfoFlag<DependencyOutputOpts<"OutputFormat">, "DependencyOutputFormat::Make">,
    Normalizer<"makeFlagToValueNormalizer(DependencyOutputFormat::NMake)">;
def Mach : Flag<["-"], "Mach">, Group<Link_Group>;
def O0 : Flag<["-"], "O0">, Group<O_Group>, Flags<[CC1Option, HelpHidden]>;
def O4 : Flag<["-"], "O4">, Group<O_Group>, Flags<[CC1Option, HelpHidden]>;
def ObjCXX : Flag<["-"], "ObjC++">, Flags<[NoXarchOption]>,
  HelpText<"Treat source input files as Objective-C++ inputs">;
def ObjC : Flag<["-"], "ObjC">, Flags<[NoXarchOption]>,
  HelpText<"Treat source input files as Objective-C inputs">;
def O : Joined<["-"], "O">, Group<O_Group>, Flags<[CC1Option]>;
def O_flag : Flag<["-"], "O">, Flags<[CC1Option]>, Alias<O>, AliasArgs<["1"]>;
def Ofast : Joined<["-"], "Ofast">, Group<O_Group>, Flags<[CC1Option]>;
def P : Flag<["-"], "P">, Flags<[CC1Option]>, Group<Preprocessor_Group>,
  HelpText<"Disable linemarker output in -E mode">,
  MarshallingInfoNegativeFlag<PreprocessorOutputOpts<"ShowLineMarkers">>;
#if INTEL_CUSTOMIZATION
def : Flag<["-"], "fast">, Alias<Ofast>;
def EP : Flag<["-"], "EP">, Flags<[NoXarchOption]>, HelpText<"Preprocess to "
  "stdout, omitting #line directives.">;
#endif // INTEL_CUSTOMIZATION
def Qy : Flag<["-"], "Qy">, Flags<[CC1Option]>,
  HelpText<"Emit metadata containing compiler name and version">;
def Qn : Flag<["-"], "Qn">, Flags<[CC1Option]>,
  HelpText<"Do not emit metadata containing compiler name and version">;
def : Flag<["-"], "fident">, Group<f_Group>, Alias<Qy>,
  Flags<[CoreOption, CC1Option]>;
def : Flag<["-"], "fno-ident">, Group<f_Group>, Alias<Qn>,
  Flags<[CoreOption, CC1Option]>;
def Qunused_arguments : Flag<["-"], "Qunused-arguments">, Flags<[NoXarchOption, CoreOption]>,
  HelpText<"Don't emit warning for unused driver arguments">;
def Q : Flag<["-"], "Q">, IgnoredGCCCompat;
def Rpass_EQ : Joined<["-"], "Rpass=">, Group<R_value_Group>, Flags<[CC1Option]>,
  HelpText<"Report transformations performed by optimization passes whose "
           "name matches the given POSIX regular expression">;
def Rpass_missed_EQ : Joined<["-"], "Rpass-missed=">, Group<R_value_Group>,
  Flags<[CC1Option]>,
  HelpText<"Report missed transformations by optimization passes whose "
           "name matches the given POSIX regular expression">;
def Rpass_analysis_EQ : Joined<["-"], "Rpass-analysis=">, Group<R_value_Group>,
  Flags<[CC1Option]>,
  HelpText<"Report transformation analysis from optimization passes whose "
           "name matches the given POSIX regular expression">;
def R_Joined : Joined<["-"], "R">, Group<R_Group>, Flags<[CC1Option, CoreOption]>,
  MetaVarName<"<remark>">, HelpText<"Enable the specified remark">;
def S : Flag<["-"], "S">, Flags<[NoXarchOption,CC1Option]>, Group<Action_Group>,
  HelpText<"Only run preprocess and compilation steps">;
def Tbss : JoinedOrSeparate<["-"], "Tbss">, Group<T_Group>,
  MetaVarName<"<addr>">, HelpText<"Set starting address of BSS to <addr>">;
def Tdata : JoinedOrSeparate<["-"], "Tdata">, Group<T_Group>,
  MetaVarName<"<addr>">, HelpText<"Set starting address of DATA to <addr>">;
def Ttext : JoinedOrSeparate<["-"], "Ttext">, Group<T_Group>,
  MetaVarName<"<addr>">, HelpText<"Set starting address of TEXT to <addr>">;
def T : JoinedOrSeparate<["-"], "T">, Group<T_Group>,
  MetaVarName<"<script>">, HelpText<"Specify <script> as linker script">;
def U : JoinedOrSeparate<["-"], "U">, Group<Preprocessor_Group>,
  Flags<[CC1Option, FlangOption, FC1Option]>, MetaVarName<"<macro>">, HelpText<"Undefine macro <macro>">;
def V : JoinedOrSeparate<["-"], "V">, Flags<[NoXarchOption, Unsupported]>;
#if INTEL_CUSTOMIZATION
def Qoption_COMMA : CommaJoined<["-"], "Qoption,">, Flags<[NoXarchOption]>,
  HelpText<" Qoption,<tool>,<args> to pass the comma separated arguments to the"
           " <tool>; <tool> can be asm for assembler (or) link/ld for linker"
           " (or) preprocessor for preprocessor (or) compiler for compiler">,
  MetaVarName<"<arg>">;
def Wcxx11_narrowing : Flag<["-"], "Wc++11-narrowing">, Group<W_Group>,
  Flags<[CC1Option, CoreOption]>;
def Wno_cxx11_narrowing : Flag<["-"], "Wno-c++11-narrowing">, Group<W_Group>,
  Flags<[CC1Option, CoreOption]>;
#endif // INTEL_CUSTOMIZATION
def Wa_COMMA : CommaJoined<["-"], "Wa,">,
  HelpText<"Pass the comma separated arguments in <arg> to the assembler">,
  MetaVarName<"<arg>">;
def Wall : Flag<["-"], "Wall">, Group<W_Group>, Flags<[CC1Option, HelpHidden]>;
def WCL4 : Flag<["-"], "WCL4">, Group<W_Group>, Flags<[CC1Option, HelpHidden]>;
def Wdeprecated : Flag<["-"], "Wdeprecated">, Group<W_Group>, Flags<[CC1Option]>,
  HelpText<"Enable warnings for deprecated constructs and define __DEPRECATED">;
def Wno_deprecated : Flag<["-"], "Wno-deprecated">, Group<W_Group>, Flags<[CC1Option]>;
def Wl_COMMA : CommaJoined<["-"], "Wl,">, Flags<[LinkerInput, RenderAsInput]>,
  HelpText<"Pass the comma separated arguments in <arg> to the linker">,
  MetaVarName<"<arg>">, Group<Link_Group>;
// FIXME: This is broken; these should not be Joined arguments.
def Wno_nonportable_cfstrings : Joined<["-"], "Wno-nonportable-cfstrings">, Group<W_Group>,
  Flags<[CC1Option]>;
def Wnonportable_cfstrings : Joined<["-"], "Wnonportable-cfstrings">, Group<W_Group>,
  Flags<[CC1Option]>;
def Wno_sycl_strict : Flag<["-"], "Wno-sycl-strict">, Group<W_Group>, HelpText<"Disable warnings which enforce strict SYCL language compatibility.">;
def Wp_COMMA : CommaJoined<["-"], "Wp,">,
  HelpText<"Pass the comma separated arguments in <arg> to the preprocessor">,
  MetaVarName<"<arg>">, Group<Preprocessor_Group>;
def Wundef_prefix_EQ : CommaJoined<["-"], "Wundef-prefix=">, Group<W_value_Group>,
  Flags<[CC1Option, CoreOption, HelpHidden]>, MetaVarName<"<arg>">,
  HelpText<"Enable warnings for undefined macros with a prefix in the comma separated list <arg>">,
  MarshallingInfoStringVector<DiagnosticOpts<"UndefPrefixes">>;
def Wwrite_strings : Flag<["-"], "Wwrite-strings">, Group<W_Group>, Flags<[CC1Option, HelpHidden]>;
def Wno_write_strings : Flag<["-"], "Wno-write-strings">, Group<W_Group>, Flags<[CC1Option, HelpHidden]>;
def W_Joined : Joined<["-"], "W">, Group<W_Group>, Flags<[CC1Option, CoreOption, FC1Option, FlangOption]>,
  MetaVarName<"<warning>">, HelpText<"Enable the specified warning">;
def Xanalyzer : Separate<["-"], "Xanalyzer">,
  HelpText<"Pass <arg> to the static analyzer">, MetaVarName<"<arg>">,
  Group<StaticAnalyzer_Group>;
def Xarch__ : JoinedAndSeparate<["-"], "Xarch_">, Flags<[NoXarchOption]>;
def Xarch_host : Separate<["-"], "Xarch_host">, Flags<[NoXarchOption]>,
  HelpText<"Pass <arg> to the CUDA/HIP host compilation">, MetaVarName<"<arg>">;
def Xarch_device : Separate<["-"], "Xarch_device">, Flags<[NoXarchOption]>,
  HelpText<"Pass <arg> to the CUDA/HIP device compilation">, MetaVarName<"<arg>">;
def Xassembler : Separate<["-"], "Xassembler">,
  HelpText<"Pass <arg> to the assembler">, MetaVarName<"<arg>">,
  Group<CompileOnly_Group>;
def Xclang : Separate<["-"], "Xclang">,
  HelpText<"Pass <arg> to the clang compiler">, MetaVarName<"<arg>">,
  Flags<[NoXarchOption, CoreOption]>, Group<CompileOnly_Group>;
def Xcuda_fatbinary : Separate<["-"], "Xcuda-fatbinary">,
  HelpText<"Pass <arg> to fatbinary invocation">, MetaVarName<"<arg>">;
def Xcuda_ptxas : Separate<["-"], "Xcuda-ptxas">,
  HelpText<"Pass <arg> to the ptxas assembler">, MetaVarName<"<arg>">;
def Xopenmp_target : Separate<["-"], "Xopenmp-target">,
  HelpText<"Pass <arg> to the target offloading toolchain.">, MetaVarName<"<arg>">;
def Xopenmp_target_EQ : JoinedAndSeparate<["-"], "Xopenmp-target=">,
  HelpText<"Pass <arg> to the target offloading toolchain identified by <triple>.">,
  MetaVarName<"<triple> <arg>">;
#if INTEL_CUSTOMIZATION
def Xopenmp_backend : Separate<["-"], "Xopenmp-target-backend">,
  HelpText<"Pass <arg> to the OpenMP based target backend.">,
  MetaVarName<"<arg>">, Flags<[CoreOption]>;
def Xopenmp_backend_EQ : JoinedAndSeparate<["-"], "Xopenmp-target-backend=">,
  HelpText<"Pass <arg> to the OpenMP based backend identified by <triple>.">,
  MetaVarName<"<triple> <arg>">, Flags<[CoreOption]>;
def Xopenmp_frontend : Separate<["-"], "Xopenmp-target-frontend">,
  HelpText<"Pass <arg> to the OpenMP based target frontend.">,
  Alias<Xopenmp_target>, Flags<[CoreOption]>;
def Xopenmp_frontend_EQ : JoinedAndSeparate<["-"], "Xopenmp-target-frontend=">,
  HelpText<"Pass <arg> to the OpenMPbased target frontend identified by "
  "<triple>.">, Alias<Xopenmp_target_EQ>, Flags<[CoreOption]>;
def Xopenmp_linker : Separate<["-"], "Xopenmp-target-linker">,
  HelpText<"Pass <arg> to the SYCL based target linker.">,
  MetaVarName<"<arg>">, Flags<[CoreOption]>;
def Xopenmp_linker_EQ : JoinedAndSeparate<["-"], "Xopenmp-target-linker=">,
  HelpText<"Pass <arg> to the SYCL based target linker identified by "
  "<triple>.">, MetaVarName<"<triple> <arg>">, Flags<[CoreOption]>;
def Xsycl_backend : Separate<["-"], "Xsycl-target-backend">,
  HelpText<"Pass <arg> to the SYCL based target backend.">, MetaVarName<"<arg>">, Flags<[CoreOption, DpcppOption]>;
def Xsycl_backend_EQ : JoinedAndSeparate<["-"], "Xsycl-target-backend=">,
  HelpText<"Pass <arg> to the SYCL based backend identified by <triple>.">,
  MetaVarName<"<triple> <arg>">, Flags<[CoreOption, DpcppOption]>;
def Xsycl_frontend : Separate<["-"], "Xsycl-target-frontend">,
  HelpText<"Pass <arg> to the SYCL based target frontend.">, MetaVarName<"<arg>">, Flags<[CoreOption, DpcppOption]>;
def Xsycl_frontend_EQ : JoinedAndSeparate<["-"], "Xsycl-target-frontend=">,
  HelpText<"Pass <arg> to the SYCL based target frontend identified by <triple>.">, Flags<[CoreOption, DpcppOption]>,
  MetaVarName<"<triple> <arg>">;
def Xsycl_linker : Separate<["-"], "Xsycl-target-linker">,
  HelpText<"Pass <arg> to the SYCL based target linker.">, MetaVarName<"<arg>">, Flags<[CoreOption, DpcppOption]>;
def Xsycl_linker_EQ : JoinedAndSeparate<["-"], "Xsycl-target-linker=">,
  HelpText<"Pass <arg> to the SYCL based target linker identified by <triple>.">,
  MetaVarName<"<triple> <arg>">, Flags<[CoreOption, DpcppOption]>;
def Xs : Joined<["-"], "Xs">, HelpText<"Pass <arg> to the offline compiler, adding the option specifier '-' to the <arg>.">, MetaVarName<"<arg>">, Flags<[CoreOption, DpcppOption]>;
def Xs_separate : Separate<["-"], "Xs">, HelpText<"Pass <arg> to the offline compiler.">, MetaVarName<"<arg>">, Flags<[CoreOption, DpcppOption]>;
#endif // INTEL_CUSTOMIZATION
def z : Separate<["-"], "z">, Flags<[LinkerInput, RenderAsInput]>,
  HelpText<"Pass -z <arg> to the linker">, MetaVarName<"<arg>">,
  Group<Link_Group>;
def Xlinker : Separate<["-"], "Xlinker">, Flags<[LinkerInput, RenderAsInput]>,
  HelpText<"Pass <arg> to the linker">, MetaVarName<"<arg>">,
  Group<Link_Group>;
def Xpreprocessor : Separate<["-"], "Xpreprocessor">, Group<Preprocessor_Group>,
  HelpText<"Pass <arg> to the preprocessor">, MetaVarName<"<arg>">;
def X_Flag : Flag<["-"], "X">, Group<Link_Group>;
def X_Joined : Joined<["-"], "X">, IgnoredGCCCompat;
def Z_Flag : Flag<["-"], "Z">, Group<Link_Group>;
// FIXME: All we do with this is reject it. Remove.
def Z_Joined : Joined<["-"], "Z">;
def all__load : Flag<["-"], "all_load">;
def allowable__client : Separate<["-"], "allowable_client">;
def ansi : Flag<["-", "--"], "ansi">, Group<CompileOnly_Group>;
def arch__errors__fatal : Flag<["-"], "arch_errors_fatal">;
def arch : Separate<["-"], "arch">, Flags<[NoXarchOption]>;
def arch__only : Separate<["-"], "arch_only">;
def a : Joined<["-"], "a">;
def autocomplete : Joined<["--"], "autocomplete=">;
def bind__at__load : Flag<["-"], "bind_at_load">;
def bundle__loader : Separate<["-"], "bundle_loader">;
def bundle : Flag<["-"], "bundle">;
def b : JoinedOrSeparate<["-"], "b">, Flags<[Unsupported]>;
def cl_opt_disable : Flag<["-"], "cl-opt-disable">, Group<opencl_Group>, Flags<[CC1Option]>,
  HelpText<"OpenCL only. This option disables all optimizations. By default optimizations are enabled.">;
def cl_strict_aliasing : Flag<["-"], "cl-strict-aliasing">, Group<opencl_Group>, Flags<[CC1Option]>,
  HelpText<"OpenCL only. This option is added for compatibility with OpenCL 1.0.">;
def cl_single_precision_constant : Flag<["-"], "cl-single-precision-constant">, Group<opencl_Group>, Flags<[CC1Option]>,
  HelpText<"OpenCL only. Treat double precision floating-point constant as single precision constant.">,
  MarshallingInfoFlag<LangOpts<"SinglePrecisionConstants">>;
def cl_finite_math_only : Flag<["-"], "cl-finite-math-only">, Group<opencl_Group>, Flags<[CC1Option]>,
  HelpText<"OpenCL only. Allow floating-point optimizations that assume arguments and results are not NaNs or +-Inf.">,
  MarshallingInfoFlag<LangOpts<"CLFiniteMathOnly">>;
def cl_kernel_arg_info : Flag<["-"], "cl-kernel-arg-info">, Group<opencl_Group>, Flags<[CC1Option]>,
  HelpText<"OpenCL only. Generate kernel argument metadata.">,
  MarshallingInfoFlag<CodeGenOpts<"EmitOpenCLArgMetadata">>;
def cl_unsafe_math_optimizations : Flag<["-"], "cl-unsafe-math-optimizations">, Group<opencl_Group>, Flags<[CC1Option]>,
  HelpText<"OpenCL only. Allow unsafe floating-point optimizations.  Also implies -cl-no-signed-zeros and -cl-mad-enable.">,
  MarshallingInfoFlag<LangOpts<"CLUnsafeMath">>;
def cl_fast_relaxed_math : Flag<["-"], "cl-fast-relaxed-math">, Group<opencl_Group>, Flags<[CC1Option]>,
  HelpText<"OpenCL only. Sets -cl-finite-math-only and -cl-unsafe-math-optimizations, and defines __FAST_RELAXED_MATH__.">,
  MarshallingInfoFlag<LangOpts<"FastRelaxedMath">>;
def cl_mad_enable : Flag<["-"], "cl-mad-enable">, Group<opencl_Group>, Flags<[CC1Option]>,
  HelpText<"OpenCL only. Allow use of less precise MAD computations in the generated binary.">,
  MarshallingInfoFlag<CodeGenOpts<"LessPreciseFPMAD">>,
  ImpliedByAnyOf<[cl_unsafe_math_optimizations.KeyPath, cl_fast_relaxed_math.KeyPath]>;
def cl_no_signed_zeros : Flag<["-"], "cl-no-signed-zeros">, Group<opencl_Group>, Flags<[CC1Option]>,
  HelpText<"OpenCL only. Allow use of less precise no signed zeros computations in the generated binary.">,
  MarshallingInfoFlag<LangOpts<"CLNoSignedZero">>;
def cl_std_EQ : Joined<["-"], "cl-std=">, Group<opencl_Group>, Flags<[CC1Option]>,
  HelpText<"OpenCL language standard to compile for.">, Values<"cl,CL,cl1.0,CL1.0,cl1.1,CL1.1,cl1.2,CL1.2,cl2.0,CL2.0,cl3.0,CL3.0,clc++,CLC++">;
def cl_denorms_are_zero : Flag<["-"], "cl-denorms-are-zero">, Group<opencl_Group>,
  HelpText<"OpenCL only. Allow denormals to be flushed to zero.">;
def cl_fp32_correctly_rounded_divide_sqrt : Flag<["-"], "cl-fp32-correctly-rounded-divide-sqrt">, Group<opencl_Group>, Flags<[CC1Option]>,
  HelpText<"OpenCL only. Specify that single precision floating-point divide and sqrt used in the program source are correctly rounded.">,
  MarshallingInfoFlag<CodeGenOpts<"OpenCLCorrectlyRoundedDivSqrt">>;
// if INTEL_CUSTOMIZATION
def cl_spir_compile_options : Separate<["-"], "cl-spir-compile-options">, Group<opencl_Group>, Flags<[CC1Option]>,
  HelpText<"SPIR compilation options to record in metadata">,
  MarshallingInfoString<CodeGenOpts<"SPIRCompileOptions">>;
def fhls : Flag<["-"], "fhls">, Group<f_Group>, Flags<[CC1Option, DpcppUnsupported]>,
  HelpText<"Enable Intel FPGA High Level Synthesis extensions">,
  MarshallingInfoFlag<LangOpts<"HLS">>;
// endif INTEL_CUSTOMIZATION
def cl_uniform_work_group_size : Flag<["-"], "cl-uniform-work-group-size">, Group<opencl_Group>, Flags<[CC1Option]>,
  HelpText<"OpenCL only. Defines that the global work-size be a multiple of the work-group size specified to clEnqueueNDRangeKernel">,
  MarshallingInfoFlag<CodeGenOpts<"UniformWGSize">>;
def cl_no_stdinc : Flag<["-"], "cl-no-stdinc">, Group<opencl_Group>,
  HelpText<"OpenCL only. Disables all standard includes containing non-native compiler types and functions.">;
def client__name : JoinedOrSeparate<["-"], "client_name">;
def combine : Flag<["-", "--"], "combine">, Flags<[NoXarchOption, Unsupported]>;
def compatibility__version : JoinedOrSeparate<["-"], "compatibility_version">;
def config : Separate<["--"], "config">, Flags<[NoXarchOption]>,
  HelpText<"Specifies configuration file">;
def config_system_dir_EQ : Joined<["--"], "config-system-dir=">, Flags<[NoXarchOption, HelpHidden]>,
  HelpText<"System directory for configuration files">;
def config_user_dir_EQ : Joined<["--"], "config-user-dir=">, Flags<[NoXarchOption, HelpHidden]>,
  HelpText<"User directory for configuration files">;
def coverage : Flag<["-", "--"], "coverage">, Group<Link_Group>, Flags<[CoreOption]>;
def cpp_precomp : Flag<["-"], "cpp-precomp">, Group<clang_ignored_f_Group>;
def current__version : JoinedOrSeparate<["-"], "current_version">;
def cxx_isystem : JoinedOrSeparate<["-"], "cxx-isystem">, Group<clang_i_Group>,
  HelpText<"Add directory to the C++ SYSTEM include search path">, Flags<[CC1Option]>,
  MetaVarName<"<directory>">;
def c : Flag<["-"], "c">, Flags<[NoXarchOption, FlangOption]>, Group<Action_Group>,
  HelpText<"Only run preprocess, compile, and assemble steps">;
def fconvergent_functions : Flag<["-"], "fconvergent-functions">, Group<f_Group>, Flags<[CC1Option]>,
  HelpText<"Assume functions may be convergent">;

def gpu_use_aux_triple_only : Flag<["--"], "gpu-use-aux-triple-only">,
  InternalDriverOpt, HelpText<"Prepare '-aux-triple' only without populating "
                              "'-aux-target-cpu' and '-aux-target-feature'.">;
def cuda_device_only : Flag<["--"], "cuda-device-only">,
  HelpText<"Compile CUDA code for device only">;
def cuda_host_only : Flag<["--"], "cuda-host-only">,
  HelpText<"Compile CUDA code for host only.  Has no effect on non-CUDA "
           "compilations.">;
def cuda_compile_host_device : Flag<["--"], "cuda-compile-host-device">,
  HelpText<"Compile CUDA code for both host and device (default).  Has no "
           "effect on non-CUDA compilations.">;
def cuda_include_ptx_EQ : Joined<["--"], "cuda-include-ptx=">, Flags<[NoXarchOption]>,
  HelpText<"Include PTX for the following GPU architecture (e.g. sm_35) or 'all'. May be specified more than once.">;
def no_cuda_include_ptx_EQ : Joined<["--"], "no-cuda-include-ptx=">, Flags<[NoXarchOption]>,
  HelpText<"Do not include PTX for the following GPU architecture (e.g. sm_35) or 'all'. May be specified more than once.">;
def offload_arch_EQ : Joined<["--"], "offload-arch=">, Flags<[NoXarchOption]>,
  HelpText<"CUDA offloading device architecture (e.g. sm_35), or HIP offloading target ID in the form of a "
           "device architecture followed by target ID features delimited by a colon. Each target ID feature "
           "is a pre-defined string followed by a plus or minus sign (e.g. gfx908:xnack+:sramecc-).  May be "
           "specified more than once.">;
def cuda_gpu_arch_EQ : Joined<["--"], "cuda-gpu-arch=">, Flags<[NoXarchOption]>,
  Alias<offload_arch_EQ>;
def hip_link : Flag<["--"], "hip-link">,
  HelpText<"Link clang-offload-bundler bundles for HIP">;
def no_offload_arch_EQ : Joined<["--"], "no-offload-arch=">, Flags<[NoXarchOption]>,
  HelpText<"Remove CUDA/HIP offloading device architecture (e.g. sm_35, gfx906) from the list of devices to compile for. "
           "'all' resets the list to its default value.">;
def emit_static_lib : Flag<["--"], "emit-static-lib">,
  HelpText<"Enable linker job to emit a static library.">;
def no_cuda_gpu_arch_EQ : Joined<["--"], "no-cuda-gpu-arch=">, Flags<[NoXarchOption]>,
  Alias<no_offload_arch_EQ>;
def cuda_noopt_device_debug : Flag<["--"], "cuda-noopt-device-debug">,
  HelpText<"Enable device-side debug info generation. Disables ptxas optimizations.">;
def no_cuda_version_check : Flag<["--"], "no-cuda-version-check">,
  HelpText<"Don't error out if the detected version of the CUDA install is "
           "too low for the requested CUDA gpu architecture.">;
def no_cuda_noopt_device_debug : Flag<["--"], "no-cuda-noopt-device-debug">;
def cuda_path_EQ : Joined<["--"], "cuda-path=">, Group<i_Group>,
  HelpText<"CUDA installation path">;
def cuda_path_ignore_env : Flag<["--"], "cuda-path-ignore-env">, Group<i_Group>,
  HelpText<"Ignore environment variables to detect CUDA installation">;
def ptxas_path_EQ : Joined<["--"], "ptxas-path=">, Group<i_Group>,
  HelpText<"Path to ptxas (used for compiling CUDA code)">;
def fgpu_flush_denormals_to_zero : Flag<["-"], "fgpu-flush-denormals-to-zero">,
  HelpText<"Flush denormal floating point values to zero in CUDA/HIP device mode.">;
def fno_gpu_flush_denormals_to_zero : Flag<["-"], "fno-gpu-flush-denormals-to-zero">;
def fcuda_flush_denormals_to_zero : Flag<["-"], "fcuda-flush-denormals-to-zero">,
  Alias<fgpu_flush_denormals_to_zero>;
def fno_cuda_flush_denormals_to_zero : Flag<["-"], "fno-cuda-flush-denormals-to-zero">,
  Alias<fno_gpu_flush_denormals_to_zero>;
defm gpu_rdc : BoolFOption<"gpu-rdc",
  LangOpts<"GPURelocatableDeviceCode">, DefaultFalse,
  PosFlag<SetTrue, [CC1Option], "Generate relocatable device code, also known as separate compilation mode">,
  NegFlag<SetFalse>>;
def : Flag<["-"], "fcuda-rdc">, Alias<fgpu_rdc>;
def : Flag<["-"], "fno-cuda-rdc">, Alias<fno_gpu_rdc>;
defm cuda_short_ptr : BoolFOption<"cuda-short-ptr",
  TargetOpts<"NVPTXUseShortPointers">, DefaultFalse,
  PosFlag<SetTrue, [], "Use 32-bit pointers for accessing const/local/shared address spaces">,
  NegFlag<SetFalse>>;
def rocm_path_EQ : Joined<["--"], "rocm-path=">, Group<i_Group>,
  HelpText<"ROCm installation path, used for finding and automatically linking required bitcode libraries.">;
def hip_path_EQ : Joined<["--"], "hip-path=">, Group<i_Group>,
  HelpText<"HIP runtime installation path, used for finding HIP version and adding HIP include path.">;
def amdgpu_arch_tool_EQ : Joined<["--"], "amdgpu-arch-tool=">, Group<i_Group>,
  HelpText<"Tool used for detecting AMD GPU arch in the system.">;
def rocm_device_lib_path_EQ : Joined<["--"], "rocm-device-lib-path=">, Group<Link_Group>,
  HelpText<"ROCm device library path. Alternative to rocm-path.">;
def : Joined<["--"], "hip-device-lib-path=">, Alias<rocm_device_lib_path_EQ>;
def hip_device_lib_EQ : Joined<["--"], "hip-device-lib=">, Group<Link_Group>,
  HelpText<"HIP device library">;
def hip_version_EQ : Joined<["--"], "hip-version=">,
  HelpText<"HIP version in the format of major.minor.patch">;
def fhip_dump_offload_linker_script : Flag<["-"], "fhip-dump-offload-linker-script">,
  Group<f_Group>, Flags<[NoArgumentUnused, HelpHidden]>;
defm hip_new_launch_api : BoolFOption<"hip-new-launch-api",
  LangOpts<"HIPUseNewLaunchAPI">, DefaultFalse,
  PosFlag<SetTrue, [CC1Option], "Use">, NegFlag<SetFalse, [], "Don't use">,
  BothFlags<[], " new kernel launching API for HIP">>;
defm hip_fp32_correctly_rounded_divide_sqrt : BoolFOption<"hip-fp32-correctly-rounded-divide-sqrt",
  CodeGenOpts<"HIPCorrectlyRoundedDivSqrt">, DefaultTrue,
  PosFlag<SetTrue, [], "Specify">,
  NegFlag<SetFalse, [CC1Option], "Don't specify">,
  BothFlags<[], " that single precision floating-point divide and sqrt used in "
  "the program source are correctly rounded (HIP device compilation only)">>,
  ShouldParseIf<hip.KeyPath>;
defm gpu_allow_device_init : BoolFOption<"gpu-allow-device-init",
  LangOpts<"GPUAllowDeviceInit">, DefaultFalse,
  PosFlag<SetTrue, [CC1Option], "Allow">, NegFlag<SetFalse, [], "Don't allow">,
  BothFlags<[], " device side init function in HIP">>,
  ShouldParseIf<hip.KeyPath>;
defm gpu_defer_diag : BoolFOption<"gpu-defer-diag",
  LangOpts<"GPUDeferDiag">, DefaultFalse,
  PosFlag<SetTrue, [CC1Option], "Defer">, NegFlag<SetFalse, [], "Don't defer">,
  BothFlags<[], " host/device related diagnostic messages for CUDA/HIP">>;
defm gpu_exclude_wrong_side_overloads : BoolFOption<"gpu-exclude-wrong-side-overloads",
  LangOpts<"GPUExcludeWrongSideOverloads">, DefaultFalse,
  PosFlag<SetTrue, [CC1Option], "Always exclude wrong side overloads">,
  NegFlag<SetFalse, [], "Exclude wrong side overloads only if there are same side overloads">,
  BothFlags<[HelpHidden], " in overloading resolution for CUDA/HIP">>;
def gpu_max_threads_per_block_EQ : Joined<["--"], "gpu-max-threads-per-block=">,
  Flags<[CC1Option]>,
  HelpText<"Default max threads per block for kernel launch bounds for HIP">,
  MarshallingInfoInt<LangOpts<"GPUMaxThreadsPerBlock">, "1024">,
  ShouldParseIf<hip.KeyPath>;
def fgpu_inline_threshold_EQ : Joined<["-"], "fgpu-inline-threshold=">,
  Flags<[HelpHidden]>,
  HelpText<"Inline threshold for device compilation for CUDA/HIP">;
def gpu_instrument_lib_EQ : Joined<["--"], "gpu-instrument-lib=">,
  HelpText<"Instrument device library for HIP, which is a LLVM bitcode containing "
  "__cyg_profile_func_enter and __cyg_profile_func_exit">;
def fgpu_sanitize : Flag<["-"], "fgpu-sanitize">, Group<f_Group>,
  HelpText<"Enable sanitizer for AMDGPU target">;
def fno_gpu_sanitize : Flag<["-"], "fno-gpu-sanitize">, Group<f_Group>;
def gpu_bundle_output : Flag<["--"], "gpu-bundle-output">,
  Group<f_Group>, HelpText<"Bundle output files of HIP device compilation">;
def no_gpu_bundle_output : Flag<["--"], "no-gpu-bundle-output">,
  Group<f_Group>, HelpText<"Do not bundle output files of HIP device compilation">;
def cuid_EQ : Joined<["-"], "cuid=">, Flags<[CC1Option]>,
  HelpText<"An ID for compilation unit, which should be the same for the same "
           "compilation unit but different for different compilation units. "
           "It is used to externalize device-side static variables for single "
           "source offloading languages CUDA and HIP so that they can be "
           "accessed by the host code of the same compilation unit.">,
  MarshallingInfoString<LangOpts<"CUID">>;
def fuse_cuid_EQ : Joined<["-"], "fuse-cuid=">,
  HelpText<"Method to generate ID's for compilation units for single source "
           "offloading languages CUDA and HIP: 'hash' (ID's generated by hashing "
           "file path and command line options) | 'random' (ID's generated as "
           "random numbers) | 'none' (disabled). Default is 'hash'. This option "
           "will be overriden by option '-cuid=[ID]' if it is specified." >;
def libomptarget_amdgcn_bc_path_EQ : Joined<["--"], "libomptarget-amdgcn-bc-path=">, Group<i_Group>,
  HelpText<"Path to libomptarget-amdgcn bitcode library">;
def libomptarget_nvptx_bc_path_EQ : Joined<["--"], "libomptarget-nvptx-bc-path=">, Group<i_Group>,
  HelpText<"Path to libomptarget-nvptx bitcode library">;
def dD : Flag<["-"], "dD">, Group<d_Group>, Flags<[CC1Option]>,
  HelpText<"Print macro definitions in -E mode in addition to normal output">;
def dI : Flag<["-"], "dI">, Group<d_Group>, Flags<[CC1Option]>,
  HelpText<"Print include directives in -E mode in addition to normal output">,
  MarshallingInfoFlag<PreprocessorOutputOpts<"ShowIncludeDirectives">>;
def dM : Flag<["-"], "dM">, Group<d_Group>, Flags<[CC1Option]>,
  HelpText<"Print macro definitions in -E mode instead of normal output">;
def dead__strip : Flag<["-"], "dead_strip">;
#if INTEL_CUSTOMIZATION
def debug_EQ : Joined<["-"], "debug=">, Group<intel_debug_Group>,
  Flags<[NoXarchOption]>, HelpText<"Enable debug information. Valid args: "
  "none, all, full, minimal">;
def debug_Separate : Separate<["-"], "debug">, Alias<debug_EQ>;
def mdebug_line_version_EQ : Joined<["-"], "mdebug-line-version=">,
  HelpText<"Set debug line version used when generating debug information">;
#endif // INTEL_CUSTOMIZATION
def dependency_file : Separate<["-"], "dependency-file">, Flags<[CC1Option]>,
  HelpText<"Filename (or -) to write dependency output to">,
  MarshallingInfoString<DependencyOutputOpts<"OutputFile">>;
def dependency_dot : Separate<["-"], "dependency-dot">, Flags<[CC1Option]>,
  HelpText<"Filename to write DOT-formatted header dependencies to">,
  MarshallingInfoString<DependencyOutputOpts<"DOTOutputFile">>;
def module_dependency_dir : Separate<["-"], "module-dependency-dir">,
  Flags<[CC1Option]>, HelpText<"Directory to dump module dependencies to">,
  MarshallingInfoString<DependencyOutputOpts<"ModuleDependencyOutputDir">>;
def dsym_dir : JoinedOrSeparate<["-"], "dsym-dir">,
  Flags<[NoXarchOption, RenderAsInput]>,
  HelpText<"Directory to output dSYM's (if any) to">, MetaVarName<"<dir>">;
def dumpmachine : Flag<["-"], "dumpmachine">;
def dumpspecs : Flag<["-"], "dumpspecs">, Flags<[Unsupported]>;
def dumpversion : Flag<["-"], "dumpversion">;
def dylib__file : Separate<["-"], "dylib_file">;
def dylinker__install__name : JoinedOrSeparate<["-"], "dylinker_install_name">;
def dylinker : Flag<["-"], "dylinker">;
def dynamiclib : Flag<["-"], "dynamiclib">;
def dynamic : Flag<["-"], "dynamic">, Flags<[NoArgumentUnused]>;
def d_Flag : Flag<["-"], "d">, Group<d_Group>;
def d_Joined : Joined<["-"], "d">, Group<d_Group>;
def emit_ast : Flag<["-"], "emit-ast">,
  HelpText<"Emit Clang AST files for source inputs">;
def emit_llvm : Flag<["-"], "emit-llvm">, Flags<[CC1Option]>, Group<Action_Group>,
  HelpText<"Use the LLVM representation for assembler and object files">;
def emit_interface_stubs : Flag<["-"], "emit-interface-stubs">, Flags<[CC1Option]>, Group<Action_Group>,
  HelpText<"Generate Interface Stub Files.">;
def emit_merged_ifs : Flag<["-"], "emit-merged-ifs">,
  Flags<[CC1Option]>, Group<Action_Group>,
  HelpText<"Generate Interface Stub Files, emit merged text not binary.">;
def interface_stub_version_EQ : JoinedOrSeparate<["-"], "interface-stub-version=">, Flags<[CC1Option]>;
def exported__symbols__list : Separate<["-"], "exported_symbols_list">;
def e : JoinedOrSeparate<["-"], "e">, Flags<[LinkerInput]>, Group<Link_Group>;
def fmax_tokens_EQ : Joined<["-"], "fmax-tokens=">, Group<f_Group>, Flags<[CC1Option]>,
  HelpText<"Max total number of preprocessed tokens for -Wmax-tokens.">,
  MarshallingInfoInt<LangOpts<"MaxTokens">>;
def fPIC : Flag<["-"], "fPIC">, Group<f_Group>;
def fno_PIC : Flag<["-"], "fno-PIC">, Group<f_Group>;
def fPIE : Flag<["-"], "fPIE">, Group<f_Group>;
def fno_PIE : Flag<["-"], "fno-PIE">, Group<f_Group>;
defm access_control : BoolFOption<"access-control",
  LangOpts<"AccessControl">, DefaultTrue,
  NegFlag<SetFalse, [CC1Option], "Disable C++ access control">,
  PosFlag<SetTrue>>;
#if INTEL_CUSTOMIZATION
def falign_functions : Flag<["-"], "falign-functions">, Group<f_Group>,
  HelpText<"align the start of functions to an optimal machine-dependent value.">;
def falign_functions_EQ : Joined<["-"], "falign-functions=">, Group<f_Group>,
  HelpText<"Align the start of functions on a 2 (DEFAULT) or <n> byte boundary "
  "where <n> is a power of 2.">;
def fno_align_functions: Flag<["-"], "fno-align-functions">, Group<f_Group>,
  HelpText<"Aligns on a 2-byte boundary">;
def fargument_noalias : Flag<["-"], "fargument-noalias">,
  Flags<[CC1Option, CC1AsOption]>, HelpText<"Enables 'noalias' attribute for "
  "all pointer-type arguments">,
  MarshallingInfoFlag<CodeGenOpts<"NoAliasForPtrArgs">>;
def fno_alias : Flag<["-"], "fno-alias">, Alias<fargument_noalias>,
  HelpText<"Enables 'noalias' attribute for all pointer-type arguments">;
#endif // INTEL_CUSTOMIZATION
defm allow_editor_placeholders : BoolFOption<"allow-editor-placeholders",
  LangOpts<"AllowEditorPlaceholders">, DefaultFalse,
  PosFlag<SetTrue, [CC1Option], "Treat editor placeholders as valid source code">,
  NegFlag<SetFalse>>;
def fallow_unsupported : Flag<["-"], "fallow-unsupported">, Group<f_Group>;
def fapple_kext : Flag<["-"], "fapple-kext">, Group<f_Group>, Flags<[CC1Option]>,
  HelpText<"Use Apple's kernel extensions ABI">,
  MarshallingInfoFlag<LangOpts<"AppleKext">>;
defm apple_pragma_pack : BoolFOption<"apple-pragma-pack",
  LangOpts<"ApplePragmaPack">, DefaultFalse,
  PosFlag<SetTrue, [CC1Option], "Enable Apple gcc-compatible #pragma pack handling">,
  NegFlag<SetFalse>>;
defm xl_pragma_pack : BoolFOption<"xl-pragma-pack",
  LangOpts<"XLPragmaPack">, DefaultFalse,
  PosFlag<SetTrue, [CC1Option], "Enable IBM XL #pragma pack handling">,
  NegFlag<SetFalse>>;
def shared_libsan : Flag<["-"], "shared-libsan">,
  HelpText<"Dynamically link the sanitizer runtime">;
def static_libsan : Flag<["-"], "static-libsan">,
  HelpText<"Statically link the sanitizer runtime">;
def : Flag<["-"], "shared-libasan">, Alias<shared_libsan>;
def fasm : Flag<["-"], "fasm">, Group<f_Group>;

def fassume_sane_operator_new : Flag<["-"], "fassume-sane-operator-new">, Group<f_Group>;
def fastcp : Flag<["-"], "fastcp">, Group<f_Group>;
def fastf : Flag<["-"], "fastf">, Group<f_Group>;
#ifndef INTEL_CUSTOMIZATION
def fast : Flag<["-"], "fast">, Group<f_Group>;
#endif // !INTEL_CUSTOMIZATION
def fasynchronous_unwind_tables : Flag<["-"], "fasynchronous-unwind-tables">, Group<f_Group>;

defm double_square_bracket_attributes : BoolFOption<"double-square-bracket-attributes",
  LangOpts<"DoubleSquareBracketAttributes">, Default<!strconcat(cpp11.KeyPath, "||", c2x.KeyPath)>,
  PosFlag<SetTrue, [], "Enable">, NegFlag<SetFalse, [], "Disable">,
  BothFlags<[NoXarchOption, CC1Option], " '[[]]' attributes in all C and C++ language modes">>;

defm autolink : BoolFOption<"autolink",
  CodeGenOpts<"Autolink">, DefaultTrue,
  NegFlag<SetFalse, [CC1Option], "Disable generation of linker directives for automatic library linking">,
  PosFlag<SetTrue>>;

// C++ Coroutines TS
defm coroutines_ts : BoolFOption<"coroutines-ts",
  LangOpts<"Coroutines">, Default<cpp20.KeyPath>,
  PosFlag<SetTrue, [CC1Option], "Enable support for the C++ Coroutines TS">,
  NegFlag<SetFalse>>;

def fembed_bitcode_EQ : Joined<["-"], "fembed-bitcode=">,
    Group<f_Group>, Flags<[NoXarchOption, CC1Option, CC1AsOption]>, MetaVarName<"<option>">,
    HelpText<"Embed LLVM bitcode (option: off, all, bitcode, marker)">,
    Values<"off,all,bitcode,marker">, NormalizedValuesScope<"CodeGenOptions">,
    NormalizedValues<["Embed_Off", "Embed_All", "Embed_Bitcode", "Embed_Marker"]>,
    MarshallingInfoEnum<CodeGenOpts<"EmbedBitcode">, "Embed_Off">;
def fembed_bitcode : Flag<["-"], "fembed-bitcode">, Group<f_Group>,
  Alias<fembed_bitcode_EQ>, AliasArgs<["all"]>,
  HelpText<"Embed LLVM IR bitcode as data">;
def fembed_bitcode_marker : Flag<["-"], "fembed-bitcode-marker">,
  Alias<fembed_bitcode_EQ>, AliasArgs<["marker"]>,
  HelpText<"Embed placeholder LLVM IR data as a marker">;
defm gnu_inline_asm : BoolFOption<"gnu-inline-asm",
  LangOpts<"GNUAsm">, DefaultTrue,
  NegFlag<SetFalse, [CC1Option], "Disable GNU style inline asm">, PosFlag<SetTrue>>;

def fprofile_sample_use : Flag<["-"], "fprofile-sample-use">, Group<f_Group>,
    Flags<[CoreOption]>;
def fno_profile_sample_use : Flag<["-"], "fno-profile-sample-use">, Group<f_Group>,
    Flags<[CoreOption]>;
def fprofile_sample_use_EQ : Joined<["-"], "fprofile-sample-use=">,
    Group<f_Group>, Flags<[NoXarchOption, CC1Option]>,
    HelpText<"Enable sample-based profile guided optimizations">,
    MarshallingInfoString<CodeGenOpts<"SampleProfileFile">>;
def fprofile_sample_accurate : Flag<["-"], "fprofile-sample-accurate">,
    Group<f_Group>, Flags<[NoXarchOption, CC1Option]>,
    HelpText<"Specifies that the sample profile is accurate">,
    DocBrief<[{Specifies that the sample profile is accurate. If the sample
               profile is accurate, callsites without profile samples are marked
               as cold. Otherwise, treat callsites without profile samples as if
               we have no profile}]>,
   MarshallingInfoFlag<CodeGenOpts<"ProfileSampleAccurate">>;
def fno_profile_sample_accurate : Flag<["-"], "fno-profile-sample-accurate">,
  Group<f_Group>, Flags<[NoXarchOption]>;
def fauto_profile : Flag<["-"], "fauto-profile">, Group<f_Group>,
    Alias<fprofile_sample_use>;
def fno_auto_profile : Flag<["-"], "fno-auto-profile">, Group<f_Group>,
    Alias<fno_profile_sample_use>;
def fauto_profile_EQ : Joined<["-"], "fauto-profile=">,
    Alias<fprofile_sample_use_EQ>;
def fauto_profile_accurate : Flag<["-"], "fauto-profile-accurate">,
    Group<f_Group>, Alias<fprofile_sample_accurate>;
def fno_auto_profile_accurate : Flag<["-"], "fno-auto-profile-accurate">,
    Group<f_Group>, Alias<fno_profile_sample_accurate>;
def fdebug_compilation_dir_EQ : Joined<["-"], "fdebug-compilation-dir=">,
    Group<f_Group>, Flags<[CC1Option, CC1AsOption, CoreOption]>,
    HelpText<"The compilation directory to embed in the debug info">,
    MarshallingInfoString<CodeGenOpts<"DebugCompilationDir">>;
def fdebug_compilation_dir : Separate<["-"], "fdebug-compilation-dir">,
    Group<f_Group>, Flags<[CC1Option, CC1AsOption, CoreOption]>,
    Alias<fdebug_compilation_dir_EQ>;
def fcoverage_compilation_dir_EQ : Joined<["-"], "fcoverage-compilation-dir=">,
    Group<f_Group>, Flags<[CC1Option, CC1AsOption, CoreOption]>,
    HelpText<"The compilation directory to embed in the coverage mapping.">,
    MarshallingInfoString<CodeGenOpts<"CoverageCompilationDir">>;
def ffile_compilation_dir_EQ : Joined<["-"], "ffile-compilation-dir=">, Group<f_Group>,
    Flags<[CoreOption]>,
    HelpText<"The compilation directory to embed in the debug info and coverage mapping.">;
defm debug_info_for_profiling : BoolFOption<"debug-info-for-profiling",
  CodeGenOpts<"DebugInfoForProfiling">, DefaultFalse,
  PosFlag<SetTrue, [CC1Option], "Emit extra debug info to make sample profile more accurate">,
  NegFlag<SetFalse>>;
def fprofile_instr_generate : Flag<["-"], "fprofile-instr-generate">,
    Group<f_Group>, Flags<[CoreOption]>,
    HelpText<"Generate instrumented code to collect execution counts into default.profraw file (overridden by '=' form of option or LLVM_PROFILE_FILE env var)">;
def fprofile_instr_generate_EQ : Joined<["-"], "fprofile-instr-generate=">,
    Group<f_Group>, Flags<[CoreOption]>, MetaVarName<"<file>">,
    HelpText<"Generate instrumented code to collect execution counts into <file> (overridden by LLVM_PROFILE_FILE env var)">;
def fprofile_instr_use : Flag<["-"], "fprofile-instr-use">, Group<f_Group>,
    Flags<[CoreOption]>;
def fprofile_instr_use_EQ : Joined<["-"], "fprofile-instr-use=">,
    Group<f_Group>, Flags<[CoreOption]>,
    HelpText<"Use instrumentation data for profile-guided optimization">;
def fprofile_remapping_file_EQ : Joined<["-"], "fprofile-remapping-file=">,
    Group<f_Group>, Flags<[CC1Option, CoreOption]>, MetaVarName<"<file>">,
    HelpText<"Use the remappings described in <file> to match the profile data against names in the program">,
    MarshallingInfoString<CodeGenOpts<"ProfileRemappingFile">>;
defm coverage_mapping : BoolFOption<"coverage-mapping",
  CodeGenOpts<"CoverageMapping">, DefaultFalse,
  PosFlag<SetTrue, [CC1Option], "Generate coverage mapping to enable code coverage analysis">,
  NegFlag<SetFalse, [], "Disable code coverage analysis">, BothFlags<[CoreOption]>>;
def fprofile_generate : Flag<["-"], "fprofile-generate">,
    Group<f_Group>, Flags<[CoreOption]>,
    HelpText<"Generate instrumented code to collect execution counts into default.profraw (overridden by LLVM_PROFILE_FILE env var)">;
def fprofile_generate_EQ : Joined<["-"], "fprofile-generate=">,
    Group<f_Group>, Flags<[CoreOption]>, MetaVarName<"<directory>">,
    HelpText<"Generate instrumented code to collect execution counts into <directory>/default.profraw (overridden by LLVM_PROFILE_FILE env var)">;
def fcs_profile_generate : Flag<["-"], "fcs-profile-generate">,
    Group<f_Group>, Flags<[CoreOption]>,
    HelpText<"Generate instrumented code to collect context sensitive execution counts into default.profraw (overridden by LLVM_PROFILE_FILE env var)">;
def fcs_profile_generate_EQ : Joined<["-"], "fcs-profile-generate=">,
    Group<f_Group>, Flags<[CoreOption]>, MetaVarName<"<directory>">,
    HelpText<"Generate instrumented code to collect context sensitive execution counts into <directory>/default.profraw (overridden by LLVM_PROFILE_FILE env var)">;
def fprofile_use : Flag<["-"], "fprofile-use">, Group<f_Group>,
    Alias<fprofile_instr_use>;
def fprofile_use_EQ : Joined<["-"], "fprofile-use=">,
    Group<f_Group>, Flags<[NoXarchOption]>, MetaVarName<"<pathname>">,
    HelpText<"Use instrumentation data for profile-guided optimization. If pathname is a directory, it reads from <pathname>/default.profdata. Otherwise, it reads from file <pathname>.">;
def fno_profile_instr_generate : Flag<["-"], "fno-profile-instr-generate">,
    Group<f_Group>, Flags<[CoreOption]>,
    HelpText<"Disable generation of profile instrumentation.">;
def fno_profile_generate : Flag<["-"], "fno-profile-generate">,
    Group<f_Group>, Flags<[CoreOption]>,
    HelpText<"Disable generation of profile instrumentation.">;
def fno_profile_instr_use : Flag<["-"], "fno-profile-instr-use">,
    Group<f_Group>, Flags<[CoreOption]>,
    HelpText<"Disable using instrumentation data for profile-guided optimization">;
def fno_profile_use : Flag<["-"], "fno-profile-use">,
    Alias<fno_profile_instr_use>;
defm profile_arcs : BoolFOption<"profile-arcs",
  CodeGenOpts<"EmitGcovArcs">, DefaultFalse,
#if INTEL_CUSTOMIZATION
  PosFlag<SetTrue, [CC1Option, LinkOption]>, NegFlag<SetFalse>, BothFlags<[CoreOption]>>;
#endif // INTEL_CUSTOMIZATION
defm test_coverage : BoolFOption<"test-coverage",
  CodeGenOpts<"EmitGcovNotes">, DefaultFalse,
#if INTEL_CUSTOMIZATION
  PosFlag<SetTrue, [CC1Option]>, NegFlag<SetFalse>, BothFlags<[CoreOption]>>;
#endif // INTEL_CUSTOMIZATION
def fprofile_filter_files_EQ : Joined<["-"], "fprofile-filter-files=">,
    Group<f_Group>, Flags<[CC1Option, CoreOption]>,
    HelpText<"Instrument only functions from files where names match any regex separated by a semi-colon">,
    MarshallingInfoString<CodeGenOpts<"ProfileFilterFiles">>,
    ShouldParseIf<!strconcat(fprofile_arcs.KeyPath, "||", ftest_coverage.KeyPath)>;
def fprofile_exclude_files_EQ : Joined<["-"], "fprofile-exclude-files=">,
    Group<f_Group>, Flags<[CC1Option, CoreOption]>,
    HelpText<"Instrument only functions from files where names don't match all the regexes separated by a semi-colon">,
    MarshallingInfoString<CodeGenOpts<"ProfileExcludeFiles">>,
    ShouldParseIf<!strconcat(fprofile_arcs.KeyPath, "||", ftest_coverage.KeyPath)>;
def fprofile_update_EQ : Joined<["-"], "fprofile-update=">,
    Group<f_Group>, Flags<[CC1Option, CoreOption]>, Values<"atomic,prefer-atomic,single">,
    MetaVarName<"<method>">, HelpText<"Set update method of profile counters (atomic,prefer-atomic,single)">,
    MarshallingInfoFlag<CodeGenOpts<"AtomicProfileUpdate">>;
defm pseudo_probe_for_profiling : BoolFOption<"pseudo-probe-for-profiling",
  CodeGenOpts<"PseudoProbeForProfiling">, DefaultFalse,
  PosFlag<SetTrue, [], "Emit">, NegFlag<SetFalse, [], "Do not emit">,
  BothFlags<[NoXarchOption, CC1Option], " pseudo probes for sample profiling">>;
def forder_file_instrumentation : Flag<["-"], "forder-file-instrumentation">,
    Group<f_Group>, Flags<[CC1Option, CoreOption]>,
    HelpText<"Generate instrumented code to collect order file into default.profraw file (overridden by '=' form of option or LLVM_PROFILE_FILE env var)">;
def fprofile_list_EQ : Joined<["-"], "fprofile-list=">,
    Group<f_Group>, Flags<[CC1Option, CoreOption]>,
    HelpText<"Filename defining the list of functions/files to instrument">,
    MarshallingInfoStringVector<LangOpts<"ProfileListFiles">>;

defm addrsig : BoolFOption<"addrsig",
  CodeGenOpts<"Addrsig">, DefaultFalse,
  PosFlag<SetTrue, [CC1Option], "Emit">, NegFlag<SetFalse, [], "Don't emit">,
  BothFlags<[CoreOption], " an address-significance table">>;
defm blocks : OptInFFlag<"blocks", "Enable the 'blocks' language feature", "", "", [CoreOption]>;
def fbootclasspath_EQ : Joined<["-"], "fbootclasspath=">, Group<f_Group>;
defm borland_extensions : BoolFOption<"borland-extensions",
  LangOpts<"Borland">, DefaultFalse,
  PosFlag<SetTrue, [CC1Option], "Accept non-standard constructs supported by the Borland compiler">,
  NegFlag<SetFalse>>;
def fbuiltin : Flag<["-"], "fbuiltin">, Group<f_Group>, Flags<[CoreOption]>;
def fbuiltin_module_map : Flag <["-"], "fbuiltin-module-map">, Group<f_Group>,
  Flags<[NoXarchOption]>, HelpText<"Load the clang builtins module map file.">;
defm caret_diagnostics : BoolFOption<"caret-diagnostics",
  DiagnosticOpts<"ShowCarets">, DefaultTrue,
  NegFlag<SetFalse, [CC1Option]>, PosFlag<SetTrue>>;
def fclang_abi_compat_EQ : Joined<["-"], "fclang-abi-compat=">, Group<f_clang_Group>,
  Flags<[CC1Option]>, MetaVarName<"<version>">, Values<"<major>.<minor>,latest">,
  HelpText<"Attempt to match the ABI of Clang <version>">;
def fclasspath_EQ : Joined<["-"], "fclasspath=">, Group<f_Group>;
defm color_diagnostics : OptInFFlag<"color-diagnostics", "Enable", "Disable", " colors in diagnostics",
  [CoreOption, FlangOption]>;
def fdiagnostics_color : Flag<["-"], "fdiagnostics-color">, Group<f_Group>,
  Flags<[CoreOption, NoXarchOption]>;
def fdiagnostics_color_EQ : Joined<["-"], "fdiagnostics-color=">, Group<f_Group>;
def fansi_escape_codes : Flag<["-"], "fansi-escape-codes">, Group<f_Group>,
  Flags<[CoreOption, CC1Option]>, HelpText<"Use ANSI escape codes for diagnostics">,
  MarshallingInfoFlag<DiagnosticOpts<"UseANSIEscapeCodes">>;
def fcomment_block_commands : CommaJoined<["-"], "fcomment-block-commands=">, Group<f_clang_Group>, Flags<[CC1Option]>,
  HelpText<"Treat each comma separated argument in <arg> as a documentation comment block command">,
  MetaVarName<"<arg>">, MarshallingInfoStringVector<LangOpts<"CommentOpts.BlockCommandNames">>;
def fparse_all_comments : Flag<["-"], "fparse-all-comments">, Group<f_clang_Group>, Flags<[CC1Option]>,
  MarshallingInfoFlag<LangOpts<"CommentOpts.ParseAllComments">>;
def frecord_command_line : Flag<["-"], "frecord-command-line">,
  Group<f_clang_Group>;
def fno_record_command_line : Flag<["-"], "fno-record-command-line">,
  Group<f_clang_Group>;
def : Flag<["-"], "frecord-gcc-switches">, Alias<frecord_command_line>;
def : Flag<["-"], "fno-record-gcc-switches">, Alias<fno_record_command_line>;
def fcommon : Flag<["-"], "fcommon">, Group<f_Group>,
  Flags<[CoreOption, CC1Option]>, HelpText<"Place uninitialized global variables in a common block">,
  MarshallingInfoNegativeFlag<CodeGenOpts<"NoCommon">>;
def fcompile_resource_EQ : Joined<["-"], "fcompile-resource=">, Group<f_Group>;
defm complete_member_pointers : BoolOption<"f", "complete-member-pointers",
  LangOpts<"CompleteMemberPointers">, DefaultFalse,
  PosFlag<SetTrue, [CC1Option], "Require">, NegFlag<SetFalse, [], "Do not require">,
  BothFlags<[CoreOption], " member pointer base types to be complete if they"
            " would be significant under the Microsoft ABI">>,
  Group<f_clang_Group>;
def fcf_runtime_abi_EQ : Joined<["-"], "fcf-runtime-abi=">, Group<f_Group>,
    Flags<[CC1Option]>, Values<"unspecified,standalone,objc,swift,swift-5.0,swift-4.2,swift-4.1">,
    NormalizedValuesScope<"LangOptions::CoreFoundationABI">,
    NormalizedValues<["ObjectiveC", "ObjectiveC", "ObjectiveC", "Swift5_0", "Swift5_0", "Swift4_2", "Swift4_1"]>,
    MarshallingInfoEnum<LangOpts<"CFRuntime">, "ObjectiveC">;
defm constant_cfstrings : BoolFOption<"constant-cfstrings",
  LangOpts<"NoConstantCFStrings">, DefaultFalse,
  NegFlag<SetTrue, [CC1Option], "Disable creation of CodeFoundation-type constant strings">,
  PosFlag<SetFalse>>;
def fconstant_string_class_EQ : Joined<["-"], "fconstant-string-class=">, Group<f_Group>;
def fconstexpr_depth_EQ : Joined<["-"], "fconstexpr-depth=">, Group<f_Group>;
def fconstexpr_steps_EQ : Joined<["-"], "fconstexpr-steps=">, Group<f_Group>;
def fexperimental_new_constant_interpreter : Flag<["-"], "fexperimental-new-constant-interpreter">, Group<f_Group>,
  HelpText<"Enable the experimental new constant interpreter">, Flags<[CC1Option]>,
  MarshallingInfoFlag<LangOpts<"EnableNewConstInterp">>;
def fconstexpr_backtrace_limit_EQ : Joined<["-"], "fconstexpr-backtrace-limit=">,
                                    Group<f_Group>;
def fno_crash_diagnostics : Flag<["-"], "fno-crash-diagnostics">, Group<f_clang_Group>, Flags<[NoArgumentUnused, CoreOption]>,
  HelpText<"Disable auto-generation of preprocessed source files and a script for reproduction during a clang crash">;
def fcrash_diagnostics_dir : Joined<["-"], "fcrash-diagnostics-dir=">,
  Group<f_clang_Group>, Flags<[NoArgumentUnused, CoreOption]>,
  HelpText<"Put crash-report files in <dir>">, MetaVarName<"<dir>">;
def fcreate_profile : Flag<["-"], "fcreate-profile">, Group<f_Group>;
defm cxx_exceptions: BoolFOption<"cxx-exceptions",
  LangOpts<"CXXExceptions">, DefaultFalse,
  PosFlag<SetTrue, [CC1Option], "Enable C++ exceptions">, NegFlag<SetFalse>>;
defm async_exceptions: BoolFOption<"async-exceptions",
  LangOpts<"EHAsynch">, DefaultFalse,
  PosFlag<SetTrue, [CC1Option], "Enable EH Asynchronous exceptions">, NegFlag<SetFalse>>;
def fcxx_modules : Flag <["-"], "fcxx-modules">, Group<f_Group>,
  Flags<[NoXarchOption]>;
def fdebug_pass_arguments : Flag<["-"], "fdebug-pass-arguments">, Group<f_Group>;
def fdebug_pass_structure : Flag<["-"], "fdebug-pass-structure">, Group<f_Group>;
def fdepfile_entry : Joined<["-"], "fdepfile-entry=">,
    Group<f_clang_Group>, Flags<[CC1Option]>;
def fdiagnostics_fixit_info : Flag<["-"], "fdiagnostics-fixit-info">, Group<f_clang_Group>;
def fno_diagnostics_fixit_info : Flag<["-"], "fno-diagnostics-fixit-info">, Group<f_Group>,
  Flags<[CC1Option]>, HelpText<"Do not include fixit information in diagnostics">,
  MarshallingInfoNegativeFlag<DiagnosticOpts<"ShowFixits">>;
def fdiagnostics_parseable_fixits : Flag<["-"], "fdiagnostics-parseable-fixits">, Group<f_clang_Group>,
    Flags<[CoreOption, CC1Option]>, HelpText<"Print fix-its in machine parseable form">,
    MarshallingInfoFlag<DiagnosticOpts<"ShowParseableFixits">>;
def fdiagnostics_print_source_range_info : Flag<["-"], "fdiagnostics-print-source-range-info">,
    Group<f_clang_Group>,  Flags<[CC1Option]>,
    HelpText<"Print source range spans in numeric form">,
    MarshallingInfoFlag<DiagnosticOpts<"ShowSourceRanges">>;
defm diagnostics_show_hotness : BoolFOption<"diagnostics-show-hotness",
  CodeGenOpts<"DiagnosticsWithHotness">, DefaultFalse,
  PosFlag<SetTrue, [CC1Option], "Enable profile hotness information in diagnostic line">,
  NegFlag<SetFalse>>;
def fdiagnostics_hotness_threshold_EQ : Joined<["-"], "fdiagnostics-hotness-threshold=">,
    Group<f_Group>, Flags<[CC1Option]>, MetaVarName<"<value>">,
    HelpText<"Prevent optimization remarks from being output if they do not have at least this profile count. "
    "Use 'auto' to apply the threshold from profile summary">;
defm diagnostics_show_option : BoolFOption<"diagnostics-show-option",
    DiagnosticOpts<"ShowOptionNames">, DefaultTrue,
    NegFlag<SetFalse, [CC1Option]>, PosFlag<SetTrue, [], "Print option name with mappable diagnostics">>;
defm diagnostics_show_note_include_stack : BoolFOption<"diagnostics-show-note-include-stack",
    DiagnosticOpts<"ShowNoteIncludeStack">, DefaultFalse,
    PosFlag<SetTrue, [], "Display include stacks for diagnostic notes">,
    NegFlag<SetFalse>, BothFlags<[CC1Option]>>;
def fdiagnostics_format_EQ : Joined<["-"], "fdiagnostics-format=">, Group<f_clang_Group>;
def fdiagnostics_show_category_EQ : Joined<["-"], "fdiagnostics-show-category=">, Group<f_clang_Group>;
def fdiagnostics_show_template_tree : Flag<["-"], "fdiagnostics-show-template-tree">,
    Group<f_Group>, Flags<[CC1Option]>,
    HelpText<"Print a template comparison tree for differing templates">,
    MarshallingInfoFlag<DiagnosticOpts<"ShowTemplateTree">>;
def fdiscard_value_names : Flag<["-"], "fdiscard-value-names">, Group<f_clang_Group>,
  HelpText<"Discard value names in LLVM IR">, Flags<[NoXarchOption]>;
def fno_discard_value_names : Flag<["-"], "fno-discard-value-names">, Group<f_clang_Group>,
  HelpText<"Do not discard value names in LLVM IR">, Flags<[NoXarchOption]>;
defm dollars_in_identifiers : BoolFOption<"dollars-in-identifiers",
  LangOpts<"DollarIdents">, Default<!strconcat("!", asm_preprocessor.KeyPath)>,
  PosFlag<SetTrue, [], "Allow">, NegFlag<SetFalse, [], "Disallow">,
  BothFlags<[CC1Option], " '$' in identifiers">>;
def fdwarf2_cfi_asm : Flag<["-"], "fdwarf2-cfi-asm">, Group<clang_ignored_f_Group>;
def fno_dwarf2_cfi_asm : Flag<["-"], "fno-dwarf2-cfi-asm">, Group<clang_ignored_f_Group>;
defm dwarf_directory_asm : BoolFOption<"dwarf-directory-asm",
  CodeGenOpts<"NoDwarfDirectoryAsm">, DefaultFalse,
  NegFlag<SetTrue, [CC1Option]>, PosFlag<SetFalse>>;
defm elide_constructors : BoolFOption<"elide-constructors",
  LangOpts<"ElideConstructors">, DefaultTrue,
  NegFlag<SetFalse, [CC1Option], "Disable C++ copy constructor elision">,
  PosFlag<SetTrue>>;
def fno_elide_type : Flag<["-"], "fno-elide-type">, Group<f_Group>,
    Flags<[CC1Option]>,
    HelpText<"Do not elide types when printing diagnostics">,
    MarshallingInfoNegativeFlag<DiagnosticOpts<"ElideType">>;
def feliminate_unused_debug_symbols : Flag<["-"], "feliminate-unused-debug-symbols">, Group<f_Group>;
defm eliminate_unused_debug_types : OptOutFFlag<"eliminate-unused-debug-types",
  "Do not emit ", "Emit ", " debug info for defined but unused types">;
def femit_all_decls : Flag<["-"], "femit-all-decls">, Group<f_Group>, Flags<[CC1Option]>,
  HelpText<"Emit all declarations, even if unused">,
  MarshallingInfoFlag<LangOpts<"EmitAllDecls">>;
defm emulated_tls : BoolFOption<"emulated-tls",
  CodeGenOpts<"EmulatedTLS">, DefaultFalse,
  PosFlag<SetTrue, [CC1Option], "Use emutls functions to access thread_local variables">,
  NegFlag<SetFalse>, BothFlags<[CC1Option]>>;
def fencoding_EQ : Joined<["-"], "fencoding=">, Group<f_Group>;
def ferror_limit_EQ : Joined<["-"], "ferror-limit=">, Group<f_Group>, Flags<[CoreOption]>;
defm exceptions : BoolFOption<"exceptions",
  LangOpts<"Exceptions">, DefaultFalse,
  PosFlag<SetTrue, [CC1Option], "Enable">, NegFlag<SetFalse, [], "Disable">,
  BothFlags<[], " support for exception handling">>;
def fdwarf_exceptions : Flag<["-"], "fdwarf-exceptions">, Group<f_Group>,
  HelpText<"Use DWARF style exceptions">;
def fsjlj_exceptions : Flag<["-"], "fsjlj-exceptions">, Group<f_Group>,
  HelpText<"Use SjLj style exceptions">;
def fseh_exceptions : Flag<["-"], "fseh-exceptions">, Group<f_Group>,
  HelpText<"Use SEH style exceptions">;
def fwasm_exceptions : Flag<["-"], "fwasm-exceptions">, Group<f_Group>,
  HelpText<"Use WebAssembly style exceptions">;
def exception_model : Separate<["-"], "exception-model">,
  Flags<[CC1Option, NoDriverOption]>, HelpText<"The exception model: dwarf|sjlj|seh|wasm">,
  Values<"dwarf,sjlj,seh,wasm">,
  NormalizedValuesScope<"LangOptions::ExceptionHandlingKind">,
  NormalizedValues<["DwarfCFI", "SjLj", "WinEH", "Wasm"]>,
  MarshallingInfoEnum<LangOpts<"ExceptionHandling">, "None">;
def exception_model_EQ : Joined<["-"], "exception-model=">,
  Flags<[CC1Option, NoDriverOption]>, Alias<exception_model>;
def fignore_exceptions : Flag<["-"], "fignore-exceptions">, Group<f_Group>, Flags<[CC1Option]>,
  HelpText<"Enable support for ignoring exception handling constructs">,
  MarshallingInfoFlag<LangOpts<"IgnoreExceptions">>;
def fexcess_precision_EQ : Joined<["-"], "fexcess-precision=">,
    Group<clang_ignored_gcc_optimization_f_Group>;
def : Flag<["-"], "fexpensive-optimizations">, Group<clang_ignored_gcc_optimization_f_Group>;
def : Flag<["-"], "fno-expensive-optimizations">, Group<clang_ignored_gcc_optimization_f_Group>;
def fextdirs_EQ : Joined<["-"], "fextdirs=">, Group<f_Group>;
def : Flag<["-"], "fdefer-pop">, Group<clang_ignored_gcc_optimization_f_Group>;
def : Flag<["-"], "fno-defer-pop">, Group<clang_ignored_gcc_optimization_f_Group>;
def : Flag<["-"], "fextended-identifiers">, Group<clang_ignored_f_Group>;
def : Flag<["-"], "fno-extended-identifiers">, Group<f_Group>, Flags<[Unsupported]>;
def fhosted : Flag<["-"], "fhosted">, Group<f_Group>;
def fdenormal_fp_math_EQ : Joined<["-"], "fdenormal-fp-math=">, Group<f_Group>, Flags<[CC1Option]>;
def ffp_model_EQ : Joined<["-"], "ffp-model=">, Group<f_Group>, Flags<[NoXarchOption]>,
  HelpText<"Controls the semantics of floating-point calculations.">;
def ffp_exception_behavior_EQ : Joined<["-"], "ffp-exception-behavior=">, Group<f_Group>, Flags<[CC1Option]>,
  HelpText<"Specifies the exception behavior of floating-point operations.">,
  Values<"ignore,maytrap,strict">, NormalizedValuesScope<"LangOptions">,
  NormalizedValues<["FPE_Ignore", "FPE_MayTrap", "FPE_Strict"]>,
  MarshallingInfoEnum<LangOpts<"FPExceptionMode">, "FPE_Ignore">;
#if INTEL_CUSTOMIZATION
def fp_model_EQ : Joined<["-"], "fp-model=">, Alias<ffp_model_EQ>,
  HelpText<"Controls the semantics of floating-point calculations.">;
def fp_model : Separate<["-"], "fp-model">, Alias<ffp_model_EQ>;
def fp_speculation_EQ : Joined<["-"], "fp-speculation=">,Alias<ffp_exception_behavior_EQ>,
  HelpText<"Specifies the exception behavior of floating-point operations.">;
// icc-compatible fcmp handling
def fhonor_nan_compares : Flag<["-"], "fhonor-nan-compares">,
  Flags<[NoXarchOption, CC1Option]>,
  HelpText<"Honor NaN compares with fast math">,
  MarshallingInfoFlag<LangOpts<"HonorNaNCompares">>;
def fno_honor_nan_compares : Flag<["-"], "fno-honor-nan-compares">,
  Flags<[NoXarchOption, CC1Option]>,
  HelpText<"Do not honor NaN compares with fast math">;
#endif // INTEL_CUSTOMIZATION
defm fast_math : BoolFOption<"fast-math",
  LangOpts<"FastMath">, DefaultFalse,
  PosFlag<SetTrue, [CC1Option], "Allow aggressive, lossy floating-point optimizations",
          [cl_fast_relaxed_math.KeyPath]>,
  NegFlag<SetFalse>>;
def menable_unsafe_fp_math : Flag<["-"], "menable-unsafe-fp-math">, Flags<[CC1Option]>,
  HelpText<"Allow unsafe floating-point math optimizations which may decrease precision">,
  MarshallingInfoFlag<LangOpts<"UnsafeFPMath">>,
  ImpliedByAnyOf<[cl_unsafe_math_optimizations.KeyPath, ffast_math.KeyPath]>;
defm math_errno : BoolFOption<"math-errno",
  LangOpts<"MathErrno">, DefaultFalse,
  PosFlag<SetTrue, [CC1Option], "Require math functions to indicate errors by setting errno">,
  NegFlag<SetFalse>>,
  ShouldParseIf<!strconcat("!", open_cl.KeyPath)>;
def fextend_args_EQ : Joined<["-"], "fextend-arguments=">, Group<f_Group>,
  Flags<[CC1Option, NoArgumentUnused]>,
  HelpText<"Controls how scalar integer arguments are extended in calls "
           "to unprototyped and varargs functions">,
  Values<"32,64">,
  NormalizedValues<["ExtendTo32", "ExtendTo64"]>,
  NormalizedValuesScope<"LangOptions::ExtendArgsKind">,
  MarshallingInfoEnum<LangOpts<"ExtendIntArgs">,"ExtendTo32">;
def fbracket_depth_EQ : Joined<["-"], "fbracket-depth=">, Group<f_Group>, Flags<[CoreOption]>;
def fsignaling_math : Flag<["-"], "fsignaling-math">, Group<f_Group>;
def fno_signaling_math : Flag<["-"], "fno-signaling-math">, Group<f_Group>;
defm jump_tables : BoolFOption<"jump-tables",
  CodeGenOpts<"NoUseJumpTables">, DefaultFalse,
  NegFlag<SetTrue, [CC1Option], "Do not use">, PosFlag<SetFalse, [], "Use">,
  BothFlags<[], " jump tables for lowering switches">>;
defm force_enable_int128 : BoolFOption<"force-enable-int128",
  TargetOpts<"ForceEnableInt128">, DefaultFalse,
  PosFlag<SetTrue, [CC1Option], "Enable">, NegFlag<SetFalse, [], "Disable">,
  BothFlags<[], " support for int128_t type">>;
defm keep_static_consts : BoolFOption<"keep-static-consts",
  CodeGenOpts<"KeepStaticConsts">, DefaultFalse,
  PosFlag<SetTrue, [CC1Option], "Keep">, NegFlag<SetFalse, [], "Don't keep">,
  BothFlags<[NoXarchOption], " static const variables if unused">>;
defm fixed_point : BoolFOption<"fixed-point",
  LangOpts<"FixedPoint">, DefaultFalse,
  PosFlag<SetTrue, [CC1Option], "Enable">, NegFlag<SetFalse, [], "Disable">,
  BothFlags<[], " fixed point types">>, ShouldParseIf<!strconcat("!", cplusplus.KeyPath)>;
defm cxx_static_destructors : BoolFOption<"c++-static-destructors",
  LangOpts<"RegisterStaticDestructors">, DefaultTrue,
  NegFlag<SetFalse, [CC1Option], "Disable C++ static destructor registration">,
  PosFlag<SetTrue>>;
def fsymbol_partition_EQ : Joined<["-"], "fsymbol-partition=">, Group<f_Group>,
  Flags<[CC1Option]>, MarshallingInfoString<CodeGenOpts<"SymbolPartition">>;

defm memory_profile : OptInFFlag<"memory-profile", "Enable", "Disable", " heap memory profiling">;
def fmemory_profile_EQ : Joined<["-"], "fmemory-profile=">,
    Group<f_Group>, Flags<[CC1Option]>, MetaVarName<"<directory>">,
    HelpText<"Enable heap memory profiling and dump results into <directory>">;

// Begin sanitizer flags. These should all be core options exposed in all driver
// modes.
let Flags = [CC1Option, CoreOption] in {

def fsanitize_EQ : CommaJoined<["-"], "fsanitize=">, Group<f_clang_Group>,
                   MetaVarName<"<check>">,
                   HelpText<"Turn on runtime checks for various forms of undefined "
                            "or suspicious behavior. See user manual for available checks">;
def fno_sanitize_EQ : CommaJoined<["-"], "fno-sanitize=">, Group<f_clang_Group>,
                      Flags<[CoreOption, NoXarchOption]>;

def fsanitize_ignorelist_EQ : Joined<["-"], "fsanitize-ignorelist=">,
  Group<f_clang_Group>, HelpText<"Path to ignorelist file for sanitizers">;
def : Joined<["-"], "fsanitize-blacklist=">,
  Group<f_clang_Group>, Flags<[HelpHidden]>, Alias<fsanitize_ignorelist_EQ>,
  HelpText<"Alias for -fsanitize-ignorelist=">;

def fsanitize_system_ignorelist_EQ : Joined<["-"], "fsanitize-system-ignorelist=">,
  HelpText<"Path to system ignorelist file for sanitizers">, Flags<[CC1Option]>;
def : Joined<["-"], "fsanitize-system-blacklist=">,
  HelpText<"Alias for -fsanitize-system-ignorelist=">,
  Flags<[CC1Option, HelpHidden]>, Alias<fsanitize_system_ignorelist_EQ>;

def fno_sanitize_ignorelist : Flag<["-"], "fno-sanitize-ignorelist">,
  Group<f_clang_Group>, HelpText<"Don't use ignorelist file for sanitizers">;
def : Flag<["-"], "fno-sanitize-blacklist">,
  Group<f_clang_Group>, Flags<[HelpHidden]>, Alias<fno_sanitize_ignorelist>;

def fsanitize_coverage : CommaJoined<["-"], "fsanitize-coverage=">,
  Group<f_clang_Group>,
  HelpText<"Specify the type of coverage instrumentation for Sanitizers">;
def fno_sanitize_coverage : CommaJoined<["-"], "fno-sanitize-coverage=">,
  Group<f_clang_Group>, Flags<[CoreOption, NoXarchOption]>,
  HelpText<"Disable features of coverage instrumentation for Sanitizers">,
  Values<"func,bb,edge,indirect-calls,trace-bb,trace-cmp,trace-div,trace-gep,"
         "8bit-counters,trace-pc,trace-pc-guard,no-prune,inline-8bit-counters,"
         "inline-bool-flag">;
def fsanitize_coverage_allowlist : Joined<["-"], "fsanitize-coverage-allowlist=">,
    Group<f_clang_Group>, Flags<[CoreOption, NoXarchOption]>,
    HelpText<"Restrict sanitizer coverage instrumentation exclusively to modules and functions that match the provided special case list, except the blocked ones">,
    MarshallingInfoStringVector<CodeGenOpts<"SanitizeCoverageAllowlistFiles">>;
def : Joined<["-"], "fsanitize-coverage-whitelist=">,
  Group<f_clang_Group>, Flags<[CoreOption, HelpHidden]>, Alias<fsanitize_coverage_allowlist>,
  HelpText<"Deprecated, use -fsanitize-coverage-allowlist= instead">;
def fsanitize_coverage_ignorelist : Joined<["-"], "fsanitize-coverage-ignorelist=">,
    Group<f_clang_Group>, Flags<[CoreOption, NoXarchOption]>,
    HelpText<"Disable sanitizer coverage instrumentation for modules and functions "
             "that match the provided special case list, even the allowed ones">,
    MarshallingInfoStringVector<CodeGenOpts<"SanitizeCoverageIgnorelistFiles">>;
def : Joined<["-"], "fsanitize-coverage-blacklist=">,
  Group<f_clang_Group>, Flags<[CoreOption, HelpHidden]>,
  Alias<fsanitize_coverage_ignorelist>,
  HelpText<"Deprecated, use -fsanitize-coverage-ignorelist= instead">;
def fsanitize_memory_track_origins_EQ : Joined<["-"], "fsanitize-memory-track-origins=">,
                                        Group<f_clang_Group>,
                                        HelpText<"Enable origins tracking in MemorySanitizer">,
                                        MarshallingInfoInt<CodeGenOpts<"SanitizeMemoryTrackOrigins">>;
def fsanitize_memory_track_origins : Flag<["-"], "fsanitize-memory-track-origins">,
                                     Group<f_clang_Group>,
                                     HelpText<"Enable origins tracking in MemorySanitizer">;
def fno_sanitize_memory_track_origins : Flag<["-"], "fno-sanitize-memory-track-origins">,
                                        Group<f_clang_Group>,
                                        Flags<[CoreOption, NoXarchOption]>,
                                        HelpText<"Disable origins tracking in MemorySanitizer">;
def fsanitize_hwaddress_experimental_aliasing
  : Flag<["-"], "fsanitize-hwaddress-experimental-aliasing">,
    Group<f_clang_Group>,
    HelpText<"Enable aliasing mode in HWAddressSanitizer">;
def fno_sanitize_hwaddress_experimental_aliasing
  : Flag<["-"], "fno-sanitize-hwaddress-experimental-aliasing">,
    Group<f_clang_Group>, Flags<[CoreOption, NoXarchOption]>,
    HelpText<"Disable aliasing mode in HWAddressSanitizer">;
defm sanitize_memory_use_after_dtor : BoolOption<"f", "sanitize-memory-use-after-dtor",
  CodeGenOpts<"SanitizeMemoryUseAfterDtor">, DefaultFalse,
  PosFlag<SetTrue, [CC1Option], "Enable">, NegFlag<SetFalse, [], "Disable">,
  BothFlags<[], " use-after-destroy detection in MemorySanitizer">>,
  Group<f_clang_Group>;
def fsanitize_address_field_padding : Joined<["-"], "fsanitize-address-field-padding=">,
                                        Group<f_clang_Group>,
                                        HelpText<"Level of field padding for AddressSanitizer">,
                                        MarshallingInfoInt<LangOpts<"SanitizeAddressFieldPadding">>;
defm sanitize_address_use_after_scope : BoolOption<"f", "sanitize-address-use-after-scope",
  CodeGenOpts<"SanitizeAddressUseAfterScope">, DefaultFalse,
  PosFlag<SetTrue, [], "Enable">, NegFlag<SetFalse, [CoreOption, NoXarchOption], "Disable">,
  BothFlags<[], " use-after-scope detection in AddressSanitizer">>,
  Group<f_clang_Group>;
def sanitize_address_use_after_return_EQ
  : Joined<["-"], "fsanitize-address-use-after-return=">,
    MetaVarName<"<mode>">,
    Flags<[CC1Option]>,
    HelpText<"Select the mode of detecting stack use-after-return in AddressSanitizer">,
    Group<f_clang_Group>,
    Values<"never,runtime,always">,
    NormalizedValuesScope<"llvm::AsanDetectStackUseAfterReturnMode">,
    NormalizedValues<["Never", "Runtime", "Always"]>,
    MarshallingInfoEnum<CodeGenOpts<"SanitizeAddressUseAfterReturn">, "Runtime">;
defm sanitize_address_poison_custom_array_cookie : BoolOption<"f", "sanitize-address-poison-custom-array-cookie",
  CodeGenOpts<"SanitizeAddressPoisonCustomArrayCookie">, DefaultFalse,
  PosFlag<SetTrue, [], "Enable">, NegFlag<SetFalse, [], "Disable">,
  BothFlags<[], " poisoning array cookies when using custom operator new[] in AddressSanitizer">>,
  Group<f_clang_Group>;
def fsanitize_address_globals_dead_stripping : Flag<["-"], "fsanitize-address-globals-dead-stripping">,
  Group<f_clang_Group>, HelpText<"Enable linker dead stripping of globals in AddressSanitizer">,
  MarshallingInfoFlag<CodeGenOpts<"SanitizeAddressGlobalsDeadStripping">, "false">;
defm sanitize_address_use_odr_indicator : BoolOption<"f", "sanitize-address-use-odr-indicator",
  CodeGenOpts<"SanitizeAddressUseOdrIndicator">, DefaultFalse,
  PosFlag<SetTrue, [], "Enable ODR indicator globals to avoid false ODR violation"
            " reports in partially sanitized programs at the cost of an increase in binary size">,
  NegFlag<SetFalse, [], "Disable ODR indicator globals">>,
  Group<f_clang_Group>;
def sanitize_address_destructor_EQ
    : Joined<["-"], "fsanitize-address-destructor=">,
      Flags<[CC1Option]>,
      HelpText<"Set destructor type used in ASan instrumentation">,
      Group<f_clang_Group>,
      Values<"none,global">,
      NormalizedValuesScope<"llvm::AsanDtorKind">,
      NormalizedValues<["None", "Global"]>,
      MarshallingInfoEnum<CodeGenOpts<"SanitizeAddressDtor">, "Global">;
// Note: This flag was introduced when it was necessary to distinguish between
//       ABI for correct codegen.  This is no longer needed, but the flag is
//       not removed since targeting either ABI will behave the same.
//       This way we cause no disturbance to existing scripts & code, and if we
//       want to use this flag in the future we will cause no disturbance then
//       either.
def fsanitize_hwaddress_abi_EQ
    : Joined<["-"], "fsanitize-hwaddress-abi=">,
      Group<f_clang_Group>,
      HelpText<"Select the HWAddressSanitizer ABI to target (interceptor or platform, default interceptor). This option is currently unused.">;
def fsanitize_recover_EQ : CommaJoined<["-"], "fsanitize-recover=">,
                           Group<f_clang_Group>,
                           HelpText<"Enable recovery for specified sanitizers">;
def fno_sanitize_recover_EQ : CommaJoined<["-"], "fno-sanitize-recover=">,
                              Group<f_clang_Group>, Flags<[CoreOption, NoXarchOption]>,
                              HelpText<"Disable recovery for specified sanitizers">;
def fsanitize_recover : Flag<["-"], "fsanitize-recover">, Group<f_clang_Group>,
                        Alias<fsanitize_recover_EQ>, AliasArgs<["all"]>;
def fno_sanitize_recover : Flag<["-"], "fno-sanitize-recover">,
                           Flags<[CoreOption, NoXarchOption]>, Group<f_clang_Group>,
                           Alias<fno_sanitize_recover_EQ>, AliasArgs<["all"]>;
def fsanitize_trap_EQ : CommaJoined<["-"], "fsanitize-trap=">, Group<f_clang_Group>,
                        HelpText<"Enable trapping for specified sanitizers">;
def fno_sanitize_trap_EQ : CommaJoined<["-"], "fno-sanitize-trap=">, Group<f_clang_Group>,
                           Flags<[CoreOption, NoXarchOption]>,
                           HelpText<"Disable trapping for specified sanitizers">;
def fsanitize_trap : Flag<["-"], "fsanitize-trap">, Group<f_clang_Group>,
                     Alias<fsanitize_trap_EQ>, AliasArgs<["all"]>,
                     HelpText<"Enable trapping for all sanitizers">;
def fno_sanitize_trap : Flag<["-"], "fno-sanitize-trap">, Group<f_clang_Group>,
                        Alias<fno_sanitize_trap_EQ>, AliasArgs<["all"]>,
                        Flags<[CoreOption, NoXarchOption]>,
                        HelpText<"Disable trapping for all sanitizers">;
def fsanitize_undefined_trap_on_error
    : Flag<["-"], "fsanitize-undefined-trap-on-error">, Group<f_clang_Group>,
      Alias<fsanitize_trap_EQ>, AliasArgs<["undefined"]>;
def fno_sanitize_undefined_trap_on_error
    : Flag<["-"], "fno-sanitize-undefined-trap-on-error">, Group<f_clang_Group>,
      Alias<fno_sanitize_trap_EQ>, AliasArgs<["undefined"]>;
defm sanitize_minimal_runtime : BoolOption<"f", "sanitize-minimal-runtime",
  CodeGenOpts<"SanitizeMinimalRuntime">, DefaultFalse,
  PosFlag<SetTrue>, NegFlag<SetFalse>>,
  Group<f_clang_Group>;
def fsanitize_link_runtime : Flag<["-"], "fsanitize-link-runtime">,
                           Group<f_clang_Group>;
def fno_sanitize_link_runtime : Flag<["-"], "fno-sanitize-link-runtime">,
                              Group<f_clang_Group>;
def fsanitize_link_cxx_runtime : Flag<["-"], "fsanitize-link-c++-runtime">,
                                 Group<f_clang_Group>;
def fno_sanitize_link_cxx_runtime : Flag<["-"], "fno-sanitize-link-c++-runtime">,
                                    Group<f_clang_Group>;
defm sanitize_cfi_cross_dso : BoolOption<"f", "sanitize-cfi-cross-dso",
  CodeGenOpts<"SanitizeCfiCrossDso">, DefaultFalse,
  PosFlag<SetTrue, [], "Enable">, NegFlag<SetFalse, [CoreOption, NoXarchOption], "Disable">,
  BothFlags<[], " control flow integrity (CFI) checks for cross-DSO calls.">>,
  Group<f_clang_Group>;
def fsanitize_cfi_icall_generalize_pointers : Flag<["-"], "fsanitize-cfi-icall-generalize-pointers">,
                                              Group<f_clang_Group>,
                                              HelpText<"Generalize pointers in CFI indirect call type signature checks">,
                                              MarshallingInfoFlag<CodeGenOpts<"SanitizeCfiICallGeneralizePointers">>;
defm sanitize_cfi_canonical_jump_tables : BoolOption<"f", "sanitize-cfi-canonical-jump-tables",
  CodeGenOpts<"SanitizeCfiCanonicalJumpTables">, DefaultFalse,
  PosFlag<SetTrue, [], "Make">, NegFlag<SetFalse, [CoreOption, NoXarchOption], "Do not make">,
  BothFlags<[], " the jump table addresses canonical in the symbol table">>,
  Group<f_clang_Group>;
defm sanitize_stats : BoolOption<"f", "sanitize-stats",
  CodeGenOpts<"SanitizeStats">, DefaultFalse,
  PosFlag<SetTrue, [], "Enable">, NegFlag<SetFalse, [CoreOption, NoXarchOption], "Disable">,
  BothFlags<[], " sanitizer statistics gathering.">>,
  Group<f_clang_Group>;
def fsanitize_thread_memory_access : Flag<["-"], "fsanitize-thread-memory-access">,
                                     Group<f_clang_Group>,
                                     HelpText<"Enable memory access instrumentation in ThreadSanitizer (default)">;
def fno_sanitize_thread_memory_access : Flag<["-"], "fno-sanitize-thread-memory-access">,
                                        Group<f_clang_Group>,
                                        Flags<[CoreOption, NoXarchOption]>,
                                        HelpText<"Disable memory access instrumentation in ThreadSanitizer">;
def fsanitize_thread_func_entry_exit : Flag<["-"], "fsanitize-thread-func-entry-exit">,
                                       Group<f_clang_Group>,
                                       HelpText<"Enable function entry/exit instrumentation in ThreadSanitizer (default)">;
def fno_sanitize_thread_func_entry_exit : Flag<["-"], "fno-sanitize-thread-func-entry-exit">,
                                          Group<f_clang_Group>,
                                          Flags<[CoreOption, NoXarchOption]>,
                                          HelpText<"Disable function entry/exit instrumentation in ThreadSanitizer">;
def fsanitize_thread_atomics : Flag<["-"], "fsanitize-thread-atomics">,
                               Group<f_clang_Group>,
                               HelpText<"Enable atomic operations instrumentation in ThreadSanitizer (default)">;
def fno_sanitize_thread_atomics : Flag<["-"], "fno-sanitize-thread-atomics">,
                                  Group<f_clang_Group>,
                                  Flags<[CoreOption, NoXarchOption]>,
                                  HelpText<"Disable atomic operations instrumentation in ThreadSanitizer">;
def fsanitize_undefined_strip_path_components_EQ : Joined<["-"], "fsanitize-undefined-strip-path-components=">,
  Group<f_clang_Group>, MetaVarName<"<number>">,
  HelpText<"Strip (or keep only, if negative) a given number of path components "
           "when emitting check metadata.">,
  MarshallingInfoInt<CodeGenOpts<"EmitCheckPathComponentsToStrip">, "0", "int">;

} // end -f[no-]sanitize* flags

def funsafe_math_optimizations : Flag<["-"], "funsafe-math-optimizations">,
  Group<f_Group>;
def fno_unsafe_math_optimizations : Flag<["-"], "fno-unsafe-math-optimizations">,
  Group<f_Group>;
#if INTEL_CUSTOMIZATION
def fuse_unaligned_vector_move : Flag<["-"], "fuse-unaligned-vector-move">,
    Group<f_Group>, Flags<[CoreOption, HelpHidden]>,
    HelpText<"Enable transforming aligned vector move instruction to "
             "unaligned vector move.">;
def fno_use_unaligned_vector_move : Flag<["-"], "fno-use-unaligned-vector-move">,
    Group<f_Group>,  Flags<[CoreOption, HelpHidden]>,
    HelpText<"Disable transforming aligned vector move instruction to "
             "unaligned vector move.">;
#endif // INTEL_CUSTOMIZATION
def fassociative_math : Flag<["-"], "fassociative-math">, Group<f_Group>;
def fno_associative_math : Flag<["-"], "fno-associative-math">, Group<f_Group>;
defm reciprocal_math : BoolFOption<"reciprocal-math",
  LangOpts<"AllowRecip">, DefaultFalse,
  PosFlag<SetTrue, [CC1Option], "Allow division operations to be reassociated",
          [menable_unsafe_fp_math.KeyPath]>,
  NegFlag<SetFalse>>;
def fapprox_func : Flag<["-"], "fapprox-func">, Group<f_Group>, Flags<[CC1Option, NoDriverOption]>,
  MarshallingInfoFlag<LangOpts<"ApproxFunc">>, ImpliedByAnyOf<[menable_unsafe_fp_math.KeyPath]>;
defm finite_math_only : BoolFOption<"finite-math-only",
  LangOpts<"FiniteMathOnly">, DefaultFalse,
  PosFlag<SetTrue, [CC1Option], "", [cl_finite_math_only.KeyPath, ffast_math.KeyPath]>,
  NegFlag<SetFalse>>;
defm signed_zeros : BoolFOption<"signed-zeros",
  LangOpts<"NoSignedZero">, DefaultFalse,
  NegFlag<SetTrue, [CC1Option], "Allow optimizations that ignore the sign of floating point zeros",
            [cl_no_signed_zeros.KeyPath, menable_unsafe_fp_math.KeyPath]>,
  PosFlag<SetFalse>>;
def fhonor_nans : Flag<["-"], "fhonor-nans">, Group<f_Group>;
def fno_honor_nans : Flag<["-"], "fno-honor-nans">, Group<f_Group>;
def fhonor_infinities : Flag<["-"], "fhonor-infinities">, Group<f_Group>;
def fno_honor_infinities : Flag<["-"], "fno-honor-infinities">, Group<f_Group>;
// This option was originally misspelt "infinites" [sic].
def : Flag<["-"], "fhonor-infinites">, Alias<fhonor_infinities>;
def : Flag<["-"], "fno-honor-infinites">, Alias<fno_honor_infinities>;
def frounding_math : Flag<["-"], "frounding-math">, Group<f_Group>, Flags<[CC1Option]>,
  MarshallingInfoFlag<LangOpts<"FPRoundingMode">, "llvm::RoundingMode::NearestTiesToEven">,
  Normalizer<"makeFlagToValueNormalizer(llvm::RoundingMode::Dynamic)">;
def fno_rounding_math : Flag<["-"], "fno-rounding-math">, Group<f_Group>, Flags<[CC1Option]>;
def ftrapping_math : Flag<["-"], "ftrapping-math">, Group<f_Group>;
def fno_trapping_math : Flag<["-"], "fno-trapping-math">, Group<f_Group>;
def ffp_contract : Joined<["-"], "ffp-contract=">, Group<f_Group>,
  Flags<[CC1Option]>, HelpText<"Form fused FP ops (e.g. FMAs):"
  " fast (fuses across statements disregarding pragmas)"
  " | on (only fuses in the same statement unless dictated by pragmas)"
  " | off (never fuses)"
  " | fast-honor-pragmas (fuses across statements unless diectated by pragmas)."
  " Default is 'fast' for CUDA, 'fast-honor-pragmas' for HIP, and 'on' otherwise.">,
  Values<"fast,on,off,fast-honor-pragmas">;

defm strict_float_cast_overflow : BoolFOption<"strict-float-cast-overflow",
  CodeGenOpts<"StrictFloatCastOverflow">, DefaultTrue,
  NegFlag<SetFalse, [CC1Option], "Relax language rules and try to match the behavior"
            " of the target's native float-to-int conversion instructions">,
  PosFlag<SetTrue, [], "Assume that overflowing float-to-int casts are undefined (default)">>;

def ffor_scope : Flag<["-"], "ffor-scope">, Group<f_Group>;
def fno_for_scope : Flag<["-"], "fno-for-scope">, Group<f_Group>;

defm rewrite_imports : BoolFOption<"rewrite-imports",
  PreprocessorOutputOpts<"RewriteImports">, DefaultFalse,
  PosFlag<SetTrue, [CC1Option]>, NegFlag<SetFalse>>;
defm rewrite_includes : BoolFOption<"rewrite-includes",
  PreprocessorOutputOpts<"RewriteIncludes">, DefaultFalse,
  PosFlag<SetTrue, [CC1Option]>, NegFlag<SetFalse>>;

defm delete_null_pointer_checks : BoolFOption<"delete-null-pointer-checks",
  CodeGenOpts<"NullPointerIsValid">, DefaultFalse,
  NegFlag<SetTrue, [CC1Option], "Do not treat usage of null pointers as undefined behavior">,
  PosFlag<SetFalse, [], "Treat usage of null pointers as undefined behavior (default)">,
  BothFlags<[CoreOption]>>;

def frewrite_map_file_EQ : Joined<["-"], "frewrite-map-file=">,
                           Group<f_Group>,
                           Flags<[NoXarchOption, CC1Option]>,
                           MarshallingInfoStringVector<CodeGenOpts<"RewriteMapFiles">>;

defm use_line_directives : BoolFOption<"use-line-directives",
  PreprocessorOutputOpts<"UseLineDirectives">, DefaultFalse,
  PosFlag<SetTrue, [CC1Option], "Use #line in preprocessed output">, NegFlag<SetFalse>>;

def ffreestanding : Flag<["-"], "ffreestanding">, Group<f_Group>, Flags<[CC1Option]>,
  HelpText<"Assert that the compilation takes place in a freestanding environment">,
  MarshallingInfoFlag<LangOpts<"Freestanding">>;
def fgnuc_version_EQ : Joined<["-"], "fgnuc-version=">, Group<f_Group>,
  HelpText<"Sets various macros to claim compatibility with the given GCC version (default is 4.2.1)">,
  Flags<[CC1Option, CoreOption]>;
// We abuse '-f[no-]gnu-keywords' to force overriding all GNU-extension
// keywords. This behavior is provided by GCC's poorly named '-fasm' flag,
// while a subset (the non-C++ GNU keywords) is provided by GCC's
// '-fgnu-keywords'. Clang conflates the two for simplicity under the single
// name, as it doesn't seem a useful distinction.
defm gnu_keywords : BoolFOption<"gnu-keywords",
  LangOpts<"GNUKeywords">, Default<gnu_mode.KeyPath>,
  PosFlag<SetTrue, [], "Allow GNU-extension keywords regardless of language standard">,
  NegFlag<SetFalse>, BothFlags<[CC1Option]>>;
defm gnu89_inline : BoolFOption<"gnu89-inline",
  LangOpts<"GNUInline">, Default<!strconcat("!", c99.KeyPath, " && !", cplusplus.KeyPath)>,
  PosFlag<SetTrue, [CC1Option], "Use the gnu89 inline semantics">,
  NegFlag<SetFalse>>, ShouldParseIf<!strconcat("!", cplusplus.KeyPath)>;
def fgnu_runtime : Flag<["-"], "fgnu-runtime">, Group<f_Group>,
  HelpText<"Generate output compatible with the standard GNU Objective-C runtime">;
def fheinous_gnu_extensions : Flag<["-"], "fheinous-gnu-extensions">, Flags<[CC1Option]>,
  MarshallingInfoFlag<LangOpts<"HeinousExtensions">>;
def filelist : Separate<["-"], "filelist">, Flags<[LinkerInput]>,
               Group<Link_Group>;
def : Flag<["-"], "findirect-virtual-calls">, Alias<fapple_kext>;
def finline_functions : Flag<["-"], "finline-functions">, Group<f_clang_Group>, Flags<[CC1Option]>,
  HelpText<"Inline suitable functions">;
def finline_hint_functions: Flag<["-"], "finline-hint-functions">, Group<f_clang_Group>, Flags<[CC1Option]>,
  HelpText<"Inline functions which are (explicitly or implicitly) marked inline">;
def finline : Flag<["-"], "finline">, Group<clang_ignored_f_Group>;
def fglobal_isel : Flag<["-"], "fglobal-isel">, Group<f_clang_Group>,
  HelpText<"Enables the global instruction selector">;
def fexperimental_isel : Flag<["-"], "fexperimental-isel">, Group<f_clang_Group>,
  Alias<fglobal_isel>;
defm legacy_pass_manager : BoolOption<"f", "legacy-pass-manager",
  CodeGenOpts<"LegacyPassManager">, Default<"!static_cast<unsigned>(LLVM_ENABLE_NEW_PASS_MANAGER)">,
  PosFlag<SetTrue, [], "Use the legacy pass manager in LLVM">,
  NegFlag<SetFalse, [], "Use the new pass manager in LLVM">,
  BothFlags<[CC1Option]>>, Group<f_clang_Group>;
def fexperimental_new_pass_manager : Flag<["-"], "fexperimental-new-pass-manager">,
  Group<f_clang_Group>, Flags<[CC1Option]>, Alias<fno_legacy_pass_manager>;
def fno_experimental_new_pass_manager : Flag<["-"], "fno-experimental-new-pass-manager">,
  Group<f_clang_Group>, Flags<[CC1Option]>, Alias<flegacy_pass_manager>;
def fexperimental_strict_floating_point : Flag<["-"], "fexperimental-strict-floating-point">,
  Group<f_clang_Group>, Flags<[CC1Option]>,
  HelpText<"Enables experimental strict floating point in LLVM.">,
  MarshallingInfoFlag<LangOpts<"ExpStrictFP">>;
def finput_charset_EQ : Joined<["-"], "finput-charset=">, Flags<[FlangOption, FC1Option]>, Group<f_Group>,
  HelpText<"Specify the default character set for source files">;
def fexec_charset_EQ : Joined<["-"], "fexec-charset=">, Group<f_Group>;
def finstrument_functions : Flag<["-"], "finstrument-functions">, Group<f_Group>, Flags<[CC1Option]>,
  HelpText<"Generate calls to instrument function entry and exit">,
  MarshallingInfoFlag<CodeGenOpts<"InstrumentFunctions">>;
#if INTEL_CUSTOMIZATION
def fno_instrument_functions : Flag<["-"], "fno-instrument-functions">,
  Group<f_Group>, Flags<[NoXarchOption]>;
def fma : Flag<["-"], "fma">, Alias<ffp_contract>, AliasArgs<["fast"]>,
  HelpText<"Enable the combining of floating point multiples and add/subtract "
  "operations.">;
def no_fma : Flag<["-"], "no-fma">, Alias<ffp_contract>, AliasArgs<["off"]>,
  HelpText<"Disable the combining of floating point multiples and add/subtract "
  "operations.">;
#endif // INTEL_CUSTOMIZATION
def finstrument_functions_after_inlining : Flag<["-"], "finstrument-functions-after-inlining">, Group<f_Group>, Flags<[CC1Option]>,
  HelpText<"Like -finstrument-functions, but insert the calls after inlining">,
  MarshallingInfoFlag<CodeGenOpts<"InstrumentFunctionsAfterInlining">>;
def finstrument_function_entry_bare : Flag<["-"], "finstrument-function-entry-bare">, Group<f_Group>, Flags<[CC1Option]>,
  HelpText<"Instrument function entry only, after inlining, without arguments to the instrumentation call">,
  MarshallingInfoFlag<CodeGenOpts<"InstrumentFunctionEntryBare">>;
def fcf_protection_EQ : Joined<["-"], "fcf-protection=">, Flags<[CoreOption, CC1Option]>, Group<f_Group>,
  HelpText<"Instrument control-flow architecture protection. Options: return, branch, full, none.">, Values<"return,branch,full,none">;
def fcf_protection : Flag<["-"], "fcf-protection">, Group<f_Group>, Flags<[CoreOption, CC1Option]>,
  Alias<fcf_protection_EQ>, AliasArgs<["full"]>,
  HelpText<"Enable cf-protection in 'full' mode">;

defm xray_instrument : BoolFOption<"xray-instrument",
  LangOpts<"XRayInstrument">, DefaultFalse,
  PosFlag<SetTrue, [CC1Option], "Generate XRay instrumentation sleds on function entry and exit">,
  NegFlag<SetFalse>>;

def fxray_instruction_threshold_EQ :
  JoinedOrSeparate<["-"], "fxray-instruction-threshold=">,
  Group<f_Group>, Flags<[CC1Option]>,
  HelpText<"Sets the minimum function size to instrument with XRay">,
  MarshallingInfoInt<CodeGenOpts<"XRayInstructionThreshold">, "200">;
def fxray_instruction_threshold_ :
  JoinedOrSeparate<["-"], "fxray-instruction-threshold">,
  Group<f_Group>, Flags<[CC1Option]>;

def fxray_always_instrument :
  JoinedOrSeparate<["-"], "fxray-always-instrument=">,
  Group<f_Group>, Flags<[CC1Option]>,
  HelpText<"DEPRECATED: Filename defining the whitelist for imbuing the 'always instrument' XRay attribute.">,
  MarshallingInfoStringVector<LangOpts<"XRayAlwaysInstrumentFiles">>;
def fxray_never_instrument :
  JoinedOrSeparate<["-"], "fxray-never-instrument=">,
  Group<f_Group>, Flags<[CC1Option]>,
  HelpText<"DEPRECATED: Filename defining the whitelist for imbuing the 'never instrument' XRay attribute.">,
  MarshallingInfoStringVector<LangOpts<"XRayNeverInstrumentFiles">>;
def fxray_attr_list :
  JoinedOrSeparate<["-"], "fxray-attr-list=">,
  Group<f_Group>, Flags<[CC1Option]>,
  HelpText<"Filename defining the list of functions/types for imbuing XRay attributes.">,
  MarshallingInfoStringVector<LangOpts<"XRayAttrListFiles">>;
def fxray_modes :
  JoinedOrSeparate<["-"], "fxray-modes=">,
  Group<f_Group>, Flags<[CC1Option]>,
  HelpText<"List of modes to link in by default into XRay instrumented binaries.">;

defm xray_always_emit_customevents : BoolFOption<"xray-always-emit-customevents",
  LangOpts<"XRayAlwaysEmitCustomEvents">, DefaultFalse,
  PosFlag<SetTrue, [CC1Option], "Always emit __xray_customevent(...) calls"
          " even if the containing function is not always instrumented">,
  NegFlag<SetFalse>>;

defm xray_always_emit_typedevents : BoolFOption<"xray-always-emit-typedevents",
  LangOpts<"XRayAlwaysEmitTypedEvents">, DefaultFalse,
  PosFlag<SetTrue, [CC1Option], "Always emit __xray_typedevent(...) calls"
          " even if the containing function is not always instrumented">,
  NegFlag<SetFalse>>;

defm xray_ignore_loops : BoolFOption<"xray-ignore-loops",
  CodeGenOpts<"XRayIgnoreLoops">, DefaultFalse,
  PosFlag<SetTrue, [CC1Option], "Don't instrument functions with loops"
          " unless they also meet the minimum function size">,
  NegFlag<SetFalse>>;

defm xray_function_index : BoolFOption<"xray-function-index",
  CodeGenOpts<"XRayOmitFunctionIndex">, DefaultTrue,
  NegFlag<SetFalse, [CC1Option], "Omit function index section at the"
          " expense of single-function patching performance">,
  PosFlag<SetTrue>>;

def fxray_link_deps : Flag<["-"], "fxray-link-deps">, Group<f_Group>,
  Flags<[CC1Option]>,
  HelpText<"Tells clang to add the link dependencies for XRay.">;
def fnoxray_link_deps : Flag<["-"], "fnoxray-link-deps">, Group<f_Group>,
  Flags<[CC1Option]>;

def fxray_instrumentation_bundle :
  JoinedOrSeparate<["-"], "fxray-instrumentation-bundle=">,
  Group<f_Group>, Flags<[CC1Option]>,
  HelpText<"Select which XRay instrumentation points to emit. Options: all, none, function-entry, function-exit, function, custom. Default is 'all'.  'function' includes both 'function-entry' and 'function-exit'.">;

def fxray_function_groups :
  Joined<["-"], "fxray-function-groups=">,
  Group<f_Group>, Flags<[CC1Option]>,
  HelpText<"Only instrument 1 of N groups">,
  MarshallingInfoInt<CodeGenOpts<"XRayTotalFunctionGroups">, "1">;

def fxray_selected_function_group :
  Joined<["-"], "fxray-selected-function-group=">,
  Group<f_Group>, Flags<[CC1Option]>,
  HelpText<"When using -fxray-function-groups, select which group of functions to instrument. Valid range is 0 to fxray-function-groups - 1">,
  MarshallingInfoInt<CodeGenOpts<"XRaySelectedFunctionGroup">, "0">;


defm fine_grained_bitfield_accesses : BoolOption<"f", "fine-grained-bitfield-accesses",
  CodeGenOpts<"FineGrainedBitfieldAccesses">, DefaultFalse,
  PosFlag<SetTrue, [], "Use separate accesses for consecutive bitfield runs with legal widths and alignments.">,
  NegFlag<SetFalse, [], "Use large-integer access for consecutive bitfield runs.">,
  BothFlags<[CC1Option]>>,
  Group<f_clang_Group>;

def fexperimental_relative_cxx_abi_vtables :
  Flag<["-"], "fexperimental-relative-c++-abi-vtables">,
  Group<f_clang_Group>, Flags<[CC1Option]>,
  HelpText<"Use the experimental C++ class ABI for classes with virtual tables">;
def fno_experimental_relative_cxx_abi_vtables :
  Flag<["-"], "fno-experimental-relative-c++-abi-vtables">,
  Group<f_clang_Group>, Flags<[CC1Option]>,
  HelpText<"Do not use the experimental C++ class ABI for classes with virtual tables">;

def fcxx_abi_EQ : Joined<["-"], "fc++-abi=">,
                  Group<f_clang_Group>, Flags<[CC1Option]>,
                  HelpText<"C++ ABI to use. This will override the target C++ ABI.">;

def flat__namespace : Flag<["-"], "flat_namespace">;
def flax_vector_conversions_EQ : Joined<["-"], "flax-vector-conversions=">, Group<f_Group>,
  HelpText<"Enable implicit vector bit-casts">, Values<"none,integer,all">, Flags<[CC1Option]>,
  NormalizedValues<["LangOptions::LaxVectorConversionKind::None",
                    "LangOptions::LaxVectorConversionKind::Integer",
                    "LangOptions::LaxVectorConversionKind::All"]>,
  MarshallingInfoEnum<LangOpts<"LaxVectorConversions">,
                      open_cl.KeyPath #
                          " ? LangOptions::LaxVectorConversionKind::None" #
                          " : LangOptions::LaxVectorConversionKind::All">;
def flax_vector_conversions : Flag<["-"], "flax-vector-conversions">, Group<f_Group>,
  Alias<flax_vector_conversions_EQ>, AliasArgs<["integer"]>;
def flimited_precision_EQ : Joined<["-"], "flimited-precision=">, Group<f_Group>;
def fapple_link_rtlib : Flag<["-"], "fapple-link-rtlib">, Group<f_Group>,
  HelpText<"Force linking the clang builtins runtime library">;
def flto_EQ : Joined<["-"], "flto=">, Flags<[CoreOption, CC1Option]>, Group<f_Group>,
  HelpText<"Set LTO mode to either 'full' or 'thin'">, Values<"thin,full">;
def flto_EQ_jobserver : Flag<["-"], "flto=jobserver">, Group<f_Group>;
def flto_EQ_auto : Flag<["-"], "flto=auto">, Group<f_Group>;
def flto : Flag<["-"], "flto">, Flags<[CoreOption, CC1Option]>, Group<f_Group>,
  HelpText<"Enable LTO in 'full' mode">;
def fno_lto : Flag<["-"], "fno-lto">, Flags<[CoreOption, CC1Option]>, Group<f_Group>,
  HelpText<"Disable LTO mode (default)">;
def foffload_lto_EQ : Joined<["-"], "foffload-lto=">, Flags<[CoreOption]>, Group<f_Group>,
  HelpText<"Set LTO mode to either 'full' or 'thin' for offload compilation">, Values<"thin,full">;
def foffload_lto : Flag<["-"], "foffload-lto">, Flags<[CoreOption]>, Group<f_Group>,
  HelpText<"Enable LTO in 'full' mode for offload compilation">;
def fno_offload_lto : Flag<["-"], "fno-offload-lto">, Flags<[CoreOption]>, Group<f_Group>,
  HelpText<"Disable LTO mode (default) for offload compilation">;
def flto_jobs_EQ : Joined<["-"], "flto-jobs=">,
  Flags<[CC1Option]>, Group<f_Group>,
  HelpText<"Controls the backend parallelism of -flto=thin (default "
           "of 0 means the number of threads will be derived from "
           "the number of CPUs detected)">;
def fthinlto_index_EQ : Joined<["-"], "fthinlto-index=">,
  Flags<[CoreOption, CC1Option]>, Group<f_Group>,
  HelpText<"Perform ThinLTO importing using provided function summary index">;
def fthin_link_bitcode_EQ : Joined<["-"], "fthin-link-bitcode=">,
  Flags<[CoreOption, CC1Option]>, Group<f_Group>,
  HelpText<"Write minimized bitcode to <file> for the ThinLTO thin link only">,
  MarshallingInfoString<CodeGenOpts<"ThinLinkBitcodeFile">>;
def fmacro_backtrace_limit_EQ : Joined<["-"], "fmacro-backtrace-limit=">,
                                Group<f_Group>, Flags<[NoXarchOption, CoreOption]>;
defm merge_all_constants : BoolFOption<"merge-all-constants",
  CodeGenOpts<"MergeAllConstants">, DefaultFalse,
  PosFlag<SetTrue, [CC1Option, CoreOption], "Allow">, NegFlag<SetFalse, [], "Disallow">,
  BothFlags<[], " merging of constants">>;
#if INTEL_CUSTOMIZATION
def fmerge_debug_strings : Flag<["-"], "fmerge-debug-strings">, Group<f_Group>,
  Flags<[NoXarchOption]>, HelpText<"Merge identical debug strings in "
  "different object files.">;
def fno_merge_debug_strings : Flag<["-"], "fno-merge-debug-strings">,
  Group<f_Group>,Flags<[NoXarchOption]>, HelpText<" Do not merge"
  "identical debug strings in different object files.">;
#endif // INTEL_CUSTOMIZATION
def fmessage_length_EQ : Joined<["-"], "fmessage-length=">, Group<f_Group>, Flags<[CC1Option]>,
  HelpText<"Format message diagnostics so that they fit within N columns">,
  MarshallingInfoInt<DiagnosticOpts<"MessageLength">>;
def fms_compatibility : Flag<["-"], "fms-compatibility">, Group<f_Group>, Flags<[CC1Option, CoreOption]>,
  HelpText<"Enable full Microsoft Visual C++ compatibility">,
  MarshallingInfoFlag<LangOpts<"MSVCCompat">>;
// if INTEL_CUSTOMIZATION
// CQ#368119 - support for '/Z7' and '/Zi' options.
def fms_debug_info_file_type: Joined<["-"], "fms-debug-info-file-type=">,
  Group<f_Group>, Flags<[CC1Option]>;
// CQ#368125 - support for '/Fd' and '/Fo' options.
def fms_debug_info_pdb_file: Joined<["-"], "fms-debug-info-pdb-file=">,
  Group<f_Group>, Flags<[CC1Option]>, MetaVarName<"<file>">,
  MarshallingInfoString<CodeGenOpts<"MSOutputPdbFile">>;
def fms_debug_info_obj_file: Joined<["-"], "fms-debug-info-obj-file=">,
  Group<f_Group>, Flags<[CC1Option]>, MetaVarName<"<file>">,
  MarshallingInfoString<CodeGenOpts<"MSOutputObjFile">>;
// endif INTEL_CUSTOMIZATION
def fms_extensions : Flag<["-"], "fms-extensions">, Group<f_Group>, Flags<[CC1Option, CoreOption]>,
  HelpText<"Accept some non-standard constructs supported by the Microsoft compiler">,
  MarshallingInfoFlag<LangOpts<"MicrosoftExt">>, ImpliedByAnyOf<[fms_compatibility.KeyPath]>;
defm asm_blocks : BoolFOption<"asm-blocks",
  LangOpts<"AsmBlocks">, Default<fms_extensions.KeyPath>,
  PosFlag<SetTrue, [CC1Option]>, NegFlag<SetFalse>>;
def fms_volatile : Flag<["-"], "fms-volatile">, Group<f_Group>, Flags<[CC1Option]>,
  MarshallingInfoFlag<CodeGenOpts<"MSVolatile">>;
def fmsc_version : Joined<["-"], "fmsc-version=">, Group<f_Group>, Flags<[NoXarchOption, CoreOption]>,
  HelpText<"Microsoft compiler version number to report in _MSC_VER (0 = don't define it (default))">;
def fms_compatibility_version
    : Joined<["-"], "fms-compatibility-version=">,
      Group<f_Group>,
      Flags<[ CC1Option, CoreOption ]>,
      HelpText<"Dot-separated value representing the Microsoft compiler "
               "version number to report in _MSC_VER (0 = don't define it "
               "(default))">;
defm delayed_template_parsing : BoolFOption<"delayed-template-parsing",
  LangOpts<"DelayedTemplateParsing">, DefaultFalse,
  PosFlag<SetTrue, [CC1Option], "Parse templated function definitions at the end of the translation unit">,
  NegFlag<SetFalse, [NoXarchOption], "Disable delayed template parsing">,
  BothFlags<[CoreOption]>>;
def fms_memptr_rep_EQ : Joined<["-"], "fms-memptr-rep=">, Group<f_Group>, Flags<[CC1Option]>,
  Values<"single,multiple,virtual">, NormalizedValuesScope<"LangOptions">,
  NormalizedValues<["PPTMK_FullGeneralitySingleInheritance", "PPTMK_FullGeneralityMultipleInheritance",
                    "PPTMK_FullGeneralityVirtualInheritance"]>,
  MarshallingInfoEnum<LangOpts<"MSPointerToMemberRepresentationMethod">, "PPTMK_BestCase">;
// __declspec is enabled by default for the PS4 by the driver, and also
// enabled for Microsoft Extensions or Borland Extensions, here.
//
// FIXME: __declspec is also currently enabled for CUDA, but isn't really a
// CUDA extension. However, it is required for supporting
// __clang_cuda_builtin_vars.h, which uses __declspec(property). Once that has
// been rewritten in terms of something more generic, remove the Opts.CUDA
// term here.
defm declspec : BoolOption<"f", "declspec",
  LangOpts<"DeclSpecKeyword">, DefaultFalse,
  PosFlag<SetTrue, [], "Allow", [fms_extensions.KeyPath, fborland_extensions.KeyPath, cuda.KeyPath]>,
  NegFlag<SetFalse, [], "Disallow">,
  BothFlags<[CC1Option], " __declspec as a keyword">>, Group<f_clang_Group>;
def fmodules_cache_path : Joined<["-"], "fmodules-cache-path=">, Group<i_Group>,
  Flags<[NoXarchOption, CC1Option]>, MetaVarName<"<directory>">,
  HelpText<"Specify the module cache path">;
def fmodules_user_build_path : Separate<["-"], "fmodules-user-build-path">, Group<i_Group>,
  Flags<[NoXarchOption, CC1Option]>, MetaVarName<"<directory>">,
  HelpText<"Specify the module user build path">,
  MarshallingInfoString<HeaderSearchOpts<"ModuleUserBuildPath">>;
def fprebuilt_module_path : Joined<["-"], "fprebuilt-module-path=">, Group<i_Group>,
  Flags<[NoXarchOption, CC1Option]>, MetaVarName<"<directory>">,
  HelpText<"Specify the prebuilt module path">;
defm prebuilt_implicit_modules : BoolFOption<"prebuilt-implicit-modules",
  HeaderSearchOpts<"EnablePrebuiltImplicitModules">, DefaultFalse,
  PosFlag<SetTrue, [], "Look up implicit modules in the prebuilt module path">,
  NegFlag<SetFalse>, BothFlags<[NoXarchOption, CC1Option]>>;

def fmodules_prune_interval : Joined<["-"], "fmodules-prune-interval=">, Group<i_Group>,
  Flags<[CC1Option]>, MetaVarName<"<seconds>">,
  HelpText<"Specify the interval (in seconds) between attempts to prune the module cache">,
  MarshallingInfoInt<HeaderSearchOpts<"ModuleCachePruneInterval">, "7 * 24 * 60 * 60">;
def fmodules_prune_after : Joined<["-"], "fmodules-prune-after=">, Group<i_Group>,
  Flags<[CC1Option]>, MetaVarName<"<seconds>">,
  HelpText<"Specify the interval (in seconds) after which a module file will be considered unused">,
  MarshallingInfoInt<HeaderSearchOpts<"ModuleCachePruneAfter">, "31 * 24 * 60 * 60">;
def fbuild_session_timestamp : Joined<["-"], "fbuild-session-timestamp=">,
  Group<i_Group>, Flags<[CC1Option]>, MetaVarName<"<time since Epoch in seconds>">,
  HelpText<"Time when the current build session started">,
  MarshallingInfoInt<HeaderSearchOpts<"BuildSessionTimestamp">, "0", "uint64_t">;
def fbuild_session_file : Joined<["-"], "fbuild-session-file=">,
  Group<i_Group>, MetaVarName<"<file>">,
  HelpText<"Use the last modification time of <file> as the build session timestamp">;
def fmodules_validate_once_per_build_session : Flag<["-"], "fmodules-validate-once-per-build-session">,
  Group<i_Group>, Flags<[CC1Option]>,
  HelpText<"Don't verify input files for the modules if the module has been "
           "successfully validated or loaded during this build session">,
  MarshallingInfoFlag<HeaderSearchOpts<"ModulesValidateOncePerBuildSession">>;
def fmodules_disable_diagnostic_validation : Flag<["-"], "fmodules-disable-diagnostic-validation">,
  Group<i_Group>, Flags<[CC1Option]>,
  HelpText<"Disable validation of the diagnostic options when loading the module">,
  MarshallingInfoNegativeFlag<HeaderSearchOpts<"ModulesValidateDiagnosticOptions">>;
defm modules_validate_system_headers : BoolOption<"f", "modules-validate-system-headers",
  HeaderSearchOpts<"ModulesValidateSystemHeaders">, DefaultFalse,
  PosFlag<SetTrue, [CC1Option], "Validate the system headers that a module depends on when loading the module">,
  NegFlag<SetFalse, [NoXarchOption]>>, Group<i_Group>;

def fvalidate_ast_input_files_content:
  Flag <["-"], "fvalidate-ast-input-files-content">,
  Group<f_Group>, Flags<[CC1Option]>,
  HelpText<"Compute and store the hash of input files used to build an AST."
           " Files with mismatching mtime's are considered valid"
           " if both contents is identical">,
  MarshallingInfoFlag<HeaderSearchOpts<"ValidateASTInputFilesContent">>;
def fmodules_validate_input_files_content:
  Flag <["-"], "fmodules-validate-input-files-content">,
  Group<f_Group>, Flags<[NoXarchOption]>,
  HelpText<"Validate PCM input files based on content if mtime differs">;
def fno_modules_validate_input_files_content:
  Flag <["-"], "fno_modules-validate-input-files-content">,
  Group<f_Group>, Flags<[NoXarchOption]>;
def fpch_validate_input_files_content:
  Flag <["-"], "fpch-validate-input-files-content">,
  Group<f_Group>, Flags<[NoXarchOption]>,
  HelpText<"Validate PCH input files based on content if mtime differs">;
def fno_pch_validate_input_files_content:
  Flag <["-"], "fno_pch-validate-input-files-content">,
  Group<f_Group>, Flags<[NoXarchOption]>;
defm pch_instantiate_templates : BoolFOption<"pch-instantiate-templates",
  LangOpts<"PCHInstantiateTemplates">, DefaultFalse,
  PosFlag<SetTrue, [], "Instantiate templates already while building a PCH">,
  NegFlag<SetFalse>, BothFlags<[CC1Option, CoreOption]>>;
defm pch_codegen: OptInFFlag<"pch-codegen", "Generate ", "Do not generate ",
  "code for uses of this PCH that assumes an explicit object file will be built for the PCH">;
defm pch_debuginfo: OptInFFlag<"pch-debuginfo", "Generate ", "Do not generate ",
  "debug info for types in an object file built from this PCH and do not generate them elsewhere">;

def fimplicit_module_maps : Flag <["-"], "fimplicit-module-maps">, Group<f_Group>,
  Flags<[NoXarchOption, CC1Option]>,
  HelpText<"Implicitly search the file system for module map files.">,
  MarshallingInfoFlag<HeaderSearchOpts<"ImplicitModuleMaps">>;
#if INTEL_CUSTOMIZATION
def fimf_arch_consistency_EQ : Joined<["-"],"fimf-arch-consistency=">,
  Group<f_Group>, Flags<[NoXarchOption]>, HelpText<"Ensures that "
  "the math library functions produce consistent results across different "
  "implementations of the same architecture">;
def fimf_max_error_EQ : Joined<["-"],"fimf-max-error=">,
  Group<f_Group>, Flags<[NoXarchOption]>, HelpText<"defines the "
  "maximum allowable relative error, measured in ulps, for math "
  "library function results">;
def fimf_absolute_error_EQ : Joined<["-"],"fimf-absolute-error=">, Group<f_Group>,
  Flags<[NoXarchOption]>, HelpText<"Define the maximum allowable "
  "absolute error for math library function results">;
def fimf_accuracy_bits_EQ : Joined<["-"],"fimf-accuracy-bits=">, Group<f_Group>,
  Flags<[NoXarchOption]>, HelpText<"Define the relative error, measured "
  "by the number of correct bits,for math library function results">;
def fimf_domain_exclusion_EQ : Joined<["-"],"fimf-domain-exclusion=">, Group<f_Group>,
  Flags<[NoXarchOption]>, HelpText<"Indicates the input arguments "
  "domain on which math functions must provide correct results.">;
def fimf_precision_EQ : Joined<["-"],"fimf-precision=">,Group<f_Group>,
  Flags<[NoXarchOption]>, HelpText<"Defines the accuracy (precision) "
  "for math library functions.">;
def fmax_errors_EQ : Joined<["-"], "fmax-errors=">, Alias<ferror_limit_EQ>;
#endif // INTEL_CUSTOMIZATION
def fmodules_ts : Flag <["-"], "fmodules-ts">, Group<f_Group>,
  Flags<[CC1Option]>, HelpText<"Enable support for the C++ Modules TS">,
  MarshallingInfoFlag<LangOpts<"ModulesTS">>;
defm modules : BoolFOption<"modules",
  LangOpts<"Modules">, Default<!strconcat(fmodules_ts.KeyPath, "||", cpp_modules.KeyPath)>,
  PosFlag<SetTrue, [CC1Option], "Enable the 'modules' language feature">,
  NegFlag<SetFalse>, BothFlags<[NoXarchOption]>>;
def fmodule_maps : Flag <["-"], "fmodule-maps">, Alias<fimplicit_module_maps>;
def fmodule_name_EQ : Joined<["-"], "fmodule-name=">, Group<f_Group>,
  Flags<[NoXarchOption,CC1Option]>, MetaVarName<"<name>">,
  HelpText<"Specify the name of the module to build">,
  MarshallingInfoString<LangOpts<"ModuleName">>;
def fmodule_implementation_of : Separate<["-"], "fmodule-implementation-of">,
  Flags<[CC1Option]>, Alias<fmodule_name_EQ>;
def fsystem_module : Flag<["-"], "fsystem-module">, Flags<[CC1Option]>,
  HelpText<"Build this module as a system module. Only used with -emit-module">,
  MarshallingInfoFlag<FrontendOpts<"IsSystemModule">>;
def fmodule_map_file : Joined<["-"], "fmodule-map-file=">,
  Group<f_Group>, Flags<[NoXarchOption,CC1Option]>, MetaVarName<"<file>">,
  HelpText<"Load this module map file">,
  MarshallingInfoStringVector<FrontendOpts<"ModuleMapFiles">>;
def fmodule_file : Joined<["-"], "fmodule-file=">,
  Group<i_Group>, Flags<[NoXarchOption,CC1Option]>, MetaVarName<"[<name>=]<file>">,
  HelpText<"Specify the mapping of module name to precompiled module file, or load a module file if name is omitted.">;
def fmodules_ignore_macro : Joined<["-"], "fmodules-ignore-macro=">, Group<f_Group>, Flags<[CC1Option]>,
  HelpText<"Ignore the definition of the given macro when building and loading modules">;
def fmodules_strict_decluse : Flag <["-"], "fmodules-strict-decluse">, Group<f_Group>,
  Flags<[NoXarchOption,CC1Option]>,
  HelpText<"Like -fmodules-decluse but requires all headers to be in modules">,
  MarshallingInfoFlag<LangOpts<"ModulesStrictDeclUse">>;
defm modules_decluse : BoolFOption<"modules-decluse",
  LangOpts<"ModulesDeclUse">, Default<fmodules_strict_decluse.KeyPath>,
  PosFlag<SetTrue, [CC1Option], "Require declaration of modules used within a module">,
  NegFlag<SetFalse>, BothFlags<[NoXarchOption]>>;
defm modules_search_all : BoolFOption<"modules-search-all",
  LangOpts<"ModulesSearchAll">, DefaultFalse,
  PosFlag<SetTrue, [], "Search even non-imported modules to resolve references">,
  NegFlag<SetFalse>, BothFlags<[NoXarchOption, CC1Option]>>,
  ShouldParseIf<fmodules.KeyPath>;
defm implicit_modules : BoolFOption<"implicit-modules",
  LangOpts<"ImplicitModules">, DefaultTrue,
  NegFlag<SetFalse, [CC1Option]>, PosFlag<SetTrue>, BothFlags<[NoXarchOption]>>;
def fretain_comments_from_system_headers : Flag<["-"], "fretain-comments-from-system-headers">, Group<f_Group>, Flags<[CC1Option]>,
  MarshallingInfoFlag<LangOpts<"RetainCommentsFromSystemHeaders">>;

def fmudflapth : Flag<["-"], "fmudflapth">, Group<f_Group>;
def fmudflap : Flag<["-"], "fmudflap">, Group<f_Group>;
def fnested_functions : Flag<["-"], "fnested-functions">, Group<f_Group>;
def fnext_runtime : Flag<["-"], "fnext-runtime">, Group<f_Group>;
def fno_asm : Flag<["-"], "fno-asm">, Group<f_Group>;
def fno_asynchronous_unwind_tables : Flag<["-"], "fno-asynchronous-unwind-tables">, Group<f_Group>;
def fno_assume_sane_operator_new : Flag<["-"], "fno-assume-sane-operator-new">, Group<f_Group>,
  HelpText<"Don't assume that C++'s global operator new can't alias any pointer">,
  Flags<[CC1Option]>, MarshallingInfoNegativeFlag<CodeGenOpts<"AssumeSaneOperatorNew">>;
def fno_builtin : Flag<["-"], "fno-builtin">, Group<f_Group>, Flags<[CC1Option, CoreOption]>,
  HelpText<"Disable implicit builtin knowledge of functions">;
def fno_builtin_ : Joined<["-"], "fno-builtin-">, Group<f_Group>, Flags<[CC1Option, CoreOption]>,
  HelpText<"Disable implicit builtin knowledge of a specific function">;
#if INTEL_CUSTOMIZATION
def nolib_inline : Flag<["-"], "nolib-inline">, Flags<[NoXarchOption]>, Alias<fno_builtin>,
  HelpText<"disable inline expansion of intrinsic functions">;
def : Flag<["-"], "nolib_inline">, Alias<fno_builtin>;
#endif // INTEL_CUSTOMIZATION
def fno_diagnostics_color : Flag<["-"], "fno-diagnostics-color">, Group<f_Group>,
  Flags<[CoreOption, NoXarchOption]>;
def fno_common : Flag<["-"], "fno-common">, Group<f_Group>, Flags<[CC1Option]>,
    HelpText<"Compile common globals like normal definitions">;
def fno_cxx_modules : Flag <["-"], "fno-cxx-modules">, Group<f_Group>,
  Flags<[NoXarchOption]>;
defm digraphs : BoolFOption<"digraphs",
  LangOpts<"Digraphs">, Default<std#".hasDigraphs()">,
  PosFlag<SetTrue, [], "Enable alternative token representations '<:', ':>', '<%', '%>', '%:', '%:%:' (default)">,
  NegFlag<SetFalse, [], "Disallow alternative token representations '<:', ':>', '<%', '%>', '%:', '%:%:'">,
  BothFlags<[CC1Option]>>;
def fno_eliminate_unused_debug_symbols : Flag<["-"], "fno-eliminate-unused-debug-symbols">, Group<f_Group>;
def fno_inline_functions : Flag<["-"], "fno-inline-functions">, Group<f_clang_Group>, Flags<[CC1Option]>;
def fno_inline : Flag<["-"], "fno-inline">, Group<f_clang_Group>, Flags<[CC1Option]>;
#if INTEL_CUSTOMIZATION
def inline_level_EQ : Joined<["-"], "inline-level=">, Flags<[NoXarchOption]>,
  HelpText<"Set function inlining level where: 0 is disable, 1 is inline "
           "marked functions and 2 is inline at compilers discretion">, Values<"0,1,2">;
#endif // INTEL_CUSTOMIZATION
def fno_global_isel : Flag<["-"], "fno-global-isel">, Group<f_clang_Group>,
  HelpText<"Disables the global instruction selector">;
def fno_experimental_isel : Flag<["-"], "fno-experimental-isel">, Group<f_clang_Group>,
  Alias<fno_global_isel>;
def fveclib : Joined<["-"], "fveclib=">, Group<f_Group>, Flags<[CC1Option]>,
    HelpText<"Use the given vector functions library">,
    Values<"Accelerate,libmvec,MASSV,SVML,Darwin_libsystem_m,none">,
    NormalizedValuesScope<"CodeGenOptions">,
    NormalizedValues<["Accelerate", "LIBMVEC", "MASSV", "SVML",
                      "Darwin_libsystem_m", "NoLibrary"]>,
    MarshallingInfoEnum<CodeGenOpts<"VecLib">, "NoLibrary">;
def fno_lax_vector_conversions : Flag<["-"], "fno-lax-vector-conversions">, Group<f_Group>,
  Alias<flax_vector_conversions_EQ>, AliasArgs<["none"]>;
def fno_implicit_module_maps : Flag <["-"], "fno-implicit-module-maps">, Group<f_Group>,
  Flags<[NoXarchOption]>;
def fno_module_maps : Flag <["-"], "fno-module-maps">, Alias<fno_implicit_module_maps>;
def fno_modules_strict_decluse : Flag <["-"], "fno-strict-modules-decluse">, Group<f_Group>,
  Flags<[NoXarchOption]>;
def fmodule_file_deps : Flag <["-"], "fmodule-file-deps">, Group<f_Group>,
  Flags<[NoXarchOption]>;
def fno_module_file_deps : Flag <["-"], "fno-module-file-deps">, Group<f_Group>,
  Flags<[NoXarchOption]>;
def fno_ms_extensions : Flag<["-"], "fno-ms-extensions">, Group<f_Group>,
  Flags<[CoreOption]>;
def fno_ms_compatibility : Flag<["-"], "fno-ms-compatibility">, Group<f_Group>,
  Flags<[CoreOption]>;
def fno_objc_legacy_dispatch : Flag<["-"], "fno-objc-legacy-dispatch">, Group<f_Group>;
def fno_objc_weak : Flag<["-"], "fno-objc-weak">, Group<f_Group>, Flags<[CC1Option]>;
def fno_omit_frame_pointer : Flag<["-"], "fno-omit-frame-pointer">, Group<f_Group>;
defm operator_names : BoolFOption<"operator-names",
  LangOpts<"CXXOperatorNames">, Default<cplusplus.KeyPath>,
  NegFlag<SetFalse, [CC1Option], "Do not treat C++ operator name keywords as synonyms for operators">,
  PosFlag<SetTrue>>;
def fdiagnostics_absolute_paths : Flag<["-"], "fdiagnostics-absolute-paths">, Group<f_Group>,
  Flags<[CC1Option, CoreOption]>, HelpText<"Print absolute paths in diagnostics">,
  MarshallingInfoFlag<DiagnosticOpts<"AbsolutePath">>;
def fno_stack_protector : Flag<["-"], "fno-stack-protector">, Group<f_Group>,
  HelpText<"Disable the use of stack protectors">;
def fno_strict_aliasing : Flag<["-"], "fno-strict-aliasing">, Group<f_Group>,
  Flags<[NoXarchOption, CoreOption]>;
def fstruct_path_tbaa : Flag<["-"], "fstruct-path-tbaa">, Group<f_Group>;
def fno_struct_path_tbaa : Flag<["-"], "fno-struct-path-tbaa">, Group<f_Group>;
def fno_strict_enums : Flag<["-"], "fno-strict-enums">, Group<f_Group>;
def fno_strict_overflow : Flag<["-"], "fno-strict-overflow">, Group<f_Group>;
def fno_temp_file : Flag<["-"], "fno-temp-file">, Group<f_Group>,
  Flags<[CC1Option, CoreOption]>, HelpText<
  "Directly create compilation output files. This may lead to incorrect incremental builds if the compiler crashes">,
  MarshallingInfoNegativeFlag<FrontendOpts<"UseTemporary">>;
defm use_cxa_atexit : BoolFOption<"use-cxa-atexit",
  CodeGenOpts<"CXAAtExit">, DefaultTrue,
  NegFlag<SetFalse, [CC1Option], "Don't use __cxa_atexit for calling destructors">,
  PosFlag<SetTrue>>;
def fno_unit_at_a_time : Flag<["-"], "fno-unit-at-a-time">, Group<f_Group>;
def fno_unwind_tables : Flag<["-"], "fno-unwind-tables">, Group<f_Group>;
def fno_verbose_asm : Flag<["-"], "fno-verbose-asm">, Group<f_Group>, Flags<[CC1Option]>,
  MarshallingInfoNegativeFlag<CodeGenOpts<"AsmVerbose">>;
def fno_working_directory : Flag<["-"], "fno-working-directory">, Group<f_Group>;
def fno_wrapv : Flag<["-"], "fno-wrapv">, Group<f_Group>;
def fobjc_arc : Flag<["-"], "fobjc-arc">, Group<f_Group>, Flags<[CC1Option]>,
  HelpText<"Synthesize retain and release calls for Objective-C pointers">;
def fno_objc_arc : Flag<["-"], "fno-objc-arc">, Group<f_Group>;
defm objc_encode_cxx_class_template_spec : BoolFOption<"objc-encode-cxx-class-template-spec",
  LangOpts<"EncodeCXXClassTemplateSpec">, DefaultFalse,
  PosFlag<SetTrue, [CC1Option], "Fully encode c++ class template specialization">,
  NegFlag<SetFalse>>;
defm objc_convert_messages_to_runtime_calls : BoolFOption<"objc-convert-messages-to-runtime-calls",
  CodeGenOpts<"ObjCConvertMessagesToRuntimeCalls">, DefaultTrue,
  NegFlag<SetFalse, [CC1Option]>, PosFlag<SetTrue>>;
defm objc_arc_exceptions : BoolFOption<"objc-arc-exceptions",
  CodeGenOpts<"ObjCAutoRefCountExceptions">, DefaultFalse,
  PosFlag<SetTrue, [CC1Option], "Use EH-safe code when synthesizing retains and releases in -fobjc-arc">,
  NegFlag<SetFalse>>;
def fobjc_atdefs : Flag<["-"], "fobjc-atdefs">, Group<clang_ignored_f_Group>;
def fobjc_call_cxx_cdtors : Flag<["-"], "fobjc-call-cxx-cdtors">, Group<clang_ignored_f_Group>;
defm objc_exceptions : BoolFOption<"objc-exceptions",
  LangOpts<"ObjCExceptions">, DefaultFalse,
  PosFlag<SetTrue, [CC1Option], "Enable Objective-C exceptions">, NegFlag<SetFalse>>;
defm application_extension : BoolFOption<"application-extension",
  LangOpts<"AppExt">, DefaultFalse,
  PosFlag<SetTrue, [CC1Option], "Restrict code to those available for App Extensions">,
  NegFlag<SetFalse>>;
defm relaxed_template_template_args : BoolFOption<"relaxed-template-template-args",
  LangOpts<"RelaxedTemplateTemplateArgs">, DefaultFalse,
  PosFlag<SetTrue, [CC1Option], "Enable C++17 relaxed template template argument matching">,
  NegFlag<SetFalse>>;
defm sized_deallocation : BoolFOption<"sized-deallocation",
  LangOpts<"SizedDeallocation">, DefaultFalse,
  PosFlag<SetTrue, [CC1Option], "Enable C++14 sized global deallocation functions">,
  NegFlag<SetFalse>>;
defm aligned_allocation : BoolFOption<"aligned-allocation",
  LangOpts<"AlignedAllocation">, Default<cpp17.KeyPath>,
  PosFlag<SetTrue, [], "Enable C++17 aligned allocation functions">,
  NegFlag<SetFalse>, BothFlags<[CC1Option]>>;
def fnew_alignment_EQ : Joined<["-"], "fnew-alignment=">,
  HelpText<"Specifies the largest alignment guaranteed by '::operator new(size_t)'">,
  MetaVarName<"<align>">, Group<f_Group>, Flags<[CC1Option]>,
  MarshallingInfoInt<LangOpts<"NewAlignOverride">>;
def : Separate<["-"], "fnew-alignment">, Alias<fnew_alignment_EQ>;
def : Flag<["-"], "faligned-new">, Alias<faligned_allocation>;
def : Flag<["-"], "fno-aligned-new">, Alias<fno_aligned_allocation>;
def faligned_new_EQ : Joined<["-"], "faligned-new=">;

def fobjc_legacy_dispatch : Flag<["-"], "fobjc-legacy-dispatch">, Group<f_Group>;
def fobjc_new_property : Flag<["-"], "fobjc-new-property">, Group<clang_ignored_f_Group>;
defm objc_infer_related_result_type : BoolFOption<"objc-infer-related-result-type",
  LangOpts<"ObjCInferRelatedResultType">, DefaultTrue,
  NegFlag<SetFalse, [CC1Option], "do not infer Objective-C related result type based on method family">,
  PosFlag<SetTrue>>;
def fobjc_link_runtime: Flag<["-"], "fobjc-link-runtime">, Group<f_Group>;
def fobjc_weak : Flag<["-"], "fobjc-weak">, Group<f_Group>, Flags<[CC1Option]>,
  HelpText<"Enable ARC-style weak references in Objective-C">;

// Objective-C ABI options.
def fobjc_runtime_EQ : Joined<["-"], "fobjc-runtime=">, Group<f_Group>, Flags<[CC1Option, CoreOption]>,
  HelpText<"Specify the target Objective-C runtime kind and version">;
def fobjc_abi_version_EQ : Joined<["-"], "fobjc-abi-version=">, Group<f_Group>;
def fobjc_nonfragile_abi_version_EQ : Joined<["-"], "fobjc-nonfragile-abi-version=">, Group<f_Group>;
def fobjc_nonfragile_abi : Flag<["-"], "fobjc-nonfragile-abi">, Group<f_Group>;
def fno_objc_nonfragile_abi : Flag<["-"], "fno-objc-nonfragile-abi">, Group<f_Group>;

def fobjc_sender_dependent_dispatch : Flag<["-"], "fobjc-sender-dependent-dispatch">, Group<f_Group>;
def foffload_static_lib_EQ : CommaJoined<["-"], "foffload-static-lib=">, Flags<[NoXarchOption, CoreOption]>, Group<offload_lib_Group>;
def foffload_whole_static_lib_EQ : CommaJoined<["-"], "foffload-whole-static-lib=">, Flags<[NoXarchOption, CoreOption]>, Group<offload_lib_Group>;
def fobjc_disable_direct_methods_for_testing :
  Flag<["-"], "fobjc-disable-direct-methods-for-testing">,
  Group<f_Group>, Flags<[CC1Option]>,
  HelpText<"Ignore attribute objc_direct so that direct methods can be tested">,
  MarshallingInfoFlag<LangOpts<"ObjCDisableDirectMethodsForTesting">>;

def fomit_frame_pointer : Flag<["-"], "fomit-frame-pointer">, Group<f_Group>;
def fopenmp : Flag<["-"], "fopenmp">, Group<f_Group>, Flags<[CC1Option, NoArgumentUnused, FlangOption, FC1Option]>,
  HelpText<"Parse OpenMP pragmas and generate parallel code.">;
def fno_openmp : Flag<["-"], "fno-openmp">, Group<f_Group>, Flags<[NoArgumentUnused]>;
#if INTEL_CUSTOMIZATION
def fopenmp_version_EQ : Joined<["-"], "fopenmp-version=">, Group<f_Group>, Flags<[CC1Option, NoArgumentUnused]>,
  HelpText<"Choose which OpenMP version to link with.">;
def fopenmp_EQ : Joined<["-"], "fopenmp=">, Group<f_Group>;
def qopenmp_threadprivate_EQ: Joined<["-"], "qopenmp-threadprivate=">,
  HelpText<"Choose which threadprivate implementation to use: compat or legacy.">;
def fintel_pragma_prefetch : Flag<["-"],
  "fintel-pragma-prefetch">, Group<f_Group>,
  Flags<[CC1Option, NoArgumentUnused]>;
def fno_intel_pragma_prefetch : Flag<["-"],
  "fno-intel-pragma-prefetch">,
  MarshallingInfoNegativeFlag<LangOpts<"IntelPragmaPrefetch">>;
#endif // INTEL_CUSTOMIZATION
def fopenmp_use_tls : Flag<["-"], "fopenmp-use-tls">, Group<f_Group>,
  Flags<[NoArgumentUnused, HelpHidden]>;
def fnoopenmp_use_tls : Flag<["-"], "fnoopenmp-use-tls">, Group<f_Group>,
  Flags<[CC1Option, NoArgumentUnused, HelpHidden]>;
// INTEL_COLLAB
def fopenmp_late_outline : Flag<["-"], "fopenmp-late-outline">, Group<f_Group>,
  Flags<[CC1Option, NoArgumentUnused]>;
def fopenmp_use_single_elem_array_funcs : Flag<["-"],
  "fopenmp-use-single-elem-array-funcs">, Group<f_Group>,
  Flags<[CC1Option, NoArgumentUnused]>;
def fno_openmp_use_single_elem_array_funcs : Flag<["-"],
  "fno-openmp-use-single-elem-array-funcs">,
  MarshallingInfoNegativeFlag<LangOpts<"OpenMPUseSingleElemArrayFuncs">>;
defm openmp_target_malloc : BoolFOption<"openmp-target-malloc",
  LangOpts<"OpenMPTargetMalloc">, DefaultFalse,
  PosFlag<SetTrue, [CC1Option]>, NegFlag<SetFalse, [CC1Option]>,
  BothFlags<[NoArgumentUnused, HelpHidden]>>;
// end INTEL_COLLAB
def fopenmp_targets_EQ : CommaJoined<["-"], "fopenmp-targets=">, Flags<[NoXarchOption, CC1Option]>,
  HelpText<"Specify comma-separated list of triples OpenMP offloading targets to be supported">;
def fopenmp_relocatable_target : Flag<["-"], "fopenmp-relocatable-target">,
  Group<f_Group>, Flags<[CC1Option, NoArgumentUnused, HelpHidden]>;
def fnoopenmp_relocatable_target : Flag<["-"], "fnoopenmp-relocatable-target">,
  Group<f_Group>, Flags<[CC1Option, NoArgumentUnused, HelpHidden]>;
def fopenmp_simd : Flag<["-"], "fopenmp-simd">, Group<f_Group>, Flags<[CC1Option, NoArgumentUnused]>,
  HelpText<"Emit OpenMP code only for SIMD-based constructs.">;
#if INTEL_CUSTOMIZATION
def fiopenmp_simd : Flag<["-"], "fiopenmp-simd">, Group<f_Group>, Flags<[CC1Option, NoArgumentUnused]>;
def fno_iopenmp_simd : Flag<["-"], "fno-iopenmp-simd">, Group<f_Group>, Flags<[NoArgumentUnused]>;
def fopenmp_stable_file_id : Flag<["-"], "fopenmp-stable-file-id">,
  Group<f_Group>,
  Flags<[CC1Option, NoArgumentUnused, CoreOption, HelpHidden]>,
  MarshallingInfoFlag<LangOpts<"OpenMPStableFileID">>;
def fopenmp_device_lib_EQ : CommaJoined<["-"], "fopenmp-device-lib=">, Flags<[NoXarchOption, CoreOption]>,
  Values<"libc, libm-fp32, libm-fp64, all">, HelpText<"Control inclusion of "
  "device libraries into device binary linkage. Valid arguments "
  "are libc, libm-fp32, libm-fp64, all">;
def fno_openmp_device_lib_EQ : CommaJoined<["-"], "fno-openmp-device-lib=">, Flags<[NoXarchOption, CoreOption]>,
  Values<"libc, libm-fp32, libm-fp64, all">, HelpText<"Control exclusion of "
  "device libraries from device binary linkage. Valid arguments "
  "are libc, libm-fp32, libm-fp64, all">;
def fiopenmp_offload : Flag<["-"], "fiopenmp-offload">, Flags<[NoXarchOption]>, Group<f_Group>;
def fno_iopenmp_offload : Flag<["-"], "fno-iopenmp-offload">, Flags<[NoXarchOption]>, Group<f_Group>;
def fopenmp_target_simd : Flag<["-"], "fopenmp-target-simd">, Flags<[NoXarchOption,
  HelpHidden, CC1Option]>, Group<f_Group>,
  MarshallingInfoFlag<LangOpts<"OpenMPTargetSimd">>;
#endif // INTEL_CUSTOMIZATION
def fopenmp_enable_irbuilder : Flag<["-"], "fopenmp-enable-irbuilder">, Group<f_Group>, Flags<[CC1Option, NoArgumentUnused, HelpHidden]>,
  HelpText<"Use the experimental OpenMP-IR-Builder codegen path.">;
def fno_openmp_simd : Flag<["-"], "fno-openmp-simd">, Group<f_Group>, Flags<[CC1Option, NoArgumentUnused]>;
def fopenmp_cuda_mode : Flag<["-"], "fopenmp-cuda-mode">, Group<f_Group>,
  Flags<[CC1Option, NoArgumentUnused, HelpHidden]>;
def fno_openmp_cuda_mode : Flag<["-"], "fno-openmp-cuda-mode">, Group<f_Group>,
  Flags<[NoArgumentUnused, HelpHidden]>;
def fopenmp_cuda_force_full_runtime : Flag<["-"], "fopenmp-cuda-force-full-runtime">, Group<f_Group>,
  Flags<[CC1Option, NoArgumentUnused, HelpHidden]>;
def fno_openmp_cuda_force_full_runtime : Flag<["-"], "fno-openmp-cuda-force-full-runtime">, Group<f_Group>,
  Flags<[NoArgumentUnused, HelpHidden]>;
def fopenmp_cuda_number_of_sm_EQ : Joined<["-"], "fopenmp-cuda-number-of-sm=">, Group<f_Group>,
  Flags<[CC1Option, NoArgumentUnused, HelpHidden]>;
def fopenmp_cuda_blocks_per_sm_EQ : Joined<["-"], "fopenmp-cuda-blocks-per-sm=">, Group<f_Group>,
  Flags<[CC1Option, NoArgumentUnused, HelpHidden]>;
def fopenmp_cuda_teams_reduction_recs_num_EQ : Joined<["-"], "fopenmp-cuda-teams-reduction-recs-num=">, Group<f_Group>,
  Flags<[CC1Option, NoArgumentUnused, HelpHidden]>;
defm openmp_optimistic_collapse : BoolFOption<"openmp-optimistic-collapse",
  LangOpts<"OpenMPOptimisticCollapse">, DefaultFalse,
  PosFlag<SetTrue, [CC1Option]>, NegFlag<SetFalse>, BothFlags<[NoArgumentUnused, HelpHidden]>>;
// INTEL_COLLAB
def fiopenmp : Flag<["-"], "fiopenmp">, Group<f_Group>, Flags<[NoArgumentUnused]>;
def fno_iopenmp : Flag<["-"], "fno-iopenmp">, Group<f_Group>, Flags<[NoArgumentUnused]>;
// end INTEL_COLLAB
#if INTEL_CUSTOMIZATION
def static_openmp: Flag<["-"], "static-openmp">,
  HelpText<"Use the static host OpenMP runtime while linking.">;
def qopenmp_simd: Flag<["-"], "qopenmp-simd">, Alias<fiopenmp_simd>,
  HelpText<"Emit OpenMP code only for SIMD-based constructs.">;
def qno_openmp_simd: Flag<["-"], "qno-openmp-simd">, Alias<fno_iopenmp_simd>;
def qno_openmp : Flag<["-"], "qno-openmp">, Group<f_Group>, Flags<[NoArgumentUnused]>, Alias<fno_iopenmp>, HelpText<"Disable OpenMP support">;
def qopenmp: Flag<["-"], "qopenmp">, Alias<fiopenmp>,
  HelpText<"Parse OpenMP pragmas and generate parallel code.">;
def qopenmp_stubs : Flag<["-"], "qopenmp-stubs">,
  HelpText<"enables the user to compile OpenMP programs in sequential mode. "
  "The OpenMP directives are ignored and a stub OpenMP library is linked.">;
def qopenmp_link_EQ : Joined<["-"], "qopenmp-link=">,
  HelpText<"Choose whether to link with the static or dynamic OpenMP "
  "libraries. Default is dynamic.">;
def qopenmp_target_simd : Flag<["-"], "qopenmp-target-simd">, Alias<fopenmp_target_simd>;
#endif // INTEL_CUSTOMIZATION
def fopenmp_cuda_parallel_target_regions : Flag<["-"], "fopenmp-cuda-parallel-target-regions">, Group<f_Group>,
  Flags<[CC1Option, NoArgumentUnused, HelpHidden]>,
  HelpText<"Support parallel execution of target regions on Cuda-based devices.">;
def fno_openmp_cuda_parallel_target_regions : Flag<["-"], "fno-openmp-cuda-parallel-target-regions">, Group<f_Group>,
  Flags<[NoArgumentUnused, HelpHidden]>,
  HelpText<"Support only serial execution of target regions on Cuda-based devices.">;
def fno_optimize_sibling_calls : Flag<["-"], "fno-optimize-sibling-calls">, Group<f_Group>;
def foptimize_sibling_calls : Flag<["-"], "foptimize-sibling-calls">, Group<f_Group>;
defm escaping_block_tail_calls : BoolFOption<"escaping-block-tail-calls",
  CodeGenOpts<"NoEscapingBlockTailCalls">, DefaultFalse,
  NegFlag<SetTrue, [CC1Option]>, PosFlag<SetFalse>>;
def force__cpusubtype__ALL : Flag<["-"], "force_cpusubtype_ALL">;
def force__flat__namespace : Flag<["-"], "force_flat_namespace">;
def force__load : Separate<["-"], "force_load">;
def force_addr : Joined<["-"], "fforce-addr">, Group<clang_ignored_f_Group>;
#if INTEL_CUSTOMIZATION
def fortlib : Flag<["-"], "fortlib">, Group<Link_Group>,
  HelpText<"Allow for Fortran generated objects to be mixed and matched and linked in with the C/C++ compiler "
  "to pull in the needed libraries.">;
#endif // INTEL_CUSTOMIZATION
def foutput_class_dir_EQ : Joined<["-"], "foutput-class-dir=">, Group<f_Group>;
def fpack_struct : Flag<["-"], "fpack-struct">, Group<f_Group>;
def fno_pack_struct : Flag<["-"], "fno-pack-struct">, Group<f_Group>;
def fpack_struct_EQ : Joined<["-"], "fpack-struct=">, Group<f_Group>, Flags<[CC1Option]>,
  HelpText<"Specify the default maximum struct packing alignment">,
  MarshallingInfoInt<LangOpts<"PackStruct">>;
def fmax_type_align_EQ : Joined<["-"], "fmax-type-align=">, Group<f_Group>, Flags<[CC1Option]>,
  HelpText<"Specify the maximum alignment to enforce on pointers lacking an explicit alignment">,
  MarshallingInfoInt<LangOpts<"MaxTypeAlign">>;
def fno_max_type_align : Flag<["-"], "fno-max-type-align">, Group<f_Group>;
defm pascal_strings : BoolFOption<"pascal-strings",
  LangOpts<"PascalStrings">, DefaultFalse,
  PosFlag<SetTrue, [CC1Option], "Recognize and construct Pascal-style string literals">,
  NegFlag<SetFalse>>;
// Note: This flag has different semantics in the driver and in -cc1. The driver accepts -fpatchable-function-entry=M,N
// and forwards it to -cc1 as -fpatchable-function-entry=M and -fpatchable-function-entry-offset=N. In -cc1, both flags
// are treated as a single integer.
def fpatchable_function_entry_EQ : Joined<["-"], "fpatchable-function-entry=">, Group<f_Group>, Flags<[CC1Option]>,
  MetaVarName<"<N,M>">, HelpText<"Generate M NOPs before function entry and N-M NOPs after function entry">,
  MarshallingInfoInt<CodeGenOpts<"PatchableFunctionEntryCount">>;
def fpcc_struct_return : Flag<["-"], "fpcc-struct-return">, Group<f_Group>, Flags<[CC1Option]>,
  HelpText<"Override the default ABI to return all structs on the stack">;
def fpch_preprocess : Flag<["-"], "fpch-preprocess">, Group<f_Group>;
def fpic : Flag<["-"], "fpic">, Group<f_Group>;
def fno_pic : Flag<["-"], "fno-pic">, Group<f_Group>;
def fpie : Flag<["-"], "fpie">, Group<f_Group>;
def fno_pie : Flag<["-"], "fno-pie">, Group<f_Group>;
def fdirect_access_external_data : Flag<["-"], "fdirect-access-external-data">, Group<f_Group>, Flags<[CC1Option]>,
  HelpText<"Don't use GOT indirection to reference external data symbols">;
def fno_direct_access_external_data : Flag<["-"], "fno-direct-access-external-data">, Group<f_Group>, Flags<[CC1Option]>,
  HelpText<"Use GOT indirection to reference external data symbols">;
defm plt : BoolFOption<"plt",
  CodeGenOpts<"NoPLT">, DefaultFalse,
  NegFlag<SetTrue, [CC1Option], "Use GOT indirection instead of PLT to make external function calls (x86 only)">,
  PosFlag<SetFalse>>;
defm ropi : BoolFOption<"ropi",
  LangOpts<"ROPI">, DefaultFalse,
  PosFlag<SetTrue, [CC1Option], "Generate read-only position independent code (ARM only)">,
  NegFlag<SetFalse>>;
defm rwpi : BoolFOption<"rwpi",
  LangOpts<"RWPI">, DefaultFalse,
  PosFlag<SetTrue, [CC1Option], "Generate read-write position independent code (ARM only)">,
  NegFlag<SetFalse>>;
def fplugin_EQ : Joined<["-"], "fplugin=">, Group<f_Group>, Flags<[NoXarchOption]>, MetaVarName<"<dsopath>">,
  HelpText<"Load the named plugin (dynamic shared object)">;
def fpass_plugin_EQ : Joined<["-"], "fpass-plugin=">,
  Group<f_Group>, Flags<[CC1Option]>, MetaVarName<"<dsopath>">,
  HelpText<"Load pass plugin from a dynamic shared object file (only with new pass manager).">,
  MarshallingInfoStringVector<CodeGenOpts<"PassPlugins">>;
defm preserve_as_comments : BoolFOption<"preserve-as-comments",
  CodeGenOpts<"PreserveAsmComments">, DefaultTrue,
  NegFlag<SetFalse, [CC1Option], "Do not preserve comments in inline assembly">,
  PosFlag<SetTrue>>;
def framework : Separate<["-"], "framework">, Flags<[LinkerInput]>;
def frandom_seed_EQ : Joined<["-"], "frandom-seed=">, Group<clang_ignored_f_Group>;
def freg_struct_return : Flag<["-"], "freg-struct-return">, Group<f_Group>, Flags<[CC1Option]>,
  HelpText<"Override the default ABI to return small structs in registers">;
defm rtti : BoolFOption<"rtti",
  LangOpts<"RTTI">, Default<cplusplus.KeyPath>,
  NegFlag<SetFalse, [CC1Option], "Disable generation of rtti information">,
  PosFlag<SetTrue>>, ShouldParseIf<cplusplus.KeyPath>;
defm rtti_data : BoolFOption<"rtti-data",
  LangOpts<"RTTIData">, Default<frtti.KeyPath>,
  NegFlag<SetFalse, [CC1Option], "Disable generation of RTTI data">,
  PosFlag<SetTrue>>, ShouldParseIf<frtti.KeyPath>;
def : Flag<["-"], "fsched-interblock">, Group<clang_ignored_f_Group>;
defm short_enums : BoolFOption<"short-enums",
  LangOpts<"ShortEnums">, DefaultFalse,
  PosFlag<SetTrue, [CC1Option], "Allocate to an enum type only as many bytes as it"
           " needs for the declared range of possible values">,
  NegFlag<SetFalse>>;
defm char8__t : BoolFOption<"char8_t",
  LangOpts<"Char8">, Default<cpp20.KeyPath>,
  PosFlag<SetTrue, [], "Enable">, NegFlag<SetFalse, [], "Disable">,
  BothFlags<[CC1Option], " C++ builtin type char8_t">>;
def fshort_wchar : Flag<["-"], "fshort-wchar">, Group<f_Group>,
  HelpText<"Force wchar_t to be a short unsigned int">;
def fno_short_wchar : Flag<["-"], "fno-short-wchar">, Group<f_Group>,
  HelpText<"Force wchar_t to be an unsigned int">;
def fshow_overloads_EQ : Joined<["-"], "fshow-overloads=">, Group<f_Group>, Flags<[CC1Option]>,
  HelpText<"Which overload candidates to show when overload resolution fails: "
           "best|all; defaults to all">, Values<"best,all">,
  NormalizedValues<["Ovl_Best", "Ovl_All"]>,
  MarshallingInfoEnum<DiagnosticOpts<"ShowOverloads">, "Ovl_All">;
defm show_column : BoolFOption<"show-column",
  DiagnosticOpts<"ShowColumn">, DefaultTrue,
  NegFlag<SetFalse, [CC1Option], "Do not include column number on diagnostics">,
  PosFlag<SetTrue>>;
defm show_source_location : BoolFOption<"show-source-location",
  DiagnosticOpts<"ShowLocation">, DefaultTrue,
  NegFlag<SetFalse, [CC1Option], "Do not include source location information with diagnostics">,
  PosFlag<SetTrue>>;
defm spell_checking : BoolFOption<"spell-checking",
  LangOpts<"SpellChecking">, DefaultTrue,
  NegFlag<SetFalse, [CC1Option], "Disable spell-checking">, PosFlag<SetTrue>>;
def fspell_checking_limit_EQ : Joined<["-"], "fspell-checking-limit=">, Group<f_Group>;
def fsigned_bitfields : Flag<["-"], "fsigned-bitfields">, Group<f_Group>;
defm signed_char : BoolFOption<"signed-char",
  LangOpts<"CharIsSigned">, DefaultTrue,
  NegFlag<SetFalse, [CC1Option], "char is unsigned">, PosFlag<SetTrue, [], "char is signed">>,
  ShouldParseIf<!strconcat("!", open_cl.KeyPath)>;
defm split_stack : BoolFOption<"split-stack",
  CodeGenOpts<"EnableSegmentedStacks">, DefaultFalse,
  NegFlag<SetFalse, [], "Wouldn't use segmented stack">, 
  PosFlag<SetTrue, [CC1Option], "Use segmented stack">>;
def fstack_protector_all : Flag<["-"], "fstack-protector-all">, Group<f_Group>,
  HelpText<"Enable stack protectors for all functions">;
defm stack_clash_protection : BoolFOption<"stack-clash-protection",
  CodeGenOpts<"StackClashProtector">, DefaultFalse,
  PosFlag<SetTrue, [CC1Option], "Enable">, NegFlag<SetFalse, [], "Disable">,
  BothFlags<[], " stack clash protection">>;
def fstack_protector_strong : Flag<["-"], "fstack-protector-strong">, Group<f_Group>,
  HelpText<"Enable stack protectors for some functions vulnerable to stack smashing. "
           "Compared to -fstack-protector, this uses a stronger heuristic "
           "that includes functions containing arrays of any size (and any type), "
           "as well as any calls to alloca or the taking of an address from a local variable">;
#if INTEL_CUSTOMIZATION
def fstack_security_check : Flag<["-"], "fstack-security-check">, Alias<fstack_protector_strong>,
  HelpText<"Enable overflow security checks">;
def fstack_limit_register_EQ : Joined<["-"], "fstack-limit-register=">,
  Flags<[NoXarchOption]>, HelpText<"Limits the stack register size">;
#endif // INTEL_CUSTOMIZATION
def fstack_protector : Flag<["-"], "fstack-protector">, Group<f_Group>,
  HelpText<"Enable stack protectors for some functions vulnerable to stack smashing. "
           "This uses a loose heuristic which considers functions vulnerable if they "
           "contain a char (or 8bit integer) array or constant sized calls to alloca "
           ", which are of greater size than ssp-buffer-size (default: 8 bytes). All "
           "variable sized calls to alloca are considered vulnerable. A function with "
           "a stack protector has a guard value added to the stack frame that is "
           "checked on function exit. The guard value must be positioned in the "
           "stack frame such that a buffer overflow from a vulnerable variable will "
           "overwrite the guard value before overwriting the function's return "
           "address. The reference stack guard value is stored in a global variable.">;
def ftrivial_auto_var_init : Joined<["-"], "ftrivial-auto-var-init=">, Group<f_Group>,
  Flags<[CC1Option, CoreOption]>, HelpText<"Initialize trivial automatic stack variables: uninitialized (default)"
  " | pattern">, Values<"uninitialized,zero,pattern">,
  NormalizedValuesScope<"LangOptions::TrivialAutoVarInitKind">,
  NormalizedValues<["Uninitialized", "Zero", "Pattern"]>,
  MarshallingInfoEnum<LangOpts<"TrivialAutoVarInit">, "Uninitialized">;
def enable_trivial_var_init_zero : Flag<["-"], "enable-trivial-auto-var-init-zero-knowing-it-will-be-removed-from-clang">,
  Flags<[CC1Option, CoreOption]>,
  HelpText<"Trivial automatic variable initialization to zero is only here for benchmarks, it'll eventually be removed, and I'm OK with that because I'm only using it to benchmark">;
def ftrivial_auto_var_init_stop_after : Joined<["-"], "ftrivial-auto-var-init-stop-after=">, Group<f_Group>,
  Flags<[CC1Option, CoreOption]>, HelpText<"Stop initializing trivial automatic stack variables after the specified number of instances">,
  MarshallingInfoInt<LangOpts<"TrivialAutoVarInitStopAfter">>;
def fstandalone_debug : Flag<["-"], "fstandalone-debug">, Group<f_Group>, Flags<[CoreOption]>,
  HelpText<"Emit full debug info for all types used by the program">;
def fno_standalone_debug : Flag<["-"], "fno-standalone-debug">, Group<f_Group>, Flags<[CoreOption]>,
  HelpText<"Limit debug information produced to reduce size of debug binary">;
def flimit_debug_info : Flag<["-"], "flimit-debug-info">, Flags<[CoreOption]>, Alias<fno_standalone_debug>;
def fno_limit_debug_info : Flag<["-"], "fno-limit-debug-info">, Flags<[CoreOption]>, Alias<fstandalone_debug>;
#if INTEL_CUSTOMIZATION
def femit_class_debug_always : Flag<["-"], "femit-class-debug-always">, Flags<[NoXarchOption]>,
  Alias<fstandalone_debug>,
  HelpText<"Emit debug information for a C++ class into each object file where the class is used."
           " This flag is useful for tools which are unable to resolve incomplete type descriptions."
           "  Using this option may cause a large increase in the size of the debug information">;
def fno_emit_class_debug_always : Flag<["-"], "fno-emit-class-debug-always">, Flags<[NoXarchOption]>,
  Alias<fno_standalone_debug>,
  HelpText<"Emit debug information for a C++ class in only one object file">;
#endif // INTEL_CUSTOMIZATION
def fdebug_macro : Flag<["-"], "fdebug-macro">, Group<f_Group>, Flags<[CoreOption]>,
  HelpText<"Emit macro debug information">;
def fno_debug_macro : Flag<["-"], "fno-debug-macro">, Group<f_Group>, Flags<[CoreOption]>,
  HelpText<"Do not emit macro debug information">;
def fstrict_aliasing : Flag<["-"], "fstrict-aliasing">, Group<f_Group>,
  Flags<[NoXarchOption, CoreOption]>;
def fstrict_enums : Flag<["-"], "fstrict-enums">, Group<f_Group>, Flags<[CC1Option]>,
  HelpText<"Enable optimizations based on the strict definition of an enum's "
           "value range">,
  MarshallingInfoFlag<CodeGenOpts<"StrictEnums">>;
defm strict_vtable_pointers : BoolFOption<"strict-vtable-pointers",
  CodeGenOpts<"StrictVTablePointers">, DefaultFalse,
  PosFlag<SetTrue, [CC1Option], "Enable optimizations based on the strict rules for"
            " overwriting polymorphic C++ objects">,
  NegFlag<SetFalse>>;
def fstrict_overflow : Flag<["-"], "fstrict-overflow">, Group<f_Group>;
#if INTEL_CUSTOMIZATION
def fintelfpga : Flag<["-"], "fintelfpga">, Group<f_Group>,
  Flags<[CC1Option, CoreOption, DpcppOption]>, HelpText<"Perform ahead of time compilation for FPGA">;
def fsycl_device_only : Flag<["-"], "fsycl-device-only">, Flags<[CoreOption, DpcppOption]>,
  HelpText<"Compile SYCL kernels for device">;
def fsycl_targets_EQ : CommaJoined<["-"], "fsycl-targets=">, Flags<[NoXarchOption, CC1Option, CoreOption, DpcppOption]>,
  HelpText<"Specify comma-separated list of triples SYCL offloading targets to be supported">;
def fsycl_add_targets_EQ : CommaJoined<["-"], "fsycl-add-targets=">, Flags<[NoXarchOption, CoreOption, DpcppOption]>,
  HelpText<"Specify comma-separated list of triple and device binary image pairs to add to the final SYCL binary">;
def fsycl_link_targets_EQ : CommaJoined<["-"], "fsycl-link-targets=">, Flags<[NoXarchOption, CC1Option, CoreOption, DpcppOption]>,
  HelpText<"Specify comma-separated list of triples SYCL offloading targets to produce linked device images">;
def fsycl_device_code_split_EQ : Joined<["-"], "fsycl-device-code-split=">,
   Flags<[CC1Option, CoreOption, DpcppOption]>, HelpText<"Perform SYCL device code split: per_kernel (device code module is "
  "created for each SYCL kernel) | per_source (device code module is created for each source (translation unit)) | off (no device code split). | auto (use heuristic to select the best way of splitting device code)"
  "Default is 'auto' - use heuristic to distribute device code across modules">, Values<"per_source, per_kernel, off, auto">;
def fsycl_device_code_split : Flag<["-"], "fsycl-device-code-split">, Alias<fsycl_device_code_split_EQ>,
  AliasArgs<["auto"]>, Flags<[CC1Option, CoreOption, DpcppOption]>,
  HelpText<"Perform SYCL device code split in the 'auto' mode, i.e. use heuristic to distribute device code across modules">;
def fsycl_device_code_split_esimd : Flag<["-"], "fsycl-device-code-split-esimd">,
  Flags<[CC1Option, CoreOption, DpcppOption]>, HelpText<"Split SYCL and ESIMD kernels into separate modules">;
def fno_sycl_device_code_split_esimd : Flag<["-"], "fno-sycl-device-code-split-esimd">,
  Flags<[CC1Option, CoreOption, DpcppOption]>, HelpText<"Don't split SYCL and ESIMD kernels into separate modules">;
def fsycl_device_code_lower_esimd : Flag<["-"], "fsycl-device-code-lower-esimd">,
  Flags<[CC1Option, CoreOption, DpcppOption]>, HelpText<"Lower ESIMD-specific constructs">;
def fno_sycl_device_code_lower_esimd : Flag<["-"], "fno-sycl-device-code-lower-esimd">,
  Flags<[CC1Option, CoreOption]>, HelpText<"Do not lower ESIMD-specific constructs">;
defm sycl_instrument_device_code : BoolOption<"f", "sycl-instrument-device-code",
  CodeGenOpts<"SPIRITTAnnotations">, DefaultFalse,
  PosFlag<SetTrue, [], "Add ITT instrumentation intrinsics calls">,
  NegFlag<SetFalse, [], "Do not add ITT instrumentation intrinsics calls">,
  BothFlags<[CC1Option, CoreOption]>>, Group<sycl_Group>;
defm sycl_id_queries_fit_in_int: BoolFOption<"sycl-id-queries-fit-in-int",
  LangOpts<"SYCLValueFitInMaxInt">, DefaultTrue,
  PosFlag<SetTrue, [], "Assume">, NegFlag<SetFalse, [], "Do not assume">,
  BothFlags<[CC1Option, CoreOption], " that SYCL ID queries fit within MAX_INT.">>;
def fsycl_use_bitcode : Flag<["-"], "fsycl-use-bitcode">,
  Flags<[CC1Option, CoreOption, DpcppOption]>, HelpText<"Use LLVM bitcode instead of SPIR-V in fat objects">;
def fno_sycl_use_bitcode : Flag<["-"], "fno-sycl-use-bitcode">,
  Flags<[CC1Option, CoreOption, DpcppOption]>, HelpText<"Use SPIR-V instead of LLVM bitcode in fat objects">;
def fsycl_link_EQ : Joined<["-"], "fsycl-link=">,
  Flags<[CC1Option, CoreOption, DpcppOption]>, HelpText<"Generate partially linked device and host object to be used at various stages of compilation">, Values<"image,early">;
def fsycl_link : Flag<["-"], "fsycl-link">, Alias<fsycl_link_EQ>,
  AliasArgs<["early"]>, Flags<[CC1Option, CoreOption, DpcppOption]>,
  HelpText<"Generate partially linked device object to be used with the host link">;
def fsycl_unnamed_lambda : Flag<["-"], "fsycl-unnamed-lambda">,
  Flags<[CC1Option, CoreOption, DpcppOption]>, HelpText<"Allow unnamed SYCL lambda kernels">,
  MarshallingInfoFlag<LangOpts<"SYCLUnnamedLambda">>;
def fno_sycl_unnamed_lambda : Flag<["-"], "fno-sycl-unnamed-lambda">,
  Flags<[CC1Option, CoreOption, DpcppOption]>;
def fsycl_help_EQ : Joined<["-"], "fsycl-help=">,
  Flags<[NoXarchOption, CoreOption, DpcppOption]>, HelpText<"Emit help information from the "
  "related offline compilation tool. Valid values: all, fpga, gen, x86_64.">,
  Values<"all,fpga,gen,x86_64">;
def fsycl_help : Flag<["-"], "fsycl-help">, Alias<fsycl_help_EQ>,
  Flags<[NoXarchOption, CoreOption, DpcppOption]>, AliasArgs<["all"]>, HelpText<"Emit help information "
  "from all of the offline compilation tools">;
def fsycl_libspirv_path_EQ : Joined<["-"], "fsycl-libspirv-path=">,
  Flags<[CC1Option, CoreOption, DpcppOption]>, HelpText<"Path to libspirv library">;
def fno_sycl_libspirv : Flag<["-"], "fno-sycl-libspirv">, Flags<[DpcppOption]>, HelpText<"Disable check for libspirv">;
def fsycl_host_compiler_EQ : Joined<["-"], "fsycl-host-compiler=">,
  Flags<[CoreOption, DpcppOption]>, HelpText<"Specify C++ compiler binary to perform host "
  "compilation with during SYCL offload compiles.">;
def fsycl_host_compiler_options_EQ : Joined<["-"], "fsycl-host-compiler-options=">,
  Flags<[CoreOption, DpcppOption]>, HelpText<"When performing the host compilation with "
  "-fsycl-host-compiler specified, use the given options during that compile. "
  "Options are expected to be a quoted list of space separated options.">;
def fsycl_use_footer : Flag<["-"], "fsycl-use-footer">, Flags<[CoreOption]>,
  HelpText<"Enable usage of the integration footer during SYCL enabled "
  "compilations.">;
#endif // INTEL_CUSTOMIZATION
def fsyntax_only : Flag<["-"], "fsyntax-only">,
  Flags<[NoXarchOption,CoreOption,CC1Option,FC1Option]>, Group<Action_Group>;
def ftabstop_EQ : Joined<["-"], "ftabstop=">, Group<f_Group>;
#if INTEL_CUSTOMIZATION
def ftemplate_depth_EQ : Joined<["-"], "ftemplate-depth=">, Group<f_Group>,
  HelpText<"Control the depth in which recursive templates are expanded.">;
#endif // INTEL_CUSTOMIZATION
def ftemplate_depth_ : Joined<["-"], "ftemplate-depth-">, Group<f_Group>;
def ftemplate_backtrace_limit_EQ : Joined<["-"], "ftemplate-backtrace-limit=">,
                                   Group<f_Group>;
def foperator_arrow_depth_EQ : Joined<["-"], "foperator-arrow-depth=">,
                               Group<f_Group>;

def fsave_optimization_record : Flag<["-"], "fsave-optimization-record">,
  Group<f_Group>, HelpText<"Generate a YAML optimization record file">;
def fsave_optimization_record_EQ : Joined<["-"], "fsave-optimization-record=">,
  Group<f_Group>, HelpText<"Generate an optimization record file in a specific format">,
  MetaVarName<"<format>">;
def fno_save_optimization_record : Flag<["-"], "fno-save-optimization-record">,
  Group<f_Group>, Flags<[NoArgumentUnused]>;
def foptimization_record_file_EQ : Joined<["-"], "foptimization-record-file=">,
  Group<f_Group>,
  HelpText<"Specify the output name of the file containing the optimization remarks. Implies -fsave-optimization-record. On Darwin platforms, this cannot be used with multiple -arch <arch> options.">,
  MetaVarName<"<file>">;
def foptimization_record_passes_EQ : Joined<["-"], "foptimization-record-passes=">,
  Group<f_Group>,
  HelpText<"Only include passes which match a specified regular expression in the generated optimization record (by default, include all passes)">,
  MetaVarName<"<regex>">;

def fvectorize : Flag<["-"], "fvectorize">, Group<f_Group>,
  HelpText<"Enable the loop vectorization passes">;
def fno_vectorize : Flag<["-"], "fno-vectorize">, Group<f_Group>;
def : Flag<["-"], "ftree-vectorize">, Alias<fvectorize>;
def : Flag<["-"], "fno-tree-vectorize">, Alias<fno_vectorize>;
def fslp_vectorize : Flag<["-"], "fslp-vectorize">, Group<f_Group>,
  HelpText<"Enable the superword-level parallelism vectorization passes">;
def fno_slp_vectorize : Flag<["-"], "fno-slp-vectorize">, Group<f_Group>;
def : Flag<["-"], "ftree-slp-vectorize">, Alias<fslp_vectorize>;
def : Flag<["-"], "fno-tree-slp-vectorize">, Alias<fno_slp_vectorize>;
def Wlarge_by_value_copy_def : Flag<["-"], "Wlarge-by-value-copy">,
  HelpText<"Warn if a function definition returns or accepts an object larger "
           "in bytes than a given value">, Flags<[HelpHidden]>;
def Wlarge_by_value_copy_EQ : Joined<["-"], "Wlarge-by-value-copy=">, Flags<[CC1Option]>,
  MarshallingInfoInt<LangOpts<"NumLargeByValueCopy">>;

// These "special" warning flags are effectively processed as f_Group flags by the driver:
// Just silence warnings about -Wlarger-than for now.
def Wlarger_than_EQ : Joined<["-"], "Wlarger-than=">, Group<clang_ignored_f_Group>;
def Wlarger_than_ : Joined<["-"], "Wlarger-than-">, Alias<Wlarger_than_EQ>;

// This is converted to -fwarn-stack-size=N and also passed through by the driver.
// FIXME: The driver should strip out the =<value> when passing W_value_Group through.
def Wframe_larger_than_EQ : Joined<["-"], "Wframe-larger-than=">, Group<W_value_Group>,
                            Flags<[NoXarchOption, CC1Option]>;
def Wframe_larger_than : Flag<["-"], "Wframe-larger-than">, Alias<Wframe_larger_than_EQ>;

def : Flag<["-"], "fterminated-vtables">, Alias<fapple_kext>;
defm threadsafe_statics : BoolFOption<"threadsafe-statics",
  LangOpts<"ThreadsafeStatics">, DefaultTrue,
  NegFlag<SetFalse, [CC1Option], "Do not emit code to make initialization of local statics thread safe">,
  PosFlag<SetTrue>>;
def ftime_report : Flag<["-"], "ftime-report">, Group<f_Group>, Flags<[CC1Option]>,
  MarshallingInfoFlag<CodeGenOpts<"TimePasses">>;
def ftime_report_EQ: Joined<["-"], "ftime-report=">, Group<f_Group>,
  Flags<[CC1Option]>, Values<"per-pass,per-pass-run">,
  MarshallingInfoFlag<CodeGenOpts<"TimePassesPerRun">>,
  HelpText<"(For new pass manager) \"per-pass\": one report for each pass; "
           "\"per-pass-run\": one report for each pass invocation">;
def ftime_trace : Flag<["-"], "ftime-trace">, Group<f_Group>,
  HelpText<"Turn on time profiler. Generates JSON file based on output filename.">,
  DocBrief<[{
Turn on time profiler. Generates JSON file based on output filename. Results
can be analyzed with chrome://tracing or `Speedscope App
<https://www.speedscope.app>`_ for flamegraph visualization.}]>,
  Flags<[CC1Option, CoreOption]>,
  MarshallingInfoFlag<FrontendOpts<"TimeTrace">>;
def ftime_trace_granularity_EQ : Joined<["-"], "ftime-trace-granularity=">, Group<f_Group>,
  HelpText<"Minimum time granularity (in microseconds) traced by time profiler">,
  Flags<[CC1Option, CoreOption]>,
  MarshallingInfoInt<FrontendOpts<"TimeTraceGranularity">, "500u">;
def fproc_stat_report : Joined<["-"], "fproc-stat-report">, Group<f_Group>,
  HelpText<"Print subprocess statistics">;
def fproc_stat_report_EQ : Joined<["-"], "fproc-stat-report=">, Group<f_Group>,
  HelpText<"Save subprocess statistics to the given file">;
def ftlsmodel_EQ : Joined<["-"], "ftls-model=">, Group<f_Group>, Flags<[CC1Option]>,
  Values<"global-dynamic,local-dynamic,initial-exec,local-exec">,
  NormalizedValuesScope<"CodeGenOptions">,
  NormalizedValues<["GeneralDynamicTLSModel", "LocalDynamicTLSModel", "InitialExecTLSModel", "LocalExecTLSModel"]>,
  MarshallingInfoEnum<CodeGenOpts<"DefaultTLSModel">, "GeneralDynamicTLSModel">;
def ftrapv : Flag<["-"], "ftrapv">, Group<f_Group>, Flags<[CC1Option]>,
  HelpText<"Trap on integer overflow">;
def ftrapv_handler_EQ : Joined<["-"], "ftrapv-handler=">, Group<f_Group>,
  MetaVarName<"<function name>">,
  HelpText<"Specify the function to be called on overflow">;
def ftrapv_handler : Separate<["-"], "ftrapv-handler">, Group<f_Group>, Flags<[CC1Option]>;
def ftrap_function_EQ : Joined<["-"], "ftrap-function=">, Group<f_Group>, Flags<[CC1Option]>,
  HelpText<"Issue call to specified function rather than a trap instruction">,
  MarshallingInfoString<CodeGenOpts<"TrapFuncName">>;
def funit_at_a_time : Flag<["-"], "funit-at-a-time">, Group<f_Group>;
def funroll_loops : Flag<["-"], "funroll-loops">, Group<f_Group>,
  HelpText<"Turn on loop unroller">, Flags<[CC1Option]>;
def fno_unroll_loops : Flag<["-"], "fno-unroll-loops">, Group<f_Group>,
  HelpText<"Turn off loop unroller">, Flags<[CC1Option]>;
defm reroll_loops : BoolFOption<"reroll-loops",
  CodeGenOpts<"RerollLoops">, DefaultFalse,
  PosFlag<SetTrue, [CC1Option], "Turn on loop reroller">, NegFlag<SetFalse>>;
def ffinite_loops: Flag<["-"],  "ffinite-loops">, Group<f_Group>,
  HelpText<"Assume all loops are finite.">, Flags<[CC1Option]>;
def fno_finite_loops: Flag<["-"], "fno-finite-loops">, Group<f_Group>,
  HelpText<"Do not assume that any loop is finite.">, Flags<[CC1Option]>;

def ftrigraphs : Flag<["-"], "ftrigraphs">, Group<f_Group>,
  HelpText<"Process trigraph sequences">, Flags<[CC1Option]>;
def fno_trigraphs : Flag<["-"], "fno-trigraphs">, Group<f_Group>,
  HelpText<"Do not process trigraph sequences">, Flags<[CC1Option]>;
def funsigned_bitfields : Flag<["-"], "funsigned-bitfields">, Group<f_Group>;
def funsigned_char : Flag<["-"], "funsigned-char">, Group<f_Group>;
def fno_unsigned_char : Flag<["-"], "fno-unsigned-char">;
def funwind_tables : Flag<["-"], "funwind-tables">, Group<f_Group>;
defm register_global_dtors_with_atexit : BoolFOption<"register-global-dtors-with-atexit",
  CodeGenOpts<"RegisterGlobalDtorsWithAtExit">, DefaultFalse,
  PosFlag<SetTrue, [CC1Option], "Use">, NegFlag<SetFalse, [], "Don't use">,
  BothFlags<[], " atexit or __cxa_atexit to register global destructors">>;
defm use_init_array : BoolFOption<"use-init-array",
  CodeGenOpts<"UseInitArray">, DefaultTrue,
  NegFlag<SetFalse, [CC1Option], "Use .ctors/.dtors instead of .init_array/.fini_array">,
  PosFlag<SetTrue>>;
def fno_var_tracking : Flag<["-"], "fno-var-tracking">, Group<clang_ignored_f_Group>;
def fverbose_asm : Flag<["-"], "fverbose-asm">, Group<f_Group>,
  HelpText<"Generate verbose assembly output">;
def dA : Flag<["-"], "dA">, Alias<fverbose_asm>;
defm visibility_from_dllstorageclass : BoolFOption<"visibility-from-dllstorageclass",
  LangOpts<"VisibilityFromDLLStorageClass">, DefaultFalse,
  PosFlag<SetTrue, [CC1Option], "Set the visiblity of symbols in the generated code from their DLL storage class">,
  NegFlag<SetFalse>>;
def fvisibility_dllexport_EQ : Joined<["-"], "fvisibility-dllexport=">, Group<f_Group>, Flags<[CC1Option]>,
  HelpText<"The visibility for dllexport defintions [-fvisibility-from-dllstorageclass]">,
  MarshallingInfoVisibility<LangOpts<"DLLExportVisibility">, "DefaultVisibility">,
  ShouldParseIf<fvisibility_from_dllstorageclass.KeyPath>;
def fvisibility_nodllstorageclass_EQ : Joined<["-"], "fvisibility-nodllstorageclass=">, Group<f_Group>, Flags<[CC1Option]>,
  HelpText<"The visibility for defintiions without an explicit DLL export class [-fvisibility-from-dllstorageclass]">,
  MarshallingInfoVisibility<LangOpts<"NoDLLStorageClassVisibility">, "HiddenVisibility">,
  ShouldParseIf<fvisibility_from_dllstorageclass.KeyPath>;
def fvisibility_externs_dllimport_EQ : Joined<["-"], "fvisibility-externs-dllimport=">, Group<f_Group>, Flags<[CC1Option]>,
  HelpText<"The visibility for dllimport external declarations [-fvisibility-from-dllstorageclass]">,
  MarshallingInfoVisibility<LangOpts<"ExternDeclDLLImportVisibility">, "DefaultVisibility">,
  ShouldParseIf<fvisibility_from_dllstorageclass.KeyPath>;
def fvisibility_externs_nodllstorageclass_EQ : Joined<["-"], "fvisibility-externs-nodllstorageclass=">, Group<f_Group>, Flags<[CC1Option]>,
  HelpText<"The visibility for external declarations without an explicit DLL dllstorageclass [-fvisibility-from-dllstorageclass]">,
  MarshallingInfoVisibility<LangOpts<"ExternDeclNoDLLStorageClassVisibility">, "HiddenVisibility">,
  ShouldParseIf<fvisibility_from_dllstorageclass.KeyPath>;
def fvisibility_EQ : Joined<["-"], "fvisibility=">, Group<f_Group>,
  HelpText<"Set the default symbol visibility for all global declarations">, Values<"hidden,default">;
defm visibility_inlines_hidden : BoolFOption<"visibility-inlines-hidden",
  LangOpts<"InlineVisibilityHidden">, DefaultFalse,
  PosFlag<SetTrue, [CC1Option], "Give inline C++ member functions hidden visibility by default">,
  NegFlag<SetFalse>>;
defm visibility_inlines_hidden_static_local_var : BoolFOption<"visibility-inlines-hidden-static-local-var",
  LangOpts<"VisibilityInlinesHiddenStaticLocalVar">, DefaultFalse,
  PosFlag<SetTrue, [CC1Option], "When -fvisibility-inlines-hidden is enabled, static variables in"
            " inline C++ member functions will also be given hidden visibility by default">,
  NegFlag<SetFalse, [], "Disables -fvisibility-inlines-hidden-static-local-var"
         " (this is the default on non-darwin targets)">, BothFlags<[CC1Option]>>;
def fvisibility_ms_compat : Flag<["-"], "fvisibility-ms-compat">, Group<f_Group>,
  HelpText<"Give global types 'default' visibility and global functions and "
           "variables 'hidden' visibility by default">;
def fvisibility_global_new_delete_hidden : Flag<["-"], "fvisibility-global-new-delete-hidden">, Group<f_Group>,
  HelpText<"Give global C++ operator new and delete declarations hidden visibility">, Flags<[CC1Option]>,
  MarshallingInfoFlag<LangOpts<"GlobalAllocationFunctionVisibilityHidden">>;
defm whole_program_vtables : BoolFOption<"whole-program-vtables",
  CodeGenOpts<"WholeProgramVTables">, DefaultFalse,
  PosFlag<SetTrue, [CC1Option], "Enables whole-program vtable optimization. Requires -flto">,
  NegFlag<SetFalse>, BothFlags<[CoreOption]>>;
defm split_lto_unit : BoolFOption<"split-lto-unit",
  CodeGenOpts<"EnableSplitLTOUnit">, DefaultFalse,
  PosFlag<SetTrue, [CC1Option], "Enables splitting of the LTO unit">,
  NegFlag<SetFalse>, BothFlags<[CoreOption]>>;
defm force_emit_vtables : BoolFOption<"force-emit-vtables",
  CodeGenOpts<"ForceEmitVTables">, DefaultFalse,
  PosFlag<SetTrue, [CC1Option], "Emits more virtual tables to improve devirtualization">,
  NegFlag<SetFalse>, BothFlags<[CoreOption]>>;
defm virtual_function_elimination : BoolFOption<"virtual-function-elimination",
  CodeGenOpts<"VirtualFunctionElimination">, DefaultFalse,
  PosFlag<SetTrue, [CC1Option], "Enables dead virtual function elimination optimization. Requires -flto=full">,
  NegFlag<SetFalse>, BothFlags<[CoreOption]>>;

def fwrapv : Flag<["-"], "fwrapv">, Group<f_Group>, Flags<[CC1Option]>,
  HelpText<"Treat signed integer overflow as two's complement">;
def fwritable_strings : Flag<["-"], "fwritable-strings">, Group<f_Group>, Flags<[CC1Option]>,
  HelpText<"Store string literals as writable data">,
  MarshallingInfoFlag<LangOpts<"WritableStrings">>;
defm zero_initialized_in_bss : BoolFOption<"zero-initialized-in-bss",
  CodeGenOpts<"NoZeroInitializedInBSS">, DefaultFalse,
  NegFlag<SetTrue, [CC1Option], "Don't place zero initialized data in BSS">,
  PosFlag<SetFalse>>;
defm function_sections : BoolFOption<"function-sections",
  CodeGenOpts<"FunctionSections">, DefaultFalse,
  PosFlag<SetTrue, [CC1Option], "Place each function in its own section">,
  NegFlag<SetFalse>>;
def fbasic_block_sections_EQ : Joined<["-"], "fbasic-block-sections=">, Group<f_Group>,
  Flags<[CC1Option, CC1AsOption]>,
  HelpText<"Place each function's basic blocks in unique sections (ELF Only) : all | labels | none | list=<file>">,
  DocBrief<[{Generate labels for each basic block or place each basic block or a subset of basic blocks in its own section.}]>,
  Values<"all,labels,none,list=">,
  MarshallingInfoString<CodeGenOpts<"BBSections">, [{"none"}]>;
defm data_sections : BoolFOption<"data-sections",
  CodeGenOpts<"DataSections">, DefaultFalse,
  PosFlag<SetTrue, [CC1Option], "Place each data in its own section">, NegFlag<SetFalse>>;
defm stack_size_section : BoolFOption<"stack-size-section",
  CodeGenOpts<"StackSizeSection">, DefaultFalse,
  PosFlag<SetTrue, [CC1Option], "Emit section containing metadata on function stack sizes">,
  NegFlag<SetFalse>>;
def fstack_usage : Flag<["-"], "fstack-usage">, Group<f_Group>,
  HelpText<"Emit .su file containing information on function stack sizes">;
def stack_usage_file : Separate<["-"], "stack-usage-file">,
  Flags<[CC1Option, NoDriverOption]>,
  HelpText<"Filename (or -) to write stack usage output to">,
  MarshallingInfoString<CodeGenOpts<"StackUsageOutput">>;

defm unique_basic_block_section_names : BoolFOption<"unique-basic-block-section-names",
  CodeGenOpts<"UniqueBasicBlockSectionNames">, DefaultFalse,
  PosFlag<SetTrue, [CC1Option], "Use unique names for basic block sections (ELF Only)">,
  NegFlag<SetFalse>>;
defm unique_internal_linkage_names : BoolFOption<"unique-internal-linkage-names",
  CodeGenOpts<"UniqueInternalLinkageNames">, DefaultFalse,
  PosFlag<SetTrue, [CC1Option], "Uniqueify Internal Linkage Symbol Names by appending"
            " the MD5 hash of the module path">,
  NegFlag<SetFalse>>;
defm unique_section_names : BoolFOption<"unique-section-names",
  CodeGenOpts<"UniqueSectionNames">, DefaultTrue,
  NegFlag<SetFalse, [CC1Option], "Don't use unique names for text and data sections">,
  PosFlag<SetTrue>>;

defm split_machine_functions: BoolFOption<"split-machine-functions",
  CodeGenOpts<"SplitMachineFunctions">, DefaultFalse,
  PosFlag<SetTrue, [CC1Option], "Enable">, NegFlag<SetFalse, [], "Disable">,
  BothFlags<[], " late function splitting using profile information (x86 ELF)">>;

defm strict_return : BoolFOption<"strict-return",
  CodeGenOpts<"StrictReturn">, DefaultTrue,
  NegFlag<SetFalse, [CC1Option], "Don't treat control flow paths that fall off the end"
            " of a non-void function as unreachable">,
  PosFlag<SetTrue>>;

def fenable_matrix : Flag<["-"], "fenable-matrix">, Group<f_Group>,
    Flags<[CC1Option]>,
    HelpText<"Enable matrix data type and related builtin functions">,
    MarshallingInfoFlag<LangOpts<"MatrixTypes">>;


def fdebug_types_section: Flag <["-"], "fdebug-types-section">, Group<f_Group>,
  HelpText<"Place debug types in their own section (ELF Only)">;
def fno_debug_types_section: Flag<["-"], "fno-debug-types-section">, Group<f_Group>;
defm debug_ranges_base_address : BoolFOption<"debug-ranges-base-address",
  CodeGenOpts<"DebugRangesBaseAddress">, DefaultFalse,
  PosFlag<SetTrue, [CC1Option], "Use DWARF base address selection entries in .debug_ranges">,
  NegFlag<SetFalse>>;
defm split_dwarf_inlining : BoolFOption<"split-dwarf-inlining",
  CodeGenOpts<"SplitDwarfInlining">, DefaultFalse,
  NegFlag<SetFalse, []>,
  PosFlag<SetTrue, [CC1Option], "Provide minimal debug info in the object/executable"
          " to facilitate online symbolication/stack traces in the absence of"
          " .dwo/.dwp files when using Split DWARF">>;
def fdebug_default_version: Joined<["-"], "fdebug-default-version=">, Group<f_Group>,
  HelpText<"Default DWARF version to use, if a -g option caused DWARF debug info to be produced">;
def fdebug_prefix_map_EQ
  : Joined<["-"], "fdebug-prefix-map=">, Group<f_Group>,
    Flags<[CC1Option,CC1AsOption]>,
    HelpText<"remap file source paths in debug info">;
def fcoverage_prefix_map_EQ
  : Joined<["-"], "fcoverage-prefix-map=">, Group<f_Group>,
    Flags<[CC1Option]>,
    HelpText<"remap file source paths in coverage mapping">;
def ffile_prefix_map_EQ
  : Joined<["-"], "ffile-prefix-map=">, Group<f_Group>,
    HelpText<"remap file source paths in debug info and predefined preprocessor macros">;
def fmacro_prefix_map_EQ
  : Joined<["-"], "fmacro-prefix-map=">, Group<Preprocessor_Group>, Flags<[CC1Option]>,
    HelpText<"remap file source paths in predefined preprocessor macros">;
defm force_dwarf_frame : BoolFOption<"force-dwarf-frame",
  CodeGenOpts<"ForceDwarfFrameSection">, DefaultFalse,
  PosFlag<SetTrue, [CC1Option], "Always emit a debug frame section">, NegFlag<SetFalse>>;
def g_Flag : Flag<["-"], "g">, Group<g_Group>,
  HelpText<"Generate source-level debug information">;
def gline_tables_only : Flag<["-"], "gline-tables-only">, Group<gN_Group>,
  Flags<[CoreOption]>, HelpText<"Emit debug line number tables only">;
def gline_directives_only : Flag<["-"], "gline-directives-only">, Group<gN_Group>,
  Flags<[CoreOption]>, HelpText<"Emit debug line info directives only">;
def gmlt : Flag<["-"], "gmlt">, Alias<gline_tables_only>;
def g0 : Flag<["-"], "g0">, Group<gN_Group>;
def g1 : Flag<["-"], "g1">, Group<gN_Group>, Alias<gline_tables_only>;
def g2 : Flag<["-"], "g2">, Group<gN_Group>;
def g3 : Flag<["-"], "g3">, Group<gN_Group>;
def ggdb : Flag<["-"], "ggdb">, Group<gTune_Group>;
def ggdb0 : Flag<["-"], "ggdb0">, Group<ggdbN_Group>;
def ggdb1 : Flag<["-"], "ggdb1">, Group<ggdbN_Group>;
def ggdb2 : Flag<["-"], "ggdb2">, Group<ggdbN_Group>;
def ggdb3 : Flag<["-"], "ggdb3">, Group<ggdbN_Group>;
def glldb : Flag<["-"], "glldb">, Group<gTune_Group>;
def gsce : Flag<["-"], "gsce">, Group<gTune_Group>;
def gdbx : Flag<["-"], "gdbx">, Group<gTune_Group>;
// Equivalent to our default dwarf version. Forces usual dwarf emission when
// CodeView is enabled.
def gdwarf : Flag<["-"], "gdwarf">, Group<g_Group>, Flags<[CoreOption]>,
  HelpText<"Generate source-level debug information with the default dwarf version">;
def gdwarf_2 : Flag<["-"], "gdwarf-2">, Group<g_Group>,
  HelpText<"Generate source-level debug information with dwarf version 2">;
def gdwarf_3 : Flag<["-"], "gdwarf-3">, Group<g_Group>,
  HelpText<"Generate source-level debug information with dwarf version 3">;
def gdwarf_4 : Flag<["-"], "gdwarf-4">, Group<g_Group>,
  HelpText<"Generate source-level debug information with dwarf version 4">;
def gdwarf_5 : Flag<["-"], "gdwarf-5">, Group<g_Group>,
  HelpText<"Generate source-level debug information with dwarf version 5">;
def gdwarf64 : Flag<["-"], "gdwarf64">, Group<g_Group>,
  Flags<[CC1Option, CC1AsOption]>,
  HelpText<"Enables DWARF64 format for ELF binaries, if debug information emission is enabled.">,
  MarshallingInfoFlag<CodeGenOpts<"Dwarf64">>;
def gdwarf32 : Flag<["-"], "gdwarf32">, Group<g_Group>,
  Flags<[CC1Option, CC1AsOption]>,
  HelpText<"Enables DWARF32 format for ELF binaries, if debug information emission is enabled.">;

def gcodeview : Flag<["-"], "gcodeview">,
  HelpText<"Generate CodeView debug information">,
  Flags<[CC1Option, CC1AsOption, CoreOption]>,
  MarshallingInfoFlag<CodeGenOpts<"EmitCodeView">>;
#if INTEL_CUSTOMIZATION
def traceback : Flag<["-"], "traceback">,
  HelpText<"Generate traceback debug information">,
  Flags<[CC1Option, CoreOption]>,
  MarshallingInfoFlag<CodeGenOpts<"EmitTraceBack">>;
#endif // INTEL_CUSTOMIZATION
defm codeview_ghash : BoolOption<"g", "codeview-ghash",
  CodeGenOpts<"CodeViewGHash">, DefaultFalse,
  PosFlag<SetTrue, [CC1Option], "Emit type record hashes in a .debug$H section">,
  NegFlag<SetFalse>, BothFlags<[CoreOption]>>;
defm inline_line_tables : BoolGOption<"inline-line-tables",
  CodeGenOpts<"NoInlineLineTables">, DefaultFalse,
  NegFlag<SetTrue, [CC1Option], "Don't emit inline line tables.">,
  PosFlag<SetFalse>, BothFlags<[CoreOption]>>;
// if INTEL_CUSTOMIZATION
def gintel_sti : Flag<["-"], "gintel-sti">,
  HelpText<"Generate Intel STI debug information">,
  Flags<[CC1Option]>,
  MarshallingInfoFlag<CodeGenOpts<"EmitIntelSTI">>;
def gintel_opencl_builtin_types : Joined<["-"], "gintel-opencl-builtin-types">,
 Group<internal_Group>,
 HelpText<"Emit OpenCL builtin types in debug as basic types">,
 Flags<[CC1Option]>,
 MarshallingInfoFlag<CodeGenOpts<"DebugOpenCLBasicTypes">>;
def gno_intel_opencl_builtin_types : Joined<["-"], "gno-intel-opencl-builtin-types">,
 Group<internal_Group>,
 HelpText<"Emit OpenCL builtin types in debug as defined in OpenCL headers">;
// endif // INTEL_CUSTOMIZATION

def gfull : Flag<["-"], "gfull">, Group<g_Group>;
def gused : Flag<["-"], "gused">, Group<g_Group>;
def gstabs : Joined<["-"], "gstabs">, Group<g_Group>, Flags<[Unsupported]>;
def gcoff : Joined<["-"], "gcoff">, Group<g_Group>, Flags<[Unsupported]>;
def gxcoff : Joined<["-"], "gxcoff">, Group<g_Group>, Flags<[Unsupported]>;
def gvms : Joined<["-"], "gvms">, Group<g_Group>, Flags<[Unsupported]>;
def gtoggle : Flag<["-"], "gtoggle">, Group<g_flags_Group>, Flags<[Unsupported]>;
def grecord_command_line : Flag<["-"], "grecord-command-line">,
  Group<g_flags_Group>;
def gno_record_command_line : Flag<["-"], "gno-record-command-line">,
  Group<g_flags_Group>;
def : Flag<["-"], "grecord-gcc-switches">, Alias<grecord_command_line>;
def : Flag<["-"], "gno-record-gcc-switches">, Alias<gno_record_command_line>;
defm strict_dwarf : BoolOption<"g", "strict-dwarf",
  CodeGenOpts<"DebugStrictDwarf">, DefaultFalse,
  PosFlag<SetTrue, [CC1Option]>, NegFlag<SetFalse>, BothFlags<[CoreOption]>>,
  Group<g_flags_Group>;
defm column_info : BoolOption<"g", "column-info",
  CodeGenOpts<"DebugColumnInfo">, DefaultTrue,
  NegFlag<SetFalse, [CC1Option]>, PosFlag<SetTrue>, BothFlags<[CoreOption]>>,
  Group<g_flags_Group>;
def gsplit_dwarf : Flag<["-"], "gsplit-dwarf">, Group<g_flags_Group>;
def gsplit_dwarf_EQ : Joined<["-"], "gsplit-dwarf=">, Group<g_flags_Group>,
  HelpText<"Set DWARF fission mode to either 'split' or 'single'">,
  Values<"split,single">;
def gno_split_dwarf : Flag<["-"], "gno-split-dwarf">, Group<g_flags_Group>;
def ggnu_pubnames : Flag<["-"], "ggnu-pubnames">, Group<g_flags_Group>, Flags<[CC1Option]>;
def gno_gnu_pubnames : Flag<["-"], "gno-gnu-pubnames">, Group<g_flags_Group>;
def gpubnames : Flag<["-"], "gpubnames">, Group<g_flags_Group>, Flags<[CC1Option]>;
def gno_pubnames : Flag<["-"], "gno-pubnames">, Group<g_flags_Group>;
def gdwarf_aranges : Flag<["-"], "gdwarf-aranges">, Group<g_flags_Group>;
def gmodules : Flag <["-"], "gmodules">, Group<gN_Group>,
  HelpText<"Generate debug info with external references to clang modules"
           " or precompiled headers">;
def gz_EQ : Joined<["-"], "gz=">, Group<g_flags_Group>,
    HelpText<"DWARF debug sections compression type">;
def gz : Flag<["-"], "gz">, Alias<gz_EQ>, AliasArgs<["zlib"]>, Group<g_flags_Group>;
def gembed_source : Flag<["-"], "gembed-source">, Group<g_flags_Group>, Flags<[CC1Option]>,
    HelpText<"Embed source text in DWARF debug sections">,
    MarshallingInfoFlag<CodeGenOpts<"EmbedSource">>;
def gno_embed_source : Flag<["-"], "gno-embed-source">, Group<g_flags_Group>,
    Flags<[NoXarchOption]>,
    HelpText<"Restore the default behavior of not embedding source text in DWARF debug sections">;
def headerpad__max__install__names : Joined<["-"], "headerpad_max_install_names">;
def help : Flag<["-", "--"], "help">, Flags<[CC1Option,CC1AsOption, FC1Option,
    FlangOption]>, HelpText<"Display available options">,
    MarshallingInfoFlag<FrontendOpts<"ShowHelp">>;
//if INTEL_CUSTOMIZATION
def fhelp : Flag<["-"], "fhelp">, Flags<[NoXarchOption]>, Alias<help>,
  HelpText<"Display available options">;
//endif INTEL_CUSTOMIZATION
def ibuiltininc : Flag<["-"], "ibuiltininc">,
  HelpText<"Enable builtin #include directories even when -nostdinc is used "
           "before or after -ibuiltininc. "
           "Using -nobuiltininc after the option disables it">;
def index_header_map : Flag<["-"], "index-header-map">, Flags<[CC1Option]>,
  HelpText<"Make the next included directory (-I or -F) an indexer header map">;
def idirafter : JoinedOrSeparate<["-"], "idirafter">, Group<clang_i_Group>, Flags<[CC1Option]>,
  HelpText<"Add directory to AFTER include search path">;
def iframework : JoinedOrSeparate<["-"], "iframework">, Group<clang_i_Group>, Flags<[CC1Option]>,
  HelpText<"Add directory to SYSTEM framework search path">;
def iframeworkwithsysroot : JoinedOrSeparate<["-"], "iframeworkwithsysroot">,
  Group<clang_i_Group>,
  HelpText<"Add directory to SYSTEM framework search path, "
           "absolute paths are relative to -isysroot">,
  MetaVarName<"<directory>">, Flags<[CC1Option]>;
def imacros : JoinedOrSeparate<["-", "--"], "imacros">, Group<clang_i_Group>, Flags<[CC1Option]>,
  HelpText<"Include macros from file before parsing">, MetaVarName<"<file>">,
  MarshallingInfoStringVector<PreprocessorOpts<"MacroIncludes">>;
def image__base : Separate<["-"], "image_base">;
def include_ : JoinedOrSeparate<["-", "--"], "include">, Group<clang_i_Group>, EnumName<"include">,
    MetaVarName<"<file>">, HelpText<"Include file before parsing">, Flags<[CC1Option]>;
def include_pch : Separate<["-"], "include-pch">, Group<clang_i_Group>, Flags<[CC1Option]>,
  HelpText<"Include precompiled header file">, MetaVarName<"<file>">,
  MarshallingInfoString<PreprocessorOpts<"ImplicitPCHInclude">>;
#if INTEL_CUSTOMIZATION
def pch_use : Separate<["-"], "pch-use">, Flags<[NoXarchOption]>, Alias<include_pch>,
  HelpText<"Include precompiled header file">, MetaVarName<"<file>">;
#endif // INTEL_CUSTOMIZATION
def relocatable_pch : Flag<["-", "--"], "relocatable-pch">, Flags<[CC1Option]>,
  HelpText<"Whether to build a relocatable precompiled header">,
  MarshallingInfoFlag<FrontendOpts<"RelocatablePCH">>;
def verify_pch : Flag<["-"], "verify-pch">, Group<Action_Group>, Flags<[CC1Option]>,
  HelpText<"Load and verify that a pre-compiled header file is not stale">;
def init : Separate<["-"], "init">;
def install__name : Separate<["-"], "install_name">;
def iprefix : JoinedOrSeparate<["-"], "iprefix">, Group<clang_i_Group>, Flags<[CC1Option]>,
  HelpText<"Set the -iwithprefix/-iwithprefixbefore prefix">, MetaVarName<"<dir>">;
//if INTEL_CUSTOMIZATION
def ipo : Flag<["-"], "ipo">, Alias<flto>,
  HelpText<"Enable LTO in 'full' mode">;
def no_ipo : Flag<["-"], "no-ipo">, Alias<fno_lto>,
  HelpText<"Disable LTO mode (default)">;
//endif INTEL_CUSTOMIZATION
def iquote : JoinedOrSeparate<["-"], "iquote">, Group<clang_i_Group>, Flags<[CC1Option]>,
  HelpText<"Add directory to QUOTE include search path">, MetaVarName<"<directory>">;
def isysroot : JoinedOrSeparate<["-"], "isysroot">, Group<clang_i_Group>, Flags<[CC1Option]>,
  HelpText<"Set the system root directory (usually /)">, MetaVarName<"<dir>">,
  MarshallingInfoString<HeaderSearchOpts<"Sysroot">, [{"/"}]>;
def isystem : JoinedOrSeparate<["-"], "isystem">, Group<clang_i_Group>,
  Flags<[CC1Option]>,
  HelpText<"Add directory to SYSTEM include search path">, MetaVarName<"<directory>">;
def isystem_after : JoinedOrSeparate<["-"], "isystem-after">,
  Group<clang_i_Group>, Flags<[NoXarchOption]>, MetaVarName<"<directory>">,
  HelpText<"Add directory to end of the SYSTEM include search path">;
def iwithprefixbefore : JoinedOrSeparate<["-"], "iwithprefixbefore">, Group<clang_i_Group>,
  HelpText<"Set directory to include search path with prefix">, MetaVarName<"<dir>">,
  Flags<[CC1Option]>;
def iwithprefix : JoinedOrSeparate<["-"], "iwithprefix">, Group<clang_i_Group>, Flags<[CC1Option]>,
  HelpText<"Set directory to SYSTEM include search path with prefix">, MetaVarName<"<dir>">;
def iwithsysroot : JoinedOrSeparate<["-"], "iwithsysroot">, Group<clang_i_Group>,
  HelpText<"Add directory to SYSTEM include search path, "
           "absolute paths are relative to -isysroot">, MetaVarName<"<directory>">,
  Flags<[CC1Option]>;
def ivfsoverlay : JoinedOrSeparate<["-"], "ivfsoverlay">, Group<clang_i_Group>, Flags<[CC1Option]>,
  HelpText<"Overlay the virtual filesystem described by file over the real file system">;
// if INTEL_CUSTOMIZATION
def ivfsoverlay_lib : JoinedOrSeparate<["-"], "ivfsoverlay-lib">, Group<clang_i_Group>, Flags<[CC1Option]>,
  HelpText<"Load the virtual filesystem from shared library">,
  MarshallingInfoStringVector<HeaderSearchOpts<"VFSOverlayLibs">>;
// endif INTEL_CUSTOMIZATION
def imultilib : Separate<["-"], "imultilib">, Group<gfortran_Group>;
def keep__private__externs : Flag<["-"], "keep_private_externs">;
def l : JoinedOrSeparate<["-"], "l">, Flags<[LinkerInput, RenderJoined]>,
        Group<Link_Group>;
def lazy__framework : Separate<["-"], "lazy_framework">, Flags<[LinkerInput]>;
def lazy__library : Separate<["-"], "lazy_library">, Flags<[LinkerInput]>;
#if INTEL_CUSTOMIZATION
#if INTEL_FEATURE_ISA_DSPV1
// AUTO GENERATED BY TOOL
def mdspv1 : Flag<["-"], "mdspv1">, Group<m_x86_Features_Group>;
def mno_dspv1 : Flag<["-"], "mno-dspv1">, Group<m_x86_Features_Group>;
// end AUTO GENERATED BY TOOL
#endif // INTEL_FEATURE_ISA_DSPV1
#endif // INTEL_CUSTOMIZATION
def mlittle_endian : Flag<["-"], "mlittle-endian">, Flags<[NoXarchOption]>;
def EL : Flag<["-"], "EL">, Alias<mlittle_endian>;
def mbig_endian : Flag<["-"], "mbig-endian">, Flags<[NoXarchOption]>;
def EB : Flag<["-"], "EB">, Alias<mbig_endian>;
def m16 : Flag<["-"], "m16">, Group<m_Group>, Flags<[NoXarchOption, CoreOption]>;
def m32 : Flag<["-"], "m32">, Group<m_Group>, Flags<[NoXarchOption, CoreOption]>;
def mqdsp6_compat : Flag<["-"], "mqdsp6-compat">, Group<m_Group>, Flags<[NoXarchOption,CC1Option]>,
  HelpText<"Enable hexagon-qdsp6 backward compatibility">,
  MarshallingInfoFlag<LangOpts<"HexagonQdsp6Compat">>;
def m64 : Flag<["-"], "m64">, Group<m_Group>, Flags<[NoXarchOption, CoreOption]>;
#if INTEL_CUSTOMIZATION
#if INTEL_FEATURE_ICECODE
def micecode : Flag<["-"], "micecode">, Group<m_Group>, Flags<[NoXarchOption, CoreOption]>;
#endif // INTEL_FEATURE_ICECODE
#endif // INTEL_CUSTOMIZATION
def mx32 : Flag<["-"], "mx32">, Group<m_Group>, Flags<[NoXarchOption, CoreOption]>;
def mabi_EQ : Joined<["-"], "mabi=">, Group<m_Group>;
def miamcu : Flag<["-"], "miamcu">, Group<m_Group>, Flags<[NoXarchOption, CoreOption]>,
  HelpText<"Use Intel MCU ABI">;
def mno_iamcu : Flag<["-"], "mno-iamcu">, Group<m_Group>, Flags<[NoXarchOption, CoreOption]>;
def malign_functions_EQ : Joined<["-"], "malign-functions=">, Group<clang_ignored_m_Group>;
def malign_loops_EQ : Joined<["-"], "malign-loops=">, Group<clang_ignored_m_Group>;
def malign_jumps_EQ : Joined<["-"], "malign-jumps=">, Group<clang_ignored_m_Group>;
def malign_branch_EQ : CommaJoined<["-"], "malign-branch=">, Group<m_Group>, Flags<[NoXarchOption]>,
  HelpText<"Specify types of branches to align">;
def malign_branch_boundary_EQ : Joined<["-"], "malign-branch-boundary=">, Group<m_Group>, Flags<[NoXarchOption]>,
  HelpText<"Specify the boundary's size to align branches">;
def mpad_max_prefix_size_EQ : Joined<["-"], "mpad-max-prefix-size=">, Group<m_Group>, Flags<[NoXarchOption]>,
  HelpText<"Specify maximum number of prefixes to use for padding">;
def mbranches_within_32B_boundaries : Flag<["-"], "mbranches-within-32B-boundaries">, Flags<[NoXarchOption]>, Group<m_Group>,
  HelpText<"Align selected branches (fused, jcc, jmp) within 32-byte boundary">;
def mfancy_math_387 : Flag<["-"], "mfancy-math-387">, Group<clang_ignored_m_Group>;
def mlong_calls : Flag<["-"], "mlong-calls">, Group<m_Group>,
  HelpText<"Generate branches with extended addressability, usually via indirect jumps.">;
def mdouble_EQ : Joined<["-"], "mdouble=">, Group<m_Group>, Values<"32,64">, Flags<[CC1Option]>,
  HelpText<"Force double to be 32 bits or 64 bits">,
  MarshallingInfoInt<LangOpts<"DoubleSize">, "0">;
def LongDouble_Group : OptionGroup<"<LongDouble group>">, Group<m_Group>,
  DocName<"Long double flags">,
  DocBrief<[{Selects the long double implementation}]>;
def mlong_double_64 : Flag<["-"], "mlong-double-64">, Group<LongDouble_Group>, Flags<[CC1Option]>,
  HelpText<"Force long double to be 64 bits">;
def mlong_double_80 : Flag<["-"], "mlong-double-80">, Group<LongDouble_Group>, Flags<[CC1Option]>,
  HelpText<"Force long double to be 80 bits, padded to 128 bits for storage">;
def mlong_double_128 : Flag<["-"], "mlong-double-128">, Group<LongDouble_Group>, Flags<[CC1Option]>,
  HelpText<"Force long double to be 128 bits">;
def mno_long_calls : Flag<["-"], "mno-long-calls">, Group<m_Group>,
  HelpText<"Restore the default behaviour of not generating long calls">;
def mexecute_only : Flag<["-"], "mexecute-only">, Group<m_arm_Features_Group>,
  HelpText<"Disallow generation of data access to code sections (ARM only)">;
def mno_execute_only : Flag<["-"], "mno-execute-only">, Group<m_arm_Features_Group>,
  HelpText<"Allow generation of data access to code sections (ARM only)">;
def mtp_mode_EQ : Joined<["-"], "mtp=">, Group<m_arm_Features_Group>, Values<"soft,cp15,el0,el1,el2,el3">,
  HelpText<"Thread pointer access method (AArch32/AArch64 only)">;
def mpure_code : Flag<["-"], "mpure-code">, Alias<mexecute_only>; // Alias for GCC compatibility
def mno_pure_code : Flag<["-"], "mno-pure-code">, Alias<mno_execute_only>;
def mtvos_version_min_EQ : Joined<["-"], "mtvos-version-min=">, Group<m_Group>;
def mappletvos_version_min_EQ : Joined<["-"], "mappletvos-version-min=">, Alias<mtvos_version_min_EQ>;
def mtvos_simulator_version_min_EQ : Joined<["-"], "mtvos-simulator-version-min=">;
def mappletvsimulator_version_min_EQ : Joined<["-"], "mappletvsimulator-version-min=">, Alias<mtvos_simulator_version_min_EQ>;
def mwatchos_version_min_EQ : Joined<["-"], "mwatchos-version-min=">, Group<m_Group>;
def mwatchos_simulator_version_min_EQ : Joined<["-"], "mwatchos-simulator-version-min=">;
def mwatchsimulator_version_min_EQ : Joined<["-"], "mwatchsimulator-version-min=">, Alias<mwatchos_simulator_version_min_EQ>;
def march_EQ : Joined<["-"], "march=">, Group<m_Group>, Flags<[CoreOption]>;
def masm_EQ : Joined<["-"], "masm=">, Group<m_Group>, Flags<[NoXarchOption]>;
def mcmodel_EQ : Joined<["-"], "mcmodel=">, Group<m_Group>, Flags<[CC1Option]>,
  MarshallingInfoString<TargetOpts<"CodeModel">, [{"default"}]>;
#if INTEL_CUSTOMIZATION
def mcmodel_Separate : Separate<["-"], "mcmodel">, Alias<mcmodel_EQ>;
#endif // INTEL_CUSTOMIZATION
def mtls_size_EQ : Joined<["-"], "mtls-size=">, Group<m_Group>, Flags<[NoXarchOption, CC1Option]>,
  HelpText<"Specify bit size of immediate TLS offsets (AArch64 ELF only): "
           "12 (for 4KB) | 24 (for 16MB, default) | 32 (for 4GB) | 48 (for 256TB, needs -mcmodel=large)">,
  MarshallingInfoInt<CodeGenOpts<"TLSSize">>;
def mimplicit_it_EQ : Joined<["-"], "mimplicit-it=">, Group<m_Group>;
def mdefault_build_attributes : Joined<["-"], "mdefault-build-attributes">, Group<m_Group>;
def mno_default_build_attributes : Joined<["-"], "mno-default-build-attributes">, Group<m_Group>;
def mconstant_cfstrings : Flag<["-"], "mconstant-cfstrings">, Group<clang_ignored_m_Group>;
def mconsole : Joined<["-"], "mconsole">, Group<m_Group>, Flags<[NoXarchOption]>;
def mwindows : Joined<["-"], "mwindows">, Group<m_Group>, Flags<[NoXarchOption]>;
def mdll : Joined<["-"], "mdll">, Group<m_Group>, Flags<[NoXarchOption]>;
def municode : Joined<["-"], "municode">, Group<m_Group>, Flags<[NoXarchOption]>;
def mthreads : Joined<["-"], "mthreads">, Group<m_Group>, Flags<[NoXarchOption]>;
def mcpu_EQ : Joined<["-"], "mcpu=">, Group<m_Group>;
def mmcu_EQ : Joined<["-"], "mmcu=">, Group<m_Group>;
def msim : Flag<["-"], "msim">, Group<m_Group>;
def mdynamic_no_pic : Joined<["-"], "mdynamic-no-pic">, Group<m_Group>;
def mfix_and_continue : Flag<["-"], "mfix-and-continue">, Group<clang_ignored_m_Group>;
def mieee_fp : Flag<["-"], "mieee-fp">, Group<clang_ignored_m_Group>;
def minline_all_stringops : Flag<["-"], "minline-all-stringops">, Group<clang_ignored_m_Group>;
def mno_inline_all_stringops : Flag<["-"], "mno-inline-all-stringops">, Group<clang_ignored_m_Group>;
def malign_double : Flag<["-"], "malign-double">, Group<m_Group>, Flags<[CC1Option]>,
  HelpText<"Align doubles to two words in structs (x86 only)">,
  MarshallingInfoFlag<LangOpts<"AlignDouble">>;
def mfloat_abi_EQ : Joined<["-"], "mfloat-abi=">, Group<m_Group>, Values<"soft,softfp,hard">;
def mfpmath_EQ : Joined<["-"], "mfpmath=">, Group<m_Group>;
def mfpu_EQ : Joined<["-"], "mfpu=">, Group<m_Group>;
def mhwdiv_EQ : Joined<["-"], "mhwdiv=">, Group<m_Group>;
def mhwmult_EQ : Joined<["-"], "mhwmult=">, Group<m_Group>;
def mglobal_merge : Flag<["-"], "mglobal-merge">, Group<m_Group>, Flags<[CC1Option]>,
  HelpText<"Enable merging of globals">;
def mhard_float : Flag<["-"], "mhard-float">, Group<m_Group>;
def miphoneos_version_min_EQ : Joined<["-"], "miphoneos-version-min=">, Group<m_Group>;
def mios_version_min_EQ : Joined<["-"], "mios-version-min=">,
  Alias<miphoneos_version_min_EQ>, HelpText<"Set iOS deployment target">;
def mios_simulator_version_min_EQ : Joined<["-"], "mios-simulator-version-min=">;
def miphonesimulator_version_min_EQ : Joined<["-"], "miphonesimulator-version-min=">, Alias<mios_simulator_version_min_EQ>;
def mkernel : Flag<["-"], "mkernel">, Group<m_Group>;
def mlinker_version_EQ : Joined<["-"], "mlinker-version=">,
  Flags<[NoXarchOption]>;
def mllvm : Separate<["-"], "mllvm">, Flags<[CC1Option,CC1AsOption,CoreOption]>,
  HelpText<"Additional arguments to forward to LLVM's option processing">,
  MarshallingInfoStringVector<FrontendOpts<"LLVMArgs">>;
def mmacosx_version_min_EQ : Joined<["-"], "mmacosx-version-min=">,
  Group<m_Group>, HelpText<"Set Mac OS X deployment target">;
def mmacos_version_min_EQ : Joined<["-"], "mmacos-version-min=">,
  Group<m_Group>, Alias<mmacosx_version_min_EQ>;
def mms_bitfields : Flag<["-"], "mms-bitfields">, Group<m_Group>, Flags<[CC1Option]>,
  HelpText<"Set the default structure layout to be compatible with the Microsoft compiler standard">,
  MarshallingInfoFlag<LangOpts<"MSBitfields">>;
def moutline : Flag<["-"], "moutline">, Group<f_clang_Group>, Flags<[CC1Option]>,
    HelpText<"Enable function outlining (AArch64 only)">;
def mno_outline : Flag<["-"], "mno-outline">, Group<f_clang_Group>, Flags<[CC1Option]>,
    HelpText<"Disable function outlining (AArch64 only)">;
def mno_ms_bitfields : Flag<["-"], "mno-ms-bitfields">, Group<m_Group>,
  HelpText<"Do not set the default structure layout to be compatible with the Microsoft compiler standard">;
def mstackrealign : Flag<["-"], "mstackrealign">, Group<m_Group>, Flags<[CC1Option]>,
  HelpText<"Force realign the stack at entry to every function">,
  MarshallingInfoFlag<CodeGenOpts<"StackRealignment">>;
def mstack_alignment : Joined<["-"], "mstack-alignment=">, Group<m_Group>, Flags<[CC1Option]>,
  HelpText<"Set the stack alignment">,
  MarshallingInfoInt<CodeGenOpts<"StackAlignment">>;
def mstack_probe_size : Joined<["-"], "mstack-probe-size=">, Group<m_Group>, Flags<[CC1Option]>,
  HelpText<"Set the stack probe size">,
  MarshallingInfoInt<CodeGenOpts<"StackProbeSize">, "4096">;
def mstack_arg_probe : Flag<["-"], "mstack-arg-probe">, Group<m_Group>,
  HelpText<"Enable stack probes">;
def mno_stack_arg_probe : Flag<["-"], "mno-stack-arg-probe">, Group<m_Group>, Flags<[CC1Option]>,
  HelpText<"Disable stack probes which are enabled by default">,
  MarshallingInfoFlag<CodeGenOpts<"NoStackArgProbe">>;
def mthread_model : Separate<["-"], "mthread-model">, Group<m_Group>, Flags<[CC1Option]>,
  HelpText<"The thread model to use, e.g. posix, single (posix by default)">, Values<"posix,single">,
  NormalizedValues<["POSIX", "Single"]>, NormalizedValuesScope<"LangOptions::ThreadModelKind">,
  MarshallingInfoEnum<LangOpts<"ThreadModel">, "POSIX">;
def meabi : Separate<["-"], "meabi">, Group<m_Group>, Flags<[CC1Option]>,
  HelpText<"Set EABI type, e.g. 4, 5 or gnu (default depends on triple)">, Values<"default,4,5,gnu">,
  MarshallingInfoEnum<TargetOpts<"EABIVersion">, "Default">,
  NormalizedValuesScope<"llvm::EABI">,
  NormalizedValues<["Default", "EABI4", "EABI5", "GNU"]>;

def mno_constant_cfstrings : Flag<["-"], "mno-constant-cfstrings">, Group<m_Group>;
def mno_global_merge : Flag<["-"], "mno-global-merge">, Group<m_Group>, Flags<[CC1Option]>,
  HelpText<"Disable merging of globals">;
def mno_pascal_strings : Flag<["-"], "mno-pascal-strings">,
  Alias<fno_pascal_strings>;
def mno_red_zone : Flag<["-"], "mno-red-zone">, Group<m_Group>;
def mno_tls_direct_seg_refs : Flag<["-"], "mno-tls-direct-seg-refs">, Group<m_Group>, Flags<[CC1Option]>,
  HelpText<"Disable direct TLS access through segment registers">,
  MarshallingInfoFlag<CodeGenOpts<"IndirectTlsSegRefs">>;
def mno_relax_all : Flag<["-"], "mno-relax-all">, Group<m_Group>;
def mno_rtd: Flag<["-"], "mno-rtd">, Group<m_Group>;
def mno_soft_float : Flag<["-"], "mno-soft-float">, Group<m_Group>;
def mno_stackrealign : Flag<["-"], "mno-stackrealign">, Group<m_Group>;

def mretpoline : Flag<["-"], "mretpoline">, Group<m_Group>, Flags<[CoreOption,NoXarchOption]>;
def mno_retpoline : Flag<["-"], "mno-retpoline">, Group<m_Group>, Flags<[CoreOption,NoXarchOption]>;
defm speculative_load_hardening : BoolOption<"m", "speculative-load-hardening",
  CodeGenOpts<"SpeculativeLoadHardening">, DefaultFalse,
  PosFlag<SetTrue, [CC1Option]>, NegFlag<SetFalse>, BothFlags<[CoreOption]>>,
  Group<m_Group>;
def mlvi_hardening : Flag<["-"], "mlvi-hardening">, Group<m_Group>, Flags<[CoreOption,NoXarchOption]>,
  HelpText<"Enable all mitigations for Load Value Injection (LVI)">;
def mno_lvi_hardening : Flag<["-"], "mno-lvi-hardening">, Group<m_Group>, Flags<[CoreOption,NoXarchOption]>,
  HelpText<"Disable mitigations for Load Value Injection (LVI)">;
def mlvi_cfi : Flag<["-"], "mlvi-cfi">, Group<m_Group>, Flags<[CoreOption,NoXarchOption]>,
  HelpText<"Enable only control-flow mitigations for Load Value Injection (LVI)">;
def mno_lvi_cfi : Flag<["-"], "mno-lvi-cfi">, Group<m_Group>, Flags<[CoreOption,NoXarchOption]>,
  HelpText<"Disable control-flow mitigations for Load Value Injection (LVI)">;
def m_seses : Flag<["-"], "mseses">, Group<m_Group>, Flags<[CoreOption, NoXarchOption]>,
  HelpText<"Enable speculative execution side effect suppression (SESES). "
    "Includes LVI control flow integrity mitigations">;
def mno_seses : Flag<["-"], "mno-seses">, Group<m_Group>, Flags<[CoreOption, NoXarchOption]>,
  HelpText<"Disable speculative execution side effect suppression (SESES)">;

def mrelax : Flag<["-"], "mrelax">, Group<m_Group>,
  HelpText<"Enable linker relaxation">;
def mno_relax : Flag<["-"], "mno-relax">, Group<m_Group>,
  HelpText<"Disable linker relaxation">;
def msmall_data_limit_EQ : Joined<["-"], "msmall-data-limit=">, Group<m_Group>,
  Alias<G>,
  HelpText<"Put global and static data smaller than the limit into a special section">;
def msave_restore : Flag<["-"], "msave-restore">, Group<m_riscv_Features_Group>,
  HelpText<"Enable using library calls for save and restore">;
def mno_save_restore : Flag<["-"], "mno-save-restore">, Group<m_riscv_Features_Group>,
  HelpText<"Disable using library calls for save and restore">;
def mcmodel_EQ_medlow : Flag<["-"], "mcmodel=medlow">, Group<m_riscv_Features_Group>,
  Flags<[CC1Option]>, Alias<mcmodel_EQ>, AliasArgs<["small"]>,
  HelpText<"Equivalent to -mcmodel=small, compatible with RISC-V gcc.">;
def mcmodel_EQ_medany : Flag<["-"], "mcmodel=medany">, Group<m_riscv_Features_Group>,
  Flags<[CC1Option]>, Alias<mcmodel_EQ>, AliasArgs<["medium"]>,
  HelpText<"Equivalent to -mcmodel=medium, compatible with RISC-V gcc.">;
def menable_experimental_extensions : Flag<["-"], "menable-experimental-extensions">, Group<m_Group>,
  HelpText<"Enable use of experimental RISC-V extensions.">;

def munaligned_access : Flag<["-"], "munaligned-access">, Group<m_arm_Features_Group>,
  HelpText<"Allow memory accesses to be unaligned (AArch32/AArch64 only)">;
def mno_unaligned_access : Flag<["-"], "mno-unaligned-access">, Group<m_arm_Features_Group>,
  HelpText<"Force all memory accesses to be aligned (AArch32/AArch64 only)">;
def mstrict_align : Flag<["-"], "mstrict-align">, Alias<mno_unaligned_access>, Flags<[CC1Option,HelpHidden]>,
  HelpText<"Force all memory accesses to be aligned (same as mno-unaligned-access)">;
def mno_thumb : Flag<["-"], "mno-thumb">, Group<m_arm_Features_Group>;
def mrestrict_it: Flag<["-"], "mrestrict-it">, Group<m_arm_Features_Group>,
  HelpText<"Disallow generation of deprecated IT blocks for ARMv8. It is on by default for ARMv8 Thumb mode.">;
def mno_restrict_it: Flag<["-"], "mno-restrict-it">, Group<m_arm_Features_Group>,
  HelpText<"Allow generation of deprecated IT blocks for ARMv8. It is off by default for ARMv8 Thumb mode">;
def marm : Flag<["-"], "marm">, Alias<mno_thumb>;
def ffixed_r9 : Flag<["-"], "ffixed-r9">, Group<m_arm_Features_Group>,
  HelpText<"Reserve the r9 register (ARM only)">;
def mno_movt : Flag<["-"], "mno-movt">, Group<m_arm_Features_Group>,
  HelpText<"Disallow use of movt/movw pairs (ARM only)">;
def mcrc : Flag<["-"], "mcrc">, Group<m_Group>,
  HelpText<"Allow use of CRC instructions (ARM/Mips only)">;
def mnocrc : Flag<["-"], "mnocrc">, Group<m_arm_Features_Group>,
  HelpText<"Disallow use of CRC instructions (ARM only)">;
def mno_neg_immediates: Flag<["-"], "mno-neg-immediates">, Group<m_arm_Features_Group>,
  HelpText<"Disallow converting instructions with negative immediates to their negation or inversion.">;
def mcmse : Flag<["-"], "mcmse">, Group<m_arm_Features_Group>,
  Flags<[NoXarchOption,CC1Option]>,
  HelpText<"Allow use of CMSE (Armv8-M Security Extensions)">,
  MarshallingInfoFlag<LangOpts<"Cmse">>;
def ForceAAPCSBitfieldLoad : Flag<["-"], "faapcs-bitfield-load">, Group<m_arm_Features_Group>,
  Flags<[NoXarchOption,CC1Option]>,
  HelpText<"Follows the AAPCS standard that all volatile bit-field write generates at least one load. (ARM only).">,
  MarshallingInfoFlag<CodeGenOpts<"ForceAAPCSBitfieldLoad">>;
defm aapcs_bitfield_width : BoolOption<"f", "aapcs-bitfield-width",
  CodeGenOpts<"AAPCSBitfieldWidth">, DefaultTrue,
  NegFlag<SetFalse, [], "Do not follow">, PosFlag<SetTrue, [], "Follow">,
  BothFlags<[NoXarchOption, CC1Option], " the AAPCS standard requirement stating that"
            " volatile bit-field width is dictated by the field container type. (ARM only).">>,
  Group<m_arm_Features_Group>;

def mgeneral_regs_only : Flag<["-"], "mgeneral-regs-only">, Group<m_aarch64_Features_Group>,
  HelpText<"Generate code which only uses the general purpose registers (AArch64 only)">;
def mfix_cortex_a53_835769 : Flag<["-"], "mfix-cortex-a53-835769">,
  Group<m_aarch64_Features_Group>,
  HelpText<"Workaround Cortex-A53 erratum 835769 (AArch64 only)">;
def mno_fix_cortex_a53_835769 : Flag<["-"], "mno-fix-cortex-a53-835769">,
  Group<m_aarch64_Features_Group>,
  HelpText<"Don't workaround Cortex-A53 erratum 835769 (AArch64 only)">;
def mmark_bti_property : Flag<["-"], "mmark-bti-property">,
  Group<m_aarch64_Features_Group>,
  HelpText<"Add .note.gnu.property with BTI to assembly files (AArch64 only)">;
foreach i = {1-31} in
  def ffixed_x#i : Flag<["-"], "ffixed-x"#i>, Group<m_Group>,
    HelpText<"Reserve the x"#i#" register (AArch64/RISC-V only)">;

foreach i = {8-15,18} in
  def fcall_saved_x#i : Flag<["-"], "fcall-saved-x"#i>, Group<m_aarch64_Features_Group>,
    HelpText<"Make the x"#i#" register call-saved (AArch64 only)">;

def msve_vector_bits_EQ : Joined<["-"], "msve-vector-bits=">,
  Group<m_aarch64_Features_Group>, Flags<[NoXarchOption,CC1Option]>,
  HelpText<"Specify the size in bits of an SVE vector register. Defaults to the"
           " vector length agnostic value of \"scalable\". (AArch64 only)">,
  Values<"128,256,512,1024,2048,scalable">,
  NormalizedValues<["128", "256", "512", "1024", "2048", "0"]>,
  MarshallingInfoEnum<LangOpts<"ArmSveVectorBits">, "0">;

def msign_return_address_EQ : Joined<["-"], "msign-return-address=">,
  Flags<[CC1Option]>, Group<m_Group>, Values<"none,all,non-leaf">,
  HelpText<"Select return address signing scope">;
def mbranch_protection_EQ : Joined<["-"], "mbranch-protection=">,
  HelpText<"Enforce targets of indirect branches and function returns">;

def mharden_sls_EQ : Joined<["-"], "mharden-sls=">,
  HelpText<"Select straight-line speculation hardening scope">;

def msimd128 : Flag<["-"], "msimd128">, Group<m_wasm_Features_Group>;
def mno_simd128 : Flag<["-"], "mno-simd128">, Group<m_wasm_Features_Group>;
def mnontrapping_fptoint : Flag<["-"], "mnontrapping-fptoint">, Group<m_wasm_Features_Group>;
def mno_nontrapping_fptoint : Flag<["-"], "mno-nontrapping-fptoint">, Group<m_wasm_Features_Group>;
def msign_ext : Flag<["-"], "msign-ext">, Group<m_wasm_Features_Group>;
def mno_sign_ext : Flag<["-"], "mno-sign-ext">, Group<m_wasm_Features_Group>;
def mexception_handing : Flag<["-"], "mexception-handling">, Group<m_wasm_Features_Group>;
def mno_exception_handing : Flag<["-"], "mno-exception-handling">, Group<m_wasm_Features_Group>;
def matomics : Flag<["-"], "matomics">, Group<m_wasm_Features_Group>;
def mno_atomics : Flag<["-"], "mno-atomics">, Group<m_wasm_Features_Group>;
def mbulk_memory : Flag<["-"], "mbulk-memory">, Group<m_wasm_Features_Group>;
def mno_bulk_memory : Flag<["-"], "mno-bulk-memory">, Group<m_wasm_Features_Group>;
def mmutable_globals : Flag<["-"], "mmutable-globals">, Group<m_wasm_Features_Group>;
def mno_mutable_globals : Flag<["-"], "mno-mutable-globals">, Group<m_wasm_Features_Group>;
def mmultivalue : Flag<["-"], "mmultivalue">, Group<m_wasm_Features_Group>;
def mno_multivalue : Flag<["-"], "mno-multivalue">, Group<m_wasm_Features_Group>;
def mtail_call : Flag<["-"], "mtail-call">, Group<m_wasm_Features_Group>;
def mno_tail_call : Flag<["-"], "mno-tail-call">, Group<m_wasm_Features_Group>;
def mreference_types : Flag<["-"], "mreference-types">, Group<m_wasm_Features_Group>;
def mno_reference_types : Flag<["-"], "mno-reference-types">, Group<m_wasm_Features_Group>;
def mexec_model_EQ : Joined<["-"], "mexec-model=">, Group<m_wasm_Features_Driver_Group>,
                     Values<"command,reactor">,
                     HelpText<"Execution model (WebAssembly only)">;

defm amdgpu_ieee : BoolOption<"m", "amdgpu-ieee",
  CodeGenOpts<"EmitIEEENaNCompliantInsts">, DefaultTrue,
  PosFlag<SetTrue, [], "Sets the IEEE bit in the expected default floating point "
  " mode register. Floating point opcodes that support exception flag "
  "gathering quiet and propagate signaling NaN inputs per IEEE 754-2008. "
  "This option changes the ABI. (AMDGPU only)">,
  NegFlag<SetFalse, [CC1Option]>>, Group<m_Group>;

def mcode_object_version_EQ : Joined<["-"], "mcode-object-version=">, Group<m_Group>,
  HelpText<"Specify code object ABI version. Defaults to 3. (AMDGPU only)">,
  MetaVarName<"<version>">, Values<"2,3,4">;

defm code_object_v3_legacy : SimpleMFlag<"code-object-v3",
  "Legacy option to specify code object ABI V3",
  "Legacy option to specify code object ABI V2",
  " (AMDGPU only)">;
defm cumode : SimpleMFlag<"cumode",
  "Specify CU wavefront", "Specify WGP wavefront",
  " execution mode (AMDGPU only)", m_amdgpu_Features_Group>;
defm tgsplit : SimpleMFlag<"tgsplit", "Enable", "Disable",
  " threadgroup split execution mode (AMDGPU only)", m_amdgpu_Features_Group>;
defm wavefrontsize64 : SimpleMFlag<"wavefrontsize64",
  "Specify wavefront size 64", "Specify wavefront size 32",
  " mode (AMDGPU only)">;

defm unsafe_fp_atomics : BoolOption<"m", "unsafe-fp-atomics",
  TargetOpts<"AllowAMDGPUUnsafeFPAtomics">, DefaultFalse,
  PosFlag<SetTrue, [CC1Option], "Enable unsafe floating point atomic instructions (AMDGPU only)">,
  NegFlag<SetFalse>>, Group<m_Group>;

def faltivec : Flag<["-"], "faltivec">, Group<f_Group>, Flags<[NoXarchOption]>;
def fno_altivec : Flag<["-"], "fno-altivec">, Group<f_Group>, Flags<[NoXarchOption]>;
def maltivec : Flag<["-"], "maltivec">, Group<m_ppc_Features_Group>;
def mno_altivec : Flag<["-"], "mno-altivec">, Group<m_ppc_Features_Group>;
def mpcrel: Flag<["-"], "mpcrel">, Group<m_ppc_Features_Group>;
def mno_pcrel: Flag<["-"], "mno-pcrel">, Group<m_ppc_Features_Group>;
def mprefixed: Flag<["-"], "mprefixed">, Group<m_ppc_Features_Group>;
def mno_prefixed: Flag<["-"], "mno-prefixed">, Group<m_ppc_Features_Group>;
def mspe : Flag<["-"], "mspe">, Group<m_ppc_Features_Group>;
def mno_spe : Flag<["-"], "mno-spe">, Group<m_ppc_Features_Group>;
def mefpu2 : Flag<["-"], "mefpu2">, Group<m_ppc_Features_Group>;
def mabi_EQ_vec_extabi : Flag<["-"], "mabi=vec-extabi">, Group<m_Group>, Flags<[CC1Option]>,
  HelpText<"Enable the extended Altivec ABI on AIX (AIX only). Uses volatile and nonvolatile vector registers">,
  MarshallingInfoFlag<LangOpts<"EnableAIXExtendedAltivecABI">>;
def mabi_EQ_vec_default : Flag<["-"], "mabi=vec-default">, Group<m_Group>, Flags<[CC1Option]>,
  HelpText<"Enable the default Altivec ABI on AIX (AIX only). Uses only volatile vector registers.">;
def mvsx : Flag<["-"], "mvsx">, Group<m_ppc_Features_Group>;
def mno_vsx : Flag<["-"], "mno-vsx">, Group<m_ppc_Features_Group>;
def msecure_plt : Flag<["-"], "msecure-plt">, Group<m_ppc_Features_Group>;
def mpower8_vector : Flag<["-"], "mpower8-vector">,
    Group<m_ppc_Features_Group>;
def mno_power8_vector : Flag<["-"], "mno-power8-vector">,
    Group<m_ppc_Features_Group>;
def mpower9_vector : Flag<["-"], "mpower9-vector">,
    Group<m_ppc_Features_Group>;
def mno_power9_vector : Flag<["-"], "mno-power9-vector">,
    Group<m_ppc_Features_Group>;
def mpower10_vector : Flag<["-"], "mpower10-vector">,
    Group<m_ppc_Features_Group>;
def mno_power10_vector : Flag<["-"], "mno-power10-vector">,
    Group<m_ppc_Features_Group>;
def mpower8_crypto : Flag<["-"], "mcrypto">,
    Group<m_ppc_Features_Group>;
def mnopower8_crypto : Flag<["-"], "mno-crypto">,
    Group<m_ppc_Features_Group>;
def mdirect_move : Flag<["-"], "mdirect-move">,
    Group<m_ppc_Features_Group>;
def mnodirect_move : Flag<["-"], "mno-direct-move">,
    Group<m_ppc_Features_Group>;
def mpaired_vector_memops: Flag<["-"], "mpaired-vector-memops">,
    Group<m_ppc_Features_Group>;
def mnopaired_vector_memops: Flag<["-"], "mno-paired-vector-memops">,
    Group<m_ppc_Features_Group>;
def mhtm : Flag<["-"], "mhtm">, Group<m_ppc_Features_Group>;
def mno_htm : Flag<["-"], "mno-htm">, Group<m_ppc_Features_Group>;
def mfprnd : Flag<["-"], "mfprnd">, Group<m_ppc_Features_Group>;
def mno_fprnd : Flag<["-"], "mno-fprnd">, Group<m_ppc_Features_Group>;
def mcmpb : Flag<["-"], "mcmpb">, Group<m_ppc_Features_Group>;
def mno_cmpb : Flag<["-"], "mno-cmpb">, Group<m_ppc_Features_Group>;
def misel : Flag<["-"], "misel">, Group<m_ppc_Features_Group>;
def mno_isel : Flag<["-"], "mno-isel">, Group<m_ppc_Features_Group>;
def mmfocrf : Flag<["-"], "mmfocrf">, Group<m_ppc_Features_Group>;
def mmfcrf : Flag<["-"], "mmfcrf">, Alias<mmfocrf>;
def mno_mfocrf : Flag<["-"], "mno-mfocrf">, Group<m_ppc_Features_Group>;
def mno_mfcrf : Flag<["-"], "mno-mfcrf">, Alias<mno_mfocrf>;
def mpopcntd : Flag<["-"], "mpopcntd">, Group<m_ppc_Features_Group>;
def mno_popcntd : Flag<["-"], "mno-popcntd">, Group<m_ppc_Features_Group>;
def mcrbits : Flag<["-"], "mcrbits">, Group<m_ppc_Features_Group>;
def mno_crbits : Flag<["-"], "mno-crbits">, Group<m_ppc_Features_Group>;
def minvariant_function_descriptors :
  Flag<["-"], "minvariant-function-descriptors">, Group<m_ppc_Features_Group>;
def mno_invariant_function_descriptors :
  Flag<["-"], "mno-invariant-function-descriptors">,
  Group<m_ppc_Features_Group>;
def mfloat128: Flag<["-"], "mfloat128">,
    Group<m_ppc_Features_Group>;
def mno_float128 : Flag<["-"], "mno-float128">,
    Group<m_ppc_Features_Group>;
def mlongcall: Flag<["-"], "mlongcall">,
    Group<m_ppc_Features_Group>;
def mno_longcall : Flag<["-"], "mno-longcall">,
    Group<m_ppc_Features_Group>;
def mmma: Flag<["-"], "mmma">, Group<m_ppc_Features_Group>;
def mno_mma: Flag<["-"], "mno-mma">, Group<m_ppc_Features_Group>;
def mrop_protect : Flag<["-"], "mrop-protect">,
    Group<m_ppc_Features_Group>;
def mprivileged : Flag<["-"], "mprivileged">,
    Group<m_ppc_Features_Group>;
def maix_struct_return : Flag<["-"], "maix-struct-return">,
  Group<m_Group>, Flags<[CC1Option]>,
  HelpText<"Return all structs in memory (PPC32 only)">;
def msvr4_struct_return : Flag<["-"], "msvr4-struct-return">,
  Group<m_Group>, Flags<[CC1Option]>,
  HelpText<"Return small structs in registers (PPC32 only)">;

def mvx : Flag<["-"], "mvx">, Group<m_Group>;
def mno_vx : Flag<["-"], "mno-vx">, Group<m_Group>;

defm zvector : BoolFOption<"zvector",
  LangOpts<"ZVector">, DefaultFalse,
  PosFlag<SetTrue, [CC1Option], "Enable System z vector language extension">,
  NegFlag<SetFalse>>;
def mzvector : Flag<["-"], "mzvector">, Alias<fzvector>;
def mno_zvector : Flag<["-"], "mno-zvector">, Alias<fno_zvector>;

def mignore_xcoff_visibility : Flag<["-"], "mignore-xcoff-visibility">, Group<m_Group>,
HelpText<"Not emit the visibility attribute for asm in AIX OS or give all symbols 'unspecified' visibility in XCOFF object file">,
  Flags<[CC1Option]>;
defm backchain : BoolOption<"m", "backchain",
  CodeGenOpts<"Backchain">, DefaultFalse,
  PosFlag<SetTrue, [], "Link stack frames through backchain on System Z">,
  NegFlag<SetFalse>, BothFlags<[NoXarchOption,CC1Option]>>, Group<m_Group>;

def mno_warn_nonportable_cfstrings : Flag<["-"], "mno-warn-nonportable-cfstrings">, Group<m_Group>;
def mno_omit_leaf_frame_pointer : Flag<["-"], "mno-omit-leaf-frame-pointer">, Group<m_Group>;
def momit_leaf_frame_pointer : Flag<["-"], "momit-leaf-frame-pointer">, Group<m_Group>,
  HelpText<"Omit frame pointer setup for leaf functions">;
def moslib_EQ : Joined<["-"], "moslib=">, Group<m_Group>;
def mpascal_strings : Flag<["-"], "mpascal-strings">, Alias<fpascal_strings>;
def mred_zone : Flag<["-"], "mred-zone">, Group<m_Group>;
def mtls_direct_seg_refs : Flag<["-"], "mtls-direct-seg-refs">, Group<m_Group>,
  HelpText<"Enable direct TLS access through segment registers (default)">;
def mregparm_EQ : Joined<["-"], "mregparm=">, Group<m_Group>;
def mrelax_all : Flag<["-"], "mrelax-all">, Group<m_Group>, Flags<[CC1Option,CC1AsOption]>,
  HelpText<"(integrated-as) Relax all machine instructions">,
  MarshallingInfoFlag<CodeGenOpts<"RelaxAll">>;
def mincremental_linker_compatible : Flag<["-"], "mincremental-linker-compatible">, Group<m_Group>,
  Flags<[CC1Option,CC1AsOption]>,
  HelpText<"(integrated-as) Emit an object file which can be used with an incremental linker">,
  MarshallingInfoFlag<CodeGenOpts<"IncrementalLinkerCompatible">>;
def mno_incremental_linker_compatible : Flag<["-"], "mno-incremental-linker-compatible">, Group<m_Group>,
  HelpText<"(integrated-as) Emit an object file which cannot be used with an incremental linker">;
def mrtd : Flag<["-"], "mrtd">, Group<m_Group>, Flags<[CC1Option]>,
  HelpText<"Make StdCall calling convention the default">;
def msmall_data_threshold_EQ : Joined <["-"], "msmall-data-threshold=">,
  Group<m_Group>, Alias<G>;
def msoft_float : Flag<["-"], "msoft-float">, Group<m_Group>, Flags<[CC1Option]>,
  HelpText<"Use software floating point">,
  MarshallingInfoFlag<CodeGenOpts<"SoftFloat">>;
def moutline_atomics : Flag<["-"], "moutline-atomics">, Group<f_clang_Group>, Flags<[CC1Option]>,
  HelpText<"Generate local calls to out-of-line atomic operations">;
def mno_outline_atomics : Flag<["-"], "mno-outline-atomics">, Group<f_clang_Group>, Flags<[CC1Option]>,
  HelpText<"Don't generate local calls to out-of-line atomic operations">;
def mno_implicit_float : Flag<["-"], "mno-implicit-float">, Group<m_Group>,
  HelpText<"Don't generate implicit floating point instructions">;
def mimplicit_float : Flag<["-"], "mimplicit-float">, Group<m_Group>;
def mrecip : Flag<["-"], "mrecip">, Group<m_Group>;
def mrecip_EQ : CommaJoined<["-"], "mrecip=">, Group<m_Group>, Flags<[CC1Option]>,
  MarshallingInfoStringVector<CodeGenOpts<"Reciprocals">>;
def mprefer_vector_width_EQ : Joined<["-"], "mprefer-vector-width=">, Group<m_Group>, Flags<[CC1Option]>,
  HelpText<"Specifies preferred vector width for auto-vectorization. Defaults to 'none' which allows target specific decisions.">,
  MarshallingInfoString<CodeGenOpts<"PreferVectorWidth">>;
def mstack_protector_guard_EQ : Joined<["-"], "mstack-protector-guard=">, Group<m_Group>, Flags<[CC1Option]>,
  HelpText<"Use the given guard (global, tls) for addressing the stack-protector guard">,
  MarshallingInfoString<CodeGenOpts<"StackProtectorGuard">>;
def mstack_protector_guard_offset_EQ : Joined<["-"], "mstack-protector-guard-offset=">, Group<m_Group>, Flags<[CC1Option]>,
  HelpText<"Use the given offset for addressing the stack-protector guard">,
  MarshallingInfoInt<CodeGenOpts<"StackProtectorGuardOffset">, "INT_MAX", "int">;
def mstack_protector_guard_reg_EQ : Joined<["-"], "mstack-protector-guard-reg=">, Group<m_Group>, Flags<[CC1Option]>,
  HelpText<"Use the given reg for addressing the stack-protector guard">,
  MarshallingInfoString<CodeGenOpts<"StackProtectorGuardReg">>;
def mfentry : Flag<["-"], "mfentry">, HelpText<"Insert calls to fentry at function entry (x86/SystemZ only)">,
  Flags<[CC1Option]>, Group<m_Group>,
  MarshallingInfoFlag<CodeGenOpts<"CallFEntry">>;
def mnop_mcount : Flag<["-"], "mnop-mcount">, HelpText<"Generate mcount/__fentry__ calls as nops. To activate they need to be patched in.">,
  Flags<[CC1Option]>, Group<m_Group>,
  MarshallingInfoFlag<CodeGenOpts<"MNopMCount">>;
def mrecord_mcount : Flag<["-"], "mrecord-mcount">, HelpText<"Generate a __mcount_loc section entry for each __fentry__ call.">,
  Flags<[CC1Option]>, Group<m_Group>,
  MarshallingInfoFlag<CodeGenOpts<"RecordMCount">>;
def mpacked_stack : Flag<["-"], "mpacked-stack">, HelpText<"Use packed stack layout (SystemZ only).">,
  Flags<[CC1Option]>, Group<m_Group>,
  MarshallingInfoFlag<CodeGenOpts<"PackedStack">>;
def mno_packed_stack : Flag<["-"], "mno-packed-stack">, Flags<[CC1Option]>, Group<m_Group>;
def mips16 : Flag<["-"], "mips16">, Group<m_mips_Features_Group>;
def mno_mips16 : Flag<["-"], "mno-mips16">, Group<m_mips_Features_Group>;
def mmicromips : Flag<["-"], "mmicromips">, Group<m_mips_Features_Group>;
def mno_micromips : Flag<["-"], "mno-micromips">, Group<m_mips_Features_Group>;
def mxgot : Flag<["-"], "mxgot">, Group<m_mips_Features_Group>;
def mno_xgot : Flag<["-"], "mno-xgot">, Group<m_mips_Features_Group>;
def mldc1_sdc1 : Flag<["-"], "mldc1-sdc1">, Group<m_mips_Features_Group>;
def mno_ldc1_sdc1 : Flag<["-"], "mno-ldc1-sdc1">, Group<m_mips_Features_Group>;
def mcheck_zero_division : Flag<["-"], "mcheck-zero-division">,
                           Group<m_mips_Features_Group>;
def mno_check_zero_division : Flag<["-"], "mno-check-zero-division">,
                              Group<m_mips_Features_Group>;
def mcompact_branches_EQ : Joined<["-"], "mcompact-branches=">,
                           Group<m_mips_Features_Group>;
def mbranch_likely : Flag<["-"], "mbranch-likely">, Group<m_Group>,
  IgnoredGCCCompat;
def mno_branch_likely : Flag<["-"], "mno-branch-likely">, Group<m_Group>,
  IgnoredGCCCompat;
def mindirect_jump_EQ : Joined<["-"], "mindirect-jump=">,
  Group<m_mips_Features_Group>,
  HelpText<"Change indirect jump instructions to inhibit speculation">;
def mdsp : Flag<["-"], "mdsp">, Group<m_mips_Features_Group>;
def mno_dsp : Flag<["-"], "mno-dsp">, Group<m_mips_Features_Group>;
def mdspr2 : Flag<["-"], "mdspr2">, Group<m_mips_Features_Group>;
def mno_dspr2 : Flag<["-"], "mno-dspr2">, Group<m_mips_Features_Group>;
def msingle_float : Flag<["-"], "msingle-float">, Group<m_mips_Features_Group>;
def mdouble_float : Flag<["-"], "mdouble-float">, Group<m_mips_Features_Group>;
def mmadd4 : Flag<["-"], "mmadd4">, Group<m_mips_Features_Group>,
  HelpText<"Enable the generation of 4-operand madd.s, madd.d and related instructions.">;
def mno_madd4 : Flag<["-"], "mno-madd4">, Group<m_mips_Features_Group>,
  HelpText<"Disable the generation of 4-operand madd.s, madd.d and related instructions.">;
def mmsa : Flag<["-"], "mmsa">, Group<m_mips_Features_Group>,
  HelpText<"Enable MSA ASE (MIPS only)">;
def mno_msa : Flag<["-"], "mno-msa">, Group<m_mips_Features_Group>,
  HelpText<"Disable MSA ASE (MIPS only)">;
def mmt : Flag<["-"], "mmt">, Group<m_mips_Features_Group>,
  HelpText<"Enable MT ASE (MIPS only)">;
def mno_mt : Flag<["-"], "mno-mt">, Group<m_mips_Features_Group>,
  HelpText<"Disable MT ASE (MIPS only)">;
def mfp64 : Flag<["-"], "mfp64">, Group<m_mips_Features_Group>,
  HelpText<"Use 64-bit floating point registers (MIPS only)">;
def mfp32 : Flag<["-"], "mfp32">, Group<m_mips_Features_Group>,
  HelpText<"Use 32-bit floating point registers (MIPS only)">;
def mgpopt : Flag<["-"], "mgpopt">, Group<m_mips_Features_Group>,
  HelpText<"Use GP relative accesses for symbols known to be in a small"
           " data section (MIPS)">;
def mno_gpopt : Flag<["-"], "mno-gpopt">, Group<m_mips_Features_Group>,
  HelpText<"Do not use GP relative accesses for symbols known to be in a small"
           " data section (MIPS)">;
def mlocal_sdata : Flag<["-"], "mlocal-sdata">,
  Group<m_mips_Features_Group>,
  HelpText<"Extend the -G behaviour to object local data (MIPS)">;
def mno_local_sdata : Flag<["-"], "mno-local-sdata">,
  Group<m_mips_Features_Group>,
  HelpText<"Do not extend the -G behaviour to object local data (MIPS)">;
def mextern_sdata : Flag<["-"], "mextern-sdata">,
  Group<m_mips_Features_Group>,
  HelpText<"Assume that externally defined data is in the small data if it"
           " meets the -G <size> threshold (MIPS)">;
def mno_extern_sdata : Flag<["-"], "mno-extern-sdata">,
  Group<m_mips_Features_Group>,
  HelpText<"Do not assume that externally defined data is in the small data if"
           " it meets the -G <size> threshold (MIPS)">;
def membedded_data : Flag<["-"], "membedded-data">,
  Group<m_mips_Features_Group>,
  HelpText<"Place constants in the .rodata section instead of the .sdata "
           "section even if they meet the -G <size> threshold (MIPS)">;
def mno_embedded_data : Flag<["-"], "mno-embedded-data">,
  Group<m_mips_Features_Group>,
  HelpText<"Do not place constants in the .rodata section instead of the "
           ".sdata if they meet the -G <size> threshold (MIPS)">;
def mnan_EQ : Joined<["-"], "mnan=">, Group<m_mips_Features_Group>;
def mabs_EQ : Joined<["-"], "mabs=">, Group<m_mips_Features_Group>;
def mabicalls : Flag<["-"], "mabicalls">, Group<m_mips_Features_Group>,
  HelpText<"Enable SVR4-style position-independent code (Mips only)">;
def mno_abicalls : Flag<["-"], "mno-abicalls">, Group<m_mips_Features_Group>,
  HelpText<"Disable SVR4-style position-independent code (Mips only)">;
def mno_crc : Flag<["-"], "mno-crc">, Group<m_mips_Features_Group>,
  HelpText<"Disallow use of CRC instructions (Mips only)">;
def mvirt : Flag<["-"], "mvirt">, Group<m_mips_Features_Group>;
def mno_virt : Flag<["-"], "mno-virt">, Group<m_mips_Features_Group>;
def mginv : Flag<["-"], "mginv">, Group<m_mips_Features_Group>;
def mno_ginv : Flag<["-"], "mno-ginv">, Group<m_mips_Features_Group>;
def mips1 : Flag<["-"], "mips1">,
  Alias<march_EQ>, AliasArgs<["mips1"]>, Group<m_mips_Features_Group>,
  HelpText<"Equivalent to -march=mips1">, Flags<[HelpHidden]>;
def mips2 : Flag<["-"], "mips2">,
  Alias<march_EQ>, AliasArgs<["mips2"]>, Group<m_mips_Features_Group>,
  HelpText<"Equivalent to -march=mips2">, Flags<[HelpHidden]>;
def mips3 : Flag<["-"], "mips3">,
  Alias<march_EQ>, AliasArgs<["mips3"]>, Group<m_mips_Features_Group>,
  HelpText<"Equivalent to -march=mips3">, Flags<[HelpHidden]>;
def mips4 : Flag<["-"], "mips4">,
  Alias<march_EQ>, AliasArgs<["mips4"]>, Group<m_mips_Features_Group>,
  HelpText<"Equivalent to -march=mips4">, Flags<[HelpHidden]>;
def mips5 : Flag<["-"], "mips5">,
  Alias<march_EQ>, AliasArgs<["mips5"]>, Group<m_mips_Features_Group>,
  HelpText<"Equivalent to -march=mips5">, Flags<[HelpHidden]>;
def mips32 : Flag<["-"], "mips32">,
  Alias<march_EQ>, AliasArgs<["mips32"]>, Group<m_mips_Features_Group>,
  HelpText<"Equivalent to -march=mips32">, Flags<[HelpHidden]>;
def mips32r2 : Flag<["-"], "mips32r2">,
  Alias<march_EQ>, AliasArgs<["mips32r2"]>, Group<m_mips_Features_Group>,
  HelpText<"Equivalent to -march=mips32r2">, Flags<[HelpHidden]>;
def mips32r3 : Flag<["-"], "mips32r3">,
  Alias<march_EQ>, AliasArgs<["mips32r3"]>, Group<m_mips_Features_Group>,
  HelpText<"Equivalent to -march=mips32r3">, Flags<[HelpHidden]>;
def mips32r5 : Flag<["-"], "mips32r5">,
  Alias<march_EQ>, AliasArgs<["mips32r5"]>, Group<m_mips_Features_Group>,
  HelpText<"Equivalent to -march=mips32r5">, Flags<[HelpHidden]>;
def mips32r6 : Flag<["-"], "mips32r6">,
  Alias<march_EQ>, AliasArgs<["mips32r6"]>, Group<m_mips_Features_Group>,
  HelpText<"Equivalent to -march=mips32r6">, Flags<[HelpHidden]>;
def mips64 : Flag<["-"], "mips64">,
  Alias<march_EQ>, AliasArgs<["mips64"]>, Group<m_mips_Features_Group>,
  HelpText<"Equivalent to -march=mips64">, Flags<[HelpHidden]>;
def mips64r2 : Flag<["-"], "mips64r2">,
  Alias<march_EQ>, AliasArgs<["mips64r2"]>, Group<m_mips_Features_Group>,
  HelpText<"Equivalent to -march=mips64r2">, Flags<[HelpHidden]>;
def mips64r3 : Flag<["-"], "mips64r3">,
  Alias<march_EQ>, AliasArgs<["mips64r3"]>, Group<m_mips_Features_Group>,
  HelpText<"Equivalent to -march=mips64r3">, Flags<[HelpHidden]>;
def mips64r5 : Flag<["-"], "mips64r5">,
  Alias<march_EQ>, AliasArgs<["mips64r5"]>, Group<m_mips_Features_Group>,
  HelpText<"Equivalent to -march=mips64r5">, Flags<[HelpHidden]>;
def mips64r6 : Flag<["-"], "mips64r6">,
  Alias<march_EQ>, AliasArgs<["mips64r6"]>, Group<m_mips_Features_Group>,
  HelpText<"Equivalent to -march=mips64r6">, Flags<[HelpHidden]>;
def mfpxx : Flag<["-"], "mfpxx">, Group<m_mips_Features_Group>,
  HelpText<"Avoid FPU mode dependent operations when used with the O32 ABI">,
  Flags<[HelpHidden]>;
def modd_spreg : Flag<["-"], "modd-spreg">, Group<m_mips_Features_Group>,
  HelpText<"Enable odd single-precision floating point registers">,
  Flags<[HelpHidden]>;
def mno_odd_spreg : Flag<["-"], "mno-odd-spreg">, Group<m_mips_Features_Group>,
  HelpText<"Disable odd single-precision floating point registers">,
  Flags<[HelpHidden]>;
def mrelax_pic_calls : Flag<["-"], "mrelax-pic-calls">,
  Group<m_mips_Features_Group>,
  HelpText<"Produce relaxation hints for linkers to try optimizing PIC "
           "call sequences into direct calls (MIPS only)">, Flags<[HelpHidden]>;
def mno_relax_pic_calls : Flag<["-"], "mno-relax-pic-calls">,
  Group<m_mips_Features_Group>,
  HelpText<"Do not produce relaxation hints for linkers to try optimizing PIC "
           "call sequences into direct calls (MIPS only)">, Flags<[HelpHidden]>;
def mglibc : Flag<["-"], "mglibc">, Group<m_libc_Group>, Flags<[HelpHidden]>;
def muclibc : Flag<["-"], "muclibc">, Group<m_libc_Group>, Flags<[HelpHidden]>;
def module_file_info : Flag<["-"], "module-file-info">, Flags<[NoXarchOption,CC1Option]>, Group<Action_Group>,
  HelpText<"Provide information about a particular module file">;
def mthumb : Flag<["-"], "mthumb">, Group<m_Group>;
def mtune_EQ : Joined<["-"], "mtune=">, Group<m_Group>,
  HelpText<"Only supported on X86 and RISC-V. Otherwise accepted for compatibility with GCC.">;
def multi__module : Flag<["-"], "multi_module">;
def multiply__defined__unused : Separate<["-"], "multiply_defined_unused">;
def multiply__defined : Separate<["-"], "multiply_defined">;
def mwarn_nonportable_cfstrings : Flag<["-"], "mwarn-nonportable-cfstrings">, Group<m_Group>;
#if INTEL_CUSTOMIZATION
def ansi_alias : Flag<["-"], "ansi-alias">, Alias<fstrict_aliasing>,
  HelpText<"enable use of ANSI aliasing rules optimizations"
           " user asserts that the program adheres to these rules">;
def no_ansi_alias : Flag<["-"], "no-ansi-alias">, Alias<fno_strict_aliasing>,
  HelpText<"disable use of ANSI aliasing rules optimizations">;
#endif //INTEL_CUSTOMIZATION
def no_canonical_prefixes : Flag<["-"], "no-canonical-prefixes">, Flags<[HelpHidden, CoreOption]>,
  HelpText<"Use relative instead of canonical paths">;
def no_cpp_precomp : Flag<["-"], "no-cpp-precomp">, Group<clang_ignored_f_Group>;
def no_integrated_cpp : Flag<["-", "--"], "no-integrated-cpp">, Flags<[NoXarchOption]>;
def no_pedantic : Flag<["-", "--"], "no-pedantic">, Group<pedantic_Group>;
def no__dead__strip__inits__and__terms : Flag<["-"], "no_dead_strip_inits_and_terms">;
def nobuiltininc : Flag<["-"], "nobuiltininc">, Flags<[CC1Option, CoreOption]>,
  HelpText<"Disable builtin #include directories">,
  MarshallingInfoNegativeFlag<HeaderSearchOpts<"UseBuiltinIncludes">>;
def nogpuinc : Flag<["-"], "nogpuinc">, HelpText<"Do not add include paths for CUDA/HIP and"
  " do not include the default CUDA/HIP wrapper headers">;
def : Flag<["-"], "nocudainc">, Alias<nogpuinc>;
def nogpulib : Flag<["-"], "nogpulib">,
  HelpText<"Do not link device library for CUDA/HIP device compilation">;
def : Flag<["-"], "nocudalib">, Alias<nogpulib>;
def nodefaultlibs : Flag<["-"], "nodefaultlibs">;
def nofixprebinding : Flag<["-"], "nofixprebinding">;
def nolibc : Flag<["-"], "nolibc">;
def nomultidefs : Flag<["-"], "nomultidefs">;
def nopie : Flag<["-"], "nopie">;
def no_pie : Flag<["-"], "no-pie">, Alias<nopie>;
def noprebind : Flag<["-"], "noprebind">;
def noprofilelib : Flag<["-"], "noprofilelib">;
def noseglinkedit : Flag<["-"], "noseglinkedit">;
def nostartfiles : Flag<["-"], "nostartfiles">, Group<Link_Group>;
def nostdinc : Flag<["-"], "nostdinc">, Flags<[CoreOption]>;
def nostdlibinc : Flag<["-"], "nostdlibinc">;
def nostdincxx : Flag<["-"], "nostdinc++">, Flags<[CC1Option]>,
  HelpText<"Disable standard #include directories for the C++ standard library">,
  MarshallingInfoNegativeFlag<HeaderSearchOpts<"UseStandardCXXIncludes">>;
def nostdlib : Flag<["-"], "nostdlib">, Group<Link_Group>;
def nostdlibxx : Flag<["-"], "nostdlib++">;
def nolibsycl : Flag<["-"], "nolibsycl">, Flags<[NoXarchOption, CoreOption]>,
  HelpText<"Do not link SYCL runtime library">;
def object : Flag<["-"], "object">;
def o : JoinedOrSeparate<["-"], "o">, Flags<[NoXarchOption, RenderAsInput,
  CC1Option, CC1AsOption, FC1Option, FlangOption]>,
  HelpText<"Write output to <file>">, MetaVarName<"<file>">,
  MarshallingInfoString<FrontendOpts<"OutputFile">>;
#if INTEL_CUSTOMIZATION
def pc : Joined<["-"], "pc">, Flags<[NoXarchOption]>;
def : Joined<["-"], "pc=">, Alias<pc>, HelpText<"Initialize X87 floating "
  "point precision to single, double or double extendedSet FPU precision. "
  "Valid values of 32, 64 and 80">;
def parallel_source_info_EQ : Joined<["-"], "parallel-source-info=">,
  Values<"0,1,2">, Flags<[NoXarchOption]>, HelpText<"Emit source location "
  "information for parallel code generation with OpenMP and "
  "auto-parallelization.">;
def : Flag<["-"], "parallel-source-info">, Alias<parallel_source_info_EQ>,
  AliasArgs<["1"]>;
def : Flag<["-"], "no-parallel-source-info">, Alias<parallel_source_info_EQ>,
  AliasArgs<["0"]>, HelpText<"Disable emission of source location information "
  "for parallel code generation.">;
#endif // INTEL_CUSTOMIZATION
def pagezero__size : JoinedOrSeparate<["-"], "pagezero_size">;
def pass_exit_codes : Flag<["-", "--"], "pass-exit-codes">, Flags<[Unsupported]>;
def pedantic_errors : Flag<["-", "--"], "pedantic-errors">, Group<pedantic_Group>, Flags<[CC1Option]>,
  MarshallingInfoFlag<DiagnosticOpts<"PedanticErrors">>;
def pedantic : Flag<["-", "--"], "pedantic">, Group<pedantic_Group>, Flags<[CC1Option,FlangOption,FC1Option]>,
  HelpText<"Warn on language extensions">, MarshallingInfoFlag<DiagnosticOpts<"Pedantic">>;
def pg : Flag<["-"], "pg">, HelpText<"Enable mcount instrumentation">, Flags<[CC1Option]>,
  MarshallingInfoFlag<CodeGenOpts<"InstrumentForProfiling">>;
def pipe : Flag<["-", "--"], "pipe">,
  HelpText<"Use pipes between commands, when possible">;
def prebind__all__twolevel__modules : Flag<["-"], "prebind_all_twolevel_modules">;
def prebind : Flag<["-"], "prebind">;
def preload : Flag<["-"], "preload">;
def print_file_name_EQ : Joined<["-", "--"], "print-file-name=">,
  HelpText<"Print the full library path of <file>">, MetaVarName<"<file>">;
def print_ivar_layout : Flag<["-"], "print-ivar-layout">, Flags<[CC1Option]>,
  HelpText<"Enable Objective-C Ivar layout bitmap print trace">,
  MarshallingInfoFlag<LangOpts<"ObjCGCBitmapPrint">>;
def print_libgcc_file_name : Flag<["-", "--"], "print-libgcc-file-name">,
  HelpText<"Print the library path for the currently used compiler runtime "
           "library (\"libgcc.a\" or \"libclang_rt.builtins.*.a\")">;
def print_multi_directory : Flag<["-", "--"], "print-multi-directory">;
def print_multi_lib : Flag<["-", "--"], "print-multi-lib">;
def print_multi_os_directory : Flag<["-", "--"], "print-multi-os-directory">,
  Flags<[Unsupported]>;
def print_target_triple : Flag<["-", "--"], "print-target-triple">,
  HelpText<"Print the normalized target triple">;
def print_effective_triple : Flag<["-", "--"], "print-effective-triple">,
  HelpText<"Print the effective target triple">;
def print_multiarch : Flag<["-", "--"], "print-multiarch">,
  HelpText<"Print the multiarch target triple">;
def print_prog_name_EQ : Joined<["-", "--"], "print-prog-name=">,
  HelpText<"Print the full program path of <name>">, MetaVarName<"<name>">;
def print_resource_dir : Flag<["-", "--"], "print-resource-dir">,
  HelpText<"Print the resource directory pathname">;
def print_search_dirs : Flag<["-", "--"], "print-search-dirs">,
  HelpText<"Print the paths used for finding libraries and programs">;
def print_targets : Flag<["-", "--"], "print-targets">,
  HelpText<"Print the registered targets">;
def print_rocm_search_dirs : Flag<["-", "--"], "print-rocm-search-dirs">,
  HelpText<"Print the paths used for finding ROCm installation">;
def print_runtime_dir : Flag<["-", "--"], "print-runtime-dir">,
  HelpText<"Print the directory pathname containing clangs runtime libraries">;
def private__bundle : Flag<["-"], "private_bundle">;
def pthreads : Flag<["-"], "pthreads">;
defm pthread : BoolOption<"", "pthread",
  LangOpts<"POSIXThreads">, DefaultFalse,
  PosFlag<SetTrue, [], "Support POSIX threads in generated code">,
  NegFlag<SetFalse>, BothFlags<[CC1Option]>>;
def p : Flag<["-"], "p">;
def pie : Flag<["-"], "pie">, Group<Link_Group>;
def static_pie : Flag<["-"], "static-pie">, Group<Link_Group>;
def read__only__relocs : Separate<["-"], "read_only_relocs">;
def remap : Flag<["-"], "remap">;
def rewrite_objc : Flag<["-"], "rewrite-objc">, Flags<[NoXarchOption,CC1Option]>,
  HelpText<"Rewrite Objective-C source to C++">, Group<Action_Group>;
def rewrite_legacy_objc : Flag<["-"], "rewrite-legacy-objc">, Flags<[NoXarchOption]>,
  HelpText<"Rewrite Legacy Objective-C source to C++">;
def rdynamic : Flag<["-"], "rdynamic">, Group<Link_Group>;
def resource_dir : Separate<["-"], "resource-dir">,
  Flags<[NoXarchOption, CC1Option, CoreOption, HelpHidden]>,
  HelpText<"The directory which holds the compiler resource files">,
  MarshallingInfoString<HeaderSearchOpts<"ResourceDir">>;
def resource_dir_EQ : Joined<["-"], "resource-dir=">, Flags<[NoXarchOption, CoreOption]>,
  Alias<resource_dir>;
def rpath : Separate<["-"], "rpath">, Flags<[LinkerInput]>, Group<Link_Group>;
def rtlib_EQ : Joined<["-", "--"], "rtlib=">,
  HelpText<"Compiler runtime library to use">;
def frtlib_add_rpath: Flag<["-"], "frtlib-add-rpath">, Flags<[NoArgumentUnused]>,
  HelpText<"Add -rpath with architecture-specific resource directory to the linker flags">;
def fno_rtlib_add_rpath: Flag<["-"], "fno-rtlib-add-rpath">, Flags<[NoArgumentUnused]>,
  HelpText<"Do not add -rpath with architecture-specific resource directory to the linker flags">;
def r : Flag<["-"], "r">, Flags<[LinkerInput,NoArgumentUnused]>,
        Group<Link_Group>;
#if INTEL_CUSTOMIZATION
def regcall : Flag<["-"], "regcall">,
  HelpText<"Set __regcall as a default calling convention">;
#endif // INTEL_CUSTOMIZATION
def save_temps_EQ : Joined<["-", "--"], "save-temps=">, Flags<[CC1Option, NoXarchOption]>,
  HelpText<"Save intermediate compilation results.">;
def save_temps : Flag<["-", "--"], "save-temps">, Flags<[NoXarchOption]>,
  Alias<save_temps_EQ>, AliasArgs<["cwd"]>,
  HelpText<"Save intermediate compilation results">;
def save_stats_EQ : Joined<["-", "--"], "save-stats=">, Flags<[NoXarchOption]>,
  HelpText<"Save llvm statistics.">;
#if INTEL_CUSTOMIZATION
def i_save_temps : Flag<["-"], "i_save-temps">, Alias<save_temps_EQ>,
  AliasArgs<["cwd"]>;
#endif // INTEL_CUSTOMIZATION
def save_stats : Flag<["-", "--"], "save-stats">, Flags<[NoXarchOption]>,
  Alias<save_stats_EQ>, AliasArgs<["cwd"]>,
  HelpText<"Save llvm statistics.">;
def via_file_asm : Flag<["-", "--"], "via-file-asm">, InternalDebugOpt,
  HelpText<"Write assembly to file for input to assemble jobs">;
def sectalign : MultiArg<["-"], "sectalign", 3>;
def sectcreate : MultiArg<["-"], "sectcreate", 3>;
def sectobjectsymbols : MultiArg<["-"], "sectobjectsymbols", 2>;
def sectorder : MultiArg<["-"], "sectorder", 3>;
def seg1addr : JoinedOrSeparate<["-"], "seg1addr">;
def seg__addr__table__filename : Separate<["-"], "seg_addr_table_filename">;
def seg__addr__table : Separate<["-"], "seg_addr_table">;
def segaddr : MultiArg<["-"], "segaddr", 2>;
def segcreate : MultiArg<["-"], "segcreate", 3>;
def seglinkedit : Flag<["-"], "seglinkedit">;
def segprot : MultiArg<["-"], "segprot", 3>;
def segs__read__only__addr : Separate<["-"], "segs_read_only_addr">;
def segs__read__write__addr : Separate<["-"], "segs_read_write_addr">;
def segs__read__ : Joined<["-"], "segs_read_">;
def shared_libgcc : Flag<["-"], "shared-libgcc">;
def shared : Flag<["-", "--"], "shared">, Group<Link_Group>;
def single__module : Flag<["-"], "single_module">;
def specs_EQ : Joined<["-", "--"], "specs=">, Group<Link_Group>;
def specs : Separate<["-", "--"], "specs">, Flags<[Unsupported]>;
def static_libgcc : Flag<["-"], "static-libgcc">;
def static_libstdcxx : Flag<["-"], "static-libstdc++">;
def static : Flag<["-", "--"], "static">, Group<Link_Group>, Flags<[NoArgumentUnused]>;
def std_default_EQ : Joined<["-"], "std-default=">;
def std_EQ : Joined<["-", "--"], "std=">, Flags<[CC1Option,FlangOption,FC1Option]>,
  Group<CompileOnly_Group>, HelpText<"Language standard to compile for">,
  ValuesCode<[{
    const char *Values =
    #define LANGSTANDARD(id, name, lang, desc, features) name ","
    #define LANGSTANDARD_ALIAS(id, alias) alias ","
    #include "clang/Basic/LangStandards.def"
    ;
  }]>;
def stdlib_EQ : Joined<["-", "--"], "stdlib=">, Flags<[CC1Option]>,
  HelpText<"C++ standard library to use">, Values<"libc++,libstdc++,platform">;
def stdlibxx_isystem : JoinedOrSeparate<["-"], "stdlib++-isystem">,
  Group<clang_i_Group>,
  HelpText<"Use directory as the C++ standard library include path">,
  Flags<[NoXarchOption]>, MetaVarName<"<directory>">;
#if INTEL_CUSTOMIZATION
def strict_ansi : Flag<["-"], "strict-ansi">, Flags<[NoXarchOption]>,
  HelpText<"strict ANSI conformance dialect">;
def : Flag<["-"], "strict_ansi">, Alias<strict_ansi>;
def use_msasm : Flag<["-"], "use-msasm">, Alias<fasm_blocks>,
  HelpText<"enables the use of blocks and entire functions of assembly code"
  " within a C or C++ file">;
def : Flag<["-"], "use_msasm">, Alias<fasm_blocks>;
#endif // INTEL_CUSTOMIZATION
def unwindlib_EQ : Joined<["-", "--"], "unwindlib=">, Flags<[CC1Option]>,
  HelpText<"Unwind library to use">, Values<"libgcc,unwindlib,platform">;
def sub__library : JoinedOrSeparate<["-"], "sub_library">;
def sub__umbrella : JoinedOrSeparate<["-"], "sub_umbrella">;
def system_header_prefix : Joined<["--"], "system-header-prefix=">,
  Group<clang_i_Group>, Flags<[CC1Option]>, MetaVarName<"<prefix>">,
  HelpText<"Treat all #include paths starting with <prefix> as including a "
           "system header.">;
def : Separate<["--"], "system-header-prefix">, Alias<system_header_prefix>;
def no_system_header_prefix : Joined<["--"], "no-system-header-prefix=">,
  Group<clang_i_Group>, Flags<[CC1Option]>, MetaVarName<"<prefix>">,
  HelpText<"Treat all #include paths starting with <prefix> as not including a "
           "system header.">;
def : Separate<["--"], "no-system-header-prefix">, Alias<no_system_header_prefix>;
def s : Flag<["-"], "s">, Group<Link_Group>;
def target : Joined<["--"], "target=">, Flags<[NoXarchOption, CoreOption]>,
  HelpText<"Generate code for the given target">;
def print_supported_cpus : Flag<["-", "--"], "print-supported-cpus">,
  Group<CompileOnly_Group>, Flags<[CC1Option, CoreOption]>,
  HelpText<"Print supported cpu models for the given target (if target is not specified,"
           " it will print the supported cpus for the default target)">,
  MarshallingInfoFlag<FrontendOpts<"PrintSupportedCPUs">>;
def mcpu_EQ_QUESTION : Flag<["-"], "mcpu=?">, Alias<print_supported_cpus>;
def mtune_EQ_QUESTION : Flag<["-"], "mtune=?">, Alias<print_supported_cpus>;
def time : Flag<["-"], "time">,
  HelpText<"Time individual commands">;
def traditional_cpp : Flag<["-", "--"], "traditional-cpp">, Flags<[CC1Option]>,
  HelpText<"Enable some traditional CPP emulation">,
  MarshallingInfoFlag<LangOpts<"TraditionalCPP">>;
def traditional : Flag<["-", "--"], "traditional">;
def trigraphs : Flag<["-", "--"], "trigraphs">, Alias<ftrigraphs>,
  HelpText<"Process trigraph sequences">;
def twolevel__namespace__hints : Flag<["-"], "twolevel_namespace_hints">;
def twolevel__namespace : Flag<["-"], "twolevel_namespace">;
def t : Flag<["-"], "t">, Group<Link_Group>;
def umbrella : Separate<["-"], "umbrella">;
def undefined : JoinedOrSeparate<["-"], "undefined">, Group<u_Group>;
def undef : Flag<["-"], "undef">, Group<u_Group>, Flags<[CC1Option]>,
  HelpText<"undef all system defines">,
  MarshallingInfoNegativeFlag<PreprocessorOpts<"UsePredefines">>;
def unexported__symbols__list : Separate<["-"], "unexported_symbols_list">;
def u : JoinedOrSeparate<["-"], "u">, Group<u_Group>;
def v : Flag<["-"], "v">, Flags<[CC1Option, CoreOption]>,
  HelpText<"Show commands to run and use verbose output">,
  MarshallingInfoFlag<HeaderSearchOpts<"Verbose">>;
#if INTEL_CUSTOMIZATION
def i_keep : Flag<["-"], "i_keep">,
             Group<internal_driver_Group>,
             Flags<[NoArgumentUnused, NoXarchOption, HelpHidden]>,
             HelpText<"Save tool args to <tool>.arg file">;
def HASH_x : Flag<["-"], "#x">, Flags<[NoXarchOption]>,
  HelpText<"Show commands to run and use verbose output">;
def unroll : Joined<["-"], "unroll">, Flags<[NoXarchOption]>,
  HelpText<"Set maximum number of times to unroll loops.  Omit n to use "
  "default heuristics.  Use 0 to disable the loop unroller.">;
def unroll_EQ : Joined<["-"], "unroll=">, Alias<unroll>;
def vec : Flag<["-"], "vec">, Alias<fvectorize>,
  HelpText<"Enable the loop vectorization passes">;
def no_vec : Flag<["-"], "no-vec">, Alias<fno_vectorize>;
def vec_threshold_EQ : Joined<["-"], "vec-threshold=">;
def : Joined<["-"], "vec-threshold">, Alias<vec_threshold_EQ>,
      HelpText<"Sets a threshold for the vectorization of loops based on the "
      "probability of profitable execution of the vectorized loop in "
      "parallel.">;
def Zp : Flag<["-"], "Zp">, Alias<fpack_struct_EQ>, AliasArgs<["1"]>;
def Zp_EQ : Joined<["-"], "Zp">, Alias<fpack_struct_EQ>;
#endif // INTEL_CUSTOMIZATION
def verify_debug_info : Flag<["--"], "verify-debug-info">, Flags<[NoXarchOption]>,
  HelpText<"Verify the binary representation of debug output">;
def weak_l : Joined<["-"], "weak-l">, Flags<[LinkerInput]>;
def weak__framework : Separate<["-"], "weak_framework">, Flags<[LinkerInput]>;
def weak__library : Separate<["-"], "weak_library">, Flags<[LinkerInput]>;
def weak__reference__mismatches : Separate<["-"], "weak_reference_mismatches">;
def whatsloaded : Flag<["-"], "whatsloaded">;
def why_load : Flag<["-"], "why_load">;
def whyload : Flag<["-"], "whyload">, Alias<why_load>;
def w : Flag<["-"], "w">, HelpText<"Suppress all warnings">, Flags<[CC1Option]>,
  MarshallingInfoFlag<DiagnosticOpts<"IgnoreWarnings">>;
def x : JoinedOrSeparate<["-"], "x">, Flags<[NoXarchOption,CC1Option]>,
  HelpText<"Treat subsequent input files as having type <language>">,
  MetaVarName<"<language>">;
def y : Joined<["-"], "y">;

defm integrated_as : BoolFOption<"integrated-as",
  CodeGenOpts<"DisableIntegratedAS">, DefaultFalse,
  NegFlag<SetTrue, [CC1Option], "Disable">, PosFlag<SetFalse, [], "Enable">,
  BothFlags<[], " the integrated assembler">>;

def fintegrated_cc1 : Flag<["-"], "fintegrated-cc1">,
                      Flags<[CoreOption, NoXarchOption]>, Group<f_Group>,
                      HelpText<"Run cc1 in-process">;
def fno_integrated_cc1 : Flag<["-"], "fno-integrated-cc1">,
                         Flags<[CoreOption, NoXarchOption]>, Group<f_Group>,
                         HelpText<"Spawn a separate process for each cc1">;

def : Flag<["-"], "integrated-as">, Alias<fintegrated_as>, Flags<[NoXarchOption]>;
def : Flag<["-"], "no-integrated-as">, Alias<fno_integrated_as>,
      Flags<[CC1Option, NoXarchOption]>;

def working_directory : JoinedOrSeparate<["-"], "working-directory">, Flags<[CC1Option]>,
  HelpText<"Resolve file paths relative to the specified directory">,
  MarshallingInfoString<FileSystemOpts<"WorkingDir">>;
def working_directory_EQ : Joined<["-"], "working-directory=">, Flags<[CC1Option]>,
  Alias<working_directory>;

// Double dash options, which are usually an alias for one of the previous
// options.

def _mhwdiv_EQ : Joined<["--"], "mhwdiv=">, Alias<mhwdiv_EQ>;
def _mhwdiv : Separate<["--"], "mhwdiv">, Alias<mhwdiv_EQ>;
def _CLASSPATH_EQ : Joined<["--"], "CLASSPATH=">, Alias<fclasspath_EQ>;
def _CLASSPATH : Separate<["--"], "CLASSPATH">, Alias<fclasspath_EQ>;
def _all_warnings : Flag<["--"], "all-warnings">, Alias<Wall>;
def _analyzer_no_default_checks : Flag<["--"], "analyzer-no-default-checks">, Flags<[NoXarchOption]>;
def _analyzer_output : JoinedOrSeparate<["--"], "analyzer-output">, Flags<[NoXarchOption]>,
  HelpText<"Static analyzer report output format (html|plist|plist-multi-file|plist-html|sarif|sarif-html|text).">;
def _analyze : Flag<["--"], "analyze">, Flags<[NoXarchOption, CoreOption]>,
  HelpText<"Run the static analyzer">;
def _assemble : Flag<["--"], "assemble">, Alias<S>;
def _assert_EQ : Joined<["--"], "assert=">, Alias<A>;
def _assert : Separate<["--"], "assert">, Alias<A>;
def _bootclasspath_EQ : Joined<["--"], "bootclasspath=">, Alias<fbootclasspath_EQ>;
def _bootclasspath : Separate<["--"], "bootclasspath">, Alias<fbootclasspath_EQ>;
def _classpath_EQ : Joined<["--"], "classpath=">, Alias<fclasspath_EQ>;
def _classpath : Separate<["--"], "classpath">, Alias<fclasspath_EQ>;
def _comments_in_macros : Flag<["--"], "comments-in-macros">, Alias<CC>;
def _comments : Flag<["--"], "comments">, Alias<C>;
def _compile : Flag<["--"], "compile">, Alias<c>;
def _constant_cfstrings : Flag<["--"], "constant-cfstrings">;
def _debug_EQ : Joined<["--"], "debug=">, Alias<g_Flag>;
def _debug : Flag<["--"], "debug">, Alias<g_Flag>;
def _define_macro_EQ : Joined<["--"], "define-macro=">, Alias<D>;
def _define_macro : Separate<["--"], "define-macro">, Alias<D>;
def _dependencies : Flag<["--"], "dependencies">, Alias<M>;
def _dyld_prefix_EQ : Joined<["--"], "dyld-prefix=">;
def _dyld_prefix : Separate<["--"], "dyld-prefix">, Alias<_dyld_prefix_EQ>;
def _encoding_EQ : Joined<["--"], "encoding=">, Alias<fencoding_EQ>;
def _encoding : Separate<["--"], "encoding">, Alias<fencoding_EQ>;
def _entry : Flag<["--"], "entry">, Alias<e>;
def _extdirs_EQ : Joined<["--"], "extdirs=">, Alias<fextdirs_EQ>;
def _extdirs : Separate<["--"], "extdirs">, Alias<fextdirs_EQ>;
def _extra_warnings : Flag<["--"], "extra-warnings">, Alias<W_Joined>;
def _for_linker_EQ : Joined<["--"], "for-linker=">, Alias<Xlinker>;
def _for_linker : Separate<["--"], "for-linker">, Alias<Xlinker>;
def _force_link_EQ : Joined<["--"], "force-link=">, Alias<u>;
def _force_link : Separate<["--"], "force-link">, Alias<u>;
def _help_hidden : Flag<["--"], "help-hidden">,
  HelpText<"Display help for hidden options">;
def _imacros_EQ : Joined<["--"], "imacros=">, Alias<imacros>;
def _include_barrier : Flag<["--"], "include-barrier">, Alias<I_>;
def _include_directory_after_EQ : Joined<["--"], "include-directory-after=">, Alias<idirafter>;
def _include_directory_after : Separate<["--"], "include-directory-after">, Alias<idirafter>;
def _include_directory_EQ : Joined<["--"], "include-directory=">, Alias<I>;
def _include_directory : Separate<["--"], "include-directory">, Alias<I>;
def _include_prefix_EQ : Joined<["--"], "include-prefix=">, Alias<iprefix>;
def _include_prefix : Separate<["--"], "include-prefix">, Alias<iprefix>;
def _include_with_prefix_after_EQ : Joined<["--"], "include-with-prefix-after=">, Alias<iwithprefix>;
def _include_with_prefix_after : Separate<["--"], "include-with-prefix-after">, Alias<iwithprefix>;
def _include_with_prefix_before_EQ : Joined<["--"], "include-with-prefix-before=">, Alias<iwithprefixbefore>;
def _include_with_prefix_before : Separate<["--"], "include-with-prefix-before">, Alias<iwithprefixbefore>;
def _include_with_prefix_EQ : Joined<["--"], "include-with-prefix=">, Alias<iwithprefix>;
def _include_with_prefix : Separate<["--"], "include-with-prefix">, Alias<iwithprefix>;
def _include_EQ : Joined<["--"], "include=">, Alias<include_>;
def _language_EQ : Joined<["--"], "language=">, Alias<x>;
def _language : Separate<["--"], "language">, Alias<x>;
def _library_directory_EQ : Joined<["--"], "library-directory=">, Alias<L>;
def _library_directory : Separate<["--"], "library-directory">, Alias<L>;
def _no_line_commands : Flag<["--"], "no-line-commands">, Alias<P>;
def _no_standard_includes : Flag<["--"], "no-standard-includes">, Alias<nostdinc>;
def _no_standard_libraries : Flag<["--"], "no-standard-libraries">, Alias<nostdlib>;
def _no_undefined : Flag<["--"], "no-undefined">, Flags<[LinkerInput]>;
def _no_warnings : Flag<["--"], "no-warnings">, Alias<w>;
def _optimize_EQ : Joined<["--"], "optimize=">, Alias<O>;
def _optimize : Flag<["--"], "optimize">, Alias<O>;
def _output_class_directory_EQ : Joined<["--"], "output-class-directory=">, Alias<foutput_class_dir_EQ>;
def _output_class_directory : Separate<["--"], "output-class-directory">, Alias<foutput_class_dir_EQ>;
def _output_EQ : Joined<["--"], "output=">, Alias<o>;
def _output : Separate<["--"], "output">, Alias<o>;
def _param : Separate<["--"], "param">, Group<CompileOnly_Group>;
def _param_EQ : Joined<["--"], "param=">, Alias<_param>;
def _precompile : Flag<["--"], "precompile">, Flags<[NoXarchOption]>,
  Group<Action_Group>, HelpText<"Only precompile the input">;
def _prefix_EQ : Joined<["--"], "prefix=">, Alias<B>;
def _prefix : Separate<["--"], "prefix">, Alias<B>;
def _preprocess : Flag<["--"], "preprocess">, Alias<E>;
def _print_diagnostic_categories : Flag<["--"], "print-diagnostic-categories">;
def _print_file_name : Separate<["--"], "print-file-name">, Alias<print_file_name_EQ>;
def _print_missing_file_dependencies : Flag<["--"], "print-missing-file-dependencies">, Alias<MG>;
def _print_prog_name : Separate<["--"], "print-prog-name">, Alias<print_prog_name_EQ>;
def _profile_blocks : Flag<["--"], "profile-blocks">, Alias<a>;
def _profile : Flag<["--"], "profile">, Alias<p>;
def _resource_EQ : Joined<["--"], "resource=">, Alias<fcompile_resource_EQ>;
def _resource : Separate<["--"], "resource">, Alias<fcompile_resource_EQ>;
def _rtlib : Separate<["--"], "rtlib">, Alias<rtlib_EQ>;
def _serialize_diags : Separate<["-", "--"], "serialize-diagnostics">, Flags<[NoXarchOption]>,
  HelpText<"Serialize compiler diagnostics to a file">;
// We give --version different semantics from -version.
def _version : Flag<["--"], "version">,
  Flags<[CoreOption, CC1Option, FC1Option, FlangOption]>,
  HelpText<"Print version information">;
def _signed_char : Flag<["--"], "signed-char">, Alias<fsigned_char>;
def _std : Separate<["--"], "std">, Alias<std_EQ>;
def _stdlib : Separate<["--"], "stdlib">, Alias<stdlib_EQ>;
def _sysroot_EQ : Joined<["--"], "sysroot=">;
def _sysroot : Separate<["--"], "sysroot">, Alias<_sysroot_EQ>;
def _target_help : Flag<["--"], "target-help">;
def _trace_includes : Flag<["--"], "trace-includes">, Alias<H>;
def _undefine_macro_EQ : Joined<["--"], "undefine-macro=">, Alias<U>;
def _undefine_macro : Separate<["--"], "undefine-macro">, Alias<U>;
def _unsigned_char : Flag<["--"], "unsigned-char">, Alias<funsigned_char>;
def _user_dependencies : Flag<["--"], "user-dependencies">, Alias<MM>;
def _verbose : Flag<["--"], "verbose">, Alias<v>;
def _warn__EQ : Joined<["--"], "warn-=">, Alias<W_Joined>;
def _warn_ : Joined<["--"], "warn-">, Alias<W_Joined>;
def _write_dependencies : Flag<["--"], "write-dependencies">, Alias<MD>;
def _write_user_dependencies : Flag<["--"], "write-user-dependencies">, Alias<MMD>;
def _ : Joined<["--"], "">, Flags<[Unsupported]>;

// Hexagon feature flags.
def mieee_rnd_near : Flag<["-"], "mieee-rnd-near">,
  Group<m_hexagon_Features_Group>;
def mv5 : Flag<["-"], "mv5">, Group<m_hexagon_Features_Group>, Alias<mcpu_EQ>,
  AliasArgs<["hexagonv5"]>;
def mv55 : Flag<["-"], "mv55">, Group<m_hexagon_Features_Group>,
  Alias<mcpu_EQ>, AliasArgs<["hexagonv55"]>;
def mv60 : Flag<["-"], "mv60">, Group<m_hexagon_Features_Group>,
  Alias<mcpu_EQ>, AliasArgs<["hexagonv60"]>;
def mv62 : Flag<["-"], "mv62">, Group<m_hexagon_Features_Group>,
  Alias<mcpu_EQ>, AliasArgs<["hexagonv62"]>;
def mv65 : Flag<["-"], "mv65">, Group<m_hexagon_Features_Group>,
  Alias<mcpu_EQ>, AliasArgs<["hexagonv65"]>;
def mv66 : Flag<["-"], "mv66">, Group<m_hexagon_Features_Group>,
  Alias<mcpu_EQ>, AliasArgs<["hexagonv66"]>;
def mv67 : Flag<["-"], "mv67">, Group<m_hexagon_Features_Group>,
  Alias<mcpu_EQ>, AliasArgs<["hexagonv67"]>;
def mv67t : Flag<["-"], "mv67t">, Group<m_hexagon_Features_Group>,
  Alias<mcpu_EQ>, AliasArgs<["hexagonv67t"]>;
def mv68 : Flag<["-"], "mv68">, Group<m_hexagon_Features_Group>,
  Alias<mcpu_EQ>, AliasArgs<["hexagonv68"]>;
def mhexagon_hvx : Flag<["-"], "mhvx">, Group<m_hexagon_Features_HVX_Group>,
  HelpText<"Enable Hexagon Vector eXtensions">;
def mhexagon_hvx_EQ : Joined<["-"], "mhvx=">,
  Group<m_hexagon_Features_HVX_Group>,
  HelpText<"Enable Hexagon Vector eXtensions">;
def mno_hexagon_hvx : Flag<["-"], "mno-hvx">,
  Group<m_hexagon_Features_HVX_Group>,
  HelpText<"Disable Hexagon Vector eXtensions">;
def mhexagon_hvx_length_EQ : Joined<["-"], "mhvx-length=">,
  Group<m_hexagon_Features_HVX_Group>, HelpText<"Set Hexagon Vector Length">,
  Values<"64B,128B">;
def ffixed_r19: Flag<["-"], "ffixed-r19">,
  HelpText<"Reserve register r19 (Hexagon only)">;
def mmemops : Flag<["-"], "mmemops">, Group<m_hexagon_Features_Group>,
  Flags<[CC1Option]>, HelpText<"Enable generation of memop instructions">;
def mno_memops : Flag<["-"], "mno-memops">, Group<m_hexagon_Features_Group>,
  Flags<[CC1Option]>, HelpText<"Disable generation of memop instructions">;
def mpackets : Flag<["-"], "mpackets">, Group<m_hexagon_Features_Group>,
  Flags<[CC1Option]>, HelpText<"Enable generation of instruction packets">;
def mno_packets : Flag<["-"], "mno-packets">, Group<m_hexagon_Features_Group>,
  Flags<[CC1Option]>, HelpText<"Disable generation of instruction packets">;
def mnvj : Flag<["-"], "mnvj">, Group<m_hexagon_Features_Group>,
  Flags<[CC1Option]>, HelpText<"Enable generation of new-value jumps">;
def mno_nvj : Flag<["-"], "mno-nvj">, Group<m_hexagon_Features_Group>,
  Flags<[CC1Option]>, HelpText<"Disable generation of new-value jumps">;
def mnvs : Flag<["-"], "mnvs">, Group<m_hexagon_Features_Group>,
  Flags<[CC1Option]>, HelpText<"Enable generation of new-value stores">;
def mno_nvs : Flag<["-"], "mno-nvs">, Group<m_hexagon_Features_Group>,
  Flags<[CC1Option]>, HelpText<"Disable generation of new-value stores">;

// M68k features flags
def m68000 : Flag<["-"], "m68000">, Group<m_m68k_Features_Group>;
def m68010 : Flag<["-"], "m68010">, Group<m_m68k_Features_Group>;
def m68020 : Flag<["-"], "m68020">, Group<m_m68k_Features_Group>;
def m68030 : Flag<["-"], "m68030">, Group<m_m68k_Features_Group>;
def m68040 : Flag<["-"], "m68040">, Group<m_m68k_Features_Group>;
def m68060 : Flag<["-"], "m68060">, Group<m_m68k_Features_Group>;

foreach i = {0-6} in
  def ffixed_a#i : Flag<["-"], "ffixed-a"#i>, Group<m_m68k_Features_Group>,
    HelpText<"Reserve the a"#i#" register (M68k only)">;
foreach i = {0-7} in
  def ffixed_d#i : Flag<["-"], "ffixed-d"#i>, Group<m_m68k_Features_Group>,
    HelpText<"Reserve the d"#i#" register (M68k only)">;

// X86 feature flags
def mx87 : Flag<["-"], "mx87">, Group<m_x86_Features_Group>;
def mno_x87 : Flag<["-"], "mno-x87">, Group<m_x86_Features_Group>;
def m80387 : Flag<["-"], "m80387">, Alias<mx87>;
def mno_80387 : Flag<["-"], "mno-80387">, Alias<mno_x87>;
def mmmx : Flag<["-"], "mmmx">, Group<m_x86_Features_Group>;
def mno_mmx : Flag<["-"], "mno-mmx">, Group<m_x86_Features_Group>;
def m3dnow : Flag<["-"], "m3dnow">, Group<m_x86_Features_Group>;
def mno_3dnow : Flag<["-"], "mno-3dnow">, Group<m_x86_Features_Group>;
def m3dnowa : Flag<["-"], "m3dnowa">, Group<m_x86_Features_Group>;
def mno_3dnowa : Flag<["-"], "mno-3dnowa">, Group<m_x86_Features_Group>;
#if INTEL_CUSTOMIZATION
#if INTEL_FEATURE_ISA_AMX_AVX512_CVTROW
// AUTO GENERATED BY TOOL
def mamx_avx512_cvtrow : Flag<["-"], "mamx-avx512-cvtrow">, Group<m_x86_Features_Group>;
def mno_amx_avx512_cvtrow : Flag<["-"], "mno-amx-avx512-cvtrow">, Group<m_x86_Features_Group>;
// end AUTO GENERATED BY TOOL
#endif // INTEL_FEATURE_ISA_AMX_AVX512_CVTROW
#endif // INTEL_CUSTOMIZATION
def mamx_bf16 : Flag<["-"], "mamx-bf16">, Group<m_x86_Features_Group>;
def mno_amx_bf16 : Flag<["-"], "mno-amx-bf16">, Group<m_x86_Features_Group>;
def mtamx_int8 : Flag<["-"], "mamx-int8">, Group<m_x86_Features_Group>;
def mno_amx_int8 : Flag<["-"], "mno-amx-int8">, Group<m_x86_Features_Group>;
def mamx_tile : Flag<["-"], "mamx-tile">, Group<m_x86_Features_Group>;
def mno_amx_tile : Flag<["-"], "mno-amx-tile">, Group<m_x86_Features_Group>;
#if INTEL_CUSTOMIZATION
#if INTEL_FEATURE_ISA_AMX_BF8
def mamx_bf8 : Flag<["-"], "mamx-bf8">, Group<m_x86_Features_Group>;
def mno_amx_bf8 : Flag<["-"], "mno-amx-bf8">, Group<m_x86_Features_Group>;
#endif // INTEL_FEATURE_ISA_AMX_BF8

#if INTEL_FEATURE_ISA_AMX_COMPLEX
def mamx_complex : Flag<["-"], "mamx-complex">, Group<m_x86_Features_Group>;
def mno_amx_complex : Flag<["-"], "mno-amx-complex">, Group<m_x86_Features_Group>;
#endif // INTEL_FEATURE_ISA_AMX_COMPLEX

#if INTEL_FEATURE_ISA_AMX_MEMADVISE
def mamx_memadvise : Flag<["-"], "mamx-memadvise">, Group<m_x86_Features_Group>;
def mno_amx_memadvise : Flag<["-"], "mno-amx-memadvise">, Group<m_x86_Features_Group>;
#endif // INTEL_FEATURE_ISA_AMX_MEMADVISE
#if INTEL_FEATURE_ISA_AMX_MEMADVISE_EVEX
def mamx_memadvise_evex : Flag<["-"], "mamx-memadvise-evex">, Group<m_x86_Features_Group>;
def mno_amx_memadvise_evex : Flag<["-"], "mno-amx-memadvise-evex">, Group<m_x86_Features_Group>;
#endif // INTEL_FEATURE_ISA_AMX_MEMADVISE_EVEX
#if INTEL_FEATURE_ISA_AMX_FUTURE
def mamx_reduce : Flag<["-"], "mamx-reduce">, Group<m_x86_Features_Group>;
def mno_amx_reduce : Flag<["-"], "mno-amx-reduce">, Group<m_x86_Features_Group>;
def mamx_memory : Flag<["-"], "mamx-memory">, Group<m_x86_Features_Group>;
def mno_amx_memory : Flag<["-"], "mno-amx-memory">, Group<m_x86_Features_Group>;
def mamx_format : Flag<["-"], "mamx-format">, Group<m_x86_Features_Group>;
def mno_amx_format : Flag<["-"], "mno-amx-format">, Group<m_x86_Features_Group>;
def mamx_element : Flag<["-"], "mamx-element">, Group<m_x86_Features_Group>;
def mno_amx_element : Flag<["-"], "mno-amx-element">, Group<m_x86_Features_Group>;

#endif // INTEL_FEATURE_ISA_AMX_FUTURE
#if INTEL_FEATURE_ISA_AMX_LNC
def mamx_transpose : Flag<["-"], "mamx-transpose">, Group<m_x86_Features_Group>;
def mno_amx_transpose : Flag<["-"], "mno-amx-transpose">, Group<m_x86_Features_Group>;
def mamx_avx512 : Flag<["-"], "mamx-avx512">, Group<m_x86_Features_Group>;
def mno_amx_avx512 : Flag<["-"], "mno-amx-avx512">, Group<m_x86_Features_Group>;

#endif // INTEL_FEATURE_ISA_AMX_LNC
#if INTEL_FEATURE_ISA_AMX_FP16
def mamx_fp16 : Flag<["-"], "mamx-fp16">, Group<m_x86_Features_Group>;
def mno_amx_fp16 : Flag<["-"], "mno-amx-fp16">, Group<m_x86_Features_Group>;
#endif // INTEL_FEATURE_ISA_AMX_FP16

#if INTEL_FEATURE_ISA_AMX_FP19
def mamx_fp19 : Flag<["-"], "mamx-fp19">, Group<m_x86_Features_Group>;
def mno_amx_fp19 : Flag<["-"], "mno-amx-fp19">, Group<m_x86_Features_Group>;
#endif // INTEL_FEATURE_ISA_AMX_FP19

#if INTEL_FEATURE_ISA_AMX_MEMORY2
def mamx_memory2 : Flag<["-"], "mamx-memory2">, Group<m_x86_Features_Group>;
def mno_amx_memory2 : Flag<["-"], "mno-amx-memory2">, Group<m_x86_Features_Group>;
#endif // INTEL_FEATURE_ISA_AMX_MEMORY2

#if INTEL_FEATURE_ISA_AMX_BF16_EVEX
def mamx_bf16_evex : Flag<["-"], "mamx-bf16-evex">, Group<m_x86_Features_Group>;
def mno_amx_bf16_evex : Flag<["-"], "mno-amx-bf16-evex">, Group<m_x86_Features_Group>;
#endif // INTEL_FEATURE_ISA_AMX_BF16_EVEX

#if INTEL_FEATURE_ISA_AMX_CONVERT
def mamx_convert : Flag<["-"], "mamx-convert">, Group<m_x86_Features_Group>;
def mno_amx_convert : Flag<["-"], "mno-amx-convert">, Group<m_x86_Features_Group>;
#endif // INTEL_FEATURE_ISA_AMX_CONVERT

#if INTEL_FEATURE_ISA_AMX_ELEMENT_EVEX
def mamx_element_evex : Flag<["-"], "mamx-element-evex">, Group<m_x86_Features_Group>;
def mno_amx_element_evex : Flag<["-"], "mno-amx-element-evex">, Group<m_x86_Features_Group>;
#endif // INTEL_FEATURE_ISA_AMX_ELEMENT_EVEX

#if INTEL_FEATURE_ISA_AMX_INT8_EVEX
def mamx_int8_evex : Flag<["-"], "mamx-int8-evex">, Group<m_x86_Features_Group>;
def mno_amx_int8_evex : Flag<["-"], "mno-amx-int8-evex">, Group<m_x86_Features_Group>;
#endif // INTEL_FEATURE_ISA_AMX_INT8_EVEX

#if INTEL_FEATURE_ISA_AMX_TILE_EVEX
def mamx_tile_evex : Flag<["-"], "mamx-tile-evex">, Group<m_x86_Features_Group>;
def mno_amx_tile_evex : Flag<["-"], "mno-amx-tile-evex">, Group<m_x86_Features_Group>;
#endif // INTEL_FEATURE_ISA_AMX_TILE_EVEX

#if INTEL_FEATURE_ISA_AMX_TRANSPOSE2
def mamx_transpose2 : Flag<["-"], "mamx-transpose2">, Group<m_x86_Features_Group>;
def mno_amx_transpose2 : Flag<["-"], "mno-amx-transpose2">, Group<m_x86_Features_Group>;
#endif // INTEL_FEATURE_ISA_AMX_TRANSPOSE2

#if INTEL_FEATURE_ISA_AMX_TILE2
def mamx_tile2 : Flag<["-"], "mamx-tile2">, Group<m_x86_Features_Group>;
def mno_amx_tile2 : Flag<["-"], "mno-amx-tile2">, Group<m_x86_Features_Group>;
#endif // INTEL_FEATURE_ISA_AMX_TILE2
#endif // INTEL_CUSTOMIZATION
def msse : Flag<["-"], "msse">, Group<m_x86_Features_Group>;
def mno_sse : Flag<["-"], "mno-sse">, Group<m_x86_Features_Group>;
def msse2 : Flag<["-"], "msse2">, Group<m_x86_Features_Group>;
def mno_sse2 : Flag<["-"], "mno-sse2">, Group<m_x86_Features_Group>;
def msse3 : Flag<["-"], "msse3">, Group<m_x86_Features_Group>;
def mno_sse3 : Flag<["-"], "mno-sse3">, Group<m_x86_Features_Group>;
def mssse3 : Flag<["-"], "mssse3">, Group<m_x86_Features_Group>;
def mno_ssse3 : Flag<["-"], "mno-ssse3">, Group<m_x86_Features_Group>;
def msse4_1 : Flag<["-"], "msse4.1">, Group<m_x86_Features_Group>;
def mno_sse4_1 : Flag<["-"], "mno-sse4.1">, Group<m_x86_Features_Group>;
def msse4_2 : Flag<["-"], "msse4.2">, Group<m_x86_Features_Group>;
def mno_sse4_2 : Flag<["-"], "mno-sse4.2">, Group<m_x86_Features_Group>;
def msse4 : Flag<["-"], "msse4">, Alias<msse4_2>;
// -mno-sse4 turns off sse4.1 which has the effect of turning off everything
// later than 4.1. -msse4 turns on 4.2 which has the effect of turning on
// everything earlier than 4.2.
def mno_sse4 : Flag<["-"], "mno-sse4">, Alias<mno_sse4_1>;
def msse4a : Flag<["-"], "msse4a">, Group<m_x86_Features_Group>;
def mno_sse4a : Flag<["-"], "mno-sse4a">, Group<m_x86_Features_Group>;
def mavx : Flag<["-"], "mavx">, Group<m_x86_Features_Group>;
def mno_avx : Flag<["-"], "mno-avx">, Group<m_x86_Features_Group>;
def mavx2 : Flag<["-"], "mavx2">, Group<m_x86_Features_Group>;
def mno_avx2 : Flag<["-"], "mno-avx2">, Group<m_x86_Features_Group>;
def mavx512f : Flag<["-"], "mavx512f">, Group<m_x86_Features_Group>;
def mno_avx512f : Flag<["-"], "mno-avx512f">, Group<m_x86_Features_Group>;
def mavx512bf16 : Flag<["-"], "mavx512bf16">, Group<m_x86_Features_Group>;
def mno_avx512bf16 : Flag<["-"], "mno-avx512bf16">, Group<m_x86_Features_Group>;
#if INTEL_CUSTOMIZATION
#if INTEL_FEATURE_ISA_AVX512_CONVERT
def mavx512convert : Flag<["-"], "mavx512convert">, Group<m_x86_Features_Group>;
def mno_avx512convert : Flag<["-"], "mno-avx512convert">, Group<m_x86_Features_Group>;
#endif // INTEL_FEATURE_ISA_AVX512_CONVERT
#endif // INTEL_CUSTOMIZATION
#if INTEL_CUSTOMIZATION
#if INTEL_FEATURE_ISA_AVX512_DOTPROD_INT8
def mavx512dotprodint8 : Flag<["-"], "mavx512dotprodint8">, Group<m_x86_Features_Group>;
def mno_avx512dotprodint8 : Flag<["-"], "mno-avx512dotprodint8">, Group<m_x86_Features_Group>;
#endif // INTEL_FEATURE_ISA_AVX512_DOTPROD_INT8
#if INTEL_FEATURE_ISA_AVX512_DOTPROD_PHPS
def mavx512dotprodphps : Flag<["-"], "mavx512dotprodphps">, Group<m_x86_Features_Group>;
def mno_avx512dotprodphps : Flag<["-"], "mno-avx512dotprodphps">, Group<m_x86_Features_Group>;
#endif // INTEL_FEATURE_ISA_AVX512_DOTPROD_PHPS
#endif // INTEL_CUSTOMIZATION
#if INTEL_CUSTOMIZATION
#if INTEL_FEATURE_ISA_FP16
def mavx512fp16 : Flag<["-"], "mavx512fp16">, Group<m_x86_Features_Group>;
def mno_avx512fp16 : Flag<["-"], "mno-avx512fp16">, Group<m_x86_Features_Group>;
#endif // INTEL_FEATURE_ISA_FP16
#endif // INTEL_CUSTOMIZATION
def mavx512bitalg : Flag<["-"], "mavx512bitalg">, Group<m_x86_Features_Group>;
def mno_avx512bitalg : Flag<["-"], "mno-avx512bitalg">, Group<m_x86_Features_Group>;
def mavx512bw : Flag<["-"], "mavx512bw">, Group<m_x86_Features_Group>;
def mno_avx512bw : Flag<["-"], "mno-avx512bw">, Group<m_x86_Features_Group>;
def mavx512cd : Flag<["-"], "mavx512cd">, Group<m_x86_Features_Group>;
def mno_avx512cd : Flag<["-"], "mno-avx512cd">, Group<m_x86_Features_Group>;
def mavx512dq : Flag<["-"], "mavx512dq">, Group<m_x86_Features_Group>;
def mno_avx512dq : Flag<["-"], "mno-avx512dq">, Group<m_x86_Features_Group>;
def mavx512er : Flag<["-"], "mavx512er">, Group<m_x86_Features_Group>;
def mno_avx512er : Flag<["-"], "mno-avx512er">, Group<m_x86_Features_Group>;
def mavx512ifma : Flag<["-"], "mavx512ifma">, Group<m_x86_Features_Group>;
def mno_avx512ifma : Flag<["-"], "mno-avx512ifma">, Group<m_x86_Features_Group>;
#if INTEL_CUSTOMIZATION
#if INTEL_FEATURE_ISA_AVX_MEMADVISE
def mavx512memadvise : Flag<["-"], "mavx512memadvise">, Group<m_x86_Features_Group>;
def mno_avx512memadvise : Flag<["-"], "mno-avx512memadvise">, Group<m_x86_Features_Group>;
#endif // INTEL_FEATURE_ISA_AVX_MEMADVISE
#if INTEL_FEATURE_ISA_AVX512_MEDIAX
def mavx512mediax : Flag<["-"], "mavx512mediax">, Group<m_x86_Features_Group>;
def mno_avx512mediax : Flag<["-"], "mno-avx512mediax">, Group<m_x86_Features_Group>;
#endif // INTEL_FEATURE_ISA_AVX512_MEDIAX
#if INTEL_FEATURE_ISA_AVX512_NE_CONVERT
// AUTO GENERATED BY TOOL
def mavx512neconvert : Flag<["-"], "mavx512neconvert">, Group<m_x86_Features_Group>;
def mno_avx512neconvert : Flag<["-"], "mno-avx512neconvert">, Group<m_x86_Features_Group>;
// end AUTO GENERATED BY TOOL
#endif // INTEL_FEATURE_ISA_AVX512_NE_CONVERT
#if INTEL_FEATURE_ISA_AVX512_MOVGET
def mavx512movget : Flag<["-"], "mavx512movget">, Group<m_x86_Features_Group>;
def mno_avx512movget : Flag<["-"], "mno-avx512movget">, Group<m_x86_Features_Group>;
#endif // INTEL_FEATURE_ISA_AVX512_MOVGET
#endif // INTEL_CUSTOMIZATION
def mavx512pf : Flag<["-"], "mavx512pf">, Group<m_x86_Features_Group>;
def mno_avx512pf : Flag<["-"], "mno-avx512pf">, Group<m_x86_Features_Group>;
#if INTEL_CUSTOMIZATION
#if INTEL_FEATURE_ISA_AVX512_RAO_FP
// AUTO GENERATED BY TOOL
def mavx512raofp : Flag<["-"], "mavx512raofp">, Group<m_x86_Features_Group>;
def mno_avx512raofp : Flag<["-"], "mno-avx512raofp">, Group<m_x86_Features_Group>;
// end AUTO GENERATED BY TOOL
#endif // INTEL_FEATURE_ISA_AVX512_RAO_FP
#if INTEL_FEATURE_ISA_AVX512_RAO_INT
def mavx512raoint : Flag<["-"], "mavx512raoint">, Group<m_x86_Features_Group>;
def mno_avx512raoint : Flag<["-"], "mno-avx512raoint">, Group<m_x86_Features_Group>;
#endif // INTEL_FEATURE_ISA_AVX512_RAO_INT
#endif // INTEL_CUSTOMIZATION
def mavx512vbmi : Flag<["-"], "mavx512vbmi">, Group<m_x86_Features_Group>;
def mno_avx512vbmi : Flag<["-"], "mno-avx512vbmi">, Group<m_x86_Features_Group>;
def mavx512vbmi2 : Flag<["-"], "mavx512vbmi2">, Group<m_x86_Features_Group>;
def mno_avx512vbmi2 : Flag<["-"], "mno-avx512vbmi2">, Group<m_x86_Features_Group>;
def mavx512vl : Flag<["-"], "mavx512vl">, Group<m_x86_Features_Group>;
def mno_avx512vl : Flag<["-"], "mno-avx512vl">, Group<m_x86_Features_Group>;
def mavx512vnni : Flag<["-"], "mavx512vnni">, Group<m_x86_Features_Group>;
def mno_avx512vnni : Flag<["-"], "mno-avx512vnni">, Group<m_x86_Features_Group>;
def mavx512vpopcntdq : Flag<["-"], "mavx512vpopcntdq">, Group<m_x86_Features_Group>;
def mno_avx512vpopcntdq : Flag<["-"], "mno-avx512vpopcntdq">, Group<m_x86_Features_Group>;
def mavx512vp2intersect : Flag<["-"], "mavx512vp2intersect">, Group<m_x86_Features_Group>;
def mno_avx512vp2intersect : Flag<["-"], "mno-avx512vp2intersect">, Group<m_x86_Features_Group>;
#if INTEL_CUSTOMIZATION
#if INTEL_FEATURE_ISA_AVX_BF16
def mavxbf16 : Flag<["-"], "mavxbf16">, Group<m_x86_Features_Group>;
def mno_avxbf16 : Flag<["-"], "mno-avxbf16">, Group<m_x86_Features_Group>;
#endif // INTEL_FEATURE_ISA_AVX_BF16
#if INTEL_FEATURE_ISA_AVX_IFMA
def mavxifma : Flag<["-"], "mavxifma">, Group<m_x86_Features_Group>;
def mno_avxifma : Flag<["-"], "mno-avxifma">, Group<m_x86_Features_Group>;
#endif // INTEL_FEATURE_ISA_AVX_IFMA
#if INTEL_FEATURE_ISA_AVX_COMPRESS
def mavxcompress : Flag<["-"], "mavxcompress">, Group<m_x86_Features_Group>;
def mno_avxcompress : Flag<["-"], "mno-avxcompress">, Group<m_x86_Features_Group>;
#endif // INTEL_FEATURE_ISA_AVX_COMPRESS
#if INTEL_FEATURE_ISA_AVX_MEMADVISE
def mavxmemadvise : Flag<["-"], "mavxmemadvise">, Group<m_x86_Features_Group>;
def mno_avxmemadvise : Flag<["-"], "mno-avxmemadvise">, Group<m_x86_Features_Group>;
#endif // INTEL_FEATURE_ISA_AVX_MEMADVISE
#if INTEL_FEATURE_ISA_AVX_CONVERT
def mavxconvert : Flag<["-"], "mavxconvert">, Group<m_x86_Features_Group>;
def mno_avxconvert : Flag<["-"], "mno-avxconvert">, Group<m_x86_Features_Group>;
#endif // INTEL_FEATURE_ISA_AVX_CONVERT
#if INTEL_FEATURE_ISA_AVX_DOTPROD_INT8
def mavxdotprodint8 : Flag<["-"], "mavxdotprodint8">, Group<m_x86_Features_Group>;
def mno_avxdotprodint8 : Flag<["-"], "mno-avxdotprodint8">, Group<m_x86_Features_Group>;
#endif // INTEL_FEATURE_ISA_AVX_DOTPROD_INT8
#if INTEL_FEATURE_ISA_AVX_DOTPROD_PHPS
def mavxdotprodphps : Flag<["-"], "mavxdotprodphps">, Group<m_x86_Features_Group>;
def mno_avxdotprodphps : Flag<["-"], "mno-avxdotprodphps">, Group<m_x86_Features_Group>;
#endif // INTEL_FEATURE_ISA_AVX_DOTPROD_PHPS
#if INTEL_FEATURE_ISA_AVX_MOVGET
def mavxmovget : Flag<["-"], "mavxmovget">, Group<m_x86_Features_Group>;
def mno_avxmovget : Flag<["-"], "mno-avxmovget">, Group<m_x86_Features_Group>;
#endif // INTEL_FEATURE_ISA_AVX_MOVGET
#if INTEL_FEATURE_ISA_AVX_NE_CONVERT
// AUTO GENERATED BY TOOL
def mavxneconvert : Flag<["-"], "mavxneconvert">, Group<m_x86_Features_Group>;
def mno_avxneconvert : Flag<["-"], "mno-avxneconvert">, Group<m_x86_Features_Group>;
// end AUTO GENERATED BY TOOL
#endif // INTEL_FEATURE_ISA_AVX_NE_CONVERT
#if INTEL_FEATURE_ISA_AVX_RAO_FP
// AUTO GENERATED BY TOOL
def mavxraofp : Flag<["-"], "mavxraofp">, Group<m_x86_Features_Group>;
def mno_avxraofp : Flag<["-"], "mno-avxraofp">, Group<m_x86_Features_Group>;
// end AUTO GENERATED BY TOOL
#endif // INTEL_FEATURE_ISA_AVX_RAO_FP
#if INTEL_FEATURE_ISA_AVX_RAO_INT
def mavxraoint : Flag<["-"], "mavxraoint">, Group<m_x86_Features_Group>;
def mno_avxraoint : Flag<["-"], "mno-avxraoint">, Group<m_x86_Features_Group>;
#endif // INTEL_FEATURE_ISA_AVX_RAO_INT
#endif // INTEL_CUSTOMIZATION
def mavxvnni : Flag<["-"], "mavxvnni">, Group<m_x86_Features_Group>;
def mno_avxvnni : Flag<["-"], "mno-avxvnni">, Group<m_x86_Features_Group>;
def madx : Flag<["-"], "madx">, Group<m_x86_Features_Group>;
def mno_adx : Flag<["-"], "mno-adx">, Group<m_x86_Features_Group>;
def maes : Flag<["-"], "maes">, Group<m_x86_Features_Group>;
def mno_aes : Flag<["-"], "mno-aes">, Group<m_x86_Features_Group>;
def mbmi : Flag<["-"], "mbmi">, Group<m_x86_Features_Group>;
def mno_bmi : Flag<["-"], "mno-bmi">, Group<m_x86_Features_Group>;
def mbmi2 : Flag<["-"], "mbmi2">, Group<m_x86_Features_Group>;
def mno_bmi2 : Flag<["-"], "mno-bmi2">, Group<m_x86_Features_Group>;
def mcldemote : Flag<["-"], "mcldemote">, Group<m_x86_Features_Group>;
def mno_cldemote : Flag<["-"], "mno-cldemote">, Group<m_x86_Features_Group>;
def mclflushopt : Flag<["-"], "mclflushopt">, Group<m_x86_Features_Group>;
def mno_clflushopt : Flag<["-"], "mno-clflushopt">, Group<m_x86_Features_Group>;
def mclwb : Flag<["-"], "mclwb">, Group<m_x86_Features_Group>;
def mno_clwb : Flag<["-"], "mno-clwb">, Group<m_x86_Features_Group>;
def mwbnoinvd : Flag<["-"], "mwbnoinvd">, Group<m_x86_Features_Group>;
def mno_wbnoinvd : Flag<["-"], "mno-wbnoinvd">, Group<m_x86_Features_Group>;
def mclzero : Flag<["-"], "mclzero">, Group<m_x86_Features_Group>;
def mno_clzero : Flag<["-"], "mno-clzero">, Group<m_x86_Features_Group>;
def mcx16 : Flag<["-"], "mcx16">, Group<m_x86_Features_Group>;
def mno_cx16 : Flag<["-"], "mno-cx16">, Group<m_x86_Features_Group>;
def menqcmd : Flag<["-"], "menqcmd">, Group<m_x86_Features_Group>;
def mno_enqcmd : Flag<["-"], "mno-enqcmd">, Group<m_x86_Features_Group>;
def mf16c : Flag<["-"], "mf16c">, Group<m_x86_Features_Group>;
def mno_f16c : Flag<["-"], "mno-f16c">, Group<m_x86_Features_Group>;
def mfma : Flag<["-"], "mfma">, Group<m_x86_Features_Group>;
def mno_fma : Flag<["-"], "mno-fma">, Group<m_x86_Features_Group>;
def mfma4 : Flag<["-"], "mfma4">, Group<m_x86_Features_Group>;
def mno_fma4 : Flag<["-"], "mno-fma4">, Group<m_x86_Features_Group>;
def mfsgsbase : Flag<["-"], "mfsgsbase">, Group<m_x86_Features_Group>;
def mno_fsgsbase : Flag<["-"], "mno-fsgsbase">, Group<m_x86_Features_Group>;
def mfxsr : Flag<["-"], "mfxsr">, Group<m_x86_Features_Group>;
def mno_fxsr : Flag<["-"], "mno-fxsr">, Group<m_x86_Features_Group>;
def minvpcid : Flag<["-"], "minvpcid">, Group<m_x86_Features_Group>;
def mno_invpcid : Flag<["-"], "mno-invpcid">, Group<m_x86_Features_Group>;
def mgfni : Flag<["-"], "mgfni">, Group<m_x86_Features_Group>;
def mno_gfni : Flag<["-"], "mno-gfni">, Group<m_x86_Features_Group>;
#if INTEL_CUSTOMIZATION
#if INTEL_FEATURE_ISA_GPR_MOVGET
def mgprmovget : Flag<["-"], "mgprmovget">, Group<m_x86_Features_Group>;
def mno_gprmovget : Flag<["-"], "mno-gprmovget">, Group<m_x86_Features_Group>;
#endif // INTEL_FEATURE_ISA_GPR_MOVGET
#endif // INTEL_CUSTOMIZATION
def mhreset : Flag<["-"], "mhreset">, Group<m_x86_Features_Group>;
def mno_hreset : Flag<["-"], "mno-hreset">, Group<m_x86_Features_Group>;
def mkl : Flag<["-"], "mkl">, Group<m_x86_Features_Group>;
def mno_kl : Flag<["-"], "mno-kl">, Group<m_x86_Features_Group>;
def mwidekl : Flag<["-"], "mwidekl">, Group<m_x86_Features_Group>;
def mno_widekl : Flag<["-"], "mno-widekl">, Group<m_x86_Features_Group>;
def mlwp : Flag<["-"], "mlwp">, Group<m_x86_Features_Group>;
def mno_lwp : Flag<["-"], "mno-lwp">, Group<m_x86_Features_Group>;
def mlzcnt : Flag<["-"], "mlzcnt">, Group<m_x86_Features_Group>;
def mno_lzcnt : Flag<["-"], "mno-lzcnt">, Group<m_x86_Features_Group>;
def mmovbe : Flag<["-"], "mmovbe">, Group<m_x86_Features_Group>;
def mno_movbe : Flag<["-"], "mno-movbe">, Group<m_x86_Features_Group>;
def mmovdiri : Flag<["-"], "mmovdiri">, Group<m_x86_Features_Group>;
def mno_movdiri : Flag<["-"], "mno-movdiri">, Group<m_x86_Features_Group>;
def mmovdir64b : Flag<["-"], "mmovdir64b">, Group<m_x86_Features_Group>;
def mno_movdir64b : Flag<["-"], "mno-movdir64b">, Group<m_x86_Features_Group>;
#if INTEL_CUSTOMIZATION
#if INTEL_FEATURE_ISA_MOVGET64B
def mmovget64b : Flag<["-"], "mmovget64b">, Group<m_x86_Features_Group>;
def mno_movget64b : Flag<["-"], "mno-movget64b">, Group<m_x86_Features_Group>;
#endif // INTEL_FEATURE_ISA_MOVGET64B
#endif // INTEL_CUSTOMIZATION
def mmwaitx : Flag<["-"], "mmwaitx">, Group<m_x86_Features_Group>;
def mno_mwaitx : Flag<["-"], "mno-mwaitx">, Group<m_x86_Features_Group>;
def mpku : Flag<["-"], "mpku">, Group<m_x86_Features_Group>;
def mno_pku : Flag<["-"], "mno-pku">, Group<m_x86_Features_Group>;
def mpclmul : Flag<["-"], "mpclmul">, Group<m_x86_Features_Group>;
def mno_pclmul : Flag<["-"], "mno-pclmul">, Group<m_x86_Features_Group>;
def mpconfig : Flag<["-"], "mpconfig">, Group<m_x86_Features_Group>;
def mno_pconfig : Flag<["-"], "mno-pconfig">, Group<m_x86_Features_Group>;
def mpopcnt : Flag<["-"], "mpopcnt">, Group<m_x86_Features_Group>;
def mno_popcnt : Flag<["-"], "mno-popcnt">, Group<m_x86_Features_Group>;
def mprefetchwt1 : Flag<["-"], "mprefetchwt1">, Group<m_x86_Features_Group>;
def mno_prefetchwt1 : Flag<["-"], "mno-prefetchwt1">, Group<m_x86_Features_Group>;
def mprfchw : Flag<["-"], "mprfchw">, Group<m_x86_Features_Group>;
def mno_prfchw : Flag<["-"], "mno-prfchw">, Group<m_x86_Features_Group>;
def mptwrite : Flag<["-"], "mptwrite">, Group<m_x86_Features_Group>;
def mno_ptwrite : Flag<["-"], "mno-ptwrite">, Group<m_x86_Features_Group>;
#if INTEL_CUSTOMIZATION
#if INTEL_FEATURE_ISA_RAO_INT
def mraoint : Flag<["-"], "mraoint">, Group<m_x86_Features_Group>;
def mno_raoint : Flag<["-"], "mno-raoint">, Group<m_x86_Features_Group>;
#endif // INTEL_FEATURE_ISA_RAO_INT
#endif // INTEL_CUSTOMIZATION
def mrdpid : Flag<["-"], "mrdpid">, Group<m_x86_Features_Group>;
def mno_rdpid : Flag<["-"], "mno-rdpid">, Group<m_x86_Features_Group>;
def mrdrnd : Flag<["-"], "mrdrnd">, Group<m_x86_Features_Group>;
def mno_rdrnd : Flag<["-"], "mno-rdrnd">, Group<m_x86_Features_Group>;
def mrtm : Flag<["-"], "mrtm">, Group<m_x86_Features_Group>;
def mno_rtm : Flag<["-"], "mno-rtm">, Group<m_x86_Features_Group>;
def mrdseed : Flag<["-"], "mrdseed">, Group<m_x86_Features_Group>;
def mno_rdseed : Flag<["-"], "mno-rdseed">, Group<m_x86_Features_Group>;
def msahf : Flag<["-"], "msahf">, Group<m_x86_Features_Group>;
def mno_sahf : Flag<["-"], "mno-sahf">, Group<m_x86_Features_Group>;
def mserialize : Flag<["-"], "mserialize">, Group<m_x86_Features_Group>;
def mno_serialize : Flag<["-"], "mno-serialize">, Group<m_x86_Features_Group>;
def msgx : Flag<["-"], "msgx">, Group<m_x86_Features_Group>;
def mno_sgx : Flag<["-"], "mno-sgx">, Group<m_x86_Features_Group>;
def msha : Flag<["-"], "msha">, Group<m_x86_Features_Group>;
def mno_sha : Flag<["-"], "mno-sha">, Group<m_x86_Features_Group>;
#if INTEL_CUSTOMIZATION
#if INTEL_FEATURE_ISA_SHA512
// AUTO GENERATED BY TOOL
def msha512 : Flag<["-"], "msha512">, Group<m_x86_Features_Group>;
def mno_sha512 : Flag<["-"], "mno-sha512">, Group<m_x86_Features_Group>;
// end AUTO GENERATED BY TOOL
#endif // INTEL_FEATURE_ISA_SHA512
#if INTEL_FEATURE_ISA_SM3
// AUTO GENERATED BY TOOL
def msm3 : Flag<["-"], "msm3">, Group<m_x86_Features_Group>;
def mno_sm3 : Flag<["-"], "mno-sm3">, Group<m_x86_Features_Group>;
// end AUTO GENERATED BY TOOL
#endif // INTEL_FEATURE_ISA_SM3
#if INTEL_FEATURE_ISA_SM4
// AUTO GENERATED BY TOOL
def msm4 : Flag<["-"], "msm4">, Group<m_x86_Features_Group>;
def mno_sm4 : Flag<["-"], "mno-sm4">, Group<m_x86_Features_Group>;
// end AUTO GENERATED BY TOOL
#endif // INTEL_FEATURE_ISA_SM4
#endif // INTEL_CUSTOMIZATION
def mtbm : Flag<["-"], "mtbm">, Group<m_x86_Features_Group>;
def mno_tbm : Flag<["-"], "mno-tbm">, Group<m_x86_Features_Group>;
def mtsxldtrk : Flag<["-"], "mtsxldtrk">, Group<m_x86_Features_Group>;
def mno_tsxldtrk : Flag<["-"], "mno-tsxldtrk">, Group<m_x86_Features_Group>;
def muintr : Flag<["-"], "muintr">, Group<m_x86_Features_Group>;
def mno_uintr : Flag<["-"], "mno-uintr">, Group<m_x86_Features_Group>;
def mvaes : Flag<["-"], "mvaes">, Group<m_x86_Features_Group>;
def mno_vaes : Flag<["-"], "mno-vaes">, Group<m_x86_Features_Group>;
def mvpclmulqdq : Flag<["-"], "mvpclmulqdq">, Group<m_x86_Features_Group>;
def mno_vpclmulqdq : Flag<["-"], "mno-vpclmulqdq">, Group<m_x86_Features_Group>;
def mwaitpkg : Flag<["-"], "mwaitpkg">, Group<m_x86_Features_Group>;
def mno_waitpkg : Flag<["-"], "mno-waitpkg">, Group<m_x86_Features_Group>;
def mxop : Flag<["-"], "mxop">, Group<m_x86_Features_Group>;
def mno_xop : Flag<["-"], "mno-xop">, Group<m_x86_Features_Group>;
def mxsave : Flag<["-"], "mxsave">, Group<m_x86_Features_Group>;
def mno_xsave : Flag<["-"], "mno-xsave">, Group<m_x86_Features_Group>;
def mxsavec : Flag<["-"], "mxsavec">, Group<m_x86_Features_Group>;
def mno_xsavec : Flag<["-"], "mno-xsavec">, Group<m_x86_Features_Group>;
def mxsaveopt : Flag<["-"], "mxsaveopt">, Group<m_x86_Features_Group>;
def mno_xsaveopt : Flag<["-"], "mno-xsaveopt">, Group<m_x86_Features_Group>;
def mxsaves : Flag<["-"], "mxsaves">, Group<m_x86_Features_Group>;
def mno_xsaves : Flag<["-"], "mno-xsaves">, Group<m_x86_Features_Group>;
def mshstk : Flag<["-"], "mshstk">, Group<m_x86_Features_Group>;
def mno_shstk : Flag<["-"], "mno-shstk">, Group<m_x86_Features_Group>;
def mretpoline_external_thunk : Flag<["-"], "mretpoline-external-thunk">, Group<m_x86_Features_Group>;
def mno_retpoline_external_thunk : Flag<["-"], "mno-retpoline-external-thunk">, Group<m_x86_Features_Group>;
def mvzeroupper : Flag<["-"], "mvzeroupper">, Group<m_x86_Features_Group>;
def mno_vzeroupper : Flag<["-"], "mno-vzeroupper">, Group<m_x86_Features_Group>;
// These are legacy user-facing driver-level option spellings. They are always
// aliases for options that are spelled using the more common Unix / GNU flag
// style of double-dash and equals-joined flags.
def gcc_toolchain_legacy_spelling : Separate<["-"], "gcc-toolchain">, Alias<gcc_toolchain>;
def target_legacy_spelling : Separate<["-"], "target">, Alias<target>;

// Special internal option to handle -Xlinker --no-demangle.
def Z_Xlinker__no_demangle : Flag<["-"], "Z-Xlinker-no-demangle">,
    Flags<[Unsupported, NoArgumentUnused]>;

// Special internal option to allow forwarding arbitrary arguments to linker.
def Zlinker_input : Separate<["-"], "Zlinker-input">,
    Flags<[Unsupported, NoArgumentUnused]>;

// Reserved library options.
def Z_reserved_lib_stdcxx : Flag<["-"], "Z-reserved-lib-stdc++">,
    Flags<[LinkerInput, NoArgumentUnused, Unsupported]>, Group<reserved_lib_Group>;
def Z_reserved_lib_cckext : Flag<["-"], "Z-reserved-lib-cckext">,
    Flags<[LinkerInput, NoArgumentUnused, Unsupported]>, Group<reserved_lib_Group>;
#if INTEL_CUSTOMIZATION
def Z_reserved_lib_imf : Flag<["-"], "Z-reserved-lib-imf">,
    Flags<[LinkerInput, NoArgumentUnused, Unsupported]>,
    Group<reserved_lib_Group>;
#endif // INTEL_CUSTOMIZATION

#if INTEL_CUSTOMIZATION
// -q Intel options
def qopt_assume_no_loop_carried_dep_EQ : Joined<["-"], "qopt-assume-no-loop-carried-dep=">, Values<"0,1,2">, Flags<[NoXarchOption]>, HelpText<"Set a level of "
  "performance tuning for loops.  0 - The compiler does not assume there is "
  "loop-carried dependencies (default).  1 - Assume there are no loop-carried "
  "dependencies for innermost loops.  2 - Assume there are no loop-carried "
  "dependencies for all loop levels.">;
def qopt_assume_no_loop_carried_dep : Flag<["-"], "qopt-assume-no-loop-carried-dep">,
  Alias<qopt_assume_no_loop_carried_dep_EQ>, AliasArgs<["1"]>;
def qopt_jump_tables : Flag<["-"], "qopt-jump-tables">,Alias<fjump_tables>,
  HelpText<"Control the generation of jump tables">;
def qno_opt_jump_tables : Flag<["-"], "qno-opt-jump-tables">,Alias<fno_jump_tables>,
  HelpText<"Do not use jump tables for lowering switches">;
def qopt_for_throughput_EQ : Joined<["-"], "qopt-for-throughput=">,
  Values<"single-job,multi-job">, Flags<[NoXarchOption]>, HelpText<"Optimize "
  "for throughput performance, assuming multiple jobs are running.  The memory "
  "optimizations for single job versus multiple jobs can be tuned in different "
  "ways by the compiler. Valid arguments: multi-job, single-job">;
def qopt_matmul : Flag<["-"], "qopt-matmul">, Flags<[NoXarchOption]>,
  HelpText<"Enables compiler-generated Matrix Multiply (matmul) library call">;
def qno_opt_matmul : Flag<["-"], "qno-opt-matmul">, Flags<[NoXarchOption]>,
  HelpText<"Disables compiler-generated Matrix Multiply (matmul) library call">;
def qopt_mem_layout_trans_EQ : Joined<["-"], "qopt-mem-layout-trans=">, Values<"0,1,2,3">,
  HelpText<"Control the level of memory layout transformations performed by the compiler">;
def qopt_mem_layout_trans : Flag<["-"], "qopt-mem-layout-trans">, Alias<qopt_mem_layout_trans_EQ>,
  AliasArgs<["2"]>;
def qno_opt_mem_layout_trans : Flag<["-"], "qno-opt-mem-layout-trans">, Alias<qopt_mem_layout_trans_EQ>,
  AliasArgs<["0"]>, HelpText<"Disable memory layout transformations">;
def qopt_multiple_gather_scatter_by_shuffles : Flag<["-"], "qopt-multiple-gather-scatter-by-shuffles">,
  Flags<[NoXarchOption]>,
  HelpText<"Enables the optimization for multiple adjacent gather/scatter type vector memory references">;
def qno_opt_multiple_gather_scatter_by_shuffles : Flag<["-"], "qno-opt-multiple-gather-scatter-by-shuffles">,
  Flags<[NoXarchOption]>,
  HelpText<"Disables the optimization for multiple adjacent gather/scatter type vector memory references">;
def qopt_report_EQ : Joined<["-"], "qopt-report=">, Values<"min,med,max">,
  HelpText<"Generate an optimization report, min, med or max.">;
def : Joined<["-"], "qopt-report">, Alias<qopt_report_EQ>;
def qopt_report : Flag<["-"], "qopt-report">, Alias<qopt_report_EQ>,
  AliasArgs<["2"]>;
def qopt_zmm_usage_EQ : Joined<["-"], "qopt-zmm-usage=">, Values<"low,high">,
  HelpText<"Specifies the level of zmm registers usage, low or high">;
def qoverride_limits : Flag<["-"], "qoverride-limits">,
  HelpText<"enables the user to skip throttling of loops in framework and DD.">;
#endif // INTEL_CUSTOMIZATION

// Ignored options
multiclass BooleanFFlag<string name> {
  def f#NAME : Flag<["-"], "f"#name>;
  def fno_#NAME : Flag<["-"], "fno-"#name>;
}

defm : BooleanFFlag<"keep-inline-functions">, Group<clang_ignored_gcc_optimization_f_Group>;

def fprofile_dir : Joined<["-"], "fprofile-dir=">, Group<f_Group>;

// The default value matches BinutilsVersion in MCAsmInfo.h.
def fbinutils_version_EQ : Joined<["-"], "fbinutils-version=">,
  MetaVarName<"<major.minor>">, Group<f_Group>, Flags<[CC1Option]>,
  HelpText<"Produced object files can use all ELF features supported by this "
  "binutils version and newer. If -fno-integrated-as is specified, the "
  "generated assembly will consider GNU as support. 'none' means that all ELF "
  "features can be used, regardless of binutils support. Defaults to 2.26.">;
def fuse_ld_EQ : Joined<["-"], "fuse-ld=">, Group<f_Group>, Flags<[CoreOption, LinkOption]>;
def ld_path_EQ : Joined<["--"], "ld-path=">, Group<Link_Group>;

defm align_labels : BooleanFFlag<"align-labels">, Group<clang_ignored_gcc_optimization_f_Group>;
def falign_labels_EQ : Joined<["-"], "falign-labels=">, Group<clang_ignored_gcc_optimization_f_Group>;
defm align_loops : BooleanFFlag<"align-loops">, Group<clang_ignored_gcc_optimization_f_Group>;
def falign_loops_EQ : Joined<["-"], "falign-loops=">, Group<clang_ignored_gcc_optimization_f_Group>;
defm align_jumps : BooleanFFlag<"align-jumps">, Group<clang_ignored_gcc_optimization_f_Group>;
def falign_jumps_EQ : Joined<["-"], "falign-jumps=">, Group<clang_ignored_gcc_optimization_f_Group>;

// FIXME: This option should be supported and wired up to our diognostics, but
// ignore it for now to avoid breaking builds that use it.
def fdiagnostics_show_location_EQ : Joined<["-"], "fdiagnostics-show-location=">, Group<clang_ignored_f_Group>;

defm fcheck_new : BooleanFFlag<"check-new">, Group<clang_ignored_f_Group>;
defm caller_saves : BooleanFFlag<"caller-saves">, Group<clang_ignored_gcc_optimization_f_Group>;
defm reorder_blocks : BooleanFFlag<"reorder-blocks">, Group<clang_ignored_gcc_optimization_f_Group>;
defm branch_count_reg : BooleanFFlag<"branch-count-reg">, Group<clang_ignored_gcc_optimization_f_Group>;
defm default_inline : BooleanFFlag<"default-inline">, Group<clang_ignored_gcc_optimization_f_Group>;
defm fat_lto_objects : BooleanFFlag<"fat-lto-objects">, Group<clang_ignored_gcc_optimization_f_Group>;
defm float_store : BooleanFFlag<"float-store">, Group<clang_ignored_gcc_optimization_f_Group>;
defm friend_injection : BooleanFFlag<"friend-injection">, Group<clang_ignored_f_Group>;
defm function_attribute_list : BooleanFFlag<"function-attribute-list">, Group<clang_ignored_f_Group>;
defm gcse : BooleanFFlag<"gcse">, Group<clang_ignored_gcc_optimization_f_Group>;
defm gcse_after_reload: BooleanFFlag<"gcse-after-reload">, Group<clang_ignored_gcc_optimization_f_Group>;
defm gcse_las: BooleanFFlag<"gcse-las">, Group<clang_ignored_gcc_optimization_f_Group>;
defm gcse_sm: BooleanFFlag<"gcse-sm">, Group<clang_ignored_gcc_optimization_f_Group>;
defm gnu : BooleanFFlag<"gnu">, Group<clang_ignored_f_Group>;
defm implicit_templates : BooleanFFlag<"implicit-templates">, Group<clang_ignored_f_Group>;
defm implement_inlines : BooleanFFlag<"implement-inlines">, Group<clang_ignored_f_Group>;
defm merge_constants : BooleanFFlag<"merge-constants">, Group<clang_ignored_gcc_optimization_f_Group>;
defm modulo_sched : BooleanFFlag<"modulo-sched">, Group<clang_ignored_gcc_optimization_f_Group>;
defm modulo_sched_allow_regmoves : BooleanFFlag<"modulo-sched-allow-regmoves">,
    Group<clang_ignored_gcc_optimization_f_Group>;
defm inline_functions_called_once : BooleanFFlag<"inline-functions-called-once">,
    Group<clang_ignored_gcc_optimization_f_Group>;
def finline_limit_EQ : Joined<["-"], "finline-limit=">, Group<clang_ignored_gcc_optimization_f_Group>;
defm finline_limit : BooleanFFlag<"inline-limit">, Group<clang_ignored_gcc_optimization_f_Group>;
defm inline_small_functions : BooleanFFlag<"inline-small-functions">,
    Group<clang_ignored_gcc_optimization_f_Group>;
defm ipa_cp : BooleanFFlag<"ipa-cp">,
    Group<clang_ignored_gcc_optimization_f_Group>;
defm ivopts : BooleanFFlag<"ivopts">, Group<clang_ignored_gcc_optimization_f_Group>;
defm semantic_interposition : BoolFOption<"semantic-interposition",
  LangOpts<"SemanticInterposition">, DefaultFalse,
  PosFlag<SetTrue, [CC1Option]>, NegFlag<SetFalse>>;
defm non_call_exceptions : BooleanFFlag<"non-call-exceptions">, Group<clang_ignored_f_Group>;
defm peel_loops : BooleanFFlag<"peel-loops">, Group<clang_ignored_gcc_optimization_f_Group>;
defm permissive : BooleanFFlag<"permissive">, Group<clang_ignored_f_Group>;
defm prefetch_loop_arrays : BooleanFFlag<"prefetch-loop-arrays">, Group<clang_ignored_gcc_optimization_f_Group>;
defm printf : BooleanFFlag<"printf">, Group<clang_ignored_f_Group>;
defm profile : BooleanFFlag<"profile">, Group<clang_ignored_f_Group>;
defm profile_correction : BooleanFFlag<"profile-correction">, Group<clang_ignored_gcc_optimization_f_Group>;
defm profile_generate_sampling : BooleanFFlag<"profile-generate-sampling">, Group<clang_ignored_f_Group>;
defm profile_reusedist : BooleanFFlag<"profile-reusedist">, Group<clang_ignored_f_Group>;
defm profile_values : BooleanFFlag<"profile-values">, Group<clang_ignored_gcc_optimization_f_Group>;
defm regs_graph : BooleanFFlag<"regs-graph">, Group<clang_ignored_f_Group>;
defm rename_registers : BooleanFFlag<"rename-registers">, Group<clang_ignored_gcc_optimization_f_Group>;
defm ripa : BooleanFFlag<"ripa">, Group<clang_ignored_f_Group>;
defm schedule_insns : BooleanFFlag<"schedule-insns">, Group<clang_ignored_gcc_optimization_f_Group>;
defm schedule_insns2 : BooleanFFlag<"schedule-insns2">, Group<clang_ignored_gcc_optimization_f_Group>;
defm see : BooleanFFlag<"see">, Group<clang_ignored_f_Group>;
defm signaling_nans : BooleanFFlag<"signaling-nans">, Group<clang_ignored_gcc_optimization_f_Group>;
defm single_precision_constant : BooleanFFlag<"single-precision-constant">,
    Group<clang_ignored_gcc_optimization_f_Group>;
defm spec_constr_count : BooleanFFlag<"spec-constr-count">, Group<clang_ignored_f_Group>;
defm stack_check : BooleanFFlag<"stack-check">, Group<clang_ignored_f_Group>;
defm strength_reduce :
    BooleanFFlag<"strength-reduce">, Group<clang_ignored_gcc_optimization_f_Group>;
defm tls_model : BooleanFFlag<"tls-model">, Group<clang_ignored_f_Group>;
defm tracer : BooleanFFlag<"tracer">, Group<clang_ignored_gcc_optimization_f_Group>;
defm tree_dce : BooleanFFlag<"tree-dce">, Group<clang_ignored_gcc_optimization_f_Group>;
defm tree_salias : BooleanFFlag<"tree-salias">, Group<clang_ignored_f_Group>;
defm tree_ter : BooleanFFlag<"tree-ter">, Group<clang_ignored_gcc_optimization_f_Group>;
defm tree_vectorizer_verbose : BooleanFFlag<"tree-vectorizer-verbose">, Group<clang_ignored_f_Group>;
defm tree_vrp : BooleanFFlag<"tree-vrp">, Group<clang_ignored_gcc_optimization_f_Group>;
defm unroll_all_loops : BooleanFFlag<"unroll-all-loops">, Group<clang_ignored_gcc_optimization_f_Group>;
defm unsafe_loop_optimizations : BooleanFFlag<"unsafe-loop-optimizations">,
    Group<clang_ignored_gcc_optimization_f_Group>;
defm unswitch_loops : BooleanFFlag<"unswitch-loops">, Group<clang_ignored_gcc_optimization_f_Group>;
defm use_linker_plugin : BooleanFFlag<"use-linker-plugin">, Group<clang_ignored_gcc_optimization_f_Group>;
defm vect_cost_model : BooleanFFlag<"vect-cost-model">, Group<clang_ignored_gcc_optimization_f_Group>;
defm variable_expansion_in_unroller : BooleanFFlag<"variable-expansion-in-unroller">,
    Group<clang_ignored_gcc_optimization_f_Group>;
defm web : BooleanFFlag<"web">, Group<clang_ignored_gcc_optimization_f_Group>;
defm whole_program : BooleanFFlag<"whole-program">, Group<clang_ignored_gcc_optimization_f_Group>;
defm devirtualize : BooleanFFlag<"devirtualize">, Group<clang_ignored_gcc_optimization_f_Group>;
defm devirtualize_speculatively : BooleanFFlag<"devirtualize-speculatively">,
    Group<clang_ignored_gcc_optimization_f_Group>;

// Generic gfortran options.
def A_DASH : Joined<["-"], "A-">, Group<gfortran_Group>;
def static_libgfortran : Flag<["-"], "static-libgfortran">, Group<gfortran_Group>;

// "f" options with values for gfortran.
def fblas_matmul_limit_EQ : Joined<["-"], "fblas-matmul-limit=">, Group<gfortran_Group>;
def fcheck_EQ : Joined<["-"], "fcheck=">, Group<gfortran_Group>;
def fcoarray_EQ : Joined<["-"], "fcoarray=">, Group<gfortran_Group>;
def fconvert_EQ : Joined<["-"], "fconvert=">, Group<gfortran_Group>;
def ffpe_trap_EQ : Joined<["-"], "ffpe-trap=">, Group<gfortran_Group>;
def ffree_line_length_VALUE : Joined<["-"], "ffree-line-length-">, Group<gfortran_Group>;
def finit_character_EQ : Joined<["-"], "finit-character=">, Group<gfortran_Group>;
def finit_integer_EQ : Joined<["-"], "finit-integer=">, Group<gfortran_Group>;
def finit_logical_EQ : Joined<["-"], "finit-logical=">, Group<gfortran_Group>;
def finit_real_EQ : Joined<["-"], "finit-real=">, Group<gfortran_Group>;
def fmax_array_constructor_EQ : Joined<["-"], "fmax-array-constructor=">, Group<gfortran_Group>;
#ifndef INTEL_CUSTOMIZATION
// Intel max-errors added for C/C++
def fmax_errors_EQ : Joined<["-"], "fmax-errors=">, Group<gfortran_Group>;
#endif // !INTEL_CUSTOMIZATION
def fmax_stack_var_size_EQ : Joined<["-"], "fmax-stack-var-size=">, Group<gfortran_Group>;
def fmax_subrecord_length_EQ : Joined<["-"], "fmax-subrecord-length=">, Group<gfortran_Group>;
def frecord_marker_EQ : Joined<["-"], "frecord-marker=">, Group<gfortran_Group>;

// "f" flags for gfortran.
defm aggressive_function_elimination : BooleanFFlag<"aggressive-function-elimination">, Group<gfortran_Group>;
defm align_commons : BooleanFFlag<"align-commons">, Group<gfortran_Group>;
defm all_intrinsics : BooleanFFlag<"all-intrinsics">, Group<gfortran_Group>;
defm automatic : BooleanFFlag<"automatic">, Group<gfortran_Group>;
defm backtrace : BooleanFFlag<"backtrace">, Group<gfortran_Group>;
defm bounds_check : BooleanFFlag<"bounds-check">, Group<gfortran_Group>;
defm check_array_temporaries : BooleanFFlag<"check-array-temporaries">, Group<gfortran_Group>;
defm cray_pointer : BooleanFFlag<"cray-pointer">, Group<gfortran_Group>;
defm d_lines_as_code : BooleanFFlag<"d-lines-as-code">, Group<gfortran_Group>;
defm d_lines_as_comments : BooleanFFlag<"d-lines-as-comments">, Group<gfortran_Group>;
defm dollar_ok : BooleanFFlag<"dollar-ok">, Group<gfortran_Group>;
defm dump_fortran_optimized : BooleanFFlag<"dump-fortran-optimized">, Group<gfortran_Group>;
defm dump_fortran_original : BooleanFFlag<"dump-fortran-original">, Group<gfortran_Group>;
defm dump_parse_tree : BooleanFFlag<"dump-parse-tree">, Group<gfortran_Group>;
defm external_blas : BooleanFFlag<"external-blas">, Group<gfortran_Group>;
defm f2c : BooleanFFlag<"f2c">, Group<gfortran_Group>;
defm frontend_optimize : BooleanFFlag<"frontend-optimize">, Group<gfortran_Group>;
defm init_local_zero : BooleanFFlag<"init-local-zero">, Group<gfortran_Group>;
defm integer_4_integer_8 : BooleanFFlag<"integer-4-integer-8">, Group<gfortran_Group>;
defm max_identifier_length : BooleanFFlag<"max-identifier-length">, Group<gfortran_Group>;
defm module_private : BooleanFFlag<"module-private">, Group<gfortran_Group>;
defm pack_derived : BooleanFFlag<"pack-derived">, Group<gfortran_Group>;
defm protect_parens : BooleanFFlag<"protect-parens">, Group<gfortran_Group>;
defm range_check : BooleanFFlag<"range-check">, Group<gfortran_Group>;
defm real_4_real_10 : BooleanFFlag<"real-4-real-10">, Group<gfortran_Group>;
defm real_4_real_16 : BooleanFFlag<"real-4-real-16">, Group<gfortran_Group>;
defm real_4_real_8 : BooleanFFlag<"real-4-real-8">, Group<gfortran_Group>;
defm real_8_real_10 : BooleanFFlag<"real-8-real-10">, Group<gfortran_Group>;
defm real_8_real_16 : BooleanFFlag<"real-8-real-16">, Group<gfortran_Group>;
defm real_8_real_4 : BooleanFFlag<"real-8-real-4">, Group<gfortran_Group>;
defm realloc_lhs : BooleanFFlag<"realloc-lhs">, Group<gfortran_Group>;
defm recursive : BooleanFFlag<"recursive">, Group<gfortran_Group>;
defm repack_arrays : BooleanFFlag<"repack-arrays">, Group<gfortran_Group>;
defm second_underscore : BooleanFFlag<"second-underscore">, Group<gfortran_Group>;
defm sign_zero : BooleanFFlag<"sign-zero">, Group<gfortran_Group>;
defm stack_arrays : BooleanFFlag<"stack-arrays">, Group<gfortran_Group>;
defm underscoring : BooleanFFlag<"underscoring">, Group<gfortran_Group>;
defm whole_file : BooleanFFlag<"whole-file">, Group<gfortran_Group>;

// C++ SYCL options
#if INTEL_CUSTOMIZATION
def reuse_exe_EQ : Joined<["-"], "reuse-exe=">, Flags<[CoreOption, DpcppOption]>,
  HelpText<"Speed up FPGA aoc compile if the device code in <exe> is unchanged.">,
  MetaVarName<"<exe>">;
def fsycl : Flag<["-"], "fsycl">, Flags<[NoXarchOption, CoreOption, DpcppOption]>, Group<sycl_Group>,
  HelpText<"Enables SYCL kernels compilation for device">;
def fno_sycl : Flag<["-"], "fno-sycl">, Flags<[NoXarchOption, CoreOption, DpcppOption]>, Group<sycl_Group>,
  HelpText<"Disables SYCL kernels compilation for device">;
// FIXME: -fsycl-explicit-simd is deprecated. remove it when support is dropped.
def : Flag<["-"], "fsycl-explicit-simd">, Flags<[CoreOption]>, Group<clang_ignored_legacy_options_Group>,
  HelpText<"Enable SYCL explicit SIMD extension. (deprecated)">;
def : Flag<["-"], "fno-sycl-explicit-simd">, Flags<[CoreOption]>, Group<clang_ignored_legacy_options_Group>,
  HelpText<"Disable SYCL explicit SIMD extension. (deprecated)">;
defm sycl_early_optimizations : OptOutFFlag<"sycl-early-optimizations", "Enable", "Disable", " standard optimization pipeline for SYCL device compiler", [CoreOption, DpcppOption]>;
def fsycl_enable_function_pointers : Flag<["-"],
  "fsycl-enable-function-pointers">, Flags<[CoreOption, DpcppOption]>,
  HelpText<"Experimental Feature: Enables function pointers and support for "
  "virtual functions for DPC++ kernels and device functions.">;
def fsycl_dead_args_optimization : Flag<["-"], "fsycl-dead-args-optimization">,
  Group<sycl_Group>, Flags<[NoArgumentUnused, CoreOption, DpcppOption]>, HelpText<"Enables "
  "elimination of DPC++ dead kernel arguments">;
def fno_sycl_dead_args_optimization : Flag<["-"], "fno-sycl-dead-args-optimization">,
  Group<sycl_Group>, Flags<[NoArgumentUnused, CoreOption, DpcppOption]>, HelpText<"Disables "
  "elimination of DPC++ dead kernel arguments">;
def fsycl_device_lib_EQ : CommaJoined<["-"], "fsycl-device-lib=">, Group<sycl_Group>, Flags<[NoXarchOption, CoreOption, DpcppOption]>,
  Values<"libc, libm-fp32, libm-fp64, all">, HelpText<"Control inclusion of "
  "device libraries into device binary linkage. Valid arguments "
  "are libc, libm-fp32, libm-fp64, all">;
def fno_sycl_device_lib_EQ : CommaJoined<["-"], "fno-sycl-device-lib=">, Group<sycl_Group>, Flags<[NoXarchOption, CoreOption, DpcppOption]>,
  Values<"libc, libm-fp32, libm-fp64, all">, HelpText<"Control exclusion of "
  "device libraries from device binary linkage. Valid arguments "
  "are libc, libm-fp32, libm-fp64, all">;
#endif // INTEL_CUSTOMIZATION

//===----------------------------------------------------------------------===//
// FLangOption + CoreOption + NoXarchOption
//===----------------------------------------------------------------------===//
let Flags = [FlangOption, FlangOnlyOption, NoXarchOption, CoreOption] in {
def Xflang : Separate<["-"], "Xflang">,
  HelpText<"Pass <arg> to the flang compiler">, MetaVarName<"<arg>">,
  Flags<[NoXarchOption, CoreOption]>, Group<CompileOnly_Group>;
}

//===----------------------------------------------------------------------===//
// FlangOption and FC1 Options
//===----------------------------------------------------------------------===//
let Flags = [FC1Option, FlangOption, FlangOnlyOption] in {

def cpp : Flag<["-"], "cpp">, Group<f_Group>,
  HelpText<"Enable predefined and command line preprocessor macros">;
def nocpp : Flag<["-"], "nocpp">, Group<f_Group>,
  HelpText<"Disable predefined and command line preprocessor macros">;
def module_dir : Separate<["-"], "module-dir">, MetaVarName<"<dir>">,
  HelpText<"Put MODULE files in <dir>">,
  DocBrief<[{This option specifies where to put .mod files for compiled modules.
It is also added to the list of directories to be searched by an USE statement.
The default is the current directory.}]>;

def ffixed_form : Flag<["-"], "ffixed-form">, Group<f_Group>,
  HelpText<"Process source files in fixed form">;
def ffree_form : Flag<["-"], "ffree-form">, Group<f_Group>,
  HelpText<"Process source files in free form">;
def ffixed_line_length_EQ : Joined<["-"], "ffixed-line-length=">, Group<f_Group>,
  HelpText<"Use <value> as character line width in fixed mode">,
  DocBrief<[{Set column after which characters are ignored in typical fixed-form lines in the source
file}]>;
def ffixed_line_length_VALUE : Joined<["-"], "ffixed-line-length-">, Group<f_Group>, Alias<ffixed_line_length_EQ>;
def fopenacc : Flag<["-"], "fopenacc">, Group<f_Group>,
  HelpText<"Enable OpenACC">;
def fdefault_double_8 : Flag<["-"],"fdefault-double-8">, Group<f_Group>,
  HelpText<"Set the default double precision kind to an 8 byte wide type">;
def fdefault_integer_8 : Flag<["-"],"fdefault-integer-8">, Group<f_Group>,
  HelpText<"Set the default integer kind to an 8 byte wide type">;
def fdefault_real_8 : Flag<["-"],"fdefault-real-8">, Group<f_Group>,
  HelpText<"Set the default real kind to an 8 byte wide type">;
def flarge_sizes : Flag<["-"],"flarge-sizes">, Group<f_Group>,
  HelpText<"Use INTEGER(KIND=8) for the result type in size-related intrinsics">;
def fbackslash : Flag<["-"], "fbackslash">, Group<f_Group>,
  HelpText<"Specify that backslash in string introduces an escape character">,
  DocBrief<[{Change the interpretation of backslashes in string literals from
a single backslash character to "C-style" escape characters.}]>;
def fno_backslash : Flag<["-"], "fno-backslash">, Group<f_Group>;
def fxor_operator : Flag<["-"], "fxor-operator">, Group<f_Group>,
  HelpText<"Enable .XOR. as a synonym of .NEQV.">;
def fno_xor_operator : Flag<["-"], "fno-xor-operator">, Group<f_Group>;
def flogical_abbreviations : Flag<["-"], "flogical-abbreviations">, Group<f_Group>,
  HelpText<"Enable logical abbreviations">;
def fno_logical_abbreviations : Flag<["-"], "fno-logical-abbreviations">, Group<f_Group>;
def fimplicit_none : Flag<["-"], "fimplicit-none">, Group<f_Group>,
  HelpText<"No implicit typing allowed unless overridden by IMPLICIT statements">;
def fno_implicit_none : Flag<["-"], "fno-implicit-none">, Group<f_Group>;
def falternative_parameter_statement : Flag<["-"], "falternative-parameter-statement">, Group<f_Group>,
  HelpText<"Enable the old style PARAMETER statement">;
def fintrinsic_modules_path : Separate<["-"], "fintrinsic-modules-path">,  Group<f_Group>, MetaVarName<"<dir>">,
  HelpText<"Specify where to find the compiled intrinsic modules">,
  DocBrief<[{This option specifies the location of pre-compiled intrinsic modules, 
  if they are not in the default location expected by the compiler.}]>;
}

def J : JoinedOrSeparate<["-"], "J">,
  Flags<[RenderJoined, FlangOption, FC1Option, FlangOnlyOption]>,
  Group<gfortran_Group>,
  Alias<module_dir>;

//===----------------------------------------------------------------------===//
// FC1 Options
//===----------------------------------------------------------------------===//
let Flags = [FC1Option, FlangOnlyOption] in {

def fget_definition : MultiArg<["-"], "fget-definition", 3>,
  HelpText<"Get the symbol definition from <line> <start-column> <end-column>">,
  Group<Action_Group>;
def test_io : Flag<["-"], "test-io">, Group<Action_Group>,
  HelpText<"Run the InputOuputTest action. Use for development and testing only.">;
def fdebug_unparse_no_sema : Flag<["-"], "fdebug-unparse-no-sema">, Group<Action_Group>,
  HelpText<"Unparse and stop (skips the semantic checks)">,
  DocBrief<[{Only run the parser, then unparse the parse-tree and output the
generated Fortran source file. Semantic checks are disabled.}]>;
def fdebug_unparse : Flag<["-"], "fdebug-unparse">, Group<Action_Group>,
  HelpText<"Unparse and stop.">,
  DocBrief<[{Run the parser and the semantic checks. Then unparse the
parse-tree and output the generated Fortran source file.}]>;
def fdebug_unparse_with_symbols : Flag<["-"], "fdebug-unparse-with-symbols">, Group<Action_Group>,
  HelpText<"Unparse and stop.">;
def fdebug_dump_symbols : Flag<["-"], "fdebug-dump-symbols">, Group<Action_Group>,
  HelpText<"Dump symbols after the semantic analysis">;
def fdebug_dump_parse_tree : Flag<["-"], "fdebug-dump-parse-tree">, Group<Action_Group>,
  HelpText<"Dump the parse tree">,
  DocBrief<[{Run the Parser and the semantic checks, and then output the
parse tree.}]>;
def fdebug_dump_parse_tree_no_sema : Flag<["-"], "fdebug-dump-parse-tree-no-sema">, Group<Action_Group>,
  HelpText<"Dump the parse tree (skips the semantic checks)">,
  DocBrief<[{Run the Parser and then output the parse tree. Semantic
checks are disabled.}]>;
def fdebug_dump_all : Flag<["-"], "fdebug-dump-all">, Group<Action_Group>,
  HelpText<"Dump symbols and the parse tree after the semantic checks">;
def fdebug_dump_provenance : Flag<["-"], "fdebug-dump-provenance">, Group<Action_Group>,
  HelpText<"Dump provenance">;
def fdebug_dump_parsing_log : Flag<["-"], "fdebug-dump-parsing-log">, Group<Action_Group>,
  HelpText<"Run instrumented parse and dump the parsing log">;
def fdebug_measure_parse_tree : Flag<["-"], "fdebug-measure-parse-tree">, Group<Action_Group>,
  HelpText<"Measure the parse tree">;
def fdebug_pre_fir_tree : Flag<["-"], "fdebug-pre-fir-tree">, Group<Action_Group>,
  HelpText<"Dump the pre-FIR tree">;
def fdebug_module_writer : Flag<["-"],"fdebug-module-writer">, 
  HelpText<"Enable debug messages while writing module files">;
def fget_symbols_sources : Flag<["-"], "fget-symbols-sources">, Group<Action_Group>,
  HelpText<"Dump symbols and their source code locations">;

def module_suffix : Separate<["-"], "module-suffix">,  Group<f_Group>, MetaVarName<"<suffix>">,
  HelpText<"Use <suffix> as the suffix for module files (the default value is `.mod`)">;

}

//===----------------------------------------------------------------------===//
// CC1 Options
//===----------------------------------------------------------------------===//

let Flags = [CC1Option, NoDriverOption] in {

//===----------------------------------------------------------------------===//
// Target Options
//===----------------------------------------------------------------------===//

let Flags = [CC1Option, CC1AsOption, NoDriverOption] in {

def target_cpu : Separate<["-"], "target-cpu">,
  HelpText<"Target a specific cpu type">,
  MarshallingInfoString<TargetOpts<"CPU">>;
def tune_cpu : Separate<["-"], "tune-cpu">,
  HelpText<"Tune for a specific cpu type">,
  MarshallingInfoString<TargetOpts<"TuneCPU">>;
def target_feature : Separate<["-"], "target-feature">,
  HelpText<"Target specific attributes">,
  MarshallingInfoStringVector<TargetOpts<"FeaturesAsWritten">>;
def triple : Separate<["-"], "triple">,
  HelpText<"Specify target triple (e.g. i686-apple-darwin9)">,
  MarshallingInfoString<TargetOpts<"Triple">, "llvm::Triple::normalize(llvm::sys::getDefaultTargetTriple())">,
  AlwaysEmit, Normalizer<"normalizeTriple">;
def target_abi : Separate<["-"], "target-abi">,
  HelpText<"Target a particular ABI type">,
  MarshallingInfoString<TargetOpts<"ABI">>;
def target_sdk_version_EQ : Joined<["-"], "target-sdk-version=">,
  HelpText<"The version of target SDK used for compilation">;

}

def target_linker_version : Separate<["-"], "target-linker-version">,
  HelpText<"Target linker version">,
  MarshallingInfoString<TargetOpts<"LinkerVersion">>;
def triple_EQ : Joined<["-"], "triple=">, Alias<triple>;
def mfpmath : Separate<["-"], "mfpmath">,
  HelpText<"Which unit to use for fp math">,
  MarshallingInfoString<TargetOpts<"FPMath">>;

defm padding_on_unsigned_fixed_point : BoolOption<"f", "padding-on-unsigned-fixed-point",
  LangOpts<"PaddingOnUnsignedFixedPoint">, DefaultFalse,
  PosFlag<SetTrue, [], "Force each unsigned fixed point type to have an extra bit of padding to align their scales with those of signed fixed point types">,
  NegFlag<SetFalse>>,
  ShouldParseIf<ffixed_point.KeyPath>;

//===----------------------------------------------------------------------===//
// Analyzer Options
//===----------------------------------------------------------------------===//

def analysis_UnoptimizedCFG : Flag<["-"], "unoptimized-cfg">,
  HelpText<"Generate unoptimized CFGs for all analyses">,
  MarshallingInfoFlag<AnalyzerOpts<"UnoptimizedCFG">>;
def analysis_CFGAddImplicitDtors : Flag<["-"], "cfg-add-implicit-dtors">,
  HelpText<"Add C++ implicit destructors to CFGs for all analyses">;

def analyzer_store : Separate<["-"], "analyzer-store">,
  HelpText<"Source Code Analysis - Abstract Memory Store Models">;
def analyzer_store_EQ : Joined<["-"], "analyzer-store=">, Alias<analyzer_store>;

def analyzer_constraints : Separate<["-"], "analyzer-constraints">,
  HelpText<"Source Code Analysis - Symbolic Constraint Engines">;
def analyzer_constraints_EQ : Joined<["-"], "analyzer-constraints=">,
  Alias<analyzer_constraints>;

def analyzer_output : Separate<["-"], "analyzer-output">,
  HelpText<"Source Code Analysis - Output Options">;
def analyzer_output_EQ : Joined<["-"], "analyzer-output=">,
  Alias<analyzer_output>;

def analyzer_purge : Separate<["-"], "analyzer-purge">,
  HelpText<"Source Code Analysis - Dead Symbol Removal Frequency">;
def analyzer_purge_EQ : Joined<["-"], "analyzer-purge=">, Alias<analyzer_purge>;

def analyzer_opt_analyze_headers : Flag<["-"], "analyzer-opt-analyze-headers">,
  HelpText<"Force the static analyzer to analyze functions defined in header files">,
  MarshallingInfoFlag<AnalyzerOpts<"AnalyzeAll">>;
def analyzer_opt_analyze_nested_blocks : Flag<["-"], "analyzer-opt-analyze-nested-blocks">,
  HelpText<"Analyze the definitions of blocks in addition to functions">,
  MarshallingInfoFlag<AnalyzerOpts<"AnalyzeNestedBlocks">>;
def analyzer_display_progress : Flag<["-"], "analyzer-display-progress">,
  HelpText<"Emit verbose output about the analyzer's progress">,
  MarshallingInfoFlag<AnalyzerOpts<"AnalyzerDisplayProgress">>;
def analyze_function : Separate<["-"], "analyze-function">,
  HelpText<"Run analysis on specific function (for C++ include parameters in name)">,
  MarshallingInfoString<AnalyzerOpts<"AnalyzeSpecificFunction">>;
def analyze_function_EQ : Joined<["-"], "analyze-function=">, Alias<analyze_function>;
def trim_egraph : Flag<["-"], "trim-egraph">,
  HelpText<"Only show error-related paths in the analysis graph">,
  MarshallingInfoFlag<AnalyzerOpts<"TrimGraph">>;
def analyzer_viz_egraph_graphviz : Flag<["-"], "analyzer-viz-egraph-graphviz">,
  HelpText<"Display exploded graph using GraphViz">,
  MarshallingInfoFlag<AnalyzerOpts<"visualizeExplodedGraphWithGraphViz">>;
def analyzer_dump_egraph : Separate<["-"], "analyzer-dump-egraph">,
  HelpText<"Dump exploded graph to the specified file">,
  MarshallingInfoString<AnalyzerOpts<"DumpExplodedGraphTo">>;
def analyzer_dump_egraph_EQ : Joined<["-"], "analyzer-dump-egraph=">, Alias<analyzer_dump_egraph>;

def analyzer_inline_max_stack_depth : Separate<["-"], "analyzer-inline-max-stack-depth">,
  HelpText<"Bound on stack depth while inlining (4 by default)">,
  // Cap the stack depth at 4 calls (5 stack frames, base + 4 calls).
  MarshallingInfoInt<AnalyzerOpts<"InlineMaxStackDepth">, "5">;
def analyzer_inline_max_stack_depth_EQ : Joined<["-"], "analyzer-inline-max-stack-depth=">,
  Alias<analyzer_inline_max_stack_depth>;

def analyzer_inlining_mode : Separate<["-"], "analyzer-inlining-mode">,
  HelpText<"Specify the function selection heuristic used during inlining">;
def analyzer_inlining_mode_EQ : Joined<["-"], "analyzer-inlining-mode=">, Alias<analyzer_inlining_mode>;

def analyzer_disable_retry_exhausted : Flag<["-"], "analyzer-disable-retry-exhausted">,
  HelpText<"Do not re-analyze paths leading to exhausted nodes with a different strategy (may decrease code coverage)">,
  MarshallingInfoFlag<AnalyzerOpts<"NoRetryExhausted">>;

def analyzer_max_loop : Separate<["-"], "analyzer-max-loop">,
  HelpText<"The maximum number of times the analyzer will go through a loop">,
  MarshallingInfoInt<AnalyzerOpts<"maxBlockVisitOnPath">, "4">;
def analyzer_stats : Flag<["-"], "analyzer-stats">,
  HelpText<"Print internal analyzer statistics.">,
  MarshallingInfoFlag<AnalyzerOpts<"PrintStats">>;

def analyzer_checker : Separate<["-"], "analyzer-checker">,
  HelpText<"Choose analyzer checkers to enable">,
  ValuesCode<[{
    const char *Values =
    #define GET_CHECKERS
    #define CHECKER(FULLNAME, CLASS, HT, DOC_URI, IS_HIDDEN)  FULLNAME ","
    #include "clang/StaticAnalyzer/Checkers/Checkers.inc"
    #undef GET_CHECKERS
    #define GET_PACKAGES
    #define PACKAGE(FULLNAME)  FULLNAME ","
    #include "clang/StaticAnalyzer/Checkers/Checkers.inc"
    #undef GET_PACKAGES
    ;
  }]>;
def analyzer_checker_EQ : Joined<["-"], "analyzer-checker=">,
  Alias<analyzer_checker>;

def analyzer_disable_checker : Separate<["-"], "analyzer-disable-checker">,
  HelpText<"Choose analyzer checkers to disable">;
def analyzer_disable_checker_EQ : Joined<["-"], "analyzer-disable-checker=">,
  Alias<analyzer_disable_checker>;

def analyzer_disable_all_checks : Flag<["-"], "analyzer-disable-all-checks">,
  HelpText<"Disable all static analyzer checks">,
  MarshallingInfoFlag<AnalyzerOpts<"DisableAllCheckers">>;

def analyzer_checker_help : Flag<["-"], "analyzer-checker-help">,
  HelpText<"Display the list of analyzer checkers that are available">,
  MarshallingInfoFlag<AnalyzerOpts<"ShowCheckerHelp">>;

def analyzer_checker_help_alpha : Flag<["-"], "analyzer-checker-help-alpha">,
  HelpText<"Display the list of in development analyzer checkers. These "
           "are NOT considered safe, they are unstable and will emit incorrect "
           "reports. Enable ONLY FOR DEVELOPMENT purposes">,
  MarshallingInfoFlag<AnalyzerOpts<"ShowCheckerHelpAlpha">>;

def analyzer_checker_help_developer : Flag<["-"], "analyzer-checker-help-developer">,
  HelpText<"Display the list of developer-only checkers such as modeling "
           "and debug checkers">,
  MarshallingInfoFlag<AnalyzerOpts<"ShowCheckerHelpDeveloper">>;

def analyzer_config_help : Flag<["-"], "analyzer-config-help">,
  HelpText<"Display the list of -analyzer-config options. These are meant for "
           "development purposes only!">,
  MarshallingInfoFlag<AnalyzerOpts<"ShowConfigOptionsList">>;

def analyzer_list_enabled_checkers : Flag<["-"], "analyzer-list-enabled-checkers">,
  HelpText<"Display the list of enabled analyzer checkers">,
  MarshallingInfoFlag<AnalyzerOpts<"ShowEnabledCheckerList">>;

def analyzer_config : Separate<["-"], "analyzer-config">,
  HelpText<"Choose analyzer options to enable">;

def analyzer_checker_option_help : Flag<["-"], "analyzer-checker-option-help">,
  HelpText<"Display the list of checker and package options">,
  MarshallingInfoFlag<AnalyzerOpts<"ShowCheckerOptionList">>;

def analyzer_checker_option_help_alpha : Flag<["-"], "analyzer-checker-option-help-alpha">,
  HelpText<"Display the list of in development checker and package options. "
           "These are NOT considered safe, they are unstable and will emit "
           "incorrect reports. Enable ONLY FOR DEVELOPMENT purposes">,
  MarshallingInfoFlag<AnalyzerOpts<"ShowCheckerOptionAlphaList">>;

def analyzer_checker_option_help_developer : Flag<["-"], "analyzer-checker-option-help-developer">,
  HelpText<"Display the list of checker and package options meant for "
           "development purposes only">,
  MarshallingInfoFlag<AnalyzerOpts<"ShowCheckerOptionDeveloperList">>;

def analyzer_config_compatibility_mode : Separate<["-"], "analyzer-config-compatibility-mode">,
  HelpText<"Don't emit errors on invalid analyzer-config inputs">,
  Values<"true,false">, NormalizedValues<[[{false}], [{true}]]>,
  MarshallingInfoEnum<AnalyzerOpts<"ShouldEmitErrorsOnInvalidConfigValue">, [{true}]>;

def analyzer_config_compatibility_mode_EQ : Joined<["-"], "analyzer-config-compatibility-mode=">,
  Alias<analyzer_config_compatibility_mode>;

def analyzer_werror : Flag<["-"], "analyzer-werror">,
  HelpText<"Emit analyzer results as errors rather than warnings">,
  MarshallingInfoFlag<AnalyzerOpts<"AnalyzerWerror">>;

//===----------------------------------------------------------------------===//
// Migrator Options
//===----------------------------------------------------------------------===//
def migrator_no_nsalloc_error : Flag<["-"], "no-ns-alloc-error">,
  HelpText<"Do not error on use of NSAllocateCollectable/NSReallocateCollectable">,
  MarshallingInfoFlag<MigratorOpts<"NoNSAllocReallocError">>;

def migrator_no_finalize_removal : Flag<["-"], "no-finalize-removal">,
  HelpText<"Do not remove finalize method in gc mode">,
  MarshallingInfoFlag<MigratorOpts<"NoFinalizeRemoval">>;

//===----------------------------------------------------------------------===//
// CodeGen Options
//===----------------------------------------------------------------------===//

let Flags = [CC1Option, CC1AsOption, NoDriverOption] in {
def debug_info_kind_EQ : Joined<["-"], "debug-info-kind=">;
def debug_info_macro : Flag<["-"], "debug-info-macro">,
  HelpText<"Emit macro debug information">,
  MarshallingInfoFlag<CodeGenOpts<"MacroDebugInfo">>;
def default_function_attr : Separate<["-"], "default-function-attr">,
  HelpText<"Apply given attribute to all functions">,
  MarshallingInfoStringVector<CodeGenOpts<"DefaultFunctionAttrs">>;
def dwarf_version_EQ : Joined<["-"], "dwarf-version=">,
  MarshallingInfoInt<CodeGenOpts<"DwarfVersion">>;
def debugger_tuning_EQ : Joined<["-"], "debugger-tuning=">,
  Values<"gdb,lldb,sce,dbx">,
  NormalizedValuesScope<"llvm::DebuggerKind">, NormalizedValues<["GDB", "LLDB", "SCE", "DBX"]>,
  MarshallingInfoEnum<CodeGenOpts<"DebuggerTuning">, "Default">;
def dwarf_debug_flags : Separate<["-"], "dwarf-debug-flags">,
  HelpText<"The string to embed in the Dwarf debug flags record.">,
  MarshallingInfoString<CodeGenOpts<"DwarfDebugFlags">>;
def record_command_line : Separate<["-"], "record-command-line">,
  HelpText<"The string to embed in the .LLVM.command.line section.">,
  MarshallingInfoString<CodeGenOpts<"RecordCommandLine">>;
def compress_debug_sections_EQ : Joined<["-", "--"], "compress-debug-sections=">,
    HelpText<"DWARF debug sections compression type">, Values<"none,zlib,zlib-gnu">,
    NormalizedValuesScope<"llvm::DebugCompressionType">, NormalizedValues<["None", "Z", "GNU"]>,
    MarshallingInfoEnum<CodeGenOpts<"CompressDebugSections">, "None">;
def compress_debug_sections : Flag<["-", "--"], "compress-debug-sections">,
  Alias<compress_debug_sections_EQ>, AliasArgs<["zlib"]>;
def mno_exec_stack : Flag<["-"], "mnoexecstack">,
  HelpText<"Mark the file as not needing an executable stack">,
  MarshallingInfoFlag<CodeGenOpts<"NoExecStack">>;
def massembler_no_warn : Flag<["-"], "massembler-no-warn">,
  HelpText<"Make assembler not emit warnings">,
  MarshallingInfoFlag<CodeGenOpts<"NoWarn">>;
def massembler_fatal_warnings : Flag<["-"], "massembler-fatal-warnings">,
  HelpText<"Make assembler warnings fatal">,
  MarshallingInfoFlag<CodeGenOpts<"FatalWarnings">>;
def mrelax_relocations : Flag<["--"], "mrelax-relocations">,
    HelpText<"Use relaxable elf relocations">,
    MarshallingInfoFlag<CodeGenOpts<"RelaxELFRelocations">>;
def msave_temp_labels : Flag<["-"], "msave-temp-labels">,
  HelpText<"Save temporary labels in the symbol table. "
           "Note this may change .s semantics and shouldn't generally be used "
           "on compiler-generated code.">,
  MarshallingInfoFlag<CodeGenOpts<"SaveTempLabels">>;
def mrelocation_model : Separate<["-"], "mrelocation-model">,
  HelpText<"The relocation model to use">, Values<"static,pic,ropi,rwpi,ropi-rwpi,dynamic-no-pic">,
  NormalizedValuesScope<"llvm::Reloc">,
  NormalizedValues<["Static", "PIC_", "ROPI", "RWPI", "ROPI_RWPI", "DynamicNoPIC"]>,
  MarshallingInfoEnum<CodeGenOpts<"RelocationModel">, "PIC_">;
def fno_math_builtin : Flag<["-"], "fno-math-builtin">,
  HelpText<"Disable implicit builtin knowledge of math functions">,
  MarshallingInfoFlag<LangOpts<"NoMathBuiltin">>;
def fuse_ctor_homing: Flag<["-"], "fuse-ctor-homing">,
    HelpText<"Use constructor homing if we are using limited debug info already">;
}

// if INTEL_CUSTOMIZATION
def disable_intel_proprietary_opts : Flag<["-"],
  "disable-intel-proprietary-opts">,
  HelpText<"Disable Intel proprietary optimizations">,
  MarshallingInfoFlag<CodeGenOpts<"DisableIntelProprietaryOpts">>;
def disable_cpudispatch_ifuncs : Flag<["-"], "disable-cpudispatch-ifuncs">,
  HelpText<"Forces cpu_dispatch resolver generation to not use ifuncs on ELF "
           "systems">,
  MarshallingInfoFlag<CodeGenOpts<"DisableCpuDispatchIFuncs">>;
// endif INTEL_CUSTOMIZATION

def disable_llvm_verifier : Flag<["-"], "disable-llvm-verifier">,
  HelpText<"Don't run the LLVM IR verifier pass">,
  MarshallingInfoNegativeFlag<CodeGenOpts<"VerifyModule">>;
def disable_llvm_passes : Flag<["-"], "disable-llvm-passes">,
  HelpText<"Use together with -emit-llvm to get pristine LLVM IR from the "
           "frontend by not running any LLVM passes at all">,
  MarshallingInfoFlag<CodeGenOpts<"DisableLLVMPasses">>;
def disable_llvm_optzns : Flag<["-"], "disable-llvm-optzns">,
  Alias<disable_llvm_passes>;
def disable_lifetimemarkers : Flag<["-"], "disable-lifetime-markers">,
  HelpText<"Disable lifetime-markers emission even when optimizations are "
           "enabled">,
  MarshallingInfoFlag<CodeGenOpts<"DisableLifetimeMarkers">>;
def disable_O0_optnone : Flag<["-"], "disable-O0-optnone">,
  HelpText<"Disable adding the optnone attribute to functions at O0">,
  MarshallingInfoFlag<CodeGenOpts<"DisableO0ImplyOptNone">>;
def disable_red_zone : Flag<["-"], "disable-red-zone">,
  HelpText<"Do not emit code that uses the red zone.">,
  MarshallingInfoFlag<CodeGenOpts<"DisableRedZone">>;
// if INTEL_CUSTOMIZATION
// TODO: Delete this customization once the option use removed from all drivers.
// -dwarf-column-info option was deleted in
// b0b5162 [Driver] Pass -gno-column-info instead of -dwarf-column-info
def dwarf_column_info : Flag<["-"], "dwarf-column-info">,
  HelpText<"Dummy option. Do not use.">;
// endif INTEL_CUSTOMIZATION
def dwarf_ext_refs : Flag<["-"], "dwarf-ext-refs">,
  HelpText<"Generate debug info with external references to clang modules"
           " or precompiled headers">,
  MarshallingInfoFlag<CodeGenOpts<"DebugTypeExtRefs">>;
def dwarf_explicit_import : Flag<["-"], "dwarf-explicit-import">,
  HelpText<"Generate explicit import from anonymous namespace to containing"
           " scope">,
  MarshallingInfoFlag<CodeGenOpts<"DebugExplicitImport">>;
def debug_forward_template_params : Flag<["-"], "debug-forward-template-params">,
  HelpText<"Emit complete descriptions of template parameters in forward"
           " declarations">,
  MarshallingInfoFlag<CodeGenOpts<"DebugFwdTemplateParams">>;
def fforbid_guard_variables : Flag<["-"], "fforbid-guard-variables">,
  HelpText<"Emit an error if a C++ static local initializer would need a guard variable">,
  MarshallingInfoFlag<CodeGenOpts<"ForbidGuardVariables">>;
def no_implicit_float : Flag<["-"], "no-implicit-float">,
  HelpText<"Don't generate implicit floating point instructions">,
  MarshallingInfoFlag<CodeGenOpts<"NoImplicitFloat">>;
def fdump_vtable_layouts : Flag<["-"], "fdump-vtable-layouts">,
  HelpText<"Dump the layouts of all vtables that will be emitted in a translation unit">,
  MarshallingInfoFlag<LangOpts<"DumpVTableLayouts">>;
def fmerge_functions : Flag<["-"], "fmerge-functions">,
  HelpText<"Permit merging of identical functions when optimizing.">,
  MarshallingInfoFlag<CodeGenOpts<"MergeFunctions">>;
def coverage_data_file : Separate<["-"], "coverage-data-file">,
  HelpText<"Emit coverage data to this filename.">,
  MarshallingInfoString<CodeGenOpts<"CoverageDataFile">>,
  ShouldParseIf<!strconcat(fprofile_arcs.KeyPath, "||", ftest_coverage.KeyPath)>;
def coverage_data_file_EQ : Joined<["-"], "coverage-data-file=">,
  Alias<coverage_data_file>;
def coverage_notes_file : Separate<["-"], "coverage-notes-file">,
  HelpText<"Emit coverage notes to this filename.">,
  MarshallingInfoString<CodeGenOpts<"CoverageNotesFile">>,
  ShouldParseIf<!strconcat(fprofile_arcs.KeyPath, "||", ftest_coverage.KeyPath)>;
def coverage_notes_file_EQ : Joined<["-"], "coverage-notes-file=">,
  Alias<coverage_notes_file>;
def coverage_version_EQ : Joined<["-"], "coverage-version=">,
  HelpText<"Four-byte version string for gcov files.">;
def dump_coverage_mapping : Flag<["-"], "dump-coverage-mapping">,
  HelpText<"Dump the coverage mapping records, for testing">,
  MarshallingInfoFlag<CodeGenOpts<"DumpCoverageMapping">>;
def fuse_register_sized_bitfield_access: Flag<["-"], "fuse-register-sized-bitfield-access">,
  HelpText<"Use register sized accesses to bit-fields, when possible.">,
  MarshallingInfoFlag<CodeGenOpts<"UseRegisterSizedBitfieldAccess">>;
def relaxed_aliasing : Flag<["-"], "relaxed-aliasing">,
  HelpText<"Turn off Type Based Alias Analysis">,
  MarshallingInfoFlag<CodeGenOpts<"RelaxedAliasing">>;
def no_struct_path_tbaa : Flag<["-"], "no-struct-path-tbaa">,
  HelpText<"Turn off struct-path aware Type Based Alias Analysis">,
  MarshallingInfoNegativeFlag<CodeGenOpts<"StructPathTBAA">>;
def new_struct_path_tbaa : Flag<["-"], "new-struct-path-tbaa">,
  HelpText<"Enable enhanced struct-path aware Type Based Alias Analysis">;
def mdebug_pass : Separate<["-"], "mdebug-pass">,
  HelpText<"Enable additional debug output">,
  MarshallingInfoString<CodeGenOpts<"DebugPass">>;
def mframe_pointer_EQ : Joined<["-"], "mframe-pointer=">,
  HelpText<"Specify which frame pointers to retain (all, non-leaf, none).">, Values<"all,non-leaf,none">,
  NormalizedValuesScope<"CodeGenOptions::FramePointerKind">, NormalizedValues<["All", "NonLeaf", "None"]>,
  MarshallingInfoEnum<CodeGenOpts<"FramePointer">, "None">;
def mdisable_tail_calls : Flag<["-"], "mdisable-tail-calls">,
  HelpText<"Disable tail call optimization, keeping the call stack accurate">,
  MarshallingInfoFlag<CodeGenOpts<"DisableTailCalls">>;
def menable_no_infinities : Flag<["-"], "menable-no-infs">,
  HelpText<"Allow optimization to assume there are no infinities.">,
  MarshallingInfoFlag<LangOpts<"NoHonorInfs">>, ImpliedByAnyOf<[ffinite_math_only.KeyPath]>;
def menable_no_nans : Flag<["-"], "menable-no-nans">,
  HelpText<"Allow optimization to assume there are no NaNs.">,
  MarshallingInfoFlag<LangOpts<"NoHonorNaNs">>, ImpliedByAnyOf<[ffinite_math_only.KeyPath]>;
def mreassociate : Flag<["-"], "mreassociate">,
  HelpText<"Allow reassociation transformations for floating-point instructions">,
  MarshallingInfoFlag<LangOpts<"AllowFPReassoc">>, ImpliedByAnyOf<[menable_unsafe_fp_math.KeyPath]>;
def mabi_EQ_ieeelongdouble : Flag<["-"], "mabi=ieeelongdouble">,
  HelpText<"Use IEEE 754 quadruple-precision for long double">,
  MarshallingInfoFlag<LangOpts<"PPCIEEELongDouble">>;
def mfloat_abi : Separate<["-"], "mfloat-abi">,
  HelpText<"The float ABI to use">,
  MarshallingInfoString<CodeGenOpts<"FloatABI">>;
def mtp : Separate<["-"], "mtp">,
  HelpText<"Mode for reading thread pointer">;
def mlimit_float_precision : Separate<["-"], "mlimit-float-precision">,
  HelpText<"Limit float precision to the given value">,
  MarshallingInfoString<CodeGenOpts<"LimitFloatPrecision">>;
def mregparm : Separate<["-"], "mregparm">,
  HelpText<"Limit the number of registers available for integer arguments">,
  MarshallingInfoInt<CodeGenOpts<"NumRegisterParameters">>;
def msmall_data_limit : Separate<["-"], "msmall-data-limit">,
  HelpText<"Put global and static data smaller than the limit into a special section">,
  MarshallingInfoInt<CodeGenOpts<"SmallDataLimit">>;
def munwind_tables : Flag<["-"], "munwind-tables">,
  HelpText<"Generate unwinding tables for all functions">,
  MarshallingInfoFlag<CodeGenOpts<"UnwindTables">>;
def mconstructor_aliases : Flag<["-"], "mconstructor-aliases">,
  HelpText<"Emit complete constructors and destructors as aliases when possible">,
  MarshallingInfoFlag<CodeGenOpts<"CXXCtorDtorAliases">>;
def mlink_bitcode_file : Separate<["-"], "mlink-bitcode-file">,
  HelpText<"Link the given bitcode file before performing optimizations.">;
def mlink_builtin_bitcode : Separate<["-"], "mlink-builtin-bitcode">,
  HelpText<"Link and internalize needed symbols from the given bitcode file "
           "before performing optimizations.">;
def mlink_cuda_bitcode : Separate<["-"], "mlink-cuda-bitcode">,
  Alias<mlink_builtin_bitcode>;
def vectorize_loops : Flag<["-"], "vectorize-loops">,
  HelpText<"Run the Loop vectorization passes">,
  MarshallingInfoFlag<CodeGenOpts<"VectorizeLoop">>;
def vectorize_slp : Flag<["-"], "vectorize-slp">,
  HelpText<"Run the SLP vectorization passes">,
  MarshallingInfoFlag<CodeGenOpts<"VectorizeSLP">>;
def dependent_lib : Joined<["--"], "dependent-lib=">,
  HelpText<"Add dependent library">,
  MarshallingInfoStringVector<CodeGenOpts<"DependentLibraries">>;
def linker_option : Joined<["--"], "linker-option=">,
  HelpText<"Add linker option">,
  MarshallingInfoStringVector<CodeGenOpts<"LinkerOptions">>;
def fsanitize_coverage_type : Joined<["-"], "fsanitize-coverage-type=">,
                              HelpText<"Sanitizer coverage type">,
                              MarshallingInfoInt<CodeGenOpts<"SanitizeCoverageType">>;
def fsanitize_coverage_indirect_calls
    : Flag<["-"], "fsanitize-coverage-indirect-calls">,
      HelpText<"Enable sanitizer coverage for indirect calls">,
      MarshallingInfoFlag<CodeGenOpts<"SanitizeCoverageIndirectCalls">>;
def fsanitize_coverage_trace_bb
    : Flag<["-"], "fsanitize-coverage-trace-bb">,
      HelpText<"Enable basic block tracing in sanitizer coverage">,
      MarshallingInfoFlag<CodeGenOpts<"SanitizeCoverageTraceBB">>;
def fsanitize_coverage_trace_cmp
    : Flag<["-"], "fsanitize-coverage-trace-cmp">,
      HelpText<"Enable cmp instruction tracing in sanitizer coverage">,
      MarshallingInfoFlag<CodeGenOpts<"SanitizeCoverageTraceCmp">>;
def fsanitize_coverage_trace_div
    : Flag<["-"], "fsanitize-coverage-trace-div">,
      HelpText<"Enable div instruction tracing in sanitizer coverage">,
      MarshallingInfoFlag<CodeGenOpts<"SanitizeCoverageTraceDiv">>;
def fsanitize_coverage_trace_gep
    : Flag<["-"], "fsanitize-coverage-trace-gep">,
      HelpText<"Enable gep instruction tracing in sanitizer coverage">,
      MarshallingInfoFlag<CodeGenOpts<"SanitizeCoverageTraceGep">>;
def fsanitize_coverage_8bit_counters
    : Flag<["-"], "fsanitize-coverage-8bit-counters">,
      HelpText<"Enable frequency counters in sanitizer coverage">,
      MarshallingInfoFlag<CodeGenOpts<"SanitizeCoverage8bitCounters">>;
def fsanitize_coverage_inline_8bit_counters
    : Flag<["-"], "fsanitize-coverage-inline-8bit-counters">,
      HelpText<"Enable inline 8-bit counters in sanitizer coverage">,
      MarshallingInfoFlag<CodeGenOpts<"SanitizeCoverageInline8bitCounters">>;
def fsanitize_coverage_inline_bool_flag
    : Flag<["-"], "fsanitize-coverage-inline-bool-flag">,
      HelpText<"Enable inline bool flag in sanitizer coverage">,
      MarshallingInfoFlag<CodeGenOpts<"SanitizeCoverageInlineBoolFlag">>;
def fsanitize_coverage_pc_table
    : Flag<["-"], "fsanitize-coverage-pc-table">,
      HelpText<"Create a table of coverage-instrumented PCs">,
      MarshallingInfoFlag<CodeGenOpts<"SanitizeCoveragePCTable">>;
def fsanitize_coverage_trace_pc
    : Flag<["-"], "fsanitize-coverage-trace-pc">,
      HelpText<"Enable PC tracing in sanitizer coverage">,
      MarshallingInfoFlag<CodeGenOpts<"SanitizeCoverageTracePC">>;
def fsanitize_coverage_trace_pc_guard
    : Flag<["-"], "fsanitize-coverage-trace-pc-guard">,
      HelpText<"Enable PC tracing with guard in sanitizer coverage">,
      MarshallingInfoFlag<CodeGenOpts<"SanitizeCoverageTracePCGuard">>;
def fsanitize_coverage_no_prune
    : Flag<["-"], "fsanitize-coverage-no-prune">,
      HelpText<"Disable coverage pruning (i.e. instrument all blocks/edges)">,
      MarshallingInfoFlag<CodeGenOpts<"SanitizeCoverageNoPrune">>;
def fsanitize_coverage_stack_depth
    : Flag<["-"], "fsanitize-coverage-stack-depth">,
      HelpText<"Enable max stack depth tracing">,
      MarshallingInfoFlag<CodeGenOpts<"SanitizeCoverageStackDepth">>;
def fpatchable_function_entry_offset_EQ
    : Joined<["-"], "fpatchable-function-entry-offset=">, MetaVarName<"<M>">,
      HelpText<"Generate M NOPs before function entry">,
      MarshallingInfoInt<CodeGenOpts<"PatchableFunctionEntryOffset">>;
def fprofile_instrument_EQ : Joined<["-"], "fprofile-instrument=">,
    HelpText<"Enable PGO instrumentation. The accepted value is clang, llvm, "
             "or none">, Values<"none,clang,llvm,csllvm">,
    NormalizedValuesScope<"CodeGenOptions">,
    NormalizedValues<["ProfileNone", "ProfileClangInstr", "ProfileIRInstr", "ProfileCSIRInstr"]>,
    MarshallingInfoEnum<CodeGenOpts<"ProfileInstr">, "ProfileNone">;
def fprofile_instrument_path_EQ : Joined<["-"], "fprofile-instrument-path=">,
    HelpText<"Generate instrumented code to collect execution counts into "
             "<file> (overridden by LLVM_PROFILE_FILE env var)">,
    MarshallingInfoString<CodeGenOpts<"InstrProfileOutput">>;
def fprofile_instrument_use_path_EQ :
    Joined<["-"], "fprofile-instrument-use-path=">,
    HelpText<"Specify the profile path in PGO use compilation">,
    MarshallingInfoString<CodeGenOpts<"ProfileInstrumentUsePath">>;
def flto_visibility_public_std:
    Flag<["-"], "flto-visibility-public-std">,
    HelpText<"Use public LTO visibility for classes in std and stdext namespaces">,
    MarshallingInfoFlag<CodeGenOpts<"LTOVisibilityPublicStd">>;
defm lto_unit : BoolOption<"f", "lto-unit",
  CodeGenOpts<"LTOUnit">, DefaultFalse,
  PosFlag<SetTrue, [CC1Option], "Emit IR to support LTO unit features (CFI, whole program vtable opt)">,
  NegFlag<SetFalse>>;
defm debug_pass_manager : BoolOption<"f", "debug-pass-manager",
  CodeGenOpts<"DebugPassManager">, DefaultFalse,
  PosFlag<SetTrue, [], "Prints debug information for the new pass manager">,
  NegFlag<SetFalse, [], "Disables debug printing for the new pass manager">>;
def fexperimental_debug_variable_locations : Flag<["-"],
    "fexperimental-debug-variable-locations">,
    HelpText<"Use experimental new value-tracking variable locations">,
    MarshallingInfoFlag<CodeGenOpts<"ValueTrackingVariableLocations">>;
def fverify_debuginfo_preserve
    : Flag<["-"], "fverify-debuginfo-preserve">,
      HelpText<"Enable Debug Info Metadata preservation testing in "
               "optimizations.">,
      MarshallingInfoFlag<CodeGenOpts<"EnableDIPreservationVerify">>;
def fverify_debuginfo_preserve_export
    : Joined<["-"], "fverify-debuginfo-preserve-export=">,
      MetaVarName<"<file>">,
      HelpText<"Export debug info (by testing original Debug Info) failures "
               "into specified (JSON) file (should be abs path as we use "
               "append mode to insert new JSON objects).">,
      MarshallingInfoString<CodeGenOpts<"DIBugsReportFilePath">>;
def fwarn_stack_size_EQ
    : Joined<["-"], "fwarn-stack-size=">,
      MarshallingInfoInt<CodeGenOpts<"WarnStackSize">, "UINT_MAX">;
// The driver option takes the key as a parameter to the -msign-return-address=
// and -mbranch-protection= options, but CC1 has a separate option so we
// don't have to parse the parameter twice.
def msign_return_address_key_EQ : Joined<["-"], "msign-return-address-key=">,
    Values<"a_key,b_key">;
def mbranch_target_enforce : Flag<["-"], "mbranch-target-enforce">,
  MarshallingInfoFlag<LangOpts<"BranchTargetEnforcement">>;
def fno_dllexport_inlines : Flag<["-"], "fno-dllexport-inlines">,
  MarshallingInfoNegativeFlag<LangOpts<"DllExportInlines">>;
def cfguard_no_checks : Flag<["-"], "cfguard-no-checks">,
    HelpText<"Emit Windows Control Flow Guard tables only (no checks)">,
    MarshallingInfoFlag<CodeGenOpts<"ControlFlowGuardNoChecks">>;
def cfguard : Flag<["-"], "cfguard">,
    HelpText<"Emit Windows Control Flow Guard tables and checks">,
    MarshallingInfoFlag<CodeGenOpts<"ControlFlowGuard">>;
def ehcontguard : Flag<["-"], "ehcontguard">,
    HelpText<"Emit Windows EH Continuation Guard tables">,
    MarshallingInfoFlag<CodeGenOpts<"EHContGuard">>;

def fdenormal_fp_math_f32_EQ : Joined<["-"], "fdenormal-fp-math-f32=">,
   Group<f_Group>;

//===----------------------------------------------------------------------===//
// Dependency Output Options
//===----------------------------------------------------------------------===//

def sys_header_deps : Flag<["-"], "sys-header-deps">,
  HelpText<"Include system headers in dependency output">,
  MarshallingInfoFlag<DependencyOutputOpts<"IncludeSystemHeaders">>;
def module_file_deps : Flag<["-"], "module-file-deps">,
  HelpText<"Include module files in dependency output">,
  MarshallingInfoFlag<DependencyOutputOpts<"IncludeModuleFiles">>;
def header_include_file : Separate<["-"], "header-include-file">,
  HelpText<"Filename (or -) to write header include output to">,
  MarshallingInfoString<DependencyOutputOpts<"HeaderIncludeOutputFile">>;
def show_includes : Flag<["--"], "show-includes">,
  HelpText<"Print cl.exe style /showIncludes to stdout">;
def dependency_filter : Separate<["-"], "dependency-filter">,
  HelpText<"Filter dependencies with prefix from the dependency output.">,
  MarshallingInfoString<DependencyOutputOpts<"DependencyFilter">>;

//===----------------------------------------------------------------------===//
// Diagnostic Options
//===----------------------------------------------------------------------===//

def diagnostic_log_file : Separate<["-"], "diagnostic-log-file">,
  HelpText<"Filename (or -) to log diagnostics to">,
  MarshallingInfoString<DiagnosticOpts<"DiagnosticLogFile">>;
def diagnostic_serialized_file : Separate<["-"], "serialize-diagnostic-file">,
  MetaVarName<"<filename>">,
  HelpText<"File for serializing diagnostics in a binary format">;

def fdiagnostics_format : Separate<["-"], "fdiagnostics-format">,
  HelpText<"Change diagnostic formatting to match IDE and command line tools">, Values<"clang,msvc,vi">,
  NormalizedValuesScope<"DiagnosticOptions">, NormalizedValues<["Clang", "MSVC", "Vi"]>,
  MarshallingInfoEnum<DiagnosticOpts<"Format">, "Clang">;
def fdiagnostics_show_category : Separate<["-"], "fdiagnostics-show-category">,
  HelpText<"Print diagnostic category">, Values<"none,id,name">,
  NormalizedValues<["0", "1", "2"]>,
  MarshallingInfoEnum<DiagnosticOpts<"ShowCategories">, "0">;
def fno_diagnostics_use_presumed_location : Flag<["-"], "fno-diagnostics-use-presumed-location">,
  HelpText<"Ignore #line directives when displaying diagnostic locations">,
  MarshallingInfoNegativeFlag<DiagnosticOpts<"ShowPresumedLoc">>;
def ftabstop : Separate<["-"], "ftabstop">, MetaVarName<"<N>">,
  HelpText<"Set the tab stop distance.">,
  MarshallingInfoInt<DiagnosticOpts<"TabStop">, "DiagnosticOptions::DefaultTabStop">;
def ferror_limit : Separate<["-"], "ferror-limit">, MetaVarName<"<N>">,
  HelpText<"Set the maximum number of errors to emit before stopping (0 = no limit).">,
  MarshallingInfoInt<DiagnosticOpts<"ErrorLimit">>;
def fmacro_backtrace_limit : Separate<["-"], "fmacro-backtrace-limit">, MetaVarName<"<N>">,
  HelpText<"Set the maximum number of entries to print in a macro expansion backtrace (0 = no limit).">,
  MarshallingInfoInt<DiagnosticOpts<"MacroBacktraceLimit">, "DiagnosticOptions::DefaultMacroBacktraceLimit">;
def ftemplate_backtrace_limit : Separate<["-"], "ftemplate-backtrace-limit">, MetaVarName<"<N>">,
  HelpText<"Set the maximum number of entries to print in a template instantiation backtrace (0 = no limit).">,
  MarshallingInfoInt<DiagnosticOpts<"TemplateBacktraceLimit">, "DiagnosticOptions::DefaultTemplateBacktraceLimit">;
def fconstexpr_backtrace_limit : Separate<["-"], "fconstexpr-backtrace-limit">, MetaVarName<"<N>">,
  HelpText<"Set the maximum number of entries to print in a constexpr evaluation backtrace (0 = no limit).">,
  MarshallingInfoInt<DiagnosticOpts<"ConstexprBacktraceLimit">, "DiagnosticOptions::DefaultConstexprBacktraceLimit">;
def fspell_checking_limit : Separate<["-"], "fspell-checking-limit">, MetaVarName<"<N>">,
  HelpText<"Set the maximum number of times to perform spell checking on unrecognized identifiers (0 = no limit).">,
  MarshallingInfoInt<DiagnosticOpts<"SpellCheckingLimit">, "DiagnosticOptions::DefaultSpellCheckingLimit">;
def fcaret_diagnostics_max_lines :
  Separate<["-"], "fcaret-diagnostics-max-lines">, MetaVarName<"<N>">,
  HelpText<"Set the maximum number of source lines to show in a caret diagnostic">,
  MarshallingInfoInt<DiagnosticOpts<"SnippetLineLimit">, "DiagnosticOptions::DefaultSnippetLineLimit">;
def verify_EQ : CommaJoined<["-"], "verify=">,
  MetaVarName<"<prefixes>">,
  HelpText<"Verify diagnostic output using comment directives that start with"
           " prefixes in the comma-separated sequence <prefixes>">;
def verify : Flag<["-"], "verify">,
  HelpText<"Equivalent to -verify=expected">;
def verify_ignore_unexpected : Flag<["-"], "verify-ignore-unexpected">,
  HelpText<"Ignore unexpected diagnostic messages">;
def verify_ignore_unexpected_EQ : CommaJoined<["-"], "verify-ignore-unexpected=">,
  HelpText<"Ignore unexpected diagnostic messages">;
def Wno_rewrite_macros : Flag<["-"], "Wno-rewrite-macros">,
  HelpText<"Silence ObjC rewriting warnings">,
  MarshallingInfoFlag<DiagnosticOpts<"NoRewriteMacros">>;

//===----------------------------------------------------------------------===//
// Frontend Options
//===----------------------------------------------------------------------===//

// This isn't normally used, it is just here so we can parse a
// CompilerInvocation out of a driver-derived argument vector.
def cc1 : Flag<["-"], "cc1">;
def cc1as : Flag<["-"], "cc1as">;

def ast_merge : Separate<["-"], "ast-merge">,
  MetaVarName<"<ast file>">,
  HelpText<"Merge the given AST file into the translation unit being compiled.">,
  MarshallingInfoStringVector<FrontendOpts<"ASTMergeFiles">>;
def aux_target_cpu : Separate<["-"], "aux-target-cpu">,
  HelpText<"Target a specific auxiliary cpu type">;
def aux_target_feature : Separate<["-"], "aux-target-feature">,
  HelpText<"Target specific auxiliary attributes">;
def aux_triple : Separate<["-"], "aux-triple">,
  HelpText<"Auxiliary target triple.">,
  MarshallingInfoString<FrontendOpts<"AuxTriple">>;
def code_completion_at : Separate<["-"], "code-completion-at">,
  MetaVarName<"<file>:<line>:<column>">,
  HelpText<"Dump code-completion information at a location">;
def remap_file : Separate<["-"], "remap-file">,
  MetaVarName<"<from>;<to>">,
  HelpText<"Replace the contents of the <from> file with the contents of the <to> file">;
def code_completion_at_EQ : Joined<["-"], "code-completion-at=">,
  Alias<code_completion_at>;
def code_completion_macros : Flag<["-"], "code-completion-macros">,
  HelpText<"Include macros in code-completion results">,
  MarshallingInfoFlag<FrontendOpts<"CodeCompleteOpts.IncludeMacros">>;
def code_completion_patterns : Flag<["-"], "code-completion-patterns">,
  HelpText<"Include code patterns in code-completion results">,
  MarshallingInfoFlag<FrontendOpts<"CodeCompleteOpts.IncludeCodePatterns">>;
def no_code_completion_globals : Flag<["-"], "no-code-completion-globals">,
  HelpText<"Do not include global declarations in code-completion results.">,
  MarshallingInfoNegativeFlag<FrontendOpts<"CodeCompleteOpts.IncludeGlobals">>;
def no_code_completion_ns_level_decls : Flag<["-"], "no-code-completion-ns-level-decls">,
  HelpText<"Do not include declarations inside namespaces (incl. global namespace) in the code-completion results.">,
  MarshallingInfoNegativeFlag<FrontendOpts<"CodeCompleteOpts.IncludeNamespaceLevelDecls">>;
def code_completion_brief_comments : Flag<["-"], "code-completion-brief-comments">,
  HelpText<"Include brief documentation comments in code-completion results.">,
  MarshallingInfoFlag<FrontendOpts<"CodeCompleteOpts.IncludeBriefComments">>;
def code_completion_with_fixits : Flag<["-"], "code-completion-with-fixits">,
  HelpText<"Include code completion results which require small fix-its.">,
  MarshallingInfoFlag<FrontendOpts<"CodeCompleteOpts.IncludeFixIts">>;
def disable_free : Flag<["-"], "disable-free">,
  HelpText<"Disable freeing of memory on exit">,
  MarshallingInfoFlag<FrontendOpts<"DisableFree">>;
#if INTEL_CUSTOMIZATION
def no_disable_free: Flag<["-"], "no-disable-free">,
  HelpText<"Do not disable freeing of memory on exit">;
#endif // INTEL_CUSTOMIZATION
def enable_noundef_analysis : Flag<["-"], "enable-noundef-analysis">, Group<f_Group>,
  HelpText<"Enable analyzing function argument and return types for mandatory definedness">,
  MarshallingInfoFlag<CodeGenOpts<"EnableNoundefAttrs">>;
def discard_value_names : Flag<["-"], "discard-value-names">,
  HelpText<"Discard value names in LLVM IR">,
  MarshallingInfoFlag<CodeGenOpts<"DiscardValueNames">>;
def load : Separate<["-"], "load">, MetaVarName<"<dsopath>">,
  HelpText<"Load the named plugin (dynamic shared object)">;
def plugin : Separate<["-"], "plugin">, MetaVarName<"<name>">,
  HelpText<"Use the named plugin action instead of the default action (use \"help\" to list available options)">;
def plugin_arg : JoinedAndSeparate<["-"], "plugin-arg-">,
    MetaVarName<"<name> <arg>">,
    HelpText<"Pass <arg> to plugin <name>">;
def add_plugin : Separate<["-"], "add-plugin">, MetaVarName<"<name>">,
  HelpText<"Use the named plugin action in addition to the default action">,
  MarshallingInfoStringVector<FrontendOpts<"AddPluginActions">>;
def ast_dump_filter : Separate<["-"], "ast-dump-filter">,
  MetaVarName<"<dump_filter>">,
  HelpText<"Use with -ast-dump or -ast-print to dump/print only AST declaration"
           " nodes having a certain substring in a qualified name. Use"
           " -ast-list to list all filterable declaration node names.">,
  MarshallingInfoString<FrontendOpts<"ASTDumpFilter">>;
def fno_modules_global_index : Flag<["-"], "fno-modules-global-index">,
  HelpText<"Do not automatically generate or update the global module index">,
  MarshallingInfoNegativeFlag<FrontendOpts<"UseGlobalModuleIndex">>;
def fno_modules_error_recovery : Flag<["-"], "fno-modules-error-recovery">,
  HelpText<"Do not automatically import modules for error recovery">,
  MarshallingInfoNegativeFlag<LangOpts<"ModulesErrorRecovery">>;
def fmodule_map_file_home_is_cwd : Flag<["-"], "fmodule-map-file-home-is-cwd">,
  HelpText<"Use the current working directory as the home directory of "
           "module maps specified by -fmodule-map-file=<FILE>">,
  MarshallingInfoFlag<HeaderSearchOpts<"ModuleMapFileHomeIsCwd">>;
def fmodule_feature : Separate<["-"], "fmodule-feature">,
  MetaVarName<"<feature>">,
  HelpText<"Enable <feature> in module map requires declarations">,
  MarshallingInfoStringVector<LangOpts<"ModuleFeatures">>;
def fmodules_embed_file_EQ : Joined<["-"], "fmodules-embed-file=">,
  MetaVarName<"<file>">,
  HelpText<"Embed the contents of the specified file into the module file "
           "being compiled.">,
  MarshallingInfoStringVector<FrontendOpts<"ModulesEmbedFiles">>;
def fmodules_embed_all_files : Joined<["-"], "fmodules-embed-all-files">,
  HelpText<"Embed the contents of all files read by this compilation into "
           "the produced module file.">,
  MarshallingInfoFlag<FrontendOpts<"ModulesEmbedAllFiles">>;
// FIXME: We only need this in C++ modules / Modules TS if we might textually
// enter a different module (eg, when building a header unit).
def fmodules_local_submodule_visibility :
  Flag<["-"], "fmodules-local-submodule-visibility">,
  HelpText<"Enforce name visibility rules across submodules of the same "
           "top-level module.">,
  MarshallingInfoFlag<LangOpts<"ModulesLocalVisibility">>,
  ImpliedByAnyOf<[fmodules_ts.KeyPath, cpp_modules.KeyPath]>;
def fmodules_codegen :
  Flag<["-"], "fmodules-codegen">,
  HelpText<"Generate code for uses of this module that assumes an explicit "
           "object file will be built for the module">,
  MarshallingInfoFlag<LangOpts<"ModulesCodegen">>;
def fmodules_debuginfo :
  Flag<["-"], "fmodules-debuginfo">,
  HelpText<"Generate debug info for types in an object file built from this "
           "module and do not generate them elsewhere">,
  MarshallingInfoFlag<LangOpts<"ModulesDebugInfo">>;
def fmodule_format_EQ : Joined<["-"], "fmodule-format=">,
  HelpText<"Select the container format for clang modules and PCH. "
           "Supported options are 'raw' and 'obj'.">,
  MarshallingInfoString<HeaderSearchOpts<"ModuleFormat">, [{"raw"}]>;
def ftest_module_file_extension_EQ :
  Joined<["-"], "ftest-module-file-extension=">,
  HelpText<"introduce a module file extension for testing purposes. "
           "The argument is parsed as blockname:major:minor:hashed:user info">;
def fconcepts_ts : Flag<["-"], "fconcepts-ts">,
  HelpText<"Enable C++ Extensions for Concepts. (deprecated - use -std=c++2a)">;
def fno_concept_satisfaction_caching : Flag<["-"],
                                            "fno-concept-satisfaction-caching">,
  HelpText<"Disable satisfaction caching for C++2a Concepts.">,
  MarshallingInfoNegativeFlag<LangOpts<"ConceptSatisfactionCaching">>;

defm recovery_ast : BoolOption<"f", "recovery-ast",
  LangOpts<"RecoveryAST">, DefaultTrue,
  NegFlag<SetFalse>, PosFlag<SetTrue, [], "Preserve expressions in AST rather "
                              "than dropping them when encountering semantic errors">>;
defm recovery_ast_type : BoolOption<"f", "recovery-ast-type",
  LangOpts<"RecoveryASTType">, DefaultTrue,
  NegFlag<SetFalse>, PosFlag<SetTrue, [], "Preserve the type for recovery "
                              "expressions when possible">>;

let Group = Action_Group in {

def Eonly : Flag<["-"], "Eonly">,
  HelpText<"Just run preprocessor, no output (for timings)">;
def dump_raw_tokens : Flag<["-"], "dump-raw-tokens">,
  HelpText<"Lex file in raw mode and dump raw tokens">;
def analyze : Flag<["-"], "analyze">,
  HelpText<"Run static analysis engine">;
def dump_tokens : Flag<["-"], "dump-tokens">,
  HelpText<"Run preprocessor, dump internal rep of tokens">;
def fixit : Flag<["-"], "fixit">,
  HelpText<"Apply fix-it advice to the input source">;
def fixit_EQ : Joined<["-"], "fixit=">,
  HelpText<"Apply fix-it advice creating a file with the given suffix">;
def print_preamble : Flag<["-"], "print-preamble">,
  HelpText<"Print the \"preamble\" of a file, which is a candidate for implicit"
           " precompiled headers.">;
def emit_html : Flag<["-"], "emit-html">,
  HelpText<"Output input source as HTML">;
def ast_print : Flag<["-"], "ast-print">,
  HelpText<"Build ASTs and then pretty-print them">;
def ast_list : Flag<["-"], "ast-list">,
  HelpText<"Build ASTs and print the list of declaration node qualified names">;
def ast_dump : Flag<["-"], "ast-dump">,
  HelpText<"Build ASTs and then debug dump them">;
def ast_dump_EQ : Joined<["-"], "ast-dump=">,
  HelpText<"Build ASTs and then debug dump them in the specified format. "
           "Supported formats include: default, json">;
def ast_dump_all : Flag<["-"], "ast-dump-all">,
  HelpText<"Build ASTs and then debug dump them, forcing deserialization">;
def ast_dump_all_EQ : Joined<["-"], "ast-dump-all=">,
  HelpText<"Build ASTs and then debug dump them in the specified format, "
           "forcing deserialization. Supported formats include: default, json">;
def ast_dump_decl_types : Flag<["-"], "ast-dump-decl-types">,
  HelpText<"Include declaration types in AST dumps">,
  MarshallingInfoFlag<FrontendOpts<"ASTDumpDeclTypes">>;
def templight_dump : Flag<["-"], "templight-dump">,
  HelpText<"Dump templight information to stdout">;
def ast_dump_lookups : Flag<["-"], "ast-dump-lookups">,
  HelpText<"Build ASTs and then debug dump their name lookup tables">,
  MarshallingInfoFlag<FrontendOpts<"ASTDumpLookups">>;
def ast_view : Flag<["-"], "ast-view">,
  HelpText<"Build ASTs and view them with GraphViz">;
def emit_module : Flag<["-"], "emit-module">,
  HelpText<"Generate pre-compiled module file from a module map">;
def emit_module_interface : Flag<["-"], "emit-module-interface">,
  HelpText<"Generate pre-compiled module file from a C++ module interface">;
def emit_header_module : Flag<["-"], "emit-header-module">,
  HelpText<"Generate pre-compiled module file from a set of header files">;
def emit_pch : Flag<["-"], "emit-pch">,
  HelpText<"Generate pre-compiled header file">;
def emit_llvm_bc : Flag<["-"], "emit-llvm-bc">,
  HelpText<"Build ASTs then convert to LLVM, emit .bc file">;
def emit_llvm_only : Flag<["-"], "emit-llvm-only">,
  HelpText<"Build ASTs and convert to LLVM, discarding output">;
def emit_codegen_only : Flag<["-"], "emit-codegen-only">,
  HelpText<"Generate machine code, but discard output">;
def rewrite_test : Flag<["-"], "rewrite-test">,
  HelpText<"Rewriter playground">;
def rewrite_macros : Flag<["-"], "rewrite-macros">,
  HelpText<"Expand macros without full preprocessing">;
def migrate : Flag<["-"], "migrate">,
  HelpText<"Migrate source code">;
def compiler_options_dump : Flag<["-"], "compiler-options-dump">,
  HelpText<"Dump the compiler configuration options">;
def print_dependency_directives_minimized_source : Flag<["-"],
  "print-dependency-directives-minimized-source">,
  HelpText<"Print the output of the dependency directives source minimizer">;
}

defm emit_llvm_uselists : BoolOption<"", "emit-llvm-uselists",
  CodeGenOpts<"EmitLLVMUseLists">, DefaultFalse,
  PosFlag<SetTrue, [], "Preserve">,
  NegFlag<SetFalse, [], "Don't preserve">,
  BothFlags<[], " order of LLVM use-lists when serializing">>;

def mt_migrate_directory : Separate<["-"], "mt-migrate-directory">,
  HelpText<"Directory for temporary files produced during ARC or ObjC migration">,
  MarshallingInfoString<FrontendOpts<"MTMigrateDir">>;

def arcmt_action_EQ : Joined<["-"], "arcmt-action=">, Flags<[CC1Option, NoDriverOption]>,
  HelpText<"The ARC migration action to take">, Values<"check,modify,migrate">,
  NormalizedValuesScope<"FrontendOptions">,
  NormalizedValues<["ARCMT_Check", "ARCMT_Modify", "ARCMT_Migrate"]>,
  MarshallingInfoEnum<FrontendOpts<"ARCMTAction">, "ARCMT_None">;

def opt_record_file : Separate<["-"], "opt-record-file">,
  HelpText<"File name to use for YAML optimization record output">,
  MarshallingInfoString<CodeGenOpts<"OptRecordFile">>;
def opt_record_passes : Separate<["-"], "opt-record-passes">,
  HelpText<"Only record remark information for passes whose names match the given regular expression">;
def opt_record_format : Separate<["-"], "opt-record-format">,
  HelpText<"The format used for serializing remarks (default: YAML)">;

def print_stats : Flag<["-"], "print-stats">,
  HelpText<"Print performance metrics and statistics">,
  MarshallingInfoFlag<FrontendOpts<"ShowStats">>;
def stats_file : Joined<["-"], "stats-file=">,
  HelpText<"Filename to write statistics to">,
  MarshallingInfoString<FrontendOpts<"StatsFile">>;
def fdump_record_layouts_simple : Flag<["-"], "fdump-record-layouts-simple">,
  HelpText<"Dump record layout information in a simple form used for testing">,
  MarshallingInfoFlag<LangOpts<"DumpRecordLayoutsSimple">>;
def fdump_record_layouts : Flag<["-"], "fdump-record-layouts">,
  HelpText<"Dump record layout information">,
  MarshallingInfoFlag<LangOpts<"DumpRecordLayouts">>,
  ImpliedByAnyOf<[fdump_record_layouts_simple.KeyPath]>;
def fix_what_you_can : Flag<["-"], "fix-what-you-can">,
  HelpText<"Apply fix-it advice even in the presence of unfixable errors">,
  MarshallingInfoFlag<FrontendOpts<"FixWhatYouCan">>;
def fix_only_warnings : Flag<["-"], "fix-only-warnings">,
  HelpText<"Apply fix-it advice only for warnings, not errors">,
  MarshallingInfoFlag<FrontendOpts<"FixOnlyWarnings">>;
def fixit_recompile : Flag<["-"], "fixit-recompile">,
  HelpText<"Apply fix-it changes and recompile">,
  MarshallingInfoFlag<FrontendOpts<"FixAndRecompile">>;
def fixit_to_temp : Flag<["-"], "fixit-to-temporary">,
  HelpText<"Apply fix-it changes to temporary files">,
  MarshallingInfoFlag<FrontendOpts<"FixToTemporaries">>;

def foverride_record_layout_EQ : Joined<["-"], "foverride-record-layout=">,
  HelpText<"Override record layouts with those in the given file">,
  MarshallingInfoString<FrontendOpts<"OverrideRecordLayoutsFile">>;
def pch_through_header_EQ : Joined<["-"], "pch-through-header=">,
  HelpText<"Stop PCH generation after including this file.  When using a PCH, "
           "skip tokens until after this file is included.">,
  MarshallingInfoString<PreprocessorOpts<"PCHThroughHeader">>;
def pch_through_hdrstop_create : Flag<["-"], "pch-through-hdrstop-create">,
  HelpText<"When creating a PCH, stop PCH generation after #pragma hdrstop.">,
  MarshallingInfoFlag<PreprocessorOpts<"PCHWithHdrStopCreate">>;
def pch_through_hdrstop_use : Flag<["-"], "pch-through-hdrstop-use">,
  HelpText<"When using a PCH, skip tokens until after a #pragma hdrstop.">;
def fno_pch_timestamp : Flag<["-"], "fno-pch-timestamp">,
  HelpText<"Disable inclusion of timestamp in precompiled headers">,
  MarshallingInfoNegativeFlag<FrontendOpts<"IncludeTimestamps">>;
def building_pch_with_obj : Flag<["-"], "building-pch-with-obj">,
  HelpText<"This compilation is part of building a PCH with corresponding object file.">,
  MarshallingInfoFlag<LangOpts<"BuildingPCHWithObjectFile">>;

def aligned_alloc_unavailable : Flag<["-"], "faligned-alloc-unavailable">,
  HelpText<"Aligned allocation/deallocation functions are unavailable">,
  MarshallingInfoFlag<LangOpts<"AlignedAllocationUnavailable">>,
  ShouldParseIf<faligned_allocation.KeyPath>;

//===----------------------------------------------------------------------===//
// Language Options
//===----------------------------------------------------------------------===//

let Flags = [CC1Option, CC1AsOption, NoDriverOption] in {

def version : Flag<["-"], "version">,
  HelpText<"Print the compiler version">,
  MarshallingInfoFlag<FrontendOpts<"ShowVersion">>;
def main_file_name : Separate<["-"], "main-file-name">,
  HelpText<"Main file name to use for debug info and source if missing">,
  MarshallingInfoString<CodeGenOpts<"MainFileName">>;
def split_dwarf_output : Separate<["-"], "split-dwarf-output">,
  HelpText<"File name to use for split dwarf debug info output">,
  MarshallingInfoString<CodeGenOpts<"SplitDwarfOutput">>;

}

def fblocks_runtime_optional : Flag<["-"], "fblocks-runtime-optional">,
  HelpText<"Weakly link in the blocks runtime">,
  MarshallingInfoFlag<LangOpts<"BlocksRuntimeOptional">>;
def fexternc_nounwind : Flag<["-"], "fexternc-nounwind">,
  HelpText<"Assume all functions with C linkage do not unwind">,
  MarshallingInfoFlag<LangOpts<"ExternCNoUnwind">>;
def split_dwarf_file : Separate<["-"], "split-dwarf-file">,
  HelpText<"Name of the split dwarf debug info file to encode in the object file">,
  MarshallingInfoString<CodeGenOpts<"SplitDwarfFile">>;
def fno_wchar : Flag<["-"], "fno-wchar">,
  HelpText<"Disable C++ builtin type wchar_t">,
  MarshallingInfoNegativeFlag<LangOpts<"WChar">, cplusplus.KeyPath>,
  ShouldParseIf<cplusplus.KeyPath>;
// if INTEL_CUSTOMIZATION
// CQ#374455. This option is created due to QA needs. It should turn off
// wchar_t keyword and _WCHAR_T_DEFINED macro. That is what '-fno-wchar'
// option exactly does.
def no_wchar_t_keyword : Flag<["--"], "no_wchar_t_keyword">, Alias<fno_wchar>;
// endif INTEL_CUSTOMIZATION
def fconstant_string_class : Separate<["-"], "fconstant-string-class">,
  MetaVarName<"<class name>">,
  HelpText<"Specify the class to use for constant Objective-C string objects.">,
  MarshallingInfoString<LangOpts<"ObjCConstantStringClass">>;
def fobjc_arc_cxxlib_EQ : Joined<["-"], "fobjc-arc-cxxlib=">,
  HelpText<"Objective-C++ Automatic Reference Counting standard library kind">, Values<"libc++,libstdc++,none">,
  NormalizedValues<["ARCXX_libcxx", "ARCXX_libstdcxx", "ARCXX_nolib"]>,
  MarshallingInfoEnum<PreprocessorOpts<"ObjCXXARCStandardLibrary">, "ARCXX_nolib">;
def fobjc_runtime_has_weak : Flag<["-"], "fobjc-runtime-has-weak">,
  HelpText<"The target Objective-C runtime supports ARC weak operations">;
def fobjc_dispatch_method_EQ : Joined<["-"], "fobjc-dispatch-method=">,
  HelpText<"Objective-C dispatch method to use">, Values<"legacy,non-legacy,mixed">,
  NormalizedValuesScope<"CodeGenOptions">, NormalizedValues<["Legacy", "NonLegacy", "Mixed"]>,
  MarshallingInfoEnum<CodeGenOpts<"ObjCDispatchMethod">, "Legacy">;
def disable_objc_default_synthesize_properties : Flag<["-"], "disable-objc-default-synthesize-properties">,
  HelpText<"disable the default synthesis of Objective-C properties">,
  MarshallingInfoNegativeFlag<LangOpts<"ObjCDefaultSynthProperties">>;
def fencode_extended_block_signature : Flag<["-"], "fencode-extended-block-signature">,
  HelpText<"enable extended encoding of block type signature">,
  MarshallingInfoFlag<LangOpts<"EncodeExtendedBlockSig">>;
def function_alignment : Separate<["-"], "function-alignment">,
    HelpText<"default alignment for functions">,
    MarshallingInfoInt<LangOpts<"FunctionAlignment">>;
def pic_level : Separate<["-"], "pic-level">,
  HelpText<"Value for __PIC__">,
  MarshallingInfoInt<LangOpts<"PICLevel">>;
def pic_is_pie : Flag<["-"], "pic-is-pie">,
  HelpText<"File is for a position independent executable">,
  MarshallingInfoFlag<LangOpts<"PIE">>;
def fhalf_no_semantic_interposition : Flag<["-"], "fhalf-no-semantic-interposition">,
  HelpText<"Like -fno-semantic-interposition but don't use local aliases">,
  MarshallingInfoFlag<LangOpts<"HalfNoSemanticInterposition">>;
def fno_validate_pch : Flag<["-"], "fno-validate-pch">,
  HelpText<"Disable validation of precompiled headers">,
  MarshallingInfoFlag<PreprocessorOpts<"DisablePCHOrModuleValidation">, "DisableValidationForModuleKind::None">,
  Normalizer<"makeFlagToValueNormalizer(DisableValidationForModuleKind::All)">;
def fallow_pcm_with_errors : Flag<["-"], "fallow-pcm-with-compiler-errors">,
  HelpText<"Accept a PCM file that was created with compiler errors">,
  MarshallingInfoFlag<FrontendOpts<"AllowPCMWithCompilerErrors">>;
def fallow_pch_with_errors : Flag<["-"], "fallow-pch-with-compiler-errors">,
  HelpText<"Accept a PCH file that was created with compiler errors">,
  MarshallingInfoFlag<PreprocessorOpts<"AllowPCHWithCompilerErrors">>,
  ImpliedByAnyOf<[fallow_pcm_with_errors.KeyPath]>;
def fallow_pch_with_different_modules_cache_path :
  Flag<["-"], "fallow-pch-with-different-modules-cache-path">,
  HelpText<"Accept a PCH file that was created with a different modules cache path">,
  MarshallingInfoFlag<PreprocessorOpts<"AllowPCHWithDifferentModulesCachePath">>;
def dump_deserialized_pch_decls : Flag<["-"], "dump-deserialized-decls">,
  HelpText<"Dump declarations that are deserialized from PCH, for testing">,
  MarshallingInfoFlag<PreprocessorOpts<"DumpDeserializedPCHDecls">>;
def error_on_deserialized_pch_decl : Separate<["-"], "error-on-deserialized-decl">,
  HelpText<"Emit error if a specific declaration is deserialized from PCH, for testing">;
def error_on_deserialized_pch_decl_EQ : Joined<["-"], "error-on-deserialized-decl=">,
  Alias<error_on_deserialized_pch_decl>;
def static_define : Flag<["-"], "static-define">,
  HelpText<"Should __STATIC__ be defined">,
  MarshallingInfoFlag<LangOpts<"Static">>;
def stack_protector : Separate<["-"], "stack-protector">,
  HelpText<"Enable stack protectors">, Values<"0,1,2,3">,
  NormalizedValuesScope<"LangOptions">,
  NormalizedValues<["SSPOff", "SSPOn", "SSPStrong", "SSPReq"]>,
  MarshallingInfoEnum<LangOpts<"StackProtector">, "SSPOff">;
def stack_protector_buffer_size : Separate<["-"], "stack-protector-buffer-size">,
  HelpText<"Lower bound for a buffer to be considered for stack protection">,
  MarshallingInfoInt<CodeGenOpts<"SSPBufferSize">, "8">;
def fvisibility : Separate<["-"], "fvisibility">,
  HelpText<"Default type and symbol visibility">,
  MarshallingInfoVisibility<LangOpts<"ValueVisibilityMode">, "DefaultVisibility">,
  // Always emitting because of the relation to `-mignore-xcoff-visibility`.
  AlwaysEmit;
def ftype_visibility : Separate<["-"], "ftype-visibility">,
  HelpText<"Default type visibility">,
  MarshallingInfoVisibility<LangOpts<"TypeVisibilityMode">, fvisibility.KeyPath>;
def fapply_global_visibility_to_externs : Flag<["-"], "fapply-global-visibility-to-externs">,
  HelpText<"Apply global symbol visibility to external declarations without an explicit visibility">,
  MarshallingInfoFlag<LangOpts<"SetVisibilityForExternDecls">>;
def ftemplate_depth : Separate<["-"], "ftemplate-depth">,
  HelpText<"Maximum depth of recursive template instantiation">,
  MarshallingInfoInt<LangOpts<"InstantiationDepth">, "1024">;
def foperator_arrow_depth : Separate<["-"], "foperator-arrow-depth">,
  HelpText<"Maximum number of 'operator->'s to call for a member access">,
  MarshallingInfoInt<LangOpts<"ArrowDepth">, "256">;
def fconstexpr_depth : Separate<["-"], "fconstexpr-depth">,
  HelpText<"Maximum depth of recursive constexpr function calls">,
  MarshallingInfoInt<LangOpts<"ConstexprCallDepth">, "512">;
def fconstexpr_steps : Separate<["-"], "fconstexpr-steps">,
  HelpText<"Maximum number of steps in constexpr function evaluation">,
  MarshallingInfoInt<LangOpts<"ConstexprStepLimit">, "1048576">;
def fbracket_depth : Separate<["-"], "fbracket-depth">,
  HelpText<"Maximum nesting level for parentheses, brackets, and braces">,
  MarshallingInfoInt<LangOpts<"BracketDepth">, "256">;
defm const_strings : BoolOption<"f", "const-strings",
  LangOpts<"ConstStrings">, DefaultFalse,
  PosFlag<SetTrue, [CC1Option], "Use">, NegFlag<SetFalse, [], "Don't use">,
  BothFlags<[], " a const qualified type for string literals in C and ObjC">>;
def fno_bitfield_type_align : Flag<["-"], "fno-bitfield-type-align">,
  HelpText<"Ignore bit-field types when aligning structures">,
  MarshallingInfoFlag<LangOpts<"NoBitFieldTypeAlign">>;
// if INTEL_CUSTOMIZATION
def fopencl_force_vector_abi : Flag<["-"], "fopencl-force-vector-abi">,
  HelpText<"Disable vector to scalar coercion for OpenCL">,
  MarshallingInfoFlag<LangOpts<"OpenCLForceVectorABI">>;
// endif INTEL_CUSTOMIZATION
def ffake_address_space_map : Flag<["-"], "ffake-address-space-map">,
  HelpText<"Use a fake address space map; OpenCL testing purposes only">,
  MarshallingInfoFlag<LangOpts<"FakeAddressSpaceMap">>;
def faddress_space_map_mangling_EQ : Joined<["-"], "faddress-space-map-mangling=">, MetaVarName<"<yes|no|target>">,
  HelpText<"Set the mode for address space map based mangling; OpenCL testing purposes only">,
  Values<"target,no,yes">, NormalizedValuesScope<"LangOptions">,
  NormalizedValues<["ASMM_Target", "ASMM_Off", "ASMM_On"]>,
  MarshallingInfoEnum<LangOpts<"AddressSpaceMapMangling">, "ASMM_Target">;
def funknown_anytype : Flag<["-"], "funknown-anytype">,
  HelpText<"Enable parser support for the __unknown_anytype type; for testing purposes only">,
  MarshallingInfoFlag<LangOpts<"ParseUnknownAnytype">>;
def fdebugger_support : Flag<["-"], "fdebugger-support">,
  HelpText<"Enable special debugger support behavior">,
  MarshallingInfoFlag<LangOpts<"DebuggerSupport">>;
def fdebugger_cast_result_to_id : Flag<["-"], "fdebugger-cast-result-to-id">,
  HelpText<"Enable casting unknown expression results to id">,
  MarshallingInfoFlag<LangOpts<"DebuggerCastResultToId">>;
def fdebugger_objc_literal : Flag<["-"], "fdebugger-objc-literal">,
  HelpText<"Enable special debugger support for Objective-C subscripting and literals">,
  MarshallingInfoFlag<LangOpts<"DebuggerObjCLiteral">>;
defm deprecated_macro : BoolOption<"f", "deprecated-macro",
  LangOpts<"Deprecated">, DefaultFalse,
  PosFlag<SetTrue, [], "Defines">, NegFlag<SetFalse, [], "Undefines">,
  BothFlags<[], " the __DEPRECATED macro">>;
def fobjc_subscripting_legacy_runtime : Flag<["-"], "fobjc-subscripting-legacy-runtime">,
  HelpText<"Allow Objective-C array and dictionary subscripting in legacy runtime">;
// TODO: Enforce values valid for MSVtorDispMode.
def vtordisp_mode_EQ : Joined<["-"], "vtordisp-mode=">,
  HelpText<"Control vtordisp placement on win32 targets">,
  MarshallingInfoInt<LangOpts<"VtorDispMode">, "1">;
def fnative_half_type: Flag<["-"], "fnative-half-type">,
  HelpText<"Use the native half type for __fp16 instead of promoting to float">,
  MarshallingInfoFlag<LangOpts<"NativeHalfType">>,
  ImpliedByAnyOf<[open_cl.KeyPath, render_script.KeyPath]>;
def fnative_half_arguments_and_returns : Flag<["-"], "fnative-half-arguments-and-returns">,
  HelpText<"Use the native __fp16 type for arguments and returns (and skip ABI-specific lowering)">,
  MarshallingInfoFlag<LangOpts<"NativeHalfArgsAndReturns">>,
  ImpliedByAnyOf<[open_cl.KeyPath, render_script.KeyPath]>;
def fallow_half_arguments_and_returns : Flag<["-"], "fallow-half-arguments-and-returns">,
  HelpText<"Allow function arguments and returns of type half">,
  MarshallingInfoFlag<LangOpts<"HalfArgsAndReturns">>,
  ImpliedByAnyOf<[fnative_half_arguments_and_returns.KeyPath]>;
// if INTEL_CUSTOMIZATION
def fintel_compatibility : Flag<["-"], "fintel-compatibility">,
  HelpText<"Enable full Intel C/C++ compatibility">,
  MarshallingInfoFlag<LangOpts<"IntelCompat">>;
def fintel_compatibility_enable
    : Joined<[ "-" ], "fintel-compatibility-enable=">,
      HelpText<"Enable a list of Intel C/C++ compatibility items">;
def fintel_compatibility_disable
    : Joined<[ "-" ], "fintel-compatibility-disable=">,
      HelpText<"Disable a list of Intel C/C++ compatibility items">;
def fintel_compatibility_help
    : Flag<[ "-" ], "fintel-compatibility-help">,
      HelpText<"Display the list of Intel C/C++ compatibility items">,
      MarshallingInfoFlag<LangOpts<"ShowIntelCompatHelp">>;
def fintel_compatibility_doc
    : Joined<[ "-" ], "fintel-compatibility-doc=">,
      HelpText<"Display help information for Intel C/C++ compatibility items">;
def fintel_ms_compatibility : Flag<["-"], "fintel-ms-compatibility">,
  HelpText<"Enable Microsoft compatibility features that are not planned for clang/llvm trunk">,
  MarshallingInfoFlag<LangOpts<"IntelMSCompat">>;
def fintel_advanced_optim : Flag<["-"], "fintel-advanced-optim">,
  HelpText<"Enable Intel specific advanced optimizations">,
  MarshallingInfoFlag<CodeGenOpts<"IntelAdvancedOptim">>;
// CQ#366796 - support '--no_expr_source_pos' option.
def no_expr_source_pos : Flag<["--"], "no_expr_source_pos">,
  HelpText<"Disable emitting debug source positions for expressions">,
  MarshallingInfoFlag<CodeGenOpts<"NoExprSourcePos">>;
// CQ380574: Ability to set various predefines based on gcc version needed.
def gnu_version_EQ : Joined<["--"], "gnu_version=">,
  HelpText<"Emulate GNU C++ version">;
// IMF attributes support (CQ381541)
def fintel_imf_attr_EQ : Joined<["-"], "mGLOB_imf_attr=">;
def fintel_openmp_region : Flag<["-"], "fintel-openmp-region">,
  HelpText<"Enable emitting of Intel specific OpenMP code with regions">;
def fno_intel_openmp_offload : Flag<["-"], "fno-intel-openmp-offload">,
  HelpText<"Enable emitting of Intel specific OpenMP offload code">,
  MarshallingInfoNegativeFlag<LangOpts<"OpenMPLateOutlineTarget">>;
def fintel_openmp_region_atomic : Flag<["-"], "fintel-openmp-region-atomic">,
  HelpText<"Enable emitting of OpenMP atomics with regions">,
  MarshallingInfoFlag<LangOpts<"OpenMPLateOutlineAtomic">>;
def fintel_openmp_use_llvm_atomic : Flag<["-"],
  "fintel-openmp-use-llvm-atomic">,
  HelpText<"Use LLVM atomics instead of lib calls for OpenMP SPIR-V targets">;
def fno_intel_openmp_use_llvm_atomic : Flag<["-"],
  "fno-intel-openmp-use-llvm-atomic">,
  HelpText<"Use LLVM atomics instead of lib calls for OpenMP SPIR-V targets">,
  MarshallingInfoNegativeFlag<LangOpts<"OpenMPUseLLVMAtomic">>;
def fintel_openmp_region_early_collapsed_loops : Flag<["-"],
  "fintel-openmp-region-early-collapsed-loops">,
  HelpText<"Always generate early collapsed OpenMP loops">,
  MarshallingInfoNegativeFlag<LangOpts<
    "OpenMPLateOutlineAllowUncollapsedLoops">>;
def fintel_openmp_region_late_collapsed_loops : Flag<["-"],
      "fintel-openmp-region-late-collapsed-loops">,
      HelpText<"Generate late collapsed OpenMP loops if beneficial">;
def fopenmp_threadprivate_legacy : Flag<["-"], "fopenmp-threadprivate-legacy">,
  HelpText<"Generate legacy OpenMP threadprivates">,
  MarshallingInfoFlag<LangOpts<"OpenMPThreadPrivateLegacy">>;
def fintel_openmp_tbb : Flag<["-"], "fopenmp-tbb">,
  HelpText<"Enable OpenMP TBB directives">;
def fnointel_openmp_tbb : Flag<["-"], "fnoopenmp-tbb">,
  HelpText<"Disable OpenMP TBB directives">;
def fintel_driver_tempfile_name_EQ : Joined<["-"],
  "fintel-driver-tempfile-name=">,
  HelpText<"Name of the file for communication between "
           "front-end and driver.">,
  MarshallingInfoString<LangOpts<"IntelDriverTempfileName">>;
def header_base_path : JoinedOrSeparate<["-"], "header-base-path">,
                       MetaVarName<"<directory>">,
 MarshallingInfoString<HeaderSearchOpts<"HeaderBasePath">>;
// CMPLRLLVM-9854: X87 default precision options
def mx87_precision : Joined<["-"], "mx87-precision=">,
  HelpText<"Initialize X87 floating point precision to single, double or double extended">;
def fintel_compatibility_used : Flag<["-"], "fintel-compatibility-used">,
      HelpText<"Emit a diagnostic when an Intel compatibility feature is "
               "enabled and is used">,
      MarshallingInfoFlag<LangOpts<"ShowIntelCompatUsed">>;
def fintel_compatibility_unused : Flag<["-"], "fintel-compatibility-unused">,
      HelpText <"Emit a diagnostic when an Intel compatibility feature is "
                "disabled and could have been used">,
      MarshallingInfoFlag<LangOpts<"ShowIntelCompatUnused">>;
// endif INTEL_CUSTOMIZATION
def fdefault_calling_conv_EQ : Joined<["-"], "fdefault-calling-conv=">,
  HelpText<"Set default calling convention">, Values<"cdecl,fastcall,stdcall,vectorcall,regcall">,
  NormalizedValuesScope<"LangOptions">,
  NormalizedValues<["DCC_CDecl", "DCC_FastCall", "DCC_StdCall", "DCC_VectorCall", "DCC_RegCall"]>,
  MarshallingInfoEnum<LangOpts<"DefaultCallingConv">, "DCC_None">;

// These options cannot be marshalled, because they are used to set up the LangOptions defaults.
def finclude_default_header : Flag<["-"], "finclude-default-header">,
  HelpText<"Include default header file for OpenCL">;
def fdeclare_opencl_builtins : Flag<["-"], "fdeclare-opencl-builtins">,
  HelpText<"Add OpenCL builtin function declarations (experimental)">;
def fdeclare_spirv_builtins
    : Flag<["-"], "fdeclare-spirv-builtins">,
      HelpText<"Add SPIR-V builtin function declarations (experimental)">,
      MarshallingInfoFlag<LangOpts<"DeclareSPIRVBuiltins">>;

def fpreserve_vec3_type : Flag<["-"], "fpreserve-vec3-type">,
  HelpText<"Preserve 3-component vector type">,
  MarshallingInfoFlag<CodeGenOpts<"PreserveVec3Type">>;
def fwchar_type_EQ : Joined<["-"], "fwchar-type=">,
  HelpText<"Select underlying type for wchar_t">, Values<"char,short,int">,
  NormalizedValues<["1", "2", "4"]>,
  MarshallingInfoEnum<LangOpts<"WCharSize">, "0">;
defm signed_wchar : BoolOption<"f", "signed-wchar",
  LangOpts<"WCharIsSigned">, DefaultTrue,
  NegFlag<SetFalse, [CC1Option], "Use an unsigned">, PosFlag<SetTrue, [], "Use a signed">,
  BothFlags<[], " type for wchar_t">>;
def fcompatibility_qualified_id_block_param_type_checking : Flag<["-"], "fcompatibility-qualified-id-block-type-checking">,
  HelpText<"Allow using blocks with parameters of more specific type than "
           "the type system guarantees when a parameter is qualified id">,
  MarshallingInfoFlag<LangOpts<"CompatibilityQualifiedIdBlockParamTypeChecking">>;
def fpass_by_value_is_noalias: Flag<["-"], "fpass-by-value-is-noalias">,
  HelpText<"Allows assuming by-value parameters do not alias any other value. "
           "Has no effect on non-trivially-copyable classes in C++.">, Group<f_Group>,
  MarshallingInfoFlag<CodeGenOpts<"PassByValueIsNoAlias">>;

// FIXME: Remove these entirely once functionality/tests have been excised.
def fobjc_gc_only : Flag<["-"], "fobjc-gc-only">, Group<f_Group>,
  HelpText<"Use GC exclusively for Objective-C related memory management">;
def fobjc_gc : Flag<["-"], "fobjc-gc">, Group<f_Group>,
  HelpText<"Enable Objective-C garbage collection">;

//===----------------------------------------------------------------------===//
// Header Search Options
//===----------------------------------------------------------------------===//

def nostdsysteminc : Flag<["-"], "nostdsysteminc">,
  HelpText<"Disable standard system #include directories">,
  MarshallingInfoNegativeFlag<HeaderSearchOpts<"UseStandardSystemIncludes">>;
def fdisable_module_hash : Flag<["-"], "fdisable-module-hash">,
  HelpText<"Disable the module hash">,
  MarshallingInfoFlag<HeaderSearchOpts<"DisableModuleHash">>;
def fmodules_hash_content : Flag<["-"], "fmodules-hash-content">,
  HelpText<"Enable hashing the content of a module file">,
  MarshallingInfoFlag<HeaderSearchOpts<"ModulesHashContent">>;
def fmodules_strict_context_hash : Flag<["-"], "fmodules-strict-context-hash">,
  HelpText<"Enable hashing of all compiler options that could impact the "
           "semantics of a module in an implicit build">,
  MarshallingInfoFlag<HeaderSearchOpts<"ModulesStrictContextHash">>;
def c_isystem : JoinedOrSeparate<["-"], "c-isystem">, MetaVarName<"<directory>">,
  HelpText<"Add directory to the C SYSTEM include search path">;
def objc_isystem : JoinedOrSeparate<["-"], "objc-isystem">,
  MetaVarName<"<directory>">,
  HelpText<"Add directory to the ObjC SYSTEM include search path">;
def objcxx_isystem : JoinedOrSeparate<["-"], "objcxx-isystem">,
  MetaVarName<"<directory>">,
  HelpText<"Add directory to the ObjC++ SYSTEM include search path">;
def internal_isystem : JoinedOrSeparate<["-"], "internal-isystem">,
  MetaVarName<"<directory>">,
  HelpText<"Add directory to the internal system include search path; these "
           "are assumed to not be user-provided and are used to model system "
           "and standard headers' paths.">;
def internal_externc_isystem : JoinedOrSeparate<["-"], "internal-externc-isystem">,
  MetaVarName<"<directory>">,
  HelpText<"Add directory to the internal system include search path with "
           "implicit extern \"C\" semantics; these are assumed to not be "
           "user-provided and are used to model system and standard headers' "
           "paths.">;

//===----------------------------------------------------------------------===//
// Preprocessor Options
//===----------------------------------------------------------------------===//

def chain_include : Separate<["-"], "chain-include">, MetaVarName<"<file>">,
  HelpText<"Include and chain a header file after turning it into PCH">;
def preamble_bytes_EQ : Joined<["-"], "preamble-bytes=">,
  HelpText<"Assume that the precompiled header is a precompiled preamble "
           "covering the first N bytes of the main file">;
def detailed_preprocessing_record : Flag<["-"], "detailed-preprocessing-record">,
  HelpText<"include a detailed record of preprocessing actions">,
  MarshallingInfoFlag<PreprocessorOpts<"DetailedRecord">>;
def setup_static_analyzer : Flag<["-"], "setup-static-analyzer">,
  HelpText<"Set up preprocessor for static analyzer (done automatically when static analyzer is run).">,
  MarshallingInfoFlag<PreprocessorOpts<"SetUpStaticAnalyzer">>;
def disable_pragma_debug_crash : Flag<["-"], "disable-pragma-debug-crash">,
  HelpText<"Disable any #pragma clang __debug that can lead to crashing behavior. This is meant for testing.">,
  MarshallingInfoFlag<PreprocessorOpts<"DisablePragmaDebugCrash">>;

//===----------------------------------------------------------------------===//
// OpenCL Options
//===----------------------------------------------------------------------===//

def cl_ext_EQ : CommaJoined<["-"], "cl-ext=">,
  HelpText<"OpenCL only. Enable or disable OpenCL extensions. The argument is a comma-separated sequence of one or more extension names, each prefixed by '+' or '-'.">,
  MarshallingInfoStringVector<TargetOpts<"OpenCLExtensionsAsWritten">>;

//===----------------------------------------------------------------------===//
// CUDA Options
//===----------------------------------------------------------------------===//

def fcuda_is_device : Flag<["-"], "fcuda-is-device">,
  HelpText<"Generate code for CUDA device">,
  MarshallingInfoFlag<LangOpts<"CUDAIsDevice">>;
def fcuda_include_gpubinary : Separate<["-"], "fcuda-include-gpubinary">,
  HelpText<"Incorporate CUDA device-side binary into host object file.">,
  MarshallingInfoString<CodeGenOpts<"CudaGpuBinaryFileName">>;
def fcuda_allow_variadic_functions : Flag<["-"], "fcuda-allow-variadic-functions">,
  HelpText<"Allow variadic functions in CUDA device code.">,
  MarshallingInfoFlag<LangOpts<"CUDAAllowVariadicFunctions">>;
def fno_cuda_host_device_constexpr : Flag<["-"], "fno-cuda-host-device-constexpr">,
  HelpText<"Don't treat unattributed constexpr functions as __host__ __device__.">,
  MarshallingInfoNegativeFlag<LangOpts<"CUDAHostDeviceConstexpr">>;

//===----------------------------------------------------------------------===//
// OpenMP Options
//===----------------------------------------------------------------------===//

def fopenmp_is_device : Flag<["-"], "fopenmp-is-device">,
  HelpText<"Generate code only for an OpenMP target device.">;
def fopenmp_host_ir_file_path : Separate<["-"], "fopenmp-host-ir-file-path">,
  HelpText<"Path to the IR file produced by the frontend for the host.">;

//===----------------------------------------------------------------------===//
// SYCL Options
//===----------------------------------------------------------------------===//

def fsycl_is_device : Flag<["-"], "fsycl-is-device">,
  HelpText<"Generate code for SYCL device.">,
  MarshallingInfoFlag<LangOpts<"SYCLIsDevice">>;
def fsycl_is_host : Flag<["-"], "fsycl-is-host">,
  HelpText<"SYCL host compilation">,
  MarshallingInfoFlag<LangOpts<"SYCLIsHost">>;
def fsycl_int_header : Separate<["-"], "fsycl-int-header">,
  HelpText<"Generate SYCL integration header into this file.">,
  MarshallingInfoString<LangOpts<"SYCLIntHeader">>;
def fsycl_int_header_EQ : Joined<["-"], "fsycl-int-header=">,
  Alias<fsycl_int_header>;
def fsycl_int_footer : Separate<["-"], "fsycl-int-footer">,
  HelpText<"Generate SYCL integration footer into this file.">,
  MarshallingInfoString<LangOpts<"SYCLIntFooter">>;
def fsycl_int_footer_EQ : Joined<["-"], "fsycl-int-footer=">,
  Alias<fsycl_int_footer>;
def fsycl_unique_prefix_EQ
    : Joined<["-"], "fsycl-unique-prefix=">,
      HelpText<"A unique prefix for this translation unit across devices, used "
               "to generate a unique name for local variables.">,
      MarshallingInfoString<LangOpts<"SYCLUniquePrefix">>;
def fsycl_std_layout_kernel_params: Flag<["-"], "fsycl-std-layout-kernel-params">,
  HelpText<"Enable standard layout requirement for SYCL kernel parameters.">,
  MarshallingInfoFlag<LangOpts<"SYCLStdLayoutKernelParams">>;
defm sycl_allow_func_ptr: BoolFOption<"sycl-allow-func-ptr",
  LangOpts<"SYCLAllowFuncPtr">, DefaultFalse,
  PosFlag<SetTrue, [], "Allow">,
  NegFlag<SetFalse, [], "Disallow">,
  BothFlags<[CC1Option, CoreOption], " function pointers in SYCL device.">>;
#if INTEL_CUSTOMIZATION
def fenable_variant_function_pointers
    : Flag<["-"], "fenable-variant-function-pointers">,
      HelpText<"Enable variant function pointers.">,
      MarshallingInfoFlag<LangOpts<"EnableVariantFunctionPointers">>;
def fno_enable_variant_function_pointers
    : Flag<["-"], "fno-enable-variant-function-pointers">;
def fenable_variant_virtual_calls
    : Flag<["-"], "fenable-variant-virtual-calls">,
      HelpText<"Enable variant virtual function calls">,
      MarshallingInfoFlag<LangOpts<"EnableVariantVirtualCalls">>;
def fno_enable_variant_virtual_calls
    : Flag<["-"], "fno-enable-variant-virtual-calls">;
#endif // INTEL_CUSTOMIZATION
def fenable_sycl_dae : Flag<["-"], "fenable-sycl-dae">,
  HelpText<"Enable Dead Argument Elimination in SPIR kernels">,
  MarshallingInfoFlag<LangOpts<"EnableDAEInSpirKernels">>;
def fsycl_disable_range_rounding : Flag<["-"], "fsycl-disable-range-rounding">,
  HelpText<"Disable parallel for range rounding.">,
  MarshallingInfoFlag<LangOpts<"SYCLDisableRangeRounding">>;

} // let Flags = [CC1Option, NoDriverOption]

#if INTEL_CUSTOMIZATION
def sycl_std_EQ : Joined<["-"], "sycl-std=">, Group<sycl_Group>,
  Flags<[CC1Option, NoArgumentUnused, CoreOption, DpcppOption]>,
  HelpText<"SYCL language standard to compile for.">,
  Values<"2020,2017,121,1.2.1,sycl-1.2.1">,
  NormalizedValues<["SYCL_2020", "SYCL_2017", "SYCL_2017", "SYCL_2017", "SYCL_2017"]>,
  NormalizedValuesScope<"LangOptions">,
  MarshallingInfoEnum<LangOpts<"SYCLVersion">, "SYCL_None">,
  ShouldParseIf<!strconcat(fsycl_is_device.KeyPath, "||", fsycl_is_host.KeyPath)>;
#endif // INTEL_CUSTOMIZATION

def fsycl_default_sub_group_size
    : Separate<["-"], "fsycl-default-sub-group-size">,
      HelpText<"Set the default sub group size for SYCL kernels">,
      Flags<[CC1Option]>;
def fsycl_default_sub_group_size_EQ
    : Joined<["-"], "fsycl-default-sub-group-size=">,
      Alias<fsycl_default_sub_group_size>, Flags<[CC1Option]>;

defm cuda_approx_transcendentals : BoolFOption<"cuda-approx-transcendentals",
  LangOpts<"CUDADeviceApproxTranscendentals">, DefaultFalse,
  PosFlag<SetTrue, [CC1Option], "Use">, NegFlag<SetFalse, [], "Don't use">,
  BothFlags<[], " approximate transcendental functions">>,
  ShouldParseIf<fcuda_is_device.KeyPath>;

//===----------------------------------------------------------------------===//
// Frontend Options - cc1 + fc1
//===----------------------------------------------------------------------===//
let Flags = [CC1Option, FC1Option, NoDriverOption] in {
let Group = Action_Group in {

def emit_obj : Flag<["-"], "emit-obj">,
  HelpText<"Emit native object files">;
def init_only : Flag<["-"], "init-only">,
  HelpText<"Only execute frontend initialization">;

} // let Group = Action_Group
} // let Flags = [CC1Option, FC1Option, NoDriverOption]

//===----------------------------------------------------------------------===//
// cc1as-only Options
//===----------------------------------------------------------------------===//

let Flags = [CC1AsOption, NoDriverOption] in {

// Language Options
def n : Flag<["-"], "n">,
  HelpText<"Don't automatically start assembly file with a text section">;

// Frontend Options
def filetype : Separate<["-"], "filetype">,
    HelpText<"Specify the output file type ('asm', 'null', or 'obj')">;

// Transliterate Options
def output_asm_variant : Separate<["-"], "output-asm-variant">,
    HelpText<"Select the asm variant index to use for output">;
def show_encoding : Flag<["-"], "show-encoding">,
    HelpText<"Show instruction encoding information in transliterate mode">;
def show_inst : Flag<["-"], "show-inst">,
    HelpText<"Show internal instruction representation in transliterate mode">;

// Assemble Options
def dwarf_debug_producer : Separate<["-"], "dwarf-debug-producer">,
  HelpText<"The string to embed in the Dwarf debug AT_producer record.">;

def defsym : Separate<["-"], "defsym">,
  HelpText<"Define a value for a symbol">;

} // let Flags = [CC1AsOption]

//===----------------------------------------------------------------------===//
// clang-cl Options
//===----------------------------------------------------------------------===//

def cl_Group : OptionGroup<"<clang-cl options>">, Flags<[CLOption]>,
  HelpText<"CL.EXE COMPATIBILITY OPTIONS">;

def cl_compile_Group : OptionGroup<"<clang-cl compile-only options>">,
  Group<cl_Group>;

def cl_ignored_Group : OptionGroup<"<clang-cl ignored options>">,
  Group<cl_Group>;

class CLFlag<string name> : Option<["/", "-"], name, KIND_FLAG>,
  Group<cl_Group>, Flags<[CLOption, NoXarchOption]>;

class CLCompileFlag<string name> : Option<["/", "-"], name, KIND_FLAG>,
  Group<cl_compile_Group>, Flags<[CLOption, NoXarchOption]>;

class CLIgnoredFlag<string name> : Option<["/", "-"], name, KIND_FLAG>,
  Group<cl_ignored_Group>, Flags<[CLOption, NoXarchOption]>;

class CLJoined<string name> : Option<["/", "-"], name, KIND_JOINED>,
  Group<cl_Group>, Flags<[CLOption, NoXarchOption]>;

class CLCompileJoined<string name> : Option<["/", "-"], name, KIND_JOINED>,
  Group<cl_compile_Group>, Flags<[CLOption, NoXarchOption]>;

class CLIgnoredJoined<string name> : Option<["/", "-"], name, KIND_JOINED>,
  Group<cl_ignored_Group>, Flags<[CLOption, NoXarchOption, HelpHidden]>;

class CLJoinedOrSeparate<string name> : Option<["/", "-"], name,
  KIND_JOINED_OR_SEPARATE>, Group<cl_Group>, Flags<[CLOption, NoXarchOption]>;

class CLCompileJoinedOrSeparate<string name> : Option<["/", "-"], name,
  KIND_JOINED_OR_SEPARATE>, Group<cl_compile_Group>,
  Flags<[CLOption, NoXarchOption]>;

class CLRemainingArgsJoined<string name> : Option<["/", "-"], name,
  KIND_REMAINING_ARGS_JOINED>, Group<cl_Group>, Flags<[CLOption, NoXarchOption]>;

#if INTEL_CUSTOMIZATION
class CLCommaJoined<string name> : Option<["/", "-"], name, KIND_COMMAJOINED>,
  Group<cl_Group>, Flags<[CLOption, NoXarchOption]>;

class CLSeparate<string name> : Option<["/", "-"], name, KIND_SEPARATE>,
  Group<cl_Group>, Flags<[CLOption, NoXarchOption]>;

class CLJoinedAndSeparate<string name> : Option<["/", "-"], name,
  KIND_JOINED_AND_SEPARATE>, Group<cl_Group>, Flags<[CLOption, NoXarchOption]>;
#endif // INTEL_CUSTOMIZATION

// Aliases:
// (We don't put any of these in cl_compile_Group as the options they alias are
// already in the right group.)

def _SLASH_Brepro : CLFlag<"Brepro">,
  HelpText<"Do not write current time into COFF output (breaks link.exe /incremental)">,
  Alias<mno_incremental_linker_compatible>;
def _SLASH_Brepro_ : CLFlag<"Brepro-">,
  HelpText<"Write current time into COFF output (default)">,
  Alias<mincremental_linker_compatible>;
def _SLASH_C : CLFlag<"C">,
  HelpText<"Do not discard comments when preprocessing">, Alias<C>;
def _SLASH_c : CLFlag<"c">, HelpText<"Compile only">, Alias<c>;
def _SLASH_d1PP : CLFlag<"d1PP">,
  HelpText<"Retain macro definitions in /E mode">, Alias<dD>;
def _SLASH_d1reportAllClassLayout : CLFlag<"d1reportAllClassLayout">,
  HelpText<"Dump record layout information">,
  Alias<Xclang>, AliasArgs<["-fdump-record-layouts"]>;
#if INTEL_CUSTOMIZATION
def _SLASH_debug_COL : CLJoined<"debug:">, Alias<debug_EQ>,
  HelpText<"Enable debug information. Valid args: none, all, full, minimal">;
def _SLASH_debug_EQ : CLJoined<"debug=">, Alias<debug_EQ>;
def _SLASH_debug_Flag : CLFlag<"debug">, Alias<debug_EQ>, AliasArgs<["full"]>,
  HelpText<"Enable debug information">;
#endif // INTEL_CUSTOMIZATION
def _SLASH_diagnostics_caret : CLFlag<"diagnostics:caret">,
  HelpText<"Enable caret and column diagnostics (default)">;
def _SLASH_diagnostics_column : CLFlag<"diagnostics:column">,
  HelpText<"Disable caret diagnostics but keep column info">;
def _SLASH_diagnostics_classic : CLFlag<"diagnostics:classic">,
  HelpText<"Disable column and caret diagnostics">;
def _SLASH_D : CLJoinedOrSeparate<"D">, HelpText<"Define macro">,
  MetaVarName<"<macro[=value]>">, Alias<D>;
def _SLASH_E : CLFlag<"E">, HelpText<"Preprocess to stdout">, Alias<E>;
<<<<<<< HEAD
#if INTEL_CUSTOMIZATION
def _SLASH_fintelfpga : CLFlag<"fintelfpga">, Alias<fintelfpga>;
def _SLASH_fopenmp_device_lib_EQ : CLCommaJoined<"fopenmp-device-lib=">,
  Alias<fopenmp_device_lib_EQ>;
def _SLASH_fno_openmp_device_lib_EQ : CLCommaJoined<"fno-openmp-device-lib=">,
  Alias<fno_openmp_device_lib_EQ>;
#endif // INTEL_CUSTOMIZATION
=======
def _SLASH_external_COLON_I : CLJoinedOrSeparate<"external:I">, Alias<isystem>,
  HelpText<"Add directory to include search path with warnings suppressed">,
  MetaVarName<"<dir>">;
>>>>>>> 3063a547
def _SLASH_fp_except : CLFlag<"fp:except">, HelpText<"">, Alias<ftrapping_math>;
def _SLASH_fp_except_ : CLFlag<"fp:except-">,
  HelpText<"">, Alias<fno_trapping_math>;
#ifndef INTEL_CUSTOMIZATION
// Do not use these fp model variants for Intel, we use a common implementation
// with -ffp-model
def _SLASH_fp_fast : CLFlag<"fp:fast">, HelpText<"">, Alias<ffast_math>;
def _SLASH_fp_precise : CLFlag<"fp:precise">,
  HelpText<"">, Alias<fno_fast_math>;
def _SLASH_fp_strict : CLFlag<"fp:strict">, HelpText<"">, Alias<fno_fast_math>;
#endif // INTEL_CUSTOMIZATION
def _SLASH_fsanitize_EQ_address : CLFlag<"fsanitize=address">,
  HelpText<"Enable AddressSanitizer">,
  Alias<fsanitize_EQ>, AliasArgs<["address"]>;
#if INTEL_CUSTOMIZATION
def _SLASH_fsycl_dead_args_optimization : CLFlag<"fsycl-dead-args-optimization">,
  Alias<fsycl_dead_args_optimization>;
def _SLASH_fno_sycl_dead_args_optimization : CLFlag<"fno-sycl-dead-args-optimization">,
  Alias<fno_sycl_dead_args_optimization>;
def _SLASH_fsycl_device_lib_EQ : CLCommaJoined<"fsycl-device-lib=">,
  Alias<fsycl_device_lib_EQ>;
def _SLASH_fno_sycl_device_lib_EQ : CLCommaJoined<"fno-sycl-device-lib=">,
  Alias<fno_sycl_device_lib_EQ>;
def _SLASH_fsycl_early_optimizations : CLFlag<"fsycl-early-optimizations">,
  Alias<fsycl_early_optimizations>;
def _SLASH_fno_sycl_early_optimizations : CLFlag<"fno-sycl-early-optimizations">,
  Alias<fno_sycl_early_optimizations>;
def _SLASH_fsycl_link : CLFlag<"fsycl-link">, Alias<fsycl_link_EQ>, AliasArgs<["early"]>;
def _SLASH_fsycl_link_EQ : CLJoined<"fsycl-link=">, Alias<fsycl_link_EQ>;
def _SLASH_fsycl_targets_EQ : CLCommaJoined<"fsycl-targets=">, Alias<fsycl_targets_EQ>;
def _SLASH_fsycl_unnamed_lambda : CLFlag<"fsycl-unnamed-lambda">, Alias<fsycl_unnamed_lambda>;
def _SLASH_fno_sycl_unnamed_lambda : CLFlag<"fno-sycl-unnamed-lambda">,
  Alias<fno_sycl_unnamed_lambda>;
#endif // INTEL_CUSTOMIZATION
def _SLASH_GA : CLFlag<"GA">, Alias<ftlsmodel_EQ>, AliasArgs<["local-exec"]>,
  HelpText<"Assume thread-local variables are defined in the executable">;
def _SLASH_GR : CLFlag<"GR">, HelpText<"Emit RTTI data (default)">;
def _SLASH_GR_ : CLFlag<"GR-">, HelpText<"Do not emit RTTI data">;
def _SLASH_GF : CLIgnoredFlag<"GF">,
  HelpText<"Enable string pooling (default)">;
def _SLASH_GF_ : CLFlag<"GF-">, HelpText<"Disable string pooling">,
  Alias<fwritable_strings>;
def _SLASH_GS : CLFlag<"GS">,
  HelpText<"Enable buffer security check (default)">;
def _SLASH_GS_ : CLFlag<"GS-">, HelpText<"Disable buffer security check">;
def : CLFlag<"Gs">, HelpText<"Use stack probes (default)">,
  Alias<mstack_probe_size>, AliasArgs<["4096"]>;
def _SLASH_Gs : CLJoined<"Gs">,
  HelpText<"Set stack probe size (default 4096)">, Alias<mstack_probe_size>;
def _SLASH_Gy : CLFlag<"Gy">, HelpText<"Put each function in its own section">,
  Alias<ffunction_sections>;
def _SLASH_Gy_ : CLFlag<"Gy-">,
  HelpText<"Do not put each function in its own section (default)">,
  Alias<fno_function_sections>;
def _SLASH_Gw : CLFlag<"Gw">, HelpText<"Put each data item in its own section">,
  Alias<fdata_sections>;
def _SLASH_Gw_ : CLFlag<"Gw-">,
  HelpText<"Do not put each data item in its own section (default)">,
  Alias<fno_data_sections>;
def _SLASH_help : CLFlag<"help">, Alias<help>,
  HelpText<"Display available options">;
def _SLASH_HELP : CLFlag<"HELP">, Alias<help>;
#if INTEL_CUSTOMIZATION
def _SLASH_Q_keep : CLFlag<"Q_keep">, Alias<i_keep>,
  HelpText<"Save tool args to <tool>.arg file">;
def _SLASH_HASH : CLFlag<"#">, Alias<_HASH>,
  HelpText<"Print (but do not run) the commands to run for this compilation">;
def _SLASH_HASH_x : CLFlag<"#x">, Alias<HASH_x>,
  HelpText<"Show commands to run and use verbose output">;
#endif // INTEL_CUSTOMIZATION
def _SLASH_I : CLJoinedOrSeparate<"I">,
  HelpText<"Add directory to include search path">, MetaVarName<"<dir>">,
  Alias<I>;
def _SLASH_J : CLFlag<"J">, HelpText<"Make char type unsigned">,
  Alias<funsigned_char>;

// The _SLASH_O option handles all the /O flags, but we also provide separate
// aliased options to provide separate help messages.
def _SLASH_O : CLJoined<"O">,
  HelpText<"Set multiple /O flags at once; e.g. '/O2y-' for '/O2 /Oy-'">,
  MetaVarName<"<flags>">;
def : CLFlag<"O1">, Alias<_SLASH_O>, AliasArgs<["1"]>,
  HelpText<"Optimize for size  (like /Og     /Os /Oy /Ob2 /GF /Gy)">;
def : CLFlag<"O2">, Alias<_SLASH_O>, AliasArgs<["2"]>,
  HelpText<"Optimize for speed (like /Og /Oi /Ot /Oy /Ob2 /GF /Gy)">;
#if INTEL_CUSTOMIZATION
def : CLFlag<"O3">, Alias<_SLASH_O>, AliasArgs<["3"]>,
  HelpText<"Optimize for maximum speed and enable more aggressive optimizations"
  " that may not improve performance on some programs">;
def _SLASH_Oa :CLFlag<"Oa">, Alias<fargument_noalias>,
  HelpText<"Enables 'noalias' attribute for all pointer-type arguments">;
def _SLASH_Ofast : CLFlag<"Ofast">, Alias<Ofast>;
def _SLASH_fast : CLFlag<"fast">, Alias<Ofast>;
#endif // INTEL_CUSTOMIZATION
def : CLFlag<"Ob0">, Alias<_SLASH_O>, AliasArgs<["b0"]>,
  HelpText<"Disable function inlining">;
def : CLFlag<"Ob1">, Alias<_SLASH_O>, AliasArgs<["b1"]>,
  HelpText<"Only inline functions explicitly or implicitly marked inline">;
def : CLFlag<"Ob2">, Alias<_SLASH_O>, AliasArgs<["b2"]>,
  HelpText<"Inline functions as deemed beneficial by the compiler">;
def : CLFlag<"Od">, Alias<_SLASH_O>, AliasArgs<["d"]>,
  HelpText<"Disable optimization">;
def : CLFlag<"Og">, Alias<_SLASH_O>, AliasArgs<["g"]>,
  HelpText<"No effect">;
def : CLFlag<"Oi">, Alias<_SLASH_O>, AliasArgs<["i"]>,
  HelpText<"Enable use of builtin functions">;
def : CLFlag<"Oi-">, Alias<_SLASH_O>, AliasArgs<["i-"]>,
  HelpText<"Disable use of builtin functions">;
def : CLFlag<"Os">, Alias<_SLASH_O>, AliasArgs<["s"]>,
  HelpText<"Optimize for size">;
def : CLFlag<"Ot">, Alias<_SLASH_O>, AliasArgs<["t"]>,
  HelpText<"Optimize for speed">;
def : CLFlag<"Ox">, Alias<_SLASH_O>, AliasArgs<["x"]>,
  HelpText<"Deprecated (like /Og /Oi /Ot /Oy /Ob2); use /O2">;
def : CLFlag<"Oy">, Alias<_SLASH_O>, AliasArgs<["y"]>,
  HelpText<"Enable frame pointer omission (x86 only)">;
def : CLFlag<"Oy-">, Alias<_SLASH_O>, AliasArgs<["y-"]>,
  HelpText<"Disable frame pointer omission (x86 only, default)">;

#if INTEL_CUSTOMIZATION
// Internal Intel options
def _SLASH_Q_no_use_libirc : CLFlag<"Q_no-use-libirc">, Alias<i_no_use_libirc>,
  HelpText<"Disable usage of libirc.">;
def _SLASH_Q_save_temps : CLFlag<"Q_save-temps">, Alias<save_temps_EQ>,
  AliasArgs<["cwd"]>;
def _SLASH_Q_allow_linux : Option<["/", "-"], "Q_allow-linux", KIND_FLAG>,
  Flags<[CLOption, HelpHidden]>, HelpText<"Allow for Linux options to be "
  "enabled when using the DPC++ enabled MSVC driver.">;
// Intel specific options (Intel only)
def : CLJoinedOrSeparate<"constexpr:steps">, Alias<fconstexpr_steps_EQ>;
def : CLCommaJoined<"device-math-lib:">, Alias<device_math_lib_EQ>,
  HelpText<"Control the addition of device math libraries when compiling for "
  "other devices.  Valid arguments are fp64, fp32">;
def : CLCommaJoined<"device-math-lib=">, Alias<device_math_lib_EQ>;
def : CLJoined<"masm=">, Alias<masm_EQ>;
def : CLJoined<"masm:">, Alias<masm_EQ>;
def : CLCommaJoined<"no-device-math-lib:">, Alias<no_device_math_lib_EQ>;
def : CLCommaJoined<"no-device-math-lib=">, Alias<no_device_math_lib_EQ>;
def _SLASH_Qansi_alias : CLFlag<"Qansi-alias">, Alias<fstrict_aliasing>,
  HelpText<"enable use of ANSI aliasing rules optimizations"
          " user asserts that the program adheres to these rules">;
def _SLASH_Qalign_branch_EQ :  CLCommaJoined<"Qalign-branch=">, Alias<malign_branch_EQ>;
def : CLCommaJoined<"Qalign-branch:">, Alias<malign_branch_EQ>;
def : CLFlag<"Qactypes">, Alias<qactypes>, HelpText<"Enable compile and link "
  "support for the Algorithmic C Data-types (AC types)">;
def _SLASH_Qalign_branch_boundary_EQ : CLJoined<"Qalign-branch-boundary=">,
  Alias<malign_branch_boundary_EQ>;
def : CLJoined<"Qalign-branch-boundary:">, Alias<malign_branch_boundary_EQ>;
def _SLASH_Qbranches_within_32B_boundaries : CLFlag<"Qbranches-within-32B-boundaries">,
  Alias<mbranches_within_32B_boundaries>;
def _SLASH_Qpad_max_prefix_size_EQ : CLJoined<"Qpad-max-prefix-size=">,
  Alias<mpad_max_prefix_size_EQ>;
def : CLJoined<"Qpad-max-prefix-size:">, Alias<mpad_max_prefix_size_EQ>;
def _SLASH_Qbuiltin : CLFlag<"Qbuiltin">, Alias<fbuiltin>;
def _SLASH_fp_EQ : CLJoined<"fp=">, Alias<ffp_model_EQ>,
  HelpText<"Controls the semantics of floating-point calculations.">;
def _SLASH_fp_COL : CLJoined<"fp:">, Alias<ffp_model_EQ>;
def _SLASH_ax : CLJoined<"Qax">, Alias<ax>;
def _SLASH_Qcf_protection_EQ : CLJoined<"Qcf-protection=">, Alias<fcf_protection_EQ>,
  HelpText<"Instrument control-flow architecture protection. Options: return, branch, full, none.">;
def _SLASH_Qcf_protection : CLFlag<"Qcf-protection">,
  Alias<fcf_protection_EQ>, AliasArgs<["full"]>,
  HelpText<"Enable cf-protection in 'full' mode">;
def : CLFlag<"Qcommon">, Alias<fcommon>, HelpText<"Place uninitialized global "
  "variables in a common block">;
def : CLFlag<"Qcommon-">, Alias<fno_common>, HelpText<"Compile common globals "
  "like normal definitions">;
def _SLASH_Qfp_speculation_EQ : CLJoined<"Qfp-speculation=">, Alias<ffp_exception_behavior_EQ>,
  HelpText<"Specifies the exception behavior of floating-point operations.">;
def _SLASH_Qfp_speculation_COL : CLJoined<"Qfp-speculation:">, Alias<ffp_exception_behavior_EQ>;
def _SLASH_Qfnalign : CLFlag<"Qfnalign">, Alias<falign_functions>,
  HelpText<"align the start of functions to an optimal machine-dependent value.">;
def _SLASH_Qfnalign_COL : CLJoined<"Qfnalign:">, Alias<falign_functions_EQ>,
  HelpText<"Align the start of functions on a 2 (DEFAULT) or <n> byte boundary "
  "where <n> is a power of 2.">;
def _SLASH_Qfnalign_EQ : CLJoined<"Qfnalign=">, Alias<falign_functions_EQ>;
def _SLASH_Qfnalign_ : CLFlag<"Qfnalign-">, Alias<fno_align_functions>,
  HelpText<"Aligns on a 2-byte boundary">;
def _SLASH_Qansi_alias_ : CLFlag<"Qansi-alias-">, Alias<fno_strict_aliasing>,
  HelpText<"disable use of ANSI aliasing rules optimizations">;
def : CLFlag<"Qfreestanding">, Alias<ffreestanding>,
  HelpText<"Assert that the compilation takes place in a freestanding environment">;
def _SLASH_Qinstrument_functions : CLFlag<"Qinstrument-functions">,
  Alias<finstrument_functions>, HelpText<"Generate calls to instrument "
  "function entry and exit">;
def _SLASH_Qinstrument_functions_ : CLFlag<"Qinstrument-functions-">,
  Alias<fno_instrument_functions>;
def _SLASH_Qipo : CLFlag<"Qipo">, Alias<flto>,
  HelpText<"Enable LTO in 'full' mode">;
def _SLASH_QdD : CLFlag<"QdD">, Alias<dD>,
  HelpText<"Print macro definitions in -E mode in addition to normal output.">;
def _SLASH_QdM : CLFlag<"QdM">, Alias<dM>,
  HelpText<"Print macro definitions in -E mode instead of normal output.">;
def _SLASH_Qipo_ : CLFlag<"Qipo-">, Alias<fno_lto>,
  HelpText<"Disable LTO mode (default)">;
def _SLASH_Qkeep_static_consts : CLFlag<"Qkeep-static-consts">,
  Alias<fkeep_static_consts>, HelpText<"Enable the ability to preserve "
  "allocation of variables that are not referenced in the source">;
def _SLASH_Qkeep_static_consts_ : CLFlag<"Qkeep-static-consts-">,
  Alias<fno_keep_static_consts>, HelpText<"Disable the ability to preserve "
  "allocation of variables that are not referenced in the source">;
def _SLASH_Qno_builtin_ : CLJoined<"Qno-builtin-">, Alias<fno_builtin_>,
  HelpText<"Disable implicit builtin knowledge of a specific function">;
def _SLASH_Qopenmp : CLFlag<"Qopenmp">, Alias<fiopenmp>,
  HelpText<"Parse OpenMP pragmas and generate parallel code.">;
def _SLASH_QopenmpP : CLFlag<"QopenmpP">, Alias<fiopenmp>,
  HelpText<"Parse OpenMP pragmas and generate parallel code.">;
def _SLASH_Qopenmp_ : CLFlag<"Qopenmp-">, Alias<fno_iopenmp>,
  HelpText<"Disable OpenMP support">;
def _SLASH_QopenmpP_ : CLFlag<"QopenmpP-">, Alias<fno_iopenmp>,
  HelpText<"Disable OpenMP support">;
def _SLASH_QopenmpS : CLFlag<"QopenmpS">, Alias<qopenmp_stubs>;
def _SLASH_Qopenmp_stubs : CLFlag<"Qopenmp-stubs">, Alias<qopenmp_stubs>,
  HelpText<"Enables the user to compile OpenMP programs in seqential mode. "
  "The OpenMP directives are ignored and a stub OpenMP library is linked.">;
def _SLASH_Qiopenmp : CLFlag<"Qiopenmp">, Alias<fiopenmp>;
def _SLASH_Qopenmp_simd : CLFlag<"Qopenmp-simd">, Alias<fiopenmp_simd>,
  HelpText<"Emit OpenMP code only for SIMD-based constructs.">;
def _SLASH_Qopenmp_simd_ : CLFlag<"Qopenmp-simd-">, Alias<fno_iopenmp_simd>;
def _SLASH_Qopenmp_target_simd : CLFlag<"Qopenmp-target-simd">, Alias<fopenmp_target_simd>;
def _SLASH_Qiopenmp_offload : CLFlag<"Qiopenmp-offload">, Alias<fiopenmp_offload>;
def _SLASH_Qiopenmp_offload_ : CLFlag<"Qiopenmp-offload-">, Alias<fno_iopenmp_offload>;
def : CLJoined<"Qparallel-source-info=">,
  Values<"0,1,2">, Alias<parallel_source_info_EQ>, HelpText<"Emit source "
  "location information for parallel code generation with OpenMP and "
  "auto-parallelization.">;
def : CLJoined<"Qparallel-source-info:">, Alias<parallel_source_info_EQ>;
def : CLFlag<"Qparallel-source-info">, Alias<parallel_source_info_EQ>,
  AliasArgs<["1"]>;
def : CLFlag<"Qparallel-source-info-">, Alias<parallel_source_info_EQ>,
  AliasArgs<["0"]>, HelpText<"Disable emission of source location information "
  "for parallel code generation.">;
def _SLASH_Qpc : CLJoined<"Qpc">, Alias<pc>, HelpText<"Initialize X87 "
  "floating point precision to single, double or double extended.  Valid "
  "values of 32, 64, and 80.">;
def _SLASH_Qpc_COL : CLJoined<"Qpc:">, Alias<pc>;
def _SLASH_Qpc_EQ : CLJoined<"Qpc=">, Alias<pc>;
def _SLASH_Qoption_COMMA : CLCommaJoined<"Qoption,">, Alias<Qoption_COMMA>,
  HelpText<" Qoption,<tool>,<args> to pass the comma separated arguments to the"
           " <tool>; <tool> can be asm for assembler (or) link/ld for linker"
           " (or) preprocessor for preprocessor (or) compiler for compiler">,
  MetaVarName<"<arg>">;
def _SLASH_QM : CLFlag<"QM">, Alias<M>, HelpText<"Like -MD, but also implies "
  "-E and writes to stdout by default">;
def _SLASH_QMM : CLFlag<"QMM">, Alias<MM>, HelpText<"Like -MMD, but also "
  "implies -E and writes to stdout by default.">;
def _SLASH_QMG : CLFlag<"QMG">, Alias<MG>, HelpText<"Add missing headers to "
  "depfile.">;
def _SLASH_QMT : CLJoinedOrSeparate<"QMT">, Alias<MT>, HelpText<"Specify name "
  "of main file output in depfile.">;
def _SLASH_QMQ : CLJoinedOrSeparate<"QMQ">, Alias<MQ>, HelpText<"Specify name "
  "of main file output to quote in depfile.">;
def _SLASH_QMD : CLFlag<"QMD">, Alias<MD>, HelpText<"Write a depfile "
  "containing user and system headers.">;
def _SLASH_QMMD : CLFlag<"QMMD">, Alias<MMD>, HelpText<"Write a depfile "
  "containing user headers.">;
def _SLASH_QMF : CLJoinedOrSeparate<"QMF">, Alias<MF>, HelpText<"Write depfile "
  "output from -MMD, -MD, -MM, or -M to <file>">, MetaVarName<"<file>">;
def _SLASH_Qiopenmp_simd : CLFlag<"Qiopenmp-simd">, Alias<fiopenmp_simd>;
def _SLASH_Qopenmp_targets_EQ : CLCommaJoined<"Qopenmp-targets=">,
  Alias<fopenmp_targets_EQ>;
def _SLASH_Qopenmp_targets_COL : CLCommaJoined<"Qopenmp-targets:">,
  Alias<fopenmp_targets_EQ>, HelpText<"Specify comma-separated list of triples"
  " OpenMP offloading targets to be supported">;
def _SLASH_Qopenmp_version_EQ : CLJoined<"Qopenmp-version=">,
  Alias<fopenmp_version_EQ>;
def _SLASH_Qopenmp_version_COL : CLJoined<"Qopenmp-version:">,
  Alias<fopenmp_version_EQ>, HelpText<"Choose which OpenMP version to"
  " link with.">;
def _SLASH_Qopenmp_threadprivate_EQ : CLJoined<"Qopenmp-threadprivate=">,
  Alias<qopenmp_threadprivate_EQ>;
def _SLASH_Qopenmp_threadprivate_COL : CLJoined<"Qopenmp-threadprivate:">,
  HelpText<"Choose which threadprivate implementation to use: compat or legacy.">,
  Alias<qopenmp_threadprivate_EQ>;
def _SLASH_Qopt_jump_tables : CLFlag<"Qopt-jump-tables">,
  Alias<fjump_tables>, HelpText<"Control the generation of jump tables">;
def : CLJoined<"Qopt-assume-no-loop-carried-dep:">,
  Alias<qopt_assume_no_loop_carried_dep_EQ>, HelpText<"Set a level of "
  "performance tuning for loops.  0 - The compiler does not assume there is "
  "loop-carried dependencies (default).  1 - Assume there are no loop-carried "
  "dependencies for innermost loops.  2 - Assume there are no loop-carried "
  "dependencies for all loop levels.">;
def : CLJoined<"Qopt-assume-no-loop-carried-dep=">, Alias<qopt_assume_no_loop_carried_dep_EQ>;
def : CLFlag<"Qopt-assume-no-loop-carried-dep">,
  Alias<qopt_assume_no_loop_carried_dep_EQ>, AliasArgs<["1"]>;
def : CLJoined<"Qopt-for-throughput=">, Alias<qopt_for_throughput_EQ>;
def : CLJoined<"Qopt-for-throughput:">, Alias<qopt_for_throughput_EQ>,
  HelpText<"Optimize for throughput performance, assuming multiple jobs are "
  "running.  The memory optimizations for single job versus multiple jobs can "
  "be tuned in different ways by the compiler. Valid arguments: multi-job, "
  "single-job">;
def _SLASH_Qopt_jump_tables_ : CLFlag<"Qopt-jump-tables-">,
  Alias<fno_jump_tables>, HelpText<"Do not use jump tables for lowering switches">;
def _SLASH_Qopt_matmul : CLFlag<"Qopt-matmul">, Alias<qopt_matmul>,
  HelpText<"Enables compiler-generated Matrix Multiply (matmul) library call">;
def _SLASH_Qopt_matmul_ : CLFlag<"Qopt-matmul-">, Alias<qno_opt_matmul>,
  HelpText<"Disables compiler-generated Matrix Multiply (matmul) library call">;
def _SLASH_Qopt_mem_layout_trans_EQ : CLJoined<"Qopt-mem-layout-trans=">,
  Alias<qopt_mem_layout_trans_EQ>;
def _SLASH_Qopt_mem_layout_trans : CLFlag<"Qopt-mem-layout-trans">,
  Alias<qopt_mem_layout_trans_EQ>, AliasArgs<["2"]>;
def _SLASH_Qopt_mem_layout_trans_COL : CLJoined<"Qopt-mem-layout-trans:">,
  Alias<qopt_mem_layout_trans_EQ>, HelpText<"Control the level of memory "
  "layout transformations performed by the compiler">;
def _SLASH_Qopt_mem_layout_trans_ : CLFlag<"Qopt-mem-layout-trans-">,
  Alias<qopt_mem_layout_trans_EQ>, AliasArgs<["0"]>,
  HelpText<"Disable memory layout transformations">;
def _SLASH_Qopt_multiple_gather_scatter_by_shuffles : CLFlag<"Qopt-multiple-gather-scatter-by-shuffles">,
  Alias<qopt_multiple_gather_scatter_by_shuffles>,
  HelpText<"Enables the optimization for multiple adjacent gather/scatter type vector memory references">;
def _SLASH_Qopt_multiple_gather_scatter_by_shuffles_ : CLFlag<"Qopt-multiple-gather-scatter-by-shuffles-">,
  Alias<qno_opt_multiple_gather_scatter_by_shuffles>,
  HelpText<"Disables the optimization for multiple adjacent gather/scatter type vector memory references">;
def _SLASH_Qopt_report_EQ : CLJoined<"Qopt-report=">, Alias<qopt_report_EQ>;
def : CLJoined<"Qopt-report">, Alias<qopt_report_EQ>;
def _SLASH_Qopt_report : CLFlag<"Qopt-report">, Alias<qopt_report_EQ>,
  AliasArgs<["2"]>;
def _SLASH_Qopt_report_COL : CLJoined<"Qopt-report:">, Alias<qopt_report_EQ>,
  HelpText<"Generate an optimization report, min, med or max.">;
def : CLJoined<"Qopt-zmm-usage:">, Alias<qopt_zmm_usage_EQ>,
  HelpText<"Specifies the level of zmm registers usage, low or high">;
def : CLJoined<"Qopt-zmm-usage=">, Alias<qopt_zmm_usage_EQ>;
def : CLJoined<"Qstd=">, Alias<std_EQ>;
def : CLJoined<"Qstd:">, Alias<std_EQ>, HelpText<"Language standard to compile for">;
def _SLASH_Qstrict_overflow : CLFlag<"Qstrict-overflow">,
  Alias<fstrict_overflow>;
def _SLASH_Qsave_temps : CLFlag<"Qsave-temps">, Alias<save_temps_EQ>,
  HelpText<"Save intermediate compilation results">, AliasArgs<["cwd"]>;
def _SLASH_Qno_strict_overflow : CLFlag<"Qno-strict-overflow">,
  Alias<fno_strict_overflow>;
def _SLASH_Qstrict_overflow_ : CLFlag<"Qstrict-overflow-">,
  Alias<fno_strict_overflow>;
def : CLJoined<"Qunroll">, Alias<unroll>,
  HelpText<"Set maximum number of times to unroll loops.  Omit n to use "
  "default heuristics.  Use 0 to disable the loop unroller.">;
def : CLJoined<"Qunroll:">, Alias<unroll>;
def : CLJoined<"Qunroll=">, Alias<unroll>;
def _SLASH_Qvec : CLFlag<"Qvec">,
  HelpText<"Enable the loop vectorization passes">, Alias<fvectorize>;
def _SLASH_Qvec_ : CLFlag<"Qvec-">,
  HelpText<"Disable the loop vectorization passes">, Alias<fno_vectorize>;
def : CLJoined<"Qvec-threshold=">, Alias<vec_threshold_EQ>;
def : CLJoined<"Qvec-threshold:">, Alias<vec_threshold_EQ>;
def : CLJoined<"Qvec-threshold">, Alias<vec_threshold_EQ>,
      HelpText<"Sets a threshold for the vectorization of loops based on the "
      "probability of profitable execution of the vectorized loop in "
      "parallel.">;
def _SLASH_Qintrinsic_promote : CLFlag<"Qintrinsic-promote">,
  Alias<intel_mintrinsic_promote>, HelpText<"For certain functions using "
  "intrinsics to promote their architectures and make the intrinsic headers "
  "included by default">;
def _SLASH_Qintrinsic_promote_ : CLFlag<"Qintrinsic-promote-">,
  Alias<intel_mno_intrinsic_promote>;
def _SLASH_Qipp_EQ : CLJoined<"Qipp=">, Alias<qipp_EQ>,
  HelpText<"Link commonly used Intel(R) Integrated Performace Primitives "
  "(Intel(R) IPP) libraries and bring in the associated headers"
  " (common,crypto,nonpic,nonpic_crypto)">;
def _SLASH_Qipp_COL : CLJoined<"Qipp:">, Alias<qipp_EQ>;
def _SLASH_Qipp_link_EQ : CLJoined<"Qipp-link=">, Alias<qipp_link_EQ>,
  HelpText<"Link Intel(R) IPP libraries in the requested manner"
  " (static,dynamic,shared)">;
def _SLASH_Qipp_link_COL : CLJoined<"Qipp-link:">, Alias<qipp_link_EQ>;
def _SLASH_Qipp : CLFlag<"Qipp">, Alias<qipp_EQ>, AliasArgs<["common"]>;
def _SLASH_Qmkl_EQ : CLJoined<"Qmkl=">, Alias<qmkl_EQ>,
  HelpText<"Link commonly used Intel(R) Math Kernel Library (Intel(R) MKL) "
  "and bring in the associated headers (parallel,sequential,cluster)"
  "(\"cluster\" is not supported in DPC++)">;
def _SLASH_Qmkl_COL : CLJoined<"Qmkl:">, Alias<qmkl_EQ>;
def _SLASH_Qmkl : CLFlag<"Qmkl">, Alias<qmkl_EQ>, AliasArgs<["parallel"]>;
def _SLASH_QMP : CLFlag<"QMP">, Alias<MP>, HelpText<"Create phony target for "
  "each dependency (other than main file)">;
def _SLASH_Qtbb : CLFlag<"Qtbb">, Alias<qtbb>,
  HelpText<"Link Intel(R) Threading Building Blocks (Intel(R) TBB) libraries "
  "and bring in the associated headers">;
def _SLASH_Qdaal_EQ : CLJoined<"Qdaal=">, Alias<qdaal_EQ>,
  HelpText<"Link Intel(R) Data Analytics Acceleration Library (Intel(R) DAAL) "
  "libraries and bring in the associated headers (parallel,sequential)">;
def _SLASH_Qdaal_COL : CLJoined<"Qdaal:">, Alias<qdaal_EQ>;
def _SLASH_Qdaal : CLFlag<"Qdaal">, Alias<qdaal_EQ>, AliasArgs<["parallel"]>;
def _SLASH_Qfma : CLFlag<"Qfma">, Alias<ffp_contract>, AliasArgs<["fast"]>,
  HelpText<"Enable the combining of floating point multiples and add/subtract "
  "operations.">;
def _SLASH_Qfma_ : CLFlag<"Qfma-">, Alias<ffp_contract>, AliasArgs<["off"]>,
  HelpText<"Disable the combining of floating point multiples and add/subtract "
  "operations.">;
def _SLASH_Qm32 : CLFlag<"Qm32">, Alias<m32>;
def _SLASH_Qm64 : CLFlag<"Qm64">, Alias<m64>;
def _SLASH_Qx : CLJoined<"Qx">,
  HelpText<"Generate specialized code to run exclusively on processors "
  "indicated by <code>.">, MetaVarName<"<code>">;
def _SLASH_Qlong_double : CLFlag<"Qlong-double">,
  HelpText<"Enable 80-bit long double">;
def _SLASH_Qlong_double_ : CLFlag<"Qlong-double-">;
def _SLASH_QH : CLFlag<"QH">, Alias<H>, HelpText<"Show header includes and "
  "nesting depth">;
def _SLASH_Qimf_arch_consistency_EQ : CLJoined<"Qimf-arch-consistency=">,
  Alias<fimf_arch_consistency_EQ>;
def _SLASH_Qimf_arch_consistency_COL : CLJoined<"Qimf-arch-consistency:">,
  Alias<fimf_arch_consistency_EQ>,HelpText<"Ensures that the math library "
  "functions produce consistent results across different implementations "
  "of the same architecture">;
def _SLASH_Qimf_max_error_EQ : CLJoined<"Qimf-max-error=">,
  Alias<fimf_max_error_EQ>;
def _SLASH_Qimf_max_error_COL : CLJoined<"Qimf-max-error:">,
  Alias<fimf_max_error_EQ>,HelpText<"defines the maximum allowable relative "
  "error, measured in ulps, for math library function results">;
def _SLASH_Qimf_absolute_error_EQ : CLJoined<"Qimf-absolute-error=">,
  Alias<fimf_absolute_error_EQ>;
def _SLASH_Qimf_absolute_error_COL : CLJoined<"Qimf-absolute-error:">,
  Alias<fimf_absolute_error_EQ>,HelpText<"Define the maximum allowable "
  "absolute error for math library function results">;
def _SLASH_Qimf_accuracy_bits_EQ : CLJoined<"Qimf-accuracy-bits=">,
  Alias<fimf_accuracy_bits_EQ>;
def _SLASH_Qimf_accuracy_bits_COL : CLJoined<"Qimf-accuracy-bits:">,
  Alias<fimf_accuracy_bits_EQ>,HelpText<"Define the relative error, measured "
  "by the number of correct bits,for math library function results">;
def _SLASH_Qimf_domain_exclusion_EQ : CLJoined<"Qimf-domain-exclusion=">,
  Alias<fimf_domain_exclusion_EQ>;
def _SLASH_Qimf_domain_exclusion_COL : CLJoined<"Qimf-domain-exclusion:">,
  Alias<fimf_domain_exclusion_EQ>,HelpText<"Indicates the input arguments "
  "domain on which math functions must provide correct results.">;
def _SLASH_Qimf_precision_EQ : CLJoined<"Qimf-precision=">,
  Alias<fimf_precision_EQ>;
def _SLASH_Qimf_precision_COL : CLJoined<"Qimf-precision:">,
  Alias<fimf_precision_EQ>,HelpText<"Defines the accuracy (precision) "
  "for math library functions.">;
def _SLASH_Qtemplate_depth_COL : CLJoined<"Qtemplate-depth:">,
  Alias<ftemplate_depth_EQ>, HelpText<"Control the depth in which recursive"
  " templates are expanded">;
def _SLASH_Qtemplate_depth_EQ : CLJoined<"Qtemplate-depth=">,
  Alias<ftemplate_depth_EQ>;
def : CLFlag<"S">, Alias<S>, HelpText<"Compile to assembly only, do not link">;
def _SLASH_Qvla : CLFlag<"Qvla">, HelpText<"Enable Variable Length "
  "Arrays (C99 feature)">;
def _SLASH_Qvla_ : CLFlag<"Qvla-">, HelpText<"Disable(DEFAULT) "
  "Variable Length Arrays (C99 feature)">;
def _SLASH_Qzero_initialized_in_bss : CLFlag<"Qzero-initialized-in-bss">,
  Alias<fzero_initialized_in_bss>;
def _SLASH_Qzero_initialized_in_bss_ : CLFlag<"Qzero-initialized-in-bss-">,
  Alias<fno_zero_initialized_in_bss>;
def _SLASH_QUESTION : CLFlag<"?">, Alias<help>,
  HelpText<"Display available options">;
def _SLASH_Qoverride_limits : CLFlag<"Qoverride-limits">, Alias<qoverride_limits>,
  HelpText<"Enables the user to skip throttling of loops in framework and DD.">;
#endif //INTEL_CUSTOMIZATION
def _SLASH_showIncludes : CLFlag<"showIncludes">,
  HelpText<"Print info about included files to stderr">;
def _SLASH_showIncludes_user : CLFlag<"showIncludes:user">,
  HelpText<"Like /showIncludes but omit system headers">;
def _SLASH_showFilenames : CLFlag<"showFilenames">,
  HelpText<"Print the name of each compiled file">;
def _SLASH_showFilenames_ : CLFlag<"showFilenames-">,
  HelpText<"Do not print the name of each compiled file (default)">;
def _SLASH_source_charset : CLCompileJoined<"source-charset:">,
  HelpText<"Set source encoding, supports only UTF-8">,
  Alias<finput_charset_EQ>;
def _SLASH_execution_charset : CLCompileJoined<"execution-charset:">,
  HelpText<"Set runtime encoding, supports only UTF-8">,
  Alias<fexec_charset_EQ>;
def _SLASH_std : CLCompileJoined<"std:">,
  HelpText<"Set language version (c++14,c++17,c++20,c++latest,c11,c17)">;
def _SLASH_U : CLJoinedOrSeparate<"U">, HelpText<"Undefine macro">,
  MetaVarName<"<macro>">, Alias<U>;
#if INTEL_CUSTOMIZATION
def _SLASH_v : CLFlag<"v">, Alias<v>;
#endif //INTEL_CUSTOMIZATION
def _SLASH_validate_charset : CLFlag<"validate-charset">,
  Alias<W_Joined>, AliasArgs<["invalid-source-encoding"]>;
def _SLASH_validate_charset_ : CLFlag<"validate-charset-">,
  Alias<W_Joined>, AliasArgs<["no-invalid-source-encoding"]>;
def _SLASH_W0 : CLFlag<"W0">, HelpText<"Disable all warnings">, Alias<w>;
def _SLASH_W1 : CLFlag<"W1">, HelpText<"Enable -Wall">, Alias<Wall>;
def _SLASH_W2 : CLFlag<"W2">, HelpText<"Enable -Wall">, Alias<Wall>;
def _SLASH_W3 : CLFlag<"W3">, HelpText<"Enable -Wall">, Alias<Wall>;
def _SLASH_W4 : CLFlag<"W4">, HelpText<"Enable -Wall and -Wextra">, Alias<WCL4>;
#if INTEL_CUSTOMIZATION
def _SLASH_Wall : CLFlag<"Wall">, HelpText<"Enable -Wall">,
  Alias<W_Joined>, AliasArgs<["all"]>;
#endif // INTEL_CUSTOMIZATION
def _SLASH_WX : CLFlag<"WX">, HelpText<"Treat warnings as errors">,
  Alias<W_Joined>, AliasArgs<["error"]>;
def _SLASH_WX_ : CLFlag<"WX-">,
  HelpText<"Do not treat warnings as errors (default)">,
  Alias<W_Joined>, AliasArgs<["no-error"]>;
def _SLASH_w_flag : CLFlag<"w">, HelpText<"Disable all warnings">, Alias<w>;
def _SLASH_wd4005 : CLFlag<"wd4005">, Alias<W_Joined>,
  AliasArgs<["no-macro-redefined"]>;
def _SLASH_wd4018 : CLFlag<"wd4018">, Alias<W_Joined>,
  AliasArgs<["no-sign-compare"]>;
def _SLASH_wd4100 : CLFlag<"wd4100">, Alias<W_Joined>,
  AliasArgs<["no-unused-parameter"]>;
def _SLASH_wd4910 : CLFlag<"wd4910">, Alias<W_Joined>,
  AliasArgs<["no-dllexport-explicit-instantiation-decl"]>;
def _SLASH_wd4996 : CLFlag<"wd4996">, Alias<W_Joined>,
  AliasArgs<["no-deprecated-declarations"]>;
def _SLASH_vd : CLJoined<"vd">, HelpText<"Control vtordisp placement">,
  Alias<vtordisp_mode_EQ>;
def _SLASH_X : CLFlag<"X">,
  HelpText<"Do not add %INCLUDE% to include search path">, Alias<nostdlibinc>;
#if INTEL_CUSTOMIZATION
def _SLASH_Xopenmp_backend : CLSeparate<"Xopenmp-target-backend">,
  Alias<Xopenmp_backend>;
def _SLASH_Xopenmp_backend_EQ : CLJoinedAndSeparate<"Xopenmp-target-backend=">,
  Alias<Xopenmp_backend_EQ>;
def _SLASH_Xopenmp_frontend : CLSeparate<"Xopenmp-target-frontend">,
  Alias<Xopenmp_target>;
def _SLASH_Xopenmp_frontend_EQ : CLJoinedAndSeparate<"Xopenmp-target-frontend=">,
  Alias<Xopenmp_target_EQ>;
def _SLASH_Xopenmp_linker : CLSeparate<"Xopenmp-target-linker">,
  Alias<Xopenmp_linker>;
def _SLASH_Xopenmp_linker_EQ : CLJoinedAndSeparate<"Xopenmp-target-linker=">,
  Alias<Xopenmp_linker_EQ>;
def _SLASH_Xs : CLJoined<"Xs">, Alias<Xs>;
def _SLASH_Xs_separate : CLSeparate<"Xs">, Alias<Xs_separate>;
def _SLASH_Xsycl_backend : CLSeparate<"Xsycl-target-backend">,
  Alias<Xsycl_backend>;
def _SLASH_Xsycl_backend_EQ : CLJoinedAndSeparate<"Xsycl-target-backend=">,
  Alias<Xsycl_backend_EQ>;
def _SLASH_Xsycl_frontend : CLSeparate<"Xsycl-target-frontend">,
  Alias<Xsycl_frontend>;
def _SLASH_Xsycl_frontend_EQ : CLJoinedAndSeparate<"Xsycl-target-frontend=">,
  Alias<Xsycl_frontend_EQ>;
def _SLASH_Xsycl_linker : CLSeparate<"Xsycl-target-linker">,
  Alias<Xsycl_linker>;
def _SLASH_Xsycl_linker_EQ : CLJoinedAndSeparate<"Xsycl-target-linker=">,
  Alias<Xsycl_linker_EQ>;
#endif // INTEL_CUSTOMIZATION
def _SLASH_Zc_sizedDealloc : CLFlag<"Zc:sizedDealloc">,
  HelpText<"Enable C++14 sized global deallocation functions">,
  Alias<fsized_deallocation>;
def _SLASH_Zc_sizedDealloc_ : CLFlag<"Zc:sizedDealloc-">,
  HelpText<"Disable C++14 sized global deallocation functions">,
  Alias<fno_sized_deallocation>;
def _SLASH_Zc_alignedNew : CLFlag<"Zc:alignedNew">,
  HelpText<"Enable C++17 aligned allocation functions">,
  Alias<faligned_allocation>;
def _SLASH_Zc_alignedNew_ : CLFlag<"Zc:alignedNew-">,
  HelpText<"Disable C++17 aligned allocation functions">,
  Alias<fno_aligned_allocation>;
def _SLASH_Zc_char8_t : CLFlag<"Zc:char8_t">,
  HelpText<"Enable char8_t from C++2a">,
  Alias<fchar8__t>;
def _SLASH_Zc_char8_t_ : CLFlag<"Zc:char8_t-">,
  HelpText<"Disable char8_t from c++2a">,
  Alias<fno_char8__t>;
def _SLASH_Zc_strictStrings : CLFlag<"Zc:strictStrings">,
  HelpText<"Treat string literals as const">, Alias<W_Joined>,
  AliasArgs<["error=c++11-compat-deprecated-writable-strings"]>;
def _SLASH_Zc_threadSafeInit : CLFlag<"Zc:threadSafeInit">,
  HelpText<"Enable thread-safe initialization of static variables">,
  Alias<fthreadsafe_statics>;
def _SLASH_Zc_threadSafeInit_ : CLFlag<"Zc:threadSafeInit-">,
  HelpText<"Disable thread-safe initialization of static variables">,
  Alias<fno_threadsafe_statics>;
def _SLASH_Zc_trigraphs : CLFlag<"Zc:trigraphs">,
  HelpText<"Enable trigraphs">, Alias<ftrigraphs>;
def _SLASH_Zc_trigraphs_off : CLFlag<"Zc:trigraphs-">,
  HelpText<"Disable trigraphs (default)">, Alias<fno_trigraphs>;
def _SLASH_Zc_twoPhase : CLFlag<"Zc:twoPhase">,
  HelpText<"Enable two-phase name lookup in templates">,
  Alias<fno_delayed_template_parsing>;
def _SLASH_Zc_twoPhase_ : CLFlag<"Zc:twoPhase-">,
  HelpText<"Disable two-phase name lookup in templates (default)">,
  Alias<fdelayed_template_parsing>;
#if INTEL_CUSTOMIZATION
def _SLASH_Zc_wchar_t : CLFlag<"Zc:wchar_t">,
  HelpText<"Specify that wchar_t is a native data type">;
def _SLASH_Zc_wchar_t_ : CLFlag<"Zc:wchar_t-">,
  HelpText<"Do not specify that wchar_t is a native data type">;
#endif // INTEL_CUSTOMIZATION
def _SLASH_Z7 : CLFlag<"Z7">,
  HelpText<"Enable CodeView debug information in object files">;
def _SLASH_Zi : CLFlag<"Zi">, Alias<_SLASH_Z7>,
  HelpText<"Like /Z7">;
def _SLASH_Zp : CLJoined<"Zp">,
  HelpText<"Set default maximum struct packing alignment">,
  Alias<fpack_struct_EQ>;
def _SLASH_Zp_flag : CLFlag<"Zp">,
  HelpText<"Set default maximum struct packing alignment to 1">,
  Alias<fpack_struct_EQ>, AliasArgs<["1"]>;
def _SLASH_Zs : CLFlag<"Zs">, HelpText<"Syntax-check only">,
  Alias<fsyntax_only>;
#if INTEL_CUSTOMIZATION
def _SLASH_ZI : CLFlag<"ZI">, Alias<_SLASH_Z7>, HelpText<"Like /Z7">;
#endif // INTEL_CUSTOMIZATION
def _SLASH_openmp_ : CLFlag<"openmp-">,
  HelpText<"Disable OpenMP support">, Alias<fno_openmp>;
def _SLASH_openmp : CLFlag<"openmp">, HelpText<"Enable OpenMP support">,
  Alias<fopenmp>;
def _SLASH_openmp_experimental : CLFlag<"openmp:experimental">,
  HelpText<"Enable OpenMP support with experimental SIMD support">,
  Alias<fopenmp>;
def _SLASH_tune : CLCompileJoined<"tune:">,
  HelpText<"Set CPU for optimization without affecting instruction set">,
  Alias<mtune_EQ>;
def _SLASH_QIntel_jcc_erratum : CLFlag<"QIntel-jcc-erratum">,
  HelpText<"Align branches within 32-byte boundaries to mitigate the performance impact of the Intel JCC erratum.">,
  Alias<mbranches_within_32B_boundaries>;

// Non-aliases:

def _SLASH_arch : CLCompileJoined<"arch:">,
  HelpText<"Set architecture for code generation">;

def _SLASH_M_Group : OptionGroup<"</M group>">, Group<cl_compile_Group>;
def _SLASH_volatile_Group : OptionGroup<"</volatile group>">,
  Group<cl_compile_Group>;

def _SLASH_EH : CLJoined<"EH">, HelpText<"Set exception handling model">;
def _SLASH_EP : CLFlag<"EP">,
  HelpText<"Disable linemarker output and preprocess to stdout">;
<<<<<<< HEAD
#if INTEL_CUSTOMIZATION
def _SLASH_F : CLJoinedOrSeparate<"F">, HelpText<"Set the stack reserve amount "
  "specified to the linker">;
#endif // INTEL_CUSTOMIZATION
=======
def _SLASH_external_env : CLJoined<"external:env:">,
  HelpText<"Add dirs in env var <var> to include search path with warnings suppressed">,
  MetaVarName<"<var>">;
>>>>>>> 3063a547
def _SLASH_FA : CLFlag<"FA">,
  HelpText<"Output assembly code file during compilation">;
def _SLASH_Fa : CLJoined<"Fa">,
  HelpText<"Set assembly output file name (with /FA)">,
  MetaVarName<"<file or dir/>">;
def _SLASH_FI : CLJoinedOrSeparate<"FI">,
  HelpText<"Include file before parsing">, Alias<include_>;
def _SLASH_Fe : CLJoined<"Fe">,
  HelpText<"Set output executable file name">,
  MetaVarName<"<file or dir/>">;
def _SLASH_Fe_COLON : CLJoined<"Fe:">, Alias<_SLASH_Fe>;
def _SLASH_Fi : CLCompileJoined<"Fi">,
  HelpText<"Set preprocess output file name (with /P)">,
  MetaVarName<"<file>">;
def _SLASH_Fo : CLCompileJoined<"Fo">,
  HelpText<"Set output object file (with /c)">,
  MetaVarName<"<file or dir/>">;
#if INTEL_CUSTOMIZATION
def : CLCompileJoined<"Fo:">, Alias<_SLASH_Fo>;
#endif //INTEL_CUSTOMIZATION
def _SLASH_guard : CLJoined<"guard:">,
  HelpText<"Enable Control Flow Guard with /guard:cf, or only the table with /guard:cf,nochecks. "
           "Enable EH Continuation Guard with /guard:ehcont">;
def _SLASH_GX : CLFlag<"GX">,
  HelpText<"Deprecated; use /EHsc">;
def _SLASH_GX_ : CLFlag<"GX-">,
  HelpText<"Deprecated (like not passing /EH)">;
def _SLASH_imsvc : CLJoinedOrSeparate<"imsvc">,
  HelpText<"Add <dir> to system include search path, as if in %INCLUDE%">,
  MetaVarName<"<dir>">;
def _SLASH_LD : CLFlag<"LD">, HelpText<"Create DLL">;
def _SLASH_LDd : CLFlag<"LDd">, HelpText<"Create debug DLL">;
def _SLASH_link : CLRemainingArgsJoined<"link">,
  HelpText<"Forward options to the linker">, MetaVarName<"<options>">;
def _SLASH_MD : Option<["/", "-"], "MD", KIND_FLAG>, Group<_SLASH_M_Group>,
  Flags<[CLOption, NoXarchOption]>, HelpText<"Use DLL run-time">;
def _SLASH_MDd : Option<["/", "-"], "MDd", KIND_FLAG>, Group<_SLASH_M_Group>,
  Flags<[CLOption, NoXarchOption]>, HelpText<"Use DLL debug run-time">;
def _SLASH_MT : Option<["/", "-"], "MT", KIND_FLAG>, Group<_SLASH_M_Group>,
  Flags<[CLOption, NoXarchOption]>, HelpText<"Use static run-time">;
def _SLASH_MTd : Option<["/", "-"], "MTd", KIND_FLAG>, Group<_SLASH_M_Group>,
  Flags<[CLOption, NoXarchOption]>, HelpText<"Use static debug run-time">;
def _SLASH_o : CLJoinedOrSeparate<"o">,
  HelpText<"Deprecated (set output file name); use /Fe or /Fe">,
  MetaVarName<"<file or dir/>">;
def _SLASH_P : CLFlag<"P">, HelpText<"Preprocess to file">;
def _SLASH_permissive : CLFlag<"permissive">,
  HelpText<"Enable some non conforming code to compile">;
def _SLASH_permissive_ : CLFlag<"permissive-">,
  HelpText<"Disable non conforming code from compiling (default)">;
def _SLASH_Tc : CLCompileJoinedOrSeparate<"Tc">,
  HelpText<"Treat <file> as C source file">, MetaVarName<"<file>">;
def _SLASH_TC : CLCompileFlag<"TC">, HelpText<"Treat all source files as C">;
def _SLASH_Tp : CLCompileJoinedOrSeparate<"Tp">,
  HelpText<"Treat <file> as C++ source file">, MetaVarName<"<file>">;
def _SLASH_TP : CLCompileFlag<"TP">, HelpText<"Treat all source files as C++">;
def _SLASH_vctoolsdir : CLJoinedOrSeparate<"vctoolsdir">,
  HelpText<"Path to the VCToolChain">, MetaVarName<"<dir>">;
def _SLASH_vctoolsversion : CLJoinedOrSeparate<"vctoolsversion">,
  HelpText<"For use with /winsysroot, defaults to newest found">;
def _SLASH_winsdkdir : CLJoinedOrSeparate<"winsdkdir">,
  HelpText<"Path to the Windows SDK">, MetaVarName<"<dir>">;
def _SLASH_winsdkversion : CLJoinedOrSeparate<"winsdkversion">,
  HelpText<"Full version of the Windows SDK, defaults to newest found">;
def _SLASH_winsysroot : CLJoinedOrSeparate<"winsysroot">,
  HelpText<"Same as /vctoolsdir <dir>/VC/Tools/MSVC/<vctoolsversion> /winsdkdir <dir>/Windows Kits/10">,
  MetaVarName<"<dir>">;
def _SLASH_volatile_iso : Option<["/", "-"], "volatile:iso", KIND_FLAG>,
  Group<_SLASH_volatile_Group>, Flags<[CLOption, NoXarchOption]>,
  HelpText<"Volatile loads and stores have standard semantics">;
def _SLASH_vmb : CLFlag<"vmb">,
  HelpText<"Use a best-case representation method for member pointers">;
def _SLASH_vmg : CLFlag<"vmg">,
  HelpText<"Use a most-general representation for member pointers">;
def _SLASH_vms : CLFlag<"vms">,
  HelpText<"Set the default most-general representation to single inheritance">;
def _SLASH_vmm : CLFlag<"vmm">,
  HelpText<"Set the default most-general representation to "
           "multiple inheritance">;
def _SLASH_vmv : CLFlag<"vmv">,
  HelpText<"Set the default most-general representation to "
           "virtual inheritance">;
def _SLASH_volatile_ms  : Option<["/", "-"], "volatile:ms", KIND_FLAG>,
  Group<_SLASH_volatile_Group>, Flags<[CLOption, NoXarchOption]>,
  HelpText<"Volatile loads and stores have acquire and release semantics">;
def _SLASH_clang : CLJoined<"clang:">,
  HelpText<"Pass <arg> to the clang driver">, MetaVarName<"<arg>">;
def _SLASH_Zl : CLFlag<"Zl">,
  HelpText<"Do not let object file auto-link default libraries">;

def _SLASH_Yc : CLJoined<"Yc">,
  HelpText<"Generate a pch file for all code up to and including <filename>">,
  MetaVarName<"<filename>">;
def _SLASH_Yu : CLJoined<"Yu">,
  HelpText<"Load a pch file and use it instead of all code up to "
           "and including <filename>">,
  MetaVarName<"<filename>">;
def _SLASH_Y_ : CLFlag<"Y-">,
  HelpText<"Disable precompiled headers, overrides /Yc and /Yu">;
def _SLASH_Zc_dllexportInlines : CLFlag<"Zc:dllexportInlines">,
  HelpText<"dllexport/dllimport inline member functions of dllexport/import classes (default)">;
def _SLASH_Zc_dllexportInlines_ : CLFlag<"Zc:dllexportInlines-">,
  HelpText<"Do not dllexport/dllimport inline member functions of dllexport/import classes">;
def _SLASH_Fp : CLJoined<"Fp">,
  HelpText<"Set pch file name (with /Yc and /Yu)">, MetaVarName<"<file>">;

def _SLASH_Gd : CLFlag<"Gd">,
  HelpText<"Set __cdecl as a default calling convention">;
def _SLASH_Gr : CLFlag<"Gr">,
  HelpText<"Set __fastcall as a default calling convention">;
def _SLASH_Gz : CLFlag<"Gz">,
  HelpText<"Set __stdcall as a default calling convention">;
def _SLASH_Gv : CLFlag<"Gv">,
  HelpText<"Set __vectorcall as a default calling convention">;
def _SLASH_Gregcall : CLFlag<"Gregcall">,
  HelpText<"Set __regcall as a default calling convention">;
#if INTEL_CUSTOMIZATION
def _SLASH_Qregcall : CLFlag<"Qregcall">, Alias<_SLASH_Gregcall>,
  HelpText<"Set __regcall as a default calling convention">;
#endif // INTEL_CUSTOMIZATION

// Ignored:

def _SLASH_analyze_ : CLIgnoredFlag<"analyze-">;
def _SLASH_bigobj : CLIgnoredFlag<"bigobj">;
def _SLASH_cgthreads : CLIgnoredJoined<"cgthreads">;
def _SLASH_d2FastFail : CLIgnoredFlag<"d2FastFail">;
def _SLASH_d2Zi_PLUS : CLIgnoredFlag<"d2Zi+">;
def _SLASH_errorReport : CLIgnoredJoined<"errorReport">;
def _SLASH_FC : CLIgnoredFlag<"FC">;
def _SLASH_Fd : CLIgnoredJoined<"Fd">;
def _SLASH_FS : CLIgnoredFlag<"FS">;
def _SLASH_JMC : CLIgnoredFlag<"JMC">;
def _SLASH_kernel_ : CLIgnoredFlag<"kernel-">;
def _SLASH_nologo : CLIgnoredFlag<"nologo">;
def _SLASH_RTC : CLIgnoredJoined<"RTC">;
def _SLASH_sdl : CLIgnoredFlag<"sdl">;
def _SLASH_sdl_ : CLIgnoredFlag<"sdl-">;
def _SLASH_utf8 : CLIgnoredFlag<"utf-8">,
  HelpText<"Set source and runtime encoding to UTF-8 (default)">;
def _SLASH_w : CLIgnoredJoined<"w">;
def _SLASH_Zc___cplusplus : CLIgnoredFlag<"Zc:__cplusplus">;
def _SLASH_Zc_auto : CLIgnoredFlag<"Zc:auto">;
def _SLASH_Zc_forScope : CLIgnoredFlag<"Zc:forScope">;
def _SLASH_Zc_inline : CLIgnoredFlag<"Zc:inline">;
def _SLASH_Zc_rvalueCast : CLIgnoredFlag<"Zc:rvalueCast">;
def _SLASH_Zc_ternary : CLIgnoredFlag<"Zc:ternary">;
#ifndef INTEL_CUSTOMIZATION
// Support matching icx behavior has been added, do not add this as ignored.
def _SLASH_Zc_wchar_t : CLIgnoredFlag<"Zc:wchar_t">;
#endif // INTEL_CUSTOMIZATION
def _SLASH_ZH_MD5 : CLIgnoredFlag<"ZH:MD5">;
def _SLASH_ZH_SHA1 : CLIgnoredFlag<"ZH:SHA1">;
def _SLASH_ZH_SHA_256 : CLIgnoredFlag<"ZH:SHA_256">;
def _SLASH_Zm : CLIgnoredJoined<"Zm">;
def _SLASH_Zo : CLIgnoredFlag<"Zo">;
def _SLASH_Zo_ : CLIgnoredFlag<"Zo-">;


// Unsupported:

def _SLASH_await : CLFlag<"await">;
def _SLASH_await_COLON : CLJoined<"await:">;
def _SLASH_constexpr : CLJoined<"constexpr:">;
def _SLASH_AI : CLJoinedOrSeparate<"AI">;
def _SLASH_Bt : CLFlag<"Bt">;
def _SLASH_Bt_plus : CLFlag<"Bt+">;
def _SLASH_clr : CLJoined<"clr">;
def _SLASH_d2 : CLJoined<"d2">;
def _SLASH_doc : CLJoined<"doc">;
def _SLASH_experimental : CLJoined<"experimental:">;
def _SLASH_exportHeader : CLFlag<"exportHeader">;
def _SLASH_external : CLJoined<"external:">;
def _SLASH_FA_joined : CLJoined<"FA">;
def _SLASH_favor : CLJoined<"favor">;
def _SLASH_fsanitize_address_use_after_return : CLJoined<"fsanitize-address-use-after-return">;
def _SLASH_fno_sanitize_address_vcasan_lib : CLJoined<"fno-sanitize-address-vcasan-lib">;
#ifndef INTEL_CUSTOMIZATION
def _SLASH_F : CLJoinedOrSeparate<"F">;
#endif // INTEL_CUSTOMIZATION
def _SLASH_Fm : CLJoined<"Fm">;
def _SLASH_Fr : CLJoined<"Fr">;
def _SLASH_FR : CLJoined<"FR">;
def _SLASH_FU : CLJoinedOrSeparate<"FU">;
def _SLASH_Fx : CLFlag<"Fx">;
def _SLASH_G1 : CLFlag<"G1">;
def _SLASH_G2 : CLFlag<"G2">;
def _SLASH_Ge : CLFlag<"Ge">;
def _SLASH_Gh : CLFlag<"Gh">;
def _SLASH_GH : CLFlag<"GH">;
def _SLASH_GL : CLFlag<"GL">;
def _SLASH_GL_ : CLFlag<"GL-">;
def _SLASH_Gm : CLFlag<"Gm">;
def _SLASH_Gm_ : CLFlag<"Gm-">;
def _SLASH_GT : CLFlag<"GT">;
def _SLASH_GZ : CLFlag<"GZ">;
def _SLASH_H : CLFlag<"H">;
def _SLASH_headername : CLJoined<"headerName:">;
def _SLASH_headerUnit : CLJoinedOrSeparate<"headerUnit">;
def _SLASH_headerUnitAngle : CLJoinedOrSeparate<"headerUnit:angle">;
def _SLASH_headerUnitQuote : CLJoinedOrSeparate<"headerUnit:quote">;
def _SLASH_homeparams : CLFlag<"homeparams">;
def _SLASH_hotpatch : CLFlag<"hotpatch">;
def _SLASH_kernel : CLFlag<"kernel">;
def _SLASH_LN : CLFlag<"LN">;
def _SLASH_MP : CLJoined<"MP">;
def _SLASH_Qfast_transcendentals : CLFlag<"Qfast_transcendentals">;
def _SLASH_QIfist : CLFlag<"QIfist">;
def _SLASH_Qimprecise_fwaits : CLFlag<"Qimprecise_fwaits">;
def _SLASH_Qpar : CLFlag<"Qpar">;
def _SLASH_Qpar_report : CLJoined<"Qpar-report">;
def _SLASH_Qsafe_fp_loads : CLFlag<"Qsafe_fp_loads">;
def _SLASH_Qspectre : CLFlag<"Qspectre">;
def _SLASH_Qspectre_load : CLFlag<"Qspectre-load">;
def _SLASH_Qspectre_load_cf : CLFlag<"Qspectre-load-cf">;
def _SLASH_Qvec_report : CLJoined<"Qvec-report">;
def _SLASH_reference : CLJoinedOrSeparate<"reference">;
def _SLASH_sourceDependencies : CLJoinedOrSeparate<"sourceDependencies">;
def _SLASH_sourceDependenciesDirectives : CLJoinedOrSeparate<"sourceDependencies:directives">;
def _SLASH_translateInclude : CLFlag<"translateInclude">;
def _SLASH_u : CLFlag<"u">;
def _SLASH_V : CLFlag<"V">;
def _SLASH_WL : CLFlag<"WL">;
def _SLASH_Wp64 : CLFlag<"Wp64">;
def _SLASH_Yd : CLFlag<"Yd">;
def _SLASH_Yl : CLJoined<"Yl">;
def _SLASH_Za : CLFlag<"Za">;
def _SLASH_Zc : CLJoined<"Zc:">;
def _SLASH_Ze : CLFlag<"Ze">;
def _SLASH_Zg : CLFlag<"Zg">;
#ifndef INTEL_CUSTOMIZATION
def _SLASH_ZI : CLFlag<"ZI">;
#endif // !INTEL_CUSTOMIZATION
def _SLASH_ZW : CLJoined<"ZW">;<|MERGE_RESOLUTION|>--- conflicted
+++ resolved
@@ -6939,7 +6939,9 @@
 def _SLASH_D : CLJoinedOrSeparate<"D">, HelpText<"Define macro">,
   MetaVarName<"<macro[=value]>">, Alias<D>;
 def _SLASH_E : CLFlag<"E">, HelpText<"Preprocess to stdout">, Alias<E>;
-<<<<<<< HEAD
+def _SLASH_external_COLON_I : CLJoinedOrSeparate<"external:I">, Alias<isystem>,
+  HelpText<"Add directory to include search path with warnings suppressed">,
+  MetaVarName<"<dir>">;
 #if INTEL_CUSTOMIZATION
 def _SLASH_fintelfpga : CLFlag<"fintelfpga">, Alias<fintelfpga>;
 def _SLASH_fopenmp_device_lib_EQ : CLCommaJoined<"fopenmp-device-lib=">,
@@ -6947,11 +6949,6 @@
 def _SLASH_fno_openmp_device_lib_EQ : CLCommaJoined<"fno-openmp-device-lib=">,
   Alias<fno_openmp_device_lib_EQ>;
 #endif // INTEL_CUSTOMIZATION
-=======
-def _SLASH_external_COLON_I : CLJoinedOrSeparate<"external:I">, Alias<isystem>,
-  HelpText<"Add directory to include search path with warnings suppressed">,
-  MetaVarName<"<dir>">;
->>>>>>> 3063a547
 def _SLASH_fp_except : CLFlag<"fp:except">, HelpText<"">, Alias<ftrapping_math>;
 def _SLASH_fp_except_ : CLFlag<"fp:except-">,
   HelpText<"">, Alias<fno_trapping_math>;
@@ -7563,16 +7560,13 @@
 def _SLASH_EH : CLJoined<"EH">, HelpText<"Set exception handling model">;
 def _SLASH_EP : CLFlag<"EP">,
   HelpText<"Disable linemarker output and preprocess to stdout">;
-<<<<<<< HEAD
+def _SLASH_external_env : CLJoined<"external:env:">,
+  HelpText<"Add dirs in env var <var> to include search path with warnings suppressed">,
+  MetaVarName<"<var>">;
 #if INTEL_CUSTOMIZATION
 def _SLASH_F : CLJoinedOrSeparate<"F">, HelpText<"Set the stack reserve amount "
   "specified to the linker">;
 #endif // INTEL_CUSTOMIZATION
-=======
-def _SLASH_external_env : CLJoined<"external:env:">,
-  HelpText<"Add dirs in env var <var> to include search path with warnings suppressed">,
-  MetaVarName<"<var>">;
->>>>>>> 3063a547
 def _SLASH_FA : CLFlag<"FA">,
   HelpText<"Output assembly code file during compilation">;
 def _SLASH_Fa : CLJoined<"Fa">,
