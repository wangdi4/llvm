--- conflicted
+++ resolved
@@ -1536,8 +1536,10 @@
 def ffp_model_EQ : Joined<["-"], "ffp-model=">, Group<f_Group>, Flags<[NoXarchOption]>,
   HelpText<"Controls the semantics of floating-point calculations.">;
 def ffp_exception_behavior_EQ : Joined<["-"], "ffp-exception-behavior=">, Group<f_Group>, Flags<[CC1Option]>,
-<<<<<<< HEAD
-  HelpText<"Specifies the exception behavior of floating-point operations.">;
+  HelpText<"Specifies the exception behavior of floating-point operations.">,
+  Values<"ignore,maytrap,strict">, NormalizedValuesScope<"LangOptions">,
+  NormalizedValues<["FPE_Ignore", "FPE_MayTrap", "FPE_Strict"]>,
+  MarshallingInfoString<LangOpts<"FPExceptionMode">, "FPE_Ignore">, AutoNormalizeEnum;
 #if INTEL_CUSTOMIZATION
 def fp_model_EQ : Joined<["-"], "fp-model=">, Alias<ffp_model_EQ>,
   HelpText<"Controls the semantics of floating-point calculations.">;
@@ -1552,12 +1554,6 @@
   Flags<[NoXarchOption, CC1Option]>,
   HelpText<"Do not honor NaN compares with fast math">;
 #endif // INTEL_CUSTOMIZATION
-=======
-  HelpText<"Specifies the exception behavior of floating-point operations.">,
-  Values<"ignore,maytrap,strict">, NormalizedValuesScope<"LangOptions">,
-  NormalizedValues<["FPE_Ignore", "FPE_MayTrap", "FPE_Strict"]>,
-  MarshallingInfoString<LangOpts<"FPExceptionMode">, "FPE_Ignore">, AutoNormalizeEnum;
->>>>>>> dfb558b8
 defm fast_math : OptInFFlag<"fast-math", "Allow aggressive, lossy floating-point optimizations", "", "", [],
   LangOpts<"FastMath">, [cl_fast_relaxed_math.KeyPath]>;
 def menable_unsafe_fp_math : Flag<["-"], "menable-unsafe-fp-math">, Flags<[CC1Option]>,
@@ -5882,19 +5878,15 @@
   HelpText<"Name of the split dwarf debug info file to encode in the object file">,
   MarshallingInfoString<CodeGenOpts<"SplitDwarfFile">>;
 def fno_wchar : Flag<["-"], "fno-wchar">,
-<<<<<<< HEAD
-  HelpText<"Disable C++ builtin type wchar_t">;
+  HelpText<"Disable C++ builtin type wchar_t">,
+  MarshallingInfoNegativeFlag<LangOpts<"WChar">, cplusplus.KeyPath>,
+  ShouldParseIf<cplusplus.KeyPath>;
 // if INTEL_CUSTOMIZATION
 // CQ#374455. This option is created due to QA needs. It should turn off
 // wchar_t keyword and _WCHAR_T_DEFINED macro. That is what '-fno-wchar'
 // option exactly does.
 def no_wchar_t_keyword : Flag<["--"], "no_wchar_t_keyword">, Alias<fno_wchar>;
 // endif INTEL_CUSTOMIZATION
-=======
-  HelpText<"Disable C++ builtin type wchar_t">,
-  MarshallingInfoNegativeFlag<LangOpts<"WChar">, cplusplus.KeyPath>,
-  ShouldParseIf<cplusplus.KeyPath>;
->>>>>>> dfb558b8
 def fconstant_string_class : Separate<["-"], "fconstant-string-class">,
   MetaVarName<"<class name>">,
   HelpText<"Specify the class to use for constant Objective-C string objects.">,
