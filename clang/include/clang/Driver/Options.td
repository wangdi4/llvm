--- conflicted
+++ resolved
@@ -1309,7 +1309,6 @@
     HelpText<"The compilation directory to embed in the debug info">,
     MarshallingInfoString<CodeGenOpts<"DebugCompilationDir">>;
 def fdebug_compilation_dir : Separate<["-"], "fdebug-compilation-dir">,
-<<<<<<< HEAD
     Group<f_Group>, Flags<[CC1Option, CC1AsOption, CoreOption]>,
     Alias<fdebug_compilation_dir_EQ>;
 def fcoverage_compilation_dir_EQ : Joined<["-"], "fcoverage-compilation-dir=">,
@@ -1318,15 +1317,6 @@
     MarshallingInfoString<CodeGenOpts<"CoverageCompilationDir">>;
 def ffile_compilation_dir_EQ : Joined<["-"], "ffile-compilation-dir=">, Group<f_Group>,
     Flags<[CoreOption]>,
-=======
-    Group<f_Group>, Flags<[CC1Option, CC1AsOption, CoreOption]>,
-    Alias<fdebug_compilation_dir_EQ>;
-def fcoverage_compilation_dir_EQ : Joined<["-"], "fcoverage-compilation-dir=">,
-    Group<f_Group>, Flags<[CC1Option, CC1AsOption, CoreOption]>,
-    HelpText<"The compilation directory to embed in the coverage mapping.">,
-    MarshallingInfoString<CodeGenOpts<"CoverageCompilationDir">>;
-def ffile_compilation_dir_EQ : Joined<["-"], "ffile-compilation-dir=">, Group<f_Group>,
->>>>>>> c9012655
     HelpText<"The compilation directory to embed in the debug info and coverage mapping.">;
 defm debug_info_for_profiling : BoolFOption<"debug-info-for-profiling",
   CodeGenOpts<"DebugInfoForProfiling">, DefaultFalse,
@@ -3715,13 +3705,9 @@
     Group<m_ppc_Features_Group>;
 def mmma: Flag<["-"], "mmma">, Group<m_ppc_Features_Group>;
 def mno_mma: Flag<["-"], "mno-mma">, Group<m_ppc_Features_Group>;
-<<<<<<< HEAD
 def mrop_protect : Flag<["-"], "mrop-protect">,
     Group<m_ppc_Features_Group>;
 def mprivileged : Flag<["-"], "mprivileged">,
-=======
-def mrop_protection : Flag<["-"], "mrop-protection">,
->>>>>>> c9012655
     Group<m_ppc_Features_Group>;
 def maix_struct_return : Flag<["-"], "maix-struct-return">,
   Group<m_Group>, Flags<[CC1Option]>,
@@ -4067,11 +4053,8 @@
   HelpText<"Print the registered targets">;
 def print_rocm_search_dirs : Flag<["-", "--"], "print-rocm-search-dirs">,
   HelpText<"Print the paths used for finding ROCm installation">;
-<<<<<<< HEAD
 def print_runtime_dir : Flag<["-", "--"], "print-runtime-dir">,
   HelpText<"Print the directory pathname containing clangs runtime libraries">;
-=======
->>>>>>> c9012655
 def private__bundle : Flag<["-"], "private_bundle">;
 def pthreads : Flag<["-"], "pthreads">;
 defm pthread : BoolOption<"", "pthread",
@@ -5071,13 +5054,6 @@
   HelpText<"Enables SYCL kernels compilation for device">;
 def fno_sycl : Flag<["-"], "fno-sycl">, Flags<[NoXarchOption, CoreOption, DpcppOption]>, Group<sycl_Group>,
   HelpText<"Disables SYCL kernels compilation for device">;
-<<<<<<< HEAD
-=======
-def sycl_std_EQ : Joined<["-"], "sycl-std=">, Group<sycl_Group>, Flags<[CC1Option, NoArgumentUnused, CoreOption, DpcppOption]>,
-  HelpText<"SYCL language standard to compile for.">, Values<"2020,2017,121,1.2.1,sycl-1.2.1">,
-  NormalizedValues<["SYCL_2020", "SYCL_2017", "SYCL_2017", "SYCL_2017", "SYCL_2017"]>, NormalizedValuesScope<"LangOptions">,
-  MarshallingInfoEnum<LangOpts<"SYCLVersion">, "SYCL_None">;
->>>>>>> c9012655
 defm sycl_esimd: BoolFOption<"sycl-explicit-simd",
   LangOpts<"SYCLExplicitSIMD">, DefaultFalse,
   PosFlag<SetTrue, [CC1Option], "Enable">, NegFlag<SetFalse, [], "Disable">,
@@ -5158,7 +5134,6 @@
 def fno_implicit_none : Flag<["-"], "fno-implicit-none">, Group<f_Group>;
 def falternative_parameter_statement : Flag<["-"], "falternative-parameter-statement">, Group<f_Group>,
   HelpText<"Enable the old style PARAMETER statement">;
-<<<<<<< HEAD
 def fintrinsic_modules_path : Separate<["-"], "fintrinsic-modules-path">,  Group<f_Group>, MetaVarName<"<dir>">,
   HelpText<"Specify where to find the compiled intrinsic modules">,
   DocBrief<[{This option specifies the location of pre-compiled intrinsic modules, 
@@ -5170,10 +5145,6 @@
   Group<gfortran_Group>,
   Alias<module_dir>;
 
-=======
-}
-
->>>>>>> c9012655
 //===----------------------------------------------------------------------===//
 // FC1 Options
 //===----------------------------------------------------------------------===//
@@ -5197,13 +5168,10 @@
   HelpText<"Measure the parse tree">;
 def fdebug_pre_fir_tree : Flag<["-"], "fdebug-pre-fir-tree">, Group<Action_Group>,
   HelpText<"Dump the pre-FIR tree">;
-<<<<<<< HEAD
 def fdebug_module_writer : Flag<["-"],"fdebug-module-writer">, 
   HelpText<"Enable debug messages while writing module files">;
 def fget_symbols_sources : Flag<["-"], "fget-symbols-sources">, Group<Action_Group>,
   HelpText<"Dump symbols and their source code locations">;
-=======
->>>>>>> c9012655
 
 }
 
@@ -6527,7 +6495,7 @@
 
 #if INTEL_CUSTOMIZATION
 def sycl_std_EQ : Joined<["-"], "sycl-std=">, Group<sycl_Group>,
-  Flags<[CC1Option, NoArgumentUnused, CoreOption]>,
+  Flags<[CC1Option, NoArgumentUnused, CoreOption, DpcppOption]>,
   HelpText<"SYCL language standard to compile for.">,
   Values<"2020,2017,121,1.2.1,sycl-1.2.1">,
   NormalizedValues<["SYCL_2020", "SYCL_2017", "SYCL_2017", "SYCL_2017", "SYCL_2017"]>,
