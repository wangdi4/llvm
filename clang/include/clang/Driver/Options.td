--- conflicted
+++ resolved
@@ -3008,15 +3008,9 @@
   HelpText<"Turn on time profiler. Generates JSON file based on output filename. "
            "Specify the path which stores the tracing output file.">,
   DocBrief<[{
-<<<<<<< HEAD
-  Turn on time profiler. Generates JSON file based on output filename. Results
-  can be analyzed with chrome://tracing or `Speedscope App
-  <https://www.speedscope.app>`_ for flamegraph visualization.}]>,
-=======
 Turn on time profiler. Generates JSON file based on output filename. Results
 can be analyzed with chrome://tracing or `Speedscope App
 <https://www.speedscope.app>`_ for flamegraph visualization.}]>,
->>>>>>> dd17a336
   Flags<[CC1Option, CoreOption]>,
   MarshallingInfoString<FrontendOpts<"TimeTracePath">>;
 def fproc_stat_report : Joined<["-"], "fproc-stat-report">, Group<f_Group>,
