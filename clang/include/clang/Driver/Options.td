--- conflicted
+++ resolved
@@ -2954,13 +2954,6 @@
 def fsycl_link : Flag<["-"], "fsycl-link">, Alias<fsycl_link_EQ>,
   AliasArgs<["early"]>, Flags<[CC1Option, CoreOption, DpcppOption]>,
   HelpText<"Generate partially linked device object to be used with the host link">;
-<<<<<<< HEAD
-def fsycl_unnamed_lambda : Flag<["-"], "fsycl-unnamed-lambda">,
-  Flags<[CC1Option, CoreOption, DpcppOption]>, HelpText<"Allow unnamed SYCL lambda kernels">,
-  MarshallingInfoFlag<LangOpts<"SYCLUnnamedLambda">>;
-def fno_sycl_unnamed_lambda : Flag<["-"], "fno-sycl-unnamed-lambda">,
-  Flags<[CC1Option, CoreOption, DpcppOption]>;
-=======
 defm sycl_unnamed_lambda
     : BoolFOption<
           "sycl-unnamed-lambda", LangOpts<"SYCLUnnamedLambda">,
@@ -2968,8 +2961,9 @@
               sycl_ver.KeyPath,
               " >= clang::LangOptions::SYCLMajorVersion::SYCL_2020")>,
           PosFlag<SetTrue, [], "Allow">, NegFlag<SetFalse, [], "Disallow">,
-          BothFlags<[CC1Option, CoreOption], " unnamed SYCL lambda kernels">>;
->>>>>>> 55a1b088
+// if INTEL_CUSTOMIZATION
+          BothFlags<[CC1Option, CoreOption, DpcppOption], " unnamed SYCL lambda kernels">>;
+// endif // INTEL_CUSTOMIZATION
 def fsycl_help_EQ : Joined<["-"], "fsycl-help=">,
   Flags<[NoXarchOption, CoreOption, DpcppOption]>, HelpText<"Emit help information from the "
   "related offline compilation tool. Valid values: all, fpga, gen, x86_64.">,
