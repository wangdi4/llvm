//===--- Options.td - Options for clang -----------------------------------===//
//
// Part of the LLVM Project, under the Apache License v2.0 with LLVM Exceptions.
// See https://llvm.org/LICENSE.txt for license information.
// SPDX-License-Identifier: Apache-2.0 WITH LLVM-exception
//
//===----------------------------------------------------------------------===//
//
//  This file defines the options accepted by clang.
//
//===----------------------------------------------------------------------===//

// Include the common option parsing interfaces.
include "llvm/Option/OptParser.td"

/////////
// Flags

// The option is a "driver"-only option, and should not be forwarded to other
// tools via `-Xarch` options.
def NoXarchOption : OptionFlag;

// LinkerInput - The option is a linker input.
def LinkerInput : OptionFlag;

// NoArgumentUnused - Don't report argument unused warnings for this option; this
// is useful for options like -static or -dynamic which a user may always end up
// passing, even if the platform defaults to (or only supports) that option.
def NoArgumentUnused : OptionFlag;

// Unsupported - The option is unsupported, and the driver will reject command
// lines that use it.
def Unsupported : OptionFlag;

#if INTEL_CUSTOMIZATION
// DpcppUnsupported - This option is unsupported for DPC++ and the driver will
// reject command lines that use it and not emit help.
def DpcppUnsupported : OptionFlag;

// DpcppHidden - This option is does not show help for DPC++
def DpcppHidden : OptionFlag;
#endif // INTEL_CUSTOMIZATION

// Ignored - The option is unsupported, and the driver will silently ignore it.
def Ignored : OptionFlag;

// CoreOption - This is considered a "core" Clang option, available in both
// clang and clang-cl modes.
def CoreOption : OptionFlag;

// CLOption - This is a cl.exe compatibility option. Options with this flag
// are made available when the driver is running in CL compatibility mode.
def CLOption : OptionFlag;

// CC1Option - This option should be accepted by clang -cc1.
def CC1Option : OptionFlag;

// CC1AsOption - This option should be accepted by clang -cc1as.
def CC1AsOption : OptionFlag;

// NoDriverOption - This option should not be accepted by the driver.
def NoDriverOption : OptionFlag;

// If an option affects linking, but has a primary group (so Link_Group cannot
// be used), add this flag.
def LinkOption : OptionFlag;

// FlangOption - This is considered a "core" Flang option, available in
// flang mode.
def FlangOption : OptionFlag;

// FlangOnlyOption - This option should only be used by Flang (i.e. it is not
// available for Clang)
def FlangOnlyOption : OptionFlag;

// FC1Option - This option should be accepted by flang -fc1.
def FC1Option : OptionFlag;

// A short name to show in documentation. The name will be interpreted as rST.
class DocName<string name> { string DocName = name; }

// A brief description to show in documentation, interpreted as rST.
class DocBrief<code descr> { code DocBrief = descr; }

// Indicates that this group should be flattened into its parent when generating
// documentation.
class DocFlatten { bit DocFlatten = 1; }

// Indicates that this warning is ignored, but accepted with a warning for
// GCC compatibility.
class IgnoredGCCCompat : Flags<[HelpHidden]> {}

/////////
// Groups

def Action_Group : OptionGroup<"<action group>">, DocName<"Actions">,
                   DocBrief<[{The action to perform on the input.}]>;

// Meta-group for options which are only used for compilation,
// and not linking etc.
def CompileOnly_Group : OptionGroup<"<CompileOnly group>">,
                        DocName<"Compilation flags">, DocBrief<[{
Flags controlling the behavior of Clang during compilation. These flags have
no effect during actions that do not perform compilation.}]>;

def Preprocessor_Group : OptionGroup<"<Preprocessor group>">,
                         Group<CompileOnly_Group>,
                         DocName<"Preprocessor flags">, DocBrief<[{
Flags controlling the behavior of the Clang preprocessor.}]>;

def IncludePath_Group : OptionGroup<"<I/i group>">, Group<Preprocessor_Group>,
                        DocName<"Include path management">,
                        DocBrief<[{
Flags controlling how ``#include``\s are resolved to files.}]>;

def I_Group : OptionGroup<"<I group>">, Group<IncludePath_Group>, DocFlatten;
def i_Group : OptionGroup<"<i group>">, Group<IncludePath_Group>, DocFlatten;
def clang_i_Group : OptionGroup<"<clang i group>">, Group<i_Group>, DocFlatten;

def M_Group : OptionGroup<"<M group>">, Group<Preprocessor_Group>,
              DocName<"Dependency file generation">, DocBrief<[{
Flags controlling generation of a dependency file for ``make``-like build
systems.}]>;

def d_Group : OptionGroup<"<d group>">, Group<Preprocessor_Group>,
              DocName<"Dumping preprocessor state">, DocBrief<[{
Flags allowing the state of the preprocessor to be dumped in various ways.}]>;

def Diag_Group : OptionGroup<"<W/R group>">, Group<CompileOnly_Group>,
                 DocName<"Diagnostic flags">, DocBrief<[{
Flags controlling which warnings, errors, and remarks Clang will generate.
See the :doc:`full list of warning and remark flags <DiagnosticsReference>`.}]>;

def R_Group : OptionGroup<"<R group>">, Group<Diag_Group>, DocFlatten;
def R_value_Group : OptionGroup<"<R (with value) group>">, Group<R_Group>,
                    DocFlatten;
def W_Group : OptionGroup<"<W group>">, Group<Diag_Group>, DocFlatten;
def W_value_Group : OptionGroup<"<W (with value) group>">, Group<W_Group>,
                    DocFlatten;

def f_Group : OptionGroup<"<f group>">, Group<CompileOnly_Group>,
              DocName<"Target-independent compilation options">;

def f_clang_Group : OptionGroup<"<f (clang-only) group>">,
                    Group<CompileOnly_Group>, DocFlatten;
def pedantic_Group : OptionGroup<"<pedantic group>">, Group<f_Group>,
                     DocFlatten;
def opencl_Group : OptionGroup<"<opencl group>">, Group<f_Group>,
                   DocName<"OpenCL flags">;

def sycl_Group : OptionGroup<"<SYCL group>">, Group<f_Group>,
                 DocName<"SYCL flags">;

def m_Group : OptionGroup<"<m group>">, Group<CompileOnly_Group>,
              DocName<"Target-dependent compilation options">;

// Feature groups - these take command line options that correspond directly to
// target specific features and can be translated directly from command line
// options.
def m_aarch64_Features_Group : OptionGroup<"<aarch64 features group>">,
                               Group<m_Group>, DocName<"AARCH64">;
def m_amdgpu_Features_Group : OptionGroup<"<amdgpu features group>">,
                              Group<m_Group>, DocName<"AMDGPU">;
def m_arm_Features_Group : OptionGroup<"<arm features group>">,
                           Group<m_Group>, DocName<"ARM">;
def m_hexagon_Features_Group : OptionGroup<"<hexagon features group>">,
                               Group<m_Group>, DocName<"Hexagon">;
// The features added by this group will not be added to target features.
// These are explicitly handled.
def m_hexagon_Features_HVX_Group : OptionGroup<"<hexagon features group>">,
                                   Group<m_Group>, DocName<"Hexagon">;
def m_mips_Features_Group : OptionGroup<"<mips features group>">,
                            Group<m_Group>, DocName<"MIPS">;
def m_ppc_Features_Group : OptionGroup<"<ppc features group>">,
                           Group<m_Group>, DocName<"PowerPC">;
def m_wasm_Features_Group : OptionGroup<"<wasm features group>">,
                            Group<m_Group>, DocName<"WebAssembly">;
// The features added by this group will not be added to target features.
// These are explicitly handled.
def m_wasm_Features_Driver_Group : OptionGroup<"<wasm driver features group>">,
                                   Group<m_Group>, DocName<"WebAssembly Driver">;
def m_x86_Features_Group : OptionGroup<"<x86 features group>">,
                           Group<m_Group>, Flags<[CoreOption]>, DocName<"X86">;
def m_riscv_Features_Group : OptionGroup<"<riscv features group>">,
                             Group<m_Group>, DocName<"RISCV">;

def m_libc_Group : OptionGroup<"<m libc group>">, Group<m_mips_Features_Group>,
                   Flags<[HelpHidden]>;

def O_Group : OptionGroup<"<O group>">, Group<CompileOnly_Group>,
              DocName<"Optimization level">, DocBrief<[{
Flags controlling how much optimization should be performed.}]>;

def DebugInfo_Group : OptionGroup<"<g group>">, Group<CompileOnly_Group>,
                      DocName<"Debug information generation">, DocBrief<[{
Flags controlling how much and what kind of debug information should be
generated.}]>;

def g_Group : OptionGroup<"<g group>">, Group<DebugInfo_Group>,
              DocName<"Kind and level of debug information">;
def gN_Group : OptionGroup<"<gN group>">, Group<g_Group>,
               DocName<"Debug level">;
def ggdbN_Group : OptionGroup<"<ggdbN group>">, Group<gN_Group>, DocFlatten;
def gTune_Group : OptionGroup<"<gTune group>">, Group<g_Group>,
                  DocName<"Debugger to tune debug information for">;
def g_flags_Group : OptionGroup<"<g flags group>">, Group<DebugInfo_Group>,
                    DocName<"Debug information flags">;

#if INTEL_CUSTOMIZATION
def intel_debug_Group : OptionGroup<"<intel debug group>">,
  Group<DebugInfo_Group>, DocName<"Intel debug options">;
#endif // INTEL_CUSTOMIZATION

def StaticAnalyzer_Group : OptionGroup<"<Static analyzer group>">,
                           DocName<"Static analyzer flags">, DocBrief<[{
Flags controlling the behavior of the Clang Static Analyzer.}]>;

// gfortran options that we recognize in the driver and pass along when
// invoking GCC to compile Fortran code.
def gfortran_Group : OptionGroup<"<gfortran group>">,
                     DocName<"Fortran compilation flags">, DocBrief<[{
Flags that will be passed onto the ``gfortran`` compiler when Clang is given
a Fortran input.}]>;

def Link_Group : OptionGroup<"<T/e/s/t/u group>">, DocName<"Linker flags">,
                 DocBrief<[{Flags that are passed on to the linker}]>;
def T_Group : OptionGroup<"<T group>">, Group<Link_Group>, DocFlatten;
def u_Group : OptionGroup<"<u group>">, Group<Link_Group>, DocFlatten;

def reserved_lib_Group : OptionGroup<"<reserved libs group>">,
                         Flags<[Unsupported]>;

def offload_lib_Group : OptionGroup<"<offload libs group>">;

// Temporary groups for clang options which we know we don't support,
// but don't want to verbosely warn the user about.
def clang_ignored_f_Group : OptionGroup<"<clang ignored f group>">,
  Group<f_Group>, Flags<[Ignored]>;
def clang_ignored_m_Group : OptionGroup<"<clang ignored m group>">,
  Group<m_Group>, Flags<[Ignored]>;

// Group for clang options in the process of deprecation.
// Please include the version that deprecated the flag as comment to allow
// easier garbage collection.
def clang_ignored_legacy_options_Group : OptionGroup<"<clang legacy flags>">,
  Group<f_Group>, Flags<[Ignored]>;

// Retired with clang-5.0
def : Flag<["-"], "fslp-vectorize-aggressive">, Group<clang_ignored_legacy_options_Group>;
def : Flag<["-"], "fno-slp-vectorize-aggressive">, Group<clang_ignored_legacy_options_Group>;

// Retired with clang-10.0. Previously controlled X86 MPX ISA.
def mmpx : Flag<["-"], "mmpx">, Group<clang_ignored_legacy_options_Group>;
def mno_mpx : Flag<["-"], "mno-mpx">, Group<clang_ignored_legacy_options_Group>;

// Group that ignores all gcc optimizations that won't be implemented
def clang_ignored_gcc_optimization_f_Group : OptionGroup<
  "<clang_ignored_gcc_optimization_f_Group>">, Group<f_Group>, Flags<[Ignored]>;

// A boolean option which is opt-in in CC1. The positive option exists in CC1 and
// Args.hasArg(OPT_ffoo) is used to check that the flag is enabled.
// This is useful if the option is usually disabled.
multiclass OptInFFlag<string name, string pos_prefix, string neg_prefix="",
                      string help="", list<OptionFlag> flags=[], code keypath="",
                      list<Option> enablers = []> {
  def f#NAME : Flag<["-"], "f"#name>, Flags<!listconcat([CC1Option], flags)>,
               Group<f_Group>, HelpText<!strconcat(pos_prefix, help)>,
               MarshallingInfoFlag<keypath, "false">,
               ImpliedByAnyOf<enablers, "true">;
  def fno_#NAME : Flag<["-"], "fno-"#name>, Flags<flags>,
               Group<f_Group>, HelpText<!strconcat(neg_prefix, help)>;
}

// A boolean option which is opt-out in CC1. The negative option exists in CC1 and
// Args.hasArg(OPT_fno_foo) is used to check that the flag is disabled.
multiclass OptOutFFlag<string name, string pos_prefix, string neg_prefix,
                       string help="", list<OptionFlag> flags=[], code keypath="",
                       list<Option> disablers = []> {
  def f#NAME : Flag<["-"], "f"#name>, Flags<flags>,
               Group<f_Group>, HelpText<!strconcat(pos_prefix, help)>;
  def fno_#NAME : Flag<["-"], "fno-"#name>, Flags<!listconcat([CC1Option], flags)>,
               Group<f_Group>, HelpText<!strconcat(neg_prefix, help)>,
               MarshallingInfoFlag<keypath, "false">,
               ImpliedByAnyOf<disablers, "true">;
}

//===----------------------------------------------------------------------===//
// BoolOptionBase
//===----------------------------------------------------------------------===//

// Default value of the keypath associated with a marshalled bool option.
class Default<code value> { code Value = value; }

class FlagPolarity<bit value> { bit Value = value; }
def PosFlag : FlagPolarity<true> {}
def NegFlag : FlagPolarity<false> {}

// Definition of a single command line flag.
class FlagDef<FlagPolarity polarity, bit value, list<OptionFlag> option_flags,
              string help, list<Option> implied_by_options = []> {
  // Negative polarity (false) implies a command line spelling prefixed with
  // "no-" and a TableGen record whose name is prefixed with "no_".
  FlagPolarity Polarity = polarity;

  // The value assigned to keypath when the flag is present on the command line.
  bit Value = value;

  // List of OptionFlag records that control the visibility of the flag in
  // different scenarios.
  list<OptionFlag> OptionFlags = option_flags;

  // The help text associated with the flag.
  string Help = help;

  // List of options that imply this flag when present on command line.
  list<Option> ImpliedBy = implied_by_options;
}

// Information extending a FlagDef.
class FlagDefSuffix<list<OptionFlag> option_flags, string help> {
  list<OptionFlag> OptionFlags = option_flags;
  string Help = help;
}

// Extend the flag definition with a suffix.
class ApplySuffix<FlagDef flag, FlagDefSuffix flag_suffix> {
  FlagDef Result
    = FlagDef<flag.Polarity, flag.Value,
              !listconcat(flag.OptionFlags, flag_suffix.OptionFlags),
              !strconcat(flag.Help, flag_suffix.Help), flag.ImpliedBy>;
}

// FlagDef extension. Convenient for creation of TableGen records.
class FlagDefExpanded<FlagDef flag, string prefix, string name, string spelling>
  : FlagDef<flag.Polarity, flag.Value, flag.OptionFlags, flag.Help,
            flag.ImpliedBy> {
  // Name of the TableGen record.
  string RecordName = prefix#!cond(flag.Polarity.Value : "", true : "no_")#name;

  // Spelling of the flag.
  string Spelling
    = prefix#!cond(flag.Polarity.Value : "", true : "no-")#spelling;

  // Can the flag be implied by another flag?
  bit CanBeImplied = !not(!empty(flag.ImpliedBy));

  // C++ code that will be assigned to the keypath when the flag is present.
  code ValueAsCode = !cond(flag.Value : "true", true: "false");
}

// Creates record with a marshalled flag.
class BoolOptionFlag<FlagDefExpanded flag, FlagDefExpanded other,
                     FlagDefExpanded implied, code keypath, Default default>
  : Flag<["-"], flag.Spelling>, Flags<flag.OptionFlags>, HelpText<flag.Help>,
    MarshallingInfoBooleanFlag<keypath, default.Value, flag.ValueAsCode,
                               flag.RecordName, other.ValueAsCode,
                               other.RecordName>,
    ImpliedByAnyOf<implied.ImpliedBy, implied.ValueAsCode> {}

// Generates TableGen records for two command line flags that control the same
// keypath via the marshalling infrastructure.
// Names of the records consist of the specified prefix, "no_" for the negative
// flag, and NAME.
// BoolOption is the API that should be used most of the time. Use this only
// when you need more control (e.g. to represent a marshalled option whose
// keypath defaults to an arbitrarily complex boolean expression).
multiclass BoolOptionBase<string spelling_base, code keypath, Default default,
                          FlagDef flag1_base, FlagDef flag2_base,
                          FlagDefSuffix flags_suffix = FlagDefSuffix<[], "">,
                          string prefix = ""> {
  defvar flag1 = FlagDefExpanded<ApplySuffix<flag1_base, flags_suffix>.Result,
                                 prefix, NAME, spelling_base>;

  defvar flag2 = FlagDefExpanded<ApplySuffix<flag2_base, flags_suffix>.Result,
                                 prefix, NAME, spelling_base>;

  // TODO: Assert that the flags have different polarity.
  // TODO: Assert that the flags have different value.
  // TODO: Assert that only one of the flags can be implied.

  defvar implied = !cond(flag1.CanBeImplied: flag1, true: flag2);

  def flag1.RecordName : BoolOptionFlag<flag1, flag2, implied, keypath, default>;
  def flag2.RecordName : BoolOptionFlag<flag2, flag1, implied, keypath, default>;
}

//===----------------------------------------------------------------------===//
// BoolOption
//===----------------------------------------------------------------------===//

class DefaultsToBool<bit value> { bit Value = value; }
def DefaultsToTrue : DefaultsToBool<true> {}
def DefaultsToFalse : DefaultsToBool<false> {}

/// Holds the mixins that apply to the changing flag:
///   * list of OptionFlags (e.g. [CC1Option, NoXarchOption]),
///   * help string,
///   * list of Options that imply this flag.
class ChangedBy<FlagPolarity polarity, list<OptionFlag> option_flags = [],
                string help = "", list<Option> changed_by_options = []> {
  FlagPolarity Polarity = polarity;
  list<OptionFlag> OptionFlags = option_flags;
  string Help = help;
  list<Option> ChangedByOptions = changed_by_options;
}

/// Holds the mixins that apply to the resetting flag:
///   * list of OptionFlags (e.g. [CC1Option, NoXarchOption]),
///   * help string.
class ResetBy<FlagPolarity polarity, list<OptionFlag> option_flags = [],
              string help = ""> {
  FlagPolarity Polarity = polarity;
  list<OptionFlag> OptionFlags = option_flags;
  string Help = help;
}

/// Holds the mixins that apply to both the changing flag and resetting flag:
///   * list of OptionFlags (e.g. [CC1Option, NoXarchOption]),
///   * the suffix of the help string.
class BothFlags<list<OptionFlag> option_flags = [], string help = ""> {
  list<OptionFlag> OptionFlags = option_flags;
  string Help = help;
}

/// Creates two command line flags that control the same boolean keypath.
///
/// Example:
///   defm my_boolean_option : BoolOption<"my-boolean-option",
///     "CodeGenOpts.MyBooleanOption", DefaultsToFalse,
///     ChangedBy<PosFlag, [CC1Option], "Enable">,
///     ResetBy<NegFlag, [], "Disable">,
///     BothFlags<[CoreOption], " my boolean option.">;
///
///   The Clang driver now knows two new command line flags: the "positive"
///   -my-boolean-option and the "negative" -no-my-boolean-option. The positive
///   flag is also available on the CC1 command line.
///
///   * When the command line contains neither of the flags, the keypath value
///     defaults to false.
///   * When the command line contains the positive -my-boolean-option, the
///     keypath value changes to true.
///   * When the command line contains the negative -no-my-bool-option, the
///     keypath value resets to false.
///
///   The help text for -my-boolean-option is "Enable my boolean option." and
///   "Disable my boolean option." for -no-my-boolean-option.
multiclass BoolOption<string spelling_base, code keypath,
                      DefaultsToBool defaults_to, ChangedBy changed_by,
                      ResetBy reset_by, BothFlags both = BothFlags<[], "">,
                      string name_prefix = ""> {
  defvar default = Default<!cond(defaults_to.Value : "true", true: "false")>;

  defvar changed_by_flag = FlagDef<changed_by.Polarity, !not(defaults_to.Value),
                                   changed_by.OptionFlags, changed_by.Help,
                                   changed_by.ChangedByOptions>;

  defvar reset_by_flag = FlagDef<reset_by.Polarity, defaults_to.Value,
                                 reset_by.OptionFlags, reset_by.Help>;

  defvar flag_suffix = FlagDefSuffix<both.OptionFlags, both.Help>;

  defm NAME : BoolOptionBase<spelling_base, keypath, default, changed_by_flag,
                             reset_by_flag, flag_suffix, name_prefix>;
}

/// Creates a BoolOption with the changing available on the CC1 command line.
multiclass BoolCC1Option<string flag_base, code keypath,
                         DefaultsToBool defaults_to, ChangedBy changed_by,
                         ResetBy reset_by, BothFlags both = BothFlags<[], "">,
                         string name_prefix = ""> {
  defvar changed_by_cc1
    = ChangedBy<changed_by.Polarity,
                !listconcat(changed_by.OptionFlags, [CC1Option]),
                changed_by.Help, changed_by.ChangedByOptions>;

  defm NAME : BoolOption<flag_base, keypath, defaults_to, changed_by_cc1,
                         reset_by, both, name_prefix>;
}

/// Creates a BoolOption where both of the flags are prefixed with "f", are in
/// the Group<f_Group>, and the changing flag is also available on the CC1
/// command line.
multiclass BoolFOption<string flag_base, code keypath,
                       DefaultsToBool defaults_to, ChangedBy changed_by,
                       ResetBy reset_by, BothFlags both = BothFlags<[], "">> {
  defm NAME : BoolCC1Option<flag_base, keypath, defaults_to, changed_by,
                            reset_by, both, "f">,
              Group<f_Group>;
}

// Creates a BoolOption where both of the flags are prefixed with "g", are in
// the Group<g_Group>, and the changing flag is also available on the CC1
// command line.
multiclass BoolGOption<string flag_base, code keypath,
                       DefaultsToBool defaults_to, ChangedBy changed_by,
                       ResetBy reset_by, BothFlags both = BothFlags<[], "">> {
  defm NAME : BoolCC1Option<flag_base, keypath, defaults_to, changed_by,
                            reset_by, both, "g">,
              Group<g_Group>;
}

/////////
// Options

// The internal option ID must be a valid C++ identifier and results in a
// clang::driver::options::OPT_XX enum constant for XX.
//
// We want to unambiguously be able to refer to options from the driver source
// code, for this reason the option name is mangled into an ID. This mangling
// isn't guaranteed to have an inverse, but for practical purposes it does.
//
// The mangling scheme is to ignore the leading '-', and perform the following
// substitutions:
//   _ => __
//   - => _
//   / => _SLASH
//   # => _HASH
//   ? => _QUESTION
//   , => _COMMA
//   = => _EQ
//   C++ => CXX
//   . => _

// Developer Driver Options

def internal_Group : OptionGroup<"<clang internal options>">, Flags<[HelpHidden]>;
def internal_driver_Group : OptionGroup<"<clang driver internal options>">,
  Group<internal_Group>, HelpText<"DRIVER OPTIONS">;
def internal_debug_Group :
  OptionGroup<"<clang debug/development internal options>">,
  Group<internal_Group>, HelpText<"DEBUG/DEVELOPMENT OPTIONS">;

class InternalDriverOpt : Group<internal_driver_Group>,
  Flags<[NoXarchOption, HelpHidden]>;
def driver_mode : Joined<["--"], "driver-mode=">, Group<internal_driver_Group>,
  Flags<[CoreOption, NoXarchOption, HelpHidden]>,
  HelpText<"Set the driver mode to either 'gcc', 'g++', 'cpp', or 'cl'">;
def rsp_quoting : Joined<["--"], "rsp-quoting=">, Group<internal_driver_Group>,
  Flags<[CoreOption, NoXarchOption, HelpHidden]>,
  HelpText<"Set the rsp quoting to either 'posix', or 'windows'">;
def ccc_gcc_name : Separate<["-"], "ccc-gcc-name">, InternalDriverOpt,
  HelpText<"Name for native GCC compiler">,
  MetaVarName<"<gcc-path>">;
#if INTEL_CUSTOMIZATION
def _dpcpp : Flag<["--"], "dpcpp">, Group<internal_driver_Group>,
  Flags<[CoreOption, NoXarchOption, HelpHidden]>,
  HelpText<"Enable specific DPC++ driver behaviors">;
#endif // INTEL_CUSTOMIZATION

class InternalDebugOpt : Group<internal_debug_Group>,
  Flags<[NoXarchOption, HelpHidden, CoreOption]>;
def ccc_install_dir : Separate<["-"], "ccc-install-dir">, InternalDebugOpt,
  HelpText<"Simulate installation in the given directory">;
def ccc_print_phases : Flag<["-"], "ccc-print-phases">, InternalDebugOpt,
  HelpText<"Dump list of actions to perform">;
def ccc_print_bindings : Flag<["-"], "ccc-print-bindings">, InternalDebugOpt,
  HelpText<"Show bindings of tools to actions">;

def ccc_arcmt_check : Flag<["-"], "ccc-arcmt-check">, InternalDriverOpt,
  HelpText<"Check for ARC migration issues that need manual handling">;
def ccc_arcmt_modify : Flag<["-"], "ccc-arcmt-modify">, InternalDriverOpt,
  HelpText<"Apply modifications to files to conform to ARC">;
def ccc_arcmt_migrate : Separate<["-"], "ccc-arcmt-migrate">, InternalDriverOpt,
  HelpText<"Apply modifications and produces temporary files that conform to ARC">;
def arcmt_migrate_report_output : Separate<["-"], "arcmt-migrate-report-output">,
  HelpText<"Output path for the plist report">,  Flags<[CC1Option]>,
  MarshallingInfoString<"FrontendOpts.ARCMTMigrateReportOut">;
def arcmt_migrate_emit_arc_errors : Flag<["-"], "arcmt-migrate-emit-errors">,
  HelpText<"Emit ARC errors even if the migrator can fix them">, Flags<[CC1Option]>,
  MarshallingInfoFlag<"FrontendOpts.ARCMTMigrateEmitARCErrors">;
def gen_reproducer: Flag<["-"], "gen-reproducer">, InternalDebugOpt,
  HelpText<"Auto-generates preprocessed source files and a reproduction script">;
def gen_cdb_fragment_path: Separate<["-"], "gen-cdb-fragment-path">, InternalDebugOpt,
  HelpText<"Emit a compilation database fragment to the specified directory">;

def _migrate : Flag<["--"], "migrate">, Flags<[NoXarchOption]>,
  HelpText<"Run the migrator">;
def ccc_objcmt_migrate : Separate<["-"], "ccc-objcmt-migrate">,
  InternalDriverOpt,
  HelpText<"Apply modifications and produces temporary files to migrate to "
   "modern ObjC syntax">;

def objcmt_migrate_literals : Flag<["-"], "objcmt-migrate-literals">, Flags<[CC1Option]>,
  HelpText<"Enable migration to modern ObjC literals">,
  MarshallingInfoBitfieldFlag<"FrontendOpts.ObjCMTAction", "FrontendOptions::ObjCMT_Literals">;
def objcmt_migrate_subscripting : Flag<["-"], "objcmt-migrate-subscripting">, Flags<[CC1Option]>,
  HelpText<"Enable migration to modern ObjC subscripting">,
  MarshallingInfoBitfieldFlag<"FrontendOpts.ObjCMTAction", "FrontendOptions::ObjCMT_Subscripting">;
def objcmt_migrate_property : Flag<["-"], "objcmt-migrate-property">, Flags<[CC1Option]>,
  HelpText<"Enable migration to modern ObjC property">,
  MarshallingInfoBitfieldFlag<"FrontendOpts.ObjCMTAction", "FrontendOptions::ObjCMT_Property">;
def objcmt_migrate_all : Flag<["-"], "objcmt-migrate-all">, Flags<[CC1Option]>,
  HelpText<"Enable migration to modern ObjC">,
  MarshallingInfoBitfieldFlag<"FrontendOpts.ObjCMTAction", "FrontendOptions::ObjCMT_MigrateDecls">;
def objcmt_migrate_readonly_property : Flag<["-"], "objcmt-migrate-readonly-property">, Flags<[CC1Option]>,
  HelpText<"Enable migration to modern ObjC readonly property">,
  MarshallingInfoBitfieldFlag<"FrontendOpts.ObjCMTAction", "FrontendOptions::ObjCMT_ReadonlyProperty">;
def objcmt_migrate_readwrite_property : Flag<["-"], "objcmt-migrate-readwrite-property">, Flags<[CC1Option]>,
  HelpText<"Enable migration to modern ObjC readwrite property">,
  MarshallingInfoBitfieldFlag<"FrontendOpts.ObjCMTAction", "FrontendOptions::ObjCMT_ReadwriteProperty">;
def objcmt_migrate_property_dot_syntax : Flag<["-"], "objcmt-migrate-property-dot-syntax">, Flags<[CC1Option]>,
  HelpText<"Enable migration of setter/getter messages to property-dot syntax">,
  MarshallingInfoBitfieldFlag<"FrontendOpts.ObjCMTAction", "FrontendOptions::ObjCMT_PropertyDotSyntax">;
def objcmt_migrate_annotation : Flag<["-"], "objcmt-migrate-annotation">, Flags<[CC1Option]>,
  HelpText<"Enable migration to property and method annotations">,
  MarshallingInfoBitfieldFlag<"FrontendOpts.ObjCMTAction", "FrontendOptions::ObjCMT_Annotation">;
def objcmt_migrate_instancetype : Flag<["-"], "objcmt-migrate-instancetype">, Flags<[CC1Option]>,
  HelpText<"Enable migration to infer instancetype for method result type">,
  MarshallingInfoBitfieldFlag<"FrontendOpts.ObjCMTAction", "FrontendOptions::ObjCMT_Instancetype">;
def objcmt_migrate_nsmacros : Flag<["-"], "objcmt-migrate-ns-macros">, Flags<[CC1Option]>,
  HelpText<"Enable migration to NS_ENUM/NS_OPTIONS macros">,
  MarshallingInfoBitfieldFlag<"FrontendOpts.ObjCMTAction", "FrontendOptions::ObjCMT_NsMacros">;
def objcmt_migrate_protocol_conformance : Flag<["-"], "objcmt-migrate-protocol-conformance">, Flags<[CC1Option]>,
  HelpText<"Enable migration to add protocol conformance on classes">,
  MarshallingInfoBitfieldFlag<"FrontendOpts.ObjCMTAction", "FrontendOptions::ObjCMT_ProtocolConformance">;
def objcmt_atomic_property : Flag<["-"], "objcmt-atomic-property">, Flags<[CC1Option]>,
  HelpText<"Make migration to 'atomic' properties">,
  MarshallingInfoBitfieldFlag<"FrontendOpts.ObjCMTAction", "FrontendOptions::ObjCMT_AtomicProperty">;
def objcmt_returns_innerpointer_property : Flag<["-"], "objcmt-returns-innerpointer-property">, Flags<[CC1Option]>,
  HelpText<"Enable migration to annotate property with NS_RETURNS_INNER_POINTER">,
  MarshallingInfoBitfieldFlag<"FrontendOpts.ObjCMTAction", "FrontendOptions::ObjCMT_ReturnsInnerPointerProperty">;
def objcmt_ns_nonatomic_iosonly: Flag<["-"], "objcmt-ns-nonatomic-iosonly">, Flags<[CC1Option]>,
  HelpText<"Enable migration to use NS_NONATOMIC_IOSONLY macro for setting property's 'atomic' attribute">,
  MarshallingInfoBitfieldFlag<"FrontendOpts.ObjCMTAction", "FrontendOptions::ObjCMT_NsAtomicIOSOnlyProperty">;
def objcmt_migrate_designated_init : Flag<["-"], "objcmt-migrate-designated-init">, Flags<[CC1Option]>,
  HelpText<"Enable migration to infer NS_DESIGNATED_INITIALIZER for initializer methods">,
  MarshallingInfoBitfieldFlag<"FrontendOpts.ObjCMTAction", "FrontendOptions::ObjCMT_DesignatedInitializer">;

def objcmt_whitelist_dir_path: Joined<["-"], "objcmt-whitelist-dir-path=">, Flags<[CC1Option]>,
  HelpText<"Only modify files with a filename contained in the provided directory path">,
  MarshallingInfoString<"FrontendOpts.ObjCMTWhiteListPath">;
// The misspelt "white-list" [sic] alias is due for removal.
def : Joined<["-"], "objcmt-white-list-dir-path=">, Flags<[CC1Option]>,
    Alias<objcmt_whitelist_dir_path>;

// Make sure all other -ccc- options are rejected.
def ccc_ : Joined<["-"], "ccc-">, Group<internal_Group>, Flags<[Unsupported]>;

// Standard Options

// Intel-specific options
#if INTEL_CUSTOMIZATION
// Internal Intel options
def i_no_use_libirc : Flag<["-"], "i_no-use-libirc">,
  Group<internal_driver_Group>, Flags<[NoXarchOption, HelpHidden]>,
  HelpText<"Disable usage of libirc.">;
// Add -ax so it does not error out.
// TODO - there is some usage of this option even though it isn't supported.
// we are accepting it so we can get around these usages for now.
def ax : Joined<["-"], "ax">;
def _intel : Flag<["--"], "intel">, Flags<[NoXarchOption, CoreOption]>,
  HelpText<"Run in Intel Compiler mode">;
def shared_intel : Flag<["-"], "shared-intel">, Flags<[NoXarchOption]>,
  HelpText<"link Intel provided libraries dynamically">;
def static_intel : Flag<["-"], "static-intel">, Flags<[NoXarchOption]>,
  HelpText<"link Intel provided libraries statically">;
def extended_float_types : Flag<["--"], "extended_float_types">, Flags<[CC1Option]>;
def fintel_long_double_size_EQ : Joined<["-"], "fintel-long-double-size=">,
  HelpText<"Overrides the size of long double from the architecture/OS defaults.">,
  Flags<[CC1Option, DpcppHidden]>;
def intel_mintrinsic_promote : Flag<["-"], "mintrinsic-promote">,
  Flags<[CC1Option]>, HelpText<"Force certain functions using intrinsics to "
  "promote their architectures and make the intrinsic headers included by default">;
def intel_mno_intrinsic_promote : Flag<["-"], "mno-intrinsic-promote">, Flags<[NoXarchOption]>;
def qipp_EQ : Joined<["-"], "qipp=">, Flags<[NoXarchOption]>,
  Values<"common,crypto,nonpic,nonpic_crypto">,
  HelpText<"Link commonly used Intel(R) Integrated Performace Primitives "
  "(Intel(R) IPP) libraries and bring in the associated headers">;
def qipp : Flag<["-"], "qipp">, Alias<qipp_EQ>, AliasArgs<["common"]>;
def qipp_link_EQ : Joined<["-"], "qipp-link=">, Flags<[NoXarchOption]>,
  Values<"static,dynamic,shared">, HelpText<"Link Intel(R) IPP libraries in "
  "requested manner">;
def : Joined<["-"], "ipp=">, Alias<qipp_EQ>, HelpText<"Link commonly used "
  "Intel(R) Integrated Performace Primitives (Intel(R) IPP) libraries and "
  "bring in the associated headers">;
def : Flag<["-"], "ipp">, Alias<qipp_EQ>, AliasArgs<["common"]>;
def : Joined<["-"], "ipp-link=">, Alias<qipp_link_EQ>,
  Values<"static,dynamic,shared">, HelpText<"Link Intel(R) IPP libraries in "
  "requested manner">;
def qmkl_EQ : Joined<["-"], "qmkl=">,
  Values<"parallel,sequential,cluster">,
  HelpText<"Link commonly used Intel(R) Math Kernel Library (Intel(R) MKL) "
  "and bring in the associated headers">;
def qmkl : Flag<["-"], "qmkl">, Alias<qmkl_EQ>, AliasArgs<["parallel"]>;
def qtbb : Flag<["-"], "qtbb">, HelpText<"Link Intel(R) Threading Building "
  "Blocks (Intel(R) TBB) libraries and bring in the associated headers">;
def qdaal_EQ : Joined<["-"], "qdaal=">, Values<"parallel,sequential">,
  HelpText<"Link Intel(R) Data Analytics Acceleration Library (Intel(R) DAAL) "
  "libraries and bring in the associated headers">;
def qdaal : Flag<["-"], "qdaal">, Alias<qdaal_EQ>, AliasArgs<["parallel"]>;
def : Flag<["-"], "tbb">, Alias<qtbb>, HelpText<"Link Intel(R) Threading "
  "Building Blocks (Intel(R) TBB) libraries and bring in the associated "
  "headers">;
def : Joined<["-"], "daal=">, Alias<qdaal_EQ>, HelpText<"Link Intel(R) Data "
  "Analytics Acceleration Library (Intel(R) DAAL) libraries and bring in the "
  "associated headers">;
def : Flag<["-"], "daal">, Alias<qdaal_EQ>, AliasArgs<["parallel"]>;
def x_intel : Joined<["-"], "x">, Flags<[NoXarchOption]>,
  HelpText<"Generate specialized code to run exclusively on processors "
  "indicated by <code>.">, MetaVarName<"<code>">;
def device_math_lib_EQ : CommaJoined<["-"], "device-math-lib=">,
  Flags<[NoXarchOption]>, Values<"fp32,fp64">, HelpText<"Control the addition "
  "of device math libraries when compiling for other devices.  Valid arguments "
  "are fp64, fp32">;
def no_device_math_lib_EQ : CommaJoined<["-"], "no-device-math-lib=">,
  Flags<[NoXarchOption]>, Values<"fp32,fp64">;
#endif // INTEL_CUSTOMIZATION

def _HASH_HASH_HASH : Flag<["-"], "###">, Flags<[NoXarchOption, CoreOption, FlangOption]>,
    HelpText<"Print (but do not run) the commands to run for this compilation">;
#if INTEL_CUSTOMIZATION
def _dryrun : Flag<["-"], "dryrun">, Flags<[NoXarchOption]>, Alias<_HASH_HASH_HASH>,
  HelpText<"Print (but do not run) the commands to run for this compilation">;
def _HASH : Flag<["-"], "#">, Flags<[NoXarchOption]>,
    HelpText<"Print (but do not run) the commands to run for this compilation">;
#endif // INTEL_CUSTOMIZATION
def _DASH_DASH : Option<["--"], "", KIND_REMAINING_ARGS>,
    Flags<[NoXarchOption, CoreOption]>;
def A : JoinedOrSeparate<["-"], "A">, Flags<[RenderJoined]>, Group<gfortran_Group>;
def B : JoinedOrSeparate<["-"], "B">, MetaVarName<"<dir>">,
    HelpText<"Add <dir> to search path for binaries and object files used implicitly">;
def CC : Flag<["-"], "CC">, Flags<[CC1Option]>, Group<Preprocessor_Group>,
    HelpText<"Include comments from within macros in preprocessed output">,
    MarshallingInfoFlag<"PreprocessorOutputOpts.ShowMacroComments">;
def C : Flag<["-"], "C">, Flags<[CC1Option]>, Group<Preprocessor_Group>,
    HelpText<"Include comments in preprocessed output">,
    MarshallingInfoFlag<"PreprocessorOutputOpts.ShowComments">;
def D : JoinedOrSeparate<["-"], "D">, Group<Preprocessor_Group>,
    Flags<[CC1Option]>, MetaVarName<"<macro>=<value>">,
    HelpText<"Define <macro> to <value> (or 1 if <value> omitted)">;
def E : Flag<["-"], "E">, Flags<[NoXarchOption,CC1Option, FlangOption, FC1Option]>, Group<Action_Group>,
    HelpText<"Only run the preprocessor">;
def F : JoinedOrSeparate<["-"], "F">, Flags<[RenderJoined,CC1Option]>,
    HelpText<"Add directory to framework include search path">;
def G : JoinedOrSeparate<["-"], "G">, Flags<[NoXarchOption]>, Group<m_Group>,
    MetaVarName<"<size>">, HelpText<"Put objects of at most <size> bytes "
    "into small data section (MIPS / Hexagon)">;
def G_EQ : Joined<["-"], "G=">, Flags<[NoXarchOption]>, Group<m_Group>, Alias<G>;
def H : Flag<["-"], "H">, Flags<[CC1Option]>, Group<Preprocessor_Group>,
    HelpText<"Show header includes and nesting depth">,
    MarshallingInfoFlag<"DependencyOutputOpts.ShowHeaderIncludes">;
def I_ : Flag<["-"], "I-">, Group<I_Group>,
    HelpText<"Restrict all prior -I flags to double-quoted inclusion and "
             "remove current directory from include path">;
def I : JoinedOrSeparate<["-"], "I">, Group<I_Group>,
    Flags<[CC1Option,CC1AsOption]>, MetaVarName<"<dir>">,
    HelpText<"Add directory to include search path. If there are multiple -I "
             "options, these directories are searched in the order they are "
             "given before the standard system directories are searched. "
             "If the same directory is in the SYSTEM include search paths, for "
             "example if also specified with -isystem, the -I option will be "
             "ignored">;
def L : JoinedOrSeparate<["-"], "L">, Flags<[RenderJoined]>, Group<Link_Group>,
    MetaVarName<"<dir>">, HelpText<"Add directory to library search path">;
def MD : Flag<["-"], "MD">, Group<M_Group>,
    HelpText<"Write a depfile containing user and system headers">;
def MMD : Flag<["-"], "MMD">, Group<M_Group>,
    HelpText<"Write a depfile containing user headers">;
def M : Flag<["-"], "M">, Group<M_Group>,
    HelpText<"Like -MD, but also implies -E and writes to stdout by default">;
def MM : Flag<["-"], "MM">, Group<M_Group>,
    HelpText<"Like -MMD, but also implies -E and writes to stdout by default">;
def MF : JoinedOrSeparate<["-"], "MF">, Group<M_Group>,
    HelpText<"Write depfile output from -MMD, -MD, -MM, or -M to <file>">,
    MetaVarName<"<file>">;
def MG : Flag<["-"], "MG">, Group<M_Group>, Flags<[CC1Option]>,
    HelpText<"Add missing headers to depfile">,
    MarshallingInfoFlag<"DependencyOutputOpts.AddMissingHeaderDeps">;
def MJ : JoinedOrSeparate<["-"], "MJ">, Group<M_Group>,
    HelpText<"Write a compilation database entry per input">;
def MP : Flag<["-"], "MP">, Group<M_Group>, Flags<[CC1Option]>,
    HelpText<"Create phony target for each dependency (other than main file)">,
    MarshallingInfoFlag<"DependencyOutputOpts.UsePhonyTargets">;
def MQ : JoinedOrSeparate<["-"], "MQ">, Group<M_Group>, Flags<[CC1Option]>,
    HelpText<"Specify name of main file output to quote in depfile">;
def MT : JoinedOrSeparate<["-"], "MT">, Group<M_Group>, Flags<[CC1Option]>,
    HelpText<"Specify name of main file output in depfile">;
def MV : Flag<["-"], "MV">, Group<M_Group>, Flags<[CC1Option]>,
    HelpText<"Use NMake/Jom format for the depfile">,
    MarshallingInfoFlag<"DependencyOutputOpts.OutputFormat", "DependencyOutputFormat::Make">,
    Normalizer<"makeFlagToValueNormalizer(DependencyOutputFormat::NMake)">;
def Mach : Flag<["-"], "Mach">, Group<Link_Group>;
def O0 : Flag<["-"], "O0">, Group<O_Group>, Flags<[CC1Option, HelpHidden]>;
def O4 : Flag<["-"], "O4">, Group<O_Group>, Flags<[CC1Option, HelpHidden]>;
def ObjCXX : Flag<["-"], "ObjC++">, Flags<[NoXarchOption]>,
  HelpText<"Treat source input files as Objective-C++ inputs">;
def ObjC : Flag<["-"], "ObjC">, Flags<[NoXarchOption]>,
  HelpText<"Treat source input files as Objective-C inputs">;
def O : Joined<["-"], "O">, Group<O_Group>, Flags<[CC1Option]>;
def O_flag : Flag<["-"], "O">, Flags<[CC1Option]>, Alias<O>, AliasArgs<["1"]>;
def Ofast : Joined<["-"], "Ofast">, Group<O_Group>, Flags<[CC1Option]>;
def P : Flag<["-"], "P">, Flags<[CC1Option]>, Group<Preprocessor_Group>,
  HelpText<"Disable linemarker output in -E mode">,
<<<<<<< HEAD
  MarshallingInfoNegativeFlag<"PreprocessorOutputOpts.ShowLineMarkers">;
#if INTEL_CUSTOMIZATION
def : Flag<["-"], "fast">, Alias<Ofast>;
def EP : Flag<["-"], "EP">, Flags<[NoXarchOption]>, HelpText<"Preprocess to "
  "stdout, omitting #line directives.">;
#endif // INTEL_CUSTOMIZATION
=======
  MarshallingInfoFlag<"PreprocessorOutputOpts.ShowLineMarkers", "true">, IsNegative;
>>>>>>> e2b359c1
def Qy : Flag<["-"], "Qy">, Flags<[CC1Option]>,
  HelpText<"Emit metadata containing compiler name and version">;
def Qn : Flag<["-"], "Qn">, Flags<[CC1Option]>,
  HelpText<"Do not emit metadata containing compiler name and version">;
def : Flag<["-"], "fident">, Group<f_Group>, Alias<Qy>, Flags<[CC1Option]>;
def : Flag<["-"], "fno-ident">, Group<f_Group>, Alias<Qn>, Flags<[CC1Option]>;
def Qunused_arguments : Flag<["-"], "Qunused-arguments">, Flags<[NoXarchOption, CoreOption]>,
  HelpText<"Don't emit warning for unused driver arguments">;
def Q : Flag<["-"], "Q">, IgnoredGCCCompat;
def Rpass_EQ : Joined<["-"], "Rpass=">, Group<R_value_Group>, Flags<[CC1Option]>,
  HelpText<"Report transformations performed by optimization passes whose "
           "name matches the given POSIX regular expression">;
def Rpass_missed_EQ : Joined<["-"], "Rpass-missed=">, Group<R_value_Group>,
  Flags<[CC1Option]>,
  HelpText<"Report missed transformations by optimization passes whose "
           "name matches the given POSIX regular expression">;
def Rpass_analysis_EQ : Joined<["-"], "Rpass-analysis=">, Group<R_value_Group>,
  Flags<[CC1Option]>,
  HelpText<"Report transformation analysis from optimization passes whose "
           "name matches the given POSIX regular expression">;
def R_Joined : Joined<["-"], "R">, Group<R_Group>, Flags<[CC1Option, CoreOption]>,
  MetaVarName<"<remark>">, HelpText<"Enable the specified remark">;
def S : Flag<["-"], "S">, Flags<[NoXarchOption,CC1Option]>, Group<Action_Group>,
  HelpText<"Only run preprocess and compilation steps">;
def Tbss : JoinedOrSeparate<["-"], "Tbss">, Group<T_Group>,
  MetaVarName<"<addr>">, HelpText<"Set starting address of BSS to <addr>">;
def Tdata : JoinedOrSeparate<["-"], "Tdata">, Group<T_Group>,
  MetaVarName<"<addr>">, HelpText<"Set starting address of DATA to <addr>">;
def Ttext : JoinedOrSeparate<["-"], "Ttext">, Group<T_Group>,
  MetaVarName<"<addr>">, HelpText<"Set starting address of TEXT to <addr>">;
def T : JoinedOrSeparate<["-"], "T">, Group<T_Group>,
  MetaVarName<"<script>">, HelpText<"Specify <script> as linker script">;
def U : JoinedOrSeparate<["-"], "U">, Group<Preprocessor_Group>,
  Flags<[CC1Option]>, MetaVarName<"<macro>">, HelpText<"Undefine macro <macro>">;
def V : JoinedOrSeparate<["-"], "V">, Flags<[NoXarchOption, Unsupported]>;
#if INTEL_CUSTOMIZATION
def Qoption_COMMA : CommaJoined<["-"], "Qoption,">, Flags<[NoXarchOption]>,
  HelpText<" Qoption,<tool>,<args> to pass the comma separated arguments to the"
           " <tool>; <tool> can be asm for assembler (or) link/ld for linker"
           " (or) preprocessor for preprocessor (or) compiler for compiler">,
  MetaVarName<"<arg>">;
def Wcxx11_narrowing : Flag<["-"], "Wc++11-narrowing">, Group<W_Group>,
  Flags<[CC1Option, CoreOption]>;
def Wno_cxx11_narrowing : Flag<["-"], "Wno-c++11-narrowing">, Group<W_Group>,
  Flags<[CC1Option, CoreOption]>;
#endif // INTEL_CUSTOMIZATION
def Wa_COMMA : CommaJoined<["-"], "Wa,">,
  HelpText<"Pass the comma separated arguments in <arg> to the assembler">,
  MetaVarName<"<arg>">;
def Wall : Flag<["-"], "Wall">, Group<W_Group>, Flags<[CC1Option, HelpHidden]>;
def WCL4 : Flag<["-"], "WCL4">, Group<W_Group>, Flags<[CC1Option, HelpHidden]>;
def Wdeprecated : Flag<["-"], "Wdeprecated">, Group<W_Group>, Flags<[CC1Option]>,
  HelpText<"Enable warnings for deprecated constructs and define __DEPRECATED">;
def Wno_deprecated : Flag<["-"], "Wno-deprecated">, Group<W_Group>, Flags<[CC1Option]>;
def Wl_COMMA : CommaJoined<["-"], "Wl,">, Flags<[LinkerInput, RenderAsInput]>,
  HelpText<"Pass the comma separated arguments in <arg> to the linker">,
  MetaVarName<"<arg>">, Group<Link_Group>;
// FIXME: This is broken; these should not be Joined arguments.
def Wno_nonportable_cfstrings : Joined<["-"], "Wno-nonportable-cfstrings">, Group<W_Group>,
  Flags<[CC1Option]>;
def Wnonportable_cfstrings : Joined<["-"], "Wnonportable-cfstrings">, Group<W_Group>,
  Flags<[CC1Option]>;
def Wno_sycl_strict : Joined<["-"], "Wno-sycl-strict">, Group<W_Group>, HelpText<"Disable warnings which enforce strict SYCL language compatibility.">;
def Wp_COMMA : CommaJoined<["-"], "Wp,">,
  HelpText<"Pass the comma separated arguments in <arg> to the preprocessor">,
  MetaVarName<"<arg>">, Group<Preprocessor_Group>;
def Wundef_prefix_EQ : CommaJoined<["-"], "Wundef-prefix=">, Group<W_value_Group>,
  Flags<[CC1Option, CoreOption, HelpHidden]>, MetaVarName<"<arg>">,
  HelpText<"Enable warnings for undefined macros with a prefix in the comma separated list <arg>">;
def Wwrite_strings : Flag<["-"], "Wwrite-strings">, Group<W_Group>, Flags<[CC1Option, HelpHidden]>;
def Wno_write_strings : Flag<["-"], "Wno-write-strings">, Group<W_Group>, Flags<[CC1Option, HelpHidden]>;
def W_Joined : Joined<["-"], "W">, Group<W_Group>, Flags<[CC1Option, CoreOption]>,
  MetaVarName<"<warning>">, HelpText<"Enable the specified warning">;
def Xanalyzer : Separate<["-"], "Xanalyzer">,
  HelpText<"Pass <arg> to the static analyzer">, MetaVarName<"<arg>">,
  Group<StaticAnalyzer_Group>;
def Xarch__ : JoinedAndSeparate<["-"], "Xarch_">, Flags<[NoXarchOption]>;
def Xarch_host : Separate<["-"], "Xarch_host">, Flags<[NoXarchOption]>,
  HelpText<"Pass <arg> to the CUDA/HIP host compilation">, MetaVarName<"<arg>">;
def Xarch_device : Separate<["-"], "Xarch_device">, Flags<[NoXarchOption]>,
  HelpText<"Pass <arg> to the CUDA/HIP device compilation">, MetaVarName<"<arg>">;
def Xassembler : Separate<["-"], "Xassembler">,
  HelpText<"Pass <arg> to the assembler">, MetaVarName<"<arg>">,
  Group<CompileOnly_Group>;
def Xclang : Separate<["-"], "Xclang">,
  HelpText<"Pass <arg> to the clang compiler">, MetaVarName<"<arg>">,
  Flags<[NoXarchOption, CoreOption]>, Group<CompileOnly_Group>;
#if INTEL_CUSTOMIZATION
def Xcuda_fatbinary : Separate<["-"], "Xcuda-fatbinary">, Flags<[DpcppUnsupported]>,
  HelpText<"Pass <arg> to fatbinary invocation">, MetaVarName<"<arg>">;
def Xcuda_ptxas : Separate<["-"], "Xcuda-ptxas">, Flags<[DpcppUnsupported]>,
  HelpText<"Pass <arg> to the ptxas assembler">, MetaVarName<"<arg>">;
#endif // INTEL_CUSTOMIZATION
def Xopenmp_target : Separate<["-"], "Xopenmp-target">,
  HelpText<"Pass <arg> to the target offloading toolchain.">, MetaVarName<"<arg>">;
def Xopenmp_target_EQ : JoinedAndSeparate<["-"], "Xopenmp-target=">,
  HelpText<"Pass <arg> to the target offloading toolchain identified by <triple>.">,
  MetaVarName<"<triple> <arg>">;
#if INTEL_CUSTOMIZATION
def Xopenmp_backend : Separate<["-"], "Xopenmp-target-backend">,
  HelpText<"Pass <arg> to the OpenMP based target backend.">,
  MetaVarName<"<arg>">, Flags<[CoreOption]>;
def Xopenmp_backend_EQ : JoinedAndSeparate<["-"], "Xopenmp-target-backend=">,
  HelpText<"Pass <arg> to the OpenMP based backend identified by <triple>.">,
  MetaVarName<"<triple> <arg>">, Flags<[CoreOption]>;
def Xopenmp_frontend : Separate<["-"], "Xopenmp-target-frontend">,
  HelpText<"Pass <arg> to the OpenMP based target frontend.">,
  Alias<Xopenmp_target>, Flags<[CoreOption]>;
def Xopenmp_frontend_EQ : JoinedAndSeparate<["-"], "Xopenmp-target-frontend=">,
  HelpText<"Pass <arg> to the OpenMPbased target frontend identified by "
  "<triple>.">, Alias<Xopenmp_target_EQ>, Flags<[CoreOption]>;
def Xopenmp_linker : Separate<["-"], "Xopenmp-target-linker">,
  HelpText<"Pass <arg> to the SYCL based target linker.">,
  MetaVarName<"<arg>">, Flags<[CoreOption]>;
def Xopenmp_linker_EQ : JoinedAndSeparate<["-"], "Xopenmp-target-linker=">,
  HelpText<"Pass <arg> to the SYCL based target linker identified by "
  "<triple>.">, MetaVarName<"<triple> <arg>">, Flags<[CoreOption]>;
#endif // INTEL_CUSTOMIZATION
def Xsycl_backend : Separate<["-"], "Xsycl-target-backend">,
  HelpText<"Pass <arg> to the SYCL based target backend.">, MetaVarName<"<arg>">, Flags<[CoreOption]>;
def Xsycl_backend_EQ : JoinedAndSeparate<["-"], "Xsycl-target-backend=">,
  HelpText<"Pass <arg> to the SYCL based backend identified by <triple>.">,
  MetaVarName<"<triple> <arg>">, Flags<[CoreOption]>;
def Xsycl_frontend : Separate<["-"], "Xsycl-target-frontend">,
  HelpText<"Pass <arg> to the SYCL based target frontend.">, MetaVarName<"<arg>">, Flags<[CoreOption]>;
def Xsycl_frontend_EQ : JoinedAndSeparate<["-"], "Xsycl-target-frontend=">,
  HelpText<"Pass <arg> to the SYCL based target frontend identified by <triple>.">, Flags<[CoreOption]>,
  MetaVarName<"<triple> <arg>">;
def Xsycl_linker : Separate<["-"], "Xsycl-target-linker">,
  HelpText<"Pass <arg> to the SYCL based target linker.">, MetaVarName<"<arg>">, Flags<[CoreOption]>;
def Xsycl_linker_EQ : JoinedAndSeparate<["-"], "Xsycl-target-linker=">,
  HelpText<"Pass <arg> to the SYCL based target linker identified by <triple>.">,
  MetaVarName<"<triple> <arg>">, Flags<[CoreOption]>;
def Xs : Joined<["-"], "Xs">, HelpText<"Pass <arg> to the offline compiler, adding the option specifier '-' to the <arg>.">, MetaVarName<"<arg>">, Flags<[CoreOption]>;
def Xs_separate : Separate<["-"], "Xs">, HelpText<"Pass <arg> to the offline compiler.">, MetaVarName<"<arg>">, Flags<[CoreOption]>;
def z : Separate<["-"], "z">, Flags<[LinkerInput, RenderAsInput]>,
  HelpText<"Pass -z <arg> to the linker">, MetaVarName<"<arg>">,
  Group<Link_Group>;
def Xlinker : Separate<["-"], "Xlinker">, Flags<[LinkerInput, RenderAsInput]>,
  HelpText<"Pass <arg> to the linker">, MetaVarName<"<arg>">,
  Group<Link_Group>;
def Xpreprocessor : Separate<["-"], "Xpreprocessor">, Group<Preprocessor_Group>,
  HelpText<"Pass <arg> to the preprocessor">, MetaVarName<"<arg>">;
def X_Flag : Flag<["-"], "X">, Group<Link_Group>;
def X_Joined : Joined<["-"], "X">, IgnoredGCCCompat;
def Z_Flag : Flag<["-"], "Z">, Group<Link_Group>;
// FIXME: All we do with this is reject it. Remove.
def Z_Joined : Joined<["-"], "Z">;
def all__load : Flag<["-"], "all_load">;
def allowable__client : Separate<["-"], "allowable_client">;
def ansi : Flag<["-", "--"], "ansi">;
def arch__errors__fatal : Flag<["-"], "arch_errors_fatal">;
def arch : Separate<["-"], "arch">, Flags<[NoXarchOption]>;
def arch__only : Separate<["-"], "arch_only">;
def a : Joined<["-"], "a">;
def autocomplete : Joined<["--"], "autocomplete=">;
def bind__at__load : Flag<["-"], "bind_at_load">;
def bundle__loader : Separate<["-"], "bundle_loader">;
def bundle : Flag<["-"], "bundle">;
def b : JoinedOrSeparate<["-"], "b">, Flags<[Unsupported]>;
def cl_opt_disable : Flag<["-"], "cl-opt-disable">, Group<opencl_Group>, Flags<[CC1Option]>,
  HelpText<"OpenCL only. This option disables all optimizations. By default optimizations are enabled.">;
def cl_strict_aliasing : Flag<["-"], "cl-strict-aliasing">, Group<opencl_Group>, Flags<[CC1Option]>,
  HelpText<"OpenCL only. This option is added for compatibility with OpenCL 1.0.">;
def cl_single_precision_constant : Flag<["-"], "cl-single-precision-constant">, Group<opencl_Group>, Flags<[CC1Option]>,
  HelpText<"OpenCL only. Treat double precision floating-point constant as single precision constant.">,
  MarshallingInfoFlag<"LangOpts->SinglePrecisionConstants">;
def cl_finite_math_only : Flag<["-"], "cl-finite-math-only">, Group<opencl_Group>, Flags<[CC1Option]>,
  HelpText<"OpenCL only. Allow floating-point optimizations that assume arguments and results are not NaNs or +-Inf.">,
  MarshallingInfoFlag<"LangOpts->CLFiniteMathOnly">;
def cl_kernel_arg_info : Flag<["-"], "cl-kernel-arg-info">, Group<opencl_Group>, Flags<[CC1Option]>,
  HelpText<"OpenCL only. Generate kernel argument metadata.">,
  MarshallingInfoFlag<"CodeGenOpts.EmitOpenCLArgMetadata">;
def cl_unsafe_math_optimizations : Flag<["-"], "cl-unsafe-math-optimizations">, Group<opencl_Group>, Flags<[CC1Option]>,
  HelpText<"OpenCL only. Allow unsafe floating-point optimizations.  Also implies -cl-no-signed-zeros and -cl-mad-enable.">,
  MarshallingInfoFlag<"LangOpts->CLUnsafeMath">;
def cl_fast_relaxed_math : Flag<["-"], "cl-fast-relaxed-math">, Group<opencl_Group>, Flags<[CC1Option]>,
  HelpText<"OpenCL only. Sets -cl-finite-math-only and -cl-unsafe-math-optimizations, and defines __FAST_RELAXED_MATH__.">,
  MarshallingInfoFlag<"LangOpts->FastRelaxedMath">;
def cl_mad_enable : Flag<["-"], "cl-mad-enable">, Group<opencl_Group>, Flags<[CC1Option]>,
  HelpText<"OpenCL only. Allow use of less precise MAD computations in the generated binary.">,
  MarshallingInfoFlag<"CodeGenOpts.LessPreciseFPMAD">,
  ImpliedByAnyOf<[cl_unsafe_math_optimizations, cl_fast_relaxed_math]>;
def cl_no_signed_zeros : Flag<["-"], "cl-no-signed-zeros">, Group<opencl_Group>, Flags<[CC1Option]>,
  HelpText<"OpenCL only. Allow use of less precise no signed zeros computations in the generated binary.">,
  MarshallingInfoFlag<"LangOpts->CLNoSignedZero">;
def cl_std_EQ : Joined<["-"], "cl-std=">, Group<opencl_Group>, Flags<[CC1Option]>,
  HelpText<"OpenCL language standard to compile for.">, Values<"cl,CL,cl1.0,CL1.0,cl1.1,CL1.1,cl1.2,CL1.2,cl2.0,CL2.0,cl3.0,CL3.0,clc++,CLC++">;
def cl_denorms_are_zero : Flag<["-"], "cl-denorms-are-zero">, Group<opencl_Group>,
  HelpText<"OpenCL only. Allow denormals to be flushed to zero.">;
def cl_fp32_correctly_rounded_divide_sqrt : Flag<["-"], "cl-fp32-correctly-rounded-divide-sqrt">, Group<opencl_Group>, Flags<[CC1Option]>,
  HelpText<"OpenCL only. Specify that single precision floating-point divide and sqrt used in the program source are correctly rounded.">,
  MarshallingInfoFlag<"CodeGenOpts.CorrectlyRoundedDivSqrt">;
// if INTEL_CUSTOMIZATION
def cl_spir_compile_options : Separate<["-"], "cl-spir-compile-options">, Group<opencl_Group>, Flags<[CC1Option]>,
  HelpText<"SPIR compilation options to record in metadata">;
def fhls : Flag<["-"], "fhls">, Group<f_Group>, Flags<[CC1Option, DpcppUnsupported]>,
  HelpText<"Enable Intel FPGA High Level Synthesis extensions">;
// endif INTEL_CUSTOMIZATION
def cl_uniform_work_group_size : Flag<["-"], "cl-uniform-work-group-size">, Group<opencl_Group>, Flags<[CC1Option]>,
  HelpText<"OpenCL only. Defines that the global work-size be a multiple of the work-group size specified to clEnqueueNDRangeKernel">,
  MarshallingInfoFlag<"CodeGenOpts.UniformWGSize">;
def client__name : JoinedOrSeparate<["-"], "client_name">;
def combine : Flag<["-", "--"], "combine">, Flags<[NoXarchOption, Unsupported]>;
def compatibility__version : JoinedOrSeparate<["-"], "compatibility_version">;
def config : Separate<["--"], "config">, Flags<[NoXarchOption]>,
  HelpText<"Specifies configuration file">;
def config_system_dir_EQ : Joined<["--"], "config-system-dir=">, Flags<[NoXarchOption, HelpHidden]>,
  HelpText<"System directory for configuration files">;
def config_user_dir_EQ : Joined<["--"], "config-user-dir=">, Flags<[NoXarchOption, HelpHidden]>,
  HelpText<"User directory for configuration files">;
def coverage : Flag<["-", "--"], "coverage">, Group<Link_Group>, Flags<[CoreOption]>;
def cpp_precomp : Flag<["-"], "cpp-precomp">, Group<clang_ignored_f_Group>;
def current__version : JoinedOrSeparate<["-"], "current_version">;
def cxx_isystem : JoinedOrSeparate<["-"], "cxx-isystem">, Group<clang_i_Group>,
  HelpText<"Add directory to the C++ SYSTEM include search path">, Flags<[CC1Option]>,
  MetaVarName<"<directory>">;
def c : Flag<["-"], "c">, Flags<[NoXarchOption]>, Group<Action_Group>,
  HelpText<"Only run preprocess, compile, and assemble steps">;
def fconvergent_functions : Flag<["-"], "fconvergent-functions">, Group<f_Group>, Flags<[CC1Option]>,
  HelpText<"Assume functions may be convergent">;

def gpu_use_aux_triple_only : Flag<["--"], "gpu-use-aux-triple-only">,
  InternalDriverOpt, HelpText<"Prepare '-aux-triple' only without populating "
                              "'-aux-target-cpu' and '-aux-target-feature'.">;
#if INTEL_CUSTOMIZATION
def cuda_device_only : Flag<["--"], "cuda-device-only">, Flags<[DpcppUnsupported]>,
  HelpText<"Compile CUDA code for device only">;
def cuda_host_only : Flag<["--"], "cuda-host-only">, Flags<[DpcppUnsupported]>,
  HelpText<"Compile CUDA code for host only.  Has no effect on non-CUDA "
           "compilations.">;
def cuda_compile_host_device : Flag<["--"], "cuda-compile-host-device">, Flags<[DpcppUnsupported]>,
  HelpText<"Compile CUDA code for both host and device (default).  Has no "
           "effect on non-CUDA compilations.">;
def cuda_include_ptx_EQ : Joined<["--"], "cuda-include-ptx=">, Flags<[NoXarchOption, DpcppUnsupported]>,
  HelpText<"Include PTX for the following GPU architecture (e.g. sm_35) or 'all'. May be specified more than once.">;
def no_cuda_include_ptx_EQ : Joined<["--"], "no-cuda-include-ptx=">, Flags<[NoXarchOption, DpcppUnsupported]>,
  HelpText<"Do not include PTX for the following GPU architecture (e.g. sm_35) or 'all'. May be specified more than once.">;
def offload_arch_EQ : Joined<["--"], "offload-arch=">, Flags<[NoXarchOption, DpcppUnsupported]>,
  HelpText<"CUDA offloading device architecture (e.g. sm_35), or HIP offloading target ID in the form of a "
           "device architecture followed by target ID features delimited by a colon. Each target ID feature "
           "is a pre-defined string followed by a plus or minus sign (e.g. gfx908:xnack+:sramecc-).  May be "
           "specified more than once.">;
def cuda_gpu_arch_EQ : Joined<["--"], "cuda-gpu-arch=">, Flags<[NoXarchOption, DpcppUnsupported]>,
  Alias<offload_arch_EQ>;
def hip_link : Flag<["--"], "hip-link">, Flags<[DpcppUnsupported]>,
  HelpText<"Link clang-offload-bundler bundles for HIP">;
def no_offload_arch_EQ : Joined<["--"], "no-offload-arch=">, Flags<[NoXarchOption, DpcppUnsupported]>,
  HelpText<"Remove CUDA/HIP offloading device architecture (e.g. sm_35, gfx906) from the list of devices to compile for. "
           "'all' resets the list to its default value.">;
def emit_static_lib : Flag<["--"], "emit-static-lib">,
  HelpText<"Enable linker job to emit a static library.">;
def no_cuda_gpu_arch_EQ : Joined<["--"], "no-cuda-gpu-arch=">, Flags<[NoXarchOption, DpcppUnsupported]>,
  Alias<no_offload_arch_EQ>;
def cuda_noopt_device_debug : Flag<["--"], "cuda-noopt-device-debug">, Flags<[DpcppUnsupported]>,
  HelpText<"Enable device-side debug info generation. Disables ptxas optimizations.">;
def no_cuda_version_check : Flag<["--"], "no-cuda-version-check">, Flags<[DpcppUnsupported]>,
  HelpText<"Don't error out if the detected version of the CUDA install is "
           "too low for the requested CUDA gpu architecture.">;
def no_cuda_noopt_device_debug : Flag<["--"], "no-cuda-noopt-device-debug">;
def cuda_path_EQ : Joined<["--"], "cuda-path=">, Group<i_Group>, Flags<[DpcppUnsupported]>,
  HelpText<"CUDA installation path">;
def cuda_path_ignore_env : Flag<["--"], "cuda-path-ignore-env">, Group<i_Group>, Flags<[DpcppUnsupported]>,
  HelpText<"Ignore environment variables to detect CUDA installation">;
def ptxas_path_EQ : Joined<["--"], "ptxas-path=">, Group<i_Group>, Flags<[DpcppUnsupported]>,
  HelpText<"Path to ptxas (used for compiling CUDA code)">;
def fcuda_flush_denormals_to_zero : Flag<["-"], "fcuda-flush-denormals-to-zero">, Flags<[DpcppUnsupported]>,
  HelpText<"Flush denormal floating point values to zero in CUDA device mode.">;
def fno_cuda_flush_denormals_to_zero : Flag<["-"], "fno-cuda-flush-denormals-to-zero">;
#endif // INTEL_CUSTOMIZATION
#if INTEL_CUSTOMIZATION
defm cuda_approx_transcendentals : OptInFFlag<"cuda-approx-transcendentals", "Use", "Don't use",
<<<<<<< HEAD
  " approximate transcendental functions", [DpcppUnsupported]>;
#endif // INTEL_CUSTOMIZATION
defm gpu_rdc : BoolFOption<"gpu-rdc",
  "LangOpts->GPURelocatableDeviceCode", DefaultsToFalse,
  ChangedBy<PosFlag, [], "Generate relocatable device code, also known as separate compilation mode">,
  ResetBy<NegFlag>>;
=======
  " approximate transcendental functions">;
defm gpu_rdc : OptInFFlag<"gpu-rdc",
  "Generate relocatable device code, also known as separate compilation mode", "", "">;
>>>>>>> e2b359c1
def : Flag<["-"], "fcuda-rdc">, Alias<fgpu_rdc>;
def : Flag<["-"], "fno-cuda-rdc">, Alias<fno_gpu_rdc>;
#if INTEL_CUSTOMIZATION
defm cuda_short_ptr : OptInFFlag<"cuda-short-ptr",
  "Use 32-bit pointers for accessing const/local/shared address spaces", "", "", [DpcppUnsupported]>;
#endif // INTEL_CUSTOMIZATION
def rocm_path_EQ : Joined<["--"], "rocm-path=">, Group<i_Group>,
  HelpText<"ROCm installation path, used for finding and automatically linking required bitcode libraries.">;
def rocm_device_lib_path_EQ : Joined<["--"], "rocm-device-lib-path=">, Group<Link_Group>,
  HelpText<"ROCm device library path. Alternative to rocm-path.">;
def : Joined<["--"], "hip-device-lib-path=">, Alias<rocm_device_lib_path_EQ>;
def hip_device_lib_EQ : Joined<["--"], "hip-device-lib=">, Group<Link_Group>,
  HelpText<"HIP device library">;
def hip_version_EQ : Joined<["--"], "hip-version=">,
  HelpText<"HIP version in the format of major.minor.patch">;
def fhip_dump_offload_linker_script : Flag<["-"], "fhip-dump-offload-linker-script">,
  Group<f_Group>, Flags<[NoArgumentUnused, HelpHidden]>;
defm hip_new_launch_api : OptInFFlag<"hip-new-launch-api",
  "Use", "Don't use", " new kernel launching API for HIP">;
defm gpu_allow_device_init : OptInFFlag<"gpu-allow-device-init",
  "Allow", "Don't allow", " device side init function in HIP">;
defm gpu_defer_diag : OptInFFlag<"gpu-defer-diag",
  "Defer", "Don't defer", " host/device related diagnostic messages"
  " for CUDA/HIP">;
defm gpu_exclude_wrong_side_overloads : OptInFFlag<"gpu-exclude-wrong-side-overloads",
  "Always exclude wrong side overloads", "Exclude wrong side overloads only if there are same side overloads",
  " in overloading resolution for CUDA/HIP", [HelpHidden]>;
def gpu_max_threads_per_block_EQ : Joined<["--"], "gpu-max-threads-per-block=">,
  Flags<[CC1Option]>,
  HelpText<"Default max threads per block for kernel launch bounds for HIP">;
def gpu_instrument_lib_EQ : Joined<["--"], "gpu-instrument-lib=">,
  HelpText<"Instrument device library for HIP, which is a LLVM bitcode containing "
  "__cyg_profile_func_enter and __cyg_profile_func_exit">;
def libomptarget_nvptx_path_EQ : Joined<["--"], "libomptarget-nvptx-path=">, Group<i_Group>,
  HelpText<"Path to libomptarget-nvptx libraries">;
def dD : Flag<["-"], "dD">, Group<d_Group>, Flags<[CC1Option]>,
  HelpText<"Print macro definitions in -E mode in addition to normal output">;
def dI : Flag<["-"], "dI">, Group<d_Group>, Flags<[CC1Option]>,
  HelpText<"Print include directives in -E mode in addition to normal output">,
  MarshallingInfoFlag<"PreprocessorOutputOpts.ShowIncludeDirectives">;
def dM : Flag<["-"], "dM">, Group<d_Group>, Flags<[CC1Option]>,
  HelpText<"Print macro definitions in -E mode instead of normal output">;
def dead__strip : Flag<["-"], "dead_strip">;
#if INTEL_CUSTOMIZATION
def debug_EQ : Joined<["-"], "debug=">, Group<intel_debug_Group>,
  Flags<[NoXarchOption]>, HelpText<"Enable debug information. Valid args: "
  "none, all, full, minimal">;
def debug_Separate : Separate<["-"], "debug">, Alias<debug_EQ>;
#endif // INTEL_CUSTOMIZATION
def dependency_file : Separate<["-"], "dependency-file">, Flags<[CC1Option]>,
  HelpText<"Filename (or -) to write dependency output to">,
  MarshallingInfoString<"DependencyOutputOpts.OutputFile">;
def dependency_dot : Separate<["-"], "dependency-dot">, Flags<[CC1Option]>,
  HelpText<"Filename to write DOT-formatted header dependencies to">,
  MarshallingInfoString<"DependencyOutputOpts.DOTOutputFile">;
def module_dependency_dir : Separate<["-"], "module-dependency-dir">,
  Flags<[CC1Option]>, HelpText<"Directory to dump module dependencies to">,
  MarshallingInfoString<"DependencyOutputOpts.ModuleDependencyOutputDir">;
def dsym_dir : JoinedOrSeparate<["-"], "dsym-dir">,
  Flags<[NoXarchOption, RenderAsInput]>,
  HelpText<"Directory to output dSYM's (if any) to">, MetaVarName<"<dir>">;
def dumpmachine : Flag<["-"], "dumpmachine">;
def dumpspecs : Flag<["-"], "dumpspecs">, Flags<[Unsupported]>;
def dumpversion : Flag<["-"], "dumpversion">;
def dylib__file : Separate<["-"], "dylib_file">;
def dylinker__install__name : JoinedOrSeparate<["-"], "dylinker_install_name">;
def dylinker : Flag<["-"], "dylinker">;
def dynamiclib : Flag<["-"], "dynamiclib">;
def dynamic : Flag<["-"], "dynamic">, Flags<[NoArgumentUnused]>;
def d_Flag : Flag<["-"], "d">, Group<d_Group>;
def d_Joined : Joined<["-"], "d">, Group<d_Group>;
def emit_ast : Flag<["-"], "emit-ast">,
  HelpText<"Emit Clang AST files for source inputs">;
def emit_llvm : Flag<["-"], "emit-llvm">, Flags<[CC1Option]>, Group<Action_Group>,
  HelpText<"Use the LLVM representation for assembler and object files">;
def emit_interface_stubs : Flag<["-"], "emit-interface-stubs">, Flags<[CC1Option]>, Group<Action_Group>,
  HelpText<"Generate Interface Stub Files.">;
def emit_merged_ifs : Flag<["-"], "emit-merged-ifs">,
  Flags<[CC1Option]>, Group<Action_Group>,
  HelpText<"Generate Interface Stub Files, emit merged text not binary.">;
def interface_stub_version_EQ : JoinedOrSeparate<["-"], "interface-stub-version=">, Flags<[CC1Option]>;
def exported__symbols__list : Separate<["-"], "exported_symbols_list">;
def e : JoinedOrSeparate<["-"], "e">, Flags<[LinkerInput]>, Group<Link_Group>;
def fmax_tokens_EQ : Joined<["-"], "fmax-tokens=">, Group<f_Group>, Flags<[CC1Option]>,
  HelpText<"Max total number of preprocessed tokens for -Wmax-tokens.">;
def fPIC : Flag<["-"], "fPIC">, Group<f_Group>;
def fno_PIC : Flag<["-"], "fno-PIC">, Group<f_Group>;
def fPIE : Flag<["-"], "fPIE">, Group<f_Group>;
def fno_PIE : Flag<["-"], "fno-PIE">, Group<f_Group>;
<<<<<<< HEAD
defm access_control : BoolFOption<"access-control",
  "LangOpts->AccessControl", DefaultsToTrue,
  ChangedBy<NegFlag, [], "Disable C++ access control">,
  ResetBy<PosFlag>>;
#if INTEL_CUSTOMIZATION
def falign_functions : Flag<["-"], "falign-functions">, Group<f_Group>,
  HelpText<"align the start of functions to an optimal machine-dependent value.">;
def falign_functions_EQ : Joined<["-"], "falign-functions=">, Group<f_Group>,
  HelpText<"Align the start of functions on a 2 (DEFAULT) or <n> byte boundary "
  "where <n> is a power of 2.">;
def fno_align_functions: Flag<["-"], "fno-align-functions">, Group<f_Group>,
  HelpText<"Aligns on a 2-byte boundary">;
def fargument_noalias : Flag<["-"], "fargument-noalias">,
  Flags<[CC1Option, CC1AsOption]>, HelpText<"Enables 'noalias' attribute for "
  "all pointer-type arguments">;
def fno_alias : Flag<["-"], "fno-alias">, Alias<fargument_noalias>,
  HelpText<"Enables 'noalias' attribute for all pointer-type arguments">;
#endif // INTEL_CUSTOMIZATION
defm allow_editor_placeholders : BoolFOption<"allow-editor-placeholders",
  "LangOpts->AllowEditorPlaceholders", DefaultsToFalse,
  ChangedBy<PosFlag, [], "Treat editor placeholders as valid source code">,
  ResetBy<NegFlag>>;
=======
defm access_control : OptOutFFlag<"access-control", "", "Disable C++ access control">;
def falign_functions : Flag<["-"], "falign-functions">, Group<f_Group>;
def falign_functions_EQ : Joined<["-"], "falign-functions=">, Group<f_Group>;
def fno_align_functions: Flag<["-"], "fno-align-functions">, Group<f_Group>;
defm allow_editor_placeholders : OptInFFlag<"allow-editor-placeholders", "Treat editor placeholders as valid source code">;
>>>>>>> e2b359c1
def fallow_unsupported : Flag<["-"], "fallow-unsupported">, Group<f_Group>;
def fapple_kext : Flag<["-"], "fapple-kext">, Group<f_Group>, Flags<[CC1Option]>,
  HelpText<"Use Apple's kernel extensions ABI">;
def fapple_pragma_pack : Flag<["-"], "fapple-pragma-pack">, Group<f_Group>, Flags<[CC1Option]>,
  HelpText<"Enable Apple gcc-compatible #pragma pack handling">;
def shared_libsan : Flag<["-"], "shared-libsan">,
  HelpText<"Dynamically link the sanitizer runtime">;
def static_libsan : Flag<["-"], "static-libsan">,
  HelpText<"Statically link the sanitizer runtime">;
def : Flag<["-"], "shared-libasan">, Alias<shared_libsan>;
def fasm : Flag<["-"], "fasm">, Group<f_Group>;

defm asm_blocks : OptInFFlag<"asm-blocks", "">;

def fassume_sane_operator_new : Flag<["-"], "fassume-sane-operator-new">, Group<f_Group>;
def fastcp : Flag<["-"], "fastcp">, Group<f_Group>;
def fastf : Flag<["-"], "fastf">, Group<f_Group>;
#ifndef INTEL_CUSTOMIZATION
def fast : Flag<["-"], "fast">, Group<f_Group>;
#endif // !INTEL_CUSTOMIZATION
def fasynchronous_unwind_tables : Flag<["-"], "fasynchronous-unwind-tables">, Group<f_Group>;

def fdouble_square_bracket_attributes : Flag<[ "-" ], "fdouble-square-bracket-attributes">,
  Group<f_Group>, Flags<[NoXarchOption, CC1Option]>,
  HelpText<"Enable '[[]]' attributes in all C and C++ language modes">;
def fno_double_square_bracket_attributes : Flag<[ "-" ], "fno-double-square-bracket-attributes">,
  Group<f_Group>, Flags<[NoXarchOption, CC1Option]>,
  HelpText<"Disable '[[]]' attributes in all C and C++ language modes">;

defm autolink : BoolFOption<"autolink",
  "CodeGenOpts.Autolink", DefaultsToTrue,
  ChangedBy<NegFlag, [CC1Option], "Disable generation of linker directives for automatic library linking">,
  ResetBy<PosFlag>>;

// C++ Coroutines TS
defm coroutines_ts : OptInFFlag<"coroutines-ts", "Enable support for the C++ Coroutines TS">;

def fembed_bitcode_EQ : Joined<["-"], "fembed-bitcode=">,
    Group<f_Group>, Flags<[NoXarchOption, CC1Option, CC1AsOption]>, MetaVarName<"<option>">,
    HelpText<"Embed LLVM bitcode (option: off, all, bitcode, marker)">;
def fembed_bitcode : Flag<["-"], "fembed-bitcode">, Group<f_Group>,
  Alias<fembed_bitcode_EQ>, AliasArgs<["all"]>,
  HelpText<"Embed LLVM IR bitcode as data">;
def fembed_bitcode_marker : Flag<["-"], "fembed-bitcode-marker">,
  Alias<fembed_bitcode_EQ>, AliasArgs<["marker"]>,
  HelpText<"Embed placeholder LLVM IR data as a marker">;
defm gnu_inline_asm : OptOutFFlag<"gnu-inline-asm", "", "Disable GNU style inline asm">;

def fprofile_sample_use : Flag<["-"], "fprofile-sample-use">, Group<f_Group>,
    Flags<[CoreOption]>;
def fno_profile_sample_use : Flag<["-"], "fno-profile-sample-use">, Group<f_Group>,
    Flags<[CoreOption]>;
def fprofile_sample_use_EQ : Joined<["-"], "fprofile-sample-use=">,
    Group<f_Group>, Flags<[NoXarchOption, CC1Option]>,
    HelpText<"Enable sample-based profile guided optimizations">;
def fprofile_sample_accurate : Flag<["-"], "fprofile-sample-accurate">,
    Group<f_Group>, Flags<[NoXarchOption, CC1Option]>,
    HelpText<"Specifies that the sample profile is accurate">,
    DocBrief<[{Specifies that the sample profile is accurate. If the sample
               profile is accurate, callsites without profile samples are marked
               as cold. Otherwise, treat callsites without profile samples as if
               we have no profile}]>;
def fno_profile_sample_accurate : Flag<["-"], "fno-profile-sample-accurate">,
  Group<f_Group>, Flags<[NoXarchOption]>;
def fauto_profile : Flag<["-"], "fauto-profile">, Group<f_Group>,
    Alias<fprofile_sample_use>;
def fno_auto_profile : Flag<["-"], "fno-auto-profile">, Group<f_Group>,
    Alias<fno_profile_sample_use>;
def fauto_profile_EQ : Joined<["-"], "fauto-profile=">,
    Alias<fprofile_sample_use_EQ>;
def fauto_profile_accurate : Flag<["-"], "fauto-profile-accurate">,
    Group<f_Group>, Alias<fprofile_sample_accurate>;
def fno_auto_profile_accurate : Flag<["-"], "fno-auto-profile-accurate">,
    Group<f_Group>, Alias<fno_profile_sample_accurate>;
def fdebug_compilation_dir : Separate<["-"], "fdebug-compilation-dir">,
    Group<f_Group>, Flags<[CC1Option, CC1AsOption, CoreOption]>,
    HelpText<"The compilation directory to embed in the debug info.">;
def fdebug_compilation_dir_EQ : Joined<["-"], "fdebug-compilation-dir=">,
    Group<f_Group>, Flags<[CC1Option, CC1AsOption, CoreOption]>,
    Alias<fdebug_compilation_dir>;
defm debug_info_for_profiling : OptInFFlag<"debug-info-for-profiling",
  "Emit extra debug info to make sample profile more accurate">;
def fprofile_instr_generate : Flag<["-"], "fprofile-instr-generate">,
    Group<f_Group>, Flags<[CoreOption]>,
    HelpText<"Generate instrumented code to collect execution counts into default.profraw file (overridden by '=' form of option or LLVM_PROFILE_FILE env var)">;
def fprofile_instr_generate_EQ : Joined<["-"], "fprofile-instr-generate=">,
    Group<f_Group>, Flags<[CoreOption]>, MetaVarName<"<file>">,
    HelpText<"Generate instrumented code to collect execution counts into <file> (overridden by LLVM_PROFILE_FILE env var)">;
def fprofile_instr_use : Flag<["-"], "fprofile-instr-use">, Group<f_Group>,
    Flags<[CoreOption]>;
def fprofile_instr_use_EQ : Joined<["-"], "fprofile-instr-use=">,
    Group<f_Group>, Flags<[CoreOption]>,
    HelpText<"Use instrumentation data for profile-guided optimization">;
def fprofile_remapping_file_EQ : Joined<["-"], "fprofile-remapping-file=">,
    Group<f_Group>, Flags<[CC1Option, CoreOption]>, MetaVarName<"<file>">,
    HelpText<"Use the remappings described in <file> to match the profile data against names in the program">;
def fprofile_remapping_file : Separate<["-"], "fprofile-remapping-file">,
    Group<f_Group>, Flags<[CoreOption]>, Alias<fprofile_remapping_file_EQ>;
defm coverage_mapping : OptInFFlag<"coverage-mapping",
  "Generate coverage mapping to enable code coverage analysis", "Disable code coverage analysis", "",
  [CoreOption]>;
def fprofile_generate : Flag<["-"], "fprofile-generate">,
    Group<f_Group>, Flags<[CoreOption]>,
    HelpText<"Generate instrumented code to collect execution counts into default.profraw (overridden by LLVM_PROFILE_FILE env var)">;
def fprofile_generate_EQ : Joined<["-"], "fprofile-generate=">,
    Group<f_Group>, Flags<[CoreOption]>, MetaVarName<"<directory>">,
    HelpText<"Generate instrumented code to collect execution counts into <directory>/default.profraw (overridden by LLVM_PROFILE_FILE env var)">;
def fcs_profile_generate : Flag<["-"], "fcs-profile-generate">,
    Group<f_Group>, Flags<[CoreOption]>,
    HelpText<"Generate instrumented code to collect context sensitive execution counts into default.profraw (overridden by LLVM_PROFILE_FILE env var)">;
def fcs_profile_generate_EQ : Joined<["-"], "fcs-profile-generate=">,
    Group<f_Group>, Flags<[CoreOption]>, MetaVarName<"<directory>">,
    HelpText<"Generate instrumented code to collect context sensitive execution counts into <directory>/default.profraw (overridden by LLVM_PROFILE_FILE env var)">;
def fprofile_use : Flag<["-"], "fprofile-use">, Group<f_Group>,
    Alias<fprofile_instr_use>;
def fprofile_use_EQ : Joined<["-"], "fprofile-use=">,
    Group<f_Group>, Flags<[NoXarchOption]>, MetaVarName<"<pathname>">,
    HelpText<"Use instrumentation data for profile-guided optimization. If pathname is a directory, it reads from <pathname>/default.profdata. Otherwise, it reads from file <pathname>.">;
def fno_profile_instr_generate : Flag<["-"], "fno-profile-instr-generate">,
    Group<f_Group>, Flags<[CoreOption]>,
    HelpText<"Disable generation of profile instrumentation.">;
def fno_profile_generate : Flag<["-"], "fno-profile-generate">,
    Group<f_Group>, Flags<[CoreOption]>,
    HelpText<"Disable generation of profile instrumentation.">;
def fno_profile_instr_use : Flag<["-"], "fno-profile-instr-use">,
    Group<f_Group>, Flags<[CoreOption]>,
    HelpText<"Disable using instrumentation data for profile-guided optimization">;
def fno_profile_use : Flag<["-"], "fno-profile-use">,
    Alias<fno_profile_instr_use>;
def fprofile_filter_files_EQ : Joined<["-"], "fprofile-filter-files=">,
    Group<f_Group>, Flags<[CC1Option, CoreOption]>,
    HelpText<"Instrument only functions from files where names match any regex separated by a semi-colon">;
def fprofile_exclude_files_EQ : Joined<["-"], "fprofile-exclude-files=">,
    Group<f_Group>, Flags<[CC1Option, CoreOption]>,
    HelpText<"Instrument only functions from files where names don't match all the regexes separated by a semi-colon">;
def fprofile_update_EQ : Joined<["-"], "fprofile-update=">,
    Group<f_Group>, Flags<[CC1Option, CoreOption]>, Values<"atomic,prefer-atomic,single">,
    MetaVarName<"<method>">, HelpText<"Set update method of profile counters (atomic,prefer-atomic,single)">;
def fpseudo_probe_for_profiling : Flag<["-"], "fpseudo-probe-for-profiling">,
    Group<f_Group>, Flags<[NoXarchOption, CC1Option]>,
    HelpText<"Emit pseudo probes for sample profiler">;
def fno_pseudo_probe_for_profiling : Flag<["-"], "fno-pseudo-probe-for-profiling">,
    Group<f_Group>, Flags<[NoXarchOption, CC1Option]>,
    HelpText<"Do not emit pseudo probes for sample profiler.">;
def forder_file_instrumentation : Flag<["-"], "forder-file-instrumentation">,
    Group<f_Group>, Flags<[CC1Option, CoreOption]>,
    HelpText<"Generate instrumented code to collect order file into default.profraw file (overridden by '=' form of option or LLVM_PROFILE_FILE env var)">;

defm addrsig : OptInFFlag<"addrsig", "Emit", "Don't emit", " an address-significance table", [CoreOption]>;
defm blocks : OptInFFlag<"blocks", "Enable the 'blocks' language feature", "", "", [CoreOption]>;
def fbootclasspath_EQ : Joined<["-"], "fbootclasspath=">, Group<f_Group>;
def fborland_extensions : Flag<["-"], "fborland-extensions">, Group<f_Group>, Flags<[CC1Option]>,
  HelpText<"Accept non-standard constructs supported by the Borland compiler">;
def fbuiltin : Flag<["-"], "fbuiltin">, Group<f_Group>, Flags<[CoreOption]>;
def fbuiltin_module_map : Flag <["-"], "fbuiltin-module-map">, Group<f_Group>,
  Flags<[NoXarchOption]>, HelpText<"Load the clang builtins module map file.">;
defm caret_diagnostics : OptOutFFlag<"caret-diagnostics", "", "">;
def fclang_abi_compat_EQ : Joined<["-"], "fclang-abi-compat=">, Group<f_clang_Group>,
  Flags<[CC1Option]>, MetaVarName<"<version>">, Values<"<major>.<minor>,latest">,
  HelpText<"Attempt to match the ABI of Clang <version>">;
def fclasspath_EQ : Joined<["-"], "fclasspath=">, Group<f_Group>;
defm color_diagnostics : OptInFFlag<"color-diagnostics", "Enable", "Disable", " colors in diagnostics",
  [CoreOption, FlangOption]>;
def fdiagnostics_color : Flag<["-"], "fdiagnostics-color">, Group<f_Group>,
  Flags<[CoreOption, NoXarchOption]>;
def fdiagnostics_color_EQ : Joined<["-"], "fdiagnostics-color=">, Group<f_Group>;
def fansi_escape_codes : Flag<["-"], "fansi-escape-codes">, Group<f_Group>,
  Flags<[CoreOption, CC1Option]>, HelpText<"Use ANSI escape codes for diagnostics">,
  MarshallingInfoFlag<"DiagnosticOpts->UseANSIEscapeCodes">;
def fcomment_block_commands : CommaJoined<["-"], "fcomment-block-commands=">, Group<f_clang_Group>, Flags<[CC1Option]>,
  HelpText<"Treat each comma separated argument in <arg> as a documentation comment block command">,
  MetaVarName<"<arg>">;
def fparse_all_comments : Flag<["-"], "fparse-all-comments">, Group<f_clang_Group>, Flags<[CC1Option]>,
  MarshallingInfoFlag<"LangOpts->CommentOpts.ParseAllComments">;
def frecord_command_line : Flag<["-"], "frecord-command-line">,
  Group<f_clang_Group>;
def fno_record_command_line : Flag<["-"], "fno-record-command-line">,
  Group<f_clang_Group>;
def : Flag<["-"], "frecord-gcc-switches">, Alias<frecord_command_line>;
def : Flag<["-"], "fno-record-gcc-switches">, Alias<fno_record_command_line>;
def fcommon : Flag<["-"], "fcommon">, Group<f_Group>,
  Flags<[CoreOption, CC1Option]>, HelpText<"Place uninitialized global variables in a common block">;
def fcompile_resource_EQ : Joined<["-"], "fcompile-resource=">, Group<f_Group>;
def fcomplete_member_pointers : Flag<["-"], "fcomplete-member-pointers">, Group<f_clang_Group>,
   Flags<[CoreOption, CC1Option]>,
   HelpText<"Require member pointer base types to be complete if they would be significant under the Microsoft ABI">;
def fno_complete_member_pointers : Flag<["-"], "fno-complete-member-pointers">, Group<f_clang_Group>,
   Flags<[CoreOption]>,
   HelpText<"Do not require member pointer base types to be complete if they would be significant under the Microsoft ABI">;
def fcf_runtime_abi_EQ : Joined<["-"], "fcf-runtime-abi=">, Group<f_Group>,
    Flags<[CC1Option]>;
def fconstant_cfstrings : Flag<["-"], "fconstant-cfstrings">, Group<f_Group>;
def fconstant_string_class_EQ : Joined<["-"], "fconstant-string-class=">, Group<f_Group>;
def fconstexpr_depth_EQ : Joined<["-"], "fconstexpr-depth=">, Group<f_Group>;
def fconstexpr_steps_EQ : Joined<["-"], "fconstexpr-steps=">, Group<f_Group>;
def fexperimental_new_constant_interpreter : Flag<["-"], "fexperimental-new-constant-interpreter">, Group<f_Group>,
  HelpText<"Enable the experimental new constant interpreter">, Flags<[CC1Option]>;
def fconstexpr_backtrace_limit_EQ : Joined<["-"], "fconstexpr-backtrace-limit=">,
                                    Group<f_Group>;
def fno_crash_diagnostics : Flag<["-"], "fno-crash-diagnostics">, Group<f_clang_Group>, Flags<[NoArgumentUnused, CoreOption]>,
  HelpText<"Disable auto-generation of preprocessed source files and a script for reproduction during a clang crash">;
def fcrash_diagnostics_dir : Joined<["-"], "fcrash-diagnostics-dir=">, Group<f_clang_Group>, Flags<[NoArgumentUnused, CoreOption]>;
def fcreate_profile : Flag<["-"], "fcreate-profile">, Group<f_Group>;
defm cxx_exceptions: OptInFFlag<"cxx-exceptions", "Enable C++ exceptions">;
def fcxx_modules : Flag <["-"], "fcxx-modules">, Group<f_Group>,
  Flags<[NoXarchOption]>;
def fdebug_pass_arguments : Flag<["-"], "fdebug-pass-arguments">, Group<f_Group>;
def fdebug_pass_structure : Flag<["-"], "fdebug-pass-structure">, Group<f_Group>;
def fdepfile_entry : Joined<["-"], "fdepfile-entry=">,
    Group<f_clang_Group>, Flags<[CC1Option]>;
def fdiagnostics_fixit_info : Flag<["-"], "fdiagnostics-fixit-info">, Group<f_clang_Group>;
def fdiagnostics_parseable_fixits : Flag<["-"], "fdiagnostics-parseable-fixits">, Group<f_clang_Group>,
    Flags<[CoreOption, CC1Option]>, HelpText<"Print fix-its in machine parseable form">;
def fdiagnostics_print_source_range_info : Flag<["-"], "fdiagnostics-print-source-range-info">,
    Group<f_clang_Group>,  Flags<[CC1Option]>,
    HelpText<"Print source range spans in numeric form">;
def fdiagnostics_show_hotness : Flag<["-"], "fdiagnostics-show-hotness">, Group<f_Group>,
    Flags<[CC1Option]>, HelpText<"Enable profile hotness information in diagnostic line">;
def fdiagnostics_hotness_threshold_EQ : Joined<["-"], "fdiagnostics-hotness-threshold=">,
    Group<f_Group>, Flags<[CC1Option]>, MetaVarName<"<value>">,
    HelpText<"Prevent optimization remarks from being output if they do not have at least this profile count. "
    "Use 'auto' to apply the threshold from profile summary">;
def fdiagnostics_show_option : Flag<["-"], "fdiagnostics-show-option">, Group<f_Group>,
    HelpText<"Print option name with mappable diagnostics">;
def fdiagnostics_show_note_include_stack : Flag<["-"], "fdiagnostics-show-note-include-stack">,
    Group<f_Group>, Flags<[CC1Option]>, HelpText<"Display include stacks for diagnostic notes">;
def fdiagnostics_format_EQ : Joined<["-"], "fdiagnostics-format=">, Group<f_clang_Group>;
def fdiagnostics_show_category_EQ : Joined<["-"], "fdiagnostics-show-category=">, Group<f_clang_Group>;
def fdiagnostics_show_template_tree : Flag<["-"], "fdiagnostics-show-template-tree">,
    Group<f_Group>, Flags<[CC1Option]>,
    HelpText<"Print a template comparison tree for differing templates">;
def fdeclspec : Flag<["-"], "fdeclspec">, Group<f_clang_Group>,
  HelpText<"Allow __declspec as a keyword">, Flags<[CC1Option]>;
def fdiscard_value_names : Flag<["-"], "fdiscard-value-names">, Group<f_clang_Group>,
  HelpText<"Discard value names in LLVM IR">, Flags<[NoXarchOption]>;
def fno_discard_value_names : Flag<["-"], "fno-discard-value-names">, Group<f_clang_Group>,
  HelpText<"Do not discard value names in LLVM IR">, Flags<[NoXarchOption]>;
def fdollars_in_identifiers : Flag<["-"], "fdollars-in-identifiers">, Group<f_Group>,
  HelpText<"Allow '$' in identifiers">, Flags<[CC1Option]>;
def fdwarf2_cfi_asm : Flag<["-"], "fdwarf2-cfi-asm">, Group<clang_ignored_f_Group>;
def fno_dwarf2_cfi_asm : Flag<["-"], "fno-dwarf2-cfi-asm">, Group<clang_ignored_f_Group>;
defm dwarf_directory_asm : OptOutFFlag<"dwarf-directory-asm", "", "">;
def felide_constructors : Flag<["-"], "felide-constructors">, Group<f_Group>;
def fno_elide_type : Flag<["-"], "fno-elide-type">, Group<f_Group>,
    Flags<[CC1Option]>,
    HelpText<"Do not elide types when printing diagnostics">;
def feliminate_unused_debug_symbols : Flag<["-"], "feliminate-unused-debug-symbols">, Group<f_Group>;
defm eliminate_unused_debug_types : OptOutFFlag<"eliminate-unused-debug-types",
  "Do not emit ", "Emit ", " debug info for defined but unused types">;
def femit_all_decls : Flag<["-"], "femit-all-decls">, Group<f_Group>, Flags<[CC1Option]>,
  HelpText<"Emit all declarations, even if unused">;
def femulated_tls : Flag<["-"], "femulated-tls">, Group<f_Group>, Flags<[CC1Option]>,
  HelpText<"Use emutls functions to access thread_local variables">;
def fno_emulated_tls : Flag<["-"], "fno-emulated-tls">, Group<f_Group>, Flags<[CC1Option]>;
def fencoding_EQ : Joined<["-"], "fencoding=">, Group<f_Group>;
def ferror_limit_EQ : Joined<["-"], "ferror-limit=">, Group<f_Group>, Flags<[CoreOption]>;
defm exceptions : OptInFFlag<"exceptions", "Enable", "Disable", " support for exception handling">;
def fdwarf_exceptions : Flag<["-"], "fdwarf-exceptions">, Group<f_Group>,
  HelpText<"Use DWARF style exceptions">;
def fsjlj_exceptions : Flag<["-"], "fsjlj-exceptions">, Group<f_Group>,
  HelpText<"Use SjLj style exceptions">;
def fseh_exceptions : Flag<["-"], "fseh-exceptions">, Group<f_Group>,
  HelpText<"Use SEH style exceptions">;
def fwasm_exceptions : Flag<["-"], "fwasm-exceptions">, Group<f_Group>,
  HelpText<"Use WebAssembly style exceptions">;
def exception_model : Separate<["-"], "exception-model">,
  Flags<[CC1Option, NoDriverOption]>, HelpText<"The exception model: dwarf|sjlj|seh|wasm">,
  Values<"dwarf,sjlj,seh,wasm">,
  NormalizedValuesScope<"llvm::ExceptionHandling">,
  NormalizedValues<["DwarfCFI", "SjLj", "WinEH", "Wasm"]>,
  MarshallingInfoString<"LangOpts->ExceptionHandling", "None">,
  AutoNormalizeEnum;
def exception_model_EQ : Joined<["-"], "exception-model=">,
  Flags<[CC1Option, NoDriverOption]>, Alias<exception_model>;
def fignore_exceptions : Flag<["-"], "fignore-exceptions">, Group<f_Group>, Flags<[CC1Option]>,
  HelpText<"Enable support for ignoring exception handling constructs">;
def fexcess_precision_EQ : Joined<["-"], "fexcess-precision=">,
    Group<clang_ignored_gcc_optimization_f_Group>;
def : Flag<["-"], "fexpensive-optimizations">, Group<clang_ignored_gcc_optimization_f_Group>;
def : Flag<["-"], "fno-expensive-optimizations">, Group<clang_ignored_gcc_optimization_f_Group>;
def fextdirs_EQ : Joined<["-"], "fextdirs=">, Group<f_Group>;
def : Flag<["-"], "fdefer-pop">, Group<clang_ignored_gcc_optimization_f_Group>;
def : Flag<["-"], "fno-defer-pop">, Group<clang_ignored_gcc_optimization_f_Group>;
def : Flag<["-"], "fextended-identifiers">, Group<clang_ignored_f_Group>;
def : Flag<["-"], "fno-extended-identifiers">, Group<f_Group>, Flags<[Unsupported]>;
def fhosted : Flag<["-"], "fhosted">, Group<f_Group>;
def fdenormal_fp_math_EQ : Joined<["-"], "fdenormal-fp-math=">, Group<f_Group>, Flags<[CC1Option]>;
def ffp_model_EQ : Joined<["-"], "ffp-model=">, Group<f_Group>, Flags<[NoXarchOption]>,
  HelpText<"Controls the semantics of floating-point calculations.">;
def ffp_exception_behavior_EQ : Joined<["-"], "ffp-exception-behavior=">, Group<f_Group>, Flags<[CC1Option]>,
  HelpText<"Specifies the exception behavior of floating-point operations.">;
#if INTEL_CUSTOMIZATION
def fp_model_EQ : Joined<["-"], "fp-model=">, Alias<ffp_model_EQ>,
  HelpText<"Controls the semantics of floating-point calculations.">;
def fp_model : Separate<["-"], "fp-model">, Alias<ffp_model_EQ>;
def fp_speculation_EQ : Joined<["-"], "fp-speculation=">,Alias<ffp_exception_behavior_EQ>,
  HelpText<"Specifies the exception behavior of floating-point operations.">;
// icc-compatible fcmp handling
def fhonor_nan_compares : Flag<["-"], "fhonor-nan-compares">,
  Flags<[NoXarchOption, CC1Option]>,
  HelpText<"Honor NaN compares with fast math">;
def fno_honor_nan_compares : Flag<["-"], "fno-honor-nan-compares">,
  Flags<[NoXarchOption, CC1Option]>,
  HelpText<"Do not honor NaN compares with fast math">;
#endif // INTEL_CUSTOMIZATION
defm fast_math : OptInFFlag<"fast-math", "Allow aggressive, lossy floating-point optimizations", "", "", [],
  "LangOpts->FastMath", [cl_fast_relaxed_math]>;
def menable_unsafe_fp_math : Flag<["-"], "menable-unsafe-fp-math">, Flags<[CC1Option]>,
  HelpText<"Allow unsafe floating-point math optimizations which may decrease precision">,
  MarshallingInfoFlag<"LangOpts->UnsafeFPMath">,
  ImpliedByAnyOf<[cl_unsafe_math_optimizations, ffast_math]>;
defm math_errno : OptInFFlag<"math-errno", "Require math functions to indicate errors by setting errno">;
def fbracket_depth_EQ : Joined<["-"], "fbracket-depth=">, Group<f_Group>, Flags<[CoreOption]>;
def fsignaling_math : Flag<["-"], "fsignaling-math">, Group<f_Group>;
def fno_signaling_math : Flag<["-"], "fno-signaling-math">, Group<f_Group>;
defm jump_tables : OptOutFFlag<"jump-tables", "Use", "Do not use", " jump tables for lowering switches">;
defm force_enable_int128 : OptInFFlag<"force-enable-int128", "Enable", "Disable", " support for int128_t type", [], "TargetOpts->ForceEnableInt128">;
defm keep_static_consts : OptInFFlag<"keep-static-consts", "Keep", "Don't keep", " static const variables if unused", [NoXarchOption]>;
defm fixed_point : OptInFFlag<"fixed-point", "Enable", "Disable", " fixed point types">;
defm cxx_static_destructors : OptOutFFlag<"c++-static-destructors", "",
  "Disable C++ static destructor registration">;
def fsymbol_partition_EQ : Joined<["-"], "fsymbol-partition=">, Group<f_Group>,
  Flags<[CC1Option]>;

defm memory_profile : OptInFFlag<"memory-profile", "Enable", "Disable", " heap memory profiling">;
def fmemory_profile_EQ : Joined<["-"], "fmemory-profile=">,
    Group<f_Group>, Flags<[CC1Option]>, MetaVarName<"<directory>">,
    HelpText<"Enable heap memory profiling and dump results into <directory>">;

// Begin sanitizer flags. These should all be core options exposed in all driver
// modes.
let Flags = [CC1Option, CoreOption] in {

def fsanitize_EQ : CommaJoined<["-"], "fsanitize=">, Group<f_clang_Group>,
                   MetaVarName<"<check>">,
                   HelpText<"Turn on runtime checks for various forms of undefined "
                            "or suspicious behavior. See user manual for available checks">;
def fno_sanitize_EQ : CommaJoined<["-"], "fno-sanitize=">, Group<f_clang_Group>,
                      Flags<[CoreOption, NoXarchOption]>;
def fsanitize_blacklist : Joined<["-"], "fsanitize-blacklist=">,
                          Group<f_clang_Group>,
                          HelpText<"Path to blacklist file for sanitizers">;
def fsanitize_system_blacklist : Joined<["-"], "fsanitize-system-blacklist=">,
  HelpText<"Path to system blacklist file for sanitizers">,
  Flags<[CC1Option]>;
def fno_sanitize_blacklist : Flag<["-"], "fno-sanitize-blacklist">,
                             Group<f_clang_Group>,
                             HelpText<"Don't use blacklist file for sanitizers">;
def fsanitize_coverage
    : CommaJoined<["-"], "fsanitize-coverage=">,
      Group<f_clang_Group>,
      HelpText<"Specify the type of coverage instrumentation for Sanitizers">;
def fno_sanitize_coverage
    : CommaJoined<["-"], "fno-sanitize-coverage=">,
      Group<f_clang_Group>, Flags<[CoreOption, NoXarchOption]>,
      HelpText<"Disable specified features of coverage instrumentation for "
               "Sanitizers">, Values<"func,bb,edge,indirect-calls,trace-bb,trace-cmp,trace-div,trace-gep,8bit-counters,trace-pc,trace-pc-guard,no-prune,inline-8bit-counters,inline-bool-flag">;
def fsanitize_coverage_allowlist : Joined<["-"], "fsanitize-coverage-allowlist=">,
    Group<f_clang_Group>, Flags<[CoreOption, NoXarchOption]>,
    HelpText<"Restrict sanitizer coverage instrumentation exclusively to modules and functions that match the provided special case list, except the blocked ones">;
def : Joined<["-"], "fsanitize-coverage-whitelist=">,
  Group<f_clang_Group>, Flags<[CoreOption, HelpHidden]>, Alias<fsanitize_coverage_allowlist>,
  HelpText<"Deprecated, use -fsanitize-coverage-allowlist= instead">;
def fsanitize_coverage_blocklist : Joined<["-"], "fsanitize-coverage-blocklist=">,
    Group<f_clang_Group>, Flags<[CoreOption, NoXarchOption]>,
    HelpText<"Disable sanitizer coverage instrumentation for modules and functions that match the provided special case list, even the allowed ones">;
def : Joined<["-"], "fsanitize-coverage-blacklist=">,
  Group<f_clang_Group>, Flags<[CoreOption, HelpHidden]>, Alias<fsanitize_coverage_blocklist>,
  HelpText<"Deprecated, use -fsanitize-coverage-blocklist= instead">;
def fsanitize_memory_track_origins_EQ : Joined<["-"], "fsanitize-memory-track-origins=">,
                                        Group<f_clang_Group>,
                                        HelpText<"Enable origins tracking in MemorySanitizer">;
def fsanitize_memory_track_origins : Flag<["-"], "fsanitize-memory-track-origins">,
                                     Group<f_clang_Group>,
                                     HelpText<"Enable origins tracking in MemorySanitizer">;
def fno_sanitize_memory_track_origins : Flag<["-"], "fno-sanitize-memory-track-origins">,
                                        Group<f_clang_Group>,
                                        Flags<[CoreOption, NoXarchOption]>,
                                        HelpText<"Disable origins tracking in MemorySanitizer">;
def fsanitize_memory_use_after_dtor : Flag<["-"], "fsanitize-memory-use-after-dtor">,
                                     Group<f_clang_Group>,
                                     HelpText<"Enable use-after-destroy detection in MemorySanitizer">;
def fno_sanitize_memory_use_after_dtor : Flag<["-"], "fno-sanitize-memory-use-after-dtor">,
                                     Group<f_clang_Group>,
                                     HelpText<"Disable use-after-destroy detection in MemorySanitizer">;
def fsanitize_address_field_padding : Joined<["-"], "fsanitize-address-field-padding=">,
                                        Group<f_clang_Group>,
                                        HelpText<"Level of field padding for AddressSanitizer">;
def fsanitize_address_use_after_scope : Flag<["-"], "fsanitize-address-use-after-scope">,
                                        Group<f_clang_Group>,
                                        HelpText<"Enable use-after-scope detection in AddressSanitizer">;
def fno_sanitize_address_use_after_scope : Flag<["-"], "fno-sanitize-address-use-after-scope">,
                                           Group<f_clang_Group>,
                                           Flags<[CoreOption, NoXarchOption]>,
                                           HelpText<"Disable use-after-scope detection in AddressSanitizer">;
def fsanitize_address_poison_custom_array_cookie
    : Flag<[ "-" ], "fsanitize-address-poison-custom-array-cookie">,
      Group<f_clang_Group>,
      HelpText<"Enable poisoning array cookies when using custom operator new[] in AddressSanitizer">;
def fno_sanitize_address_poison_custom_array_cookie
    : Flag<[ "-" ], "fno-sanitize-address-poison-custom-array-cookie">,
      Group<f_clang_Group>,
      HelpText<"Disable poisoning array cookies when using custom operator new[] in AddressSanitizer">;
def fsanitize_address_globals_dead_stripping : Flag<["-"], "fsanitize-address-globals-dead-stripping">,
                                        Group<f_clang_Group>,
                                        HelpText<"Enable linker dead stripping of globals in AddressSanitizer">;
def fsanitize_address_use_odr_indicator
    : Flag<["-"], "fsanitize-address-use-odr-indicator">,
      Group<f_clang_Group>,
      HelpText<"Enable ODR indicator globals to avoid false ODR violation reports in partially sanitized programs at the cost of an increase in binary size">;
def fno_sanitize_address_use_odr_indicator
    : Flag<["-"], "fno-sanitize-address-use-odr-indicator">,
      Group<f_clang_Group>,
      HelpText<"Disable ODR indicator globals">;
// Note: This flag was introduced when it was necessary to distinguish between
//       ABI for correct codegen.  This is no longer needed, but the flag is
//       not removed since targeting either ABI will behave the same.
//       This way we cause no disturbance to existing scripts & code, and if we
//       want to use this flag in the future we will cause no disturbance then
//       either.
def fsanitize_hwaddress_abi_EQ
    : Joined<["-"], "fsanitize-hwaddress-abi=">,
      Group<f_clang_Group>,
      HelpText<"Select the HWAddressSanitizer ABI to target (interceptor or platform, default interceptor). This option is currently unused.">;
def fsanitize_recover_EQ : CommaJoined<["-"], "fsanitize-recover=">,
                           Group<f_clang_Group>,
                           HelpText<"Enable recovery for specified sanitizers">;
def fno_sanitize_recover_EQ : CommaJoined<["-"], "fno-sanitize-recover=">,
                              Group<f_clang_Group>, Flags<[CoreOption, NoXarchOption]>,
                              HelpText<"Disable recovery for specified sanitizers">;
def fsanitize_recover : Flag<["-"], "fsanitize-recover">, Group<f_clang_Group>,
                        Alias<fsanitize_recover_EQ>, AliasArgs<["all"]>;
def fno_sanitize_recover : Flag<["-"], "fno-sanitize-recover">,
                           Flags<[CoreOption, NoXarchOption]>, Group<f_clang_Group>,
                           Alias<fno_sanitize_recover_EQ>, AliasArgs<["all"]>;
def fsanitize_trap_EQ : CommaJoined<["-"], "fsanitize-trap=">, Group<f_clang_Group>,
                        HelpText<"Enable trapping for specified sanitizers">;
def fno_sanitize_trap_EQ : CommaJoined<["-"], "fno-sanitize-trap=">, Group<f_clang_Group>,
                           Flags<[CoreOption, NoXarchOption]>,
                           HelpText<"Disable trapping for specified sanitizers">;
def fsanitize_trap : Flag<["-"], "fsanitize-trap">, Group<f_clang_Group>,
                     Alias<fsanitize_trap_EQ>, AliasArgs<["all"]>,
                     HelpText<"Enable trapping for all sanitizers">;
def fno_sanitize_trap : Flag<["-"], "fno-sanitize-trap">, Group<f_clang_Group>,
                        Alias<fno_sanitize_trap_EQ>, AliasArgs<["all"]>,
                        Flags<[CoreOption, NoXarchOption]>,
                        HelpText<"Disable trapping for all sanitizers">;
def fsanitize_undefined_trap_on_error
    : Flag<["-"], "fsanitize-undefined-trap-on-error">, Group<f_clang_Group>,
      Alias<fsanitize_trap_EQ>, AliasArgs<["undefined"]>;
def fno_sanitize_undefined_trap_on_error
    : Flag<["-"], "fno-sanitize-undefined-trap-on-error">, Group<f_clang_Group>,
      Alias<fno_sanitize_trap_EQ>, AliasArgs<["undefined"]>;
def fsanitize_minimal_runtime : Flag<["-"], "fsanitize-minimal-runtime">,
                                        Group<f_clang_Group>;
def fno_sanitize_minimal_runtime : Flag<["-"], "fno-sanitize-minimal-runtime">,
                                        Group<f_clang_Group>;
def fsanitize_link_runtime : Flag<["-"], "fsanitize-link-runtime">,
                           Group<f_clang_Group>;
def fno_sanitize_link_runtime : Flag<["-"], "fno-sanitize-link-runtime">,
                              Group<f_clang_Group>;
def fsanitize_link_cxx_runtime : Flag<["-"], "fsanitize-link-c++-runtime">,
                                 Group<f_clang_Group>;
def fno_sanitize_link_cxx_runtime : Flag<["-"], "fno-sanitize-link-c++-runtime">,
                                    Group<f_clang_Group>;
def fsanitize_cfi_cross_dso : Flag<["-"], "fsanitize-cfi-cross-dso">,
                              Group<f_clang_Group>,
                              HelpText<"Enable control flow integrity (CFI) checks for cross-DSO calls.">;
def fno_sanitize_cfi_cross_dso : Flag<["-"], "fno-sanitize-cfi-cross-dso">,
                                 Flags<[CoreOption, NoXarchOption]>,
                                 Group<f_clang_Group>,
                                 HelpText<"Disable control flow integrity (CFI) checks for cross-DSO calls.">;
def fsanitize_cfi_icall_generalize_pointers : Flag<["-"], "fsanitize-cfi-icall-generalize-pointers">,
                                              Group<f_clang_Group>,
                                              HelpText<"Generalize pointers in CFI indirect call type signature checks">;
def fsanitize_cfi_canonical_jump_tables : Flag<["-"], "fsanitize-cfi-canonical-jump-tables">,
                                          Group<f_clang_Group>,
                                          HelpText<"Make the jump table addresses canonical in the symbol table">;
def fno_sanitize_cfi_canonical_jump_tables : Flag<["-"], "fno-sanitize-cfi-canonical-jump-tables">,
                                             Group<f_clang_Group>,
                                             Flags<[CoreOption, NoXarchOption]>,
                                             HelpText<"Do not make the jump table addresses canonical in the symbol table">;
def fsanitize_stats : Flag<["-"], "fsanitize-stats">,
                              Group<f_clang_Group>,
                              HelpText<"Enable sanitizer statistics gathering.">;
def fno_sanitize_stats : Flag<["-"], "fno-sanitize-stats">,
                                 Group<f_clang_Group>,
                                 Flags<[CoreOption, NoXarchOption]>,
                                 HelpText<"Disable sanitizer statistics gathering.">;
def fsanitize_thread_memory_access : Flag<["-"], "fsanitize-thread-memory-access">,
                                     Group<f_clang_Group>,
                                     HelpText<"Enable memory access instrumentation in ThreadSanitizer (default)">;
def fno_sanitize_thread_memory_access : Flag<["-"], "fno-sanitize-thread-memory-access">,
                                        Group<f_clang_Group>,
                                        Flags<[CoreOption, NoXarchOption]>,
                                        HelpText<"Disable memory access instrumentation in ThreadSanitizer">;
def fsanitize_thread_func_entry_exit : Flag<["-"], "fsanitize-thread-func-entry-exit">,
                                       Group<f_clang_Group>,
                                       HelpText<"Enable function entry/exit instrumentation in ThreadSanitizer (default)">;
def fno_sanitize_thread_func_entry_exit : Flag<["-"], "fno-sanitize-thread-func-entry-exit">,
                                          Group<f_clang_Group>,
                                          Flags<[CoreOption, NoXarchOption]>,
                                          HelpText<"Disable function entry/exit instrumentation in ThreadSanitizer">;
def fsanitize_thread_atomics : Flag<["-"], "fsanitize-thread-atomics">,
                               Group<f_clang_Group>,
                               HelpText<"Enable atomic operations instrumentation in ThreadSanitizer (default)">;
def fno_sanitize_thread_atomics : Flag<["-"], "fno-sanitize-thread-atomics">,
                                  Group<f_clang_Group>,
                                  Flags<[CoreOption, NoXarchOption]>,
                                  HelpText<"Disable atomic operations instrumentation in ThreadSanitizer">;
def fsanitize_undefined_strip_path_components_EQ : Joined<["-"], "fsanitize-undefined-strip-path-components=">,
  Group<f_clang_Group>, MetaVarName<"<number>">,
  HelpText<"Strip (or keep only, if negative) a given number of path components "
           "when emitting check metadata.">;

} // end -f[no-]sanitize* flags

def funsafe_math_optimizations : Flag<["-"], "funsafe-math-optimizations">,
  Group<f_Group>;
def fno_unsafe_math_optimizations : Flag<["-"], "fno-unsafe-math-optimizations">,
  Group<f_Group>;
def fassociative_math : Flag<["-"], "fassociative-math">, Group<f_Group>;
def fno_associative_math : Flag<["-"], "fno-associative-math">, Group<f_Group>;
defm reciprocal_math : OptInFFlag<"reciprocal-math", "Allow division operations to be reassociated", "", "", [],
  "LangOpts->AllowRecip", [menable_unsafe_fp_math]>;
def fapprox_func : Flag<["-"], "fapprox-func">, Group<f_Group>, Flags<[CC1Option, NoDriverOption]>,
  MarshallingInfoFlag<"LangOpts->ApproxFunc">, ImpliedByAnyOf<[menable_unsafe_fp_math]>;
defm finite_math_only : OptInFFlag<"finite-math-only", "", "", "", [],
  "LangOpts->FiniteMathOnly", [cl_finite_math_only, ffast_math]>;
defm signed_zeros : BoolFOption<"signed-zeros",
  "LangOpts->NoSignedZero", DefaultsToFalse,
  ChangedBy<NegFlag, [], "Allow optimizations that ignore the sign of floating point zeros",
            [cl_no_signed_zeros, menable_unsafe_fp_math]>,
  ResetBy<PosFlag>>;
def fhonor_nans : Flag<["-"], "fhonor-nans">, Group<f_Group>;
def fno_honor_nans : Flag<["-"], "fno-honor-nans">, Group<f_Group>;
def fhonor_infinities : Flag<["-"], "fhonor-infinities">, Group<f_Group>;
def fno_honor_infinities : Flag<["-"], "fno-honor-infinities">, Group<f_Group>;
// This option was originally misspelt "infinites" [sic].
def : Flag<["-"], "fhonor-infinites">, Alias<fhonor_infinities>;
def : Flag<["-"], "fno-honor-infinites">, Alias<fno_honor_infinities>;
def frounding_math : Flag<["-"], "frounding-math">, Group<f_Group>, Flags<[CC1Option]>;
def fno_rounding_math : Flag<["-"], "fno-rounding-math">, Group<f_Group>, Flags<[CC1Option]>;
def ftrapping_math : Flag<["-"], "ftrapping-math">, Group<f_Group>, Flags<[CC1Option]>;
def fno_trapping_math : Flag<["-"], "fno-trapping-math">, Group<f_Group>, Flags<[CC1Option]>;
def ffp_contract : Joined<["-"], "ffp-contract=">, Group<f_Group>,
  Flags<[CC1Option]>, HelpText<"Form fused FP ops (e.g. FMAs):"
  " fast (fuses across statements disregarding pragmas)"
  " | on (only fuses in the same statement unless dictated by pragmas)"
  " | off (never fuses)"
  " | fast-honor-pragmas (fuses across statements unless diectated by pragmas)."
  " Default is 'fast' for CUDA, 'fast-honor-pragmas' for HIP, and 'on' otherwise.">,
  Values<"fast,on,off,fast-honor-pragmas">;

defm strict_float_cast_overflow : OptOutFFlag<"strict-float-cast-overflow",
  "Assume that overflowing float-to-int casts are undefined (default)",
  "Relax language rules and try to match the behavior of the target's native float-to-int conversion instructions">;

def ffor_scope : Flag<["-"], "ffor-scope">, Group<f_Group>;
def fno_for_scope : Flag<["-"], "fno-for-scope">, Group<f_Group>;

defm rewrite_imports : BoolFOption<"rewrite-imports",
  "PreprocessorOutputOpts.RewriteImports", DefaultsToFalse,
  ChangedBy<PosFlag>, ResetBy<NegFlag>>;
defm rewrite_includes : BoolFOption<"rewrite-includes",
  "PreprocessorOutputOpts.RewriteIncludes", DefaultsToFalse,
  ChangedBy<PosFlag>, ResetBy<NegFlag>>;

defm delete_null_pointer_checks : OptOutFFlag<"delete-null-pointer-checks",
  "Treat usage of null pointers as undefined behavior (default)",
  "Do not treat usage of null pointers as undefined behavior",
  "", [CoreOption]>;

def frewrite_map_file : Separate<["-"], "frewrite-map-file">,
                        Group<f_Group>,
                        Flags<[ NoXarchOption, CC1Option ]>;
def frewrite_map_file_EQ : Joined<["-"], "frewrite-map-file=">,
                           Group<f_Group>,
                           Flags<[NoXarchOption]>;

defm use_line_directives : BoolFOption<"use-line-directives",
  "PreprocessorOutputOpts.UseLineDirectives", DefaultsToFalse,
  ChangedBy<PosFlag, [], "Use #line in preprocessed output">, ResetBy<NegFlag>>;

def ffreestanding : Flag<["-"], "ffreestanding">, Group<f_Group>, Flags<[CC1Option]>,
  HelpText<"Assert that the compilation takes place in a freestanding environment">;
def fgnuc_version_EQ : Joined<["-"], "fgnuc-version=">, Group<f_Group>,
  HelpText<"Sets various macros to claim compatibility with the given GCC version (default is 4.2.1)">,
  Flags<[CC1Option, CoreOption]>;
def fgnu_keywords : Flag<["-"], "fgnu-keywords">, Group<f_Group>, Flags<[CC1Option]>,
  HelpText<"Allow GNU-extension keywords regardless of language standard">;
defm gnu89_inline : OptInFFlag<"gnu89-inline", "Use the gnu89 inline semantics">;
def fgnu_runtime : Flag<["-"], "fgnu-runtime">, Group<f_Group>,
  HelpText<"Generate output compatible with the standard GNU Objective-C runtime">;
def fheinous_gnu_extensions : Flag<["-"], "fheinous-gnu-extensions">, Flags<[CC1Option]>;
def filelist : Separate<["-"], "filelist">, Flags<[LinkerInput]>,
               Group<Link_Group>;
def : Flag<["-"], "findirect-virtual-calls">, Alias<fapple_kext>;
def finline_functions : Flag<["-"], "finline-functions">, Group<f_clang_Group>, Flags<[CC1Option]>,
  HelpText<"Inline suitable functions">;
def finline_hint_functions: Flag<["-"], "finline-hint-functions">, Group<f_clang_Group>, Flags<[CC1Option]>,
  HelpText<"Inline functions which are (explicitly or implicitly) marked inline">;
def finline : Flag<["-"], "finline">, Group<clang_ignored_f_Group>;
def fglobal_isel : Flag<["-"], "fglobal-isel">, Group<f_clang_Group>,
  HelpText<"Enables the global instruction selector">;
def fexperimental_isel : Flag<["-"], "fexperimental-isel">, Group<f_clang_Group>,
  Alias<fglobal_isel>;
defm legacy_pass_manager : BoolOptionBase<"legacy-pass-manager",
  "CodeGenOpts.LegacyPassManager", Default<"!static_cast<unsigned>(LLVM_ENABLE_NEW_PASS_MANAGER)">,
  FlagDef<PosFlag, true, [], "Use the legacy pass manager in LLVM">,
  FlagDef<NegFlag, false, [], "Use the new pass manager in LLVM">,
  FlagDefSuffix<[CC1Option], "">, "f">, Group<f_clang_Group>;
def fexperimental_new_pass_manager : Flag<["-"], "fexperimental-new-pass-manager">,
  Group<f_clang_Group>, Flags<[CC1Option]>, Alias<fno_legacy_pass_manager>;
def fno_experimental_new_pass_manager : Flag<["-"], "fno-experimental-new-pass-manager">,
  Group<f_clang_Group>, Flags<[CC1Option]>, Alias<flegacy_pass_manager>;
def fexperimental_strict_floating_point : Flag<["-"], "fexperimental-strict-floating-point">,
  Group<f_clang_Group>, Flags<[CC1Option]>,
  HelpText<"Enables experimental strict floating point in LLVM.">,
  MarshallingInfoFlag<"LangOpts->ExpStrictFP">;
def finput_charset_EQ : Joined<["-"], "finput-charset=">, Group<f_Group>;
def fexec_charset_EQ : Joined<["-"], "fexec-charset=">, Group<f_Group>;
<<<<<<< HEAD
#if INTEL_CUSTOMIZATION
def finstrument_functions : Flag<["-"], "finstrument-functions">,
  Group<f_Group>, Flags<[CC1Option]>, HelpText<"Generate calls "
  "to instrument function entry and exit">,
  MarshallingInfoFlag<"CodeGenOpts.InstrumentFunctions">;
def fno_instrument_functions : Flag<["-"], "fno-instrument-functions">,
  Group<f_Group>, Flags<[NoXarchOption]>;
def fma : Flag<["-"], "fma">, Alias<ffp_contract>, AliasArgs<["fast"]>,
  HelpText<"Enable the combining of floating point multiples and add/subtract "
  "operations.">;
def no_fma : Flag<["-"], "no-fma">, Alias<ffp_contract>, AliasArgs<["off"]>,
  HelpText<"Disable the combining of floating point multiples and add/subtract "
  "operations.">;
#endif // INTEL_CUSTOMIZATION
=======
def finstrument_functions : Flag<["-"], "finstrument-functions">, Group<f_Group>, Flags<[CC1Option]>,
  HelpText<"Generate calls to instrument function entry and exit">;
>>>>>>> e2b359c1
def finstrument_functions_after_inlining : Flag<["-"], "finstrument-functions-after-inlining">, Group<f_Group>, Flags<[CC1Option]>,
  HelpText<"Like -finstrument-functions, but insert the calls after inlining">;
def finstrument_function_entry_bare : Flag<["-"], "finstrument-function-entry-bare">, Group<f_Group>, Flags<[CC1Option]>,
  HelpText<"Instrument function entry only, after inlining, without arguments to the instrumentation call">;
def fcf_protection_EQ : Joined<["-"], "fcf-protection=">, Flags<[CoreOption, CC1Option]>, Group<f_Group>,
  HelpText<"Instrument control-flow architecture protection. Options: return, branch, full, none.">, Values<"return,branch,full,none">;
def fcf_protection : Flag<["-"], "fcf-protection">, Group<f_Group>, Flags<[CoreOption, CC1Option]>,
  Alias<fcf_protection_EQ>, AliasArgs<["full"]>,
  HelpText<"Enable cf-protection in 'full' mode">;

defm xray_instrument : OptInFFlag<"xray-instrument", "Generate XRay instrumentation sleds on function entry and exit", "", "", [], "LangOpts->XRayInstrument">;

def fxray_instruction_threshold_EQ :
  JoinedOrSeparate<["-"], "fxray-instruction-threshold=">,
  Group<f_Group>, Flags<[CC1Option]>,
  HelpText<"Sets the minimum function size to instrument with XRay">;
def fxray_instruction_threshold_ :
  JoinedOrSeparate<["-"], "fxray-instruction-threshold">,
  Group<f_Group>, Flags<[CC1Option]>;

def fxray_always_instrument :
  JoinedOrSeparate<["-"], "fxray-always-instrument=">,
  Group<f_Group>, Flags<[CC1Option]>,
  HelpText<"DEPRECATED: Filename defining the whitelist for imbuing the 'always instrument' XRay attribute.">;
def fxray_never_instrument :
  JoinedOrSeparate<["-"], "fxray-never-instrument=">,
  Group<f_Group>, Flags<[CC1Option]>,
  HelpText<"DEPRECATED: Filename defining the whitelist for imbuing the 'never instrument' XRay attribute.">;
def fxray_attr_list :
  JoinedOrSeparate<["-"], "fxray-attr-list=">,
  Group<f_Group>, Flags<[CC1Option]>,
  HelpText<"Filename defining the list of functions/types for imbuing XRay attributes.">;
def fxray_modes :
  JoinedOrSeparate<["-"], "fxray-modes=">,
  Group<f_Group>, Flags<[CC1Option]>,
  HelpText<"List of modes to link in by default into XRay instrumented binaries.">;

defm xray_always_emit_customevents : OptInFFlag<"xray-always-emit-customevents",
  "Always emit __xray_customevent(...) calls even if the containing function is not always instrumented", "", "", [], "LangOpts->XRayAlwaysEmitCustomEvents">;

defm xray_always_emit_typedevents : OptInFFlag<"xray-always-emit-typedevents",
  "Always emit __xray_typedevent(...) calls even if the containing function is not always instrumented", "", "", [], "LangOpts->XRayAlwaysEmitTypedEvents">;

defm xray_ignore_loops : OptInFFlag<"xray-ignore-loops",
  "Don't instrument functions with loops unless they also meet the minimum function size", "", "", [], "CodeGenOpts.XRayIgnoreLoops">;
defm xray_function_index : OptOutFFlag<"xray-function-index", "",
  "Omit function index section at the expense of single-function patching performance", "", [], "CodeGenOpts.XRayOmitFunctionIndex">;

def fxray_link_deps : Flag<["-"], "fxray-link-deps">, Group<f_Group>,
  Flags<[CC1Option]>,
  HelpText<"Tells clang to add the link dependencies for XRay.">;
def fnoxray_link_deps : Flag<["-"], "fnoxray-link-deps">, Group<f_Group>,
  Flags<[CC1Option]>;

def fxray_instrumentation_bundle :
  JoinedOrSeparate<["-"], "fxray-instrumentation-bundle=">,
  Group<f_Group>, Flags<[CC1Option]>,
  HelpText<"Select which XRay instrumentation points to emit. Options: all, none, function-entry, function-exit, function, custom. Default is 'all'.  'function' includes both 'function-entry' and 'function-exit'.">;

def fxray_function_groups :
  Joined<["-"], "fxray-function-groups=">,
  Group<f_Group>, Flags<[CC1Option]>,
  HelpText<"Only instrument 1 of N groups">;

def fxray_selected_function_group :
  Joined<["-"], "fxray-selected-function-group=">,
  Group<f_Group>, Flags<[CC1Option]>,
  HelpText<"When using -fxray-function-groups, select which group of functions to instrument. Valid range is 0 to fxray-function-groups - 1">;


def ffine_grained_bitfield_accesses : Flag<["-"],
  "ffine-grained-bitfield-accesses">, Group<f_clang_Group>, Flags<[CC1Option]>,
  HelpText<"Use separate accesses for consecutive bitfield runs with legal widths and alignments.">;
def fno_fine_grained_bitfield_accesses : Flag<["-"],
  "fno-fine-grained-bitfield-accesses">, Group<f_clang_Group>, Flags<[CC1Option]>,
  HelpText<"Use large-integer access for consecutive bitfield runs.">;

def fexperimental_relative_cxx_abi_vtables : Flag<["-"], "fexperimental-relative-c++-abi-vtables">,
  Group<f_Group>, Flags<[CC1Option]>,
  HelpText<"Use the experimental C++ class ABI for classes with virtual tables">;
def fno_experimental_relative_cxx_abi_vtables : Flag<["-"], "fno-experimental-relative-c++-abi-vtables">,
  Group<f_Group>, Flags<[CC1Option]>,
  HelpText<"Do not use the experimental C++ class ABI for classes with virtual tables">;

def flat__namespace : Flag<["-"], "flat_namespace">;
def flax_vector_conversions_EQ : Joined<["-"], "flax-vector-conversions=">, Group<f_Group>,
  HelpText<"Enable implicit vector bit-casts">, Values<"none,integer,all">, Flags<[CC1Option]>;
def flax_vector_conversions : Flag<["-"], "flax-vector-conversions">, Group<f_Group>,
  Alias<flax_vector_conversions_EQ>, AliasArgs<["integer"]>;
def flimited_precision_EQ : Joined<["-"], "flimited-precision=">, Group<f_Group>;
def fapple_link_rtlib : Flag<["-"], "fapple-link-rtlib">, Group<f_Group>,
  HelpText<"Force linking the clang builtins runtime library">;
def flto_EQ : Joined<["-"], "flto=">, Flags<[CoreOption, CC1Option]>, Group<f_Group>,
  HelpText<"Set LTO mode to either 'full' or 'thin'">, Values<"thin,full">;
def flto : Flag<["-"], "flto">, Flags<[CoreOption, CC1Option]>, Group<f_Group>,
  HelpText<"Enable LTO in 'full' mode">;
def fno_lto : Flag<["-"], "fno-lto">, Flags<[CoreOption, CC1Option]>, Group<f_Group>,
  HelpText<"Disable LTO mode (default)">;
def flto_jobs_EQ : Joined<["-"], "flto-jobs=">,
  Flags<[CC1Option]>, Group<f_Group>,
  HelpText<"Controls the backend parallelism of -flto=thin (default "
           "of 0 means the number of threads will be derived from "
           "the number of CPUs detected)">;
def fthinlto_index_EQ : Joined<["-"], "fthinlto-index=">,
  Flags<[CoreOption, CC1Option]>, Group<f_Group>,
  HelpText<"Perform ThinLTO importing using provided function summary index">;
def fthin_link_bitcode_EQ : Joined<["-"], "fthin-link-bitcode=">,
  Flags<[CoreOption, CC1Option]>, Group<f_Group>,
  HelpText<"Write minimized bitcode to <file> for the ThinLTO thin link only">;
def fmacro_backtrace_limit_EQ : Joined<["-"], "fmacro-backtrace-limit=">,
                                Group<f_Group>, Flags<[NoXarchOption, CoreOption]>;
<<<<<<< HEAD
defm merge_all_constants : BoolFOption<"merge-all-constants",
  "CodeGenOpts.MergeAllConstants", DefaultsToFalse,
  ChangedBy<PosFlag, [CoreOption], "Allow">, ResetBy<NegFlag, [], "Disallow">,
  BothFlags<[], " merging of constants">>;
#if INTEL_CUSTOMIZATION
def fmerge_debug_strings : Flag<["-"], "fmerge-debug-strings">, Group<f_Group>,
  Flags<[NoXarchOption]>, HelpText<"Merge identical debug strings in "
  "different object files.">;
def fno_merge_debug_strings : Flag<["-"], "fno-merge-debug-strings">,
  Group<f_Group>,Flags<[NoXarchOption]>, HelpText<" Do not merge"
  "identical debug strings in different object files.">;
#endif // INTEL_CUSTOMIZATION
=======
def fmerge_all_constants : Flag<["-"], "fmerge-all-constants">, Group<f_Group>,
  Flags<[CC1Option, CoreOption]>, HelpText<"Allow merging of constants">;
>>>>>>> e2b359c1
def fmessage_length_EQ : Joined<["-"], "fmessage-length=">, Group<f_Group>, Flags<[CC1Option]>,
  HelpText<"Format message diagnostics so that they fit within N columns">;
def fms_extensions : Flag<["-"], "fms-extensions">, Group<f_Group>, Flags<[CC1Option, CoreOption]>,
  HelpText<"Accept some non-standard constructs supported by the Microsoft compiler">;
def fms_compatibility : Flag<["-"], "fms-compatibility">, Group<f_Group>, Flags<[CC1Option, CoreOption]>,
<<<<<<< HEAD
  HelpText<"Enable full Microsoft Visual C++ compatibility">,
  MarshallingInfoFlag<"LangOpts->MSVCCompat">;
// if INTEL_CUSTOMIZATION
// CQ#368119 - support for '/Z7' and '/Zi' options.
def fms_debug_info_file_type: Joined<["-"], "fms-debug-info-file-type=">,
  Group<f_Group>, Flags<[CC1Option]>;
// CQ#368125 - support for '/Fd' and '/Fo' options.
def fms_debug_info_pdb_file: Joined<["-"], "fms-debug-info-pdb-file=">,
  Group<f_Group>, Flags<[CC1Option]>, MetaVarName<"<file>">;
def fms_debug_info_obj_file: Joined<["-"], "fms-debug-info-obj-file=">,
  Group<f_Group>, Flags<[CC1Option]>, MetaVarName<"<file>">;
// endif INTEL_CUSTOMIZATION
def fms_volatile : Flag<["-"], "fms-volatile">, Group<f_Group>, Flags<[CC1Option]>,
  MarshallingInfoFlag<"CodeGenOpts.MSVolatile">;
=======
  HelpText<"Enable full Microsoft Visual C++ compatibility">;
def fms_volatile : Flag<["-"], "fms-volatile">, Group<f_Group>, Flags<[CC1Option]>;
>>>>>>> e2b359c1
def fmsc_version : Joined<["-"], "fmsc-version=">, Group<f_Group>, Flags<[NoXarchOption, CoreOption]>,
  HelpText<"Microsoft compiler version number to report in _MSC_VER (0 = don't define it (default))">;
def fms_compatibility_version
    : Joined<["-"], "fms-compatibility-version=">,
      Group<f_Group>,
      Flags<[ CC1Option, CoreOption ]>,
      HelpText<"Dot-separated value representing the Microsoft compiler "
               "version number to report in _MSC_VER (0 = don't define it "
               "(default))">;
def fdelayed_template_parsing : Flag<["-"], "fdelayed-template-parsing">, Group<f_Group>,
  HelpText<"Parse templated function definitions at the end of the "
           "translation unit">,  Flags<[CC1Option, CoreOption]>;
def fms_memptr_rep_EQ : Joined<["-"], "fms-memptr-rep=">, Group<f_Group>, Flags<[CC1Option]>;
def fmodules_cache_path : Joined<["-"], "fmodules-cache-path=">, Group<i_Group>,
  Flags<[NoXarchOption, CC1Option]>, MetaVarName<"<directory>">,
  HelpText<"Specify the module cache path">;
def fmodules_user_build_path : Separate<["-"], "fmodules-user-build-path">, Group<i_Group>,
  Flags<[NoXarchOption, CC1Option]>, MetaVarName<"<directory>">,
  HelpText<"Specify the module user build path">,
  MarshallingInfoString<"HeaderSearchOpts->ModuleUserBuildPath">;
def fprebuilt_module_path : Joined<["-"], "fprebuilt-module-path=">, Group<i_Group>,
  Flags<[NoXarchOption, CC1Option]>, MetaVarName<"<directory>">,
  HelpText<"Specify the prebuilt module path">;
defm prebuilt_implicit_modules : OptInFFlag<"prebuilt-implicit-modules",
  "Look up implicit modules in the prebuilt module path", "", "",
  [NoXarchOption, CC1Option], "HeaderSearchOpts->EnablePrebuiltImplicitModules">;
def fmodules_prune_interval : Joined<["-"], "fmodules-prune-interval=">, Group<i_Group>,
  Flags<[CC1Option]>, MetaVarName<"<seconds>">,
  HelpText<"Specify the interval (in seconds) between attempts to prune the module cache">,
  MarshallingInfoStringInt<"HeaderSearchOpts->ModuleCachePruneInterval", "7 * 24 * 60 * 60">;
def fmodules_prune_after : Joined<["-"], "fmodules-prune-after=">, Group<i_Group>,
  Flags<[CC1Option]>, MetaVarName<"<seconds>">,
  HelpText<"Specify the interval (in seconds) after which a module file will be considered unused">,
  MarshallingInfoStringInt<"HeaderSearchOpts->ModuleCachePruneAfter", "31 * 24 * 60 * 60">;
def fmodules_search_all : Flag <["-"], "fmodules-search-all">, Group<f_Group>,
  Flags<[NoXarchOption, CC1Option]>,
  HelpText<"Search even non-imported modules to resolve references">;
def fbuild_session_timestamp : Joined<["-"], "fbuild-session-timestamp=">,
  Group<i_Group>, Flags<[CC1Option]>, MetaVarName<"<time since Epoch in seconds>">,
  HelpText<"Time when the current build session started">,
  MarshallingInfoStringInt<"HeaderSearchOpts->BuildSessionTimestamp">;
def fbuild_session_file : Joined<["-"], "fbuild-session-file=">,
  Group<i_Group>, MetaVarName<"<file>">,
  HelpText<"Use the last modification time of <file> as the build session timestamp">;
def fmodules_validate_once_per_build_session : Flag<["-"], "fmodules-validate-once-per-build-session">,
  Group<i_Group>, Flags<[CC1Option]>,
  HelpText<"Don't verify input files for the modules if the module has been "
           "successfully validated or loaded during this build session">,
  MarshallingInfoFlag<"HeaderSearchOpts->ModulesValidateOncePerBuildSession">;
def fmodules_disable_diagnostic_validation : Flag<["-"], "fmodules-disable-diagnostic-validation">,
  Group<i_Group>, Flags<[CC1Option]>,
  HelpText<"Disable validation of the diagnostic options when loading the module">,
  MarshallingInfoFlag<"HeaderSearchOpts->ModulesValidateDiagnosticOptions", "true">, IsNegative;
defm modules_validate_system_headers : BoolOption<"modules-validate-system-headers",
  "HeaderSearchOpts->ModulesValidateSystemHeaders", DefaultsToFalse,
  ChangedBy<PosFlag, [CC1Option], "Validate the system headers that a module depends on when loading the module">,
  ResetBy<NegFlag, [NoXarchOption]>, BothFlags<[]>, "f">, Group<i_Group>;

def fvalidate_ast_input_files_content:
  Flag <["-"], "fvalidate-ast-input-files-content">,
  Group<f_Group>, Flags<[CC1Option]>,
  HelpText<"Compute and store the hash of input files used to build an AST."
           " Files with mismatching mtime's are considered valid"
           " if both contents is identical">,
  MarshallingInfoFlag<"HeaderSearchOpts->ValidateASTInputFilesContent">;
def fmodules_validate_input_files_content:
  Flag <["-"], "fmodules-validate-input-files-content">,
  Group<f_Group>, Flags<[NoXarchOption]>,
  HelpText<"Validate PCM input files based on content if mtime differs">;
def fno_modules_validate_input_files_content:
  Flag <["-"], "fno_modules-validate-input-files-content">,
  Group<f_Group>, Flags<[NoXarchOption]>;
def fpch_validate_input_files_content:
  Flag <["-"], "fpch-validate-input-files-content">,
  Group<f_Group>, Flags<[NoXarchOption]>,
  HelpText<"Validate PCH input files based on content if mtime differs">;
def fno_pch_validate_input_files_content:
  Flag <["-"], "fno_pch-validate-input-files-content">,
  Group<f_Group>, Flags<[NoXarchOption]>;
def fpch_instantiate_templates:
  Flag <["-"], "fpch-instantiate-templates">,
  Group<f_Group>, Flags<[CC1Option, CoreOption]>,
  HelpText<"Instantiate templates already while building a PCH">;
def fno_pch_instantiate_templates:
  Flag <["-"], "fno-pch-instantiate-templates">,
  Group<f_Group>, Flags<[CC1Option, CoreOption]>;
defm pch_codegen: OptInFFlag<"pch-codegen", "Generate ", "Do not generate ",
  "code for uses of this PCH that assumes an explicit object file will be built for the PCH">;
defm pch_debuginfo: OptInFFlag<"pch-debuginfo", "Generate ", "Do not generate ",
  "debug info for types in an object file built from this PCH and do not generate them elsewhere">;

def fmodules : Flag <["-"], "fmodules">, Group<f_Group>,
  Flags<[NoXarchOption, CC1Option]>,
  HelpText<"Enable the 'modules' language feature">;
def fimplicit_module_maps : Flag <["-"], "fimplicit-module-maps">, Group<f_Group>,
  Flags<[NoXarchOption, CC1Option]>,
  HelpText<"Implicitly search the file system for module map files.">,
  MarshallingInfoFlag<"HeaderSearchOpts->ImplicitModuleMaps">;
#if INTEL_CUSTOMIZATION
def fimf_arch_consistency_EQ : Joined<["-"],"fimf-arch-consistency=">,
  Group<f_Group>, Flags<[NoXarchOption]>, HelpText<"Ensures that "
  "the math library functions produce consistent results across different "
  "implementations of the same architecture">;
def fimf_max_error_EQ : Joined<["-"],"fimf-max-error=">,
  Group<f_Group>, Flags<[NoXarchOption]>, HelpText<"defines the "
  "maximum allowable relative error, measured in ulps, for math "
  "library function results">;
def fimf_absolute_error_EQ : Joined<["-"],"fimf-absolute-error=">, Group<f_Group>,
  Flags<[NoXarchOption]>, HelpText<"Define the maximum allowable "
  "absolute error for math library function results">;
def fimf_accuracy_bits_EQ : Joined<["-"],"fimf-accuracy-bits=">, Group<f_Group>,
  Flags<[NoXarchOption]>, HelpText<"Define the relative error, measured "
  "by the number of correct bits,for math library function results">;
def fimf_domain_exclusion_EQ : Joined<["-"],"fimf-domain-exclusion=">, Group<f_Group>,
  Flags<[NoXarchOption]>, HelpText<"Indicates the input arguments "
  "domain on which math functions must provide correct results.">;
def fimf_precision_EQ : Joined<["-"],"fimf-precision=">,Group<f_Group>,
  Flags<[NoXarchOption]>, HelpText<"Defines the accuracy (precision) "
  "for math library functions.">;
def fpermissive : Flag<["-"], "fpermissive">, Group<f_Group>,
  Flags<[NoXarchOption]>, HelpText<"Allow extensions for some non-conformant code">;
def fno_permissive : Flag<["-"], "fno-permissive">, Group<f_Group>;
def fmax_errors_EQ : Joined<["-"], "fmax-errors=">, Alias<ferror_limit_EQ>;
#endif // INTEL_CUSTOMIZATION
def fmodules_ts : Flag <["-"], "fmodules-ts">, Group<f_Group>,
  Flags<[CC1Option]>, HelpText<"Enable support for the C++ Modules TS">;
def fmodule_maps : Flag <["-"], "fmodule-maps">, Alias<fimplicit_module_maps>;
def fmodule_name_EQ : Joined<["-"], "fmodule-name=">, Group<f_Group>,
  Flags<[NoXarchOption,CC1Option]>, MetaVarName<"<name>">,
  HelpText<"Specify the name of the module to build">;
def fmodule_name : Separate<["-"], "fmodule-name">, Alias<fmodule_name_EQ>;
def fmodule_implementation_of : Separate<["-"], "fmodule-implementation-of">,
  Flags<[CC1Option]>, Alias<fmodule_name_EQ>;
def fsystem_module : Flag<["-"], "fsystem-module">, Flags<[CC1Option]>,
  HelpText<"Build this module as a system module. Only used with -emit-module">,
  MarshallingInfoFlag<"FrontendOpts.IsSystemModule">;
def fmodule_map_file : Joined<["-"], "fmodule-map-file=">,
  Group<f_Group>, Flags<[NoXarchOption,CC1Option]>, MetaVarName<"<file>">,
  HelpText<"Load this module map file">,
  MarshallingInfoStringVector<"FrontendOpts.ModuleMapFiles">;
def fmodule_file : Joined<["-"], "fmodule-file=">,
  Group<i_Group>, Flags<[NoXarchOption,CC1Option]>, MetaVarName<"[<name>=]<file>">,
  HelpText<"Specify the mapping of module name to precompiled module file, or load a module file if name is omitted.">;
def fmodules_ignore_macro : Joined<["-"], "fmodules-ignore-macro=">, Group<f_Group>, Flags<[CC1Option]>,
  HelpText<"Ignore the definition of the given macro when building and loading modules">;
def fmodules_decluse : Flag <["-"], "fmodules-decluse">, Group<f_Group>,
  Flags<[NoXarchOption,CC1Option]>,
  HelpText<"Require declaration of modules used within a module">;
def fmodules_strict_decluse : Flag <["-"], "fmodules-strict-decluse">, Group<f_Group>,
  Flags<[NoXarchOption,CC1Option]>,
  HelpText<"Like -fmodules-decluse but requires all headers to be in modules">;
def fno_modules_search_all : Flag <["-"], "fno-modules-search-all">, Group<f_Group>,
  Flags<[NoXarchOption, CC1Option]>;
def fno_implicit_modules :
  Flag <["-"], "fno-implicit-modules">,
  Group<f_Group>, Flags<[NoXarchOption, CC1Option]>;
def fretain_comments_from_system_headers : Flag<["-"], "fretain-comments-from-system-headers">, Group<f_Group>, Flags<[CC1Option]>;

def fmudflapth : Flag<["-"], "fmudflapth">, Group<f_Group>;
def fmudflap : Flag<["-"], "fmudflap">, Group<f_Group>;
def fnested_functions : Flag<["-"], "fnested-functions">, Group<f_Group>;
def fnext_runtime : Flag<["-"], "fnext-runtime">, Group<f_Group>;
def fno_apple_pragma_pack : Flag<["-"], "fno-apple-pragma-pack">, Group<f_Group>;
def fno_asm : Flag<["-"], "fno-asm">, Group<f_Group>;
def fno_asynchronous_unwind_tables : Flag<["-"], "fno-asynchronous-unwind-tables">, Group<f_Group>;
def fno_assume_sane_operator_new : Flag<["-"], "fno-assume-sane-operator-new">, Group<f_Group>,
  HelpText<"Don't assume that C++'s global operator new can't alias any pointer">,
  Flags<[CC1Option]>;
def fno_borland_extensions : Flag<["-"], "fno-borland-extensions">, Group<f_Group>;
def fno_builtin : Flag<["-"], "fno-builtin">, Group<f_Group>, Flags<[CC1Option, CoreOption]>,
  HelpText<"Disable implicit builtin knowledge of functions">;
def fno_builtin_ : Joined<["-"], "fno-builtin-">, Group<f_Group>, Flags<[CC1Option, CoreOption]>,
  HelpText<"Disable implicit builtin knowledge of a specific function">;
#if INTEL_CUSTOMIZATION
def nolib_inline : Flag<["-"], "nolib-inline">, Flags<[NoXarchOption]>, Alias<fno_builtin>,
  HelpText<"disable inline expansion of intrinsic functions">;
def : Flag<["-"], "nolib_inline">, Alias<fno_builtin>;
#endif // INTEL_CUSTOMIZATION
def fno_diagnostics_color : Flag<["-"], "fno-diagnostics-color">, Group<f_Group>,
  Flags<[CoreOption, NoXarchOption]>;
def fno_common : Flag<["-"], "fno-common">, Group<f_Group>, Flags<[CC1Option]>,
    HelpText<"Compile common globals like normal definitions">;
def fno_constant_cfstrings : Flag<["-"], "fno-constant-cfstrings">, Group<f_Group>,
  Flags<[CC1Option]>,
  HelpText<"Disable creation of CodeFoundation-type constant strings">;
def fno_cxx_modules : Flag <["-"], "fno-cxx-modules">, Group<f_Group>,
  Flags<[NoXarchOption]>;
def fno_diagnostics_fixit_info : Flag<["-"], "fno-diagnostics-fixit-info">, Group<f_Group>,
  Flags<[CC1Option]>, HelpText<"Do not include fixit information in diagnostics">;
def fno_diagnostics_show_hotness : Flag<["-"], "fno-diagnostics-show-hotness">, Group<f_Group>;
def fno_diagnostics_show_option : Flag<["-"], "fno-diagnostics-show-option">, Group<f_Group>, Flags<[CC1Option]>;
def fno_diagnostics_show_note_include_stack : Flag<["-"], "fno-diagnostics-show-note-include-stack">,
    Flags<[CC1Option]>, Group<f_Group>;
def fdigraphs : Flag<["-"], "fdigraphs">, Group<f_Group>, Flags<[CC1Option]>,
  HelpText<"Enable alternative token representations '<:', ':>', '<%', '%>', '%:', '%:%:' (default)">;
def fno_digraphs : Flag<["-"], "fno-digraphs">, Group<f_Group>, Flags<[CC1Option]>,
  HelpText<"Disallow alternative token representations '<:', ':>', '<%', '%>', '%:', '%:%:'">;
def fno_declspec : Flag<["-"], "fno-declspec">, Group<f_clang_Group>,
  HelpText<"Disallow __declspec as a keyword">, Flags<[CC1Option]>;
def fno_dollars_in_identifiers : Flag<["-"], "fno-dollars-in-identifiers">, Group<f_Group>,
  HelpText<"Disallow '$' in identifiers">, Flags<[CC1Option]>;
def fno_elide_constructors : Flag<["-"], "fno-elide-constructors">, Group<f_Group>,
  HelpText<"Disable C++ copy constructor elision">, Flags<[CC1Option]>;
def fno_eliminate_unused_debug_symbols : Flag<["-"], "fno-eliminate-unused-debug-symbols">, Group<f_Group>;
def fno_gnu_keywords : Flag<["-"], "fno-gnu-keywords">, Group<f_Group>, Flags<[CC1Option]>;
def fno_inline_functions : Flag<["-"], "fno-inline-functions">, Group<f_clang_Group>, Flags<[CC1Option]>;
def fno_inline : Flag<["-"], "fno-inline">, Group<f_clang_Group>, Flags<[CC1Option]>;
#if INTEL_CUSTOMIZATION
def inline_level_EQ : Joined<["-"], "inline-level=">, Flags<[NoXarchOption]>,
  HelpText<"Set function inlining level where: 0 is disable, 1 is inline "
           "marked functions and 2 is inline at compilers discretion">, Values<"0,1,2">;
#endif // INTEL_CUSTOMIZATION
def fno_global_isel : Flag<["-"], "fno-global-isel">, Group<f_clang_Group>,
  HelpText<"Disables the global instruction selector">;
def fno_experimental_isel : Flag<["-"], "fno-experimental-isel">, Group<f_clang_Group>,
  Alias<fno_global_isel>;
def fveclib : Joined<["-"], "fveclib=">, Group<f_Group>, Flags<[CC1Option]>,
    HelpText<"Use the given vector functions library">, Values<"Accelerate,libmvec,MASSV,SVML,none">;
def fno_lax_vector_conversions : Flag<["-"], "fno-lax-vector-conversions">, Group<f_Group>,
  Alias<flax_vector_conversions_EQ>, AliasArgs<["none"]>;
def fno_merge_all_constants : Flag<["-"], "fno-merge-all-constants">, Group<f_Group>,
  HelpText<"Disallow merging of constants">;
def fno_modules : Flag <["-"], "fno-modules">, Group<f_Group>,
  Flags<[NoXarchOption]>;
def fno_implicit_module_maps : Flag <["-"], "fno-implicit-module-maps">, Group<f_Group>,
  Flags<[NoXarchOption]>;
def fno_module_maps : Flag <["-"], "fno-module-maps">, Alias<fno_implicit_module_maps>;
def fno_modules_decluse : Flag <["-"], "fno-modules-decluse">, Group<f_Group>,
  Flags<[NoXarchOption]>;
def fno_modules_strict_decluse : Flag <["-"], "fno-strict-modules-decluse">, Group<f_Group>,
  Flags<[NoXarchOption]>;
def fimplicit_modules : Flag <["-"], "fimplicit-modules">, Group<f_Group>,
  Flags<[NoXarchOption]>;
def fmodule_file_deps : Flag <["-"], "fmodule-file-deps">, Group<f_Group>,
  Flags<[NoXarchOption]>;
def fno_module_file_deps : Flag <["-"], "fno-module-file-deps">, Group<f_Group>,
  Flags<[NoXarchOption]>;
def fno_ms_extensions : Flag<["-"], "fno-ms-extensions">, Group<f_Group>,
  Flags<[CoreOption]>;
def fno_ms_compatibility : Flag<["-"], "fno-ms-compatibility">, Group<f_Group>,
  Flags<[CoreOption]>;
def fno_delayed_template_parsing : Flag<["-"], "fno-delayed-template-parsing">, Group<f_Group>,
  HelpText<"Disable delayed template parsing">,
  Flags<[NoXarchOption, CoreOption]>;
def fno_objc_exceptions: Flag<["-"], "fno-objc-exceptions">, Group<f_Group>;
def fno_objc_legacy_dispatch : Flag<["-"], "fno-objc-legacy-dispatch">, Group<f_Group>;
def fno_objc_weak : Flag<["-"], "fno-objc-weak">, Group<f_Group>, Flags<[CC1Option]>;
def fno_omit_frame_pointer : Flag<["-"], "fno-omit-frame-pointer">, Group<f_Group>;
def fno_operator_names : Flag<["-"], "fno-operator-names">, Group<f_Group>,
  HelpText<"Do not treat C++ operator name keywords as synonyms for operators">,
  Flags<[CC1Option]>;
def fno_pascal_strings : Flag<["-"], "fno-pascal-strings">, Group<f_Group>;
def fno_short_enums : Flag<["-"], "fno-short-enums">, Group<f_Group>;
def fno_show_source_location : Flag<["-"], "fno-show-source-location">, Group<f_Group>,
  Flags<[CC1Option]>, HelpText<"Do not include source location information with diagnostics">;
def fdiagnostics_absolute_paths : Flag<["-"], "fdiagnostics-absolute-paths">, Group<f_Group>,
  Flags<[CC1Option, CoreOption]>, HelpText<"Print absolute paths in diagnostics">;
def fno_spell_checking : Flag<["-"], "fno-spell-checking">, Group<f_Group>,
  Flags<[CC1Option]>, HelpText<"Disable spell-checking">;
def fno_stack_protector : Flag<["-"], "fno-stack-protector">, Group<f_Group>,
  HelpText<"Disable the use of stack protectors">;
def fno_strict_aliasing : Flag<["-"], "fno-strict-aliasing">, Group<f_Group>,
  Flags<[NoXarchOption, CoreOption]>;
def fstruct_path_tbaa : Flag<["-"], "fstruct-path-tbaa">, Group<f_Group>;
def fno_struct_path_tbaa : Flag<["-"], "fno-struct-path-tbaa">, Group<f_Group>;
def fno_strict_enums : Flag<["-"], "fno-strict-enums">, Group<f_Group>;
def fno_strict_vtable_pointers: Flag<["-"], "fno-strict-vtable-pointers">,
  Group<f_Group>;
def fno_strict_overflow : Flag<["-"], "fno-strict-overflow">, Group<f_Group>;
def fno_temp_file : Flag<["-"], "fno-temp-file">, Group<f_Group>,
  Flags<[CC1Option, CoreOption]>, HelpText<
  "Directly create compilation output files. This may lead to incorrect incremental builds if the compiler crashes">,
  MarshallingInfoFlag<"FrontendOpts.UseTemporary", "true">, IsNegative;
def fno_threadsafe_statics : Flag<["-"], "fno-threadsafe-statics">, Group<f_Group>,
  Flags<[CC1Option]>, HelpText<"Do not emit code to make initialization of local statics thread safe">;
def fno_use_cxa_atexit : Flag<["-"], "fno-use-cxa-atexit">, Group<f_Group>, Flags<[CC1Option]>,
  HelpText<"Don't use __cxa_atexit for calling destructors">;
def fno_register_global_dtors_with_atexit : Flag<["-"], "fno-register-global-dtors-with-atexit">, Group<f_Group>,
  HelpText<"Don't use atexit or __cxa_atexit to register global destructors">;
def fno_unit_at_a_time : Flag<["-"], "fno-unit-at-a-time">, Group<f_Group>;
def fno_unwind_tables : Flag<["-"], "fno-unwind-tables">, Group<f_Group>;
def fno_verbose_asm : Flag<["-"], "fno-verbose-asm">, Group<f_Group>, Flags<[CC1Option]>;
def fno_working_directory : Flag<["-"], "fno-working-directory">, Group<f_Group>;
def fno_wrapv : Flag<["-"], "fno-wrapv">, Group<f_Group>;
def fobjc_arc : Flag<["-"], "fobjc-arc">, Group<f_Group>, Flags<[CC1Option]>,
  HelpText<"Synthesize retain and release calls for Objective-C pointers">;
def fno_objc_arc : Flag<["-"], "fno-objc-arc">, Group<f_Group>;
def fobjc_convert_messages_to_runtime_calls :
  Flag<["-"], "fobjc-convert-messages-to-runtime-calls">, Group<f_Group>;
def fno_objc_convert_messages_to_runtime_calls :
  Flag<["-"], "fno-objc-convert-messages-to-runtime-calls">, Group<f_Group>, Flags<[CC1Option]>;
def fobjc_arc_exceptions : Flag<["-"], "fobjc-arc-exceptions">, Group<f_Group>, Flags<[CC1Option]>,
  HelpText<"Use EH-safe code when synthesizing retains and releases in -fobjc-arc">;
def fno_objc_arc_exceptions : Flag<["-"], "fno-objc-arc-exceptions">, Group<f_Group>;
def fobjc_atdefs : Flag<["-"], "fobjc-atdefs">, Group<clang_ignored_f_Group>;
def fobjc_call_cxx_cdtors : Flag<["-"], "fobjc-call-cxx-cdtors">, Group<clang_ignored_f_Group>;
def fobjc_exceptions: Flag<["-"], "fobjc-exceptions">, Group<f_Group>,
  HelpText<"Enable Objective-C exceptions">, Flags<[CC1Option]>;
def fapplication_extension : Flag<["-"], "fapplication-extension">,
  Group<f_Group>, Flags<[CC1Option]>,
  HelpText<"Restrict code to those available for App Extensions">;
def fno_application_extension : Flag<["-"], "fno-application-extension">,
  Group<f_Group>;
def frelaxed_template_template_args : Flag<["-"], "frelaxed-template-template-args">,
  Flags<[CC1Option]>, HelpText<"Enable C++17 relaxed template template argument matching">,
  Group<f_Group>;
def fno_relaxed_template_template_args : Flag<["-"], "fno-relaxed-template-template-args">,
  Group<f_Group>;
def fsized_deallocation : Flag<["-"], "fsized-deallocation">, Flags<[CC1Option]>,
  HelpText<"Enable C++14 sized global deallocation functions">, Group<f_Group>;
def fno_sized_deallocation: Flag<["-"], "fno-sized-deallocation">, Group<f_Group>;
def faligned_allocation : Flag<["-"], "faligned-allocation">, Flags<[CC1Option]>,
  HelpText<"Enable C++17 aligned allocation functions">, Group<f_Group>;
def fno_aligned_allocation: Flag<["-"], "fno-aligned-allocation">,
  Group<f_Group>, Flags<[CC1Option]>;
def fnew_alignment_EQ : Joined<["-"], "fnew-alignment=">,
  HelpText<"Specifies the largest alignment guaranteed by '::operator new(size_t)'">,
  MetaVarName<"<align>">, Group<f_Group>, Flags<[CC1Option]>;
def : Separate<["-"], "fnew-alignment">, Alias<fnew_alignment_EQ>;
def : Flag<["-"], "faligned-new">, Alias<faligned_allocation>;
def : Flag<["-"], "fno-aligned-new">, Alias<fno_aligned_allocation>;
def faligned_new_EQ : Joined<["-"], "faligned-new=">;

def fobjc_legacy_dispatch : Flag<["-"], "fobjc-legacy-dispatch">, Group<f_Group>;
def fobjc_new_property : Flag<["-"], "fobjc-new-property">, Group<clang_ignored_f_Group>;
def fobjc_infer_related_result_type : Flag<["-"], "fobjc-infer-related-result-type">,
                                      Group<f_Group>;
def fno_objc_infer_related_result_type : Flag<["-"],
  "fno-objc-infer-related-result-type">, Group<f_Group>,
  HelpText<
    "do not infer Objective-C related result type based on method family">,
  Flags<[CC1Option]>;
def fobjc_link_runtime: Flag<["-"], "fobjc-link-runtime">, Group<f_Group>;
def fobjc_weak : Flag<["-"], "fobjc-weak">, Group<f_Group>, Flags<[CC1Option]>,
  HelpText<"Enable ARC-style weak references in Objective-C">;

// Objective-C ABI options.
def fobjc_runtime_EQ : Joined<["-"], "fobjc-runtime=">, Group<f_Group>, Flags<[CC1Option, CoreOption]>,
  HelpText<"Specify the target Objective-C runtime kind and version">;
def fobjc_abi_version_EQ : Joined<["-"], "fobjc-abi-version=">, Group<f_Group>;
def fobjc_nonfragile_abi_version_EQ : Joined<["-"], "fobjc-nonfragile-abi-version=">, Group<f_Group>;
def fobjc_nonfragile_abi : Flag<["-"], "fobjc-nonfragile-abi">, Group<f_Group>;
def fno_objc_nonfragile_abi : Flag<["-"], "fno-objc-nonfragile-abi">, Group<f_Group>;

def fobjc_sender_dependent_dispatch : Flag<["-"], "fobjc-sender-dependent-dispatch">, Group<f_Group>;
def foffload_static_lib_EQ : CommaJoined<["-"], "foffload-static-lib=">, Flags<[NoXarchOption, CoreOption]>, Group<offload_lib_Group>;
def foffload_whole_static_lib_EQ : CommaJoined<["-"], "foffload-whole-static-lib=">, Flags<[NoXarchOption, CoreOption]>, Group<offload_lib_Group>;
def fomit_frame_pointer : Flag<["-"], "fomit-frame-pointer">, Group<f_Group>;
def fopenmp : Flag<["-"], "fopenmp">, Group<f_Group>, Flags<[CC1Option, NoArgumentUnused]>,
  HelpText<"Parse OpenMP pragmas and generate parallel code.">;
def fno_openmp : Flag<["-"], "fno-openmp">, Group<f_Group>, Flags<[NoArgumentUnused]>;
#if INTEL_CUSTOMIZATION
def fopenmp_version_EQ : Joined<["-"], "fopenmp-version=">, Group<f_Group>, Flags<[CC1Option, NoArgumentUnused]>,
  HelpText<"Choose which OpenMP version to link with.">;
def fopenmp_EQ : Joined<["-"], "fopenmp=">, Group<f_Group>;
def qopenmp_threadprivate_EQ: Joined<["-"], "qopenmp-threadprivate=">,
  HelpText<"Choose which threadprivate implementation to use: compat or legacy.">;
def fintel_pragma_prefetch : Flag<["-"],
  "fintel-pragma-prefetch">, Group<f_Group>,
  Flags<[CC1Option, NoArgumentUnused]>;
def fno_intel_pragma_prefetch : Flag<["-"],
  "fno-intel-pragma-prefetch">;
#endif // INTEL_CUSTOMIZATION
def fopenmp_use_tls : Flag<["-"], "fopenmp-use-tls">, Group<f_Group>,
  Flags<[NoArgumentUnused, HelpHidden]>;
def fnoopenmp_use_tls : Flag<["-"], "fnoopenmp-use-tls">, Group<f_Group>,
  Flags<[CC1Option, NoArgumentUnused, HelpHidden]>;
// INTEL_COLLAB
def fopenmp_late_outline : Flag<["-"], "fopenmp-late-outline">, Group<f_Group>,
  Flags<[CC1Option, NoArgumentUnused]>;
def fopenmp_use_single_elem_array_funcs : Flag<["-"],
  "fopenmp-use-single-elem-array-funcs">, Group<f_Group>,
  Flags<[CC1Option, NoArgumentUnused]>;
def fno_openmp_use_single_elem_array_funcs : Flag<["-"],
  "fno-openmp-use-single-elem-array-funcs">;
// end INTEL_COLLAB
def fopenmp_targets_EQ : CommaJoined<["-"], "fopenmp-targets=">, Flags<[NoXarchOption, CC1Option]>,
  HelpText<"Specify comma-separated list of triples OpenMP offloading targets to be supported">;
def fopenmp_relocatable_target : Flag<["-"], "fopenmp-relocatable-target">,
  Group<f_Group>, Flags<[CC1Option, NoArgumentUnused, HelpHidden]>;
def fnoopenmp_relocatable_target : Flag<["-"], "fnoopenmp-relocatable-target">,
  Group<f_Group>, Flags<[CC1Option, NoArgumentUnused, HelpHidden]>;
def fopenmp_simd : Flag<["-"], "fopenmp-simd">, Group<f_Group>, Flags<[CC1Option, NoArgumentUnused]>,
  HelpText<"Emit OpenMP code only for SIMD-based constructs.">;
#if INTEL_CUSTOMIZATION
def fiopenmp_simd : Flag<["-"], "fiopenmp-simd">, Group<f_Group>, Flags<[CC1Option, NoArgumentUnused]>;
def fno_iopenmp_simd : Flag<["-"], "fno-iopenmp-simd">, Group<f_Group>, Flags<[NoArgumentUnused]>;
def fopenmp_stable_file_id : Flag<["-"], "fopenmp-stable-file-id">,
    Group<f_Group>, Flags<[CC1Option, NoArgumentUnused, CoreOption, HelpHidden]>;
def fopenmp_device_lib_EQ : CommaJoined<["-"], "fopenmp-device-lib=">, Flags<[NoXarchOption, CoreOption]>,
  Values<"libc, libm-fp32, libm-fp64, all">, HelpText<"Control inclusion of "
  "device libraries into device binary linkage. Valid arguments "
  "are libc, libm-fp32, libm-fp64, all">;
def fno_openmp_device_lib_EQ : CommaJoined<["-"], "fno-openmp-device-lib=">, Flags<[NoXarchOption, CoreOption]>,
  Values<"libc, libm-fp32, libm-fp64, all">, HelpText<"Control exclusion of "
  "device libraries from device binary linkage. Valid arguments "
  "are libc, libm-fp32, libm-fp64, all">;
def fiopenmp_offload : Flag<["-"], "fiopenmp-offload">, Flags<[NoXarchOption]>, Group<f_Group>;
def fno_iopenmp_offload : Flag<["-"], "fno-iopenmp-offload">, Flags<[NoXarchOption]>, Group<f_Group>;
def fopenmp_target_simd : Flag<["-"], "fopenmp-target-simd">, Flags<[NoXarchOption, HelpHidden]>, Group<f_Group>;
#endif // INTEL_CUSTOMIZATION
def fopenmp_enable_irbuilder : Flag<["-"], "fopenmp-enable-irbuilder">, Group<f_Group>, Flags<[CC1Option, NoArgumentUnused, HelpHidden]>,
  HelpText<"Use the experimental OpenMP-IR-Builder codegen path.">;
def fno_openmp_simd : Flag<["-"], "fno-openmp-simd">, Group<f_Group>, Flags<[CC1Option, NoArgumentUnused]>;
def fopenmp_cuda_mode : Flag<["-"], "fopenmp-cuda-mode">, Group<f_Group>,
  Flags<[CC1Option, NoArgumentUnused, HelpHidden]>;
def fno_openmp_cuda_mode : Flag<["-"], "fno-openmp-cuda-mode">, Group<f_Group>,
  Flags<[NoArgumentUnused, HelpHidden]>;
def fopenmp_cuda_force_full_runtime : Flag<["-"], "fopenmp-cuda-force-full-runtime">, Group<f_Group>,
  Flags<[CC1Option, NoArgumentUnused, HelpHidden]>;
def fno_openmp_cuda_force_full_runtime : Flag<["-"], "fno-openmp-cuda-force-full-runtime">, Group<f_Group>,
  Flags<[NoArgumentUnused, HelpHidden]>;
def fopenmp_cuda_number_of_sm_EQ : Joined<["-"], "fopenmp-cuda-number-of-sm=">, Group<f_Group>,
  Flags<[CC1Option, NoArgumentUnused, HelpHidden]>;
def fopenmp_cuda_blocks_per_sm_EQ : Joined<["-"], "fopenmp-cuda-blocks-per-sm=">, Group<f_Group>,
  Flags<[CC1Option, NoArgumentUnused, HelpHidden]>;
def fopenmp_cuda_teams_reduction_recs_num_EQ : Joined<["-"], "fopenmp-cuda-teams-reduction-recs-num=">, Group<f_Group>,
  Flags<[CC1Option, NoArgumentUnused, HelpHidden]>;
<<<<<<< HEAD
defm openmp_optimistic_collapse : BoolFOption<"openmp-optimistic-collapse",
  "LangOpts->OpenMPOptimisticCollapse", DefaultsToFalse,
  ChangedBy<PosFlag>, ResetBy<NegFlag>, BothFlags<[NoArgumentUnused, HelpHidden]>>;
// INTEL_COLLAB
def fiopenmp : Flag<["-"], "fiopenmp">, Group<f_Group>, Flags<[NoArgumentUnused]>;
def fno_iopenmp : Flag<["-"], "fno-iopenmp">, Group<f_Group>, Flags<[NoArgumentUnused]>;
// end INTEL_COLLAB
#if INTEL_CUSTOMIZATION
def static_openmp: Flag<["-"], "static-openmp">,
  HelpText<"Use the static host OpenMP runtime while linking.">;
def qopenmp_simd: Flag<["-"], "qopenmp-simd">, Alias<fiopenmp_simd>,
  HelpText<"Emit OpenMP code only for SIMD-based constructs.">;
def qno_openmp_simd: Flag<["-"], "qno-openmp-simd">, Alias<fno_iopenmp_simd>;
def qno_openmp : Flag<["-"], "qno-openmp">, Group<f_Group>, Flags<[NoArgumentUnused]>, Alias<fno_iopenmp>, HelpText<"Disable OpenMP support">;
def qopenmp: Flag<["-"], "qopenmp">, Alias<fiopenmp>,
  HelpText<"Parse OpenMP pragmas and generate parallel code.">;
def qopenmp_stubs : Flag<["-"], "qopenmp-stubs">,
  HelpText<"enables the user to compile OpenMP programs in sequential mode. "
  "The OpenMP directives are ignored and a stub OpenMP library is linked.">;
def qopenmp_link_EQ : Joined<["-"], "qopenmp-link=">,
  HelpText<"Choose whether to link with the static or dynamic OpenMP "
  "libraries. Default is dynamic.">;
def qopenmp_target_simd : Flag<["-"], "qopenmp-target-simd">, Alias<fopenmp_target_simd>;
#endif // INTEL_CUSTOMIZATION
=======
def fopenmp_optimistic_collapse : Flag<["-"], "fopenmp-optimistic-collapse">, Group<f_Group>,
  Flags<[CC1Option, NoArgumentUnused, HelpHidden]>;
def fno_openmp_optimistic_collapse : Flag<["-"], "fno-openmp-optimistic-collapse">, Group<f_Group>,
  Flags<[NoArgumentUnused, HelpHidden]>;
>>>>>>> e2b359c1
def fopenmp_cuda_parallel_target_regions : Flag<["-"], "fopenmp-cuda-parallel-target-regions">, Group<f_Group>,
  Flags<[CC1Option, NoArgumentUnused, HelpHidden]>,
  HelpText<"Support parallel execution of target regions on Cuda-based devices.">;
def fno_openmp_cuda_parallel_target_regions : Flag<["-"], "fno-openmp-cuda-parallel-target-regions">, Group<f_Group>,
  Flags<[NoArgumentUnused, HelpHidden]>,
  HelpText<"Support only serial execution of target regions on Cuda-based devices.">;
def fno_optimize_sibling_calls : Flag<["-"], "fno-optimize-sibling-calls">, Group<f_Group>;
def foptimize_sibling_calls : Flag<["-"], "foptimize-sibling-calls">, Group<f_Group>;
def fno_escaping_block_tail_calls : Flag<["-"], "fno-escaping-block-tail-calls">, Group<f_Group>, Flags<[CC1Option]>;
def fescaping_block_tail_calls : Flag<["-"], "fescaping-block-tail-calls">, Group<f_Group>;
def force__cpusubtype__ALL : Flag<["-"], "force_cpusubtype_ALL">;
def force__flat__namespace : Flag<["-"], "force_flat_namespace">;
def force__load : Separate<["-"], "force_load">;
def force_addr : Joined<["-"], "fforce-addr">, Group<clang_ignored_f_Group>;
def foutput_class_dir_EQ : Joined<["-"], "foutput-class-dir=">, Group<f_Group>;
def fpack_struct : Flag<["-"], "fpack-struct">, Group<f_Group>;
def fno_pack_struct : Flag<["-"], "fno-pack-struct">, Group<f_Group>;
def fpack_struct_EQ : Joined<["-"], "fpack-struct=">, Group<f_Group>, Flags<[CC1Option]>,
  HelpText<"Specify the default maximum struct packing alignment">;
def fmax_type_align_EQ : Joined<["-"], "fmax-type-align=">, Group<f_Group>, Flags<[CC1Option]>,
  HelpText<"Specify the maximum alignment to enforce on pointers lacking an explicit alignment">;
def fno_max_type_align : Flag<["-"], "fno-max-type-align">, Group<f_Group>;
def fpascal_strings : Flag<["-"], "fpascal-strings">, Group<f_Group>, Flags<[CC1Option]>,
  HelpText<"Recognize and construct Pascal-style string literals">;
def fpatchable_function_entry_EQ : Joined<["-"], "fpatchable-function-entry=">, Group<f_Group>, Flags<[CC1Option]>,
  MetaVarName<"<N,M>">, HelpText<"Generate M NOPs before function entry and N-M NOPs after function entry">;
def fpcc_struct_return : Flag<["-"], "fpcc-struct-return">, Group<f_Group>, Flags<[CC1Option]>,
  HelpText<"Override the default ABI to return all structs on the stack">;
def fpch_preprocess : Flag<["-"], "fpch-preprocess">, Group<f_Group>;
def fpic : Flag<["-"], "fpic">, Group<f_Group>;
def fno_pic : Flag<["-"], "fno-pic">, Group<f_Group>;
def fpie : Flag<["-"], "fpie">, Group<f_Group>;
def fno_pie : Flag<["-"], "fno-pie">, Group<f_Group>;
defm plt : OptOutFFlag<"plt", "",
  "Use GOT indirection instead of PLT to make external function calls (x86 only)">;
defm ropi : OptInFFlag<"ropi", "Generate read-only position independent code (ARM only)">;
defm rwpi : OptInFFlag<"rwpi", "Generate read-write position independent code (ARM only)">;
def fplugin_EQ : Joined<["-"], "fplugin=">, Group<f_Group>, Flags<[NoXarchOption]>, MetaVarName<"<dsopath>">,
  HelpText<"Load the named plugin (dynamic shared object)">;
def fpass_plugin_EQ : Joined<["-"], "fpass-plugin=">,
  Group<f_Group>, Flags<[CC1Option]>, MetaVarName<"<dsopath>">,
  HelpText<"Load pass plugin from a dynamic shared object file (only with new pass manager).">;
defm preserve_as_comments : OptOutFFlag<"preserve-as-comments", "",
  "Do not preserve comments in inline assembly">;
def fprofile_arcs : Flag<["-"], "fprofile-arcs">, Group<f_Group>, Flags<[CC1Option,LinkOption]>;
def fno_profile_arcs : Flag<["-"], "fno-profile-arcs">, Group<f_Group>;
def framework : Separate<["-"], "framework">, Flags<[LinkerInput]>;
def frandom_seed_EQ : Joined<["-"], "frandom-seed=">, Group<clang_ignored_f_Group>;
def freg_struct_return : Flag<["-"], "freg-struct-return">, Group<f_Group>, Flags<[CC1Option]>,
  HelpText<"Override the default ABI to return small structs in registers">;
defm rtti : OptOutFFlag<"rtti", "", "Disable generation of rtti information">;
defm rtti_data : OptOutFFlag<"rtti-data", "", "Disable generation of RTTI data">;
def : Flag<["-"], "fsched-interblock">, Group<clang_ignored_f_Group>;
def fshort_enums : Flag<["-"], "fshort-enums">, Group<f_Group>, Flags<[CC1Option]>,
  HelpText<"Allocate to an enum type only as many bytes as it needs for the declared range of possible values">;
def fchar8__t : Flag<["-"], "fchar8_t">, Group<f_Group>, Flags<[CC1Option]>,
  HelpText<"Enable C++ builtin type char8_t">;
def fno_char8__t : Flag<["-"], "fno-char8_t">, Group<f_Group>, Flags<[CC1Option]>,
  HelpText<"Disable C++ builtin type char8_t">;
def fshort_wchar : Flag<["-"], "fshort-wchar">, Group<f_Group>,
  HelpText<"Force wchar_t to be a short unsigned int">;
def fno_short_wchar : Flag<["-"], "fno-short-wchar">, Group<f_Group>,
  HelpText<"Force wchar_t to be an unsigned int">;
def fshow_overloads_EQ : Joined<["-"], "fshow-overloads=">, Group<f_Group>, Flags<[CC1Option]>,
  HelpText<"Which overload candidates to show when overload resolution fails: "
           "best|all; defaults to all">, Values<"best,all">;
defm show_column : OptOutFFlag<"show-column", "", "Do not include column number on diagnostics">;
def fshow_source_location : Flag<["-"], "fshow-source-location">, Group<f_Group>;
def fspell_checking : Flag<["-"], "fspell-checking">, Group<f_Group>;
def fspell_checking_limit_EQ : Joined<["-"], "fspell-checking-limit=">, Group<f_Group>;
def fsigned_bitfields : Flag<["-"], "fsigned-bitfields">, Group<f_Group>;
defm signed_char : OptOutFFlag<"signed-char", "char is signed", "char is unsigned">;
def fsplit_stack : Flag<["-"], "fsplit-stack">, Group<f_Group>;
def fstack_protector_all : Flag<["-"], "fstack-protector-all">, Group<f_Group>,
  HelpText<"Enable stack protectors for all functions">;
def fstack_clash_protection : Flag<["-"], "fstack-clash-protection">, Group<f_Group>, Flags<[CC1Option]>,
  HelpText<"Enable stack clash protection">;
def fno_stack_clash_protection : Flag<["-"], "fno-stack-clash-protection">, Group<f_Group>,
  HelpText<"Disable stack clash protection">;
def fstack_protector_strong : Flag<["-"], "fstack-protector-strong">, Group<f_Group>,
  HelpText<"Enable stack protectors for some functions vulnerable to stack smashing. "
           "Compared to -fstack-protector, this uses a stronger heuristic "
           "that includes functions containing arrays of any size (and any type), "
           "as well as any calls to alloca or the taking of an address from a local variable">;
#if INTEL_CUSTOMIZATION
def fstack_security_check : Flag<["-"], "fstack-security-check">, Alias<fstack_protector_strong>,
  HelpText<"Enable overflow security checks">;
def fstack_limit_register_EQ : Joined<["-"], "fstack-limit-register=">,
  Flags<[NoXarchOption]>, HelpText<"Limits the stack register size">;
#endif // INTEL_CUSTOMIZATION
def fstack_protector : Flag<["-"], "fstack-protector">, Group<f_Group>,
  HelpText<"Enable stack protectors for some functions vulnerable to stack smashing. "
           "This uses a loose heuristic which considers functions vulnerable if they "
           "contain a char (or 8bit integer) array or constant sized calls to alloca "
           ", which are of greater size than ssp-buffer-size (default: 8 bytes). All "
           "variable sized calls to alloca are considered vulnerable. A function with "
           "a stack protector has a guard value added to the stack frame that is "
           "checked on function exit. The guard value must be positioned in the "
           "stack frame such that a buffer overflow from a vulnerable variable will "
           "overwrite the guard value before overwriting the function's return "
           "address. The reference stack guard value is stored in a global variable.">;
def ftrivial_auto_var_init : Joined<["-"], "ftrivial-auto-var-init=">, Group<f_Group>,
  Flags<[CC1Option, CoreOption]>, HelpText<"Initialize trivial automatic stack variables: uninitialized (default)"
  " | pattern">, Values<"uninitialized,pattern">;
def enable_trivial_var_init_zero : Flag<["-"], "enable-trivial-auto-var-init-zero-knowing-it-will-be-removed-from-clang">,
  Flags<[CC1Option, CoreOption]>,
  HelpText<"Trivial automatic variable initialization to zero is only here for benchmarks, it'll eventually be removed, and I'm OK with that because I'm only using it to benchmark">;
def ftrivial_auto_var_init_stop_after : Joined<["-"], "ftrivial-auto-var-init-stop-after=">, Group<f_Group>,
  Flags<[CC1Option, CoreOption]>, HelpText<"Stop initializing trivial automatic stack variables after the specified number of instances">;
def fstandalone_debug : Flag<["-"], "fstandalone-debug">, Group<f_Group>, Flags<[CoreOption]>,
  HelpText<"Emit full debug info for all types used by the program">;
def fno_standalone_debug : Flag<["-"], "fno-standalone-debug">, Group<f_Group>, Flags<[CoreOption]>,
  HelpText<"Limit debug information produced to reduce size of debug binary">;
def flimit_debug_info : Flag<["-"], "flimit-debug-info">, Flags<[CoreOption]>, Alias<fno_standalone_debug>;
def fno_limit_debug_info : Flag<["-"], "fno-limit-debug-info">, Flags<[CoreOption]>, Alias<fstandalone_debug>;
#if INTEL_CUSTOMIZATION
def femit_class_debug_always : Flag<["-"], "femit-class-debug-always">, Flags<[NoXarchOption]>,
  Alias<fstandalone_debug>,
  HelpText<"Emit debug information for a C++ class into each object file where the class is used."
           " This flag is useful for tools which are unable to resolve incomplete type descriptions."
           "  Using this option may cause a large increase in the size of the debug information">;
def fno_emit_class_debug_always : Flag<["-"], "fno-emit-class-debug-always">, Flags<[NoXarchOption]>,
  Alias<fno_standalone_debug>,
  HelpText<"Emit debug information for a C++ class in only one object file">;
#endif // INTEL_CUSTOMIZATION
def fdebug_macro : Flag<["-"], "fdebug-macro">, Group<f_Group>, Flags<[CoreOption]>,
  HelpText<"Emit macro debug information">;
def fno_debug_macro : Flag<["-"], "fno-debug-macro">, Group<f_Group>, Flags<[CoreOption]>,
  HelpText<"Do not emit macro debug information">;
def fstrict_aliasing : Flag<["-"], "fstrict-aliasing">, Group<f_Group>,
  Flags<[NoXarchOption, CoreOption]>;
def fstrict_enums : Flag<["-"], "fstrict-enums">, Group<f_Group>, Flags<[CC1Option]>,
  HelpText<"Enable optimizations based on the strict definition of an enum's "
           "value range">;
def fstrict_vtable_pointers: Flag<["-"], "fstrict-vtable-pointers">,
  Group<f_Group>, Flags<[CC1Option]>,
  HelpText<"Enable optimizations based on the strict rules for overwriting "
             "polymorphic C++ objects">;
def fstrict_overflow : Flag<["-"], "fstrict-overflow">, Group<f_Group>;
def fintelfpga : Flag<["-"], "fintelfpga">, Group<f_Group>,
  Flags<[CC1Option, CoreOption]>, HelpText<"Perform ahead of time compilation for FPGA">;
def fsycl_device_only : Flag<["-"], "fsycl-device-only">, Flags<[CoreOption]>,
  HelpText<"Compile SYCL kernels for device">;
def fsycl_targets_EQ : CommaJoined<["-"], "fsycl-targets=">, Flags<[NoXarchOption, CC1Option, CoreOption]>,
  HelpText<"Specify comma-separated list of triples SYCL offloading targets to be supported">;
def fsycl_add_targets_EQ : CommaJoined<["-"], "fsycl-add-targets=">, Flags<[NoXarchOption, CoreOption]>,
  HelpText<"Specify comma-separated list of triple and device binary image pairs to add to the final SYCL binary">;
def fsycl_link_targets_EQ : CommaJoined<["-"], "fsycl-link-targets=">, Flags<[NoXarchOption, CC1Option, CoreOption]>,
  HelpText<"Specify comma-separated list of triples SYCL offloading targets to produce linked device images">;
def fsycl_device_code_split_EQ : Joined<["-"], "fsycl-device-code-split=">,
   Flags<[CC1Option, CoreOption]>, HelpText<"Perform SYCL device code split: per_kernel (device code module is "
  "created for each SYCL kernel) | per_source (device code module is created for each source (translation unit)) | off (no device code split). | auto (use heuristic to select the best way of splitting device code)"
  "Default is 'auto' - use heuristic to distribute device code across modules">, Values<"per_source, per_kernel, off, auto">;
def fsycl_device_code_split : Flag<["-"], "fsycl-device-code-split">, Alias<fsycl_device_code_split_EQ>,
  AliasArgs<["auto"]>, Flags<[CC1Option, CoreOption]>,
  HelpText<"Perform SYCL device code split in the 'auto' mode, i.e. use heuristic to distribute device code across modules">;
def fsycl_id_queries_fit_in_int : Flag<["-"], "fsycl-id-queries-fit-in-int">,
  Flags<[CC1Option, CoreOption]>, HelpText<"Assume that SYCL ID queries fit "
  "within MAX_INT.">;
def fno_sycl_id_queries_fit_in_int : Flag<["-"], "fno-sycl-id-queries-fit-in-int">,
  Flags<[CC1Option, CoreOption]>, HelpText<"Do not assume that SYCL ID queries "
  "fit within MAX_INT.">;
def fsycl_use_bitcode : Flag<["-"], "fsycl-use-bitcode">,
  Flags<[CC1Option, CoreOption]>, HelpText<"Use LLVM bitcode instead of SPIR-V in fat objects">;
def fno_sycl_use_bitcode : Flag<["-"], "fno-sycl-use-bitcode">,
  Flags<[CC1Option, CoreOption]>, HelpText<"Use SPIR-V instead of LLVM bitcode in fat objects">;
def fsycl_link_EQ : Joined<["-"], "fsycl-link=">,
  Flags<[CC1Option, CoreOption]>, HelpText<"Generate partially linked device and host object to be used at various stages of compilation">, Values<"image,early">;
def fsycl_link : Flag<["-"], "fsycl-link">, Alias<fsycl_link_EQ>,
  AliasArgs<["early"]>, Flags<[CC1Option, CoreOption]>,
  HelpText<"Generate partially linked device object to be used with the host link">;
def fsycl_unnamed_lambda : Flag<["-"], "fsycl-unnamed-lambda">,
  Flags<[CC1Option, CoreOption]>, HelpText<"Allow unnamed SYCL lambda kernels">;
def fno_sycl_unnamed_lambda : Flag<["-"], "fno-sycl-unnamed-lambda">,
  Flags<[CC1Option, CoreOption]>;
def fsycl_help_EQ : Joined<["-"], "fsycl-help=">,
  Flags<[NoXarchOption, CoreOption]>, HelpText<"Emit help information from the "
  "related offline compilation tool. Valid values: all, fpga, gen, x86_64.">,
  Values<"all,fpga,gen,x86_64">;
def fsycl_help : Flag<["-"], "fsycl-help">, Alias<fsycl_help_EQ>,
  Flags<[NoXarchOption, CoreOption]>, AliasArgs<["all"]>, HelpText<"Emit help information "
  "from all of the offline compilation tools">;
def fsycl_libspirv_path_EQ : Joined<["-"], "fsycl-libspirv-path=">,
  Flags<[CC1Option, CoreOption]>, HelpText<"Path to libspirv library">;
def fno_sycl_libspirv : Flag<["-"], "fno-sycl-libspirv">, HelpText<"Disable check for libspirv">;
def fsyntax_only : Flag<["-"], "fsyntax-only">,
  Flags<[NoXarchOption,CoreOption,CC1Option,FC1Option]>, Group<Action_Group>;
def ftabstop_EQ : Joined<["-"], "ftabstop=">, Group<f_Group>;
#if INTEL_CUSTOMIZATION
def ftemplate_depth_EQ : Joined<["-"], "ftemplate-depth=">, Group<f_Group>,
  HelpText<"Control the depth in which recursive templates are expanded.">;
#endif // INTEL_CUSTOMIZATION
def ftemplate_depth_ : Joined<["-"], "ftemplate-depth-">, Group<f_Group>;
def ftemplate_backtrace_limit_EQ : Joined<["-"], "ftemplate-backtrace-limit=">,
                                   Group<f_Group>;
def foperator_arrow_depth_EQ : Joined<["-"], "foperator-arrow-depth=">,
                               Group<f_Group>;

def fsave_optimization_record : Flag<["-"], "fsave-optimization-record">,
  Group<f_Group>, HelpText<"Generate a YAML optimization record file">;
def fsave_optimization_record_EQ : Joined<["-"], "fsave-optimization-record=">,
  Group<f_Group>, HelpText<"Generate an optimization record file in a specific format">,
  MetaVarName<"<format>">;
def fno_save_optimization_record : Flag<["-"], "fno-save-optimization-record">,
  Group<f_Group>, Flags<[NoArgumentUnused]>;
def foptimization_record_file_EQ : Joined<["-"], "foptimization-record-file=">,
  Group<f_Group>,
  HelpText<"Specify the output name of the file containing the optimization remarks. Implies -fsave-optimization-record. On Darwin platforms, this cannot be used with multiple -arch <arch> options.">,
  MetaVarName<"<file>">;
def foptimization_record_passes_EQ : Joined<["-"], "foptimization-record-passes=">,
  Group<f_Group>,
  HelpText<"Only include passes which match a specified regular expression in the generated optimization record (by default, include all passes)">,
  MetaVarName<"<regex>">;

def ftest_coverage : Flag<["-"], "ftest-coverage">, Flags<[CC1Option]>, Group<f_Group>;
def fno_test_coverage : Flag<["-"], "fno-test-coverage">, Group<f_Group>;
def fvectorize : Flag<["-"], "fvectorize">, Group<f_Group>,
  HelpText<"Enable the loop vectorization passes">;
def fno_vectorize : Flag<["-"], "fno-vectorize">, Group<f_Group>;
def : Flag<["-"], "ftree-vectorize">, Alias<fvectorize>;
def : Flag<["-"], "fno-tree-vectorize">, Alias<fno_vectorize>;
def fslp_vectorize : Flag<["-"], "fslp-vectorize">, Group<f_Group>,
  HelpText<"Enable the superword-level parallelism vectorization passes">;
def fno_slp_vectorize : Flag<["-"], "fno-slp-vectorize">, Group<f_Group>;
def : Flag<["-"], "ftree-slp-vectorize">, Alias<fslp_vectorize>;
def : Flag<["-"], "fno-tree-slp-vectorize">, Alias<fno_slp_vectorize>;
def Wlarge_by_value_copy_def : Flag<["-"], "Wlarge-by-value-copy">,
  HelpText<"Warn if a function definition returns or accepts an object larger "
           "in bytes than a given value">, Flags<[HelpHidden]>;
def Wlarge_by_value_copy_EQ : Joined<["-"], "Wlarge-by-value-copy=">, Flags<[CC1Option]>;

// These "special" warning flags are effectively processed as f_Group flags by the driver:
// Just silence warnings about -Wlarger-than for now.
def Wlarger_than_EQ : Joined<["-"], "Wlarger-than=">, Group<clang_ignored_f_Group>;
def Wlarger_than_ : Joined<["-"], "Wlarger-than-">, Alias<Wlarger_than_EQ>;
def Wframe_larger_than_EQ : Joined<["-"], "Wframe-larger-than=">, Group<f_Group>, Flags<[NoXarchOption]>;

def : Flag<["-"], "fterminated-vtables">, Alias<fapple_kext>;
def fthreadsafe_statics : Flag<["-"], "fthreadsafe-statics">, Group<f_Group>;
def ftime_report : Flag<["-"], "ftime-report">, Group<f_Group>, Flags<[CC1Option]>,
  MarshallingInfoFlag<"CodeGenOpts.TimePasses">;
def ftime_report_EQ: Joined<["-"], "ftime-report=">, Group<f_Group>,
  Flags<[CC1Option]>, Values<"per-pass,per-pass-run">,
  MarshallingInfoFlag<"CodeGenOpts.TimePassesPerRun">,
  HelpText<"(For new pass manager) \"per-pass\": one report for each pass; "
           "\"per-pass-run\": one report for each pass invocation">;
def ftime_trace : Flag<["-"], "ftime-trace">, Group<f_Group>,
  HelpText<"Turn on time profiler. Generates JSON file based on output filename.">,
  DocBrief<[{
Turn on time profiler. Generates JSON file based on output filename. Results
can be analyzed with chrome://tracing or `Speedscope App
<https://www.speedscope.app>`_ for flamegraph visualization.}]>,
  Flags<[CC1Option, CoreOption]>,
  MarshallingInfoFlag<"FrontendOpts.TimeTrace">;
def ftime_trace_granularity_EQ : Joined<["-"], "ftime-trace-granularity=">, Group<f_Group>,
  HelpText<"Minimum time granularity (in microseconds) traced by time profiler">,
  Flags<[CC1Option, CoreOption]>,
  MarshallingInfoStringInt<"FrontendOpts.TimeTraceGranularity", "500u">;
def fproc_stat_report : Joined<["-"], "fproc-stat-report">, Group<f_Group>,
  HelpText<"Print subprocess statistics">;
def fproc_stat_report_EQ : Joined<["-"], "fproc-stat-report=">, Group<f_Group>,
  HelpText<"Save subprocess statistics to the given file">;
def ftlsmodel_EQ : Joined<["-"], "ftls-model=">, Group<f_Group>, Flags<[CC1Option]>;
def ftrapv : Flag<["-"], "ftrapv">, Group<f_Group>, Flags<[CC1Option]>,
  HelpText<"Trap on integer overflow">;
def ftrapv_handler_EQ : Joined<["-"], "ftrapv-handler=">, Group<f_Group>,
  MetaVarName<"<function name>">,
  HelpText<"Specify the function to be called on overflow">;
def ftrapv_handler : Separate<["-"], "ftrapv-handler">, Group<f_Group>, Flags<[CC1Option]>;
def ftrap_function_EQ : Joined<["-"], "ftrap-function=">, Group<f_Group>, Flags<[CC1Option]>,
  HelpText<"Issue call to specified function rather than a trap instruction">;
def funit_at_a_time : Flag<["-"], "funit-at-a-time">, Group<f_Group>;
def funroll_loops : Flag<["-"], "funroll-loops">, Group<f_Group>,
  HelpText<"Turn on loop unroller">, Flags<[CC1Option]>;
def fno_unroll_loops : Flag<["-"], "fno-unroll-loops">, Group<f_Group>,
  HelpText<"Turn off loop unroller">, Flags<[CC1Option]>;
defm reroll_loops : OptInFFlag<"reroll-loops", "Turn on loop reroller">;
def ftrigraphs : Flag<["-"], "ftrigraphs">, Group<f_Group>,
  HelpText<"Process trigraph sequences">, Flags<[CC1Option]>;
def fno_trigraphs : Flag<["-"], "fno-trigraphs">, Group<f_Group>,
  HelpText<"Do not process trigraph sequences">, Flags<[CC1Option]>;
def funsigned_bitfields : Flag<["-"], "funsigned-bitfields">, Group<f_Group>;
def funsigned_char : Flag<["-"], "funsigned-char">, Group<f_Group>;
def fno_unsigned_char : Flag<["-"], "fno-unsigned-char">;
def funwind_tables : Flag<["-"], "funwind-tables">, Group<f_Group>;
def fuse_cxa_atexit : Flag<["-"], "fuse-cxa-atexit">, Group<f_Group>;
def fregister_global_dtors_with_atexit : Flag<["-"], "fregister-global-dtors-with-atexit">, Group<f_Group>, Flags<[CC1Option]>,
  HelpText<"Use atexit or __cxa_atexit to register global destructors">;
defm use_init_array : OptOutFFlag<"use-init-array", "", "Use .ctors/.dtors instead of .init_array/.fini_array">;
def fno_var_tracking : Flag<["-"], "fno-var-tracking">, Group<clang_ignored_f_Group>;
def fverbose_asm : Flag<["-"], "fverbose-asm">, Group<f_Group>,
  HelpText<"Generate verbose assembly output">;
def dA : Flag<["-"], "dA">, Alias<fverbose_asm>;
defm visibility_from_dllstorageclass : OptInFFlag<"visibility-from-dllstorageclass", "Set the visiblity of symbols in the generated code from their DLL storage class">;
def fvisibility_dllexport_EQ : Joined<["-"], "fvisibility-dllexport=">, Group<f_Group>, Flags<[CC1Option]>,
  HelpText<"The visibility for dllexport defintions [-fvisibility-from-dllstorageclass]">, Values<"hidden,protected,default">;
def fvisibility_nodllstorageclass_EQ : Joined<["-"], "fvisibility-nodllstorageclass=">, Group<f_Group>, Flags<[CC1Option]>,
  HelpText<"The visibility for defintiions without an explicit DLL export class [-fvisibility-from-dllstorageclass]">, Values<"hidden,protected,default">;
def fvisibility_externs_dllimport_EQ : Joined<["-"], "fvisibility-externs-dllimport=">, Group<f_Group>, Flags<[CC1Option]>,
  HelpText<"The visibility for dllimport external declarations [-fvisibility-from-dllstorageclass]">, Values<"hidden,protected,default">;
def fvisibility_externs_nodllstorageclass_EQ : Joined<["-"], "fvisibility-externs-nodllstorageclass=">, Group<f_Group>, Flags<[CC1Option]>,
  HelpText<"The visibility for external declarations without an explicit DLL dllstorageclass [-fvisibility-from-dllstorageclass]">, Values<"hidden,protected,default">;
def fvisibility_EQ : Joined<["-"], "fvisibility=">, Group<f_Group>,
  HelpText<"Set the default symbol visibility for all global declarations">, Values<"hidden,default">;
def fvisibility_inlines_hidden : Flag<["-"], "fvisibility-inlines-hidden">, Group<f_Group>,
  HelpText<"Give inline C++ member functions hidden visibility by default">,
  Flags<[CC1Option]>;
def fvisibility_inlines_hidden_static_local_var :
  Flag<["-"], "fvisibility-inlines-hidden-static-local-var">, Group<f_Group>,
  HelpText<"When -fvisibility-inlines-hidden is enabled, static variables in "
           "inline C++ member functions will also be given hidden visibility "
           "by default">,
  Flags<[CC1Option]>;
def fno_visibility_inlines_hidden_static_local_var :
  Flag<["-"], "fno-visibility-inlines-hidden-static-local-var">, Group<f_Group>,
  HelpText<"Disables -fvisibility-inlines-hidden-static-local-var "
           "(this is the default on non-darwin targets)">,
  Flags<[CC1Option]>;
def fvisibility_ms_compat : Flag<["-"], "fvisibility-ms-compat">, Group<f_Group>,
  HelpText<"Give global types 'default' visibility and global functions and "
           "variables 'hidden' visibility by default">;
def fvisibility_global_new_delete_hidden : Flag<["-"], "fvisibility-global-new-delete-hidden">, Group<f_Group>,
  HelpText<"Give global C++ operator new and delete declarations hidden visibility">, Flags<[CC1Option]>;
defm whole_program_vtables : OptInFFlag<"whole-program-vtables",
  "Enables whole-program vtable optimization. Requires -flto", "", "", [CoreOption]>;
defm split_lto_unit : OptInFFlag<"split-lto-unit",
  "Enables splitting of the LTO unit", "", "", [CoreOption]>;
defm force_emit_vtables : OptInFFlag<"force-emit-vtables",
  "Emits more virtual tables to improve devirtualization", "", "", [CoreOption]>;
defm virtual_function_elimination : OptInFFlag<"virtual-function-elimination",
  "Enables dead virtual function elimination optimization. Requires -flto=full", "", "", [CoreOption]>;

def fwrapv : Flag<["-"], "fwrapv">, Group<f_Group>, Flags<[CC1Option]>,
  HelpText<"Treat signed integer overflow as two's complement">;
def fwritable_strings : Flag<["-"], "fwritable-strings">, Group<f_Group>, Flags<[CC1Option]>,
  HelpText<"Store string literals as writable data">;
defm zero_initialized_in_bss : OptOutFFlag<"zero-initialized-in-bss", "", "Don't place zero initialized data in BSS">;
defm function_sections : OptInFFlag<"function-sections", "Place each function in its own section">;
def fbasic_block_sections_EQ : Joined<["-"], "fbasic-block-sections=">, Group<f_Group>,
  Flags<[CC1Option, CC1AsOption]>,
  HelpText<"Place each function's basic blocks in unique sections (ELF Only) : all | labels | none | list=<file>">,
  DocBrief<[{Generate labels for each basic block or place each basic block or a subset of basic blocks in its own section.}]>,
  Values<"all,labels,none,list=">;
defm data_sections : OptInFFlag<"data-sections", "Place each data in its own section">;
defm stack_size_section : OptInFFlag<"stack-size-section", "Emit section containing metadata on function stack sizes">;

defm unique_basic_block_section_names : OptInFFlag<"unique-basic-block-section-names",
 "Use unique names for basic block sections (ELF Only)">;
defm unique_internal_linkage_names : OptInFFlag<"unique-internal-linkage-names",
 "Uniqueify Internal Linkage Symbol Names by appending the MD5 hash of the module path">;
defm unique_section_names : OptOutFFlag<"unique-section-names",
  "", "Don't use unique names for text and data sections">;

defm split_machine_functions: OptInFFlag<"split-machine-functions",
  "Enable", "Disable", " late function splitting using profile information (x86 ELF)">;

defm strict_return : OptOutFFlag<"strict-return", "",
  "Don't treat control flow paths that fall off the end of a non-void function as unreachable">;

def fenable_matrix : Flag<["-"], "fenable-matrix">, Group<f_Group>,
    Flags<[CC1Option]>,
    HelpText<"Enable matrix data type and related builtin functions">;


def fdebug_types_section: Flag <["-"], "fdebug-types-section">, Group<f_Group>,
  HelpText<"Place debug types in their own section (ELF Only)">;
def fno_debug_types_section: Flag<["-"], "fno-debug-types-section">, Group<f_Group>;
defm debug_ranges_base_address : OptInFFlag<"debug-ranges-base-address",
  "Use DWARF base address selection entries in .debug_ranges">;
def fsplit_dwarf_inlining: Flag <["-"], "fsplit-dwarf-inlining">, Group<f_Group>,
  HelpText<"Provide minimal debug info in the object/executable to facilitate online symbolication/stack traces in the absence of .dwo/.dwp files when using Split DWARF">;
def fno_split_dwarf_inlining: Flag<["-"], "fno-split-dwarf-inlining">, Group<f_Group>,
  Flags<[CC1Option]>;
def fdebug_default_version: Joined<["-"], "fdebug-default-version=">, Group<f_Group>,
  HelpText<"Default DWARF version to use, if a -g option caused DWARF debug info to be produced">;
def fdebug_prefix_map_EQ
  : Joined<["-"], "fdebug-prefix-map=">, Group<f_Group>,
    Flags<[CC1Option,CC1AsOption]>,
    HelpText<"remap file source paths in debug info">;
def ffile_prefix_map_EQ
  : Joined<["-"], "ffile-prefix-map=">, Group<f_Group>,
    HelpText<"remap file source paths in debug info and predefined preprocessor macros">;
def fmacro_prefix_map_EQ
  : Joined<["-"], "fmacro-prefix-map=">, Group<Preprocessor_Group>, Flags<[CC1Option]>,
    HelpText<"remap file source paths in predefined preprocessor macros">;
defm force_dwarf_frame : OptInFFlag<"force-dwarf-frame", "Always emit a debug frame section">;
def g_Flag : Flag<["-"], "g">, Group<g_Group>,
  HelpText<"Generate source-level debug information">;
def gline_tables_only : Flag<["-"], "gline-tables-only">, Group<gN_Group>,
  Flags<[CoreOption]>, HelpText<"Emit debug line number tables only">;
def gline_directives_only : Flag<["-"], "gline-directives-only">, Group<gN_Group>,
  Flags<[CoreOption]>, HelpText<"Emit debug line info directives only">;
def gmlt : Flag<["-"], "gmlt">, Alias<gline_tables_only>;
def g0 : Flag<["-"], "g0">, Group<gN_Group>;
def g1 : Flag<["-"], "g1">, Group<gN_Group>, Alias<gline_tables_only>;
def g2 : Flag<["-"], "g2">, Group<gN_Group>;
def g3 : Flag<["-"], "g3">, Group<gN_Group>;
def ggdb : Flag<["-"], "ggdb">, Group<gTune_Group>;
def ggdb0 : Flag<["-"], "ggdb0">, Group<ggdbN_Group>;
def ggdb1 : Flag<["-"], "ggdb1">, Group<ggdbN_Group>;
def ggdb2 : Flag<["-"], "ggdb2">, Group<ggdbN_Group>;
def ggdb3 : Flag<["-"], "ggdb3">, Group<ggdbN_Group>;
def glldb : Flag<["-"], "glldb">, Group<gTune_Group>;
def gsce : Flag<["-"], "gsce">, Group<gTune_Group>;
// Equivalent to our default dwarf version. Forces usual dwarf emission when
// CodeView is enabled.
def gdwarf : Flag<["-"], "gdwarf">, Group<g_Group>, Flags<[CoreOption]>,
  HelpText<"Generate source-level debug information with the default dwarf version">;
def gdwarf_2 : Flag<["-"], "gdwarf-2">, Group<g_Group>,
  HelpText<"Generate source-level debug information with dwarf version 2">;
def gdwarf_3 : Flag<["-"], "gdwarf-3">, Group<g_Group>,
  HelpText<"Generate source-level debug information with dwarf version 3">;
def gdwarf_4 : Flag<["-"], "gdwarf-4">, Group<g_Group>,
  HelpText<"Generate source-level debug information with dwarf version 4">;
def gdwarf_5 : Flag<["-"], "gdwarf-5">, Group<g_Group>,
  HelpText<"Generate source-level debug information with dwarf version 5">;

def gcodeview : Flag<["-"], "gcodeview">,
  HelpText<"Generate CodeView debug information">,
<<<<<<< HEAD
  Flags<[CC1Option, CC1AsOption, CoreOption]>,
  MarshallingInfoFlag<"CodeGenOpts.EmitCodeView">;
#if INTEL_CUSTOMIZATION
def traceback : Flag<["-"], "traceback">,
  HelpText<"Generate traceback debug information">,
  Flags<[CC1Option, CoreOption]>;
#endif // INTEL_CUSTOMIZATION
=======
  Flags<[CC1Option, CC1AsOption, CoreOption]>;
>>>>>>> e2b359c1
defm codeview_ghash : BoolOption<"codeview-ghash",
  "CodeGenOpts.CodeViewGHash", DefaultsToFalse,
  ChangedBy<PosFlag, [CC1Option], "Emit type record hashes in a .debug$H section">,
  ResetBy<NegFlag>, BothFlags<[CoreOption]>, "g">;
defm inline_line_tables : BoolGOption<"inline-line-tables",
  "CodeGenOpts.NoInlineLineTables", DefaultsToFalse,
  ChangedBy<NegFlag, [], "Don't emit inline line tables.">,
  ResetBy<PosFlag>, BothFlags<[CoreOption]>>;
// if INTEL_CUSTOMIZATION
def gintel_sti : Flag<["-"], "gintel-sti">,
  HelpText<"Generate Intel STI debug information">,
  Flags<[CC1Option]>;
def gintel_opencl_builtin_types : Joined<["-"], "gintel-opencl-builtin-types">,
 Group<internal_Group>,
 HelpText<"Emit OpenCL builtin types in debug as basic types">,
 Flags<[CC1Option]>;
def gno_intel_opencl_builtin_types : Joined<["-"], "gno-intel-opencl-builtin-types">,
 Group<internal_Group>,
 HelpText<"Emit OpenCL builtin types in debug as defined in OpenCL headers">;
// endif // INTEL_CUSTOMIZATION

def gfull : Flag<["-"], "gfull">, Group<g_Group>;
def gused : Flag<["-"], "gused">, Group<g_Group>;
def gstabs : Joined<["-"], "gstabs">, Group<g_Group>, Flags<[Unsupported]>;
def gcoff : Joined<["-"], "gcoff">, Group<g_Group>, Flags<[Unsupported]>;
def gxcoff : Joined<["-"], "gxcoff">, Group<g_Group>, Flags<[Unsupported]>;
def gvms : Joined<["-"], "gvms">, Group<g_Group>, Flags<[Unsupported]>;
def gtoggle : Flag<["-"], "gtoggle">, Group<g_flags_Group>, Flags<[Unsupported]>;
def grecord_command_line : Flag<["-"], "grecord-command-line">,
  Group<g_flags_Group>;
def gno_record_command_line : Flag<["-"], "gno-record-command-line">,
  Group<g_flags_Group>;
def : Flag<["-"], "grecord-gcc-switches">, Alias<grecord_command_line>;
def : Flag<["-"], "gno-record-gcc-switches">, Alias<gno_record_command_line>;
def gstrict_dwarf : Flag<["-"], "gstrict-dwarf">, Group<g_flags_Group>;
def gno_strict_dwarf : Flag<["-"], "gno-strict-dwarf">, Group<g_flags_Group>;
def gcolumn_info : Flag<["-"], "gcolumn-info">, Group<g_flags_Group>, Flags<[CoreOption]>;
def gno_column_info : Flag<["-"], "gno-column-info">, Group<g_flags_Group>, Flags<[CoreOption, CC1Option]>;
def gsplit_dwarf : Flag<["-"], "gsplit-dwarf">, Group<g_flags_Group>;
def gsplit_dwarf_EQ : Joined<["-"], "gsplit-dwarf=">, Group<g_flags_Group>,
  HelpText<"Set DWARF fission mode to either 'split' or 'single'">,
  Values<"split,single">;
def gno_split_dwarf : Flag<["-"], "gno-split-dwarf">, Group<g_flags_Group>;
def ggnu_pubnames : Flag<["-"], "ggnu-pubnames">, Group<g_flags_Group>, Flags<[CC1Option]>;
def gno_gnu_pubnames : Flag<["-"], "gno-gnu-pubnames">, Group<g_flags_Group>;
def gpubnames : Flag<["-"], "gpubnames">, Group<g_flags_Group>, Flags<[CC1Option]>;
def gno_pubnames : Flag<["-"], "gno-pubnames">, Group<g_flags_Group>;
def gdwarf_aranges : Flag<["-"], "gdwarf-aranges">, Group<g_flags_Group>;
def gmodules : Flag <["-"], "gmodules">, Group<gN_Group>,
  HelpText<"Generate debug info with external references to clang modules"
           " or precompiled headers">;
def gz_EQ : Joined<["-"], "gz=">, Group<g_flags_Group>,
    HelpText<"DWARF debug sections compression type">;
def gz : Flag<["-"], "gz">, Alias<gz_EQ>, AliasArgs<["zlib"]>, Group<g_flags_Group>;
def gembed_source : Flag<["-"], "gembed-source">, Group<g_flags_Group>, Flags<[CC1Option]>,
    HelpText<"Embed source text in DWARF debug sections">;
def gno_embed_source : Flag<["-"], "gno-embed-source">, Group<g_flags_Group>,
    Flags<[NoXarchOption]>,
    HelpText<"Restore the default behavior of not embedding source text in DWARF debug sections">;
def headerpad__max__install__names : Joined<["-"], "headerpad_max_install_names">;
def help : Flag<["-", "--"], "help">, Flags<[CC1Option,CC1AsOption, FC1Option,
    FlangOption]>, HelpText<"Display available options">,
    MarshallingInfoFlag<"FrontendOpts.ShowHelp">;
//if INTEL_CUSTOMIZATION
def fhelp : Flag<["-"], "fhelp">, Flags<[NoXarchOption]>, Alias<help>,
  HelpText<"Display available options">;
//endif INTEL_CUSTOMIZATION
def ibuiltininc : Flag<["-"], "ibuiltininc">,
  HelpText<"Enable builtin #include directories even when -nostdinc is used "
           "before or after -ibuiltininc. "
           "Using -nobuiltininc after the option disables it">;
def index_header_map : Flag<["-"], "index-header-map">, Flags<[CC1Option]>,
  HelpText<"Make the next included directory (-I or -F) an indexer header map">;
def idirafter : JoinedOrSeparate<["-"], "idirafter">, Group<clang_i_Group>, Flags<[CC1Option]>,
  HelpText<"Add directory to AFTER include search path">;
def iframework : JoinedOrSeparate<["-"], "iframework">, Group<clang_i_Group>, Flags<[CC1Option]>,
  HelpText<"Add directory to SYSTEM framework search path">;
def iframeworkwithsysroot : JoinedOrSeparate<["-"], "iframeworkwithsysroot">,
  Group<clang_i_Group>,
  HelpText<"Add directory to SYSTEM framework search path, "
           "absolute paths are relative to -isysroot">,
  MetaVarName<"<directory>">, Flags<[CC1Option]>;
def imacros : JoinedOrSeparate<["-", "--"], "imacros">, Group<clang_i_Group>, Flags<[CC1Option]>,
  HelpText<"Include macros from file before parsing">, MetaVarName<"<file>">;
def image__base : Separate<["-"], "image_base">;
def include_ : JoinedOrSeparate<["-", "--"], "include">, Group<clang_i_Group>, EnumName<"include">,
    MetaVarName<"<file>">, HelpText<"Include file before parsing">, Flags<[CC1Option]>;
def include_pch : Separate<["-"], "include-pch">, Group<clang_i_Group>, Flags<[CC1Option]>,
  HelpText<"Include precompiled header file">, MetaVarName<"<file>">,
  MarshallingInfoString<"PreprocessorOpts->ImplicitPCHInclude">;
#if INTEL_CUSTOMIZATION
def pch_use : Separate<["-"], "pch-use">, Flags<[NoXarchOption]>, Alias<include_pch>,
  HelpText<"Include precompiled header file">, MetaVarName<"<file>">;
#endif // INTEL_CUSTOMIZATION
def relocatable_pch : Flag<["-", "--"], "relocatable-pch">, Flags<[CC1Option]>,
  HelpText<"Whether to build a relocatable precompiled header">,
  MarshallingInfoFlag<"FrontendOpts.RelocatablePCH">;
def verify_pch : Flag<["-"], "verify-pch">, Group<Action_Group>, Flags<[CC1Option]>,
  HelpText<"Load and verify that a pre-compiled header file is not stale">;
def init : Separate<["-"], "init">;
def install__name : Separate<["-"], "install_name">;
def iprefix : JoinedOrSeparate<["-"], "iprefix">, Group<clang_i_Group>, Flags<[CC1Option]>,
  HelpText<"Set the -iwithprefix/-iwithprefixbefore prefix">, MetaVarName<"<dir>">;
//if INTEL_CUSTOMIZATION
def ipo : Flag<["-"], "ipo">, Alias<flto>,
  HelpText<"Enable LTO in 'full' mode">;
def no_ipo : Flag<["-"], "no-ipo">, Alias<fno_lto>,
  HelpText<"Disable LTO mode (default)">;
//endif INTEL_CUSTOMIZATION
def iquote : JoinedOrSeparate<["-"], "iquote">, Group<clang_i_Group>, Flags<[CC1Option]>,
  HelpText<"Add directory to QUOTE include search path">, MetaVarName<"<directory>">;
def isysroot : JoinedOrSeparate<["-"], "isysroot">, Group<clang_i_Group>, Flags<[CC1Option]>,
  HelpText<"Set the system root directory (usually /)">, MetaVarName<"<dir>">,
  MarshallingInfoString<"HeaderSearchOpts->Sysroot", [{"/"}]>;
def isystem : JoinedOrSeparate<["-"], "isystem">, Group<clang_i_Group>,
  Flags<[CC1Option]>,
  HelpText<"Add directory to SYSTEM include search path">, MetaVarName<"<directory>">;
def isystem_after : JoinedOrSeparate<["-"], "isystem-after">,
  Group<clang_i_Group>, Flags<[NoXarchOption]>, MetaVarName<"<directory>">,
  HelpText<"Add directory to end of the SYSTEM include search path">;
def iwithprefixbefore : JoinedOrSeparate<["-"], "iwithprefixbefore">, Group<clang_i_Group>,
  HelpText<"Set directory to include search path with prefix">, MetaVarName<"<dir>">,
  Flags<[CC1Option]>;
def iwithprefix : JoinedOrSeparate<["-"], "iwithprefix">, Group<clang_i_Group>, Flags<[CC1Option]>,
  HelpText<"Set directory to SYSTEM include search path with prefix">, MetaVarName<"<dir>">;
def iwithsysroot : JoinedOrSeparate<["-"], "iwithsysroot">, Group<clang_i_Group>,
  HelpText<"Add directory to SYSTEM include search path, "
           "absolute paths are relative to -isysroot">, MetaVarName<"<directory>">,
  Flags<[CC1Option]>;
def ivfsoverlay : JoinedOrSeparate<["-"], "ivfsoverlay">, Group<clang_i_Group>, Flags<[CC1Option]>,
  HelpText<"Overlay the virtual filesystem described by file over the real file system">;
// if INTEL_CUSTOMIZATION
def ivfsoverlay_lib : JoinedOrSeparate<["-"], "ivfsoverlay-lib">, Group<clang_i_Group>, Flags<[CC1Option]>,
  HelpText<"Load the virtual filesystem from shared library">;
// endif INTEL_CUSTOMIZATION
def imultilib : Separate<["-"], "imultilib">, Group<gfortran_Group>;
def keep__private__externs : Flag<["-"], "keep_private_externs">;
def l : JoinedOrSeparate<["-"], "l">, Flags<[LinkerInput, RenderJoined]>,
        Group<Link_Group>;
def lazy__framework : Separate<["-"], "lazy_framework">, Flags<[LinkerInput]>;
def lazy__library : Separate<["-"], "lazy_library">, Flags<[LinkerInput]>;
def mlittle_endian : Flag<["-"], "mlittle-endian">, Flags<[NoXarchOption]>;
def EL : Flag<["-"], "EL">, Alias<mlittle_endian>;
def mbig_endian : Flag<["-"], "mbig-endian">, Flags<[NoXarchOption]>;
def EB : Flag<["-"], "EB">, Alias<mbig_endian>;
def m16 : Flag<["-"], "m16">, Group<m_Group>, Flags<[NoXarchOption, CoreOption]>;
def m32 : Flag<["-"], "m32">, Group<m_Group>, Flags<[NoXarchOption, CoreOption]>;
def mqdsp6_compat : Flag<["-"], "mqdsp6-compat">, Group<m_Group>, Flags<[NoXarchOption,CC1Option]>,
  HelpText<"Enable hexagon-qdsp6 backward compatibility">;
def m64 : Flag<["-"], "m64">, Group<m_Group>, Flags<[NoXarchOption, CoreOption]>;
#if INTEL_CUSTOMIZATION
#if INTEL_FEATURE_ICECODE
def micecode : Flag<["-"], "micecode">, Group<m_Group>, Flags<[NoXarchOption, CoreOption]>;
#endif // INTEL_FEATURE_ICECODE
#endif // INTEL_CUSTOMIZATION
def mx32 : Flag<["-"], "mx32">, Group<m_Group>, Flags<[NoXarchOption, CoreOption]>;
def mabi_EQ : Joined<["-"], "mabi=">, Group<m_Group>;
def miamcu : Flag<["-"], "miamcu">, Group<m_Group>, Flags<[NoXarchOption, CoreOption]>,
  HelpText<"Use Intel MCU ABI">;
def mno_iamcu : Flag<["-"], "mno-iamcu">, Group<m_Group>, Flags<[NoXarchOption, CoreOption]>;
def malign_functions_EQ : Joined<["-"], "malign-functions=">, Group<clang_ignored_m_Group>;
def malign_loops_EQ : Joined<["-"], "malign-loops=">, Group<clang_ignored_m_Group>;
def malign_jumps_EQ : Joined<["-"], "malign-jumps=">, Group<clang_ignored_m_Group>;
def malign_branch_EQ : CommaJoined<["-"], "malign-branch=">, Group<m_Group>, Flags<[NoXarchOption]>,
  HelpText<"Specify types of branches to align">;
def malign_branch_boundary_EQ : Joined<["-"], "malign-branch-boundary=">, Group<m_Group>, Flags<[NoXarchOption]>,
  HelpText<"Specify the boundary's size to align branches">;
def mpad_max_prefix_size_EQ : Joined<["-"], "mpad-max-prefix-size=">, Group<m_Group>, Flags<[NoXarchOption]>,
  HelpText<"Specify maximum number of prefixes to use for padding">;
def mbranches_within_32B_boundaries : Flag<["-"], "mbranches-within-32B-boundaries">, Flags<[NoXarchOption]>, Group<m_Group>,
  HelpText<"Align selected branches (fused, jcc, jmp) within 32-byte boundary">;
def mfancy_math_387 : Flag<["-"], "mfancy-math-387">, Group<clang_ignored_m_Group>;
def mlong_calls : Flag<["-"], "mlong-calls">, Group<m_Group>,
  HelpText<"Generate branches with extended addressability, usually via indirect jumps.">;
def mdouble_EQ : Joined<["-"], "mdouble=">, Group<m_Group>, Values<"32,64">, Flags<[CC1Option]>,
  HelpText<"Force double to be 32 bits or 64 bits">;
def LongDouble_Group : OptionGroup<"<LongDouble group>">, Group<m_Group>,
  DocName<"Long double flags">,
  DocBrief<[{Selects the long double implementation}]>;
def mlong_double_64 : Flag<["-"], "mlong-double-64">, Group<LongDouble_Group>, Flags<[CC1Option]>,
  HelpText<"Force long double to be 64 bits">;
def mlong_double_80 : Flag<["-"], "mlong-double-80">, Group<LongDouble_Group>, Flags<[CC1Option]>,
  HelpText<"Force long double to be 80 bits, padded to 128 bits for storage">;
def mlong_double_128 : Flag<["-"], "mlong-double-128">, Group<LongDouble_Group>, Flags<[CC1Option]>,
  HelpText<"Force long double to be 128 bits">;
def mno_long_calls : Flag<["-"], "mno-long-calls">, Group<m_Group>,
  HelpText<"Restore the default behaviour of not generating long calls">;
def mexecute_only : Flag<["-"], "mexecute-only">, Group<m_arm_Features_Group>,
  HelpText<"Disallow generation of data access to code sections (ARM only)">;
def mno_execute_only : Flag<["-"], "mno-execute-only">, Group<m_arm_Features_Group>,
  HelpText<"Allow generation of data access to code sections (ARM only)">;
def mtp_mode_EQ : Joined<["-"], "mtp=">, Group<m_arm_Features_Group>, Values<"soft,cp15,el0,el1,el2,el3">,
  HelpText<"Thread pointer access method (AArch32/AArch64 only)">;
def mpure_code : Flag<["-"], "mpure-code">, Alias<mexecute_only>; // Alias for GCC compatibility
def mno_pure_code : Flag<["-"], "mno-pure-code">, Alias<mno_execute_only>;
def mtvos_version_min_EQ : Joined<["-"], "mtvos-version-min=">, Group<m_Group>;
def mappletvos_version_min_EQ : Joined<["-"], "mappletvos-version-min=">, Alias<mtvos_version_min_EQ>;
def mtvos_simulator_version_min_EQ : Joined<["-"], "mtvos-simulator-version-min=">;
def mappletvsimulator_version_min_EQ : Joined<["-"], "mappletvsimulator-version-min=">, Alias<mtvos_simulator_version_min_EQ>;
def mwatchos_version_min_EQ : Joined<["-"], "mwatchos-version-min=">, Group<m_Group>;
def mwatchos_simulator_version_min_EQ : Joined<["-"], "mwatchos-simulator-version-min=">;
def mwatchsimulator_version_min_EQ : Joined<["-"], "mwatchsimulator-version-min=">, Alias<mwatchos_simulator_version_min_EQ>;
def march_EQ : Joined<["-"], "march=">, Group<m_Group>, Flags<[CoreOption]>;
def masm_EQ : Joined<["-"], "masm=">, Group<m_Group>, Flags<[NoXarchOption]>;
def mcmodel_EQ : Joined<["-"], "mcmodel=">, Group<m_Group>, Flags<[CC1Option]>,
  MarshallingInfoString<"TargetOpts->CodeModel", [{"default"}]>;
#if INTEL_CUSTOMIZATION
def mcmodel_Separate : Separate<["-"], "mcmodel">, Alias<mcmodel_EQ>;
#endif // INTEL_CUSTOMIZATION
def mtls_size_EQ : Joined<["-"], "mtls-size=">, Group<m_Group>, Flags<[NoXarchOption, CC1Option]>,
  HelpText<"Specify bit size of immediate TLS offsets (AArch64 ELF only): "
           "12 (for 4KB) | 24 (for 16MB, default) | 32 (for 4GB) | 48 (for 256TB, needs -mcmodel=large)">;
def mimplicit_it_EQ : Joined<["-"], "mimplicit-it=">, Group<m_Group>;
def mdefault_build_attributes : Joined<["-"], "mdefault-build-attributes">, Group<m_Group>;
def mno_default_build_attributes : Joined<["-"], "mno-default-build-attributes">, Group<m_Group>;
def mconstant_cfstrings : Flag<["-"], "mconstant-cfstrings">, Group<clang_ignored_m_Group>;
def mconsole : Joined<["-"], "mconsole">, Group<m_Group>, Flags<[NoXarchOption]>;
def mwindows : Joined<["-"], "mwindows">, Group<m_Group>, Flags<[NoXarchOption]>;
def mdll : Joined<["-"], "mdll">, Group<m_Group>, Flags<[NoXarchOption]>;
def municode : Joined<["-"], "municode">, Group<m_Group>, Flags<[NoXarchOption]>;
def mthreads : Joined<["-"], "mthreads">, Group<m_Group>, Flags<[NoXarchOption]>;
def mcpu_EQ : Joined<["-"], "mcpu=">, Group<m_Group>;
def mmcu_EQ : Joined<["-"], "mmcu=">, Group<m_Group>;
def msim : Flag<["-"], "msim">, Group<m_Group>;
def mdynamic_no_pic : Joined<["-"], "mdynamic-no-pic">, Group<m_Group>;
def mfix_and_continue : Flag<["-"], "mfix-and-continue">, Group<clang_ignored_m_Group>;
def mieee_fp : Flag<["-"], "mieee-fp">, Group<clang_ignored_m_Group>;
def minline_all_stringops : Flag<["-"], "minline-all-stringops">, Group<clang_ignored_m_Group>;
def mno_inline_all_stringops : Flag<["-"], "mno-inline-all-stringops">, Group<clang_ignored_m_Group>;
def malign_double : Flag<["-"], "malign-double">, Group<m_Group>, Flags<[CC1Option]>,
  HelpText<"Align doubles to two words in structs (x86 only)">;
def mfloat_abi_EQ : Joined<["-"], "mfloat-abi=">, Group<m_Group>, Values<"soft,softfp,hard">;
def mfpmath_EQ : Joined<["-"], "mfpmath=">, Group<m_Group>;
def mfpu_EQ : Joined<["-"], "mfpu=">, Group<m_Group>;
def mhwdiv_EQ : Joined<["-"], "mhwdiv=">, Group<m_Group>;
def mhwmult_EQ : Joined<["-"], "mhwmult=">, Group<m_Group>;
def mglobal_merge : Flag<["-"], "mglobal-merge">, Group<m_Group>, Flags<[CC1Option]>,
  HelpText<"Enable merging of globals">;
def mhard_float : Flag<["-"], "mhard-float">, Group<m_Group>;
def miphoneos_version_min_EQ : Joined<["-"], "miphoneos-version-min=">, Group<m_Group>;
def mios_version_min_EQ : Joined<["-"], "mios-version-min=">,
  Alias<miphoneos_version_min_EQ>, HelpText<"Set iOS deployment target">;
def mios_simulator_version_min_EQ : Joined<["-"], "mios-simulator-version-min=">;
def miphonesimulator_version_min_EQ : Joined<["-"], "miphonesimulator-version-min=">, Alias<mios_simulator_version_min_EQ>;
def mkernel : Flag<["-"], "mkernel">, Group<m_Group>;
def mlinker_version_EQ : Joined<["-"], "mlinker-version=">,
  Flags<[NoXarchOption]>;
def mllvm : Separate<["-"], "mllvm">, Flags<[CC1Option,CC1AsOption,CoreOption]>,
  HelpText<"Additional arguments to forward to LLVM's option processing">;
def mmacosx_version_min_EQ : Joined<["-"], "mmacosx-version-min=">,
  Group<m_Group>, HelpText<"Set Mac OS X deployment target">;
def mmacos_version_min_EQ : Joined<["-"], "mmacos-version-min=">,
  Group<m_Group>, Alias<mmacosx_version_min_EQ>;
def mms_bitfields : Flag<["-"], "mms-bitfields">, Group<m_Group>, Flags<[CC1Option]>,
  HelpText<"Set the default structure layout to be compatible with the Microsoft compiler standard">;
def moutline : Flag<["-"], "moutline">, Group<f_clang_Group>, Flags<[CC1Option]>,
    HelpText<"Enable function outlining (AArch64 only)">;
def mno_outline : Flag<["-"], "mno-outline">, Group<f_clang_Group>, Flags<[CC1Option]>,
    HelpText<"Disable function outlining (AArch64 only)">;
def mno_ms_bitfields : Flag<["-"], "mno-ms-bitfields">, Group<m_Group>,
  HelpText<"Do not set the default structure layout to be compatible with the Microsoft compiler standard">;
def mstackrealign : Flag<["-"], "mstackrealign">, Group<m_Group>, Flags<[CC1Option]>,
  HelpText<"Force realign the stack at entry to every function">;
def mstack_alignment : Joined<["-"], "mstack-alignment=">, Group<m_Group>, Flags<[CC1Option]>,
  HelpText<"Set the stack alignment">;
def mstack_probe_size : Joined<["-"], "mstack-probe-size=">, Group<m_Group>, Flags<[CC1Option]>,
  HelpText<"Set the stack probe size">;
def mstack_arg_probe : Flag<["-"], "mstack-arg-probe">, Group<m_Group>,
  HelpText<"Enable stack probes">;
def mno_stack_arg_probe : Flag<["-"], "mno-stack-arg-probe">, Group<m_Group>, Flags<[CC1Option]>,
  HelpText<"Disable stack probes which are enabled by default">;
def mthread_model : Separate<["-"], "mthread-model">, Group<m_Group>, Flags<[CC1Option]>,
  HelpText<"The thread model to use, e.g. posix, single (posix by default)">, Values<"posix,single">;
def meabi : Separate<["-"], "meabi">, Group<m_Group>, Flags<[CC1Option]>,
  HelpText<"Set EABI type, e.g. 4, 5 or gnu (default depends on triple)">, Values<"default,4,5,gnu">,
  MarshallingInfoString<"TargetOpts->EABIVersion", "Default">,
  NormalizedValuesScope<"llvm::EABI">,
  NormalizedValues<["Default", "EABI4", "EABI5", "GNU"]>, AutoNormalizeEnum;

def mno_constant_cfstrings : Flag<["-"], "mno-constant-cfstrings">, Group<m_Group>;
def mno_global_merge : Flag<["-"], "mno-global-merge">, Group<m_Group>, Flags<[CC1Option]>,
  HelpText<"Disable merging of globals">;
def mno_pascal_strings : Flag<["-"], "mno-pascal-strings">,
  Alias<fno_pascal_strings>;
def mno_red_zone : Flag<["-"], "mno-red-zone">, Group<m_Group>;
def mno_tls_direct_seg_refs : Flag<["-"], "mno-tls-direct-seg-refs">, Group<m_Group>, Flags<[CC1Option]>,
  HelpText<"Disable direct TLS access through segment registers">;
def mno_relax_all : Flag<["-"], "mno-relax-all">, Group<m_Group>;
def mno_rtd: Flag<["-"], "mno-rtd">, Group<m_Group>;
def mno_soft_float : Flag<["-"], "mno-soft-float">, Group<m_Group>;
def mno_stackrealign : Flag<["-"], "mno-stackrealign">, Group<m_Group>;

def mretpoline : Flag<["-"], "mretpoline">, Group<m_Group>, Flags<[CoreOption,NoXarchOption]>;
def mno_retpoline : Flag<["-"], "mno-retpoline">, Group<m_Group>, Flags<[CoreOption,NoXarchOption]>;
def mspeculative_load_hardening : Flag<["-"], "mspeculative-load-hardening">,
  Group<m_Group>, Flags<[CoreOption,CC1Option]>;
def mno_speculative_load_hardening : Flag<["-"], "mno-speculative-load-hardening">,
  Group<m_Group>, Flags<[CoreOption]>;
def mlvi_hardening : Flag<["-"], "mlvi-hardening">, Group<m_Group>, Flags<[CoreOption,NoXarchOption]>,
  HelpText<"Enable all mitigations for Load Value Injection (LVI)">;
def mno_lvi_hardening : Flag<["-"], "mno-lvi-hardening">, Group<m_Group>, Flags<[CoreOption,NoXarchOption]>,
  HelpText<"Disable mitigations for Load Value Injection (LVI)">;
def mlvi_cfi : Flag<["-"], "mlvi-cfi">, Group<m_Group>, Flags<[CoreOption,NoXarchOption]>,
  HelpText<"Enable only control-flow mitigations for Load Value Injection (LVI)">;
def mno_lvi_cfi : Flag<["-"], "mno-lvi-cfi">, Group<m_Group>, Flags<[CoreOption,NoXarchOption]>,
  HelpText<"Disable control-flow mitigations for Load Value Injection (LVI)">;
def m_seses : Flag<["-"], "mseses">, Group<m_Group>, Flags<[CoreOption, NoXarchOption]>,
  HelpText<"Enable speculative execution side effect suppression (SESES). "
    "Includes LVI control flow integrity mitigations">;
def mno_seses : Flag<["-"], "mno-seses">, Group<m_Group>, Flags<[CoreOption, NoXarchOption]>,
  HelpText<"Disable speculative execution side effect suppression (SESES)">;

def mrelax : Flag<["-"], "mrelax">, Group<m_Group>,
  HelpText<"Enable linker relaxation">;
def mno_relax : Flag<["-"], "mno-relax">, Group<m_Group>,
  HelpText<"Disable linker relaxation">;
def msmall_data_limit_EQ : Joined<["-"], "msmall-data-limit=">, Group<m_Group>,
  Alias<G>,
  HelpText<"Put global and static data smaller than the limit into a special section">;
def msave_restore : Flag<["-"], "msave-restore">, Group<m_riscv_Features_Group>,
  HelpText<"Enable using library calls for save and restore">;
def mno_save_restore : Flag<["-"], "mno-save-restore">, Group<m_riscv_Features_Group>,
  HelpText<"Disable using library calls for save and restore">;
def mcmodel_EQ_medlow : Flag<["-"], "mcmodel=medlow">, Group<m_riscv_Features_Group>,
  Flags<[CC1Option]>, Alias<mcmodel_EQ>, AliasArgs<["small"]>,
  HelpText<"Equivalent to -mcmodel=small, compatible with RISC-V gcc.">;
def mcmodel_EQ_medany : Flag<["-"], "mcmodel=medany">, Group<m_riscv_Features_Group>,
  Flags<[CC1Option]>, Alias<mcmodel_EQ>, AliasArgs<["medium"]>,
  HelpText<"Equivalent to -mcmodel=medium, compatible with RISC-V gcc.">;
def menable_experimental_extensions : Flag<["-"], "menable-experimental-extensions">, Group<m_Group>,
  HelpText<"Enable use of experimental RISC-V extensions.">;

def munaligned_access : Flag<["-"], "munaligned-access">, Group<m_arm_Features_Group>,
  HelpText<"Allow memory accesses to be unaligned (AArch32/AArch64 only)">;
def mno_unaligned_access : Flag<["-"], "mno-unaligned-access">, Group<m_arm_Features_Group>,
  HelpText<"Force all memory accesses to be aligned (AArch32/AArch64 only)">;
def mstrict_align : Flag<["-"], "mstrict-align">, Alias<mno_unaligned_access>, Flags<[CC1Option,HelpHidden]>,
  HelpText<"Force all memory accesses to be aligned (same as mno-unaligned-access)">;
def mno_thumb : Flag<["-"], "mno-thumb">, Group<m_arm_Features_Group>;
def mrestrict_it: Flag<["-"], "mrestrict-it">, Group<m_arm_Features_Group>,
  HelpText<"Disallow generation of deprecated IT blocks for ARMv8. It is on by default for ARMv8 Thumb mode.">;
def mno_restrict_it: Flag<["-"], "mno-restrict-it">, Group<m_arm_Features_Group>,
  HelpText<"Allow generation of deprecated IT blocks for ARMv8. It is off by default for ARMv8 Thumb mode">;
def marm : Flag<["-"], "marm">, Alias<mno_thumb>;
def ffixed_r9 : Flag<["-"], "ffixed-r9">, Group<m_arm_Features_Group>,
  HelpText<"Reserve the r9 register (ARM only)">;
def mno_movt : Flag<["-"], "mno-movt">, Group<m_arm_Features_Group>,
  HelpText<"Disallow use of movt/movw pairs (ARM only)">;
def mcrc : Flag<["-"], "mcrc">, Group<m_Group>,
  HelpText<"Allow use of CRC instructions (ARM/Mips only)">;
def mnocrc : Flag<["-"], "mnocrc">, Group<m_arm_Features_Group>,
  HelpText<"Disallow use of CRC instructions (ARM only)">;
def mno_neg_immediates: Flag<["-"], "mno-neg-immediates">, Group<m_arm_Features_Group>,
  HelpText<"Disallow converting instructions with negative immediates to their negation or inversion.">;
def mcmse : Flag<["-"], "mcmse">, Group<m_arm_Features_Group>,
  Flags<[NoXarchOption,CC1Option]>,
  HelpText<"Allow use of CMSE (Armv8-M Security Extensions)">;
def ForceAAPCSBitfieldLoad : Flag<["-"], "faapcs-bitfield-load">, Group<m_arm_Features_Group>,
  Flags<[NoXarchOption,CC1Option]>,
  HelpText<"Follows the AAPCS standard that all volatile bit-field write generates at least one load. (ARM only).">;
def ForceNoAAPCSBitfieldWidth : Flag<["-"], "fno-aapcs-bitfield-width">, Group<m_arm_Features_Group>,
  Flags<[NoXarchOption,CC1Option]>,
  HelpText<"Do not follow the AAPCS standard requirement that volatile bit-field width is dictated by the field container type. (ARM only).">;
def AAPCSBitfieldWidth : Flag<["-"], "faapcs-bitfield-width">, Group<m_arm_Features_Group>,
  Flags<[NoXarchOption,CC1Option]>,
  HelpText<"Follow the AAPCS standard requirement stating that volatile bit-field width is dictated by the field container type. (ARM only).">;

def mgeneral_regs_only : Flag<["-"], "mgeneral-regs-only">, Group<m_aarch64_Features_Group>,
  HelpText<"Generate code which only uses the general purpose registers (AArch64 only)">;
def mfix_cortex_a53_835769 : Flag<["-"], "mfix-cortex-a53-835769">,
  Group<m_aarch64_Features_Group>,
  HelpText<"Workaround Cortex-A53 erratum 835769 (AArch64 only)">;
def mno_fix_cortex_a53_835769 : Flag<["-"], "mno-fix-cortex-a53-835769">,
  Group<m_aarch64_Features_Group>,
  HelpText<"Don't workaround Cortex-A53 erratum 835769 (AArch64 only)">;
def mmark_bti_property : Flag<["-"], "mmark-bti-property">,
  Group<m_aarch64_Features_Group>,
  HelpText<"Add .note.gnu.property with BTI to assembly files (AArch64 only)">;
foreach i = {1-31} in
  def ffixed_x#i : Flag<["-"], "ffixed-x"#i>, Group<m_Group>,
    HelpText<"Reserve the x"#i#" register (AArch64/RISC-V only)">;

foreach i = {8-15,18} in
  def fcall_saved_x#i : Flag<["-"], "fcall-saved-x"#i>, Group<m_aarch64_Features_Group>,
    HelpText<"Make the x"#i#" register call-saved (AArch64 only)">;

def msve_vector_bits_EQ : Joined<["-"], "msve-vector-bits=">,
  Group<m_aarch64_Features_Group>, Flags<[NoXarchOption,CC1Option]>,
  HelpText<"Specify the size in bits of an SVE vector register. Defaults to the"
           " vector length agnostic value of \"scalable\". (AArch64 only)">,
  Values<"128,256,512,1024,2048,scalable">;

def msign_return_address_EQ : Joined<["-"], "msign-return-address=">,
  Flags<[CC1Option]>, Group<m_Group>, Values<"none,all,non-leaf">,
  HelpText<"Select return address signing scope">;
def mbranch_protection_EQ : Joined<["-"], "mbranch-protection=">,
  HelpText<"Enforce targets of indirect branches and function returns">;

def mharden_sls_EQ : Joined<["-"], "mharden-sls=">,
  HelpText<"Select straight-line speculation hardening scope">;

def msimd128 : Flag<["-"], "msimd128">, Group<m_wasm_Features_Group>;
def munimplemented_simd128 : Flag<["-"], "munimplemented-simd128">, Group<m_wasm_Features_Group>;
def mno_unimplemented_simd128 : Flag<["-"], "mno-unimplemented-simd128">, Group<m_wasm_Features_Group>;
def mno_simd128 : Flag<["-"], "mno-simd128">, Group<m_wasm_Features_Group>;
def mnontrapping_fptoint : Flag<["-"], "mnontrapping-fptoint">, Group<m_wasm_Features_Group>;
def mno_nontrapping_fptoint : Flag<["-"], "mno-nontrapping-fptoint">, Group<m_wasm_Features_Group>;
def msign_ext : Flag<["-"], "msign-ext">, Group<m_wasm_Features_Group>;
def mno_sign_ext : Flag<["-"], "mno-sign-ext">, Group<m_wasm_Features_Group>;
def mexception_handing : Flag<["-"], "mexception-handling">, Group<m_wasm_Features_Group>;
def mno_exception_handing : Flag<["-"], "mno-exception-handling">, Group<m_wasm_Features_Group>;
def matomics : Flag<["-"], "matomics">, Group<m_wasm_Features_Group>;
def mno_atomics : Flag<["-"], "mno-atomics">, Group<m_wasm_Features_Group>;
def mbulk_memory : Flag<["-"], "mbulk-memory">, Group<m_wasm_Features_Group>;
def mno_bulk_memory : Flag<["-"], "mno-bulk-memory">, Group<m_wasm_Features_Group>;
def mmutable_globals : Flag<["-"], "mmutable-globals">, Group<m_wasm_Features_Group>;
def mno_mutable_globals : Flag<["-"], "mno-mutable-globals">, Group<m_wasm_Features_Group>;
def mmultivalue : Flag<["-"], "mmultivalue">, Group<m_wasm_Features_Group>;
def mno_multivalue : Flag<["-"], "mno-multivalue">, Group<m_wasm_Features_Group>;
def mtail_call : Flag<["-"], "mtail-call">, Group<m_wasm_Features_Group>;
def mno_tail_call : Flag<["-"], "mno-tail-call">, Group<m_wasm_Features_Group>;
def mreference_types : Flag<["-"], "mreference-types">, Group<m_wasm_Features_Group>;
def mno_reference_types : Flag<["-"], "mno-reference-types">, Group<m_wasm_Features_Group>;
def mexec_model_EQ : Joined<["-"], "mexec-model=">, Group<m_wasm_Features_Driver_Group>,
                     Values<"command,reactor">,
                     HelpText<"Execution model (WebAssembly only)">;

def mcode_object_version_EQ : Joined<["-"], "mcode-object-version=">, Group<m_Group>,
  HelpText<"Specify code object ABI version. Defaults to 3. (AMDGPU only)">,
  MetaVarName<"<version>">, Values<"2,3,4">;

def mcode_object_v3_legacy : Flag<["-"], "mcode-object-v3">, Group<m_Group>,
  HelpText<"Legacy option to specify code object ABI V2 (-mnocode-object-v3) or V3 (-mcode-object-v3) (AMDGPU only)">;
def mno_code_object_v3_legacy : Flag<["-"], "mno-code-object-v3">, Group<m_Group>;

def mcumode : Flag<["-"], "mcumode">, Group<m_amdgpu_Features_Group>,
  HelpText<"Specify CU (-mcumode) or WGP (-mno-cumode) wavefront execution mode (AMDGPU only)">;
def mno_cumode : Flag<["-"], "mno-cumode">, Group<m_amdgpu_Features_Group>;

def mwavefrontsize64 : Flag<["-"], "mwavefrontsize64">, Group<m_Group>,
  HelpText<"Specify wavefront size 64 mode (AMDGPU only)">;
def mno_wavefrontsize64 : Flag<["-"], "mno-wavefrontsize64">, Group<m_Group>,
  HelpText<"Specify wavefront size 32 mode (AMDGPU only)">;

def munsafe_fp_atomics : Flag<["-"], "munsafe-fp-atomics">, Group<m_Group>,
  HelpText<"Enable unsafe floating point atomic instructions (AMDGPU only)">,
  Flags<[CC1Option]>;
def mno_unsafe_fp_atomics : Flag<["-"], "mno-unsafe-fp-atomics">, Group<m_Group>;

def faltivec : Flag<["-"], "faltivec">, Group<f_Group>, Flags<[NoXarchOption]>;
def fno_altivec : Flag<["-"], "fno-altivec">, Group<f_Group>, Flags<[NoXarchOption]>;
def maltivec : Flag<["-"], "maltivec">, Group<m_ppc_Features_Group>;
def mno_altivec : Flag<["-"], "mno-altivec">, Group<m_ppc_Features_Group>;
def mpcrel: Flag<["-"], "mpcrel">, Group<m_ppc_Features_Group>;
def mno_pcrel: Flag<["-"], "mno-pcrel">, Group<m_ppc_Features_Group>;
def mspe : Flag<["-"], "mspe">, Group<m_ppc_Features_Group>;
def mno_spe : Flag<["-"], "mno-spe">, Group<m_ppc_Features_Group>;
def mabi_EQ_vec_extabi : Flag<["-"], "mabi=vec-extabi">, Group<m_Group>, Flags<[CC1Option]>,
  HelpText<"Enable the extended Altivec ABI on AIX (AIX only). Uses volatile and nonvolatile vector registers">;
def mabi_EQ_vec_default : Flag<["-"], "mabi=vec-default">, Group<m_Group>, Flags<[CC1Option]>,
  HelpText<"Enable the default Altivec ABI on AIX (AIX only). Uses only volatile vector registers.">;
def mvsx : Flag<["-"], "mvsx">, Group<m_ppc_Features_Group>;
def mno_vsx : Flag<["-"], "mno-vsx">, Group<m_ppc_Features_Group>;
def msecure_plt : Flag<["-"], "msecure-plt">, Group<m_ppc_Features_Group>;
def mpower8_vector : Flag<["-"], "mpower8-vector">,
    Group<m_ppc_Features_Group>;
def mno_power8_vector : Flag<["-"], "mno-power8-vector">,
    Group<m_ppc_Features_Group>;
def mpower9_vector : Flag<["-"], "mpower9-vector">,
    Group<m_ppc_Features_Group>;
def mno_power9_vector : Flag<["-"], "mno-power9-vector">,
    Group<m_ppc_Features_Group>;
def mpower10_vector : Flag<["-"], "mpower10-vector">,
    Group<m_ppc_Features_Group>;
def mno_power10_vector : Flag<["-"], "mno-power10-vector">,
    Group<m_ppc_Features_Group>;
def mpower8_crypto : Flag<["-"], "mcrypto">,
    Group<m_ppc_Features_Group>;
def mnopower8_crypto : Flag<["-"], "mno-crypto">,
    Group<m_ppc_Features_Group>;
def mdirect_move : Flag<["-"], "mdirect-move">,
    Group<m_ppc_Features_Group>;
def mnodirect_move : Flag<["-"], "mno-direct-move">,
    Group<m_ppc_Features_Group>;
def mpaired_vector_memops: Flag<["-"], "mpaired-vector-memops">,
    Group<m_ppc_Features_Group>;
def mnopaired_vector_memops: Flag<["-"], "mno-paired-vector-memops">,
    Group<m_ppc_Features_Group>;
def mhtm : Flag<["-"], "mhtm">, Group<m_ppc_Features_Group>;
def mno_htm : Flag<["-"], "mno-htm">, Group<m_ppc_Features_Group>;
def mfprnd : Flag<["-"], "mfprnd">, Group<m_ppc_Features_Group>;
def mno_fprnd : Flag<["-"], "mno-fprnd">, Group<m_ppc_Features_Group>;
def mcmpb : Flag<["-"], "mcmpb">, Group<m_ppc_Features_Group>;
def mno_cmpb : Flag<["-"], "mno-cmpb">, Group<m_ppc_Features_Group>;
def misel : Flag<["-"], "misel">, Group<m_ppc_Features_Group>;
def mno_isel : Flag<["-"], "mno-isel">, Group<m_ppc_Features_Group>;
def mmfocrf : Flag<["-"], "mmfocrf">, Group<m_ppc_Features_Group>;
def mmfcrf : Flag<["-"], "mmfcrf">, Alias<mmfocrf>;
def mno_mfocrf : Flag<["-"], "mno-mfocrf">, Group<m_ppc_Features_Group>;
def mno_mfcrf : Flag<["-"], "mno-mfcrf">, Alias<mno_mfocrf>;
def mpopcntd : Flag<["-"], "mpopcntd">, Group<m_ppc_Features_Group>;
def mno_popcntd : Flag<["-"], "mno-popcntd">, Group<m_ppc_Features_Group>;
def mcrbits : Flag<["-"], "mcrbits">, Group<m_ppc_Features_Group>;
def mno_crbits : Flag<["-"], "mno-crbits">, Group<m_ppc_Features_Group>;
def minvariant_function_descriptors :
  Flag<["-"], "minvariant-function-descriptors">, Group<m_ppc_Features_Group>;
def mno_invariant_function_descriptors :
  Flag<["-"], "mno-invariant-function-descriptors">,
  Group<m_ppc_Features_Group>;
def mfloat128: Flag<["-"], "mfloat128">,
    Group<m_ppc_Features_Group>;
def mno_float128 : Flag<["-"], "mno-float128">,
    Group<m_ppc_Features_Group>;
def mlongcall: Flag<["-"], "mlongcall">,
    Group<m_ppc_Features_Group>;
def mno_longcall : Flag<["-"], "mno-longcall">,
    Group<m_ppc_Features_Group>;
def mmma: Flag<["-"], "mmma">, Group<m_ppc_Features_Group>;
def mno_mma: Flag<["-"], "mno-mma">, Group<m_ppc_Features_Group>;
def maix_struct_return : Flag<["-"], "maix-struct-return">,
  Group<m_Group>, Flags<[CC1Option]>,
  HelpText<"Return all structs in memory (PPC32 only)">;
def msvr4_struct_return : Flag<["-"], "msvr4-struct-return">,
  Group<m_Group>, Flags<[CC1Option]>,
  HelpText<"Return small structs in registers (PPC32 only)">;

def mvx : Flag<["-"], "mvx">, Group<m_Group>;
def mno_vx : Flag<["-"], "mno-vx">, Group<m_Group>;

defm zvector : OptInFFlag<"zvector", "Enable System z vector language extension">;
def mzvector : Flag<["-"], "mzvector">, Alias<fzvector>;
def mno_zvector : Flag<["-"], "mno-zvector">, Alias<fno_zvector>;

def mignore_xcoff_visibility : Flag<["-"], "mignore-xcoff-visibility">, Group<m_Group>,
HelpText<"Not emit the visibility attribute for asm in AIX OS or give all symbols 'unspecified' visibility in XCOFF object file">,
  Flags<[CC1Option]>;
def mbackchain : Flag<["-"], "mbackchain">, Group<m_Group>, Flags<[NoXarchOption,CC1Option]>,
  HelpText<"Link stack frames through backchain on System Z">;
def mno_backchain : Flag<["-"], "mno-backchain">, Group<m_Group>, Flags<[NoXarchOption,CC1Option]>;

def mno_warn_nonportable_cfstrings : Flag<["-"], "mno-warn-nonportable-cfstrings">, Group<m_Group>;
def mno_omit_leaf_frame_pointer : Flag<["-"], "mno-omit-leaf-frame-pointer">, Group<m_Group>;
def momit_leaf_frame_pointer : Flag<["-"], "momit-leaf-frame-pointer">, Group<m_Group>,
  HelpText<"Omit frame pointer setup for leaf functions">;
def moslib_EQ : Joined<["-"], "moslib=">, Group<m_Group>;
def mpascal_strings : Flag<["-"], "mpascal-strings">, Alias<fpascal_strings>;
def mred_zone : Flag<["-"], "mred-zone">, Group<m_Group>;
def mtls_direct_seg_refs : Flag<["-"], "mtls-direct-seg-refs">, Group<m_Group>,
  HelpText<"Enable direct TLS access through segment registers (default)">;
def mregparm_EQ : Joined<["-"], "mregparm=">, Group<m_Group>;
def mrelax_all : Flag<["-"], "mrelax-all">, Group<m_Group>, Flags<[CC1Option,CC1AsOption]>,
  HelpText<"(integrated-as) Relax all machine instructions">;
def mincremental_linker_compatible : Flag<["-"], "mincremental-linker-compatible">, Group<m_Group>,
  Flags<[CC1Option,CC1AsOption]>,
  HelpText<"(integrated-as) Emit an object file which can be used with an incremental linker">;
def mno_incremental_linker_compatible : Flag<["-"], "mno-incremental-linker-compatible">, Group<m_Group>,
  HelpText<"(integrated-as) Emit an object file which cannot be used with an incremental linker">;
def mrtd : Flag<["-"], "mrtd">, Group<m_Group>, Flags<[CC1Option]>,
  HelpText<"Make StdCall calling convention the default">;
def msmall_data_threshold_EQ : Joined <["-"], "msmall-data-threshold=">,
  Group<m_Group>, Alias<G>;
def msoft_float : Flag<["-"], "msoft-float">, Group<m_Group>, Flags<[CC1Option]>,
  HelpText<"Use software floating point">;
def moutline_atomics : Flag<["-"], "moutline-atomics">, Group<f_clang_Group>, Flags<[CC1Option]>,
  HelpText<"Generate local calls to out-of-line atomic operations">;
def mno_outline_atomics : Flag<["-"], "mno-outline-atomics">, Group<f_clang_Group>, Flags<[CC1Option]>,
  HelpText<"Don't generate local calls to out-of-line atomic operations">;
def mno_implicit_float : Flag<["-"], "mno-implicit-float">, Group<m_Group>,
  HelpText<"Don't generate implicit floating point instructions">;
def mimplicit_float : Flag<["-"], "mimplicit-float">, Group<m_Group>;
def mrecip : Flag<["-"], "mrecip">, Group<m_Group>;
def mrecip_EQ : CommaJoined<["-"], "mrecip=">, Group<m_Group>, Flags<[CC1Option]>;
def mprefer_vector_width_EQ : Joined<["-"], "mprefer-vector-width=">, Group<m_Group>, Flags<[CC1Option]>,
  HelpText<"Specifies preferred vector width for auto-vectorization. Defaults to 'none' which allows target specific decisions.">;
def mstack_protector_guard_EQ : Joined<["-"], "mstack-protector-guard=">, Group<m_Group>, Flags<[CC1Option]>,
  HelpText<"Use the given guard (global, tls) for addressing the stack-protector guard">;
def mstack_protector_guard_offset_EQ : Joined<["-"], "mstack-protector-guard-offset=">, Group<m_Group>, Flags<[CC1Option]>,
  HelpText<"Use the given offset for addressing the stack-protector guard">;
def mstack_protector_guard_reg_EQ : Joined<["-"], "mstack-protector-guard-reg=">, Group<m_Group>, Flags<[CC1Option]>,
  HelpText<"Use the given reg for addressing the stack-protector guard">;
def mpie_copy_relocations : Flag<["-"], "mpie-copy-relocations">, Group<m_Group>,
  Flags<[CC1Option]>,
  HelpText<"Use copy relocations support for PIE builds">;
def mno_pie_copy_relocations : Flag<["-"], "mno-pie-copy-relocations">, Group<m_Group>;
def mfentry : Flag<["-"], "mfentry">, HelpText<"Insert calls to fentry at function entry (x86/SystemZ only)">,
  Flags<[CC1Option]>, Group<m_Group>;
def mnop_mcount : Flag<["-"], "mnop-mcount">, HelpText<"Generate mcount/__fentry__ calls as nops. To activate they need to be patched in.">,
  Flags<[CC1Option]>, Group<m_Group>;
def mrecord_mcount : Flag<["-"], "mrecord-mcount">, HelpText<"Generate a __mcount_loc section entry for each __fentry__ call.">,
  Flags<[CC1Option]>, Group<m_Group>;
def mpacked_stack : Flag<["-"], "mpacked-stack">, HelpText<"Use packed stack layout (SystemZ only).">,
  Flags<[CC1Option]>, Group<m_Group>;
def mno_packed_stack : Flag<["-"], "mno-packed-stack">, Flags<[CC1Option]>, Group<m_Group>;
def mips16 : Flag<["-"], "mips16">, Group<m_mips_Features_Group>;
def mno_mips16 : Flag<["-"], "mno-mips16">, Group<m_mips_Features_Group>;
def mmicromips : Flag<["-"], "mmicromips">, Group<m_mips_Features_Group>;
def mno_micromips : Flag<["-"], "mno-micromips">, Group<m_mips_Features_Group>;
def mxgot : Flag<["-"], "mxgot">, Group<m_mips_Features_Group>;
def mno_xgot : Flag<["-"], "mno-xgot">, Group<m_mips_Features_Group>;
def mldc1_sdc1 : Flag<["-"], "mldc1-sdc1">, Group<m_mips_Features_Group>;
def mno_ldc1_sdc1 : Flag<["-"], "mno-ldc1-sdc1">, Group<m_mips_Features_Group>;
def mcheck_zero_division : Flag<["-"], "mcheck-zero-division">,
                           Group<m_mips_Features_Group>;
def mno_check_zero_division : Flag<["-"], "mno-check-zero-division">,
                              Group<m_mips_Features_Group>;
def mcompact_branches_EQ : Joined<["-"], "mcompact-branches=">,
                           Group<m_mips_Features_Group>;
def mbranch_likely : Flag<["-"], "mbranch-likely">, Group<m_Group>,
  IgnoredGCCCompat;
def mno_branch_likely : Flag<["-"], "mno-branch-likely">, Group<m_Group>,
  IgnoredGCCCompat;
def mindirect_jump_EQ : Joined<["-"], "mindirect-jump=">,
  Group<m_mips_Features_Group>,
  HelpText<"Change indirect jump instructions to inhibit speculation">;
def mdsp : Flag<["-"], "mdsp">, Group<m_mips_Features_Group>;
def mno_dsp : Flag<["-"], "mno-dsp">, Group<m_mips_Features_Group>;
def mdspr2 : Flag<["-"], "mdspr2">, Group<m_mips_Features_Group>;
def mno_dspr2 : Flag<["-"], "mno-dspr2">, Group<m_mips_Features_Group>;
def msingle_float : Flag<["-"], "msingle-float">, Group<m_mips_Features_Group>;
def mdouble_float : Flag<["-"], "mdouble-float">, Group<m_mips_Features_Group>;
def mmadd4 : Flag<["-"], "mmadd4">, Group<m_mips_Features_Group>,
  HelpText<"Enable the generation of 4-operand madd.s, madd.d and related instructions.">;
def mno_madd4 : Flag<["-"], "mno-madd4">, Group<m_mips_Features_Group>,
  HelpText<"Disable the generation of 4-operand madd.s, madd.d and related instructions.">;
def mmsa : Flag<["-"], "mmsa">, Group<m_mips_Features_Group>,
  HelpText<"Enable MSA ASE (MIPS only)">;
def mno_msa : Flag<["-"], "mno-msa">, Group<m_mips_Features_Group>,
  HelpText<"Disable MSA ASE (MIPS only)">;
def mmt : Flag<["-"], "mmt">, Group<m_mips_Features_Group>,
  HelpText<"Enable MT ASE (MIPS only)">;
def mno_mt : Flag<["-"], "mno-mt">, Group<m_mips_Features_Group>,
  HelpText<"Disable MT ASE (MIPS only)">;
def mfp64 : Flag<["-"], "mfp64">, Group<m_mips_Features_Group>,
  HelpText<"Use 64-bit floating point registers (MIPS only)">;
def mfp32 : Flag<["-"], "mfp32">, Group<m_mips_Features_Group>,
  HelpText<"Use 32-bit floating point registers (MIPS only)">;
def mgpopt : Flag<["-"], "mgpopt">, Group<m_mips_Features_Group>,
  HelpText<"Use GP relative accesses for symbols known to be in a small"
           " data section (MIPS)">;
def mno_gpopt : Flag<["-"], "mno-gpopt">, Group<m_mips_Features_Group>,
  HelpText<"Do not use GP relative accesses for symbols known to be in a small"
           " data section (MIPS)">;
def mlocal_sdata : Flag<["-"], "mlocal-sdata">,
  Group<m_mips_Features_Group>,
  HelpText<"Extend the -G behaviour to object local data (MIPS)">;
def mno_local_sdata : Flag<["-"], "mno-local-sdata">,
  Group<m_mips_Features_Group>,
  HelpText<"Do not extend the -G behaviour to object local data (MIPS)">;
def mextern_sdata : Flag<["-"], "mextern-sdata">,
  Group<m_mips_Features_Group>,
  HelpText<"Assume that externally defined data is in the small data if it"
           " meets the -G <size> threshold (MIPS)">;
def mno_extern_sdata : Flag<["-"], "mno-extern-sdata">,
  Group<m_mips_Features_Group>,
  HelpText<"Do not assume that externally defined data is in the small data if"
           " it meets the -G <size> threshold (MIPS)">;
def membedded_data : Flag<["-"], "membedded-data">,
  Group<m_mips_Features_Group>,
  HelpText<"Place constants in the .rodata section instead of the .sdata "
           "section even if they meet the -G <size> threshold (MIPS)">;
def mno_embedded_data : Flag<["-"], "mno-embedded-data">,
  Group<m_mips_Features_Group>,
  HelpText<"Do not place constants in the .rodata section instead of the "
           ".sdata if they meet the -G <size> threshold (MIPS)">;
def mnan_EQ : Joined<["-"], "mnan=">, Group<m_mips_Features_Group>;
def mabs_EQ : Joined<["-"], "mabs=">, Group<m_mips_Features_Group>;
def mabicalls : Flag<["-"], "mabicalls">, Group<m_mips_Features_Group>,
  HelpText<"Enable SVR4-style position-independent code (Mips only)">;
def mno_abicalls : Flag<["-"], "mno-abicalls">, Group<m_mips_Features_Group>,
  HelpText<"Disable SVR4-style position-independent code (Mips only)">;
def mno_crc : Flag<["-"], "mno-crc">, Group<m_mips_Features_Group>,
  HelpText<"Disallow use of CRC instructions (Mips only)">;
def mvirt : Flag<["-"], "mvirt">, Group<m_mips_Features_Group>;
def mno_virt : Flag<["-"], "mno-virt">, Group<m_mips_Features_Group>;
def mginv : Flag<["-"], "mginv">, Group<m_mips_Features_Group>;
def mno_ginv : Flag<["-"], "mno-ginv">, Group<m_mips_Features_Group>;
def mips1 : Flag<["-"], "mips1">,
  Alias<march_EQ>, AliasArgs<["mips1"]>, Group<m_mips_Features_Group>,
  HelpText<"Equivalent to -march=mips1">, Flags<[HelpHidden]>;
def mips2 : Flag<["-"], "mips2">,
  Alias<march_EQ>, AliasArgs<["mips2"]>, Group<m_mips_Features_Group>,
  HelpText<"Equivalent to -march=mips2">, Flags<[HelpHidden]>;
def mips3 : Flag<["-"], "mips3">,
  Alias<march_EQ>, AliasArgs<["mips3"]>, Group<m_mips_Features_Group>,
  HelpText<"Equivalent to -march=mips3">, Flags<[HelpHidden]>;
def mips4 : Flag<["-"], "mips4">,
  Alias<march_EQ>, AliasArgs<["mips4"]>, Group<m_mips_Features_Group>,
  HelpText<"Equivalent to -march=mips4">, Flags<[HelpHidden]>;
def mips5 : Flag<["-"], "mips5">,
  Alias<march_EQ>, AliasArgs<["mips5"]>, Group<m_mips_Features_Group>,
  HelpText<"Equivalent to -march=mips5">, Flags<[HelpHidden]>;
def mips32 : Flag<["-"], "mips32">,
  Alias<march_EQ>, AliasArgs<["mips32"]>, Group<m_mips_Features_Group>,
  HelpText<"Equivalent to -march=mips32">, Flags<[HelpHidden]>;
def mips32r2 : Flag<["-"], "mips32r2">,
  Alias<march_EQ>, AliasArgs<["mips32r2"]>, Group<m_mips_Features_Group>,
  HelpText<"Equivalent to -march=mips32r2">, Flags<[HelpHidden]>;
def mips32r3 : Flag<["-"], "mips32r3">,
  Alias<march_EQ>, AliasArgs<["mips32r3"]>, Group<m_mips_Features_Group>,
  HelpText<"Equivalent to -march=mips32r3">, Flags<[HelpHidden]>;
def mips32r5 : Flag<["-"], "mips32r5">,
  Alias<march_EQ>, AliasArgs<["mips32r5"]>, Group<m_mips_Features_Group>,
  HelpText<"Equivalent to -march=mips32r5">, Flags<[HelpHidden]>;
def mips32r6 : Flag<["-"], "mips32r6">,
  Alias<march_EQ>, AliasArgs<["mips32r6"]>, Group<m_mips_Features_Group>,
  HelpText<"Equivalent to -march=mips32r6">, Flags<[HelpHidden]>;
def mips64 : Flag<["-"], "mips64">,
  Alias<march_EQ>, AliasArgs<["mips64"]>, Group<m_mips_Features_Group>,
  HelpText<"Equivalent to -march=mips64">, Flags<[HelpHidden]>;
def mips64r2 : Flag<["-"], "mips64r2">,
  Alias<march_EQ>, AliasArgs<["mips64r2"]>, Group<m_mips_Features_Group>,
  HelpText<"Equivalent to -march=mips64r2">, Flags<[HelpHidden]>;
def mips64r3 : Flag<["-"], "mips64r3">,
  Alias<march_EQ>, AliasArgs<["mips64r3"]>, Group<m_mips_Features_Group>,
  HelpText<"Equivalent to -march=mips64r3">, Flags<[HelpHidden]>;
def mips64r5 : Flag<["-"], "mips64r5">,
  Alias<march_EQ>, AliasArgs<["mips64r5"]>, Group<m_mips_Features_Group>,
  HelpText<"Equivalent to -march=mips64r5">, Flags<[HelpHidden]>;
def mips64r6 : Flag<["-"], "mips64r6">,
  Alias<march_EQ>, AliasArgs<["mips64r6"]>, Group<m_mips_Features_Group>,
  HelpText<"Equivalent to -march=mips64r6">, Flags<[HelpHidden]>;
def mfpxx : Flag<["-"], "mfpxx">, Group<m_mips_Features_Group>,
  HelpText<"Avoid FPU mode dependent operations when used with the O32 ABI">,
  Flags<[HelpHidden]>;
def modd_spreg : Flag<["-"], "modd-spreg">, Group<m_mips_Features_Group>,
  HelpText<"Enable odd single-precision floating point registers">,
  Flags<[HelpHidden]>;
def mno_odd_spreg : Flag<["-"], "mno-odd-spreg">, Group<m_mips_Features_Group>,
  HelpText<"Disable odd single-precision floating point registers">,
  Flags<[HelpHidden]>;
def mrelax_pic_calls : Flag<["-"], "mrelax-pic-calls">,
  Group<m_mips_Features_Group>,
  HelpText<"Produce relaxation hints for linkers to try optimizing PIC "
           "call sequences into direct calls (MIPS only)">, Flags<[HelpHidden]>;
def mno_relax_pic_calls : Flag<["-"], "mno-relax-pic-calls">,
  Group<m_mips_Features_Group>,
  HelpText<"Do not produce relaxation hints for linkers to try optimizing PIC "
           "call sequences into direct calls (MIPS only)">, Flags<[HelpHidden]>;
def mglibc : Flag<["-"], "mglibc">, Group<m_libc_Group>, Flags<[HelpHidden]>;
def muclibc : Flag<["-"], "muclibc">, Group<m_libc_Group>, Flags<[HelpHidden]>;
def module_file_info : Flag<["-"], "module-file-info">, Flags<[NoXarchOption,CC1Option]>, Group<Action_Group>,
  HelpText<"Provide information about a particular module file">;
def mthumb : Flag<["-"], "mthumb">, Group<m_Group>;
def mtune_EQ : Joined<["-"], "mtune=">, Group<m_Group>,
  HelpText<"Only supported on X86 and RISC-V. Otherwise accepted for compatibility with GCC.">;
def multi__module : Flag<["-"], "multi_module">;
def multiply__defined__unused : Separate<["-"], "multiply_defined_unused">;
def multiply__defined : Separate<["-"], "multiply_defined">;
def mwarn_nonportable_cfstrings : Flag<["-"], "mwarn-nonportable-cfstrings">, Group<m_Group>;
#if INTEL_CUSTOMIZATION
def ansi_alias : Flag<["-"], "ansi-alias">, Alias<fstrict_aliasing>,
  HelpText<"enable use of ANSI aliasing rules optimizations"
           " user asserts that the program adheres to these rules">;
def no_ansi_alias : Flag<["-"], "no-ansi-alias">, Alias<fno_strict_aliasing>,
  HelpText<"disable use of ANSI aliasing rules optimizations">;
#endif //INTEL_CUSTOMIZATION
def no_canonical_prefixes : Flag<["-"], "no-canonical-prefixes">, Flags<[HelpHidden, CoreOption]>,
  HelpText<"Use relative instead of canonical paths">;
def no_cpp_precomp : Flag<["-"], "no-cpp-precomp">, Group<clang_ignored_f_Group>;
def no_integrated_cpp : Flag<["-", "--"], "no-integrated-cpp">, Flags<[NoXarchOption]>;
def no_pedantic : Flag<["-", "--"], "no-pedantic">, Group<pedantic_Group>;
def no__dead__strip__inits__and__terms : Flag<["-"], "no_dead_strip_inits_and_terms">;
def nobuiltininc : Flag<["-"], "nobuiltininc">, Flags<[CC1Option, CoreOption]>,
  HelpText<"Disable builtin #include directories">,
  MarshallingInfoFlag<"HeaderSearchOpts->UseBuiltinIncludes", "true">, IsNegative;
def nogpuinc : Flag<["-"], "nogpuinc">, HelpText<"Do not add include paths for CUDA/HIP and"
  " do not include the default CUDA/HIP wrapper headers">;
def : Flag<["-"], "nocudainc">, Alias<nogpuinc>;
#if INTEL_CUSTOMIZATION
def nogpulib : Flag<["-"], "nogpulib">, Flags<[DpcppUnsupported]>,
  HelpText<"Do not link device library for CUDA/HIP device compilation">;
#endif // INTEL_CUSTOMIZATION
def : Flag<["-"], "nocudalib">, Alias<nogpulib>;
def nodefaultlibs : Flag<["-"], "nodefaultlibs">;
def nofixprebinding : Flag<["-"], "nofixprebinding">;
def nolibc : Flag<["-"], "nolibc">;
def nomultidefs : Flag<["-"], "nomultidefs">;
def nopie : Flag<["-"], "nopie">;
def no_pie : Flag<["-"], "no-pie">, Alias<nopie>;
def noprebind : Flag<["-"], "noprebind">;
def noprofilelib : Flag<["-"], "noprofilelib">;
def noseglinkedit : Flag<["-"], "noseglinkedit">;
def nostartfiles : Flag<["-"], "nostartfiles">, Group<Link_Group>;
def nostdinc : Flag<["-"], "nostdinc">, Flags<[CoreOption]>;
def nostdlibinc : Flag<["-"], "nostdlibinc">;
def nostdincxx : Flag<["-"], "nostdinc++">, Flags<[CC1Option]>,
  HelpText<"Disable standard #include directories for the C++ standard library">,
  MarshallingInfoFlag<"HeaderSearchOpts->UseStandardCXXIncludes", "true">, IsNegative;
def nostdlib : Flag<["-"], "nostdlib">, Group<Link_Group>;
def nostdlibxx : Flag<["-"], "nostdlib++">;
def nolibsycl : Flag<["-"], "nolibsycl">, Flags<[NoXarchOption, CoreOption]>,
  HelpText<"Do not link SYCL runtime library">;
def object : Flag<["-"], "object">;
def o : JoinedOrSeparate<["-"], "o">, Flags<[NoXarchOption, RenderAsInput,
  CC1Option, CC1AsOption, FC1Option, FlangOption]>,
  HelpText<"Write output to <file>">, MetaVarName<"<file>">,
  MarshallingInfoString<"FrontendOpts.OutputFile">;
#if INTEL_CUSTOMIZATION
def pc : Joined<["-"], "pc">, Flags<[NoXarchOption]>;
def : Joined<["-"], "pc=">, Alias<pc>, HelpText<"Initialize X87 floating "
  "point precision to single, double or double extendedSet FPU precision. "
  "Valid values of 32, 64 and 80">;
def parallel_source_info_EQ : Joined<["-"], "parallel-source-info=">,
  Values<"0,1,2">, Flags<[NoXarchOption]>, HelpText<"Emit source location "
  "information for parallel code generation with OpenMP and "
  "auto-parallelization.">;
def : Flag<["-"], "parallel-source-info">, Alias<parallel_source_info_EQ>,
  AliasArgs<["1"]>;
def : Flag<["-"], "no-parallel-source-info">, Alias<parallel_source_info_EQ>,
  AliasArgs<["0"]>, HelpText<"Disable emission of source location information "
  "for parallel code generation.">;
#endif // INTEL_CUSTOMIZATION
def pagezero__size : JoinedOrSeparate<["-"], "pagezero_size">;
def pass_exit_codes : Flag<["-", "--"], "pass-exit-codes">, Flags<[Unsupported]>;
def pedantic_errors : Flag<["-", "--"], "pedantic-errors">, Group<pedantic_Group>, Flags<[CC1Option]>;
def pedantic : Flag<["-", "--"], "pedantic">, Group<pedantic_Group>, Flags<[CC1Option]>;
def pg : Flag<["-"], "pg">, HelpText<"Enable mcount instrumentation">, Flags<[CC1Option]>;
def pipe : Flag<["-", "--"], "pipe">,
  HelpText<"Use pipes between commands, when possible">;
def prebind__all__twolevel__modules : Flag<["-"], "prebind_all_twolevel_modules">;
def prebind : Flag<["-"], "prebind">;
def preload : Flag<["-"], "preload">;
def print_file_name_EQ : Joined<["-", "--"], "print-file-name=">,
  HelpText<"Print the full library path of <file>">, MetaVarName<"<file>">;
def print_ivar_layout : Flag<["-"], "print-ivar-layout">, Flags<[CC1Option]>,
  HelpText<"Enable Objective-C Ivar layout bitmap print trace">;
def print_libgcc_file_name : Flag<["-", "--"], "print-libgcc-file-name">,
  HelpText<"Print the library path for the currently used compiler runtime "
           "library (\"libgcc.a\" or \"libclang_rt.builtins.*.a\")">;
def print_multi_directory : Flag<["-", "--"], "print-multi-directory">;
def print_multi_lib : Flag<["-", "--"], "print-multi-lib">;
def print_multi_os_directory : Flag<["-", "--"], "print-multi-os-directory">,
  Flags<[Unsupported]>;
def print_target_triple : Flag<["-", "--"], "print-target-triple">,
  HelpText<"Print the normalized target triple">;
def print_effective_triple : Flag<["-", "--"], "print-effective-triple">,
  HelpText<"Print the effective target triple">;
def print_prog_name_EQ : Joined<["-", "--"], "print-prog-name=">,
  HelpText<"Print the full program path of <name>">, MetaVarName<"<name>">;
def print_resource_dir : Flag<["-", "--"], "print-resource-dir">,
  HelpText<"Print the resource directory pathname">;
def print_search_dirs : Flag<["-", "--"], "print-search-dirs">,
  HelpText<"Print the paths used for finding libraries and programs">;
def print_targets : Flag<["-", "--"], "print-targets">,
  HelpText<"Print the registered targets">;
def private__bundle : Flag<["-"], "private_bundle">;
def pthreads : Flag<["-"], "pthreads">;
def pthread : Flag<["-"], "pthread">, Flags<[CC1Option]>,
  HelpText<"Support POSIX threads in generated code">;
def no_pthread : Flag<["-"], "no-pthread">, Flags<[CC1Option]>;
def p : Flag<["-"], "p">;
def pie : Flag<["-"], "pie">, Group<Link_Group>;
def static_pie : Flag<["-"], "static-pie">, Group<Link_Group>;
def read__only__relocs : Separate<["-"], "read_only_relocs">;
def remap : Flag<["-"], "remap">;
def rewrite_objc : Flag<["-"], "rewrite-objc">, Flags<[NoXarchOption,CC1Option]>,
  HelpText<"Rewrite Objective-C source to C++">, Group<Action_Group>;
def rewrite_legacy_objc : Flag<["-"], "rewrite-legacy-objc">, Flags<[NoXarchOption]>,
  HelpText<"Rewrite Legacy Objective-C source to C++">;
def rdynamic : Flag<["-"], "rdynamic">, Group<Link_Group>;
def resource_dir : Separate<["-"], "resource-dir">,
  Flags<[NoXarchOption, CC1Option, CoreOption, HelpHidden]>,
  HelpText<"The directory which holds the compiler resource files">,
  MarshallingInfoString<"HeaderSearchOpts->ResourceDir">;
def resource_dir_EQ : Joined<["-"], "resource-dir=">, Flags<[NoXarchOption, CoreOption]>,
  Alias<resource_dir>;
def rpath : Separate<["-"], "rpath">, Flags<[LinkerInput]>, Group<Link_Group>;
def rtlib_EQ : Joined<["-", "--"], "rtlib=">,
  HelpText<"Compiler runtime library to use">;
def frtlib_add_rpath: Flag<["-"], "frtlib-add-rpath">, Flags<[NoArgumentUnused]>,
  HelpText<"Add -rpath with architecture-specific resource directory to the linker flags">;
def fno_rtlib_add_rpath: Flag<["-"], "fno-rtlib-add-rpath">, Flags<[NoArgumentUnused]>,
  HelpText<"Do not add -rpath with architecture-specific resource directory to the linker flags">;
def r : Flag<["-"], "r">, Flags<[LinkerInput,NoArgumentUnused]>,
        Group<Link_Group>;
#if INTEL_CUSTOMIZATION
def regcall : Flag<["-"], "regcall">,
  HelpText<"Set __regcall as a default calling convention">;
#endif // INTEL_CUSTOMIZATION
def save_temps_EQ : Joined<["-", "--"], "save-temps=">, Flags<[CC1Option, NoXarchOption]>,
  HelpText<"Save intermediate compilation results.">;
def save_temps : Flag<["-", "--"], "save-temps">, Flags<[NoXarchOption]>,
  Alias<save_temps_EQ>, AliasArgs<["cwd"]>,
  HelpText<"Save intermediate compilation results">;
def save_stats_EQ : Joined<["-", "--"], "save-stats=">, Flags<[NoXarchOption]>,
  HelpText<"Save llvm statistics.">;
def save_stats : Flag<["-", "--"], "save-stats">, Flags<[NoXarchOption]>,
  Alias<save_stats_EQ>, AliasArgs<["cwd"]>,
  HelpText<"Save llvm statistics.">;
def via_file_asm : Flag<["-", "--"], "via-file-asm">, InternalDebugOpt,
  HelpText<"Write assembly to file for input to assemble jobs">;
def sectalign : MultiArg<["-"], "sectalign", 3>;
def sectcreate : MultiArg<["-"], "sectcreate", 3>;
def sectobjectsymbols : MultiArg<["-"], "sectobjectsymbols", 2>;
def sectorder : MultiArg<["-"], "sectorder", 3>;
def seg1addr : JoinedOrSeparate<["-"], "seg1addr">;
def seg__addr__table__filename : Separate<["-"], "seg_addr_table_filename">;
def seg__addr__table : Separate<["-"], "seg_addr_table">;
def segaddr : MultiArg<["-"], "segaddr", 2>;
def segcreate : MultiArg<["-"], "segcreate", 3>;
def seglinkedit : Flag<["-"], "seglinkedit">;
def segprot : MultiArg<["-"], "segprot", 3>;
def segs__read__only__addr : Separate<["-"], "segs_read_only_addr">;
def segs__read__write__addr : Separate<["-"], "segs_read_write_addr">;
def segs__read__ : Joined<["-"], "segs_read_">;
def shared_libgcc : Flag<["-"], "shared-libgcc">;
def shared : Flag<["-", "--"], "shared">, Group<Link_Group>;
def single__module : Flag<["-"], "single_module">;
def specs_EQ : Joined<["-", "--"], "specs=">, Group<Link_Group>;
def specs : Separate<["-", "--"], "specs">, Flags<[Unsupported]>;
def static_libgcc : Flag<["-"], "static-libgcc">;
def static_libstdcxx : Flag<["-"], "static-libstdc++">;
def static : Flag<["-", "--"], "static">, Group<Link_Group>, Flags<[NoArgumentUnused]>;
def std_default_EQ : Joined<["-"], "std-default=">;
def std_EQ : Joined<["-", "--"], "std=">, Flags<[CC1Option]>,
  Group<CompileOnly_Group>, HelpText<"Language standard to compile for">,
  ValuesCode<[{
    const char *Values =
    #define LANGSTANDARD(id, name, lang, desc, features) name ","
    #define LANGSTANDARD_ALIAS(id, alias) alias ","
    #include "clang/Basic/LangStandards.def"
    ;
  }]>;
def stdlib_EQ : Joined<["-", "--"], "stdlib=">, Flags<[CC1Option]>,
  HelpText<"C++ standard library to use">, Values<"libc++,libstdc++,platform">;
def stdlibxx_isystem : JoinedOrSeparate<["-"], "stdlib++-isystem">,
  Group<clang_i_Group>,
  HelpText<"Use directory as the C++ standard library include path">,
  Flags<[NoXarchOption]>, MetaVarName<"<directory>">;
#if INTEL_CUSTOMIZATION
def strict_ansi : Flag<["-"], "strict-ansi">, Flags<[NoXarchOption]>,
  HelpText<"strict ANSI conformance dialect">;
def : Flag<["-"], "strict_ansi">, Alias<strict_ansi>;
def use_msasm : Flag<["-"], "use-msasm">, Alias<fasm_blocks>,
  HelpText<"enables the use of blocks and entire functions of assembly code"
  " within a C or C++ file">;
def : Flag<["-"], "use_msasm">, Alias<fasm_blocks>;
#endif // INTEL_CUSTOMIZATION
def unwindlib_EQ : Joined<["-", "--"], "unwindlib=">, Flags<[CC1Option]>,
  HelpText<"Unwind library to use">, Values<"libgcc,unwindlib,platform">;
def sub__library : JoinedOrSeparate<["-"], "sub_library">;
def sub__umbrella : JoinedOrSeparate<["-"], "sub_umbrella">;
def system_header_prefix : Joined<["--"], "system-header-prefix=">,
  Group<clang_i_Group>, Flags<[CC1Option]>, MetaVarName<"<prefix>">,
  HelpText<"Treat all #include paths starting with <prefix> as including a "
           "system header.">;
def : Separate<["--"], "system-header-prefix">, Alias<system_header_prefix>;
def no_system_header_prefix : Joined<["--"], "no-system-header-prefix=">,
  Group<clang_i_Group>, Flags<[CC1Option]>, MetaVarName<"<prefix>">,
  HelpText<"Treat all #include paths starting with <prefix> as not including a "
           "system header.">;
def : Separate<["--"], "no-system-header-prefix">, Alias<no_system_header_prefix>;
def s : Flag<["-"], "s">, Group<Link_Group>;
def target : Joined<["--"], "target=">, Flags<[NoXarchOption, CoreOption]>,
  HelpText<"Generate code for the given target">;
def print_supported_cpus : Flag<["-", "--"], "print-supported-cpus">,
  Group<CompileOnly_Group>, Flags<[CC1Option, CoreOption]>,
  HelpText<"Print supported cpu models for the given target (if target is not specified,"
           " it will print the supported cpus for the default target)">,
  MarshallingInfoFlag<"FrontendOpts.PrintSupportedCPUs">;
def mcpu_EQ_QUESTION : Flag<["-"], "mcpu=?">, Alias<print_supported_cpus>;
def mtune_EQ_QUESTION : Flag<["-"], "mtune=?">, Alias<print_supported_cpus>;
def gcc_toolchain : Joined<["--"], "gcc-toolchain=">, Flags<[NoXarchOption]>,
  HelpText<"Use the gcc toolchain at the given directory">;
def time : Flag<["-"], "time">,
  HelpText<"Time individual commands">;
def traditional_cpp : Flag<["-", "--"], "traditional-cpp">, Flags<[CC1Option]>,
  HelpText<"Enable some traditional CPP emulation">;
def traditional : Flag<["-", "--"], "traditional">;
def trigraphs : Flag<["-", "--"], "trigraphs">, Alias<ftrigraphs>,
  HelpText<"Process trigraph sequences">;
def twolevel__namespace__hints : Flag<["-"], "twolevel_namespace_hints">;
def twolevel__namespace : Flag<["-"], "twolevel_namespace">;
def t : Flag<["-"], "t">, Group<Link_Group>;
def umbrella : Separate<["-"], "umbrella">;
def undefined : JoinedOrSeparate<["-"], "undefined">, Group<u_Group>;
def undef : Flag<["-"], "undef">, Group<u_Group>, Flags<[CC1Option]>,
  HelpText<"undef all system defines">,
  MarshallingInfoFlag<"PreprocessorOpts->UsePredefines", "true">, IsNegative;
def unexported__symbols__list : Separate<["-"], "unexported_symbols_list">;
def u : JoinedOrSeparate<["-"], "u">, Group<u_Group>;
def v : Flag<["-"], "v">, Flags<[CC1Option, CoreOption]>,
  HelpText<"Show commands to run and use verbose output">,
  MarshallingInfoFlag<"HeaderSearchOpts->Verbose">;
#if INTEL_CUSTOMIZATION
def HASH_x : Flag<["-"], "#x">, Flags<[NoXarchOption]>,
  HelpText<"Show commands to run and use verbose output">;
def unroll : Joined<["-"], "unroll">, Flags<[NoXarchOption]>,
  HelpText<"Set maximum number of times to unroll loops.  Omit n to use "
  "default heuristics.  Use 0 to disable the loop unroller.">;
def unroll_EQ : Joined<["-"], "unroll=">, Alias<unroll>;
def vec : Flag<["-"], "vec">, Alias<fvectorize>,
  HelpText<"Enable the loop vectorization passes">;
def no_vec : Flag<["-"], "no-vec">, Alias<fno_vectorize>;
def Zp : Flag<["-"], "Zp">, Alias<fpack_struct_EQ>, AliasArgs<["1"]>;
def Zp_EQ : Joined<["-"], "Zp">, Alias<fpack_struct_EQ>;
#endif // INTEL_CUSTOMIZATION
def verify_debug_info : Flag<["--"], "verify-debug-info">, Flags<[NoXarchOption]>,
  HelpText<"Verify the binary representation of debug output">;
def weak_l : Joined<["-"], "weak-l">, Flags<[LinkerInput]>;
def weak__framework : Separate<["-"], "weak_framework">, Flags<[LinkerInput]>;
def weak__library : Separate<["-"], "weak_library">, Flags<[LinkerInput]>;
def weak__reference__mismatches : Separate<["-"], "weak_reference_mismatches">;
def whatsloaded : Flag<["-"], "whatsloaded">;
def whyload : Flag<["-"], "whyload">;
def w : Flag<["-"], "w">, HelpText<"Suppress all warnings">, Flags<[CC1Option]>;
def x : JoinedOrSeparate<["-"], "x">, Flags<[NoXarchOption,CC1Option]>,
  HelpText<"Treat subsequent input files as having type <language>">,
  MetaVarName<"<language>">;
def y : Joined<["-"], "y">;

defm integrated_as : OptOutFFlag<"integrated-as", "Enable the integrated assembler", "Disable the integrated assembler">;

def fintegrated_cc1 : Flag<["-"], "fintegrated-cc1">,
                      Flags<[CoreOption, NoXarchOption]>, Group<f_Group>,
                      HelpText<"Run cc1 in-process">;
def fno_integrated_cc1 : Flag<["-"], "fno-integrated-cc1">,
                         Flags<[CoreOption, NoXarchOption]>, Group<f_Group>,
                         HelpText<"Spawn a separate process for each cc1">;

def : Flag<["-"], "integrated-as">, Alias<fintegrated_as>, Flags<[NoXarchOption]>;
def : Flag<["-"], "no-integrated-as">, Alias<fno_integrated_as>,
      Flags<[CC1Option, NoXarchOption]>;

def working_directory : JoinedOrSeparate<["-"], "working-directory">, Flags<[CC1Option]>,
  HelpText<"Resolve file paths relative to the specified directory">,
  MarshallingInfoString<"FileSystemOpts.WorkingDir">;
def working_directory_EQ : Joined<["-"], "working-directory=">, Flags<[CC1Option]>,
  Alias<working_directory>;

// Double dash options, which are usually an alias for one of the previous
// options.

def _mhwdiv_EQ : Joined<["--"], "mhwdiv=">, Alias<mhwdiv_EQ>;
def _mhwdiv : Separate<["--"], "mhwdiv">, Alias<mhwdiv_EQ>;
def _CLASSPATH_EQ : Joined<["--"], "CLASSPATH=">, Alias<fclasspath_EQ>;
def _CLASSPATH : Separate<["--"], "CLASSPATH">, Alias<fclasspath_EQ>;
def _all_warnings : Flag<["--"], "all-warnings">, Alias<Wall>;
def _analyzer_no_default_checks : Flag<["--"], "analyzer-no-default-checks">, Flags<[NoXarchOption]>;
def _analyzer_output : JoinedOrSeparate<["--"], "analyzer-output">, Flags<[NoXarchOption]>,
  HelpText<"Static analyzer report output format (html|plist|plist-multi-file|plist-html|sarif|text).">;
def _analyze : Flag<["--"], "analyze">, Flags<[NoXarchOption, CoreOption]>,
  HelpText<"Run the static analyzer">;
def _assemble : Flag<["--"], "assemble">, Alias<S>;
def _assert_EQ : Joined<["--"], "assert=">, Alias<A>;
def _assert : Separate<["--"], "assert">, Alias<A>;
def _bootclasspath_EQ : Joined<["--"], "bootclasspath=">, Alias<fbootclasspath_EQ>;
def _bootclasspath : Separate<["--"], "bootclasspath">, Alias<fbootclasspath_EQ>;
def _classpath_EQ : Joined<["--"], "classpath=">, Alias<fclasspath_EQ>;
def _classpath : Separate<["--"], "classpath">, Alias<fclasspath_EQ>;
def _comments_in_macros : Flag<["--"], "comments-in-macros">, Alias<CC>;
def _comments : Flag<["--"], "comments">, Alias<C>;
def _compile : Flag<["--"], "compile">, Alias<c>;
def _constant_cfstrings : Flag<["--"], "constant-cfstrings">;
def _debug_EQ : Joined<["--"], "debug=">, Alias<g_Flag>;
def _debug : Flag<["--"], "debug">, Alias<g_Flag>;
def _define_macro_EQ : Joined<["--"], "define-macro=">, Alias<D>;
def _define_macro : Separate<["--"], "define-macro">, Alias<D>;
def _dependencies : Flag<["--"], "dependencies">, Alias<M>;
def _dyld_prefix_EQ : Joined<["--"], "dyld-prefix=">;
def _dyld_prefix : Separate<["--"], "dyld-prefix">, Alias<_dyld_prefix_EQ>;
def _encoding_EQ : Joined<["--"], "encoding=">, Alias<fencoding_EQ>;
def _encoding : Separate<["--"], "encoding">, Alias<fencoding_EQ>;
def _entry : Flag<["--"], "entry">, Alias<e>;
def _extdirs_EQ : Joined<["--"], "extdirs=">, Alias<fextdirs_EQ>;
def _extdirs : Separate<["--"], "extdirs">, Alias<fextdirs_EQ>;
def _extra_warnings : Flag<["--"], "extra-warnings">, Alias<W_Joined>;
def _for_linker_EQ : Joined<["--"], "for-linker=">, Alias<Xlinker>;
def _for_linker : Separate<["--"], "for-linker">, Alias<Xlinker>;
def _force_link_EQ : Joined<["--"], "force-link=">, Alias<u>;
def _force_link : Separate<["--"], "force-link">, Alias<u>;
def _help_hidden : Flag<["--"], "help-hidden">,
  HelpText<"Display help for hidden options">;
def _imacros_EQ : Joined<["--"], "imacros=">, Alias<imacros>;
def _include_barrier : Flag<["--"], "include-barrier">, Alias<I_>;
def _include_directory_after_EQ : Joined<["--"], "include-directory-after=">, Alias<idirafter>;
def _include_directory_after : Separate<["--"], "include-directory-after">, Alias<idirafter>;
def _include_directory_EQ : Joined<["--"], "include-directory=">, Alias<I>;
def _include_directory : Separate<["--"], "include-directory">, Alias<I>;
def _include_prefix_EQ : Joined<["--"], "include-prefix=">, Alias<iprefix>;
def _include_prefix : Separate<["--"], "include-prefix">, Alias<iprefix>;
def _include_with_prefix_after_EQ : Joined<["--"], "include-with-prefix-after=">, Alias<iwithprefix>;
def _include_with_prefix_after : Separate<["--"], "include-with-prefix-after">, Alias<iwithprefix>;
def _include_with_prefix_before_EQ : Joined<["--"], "include-with-prefix-before=">, Alias<iwithprefixbefore>;
def _include_with_prefix_before : Separate<["--"], "include-with-prefix-before">, Alias<iwithprefixbefore>;
def _include_with_prefix_EQ : Joined<["--"], "include-with-prefix=">, Alias<iwithprefix>;
def _include_with_prefix : Separate<["--"], "include-with-prefix">, Alias<iwithprefix>;
def _include_EQ : Joined<["--"], "include=">, Alias<include_>;
def _language_EQ : Joined<["--"], "language=">, Alias<x>;
def _language : Separate<["--"], "language">, Alias<x>;
def _library_directory_EQ : Joined<["--"], "library-directory=">, Alias<L>;
def _library_directory : Separate<["--"], "library-directory">, Alias<L>;
def _no_line_commands : Flag<["--"], "no-line-commands">, Alias<P>;
def _no_standard_includes : Flag<["--"], "no-standard-includes">, Alias<nostdinc>;
def _no_standard_libraries : Flag<["--"], "no-standard-libraries">, Alias<nostdlib>;
def _no_undefined : Flag<["--"], "no-undefined">, Flags<[LinkerInput]>;
def _no_warnings : Flag<["--"], "no-warnings">, Alias<w>;
def _optimize_EQ : Joined<["--"], "optimize=">, Alias<O>;
def _optimize : Flag<["--"], "optimize">, Alias<O>;
def _output_class_directory_EQ : Joined<["--"], "output-class-directory=">, Alias<foutput_class_dir_EQ>;
def _output_class_directory : Separate<["--"], "output-class-directory">, Alias<foutput_class_dir_EQ>;
def _output_EQ : Joined<["--"], "output=">, Alias<o>;
def _output : Separate<["--"], "output">, Alias<o>;
def _param : Separate<["--"], "param">, Group<CompileOnly_Group>;
def _param_EQ : Joined<["--"], "param=">, Alias<_param>;
def _precompile : Flag<["--"], "precompile">, Flags<[NoXarchOption]>,
  Group<Action_Group>, HelpText<"Only precompile the input">;
def _prefix_EQ : Joined<["--"], "prefix=">, Alias<B>;
def _prefix : Separate<["--"], "prefix">, Alias<B>;
def _preprocess : Flag<["--"], "preprocess">, Alias<E>;
def _print_diagnostic_categories : Flag<["--"], "print-diagnostic-categories">;
def _print_file_name : Separate<["--"], "print-file-name">, Alias<print_file_name_EQ>;
def _print_missing_file_dependencies : Flag<["--"], "print-missing-file-dependencies">, Alias<MG>;
def _print_prog_name : Separate<["--"], "print-prog-name">, Alias<print_prog_name_EQ>;
def _profile_blocks : Flag<["--"], "profile-blocks">, Alias<a>;
def _profile : Flag<["--"], "profile">, Alias<p>;
def _resource_EQ : Joined<["--"], "resource=">, Alias<fcompile_resource_EQ>;
def _resource : Separate<["--"], "resource">, Alias<fcompile_resource_EQ>;
def _rtlib : Separate<["--"], "rtlib">, Alias<rtlib_EQ>;
def _serialize_diags : Separate<["-", "--"], "serialize-diagnostics">, Flags<[NoXarchOption]>,
  HelpText<"Serialize compiler diagnostics to a file">;
// We give --version different semantics from -version.
def _version : Flag<["--"], "version">,
  Flags<[CoreOption, CC1Option, FC1Option, FlangOption]>,
  HelpText<"Print version information">;
def _signed_char : Flag<["--"], "signed-char">, Alias<fsigned_char>;
def _std : Separate<["--"], "std">, Alias<std_EQ>;
def _stdlib : Separate<["--"], "stdlib">, Alias<stdlib_EQ>;
def _sysroot_EQ : Joined<["--"], "sysroot=">;
def _sysroot : Separate<["--"], "sysroot">, Alias<_sysroot_EQ>;
def _target_help : Flag<["--"], "target-help">;
def _trace_includes : Flag<["--"], "trace-includes">, Alias<H>;
def _undefine_macro_EQ : Joined<["--"], "undefine-macro=">, Alias<U>;
def _undefine_macro : Separate<["--"], "undefine-macro">, Alias<U>;
def _unsigned_char : Flag<["--"], "unsigned-char">, Alias<funsigned_char>;
def _user_dependencies : Flag<["--"], "user-dependencies">, Alias<MM>;
def _verbose : Flag<["--"], "verbose">, Alias<v>;
def _warn__EQ : Joined<["--"], "warn-=">, Alias<W_Joined>;
def _warn_ : Joined<["--"], "warn-">, Alias<W_Joined>;
def _write_dependencies : Flag<["--"], "write-dependencies">, Alias<MD>;
def _write_user_dependencies : Flag<["--"], "write-user-dependencies">, Alias<MMD>;
def _ : Joined<["--"], "">, Flags<[Unsupported]>;

// Hexagon feature flags.
def mieee_rnd_near : Flag<["-"], "mieee-rnd-near">,
  Group<m_hexagon_Features_Group>;
def mv5 : Flag<["-"], "mv5">, Group<m_hexagon_Features_Group>, Alias<mcpu_EQ>,
  AliasArgs<["hexagonv5"]>;
def mv55 : Flag<["-"], "mv55">, Group<m_hexagon_Features_Group>,
  Alias<mcpu_EQ>, AliasArgs<["hexagonv55"]>;
def mv60 : Flag<["-"], "mv60">, Group<m_hexagon_Features_Group>,
  Alias<mcpu_EQ>, AliasArgs<["hexagonv60"]>;
def mv62 : Flag<["-"], "mv62">, Group<m_hexagon_Features_Group>,
  Alias<mcpu_EQ>, AliasArgs<["hexagonv62"]>;
def mv65 : Flag<["-"], "mv65">, Group<m_hexagon_Features_Group>,
  Alias<mcpu_EQ>, AliasArgs<["hexagonv65"]>;
def mv66 : Flag<["-"], "mv66">, Group<m_hexagon_Features_Group>,
  Alias<mcpu_EQ>, AliasArgs<["hexagonv66"]>;
def mv67 : Flag<["-"], "mv67">, Group<m_hexagon_Features_Group>,
  Alias<mcpu_EQ>, AliasArgs<["hexagonv67"]>;
def mv67t : Flag<["-"], "mv67t">, Group<m_hexagon_Features_Group>,
  Alias<mcpu_EQ>, AliasArgs<["hexagonv67t"]>;
def mhexagon_hvx : Flag<["-"], "mhvx">, Group<m_hexagon_Features_HVX_Group>,
  HelpText<"Enable Hexagon Vector eXtensions">;
def mhexagon_hvx_EQ : Joined<["-"], "mhvx=">,
  Group<m_hexagon_Features_HVX_Group>,
  HelpText<"Enable Hexagon Vector eXtensions">;
def mno_hexagon_hvx : Flag<["-"], "mno-hvx">,
  Group<m_hexagon_Features_HVX_Group>,
  HelpText<"Disable Hexagon Vector eXtensions">;
def mhexagon_hvx_length_EQ : Joined<["-"], "mhvx-length=">,
  Group<m_hexagon_Features_HVX_Group>, HelpText<"Set Hexagon Vector Length">,
  Values<"64B,128B">;
def ffixed_r19: Flag<["-"], "ffixed-r19">,
  HelpText<"Reserve register r19 (Hexagon only)">;
def mmemops : Flag<["-"], "mmemops">, Group<m_hexagon_Features_Group>,
  Flags<[CC1Option]>, HelpText<"Enable generation of memop instructions">;
def mno_memops : Flag<["-"], "mno-memops">, Group<m_hexagon_Features_Group>,
  Flags<[CC1Option]>, HelpText<"Disable generation of memop instructions">;
def mpackets : Flag<["-"], "mpackets">, Group<m_hexagon_Features_Group>,
  Flags<[CC1Option]>, HelpText<"Enable generation of instruction packets">;
def mno_packets : Flag<["-"], "mno-packets">, Group<m_hexagon_Features_Group>,
  Flags<[CC1Option]>, HelpText<"Disable generation of instruction packets">;
def mnvj : Flag<["-"], "mnvj">, Group<m_hexagon_Features_Group>,
  Flags<[CC1Option]>, HelpText<"Enable generation of new-value jumps">;
def mno_nvj : Flag<["-"], "mno-nvj">, Group<m_hexagon_Features_Group>,
  Flags<[CC1Option]>, HelpText<"Disable generation of new-value jumps">;
def mnvs : Flag<["-"], "mnvs">, Group<m_hexagon_Features_Group>,
  Flags<[CC1Option]>, HelpText<"Enable generation of new-value stores">;
def mno_nvs : Flag<["-"], "mno-nvs">, Group<m_hexagon_Features_Group>,
  Flags<[CC1Option]>, HelpText<"Disable generation of new-value stores">;


// X86 feature flags
def mx87 : Flag<["-"], "mx87">, Group<m_x86_Features_Group>;
def mno_x87 : Flag<["-"], "mno-x87">, Group<m_x86_Features_Group>;
def m80387 : Flag<["-"], "m80387">, Alias<mx87>;
def mno_80387 : Flag<["-"], "mno-80387">, Alias<mno_x87>;
def mmmx : Flag<["-"], "mmmx">, Group<m_x86_Features_Group>;
def mno_mmx : Flag<["-"], "mno-mmx">, Group<m_x86_Features_Group>;
def m3dnow : Flag<["-"], "m3dnow">, Group<m_x86_Features_Group>;
def mno_3dnow : Flag<["-"], "mno-3dnow">, Group<m_x86_Features_Group>;
def m3dnowa : Flag<["-"], "m3dnowa">, Group<m_x86_Features_Group>;
def mno_3dnowa : Flag<["-"], "mno-3dnowa">, Group<m_x86_Features_Group>;
def mamx_bf16 : Flag<["-"], "mamx-bf16">, Group<m_x86_Features_Group>;
def mno_amx_bf16 : Flag<["-"], "mno-amx-bf16">, Group<m_x86_Features_Group>;
def mtamx_int8 : Flag<["-"], "mamx-int8">, Group<m_x86_Features_Group>;
def mno_amx_int8 : Flag<["-"], "mno-amx-int8">, Group<m_x86_Features_Group>;
def mamx_tile : Flag<["-"], "mamx-tile">, Group<m_x86_Features_Group>;
def mno_amx_tile : Flag<["-"], "mno-amx-tile">, Group<m_x86_Features_Group>;
#if INTEL_CUSTOMIZATION
#if INTEL_FEATURE_ISA_AMX_BF8
def mamx_bf8 : Flag<["-"], "mamx-bf8">, Group<m_x86_Features_Group>;
def mno_amx_bf8 : Flag<["-"], "mno-amx-bf8">, Group<m_x86_Features_Group>;
#endif // INTEL_FEATURE_ISA_AMX_BF8

#if INTEL_FEATURE_ISA_AMX_COMPLEX
def mamx_complex : Flag<["-"], "mamx-complex">, Group<m_x86_Features_Group>;
def mno_amx_complex : Flag<["-"], "mno-amx-complex">, Group<m_x86_Features_Group>;
#endif // INTEL_FEATURE_ISA_AMX_COMPLEX

#if INTEL_FEATURE_ISA_AMX_COMPLEX_EVEX
def mamx_complex_evex : Flag<["-"], "mamx-complex-evex">, Group<m_x86_Features_Group>;
def mno_amx_complex_evex : Flag<["-"], "mno-amx-complex-evex">, Group<m_x86_Features_Group>;
#endif // INTEL_FEATURE_ISA_AMX_COMPLEX_EVEX

#if INTEL_FEATURE_ISA_AMX_MEMADVISE
def mamx_memadvise : Flag<["-"], "mamx-memadvise">, Group<m_x86_Features_Group>;
def mno_amx_memadvise : Flag<["-"], "mno-amx-memadvise">, Group<m_x86_Features_Group>;
#endif // INTEL_FEATURE_ISA_AMX_MEMADVISE
#if INTEL_FEATURE_ISA_AMX_MEMADVISE_EVEX
def mamx_memadvise_evex : Flag<["-"], "mamx-memadvise-evex">, Group<m_x86_Features_Group>;
def mno_amx_memadvise_evex : Flag<["-"], "mno-amx-memadvise-evex">, Group<m_x86_Features_Group>;
#endif // INTEL_FEATURE_ISA_AMX_MEMADVISE_EVEX
#if INTEL_FEATURE_ISA_AMX_FUTURE
def mamx_reduce : Flag<["-"], "mamx-reduce">, Group<m_x86_Features_Group>;
def mno_amx_reduce : Flag<["-"], "mno-amx-reduce">, Group<m_x86_Features_Group>;
def mamx_memory : Flag<["-"], "mamx-memory">, Group<m_x86_Features_Group>;
def mno_amx_memory : Flag<["-"], "mno-amx-memory">, Group<m_x86_Features_Group>;
def mamx_format : Flag<["-"], "mamx-format">, Group<m_x86_Features_Group>;
def mno_amx_format : Flag<["-"], "mno-amx-format">, Group<m_x86_Features_Group>;
def mamx_element : Flag<["-"], "mamx-element">, Group<m_x86_Features_Group>;
def mno_amx_element : Flag<["-"], "mno-amx-element">, Group<m_x86_Features_Group>;

#endif // INTEL_FEATURE_ISA_AMX_FUTURE
#if INTEL_FEATURE_ISA_AMX_LNC
def mamx_transpose : Flag<["-"], "mamx-transpose">, Group<m_x86_Features_Group>;
def mno_amx_transpose : Flag<["-"], "mno-amx-transpose">, Group<m_x86_Features_Group>;
def mamx_avx512 : Flag<["-"], "mamx-avx512">, Group<m_x86_Features_Group>;
def mno_amx_avx512 : Flag<["-"], "mno-amx-avx512">, Group<m_x86_Features_Group>;

#endif // INTEL_FEATURE_ISA_AMX_LNC
#if INTEL_FEATURE_ISA_AMX_FP16
def mamx_fp16 : Flag<["-"], "mamx-fp16">, Group<m_x86_Features_Group>;
def mno_amx_fp16 : Flag<["-"], "mno-amx-fp16">, Group<m_x86_Features_Group>;
#endif // INTEL_FEATURE_ISA_AMX_FP16

#if INTEL_FEATURE_ISA_AMX_FP19
def mamx_fp19 : Flag<["-"], "mamx-fp19">, Group<m_x86_Features_Group>;
def mno_amx_fp19 : Flag<["-"], "mno-amx-fp19">, Group<m_x86_Features_Group>;
#endif // INTEL_FEATURE_ISA_AMX_FP19

#if INTEL_FEATURE_ISA_AMX_MEMORY2
def mamx_memory2 : Flag<["-"], "mamx-memory2">, Group<m_x86_Features_Group>;
def mno_amx_memory2 : Flag<["-"], "mno-amx-memory2">, Group<m_x86_Features_Group>;
#endif // INTEL_FEATURE_ISA_AMX_MEMORY2

#if INTEL_FEATURE_ISA_AMX_BF16_EVEX
def mamx_bf16_evex : Flag<["-"], "mamx-bf16-evex">, Group<m_x86_Features_Group>;
def mno_amx_bf16_evex : Flag<["-"], "mno-amx-bf16-evex">, Group<m_x86_Features_Group>;
#endif // INTEL_FEATURE_ISA_AMX_BF16_EVEX

#if INTEL_FEATURE_ISA_AMX_CONVERT
def mamx_convert : Flag<["-"], "mamx-convert">, Group<m_x86_Features_Group>;
def mno_amx_convert : Flag<["-"], "mno-amx-convert">, Group<m_x86_Features_Group>;
#endif // INTEL_FEATURE_ISA_AMX_CONVERT

#if INTEL_FEATURE_ISA_AMX_ELEMENT_EVEX
def mamx_element_evex : Flag<["-"], "mamx-element-evex">, Group<m_x86_Features_Group>;
def mno_amx_element_evex : Flag<["-"], "mno-amx-element-evex">, Group<m_x86_Features_Group>;
#endif // INTEL_FEATURE_ISA_AMX_ELEMENT_EVEX

#if INTEL_FEATURE_ISA_AMX_INT8_EVEX
def mamx_int8_evex : Flag<["-"], "mamx-int8-evex">, Group<m_x86_Features_Group>;
def mno_amx_int8_evex : Flag<["-"], "mno-amx-int8-evex">, Group<m_x86_Features_Group>;
#endif // INTEL_FEATURE_ISA_AMX_INT8_EVEX

#if INTEL_FEATURE_ISA_AMX_TILE_EVEX
def mamx_tile_evex : Flag<["-"], "mamx-tile-evex">, Group<m_x86_Features_Group>;
def mno_amx_tile_evex : Flag<["-"], "mno-amx-tile-evex">, Group<m_x86_Features_Group>;
#endif // INTEL_FEATURE_ISA_AMX_TILE_EVEX

#if INTEL_FEATURE_ISA_AMX_TRANSPOSE2
def mamx_transpose2 : Flag<["-"], "mamx-transpose2">, Group<m_x86_Features_Group>;
def mno_amx_transpose2 : Flag<["-"], "mno-amx-transpose2">, Group<m_x86_Features_Group>;
#endif // INTEL_FEATURE_ISA_AMX_TRANSPOSE2

#if INTEL_FEATURE_ISA_AMX_TILE2
def mamx_tile2 : Flag<["-"], "mamx-tile2">, Group<m_x86_Features_Group>;
def mno_amx_tile2 : Flag<["-"], "mno-amx-tile2">, Group<m_x86_Features_Group>;
#endif // INTEL_FEATURE_ISA_AMX_TILE2
#endif // INTEL_CUSTOMIZATION
def msse : Flag<["-"], "msse">, Group<m_x86_Features_Group>;
def mno_sse : Flag<["-"], "mno-sse">, Group<m_x86_Features_Group>;
def msse2 : Flag<["-"], "msse2">, Group<m_x86_Features_Group>;
def mno_sse2 : Flag<["-"], "mno-sse2">, Group<m_x86_Features_Group>;
def msse3 : Flag<["-"], "msse3">, Group<m_x86_Features_Group>;
def mno_sse3 : Flag<["-"], "mno-sse3">, Group<m_x86_Features_Group>;
def mssse3 : Flag<["-"], "mssse3">, Group<m_x86_Features_Group>;
def mno_ssse3 : Flag<["-"], "mno-ssse3">, Group<m_x86_Features_Group>;
def msse4_1 : Flag<["-"], "msse4.1">, Group<m_x86_Features_Group>;
def mno_sse4_1 : Flag<["-"], "mno-sse4.1">, Group<m_x86_Features_Group>;
def msse4_2 : Flag<["-"], "msse4.2">, Group<m_x86_Features_Group>;
def mno_sse4_2 : Flag<["-"], "mno-sse4.2">, Group<m_x86_Features_Group>;
def msse4 : Flag<["-"], "msse4">, Alias<msse4_2>;
// -mno-sse4 turns off sse4.1 which has the effect of turning off everything
// later than 4.1. -msse4 turns on 4.2 which has the effect of turning on
// everything earlier than 4.2.
def mno_sse4 : Flag<["-"], "mno-sse4">, Alias<mno_sse4_1>;
def msse4a : Flag<["-"], "msse4a">, Group<m_x86_Features_Group>;
def mno_sse4a : Flag<["-"], "mno-sse4a">, Group<m_x86_Features_Group>;
def mavx : Flag<["-"], "mavx">, Group<m_x86_Features_Group>;
def mno_avx : Flag<["-"], "mno-avx">, Group<m_x86_Features_Group>;
def mavx2 : Flag<["-"], "mavx2">, Group<m_x86_Features_Group>;
def mno_avx2 : Flag<["-"], "mno-avx2">, Group<m_x86_Features_Group>;
def mavx512f : Flag<["-"], "mavx512f">, Group<m_x86_Features_Group>;
def mno_avx512f : Flag<["-"], "mno-avx512f">, Group<m_x86_Features_Group>;
def mavx512bf16 : Flag<["-"], "mavx512bf16">, Group<m_x86_Features_Group>;
def mno_avx512bf16 : Flag<["-"], "mno-avx512bf16">, Group<m_x86_Features_Group>;
#if INTEL_CUSTOMIZATION
#if INTEL_FEATURE_ISA_AVX512_CONVERT
def mavx512convert : Flag<["-"], "mavx512convert">, Group<m_x86_Features_Group>;
def mno_avx512convert : Flag<["-"], "mno-avx512convert">, Group<m_x86_Features_Group>;
#endif // INTEL_FEATURE_ISA_AVX512_CONVERT
#endif // INTEL_CUSTOMIZATION
#if INTEL_CUSTOMIZATION
#if INTEL_FEATURE_ISA_AVX512_DOTPROD_INT8
def mavx512dotprodint8 : Flag<["-"], "mavx512dotprodint8">, Group<m_x86_Features_Group>;
def mno_avx512dotprodint8 : Flag<["-"], "mno-avx512dotprodint8">, Group<m_x86_Features_Group>;
#endif // INTEL_FEATURE_ISA_AVX512_DOTPROD_INT8
#if INTEL_FEATURE_ISA_AVX512_DOTPROD_PHPS
def mavx512dotprodphps : Flag<["-"], "mavx512dotprodphps">, Group<m_x86_Features_Group>;
def mno_avx512dotprodphps : Flag<["-"], "mno-avx512dotprodphps">, Group<m_x86_Features_Group>;
#endif // INTEL_FEATURE_ISA_AVX512_DOTPROD_PHPS
#endif // INTEL_CUSTOMIZATION
#if INTEL_CUSTOMIZATION
#if INTEL_FEATURE_ISA_FP16
def mavx512fp16 : Flag<["-"], "mavx512fp16">, Group<m_x86_Features_Group>;
def mno_avx512fp16 : Flag<["-"], "mno-avx512fp16">, Group<m_x86_Features_Group>;
#endif // INTEL_FEATURE_ISA_FP16
#endif // INTEL_CUSTOMIZATION
def mavx512bitalg : Flag<["-"], "mavx512bitalg">, Group<m_x86_Features_Group>;
def mno_avx512bitalg : Flag<["-"], "mno-avx512bitalg">, Group<m_x86_Features_Group>;
def mavx512bw : Flag<["-"], "mavx512bw">, Group<m_x86_Features_Group>;
def mno_avx512bw : Flag<["-"], "mno-avx512bw">, Group<m_x86_Features_Group>;
def mavx512cd : Flag<["-"], "mavx512cd">, Group<m_x86_Features_Group>;
def mno_avx512cd : Flag<["-"], "mno-avx512cd">, Group<m_x86_Features_Group>;
def mavx512dq : Flag<["-"], "mavx512dq">, Group<m_x86_Features_Group>;
def mno_avx512dq : Flag<["-"], "mno-avx512dq">, Group<m_x86_Features_Group>;
def mavx512er : Flag<["-"], "mavx512er">, Group<m_x86_Features_Group>;
def mno_avx512er : Flag<["-"], "mno-avx512er">, Group<m_x86_Features_Group>;
def mavx512ifma : Flag<["-"], "mavx512ifma">, Group<m_x86_Features_Group>;
def mno_avx512ifma : Flag<["-"], "mno-avx512ifma">, Group<m_x86_Features_Group>;
def mavx512pf : Flag<["-"], "mavx512pf">, Group<m_x86_Features_Group>;
def mno_avx512pf : Flag<["-"], "mno-avx512pf">, Group<m_x86_Features_Group>;
def mavx512vbmi : Flag<["-"], "mavx512vbmi">, Group<m_x86_Features_Group>;
def mno_avx512vbmi : Flag<["-"], "mno-avx512vbmi">, Group<m_x86_Features_Group>;
def mavx512vbmi2 : Flag<["-"], "mavx512vbmi2">, Group<m_x86_Features_Group>;
def mno_avx512vbmi2 : Flag<["-"], "mno-avx512vbmi2">, Group<m_x86_Features_Group>;
def mavx512vl : Flag<["-"], "mavx512vl">, Group<m_x86_Features_Group>;
def mno_avx512vl : Flag<["-"], "mno-avx512vl">, Group<m_x86_Features_Group>;
def mavx512vnni : Flag<["-"], "mavx512vnni">, Group<m_x86_Features_Group>;
def mno_avx512vnni : Flag<["-"], "mno-avx512vnni">, Group<m_x86_Features_Group>;
def mavx512vpopcntdq : Flag<["-"], "mavx512vpopcntdq">, Group<m_x86_Features_Group>;
def mno_avx512vpopcntdq : Flag<["-"], "mno-avx512vpopcntdq">, Group<m_x86_Features_Group>;
def mavx512vp2intersect : Flag<["-"], "mavx512vp2intersect">, Group<m_x86_Features_Group>;
def mno_avx512vp2intersect : Flag<["-"], "mno-avx512vp2intersect">, Group<m_x86_Features_Group>;
#if INTEL_CUSTOMIZATION
#if INTEL_FEATURE_ISA_AVX_BF16
def mavxbf16 : Flag<["-"], "mavxbf16">, Group<m_x86_Features_Group>;
def mno_avxbf16 : Flag<["-"], "mno-avxbf16">, Group<m_x86_Features_Group>;
#endif // INTEL_FEATURE_ISA_AVX_BF16
#if INTEL_FEATURE_ISA_AVX_IFMA
def mavxifma : Flag<["-"], "mavxifma">, Group<m_x86_Features_Group>;
def mno_avxifma : Flag<["-"], "mno-avxifma">, Group<m_x86_Features_Group>;
#endif // INTEL_FEATURE_ISA_AVX_IFMA
#if INTEL_FEATURE_ISA_AVX_COMPRESS
def mavxcompress : Flag<["-"], "mavxcompress">, Group<m_x86_Features_Group>;
def mno_avxcompress : Flag<["-"], "mno-avxcompress">, Group<m_x86_Features_Group>;
#endif // INTEL_FEATURE_ISA_AVX_COMPRESS
#if INTEL_FEATURE_ISA_AVX_MEMADVISE
def mavxmemadvise : Flag<["-"], "mavxmemadvise">, Group<m_x86_Features_Group>;
def mno_avxmemadvise : Flag<["-"], "mno-avxmemadvise">, Group<m_x86_Features_Group>;
def mavx512memadvise : Flag<["-"], "mavx512memadvise">, Group<m_x86_Features_Group>;
def mno_avx512memadvise : Flag<["-"], "mno-avx512memadvise">, Group<m_x86_Features_Group>;
#endif // INTEL_FEATURE_ISA_AVX_MEMADVISE
#if INTEL_FEATURE_ISA_AVX_MPSADBW
def mavx512mpsadbw : Flag<["-"], "mavx512mpsadbw">, Group<m_x86_Features_Group>;
def mno_avx512mpsadbw : Flag<["-"], "mno-avx512mpsadbw">, Group<m_x86_Features_Group>;
#endif // INTEL_FEATURE_ISA_AVX_MPSADBW
#if INTEL_FEATURE_ISA_AVX_CONVERT
def mavxconvert : Flag<["-"], "mavxconvert">, Group<m_x86_Features_Group>;
def mno_avxconvert : Flag<["-"], "mno-avxconvert">, Group<m_x86_Features_Group>;
#endif // INTEL_FEATURE_ISA_AVX_CONVERT
#if INTEL_FEATURE_ISA_AVX_DOTPROD_INT8
def mavxdotprodint8 : Flag<["-"], "mavxdotprodint8">, Group<m_x86_Features_Group>;
def mno_avxdotprodint8 : Flag<["-"], "mno-avxdotprodint8">, Group<m_x86_Features_Group>;
#endif // INTEL_FEATURE_ISA_AVX_DOTPROD_INT8
#if INTEL_FEATURE_ISA_AVX_DOTPROD_PHPS
def mavxdotprodphps : Flag<["-"], "mavxdotprodphps">, Group<m_x86_Features_Group>;
def mno_avxdotprodphps : Flag<["-"], "mno-avxdotprodphps">, Group<m_x86_Features_Group>;
#endif // INTEL_FEATURE_ISA_AVX_DOTPROD_PHPS
#if INTEL_FEATURE_ISA_AVX_MOVGET
def mavxmovget : Flag<["-"], "mavxmovget">, Group<m_x86_Features_Group>;
def mno_avxmovget : Flag<["-"], "mno-avxmovget">, Group<m_x86_Features_Group>;
#endif // INTEL_FEATURE_ISA_AVX_MOVGET
#if INTEL_FEATURE_ISA_AVX512_MOVGET
def mavx512movget : Flag<["-"], "mavx512movget">, Group<m_x86_Features_Group>;
def mno_avx512movget : Flag<["-"], "mno-avx512movget">, Group<m_x86_Features_Group>;
#endif // INTEL_FEATURE_ISA_AVX512_MOVGET
#endif // INTEL_CUSTOMIZATION
def mavxvnni : Flag<["-"], "mavxvnni">, Group<m_x86_Features_Group>;
def mno_avxvnni : Flag<["-"], "mno-avxvnni">, Group<m_x86_Features_Group>;
def madx : Flag<["-"], "madx">, Group<m_x86_Features_Group>;
def mno_adx : Flag<["-"], "mno-adx">, Group<m_x86_Features_Group>;
def maes : Flag<["-"], "maes">, Group<m_x86_Features_Group>;
def mno_aes : Flag<["-"], "mno-aes">, Group<m_x86_Features_Group>;
def mbmi : Flag<["-"], "mbmi">, Group<m_x86_Features_Group>;
def mno_bmi : Flag<["-"], "mno-bmi">, Group<m_x86_Features_Group>;
def mbmi2 : Flag<["-"], "mbmi2">, Group<m_x86_Features_Group>;
def mno_bmi2 : Flag<["-"], "mno-bmi2">, Group<m_x86_Features_Group>;
def mcldemote : Flag<["-"], "mcldemote">, Group<m_x86_Features_Group>;
def mno_cldemote : Flag<["-"], "mno-cldemote">, Group<m_x86_Features_Group>;
def mclflushopt : Flag<["-"], "mclflushopt">, Group<m_x86_Features_Group>;
def mno_clflushopt : Flag<["-"], "mno-clflushopt">, Group<m_x86_Features_Group>;
def mclwb : Flag<["-"], "mclwb">, Group<m_x86_Features_Group>;
def mno_clwb : Flag<["-"], "mno-clwb">, Group<m_x86_Features_Group>;
def mwbnoinvd : Flag<["-"], "mwbnoinvd">, Group<m_x86_Features_Group>;
def mno_wbnoinvd : Flag<["-"], "mno-wbnoinvd">, Group<m_x86_Features_Group>;
def mclzero : Flag<["-"], "mclzero">, Group<m_x86_Features_Group>;
def mno_clzero : Flag<["-"], "mno-clzero">, Group<m_x86_Features_Group>;
def mcx16 : Flag<["-"], "mcx16">, Group<m_x86_Features_Group>;
def mno_cx16 : Flag<["-"], "mno-cx16">, Group<m_x86_Features_Group>;
def menqcmd : Flag<["-"], "menqcmd">, Group<m_x86_Features_Group>;
def mno_enqcmd : Flag<["-"], "mno-enqcmd">, Group<m_x86_Features_Group>;
def mf16c : Flag<["-"], "mf16c">, Group<m_x86_Features_Group>;
def mno_f16c : Flag<["-"], "mno-f16c">, Group<m_x86_Features_Group>;
def mfma : Flag<["-"], "mfma">, Group<m_x86_Features_Group>;
def mno_fma : Flag<["-"], "mno-fma">, Group<m_x86_Features_Group>;
def mfma4 : Flag<["-"], "mfma4">, Group<m_x86_Features_Group>;
def mno_fma4 : Flag<["-"], "mno-fma4">, Group<m_x86_Features_Group>;
def mfsgsbase : Flag<["-"], "mfsgsbase">, Group<m_x86_Features_Group>;
def mno_fsgsbase : Flag<["-"], "mno-fsgsbase">, Group<m_x86_Features_Group>;
def mfxsr : Flag<["-"], "mfxsr">, Group<m_x86_Features_Group>;
def mno_fxsr : Flag<["-"], "mno-fxsr">, Group<m_x86_Features_Group>;
def minvpcid : Flag<["-"], "minvpcid">, Group<m_x86_Features_Group>;
def mno_invpcid : Flag<["-"], "mno-invpcid">, Group<m_x86_Features_Group>;
def mgfni : Flag<["-"], "mgfni">, Group<m_x86_Features_Group>;
def mno_gfni : Flag<["-"], "mno-gfni">, Group<m_x86_Features_Group>;
#if INTEL_CUSTOMIZATION
#if INTEL_FEATURE_ISA_GPR_MOVGET
def mgprmovget : Flag<["-"], "mgprmovget">, Group<m_x86_Features_Group>;
def mno_gprmovget : Flag<["-"], "mno-gprmovget">, Group<m_x86_Features_Group>;
#endif // INTEL_FEATURE_ISA_GPR_MOVGET
#endif // INTEL_CUSTOMIZATION
def mhreset : Flag<["-"], "mhreset">, Group<m_x86_Features_Group>;
def mno_hreset : Flag<["-"], "mno-hreset">, Group<m_x86_Features_Group>;
def mkl : Flag<["-"], "mkl">, Group<m_x86_Features_Group>;
def mno_kl : Flag<["-"], "mno-kl">, Group<m_x86_Features_Group>;
def mwidekl : Flag<["-"], "mwidekl">, Group<m_x86_Features_Group>;
def mno_widekl : Flag<["-"], "mno-widekl">, Group<m_x86_Features_Group>;
def mlwp : Flag<["-"], "mlwp">, Group<m_x86_Features_Group>;
def mno_lwp : Flag<["-"], "mno-lwp">, Group<m_x86_Features_Group>;
def mlzcnt : Flag<["-"], "mlzcnt">, Group<m_x86_Features_Group>;
def mno_lzcnt : Flag<["-"], "mno-lzcnt">, Group<m_x86_Features_Group>;
def mmovbe : Flag<["-"], "mmovbe">, Group<m_x86_Features_Group>;
def mno_movbe : Flag<["-"], "mno-movbe">, Group<m_x86_Features_Group>;
def mmovdiri : Flag<["-"], "mmovdiri">, Group<m_x86_Features_Group>;
def mno_movdiri : Flag<["-"], "mno-movdiri">, Group<m_x86_Features_Group>;
def mmovdir64b : Flag<["-"], "mmovdir64b">, Group<m_x86_Features_Group>;
def mno_movdir64b : Flag<["-"], "mno-movdir64b">, Group<m_x86_Features_Group>;
#if INTEL_CUSTOMIZATION
#if INTEL_FEATURE_ISA_MOVGET64B
def mmovget64b : Flag<["-"], "mmovget64b">, Group<m_x86_Features_Group>;
def mno_movget64b : Flag<["-"], "mno-movget64b">, Group<m_x86_Features_Group>;
#endif // INTEL_FEATURE_ISA_MOVGET64B
#endif // INTEL_CUSTOMIZATION
def mmwaitx : Flag<["-"], "mmwaitx">, Group<m_x86_Features_Group>;
def mno_mwaitx : Flag<["-"], "mno-mwaitx">, Group<m_x86_Features_Group>;
def mpku : Flag<["-"], "mpku">, Group<m_x86_Features_Group>;
def mno_pku : Flag<["-"], "mno-pku">, Group<m_x86_Features_Group>;
def mpclmul : Flag<["-"], "mpclmul">, Group<m_x86_Features_Group>;
def mno_pclmul : Flag<["-"], "mno-pclmul">, Group<m_x86_Features_Group>;
def mpconfig : Flag<["-"], "mpconfig">, Group<m_x86_Features_Group>;
def mno_pconfig : Flag<["-"], "mno-pconfig">, Group<m_x86_Features_Group>;
def mpopcnt : Flag<["-"], "mpopcnt">, Group<m_x86_Features_Group>;
def mno_popcnt : Flag<["-"], "mno-popcnt">, Group<m_x86_Features_Group>;
def mprefetchwt1 : Flag<["-"], "mprefetchwt1">, Group<m_x86_Features_Group>;
def mno_prefetchwt1 : Flag<["-"], "mno-prefetchwt1">, Group<m_x86_Features_Group>;
def mprfchw : Flag<["-"], "mprfchw">, Group<m_x86_Features_Group>;
def mno_prfchw : Flag<["-"], "mno-prfchw">, Group<m_x86_Features_Group>;
def mptwrite : Flag<["-"], "mptwrite">, Group<m_x86_Features_Group>;
def mno_ptwrite : Flag<["-"], "mno-ptwrite">, Group<m_x86_Features_Group>;
def mrdpid : Flag<["-"], "mrdpid">, Group<m_x86_Features_Group>;
def mno_rdpid : Flag<["-"], "mno-rdpid">, Group<m_x86_Features_Group>;
def mrdrnd : Flag<["-"], "mrdrnd">, Group<m_x86_Features_Group>;
def mno_rdrnd : Flag<["-"], "mno-rdrnd">, Group<m_x86_Features_Group>;
def mrtm : Flag<["-"], "mrtm">, Group<m_x86_Features_Group>;
def mno_rtm : Flag<["-"], "mno-rtm">, Group<m_x86_Features_Group>;
def mrdseed : Flag<["-"], "mrdseed">, Group<m_x86_Features_Group>;
def mno_rdseed : Flag<["-"], "mno-rdseed">, Group<m_x86_Features_Group>;
def msahf : Flag<["-"], "msahf">, Group<m_x86_Features_Group>;
def mno_sahf : Flag<["-"], "mno-sahf">, Group<m_x86_Features_Group>;
def mserialize : Flag<["-"], "mserialize">, Group<m_x86_Features_Group>;
def mno_serialize : Flag<["-"], "mno-serialize">, Group<m_x86_Features_Group>;
def msgx : Flag<["-"], "msgx">, Group<m_x86_Features_Group>;
def mno_sgx : Flag<["-"], "mno-sgx">, Group<m_x86_Features_Group>;
def msha : Flag<["-"], "msha">, Group<m_x86_Features_Group>;
def mno_sha : Flag<["-"], "mno-sha">, Group<m_x86_Features_Group>;
def mtbm : Flag<["-"], "mtbm">, Group<m_x86_Features_Group>;
def mno_tbm : Flag<["-"], "mno-tbm">, Group<m_x86_Features_Group>;
def mtsxldtrk : Flag<["-"], "mtsxldtrk">, Group<m_x86_Features_Group>;
def mno_tsxldtrk : Flag<["-"], "mno-tsxldtrk">, Group<m_x86_Features_Group>;
def muintr : Flag<["-"], "muintr">, Group<m_x86_Features_Group>;
def mno_uintr : Flag<["-"], "mno-uintr">, Group<m_x86_Features_Group>;
def mvaes : Flag<["-"], "mvaes">, Group<m_x86_Features_Group>;
def mno_vaes : Flag<["-"], "mno-vaes">, Group<m_x86_Features_Group>;
def mvpclmulqdq : Flag<["-"], "mvpclmulqdq">, Group<m_x86_Features_Group>;
def mno_vpclmulqdq : Flag<["-"], "mno-vpclmulqdq">, Group<m_x86_Features_Group>;
def mwaitpkg : Flag<["-"], "mwaitpkg">, Group<m_x86_Features_Group>;
def mno_waitpkg : Flag<["-"], "mno-waitpkg">, Group<m_x86_Features_Group>;
def mxop : Flag<["-"], "mxop">, Group<m_x86_Features_Group>;
def mno_xop : Flag<["-"], "mno-xop">, Group<m_x86_Features_Group>;
def mxsave : Flag<["-"], "mxsave">, Group<m_x86_Features_Group>;
def mno_xsave : Flag<["-"], "mno-xsave">, Group<m_x86_Features_Group>;
def mxsavec : Flag<["-"], "mxsavec">, Group<m_x86_Features_Group>;
def mno_xsavec : Flag<["-"], "mno-xsavec">, Group<m_x86_Features_Group>;
def mxsaveopt : Flag<["-"], "mxsaveopt">, Group<m_x86_Features_Group>;
def mno_xsaveopt : Flag<["-"], "mno-xsaveopt">, Group<m_x86_Features_Group>;
def mxsaves : Flag<["-"], "mxsaves">, Group<m_x86_Features_Group>;
def mno_xsaves : Flag<["-"], "mno-xsaves">, Group<m_x86_Features_Group>;
def mshstk : Flag<["-"], "mshstk">, Group<m_x86_Features_Group>;
def mno_shstk : Flag<["-"], "mno-shstk">, Group<m_x86_Features_Group>;
def mretpoline_external_thunk : Flag<["-"], "mretpoline-external-thunk">, Group<m_x86_Features_Group>;
def mno_retpoline_external_thunk : Flag<["-"], "mno-retpoline-external-thunk">, Group<m_x86_Features_Group>;
def mvzeroupper : Flag<["-"], "mvzeroupper">, Group<m_x86_Features_Group>;
def mno_vzeroupper : Flag<["-"], "mno-vzeroupper">, Group<m_x86_Features_Group>;
// These are legacy user-facing driver-level option spellings. They are always
// aliases for options that are spelled using the more common Unix / GNU flag
// style of double-dash and equals-joined flags.
def gcc_toolchain_legacy_spelling : Separate<["-"], "gcc-toolchain">, Alias<gcc_toolchain>;
def target_legacy_spelling : Separate<["-"], "target">, Alias<target>;

// Special internal option to handle -Xlinker --no-demangle.
def Z_Xlinker__no_demangle : Flag<["-"], "Z-Xlinker-no-demangle">,
    Flags<[Unsupported, NoArgumentUnused]>;

// Special internal option to allow forwarding arbitrary arguments to linker.
def Zlinker_input : Separate<["-"], "Zlinker-input">,
    Flags<[Unsupported, NoArgumentUnused]>;

// Reserved library options.
def Z_reserved_lib_stdcxx : Flag<["-"], "Z-reserved-lib-stdc++">,
    Flags<[LinkerInput, NoArgumentUnused, Unsupported]>, Group<reserved_lib_Group>;
def Z_reserved_lib_cckext : Flag<["-"], "Z-reserved-lib-cckext">,
    Flags<[LinkerInput, NoArgumentUnused, Unsupported]>, Group<reserved_lib_Group>;

#if INTEL_CUSTOMIZATION
// -q Intel options
def qopt_assume_no_loop_carried_dep_EQ : Joined<["-"], "qopt-assume-no-loop-carried-dep=">, Values<"0,1,2">, Flags<[NoXarchOption]>, HelpText<"Set a level of "
  "performance tuning for loops.  0 - The compiler does not assume there is "
  "loop-carried dependencies (default).  1 - Assume there are no loop-carried "
  "dependencies for innermost loops.  2 - Assume there are no loop-carried "
  "dependencies for all loop levels.">;
def qopt_assume_no_loop_carried_dep : Flag<["-"], "qopt-assume-no-loop-carried-dep">,
  Alias<qopt_assume_no_loop_carried_dep_EQ>, AliasArgs<["1"]>;
def qopt_jump_tables : Flag<["-"], "qopt-jump-tables">,Alias<fjump_tables>,
  HelpText<"Control the generation of jump tables">;
def qno_opt_jump_tables : Flag<["-"], "qno-opt-jump-tables">,Alias<fno_jump_tables>,
  HelpText<"Do not use jump tables for lowering switches">;
def qopt_matmul : Flag<["-"], "qopt-matmul">, Flags<[NoXarchOption]>,
  HelpText<"Enables compiler-generated Matrix Multiply (matmul) library call">;
def qno_opt_matmul : Flag<["-"], "qno-opt-matmul">, Flags<[NoXarchOption]>,
  HelpText<"Disables compiler-generated Matrix Multiply (matmul) library call">;
def qopt_mem_layout_trans_EQ : Joined<["-"], "qopt-mem-layout-trans=">, Values<"0,1,2,3">,
  HelpText<"Control the level of memory layout transformations performed by the compiler">;
def qopt_mem_layout_trans : Flag<["-"], "qopt-mem-layout-trans">, Alias<qopt_mem_layout_trans_EQ>,
  AliasArgs<["2"]>;
def qno_opt_mem_layout_trans : Flag<["-"], "qno-opt-mem-layout-trans">, Alias<qopt_mem_layout_trans_EQ>,
  AliasArgs<["0"]>, HelpText<"Disable memory layout transformations">;
def qopt_multiple_gather_scatter_by_shuffles : Flag<["-"], "qopt-multiple-gather-scatter-by-shuffles">,
  Flags<[NoXarchOption]>,
  HelpText<"Enables the optimization for multiple adjacent gather/scatter type vector memory references">;
def qno_opt_multiple_gather_scatter_by_shuffles : Flag<["-"], "qno-opt-multiple-gather-scatter-by-shuffles">,
  Flags<[NoXarchOption]>,
  HelpText<"Disables the optimization for multiple adjacent gather/scatter type vector memory references">;
def qopt_report_EQ : Joined<["-"], "qopt-report=">, Values<"min,med,max">,
  HelpText<"Generate an optimization report, min, med or max.">;
def : Joined<["-"], "qopt-report">, Alias<qopt_report_EQ>;
def qopt_report : Flag<["-"], "qopt-report">, Alias<qopt_report_EQ>,
  AliasArgs<["2"]>;
def qopt_zmm_usage_EQ : Joined<["-"], "qopt-zmm-usage=">, Values<"low,high">,
  HelpText<"Specifies the level of zmm registers usage, low or high">;
#endif // INTEL_CUSTOMIZATION

// Ignored options
multiclass BooleanFFlag<string name> {
  def f#NAME : Flag<["-"], "f"#name>;
  def fno_#NAME : Flag<["-"], "fno-"#name>;
}

defm : BooleanFFlag<"keep-inline-functions">, Group<clang_ignored_gcc_optimization_f_Group>;

def fprofile_dir : Joined<["-"], "fprofile-dir=">, Group<f_Group>;

def fuse_ld_EQ : Joined<["-"], "fuse-ld=">, Group<f_Group>, Flags<[CoreOption, LinkOption]>;
def ld_path_EQ : Joined<["--"], "ld-path=">, Group<Link_Group>;

defm align_labels : BooleanFFlag<"align-labels">, Group<clang_ignored_gcc_optimization_f_Group>;
def falign_labels_EQ : Joined<["-"], "falign-labels=">, Group<clang_ignored_gcc_optimization_f_Group>;
defm align_loops : BooleanFFlag<"align-loops">, Group<clang_ignored_gcc_optimization_f_Group>;
def falign_loops_EQ : Joined<["-"], "falign-loops=">, Group<clang_ignored_gcc_optimization_f_Group>;
defm align_jumps : BooleanFFlag<"align-jumps">, Group<clang_ignored_gcc_optimization_f_Group>;
def falign_jumps_EQ : Joined<["-"], "falign-jumps=">, Group<clang_ignored_gcc_optimization_f_Group>;

// FIXME: This option should be supported and wired up to our diognostics, but
// ignore it for now to avoid breaking builds that use it.
def fdiagnostics_show_location_EQ : Joined<["-"], "fdiagnostics-show-location=">, Group<clang_ignored_f_Group>;

defm fcheck_new : BooleanFFlag<"check-new">, Group<clang_ignored_f_Group>;
defm caller_saves : BooleanFFlag<"caller-saves">, Group<clang_ignored_gcc_optimization_f_Group>;
defm reorder_blocks : BooleanFFlag<"reorder-blocks">, Group<clang_ignored_gcc_optimization_f_Group>;
defm branch_count_reg : BooleanFFlag<"branch-count-reg">, Group<clang_ignored_gcc_optimization_f_Group>;
defm default_inline : BooleanFFlag<"default-inline">, Group<clang_ignored_gcc_optimization_f_Group>;
defm fat_lto_objects : BooleanFFlag<"fat-lto-objects">, Group<clang_ignored_gcc_optimization_f_Group>;
defm float_store : BooleanFFlag<"float-store">, Group<clang_ignored_gcc_optimization_f_Group>;
defm friend_injection : BooleanFFlag<"friend-injection">, Group<clang_ignored_f_Group>;
defm function_attribute_list : BooleanFFlag<"function-attribute-list">, Group<clang_ignored_f_Group>;
defm gcse : BooleanFFlag<"gcse">, Group<clang_ignored_gcc_optimization_f_Group>;
defm gcse_after_reload: BooleanFFlag<"gcse-after-reload">, Group<clang_ignored_gcc_optimization_f_Group>;
defm gcse_las: BooleanFFlag<"gcse-las">, Group<clang_ignored_gcc_optimization_f_Group>;
defm gcse_sm: BooleanFFlag<"gcse-sm">, Group<clang_ignored_gcc_optimization_f_Group>;
defm gnu : BooleanFFlag<"gnu">, Group<clang_ignored_f_Group>;
defm implicit_templates : BooleanFFlag<"implicit-templates">, Group<clang_ignored_f_Group>;
defm implement_inlines : BooleanFFlag<"implement-inlines">, Group<clang_ignored_f_Group>;
defm merge_constants : BooleanFFlag<"merge-constants">, Group<clang_ignored_gcc_optimization_f_Group>;
defm modulo_sched : BooleanFFlag<"modulo-sched">, Group<clang_ignored_gcc_optimization_f_Group>;
defm modulo_sched_allow_regmoves : BooleanFFlag<"modulo-sched-allow-regmoves">,
    Group<clang_ignored_gcc_optimization_f_Group>;
defm inline_functions_called_once : BooleanFFlag<"inline-functions-called-once">,
    Group<clang_ignored_gcc_optimization_f_Group>;
def finline_limit_EQ : Joined<["-"], "finline-limit=">, Group<clang_ignored_gcc_optimization_f_Group>;
defm finline_limit : BooleanFFlag<"inline-limit">, Group<clang_ignored_gcc_optimization_f_Group>;
defm inline_small_functions : BooleanFFlag<"inline-small-functions">,
    Group<clang_ignored_gcc_optimization_f_Group>;
defm ipa_cp : BooleanFFlag<"ipa-cp">,
    Group<clang_ignored_gcc_optimization_f_Group>;
defm ivopts : BooleanFFlag<"ivopts">, Group<clang_ignored_gcc_optimization_f_Group>;
def fsemantic_interposition : Flag<["-"], "fsemantic-interposition">, Group<f_Group>, Flags<[CC1Option]>;
def fno_semantic_interposition: Flag<["-"], "fno-semantic-interposition">, Group<f_Group>, Flags<[CC1Option]>;
defm non_call_exceptions : BooleanFFlag<"non-call-exceptions">, Group<clang_ignored_f_Group>;
defm peel_loops : BooleanFFlag<"peel-loops">, Group<clang_ignored_gcc_optimization_f_Group>;
#if INTEL_CUSTOMIZATION
// defm permissive : BooleanFFlag<"permissive">, Group<clang_ignored_f_Group>;
#endif // INTEL_CUSTOMIZATION
defm prefetch_loop_arrays : BooleanFFlag<"prefetch-loop-arrays">, Group<clang_ignored_gcc_optimization_f_Group>;
defm printf : BooleanFFlag<"printf">, Group<clang_ignored_f_Group>;
defm profile : BooleanFFlag<"profile">, Group<clang_ignored_f_Group>;
defm profile_correction : BooleanFFlag<"profile-correction">, Group<clang_ignored_gcc_optimization_f_Group>;
defm profile_generate_sampling : BooleanFFlag<"profile-generate-sampling">, Group<clang_ignored_f_Group>;
defm profile_reusedist : BooleanFFlag<"profile-reusedist">, Group<clang_ignored_f_Group>;
defm profile_values : BooleanFFlag<"profile-values">, Group<clang_ignored_gcc_optimization_f_Group>;
defm regs_graph : BooleanFFlag<"regs-graph">, Group<clang_ignored_f_Group>;
defm rename_registers : BooleanFFlag<"rename-registers">, Group<clang_ignored_gcc_optimization_f_Group>;
defm ripa : BooleanFFlag<"ripa">, Group<clang_ignored_f_Group>;
defm schedule_insns : BooleanFFlag<"schedule-insns">, Group<clang_ignored_gcc_optimization_f_Group>;
defm schedule_insns2 : BooleanFFlag<"schedule-insns2">, Group<clang_ignored_gcc_optimization_f_Group>;
defm see : BooleanFFlag<"see">, Group<clang_ignored_f_Group>;
defm signaling_nans : BooleanFFlag<"signaling-nans">, Group<clang_ignored_gcc_optimization_f_Group>;
defm single_precision_constant : BooleanFFlag<"single-precision-constant">,
    Group<clang_ignored_gcc_optimization_f_Group>;
defm spec_constr_count : BooleanFFlag<"spec-constr-count">, Group<clang_ignored_f_Group>;
defm stack_check : BooleanFFlag<"stack-check">, Group<clang_ignored_f_Group>;
defm strength_reduce :
    BooleanFFlag<"strength-reduce">, Group<clang_ignored_gcc_optimization_f_Group>;
defm tls_model : BooleanFFlag<"tls-model">, Group<clang_ignored_f_Group>;
defm tracer : BooleanFFlag<"tracer">, Group<clang_ignored_gcc_optimization_f_Group>;
defm tree_dce : BooleanFFlag<"tree-dce">, Group<clang_ignored_gcc_optimization_f_Group>;
defm tree_salias : BooleanFFlag<"tree-salias">, Group<clang_ignored_f_Group>;
defm tree_ter : BooleanFFlag<"tree-ter">, Group<clang_ignored_gcc_optimization_f_Group>;
defm tree_vectorizer_verbose : BooleanFFlag<"tree-vectorizer-verbose">, Group<clang_ignored_f_Group>;
defm tree_vrp : BooleanFFlag<"tree-vrp">, Group<clang_ignored_gcc_optimization_f_Group>;
defm unroll_all_loops : BooleanFFlag<"unroll-all-loops">, Group<clang_ignored_gcc_optimization_f_Group>;
defm unsafe_loop_optimizations : BooleanFFlag<"unsafe-loop-optimizations">,
    Group<clang_ignored_gcc_optimization_f_Group>;
defm unswitch_loops : BooleanFFlag<"unswitch-loops">, Group<clang_ignored_gcc_optimization_f_Group>;
defm use_linker_plugin : BooleanFFlag<"use-linker-plugin">, Group<clang_ignored_gcc_optimization_f_Group>;
defm vect_cost_model : BooleanFFlag<"vect-cost-model">, Group<clang_ignored_gcc_optimization_f_Group>;
defm variable_expansion_in_unroller : BooleanFFlag<"variable-expansion-in-unroller">,
    Group<clang_ignored_gcc_optimization_f_Group>;
defm web : BooleanFFlag<"web">, Group<clang_ignored_gcc_optimization_f_Group>;
defm whole_program : BooleanFFlag<"whole-program">, Group<clang_ignored_gcc_optimization_f_Group>;
defm devirtualize : BooleanFFlag<"devirtualize">, Group<clang_ignored_gcc_optimization_f_Group>;
defm devirtualize_speculatively : BooleanFFlag<"devirtualize-speculatively">,
    Group<clang_ignored_gcc_optimization_f_Group>;

// Generic gfortran options.
def A_DASH : Joined<["-"], "A-">, Group<gfortran_Group>;
def J : JoinedOrSeparate<["-"], "J">, Flags<[RenderJoined]>, Group<gfortran_Group>;
def cpp : Flag<["-"], "cpp">, Group<gfortran_Group>;
def nocpp : Flag<["-"], "nocpp">, Group<gfortran_Group>;
def static_libgfortran : Flag<["-"], "static-libgfortran">, Group<gfortran_Group>;

// "f" options with values for gfortran.
def fblas_matmul_limit_EQ : Joined<["-"], "fblas-matmul-limit=">, Group<gfortran_Group>;
def fcheck_EQ : Joined<["-"], "fcheck=">, Group<gfortran_Group>;
def fcoarray_EQ : Joined<["-"], "fcoarray=">, Group<gfortran_Group>;
def fconvert_EQ : Joined<["-"], "fconvert=">, Group<gfortran_Group>;
def ffixed_line_length_VALUE : Joined<["-"], "ffixed-line-length-">, Group<gfortran_Group>;
def ffpe_trap_EQ : Joined<["-"], "ffpe-trap=">, Group<gfortran_Group>;
def ffree_line_length_VALUE : Joined<["-"], "ffree-line-length-">, Group<gfortran_Group>;
def finit_character_EQ : Joined<["-"], "finit-character=">, Group<gfortran_Group>;
def finit_integer_EQ : Joined<["-"], "finit-integer=">, Group<gfortran_Group>;
def finit_logical_EQ : Joined<["-"], "finit-logical=">, Group<gfortran_Group>;
def finit_real_EQ : Joined<["-"], "finit-real=">, Group<gfortran_Group>;
def fmax_array_constructor_EQ : Joined<["-"], "fmax-array-constructor=">, Group<gfortran_Group>;
#ifndef INTEL_CUSTOMIZATION
// Intel max-errors added for C/C++
def fmax_errors_EQ : Joined<["-"], "fmax-errors=">, Group<gfortran_Group>;
#endif // !INTEL_CUSTOMIZATION
def fmax_stack_var_size_EQ : Joined<["-"], "fmax-stack-var-size=">, Group<gfortran_Group>;
def fmax_subrecord_length_EQ : Joined<["-"], "fmax-subrecord-length=">, Group<gfortran_Group>;
def frecord_marker_EQ : Joined<["-"], "frecord-marker=">, Group<gfortran_Group>;

// "f" flags for gfortran.
defm aggressive_function_elimination : BooleanFFlag<"aggressive-function-elimination">, Group<gfortran_Group>;
defm align_commons : BooleanFFlag<"align-commons">, Group<gfortran_Group>;
defm all_intrinsics : BooleanFFlag<"all-intrinsics">, Group<gfortran_Group>;
defm automatic : BooleanFFlag<"automatic">, Group<gfortran_Group>;
defm backslash : BooleanFFlag<"backslash">, Group<gfortran_Group>;
defm backtrace : BooleanFFlag<"backtrace">, Group<gfortran_Group>;
defm bounds_check : BooleanFFlag<"bounds-check">, Group<gfortran_Group>;
defm check_array_temporaries : BooleanFFlag<"check-array-temporaries">, Group<gfortran_Group>;
defm cray_pointer : BooleanFFlag<"cray-pointer">, Group<gfortran_Group>;
defm d_lines_as_code : BooleanFFlag<"d-lines-as-code">, Group<gfortran_Group>;
defm d_lines_as_comments : BooleanFFlag<"d-lines-as-comments">, Group<gfortran_Group>;
defm default_double_8 : BooleanFFlag<"default-double-8">, Group<gfortran_Group>;
defm default_integer_8 : BooleanFFlag<"default-integer-8">, Group<gfortran_Group>;
defm default_real_8 : BooleanFFlag<"default-real-8">, Group<gfortran_Group>;
defm dollar_ok : BooleanFFlag<"dollar-ok">, Group<gfortran_Group>;
defm dump_fortran_optimized : BooleanFFlag<"dump-fortran-optimized">, Group<gfortran_Group>;
defm dump_fortran_original : BooleanFFlag<"dump-fortran-original">, Group<gfortran_Group>;
defm dump_parse_tree : BooleanFFlag<"dump-parse-tree">, Group<gfortran_Group>;
defm external_blas : BooleanFFlag<"external-blas">, Group<gfortran_Group>;
defm f2c : BooleanFFlag<"f2c">, Group<gfortran_Group>;
defm fixed_form : BooleanFFlag<"fixed-form">, Group<gfortran_Group>;
defm free_form : BooleanFFlag<"free-form">, Group<gfortran_Group>;
defm frontend_optimize : BooleanFFlag<"frontend-optimize">, Group<gfortran_Group>;
defm implicit_none : BooleanFFlag<"implicit-none">, Group<gfortran_Group>;
defm init_local_zero : BooleanFFlag<"init-local-zero">, Group<gfortran_Group>;
defm integer_4_integer_8 : BooleanFFlag<"integer-4-integer-8">, Group<gfortran_Group>;
defm intrinsic_modules_path : BooleanFFlag<"intrinsic-modules-path">, Group<gfortran_Group>;
defm max_identifier_length : BooleanFFlag<"max-identifier-length">, Group<gfortran_Group>;
defm module_private : BooleanFFlag<"module-private">, Group<gfortran_Group>;
defm pack_derived : BooleanFFlag<"pack-derived">, Group<gfortran_Group>;
defm protect_parens : BooleanFFlag<"protect-parens">, Group<gfortran_Group>;
defm range_check : BooleanFFlag<"range-check">, Group<gfortran_Group>;
defm real_4_real_10 : BooleanFFlag<"real-4-real-10">, Group<gfortran_Group>;
defm real_4_real_16 : BooleanFFlag<"real-4-real-16">, Group<gfortran_Group>;
defm real_4_real_8 : BooleanFFlag<"real-4-real-8">, Group<gfortran_Group>;
defm real_8_real_10 : BooleanFFlag<"real-8-real-10">, Group<gfortran_Group>;
defm real_8_real_16 : BooleanFFlag<"real-8-real-16">, Group<gfortran_Group>;
defm real_8_real_4 : BooleanFFlag<"real-8-real-4">, Group<gfortran_Group>;
defm realloc_lhs : BooleanFFlag<"realloc-lhs">, Group<gfortran_Group>;
defm recursive : BooleanFFlag<"recursive">, Group<gfortran_Group>;
defm repack_arrays : BooleanFFlag<"repack-arrays">, Group<gfortran_Group>;
defm second_underscore : BooleanFFlag<"second-underscore">, Group<gfortran_Group>;
defm sign_zero : BooleanFFlag<"sign-zero">, Group<gfortran_Group>;
defm stack_arrays : BooleanFFlag<"stack-arrays">, Group<gfortran_Group>;
defm underscoring : BooleanFFlag<"underscoring">, Group<gfortran_Group>;
defm whole_file : BooleanFFlag<"whole-file">, Group<gfortran_Group>;

// C++ SYCL options
def reuse_exe_EQ : Joined<["-"], "reuse-exe=">, Flags<[CoreOption]>,
  HelpText<"Speed up FPGA aoc compile if the device code in <exe> is unchanged.">,
  MetaVarName<"<exe>">;
defm sycl : BoolOption<"sycl",
  "LangOpts->SYCL", DefaultsToFalse,
  ChangedBy<PosFlag, [CC1Option], "Enable">, ResetBy<NegFlag, [], "Disable">,
  BothFlags<[CoreOption], " SYCL kernels compilation for device">, "f">,
  Group<sycl_Group>;
def sycl_std_EQ : Joined<["-"], "sycl-std=">, Group<sycl_Group>, Flags<[CC1Option, NoArgumentUnused, CoreOption]>,
  HelpText<"SYCL language standard to compile for.">, Values<"2017, 121, 1.2.1, sycl-1.2.1">;
def fsycl_esimd : Flag<["-"], "fsycl-explicit-simd">, Group<sycl_Group>, Flags<[CC1Option, NoArgumentUnused, CoreOption]>,
  HelpText<"Enable SYCL explicit SIMD extension">;
def fno_sycl_esimd : Flag<["-"], "fno-sycl-explicit-simd">, Group<sycl_Group>,
  HelpText<"Disable SYCL explicit SIMD extension">, Flags<[NoArgumentUnused, CoreOption]>;
defm sycl_early_optimizations : OptOutFFlag<"sycl-early-optimizations", "Enable", "Disable", " standard optimization pipeline for SYCL device compiler", [CoreOption]>;
#if INTEL_CUSTOMIZATION
def fsycl_enable_function_pointers : Flag<["-"],
  "fsycl-enable-function-pointers">, Flags<[CoreOption, HelpHidden]>,
  HelpText<"Enables function pointers and support for virtual functions for "
  "DPC++ kernels and device functions.">;
#endif // INTEL_CUSTOMIZATION
def fsycl_dead_args_optimization : Flag<["-"], "fsycl-dead-args-optimization">,
  Group<sycl_Group>, Flags<[NoArgumentUnused, CoreOption]>, HelpText<"Enables "
  "elimination of DPC++ dead kernel arguments">;
def fno_sycl_dead_args_optimization : Flag<["-"], "fno-sycl-dead-args-optimization">,
  Group<sycl_Group>, Flags<[NoArgumentUnused, CoreOption]>, HelpText<"Disables "
  "elimination of DPC++ dead kernel arguments">;
def fsycl_device_lib_EQ : CommaJoined<["-"], "fsycl-device-lib=">, Group<sycl_Group>, Flags<[NoXarchOption, CoreOption]>,
  Values<"libc, libm-fp32, libm-fp64, all">, HelpText<"Control inclusion of "
  "device libraries into device binary linkage. Valid arguments "
  "are libc, libm-fp32, libm-fp64, all">;
def fno_sycl_device_lib_EQ : CommaJoined<["-"], "fno-sycl-device-lib=">, Group<sycl_Group>, Flags<[NoXarchOption, CoreOption]>,
  Values<"libc, libm-fp32, libm-fp64, all">, HelpText<"Control exclusion of "
  "device libraries from device binary linkage. Valid arguments "
  "are libc, libm-fp32, libm-fp64, all">;

//===----------------------------------------------------------------------===//
// FlangOption and FC1 Options
//===----------------------------------------------------------------------===//
def test_io : Flag<["-"], "test-io">, Flags<[HelpHidden, FlangOption, FC1Option, FlangOnlyOption]>, Group<Action_Group>,
  HelpText<"Run the InputOuputTest action. Use for development and testing only.">;

//===----------------------------------------------------------------------===//
// CC1 Options
//===----------------------------------------------------------------------===//

let Flags = [CC1Option, NoDriverOption] in {

//===----------------------------------------------------------------------===//
// Target Options
//===----------------------------------------------------------------------===//

let Flags = [CC1Option, CC1AsOption, NoDriverOption] in {

def target_cpu : Separate<["-"], "target-cpu">,
  HelpText<"Target a specific cpu type">,
  MarshallingInfoString<"TargetOpts->CPU">;
def tune_cpu : Separate<["-"], "tune-cpu">,
  HelpText<"Tune for a specific cpu type">,
  MarshallingInfoString<"TargetOpts->TuneCPU">;
def target_feature : Separate<["-"], "target-feature">,
  HelpText<"Target specific attributes">;
def triple : Separate<["-"], "triple">,
  HelpText<"Specify target triple (e.g. i686-apple-darwin9)">,
  MarshallingInfoString<"TargetOpts->Triple", "llvm::Triple::normalize(llvm::sys::getDefaultTargetTriple())">,
  AlwaysEmit, Normalizer<"normalizeTriple">;
def target_abi : Separate<["-"], "target-abi">,
  HelpText<"Target a particular ABI type">,
  MarshallingInfoString<"TargetOpts->ABI">;
def target_sdk_version_EQ : Joined<["-"], "target-sdk-version=">,
  HelpText<"The version of target SDK used for compilation">;

}

def target_linker_version : Separate<["-"], "target-linker-version">,
  HelpText<"Target linker version">,
  MarshallingInfoString<"TargetOpts->LinkerVersion">;
def triple_EQ : Joined<["-"], "triple=">, Alias<triple>;
def mfpmath : Separate<["-"], "mfpmath">,
  HelpText<"Which unit to use for fp math">,
  MarshallingInfoString<"TargetOpts->FPMath">;

def fpadding_on_unsigned_fixed_point : Flag<["-"], "fpadding-on-unsigned-fixed-point">,
  HelpText<"Force each unsigned fixed point type to have an extra bit of padding to align their scales with those of signed fixed point types">;
def fno_padding_on_unsigned_fixed_point : Flag<["-"], "fno-padding-on-unsigned-fixed-point">;

//===----------------------------------------------------------------------===//
// Analyzer Options
//===----------------------------------------------------------------------===//

def analysis_UnoptimizedCFG : Flag<["-"], "unoptimized-cfg">,
  HelpText<"Generate unoptimized CFGs for all analyses">,
  MarshallingInfoFlag<"AnalyzerOpts->UnoptimizedCFG">;
def analysis_CFGAddImplicitDtors : Flag<["-"], "cfg-add-implicit-dtors">,
  HelpText<"Add C++ implicit destructors to CFGs for all analyses">;

def analyzer_store : Separate<["-"], "analyzer-store">,
  HelpText<"Source Code Analysis - Abstract Memory Store Models">;
def analyzer_store_EQ : Joined<["-"], "analyzer-store=">, Alias<analyzer_store>;

def analyzer_constraints : Separate<["-"], "analyzer-constraints">,
  HelpText<"Source Code Analysis - Symbolic Constraint Engines">;
def analyzer_constraints_EQ : Joined<["-"], "analyzer-constraints=">,
  Alias<analyzer_constraints>;

def analyzer_output : Separate<["-"], "analyzer-output">,
  HelpText<"Source Code Analysis - Output Options">;
def analyzer_output_EQ : Joined<["-"], "analyzer-output=">,
  Alias<analyzer_output>;

def analyzer_purge : Separate<["-"], "analyzer-purge">,
  HelpText<"Source Code Analysis - Dead Symbol Removal Frequency">;
def analyzer_purge_EQ : Joined<["-"], "analyzer-purge=">, Alias<analyzer_purge>;

def analyzer_opt_analyze_headers : Flag<["-"], "analyzer-opt-analyze-headers">,
  HelpText<"Force the static analyzer to analyze functions defined in header files">,
  MarshallingInfoFlag<"AnalyzerOpts->AnalyzeAll">;
def analyzer_opt_analyze_nested_blocks : Flag<["-"], "analyzer-opt-analyze-nested-blocks">,
  HelpText<"Analyze the definitions of blocks in addition to functions">,
  MarshallingInfoFlag<"AnalyzerOpts->AnalyzeNestedBlocks">;
def analyzer_display_progress : Flag<["-"], "analyzer-display-progress">,
  HelpText<"Emit verbose output about the analyzer's progress">,
  MarshallingInfoFlag<"AnalyzerOpts->AnalyzerDisplayProgress">;
def analyze_function : Separate<["-"], "analyze-function">,
  HelpText<"Run analysis on specific function (for C++ include parameters in name)">,
  MarshallingInfoString<"AnalyzerOpts->AnalyzeSpecificFunction">;
def analyze_function_EQ : Joined<["-"], "analyze-function=">, Alias<analyze_function>;
def trim_egraph : Flag<["-"], "trim-egraph">,
  HelpText<"Only show error-related paths in the analysis graph">,
  MarshallingInfoFlag<"AnalyzerOpts->TrimGraph">;
def analyzer_viz_egraph_graphviz : Flag<["-"], "analyzer-viz-egraph-graphviz">,
  HelpText<"Display exploded graph using GraphViz">,
  MarshallingInfoFlag<"AnalyzerOpts->visualizeExplodedGraphWithGraphViz">;
def analyzer_dump_egraph : Separate<["-"], "analyzer-dump-egraph">,
  HelpText<"Dump exploded graph to the specified file">,
  MarshallingInfoString<"AnalyzerOpts->DumpExplodedGraphTo">;
def analyzer_dump_egraph_EQ : Joined<["-"], "analyzer-dump-egraph=">, Alias<analyzer_dump_egraph>;

def analyzer_inline_max_stack_depth : Separate<["-"], "analyzer-inline-max-stack-depth">,
  HelpText<"Bound on stack depth while inlining (4 by default)">,
  // Cap the stack depth at 4 calls (5 stack frames, base + 4 calls).
  MarshallingInfoStringInt<"AnalyzerOpts->InlineMaxStackDepth", "5">;
def analyzer_inline_max_stack_depth_EQ : Joined<["-"], "analyzer-inline-max-stack-depth=">,
  Alias<analyzer_inline_max_stack_depth>;

def analyzer_inlining_mode : Separate<["-"], "analyzer-inlining-mode">,
  HelpText<"Specify the function selection heuristic used during inlining">;
def analyzer_inlining_mode_EQ : Joined<["-"], "analyzer-inlining-mode=">, Alias<analyzer_inlining_mode>;

def analyzer_disable_retry_exhausted : Flag<["-"], "analyzer-disable-retry-exhausted">,
  HelpText<"Do not re-analyze paths leading to exhausted nodes with a different strategy (may decrease code coverage)">,
  MarshallingInfoFlag<"AnalyzerOpts->NoRetryExhausted">;

def analyzer_max_loop : Separate<["-"], "analyzer-max-loop">,
  HelpText<"The maximum number of times the analyzer will go through a loop">,
  MarshallingInfoStringInt<"AnalyzerOpts->maxBlockVisitOnPath", "4">;
def analyzer_stats : Flag<["-"], "analyzer-stats">,
  HelpText<"Print internal analyzer statistics.">,
  MarshallingInfoFlag<"AnalyzerOpts->PrintStats">;

def analyzer_checker : Separate<["-"], "analyzer-checker">,
  HelpText<"Choose analyzer checkers to enable">,
  ValuesCode<[{
    const char *Values =
    #define GET_CHECKERS
    #define CHECKER(FULLNAME, CLASS, HT, DOC_URI, IS_HIDDEN)  FULLNAME ","
    #include "clang/StaticAnalyzer/Checkers/Checkers.inc"
    #undef GET_CHECKERS
    #define GET_PACKAGES
    #define PACKAGE(FULLNAME)  FULLNAME ","
    #include "clang/StaticAnalyzer/Checkers/Checkers.inc"
    #undef GET_PACKAGES
    ;
  }]>;
def analyzer_checker_EQ : Joined<["-"], "analyzer-checker=">,
  Alias<analyzer_checker>;

def analyzer_disable_checker : Separate<["-"], "analyzer-disable-checker">,
  HelpText<"Choose analyzer checkers to disable">;
def analyzer_disable_checker_EQ : Joined<["-"], "analyzer-disable-checker=">,
  Alias<analyzer_disable_checker>;

def analyzer_disable_all_checks : Flag<["-"], "analyzer-disable-all-checks">,
  HelpText<"Disable all static analyzer checks">,
  MarshallingInfoFlag<"AnalyzerOpts->DisableAllCheckers">;

def analyzer_checker_help : Flag<["-"], "analyzer-checker-help">,
  HelpText<"Display the list of analyzer checkers that are available">,
  MarshallingInfoFlag<"AnalyzerOpts->ShowCheckerHelp">;

def analyzer_checker_help_alpha : Flag<["-"], "analyzer-checker-help-alpha">,
  HelpText<"Display the list of in development analyzer checkers. These "
           "are NOT considered safe, they are unstable and will emit incorrect "
           "reports. Enable ONLY FOR DEVELOPMENT purposes">,
  MarshallingInfoFlag<"AnalyzerOpts->ShowCheckerHelpAlpha">;

def analyzer_checker_help_developer : Flag<["-"], "analyzer-checker-help-developer">,
  HelpText<"Display the list of developer-only checkers such as modeling "
           "and debug checkers">,
  MarshallingInfoFlag<"AnalyzerOpts->ShowCheckerHelpDeveloper">;

def analyzer_config_help : Flag<["-"], "analyzer-config-help">,
  HelpText<"Display the list of -analyzer-config options. These are meant for "
           "development purposes only!">,
  MarshallingInfoFlag<"AnalyzerOpts->ShowConfigOptionsList">;

def analyzer_list_enabled_checkers : Flag<["-"], "analyzer-list-enabled-checkers">,
  HelpText<"Display the list of enabled analyzer checkers">,
  MarshallingInfoFlag<"AnalyzerOpts->ShowEnabledCheckerList">;

def analyzer_config : Separate<["-"], "analyzer-config">,
  HelpText<"Choose analyzer options to enable">;

def analyzer_checker_option_help : Flag<["-"], "analyzer-checker-option-help">,
  HelpText<"Display the list of checker and package options">,
  MarshallingInfoFlag<"AnalyzerOpts->ShowCheckerOptionList">;

def analyzer_checker_option_help_alpha : Flag<["-"], "analyzer-checker-option-help-alpha">,
  HelpText<"Display the list of in development checker and package options. "
           "These are NOT considered safe, they are unstable and will emit "
           "incorrect reports. Enable ONLY FOR DEVELOPMENT purposes">,
  MarshallingInfoFlag<"AnalyzerOpts->ShowCheckerOptionAlphaList">;

def analyzer_checker_option_help_developer : Flag<["-"], "analyzer-checker-option-help-developer">,
  HelpText<"Display the list of checker and package options meant for "
           "development purposes only">,
  MarshallingInfoFlag<"AnalyzerOpts->ShowCheckerOptionDeveloperList">;

def analyzer_config_compatibility_mode : Separate<["-"], "analyzer-config-compatibility-mode">,
  HelpText<"Don't emit errors on invalid analyzer-config inputs">;

def analyzer_config_compatibility_mode_EQ : Joined<["-"], "analyzer-config-compatibility-mode=">,
  Alias<analyzer_config_compatibility_mode>;

def analyzer_werror : Flag<["-"], "analyzer-werror">,
  HelpText<"Emit analyzer results as errors rather than warnings">,
  MarshallingInfoFlag<"AnalyzerOpts->AnalyzerWerror">;

//===----------------------------------------------------------------------===//
// Migrator Options
//===----------------------------------------------------------------------===//
def migrator_no_nsalloc_error : Flag<["-"], "no-ns-alloc-error">,
  HelpText<"Do not error on use of NSAllocateCollectable/NSReallocateCollectable">,
  MarshallingInfoFlag<"MigratorOpts.NoNSAllocReallocError">;

def migrator_no_finalize_removal : Flag<["-"], "no-finalize-removal">,
  HelpText<"Do not remove finalize method in gc mode">,
  MarshallingInfoFlag<"MigratorOpts.NoFinalizeRemoval">;

//===----------------------------------------------------------------------===//
// CodeGen Options
//===----------------------------------------------------------------------===//

let Flags = [CC1Option, CC1AsOption, NoDriverOption] in {
def debug_info_kind_EQ : Joined<["-"], "debug-info-kind=">;
def debug_info_macro : Flag<["-"], "debug-info-macro">,
  HelpText<"Emit macro debug information">;
def default_function_attr : Separate<["-"], "default-function-attr">,
  HelpText<"Apply given attribute to all functions">;
def dwarf_version_EQ : Joined<["-"], "dwarf-version=">;
def debugger_tuning_EQ : Joined<["-"], "debugger-tuning=">;
def dwarf_debug_flags : Separate<["-"], "dwarf-debug-flags">,
  HelpText<"The string to embed in the Dwarf debug flags record.">;
def record_command_line : Separate<["-"], "record-command-line">,
  HelpText<"The string to embed in the .LLVM.command.line section.">;
def compress_debug_sections_EQ : Joined<["-", "--"], "compress-debug-sections=">,
    HelpText<"DWARF debug sections compression type">;
def compress_debug_sections : Flag<["-", "--"], "compress-debug-sections">,
  Alias<compress_debug_sections_EQ>, AliasArgs<["zlib"]>;
def mno_exec_stack : Flag<["-"], "mnoexecstack">,
  HelpText<"Mark the file as not needing an executable stack">;
def massembler_no_warn : Flag<["-"], "massembler-no-warn">,
  HelpText<"Make assembler not emit warnings">;
def massembler_fatal_warnings : Flag<["-"], "massembler-fatal-warnings">,
  HelpText<"Make assembler warnings fatal">;
def mrelax_relocations : Flag<["--"], "mrelax-relocations">,
    HelpText<"Use relaxable elf relocations">;
def msave_temp_labels : Flag<["-"], "msave-temp-labels">,
  HelpText<"Save temporary labels in the symbol table. "
           "Note this may change .s semantics and shouldn't generally be used "
           "on compiler-generated code.">;
def mrelocation_model : Separate<["-"], "mrelocation-model">,
  HelpText<"The relocation model to use">, Values<"static,pic,ropi,rwpi,ropi-rwpi,dynamic-no-pic">,
  NormalizedValuesScope<"llvm::Reloc">,
  NormalizedValues<["Static", "PIC_", "ROPI", "RWPI", "ROPI_RWPI", "DynamicNoPIC"]>,
  MarshallingInfoString<"CodeGenOpts.RelocationModel", "PIC_">,
  AutoNormalizeEnum;
def fno_math_builtin : Flag<["-"], "fno-math-builtin">,
  HelpText<"Disable implicit builtin knowledge of math functions">;
def fuse_ctor_homing: Flag<["-"], "fuse-ctor-homing">,
    HelpText<"Use constructor homing if we are using limited debug info already">;
}

// if INTEL_CUSTOMIZATION
def disable_intel_proprietary_opts : Flag<["-"],
  "disable-intel-proprietary-opts">,
  HelpText<"Disable Intel proprietary optimizations">;
def disable_cpudispatch_ifuncs : Flag<["-"], "disable-cpudispatch-ifuncs">,
  HelpText<"Forces cpu_dispatch resolver generation to not use ifuncs on ELF "
           "systems">;
// endif INTEL_CUSTOMIZATION

def disable_llvm_verifier : Flag<["-"], "disable-llvm-verifier">,
  HelpText<"Don't run the LLVM IR verifier pass">;
def disable_llvm_passes : Flag<["-"], "disable-llvm-passes">,
  HelpText<"Use together with -emit-llvm to get pristine LLVM IR from the "
           "frontend by not running any LLVM passes at all">;
def disable_llvm_optzns : Flag<["-"], "disable-llvm-optzns">,
  Alias<disable_llvm_passes>;
def disable_lifetimemarkers : Flag<["-"], "disable-lifetime-markers">,
  HelpText<"Disable lifetime-markers emission even when optimizations are "
           "enabled">;
def disable_O0_optnone : Flag<["-"], "disable-O0-optnone">,
  HelpText<"Disable adding the optnone attribute to functions at O0">;
def disable_red_zone : Flag<["-"], "disable-red-zone">,
<<<<<<< HEAD
  HelpText<"Do not emit code that uses the red zone.">,
  MarshallingInfoFlag<"CodeGenOpts.DisableRedZone">;
// if INTEL_CUSTOMIZATION
// TODO: Delete this customization once the option use removed from all drivers.
// -dwarf-column-info option was deleted in
// b0b5162 [Driver] Pass -gno-column-info instead of -dwarf-column-info
def dwarf_column_info : Flag<["-"], "dwarf-column-info">,
  HelpText<"Dummy option. Do not use.">;
// endif INTEL_CUSTOMIZATION
=======
  HelpText<"Do not emit code that uses the red zone.">;
>>>>>>> e2b359c1
def dwarf_ext_refs : Flag<["-"], "dwarf-ext-refs">,
  HelpText<"Generate debug info with external references to clang modules"
           " or precompiled headers">;
def dwarf_explicit_import : Flag<["-"], "dwarf-explicit-import">,
  HelpText<"Generate explicit import from anonymous namespace to containing"
           " scope">;
def debug_forward_template_params : Flag<["-"], "debug-forward-template-params">,
  HelpText<"Emit complete descriptions of template parameters in forward"
           " declarations">;
def fforbid_guard_variables : Flag<["-"], "fforbid-guard-variables">,
  HelpText<"Emit an error if a C++ static local initializer would need a guard variable">;
def no_implicit_float : Flag<["-"], "no-implicit-float">,
  HelpText<"Don't generate implicit floating point instructions">;
def fdump_vtable_layouts : Flag<["-"], "fdump-vtable-layouts">,
  HelpText<"Dump the layouts of all vtables that will be emitted in a translation unit">;
def fmerge_functions : Flag<["-"], "fmerge-functions">,
  HelpText<"Permit merging of identical functions when optimizing.">;
def coverage_data_file : Separate<["-"], "coverage-data-file">,
  HelpText<"Emit coverage data to this filename.">;
def coverage_data_file_EQ : Joined<["-"], "coverage-data-file=">,
  Alias<coverage_data_file>;
def coverage_notes_file : Separate<["-"], "coverage-notes-file">,
  HelpText<"Emit coverage notes to this filename.">;
def coverage_notes_file_EQ : Joined<["-"], "coverage-notes-file=">,
  Alias<coverage_notes_file>;
def coverage_version_EQ : Joined<["-"], "coverage-version=">,
  HelpText<"Four-byte version string for gcov files.">;
def dump_coverage_mapping : Flag<["-"], "dump-coverage-mapping">,
  HelpText<"Dump the coverage mapping records, for testing">;
def fuse_register_sized_bitfield_access: Flag<["-"], "fuse-register-sized-bitfield-access">,
  HelpText<"Use register sized accesses to bit-fields, when possible.">;
def relaxed_aliasing : Flag<["-"], "relaxed-aliasing">,
  HelpText<"Turn off Type Based Alias Analysis">;
def no_struct_path_tbaa : Flag<["-"], "no-struct-path-tbaa">,
  HelpText<"Turn off struct-path aware Type Based Alias Analysis">;
def new_struct_path_tbaa : Flag<["-"], "new-struct-path-tbaa">,
  HelpText<"Enable enhanced struct-path aware Type Based Alias Analysis">;
def mdebug_pass : Separate<["-"], "mdebug-pass">,
  HelpText<"Enable additional debug output">;
def mframe_pointer_EQ : Joined<["-"], "mframe-pointer=">,
  HelpText<"Specify which frame pointers to retain (all, non-leaf, none).">, Values<"all,non-leaf,none">;
def mdisable_tail_calls : Flag<["-"], "mdisable-tail-calls">,
  HelpText<"Disable tail call optimization, keeping the call stack accurate">;
def menable_no_infinities : Flag<["-"], "menable-no-infs">,
  HelpText<"Allow optimization to assume there are no infinities.">,
  MarshallingInfoFlag<"LangOpts->NoHonorInfs">, ImpliedByAnyOf<[ffinite_math_only]>;
def menable_no_nans : Flag<["-"], "menable-no-nans">,
  HelpText<"Allow optimization to assume there are no NaNs.">,
  MarshallingInfoFlag<"LangOpts->NoHonorNaNs">, ImpliedByAnyOf<[ffinite_math_only]>;
def mreassociate : Flag<["-"], "mreassociate">,
  HelpText<"Allow reassociation transformations for floating-point instructions">,
  MarshallingInfoFlag<"LangOpts->AllowFPReassoc">, ImpliedByAnyOf<[menable_unsafe_fp_math]>;
def mabi_EQ_ieeelongdouble : Flag<["-"], "mabi=ieeelongdouble">,
  HelpText<"Use IEEE 754 quadruple-precision for long double">;
def mfloat_abi : Separate<["-"], "mfloat-abi">,
  HelpText<"The float ABI to use">;
def mtp : Separate<["-"], "mtp">,
  HelpText<"Mode for reading thread pointer">;
def mlimit_float_precision : Separate<["-"], "mlimit-float-precision">,
  HelpText<"Limit float precision to the given value">;
def split_stacks : Flag<["-"], "split-stacks">,
  HelpText<"Try to use a split stack if possible.">;
def mregparm : Separate<["-"], "mregparm">,
  HelpText<"Limit the number of registers available for integer arguments">;
def msmall_data_limit : Separate<["-"], "msmall-data-limit">,
  HelpText<"Put global and static data smaller than the limit into a special section">;
def munwind_tables : Flag<["-"], "munwind-tables">,
  HelpText<"Generate unwinding tables for all functions">;
def mconstructor_aliases : Flag<["-"], "mconstructor-aliases">,
  HelpText<"Emit complete constructors and destructors as aliases when possible">;
def mlink_bitcode_file : Separate<["-"], "mlink-bitcode-file">,
  HelpText<"Link the given bitcode file before performing optimizations.">;
def mlink_builtin_bitcode : Separate<["-"], "mlink-builtin-bitcode">,
  HelpText<"Link and internalize needed symbols from the given bitcode file "
           "before performing optimizations.">;
def mlink_cuda_bitcode : Separate<["-"], "mlink-cuda-bitcode">,
  Alias<mlink_builtin_bitcode>;
def vectorize_loops : Flag<["-"], "vectorize-loops">,
  HelpText<"Run the Loop vectorization passes">;
def vectorize_slp : Flag<["-"], "vectorize-slp">,
  HelpText<"Run the SLP vectorization passes">;
def dependent_lib : Joined<["--"], "dependent-lib=">,
  HelpText<"Add dependent library">;
def linker_option : Joined<["--"], "linker-option=">,
  HelpText<"Add linker option">;
def fsanitize_coverage_type : Joined<["-"], "fsanitize-coverage-type=">,
                              HelpText<"Sanitizer coverage type">;
def fsanitize_coverage_indirect_calls
    : Flag<["-"], "fsanitize-coverage-indirect-calls">,
      HelpText<"Enable sanitizer coverage for indirect calls">;
def fsanitize_coverage_trace_bb
    : Flag<["-"], "fsanitize-coverage-trace-bb">,
      HelpText<"Enable basic block tracing in sanitizer coverage">;
def fsanitize_coverage_trace_cmp
    : Flag<["-"], "fsanitize-coverage-trace-cmp">,
      HelpText<"Enable cmp instruction tracing in sanitizer coverage">;
def fsanitize_coverage_trace_div
    : Flag<["-"], "fsanitize-coverage-trace-div">,
      HelpText<"Enable div instruction tracing in sanitizer coverage">;
def fsanitize_coverage_trace_gep
    : Flag<["-"], "fsanitize-coverage-trace-gep">,
      HelpText<"Enable gep instruction tracing in sanitizer coverage">;
def fsanitize_coverage_8bit_counters
    : Flag<["-"], "fsanitize-coverage-8bit-counters">,
      HelpText<"Enable frequency counters in sanitizer coverage">;
def fsanitize_coverage_inline_8bit_counters
    : Flag<["-"], "fsanitize-coverage-inline-8bit-counters">,
      HelpText<"Enable inline 8-bit counters in sanitizer coverage">;
def fsanitize_coverage_inline_bool_flag
    : Flag<["-"], "fsanitize-coverage-inline-bool-flag">,
      HelpText<"Enable inline bool flag in sanitizer coverage">;
def fsanitize_coverage_pc_table
    : Flag<["-"], "fsanitize-coverage-pc-table">,
      HelpText<"Create a table of coverage-instrumented PCs">;
def fsanitize_coverage_trace_pc
    : Flag<["-"], "fsanitize-coverage-trace-pc">,
      HelpText<"Enable PC tracing in sanitizer coverage">;
def fsanitize_coverage_trace_pc_guard
    : Flag<["-"], "fsanitize-coverage-trace-pc-guard">,
      HelpText<"Enable PC tracing with guard in sanitizer coverage">;
def fsanitize_coverage_no_prune
    : Flag<["-"], "fsanitize-coverage-no-prune">,
      HelpText<"Disable coverage pruning (i.e. instrument all blocks/edges)">;
def fsanitize_coverage_stack_depth
    : Flag<["-"], "fsanitize-coverage-stack-depth">,
      HelpText<"Enable max stack depth tracing">;
def fpatchable_function_entry_offset_EQ
    : Joined<["-"], "fpatchable-function-entry-offset=">, MetaVarName<"<M>">,
      HelpText<"Generate M NOPs before function entry">;
def fprofile_instrument_EQ : Joined<["-"], "fprofile-instrument=">,
    HelpText<"Enable PGO instrumentation. The accepted value is clang, llvm, "
             "or none">, Values<"none,clang,llvm">;
def fprofile_instrument_path_EQ : Joined<["-"], "fprofile-instrument-path=">,
    HelpText<"Generate instrumented code to collect execution counts into "
             "<file> (overridden by LLVM_PROFILE_FILE env var)">;
def fprofile_instrument_use_path_EQ :
    Joined<["-"], "fprofile-instrument-use-path=">,
    HelpText<"Specify the profile path in PGO use compilation">;
def flto_visibility_public_std:
    Flag<["-"], "flto-visibility-public-std">,
    HelpText<"Use public LTO visibility for classes in std and stdext namespaces">;
def flto_unit: Flag<["-"], "flto-unit">,
    HelpText<"Emit IR to support LTO unit features (CFI, whole program vtable opt)">;
def fno_lto_unit: Flag<["-"], "fno-lto-unit">;
defm debug_pass_manager : BoolOption<"debug-pass-manager",
  "CodeGenOpts.DebugPassManager", DefaultsToFalse,
  ChangedBy<PosFlag, [], "Prints debug information for the new pass manager">,
  ResetBy<NegFlag, [], "Disables debug printing for the new pass manager">,
  BothFlags<[]>, "f">;
def fexperimental_debug_variable_locations : Flag<["-"],
    "fexperimental-debug-variable-locations">,
    HelpText<"Use experimental new value-tracking variable locations">;
// The driver option takes the key as a parameter to the -msign-return-address=
// and -mbranch-protection= options, but CC1 has a separate option so we
// don't have to parse the parameter twice.
def msign_return_address_key_EQ : Joined<["-"], "msign-return-address-key=">,
    Values<"a_key,b_key">;
def mbranch_target_enforce : Flag<["-"], "mbranch-target-enforce">;
def fno_dllexport_inlines : Flag<["-"], "fno-dllexport-inlines">;
def cfguard_no_checks : Flag<["-"], "cfguard-no-checks">,
    HelpText<"Emit Windows Control Flow Guard tables only (no checks)">;
def cfguard : Flag<["-"], "cfguard">,
    HelpText<"Emit Windows Control Flow Guard tables and checks">;

def fdenormal_fp_math_f32_EQ : Joined<["-"], "fdenormal-fp-math-f32=">,
   Group<f_Group>;

//===----------------------------------------------------------------------===//
// Dependency Output Options
//===----------------------------------------------------------------------===//

def sys_header_deps : Flag<["-"], "sys-header-deps">,
  HelpText<"Include system headers in dependency output">,
  MarshallingInfoFlag<"DependencyOutputOpts.IncludeSystemHeaders">;
def module_file_deps : Flag<["-"], "module-file-deps">,
  HelpText<"Include module files in dependency output">,
  MarshallingInfoFlag<"DependencyOutputOpts.IncludeModuleFiles">;
def header_include_file : Separate<["-"], "header-include-file">,
  HelpText<"Filename (or -) to write header include output to">,
  MarshallingInfoString<"DependencyOutputOpts.HeaderIncludeOutputFile">;
def show_includes : Flag<["--"], "show-includes">,
  HelpText<"Print cl.exe style /showIncludes to stdout">;
def dependency_filter : Separate<["-"], "dependency-filter">,
  HelpText<"Filter dependencies with prefix from the dependency output.">;

//===----------------------------------------------------------------------===//
// Diagnostic Options
//===----------------------------------------------------------------------===//

def diagnostic_log_file : Separate<["-"], "diagnostic-log-file">,
  HelpText<"Filename (or -) to log diagnostics to">;
def diagnostic_serialized_file : Separate<["-"], "serialize-diagnostic-file">,
  MetaVarName<"<filename>">,
  HelpText<"File for serializing diagnostics in a binary format">;

def fdiagnostics_format : Separate<["-"], "fdiagnostics-format">,
  HelpText<"Change diagnostic formatting to match IDE and command line tools">, Values<"clang,msvc,msvc-fallback,vi">;
def fdiagnostics_show_category : Separate<["-"], "fdiagnostics-show-category">,
  HelpText<"Print diagnostic category">, Values<"none,id,name">;
def fno_diagnostics_use_presumed_location : Flag<["-"], "fno-diagnostics-use-presumed-location">,
  HelpText<"Ignore #line directives when displaying diagnostic locations">;
def ftabstop : Separate<["-"], "ftabstop">, MetaVarName<"<N>">,
  HelpText<"Set the tab stop distance.">;
def ferror_limit : Separate<["-"], "ferror-limit">, MetaVarName<"<N>">,
  HelpText<"Set the maximum number of errors to emit before stopping (0 = no limit).">;
def fmacro_backtrace_limit : Separate<["-"], "fmacro-backtrace-limit">, MetaVarName<"<N>">,
  HelpText<"Set the maximum number of entries to print in a macro expansion backtrace (0 = no limit).">;
def ftemplate_backtrace_limit : Separate<["-"], "ftemplate-backtrace-limit">, MetaVarName<"<N>">,
  HelpText<"Set the maximum number of entries to print in a template instantiation backtrace (0 = no limit).">;
def fconstexpr_backtrace_limit : Separate<["-"], "fconstexpr-backtrace-limit">, MetaVarName<"<N>">,
  HelpText<"Set the maximum number of entries to print in a constexpr evaluation backtrace (0 = no limit).">;
def fspell_checking_limit : Separate<["-"], "fspell-checking-limit">, MetaVarName<"<N>">,
  HelpText<"Set the maximum number of times to perform spell checking on unrecognized identifiers (0 = no limit).">;
def fcaret_diagnostics_max_lines :
  Separate<["-"], "fcaret-diagnostics-max-lines">, MetaVarName<"<N>">,
  HelpText<"Set the maximum number of source lines to show in a caret diagnostic">;
def verify_EQ : CommaJoined<["-"], "verify=">,
  MetaVarName<"<prefixes>">,
  HelpText<"Verify diagnostic output using comment directives that start with"
           " prefixes in the comma-separated sequence <prefixes>">;
def verify : Flag<["-"], "verify">,
  HelpText<"Equivalent to -verify=expected">;
def verify_ignore_unexpected : Flag<["-"], "verify-ignore-unexpected">,
  HelpText<"Ignore unexpected diagnostic messages">;
def verify_ignore_unexpected_EQ : CommaJoined<["-"], "verify-ignore-unexpected=">,
  HelpText<"Ignore unexpected diagnostic messages">;
def Wno_rewrite_macros : Flag<["-"], "Wno-rewrite-macros">,
  HelpText<"Silence ObjC rewriting warnings">;

//===----------------------------------------------------------------------===//
// Frontend Options
//===----------------------------------------------------------------------===//

// This isn't normally used, it is just here so we can parse a
// CompilerInvocation out of a driver-derived argument vector.
def cc1 : Flag<["-"], "cc1">;
def cc1as : Flag<["-"], "cc1as">;

def ast_merge : Separate<["-"], "ast-merge">,
  MetaVarName<"<ast file>">,
  HelpText<"Merge the given AST file into the translation unit being compiled.">;
def aux_target_cpu : Separate<["-"], "aux-target-cpu">,
  HelpText<"Target a specific auxiliary cpu type">;
def aux_target_feature : Separate<["-"], "aux-target-feature">,
  HelpText<"Target specific auxiliary attributes">;
def aux_triple : Separate<["-"], "aux-triple">,
  HelpText<"Auxiliary target triple.">,
  MarshallingInfoString<"FrontendOpts.AuxTriple">;
def code_completion_at : Separate<["-"], "code-completion-at">,
  MetaVarName<"<file>:<line>:<column>">,
  HelpText<"Dump code-completion information at a location">;
def remap_file : Separate<["-"], "remap-file">,
  MetaVarName<"<from>;<to>">,
  HelpText<"Replace the contents of the <from> file with the contents of the <to> file">;
def code_completion_at_EQ : Joined<["-"], "code-completion-at=">,
  Alias<code_completion_at>;
def code_completion_macros : Flag<["-"], "code-completion-macros">,
  HelpText<"Include macros in code-completion results">,
  MarshallingInfoFlag<"FrontendOpts.CodeCompleteOpts.IncludeMacros">;
def code_completion_patterns : Flag<["-"], "code-completion-patterns">,
  HelpText<"Include code patterns in code-completion results">,
  MarshallingInfoFlag<"FrontendOpts.CodeCompleteOpts.IncludeCodePatterns">;
def no_code_completion_globals : Flag<["-"], "no-code-completion-globals">,
  HelpText<"Do not include global declarations in code-completion results.">,
  MarshallingInfoFlag<"FrontendOpts.CodeCompleteOpts.IncludeGlobals", "true">, IsNegative;
def no_code_completion_ns_level_decls : Flag<["-"], "no-code-completion-ns-level-decls">,
  HelpText<"Do not include declarations inside namespaces (incl. global namespace) in the code-completion results.">,
  MarshallingInfoFlag<"FrontendOpts.CodeCompleteOpts.IncludeNamespaceLevelDecls", "true">, IsNegative;
def code_completion_brief_comments : Flag<["-"], "code-completion-brief-comments">,
  HelpText<"Include brief documentation comments in code-completion results.">,
  MarshallingInfoFlag<"FrontendOpts.CodeCompleteOpts.IncludeBriefComments">;
def code_completion_with_fixits : Flag<["-"], "code-completion-with-fixits">,
  HelpText<"Include code completion results which require small fix-its.">,
  MarshallingInfoFlag<"FrontendOpts.CodeCompleteOpts.IncludeFixIts">;
def disable_free : Flag<["-"], "disable-free">,
  HelpText<"Disable freeing of memory on exit">,
  MarshallingInfoFlag<"FrontendOpts.DisableFree">;
#if INTEL_CUSTOMIZATION
def no_disable_free: Flag<["-"], "no-disable-free">,
  HelpText<"Do not disable freeing of memory on exit">;
#endif // INTEL_CUSTOMIZATION
def discard_value_names : Flag<["-"], "discard-value-names">,
  HelpText<"Discard value names in LLVM IR">;
def load : Separate<["-"], "load">, MetaVarName<"<dsopath>">,
  HelpText<"Load the named plugin (dynamic shared object)">;
def plugin : Separate<["-"], "plugin">, MetaVarName<"<name>">,
  HelpText<"Use the named plugin action instead of the default action (use \"help\" to list available options)">;
def plugin_arg : JoinedAndSeparate<["-"], "plugin-arg-">,
    MetaVarName<"<name> <arg>">,
    HelpText<"Pass <arg> to plugin <name>">;
def add_plugin : Separate<["-"], "add-plugin">, MetaVarName<"<name>">,
  HelpText<"Use the named plugin action in addition to the default action">;
def ast_dump_filter : Separate<["-"], "ast-dump-filter">,
  MetaVarName<"<dump_filter>">,
  HelpText<"Use with -ast-dump or -ast-print to dump/print only AST declaration"
           " nodes having a certain substring in a qualified name. Use"
           " -ast-list to list all filterable declaration node names.">,
  MarshallingInfoString<"FrontendOpts.ASTDumpFilter">;
def fno_modules_global_index : Flag<["-"], "fno-modules-global-index">,
  HelpText<"Do not automatically generate or update the global module index">,
  MarshallingInfoFlag<"FrontendOpts.UseGlobalModuleIndex", "true">, IsNegative;
def fno_modules_error_recovery : Flag<["-"], "fno-modules-error-recovery">,
  HelpText<"Do not automatically import modules for error recovery">;
def fmodule_map_file_home_is_cwd : Flag<["-"], "fmodule-map-file-home-is-cwd">,
  HelpText<"Use the current working directory as the home directory of "
           "module maps specified by -fmodule-map-file=<FILE>">,
  MarshallingInfoFlag<"HeaderSearchOpts->ModuleMapFileHomeIsCwd">;
def fmodule_feature : Separate<["-"], "fmodule-feature">,
  MetaVarName<"<feature>">,
  HelpText<"Enable <feature> in module map requires declarations">;
def fmodules_embed_file_EQ : Joined<["-"], "fmodules-embed-file=">,
  MetaVarName<"<file>">,
  HelpText<"Embed the contents of the specified file into the module file "
           "being compiled.">;
def fmodules_embed_all_files : Joined<["-"], "fmodules-embed-all-files">,
  HelpText<"Embed the contents of all files read by this compilation into "
           "the produced module file.">,
  MarshallingInfoFlag<"FrontendOpts.ModulesEmbedAllFiles">;
def fmodules_local_submodule_visibility :
  Flag<["-"], "fmodules-local-submodule-visibility">,
  HelpText<"Enforce name visibility rules across submodules of the same "
           "top-level module.">;
def fmodules_codegen :
  Flag<["-"], "fmodules-codegen">,
  HelpText<"Generate code for uses of this module that assumes an explicit "
           "object file will be built for the module">;
def fmodules_debuginfo :
  Flag<["-"], "fmodules-debuginfo">,
  HelpText<"Generate debug info for types in an object file built from this "
           "module and do not generate them elsewhere">;
def fmodule_format_EQ : Joined<["-"], "fmodule-format=">,
  HelpText<"Select the container format for clang modules and PCH. "
           "Supported options are 'raw' and 'obj'.">,
  MarshallingInfoString<"HeaderSearchOpts->ModuleFormat", [{"raw"}]>;
def ftest_module_file_extension_EQ :
  Joined<["-"], "ftest-module-file-extension=">,
  HelpText<"introduce a module file extension for testing purposes. "
           "The argument is parsed as blockname:major:minor:hashed:user info">;
def fconcepts_ts : Flag<["-"], "fconcepts-ts">,
  HelpText<"Enable C++ Extensions for Concepts. (deprecated - use -std=c++2a)">;
def fno_concept_satisfaction_caching : Flag<["-"],
                                            "fno-concept-satisfaction-caching">,
  HelpText<"Disable satisfaction caching for C++2a Concepts.">;

def frecovery_ast : Flag<["-"], "frecovery-ast">,
  HelpText<"Preserve expressions in AST rather than dropping them when "
           "encountering semantic errors">;
def fno_recovery_ast : Flag<["-"], "fno-recovery-ast">;
def frecovery_ast_type : Flag<["-"], "frecovery-ast-type">,
  HelpText<"Preserve the type for recovery expressions when possible">;
def fno_recovery_ast_type : Flag<["-"], "fno-recovery-ast-type">;

let Group = Action_Group in {

def Eonly : Flag<["-"], "Eonly">,
  HelpText<"Just run preprocessor, no output (for timings)">;
def dump_raw_tokens : Flag<["-"], "dump-raw-tokens">,
  HelpText<"Lex file in raw mode and dump raw tokens">;
def analyze : Flag<["-"], "analyze">,
  HelpText<"Run static analysis engine">;
def dump_tokens : Flag<["-"], "dump-tokens">,
  HelpText<"Run preprocessor, dump internal rep of tokens">;
def init_only : Flag<["-"], "init-only">,
  HelpText<"Only execute frontend initialization">;
def fixit : Flag<["-"], "fixit">,
  HelpText<"Apply fix-it advice to the input source">;
def fixit_EQ : Joined<["-"], "fixit=">,
  HelpText<"Apply fix-it advice creating a file with the given suffix">;
def print_preamble : Flag<["-"], "print-preamble">,
  HelpText<"Print the \"preamble\" of a file, which is a candidate for implicit"
           " precompiled headers.">;
def emit_html : Flag<["-"], "emit-html">,
  HelpText<"Output input source as HTML">;
def ast_print : Flag<["-"], "ast-print">,
  HelpText<"Build ASTs and then pretty-print them">;
def ast_list : Flag<["-"], "ast-list">,
  HelpText<"Build ASTs and print the list of declaration node qualified names">;
def ast_dump : Flag<["-"], "ast-dump">,
  HelpText<"Build ASTs and then debug dump them">;
def ast_dump_EQ : Joined<["-"], "ast-dump=">,
  HelpText<"Build ASTs and then debug dump them in the specified format. "
           "Supported formats include: default, json">;
def ast_dump_all : Flag<["-"], "ast-dump-all">,
  HelpText<"Build ASTs and then debug dump them, forcing deserialization">;
def ast_dump_all_EQ : Joined<["-"], "ast-dump-all=">,
  HelpText<"Build ASTs and then debug dump them in the specified format, "
           "forcing deserialization. Supported formats include: default, json">;
def ast_dump_decl_types : Flag<["-"], "ast-dump-decl-types">,
  HelpText<"Include declaration types in AST dumps">,
  MarshallingInfoFlag<"FrontendOpts.ASTDumpDeclTypes">;
def templight_dump : Flag<["-"], "templight-dump">,
  HelpText<"Dump templight information to stdout">;
def ast_dump_lookups : Flag<["-"], "ast-dump-lookups">,
  HelpText<"Build ASTs and then debug dump their name lookup tables">,
  MarshallingInfoFlag<"FrontendOpts.ASTDumpLookups">;
def ast_view : Flag<["-"], "ast-view">,
  HelpText<"Build ASTs and view them with GraphViz">;
def emit_module : Flag<["-"], "emit-module">,
  HelpText<"Generate pre-compiled module file from a module map">;
def emit_module_interface : Flag<["-"], "emit-module-interface">,
  HelpText<"Generate pre-compiled module file from a C++ module interface">;
def emit_header_module : Flag<["-"], "emit-header-module">,
  HelpText<"Generate pre-compiled module file from a set of header files">;
def emit_pch : Flag<["-"], "emit-pch">,
  HelpText<"Generate pre-compiled header file">;
def emit_llvm_bc : Flag<["-"], "emit-llvm-bc">,
  HelpText<"Build ASTs then convert to LLVM, emit .bc file">;
def emit_llvm_only : Flag<["-"], "emit-llvm-only">,
  HelpText<"Build ASTs and convert to LLVM, discarding output">;
def emit_codegen_only : Flag<["-"], "emit-codegen-only">,
  HelpText<"Generate machine code, but discard output">;
def emit_obj : Flag<["-"], "emit-obj">,
  HelpText<"Emit native object files">;
def rewrite_test : Flag<["-"], "rewrite-test">,
  HelpText<"Rewriter playground">;
def rewrite_macros : Flag<["-"], "rewrite-macros">,
  HelpText<"Expand macros without full preprocessing">;
def migrate : Flag<["-"], "migrate">,
  HelpText<"Migrate source code">;
def compiler_options_dump : Flag<["-"], "compiler-options-dump">,
  HelpText<"Dump the compiler configuration options">;
def print_dependency_directives_minimized_source : Flag<["-"],
  "print-dependency-directives-minimized-source">,
  HelpText<"Print the output of the dependency directives source minimizer">;
}

def emit_llvm_uselists : Flag<["-"], "emit-llvm-uselists">,
  HelpText<"Preserve order of LLVM use-lists when serializing">;
def no_emit_llvm_uselists : Flag<["-"], "no-emit-llvm-uselists">,
  HelpText<"Don't preserve order of LLVM use-lists when serializing">;

def mt_migrate_directory : Separate<["-"], "mt-migrate-directory">,
  HelpText<"Directory for temporary files produced during ARC or ObjC migration">,
  MarshallingInfoString<"FrontendOpts.MTMigrateDir">;

def arcmt_action_EQ : Joined<["-"], "arcmt-action=">, Flags<[CC1Option, NoDriverOption]>,
  HelpText<"The ARC migration action to take">, Values<"check,modify,migrate">,
  NormalizedValuesScope<"FrontendOptions">,
  NormalizedValues<["ARCMT_Check", "ARCMT_Modify", "ARCMT_Migrate"]>,
  MarshallingInfoString<"FrontendOpts.ARCMTAction", "ARCMT_None">,
  AutoNormalizeEnum;

def opt_record_file : Separate<["-"], "opt-record-file">,
  HelpText<"File name to use for YAML optimization record output">;
def opt_record_passes : Separate<["-"], "opt-record-passes">,
  HelpText<"Only record remark information for passes whose names match the given regular expression">;
def opt_record_format : Separate<["-"], "opt-record-format">,
  HelpText<"The format used for serializing remarks (default: YAML)">;

def print_stats : Flag<["-"], "print-stats">,
  HelpText<"Print performance metrics and statistics">,
  MarshallingInfoFlag<"FrontendOpts.ShowStats">;
def stats_file : Joined<["-"], "stats-file=">,
  HelpText<"Filename to write statistics to">,
  MarshallingInfoString<"FrontendOpts.StatsFile">;
def fdump_record_layouts : Flag<["-"], "fdump-record-layouts">,
  HelpText<"Dump record layout information">;
def fdump_record_layouts_simple : Flag<["-"], "fdump-record-layouts-simple">,
  HelpText<"Dump record layout information in a simple form used for testing">;
def fix_what_you_can : Flag<["-"], "fix-what-you-can">,
  HelpText<"Apply fix-it advice even in the presence of unfixable errors">,
  MarshallingInfoFlag<"FrontendOpts.FixWhatYouCan">;
def fix_only_warnings : Flag<["-"], "fix-only-warnings">,
  HelpText<"Apply fix-it advice only for warnings, not errors">,
  MarshallingInfoFlag<"FrontendOpts.FixOnlyWarnings">;
def fixit_recompile : Flag<["-"], "fixit-recompile">,
  HelpText<"Apply fix-it changes and recompile">,
  MarshallingInfoFlag<"FrontendOpts.FixAndRecompile">;
def fixit_to_temp : Flag<["-"], "fixit-to-temporary">,
  HelpText<"Apply fix-it changes to temporary files">,
  MarshallingInfoFlag<"FrontendOpts.FixToTemporaries">;

def foverride_record_layout_EQ : Joined<["-"], "foverride-record-layout=">,
  HelpText<"Override record layouts with those in the given file">,
  MarshallingInfoString<"FrontendOpts.OverrideRecordLayoutsFile">;
def pch_through_header_EQ : Joined<["-"], "pch-through-header=">,
  HelpText<"Stop PCH generation after including this file.  When using a PCH, "
           "skip tokens until after this file is included.">,
  MarshallingInfoString<"PreprocessorOpts->PCHThroughHeader">;
def pch_through_hdrstop_create : Flag<["-"], "pch-through-hdrstop-create">,
  HelpText<"When creating a PCH, stop PCH generation after #pragma hdrstop.">,
  MarshallingInfoFlag<"PreprocessorOpts->PCHWithHdrStopCreate">;
def pch_through_hdrstop_use : Flag<["-"], "pch-through-hdrstop-use">,
  HelpText<"When using a PCH, skip tokens until after a #pragma hdrstop.">;
def fno_pch_timestamp : Flag<["-"], "fno-pch-timestamp">,
  HelpText<"Disable inclusion of timestamp in precompiled headers">,
  MarshallingInfoFlag<"FrontendOpts.IncludeTimestamps", "true">, IsNegative;
def building_pch_with_obj : Flag<["-"], "building-pch-with-obj">,
  HelpText<"This compilation is part of building a PCH with corresponding object file.">;

def aligned_alloc_unavailable : Flag<["-"], "faligned-alloc-unavailable">,
  HelpText<"Aligned allocation/deallocation functions are unavailable">;

//===----------------------------------------------------------------------===//
// Language Options
//===----------------------------------------------------------------------===//

let Flags = [CC1Option, CC1AsOption, NoDriverOption] in {

def version : Flag<["-"], "version">,
  HelpText<"Print the compiler version">,
  MarshallingInfoFlag<"FrontendOpts.ShowVersion">;
def main_file_name : Separate<["-"], "main-file-name">,
  HelpText<"Main file name to use for debug info and source if missing">;
def split_dwarf_output : Separate<["-"], "split-dwarf-output">,
  HelpText<"File name to use for split dwarf debug info output">;

}

def fblocks_runtime_optional : Flag<["-"], "fblocks-runtime-optional">,
  HelpText<"Weakly link in the blocks runtime">;
def fexternc_nounwind : Flag<["-"], "fexternc-nounwind">,
  HelpText<"Assume all functions with C linkage do not unwind">;
def split_dwarf_file : Separate<["-"], "split-dwarf-file">,
  HelpText<"Name of the split dwarf debug info file to encode in the object file">;
def fno_wchar : Flag<["-"], "fno-wchar">,
  HelpText<"Disable C++ builtin type wchar_t">;
// if INTEL_CUSTOMIZATION
// CQ#374455. This option is created due to QA needs. It should turn off
// wchar_t keyword and _WCHAR_T_DEFINED macro. That is what '-fno-wchar'
// option exactly does.
def no_wchar_t_keyword : Flag<["--"], "no_wchar_t_keyword">, Alias<fno_wchar>;
// endif INTEL_CUSTOMIZATION
def fconstant_string_class : Separate<["-"], "fconstant-string-class">,
  MetaVarName<"<class name>">,
  HelpText<"Specify the class to use for constant Objective-C string objects.">;
def fobjc_arc_cxxlib_EQ : Joined<["-"], "fobjc-arc-cxxlib=">,
  HelpText<"Objective-C++ Automatic Reference Counting standard library kind">, Values<"libc++,libstdc++,none">,
  NormalizedValues<["ARCXX_libcxx", "ARCXX_libstdcxx", "ARCXX_nolib"]>,
  MarshallingInfoString<"PreprocessorOpts->ObjCXXARCStandardLibrary", "ARCXX_nolib">, AutoNormalizeEnum;
def fobjc_runtime_has_weak : Flag<["-"], "fobjc-runtime-has-weak">,
  HelpText<"The target Objective-C runtime supports ARC weak operations">;
def fobjc_dispatch_method_EQ : Joined<["-"], "fobjc-dispatch-method=">,
  HelpText<"Objective-C dispatch method to use">, Values<"legacy,non-legacy,mixed">;
def disable_objc_default_synthesize_properties : Flag<["-"], "disable-objc-default-synthesize-properties">,
  HelpText<"disable the default synthesis of Objective-C properties">;
def fencode_extended_block_signature : Flag<["-"], "fencode-extended-block-signature">,
  HelpText<"enable extended encoding of block type signature">;
def function_alignment : Separate<["-"], "function-alignment">,
    HelpText<"default alignment for functions">;
def pic_level : Separate<["-"], "pic-level">,
  HelpText<"Value for __PIC__">;
def pic_is_pie : Flag<["-"], "pic-is-pie">,
  HelpText<"File is for a position independent executable">;
def fno_validate_pch : Flag<["-"], "fno-validate-pch">,
  HelpText<"Disable validation of precompiled headers">,
  MarshallingInfoFlag<"PreprocessorOpts->DisablePCHValidation">;
def fallow_pch_with_errors : Flag<["-"], "fallow-pch-with-compiler-errors">,
  HelpText<"Accept a PCH file that was created with compiler errors">;
def fallow_pcm_with_errors : Flag<["-"], "fallow-pcm-with-compiler-errors">,
  HelpText<"Accept a PCM file that was created with compiler errors">;
def dump_deserialized_pch_decls : Flag<["-"], "dump-deserialized-decls">,
  HelpText<"Dump declarations that are deserialized from PCH, for testing">,
  MarshallingInfoFlag<"PreprocessorOpts->DumpDeserializedPCHDecls">;
def error_on_deserialized_pch_decl : Separate<["-"], "error-on-deserialized-decl">,
  HelpText<"Emit error if a specific declaration is deserialized from PCH, for testing">;
def error_on_deserialized_pch_decl_EQ : Joined<["-"], "error-on-deserialized-decl=">,
  Alias<error_on_deserialized_pch_decl>;
def static_define : Flag<["-"], "static-define">,
  HelpText<"Should __STATIC__ be defined">;
def stack_protector : Separate<["-"], "stack-protector">,
  HelpText<"Enable stack protectors">;
def stack_protector_buffer_size : Separate<["-"], "stack-protector-buffer-size">,
  HelpText<"Lower bound for a buffer to be considered for stack protection">;
def fvisibility : Separate<["-"], "fvisibility">,
  HelpText<"Default type and symbol visibility">;
def ftype_visibility : Separate<["-"], "ftype-visibility">,
  HelpText<"Default type visibility">;
def fapply_global_visibility_to_externs : Flag<["-"], "fapply-global-visibility-to-externs">,
  HelpText<"Apply global symbol visibility to external declarations without an explicit visibility">;
def ftemplate_depth : Separate<["-"], "ftemplate-depth">,
  HelpText<"Maximum depth of recursive template instantiation">;
def foperator_arrow_depth : Separate<["-"], "foperator-arrow-depth">,
  HelpText<"Maximum number of 'operator->'s to call for a member access">;
def fconstexpr_depth : Separate<["-"], "fconstexpr-depth">,
  HelpText<"Maximum depth of recursive constexpr function calls">;
def fconstexpr_steps : Separate<["-"], "fconstexpr-steps">,
  HelpText<"Maximum number of steps in constexpr function evaluation">;
def fbracket_depth : Separate<["-"], "fbracket-depth">,
  HelpText<"Maximum nesting level for parentheses, brackets, and braces">;
def fconst_strings : Flag<["-"], "fconst-strings">,
  HelpText<"Use a const qualified type for string literals in C and ObjC">;
def fno_const_strings : Flag<["-"], "fno-const-strings">,
  HelpText<"Don't use a const qualified type for string literals in C and ObjC">;
def fno_bitfield_type_align : Flag<["-"], "fno-bitfield-type-align">,
<<<<<<< HEAD
  HelpText<"Ignore bit-field types when aligning structures">,
  MarshallingInfoFlag<"LangOpts->NoBitFieldTypeAlign">;
// if INTEL_CUSTOMIZATION
def fopencl_force_vector_abi : Flag<["-"], "fopencl-force-vector-abi">,
  HelpText<"Disable vector to scalar coercion for OpenCL">;
// endif INTEL_CUSTOMIZATION
=======
  HelpText<"Ignore bit-field types when aligning structures">;
>>>>>>> e2b359c1
def ffake_address_space_map : Flag<["-"], "ffake-address-space-map">,
  HelpText<"Use a fake address space map; OpenCL testing purposes only">;
def faddress_space_map_mangling_EQ : Joined<["-"], "faddress-space-map-mangling=">, MetaVarName<"<yes|no|target>">,
  HelpText<"Set the mode for address space map based mangling; OpenCL testing purposes only">;
def funknown_anytype : Flag<["-"], "funknown-anytype">,
  HelpText<"Enable parser support for the __unknown_anytype type; for testing purposes only">;
def fdebugger_support : Flag<["-"], "fdebugger-support">,
  HelpText<"Enable special debugger support behavior">;
def fdebugger_cast_result_to_id : Flag<["-"], "fdebugger-cast-result-to-id">,
  HelpText<"Enable casting unknown expression results to id">;
def fdebugger_objc_literal : Flag<["-"], "fdebugger-objc-literal">,
  HelpText<"Enable special debugger support for Objective-C subscripting and literals">;
def fdeprecated_macro : Flag<["-"], "fdeprecated-macro">,
  HelpText<"Defines the __DEPRECATED macro">;
def fno_deprecated_macro : Flag<["-"], "fno-deprecated-macro">,
  HelpText<"Undefines the __DEPRECATED macro">;
def fobjc_subscripting_legacy_runtime : Flag<["-"], "fobjc-subscripting-legacy-runtime">,
  HelpText<"Allow Objective-C array and dictionary subscripting in legacy runtime">;
def vtordisp_mode_EQ : Joined<["-"], "vtordisp-mode=">,
  HelpText<"Control vtordisp placement on win32 targets">;
def fnative_half_type: Flag<["-"], "fnative-half-type">,
  HelpText<"Use the native half type for __fp16 instead of promoting to float">;
def fnative_half_arguments_and_returns : Flag<["-"], "fnative-half-arguments-and-returns">,
  HelpText<"Use the native __fp16 type for arguments and returns (and skip ABI-specific lowering)">;
def fallow_half_arguments_and_returns : Flag<["-"], "fallow-half-arguments-and-returns">,
  HelpText<"Allow function arguments and returns of type half">;
// if INTEL_CUSTOMIZATION
def fintel_compatibility : Flag<["-"], "fintel-compatibility">,
  HelpText<"Enable full Intel C/C++ compatibility">;
def fintel_compatibility_enable
    : Joined<[ "-" ], "fintel-compatibility-enable=">,
      HelpText<"Enable a list of Intel C/C++ compatibility items">;
def fintel_compatibility_disable
    : Joined<[ "-" ], "fintel-compatibility-disable=">,
      HelpText<"Disable a list of Intel C/C++ compatibility items">;
def fintel_compatibility_help
    : Flag<[ "-" ], "fintel-compatibility-help">,
      HelpText<"Display the list of Intel C/C++ compatibility items">;
def fintel_compatibility_doc
    : Joined<[ "-" ], "fintel-compatibility-doc=">,
      HelpText<"Display help information for Intel C/C++ compatibility items">;
def fintel_ms_compatibility : Flag<["-"], "fintel-ms-compatibility">,
  HelpText<"Enable Microsoft compatibility features that are not planned for clang/llvm trunk">;
def fintel_advanced_optim : Flag<["-"], "fintel-advanced-optim">,
  HelpText<"Enable Intel specific advanced optimizations">;
// CQ#366796 - support '--no_expr_source_pos' option.
def no_expr_source_pos : Flag<["--"], "no_expr_source_pos">,
  HelpText<"Disable emitting debug source positions for expressions">;
// CQ380574: Ability to set various predefines based on gcc version needed.
def gnu_version_EQ : Joined<["--"], "gnu_version=">,
  HelpText<"Emulate GNU C++ version">;
// IMF attributes support (CQ381541)
def fintel_imf_attr_EQ : Joined<["-"], "mGLOB_imf_attr=">;
def fintel_openmp_region : Flag<["-"], "fintel-openmp-region">,
  HelpText<"Enable emitting of Intel specific OpenMP code with regions">;
def fno_intel_openmp_offload : Flag<["-"], "fno-intel-openmp-offload">,
  HelpText<"Enable emitting of Intel specific OpenMP offload code">;
def fintel_openmp_region_atomic : Flag<["-"], "fintel-openmp-region-atomic">,
  HelpText<"Enable emitting of OpenMP atomics with regions">;
def fintel_openmp_use_llvm_atomic : Flag<["-"],
  "fintel-openmp-use-llvm-atomic">,
  HelpText<"Use LLVM atomics instead of lib calls for OpenMP SPIR-V targets">;
def fno_intel_openmp_use_llvm_atomic : Flag<["-"],
  "fno-intel-openmp-use-llvm-atomic">,
  HelpText<"Use LLVM atomics instead of lib calls for OpenMP SPIR-V targets">;
def fintel_openmp_region_early_collapsed_loops : Flag<["-"],
      "fintel-openmp-region-early-collapsed-loops">,
      HelpText<"Always generate early collapsed OpenMP loops">;
def fintel_openmp_region_late_collapsed_loops : Flag<["-"],
      "fintel-openmp-region-late-collapsed-loops">,
      HelpText<"Generate late collapsed OpenMP loops if beneficial">;
def fopenmp_threadprivate_legacy : Flag<["-"], "fopenmp-threadprivate-legacy">,
  HelpText<"Generate legacy OpenMP threadprivates">;
def fintel_openmp_tbb : Flag<["-"], "fopenmp-tbb">,
  HelpText<"Enable OpenMP TBB directives">;
def fnointel_openmp_tbb : Flag<["-"], "fnoopenmp-tbb">,
  HelpText<"Disable OpenMP TBB directives">;
def fintel_driver_tempfile_name_EQ : Joined<["-"], "fintel-driver-tempfile-name=">,
  HelpText<"Name of the file for communication between front-end and driver.">;
def header_base_path : JoinedOrSeparate<["-"], "header-base-path">,
                       MetaVarName<"<directory>">;
// CMPLRLLVM-9854: X87 default precision options
def mx87_precision : Joined<["-"], "mx87-precision=">,
  HelpText<"Initialize X87 floating point precision to single, double or double extended">;
def fintel_compatibility_used : Flag<["-"], "fintel-compatibility-used">,
  HelpText<"Emit a diagnostic when an Intel compatibility feature is enabled and is used">;
def fintel_compatibility_unused : Flag<["-"], "fintel-compatibility-unused">,
  HelpText<"Emit a diagnostic when an Intel compatibility feature is disabled and could have been used">;
// endif INTEL_CUSTOMIZATION
def fdefault_calling_conv_EQ : Joined<["-"], "fdefault-calling-conv=">,
  HelpText<"Set default calling convention">, Values<"cdecl,fastcall,stdcall,vectorcall,regcall">;
def finclude_default_header : Flag<["-"], "finclude-default-header">,
  HelpText<"Include default header file for OpenCL">;
def fdeclare_opencl_builtins : Flag<["-"], "fdeclare-opencl-builtins">,
  HelpText<"Add OpenCL builtin function declarations (experimental)">;
def fdeclare_spirv_builtins : Flag<["-"], "fdeclare-spirv-builtins">,
  HelpText<"Add SPIR-V builtin function declarations (experimental)">;
def fpreserve_vec3_type : Flag<["-"], "fpreserve-vec3-type">,
  HelpText<"Preserve 3-component vector type">;
def fwchar_type_EQ : Joined<["-"], "fwchar-type=">,
  HelpText<"Select underlying type for wchar_t">, Values<"char,short,int">;
def fsigned_wchar : Flag<["-"], "fsigned-wchar">,
  HelpText<"Use a signed type for wchar_t">;
def fno_signed_wchar : Flag<["-"], "fno-signed-wchar">,
  HelpText<"Use an unsigned type for wchar_t">;
def fcompatibility_qualified_id_block_param_type_checking : Flag<["-"], "fcompatibility-qualified-id-block-type-checking">,
  HelpText<"Allow using blocks with parameters of more specific type than "
           "the type system guarantees when a parameter is qualified id">;
def fpass_by_value_is_noalias: Flag<["-"], "fpass-by-value-is-noalias">,
  HelpText<"Allows assuming by-value parameters do not alias any other value. "
           "Has no effect on non-trivially-copyable classes in C++.">, Group<f_Group>;

// FIXME: Remove these entirely once functionality/tests have been excised.
def fobjc_gc_only : Flag<["-"], "fobjc-gc-only">, Group<f_Group>,
  HelpText<"Use GC exclusively for Objective-C related memory management">;
def fobjc_gc : Flag<["-"], "fobjc-gc">, Group<f_Group>,
  HelpText<"Enable Objective-C garbage collection">;

//===----------------------------------------------------------------------===//
// Header Search Options
//===----------------------------------------------------------------------===//

def nostdsysteminc : Flag<["-"], "nostdsysteminc">,
  HelpText<"Disable standard system #include directories">,
  MarshallingInfoFlag<"HeaderSearchOpts->UseStandardSystemIncludes", "true">, IsNegative;
def fdisable_module_hash : Flag<["-"], "fdisable-module-hash">,
  HelpText<"Disable the module hash">,
  MarshallingInfoFlag<"HeaderSearchOpts->DisableModuleHash">;
def fmodules_hash_content : Flag<["-"], "fmodules-hash-content">,
  HelpText<"Enable hashing the content of a module file">,
  MarshallingInfoFlag<"HeaderSearchOpts->ModulesHashContent">;
def fmodules_strict_context_hash : Flag<["-"], "fmodules-strict-context-hash">,
  HelpText<"Enable hashing of all compiler options that could impact the "
           "semantics of a module in an implicit build">,
  MarshallingInfoFlag<"HeaderSearchOpts->ModulesStrictContextHash">;
def c_isystem : JoinedOrSeparate<["-"], "c-isystem">, MetaVarName<"<directory>">,
  HelpText<"Add directory to the C SYSTEM include search path">;
def objc_isystem : JoinedOrSeparate<["-"], "objc-isystem">,
  MetaVarName<"<directory>">,
  HelpText<"Add directory to the ObjC SYSTEM include search path">;
def objcxx_isystem : JoinedOrSeparate<["-"], "objcxx-isystem">,
  MetaVarName<"<directory>">,
  HelpText<"Add directory to the ObjC++ SYSTEM include search path">;
def internal_isystem : JoinedOrSeparate<["-"], "internal-isystem">,
  MetaVarName<"<directory>">,
  HelpText<"Add directory to the internal system include search path; these "
           "are assumed to not be user-provided and are used to model system "
           "and standard headers' paths.">;
def internal_externc_isystem : JoinedOrSeparate<["-"], "internal-externc-isystem">,
  MetaVarName<"<directory>">,
  HelpText<"Add directory to the internal system include search path with "
           "implicit extern \"C\" semantics; these are assumed to not be "
           "user-provided and are used to model system and standard headers' "
           "paths.">;

//===----------------------------------------------------------------------===//
// Preprocessor Options
//===----------------------------------------------------------------------===//

def chain_include : Separate<["-"], "chain-include">, MetaVarName<"<file>">,
  HelpText<"Include and chain a header file after turning it into PCH">;
def preamble_bytes_EQ : Joined<["-"], "preamble-bytes=">,
  HelpText<"Assume that the precompiled header is a precompiled preamble "
           "covering the first N bytes of the main file">;
def detailed_preprocessing_record : Flag<["-"], "detailed-preprocessing-record">,
  HelpText<"include a detailed record of preprocessing actions">,
  MarshallingInfoFlag<"PreprocessorOpts->DetailedRecord">;
def setup_static_analyzer : Flag<["-"], "setup-static-analyzer">,
  HelpText<"Set up preprocessor for static analyzer (done automatically when static analyzer is run).">,
  MarshallingInfoFlag<"PreprocessorOpts->SetUpStaticAnalyzer">;
def disable_pragma_debug_crash : Flag<["-"], "disable-pragma-debug-crash">,
  HelpText<"Disable any #pragma clang __debug that can lead to crashing behavior. This is meant for testing.">,
  MarshallingInfoFlag<"PreprocessorOpts->DisablePragmaDebugCrash">;

//===----------------------------------------------------------------------===//
// OpenCL Options
//===----------------------------------------------------------------------===//

def cl_ext_EQ : CommaJoined<["-"], "cl-ext=">,
  HelpText<"OpenCL only. Enable or disable OpenCL extensions. The argument is a comma-separated sequence of one or more extension names, each prefixed by '+' or '-'.">;

//===----------------------------------------------------------------------===//
// CUDA Options
//===----------------------------------------------------------------------===//

def fcuda_is_device : Flag<["-"], "fcuda-is-device">,
  HelpText<"Generate code for CUDA device">;
def fcuda_include_gpubinary : Separate<["-"], "fcuda-include-gpubinary">,
  HelpText<"Incorporate CUDA device-side binary into host object file.">;
def fcuda_allow_variadic_functions : Flag<["-"], "fcuda-allow-variadic-functions">,
  HelpText<"Allow variadic functions in CUDA device code.">;
def fno_cuda_host_device_constexpr : Flag<["-"], "fno-cuda-host-device-constexpr">,
  HelpText<"Don't treat unattributed constexpr functions as __host__ __device__.">;

//===----------------------------------------------------------------------===//
// OpenMP Options
//===----------------------------------------------------------------------===//

def fopenmp_is_device : Flag<["-"], "fopenmp-is-device">,
  HelpText<"Generate code only for an OpenMP target device.">;
def fopenmp_host_ir_file_path : Separate<["-"], "fopenmp-host-ir-file-path">,
  HelpText<"Path to the IR file produced by the frontend for the host.">;

//===----------------------------------------------------------------------===//
// SYCL Options
//===----------------------------------------------------------------------===//

def fsycl_is_device : Flag<["-"], "fsycl-is-device">,
  HelpText<"Generate code for SYCL device.">;
def fsycl_is_host : Flag<["-"], "fsycl-is-host">,
  HelpText<"SYCL host compilation">;
def fsycl_int_header : Separate<["-"], "fsycl-int-header">,
  HelpText<"Generate SYCL integration header into this file.">;
def fsycl_int_header_EQ : Joined<["-"], "fsycl-int-header=">,
  Alias<fsycl_int_header>;
def fsycl_std_layout_kernel_params: Flag<["-"], "fsycl-std-layout-kernel-params">,
  HelpText<"Enable standard layout requirement for SYCL kernel parameters.">;
def fsycl_allow_func_ptr : Flag<["-"], "fsycl-allow-func-ptr">,
  HelpText<"Allow function pointers in SYCL device.">;
def fno_sycl_allow_func_ptr : Flag<["-"], "fno-sycl-allow-func-ptr">;
#if INTEL_CUSTOMIZATION
def fenable_variant_function_pointers
    : Flag<["-"], "fenable-variant-function-pointers">,
      HelpText<"Enable variant function pointers.">;
def fno_enable_variant_function_pointers
    : Flag<["-"], "fno-enable-variant-function-pointers">;
def fenable_variant_virtual_calls
    : Flag<["-"], "fenable-variant-virtual-calls">,
      HelpText<"Enable variant virtual function calls">;
def fno_enable_variant_virtual_calls
    : Flag<["-"], "fno-enable-variant-virtual-calls">;
#endif // INTEL_CUSTOMIZATION
def fenable_sycl_dae : Flag<["-"], "fenable-sycl-dae">,
  HelpText<"Enable Dead Argument Elimination in SPIR kernels">;
def fsycl_enable_optimizations: Flag<["-"], "fsycl-enable-optimizations">,
  HelpText<"Experimental flag enabling standard optimization in the front-end.">;

} // let Flags = [CC1Option, NoDriverOption]

//===----------------------------------------------------------------------===//
// cc1as-only Options
//===----------------------------------------------------------------------===//

let Flags = [CC1AsOption, NoDriverOption] in {

// Language Options
def n : Flag<["-"], "n">,
  HelpText<"Don't automatically start assembly file with a text section">;

// Frontend Options
def filetype : Separate<["-"], "filetype">,
    HelpText<"Specify the output file type ('asm', 'null', or 'obj')">;

// Transliterate Options
def output_asm_variant : Separate<["-"], "output-asm-variant">,
    HelpText<"Select the asm variant index to use for output">;
def show_encoding : Flag<["-"], "show-encoding">,
    HelpText<"Show instruction encoding information in transliterate mode">;
def show_inst : Flag<["-"], "show-inst">,
    HelpText<"Show internal instruction representation in transliterate mode">;

// Assemble Options
def dwarf_debug_producer : Separate<["-"], "dwarf-debug-producer">,
  HelpText<"The string to embed in the Dwarf debug AT_producer record.">;

def defsym : Separate<["-"], "defsym">,
  HelpText<"Define a value for a symbol">;

} // let Flags = [CC1AsOption]

//===----------------------------------------------------------------------===//
// clang-cl Options
//===----------------------------------------------------------------------===//

def cl_Group : OptionGroup<"<clang-cl options>">, Flags<[CLOption]>,
  HelpText<"CL.EXE COMPATIBILITY OPTIONS">;

def cl_compile_Group : OptionGroup<"<clang-cl compile-only options>">,
  Group<cl_Group>;

def cl_ignored_Group : OptionGroup<"<clang-cl ignored options>">,
  Group<cl_Group>;

class CLFlag<string name> : Option<["/", "-"], name, KIND_FLAG>,
  Group<cl_Group>, Flags<[CLOption, NoXarchOption]>;

class CLCompileFlag<string name> : Option<["/", "-"], name, KIND_FLAG>,
  Group<cl_compile_Group>, Flags<[CLOption, NoXarchOption]>;

class CLIgnoredFlag<string name> : Option<["/", "-"], name, KIND_FLAG>,
  Group<cl_ignored_Group>, Flags<[CLOption, NoXarchOption]>;

class CLJoined<string name> : Option<["/", "-"], name, KIND_JOINED>,
  Group<cl_Group>, Flags<[CLOption, NoXarchOption]>;

class CLCompileJoined<string name> : Option<["/", "-"], name, KIND_JOINED>,
  Group<cl_compile_Group>, Flags<[CLOption, NoXarchOption]>;

class CLIgnoredJoined<string name> : Option<["/", "-"], name, KIND_JOINED>,
  Group<cl_ignored_Group>, Flags<[CLOption, NoXarchOption, HelpHidden]>;

class CLJoinedOrSeparate<string name> : Option<["/", "-"], name,
  KIND_JOINED_OR_SEPARATE>, Group<cl_Group>, Flags<[CLOption, NoXarchOption]>;

class CLCompileJoinedOrSeparate<string name> : Option<["/", "-"], name,
  KIND_JOINED_OR_SEPARATE>, Group<cl_compile_Group>,
  Flags<[CLOption, NoXarchOption]>;

class CLRemainingArgsJoined<string name> : Option<["/", "-"], name,
  KIND_REMAINING_ARGS_JOINED>, Group<cl_Group>, Flags<[CLOption, NoXarchOption]>;

#if INTEL_CUSTOMIZATION
class CLCommaJoined<string name> : Option<["/", "-"], name, KIND_COMMAJOINED>,
  Group<cl_Group>, Flags<[CLOption, NoXarchOption]>;
#endif // INTEL_CUSTOMIZATION

// Aliases:
// (We don't put any of these in cl_compile_Group as the options they alias are
// already in the right group.)

def _SLASH_Brepro : CLFlag<"Brepro">,
  HelpText<"Do not write current time into COFF output (breaks link.exe /incremental)">,
  Alias<mno_incremental_linker_compatible>;
def _SLASH_Brepro_ : CLFlag<"Brepro-">,
  HelpText<"Write current time into COFF output (default)">,
  Alias<mincremental_linker_compatible>;
def _SLASH_C : CLFlag<"C">,
  HelpText<"Do not discard comments when preprocessing">, Alias<C>;
def _SLASH_c : CLFlag<"c">, HelpText<"Compile only">, Alias<c>;
def _SLASH_d1PP : CLFlag<"d1PP">,
  HelpText<"Retain macro definitions in /E mode">, Alias<dD>;
def _SLASH_d1reportAllClassLayout : CLFlag<"d1reportAllClassLayout">,
  HelpText<"Dump record layout information">,
  Alias<Xclang>, AliasArgs<["-fdump-record-layouts"]>;
#if INTEL_CUSTOMIZATION
def _SLASH_debug_COL : CLJoined<"debug:">, Alias<debug_EQ>,
  HelpText<"Enable debug information. Valid args: none, all, full, minimal">;
def _SLASH_debug_EQ : CLJoined<"debug=">, Alias<debug_EQ>;
def _SLASH_debug_Flag : CLFlag<"debug">, Alias<debug_EQ>, AliasArgs<["full"]>,
  HelpText<"Enable debug information">;
#endif // INTEL_CUSTOMIZATION
def _SLASH_diagnostics_caret : CLFlag<"diagnostics:caret">,
  HelpText<"Enable caret and column diagnostics (default)">;
def _SLASH_diagnostics_column : CLFlag<"diagnostics:column">,
  HelpText<"Disable caret diagnostics but keep column info">;
def _SLASH_diagnostics_classic : CLFlag<"diagnostics:classic">,
  HelpText<"Disable column and caret diagnostics">;
def _SLASH_D : CLJoinedOrSeparate<"D">, HelpText<"Define macro">,
  MetaVarName<"<macro[=value]>">, Alias<D>;
def _SLASH_E : CLFlag<"E">, HelpText<"Preprocess to stdout">, Alias<E>;
def _SLASH_fp_except : CLFlag<"fp:except">, HelpText<"">, Alias<ftrapping_math>;
def _SLASH_fp_except_ : CLFlag<"fp:except-">,
  HelpText<"">, Alias<fno_trapping_math>;
#ifndef INTEL_CUSTOMIZATION
// Do not use these fp model variants for Intel, we use a common implementation
// with -ffp-model
def _SLASH_fp_fast : CLFlag<"fp:fast">, HelpText<"">, Alias<ffast_math>;
def _SLASH_fp_precise : CLFlag<"fp:precise">,
  HelpText<"">, Alias<fno_fast_math>;
def _SLASH_fp_strict : CLFlag<"fp:strict">, HelpText<"">, Alias<fno_fast_math>;
#endif // INTEL_CUSTOMIZATION
def _SLASH_GA : CLFlag<"GA">, Alias<ftlsmodel_EQ>, AliasArgs<["local-exec"]>,
  HelpText<"Assume thread-local variables are defined in the executable">;
def _SLASH_GR : CLFlag<"GR">, HelpText<"Emit RTTI data (default)">;
def _SLASH_GR_ : CLFlag<"GR-">, HelpText<"Do not emit RTTI data">;
def _SLASH_GF : CLIgnoredFlag<"GF">,
  HelpText<"Enable string pooling (default)">;
def _SLASH_GF_ : CLFlag<"GF-">, HelpText<"Disable string pooling">,
  Alias<fwritable_strings>;
def _SLASH_GS : CLFlag<"GS">,
  HelpText<"Enable buffer security check (default)">;
def _SLASH_GS_ : CLFlag<"GS-">, HelpText<"Disable buffer security check">;
def : CLFlag<"Gs">, HelpText<"Use stack probes (default)">,
  Alias<mstack_probe_size>, AliasArgs<["4096"]>;
def _SLASH_Gs : CLJoined<"Gs">,
  HelpText<"Set stack probe size (default 4096)">, Alias<mstack_probe_size>;
def _SLASH_Gy : CLFlag<"Gy">, HelpText<"Put each function in its own section">,
  Alias<ffunction_sections>;
def _SLASH_Gy_ : CLFlag<"Gy-">,
  HelpText<"Do not put each function in its own section (default)">,
  Alias<fno_function_sections>;
def _SLASH_Gw : CLFlag<"Gw">, HelpText<"Put each data item in its own section">,
  Alias<fdata_sections>;
def _SLASH_Gw_ : CLFlag<"Gw-">,
  HelpText<"Do not put each data item in its own section (default)">,
  Alias<fno_data_sections>;
def _SLASH_help : CLFlag<"help">, Alias<help>,
  HelpText<"Display available options">;
def _SLASH_HELP : CLFlag<"HELP">, Alias<help>;
#if INTEL_CUSTOMIZATION
def _SLASH_HASH : CLFlag<"#">, Alias<_HASH>,
  HelpText<"Print (but do not run) the commands to run for this compilation">;
def _SLASH_HASH_x : CLFlag<"#x">, Alias<HASH_x>,
  HelpText<"Show commands to run and use verbose output">;
#endif // INTEL_CUSTOMIZATION
def _SLASH_I : CLJoinedOrSeparate<"I">,
  HelpText<"Add directory to include search path">, MetaVarName<"<dir>">,
  Alias<I>;
def _SLASH_J : CLFlag<"J">, HelpText<"Make char type unsigned">,
  Alias<funsigned_char>;

// The _SLASH_O option handles all the /O flags, but we also provide separate
// aliased options to provide separate help messages.
def _SLASH_O : CLJoined<"O">,
  HelpText<"Set multiple /O flags at once; e.g. '/O2y-' for '/O2 /Oy-'">,
  MetaVarName<"<flags>">;
def : CLFlag<"O1">, Alias<_SLASH_O>, AliasArgs<["1"]>,
  HelpText<"Optimize for size  (like /Og     /Os /Oy /Ob2 /GF /Gy)">;
def : CLFlag<"O2">, Alias<_SLASH_O>, AliasArgs<["2"]>,
  HelpText<"Optimize for speed (like /Og /Oi /Ot /Oy /Ob2 /GF /Gy)">;
#if INTEL_CUSTOMIZATION
def : CLFlag<"O3">, Alias<_SLASH_O>, AliasArgs<["3"]>,
  HelpText<"Optimize for maximum speed and enable more aggressive optimizations"
  " that may not improve performance on some programs">;
def _SLASH_Oa :CLFlag<"Oa">, Alias<fargument_noalias>,
  HelpText<"Enables 'noalias' attribute for all pointer-type arguments">;
def _SLASH_Ofast : CLFlag<"Ofast">, Alias<Ofast>;
def _SLASH_fast : CLFlag<"fast">, Alias<Ofast>;
#endif // INTEL_CUSTOMIZATION
def : CLFlag<"Ob0">, Alias<_SLASH_O>, AliasArgs<["b0"]>,
  HelpText<"Disable function inlining">;
def : CLFlag<"Ob1">, Alias<_SLASH_O>, AliasArgs<["b1"]>,
  HelpText<"Only inline functions explicitly or implicitly marked inline">;
def : CLFlag<"Ob2">, Alias<_SLASH_O>, AliasArgs<["b2"]>,
  HelpText<"Inline functions as deemed beneficial by the compiler">;
def : CLFlag<"Od">, Alias<_SLASH_O>, AliasArgs<["d"]>,
  HelpText<"Disable optimization">;
def : CLFlag<"Og">, Alias<_SLASH_O>, AliasArgs<["g"]>,
  HelpText<"No effect">;
def : CLFlag<"Oi">, Alias<_SLASH_O>, AliasArgs<["i"]>,
  HelpText<"Enable use of builtin functions">;
def : CLFlag<"Oi-">, Alias<_SLASH_O>, AliasArgs<["i-"]>,
  HelpText<"Disable use of builtin functions">;
def : CLFlag<"Os">, Alias<_SLASH_O>, AliasArgs<["s"]>,
  HelpText<"Optimize for size">;
def : CLFlag<"Ot">, Alias<_SLASH_O>, AliasArgs<["t"]>,
  HelpText<"Optimize for speed">;
def : CLFlag<"Ox">, Alias<_SLASH_O>, AliasArgs<["x"]>,
  HelpText<"Deprecated (like /Og /Oi /Ot /Oy /Ob2); use /O2">;
def : CLFlag<"Oy">, Alias<_SLASH_O>, AliasArgs<["y"]>,
  HelpText<"Enable frame pointer omission (x86 only)">;
def : CLFlag<"Oy-">, Alias<_SLASH_O>, AliasArgs<["y-"]>,
  HelpText<"Disable frame pointer omission (x86 only, default)">;

#if INTEL_CUSTOMIZATION
// Internal Intel options
def _SLASH_Q_no_use_libirc : CLFlag<"Q_no-use-libirc">, Alias<i_no_use_libirc>,
  HelpText<"Disable usage of libirc.">;
// Intel specific options (Intel only)
def : CLJoinedOrSeparate<"constexpr:steps">, Alias<fconstexpr_steps_EQ>;
def : CLCommaJoined<"device-math-lib:">, Alias<device_math_lib_EQ>,
  HelpText<"Control the addition of device math libraries when compiling for "
  "other devices.  Valid arguments are fp64, fp32">;
def : CLCommaJoined<"device-math-lib=">, Alias<device_math_lib_EQ>;
def : CLJoined<"masm=">, Alias<masm_EQ>;
def : CLJoined<"masm:">, Alias<masm_EQ>;
def : CLCommaJoined<"no-device-math-lib:">, Alias<no_device_math_lib_EQ>;
def : CLCommaJoined<"no-device-math-lib=">, Alias<no_device_math_lib_EQ>;
def _SLASH_Qansi_alias : CLFlag<"Qansi-alias">, Alias<fstrict_aliasing>,
  HelpText<"enable use of ANSI aliasing rules optimizations"
          " user asserts that the program adheres to these rules">;
def _SLASH_Qbuiltin : CLFlag<"Qbuiltin">, Alias<fbuiltin>;
def _SLASH_fp_EQ : CLJoined<"fp=">, Alias<ffp_model_EQ>,
  HelpText<"Controls the semantics of floating-point calculations.">;
def _SLASH_fp_COL : CLJoined<"fp:">, Alias<ffp_model_EQ>;
def _SLASH_ax : CLJoined<"Qax">, Alias<ax>;
def _SLASH_Qcf_protection_EQ : CLJoined<"Qcf-protection=">, Alias<fcf_protection_EQ>,
  HelpText<"Instrument control-flow architecture protection. Options: return, branch, full, none.">;
def _SLASH_Qcf_protection : CLFlag<"Qcf-protection">,
  Alias<fcf_protection_EQ>, AliasArgs<["full"]>,
  HelpText<"Enable cf-protection in 'full' mode">;
def : CLFlag<"Qcommon">, Alias<fcommon>, HelpText<"Place uninitialized global "
  "variables in a common block">;
def _SLASH_Qfp_speculation_EQ : CLJoined<"Qfp-speculation=">, Alias<ffp_exception_behavior_EQ>,
  HelpText<"Specifies the exception behavior of floating-point operations.">;
def _SLASH_Qfp_speculation_COL : CLJoined<"Qfp-speculation:">, Alias<ffp_exception_behavior_EQ>;
def _SLASH_Qfnalign : CLFlag<"Qfnalign">, Alias<falign_functions>,
  HelpText<"align the start of functions to an optimal machine-dependent value.">;
def _SLASH_Qfnalign_COL : CLJoined<"Qfnalign:">, Alias<falign_functions_EQ>,
  HelpText<"Align the start of functions on a 2 (DEFAULT) or <n> byte boundary "
  "where <n> is a power of 2.">;
def _SLASH_Qfnalign_EQ : CLJoined<"Qfnalign=">, Alias<falign_functions_EQ>;
def _SLASH_Qfnalign_ : CLFlag<"Qfnalign-">, Alias<fno_align_functions>,
  HelpText<"Aligns on a 2-byte boundary">;
def _SLASH_Qansi_alias_ : CLFlag<"Qansi-alias-">, Alias<fno_strict_aliasing>,
  HelpText<"disable use of ANSI aliasing rules optimizations">;
def : CLFlag<"Qfreestanding">, Alias<ffreestanding>,
  HelpText<"Assert that the compilation takes place in a freestanding environment">;
def _SLASH_Qinstrument_functions : CLFlag<"Qinstrument-functions">,
  Alias<finstrument_functions>, HelpText<"Generate calls to instrument "
  "function entry and exit">;
def _SLASH_Qinstrument_functions_ : CLFlag<"Qinstrument-functions-">,
  Alias<fno_instrument_functions>;
def _SLASH_Qipo : CLFlag<"Qipo">, Alias<flto>,
  HelpText<"Enable LTO in 'full' mode">;
def _SLASH_QdD : CLFlag<"QdD">, Alias<dD>,
  HelpText<"Print macro definitions in -E mode in addition to normal output.">;
def _SLASH_QdM : CLFlag<"QdM">, Alias<dM>,
  HelpText<"Print macro definitions in -E mode instead of normal output.">;
def _SLASH_Qipo_ : CLFlag<"Qipo-">, Alias<fno_lto>,
  HelpText<"Disable LTO mode (default)">;
def _SLASH_Qkeep_static_consts : CLFlag<"Qkeep-static-consts">,
  Alias<fkeep_static_consts>, HelpText<"Enable the ability to preserve "
  "allocation of variables that are not referenced in the source">;
def _SLASH_Qkeep_static_consts_ : CLFlag<"Qkeep-static-consts-">,
  Alias<fno_keep_static_consts>, HelpText<"Disable the ability to preserve "
  "allocation of variables that are not referenced in the source">;
def _SLASH_Qno_builtin_ : CLJoined<"Qno-builtin-">, Alias<fno_builtin_>,
  HelpText<"Disable implicit builtin knowledge of a specific function">;
def _SLASH_Qopenmp : CLFlag<"Qopenmp">, Alias<fiopenmp>,
  HelpText<"Parse OpenMP pragmas and generate parallel code.">;
def _SLASH_QopenmpP : CLFlag<"QopenmpP">, Alias<fiopenmp>,
  HelpText<"Parse OpenMP pragmas and generate parallel code.">;
def _SLASH_Qopenmp_ : CLFlag<"Qopenmp-">, Alias<fno_iopenmp>,
  HelpText<"Disable OpenMP support">;
def _SLASH_QopenmpP_ : CLFlag<"QopenmpP-">, Alias<fno_iopenmp>,
  HelpText<"Disable OpenMP support">;
def _SLASH_QopenmpS : CLFlag<"QopenmpS">, Alias<qopenmp_stubs>;
def _SLASH_Qopenmp_stubs : CLFlag<"Qopenmp-stubs">, Alias<qopenmp_stubs>,
  HelpText<"Enables the user to compile OpenMP programs in seqential mode. "
  "The OpenMP directives are ignored and a stub OpenMP library is linked.">;
def _SLASH_Qiopenmp : CLFlag<"Qiopenmp">, Alias<fiopenmp>;
def _SLASH_Qopenmp_simd : CLFlag<"Qopenmp-simd">, Alias<fiopenmp_simd>,
  HelpText<"Emit OpenMP code only for SIMD-based constructs.">;
def _SLASH_Qopenmp_simd_ : CLFlag<"Qopenmp-simd-">, Alias<fno_iopenmp_simd>;
def _SLASH_Qopenmp_target_simd : CLFlag<"Qopenmp-target-simd">, Alias<fopenmp_target_simd>;
def _SLASH_Qiopenmp_offload : CLFlag<"Qiopenmp-offload">, Alias<fiopenmp_offload>;
def _SLASH_Qiopenmp_offload_ : CLFlag<"Qiopenmp-offload-">, Alias<fno_iopenmp_offload>;
def : CLJoined<"Qparallel-source-info=">,
  Values<"0,1,2">, Alias<parallel_source_info_EQ>, HelpText<"Emit source "
  "location information for parallel code generation with OpenMP and "
  "auto-parallelization.">;
def : CLJoined<"Qparallel-source-info:">, Alias<parallel_source_info_EQ>;
def : CLFlag<"Qparallel-source-info">, Alias<parallel_source_info_EQ>,
  AliasArgs<["1"]>;
def : CLFlag<"Qparallel-source-info-">, Alias<parallel_source_info_EQ>,
  AliasArgs<["0"]>, HelpText<"Disable emission of source location information "
  "for parallel code generation.">;
def _SLASH_Qpc : CLJoined<"Qpc">, Alias<pc>, HelpText<"Initialize X87 "
  "floating point precision to single, double or double extended.  Valid "
  "values of 32, 64, and 80.">;
def _SLASH_Qpc_COL : CLJoined<"Qpc:">, Alias<pc>;
def _SLASH_Qpc_EQ : CLJoined<"Qpc=">, Alias<pc>;
def _SLASH_Qoption_COMMA : CLCommaJoined<"Qoption,">, Alias<Qoption_COMMA>,
  HelpText<" Qoption,<tool>,<args> to pass the comma separated arguments to the"
           " <tool>; <tool> can be asm for assembler (or) link/ld for linker"
           " (or) preprocessor for preprocessor (or) compiler for compiler">,
  MetaVarName<"<arg>">;
def _SLASH_QM : CLFlag<"QM">, Alias<M>, HelpText<"Like -MD, but also implies "
  "-E and writes to stdout by default">;
def _SLASH_QMM : CLFlag<"QMM">, Alias<MM>, HelpText<"Like -MMD, but also "
  "implies -E and writes to stdout by default.">;
def _SLASH_QMG : CLFlag<"QMG">, Alias<MG>, HelpText<"Add missing headers to "
  "depfile.">;
def _SLASH_QMT : CLJoinedOrSeparate<"QMT">, Alias<MT>, HelpText<"Specify name "
  "of main file output in depfile.">;
def _SLASH_QMQ : CLJoinedOrSeparate<"QMQ">, Alias<MQ>, HelpText<"Specify name "
  "of main file output to quote in depfile.">;
def _SLASH_QMD : CLFlag<"QMD">, Alias<MD>, HelpText<"Write a depfile "
  "containing user and system headers.">;
def _SLASH_QMMD : CLFlag<"QMMD">, Alias<MMD>, HelpText<"Write a depfile "
  "containing user headers.">;
def _SLASH_QMF : CLJoinedOrSeparate<"QMF">, Alias<MF>, HelpText<"Write depfile "
  "output from -MMD, -MD, -MM, or -M to <file>">, MetaVarName<"<file>">;
def _SLASH_Qiopenmp_simd : CLFlag<"Qiopenmp-simd">, Alias<fiopenmp_simd>;
def _SLASH_Qopenmp_targets_EQ : CLCommaJoined<"Qopenmp-targets=">,
  Alias<fopenmp_targets_EQ>;
def _SLASH_Qopenmp_targets_COL : CLCommaJoined<"Qopenmp-targets:">,
  Alias<fopenmp_targets_EQ>, HelpText<"Specify comma-separated list of triples"
  " OpenMP offloading targets to be supported">;
def _SLASH_Qopenmp_version_EQ : CLJoined<"Qopenmp-version=">,
  Alias<fopenmp_version_EQ>;
def _SLASH_Qopenmp_version_COL : CLJoined<"Qopenmp-version:">,
  Alias<fopenmp_version_EQ>, HelpText<"Choose which OpenMP version to"
  " link with.">;
def _SLASH_Qopenmp_threadprivate_EQ : CLJoined<"Qopenmp-threadprivate=">,
  Alias<qopenmp_threadprivate_EQ>;
def _SLASH_Qopenmp_threadprivate_COL : CLJoined<"Qopenmp-threadprivate:">,
  HelpText<"Choose which threadprivate implementation to use: compat or legacy.">,
  Alias<qopenmp_threadprivate_EQ>;
def _SLASH_Qopt_jump_tables : CLFlag<"Qopt-jump-tables">,
  Alias<fjump_tables>, HelpText<"Control the generation of jump tables">;
def : CLJoined<"Qopt-assume-no-loop-carried-dep:">,
  Alias<qopt_assume_no_loop_carried_dep_EQ>, HelpText<"Set a level of "
  "performance tuning for loops.  0 - The compiler does not assume there is "
  "loop-carried dependencies (default).  1 - Assume there are no loop-carried "
  "dependencies for innermost loops.  2 - Assume there are no loop-carried "
  "dependencies for all loop levels.">;
def : CLJoined<"Qopt-assume-no-loop-carried-dep=">, Alias<qopt_assume_no_loop_carried_dep_EQ>;
def : CLFlag<"Qopt-assume-no-loop-carried-dep">,
  Alias<qopt_assume_no_loop_carried_dep_EQ>, AliasArgs<["1"]>;
def _SLASH_Qopt_jump_tables_ : CLFlag<"Qopt-jump-tables-">,
  Alias<fno_jump_tables>, HelpText<"Do not use jump tables for lowering switches">;
def _SLASH_Qopt_matmul : CLFlag<"Qopt-matmul">, Alias<qopt_matmul>,
  HelpText<"Enables compiler-generated Matrix Multiply (matmul) library call">;
def _SLASH_Qopt_matmul_ : CLFlag<"Qopt-matmul-">, Alias<qno_opt_matmul>,
  HelpText<"Disables compiler-generated Matrix Multiply (matmul) library call">;
def _SLASH_Qopt_mem_layout_trans_EQ : CLJoined<"Qopt-mem-layout-trans=">,
  Alias<qopt_mem_layout_trans_EQ>;
def _SLASH_Qopt_mem_layout_trans : CLFlag<"Qopt-mem-layout-trans">,
  Alias<qopt_mem_layout_trans_EQ>, AliasArgs<["2"]>;
def _SLASH_Qopt_mem_layout_trans_COL : CLJoined<"Qopt-mem-layout-trans:">,
  Alias<qopt_mem_layout_trans_EQ>, HelpText<"Control the level of memory "
  "layout transformations performed by the compiler">;
def _SLASH_Qopt_mem_layout_trans_ : CLFlag<"Qopt-mem-layout-trans-">,
  Alias<qopt_mem_layout_trans_EQ>, AliasArgs<["0"]>,
  HelpText<"Disable memory layout transformations">;
def _SLASH_Qopt_multiple_gather_scatter_by_shuffles : CLFlag<"Qopt-multiple-gather-scatter-by-shuffles">,
  Alias<qopt_multiple_gather_scatter_by_shuffles>,
  HelpText<"Enables the optimization for multiple adjacent gather/scatter type vector memory references">;
def _SLASH_Qopt_multiple_gather_scatter_by_shuffles_ : CLFlag<"Qopt-multiple-gather-scatter-by-shuffles-">,
  Alias<qno_opt_multiple_gather_scatter_by_shuffles>,
  HelpText<"Disables the optimization for multiple adjacent gather/scatter type vector memory references">;
def _SLASH_Qopt_report_EQ : CLJoined<"Qopt-report=">, Alias<qopt_report_EQ>;
def : CLJoined<"Qopt-report">, Alias<qopt_report_EQ>;
def _SLASH_Qopt_report : CLFlag<"Qopt-report">, Alias<qopt_report_EQ>,
  AliasArgs<["2"]>;
def _SLASH_Qopt_report_COL : CLJoined<"Qopt-report:">, Alias<qopt_report_EQ>,
  HelpText<"Generate an optimization report, min, med or max.">;
def : CLJoined<"Qopt-zmm-usage:">, Alias<qopt_zmm_usage_EQ>,
  HelpText<"Specifies the level of zmm registers usage, low or high">;
def : CLJoined<"Qopt-zmm-usage=">, Alias<qopt_zmm_usage_EQ>;
def : CLJoined<"Qstd=">, Alias<std_EQ>;
def : CLJoined<"Qstd:">, Alias<std_EQ>, HelpText<"Language standard to compile for">;
def _SLASH_Qstrict_overflow : CLFlag<"Qstrict-overflow">,
  Alias<fstrict_overflow>;
def _SLASH_Qsave_temps : CLFlag<"Qsave-temps">, Alias<save_temps_EQ>,
  HelpText<"Save intermediate compilation results">, AliasArgs<["cwd"]>;
def _SLASH_Qno_strict_overflow : CLFlag<"Qno-strict-overflow">,
  Alias<fno_strict_overflow>;
def _SLASH_Qstrict_overflow_ : CLFlag<"Qstrict-overflow-">,
  Alias<fno_strict_overflow>;
def : CLJoined<"Qunroll">, Alias<unroll>,
  HelpText<"Set maximum number of times to unroll loops.  Omit n to use "
  "default heuristics.  Use 0 to disable the loop unroller.">;
def : CLJoined<"Qunroll:">, Alias<unroll>;
def : CLJoined<"Qunroll=">, Alias<unroll>;
def _SLASH_Qvec : CLFlag<"Qvec">,
  HelpText<"Enable the loop vectorization passes">, Alias<fvectorize>;
def _SLASH_Qvec_ : CLFlag<"Qvec-">,
  HelpText<"Disable the loop vectorization passes">, Alias<fno_vectorize>;
def _SLASH_Qintrinsic_promote : CLFlag<"Qintrinsic-promote">,
  Alias<intel_mintrinsic_promote>, HelpText<"For certain functions using "
  "intrinsics to promote their architectures and make the intrinsic headers "
  "included by default">;
def _SLASH_Qintrinsic_promote_ : CLFlag<"Qintrinsic-promote-">,
  Alias<intel_mno_intrinsic_promote>;
def _SLASH_Qipp_EQ : CLJoined<"Qipp=">, Alias<qipp_EQ>,
  HelpText<"Link commonly used Intel(R) Integrated Performace Primitives "
  "(Intel(R) IPP) libraries and bring in the associated headers">;
def _SLASH_Qipp_COL : CLJoined<"Qipp:">, Alias<qipp_EQ>;
def _SLASH_Qipp_link_EQ : CLJoined<"Qipp-link=">, Alias<qipp_link_EQ>,
  HelpText<"Link Intel(R) IPP libraries in the requested manner">;
def _SLASH_Qipp_link_COL : CLJoined<"Qipp-link:">, Alias<qipp_link_EQ>;
def _SLASH_Qipp : CLFlag<"Qipp">, Alias<qipp_EQ>, AliasArgs<["common"]>;
def _SLASH_Qmkl_EQ : CLJoined<"Qmkl=">, Alias<qmkl_EQ>,
  HelpText<"Link commonly used Intel(R) Math Kernel Library (Intel(R) MKL) "
  "and bring in the associated headers">;
def _SLASH_Qmkl_COL : CLJoined<"Qmkl:">, Alias<qmkl_EQ>;
def _SLASH_Qmkl : CLFlag<"Qmkl">, Alias<qmkl_EQ>, AliasArgs<["parallel"]>;
def _SLASH_QMP : CLFlag<"QMP">, Alias<MP>, HelpText<"Create phony target for "
  "each dependency (other than main file)">;
def _SLASH_Qtbb : CLFlag<"Qtbb">, Alias<qtbb>,
  HelpText<"Link Intel(R) Threading Building Blocks (Intel(R) TBB) libraries "
  "and bring in the associated headers">;
def _SLASH_Qdaal_EQ : CLJoined<"Qdaal=">, Alias<qdaal_EQ>,
  HelpText<"Link Intel(R) Data Analytics Acceleration Library (Intel(R) DAAL) "
  "libraries and bring in the associated headers">;
def _SLASH_Qdaal_COL : CLJoined<"Qdaal:">, Alias<qdaal_EQ>;
def _SLASH_Qdaal : CLFlag<"Qdaal">, Alias<qdaal_EQ>, AliasArgs<["parallel"]>;
def _SLASH_Qfma : CLFlag<"Qfma">, Alias<ffp_contract>, AliasArgs<["fast"]>,
  HelpText<"Enable the combining of floating point multiples and add/subtract "
  "operations.">;
def _SLASH_Qfma_ : CLFlag<"Qfma-">, Alias<ffp_contract>, AliasArgs<["off"]>,
  HelpText<"Disable the combining of floating point multiples and add/subtract "
  "operations.">;
def _SLASH_Qm32 : CLFlag<"Qm32">, Alias<m32>;
def _SLASH_Qm64 : CLFlag<"Qm64">, Alias<m64>;
def _SLASH_Qx : CLJoined<"Qx">,
  HelpText<"Generate specialized code to run exclusively on processors "
  "indicated by <code>.">, MetaVarName<"<code>">;
def _SLASH_Qlong_double : CLFlag<"Qlong-double">,
  HelpText<"Enable 80-bit long double">;
def _SLASH_Qlong_double_ : CLFlag<"Qlong-double-">;
def _SLASH_QH : CLFlag<"QH">, Alias<H>, HelpText<"Show header includes and "
  "nesting depth">;
def _SLASH_Qimf_arch_consistency_EQ : CLJoined<"Qimf-arch-consistency=">,
  Alias<fimf_arch_consistency_EQ>;
def _SLASH_Qimf_arch_consistency_COL : CLJoined<"Qimf-arch-consistency:">,
  Alias<fimf_arch_consistency_EQ>,HelpText<"Ensures that the math library "
  "functions produce consistent results across different implementations "
  "of the same architecture">;
def _SLASH_Qimf_max_error_EQ : CLJoined<"Qimf-max-error=">,
  Alias<fimf_max_error_EQ>;
def _SLASH_Qimf_max_error_COL : CLJoined<"Qimf-max-error:">,
  Alias<fimf_max_error_EQ>,HelpText<"defines the maximum allowable relative "
  "error, measured in ulps, for math library function results">;
def _SLASH_Qimf_absolute_error_EQ : CLJoined<"Qimf-absolute-error=">,
  Alias<fimf_absolute_error_EQ>;
def _SLASH_Qimf_absolute_error_COL : CLJoined<"Qimf-absolute-error:">,
  Alias<fimf_absolute_error_EQ>,HelpText<"Define the maximum allowable "
  "absolute error for math library function results">;
def _SLASH_Qimf_accuracy_bits_EQ : CLJoined<"Qimf-accuracy-bits=">,
  Alias<fimf_accuracy_bits_EQ>;
def _SLASH_Qimf_accuracy_bits_COL : CLJoined<"Qimf-accuracy-bits:">,
  Alias<fimf_accuracy_bits_EQ>,HelpText<"Define the relative error, measured "
  "by the number of correct bits,for math library function results">;
def _SLASH_Qimf_domain_exclusion_EQ : CLJoined<"Qimf-domain-exclusion=">,
  Alias<fimf_domain_exclusion_EQ>;
def _SLASH_Qimf_domain_exclusion_COL : CLJoined<"Qimf-domain-exclusion:">,
  Alias<fimf_domain_exclusion_EQ>,HelpText<"Indicates the input arguments "
  "domain on which math functions must provide correct results.">;
def _SLASH_Qimf_precision_EQ : CLJoined<"Qimf-precision=">,
  Alias<fimf_precision_EQ>;
def _SLASH_Qimf_precision_COL : CLJoined<"Qimf-precision:">,
  Alias<fimf_precision_EQ>,HelpText<"Defines the accuracy (precision) "
  "for math library functions.">;
def _SLASH_Qtemplate_depth_COL : CLJoined<"Qtemplate-depth:">,
  Alias<ftemplate_depth_EQ>, HelpText<"Control the depth in which recursive"
  " templates are expanded">;
def _SLASH_Qtemplate_depth_EQ : CLJoined<"Qtemplate-depth=">,
  Alias<ftemplate_depth_EQ>;
def : CLFlag<"S">, Alias<S>, HelpText<"Compile to assembly only, do not link">;
def _SLASH_Qvla : CLFlag<"Qvla">, HelpText<"Enable Variable Length "
  "Arrays (C99 feature)">;
def _SLASH_Qvla_ : CLFlag<"Qvla-">, HelpText<"Disable(DEFAULT) "
  "Variable Length Arrays (C99 feature)">;
def _SLASH_Qzero_initialized_in_bss : CLFlag<"Qzero-initialized-in-bss">,
  Alias<fzero_initialized_in_bss>;
def _SLASH_Qzero_initialized_in_bss_ : CLFlag<"Qzero-initialized-in-bss-">,
  Alias<fno_zero_initialized_in_bss>;
def _SLASH_QUESTION : CLFlag<"?">, Alias<help>,
  HelpText<"Display available options">;
#endif //INTEL_CUSTOMIZATION
def _SLASH_showIncludes : CLFlag<"showIncludes">,
  HelpText<"Print info about included files to stderr">;
def _SLASH_showIncludes_user : CLFlag<"showIncludes:user">,
  HelpText<"Like /showIncludes but omit system headers">;
def _SLASH_showFilenames : CLFlag<"showFilenames">,
  HelpText<"Print the name of each compiled file">;
def _SLASH_showFilenames_ : CLFlag<"showFilenames-">,
  HelpText<"Do not print the name of each compiled file (default)">;
def _SLASH_source_charset : CLCompileJoined<"source-charset:">,
  HelpText<"Set source encoding, supports only UTF-8">,
  Alias<finput_charset_EQ>;
def _SLASH_execution_charset : CLCompileJoined<"execution-charset:">,
  HelpText<"Set runtime encoding, supports only UTF-8">,
  Alias<fexec_charset_EQ>;
def _SLASH_std : CLCompileJoined<"std:">,
  HelpText<"Set C++ version (c++14,c++17,c++latest)">;
def _SLASH_U : CLJoinedOrSeparate<"U">, HelpText<"Undefine macro">,
  MetaVarName<"<macro>">, Alias<U>;
def _SLASH_validate_charset : CLFlag<"validate-charset">,
  Alias<W_Joined>, AliasArgs<["invalid-source-encoding"]>;
def _SLASH_validate_charset_ : CLFlag<"validate-charset-">,
  Alias<W_Joined>, AliasArgs<["no-invalid-source-encoding"]>;
def _SLASH_W0 : CLFlag<"W0">, HelpText<"Disable all warnings">, Alias<w>;
def _SLASH_W1 : CLFlag<"W1">, HelpText<"Enable -Wall">, Alias<Wall>;
def _SLASH_W2 : CLFlag<"W2">, HelpText<"Enable -Wall">, Alias<Wall>;
def _SLASH_W3 : CLFlag<"W3">, HelpText<"Enable -Wall">, Alias<Wall>;
def _SLASH_W4 : CLFlag<"W4">, HelpText<"Enable -Wall and -Wextra">, Alias<WCL4>;
#if INTEL_CUSTOMIZATION
def _SLASH_Wall : CLFlag<"Wall">, HelpText<"Enable -Wall">,
  Alias<W_Joined>, AliasArgs<["all"]>;
#endif // INTEL_CUSTOMIZATION
def _SLASH_WX : CLFlag<"WX">, HelpText<"Treat warnings as errors">,
  Alias<W_Joined>, AliasArgs<["error"]>;
def _SLASH_WX_ : CLFlag<"WX-">,
  HelpText<"Do not treat warnings as errors (default)">,
  Alias<W_Joined>, AliasArgs<["no-error"]>;
def _SLASH_w_flag : CLFlag<"w">, HelpText<"Disable all warnings">, Alias<w>;
def _SLASH_wd4005 : CLFlag<"wd4005">, Alias<W_Joined>,
  AliasArgs<["no-macro-redefined"]>;
def _SLASH_wd4018 : CLFlag<"wd4018">, Alias<W_Joined>,
  AliasArgs<["no-sign-compare"]>;
def _SLASH_wd4100 : CLFlag<"wd4100">, Alias<W_Joined>,
  AliasArgs<["no-unused-parameter"]>;
def _SLASH_wd4910 : CLFlag<"wd4910">, Alias<W_Joined>,
  AliasArgs<["no-dllexport-explicit-instantiation-decl"]>;
def _SLASH_wd4996 : CLFlag<"wd4996">, Alias<W_Joined>,
  AliasArgs<["no-deprecated-declarations"]>;
def _SLASH_vd : CLJoined<"vd">, HelpText<"Control vtordisp placement">,
  Alias<vtordisp_mode_EQ>;
def _SLASH_X : CLFlag<"X">,
  HelpText<"Do not add %INCLUDE% to include search path">, Alias<nostdlibinc>;
def _SLASH_Zc_sizedDealloc : CLFlag<"Zc:sizedDealloc">,
  HelpText<"Enable C++14 sized global deallocation functions">,
  Alias<fsized_deallocation>;
def _SLASH_Zc_sizedDealloc_ : CLFlag<"Zc:sizedDealloc-">,
  HelpText<"Disable C++14 sized global deallocation functions">,
  Alias<fno_sized_deallocation>;
def _SLASH_Zc_alignedNew : CLFlag<"Zc:alignedNew">,
  HelpText<"Enable C++17 aligned allocation functions">,
  Alias<faligned_allocation>;
def _SLASH_Zc_alignedNew_ : CLFlag<"Zc:alignedNew-">,
  HelpText<"Disable C++17 aligned allocation functions">,
  Alias<fno_aligned_allocation>;
def _SLASH_Zc_char8_t : CLFlag<"Zc:char8_t">,
  HelpText<"Enable char8_t from C++2a">,
  Alias<fchar8__t>;
def _SLASH_Zc_char8_t_ : CLFlag<"Zc:char8_t-">,
  HelpText<"Disable char8_t from c++2a">,
  Alias<fno_char8__t>;
def _SLASH_Zc_strictStrings : CLFlag<"Zc:strictStrings">,
  HelpText<"Treat string literals as const">, Alias<W_Joined>,
  AliasArgs<["error=c++11-compat-deprecated-writable-strings"]>;
def _SLASH_Zc_threadSafeInit : CLFlag<"Zc:threadSafeInit">,
  HelpText<"Enable thread-safe initialization of static variables">,
  Alias<fthreadsafe_statics>;
def _SLASH_Zc_threadSafeInit_ : CLFlag<"Zc:threadSafeInit-">,
  HelpText<"Disable thread-safe initialization of static variables">,
  Alias<fno_threadsafe_statics>;
def _SLASH_Zc_trigraphs : CLFlag<"Zc:trigraphs">,
  HelpText<"Enable trigraphs">, Alias<ftrigraphs>;
def _SLASH_Zc_trigraphs_off : CLFlag<"Zc:trigraphs-">,
  HelpText<"Disable trigraphs (default)">, Alias<fno_trigraphs>;
def _SLASH_Zc_twoPhase : CLFlag<"Zc:twoPhase">,
  HelpText<"Enable two-phase name lookup in templates">,
  Alias<fno_delayed_template_parsing>;
def _SLASH_Zc_twoPhase_ : CLFlag<"Zc:twoPhase-">,
  HelpText<"Disable two-phase name lookup in templates (default)">,
  Alias<fdelayed_template_parsing>;
#if INTEL_CUSTOMIZATION
def _SLASH_Zc_wchar_t : CLFlag<"Zc:wchar_t">,
  HelpText<"Specify that wchar_t is a native data type">;
def _SLASH_Zc_wchar_t_ : CLFlag<"Zc:wchar_t-">,
  HelpText<"Do not specify that wchar_t is a native data type">;
#endif // INTEL_CUSTOMIZATION
def _SLASH_Z7 : CLFlag<"Z7">,
  HelpText<"Enable CodeView debug information in object files">;
def _SLASH_Zi : CLFlag<"Zi">, Alias<_SLASH_Z7>,
  HelpText<"Like /Z7">;
def _SLASH_Zp : CLJoined<"Zp">,
  HelpText<"Set default maximum struct packing alignment">,
  Alias<fpack_struct_EQ>;
def _SLASH_Zp_flag : CLFlag<"Zp">,
  HelpText<"Set default maximum struct packing alignment to 1">,
  Alias<fpack_struct_EQ>, AliasArgs<["1"]>;
def _SLASH_Zs : CLFlag<"Zs">, HelpText<"Syntax-check only">,
  Alias<fsyntax_only>;
#if INTEL_CUSTOMIZATION
def _SLASH_ZI : CLFlag<"ZI">, Alias<_SLASH_Z7>, HelpText<"Like /Z7">;
#endif // INTEL_CUSTOMIZATION
def _SLASH_openmp_ : CLFlag<"openmp-">,
  HelpText<"Disable OpenMP support">, Alias<fno_openmp>;
def _SLASH_openmp : CLFlag<"openmp">, HelpText<"Enable OpenMP support">,
  Alias<fopenmp>;
def _SLASH_openmp_experimental : CLFlag<"openmp:experimental">,
  HelpText<"Enable OpenMP support with experimental SIMD support">,
  Alias<fopenmp>;
def _SLASH_tune : CLCompileJoined<"tune:">,
  HelpText<"Set CPU for optimization without affecting instruction set">,
  Alias<mtune_EQ>;

// Non-aliases:

def _SLASH_arch : CLCompileJoined<"arch:">,
  HelpText<"Set architecture for code generation">;

def _SLASH_M_Group : OptionGroup<"</M group>">, Group<cl_compile_Group>;
def _SLASH_volatile_Group : OptionGroup<"</volatile group>">,
  Group<cl_compile_Group>;

def _SLASH_EH : CLJoined<"EH">, HelpText<"Set exception handling model">;
def _SLASH_EP : CLFlag<"EP">,
  HelpText<"Disable linemarker output and preprocess to stdout">;
#if INTEL_CUSTOMIZATION
def _SLASH_F : CLJoinedOrSeparate<"F">, HelpText<"Set the stack reserve amount "
  "specified to the linker">;
#endif // INTEL_CUSTOMIZATION
def _SLASH_FA : CLFlag<"FA">,
  HelpText<"Output assembly code file during compilation">;
def _SLASH_Fa : CLJoined<"Fa">,
  HelpText<"Set assembly output file name (with /FA)">,
  MetaVarName<"<file or dir/>">;
def _SLASH_fallback : CLCompileFlag<"fallback">,
  HelpText<"Fall back to cl.exe if clang-cl fails to compile">;
def _SLASH_FI : CLJoinedOrSeparate<"FI">,
  HelpText<"Include file before parsing">, Alias<include_>;
def _SLASH_Fe : CLJoined<"Fe">,
  HelpText<"Set output executable file name">,
  MetaVarName<"<file or dir/>">;
def _SLASH_Fe_COLON : CLJoined<"Fe:">, Alias<_SLASH_Fe>;
def _SLASH_Fi : CLCompileJoined<"Fi">,
  HelpText<"Set preprocess output file name (with /P)">,
  MetaVarName<"<file>">;
def _SLASH_Fo : CLCompileJoined<"Fo">,
  HelpText<"Set output object file (with /c)">,
  MetaVarName<"<file or dir/>">;
#if INTEL_CUSTOMIZATION
def : CLCompileJoined<"Fo:">, Alias<_SLASH_Fo>;
#endif //INTEL_CUSTOMIZATION
def _SLASH_guard : CLJoined<"guard:">,
  HelpText<"Enable Control Flow Guard with /guard:cf, or only the table with /guard:cf,nochecks">;
def _SLASH_GX : CLFlag<"GX">,
  HelpText<"Deprecated; use /EHsc">;
def _SLASH_GX_ : CLFlag<"GX-">,
  HelpText<"Deprecated (like not passing /EH)">;
def _SLASH_imsvc : CLJoinedOrSeparate<"imsvc">,
  HelpText<"Add <dir> to system include search path, as if in %INCLUDE%">,
  MetaVarName<"<dir>">;
def _SLASH_LD : CLFlag<"LD">, HelpText<"Create DLL">;
def _SLASH_LDd : CLFlag<"LDd">, HelpText<"Create debug DLL">;
def _SLASH_link : CLRemainingArgsJoined<"link">,
  HelpText<"Forward options to the linker">, MetaVarName<"<options>">;
def _SLASH_MD : Option<["/", "-"], "MD", KIND_FLAG>, Group<_SLASH_M_Group>,
  Flags<[CLOption, NoXarchOption]>, HelpText<"Use DLL run-time">;
def _SLASH_MDd : Option<["/", "-"], "MDd", KIND_FLAG>, Group<_SLASH_M_Group>,
  Flags<[CLOption, NoXarchOption]>, HelpText<"Use DLL debug run-time">;
def _SLASH_MT : Option<["/", "-"], "MT", KIND_FLAG>, Group<_SLASH_M_Group>,
  Flags<[CLOption, NoXarchOption]>, HelpText<"Use static run-time">;
def _SLASH_MTd : Option<["/", "-"], "MTd", KIND_FLAG>, Group<_SLASH_M_Group>,
  Flags<[CLOption, NoXarchOption]>, HelpText<"Use static debug run-time">;
def _SLASH_o : CLJoinedOrSeparate<"o">,
  HelpText<"Deprecated (set output file name); use /Fe or /Fe">,
  MetaVarName<"<file or dir/>">;
def _SLASH_P : CLFlag<"P">, HelpText<"Preprocess to file">;
def _SLASH_Tc : CLCompileJoinedOrSeparate<"Tc">,
  HelpText<"Treat <file> as C source file">, MetaVarName<"<file>">;
def _SLASH_TC : CLCompileFlag<"TC">, HelpText<"Treat all source files as C">;
def _SLASH_Tp : CLCompileJoinedOrSeparate<"Tp">,
  HelpText<"Treat <file> as C++ source file">, MetaVarName<"<file>">;
def _SLASH_TP : CLCompileFlag<"TP">, HelpText<"Treat all source files as C++">;
def _SLASH_vctoolsdir : CLJoinedOrSeparate<"vctoolsdir">,
  HelpText<"Path to the VCToolChain">, MetaVarName<"<dir>">;
def _SLASH_volatile_iso : Option<["/", "-"], "volatile:iso", KIND_FLAG>,
  Group<_SLASH_volatile_Group>, Flags<[CLOption, NoXarchOption]>,
  HelpText<"Volatile loads and stores have standard semantics">;
def _SLASH_vmb : CLFlag<"vmb">,
  HelpText<"Use a best-case representation method for member pointers">;
def _SLASH_vmg : CLFlag<"vmg">,
  HelpText<"Use a most-general representation for member pointers">;
def _SLASH_vms : CLFlag<"vms">,
  HelpText<"Set the default most-general representation to single inheritance">;
def _SLASH_vmm : CLFlag<"vmm">,
  HelpText<"Set the default most-general representation to "
           "multiple inheritance">;
def _SLASH_vmv : CLFlag<"vmv">,
  HelpText<"Set the default most-general representation to "
           "virtual inheritance">;
def _SLASH_volatile_ms  : Option<["/", "-"], "volatile:ms", KIND_FLAG>,
  Group<_SLASH_volatile_Group>, Flags<[CLOption, NoXarchOption]>,
  HelpText<"Volatile loads and stores have acquire and release semantics">;
def _SLASH_clang : CLJoined<"clang:">,
  HelpText<"Pass <arg> to the clang driver">, MetaVarName<"<arg>">;
def _SLASH_Zl : CLFlag<"Zl">,
  HelpText<"Do not let object file auto-link default libraries">;

def _SLASH_Yc : CLJoined<"Yc">,
  HelpText<"Generate a pch file for all code up to and including <filename>">,
  MetaVarName<"<filename>">;
def _SLASH_Yu : CLJoined<"Yu">,
  HelpText<"Load a pch file and use it instead of all code up to "
           "and including <filename>">,
  MetaVarName<"<filename>">;
def _SLASH_Y_ : CLFlag<"Y-">,
  HelpText<"Disable precompiled headers, overrides /Yc and /Yu">;
def _SLASH_Zc_dllexportInlines : CLFlag<"Zc:dllexportInlines">,
  HelpText<"dllexport/dllimport inline member functions of dllexport/import classes (default)">;
def _SLASH_Zc_dllexportInlines_ : CLFlag<"Zc:dllexportInlines-">,
  HelpText<"Do not dllexport/dllimport inline member functions of dllexport/import classes">;
def _SLASH_Fp : CLJoined<"Fp">,
  HelpText<"Set pch file name (with /Yc and /Yu)">, MetaVarName<"<file>">;

def _SLASH_Gd : CLFlag<"Gd">,
  HelpText<"Set __cdecl as a default calling convention">;
def _SLASH_Gr : CLFlag<"Gr">,
  HelpText<"Set __fastcall as a default calling convention">;
def _SLASH_Gz : CLFlag<"Gz">,
  HelpText<"Set __stdcall as a default calling convention">;
def _SLASH_Gv : CLFlag<"Gv">,
  HelpText<"Set __vectorcall as a default calling convention">;
def _SLASH_Gregcall : CLFlag<"Gregcall">,
  HelpText<"Set __regcall as a default calling convention">;
#if INTEL_CUSTOMIZATION
def _SLASH_Qregcall : CLFlag<"Qregcall">, Alias<_SLASH_Gregcall>,
  HelpText<"Set __regcall as a default calling convention">;
#endif // INTEL_CUSTOMIZATION

// Ignored:

def _SLASH_analyze_ : CLIgnoredFlag<"analyze-">;
def _SLASH_bigobj : CLIgnoredFlag<"bigobj">;
def _SLASH_cgthreads : CLIgnoredJoined<"cgthreads">;
def _SLASH_d2FastFail : CLIgnoredFlag<"d2FastFail">;
def _SLASH_d2Zi_PLUS : CLIgnoredFlag<"d2Zi+">;
def _SLASH_errorReport : CLIgnoredJoined<"errorReport">;
def _SLASH_FC : CLIgnoredFlag<"FC">;
def _SLASH_Fd : CLIgnoredJoined<"Fd">;
def _SLASH_FS : CLIgnoredFlag<"FS">;
def _SLASH_JMC : CLIgnoredFlag<"JMC">;
def _SLASH_kernel_ : CLIgnoredFlag<"kernel-">;
def _SLASH_nologo : CLIgnoredFlag<"nologo">;
def _SLASH_permissive_ : CLIgnoredFlag<"permissive-">;
def _SLASH_RTC : CLIgnoredJoined<"RTC">;
def _SLASH_sdl : CLIgnoredFlag<"sdl">;
def _SLASH_sdl_ : CLIgnoredFlag<"sdl-">;
def _SLASH_utf8 : CLIgnoredFlag<"utf-8">,
  HelpText<"Set source and runtime encoding to UTF-8 (default)">;
def _SLASH_w : CLIgnoredJoined<"w">;
def _SLASH_Zc___cplusplus : CLIgnoredFlag<"Zc:__cplusplus">;
def _SLASH_Zc_auto : CLIgnoredFlag<"Zc:auto">;
def _SLASH_Zc_forScope : CLIgnoredFlag<"Zc:forScope">;
def _SLASH_Zc_inline : CLIgnoredFlag<"Zc:inline">;
def _SLASH_Zc_rvalueCast : CLIgnoredFlag<"Zc:rvalueCast">;
def _SLASH_Zc_ternary : CLIgnoredFlag<"Zc:ternary">;
#ifndef INTEL_CUSTOMIZATION
// Support matching icx behavior has been added, do not add this as ignored.
def _SLASH_Zc_wchar_t : CLIgnoredFlag<"Zc:wchar_t">;
#endif // INTEL_CUSTOMIZATION
def _SLASH_ZH_MD5 : CLIgnoredFlag<"ZH:MD5">;
def _SLASH_ZH_SHA1 : CLIgnoredFlag<"ZH:SHA1">;
def _SLASH_ZH_SHA_256 : CLIgnoredFlag<"ZH:SHA_256">;
def _SLASH_Zm : CLIgnoredJoined<"Zm">;
def _SLASH_Zo : CLIgnoredFlag<"Zo">;
def _SLASH_Zo_ : CLIgnoredFlag<"Zo-">;


// Unsupported:

def _SLASH_await : CLFlag<"await">;
def _SLASH_constexpr : CLJoined<"constexpr:">;
def _SLASH_AI : CLJoinedOrSeparate<"AI">;
def _SLASH_Bt : CLFlag<"Bt">;
def _SLASH_Bt_plus : CLFlag<"Bt+">;
def _SLASH_clr : CLJoined<"clr">;
def _SLASH_d2 : CLJoined<"d2">;
def _SLASH_doc : CLJoined<"doc">;
def _SLASH_FA_joined : CLJoined<"FA">;
def _SLASH_favor : CLJoined<"favor">;
#ifndef INTEL_CUSTOMIZATION
def _SLASH_F : CLJoinedOrSeparate<"F">;
#endif // INTEL_CUSTOMIZATION
def _SLASH_Fm : CLJoined<"Fm">;
def _SLASH_Fr : CLJoined<"Fr">;
def _SLASH_FR : CLJoined<"FR">;
def _SLASH_FU : CLJoinedOrSeparate<"FU">;
def _SLASH_Fx : CLFlag<"Fx">;
def _SLASH_G1 : CLFlag<"G1">;
def _SLASH_G2 : CLFlag<"G2">;
def _SLASH_Ge : CLFlag<"Ge">;
def _SLASH_Gh : CLFlag<"Gh">;
def _SLASH_GH : CLFlag<"GH">;
def _SLASH_GL : CLFlag<"GL">;
def _SLASH_GL_ : CLFlag<"GL-">;
def _SLASH_Gm : CLFlag<"Gm">;
def _SLASH_Gm_ : CLFlag<"Gm-">;
def _SLASH_GT : CLFlag<"GT">;
def _SLASH_GZ : CLFlag<"GZ">;
def _SLASH_H : CLFlag<"H">;
def _SLASH_homeparams : CLFlag<"homeparams">;
def _SLASH_hotpatch : CLFlag<"hotpatch">;
def _SLASH_kernel : CLFlag<"kernel">;
def _SLASH_LN : CLFlag<"LN">;
def _SLASH_MP : CLJoined<"MP">;
def _SLASH_Qfast_transcendentals : CLFlag<"Qfast_transcendentals">;
def _SLASH_QIfist : CLFlag<"QIfist">;
def _SLASH_QIntel_jcc_erratum : CLFlag<"QIntel-jcc-erratum">;
def _SLASH_Qimprecise_fwaits : CLFlag<"Qimprecise_fwaits">;
def _SLASH_Qpar : CLFlag<"Qpar">;
def _SLASH_Qpar_report : CLJoined<"Qpar-report">;
def _SLASH_Qsafe_fp_loads : CLFlag<"Qsafe_fp_loads">;
def _SLASH_Qspectre : CLFlag<"Qspectre">;
def _SLASH_Qspectre_load : CLFlag<"Qspectre-load">;
def _SLASH_Qspectre_load_cf : CLFlag<"Qspectre-load-cf">;
def _SLASH_Qvec_report : CLJoined<"Qvec-report">;
def _SLASH_u : CLFlag<"u">;
def _SLASH_V : CLFlag<"V">;
def _SLASH_WL : CLFlag<"WL">;
def _SLASH_Wp64 : CLFlag<"Wp64">;
def _SLASH_Yd : CLFlag<"Yd">;
def _SLASH_Yl : CLJoined<"Yl">;
def _SLASH_Za : CLFlag<"Za">;
def _SLASH_Zc : CLJoined<"Zc:">;
def _SLASH_Ze : CLFlag<"Ze">;
def _SLASH_Zg : CLFlag<"Zg">;
#ifndef INTEL_CUSTOMIZATION
def _SLASH_ZI : CLFlag<"ZI">;
#endif // !INTEL_CUSTOMIZATION
def _SLASH_ZW : CLJoined<"ZW">;<|MERGE_RESOLUTION|>--- conflicted
+++ resolved
@@ -791,16 +791,12 @@
 def Ofast : Joined<["-"], "Ofast">, Group<O_Group>, Flags<[CC1Option]>;
 def P : Flag<["-"], "P">, Flags<[CC1Option]>, Group<Preprocessor_Group>,
   HelpText<"Disable linemarker output in -E mode">,
-<<<<<<< HEAD
-  MarshallingInfoNegativeFlag<"PreprocessorOutputOpts.ShowLineMarkers">;
+  MarshallingInfoFlag<"PreprocessorOutputOpts.ShowLineMarkers", "true">, IsNegative;
 #if INTEL_CUSTOMIZATION
 def : Flag<["-"], "fast">, Alias<Ofast>;
 def EP : Flag<["-"], "EP">, Flags<[NoXarchOption]>, HelpText<"Preprocess to "
   "stdout, omitting #line directives.">;
 #endif // INTEL_CUSTOMIZATION
-=======
-  MarshallingInfoFlag<"PreprocessorOutputOpts.ShowLineMarkers", "true">, IsNegative;
->>>>>>> e2b359c1
 def Qy : Flag<["-"], "Qy">, Flags<[CC1Option]>,
   HelpText<"Emit metadata containing compiler name and version">;
 def Qn : Flag<["-"], "Qn">, Flags<[CC1Option]>,
@@ -1073,18 +1069,10 @@
 #endif // INTEL_CUSTOMIZATION
 #if INTEL_CUSTOMIZATION
 defm cuda_approx_transcendentals : OptInFFlag<"cuda-approx-transcendentals", "Use", "Don't use",
-<<<<<<< HEAD
   " approximate transcendental functions", [DpcppUnsupported]>;
 #endif // INTEL_CUSTOMIZATION
-defm gpu_rdc : BoolFOption<"gpu-rdc",
-  "LangOpts->GPURelocatableDeviceCode", DefaultsToFalse,
-  ChangedBy<PosFlag, [], "Generate relocatable device code, also known as separate compilation mode">,
-  ResetBy<NegFlag>>;
-=======
-  " approximate transcendental functions">;
 defm gpu_rdc : OptInFFlag<"gpu-rdc",
   "Generate relocatable device code, also known as separate compilation mode", "", "">;
->>>>>>> e2b359c1
 def : Flag<["-"], "fcuda-rdc">, Alias<fgpu_rdc>;
 def : Flag<["-"], "fno-cuda-rdc">, Alias<fno_gpu_rdc>;
 #if INTEL_CUSTOMIZATION
@@ -1174,11 +1162,7 @@
 def fno_PIC : Flag<["-"], "fno-PIC">, Group<f_Group>;
 def fPIE : Flag<["-"], "fPIE">, Group<f_Group>;
 def fno_PIE : Flag<["-"], "fno-PIE">, Group<f_Group>;
-<<<<<<< HEAD
-defm access_control : BoolFOption<"access-control",
-  "LangOpts->AccessControl", DefaultsToTrue,
-  ChangedBy<NegFlag, [], "Disable C++ access control">,
-  ResetBy<PosFlag>>;
+defm access_control : OptOutFFlag<"access-control", "", "Disable C++ access control">;
 #if INTEL_CUSTOMIZATION
 def falign_functions : Flag<["-"], "falign-functions">, Group<f_Group>,
   HelpText<"align the start of functions to an optimal machine-dependent value.">;
@@ -1193,17 +1177,7 @@
 def fno_alias : Flag<["-"], "fno-alias">, Alias<fargument_noalias>,
   HelpText<"Enables 'noalias' attribute for all pointer-type arguments">;
 #endif // INTEL_CUSTOMIZATION
-defm allow_editor_placeholders : BoolFOption<"allow-editor-placeholders",
-  "LangOpts->AllowEditorPlaceholders", DefaultsToFalse,
-  ChangedBy<PosFlag, [], "Treat editor placeholders as valid source code">,
-  ResetBy<NegFlag>>;
-=======
-defm access_control : OptOutFFlag<"access-control", "", "Disable C++ access control">;
-def falign_functions : Flag<["-"], "falign-functions">, Group<f_Group>;
-def falign_functions_EQ : Joined<["-"], "falign-functions=">, Group<f_Group>;
-def fno_align_functions: Flag<["-"], "fno-align-functions">, Group<f_Group>;
 defm allow_editor_placeholders : OptInFFlag<"allow-editor-placeholders", "Treat editor placeholders as valid source code">;
->>>>>>> e2b359c1
 def fallow_unsupported : Flag<["-"], "fallow-unsupported">, Group<f_Group>;
 def fapple_kext : Flag<["-"], "fapple-kext">, Group<f_Group>, Flags<[CC1Option]>,
   HelpText<"Use Apple's kernel extensions ABI">;
@@ -1826,7 +1800,6 @@
   MarshallingInfoFlag<"LangOpts->ExpStrictFP">;
 def finput_charset_EQ : Joined<["-"], "finput-charset=">, Group<f_Group>;
 def fexec_charset_EQ : Joined<["-"], "fexec-charset=">, Group<f_Group>;
-<<<<<<< HEAD
 #if INTEL_CUSTOMIZATION
 def finstrument_functions : Flag<["-"], "finstrument-functions">,
   Group<f_Group>, Flags<[CC1Option]>, HelpText<"Generate calls "
@@ -1841,10 +1814,6 @@
   HelpText<"Disable the combining of floating point multiples and add/subtract "
   "operations.">;
 #endif // INTEL_CUSTOMIZATION
-=======
-def finstrument_functions : Flag<["-"], "finstrument-functions">, Group<f_Group>, Flags<[CC1Option]>,
-  HelpText<"Generate calls to instrument function entry and exit">;
->>>>>>> e2b359c1
 def finstrument_functions_after_inlining : Flag<["-"], "finstrument-functions-after-inlining">, Group<f_Group>, Flags<[CC1Option]>,
   HelpText<"Like -finstrument-functions, but insert the calls after inlining">;
 def finstrument_function_entry_bare : Flag<["-"], "finstrument-function-entry-bare">, Group<f_Group>, Flags<[CC1Option]>,
@@ -1956,11 +1925,8 @@
   HelpText<"Write minimized bitcode to <file> for the ThinLTO thin link only">;
 def fmacro_backtrace_limit_EQ : Joined<["-"], "fmacro-backtrace-limit=">,
                                 Group<f_Group>, Flags<[NoXarchOption, CoreOption]>;
-<<<<<<< HEAD
-defm merge_all_constants : BoolFOption<"merge-all-constants",
-  "CodeGenOpts.MergeAllConstants", DefaultsToFalse,
-  ChangedBy<PosFlag, [CoreOption], "Allow">, ResetBy<NegFlag, [], "Disallow">,
-  BothFlags<[], " merging of constants">>;
+def fmerge_all_constants : Flag<["-"], "fmerge-all-constants">, Group<f_Group>,
+  Flags<[CC1Option, CoreOption]>, HelpText<"Allow merging of constants">;
 #if INTEL_CUSTOMIZATION
 def fmerge_debug_strings : Flag<["-"], "fmerge-debug-strings">, Group<f_Group>,
   Flags<[NoXarchOption]>, HelpText<"Merge identical debug strings in "
@@ -1969,18 +1935,12 @@
   Group<f_Group>,Flags<[NoXarchOption]>, HelpText<" Do not merge"
   "identical debug strings in different object files.">;
 #endif // INTEL_CUSTOMIZATION
-=======
-def fmerge_all_constants : Flag<["-"], "fmerge-all-constants">, Group<f_Group>,
-  Flags<[CC1Option, CoreOption]>, HelpText<"Allow merging of constants">;
->>>>>>> e2b359c1
 def fmessage_length_EQ : Joined<["-"], "fmessage-length=">, Group<f_Group>, Flags<[CC1Option]>,
   HelpText<"Format message diagnostics so that they fit within N columns">;
 def fms_extensions : Flag<["-"], "fms-extensions">, Group<f_Group>, Flags<[CC1Option, CoreOption]>,
   HelpText<"Accept some non-standard constructs supported by the Microsoft compiler">;
 def fms_compatibility : Flag<["-"], "fms-compatibility">, Group<f_Group>, Flags<[CC1Option, CoreOption]>,
-<<<<<<< HEAD
-  HelpText<"Enable full Microsoft Visual C++ compatibility">,
-  MarshallingInfoFlag<"LangOpts->MSVCCompat">;
+  HelpText<"Enable full Microsoft Visual C++ compatibility">;
 // if INTEL_CUSTOMIZATION
 // CQ#368119 - support for '/Z7' and '/Zi' options.
 def fms_debug_info_file_type: Joined<["-"], "fms-debug-info-file-type=">,
@@ -1991,12 +1951,7 @@
 def fms_debug_info_obj_file: Joined<["-"], "fms-debug-info-obj-file=">,
   Group<f_Group>, Flags<[CC1Option]>, MetaVarName<"<file>">;
 // endif INTEL_CUSTOMIZATION
-def fms_volatile : Flag<["-"], "fms-volatile">, Group<f_Group>, Flags<[CC1Option]>,
-  MarshallingInfoFlag<"CodeGenOpts.MSVolatile">;
-=======
-  HelpText<"Enable full Microsoft Visual C++ compatibility">;
 def fms_volatile : Flag<["-"], "fms-volatile">, Group<f_Group>, Flags<[CC1Option]>;
->>>>>>> e2b359c1
 def fmsc_version : Joined<["-"], "fmsc-version=">, Group<f_Group>, Flags<[NoXarchOption, CoreOption]>,
   HelpText<"Microsoft compiler version number to report in _MSC_VER (0 = don't define it (default))">;
 def fms_compatibility_version
@@ -2415,10 +2370,10 @@
   Flags<[CC1Option, NoArgumentUnused, HelpHidden]>;
 def fopenmp_cuda_teams_reduction_recs_num_EQ : Joined<["-"], "fopenmp-cuda-teams-reduction-recs-num=">, Group<f_Group>,
   Flags<[CC1Option, NoArgumentUnused, HelpHidden]>;
-<<<<<<< HEAD
-defm openmp_optimistic_collapse : BoolFOption<"openmp-optimistic-collapse",
-  "LangOpts->OpenMPOptimisticCollapse", DefaultsToFalse,
-  ChangedBy<PosFlag>, ResetBy<NegFlag>, BothFlags<[NoArgumentUnused, HelpHidden]>>;
+def fopenmp_optimistic_collapse : Flag<["-"], "fopenmp-optimistic-collapse">, Group<f_Group>,
+  Flags<[CC1Option, NoArgumentUnused, HelpHidden]>;
+def fno_openmp_optimistic_collapse : Flag<["-"], "fno-openmp-optimistic-collapse">, Group<f_Group>,
+  Flags<[NoArgumentUnused, HelpHidden]>;
 // INTEL_COLLAB
 def fiopenmp : Flag<["-"], "fiopenmp">, Group<f_Group>, Flags<[NoArgumentUnused]>;
 def fno_iopenmp : Flag<["-"], "fno-iopenmp">, Group<f_Group>, Flags<[NoArgumentUnused]>;
@@ -2440,12 +2395,6 @@
   "libraries. Default is dynamic.">;
 def qopenmp_target_simd : Flag<["-"], "qopenmp-target-simd">, Alias<fopenmp_target_simd>;
 #endif // INTEL_CUSTOMIZATION
-=======
-def fopenmp_optimistic_collapse : Flag<["-"], "fopenmp-optimistic-collapse">, Group<f_Group>,
-  Flags<[CC1Option, NoArgumentUnused, HelpHidden]>;
-def fno_openmp_optimistic_collapse : Flag<["-"], "fno-openmp-optimistic-collapse">, Group<f_Group>,
-  Flags<[NoArgumentUnused, HelpHidden]>;
->>>>>>> e2b359c1
 def fopenmp_cuda_parallel_target_regions : Flag<["-"], "fopenmp-cuda-parallel-target-regions">, Group<f_Group>,
   Flags<[CC1Option, NoArgumentUnused, HelpHidden]>,
   HelpText<"Support parallel execution of target regions on Cuda-based devices.">;
@@ -2865,17 +2814,12 @@
 
 def gcodeview : Flag<["-"], "gcodeview">,
   HelpText<"Generate CodeView debug information">,
-<<<<<<< HEAD
-  Flags<[CC1Option, CC1AsOption, CoreOption]>,
-  MarshallingInfoFlag<"CodeGenOpts.EmitCodeView">;
+  Flags<[CC1Option, CC1AsOption, CoreOption]>;
 #if INTEL_CUSTOMIZATION
 def traceback : Flag<["-"], "traceback">,
   HelpText<"Generate traceback debug information">,
   Flags<[CC1Option, CoreOption]>;
 #endif // INTEL_CUSTOMIZATION
-=======
-  Flags<[CC1Option, CC1AsOption, CoreOption]>;
->>>>>>> e2b359c1
 defm codeview_ghash : BoolOption<"codeview-ghash",
   "CodeGenOpts.CodeViewGHash", DefaultsToFalse,
   ChangedBy<PosFlag, [CC1Option], "Emit type record hashes in a .debug$H section">,
@@ -4974,9 +4918,7 @@
 def disable_O0_optnone : Flag<["-"], "disable-O0-optnone">,
   HelpText<"Disable adding the optnone attribute to functions at O0">;
 def disable_red_zone : Flag<["-"], "disable-red-zone">,
-<<<<<<< HEAD
-  HelpText<"Do not emit code that uses the red zone.">,
-  MarshallingInfoFlag<"CodeGenOpts.DisableRedZone">;
+  HelpText<"Do not emit code that uses the red zone.">;
 // if INTEL_CUSTOMIZATION
 // TODO: Delete this customization once the option use removed from all drivers.
 // -dwarf-column-info option was deleted in
@@ -4984,9 +4926,6 @@
 def dwarf_column_info : Flag<["-"], "dwarf-column-info">,
   HelpText<"Dummy option. Do not use.">;
 // endif INTEL_CUSTOMIZATION
-=======
-  HelpText<"Do not emit code that uses the red zone.">;
->>>>>>> e2b359c1
 def dwarf_ext_refs : Flag<["-"], "dwarf-ext-refs">,
   HelpText<"Generate debug info with external references to clang modules"
            " or precompiled headers">;
@@ -5572,16 +5511,11 @@
 def fno_const_strings : Flag<["-"], "fno-const-strings">,
   HelpText<"Don't use a const qualified type for string literals in C and ObjC">;
 def fno_bitfield_type_align : Flag<["-"], "fno-bitfield-type-align">,
-<<<<<<< HEAD
-  HelpText<"Ignore bit-field types when aligning structures">,
-  MarshallingInfoFlag<"LangOpts->NoBitFieldTypeAlign">;
+  HelpText<"Ignore bit-field types when aligning structures">;
 // if INTEL_CUSTOMIZATION
 def fopencl_force_vector_abi : Flag<["-"], "fopencl-force-vector-abi">,
   HelpText<"Disable vector to scalar coercion for OpenCL">;
 // endif INTEL_CUSTOMIZATION
-=======
-  HelpText<"Ignore bit-field types when aligning structures">;
->>>>>>> e2b359c1
 def ffake_address_space_map : Flag<["-"], "ffake-address-space-map">,
   HelpText<"Use a fake address space map; OpenCL testing purposes only">;
 def faddress_space_map_mangling_EQ : Joined<["-"], "faddress-space-map-mangling=">, MetaVarName<"<yes|no|target>">,
