//===--- Options.td - Options for clang -----------------------------------===//
//
// Part of the LLVM Project, under the Apache License v2.0 with LLVM Exceptions.
// See https://llvm.org/LICENSE.txt for license information.
// SPDX-License-Identifier: Apache-2.0 WITH LLVM-exception
//
//===----------------------------------------------------------------------===//
//
//  This file defines the options accepted by clang.
//
//===----------------------------------------------------------------------===//

// Include the common option parsing interfaces.
include "llvm/Option/OptParser.td"

/////////
// Flags

// The option is a "driver"-only option, and should not be forwarded to other
// tools via `-Xarch` options.
def NoXarchOption : OptionFlag;

// LinkerInput - The option is a linker input.
def LinkerInput : OptionFlag;

// NoArgumentUnused - Don't report argument unused warnings for this option; this
// is useful for options like -static or -dynamic which a user may always end up
// passing, even if the platform defaults to (or only supports) that option.
def NoArgumentUnused : OptionFlag;

// Unsupported - The option is unsupported, and the driver will reject command
// lines that use it.
def Unsupported : OptionFlag;

#if INTEL_CUSTOMIZATION
// DpcppUnsupported - This option is unsupported for DPC++ and the driver will
// reject command lines that use it and not emit help.
def DpcppUnsupported : OptionFlag;

// DpcppHidden - This option is does not show help for DPC++
def DpcppHidden : OptionFlag;
#endif // INTEL_CUSTOMIZATION

// Ignored - The option is unsupported, and the driver will silently ignore it.
def Ignored : OptionFlag;

// CoreOption - This is considered a "core" Clang option, available in both
// clang and clang-cl modes.
def CoreOption : OptionFlag;

// CLOption - This is a cl.exe compatibility option. Options with this flag
// are made available when the driver is running in CL compatibility mode.
def CLOption : OptionFlag;

// CC1Option - This option should be accepted by clang -cc1.
def CC1Option : OptionFlag;

// CC1AsOption - This option should be accepted by clang -cc1as.
def CC1AsOption : OptionFlag;

// NoDriverOption - This option should not be accepted by the driver.
def NoDriverOption : OptionFlag;

// If an option affects linking, but has a primary group (so Link_Group cannot
// be used), add this flag.
def LinkOption : OptionFlag;

// FlangOption - This is considered a "core" Flang option, available in
// flang mode.
def FlangOption : OptionFlag;

// FlangOnlyOption - This option should only be used by Flang (i.e. it is not
// available for Clang)
def FlangOnlyOption : OptionFlag;

// FC1Option - This option should be accepted by flang -fc1.
def FC1Option : OptionFlag;

// A short name to show in documentation. The name will be interpreted as rST.
class DocName<string name> { string DocName = name; }

// A brief description to show in documentation, interpreted as rST.
class DocBrief<code descr> { code DocBrief = descr; }

// Indicates that this group should be flattened into its parent when generating
// documentation.
class DocFlatten { bit DocFlatten = 1; }

// Indicates that this warning is ignored, but accepted with a warning for
// GCC compatibility.
class IgnoredGCCCompat : Flags<[HelpHidden]> {}

/////////
// Groups

def Action_Group : OptionGroup<"<action group>">, DocName<"Actions">,
                   DocBrief<[{The action to perform on the input.}]>;

// Meta-group for options which are only used for compilation,
// and not linking etc.
def CompileOnly_Group : OptionGroup<"<CompileOnly group>">,
                        DocName<"Compilation flags">, DocBrief<[{
Flags controlling the behavior of Clang during compilation. These flags have
no effect during actions that do not perform compilation.}]>;

def Preprocessor_Group : OptionGroup<"<Preprocessor group>">,
                         Group<CompileOnly_Group>,
                         DocName<"Preprocessor flags">, DocBrief<[{
Flags controlling the behavior of the Clang preprocessor.}]>;

def IncludePath_Group : OptionGroup<"<I/i group>">, Group<Preprocessor_Group>,
                        DocName<"Include path management">,
                        DocBrief<[{
Flags controlling how ``#include``\s are resolved to files.}]>;

def I_Group : OptionGroup<"<I group>">, Group<IncludePath_Group>, DocFlatten;
def i_Group : OptionGroup<"<i group>">, Group<IncludePath_Group>, DocFlatten;
def clang_i_Group : OptionGroup<"<clang i group>">, Group<i_Group>, DocFlatten;

def M_Group : OptionGroup<"<M group>">, Group<Preprocessor_Group>,
              DocName<"Dependency file generation">, DocBrief<[{
Flags controlling generation of a dependency file for ``make``-like build
systems.}]>;

def d_Group : OptionGroup<"<d group>">, Group<Preprocessor_Group>,
              DocName<"Dumping preprocessor state">, DocBrief<[{
Flags allowing the state of the preprocessor to be dumped in various ways.}]>;

def Diag_Group : OptionGroup<"<W/R group>">, Group<CompileOnly_Group>,
                 DocName<"Diagnostic flags">, DocBrief<[{
Flags controlling which warnings, errors, and remarks Clang will generate.
See the :doc:`full list of warning and remark flags <DiagnosticsReference>`.}]>;

def R_Group : OptionGroup<"<R group>">, Group<Diag_Group>, DocFlatten;
def R_value_Group : OptionGroup<"<R (with value) group>">, Group<R_Group>,
                    DocFlatten;
def W_Group : OptionGroup<"<W group>">, Group<Diag_Group>, DocFlatten;
def W_value_Group : OptionGroup<"<W (with value) group>">, Group<W_Group>,
                    DocFlatten;

def f_Group : OptionGroup<"<f group>">, Group<CompileOnly_Group>,
              DocName<"Target-independent compilation options">;

def f_clang_Group : OptionGroup<"<f (clang-only) group>">,
                    Group<CompileOnly_Group>, DocFlatten;
def pedantic_Group : OptionGroup<"<pedantic group>">, Group<f_Group>,
                     DocFlatten;
def opencl_Group : OptionGroup<"<opencl group>">, Group<f_Group>,
                   DocName<"OpenCL flags">;

def sycl_Group : OptionGroup<"<SYCL group>">, Group<f_Group>,
                 DocName<"SYCL flags">;

def m_Group : OptionGroup<"<m group>">, Group<CompileOnly_Group>,
              DocName<"Target-dependent compilation options">;

// Feature groups - these take command line options that correspond directly to
// target specific features and can be translated directly from command line
// options.
def m_aarch64_Features_Group : OptionGroup<"<aarch64 features group>">,
                               Group<m_Group>, DocName<"AARCH64">;
def m_amdgpu_Features_Group : OptionGroup<"<amdgpu features group>">,
                              Group<m_Group>, DocName<"AMDGPU">;
def m_arm_Features_Group : OptionGroup<"<arm features group>">,
                           Group<m_Group>, DocName<"ARM">;
def m_hexagon_Features_Group : OptionGroup<"<hexagon features group>">,
                               Group<m_Group>, DocName<"Hexagon">;
// The features added by this group will not be added to target features.
// These are explicitly handled.
def m_hexagon_Features_HVX_Group : OptionGroup<"<hexagon features group>">,
                                   Group<m_Group>, DocName<"Hexagon">;
def m_mips_Features_Group : OptionGroup<"<mips features group>">,
                            Group<m_Group>, DocName<"MIPS">;
def m_ppc_Features_Group : OptionGroup<"<ppc features group>">,
                           Group<m_Group>, DocName<"PowerPC">;
def m_wasm_Features_Group : OptionGroup<"<wasm features group>">,
                            Group<m_Group>, DocName<"WebAssembly">;
// The features added by this group will not be added to target features.
// These are explicitly handled.
def m_wasm_Features_Driver_Group : OptionGroup<"<wasm driver features group>">,
                                   Group<m_Group>, DocName<"WebAssembly Driver">;
def m_x86_Features_Group : OptionGroup<"<x86 features group>">,
                           Group<m_Group>, Flags<[CoreOption]>, DocName<"X86">;
def m_riscv_Features_Group : OptionGroup<"<riscv features group>">,
                             Group<m_Group>, DocName<"RISCV">;

def m_libc_Group : OptionGroup<"<m libc group>">, Group<m_mips_Features_Group>,
                   Flags<[HelpHidden]>;

def O_Group : OptionGroup<"<O group>">, Group<CompileOnly_Group>,
              DocName<"Optimization level">, DocBrief<[{
Flags controlling how much optimization should be performed.}]>;

def DebugInfo_Group : OptionGroup<"<g group>">, Group<CompileOnly_Group>,
                      DocName<"Debug information generation">, DocBrief<[{
Flags controlling how much and what kind of debug information should be
generated.}]>;

def g_Group : OptionGroup<"<g group>">, Group<DebugInfo_Group>,
              DocName<"Kind and level of debug information">;
def gN_Group : OptionGroup<"<gN group>">, Group<g_Group>,
               DocName<"Debug level">;
def ggdbN_Group : OptionGroup<"<ggdbN group>">, Group<gN_Group>, DocFlatten;
def gTune_Group : OptionGroup<"<gTune group>">, Group<g_Group>,
                  DocName<"Debugger to tune debug information for">;
def g_flags_Group : OptionGroup<"<g flags group>">, Group<DebugInfo_Group>,
                    DocName<"Debug information flags">;

#if INTEL_CUSTOMIZATION
def intel_debug_Group : OptionGroup<"<intel debug group>">,
  Group<DebugInfo_Group>, DocName<"Intel debug options">;
#endif // INTEL_CUSTOMIZATION

def StaticAnalyzer_Group : OptionGroup<"<Static analyzer group>">,
                           DocName<"Static analyzer flags">, DocBrief<[{
Flags controlling the behavior of the Clang Static Analyzer.}]>;

// gfortran options that we recognize in the driver and pass along when
// invoking GCC to compile Fortran code.
def gfortran_Group : OptionGroup<"<gfortran group>">,
                     DocName<"Fortran compilation flags">, DocBrief<[{
Flags that will be passed onto the ``gfortran`` compiler when Clang is given
a Fortran input.}]>;

def Link_Group : OptionGroup<"<T/e/s/t/u group>">, DocName<"Linker flags">,
                 DocBrief<[{Flags that are passed on to the linker}]>;
def T_Group : OptionGroup<"<T group>">, Group<Link_Group>, DocFlatten;
def u_Group : OptionGroup<"<u group>">, Group<Link_Group>, DocFlatten;

def reserved_lib_Group : OptionGroup<"<reserved libs group>">,
                         Flags<[Unsupported]>;

def offload_lib_Group : OptionGroup<"<offload libs group>">;

// Temporary groups for clang options which we know we don't support,
// but don't want to verbosely warn the user about.
def clang_ignored_f_Group : OptionGroup<"<clang ignored f group>">,
  Group<f_Group>, Flags<[Ignored]>;
def clang_ignored_m_Group : OptionGroup<"<clang ignored m group>">,
  Group<m_Group>, Flags<[Ignored]>;

// Group for clang options in the process of deprecation.
// Please include the version that deprecated the flag as comment to allow
// easier garbage collection.
def clang_ignored_legacy_options_Group : OptionGroup<"<clang legacy flags>">,
  Group<f_Group>, Flags<[Ignored]>;

// Retired with clang-5.0
def : Flag<["-"], "fslp-vectorize-aggressive">, Group<clang_ignored_legacy_options_Group>;
def : Flag<["-"], "fno-slp-vectorize-aggressive">, Group<clang_ignored_legacy_options_Group>;

// Retired with clang-10.0. Previously controlled X86 MPX ISA.
def mmpx : Flag<["-"], "mmpx">, Group<clang_ignored_legacy_options_Group>;
def mno_mpx : Flag<["-"], "mno-mpx">, Group<clang_ignored_legacy_options_Group>;

// Group that ignores all gcc optimizations that won't be implemented
def clang_ignored_gcc_optimization_f_Group : OptionGroup<
  "<clang_ignored_gcc_optimization_f_Group>">, Group<f_Group>, Flags<[Ignored]>;

// A boolean option which is opt-in in CC1. The positive option exists in CC1 and
// Args.hasArg(OPT_ffoo) is used to check that the flag is enabled.
// This is useful if the option is usually disabled.
multiclass OptInFFlag<string name, string pos_prefix, string neg_prefix="",
                      string help="", list<OptionFlag> flags=[], code keypath="",
                      DefaultAnyOf defaults = DefaultAnyOf<[]>> {
  def f#NAME : Flag<["-"], "f"#name>, Flags<!listconcat([CC1Option], flags)>,
               Group<f_Group>, HelpText<!strconcat(pos_prefix, help)>,
               MarshallingInfoFlag<keypath, defaults>;
  def fno_#NAME : Flag<["-"], "fno-"#name>, Flags<flags>,
               Group<f_Group>, HelpText<!strconcat(neg_prefix, help)>;
}

// A boolean option which is opt-out in CC1. The negative option exists in CC1 and
// Args.hasArg(OPT_fno_foo) is used to check that the flag is disabled.
multiclass OptOutFFlag<string name, string pos_prefix, string neg_prefix,
                       string help="", list<OptionFlag> flags=[], code keypath="",
                       DefaultAnyOf defaults = DefaultAnyOf<[]>> {
  def f#NAME : Flag<["-"], "f"#name>, Flags<flags>,
               Group<f_Group>, HelpText<!strconcat(pos_prefix, help)>;
  def fno_#NAME : Flag<["-"], "fno-"#name>, Flags<!listconcat([CC1Option], flags)>,
               Group<f_Group>, HelpText<!strconcat(neg_prefix, help)>,
               MarshallingInfoFlag<keypath, defaults>;
}

/////////
// Options

// The internal option ID must be a valid C++ identifier and results in a
// clang::driver::options::OPT_XX enum constant for XX.
//
// We want to unambiguously be able to refer to options from the driver source
// code, for this reason the option name is mangled into an ID. This mangling
// isn't guaranteed to have an inverse, but for practical purposes it does.
//
// The mangling scheme is to ignore the leading '-', and perform the following
// substitutions:
//   _ => __
//   - => _
//   / => _SLASH
//   # => _HASH
//   ? => _QUESTION
//   , => _COMMA
//   = => _EQ
//   C++ => CXX
//   . => _

// Developer Driver Options

def internal_Group : OptionGroup<"<clang internal options>">, Flags<[HelpHidden]>;
def internal_driver_Group : OptionGroup<"<clang driver internal options>">,
  Group<internal_Group>, HelpText<"DRIVER OPTIONS">;
def internal_debug_Group :
  OptionGroup<"<clang debug/development internal options>">,
  Group<internal_Group>, HelpText<"DEBUG/DEVELOPMENT OPTIONS">;

class InternalDriverOpt : Group<internal_driver_Group>,
  Flags<[NoXarchOption, HelpHidden]>;
def driver_mode : Joined<["--"], "driver-mode=">, Group<internal_driver_Group>,
  Flags<[CoreOption, NoXarchOption, HelpHidden]>,
  HelpText<"Set the driver mode to either 'gcc', 'g++', 'cpp', or 'cl'">;
def rsp_quoting : Joined<["--"], "rsp-quoting=">, Group<internal_driver_Group>,
  Flags<[CoreOption, NoXarchOption, HelpHidden]>,
  HelpText<"Set the rsp quoting to either 'posix', or 'windows'">;
def ccc_gcc_name : Separate<["-"], "ccc-gcc-name">, InternalDriverOpt,
  HelpText<"Name for native GCC compiler">,
  MetaVarName<"<gcc-path>">;
#if INTEL_CUSTOMIZATION
def _dpcpp : Flag<["--"], "dpcpp">, Group<internal_driver_Group>,
  Flags<[CoreOption, NoXarchOption, HelpHidden]>,
  HelpText<"Enable specific DPC++ driver behaviors">;
#endif // INTEL_CUSTOMIZATION

class InternalDebugOpt : Group<internal_debug_Group>,
  Flags<[NoXarchOption, HelpHidden, CoreOption]>;
def ccc_install_dir : Separate<["-"], "ccc-install-dir">, InternalDebugOpt,
  HelpText<"Simulate installation in the given directory">;
def ccc_print_phases : Flag<["-"], "ccc-print-phases">, InternalDebugOpt,
  HelpText<"Dump list of actions to perform">;
def ccc_print_bindings : Flag<["-"], "ccc-print-bindings">, InternalDebugOpt,
  HelpText<"Show bindings of tools to actions">;

def ccc_arcmt_check : Flag<["-"], "ccc-arcmt-check">, InternalDriverOpt,
  HelpText<"Check for ARC migration issues that need manual handling">;
def ccc_arcmt_modify : Flag<["-"], "ccc-arcmt-modify">, InternalDriverOpt,
  HelpText<"Apply modifications to files to conform to ARC">;
def ccc_arcmt_migrate : Separate<["-"], "ccc-arcmt-migrate">, InternalDriverOpt,
  HelpText<"Apply modifications and produces temporary files that conform to ARC">;
def arcmt_migrate_report_output : Separate<["-"], "arcmt-migrate-report-output">,
  HelpText<"Output path for the plist report">,  Flags<[CC1Option]>;
def arcmt_migrate_emit_arc_errors : Flag<["-"], "arcmt-migrate-emit-errors">,
  HelpText<"Emit ARC errors even if the migrator can fix them">,
  Flags<[CC1Option]>;
def gen_reproducer: Flag<["-"], "gen-reproducer">, InternalDebugOpt,
  HelpText<"Auto-generates preprocessed source files and a reproduction script">;
def gen_cdb_fragment_path: Separate<["-"], "gen-cdb-fragment-path">, InternalDebugOpt,
  HelpText<"Emit a compilation database fragment to the specified directory">;

def _migrate : Flag<["--"], "migrate">, Flags<[NoXarchOption]>,
  HelpText<"Run the migrator">;
def ccc_objcmt_migrate : Separate<["-"], "ccc-objcmt-migrate">,
  InternalDriverOpt,
  HelpText<"Apply modifications and produces temporary files to migrate to "
   "modern ObjC syntax">;

def objcmt_migrate_literals : Flag<["-"], "objcmt-migrate-literals">, Flags<[CC1Option]>,
  HelpText<"Enable migration to modern ObjC literals">,
  MarshallingInfoBitfieldFlag<"FrontendOpts.ObjCMTAction", "FrontendOptions::ObjCMT_Literals">;
def objcmt_migrate_subscripting : Flag<["-"], "objcmt-migrate-subscripting">, Flags<[CC1Option]>,
  HelpText<"Enable migration to modern ObjC subscripting">,
  MarshallingInfoBitfieldFlag<"FrontendOpts.ObjCMTAction", "FrontendOptions::ObjCMT_Subscripting">;
def objcmt_migrate_property : Flag<["-"], "objcmt-migrate-property">, Flags<[CC1Option]>,
  HelpText<"Enable migration to modern ObjC property">,
  MarshallingInfoBitfieldFlag<"FrontendOpts.ObjCMTAction", "FrontendOptions::ObjCMT_Property">;
def objcmt_migrate_all : Flag<["-"], "objcmt-migrate-all">, Flags<[CC1Option]>,
  HelpText<"Enable migration to modern ObjC">,
  MarshallingInfoBitfieldFlag<"FrontendOpts.ObjCMTAction", "FrontendOptions::ObjCMT_MigrateDecls">;
def objcmt_migrate_readonly_property : Flag<["-"], "objcmt-migrate-readonly-property">, Flags<[CC1Option]>,
  HelpText<"Enable migration to modern ObjC readonly property">,
  MarshallingInfoBitfieldFlag<"FrontendOpts.ObjCMTAction", "FrontendOptions::ObjCMT_ReadonlyProperty">;
def objcmt_migrate_readwrite_property : Flag<["-"], "objcmt-migrate-readwrite-property">, Flags<[CC1Option]>,
  HelpText<"Enable migration to modern ObjC readwrite property">,
  MarshallingInfoBitfieldFlag<"FrontendOpts.ObjCMTAction", "FrontendOptions::ObjCMT_ReadwriteProperty">;
def objcmt_migrate_property_dot_syntax : Flag<["-"], "objcmt-migrate-property-dot-syntax">, Flags<[CC1Option]>,
  HelpText<"Enable migration of setter/getter messages to property-dot syntax">,
  MarshallingInfoBitfieldFlag<"FrontendOpts.ObjCMTAction", "FrontendOptions::ObjCMT_PropertyDotSyntax">;
def objcmt_migrate_annotation : Flag<["-"], "objcmt-migrate-annotation">, Flags<[CC1Option]>,
  HelpText<"Enable migration to property and method annotations">,
  MarshallingInfoBitfieldFlag<"FrontendOpts.ObjCMTAction", "FrontendOptions::ObjCMT_Annotation">;
def objcmt_migrate_instancetype : Flag<["-"], "objcmt-migrate-instancetype">, Flags<[CC1Option]>,
  HelpText<"Enable migration to infer instancetype for method result type">,
  MarshallingInfoBitfieldFlag<"FrontendOpts.ObjCMTAction", "FrontendOptions::ObjCMT_Instancetype">;
def objcmt_migrate_nsmacros : Flag<["-"], "objcmt-migrate-ns-macros">, Flags<[CC1Option]>,
  HelpText<"Enable migration to NS_ENUM/NS_OPTIONS macros">,
  MarshallingInfoBitfieldFlag<"FrontendOpts.ObjCMTAction", "FrontendOptions::ObjCMT_NsMacros">;
def objcmt_migrate_protocol_conformance : Flag<["-"], "objcmt-migrate-protocol-conformance">, Flags<[CC1Option]>,
  HelpText<"Enable migration to add protocol conformance on classes">,
  MarshallingInfoBitfieldFlag<"FrontendOpts.ObjCMTAction", "FrontendOptions::ObjCMT_ProtocolConformance">;
def objcmt_atomic_property : Flag<["-"], "objcmt-atomic-property">, Flags<[CC1Option]>,
  HelpText<"Make migration to 'atomic' properties">,
  MarshallingInfoBitfieldFlag<"FrontendOpts.ObjCMTAction", "FrontendOptions::ObjCMT_AtomicProperty">;
def objcmt_returns_innerpointer_property : Flag<["-"], "objcmt-returns-innerpointer-property">, Flags<[CC1Option]>,
  HelpText<"Enable migration to annotate property with NS_RETURNS_INNER_POINTER">,
  MarshallingInfoBitfieldFlag<"FrontendOpts.ObjCMTAction", "FrontendOptions::ObjCMT_ReturnsInnerPointerProperty">;
def objcmt_ns_nonatomic_iosonly: Flag<["-"], "objcmt-ns-nonatomic-iosonly">, Flags<[CC1Option]>,
  HelpText<"Enable migration to use NS_NONATOMIC_IOSONLY macro for setting property's 'atomic' attribute">,
  MarshallingInfoBitfieldFlag<"FrontendOpts.ObjCMTAction", "FrontendOptions::ObjCMT_NsAtomicIOSOnlyProperty">;
def objcmt_migrate_designated_init : Flag<["-"], "objcmt-migrate-designated-init">, Flags<[CC1Option]>,
  HelpText<"Enable migration to infer NS_DESIGNATED_INITIALIZER for initializer methods">,
  MarshallingInfoBitfieldFlag<"FrontendOpts.ObjCMTAction", "FrontendOptions::ObjCMT_DesignatedInitializer">;

def objcmt_whitelist_dir_path: Joined<["-"], "objcmt-whitelist-dir-path=">, Flags<[CC1Option]>,
  HelpText<"Only modify files with a filename contained in the provided directory path">;
// The misspelt "white-list" [sic] alias is due for removal.
def : Joined<["-"], "objcmt-white-list-dir-path=">, Flags<[CC1Option]>,
    Alias<objcmt_whitelist_dir_path>;

// Make sure all other -ccc- options are rejected.
def ccc_ : Joined<["-"], "ccc-">, Group<internal_Group>, Flags<[Unsupported]>;

// Standard Options

<<<<<<< HEAD
// Intel-specific options
#if INTEL_CUSTOMIZATION
// Internal Intel options
def i_no_use_libirc : Flag<["-"], "i_no-use-libirc">,
  Group<internal_driver_Group>, Flags<[NoXarchOption, HelpHidden]>,
  HelpText<"Disable usage of libirc.">;
// Add -ax so it does not error out.
// TODO - there is some usage of this option even though it isn't supported.
// we are accepting it so we can get around these usages for now.
def ax : Joined<["-"], "ax">;
def _intel : Flag<["--"], "intel">, Flags<[NoXarchOption, CoreOption]>,
  HelpText<"Run in Intel Compiler mode">;
def shared_intel : Flag<["-"], "shared-intel">, Flags<[NoXarchOption]>,
  HelpText<"link Intel provided libraries dynamically">;
def static_intel : Flag<["-"], "static-intel">, Flags<[NoXarchOption]>,
  HelpText<"link Intel provided libraries statically">;
def extended_float_types : Flag<["--"], "extended_float_types">, Flags<[CC1Option]>;
def fintel_long_double_size_EQ : Joined<["-"], "fintel-long-double-size=">,
  HelpText<"Overrides the size of long double from the architecture/OS defaults.">,
  Flags<[CC1Option, DpcppHidden]>;
def intel_mintrinsic_promote : Flag<["-"], "mintrinsic-promote">,
  Flags<[CC1Option]>, HelpText<"Force certain functions using intrinsics to "
  "promote their architectures and make the intrinsic headers included by default">;
def intel_mno_intrinsic_promote : Flag<["-"], "mno-intrinsic-promote">, Flags<[NoXarchOption]>;
def ipp_EQ : Joined<["-"], "ipp=">, Flags<[NoXarchOption]>,
  Values<"common,crypto,nonpic,nonpic_crypto">,
  HelpText<"Link commonly used Intel(R) Integrated Performace Primitives "
  "(Intel(R) IPP) libraries and bring in the associated headers">;
def ipp : Flag<["-"], "ipp">, Alias<ipp_EQ>, AliasArgs<["common"]>;
def ipp_link_EQ : Joined<["-"], "ipp-link=">, Flags<[NoXarchOption]>,
  Values<"static,dynamic,shared">,
  HelpText<"Link Intel(R) IPP libraries in requested manner">;
def mkl_EQ : Joined<["-"], "mmkl=">,
  Values<"parallel,sequential,cluster">,
  HelpText<"Link commonly used Intel(R) Math Kernel Library (Intel(R) MKL) "
  "and bring in the associated headers">;
def mmkl : Flag<["-"], "mmkl">, Alias<mkl_EQ>, AliasArgs<["parallel"]>;
def tbb : Flag<["-"], "tbb">,
  HelpText<"Link Intel(R) Threading Building Blocks (Intel(R) TBB) libraries "
  "and bring in the associated headers">;
def daal_EQ : Joined<["-"], "daal=">,
  Values<"parallel,sequential">,
  HelpText<"Link Intel(R) Data Analytics Acceleration Library (Intel(R) DAAL) "
  "libraries and bring in the associated headers">;
def daal : Flag<["-"], "daal">, Alias<daal_EQ>, AliasArgs<["parallel"]>;
def x_intel : Joined<["-"], "x">, Flags<[NoXarchOption]>,
  HelpText<"Generate specialized code to run exclusively on processors "
  "indicated by <code>.">, MetaVarName<"<code>">;
def device_math_lib_EQ : CommaJoined<["-"], "device-math-lib=">,
  Flags<[NoXarchOption]>, Values<"fp32,fp64">, HelpText<"Control the addition "
  "of device math libraries when compiling for other devices.  Valid arguments "
  "are fp64, fp32">;
def no_device_math_lib_EQ : CommaJoined<["-"], "no-device-math-lib=">,
  Flags<[NoXarchOption]>, Values<"fp32,fp64">;
#endif // INTEL_CUSTOMIZATION

def _HASH_HASH_HASH : Flag<["-"], "###">, Flags<[NoXarchOption, CoreOption]>,
=======
def _HASH_HASH_HASH : Flag<["-"], "###">, Flags<[NoXarchOption, CoreOption, FlangOption]>,
>>>>>>> fdbc7e50
    HelpText<"Print (but do not run) the commands to run for this compilation">;
#if INTEL_CUSTOMIZATION
def _dryrun : Flag<["-"], "dryrun">, Flags<[NoXarchOption]>, Alias<_HASH_HASH_HASH>,
  HelpText<"Print (but do not run) the commands to run for this compilation">;
def _HASH : Flag<["-"], "#">, Flags<[NoXarchOption]>,
    HelpText<"Print (but do not run) the commands to run for this compilation">;
#endif // INTEL_CUSTOMIZATION
def _DASH_DASH : Option<["--"], "", KIND_REMAINING_ARGS>,
    Flags<[NoXarchOption, CoreOption]>;
def A : JoinedOrSeparate<["-"], "A">, Flags<[RenderJoined]>, Group<gfortran_Group>;
def B : JoinedOrSeparate<["-"], "B">, MetaVarName<"<dir>">,
    HelpText<"Add <dir> to search path for binaries and object files used implicitly">;
def CC : Flag<["-"], "CC">, Flags<[CC1Option]>, Group<Preprocessor_Group>,
    HelpText<"Include comments from within macros in preprocessed output">;
def C : Flag<["-"], "C">, Flags<[CC1Option]>, Group<Preprocessor_Group>,
    HelpText<"Include comments in preprocessed output">;
def D : JoinedOrSeparate<["-"], "D">, Group<Preprocessor_Group>,
    Flags<[CC1Option]>, MetaVarName<"<macro>=<value>">,
    HelpText<"Define <macro> to <value> (or 1 if <value> omitted)">;
def E : Flag<["-"], "E">, Flags<[NoXarchOption,CC1Option, FlangOption, FC1Option]>, Group<Action_Group>,
    HelpText<"Only run the preprocessor">;
def F : JoinedOrSeparate<["-"], "F">, Flags<[RenderJoined,CC1Option]>,
    HelpText<"Add directory to framework include search path">;
def G : JoinedOrSeparate<["-"], "G">, Flags<[NoXarchOption]>, Group<m_Group>,
    MetaVarName<"<size>">, HelpText<"Put objects of at most <size> bytes "
    "into small data section (MIPS / Hexagon)">;
def G_EQ : Joined<["-"], "G=">, Flags<[NoXarchOption]>, Group<m_Group>, Alias<G>;
def H : Flag<["-"], "H">, Flags<[CC1Option]>, Group<Preprocessor_Group>,
    HelpText<"Show header includes and nesting depth">;
def I_ : Flag<["-"], "I-">, Group<I_Group>,
    HelpText<"Restrict all prior -I flags to double-quoted inclusion and "
             "remove current directory from include path">;
def I : JoinedOrSeparate<["-"], "I">, Group<I_Group>,
    Flags<[CC1Option,CC1AsOption]>, MetaVarName<"<dir>">,
    HelpText<"Add directory to include search path. If there are multiple -I "
             "options, these directories are searched in the order they are "
             "given before the standard system directories are searched. "
             "If the same directory is in the SYSTEM include search paths, for "
             "example if also specified with -isystem, the -I option will be "
             "ignored">;
def L : JoinedOrSeparate<["-"], "L">, Flags<[RenderJoined]>, Group<Link_Group>,
    MetaVarName<"<dir>">, HelpText<"Add directory to library search path">;
def MD : Flag<["-"], "MD">, Group<M_Group>,
    HelpText<"Write a depfile containing user and system headers">;
def MMD : Flag<["-"], "MMD">, Group<M_Group>,
    HelpText<"Write a depfile containing user headers">;
def M : Flag<["-"], "M">, Group<M_Group>,
    HelpText<"Like -MD, but also implies -E and writes to stdout by default">;
def MM : Flag<["-"], "MM">, Group<M_Group>,
    HelpText<"Like -MMD, but also implies -E and writes to stdout by default">;
def MF : JoinedOrSeparate<["-"], "MF">, Group<M_Group>,
    HelpText<"Write depfile output from -MMD, -MD, -MM, or -M to <file>">,
    MetaVarName<"<file>">;
def MG : Flag<["-"], "MG">, Group<M_Group>, Flags<[CC1Option]>,
    HelpText<"Add missing headers to depfile">;
def MJ : JoinedOrSeparate<["-"], "MJ">, Group<M_Group>,
    HelpText<"Write a compilation database entry per input">;
def MP : Flag<["-"], "MP">, Group<M_Group>, Flags<[CC1Option]>,
    HelpText<"Create phony target for each dependency (other than main file)">;
def MQ : JoinedOrSeparate<["-"], "MQ">, Group<M_Group>, Flags<[CC1Option]>,
    HelpText<"Specify name of main file output to quote in depfile">;
def MT : JoinedOrSeparate<["-"], "MT">, Group<M_Group>, Flags<[CC1Option]>,
    HelpText<"Specify name of main file output in depfile">;
def MV : Flag<["-"], "MV">, Group<M_Group>, Flags<[CC1Option]>,
    HelpText<"Use NMake/Jom format for the depfile">;
def Mach : Flag<["-"], "Mach">, Group<Link_Group>;
def O0 : Flag<["-"], "O0">, Group<O_Group>, Flags<[CC1Option, HelpHidden]>;
def O4 : Flag<["-"], "O4">, Group<O_Group>, Flags<[CC1Option, HelpHidden]>;
def ObjCXX : Flag<["-"], "ObjC++">, Flags<[NoXarchOption]>,
  HelpText<"Treat source input files as Objective-C++ inputs">;
def ObjC : Flag<["-"], "ObjC">, Flags<[NoXarchOption]>,
  HelpText<"Treat source input files as Objective-C inputs">;
def O : Joined<["-"], "O">, Group<O_Group>, Flags<[CC1Option]>;
def O_flag : Flag<["-"], "O">, Flags<[CC1Option]>, Alias<O>, AliasArgs<["1"]>;
def Ofast : Joined<["-"], "Ofast">, Group<O_Group>, Flags<[CC1Option]>;
def P : Flag<["-"], "P">, Flags<[CC1Option]>, Group<Preprocessor_Group>,
  HelpText<"Disable linemarker output in -E mode">;
#if INTEL_CUSTOMIZATION
def : Flag<["-"], "fast">, Alias<Ofast>;
def EP : Flag<["-"], "EP">, Flags<[NoXarchOption]>, HelpText<"Preprocess to "
  "stdout, omitting #line directives.">;
#endif // INTEL_CUSTOMIZATION
def Qy : Flag<["-"], "Qy">, Flags<[CC1Option]>,
  HelpText<"Emit metadata containing compiler name and version">;
def Qn : Flag<["-"], "Qn">, Flags<[CC1Option]>,
  HelpText<"Do not emit metadata containing compiler name and version">;
def : Flag<["-"], "fident">, Group<f_Group>, Alias<Qy>, Flags<[CC1Option]>;
def : Flag<["-"], "fno-ident">, Group<f_Group>, Alias<Qn>, Flags<[CC1Option]>;
def Qunused_arguments : Flag<["-"], "Qunused-arguments">, Flags<[NoXarchOption, CoreOption]>,
  HelpText<"Don't emit warning for unused driver arguments">;
def Q : Flag<["-"], "Q">, IgnoredGCCCompat;
def Rpass_EQ : Joined<["-"], "Rpass=">, Group<R_value_Group>, Flags<[CC1Option]>,
  HelpText<"Report transformations performed by optimization passes whose "
           "name matches the given POSIX regular expression">;
def Rpass_missed_EQ : Joined<["-"], "Rpass-missed=">, Group<R_value_Group>,
  Flags<[CC1Option]>,
  HelpText<"Report missed transformations by optimization passes whose "
           "name matches the given POSIX regular expression">;
def Rpass_analysis_EQ : Joined<["-"], "Rpass-analysis=">, Group<R_value_Group>,
  Flags<[CC1Option]>,
  HelpText<"Report transformation analysis from optimization passes whose "
           "name matches the given POSIX regular expression">;
def R_Joined : Joined<["-"], "R">, Group<R_Group>, Flags<[CC1Option, CoreOption]>,
  MetaVarName<"<remark>">, HelpText<"Enable the specified remark">;
def S : Flag<["-"], "S">, Flags<[NoXarchOption,CC1Option]>, Group<Action_Group>,
  HelpText<"Only run preprocess and compilation steps">;
def Tbss : JoinedOrSeparate<["-"], "Tbss">, Group<T_Group>,
  MetaVarName<"<addr>">, HelpText<"Set starting address of BSS to <addr>">;
def Tdata : JoinedOrSeparate<["-"], "Tdata">, Group<T_Group>,
  MetaVarName<"<addr>">, HelpText<"Set starting address of DATA to <addr>">;
def Ttext : JoinedOrSeparate<["-"], "Ttext">, Group<T_Group>,
  MetaVarName<"<addr>">, HelpText<"Set starting address of TEXT to <addr>">;
def T : JoinedOrSeparate<["-"], "T">, Group<T_Group>,
  MetaVarName<"<script>">, HelpText<"Specify <script> as linker script">;
def U : JoinedOrSeparate<["-"], "U">, Group<Preprocessor_Group>,
  Flags<[CC1Option]>, MetaVarName<"<macro>">, HelpText<"Undefine macro <macro>">;
def V : JoinedOrSeparate<["-"], "V">, Flags<[NoXarchOption, Unsupported]>;
#if INTEL_CUSTOMIZATION
def Qoption_COMMA : CommaJoined<["-"], "Qoption,">, Flags<[NoXarchOption]>,
  HelpText<" Qoption,<tool>,<args> to pass the comma separated arguments to the"
           " <tool>; <tool> can be asm for assembler (or) link/ld for linker"
           " (or) preprocessor for preprocessor (or) compiler for compiler">,
  MetaVarName<"<arg>">;
def Wcxx11_narrowing : Flag<["-"], "Wc++11-narrowing">, Group<W_Group>,
  Flags<[CC1Option, CoreOption]>;
def Wno_cxx11_narrowing : Flag<["-"], "Wno-c++11-narrowing">, Group<W_Group>,
  Flags<[CC1Option, CoreOption]>;
#endif // INTEL_CUSTOMIZATION
def Wa_COMMA : CommaJoined<["-"], "Wa,">,
  HelpText<"Pass the comma separated arguments in <arg> to the assembler">,
  MetaVarName<"<arg>">;
def Wall : Flag<["-"], "Wall">, Group<W_Group>, Flags<[CC1Option, HelpHidden]>;
def WCL4 : Flag<["-"], "WCL4">, Group<W_Group>, Flags<[CC1Option, HelpHidden]>;
def Wdeprecated : Flag<["-"], "Wdeprecated">, Group<W_Group>, Flags<[CC1Option]>,
  HelpText<"Enable warnings for deprecated constructs and define __DEPRECATED">;
def Wno_deprecated : Flag<["-"], "Wno-deprecated">, Group<W_Group>, Flags<[CC1Option]>;
def Wl_COMMA : CommaJoined<["-"], "Wl,">, Flags<[LinkerInput, RenderAsInput]>,
  HelpText<"Pass the comma separated arguments in <arg> to the linker">,
  MetaVarName<"<arg>">, Group<Link_Group>;
// FIXME: This is broken; these should not be Joined arguments.
def Wno_nonportable_cfstrings : Joined<["-"], "Wno-nonportable-cfstrings">, Group<W_Group>,
  Flags<[CC1Option]>;
def Wnonportable_cfstrings : Joined<["-"], "Wnonportable-cfstrings">, Group<W_Group>,
  Flags<[CC1Option]>;
def Wno_sycl_strict : Joined<["-"], "Wno-sycl-strict">, Group<W_Group>, HelpText<"Disable warnings which enforce strict SYCL language compatibility.">;
def Wp_COMMA : CommaJoined<["-"], "Wp,">,
  HelpText<"Pass the comma separated arguments in <arg> to the preprocessor">,
  MetaVarName<"<arg>">, Group<Preprocessor_Group>;
def Wundef_prefix_EQ : CommaJoined<["-"], "Wundef-prefix=">, Group<W_value_Group>,
  Flags<[CC1Option, CoreOption, HelpHidden]>, MetaVarName<"<arg>">,
  HelpText<"Enable warnings for undefined macros with a prefix in the comma separated list <arg>">;
def Wwrite_strings : Flag<["-"], "Wwrite-strings">, Group<W_Group>, Flags<[CC1Option, HelpHidden]>;
def Wno_write_strings : Flag<["-"], "Wno-write-strings">, Group<W_Group>, Flags<[CC1Option, HelpHidden]>;
def W_Joined : Joined<["-"], "W">, Group<W_Group>, Flags<[CC1Option, CoreOption]>,
  MetaVarName<"<warning>">, HelpText<"Enable the specified warning">;
def Xanalyzer : Separate<["-"], "Xanalyzer">,
  HelpText<"Pass <arg> to the static analyzer">, MetaVarName<"<arg>">,
  Group<StaticAnalyzer_Group>;
def Xarch__ : JoinedAndSeparate<["-"], "Xarch_">, Flags<[NoXarchOption]>;
def Xarch_host : Separate<["-"], "Xarch_host">, Flags<[NoXarchOption]>,
  HelpText<"Pass <arg> to the CUDA/HIP host compilation">, MetaVarName<"<arg>">;
def Xarch_device : Separate<["-"], "Xarch_device">, Flags<[NoXarchOption]>,
  HelpText<"Pass <arg> to the CUDA/HIP device compilation">, MetaVarName<"<arg>">;
def Xassembler : Separate<["-"], "Xassembler">,
  HelpText<"Pass <arg> to the assembler">, MetaVarName<"<arg>">,
  Group<CompileOnly_Group>;
def Xclang : Separate<["-"], "Xclang">,
  HelpText<"Pass <arg> to the clang compiler">, MetaVarName<"<arg>">,
  Flags<[NoXarchOption, CoreOption]>, Group<CompileOnly_Group>;
#if INTEL_CUSTOMIZATION
def Xcuda_fatbinary : Separate<["-"], "Xcuda-fatbinary">, Flags<[DpcppUnsupported]>,
  HelpText<"Pass <arg> to fatbinary invocation">, MetaVarName<"<arg>">;
def Xcuda_ptxas : Separate<["-"], "Xcuda-ptxas">, Flags<[DpcppUnsupported]>,
  HelpText<"Pass <arg> to the ptxas assembler">, MetaVarName<"<arg>">;
#endif // INTEL_CUSTOMIZATION
def Xopenmp_target : Separate<["-"], "Xopenmp-target">,
  HelpText<"Pass <arg> to the target offloading toolchain.">, MetaVarName<"<arg>">;
def Xopenmp_target_EQ : JoinedAndSeparate<["-"], "Xopenmp-target=">,
  HelpText<"Pass <arg> to the target offloading toolchain identified by <triple>.">,
  MetaVarName<"<triple> <arg>">;
def Xsycl_backend : Separate<["-"], "Xsycl-target-backend">,
  HelpText<"Pass <arg> to the SYCL based target backend.">, MetaVarName<"<arg>">, Flags<[CoreOption]>;
def Xsycl_backend_EQ : JoinedAndSeparate<["-"], "Xsycl-target-backend=">,
  HelpText<"Pass <arg> to the SYCL based backend identified by <triple>.">,
  MetaVarName<"<triple> <arg>">, Flags<[CoreOption]>;
def Xsycl_frontend : Separate<["-"], "Xsycl-target-frontend">,
  HelpText<"Pass <arg> to the SYCL based target frontend.">, MetaVarName<"<arg>">, Flags<[CoreOption]>;
def Xsycl_frontend_EQ : JoinedAndSeparate<["-"], "Xsycl-target-frontend=">,
  HelpText<"Pass <arg> to the SYCL based target frontend identified by <triple>.">, Flags<[CoreOption]>,
  MetaVarName<"<triple> <arg>">;
def Xsycl_linker : Separate<["-"], "Xsycl-target-linker">,
  HelpText<"Pass <arg> to the SYCL based target linker.">, MetaVarName<"<arg>">, Flags<[CoreOption]>;
def Xsycl_linker_EQ : JoinedAndSeparate<["-"], "Xsycl-target-linker=">,
  HelpText<"Pass <arg> to the SYCL based target linker identified by <triple>.">,
  MetaVarName<"<triple> <arg>">, Flags<[CoreOption]>;
def Xs : Joined<["-"], "Xs">, HelpText<"Pass <arg> to the offline compiler, adding the option specifier '-' to the <arg>.">, MetaVarName<"<arg>">, Flags<[CoreOption]>;
def Xs_separate : Separate<["-"], "Xs">, HelpText<"Pass <arg> to the offline compiler.">, MetaVarName<"<arg>">, Flags<[CoreOption]>;
def z : Separate<["-"], "z">, Flags<[LinkerInput, RenderAsInput]>,
  HelpText<"Pass -z <arg> to the linker">, MetaVarName<"<arg>">,
  Group<Link_Group>;
def Xlinker : Separate<["-"], "Xlinker">, Flags<[LinkerInput, RenderAsInput]>,
  HelpText<"Pass <arg> to the linker">, MetaVarName<"<arg>">,
  Group<Link_Group>;
def Xpreprocessor : Separate<["-"], "Xpreprocessor">, Group<Preprocessor_Group>,
  HelpText<"Pass <arg> to the preprocessor">, MetaVarName<"<arg>">;
def X_Flag : Flag<["-"], "X">, Group<Link_Group>;
def X_Joined : Joined<["-"], "X">, IgnoredGCCCompat;
def Z_Flag : Flag<["-"], "Z">, Group<Link_Group>;
// FIXME: All we do with this is reject it. Remove.
def Z_Joined : Joined<["-"], "Z">;
def all__load : Flag<["-"], "all_load">;
def allowable__client : Separate<["-"], "allowable_client">;
def ansi : Flag<["-", "--"], "ansi">;
def arch__errors__fatal : Flag<["-"], "arch_errors_fatal">;
def arch : Separate<["-"], "arch">, Flags<[NoXarchOption]>;
def arch__only : Separate<["-"], "arch_only">;
def a : Joined<["-"], "a">;
def autocomplete : Joined<["--"], "autocomplete=">;
def bind__at__load : Flag<["-"], "bind_at_load">;
def bundle__loader : Separate<["-"], "bundle_loader">;
def bundle : Flag<["-"], "bundle">;
def b : JoinedOrSeparate<["-"], "b">, Flags<[Unsupported]>;
def cl_opt_disable : Flag<["-"], "cl-opt-disable">, Group<opencl_Group>, Flags<[CC1Option]>,
  HelpText<"OpenCL only. This option disables all optimizations. By default optimizations are enabled.">;
def cl_strict_aliasing : Flag<["-"], "cl-strict-aliasing">, Group<opencl_Group>, Flags<[CC1Option]>,
  HelpText<"OpenCL only. This option is added for compatibility with OpenCL 1.0.">;
def cl_single_precision_constant : Flag<["-"], "cl-single-precision-constant">, Group<opencl_Group>, Flags<[CC1Option]>,
  HelpText<"OpenCL only. Treat double precision floating-point constant as single precision constant.">,
  MarshallingInfoFlag<"LangOpts->SinglePrecisionConstants">;
def cl_finite_math_only : Flag<["-"], "cl-finite-math-only">, Group<opencl_Group>, Flags<[CC1Option]>,
  HelpText<"OpenCL only. Allow floating-point optimizations that assume arguments and results are not NaNs or +-Inf.">,
  MarshallingInfoFlag<"LangOpts->CLFiniteMathOnly">;
def cl_kernel_arg_info : Flag<["-"], "cl-kernel-arg-info">, Group<opencl_Group>, Flags<[CC1Option]>,
  HelpText<"OpenCL only. Generate kernel argument metadata.">,
  MarshallingInfoFlag<"CodeGenOpts.EmitOpenCLArgMetadata">;
def cl_unsafe_math_optimizations : Flag<["-"], "cl-unsafe-math-optimizations">, Group<opencl_Group>, Flags<[CC1Option]>,
  HelpText<"OpenCL only. Allow unsafe floating-point optimizations.  Also implies -cl-no-signed-zeros and -cl-mad-enable.">,
  MarshallingInfoFlag<"LangOpts->CLUnsafeMath">;
def cl_fast_relaxed_math : Flag<["-"], "cl-fast-relaxed-math">, Group<opencl_Group>, Flags<[CC1Option]>,
  HelpText<"OpenCL only. Sets -cl-finite-math-only and -cl-unsafe-math-optimizations, and defines __FAST_RELAXED_MATH__.">,
  MarshallingInfoFlag<"LangOpts->FastRelaxedMath">;
def cl_mad_enable : Flag<["-"], "cl-mad-enable">, Group<opencl_Group>, Flags<[CC1Option]>,
  HelpText<"OpenCL only. Allow use of less precise MAD computations in the generated binary.">,
  MarshallingInfoFlag<"CodeGenOpts.LessPreciseFPMAD", DefaultAnyOf<[cl_unsafe_math_optimizations, cl_fast_relaxed_math]>>;
def cl_no_signed_zeros : Flag<["-"], "cl-no-signed-zeros">, Group<opencl_Group>, Flags<[CC1Option]>,
  HelpText<"OpenCL only. Allow use of less precise no signed zeros computations in the generated binary.">,
  MarshallingInfoFlag<"LangOpts->CLNoSignedZero">;
def cl_std_EQ : Joined<["-"], "cl-std=">, Group<opencl_Group>, Flags<[CC1Option]>,
  HelpText<"OpenCL language standard to compile for.">, Values<"cl,CL,cl1.1,CL1.1,cl1.2,CL1.2,cl2.0,CL2.0,cl3.0,CL3.0,clc++,CLC++">;
def cl_denorms_are_zero : Flag<["-"], "cl-denorms-are-zero">, Group<opencl_Group>,
  HelpText<"OpenCL only. Allow denormals to be flushed to zero.">;
def cl_fp32_correctly_rounded_divide_sqrt : Flag<["-"], "cl-fp32-correctly-rounded-divide-sqrt">, Group<opencl_Group>, Flags<[CC1Option]>,
  HelpText<"OpenCL only. Specify that single precision floating-point divide and sqrt used in the program source are correctly rounded.">,
  MarshallingInfoFlag<"CodeGenOpts.CorrectlyRoundedDivSqrt">;
// if INTEL_CUSTOMIZATION
def cl_spir_compile_options : Separate<["-"], "cl-spir-compile-options">, Group<opencl_Group>, Flags<[CC1Option]>,
  HelpText<"SPIR compilation options to record in metadata">;
def fhls : Flag<["-"], "fhls">, Group<f_Group>, Flags<[CC1Option, DpcppUnsupported]>,
  HelpText<"Enable Intel FPGA High Level Synthesis extensions">;
// endif INTEL_CUSTOMIZATION
def cl_uniform_work_group_size : Flag<["-"], "cl-uniform-work-group-size">, Group<opencl_Group>, Flags<[CC1Option]>,
  HelpText<"OpenCL only. Defines that the global work-size be a multiple of the work-group size specified to clEnqueueNDRangeKernel">,
  MarshallingInfoFlag<"CodeGenOpts.UniformWGSize">;
def client__name : JoinedOrSeparate<["-"], "client_name">;
def combine : Flag<["-", "--"], "combine">, Flags<[NoXarchOption, Unsupported]>;
def compatibility__version : JoinedOrSeparate<["-"], "compatibility_version">;
def config : Separate<["--"], "config">, Flags<[NoXarchOption]>,
  HelpText<"Specifies configuration file">;
def config_system_dir_EQ : Joined<["--"], "config-system-dir=">, Flags<[NoXarchOption, HelpHidden]>,
  HelpText<"System directory for configuration files">;
def config_user_dir_EQ : Joined<["--"], "config-user-dir=">, Flags<[NoXarchOption, HelpHidden]>,
  HelpText<"User directory for configuration files">;
def coverage : Flag<["-", "--"], "coverage">, Group<Link_Group>, Flags<[CoreOption]>;
def cpp_precomp : Flag<["-"], "cpp-precomp">, Group<clang_ignored_f_Group>;
def current__version : JoinedOrSeparate<["-"], "current_version">;
def cxx_isystem : JoinedOrSeparate<["-"], "cxx-isystem">, Group<clang_i_Group>,
  HelpText<"Add directory to the C++ SYSTEM include search path">, Flags<[CC1Option]>,
  MetaVarName<"<directory>">;
def c : Flag<["-"], "c">, Flags<[NoXarchOption]>, Group<Action_Group>,
  HelpText<"Only run preprocess, compile, and assemble steps">;
def fconvergent_functions : Flag<["-"], "fconvergent-functions">, Group<f_Group>, Flags<[CC1Option]>,
  HelpText<"Assume functions may be convergent">;

def gpu_use_aux_triple_only : Flag<["--"], "gpu-use-aux-triple-only">,
  InternalDriverOpt, HelpText<"Prepare '-aux-triple' only without populating "
                              "'-aux-target-cpu' and '-aux-target-feature'.">;
#if INTEL_CUSTOMIZATION
def cuda_device_only : Flag<["--"], "cuda-device-only">, Flags<[DpcppUnsupported]>,
  HelpText<"Compile CUDA code for device only">;
def cuda_host_only : Flag<["--"], "cuda-host-only">, Flags<[DpcppUnsupported]>,
  HelpText<"Compile CUDA code for host only.  Has no effect on non-CUDA "
           "compilations.">;
def cuda_compile_host_device : Flag<["--"], "cuda-compile-host-device">, Flags<[DpcppUnsupported]>,
  HelpText<"Compile CUDA code for both host and device (default).  Has no "
           "effect on non-CUDA compilations.">;
def cuda_include_ptx_EQ : Joined<["--"], "cuda-include-ptx=">, Flags<[NoXarchOption, DpcppUnsupported]>,
  HelpText<"Include PTX for the following GPU architecture (e.g. sm_35) or 'all'. May be specified more than once.">;
def no_cuda_include_ptx_EQ : Joined<["--"], "no-cuda-include-ptx=">, Flags<[NoXarchOption, DpcppUnsupported]>,
  HelpText<"Do not include PTX for the following GPU architecture (e.g. sm_35) or 'all'. May be specified more than once.">;
def offload_arch_EQ : Joined<["--"], "offload-arch=">, Flags<[NoXarchOption, DpcppUnsupported]>,
  HelpText<"CUDA offloading device architecture (e.g. sm_35), or HIP offloading target ID in the form of a "
           "device architecture followed by target ID features delimited by a colon. Each target ID feature "
           "is a pre-defined string followed by a plus or minus sign (e.g. gfx908:xnack+:sram-ecc-).  May be "
           "specified more than once.">;
def cuda_gpu_arch_EQ : Joined<["--"], "cuda-gpu-arch=">, Flags<[NoXarchOption, DpcppUnsupported]>,
  Alias<offload_arch_EQ>;
def hip_link : Flag<["--"], "hip-link">, Flags<[DpcppUnsupported]>,
  HelpText<"Link clang-offload-bundler bundles for HIP">;
def no_offload_arch_EQ : Joined<["--"], "no-offload-arch=">, Flags<[NoXarchOption, DpcppUnsupported]>,
  HelpText<"Remove CUDA/HIP offloading device architecture (e.g. sm_35, gfx906) from the list of devices to compile for. "
           "'all' resets the list to its default value.">;
def emit_static_lib : Flag<["--"], "emit-static-lib">,
  HelpText<"Enable linker job to emit a static library.">;
def no_cuda_gpu_arch_EQ : Joined<["--"], "no-cuda-gpu-arch=">, Flags<[NoXarchOption, DpcppUnsupported]>,
  Alias<no_offload_arch_EQ>;
def cuda_noopt_device_debug : Flag<["--"], "cuda-noopt-device-debug">, Flags<[DpcppUnsupported]>,
  HelpText<"Enable device-side debug info generation. Disables ptxas optimizations.">;
def no_cuda_version_check : Flag<["--"], "no-cuda-version-check">, Flags<[DpcppUnsupported]>,
  HelpText<"Don't error out if the detected version of the CUDA install is "
           "too low for the requested CUDA gpu architecture.">;
def no_cuda_noopt_device_debug : Flag<["--"], "no-cuda-noopt-device-debug">;
def cuda_path_EQ : Joined<["--"], "cuda-path=">, Group<i_Group>, Flags<[DpcppUnsupported]>,
  HelpText<"CUDA installation path">;
def cuda_path_ignore_env : Flag<["--"], "cuda-path-ignore-env">, Group<i_Group>, Flags<[DpcppUnsupported]>,
  HelpText<"Ignore environment variables to detect CUDA installation">;
def ptxas_path_EQ : Joined<["--"], "ptxas-path=">, Group<i_Group>, Flags<[DpcppUnsupported]>,
  HelpText<"Path to ptxas (used for compiling CUDA code)">;
def fcuda_flush_denormals_to_zero : Flag<["-"], "fcuda-flush-denormals-to-zero">, Flags<[DpcppUnsupported]>,
  HelpText<"Flush denormal floating point values to zero in CUDA device mode.">;
def fno_cuda_flush_denormals_to_zero : Flag<["-"], "fno-cuda-flush-denormals-to-zero">;
#endif // INTEL_CUSTOMIZATION
#if INTEL_CUSTOMIZATION
defm cuda_approx_transcendentals : OptInFFlag<"cuda-approx-transcendentals", "Use", "Don't use",
  " approximate transcendental functions", [DpcppUnsupported]>;
#endif // INTEL_CUSTOMIZATION
defm gpu_rdc : OptInFFlag<"gpu-rdc",
  "Generate relocatable device code, also known as separate compilation mode", "", "">;
def : Flag<["-"], "fcuda-rdc">, Alias<fgpu_rdc>;
def : Flag<["-"], "fno-cuda-rdc">, Alias<fno_gpu_rdc>;
#if INTEL_CUSTOMIZATION
defm cuda_short_ptr : OptInFFlag<"cuda-short-ptr",
  "Use 32-bit pointers for accessing const/local/shared address spaces", "", "", [DpcppUnsupported]>;
#endif // INTEL_CUSTOMIZATION
def rocm_path_EQ : Joined<["--"], "rocm-path=">, Group<i_Group>,
  HelpText<"ROCm installation path, used for finding and automatically linking required bitcode libraries.">;
def rocm_device_lib_path_EQ : Joined<["--"], "rocm-device-lib-path=">, Group<Link_Group>,
  HelpText<"ROCm device library path. Alternative to rocm-path.">;
def : Joined<["--"], "hip-device-lib-path=">, Alias<rocm_device_lib_path_EQ>;
def hip_device_lib_EQ : Joined<["--"], "hip-device-lib=">, Group<Link_Group>,
  HelpText<"HIP device library">;
def hip_version_EQ : Joined<["--"], "hip-version=">,
  HelpText<"HIP version in the format of major.minor.patch">;
def fhip_dump_offload_linker_script : Flag<["-"], "fhip-dump-offload-linker-script">,
  Group<f_Group>, Flags<[NoArgumentUnused, HelpHidden]>;
defm hip_new_launch_api : OptInFFlag<"hip-new-launch-api",
  "Use", "Don't use", " new kernel launching API for HIP">;
defm gpu_allow_device_init : OptInFFlag<"gpu-allow-device-init",
  "Allow", "Don't allow", " device side init function in HIP">;
defm gpu_defer_diag : OptInFFlag<"gpu-defer-diag",
  "Defer", "Don't defer", " host/device related diagnostic messages"
  " for CUDA/HIP">;
def gpu_max_threads_per_block_EQ : Joined<["--"], "gpu-max-threads-per-block=">,
  Flags<[CC1Option]>,
  HelpText<"Default max threads per block for kernel launch bounds for HIP">;
def gpu_instrument_lib_EQ : Joined<["--"], "gpu-instrument-lib=">,
  HelpText<"Instrument device library for HIP, which is a LLVM bitcode containing "
  "__cyg_profile_func_enter and __cyg_profile_func_exit">;
def libomptarget_nvptx_path_EQ : Joined<["--"], "libomptarget-nvptx-path=">, Group<i_Group>,
  HelpText<"Path to libomptarget-nvptx libraries">;
def dD : Flag<["-"], "dD">, Group<d_Group>, Flags<[CC1Option]>,
  HelpText<"Print macro definitions in -E mode in addition to normal output">;
def dI : Flag<["-"], "dI">, Group<d_Group>, Flags<[CC1Option]>,
  HelpText<"Print include directives in -E mode in addition to normal output">;
def dM : Flag<["-"], "dM">, Group<d_Group>, Flags<[CC1Option]>,
  HelpText<"Print macro definitions in -E mode instead of normal output">;
def dead__strip : Flag<["-"], "dead_strip">;
#if INTEL_CUSTOMIZATION
def debug_EQ : Joined<["-"], "debug=">, Group<intel_debug_Group>,
  Flags<[NoXarchOption]>, HelpText<"Enable debug information. Valid args: "
  "none, all, full, minimal">;
def debug_Separate : Separate<["-"], "debug">, Alias<debug_EQ>;
#endif // INTEL_CUSTOMIZATION
def dependency_file : Separate<["-"], "dependency-file">, Flags<[CC1Option]>,
  HelpText<"Filename (or -) to write dependency output to">;
def dependency_dot : Separate<["-"], "dependency-dot">, Flags<[CC1Option]>,
  HelpText<"Filename to write DOT-formatted header dependencies to">;
def module_dependency_dir : Separate<["-"], "module-dependency-dir">,
  Flags<[CC1Option]>, HelpText<"Directory to dump module dependencies to">;
def dsym_dir : JoinedOrSeparate<["-"], "dsym-dir">,
  Flags<[NoXarchOption, RenderAsInput]>,
  HelpText<"Directory to output dSYM's (if any) to">, MetaVarName<"<dir>">;
def dumpmachine : Flag<["-"], "dumpmachine">;
def dumpspecs : Flag<["-"], "dumpspecs">, Flags<[Unsupported]>;
def dumpversion : Flag<["-"], "dumpversion">;
def dylib__file : Separate<["-"], "dylib_file">;
def dylinker__install__name : JoinedOrSeparate<["-"], "dylinker_install_name">;
def dylinker : Flag<["-"], "dylinker">;
def dynamiclib : Flag<["-"], "dynamiclib">;
def dynamic : Flag<["-"], "dynamic">, Flags<[NoArgumentUnused]>;
def d_Flag : Flag<["-"], "d">, Group<d_Group>;
def d_Joined : Joined<["-"], "d">, Group<d_Group>;
def emit_ast : Flag<["-"], "emit-ast">,
  HelpText<"Emit Clang AST files for source inputs">;
def emit_llvm : Flag<["-"], "emit-llvm">, Flags<[CC1Option]>, Group<Action_Group>,
  HelpText<"Use the LLVM representation for assembler and object files">;
def emit_interface_stubs : Flag<["-"], "emit-interface-stubs">, Flags<[CC1Option]>, Group<Action_Group>,
  HelpText<"Generate Interface Stub Files.">;
def emit_merged_ifs : Flag<["-"], "emit-merged-ifs">,
  Flags<[CC1Option]>, Group<Action_Group>,
  HelpText<"Generate Interface Stub Files, emit merged text not binary.">;
def interface_stub_version_EQ : JoinedOrSeparate<["-"], "interface-stub-version=">, Flags<[CC1Option]>;
def exported__symbols__list : Separate<["-"], "exported_symbols_list">;
def e : JoinedOrSeparate<["-"], "e">, Flags<[LinkerInput]>, Group<Link_Group>;
def fmax_tokens_EQ : Joined<["-"], "fmax-tokens=">, Group<f_Group>, Flags<[CC1Option]>,
  HelpText<"Max total number of preprocessed tokens for -Wmax-tokens.">;
def fPIC : Flag<["-"], "fPIC">, Group<f_Group>;
def fno_PIC : Flag<["-"], "fno-PIC">, Group<f_Group>;
def fPIE : Flag<["-"], "fPIE">, Group<f_Group>;
def fno_PIE : Flag<["-"], "fno-PIE">, Group<f_Group>;
defm access_control : OptOutFFlag<"no-access-control", "", "Disable C++ access control">;
#if INTEL_CUSTOMIZATION
def falign_functions : Flag<["-"], "falign-functions">, Group<f_Group>,
  HelpText<"align the start of functions to an optimal machine-dependent value.">;
def falign_functions_EQ : Joined<["-"], "falign-functions=">, Group<f_Group>,
  HelpText<"Align the start of functions on a 2 (DEFAULT) or <n> byte boundary "
  "where <n> is a power of 2.">;
def fno_align_functions: Flag<["-"], "fno-align-functions">, Group<f_Group>,
  HelpText<"Aligns on a 2-byte boundary">;
def fargument_noalias : Flag<["-"], "fargument-noalias">,
  Flags<[CC1Option, CC1AsOption]>, HelpText<"Enables 'noalias' attribute for "
  "all pointer-type arguments">;
def fno_alias : Flag<["-"], "fno-alias">, Alias<fargument_noalias>,
  HelpText<"Enables 'noalias' attribute for all pointer-type arguments">;
#endif // INTEL_CUSTOMIZATION
defm allow_editor_placeholders : OptInFFlag<"allow-editor-placeholders", "Treat editor placeholders as valid source code">;
def fallow_unsupported : Flag<["-"], "fallow-unsupported">, Group<f_Group>;
def fapple_kext : Flag<["-"], "fapple-kext">, Group<f_Group>, Flags<[CC1Option]>,
  HelpText<"Use Apple's kernel extensions ABI">;
def fapple_pragma_pack : Flag<["-"], "fapple-pragma-pack">, Group<f_Group>, Flags<[CC1Option]>,
  HelpText<"Enable Apple gcc-compatible #pragma pack handling">;
def shared_libsan : Flag<["-"], "shared-libsan">,
  HelpText<"Dynamically link the sanitizer runtime">;
def static_libsan : Flag<["-"], "static-libsan">,
  HelpText<"Statically link the sanitizer runtime">;
def : Flag<["-"], "shared-libasan">, Alias<shared_libsan>;
def fasm : Flag<["-"], "fasm">, Group<f_Group>;

defm asm_blocks : OptInFFlag<"asm-blocks", "">;

def fassume_sane_operator_new : Flag<["-"], "fassume-sane-operator-new">, Group<f_Group>;
def fastcp : Flag<["-"], "fastcp">, Group<f_Group>;
def fastf : Flag<["-"], "fastf">, Group<f_Group>;
#ifndef INTEL_CUSTOMIZATION
def fast : Flag<["-"], "fast">, Group<f_Group>;
#endif // !INTEL_CUSTOMIZATION
def fasynchronous_unwind_tables : Flag<["-"], "fasynchronous-unwind-tables">, Group<f_Group>;

def fdouble_square_bracket_attributes : Flag<[ "-" ], "fdouble-square-bracket-attributes">,
  Group<f_Group>, Flags<[NoXarchOption, CC1Option]>,
  HelpText<"Enable '[[]]' attributes in all C and C++ language modes">;
def fno_double_square_bracket_attributes : Flag<[ "-" ], "fno-double-square-bracket-attributes">,
  Group<f_Group>, Flags<[NoXarchOption, CC1Option]>,
  HelpText<"Disable '[[]]' attributes in all C and C++ language modes">;

defm autolink : OptOutFFlag<"autolink", "", "Disable generation of linker directives for automatic library linking">;

// C++ Coroutines TS
defm coroutines_ts : OptInFFlag<"coroutines-ts", "Enable support for the C++ Coroutines TS">;

def fembed_bitcode_EQ : Joined<["-"], "fembed-bitcode=">,
    Group<f_Group>, Flags<[NoXarchOption, CC1Option, CC1AsOption]>, MetaVarName<"<option>">,
    HelpText<"Embed LLVM bitcode (option: off, all, bitcode, marker)">;
def fembed_bitcode : Flag<["-"], "fembed-bitcode">, Group<f_Group>,
  Alias<fembed_bitcode_EQ>, AliasArgs<["all"]>,
  HelpText<"Embed LLVM IR bitcode as data">;
def fembed_bitcode_marker : Flag<["-"], "fembed-bitcode-marker">,
  Alias<fembed_bitcode_EQ>, AliasArgs<["marker"]>,
  HelpText<"Embed placeholder LLVM IR data as a marker">;
defm gnu_inline_asm : OptOutFFlag<"gnu-inline-asm", "", "Disable GNU style inline asm">;

def fprofile_sample_use : Flag<["-"], "fprofile-sample-use">, Group<f_Group>,
    Flags<[CoreOption]>;
def fno_profile_sample_use : Flag<["-"], "fno-profile-sample-use">, Group<f_Group>,
    Flags<[CoreOption]>;
def fprofile_sample_use_EQ : Joined<["-"], "fprofile-sample-use=">,
    Group<f_Group>, Flags<[NoXarchOption, CC1Option]>,
    HelpText<"Enable sample-based profile guided optimizations">;
def fprofile_sample_accurate : Flag<["-"], "fprofile-sample-accurate">,
    Group<f_Group>, Flags<[NoXarchOption, CC1Option]>,
    HelpText<"Specifies that the sample profile is accurate">,
    DocBrief<[{Specifies that the sample profile is accurate. If the sample
               profile is accurate, callsites without profile samples are marked
               as cold. Otherwise, treat callsites without profile samples as if
               we have no profile}]>;
def fno_profile_sample_accurate : Flag<["-"], "fno-profile-sample-accurate">,
  Group<f_Group>, Flags<[NoXarchOption]>;
def fauto_profile : Flag<["-"], "fauto-profile">, Group<f_Group>,
    Alias<fprofile_sample_use>;
def fno_auto_profile : Flag<["-"], "fno-auto-profile">, Group<f_Group>,
    Alias<fno_profile_sample_use>;
def fauto_profile_EQ : Joined<["-"], "fauto-profile=">,
    Alias<fprofile_sample_use_EQ>;
def fauto_profile_accurate : Flag<["-"], "fauto-profile-accurate">,
    Group<f_Group>, Alias<fprofile_sample_accurate>;
def fno_auto_profile_accurate : Flag<["-"], "fno-auto-profile-accurate">,
    Group<f_Group>, Alias<fno_profile_sample_accurate>;
def fdebug_compilation_dir : Separate<["-"], "fdebug-compilation-dir">,
    Group<f_Group>, Flags<[CC1Option, CC1AsOption, CoreOption]>,
    HelpText<"The compilation directory to embed in the debug info.">;
def fdebug_compilation_dir_EQ : Joined<["-"], "fdebug-compilation-dir=">,
    Group<f_Group>, Flags<[CC1Option, CC1AsOption, CoreOption]>,
    Alias<fdebug_compilation_dir>;
defm debug_info_for_profiling : OptInFFlag<"debug-info-for-profiling",
  "Emit extra debug info to make sample profile more accurate">;
def fprofile_instr_generate : Flag<["-"], "fprofile-instr-generate">,
    Group<f_Group>, Flags<[CoreOption]>,
    HelpText<"Generate instrumented code to collect execution counts into default.profraw file (overridden by '=' form of option or LLVM_PROFILE_FILE env var)">;
def fprofile_instr_generate_EQ : Joined<["-"], "fprofile-instr-generate=">,
    Group<f_Group>, Flags<[CoreOption]>, MetaVarName<"<file>">,
    HelpText<"Generate instrumented code to collect execution counts into <file> (overridden by LLVM_PROFILE_FILE env var)">;
def fprofile_instr_use : Flag<["-"], "fprofile-instr-use">, Group<f_Group>,
    Flags<[CoreOption]>;
def fprofile_instr_use_EQ : Joined<["-"], "fprofile-instr-use=">,
    Group<f_Group>, Flags<[CoreOption]>,
    HelpText<"Use instrumentation data for profile-guided optimization">;
def fprofile_remapping_file_EQ : Joined<["-"], "fprofile-remapping-file=">,
    Group<f_Group>, Flags<[CC1Option, CoreOption]>, MetaVarName<"<file>">,
    HelpText<"Use the remappings described in <file> to match the profile data against names in the program">;
def fprofile_remapping_file : Separate<["-"], "fprofile-remapping-file">,
    Group<f_Group>, Flags<[CoreOption]>, Alias<fprofile_remapping_file_EQ>;
defm coverage_mapping : OptInFFlag<"coverage-mapping",
  "Generate coverage mapping to enable code coverage analysis", "Disable code coverage analysis", "",
  [CoreOption]>;
def fprofile_generate : Flag<["-"], "fprofile-generate">,
    Group<f_Group>, Flags<[CoreOption]>,
    HelpText<"Generate instrumented code to collect execution counts into default.profraw (overridden by LLVM_PROFILE_FILE env var)">;
def fprofile_generate_EQ : Joined<["-"], "fprofile-generate=">,
    Group<f_Group>, Flags<[CoreOption]>, MetaVarName<"<directory>">,
    HelpText<"Generate instrumented code to collect execution counts into <directory>/default.profraw (overridden by LLVM_PROFILE_FILE env var)">;
def fcs_profile_generate : Flag<["-"], "fcs-profile-generate">,
    Group<f_Group>, Flags<[CoreOption]>,
    HelpText<"Generate instrumented code to collect context sensitive execution counts into default.profraw (overridden by LLVM_PROFILE_FILE env var)">;
def fcs_profile_generate_EQ : Joined<["-"], "fcs-profile-generate=">,
    Group<f_Group>, Flags<[CoreOption]>, MetaVarName<"<directory>">,
    HelpText<"Generate instrumented code to collect context sensitive execution counts into <directory>/default.profraw (overridden by LLVM_PROFILE_FILE env var)">;
def fprofile_use : Flag<["-"], "fprofile-use">, Group<f_Group>,
    Alias<fprofile_instr_use>;
def fprofile_use_EQ : Joined<["-"], "fprofile-use=">,
    Group<f_Group>, Flags<[NoXarchOption]>, MetaVarName<"<pathname>">,
    HelpText<"Use instrumentation data for profile-guided optimization. If pathname is a directory, it reads from <pathname>/default.profdata. Otherwise, it reads from file <pathname>.">;
def fno_profile_instr_generate : Flag<["-"], "fno-profile-instr-generate">,
    Group<f_Group>, Flags<[CoreOption]>,
    HelpText<"Disable generation of profile instrumentation.">;
def fno_profile_generate : Flag<["-"], "fno-profile-generate">,
    Group<f_Group>, Flags<[CoreOption]>,
    HelpText<"Disable generation of profile instrumentation.">;
def fno_profile_instr_use : Flag<["-"], "fno-profile-instr-use">,
    Group<f_Group>, Flags<[CoreOption]>,
    HelpText<"Disable using instrumentation data for profile-guided optimization">;
def fno_profile_use : Flag<["-"], "fno-profile-use">,
    Alias<fno_profile_instr_use>;
def fprofile_filter_files_EQ : Joined<["-"], "fprofile-filter-files=">,
    Group<f_Group>, Flags<[CC1Option, CoreOption]>,
    HelpText<"Instrument only functions from files where names match any regex separated by a semi-colon">;
def fprofile_exclude_files_EQ : Joined<["-"], "fprofile-exclude-files=">,
    Group<f_Group>, Flags<[CC1Option, CoreOption]>,
    HelpText<"Instrument only functions from files where names don't match all the regexes separated by a semi-colon">;
def fprofile_update_EQ : Joined<["-"], "fprofile-update=">,
    Group<f_Group>, Flags<[CC1Option, CoreOption]>, Values<"atomic,prefer-atomic,single">,
    MetaVarName<"<method>">, HelpText<"Set update method of profile counters (atomic,prefer-atomic,single)">;
def forder_file_instrumentation : Flag<["-"], "forder-file-instrumentation">,
    Group<f_Group>, Flags<[CC1Option, CoreOption]>,
    HelpText<"Generate instrumented code to collect order file into default.profraw file (overridden by '=' form of option or LLVM_PROFILE_FILE env var)">;

defm addrsig : OptInFFlag<"addrsig", "Emit", "Don't emit", " an address-significance table", [CoreOption]>;
defm blocks : OptInFFlag<"blocks", "Enable the 'blocks' language feature", "", "", [CoreOption]>;
def fbootclasspath_EQ : Joined<["-"], "fbootclasspath=">, Group<f_Group>;
def fborland_extensions : Flag<["-"], "fborland-extensions">, Group<f_Group>, Flags<[CC1Option]>,
  HelpText<"Accept non-standard constructs supported by the Borland compiler">;
def fbuiltin : Flag<["-"], "fbuiltin">, Group<f_Group>, Flags<[CoreOption]>;
def fbuiltin_module_map : Flag <["-"], "fbuiltin-module-map">, Group<f_Group>,
  Flags<[NoXarchOption]>, HelpText<"Load the clang builtins module map file.">;
defm caret_diagnostics : OptOutFFlag<"caret-diagnostics", "", "">;
def fclang_abi_compat_EQ : Joined<["-"], "fclang-abi-compat=">, Group<f_clang_Group>,
  Flags<[CC1Option]>, MetaVarName<"<version>">, Values<"<major>.<minor>,latest">,
  HelpText<"Attempt to match the ABI of Clang <version>">;
def fclasspath_EQ : Joined<["-"], "fclasspath=">, Group<f_Group>;
defm color_diagnostics : OptInFFlag<"color-diagnostics", "Enable", "Disable", " colors in diagnostics",
  [CoreOption, FlangOption]>;
def fdiagnostics_color : Flag<["-"], "fdiagnostics-color">, Group<f_Group>,
  Flags<[CoreOption, NoXarchOption]>;
def fdiagnostics_color_EQ : Joined<["-"], "fdiagnostics-color=">, Group<f_Group>;
def fansi_escape_codes : Flag<["-"], "fansi-escape-codes">, Group<f_Group>,
  Flags<[CoreOption, CC1Option]>, HelpText<"Use ANSI escape codes for diagnostics">,
  MarshallingInfoFlag<"DiagnosticOpts->UseANSIEscapeCodes">;
def fcomment_block_commands : CommaJoined<["-"], "fcomment-block-commands=">, Group<f_clang_Group>, Flags<[CC1Option]>,
  HelpText<"Treat each comma separated argument in <arg> as a documentation comment block command">,
  MetaVarName<"<arg>">;
def fparse_all_comments : Flag<["-"], "fparse-all-comments">, Group<f_clang_Group>, Flags<[CC1Option]>;
def frecord_command_line : Flag<["-"], "frecord-command-line">,
  Group<f_clang_Group>;
def fno_record_command_line : Flag<["-"], "fno-record-command-line">,
  Group<f_clang_Group>;
def : Flag<["-"], "frecord-gcc-switches">, Alias<frecord_command_line>;
def : Flag<["-"], "fno-record-gcc-switches">, Alias<fno_record_command_line>;
def fcommon : Flag<["-"], "fcommon">, Group<f_Group>,
  Flags<[CoreOption, CC1Option]>, HelpText<"Place uninitialized global variables in a common block">;
def fcompile_resource_EQ : Joined<["-"], "fcompile-resource=">, Group<f_Group>;
def fcomplete_member_pointers : Flag<["-"], "fcomplete-member-pointers">, Group<f_clang_Group>,
   Flags<[CoreOption, CC1Option]>,
   HelpText<"Require member pointer base types to be complete if they would be significant under the Microsoft ABI">;
def fno_complete_member_pointers : Flag<["-"], "fno-complete-member-pointers">, Group<f_clang_Group>,
   Flags<[CoreOption]>,
   HelpText<"Do not require member pointer base types to be complete if they would be significant under the Microsoft ABI">;
def fcf_runtime_abi_EQ : Joined<["-"], "fcf-runtime-abi=">, Group<f_Group>,
    Flags<[CC1Option]>;
def fconstant_cfstrings : Flag<["-"], "fconstant-cfstrings">, Group<f_Group>;
def fconstant_string_class_EQ : Joined<["-"], "fconstant-string-class=">, Group<f_Group>;
def fconstexpr_depth_EQ : Joined<["-"], "fconstexpr-depth=">, Group<f_Group>;
def fconstexpr_steps_EQ : Joined<["-"], "fconstexpr-steps=">, Group<f_Group>;
def fexperimental_new_constant_interpreter : Flag<["-"], "fexperimental-new-constant-interpreter">, Group<f_Group>,
  HelpText<"Enable the experimental new constant interpreter">, Flags<[CC1Option]>;
def fconstexpr_backtrace_limit_EQ : Joined<["-"], "fconstexpr-backtrace-limit=">,
                                    Group<f_Group>;
def fno_crash_diagnostics : Flag<["-"], "fno-crash-diagnostics">, Group<f_clang_Group>, Flags<[NoArgumentUnused, CoreOption]>,
  HelpText<"Disable auto-generation of preprocessed source files and a script for reproduction during a clang crash">;
def fcrash_diagnostics_dir : Joined<["-"], "fcrash-diagnostics-dir=">, Group<f_clang_Group>, Flags<[NoArgumentUnused, CoreOption]>;
def fcreate_profile : Flag<["-"], "fcreate-profile">, Group<f_Group>;
defm cxx_exceptions: OptInFFlag<"cxx-exceptions", "Enable C++ exceptions">;
def fcxx_modules : Flag <["-"], "fcxx-modules">, Group<f_Group>,
  Flags<[NoXarchOption]>;
def fdebug_pass_arguments : Flag<["-"], "fdebug-pass-arguments">, Group<f_Group>;
def fdebug_pass_structure : Flag<["-"], "fdebug-pass-structure">, Group<f_Group>;
def fdepfile_entry : Joined<["-"], "fdepfile-entry=">,
    Group<f_clang_Group>, Flags<[CC1Option]>;
def fdiagnostics_fixit_info : Flag<["-"], "fdiagnostics-fixit-info">, Group<f_clang_Group>;
def fdiagnostics_parseable_fixits : Flag<["-"], "fdiagnostics-parseable-fixits">, Group<f_clang_Group>,
    Flags<[CoreOption, CC1Option]>, HelpText<"Print fix-its in machine parseable form">;
def fdiagnostics_print_source_range_info : Flag<["-"], "fdiagnostics-print-source-range-info">,
    Group<f_clang_Group>,  Flags<[CC1Option]>,
    HelpText<"Print source range spans in numeric form">;
def fdiagnostics_show_hotness : Flag<["-"], "fdiagnostics-show-hotness">, Group<f_Group>,
    Flags<[CC1Option]>, HelpText<"Enable profile hotness information in diagnostic line">;
def fdiagnostics_hotness_threshold_EQ : Joined<["-"], "fdiagnostics-hotness-threshold=">,
    Group<f_Group>, Flags<[CC1Option]>, MetaVarName<"<number>">,
    HelpText<"Prevent optimization remarks from being output if they do not have at least this profile count">;
def fdiagnostics_show_option : Flag<["-"], "fdiagnostics-show-option">, Group<f_Group>,
    HelpText<"Print option name with mappable diagnostics">;
def fdiagnostics_show_note_include_stack : Flag<["-"], "fdiagnostics-show-note-include-stack">,
    Group<f_Group>, Flags<[CC1Option]>, HelpText<"Display include stacks for diagnostic notes">;
def fdiagnostics_format_EQ : Joined<["-"], "fdiagnostics-format=">, Group<f_clang_Group>;
def fdiagnostics_show_category_EQ : Joined<["-"], "fdiagnostics-show-category=">, Group<f_clang_Group>;
def fdiagnostics_show_template_tree : Flag<["-"], "fdiagnostics-show-template-tree">,
    Group<f_Group>, Flags<[CC1Option]>,
    HelpText<"Print a template comparison tree for differing templates">;
def fdeclspec : Flag<["-"], "fdeclspec">, Group<f_clang_Group>,
  HelpText<"Allow __declspec as a keyword">, Flags<[CC1Option]>;
def fdiscard_value_names : Flag<["-"], "fdiscard-value-names">, Group<f_clang_Group>,
  HelpText<"Discard value names in LLVM IR">, Flags<[NoXarchOption]>;
def fno_discard_value_names : Flag<["-"], "fno-discard-value-names">, Group<f_clang_Group>,
  HelpText<"Do not discard value names in LLVM IR">, Flags<[NoXarchOption]>;
def fdollars_in_identifiers : Flag<["-"], "fdollars-in-identifiers">, Group<f_Group>,
  HelpText<"Allow '$' in identifiers">, Flags<[CC1Option]>;
def fdwarf2_cfi_asm : Flag<["-"], "fdwarf2-cfi-asm">, Group<clang_ignored_f_Group>;
def fno_dwarf2_cfi_asm : Flag<["-"], "fno-dwarf2-cfi-asm">, Group<clang_ignored_f_Group>;
defm dwarf_directory_asm : OptOutFFlag<"dwarf-directory-asm", "", "">;
def felide_constructors : Flag<["-"], "felide-constructors">, Group<f_Group>;
def fno_elide_type : Flag<["-"], "fno-elide-type">, Group<f_Group>,
    Flags<[CC1Option]>,
    HelpText<"Do not elide types when printing diagnostics">;
def feliminate_unused_debug_symbols : Flag<["-"], "feliminate-unused-debug-symbols">, Group<f_Group>;
defm eliminate_unused_debug_types : OptOutFFlag<"eliminate-unused-debug-types",
  "Do not emit ", "Emit ", " debug info for defined but unused types">;
def femit_all_decls : Flag<["-"], "femit-all-decls">, Group<f_Group>, Flags<[CC1Option]>,
  HelpText<"Emit all declarations, even if unused">;
def femulated_tls : Flag<["-"], "femulated-tls">, Group<f_Group>, Flags<[CC1Option]>,
  HelpText<"Use emutls functions to access thread_local variables">;
def fno_emulated_tls : Flag<["-"], "fno-emulated-tls">, Group<f_Group>, Flags<[CC1Option]>;
def fencoding_EQ : Joined<["-"], "fencoding=">, Group<f_Group>;
def ferror_limit_EQ : Joined<["-"], "ferror-limit=">, Group<f_Group>, Flags<[CoreOption]>;
defm exceptions : OptInFFlag<"exceptions", "Enable", "Disable", " support for exception handling">;
def fdwarf_exceptions : Flag<["-"], "fdwarf-exceptions">, Group<f_Group>,
  Flags<[CC1Option]>, HelpText<"Use DWARF style exceptions">;
def fsjlj_exceptions : Flag<["-"], "fsjlj-exceptions">, Group<f_Group>,
  Flags<[CC1Option]>, HelpText<"Use SjLj style exceptions">;
def fseh_exceptions : Flag<["-"], "fseh-exceptions">, Group<f_Group>,
  Flags<[CC1Option]>, HelpText<"Use SEH style exceptions">;
def fwasm_exceptions : Flag<["-"], "fwasm-exceptions">, Group<f_Group>,
  Flags<[CC1Option]>, HelpText<"Use WebAssembly style exceptions">;
def fignore_exceptions : Flag<["-"], "fignore-exceptions">, Group<f_Group>, Flags<[CC1Option]>,
  HelpText<"Enable support for ignoring exception handling constructs">;
def fexcess_precision_EQ : Joined<["-"], "fexcess-precision=">,
    Group<clang_ignored_gcc_optimization_f_Group>;
def : Flag<["-"], "fexpensive-optimizations">, Group<clang_ignored_gcc_optimization_f_Group>;
def : Flag<["-"], "fno-expensive-optimizations">, Group<clang_ignored_gcc_optimization_f_Group>;
def fextdirs_EQ : Joined<["-"], "fextdirs=">, Group<f_Group>;
def : Flag<["-"], "fdefer-pop">, Group<clang_ignored_gcc_optimization_f_Group>;
def : Flag<["-"], "fno-defer-pop">, Group<clang_ignored_gcc_optimization_f_Group>;
def : Flag<["-"], "fextended-identifiers">, Group<clang_ignored_f_Group>;
def : Flag<["-"], "fno-extended-identifiers">, Group<f_Group>, Flags<[Unsupported]>;
def fhosted : Flag<["-"], "fhosted">, Group<f_Group>;
def fdenormal_fp_math_EQ : Joined<["-"], "fdenormal-fp-math=">, Group<f_Group>, Flags<[CC1Option]>;
def ffp_model_EQ : Joined<["-"], "ffp-model=">, Group<f_Group>, Flags<[NoXarchOption]>,
  HelpText<"Controls the semantics of floating-point calculations.">;
def ffp_exception_behavior_EQ : Joined<["-"], "ffp-exception-behavior=">, Group<f_Group>, Flags<[CC1Option]>,
  HelpText<"Specifies the exception behavior of floating-point operations.">;
#if INTEL_CUSTOMIZATION
def fp_model_EQ : Joined<["-"], "fp-model=">, Alias<ffp_model_EQ>,
  HelpText<"Controls the semantics of floating-point calculations.">;
def fp_model : Separate<["-"], "fp-model">, Alias<ffp_model_EQ>;
def fp_speculation_EQ : Joined<["-"], "fp-speculation=">,Alias<ffp_exception_behavior_EQ>,
  HelpText<"Specifies the exception behavior of floating-point operations.">;
// icc-compatible fcmp handling
def fhonor_nan_compares : Flag<["-"], "fhonor-nan-compares">,
  Flags<[NoXarchOption, CC1Option]>,
  HelpText<"Honor NaN compares with fast math">;
def fno_honor_nan_compares : Flag<["-"], "fno-honor-nan-compares">,
  Flags<[NoXarchOption, CC1Option]>,
  HelpText<"Do not honor NaN compares with fast math">;
#endif // INTEL_CUSTOMIZATION
defm fast_math : OptInFFlag<"fast-math", "Allow aggressive, lossy floating-point optimizations", "", "", [],
  "LangOpts->FastMath", DefaultAnyOf<[cl_fast_relaxed_math]>>;
def menable_unsafe_fp_math : Flag<["-"], "menable-unsafe-fp-math">, Flags<[CC1Option]>,
  HelpText<"Allow unsafe floating-point math optimizations which may decrease precision">,
  MarshallingInfoFlag<"LangOpts->UnsafeFPMath", DefaultAnyOf<[cl_unsafe_math_optimizations, ffast_math]>>;
defm math_errno : OptInFFlag<"math-errno", "Require math functions to indicate errors by setting errno">;
def fbracket_depth_EQ : Joined<["-"], "fbracket-depth=">, Group<f_Group>, Flags<[CoreOption]>;
def fsignaling_math : Flag<["-"], "fsignaling-math">, Group<f_Group>;
def fno_signaling_math : Flag<["-"], "fno-signaling-math">, Group<f_Group>;
defm jump_tables : OptOutFFlag<"jump-tables", "Use", "Do not use", " jump tables for lowering switches">;
defm force_enable_int128 : OptInFFlag<"force-enable-int128", "Enable", "Disable", " support for int128_t type">;
defm keep_static_consts : OptInFFlag<"keep-static-consts", "Keep", "Don't keep", " static const variables if unused", [NoXarchOption]>;
defm fixed_point : OptInFFlag<"fixed-point", "Enable", "Disable", " fixed point types">;
defm cxx_static_destructors : OptOutFFlag<"c++-static-destructors", "",
  "Disable C++ static destructor registration">;
def fsymbol_partition_EQ : Joined<["-"], "fsymbol-partition=">, Group<f_Group>,
  Flags<[CC1Option]>;

defm memory_profile : OptInFFlag<"memory-profile", "Enable", "Disable", " heap memory profiling">;
def fmemory_profile_EQ : Joined<["-"], "fmemory-profile=">,
    Group<f_Group>, Flags<[CC1Option]>, MetaVarName<"<directory>">,
    HelpText<"Enable heap memory profiling and dump results into <directory>">;

// Begin sanitizer flags. These should all be core options exposed in all driver
// modes.
let Flags = [CC1Option, CoreOption] in {

def fsanitize_EQ : CommaJoined<["-"], "fsanitize=">, Group<f_clang_Group>,
                   MetaVarName<"<check>">,
                   HelpText<"Turn on runtime checks for various forms of undefined "
                            "or suspicious behavior. See user manual for available checks">;
def fno_sanitize_EQ : CommaJoined<["-"], "fno-sanitize=">, Group<f_clang_Group>,
                      Flags<[CoreOption, NoXarchOption]>;
def fsanitize_blacklist : Joined<["-"], "fsanitize-blacklist=">,
                          Group<f_clang_Group>,
                          HelpText<"Path to blacklist file for sanitizers">;
def fsanitize_system_blacklist : Joined<["-"], "fsanitize-system-blacklist=">,
  HelpText<"Path to system blacklist file for sanitizers">,
  Flags<[CC1Option]>;
def fno_sanitize_blacklist : Flag<["-"], "fno-sanitize-blacklist">,
                             Group<f_clang_Group>,
                             HelpText<"Don't use blacklist file for sanitizers">;
def fsanitize_coverage
    : CommaJoined<["-"], "fsanitize-coverage=">,
      Group<f_clang_Group>,
      HelpText<"Specify the type of coverage instrumentation for Sanitizers">;
def fno_sanitize_coverage
    : CommaJoined<["-"], "fno-sanitize-coverage=">,
      Group<f_clang_Group>, Flags<[CoreOption, NoXarchOption]>,
      HelpText<"Disable specified features of coverage instrumentation for "
               "Sanitizers">, Values<"func,bb,edge,indirect-calls,trace-bb,trace-cmp,trace-div,trace-gep,8bit-counters,trace-pc,trace-pc-guard,no-prune,inline-8bit-counters,inline-bool-flag">;
def fsanitize_coverage_allowlist : Joined<["-"], "fsanitize-coverage-allowlist=">,
    Group<f_clang_Group>, Flags<[CoreOption, NoXarchOption]>,
    HelpText<"Restrict sanitizer coverage instrumentation exclusively to modules and functions that match the provided special case list, except the blocked ones">;
def : Joined<["-"], "fsanitize-coverage-whitelist=">,
  Group<f_clang_Group>, Flags<[CoreOption, HelpHidden]>, Alias<fsanitize_coverage_allowlist>,
  HelpText<"Deprecated, use -fsanitize-coverage-allowlist= instead">;
def fsanitize_coverage_blocklist : Joined<["-"], "fsanitize-coverage-blocklist=">,
    Group<f_clang_Group>, Flags<[CoreOption, NoXarchOption]>,
    HelpText<"Disable sanitizer coverage instrumentation for modules and functions that match the provided special case list, even the allowed ones">;
def : Joined<["-"], "fsanitize-coverage-blacklist=">,
  Group<f_clang_Group>, Flags<[CoreOption, HelpHidden]>, Alias<fsanitize_coverage_blocklist>,
  HelpText<"Deprecated, use -fsanitize-coverage-blocklist= instead">;
def fsanitize_memory_track_origins_EQ : Joined<["-"], "fsanitize-memory-track-origins=">,
                                        Group<f_clang_Group>,
                                        HelpText<"Enable origins tracking in MemorySanitizer">;
def fsanitize_memory_track_origins : Flag<["-"], "fsanitize-memory-track-origins">,
                                     Group<f_clang_Group>,
                                     HelpText<"Enable origins tracking in MemorySanitizer">;
def fno_sanitize_memory_track_origins : Flag<["-"], "fno-sanitize-memory-track-origins">,
                                        Group<f_clang_Group>,
                                        Flags<[CoreOption, NoXarchOption]>,
                                        HelpText<"Disable origins tracking in MemorySanitizer">;
def fsanitize_memory_use_after_dtor : Flag<["-"], "fsanitize-memory-use-after-dtor">,
                                     Group<f_clang_Group>,
                                     HelpText<"Enable use-after-destroy detection in MemorySanitizer">;
def fno_sanitize_memory_use_after_dtor : Flag<["-"], "fno-sanitize-memory-use-after-dtor">,
                                     Group<f_clang_Group>,
                                     HelpText<"Disable use-after-destroy detection in MemorySanitizer">;
def fsanitize_address_field_padding : Joined<["-"], "fsanitize-address-field-padding=">,
                                        Group<f_clang_Group>,
                                        HelpText<"Level of field padding for AddressSanitizer">;
def fsanitize_address_use_after_scope : Flag<["-"], "fsanitize-address-use-after-scope">,
                                        Group<f_clang_Group>,
                                        HelpText<"Enable use-after-scope detection in AddressSanitizer">;
def fno_sanitize_address_use_after_scope : Flag<["-"], "fno-sanitize-address-use-after-scope">,
                                           Group<f_clang_Group>,
                                           Flags<[CoreOption, NoXarchOption]>,
                                           HelpText<"Disable use-after-scope detection in AddressSanitizer">;
def fsanitize_address_poison_custom_array_cookie
    : Flag<[ "-" ], "fsanitize-address-poison-custom-array-cookie">,
      Group<f_clang_Group>,
      HelpText<"Enable poisoning array cookies when using custom operator new[] in AddressSanitizer">;
def fno_sanitize_address_poison_custom_array_cookie
    : Flag<[ "-" ], "fno-sanitize-address-poison-custom-array-cookie">,
      Group<f_clang_Group>,
      HelpText<"Disable poisoning array cookies when using custom operator new[] in AddressSanitizer">;
def fsanitize_address_globals_dead_stripping : Flag<["-"], "fsanitize-address-globals-dead-stripping">,
                                        Group<f_clang_Group>,
                                        HelpText<"Enable linker dead stripping of globals in AddressSanitizer">;
def fsanitize_address_use_odr_indicator
    : Flag<["-"], "fsanitize-address-use-odr-indicator">,
      Group<f_clang_Group>,
      HelpText<"Enable ODR indicator globals to avoid false ODR violation reports in partially sanitized programs at the cost of an increase in binary size">;
def fno_sanitize_address_use_odr_indicator
    : Flag<["-"], "fno-sanitize-address-use-odr-indicator">,
      Group<f_clang_Group>,
      HelpText<"Disable ODR indicator globals">;
// Note: This flag was introduced when it was necessary to distinguish between
//       ABI for correct codegen.  This is no longer needed, but the flag is
//       not removed since targeting either ABI will behave the same.
//       This way we cause no disturbance to existing scripts & code, and if we
//       want to use this flag in the future we will cause no disturbance then
//       either.
def fsanitize_hwaddress_abi_EQ
    : Joined<["-"], "fsanitize-hwaddress-abi=">,
      Group<f_clang_Group>,
      HelpText<"Select the HWAddressSanitizer ABI to target (interceptor or platform, default interceptor). This option is currently unused.">;
def fsanitize_recover_EQ : CommaJoined<["-"], "fsanitize-recover=">,
                           Group<f_clang_Group>,
                           HelpText<"Enable recovery for specified sanitizers">;
def fno_sanitize_recover_EQ : CommaJoined<["-"], "fno-sanitize-recover=">,
                              Group<f_clang_Group>, Flags<[CoreOption, NoXarchOption]>,
                              HelpText<"Disable recovery for specified sanitizers">;
def fsanitize_recover : Flag<["-"], "fsanitize-recover">, Group<f_clang_Group>,
                        Alias<fsanitize_recover_EQ>, AliasArgs<["all"]>;
def fno_sanitize_recover : Flag<["-"], "fno-sanitize-recover">,
                           Flags<[CoreOption, NoXarchOption]>, Group<f_clang_Group>,
                           Alias<fno_sanitize_recover_EQ>, AliasArgs<["all"]>;
def fsanitize_trap_EQ : CommaJoined<["-"], "fsanitize-trap=">, Group<f_clang_Group>,
                        HelpText<"Enable trapping for specified sanitizers">;
def fno_sanitize_trap_EQ : CommaJoined<["-"], "fno-sanitize-trap=">, Group<f_clang_Group>,
                           Flags<[CoreOption, NoXarchOption]>,
                           HelpText<"Disable trapping for specified sanitizers">;
def fsanitize_trap : Flag<["-"], "fsanitize-trap">, Group<f_clang_Group>,
                     Alias<fsanitize_trap_EQ>, AliasArgs<["all"]>,
                     HelpText<"Enable trapping for all sanitizers">;
def fno_sanitize_trap : Flag<["-"], "fno-sanitize-trap">, Group<f_clang_Group>,
                        Alias<fno_sanitize_trap_EQ>, AliasArgs<["all"]>,
                        Flags<[CoreOption, NoXarchOption]>,
                        HelpText<"Disable trapping for all sanitizers">;
def fsanitize_undefined_trap_on_error
    : Flag<["-"], "fsanitize-undefined-trap-on-error">, Group<f_clang_Group>,
      Alias<fsanitize_trap_EQ>, AliasArgs<["undefined"]>;
def fno_sanitize_undefined_trap_on_error
    : Flag<["-"], "fno-sanitize-undefined-trap-on-error">, Group<f_clang_Group>,
      Alias<fno_sanitize_trap_EQ>, AliasArgs<["undefined"]>;
def fsanitize_minimal_runtime : Flag<["-"], "fsanitize-minimal-runtime">,
                                        Group<f_clang_Group>;
def fno_sanitize_minimal_runtime : Flag<["-"], "fno-sanitize-minimal-runtime">,
                                        Group<f_clang_Group>;
def fsanitize_link_runtime : Flag<["-"], "fsanitize-link-runtime">,
                           Group<f_clang_Group>;
def fno_sanitize_link_runtime : Flag<["-"], "fno-sanitize-link-runtime">,
                              Group<f_clang_Group>;
def fsanitize_link_cxx_runtime : Flag<["-"], "fsanitize-link-c++-runtime">,
                                 Group<f_clang_Group>;
def fno_sanitize_link_cxx_runtime : Flag<["-"], "fno-sanitize-link-c++-runtime">,
                                    Group<f_clang_Group>;
def fsanitize_cfi_cross_dso : Flag<["-"], "fsanitize-cfi-cross-dso">,
                              Group<f_clang_Group>,
                              HelpText<"Enable control flow integrity (CFI) checks for cross-DSO calls.">;
def fno_sanitize_cfi_cross_dso : Flag<["-"], "fno-sanitize-cfi-cross-dso">,
                                 Flags<[CoreOption, NoXarchOption]>,
                                 Group<f_clang_Group>,
                                 HelpText<"Disable control flow integrity (CFI) checks for cross-DSO calls.">;
def fsanitize_cfi_icall_generalize_pointers : Flag<["-"], "fsanitize-cfi-icall-generalize-pointers">,
                                              Group<f_clang_Group>,
                                              HelpText<"Generalize pointers in CFI indirect call type signature checks">;
def fsanitize_cfi_canonical_jump_tables : Flag<["-"], "fsanitize-cfi-canonical-jump-tables">,
                                          Group<f_clang_Group>,
                                          HelpText<"Make the jump table addresses canonical in the symbol table">;
def fno_sanitize_cfi_canonical_jump_tables : Flag<["-"], "fno-sanitize-cfi-canonical-jump-tables">,
                                             Group<f_clang_Group>,
                                             Flags<[CoreOption, NoXarchOption]>,
                                             HelpText<"Do not make the jump table addresses canonical in the symbol table">;
def fsanitize_stats : Flag<["-"], "fsanitize-stats">,
                              Group<f_clang_Group>,
                              HelpText<"Enable sanitizer statistics gathering.">;
def fno_sanitize_stats : Flag<["-"], "fno-sanitize-stats">,
                                 Group<f_clang_Group>,
                                 Flags<[CoreOption, NoXarchOption]>,
                                 HelpText<"Disable sanitizer statistics gathering.">;
def fsanitize_thread_memory_access : Flag<["-"], "fsanitize-thread-memory-access">,
                                     Group<f_clang_Group>,
                                     HelpText<"Enable memory access instrumentation in ThreadSanitizer (default)">;
def fno_sanitize_thread_memory_access : Flag<["-"], "fno-sanitize-thread-memory-access">,
                                        Group<f_clang_Group>,
                                        Flags<[CoreOption, NoXarchOption]>,
                                        HelpText<"Disable memory access instrumentation in ThreadSanitizer">;
def fsanitize_thread_func_entry_exit : Flag<["-"], "fsanitize-thread-func-entry-exit">,
                                       Group<f_clang_Group>,
                                       HelpText<"Enable function entry/exit instrumentation in ThreadSanitizer (default)">;
def fno_sanitize_thread_func_entry_exit : Flag<["-"], "fno-sanitize-thread-func-entry-exit">,
                                          Group<f_clang_Group>,
                                          Flags<[CoreOption, NoXarchOption]>,
                                          HelpText<"Disable function entry/exit instrumentation in ThreadSanitizer">;
def fsanitize_thread_atomics : Flag<["-"], "fsanitize-thread-atomics">,
                               Group<f_clang_Group>,
                               HelpText<"Enable atomic operations instrumentation in ThreadSanitizer (default)">;
def fno_sanitize_thread_atomics : Flag<["-"], "fno-sanitize-thread-atomics">,
                                  Group<f_clang_Group>,
                                  Flags<[CoreOption, NoXarchOption]>,
                                  HelpText<"Disable atomic operations instrumentation in ThreadSanitizer">;
def fsanitize_undefined_strip_path_components_EQ : Joined<["-"], "fsanitize-undefined-strip-path-components=">,
  Group<f_clang_Group>, MetaVarName<"<number>">,
  HelpText<"Strip (or keep only, if negative) a given number of path components "
           "when emitting check metadata.">;

} // end -f[no-]sanitize* flags

def funsafe_math_optimizations : Flag<["-"], "funsafe-math-optimizations">,
  Group<f_Group>;
def fno_unsafe_math_optimizations : Flag<["-"], "fno-unsafe-math-optimizations">,
  Group<f_Group>;
def fassociative_math : Flag<["-"], "fassociative-math">, Group<f_Group>;
def fno_associative_math : Flag<["-"], "fno-associative-math">, Group<f_Group>;
defm reciprocal_math : OptInFFlag<"reciprocal-math", "Allow division operations to be reassociated", "", "", [],
  "LangOpts->AllowRecip", DefaultAnyOf<[menable_unsafe_fp_math]>>;
def fapprox_func : Flag<["-"], "fapprox-func">, Group<f_Group>, Flags<[CC1Option, NoDriverOption]>,
  MarshallingInfoFlag<"LangOpts->ApproxFunc", DefaultAnyOf<[menable_unsafe_fp_math]>>;
defm finite_math_only : OptInFFlag<"finite-math-only", "", "", "", [],
  "LangOpts->FiniteMathOnly", DefaultAnyOf<[cl_finite_math_only, ffast_math]>>;
defm signed_zeros : OptOutFFlag<"signed-zeros", "Allow optimizations that ignore the sign of floating point zeros", "", "", [],
  "LangOpts->NoSignedZero", DefaultAnyOf<[cl_no_signed_zeros, menable_unsafe_fp_math]>>;
def fhonor_nans : Flag<["-"], "fhonor-nans">, Group<f_Group>;
def fno_honor_nans : Flag<["-"], "fno-honor-nans">, Group<f_Group>;
def fhonor_infinities : Flag<["-"], "fhonor-infinities">, Group<f_Group>;
def fno_honor_infinities : Flag<["-"], "fno-honor-infinities">, Group<f_Group>;
// This option was originally misspelt "infinites" [sic].
def : Flag<["-"], "fhonor-infinites">, Alias<fhonor_infinities>;
def : Flag<["-"], "fno-honor-infinites">, Alias<fno_honor_infinities>;
def frounding_math : Flag<["-"], "frounding-math">, Group<f_Group>, Flags<[CC1Option]>;
def fno_rounding_math : Flag<["-"], "fno-rounding-math">, Group<f_Group>, Flags<[CC1Option]>;
def ftrapping_math : Flag<["-"], "ftrapping-math">, Group<f_Group>, Flags<[CC1Option]>;
def fno_trapping_math : Flag<["-"], "fno-trapping-math">, Group<f_Group>, Flags<[CC1Option]>;
def ffp_contract : Joined<["-"], "ffp-contract=">, Group<f_Group>,
  Flags<[CC1Option]>, HelpText<"Form fused FP ops (e.g. FMAs): fast (everywhere)"
  " | on (according to FP_CONTRACT pragma) | off (never fuse). Default"
  " is 'fast' for CUDA/HIP and 'on' otherwise.">, Values<"fast,on,off">;

defm strict_float_cast_overflow : OptOutFFlag<"strict-float-cast-overflow",
  "Assume that overflowing float-to-int casts are undefined (default)",
  "Relax language rules and try to match the behavior of the target's native float-to-int conversion instructions">;

def ffor_scope : Flag<["-"], "ffor-scope">, Group<f_Group>;
def fno_for_scope : Flag<["-"], "fno-for-scope">, Group<f_Group>;

defm rewrite_imports : OptInFFlag<"rewrite-imports", "">;
defm rewrite_includes : OptInFFlag<"rewrite-includes", "">;

defm delete_null_pointer_checks : OptOutFFlag<"delete-null-pointer-checks",
  "Treat usage of null pointers as undefined behavior (default)",
  "Do not treat usage of null pointers as undefined behavior">;

def frewrite_map_file : Separate<["-"], "frewrite-map-file">,
                        Group<f_Group>,
                        Flags<[ NoXarchOption, CC1Option ]>;
def frewrite_map_file_EQ : Joined<["-"], "frewrite-map-file=">,
                           Group<f_Group>,
                           Flags<[NoXarchOption]>;

defm use_line_directives : OptInFFlag<"use-line-directives", "Use #line in preprocessed output">;

def ffreestanding : Flag<["-"], "ffreestanding">, Group<f_Group>, Flags<[CC1Option]>,
  HelpText<"Assert that the compilation takes place in a freestanding environment">;
def fgnuc_version_EQ : Joined<["-"], "fgnuc-version=">, Group<f_Group>,
  HelpText<"Sets various macros to claim compatibility with the given GCC version (default is 4.2.1)">,
  Flags<[CC1Option, CoreOption]>;
def fgnu_keywords : Flag<["-"], "fgnu-keywords">, Group<f_Group>, Flags<[CC1Option]>,
  HelpText<"Allow GNU-extension keywords regardless of language standard">;
defm gnu89_inline : OptInFFlag<"gnu89-inline", "Use the gnu89 inline semantics">;
def fgnu_runtime : Flag<["-"], "fgnu-runtime">, Group<f_Group>,
  HelpText<"Generate output compatible with the standard GNU Objective-C runtime">;
def fheinous_gnu_extensions : Flag<["-"], "fheinous-gnu-extensions">, Flags<[CC1Option]>;
def filelist : Separate<["-"], "filelist">, Flags<[LinkerInput]>,
               Group<Link_Group>;
def : Flag<["-"], "findirect-virtual-calls">, Alias<fapple_kext>;
def finline_functions : Flag<["-"], "finline-functions">, Group<f_clang_Group>, Flags<[CC1Option]>,
  HelpText<"Inline suitable functions">;
def finline_hint_functions: Flag<["-"], "finline-hint-functions">, Group<f_clang_Group>, Flags<[CC1Option]>,
  HelpText<"Inline functions which are (explicitly or implicitly) marked inline">;
def finline : Flag<["-"], "finline">, Group<clang_ignored_f_Group>;
def fglobal_isel : Flag<["-"], "fglobal-isel">, Group<f_clang_Group>,
  HelpText<"Enables the global instruction selector">;
def fexperimental_isel : Flag<["-"], "fexperimental-isel">, Group<f_clang_Group>,
  Alias<fglobal_isel>;
def fexperimental_new_pass_manager : Flag<["-"], "fexperimental-new-pass-manager">,
  Group<f_clang_Group>, Flags<[CC1Option]>,
  HelpText<"Enables an experimental new pass manager in LLVM.">;
def fexperimental_strict_floating_point : Flag<["-"], "fexperimental-strict-floating-point">,
  Group<f_clang_Group>, Flags<[CC1Option]>,
  HelpText<"Enables experimental strict floating point in LLVM.">;
def finput_charset_EQ : Joined<["-"], "finput-charset=">, Group<f_Group>;
def fexec_charset_EQ : Joined<["-"], "fexec-charset=">, Group<f_Group>;
#if INTEL_CUSTOMIZATION
def finstrument_functions : Flag<["-"], "finstrument-functions">,
  Group<f_Group>, Flags<[CC1Option]>, HelpText<"Generate calls "
  "to instrument function entry and exit">;
def fno_instrument_functions : Flag<["-"], "fno-instrument-functions">,
  Group<f_Group>, Flags<[NoXarchOption]>;
def fma : Flag<["-"], "fma">, Alias<ffp_contract>, AliasArgs<["fast"]>,
  HelpText<"Enable the combining of floating point multiples and add/subtract "
  "operations.">;
def no_fma : Flag<["-"], "no-fma">, Alias<ffp_contract>, AliasArgs<["off"]>,
  HelpText<"Disable the combining of floating point multiples and add/subtract "
  "operations.">;
#endif // INTEL_CUSTOMIZATION
def finstrument_functions_after_inlining : Flag<["-"], "finstrument-functions-after-inlining">, Group<f_Group>, Flags<[CC1Option]>,
  HelpText<"Like -finstrument-functions, but insert the calls after inlining">;
def finstrument_function_entry_bare : Flag<["-"], "finstrument-function-entry-bare">, Group<f_Group>, Flags<[CC1Option]>,
  HelpText<"Instrument function entry only, after inlining, without arguments to the instrumentation call">;
def fcf_protection_EQ : Joined<["-"], "fcf-protection=">, Flags<[CoreOption, CC1Option]>, Group<f_Group>,
  HelpText<"Instrument control-flow architecture protection. Options: return, branch, full, none.">, Values<"return,branch,full,none">;
def fcf_protection : Flag<["-"], "fcf-protection">, Group<f_Group>, Flags<[CoreOption, CC1Option]>,
  Alias<fcf_protection_EQ>, AliasArgs<["full"]>,
  HelpText<"Enable cf-protection in 'full' mode">;

defm xray_instrument : OptInFFlag<"xray-instrument", "Generate XRay instrumentation sleds on function entry and exit">;

def fxray_instruction_threshold_EQ :
  JoinedOrSeparate<["-"], "fxray-instruction-threshold=">,
  Group<f_Group>, Flags<[CC1Option]>,
  HelpText<"Sets the minimum function size to instrument with XRay">;
def fxray_instruction_threshold_ :
  JoinedOrSeparate<["-"], "fxray-instruction-threshold">,
  Group<f_Group>, Flags<[CC1Option]>;

def fxray_always_instrument :
  JoinedOrSeparate<["-"], "fxray-always-instrument=">,
  Group<f_Group>, Flags<[CC1Option]>,
  HelpText<"DEPRECATED: Filename defining the whitelist for imbuing the 'always instrument' XRay attribute.">;
def fxray_never_instrument :
  JoinedOrSeparate<["-"], "fxray-never-instrument=">,
  Group<f_Group>, Flags<[CC1Option]>,
  HelpText<"DEPRECATED: Filename defining the whitelist for imbuing the 'never instrument' XRay attribute.">;
def fxray_attr_list :
  JoinedOrSeparate<["-"], "fxray-attr-list=">,
  Group<f_Group>, Flags<[CC1Option]>,
  HelpText<"Filename defining the list of functions/types for imbuing XRay attributes.">;
def fxray_modes :
  JoinedOrSeparate<["-"], "fxray-modes=">,
  Group<f_Group>, Flags<[CC1Option]>,
  HelpText<"List of modes to link in by default into XRay instrumented binaries.">;

defm xray_always_emit_customevents : OptInFFlag<"xray-always-emit-customevents",
  "Always emit __xray_customevent(...) calls even if the containing function is not always instrumented">;

defm xray_always_emit_typedevents : OptInFFlag<"xray-always-emit-typedevents",
  "Always emit __xray_typedevent(...) calls even if the containing function is not always instrumented">;

defm xray_ignore_loops : OptInFFlag<"xray-ignore-loops",
  "Don't instrument functions with loops unless they also meet the minimum function size">;
defm xray_function_index : OptOutFFlag<"xray-function-index", "",
  "Omit function index section at the expense of single-function patching performance">;

def fxray_link_deps : Flag<["-"], "fxray-link-deps">, Group<f_Group>,
  Flags<[CC1Option]>,
  HelpText<"Tells clang to add the link dependencies for XRay.">;
def fnoxray_link_deps : Flag<["-"], "fnoxray-link-deps">, Group<f_Group>,
  Flags<[CC1Option]>;

def fxray_instrumentation_bundle :
  JoinedOrSeparate<["-"], "fxray-instrumentation-bundle=">,
  Group<f_Group>, Flags<[CC1Option]>,
  HelpText<"Select which XRay instrumentation points to emit. Options: all, none, function-entry, function-exit, function, custom. Default is 'all'.  'function' includes both 'function-entry' and 'function-exit'.">;

def fxray_function_groups :
  Joined<["-"], "fxray-function-groups=">,
  Group<f_Group>, Flags<[CC1Option]>,
  HelpText<"Only instrument 1 of N groups">;

def fxray_selected_function_group :
  Joined<["-"], "fxray-selected-function-group=">,
  Group<f_Group>, Flags<[CC1Option]>,
  HelpText<"When using -fxray-function-groups, select which group of functions to instrument. Valid range is 0 to fxray-function-groups - 1">;


def ffine_grained_bitfield_accesses : Flag<["-"],
  "ffine-grained-bitfield-accesses">, Group<f_clang_Group>, Flags<[CC1Option]>,
  HelpText<"Use separate accesses for consecutive bitfield runs with legal widths and alignments.">;
def fno_fine_grained_bitfield_accesses : Flag<["-"],
  "fno-fine-grained-bitfield-accesses">, Group<f_clang_Group>, Flags<[CC1Option]>,
  HelpText<"Use large-integer access for consecutive bitfield runs.">;

def fexperimental_relative_cxx_abi_vtables : Flag<["-"], "fexperimental-relative-c++-abi-vtables">,
  Group<f_Group>, Flags<[CC1Option]>,
  HelpText<"Use the experimental C++ class ABI for classes with virtual tables">;
def fno_experimental_relative_cxx_abi_vtables : Flag<["-"], "fno-experimental-relative-c++-abi-vtables">,
  Group<f_Group>, Flags<[CC1Option]>,
  HelpText<"Do not use the experimental C++ class ABI for classes with virtual tables">;

def flat__namespace : Flag<["-"], "flat_namespace">;
def flax_vector_conversions_EQ : Joined<["-"], "flax-vector-conversions=">, Group<f_Group>,
  HelpText<"Enable implicit vector bit-casts">, Values<"none,integer,all">, Flags<[CC1Option]>;
def flax_vector_conversions : Flag<["-"], "flax-vector-conversions">, Group<f_Group>,
  Alias<flax_vector_conversions_EQ>, AliasArgs<["integer"]>;
def flimited_precision_EQ : Joined<["-"], "flimited-precision=">, Group<f_Group>;
def fapple_link_rtlib : Flag<["-"], "fapple-link-rtlib">, Group<f_Group>,
  HelpText<"Force linking the clang builtins runtime library">;
def flto_EQ : Joined<["-"], "flto=">, Flags<[CoreOption, CC1Option]>, Group<f_Group>,
  HelpText<"Set LTO mode to either 'full' or 'thin'">, Values<"thin,full">;
def flto : Flag<["-"], "flto">, Flags<[CoreOption, CC1Option]>, Group<f_Group>,
  HelpText<"Enable LTO in 'full' mode">;
def fno_lto : Flag<["-"], "fno-lto">, Flags<[CoreOption, CC1Option]>, Group<f_Group>,
  HelpText<"Disable LTO mode (default)">;
def flto_jobs_EQ : Joined<["-"], "flto-jobs=">,
  Flags<[CC1Option]>, Group<f_Group>,
  HelpText<"Controls the backend parallelism of -flto=thin (default "
           "of 0 means the number of threads will be derived from "
           "the number of CPUs detected)">;
def fthinlto_index_EQ : Joined<["-"], "fthinlto-index=">,
  Flags<[CoreOption, CC1Option]>, Group<f_Group>,
  HelpText<"Perform ThinLTO importing using provided function summary index">;
def fthin_link_bitcode_EQ : Joined<["-"], "fthin-link-bitcode=">,
  Flags<[CoreOption, CC1Option]>, Group<f_Group>,
  HelpText<"Write minimized bitcode to <file> for the ThinLTO thin link only">;
def fmacro_backtrace_limit_EQ : Joined<["-"], "fmacro-backtrace-limit=">,
                                Group<f_Group>, Flags<[NoXarchOption, CoreOption]>;
def fmerge_all_constants : Flag<["-"], "fmerge-all-constants">, Group<f_Group>,
  Flags<[CC1Option, CoreOption]>, HelpText<"Allow merging of constants">;
#if INTEL_CUSTOMIZATION
def fmerge_debug_strings : Flag<["-"], "fmerge-debug-strings">, Group<f_Group>,
  Flags<[NoXarchOption]>, HelpText<"Merge identical debug strings in "
  "different object files.">;
def fno_merge_debug_strings : Flag<["-"], "fno-merge-debug-strings">,
  Group<f_Group>,Flags<[NoXarchOption]>, HelpText<" Do not merge"
  "identical debug strings in different object files.">;
#endif // INTEL_CUSTOMIZATION
def fmessage_length_EQ : Joined<["-"], "fmessage-length=">, Group<f_Group>, Flags<[CC1Option]>,
  HelpText<"Format message diagnostics so that they fit within N columns">;
def fms_extensions : Flag<["-"], "fms-extensions">, Group<f_Group>, Flags<[CC1Option, CoreOption]>,
  HelpText<"Accept some non-standard constructs supported by the Microsoft compiler">;
def fms_compatibility : Flag<["-"], "fms-compatibility">, Group<f_Group>, Flags<[CC1Option, CoreOption]>,
  HelpText<"Enable full Microsoft Visual C++ compatibility">;
// if INTEL_CUSTOMIZATION
// CQ#368119 - support for '/Z7' and '/Zi' options.
def fms_debug_info_file_type: Joined<["-"], "fms-debug-info-file-type=">,
  Group<f_Group>, Flags<[CC1Option]>;
// CQ#368125 - support for '/Fd' and '/Fo' options.
def fms_debug_info_pdb_file: Joined<["-"], "fms-debug-info-pdb-file=">,
  Group<f_Group>, Flags<[CC1Option]>, MetaVarName<"<file>">;
def fms_debug_info_obj_file: Joined<["-"], "fms-debug-info-obj-file=">,
  Group<f_Group>, Flags<[CC1Option]>, MetaVarName<"<file>">;
// endif INTEL_CUSTOMIZATION
def fms_volatile : Flag<["-"], "fms-volatile">, Group<f_Group>, Flags<[CC1Option]>;
def fmsc_version : Joined<["-"], "fmsc-version=">, Group<f_Group>, Flags<[NoXarchOption, CoreOption]>,
  HelpText<"Microsoft compiler version number to report in _MSC_VER (0 = don't define it (default))">;
def fms_compatibility_version
    : Joined<["-"], "fms-compatibility-version=">,
      Group<f_Group>,
      Flags<[ CC1Option, CoreOption ]>,
      HelpText<"Dot-separated value representing the Microsoft compiler "
               "version number to report in _MSC_VER (0 = don't define it "
               "(default))">;
def fdelayed_template_parsing : Flag<["-"], "fdelayed-template-parsing">, Group<f_Group>,
  HelpText<"Parse templated function definitions at the end of the "
           "translation unit">,  Flags<[CC1Option, CoreOption]>;
def fms_memptr_rep_EQ : Joined<["-"], "fms-memptr-rep=">, Group<f_Group>, Flags<[CC1Option]>;
def fmodules_cache_path : Joined<["-"], "fmodules-cache-path=">, Group<i_Group>,
  Flags<[NoXarchOption, CC1Option]>, MetaVarName<"<directory>">,
  HelpText<"Specify the module cache path">;
def fmodules_user_build_path : Separate<["-"], "fmodules-user-build-path">, Group<i_Group>,
  Flags<[NoXarchOption, CC1Option]>, MetaVarName<"<directory>">,
  HelpText<"Specify the module user build path">;
def fprebuilt_module_path : Joined<["-"], "fprebuilt-module-path=">, Group<i_Group>,
  Flags<[NoXarchOption, CC1Option]>, MetaVarName<"<directory>">,
  HelpText<"Specify the prebuilt module path">;
def fprebuilt_implicit_modules : Flag<["-"], "fprebuilt-implicit-modules">, Group<f_Group>,
  Flags<[NoXarchOption, CC1Option]>,
  HelpText<"Look up implicit modules in the prebuilt module path">;
def fno_prebuilt_implicit_modules : Flag<["-"], "fno_prebuilt-implicit-modules">, Group<f_Group>,
  Flags<[NoXarchOption, CC1Option]>;
def fmodules_prune_interval : Joined<["-"], "fmodules-prune-interval=">, Group<i_Group>,
  Flags<[CC1Option]>, MetaVarName<"<seconds>">,
  HelpText<"Specify the interval (in seconds) between attempts to prune the module cache">;
def fmodules_prune_after : Joined<["-"], "fmodules-prune-after=">, Group<i_Group>,
  Flags<[CC1Option]>, MetaVarName<"<seconds>">,
  HelpText<"Specify the interval (in seconds) after which a module file will be considered unused">;
def fmodules_search_all : Flag <["-"], "fmodules-search-all">, Group<f_Group>,
  Flags<[NoXarchOption, CC1Option]>,
  HelpText<"Search even non-imported modules to resolve references">;
def fbuild_session_timestamp : Joined<["-"], "fbuild-session-timestamp=">,
  Group<i_Group>, Flags<[CC1Option]>, MetaVarName<"<time since Epoch in seconds>">,
  HelpText<"Time when the current build session started">;
def fbuild_session_file : Joined<["-"], "fbuild-session-file=">,
  Group<i_Group>, MetaVarName<"<file>">,
  HelpText<"Use the last modification time of <file> as the build session timestamp">;
def fmodules_validate_once_per_build_session : Flag<["-"], "fmodules-validate-once-per-build-session">,
  Group<i_Group>, Flags<[CC1Option]>,
  HelpText<"Don't verify input files for the modules if the module has been "
           "successfully validated or loaded during this build session">;
def fmodules_disable_diagnostic_validation : Flag<["-"], "fmodules-disable-diagnostic-validation">,
  Group<i_Group>, Flags<[CC1Option]>,
  HelpText<"Disable validation of the diagnostic options when loading the module">;
def fmodules_validate_system_headers : Flag<["-"], "fmodules-validate-system-headers">,
  Group<i_Group>, Flags<[CC1Option]>,
  HelpText<"Validate the system headers that a module depends on when loading the module">;
def fno_modules_validate_system_headers : Flag<["-"], "fno-modules-validate-system-headers">,
  Group<i_Group>, Flags<[NoXarchOption]>;

def fvalidate_ast_input_files_content:
  Flag <["-"], "fvalidate-ast-input-files-content">,
  Group<f_Group>, Flags<[CC1Option]>,
  HelpText<"Compute and store the hash of input files used to build an AST."
           " Files with mismatching mtime's are considered valid"
           " if both contents is identical">;
def fmodules_validate_input_files_content:
  Flag <["-"], "fmodules-validate-input-files-content">,
  Group<f_Group>, Flags<[NoXarchOption]>,
  HelpText<"Validate PCM input files based on content if mtime differs">;
def fno_modules_validate_input_files_content:
  Flag <["-"], "fno_modules-validate-input-files-content">,
  Group<f_Group>, Flags<[NoXarchOption]>;
def fpch_validate_input_files_content:
  Flag <["-"], "fpch-validate-input-files-content">,
  Group<f_Group>, Flags<[NoXarchOption]>,
  HelpText<"Validate PCH input files based on content if mtime differs">;
def fno_pch_validate_input_files_content:
  Flag <["-"], "fno_pch-validate-input-files-content">,
  Group<f_Group>, Flags<[NoXarchOption]>;
def fpch_instantiate_templates:
  Flag <["-"], "fpch-instantiate-templates">,
  Group<f_Group>, Flags<[CC1Option, CoreOption]>,
  HelpText<"Instantiate templates already while building a PCH">;
def fno_pch_instantiate_templates:
  Flag <["-"], "fno-pch-instantiate-templates">,
  Group<f_Group>, Flags<[CC1Option, CoreOption]>;
defm pch_codegen: OptInFFlag<"pch-codegen", "Generate ", "Do not generate ",
  "code for uses of this PCH that assumes an explicit object file will be built for the PCH">;
defm pch_debuginfo: OptInFFlag<"pch-debuginfo", "Generate ", "Do not generate ",
  "debug info for types in an object file built from this PCH and do not generate them elsewhere">;

def fmodules : Flag <["-"], "fmodules">, Group<f_Group>,
  Flags<[NoXarchOption, CC1Option]>,
  HelpText<"Enable the 'modules' language feature">;
def fimplicit_module_maps : Flag <["-"], "fimplicit-module-maps">, Group<f_Group>,
  Flags<[NoXarchOption, CC1Option]>,
  HelpText<"Implicitly search the file system for module map files.">;
#if INTEL_CUSTOMIZATION
def fimf_arch_consistency_EQ : Joined<["-"],"fimf-arch-consistency=">,
  Group<f_Group>, Flags<[NoXarchOption]>, HelpText<"Ensures that "
  "the math library functions produce consistent results across different "
  "implementations of the same architecture">;
def fimf_max_error_EQ : Joined<["-"],"fimf-max-error=">,
  Group<f_Group>, Flags<[NoXarchOption]>, HelpText<"defines the "
  "maximum allowable relative error, measured in ulps, for math "
  "library function results">;
def fimf_absolute_error_EQ : Joined<["-"],"fimf-absolute-error=">, Group<f_Group>,
  Flags<[NoXarchOption]>, HelpText<"Define the maximum allowable "
  "absolute error for math library function results">;
def fimf_accuracy_bits_EQ : Joined<["-"],"fimf-accuracy-bits=">, Group<f_Group>,
  Flags<[NoXarchOption]>, HelpText<"Define the relative error, measured "
  "by the number of correct bits,for math library function results">;
def fimf_domain_exclusion_EQ : Joined<["-"],"fimf-domain-exclusion=">, Group<f_Group>,
  Flags<[NoXarchOption]>, HelpText<"Indicates the input arguments "
  "domain on which math functions must provide correct results.">;
def fimf_precision_EQ : Joined<["-"],"fimf-precision=">,Group<f_Group>,
  Flags<[NoXarchOption]>, HelpText<"Defines the accuracy (precision) "
  "for math library functions.">;
def fpermissive : Flag<["-"], "fpermissive">, Group<f_Group>,
  Flags<[NoXarchOption]>, HelpText<"Allow extensions for some non-conformant code">;
def fno_permissive : Flag<["-"], "fno-permissive">, Group<f_Group>;
def fmax_errors_EQ : Joined<["-"], "fmax-errors=">, Alias<ferror_limit_EQ>;
#endif // INTEL_CUSTOMIZATION
def fmodules_ts : Flag <["-"], "fmodules-ts">, Group<f_Group>,
  Flags<[CC1Option]>, HelpText<"Enable support for the C++ Modules TS">;
def fmodule_maps : Flag <["-"], "fmodule-maps">, Alias<fimplicit_module_maps>;
def fmodule_name_EQ : Joined<["-"], "fmodule-name=">, Group<f_Group>,
  Flags<[NoXarchOption,CC1Option]>, MetaVarName<"<name>">,
  HelpText<"Specify the name of the module to build">;
def fmodule_name : Separate<["-"], "fmodule-name">, Alias<fmodule_name_EQ>;
def fmodule_implementation_of : Separate<["-"], "fmodule-implementation-of">,
  Flags<[CC1Option]>, Alias<fmodule_name_EQ>;
def fsystem_module : Flag<["-"], "fsystem-module">, Flags<[CC1Option]>,
  HelpText<"Build this module as a system module. Only used with -emit-module">;
def fmodule_map_file : Joined<["-"], "fmodule-map-file=">,
  Group<f_Group>, Flags<[NoXarchOption,CC1Option]>, MetaVarName<"<file>">,
  HelpText<"Load this module map file">;
def fmodule_file : Joined<["-"], "fmodule-file=">,
  Group<i_Group>, Flags<[NoXarchOption,CC1Option]>, MetaVarName<"[<name>=]<file>">,
  HelpText<"Specify the mapping of module name to precompiled module file, or load a module file if name is omitted.">;
def fmodules_ignore_macro : Joined<["-"], "fmodules-ignore-macro=">, Group<f_Group>, Flags<[CC1Option]>,
  HelpText<"Ignore the definition of the given macro when building and loading modules">;
def fmodules_decluse : Flag <["-"], "fmodules-decluse">, Group<f_Group>,
  Flags<[NoXarchOption,CC1Option]>,
  HelpText<"Require declaration of modules used within a module">;
def fmodules_strict_decluse : Flag <["-"], "fmodules-strict-decluse">, Group<f_Group>,
  Flags<[NoXarchOption,CC1Option]>,
  HelpText<"Like -fmodules-decluse but requires all headers to be in modules">;
def fno_modules_search_all : Flag <["-"], "fno-modules-search-all">, Group<f_Group>,
  Flags<[NoXarchOption, CC1Option]>;
def fno_implicit_modules :
  Flag <["-"], "fno-implicit-modules">,
  Group<f_Group>, Flags<[NoXarchOption, CC1Option]>;
def fretain_comments_from_system_headers : Flag<["-"], "fretain-comments-from-system-headers">, Group<f_Group>, Flags<[CC1Option]>;

def fmudflapth : Flag<["-"], "fmudflapth">, Group<f_Group>;
def fmudflap : Flag<["-"], "fmudflap">, Group<f_Group>;
def fnested_functions : Flag<["-"], "fnested-functions">, Group<f_Group>;
def fnext_runtime : Flag<["-"], "fnext-runtime">, Group<f_Group>;
def fno_apple_pragma_pack : Flag<["-"], "fno-apple-pragma-pack">, Group<f_Group>;
def fno_asm : Flag<["-"], "fno-asm">, Group<f_Group>;
def fno_asynchronous_unwind_tables : Flag<["-"], "fno-asynchronous-unwind-tables">, Group<f_Group>;
def fno_assume_sane_operator_new : Flag<["-"], "fno-assume-sane-operator-new">, Group<f_Group>,
  HelpText<"Don't assume that C++'s global operator new can't alias any pointer">,
  Flags<[CC1Option]>;
def fno_borland_extensions : Flag<["-"], "fno-borland-extensions">, Group<f_Group>;
def fno_builtin : Flag<["-"], "fno-builtin">, Group<f_Group>, Flags<[CC1Option, CoreOption]>,
  HelpText<"Disable implicit builtin knowledge of functions">;
def fno_builtin_ : Joined<["-"], "fno-builtin-">, Group<f_Group>, Flags<[CC1Option, CoreOption]>,
  HelpText<"Disable implicit builtin knowledge of a specific function">;
#if INTEL_CUSTOMIZATION
def nolib_inline : Flag<["-"], "nolib-inline">, Flags<[NoXarchOption]>, Alias<fno_builtin>,
  HelpText<"disable inline expansion of intrinsic functions">;
def : Flag<["-"], "nolib_inline">, Alias<fno_builtin>;
#endif // INTEL_CUSTOMIZATION
def fno_diagnostics_color : Flag<["-"], "fno-diagnostics-color">, Group<f_Group>,
  Flags<[CoreOption, NoXarchOption]>;
def fno_common : Flag<["-"], "fno-common">, Group<f_Group>, Flags<[CC1Option]>,
    HelpText<"Compile common globals like normal definitions">;
def fno_constant_cfstrings : Flag<["-"], "fno-constant-cfstrings">, Group<f_Group>,
  Flags<[CC1Option]>,
  HelpText<"Disable creation of CodeFoundation-type constant strings">;
def fno_cxx_modules : Flag <["-"], "fno-cxx-modules">, Group<f_Group>,
  Flags<[NoXarchOption]>;
def fno_diagnostics_fixit_info : Flag<["-"], "fno-diagnostics-fixit-info">, Group<f_Group>,
  Flags<[CC1Option]>, HelpText<"Do not include fixit information in diagnostics">;
def fno_diagnostics_show_hotness : Flag<["-"], "fno-diagnostics-show-hotness">, Group<f_Group>;
def fno_diagnostics_show_option : Flag<["-"], "fno-diagnostics-show-option">, Group<f_Group>, Flags<[CC1Option]>;
def fno_diagnostics_show_note_include_stack : Flag<["-"], "fno-diagnostics-show-note-include-stack">,
    Flags<[CC1Option]>, Group<f_Group>;
def fdigraphs : Flag<["-"], "fdigraphs">, Group<f_Group>, Flags<[CC1Option]>,
  HelpText<"Enable alternative token representations '<:', ':>', '<%', '%>', '%:', '%:%:' (default)">;
def fno_digraphs : Flag<["-"], "fno-digraphs">, Group<f_Group>, Flags<[CC1Option]>,
  HelpText<"Disallow alternative token representations '<:', ':>', '<%', '%>', '%:', '%:%:'">;
def fno_declspec : Flag<["-"], "fno-declspec">, Group<f_clang_Group>,
  HelpText<"Disallow __declspec as a keyword">, Flags<[CC1Option]>;
def fno_dollars_in_identifiers : Flag<["-"], "fno-dollars-in-identifiers">, Group<f_Group>,
  HelpText<"Disallow '$' in identifiers">, Flags<[CC1Option]>;
def fno_elide_constructors : Flag<["-"], "fno-elide-constructors">, Group<f_Group>,
  HelpText<"Disable C++ copy constructor elision">, Flags<[CC1Option]>;
def fno_eliminate_unused_debug_symbols : Flag<["-"], "fno-eliminate-unused-debug-symbols">, Group<f_Group>;
def fno_gnu_keywords : Flag<["-"], "fno-gnu-keywords">, Group<f_Group>, Flags<[CC1Option]>;
def fno_inline_functions : Flag<["-"], "fno-inline-functions">, Group<f_clang_Group>, Flags<[CC1Option]>;
def fno_inline : Flag<["-"], "fno-inline">, Group<f_clang_Group>, Flags<[CC1Option]>;
#if INTEL_CUSTOMIZATION
def inline_level_EQ : Joined<["-"], "inline-level=">, Flags<[NoXarchOption]>,
  HelpText<"Set function inlining level where: 0 is disable, 1 is inline "
           "marked functions and 2 is inline at compilers discretion">, Values<"0,1,2">;
#endif // INTEL_CUSTOMIZATION
def fno_global_isel : Flag<["-"], "fno-global-isel">, Group<f_clang_Group>,
  HelpText<"Disables the global instruction selector">;
def fno_experimental_isel : Flag<["-"], "fno-experimental-isel">, Group<f_clang_Group>,
  Alias<fno_global_isel>;
def fno_experimental_new_pass_manager : Flag<["-"], "fno-experimental-new-pass-manager">,
  Group<f_clang_Group>, Flags<[CC1Option]>,
  HelpText<"Disables an experimental new pass manager in LLVM.">;
def fveclib : Joined<["-"], "fveclib=">, Group<f_Group>, Flags<[CC1Option]>,
    HelpText<"Use the given vector functions library">, Values<"Accelerate,libmvec,MASSV,SVML,none">;
def fno_lax_vector_conversions : Flag<["-"], "fno-lax-vector-conversions">, Group<f_Group>,
  Alias<flax_vector_conversions_EQ>, AliasArgs<["none"]>;
def fno_merge_all_constants : Flag<["-"], "fno-merge-all-constants">, Group<f_Group>,
  HelpText<"Disallow merging of constants">;
def fno_modules : Flag <["-"], "fno-modules">, Group<f_Group>,
  Flags<[NoXarchOption]>;
def fno_implicit_module_maps : Flag <["-"], "fno-implicit-module-maps">, Group<f_Group>,
  Flags<[NoXarchOption]>;
def fno_module_maps : Flag <["-"], "fno-module-maps">, Alias<fno_implicit_module_maps>;
def fno_modules_decluse : Flag <["-"], "fno-modules-decluse">, Group<f_Group>,
  Flags<[NoXarchOption]>;
def fno_modules_strict_decluse : Flag <["-"], "fno-strict-modules-decluse">, Group<f_Group>,
  Flags<[NoXarchOption]>;
def fimplicit_modules : Flag <["-"], "fimplicit-modules">, Group<f_Group>,
  Flags<[NoXarchOption]>;
def fmodule_file_deps : Flag <["-"], "fmodule-file-deps">, Group<f_Group>,
  Flags<[NoXarchOption]>;
def fno_module_file_deps : Flag <["-"], "fno-module-file-deps">, Group<f_Group>,
  Flags<[NoXarchOption]>;
def fno_ms_extensions : Flag<["-"], "fno-ms-extensions">, Group<f_Group>,
  Flags<[CoreOption]>;
def fno_ms_compatibility : Flag<["-"], "fno-ms-compatibility">, Group<f_Group>,
  Flags<[CoreOption]>;
def fno_delayed_template_parsing : Flag<["-"], "fno-delayed-template-parsing">, Group<f_Group>,
  HelpText<"Disable delayed template parsing">,
  Flags<[NoXarchOption, CoreOption]>;
def fno_objc_exceptions: Flag<["-"], "fno-objc-exceptions">, Group<f_Group>;
def fno_objc_legacy_dispatch : Flag<["-"], "fno-objc-legacy-dispatch">, Group<f_Group>;
def fno_objc_weak : Flag<["-"], "fno-objc-weak">, Group<f_Group>, Flags<[CC1Option]>;
def fno_omit_frame_pointer : Flag<["-"], "fno-omit-frame-pointer">, Group<f_Group>;
def fno_operator_names : Flag<["-"], "fno-operator-names">, Group<f_Group>,
  HelpText<"Do not treat C++ operator name keywords as synonyms for operators">,
  Flags<[CC1Option]>;
def fno_pascal_strings : Flag<["-"], "fno-pascal-strings">, Group<f_Group>;
def fno_short_enums : Flag<["-"], "fno-short-enums">, Group<f_Group>;
def fno_show_source_location : Flag<["-"], "fno-show-source-location">, Group<f_Group>,
  Flags<[CC1Option]>, HelpText<"Do not include source location information with diagnostics">;
def fdiagnostics_absolute_paths : Flag<["-"], "fdiagnostics-absolute-paths">, Group<f_Group>,
  Flags<[CC1Option, CoreOption]>, HelpText<"Print absolute paths in diagnostics">;
def fno_spell_checking : Flag<["-"], "fno-spell-checking">, Group<f_Group>,
  Flags<[CC1Option]>, HelpText<"Disable spell-checking">;
def fno_stack_protector : Flag<["-"], "fno-stack-protector">, Group<f_Group>,
  HelpText<"Disable the use of stack protectors">;
def fno_strict_aliasing : Flag<["-"], "fno-strict-aliasing">, Group<f_Group>,
  Flags<[NoXarchOption, CoreOption]>;
def fstruct_path_tbaa : Flag<["-"], "fstruct-path-tbaa">, Group<f_Group>;
def fno_struct_path_tbaa : Flag<["-"], "fno-struct-path-tbaa">, Group<f_Group>;
def fno_strict_enums : Flag<["-"], "fno-strict-enums">, Group<f_Group>;
def fno_strict_vtable_pointers: Flag<["-"], "fno-strict-vtable-pointers">,
  Group<f_Group>;
def fno_strict_overflow : Flag<["-"], "fno-strict-overflow">, Group<f_Group>;
def fno_temp_file : Flag<["-"], "fno-temp-file">, Group<f_Group>,
  Flags<[CC1Option, CoreOption]>, HelpText<
  "Directly create compilation output files. This may lead to incorrect incremental builds if the compiler crashes">;
def fno_threadsafe_statics : Flag<["-"], "fno-threadsafe-statics">, Group<f_Group>,
  Flags<[CC1Option]>, HelpText<"Do not emit code to make initialization of local statics thread safe">;
def fno_use_cxa_atexit : Flag<["-"], "fno-use-cxa-atexit">, Group<f_Group>, Flags<[CC1Option]>,
  HelpText<"Don't use __cxa_atexit for calling destructors">;
def fno_register_global_dtors_with_atexit : Flag<["-"], "fno-register-global-dtors-with-atexit">, Group<f_Group>,
  HelpText<"Don't use atexit or __cxa_atexit to register global destructors">;
def fno_unit_at_a_time : Flag<["-"], "fno-unit-at-a-time">, Group<f_Group>;
def fno_unwind_tables : Flag<["-"], "fno-unwind-tables">, Group<f_Group>;
def fno_verbose_asm : Flag<["-"], "fno-verbose-asm">, Group<f_Group>, Flags<[CC1Option]>;
def fno_working_directory : Flag<["-"], "fno-working-directory">, Group<f_Group>;
def fno_wrapv : Flag<["-"], "fno-wrapv">, Group<f_Group>;
def fobjc_arc : Flag<["-"], "fobjc-arc">, Group<f_Group>, Flags<[CC1Option]>,
  HelpText<"Synthesize retain and release calls for Objective-C pointers">;
def fno_objc_arc : Flag<["-"], "fno-objc-arc">, Group<f_Group>;
def fobjc_convert_messages_to_runtime_calls :
  Flag<["-"], "fobjc-convert-messages-to-runtime-calls">, Group<f_Group>;
def fno_objc_convert_messages_to_runtime_calls :
  Flag<["-"], "fno-objc-convert-messages-to-runtime-calls">, Group<f_Group>, Flags<[CC1Option]>;
def fobjc_arc_exceptions : Flag<["-"], "fobjc-arc-exceptions">, Group<f_Group>, Flags<[CC1Option]>,
  HelpText<"Use EH-safe code when synthesizing retains and releases in -fobjc-arc">;
def fno_objc_arc_exceptions : Flag<["-"], "fno-objc-arc-exceptions">, Group<f_Group>;
def fobjc_atdefs : Flag<["-"], "fobjc-atdefs">, Group<clang_ignored_f_Group>;
def fobjc_call_cxx_cdtors : Flag<["-"], "fobjc-call-cxx-cdtors">, Group<clang_ignored_f_Group>;
def fobjc_exceptions: Flag<["-"], "fobjc-exceptions">, Group<f_Group>,
  HelpText<"Enable Objective-C exceptions">, Flags<[CC1Option]>;
def fapplication_extension : Flag<["-"], "fapplication-extension">,
  Group<f_Group>, Flags<[CC1Option]>,
  HelpText<"Restrict code to those available for App Extensions">;
def fno_application_extension : Flag<["-"], "fno-application-extension">,
  Group<f_Group>;
def frelaxed_template_template_args : Flag<["-"], "frelaxed-template-template-args">,
  Flags<[CC1Option]>, HelpText<"Enable C++17 relaxed template template argument matching">,
  Group<f_Group>;
def fno_relaxed_template_template_args : Flag<["-"], "fno-relaxed-template-template-args">,
  Group<f_Group>;
def fsized_deallocation : Flag<["-"], "fsized-deallocation">, Flags<[CC1Option]>,
  HelpText<"Enable C++14 sized global deallocation functions">, Group<f_Group>;
def fno_sized_deallocation: Flag<["-"], "fno-sized-deallocation">, Group<f_Group>;
def faligned_allocation : Flag<["-"], "faligned-allocation">, Flags<[CC1Option]>,
  HelpText<"Enable C++17 aligned allocation functions">, Group<f_Group>;
def fno_aligned_allocation: Flag<["-"], "fno-aligned-allocation">,
  Group<f_Group>, Flags<[CC1Option]>;
def fnew_alignment_EQ : Joined<["-"], "fnew-alignment=">,
  HelpText<"Specifies the largest alignment guaranteed by '::operator new(size_t)'">,
  MetaVarName<"<align>">, Group<f_Group>, Flags<[CC1Option]>;
def : Separate<["-"], "fnew-alignment">, Alias<fnew_alignment_EQ>;
def : Flag<["-"], "faligned-new">, Alias<faligned_allocation>;
def : Flag<["-"], "fno-aligned-new">, Alias<fno_aligned_allocation>;
def faligned_new_EQ : Joined<["-"], "faligned-new=">;

def fobjc_legacy_dispatch : Flag<["-"], "fobjc-legacy-dispatch">, Group<f_Group>;
def fobjc_new_property : Flag<["-"], "fobjc-new-property">, Group<clang_ignored_f_Group>;
def fobjc_infer_related_result_type : Flag<["-"], "fobjc-infer-related-result-type">,
                                      Group<f_Group>;
def fno_objc_infer_related_result_type : Flag<["-"],
  "fno-objc-infer-related-result-type">, Group<f_Group>,
  HelpText<
    "do not infer Objective-C related result type based on method family">,
  Flags<[CC1Option]>;
def fobjc_link_runtime: Flag<["-"], "fobjc-link-runtime">, Group<f_Group>;
def fobjc_weak : Flag<["-"], "fobjc-weak">, Group<f_Group>, Flags<[CC1Option]>,
  HelpText<"Enable ARC-style weak references in Objective-C">;

// Objective-C ABI options.
def fobjc_runtime_EQ : Joined<["-"], "fobjc-runtime=">, Group<f_Group>, Flags<[CC1Option, CoreOption]>,
  HelpText<"Specify the target Objective-C runtime kind and version">;
def fobjc_abi_version_EQ : Joined<["-"], "fobjc-abi-version=">, Group<f_Group>;
def fobjc_nonfragile_abi_version_EQ : Joined<["-"], "fobjc-nonfragile-abi-version=">, Group<f_Group>;
def fobjc_nonfragile_abi : Flag<["-"], "fobjc-nonfragile-abi">, Group<f_Group>;
def fno_objc_nonfragile_abi : Flag<["-"], "fno-objc-nonfragile-abi">, Group<f_Group>;

def fobjc_sender_dependent_dispatch : Flag<["-"], "fobjc-sender-dependent-dispatch">, Group<f_Group>;
def foffload_static_lib_EQ : CommaJoined<["-"], "foffload-static-lib=">, Flags<[NoXarchOption, CoreOption]>, Group<offload_lib_Group>;
def foffload_whole_static_lib_EQ : CommaJoined<["-"], "foffload-whole-static-lib=">, Flags<[NoXarchOption, CoreOption]>, Group<offload_lib_Group>;
def fomit_frame_pointer : Flag<["-"], "fomit-frame-pointer">, Group<f_Group>;
def fopenmp : Flag<["-"], "fopenmp">, Group<f_Group>, Flags<[CC1Option, NoArgumentUnused]>,
  HelpText<"Parse OpenMP pragmas and generate parallel code.">;
def fno_openmp : Flag<["-"], "fno-openmp">, Group<f_Group>, Flags<[NoArgumentUnused]>;
#if INTEL_CUSTOMIZATION
def fopenmp_version_EQ : Joined<["-"], "fopenmp-version=">, Group<f_Group>, Flags<[CC1Option, NoArgumentUnused]>,
  HelpText<"Choose which OpenMP version to link with.">;
def fopenmp_EQ : Joined<["-"], "fopenmp=">, Group<f_Group>;
def qopenmp_threadprivate_EQ: Joined<["-"], "qopenmp-threadprivate=">,
  HelpText<"Choose which threadprivate implementation to use: compat or legacy.">;
def fintel_pragma_prefetch : Flag<["-"],
  "fintel-pragma-prefetch">, Group<f_Group>,
  Flags<[CC1Option, NoArgumentUnused]>;
def fno_intel_pragma_prefetch : Flag<["-"],
  "fno-intel-pragma-prefetch">;
#endif // INTEL_CUSTOMIZATION
def fopenmp_use_tls : Flag<["-"], "fopenmp-use-tls">, Group<f_Group>,
  Flags<[NoArgumentUnused, HelpHidden]>;
def fnoopenmp_use_tls : Flag<["-"], "fnoopenmp-use-tls">, Group<f_Group>,
  Flags<[CC1Option, NoArgumentUnused, HelpHidden]>;
// INTEL_COLLAB
def fopenmp_late_outline : Flag<["-"], "fopenmp-late-outline">, Group<f_Group>,
  Flags<[CC1Option, NoArgumentUnused]>;
def fopenmp_use_single_elem_array_funcs : Flag<["-"],
  "fopenmp-use-single-elem-array-funcs">, Group<f_Group>,
  Flags<[CC1Option, NoArgumentUnused]>;
def fno_openmp_use_single_elem_array_funcs : Flag<["-"],
  "fno-openmp-use-single-elem-array-funcs">;
// end INTEL_COLLAB
def fopenmp_targets_EQ : CommaJoined<["-"], "fopenmp-targets=">, Flags<[NoXarchOption, CC1Option]>,
  HelpText<"Specify comma-separated list of triples OpenMP offloading targets to be supported">;
def fopenmp_relocatable_target : Flag<["-"], "fopenmp-relocatable-target">,
  Group<f_Group>, Flags<[CC1Option, NoArgumentUnused, HelpHidden]>;
def fnoopenmp_relocatable_target : Flag<["-"], "fnoopenmp-relocatable-target">,
  Group<f_Group>, Flags<[CC1Option, NoArgumentUnused, HelpHidden]>;
def fopenmp_simd : Flag<["-"], "fopenmp-simd">, Group<f_Group>, Flags<[CC1Option, NoArgumentUnused]>,
  HelpText<"Emit OpenMP code only for SIMD-based constructs.">;
#if INTEL_CUSTOMIZATION
def fiopenmp_simd : Flag<["-"], "fiopenmp-simd">, Group<f_Group>, Flags<[CC1Option, NoArgumentUnused]>;
def fno_iopenmp_simd : Flag<["-"], "fno-iopenmp-simd">, Group<f_Group>, Flags<[NoArgumentUnused]>;
def fopenmp_stable_file_id : Flag<["-"], "fopenmp-stable-file-id">,
    Group<f_Group>, Flags<[CC1Option, NoArgumentUnused, CoreOption, HelpHidden]>;
def fopenmp_device_lib_EQ : CommaJoined<["-"], "fopenmp-device-lib=">, Flags<[NoXarchOption, CoreOption]>,
  Values<"libc, libm-fp32, libm-fp64, all">, HelpText<"Control inclusion of "
  "device libraries into device binary linkage. Valid arguments "
  "are libc, libm-fp32, libm-fp64, all">;
def fno_openmp_device_lib_EQ : CommaJoined<["-"], "fno-openmp-device-lib=">, Flags<[NoXarchOption, CoreOption]>,
  Values<"libc, libm-fp32, libm-fp64, all">, HelpText<"Control exclusion of "
  "device libraries from device binary linkage. Valid arguments "
  "are libc, libm-fp32, libm-fp64, all">;
def fiopenmp_offload : Flag<["-"], "fiopenmp-offload">, Flags<[NoXarchOption]>, Group<f_Group>;
def fno_iopenmp_offload : Flag<["-"], "fno-iopenmp-offload">, Flags<[NoXarchOption]>, Group<f_Group>;
#endif // INTEL_CUSTOMIZATION
def fopenmp_enable_irbuilder : Flag<["-"], "fopenmp-enable-irbuilder">, Group<f_Group>, Flags<[CC1Option, NoArgumentUnused, HelpHidden]>,
  HelpText<"Use the experimental OpenMP-IR-Builder codegen path.">;
def fno_openmp_simd : Flag<["-"], "fno-openmp-simd">, Group<f_Group>, Flags<[CC1Option, NoArgumentUnused]>;
def fopenmp_cuda_mode : Flag<["-"], "fopenmp-cuda-mode">, Group<f_Group>,
  Flags<[CC1Option, NoArgumentUnused, HelpHidden]>;
def fno_openmp_cuda_mode : Flag<["-"], "fno-openmp-cuda-mode">, Group<f_Group>,
  Flags<[NoArgumentUnused, HelpHidden]>;
def fopenmp_cuda_force_full_runtime : Flag<["-"], "fopenmp-cuda-force-full-runtime">, Group<f_Group>,
  Flags<[CC1Option, NoArgumentUnused, HelpHidden]>;
def fno_openmp_cuda_force_full_runtime : Flag<["-"], "fno-openmp-cuda-force-full-runtime">, Group<f_Group>,
  Flags<[NoArgumentUnused, HelpHidden]>;
def fopenmp_cuda_number_of_sm_EQ : Joined<["-"], "fopenmp-cuda-number-of-sm=">, Group<f_Group>,
  Flags<[CC1Option, NoArgumentUnused, HelpHidden]>;
def fopenmp_cuda_blocks_per_sm_EQ : Joined<["-"], "fopenmp-cuda-blocks-per-sm=">, Group<f_Group>,
  Flags<[CC1Option, NoArgumentUnused, HelpHidden]>;
def fopenmp_cuda_teams_reduction_recs_num_EQ : Joined<["-"], "fopenmp-cuda-teams-reduction-recs-num=">, Group<f_Group>,
  Flags<[CC1Option, NoArgumentUnused, HelpHidden]>;
def fopenmp_optimistic_collapse : Flag<["-"], "fopenmp-optimistic-collapse">, Group<f_Group>,
  Flags<[CC1Option, NoArgumentUnused, HelpHidden]>;
def fno_openmp_optimistic_collapse : Flag<["-"], "fno-openmp-optimistic-collapse">, Group<f_Group>,
  Flags<[NoArgumentUnused, HelpHidden]>;
// INTEL_COLLAB
def fiopenmp : Flag<["-"], "fiopenmp">, Group<f_Group>, Flags<[NoArgumentUnused]>;
def fno_iopenmp : Flag<["-"], "fno-iopenmp">, Group<f_Group>, Flags<[NoArgumentUnused]>;
// end INTEL_COLLAB
#if INTEL_CUSTOMIZATION
def static_openmp: Flag<["-"], "static-openmp">,
  HelpText<"Use the static host OpenMP runtime while linking.">;
def qopenmp_simd: Flag<["-"], "qopenmp-simd">, Alias<fiopenmp_simd>,
  HelpText<"Emit OpenMP code only for SIMD-based constructs.">;
def qno_openmp_simd: Flag<["-"], "qno-openmp-simd">, Alias<fno_iopenmp_simd>;
def qno_openmp : Flag<["-"], "qno-openmp">, Group<f_Group>, Flags<[NoArgumentUnused]>, Alias<fno_iopenmp>, HelpText<"Disable OpenMP support">;
def qopenmp: Flag<["-"], "qopenmp">, Alias<fiopenmp>,
  HelpText<"Parse OpenMP pragmas and generate parallel code.">;
def qopenmp_stubs : Flag<["-"], "qopenmp-stubs">,
  HelpText<"enables the user to compile OpenMP programs in sequential mode. "
  "The OpenMP directives are ignored and a stub OpenMP library is linked.">;
def qopenmp_link_EQ : Joined<["-"], "qopenmp-link=">,
  HelpText<"Choose whether to link with the static or dynamic OpenMP "
  "libraries. Default is dynamic.">;
#endif // INTEL_CUSTOMIZATION
def fopenmp_cuda_parallel_target_regions : Flag<["-"], "fopenmp-cuda-parallel-target-regions">, Group<f_Group>,
  Flags<[CC1Option, NoArgumentUnused, HelpHidden]>,
  HelpText<"Support parallel execution of target regions on Cuda-based devices.">;
def fno_openmp_cuda_parallel_target_regions : Flag<["-"], "fno-openmp-cuda-parallel-target-regions">, Group<f_Group>,
  Flags<[NoArgumentUnused, HelpHidden]>,
  HelpText<"Support only serial execution of target regions on Cuda-based devices.">;
def fno_optimize_sibling_calls : Flag<["-"], "fno-optimize-sibling-calls">, Group<f_Group>;
def foptimize_sibling_calls : Flag<["-"], "foptimize-sibling-calls">, Group<f_Group>;
def fno_escaping_block_tail_calls : Flag<["-"], "fno-escaping-block-tail-calls">, Group<f_Group>, Flags<[CC1Option]>;
def fescaping_block_tail_calls : Flag<["-"], "fescaping-block-tail-calls">, Group<f_Group>;
def force__cpusubtype__ALL : Flag<["-"], "force_cpusubtype_ALL">;
def force__flat__namespace : Flag<["-"], "force_flat_namespace">;
def force__load : Separate<["-"], "force_load">;
def force_addr : Joined<["-"], "fforce-addr">, Group<clang_ignored_f_Group>;
def foutput_class_dir_EQ : Joined<["-"], "foutput-class-dir=">, Group<f_Group>;
def fpack_struct : Flag<["-"], "fpack-struct">, Group<f_Group>;
def fno_pack_struct : Flag<["-"], "fno-pack-struct">, Group<f_Group>;
def fpack_struct_EQ : Joined<["-"], "fpack-struct=">, Group<f_Group>, Flags<[CC1Option]>,
  HelpText<"Specify the default maximum struct packing alignment">;
def fmax_type_align_EQ : Joined<["-"], "fmax-type-align=">, Group<f_Group>, Flags<[CC1Option]>,
  HelpText<"Specify the maximum alignment to enforce on pointers lacking an explicit alignment">;
def fno_max_type_align : Flag<["-"], "fno-max-type-align">, Group<f_Group>;
def fpascal_strings : Flag<["-"], "fpascal-strings">, Group<f_Group>, Flags<[CC1Option]>,
  HelpText<"Recognize and construct Pascal-style string literals">;
def fpatchable_function_entry_EQ : Joined<["-"], "fpatchable-function-entry=">, Group<f_Group>, Flags<[CC1Option]>,
  MetaVarName<"<N,M>">, HelpText<"Generate M NOPs before function entry and N-M NOPs after function entry">;
def fpcc_struct_return : Flag<["-"], "fpcc-struct-return">, Group<f_Group>, Flags<[CC1Option]>,
  HelpText<"Override the default ABI to return all structs on the stack">;
def fpch_preprocess : Flag<["-"], "fpch-preprocess">, Group<f_Group>;
def fpic : Flag<["-"], "fpic">, Group<f_Group>;
def fno_pic : Flag<["-"], "fno-pic">, Group<f_Group>;
def fpie : Flag<["-"], "fpie">, Group<f_Group>;
def fno_pie : Flag<["-"], "fno-pie">, Group<f_Group>;
defm plt : OptOutFFlag<"plt", "",
  "Use GOT indirection instead of PLT to make external function calls (x86 only)">;
defm ropi : OptInFFlag<"ropi", "Generate read-only position independent code (ARM only)">;
defm rwpi : OptInFFlag<"rwpi", "Generate read-write position independent code (ARM only)">;
def fplugin_EQ : Joined<["-"], "fplugin=">, Group<f_Group>, Flags<[NoXarchOption]>, MetaVarName<"<dsopath>">,
  HelpText<"Load the named plugin (dynamic shared object)">;
def fpass_plugin_EQ : Joined<["-"], "fpass-plugin=">,
  Group<f_Group>, Flags<[CC1Option]>, MetaVarName<"<dsopath>">,
  HelpText<"Load pass plugin from a dynamic shared object file (only with new pass manager).">;
defm preserve_as_comments : OptOutFFlag<"preserve-as-comments", "",
  "Do not preserve comments in inline assembly">;
def fprofile_arcs : Flag<["-"], "fprofile-arcs">, Group<f_Group>, Flags<[CC1Option,LinkOption]>;
def fno_profile_arcs : Flag<["-"], "fno-profile-arcs">, Group<f_Group>;
def framework : Separate<["-"], "framework">, Flags<[LinkerInput]>;
def frandom_seed_EQ : Joined<["-"], "frandom-seed=">, Group<clang_ignored_f_Group>;
def freg_struct_return : Flag<["-"], "freg-struct-return">, Group<f_Group>, Flags<[CC1Option]>,
  HelpText<"Override the default ABI to return small structs in registers">;
defm rtti : OptOutFFlag<"rtti", "", "Disable generation of rtti information">;
defm rtti_data : OptOutFFlag<"rtti-data", "", "Disable generation of RTTI data">;
def : Flag<["-"], "fsched-interblock">, Group<clang_ignored_f_Group>;
def fshort_enums : Flag<["-"], "fshort-enums">, Group<f_Group>, Flags<[CC1Option]>,
  HelpText<"Allocate to an enum type only as many bytes as it needs for the declared range of possible values">;
def fchar8__t : Flag<["-"], "fchar8_t">, Group<f_Group>, Flags<[CC1Option]>,
  HelpText<"Enable C++ builtin type char8_t">;
def fno_char8__t : Flag<["-"], "fno-char8_t">, Group<f_Group>, Flags<[CC1Option]>,
  HelpText<"Disable C++ builtin type char8_t">;
def fshort_wchar : Flag<["-"], "fshort-wchar">, Group<f_Group>,
  HelpText<"Force wchar_t to be a short unsigned int">;
def fno_short_wchar : Flag<["-"], "fno-short-wchar">, Group<f_Group>,
  HelpText<"Force wchar_t to be an unsigned int">;
def fshow_overloads_EQ : Joined<["-"], "fshow-overloads=">, Group<f_Group>, Flags<[CC1Option]>,
  HelpText<"Which overload candidates to show when overload resolution fails: "
           "best|all; defaults to all">, Values<"best,all">;
defm show_column : OptOutFFlag<"show-column", "", "Do not include column number on diagnostics">;
def fshow_source_location : Flag<["-"], "fshow-source-location">, Group<f_Group>;
def fspell_checking : Flag<["-"], "fspell-checking">, Group<f_Group>;
def fspell_checking_limit_EQ : Joined<["-"], "fspell-checking-limit=">, Group<f_Group>;
def fsigned_bitfields : Flag<["-"], "fsigned-bitfields">, Group<f_Group>;
defm signed_char : OptOutFFlag<"signed-char", "char is signed", "char is unsigned">;
def fsplit_stack : Flag<["-"], "fsplit-stack">, Group<f_Group>;
def fstack_protector_all : Flag<["-"], "fstack-protector-all">, Group<f_Group>,
  HelpText<"Enable stack protectors for all functions">;
def fstack_clash_protection : Flag<["-"], "fstack-clash-protection">, Group<f_Group>, Flags<[CC1Option]>,
  HelpText<"Enable stack clash protection">;
def fno_stack_clash_protection : Flag<["-"], "fno-stack-clash-protection">, Group<f_Group>,
  HelpText<"Disable stack clash protection">;
def fstack_protector_strong : Flag<["-"], "fstack-protector-strong">, Group<f_Group>,
  HelpText<"Enable stack protectors for some functions vulnerable to stack smashing. "
           "Compared to -fstack-protector, this uses a stronger heuristic "
           "that includes functions containing arrays of any size (and any type), "
           "as well as any calls to alloca or the taking of an address from a local variable">;
#if INTEL_CUSTOMIZATION
def fstack_security_check : Flag<["-"], "fstack-security-check">, Alias<fstack_protector_strong>,
  HelpText<"Enable overflow security checks">;
def fstack_limit_register_EQ : Joined<["-"], "fstack-limit-register=">,
  Flags<[NoXarchOption]>, HelpText<"Limits the stack register size">;
#endif // INTEL_CUSTOMIZATION
def fstack_protector : Flag<["-"], "fstack-protector">, Group<f_Group>,
  HelpText<"Enable stack protectors for some functions vulnerable to stack smashing. "
           "This uses a loose heuristic which considers functions vulnerable if they "
           "contain a char (or 8bit integer) array or constant sized calls to alloca "
           ", which are of greater size than ssp-buffer-size (default: 8 bytes). All "
           "variable sized calls to alloca are considered vulnerable. A function with "
           "a stack protector has a guard value added to the stack frame that is "
           "checked on function exit. The guard value must be positioned in the "
           "stack frame such that a buffer overflow from a vulnerable variable will "
           "overwrite the guard value before overwriting the function's return "
           "address. The reference stack guard value is stored in a global variable.">;
def ftrivial_auto_var_init : Joined<["-"], "ftrivial-auto-var-init=">, Group<f_Group>,
  Flags<[CC1Option, CoreOption]>, HelpText<"Initialize trivial automatic stack variables: uninitialized (default)"
  " | pattern">, Values<"uninitialized,pattern">;
def enable_trivial_var_init_zero : Flag<["-"], "enable-trivial-auto-var-init-zero-knowing-it-will-be-removed-from-clang">,
  Flags<[CC1Option, CoreOption]>,
  HelpText<"Trivial automatic variable initialization to zero is only here for benchmarks, it'll eventually be removed, and I'm OK with that because I'm only using it to benchmark">;
def ftrivial_auto_var_init_stop_after : Joined<["-"], "ftrivial-auto-var-init-stop-after=">, Group<f_Group>,
  Flags<[CC1Option, CoreOption]>, HelpText<"Stop initializing trivial automatic stack variables after the specified number of instances">;
def fstandalone_debug : Flag<["-"], "fstandalone-debug">, Group<f_Group>, Flags<[CoreOption]>,
  HelpText<"Emit full debug info for all types used by the program">;
def fno_standalone_debug : Flag<["-"], "fno-standalone-debug">, Group<f_Group>, Flags<[CoreOption]>,
  HelpText<"Limit debug information produced to reduce size of debug binary">;
def flimit_debug_info : Flag<["-"], "flimit-debug-info">, Flags<[CoreOption]>, Alias<fno_standalone_debug>;
def fno_limit_debug_info : Flag<["-"], "fno-limit-debug-info">, Flags<[CoreOption]>, Alias<fstandalone_debug>;
#if INTEL_CUSTOMIZATION
def femit_class_debug_always : Flag<["-"], "femit-class-debug-always">, Flags<[NoXarchOption]>,
  Alias<fstandalone_debug>,
  HelpText<"Emit debug information for a C++ class into each object file where the class is used."
           " This flag is useful for tools which are unable to resolve incomplete type descriptions."
           "  Using this option may cause a large increase in the size of the debug information">;
def fno_emit_class_debug_always : Flag<["-"], "fno-emit-class-debug-always">, Flags<[NoXarchOption]>,
  Alias<fno_standalone_debug>,
  HelpText<"Emit debug information for a C++ class in only one object file">;
#endif // INTEL_CUSTOMIZATION
def fdebug_macro : Flag<["-"], "fdebug-macro">, Group<f_Group>, Flags<[CoreOption]>,
  HelpText<"Emit macro debug information">;
def fno_debug_macro : Flag<["-"], "fno-debug-macro">, Group<f_Group>, Flags<[CoreOption]>,
  HelpText<"Do not emit macro debug information">;
def fstrict_aliasing : Flag<["-"], "fstrict-aliasing">, Group<f_Group>,
  Flags<[NoXarchOption, CoreOption]>;
def fstrict_enums : Flag<["-"], "fstrict-enums">, Group<f_Group>, Flags<[CC1Option]>,
  HelpText<"Enable optimizations based on the strict definition of an enum's "
           "value range">;
def fstrict_vtable_pointers: Flag<["-"], "fstrict-vtable-pointers">,
  Group<f_Group>, Flags<[CC1Option]>,
  HelpText<"Enable optimizations based on the strict rules for overwriting "
             "polymorphic C++ objects">;
def fstrict_overflow : Flag<["-"], "fstrict-overflow">, Group<f_Group>;
def fintelfpga : Flag<["-"], "fintelfpga">, Group<f_Group>,
  Flags<[CC1Option, CoreOption]>, HelpText<"Perform ahead of time compilation for FPGA">;
def fsycl_device_only : Flag<["-"], "fsycl-device-only">, Flags<[CoreOption]>,
  HelpText<"Compile SYCL kernels for device">;
def fsycl_targets_EQ : CommaJoined<["-"], "fsycl-targets=">, Flags<[NoXarchOption, CC1Option, CoreOption]>,
  HelpText<"Specify comma-separated list of triples SYCL offloading targets to be supported">;
def fsycl_add_targets_EQ : CommaJoined<["-"], "fsycl-add-targets=">, Flags<[NoXarchOption, CoreOption]>,
  HelpText<"Specify comma-separated list of triple and device binary image pairs to add to the final SYCL binary">;
def fsycl_link_targets_EQ : CommaJoined<["-"], "fsycl-link-targets=">, Flags<[NoXarchOption, CC1Option, CoreOption]>,
  HelpText<"Specify comma-separated list of triples SYCL offloading targets to produce linked device images">;
def fsycl_device_code_split_EQ : Joined<["-"], "fsycl-device-code-split=">,
   Flags<[CC1Option, CoreOption]>, HelpText<"Perform SYCL device code split: per_kernel (device code module is "
  "created for each SYCL kernel) | per_source (device code module is created for each source (translation unit)) | off (no device code split). "
  "Default is 'off' - all kernels go into a single module`">, Values<"per_source, per_kernel, off">;
def fsycl_device_code_split : Flag<["-"], "fsycl-device-code-split">, Alias<fsycl_device_code_split_EQ>,
  AliasArgs<["per_source"]>, Flags<[CC1Option, CoreOption]>,
  HelpText<"Perform SYCL device code split in the per_source mode i.e. create a device code module for each source (translation unit)">;
def fsycl_id_queries_fit_in_int : Flag<["-"], "fsycl-id-queries-fit-in-int">,
  Flags<[CC1Option, CoreOption]>, HelpText<"Assume that SYCL ID queries fit "
  "within MAX_INT.">;
def fno_sycl_id_queries_fit_in_int : Flag<["-"], "fno-sycl-id-queries-fit-in-int">,
  Flags<[CC1Option, CoreOption]>, HelpText<"Do not assume that SYCL ID queries "
  "fit within MAX_INT.">;
def fsycl_use_bitcode : Flag<["-"], "fsycl-use-bitcode">,
  Flags<[CC1Option, CoreOption]>, HelpText<"Use LLVM bitcode instead of SPIR-V in fat objects">;
def fno_sycl_use_bitcode : Flag<["-"], "fno-sycl-use-bitcode">,
  Flags<[CC1Option, CoreOption]>, HelpText<"Use SPIR-V instead of LLVM bitcode in fat objects">;
def fsycl_link_EQ : Joined<["-"], "fsycl-link=">,
  Flags<[CC1Option, CoreOption]>, HelpText<"Generate partially linked device and host object to be used at various stages of compilation">, Values<"image,early">;
def fsycl_link : Flag<["-"], "fsycl-link">, Alias<fsycl_link_EQ>,
  AliasArgs<["early"]>, Flags<[CC1Option, CoreOption]>,
  HelpText<"Generate partially linked device object to be used with the host link">;
def fsycl_unnamed_lambda : Flag<["-"], "fsycl-unnamed-lambda">,
  Flags<[CC1Option, CoreOption]>, HelpText<"Allow unnamed SYCL lambda kernels">;
def fno_sycl_unnamed_lambda : Flag<["-"], "fno-sycl-unnamed-lambda">,
  Flags<[CC1Option, CoreOption]>;
def fsycl_help_EQ : Joined<["-"], "fsycl-help=">,
  Flags<[NoXarchOption, CoreOption]>, HelpText<"Emit help information from the "
  "related offline compilation tool. Valid values: all, fpga, gen, x86_64.">,
  Values<"all,fpga,gen,x86_64">;
def fsycl_help : Flag<["-"], "fsycl-help">, Alias<fsycl_help_EQ>,
  Flags<[NoXarchOption, CoreOption]>, AliasArgs<["all"]>, HelpText<"Emit help information "
  "from all of the offline compilation tools">;
def fsycl_libspirv_path_EQ : Joined<["-"], "fsycl-libspirv-path=">,
  Flags<[CC1Option, CoreOption]>, HelpText<"Path to libspirv library">;
def fno_sycl_libspirv : Flag<["-"], "fno-sycl-libspirv">, HelpText<"Disable check for libspirv">;
def fsyntax_only : Flag<["-"], "fsyntax-only">,
  Flags<[NoXarchOption,CoreOption,CC1Option]>, Group<Action_Group>;
def ftabstop_EQ : Joined<["-"], "ftabstop=">, Group<f_Group>;
#if INTEL_CUSTOMIZATION
def ftemplate_depth_EQ : Joined<["-"], "ftemplate-depth=">, Group<f_Group>,
  HelpText<"Control the depth in which recursive templates are expanded.">;
#endif // INTEL_CUSTOMIZATION
def ftemplate_depth_ : Joined<["-"], "ftemplate-depth-">, Group<f_Group>;
def ftemplate_backtrace_limit_EQ : Joined<["-"], "ftemplate-backtrace-limit=">,
                                   Group<f_Group>;
def foperator_arrow_depth_EQ : Joined<["-"], "foperator-arrow-depth=">,
                               Group<f_Group>;

def fsave_optimization_record : Flag<["-"], "fsave-optimization-record">,
  Group<f_Group>, HelpText<"Generate a YAML optimization record file">;
def fsave_optimization_record_EQ : Joined<["-"], "fsave-optimization-record=">,
  Group<f_Group>, HelpText<"Generate an optimization record file in a specific format">,
  MetaVarName<"<format>">;
def fno_save_optimization_record : Flag<["-"], "fno-save-optimization-record">,
  Group<f_Group>, Flags<[NoArgumentUnused]>;
def foptimization_record_file_EQ : Joined<["-"], "foptimization-record-file=">,
  Group<f_Group>,
  HelpText<"Specify the output name of the file containing the optimization remarks. Implies -fsave-optimization-record. On Darwin platforms, this cannot be used with multiple -arch <arch> options.">,
  MetaVarName<"<file>">;
def foptimization_record_passes_EQ : Joined<["-"], "foptimization-record-passes=">,
  Group<f_Group>,
  HelpText<"Only include passes which match a specified regular expression in the generated optimization record (by default, include all passes)">,
  MetaVarName<"<regex>">;

def ftest_coverage : Flag<["-"], "ftest-coverage">, Flags<[CC1Option]>, Group<f_Group>;
def fno_test_coverage : Flag<["-"], "fno-test-coverage">, Group<f_Group>;
def fvectorize : Flag<["-"], "fvectorize">, Group<f_Group>,
  HelpText<"Enable the loop vectorization passes">;
def fno_vectorize : Flag<["-"], "fno-vectorize">, Group<f_Group>;
def : Flag<["-"], "ftree-vectorize">, Alias<fvectorize>;
def : Flag<["-"], "fno-tree-vectorize">, Alias<fno_vectorize>;
def fslp_vectorize : Flag<["-"], "fslp-vectorize">, Group<f_Group>,
  HelpText<"Enable the superword-level parallelism vectorization passes">;
def fno_slp_vectorize : Flag<["-"], "fno-slp-vectorize">, Group<f_Group>;
def : Flag<["-"], "ftree-slp-vectorize">, Alias<fslp_vectorize>;
def : Flag<["-"], "fno-tree-slp-vectorize">, Alias<fno_slp_vectorize>;
def Wlarge_by_value_copy_def : Flag<["-"], "Wlarge-by-value-copy">,
  HelpText<"Warn if a function definition returns or accepts an object larger "
           "in bytes than a given value">, Flags<[HelpHidden]>;
def Wlarge_by_value_copy_EQ : Joined<["-"], "Wlarge-by-value-copy=">, Flags<[CC1Option]>;

// These "special" warning flags are effectively processed as f_Group flags by the driver:
// Just silence warnings about -Wlarger-than for now.
def Wlarger_than_EQ : Joined<["-"], "Wlarger-than=">, Group<clang_ignored_f_Group>;
def Wlarger_than_ : Joined<["-"], "Wlarger-than-">, Alias<Wlarger_than_EQ>;
def Wframe_larger_than_EQ : Joined<["-"], "Wframe-larger-than=">, Group<f_Group>, Flags<[NoXarchOption]>;

def : Flag<["-"], "fterminated-vtables">, Alias<fapple_kext>;
def fthreadsafe_statics : Flag<["-"], "fthreadsafe-statics">, Group<f_Group>;
def ftime_report : Flag<["-"], "ftime-report">, Group<f_Group>, Flags<[CC1Option]>;
def ftime_trace : Flag<["-"], "ftime-trace">, Group<f_Group>,
  HelpText<"Turn on time profiler. Generates JSON file based on output filename.">,
  DocBrief<[{
Turn on time profiler. Generates JSON file based on output filename. Results
can be analyzed with chrome://tracing or `Speedscope App
<https://www.speedscope.app>`_ for flamegraph visualization.}]>,
  Flags<[CC1Option, CoreOption]>;
def ftime_trace_granularity_EQ : Joined<["-"], "ftime-trace-granularity=">, Group<f_Group>,
  HelpText<"Minimum time granularity (in microseconds) traced by time profiler">,
  Flags<[CC1Option, CoreOption]>;
def ftlsmodel_EQ : Joined<["-"], "ftls-model=">, Group<f_Group>, Flags<[CC1Option]>;
def ftrapv : Flag<["-"], "ftrapv">, Group<f_Group>, Flags<[CC1Option]>,
  HelpText<"Trap on integer overflow">;
def ftrapv_handler_EQ : Joined<["-"], "ftrapv-handler=">, Group<f_Group>,
  MetaVarName<"<function name>">,
  HelpText<"Specify the function to be called on overflow">;
def ftrapv_handler : Separate<["-"], "ftrapv-handler">, Group<f_Group>, Flags<[CC1Option]>;
def ftrap_function_EQ : Joined<["-"], "ftrap-function=">, Group<f_Group>, Flags<[CC1Option]>,
  HelpText<"Issue call to specified function rather than a trap instruction">;
def funit_at_a_time : Flag<["-"], "funit-at-a-time">, Group<f_Group>;
def funroll_loops : Flag<["-"], "funroll-loops">, Group<f_Group>,
  HelpText<"Turn on loop unroller">, Flags<[CC1Option]>;
def fno_unroll_loops : Flag<["-"], "fno-unroll-loops">, Group<f_Group>,
  HelpText<"Turn off loop unroller">, Flags<[CC1Option]>;
defm reroll_loops : OptInFFlag<"reroll-loops", "Turn on loop reroller">;
def ftrigraphs : Flag<["-"], "ftrigraphs">, Group<f_Group>,
  HelpText<"Process trigraph sequences">, Flags<[CC1Option]>;
def fno_trigraphs : Flag<["-"], "fno-trigraphs">, Group<f_Group>,
  HelpText<"Do not process trigraph sequences">, Flags<[CC1Option]>;
def funsigned_bitfields : Flag<["-"], "funsigned-bitfields">, Group<f_Group>;
def funsigned_char : Flag<["-"], "funsigned-char">, Group<f_Group>;
def fno_unsigned_char : Flag<["-"], "fno-unsigned-char">;
def funwind_tables : Flag<["-"], "funwind-tables">, Group<f_Group>;
def fuse_cxa_atexit : Flag<["-"], "fuse-cxa-atexit">, Group<f_Group>;
def fregister_global_dtors_with_atexit : Flag<["-"], "fregister-global-dtors-with-atexit">, Group<f_Group>, Flags<[CC1Option]>,
  HelpText<"Use atexit or __cxa_atexit to register global destructors">;
defm use_init_array : OptOutFFlag<"use-init-array", "", "Use .ctors/.dtors instead of .init_array/.fini_array">;
def fno_var_tracking : Flag<["-"], "fno-var-tracking">, Group<clang_ignored_f_Group>;
def fverbose_asm : Flag<["-"], "fverbose-asm">, Group<f_Group>,
  HelpText<"Generate verbose assembly output">;
def dA : Flag<["-"], "dA">, Alias<fverbose_asm>;
defm visibility_from_dllstorageclass : OptInFFlag<"visibility-from-dllstorageclass", "Set the visiblity of symbols in the generated code from their DLL storage class">;
def fvisibility_dllexport_EQ : Joined<["-"], "fvisibility-dllexport=">, Group<f_Group>, Flags<[CC1Option]>,
  HelpText<"The visibility for dllexport defintions [-fvisibility-from-dllstorageclass]">, Values<"hidden,protected,default">;
def fvisibility_nodllstorageclass_EQ : Joined<["-"], "fvisibility-nodllstorageclass=">, Group<f_Group>, Flags<[CC1Option]>,
  HelpText<"The visibility for defintiions without an explicit DLL export class [-fvisibility-from-dllstorageclass]">, Values<"hidden,protected,default">;
def fvisibility_externs_dllimport_EQ : Joined<["-"], "fvisibility-externs-dllimport=">, Group<f_Group>, Flags<[CC1Option]>,
  HelpText<"The visibility for dllimport external declarations [-fvisibility-from-dllstorageclass]">, Values<"hidden,protected,default">;
def fvisibility_externs_nodllstorageclass_EQ : Joined<["-"], "fvisibility-externs-nodllstorageclass=">, Group<f_Group>, Flags<[CC1Option]>,
  HelpText<"The visibility for external declarations without an explicit DLL dllstorageclass [-fvisibility-from-dllstorageclass]">, Values<"hidden,protected,default">;
def fvisibility_EQ : Joined<["-"], "fvisibility=">, Group<f_Group>,
  HelpText<"Set the default symbol visibility for all global declarations">, Values<"hidden,default">;
def fvisibility_inlines_hidden : Flag<["-"], "fvisibility-inlines-hidden">, Group<f_Group>,
  HelpText<"Give inline C++ member functions hidden visibility by default">,
  Flags<[CC1Option]>;
def fvisibility_inlines_hidden_static_local_var :
  Flag<["-"], "fvisibility-inlines-hidden-static-local-var">, Group<f_Group>,
  HelpText<"When -fvisibility-inlines-hidden is enabled, static variables in "
           "inline C++ member functions will also be given hidden visibility "
           "by default">,
  Flags<[CC1Option]>;
def fno_visibility_inlines_hidden_static_local_var :
  Flag<["-"], "fno-visibility-inlines-hidden-static-local-var">, Group<f_Group>,
  HelpText<"Disables -fvisibility-inlines-hidden-static-local-var "
           "(this is the default on non-darwin targets)">,
  Flags<[CC1Option]>;
def fvisibility_ms_compat : Flag<["-"], "fvisibility-ms-compat">, Group<f_Group>,
  HelpText<"Give global types 'default' visibility and global functions and "
           "variables 'hidden' visibility by default">;
def fvisibility_global_new_delete_hidden : Flag<["-"], "fvisibility-global-new-delete-hidden">, Group<f_Group>,
  HelpText<"Give global C++ operator new and delete declarations hidden visibility">, Flags<[CC1Option]>;
defm whole_program_vtables : OptInFFlag<"whole-program-vtables",
  "Enables whole-program vtable optimization. Requires -flto", "", "", [CoreOption]>;
defm split_lto_unit : OptInFFlag<"split-lto-unit",
  "Enables splitting of the LTO unit", "", "", [CoreOption]>;
defm force_emit_vtables : OptInFFlag<"force-emit-vtables",
  "Emits more virtual tables to improve devirtualization", "", "", [CoreOption]>;
defm virtual_function_elimination : OptInFFlag<"virtual-function-elimination",
  "Enables dead virtual function elimination optimization. Requires -flto=full", "", "", [CoreOption]>;

def fwrapv : Flag<["-"], "fwrapv">, Group<f_Group>, Flags<[CC1Option]>,
  HelpText<"Treat signed integer overflow as two's complement">;
def fwritable_strings : Flag<["-"], "fwritable-strings">, Group<f_Group>, Flags<[CC1Option]>,
  HelpText<"Store string literals as writable data">;
defm zero_initialized_in_bss : OptOutFFlag<"zero-initialized-in-bss", "", "Don't place zero initialized data in BSS">;
defm function_sections : OptInFFlag<"function-sections", "Place each function in its own section">;
def fbasic_block_sections_EQ : Joined<["-"], "fbasic-block-sections=">, Group<f_Group>,
  Flags<[CC1Option, CC1AsOption]>,
  HelpText<"Place each function's basic blocks in unique sections (ELF Only) : all | labels | none | list=<file>">,
  DocBrief<[{Generate labels for each basic block or place each basic block or a subset of basic blocks in its own section.}]>,
  Values<"all,labels,none,list=">;
defm data_sections : OptInFFlag<"data-sections", "Place each data in its own section">;
defm stack_size_section : OptInFFlag<"stack-size-section", "Emit section containing metadata on function stack sizes">;

defm unique_basic_block_section_names : OptInFFlag<"unique-basic-block-section-names",
 "Use unique names for basic block sections (ELF Only)">;
defm unique_internal_linkage_names : OptInFFlag<"unique-internal-linkage-names",
 "Uniqueify Internal Linkage Symbol Names by appending the MD5 hash of the module path">;
defm unique_section_names : OptOutFFlag<"unique-section-names",
  "", "Don't use unique names for text and data sections">;

defm split_machine_functions: OptInFFlag<"split-machine-functions",
  "Enable", "Disable", " late function splitting using profile information (x86 ELF)">;

defm strict_return : OptOutFFlag<"strict-return", "",
  "Don't treat control flow paths that fall off the end of a non-void function as unreachable">;

def fenable_matrix : Flag<["-"], "fenable-matrix">, Group<f_Group>,
    Flags<[CC1Option]>,
    HelpText<"Enable matrix data type and related builtin functions">;


def fdebug_types_section: Flag <["-"], "fdebug-types-section">, Group<f_Group>,
  HelpText<"Place debug types in their own section (ELF Only)">;
def fno_debug_types_section: Flag<["-"], "fno-debug-types-section">, Group<f_Group>;
defm debug_ranges_base_address : OptInFFlag<"debug-ranges-base-address",
  "Use DWARF base address selection entries in .debug_ranges">;
def fsplit_dwarf_inlining: Flag <["-"], "fsplit-dwarf-inlining">, Group<f_Group>,
  HelpText<"Provide minimal debug info in the object/executable to facilitate online symbolication/stack traces in the absence of .dwo/.dwp files when using Split DWARF">;
def fno_split_dwarf_inlining: Flag<["-"], "fno-split-dwarf-inlining">, Group<f_Group>,
  Flags<[CC1Option]>;
def fdebug_default_version: Joined<["-"], "fdebug-default-version=">, Group<f_Group>,
  HelpText<"Default DWARF version to use, if a -g option caused DWARF debug info to be produced">;
def fdebug_prefix_map_EQ
  : Joined<["-"], "fdebug-prefix-map=">, Group<f_Group>,
    Flags<[CC1Option,CC1AsOption]>,
    HelpText<"remap file source paths in debug info">;
def ffile_prefix_map_EQ
  : Joined<["-"], "ffile-prefix-map=">, Group<f_Group>,
    HelpText<"remap file source paths in debug info and predefined preprocessor macros">;
def fmacro_prefix_map_EQ
  : Joined<["-"], "fmacro-prefix-map=">, Group<Preprocessor_Group>, Flags<[CC1Option]>,
    HelpText<"remap file source paths in predefined preprocessor macros">;
defm force_dwarf_frame : OptInFFlag<"force-dwarf-frame", "Always emit a debug frame section">;
def g_Flag : Flag<["-"], "g">, Group<g_Group>,
  HelpText<"Generate source-level debug information">;
def gline_tables_only : Flag<["-"], "gline-tables-only">, Group<gN_Group>,
  Flags<[CoreOption]>, HelpText<"Emit debug line number tables only">;
def gline_directives_only : Flag<["-"], "gline-directives-only">, Group<gN_Group>,
  Flags<[CoreOption]>, HelpText<"Emit debug line info directives only">;
def gmlt : Flag<["-"], "gmlt">, Alias<gline_tables_only>;
def g0 : Flag<["-"], "g0">, Group<gN_Group>;
def g1 : Flag<["-"], "g1">, Group<gN_Group>, Alias<gline_tables_only>;
def g2 : Flag<["-"], "g2">, Group<gN_Group>;
def g3 : Flag<["-"], "g3">, Group<gN_Group>;
def ggdb : Flag<["-"], "ggdb">, Group<gTune_Group>;
def ggdb0 : Flag<["-"], "ggdb0">, Group<ggdbN_Group>;
def ggdb1 : Flag<["-"], "ggdb1">, Group<ggdbN_Group>;
def ggdb2 : Flag<["-"], "ggdb2">, Group<ggdbN_Group>;
def ggdb3 : Flag<["-"], "ggdb3">, Group<ggdbN_Group>;
def glldb : Flag<["-"], "glldb">, Group<gTune_Group>;
def gsce : Flag<["-"], "gsce">, Group<gTune_Group>;
// Equivalent to our default dwarf version. Forces usual dwarf emission when
// CodeView is enabled.
def gdwarf : Flag<["-"], "gdwarf">, Group<g_Group>, Flags<[CoreOption]>,
  HelpText<"Generate source-level debug information with the default dwarf version">;
def gdwarf_2 : Flag<["-"], "gdwarf-2">, Group<g_Group>,
  HelpText<"Generate source-level debug information with dwarf version 2">;
def gdwarf_3 : Flag<["-"], "gdwarf-3">, Group<g_Group>,
  HelpText<"Generate source-level debug information with dwarf version 3">;
def gdwarf_4 : Flag<["-"], "gdwarf-4">, Group<g_Group>,
  HelpText<"Generate source-level debug information with dwarf version 4">;
def gdwarf_5 : Flag<["-"], "gdwarf-5">, Group<g_Group>,
  HelpText<"Generate source-level debug information with dwarf version 5">;

def gcodeview : Flag<["-"], "gcodeview">,
  HelpText<"Generate CodeView debug information">,
  Flags<[CC1Option, CC1AsOption, CoreOption]>;
#if INTEL_CUSTOMIZATION
def traceback : Flag<["-"], "traceback">,
  HelpText<"Generate traceback debug information">,
  Flags<[CC1Option, CoreOption]>;
#endif // INTEL_CUSTOMIZATION
def gcodeview_ghash : Flag<["-"], "gcodeview-ghash">,
  HelpText<"Emit type record hashes in a .debug$H section">,
  Flags<[CC1Option, CoreOption]>;
def gno_codeview_ghash : Flag<["-"], "gno-codeview-ghash">, Flags<[CoreOption]>;
def ginline_line_tables : Flag<["-"], "ginline-line-tables">, Flags<[CoreOption]>;
def gno_inline_line_tables : Flag<["-"], "gno-inline-line-tables">,
  Flags<[CC1Option, CoreOption]>, HelpText<"Don't emit inline line tables">;
// if INTEL_CUSTOMIZATION
def gintel_sti : Flag<["-"], "gintel-sti">,
  HelpText<"Generate Intel STI debug information">,
  Flags<[CC1Option]>;
def gintel_opencl_builtin_types : Joined<["-"], "gintel-opencl-builtin-types">,
 Group<internal_Group>,
 HelpText<"Emit OpenCL builtin types in debug as basic types">,
 Flags<[CC1Option]>;
def gno_intel_opencl_builtin_types : Joined<["-"], "gno-intel-opencl-builtin-types">,
 Group<internal_Group>,
 HelpText<"Emit OpenCL builtin types in debug as defined in OpenCL headers">;
// endif // INTEL_CUSTOMIZATION

def gfull : Flag<["-"], "gfull">, Group<g_Group>;
def gused : Flag<["-"], "gused">, Group<g_Group>;
def gstabs : Joined<["-"], "gstabs">, Group<g_Group>, Flags<[Unsupported]>;
def gcoff : Joined<["-"], "gcoff">, Group<g_Group>, Flags<[Unsupported]>;
def gxcoff : Joined<["-"], "gxcoff">, Group<g_Group>, Flags<[Unsupported]>;
def gvms : Joined<["-"], "gvms">, Group<g_Group>, Flags<[Unsupported]>;
def gtoggle : Flag<["-"], "gtoggle">, Group<g_flags_Group>, Flags<[Unsupported]>;
def grecord_command_line : Flag<["-"], "grecord-command-line">,
  Group<g_flags_Group>;
def gno_record_command_line : Flag<["-"], "gno-record-command-line">,
  Group<g_flags_Group>;
def : Flag<["-"], "grecord-gcc-switches">, Alias<grecord_command_line>;
def : Flag<["-"], "gno-record-gcc-switches">, Alias<gno_record_command_line>;
def gstrict_dwarf : Flag<["-"], "gstrict-dwarf">, Group<g_flags_Group>;
def gno_strict_dwarf : Flag<["-"], "gno-strict-dwarf">, Group<g_flags_Group>;
def gcolumn_info : Flag<["-"], "gcolumn-info">, Group<g_flags_Group>, Flags<[CoreOption]>;
def gno_column_info : Flag<["-"], "gno-column-info">, Group<g_flags_Group>, Flags<[CoreOption, CC1Option]>;
def gsplit_dwarf : Flag<["-"], "gsplit-dwarf">, Group<g_flags_Group>;
def gsplit_dwarf_EQ : Joined<["-"], "gsplit-dwarf=">, Group<g_flags_Group>,
  HelpText<"Set DWARF fission mode to either 'split' or 'single'">,
  Values<"split,single">;
def ggnu_pubnames : Flag<["-"], "ggnu-pubnames">, Group<g_flags_Group>, Flags<[CC1Option]>;
def gno_gnu_pubnames : Flag<["-"], "gno-gnu-pubnames">, Group<g_flags_Group>;
def gpubnames : Flag<["-"], "gpubnames">, Group<g_flags_Group>, Flags<[CC1Option]>;
def gno_pubnames : Flag<["-"], "gno-pubnames">, Group<g_flags_Group>;
def gdwarf_aranges : Flag<["-"], "gdwarf-aranges">, Group<g_flags_Group>;
def gmodules : Flag <["-"], "gmodules">, Group<gN_Group>,
  HelpText<"Generate debug info with external references to clang modules"
           " or precompiled headers">;
def gz_EQ : Joined<["-"], "gz=">, Group<g_flags_Group>,
    HelpText<"DWARF debug sections compression type">;
def gz : Flag<["-"], "gz">, Alias<gz_EQ>, AliasArgs<["zlib"]>, Group<g_flags_Group>;
def gembed_source : Flag<["-"], "gembed-source">, Group<g_flags_Group>, Flags<[CC1Option]>,
    HelpText<"Embed source text in DWARF debug sections">;
def gno_embed_source : Flag<["-"], "gno-embed-source">, Group<g_flags_Group>,
    Flags<[NoXarchOption]>,
    HelpText<"Restore the default behavior of not embedding source text in DWARF debug sections">;
def headerpad__max__install__names : Joined<["-"], "headerpad_max_install_names">;
def help : Flag<["-", "--"], "help">, Flags<[CC1Option,CC1AsOption, FC1Option,
    FlangOption]>, HelpText<"Display available options">;
//if INTEL_CUSTOMIZATION
def fhelp : Flag<["-"], "fhelp">, Flags<[NoXarchOption]>, Alias<help>,
  HelpText<"Display available options">;
//endif INTEL_CUSTOMIZATION
def ibuiltininc : Flag<["-"], "ibuiltininc">,
  HelpText<"Enable builtin #include directories even when -nostdinc is used "
           "before or after -ibuiltininc. "
           "Using -nobuiltininc after the option disables it">;
def index_header_map : Flag<["-"], "index-header-map">, Flags<[CC1Option]>,
  HelpText<"Make the next included directory (-I or -F) an indexer header map">;
def idirafter : JoinedOrSeparate<["-"], "idirafter">, Group<clang_i_Group>, Flags<[CC1Option]>,
  HelpText<"Add directory to AFTER include search path">;
def iframework : JoinedOrSeparate<["-"], "iframework">, Group<clang_i_Group>, Flags<[CC1Option]>,
  HelpText<"Add directory to SYSTEM framework search path">;
def iframeworkwithsysroot : JoinedOrSeparate<["-"], "iframeworkwithsysroot">,
  Group<clang_i_Group>,
  HelpText<"Add directory to SYSTEM framework search path, "
           "absolute paths are relative to -isysroot">,
  MetaVarName<"<directory>">, Flags<[CC1Option]>;
def imacros : JoinedOrSeparate<["-", "--"], "imacros">, Group<clang_i_Group>, Flags<[CC1Option]>,
  HelpText<"Include macros from file before parsing">, MetaVarName<"<file>">;
def image__base : Separate<["-"], "image_base">;
def include_ : JoinedOrSeparate<["-", "--"], "include">, Group<clang_i_Group>, EnumName<"include">,
    MetaVarName<"<file>">, HelpText<"Include file before parsing">, Flags<[CC1Option]>;
def include_pch : Separate<["-"], "include-pch">, Group<clang_i_Group>, Flags<[CC1Option]>,
  HelpText<"Include precompiled header file">, MetaVarName<"<file>">;
#if INTEL_CUSTOMIZATION
def pch_use : Separate<["-"], "pch-use">, Flags<[NoXarchOption]>, Alias<include_pch>,
  HelpText<"Include precompiled header file">, MetaVarName<"<file>">;
#endif // INTEL_CUSTOMIZATION
def relocatable_pch : Flag<["-", "--"], "relocatable-pch">, Flags<[CC1Option]>,
  HelpText<"Whether to build a relocatable precompiled header">;
def verify_pch : Flag<["-"], "verify-pch">, Group<Action_Group>, Flags<[CC1Option]>,
  HelpText<"Load and verify that a pre-compiled header file is not stale">;
def init : Separate<["-"], "init">;
def install__name : Separate<["-"], "install_name">;
def iprefix : JoinedOrSeparate<["-"], "iprefix">, Group<clang_i_Group>, Flags<[CC1Option]>,
  HelpText<"Set the -iwithprefix/-iwithprefixbefore prefix">, MetaVarName<"<dir>">;
//if INTEL_CUSTOMIZATION
def ipo : Flag<["-"], "ipo">, Alias<flto>,
  HelpText<"Enable LTO in 'full' mode">;
def no_ipo : Flag<["-"], "no-ipo">, Alias<fno_lto>,
  HelpText<"Disable LTO mode (default)">;
//endif INTEL_CUSTOMIZATION
def iquote : JoinedOrSeparate<["-"], "iquote">, Group<clang_i_Group>, Flags<[CC1Option]>,
  HelpText<"Add directory to QUOTE include search path">, MetaVarName<"<directory>">;
def isysroot : JoinedOrSeparate<["-"], "isysroot">, Group<clang_i_Group>, Flags<[CC1Option]>,
  HelpText<"Set the system root directory (usually /)">, MetaVarName<"<dir>">;
def isystem : JoinedOrSeparate<["-"], "isystem">, Group<clang_i_Group>,
  Flags<[CC1Option]>,
  HelpText<"Add directory to SYSTEM include search path">, MetaVarName<"<directory>">;
def isystem_after : JoinedOrSeparate<["-"], "isystem-after">,
  Group<clang_i_Group>, Flags<[NoXarchOption]>, MetaVarName<"<directory>">,
  HelpText<"Add directory to end of the SYSTEM include search path">;
def iwithprefixbefore : JoinedOrSeparate<["-"], "iwithprefixbefore">, Group<clang_i_Group>,
  HelpText<"Set directory to include search path with prefix">, MetaVarName<"<dir>">,
  Flags<[CC1Option]>;
def iwithprefix : JoinedOrSeparate<["-"], "iwithprefix">, Group<clang_i_Group>, Flags<[CC1Option]>,
  HelpText<"Set directory to SYSTEM include search path with prefix">, MetaVarName<"<dir>">;
def iwithsysroot : JoinedOrSeparate<["-"], "iwithsysroot">, Group<clang_i_Group>,
  HelpText<"Add directory to SYSTEM include search path, "
           "absolute paths are relative to -isysroot">, MetaVarName<"<directory>">,
  Flags<[CC1Option]>;
def ivfsoverlay : JoinedOrSeparate<["-"], "ivfsoverlay">, Group<clang_i_Group>, Flags<[CC1Option]>,
  HelpText<"Overlay the virtual filesystem described by file over the real file system">;
// if INTEL_CUSTOMIZATION
def ivfsoverlay_lib : JoinedOrSeparate<["-"], "ivfsoverlay-lib">, Group<clang_i_Group>, Flags<[CC1Option]>,
  HelpText<"Load the virtual filesystem from shared library">;
// endif INTEL_CUSTOMIZATION
def imultilib : Separate<["-"], "imultilib">, Group<gfortran_Group>;
def keep__private__externs : Flag<["-"], "keep_private_externs">;
def l : JoinedOrSeparate<["-"], "l">, Flags<[LinkerInput, RenderJoined]>,
        Group<Link_Group>;
def lazy__framework : Separate<["-"], "lazy_framework">, Flags<[LinkerInput]>;
def lazy__library : Separate<["-"], "lazy_library">, Flags<[LinkerInput]>;
def mlittle_endian : Flag<["-"], "mlittle-endian">, Flags<[NoXarchOption]>;
def EL : Flag<["-"], "EL">, Alias<mlittle_endian>;
def mbig_endian : Flag<["-"], "mbig-endian">, Flags<[NoXarchOption]>;
def EB : Flag<["-"], "EB">, Alias<mbig_endian>;
def m16 : Flag<["-"], "m16">, Group<m_Group>, Flags<[NoXarchOption, CoreOption]>;
def m32 : Flag<["-"], "m32">, Group<m_Group>, Flags<[NoXarchOption, CoreOption]>;
def mqdsp6_compat : Flag<["-"], "mqdsp6-compat">, Group<m_Group>, Flags<[NoXarchOption,CC1Option]>,
  HelpText<"Enable hexagon-qdsp6 backward compatibility">;
def m64 : Flag<["-"], "m64">, Group<m_Group>, Flags<[NoXarchOption, CoreOption]>;
#if INTEL_CUSTOMIZATION
#if INTEL_FEATURE_ICECODE
def micecode : Flag<["-"], "micecode">, Group<m_Group>, Flags<[NoXarchOption, CoreOption]>;
#endif // INTEL_FEATURE_ICECODE
#endif // INTEL_CUSTOMIZATION
def mx32 : Flag<["-"], "mx32">, Group<m_Group>, Flags<[NoXarchOption, CoreOption]>;
def mabi_EQ : Joined<["-"], "mabi=">, Group<m_Group>;
def miamcu : Flag<["-"], "miamcu">, Group<m_Group>, Flags<[NoXarchOption, CoreOption]>,
  HelpText<"Use Intel MCU ABI">;
def mno_iamcu : Flag<["-"], "mno-iamcu">, Group<m_Group>, Flags<[NoXarchOption, CoreOption]>;
def malign_functions_EQ : Joined<["-"], "malign-functions=">, Group<clang_ignored_m_Group>;
def malign_loops_EQ : Joined<["-"], "malign-loops=">, Group<clang_ignored_m_Group>;
def malign_jumps_EQ : Joined<["-"], "malign-jumps=">, Group<clang_ignored_m_Group>;
def malign_branch_EQ : CommaJoined<["-"], "malign-branch=">, Group<m_Group>, Flags<[NoXarchOption]>,
  HelpText<"Specify types of branches to align">;
def malign_branch_boundary_EQ : Joined<["-"], "malign-branch-boundary=">, Group<m_Group>, Flags<[NoXarchOption]>,
  HelpText<"Specify the boundary's size to align branches">;
def mpad_max_prefix_size_EQ : Joined<["-"], "mpad-max-prefix-size=">, Group<m_Group>, Flags<[NoXarchOption]>,
  HelpText<"Specify maximum number of prefixes to use for padding">;
def mbranches_within_32B_boundaries : Flag<["-"], "mbranches-within-32B-boundaries">, Flags<[NoXarchOption]>, Group<m_Group>,
  HelpText<"Align selected branches (fused, jcc, jmp) within 32-byte boundary">;
def mfancy_math_387 : Flag<["-"], "mfancy-math-387">, Group<clang_ignored_m_Group>;
def mlong_calls : Flag<["-"], "mlong-calls">, Group<m_Group>,
  HelpText<"Generate branches with extended addressability, usually via indirect jumps.">;
def mdouble_EQ : Joined<["-"], "mdouble=">, Group<m_Group>, Values<"32,64">, Flags<[CC1Option]>,
  HelpText<"Force double to be 32 bits or 64 bits">;
def LongDouble_Group : OptionGroup<"<LongDouble group>">, Group<m_Group>,
  DocName<"Long double flags">,
  DocBrief<[{Selects the long double implementation}]>;
def mlong_double_64 : Flag<["-"], "mlong-double-64">, Group<LongDouble_Group>, Flags<[CC1Option]>,
  HelpText<"Force long double to be 64 bits">;
def mlong_double_80 : Flag<["-"], "mlong-double-80">, Group<LongDouble_Group>, Flags<[CC1Option]>,
  HelpText<"Force long double to be 80 bits, padded to 128 bits for storage">;
def mlong_double_128 : Flag<["-"], "mlong-double-128">, Group<LongDouble_Group>, Flags<[CC1Option]>,
  HelpText<"Force long double to be 128 bits">;
def mno_long_calls : Flag<["-"], "mno-long-calls">, Group<m_Group>,
  HelpText<"Restore the default behaviour of not generating long calls">;
def mexecute_only : Flag<["-"], "mexecute-only">, Group<m_arm_Features_Group>,
  HelpText<"Disallow generation of data access to code sections (ARM only)">;
def mno_execute_only : Flag<["-"], "mno-execute-only">, Group<m_arm_Features_Group>,
  HelpText<"Allow generation of data access to code sections (ARM only)">;
def mtp_mode_EQ : Joined<["-"], "mtp=">, Group<m_arm_Features_Group>, Values<"soft,cp15,el0,el1,el2,el3">,
  HelpText<"Thread pointer access method (AArch32/AArch64 only)">;
def mpure_code : Flag<["-"], "mpure-code">, Alias<mexecute_only>; // Alias for GCC compatibility
def mno_pure_code : Flag<["-"], "mno-pure-code">, Alias<mno_execute_only>;
def mtvos_version_min_EQ : Joined<["-"], "mtvos-version-min=">, Group<m_Group>;
def mappletvos_version_min_EQ : Joined<["-"], "mappletvos-version-min=">, Alias<mtvos_version_min_EQ>;
def mtvos_simulator_version_min_EQ : Joined<["-"], "mtvos-simulator-version-min=">;
def mappletvsimulator_version_min_EQ : Joined<["-"], "mappletvsimulator-version-min=">, Alias<mtvos_simulator_version_min_EQ>;
def mwatchos_version_min_EQ : Joined<["-"], "mwatchos-version-min=">, Group<m_Group>;
def mwatchos_simulator_version_min_EQ : Joined<["-"], "mwatchos-simulator-version-min=">;
def mwatchsimulator_version_min_EQ : Joined<["-"], "mwatchsimulator-version-min=">, Alias<mwatchos_simulator_version_min_EQ>;
def march_EQ : Joined<["-"], "march=">, Group<m_Group>, Flags<[CoreOption]>;
def masm_EQ : Joined<["-"], "masm=">, Group<m_Group>, Flags<[NoXarchOption]>;
def mcmodel_EQ : Joined<["-"], "mcmodel=">, Group<m_Group>, Flags<[CC1Option]>;
#if INTEL_CUSTOMIZATION
def mcmodel_Separate : Separate<["-"], "mcmodel">, Alias<mcmodel_EQ>;
#endif // INTEL_CUSTOMIZATION
def mtls_size_EQ : Joined<["-"], "mtls-size=">, Group<m_Group>, Flags<[NoXarchOption, CC1Option]>,
  HelpText<"Specify bit size of immediate TLS offsets (AArch64 ELF only): "
           "12 (for 4KB) | 24 (for 16MB, default) | 32 (for 4GB) | 48 (for 256TB, needs -mcmodel=large)">;
def mimplicit_it_EQ : Joined<["-"], "mimplicit-it=">, Group<m_Group>;
def mdefault_build_attributes : Joined<["-"], "mdefault-build-attributes">, Group<m_Group>;
def mno_default_build_attributes : Joined<["-"], "mno-default-build-attributes">, Group<m_Group>;
def mconstant_cfstrings : Flag<["-"], "mconstant-cfstrings">, Group<clang_ignored_m_Group>;
def mconsole : Joined<["-"], "mconsole">, Group<m_Group>, Flags<[NoXarchOption]>;
def mwindows : Joined<["-"], "mwindows">, Group<m_Group>, Flags<[NoXarchOption]>;
def mdll : Joined<["-"], "mdll">, Group<m_Group>, Flags<[NoXarchOption]>;
def municode : Joined<["-"], "municode">, Group<m_Group>, Flags<[NoXarchOption]>;
def mthreads : Joined<["-"], "mthreads">, Group<m_Group>, Flags<[NoXarchOption]>;
def mcpu_EQ : Joined<["-"], "mcpu=">, Group<m_Group>;
def mmcu_EQ : Joined<["-"], "mmcu=">, Group<m_Group>;
def msim : Flag<["-"], "msim">, Group<m_Group>;
def mdynamic_no_pic : Joined<["-"], "mdynamic-no-pic">, Group<m_Group>;
def mfix_and_continue : Flag<["-"], "mfix-and-continue">, Group<clang_ignored_m_Group>;
def mieee_fp : Flag<["-"], "mieee-fp">, Group<clang_ignored_m_Group>;
def minline_all_stringops : Flag<["-"], "minline-all-stringops">, Group<clang_ignored_m_Group>;
def mno_inline_all_stringops : Flag<["-"], "mno-inline-all-stringops">, Group<clang_ignored_m_Group>;
def malign_double : Flag<["-"], "malign-double">, Group<m_Group>, Flags<[CC1Option]>,
  HelpText<"Align doubles to two words in structs (x86 only)">;
def mfloat_abi_EQ : Joined<["-"], "mfloat-abi=">, Group<m_Group>, Values<"soft,softfp,hard">;
def mfpmath_EQ : Joined<["-"], "mfpmath=">, Group<m_Group>;
def mfpu_EQ : Joined<["-"], "mfpu=">, Group<m_Group>;
def mhwdiv_EQ : Joined<["-"], "mhwdiv=">, Group<m_Group>;
def mhwmult_EQ : Joined<["-"], "mhwmult=">, Group<m_Group>;
def mglobal_merge : Flag<["-"], "mglobal-merge">, Group<m_Group>, Flags<[CC1Option]>,
  HelpText<"Enable merging of globals">;
def mhard_float : Flag<["-"], "mhard-float">, Group<m_Group>;
def miphoneos_version_min_EQ : Joined<["-"], "miphoneos-version-min=">, Group<m_Group>;
def mios_version_min_EQ : Joined<["-"], "mios-version-min=">,
  Alias<miphoneos_version_min_EQ>, HelpText<"Set iOS deployment target">;
def mios_simulator_version_min_EQ : Joined<["-"], "mios-simulator-version-min=">;
def miphonesimulator_version_min_EQ : Joined<["-"], "miphonesimulator-version-min=">, Alias<mios_simulator_version_min_EQ>;
def mkernel : Flag<["-"], "mkernel">, Group<m_Group>;
def mlinker_version_EQ : Joined<["-"], "mlinker-version=">,
  Flags<[NoXarchOption]>;
def mllvm : Separate<["-"], "mllvm">, Flags<[CC1Option,CC1AsOption,CoreOption]>,
  HelpText<"Additional arguments to forward to LLVM's option processing">;
def mmacosx_version_min_EQ : Joined<["-"], "mmacosx-version-min=">,
  Group<m_Group>, HelpText<"Set Mac OS X deployment target">;
def mmacos_version_min_EQ : Joined<["-"], "mmacos-version-min=">,
  Group<m_Group>, Alias<mmacosx_version_min_EQ>;
def mms_bitfields : Flag<["-"], "mms-bitfields">, Group<m_Group>, Flags<[CC1Option]>,
  HelpText<"Set the default structure layout to be compatible with the Microsoft compiler standard">;
def moutline : Flag<["-"], "moutline">, Group<f_clang_Group>, Flags<[CC1Option]>,
    HelpText<"Enable function outlining (AArch64 only)">;
def mno_outline : Flag<["-"], "mno-outline">, Group<f_clang_Group>, Flags<[CC1Option]>,
    HelpText<"Disable function outlining (AArch64 only)">;
def mno_ms_bitfields : Flag<["-"], "mno-ms-bitfields">, Group<m_Group>,
  HelpText<"Do not set the default structure layout to be compatible with the Microsoft compiler standard">;
def mstackrealign : Flag<["-"], "mstackrealign">, Group<m_Group>, Flags<[CC1Option]>,
  HelpText<"Force realign the stack at entry to every function">;
def mstack_alignment : Joined<["-"], "mstack-alignment=">, Group<m_Group>, Flags<[CC1Option]>,
  HelpText<"Set the stack alignment">;
def mstack_probe_size : Joined<["-"], "mstack-probe-size=">, Group<m_Group>, Flags<[CC1Option]>,
  HelpText<"Set the stack probe size">;
def mstack_arg_probe : Flag<["-"], "mstack-arg-probe">, Group<m_Group>,
  HelpText<"Enable stack probes">;
def mno_stack_arg_probe : Flag<["-"], "mno-stack-arg-probe">, Group<m_Group>, Flags<[CC1Option]>,
  HelpText<"Disable stack probes which are enabled by default">;
def mthread_model : Separate<["-"], "mthread-model">, Group<m_Group>, Flags<[CC1Option]>,
  HelpText<"The thread model to use, e.g. posix, single (posix by default)">, Values<"posix,single">;
def meabi : Separate<["-"], "meabi">, Group<m_Group>, Flags<[CC1Option]>,
  HelpText<"Set EABI type, e.g. 4, 5 or gnu (default depends on triple)">, Values<"default,4,5,gnu">;

def mno_constant_cfstrings : Flag<["-"], "mno-constant-cfstrings">, Group<m_Group>;
def mno_global_merge : Flag<["-"], "mno-global-merge">, Group<m_Group>, Flags<[CC1Option]>,
  HelpText<"Disable merging of globals">;
def mno_pascal_strings : Flag<["-"], "mno-pascal-strings">,
  Alias<fno_pascal_strings>;
def mno_red_zone : Flag<["-"], "mno-red-zone">, Group<m_Group>;
def mno_tls_direct_seg_refs : Flag<["-"], "mno-tls-direct-seg-refs">, Group<m_Group>, Flags<[CC1Option]>,
  HelpText<"Disable direct TLS access through segment registers">;
def mno_relax_all : Flag<["-"], "mno-relax-all">, Group<m_Group>;
def mno_rtd: Flag<["-"], "mno-rtd">, Group<m_Group>;
def mno_soft_float : Flag<["-"], "mno-soft-float">, Group<m_Group>;
def mno_stackrealign : Flag<["-"], "mno-stackrealign">, Group<m_Group>;

def mretpoline : Flag<["-"], "mretpoline">, Group<m_Group>, Flags<[CoreOption,NoXarchOption]>;
def mno_retpoline : Flag<["-"], "mno-retpoline">, Group<m_Group>, Flags<[CoreOption,NoXarchOption]>;
def mspeculative_load_hardening : Flag<["-"], "mspeculative-load-hardening">,
  Group<m_Group>, Flags<[CoreOption,CC1Option]>;
def mno_speculative_load_hardening : Flag<["-"], "mno-speculative-load-hardening">,
  Group<m_Group>, Flags<[CoreOption]>;
def mlvi_hardening : Flag<["-"], "mlvi-hardening">, Group<m_Group>, Flags<[CoreOption,NoXarchOption]>,
  HelpText<"Enable all mitigations for Load Value Injection (LVI)">;
def mno_lvi_hardening : Flag<["-"], "mno-lvi-hardening">, Group<m_Group>, Flags<[CoreOption,NoXarchOption]>,
  HelpText<"Disable mitigations for Load Value Injection (LVI)">;
def mlvi_cfi : Flag<["-"], "mlvi-cfi">, Group<m_Group>, Flags<[CoreOption,NoXarchOption]>,
  HelpText<"Enable only control-flow mitigations for Load Value Injection (LVI)">;
def mno_lvi_cfi : Flag<["-"], "mno-lvi-cfi">, Group<m_Group>, Flags<[CoreOption,NoXarchOption]>,
  HelpText<"Disable control-flow mitigations for Load Value Injection (LVI)">;
def m_seses : Flag<["-"], "mseses">, Group<m_Group>, Flags<[CoreOption, NoXarchOption]>,
  HelpText<"Enable speculative execution side effect suppression (SESES). "
    "Includes LVI control flow integrity mitigations">;
def mno_seses : Flag<["-"], "mno-seses">, Group<m_Group>, Flags<[CoreOption, NoXarchOption]>,
  HelpText<"Disable speculative execution side effect suppression (SESES)">;

def mrelax : Flag<["-"], "mrelax">, Group<m_Group>,
  HelpText<"Enable linker relaxation">;
def mno_relax : Flag<["-"], "mno-relax">, Group<m_Group>,
  HelpText<"Disable linker relaxation">;
def msmall_data_limit_EQ : Joined<["-"], "msmall-data-limit=">, Group<m_Group>,
  Alias<G>,
  HelpText<"Put global and static data smaller than the limit into a special section">;
def msave_restore : Flag<["-"], "msave-restore">, Group<m_riscv_Features_Group>,
  HelpText<"Enable using library calls for save and restore">;
def mno_save_restore : Flag<["-"], "mno-save-restore">, Group<m_riscv_Features_Group>,
  HelpText<"Disable using library calls for save and restore">;
def mcmodel_EQ_medlow : Flag<["-"], "mcmodel=medlow">, Group<m_riscv_Features_Group>,
  Flags<[CC1Option]>, Alias<mcmodel_EQ>, AliasArgs<["small"]>,
  HelpText<"Equivalent to -mcmodel=small, compatible with RISC-V gcc.">;
def mcmodel_EQ_medany : Flag<["-"], "mcmodel=medany">, Group<m_riscv_Features_Group>,
  Flags<[CC1Option]>, Alias<mcmodel_EQ>, AliasArgs<["medium"]>,
  HelpText<"Equivalent to -mcmodel=medium, compatible with RISC-V gcc.">;
def menable_experimental_extensions : Flag<["-"], "menable-experimental-extensions">, Group<m_Group>,
  HelpText<"Enable use of experimental RISC-V extensions.">;

def munaligned_access : Flag<["-"], "munaligned-access">, Group<m_arm_Features_Group>,
  HelpText<"Allow memory accesses to be unaligned (AArch32/AArch64 only)">;
def mno_unaligned_access : Flag<["-"], "mno-unaligned-access">, Group<m_arm_Features_Group>,
  HelpText<"Force all memory accesses to be aligned (AArch32/AArch64 only)">;
def mstrict_align : Flag<["-"], "mstrict-align">, Alias<mno_unaligned_access>, Flags<[CC1Option,HelpHidden]>,
  HelpText<"Force all memory accesses to be aligned (same as mno-unaligned-access)">;
def mno_thumb : Flag<["-"], "mno-thumb">, Group<m_arm_Features_Group>;
def mrestrict_it: Flag<["-"], "mrestrict-it">, Group<m_arm_Features_Group>,
  HelpText<"Disallow generation of deprecated IT blocks for ARMv8. It is on by default for ARMv8 Thumb mode.">;
def mno_restrict_it: Flag<["-"], "mno-restrict-it">, Group<m_arm_Features_Group>,
  HelpText<"Allow generation of deprecated IT blocks for ARMv8. It is off by default for ARMv8 Thumb mode">;
def marm : Flag<["-"], "marm">, Alias<mno_thumb>;
def ffixed_r9 : Flag<["-"], "ffixed-r9">, Group<m_arm_Features_Group>,
  HelpText<"Reserve the r9 register (ARM only)">;
def mno_movt : Flag<["-"], "mno-movt">, Group<m_arm_Features_Group>,
  HelpText<"Disallow use of movt/movw pairs (ARM only)">;
def mcrc : Flag<["-"], "mcrc">, Group<m_Group>,
  HelpText<"Allow use of CRC instructions (ARM/Mips only)">;
def mnocrc : Flag<["-"], "mnocrc">, Group<m_arm_Features_Group>,
  HelpText<"Disallow use of CRC instructions (ARM only)">;
def mno_neg_immediates: Flag<["-"], "mno-neg-immediates">, Group<m_arm_Features_Group>,
  HelpText<"Disallow converting instructions with negative immediates to their negation or inversion.">;
def mcmse : Flag<["-"], "mcmse">, Group<m_arm_Features_Group>,
  Flags<[NoXarchOption,CC1Option]>,
  HelpText<"Allow use of CMSE (Armv8-M Security Extensions)">;
def ForceAAPCSBitfieldLoad : Flag<["-"], "faapcs-bitfield-load">, Group<m_arm_Features_Group>,
  Flags<[NoXarchOption,CC1Option]>,
  HelpText<"Follows the AAPCS standard that all volatile bit-field write generates at least one load. (ARM only).">;
def ForceNoAAPCSBitfieldWidth : Flag<["-"], "fno-aapcs-bitfield-width">, Group<m_arm_Features_Group>,
  Flags<[NoXarchOption,CC1Option]>,
  HelpText<"Do not follow the AAPCS standard requirement that volatile bit-field width is dictated by the field container type. (ARM only).">;
def AAPCSBitfieldWidth : Flag<["-"], "faapcs-bitfield-width">, Group<m_arm_Features_Group>,
  Flags<[NoXarchOption,CC1Option]>,
  HelpText<"Follow the AAPCS standard requirement stating that volatile bit-field width is dictated by the field container type. (ARM only).">;

def mgeneral_regs_only : Flag<["-"], "mgeneral-regs-only">, Group<m_aarch64_Features_Group>,
  HelpText<"Generate code which only uses the general purpose registers (AArch64 only)">;
def mfix_cortex_a53_835769 : Flag<["-"], "mfix-cortex-a53-835769">,
  Group<m_aarch64_Features_Group>,
  HelpText<"Workaround Cortex-A53 erratum 835769 (AArch64 only)">;
def mno_fix_cortex_a53_835769 : Flag<["-"], "mno-fix-cortex-a53-835769">,
  Group<m_aarch64_Features_Group>,
  HelpText<"Don't workaround Cortex-A53 erratum 835769 (AArch64 only)">;
def mmark_bti_property : Flag<["-"], "mmark-bti-property">,
  Group<m_aarch64_Features_Group>,
  HelpText<"Add .note.gnu.property with BTI to assembly files (AArch64 only)">;
foreach i = {1-31} in
  def ffixed_x#i : Flag<["-"], "ffixed-x"#i>, Group<m_Group>,
    HelpText<"Reserve the x"#i#" register (AArch64/RISC-V only)">;

foreach i = {8-15,18} in
  def fcall_saved_x#i : Flag<["-"], "fcall-saved-x"#i>, Group<m_aarch64_Features_Group>,
    HelpText<"Make the x"#i#" register call-saved (AArch64 only)">;

def msve_vector_bits_EQ : Joined<["-"], "msve-vector-bits=">,
  Group<m_aarch64_Features_Group>, Flags<[NoXarchOption,CC1Option]>,
  HelpText<"Specify the size in bits of an SVE vector register. Defaults to the"
           " vector length agnostic value of \"scalable\". (AArch64 only)">,
  Values<"128,256,512,1024,2048,scalable">;

def msign_return_address_EQ : Joined<["-"], "msign-return-address=">,
  Flags<[CC1Option]>, Group<m_Group>, Values<"none,all,non-leaf">,
  HelpText<"Select return address signing scope">;
def mbranch_protection_EQ : Joined<["-"], "mbranch-protection=">,
  HelpText<"Enforce targets of indirect branches and function returns">;

def mharden_sls_EQ : Joined<["-"], "mharden-sls=">,
  HelpText<"Select straight-line speculation hardening scope">;

def msimd128 : Flag<["-"], "msimd128">, Group<m_wasm_Features_Group>;
def munimplemented_simd128 : Flag<["-"], "munimplemented-simd128">, Group<m_wasm_Features_Group>;
def mno_unimplemented_simd128 : Flag<["-"], "mno-unimplemented-simd128">, Group<m_wasm_Features_Group>;
def mno_simd128 : Flag<["-"], "mno-simd128">, Group<m_wasm_Features_Group>;
def mnontrapping_fptoint : Flag<["-"], "mnontrapping-fptoint">, Group<m_wasm_Features_Group>;
def mno_nontrapping_fptoint : Flag<["-"], "mno-nontrapping-fptoint">, Group<m_wasm_Features_Group>;
def msign_ext : Flag<["-"], "msign-ext">, Group<m_wasm_Features_Group>;
def mno_sign_ext : Flag<["-"], "mno-sign-ext">, Group<m_wasm_Features_Group>;
def mexception_handing : Flag<["-"], "mexception-handling">, Group<m_wasm_Features_Group>;
def mno_exception_handing : Flag<["-"], "mno-exception-handling">, Group<m_wasm_Features_Group>;
def matomics : Flag<["-"], "matomics">, Group<m_wasm_Features_Group>;
def mno_atomics : Flag<["-"], "mno-atomics">, Group<m_wasm_Features_Group>;
def mbulk_memory : Flag<["-"], "mbulk-memory">, Group<m_wasm_Features_Group>;
def mno_bulk_memory : Flag<["-"], "mno-bulk-memory">, Group<m_wasm_Features_Group>;
def mmutable_globals : Flag<["-"], "mmutable-globals">, Group<m_wasm_Features_Group>;
def mno_mutable_globals : Flag<["-"], "mno-mutable-globals">, Group<m_wasm_Features_Group>;
def mmultivalue : Flag<["-"], "mmultivalue">, Group<m_wasm_Features_Group>;
def mno_multivalue : Flag<["-"], "mno-multivalue">, Group<m_wasm_Features_Group>;
def mtail_call : Flag<["-"], "mtail-call">, Group<m_wasm_Features_Group>;
def mno_tail_call : Flag<["-"], "mno-tail-call">, Group<m_wasm_Features_Group>;
def mreference_types : Flag<["-"], "mreference-types">, Group<m_wasm_Features_Group>;
def mno_reference_types : Flag<["-"], "mno-reference-types">, Group<m_wasm_Features_Group>;
def mexec_model_EQ : Joined<["-"], "mexec-model=">, Group<m_wasm_Features_Driver_Group>,
                     Values<"command,reactor">,
                     HelpText<"Execution model (WebAssembly only)">;

def mcode_object_v3_legacy : Flag<["-"], "mcode-object-v3">, Group<m_Group>,
  HelpText<"Legacy option to specify code object ABI V2 (-mnocode-object-v3) or V3 (-mcode-object-v3) (AMDGPU only)">;
def mno_code_object_v3_legacy : Flag<["-"], "mno-code-object-v3">, Group<m_Group>;

def mcumode : Flag<["-"], "mcumode">, Group<m_amdgpu_Features_Group>,
  HelpText<"Specify CU (-mcumode) or WGP (-mno-cumode) wavefront execution mode (AMDGPU only)">;
def mno_cumode : Flag<["-"], "mno-cumode">, Group<m_amdgpu_Features_Group>;

def msram_ecc : Flag<["-"], "msram-ecc">, Group<m_amdgpu_Features_Group>,
  HelpText<"Specify SRAM ECC mode (AMDGPU only)">;
def mno_sram_ecc : Flag<["-"], "mno-sram-ecc">, Group<m_amdgpu_Features_Group>;

def mwavefrontsize64 : Flag<["-"], "mwavefrontsize64">, Group<m_Group>,
  HelpText<"Specify wavefront size 64 mode (AMDGPU only)">;
def mno_wavefrontsize64 : Flag<["-"], "mno-wavefrontsize64">, Group<m_Group>,
  HelpText<"Specify wavefront size 32 mode (AMDGPU only)">;

def mxnack : Flag<["-"], "mxnack">, Group<m_amdgpu_Features_Group>,
  HelpText<"Specify XNACK mode (AMDGPU only)">;
def mno_xnack : Flag<["-"], "mno-xnack">, Group<m_amdgpu_Features_Group>;

def faltivec : Flag<["-"], "faltivec">, Group<f_Group>, Flags<[NoXarchOption]>;
def fno_altivec : Flag<["-"], "fno-altivec">, Group<f_Group>, Flags<[NoXarchOption]>;
def maltivec : Flag<["-"], "maltivec">, Group<m_ppc_Features_Group>;
def mno_altivec : Flag<["-"], "mno-altivec">, Group<m_ppc_Features_Group>;
def mpcrel: Flag<["-"], "mpcrel">, Group<m_ppc_Features_Group>;
def mno_pcrel: Flag<["-"], "mno-pcrel">, Group<m_ppc_Features_Group>;
def mspe : Flag<["-"], "mspe">, Group<m_ppc_Features_Group>;
def mno_spe : Flag<["-"], "mno-spe">, Group<m_ppc_Features_Group>;
def mvsx : Flag<["-"], "mvsx">, Group<m_ppc_Features_Group>;
def mno_vsx : Flag<["-"], "mno-vsx">, Group<m_ppc_Features_Group>;
def msecure_plt : Flag<["-"], "msecure-plt">, Group<m_ppc_Features_Group>;
def mpower8_vector : Flag<["-"], "mpower8-vector">,
    Group<m_ppc_Features_Group>;
def mno_power8_vector : Flag<["-"], "mno-power8-vector">,
    Group<m_ppc_Features_Group>;
def mpower9_vector : Flag<["-"], "mpower9-vector">,
    Group<m_ppc_Features_Group>;
def mno_power9_vector : Flag<["-"], "mno-power9-vector">,
    Group<m_ppc_Features_Group>;
def mpower10_vector : Flag<["-"], "mpower10-vector">,
    Group<m_ppc_Features_Group>;
def mno_power10_vector : Flag<["-"], "mno-power10-vector">,
    Group<m_ppc_Features_Group>;
def mpower8_crypto : Flag<["-"], "mcrypto">,
    Group<m_ppc_Features_Group>;
def mnopower8_crypto : Flag<["-"], "mno-crypto">,
    Group<m_ppc_Features_Group>;
def mdirect_move : Flag<["-"], "mdirect-move">,
    Group<m_ppc_Features_Group>;
def mnodirect_move : Flag<["-"], "mno-direct-move">,
    Group<m_ppc_Features_Group>;
def mpaired_vector_memops: Flag<["-"], "mpaired-vector-memops">,
    Group<m_ppc_Features_Group>;
def mnopaired_vector_memops: Flag<["-"], "mno-paired-vector-memops">,
    Group<m_ppc_Features_Group>;
def mhtm : Flag<["-"], "mhtm">, Group<m_ppc_Features_Group>;
def mno_htm : Flag<["-"], "mno-htm">, Group<m_ppc_Features_Group>;
def mfprnd : Flag<["-"], "mfprnd">, Group<m_ppc_Features_Group>;
def mno_fprnd : Flag<["-"], "mno-fprnd">, Group<m_ppc_Features_Group>;
def mcmpb : Flag<["-"], "mcmpb">, Group<m_ppc_Features_Group>;
def mno_cmpb : Flag<["-"], "mno-cmpb">, Group<m_ppc_Features_Group>;
def misel : Flag<["-"], "misel">, Group<m_ppc_Features_Group>;
def mno_isel : Flag<["-"], "mno-isel">, Group<m_ppc_Features_Group>;
def mmfocrf : Flag<["-"], "mmfocrf">, Group<m_ppc_Features_Group>;
def mmfcrf : Flag<["-"], "mmfcrf">, Alias<mmfocrf>;
def mno_mfocrf : Flag<["-"], "mno-mfocrf">, Group<m_ppc_Features_Group>;
def mno_mfcrf : Flag<["-"], "mno-mfcrf">, Alias<mno_mfocrf>;
def mpopcntd : Flag<["-"], "mpopcntd">, Group<m_ppc_Features_Group>;
def mno_popcntd : Flag<["-"], "mno-popcntd">, Group<m_ppc_Features_Group>;
def mqpx : Flag<["-"], "mqpx">, Group<m_ppc_Features_Group>;
def mno_qpx : Flag<["-"], "mno-qpx">, Group<m_ppc_Features_Group>;
def mcrbits : Flag<["-"], "mcrbits">, Group<m_ppc_Features_Group>;
def mno_crbits : Flag<["-"], "mno-crbits">, Group<m_ppc_Features_Group>;
def minvariant_function_descriptors :
  Flag<["-"], "minvariant-function-descriptors">, Group<m_ppc_Features_Group>;
def mno_invariant_function_descriptors :
  Flag<["-"], "mno-invariant-function-descriptors">,
  Group<m_ppc_Features_Group>;
def mfloat128: Flag<["-"], "mfloat128">,
    Group<m_ppc_Features_Group>;
def mno_float128 : Flag<["-"], "mno-float128">,
    Group<m_ppc_Features_Group>;
def mlongcall: Flag<["-"], "mlongcall">,
    Group<m_ppc_Features_Group>;
def mno_longcall : Flag<["-"], "mno-longcall">,
    Group<m_ppc_Features_Group>;
def mmma: Flag<["-"], "mmma">, Group<m_ppc_Features_Group>;
def mno_mma: Flag<["-"], "mno-mma">, Group<m_ppc_Features_Group>;
def maix_struct_return : Flag<["-"], "maix-struct-return">,
  Group<m_Group>, Flags<[CC1Option]>,
  HelpText<"Return all structs in memory (PPC32 only)">;
def msvr4_struct_return : Flag<["-"], "msvr4-struct-return">,
  Group<m_Group>, Flags<[CC1Option]>,
  HelpText<"Return small structs in registers (PPC32 only)">;

def mvx : Flag<["-"], "mvx">, Group<m_Group>;
def mno_vx : Flag<["-"], "mno-vx">, Group<m_Group>;

defm zvector : OptInFFlag<"zvector", "Enable System z vector language extension">;
def mzvector : Flag<["-"], "mzvector">, Alias<fzvector>;
def mno_zvector : Flag<["-"], "mno-zvector">, Alias<fno_zvector>;

def mignore_xcoff_visibility : Flag<["-"], "mignore-xcoff-visibility">, Group<m_Group>,
HelpText<"Not emit the visibility attribute for asm in AIX OS or give all symbols 'unspecified' visibility in XCOFF object file">,
  Flags<[CC1Option]>;
def mbackchain : Flag<["-"], "mbackchain">, Group<m_Group>, Flags<[NoXarchOption,CC1Option]>,
  HelpText<"Link stack frames through backchain on System Z">;
def mno_backchain : Flag<["-"], "mno-backchain">, Group<m_Group>, Flags<[NoXarchOption,CC1Option]>;

def mno_warn_nonportable_cfstrings : Flag<["-"], "mno-warn-nonportable-cfstrings">, Group<m_Group>;
def mno_omit_leaf_frame_pointer : Flag<["-"], "mno-omit-leaf-frame-pointer">, Group<m_Group>;
def momit_leaf_frame_pointer : Flag<["-"], "momit-leaf-frame-pointer">, Group<m_Group>,
  HelpText<"Omit frame pointer setup for leaf functions">;
def moslib_EQ : Joined<["-"], "moslib=">, Group<m_Group>;
def mpascal_strings : Flag<["-"], "mpascal-strings">, Alias<fpascal_strings>;
def mred_zone : Flag<["-"], "mred-zone">, Group<m_Group>;
def mtls_direct_seg_refs : Flag<["-"], "mtls-direct-seg-refs">, Group<m_Group>,
  HelpText<"Enable direct TLS access through segment registers (default)">;
def mregparm_EQ : Joined<["-"], "mregparm=">, Group<m_Group>;
def mrelax_all : Flag<["-"], "mrelax-all">, Group<m_Group>, Flags<[CC1Option,CC1AsOption]>,
  HelpText<"(integrated-as) Relax all machine instructions">;
def mincremental_linker_compatible : Flag<["-"], "mincremental-linker-compatible">, Group<m_Group>,
  Flags<[CC1Option,CC1AsOption]>,
  HelpText<"(integrated-as) Emit an object file which can be used with an incremental linker">;
def mno_incremental_linker_compatible : Flag<["-"], "mno-incremental-linker-compatible">, Group<m_Group>,
  HelpText<"(integrated-as) Emit an object file which cannot be used with an incremental linker">;
def mrtd : Flag<["-"], "mrtd">, Group<m_Group>, Flags<[CC1Option]>,
  HelpText<"Make StdCall calling convention the default">;
def msmall_data_threshold_EQ : Joined <["-"], "msmall-data-threshold=">,
  Group<m_Group>, Alias<G>;
def msoft_float : Flag<["-"], "msoft-float">, Group<m_Group>, Flags<[CC1Option]>,
  HelpText<"Use software floating point">;
def mno_implicit_float : Flag<["-"], "mno-implicit-float">, Group<m_Group>,
  HelpText<"Don't generate implicit floating point instructions">;
def mimplicit_float : Flag<["-"], "mimplicit-float">, Group<m_Group>;
def mrecip : Flag<["-"], "mrecip">, Group<m_Group>;
def mrecip_EQ : CommaJoined<["-"], "mrecip=">, Group<m_Group>, Flags<[CC1Option]>;
def mprefer_vector_width_EQ : Joined<["-"], "mprefer-vector-width=">, Group<m_Group>, Flags<[CC1Option]>,
  HelpText<"Specifies preferred vector width for auto-vectorization. Defaults to 'none' which allows target specific decisions.">;
def mstack_protector_guard_EQ : Joined<["-"], "mstack-protector-guard=">, Group<m_Group>, Flags<[CC1Option]>,
  HelpText<"Use the given guard (global, tls) for addressing the stack-protector guard">;
def mstack_protector_guard_offset_EQ : Joined<["-"], "mstack-protector-guard-offset=">, Group<m_Group>, Flags<[CC1Option]>,
  HelpText<"Use the given offset for addressing the stack-protector guard">;
def mstack_protector_guard_reg_EQ : Joined<["-"], "mstack-protector-guard-reg=">, Group<m_Group>, Flags<[CC1Option]>,
  HelpText<"Use the given reg for addressing the stack-protector guard">;
def mpie_copy_relocations : Flag<["-"], "mpie-copy-relocations">, Group<m_Group>,
  Flags<[CC1Option]>,
  HelpText<"Use copy relocations support for PIE builds">;
def mno_pie_copy_relocations : Flag<["-"], "mno-pie-copy-relocations">, Group<m_Group>;
def mfentry : Flag<["-"], "mfentry">, HelpText<"Insert calls to fentry at function entry (x86/SystemZ only)">,
  Flags<[CC1Option]>, Group<m_Group>;
def mnop_mcount : Flag<["-"], "mnop-mcount">, HelpText<"Generate mcount/__fentry__ calls as nops. To activate they need to be patched in.">,
  Flags<[CC1Option]>, Group<m_Group>;
def mrecord_mcount : Flag<["-"], "mrecord-mcount">, HelpText<"Generate a __mcount_loc section entry for each __fentry__ call.">,
  Flags<[CC1Option]>, Group<m_Group>;
def mpacked_stack : Flag<["-"], "mpacked-stack">, HelpText<"Use packed stack layout (SystemZ only).">,
  Flags<[CC1Option]>, Group<m_Group>;
def mno_packed_stack : Flag<["-"], "mno-packed-stack">, Flags<[CC1Option]>, Group<m_Group>;
def mips16 : Flag<["-"], "mips16">, Group<m_mips_Features_Group>;
def mno_mips16 : Flag<["-"], "mno-mips16">, Group<m_mips_Features_Group>;
def mmicromips : Flag<["-"], "mmicromips">, Group<m_mips_Features_Group>;
def mno_micromips : Flag<["-"], "mno-micromips">, Group<m_mips_Features_Group>;
def mxgot : Flag<["-"], "mxgot">, Group<m_mips_Features_Group>;
def mno_xgot : Flag<["-"], "mno-xgot">, Group<m_mips_Features_Group>;
def mldc1_sdc1 : Flag<["-"], "mldc1-sdc1">, Group<m_mips_Features_Group>;
def mno_ldc1_sdc1 : Flag<["-"], "mno-ldc1-sdc1">, Group<m_mips_Features_Group>;
def mcheck_zero_division : Flag<["-"], "mcheck-zero-division">,
                           Group<m_mips_Features_Group>;
def mno_check_zero_division : Flag<["-"], "mno-check-zero-division">,
                              Group<m_mips_Features_Group>;
def mcompact_branches_EQ : Joined<["-"], "mcompact-branches=">,
                           Group<m_mips_Features_Group>;
def mbranch_likely : Flag<["-"], "mbranch-likely">, Group<m_Group>,
  IgnoredGCCCompat;
def mno_branch_likely : Flag<["-"], "mno-branch-likely">, Group<m_Group>,
  IgnoredGCCCompat;
def mindirect_jump_EQ : Joined<["-"], "mindirect-jump=">,
  Group<m_mips_Features_Group>,
  HelpText<"Change indirect jump instructions to inhibit speculation">;
def mdsp : Flag<["-"], "mdsp">, Group<m_mips_Features_Group>;
def mno_dsp : Flag<["-"], "mno-dsp">, Group<m_mips_Features_Group>;
def mdspr2 : Flag<["-"], "mdspr2">, Group<m_mips_Features_Group>;
def mno_dspr2 : Flag<["-"], "mno-dspr2">, Group<m_mips_Features_Group>;
def msingle_float : Flag<["-"], "msingle-float">, Group<m_mips_Features_Group>;
def mdouble_float : Flag<["-"], "mdouble-float">, Group<m_mips_Features_Group>;
def mmadd4 : Flag<["-"], "mmadd4">, Group<m_mips_Features_Group>,
  HelpText<"Enable the generation of 4-operand madd.s, madd.d and related instructions.">;
def mno_madd4 : Flag<["-"], "mno-madd4">, Group<m_mips_Features_Group>,
  HelpText<"Disable the generation of 4-operand madd.s, madd.d and related instructions.">;
def mmsa : Flag<["-"], "mmsa">, Group<m_mips_Features_Group>,
  HelpText<"Enable MSA ASE (MIPS only)">;
def mno_msa : Flag<["-"], "mno-msa">, Group<m_mips_Features_Group>,
  HelpText<"Disable MSA ASE (MIPS only)">;
def mmt : Flag<["-"], "mmt">, Group<m_mips_Features_Group>,
  HelpText<"Enable MT ASE (MIPS only)">;
def mno_mt : Flag<["-"], "mno-mt">, Group<m_mips_Features_Group>,
  HelpText<"Disable MT ASE (MIPS only)">;
def mfp64 : Flag<["-"], "mfp64">, Group<m_mips_Features_Group>,
  HelpText<"Use 64-bit floating point registers (MIPS only)">;
def mfp32 : Flag<["-"], "mfp32">, Group<m_mips_Features_Group>,
  HelpText<"Use 32-bit floating point registers (MIPS only)">;
def mgpopt : Flag<["-"], "mgpopt">, Group<m_mips_Features_Group>,
  HelpText<"Use GP relative accesses for symbols known to be in a small"
           " data section (MIPS)">;
def mno_gpopt : Flag<["-"], "mno-gpopt">, Group<m_mips_Features_Group>,
  HelpText<"Do not use GP relative accesses for symbols known to be in a small"
           " data section (MIPS)">;
def mlocal_sdata : Flag<["-"], "mlocal-sdata">,
  Group<m_mips_Features_Group>,
  HelpText<"Extend the -G behaviour to object local data (MIPS)">;
def mno_local_sdata : Flag<["-"], "mno-local-sdata">,
  Group<m_mips_Features_Group>,
  HelpText<"Do not extend the -G behaviour to object local data (MIPS)">;
def mextern_sdata : Flag<["-"], "mextern-sdata">,
  Group<m_mips_Features_Group>,
  HelpText<"Assume that externally defined data is in the small data if it"
           " meets the -G <size> threshold (MIPS)">;
def mno_extern_sdata : Flag<["-"], "mno-extern-sdata">,
  Group<m_mips_Features_Group>,
  HelpText<"Do not assume that externally defined data is in the small data if"
           " it meets the -G <size> threshold (MIPS)">;
def membedded_data : Flag<["-"], "membedded-data">,
  Group<m_mips_Features_Group>,
  HelpText<"Place constants in the .rodata section instead of the .sdata "
           "section even if they meet the -G <size> threshold (MIPS)">;
def mno_embedded_data : Flag<["-"], "mno-embedded-data">,
  Group<m_mips_Features_Group>,
  HelpText<"Do not place constants in the .rodata section instead of the "
           ".sdata if they meet the -G <size> threshold (MIPS)">;
def mnan_EQ : Joined<["-"], "mnan=">, Group<m_mips_Features_Group>;
def mabs_EQ : Joined<["-"], "mabs=">, Group<m_mips_Features_Group>;
def mabicalls : Flag<["-"], "mabicalls">, Group<m_mips_Features_Group>,
  HelpText<"Enable SVR4-style position-independent code (Mips only)">;
def mno_abicalls : Flag<["-"], "mno-abicalls">, Group<m_mips_Features_Group>,
  HelpText<"Disable SVR4-style position-independent code (Mips only)">;
def mno_crc : Flag<["-"], "mno-crc">, Group<m_mips_Features_Group>,
  HelpText<"Disallow use of CRC instructions (Mips only)">;
def mvirt : Flag<["-"], "mvirt">, Group<m_mips_Features_Group>;
def mno_virt : Flag<["-"], "mno-virt">, Group<m_mips_Features_Group>;
def mginv : Flag<["-"], "mginv">, Group<m_mips_Features_Group>;
def mno_ginv : Flag<["-"], "mno-ginv">, Group<m_mips_Features_Group>;
def mips1 : Flag<["-"], "mips1">,
  Alias<march_EQ>, AliasArgs<["mips1"]>, Group<m_mips_Features_Group>,
  HelpText<"Equivalent to -march=mips1">, Flags<[HelpHidden]>;
def mips2 : Flag<["-"], "mips2">,
  Alias<march_EQ>, AliasArgs<["mips2"]>, Group<m_mips_Features_Group>,
  HelpText<"Equivalent to -march=mips2">, Flags<[HelpHidden]>;
def mips3 : Flag<["-"], "mips3">,
  Alias<march_EQ>, AliasArgs<["mips3"]>, Group<m_mips_Features_Group>,
  HelpText<"Equivalent to -march=mips3">, Flags<[HelpHidden]>;
def mips4 : Flag<["-"], "mips4">,
  Alias<march_EQ>, AliasArgs<["mips4"]>, Group<m_mips_Features_Group>,
  HelpText<"Equivalent to -march=mips4">, Flags<[HelpHidden]>;
def mips5 : Flag<["-"], "mips5">,
  Alias<march_EQ>, AliasArgs<["mips5"]>, Group<m_mips_Features_Group>,
  HelpText<"Equivalent to -march=mips5">, Flags<[HelpHidden]>;
def mips32 : Flag<["-"], "mips32">,
  Alias<march_EQ>, AliasArgs<["mips32"]>, Group<m_mips_Features_Group>,
  HelpText<"Equivalent to -march=mips32">, Flags<[HelpHidden]>;
def mips32r2 : Flag<["-"], "mips32r2">,
  Alias<march_EQ>, AliasArgs<["mips32r2"]>, Group<m_mips_Features_Group>,
  HelpText<"Equivalent to -march=mips32r2">, Flags<[HelpHidden]>;
def mips32r3 : Flag<["-"], "mips32r3">,
  Alias<march_EQ>, AliasArgs<["mips32r3"]>, Group<m_mips_Features_Group>,
  HelpText<"Equivalent to -march=mips32r3">, Flags<[HelpHidden]>;
def mips32r5 : Flag<["-"], "mips32r5">,
  Alias<march_EQ>, AliasArgs<["mips32r5"]>, Group<m_mips_Features_Group>,
  HelpText<"Equivalent to -march=mips32r5">, Flags<[HelpHidden]>;
def mips32r6 : Flag<["-"], "mips32r6">,
  Alias<march_EQ>, AliasArgs<["mips32r6"]>, Group<m_mips_Features_Group>,
  HelpText<"Equivalent to -march=mips32r6">, Flags<[HelpHidden]>;
def mips64 : Flag<["-"], "mips64">,
  Alias<march_EQ>, AliasArgs<["mips64"]>, Group<m_mips_Features_Group>,
  HelpText<"Equivalent to -march=mips64">, Flags<[HelpHidden]>;
def mips64r2 : Flag<["-"], "mips64r2">,
  Alias<march_EQ>, AliasArgs<["mips64r2"]>, Group<m_mips_Features_Group>,
  HelpText<"Equivalent to -march=mips64r2">, Flags<[HelpHidden]>;
def mips64r3 : Flag<["-"], "mips64r3">,
  Alias<march_EQ>, AliasArgs<["mips64r3"]>, Group<m_mips_Features_Group>,
  HelpText<"Equivalent to -march=mips64r3">, Flags<[HelpHidden]>;
def mips64r5 : Flag<["-"], "mips64r5">,
  Alias<march_EQ>, AliasArgs<["mips64r5"]>, Group<m_mips_Features_Group>,
  HelpText<"Equivalent to -march=mips64r5">, Flags<[HelpHidden]>;
def mips64r6 : Flag<["-"], "mips64r6">,
  Alias<march_EQ>, AliasArgs<["mips64r6"]>, Group<m_mips_Features_Group>,
  HelpText<"Equivalent to -march=mips64r6">, Flags<[HelpHidden]>;
def mfpxx : Flag<["-"], "mfpxx">, Group<m_mips_Features_Group>,
  HelpText<"Avoid FPU mode dependent operations when used with the O32 ABI">,
  Flags<[HelpHidden]>;
def modd_spreg : Flag<["-"], "modd-spreg">, Group<m_mips_Features_Group>,
  HelpText<"Enable odd single-precision floating point registers">,
  Flags<[HelpHidden]>;
def mno_odd_spreg : Flag<["-"], "mno-odd-spreg">, Group<m_mips_Features_Group>,
  HelpText<"Disable odd single-precision floating point registers">,
  Flags<[HelpHidden]>;
def mrelax_pic_calls : Flag<["-"], "mrelax-pic-calls">,
  Group<m_mips_Features_Group>,
  HelpText<"Produce relaxation hints for linkers to try optimizing PIC "
           "call sequences into direct calls (MIPS only)">, Flags<[HelpHidden]>;
def mno_relax_pic_calls : Flag<["-"], "mno-relax-pic-calls">,
  Group<m_mips_Features_Group>,
  HelpText<"Do not produce relaxation hints for linkers to try optimizing PIC "
           "call sequences into direct calls (MIPS only)">, Flags<[HelpHidden]>;
def mglibc : Flag<["-"], "mglibc">, Group<m_libc_Group>, Flags<[HelpHidden]>;
def muclibc : Flag<["-"], "muclibc">, Group<m_libc_Group>, Flags<[HelpHidden]>;
def module_file_info : Flag<["-"], "module-file-info">, Flags<[NoXarchOption,CC1Option]>, Group<Action_Group>,
  HelpText<"Provide information about a particular module file">;
def mthumb : Flag<["-"], "mthumb">, Group<m_Group>;
def mtune_EQ : Joined<["-"], "mtune=">, Group<m_Group>,
  HelpText<"Only supported on X86 and RISC-V. Otherwise accepted for compatibility with GCC.">;
def multi__module : Flag<["-"], "multi_module">;
def multiply__defined__unused : Separate<["-"], "multiply_defined_unused">;
def multiply__defined : Separate<["-"], "multiply_defined">;
def mwarn_nonportable_cfstrings : Flag<["-"], "mwarn-nonportable-cfstrings">, Group<m_Group>;
#if INTEL_CUSTOMIZATION
def ansi_alias : Flag<["-"], "ansi-alias">, Alias<fstrict_aliasing>,
  HelpText<"enable use of ANSI aliasing rules optimizations"
           " user asserts that the program adheres to these rules">;
def no_ansi_alias : Flag<["-"], "no-ansi-alias">, Alias<fno_strict_aliasing>,
  HelpText<"disable use of ANSI aliasing rules optimizations">;
#endif //INTEL_CUSTOMIZATION
def no_canonical_prefixes : Flag<["-"], "no-canonical-prefixes">, Flags<[HelpHidden, CoreOption]>,
  HelpText<"Use relative instead of canonical paths">;
def no_cpp_precomp : Flag<["-"], "no-cpp-precomp">, Group<clang_ignored_f_Group>;
def no_integrated_cpp : Flag<["-", "--"], "no-integrated-cpp">, Flags<[NoXarchOption]>;
def no_pedantic : Flag<["-", "--"], "no-pedantic">, Group<pedantic_Group>;
def no__dead__strip__inits__and__terms : Flag<["-"], "no_dead_strip_inits_and_terms">;
def nobuiltininc : Flag<["-"], "nobuiltininc">, Flags<[CC1Option, CoreOption]>,
  HelpText<"Disable builtin #include directories">;
def nogpuinc : Flag<["-"], "nogpuinc">;
def : Flag<["-"], "nocudainc">, Alias<nogpuinc>;
#if INTEL_CUSTOMIZATION
def nogpulib : Flag<["-"], "nogpulib">, Flags<[DpcppUnsupported]>,
  HelpText<"Do not link device library for CUDA/HIP device compilation">;
#endif // INTEL_CUSTOMIZATION
def : Flag<["-"], "nocudalib">, Alias<nogpulib>;
def nodefaultlibs : Flag<["-"], "nodefaultlibs">;
def nofixprebinding : Flag<["-"], "nofixprebinding">;
def nolibc : Flag<["-"], "nolibc">;
def nomultidefs : Flag<["-"], "nomultidefs">;
def nopie : Flag<["-"], "nopie">;
def no_pie : Flag<["-"], "no-pie">, Alias<nopie>;
def noprebind : Flag<["-"], "noprebind">;
def noprofilelib : Flag<["-"], "noprofilelib">;
def noseglinkedit : Flag<["-"], "noseglinkedit">;
def nostartfiles : Flag<["-"], "nostartfiles">, Group<Link_Group>;
def nostdinc : Flag<["-"], "nostdinc">, Flags<[CoreOption]>;
def nostdlibinc : Flag<["-"], "nostdlibinc">;
def nostdincxx : Flag<["-"], "nostdinc++">, Flags<[CC1Option]>,
  HelpText<"Disable standard #include directories for the C++ standard library">;
def nostdlib : Flag<["-"], "nostdlib">, Group<Link_Group>;
def nostdlibxx : Flag<["-"], "nostdlib++">;
def nolibsycl : Flag<["-"], "nolibsycl">, Flags<[NoXarchOption, CoreOption]>,
  HelpText<"Do not link SYCL runtime library">;
def object : Flag<["-"], "object">;
def o : JoinedOrSeparate<["-"], "o">, Flags<[NoXarchOption, RenderAsInput,
  CC1Option, CC1AsOption, FC1Option, FlangOption]>,
  HelpText<"Write output to <file>">, MetaVarName<"<file>">;
#if INTEL_CUSTOMIZATION
def pc : Joined<["-"], "pc">, Flags<[NoXarchOption]>;
def : Joined<["-"], "pc=">, Alias<pc>, HelpText<"Initialize X87 floating "
  "point precision to single, double or double extendedSet FPU precision. "
  "Valid values of 32, 64 and 80">;
def parallel_source_info_EQ : Joined<["-"], "parallel-source-info=">,
  Values<"0,1,2">, Flags<[NoXarchOption]>, HelpText<"Emit source location "
  "information for parallel code generation with OpenMP and "
  "auto-parallelization.">;
def : Flag<["-"], "parallel-source-info">, Alias<parallel_source_info_EQ>,
  AliasArgs<["1"]>;
def : Flag<["-"], "no-parallel-source-info">, Alias<parallel_source_info_EQ>,
  AliasArgs<["0"]>, HelpText<"Disable emission of source location information "
  "for parallel code generation.">;
#endif // INTEL_CUSTOMIZATION
def pagezero__size : JoinedOrSeparate<["-"], "pagezero_size">;
def pass_exit_codes : Flag<["-", "--"], "pass-exit-codes">, Flags<[Unsupported]>;
def pedantic_errors : Flag<["-", "--"], "pedantic-errors">, Group<pedantic_Group>, Flags<[CC1Option]>;
def pedantic : Flag<["-", "--"], "pedantic">, Group<pedantic_Group>, Flags<[CC1Option]>;
def pg : Flag<["-"], "pg">, HelpText<"Enable mcount instrumentation">, Flags<[CC1Option]>;
def pipe : Flag<["-", "--"], "pipe">,
  HelpText<"Use pipes between commands, when possible">;
def prebind__all__twolevel__modules : Flag<["-"], "prebind_all_twolevel_modules">;
def prebind : Flag<["-"], "prebind">;
def preload : Flag<["-"], "preload">;
def print_file_name_EQ : Joined<["-", "--"], "print-file-name=">,
  HelpText<"Print the full library path of <file>">, MetaVarName<"<file>">;
def print_ivar_layout : Flag<["-"], "print-ivar-layout">, Flags<[CC1Option]>,
  HelpText<"Enable Objective-C Ivar layout bitmap print trace">;
def print_libgcc_file_name : Flag<["-", "--"], "print-libgcc-file-name">,
  HelpText<"Print the library path for the currently used compiler runtime "
           "library (\"libgcc.a\" or \"libclang_rt.builtins.*.a\")">;
def print_multi_directory : Flag<["-", "--"], "print-multi-directory">;
def print_multi_lib : Flag<["-", "--"], "print-multi-lib">;
def print_multi_os_directory : Flag<["-", "--"], "print-multi-os-directory">,
  Flags<[Unsupported]>;
def print_target_triple : Flag<["-", "--"], "print-target-triple">,
  HelpText<"Print the normalized target triple">;
def print_effective_triple : Flag<["-", "--"], "print-effective-triple">,
  HelpText<"Print the effective target triple">;
def print_prog_name_EQ : Joined<["-", "--"], "print-prog-name=">,
  HelpText<"Print the full program path of <name>">, MetaVarName<"<name>">;
def print_resource_dir : Flag<["-", "--"], "print-resource-dir">,
  HelpText<"Print the resource directory pathname">;
def print_search_dirs : Flag<["-", "--"], "print-search-dirs">,
  HelpText<"Print the paths used for finding libraries and programs">;
def print_targets : Flag<["-", "--"], "print-targets">,
  HelpText<"Print the registered targets">;
def private__bundle : Flag<["-"], "private_bundle">;
def pthreads : Flag<["-"], "pthreads">;
def pthread : Flag<["-"], "pthread">, Flags<[CC1Option]>,
  HelpText<"Support POSIX threads in generated code">;
def no_pthread : Flag<["-"], "no-pthread">, Flags<[CC1Option]>;
def p : Flag<["-"], "p">;
def pie : Flag<["-"], "pie">, Group<Link_Group>;
def static_pie : Flag<["-"], "static-pie">, Group<Link_Group>;
def read__only__relocs : Separate<["-"], "read_only_relocs">;
def remap : Flag<["-"], "remap">;
def rewrite_objc : Flag<["-"], "rewrite-objc">, Flags<[NoXarchOption,CC1Option]>,
  HelpText<"Rewrite Objective-C source to C++">, Group<Action_Group>;
def rewrite_legacy_objc : Flag<["-"], "rewrite-legacy-objc">, Flags<[NoXarchOption]>,
  HelpText<"Rewrite Legacy Objective-C source to C++">;
def rdynamic : Flag<["-"], "rdynamic">, Group<Link_Group>;
def resource_dir : Separate<["-"], "resource-dir">,
  Flags<[NoXarchOption, CC1Option, CoreOption, HelpHidden]>,
  HelpText<"The directory which holds the compiler resource files">;
def resource_dir_EQ : Joined<["-"], "resource-dir=">, Flags<[NoXarchOption, CoreOption]>,
  Alias<resource_dir>;
def rpath : Separate<["-"], "rpath">, Flags<[LinkerInput]>, Group<Link_Group>;
def rtlib_EQ : Joined<["-", "--"], "rtlib=">,
  HelpText<"Compiler runtime library to use">;
def frtlib_add_rpath: Flag<["-"], "frtlib-add-rpath">, Flags<[NoArgumentUnused]>,
  HelpText<"Add -rpath with architecture-specific resource directory to the linker flags">;
def fno_rtlib_add_rpath: Flag<["-"], "fno-rtlib-add-rpath">, Flags<[NoArgumentUnused]>,
  HelpText<"Do not add -rpath with architecture-specific resource directory to the linker flags">;
def r : Flag<["-"], "r">, Flags<[LinkerInput,NoArgumentUnused]>,
        Group<Link_Group>;
#if INTEL_CUSTOMIZATION
def regcall : Flag<["-"], "regcall">,
  HelpText<"Set __regcall as a default calling convention">;
#endif // INTEL_CUSTOMIZATION
def save_temps_EQ : Joined<["-", "--"], "save-temps=">, Flags<[CC1Option, NoXarchOption]>,
  HelpText<"Save intermediate compilation results.">;
def save_temps : Flag<["-", "--"], "save-temps">, Flags<[NoXarchOption]>,
  Alias<save_temps_EQ>, AliasArgs<["cwd"]>,
  HelpText<"Save intermediate compilation results">;
def save_stats_EQ : Joined<["-", "--"], "save-stats=">, Flags<[NoXarchOption]>,
  HelpText<"Save llvm statistics.">;
def save_stats : Flag<["-", "--"], "save-stats">, Flags<[NoXarchOption]>,
  Alias<save_stats_EQ>, AliasArgs<["cwd"]>,
  HelpText<"Save llvm statistics.">;
def via_file_asm : Flag<["-", "--"], "via-file-asm">, InternalDebugOpt,
  HelpText<"Write assembly to file for input to assemble jobs">;
def sectalign : MultiArg<["-"], "sectalign", 3>;
def sectcreate : MultiArg<["-"], "sectcreate", 3>;
def sectobjectsymbols : MultiArg<["-"], "sectobjectsymbols", 2>;
def sectorder : MultiArg<["-"], "sectorder", 3>;
def seg1addr : JoinedOrSeparate<["-"], "seg1addr">;
def seg__addr__table__filename : Separate<["-"], "seg_addr_table_filename">;
def seg__addr__table : Separate<["-"], "seg_addr_table">;
def segaddr : MultiArg<["-"], "segaddr", 2>;
def segcreate : MultiArg<["-"], "segcreate", 3>;
def seglinkedit : Flag<["-"], "seglinkedit">;
def segprot : MultiArg<["-"], "segprot", 3>;
def segs__read__only__addr : Separate<["-"], "segs_read_only_addr">;
def segs__read__write__addr : Separate<["-"], "segs_read_write_addr">;
def segs__read__ : Joined<["-"], "segs_read_">;
def shared_libgcc : Flag<["-"], "shared-libgcc">;
def shared : Flag<["-", "--"], "shared">, Group<Link_Group>;
def single__module : Flag<["-"], "single_module">;
def specs_EQ : Joined<["-", "--"], "specs=">, Group<Link_Group>;
def specs : Separate<["-", "--"], "specs">, Flags<[Unsupported]>;
def static_libgcc : Flag<["-"], "static-libgcc">;
def static_libstdcxx : Flag<["-"], "static-libstdc++">;
def static : Flag<["-", "--"], "static">, Group<Link_Group>, Flags<[NoArgumentUnused]>;
def std_default_EQ : Joined<["-"], "std-default=">;
def std_EQ : Joined<["-", "--"], "std=">, Flags<[CC1Option]>,
  Group<CompileOnly_Group>, HelpText<"Language standard to compile for">,
  ValuesCode<[{
    const char *Values =
    #define LANGSTANDARD(id, name, lang, desc, features) name ","
    #define LANGSTANDARD_ALIAS(id, alias) alias ","
    #include "clang/Basic/LangStandards.def"
    ;
  }]>;
def stdlib_EQ : Joined<["-", "--"], "stdlib=">, Flags<[CC1Option]>,
  HelpText<"C++ standard library to use">, Values<"libc++,libstdc++,platform">;
def stdlibxx_isystem : JoinedOrSeparate<["-"], "stdlib++-isystem">,
  Group<clang_i_Group>,
  HelpText<"Use directory as the C++ standard library include path">,
  Flags<[NoXarchOption]>, MetaVarName<"<directory>">;
#if INTEL_CUSTOMIZATION
def strict_ansi : Flag<["-"], "strict-ansi">, Flags<[NoXarchOption]>,
  HelpText<"strict ANSI conformance dialect">;
def : Flag<["-"], "strict_ansi">, Alias<strict_ansi>;
def use_msasm : Flag<["-"], "use-msasm">, Alias<fasm_blocks>,
  HelpText<"enables the use of blocks and entire functions of assembly code"
  " within a C or C++ file">;
def : Flag<["-"], "use_msasm">, Alias<fasm_blocks>;
#endif // INTEL_CUSTOMIZATION
def unwindlib_EQ : Joined<["-", "--"], "unwindlib=">, Flags<[CC1Option]>,
  HelpText<"Unwind library to use">, Values<"libgcc,unwindlib,platform">;
def sub__library : JoinedOrSeparate<["-"], "sub_library">;
def sub__umbrella : JoinedOrSeparate<["-"], "sub_umbrella">;
def system_header_prefix : Joined<["--"], "system-header-prefix=">,
  Group<clang_i_Group>, Flags<[CC1Option]>, MetaVarName<"<prefix>">,
  HelpText<"Treat all #include paths starting with <prefix> as including a "
           "system header.">;
def : Separate<["--"], "system-header-prefix">, Alias<system_header_prefix>;
def no_system_header_prefix : Joined<["--"], "no-system-header-prefix=">,
  Group<clang_i_Group>, Flags<[CC1Option]>, MetaVarName<"<prefix>">,
  HelpText<"Treat all #include paths starting with <prefix> as not including a "
           "system header.">;
def : Separate<["--"], "no-system-header-prefix">, Alias<no_system_header_prefix>;
def s : Flag<["-"], "s">, Group<Link_Group>;
def target : Joined<["--"], "target=">, Flags<[NoXarchOption, CoreOption]>,
  HelpText<"Generate code for the given target">;
def print_supported_cpus : Flag<["-", "--"], "print-supported-cpus">,
  Group<CompileOnly_Group>, Flags<[CC1Option, CoreOption]>,
  HelpText<"Print supported cpu models for the given target (if target is not specified,"
           " it will print the supported cpus for the default target)">;
def mcpu_EQ_QUESTION : Flag<["-"], "mcpu=?">, Alias<print_supported_cpus>;
def mtune_EQ_QUESTION : Flag<["-"], "mtune=?">, Alias<print_supported_cpus>;
def gcc_toolchain : Joined<["--"], "gcc-toolchain=">, Flags<[NoXarchOption]>,
  HelpText<"Use the gcc toolchain at the given directory">;
def time : Flag<["-"], "time">,
  HelpText<"Time individual commands">;
def traditional_cpp : Flag<["-", "--"], "traditional-cpp">, Flags<[CC1Option]>,
  HelpText<"Enable some traditional CPP emulation">;
def traditional : Flag<["-", "--"], "traditional">;
def trigraphs : Flag<["-", "--"], "trigraphs">, Alias<ftrigraphs>,
  HelpText<"Process trigraph sequences">;
def twolevel__namespace__hints : Flag<["-"], "twolevel_namespace_hints">;
def twolevel__namespace : Flag<["-"], "twolevel_namespace">;
def t : Flag<["-"], "t">, Group<Link_Group>;
def umbrella : Separate<["-"], "umbrella">;
def undefined : JoinedOrSeparate<["-"], "undefined">, Group<u_Group>;
def undef : Flag<["-"], "undef">, Group<u_Group>, Flags<[CC1Option]>,
  HelpText<"undef all system defines">;
def unexported__symbols__list : Separate<["-"], "unexported_symbols_list">;
def u : JoinedOrSeparate<["-"], "u">, Group<u_Group>;
def v : Flag<["-"], "v">, Flags<[CC1Option, CoreOption]>,
  HelpText<"Show commands to run and use verbose output">;
#if INTEL_CUSTOMIZATION
def HASH_x : Flag<["-"], "#x">, Flags<[NoXarchOption]>,
  HelpText<"Show commands to run and use verbose output">;
def unroll : Joined<["-"], "unroll">, Flags<[NoXarchOption]>,
  HelpText<"Set maximum number of times to unroll loops.  Omit n to use "
  "default heuristics.  Use 0 to disable the loop unroller.">;
def unroll_EQ : Joined<["-"], "unroll=">, Alias<unroll>;
def vec : Flag<["-"], "vec">, Alias<fvectorize>,
  HelpText<"Enable the loop vectorization passes">;
def no_vec : Flag<["-"], "no-vec">, Alias<fno_vectorize>;
def Zp : Flag<["-"], "Zp">, Alias<fpack_struct_EQ>, AliasArgs<["1"]>;
def Zp_EQ : Joined<["-"], "Zp">, Alias<fpack_struct_EQ>;
#endif // INTEL_CUSTOMIZATION
def verify_debug_info : Flag<["--"], "verify-debug-info">, Flags<[NoXarchOption]>,
  HelpText<"Verify the binary representation of debug output">;
def weak_l : Joined<["-"], "weak-l">, Flags<[LinkerInput]>;
def weak__framework : Separate<["-"], "weak_framework">, Flags<[LinkerInput]>;
def weak__library : Separate<["-"], "weak_library">, Flags<[LinkerInput]>;
def weak__reference__mismatches : Separate<["-"], "weak_reference_mismatches">;
def whatsloaded : Flag<["-"], "whatsloaded">;
def whyload : Flag<["-"], "whyload">;
def w : Flag<["-"], "w">, HelpText<"Suppress all warnings">, Flags<[CC1Option]>;
def x : JoinedOrSeparate<["-"], "x">, Flags<[NoXarchOption,CC1Option]>,
  HelpText<"Treat subsequent input files as having type <language>">,
  MetaVarName<"<language>">;
def y : Joined<["-"], "y">;

defm integrated_as : OptOutFFlag<"integrated-as", "Enable the integrated assembler", "Disable the integrated assembler">;

def fintegrated_cc1 : Flag<["-"], "fintegrated-cc1">,
                      Flags<[CoreOption, NoXarchOption]>, Group<f_Group>,
                      HelpText<"Run cc1 in-process">;
def fno_integrated_cc1 : Flag<["-"], "fno-integrated-cc1">,
                         Flags<[CoreOption, NoXarchOption]>, Group<f_Group>,
                         HelpText<"Spawn a separate process for each cc1">;

def : Flag<["-"], "integrated-as">, Alias<fintegrated_as>, Flags<[NoXarchOption]>;
def : Flag<["-"], "no-integrated-as">, Alias<fno_integrated_as>,
      Flags<[CC1Option, NoXarchOption]>;

def working_directory : JoinedOrSeparate<["-"], "working-directory">, Flags<[CC1Option]>,
  HelpText<"Resolve file paths relative to the specified directory">;
def working_directory_EQ : Joined<["-"], "working-directory=">, Flags<[CC1Option]>,
  Alias<working_directory>;

// Double dash options, which are usually an alias for one of the previous
// options.

def _mhwdiv_EQ : Joined<["--"], "mhwdiv=">, Alias<mhwdiv_EQ>;
def _mhwdiv : Separate<["--"], "mhwdiv">, Alias<mhwdiv_EQ>;
def _CLASSPATH_EQ : Joined<["--"], "CLASSPATH=">, Alias<fclasspath_EQ>;
def _CLASSPATH : Separate<["--"], "CLASSPATH">, Alias<fclasspath_EQ>;
def _all_warnings : Flag<["--"], "all-warnings">, Alias<Wall>;
def _analyzer_no_default_checks : Flag<["--"], "analyzer-no-default-checks">, Flags<[NoXarchOption]>;
def _analyzer_output : JoinedOrSeparate<["--"], "analyzer-output">, Flags<[NoXarchOption]>,
  HelpText<"Static analyzer report output format (html|plist|plist-multi-file|plist-html|sarif|text).">;
def _analyze : Flag<["--"], "analyze">, Flags<[NoXarchOption, CoreOption]>,
  HelpText<"Run the static analyzer">;
def _assemble : Flag<["--"], "assemble">, Alias<S>;
def _assert_EQ : Joined<["--"], "assert=">, Alias<A>;
def _assert : Separate<["--"], "assert">, Alias<A>;
def _bootclasspath_EQ : Joined<["--"], "bootclasspath=">, Alias<fbootclasspath_EQ>;
def _bootclasspath : Separate<["--"], "bootclasspath">, Alias<fbootclasspath_EQ>;
def _classpath_EQ : Joined<["--"], "classpath=">, Alias<fclasspath_EQ>;
def _classpath : Separate<["--"], "classpath">, Alias<fclasspath_EQ>;
def _comments_in_macros : Flag<["--"], "comments-in-macros">, Alias<CC>;
def _comments : Flag<["--"], "comments">, Alias<C>;
def _compile : Flag<["--"], "compile">, Alias<c>;
def _constant_cfstrings : Flag<["--"], "constant-cfstrings">;
def _debug_EQ : Joined<["--"], "debug=">, Alias<g_Flag>;
def _debug : Flag<["--"], "debug">, Alias<g_Flag>;
def _define_macro_EQ : Joined<["--"], "define-macro=">, Alias<D>;
def _define_macro : Separate<["--"], "define-macro">, Alias<D>;
def _dependencies : Flag<["--"], "dependencies">, Alias<M>;
def _dyld_prefix_EQ : Joined<["--"], "dyld-prefix=">;
def _dyld_prefix : Separate<["--"], "dyld-prefix">, Alias<_dyld_prefix_EQ>;
def _encoding_EQ : Joined<["--"], "encoding=">, Alias<fencoding_EQ>;
def _encoding : Separate<["--"], "encoding">, Alias<fencoding_EQ>;
def _entry : Flag<["--"], "entry">, Alias<e>;
def _extdirs_EQ : Joined<["--"], "extdirs=">, Alias<fextdirs_EQ>;
def _extdirs : Separate<["--"], "extdirs">, Alias<fextdirs_EQ>;
def _extra_warnings : Flag<["--"], "extra-warnings">, Alias<W_Joined>;
def _for_linker_EQ : Joined<["--"], "for-linker=">, Alias<Xlinker>;
def _for_linker : Separate<["--"], "for-linker">, Alias<Xlinker>;
def _force_link_EQ : Joined<["--"], "force-link=">, Alias<u>;
def _force_link : Separate<["--"], "force-link">, Alias<u>;
def _help_hidden : Flag<["--"], "help-hidden">,
  HelpText<"Display help for hidden options">;
def _imacros_EQ : Joined<["--"], "imacros=">, Alias<imacros>;
def _include_barrier : Flag<["--"], "include-barrier">, Alias<I_>;
def _include_directory_after_EQ : Joined<["--"], "include-directory-after=">, Alias<idirafter>;
def _include_directory_after : Separate<["--"], "include-directory-after">, Alias<idirafter>;
def _include_directory_EQ : Joined<["--"], "include-directory=">, Alias<I>;
def _include_directory : Separate<["--"], "include-directory">, Alias<I>;
def _include_prefix_EQ : Joined<["--"], "include-prefix=">, Alias<iprefix>;
def _include_prefix : Separate<["--"], "include-prefix">, Alias<iprefix>;
def _include_with_prefix_after_EQ : Joined<["--"], "include-with-prefix-after=">, Alias<iwithprefix>;
def _include_with_prefix_after : Separate<["--"], "include-with-prefix-after">, Alias<iwithprefix>;
def _include_with_prefix_before_EQ : Joined<["--"], "include-with-prefix-before=">, Alias<iwithprefixbefore>;
def _include_with_prefix_before : Separate<["--"], "include-with-prefix-before">, Alias<iwithprefixbefore>;
def _include_with_prefix_EQ : Joined<["--"], "include-with-prefix=">, Alias<iwithprefix>;
def _include_with_prefix : Separate<["--"], "include-with-prefix">, Alias<iwithprefix>;
def _include_EQ : Joined<["--"], "include=">, Alias<include_>;
def _language_EQ : Joined<["--"], "language=">, Alias<x>;
def _language : Separate<["--"], "language">, Alias<x>;
def _library_directory_EQ : Joined<["--"], "library-directory=">, Alias<L>;
def _library_directory : Separate<["--"], "library-directory">, Alias<L>;
def _no_line_commands : Flag<["--"], "no-line-commands">, Alias<P>;
def _no_standard_includes : Flag<["--"], "no-standard-includes">, Alias<nostdinc>;
def _no_standard_libraries : Flag<["--"], "no-standard-libraries">, Alias<nostdlib>;
def _no_undefined : Flag<["--"], "no-undefined">, Flags<[LinkerInput]>;
def _no_warnings : Flag<["--"], "no-warnings">, Alias<w>;
def _optimize_EQ : Joined<["--"], "optimize=">, Alias<O>;
def _optimize : Flag<["--"], "optimize">, Alias<O>;
def _output_class_directory_EQ : Joined<["--"], "output-class-directory=">, Alias<foutput_class_dir_EQ>;
def _output_class_directory : Separate<["--"], "output-class-directory">, Alias<foutput_class_dir_EQ>;
def _output_EQ : Joined<["--"], "output=">, Alias<o>;
def _output : Separate<["--"], "output">, Alias<o>;
def _param : Separate<["--"], "param">, Group<CompileOnly_Group>;
def _param_EQ : Joined<["--"], "param=">, Alias<_param>;
def _precompile : Flag<["--"], "precompile">, Flags<[NoXarchOption]>,
  Group<Action_Group>, HelpText<"Only precompile the input">;
def _prefix_EQ : Joined<["--"], "prefix=">, Alias<B>;
def _prefix : Separate<["--"], "prefix">, Alias<B>;
def _preprocess : Flag<["--"], "preprocess">, Alias<E>;
def _print_diagnostic_categories : Flag<["--"], "print-diagnostic-categories">;
def _print_file_name : Separate<["--"], "print-file-name">, Alias<print_file_name_EQ>;
def _print_missing_file_dependencies : Flag<["--"], "print-missing-file-dependencies">, Alias<MG>;
def _print_prog_name : Separate<["--"], "print-prog-name">, Alias<print_prog_name_EQ>;
def _profile_blocks : Flag<["--"], "profile-blocks">, Alias<a>;
def _profile : Flag<["--"], "profile">, Alias<p>;
def _resource_EQ : Joined<["--"], "resource=">, Alias<fcompile_resource_EQ>;
def _resource : Separate<["--"], "resource">, Alias<fcompile_resource_EQ>;
def _rtlib : Separate<["--"], "rtlib">, Alias<rtlib_EQ>;
def _serialize_diags : Separate<["-", "--"], "serialize-diagnostics">, Flags<[NoXarchOption]>,
  HelpText<"Serialize compiler diagnostics to a file">;
// We give --version different semantics from -version.
def _version : Flag<["--"], "version">,
  Flags<[CoreOption, CC1Option, FC1Option, FlangOption]>,
  HelpText<"Print version information">;
def _signed_char : Flag<["--"], "signed-char">, Alias<fsigned_char>;
def _std : Separate<["--"], "std">, Alias<std_EQ>;
def _stdlib : Separate<["--"], "stdlib">, Alias<stdlib_EQ>;
def _sysroot_EQ : Joined<["--"], "sysroot=">;
def _sysroot : Separate<["--"], "sysroot">, Alias<_sysroot_EQ>;
def _target_help : Flag<["--"], "target-help">;
def _trace_includes : Flag<["--"], "trace-includes">, Alias<H>;
def _undefine_macro_EQ : Joined<["--"], "undefine-macro=">, Alias<U>;
def _undefine_macro : Separate<["--"], "undefine-macro">, Alias<U>;
def _unsigned_char : Flag<["--"], "unsigned-char">, Alias<funsigned_char>;
def _user_dependencies : Flag<["--"], "user-dependencies">, Alias<MM>;
def _verbose : Flag<["--"], "verbose">, Alias<v>;
def _warn__EQ : Joined<["--"], "warn-=">, Alias<W_Joined>;
def _warn_ : Joined<["--"], "warn-">, Alias<W_Joined>;
def _write_dependencies : Flag<["--"], "write-dependencies">, Alias<MD>;
def _write_user_dependencies : Flag<["--"], "write-user-dependencies">, Alias<MMD>;
def _ : Joined<["--"], "">, Flags<[Unsupported]>;

// Hexagon feature flags.
def mieee_rnd_near : Flag<["-"], "mieee-rnd-near">,
  Group<m_hexagon_Features_Group>;
def mv5 : Flag<["-"], "mv5">, Group<m_hexagon_Features_Group>, Alias<mcpu_EQ>,
  AliasArgs<["hexagonv5"]>;
def mv55 : Flag<["-"], "mv55">, Group<m_hexagon_Features_Group>,
  Alias<mcpu_EQ>, AliasArgs<["hexagonv55"]>;
def mv60 : Flag<["-"], "mv60">, Group<m_hexagon_Features_Group>,
  Alias<mcpu_EQ>, AliasArgs<["hexagonv60"]>;
def mv62 : Flag<["-"], "mv62">, Group<m_hexagon_Features_Group>,
  Alias<mcpu_EQ>, AliasArgs<["hexagonv62"]>;
def mv65 : Flag<["-"], "mv65">, Group<m_hexagon_Features_Group>,
  Alias<mcpu_EQ>, AliasArgs<["hexagonv65"]>;
def mv66 : Flag<["-"], "mv66">, Group<m_hexagon_Features_Group>,
  Alias<mcpu_EQ>, AliasArgs<["hexagonv66"]>;
def mv67 : Flag<["-"], "mv67">, Group<m_hexagon_Features_Group>,
  Alias<mcpu_EQ>, AliasArgs<["hexagonv67"]>;
def mv67t : Flag<["-"], "mv67t">, Group<m_hexagon_Features_Group>,
  Alias<mcpu_EQ>, AliasArgs<["hexagonv67t"]>;
def mhexagon_hvx : Flag<["-"], "mhvx">, Group<m_hexagon_Features_HVX_Group>,
  HelpText<"Enable Hexagon Vector eXtensions">;
def mhexagon_hvx_EQ : Joined<["-"], "mhvx=">,
  Group<m_hexagon_Features_HVX_Group>,
  HelpText<"Enable Hexagon Vector eXtensions">;
def mno_hexagon_hvx : Flag<["-"], "mno-hvx">,
  Group<m_hexagon_Features_HVX_Group>,
  HelpText<"Disable Hexagon Vector eXtensions">;
def mhexagon_hvx_length_EQ : Joined<["-"], "mhvx-length=">,
  Group<m_hexagon_Features_HVX_Group>, HelpText<"Set Hexagon Vector Length">,
  Values<"64B,128B">;
def ffixed_r19: Flag<["-"], "ffixed-r19">,
  HelpText<"Reserve register r19 (Hexagon only)">;
def mmemops : Flag<["-"], "mmemops">, Group<m_hexagon_Features_Group>,
  Flags<[CC1Option]>, HelpText<"Enable generation of memop instructions">;
def mno_memops : Flag<["-"], "mno-memops">, Group<m_hexagon_Features_Group>,
  Flags<[CC1Option]>, HelpText<"Disable generation of memop instructions">;
def mpackets : Flag<["-"], "mpackets">, Group<m_hexagon_Features_Group>,
  Flags<[CC1Option]>, HelpText<"Enable generation of instruction packets">;
def mno_packets : Flag<["-"], "mno-packets">, Group<m_hexagon_Features_Group>,
  Flags<[CC1Option]>, HelpText<"Disable generation of instruction packets">;
def mnvj : Flag<["-"], "mnvj">, Group<m_hexagon_Features_Group>,
  Flags<[CC1Option]>, HelpText<"Enable generation of new-value jumps">;
def mno_nvj : Flag<["-"], "mno-nvj">, Group<m_hexagon_Features_Group>,
  Flags<[CC1Option]>, HelpText<"Disable generation of new-value jumps">;
def mnvs : Flag<["-"], "mnvs">, Group<m_hexagon_Features_Group>,
  Flags<[CC1Option]>, HelpText<"Enable generation of new-value stores">;
def mno_nvs : Flag<["-"], "mno-nvs">, Group<m_hexagon_Features_Group>,
  Flags<[CC1Option]>, HelpText<"Disable generation of new-value stores">;


// X86 feature flags
def mx87 : Flag<["-"], "mx87">, Group<m_x86_Features_Group>;
def mno_x87 : Flag<["-"], "mno-x87">, Group<m_x86_Features_Group>;
def m80387 : Flag<["-"], "m80387">, Alias<mx87>;
def mno_80387 : Flag<["-"], "mno-80387">, Alias<mno_x87>;
def mmmx : Flag<["-"], "mmmx">, Group<m_x86_Features_Group>;
def mno_mmx : Flag<["-"], "mno-mmx">, Group<m_x86_Features_Group>;
def m3dnow : Flag<["-"], "m3dnow">, Group<m_x86_Features_Group>;
def mno_3dnow : Flag<["-"], "mno-3dnow">, Group<m_x86_Features_Group>;
def m3dnowa : Flag<["-"], "m3dnowa">, Group<m_x86_Features_Group>;
def mno_3dnowa : Flag<["-"], "mno-3dnowa">, Group<m_x86_Features_Group>;
def mamx_bf16 : Flag<["-"], "mamx-bf16">, Group<m_x86_Features_Group>;
def mno_amx_bf16 : Flag<["-"], "mno-amx-bf16">, Group<m_x86_Features_Group>;
def mtamx_int8 : Flag<["-"], "mamx-int8">, Group<m_x86_Features_Group>;
def mno_amx_int8 : Flag<["-"], "mno-amx-int8">, Group<m_x86_Features_Group>;
def mamx_tile : Flag<["-"], "mamx-tile">, Group<m_x86_Features_Group>;
def mno_amx_tile : Flag<["-"], "mno-amx-tile">, Group<m_x86_Features_Group>;
#if INTEL_CUSTOMIZATION
#if INTEL_FEATURE_ISA_AMX_BF8
def mamx_bf8 : Flag<["-"], "mamx-bf8">, Group<m_x86_Features_Group>;
def mno_amx_bf8 : Flag<["-"], "mno-amx-bf8">, Group<m_x86_Features_Group>;
#endif // INTEL_FEATURE_ISA_AMX_BF8
#if INTEL_FEATURE_ISA_AMX_MEMADVISE
def mamx_memadvise : Flag<["-"], "mamx-memadvise">, Group<m_x86_Features_Group>;
def mno_amx_memadvise : Flag<["-"], "mno-amx-memadvise">, Group<m_x86_Features_Group>;
#endif // INTEL_FEATURE_ISA_AMX_MEMADVISE
#if INTEL_FEATURE_ISA_AMX_FUTURE
def mamx_reduce : Flag<["-"], "mamx-reduce">, Group<m_x86_Features_Group>;
def mno_amx_reduce : Flag<["-"], "mno-amx-reduce">, Group<m_x86_Features_Group>;
def mamx_memory : Flag<["-"], "mamx-memory">, Group<m_x86_Features_Group>;
def mno_amx_memory : Flag<["-"], "mno-amx-memory">, Group<m_x86_Features_Group>;
def mamx_format : Flag<["-"], "mamx-format">, Group<m_x86_Features_Group>;
def mno_amx_format : Flag<["-"], "mno-amx-format">, Group<m_x86_Features_Group>;
def mamx_element : Flag<["-"], "mamx-element">, Group<m_x86_Features_Group>;
def mno_amx_element : Flag<["-"], "mno-amx-element">, Group<m_x86_Features_Group>;

#endif // INTEL_FEATURE_ISA_AMX_FUTURE
#if INTEL_FEATURE_ISA_AMX_LNC
def mamx_transpose : Flag<["-"], "mamx-transpose">, Group<m_x86_Features_Group>;
def mno_amx_transpose : Flag<["-"], "mno-amx-transpose">, Group<m_x86_Features_Group>;
def mamx_avx512 : Flag<["-"], "mamx-avx512">, Group<m_x86_Features_Group>;
def mno_amx_avx512 : Flag<["-"], "mno-amx-avx512">, Group<m_x86_Features_Group>;

#endif // INTEL_FEATURE_ISA_AMX_LNC
#if INTEL_FEATURE_ISA_AMX_FP16
def mamx_fp16 : Flag<["-"], "mamx-fp16">, Group<m_x86_Features_Group>;
def mno_amx_fp16 : Flag<["-"], "mno-amx-fp16">, Group<m_x86_Features_Group>;
#endif // INTEL_FEATURE_ISA_AMX_FP16

#if INTEL_FEATURE_ISA_AMX_MEMORY2
def mamx_memory2 : Flag<["-"], "mamx-memory2">, Group<m_x86_Features_Group>;
def mno_amx_memory2 : Flag<["-"], "mno-amx-memory2">, Group<m_x86_Features_Group>;
#endif // INTEL_FEATURE_ISA_AMX_MEMORY2

#if INTEL_FEATURE_ISA_AMX_BF16_EVEX
def mamx_bf16_evex : Flag<["-"], "mamx-bf16-evex">, Group<m_x86_Features_Group>;
def mno_amx_bf16_evex : Flag<["-"], "mno-amx-bf16-evex">, Group<m_x86_Features_Group>;
#endif // INTEL_FEATURE_ISA_AMX_BF16_EVEX

#if INTEL_FEATURE_ISA_AMX_CONVERT
def mamx_convert : Flag<["-"], "mamx-convert">, Group<m_x86_Features_Group>;
def mno_amx_convert : Flag<["-"], "mno-amx-convert">, Group<m_x86_Features_Group>;
#endif // INTEL_FEATURE_ISA_AMX_CONVERT

#if INTEL_FEATURE_ISA_AMX_ELEMENT_EVEX
def mamx_element_evex : Flag<["-"], "mamx-element-evex">, Group<m_x86_Features_Group>;
def mno_amx_element_evex : Flag<["-"], "mno-amx-element-evex">, Group<m_x86_Features_Group>;
#endif // INTEL_FEATURE_ISA_AMX_ELEMENT_EVEX

#if INTEL_FEATURE_ISA_AMX_INT8_EVEX
def mamx_int8_evex : Flag<["-"], "mamx-int8-evex">, Group<m_x86_Features_Group>;
def mno_amx_int8_evex : Flag<["-"], "mno-amx-int8-evex">, Group<m_x86_Features_Group>;
#endif // INTEL_FEATURE_ISA_AMX_INT8_EVEX

#if INTEL_FEATURE_ISA_AMX_TILE_EVEX
def mamx_tile_evex : Flag<["-"], "mamx-tile-evex">, Group<m_x86_Features_Group>;
def mno_amx_tile_evex : Flag<["-"], "mno-amx-tile-evex">, Group<m_x86_Features_Group>;
#endif // INTEL_FEATURE_ISA_AMX_TILE_EVEX

#if INTEL_FEATURE_ISA_AMX_TRANSPOSE2
def mamx_transpose2 : Flag<["-"], "mamx-transpose2">, Group<m_x86_Features_Group>;
def mno_amx_transpose2 : Flag<["-"], "mno-amx-transpose2">, Group<m_x86_Features_Group>;
#endif // INTEL_FEATURE_ISA_AMX_TRANSPOSE2

#if INTEL_FEATURE_ISA_AMX_TILE2
def mamx_tile2 : Flag<["-"], "mamx-tile2">, Group<m_x86_Features_Group>;
def mno_amx_tile2 : Flag<["-"], "mno-amx-tile2">, Group<m_x86_Features_Group>;
#endif // INTEL_FEATURE_ISA_AMX_TILE2
#endif // INTEL_CUSTOMIZATION
def msse : Flag<["-"], "msse">, Group<m_x86_Features_Group>;
def mno_sse : Flag<["-"], "mno-sse">, Group<m_x86_Features_Group>;
def msse2 : Flag<["-"], "msse2">, Group<m_x86_Features_Group>;
def mno_sse2 : Flag<["-"], "mno-sse2">, Group<m_x86_Features_Group>;
def msse3 : Flag<["-"], "msse3">, Group<m_x86_Features_Group>;
def mno_sse3 : Flag<["-"], "mno-sse3">, Group<m_x86_Features_Group>;
def mssse3 : Flag<["-"], "mssse3">, Group<m_x86_Features_Group>;
def mno_ssse3 : Flag<["-"], "mno-ssse3">, Group<m_x86_Features_Group>;
def msse4_1 : Flag<["-"], "msse4.1">, Group<m_x86_Features_Group>;
def mno_sse4_1 : Flag<["-"], "mno-sse4.1">, Group<m_x86_Features_Group>;
def msse4_2 : Flag<["-"], "msse4.2">, Group<m_x86_Features_Group>;
def mno_sse4_2 : Flag<["-"], "mno-sse4.2">, Group<m_x86_Features_Group>;
def msse4 : Flag<["-"], "msse4">, Alias<msse4_2>;
// -mno-sse4 turns off sse4.1 which has the effect of turning off everything
// later than 4.1. -msse4 turns on 4.2 which has the effect of turning on
// everything earlier than 4.2.
def mno_sse4 : Flag<["-"], "mno-sse4">, Alias<mno_sse4_1>;
def msse4a : Flag<["-"], "msse4a">, Group<m_x86_Features_Group>;
def mno_sse4a : Flag<["-"], "mno-sse4a">, Group<m_x86_Features_Group>;
def mavx : Flag<["-"], "mavx">, Group<m_x86_Features_Group>;
def mno_avx : Flag<["-"], "mno-avx">, Group<m_x86_Features_Group>;
def mavx2 : Flag<["-"], "mavx2">, Group<m_x86_Features_Group>;
def mno_avx2 : Flag<["-"], "mno-avx2">, Group<m_x86_Features_Group>;
def mavx512f : Flag<["-"], "mavx512f">, Group<m_x86_Features_Group>;
def mno_avx512f : Flag<["-"], "mno-avx512f">, Group<m_x86_Features_Group>;
def mavx512bf16 : Flag<["-"], "mavx512bf16">, Group<m_x86_Features_Group>;
def mno_avx512bf16 : Flag<["-"], "mno-avx512bf16">, Group<m_x86_Features_Group>;
#if INTEL_CUSTOMIZATION
#if INTEL_FEATURE_ISA_AVX512_CONVERT
def mavx512convert : Flag<["-"], "mavx512convert">, Group<m_x86_Features_Group>;
def mno_avx512convert : Flag<["-"], "mno-avx512convert">, Group<m_x86_Features_Group>;
#endif // INTEL_FEATURE_ISA_AVX512_CONVERT
#endif // INTEL_CUSTOMIZATION
#if INTEL_CUSTOMIZATION
#if INTEL_FEATURE_ISA_AVX512_DOTPROD_INT8
def mavx512dotprodint8 : Flag<["-"], "mavx512dotprodint8">, Group<m_x86_Features_Group>;
def mno_avx512dotprodint8 : Flag<["-"], "mno-avx512dotprodint8">, Group<m_x86_Features_Group>;
#endif // INTEL_FEATURE_ISA_AVX512_DOTPROD_INT8
#if INTEL_FEATURE_ISA_AVX512_DOTPROD_PHPS
def mavx512dotprodphps : Flag<["-"], "mavx512dotprodphps">, Group<m_x86_Features_Group>;
def mno_avx512dotprodphps : Flag<["-"], "mno-avx512dotprodphps">, Group<m_x86_Features_Group>;
#endif // INTEL_FEATURE_ISA_AVX512_DOTPROD_PHPS
#endif // INTEL_CUSTOMIZATION
#if INTEL_CUSTOMIZATION
#if INTEL_FEATURE_ISA_FP16
def mavx512fp16 : Flag<["-"], "mavx512fp16">, Group<m_x86_Features_Group>;
def mno_avx512fp16 : Flag<["-"], "mno-avx512fp16">, Group<m_x86_Features_Group>;
#endif // INTEL_FEATURE_ISA_FP16
#endif // INTEL_CUSTOMIZATION
def mavx512bitalg : Flag<["-"], "mavx512bitalg">, Group<m_x86_Features_Group>;
def mno_avx512bitalg : Flag<["-"], "mno-avx512bitalg">, Group<m_x86_Features_Group>;
def mavx512bw : Flag<["-"], "mavx512bw">, Group<m_x86_Features_Group>;
def mno_avx512bw : Flag<["-"], "mno-avx512bw">, Group<m_x86_Features_Group>;
def mavx512cd : Flag<["-"], "mavx512cd">, Group<m_x86_Features_Group>;
def mno_avx512cd : Flag<["-"], "mno-avx512cd">, Group<m_x86_Features_Group>;
def mavx512dq : Flag<["-"], "mavx512dq">, Group<m_x86_Features_Group>;
def mno_avx512dq : Flag<["-"], "mno-avx512dq">, Group<m_x86_Features_Group>;
def mavx512er : Flag<["-"], "mavx512er">, Group<m_x86_Features_Group>;
def mno_avx512er : Flag<["-"], "mno-avx512er">, Group<m_x86_Features_Group>;
def mavx512ifma : Flag<["-"], "mavx512ifma">, Group<m_x86_Features_Group>;
def mno_avx512ifma : Flag<["-"], "mno-avx512ifma">, Group<m_x86_Features_Group>;
def mavx512pf : Flag<["-"], "mavx512pf">, Group<m_x86_Features_Group>;
def mno_avx512pf : Flag<["-"], "mno-avx512pf">, Group<m_x86_Features_Group>;
def mavx512vbmi : Flag<["-"], "mavx512vbmi">, Group<m_x86_Features_Group>;
def mno_avx512vbmi : Flag<["-"], "mno-avx512vbmi">, Group<m_x86_Features_Group>;
def mavx512vbmi2 : Flag<["-"], "mavx512vbmi2">, Group<m_x86_Features_Group>;
def mno_avx512vbmi2 : Flag<["-"], "mno-avx512vbmi2">, Group<m_x86_Features_Group>;
def mavx512vl : Flag<["-"], "mavx512vl">, Group<m_x86_Features_Group>;
def mno_avx512vl : Flag<["-"], "mno-avx512vl">, Group<m_x86_Features_Group>;
def mavx512vnni : Flag<["-"], "mavx512vnni">, Group<m_x86_Features_Group>;
def mno_avx512vnni : Flag<["-"], "mno-avx512vnni">, Group<m_x86_Features_Group>;
def mavx512vpopcntdq : Flag<["-"], "mavx512vpopcntdq">, Group<m_x86_Features_Group>;
def mno_avx512vpopcntdq : Flag<["-"], "mno-avx512vpopcntdq">, Group<m_x86_Features_Group>;
def mavx512vp2intersect : Flag<["-"], "mavx512vp2intersect">, Group<m_x86_Features_Group>;
def mno_avx512vp2intersect : Flag<["-"], "mno-avx512vp2intersect">, Group<m_x86_Features_Group>;
#if INTEL_CUSTOMIZATION
#if INTEL_FEATURE_ISA_AVX_BF16
def mavxbf16 : Flag<["-"], "mavxbf16">, Group<m_x86_Features_Group>;
def mno_avxbf16 : Flag<["-"], "mno-avxbf16">, Group<m_x86_Features_Group>;
#endif // INTEL_FEATURE_ISA_AVX_BF16
#if INTEL_FEATURE_ISA_AVX_IFMA
def mavxifma : Flag<["-"], "mavxifma">, Group<m_x86_Features_Group>;
def mno_avxifma : Flag<["-"], "mno-avxifma">, Group<m_x86_Features_Group>;
#endif // INTEL_FEATURE_ISA_AVX_IFMA
#if INTEL_FEATURE_ISA_AVX_COMPRESS
def mavxcompress : Flag<["-"], "mavxcompress">, Group<m_x86_Features_Group>;
def mno_avxcompress : Flag<["-"], "mno-avxcompress">, Group<m_x86_Features_Group>;
#endif // INTEL_FEATURE_ISA_AVX_COMPRESS
#if INTEL_FEATURE_ISA_AVX_MEMADVISE
def mavxmemadvise : Flag<["-"], "mavxmemadvise">, Group<m_x86_Features_Group>;
def mno_avxmemadvise : Flag<["-"], "mno-avxmemadvise">, Group<m_x86_Features_Group>;
def mavx512memadvise : Flag<["-"], "mavx512memadvise">, Group<m_x86_Features_Group>;
def mno_avx512memadvise : Flag<["-"], "mno-avx512memadvise">, Group<m_x86_Features_Group>;
#endif // INTEL_FEATURE_ISA_AVX_MEMADVISE
#if INTEL_FEATURE_ISA_AVX_MPSADBW
def mavx512mpsadbw : Flag<["-"], "mavx512mpsadbw">, Group<m_x86_Features_Group>;
def mno_avx512mpsadbw : Flag<["-"], "mno-avx512mpsadbw">, Group<m_x86_Features_Group>;
#endif // INTEL_FEATURE_ISA_AVX_MPSADBW
#if INTEL_FEATURE_ISA_AVX_CONVERT
def mavxconvert : Flag<["-"], "mavxconvert">, Group<m_x86_Features_Group>;
def mno_avxconvert : Flag<["-"], "mno-avxconvert">, Group<m_x86_Features_Group>;
#endif // INTEL_FEATURE_ISA_AVX_CONVERT
#if INTEL_FEATURE_ISA_AVX_DOTPROD_INT8
def mavxdotprodint8 : Flag<["-"], "mavxdotprodint8">, Group<m_x86_Features_Group>;
def mno_avxdotprodint8 : Flag<["-"], "mno-avxdotprodint8">, Group<m_x86_Features_Group>;
#endif // INTEL_FEATURE_ISA_AVX_DOTPROD_INT8
#if INTEL_FEATURE_ISA_AVX_DOTPROD_PHPS
def mavxdotprodphps : Flag<["-"], "mavxdotprodphps">, Group<m_x86_Features_Group>;
def mno_avxdotprodphps : Flag<["-"], "mno-avxdotprodphps">, Group<m_x86_Features_Group>;
#endif // INTEL_FEATURE_ISA_AVX_DOTPROD_PHPS
#endif // INTEL_CUSTOMIZATION
def mavxvnni : Flag<["-"], "mavxvnni">, Group<m_x86_Features_Group>;
def mno_avxvnni : Flag<["-"], "mno-avxvnni">, Group<m_x86_Features_Group>;
def madx : Flag<["-"], "madx">, Group<m_x86_Features_Group>;
def mno_adx : Flag<["-"], "mno-adx">, Group<m_x86_Features_Group>;
def maes : Flag<["-"], "maes">, Group<m_x86_Features_Group>;
def mno_aes : Flag<["-"], "mno-aes">, Group<m_x86_Features_Group>;
def mbmi : Flag<["-"], "mbmi">, Group<m_x86_Features_Group>;
def mno_bmi : Flag<["-"], "mno-bmi">, Group<m_x86_Features_Group>;
def mbmi2 : Flag<["-"], "mbmi2">, Group<m_x86_Features_Group>;
def mno_bmi2 : Flag<["-"], "mno-bmi2">, Group<m_x86_Features_Group>;
def mcldemote : Flag<["-"], "mcldemote">, Group<m_x86_Features_Group>;
def mno_cldemote : Flag<["-"], "mno-cldemote">, Group<m_x86_Features_Group>;
def mclflushopt : Flag<["-"], "mclflushopt">, Group<m_x86_Features_Group>;
def mno_clflushopt : Flag<["-"], "mno-clflushopt">, Group<m_x86_Features_Group>;
def mclwb : Flag<["-"], "mclwb">, Group<m_x86_Features_Group>;
def mno_clwb : Flag<["-"], "mno-clwb">, Group<m_x86_Features_Group>;
def mwbnoinvd : Flag<["-"], "mwbnoinvd">, Group<m_x86_Features_Group>;
def mno_wbnoinvd : Flag<["-"], "mno-wbnoinvd">, Group<m_x86_Features_Group>;
def mclzero : Flag<["-"], "mclzero">, Group<m_x86_Features_Group>;
def mno_clzero : Flag<["-"], "mno-clzero">, Group<m_x86_Features_Group>;
def mcx16 : Flag<["-"], "mcx16">, Group<m_x86_Features_Group>;
def mno_cx16 : Flag<["-"], "mno-cx16">, Group<m_x86_Features_Group>;
def menqcmd : Flag<["-"], "menqcmd">, Group<m_x86_Features_Group>;
def mno_enqcmd : Flag<["-"], "mno-enqcmd">, Group<m_x86_Features_Group>;
def mf16c : Flag<["-"], "mf16c">, Group<m_x86_Features_Group>;
def mno_f16c : Flag<["-"], "mno-f16c">, Group<m_x86_Features_Group>;
def mfma : Flag<["-"], "mfma">, Group<m_x86_Features_Group>;
def mno_fma : Flag<["-"], "mno-fma">, Group<m_x86_Features_Group>;
def mfma4 : Flag<["-"], "mfma4">, Group<m_x86_Features_Group>;
def mno_fma4 : Flag<["-"], "mno-fma4">, Group<m_x86_Features_Group>;
def mfsgsbase : Flag<["-"], "mfsgsbase">, Group<m_x86_Features_Group>;
def mno_fsgsbase : Flag<["-"], "mno-fsgsbase">, Group<m_x86_Features_Group>;
def mfxsr : Flag<["-"], "mfxsr">, Group<m_x86_Features_Group>;
def mno_fxsr : Flag<["-"], "mno-fxsr">, Group<m_x86_Features_Group>;
def minvpcid : Flag<["-"], "minvpcid">, Group<m_x86_Features_Group>;
def mno_invpcid : Flag<["-"], "mno-invpcid">, Group<m_x86_Features_Group>;
def mgfni : Flag<["-"], "mgfni">, Group<m_x86_Features_Group>;
def mno_gfni : Flag<["-"], "mno-gfni">, Group<m_x86_Features_Group>;
def mhreset : Flag<["-"], "mhreset">, Group<m_x86_Features_Group>;
def mno_hreset : Flag<["-"], "mno-hreset">, Group<m_x86_Features_Group>;
def mkl : Flag<["-"], "mkl">, Group<m_x86_Features_Group>;
def mno_kl : Flag<["-"], "mno-kl">, Group<m_x86_Features_Group>;
def mwidekl : Flag<["-"], "mwidekl">, Group<m_x86_Features_Group>;
def mno_widekl : Flag<["-"], "mno-widekl">, Group<m_x86_Features_Group>;
def mlwp : Flag<["-"], "mlwp">, Group<m_x86_Features_Group>;
def mno_lwp : Flag<["-"], "mno-lwp">, Group<m_x86_Features_Group>;
def mlzcnt : Flag<["-"], "mlzcnt">, Group<m_x86_Features_Group>;
def mno_lzcnt : Flag<["-"], "mno-lzcnt">, Group<m_x86_Features_Group>;
def mmovbe : Flag<["-"], "mmovbe">, Group<m_x86_Features_Group>;
def mno_movbe : Flag<["-"], "mno-movbe">, Group<m_x86_Features_Group>;
def mmovdiri : Flag<["-"], "mmovdiri">, Group<m_x86_Features_Group>;
def mno_movdiri : Flag<["-"], "mno-movdiri">, Group<m_x86_Features_Group>;
def mmovdir64b : Flag<["-"], "mmovdir64b">, Group<m_x86_Features_Group>;
def mno_movdir64b : Flag<["-"], "mno-movdir64b">, Group<m_x86_Features_Group>;
def mmwaitx : Flag<["-"], "mmwaitx">, Group<m_x86_Features_Group>;
def mno_mwaitx : Flag<["-"], "mno-mwaitx">, Group<m_x86_Features_Group>;
def mpku : Flag<["-"], "mpku">, Group<m_x86_Features_Group>;
def mno_pku : Flag<["-"], "mno-pku">, Group<m_x86_Features_Group>;
def mpclmul : Flag<["-"], "mpclmul">, Group<m_x86_Features_Group>;
def mno_pclmul : Flag<["-"], "mno-pclmul">, Group<m_x86_Features_Group>;
def mpconfig : Flag<["-"], "mpconfig">, Group<m_x86_Features_Group>;
def mno_pconfig : Flag<["-"], "mno-pconfig">, Group<m_x86_Features_Group>;
def mpopcnt : Flag<["-"], "mpopcnt">, Group<m_x86_Features_Group>;
def mno_popcnt : Flag<["-"], "mno-popcnt">, Group<m_x86_Features_Group>;
def mprefetchwt1 : Flag<["-"], "mprefetchwt1">, Group<m_x86_Features_Group>;
def mno_prefetchwt1 : Flag<["-"], "mno-prefetchwt1">, Group<m_x86_Features_Group>;
def mprfchw : Flag<["-"], "mprfchw">, Group<m_x86_Features_Group>;
def mno_prfchw : Flag<["-"], "mno-prfchw">, Group<m_x86_Features_Group>;
def mptwrite : Flag<["-"], "mptwrite">, Group<m_x86_Features_Group>;
def mno_ptwrite : Flag<["-"], "mno-ptwrite">, Group<m_x86_Features_Group>;
def mrdpid : Flag<["-"], "mrdpid">, Group<m_x86_Features_Group>;
def mno_rdpid : Flag<["-"], "mno-rdpid">, Group<m_x86_Features_Group>;
def mrdrnd : Flag<["-"], "mrdrnd">, Group<m_x86_Features_Group>;
def mno_rdrnd : Flag<["-"], "mno-rdrnd">, Group<m_x86_Features_Group>;
def mrtm : Flag<["-"], "mrtm">, Group<m_x86_Features_Group>;
def mno_rtm : Flag<["-"], "mno-rtm">, Group<m_x86_Features_Group>;
def mrdseed : Flag<["-"], "mrdseed">, Group<m_x86_Features_Group>;
def mno_rdseed : Flag<["-"], "mno-rdseed">, Group<m_x86_Features_Group>;
def msahf : Flag<["-"], "msahf">, Group<m_x86_Features_Group>;
def mno_sahf : Flag<["-"], "mno-sahf">, Group<m_x86_Features_Group>;
def mserialize : Flag<["-"], "mserialize">, Group<m_x86_Features_Group>;
def mno_serialize : Flag<["-"], "mno-serialize">, Group<m_x86_Features_Group>;
def msgx : Flag<["-"], "msgx">, Group<m_x86_Features_Group>;
def mno_sgx : Flag<["-"], "mno-sgx">, Group<m_x86_Features_Group>;
def msha : Flag<["-"], "msha">, Group<m_x86_Features_Group>;
def mno_sha : Flag<["-"], "mno-sha">, Group<m_x86_Features_Group>;
def mtbm : Flag<["-"], "mtbm">, Group<m_x86_Features_Group>;
def mno_tbm : Flag<["-"], "mno-tbm">, Group<m_x86_Features_Group>;
def mtsxldtrk : Flag<["-"], "mtsxldtrk">, Group<m_x86_Features_Group>;
def mno_tsxldtrk : Flag<["-"], "mno-tsxldtrk">, Group<m_x86_Features_Group>;
def muintr : Flag<["-"], "muintr">, Group<m_x86_Features_Group>;
def mno_uintr : Flag<["-"], "mno-uintr">, Group<m_x86_Features_Group>;
def mvaes : Flag<["-"], "mvaes">, Group<m_x86_Features_Group>;
def mno_vaes : Flag<["-"], "mno-vaes">, Group<m_x86_Features_Group>;
def mvpclmulqdq : Flag<["-"], "mvpclmulqdq">, Group<m_x86_Features_Group>;
def mno_vpclmulqdq : Flag<["-"], "mno-vpclmulqdq">, Group<m_x86_Features_Group>;
def mwaitpkg : Flag<["-"], "mwaitpkg">, Group<m_x86_Features_Group>;
def mno_waitpkg : Flag<["-"], "mno-waitpkg">, Group<m_x86_Features_Group>;
def mxop : Flag<["-"], "mxop">, Group<m_x86_Features_Group>;
def mno_xop : Flag<["-"], "mno-xop">, Group<m_x86_Features_Group>;
def mxsave : Flag<["-"], "mxsave">, Group<m_x86_Features_Group>;
def mno_xsave : Flag<["-"], "mno-xsave">, Group<m_x86_Features_Group>;
def mxsavec : Flag<["-"], "mxsavec">, Group<m_x86_Features_Group>;
def mno_xsavec : Flag<["-"], "mno-xsavec">, Group<m_x86_Features_Group>;
def mxsaveopt : Flag<["-"], "mxsaveopt">, Group<m_x86_Features_Group>;
def mno_xsaveopt : Flag<["-"], "mno-xsaveopt">, Group<m_x86_Features_Group>;
def mxsaves : Flag<["-"], "mxsaves">, Group<m_x86_Features_Group>;
def mno_xsaves : Flag<["-"], "mno-xsaves">, Group<m_x86_Features_Group>;
def mshstk : Flag<["-"], "mshstk">, Group<m_x86_Features_Group>;
def mno_shstk : Flag<["-"], "mno-shstk">, Group<m_x86_Features_Group>;
def mretpoline_external_thunk : Flag<["-"], "mretpoline-external-thunk">, Group<m_x86_Features_Group>;
def mno_retpoline_external_thunk : Flag<["-"], "mno-retpoline-external-thunk">, Group<m_x86_Features_Group>;
def mvzeroupper : Flag<["-"], "mvzeroupper">, Group<m_x86_Features_Group>;
def mno_vzeroupper : Flag<["-"], "mno-vzeroupper">, Group<m_x86_Features_Group>;
// These are legacy user-facing driver-level option spellings. They are always
// aliases for options that are spelled using the more common Unix / GNU flag
// style of double-dash and equals-joined flags.
def gcc_toolchain_legacy_spelling : Separate<["-"], "gcc-toolchain">, Alias<gcc_toolchain>;
def target_legacy_spelling : Separate<["-"], "target">, Alias<target>;

// Special internal option to handle -Xlinker --no-demangle.
def Z_Xlinker__no_demangle : Flag<["-"], "Z-Xlinker-no-demangle">,
    Flags<[Unsupported, NoArgumentUnused]>;

// Special internal option to allow forwarding arbitrary arguments to linker.
def Zlinker_input : Separate<["-"], "Zlinker-input">,
    Flags<[Unsupported, NoArgumentUnused]>;

// Reserved library options.
def Z_reserved_lib_stdcxx : Flag<["-"], "Z-reserved-lib-stdc++">,
    Flags<[LinkerInput, NoArgumentUnused, Unsupported]>, Group<reserved_lib_Group>;
def Z_reserved_lib_cckext : Flag<["-"], "Z-reserved-lib-cckext">,
    Flags<[LinkerInput, NoArgumentUnused, Unsupported]>, Group<reserved_lib_Group>;

#if INTEL_CUSTOMIZATION
// -q Intel options
def qopt_assume_no_loop_carried_dep_EQ : Joined<["-"], "qopt-assume-no-loop-carried-dep=">, Values<"0,1,2">, Flags<[NoXarchOption]>, HelpText<"Set a level of "
  "performance tuning for loops.  0 - The compiler does not assume there is "
  "loop-carried dependencies (default).  1 - Assume there are no loop-carried "
  "dependencies for innermost loops.  2 - Assume there are no loop-carried "
  "dependencies for all loop levels.">;
def qopt_assume_no_loop_carried_dep : Flag<["-"], "qopt-assume-no-loop-carried-dep">,
  Alias<qopt_assume_no_loop_carried_dep_EQ>, AliasArgs<["1"]>;
def qopt_jump_tables : Flag<["-"], "qopt-jump-tables">,Alias<fjump_tables>,
  HelpText<"Control the generation of jump tables">;
def qno_opt_jump_tables : Flag<["-"], "qno-opt-jump-tables">,Alias<fno_jump_tables>,
  HelpText<"Do not use jump tables for lowering switches">;
def qopt_matmul : Flag<["-"], "qopt-matmul">, Flags<[NoXarchOption]>,
  HelpText<"Enables compiler-generated Matrix Multiply (matmul) library call">;
def qno_opt_matmul : Flag<["-"], "qno-opt-matmul">, Flags<[NoXarchOption]>,
  HelpText<"Disables compiler-generated Matrix Multiply (matmul) library call">;
def qopt_mem_layout_trans_EQ : Joined<["-"], "qopt-mem-layout-trans=">, Values<"0,1,2,3">,
  HelpText<"Control the level of memory layout transformations performed by the compiler">;
def qopt_mem_layout_trans : Flag<["-"], "qopt-mem-layout-trans">, Alias<qopt_mem_layout_trans_EQ>,
  AliasArgs<["2"]>;
def qno_opt_mem_layout_trans : Flag<["-"], "qno-opt-mem-layout-trans">, Alias<qopt_mem_layout_trans_EQ>,
  AliasArgs<["0"]>, HelpText<"Disable memory layout transformations">;
def qopt_multiple_gather_scatter_by_shuffles : Flag<["-"], "qopt-multiple-gather-scatter-by-shuffles">,
  Flags<[NoXarchOption]>,
  HelpText<"Enables the optimization for multiple adjacent gather/scatter type vector memory references">;
def qno_opt_multiple_gather_scatter_by_shuffles : Flag<["-"], "qno-opt-multiple-gather-scatter-by-shuffles">,
  Flags<[NoXarchOption]>,
  HelpText<"Disables the optimization for multiple adjacent gather/scatter type vector memory references">;
def qopt_report_EQ : Joined<["-"], "qopt-report=">, Values<"min,med,max">,
  HelpText<"Generate an optimization report, min, med or max.">;
def : Joined<["-"], "qopt-report">, Alias<qopt_report_EQ>;
def qopt_report : Flag<["-"], "qopt-report">, Alias<qopt_report_EQ>,
  AliasArgs<["2"]>;
def qopt_zmm_usage_EQ : Joined<["-"], "qopt-zmm-usage=">, Values<"low,high">,
  HelpText<"Specifies the level of zmm registers usage, low or high">;
#endif // INTEL_CUSTOMIZATION

// Ignored options
multiclass BooleanFFlag<string name> {
  def f#NAME : Flag<["-"], "f"#name>;
  def fno_#NAME : Flag<["-"], "fno-"#name>;
}

defm : BooleanFFlag<"keep-inline-functions">, Group<clang_ignored_gcc_optimization_f_Group>;

def fprofile_dir : Joined<["-"], "fprofile-dir=">, Group<f_Group>;

def fuse_ld_EQ : Joined<["-"], "fuse-ld=">, Group<f_Group>, Flags<[CoreOption, LinkOption]>;
def ld_path_EQ : Joined<["--"], "ld-path=">, Group<Link_Group>;

defm align_labels : BooleanFFlag<"align-labels">, Group<clang_ignored_gcc_optimization_f_Group>;
def falign_labels_EQ : Joined<["-"], "falign-labels=">, Group<clang_ignored_gcc_optimization_f_Group>;
defm align_loops : BooleanFFlag<"align-loops">, Group<clang_ignored_gcc_optimization_f_Group>;
def falign_loops_EQ : Joined<["-"], "falign-loops=">, Group<clang_ignored_gcc_optimization_f_Group>;
defm align_jumps : BooleanFFlag<"align-jumps">, Group<clang_ignored_gcc_optimization_f_Group>;
def falign_jumps_EQ : Joined<["-"], "falign-jumps=">, Group<clang_ignored_gcc_optimization_f_Group>;

// FIXME: This option should be supported and wired up to our diognostics, but
// ignore it for now to avoid breaking builds that use it.
def fdiagnostics_show_location_EQ : Joined<["-"], "fdiagnostics-show-location=">, Group<clang_ignored_f_Group>;

defm fcheck_new : BooleanFFlag<"check-new">, Group<clang_ignored_f_Group>;
defm caller_saves : BooleanFFlag<"caller-saves">, Group<clang_ignored_gcc_optimization_f_Group>;
defm reorder_blocks : BooleanFFlag<"reorder-blocks">, Group<clang_ignored_gcc_optimization_f_Group>;
defm branch_count_reg : BooleanFFlag<"branch-count-reg">, Group<clang_ignored_gcc_optimization_f_Group>;
defm default_inline : BooleanFFlag<"default-inline">, Group<clang_ignored_gcc_optimization_f_Group>;
defm fat_lto_objects : BooleanFFlag<"fat-lto-objects">, Group<clang_ignored_gcc_optimization_f_Group>;
defm float_store : BooleanFFlag<"float-store">, Group<clang_ignored_gcc_optimization_f_Group>;
defm friend_injection : BooleanFFlag<"friend-injection">, Group<clang_ignored_f_Group>;
defm function_attribute_list : BooleanFFlag<"function-attribute-list">, Group<clang_ignored_f_Group>;
defm gcse : BooleanFFlag<"gcse">, Group<clang_ignored_gcc_optimization_f_Group>;
defm gcse_after_reload: BooleanFFlag<"gcse-after-reload">, Group<clang_ignored_gcc_optimization_f_Group>;
defm gcse_las: BooleanFFlag<"gcse-las">, Group<clang_ignored_gcc_optimization_f_Group>;
defm gcse_sm: BooleanFFlag<"gcse-sm">, Group<clang_ignored_gcc_optimization_f_Group>;
defm gnu : BooleanFFlag<"gnu">, Group<clang_ignored_f_Group>;
defm implicit_templates : BooleanFFlag<"implicit-templates">, Group<clang_ignored_f_Group>;
defm implement_inlines : BooleanFFlag<"implement-inlines">, Group<clang_ignored_f_Group>;
defm merge_constants : BooleanFFlag<"merge-constants">, Group<clang_ignored_gcc_optimization_f_Group>;
defm modulo_sched : BooleanFFlag<"modulo-sched">, Group<clang_ignored_gcc_optimization_f_Group>;
defm modulo_sched_allow_regmoves : BooleanFFlag<"modulo-sched-allow-regmoves">,
    Group<clang_ignored_gcc_optimization_f_Group>;
defm inline_functions_called_once : BooleanFFlag<"inline-functions-called-once">,
    Group<clang_ignored_gcc_optimization_f_Group>;
def finline_limit_EQ : Joined<["-"], "finline-limit=">, Group<clang_ignored_gcc_optimization_f_Group>;
defm finline_limit : BooleanFFlag<"inline-limit">, Group<clang_ignored_gcc_optimization_f_Group>;
defm inline_small_functions : BooleanFFlag<"inline-small-functions">,
    Group<clang_ignored_gcc_optimization_f_Group>;
defm ipa_cp : BooleanFFlag<"ipa-cp">,
    Group<clang_ignored_gcc_optimization_f_Group>;
defm ivopts : BooleanFFlag<"ivopts">, Group<clang_ignored_gcc_optimization_f_Group>;
def fsemantic_interposition : Flag<["-"], "fsemantic-interposition">, Group<f_Group>, Flags<[CC1Option]>;
def fno_semantic_interposition: Flag<["-"], "fno-semantic-interposition">, Group<f_Group>, Flags<[CC1Option]>;
defm non_call_exceptions : BooleanFFlag<"non-call-exceptions">, Group<clang_ignored_f_Group>;
defm peel_loops : BooleanFFlag<"peel-loops">, Group<clang_ignored_gcc_optimization_f_Group>;
#if INTEL_CUSTOMIZATION
// defm permissive : BooleanFFlag<"permissive">, Group<clang_ignored_f_Group>;
#endif // INTEL_CUSTOMIZATION
defm prefetch_loop_arrays : BooleanFFlag<"prefetch-loop-arrays">, Group<clang_ignored_gcc_optimization_f_Group>;
defm printf : BooleanFFlag<"printf">, Group<clang_ignored_f_Group>;
defm profile : BooleanFFlag<"profile">, Group<clang_ignored_f_Group>;
defm profile_correction : BooleanFFlag<"profile-correction">, Group<clang_ignored_gcc_optimization_f_Group>;
defm profile_generate_sampling : BooleanFFlag<"profile-generate-sampling">, Group<clang_ignored_f_Group>;
defm profile_reusedist : BooleanFFlag<"profile-reusedist">, Group<clang_ignored_f_Group>;
defm profile_values : BooleanFFlag<"profile-values">, Group<clang_ignored_gcc_optimization_f_Group>;
defm regs_graph : BooleanFFlag<"regs-graph">, Group<clang_ignored_f_Group>;
defm rename_registers : BooleanFFlag<"rename-registers">, Group<clang_ignored_gcc_optimization_f_Group>;
defm ripa : BooleanFFlag<"ripa">, Group<clang_ignored_f_Group>;
defm schedule_insns : BooleanFFlag<"schedule-insns">, Group<clang_ignored_gcc_optimization_f_Group>;
defm schedule_insns2 : BooleanFFlag<"schedule-insns2">, Group<clang_ignored_gcc_optimization_f_Group>;
defm see : BooleanFFlag<"see">, Group<clang_ignored_f_Group>;
defm signaling_nans : BooleanFFlag<"signaling-nans">, Group<clang_ignored_gcc_optimization_f_Group>;
defm single_precision_constant : BooleanFFlag<"single-precision-constant">,
    Group<clang_ignored_gcc_optimization_f_Group>;
defm spec_constr_count : BooleanFFlag<"spec-constr-count">, Group<clang_ignored_f_Group>;
defm stack_check : BooleanFFlag<"stack-check">, Group<clang_ignored_f_Group>;
defm strength_reduce :
    BooleanFFlag<"strength-reduce">, Group<clang_ignored_gcc_optimization_f_Group>;
defm tls_model : BooleanFFlag<"tls-model">, Group<clang_ignored_f_Group>;
defm tracer : BooleanFFlag<"tracer">, Group<clang_ignored_gcc_optimization_f_Group>;
defm tree_dce : BooleanFFlag<"tree-dce">, Group<clang_ignored_gcc_optimization_f_Group>;
defm tree_salias : BooleanFFlag<"tree-salias">, Group<clang_ignored_f_Group>;
defm tree_ter : BooleanFFlag<"tree-ter">, Group<clang_ignored_gcc_optimization_f_Group>;
defm tree_vectorizer_verbose : BooleanFFlag<"tree-vectorizer-verbose">, Group<clang_ignored_f_Group>;
defm tree_vrp : BooleanFFlag<"tree-vrp">, Group<clang_ignored_gcc_optimization_f_Group>;
defm unroll_all_loops : BooleanFFlag<"unroll-all-loops">, Group<clang_ignored_gcc_optimization_f_Group>;
defm unsafe_loop_optimizations : BooleanFFlag<"unsafe-loop-optimizations">,
    Group<clang_ignored_gcc_optimization_f_Group>;
defm unswitch_loops : BooleanFFlag<"unswitch-loops">, Group<clang_ignored_gcc_optimization_f_Group>;
defm use_linker_plugin : BooleanFFlag<"use-linker-plugin">, Group<clang_ignored_gcc_optimization_f_Group>;
defm vect_cost_model : BooleanFFlag<"vect-cost-model">, Group<clang_ignored_gcc_optimization_f_Group>;
defm variable_expansion_in_unroller : BooleanFFlag<"variable-expansion-in-unroller">,
    Group<clang_ignored_gcc_optimization_f_Group>;
defm web : BooleanFFlag<"web">, Group<clang_ignored_gcc_optimization_f_Group>;
defm whole_program : BooleanFFlag<"whole-program">, Group<clang_ignored_gcc_optimization_f_Group>;
defm devirtualize : BooleanFFlag<"devirtualize">, Group<clang_ignored_gcc_optimization_f_Group>;
defm devirtualize_speculatively : BooleanFFlag<"devirtualize-speculatively">,
    Group<clang_ignored_gcc_optimization_f_Group>;

// Generic gfortran options.
def A_DASH : Joined<["-"], "A-">, Group<gfortran_Group>;
def J : JoinedOrSeparate<["-"], "J">, Flags<[RenderJoined]>, Group<gfortran_Group>;
def cpp : Flag<["-"], "cpp">, Group<gfortran_Group>;
def nocpp : Flag<["-"], "nocpp">, Group<gfortran_Group>;
def static_libgfortran : Flag<["-"], "static-libgfortran">, Group<gfortran_Group>;

// "f" options with values for gfortran.
def fblas_matmul_limit_EQ : Joined<["-"], "fblas-matmul-limit=">, Group<gfortran_Group>;
def fcheck_EQ : Joined<["-"], "fcheck=">, Group<gfortran_Group>;
def fcoarray_EQ : Joined<["-"], "fcoarray=">, Group<gfortran_Group>;
def fconvert_EQ : Joined<["-"], "fconvert=">, Group<gfortran_Group>;
def ffixed_line_length_VALUE : Joined<["-"], "ffixed-line-length-">, Group<gfortran_Group>;
def ffpe_trap_EQ : Joined<["-"], "ffpe-trap=">, Group<gfortran_Group>;
def ffree_line_length_VALUE : Joined<["-"], "ffree-line-length-">, Group<gfortran_Group>;
def finit_character_EQ : Joined<["-"], "finit-character=">, Group<gfortran_Group>;
def finit_integer_EQ : Joined<["-"], "finit-integer=">, Group<gfortran_Group>;
def finit_logical_EQ : Joined<["-"], "finit-logical=">, Group<gfortran_Group>;
def finit_real_EQ : Joined<["-"], "finit-real=">, Group<gfortran_Group>;
def fmax_array_constructor_EQ : Joined<["-"], "fmax-array-constructor=">, Group<gfortran_Group>;
#ifndef INTEL_CUSTOMIZATION
// Intel max-errors added for C/C++
def fmax_errors_EQ : Joined<["-"], "fmax-errors=">, Group<gfortran_Group>;
#endif // !INTEL_CUSTOMIZATION
def fmax_stack_var_size_EQ : Joined<["-"], "fmax-stack-var-size=">, Group<gfortran_Group>;
def fmax_subrecord_length_EQ : Joined<["-"], "fmax-subrecord-length=">, Group<gfortran_Group>;
def frecord_marker_EQ : Joined<["-"], "frecord-marker=">, Group<gfortran_Group>;

// "f" flags for gfortran.
defm aggressive_function_elimination : BooleanFFlag<"aggressive-function-elimination">, Group<gfortran_Group>;
defm align_commons : BooleanFFlag<"align-commons">, Group<gfortran_Group>;
defm all_intrinsics : BooleanFFlag<"all-intrinsics">, Group<gfortran_Group>;
defm automatic : BooleanFFlag<"automatic">, Group<gfortran_Group>;
defm backslash : BooleanFFlag<"backslash">, Group<gfortran_Group>;
defm backtrace : BooleanFFlag<"backtrace">, Group<gfortran_Group>;
defm bounds_check : BooleanFFlag<"bounds-check">, Group<gfortran_Group>;
defm check_array_temporaries : BooleanFFlag<"check-array-temporaries">, Group<gfortran_Group>;
defm cray_pointer : BooleanFFlag<"cray-pointer">, Group<gfortran_Group>;
defm d_lines_as_code : BooleanFFlag<"d-lines-as-code">, Group<gfortran_Group>;
defm d_lines_as_comments : BooleanFFlag<"d-lines-as-comments">, Group<gfortran_Group>;
defm default_double_8 : BooleanFFlag<"default-double-8">, Group<gfortran_Group>;
defm default_integer_8 : BooleanFFlag<"default-integer-8">, Group<gfortran_Group>;
defm default_real_8 : BooleanFFlag<"default-real-8">, Group<gfortran_Group>;
defm dollar_ok : BooleanFFlag<"dollar-ok">, Group<gfortran_Group>;
defm dump_fortran_optimized : BooleanFFlag<"dump-fortran-optimized">, Group<gfortran_Group>;
defm dump_fortran_original : BooleanFFlag<"dump-fortran-original">, Group<gfortran_Group>;
defm dump_parse_tree : BooleanFFlag<"dump-parse-tree">, Group<gfortran_Group>;
defm external_blas : BooleanFFlag<"external-blas">, Group<gfortran_Group>;
defm f2c : BooleanFFlag<"f2c">, Group<gfortran_Group>;
defm fixed_form : BooleanFFlag<"fixed-form">, Group<gfortran_Group>;
defm free_form : BooleanFFlag<"free-form">, Group<gfortran_Group>;
defm frontend_optimize : BooleanFFlag<"frontend-optimize">, Group<gfortran_Group>;
defm implicit_none : BooleanFFlag<"implicit-none">, Group<gfortran_Group>;
defm init_local_zero : BooleanFFlag<"init-local-zero">, Group<gfortran_Group>;
defm integer_4_integer_8 : BooleanFFlag<"integer-4-integer-8">, Group<gfortran_Group>;
defm intrinsic_modules_path : BooleanFFlag<"intrinsic-modules-path">, Group<gfortran_Group>;
defm max_identifier_length : BooleanFFlag<"max-identifier-length">, Group<gfortran_Group>;
defm module_private : BooleanFFlag<"module-private">, Group<gfortran_Group>;
defm pack_derived : BooleanFFlag<"pack-derived">, Group<gfortran_Group>;
defm protect_parens : BooleanFFlag<"protect-parens">, Group<gfortran_Group>;
defm range_check : BooleanFFlag<"range-check">, Group<gfortran_Group>;
defm real_4_real_10 : BooleanFFlag<"real-4-real-10">, Group<gfortran_Group>;
defm real_4_real_16 : BooleanFFlag<"real-4-real-16">, Group<gfortran_Group>;
defm real_4_real_8 : BooleanFFlag<"real-4-real-8">, Group<gfortran_Group>;
defm real_8_real_10 : BooleanFFlag<"real-8-real-10">, Group<gfortran_Group>;
defm real_8_real_16 : BooleanFFlag<"real-8-real-16">, Group<gfortran_Group>;
defm real_8_real_4 : BooleanFFlag<"real-8-real-4">, Group<gfortran_Group>;
defm realloc_lhs : BooleanFFlag<"realloc-lhs">, Group<gfortran_Group>;
defm recursive : BooleanFFlag<"recursive">, Group<gfortran_Group>;
defm repack_arrays : BooleanFFlag<"repack-arrays">, Group<gfortran_Group>;
defm second_underscore : BooleanFFlag<"second-underscore">, Group<gfortran_Group>;
defm sign_zero : BooleanFFlag<"sign-zero">, Group<gfortran_Group>;
defm stack_arrays : BooleanFFlag<"stack-arrays">, Group<gfortran_Group>;
defm underscoring : BooleanFFlag<"underscoring">, Group<gfortran_Group>;
defm whole_file : BooleanFFlag<"whole-file">, Group<gfortran_Group>;

// C++ SYCL options
def reuse_exe_EQ : Joined<["-"], "reuse-exe=">, Flags<[CoreOption]>,
  HelpText<"Speed up FPGA aoc compile if the device code in <exe> is unchanged.">,
  MetaVarName<"<exe>">;
def fsycl : Flag<["-"], "fsycl">, Group<sycl_Group>, Flags<[CC1Option, CoreOption]>,
  HelpText<"Enable SYCL kernels compilation for device">;
def fno_sycl : Flag<["-"], "fno-sycl">, Group<sycl_Group>, Flags<[CoreOption]>,
  HelpText<"Disable SYCL kernels compilation for device">;
def sycl_std_EQ : Joined<["-"], "sycl-std=">, Group<sycl_Group>, Flags<[CC1Option, NoArgumentUnused, CoreOption]>,
  HelpText<"SYCL language standard to compile for.">, Values<"2017, 121, 1.2.1, sycl-1.2.1">;
def fsycl_esimd : Flag<["-"], "fsycl-explicit-simd">, Group<sycl_Group>, Flags<[CC1Option, NoArgumentUnused, CoreOption]>,
  HelpText<"Enable SYCL explicit SIMD extension">;
def fno_sycl_esimd : Flag<["-"], "fno-sycl-explicit-simd">, Group<sycl_Group>,
  HelpText<"Disable SYCL explicit SIMD extension">, Flags<[NoArgumentUnused, CoreOption]>;
defm sycl_early_optimizations : OptOutFFlag<"sycl-early-optimizations", "Enable", "Disable", " standard optimization pipeline for SYCL device compiler", [CoreOption]>;
#if INTEL_CUSTOMIZATION
def fsycl_enable_function_pointers : Flag<["-"],
  "fsycl-enable-function-pointers">, Flags<[CoreOption, HelpHidden]>,
  HelpText<"Enables function pointers and support for virtual functions for "
  "DPC++ kernels and device functions.">;
#endif // INTEL_CUSTOMIZATION
def fsycl_dead_args_optimization : Flag<["-"], "fsycl-dead-args-optimization">,
  Group<sycl_Group>, Flags<[NoArgumentUnused, CoreOption]>, HelpText<"Enables "
  "elimination of DPC++ dead kernel arguments">;
def fno_sycl_dead_args_optimization : Flag<["-"], "fno-sycl-dead-args-optimization">,
  Group<sycl_Group>, Flags<[NoArgumentUnused, CoreOption]>, HelpText<"Disables "
  "elimination of DPC++ dead kernel arguments">;
def fsycl_device_lib_EQ : CommaJoined<["-"], "fsycl-device-lib=">, Group<sycl_Group>, Flags<[NoXarchOption, CoreOption]>,
  Values<"libc, libm-fp32, libm-fp64, all">, HelpText<"Control inclusion of "
  "device libraries into device binary linkage. Valid arguments "
  "are libc, libm-fp32, libm-fp64, all">;
def fno_sycl_device_lib_EQ : CommaJoined<["-"], "fno-sycl-device-lib=">, Group<sycl_Group>, Flags<[NoXarchOption, CoreOption]>,
  Values<"libc, libm-fp32, libm-fp64, all">, HelpText<"Control exclusion of "
  "device libraries from device binary linkage. Valid arguments "
  "are libc, libm-fp32, libm-fp64, all">;

//===----------------------------------------------------------------------===//
// FlangOption and FC1 Options
//===----------------------------------------------------------------------===//
def test_io : Flag<["-"], "test-io">, Flags<[HelpHidden, FlangOption, FC1Option, FlangOnlyOption]>, Group<Action_Group>,
  HelpText<"Run the InputOuputTest action. Use for development and testing only.">;

//===----------------------------------------------------------------------===//
// CC1 Options
//===----------------------------------------------------------------------===//

let Flags = [CC1Option, NoDriverOption] in {

//===----------------------------------------------------------------------===//
// Target Options
//===----------------------------------------------------------------------===//

let Flags = [CC1Option, CC1AsOption, NoDriverOption] in {

def target_cpu : Separate<["-"], "target-cpu">,
  HelpText<"Target a specific cpu type">;
def tune_cpu : Separate<["-"], "tune-cpu">,
  HelpText<"Tune for a specific cpu type">;
def target_feature : Separate<["-"], "target-feature">,
  HelpText<"Target specific attributes">;
def triple : Separate<["-"], "triple">,
  HelpText<"Specify target triple (e.g. i686-apple-darwin9)">,
  MarshallingInfoString<"TargetOpts->Triple", "llvm::Triple::normalize(llvm::sys::getDefaultTargetTriple())", "std::string">,
  AlwaysEmit, Normalizer<"normalizeTriple">, DenormalizeString;
def target_abi : Separate<["-"], "target-abi">,
  HelpText<"Target a particular ABI type">;
def target_sdk_version_EQ : Joined<["-"], "target-sdk-version=">,
  HelpText<"The version of target SDK used for compilation">;

}

def target_linker_version : Separate<["-"], "target-linker-version">,
  HelpText<"Target linker version">;
def triple_EQ : Joined<["-"], "triple=">, Alias<triple>;
def mfpmath : Separate<["-"], "mfpmath">,
  HelpText<"Which unit to use for fp math">;

def fpadding_on_unsigned_fixed_point : Flag<["-"], "fpadding-on-unsigned-fixed-point">,
  HelpText<"Force each unsigned fixed point type to have an extra bit of padding to align their scales with those of signed fixed point types">;
def fno_padding_on_unsigned_fixed_point : Flag<["-"], "fno-padding-on-unsigned-fixed-point">;

//===----------------------------------------------------------------------===//
// Analyzer Options
//===----------------------------------------------------------------------===//

def analysis_UnoptimizedCFG : Flag<["-"], "unoptimized-cfg">,
  HelpText<"Generate unoptimized CFGs for all analyses">;
def analysis_CFGAddImplicitDtors : Flag<["-"], "cfg-add-implicit-dtors">,
  HelpText<"Add C++ implicit destructors to CFGs for all analyses">;

def analyzer_store : Separate<["-"], "analyzer-store">,
  HelpText<"Source Code Analysis - Abstract Memory Store Models">;
def analyzer_store_EQ : Joined<["-"], "analyzer-store=">, Alias<analyzer_store>;

def analyzer_constraints : Separate<["-"], "analyzer-constraints">,
  HelpText<"Source Code Analysis - Symbolic Constraint Engines">;
def analyzer_constraints_EQ : Joined<["-"], "analyzer-constraints=">,
  Alias<analyzer_constraints>;

def analyzer_output : Separate<["-"], "analyzer-output">,
  HelpText<"Source Code Analysis - Output Options">;
def analyzer_output_EQ : Joined<["-"], "analyzer-output=">,
  Alias<analyzer_output>;

def analyzer_purge : Separate<["-"], "analyzer-purge">,
  HelpText<"Source Code Analysis - Dead Symbol Removal Frequency">;
def analyzer_purge_EQ : Joined<["-"], "analyzer-purge=">, Alias<analyzer_purge>;

def analyzer_opt_analyze_headers : Flag<["-"], "analyzer-opt-analyze-headers">,
  HelpText<"Force the static analyzer to analyze functions defined in header files">;
def analyzer_opt_analyze_nested_blocks : Flag<["-"], "analyzer-opt-analyze-nested-blocks">,
  HelpText<"Analyze the definitions of blocks in addition to functions">;
def analyzer_display_progress : Flag<["-"], "analyzer-display-progress">,
  HelpText<"Emit verbose output about the analyzer's progress">;
def analyze_function : Separate<["-"], "analyze-function">,
  HelpText<"Run analysis on specific function (for C++ include parameters in name)">;
def analyze_function_EQ : Joined<["-"], "analyze-function=">, Alias<analyze_function>;
def trim_egraph : Flag<["-"], "trim-egraph">,
  HelpText<"Only show error-related paths in the analysis graph">;
def analyzer_viz_egraph_graphviz : Flag<["-"], "analyzer-viz-egraph-graphviz">,
  HelpText<"Display exploded graph using GraphViz">;
def analyzer_dump_egraph : Separate<["-"], "analyzer-dump-egraph">,
  HelpText<"Dump exploded graph to the specified file">;
def analyzer_dump_egraph_EQ : Joined<["-"], "analyzer-dump-egraph=">, Alias<analyzer_dump_egraph>;

def analyzer_inline_max_stack_depth : Separate<["-"], "analyzer-inline-max-stack-depth">,
  HelpText<"Bound on stack depth while inlining (4 by default)">;
def analyzer_inline_max_stack_depth_EQ : Joined<["-"], "analyzer-inline-max-stack-depth=">,
  Alias<analyzer_inline_max_stack_depth>;

def analyzer_inlining_mode : Separate<["-"], "analyzer-inlining-mode">,
  HelpText<"Specify the function selection heuristic used during inlining">;
def analyzer_inlining_mode_EQ : Joined<["-"], "analyzer-inlining-mode=">, Alias<analyzer_inlining_mode>;

def analyzer_disable_retry_exhausted : Flag<["-"], "analyzer-disable-retry-exhausted">,
  HelpText<"Do not re-analyze paths leading to exhausted nodes with a different strategy (may decrease code coverage)">;

def analyzer_max_loop : Separate<["-"], "analyzer-max-loop">,
  HelpText<"The maximum number of times the analyzer will go through a loop">;
def analyzer_stats : Flag<["-"], "analyzer-stats">,
  HelpText<"Print internal analyzer statistics.">;

def analyzer_checker : Separate<["-"], "analyzer-checker">,
  HelpText<"Choose analyzer checkers to enable">,
  ValuesCode<[{
    const char *Values =
    #define GET_CHECKERS
    #define CHECKER(FULLNAME, CLASS, HT, DOC_URI, IS_HIDDEN)  FULLNAME ","
    #include "clang/StaticAnalyzer/Checkers/Checkers.inc"
    #undef GET_CHECKERS
    #define GET_PACKAGES
    #define PACKAGE(FULLNAME)  FULLNAME ","
    #include "clang/StaticAnalyzer/Checkers/Checkers.inc"
    #undef GET_PACKAGES
    ;
  }]>;
def analyzer_checker_EQ : Joined<["-"], "analyzer-checker=">,
  Alias<analyzer_checker>;

def analyzer_disable_checker : Separate<["-"], "analyzer-disable-checker">,
  HelpText<"Choose analyzer checkers to disable">;
def analyzer_disable_checker_EQ : Joined<["-"], "analyzer-disable-checker=">,
  Alias<analyzer_disable_checker>;

def analyzer_disable_all_checks : Flag<["-"], "analyzer-disable-all-checks">,
  HelpText<"Disable all static analyzer checks">;

def analyzer_checker_help : Flag<["-"], "analyzer-checker-help">,
  HelpText<"Display the list of analyzer checkers that are available">;

def analyzer_checker_help_alpha : Flag<["-"], "analyzer-checker-help-alpha">,
  HelpText<"Display the list of in development analyzer checkers. These "
           "are NOT considered safe, they are unstable and will emit incorrect "
           "reports. Enable ONLY FOR DEVELOPMENT purposes">;

def analyzer_checker_help_developer : Flag<["-"], "analyzer-checker-help-developer">,
  HelpText<"Display the list of developer-only checkers such as modeling "
           "and debug checkers">;

def analyzer_config_help : Flag<["-"], "analyzer-config-help">,
  HelpText<"Display the list of -analyzer-config options. These are meant for "
           "development purposes only!">;

def analyzer_list_enabled_checkers : Flag<["-"], "analyzer-list-enabled-checkers">,
  HelpText<"Display the list of enabled analyzer checkers">;

def analyzer_config : Separate<["-"], "analyzer-config">,
  HelpText<"Choose analyzer options to enable">;

def analyzer_checker_option_help : Flag<["-"], "analyzer-checker-option-help">,
  HelpText<"Display the list of checker and package options">;

def analyzer_checker_option_help_alpha : Flag<["-"], "analyzer-checker-option-help-alpha">,
  HelpText<"Display the list of in development checker and package options. "
           "These are NOT considered safe, they are unstable and will emit "
           "incorrect reports. Enable ONLY FOR DEVELOPMENT purposes">;

def analyzer_checker_option_help_developer : Flag<["-"], "analyzer-checker-option-help-developer">,
  HelpText<"Display the list of checker and package options meant for "
           "development purposes only">;

def analyzer_config_compatibility_mode : Separate<["-"], "analyzer-config-compatibility-mode">,
  HelpText<"Don't emit errors on invalid analyzer-config inputs">;

def analyzer_config_compatibility_mode_EQ : Joined<["-"], "analyzer-config-compatibility-mode=">,
  Alias<analyzer_config_compatibility_mode>;

def analyzer_werror : Flag<["-"], "analyzer-werror">,
  HelpText<"Emit analyzer results as errors rather than warnings">;

//===----------------------------------------------------------------------===//
// Migrator Options
//===----------------------------------------------------------------------===//
def migrator_no_nsalloc_error : Flag<["-"], "no-ns-alloc-error">,
  HelpText<"Do not error on use of NSAllocateCollectable/NSReallocateCollectable">;

def migrator_no_finalize_removal : Flag<["-"], "no-finalize-removal">,
  HelpText<"Do not remove finalize method in gc mode">;

//===----------------------------------------------------------------------===//
// CodeGen Options
//===----------------------------------------------------------------------===//

let Flags = [CC1Option, CC1AsOption, NoDriverOption] in {
def debug_info_kind_EQ : Joined<["-"], "debug-info-kind=">;
def debug_info_macro : Flag<["-"], "debug-info-macro">,
  HelpText<"Emit macro debug information">;
def default_function_attr : Separate<["-"], "default-function-attr">,
  HelpText<"Apply given attribute to all functions">;
def dwarf_version_EQ : Joined<["-"], "dwarf-version=">;
def debugger_tuning_EQ : Joined<["-"], "debugger-tuning=">;
def dwarf_debug_flags : Separate<["-"], "dwarf-debug-flags">,
  HelpText<"The string to embed in the Dwarf debug flags record.">;
def record_command_line : Separate<["-"], "record-command-line">,
  HelpText<"The string to embed in the .LLVM.command.line section.">;
def compress_debug_sections_EQ : Joined<["-", "--"], "compress-debug-sections=">,
    HelpText<"DWARF debug sections compression type">;
def compress_debug_sections : Flag<["-", "--"], "compress-debug-sections">,
  Alias<compress_debug_sections_EQ>, AliasArgs<["zlib"]>;
def mno_exec_stack : Flag<["-"], "mnoexecstack">,
  HelpText<"Mark the file as not needing an executable stack">;
def massembler_no_warn : Flag<["-"], "massembler-no-warn">,
  HelpText<"Make assembler not emit warnings">;
def massembler_fatal_warnings : Flag<["-"], "massembler-fatal-warnings">,
  HelpText<"Make assembler warnings fatal">;
def mrelax_relocations : Flag<["--"], "mrelax-relocations">,
    HelpText<"Use relaxable elf relocations">;
def msave_temp_labels : Flag<["-"], "msave-temp-labels">,
  HelpText<"Save temporary labels in the symbol table. "
           "Note this may change .s semantics and shouldn't generally be used "
           "on compiler-generated code.">;
def mrelocation_model : Separate<["-"], "mrelocation-model">,
  HelpText<"The relocation model to use">, Values<"static,pic,ropi,rwpi,ropi-rwpi,dynamic-no-pic">,
  NormalizedValuesScope<"llvm::Reloc">,
  NormalizedValues<["Static", "PIC_", "ROPI", "RWPI", "ROPI_RWPI", "DynamicNoPIC"]>,
  MarshallingInfoString<"CodeGenOpts.RelocationModel", "PIC_", "Model">,
  AutoNormalizeEnum;
def fno_math_builtin : Flag<["-"], "fno-math-builtin">,
  HelpText<"Disable implicit builtin knowledge of math functions">;
def fuse_ctor_homing: Flag<["-"], "fuse-ctor-homing">,
    HelpText<"Use constructor homing if we are using limited debug info already">;
}

// if INTEL_CUSTOMIZATION
def disable_intel_proprietary_opts : Flag<["-"],
  "disable-intel-proprietary-opts">,
  HelpText<"Disable Intel proprietary optimizations">;
def disable_cpudispatch_ifuncs : Flag<["-"], "disable-cpudispatch-ifuncs">,
  HelpText<"Forces cpu_dispatch resolver generation to not use ifuncs on ELF "
           "systems">;
// endif INTEL_CUSTOMIZATION

def disable_llvm_verifier : Flag<["-"], "disable-llvm-verifier">,
  HelpText<"Don't run the LLVM IR verifier pass">;
def disable_llvm_passes : Flag<["-"], "disable-llvm-passes">,
  HelpText<"Use together with -emit-llvm to get pristine LLVM IR from the "
           "frontend by not running any LLVM passes at all">;
def disable_llvm_optzns : Flag<["-"], "disable-llvm-optzns">,
  Alias<disable_llvm_passes>;
def disable_lifetimemarkers : Flag<["-"], "disable-lifetime-markers">,
  HelpText<"Disable lifetime-markers emission even when optimizations are "
           "enabled">;
def disable_O0_optnone : Flag<["-"], "disable-O0-optnone">,
  HelpText<"Disable adding the optnone attribute to functions at O0">;
def disable_red_zone : Flag<["-"], "disable-red-zone">,
  HelpText<"Do not emit code that uses the red zone.">;
// if INTEL_CUSTOMIZATION
// TODO: Delete this customization once the option use removed from all drivers.
// -dwarf-column-info option was deleted in
// b0b5162 [Driver] Pass -gno-column-info instead of -dwarf-column-info
def dwarf_column_info : Flag<["-"], "dwarf-column-info">,
  HelpText<"Dummy option. Do not use.">;
// endif INTEL_CUSTOMIZATION
def dwarf_ext_refs : Flag<["-"], "dwarf-ext-refs">,
  HelpText<"Generate debug info with external references to clang modules"
           " or precompiled headers">;
def dwarf_explicit_import : Flag<["-"], "dwarf-explicit-import">,
  HelpText<"Generate explicit import from anonymous namespace to containing"
           " scope">;
def debug_forward_template_params : Flag<["-"], "debug-forward-template-params">,
  HelpText<"Emit complete descriptions of template parameters in forward"
           " declarations">;
def fforbid_guard_variables : Flag<["-"], "fforbid-guard-variables">,
  HelpText<"Emit an error if a C++ static local initializer would need a guard variable">;
def no_implicit_float : Flag<["-"], "no-implicit-float">,
  HelpText<"Don't generate implicit floating point instructions">;
def fdump_vtable_layouts : Flag<["-"], "fdump-vtable-layouts">,
  HelpText<"Dump the layouts of all vtables that will be emitted in a translation unit">;
def fmerge_functions : Flag<["-"], "fmerge-functions">,
  HelpText<"Permit merging of identical functions when optimizing.">;
def coverage_data_file : Separate<["-"], "coverage-data-file">,
  HelpText<"Emit coverage data to this filename.">;
def coverage_data_file_EQ : Joined<["-"], "coverage-data-file=">,
  Alias<coverage_data_file>;
def coverage_notes_file : Separate<["-"], "coverage-notes-file">,
  HelpText<"Emit coverage notes to this filename.">;
def coverage_notes_file_EQ : Joined<["-"], "coverage-notes-file=">,
  Alias<coverage_notes_file>;
def coverage_version_EQ : Joined<["-"], "coverage-version=">,
  HelpText<"Four-byte version string for gcov files.">;
def dump_coverage_mapping : Flag<["-"], "dump-coverage-mapping">,
  HelpText<"Dump the coverage mapping records, for testing">;
def fuse_register_sized_bitfield_access: Flag<["-"], "fuse-register-sized-bitfield-access">,
  HelpText<"Use register sized accesses to bit-fields, when possible.">;
def relaxed_aliasing : Flag<["-"], "relaxed-aliasing">,
  HelpText<"Turn off Type Based Alias Analysis">;
def no_struct_path_tbaa : Flag<["-"], "no-struct-path-tbaa">,
  HelpText<"Turn off struct-path aware Type Based Alias Analysis">;
def new_struct_path_tbaa : Flag<["-"], "new-struct-path-tbaa">,
  HelpText<"Enable enhanced struct-path aware Type Based Alias Analysis">;
def mdebug_pass : Separate<["-"], "mdebug-pass">,
  HelpText<"Enable additional debug output">;
def mframe_pointer_EQ : Joined<["-"], "mframe-pointer=">,
  HelpText<"Specify which frame pointers to retain (all, non-leaf, none).">, Values<"all,non-leaf,none">;
def mdisable_tail_calls : Flag<["-"], "mdisable-tail-calls">,
  HelpText<"Disable tail call optimization, keeping the call stack accurate">;
def menable_no_infinities : Flag<["-"], "menable-no-infs">,
  HelpText<"Allow optimization to assume there are no infinities.">,
  MarshallingInfoFlag<"LangOpts->NoHonorInfs", DefaultAnyOf<[ffinite_math_only]>>;
def menable_no_nans : Flag<["-"], "menable-no-nans">,
  HelpText<"Allow optimization to assume there are no NaNs.">,
  MarshallingInfoFlag<"LangOpts->NoHonorNaNs", DefaultAnyOf<[ffinite_math_only]>>;
def mreassociate : Flag<["-"], "mreassociate">,
  HelpText<"Allow reassociation transformations for floating-point instructions">,
  MarshallingInfoFlag<"LangOpts->AllowFPReassoc", DefaultAnyOf<[menable_unsafe_fp_math]>>;
def mabi_EQ_ieeelongdouble : Flag<["-"], "mabi=ieeelongdouble">,
  HelpText<"Use IEEE 754 quadruple-precision for long double">;
def mfloat_abi : Separate<["-"], "mfloat-abi">,
  HelpText<"The float ABI to use">;
def mtp : Separate<["-"], "mtp">,
  HelpText<"Mode for reading thread pointer">;
def mlimit_float_precision : Separate<["-"], "mlimit-float-precision">,
  HelpText<"Limit float precision to the given value">;
def split_stacks : Flag<["-"], "split-stacks">,
  HelpText<"Try to use a split stack if possible.">;
def mregparm : Separate<["-"], "mregparm">,
  HelpText<"Limit the number of registers available for integer arguments">;
def msmall_data_limit : Separate<["-"], "msmall-data-limit">,
  HelpText<"Put global and static data smaller than the limit into a special section">;
def munwind_tables : Flag<["-"], "munwind-tables">,
  HelpText<"Generate unwinding tables for all functions">;
def mconstructor_aliases : Flag<["-"], "mconstructor-aliases">,
  HelpText<"Emit complete constructors and destructors as aliases when possible">;
def mlink_bitcode_file : Separate<["-"], "mlink-bitcode-file">,
  HelpText<"Link the given bitcode file before performing optimizations.">;
def mlink_builtin_bitcode : Separate<["-"], "mlink-builtin-bitcode">,
  HelpText<"Link and internalize needed symbols from the given bitcode file "
           "before performing optimizations.">;
def mlink_cuda_bitcode : Separate<["-"], "mlink-cuda-bitcode">,
  Alias<mlink_builtin_bitcode>;
def vectorize_loops : Flag<["-"], "vectorize-loops">,
  HelpText<"Run the Loop vectorization passes">;
def vectorize_slp : Flag<["-"], "vectorize-slp">,
  HelpText<"Run the SLP vectorization passes">;
def dependent_lib : Joined<["--"], "dependent-lib=">,
  HelpText<"Add dependent library">;
def linker_option : Joined<["--"], "linker-option=">,
  HelpText<"Add linker option">;
def fsanitize_coverage_type : Joined<["-"], "fsanitize-coverage-type=">,
                              HelpText<"Sanitizer coverage type">;
def fsanitize_coverage_indirect_calls
    : Flag<["-"], "fsanitize-coverage-indirect-calls">,
      HelpText<"Enable sanitizer coverage for indirect calls">;
def fsanitize_coverage_trace_bb
    : Flag<["-"], "fsanitize-coverage-trace-bb">,
      HelpText<"Enable basic block tracing in sanitizer coverage">;
def fsanitize_coverage_trace_cmp
    : Flag<["-"], "fsanitize-coverage-trace-cmp">,
      HelpText<"Enable cmp instruction tracing in sanitizer coverage">;
def fsanitize_coverage_trace_div
    : Flag<["-"], "fsanitize-coverage-trace-div">,
      HelpText<"Enable div instruction tracing in sanitizer coverage">;
def fsanitize_coverage_trace_gep
    : Flag<["-"], "fsanitize-coverage-trace-gep">,
      HelpText<"Enable gep instruction tracing in sanitizer coverage">;
def fsanitize_coverage_8bit_counters
    : Flag<["-"], "fsanitize-coverage-8bit-counters">,
      HelpText<"Enable frequency counters in sanitizer coverage">;
def fsanitize_coverage_inline_8bit_counters
    : Flag<["-"], "fsanitize-coverage-inline-8bit-counters">,
      HelpText<"Enable inline 8-bit counters in sanitizer coverage">;
def fsanitize_coverage_inline_bool_flag
    : Flag<["-"], "fsanitize-coverage-inline-bool-flag">,
      HelpText<"Enable inline bool flag in sanitizer coverage">;
def fsanitize_coverage_pc_table
    : Flag<["-"], "fsanitize-coverage-pc-table">,
      HelpText<"Create a table of coverage-instrumented PCs">;
def fsanitize_coverage_trace_pc
    : Flag<["-"], "fsanitize-coverage-trace-pc">,
      HelpText<"Enable PC tracing in sanitizer coverage">;
def fsanitize_coverage_trace_pc_guard
    : Flag<["-"], "fsanitize-coverage-trace-pc-guard">,
      HelpText<"Enable PC tracing with guard in sanitizer coverage">;
def fsanitize_coverage_no_prune
    : Flag<["-"], "fsanitize-coverage-no-prune">,
      HelpText<"Disable coverage pruning (i.e. instrument all blocks/edges)">;
def fsanitize_coverage_stack_depth
    : Flag<["-"], "fsanitize-coverage-stack-depth">,
      HelpText<"Enable max stack depth tracing">;
def fpatchable_function_entry_offset_EQ
    : Joined<["-"], "fpatchable-function-entry-offset=">, MetaVarName<"<M>">,
      HelpText<"Generate M NOPs before function entry">;
def fprofile_instrument_EQ : Joined<["-"], "fprofile-instrument=">,
    HelpText<"Enable PGO instrumentation. The accepted value is clang, llvm, "
             "or none">, Values<"none,clang,llvm">;
def fprofile_instrument_path_EQ : Joined<["-"], "fprofile-instrument-path=">,
    HelpText<"Generate instrumented code to collect execution counts into "
             "<file> (overridden by LLVM_PROFILE_FILE env var)">;
def fprofile_instrument_use_path_EQ :
    Joined<["-"], "fprofile-instrument-use-path=">,
    HelpText<"Specify the profile path in PGO use compilation">;
def flto_visibility_public_std:
    Flag<["-"], "flto-visibility-public-std">,
    HelpText<"Use public LTO visibility for classes in std and stdext namespaces">;
def flto_unit: Flag<["-"], "flto-unit">,
    HelpText<"Emit IR to support LTO unit features (CFI, whole program vtable opt)">;
def fno_lto_unit: Flag<["-"], "fno-lto-unit">;
def fdebug_pass_manager : Flag<["-"], "fdebug-pass-manager">,
    HelpText<"Prints debug information for the new pass manager">;
def fno_debug_pass_manager : Flag<["-"], "fno-debug-pass-manager">,
    HelpText<"Disables debug printing for the new pass manager">;
def fexperimental_debug_variable_locations : Flag<["-"],
    "fexperimental-debug-variable-locations">,
    HelpText<"Use experimental new value-tracking variable locations">;
// The driver option takes the key as a parameter to the -msign-return-address=
// and -mbranch-protection= options, but CC1 has a separate option so we
// don't have to parse the parameter twice.
def msign_return_address_key_EQ : Joined<["-"], "msign-return-address-key=">,
    Values<"a_key,b_key">;
def mbranch_target_enforce : Flag<["-"], "mbranch-target-enforce">;
def fno_dllexport_inlines : Flag<["-"], "fno-dllexport-inlines">;
def cfguard_no_checks : Flag<["-"], "cfguard-no-checks">,
    HelpText<"Emit Windows Control Flow Guard tables only (no checks)">;
def cfguard : Flag<["-"], "cfguard">,
    HelpText<"Emit Windows Control Flow Guard tables and checks">;

def fdenormal_fp_math_f32_EQ : Joined<["-"], "fdenormal-fp-math-f32=">,
   Group<f_Group>;

//===----------------------------------------------------------------------===//
// Dependency Output Options
//===----------------------------------------------------------------------===//

def sys_header_deps : Flag<["-"], "sys-header-deps">,
  HelpText<"Include system headers in dependency output">;
def module_file_deps : Flag<["-"], "module-file-deps">,
  HelpText<"Include module files in dependency output">;
def header_include_file : Separate<["-"], "header-include-file">,
  HelpText<"Filename (or -) to write header include output to">;
def show_includes : Flag<["--"], "show-includes">,
  HelpText<"Print cl.exe style /showIncludes to stdout">;
def dependency_filter : Separate<["-"], "dependency-filter">,
  HelpText<"Filter dependencies with prefix from the dependency output.">;

//===----------------------------------------------------------------------===//
// Diagnostic Options
//===----------------------------------------------------------------------===//

def diagnostic_log_file : Separate<["-"], "diagnostic-log-file">,
  HelpText<"Filename (or -) to log diagnostics to">;
def diagnostic_serialized_file : Separate<["-"], "serialize-diagnostic-file">,
  MetaVarName<"<filename>">,
  HelpText<"File for serializing diagnostics in a binary format">;

def fdiagnostics_format : Separate<["-"], "fdiagnostics-format">,
  HelpText<"Change diagnostic formatting to match IDE and command line tools">, Values<"clang,msvc,msvc-fallback,vi">;
def fdiagnostics_show_category : Separate<["-"], "fdiagnostics-show-category">,
  HelpText<"Print diagnostic category">, Values<"none,id,name">;
def fno_diagnostics_use_presumed_location : Flag<["-"], "fno-diagnostics-use-presumed-location">,
  HelpText<"Ignore #line directives when displaying diagnostic locations">;
def ftabstop : Separate<["-"], "ftabstop">, MetaVarName<"<N>">,
  HelpText<"Set the tab stop distance.">;
def ferror_limit : Separate<["-"], "ferror-limit">, MetaVarName<"<N>">,
  HelpText<"Set the maximum number of errors to emit before stopping (0 = no limit).">;
def fmacro_backtrace_limit : Separate<["-"], "fmacro-backtrace-limit">, MetaVarName<"<N>">,
  HelpText<"Set the maximum number of entries to print in a macro expansion backtrace (0 = no limit).">;
def ftemplate_backtrace_limit : Separate<["-"], "ftemplate-backtrace-limit">, MetaVarName<"<N>">,
  HelpText<"Set the maximum number of entries to print in a template instantiation backtrace (0 = no limit).">;
def fconstexpr_backtrace_limit : Separate<["-"], "fconstexpr-backtrace-limit">, MetaVarName<"<N>">,
  HelpText<"Set the maximum number of entries to print in a constexpr evaluation backtrace (0 = no limit).">;
def fspell_checking_limit : Separate<["-"], "fspell-checking-limit">, MetaVarName<"<N>">,
  HelpText<"Set the maximum number of times to perform spell checking on unrecognized identifiers (0 = no limit).">;
def fcaret_diagnostics_max_lines :
  Separate<["-"], "fcaret-diagnostics-max-lines">, MetaVarName<"<N>">,
  HelpText<"Set the maximum number of source lines to show in a caret diagnostic">;
def verify_EQ : CommaJoined<["-"], "verify=">,
  MetaVarName<"<prefixes>">,
  HelpText<"Verify diagnostic output using comment directives that start with"
           " prefixes in the comma-separated sequence <prefixes>">;
def verify : Flag<["-"], "verify">,
  HelpText<"Equivalent to -verify=expected">;
def verify_ignore_unexpected : Flag<["-"], "verify-ignore-unexpected">,
  HelpText<"Ignore unexpected diagnostic messages">;
def verify_ignore_unexpected_EQ : CommaJoined<["-"], "verify-ignore-unexpected=">,
  HelpText<"Ignore unexpected diagnostic messages">;
def Wno_rewrite_macros : Flag<["-"], "Wno-rewrite-macros">,
  HelpText<"Silence ObjC rewriting warnings">;

//===----------------------------------------------------------------------===//
// Frontend Options
//===----------------------------------------------------------------------===//

// This isn't normally used, it is just here so we can parse a
// CompilerInvocation out of a driver-derived argument vector.
def cc1 : Flag<["-"], "cc1">;
def cc1as : Flag<["-"], "cc1as">;

def ast_merge : Separate<["-"], "ast-merge">,
  MetaVarName<"<ast file>">,
  HelpText<"Merge the given AST file into the translation unit being compiled.">;
def aux_target_cpu : Separate<["-"], "aux-target-cpu">,
  HelpText<"Target a specific auxiliary cpu type">;
def aux_target_feature : Separate<["-"], "aux-target-feature">,
  HelpText<"Target specific auxiliary attributes">;
def aux_triple : Separate<["-"], "aux-triple">,
  HelpText<"Auxiliary target triple.">;
def code_completion_at : Separate<["-"], "code-completion-at">,
  MetaVarName<"<file>:<line>:<column>">,
  HelpText<"Dump code-completion information at a location">;
def remap_file : Separate<["-"], "remap-file">,
  MetaVarName<"<from>;<to>">,
  HelpText<"Replace the contents of the <from> file with the contents of the <to> file">;
def code_completion_at_EQ : Joined<["-"], "code-completion-at=">,
  Alias<code_completion_at>;
def code_completion_macros : Flag<["-"], "code-completion-macros">,
  HelpText<"Include macros in code-completion results">;
def code_completion_patterns : Flag<["-"], "code-completion-patterns">,
  HelpText<"Include code patterns in code-completion results">;
def no_code_completion_globals : Flag<["-"], "no-code-completion-globals">,
  HelpText<"Do not include global declarations in code-completion results.">;
def no_code_completion_ns_level_decls : Flag<["-"], "no-code-completion-ns-level-decls">,
  HelpText<"Do not include declarations inside namespaces (incl. global namespace) in the code-completion results.">;
def code_completion_brief_comments : Flag<["-"], "code-completion-brief-comments">,
  HelpText<"Include brief documentation comments in code-completion results.">;
def code_completion_with_fixits : Flag<["-"], "code-completion-with-fixits">,
  HelpText<"Include code completion results which require small fix-its.">;
def disable_free : Flag<["-"], "disable-free">,
  HelpText<"Disable freeing of memory on exit">;
#if INTEL_CUSTOMIZATION
def no_disable_free: Flag<["-"], "no-disable-free">,
  HelpText<"Do not disable freeing of memory on exit">;
#endif // INTEL_CUSTOMIZATION
def discard_value_names : Flag<["-"], "discard-value-names">,
  HelpText<"Discard value names in LLVM IR">;
def load : Separate<["-"], "load">, MetaVarName<"<dsopath>">,
  HelpText<"Load the named plugin (dynamic shared object)">;
def plugin : Separate<["-"], "plugin">, MetaVarName<"<name>">,
  HelpText<"Use the named plugin action instead of the default action (use \"help\" to list available options)">;
def plugin_arg : JoinedAndSeparate<["-"], "plugin-arg-">,
    MetaVarName<"<name> <arg>">,
    HelpText<"Pass <arg> to plugin <name>">;
def add_plugin : Separate<["-"], "add-plugin">, MetaVarName<"<name>">,
  HelpText<"Use the named plugin action in addition to the default action">;
def ast_dump_filter : Separate<["-"], "ast-dump-filter">,
  MetaVarName<"<dump_filter>">,
  HelpText<"Use with -ast-dump or -ast-print to dump/print only AST declaration"
           " nodes having a certain substring in a qualified name. Use"
           " -ast-list to list all filterable declaration node names.">;
def fno_modules_global_index : Flag<["-"], "fno-modules-global-index">,
  HelpText<"Do not automatically generate or update the global module index">;
def fno_modules_error_recovery : Flag<["-"], "fno-modules-error-recovery">,
  HelpText<"Do not automatically import modules for error recovery">;
def fmodule_map_file_home_is_cwd : Flag<["-"], "fmodule-map-file-home-is-cwd">,
  HelpText<"Use the current working directory as the home directory of "
           "module maps specified by -fmodule-map-file=<FILE>">;
def fmodule_feature : Separate<["-"], "fmodule-feature">,
  MetaVarName<"<feature>">,
  HelpText<"Enable <feature> in module map requires declarations">;
def fmodules_embed_file_EQ : Joined<["-"], "fmodules-embed-file=">,
  MetaVarName<"<file>">,
  HelpText<"Embed the contents of the specified file into the module file "
           "being compiled.">;
def fmodules_embed_all_files : Joined<["-"], "fmodules-embed-all-files">,
  HelpText<"Embed the contents of all files read by this compilation into "
           "the produced module file.">;
def fmodules_local_submodule_visibility :
  Flag<["-"], "fmodules-local-submodule-visibility">,
  HelpText<"Enforce name visibility rules across submodules of the same "
           "top-level module.">;
def fmodules_codegen :
  Flag<["-"], "fmodules-codegen">,
  HelpText<"Generate code for uses of this module that assumes an explicit "
           "object file will be built for the module">;
def fmodules_debuginfo :
  Flag<["-"], "fmodules-debuginfo">,
  HelpText<"Generate debug info for types in an object file built from this "
           "module and do not generate them elsewhere">;
def fmodule_format_EQ : Joined<["-"], "fmodule-format=">,
  HelpText<"Select the container format for clang modules and PCH. "
           "Supported options are 'raw' and 'obj'.">;
def ftest_module_file_extension_EQ :
  Joined<["-"], "ftest-module-file-extension=">,
  HelpText<"introduce a module file extension for testing purposes. "
           "The argument is parsed as blockname:major:minor:hashed:user info">;
def fconcepts_ts : Flag<["-"], "fconcepts-ts">,
  HelpText<"Enable C++ Extensions for Concepts. (deprecated - use -std=c++2a)">;
def fno_concept_satisfaction_caching : Flag<["-"],
                                            "fno-concept-satisfaction-caching">,
  HelpText<"Disable satisfaction caching for C++2a Concepts.">;

def frecovery_ast : Flag<["-"], "frecovery-ast">,
  HelpText<"Preserve expressions in AST rather than dropping them when "
           "encountering semantic errors">;
def fno_recovery_ast : Flag<["-"], "fno-recovery-ast">;
def frecovery_ast_type : Flag<["-"], "frecovery-ast-type">,
  HelpText<"Preserve the type for recovery expressions when possible">;
def fno_recovery_ast_type : Flag<["-"], "fno-recovery-ast-type">;

let Group = Action_Group in {

def Eonly : Flag<["-"], "Eonly">,
  HelpText<"Just run preprocessor, no output (for timings)">;
def dump_raw_tokens : Flag<["-"], "dump-raw-tokens">,
  HelpText<"Lex file in raw mode and dump raw tokens">;
def analyze : Flag<["-"], "analyze">,
  HelpText<"Run static analysis engine">;
def dump_tokens : Flag<["-"], "dump-tokens">,
  HelpText<"Run preprocessor, dump internal rep of tokens">;
def init_only : Flag<["-"], "init-only">,
  HelpText<"Only execute frontend initialization">;
def fixit : Flag<["-"], "fixit">,
  HelpText<"Apply fix-it advice to the input source">;
def fixit_EQ : Joined<["-"], "fixit=">,
  HelpText<"Apply fix-it advice creating a file with the given suffix">;
def print_preamble : Flag<["-"], "print-preamble">,
  HelpText<"Print the \"preamble\" of a file, which is a candidate for implicit"
           " precompiled headers.">;
def emit_html : Flag<["-"], "emit-html">,
  HelpText<"Output input source as HTML">;
def ast_print : Flag<["-"], "ast-print">,
  HelpText<"Build ASTs and then pretty-print them">;
def ast_list : Flag<["-"], "ast-list">,
  HelpText<"Build ASTs and print the list of declaration node qualified names">;
def ast_dump : Flag<["-"], "ast-dump">,
  HelpText<"Build ASTs and then debug dump them">;
def ast_dump_EQ : Joined<["-"], "ast-dump=">,
  HelpText<"Build ASTs and then debug dump them in the specified format. "
           "Supported formats include: default, json">;
def ast_dump_all : Flag<["-"], "ast-dump-all">,
  HelpText<"Build ASTs and then debug dump them, forcing deserialization">;
def ast_dump_all_EQ : Joined<["-"], "ast-dump-all=">,
  HelpText<"Build ASTs and then debug dump them in the specified format, "
           "forcing deserialization. Supported formats include: default, json">;
def ast_dump_decl_types : Flag<["-"], "ast-dump-decl-types">,
  HelpText<"Include declaration types in AST dumps">;
def templight_dump : Flag<["-"], "templight-dump">,
  HelpText<"Dump templight information to stdout">;
def ast_dump_lookups : Flag<["-"], "ast-dump-lookups">,
  HelpText<"Build ASTs and then debug dump their name lookup tables">;
def ast_view : Flag<["-"], "ast-view">,
  HelpText<"Build ASTs and view them with GraphViz">;
def emit_module : Flag<["-"], "emit-module">,
  HelpText<"Generate pre-compiled module file from a module map">;
def emit_module_interface : Flag<["-"], "emit-module-interface">,
  HelpText<"Generate pre-compiled module file from a C++ module interface">;
def emit_header_module : Flag<["-"], "emit-header-module">,
  HelpText<"Generate pre-compiled module file from a set of header files">;
def emit_pch : Flag<["-"], "emit-pch">,
  HelpText<"Generate pre-compiled header file">;
def emit_llvm_bc : Flag<["-"], "emit-llvm-bc">,
  HelpText<"Build ASTs then convert to LLVM, emit .bc file">;
def emit_llvm_only : Flag<["-"], "emit-llvm-only">,
  HelpText<"Build ASTs and convert to LLVM, discarding output">;
def emit_codegen_only : Flag<["-"], "emit-codegen-only">,
  HelpText<"Generate machine code, but discard output">;
def emit_obj : Flag<["-"], "emit-obj">,
  HelpText<"Emit native object files">;
def rewrite_test : Flag<["-"], "rewrite-test">,
  HelpText<"Rewriter playground">;
def rewrite_macros : Flag<["-"], "rewrite-macros">,
  HelpText<"Expand macros without full preprocessing">;
def migrate : Flag<["-"], "migrate">,
  HelpText<"Migrate source code">;
def compiler_options_dump : Flag<["-"], "compiler-options-dump">,
  HelpText<"Dump the compiler configuration options">;
def print_dependency_directives_minimized_source : Flag<["-"],
  "print-dependency-directives-minimized-source">,
  HelpText<"Print the output of the dependency directives source minimizer">;
}

def emit_llvm_uselists : Flag<["-"], "emit-llvm-uselists">,
  HelpText<"Preserve order of LLVM use-lists when serializing">;
def no_emit_llvm_uselists : Flag<["-"], "no-emit-llvm-uselists">,
  HelpText<"Don't preserve order of LLVM use-lists when serializing">;

def mt_migrate_directory : Separate<["-"], "mt-migrate-directory">,
  HelpText<"Directory for temporary files produced during ARC or ObjC migration">;
def arcmt_check : Flag<["-"], "arcmt-check">,
  HelpText<"Check for ARC migration issues that need manual handling">;
def arcmt_modify : Flag<["-"], "arcmt-modify">,
  HelpText<"Apply modifications to files to conform to ARC">;
def arcmt_migrate : Flag<["-"], "arcmt-migrate">,
  HelpText<"Apply modifications and produces temporary files that conform to ARC">;

def opt_record_file : Separate<["-"], "opt-record-file">,
  HelpText<"File name to use for YAML optimization record output">;
def opt_record_passes : Separate<["-"], "opt-record-passes">,
  HelpText<"Only record remark information for passes whose names match the given regular expression">;
def opt_record_format : Separate<["-"], "opt-record-format">,
  HelpText<"The format used for serializing remarks (default: YAML)">;

def print_stats : Flag<["-"], "print-stats">,
  HelpText<"Print performance metrics and statistics">;
def stats_file : Joined<["-"], "stats-file=">,
  HelpText<"Filename to write statistics to">;
def fdump_record_layouts : Flag<["-"], "fdump-record-layouts">,
  HelpText<"Dump record layout information">;
def fdump_record_layouts_simple : Flag<["-"], "fdump-record-layouts-simple">,
  HelpText<"Dump record layout information in a simple form used for testing">;
def fix_what_you_can : Flag<["-"], "fix-what-you-can">,
  HelpText<"Apply fix-it advice even in the presence of unfixable errors">;
def fix_only_warnings : Flag<["-"], "fix-only-warnings">,
  HelpText<"Apply fix-it advice only for warnings, not errors">;
def fixit_recompile : Flag<["-"], "fixit-recompile">,
  HelpText<"Apply fix-it changes and recompile">;
def fixit_to_temp : Flag<["-"], "fixit-to-temporary">,
  HelpText<"Apply fix-it changes to temporary files">;

def foverride_record_layout_EQ : Joined<["-"], "foverride-record-layout=">,
  HelpText<"Override record layouts with those in the given file">;
def pch_through_header_EQ : Joined<["-"], "pch-through-header=">,
  HelpText<"Stop PCH generation after including this file.  When using a PCH, "
           "skip tokens until after this file is included.">;
def pch_through_hdrstop_create : Flag<["-"], "pch-through-hdrstop-create">,
  HelpText<"When creating a PCH, stop PCH generation after #pragma hdrstop.">;
def pch_through_hdrstop_use : Flag<["-"], "pch-through-hdrstop-use">,
  HelpText<"When using a PCH, skip tokens until after a #pragma hdrstop.">;
def fno_pch_timestamp : Flag<["-"], "fno-pch-timestamp">,
  HelpText<"Disable inclusion of timestamp in precompiled headers">;
def building_pch_with_obj : Flag<["-"], "building-pch-with-obj">,
  HelpText<"This compilation is part of building a PCH with corresponding object file.">;

def aligned_alloc_unavailable : Flag<["-"], "faligned-alloc-unavailable">,
  HelpText<"Aligned allocation/deallocation functions are unavailable">;

//===----------------------------------------------------------------------===//
// Language Options
//===----------------------------------------------------------------------===//

let Flags = [CC1Option, CC1AsOption, NoDriverOption] in {

def version : Flag<["-"], "version">,
  HelpText<"Print the compiler version">;
def main_file_name : Separate<["-"], "main-file-name">,
  HelpText<"Main file name to use for debug info and source if missing">;
def split_dwarf_output : Separate<["-"], "split-dwarf-output">,
  HelpText<"File name to use for split dwarf debug info output">;

}

def fblocks_runtime_optional : Flag<["-"], "fblocks-runtime-optional">,
  HelpText<"Weakly link in the blocks runtime">;
def fexternc_nounwind : Flag<["-"], "fexternc-nounwind">,
  HelpText<"Assume all functions with C linkage do not unwind">;
def split_dwarf_file : Separate<["-"], "split-dwarf-file">,
  HelpText<"Name of the split dwarf debug info file to encode in the object file">;
def fno_wchar : Flag<["-"], "fno-wchar">,
  HelpText<"Disable C++ builtin type wchar_t">;
// if INTEL_CUSTOMIZATION
// CQ#374455. This option is created due to QA needs. It should turn off
// wchar_t keyword and _WCHAR_T_DEFINED macro. That is what '-fno-wchar'
// option exactly does.
def no_wchar_t_keyword : Flag<["--"], "no_wchar_t_keyword">, Alias<fno_wchar>;
// endif INTEL_CUSTOMIZATION
def fconstant_string_class : Separate<["-"], "fconstant-string-class">,
  MetaVarName<"<class name>">,
  HelpText<"Specify the class to use for constant Objective-C string objects.">;
def fobjc_arc_cxxlib_EQ : Joined<["-"], "fobjc-arc-cxxlib=">,
  HelpText<"Objective-C++ Automatic Reference Counting standard library kind">, Values<"libc++,libstdc++,none">;
def fobjc_runtime_has_weak : Flag<["-"], "fobjc-runtime-has-weak">,
  HelpText<"The target Objective-C runtime supports ARC weak operations">;
def fobjc_dispatch_method_EQ : Joined<["-"], "fobjc-dispatch-method=">,
  HelpText<"Objective-C dispatch method to use">, Values<"legacy,non-legacy,mixed">;
def disable_objc_default_synthesize_properties : Flag<["-"], "disable-objc-default-synthesize-properties">,
  HelpText<"disable the default synthesis of Objective-C properties">;
def fencode_extended_block_signature : Flag<["-"], "fencode-extended-block-signature">,
  HelpText<"enable extended encoding of block type signature">;
def function_alignment : Separate<["-"], "function-alignment">,
    HelpText<"default alignment for functions">;
def pic_level : Separate<["-"], "pic-level">,
  HelpText<"Value for __PIC__">;
def pic_is_pie : Flag<["-"], "pic-is-pie">,
  HelpText<"File is for a position independent executable">;
def fno_validate_pch : Flag<["-"], "fno-validate-pch">,
  HelpText<"Disable validation of precompiled headers">;
def fallow_pch_with_errors : Flag<["-"], "fallow-pch-with-compiler-errors">,
  HelpText<"Accept a PCH file that was created with compiler errors">;
def dump_deserialized_pch_decls : Flag<["-"], "dump-deserialized-decls">,
  HelpText<"Dump declarations that are deserialized from PCH, for testing">;
def error_on_deserialized_pch_decl : Separate<["-"], "error-on-deserialized-decl">,
  HelpText<"Emit error if a specific declaration is deserialized from PCH, for testing">;
def error_on_deserialized_pch_decl_EQ : Joined<["-"], "error-on-deserialized-decl=">,
  Alias<error_on_deserialized_pch_decl>;
def static_define : Flag<["-"], "static-define">,
  HelpText<"Should __STATIC__ be defined">;
def stack_protector : Separate<["-"], "stack-protector">,
  HelpText<"Enable stack protectors">;
def stack_protector_buffer_size : Separate<["-"], "stack-protector-buffer-size">,
  HelpText<"Lower bound for a buffer to be considered for stack protection">;
def fvisibility : Separate<["-"], "fvisibility">,
  HelpText<"Default type and symbol visibility">;
def ftype_visibility : Separate<["-"], "ftype-visibility">,
  HelpText<"Default type visibility">;
def fapply_global_visibility_to_externs : Flag<["-"], "fapply-global-visibility-to-externs">,
  HelpText<"Apply global symbol visibility to external declarations without an explicit visibility">;
def ftemplate_depth : Separate<["-"], "ftemplate-depth">,
  HelpText<"Maximum depth of recursive template instantiation">;
def foperator_arrow_depth : Separate<["-"], "foperator-arrow-depth">,
  HelpText<"Maximum number of 'operator->'s to call for a member access">;
def fconstexpr_depth : Separate<["-"], "fconstexpr-depth">,
  HelpText<"Maximum depth of recursive constexpr function calls">;
def fconstexpr_steps : Separate<["-"], "fconstexpr-steps">,
  HelpText<"Maximum number of steps in constexpr function evaluation">;
def fbracket_depth : Separate<["-"], "fbracket-depth">,
  HelpText<"Maximum nesting level for parentheses, brackets, and braces">;
def fconst_strings : Flag<["-"], "fconst-strings">,
  HelpText<"Use a const qualified type for string literals in C and ObjC">;
def fno_const_strings : Flag<["-"], "fno-const-strings">,
  HelpText<"Don't use a const qualified type for string literals in C and ObjC">;
def fno_bitfield_type_align : Flag<["-"], "fno-bitfield-type-align">,
  HelpText<"Ignore bit-field types when aligning structures">;
// if INTEL_CUSTOMIZATION
def fopencl_force_vector_abi : Flag<["-"], "fopencl-force-vector-abi">,
  HelpText<"Disable vector to scalar coercion for OpenCL">;
// endif INTEL_CUSTOMIZATION
def ffake_address_space_map : Flag<["-"], "ffake-address-space-map">,
  HelpText<"Use a fake address space map; OpenCL testing purposes only">;
def faddress_space_map_mangling_EQ : Joined<["-"], "faddress-space-map-mangling=">, MetaVarName<"<yes|no|target>">,
  HelpText<"Set the mode for address space map based mangling; OpenCL testing purposes only">;
def funknown_anytype : Flag<["-"], "funknown-anytype">,
  HelpText<"Enable parser support for the __unknown_anytype type; for testing purposes only">;
def fdebugger_support : Flag<["-"], "fdebugger-support">,
  HelpText<"Enable special debugger support behavior">;
def fdebugger_cast_result_to_id : Flag<["-"], "fdebugger-cast-result-to-id">,
  HelpText<"Enable casting unknown expression results to id">;
def fdebugger_objc_literal : Flag<["-"], "fdebugger-objc-literal">,
  HelpText<"Enable special debugger support for Objective-C subscripting and literals">;
def fdeprecated_macro : Flag<["-"], "fdeprecated-macro">,
  HelpText<"Defines the __DEPRECATED macro">;
def fno_deprecated_macro : Flag<["-"], "fno-deprecated-macro">,
  HelpText<"Undefines the __DEPRECATED macro">;
def fobjc_subscripting_legacy_runtime : Flag<["-"], "fobjc-subscripting-legacy-runtime">,
  HelpText<"Allow Objective-C array and dictionary subscripting in legacy runtime">;
def vtordisp_mode_EQ : Joined<["-"], "vtordisp-mode=">,
  HelpText<"Control vtordisp placement on win32 targets">;
def fnative_half_type: Flag<["-"], "fnative-half-type">,
  HelpText<"Use the native half type for __fp16 instead of promoting to float">;
def fnative_half_arguments_and_returns : Flag<["-"], "fnative-half-arguments-and-returns">,
  HelpText<"Use the native __fp16 type for arguments and returns (and skip ABI-specific lowering)">;
def fallow_half_arguments_and_returns : Flag<["-"], "fallow-half-arguments-and-returns">,
  HelpText<"Allow function arguments and returns of type half">;
// if INTEL_CUSTOMIZATION
def fintel_compatibility : Flag<["-"], "fintel-compatibility">,
  HelpText<"Enable full Intel C/C++ compatibility">;
def fintel_compatibility_enable
    : Joined<[ "-" ], "fintel-compatibility-enable=">,
      HelpText<"Enable a list of Intel C/C++ compatibility items">;
def fintel_compatibility_disable
    : Joined<[ "-" ], "fintel-compatibility-disable=">,
      HelpText<"Disable a list of Intel C/C++ compatibility items">;
def fintel_compatibility_help
    : Flag<[ "-" ], "fintel-compatibility-help">,
      HelpText<"Display the list of Intel C/C++ compatibility items">;
def fintel_compatibility_doc
    : Joined<[ "-" ], "fintel-compatibility-doc=">,
      HelpText<"Display help information for Intel C/C++ compatibility items">;
def fintel_ms_compatibility : Flag<["-"], "fintel-ms-compatibility">,
  HelpText<"Enable Microsoft compatibility features that are not planned for clang/llvm trunk">;
def fintel_advanced_optim : Flag<["-"], "fintel-advanced-optim">,
  HelpText<"Enable Intel specific advanced optimizations">;
// CQ#366796 - support '--no_expr_source_pos' option.
def no_expr_source_pos : Flag<["--"], "no_expr_source_pos">,
  HelpText<"Disable emitting debug source positions for expressions">;
// CQ380574: Ability to set various predefines based on gcc version needed.
def gnu_version_EQ : Joined<["--"], "gnu_version=">,
  HelpText<"Emulate GNU C++ version">;
// IMF attributes support (CQ381541)
def fintel_imf_attr_EQ : Joined<["-"], "mGLOB_imf_attr=">;
def fintel_openmp_region : Flag<["-"], "fintel-openmp-region">,
  HelpText<"Enable emitting of Intel specific OpenMP code with regions">;
def fno_intel_openmp_offload : Flag<["-"], "fno-intel-openmp-offload">,
  HelpText<"Enable emitting of Intel specific OpenMP offload code">;
def fintel_openmp_region_atomic : Flag<["-"], "fintel-openmp-region-atomic">,
  HelpText<"Enable emitting of OpenMP atomics with regions">;
def fintel_openmp_use_llvm_atomic : Flag<["-"],
  "fintel-openmp-use-llvm-atomic">,
  HelpText<"Use LLVM atomics instead of lib calls for OpenMP SPIR-V targets">;
def fno_intel_openmp_use_llvm_atomic : Flag<["-"],
  "fno-intel-openmp-use-llvm-atomic">,
  HelpText<"Use LLVM atomics instead of lib calls for OpenMP SPIR-V targets">;
def fintel_openmp_region_early_collapsed_loops : Flag<["-"],
      "fintel-openmp-region-early-collapsed-loops">,
      HelpText<"Always generate early collapsed OpenMP loops">;
def fintel_openmp_region_late_collapsed_loops : Flag<["-"],
      "fintel-openmp-region-late-collapsed-loops">,
      HelpText<"Generate late collapsed OpenMP loops if beneficial">;
def fopenmp_threadprivate_legacy : Flag<["-"], "fopenmp-threadprivate-legacy">,
  HelpText<"Generate legacy OpenMP threadprivates">;
def fintel_openmp_tbb : Flag<["-"], "fopenmp-tbb">,
  HelpText<"Enable OpenMP TBB directives">;
def fnointel_openmp_tbb : Flag<["-"], "fnoopenmp-tbb">,
  HelpText<"Disable OpenMP TBB directives">;
def fintel_driver_tempfile_name_EQ : Joined<["-"], "fintel-driver-tempfile-name=">,
  HelpText<"Name of the file for communication between front-end and driver.">;
def header_base_path : JoinedOrSeparate<["-"], "header-base-path">,
                       MetaVarName<"<directory>">;
// CMPLRLLVM-9854: X87 default precision options
def mx87_precision : Joined<["-"], "mx87-precision=">,
  HelpText<"Initialize X87 floating point precision to single, double or double extended">;
def fintel_compatibility_used : Flag<["-"], "fintel-compatibility-used">,
  HelpText<"Emit a diagnostic when an Intel compatibility feature is enabled and is used">;
def fintel_compatibility_unused : Flag<["-"], "fintel-compatibility-unused">,
  HelpText<"Emit a diagnostic when an Intel compatibility feature is disabled and could have been used">;
// endif INTEL_CUSTOMIZATION
def fdefault_calling_conv_EQ : Joined<["-"], "fdefault-calling-conv=">,
  HelpText<"Set default calling convention">, Values<"cdecl,fastcall,stdcall,vectorcall,regcall">;
def finclude_default_header : Flag<["-"], "finclude-default-header">,
  HelpText<"Include default header file for OpenCL">;
def fdeclare_opencl_builtins : Flag<["-"], "fdeclare-opencl-builtins">,
  HelpText<"Add OpenCL builtin function declarations (experimental)">;
def fdeclare_spirv_builtins : Flag<["-"], "fdeclare-spirv-builtins">,
  HelpText<"Add SPIR-V builtin function declarations (experimental)">;
def fpreserve_vec3_type : Flag<["-"], "fpreserve-vec3-type">,
  HelpText<"Preserve 3-component vector type">;
def fwchar_type_EQ : Joined<["-"], "fwchar-type=">,
  HelpText<"Select underlying type for wchar_t">, Values<"char,short,int">;
def fsigned_wchar : Flag<["-"], "fsigned-wchar">,
  HelpText<"Use a signed type for wchar_t">;
def fno_signed_wchar : Flag<["-"], "fno-signed-wchar">,
  HelpText<"Use an unsigned type for wchar_t">;
def fcompatibility_qualified_id_block_param_type_checking : Flag<["-"], "fcompatibility-qualified-id-block-type-checking">,
  HelpText<"Allow using blocks with parameters of more specific type than "
           "the type system guarantees when a parameter is qualified id">;
def fpass_by_value_is_noalias: Flag<["-"], "fpass-by-value-is-noalias">,
  HelpText<"Allows assuming by-value parameters do not alias any other value. "
           "Has no effect on non-trivially-copyable classes in C++.">, Group<f_Group>;

// FIXME: Remove these entirely once functionality/tests have been excised.
def fobjc_gc_only : Flag<["-"], "fobjc-gc-only">, Group<f_Group>,
  HelpText<"Use GC exclusively for Objective-C related memory management">;
def fobjc_gc : Flag<["-"], "fobjc-gc">, Group<f_Group>,
  HelpText<"Enable Objective-C garbage collection">;

//===----------------------------------------------------------------------===//
// Header Search Options
//===----------------------------------------------------------------------===//

def nostdsysteminc : Flag<["-"], "nostdsysteminc">,
  HelpText<"Disable standard system #include directories">;
def fdisable_module_hash : Flag<["-"], "fdisable-module-hash">,
  HelpText<"Disable the module hash">;
def fmodules_hash_content : Flag<["-"], "fmodules-hash-content">,
  HelpText<"Enable hashing the content of a module file">;
def fmodules_strict_context_hash : Flag<["-"], "fmodules-strict-context-hash">,
  HelpText<"Enable hashing of all compiler options that could impact the "
           "semantics of a module in an implicit build">,
  MarshallingInfoFlag<"HeaderSearchOpts->ModulesStrictContextHash">;
def c_isystem : JoinedOrSeparate<["-"], "c-isystem">, MetaVarName<"<directory>">,
  HelpText<"Add directory to the C SYSTEM include search path">;
def objc_isystem : JoinedOrSeparate<["-"], "objc-isystem">,
  MetaVarName<"<directory>">,
  HelpText<"Add directory to the ObjC SYSTEM include search path">;
def objcxx_isystem : JoinedOrSeparate<["-"], "objcxx-isystem">,
  MetaVarName<"<directory>">,
  HelpText<"Add directory to the ObjC++ SYSTEM include search path">;
def internal_isystem : JoinedOrSeparate<["-"], "internal-isystem">,
  MetaVarName<"<directory>">,
  HelpText<"Add directory to the internal system include search path; these "
           "are assumed to not be user-provided and are used to model system "
           "and standard headers' paths.">;
def internal_externc_isystem : JoinedOrSeparate<["-"], "internal-externc-isystem">,
  MetaVarName<"<directory>">,
  HelpText<"Add directory to the internal system include search path with "
           "implicit extern \"C\" semantics; these are assumed to not be "
           "user-provided and are used to model system and standard headers' "
           "paths.">;

//===----------------------------------------------------------------------===//
// Preprocessor Options
//===----------------------------------------------------------------------===//

def chain_include : Separate<["-"], "chain-include">, MetaVarName<"<file>">,
  HelpText<"Include and chain a header file after turning it into PCH">;
def preamble_bytes_EQ : Joined<["-"], "preamble-bytes=">,
  HelpText<"Assume that the precompiled header is a precompiled preamble "
           "covering the first N bytes of the main file">;
def detailed_preprocessing_record : Flag<["-"], "detailed-preprocessing-record">,
  HelpText<"include a detailed record of preprocessing actions">;
def setup_static_analyzer : Flag<["-"], "setup-static-analyzer">,
  HelpText<"Set up preprocessor for static analyzer (done automatically when static analyzer is run).">;
def disable_pragma_debug_crash : Flag<["-"], "disable-pragma-debug-crash">,
  HelpText<"Disable any #pragma clang __debug that can lead to crashing behavior. This is meant for testing.">;

//===----------------------------------------------------------------------===//
// OpenCL Options
//===----------------------------------------------------------------------===//

def cl_ext_EQ : CommaJoined<["-"], "cl-ext=">,
  HelpText<"OpenCL only. Enable or disable OpenCL extensions. The argument is a comma-separated sequence of one or more extension names, each prefixed by '+' or '-'.">;

//===----------------------------------------------------------------------===//
// CUDA Options
//===----------------------------------------------------------------------===//

def fcuda_is_device : Flag<["-"], "fcuda-is-device">,
  HelpText<"Generate code for CUDA device">;
def fcuda_include_gpubinary : Separate<["-"], "fcuda-include-gpubinary">,
  HelpText<"Incorporate CUDA device-side binary into host object file.">;
def fcuda_allow_variadic_functions : Flag<["-"], "fcuda-allow-variadic-functions">,
  HelpText<"Allow variadic functions in CUDA device code.">;
def fno_cuda_host_device_constexpr : Flag<["-"], "fno-cuda-host-device-constexpr">,
  HelpText<"Don't treat unattributed constexpr functions as __host__ __device__.">;

//===----------------------------------------------------------------------===//
// OpenMP Options
//===----------------------------------------------------------------------===//

def fopenmp_is_device : Flag<["-"], "fopenmp-is-device">,
  HelpText<"Generate code only for an OpenMP target device.">;
def fopenmp_host_ir_file_path : Separate<["-"], "fopenmp-host-ir-file-path">,
  HelpText<"Path to the IR file produced by the frontend for the host.">;

//===----------------------------------------------------------------------===//
// SYCL Options
//===----------------------------------------------------------------------===//

def fsycl_is_device : Flag<["-"], "fsycl-is-device">,
  HelpText<"Generate code for SYCL device.">;
def fsycl_is_host : Flag<["-"], "fsycl-is-host">,
  HelpText<"SYCL host compilation">;
def fsycl_int_header : Separate<["-"], "fsycl-int-header">,
  HelpText<"Generate SYCL integration header into this file.">;
def fsycl_int_header_EQ : Joined<["-"], "fsycl-int-header=">,
  Alias<fsycl_int_header>;
def fsycl_std_layout_kernel_params: Flag<["-"], "fsycl-std-layout-kernel-params">,
  HelpText<"Enable standard layout requirement for SYCL kernel parameters.">;
def fsycl_allow_func_ptr : Flag<["-"], "fsycl-allow-func-ptr">,
  HelpText<"Allow function pointers in SYCL device.">;
def fno_sycl_allow_func_ptr : Flag<["-"], "fno-sycl-allow-func-ptr">;
#if INTEL_CUSTOMIZATION
def fenable_variant_function_pointers
    : Flag<["-"], "fenable-variant-function-pointers">,
      HelpText<"Enable variant function pointers.">;
def fno_enable_variant_function_pointers
    : Flag<["-"], "fno-enable-variant-function-pointers">;
def fenable_variant_virtual_calls
    : Flag<["-"], "fenable-variant-virtual-calls">,
      HelpText<"Enable variant virtual function calls">;
def fno_enable_variant_virtual_calls
    : Flag<["-"], "fno-enable-variant-virtual-calls">;
#endif // INTEL_CUSTOMIZATION
def fenable_sycl_dae : Flag<["-"], "fenable-sycl-dae">,
  HelpText<"Enable Dead Argument Elimination in SPIR kernels">;
def fsycl_enable_optimizations: Flag<["-"], "fsycl-enable-optimizations">,
  HelpText<"Experimental flag enabling standard optimization in the front-end.">;

} // let Flags = [CC1Option]

//===----------------------------------------------------------------------===//
// cc1as-only Options
//===----------------------------------------------------------------------===//

let Flags = [CC1AsOption, NoDriverOption] in {

// Language Options
def n : Flag<["-"], "n">,
  HelpText<"Don't automatically start assembly file with a text section">;

// Frontend Options
def filetype : Separate<["-"], "filetype">,
    HelpText<"Specify the output file type ('asm', 'null', or 'obj')">;

// Transliterate Options
def output_asm_variant : Separate<["-"], "output-asm-variant">,
    HelpText<"Select the asm variant index to use for output">;
def show_encoding : Flag<["-"], "show-encoding">,
    HelpText<"Show instruction encoding information in transliterate mode">;
def show_inst : Flag<["-"], "show-inst">,
    HelpText<"Show internal instruction representation in transliterate mode">;

// Assemble Options
def dwarf_debug_producer : Separate<["-"], "dwarf-debug-producer">,
  HelpText<"The string to embed in the Dwarf debug AT_producer record.">;

def defsym : Separate<["-"], "defsym">,
  HelpText<"Define a value for a symbol">;

} // let Flags = [CC1AsOption]

//===----------------------------------------------------------------------===//
// clang-cl Options
//===----------------------------------------------------------------------===//

def cl_Group : OptionGroup<"<clang-cl options>">, Flags<[CLOption]>,
  HelpText<"CL.EXE COMPATIBILITY OPTIONS">;

def cl_compile_Group : OptionGroup<"<clang-cl compile-only options>">,
  Group<cl_Group>;

def cl_ignored_Group : OptionGroup<"<clang-cl ignored options>">,
  Group<cl_Group>;

class CLFlag<string name> : Option<["/", "-"], name, KIND_FLAG>,
  Group<cl_Group>, Flags<[CLOption, NoXarchOption]>;

class CLCompileFlag<string name> : Option<["/", "-"], name, KIND_FLAG>,
  Group<cl_compile_Group>, Flags<[CLOption, NoXarchOption]>;

class CLIgnoredFlag<string name> : Option<["/", "-"], name, KIND_FLAG>,
  Group<cl_ignored_Group>, Flags<[CLOption, NoXarchOption]>;

class CLJoined<string name> : Option<["/", "-"], name, KIND_JOINED>,
  Group<cl_Group>, Flags<[CLOption, NoXarchOption]>;

class CLCompileJoined<string name> : Option<["/", "-"], name, KIND_JOINED>,
  Group<cl_compile_Group>, Flags<[CLOption, NoXarchOption]>;

class CLIgnoredJoined<string name> : Option<["/", "-"], name, KIND_JOINED>,
  Group<cl_ignored_Group>, Flags<[CLOption, NoXarchOption, HelpHidden]>;

class CLJoinedOrSeparate<string name> : Option<["/", "-"], name,
  KIND_JOINED_OR_SEPARATE>, Group<cl_Group>, Flags<[CLOption, NoXarchOption]>;

class CLCompileJoinedOrSeparate<string name> : Option<["/", "-"], name,
  KIND_JOINED_OR_SEPARATE>, Group<cl_compile_Group>,
  Flags<[CLOption, NoXarchOption]>;

class CLRemainingArgsJoined<string name> : Option<["/", "-"], name,
  KIND_REMAINING_ARGS_JOINED>, Group<cl_Group>, Flags<[CLOption, NoXarchOption]>;

#if INTEL_CUSTOMIZATION
class CLCommaJoined<string name> : Option<["/", "-"], name, KIND_COMMAJOINED>,
  Group<cl_Group>, Flags<[CLOption, NoXarchOption]>;
#endif // INTEL_CUSTOMIZATION

// Aliases:
// (We don't put any of these in cl_compile_Group as the options they alias are
// already in the right group.)

def _SLASH_Brepro : CLFlag<"Brepro">,
  HelpText<"Do not write current time into COFF output (breaks link.exe /incremental)">,
  Alias<mno_incremental_linker_compatible>;
def _SLASH_Brepro_ : CLFlag<"Brepro-">,
  HelpText<"Write current time into COFF output (default)">,
  Alias<mincremental_linker_compatible>;
def _SLASH_C : CLFlag<"C">,
  HelpText<"Do not discard comments when preprocessing">, Alias<C>;
def _SLASH_c : CLFlag<"c">, HelpText<"Compile only">, Alias<c>;
def _SLASH_d1PP : CLFlag<"d1PP">,
  HelpText<"Retain macro definitions in /E mode">, Alias<dD>;
def _SLASH_d1reportAllClassLayout : CLFlag<"d1reportAllClassLayout">,
  HelpText<"Dump record layout information">,
  Alias<Xclang>, AliasArgs<["-fdump-record-layouts"]>;
#if INTEL_CUSTOMIZATION
def _SLASH_debug_COL : CLJoined<"debug:">, Alias<debug_EQ>,
  HelpText<"Enable debug information. Valid args: none, all, full, minimal">;
def _SLASH_debug_EQ : CLJoined<"debug=">, Alias<debug_EQ>;
def _SLASH_debug_Flag : CLFlag<"debug">, Alias<debug_EQ>, AliasArgs<["full"]>,
  HelpText<"Enable debug information">;
#endif // INTEL_CUSTOMIZATION
def _SLASH_diagnostics_caret : CLFlag<"diagnostics:caret">,
  HelpText<"Enable caret and column diagnostics (default)">;
def _SLASH_diagnostics_column : CLFlag<"diagnostics:column">,
  HelpText<"Disable caret diagnostics but keep column info">;
def _SLASH_diagnostics_classic : CLFlag<"diagnostics:classic">,
  HelpText<"Disable column and caret diagnostics">;
def _SLASH_D : CLJoinedOrSeparate<"D">, HelpText<"Define macro">,
  MetaVarName<"<macro[=value]>">, Alias<D>;
def _SLASH_E : CLFlag<"E">, HelpText<"Preprocess to stdout">, Alias<E>;
def _SLASH_fp_except : CLFlag<"fp:except">, HelpText<"">, Alias<ftrapping_math>;
def _SLASH_fp_except_ : CLFlag<"fp:except-">,
  HelpText<"">, Alias<fno_trapping_math>;
#ifndef INTEL_CUSTOMIZATION
// Do not use these fp model variants for Intel, we use a common implementation
// with -ffp-model
def _SLASH_fp_fast : CLFlag<"fp:fast">, HelpText<"">, Alias<ffast_math>;
def _SLASH_fp_precise : CLFlag<"fp:precise">,
  HelpText<"">, Alias<fno_fast_math>;
def _SLASH_fp_strict : CLFlag<"fp:strict">, HelpText<"">, Alias<fno_fast_math>;
#endif // INTEL_CUSTOMIZATION
def _SLASH_GA : CLFlag<"GA">, Alias<ftlsmodel_EQ>, AliasArgs<["local-exec"]>,
  HelpText<"Assume thread-local variables are defined in the executable">;
def _SLASH_GR : CLFlag<"GR">, HelpText<"Emit RTTI data (default)">;
def _SLASH_GR_ : CLFlag<"GR-">, HelpText<"Do not emit RTTI data">;
def _SLASH_GF : CLIgnoredFlag<"GF">,
  HelpText<"Enable string pooling (default)">;
def _SLASH_GF_ : CLFlag<"GF-">, HelpText<"Disable string pooling">,
  Alias<fwritable_strings>;
def _SLASH_GS : CLFlag<"GS">,
  HelpText<"Enable buffer security check (default)">;
def _SLASH_GS_ : CLFlag<"GS-">, HelpText<"Disable buffer security check">;
def : CLFlag<"Gs">, HelpText<"Use stack probes (default)">,
  Alias<mstack_probe_size>, AliasArgs<["4096"]>;
def _SLASH_Gs : CLJoined<"Gs">,
  HelpText<"Set stack probe size (default 4096)">, Alias<mstack_probe_size>;
def _SLASH_Gy : CLFlag<"Gy">, HelpText<"Put each function in its own section">,
  Alias<ffunction_sections>;
def _SLASH_Gy_ : CLFlag<"Gy-">,
  HelpText<"Do not put each function in its own section (default)">,
  Alias<fno_function_sections>;
def _SLASH_Gw : CLFlag<"Gw">, HelpText<"Put each data item in its own section">,
  Alias<fdata_sections>;
def _SLASH_Gw_ : CLFlag<"Gw-">,
  HelpText<"Do not put each data item in its own section (default)">,
  Alias<fno_data_sections>;
def _SLASH_help : CLFlag<"help">, Alias<help>,
  HelpText<"Display available options">;
def _SLASH_HELP : CLFlag<"HELP">, Alias<help>;
#if INTEL_CUSTOMIZATION
def _SLASH_HASH : CLFlag<"#">, Alias<_HASH>,
  HelpText<"Print (but do not run) the commands to run for this compilation">;
def _SLASH_HASH_x : CLFlag<"#x">, Alias<HASH_x>,
  HelpText<"Show commands to run and use verbose output">;
#endif // INTEL_CUSTOMIZATION
def _SLASH_I : CLJoinedOrSeparate<"I">,
  HelpText<"Add directory to include search path">, MetaVarName<"<dir>">,
  Alias<I>;
def _SLASH_J : CLFlag<"J">, HelpText<"Make char type unsigned">,
  Alias<funsigned_char>;

// The _SLASH_O option handles all the /O flags, but we also provide separate
// aliased options to provide separate help messages.
def _SLASH_O : CLJoined<"O">,
  HelpText<"Set multiple /O flags at once; e.g. '/O2y-' for '/O2 /Oy-'">,
  MetaVarName<"<flags>">;
def : CLFlag<"O1">, Alias<_SLASH_O>, AliasArgs<["1"]>,
  HelpText<"Optimize for size  (like /Og     /Os /Oy /Ob2 /GF /Gy)">;
def : CLFlag<"O2">, Alias<_SLASH_O>, AliasArgs<["2"]>,
  HelpText<"Optimize for speed (like /Og /Oi /Ot /Oy /Ob2 /GF /Gy)">;
#if INTEL_CUSTOMIZATION
def : CLFlag<"O3">, Alias<_SLASH_O>, AliasArgs<["3"]>,
  HelpText<"Optimize for maximum speed and enable more aggressive optimizations"
  " that may not improve performance on some programs">;
def _SLASH_Oa :CLFlag<"Oa">, Alias<fargument_noalias>,
  HelpText<"Enables 'noalias' attribute for all pointer-type arguments">;
def _SLASH_Ofast : CLFlag<"Ofast">, Alias<Ofast>;
def _SLASH_fast : CLFlag<"fast">, Alias<Ofast>;
#endif // INTEL_CUSTOMIZATION
def : CLFlag<"Ob0">, Alias<_SLASH_O>, AliasArgs<["b0"]>,
  HelpText<"Disable function inlining">;
def : CLFlag<"Ob1">, Alias<_SLASH_O>, AliasArgs<["b1"]>,
  HelpText<"Only inline functions explicitly or implicitly marked inline">;
def : CLFlag<"Ob2">, Alias<_SLASH_O>, AliasArgs<["b2"]>,
  HelpText<"Inline functions as deemed beneficial by the compiler">;
def : CLFlag<"Od">, Alias<_SLASH_O>, AliasArgs<["d"]>,
  HelpText<"Disable optimization">;
def : CLFlag<"Og">, Alias<_SLASH_O>, AliasArgs<["g"]>,
  HelpText<"No effect">;
def : CLFlag<"Oi">, Alias<_SLASH_O>, AliasArgs<["i"]>,
  HelpText<"Enable use of builtin functions">;
def : CLFlag<"Oi-">, Alias<_SLASH_O>, AliasArgs<["i-"]>,
  HelpText<"Disable use of builtin functions">;
def : CLFlag<"Os">, Alias<_SLASH_O>, AliasArgs<["s"]>,
  HelpText<"Optimize for size">;
def : CLFlag<"Ot">, Alias<_SLASH_O>, AliasArgs<["t"]>,
  HelpText<"Optimize for speed">;
def : CLFlag<"Ox">, Alias<_SLASH_O>, AliasArgs<["x"]>,
  HelpText<"Deprecated (like /Og /Oi /Ot /Oy /Ob2); use /O2">;
def : CLFlag<"Oy">, Alias<_SLASH_O>, AliasArgs<["y"]>,
  HelpText<"Enable frame pointer omission (x86 only)">;
def : CLFlag<"Oy-">, Alias<_SLASH_O>, AliasArgs<["y-"]>,
  HelpText<"Disable frame pointer omission (x86 only, default)">;

#if INTEL_CUSTOMIZATION
// Internal Intel options
def _SLASH_Q_no_use_libirc : CLFlag<"Q_no-use-libirc">, Alias<i_no_use_libirc>,
  HelpText<"Disable usage of libirc.">;
// Intel specific options (Intel only)
def : CLJoinedOrSeparate<"constexpr:steps">, Alias<fconstexpr_steps_EQ>;
def : CLCommaJoined<"device-math-lib:">, Alias<device_math_lib_EQ>,
  HelpText<"Control the addition of device math libraries when compiling for "
  "other devices.  Valid arguments are fp64, fp32">;
def : CLCommaJoined<"device-math-lib=">, Alias<device_math_lib_EQ>;
def : CLJoined<"masm=">, Alias<masm_EQ>;
def : CLJoined<"masm:">, Alias<masm_EQ>;
def : CLCommaJoined<"no-device-math-lib:">, Alias<no_device_math_lib_EQ>;
def : CLCommaJoined<"no-device-math-lib=">, Alias<no_device_math_lib_EQ>;
def _SLASH_Qansi_alias : CLFlag<"Qansi-alias">, Alias<fstrict_aliasing>,
  HelpText<"enable use of ANSI aliasing rules optimizations"
          " user asserts that the program adheres to these rules">;
def _SLASH_Qbuiltin : CLFlag<"Qbuiltin">, Alias<fbuiltin>;
def _SLASH_fp_EQ : CLJoined<"fp=">, Alias<ffp_model_EQ>,
  HelpText<"Controls the semantics of floating-point calculations.">;
def _SLASH_fp_COL : CLJoined<"fp:">, Alias<ffp_model_EQ>;
def _SLASH_ax : CLJoined<"Qax">, Alias<ax>;
def _SLASH_Qcf_protection_EQ : CLJoined<"Qcf-protection=">, Alias<fcf_protection_EQ>,
  HelpText<"Instrument control-flow architecture protection. Options: return, branch, full, none.">;
def _SLASH_Qcf_protection : CLFlag<"Qcf-protection">,
  Alias<fcf_protection_EQ>, AliasArgs<["full"]>,
  HelpText<"Enable cf-protection in 'full' mode">;
def : CLFlag<"Qcommon">, Alias<fcommon>, HelpText<"Place uninitialized global "
  "variables in a common block">;
def _SLASH_Qfp_speculation_EQ : CLJoined<"Qfp-speculation=">, Alias<ffp_exception_behavior_EQ>,
  HelpText<"Specifies the exception behavior of floating-point operations.">;
def _SLASH_Qfp_speculation_COL : CLJoined<"Qfp-speculation:">, Alias<ffp_exception_behavior_EQ>;
def _SLASH_Qfnalign : CLFlag<"Qfnalign">, Alias<falign_functions>,
  HelpText<"align the start of functions to an optimal machine-dependent value.">;
def _SLASH_Qfnalign_COL : CLJoined<"Qfnalign:">, Alias<falign_functions_EQ>,
  HelpText<"Align the start of functions on a 2 (DEFAULT) or <n> byte boundary "
  "where <n> is a power of 2.">;
def _SLASH_Qfnalign_EQ : CLJoined<"Qfnalign=">, Alias<falign_functions_EQ>;
def _SLASH_Qfnalign_ : CLFlag<"Qfnalign-">, Alias<fno_align_functions>,
  HelpText<"Aligns on a 2-byte boundary">;
def _SLASH_Qansi_alias_ : CLFlag<"Qansi-alias-">, Alias<fno_strict_aliasing>,
  HelpText<"disable use of ANSI aliasing rules optimizations">;
def : CLFlag<"Qfreestanding">, Alias<ffreestanding>,
  HelpText<"Assert that the compilation takes place in a freestanding environment">;
def _SLASH_Qinstrument_functions : CLFlag<"Qinstrument-functions">,
  Alias<finstrument_functions>, HelpText<"Generate calls to instrument "
  "function entry and exit">;
def _SLASH_Qinstrument_functions_ : CLFlag<"Qinstrument-functions-">,
  Alias<fno_instrument_functions>;
def _SLASH_Qipo : CLFlag<"Qipo">, Alias<flto>,
  HelpText<"Enable LTO in 'full' mode">;
def _SLASH_QdD : CLFlag<"QdD">, Alias<dD>,
  HelpText<"Print macro definitions in -E mode in addition to normal output.">;
def _SLASH_QdM : CLFlag<"QdM">, Alias<dM>,
  HelpText<"Print macro definitions in -E mode instead of normal output.">;
def _SLASH_Qipo_ : CLFlag<"Qipo-">, Alias<fno_lto>,
  HelpText<"Disable LTO mode (default)">;
def _SLASH_Qkeep_static_consts : CLFlag<"Qkeep-static-consts">,
  Alias<fkeep_static_consts>, HelpText<"Enable the ability to preserve "
  "allocation of variables that are not referenced in the source">;
def _SLASH_Qkeep_static_consts_ : CLFlag<"Qkeep-static-consts-">,
  Alias<fno_keep_static_consts>, HelpText<"Disable the ability to preserve "
  "allocation of variables that are not referenced in the source">;
def _SLASH_Qno_builtin_ : CLJoined<"Qno-builtin-">, Alias<fno_builtin_>,
  HelpText<"Disable implicit builtin knowledge of a specific function">;
def _SLASH_Qopenmp : CLFlag<"Qopenmp">, Alias<fiopenmp>,
  HelpText<"Parse OpenMP pragmas and generate parallel code.">;
def _SLASH_QopenmpP : CLFlag<"QopenmpP">, Alias<fiopenmp>,
  HelpText<"Parse OpenMP pragmas and generate parallel code.">;
def _SLASH_Qopenmp_ : CLFlag<"Qopenmp-">, Alias<fno_iopenmp>,
  HelpText<"Disable OpenMP support">;
def _SLASH_QopenmpP_ : CLFlag<"QopenmpP-">, Alias<fno_iopenmp>,
  HelpText<"Disable OpenMP support">;
def _SLASH_QopenmpS : CLFlag<"QopenmpS">, Alias<qopenmp_stubs>;
def _SLASH_Qopenmp_stubs : CLFlag<"Qopenmp-stubs">, Alias<qopenmp_stubs>,
  HelpText<"Enables the user to compile OpenMP programs in seqential mode. "
  "The OpenMP directives are ignored and a stub OpenMP library is linked.">;
def _SLASH_Qiopenmp : CLFlag<"Qiopenmp">, Alias<fiopenmp>;
def _SLASH_Qopenmp_simd : CLFlag<"Qopenmp-simd">, Alias<fiopenmp_simd>,
  HelpText<"Emit OpenMP code only for SIMD-based constructs.">;
def _SLASH_Qopenmp_simd_ : CLFlag<"Qopenmp-simd-">, Alias<fno_iopenmp_simd>;
def _SLASH_Qiopenmp_offload : CLFlag<"Qiopenmp-offload">, Alias<fiopenmp_offload>;
def _SLASH_Qiopenmp_offload_ : CLFlag<"Qiopenmp-offload-">, Alias<fno_iopenmp_offload>;
def : CLJoined<"Qparallel-source-info=">,
  Values<"0,1,2">, Alias<parallel_source_info_EQ>, HelpText<"Emit source "
  "location information for parallel code generation with OpenMP and "
  "auto-parallelization.">;
def : CLJoined<"Qparallel-source-info:">, Alias<parallel_source_info_EQ>;
def : CLFlag<"Qparallel-source-info">, Alias<parallel_source_info_EQ>,
  AliasArgs<["1"]>;
def : CLFlag<"Qparallel-source-info-">, Alias<parallel_source_info_EQ>,
  AliasArgs<["0"]>, HelpText<"Disable emission of source location information "
  "for parallel code generation.">;
def _SLASH_Qpc : CLJoined<"Qpc">, Alias<pc>, HelpText<"Initialize X87 "
  "floating point precision to single, double or double extended.  Valid "
  "values of 32, 64, and 80.">;
def _SLASH_Qpc_COL : CLJoined<"Qpc:">, Alias<pc>;
def _SLASH_Qpc_EQ : CLJoined<"Qpc=">, Alias<pc>;
def _SLASH_Qoption_COMMA : CLCommaJoined<"Qoption,">, Alias<Qoption_COMMA>,
  HelpText<" Qoption,<tool>,<args> to pass the comma separated arguments to the"
           " <tool>; <tool> can be asm for assembler (or) link/ld for linker"
           " (or) preprocessor for preprocessor (or) compiler for compiler">,
  MetaVarName<"<arg>">;
def _SLASH_QM : CLFlag<"QM">, Alias<M>, HelpText<"Like -MD, but also implies "
  "-E and writes to stdout by default">;
def _SLASH_QMM : CLFlag<"QMM">, Alias<MM>, HelpText<"Like -MMD, but also "
  "implies -E and writes to stdout by default.">;
def _SLASH_QMG : CLFlag<"QMG">, Alias<MG>, HelpText<"Add missing headers to "
  "depfile.">;
def _SLASH_QMT : CLJoinedOrSeparate<"QMT">, Alias<MT>, HelpText<"Specify name "
  "of main file output in depfile.">;
def _SLASH_QMQ : CLJoinedOrSeparate<"QMQ">, Alias<MQ>, HelpText<"Specify name "
  "of main file output to quote in depfile.">;
def _SLASH_QMD : CLFlag<"QMD">, Alias<MD>, HelpText<"Write a depfile "
  "containing user and system headers.">;
def _SLASH_QMMD : CLFlag<"QMMD">, Alias<MMD>, HelpText<"Write a depfile "
  "containing user headers.">;
def _SLASH_QMF : CLJoinedOrSeparate<"QMF">, Alias<MF>, HelpText<"Write depfile "
  "output from -MMD, -MD, -MM, or -M to <file>">, MetaVarName<"<file>">;
def _SLASH_Qiopenmp_simd : CLFlag<"Qiopenmp-simd">, Alias<fiopenmp_simd>;
def _SLASH_Qopenmp_targets_EQ : CLCommaJoined<"Qopenmp-targets=">,
  Alias<fopenmp_targets_EQ>;
def _SLASH_Qopenmp_targets_COL : CLCommaJoined<"Qopenmp-targets:">,
  Alias<fopenmp_targets_EQ>, HelpText<"Specify comma-separated list of triples"
  " OpenMP offloading targets to be supported">;
def _SLASH_Qopenmp_version_EQ : CLJoined<"Qopenmp-version=">,
  Alias<fopenmp_version_EQ>;
def _SLASH_Qopenmp_version_COL : CLJoined<"Qopenmp-version:">,
  Alias<fopenmp_version_EQ>, HelpText<"Choose which OpenMP version to"
  " link with.">;
def _SLASH_Qopenmp_threadprivate_EQ : CLJoined<"Qopenmp-threadprivate=">,
  Alias<qopenmp_threadprivate_EQ>;
def _SLASH_Qopenmp_threadprivate_COL : CLJoined<"Qopenmp-threadprivate:">,
  HelpText<"Choose which threadprivate implementation to use: compat or legacy.">,
  Alias<qopenmp_threadprivate_EQ>;
def _SLASH_Qopt_jump_tables : CLFlag<"Qopt-jump-tables">,
  Alias<fjump_tables>, HelpText<"Control the generation of jump tables">;
def : CLJoined<"Qopt-assume-no-loop-carried-dep:">,
  Alias<qopt_assume_no_loop_carried_dep_EQ>, HelpText<"Set a level of "
  "performance tuning for loops.  0 - The compiler does not assume there is "
  "loop-carried dependencies (default).  1 - Assume there are no loop-carried "
  "dependencies for innermost loops.  2 - Assume there are no loop-carried "
  "dependencies for all loop levels.">;
def : CLJoined<"Qopt-assume-no-loop-carried-dep=">, Alias<qopt_assume_no_loop_carried_dep_EQ>;
def : CLFlag<"Qopt-assume-no-loop-carried-dep">,
  Alias<qopt_assume_no_loop_carried_dep_EQ>, AliasArgs<["1"]>;
def _SLASH_Qopt_jump_tables_ : CLFlag<"Qopt-jump-tables-">,
  Alias<fno_jump_tables>, HelpText<"Do not use jump tables for lowering switches">;
def _SLASH_Qopt_matmul : CLFlag<"Qopt-matmul">, Alias<qopt_matmul>,
  HelpText<"Enables compiler-generated Matrix Multiply (matmul) library call">;
def _SLASH_Qopt_matmul_ : CLFlag<"Qopt-matmul-">, Alias<qno_opt_matmul>,
  HelpText<"Disables compiler-generated Matrix Multiply (matmul) library call">;
def _SLASH_Qopt_mem_layout_trans_EQ : CLJoined<"Qopt-mem-layout-trans=">,
  Alias<qopt_mem_layout_trans_EQ>;
def _SLASH_Qopt_mem_layout_trans : CLFlag<"Qopt-mem-layout-trans">,
  Alias<qopt_mem_layout_trans_EQ>, AliasArgs<["2"]>;
def _SLASH_Qopt_mem_layout_trans_COL : CLJoined<"Qopt-mem-layout-trans:">,
  Alias<qopt_mem_layout_trans_EQ>, HelpText<"Control the level of memory "
  "layout transformations performed by the compiler">;
def _SLASH_Qopt_mem_layout_trans_ : CLFlag<"Qopt-mem-layout-trans-">,
  Alias<qopt_mem_layout_trans_EQ>, AliasArgs<["0"]>,
  HelpText<"Disable memory layout transformations">;
def _SLASH_Qopt_multiple_gather_scatter_by_shuffles : CLFlag<"Qopt-multiple-gather-scatter-by-shuffles">,
  Alias<qopt_multiple_gather_scatter_by_shuffles>,
  HelpText<"Enables the optimization for multiple adjacent gather/scatter type vector memory references">;
def _SLASH_Qopt_multiple_gather_scatter_by_shuffles_ : CLFlag<"Qopt-multiple-gather-scatter-by-shuffles-">,
  Alias<qno_opt_multiple_gather_scatter_by_shuffles>,
  HelpText<"Disables the optimization for multiple adjacent gather/scatter type vector memory references">;
def _SLASH_Qopt_report_EQ : CLJoined<"Qopt-report=">, Alias<qopt_report_EQ>;
def : CLJoined<"Qopt-report">, Alias<qopt_report_EQ>;
def _SLASH_Qopt_report : CLFlag<"Qopt-report">, Alias<qopt_report_EQ>,
  AliasArgs<["2"]>;
def _SLASH_Qopt_report_COL : CLJoined<"Qopt-report:">, Alias<qopt_report_EQ>,
  HelpText<"Generate an optimization report, min, med or max.">;
def : CLJoined<"Qopt-zmm-usage:">, Alias<qopt_zmm_usage_EQ>,
  HelpText<"Specifies the level of zmm registers usage, low or high">;
def : CLJoined<"Qopt-zmm-usage=">, Alias<qopt_zmm_usage_EQ>;
def : CLJoined<"Qstd=">, Alias<std_EQ>;
def : CLJoined<"Qstd:">, Alias<std_EQ>, HelpText<"Language standard to compile for">;
def _SLASH_Qstrict_overflow : CLFlag<"Qstrict-overflow">,
  Alias<fstrict_overflow>;
def _SLASH_Qsave_temps : CLFlag<"Qsave-temps">, Alias<save_temps_EQ>,
  HelpText<"Save intermediate compilation results">, AliasArgs<["cwd"]>;
def _SLASH_Qno_strict_overflow : CLFlag<"Qno-strict-overflow">,
  Alias<fno_strict_overflow>;
def _SLASH_Qstrict_overflow_ : CLFlag<"Qstrict-overflow-">,
  Alias<fno_strict_overflow>;
def : CLJoined<"Qunroll">, Alias<unroll>,
  HelpText<"Set maximum number of times to unroll loops.  Omit n to use "
  "default heuristics.  Use 0 to disable the loop unroller.">;
def : CLJoined<"Qunroll:">, Alias<unroll>;
def : CLJoined<"Qunroll=">, Alias<unroll>;
def _SLASH_Qvec : CLFlag<"Qvec">,
  HelpText<"Enable the loop vectorization passes">, Alias<fvectorize>;
def _SLASH_Qvec_ : CLFlag<"Qvec-">,
  HelpText<"Disable the loop vectorization passes">, Alias<fno_vectorize>;
def _SLASH_Qintrinsic_promote : CLFlag<"Qintrinsic-promote">,
  Alias<intel_mintrinsic_promote>, HelpText<"For certain functions using "
  "intrinsics to promote their architectures and make the intrinsic headers "
  "included by default">;
def _SLASH_Qintrinsic_promote_ : CLFlag<"Qintrinsic-promote-">,
  Alias<intel_mno_intrinsic_promote>;
def _SLASH_Qipp_EQ : CLJoined<"Qipp=">, Alias<ipp_EQ>,
  HelpText<"Link commonly used Intel(R) Integrated Performace Primitives "
  "(Intel(R) IPP) libraries and bring in the associated headers">;
def _SLASH_Qipp_COL : CLJoined<"Qipp:">, Alias<ipp_EQ>;
def _SLASH_Qipp_link_EQ : CLJoined<"Qipp-link=">, Alias<ipp_link_EQ>,
  HelpText<"Link Intel(R) IPP libraries in the requested manner">;
def _SLASH_Qipp_link_COL : CLJoined<"Qipp-link:">, Alias<ipp_link_EQ>;
def _SLASH_Qipp : CLFlag<"Qipp">, Alias<ipp_EQ>, AliasArgs<["common"]>;
def _SLASH_Qmkl_EQ : CLJoined<"Qmkl=">, Alias<mkl_EQ>,
  HelpText<"Link commonly used Intel(R) Math Kernel Library (Intel(R) MKL) "
  "and bring in the associated headers">;
def _SLASH_Qmkl_COL : CLJoined<"Qmkl:">, Alias<mkl_EQ>;
def _SLASH_Qmkl : CLFlag<"Qmkl">, Alias<mkl_EQ>, AliasArgs<["parallel"]>;
def _SLASH_QMP : CLFlag<"QMP">, Alias<MP>, HelpText<"Create phony target for "
  "each dependency (other than main file)">;
def _SLASH_Qtbb : CLFlag<"Qtbb">, Alias<tbb>,
  HelpText<"Link Intel(R) Threading Building Blocks (Intel(R) TBB) libraries "
  "and bring in the associated headers">;
def _SLASH_Qdaal_EQ : CLJoined<"Qdaal=">, Alias<daal_EQ>,
  HelpText<"Link Intel(R) Data Analytics Acceleration Library (Intel(R) DAAL) "
  "libraries and bring in the associated headers">;
def _SLASH_Qdaal_COL : CLJoined<"Qdaal:">, Alias<daal_EQ>;
def _SLASH_Qdaal : CLFlag<"Qdaal">, Alias<daal_EQ>, AliasArgs<["parallel"]>;
def _SLASH_Qfma : CLFlag<"Qfma">, Alias<ffp_contract>, AliasArgs<["fast"]>,
  HelpText<"Enable the combining of floating point multiples and add/subtract "
  "operations.">;
def _SLASH_Qfma_ : CLFlag<"Qfma-">, Alias<ffp_contract>, AliasArgs<["off"]>,
  HelpText<"Disable the combining of floating point multiples and add/subtract "
  "operations.">;
def _SLASH_Qm32 : CLFlag<"Qm32">, Alias<m32>;
def _SLASH_Qm64 : CLFlag<"Qm64">, Alias<m64>;
def _SLASH_Qx : CLJoined<"Qx">,
  HelpText<"Generate specialized code to run exclusively on processors "
  "indicated by <code>.">, MetaVarName<"<code>">;
def _SLASH_Qlong_double : CLFlag<"Qlong-double">,
  HelpText<"Enable 80-bit long double">;
def _SLASH_Qlong_double_ : CLFlag<"Qlong-double-">;
def _SLASH_QH : CLFlag<"QH">, Alias<H>, HelpText<"Show header includes and "
  "nesting depth">;
def _SLASH_Qimf_arch_consistency_EQ : CLJoined<"Qimf-arch-consistency=">,
  Alias<fimf_arch_consistency_EQ>;
def _SLASH_Qimf_arch_consistency_COL : CLJoined<"Qimf-arch-consistency:">,
  Alias<fimf_arch_consistency_EQ>,HelpText<"Ensures that the math library "
  "functions produce consistent results across different implementations "
  "of the same architecture">;
def _SLASH_Qimf_max_error_EQ : CLJoined<"Qimf-max-error=">,
  Alias<fimf_max_error_EQ>;
def _SLASH_Qimf_max_error_COL : CLJoined<"Qimf-max-error:">,
  Alias<fimf_max_error_EQ>,HelpText<"defines the maximum allowable relative "
  "error, measured in ulps, for math library function results">;
def _SLASH_Qimf_absolute_error_EQ : CLJoined<"Qimf-absolute-error=">,
  Alias<fimf_absolute_error_EQ>;
def _SLASH_Qimf_absolute_error_COL : CLJoined<"Qimf-absolute-error:">,
  Alias<fimf_absolute_error_EQ>,HelpText<"Define the maximum allowable "
  "absolute error for math library function results">;
def _SLASH_Qimf_accuracy_bits_EQ : CLJoined<"Qimf-accuracy-bits=">,
  Alias<fimf_accuracy_bits_EQ>;
def _SLASH_Qimf_accuracy_bits_COL : CLJoined<"Qimf-accuracy-bits:">,
  Alias<fimf_accuracy_bits_EQ>,HelpText<"Define the relative error, measured "
  "by the number of correct bits,for math library function results">;
def _SLASH_Qimf_domain_exclusion_EQ : CLJoined<"Qimf-domain-exclusion=">,
  Alias<fimf_domain_exclusion_EQ>;
def _SLASH_Qimf_domain_exclusion_COL : CLJoined<"Qimf-domain-exclusion:">,
  Alias<fimf_domain_exclusion_EQ>,HelpText<"Indicates the input arguments "
  "domain on which math functions must provide correct results.">;
def _SLASH_Qimf_precision_EQ : CLJoined<"Qimf-precision=">,
  Alias<fimf_precision_EQ>;
def _SLASH_Qimf_precision_COL : CLJoined<"Qimf-precision:">,
  Alias<fimf_precision_EQ>,HelpText<"Defines the accuracy (precision) "
  "for math library functions.">;
def _SLASH_Qtemplate_depth_COL : CLJoined<"Qtemplate-depth:">,
  Alias<ftemplate_depth_EQ>, HelpText<"Control the depth in which recursive"
  " templates are expanded">;
def _SLASH_Qtemplate_depth_EQ : CLJoined<"Qtemplate-depth=">,
  Alias<ftemplate_depth_EQ>;
def : CLFlag<"S">, Alias<S>, HelpText<"Compile to assembly only, do not link">;
def _SLASH_Qvla : CLFlag<"Qvla">, HelpText<"Enable Variable Length "
  "Arrays (C99 feature)">;
def _SLASH_Qvla_ : CLFlag<"Qvla-">, HelpText<"Disable(DEFAULT) "
  "Variable Length Arrays (C99 feature)">;
def _SLASH_Qzero_initialized_in_bss : CLFlag<"Qzero-initialized-in-bss">,
  Alias<fzero_initialized_in_bss>;
def _SLASH_Qzero_initialized_in_bss_ : CLFlag<"Qzero-initialized-in-bss-">,
  Alias<fno_zero_initialized_in_bss>;
def _SLASH_QUESTION : CLFlag<"?">, Alias<help>,
  HelpText<"Display available options">;
#endif //INTEL_CUSTOMIZATION
def _SLASH_showIncludes : CLFlag<"showIncludes">,
  HelpText<"Print info about included files to stderr">;
def _SLASH_showIncludes_user : CLFlag<"showIncludes:user">,
  HelpText<"Like /showIncludes but omit system headers">;
def _SLASH_showFilenames : CLFlag<"showFilenames">,
  HelpText<"Print the name of each compiled file">;
def _SLASH_showFilenames_ : CLFlag<"showFilenames-">,
  HelpText<"Do not print the name of each compiled file (default)">;
def _SLASH_source_charset : CLCompileJoined<"source-charset:">,
  HelpText<"Set source encoding, supports only UTF-8">,
  Alias<finput_charset_EQ>;
def _SLASH_execution_charset : CLCompileJoined<"execution-charset:">,
  HelpText<"Set runtime encoding, supports only UTF-8">,
  Alias<fexec_charset_EQ>;
def _SLASH_std : CLCompileJoined<"std:">,
  HelpText<"Set C++ version (c++14,c++17,c++latest)">;
def _SLASH_U : CLJoinedOrSeparate<"U">, HelpText<"Undefine macro">,
  MetaVarName<"<macro>">, Alias<U>;
def _SLASH_validate_charset : CLFlag<"validate-charset">,
  Alias<W_Joined>, AliasArgs<["invalid-source-encoding"]>;
def _SLASH_validate_charset_ : CLFlag<"validate-charset-">,
  Alias<W_Joined>, AliasArgs<["no-invalid-source-encoding"]>;
def _SLASH_W0 : CLFlag<"W0">, HelpText<"Disable all warnings">, Alias<w>;
def _SLASH_W1 : CLFlag<"W1">, HelpText<"Enable -Wall">, Alias<Wall>;
def _SLASH_W2 : CLFlag<"W2">, HelpText<"Enable -Wall">, Alias<Wall>;
def _SLASH_W3 : CLFlag<"W3">, HelpText<"Enable -Wall">, Alias<Wall>;
def _SLASH_W4 : CLFlag<"W4">, HelpText<"Enable -Wall and -Wextra">, Alias<WCL4>;
#if INTEL_CUSTOMIZATION
def _SLASH_Wall : CLFlag<"Wall">, HelpText<"Enable -Wall">,
  Alias<W_Joined>, AliasArgs<["all"]>;
#endif // INTEL_CUSTOMIZATION
def _SLASH_WX : CLFlag<"WX">, HelpText<"Treat warnings as errors">,
  Alias<W_Joined>, AliasArgs<["error"]>;
def _SLASH_WX_ : CLFlag<"WX-">,
  HelpText<"Do not treat warnings as errors (default)">,
  Alias<W_Joined>, AliasArgs<["no-error"]>;
def _SLASH_w_flag : CLFlag<"w">, HelpText<"Disable all warnings">, Alias<w>;
def _SLASH_wd4005 : CLFlag<"wd4005">, Alias<W_Joined>,
  AliasArgs<["no-macro-redefined"]>;
def _SLASH_wd4018 : CLFlag<"wd4018">, Alias<W_Joined>,
  AliasArgs<["no-sign-compare"]>;
def _SLASH_wd4100 : CLFlag<"wd4100">, Alias<W_Joined>,
  AliasArgs<["no-unused-parameter"]>;
def _SLASH_wd4910 : CLFlag<"wd4910">, Alias<W_Joined>,
  AliasArgs<["no-dllexport-explicit-instantiation-decl"]>;
def _SLASH_wd4996 : CLFlag<"wd4996">, Alias<W_Joined>,
  AliasArgs<["no-deprecated-declarations"]>;
def _SLASH_vd : CLJoined<"vd">, HelpText<"Control vtordisp placement">,
  Alias<vtordisp_mode_EQ>;
def _SLASH_X : CLFlag<"X">,
  HelpText<"Do not add %INCLUDE% to include search path">, Alias<nostdlibinc>;
def _SLASH_Zc_sizedDealloc : CLFlag<"Zc:sizedDealloc">,
  HelpText<"Enable C++14 sized global deallocation functions">,
  Alias<fsized_deallocation>;
def _SLASH_Zc_sizedDealloc_ : CLFlag<"Zc:sizedDealloc-">,
  HelpText<"Disable C++14 sized global deallocation functions">,
  Alias<fno_sized_deallocation>;
def _SLASH_Zc_alignedNew : CLFlag<"Zc:alignedNew">,
  HelpText<"Enable C++17 aligned allocation functions">,
  Alias<faligned_allocation>;
def _SLASH_Zc_alignedNew_ : CLFlag<"Zc:alignedNew-">,
  HelpText<"Disable C++17 aligned allocation functions">,
  Alias<fno_aligned_allocation>;
def _SLASH_Zc_char8_t : CLFlag<"Zc:char8_t">,
  HelpText<"Enable char8_t from C++2a">,
  Alias<fchar8__t>;
def _SLASH_Zc_char8_t_ : CLFlag<"Zc:char8_t-">,
  HelpText<"Disable char8_t from c++2a">,
  Alias<fno_char8__t>;
def _SLASH_Zc_strictStrings : CLFlag<"Zc:strictStrings">,
  HelpText<"Treat string literals as const">, Alias<W_Joined>,
  AliasArgs<["error=c++11-compat-deprecated-writable-strings"]>;
def _SLASH_Zc_threadSafeInit : CLFlag<"Zc:threadSafeInit">,
  HelpText<"Enable thread-safe initialization of static variables">,
  Alias<fthreadsafe_statics>;
def _SLASH_Zc_threadSafeInit_ : CLFlag<"Zc:threadSafeInit-">,
  HelpText<"Disable thread-safe initialization of static variables">,
  Alias<fno_threadsafe_statics>;
def _SLASH_Zc_trigraphs : CLFlag<"Zc:trigraphs">,
  HelpText<"Enable trigraphs">, Alias<ftrigraphs>;
def _SLASH_Zc_trigraphs_off : CLFlag<"Zc:trigraphs-">,
  HelpText<"Disable trigraphs (default)">, Alias<fno_trigraphs>;
def _SLASH_Zc_twoPhase : CLFlag<"Zc:twoPhase">,
  HelpText<"Enable two-phase name lookup in templates">,
  Alias<fno_delayed_template_parsing>;
def _SLASH_Zc_twoPhase_ : CLFlag<"Zc:twoPhase-">,
  HelpText<"Disable two-phase name lookup in templates (default)">,
  Alias<fdelayed_template_parsing>;
#if INTEL_CUSTOMIZATION
def _SLASH_Zc_wchar_t : CLFlag<"Zc:wchar_t">,
  HelpText<"Specify that wchar_t is a native data type">;
def _SLASH_Zc_wchar_t_ : CLFlag<"Zc:wchar_t-">,
  HelpText<"Do not specify that wchar_t is a native data type">;
#endif // INTEL_CUSTOMIZATION
def _SLASH_Z7 : CLFlag<"Z7">,
  HelpText<"Enable CodeView debug information in object files">;
def _SLASH_Zd : CLFlag<"Zd">,
  HelpText<"Emit debug line number tables only">;
def _SLASH_Zi : CLFlag<"Zi">, Alias<_SLASH_Z7>,
  HelpText<"Like /Z7">;
def _SLASH_Zp : CLJoined<"Zp">,
  HelpText<"Set default maximum struct packing alignment">,
  Alias<fpack_struct_EQ>;
def _SLASH_Zp_flag : CLFlag<"Zp">,
  HelpText<"Set default maximum struct packing alignment to 1">,
  Alias<fpack_struct_EQ>, AliasArgs<["1"]>;
def _SLASH_Zs : CLFlag<"Zs">, HelpText<"Syntax-check only">,
  Alias<fsyntax_only>;
#if INTEL_CUSTOMIZATION
def _SLASH_ZI : CLFlag<"ZI">, Alias<_SLASH_Z7>, HelpText<"Like /Z7">;
#endif // INTEL_CUSTOMIZATION
def _SLASH_openmp_ : CLFlag<"openmp-">,
  HelpText<"Disable OpenMP support">, Alias<fno_openmp>;
def _SLASH_openmp : CLFlag<"openmp">, HelpText<"Enable OpenMP support">,
  Alias<fopenmp>;
def _SLASH_openmp_experimental : CLFlag<"openmp:experimental">,
  HelpText<"Enable OpenMP support with experimental SIMD support">,
  Alias<fopenmp>;
def _SLASH_tune : CLCompileJoined<"tune:">,
  HelpText<"Set CPU for optimization without affecting instruction set">,
  Alias<mtune_EQ>;

// Non-aliases:

def _SLASH_arch : CLCompileJoined<"arch:">,
  HelpText<"Set architecture for code generation">;

def _SLASH_M_Group : OptionGroup<"</M group>">, Group<cl_compile_Group>;
def _SLASH_volatile_Group : OptionGroup<"</volatile group>">,
  Group<cl_compile_Group>;

def _SLASH_EH : CLJoined<"EH">, HelpText<"Set exception handling model">;
def _SLASH_EP : CLFlag<"EP">,
  HelpText<"Disable linemarker output and preprocess to stdout">;
#if INTEL_CUSTOMIZATION
def _SLASH_F : CLJoinedOrSeparate<"F">, HelpText<"Set the stack reserve amount "
  "specified to the linker">;
#endif // INTEL_CUSTOMIZATION
def _SLASH_FA : CLFlag<"FA">,
  HelpText<"Output assembly code file during compilation">;
def _SLASH_Fa : CLJoined<"Fa">,
  HelpText<"Set assembly output file name (with /FA)">,
  MetaVarName<"<file or dir/>">;
def _SLASH_fallback : CLCompileFlag<"fallback">,
  HelpText<"Fall back to cl.exe if clang-cl fails to compile">;
def _SLASH_FI : CLJoinedOrSeparate<"FI">,
  HelpText<"Include file before parsing">, Alias<include_>;
def _SLASH_Fe : CLJoined<"Fe">,
  HelpText<"Set output executable file name">,
  MetaVarName<"<file or dir/>">;
def _SLASH_Fe_COLON : CLJoined<"Fe:">, Alias<_SLASH_Fe>;
def _SLASH_Fi : CLCompileJoined<"Fi">,
  HelpText<"Set preprocess output file name (with /P)">,
  MetaVarName<"<file>">;
def _SLASH_Fo : CLCompileJoined<"Fo">,
  HelpText<"Set output object file (with /c)">,
  MetaVarName<"<file or dir/>">;
#if INTEL_CUSTOMIZATION
def : CLCompileJoined<"Fo:">, Alias<_SLASH_Fo>;
#endif //INTEL_CUSTOMIZATION
def _SLASH_guard : CLJoined<"guard:">,
  HelpText<"Enable Control Flow Guard with /guard:cf, or only the table with /guard:cf,nochecks">;
def _SLASH_GX : CLFlag<"GX">,
  HelpText<"Deprecated; use /EHsc">;
def _SLASH_GX_ : CLFlag<"GX-">,
  HelpText<"Deprecated (like not passing /EH)">;
def _SLASH_imsvc : CLJoinedOrSeparate<"imsvc">,
  HelpText<"Add <dir> to system include search path, as if in %INCLUDE%">,
  MetaVarName<"<dir>">;
def _SLASH_LD : CLFlag<"LD">, HelpText<"Create DLL">;
def _SLASH_LDd : CLFlag<"LDd">, HelpText<"Create debug DLL">;
def _SLASH_link : CLRemainingArgsJoined<"link">,
  HelpText<"Forward options to the linker">, MetaVarName<"<options>">;
def _SLASH_MD : Option<["/", "-"], "MD", KIND_FLAG>, Group<_SLASH_M_Group>,
  Flags<[CLOption, NoXarchOption]>, HelpText<"Use DLL run-time">;
def _SLASH_MDd : Option<["/", "-"], "MDd", KIND_FLAG>, Group<_SLASH_M_Group>,
  Flags<[CLOption, NoXarchOption]>, HelpText<"Use DLL debug run-time">;
def _SLASH_MT : Option<["/", "-"], "MT", KIND_FLAG>, Group<_SLASH_M_Group>,
  Flags<[CLOption, NoXarchOption]>, HelpText<"Use static run-time">;
def _SLASH_MTd : Option<["/", "-"], "MTd", KIND_FLAG>, Group<_SLASH_M_Group>,
  Flags<[CLOption, NoXarchOption]>, HelpText<"Use static debug run-time">;
def _SLASH_o : CLJoinedOrSeparate<"o">,
  HelpText<"Deprecated (set output file name); use /Fe or /Fe">,
  MetaVarName<"<file or dir/>">;
def _SLASH_P : CLFlag<"P">, HelpText<"Preprocess to file">;
def _SLASH_Tc : CLCompileJoinedOrSeparate<"Tc">,
  HelpText<"Treat <file> as C source file">, MetaVarName<"<file>">;
def _SLASH_TC : CLCompileFlag<"TC">, HelpText<"Treat all source files as C">;
def _SLASH_Tp : CLCompileJoinedOrSeparate<"Tp">,
  HelpText<"Treat <file> as C++ source file">, MetaVarName<"<file>">;
def _SLASH_TP : CLCompileFlag<"TP">, HelpText<"Treat all source files as C++">;
def _SLASH_vctoolsdir : CLJoinedOrSeparate<"vctoolsdir">,
  HelpText<"Path to the VCToolChain">, MetaVarName<"<dir>">;
def _SLASH_volatile_iso : Option<["/", "-"], "volatile:iso", KIND_FLAG>,
  Group<_SLASH_volatile_Group>, Flags<[CLOption, NoXarchOption]>,
  HelpText<"Volatile loads and stores have standard semantics">;
def _SLASH_vmb : CLFlag<"vmb">,
  HelpText<"Use a best-case representation method for member pointers">;
def _SLASH_vmg : CLFlag<"vmg">,
  HelpText<"Use a most-general representation for member pointers">;
def _SLASH_vms : CLFlag<"vms">,
  HelpText<"Set the default most-general representation to single inheritance">;
def _SLASH_vmm : CLFlag<"vmm">,
  HelpText<"Set the default most-general representation to "
           "multiple inheritance">;
def _SLASH_vmv : CLFlag<"vmv">,
  HelpText<"Set the default most-general representation to "
           "virtual inheritance">;
def _SLASH_volatile_ms  : Option<["/", "-"], "volatile:ms", KIND_FLAG>,
  Group<_SLASH_volatile_Group>, Flags<[CLOption, NoXarchOption]>,
  HelpText<"Volatile loads and stores have acquire and release semantics">;
def _SLASH_clang : CLJoined<"clang:">,
  HelpText<"Pass <arg> to the clang driver">, MetaVarName<"<arg>">;
def _SLASH_Zl : CLFlag<"Zl">,
  HelpText<"Do not let object file auto-link default libraries">;

def _SLASH_Yc : CLJoined<"Yc">,
  HelpText<"Generate a pch file for all code up to and including <filename>">,
  MetaVarName<"<filename>">;
def _SLASH_Yu : CLJoined<"Yu">,
  HelpText<"Load a pch file and use it instead of all code up to "
           "and including <filename>">,
  MetaVarName<"<filename>">;
def _SLASH_Y_ : CLFlag<"Y-">,
  HelpText<"Disable precompiled headers, overrides /Yc and /Yu">;
def _SLASH_Zc_dllexportInlines : CLFlag<"Zc:dllexportInlines">,
  HelpText<"dllexport/dllimport inline member functions of dllexport/import classes (default)">;
def _SLASH_Zc_dllexportInlines_ : CLFlag<"Zc:dllexportInlines-">,
  HelpText<"Do not dllexport/dllimport inline member functions of dllexport/import classes">;
def _SLASH_Fp : CLJoined<"Fp">,
  HelpText<"Set pch file name (with /Yc and /Yu)">, MetaVarName<"<file>">;

def _SLASH_Gd : CLFlag<"Gd">,
  HelpText<"Set __cdecl as a default calling convention">;
def _SLASH_Gr : CLFlag<"Gr">,
  HelpText<"Set __fastcall as a default calling convention">;
def _SLASH_Gz : CLFlag<"Gz">,
  HelpText<"Set __stdcall as a default calling convention">;
def _SLASH_Gv : CLFlag<"Gv">,
  HelpText<"Set __vectorcall as a default calling convention">;
def _SLASH_Gregcall : CLFlag<"Gregcall">,
  HelpText<"Set __regcall as a default calling convention">;
#if INTEL_CUSTOMIZATION
def _SLASH_Qregcall : CLFlag<"Qregcall">, Alias<_SLASH_Gregcall>,
  HelpText<"Set __regcall as a default calling convention">;
#endif // INTEL_CUSTOMIZATION

// Ignored:

def _SLASH_analyze_ : CLIgnoredFlag<"analyze-">;
def _SLASH_bigobj : CLIgnoredFlag<"bigobj">;
def _SLASH_cgthreads : CLIgnoredJoined<"cgthreads">;
def _SLASH_d2FastFail : CLIgnoredFlag<"d2FastFail">;
def _SLASH_d2Zi_PLUS : CLIgnoredFlag<"d2Zi+">;
def _SLASH_errorReport : CLIgnoredJoined<"errorReport">;
def _SLASH_FC : CLIgnoredFlag<"FC">;
def _SLASH_Fd : CLIgnoredJoined<"Fd">;
def _SLASH_FS : CLIgnoredFlag<"FS">;
def _SLASH_JMC : CLIgnoredFlag<"JMC">;
def _SLASH_kernel_ : CLIgnoredFlag<"kernel-">;
def _SLASH_nologo : CLIgnoredFlag<"nologo">;
def _SLASH_permissive_ : CLIgnoredFlag<"permissive-">;
def _SLASH_RTC : CLIgnoredJoined<"RTC">;
def _SLASH_sdl : CLIgnoredFlag<"sdl">;
def _SLASH_sdl_ : CLIgnoredFlag<"sdl-">;
def _SLASH_utf8 : CLIgnoredFlag<"utf-8">,
  HelpText<"Set source and runtime encoding to UTF-8 (default)">;
def _SLASH_w : CLIgnoredJoined<"w">;
def _SLASH_Zc___cplusplus : CLIgnoredFlag<"Zc:__cplusplus">;
def _SLASH_Zc_auto : CLIgnoredFlag<"Zc:auto">;
def _SLASH_Zc_forScope : CLIgnoredFlag<"Zc:forScope">;
def _SLASH_Zc_inline : CLIgnoredFlag<"Zc:inline">;
def _SLASH_Zc_rvalueCast : CLIgnoredFlag<"Zc:rvalueCast">;
def _SLASH_Zc_ternary : CLIgnoredFlag<"Zc:ternary">;
#ifndef INTEL_CUSTOMIZATION
// Support matching icx behavior has been added, do not add this as ignored.
def _SLASH_Zc_wchar_t : CLIgnoredFlag<"Zc:wchar_t">;
#endif // INTEL_CUSTOMIZATION
def _SLASH_ZH_MD5 : CLIgnoredFlag<"ZH:MD5">;
def _SLASH_ZH_SHA1 : CLIgnoredFlag<"ZH:SHA1">;
def _SLASH_ZH_SHA_256 : CLIgnoredFlag<"ZH:SHA_256">;
def _SLASH_Zm : CLIgnoredJoined<"Zm">;
def _SLASH_Zo : CLIgnoredFlag<"Zo">;
def _SLASH_Zo_ : CLIgnoredFlag<"Zo-">;


// Unsupported:

def _SLASH_await : CLFlag<"await">;
def _SLASH_constexpr : CLJoined<"constexpr:">;
def _SLASH_AI : CLJoinedOrSeparate<"AI">;
def _SLASH_Bt : CLFlag<"Bt">;
def _SLASH_Bt_plus : CLFlag<"Bt+">;
def _SLASH_clr : CLJoined<"clr">;
def _SLASH_d2 : CLJoined<"d2">;
def _SLASH_doc : CLJoined<"doc">;
def _SLASH_FA_joined : CLJoined<"FA">;
def _SLASH_favor : CLJoined<"favor">;
#ifndef INTEL_CUSTOMIZATION
def _SLASH_F : CLJoinedOrSeparate<"F">;
#endif // INTEL_CUSTOMIZATION
def _SLASH_Fm : CLJoined<"Fm">;
def _SLASH_Fr : CLJoined<"Fr">;
def _SLASH_FR : CLJoined<"FR">;
def _SLASH_FU : CLJoinedOrSeparate<"FU">;
def _SLASH_Fx : CLFlag<"Fx">;
def _SLASH_G1 : CLFlag<"G1">;
def _SLASH_G2 : CLFlag<"G2">;
def _SLASH_Ge : CLFlag<"Ge">;
def _SLASH_Gh : CLFlag<"Gh">;
def _SLASH_GH : CLFlag<"GH">;
def _SLASH_GL : CLFlag<"GL">;
def _SLASH_GL_ : CLFlag<"GL-">;
def _SLASH_Gm : CLFlag<"Gm">;
def _SLASH_Gm_ : CLFlag<"Gm-">;
def _SLASH_GT : CLFlag<"GT">;
def _SLASH_GZ : CLFlag<"GZ">;
def _SLASH_H : CLFlag<"H">;
def _SLASH_homeparams : CLFlag<"homeparams">;
def _SLASH_hotpatch : CLFlag<"hotpatch">;
def _SLASH_kernel : CLFlag<"kernel">;
def _SLASH_LN : CLFlag<"LN">;
def _SLASH_MP : CLJoined<"MP">;
def _SLASH_Qfast_transcendentals : CLFlag<"Qfast_transcendentals">;
def _SLASH_QIfist : CLFlag<"QIfist">;
def _SLASH_QIntel_jcc_erratum : CLFlag<"QIntel-jcc-erratum">;
def _SLASH_Qimprecise_fwaits : CLFlag<"Qimprecise_fwaits">;
def _SLASH_Qpar : CLFlag<"Qpar">;
def _SLASH_Qpar_report : CLJoined<"Qpar-report">;
def _SLASH_Qsafe_fp_loads : CLFlag<"Qsafe_fp_loads">;
def _SLASH_Qspectre : CLFlag<"Qspectre">;
def _SLASH_Qspectre_load : CLFlag<"Qspectre-load">;
def _SLASH_Qspectre_load_cf : CLFlag<"Qspectre-load-cf">;
def _SLASH_Qvec_report : CLJoined<"Qvec-report">;
def _SLASH_u : CLFlag<"u">;
def _SLASH_V : CLFlag<"V">;
def _SLASH_WL : CLFlag<"WL">;
def _SLASH_Wp64 : CLFlag<"Wp64">;
def _SLASH_Yd : CLFlag<"Yd">;
def _SLASH_Yl : CLJoined<"Yl">;
def _SLASH_Za : CLFlag<"Za">;
def _SLASH_Zc : CLJoined<"Zc:">;
def _SLASH_Ze : CLFlag<"Ze">;
def _SLASH_Zg : CLFlag<"Zg">;
#ifndef INTEL_CUSTOMIZATION
def _SLASH_ZI : CLFlag<"ZI">;
#endif // !INTEL_CUSTOMIZATION
def _SLASH_ZW : CLJoined<"ZW">;<|MERGE_RESOLUTION|>--- conflicted
+++ resolved
@@ -419,7 +419,6 @@
 
 // Standard Options
 
-<<<<<<< HEAD
 // Intel-specific options
 #if INTEL_CUSTOMIZATION
 // Internal Intel options
@@ -476,10 +475,7 @@
   Flags<[NoXarchOption]>, Values<"fp32,fp64">;
 #endif // INTEL_CUSTOMIZATION
 
-def _HASH_HASH_HASH : Flag<["-"], "###">, Flags<[NoXarchOption, CoreOption]>,
-=======
 def _HASH_HASH_HASH : Flag<["-"], "###">, Flags<[NoXarchOption, CoreOption, FlangOption]>,
->>>>>>> fdbc7e50
     HelpText<"Print (but do not run) the commands to run for this compilation">;
 #if INTEL_CUSTOMIZATION
 def _dryrun : Flag<["-"], "dryrun">, Flags<[NoXarchOption]>, Alias<_HASH_HASH_HASH>,
