//===--- Options.td - Options for clang -----------------------------------===//
//
// Part of the LLVM Project, under the Apache License v2.0 with LLVM Exceptions.
// See https://llvm.org/LICENSE.txt for license information.
// SPDX-License-Identifier: Apache-2.0 WITH LLVM-exception
//
//===----------------------------------------------------------------------===//
//
//  This file defines the options accepted by clang.
//
//===----------------------------------------------------------------------===//

// Include the common option parsing interfaces.
include "llvm/Option/OptParser.td"

/////////
// Flags

// The option is a "driver"-only option, and should not be forwarded to other
// tools via `-Xarch` options.
def NoXarchOption : OptionFlag;

// LinkerInput - The option is a linker input.
def LinkerInput : OptionFlag;

// NoArgumentUnused - Don't report argument unused warnings for this option; this
// is useful for options like -static or -dynamic which a user may always end up
// passing, even if the platform defaults to (or only supports) that option.
def NoArgumentUnused : OptionFlag;

// Unsupported - The option is unsupported, and the driver will reject command
// lines that use it.
def Unsupported : OptionFlag;

#if INTEL_CUSTOMIZATION
// DpcppUnsupported - This option is unsupported for DPC++ and the driver will
// reject command lines that use it and not emit help.
def DpcppUnsupported : OptionFlag;

// DpcppHidden - This option is does not show help for DPC++
def DpcppHidden : OptionFlag;
#endif // INTEL_CUSTOMIZATION

// Ignored - The option is unsupported, and the driver will silently ignore it.
def Ignored : OptionFlag;

// CoreOption - This is considered a "core" Clang option, available in both
// clang and clang-cl modes.
def CoreOption : OptionFlag;

// CLOption - This is a cl.exe compatibility option. Options with this flag
// are made available when the driver is running in CL compatibility mode.
def CLOption : OptionFlag;

// CC1Option - This option should be accepted by clang -cc1.
def CC1Option : OptionFlag;

// CC1AsOption - This option should be accepted by clang -cc1as.
def CC1AsOption : OptionFlag;

// NoDriverOption - This option should not be accepted by the driver.
def NoDriverOption : OptionFlag;

// If an option affects linking, but has a primary group (so Link_Group cannot
// be used), add this flag.
def LinkOption : OptionFlag;

// FlangOption - This is considered a "core" Flang option, available in
// flang mode.
def FlangOption : OptionFlag;

// FlangOnlyOption - This option should only be used by Flang (i.e. it is not
// available for Clang)
def FlangOnlyOption : OptionFlag;

// FC1Option - This option should be accepted by flang -fc1.
def FC1Option : OptionFlag;

// A short name to show in documentation. The name will be interpreted as rST.
class DocName<string name> { string DocName = name; }

// A brief description to show in documentation, interpreted as rST.
class DocBrief<code descr> { code DocBrief = descr; }

// Indicates that this group should be flattened into its parent when generating
// documentation.
class DocFlatten { bit DocFlatten = 1; }

// Indicates that this warning is ignored, but accepted with a warning for
// GCC compatibility.
class IgnoredGCCCompat : Flags<[HelpHidden]> {}

/////////
// Groups

def Action_Group : OptionGroup<"<action group>">, DocName<"Actions">,
                   DocBrief<[{The action to perform on the input.}]>;

// Meta-group for options which are only used for compilation,
// and not linking etc.
def CompileOnly_Group : OptionGroup<"<CompileOnly group>">,
                        DocName<"Compilation flags">, DocBrief<[{
Flags controlling the behavior of Clang during compilation. These flags have
no effect during actions that do not perform compilation.}]>;

def Preprocessor_Group : OptionGroup<"<Preprocessor group>">,
                         Group<CompileOnly_Group>,
                         DocName<"Preprocessor flags">, DocBrief<[{
Flags controlling the behavior of the Clang preprocessor.}]>;

def IncludePath_Group : OptionGroup<"<I/i group>">, Group<Preprocessor_Group>,
                        DocName<"Include path management">,
                        DocBrief<[{
Flags controlling how ``#include``\s are resolved to files.}]>;

def I_Group : OptionGroup<"<I group>">, Group<IncludePath_Group>, DocFlatten;
def i_Group : OptionGroup<"<i group>">, Group<IncludePath_Group>, DocFlatten;
def clang_i_Group : OptionGroup<"<clang i group>">, Group<i_Group>, DocFlatten;

def M_Group : OptionGroup<"<M group>">, Group<Preprocessor_Group>,
              DocName<"Dependency file generation">, DocBrief<[{
Flags controlling generation of a dependency file for ``make``-like build
systems.}]>;

def d_Group : OptionGroup<"<d group>">, Group<Preprocessor_Group>,
              DocName<"Dumping preprocessor state">, DocBrief<[{
Flags allowing the state of the preprocessor to be dumped in various ways.}]>;

def Diag_Group : OptionGroup<"<W/R group>">, Group<CompileOnly_Group>,
                 DocName<"Diagnostic flags">, DocBrief<[{
Flags controlling which warnings, errors, and remarks Clang will generate.
See the :doc:`full list of warning and remark flags <DiagnosticsReference>`.}]>;

def R_Group : OptionGroup<"<R group>">, Group<Diag_Group>, DocFlatten;
def R_value_Group : OptionGroup<"<R (with value) group>">, Group<R_Group>,
                    DocFlatten;
def W_Group : OptionGroup<"<W group>">, Group<Diag_Group>, DocFlatten;
def W_value_Group : OptionGroup<"<W (with value) group>">, Group<W_Group>,
                    DocFlatten;

def f_Group : OptionGroup<"<f group>">, Group<CompileOnly_Group>,
              DocName<"Target-independent compilation options">;

def f_clang_Group : OptionGroup<"<f (clang-only) group>">,
                    Group<CompileOnly_Group>, DocFlatten;
def pedantic_Group : OptionGroup<"<pedantic group>">, Group<f_Group>,
                     DocFlatten;
def opencl_Group : OptionGroup<"<opencl group>">, Group<f_Group>,
                   DocName<"OpenCL flags">;

def sycl_Group : OptionGroup<"<SYCL group>">, Group<f_Group>,
                 DocName<"SYCL flags">;

def m_Group : OptionGroup<"<m group>">, Group<CompileOnly_Group>,
              DocName<"Target-dependent compilation options">;

// Feature groups - these take command line options that correspond directly to
// target specific features and can be translated directly from command line
// options.
def m_aarch64_Features_Group : OptionGroup<"<aarch64 features group>">,
                               Group<m_Group>, DocName<"AARCH64">;
def m_amdgpu_Features_Group : OptionGroup<"<amdgpu features group>">,
                              Group<m_Group>, DocName<"AMDGPU">;
def m_arm_Features_Group : OptionGroup<"<arm features group>">,
                           Group<m_Group>, DocName<"ARM">;
def m_hexagon_Features_Group : OptionGroup<"<hexagon features group>">,
                               Group<m_Group>, DocName<"Hexagon">;
// The features added by this group will not be added to target features.
// These are explicitly handled.
def m_hexagon_Features_HVX_Group : OptionGroup<"<hexagon features group>">,
                                   Group<m_Group>, DocName<"Hexagon">;
def m_mips_Features_Group : OptionGroup<"<mips features group>">,
                            Group<m_Group>, DocName<"MIPS">;
def m_ppc_Features_Group : OptionGroup<"<ppc features group>">,
                           Group<m_Group>, DocName<"PowerPC">;
def m_wasm_Features_Group : OptionGroup<"<wasm features group>">,
                            Group<m_Group>, DocName<"WebAssembly">;
// The features added by this group will not be added to target features.
// These are explicitly handled.
def m_wasm_Features_Driver_Group : OptionGroup<"<wasm driver features group>">,
                                   Group<m_Group>, DocName<"WebAssembly Driver">;
def m_x86_Features_Group : OptionGroup<"<x86 features group>">,
                           Group<m_Group>, Flags<[CoreOption]>, DocName<"X86">;
def m_riscv_Features_Group : OptionGroup<"<riscv features group>">,
                             Group<m_Group>, DocName<"RISCV">;

def m_libc_Group : OptionGroup<"<m libc group>">, Group<m_mips_Features_Group>,
                   Flags<[HelpHidden]>;

def O_Group : OptionGroup<"<O group>">, Group<CompileOnly_Group>,
              DocName<"Optimization level">, DocBrief<[{
Flags controlling how much optimization should be performed.}]>;

def DebugInfo_Group : OptionGroup<"<g group>">, Group<CompileOnly_Group>,
                      DocName<"Debug information generation">, DocBrief<[{
Flags controlling how much and what kind of debug information should be
generated.}]>;

def g_Group : OptionGroup<"<g group>">, Group<DebugInfo_Group>,
              DocName<"Kind and level of debug information">;
def gN_Group : OptionGroup<"<gN group>">, Group<g_Group>,
               DocName<"Debug level">;
def ggdbN_Group : OptionGroup<"<ggdbN group>">, Group<gN_Group>, DocFlatten;
def gTune_Group : OptionGroup<"<gTune group>">, Group<g_Group>,
                  DocName<"Debugger to tune debug information for">;
def g_flags_Group : OptionGroup<"<g flags group>">, Group<DebugInfo_Group>,
                    DocName<"Debug information flags">;

#if INTEL_CUSTOMIZATION
def intel_debug_Group : OptionGroup<"<intel debug group>">,
  Group<DebugInfo_Group>, DocName<"Intel debug options">;
#endif // INTEL_CUSTOMIZATION

def StaticAnalyzer_Group : OptionGroup<"<Static analyzer group>">,
                           DocName<"Static analyzer flags">, DocBrief<[{
Flags controlling the behavior of the Clang Static Analyzer.}]>;

// gfortran options that we recognize in the driver and pass along when
// invoking GCC to compile Fortran code.
def gfortran_Group : OptionGroup<"<gfortran group>">,
                     DocName<"Fortran compilation flags">, DocBrief<[{
Flags that will be passed onto the ``gfortran`` compiler when Clang is given
a Fortran input.}]>;

def Link_Group : OptionGroup<"<T/e/s/t/u group>">, DocName<"Linker flags">,
                 DocBrief<[{Flags that are passed on to the linker}]>;
def T_Group : OptionGroup<"<T group>">, Group<Link_Group>, DocFlatten;
def u_Group : OptionGroup<"<u group>">, Group<Link_Group>, DocFlatten;

def reserved_lib_Group : OptionGroup<"<reserved libs group>">,
                         Flags<[Unsupported]>;

def offload_lib_Group : OptionGroup<"<offload libs group>">;

// Temporary groups for clang options which we know we don't support,
// but don't want to verbosely warn the user about.
def clang_ignored_f_Group : OptionGroup<"<clang ignored f group>">,
  Group<f_Group>, Flags<[Ignored]>;
def clang_ignored_m_Group : OptionGroup<"<clang ignored m group>">,
  Group<m_Group>, Flags<[Ignored]>;

// Group for clang options in the process of deprecation.
// Please include the version that deprecated the flag as comment to allow
// easier garbage collection.
def clang_ignored_legacy_options_Group : OptionGroup<"<clang legacy flags>">,
  Group<f_Group>, Flags<[Ignored]>;

// Retired with clang-5.0
def : Flag<["-"], "fslp-vectorize-aggressive">, Group<clang_ignored_legacy_options_Group>;
def : Flag<["-"], "fno-slp-vectorize-aggressive">, Group<clang_ignored_legacy_options_Group>;

// Retired with clang-10.0. Previously controlled X86 MPX ISA.
def mmpx : Flag<["-"], "mmpx">, Group<clang_ignored_legacy_options_Group>;
def mno_mpx : Flag<["-"], "mno-mpx">, Group<clang_ignored_legacy_options_Group>;

// Group that ignores all gcc optimizations that won't be implemented
def clang_ignored_gcc_optimization_f_Group : OptionGroup<
  "<clang_ignored_gcc_optimization_f_Group>">, Group<f_Group>, Flags<[Ignored]>;

// A boolean option which is opt-in in CC1. The positive option exists in CC1 and
// Args.hasArg(OPT_ffoo) is used to check that the flag is enabled.
// This is useful if the option is usually disabled.
multiclass OptInFFlag<string name, string pos_prefix, string neg_prefix="",
                      string help="", list<OptionFlag> flags=[], code keypath="",
                      list<Option> enablers = []> {
  def f#NAME : Flag<["-"], "f"#name>, Flags<!listconcat([CC1Option], flags)>,
               Group<f_Group>, HelpText<!strconcat(pos_prefix, help)>,
               MarshallingInfoFlag<keypath, "false">,
               ImpliedByAnyOf<enablers, "true">;
  def fno_#NAME : Flag<["-"], "fno-"#name>, Flags<flags>,
               Group<f_Group>, HelpText<!strconcat(neg_prefix, help)>;
}

// A boolean option which is opt-out in CC1. The negative option exists in CC1 and
// Args.hasArg(OPT_fno_foo) is used to check that the flag is disabled.
multiclass OptOutFFlag<string name, string pos_prefix, string neg_prefix,
                       string help="", list<OptionFlag> flags=[], code keypath="",
                       list<Option> disablers = []> {
  def f#NAME : Flag<["-"], "f"#name>, Flags<flags>,
               Group<f_Group>, HelpText<!strconcat(pos_prefix, help)>;
  def fno_#NAME : Flag<["-"], "fno-"#name>, Flags<!listconcat([CC1Option], flags)>,
               Group<f_Group>, HelpText<!strconcat(neg_prefix, help)>,
               MarshallingInfoFlag<keypath, "false">,
               ImpliedByAnyOf<disablers, "true">;
}

multiclass BooleanMarshalledFFlag<string name, code keypath, code default_value, string pos_help = "", string neg_help=""> {
  def fno_#NAME : Flag<["-"], "fno-"#name>, HelpText<neg_help>;
  def f#NAME : Flag<["-"], "f"#name>, HelpText<pos_help>,
    MarshallingInfoBooleanFlag<keypath, default_value, !cast<Option>("fno_"#NAME)>;
}

/////////
// Options

// The internal option ID must be a valid C++ identifier and results in a
// clang::driver::options::OPT_XX enum constant for XX.
//
// We want to unambiguously be able to refer to options from the driver source
// code, for this reason the option name is mangled into an ID. This mangling
// isn't guaranteed to have an inverse, but for practical purposes it does.
//
// The mangling scheme is to ignore the leading '-', and perform the following
// substitutions:
//   _ => __
//   - => _
//   / => _SLASH
//   # => _HASH
//   ? => _QUESTION
//   , => _COMMA
//   = => _EQ
//   C++ => CXX
//   . => _

// Developer Driver Options

def internal_Group : OptionGroup<"<clang internal options>">, Flags<[HelpHidden]>;
def internal_driver_Group : OptionGroup<"<clang driver internal options>">,
  Group<internal_Group>, HelpText<"DRIVER OPTIONS">;
def internal_debug_Group :
  OptionGroup<"<clang debug/development internal options>">,
  Group<internal_Group>, HelpText<"DEBUG/DEVELOPMENT OPTIONS">;

class InternalDriverOpt : Group<internal_driver_Group>,
  Flags<[NoXarchOption, HelpHidden]>;
def driver_mode : Joined<["--"], "driver-mode=">, Group<internal_driver_Group>,
  Flags<[CoreOption, NoXarchOption, HelpHidden]>,
  HelpText<"Set the driver mode to either 'gcc', 'g++', 'cpp', or 'cl'">;
def rsp_quoting : Joined<["--"], "rsp-quoting=">, Group<internal_driver_Group>,
  Flags<[CoreOption, NoXarchOption, HelpHidden]>,
  HelpText<"Set the rsp quoting to either 'posix', or 'windows'">;
def ccc_gcc_name : Separate<["-"], "ccc-gcc-name">, InternalDriverOpt,
  HelpText<"Name for native GCC compiler">,
  MetaVarName<"<gcc-path>">;
#if INTEL_CUSTOMIZATION
def _dpcpp : Flag<["--"], "dpcpp">, Group<internal_driver_Group>,
  Flags<[CoreOption, NoXarchOption, HelpHidden]>,
  HelpText<"Enable specific DPC++ driver behaviors">;
#endif // INTEL_CUSTOMIZATION

class InternalDebugOpt : Group<internal_debug_Group>,
  Flags<[NoXarchOption, HelpHidden, CoreOption]>;
def ccc_install_dir : Separate<["-"], "ccc-install-dir">, InternalDebugOpt,
  HelpText<"Simulate installation in the given directory">;
def ccc_print_phases : Flag<["-"], "ccc-print-phases">, InternalDebugOpt,
  HelpText<"Dump list of actions to perform">;
def ccc_print_bindings : Flag<["-"], "ccc-print-bindings">, InternalDebugOpt,
  HelpText<"Show bindings of tools to actions">;

def ccc_arcmt_check : Flag<["-"], "ccc-arcmt-check">, InternalDriverOpt,
  HelpText<"Check for ARC migration issues that need manual handling">;
def ccc_arcmt_modify : Flag<["-"], "ccc-arcmt-modify">, InternalDriverOpt,
  HelpText<"Apply modifications to files to conform to ARC">;
def ccc_arcmt_migrate : Separate<["-"], "ccc-arcmt-migrate">, InternalDriverOpt,
  HelpText<"Apply modifications and produces temporary files that conform to ARC">;
def arcmt_migrate_report_output : Separate<["-"], "arcmt-migrate-report-output">,
  HelpText<"Output path for the plist report">,  Flags<[CC1Option]>;
def arcmt_migrate_emit_arc_errors : Flag<["-"], "arcmt-migrate-emit-errors">,
  HelpText<"Emit ARC errors even if the migrator can fix them">, Flags<[CC1Option]>,
  MarshallingInfoFlag<"FrontendOpts.ARCMTMigrateEmitARCErrors">;
def gen_reproducer: Flag<["-"], "gen-reproducer">, InternalDebugOpt,
  HelpText<"Auto-generates preprocessed source files and a reproduction script">;
def gen_cdb_fragment_path: Separate<["-"], "gen-cdb-fragment-path">, InternalDebugOpt,
  HelpText<"Emit a compilation database fragment to the specified directory">;

def _migrate : Flag<["--"], "migrate">, Flags<[NoXarchOption]>,
  HelpText<"Run the migrator">;
def ccc_objcmt_migrate : Separate<["-"], "ccc-objcmt-migrate">,
  InternalDriverOpt,
  HelpText<"Apply modifications and produces temporary files to migrate to "
   "modern ObjC syntax">;

def objcmt_migrate_literals : Flag<["-"], "objcmt-migrate-literals">, Flags<[CC1Option]>,
  HelpText<"Enable migration to modern ObjC literals">,
  MarshallingInfoBitfieldFlag<"FrontendOpts.ObjCMTAction", "FrontendOptions::ObjCMT_Literals">;
def objcmt_migrate_subscripting : Flag<["-"], "objcmt-migrate-subscripting">, Flags<[CC1Option]>,
  HelpText<"Enable migration to modern ObjC subscripting">,
  MarshallingInfoBitfieldFlag<"FrontendOpts.ObjCMTAction", "FrontendOptions::ObjCMT_Subscripting">;
def objcmt_migrate_property : Flag<["-"], "objcmt-migrate-property">, Flags<[CC1Option]>,
  HelpText<"Enable migration to modern ObjC property">,
  MarshallingInfoBitfieldFlag<"FrontendOpts.ObjCMTAction", "FrontendOptions::ObjCMT_Property">;
def objcmt_migrate_all : Flag<["-"], "objcmt-migrate-all">, Flags<[CC1Option]>,
  HelpText<"Enable migration to modern ObjC">,
  MarshallingInfoBitfieldFlag<"FrontendOpts.ObjCMTAction", "FrontendOptions::ObjCMT_MigrateDecls">;
def objcmt_migrate_readonly_property : Flag<["-"], "objcmt-migrate-readonly-property">, Flags<[CC1Option]>,
  HelpText<"Enable migration to modern ObjC readonly property">,
  MarshallingInfoBitfieldFlag<"FrontendOpts.ObjCMTAction", "FrontendOptions::ObjCMT_ReadonlyProperty">;
def objcmt_migrate_readwrite_property : Flag<["-"], "objcmt-migrate-readwrite-property">, Flags<[CC1Option]>,
  HelpText<"Enable migration to modern ObjC readwrite property">,
  MarshallingInfoBitfieldFlag<"FrontendOpts.ObjCMTAction", "FrontendOptions::ObjCMT_ReadwriteProperty">;
def objcmt_migrate_property_dot_syntax : Flag<["-"], "objcmt-migrate-property-dot-syntax">, Flags<[CC1Option]>,
  HelpText<"Enable migration of setter/getter messages to property-dot syntax">,
  MarshallingInfoBitfieldFlag<"FrontendOpts.ObjCMTAction", "FrontendOptions::ObjCMT_PropertyDotSyntax">;
def objcmt_migrate_annotation : Flag<["-"], "objcmt-migrate-annotation">, Flags<[CC1Option]>,
  HelpText<"Enable migration to property and method annotations">,
  MarshallingInfoBitfieldFlag<"FrontendOpts.ObjCMTAction", "FrontendOptions::ObjCMT_Annotation">;
def objcmt_migrate_instancetype : Flag<["-"], "objcmt-migrate-instancetype">, Flags<[CC1Option]>,
  HelpText<"Enable migration to infer instancetype for method result type">,
  MarshallingInfoBitfieldFlag<"FrontendOpts.ObjCMTAction", "FrontendOptions::ObjCMT_Instancetype">;
def objcmt_migrate_nsmacros : Flag<["-"], "objcmt-migrate-ns-macros">, Flags<[CC1Option]>,
  HelpText<"Enable migration to NS_ENUM/NS_OPTIONS macros">,
  MarshallingInfoBitfieldFlag<"FrontendOpts.ObjCMTAction", "FrontendOptions::ObjCMT_NsMacros">;
def objcmt_migrate_protocol_conformance : Flag<["-"], "objcmt-migrate-protocol-conformance">, Flags<[CC1Option]>,
  HelpText<"Enable migration to add protocol conformance on classes">,
  MarshallingInfoBitfieldFlag<"FrontendOpts.ObjCMTAction", "FrontendOptions::ObjCMT_ProtocolConformance">;
def objcmt_atomic_property : Flag<["-"], "objcmt-atomic-property">, Flags<[CC1Option]>,
  HelpText<"Make migration to 'atomic' properties">,
  MarshallingInfoBitfieldFlag<"FrontendOpts.ObjCMTAction", "FrontendOptions::ObjCMT_AtomicProperty">;
def objcmt_returns_innerpointer_property : Flag<["-"], "objcmt-returns-innerpointer-property">, Flags<[CC1Option]>,
  HelpText<"Enable migration to annotate property with NS_RETURNS_INNER_POINTER">,
  MarshallingInfoBitfieldFlag<"FrontendOpts.ObjCMTAction", "FrontendOptions::ObjCMT_ReturnsInnerPointerProperty">;
def objcmt_ns_nonatomic_iosonly: Flag<["-"], "objcmt-ns-nonatomic-iosonly">, Flags<[CC1Option]>,
  HelpText<"Enable migration to use NS_NONATOMIC_IOSONLY macro for setting property's 'atomic' attribute">,
  MarshallingInfoBitfieldFlag<"FrontendOpts.ObjCMTAction", "FrontendOptions::ObjCMT_NsAtomicIOSOnlyProperty">;
def objcmt_migrate_designated_init : Flag<["-"], "objcmt-migrate-designated-init">, Flags<[CC1Option]>,
  HelpText<"Enable migration to infer NS_DESIGNATED_INITIALIZER for initializer methods">,
  MarshallingInfoBitfieldFlag<"FrontendOpts.ObjCMTAction", "FrontendOptions::ObjCMT_DesignatedInitializer">;

def objcmt_whitelist_dir_path: Joined<["-"], "objcmt-whitelist-dir-path=">, Flags<[CC1Option]>,
  HelpText<"Only modify files with a filename contained in the provided directory path">;
// The misspelt "white-list" [sic] alias is due for removal.
def : Joined<["-"], "objcmt-white-list-dir-path=">, Flags<[CC1Option]>,
    Alias<objcmt_whitelist_dir_path>;

// Make sure all other -ccc- options are rejected.
def ccc_ : Joined<["-"], "ccc-">, Group<internal_Group>, Flags<[Unsupported]>;

// Standard Options

// Intel-specific options
#if INTEL_CUSTOMIZATION
// Internal Intel options
def i_no_use_libirc : Flag<["-"], "i_no-use-libirc">,
  Group<internal_driver_Group>, Flags<[NoXarchOption, HelpHidden]>,
  HelpText<"Disable usage of libirc.">;
// Add -ax so it does not error out.
// TODO - there is some usage of this option even though it isn't supported.
// we are accepting it so we can get around these usages for now.
def ax : Joined<["-"], "ax">;
def _intel : Flag<["--"], "intel">, Flags<[NoXarchOption, CoreOption]>,
  HelpText<"Run in Intel Compiler mode">;
def shared_intel : Flag<["-"], "shared-intel">, Flags<[NoXarchOption]>,
  HelpText<"link Intel provided libraries dynamically">;
def static_intel : Flag<["-"], "static-intel">, Flags<[NoXarchOption]>,
  HelpText<"link Intel provided libraries statically">;
def extended_float_types : Flag<["--"], "extended_float_types">, Flags<[CC1Option]>;
def fintel_long_double_size_EQ : Joined<["-"], "fintel-long-double-size=">,
  HelpText<"Overrides the size of long double from the architecture/OS defaults.">,
  Flags<[CC1Option, DpcppHidden]>;
def intel_mintrinsic_promote : Flag<["-"], "mintrinsic-promote">,
  Flags<[CC1Option]>, HelpText<"Force certain functions using intrinsics to "
  "promote their architectures and make the intrinsic headers included by default">;
def intel_mno_intrinsic_promote : Flag<["-"], "mno-intrinsic-promote">, Flags<[NoXarchOption]>;
def qipp_EQ : Joined<["-"], "qipp=">, Flags<[NoXarchOption]>,
  Values<"common,crypto,nonpic,nonpic_crypto">,
  HelpText<"Link commonly used Intel(R) Integrated Performace Primitives "
  "(Intel(R) IPP) libraries and bring in the associated headers">;
def qipp : Flag<["-"], "qipp">, Alias<qipp_EQ>, AliasArgs<["common"]>;
def qipp_link_EQ : Joined<["-"], "qipp-link=">, Flags<[NoXarchOption]>,
  Values<"static,dynamic,shared">, HelpText<"Link Intel(R) IPP libraries in "
  "requested manner">;
def : Joined<["-"], "ipp=">, Alias<qipp_EQ>, HelpText<"Link commonly used "
  "Intel(R) Integrated Performace Primitives (Intel(R) IPP) libraries and "
  "bring in the associated headers">;
def : Flag<["-"], "ipp">, Alias<qipp_EQ>, AliasArgs<["common"]>;
def : Joined<["-"], "ipp-link=">, Alias<qipp_link_EQ>,
  Values<"static,dynamic,shared">, HelpText<"Link Intel(R) IPP libraries in "
  "requested manner">;
def qmkl_EQ : Joined<["-"], "qmkl=">,
  Values<"parallel,sequential,cluster">,
  HelpText<"Link commonly used Intel(R) Math Kernel Library (Intel(R) MKL) "
  "and bring in the associated headers">;
def qmkl : Flag<["-"], "qmkl">, Alias<qmkl_EQ>, AliasArgs<["parallel"]>;
def qtbb : Flag<["-"], "qtbb">, HelpText<"Link Intel(R) Threading Building "
  "Blocks (Intel(R) TBB) libraries and bring in the associated headers">;
def qdaal_EQ : Joined<["-"], "qdaal=">, Values<"parallel,sequential">,
  HelpText<"Link Intel(R) Data Analytics Acceleration Library (Intel(R) DAAL) "
  "libraries and bring in the associated headers">;
def qdaal : Flag<["-"], "qdaal">, Alias<qdaal_EQ>, AliasArgs<["parallel"]>;
def : Flag<["-"], "tbb">, Alias<qtbb>, HelpText<"Link Intel(R) Threading "
  "Building Blocks (Intel(R) TBB) libraries and bring in the associated "
  "headers">;
def : Joined<["-"], "daal=">, Alias<qdaal_EQ>, HelpText<"Link Intel(R) Data "
  "Analytics Acceleration Library (Intel(R) DAAL) libraries and bring in the "
  "associated headers">;
def : Flag<["-"], "daal">, Alias<qdaal_EQ>, AliasArgs<["parallel"]>;
def x_intel : Joined<["-"], "x">, Flags<[NoXarchOption]>,
  HelpText<"Generate specialized code to run exclusively on processors "
  "indicated by <code>.">, MetaVarName<"<code>">;
def device_math_lib_EQ : CommaJoined<["-"], "device-math-lib=">,
  Flags<[NoXarchOption]>, Values<"fp32,fp64">, HelpText<"Control the addition "
  "of device math libraries when compiling for other devices.  Valid arguments "
  "are fp64, fp32">;
def no_device_math_lib_EQ : CommaJoined<["-"], "no-device-math-lib=">,
  Flags<[NoXarchOption]>, Values<"fp32,fp64">;
#endif // INTEL_CUSTOMIZATION

def _HASH_HASH_HASH : Flag<["-"], "###">, Flags<[NoXarchOption, CoreOption, FlangOption]>,
    HelpText<"Print (but do not run) the commands to run for this compilation">;
#if INTEL_CUSTOMIZATION
def _dryrun : Flag<["-"], "dryrun">, Flags<[NoXarchOption]>, Alias<_HASH_HASH_HASH>,
  HelpText<"Print (but do not run) the commands to run for this compilation">;
def _HASH : Flag<["-"], "#">, Flags<[NoXarchOption]>,
    HelpText<"Print (but do not run) the commands to run for this compilation">;
#endif // INTEL_CUSTOMIZATION
def _DASH_DASH : Option<["--"], "", KIND_REMAINING_ARGS>,
    Flags<[NoXarchOption, CoreOption]>;
def A : JoinedOrSeparate<["-"], "A">, Flags<[RenderJoined]>, Group<gfortran_Group>;
def B : JoinedOrSeparate<["-"], "B">, MetaVarName<"<dir>">,
    HelpText<"Add <dir> to search path for binaries and object files used implicitly">;
def CC : Flag<["-"], "CC">, Flags<[CC1Option]>, Group<Preprocessor_Group>,
    HelpText<"Include comments from within macros in preprocessed output">;
def C : Flag<["-"], "C">, Flags<[CC1Option]>, Group<Preprocessor_Group>,
    HelpText<"Include comments in preprocessed output">;
def D : JoinedOrSeparate<["-"], "D">, Group<Preprocessor_Group>,
    Flags<[CC1Option]>, MetaVarName<"<macro>=<value>">,
    HelpText<"Define <macro> to <value> (or 1 if <value> omitted)">;
def E : Flag<["-"], "E">, Flags<[NoXarchOption,CC1Option, FlangOption, FC1Option]>, Group<Action_Group>,
    HelpText<"Only run the preprocessor">;
def F : JoinedOrSeparate<["-"], "F">, Flags<[RenderJoined,CC1Option]>,
    HelpText<"Add directory to framework include search path">;
def G : JoinedOrSeparate<["-"], "G">, Flags<[NoXarchOption]>, Group<m_Group>,
    MetaVarName<"<size>">, HelpText<"Put objects of at most <size> bytes "
    "into small data section (MIPS / Hexagon)">;
def G_EQ : Joined<["-"], "G=">, Flags<[NoXarchOption]>, Group<m_Group>, Alias<G>;
def H : Flag<["-"], "H">, Flags<[CC1Option]>, Group<Preprocessor_Group>,
    HelpText<"Show header includes and nesting depth">;
def I_ : Flag<["-"], "I-">, Group<I_Group>,
    HelpText<"Restrict all prior -I flags to double-quoted inclusion and "
             "remove current directory from include path">;
def I : JoinedOrSeparate<["-"], "I">, Group<I_Group>,
    Flags<[CC1Option,CC1AsOption]>, MetaVarName<"<dir>">,
    HelpText<"Add directory to include search path. If there are multiple -I "
             "options, these directories are searched in the order they are "
             "given before the standard system directories are searched. "
             "If the same directory is in the SYSTEM include search paths, for "
             "example if also specified with -isystem, the -I option will be "
             "ignored">;
def L : JoinedOrSeparate<["-"], "L">, Flags<[RenderJoined]>, Group<Link_Group>,
    MetaVarName<"<dir>">, HelpText<"Add directory to library search path">;
def MD : Flag<["-"], "MD">, Group<M_Group>,
    HelpText<"Write a depfile containing user and system headers">;
def MMD : Flag<["-"], "MMD">, Group<M_Group>,
    HelpText<"Write a depfile containing user headers">;
def M : Flag<["-"], "M">, Group<M_Group>,
    HelpText<"Like -MD, but also implies -E and writes to stdout by default">;
def MM : Flag<["-"], "MM">, Group<M_Group>,
    HelpText<"Like -MMD, but also implies -E and writes to stdout by default">;
def MF : JoinedOrSeparate<["-"], "MF">, Group<M_Group>,
    HelpText<"Write depfile output from -MMD, -MD, -MM, or -M to <file>">,
    MetaVarName<"<file>">;
def MG : Flag<["-"], "MG">, Group<M_Group>, Flags<[CC1Option]>,
    HelpText<"Add missing headers to depfile">;
def MJ : JoinedOrSeparate<["-"], "MJ">, Group<M_Group>,
    HelpText<"Write a compilation database entry per input">;
def MP : Flag<["-"], "MP">, Group<M_Group>, Flags<[CC1Option]>,
    HelpText<"Create phony target for each dependency (other than main file)">;
def MQ : JoinedOrSeparate<["-"], "MQ">, Group<M_Group>, Flags<[CC1Option]>,
    HelpText<"Specify name of main file output to quote in depfile">;
def MT : JoinedOrSeparate<["-"], "MT">, Group<M_Group>, Flags<[CC1Option]>,
    HelpText<"Specify name of main file output in depfile">;
def MV : Flag<["-"], "MV">, Group<M_Group>, Flags<[CC1Option]>,
    HelpText<"Use NMake/Jom format for the depfile">;
def Mach : Flag<["-"], "Mach">, Group<Link_Group>;
def O0 : Flag<["-"], "O0">, Group<O_Group>, Flags<[CC1Option, HelpHidden]>;
def O4 : Flag<["-"], "O4">, Group<O_Group>, Flags<[CC1Option, HelpHidden]>;
def ObjCXX : Flag<["-"], "ObjC++">, Flags<[NoXarchOption]>,
  HelpText<"Treat source input files as Objective-C++ inputs">;
def ObjC : Flag<["-"], "ObjC">, Flags<[NoXarchOption]>,
  HelpText<"Treat source input files as Objective-C inputs">;
def O : Joined<["-"], "O">, Group<O_Group>, Flags<[CC1Option]>;
def O_flag : Flag<["-"], "O">, Flags<[CC1Option]>, Alias<O>, AliasArgs<["1"]>;
def Ofast : Joined<["-"], "Ofast">, Group<O_Group>, Flags<[CC1Option]>;
def P : Flag<["-"], "P">, Flags<[CC1Option]>, Group<Preprocessor_Group>,
  HelpText<"Disable linemarker output in -E mode">;
#if INTEL_CUSTOMIZATION
def : Flag<["-"], "fast">, Alias<Ofast>;
def EP : Flag<["-"], "EP">, Flags<[NoXarchOption]>, HelpText<"Preprocess to "
  "stdout, omitting #line directives.">;
#endif // INTEL_CUSTOMIZATION
def Qy : Flag<["-"], "Qy">, Flags<[CC1Option]>,
  HelpText<"Emit metadata containing compiler name and version">;
def Qn : Flag<["-"], "Qn">, Flags<[CC1Option]>,
  HelpText<"Do not emit metadata containing compiler name and version">;
def : Flag<["-"], "fident">, Group<f_Group>, Alias<Qy>, Flags<[CC1Option]>;
def : Flag<["-"], "fno-ident">, Group<f_Group>, Alias<Qn>, Flags<[CC1Option]>;
def Qunused_arguments : Flag<["-"], "Qunused-arguments">, Flags<[NoXarchOption, CoreOption]>,
  HelpText<"Don't emit warning for unused driver arguments">;
def Q : Flag<["-"], "Q">, IgnoredGCCCompat;
def Rpass_EQ : Joined<["-"], "Rpass=">, Group<R_value_Group>, Flags<[CC1Option]>,
  HelpText<"Report transformations performed by optimization passes whose "
           "name matches the given POSIX regular expression">;
def Rpass_missed_EQ : Joined<["-"], "Rpass-missed=">, Group<R_value_Group>,
  Flags<[CC1Option]>,
  HelpText<"Report missed transformations by optimization passes whose "
           "name matches the given POSIX regular expression">;
def Rpass_analysis_EQ : Joined<["-"], "Rpass-analysis=">, Group<R_value_Group>,
  Flags<[CC1Option]>,
  HelpText<"Report transformation analysis from optimization passes whose "
           "name matches the given POSIX regular expression">;
def R_Joined : Joined<["-"], "R">, Group<R_Group>, Flags<[CC1Option, CoreOption]>,
  MetaVarName<"<remark>">, HelpText<"Enable the specified remark">;
def S : Flag<["-"], "S">, Flags<[NoXarchOption,CC1Option]>, Group<Action_Group>,
  HelpText<"Only run preprocess and compilation steps">;
def Tbss : JoinedOrSeparate<["-"], "Tbss">, Group<T_Group>,
  MetaVarName<"<addr>">, HelpText<"Set starting address of BSS to <addr>">;
def Tdata : JoinedOrSeparate<["-"], "Tdata">, Group<T_Group>,
  MetaVarName<"<addr>">, HelpText<"Set starting address of DATA to <addr>">;
def Ttext : JoinedOrSeparate<["-"], "Ttext">, Group<T_Group>,
  MetaVarName<"<addr>">, HelpText<"Set starting address of TEXT to <addr>">;
def T : JoinedOrSeparate<["-"], "T">, Group<T_Group>,
  MetaVarName<"<script>">, HelpText<"Specify <script> as linker script">;
def U : JoinedOrSeparate<["-"], "U">, Group<Preprocessor_Group>,
  Flags<[CC1Option]>, MetaVarName<"<macro>">, HelpText<"Undefine macro <macro>">;
def V : JoinedOrSeparate<["-"], "V">, Flags<[NoXarchOption, Unsupported]>;
#if INTEL_CUSTOMIZATION
def Qoption_COMMA : CommaJoined<["-"], "Qoption,">, Flags<[NoXarchOption]>,
  HelpText<" Qoption,<tool>,<args> to pass the comma separated arguments to the"
           " <tool>; <tool> can be asm for assembler (or) link/ld for linker"
           " (or) preprocessor for preprocessor (or) compiler for compiler">,
  MetaVarName<"<arg>">;
def Wcxx11_narrowing : Flag<["-"], "Wc++11-narrowing">, Group<W_Group>,
  Flags<[CC1Option, CoreOption]>;
def Wno_cxx11_narrowing : Flag<["-"], "Wno-c++11-narrowing">, Group<W_Group>,
  Flags<[CC1Option, CoreOption]>;
#endif // INTEL_CUSTOMIZATION
def Wa_COMMA : CommaJoined<["-"], "Wa,">,
  HelpText<"Pass the comma separated arguments in <arg> to the assembler">,
  MetaVarName<"<arg>">;
def Wall : Flag<["-"], "Wall">, Group<W_Group>, Flags<[CC1Option, HelpHidden]>;
def WCL4 : Flag<["-"], "WCL4">, Group<W_Group>, Flags<[CC1Option, HelpHidden]>;
def Wdeprecated : Flag<["-"], "Wdeprecated">, Group<W_Group>, Flags<[CC1Option]>,
  HelpText<"Enable warnings for deprecated constructs and define __DEPRECATED">;
def Wno_deprecated : Flag<["-"], "Wno-deprecated">, Group<W_Group>, Flags<[CC1Option]>;
def Wl_COMMA : CommaJoined<["-"], "Wl,">, Flags<[LinkerInput, RenderAsInput]>,
  HelpText<"Pass the comma separated arguments in <arg> to the linker">,
  MetaVarName<"<arg>">, Group<Link_Group>;
// FIXME: This is broken; these should not be Joined arguments.
def Wno_nonportable_cfstrings : Joined<["-"], "Wno-nonportable-cfstrings">, Group<W_Group>,
  Flags<[CC1Option]>;
def Wnonportable_cfstrings : Joined<["-"], "Wnonportable-cfstrings">, Group<W_Group>,
  Flags<[CC1Option]>;
def Wno_sycl_strict : Joined<["-"], "Wno-sycl-strict">, Group<W_Group>, HelpText<"Disable warnings which enforce strict SYCL language compatibility.">;
def Wp_COMMA : CommaJoined<["-"], "Wp,">,
  HelpText<"Pass the comma separated arguments in <arg> to the preprocessor">,
  MetaVarName<"<arg>">, Group<Preprocessor_Group>;
def Wundef_prefix_EQ : CommaJoined<["-"], "Wundef-prefix=">, Group<W_value_Group>,
  Flags<[CC1Option, CoreOption, HelpHidden]>, MetaVarName<"<arg>">,
  HelpText<"Enable warnings for undefined macros with a prefix in the comma separated list <arg>">;
def Wwrite_strings : Flag<["-"], "Wwrite-strings">, Group<W_Group>, Flags<[CC1Option, HelpHidden]>;
def Wno_write_strings : Flag<["-"], "Wno-write-strings">, Group<W_Group>, Flags<[CC1Option, HelpHidden]>;
def W_Joined : Joined<["-"], "W">, Group<W_Group>, Flags<[CC1Option, CoreOption]>,
  MetaVarName<"<warning>">, HelpText<"Enable the specified warning">;
def Xanalyzer : Separate<["-"], "Xanalyzer">,
  HelpText<"Pass <arg> to the static analyzer">, MetaVarName<"<arg>">,
  Group<StaticAnalyzer_Group>;
def Xarch__ : JoinedAndSeparate<["-"], "Xarch_">, Flags<[NoXarchOption]>;
def Xarch_host : Separate<["-"], "Xarch_host">, Flags<[NoXarchOption]>,
  HelpText<"Pass <arg> to the CUDA/HIP host compilation">, MetaVarName<"<arg>">;
def Xarch_device : Separate<["-"], "Xarch_device">, Flags<[NoXarchOption]>,
  HelpText<"Pass <arg> to the CUDA/HIP device compilation">, MetaVarName<"<arg>">;
def Xassembler : Separate<["-"], "Xassembler">,
  HelpText<"Pass <arg> to the assembler">, MetaVarName<"<arg>">,
  Group<CompileOnly_Group>;
def Xclang : Separate<["-"], "Xclang">,
  HelpText<"Pass <arg> to the clang compiler">, MetaVarName<"<arg>">,
  Flags<[NoXarchOption, CoreOption]>, Group<CompileOnly_Group>;
#if INTEL_CUSTOMIZATION
def Xcuda_fatbinary : Separate<["-"], "Xcuda-fatbinary">, Flags<[DpcppUnsupported]>,
  HelpText<"Pass <arg> to fatbinary invocation">, MetaVarName<"<arg>">;
def Xcuda_ptxas : Separate<["-"], "Xcuda-ptxas">, Flags<[DpcppUnsupported]>,
  HelpText<"Pass <arg> to the ptxas assembler">, MetaVarName<"<arg>">;
#endif // INTEL_CUSTOMIZATION
def Xopenmp_target : Separate<["-"], "Xopenmp-target">,
  HelpText<"Pass <arg> to the target offloading toolchain.">, MetaVarName<"<arg>">;
def Xopenmp_target_EQ : JoinedAndSeparate<["-"], "Xopenmp-target=">,
  HelpText<"Pass <arg> to the target offloading toolchain identified by <triple>.">,
  MetaVarName<"<triple> <arg>">;
def Xsycl_backend : Separate<["-"], "Xsycl-target-backend">,
  HelpText<"Pass <arg> to the SYCL based target backend.">, MetaVarName<"<arg>">, Flags<[CoreOption]>;
def Xsycl_backend_EQ : JoinedAndSeparate<["-"], "Xsycl-target-backend=">,
  HelpText<"Pass <arg> to the SYCL based backend identified by <triple>.">,
  MetaVarName<"<triple> <arg>">, Flags<[CoreOption]>;
def Xsycl_frontend : Separate<["-"], "Xsycl-target-frontend">,
  HelpText<"Pass <arg> to the SYCL based target frontend.">, MetaVarName<"<arg>">, Flags<[CoreOption]>;
def Xsycl_frontend_EQ : JoinedAndSeparate<["-"], "Xsycl-target-frontend=">,
  HelpText<"Pass <arg> to the SYCL based target frontend identified by <triple>.">, Flags<[CoreOption]>,
  MetaVarName<"<triple> <arg>">;
def Xsycl_linker : Separate<["-"], "Xsycl-target-linker">,
  HelpText<"Pass <arg> to the SYCL based target linker.">, MetaVarName<"<arg>">, Flags<[CoreOption]>;
def Xsycl_linker_EQ : JoinedAndSeparate<["-"], "Xsycl-target-linker=">,
  HelpText<"Pass <arg> to the SYCL based target linker identified by <triple>.">,
  MetaVarName<"<triple> <arg>">, Flags<[CoreOption]>;
def Xs : Joined<["-"], "Xs">, HelpText<"Pass <arg> to the offline compiler, adding the option specifier '-' to the <arg>.">, MetaVarName<"<arg>">, Flags<[CoreOption]>;
def Xs_separate : Separate<["-"], "Xs">, HelpText<"Pass <arg> to the offline compiler.">, MetaVarName<"<arg>">, Flags<[CoreOption]>;
def z : Separate<["-"], "z">, Flags<[LinkerInput, RenderAsInput]>,
  HelpText<"Pass -z <arg> to the linker">, MetaVarName<"<arg>">,
  Group<Link_Group>;
def Xlinker : Separate<["-"], "Xlinker">, Flags<[LinkerInput, RenderAsInput]>,
  HelpText<"Pass <arg> to the linker">, MetaVarName<"<arg>">,
  Group<Link_Group>;
def Xpreprocessor : Separate<["-"], "Xpreprocessor">, Group<Preprocessor_Group>,
  HelpText<"Pass <arg> to the preprocessor">, MetaVarName<"<arg>">;
def X_Flag : Flag<["-"], "X">, Group<Link_Group>;
def X_Joined : Joined<["-"], "X">, IgnoredGCCCompat;
def Z_Flag : Flag<["-"], "Z">, Group<Link_Group>;
// FIXME: All we do with this is reject it. Remove.
def Z_Joined : Joined<["-"], "Z">;
def all__load : Flag<["-"], "all_load">;
def allowable__client : Separate<["-"], "allowable_client">;
def ansi : Flag<["-", "--"], "ansi">;
def arch__errors__fatal : Flag<["-"], "arch_errors_fatal">;
def arch : Separate<["-"], "arch">, Flags<[NoXarchOption]>;
def arch__only : Separate<["-"], "arch_only">;
def a : Joined<["-"], "a">;
def autocomplete : Joined<["--"], "autocomplete=">;
def bind__at__load : Flag<["-"], "bind_at_load">;
def bundle__loader : Separate<["-"], "bundle_loader">;
def bundle : Flag<["-"], "bundle">;
def b : JoinedOrSeparate<["-"], "b">, Flags<[Unsupported]>;
def cl_opt_disable : Flag<["-"], "cl-opt-disable">, Group<opencl_Group>, Flags<[CC1Option]>,
  HelpText<"OpenCL only. This option disables all optimizations. By default optimizations are enabled.">;
def cl_strict_aliasing : Flag<["-"], "cl-strict-aliasing">, Group<opencl_Group>, Flags<[CC1Option]>,
  HelpText<"OpenCL only. This option is added for compatibility with OpenCL 1.0.">;
def cl_single_precision_constant : Flag<["-"], "cl-single-precision-constant">, Group<opencl_Group>, Flags<[CC1Option]>,
  HelpText<"OpenCL only. Treat double precision floating-point constant as single precision constant.">,
  MarshallingInfoFlag<"LangOpts->SinglePrecisionConstants">;
def cl_finite_math_only : Flag<["-"], "cl-finite-math-only">, Group<opencl_Group>, Flags<[CC1Option]>,
  HelpText<"OpenCL only. Allow floating-point optimizations that assume arguments and results are not NaNs or +-Inf.">,
  MarshallingInfoFlag<"LangOpts->CLFiniteMathOnly">;
def cl_kernel_arg_info : Flag<["-"], "cl-kernel-arg-info">, Group<opencl_Group>, Flags<[CC1Option]>,
  HelpText<"OpenCL only. Generate kernel argument metadata.">,
  MarshallingInfoFlag<"CodeGenOpts.EmitOpenCLArgMetadata">;
def cl_unsafe_math_optimizations : Flag<["-"], "cl-unsafe-math-optimizations">, Group<opencl_Group>, Flags<[CC1Option]>,
  HelpText<"OpenCL only. Allow unsafe floating-point optimizations.  Also implies -cl-no-signed-zeros and -cl-mad-enable.">,
  MarshallingInfoFlag<"LangOpts->CLUnsafeMath">;
def cl_fast_relaxed_math : Flag<["-"], "cl-fast-relaxed-math">, Group<opencl_Group>, Flags<[CC1Option]>,
  HelpText<"OpenCL only. Sets -cl-finite-math-only and -cl-unsafe-math-optimizations, and defines __FAST_RELAXED_MATH__.">,
  MarshallingInfoFlag<"LangOpts->FastRelaxedMath">;
def cl_mad_enable : Flag<["-"], "cl-mad-enable">, Group<opencl_Group>, Flags<[CC1Option]>,
  HelpText<"OpenCL only. Allow use of less precise MAD computations in the generated binary.">,
  MarshallingInfoFlag<"CodeGenOpts.LessPreciseFPMAD">,
  ImpliedByAnyOf<[cl_unsafe_math_optimizations, cl_fast_relaxed_math]>;
def cl_no_signed_zeros : Flag<["-"], "cl-no-signed-zeros">, Group<opencl_Group>, Flags<[CC1Option]>,
  HelpText<"OpenCL only. Allow use of less precise no signed zeros computations in the generated binary.">,
  MarshallingInfoFlag<"LangOpts->CLNoSignedZero">;
def cl_std_EQ : Joined<["-"], "cl-std=">, Group<opencl_Group>, Flags<[CC1Option]>,
  HelpText<"OpenCL language standard to compile for.">, Values<"cl,CL,cl1.0,CL1.0,cl1.1,CL1.1,cl1.2,CL1.2,cl2.0,CL2.0,cl3.0,CL3.0,clc++,CLC++">;
def cl_denorms_are_zero : Flag<["-"], "cl-denorms-are-zero">, Group<opencl_Group>,
  HelpText<"OpenCL only. Allow denormals to be flushed to zero.">;
def cl_fp32_correctly_rounded_divide_sqrt : Flag<["-"], "cl-fp32-correctly-rounded-divide-sqrt">, Group<opencl_Group>, Flags<[CC1Option]>,
  HelpText<"OpenCL only. Specify that single precision floating-point divide and sqrt used in the program source are correctly rounded.">,
  MarshallingInfoFlag<"CodeGenOpts.CorrectlyRoundedDivSqrt">;
// if INTEL_CUSTOMIZATION
def cl_spir_compile_options : Separate<["-"], "cl-spir-compile-options">, Group<opencl_Group>, Flags<[CC1Option]>,
  HelpText<"SPIR compilation options to record in metadata">;
def fhls : Flag<["-"], "fhls">, Group<f_Group>, Flags<[CC1Option, DpcppUnsupported]>,
  HelpText<"Enable Intel FPGA High Level Synthesis extensions">;
// endif INTEL_CUSTOMIZATION
def cl_uniform_work_group_size : Flag<["-"], "cl-uniform-work-group-size">, Group<opencl_Group>, Flags<[CC1Option]>,
  HelpText<"OpenCL only. Defines that the global work-size be a multiple of the work-group size specified to clEnqueueNDRangeKernel">,
  MarshallingInfoFlag<"CodeGenOpts.UniformWGSize">;
def client__name : JoinedOrSeparate<["-"], "client_name">;
def combine : Flag<["-", "--"], "combine">, Flags<[NoXarchOption, Unsupported]>;
def compatibility__version : JoinedOrSeparate<["-"], "compatibility_version">;
def config : Separate<["--"], "config">, Flags<[NoXarchOption]>,
  HelpText<"Specifies configuration file">;
def config_system_dir_EQ : Joined<["--"], "config-system-dir=">, Flags<[NoXarchOption, HelpHidden]>,
  HelpText<"System directory for configuration files">;
def config_user_dir_EQ : Joined<["--"], "config-user-dir=">, Flags<[NoXarchOption, HelpHidden]>,
  HelpText<"User directory for configuration files">;
def coverage : Flag<["-", "--"], "coverage">, Group<Link_Group>, Flags<[CoreOption]>;
def cpp_precomp : Flag<["-"], "cpp-precomp">, Group<clang_ignored_f_Group>;
def current__version : JoinedOrSeparate<["-"], "current_version">;
def cxx_isystem : JoinedOrSeparate<["-"], "cxx-isystem">, Group<clang_i_Group>,
  HelpText<"Add directory to the C++ SYSTEM include search path">, Flags<[CC1Option]>,
  MetaVarName<"<directory>">;
def c : Flag<["-"], "c">, Flags<[NoXarchOption]>, Group<Action_Group>,
  HelpText<"Only run preprocess, compile, and assemble steps">;
def fconvergent_functions : Flag<["-"], "fconvergent-functions">, Group<f_Group>, Flags<[CC1Option]>,
  HelpText<"Assume functions may be convergent">;

def gpu_use_aux_triple_only : Flag<["--"], "gpu-use-aux-triple-only">,
  InternalDriverOpt, HelpText<"Prepare '-aux-triple' only without populating "
                              "'-aux-target-cpu' and '-aux-target-feature'.">;
#if INTEL_CUSTOMIZATION
def cuda_device_only : Flag<["--"], "cuda-device-only">, Flags<[DpcppUnsupported]>,
  HelpText<"Compile CUDA code for device only">;
def cuda_host_only : Flag<["--"], "cuda-host-only">, Flags<[DpcppUnsupported]>,
  HelpText<"Compile CUDA code for host only.  Has no effect on non-CUDA "
           "compilations.">;
def cuda_compile_host_device : Flag<["--"], "cuda-compile-host-device">, Flags<[DpcppUnsupported]>,
  HelpText<"Compile CUDA code for both host and device (default).  Has no "
           "effect on non-CUDA compilations.">;
def cuda_include_ptx_EQ : Joined<["--"], "cuda-include-ptx=">, Flags<[NoXarchOption, DpcppUnsupported]>,
  HelpText<"Include PTX for the following GPU architecture (e.g. sm_35) or 'all'. May be specified more than once.">;
def no_cuda_include_ptx_EQ : Joined<["--"], "no-cuda-include-ptx=">, Flags<[NoXarchOption, DpcppUnsupported]>,
  HelpText<"Do not include PTX for the following GPU architecture (e.g. sm_35) or 'all'. May be specified more than once.">;
def offload_arch_EQ : Joined<["--"], "offload-arch=">, Flags<[NoXarchOption, DpcppUnsupported]>,
  HelpText<"CUDA offloading device architecture (e.g. sm_35), or HIP offloading target ID in the form of a "
           "device architecture followed by target ID features delimited by a colon. Each target ID feature "
           "is a pre-defined string followed by a plus or minus sign (e.g. gfx908:xnack+:sram-ecc-).  May be "
           "specified more than once.">;
def cuda_gpu_arch_EQ : Joined<["--"], "cuda-gpu-arch=">, Flags<[NoXarchOption, DpcppUnsupported]>,
  Alias<offload_arch_EQ>;
def hip_link : Flag<["--"], "hip-link">, Flags<[DpcppUnsupported]>,
  HelpText<"Link clang-offload-bundler bundles for HIP">;
def no_offload_arch_EQ : Joined<["--"], "no-offload-arch=">, Flags<[NoXarchOption, DpcppUnsupported]>,
  HelpText<"Remove CUDA/HIP offloading device architecture (e.g. sm_35, gfx906) from the list of devices to compile for. "
           "'all' resets the list to its default value.">;
def emit_static_lib : Flag<["--"], "emit-static-lib">,
  HelpText<"Enable linker job to emit a static library.">;
def no_cuda_gpu_arch_EQ : Joined<["--"], "no-cuda-gpu-arch=">, Flags<[NoXarchOption, DpcppUnsupported]>,
  Alias<no_offload_arch_EQ>;
def cuda_noopt_device_debug : Flag<["--"], "cuda-noopt-device-debug">, Flags<[DpcppUnsupported]>,
  HelpText<"Enable device-side debug info generation. Disables ptxas optimizations.">;
def no_cuda_version_check : Flag<["--"], "no-cuda-version-check">, Flags<[DpcppUnsupported]>,
  HelpText<"Don't error out if the detected version of the CUDA install is "
           "too low for the requested CUDA gpu architecture.">;
def no_cuda_noopt_device_debug : Flag<["--"], "no-cuda-noopt-device-debug">;
def cuda_path_EQ : Joined<["--"], "cuda-path=">, Group<i_Group>, Flags<[DpcppUnsupported]>,
  HelpText<"CUDA installation path">;
def cuda_path_ignore_env : Flag<["--"], "cuda-path-ignore-env">, Group<i_Group>, Flags<[DpcppUnsupported]>,
  HelpText<"Ignore environment variables to detect CUDA installation">;
def ptxas_path_EQ : Joined<["--"], "ptxas-path=">, Group<i_Group>, Flags<[DpcppUnsupported]>,
  HelpText<"Path to ptxas (used for compiling CUDA code)">;
def fcuda_flush_denormals_to_zero : Flag<["-"], "fcuda-flush-denormals-to-zero">, Flags<[DpcppUnsupported]>,
  HelpText<"Flush denormal floating point values to zero in CUDA device mode.">;
def fno_cuda_flush_denormals_to_zero : Flag<["-"], "fno-cuda-flush-denormals-to-zero">;
#endif // INTEL_CUSTOMIZATION
#if INTEL_CUSTOMIZATION
defm cuda_approx_transcendentals : OptInFFlag<"cuda-approx-transcendentals", "Use", "Don't use",
  " approximate transcendental functions", [DpcppUnsupported]>;
#endif // INTEL_CUSTOMIZATION
defm gpu_rdc : OptInFFlag<"gpu-rdc",
  "Generate relocatable device code, also known as separate compilation mode", "", "">;
def : Flag<["-"], "fcuda-rdc">, Alias<fgpu_rdc>;
def : Flag<["-"], "fno-cuda-rdc">, Alias<fno_gpu_rdc>;
#if INTEL_CUSTOMIZATION
defm cuda_short_ptr : OptInFFlag<"cuda-short-ptr",
  "Use 32-bit pointers for accessing const/local/shared address spaces", "", "", [DpcppUnsupported]>;
#endif // INTEL_CUSTOMIZATION
def rocm_path_EQ : Joined<["--"], "rocm-path=">, Group<i_Group>,
  HelpText<"ROCm installation path, used for finding and automatically linking required bitcode libraries.">;
def rocm_device_lib_path_EQ : Joined<["--"], "rocm-device-lib-path=">, Group<Link_Group>,
  HelpText<"ROCm device library path. Alternative to rocm-path.">;
def : Joined<["--"], "hip-device-lib-path=">, Alias<rocm_device_lib_path_EQ>;
def hip_device_lib_EQ : Joined<["--"], "hip-device-lib=">, Group<Link_Group>,
  HelpText<"HIP device library">;
def hip_version_EQ : Joined<["--"], "hip-version=">,
  HelpText<"HIP version in the format of major.minor.patch">;
def fhip_dump_offload_linker_script : Flag<["-"], "fhip-dump-offload-linker-script">,
  Group<f_Group>, Flags<[NoArgumentUnused, HelpHidden]>;
defm hip_new_launch_api : OptInFFlag<"hip-new-launch-api",
  "Use", "Don't use", " new kernel launching API for HIP">;
defm gpu_allow_device_init : OptInFFlag<"gpu-allow-device-init",
  "Allow", "Don't allow", " device side init function in HIP">;
defm gpu_defer_diag : OptInFFlag<"gpu-defer-diag",
  "Defer", "Don't defer", " host/device related diagnostic messages"
  " for CUDA/HIP">;
def gpu_max_threads_per_block_EQ : Joined<["--"], "gpu-max-threads-per-block=">,
  Flags<[CC1Option]>,
  HelpText<"Default max threads per block for kernel launch bounds for HIP">;
def gpu_instrument_lib_EQ : Joined<["--"], "gpu-instrument-lib=">,
  HelpText<"Instrument device library for HIP, which is a LLVM bitcode containing "
  "__cyg_profile_func_enter and __cyg_profile_func_exit">;
def libomptarget_nvptx_path_EQ : Joined<["--"], "libomptarget-nvptx-path=">, Group<i_Group>,
  HelpText<"Path to libomptarget-nvptx libraries">;
def dD : Flag<["-"], "dD">, Group<d_Group>, Flags<[CC1Option]>,
  HelpText<"Print macro definitions in -E mode in addition to normal output">;
def dI : Flag<["-"], "dI">, Group<d_Group>, Flags<[CC1Option]>,
  HelpText<"Print include directives in -E mode in addition to normal output">;
def dM : Flag<["-"], "dM">, Group<d_Group>, Flags<[CC1Option]>,
  HelpText<"Print macro definitions in -E mode instead of normal output">;
def dead__strip : Flag<["-"], "dead_strip">;
#if INTEL_CUSTOMIZATION
def debug_EQ : Joined<["-"], "debug=">, Group<intel_debug_Group>,
  Flags<[NoXarchOption]>, HelpText<"Enable debug information. Valid args: "
  "none, all, full, minimal">;
def debug_Separate : Separate<["-"], "debug">, Alias<debug_EQ>;
#endif // INTEL_CUSTOMIZATION
def dependency_file : Separate<["-"], "dependency-file">, Flags<[CC1Option]>,
  HelpText<"Filename (or -) to write dependency output to">;
def dependency_dot : Separate<["-"], "dependency-dot">, Flags<[CC1Option]>,
  HelpText<"Filename to write DOT-formatted header dependencies to">;
def module_dependency_dir : Separate<["-"], "module-dependency-dir">,
  Flags<[CC1Option]>, HelpText<"Directory to dump module dependencies to">;
def dsym_dir : JoinedOrSeparate<["-"], "dsym-dir">,
  Flags<[NoXarchOption, RenderAsInput]>,
  HelpText<"Directory to output dSYM's (if any) to">, MetaVarName<"<dir>">;
def dumpmachine : Flag<["-"], "dumpmachine">;
def dumpspecs : Flag<["-"], "dumpspecs">, Flags<[Unsupported]>;
def dumpversion : Flag<["-"], "dumpversion">;
def dylib__file : Separate<["-"], "dylib_file">;
def dylinker__install__name : JoinedOrSeparate<["-"], "dylinker_install_name">;
def dylinker : Flag<["-"], "dylinker">;
def dynamiclib : Flag<["-"], "dynamiclib">;
def dynamic : Flag<["-"], "dynamic">, Flags<[NoArgumentUnused]>;
def d_Flag : Flag<["-"], "d">, Group<d_Group>;
def d_Joined : Joined<["-"], "d">, Group<d_Group>;
def emit_ast : Flag<["-"], "emit-ast">,
  HelpText<"Emit Clang AST files for source inputs">;
def emit_llvm : Flag<["-"], "emit-llvm">, Flags<[CC1Option]>, Group<Action_Group>,
  HelpText<"Use the LLVM representation for assembler and object files">;
def emit_interface_stubs : Flag<["-"], "emit-interface-stubs">, Flags<[CC1Option]>, Group<Action_Group>,
  HelpText<"Generate Interface Stub Files.">;
def emit_merged_ifs : Flag<["-"], "emit-merged-ifs">,
  Flags<[CC1Option]>, Group<Action_Group>,
  HelpText<"Generate Interface Stub Files, emit merged text not binary.">;
def interface_stub_version_EQ : JoinedOrSeparate<["-"], "interface-stub-version=">, Flags<[CC1Option]>;
def exported__symbols__list : Separate<["-"], "exported_symbols_list">;
def e : JoinedOrSeparate<["-"], "e">, Flags<[LinkerInput]>, Group<Link_Group>;
def fmax_tokens_EQ : Joined<["-"], "fmax-tokens=">, Group<f_Group>, Flags<[CC1Option]>,
  HelpText<"Max total number of preprocessed tokens for -Wmax-tokens.">;
def fPIC : Flag<["-"], "fPIC">, Group<f_Group>;
def fno_PIC : Flag<["-"], "fno-PIC">, Group<f_Group>;
def fPIE : Flag<["-"], "fPIE">, Group<f_Group>;
def fno_PIE : Flag<["-"], "fno-PIE">, Group<f_Group>;
defm access_control : OptOutFFlag<"no-access-control", "", "Disable C++ access control">;
#if INTEL_CUSTOMIZATION
def falign_functions : Flag<["-"], "falign-functions">, Group<f_Group>,
  HelpText<"align the start of functions to an optimal machine-dependent value.">;
def falign_functions_EQ : Joined<["-"], "falign-functions=">, Group<f_Group>,
  HelpText<"Align the start of functions on a 2 (DEFAULT) or <n> byte boundary "
  "where <n> is a power of 2.">;
def fno_align_functions: Flag<["-"], "fno-align-functions">, Group<f_Group>,
  HelpText<"Aligns on a 2-byte boundary">;
def fargument_noalias : Flag<["-"], "fargument-noalias">,
  Flags<[CC1Option, CC1AsOption]>, HelpText<"Enables 'noalias' attribute for "
  "all pointer-type arguments">;
def fno_alias : Flag<["-"], "fno-alias">, Alias<fargument_noalias>,
  HelpText<"Enables 'noalias' attribute for all pointer-type arguments">;
#endif // INTEL_CUSTOMIZATION
defm allow_editor_placeholders : OptInFFlag<"allow-editor-placeholders", "Treat editor placeholders as valid source code">;
def fallow_unsupported : Flag<["-"], "fallow-unsupported">, Group<f_Group>;
def fapple_kext : Flag<["-"], "fapple-kext">, Group<f_Group>, Flags<[CC1Option]>,
  HelpText<"Use Apple's kernel extensions ABI">;
def fapple_pragma_pack : Flag<["-"], "fapple-pragma-pack">, Group<f_Group>, Flags<[CC1Option]>,
  HelpText<"Enable Apple gcc-compatible #pragma pack handling">;
def shared_libsan : Flag<["-"], "shared-libsan">,
  HelpText<"Dynamically link the sanitizer runtime">;
def static_libsan : Flag<["-"], "static-libsan">,
  HelpText<"Statically link the sanitizer runtime">;
def : Flag<["-"], "shared-libasan">, Alias<shared_libsan>;
def fasm : Flag<["-"], "fasm">, Group<f_Group>;

defm asm_blocks : OptInFFlag<"asm-blocks", "">;

def fassume_sane_operator_new : Flag<["-"], "fassume-sane-operator-new">, Group<f_Group>;
def fastcp : Flag<["-"], "fastcp">, Group<f_Group>;
def fastf : Flag<["-"], "fastf">, Group<f_Group>;
#ifndef INTEL_CUSTOMIZATION
def fast : Flag<["-"], "fast">, Group<f_Group>;
#endif // !INTEL_CUSTOMIZATION
def fasynchronous_unwind_tables : Flag<["-"], "fasynchronous-unwind-tables">, Group<f_Group>;

def fdouble_square_bracket_attributes : Flag<[ "-" ], "fdouble-square-bracket-attributes">,
  Group<f_Group>, Flags<[NoXarchOption, CC1Option]>,
  HelpText<"Enable '[[]]' attributes in all C and C++ language modes">;
def fno_double_square_bracket_attributes : Flag<[ "-" ], "fno-double-square-bracket-attributes">,
  Group<f_Group>, Flags<[NoXarchOption, CC1Option]>,
  HelpText<"Disable '[[]]' attributes in all C and C++ language modes">;

defm autolink : OptOutFFlag<"autolink", "", "Disable generation of linker directives for automatic library linking">;

// C++ Coroutines TS
defm coroutines_ts : OptInFFlag<"coroutines-ts", "Enable support for the C++ Coroutines TS">;

def fembed_bitcode_EQ : Joined<["-"], "fembed-bitcode=">,
    Group<f_Group>, Flags<[NoXarchOption, CC1Option, CC1AsOption]>, MetaVarName<"<option>">,
    HelpText<"Embed LLVM bitcode (option: off, all, bitcode, marker)">;
def fembed_bitcode : Flag<["-"], "fembed-bitcode">, Group<f_Group>,
  Alias<fembed_bitcode_EQ>, AliasArgs<["all"]>,
  HelpText<"Embed LLVM IR bitcode as data">;
def fembed_bitcode_marker : Flag<["-"], "fembed-bitcode-marker">,
  Alias<fembed_bitcode_EQ>, AliasArgs<["marker"]>,
  HelpText<"Embed placeholder LLVM IR data as a marker">;
defm gnu_inline_asm : OptOutFFlag<"gnu-inline-asm", "", "Disable GNU style inline asm">;

def fprofile_sample_use : Flag<["-"], "fprofile-sample-use">, Group<f_Group>,
    Flags<[CoreOption]>;
def fno_profile_sample_use : Flag<["-"], "fno-profile-sample-use">, Group<f_Group>,
    Flags<[CoreOption]>;
def fprofile_sample_use_EQ : Joined<["-"], "fprofile-sample-use=">,
    Group<f_Group>, Flags<[NoXarchOption, CC1Option]>,
    HelpText<"Enable sample-based profile guided optimizations">;
def fprofile_sample_accurate : Flag<["-"], "fprofile-sample-accurate">,
    Group<f_Group>, Flags<[NoXarchOption, CC1Option]>,
    HelpText<"Specifies that the sample profile is accurate">,
    DocBrief<[{Specifies that the sample profile is accurate. If the sample
               profile is accurate, callsites without profile samples are marked
               as cold. Otherwise, treat callsites without profile samples as if
               we have no profile}]>;
def fno_profile_sample_accurate : Flag<["-"], "fno-profile-sample-accurate">,
  Group<f_Group>, Flags<[NoXarchOption]>;
def fauto_profile : Flag<["-"], "fauto-profile">, Group<f_Group>,
    Alias<fprofile_sample_use>;
def fno_auto_profile : Flag<["-"], "fno-auto-profile">, Group<f_Group>,
    Alias<fno_profile_sample_use>;
def fauto_profile_EQ : Joined<["-"], "fauto-profile=">,
    Alias<fprofile_sample_use_EQ>;
def fauto_profile_accurate : Flag<["-"], "fauto-profile-accurate">,
    Group<f_Group>, Alias<fprofile_sample_accurate>;
def fno_auto_profile_accurate : Flag<["-"], "fno-auto-profile-accurate">,
    Group<f_Group>, Alias<fno_profile_sample_accurate>;
def fdebug_compilation_dir : Separate<["-"], "fdebug-compilation-dir">,
    Group<f_Group>, Flags<[CC1Option, CC1AsOption, CoreOption]>,
    HelpText<"The compilation directory to embed in the debug info.">;
def fdebug_compilation_dir_EQ : Joined<["-"], "fdebug-compilation-dir=">,
    Group<f_Group>, Flags<[CC1Option, CC1AsOption, CoreOption]>,
    Alias<fdebug_compilation_dir>;
defm debug_info_for_profiling : OptInFFlag<"debug-info-for-profiling",
  "Emit extra debug info to make sample profile more accurate">;
def fprofile_instr_generate : Flag<["-"], "fprofile-instr-generate">,
    Group<f_Group>, Flags<[CoreOption]>,
    HelpText<"Generate instrumented code to collect execution counts into default.profraw file (overridden by '=' form of option or LLVM_PROFILE_FILE env var)">;
def fprofile_instr_generate_EQ : Joined<["-"], "fprofile-instr-generate=">,
    Group<f_Group>, Flags<[CoreOption]>, MetaVarName<"<file>">,
    HelpText<"Generate instrumented code to collect execution counts into <file> (overridden by LLVM_PROFILE_FILE env var)">;
def fprofile_instr_use : Flag<["-"], "fprofile-instr-use">, Group<f_Group>,
    Flags<[CoreOption]>;
def fprofile_instr_use_EQ : Joined<["-"], "fprofile-instr-use=">,
    Group<f_Group>, Flags<[CoreOption]>,
    HelpText<"Use instrumentation data for profile-guided optimization">;
def fprofile_remapping_file_EQ : Joined<["-"], "fprofile-remapping-file=">,
    Group<f_Group>, Flags<[CC1Option, CoreOption]>, MetaVarName<"<file>">,
    HelpText<"Use the remappings described in <file> to match the profile data against names in the program">;
def fprofile_remapping_file : Separate<["-"], "fprofile-remapping-file">,
    Group<f_Group>, Flags<[CoreOption]>, Alias<fprofile_remapping_file_EQ>;
defm coverage_mapping : OptInFFlag<"coverage-mapping",
  "Generate coverage mapping to enable code coverage analysis", "Disable code coverage analysis", "",
  [CoreOption]>;
def fprofile_generate : Flag<["-"], "fprofile-generate">,
    Group<f_Group>, Flags<[CoreOption]>,
    HelpText<"Generate instrumented code to collect execution counts into default.profraw (overridden by LLVM_PROFILE_FILE env var)">;
def fprofile_generate_EQ : Joined<["-"], "fprofile-generate=">,
    Group<f_Group>, Flags<[CoreOption]>, MetaVarName<"<directory>">,
    HelpText<"Generate instrumented code to collect execution counts into <directory>/default.profraw (overridden by LLVM_PROFILE_FILE env var)">;
def fcs_profile_generate : Flag<["-"], "fcs-profile-generate">,
    Group<f_Group>, Flags<[CoreOption]>,
    HelpText<"Generate instrumented code to collect context sensitive execution counts into default.profraw (overridden by LLVM_PROFILE_FILE env var)">;
def fcs_profile_generate_EQ : Joined<["-"], "fcs-profile-generate=">,
    Group<f_Group>, Flags<[CoreOption]>, MetaVarName<"<directory>">,
    HelpText<"Generate instrumented code to collect context sensitive execution counts into <directory>/default.profraw (overridden by LLVM_PROFILE_FILE env var)">;
def fprofile_use : Flag<["-"], "fprofile-use">, Group<f_Group>,
    Alias<fprofile_instr_use>;
def fprofile_use_EQ : Joined<["-"], "fprofile-use=">,
    Group<f_Group>, Flags<[NoXarchOption]>, MetaVarName<"<pathname>">,
    HelpText<"Use instrumentation data for profile-guided optimization. If pathname is a directory, it reads from <pathname>/default.profdata. Otherwise, it reads from file <pathname>.">;
def fno_profile_instr_generate : Flag<["-"], "fno-profile-instr-generate">,
    Group<f_Group>, Flags<[CoreOption]>,
    HelpText<"Disable generation of profile instrumentation.">;
def fno_profile_generate : Flag<["-"], "fno-profile-generate">,
    Group<f_Group>, Flags<[CoreOption]>,
    HelpText<"Disable generation of profile instrumentation.">;
def fno_profile_instr_use : Flag<["-"], "fno-profile-instr-use">,
    Group<f_Group>, Flags<[CoreOption]>,
    HelpText<"Disable using instrumentation data for profile-guided optimization">;
def fno_profile_use : Flag<["-"], "fno-profile-use">,
    Alias<fno_profile_instr_use>;
def fprofile_filter_files_EQ : Joined<["-"], "fprofile-filter-files=">,
    Group<f_Group>, Flags<[CC1Option, CoreOption]>,
    HelpText<"Instrument only functions from files where names match any regex separated by a semi-colon">;
def fprofile_exclude_files_EQ : Joined<["-"], "fprofile-exclude-files=">,
    Group<f_Group>, Flags<[CC1Option, CoreOption]>,
    HelpText<"Instrument only functions from files where names don't match all the regexes separated by a semi-colon">;
def fprofile_update_EQ : Joined<["-"], "fprofile-update=">,
    Group<f_Group>, Flags<[CC1Option, CoreOption]>, Values<"atomic,prefer-atomic,single">,
    MetaVarName<"<method>">, HelpText<"Set update method of profile counters (atomic,prefer-atomic,single)">;
def fpseudo_probe_for_profiling : Flag<["-"], "fpseudo-probe-for-profiling">,
    Group<f_Group>, Flags<[NoXarchOption, CC1Option]>,
    HelpText<"Emit pseudo probes for sample profiler">;
def fno_pseudo_probe_for_profiling : Flag<["-"], "fno-pseudo-probe-for-profiling">,
    Group<f_Group>, Flags<[NoXarchOption, CC1Option]>,
    HelpText<"Do not emit pseudo probes for sample profiler.">;
def forder_file_instrumentation : Flag<["-"], "forder-file-instrumentation">,
    Group<f_Group>, Flags<[CC1Option, CoreOption]>,
    HelpText<"Generate instrumented code to collect order file into default.profraw file (overridden by '=' form of option or LLVM_PROFILE_FILE env var)">;

defm addrsig : OptInFFlag<"addrsig", "Emit", "Don't emit", " an address-significance table", [CoreOption]>;
defm blocks : OptInFFlag<"blocks", "Enable the 'blocks' language feature", "", "", [CoreOption]>;
def fbootclasspath_EQ : Joined<["-"], "fbootclasspath=">, Group<f_Group>;
def fborland_extensions : Flag<["-"], "fborland-extensions">, Group<f_Group>, Flags<[CC1Option]>,
  HelpText<"Accept non-standard constructs supported by the Borland compiler">;
def fbuiltin : Flag<["-"], "fbuiltin">, Group<f_Group>, Flags<[CoreOption]>;
def fbuiltin_module_map : Flag <["-"], "fbuiltin-module-map">, Group<f_Group>,
  Flags<[NoXarchOption]>, HelpText<"Load the clang builtins module map file.">;
defm caret_diagnostics : OptOutFFlag<"caret-diagnostics", "", "">;
def fclang_abi_compat_EQ : Joined<["-"], "fclang-abi-compat=">, Group<f_clang_Group>,
  Flags<[CC1Option]>, MetaVarName<"<version>">, Values<"<major>.<minor>,latest">,
  HelpText<"Attempt to match the ABI of Clang <version>">;
def fclasspath_EQ : Joined<["-"], "fclasspath=">, Group<f_Group>;
defm color_diagnostics : OptInFFlag<"color-diagnostics", "Enable", "Disable", " colors in diagnostics",
  [CoreOption, FlangOption]>;
def fdiagnostics_color : Flag<["-"], "fdiagnostics-color">, Group<f_Group>,
  Flags<[CoreOption, NoXarchOption]>;
def fdiagnostics_color_EQ : Joined<["-"], "fdiagnostics-color=">, Group<f_Group>;
def fansi_escape_codes : Flag<["-"], "fansi-escape-codes">, Group<f_Group>,
  Flags<[CoreOption, CC1Option]>, HelpText<"Use ANSI escape codes for diagnostics">,
  MarshallingInfoFlag<"DiagnosticOpts->UseANSIEscapeCodes">;
def fcomment_block_commands : CommaJoined<["-"], "fcomment-block-commands=">, Group<f_clang_Group>, Flags<[CC1Option]>,
  HelpText<"Treat each comma separated argument in <arg> as a documentation comment block command">,
  MetaVarName<"<arg>">;
def fparse_all_comments : Flag<["-"], "fparse-all-comments">, Group<f_clang_Group>, Flags<[CC1Option]>,
  MarshallingInfoFlag<"LangOpts->CommentOpts.ParseAllComments">;
def frecord_command_line : Flag<["-"], "frecord-command-line">,
  Group<f_clang_Group>;
def fno_record_command_line : Flag<["-"], "fno-record-command-line">,
  Group<f_clang_Group>;
def : Flag<["-"], "frecord-gcc-switches">, Alias<frecord_command_line>;
def : Flag<["-"], "fno-record-gcc-switches">, Alias<fno_record_command_line>;
def fcommon : Flag<["-"], "fcommon">, Group<f_Group>,
  Flags<[CoreOption, CC1Option]>, HelpText<"Place uninitialized global variables in a common block">;
def fcompile_resource_EQ : Joined<["-"], "fcompile-resource=">, Group<f_Group>;
def fcomplete_member_pointers : Flag<["-"], "fcomplete-member-pointers">, Group<f_clang_Group>,
   Flags<[CoreOption, CC1Option]>,
   HelpText<"Require member pointer base types to be complete if they would be significant under the Microsoft ABI">;
def fno_complete_member_pointers : Flag<["-"], "fno-complete-member-pointers">, Group<f_clang_Group>,
   Flags<[CoreOption]>,
   HelpText<"Do not require member pointer base types to be complete if they would be significant under the Microsoft ABI">;
def fcf_runtime_abi_EQ : Joined<["-"], "fcf-runtime-abi=">, Group<f_Group>,
    Flags<[CC1Option]>;
def fconstant_cfstrings : Flag<["-"], "fconstant-cfstrings">, Group<f_Group>;
def fconstant_string_class_EQ : Joined<["-"], "fconstant-string-class=">, Group<f_Group>;
def fconstexpr_depth_EQ : Joined<["-"], "fconstexpr-depth=">, Group<f_Group>;
def fconstexpr_steps_EQ : Joined<["-"], "fconstexpr-steps=">, Group<f_Group>;
def fexperimental_new_constant_interpreter : Flag<["-"], "fexperimental-new-constant-interpreter">, Group<f_Group>,
  HelpText<"Enable the experimental new constant interpreter">, Flags<[CC1Option]>;
def fconstexpr_backtrace_limit_EQ : Joined<["-"], "fconstexpr-backtrace-limit=">,
                                    Group<f_Group>;
def fno_crash_diagnostics : Flag<["-"], "fno-crash-diagnostics">, Group<f_clang_Group>, Flags<[NoArgumentUnused, CoreOption]>,
  HelpText<"Disable auto-generation of preprocessed source files and a script for reproduction during a clang crash">;
def fcrash_diagnostics_dir : Joined<["-"], "fcrash-diagnostics-dir=">, Group<f_clang_Group>, Flags<[NoArgumentUnused, CoreOption]>;
def fcreate_profile : Flag<["-"], "fcreate-profile">, Group<f_Group>;
defm cxx_exceptions: OptInFFlag<"cxx-exceptions", "Enable C++ exceptions">;
def fcxx_modules : Flag <["-"], "fcxx-modules">, Group<f_Group>,
  Flags<[NoXarchOption]>;
def fdebug_pass_arguments : Flag<["-"], "fdebug-pass-arguments">, Group<f_Group>;
def fdebug_pass_structure : Flag<["-"], "fdebug-pass-structure">, Group<f_Group>;
def fdepfile_entry : Joined<["-"], "fdepfile-entry=">,
    Group<f_clang_Group>, Flags<[CC1Option]>;
def fdiagnostics_fixit_info : Flag<["-"], "fdiagnostics-fixit-info">, Group<f_clang_Group>;
def fdiagnostics_parseable_fixits : Flag<["-"], "fdiagnostics-parseable-fixits">, Group<f_clang_Group>,
    Flags<[CoreOption, CC1Option]>, HelpText<"Print fix-its in machine parseable form">;
def fdiagnostics_print_source_range_info : Flag<["-"], "fdiagnostics-print-source-range-info">,
    Group<f_clang_Group>,  Flags<[CC1Option]>,
    HelpText<"Print source range spans in numeric form">;
def fdiagnostics_show_hotness : Flag<["-"], "fdiagnostics-show-hotness">, Group<f_Group>,
    Flags<[CC1Option]>, HelpText<"Enable profile hotness information in diagnostic line">;
def fdiagnostics_hotness_threshold_EQ : Joined<["-"], "fdiagnostics-hotness-threshold=">,
    Group<f_Group>, Flags<[CC1Option]>, MetaVarName<"<value>">,
    HelpText<"Prevent optimization remarks from being output if they do not have at least this profile count. "
    "Use 'auto' to apply the threshold from profile summary">;
def fdiagnostics_show_option : Flag<["-"], "fdiagnostics-show-option">, Group<f_Group>,
    HelpText<"Print option name with mappable diagnostics">;
def fdiagnostics_show_note_include_stack : Flag<["-"], "fdiagnostics-show-note-include-stack">,
    Group<f_Group>, Flags<[CC1Option]>, HelpText<"Display include stacks for diagnostic notes">;
def fdiagnostics_format_EQ : Joined<["-"], "fdiagnostics-format=">, Group<f_clang_Group>;
def fdiagnostics_show_category_EQ : Joined<["-"], "fdiagnostics-show-category=">, Group<f_clang_Group>;
def fdiagnostics_show_template_tree : Flag<["-"], "fdiagnostics-show-template-tree">,
    Group<f_Group>, Flags<[CC1Option]>,
    HelpText<"Print a template comparison tree for differing templates">;
def fdeclspec : Flag<["-"], "fdeclspec">, Group<f_clang_Group>,
  HelpText<"Allow __declspec as a keyword">, Flags<[CC1Option]>;
def fdiscard_value_names : Flag<["-"], "fdiscard-value-names">, Group<f_clang_Group>,
  HelpText<"Discard value names in LLVM IR">, Flags<[NoXarchOption]>;
def fno_discard_value_names : Flag<["-"], "fno-discard-value-names">, Group<f_clang_Group>,
  HelpText<"Do not discard value names in LLVM IR">, Flags<[NoXarchOption]>;
def fdollars_in_identifiers : Flag<["-"], "fdollars-in-identifiers">, Group<f_Group>,
  HelpText<"Allow '$' in identifiers">, Flags<[CC1Option]>;
def fdwarf2_cfi_asm : Flag<["-"], "fdwarf2-cfi-asm">, Group<clang_ignored_f_Group>;
def fno_dwarf2_cfi_asm : Flag<["-"], "fno-dwarf2-cfi-asm">, Group<clang_ignored_f_Group>;
defm dwarf_directory_asm : OptOutFFlag<"dwarf-directory-asm", "", "">;
def felide_constructors : Flag<["-"], "felide-constructors">, Group<f_Group>;
def fno_elide_type : Flag<["-"], "fno-elide-type">, Group<f_Group>,
    Flags<[CC1Option]>,
    HelpText<"Do not elide types when printing diagnostics">;
def feliminate_unused_debug_symbols : Flag<["-"], "feliminate-unused-debug-symbols">, Group<f_Group>;
defm eliminate_unused_debug_types : OptOutFFlag<"eliminate-unused-debug-types",
  "Do not emit ", "Emit ", " debug info for defined but unused types">;
def femit_all_decls : Flag<["-"], "femit-all-decls">, Group<f_Group>, Flags<[CC1Option]>,
  HelpText<"Emit all declarations, even if unused">;
def femulated_tls : Flag<["-"], "femulated-tls">, Group<f_Group>, Flags<[CC1Option]>,
  HelpText<"Use emutls functions to access thread_local variables">;
def fno_emulated_tls : Flag<["-"], "fno-emulated-tls">, Group<f_Group>, Flags<[CC1Option]>;
def fencoding_EQ : Joined<["-"], "fencoding=">, Group<f_Group>;
def ferror_limit_EQ : Joined<["-"], "ferror-limit=">, Group<f_Group>, Flags<[CoreOption]>;
defm exceptions : OptInFFlag<"exceptions", "Enable", "Disable", " support for exception handling">;
def fdwarf_exceptions : Flag<["-"], "fdwarf-exceptions">, Group<f_Group>,
  Flags<[CC1Option]>, HelpText<"Use DWARF style exceptions">;
def fsjlj_exceptions : Flag<["-"], "fsjlj-exceptions">, Group<f_Group>,
  Flags<[CC1Option]>, HelpText<"Use SjLj style exceptions">;
def fseh_exceptions : Flag<["-"], "fseh-exceptions">, Group<f_Group>,
  Flags<[CC1Option]>, HelpText<"Use SEH style exceptions">;
def fwasm_exceptions : Flag<["-"], "fwasm-exceptions">, Group<f_Group>,
  Flags<[CC1Option]>, HelpText<"Use WebAssembly style exceptions">;
def fignore_exceptions : Flag<["-"], "fignore-exceptions">, Group<f_Group>, Flags<[CC1Option]>,
  HelpText<"Enable support for ignoring exception handling constructs">;
def fexcess_precision_EQ : Joined<["-"], "fexcess-precision=">,
    Group<clang_ignored_gcc_optimization_f_Group>;
def : Flag<["-"], "fexpensive-optimizations">, Group<clang_ignored_gcc_optimization_f_Group>;
def : Flag<["-"], "fno-expensive-optimizations">, Group<clang_ignored_gcc_optimization_f_Group>;
def fextdirs_EQ : Joined<["-"], "fextdirs=">, Group<f_Group>;
def : Flag<["-"], "fdefer-pop">, Group<clang_ignored_gcc_optimization_f_Group>;
def : Flag<["-"], "fno-defer-pop">, Group<clang_ignored_gcc_optimization_f_Group>;
def : Flag<["-"], "fextended-identifiers">, Group<clang_ignored_f_Group>;
def : Flag<["-"], "fno-extended-identifiers">, Group<f_Group>, Flags<[Unsupported]>;
def fhosted : Flag<["-"], "fhosted">, Group<f_Group>;
def fdenormal_fp_math_EQ : Joined<["-"], "fdenormal-fp-math=">, Group<f_Group>, Flags<[CC1Option]>;
def ffp_model_EQ : Joined<["-"], "ffp-model=">, Group<f_Group>, Flags<[NoXarchOption]>,
  HelpText<"Controls the semantics of floating-point calculations.">;
def ffp_exception_behavior_EQ : Joined<["-"], "ffp-exception-behavior=">, Group<f_Group>, Flags<[CC1Option]>,
  HelpText<"Specifies the exception behavior of floating-point operations.">;
#if INTEL_CUSTOMIZATION
def fp_model_EQ : Joined<["-"], "fp-model=">, Alias<ffp_model_EQ>,
  HelpText<"Controls the semantics of floating-point calculations.">;
def fp_model : Separate<["-"], "fp-model">, Alias<ffp_model_EQ>;
def fp_speculation_EQ : Joined<["-"], "fp-speculation=">,Alias<ffp_exception_behavior_EQ>,
  HelpText<"Specifies the exception behavior of floating-point operations.">;
// icc-compatible fcmp handling
def fhonor_nan_compares : Flag<["-"], "fhonor-nan-compares">,
  Flags<[NoXarchOption, CC1Option]>,
  HelpText<"Honor NaN compares with fast math">;
def fno_honor_nan_compares : Flag<["-"], "fno-honor-nan-compares">,
  Flags<[NoXarchOption, CC1Option]>,
  HelpText<"Do not honor NaN compares with fast math">;
#endif // INTEL_CUSTOMIZATION
defm fast_math : OptInFFlag<"fast-math", "Allow aggressive, lossy floating-point optimizations", "", "", [],
  "LangOpts->FastMath", [cl_fast_relaxed_math]>;
def menable_unsafe_fp_math : Flag<["-"], "menable-unsafe-fp-math">, Flags<[CC1Option]>,
  HelpText<"Allow unsafe floating-point math optimizations which may decrease precision">,
  MarshallingInfoFlag<"LangOpts->UnsafeFPMath">,
  ImpliedByAnyOf<[cl_unsafe_math_optimizations, ffast_math]>;
defm math_errno : OptInFFlag<"math-errno", "Require math functions to indicate errors by setting errno">;
def fbracket_depth_EQ : Joined<["-"], "fbracket-depth=">, Group<f_Group>, Flags<[CoreOption]>;
def fsignaling_math : Flag<["-"], "fsignaling-math">, Group<f_Group>;
def fno_signaling_math : Flag<["-"], "fno-signaling-math">, Group<f_Group>;
defm jump_tables : OptOutFFlag<"jump-tables", "Use", "Do not use", " jump tables for lowering switches">;
defm force_enable_int128 : OptInFFlag<"force-enable-int128", "Enable", "Disable", " support for int128_t type", [], "TargetOpts->ForceEnableInt128">;
defm keep_static_consts : OptInFFlag<"keep-static-consts", "Keep", "Don't keep", " static const variables if unused", [NoXarchOption]>;
defm fixed_point : OptInFFlag<"fixed-point", "Enable", "Disable", " fixed point types">;
defm cxx_static_destructors : OptOutFFlag<"c++-static-destructors", "",
  "Disable C++ static destructor registration">;
def fsymbol_partition_EQ : Joined<["-"], "fsymbol-partition=">, Group<f_Group>,
  Flags<[CC1Option]>;

defm memory_profile : OptInFFlag<"memory-profile", "Enable", "Disable", " heap memory profiling">;
def fmemory_profile_EQ : Joined<["-"], "fmemory-profile=">,
    Group<f_Group>, Flags<[CC1Option]>, MetaVarName<"<directory>">,
    HelpText<"Enable heap memory profiling and dump results into <directory>">;

// Begin sanitizer flags. These should all be core options exposed in all driver
// modes.
let Flags = [CC1Option, CoreOption] in {

def fsanitize_EQ : CommaJoined<["-"], "fsanitize=">, Group<f_clang_Group>,
                   MetaVarName<"<check>">,
                   HelpText<"Turn on runtime checks for various forms of undefined "
                            "or suspicious behavior. See user manual for available checks">;
def fno_sanitize_EQ : CommaJoined<["-"], "fno-sanitize=">, Group<f_clang_Group>,
                      Flags<[CoreOption, NoXarchOption]>;
def fsanitize_blacklist : Joined<["-"], "fsanitize-blacklist=">,
                          Group<f_clang_Group>,
                          HelpText<"Path to blacklist file for sanitizers">;
def fsanitize_system_blacklist : Joined<["-"], "fsanitize-system-blacklist=">,
  HelpText<"Path to system blacklist file for sanitizers">,
  Flags<[CC1Option]>;
def fno_sanitize_blacklist : Flag<["-"], "fno-sanitize-blacklist">,
                             Group<f_clang_Group>,
                             HelpText<"Don't use blacklist file for sanitizers">;
def fsanitize_coverage
    : CommaJoined<["-"], "fsanitize-coverage=">,
      Group<f_clang_Group>,
      HelpText<"Specify the type of coverage instrumentation for Sanitizers">;
def fno_sanitize_coverage
    : CommaJoined<["-"], "fno-sanitize-coverage=">,
      Group<f_clang_Group>, Flags<[CoreOption, NoXarchOption]>,
      HelpText<"Disable specified features of coverage instrumentation for "
               "Sanitizers">, Values<"func,bb,edge,indirect-calls,trace-bb,trace-cmp,trace-div,trace-gep,8bit-counters,trace-pc,trace-pc-guard,no-prune,inline-8bit-counters,inline-bool-flag">;
def fsanitize_coverage_allowlist : Joined<["-"], "fsanitize-coverage-allowlist=">,
    Group<f_clang_Group>, Flags<[CoreOption, NoXarchOption]>,
    HelpText<"Restrict sanitizer coverage instrumentation exclusively to modules and functions that match the provided special case list, except the blocked ones">;
def : Joined<["-"], "fsanitize-coverage-whitelist=">,
  Group<f_clang_Group>, Flags<[CoreOption, HelpHidden]>, Alias<fsanitize_coverage_allowlist>,
  HelpText<"Deprecated, use -fsanitize-coverage-allowlist= instead">;
def fsanitize_coverage_blocklist : Joined<["-"], "fsanitize-coverage-blocklist=">,
    Group<f_clang_Group>, Flags<[CoreOption, NoXarchOption]>,
    HelpText<"Disable sanitizer coverage instrumentation for modules and functions that match the provided special case list, even the allowed ones">;
def : Joined<["-"], "fsanitize-coverage-blacklist=">,
  Group<f_clang_Group>, Flags<[CoreOption, HelpHidden]>, Alias<fsanitize_coverage_blocklist>,
  HelpText<"Deprecated, use -fsanitize-coverage-blocklist= instead">;
def fsanitize_memory_track_origins_EQ : Joined<["-"], "fsanitize-memory-track-origins=">,
                                        Group<f_clang_Group>,
                                        HelpText<"Enable origins tracking in MemorySanitizer">;
def fsanitize_memory_track_origins : Flag<["-"], "fsanitize-memory-track-origins">,
                                     Group<f_clang_Group>,
                                     HelpText<"Enable origins tracking in MemorySanitizer">;
def fno_sanitize_memory_track_origins : Flag<["-"], "fno-sanitize-memory-track-origins">,
                                        Group<f_clang_Group>,
                                        Flags<[CoreOption, NoXarchOption]>,
                                        HelpText<"Disable origins tracking in MemorySanitizer">;
def fsanitize_memory_use_after_dtor : Flag<["-"], "fsanitize-memory-use-after-dtor">,
                                     Group<f_clang_Group>,
                                     HelpText<"Enable use-after-destroy detection in MemorySanitizer">;
def fno_sanitize_memory_use_after_dtor : Flag<["-"], "fno-sanitize-memory-use-after-dtor">,
                                     Group<f_clang_Group>,
                                     HelpText<"Disable use-after-destroy detection in MemorySanitizer">;
def fsanitize_address_field_padding : Joined<["-"], "fsanitize-address-field-padding=">,
                                        Group<f_clang_Group>,
                                        HelpText<"Level of field padding for AddressSanitizer">;
def fsanitize_address_use_after_scope : Flag<["-"], "fsanitize-address-use-after-scope">,
                                        Group<f_clang_Group>,
                                        HelpText<"Enable use-after-scope detection in AddressSanitizer">;
def fno_sanitize_address_use_after_scope : Flag<["-"], "fno-sanitize-address-use-after-scope">,
                                           Group<f_clang_Group>,
                                           Flags<[CoreOption, NoXarchOption]>,
                                           HelpText<"Disable use-after-scope detection in AddressSanitizer">;
def fsanitize_address_poison_custom_array_cookie
    : Flag<[ "-" ], "fsanitize-address-poison-custom-array-cookie">,
      Group<f_clang_Group>,
      HelpText<"Enable poisoning array cookies when using custom operator new[] in AddressSanitizer">;
def fno_sanitize_address_poison_custom_array_cookie
    : Flag<[ "-" ], "fno-sanitize-address-poison-custom-array-cookie">,
      Group<f_clang_Group>,
      HelpText<"Disable poisoning array cookies when using custom operator new[] in AddressSanitizer">;
def fsanitize_address_globals_dead_stripping : Flag<["-"], "fsanitize-address-globals-dead-stripping">,
                                        Group<f_clang_Group>,
                                        HelpText<"Enable linker dead stripping of globals in AddressSanitizer">;
def fsanitize_address_use_odr_indicator
    : Flag<["-"], "fsanitize-address-use-odr-indicator">,
      Group<f_clang_Group>,
      HelpText<"Enable ODR indicator globals to avoid false ODR violation reports in partially sanitized programs at the cost of an increase in binary size">;
def fno_sanitize_address_use_odr_indicator
    : Flag<["-"], "fno-sanitize-address-use-odr-indicator">,
      Group<f_clang_Group>,
      HelpText<"Disable ODR indicator globals">;
// Note: This flag was introduced when it was necessary to distinguish between
//       ABI for correct codegen.  This is no longer needed, but the flag is
//       not removed since targeting either ABI will behave the same.
//       This way we cause no disturbance to existing scripts & code, and if we
//       want to use this flag in the future we will cause no disturbance then
//       either.
def fsanitize_hwaddress_abi_EQ
    : Joined<["-"], "fsanitize-hwaddress-abi=">,
      Group<f_clang_Group>,
      HelpText<"Select the HWAddressSanitizer ABI to target (interceptor or platform, default interceptor). This option is currently unused.">;
def fsanitize_recover_EQ : CommaJoined<["-"], "fsanitize-recover=">,
                           Group<f_clang_Group>,
                           HelpText<"Enable recovery for specified sanitizers">;
def fno_sanitize_recover_EQ : CommaJoined<["-"], "fno-sanitize-recover=">,
                              Group<f_clang_Group>, Flags<[CoreOption, NoXarchOption]>,
                              HelpText<"Disable recovery for specified sanitizers">;
def fsanitize_recover : Flag<["-"], "fsanitize-recover">, Group<f_clang_Group>,
                        Alias<fsanitize_recover_EQ>, AliasArgs<["all"]>;
def fno_sanitize_recover : Flag<["-"], "fno-sanitize-recover">,
                           Flags<[CoreOption, NoXarchOption]>, Group<f_clang_Group>,
                           Alias<fno_sanitize_recover_EQ>, AliasArgs<["all"]>;
def fsanitize_trap_EQ : CommaJoined<["-"], "fsanitize-trap=">, Group<f_clang_Group>,
                        HelpText<"Enable trapping for specified sanitizers">;
def fno_sanitize_trap_EQ : CommaJoined<["-"], "fno-sanitize-trap=">, Group<f_clang_Group>,
                           Flags<[CoreOption, NoXarchOption]>,
                           HelpText<"Disable trapping for specified sanitizers">;
def fsanitize_trap : Flag<["-"], "fsanitize-trap">, Group<f_clang_Group>,
                     Alias<fsanitize_trap_EQ>, AliasArgs<["all"]>,
                     HelpText<"Enable trapping for all sanitizers">;
def fno_sanitize_trap : Flag<["-"], "fno-sanitize-trap">, Group<f_clang_Group>,
                        Alias<fno_sanitize_trap_EQ>, AliasArgs<["all"]>,
                        Flags<[CoreOption, NoXarchOption]>,
                        HelpText<"Disable trapping for all sanitizers">;
def fsanitize_undefined_trap_on_error
    : Flag<["-"], "fsanitize-undefined-trap-on-error">, Group<f_clang_Group>,
      Alias<fsanitize_trap_EQ>, AliasArgs<["undefined"]>;
def fno_sanitize_undefined_trap_on_error
    : Flag<["-"], "fno-sanitize-undefined-trap-on-error">, Group<f_clang_Group>,
      Alias<fno_sanitize_trap_EQ>, AliasArgs<["undefined"]>;
def fsanitize_minimal_runtime : Flag<["-"], "fsanitize-minimal-runtime">,
                                        Group<f_clang_Group>;
def fno_sanitize_minimal_runtime : Flag<["-"], "fno-sanitize-minimal-runtime">,
                                        Group<f_clang_Group>;
def fsanitize_link_runtime : Flag<["-"], "fsanitize-link-runtime">,
                           Group<f_clang_Group>;
def fno_sanitize_link_runtime : Flag<["-"], "fno-sanitize-link-runtime">,
                              Group<f_clang_Group>;
def fsanitize_link_cxx_runtime : Flag<["-"], "fsanitize-link-c++-runtime">,
                                 Group<f_clang_Group>;
def fno_sanitize_link_cxx_runtime : Flag<["-"], "fno-sanitize-link-c++-runtime">,
                                    Group<f_clang_Group>;
def fsanitize_cfi_cross_dso : Flag<["-"], "fsanitize-cfi-cross-dso">,
                              Group<f_clang_Group>,
                              HelpText<"Enable control flow integrity (CFI) checks for cross-DSO calls.">;
def fno_sanitize_cfi_cross_dso : Flag<["-"], "fno-sanitize-cfi-cross-dso">,
                                 Flags<[CoreOption, NoXarchOption]>,
                                 Group<f_clang_Group>,
                                 HelpText<"Disable control flow integrity (CFI) checks for cross-DSO calls.">;
def fsanitize_cfi_icall_generalize_pointers : Flag<["-"], "fsanitize-cfi-icall-generalize-pointers">,
                                              Group<f_clang_Group>,
                                              HelpText<"Generalize pointers in CFI indirect call type signature checks">;
def fsanitize_cfi_canonical_jump_tables : Flag<["-"], "fsanitize-cfi-canonical-jump-tables">,
                                          Group<f_clang_Group>,
                                          HelpText<"Make the jump table addresses canonical in the symbol table">;
def fno_sanitize_cfi_canonical_jump_tables : Flag<["-"], "fno-sanitize-cfi-canonical-jump-tables">,
                                             Group<f_clang_Group>,
                                             Flags<[CoreOption, NoXarchOption]>,
                                             HelpText<"Do not make the jump table addresses canonical in the symbol table">;
def fsanitize_stats : Flag<["-"], "fsanitize-stats">,
                              Group<f_clang_Group>,
                              HelpText<"Enable sanitizer statistics gathering.">;
def fno_sanitize_stats : Flag<["-"], "fno-sanitize-stats">,
                                 Group<f_clang_Group>,
                                 Flags<[CoreOption, NoXarchOption]>,
                                 HelpText<"Disable sanitizer statistics gathering.">;
def fsanitize_thread_memory_access : Flag<["-"], "fsanitize-thread-memory-access">,
                                     Group<f_clang_Group>,
                                     HelpText<"Enable memory access instrumentation in ThreadSanitizer (default)">;
def fno_sanitize_thread_memory_access : Flag<["-"], "fno-sanitize-thread-memory-access">,
                                        Group<f_clang_Group>,
                                        Flags<[CoreOption, NoXarchOption]>,
                                        HelpText<"Disable memory access instrumentation in ThreadSanitizer">;
def fsanitize_thread_func_entry_exit : Flag<["-"], "fsanitize-thread-func-entry-exit">,
                                       Group<f_clang_Group>,
                                       HelpText<"Enable function entry/exit instrumentation in ThreadSanitizer (default)">;
def fno_sanitize_thread_func_entry_exit : Flag<["-"], "fno-sanitize-thread-func-entry-exit">,
                                          Group<f_clang_Group>,
                                          Flags<[CoreOption, NoXarchOption]>,
                                          HelpText<"Disable function entry/exit instrumentation in ThreadSanitizer">;
def fsanitize_thread_atomics : Flag<["-"], "fsanitize-thread-atomics">,
                               Group<f_clang_Group>,
                               HelpText<"Enable atomic operations instrumentation in ThreadSanitizer (default)">;
def fno_sanitize_thread_atomics : Flag<["-"], "fno-sanitize-thread-atomics">,
                                  Group<f_clang_Group>,
                                  Flags<[CoreOption, NoXarchOption]>,
                                  HelpText<"Disable atomic operations instrumentation in ThreadSanitizer">;
def fsanitize_undefined_strip_path_components_EQ : Joined<["-"], "fsanitize-undefined-strip-path-components=">,
  Group<f_clang_Group>, MetaVarName<"<number>">,
  HelpText<"Strip (or keep only, if negative) a given number of path components "
           "when emitting check metadata.">;

} // end -f[no-]sanitize* flags

def funsafe_math_optimizations : Flag<["-"], "funsafe-math-optimizations">,
  Group<f_Group>;
def fno_unsafe_math_optimizations : Flag<["-"], "fno-unsafe-math-optimizations">,
  Group<f_Group>;
def fassociative_math : Flag<["-"], "fassociative-math">, Group<f_Group>;
def fno_associative_math : Flag<["-"], "fno-associative-math">, Group<f_Group>;
defm reciprocal_math : OptInFFlag<"reciprocal-math", "Allow division operations to be reassociated", "", "", [],
  "LangOpts->AllowRecip", [menable_unsafe_fp_math]>;
def fapprox_func : Flag<["-"], "fapprox-func">, Group<f_Group>, Flags<[CC1Option, NoDriverOption]>,
  MarshallingInfoFlag<"LangOpts->ApproxFunc">, ImpliedByAnyOf<[menable_unsafe_fp_math]>;
defm finite_math_only : OptInFFlag<"finite-math-only", "", "", "", [],
  "LangOpts->FiniteMathOnly", [cl_finite_math_only, ffast_math]>;
defm signed_zeros : OptOutFFlag<"signed-zeros", "Allow optimizations that ignore the sign of floating point zeros", "", "", [],
  "LangOpts->NoSignedZero", [cl_no_signed_zeros, menable_unsafe_fp_math]>;
def fhonor_nans : Flag<["-"], "fhonor-nans">, Group<f_Group>;
def fno_honor_nans : Flag<["-"], "fno-honor-nans">, Group<f_Group>;
def fhonor_infinities : Flag<["-"], "fhonor-infinities">, Group<f_Group>;
def fno_honor_infinities : Flag<["-"], "fno-honor-infinities">, Group<f_Group>;
// This option was originally misspelt "infinites" [sic].
def : Flag<["-"], "fhonor-infinites">, Alias<fhonor_infinities>;
def : Flag<["-"], "fno-honor-infinites">, Alias<fno_honor_infinities>;
def frounding_math : Flag<["-"], "frounding-math">, Group<f_Group>, Flags<[CC1Option]>;
def fno_rounding_math : Flag<["-"], "fno-rounding-math">, Group<f_Group>, Flags<[CC1Option]>;
def ftrapping_math : Flag<["-"], "ftrapping-math">, Group<f_Group>, Flags<[CC1Option]>;
def fno_trapping_math : Flag<["-"], "fno-trapping-math">, Group<f_Group>, Flags<[CC1Option]>;
def ffp_contract : Joined<["-"], "ffp-contract=">, Group<f_Group>,
  Flags<[CC1Option]>, HelpText<"Form fused FP ops (e.g. FMAs):"
  " fast (fuses across statements disregarding pragmas)"
  " | on (only fuses in the same statement unless dictated by pragmas)"
  " | off (never fuses)"
  " | fast-honor-pragmas (fuses across statements unless diectated by pragmas)."
  " Default is 'fast' for CUDA, 'fast-honor-pragmas' for HIP, and 'on' otherwise.">,
  Values<"fast,on,off,fast-honor-pragmas">;

defm strict_float_cast_overflow : OptOutFFlag<"strict-float-cast-overflow",
  "Assume that overflowing float-to-int casts are undefined (default)",
  "Relax language rules and try to match the behavior of the target's native float-to-int conversion instructions">;

def ffor_scope : Flag<["-"], "ffor-scope">, Group<f_Group>;
def fno_for_scope : Flag<["-"], "fno-for-scope">, Group<f_Group>;

defm rewrite_imports : OptInFFlag<"rewrite-imports", "">;
defm rewrite_includes : OptInFFlag<"rewrite-includes", "">;

defm delete_null_pointer_checks : OptOutFFlag<"delete-null-pointer-checks",
  "Treat usage of null pointers as undefined behavior (default)",
  "Do not treat usage of null pointers as undefined behavior",
  "", [CoreOption]>;

def frewrite_map_file : Separate<["-"], "frewrite-map-file">,
                        Group<f_Group>,
                        Flags<[ NoXarchOption, CC1Option ]>;
def frewrite_map_file_EQ : Joined<["-"], "frewrite-map-file=">,
                           Group<f_Group>,
                           Flags<[NoXarchOption]>;

defm use_line_directives : OptInFFlag<"use-line-directives", "Use #line in preprocessed output">;

def ffreestanding : Flag<["-"], "ffreestanding">, Group<f_Group>, Flags<[CC1Option]>,
  HelpText<"Assert that the compilation takes place in a freestanding environment">;
def fgnuc_version_EQ : Joined<["-"], "fgnuc-version=">, Group<f_Group>,
  HelpText<"Sets various macros to claim compatibility with the given GCC version (default is 4.2.1)">,
  Flags<[CC1Option, CoreOption]>;
def fgnu_keywords : Flag<["-"], "fgnu-keywords">, Group<f_Group>, Flags<[CC1Option]>,
  HelpText<"Allow GNU-extension keywords regardless of language standard">;
defm gnu89_inline : OptInFFlag<"gnu89-inline", "Use the gnu89 inline semantics">;
def fgnu_runtime : Flag<["-"], "fgnu-runtime">, Group<f_Group>,
  HelpText<"Generate output compatible with the standard GNU Objective-C runtime">;
def fheinous_gnu_extensions : Flag<["-"], "fheinous-gnu-extensions">, Flags<[CC1Option]>;
def filelist : Separate<["-"], "filelist">, Flags<[LinkerInput]>,
               Group<Link_Group>;
def : Flag<["-"], "findirect-virtual-calls">, Alias<fapple_kext>;
def finline_functions : Flag<["-"], "finline-functions">, Group<f_clang_Group>, Flags<[CC1Option]>,
  HelpText<"Inline suitable functions">;
def finline_hint_functions: Flag<["-"], "finline-hint-functions">, Group<f_clang_Group>, Flags<[CC1Option]>,
  HelpText<"Inline functions which are (explicitly or implicitly) marked inline">;
def finline : Flag<["-"], "finline">, Group<clang_ignored_f_Group>;
def fglobal_isel : Flag<["-"], "fglobal-isel">, Group<f_clang_Group>,
  HelpText<"Enables the global instruction selector">;
def fexperimental_isel : Flag<["-"], "fexperimental-isel">, Group<f_clang_Group>,
  Alias<fglobal_isel>;
defm experimental_new_pass_manager : BooleanMarshalledFFlag<"experimental-new-pass-manager", "CodeGenOpts.ExperimentalNewPassManager",
  "static_cast<unsigned>(ENABLE_EXPERIMENTAL_NEW_PASS_MANAGER)", "Enables an experimental new pass manager in LLVM.",
  "Disables an experimental new pass manager in LLVM.">, Group<f_clang_Group>, Flags<[CC1Option]>;
def fexperimental_strict_floating_point : Flag<["-"], "fexperimental-strict-floating-point">,
  Group<f_clang_Group>, Flags<[CC1Option]>,
  HelpText<"Enables experimental strict floating point in LLVM.">,
  MarshallingInfoFlag<"LangOpts->ExpStrictFP">;
def finput_charset_EQ : Joined<["-"], "finput-charset=">, Group<f_Group>;
def fexec_charset_EQ : Joined<["-"], "fexec-charset=">, Group<f_Group>;
#if INTEL_CUSTOMIZATION
def finstrument_functions : Flag<["-"], "finstrument-functions">,
  Group<f_Group>, Flags<[CC1Option]>, HelpText<"Generate calls "
  "to instrument function entry and exit">;
def fno_instrument_functions : Flag<["-"], "fno-instrument-functions">,
  Group<f_Group>, Flags<[NoXarchOption]>;
def fma : Flag<["-"], "fma">, Alias<ffp_contract>, AliasArgs<["fast"]>,
  HelpText<"Enable the combining of floating point multiples and add/subtract "
  "operations.">;
def no_fma : Flag<["-"], "no-fma">, Alias<ffp_contract>, AliasArgs<["off"]>,
  HelpText<"Disable the combining of floating point multiples and add/subtract "
  "operations.">;
#endif // INTEL_CUSTOMIZATION
def finstrument_functions_after_inlining : Flag<["-"], "finstrument-functions-after-inlining">, Group<f_Group>, Flags<[CC1Option]>,
  HelpText<"Like -finstrument-functions, but insert the calls after inlining">;
def finstrument_function_entry_bare : Flag<["-"], "finstrument-function-entry-bare">, Group<f_Group>, Flags<[CC1Option]>,
  HelpText<"Instrument function entry only, after inlining, without arguments to the instrumentation call">;
def fcf_protection_EQ : Joined<["-"], "fcf-protection=">, Flags<[CoreOption, CC1Option]>, Group<f_Group>,
  HelpText<"Instrument control-flow architecture protection. Options: return, branch, full, none.">, Values<"return,branch,full,none">;
def fcf_protection : Flag<["-"], "fcf-protection">, Group<f_Group>, Flags<[CoreOption, CC1Option]>,
  Alias<fcf_protection_EQ>, AliasArgs<["full"]>,
  HelpText<"Enable cf-protection in 'full' mode">;

defm xray_instrument : OptInFFlag<"xray-instrument", "Generate XRay instrumentation sleds on function entry and exit", "", "", [], "LangOpts->XRayInstrument">;

def fxray_instruction_threshold_EQ :
  JoinedOrSeparate<["-"], "fxray-instruction-threshold=">,
  Group<f_Group>, Flags<[CC1Option]>,
  HelpText<"Sets the minimum function size to instrument with XRay">;
def fxray_instruction_threshold_ :
  JoinedOrSeparate<["-"], "fxray-instruction-threshold">,
  Group<f_Group>, Flags<[CC1Option]>;

def fxray_always_instrument :
  JoinedOrSeparate<["-"], "fxray-always-instrument=">,
  Group<f_Group>, Flags<[CC1Option]>,
  HelpText<"DEPRECATED: Filename defining the whitelist for imbuing the 'always instrument' XRay attribute.">;
def fxray_never_instrument :
  JoinedOrSeparate<["-"], "fxray-never-instrument=">,
  Group<f_Group>, Flags<[CC1Option]>,
  HelpText<"DEPRECATED: Filename defining the whitelist for imbuing the 'never instrument' XRay attribute.">;
def fxray_attr_list :
  JoinedOrSeparate<["-"], "fxray-attr-list=">,
  Group<f_Group>, Flags<[CC1Option]>,
  HelpText<"Filename defining the list of functions/types for imbuing XRay attributes.">;
def fxray_modes :
  JoinedOrSeparate<["-"], "fxray-modes=">,
  Group<f_Group>, Flags<[CC1Option]>,
  HelpText<"List of modes to link in by default into XRay instrumented binaries.">;

defm xray_always_emit_customevents : OptInFFlag<"xray-always-emit-customevents",
  "Always emit __xray_customevent(...) calls even if the containing function is not always instrumented", "", "", [], "LangOpts->XRayAlwaysEmitCustomEvents">;

defm xray_always_emit_typedevents : OptInFFlag<"xray-always-emit-typedevents",
  "Always emit __xray_typedevent(...) calls even if the containing function is not always instrumented", "", "", [], "LangOpts->XRayAlwaysEmitTypedEvents">;

defm xray_ignore_loops : OptInFFlag<"xray-ignore-loops",
  "Don't instrument functions with loops unless they also meet the minimum function size", "", "", [], "CodeGenOpts.XRayIgnoreLoops">;
defm xray_function_index : OptOutFFlag<"xray-function-index", "",
  "Omit function index section at the expense of single-function patching performance", "", [], "CodeGenOpts.XRayOmitFunctionIndex">;

def fxray_link_deps : Flag<["-"], "fxray-link-deps">, Group<f_Group>,
  Flags<[CC1Option]>,
  HelpText<"Tells clang to add the link dependencies for XRay.">;
def fnoxray_link_deps : Flag<["-"], "fnoxray-link-deps">, Group<f_Group>,
  Flags<[CC1Option]>;

def fxray_instrumentation_bundle :
  JoinedOrSeparate<["-"], "fxray-instrumentation-bundle=">,
  Group<f_Group>, Flags<[CC1Option]>,
  HelpText<"Select which XRay instrumentation points to emit. Options: all, none, function-entry, function-exit, function, custom. Default is 'all'.  'function' includes both 'function-entry' and 'function-exit'.">;

def fxray_function_groups :
  Joined<["-"], "fxray-function-groups=">,
  Group<f_Group>, Flags<[CC1Option]>,
  HelpText<"Only instrument 1 of N groups">;

def fxray_selected_function_group :
  Joined<["-"], "fxray-selected-function-group=">,
  Group<f_Group>, Flags<[CC1Option]>,
  HelpText<"When using -fxray-function-groups, select which group of functions to instrument. Valid range is 0 to fxray-function-groups - 1">;


def ffine_grained_bitfield_accesses : Flag<["-"],
  "ffine-grained-bitfield-accesses">, Group<f_clang_Group>, Flags<[CC1Option]>,
  HelpText<"Use separate accesses for consecutive bitfield runs with legal widths and alignments.">;
def fno_fine_grained_bitfield_accesses : Flag<["-"],
  "fno-fine-grained-bitfield-accesses">, Group<f_clang_Group>, Flags<[CC1Option]>,
  HelpText<"Use large-integer access for consecutive bitfield runs.">;

def fexperimental_relative_cxx_abi_vtables : Flag<["-"], "fexperimental-relative-c++-abi-vtables">,
  Group<f_Group>, Flags<[CC1Option]>,
  HelpText<"Use the experimental C++ class ABI for classes with virtual tables">;
def fno_experimental_relative_cxx_abi_vtables : Flag<["-"], "fno-experimental-relative-c++-abi-vtables">,
  Group<f_Group>, Flags<[CC1Option]>,
  HelpText<"Do not use the experimental C++ class ABI for classes with virtual tables">;

def flat__namespace : Flag<["-"], "flat_namespace">;
def flax_vector_conversions_EQ : Joined<["-"], "flax-vector-conversions=">, Group<f_Group>,
  HelpText<"Enable implicit vector bit-casts">, Values<"none,integer,all">, Flags<[CC1Option]>;
def flax_vector_conversions : Flag<["-"], "flax-vector-conversions">, Group<f_Group>,
  Alias<flax_vector_conversions_EQ>, AliasArgs<["integer"]>;
def flimited_precision_EQ : Joined<["-"], "flimited-precision=">, Group<f_Group>;
def fapple_link_rtlib : Flag<["-"], "fapple-link-rtlib">, Group<f_Group>,
  HelpText<"Force linking the clang builtins runtime library">;
def flto_EQ : Joined<["-"], "flto=">, Flags<[CoreOption, CC1Option]>, Group<f_Group>,
  HelpText<"Set LTO mode to either 'full' or 'thin'">, Values<"thin,full">;
def flto : Flag<["-"], "flto">, Flags<[CoreOption, CC1Option]>, Group<f_Group>,
  HelpText<"Enable LTO in 'full' mode">;
def fno_lto : Flag<["-"], "fno-lto">, Flags<[CoreOption, CC1Option]>, Group<f_Group>,
  HelpText<"Disable LTO mode (default)">;
def flto_jobs_EQ : Joined<["-"], "flto-jobs=">,
  Flags<[CC1Option]>, Group<f_Group>,
  HelpText<"Controls the backend parallelism of -flto=thin (default "
           "of 0 means the number of threads will be derived from "
           "the number of CPUs detected)">;
def fthinlto_index_EQ : Joined<["-"], "fthinlto-index=">,
  Flags<[CoreOption, CC1Option]>, Group<f_Group>,
  HelpText<"Perform ThinLTO importing using provided function summary index">;
def fthin_link_bitcode_EQ : Joined<["-"], "fthin-link-bitcode=">,
  Flags<[CoreOption, CC1Option]>, Group<f_Group>,
  HelpText<"Write minimized bitcode to <file> for the ThinLTO thin link only">;
def fmacro_backtrace_limit_EQ : Joined<["-"], "fmacro-backtrace-limit=">,
                                Group<f_Group>, Flags<[NoXarchOption, CoreOption]>;
def fmerge_all_constants : Flag<["-"], "fmerge-all-constants">, Group<f_Group>,
  Flags<[CC1Option, CoreOption]>, HelpText<"Allow merging of constants">;
#if INTEL_CUSTOMIZATION
def fmerge_debug_strings : Flag<["-"], "fmerge-debug-strings">, Group<f_Group>,
  Flags<[NoXarchOption]>, HelpText<"Merge identical debug strings in "
  "different object files.">;
def fno_merge_debug_strings : Flag<["-"], "fno-merge-debug-strings">,
  Group<f_Group>,Flags<[NoXarchOption]>, HelpText<" Do not merge"
  "identical debug strings in different object files.">;
#endif // INTEL_CUSTOMIZATION
def fmessage_length_EQ : Joined<["-"], "fmessage-length=">, Group<f_Group>, Flags<[CC1Option]>,
  HelpText<"Format message diagnostics so that they fit within N columns">;
def fms_extensions : Flag<["-"], "fms-extensions">, Group<f_Group>, Flags<[CC1Option, CoreOption]>,
  HelpText<"Accept some non-standard constructs supported by the Microsoft compiler">;
def fms_compatibility : Flag<["-"], "fms-compatibility">, Group<f_Group>, Flags<[CC1Option, CoreOption]>,
  HelpText<"Enable full Microsoft Visual C++ compatibility">;
// if INTEL_CUSTOMIZATION
// CQ#368119 - support for '/Z7' and '/Zi' options.
def fms_debug_info_file_type: Joined<["-"], "fms-debug-info-file-type=">,
  Group<f_Group>, Flags<[CC1Option]>;
// CQ#368125 - support for '/Fd' and '/Fo' options.
def fms_debug_info_pdb_file: Joined<["-"], "fms-debug-info-pdb-file=">,
  Group<f_Group>, Flags<[CC1Option]>, MetaVarName<"<file>">;
def fms_debug_info_obj_file: Joined<["-"], "fms-debug-info-obj-file=">,
  Group<f_Group>, Flags<[CC1Option]>, MetaVarName<"<file>">;
// endif INTEL_CUSTOMIZATION
def fms_volatile : Flag<["-"], "fms-volatile">, Group<f_Group>, Flags<[CC1Option]>;
def fmsc_version : Joined<["-"], "fmsc-version=">, Group<f_Group>, Flags<[NoXarchOption, CoreOption]>,
  HelpText<"Microsoft compiler version number to report in _MSC_VER (0 = don't define it (default))">;
def fms_compatibility_version
    : Joined<["-"], "fms-compatibility-version=">,
      Group<f_Group>,
      Flags<[ CC1Option, CoreOption ]>,
      HelpText<"Dot-separated value representing the Microsoft compiler "
               "version number to report in _MSC_VER (0 = don't define it "
               "(default))">;
def fdelayed_template_parsing : Flag<["-"], "fdelayed-template-parsing">, Group<f_Group>,
  HelpText<"Parse templated function definitions at the end of the "
           "translation unit">,  Flags<[CC1Option, CoreOption]>;
def fms_memptr_rep_EQ : Joined<["-"], "fms-memptr-rep=">, Group<f_Group>, Flags<[CC1Option]>;
def fmodules_cache_path : Joined<["-"], "fmodules-cache-path=">, Group<i_Group>,
  Flags<[NoXarchOption, CC1Option]>, MetaVarName<"<directory>">,
  HelpText<"Specify the module cache path">;
def fmodules_user_build_path : Separate<["-"], "fmodules-user-build-path">, Group<i_Group>,
  Flags<[NoXarchOption, CC1Option]>, MetaVarName<"<directory>">,
  HelpText<"Specify the module user build path">;
def fprebuilt_module_path : Joined<["-"], "fprebuilt-module-path=">, Group<i_Group>,
  Flags<[NoXarchOption, CC1Option]>, MetaVarName<"<directory>">,
  HelpText<"Specify the prebuilt module path">;
def fprebuilt_implicit_modules : Flag<["-"], "fprebuilt-implicit-modules">, Group<f_Group>,
  Flags<[NoXarchOption, CC1Option]>,
  HelpText<"Look up implicit modules in the prebuilt module path">;
def fno_prebuilt_implicit_modules : Flag<["-"], "fno_prebuilt-implicit-modules">, Group<f_Group>,
  Flags<[NoXarchOption, CC1Option]>;
def fmodules_prune_interval : Joined<["-"], "fmodules-prune-interval=">, Group<i_Group>,
  Flags<[CC1Option]>, MetaVarName<"<seconds>">,
  HelpText<"Specify the interval (in seconds) between attempts to prune the module cache">;
def fmodules_prune_after : Joined<["-"], "fmodules-prune-after=">, Group<i_Group>,
  Flags<[CC1Option]>, MetaVarName<"<seconds>">,
  HelpText<"Specify the interval (in seconds) after which a module file will be considered unused">;
def fmodules_search_all : Flag <["-"], "fmodules-search-all">, Group<f_Group>,
  Flags<[NoXarchOption, CC1Option]>,
  HelpText<"Search even non-imported modules to resolve references">;
def fbuild_session_timestamp : Joined<["-"], "fbuild-session-timestamp=">,
  Group<i_Group>, Flags<[CC1Option]>, MetaVarName<"<time since Epoch in seconds>">,
  HelpText<"Time when the current build session started">;
def fbuild_session_file : Joined<["-"], "fbuild-session-file=">,
  Group<i_Group>, MetaVarName<"<file>">,
  HelpText<"Use the last modification time of <file> as the build session timestamp">;
def fmodules_validate_once_per_build_session : Flag<["-"], "fmodules-validate-once-per-build-session">,
  Group<i_Group>, Flags<[CC1Option]>,
  HelpText<"Don't verify input files for the modules if the module has been "
           "successfully validated or loaded during this build session">;
def fmodules_disable_diagnostic_validation : Flag<["-"], "fmodules-disable-diagnostic-validation">,
  Group<i_Group>, Flags<[CC1Option]>,
  HelpText<"Disable validation of the diagnostic options when loading the module">;
def fmodules_validate_system_headers : Flag<["-"], "fmodules-validate-system-headers">,
  Group<i_Group>, Flags<[CC1Option]>,
  HelpText<"Validate the system headers that a module depends on when loading the module">;
def fno_modules_validate_system_headers : Flag<["-"], "fno-modules-validate-system-headers">,
  Group<i_Group>, Flags<[NoXarchOption]>;

def fvalidate_ast_input_files_content:
  Flag <["-"], "fvalidate-ast-input-files-content">,
  Group<f_Group>, Flags<[CC1Option]>,
  HelpText<"Compute and store the hash of input files used to build an AST."
           " Files with mismatching mtime's are considered valid"
           " if both contents is identical">;
def fmodules_validate_input_files_content:
  Flag <["-"], "fmodules-validate-input-files-content">,
  Group<f_Group>, Flags<[NoXarchOption]>,
  HelpText<"Validate PCM input files based on content if mtime differs">;
def fno_modules_validate_input_files_content:
  Flag <["-"], "fno_modules-validate-input-files-content">,
  Group<f_Group>, Flags<[NoXarchOption]>;
def fpch_validate_input_files_content:
  Flag <["-"], "fpch-validate-input-files-content">,
  Group<f_Group>, Flags<[NoXarchOption]>,
  HelpText<"Validate PCH input files based on content if mtime differs">;
def fno_pch_validate_input_files_content:
  Flag <["-"], "fno_pch-validate-input-files-content">,
  Group<f_Group>, Flags<[NoXarchOption]>;
def fpch_instantiate_templates:
  Flag <["-"], "fpch-instantiate-templates">,
  Group<f_Group>, Flags<[CC1Option, CoreOption]>,
  HelpText<"Instantiate templates already while building a PCH">;
def fno_pch_instantiate_templates:
  Flag <["-"], "fno-pch-instantiate-templates">,
  Group<f_Group>, Flags<[CC1Option, CoreOption]>;
defm pch_codegen: OptInFFlag<"pch-codegen", "Generate ", "Do not generate ",
  "code for uses of this PCH that assumes an explicit object file will be built for the PCH">;
defm pch_debuginfo: OptInFFlag<"pch-debuginfo", "Generate ", "Do not generate ",
  "debug info for types in an object file built from this PCH and do not generate them elsewhere">;

def fmodules : Flag <["-"], "fmodules">, Group<f_Group>,
  Flags<[NoXarchOption, CC1Option]>,
  HelpText<"Enable the 'modules' language feature">;
def fimplicit_module_maps : Flag <["-"], "fimplicit-module-maps">, Group<f_Group>,
  Flags<[NoXarchOption, CC1Option]>,
  HelpText<"Implicitly search the file system for module map files.">;
#if INTEL_CUSTOMIZATION
def fimf_arch_consistency_EQ : Joined<["-"],"fimf-arch-consistency=">,
  Group<f_Group>, Flags<[NoXarchOption]>, HelpText<"Ensures that "
  "the math library functions produce consistent results across different "
  "implementations of the same architecture">;
def fimf_max_error_EQ : Joined<["-"],"fimf-max-error=">,
  Group<f_Group>, Flags<[NoXarchOption]>, HelpText<"defines the "
  "maximum allowable relative error, measured in ulps, for math "
  "library function results">;
def fimf_absolute_error_EQ : Joined<["-"],"fimf-absolute-error=">, Group<f_Group>,
  Flags<[NoXarchOption]>, HelpText<"Define the maximum allowable "
  "absolute error for math library function results">;
def fimf_accuracy_bits_EQ : Joined<["-"],"fimf-accuracy-bits=">, Group<f_Group>,
  Flags<[NoXarchOption]>, HelpText<"Define the relative error, measured "
  "by the number of correct bits,for math library function results">;
def fimf_domain_exclusion_EQ : Joined<["-"],"fimf-domain-exclusion=">, Group<f_Group>,
  Flags<[NoXarchOption]>, HelpText<"Indicates the input arguments "
  "domain on which math functions must provide correct results.">;
def fimf_precision_EQ : Joined<["-"],"fimf-precision=">,Group<f_Group>,
  Flags<[NoXarchOption]>, HelpText<"Defines the accuracy (precision) "
  "for math library functions.">;
def fpermissive : Flag<["-"], "fpermissive">, Group<f_Group>,
  Flags<[NoXarchOption]>, HelpText<"Allow extensions for some non-conformant code">;
def fno_permissive : Flag<["-"], "fno-permissive">, Group<f_Group>;
def fmax_errors_EQ : Joined<["-"], "fmax-errors=">, Alias<ferror_limit_EQ>;
#endif // INTEL_CUSTOMIZATION
def fmodules_ts : Flag <["-"], "fmodules-ts">, Group<f_Group>,
  Flags<[CC1Option]>, HelpText<"Enable support for the C++ Modules TS">;
def fmodule_maps : Flag <["-"], "fmodule-maps">, Alias<fimplicit_module_maps>;
def fmodule_name_EQ : Joined<["-"], "fmodule-name=">, Group<f_Group>,
  Flags<[NoXarchOption,CC1Option]>, MetaVarName<"<name>">,
  HelpText<"Specify the name of the module to build">;
def fmodule_name : Separate<["-"], "fmodule-name">, Alias<fmodule_name_EQ>;
def fmodule_implementation_of : Separate<["-"], "fmodule-implementation-of">,
  Flags<[CC1Option]>, Alias<fmodule_name_EQ>;
def fsystem_module : Flag<["-"], "fsystem-module">, Flags<[CC1Option]>,
  HelpText<"Build this module as a system module. Only used with -emit-module">,
  MarshallingInfoFlag<"FrontendOpts.IsSystemModule">;
def fmodule_map_file : Joined<["-"], "fmodule-map-file=">,
  Group<f_Group>, Flags<[NoXarchOption,CC1Option]>, MetaVarName<"<file>">,
  HelpText<"Load this module map file">;
def fmodule_file : Joined<["-"], "fmodule-file=">,
  Group<i_Group>, Flags<[NoXarchOption,CC1Option]>, MetaVarName<"[<name>=]<file>">,
  HelpText<"Specify the mapping of module name to precompiled module file, or load a module file if name is omitted.">;
def fmodules_ignore_macro : Joined<["-"], "fmodules-ignore-macro=">, Group<f_Group>, Flags<[CC1Option]>,
  HelpText<"Ignore the definition of the given macro when building and loading modules">;
def fmodules_decluse : Flag <["-"], "fmodules-decluse">, Group<f_Group>,
  Flags<[NoXarchOption,CC1Option]>,
  HelpText<"Require declaration of modules used within a module">;
def fmodules_strict_decluse : Flag <["-"], "fmodules-strict-decluse">, Group<f_Group>,
  Flags<[NoXarchOption,CC1Option]>,
  HelpText<"Like -fmodules-decluse but requires all headers to be in modules">;
def fno_modules_search_all : Flag <["-"], "fno-modules-search-all">, Group<f_Group>,
  Flags<[NoXarchOption, CC1Option]>;
def fno_implicit_modules :
  Flag <["-"], "fno-implicit-modules">,
  Group<f_Group>, Flags<[NoXarchOption, CC1Option]>;
def fretain_comments_from_system_headers : Flag<["-"], "fretain-comments-from-system-headers">, Group<f_Group>, Flags<[CC1Option]>;

def fmudflapth : Flag<["-"], "fmudflapth">, Group<f_Group>;
def fmudflap : Flag<["-"], "fmudflap">, Group<f_Group>;
def fnested_functions : Flag<["-"], "fnested-functions">, Group<f_Group>;
def fnext_runtime : Flag<["-"], "fnext-runtime">, Group<f_Group>;
def fno_apple_pragma_pack : Flag<["-"], "fno-apple-pragma-pack">, Group<f_Group>;
def fno_asm : Flag<["-"], "fno-asm">, Group<f_Group>;
def fno_asynchronous_unwind_tables : Flag<["-"], "fno-asynchronous-unwind-tables">, Group<f_Group>;
def fno_assume_sane_operator_new : Flag<["-"], "fno-assume-sane-operator-new">, Group<f_Group>,
  HelpText<"Don't assume that C++'s global operator new can't alias any pointer">,
  Flags<[CC1Option]>;
def fno_borland_extensions : Flag<["-"], "fno-borland-extensions">, Group<f_Group>;
def fno_builtin : Flag<["-"], "fno-builtin">, Group<f_Group>, Flags<[CC1Option, CoreOption]>,
  HelpText<"Disable implicit builtin knowledge of functions">;
def fno_builtin_ : Joined<["-"], "fno-builtin-">, Group<f_Group>, Flags<[CC1Option, CoreOption]>,
  HelpText<"Disable implicit builtin knowledge of a specific function">;
#if INTEL_CUSTOMIZATION
def nolib_inline : Flag<["-"], "nolib-inline">, Flags<[NoXarchOption]>, Alias<fno_builtin>,
  HelpText<"disable inline expansion of intrinsic functions">;
def : Flag<["-"], "nolib_inline">, Alias<fno_builtin>;
#endif // INTEL_CUSTOMIZATION
def fno_diagnostics_color : Flag<["-"], "fno-diagnostics-color">, Group<f_Group>,
  Flags<[CoreOption, NoXarchOption]>;
def fno_common : Flag<["-"], "fno-common">, Group<f_Group>, Flags<[CC1Option]>,
    HelpText<"Compile common globals like normal definitions">;
def fno_constant_cfstrings : Flag<["-"], "fno-constant-cfstrings">, Group<f_Group>,
  Flags<[CC1Option]>,
  HelpText<"Disable creation of CodeFoundation-type constant strings">;
def fno_cxx_modules : Flag <["-"], "fno-cxx-modules">, Group<f_Group>,
  Flags<[NoXarchOption]>;
def fno_diagnostics_fixit_info : Flag<["-"], "fno-diagnostics-fixit-info">, Group<f_Group>,
  Flags<[CC1Option]>, HelpText<"Do not include fixit information in diagnostics">;
def fno_diagnostics_show_hotness : Flag<["-"], "fno-diagnostics-show-hotness">, Group<f_Group>;
def fno_diagnostics_show_option : Flag<["-"], "fno-diagnostics-show-option">, Group<f_Group>, Flags<[CC1Option]>;
def fno_diagnostics_show_note_include_stack : Flag<["-"], "fno-diagnostics-show-note-include-stack">,
    Flags<[CC1Option]>, Group<f_Group>;
def fdigraphs : Flag<["-"], "fdigraphs">, Group<f_Group>, Flags<[CC1Option]>,
  HelpText<"Enable alternative token representations '<:', ':>', '<%', '%>', '%:', '%:%:' (default)">;
def fno_digraphs : Flag<["-"], "fno-digraphs">, Group<f_Group>, Flags<[CC1Option]>,
  HelpText<"Disallow alternative token representations '<:', ':>', '<%', '%>', '%:', '%:%:'">;
def fno_declspec : Flag<["-"], "fno-declspec">, Group<f_clang_Group>,
  HelpText<"Disallow __declspec as a keyword">, Flags<[CC1Option]>;
def fno_dollars_in_identifiers : Flag<["-"], "fno-dollars-in-identifiers">, Group<f_Group>,
  HelpText<"Disallow '$' in identifiers">, Flags<[CC1Option]>;
def fno_elide_constructors : Flag<["-"], "fno-elide-constructors">, Group<f_Group>,
  HelpText<"Disable C++ copy constructor elision">, Flags<[CC1Option]>;
def fno_eliminate_unused_debug_symbols : Flag<["-"], "fno-eliminate-unused-debug-symbols">, Group<f_Group>;
def fno_gnu_keywords : Flag<["-"], "fno-gnu-keywords">, Group<f_Group>, Flags<[CC1Option]>;
def fno_inline_functions : Flag<["-"], "fno-inline-functions">, Group<f_clang_Group>, Flags<[CC1Option]>;
def fno_inline : Flag<["-"], "fno-inline">, Group<f_clang_Group>, Flags<[CC1Option]>;
#if INTEL_CUSTOMIZATION
def inline_level_EQ : Joined<["-"], "inline-level=">, Flags<[NoXarchOption]>,
  HelpText<"Set function inlining level where: 0 is disable, 1 is inline "
           "marked functions and 2 is inline at compilers discretion">, Values<"0,1,2">;
#endif // INTEL_CUSTOMIZATION
def fno_global_isel : Flag<["-"], "fno-global-isel">, Group<f_clang_Group>,
  HelpText<"Disables the global instruction selector">;
def fno_experimental_isel : Flag<["-"], "fno-experimental-isel">, Group<f_clang_Group>,
  Alias<fno_global_isel>;
def fveclib : Joined<["-"], "fveclib=">, Group<f_Group>, Flags<[CC1Option]>,
    HelpText<"Use the given vector functions library">, Values<"Accelerate,libmvec,MASSV,SVML,none">;
def fno_lax_vector_conversions : Flag<["-"], "fno-lax-vector-conversions">, Group<f_Group>,
  Alias<flax_vector_conversions_EQ>, AliasArgs<["none"]>;
def fno_merge_all_constants : Flag<["-"], "fno-merge-all-constants">, Group<f_Group>,
  HelpText<"Disallow merging of constants">;
def fno_modules : Flag <["-"], "fno-modules">, Group<f_Group>,
  Flags<[NoXarchOption]>;
def fno_implicit_module_maps : Flag <["-"], "fno-implicit-module-maps">, Group<f_Group>,
  Flags<[NoXarchOption]>;
def fno_module_maps : Flag <["-"], "fno-module-maps">, Alias<fno_implicit_module_maps>;
def fno_modules_decluse : Flag <["-"], "fno-modules-decluse">, Group<f_Group>,
  Flags<[NoXarchOption]>;
def fno_modules_strict_decluse : Flag <["-"], "fno-strict-modules-decluse">, Group<f_Group>,
  Flags<[NoXarchOption]>;
def fimplicit_modules : Flag <["-"], "fimplicit-modules">, Group<f_Group>,
  Flags<[NoXarchOption]>;
def fmodule_file_deps : Flag <["-"], "fmodule-file-deps">, Group<f_Group>,
  Flags<[NoXarchOption]>;
def fno_module_file_deps : Flag <["-"], "fno-module-file-deps">, Group<f_Group>,
  Flags<[NoXarchOption]>;
def fno_ms_extensions : Flag<["-"], "fno-ms-extensions">, Group<f_Group>,
  Flags<[CoreOption]>;
def fno_ms_compatibility : Flag<["-"], "fno-ms-compatibility">, Group<f_Group>,
  Flags<[CoreOption]>;
def fno_delayed_template_parsing : Flag<["-"], "fno-delayed-template-parsing">, Group<f_Group>,
  HelpText<"Disable delayed template parsing">,
  Flags<[NoXarchOption, CoreOption]>;
def fno_objc_exceptions: Flag<["-"], "fno-objc-exceptions">, Group<f_Group>;
def fno_objc_legacy_dispatch : Flag<["-"], "fno-objc-legacy-dispatch">, Group<f_Group>;
def fno_objc_weak : Flag<["-"], "fno-objc-weak">, Group<f_Group>, Flags<[CC1Option]>;
def fno_omit_frame_pointer : Flag<["-"], "fno-omit-frame-pointer">, Group<f_Group>;
def fno_operator_names : Flag<["-"], "fno-operator-names">, Group<f_Group>,
  HelpText<"Do not treat C++ operator name keywords as synonyms for operators">,
  Flags<[CC1Option]>;
def fno_pascal_strings : Flag<["-"], "fno-pascal-strings">, Group<f_Group>;
def fno_short_enums : Flag<["-"], "fno-short-enums">, Group<f_Group>;
def fno_show_source_location : Flag<["-"], "fno-show-source-location">, Group<f_Group>,
  Flags<[CC1Option]>, HelpText<"Do not include source location information with diagnostics">;
def fdiagnostics_absolute_paths : Flag<["-"], "fdiagnostics-absolute-paths">, Group<f_Group>,
  Flags<[CC1Option, CoreOption]>, HelpText<"Print absolute paths in diagnostics">;
def fno_spell_checking : Flag<["-"], "fno-spell-checking">, Group<f_Group>,
  Flags<[CC1Option]>, HelpText<"Disable spell-checking">;
def fno_stack_protector : Flag<["-"], "fno-stack-protector">, Group<f_Group>,
  HelpText<"Disable the use of stack protectors">;
def fno_strict_aliasing : Flag<["-"], "fno-strict-aliasing">, Group<f_Group>,
  Flags<[NoXarchOption, CoreOption]>;
def fstruct_path_tbaa : Flag<["-"], "fstruct-path-tbaa">, Group<f_Group>;
def fno_struct_path_tbaa : Flag<["-"], "fno-struct-path-tbaa">, Group<f_Group>;
def fno_strict_enums : Flag<["-"], "fno-strict-enums">, Group<f_Group>;
def fno_strict_vtable_pointers: Flag<["-"], "fno-strict-vtable-pointers">,
  Group<f_Group>;
def fno_strict_overflow : Flag<["-"], "fno-strict-overflow">, Group<f_Group>;
def fno_temp_file : Flag<["-"], "fno-temp-file">, Group<f_Group>,
  Flags<[CC1Option, CoreOption]>, HelpText<
  "Directly create compilation output files. This may lead to incorrect incremental builds if the compiler crashes">,
  MarshallingInfoFlag<"FrontendOpts.UseTemporary", "true">, IsNegative;
def fno_threadsafe_statics : Flag<["-"], "fno-threadsafe-statics">, Group<f_Group>,
  Flags<[CC1Option]>, HelpText<"Do not emit code to make initialization of local statics thread safe">;
def fno_use_cxa_atexit : Flag<["-"], "fno-use-cxa-atexit">, Group<f_Group>, Flags<[CC1Option]>,
  HelpText<"Don't use __cxa_atexit for calling destructors">;
def fno_register_global_dtors_with_atexit : Flag<["-"], "fno-register-global-dtors-with-atexit">, Group<f_Group>,
  HelpText<"Don't use atexit or __cxa_atexit to register global destructors">;
def fno_unit_at_a_time : Flag<["-"], "fno-unit-at-a-time">, Group<f_Group>;
def fno_unwind_tables : Flag<["-"], "fno-unwind-tables">, Group<f_Group>;
def fno_verbose_asm : Flag<["-"], "fno-verbose-asm">, Group<f_Group>, Flags<[CC1Option]>;
def fno_working_directory : Flag<["-"], "fno-working-directory">, Group<f_Group>;
def fno_wrapv : Flag<["-"], "fno-wrapv">, Group<f_Group>;
def fobjc_arc : Flag<["-"], "fobjc-arc">, Group<f_Group>, Flags<[CC1Option]>,
  HelpText<"Synthesize retain and release calls for Objective-C pointers">;
def fno_objc_arc : Flag<["-"], "fno-objc-arc">, Group<f_Group>;
def fobjc_convert_messages_to_runtime_calls :
  Flag<["-"], "fobjc-convert-messages-to-runtime-calls">, Group<f_Group>;
def fno_objc_convert_messages_to_runtime_calls :
  Flag<["-"], "fno-objc-convert-messages-to-runtime-calls">, Group<f_Group>, Flags<[CC1Option]>;
def fobjc_arc_exceptions : Flag<["-"], "fobjc-arc-exceptions">, Group<f_Group>, Flags<[CC1Option]>,
  HelpText<"Use EH-safe code when synthesizing retains and releases in -fobjc-arc">;
def fno_objc_arc_exceptions : Flag<["-"], "fno-objc-arc-exceptions">, Group<f_Group>;
def fobjc_atdefs : Flag<["-"], "fobjc-atdefs">, Group<clang_ignored_f_Group>;
def fobjc_call_cxx_cdtors : Flag<["-"], "fobjc-call-cxx-cdtors">, Group<clang_ignored_f_Group>;
def fobjc_exceptions: Flag<["-"], "fobjc-exceptions">, Group<f_Group>,
  HelpText<"Enable Objective-C exceptions">, Flags<[CC1Option]>;
def fapplication_extension : Flag<["-"], "fapplication-extension">,
  Group<f_Group>, Flags<[CC1Option]>,
  HelpText<"Restrict code to those available for App Extensions">;
def fno_application_extension : Flag<["-"], "fno-application-extension">,
  Group<f_Group>;
def frelaxed_template_template_args : Flag<["-"], "frelaxed-template-template-args">,
  Flags<[CC1Option]>, HelpText<"Enable C++17 relaxed template template argument matching">,
  Group<f_Group>;
def fno_relaxed_template_template_args : Flag<["-"], "fno-relaxed-template-template-args">,
  Group<f_Group>;
def fsized_deallocation : Flag<["-"], "fsized-deallocation">, Flags<[CC1Option]>,
  HelpText<"Enable C++14 sized global deallocation functions">, Group<f_Group>;
def fno_sized_deallocation: Flag<["-"], "fno-sized-deallocation">, Group<f_Group>;
def faligned_allocation : Flag<["-"], "faligned-allocation">, Flags<[CC1Option]>,
  HelpText<"Enable C++17 aligned allocation functions">, Group<f_Group>;
def fno_aligned_allocation: Flag<["-"], "fno-aligned-allocation">,
  Group<f_Group>, Flags<[CC1Option]>;
def fnew_alignment_EQ : Joined<["-"], "fnew-alignment=">,
  HelpText<"Specifies the largest alignment guaranteed by '::operator new(size_t)'">,
  MetaVarName<"<align>">, Group<f_Group>, Flags<[CC1Option]>;
def : Separate<["-"], "fnew-alignment">, Alias<fnew_alignment_EQ>;
def : Flag<["-"], "faligned-new">, Alias<faligned_allocation>;
def : Flag<["-"], "fno-aligned-new">, Alias<fno_aligned_allocation>;
def faligned_new_EQ : Joined<["-"], "faligned-new=">;

def fobjc_legacy_dispatch : Flag<["-"], "fobjc-legacy-dispatch">, Group<f_Group>;
def fobjc_new_property : Flag<["-"], "fobjc-new-property">, Group<clang_ignored_f_Group>;
def fobjc_infer_related_result_type : Flag<["-"], "fobjc-infer-related-result-type">,
                                      Group<f_Group>;
def fno_objc_infer_related_result_type : Flag<["-"],
  "fno-objc-infer-related-result-type">, Group<f_Group>,
  HelpText<
    "do not infer Objective-C related result type based on method family">,
  Flags<[CC1Option]>;
def fobjc_link_runtime: Flag<["-"], "fobjc-link-runtime">, Group<f_Group>;
def fobjc_weak : Flag<["-"], "fobjc-weak">, Group<f_Group>, Flags<[CC1Option]>,
  HelpText<"Enable ARC-style weak references in Objective-C">;

// Objective-C ABI options.
def fobjc_runtime_EQ : Joined<["-"], "fobjc-runtime=">, Group<f_Group>, Flags<[CC1Option, CoreOption]>,
  HelpText<"Specify the target Objective-C runtime kind and version">;
def fobjc_abi_version_EQ : Joined<["-"], "fobjc-abi-version=">, Group<f_Group>;
def fobjc_nonfragile_abi_version_EQ : Joined<["-"], "fobjc-nonfragile-abi-version=">, Group<f_Group>;
def fobjc_nonfragile_abi : Flag<["-"], "fobjc-nonfragile-abi">, Group<f_Group>;
def fno_objc_nonfragile_abi : Flag<["-"], "fno-objc-nonfragile-abi">, Group<f_Group>;

def fobjc_sender_dependent_dispatch : Flag<["-"], "fobjc-sender-dependent-dispatch">, Group<f_Group>;
def foffload_static_lib_EQ : CommaJoined<["-"], "foffload-static-lib=">, Flags<[NoXarchOption, CoreOption]>, Group<offload_lib_Group>;
def foffload_whole_static_lib_EQ : CommaJoined<["-"], "foffload-whole-static-lib=">, Flags<[NoXarchOption, CoreOption]>, Group<offload_lib_Group>;
def fomit_frame_pointer : Flag<["-"], "fomit-frame-pointer">, Group<f_Group>;
def fopenmp : Flag<["-"], "fopenmp">, Group<f_Group>, Flags<[CC1Option, NoArgumentUnused]>,
  HelpText<"Parse OpenMP pragmas and generate parallel code.">;
def fno_openmp : Flag<["-"], "fno-openmp">, Group<f_Group>, Flags<[NoArgumentUnused]>;
#if INTEL_CUSTOMIZATION
def fopenmp_version_EQ : Joined<["-"], "fopenmp-version=">, Group<f_Group>, Flags<[CC1Option, NoArgumentUnused]>,
  HelpText<"Choose which OpenMP version to link with.">;
def fopenmp_EQ : Joined<["-"], "fopenmp=">, Group<f_Group>;
def qopenmp_threadprivate_EQ: Joined<["-"], "qopenmp-threadprivate=">,
  HelpText<"Choose which threadprivate implementation to use: compat or legacy.">;
def fintel_pragma_prefetch : Flag<["-"],
  "fintel-pragma-prefetch">, Group<f_Group>,
  Flags<[CC1Option, NoArgumentUnused]>;
def fno_intel_pragma_prefetch : Flag<["-"],
  "fno-intel-pragma-prefetch">;
#endif // INTEL_CUSTOMIZATION
def fopenmp_use_tls : Flag<["-"], "fopenmp-use-tls">, Group<f_Group>,
  Flags<[NoArgumentUnused, HelpHidden]>;
def fnoopenmp_use_tls : Flag<["-"], "fnoopenmp-use-tls">, Group<f_Group>,
  Flags<[CC1Option, NoArgumentUnused, HelpHidden]>;
// INTEL_COLLAB
def fopenmp_late_outline : Flag<["-"], "fopenmp-late-outline">, Group<f_Group>,
  Flags<[CC1Option, NoArgumentUnused]>;
def fopenmp_use_single_elem_array_funcs : Flag<["-"],
  "fopenmp-use-single-elem-array-funcs">, Group<f_Group>,
  Flags<[CC1Option, NoArgumentUnused]>;
def fno_openmp_use_single_elem_array_funcs : Flag<["-"],
  "fno-openmp-use-single-elem-array-funcs">;
// end INTEL_COLLAB
def fopenmp_targets_EQ : CommaJoined<["-"], "fopenmp-targets=">, Flags<[NoXarchOption, CC1Option]>,
  HelpText<"Specify comma-separated list of triples OpenMP offloading targets to be supported">;
def fopenmp_relocatable_target : Flag<["-"], "fopenmp-relocatable-target">,
  Group<f_Group>, Flags<[CC1Option, NoArgumentUnused, HelpHidden]>;
def fnoopenmp_relocatable_target : Flag<["-"], "fnoopenmp-relocatable-target">,
  Group<f_Group>, Flags<[CC1Option, NoArgumentUnused, HelpHidden]>;
def fopenmp_simd : Flag<["-"], "fopenmp-simd">, Group<f_Group>, Flags<[CC1Option, NoArgumentUnused]>,
  HelpText<"Emit OpenMP code only for SIMD-based constructs.">;
#if INTEL_CUSTOMIZATION
def fiopenmp_simd : Flag<["-"], "fiopenmp-simd">, Group<f_Group>, Flags<[CC1Option, NoArgumentUnused]>;
def fno_iopenmp_simd : Flag<["-"], "fno-iopenmp-simd">, Group<f_Group>, Flags<[NoArgumentUnused]>;
def fopenmp_stable_file_id : Flag<["-"], "fopenmp-stable-file-id">,
    Group<f_Group>, Flags<[CC1Option, NoArgumentUnused, CoreOption, HelpHidden]>;
def fopenmp_device_lib_EQ : CommaJoined<["-"], "fopenmp-device-lib=">, Flags<[NoXarchOption, CoreOption]>,
  Values<"libc, libm-fp32, libm-fp64, all">, HelpText<"Control inclusion of "
  "device libraries into device binary linkage. Valid arguments "
  "are libc, libm-fp32, libm-fp64, all">;
def fno_openmp_device_lib_EQ : CommaJoined<["-"], "fno-openmp-device-lib=">, Flags<[NoXarchOption, CoreOption]>,
  Values<"libc, libm-fp32, libm-fp64, all">, HelpText<"Control exclusion of "
  "device libraries from device binary linkage. Valid arguments "
  "are libc, libm-fp32, libm-fp64, all">;
def fiopenmp_offload : Flag<["-"], "fiopenmp-offload">, Flags<[NoXarchOption]>, Group<f_Group>;
def fno_iopenmp_offload : Flag<["-"], "fno-iopenmp-offload">, Flags<[NoXarchOption]>, Group<f_Group>;
def fopenmp_target_simd : Flag<["-"], "fopenmp-target-simd">, Flags<[NoXarchOption, HelpHidden]>, Group<f_Group>;
#endif // INTEL_CUSTOMIZATION
def fopenmp_enable_irbuilder : Flag<["-"], "fopenmp-enable-irbuilder">, Group<f_Group>, Flags<[CC1Option, NoArgumentUnused, HelpHidden]>,
  HelpText<"Use the experimental OpenMP-IR-Builder codegen path.">;
def fno_openmp_simd : Flag<["-"], "fno-openmp-simd">, Group<f_Group>, Flags<[CC1Option, NoArgumentUnused]>;
def fopenmp_cuda_mode : Flag<["-"], "fopenmp-cuda-mode">, Group<f_Group>,
  Flags<[CC1Option, NoArgumentUnused, HelpHidden]>;
def fno_openmp_cuda_mode : Flag<["-"], "fno-openmp-cuda-mode">, Group<f_Group>,
  Flags<[NoArgumentUnused, HelpHidden]>;
def fopenmp_cuda_force_full_runtime : Flag<["-"], "fopenmp-cuda-force-full-runtime">, Group<f_Group>,
  Flags<[CC1Option, NoArgumentUnused, HelpHidden]>;
def fno_openmp_cuda_force_full_runtime : Flag<["-"], "fno-openmp-cuda-force-full-runtime">, Group<f_Group>,
  Flags<[NoArgumentUnused, HelpHidden]>;
def fopenmp_cuda_number_of_sm_EQ : Joined<["-"], "fopenmp-cuda-number-of-sm=">, Group<f_Group>,
  Flags<[CC1Option, NoArgumentUnused, HelpHidden]>;
def fopenmp_cuda_blocks_per_sm_EQ : Joined<["-"], "fopenmp-cuda-blocks-per-sm=">, Group<f_Group>,
  Flags<[CC1Option, NoArgumentUnused, HelpHidden]>;
def fopenmp_cuda_teams_reduction_recs_num_EQ : Joined<["-"], "fopenmp-cuda-teams-reduction-recs-num=">, Group<f_Group>,
  Flags<[CC1Option, NoArgumentUnused, HelpHidden]>;
def fopenmp_optimistic_collapse : Flag<["-"], "fopenmp-optimistic-collapse">, Group<f_Group>,
  Flags<[CC1Option, NoArgumentUnused, HelpHidden]>;
def fno_openmp_optimistic_collapse : Flag<["-"], "fno-openmp-optimistic-collapse">, Group<f_Group>,
  Flags<[NoArgumentUnused, HelpHidden]>;
// INTEL_COLLAB
def fiopenmp : Flag<["-"], "fiopenmp">, Group<f_Group>, Flags<[NoArgumentUnused]>;
def fno_iopenmp : Flag<["-"], "fno-iopenmp">, Group<f_Group>, Flags<[NoArgumentUnused]>;
// end INTEL_COLLAB
#if INTEL_CUSTOMIZATION
def static_openmp: Flag<["-"], "static-openmp">,
  HelpText<"Use the static host OpenMP runtime while linking.">;
def qopenmp_simd: Flag<["-"], "qopenmp-simd">, Alias<fiopenmp_simd>,
  HelpText<"Emit OpenMP code only for SIMD-based constructs.">;
def qno_openmp_simd: Flag<["-"], "qno-openmp-simd">, Alias<fno_iopenmp_simd>;
def qno_openmp : Flag<["-"], "qno-openmp">, Group<f_Group>, Flags<[NoArgumentUnused]>, Alias<fno_iopenmp>, HelpText<"Disable OpenMP support">;
def qopenmp: Flag<["-"], "qopenmp">, Alias<fiopenmp>,
  HelpText<"Parse OpenMP pragmas and generate parallel code.">;
def qopenmp_stubs : Flag<["-"], "qopenmp-stubs">,
  HelpText<"enables the user to compile OpenMP programs in sequential mode. "
  "The OpenMP directives are ignored and a stub OpenMP library is linked.">;
def qopenmp_link_EQ : Joined<["-"], "qopenmp-link=">,
  HelpText<"Choose whether to link with the static or dynamic OpenMP "
  "libraries. Default is dynamic.">;
def qopenmp_target_simd : Flag<["-"], "qopenmp-target-simd">, Alias<fopenmp_target_simd>;
#endif // INTEL_CUSTOMIZATION
def fopenmp_cuda_parallel_target_regions : Flag<["-"], "fopenmp-cuda-parallel-target-regions">, Group<f_Group>,
  Flags<[CC1Option, NoArgumentUnused, HelpHidden]>,
  HelpText<"Support parallel execution of target regions on Cuda-based devices.">;
def fno_openmp_cuda_parallel_target_regions : Flag<["-"], "fno-openmp-cuda-parallel-target-regions">, Group<f_Group>,
  Flags<[NoArgumentUnused, HelpHidden]>,
  HelpText<"Support only serial execution of target regions on Cuda-based devices.">;
def fno_optimize_sibling_calls : Flag<["-"], "fno-optimize-sibling-calls">, Group<f_Group>;
def foptimize_sibling_calls : Flag<["-"], "foptimize-sibling-calls">, Group<f_Group>;
def fno_escaping_block_tail_calls : Flag<["-"], "fno-escaping-block-tail-calls">, Group<f_Group>, Flags<[CC1Option]>;
def fescaping_block_tail_calls : Flag<["-"], "fescaping-block-tail-calls">, Group<f_Group>;
def force__cpusubtype__ALL : Flag<["-"], "force_cpusubtype_ALL">;
def force__flat__namespace : Flag<["-"], "force_flat_namespace">;
def force__load : Separate<["-"], "force_load">;
def force_addr : Joined<["-"], "fforce-addr">, Group<clang_ignored_f_Group>;
def foutput_class_dir_EQ : Joined<["-"], "foutput-class-dir=">, Group<f_Group>;
def fpack_struct : Flag<["-"], "fpack-struct">, Group<f_Group>;
def fno_pack_struct : Flag<["-"], "fno-pack-struct">, Group<f_Group>;
def fpack_struct_EQ : Joined<["-"], "fpack-struct=">, Group<f_Group>, Flags<[CC1Option]>,
  HelpText<"Specify the default maximum struct packing alignment">;
def fmax_type_align_EQ : Joined<["-"], "fmax-type-align=">, Group<f_Group>, Flags<[CC1Option]>,
  HelpText<"Specify the maximum alignment to enforce on pointers lacking an explicit alignment">;
def fno_max_type_align : Flag<["-"], "fno-max-type-align">, Group<f_Group>;
def fpascal_strings : Flag<["-"], "fpascal-strings">, Group<f_Group>, Flags<[CC1Option]>,
  HelpText<"Recognize and construct Pascal-style string literals">;
def fpatchable_function_entry_EQ : Joined<["-"], "fpatchable-function-entry=">, Group<f_Group>, Flags<[CC1Option]>,
  MetaVarName<"<N,M>">, HelpText<"Generate M NOPs before function entry and N-M NOPs after function entry">;
def fpcc_struct_return : Flag<["-"], "fpcc-struct-return">, Group<f_Group>, Flags<[CC1Option]>,
  HelpText<"Override the default ABI to return all structs on the stack">;
def fpch_preprocess : Flag<["-"], "fpch-preprocess">, Group<f_Group>;
def fpic : Flag<["-"], "fpic">, Group<f_Group>;
def fno_pic : Flag<["-"], "fno-pic">, Group<f_Group>;
def fpie : Flag<["-"], "fpie">, Group<f_Group>;
def fno_pie : Flag<["-"], "fno-pie">, Group<f_Group>;
defm plt : OptOutFFlag<"plt", "",
  "Use GOT indirection instead of PLT to make external function calls (x86 only)">;
defm ropi : OptInFFlag<"ropi", "Generate read-only position independent code (ARM only)">;
defm rwpi : OptInFFlag<"rwpi", "Generate read-write position independent code (ARM only)">;
def fplugin_EQ : Joined<["-"], "fplugin=">, Group<f_Group>, Flags<[NoXarchOption]>, MetaVarName<"<dsopath>">,
  HelpText<"Load the named plugin (dynamic shared object)">;
def fpass_plugin_EQ : Joined<["-"], "fpass-plugin=">,
  Group<f_Group>, Flags<[CC1Option]>, MetaVarName<"<dsopath>">,
  HelpText<"Load pass plugin from a dynamic shared object file (only with new pass manager).">;
defm preserve_as_comments : OptOutFFlag<"preserve-as-comments", "",
  "Do not preserve comments in inline assembly">;
def fprofile_arcs : Flag<["-"], "fprofile-arcs">, Group<f_Group>, Flags<[CC1Option,LinkOption]>;
def fno_profile_arcs : Flag<["-"], "fno-profile-arcs">, Group<f_Group>;
def framework : Separate<["-"], "framework">, Flags<[LinkerInput]>;
def frandom_seed_EQ : Joined<["-"], "frandom-seed=">, Group<clang_ignored_f_Group>;
def freg_struct_return : Flag<["-"], "freg-struct-return">, Group<f_Group>, Flags<[CC1Option]>,
  HelpText<"Override the default ABI to return small structs in registers">;
defm rtti : OptOutFFlag<"rtti", "", "Disable generation of rtti information">;
defm rtti_data : OptOutFFlag<"rtti-data", "", "Disable generation of RTTI data">;
def : Flag<["-"], "fsched-interblock">, Group<clang_ignored_f_Group>;
def fshort_enums : Flag<["-"], "fshort-enums">, Group<f_Group>, Flags<[CC1Option]>,
  HelpText<"Allocate to an enum type only as many bytes as it needs for the declared range of possible values">;
def fchar8__t : Flag<["-"], "fchar8_t">, Group<f_Group>, Flags<[CC1Option]>,
  HelpText<"Enable C++ builtin type char8_t">;
def fno_char8__t : Flag<["-"], "fno-char8_t">, Group<f_Group>, Flags<[CC1Option]>,
  HelpText<"Disable C++ builtin type char8_t">;
def fshort_wchar : Flag<["-"], "fshort-wchar">, Group<f_Group>,
  HelpText<"Force wchar_t to be a short unsigned int">;
def fno_short_wchar : Flag<["-"], "fno-short-wchar">, Group<f_Group>,
  HelpText<"Force wchar_t to be an unsigned int">;
def fshow_overloads_EQ : Joined<["-"], "fshow-overloads=">, Group<f_Group>, Flags<[CC1Option]>,
  HelpText<"Which overload candidates to show when overload resolution fails: "
           "best|all; defaults to all">, Values<"best,all">;
defm show_column : OptOutFFlag<"show-column", "", "Do not include column number on diagnostics">;
def fshow_source_location : Flag<["-"], "fshow-source-location">, Group<f_Group>;
def fspell_checking : Flag<["-"], "fspell-checking">, Group<f_Group>;
def fspell_checking_limit_EQ : Joined<["-"], "fspell-checking-limit=">, Group<f_Group>;
def fsigned_bitfields : Flag<["-"], "fsigned-bitfields">, Group<f_Group>;
defm signed_char : OptOutFFlag<"signed-char", "char is signed", "char is unsigned">;
def fsplit_stack : Flag<["-"], "fsplit-stack">, Group<f_Group>;
def fstack_protector_all : Flag<["-"], "fstack-protector-all">, Group<f_Group>,
  HelpText<"Enable stack protectors for all functions">;
def fstack_clash_protection : Flag<["-"], "fstack-clash-protection">, Group<f_Group>, Flags<[CC1Option]>,
  HelpText<"Enable stack clash protection">;
def fno_stack_clash_protection : Flag<["-"], "fno-stack-clash-protection">, Group<f_Group>,
  HelpText<"Disable stack clash protection">;
def fstack_protector_strong : Flag<["-"], "fstack-protector-strong">, Group<f_Group>,
  HelpText<"Enable stack protectors for some functions vulnerable to stack smashing. "
           "Compared to -fstack-protector, this uses a stronger heuristic "
           "that includes functions containing arrays of any size (and any type), "
           "as well as any calls to alloca or the taking of an address from a local variable">;
#if INTEL_CUSTOMIZATION
def fstack_security_check : Flag<["-"], "fstack-security-check">, Alias<fstack_protector_strong>,
  HelpText<"Enable overflow security checks">;
def fstack_limit_register_EQ : Joined<["-"], "fstack-limit-register=">,
  Flags<[NoXarchOption]>, HelpText<"Limits the stack register size">;
#endif // INTEL_CUSTOMIZATION
def fstack_protector : Flag<["-"], "fstack-protector">, Group<f_Group>,
  HelpText<"Enable stack protectors for some functions vulnerable to stack smashing. "
           "This uses a loose heuristic which considers functions vulnerable if they "
           "contain a char (or 8bit integer) array or constant sized calls to alloca "
           ", which are of greater size than ssp-buffer-size (default: 8 bytes). All "
           "variable sized calls to alloca are considered vulnerable. A function with "
           "a stack protector has a guard value added to the stack frame that is "
           "checked on function exit. The guard value must be positioned in the "
           "stack frame such that a buffer overflow from a vulnerable variable will "
           "overwrite the guard value before overwriting the function's return "
           "address. The reference stack guard value is stored in a global variable.">;
def ftrivial_auto_var_init : Joined<["-"], "ftrivial-auto-var-init=">, Group<f_Group>,
  Flags<[CC1Option, CoreOption]>, HelpText<"Initialize trivial automatic stack variables: uninitialized (default)"
  " | pattern">, Values<"uninitialized,pattern">;
def enable_trivial_var_init_zero : Flag<["-"], "enable-trivial-auto-var-init-zero-knowing-it-will-be-removed-from-clang">,
  Flags<[CC1Option, CoreOption]>,
  HelpText<"Trivial automatic variable initialization to zero is only here for benchmarks, it'll eventually be removed, and I'm OK with that because I'm only using it to benchmark">;
def ftrivial_auto_var_init_stop_after : Joined<["-"], "ftrivial-auto-var-init-stop-after=">, Group<f_Group>,
  Flags<[CC1Option, CoreOption]>, HelpText<"Stop initializing trivial automatic stack variables after the specified number of instances">;
def fstandalone_debug : Flag<["-"], "fstandalone-debug">, Group<f_Group>, Flags<[CoreOption]>,
  HelpText<"Emit full debug info for all types used by the program">;
def fno_standalone_debug : Flag<["-"], "fno-standalone-debug">, Group<f_Group>, Flags<[CoreOption]>,
  HelpText<"Limit debug information produced to reduce size of debug binary">;
def flimit_debug_info : Flag<["-"], "flimit-debug-info">, Flags<[CoreOption]>, Alias<fno_standalone_debug>;
def fno_limit_debug_info : Flag<["-"], "fno-limit-debug-info">, Flags<[CoreOption]>, Alias<fstandalone_debug>;
#if INTEL_CUSTOMIZATION
def femit_class_debug_always : Flag<["-"], "femit-class-debug-always">, Flags<[NoXarchOption]>,
  Alias<fstandalone_debug>,
  HelpText<"Emit debug information for a C++ class into each object file where the class is used."
           " This flag is useful for tools which are unable to resolve incomplete type descriptions."
           "  Using this option may cause a large increase in the size of the debug information">;
def fno_emit_class_debug_always : Flag<["-"], "fno-emit-class-debug-always">, Flags<[NoXarchOption]>,
  Alias<fno_standalone_debug>,
  HelpText<"Emit debug information for a C++ class in only one object file">;
#endif // INTEL_CUSTOMIZATION
def fdebug_macro : Flag<["-"], "fdebug-macro">, Group<f_Group>, Flags<[CoreOption]>,
  HelpText<"Emit macro debug information">;
def fno_debug_macro : Flag<["-"], "fno-debug-macro">, Group<f_Group>, Flags<[CoreOption]>,
  HelpText<"Do not emit macro debug information">;
def fstrict_aliasing : Flag<["-"], "fstrict-aliasing">, Group<f_Group>,
  Flags<[NoXarchOption, CoreOption]>;
def fstrict_enums : Flag<["-"], "fstrict-enums">, Group<f_Group>, Flags<[CC1Option]>,
  HelpText<"Enable optimizations based on the strict definition of an enum's "
           "value range">;
def fstrict_vtable_pointers: Flag<["-"], "fstrict-vtable-pointers">,
  Group<f_Group>, Flags<[CC1Option]>,
  HelpText<"Enable optimizations based on the strict rules for overwriting "
             "polymorphic C++ objects">;
def fstrict_overflow : Flag<["-"], "fstrict-overflow">, Group<f_Group>;
def fintelfpga : Flag<["-"], "fintelfpga">, Group<f_Group>,
  Flags<[CC1Option, CoreOption]>, HelpText<"Perform ahead of time compilation for FPGA">;
def fsycl_device_only : Flag<["-"], "fsycl-device-only">, Flags<[CoreOption]>,
  HelpText<"Compile SYCL kernels for device">;
def fsycl_targets_EQ : CommaJoined<["-"], "fsycl-targets=">, Flags<[NoXarchOption, CC1Option, CoreOption]>,
  HelpText<"Specify comma-separated list of triples SYCL offloading targets to be supported">;
def fsycl_add_targets_EQ : CommaJoined<["-"], "fsycl-add-targets=">, Flags<[NoXarchOption, CoreOption]>,
  HelpText<"Specify comma-separated list of triple and device binary image pairs to add to the final SYCL binary">;
def fsycl_link_targets_EQ : CommaJoined<["-"], "fsycl-link-targets=">, Flags<[NoXarchOption, CC1Option, CoreOption]>,
  HelpText<"Specify comma-separated list of triples SYCL offloading targets to produce linked device images">;
def fsycl_device_code_split_EQ : Joined<["-"], "fsycl-device-code-split=">,
   Flags<[CC1Option, CoreOption]>, HelpText<"Perform SYCL device code split: per_kernel (device code module is "
  "created for each SYCL kernel) | per_source (device code module is created for each source (translation unit)) | off (no device code split). "
  "Default is 'off' - all kernels go into a single module`">, Values<"per_source, per_kernel, off">;
def fsycl_device_code_split : Flag<["-"], "fsycl-device-code-split">, Alias<fsycl_device_code_split_EQ>,
  AliasArgs<["per_source"]>, Flags<[CC1Option, CoreOption]>,
  HelpText<"Perform SYCL device code split in the per_source mode i.e. create a device code module for each source (translation unit)">;
def fsycl_id_queries_fit_in_int : Flag<["-"], "fsycl-id-queries-fit-in-int">,
  Flags<[CC1Option, CoreOption]>, HelpText<"Assume that SYCL ID queries fit "
  "within MAX_INT.">;
def fno_sycl_id_queries_fit_in_int : Flag<["-"], "fno-sycl-id-queries-fit-in-int">,
  Flags<[CC1Option, CoreOption]>, HelpText<"Do not assume that SYCL ID queries "
  "fit within MAX_INT.">;
def fsycl_use_bitcode : Flag<["-"], "fsycl-use-bitcode">,
  Flags<[CC1Option, CoreOption]>, HelpText<"Use LLVM bitcode instead of SPIR-V in fat objects">;
def fno_sycl_use_bitcode : Flag<["-"], "fno-sycl-use-bitcode">,
  Flags<[CC1Option, CoreOption]>, HelpText<"Use SPIR-V instead of LLVM bitcode in fat objects">;
def fsycl_link_EQ : Joined<["-"], "fsycl-link=">,
  Flags<[CC1Option, CoreOption]>, HelpText<"Generate partially linked device and host object to be used at various stages of compilation">, Values<"image,early">;
def fsycl_link : Flag<["-"], "fsycl-link">, Alias<fsycl_link_EQ>,
  AliasArgs<["early"]>, Flags<[CC1Option, CoreOption]>,
  HelpText<"Generate partially linked device object to be used with the host link">;
def fsycl_unnamed_lambda : Flag<["-"], "fsycl-unnamed-lambda">,
  Flags<[CC1Option, CoreOption]>, HelpText<"Allow unnamed SYCL lambda kernels">;
def fno_sycl_unnamed_lambda : Flag<["-"], "fno-sycl-unnamed-lambda">,
  Flags<[CC1Option, CoreOption]>;
def fsycl_help_EQ : Joined<["-"], "fsycl-help=">,
  Flags<[NoXarchOption, CoreOption]>, HelpText<"Emit help information from the "
  "related offline compilation tool. Valid values: all, fpga, gen, x86_64.">,
  Values<"all,fpga,gen,x86_64">;
def fsycl_help : Flag<["-"], "fsycl-help">, Alias<fsycl_help_EQ>,
  Flags<[NoXarchOption, CoreOption]>, AliasArgs<["all"]>, HelpText<"Emit help information "
  "from all of the offline compilation tools">;
def fsycl_libspirv_path_EQ : Joined<["-"], "fsycl-libspirv-path=">,
  Flags<[CC1Option, CoreOption]>, HelpText<"Path to libspirv library">;
def fno_sycl_libspirv : Flag<["-"], "fno-sycl-libspirv">, HelpText<"Disable check for libspirv">;
def fsyntax_only : Flag<["-"], "fsyntax-only">,
  Flags<[NoXarchOption,CoreOption,CC1Option]>, Group<Action_Group>;
def ftabstop_EQ : Joined<["-"], "ftabstop=">, Group<f_Group>;
#if INTEL_CUSTOMIZATION
def ftemplate_depth_EQ : Joined<["-"], "ftemplate-depth=">, Group<f_Group>,
  HelpText<"Control the depth in which recursive templates are expanded.">;
#endif // INTEL_CUSTOMIZATION
def ftemplate_depth_ : Joined<["-"], "ftemplate-depth-">, Group<f_Group>;
def ftemplate_backtrace_limit_EQ : Joined<["-"], "ftemplate-backtrace-limit=">,
                                   Group<f_Group>;
def foperator_arrow_depth_EQ : Joined<["-"], "foperator-arrow-depth=">,
                               Group<f_Group>;

def fsave_optimization_record : Flag<["-"], "fsave-optimization-record">,
  Group<f_Group>, HelpText<"Generate a YAML optimization record file">;
def fsave_optimization_record_EQ : Joined<["-"], "fsave-optimization-record=">,
  Group<f_Group>, HelpText<"Generate an optimization record file in a specific format">,
  MetaVarName<"<format>">;
def fno_save_optimization_record : Flag<["-"], "fno-save-optimization-record">,
  Group<f_Group>, Flags<[NoArgumentUnused]>;
def foptimization_record_file_EQ : Joined<["-"], "foptimization-record-file=">,
  Group<f_Group>,
  HelpText<"Specify the output name of the file containing the optimization remarks. Implies -fsave-optimization-record. On Darwin platforms, this cannot be used with multiple -arch <arch> options.">,
  MetaVarName<"<file>">;
def foptimization_record_passes_EQ : Joined<["-"], "foptimization-record-passes=">,
  Group<f_Group>,
  HelpText<"Only include passes which match a specified regular expression in the generated optimization record (by default, include all passes)">,
  MetaVarName<"<regex>">;

def ftest_coverage : Flag<["-"], "ftest-coverage">, Flags<[CC1Option]>, Group<f_Group>;
def fno_test_coverage : Flag<["-"], "fno-test-coverage">, Group<f_Group>;
def fvectorize : Flag<["-"], "fvectorize">, Group<f_Group>,
  HelpText<"Enable the loop vectorization passes">;
def fno_vectorize : Flag<["-"], "fno-vectorize">, Group<f_Group>;
def : Flag<["-"], "ftree-vectorize">, Alias<fvectorize>;
def : Flag<["-"], "fno-tree-vectorize">, Alias<fno_vectorize>;
def fslp_vectorize : Flag<["-"], "fslp-vectorize">, Group<f_Group>,
  HelpText<"Enable the superword-level parallelism vectorization passes">;
def fno_slp_vectorize : Flag<["-"], "fno-slp-vectorize">, Group<f_Group>;
def : Flag<["-"], "ftree-slp-vectorize">, Alias<fslp_vectorize>;
def : Flag<["-"], "fno-tree-slp-vectorize">, Alias<fno_slp_vectorize>;
def Wlarge_by_value_copy_def : Flag<["-"], "Wlarge-by-value-copy">,
  HelpText<"Warn if a function definition returns or accepts an object larger "
           "in bytes than a given value">, Flags<[HelpHidden]>;
def Wlarge_by_value_copy_EQ : Joined<["-"], "Wlarge-by-value-copy=">, Flags<[CC1Option]>;

// These "special" warning flags are effectively processed as f_Group flags by the driver:
// Just silence warnings about -Wlarger-than for now.
def Wlarger_than_EQ : Joined<["-"], "Wlarger-than=">, Group<clang_ignored_f_Group>;
def Wlarger_than_ : Joined<["-"], "Wlarger-than-">, Alias<Wlarger_than_EQ>;
def Wframe_larger_than_EQ : Joined<["-"], "Wframe-larger-than=">, Group<f_Group>, Flags<[NoXarchOption]>;

def : Flag<["-"], "fterminated-vtables">, Alias<fapple_kext>;
def fthreadsafe_statics : Flag<["-"], "fthreadsafe-statics">, Group<f_Group>;
def ftime_report : Flag<["-"], "ftime-report">, Group<f_Group>, Flags<[CC1Option]>,
  MarshallingInfoFlag<"FrontendOpts.ShowTimers">;
def ftime_trace : Flag<["-"], "ftime-trace">, Group<f_Group>,
  HelpText<"Turn on time profiler. Generates JSON file based on output filename.">,
  DocBrief<[{
Turn on time profiler. Generates JSON file based on output filename. Results
can be analyzed with chrome://tracing or `Speedscope App
<https://www.speedscope.app>`_ for flamegraph visualization.}]>,
  Flags<[CC1Option, CoreOption]>,
  MarshallingInfoFlag<"FrontendOpts.TimeTrace">;
def ftime_trace_granularity_EQ : Joined<["-"], "ftime-trace-granularity=">, Group<f_Group>,
  HelpText<"Minimum time granularity (in microseconds) traced by time profiler">,
  Flags<[CC1Option, CoreOption]>;
def fproc_stat_report : Joined<["-"], "fproc-stat-report">, Group<f_Group>,
  HelpText<"Print subprocess statistics">;
def fproc_stat_report_EQ : Joined<["-"], "fproc-stat-report=">, Group<f_Group>,
  HelpText<"Save subprocess statistics to the given file">;
def ftlsmodel_EQ : Joined<["-"], "ftls-model=">, Group<f_Group>, Flags<[CC1Option]>;
def ftrapv : Flag<["-"], "ftrapv">, Group<f_Group>, Flags<[CC1Option]>,
  HelpText<"Trap on integer overflow">;
def ftrapv_handler_EQ : Joined<["-"], "ftrapv-handler=">, Group<f_Group>,
  MetaVarName<"<function name>">,
  HelpText<"Specify the function to be called on overflow">;
def ftrapv_handler : Separate<["-"], "ftrapv-handler">, Group<f_Group>, Flags<[CC1Option]>;
def ftrap_function_EQ : Joined<["-"], "ftrap-function=">, Group<f_Group>, Flags<[CC1Option]>,
  HelpText<"Issue call to specified function rather than a trap instruction">;
def funit_at_a_time : Flag<["-"], "funit-at-a-time">, Group<f_Group>;
def funroll_loops : Flag<["-"], "funroll-loops">, Group<f_Group>,
  HelpText<"Turn on loop unroller">, Flags<[CC1Option]>;
def fno_unroll_loops : Flag<["-"], "fno-unroll-loops">, Group<f_Group>,
  HelpText<"Turn off loop unroller">, Flags<[CC1Option]>;
defm reroll_loops : OptInFFlag<"reroll-loops", "Turn on loop reroller">;
def ftrigraphs : Flag<["-"], "ftrigraphs">, Group<f_Group>,
  HelpText<"Process trigraph sequences">, Flags<[CC1Option]>;
def fno_trigraphs : Flag<["-"], "fno-trigraphs">, Group<f_Group>,
  HelpText<"Do not process trigraph sequences">, Flags<[CC1Option]>;
def funsigned_bitfields : Flag<["-"], "funsigned-bitfields">, Group<f_Group>;
def funsigned_char : Flag<["-"], "funsigned-char">, Group<f_Group>;
def fno_unsigned_char : Flag<["-"], "fno-unsigned-char">;
def funwind_tables : Flag<["-"], "funwind-tables">, Group<f_Group>;
def fuse_cxa_atexit : Flag<["-"], "fuse-cxa-atexit">, Group<f_Group>;
def fregister_global_dtors_with_atexit : Flag<["-"], "fregister-global-dtors-with-atexit">, Group<f_Group>, Flags<[CC1Option]>,
  HelpText<"Use atexit or __cxa_atexit to register global destructors">;
defm use_init_array : OptOutFFlag<"use-init-array", "", "Use .ctors/.dtors instead of .init_array/.fini_array">;
def fno_var_tracking : Flag<["-"], "fno-var-tracking">, Group<clang_ignored_f_Group>;
def fverbose_asm : Flag<["-"], "fverbose-asm">, Group<f_Group>,
  HelpText<"Generate verbose assembly output">;
def dA : Flag<["-"], "dA">, Alias<fverbose_asm>;
defm visibility_from_dllstorageclass : OptInFFlag<"visibility-from-dllstorageclass", "Set the visiblity of symbols in the generated code from their DLL storage class">;
def fvisibility_dllexport_EQ : Joined<["-"], "fvisibility-dllexport=">, Group<f_Group>, Flags<[CC1Option]>,
  HelpText<"The visibility for dllexport defintions [-fvisibility-from-dllstorageclass]">, Values<"hidden,protected,default">;
def fvisibility_nodllstorageclass_EQ : Joined<["-"], "fvisibility-nodllstorageclass=">, Group<f_Group>, Flags<[CC1Option]>,
  HelpText<"The visibility for defintiions without an explicit DLL export class [-fvisibility-from-dllstorageclass]">, Values<"hidden,protected,default">;
def fvisibility_externs_dllimport_EQ : Joined<["-"], "fvisibility-externs-dllimport=">, Group<f_Group>, Flags<[CC1Option]>,
  HelpText<"The visibility for dllimport external declarations [-fvisibility-from-dllstorageclass]">, Values<"hidden,protected,default">;
def fvisibility_externs_nodllstorageclass_EQ : Joined<["-"], "fvisibility-externs-nodllstorageclass=">, Group<f_Group>, Flags<[CC1Option]>,
  HelpText<"The visibility for external declarations without an explicit DLL dllstorageclass [-fvisibility-from-dllstorageclass]">, Values<"hidden,protected,default">;
def fvisibility_EQ : Joined<["-"], "fvisibility=">, Group<f_Group>,
  HelpText<"Set the default symbol visibility for all global declarations">, Values<"hidden,default">;
def fvisibility_inlines_hidden : Flag<["-"], "fvisibility-inlines-hidden">, Group<f_Group>,
  HelpText<"Give inline C++ member functions hidden visibility by default">,
  Flags<[CC1Option]>;
def fvisibility_inlines_hidden_static_local_var :
  Flag<["-"], "fvisibility-inlines-hidden-static-local-var">, Group<f_Group>,
  HelpText<"When -fvisibility-inlines-hidden is enabled, static variables in "
           "inline C++ member functions will also be given hidden visibility "
           "by default">,
  Flags<[CC1Option]>;
def fno_visibility_inlines_hidden_static_local_var :
  Flag<["-"], "fno-visibility-inlines-hidden-static-local-var">, Group<f_Group>,
  HelpText<"Disables -fvisibility-inlines-hidden-static-local-var "
           "(this is the default on non-darwin targets)">,
  Flags<[CC1Option]>;
def fvisibility_ms_compat : Flag<["-"], "fvisibility-ms-compat">, Group<f_Group>,
  HelpText<"Give global types 'default' visibility and global functions and "
           "variables 'hidden' visibility by default">;
def fvisibility_global_new_delete_hidden : Flag<["-"], "fvisibility-global-new-delete-hidden">, Group<f_Group>,
  HelpText<"Give global C++ operator new and delete declarations hidden visibility">, Flags<[CC1Option]>;
defm whole_program_vtables : OptInFFlag<"whole-program-vtables",
  "Enables whole-program vtable optimization. Requires -flto", "", "", [CoreOption]>;
defm split_lto_unit : OptInFFlag<"split-lto-unit",
  "Enables splitting of the LTO unit", "", "", [CoreOption]>;
defm force_emit_vtables : OptInFFlag<"force-emit-vtables",
  "Emits more virtual tables to improve devirtualization", "", "", [CoreOption]>;
defm virtual_function_elimination : OptInFFlag<"virtual-function-elimination",
  "Enables dead virtual function elimination optimization. Requires -flto=full", "", "", [CoreOption]>;

def fwrapv : Flag<["-"], "fwrapv">, Group<f_Group>, Flags<[CC1Option]>,
  HelpText<"Treat signed integer overflow as two's complement">;
def fwritable_strings : Flag<["-"], "fwritable-strings">, Group<f_Group>, Flags<[CC1Option]>,
  HelpText<"Store string literals as writable data">;
defm zero_initialized_in_bss : OptOutFFlag<"zero-initialized-in-bss", "", "Don't place zero initialized data in BSS">;
defm function_sections : OptInFFlag<"function-sections", "Place each function in its own section">;
def fbasic_block_sections_EQ : Joined<["-"], "fbasic-block-sections=">, Group<f_Group>,
  Flags<[CC1Option, CC1AsOption]>,
  HelpText<"Place each function's basic blocks in unique sections (ELF Only) : all | labels | none | list=<file>">,
  DocBrief<[{Generate labels for each basic block or place each basic block or a subset of basic blocks in its own section.}]>,
  Values<"all,labels,none,list=">;
defm data_sections : OptInFFlag<"data-sections", "Place each data in its own section">;
defm stack_size_section : OptInFFlag<"stack-size-section", "Emit section containing metadata on function stack sizes">;

defm unique_basic_block_section_names : OptInFFlag<"unique-basic-block-section-names",
 "Use unique names for basic block sections (ELF Only)">;
defm unique_internal_linkage_names : OptInFFlag<"unique-internal-linkage-names",
 "Uniqueify Internal Linkage Symbol Names by appending the MD5 hash of the module path">;
defm unique_section_names : OptOutFFlag<"unique-section-names",
  "", "Don't use unique names for text and data sections">;

defm split_machine_functions: OptInFFlag<"split-machine-functions",
  "Enable", "Disable", " late function splitting using profile information (x86 ELF)">;

defm strict_return : OptOutFFlag<"strict-return", "",
  "Don't treat control flow paths that fall off the end of a non-void function as unreachable">;

def fenable_matrix : Flag<["-"], "fenable-matrix">, Group<f_Group>,
    Flags<[CC1Option]>,
    HelpText<"Enable matrix data type and related builtin functions">;


def fdebug_types_section: Flag <["-"], "fdebug-types-section">, Group<f_Group>,
  HelpText<"Place debug types in their own section (ELF Only)">;
def fno_debug_types_section: Flag<["-"], "fno-debug-types-section">, Group<f_Group>;
defm debug_ranges_base_address : OptInFFlag<"debug-ranges-base-address",
  "Use DWARF base address selection entries in .debug_ranges">;
def fsplit_dwarf_inlining: Flag <["-"], "fsplit-dwarf-inlining">, Group<f_Group>,
  HelpText<"Provide minimal debug info in the object/executable to facilitate online symbolication/stack traces in the absence of .dwo/.dwp files when using Split DWARF">;
def fno_split_dwarf_inlining: Flag<["-"], "fno-split-dwarf-inlining">, Group<f_Group>,
  Flags<[CC1Option]>;
def fdebug_default_version: Joined<["-"], "fdebug-default-version=">, Group<f_Group>,
  HelpText<"Default DWARF version to use, if a -g option caused DWARF debug info to be produced">;
def fdebug_prefix_map_EQ
  : Joined<["-"], "fdebug-prefix-map=">, Group<f_Group>,
    Flags<[CC1Option,CC1AsOption]>,
    HelpText<"remap file source paths in debug info">;
def ffile_prefix_map_EQ
  : Joined<["-"], "ffile-prefix-map=">, Group<f_Group>,
    HelpText<"remap file source paths in debug info and predefined preprocessor macros">;
def fmacro_prefix_map_EQ
  : Joined<["-"], "fmacro-prefix-map=">, Group<Preprocessor_Group>, Flags<[CC1Option]>,
    HelpText<"remap file source paths in predefined preprocessor macros">;
defm force_dwarf_frame : OptInFFlag<"force-dwarf-frame", "Always emit a debug frame section">;
def g_Flag : Flag<["-"], "g">, Group<g_Group>,
  HelpText<"Generate source-level debug information">;
def gline_tables_only : Flag<["-"], "gline-tables-only">, Group<gN_Group>,
  Flags<[CoreOption]>, HelpText<"Emit debug line number tables only">;
def gline_directives_only : Flag<["-"], "gline-directives-only">, Group<gN_Group>,
  Flags<[CoreOption]>, HelpText<"Emit debug line info directives only">;
def gmlt : Flag<["-"], "gmlt">, Alias<gline_tables_only>;
def g0 : Flag<["-"], "g0">, Group<gN_Group>;
def g1 : Flag<["-"], "g1">, Group<gN_Group>, Alias<gline_tables_only>;
def g2 : Flag<["-"], "g2">, Group<gN_Group>;
def g3 : Flag<["-"], "g3">, Group<gN_Group>;
def ggdb : Flag<["-"], "ggdb">, Group<gTune_Group>;
def ggdb0 : Flag<["-"], "ggdb0">, Group<ggdbN_Group>;
def ggdb1 : Flag<["-"], "ggdb1">, Group<ggdbN_Group>;
def ggdb2 : Flag<["-"], "ggdb2">, Group<ggdbN_Group>;
def ggdb3 : Flag<["-"], "ggdb3">, Group<ggdbN_Group>;
def glldb : Flag<["-"], "glldb">, Group<gTune_Group>;
def gsce : Flag<["-"], "gsce">, Group<gTune_Group>;
// Equivalent to our default dwarf version. Forces usual dwarf emission when
// CodeView is enabled.
def gdwarf : Flag<["-"], "gdwarf">, Group<g_Group>, Flags<[CoreOption]>,
  HelpText<"Generate source-level debug information with the default dwarf version">;
def gdwarf_2 : Flag<["-"], "gdwarf-2">, Group<g_Group>,
  HelpText<"Generate source-level debug information with dwarf version 2">;
def gdwarf_3 : Flag<["-"], "gdwarf-3">, Group<g_Group>,
  HelpText<"Generate source-level debug information with dwarf version 3">;
def gdwarf_4 : Flag<["-"], "gdwarf-4">, Group<g_Group>,
  HelpText<"Generate source-level debug information with dwarf version 4">;
def gdwarf_5 : Flag<["-"], "gdwarf-5">, Group<g_Group>,
  HelpText<"Generate source-level debug information with dwarf version 5">;

def gcodeview : Flag<["-"], "gcodeview">,
  HelpText<"Generate CodeView debug information">,
  Flags<[CC1Option, CC1AsOption, CoreOption]>;
#if INTEL_CUSTOMIZATION
def traceback : Flag<["-"], "traceback">,
  HelpText<"Generate traceback debug information">,
  Flags<[CC1Option, CoreOption]>;
#endif // INTEL_CUSTOMIZATION
def gcodeview_ghash : Flag<["-"], "gcodeview-ghash">,
  HelpText<"Emit type record hashes in a .debug$H section">,
  Flags<[CC1Option, CoreOption]>;
def gno_codeview_ghash : Flag<["-"], "gno-codeview-ghash">, Flags<[CoreOption]>;
def ginline_line_tables : Flag<["-"], "ginline-line-tables">, Flags<[CoreOption]>;
def gno_inline_line_tables : Flag<["-"], "gno-inline-line-tables">,
  Flags<[CC1Option, CoreOption]>, HelpText<"Don't emit inline line tables">;
// if INTEL_CUSTOMIZATION
def gintel_sti : Flag<["-"], "gintel-sti">,
  HelpText<"Generate Intel STI debug information">,
  Flags<[CC1Option]>;
def gintel_opencl_builtin_types : Joined<["-"], "gintel-opencl-builtin-types">,
 Group<internal_Group>,
 HelpText<"Emit OpenCL builtin types in debug as basic types">,
 Flags<[CC1Option]>;
def gno_intel_opencl_builtin_types : Joined<["-"], "gno-intel-opencl-builtin-types">,
 Group<internal_Group>,
 HelpText<"Emit OpenCL builtin types in debug as defined in OpenCL headers">;
// endif // INTEL_CUSTOMIZATION

def gfull : Flag<["-"], "gfull">, Group<g_Group>;
def gused : Flag<["-"], "gused">, Group<g_Group>;
def gstabs : Joined<["-"], "gstabs">, Group<g_Group>, Flags<[Unsupported]>;
def gcoff : Joined<["-"], "gcoff">, Group<g_Group>, Flags<[Unsupported]>;
def gxcoff : Joined<["-"], "gxcoff">, Group<g_Group>, Flags<[Unsupported]>;
def gvms : Joined<["-"], "gvms">, Group<g_Group>, Flags<[Unsupported]>;
def gtoggle : Flag<["-"], "gtoggle">, Group<g_flags_Group>, Flags<[Unsupported]>;
def grecord_command_line : Flag<["-"], "grecord-command-line">,
  Group<g_flags_Group>;
def gno_record_command_line : Flag<["-"], "gno-record-command-line">,
  Group<g_flags_Group>;
def : Flag<["-"], "grecord-gcc-switches">, Alias<grecord_command_line>;
def : Flag<["-"], "gno-record-gcc-switches">, Alias<gno_record_command_line>;
def gstrict_dwarf : Flag<["-"], "gstrict-dwarf">, Group<g_flags_Group>;
def gno_strict_dwarf : Flag<["-"], "gno-strict-dwarf">, Group<g_flags_Group>;
def gcolumn_info : Flag<["-"], "gcolumn-info">, Group<g_flags_Group>, Flags<[CoreOption]>;
def gno_column_info : Flag<["-"], "gno-column-info">, Group<g_flags_Group>, Flags<[CoreOption, CC1Option]>;
def gsplit_dwarf : Flag<["-"], "gsplit-dwarf">, Group<g_flags_Group>;
def gsplit_dwarf_EQ : Joined<["-"], "gsplit-dwarf=">, Group<g_flags_Group>,
  HelpText<"Set DWARF fission mode to either 'split' or 'single'">,
  Values<"split,single">;
def ggnu_pubnames : Flag<["-"], "ggnu-pubnames">, Group<g_flags_Group>, Flags<[CC1Option]>;
def gno_gnu_pubnames : Flag<["-"], "gno-gnu-pubnames">, Group<g_flags_Group>;
def gpubnames : Flag<["-"], "gpubnames">, Group<g_flags_Group>, Flags<[CC1Option]>;
def gno_pubnames : Flag<["-"], "gno-pubnames">, Group<g_flags_Group>;
def gdwarf_aranges : Flag<["-"], "gdwarf-aranges">, Group<g_flags_Group>;
def gmodules : Flag <["-"], "gmodules">, Group<gN_Group>,
  HelpText<"Generate debug info with external references to clang modules"
           " or precompiled headers">;
def gz_EQ : Joined<["-"], "gz=">, Group<g_flags_Group>,
    HelpText<"DWARF debug sections compression type">;
def gz : Flag<["-"], "gz">, Alias<gz_EQ>, AliasArgs<["zlib"]>, Group<g_flags_Group>;
def gembed_source : Flag<["-"], "gembed-source">, Group<g_flags_Group>, Flags<[CC1Option]>,
    HelpText<"Embed source text in DWARF debug sections">;
def gno_embed_source : Flag<["-"], "gno-embed-source">, Group<g_flags_Group>,
    Flags<[NoXarchOption]>,
    HelpText<"Restore the default behavior of not embedding source text in DWARF debug sections">;
def headerpad__max__install__names : Joined<["-"], "headerpad_max_install_names">;
def help : Flag<["-", "--"], "help">, Flags<[CC1Option,CC1AsOption, FC1Option,
<<<<<<< HEAD
    FlangOption]>, HelpText<"Display available options">;
//if INTEL_CUSTOMIZATION
def fhelp : Flag<["-"], "fhelp">, Flags<[NoXarchOption]>, Alias<help>,
  HelpText<"Display available options">;
//endif INTEL_CUSTOMIZATION
=======
    FlangOption]>, HelpText<"Display available options">,
    MarshallingInfoFlag<"FrontendOpts.ShowHelp">;
>>>>>>> 2b84efa0
def ibuiltininc : Flag<["-"], "ibuiltininc">,
  HelpText<"Enable builtin #include directories even when -nostdinc is used "
           "before or after -ibuiltininc. "
           "Using -nobuiltininc after the option disables it">;
def index_header_map : Flag<["-"], "index-header-map">, Flags<[CC1Option]>,
  HelpText<"Make the next included directory (-I or -F) an indexer header map">;
def idirafter : JoinedOrSeparate<["-"], "idirafter">, Group<clang_i_Group>, Flags<[CC1Option]>,
  HelpText<"Add directory to AFTER include search path">;
def iframework : JoinedOrSeparate<["-"], "iframework">, Group<clang_i_Group>, Flags<[CC1Option]>,
  HelpText<"Add directory to SYSTEM framework search path">;
def iframeworkwithsysroot : JoinedOrSeparate<["-"], "iframeworkwithsysroot">,
  Group<clang_i_Group>,
  HelpText<"Add directory to SYSTEM framework search path, "
           "absolute paths are relative to -isysroot">,
  MetaVarName<"<directory>">, Flags<[CC1Option]>;
def imacros : JoinedOrSeparate<["-", "--"], "imacros">, Group<clang_i_Group>, Flags<[CC1Option]>,
  HelpText<"Include macros from file before parsing">, MetaVarName<"<file>">;
def image__base : Separate<["-"], "image_base">;
def include_ : JoinedOrSeparate<["-", "--"], "include">, Group<clang_i_Group>, EnumName<"include">,
    MetaVarName<"<file>">, HelpText<"Include file before parsing">, Flags<[CC1Option]>;
def include_pch : Separate<["-"], "include-pch">, Group<clang_i_Group>, Flags<[CC1Option]>,
  HelpText<"Include precompiled header file">, MetaVarName<"<file>">;
#if INTEL_CUSTOMIZATION
def pch_use : Separate<["-"], "pch-use">, Flags<[NoXarchOption]>, Alias<include_pch>,
  HelpText<"Include precompiled header file">, MetaVarName<"<file>">;
#endif // INTEL_CUSTOMIZATION
def relocatable_pch : Flag<["-", "--"], "relocatable-pch">, Flags<[CC1Option]>,
  HelpText<"Whether to build a relocatable precompiled header">,
  MarshallingInfoFlag<"FrontendOpts.RelocatablePCH">;
def verify_pch : Flag<["-"], "verify-pch">, Group<Action_Group>, Flags<[CC1Option]>,
  HelpText<"Load and verify that a pre-compiled header file is not stale">;
def init : Separate<["-"], "init">;
def install__name : Separate<["-"], "install_name">;
def iprefix : JoinedOrSeparate<["-"], "iprefix">, Group<clang_i_Group>, Flags<[CC1Option]>,
  HelpText<"Set the -iwithprefix/-iwithprefixbefore prefix">, MetaVarName<"<dir>">;
//if INTEL_CUSTOMIZATION
def ipo : Flag<["-"], "ipo">, Alias<flto>,
  HelpText<"Enable LTO in 'full' mode">;
def no_ipo : Flag<["-"], "no-ipo">, Alias<fno_lto>,
  HelpText<"Disable LTO mode (default)">;
//endif INTEL_CUSTOMIZATION
def iquote : JoinedOrSeparate<["-"], "iquote">, Group<clang_i_Group>, Flags<[CC1Option]>,
  HelpText<"Add directory to QUOTE include search path">, MetaVarName<"<directory>">;
def isysroot : JoinedOrSeparate<["-"], "isysroot">, Group<clang_i_Group>, Flags<[CC1Option]>,
  HelpText<"Set the system root directory (usually /)">, MetaVarName<"<dir>">;
def isystem : JoinedOrSeparate<["-"], "isystem">, Group<clang_i_Group>,
  Flags<[CC1Option]>,
  HelpText<"Add directory to SYSTEM include search path">, MetaVarName<"<directory>">;
def isystem_after : JoinedOrSeparate<["-"], "isystem-after">,
  Group<clang_i_Group>, Flags<[NoXarchOption]>, MetaVarName<"<directory>">,
  HelpText<"Add directory to end of the SYSTEM include search path">;
def iwithprefixbefore : JoinedOrSeparate<["-"], "iwithprefixbefore">, Group<clang_i_Group>,
  HelpText<"Set directory to include search path with prefix">, MetaVarName<"<dir>">,
  Flags<[CC1Option]>;
def iwithprefix : JoinedOrSeparate<["-"], "iwithprefix">, Group<clang_i_Group>, Flags<[CC1Option]>,
  HelpText<"Set directory to SYSTEM include search path with prefix">, MetaVarName<"<dir>">;
def iwithsysroot : JoinedOrSeparate<["-"], "iwithsysroot">, Group<clang_i_Group>,
  HelpText<"Add directory to SYSTEM include search path, "
           "absolute paths are relative to -isysroot">, MetaVarName<"<directory>">,
  Flags<[CC1Option]>;
def ivfsoverlay : JoinedOrSeparate<["-"], "ivfsoverlay">, Group<clang_i_Group>, Flags<[CC1Option]>,
  HelpText<"Overlay the virtual filesystem described by file over the real file system">;
// if INTEL_CUSTOMIZATION
def ivfsoverlay_lib : JoinedOrSeparate<["-"], "ivfsoverlay-lib">, Group<clang_i_Group>, Flags<[CC1Option]>,
  HelpText<"Load the virtual filesystem from shared library">;
// endif INTEL_CUSTOMIZATION
def imultilib : Separate<["-"], "imultilib">, Group<gfortran_Group>;
def keep__private__externs : Flag<["-"], "keep_private_externs">;
def l : JoinedOrSeparate<["-"], "l">, Flags<[LinkerInput, RenderJoined]>,
        Group<Link_Group>;
def lazy__framework : Separate<["-"], "lazy_framework">, Flags<[LinkerInput]>;
def lazy__library : Separate<["-"], "lazy_library">, Flags<[LinkerInput]>;
def mlittle_endian : Flag<["-"], "mlittle-endian">, Flags<[NoXarchOption]>;
def EL : Flag<["-"], "EL">, Alias<mlittle_endian>;
def mbig_endian : Flag<["-"], "mbig-endian">, Flags<[NoXarchOption]>;
def EB : Flag<["-"], "EB">, Alias<mbig_endian>;
def m16 : Flag<["-"], "m16">, Group<m_Group>, Flags<[NoXarchOption, CoreOption]>;
def m32 : Flag<["-"], "m32">, Group<m_Group>, Flags<[NoXarchOption, CoreOption]>;
def mqdsp6_compat : Flag<["-"], "mqdsp6-compat">, Group<m_Group>, Flags<[NoXarchOption,CC1Option]>,
  HelpText<"Enable hexagon-qdsp6 backward compatibility">;
def m64 : Flag<["-"], "m64">, Group<m_Group>, Flags<[NoXarchOption, CoreOption]>;
#if INTEL_CUSTOMIZATION
#if INTEL_FEATURE_ICECODE
def micecode : Flag<["-"], "micecode">, Group<m_Group>, Flags<[NoXarchOption, CoreOption]>;
#endif // INTEL_FEATURE_ICECODE
#endif // INTEL_CUSTOMIZATION
def mx32 : Flag<["-"], "mx32">, Group<m_Group>, Flags<[NoXarchOption, CoreOption]>;
def mabi_EQ : Joined<["-"], "mabi=">, Group<m_Group>;
def miamcu : Flag<["-"], "miamcu">, Group<m_Group>, Flags<[NoXarchOption, CoreOption]>,
  HelpText<"Use Intel MCU ABI">;
def mno_iamcu : Flag<["-"], "mno-iamcu">, Group<m_Group>, Flags<[NoXarchOption, CoreOption]>;
def malign_functions_EQ : Joined<["-"], "malign-functions=">, Group<clang_ignored_m_Group>;
def malign_loops_EQ : Joined<["-"], "malign-loops=">, Group<clang_ignored_m_Group>;
def malign_jumps_EQ : Joined<["-"], "malign-jumps=">, Group<clang_ignored_m_Group>;
def malign_branch_EQ : CommaJoined<["-"], "malign-branch=">, Group<m_Group>, Flags<[NoXarchOption]>,
  HelpText<"Specify types of branches to align">;
def malign_branch_boundary_EQ : Joined<["-"], "malign-branch-boundary=">, Group<m_Group>, Flags<[NoXarchOption]>,
  HelpText<"Specify the boundary's size to align branches">;
def mpad_max_prefix_size_EQ : Joined<["-"], "mpad-max-prefix-size=">, Group<m_Group>, Flags<[NoXarchOption]>,
  HelpText<"Specify maximum number of prefixes to use for padding">;
def mbranches_within_32B_boundaries : Flag<["-"], "mbranches-within-32B-boundaries">, Flags<[NoXarchOption]>, Group<m_Group>,
  HelpText<"Align selected branches (fused, jcc, jmp) within 32-byte boundary">;
def mfancy_math_387 : Flag<["-"], "mfancy-math-387">, Group<clang_ignored_m_Group>;
def mlong_calls : Flag<["-"], "mlong-calls">, Group<m_Group>,
  HelpText<"Generate branches with extended addressability, usually via indirect jumps.">;
def mdouble_EQ : Joined<["-"], "mdouble=">, Group<m_Group>, Values<"32,64">, Flags<[CC1Option]>,
  HelpText<"Force double to be 32 bits or 64 bits">;
def LongDouble_Group : OptionGroup<"<LongDouble group>">, Group<m_Group>,
  DocName<"Long double flags">,
  DocBrief<[{Selects the long double implementation}]>;
def mlong_double_64 : Flag<["-"], "mlong-double-64">, Group<LongDouble_Group>, Flags<[CC1Option]>,
  HelpText<"Force long double to be 64 bits">;
def mlong_double_80 : Flag<["-"], "mlong-double-80">, Group<LongDouble_Group>, Flags<[CC1Option]>,
  HelpText<"Force long double to be 80 bits, padded to 128 bits for storage">;
def mlong_double_128 : Flag<["-"], "mlong-double-128">, Group<LongDouble_Group>, Flags<[CC1Option]>,
  HelpText<"Force long double to be 128 bits">;
def mno_long_calls : Flag<["-"], "mno-long-calls">, Group<m_Group>,
  HelpText<"Restore the default behaviour of not generating long calls">;
def mexecute_only : Flag<["-"], "mexecute-only">, Group<m_arm_Features_Group>,
  HelpText<"Disallow generation of data access to code sections (ARM only)">;
def mno_execute_only : Flag<["-"], "mno-execute-only">, Group<m_arm_Features_Group>,
  HelpText<"Allow generation of data access to code sections (ARM only)">;
def mtp_mode_EQ : Joined<["-"], "mtp=">, Group<m_arm_Features_Group>, Values<"soft,cp15,el0,el1,el2,el3">,
  HelpText<"Thread pointer access method (AArch32/AArch64 only)">;
def mpure_code : Flag<["-"], "mpure-code">, Alias<mexecute_only>; // Alias for GCC compatibility
def mno_pure_code : Flag<["-"], "mno-pure-code">, Alias<mno_execute_only>;
def mtvos_version_min_EQ : Joined<["-"], "mtvos-version-min=">, Group<m_Group>;
def mappletvos_version_min_EQ : Joined<["-"], "mappletvos-version-min=">, Alias<mtvos_version_min_EQ>;
def mtvos_simulator_version_min_EQ : Joined<["-"], "mtvos-simulator-version-min=">;
def mappletvsimulator_version_min_EQ : Joined<["-"], "mappletvsimulator-version-min=">, Alias<mtvos_simulator_version_min_EQ>;
def mwatchos_version_min_EQ : Joined<["-"], "mwatchos-version-min=">, Group<m_Group>;
def mwatchos_simulator_version_min_EQ : Joined<["-"], "mwatchos-simulator-version-min=">;
def mwatchsimulator_version_min_EQ : Joined<["-"], "mwatchsimulator-version-min=">, Alias<mwatchos_simulator_version_min_EQ>;
def march_EQ : Joined<["-"], "march=">, Group<m_Group>, Flags<[CoreOption]>;
def masm_EQ : Joined<["-"], "masm=">, Group<m_Group>, Flags<[NoXarchOption]>;
def mcmodel_EQ : Joined<["-"], "mcmodel=">, Group<m_Group>, Flags<[CC1Option]>;
#if INTEL_CUSTOMIZATION
def mcmodel_Separate : Separate<["-"], "mcmodel">, Alias<mcmodel_EQ>;
#endif // INTEL_CUSTOMIZATION
def mtls_size_EQ : Joined<["-"], "mtls-size=">, Group<m_Group>, Flags<[NoXarchOption, CC1Option]>,
  HelpText<"Specify bit size of immediate TLS offsets (AArch64 ELF only): "
           "12 (for 4KB) | 24 (for 16MB, default) | 32 (for 4GB) | 48 (for 256TB, needs -mcmodel=large)">;
def mimplicit_it_EQ : Joined<["-"], "mimplicit-it=">, Group<m_Group>;
def mdefault_build_attributes : Joined<["-"], "mdefault-build-attributes">, Group<m_Group>;
def mno_default_build_attributes : Joined<["-"], "mno-default-build-attributes">, Group<m_Group>;
def mconstant_cfstrings : Flag<["-"], "mconstant-cfstrings">, Group<clang_ignored_m_Group>;
def mconsole : Joined<["-"], "mconsole">, Group<m_Group>, Flags<[NoXarchOption]>;
def mwindows : Joined<["-"], "mwindows">, Group<m_Group>, Flags<[NoXarchOption]>;
def mdll : Joined<["-"], "mdll">, Group<m_Group>, Flags<[NoXarchOption]>;
def municode : Joined<["-"], "municode">, Group<m_Group>, Flags<[NoXarchOption]>;
def mthreads : Joined<["-"], "mthreads">, Group<m_Group>, Flags<[NoXarchOption]>;
def mcpu_EQ : Joined<["-"], "mcpu=">, Group<m_Group>;
def mmcu_EQ : Joined<["-"], "mmcu=">, Group<m_Group>;
def msim : Flag<["-"], "msim">, Group<m_Group>;
def mdynamic_no_pic : Joined<["-"], "mdynamic-no-pic">, Group<m_Group>;
def mfix_and_continue : Flag<["-"], "mfix-and-continue">, Group<clang_ignored_m_Group>;
def mieee_fp : Flag<["-"], "mieee-fp">, Group<clang_ignored_m_Group>;
def minline_all_stringops : Flag<["-"], "minline-all-stringops">, Group<clang_ignored_m_Group>;
def mno_inline_all_stringops : Flag<["-"], "mno-inline-all-stringops">, Group<clang_ignored_m_Group>;
def malign_double : Flag<["-"], "malign-double">, Group<m_Group>, Flags<[CC1Option]>,
  HelpText<"Align doubles to two words in structs (x86 only)">;
def mfloat_abi_EQ : Joined<["-"], "mfloat-abi=">, Group<m_Group>, Values<"soft,softfp,hard">;
def mfpmath_EQ : Joined<["-"], "mfpmath=">, Group<m_Group>;
def mfpu_EQ : Joined<["-"], "mfpu=">, Group<m_Group>;
def mhwdiv_EQ : Joined<["-"], "mhwdiv=">, Group<m_Group>;
def mhwmult_EQ : Joined<["-"], "mhwmult=">, Group<m_Group>;
def mglobal_merge : Flag<["-"], "mglobal-merge">, Group<m_Group>, Flags<[CC1Option]>,
  HelpText<"Enable merging of globals">;
def mhard_float : Flag<["-"], "mhard-float">, Group<m_Group>;
def miphoneos_version_min_EQ : Joined<["-"], "miphoneos-version-min=">, Group<m_Group>;
def mios_version_min_EQ : Joined<["-"], "mios-version-min=">,
  Alias<miphoneos_version_min_EQ>, HelpText<"Set iOS deployment target">;
def mios_simulator_version_min_EQ : Joined<["-"], "mios-simulator-version-min=">;
def miphonesimulator_version_min_EQ : Joined<["-"], "miphonesimulator-version-min=">, Alias<mios_simulator_version_min_EQ>;
def mkernel : Flag<["-"], "mkernel">, Group<m_Group>;
def mlinker_version_EQ : Joined<["-"], "mlinker-version=">,
  Flags<[NoXarchOption]>;
def mllvm : Separate<["-"], "mllvm">, Flags<[CC1Option,CC1AsOption,CoreOption]>,
  HelpText<"Additional arguments to forward to LLVM's option processing">;
def mmacosx_version_min_EQ : Joined<["-"], "mmacosx-version-min=">,
  Group<m_Group>, HelpText<"Set Mac OS X deployment target">;
def mmacos_version_min_EQ : Joined<["-"], "mmacos-version-min=">,
  Group<m_Group>, Alias<mmacosx_version_min_EQ>;
def mms_bitfields : Flag<["-"], "mms-bitfields">, Group<m_Group>, Flags<[CC1Option]>,
  HelpText<"Set the default structure layout to be compatible with the Microsoft compiler standard">;
def moutline : Flag<["-"], "moutline">, Group<f_clang_Group>, Flags<[CC1Option]>,
    HelpText<"Enable function outlining (AArch64 only)">;
def mno_outline : Flag<["-"], "mno-outline">, Group<f_clang_Group>, Flags<[CC1Option]>,
    HelpText<"Disable function outlining (AArch64 only)">;
def mno_ms_bitfields : Flag<["-"], "mno-ms-bitfields">, Group<m_Group>,
  HelpText<"Do not set the default structure layout to be compatible with the Microsoft compiler standard">;
def mstackrealign : Flag<["-"], "mstackrealign">, Group<m_Group>, Flags<[CC1Option]>,
  HelpText<"Force realign the stack at entry to every function">;
def mstack_alignment : Joined<["-"], "mstack-alignment=">, Group<m_Group>, Flags<[CC1Option]>,
  HelpText<"Set the stack alignment">;
def mstack_probe_size : Joined<["-"], "mstack-probe-size=">, Group<m_Group>, Flags<[CC1Option]>,
  HelpText<"Set the stack probe size">;
def mstack_arg_probe : Flag<["-"], "mstack-arg-probe">, Group<m_Group>,
  HelpText<"Enable stack probes">;
def mno_stack_arg_probe : Flag<["-"], "mno-stack-arg-probe">, Group<m_Group>, Flags<[CC1Option]>,
  HelpText<"Disable stack probes which are enabled by default">;
def mthread_model : Separate<["-"], "mthread-model">, Group<m_Group>, Flags<[CC1Option]>,
  HelpText<"The thread model to use, e.g. posix, single (posix by default)">, Values<"posix,single">;
def meabi : Separate<["-"], "meabi">, Group<m_Group>, Flags<[CC1Option]>,
  HelpText<"Set EABI type, e.g. 4, 5 or gnu (default depends on triple)">, Values<"default,4,5,gnu">;

def mno_constant_cfstrings : Flag<["-"], "mno-constant-cfstrings">, Group<m_Group>;
def mno_global_merge : Flag<["-"], "mno-global-merge">, Group<m_Group>, Flags<[CC1Option]>,
  HelpText<"Disable merging of globals">;
def mno_pascal_strings : Flag<["-"], "mno-pascal-strings">,
  Alias<fno_pascal_strings>;
def mno_red_zone : Flag<["-"], "mno-red-zone">, Group<m_Group>;
def mno_tls_direct_seg_refs : Flag<["-"], "mno-tls-direct-seg-refs">, Group<m_Group>, Flags<[CC1Option]>,
  HelpText<"Disable direct TLS access through segment registers">;
def mno_relax_all : Flag<["-"], "mno-relax-all">, Group<m_Group>;
def mno_rtd: Flag<["-"], "mno-rtd">, Group<m_Group>;
def mno_soft_float : Flag<["-"], "mno-soft-float">, Group<m_Group>;
def mno_stackrealign : Flag<["-"], "mno-stackrealign">, Group<m_Group>;

def mretpoline : Flag<["-"], "mretpoline">, Group<m_Group>, Flags<[CoreOption,NoXarchOption]>;
def mno_retpoline : Flag<["-"], "mno-retpoline">, Group<m_Group>, Flags<[CoreOption,NoXarchOption]>;
def mspeculative_load_hardening : Flag<["-"], "mspeculative-load-hardening">,
  Group<m_Group>, Flags<[CoreOption,CC1Option]>;
def mno_speculative_load_hardening : Flag<["-"], "mno-speculative-load-hardening">,
  Group<m_Group>, Flags<[CoreOption]>;
def mlvi_hardening : Flag<["-"], "mlvi-hardening">, Group<m_Group>, Flags<[CoreOption,NoXarchOption]>,
  HelpText<"Enable all mitigations for Load Value Injection (LVI)">;
def mno_lvi_hardening : Flag<["-"], "mno-lvi-hardening">, Group<m_Group>, Flags<[CoreOption,NoXarchOption]>,
  HelpText<"Disable mitigations for Load Value Injection (LVI)">;
def mlvi_cfi : Flag<["-"], "mlvi-cfi">, Group<m_Group>, Flags<[CoreOption,NoXarchOption]>,
  HelpText<"Enable only control-flow mitigations for Load Value Injection (LVI)">;
def mno_lvi_cfi : Flag<["-"], "mno-lvi-cfi">, Group<m_Group>, Flags<[CoreOption,NoXarchOption]>,
  HelpText<"Disable control-flow mitigations for Load Value Injection (LVI)">;
def m_seses : Flag<["-"], "mseses">, Group<m_Group>, Flags<[CoreOption, NoXarchOption]>,
  HelpText<"Enable speculative execution side effect suppression (SESES). "
    "Includes LVI control flow integrity mitigations">;
def mno_seses : Flag<["-"], "mno-seses">, Group<m_Group>, Flags<[CoreOption, NoXarchOption]>,
  HelpText<"Disable speculative execution side effect suppression (SESES)">;

def mrelax : Flag<["-"], "mrelax">, Group<m_Group>,
  HelpText<"Enable linker relaxation">;
def mno_relax : Flag<["-"], "mno-relax">, Group<m_Group>,
  HelpText<"Disable linker relaxation">;
def msmall_data_limit_EQ : Joined<["-"], "msmall-data-limit=">, Group<m_Group>,
  Alias<G>,
  HelpText<"Put global and static data smaller than the limit into a special section">;
def msave_restore : Flag<["-"], "msave-restore">, Group<m_riscv_Features_Group>,
  HelpText<"Enable using library calls for save and restore">;
def mno_save_restore : Flag<["-"], "mno-save-restore">, Group<m_riscv_Features_Group>,
  HelpText<"Disable using library calls for save and restore">;
def mcmodel_EQ_medlow : Flag<["-"], "mcmodel=medlow">, Group<m_riscv_Features_Group>,
  Flags<[CC1Option]>, Alias<mcmodel_EQ>, AliasArgs<["small"]>,
  HelpText<"Equivalent to -mcmodel=small, compatible with RISC-V gcc.">;
def mcmodel_EQ_medany : Flag<["-"], "mcmodel=medany">, Group<m_riscv_Features_Group>,
  Flags<[CC1Option]>, Alias<mcmodel_EQ>, AliasArgs<["medium"]>,
  HelpText<"Equivalent to -mcmodel=medium, compatible with RISC-V gcc.">;
def menable_experimental_extensions : Flag<["-"], "menable-experimental-extensions">, Group<m_Group>,
  HelpText<"Enable use of experimental RISC-V extensions.">;

def munaligned_access : Flag<["-"], "munaligned-access">, Group<m_arm_Features_Group>,
  HelpText<"Allow memory accesses to be unaligned (AArch32/AArch64 only)">;
def mno_unaligned_access : Flag<["-"], "mno-unaligned-access">, Group<m_arm_Features_Group>,
  HelpText<"Force all memory accesses to be aligned (AArch32/AArch64 only)">;
def mstrict_align : Flag<["-"], "mstrict-align">, Alias<mno_unaligned_access>, Flags<[CC1Option,HelpHidden]>,
  HelpText<"Force all memory accesses to be aligned (same as mno-unaligned-access)">;
def mno_thumb : Flag<["-"], "mno-thumb">, Group<m_arm_Features_Group>;
def mrestrict_it: Flag<["-"], "mrestrict-it">, Group<m_arm_Features_Group>,
  HelpText<"Disallow generation of deprecated IT blocks for ARMv8. It is on by default for ARMv8 Thumb mode.">;
def mno_restrict_it: Flag<["-"], "mno-restrict-it">, Group<m_arm_Features_Group>,
  HelpText<"Allow generation of deprecated IT blocks for ARMv8. It is off by default for ARMv8 Thumb mode">;
def marm : Flag<["-"], "marm">, Alias<mno_thumb>;
def ffixed_r9 : Flag<["-"], "ffixed-r9">, Group<m_arm_Features_Group>,
  HelpText<"Reserve the r9 register (ARM only)">;
def mno_movt : Flag<["-"], "mno-movt">, Group<m_arm_Features_Group>,
  HelpText<"Disallow use of movt/movw pairs (ARM only)">;
def mcrc : Flag<["-"], "mcrc">, Group<m_Group>,
  HelpText<"Allow use of CRC instructions (ARM/Mips only)">;
def mnocrc : Flag<["-"], "mnocrc">, Group<m_arm_Features_Group>,
  HelpText<"Disallow use of CRC instructions (ARM only)">;
def mno_neg_immediates: Flag<["-"], "mno-neg-immediates">, Group<m_arm_Features_Group>,
  HelpText<"Disallow converting instructions with negative immediates to their negation or inversion.">;
def mcmse : Flag<["-"], "mcmse">, Group<m_arm_Features_Group>,
  Flags<[NoXarchOption,CC1Option]>,
  HelpText<"Allow use of CMSE (Armv8-M Security Extensions)">;
def ForceAAPCSBitfieldLoad : Flag<["-"], "faapcs-bitfield-load">, Group<m_arm_Features_Group>,
  Flags<[NoXarchOption,CC1Option]>,
  HelpText<"Follows the AAPCS standard that all volatile bit-field write generates at least one load. (ARM only).">;
def ForceNoAAPCSBitfieldWidth : Flag<["-"], "fno-aapcs-bitfield-width">, Group<m_arm_Features_Group>,
  Flags<[NoXarchOption,CC1Option]>,
  HelpText<"Do not follow the AAPCS standard requirement that volatile bit-field width is dictated by the field container type. (ARM only).">;
def AAPCSBitfieldWidth : Flag<["-"], "faapcs-bitfield-width">, Group<m_arm_Features_Group>,
  Flags<[NoXarchOption,CC1Option]>,
  HelpText<"Follow the AAPCS standard requirement stating that volatile bit-field width is dictated by the field container type. (ARM only).">;

def mgeneral_regs_only : Flag<["-"], "mgeneral-regs-only">, Group<m_aarch64_Features_Group>,
  HelpText<"Generate code which only uses the general purpose registers (AArch64 only)">;
def mfix_cortex_a53_835769 : Flag<["-"], "mfix-cortex-a53-835769">,
  Group<m_aarch64_Features_Group>,
  HelpText<"Workaround Cortex-A53 erratum 835769 (AArch64 only)">;
def mno_fix_cortex_a53_835769 : Flag<["-"], "mno-fix-cortex-a53-835769">,
  Group<m_aarch64_Features_Group>,
  HelpText<"Don't workaround Cortex-A53 erratum 835769 (AArch64 only)">;
def mmark_bti_property : Flag<["-"], "mmark-bti-property">,
  Group<m_aarch64_Features_Group>,
  HelpText<"Add .note.gnu.property with BTI to assembly files (AArch64 only)">;
foreach i = {1-31} in
  def ffixed_x#i : Flag<["-"], "ffixed-x"#i>, Group<m_Group>,
    HelpText<"Reserve the x"#i#" register (AArch64/RISC-V only)">;

foreach i = {8-15,18} in
  def fcall_saved_x#i : Flag<["-"], "fcall-saved-x"#i>, Group<m_aarch64_Features_Group>,
    HelpText<"Make the x"#i#" register call-saved (AArch64 only)">;

def msve_vector_bits_EQ : Joined<["-"], "msve-vector-bits=">,
  Group<m_aarch64_Features_Group>, Flags<[NoXarchOption,CC1Option]>,
  HelpText<"Specify the size in bits of an SVE vector register. Defaults to the"
           " vector length agnostic value of \"scalable\". (AArch64 only)">,
  Values<"128,256,512,1024,2048,scalable">;

def msign_return_address_EQ : Joined<["-"], "msign-return-address=">,
  Flags<[CC1Option]>, Group<m_Group>, Values<"none,all,non-leaf">,
  HelpText<"Select return address signing scope">;
def mbranch_protection_EQ : Joined<["-"], "mbranch-protection=">,
  HelpText<"Enforce targets of indirect branches and function returns">;

def mharden_sls_EQ : Joined<["-"], "mharden-sls=">,
  HelpText<"Select straight-line speculation hardening scope">;

def msimd128 : Flag<["-"], "msimd128">, Group<m_wasm_Features_Group>;
def munimplemented_simd128 : Flag<["-"], "munimplemented-simd128">, Group<m_wasm_Features_Group>;
def mno_unimplemented_simd128 : Flag<["-"], "mno-unimplemented-simd128">, Group<m_wasm_Features_Group>;
def mno_simd128 : Flag<["-"], "mno-simd128">, Group<m_wasm_Features_Group>;
def mnontrapping_fptoint : Flag<["-"], "mnontrapping-fptoint">, Group<m_wasm_Features_Group>;
def mno_nontrapping_fptoint : Flag<["-"], "mno-nontrapping-fptoint">, Group<m_wasm_Features_Group>;
def msign_ext : Flag<["-"], "msign-ext">, Group<m_wasm_Features_Group>;
def mno_sign_ext : Flag<["-"], "mno-sign-ext">, Group<m_wasm_Features_Group>;
def mexception_handing : Flag<["-"], "mexception-handling">, Group<m_wasm_Features_Group>;
def mno_exception_handing : Flag<["-"], "mno-exception-handling">, Group<m_wasm_Features_Group>;
def matomics : Flag<["-"], "matomics">, Group<m_wasm_Features_Group>;
def mno_atomics : Flag<["-"], "mno-atomics">, Group<m_wasm_Features_Group>;
def mbulk_memory : Flag<["-"], "mbulk-memory">, Group<m_wasm_Features_Group>;
def mno_bulk_memory : Flag<["-"], "mno-bulk-memory">, Group<m_wasm_Features_Group>;
def mmutable_globals : Flag<["-"], "mmutable-globals">, Group<m_wasm_Features_Group>;
def mno_mutable_globals : Flag<["-"], "mno-mutable-globals">, Group<m_wasm_Features_Group>;
def mmultivalue : Flag<["-"], "mmultivalue">, Group<m_wasm_Features_Group>;
def mno_multivalue : Flag<["-"], "mno-multivalue">, Group<m_wasm_Features_Group>;
def mtail_call : Flag<["-"], "mtail-call">, Group<m_wasm_Features_Group>;
def mno_tail_call : Flag<["-"], "mno-tail-call">, Group<m_wasm_Features_Group>;
def mreference_types : Flag<["-"], "mreference-types">, Group<m_wasm_Features_Group>;
def mno_reference_types : Flag<["-"], "mno-reference-types">, Group<m_wasm_Features_Group>;
def mexec_model_EQ : Joined<["-"], "mexec-model=">, Group<m_wasm_Features_Driver_Group>,
                     Values<"command,reactor">,
                     HelpText<"Execution model (WebAssembly only)">;

def mcode_object_v3_legacy : Flag<["-"], "mcode-object-v3">, Group<m_Group>,
  HelpText<"Legacy option to specify code object ABI V2 (-mnocode-object-v3) or V3 (-mcode-object-v3) (AMDGPU only)">;
def mno_code_object_v3_legacy : Flag<["-"], "mno-code-object-v3">, Group<m_Group>;

def mcumode : Flag<["-"], "mcumode">, Group<m_amdgpu_Features_Group>,
  HelpText<"Specify CU (-mcumode) or WGP (-mno-cumode) wavefront execution mode (AMDGPU only)">;
def mno_cumode : Flag<["-"], "mno-cumode">, Group<m_amdgpu_Features_Group>;

def msram_ecc : Flag<["-"], "msram-ecc">, Group<m_amdgpu_Features_Group>,
  HelpText<"Specify SRAM ECC mode (AMDGPU only)">;
def mno_sram_ecc : Flag<["-"], "mno-sram-ecc">, Group<m_amdgpu_Features_Group>;

def mwavefrontsize64 : Flag<["-"], "mwavefrontsize64">, Group<m_Group>,
  HelpText<"Specify wavefront size 64 mode (AMDGPU only)">;
def mno_wavefrontsize64 : Flag<["-"], "mno-wavefrontsize64">, Group<m_Group>,
  HelpText<"Specify wavefront size 32 mode (AMDGPU only)">;

def mxnack : Flag<["-"], "mxnack">, Group<m_amdgpu_Features_Group>,
  HelpText<"Specify XNACK mode (AMDGPU only)">;
def mno_xnack : Flag<["-"], "mno-xnack">, Group<m_amdgpu_Features_Group>;

def munsafe_fp_atomics : Flag<["-"], "munsafe-fp-atomics">, Group<m_Group>,
  HelpText<"Enable unsafe floating point atomic instructions (AMDGPU only)">,
  Flags<[CC1Option]>;
def mno_unsafe_fp_atomics : Flag<["-"], "mno-unsafe-fp-atomics">, Group<m_Group>;

def faltivec : Flag<["-"], "faltivec">, Group<f_Group>, Flags<[NoXarchOption]>;
def fno_altivec : Flag<["-"], "fno-altivec">, Group<f_Group>, Flags<[NoXarchOption]>;
def maltivec : Flag<["-"], "maltivec">, Group<m_ppc_Features_Group>;
def mno_altivec : Flag<["-"], "mno-altivec">, Group<m_ppc_Features_Group>;
def mpcrel: Flag<["-"], "mpcrel">, Group<m_ppc_Features_Group>;
def mno_pcrel: Flag<["-"], "mno-pcrel">, Group<m_ppc_Features_Group>;
def mspe : Flag<["-"], "mspe">, Group<m_ppc_Features_Group>;
def mno_spe : Flag<["-"], "mno-spe">, Group<m_ppc_Features_Group>;
def mabi_EQ_vec_extabi : Flag<["-"], "mabi=vec-extabi">, Group<m_Group>, Flags<[CC1Option]>,
  HelpText<"Enable the extended Altivec ABI on AIX (AIX only). Uses volatile and nonvolatile vector registers">;
def mabi_EQ_vec_default : Flag<["-"], "mabi=vec-default">, Group<m_Group>, Flags<[CC1Option]>,
  HelpText<"Enable the default Altivec ABI on AIX (AIX only). Uses only volatile vector registers.">;
def mvsx : Flag<["-"], "mvsx">, Group<m_ppc_Features_Group>;
def mno_vsx : Flag<["-"], "mno-vsx">, Group<m_ppc_Features_Group>;
def msecure_plt : Flag<["-"], "msecure-plt">, Group<m_ppc_Features_Group>;
def mpower8_vector : Flag<["-"], "mpower8-vector">,
    Group<m_ppc_Features_Group>;
def mno_power8_vector : Flag<["-"], "mno-power8-vector">,
    Group<m_ppc_Features_Group>;
def mpower9_vector : Flag<["-"], "mpower9-vector">,
    Group<m_ppc_Features_Group>;
def mno_power9_vector : Flag<["-"], "mno-power9-vector">,
    Group<m_ppc_Features_Group>;
def mpower10_vector : Flag<["-"], "mpower10-vector">,
    Group<m_ppc_Features_Group>;
def mno_power10_vector : Flag<["-"], "mno-power10-vector">,
    Group<m_ppc_Features_Group>;
def mpower8_crypto : Flag<["-"], "mcrypto">,
    Group<m_ppc_Features_Group>;
def mnopower8_crypto : Flag<["-"], "mno-crypto">,
    Group<m_ppc_Features_Group>;
def mdirect_move : Flag<["-"], "mdirect-move">,
    Group<m_ppc_Features_Group>;
def mnodirect_move : Flag<["-"], "mno-direct-move">,
    Group<m_ppc_Features_Group>;
def mpaired_vector_memops: Flag<["-"], "mpaired-vector-memops">,
    Group<m_ppc_Features_Group>;
def mnopaired_vector_memops: Flag<["-"], "mno-paired-vector-memops">,
    Group<m_ppc_Features_Group>;
def mhtm : Flag<["-"], "mhtm">, Group<m_ppc_Features_Group>;
def mno_htm : Flag<["-"], "mno-htm">, Group<m_ppc_Features_Group>;
def mfprnd : Flag<["-"], "mfprnd">, Group<m_ppc_Features_Group>;
def mno_fprnd : Flag<["-"], "mno-fprnd">, Group<m_ppc_Features_Group>;
def mcmpb : Flag<["-"], "mcmpb">, Group<m_ppc_Features_Group>;
def mno_cmpb : Flag<["-"], "mno-cmpb">, Group<m_ppc_Features_Group>;
def misel : Flag<["-"], "misel">, Group<m_ppc_Features_Group>;
def mno_isel : Flag<["-"], "mno-isel">, Group<m_ppc_Features_Group>;
def mmfocrf : Flag<["-"], "mmfocrf">, Group<m_ppc_Features_Group>;
def mmfcrf : Flag<["-"], "mmfcrf">, Alias<mmfocrf>;
def mno_mfocrf : Flag<["-"], "mno-mfocrf">, Group<m_ppc_Features_Group>;
def mno_mfcrf : Flag<["-"], "mno-mfcrf">, Alias<mno_mfocrf>;
def mpopcntd : Flag<["-"], "mpopcntd">, Group<m_ppc_Features_Group>;
def mno_popcntd : Flag<["-"], "mno-popcntd">, Group<m_ppc_Features_Group>;
def mqpx : Flag<["-"], "mqpx">, Group<m_ppc_Features_Group>;
def mno_qpx : Flag<["-"], "mno-qpx">, Group<m_ppc_Features_Group>;
def mcrbits : Flag<["-"], "mcrbits">, Group<m_ppc_Features_Group>;
def mno_crbits : Flag<["-"], "mno-crbits">, Group<m_ppc_Features_Group>;
def minvariant_function_descriptors :
  Flag<["-"], "minvariant-function-descriptors">, Group<m_ppc_Features_Group>;
def mno_invariant_function_descriptors :
  Flag<["-"], "mno-invariant-function-descriptors">,
  Group<m_ppc_Features_Group>;
def mfloat128: Flag<["-"], "mfloat128">,
    Group<m_ppc_Features_Group>;
def mno_float128 : Flag<["-"], "mno-float128">,
    Group<m_ppc_Features_Group>;
def mlongcall: Flag<["-"], "mlongcall">,
    Group<m_ppc_Features_Group>;
def mno_longcall : Flag<["-"], "mno-longcall">,
    Group<m_ppc_Features_Group>;
def mmma: Flag<["-"], "mmma">, Group<m_ppc_Features_Group>;
def mno_mma: Flag<["-"], "mno-mma">, Group<m_ppc_Features_Group>;
def maix_struct_return : Flag<["-"], "maix-struct-return">,
  Group<m_Group>, Flags<[CC1Option]>,
  HelpText<"Return all structs in memory (PPC32 only)">;
def msvr4_struct_return : Flag<["-"], "msvr4-struct-return">,
  Group<m_Group>, Flags<[CC1Option]>,
  HelpText<"Return small structs in registers (PPC32 only)">;

def mvx : Flag<["-"], "mvx">, Group<m_Group>;
def mno_vx : Flag<["-"], "mno-vx">, Group<m_Group>;

defm zvector : OptInFFlag<"zvector", "Enable System z vector language extension">;
def mzvector : Flag<["-"], "mzvector">, Alias<fzvector>;
def mno_zvector : Flag<["-"], "mno-zvector">, Alias<fno_zvector>;

def mignore_xcoff_visibility : Flag<["-"], "mignore-xcoff-visibility">, Group<m_Group>,
HelpText<"Not emit the visibility attribute for asm in AIX OS or give all symbols 'unspecified' visibility in XCOFF object file">,
  Flags<[CC1Option]>;
def mbackchain : Flag<["-"], "mbackchain">, Group<m_Group>, Flags<[NoXarchOption,CC1Option]>,
  HelpText<"Link stack frames through backchain on System Z">;
def mno_backchain : Flag<["-"], "mno-backchain">, Group<m_Group>, Flags<[NoXarchOption,CC1Option]>;

def mno_warn_nonportable_cfstrings : Flag<["-"], "mno-warn-nonportable-cfstrings">, Group<m_Group>;
def mno_omit_leaf_frame_pointer : Flag<["-"], "mno-omit-leaf-frame-pointer">, Group<m_Group>;
def momit_leaf_frame_pointer : Flag<["-"], "momit-leaf-frame-pointer">, Group<m_Group>,
  HelpText<"Omit frame pointer setup for leaf functions">;
def moslib_EQ : Joined<["-"], "moslib=">, Group<m_Group>;
def mpascal_strings : Flag<["-"], "mpascal-strings">, Alias<fpascal_strings>;
def mred_zone : Flag<["-"], "mred-zone">, Group<m_Group>;
def mtls_direct_seg_refs : Flag<["-"], "mtls-direct-seg-refs">, Group<m_Group>,
  HelpText<"Enable direct TLS access through segment registers (default)">;
def mregparm_EQ : Joined<["-"], "mregparm=">, Group<m_Group>;
def mrelax_all : Flag<["-"], "mrelax-all">, Group<m_Group>, Flags<[CC1Option,CC1AsOption]>,
  HelpText<"(integrated-as) Relax all machine instructions">;
def mincremental_linker_compatible : Flag<["-"], "mincremental-linker-compatible">, Group<m_Group>,
  Flags<[CC1Option,CC1AsOption]>,
  HelpText<"(integrated-as) Emit an object file which can be used with an incremental linker">;
def mno_incremental_linker_compatible : Flag<["-"], "mno-incremental-linker-compatible">, Group<m_Group>,
  HelpText<"(integrated-as) Emit an object file which cannot be used with an incremental linker">;
def mrtd : Flag<["-"], "mrtd">, Group<m_Group>, Flags<[CC1Option]>,
  HelpText<"Make StdCall calling convention the default">;
def msmall_data_threshold_EQ : Joined <["-"], "msmall-data-threshold=">,
  Group<m_Group>, Alias<G>;
def msoft_float : Flag<["-"], "msoft-float">, Group<m_Group>, Flags<[CC1Option]>,
  HelpText<"Use software floating point">;
def moutline_atomics : Flag<["-"], "moutline-atomics">, Group<f_clang_Group>, Flags<[CC1Option]>,
  HelpText<"Generate local calls to out-of-line atomic operations">;
def mno_outline_atomics : Flag<["-"], "mno-outline-atomics">, Group<f_clang_Group>, Flags<[CC1Option]>,
  HelpText<"Don't generate local calls to out-of-line atomic operations">;
def mno_implicit_float : Flag<["-"], "mno-implicit-float">, Group<m_Group>,
  HelpText<"Don't generate implicit floating point instructions">;
def mimplicit_float : Flag<["-"], "mimplicit-float">, Group<m_Group>;
def mrecip : Flag<["-"], "mrecip">, Group<m_Group>;
def mrecip_EQ : CommaJoined<["-"], "mrecip=">, Group<m_Group>, Flags<[CC1Option]>;
def mprefer_vector_width_EQ : Joined<["-"], "mprefer-vector-width=">, Group<m_Group>, Flags<[CC1Option]>,
  HelpText<"Specifies preferred vector width for auto-vectorization. Defaults to 'none' which allows target specific decisions.">;
def mstack_protector_guard_EQ : Joined<["-"], "mstack-protector-guard=">, Group<m_Group>, Flags<[CC1Option]>,
  HelpText<"Use the given guard (global, tls) for addressing the stack-protector guard">;
def mstack_protector_guard_offset_EQ : Joined<["-"], "mstack-protector-guard-offset=">, Group<m_Group>, Flags<[CC1Option]>,
  HelpText<"Use the given offset for addressing the stack-protector guard">;
def mstack_protector_guard_reg_EQ : Joined<["-"], "mstack-protector-guard-reg=">, Group<m_Group>, Flags<[CC1Option]>,
  HelpText<"Use the given reg for addressing the stack-protector guard">;
def mpie_copy_relocations : Flag<["-"], "mpie-copy-relocations">, Group<m_Group>,
  Flags<[CC1Option]>,
  HelpText<"Use copy relocations support for PIE builds">;
def mno_pie_copy_relocations : Flag<["-"], "mno-pie-copy-relocations">, Group<m_Group>;
def mfentry : Flag<["-"], "mfentry">, HelpText<"Insert calls to fentry at function entry (x86/SystemZ only)">,
  Flags<[CC1Option]>, Group<m_Group>;
def mnop_mcount : Flag<["-"], "mnop-mcount">, HelpText<"Generate mcount/__fentry__ calls as nops. To activate they need to be patched in.">,
  Flags<[CC1Option]>, Group<m_Group>;
def mrecord_mcount : Flag<["-"], "mrecord-mcount">, HelpText<"Generate a __mcount_loc section entry for each __fentry__ call.">,
  Flags<[CC1Option]>, Group<m_Group>;
def mpacked_stack : Flag<["-"], "mpacked-stack">, HelpText<"Use packed stack layout (SystemZ only).">,
  Flags<[CC1Option]>, Group<m_Group>;
def mno_packed_stack : Flag<["-"], "mno-packed-stack">, Flags<[CC1Option]>, Group<m_Group>;
def mips16 : Flag<["-"], "mips16">, Group<m_mips_Features_Group>;
def mno_mips16 : Flag<["-"], "mno-mips16">, Group<m_mips_Features_Group>;
def mmicromips : Flag<["-"], "mmicromips">, Group<m_mips_Features_Group>;
def mno_micromips : Flag<["-"], "mno-micromips">, Group<m_mips_Features_Group>;
def mxgot : Flag<["-"], "mxgot">, Group<m_mips_Features_Group>;
def mno_xgot : Flag<["-"], "mno-xgot">, Group<m_mips_Features_Group>;
def mldc1_sdc1 : Flag<["-"], "mldc1-sdc1">, Group<m_mips_Features_Group>;
def mno_ldc1_sdc1 : Flag<["-"], "mno-ldc1-sdc1">, Group<m_mips_Features_Group>;
def mcheck_zero_division : Flag<["-"], "mcheck-zero-division">,
                           Group<m_mips_Features_Group>;
def mno_check_zero_division : Flag<["-"], "mno-check-zero-division">,
                              Group<m_mips_Features_Group>;
def mcompact_branches_EQ : Joined<["-"], "mcompact-branches=">,
                           Group<m_mips_Features_Group>;
def mbranch_likely : Flag<["-"], "mbranch-likely">, Group<m_Group>,
  IgnoredGCCCompat;
def mno_branch_likely : Flag<["-"], "mno-branch-likely">, Group<m_Group>,
  IgnoredGCCCompat;
def mindirect_jump_EQ : Joined<["-"], "mindirect-jump=">,
  Group<m_mips_Features_Group>,
  HelpText<"Change indirect jump instructions to inhibit speculation">;
def mdsp : Flag<["-"], "mdsp">, Group<m_mips_Features_Group>;
def mno_dsp : Flag<["-"], "mno-dsp">, Group<m_mips_Features_Group>;
def mdspr2 : Flag<["-"], "mdspr2">, Group<m_mips_Features_Group>;
def mno_dspr2 : Flag<["-"], "mno-dspr2">, Group<m_mips_Features_Group>;
def msingle_float : Flag<["-"], "msingle-float">, Group<m_mips_Features_Group>;
def mdouble_float : Flag<["-"], "mdouble-float">, Group<m_mips_Features_Group>;
def mmadd4 : Flag<["-"], "mmadd4">, Group<m_mips_Features_Group>,
  HelpText<"Enable the generation of 4-operand madd.s, madd.d and related instructions.">;
def mno_madd4 : Flag<["-"], "mno-madd4">, Group<m_mips_Features_Group>,
  HelpText<"Disable the generation of 4-operand madd.s, madd.d and related instructions.">;
def mmsa : Flag<["-"], "mmsa">, Group<m_mips_Features_Group>,
  HelpText<"Enable MSA ASE (MIPS only)">;
def mno_msa : Flag<["-"], "mno-msa">, Group<m_mips_Features_Group>,
  HelpText<"Disable MSA ASE (MIPS only)">;
def mmt : Flag<["-"], "mmt">, Group<m_mips_Features_Group>,
  HelpText<"Enable MT ASE (MIPS only)">;
def mno_mt : Flag<["-"], "mno-mt">, Group<m_mips_Features_Group>,
  HelpText<"Disable MT ASE (MIPS only)">;
def mfp64 : Flag<["-"], "mfp64">, Group<m_mips_Features_Group>,
  HelpText<"Use 64-bit floating point registers (MIPS only)">;
def mfp32 : Flag<["-"], "mfp32">, Group<m_mips_Features_Group>,
  HelpText<"Use 32-bit floating point registers (MIPS only)">;
def mgpopt : Flag<["-"], "mgpopt">, Group<m_mips_Features_Group>,
  HelpText<"Use GP relative accesses for symbols known to be in a small"
           " data section (MIPS)">;
def mno_gpopt : Flag<["-"], "mno-gpopt">, Group<m_mips_Features_Group>,
  HelpText<"Do not use GP relative accesses for symbols known to be in a small"
           " data section (MIPS)">;
def mlocal_sdata : Flag<["-"], "mlocal-sdata">,
  Group<m_mips_Features_Group>,
  HelpText<"Extend the -G behaviour to object local data (MIPS)">;
def mno_local_sdata : Flag<["-"], "mno-local-sdata">,
  Group<m_mips_Features_Group>,
  HelpText<"Do not extend the -G behaviour to object local data (MIPS)">;
def mextern_sdata : Flag<["-"], "mextern-sdata">,
  Group<m_mips_Features_Group>,
  HelpText<"Assume that externally defined data is in the small data if it"
           " meets the -G <size> threshold (MIPS)">;
def mno_extern_sdata : Flag<["-"], "mno-extern-sdata">,
  Group<m_mips_Features_Group>,
  HelpText<"Do not assume that externally defined data is in the small data if"
           " it meets the -G <size> threshold (MIPS)">;
def membedded_data : Flag<["-"], "membedded-data">,
  Group<m_mips_Features_Group>,
  HelpText<"Place constants in the .rodata section instead of the .sdata "
           "section even if they meet the -G <size> threshold (MIPS)">;
def mno_embedded_data : Flag<["-"], "mno-embedded-data">,
  Group<m_mips_Features_Group>,
  HelpText<"Do not place constants in the .rodata section instead of the "
           ".sdata if they meet the -G <size> threshold (MIPS)">;
def mnan_EQ : Joined<["-"], "mnan=">, Group<m_mips_Features_Group>;
def mabs_EQ : Joined<["-"], "mabs=">, Group<m_mips_Features_Group>;
def mabicalls : Flag<["-"], "mabicalls">, Group<m_mips_Features_Group>,
  HelpText<"Enable SVR4-style position-independent code (Mips only)">;
def mno_abicalls : Flag<["-"], "mno-abicalls">, Group<m_mips_Features_Group>,
  HelpText<"Disable SVR4-style position-independent code (Mips only)">;
def mno_crc : Flag<["-"], "mno-crc">, Group<m_mips_Features_Group>,
  HelpText<"Disallow use of CRC instructions (Mips only)">;
def mvirt : Flag<["-"], "mvirt">, Group<m_mips_Features_Group>;
def mno_virt : Flag<["-"], "mno-virt">, Group<m_mips_Features_Group>;
def mginv : Flag<["-"], "mginv">, Group<m_mips_Features_Group>;
def mno_ginv : Flag<["-"], "mno-ginv">, Group<m_mips_Features_Group>;
def mips1 : Flag<["-"], "mips1">,
  Alias<march_EQ>, AliasArgs<["mips1"]>, Group<m_mips_Features_Group>,
  HelpText<"Equivalent to -march=mips1">, Flags<[HelpHidden]>;
def mips2 : Flag<["-"], "mips2">,
  Alias<march_EQ>, AliasArgs<["mips2"]>, Group<m_mips_Features_Group>,
  HelpText<"Equivalent to -march=mips2">, Flags<[HelpHidden]>;
def mips3 : Flag<["-"], "mips3">,
  Alias<march_EQ>, AliasArgs<["mips3"]>, Group<m_mips_Features_Group>,
  HelpText<"Equivalent to -march=mips3">, Flags<[HelpHidden]>;
def mips4 : Flag<["-"], "mips4">,
  Alias<march_EQ>, AliasArgs<["mips4"]>, Group<m_mips_Features_Group>,
  HelpText<"Equivalent to -march=mips4">, Flags<[HelpHidden]>;
def mips5 : Flag<["-"], "mips5">,
  Alias<march_EQ>, AliasArgs<["mips5"]>, Group<m_mips_Features_Group>,
  HelpText<"Equivalent to -march=mips5">, Flags<[HelpHidden]>;
def mips32 : Flag<["-"], "mips32">,
  Alias<march_EQ>, AliasArgs<["mips32"]>, Group<m_mips_Features_Group>,
  HelpText<"Equivalent to -march=mips32">, Flags<[HelpHidden]>;
def mips32r2 : Flag<["-"], "mips32r2">,
  Alias<march_EQ>, AliasArgs<["mips32r2"]>, Group<m_mips_Features_Group>,
  HelpText<"Equivalent to -march=mips32r2">, Flags<[HelpHidden]>;
def mips32r3 : Flag<["-"], "mips32r3">,
  Alias<march_EQ>, AliasArgs<["mips32r3"]>, Group<m_mips_Features_Group>,
  HelpText<"Equivalent to -march=mips32r3">, Flags<[HelpHidden]>;
def mips32r5 : Flag<["-"], "mips32r5">,
  Alias<march_EQ>, AliasArgs<["mips32r5"]>, Group<m_mips_Features_Group>,
  HelpText<"Equivalent to -march=mips32r5">, Flags<[HelpHidden]>;
def mips32r6 : Flag<["-"], "mips32r6">,
  Alias<march_EQ>, AliasArgs<["mips32r6"]>, Group<m_mips_Features_Group>,
  HelpText<"Equivalent to -march=mips32r6">, Flags<[HelpHidden]>;
def mips64 : Flag<["-"], "mips64">,
  Alias<march_EQ>, AliasArgs<["mips64"]>, Group<m_mips_Features_Group>,
  HelpText<"Equivalent to -march=mips64">, Flags<[HelpHidden]>;
def mips64r2 : Flag<["-"], "mips64r2">,
  Alias<march_EQ>, AliasArgs<["mips64r2"]>, Group<m_mips_Features_Group>,
  HelpText<"Equivalent to -march=mips64r2">, Flags<[HelpHidden]>;
def mips64r3 : Flag<["-"], "mips64r3">,
  Alias<march_EQ>, AliasArgs<["mips64r3"]>, Group<m_mips_Features_Group>,
  HelpText<"Equivalent to -march=mips64r3">, Flags<[HelpHidden]>;
def mips64r5 : Flag<["-"], "mips64r5">,
  Alias<march_EQ>, AliasArgs<["mips64r5"]>, Group<m_mips_Features_Group>,
  HelpText<"Equivalent to -march=mips64r5">, Flags<[HelpHidden]>;
def mips64r6 : Flag<["-"], "mips64r6">,
  Alias<march_EQ>, AliasArgs<["mips64r6"]>, Group<m_mips_Features_Group>,
  HelpText<"Equivalent to -march=mips64r6">, Flags<[HelpHidden]>;
def mfpxx : Flag<["-"], "mfpxx">, Group<m_mips_Features_Group>,
  HelpText<"Avoid FPU mode dependent operations when used with the O32 ABI">,
  Flags<[HelpHidden]>;
def modd_spreg : Flag<["-"], "modd-spreg">, Group<m_mips_Features_Group>,
  HelpText<"Enable odd single-precision floating point registers">,
  Flags<[HelpHidden]>;
def mno_odd_spreg : Flag<["-"], "mno-odd-spreg">, Group<m_mips_Features_Group>,
  HelpText<"Disable odd single-precision floating point registers">,
  Flags<[HelpHidden]>;
def mrelax_pic_calls : Flag<["-"], "mrelax-pic-calls">,
  Group<m_mips_Features_Group>,
  HelpText<"Produce relaxation hints for linkers to try optimizing PIC "
           "call sequences into direct calls (MIPS only)">, Flags<[HelpHidden]>;
def mno_relax_pic_calls : Flag<["-"], "mno-relax-pic-calls">,
  Group<m_mips_Features_Group>,
  HelpText<"Do not produce relaxation hints for linkers to try optimizing PIC "
           "call sequences into direct calls (MIPS only)">, Flags<[HelpHidden]>;
def mglibc : Flag<["-"], "mglibc">, Group<m_libc_Group>, Flags<[HelpHidden]>;
def muclibc : Flag<["-"], "muclibc">, Group<m_libc_Group>, Flags<[HelpHidden]>;
def module_file_info : Flag<["-"], "module-file-info">, Flags<[NoXarchOption,CC1Option]>, Group<Action_Group>,
  HelpText<"Provide information about a particular module file">;
def mthumb : Flag<["-"], "mthumb">, Group<m_Group>;
def mtune_EQ : Joined<["-"], "mtune=">, Group<m_Group>,
  HelpText<"Only supported on X86 and RISC-V. Otherwise accepted for compatibility with GCC.">;
def multi__module : Flag<["-"], "multi_module">;
def multiply__defined__unused : Separate<["-"], "multiply_defined_unused">;
def multiply__defined : Separate<["-"], "multiply_defined">;
def mwarn_nonportable_cfstrings : Flag<["-"], "mwarn-nonportable-cfstrings">, Group<m_Group>;
#if INTEL_CUSTOMIZATION
def ansi_alias : Flag<["-"], "ansi-alias">, Alias<fstrict_aliasing>,
  HelpText<"enable use of ANSI aliasing rules optimizations"
           " user asserts that the program adheres to these rules">;
def no_ansi_alias : Flag<["-"], "no-ansi-alias">, Alias<fno_strict_aliasing>,
  HelpText<"disable use of ANSI aliasing rules optimizations">;
#endif //INTEL_CUSTOMIZATION
def no_canonical_prefixes : Flag<["-"], "no-canonical-prefixes">, Flags<[HelpHidden, CoreOption]>,
  HelpText<"Use relative instead of canonical paths">;
def no_cpp_precomp : Flag<["-"], "no-cpp-precomp">, Group<clang_ignored_f_Group>;
def no_integrated_cpp : Flag<["-", "--"], "no-integrated-cpp">, Flags<[NoXarchOption]>;
def no_pedantic : Flag<["-", "--"], "no-pedantic">, Group<pedantic_Group>;
def no__dead__strip__inits__and__terms : Flag<["-"], "no_dead_strip_inits_and_terms">;
def nobuiltininc : Flag<["-"], "nobuiltininc">, Flags<[CC1Option, CoreOption]>,
  HelpText<"Disable builtin #include directories">;
def nogpuinc : Flag<["-"], "nogpuinc">, HelpText<"Do not add include paths for CUDA/HIP and"
  " do not include the default CUDA/HIP wrapper headers">;
def : Flag<["-"], "nocudainc">, Alias<nogpuinc>;
#if INTEL_CUSTOMIZATION
def nogpulib : Flag<["-"], "nogpulib">, Flags<[DpcppUnsupported]>,
  HelpText<"Do not link device library for CUDA/HIP device compilation">;
#endif // INTEL_CUSTOMIZATION
def : Flag<["-"], "nocudalib">, Alias<nogpulib>;
def nodefaultlibs : Flag<["-"], "nodefaultlibs">;
def nofixprebinding : Flag<["-"], "nofixprebinding">;
def nolibc : Flag<["-"], "nolibc">;
def nomultidefs : Flag<["-"], "nomultidefs">;
def nopie : Flag<["-"], "nopie">;
def no_pie : Flag<["-"], "no-pie">, Alias<nopie>;
def noprebind : Flag<["-"], "noprebind">;
def noprofilelib : Flag<["-"], "noprofilelib">;
def noseglinkedit : Flag<["-"], "noseglinkedit">;
def nostartfiles : Flag<["-"], "nostartfiles">, Group<Link_Group>;
def nostdinc : Flag<["-"], "nostdinc">, Flags<[CoreOption]>;
def nostdlibinc : Flag<["-"], "nostdlibinc">;
def nostdincxx : Flag<["-"], "nostdinc++">, Flags<[CC1Option]>,
  HelpText<"Disable standard #include directories for the C++ standard library">;
def nostdlib : Flag<["-"], "nostdlib">, Group<Link_Group>;
def nostdlibxx : Flag<["-"], "nostdlib++">;
def nolibsycl : Flag<["-"], "nolibsycl">, Flags<[NoXarchOption, CoreOption]>,
  HelpText<"Do not link SYCL runtime library">;
def object : Flag<["-"], "object">;
def o : JoinedOrSeparate<["-"], "o">, Flags<[NoXarchOption, RenderAsInput,
  CC1Option, CC1AsOption, FC1Option, FlangOption]>,
  HelpText<"Write output to <file>">, MetaVarName<"<file>">;
#if INTEL_CUSTOMIZATION
def pc : Joined<["-"], "pc">, Flags<[NoXarchOption]>;
def : Joined<["-"], "pc=">, Alias<pc>, HelpText<"Initialize X87 floating "
  "point precision to single, double or double extendedSet FPU precision. "
  "Valid values of 32, 64 and 80">;
def parallel_source_info_EQ : Joined<["-"], "parallel-source-info=">,
  Values<"0,1,2">, Flags<[NoXarchOption]>, HelpText<"Emit source location "
  "information for parallel code generation with OpenMP and "
  "auto-parallelization.">;
def : Flag<["-"], "parallel-source-info">, Alias<parallel_source_info_EQ>,
  AliasArgs<["1"]>;
def : Flag<["-"], "no-parallel-source-info">, Alias<parallel_source_info_EQ>,
  AliasArgs<["0"]>, HelpText<"Disable emission of source location information "
  "for parallel code generation.">;
#endif // INTEL_CUSTOMIZATION
def pagezero__size : JoinedOrSeparate<["-"], "pagezero_size">;
def pass_exit_codes : Flag<["-", "--"], "pass-exit-codes">, Flags<[Unsupported]>;
def pedantic_errors : Flag<["-", "--"], "pedantic-errors">, Group<pedantic_Group>, Flags<[CC1Option]>;
def pedantic : Flag<["-", "--"], "pedantic">, Group<pedantic_Group>, Flags<[CC1Option]>;
def pg : Flag<["-"], "pg">, HelpText<"Enable mcount instrumentation">, Flags<[CC1Option]>;
def pipe : Flag<["-", "--"], "pipe">,
  HelpText<"Use pipes between commands, when possible">;
def prebind__all__twolevel__modules : Flag<["-"], "prebind_all_twolevel_modules">;
def prebind : Flag<["-"], "prebind">;
def preload : Flag<["-"], "preload">;
def print_file_name_EQ : Joined<["-", "--"], "print-file-name=">,
  HelpText<"Print the full library path of <file>">, MetaVarName<"<file>">;
def print_ivar_layout : Flag<["-"], "print-ivar-layout">, Flags<[CC1Option]>,
  HelpText<"Enable Objective-C Ivar layout bitmap print trace">;
def print_libgcc_file_name : Flag<["-", "--"], "print-libgcc-file-name">,
  HelpText<"Print the library path for the currently used compiler runtime "
           "library (\"libgcc.a\" or \"libclang_rt.builtins.*.a\")">;
def print_multi_directory : Flag<["-", "--"], "print-multi-directory">;
def print_multi_lib : Flag<["-", "--"], "print-multi-lib">;
def print_multi_os_directory : Flag<["-", "--"], "print-multi-os-directory">,
  Flags<[Unsupported]>;
def print_target_triple : Flag<["-", "--"], "print-target-triple">,
  HelpText<"Print the normalized target triple">;
def print_effective_triple : Flag<["-", "--"], "print-effective-triple">,
  HelpText<"Print the effective target triple">;
def print_prog_name_EQ : Joined<["-", "--"], "print-prog-name=">,
  HelpText<"Print the full program path of <name>">, MetaVarName<"<name>">;
def print_resource_dir : Flag<["-", "--"], "print-resource-dir">,
  HelpText<"Print the resource directory pathname">;
def print_search_dirs : Flag<["-", "--"], "print-search-dirs">,
  HelpText<"Print the paths used for finding libraries and programs">;
def print_targets : Flag<["-", "--"], "print-targets">,
  HelpText<"Print the registered targets">;
def private__bundle : Flag<["-"], "private_bundle">;
def pthreads : Flag<["-"], "pthreads">;
def pthread : Flag<["-"], "pthread">, Flags<[CC1Option]>,
  HelpText<"Support POSIX threads in generated code">;
def no_pthread : Flag<["-"], "no-pthread">, Flags<[CC1Option]>;
def p : Flag<["-"], "p">;
def pie : Flag<["-"], "pie">, Group<Link_Group>;
def static_pie : Flag<["-"], "static-pie">, Group<Link_Group>;
def read__only__relocs : Separate<["-"], "read_only_relocs">;
def remap : Flag<["-"], "remap">;
def rewrite_objc : Flag<["-"], "rewrite-objc">, Flags<[NoXarchOption,CC1Option]>,
  HelpText<"Rewrite Objective-C source to C++">, Group<Action_Group>;
def rewrite_legacy_objc : Flag<["-"], "rewrite-legacy-objc">, Flags<[NoXarchOption]>,
  HelpText<"Rewrite Legacy Objective-C source to C++">;
def rdynamic : Flag<["-"], "rdynamic">, Group<Link_Group>;
def resource_dir : Separate<["-"], "resource-dir">,
  Flags<[NoXarchOption, CC1Option, CoreOption, HelpHidden]>,
  HelpText<"The directory which holds the compiler resource files">;
def resource_dir_EQ : Joined<["-"], "resource-dir=">, Flags<[NoXarchOption, CoreOption]>,
  Alias<resource_dir>;
def rpath : Separate<["-"], "rpath">, Flags<[LinkerInput]>, Group<Link_Group>;
def rtlib_EQ : Joined<["-", "--"], "rtlib=">,
  HelpText<"Compiler runtime library to use">;
def frtlib_add_rpath: Flag<["-"], "frtlib-add-rpath">, Flags<[NoArgumentUnused]>,
  HelpText<"Add -rpath with architecture-specific resource directory to the linker flags">;
def fno_rtlib_add_rpath: Flag<["-"], "fno-rtlib-add-rpath">, Flags<[NoArgumentUnused]>,
  HelpText<"Do not add -rpath with architecture-specific resource directory to the linker flags">;
def r : Flag<["-"], "r">, Flags<[LinkerInput,NoArgumentUnused]>,
        Group<Link_Group>;
#if INTEL_CUSTOMIZATION
def regcall : Flag<["-"], "regcall">,
  HelpText<"Set __regcall as a default calling convention">;
#endif // INTEL_CUSTOMIZATION
def save_temps_EQ : Joined<["-", "--"], "save-temps=">, Flags<[CC1Option, NoXarchOption]>,
  HelpText<"Save intermediate compilation results.">;
def save_temps : Flag<["-", "--"], "save-temps">, Flags<[NoXarchOption]>,
  Alias<save_temps_EQ>, AliasArgs<["cwd"]>,
  HelpText<"Save intermediate compilation results">;
def save_stats_EQ : Joined<["-", "--"], "save-stats=">, Flags<[NoXarchOption]>,
  HelpText<"Save llvm statistics.">;
def save_stats : Flag<["-", "--"], "save-stats">, Flags<[NoXarchOption]>,
  Alias<save_stats_EQ>, AliasArgs<["cwd"]>,
  HelpText<"Save llvm statistics.">;
def via_file_asm : Flag<["-", "--"], "via-file-asm">, InternalDebugOpt,
  HelpText<"Write assembly to file for input to assemble jobs">;
def sectalign : MultiArg<["-"], "sectalign", 3>;
def sectcreate : MultiArg<["-"], "sectcreate", 3>;
def sectobjectsymbols : MultiArg<["-"], "sectobjectsymbols", 2>;
def sectorder : MultiArg<["-"], "sectorder", 3>;
def seg1addr : JoinedOrSeparate<["-"], "seg1addr">;
def seg__addr__table__filename : Separate<["-"], "seg_addr_table_filename">;
def seg__addr__table : Separate<["-"], "seg_addr_table">;
def segaddr : MultiArg<["-"], "segaddr", 2>;
def segcreate : MultiArg<["-"], "segcreate", 3>;
def seglinkedit : Flag<["-"], "seglinkedit">;
def segprot : MultiArg<["-"], "segprot", 3>;
def segs__read__only__addr : Separate<["-"], "segs_read_only_addr">;
def segs__read__write__addr : Separate<["-"], "segs_read_write_addr">;
def segs__read__ : Joined<["-"], "segs_read_">;
def shared_libgcc : Flag<["-"], "shared-libgcc">;
def shared : Flag<["-", "--"], "shared">, Group<Link_Group>;
def single__module : Flag<["-"], "single_module">;
def specs_EQ : Joined<["-", "--"], "specs=">, Group<Link_Group>;
def specs : Separate<["-", "--"], "specs">, Flags<[Unsupported]>;
def static_libgcc : Flag<["-"], "static-libgcc">;
def static_libstdcxx : Flag<["-"], "static-libstdc++">;
def static : Flag<["-", "--"], "static">, Group<Link_Group>, Flags<[NoArgumentUnused]>;
def std_default_EQ : Joined<["-"], "std-default=">;
def std_EQ : Joined<["-", "--"], "std=">, Flags<[CC1Option]>,
  Group<CompileOnly_Group>, HelpText<"Language standard to compile for">,
  ValuesCode<[{
    const char *Values =
    #define LANGSTANDARD(id, name, lang, desc, features) name ","
    #define LANGSTANDARD_ALIAS(id, alias) alias ","
    #include "clang/Basic/LangStandards.def"
    ;
  }]>;
def stdlib_EQ : Joined<["-", "--"], "stdlib=">, Flags<[CC1Option]>,
  HelpText<"C++ standard library to use">, Values<"libc++,libstdc++,platform">;
def stdlibxx_isystem : JoinedOrSeparate<["-"], "stdlib++-isystem">,
  Group<clang_i_Group>,
  HelpText<"Use directory as the C++ standard library include path">,
  Flags<[NoXarchOption]>, MetaVarName<"<directory>">;
#if INTEL_CUSTOMIZATION
def strict_ansi : Flag<["-"], "strict-ansi">, Flags<[NoXarchOption]>,
  HelpText<"strict ANSI conformance dialect">;
def : Flag<["-"], "strict_ansi">, Alias<strict_ansi>;
def use_msasm : Flag<["-"], "use-msasm">, Alias<fasm_blocks>,
  HelpText<"enables the use of blocks and entire functions of assembly code"
  " within a C or C++ file">;
def : Flag<["-"], "use_msasm">, Alias<fasm_blocks>;
#endif // INTEL_CUSTOMIZATION
def unwindlib_EQ : Joined<["-", "--"], "unwindlib=">, Flags<[CC1Option]>,
  HelpText<"Unwind library to use">, Values<"libgcc,unwindlib,platform">;
def sub__library : JoinedOrSeparate<["-"], "sub_library">;
def sub__umbrella : JoinedOrSeparate<["-"], "sub_umbrella">;
def system_header_prefix : Joined<["--"], "system-header-prefix=">,
  Group<clang_i_Group>, Flags<[CC1Option]>, MetaVarName<"<prefix>">,
  HelpText<"Treat all #include paths starting with <prefix> as including a "
           "system header.">;
def : Separate<["--"], "system-header-prefix">, Alias<system_header_prefix>;
def no_system_header_prefix : Joined<["--"], "no-system-header-prefix=">,
  Group<clang_i_Group>, Flags<[CC1Option]>, MetaVarName<"<prefix>">,
  HelpText<"Treat all #include paths starting with <prefix> as not including a "
           "system header.">;
def : Separate<["--"], "no-system-header-prefix">, Alias<no_system_header_prefix>;
def s : Flag<["-"], "s">, Group<Link_Group>;
def target : Joined<["--"], "target=">, Flags<[NoXarchOption, CoreOption]>,
  HelpText<"Generate code for the given target">;
def print_supported_cpus : Flag<["-", "--"], "print-supported-cpus">,
  Group<CompileOnly_Group>, Flags<[CC1Option, CoreOption]>,
  HelpText<"Print supported cpu models for the given target (if target is not specified,"
           " it will print the supported cpus for the default target)">,
  MarshallingInfoFlag<"FrontendOpts.PrintSupportedCPUs">;
def mcpu_EQ_QUESTION : Flag<["-"], "mcpu=?">, Alias<print_supported_cpus>;
def mtune_EQ_QUESTION : Flag<["-"], "mtune=?">, Alias<print_supported_cpus>;
def gcc_toolchain : Joined<["--"], "gcc-toolchain=">, Flags<[NoXarchOption]>,
  HelpText<"Use the gcc toolchain at the given directory">;
def time : Flag<["-"], "time">,
  HelpText<"Time individual commands">;
def traditional_cpp : Flag<["-", "--"], "traditional-cpp">, Flags<[CC1Option]>,
  HelpText<"Enable some traditional CPP emulation">;
def traditional : Flag<["-", "--"], "traditional">;
def trigraphs : Flag<["-", "--"], "trigraphs">, Alias<ftrigraphs>,
  HelpText<"Process trigraph sequences">;
def twolevel__namespace__hints : Flag<["-"], "twolevel_namespace_hints">;
def twolevel__namespace : Flag<["-"], "twolevel_namespace">;
def t : Flag<["-"], "t">, Group<Link_Group>;
def umbrella : Separate<["-"], "umbrella">;
def undefined : JoinedOrSeparate<["-"], "undefined">, Group<u_Group>;
def undef : Flag<["-"], "undef">, Group<u_Group>, Flags<[CC1Option]>,
  HelpText<"undef all system defines">;
def unexported__symbols__list : Separate<["-"], "unexported_symbols_list">;
def u : JoinedOrSeparate<["-"], "u">, Group<u_Group>;
def v : Flag<["-"], "v">, Flags<[CC1Option, CoreOption]>,
  HelpText<"Show commands to run and use verbose output">;
#if INTEL_CUSTOMIZATION
def HASH_x : Flag<["-"], "#x">, Flags<[NoXarchOption]>,
  HelpText<"Show commands to run and use verbose output">;
def unroll : Joined<["-"], "unroll">, Flags<[NoXarchOption]>,
  HelpText<"Set maximum number of times to unroll loops.  Omit n to use "
  "default heuristics.  Use 0 to disable the loop unroller.">;
def unroll_EQ : Joined<["-"], "unroll=">, Alias<unroll>;
def vec : Flag<["-"], "vec">, Alias<fvectorize>,
  HelpText<"Enable the loop vectorization passes">;
def no_vec : Flag<["-"], "no-vec">, Alias<fno_vectorize>;
def Zp : Flag<["-"], "Zp">, Alias<fpack_struct_EQ>, AliasArgs<["1"]>;
def Zp_EQ : Joined<["-"], "Zp">, Alias<fpack_struct_EQ>;
#endif // INTEL_CUSTOMIZATION
def verify_debug_info : Flag<["--"], "verify-debug-info">, Flags<[NoXarchOption]>,
  HelpText<"Verify the binary representation of debug output">;
def weak_l : Joined<["-"], "weak-l">, Flags<[LinkerInput]>;
def weak__framework : Separate<["-"], "weak_framework">, Flags<[LinkerInput]>;
def weak__library : Separate<["-"], "weak_library">, Flags<[LinkerInput]>;
def weak__reference__mismatches : Separate<["-"], "weak_reference_mismatches">;
def whatsloaded : Flag<["-"], "whatsloaded">;
def whyload : Flag<["-"], "whyload">;
def w : Flag<["-"], "w">, HelpText<"Suppress all warnings">, Flags<[CC1Option]>;
def x : JoinedOrSeparate<["-"], "x">, Flags<[NoXarchOption,CC1Option]>,
  HelpText<"Treat subsequent input files as having type <language>">,
  MetaVarName<"<language>">;
def y : Joined<["-"], "y">;

defm integrated_as : OptOutFFlag<"integrated-as", "Enable the integrated assembler", "Disable the integrated assembler">;

def fintegrated_cc1 : Flag<["-"], "fintegrated-cc1">,
                      Flags<[CoreOption, NoXarchOption]>, Group<f_Group>,
                      HelpText<"Run cc1 in-process">;
def fno_integrated_cc1 : Flag<["-"], "fno-integrated-cc1">,
                         Flags<[CoreOption, NoXarchOption]>, Group<f_Group>,
                         HelpText<"Spawn a separate process for each cc1">;

def : Flag<["-"], "integrated-as">, Alias<fintegrated_as>, Flags<[NoXarchOption]>;
def : Flag<["-"], "no-integrated-as">, Alias<fno_integrated_as>,
      Flags<[CC1Option, NoXarchOption]>;

def working_directory : JoinedOrSeparate<["-"], "working-directory">, Flags<[CC1Option]>,
  HelpText<"Resolve file paths relative to the specified directory">;
def working_directory_EQ : Joined<["-"], "working-directory=">, Flags<[CC1Option]>,
  Alias<working_directory>;

// Double dash options, which are usually an alias for one of the previous
// options.

def _mhwdiv_EQ : Joined<["--"], "mhwdiv=">, Alias<mhwdiv_EQ>;
def _mhwdiv : Separate<["--"], "mhwdiv">, Alias<mhwdiv_EQ>;
def _CLASSPATH_EQ : Joined<["--"], "CLASSPATH=">, Alias<fclasspath_EQ>;
def _CLASSPATH : Separate<["--"], "CLASSPATH">, Alias<fclasspath_EQ>;
def _all_warnings : Flag<["--"], "all-warnings">, Alias<Wall>;
def _analyzer_no_default_checks : Flag<["--"], "analyzer-no-default-checks">, Flags<[NoXarchOption]>;
def _analyzer_output : JoinedOrSeparate<["--"], "analyzer-output">, Flags<[NoXarchOption]>,
  HelpText<"Static analyzer report output format (html|plist|plist-multi-file|plist-html|sarif|text).">;
def _analyze : Flag<["--"], "analyze">, Flags<[NoXarchOption, CoreOption]>,
  HelpText<"Run the static analyzer">;
def _assemble : Flag<["--"], "assemble">, Alias<S>;
def _assert_EQ : Joined<["--"], "assert=">, Alias<A>;
def _assert : Separate<["--"], "assert">, Alias<A>;
def _bootclasspath_EQ : Joined<["--"], "bootclasspath=">, Alias<fbootclasspath_EQ>;
def _bootclasspath : Separate<["--"], "bootclasspath">, Alias<fbootclasspath_EQ>;
def _classpath_EQ : Joined<["--"], "classpath=">, Alias<fclasspath_EQ>;
def _classpath : Separate<["--"], "classpath">, Alias<fclasspath_EQ>;
def _comments_in_macros : Flag<["--"], "comments-in-macros">, Alias<CC>;
def _comments : Flag<["--"], "comments">, Alias<C>;
def _compile : Flag<["--"], "compile">, Alias<c>;
def _constant_cfstrings : Flag<["--"], "constant-cfstrings">;
def _debug_EQ : Joined<["--"], "debug=">, Alias<g_Flag>;
def _debug : Flag<["--"], "debug">, Alias<g_Flag>;
def _define_macro_EQ : Joined<["--"], "define-macro=">, Alias<D>;
def _define_macro : Separate<["--"], "define-macro">, Alias<D>;
def _dependencies : Flag<["--"], "dependencies">, Alias<M>;
def _dyld_prefix_EQ : Joined<["--"], "dyld-prefix=">;
def _dyld_prefix : Separate<["--"], "dyld-prefix">, Alias<_dyld_prefix_EQ>;
def _encoding_EQ : Joined<["--"], "encoding=">, Alias<fencoding_EQ>;
def _encoding : Separate<["--"], "encoding">, Alias<fencoding_EQ>;
def _entry : Flag<["--"], "entry">, Alias<e>;
def _extdirs_EQ : Joined<["--"], "extdirs=">, Alias<fextdirs_EQ>;
def _extdirs : Separate<["--"], "extdirs">, Alias<fextdirs_EQ>;
def _extra_warnings : Flag<["--"], "extra-warnings">, Alias<W_Joined>;
def _for_linker_EQ : Joined<["--"], "for-linker=">, Alias<Xlinker>;
def _for_linker : Separate<["--"], "for-linker">, Alias<Xlinker>;
def _force_link_EQ : Joined<["--"], "force-link=">, Alias<u>;
def _force_link : Separate<["--"], "force-link">, Alias<u>;
def _help_hidden : Flag<["--"], "help-hidden">,
  HelpText<"Display help for hidden options">;
def _imacros_EQ : Joined<["--"], "imacros=">, Alias<imacros>;
def _include_barrier : Flag<["--"], "include-barrier">, Alias<I_>;
def _include_directory_after_EQ : Joined<["--"], "include-directory-after=">, Alias<idirafter>;
def _include_directory_after : Separate<["--"], "include-directory-after">, Alias<idirafter>;
def _include_directory_EQ : Joined<["--"], "include-directory=">, Alias<I>;
def _include_directory : Separate<["--"], "include-directory">, Alias<I>;
def _include_prefix_EQ : Joined<["--"], "include-prefix=">, Alias<iprefix>;
def _include_prefix : Separate<["--"], "include-prefix">, Alias<iprefix>;
def _include_with_prefix_after_EQ : Joined<["--"], "include-with-prefix-after=">, Alias<iwithprefix>;
def _include_with_prefix_after : Separate<["--"], "include-with-prefix-after">, Alias<iwithprefix>;
def _include_with_prefix_before_EQ : Joined<["--"], "include-with-prefix-before=">, Alias<iwithprefixbefore>;
def _include_with_prefix_before : Separate<["--"], "include-with-prefix-before">, Alias<iwithprefixbefore>;
def _include_with_prefix_EQ : Joined<["--"], "include-with-prefix=">, Alias<iwithprefix>;
def _include_with_prefix : Separate<["--"], "include-with-prefix">, Alias<iwithprefix>;
def _include_EQ : Joined<["--"], "include=">, Alias<include_>;
def _language_EQ : Joined<["--"], "language=">, Alias<x>;
def _language : Separate<["--"], "language">, Alias<x>;
def _library_directory_EQ : Joined<["--"], "library-directory=">, Alias<L>;
def _library_directory : Separate<["--"], "library-directory">, Alias<L>;
def _no_line_commands : Flag<["--"], "no-line-commands">, Alias<P>;
def _no_standard_includes : Flag<["--"], "no-standard-includes">, Alias<nostdinc>;
def _no_standard_libraries : Flag<["--"], "no-standard-libraries">, Alias<nostdlib>;
def _no_undefined : Flag<["--"], "no-undefined">, Flags<[LinkerInput]>;
def _no_warnings : Flag<["--"], "no-warnings">, Alias<w>;
def _optimize_EQ : Joined<["--"], "optimize=">, Alias<O>;
def _optimize : Flag<["--"], "optimize">, Alias<O>;
def _output_class_directory_EQ : Joined<["--"], "output-class-directory=">, Alias<foutput_class_dir_EQ>;
def _output_class_directory : Separate<["--"], "output-class-directory">, Alias<foutput_class_dir_EQ>;
def _output_EQ : Joined<["--"], "output=">, Alias<o>;
def _output : Separate<["--"], "output">, Alias<o>;
def _param : Separate<["--"], "param">, Group<CompileOnly_Group>;
def _param_EQ : Joined<["--"], "param=">, Alias<_param>;
def _precompile : Flag<["--"], "precompile">, Flags<[NoXarchOption]>,
  Group<Action_Group>, HelpText<"Only precompile the input">;
def _prefix_EQ : Joined<["--"], "prefix=">, Alias<B>;
def _prefix : Separate<["--"], "prefix">, Alias<B>;
def _preprocess : Flag<["--"], "preprocess">, Alias<E>;
def _print_diagnostic_categories : Flag<["--"], "print-diagnostic-categories">;
def _print_file_name : Separate<["--"], "print-file-name">, Alias<print_file_name_EQ>;
def _print_missing_file_dependencies : Flag<["--"], "print-missing-file-dependencies">, Alias<MG>;
def _print_prog_name : Separate<["--"], "print-prog-name">, Alias<print_prog_name_EQ>;
def _profile_blocks : Flag<["--"], "profile-blocks">, Alias<a>;
def _profile : Flag<["--"], "profile">, Alias<p>;
def _resource_EQ : Joined<["--"], "resource=">, Alias<fcompile_resource_EQ>;
def _resource : Separate<["--"], "resource">, Alias<fcompile_resource_EQ>;
def _rtlib : Separate<["--"], "rtlib">, Alias<rtlib_EQ>;
def _serialize_diags : Separate<["-", "--"], "serialize-diagnostics">, Flags<[NoXarchOption]>,
  HelpText<"Serialize compiler diagnostics to a file">;
// We give --version different semantics from -version.
def _version : Flag<["--"], "version">,
  Flags<[CoreOption, CC1Option, FC1Option, FlangOption]>,
  HelpText<"Print version information">;
def _signed_char : Flag<["--"], "signed-char">, Alias<fsigned_char>;
def _std : Separate<["--"], "std">, Alias<std_EQ>;
def _stdlib : Separate<["--"], "stdlib">, Alias<stdlib_EQ>;
def _sysroot_EQ : Joined<["--"], "sysroot=">;
def _sysroot : Separate<["--"], "sysroot">, Alias<_sysroot_EQ>;
def _target_help : Flag<["--"], "target-help">;
def _trace_includes : Flag<["--"], "trace-includes">, Alias<H>;
def _undefine_macro_EQ : Joined<["--"], "undefine-macro=">, Alias<U>;
def _undefine_macro : Separate<["--"], "undefine-macro">, Alias<U>;
def _unsigned_char : Flag<["--"], "unsigned-char">, Alias<funsigned_char>;
def _user_dependencies : Flag<["--"], "user-dependencies">, Alias<MM>;
def _verbose : Flag<["--"], "verbose">, Alias<v>;
def _warn__EQ : Joined<["--"], "warn-=">, Alias<W_Joined>;
def _warn_ : Joined<["--"], "warn-">, Alias<W_Joined>;
def _write_dependencies : Flag<["--"], "write-dependencies">, Alias<MD>;
def _write_user_dependencies : Flag<["--"], "write-user-dependencies">, Alias<MMD>;
def _ : Joined<["--"], "">, Flags<[Unsupported]>;

// Hexagon feature flags.
def mieee_rnd_near : Flag<["-"], "mieee-rnd-near">,
  Group<m_hexagon_Features_Group>;
def mv5 : Flag<["-"], "mv5">, Group<m_hexagon_Features_Group>, Alias<mcpu_EQ>,
  AliasArgs<["hexagonv5"]>;
def mv55 : Flag<["-"], "mv55">, Group<m_hexagon_Features_Group>,
  Alias<mcpu_EQ>, AliasArgs<["hexagonv55"]>;
def mv60 : Flag<["-"], "mv60">, Group<m_hexagon_Features_Group>,
  Alias<mcpu_EQ>, AliasArgs<["hexagonv60"]>;
def mv62 : Flag<["-"], "mv62">, Group<m_hexagon_Features_Group>,
  Alias<mcpu_EQ>, AliasArgs<["hexagonv62"]>;
def mv65 : Flag<["-"], "mv65">, Group<m_hexagon_Features_Group>,
  Alias<mcpu_EQ>, AliasArgs<["hexagonv65"]>;
def mv66 : Flag<["-"], "mv66">, Group<m_hexagon_Features_Group>,
  Alias<mcpu_EQ>, AliasArgs<["hexagonv66"]>;
def mv67 : Flag<["-"], "mv67">, Group<m_hexagon_Features_Group>,
  Alias<mcpu_EQ>, AliasArgs<["hexagonv67"]>;
def mv67t : Flag<["-"], "mv67t">, Group<m_hexagon_Features_Group>,
  Alias<mcpu_EQ>, AliasArgs<["hexagonv67t"]>;
def mhexagon_hvx : Flag<["-"], "mhvx">, Group<m_hexagon_Features_HVX_Group>,
  HelpText<"Enable Hexagon Vector eXtensions">;
def mhexagon_hvx_EQ : Joined<["-"], "mhvx=">,
  Group<m_hexagon_Features_HVX_Group>,
  HelpText<"Enable Hexagon Vector eXtensions">;
def mno_hexagon_hvx : Flag<["-"], "mno-hvx">,
  Group<m_hexagon_Features_HVX_Group>,
  HelpText<"Disable Hexagon Vector eXtensions">;
def mhexagon_hvx_length_EQ : Joined<["-"], "mhvx-length=">,
  Group<m_hexagon_Features_HVX_Group>, HelpText<"Set Hexagon Vector Length">,
  Values<"64B,128B">;
def ffixed_r19: Flag<["-"], "ffixed-r19">,
  HelpText<"Reserve register r19 (Hexagon only)">;
def mmemops : Flag<["-"], "mmemops">, Group<m_hexagon_Features_Group>,
  Flags<[CC1Option]>, HelpText<"Enable generation of memop instructions">;
def mno_memops : Flag<["-"], "mno-memops">, Group<m_hexagon_Features_Group>,
  Flags<[CC1Option]>, HelpText<"Disable generation of memop instructions">;
def mpackets : Flag<["-"], "mpackets">, Group<m_hexagon_Features_Group>,
  Flags<[CC1Option]>, HelpText<"Enable generation of instruction packets">;
def mno_packets : Flag<["-"], "mno-packets">, Group<m_hexagon_Features_Group>,
  Flags<[CC1Option]>, HelpText<"Disable generation of instruction packets">;
def mnvj : Flag<["-"], "mnvj">, Group<m_hexagon_Features_Group>,
  Flags<[CC1Option]>, HelpText<"Enable generation of new-value jumps">;
def mno_nvj : Flag<["-"], "mno-nvj">, Group<m_hexagon_Features_Group>,
  Flags<[CC1Option]>, HelpText<"Disable generation of new-value jumps">;
def mnvs : Flag<["-"], "mnvs">, Group<m_hexagon_Features_Group>,
  Flags<[CC1Option]>, HelpText<"Enable generation of new-value stores">;
def mno_nvs : Flag<["-"], "mno-nvs">, Group<m_hexagon_Features_Group>,
  Flags<[CC1Option]>, HelpText<"Disable generation of new-value stores">;


// X86 feature flags
def mx87 : Flag<["-"], "mx87">, Group<m_x86_Features_Group>;
def mno_x87 : Flag<["-"], "mno-x87">, Group<m_x86_Features_Group>;
def m80387 : Flag<["-"], "m80387">, Alias<mx87>;
def mno_80387 : Flag<["-"], "mno-80387">, Alias<mno_x87>;
def mmmx : Flag<["-"], "mmmx">, Group<m_x86_Features_Group>;
def mno_mmx : Flag<["-"], "mno-mmx">, Group<m_x86_Features_Group>;
def m3dnow : Flag<["-"], "m3dnow">, Group<m_x86_Features_Group>;
def mno_3dnow : Flag<["-"], "mno-3dnow">, Group<m_x86_Features_Group>;
def m3dnowa : Flag<["-"], "m3dnowa">, Group<m_x86_Features_Group>;
def mno_3dnowa : Flag<["-"], "mno-3dnowa">, Group<m_x86_Features_Group>;
def mamx_bf16 : Flag<["-"], "mamx-bf16">, Group<m_x86_Features_Group>;
def mno_amx_bf16 : Flag<["-"], "mno-amx-bf16">, Group<m_x86_Features_Group>;
def mtamx_int8 : Flag<["-"], "mamx-int8">, Group<m_x86_Features_Group>;
def mno_amx_int8 : Flag<["-"], "mno-amx-int8">, Group<m_x86_Features_Group>;
def mamx_tile : Flag<["-"], "mamx-tile">, Group<m_x86_Features_Group>;
def mno_amx_tile : Flag<["-"], "mno-amx-tile">, Group<m_x86_Features_Group>;
#if INTEL_CUSTOMIZATION
#if INTEL_FEATURE_ISA_AMX_BF8
def mamx_bf8 : Flag<["-"], "mamx-bf8">, Group<m_x86_Features_Group>;
def mno_amx_bf8 : Flag<["-"], "mno-amx-bf8">, Group<m_x86_Features_Group>;
#endif // INTEL_FEATURE_ISA_AMX_BF8
#if INTEL_FEATURE_ISA_AMX_MEMADVISE
def mamx_memadvise : Flag<["-"], "mamx-memadvise">, Group<m_x86_Features_Group>;
def mno_amx_memadvise : Flag<["-"], "mno-amx-memadvise">, Group<m_x86_Features_Group>;
#endif // INTEL_FEATURE_ISA_AMX_MEMADVISE
#if INTEL_FEATURE_ISA_AMX_FUTURE
def mamx_reduce : Flag<["-"], "mamx-reduce">, Group<m_x86_Features_Group>;
def mno_amx_reduce : Flag<["-"], "mno-amx-reduce">, Group<m_x86_Features_Group>;
def mamx_memory : Flag<["-"], "mamx-memory">, Group<m_x86_Features_Group>;
def mno_amx_memory : Flag<["-"], "mno-amx-memory">, Group<m_x86_Features_Group>;
def mamx_format : Flag<["-"], "mamx-format">, Group<m_x86_Features_Group>;
def mno_amx_format : Flag<["-"], "mno-amx-format">, Group<m_x86_Features_Group>;
def mamx_element : Flag<["-"], "mamx-element">, Group<m_x86_Features_Group>;
def mno_amx_element : Flag<["-"], "mno-amx-element">, Group<m_x86_Features_Group>;

#endif // INTEL_FEATURE_ISA_AMX_FUTURE
#if INTEL_FEATURE_ISA_AMX_LNC
def mamx_transpose : Flag<["-"], "mamx-transpose">, Group<m_x86_Features_Group>;
def mno_amx_transpose : Flag<["-"], "mno-amx-transpose">, Group<m_x86_Features_Group>;
def mamx_avx512 : Flag<["-"], "mamx-avx512">, Group<m_x86_Features_Group>;
def mno_amx_avx512 : Flag<["-"], "mno-amx-avx512">, Group<m_x86_Features_Group>;

#endif // INTEL_FEATURE_ISA_AMX_LNC
#if INTEL_FEATURE_ISA_AMX_FP16
def mamx_fp16 : Flag<["-"], "mamx-fp16">, Group<m_x86_Features_Group>;
def mno_amx_fp16 : Flag<["-"], "mno-amx-fp16">, Group<m_x86_Features_Group>;
#endif // INTEL_FEATURE_ISA_AMX_FP16

#if INTEL_FEATURE_ISA_AMX_MEMORY2
def mamx_memory2 : Flag<["-"], "mamx-memory2">, Group<m_x86_Features_Group>;
def mno_amx_memory2 : Flag<["-"], "mno-amx-memory2">, Group<m_x86_Features_Group>;
#endif // INTEL_FEATURE_ISA_AMX_MEMORY2

#if INTEL_FEATURE_ISA_AMX_BF16_EVEX
def mamx_bf16_evex : Flag<["-"], "mamx-bf16-evex">, Group<m_x86_Features_Group>;
def mno_amx_bf16_evex : Flag<["-"], "mno-amx-bf16-evex">, Group<m_x86_Features_Group>;
#endif // INTEL_FEATURE_ISA_AMX_BF16_EVEX

#if INTEL_FEATURE_ISA_AMX_CONVERT
def mamx_convert : Flag<["-"], "mamx-convert">, Group<m_x86_Features_Group>;
def mno_amx_convert : Flag<["-"], "mno-amx-convert">, Group<m_x86_Features_Group>;
#endif // INTEL_FEATURE_ISA_AMX_CONVERT

#if INTEL_FEATURE_ISA_AMX_ELEMENT_EVEX
def mamx_element_evex : Flag<["-"], "mamx-element-evex">, Group<m_x86_Features_Group>;
def mno_amx_element_evex : Flag<["-"], "mno-amx-element-evex">, Group<m_x86_Features_Group>;
#endif // INTEL_FEATURE_ISA_AMX_ELEMENT_EVEX

#if INTEL_FEATURE_ISA_AMX_INT8_EVEX
def mamx_int8_evex : Flag<["-"], "mamx-int8-evex">, Group<m_x86_Features_Group>;
def mno_amx_int8_evex : Flag<["-"], "mno-amx-int8-evex">, Group<m_x86_Features_Group>;
#endif // INTEL_FEATURE_ISA_AMX_INT8_EVEX

#if INTEL_FEATURE_ISA_AMX_TILE_EVEX
def mamx_tile_evex : Flag<["-"], "mamx-tile-evex">, Group<m_x86_Features_Group>;
def mno_amx_tile_evex : Flag<["-"], "mno-amx-tile-evex">, Group<m_x86_Features_Group>;
#endif // INTEL_FEATURE_ISA_AMX_TILE_EVEX

#if INTEL_FEATURE_ISA_AMX_TRANSPOSE2
def mamx_transpose2 : Flag<["-"], "mamx-transpose2">, Group<m_x86_Features_Group>;
def mno_amx_transpose2 : Flag<["-"], "mno-amx-transpose2">, Group<m_x86_Features_Group>;
#endif // INTEL_FEATURE_ISA_AMX_TRANSPOSE2

#if INTEL_FEATURE_ISA_AMX_TILE2
def mamx_tile2 : Flag<["-"], "mamx-tile2">, Group<m_x86_Features_Group>;
def mno_amx_tile2 : Flag<["-"], "mno-amx-tile2">, Group<m_x86_Features_Group>;
#endif // INTEL_FEATURE_ISA_AMX_TILE2
#endif // INTEL_CUSTOMIZATION
def msse : Flag<["-"], "msse">, Group<m_x86_Features_Group>;
def mno_sse : Flag<["-"], "mno-sse">, Group<m_x86_Features_Group>;
def msse2 : Flag<["-"], "msse2">, Group<m_x86_Features_Group>;
def mno_sse2 : Flag<["-"], "mno-sse2">, Group<m_x86_Features_Group>;
def msse3 : Flag<["-"], "msse3">, Group<m_x86_Features_Group>;
def mno_sse3 : Flag<["-"], "mno-sse3">, Group<m_x86_Features_Group>;
def mssse3 : Flag<["-"], "mssse3">, Group<m_x86_Features_Group>;
def mno_ssse3 : Flag<["-"], "mno-ssse3">, Group<m_x86_Features_Group>;
def msse4_1 : Flag<["-"], "msse4.1">, Group<m_x86_Features_Group>;
def mno_sse4_1 : Flag<["-"], "mno-sse4.1">, Group<m_x86_Features_Group>;
def msse4_2 : Flag<["-"], "msse4.2">, Group<m_x86_Features_Group>;
def mno_sse4_2 : Flag<["-"], "mno-sse4.2">, Group<m_x86_Features_Group>;
def msse4 : Flag<["-"], "msse4">, Alias<msse4_2>;
// -mno-sse4 turns off sse4.1 which has the effect of turning off everything
// later than 4.1. -msse4 turns on 4.2 which has the effect of turning on
// everything earlier than 4.2.
def mno_sse4 : Flag<["-"], "mno-sse4">, Alias<mno_sse4_1>;
def msse4a : Flag<["-"], "msse4a">, Group<m_x86_Features_Group>;
def mno_sse4a : Flag<["-"], "mno-sse4a">, Group<m_x86_Features_Group>;
def mavx : Flag<["-"], "mavx">, Group<m_x86_Features_Group>;
def mno_avx : Flag<["-"], "mno-avx">, Group<m_x86_Features_Group>;
def mavx2 : Flag<["-"], "mavx2">, Group<m_x86_Features_Group>;
def mno_avx2 : Flag<["-"], "mno-avx2">, Group<m_x86_Features_Group>;
def mavx512f : Flag<["-"], "mavx512f">, Group<m_x86_Features_Group>;
def mno_avx512f : Flag<["-"], "mno-avx512f">, Group<m_x86_Features_Group>;
def mavx512bf16 : Flag<["-"], "mavx512bf16">, Group<m_x86_Features_Group>;
def mno_avx512bf16 : Flag<["-"], "mno-avx512bf16">, Group<m_x86_Features_Group>;
#if INTEL_CUSTOMIZATION
#if INTEL_FEATURE_ISA_AVX512_CONVERT
def mavx512convert : Flag<["-"], "mavx512convert">, Group<m_x86_Features_Group>;
def mno_avx512convert : Flag<["-"], "mno-avx512convert">, Group<m_x86_Features_Group>;
#endif // INTEL_FEATURE_ISA_AVX512_CONVERT
#endif // INTEL_CUSTOMIZATION
#if INTEL_CUSTOMIZATION
#if INTEL_FEATURE_ISA_AVX512_DOTPROD_INT8
def mavx512dotprodint8 : Flag<["-"], "mavx512dotprodint8">, Group<m_x86_Features_Group>;
def mno_avx512dotprodint8 : Flag<["-"], "mno-avx512dotprodint8">, Group<m_x86_Features_Group>;
#endif // INTEL_FEATURE_ISA_AVX512_DOTPROD_INT8
#if INTEL_FEATURE_ISA_AVX512_DOTPROD_PHPS
def mavx512dotprodphps : Flag<["-"], "mavx512dotprodphps">, Group<m_x86_Features_Group>;
def mno_avx512dotprodphps : Flag<["-"], "mno-avx512dotprodphps">, Group<m_x86_Features_Group>;
#endif // INTEL_FEATURE_ISA_AVX512_DOTPROD_PHPS
#endif // INTEL_CUSTOMIZATION
#if INTEL_CUSTOMIZATION
#if INTEL_FEATURE_ISA_FP16
def mavx512fp16 : Flag<["-"], "mavx512fp16">, Group<m_x86_Features_Group>;
def mno_avx512fp16 : Flag<["-"], "mno-avx512fp16">, Group<m_x86_Features_Group>;
#endif // INTEL_FEATURE_ISA_FP16
#endif // INTEL_CUSTOMIZATION
def mavx512bitalg : Flag<["-"], "mavx512bitalg">, Group<m_x86_Features_Group>;
def mno_avx512bitalg : Flag<["-"], "mno-avx512bitalg">, Group<m_x86_Features_Group>;
def mavx512bw : Flag<["-"], "mavx512bw">, Group<m_x86_Features_Group>;
def mno_avx512bw : Flag<["-"], "mno-avx512bw">, Group<m_x86_Features_Group>;
def mavx512cd : Flag<["-"], "mavx512cd">, Group<m_x86_Features_Group>;
def mno_avx512cd : Flag<["-"], "mno-avx512cd">, Group<m_x86_Features_Group>;
def mavx512dq : Flag<["-"], "mavx512dq">, Group<m_x86_Features_Group>;
def mno_avx512dq : Flag<["-"], "mno-avx512dq">, Group<m_x86_Features_Group>;
def mavx512er : Flag<["-"], "mavx512er">, Group<m_x86_Features_Group>;
def mno_avx512er : Flag<["-"], "mno-avx512er">, Group<m_x86_Features_Group>;
def mavx512ifma : Flag<["-"], "mavx512ifma">, Group<m_x86_Features_Group>;
def mno_avx512ifma : Flag<["-"], "mno-avx512ifma">, Group<m_x86_Features_Group>;
def mavx512pf : Flag<["-"], "mavx512pf">, Group<m_x86_Features_Group>;
def mno_avx512pf : Flag<["-"], "mno-avx512pf">, Group<m_x86_Features_Group>;
def mavx512vbmi : Flag<["-"], "mavx512vbmi">, Group<m_x86_Features_Group>;
def mno_avx512vbmi : Flag<["-"], "mno-avx512vbmi">, Group<m_x86_Features_Group>;
def mavx512vbmi2 : Flag<["-"], "mavx512vbmi2">, Group<m_x86_Features_Group>;
def mno_avx512vbmi2 : Flag<["-"], "mno-avx512vbmi2">, Group<m_x86_Features_Group>;
def mavx512vl : Flag<["-"], "mavx512vl">, Group<m_x86_Features_Group>;
def mno_avx512vl : Flag<["-"], "mno-avx512vl">, Group<m_x86_Features_Group>;
def mavx512vnni : Flag<["-"], "mavx512vnni">, Group<m_x86_Features_Group>;
def mno_avx512vnni : Flag<["-"], "mno-avx512vnni">, Group<m_x86_Features_Group>;
def mavx512vpopcntdq : Flag<["-"], "mavx512vpopcntdq">, Group<m_x86_Features_Group>;
def mno_avx512vpopcntdq : Flag<["-"], "mno-avx512vpopcntdq">, Group<m_x86_Features_Group>;
def mavx512vp2intersect : Flag<["-"], "mavx512vp2intersect">, Group<m_x86_Features_Group>;
def mno_avx512vp2intersect : Flag<["-"], "mno-avx512vp2intersect">, Group<m_x86_Features_Group>;
#if INTEL_CUSTOMIZATION
#if INTEL_FEATURE_ISA_AVX_BF16
def mavxbf16 : Flag<["-"], "mavxbf16">, Group<m_x86_Features_Group>;
def mno_avxbf16 : Flag<["-"], "mno-avxbf16">, Group<m_x86_Features_Group>;
#endif // INTEL_FEATURE_ISA_AVX_BF16
#if INTEL_FEATURE_ISA_AVX_IFMA
def mavxifma : Flag<["-"], "mavxifma">, Group<m_x86_Features_Group>;
def mno_avxifma : Flag<["-"], "mno-avxifma">, Group<m_x86_Features_Group>;
#endif // INTEL_FEATURE_ISA_AVX_IFMA
#if INTEL_FEATURE_ISA_AVX_COMPRESS
def mavxcompress : Flag<["-"], "mavxcompress">, Group<m_x86_Features_Group>;
def mno_avxcompress : Flag<["-"], "mno-avxcompress">, Group<m_x86_Features_Group>;
#endif // INTEL_FEATURE_ISA_AVX_COMPRESS
#if INTEL_FEATURE_ISA_AVX_MEMADVISE
def mavxmemadvise : Flag<["-"], "mavxmemadvise">, Group<m_x86_Features_Group>;
def mno_avxmemadvise : Flag<["-"], "mno-avxmemadvise">, Group<m_x86_Features_Group>;
def mavx512memadvise : Flag<["-"], "mavx512memadvise">, Group<m_x86_Features_Group>;
def mno_avx512memadvise : Flag<["-"], "mno-avx512memadvise">, Group<m_x86_Features_Group>;
#endif // INTEL_FEATURE_ISA_AVX_MEMADVISE
#if INTEL_FEATURE_ISA_AVX_MPSADBW
def mavx512mpsadbw : Flag<["-"], "mavx512mpsadbw">, Group<m_x86_Features_Group>;
def mno_avx512mpsadbw : Flag<["-"], "mno-avx512mpsadbw">, Group<m_x86_Features_Group>;
#endif // INTEL_FEATURE_ISA_AVX_MPSADBW
#if INTEL_FEATURE_ISA_AVX_CONVERT
def mavxconvert : Flag<["-"], "mavxconvert">, Group<m_x86_Features_Group>;
def mno_avxconvert : Flag<["-"], "mno-avxconvert">, Group<m_x86_Features_Group>;
#endif // INTEL_FEATURE_ISA_AVX_CONVERT
#if INTEL_FEATURE_ISA_AVX_DOTPROD_INT8
def mavxdotprodint8 : Flag<["-"], "mavxdotprodint8">, Group<m_x86_Features_Group>;
def mno_avxdotprodint8 : Flag<["-"], "mno-avxdotprodint8">, Group<m_x86_Features_Group>;
#endif // INTEL_FEATURE_ISA_AVX_DOTPROD_INT8
#if INTEL_FEATURE_ISA_AVX_DOTPROD_PHPS
def mavxdotprodphps : Flag<["-"], "mavxdotprodphps">, Group<m_x86_Features_Group>;
def mno_avxdotprodphps : Flag<["-"], "mno-avxdotprodphps">, Group<m_x86_Features_Group>;
#endif // INTEL_FEATURE_ISA_AVX_DOTPROD_PHPS
#endif // INTEL_CUSTOMIZATION
def mavxvnni : Flag<["-"], "mavxvnni">, Group<m_x86_Features_Group>;
def mno_avxvnni : Flag<["-"], "mno-avxvnni">, Group<m_x86_Features_Group>;
def madx : Flag<["-"], "madx">, Group<m_x86_Features_Group>;
def mno_adx : Flag<["-"], "mno-adx">, Group<m_x86_Features_Group>;
def maes : Flag<["-"], "maes">, Group<m_x86_Features_Group>;
def mno_aes : Flag<["-"], "mno-aes">, Group<m_x86_Features_Group>;
def mbmi : Flag<["-"], "mbmi">, Group<m_x86_Features_Group>;
def mno_bmi : Flag<["-"], "mno-bmi">, Group<m_x86_Features_Group>;
def mbmi2 : Flag<["-"], "mbmi2">, Group<m_x86_Features_Group>;
def mno_bmi2 : Flag<["-"], "mno-bmi2">, Group<m_x86_Features_Group>;
def mcldemote : Flag<["-"], "mcldemote">, Group<m_x86_Features_Group>;
def mno_cldemote : Flag<["-"], "mno-cldemote">, Group<m_x86_Features_Group>;
def mclflushopt : Flag<["-"], "mclflushopt">, Group<m_x86_Features_Group>;
def mno_clflushopt : Flag<["-"], "mno-clflushopt">, Group<m_x86_Features_Group>;
def mclwb : Flag<["-"], "mclwb">, Group<m_x86_Features_Group>;
def mno_clwb : Flag<["-"], "mno-clwb">, Group<m_x86_Features_Group>;
def mwbnoinvd : Flag<["-"], "mwbnoinvd">, Group<m_x86_Features_Group>;
def mno_wbnoinvd : Flag<["-"], "mno-wbnoinvd">, Group<m_x86_Features_Group>;
def mclzero : Flag<["-"], "mclzero">, Group<m_x86_Features_Group>;
def mno_clzero : Flag<["-"], "mno-clzero">, Group<m_x86_Features_Group>;
def mcx16 : Flag<["-"], "mcx16">, Group<m_x86_Features_Group>;
def mno_cx16 : Flag<["-"], "mno-cx16">, Group<m_x86_Features_Group>;
def menqcmd : Flag<["-"], "menqcmd">, Group<m_x86_Features_Group>;
def mno_enqcmd : Flag<["-"], "mno-enqcmd">, Group<m_x86_Features_Group>;
def mf16c : Flag<["-"], "mf16c">, Group<m_x86_Features_Group>;
def mno_f16c : Flag<["-"], "mno-f16c">, Group<m_x86_Features_Group>;
def mfma : Flag<["-"], "mfma">, Group<m_x86_Features_Group>;
def mno_fma : Flag<["-"], "mno-fma">, Group<m_x86_Features_Group>;
def mfma4 : Flag<["-"], "mfma4">, Group<m_x86_Features_Group>;
def mno_fma4 : Flag<["-"], "mno-fma4">, Group<m_x86_Features_Group>;
def mfsgsbase : Flag<["-"], "mfsgsbase">, Group<m_x86_Features_Group>;
def mno_fsgsbase : Flag<["-"], "mno-fsgsbase">, Group<m_x86_Features_Group>;
def mfxsr : Flag<["-"], "mfxsr">, Group<m_x86_Features_Group>;
def mno_fxsr : Flag<["-"], "mno-fxsr">, Group<m_x86_Features_Group>;
def minvpcid : Flag<["-"], "minvpcid">, Group<m_x86_Features_Group>;
def mno_invpcid : Flag<["-"], "mno-invpcid">, Group<m_x86_Features_Group>;
def mgfni : Flag<["-"], "mgfni">, Group<m_x86_Features_Group>;
def mno_gfni : Flag<["-"], "mno-gfni">, Group<m_x86_Features_Group>;
def mhreset : Flag<["-"], "mhreset">, Group<m_x86_Features_Group>;
def mno_hreset : Flag<["-"], "mno-hreset">, Group<m_x86_Features_Group>;
def mkl : Flag<["-"], "mkl">, Group<m_x86_Features_Group>;
def mno_kl : Flag<["-"], "mno-kl">, Group<m_x86_Features_Group>;
def mwidekl : Flag<["-"], "mwidekl">, Group<m_x86_Features_Group>;
def mno_widekl : Flag<["-"], "mno-widekl">, Group<m_x86_Features_Group>;
def mlwp : Flag<["-"], "mlwp">, Group<m_x86_Features_Group>;
def mno_lwp : Flag<["-"], "mno-lwp">, Group<m_x86_Features_Group>;
def mlzcnt : Flag<["-"], "mlzcnt">, Group<m_x86_Features_Group>;
def mno_lzcnt : Flag<["-"], "mno-lzcnt">, Group<m_x86_Features_Group>;
def mmovbe : Flag<["-"], "mmovbe">, Group<m_x86_Features_Group>;
def mno_movbe : Flag<["-"], "mno-movbe">, Group<m_x86_Features_Group>;
def mmovdiri : Flag<["-"], "mmovdiri">, Group<m_x86_Features_Group>;
def mno_movdiri : Flag<["-"], "mno-movdiri">, Group<m_x86_Features_Group>;
def mmovdir64b : Flag<["-"], "mmovdir64b">, Group<m_x86_Features_Group>;
def mno_movdir64b : Flag<["-"], "mno-movdir64b">, Group<m_x86_Features_Group>;
def mmwaitx : Flag<["-"], "mmwaitx">, Group<m_x86_Features_Group>;
def mno_mwaitx : Flag<["-"], "mno-mwaitx">, Group<m_x86_Features_Group>;
def mpku : Flag<["-"], "mpku">, Group<m_x86_Features_Group>;
def mno_pku : Flag<["-"], "mno-pku">, Group<m_x86_Features_Group>;
def mpclmul : Flag<["-"], "mpclmul">, Group<m_x86_Features_Group>;
def mno_pclmul : Flag<["-"], "mno-pclmul">, Group<m_x86_Features_Group>;
def mpconfig : Flag<["-"], "mpconfig">, Group<m_x86_Features_Group>;
def mno_pconfig : Flag<["-"], "mno-pconfig">, Group<m_x86_Features_Group>;
def mpopcnt : Flag<["-"], "mpopcnt">, Group<m_x86_Features_Group>;
def mno_popcnt : Flag<["-"], "mno-popcnt">, Group<m_x86_Features_Group>;
def mprefetchwt1 : Flag<["-"], "mprefetchwt1">, Group<m_x86_Features_Group>;
def mno_prefetchwt1 : Flag<["-"], "mno-prefetchwt1">, Group<m_x86_Features_Group>;
def mprfchw : Flag<["-"], "mprfchw">, Group<m_x86_Features_Group>;
def mno_prfchw : Flag<["-"], "mno-prfchw">, Group<m_x86_Features_Group>;
def mptwrite : Flag<["-"], "mptwrite">, Group<m_x86_Features_Group>;
def mno_ptwrite : Flag<["-"], "mno-ptwrite">, Group<m_x86_Features_Group>;
def mrdpid : Flag<["-"], "mrdpid">, Group<m_x86_Features_Group>;
def mno_rdpid : Flag<["-"], "mno-rdpid">, Group<m_x86_Features_Group>;
def mrdrnd : Flag<["-"], "mrdrnd">, Group<m_x86_Features_Group>;
def mno_rdrnd : Flag<["-"], "mno-rdrnd">, Group<m_x86_Features_Group>;
def mrtm : Flag<["-"], "mrtm">, Group<m_x86_Features_Group>;
def mno_rtm : Flag<["-"], "mno-rtm">, Group<m_x86_Features_Group>;
def mrdseed : Flag<["-"], "mrdseed">, Group<m_x86_Features_Group>;
def mno_rdseed : Flag<["-"], "mno-rdseed">, Group<m_x86_Features_Group>;
def msahf : Flag<["-"], "msahf">, Group<m_x86_Features_Group>;
def mno_sahf : Flag<["-"], "mno-sahf">, Group<m_x86_Features_Group>;
def mserialize : Flag<["-"], "mserialize">, Group<m_x86_Features_Group>;
def mno_serialize : Flag<["-"], "mno-serialize">, Group<m_x86_Features_Group>;
def msgx : Flag<["-"], "msgx">, Group<m_x86_Features_Group>;
def mno_sgx : Flag<["-"], "mno-sgx">, Group<m_x86_Features_Group>;
def msha : Flag<["-"], "msha">, Group<m_x86_Features_Group>;
def mno_sha : Flag<["-"], "mno-sha">, Group<m_x86_Features_Group>;
def mtbm : Flag<["-"], "mtbm">, Group<m_x86_Features_Group>;
def mno_tbm : Flag<["-"], "mno-tbm">, Group<m_x86_Features_Group>;
def mtsxldtrk : Flag<["-"], "mtsxldtrk">, Group<m_x86_Features_Group>;
def mno_tsxldtrk : Flag<["-"], "mno-tsxldtrk">, Group<m_x86_Features_Group>;
def muintr : Flag<["-"], "muintr">, Group<m_x86_Features_Group>;
def mno_uintr : Flag<["-"], "mno-uintr">, Group<m_x86_Features_Group>;
def mvaes : Flag<["-"], "mvaes">, Group<m_x86_Features_Group>;
def mno_vaes : Flag<["-"], "mno-vaes">, Group<m_x86_Features_Group>;
def mvpclmulqdq : Flag<["-"], "mvpclmulqdq">, Group<m_x86_Features_Group>;
def mno_vpclmulqdq : Flag<["-"], "mno-vpclmulqdq">, Group<m_x86_Features_Group>;
def mwaitpkg : Flag<["-"], "mwaitpkg">, Group<m_x86_Features_Group>;
def mno_waitpkg : Flag<["-"], "mno-waitpkg">, Group<m_x86_Features_Group>;
def mxop : Flag<["-"], "mxop">, Group<m_x86_Features_Group>;
def mno_xop : Flag<["-"], "mno-xop">, Group<m_x86_Features_Group>;
def mxsave : Flag<["-"], "mxsave">, Group<m_x86_Features_Group>;
def mno_xsave : Flag<["-"], "mno-xsave">, Group<m_x86_Features_Group>;
def mxsavec : Flag<["-"], "mxsavec">, Group<m_x86_Features_Group>;
def mno_xsavec : Flag<["-"], "mno-xsavec">, Group<m_x86_Features_Group>;
def mxsaveopt : Flag<["-"], "mxsaveopt">, Group<m_x86_Features_Group>;
def mno_xsaveopt : Flag<["-"], "mno-xsaveopt">, Group<m_x86_Features_Group>;
def mxsaves : Flag<["-"], "mxsaves">, Group<m_x86_Features_Group>;
def mno_xsaves : Flag<["-"], "mno-xsaves">, Group<m_x86_Features_Group>;
def mshstk : Flag<["-"], "mshstk">, Group<m_x86_Features_Group>;
def mno_shstk : Flag<["-"], "mno-shstk">, Group<m_x86_Features_Group>;
def mretpoline_external_thunk : Flag<["-"], "mretpoline-external-thunk">, Group<m_x86_Features_Group>;
def mno_retpoline_external_thunk : Flag<["-"], "mno-retpoline-external-thunk">, Group<m_x86_Features_Group>;
def mvzeroupper : Flag<["-"], "mvzeroupper">, Group<m_x86_Features_Group>;
def mno_vzeroupper : Flag<["-"], "mno-vzeroupper">, Group<m_x86_Features_Group>;
// These are legacy user-facing driver-level option spellings. They are always
// aliases for options that are spelled using the more common Unix / GNU flag
// style of double-dash and equals-joined flags.
def gcc_toolchain_legacy_spelling : Separate<["-"], "gcc-toolchain">, Alias<gcc_toolchain>;
def target_legacy_spelling : Separate<["-"], "target">, Alias<target>;

// Special internal option to handle -Xlinker --no-demangle.
def Z_Xlinker__no_demangle : Flag<["-"], "Z-Xlinker-no-demangle">,
    Flags<[Unsupported, NoArgumentUnused]>;

// Special internal option to allow forwarding arbitrary arguments to linker.
def Zlinker_input : Separate<["-"], "Zlinker-input">,
    Flags<[Unsupported, NoArgumentUnused]>;

// Reserved library options.
def Z_reserved_lib_stdcxx : Flag<["-"], "Z-reserved-lib-stdc++">,
    Flags<[LinkerInput, NoArgumentUnused, Unsupported]>, Group<reserved_lib_Group>;
def Z_reserved_lib_cckext : Flag<["-"], "Z-reserved-lib-cckext">,
    Flags<[LinkerInput, NoArgumentUnused, Unsupported]>, Group<reserved_lib_Group>;

#if INTEL_CUSTOMIZATION
// -q Intel options
def qopt_assume_no_loop_carried_dep_EQ : Joined<["-"], "qopt-assume-no-loop-carried-dep=">, Values<"0,1,2">, Flags<[NoXarchOption]>, HelpText<"Set a level of "
  "performance tuning for loops.  0 - The compiler does not assume there is "
  "loop-carried dependencies (default).  1 - Assume there are no loop-carried "
  "dependencies for innermost loops.  2 - Assume there are no loop-carried "
  "dependencies for all loop levels.">;
def qopt_assume_no_loop_carried_dep : Flag<["-"], "qopt-assume-no-loop-carried-dep">,
  Alias<qopt_assume_no_loop_carried_dep_EQ>, AliasArgs<["1"]>;
def qopt_jump_tables : Flag<["-"], "qopt-jump-tables">,Alias<fjump_tables>,
  HelpText<"Control the generation of jump tables">;
def qno_opt_jump_tables : Flag<["-"], "qno-opt-jump-tables">,Alias<fno_jump_tables>,
  HelpText<"Do not use jump tables for lowering switches">;
def qopt_matmul : Flag<["-"], "qopt-matmul">, Flags<[NoXarchOption]>,
  HelpText<"Enables compiler-generated Matrix Multiply (matmul) library call">;
def qno_opt_matmul : Flag<["-"], "qno-opt-matmul">, Flags<[NoXarchOption]>,
  HelpText<"Disables compiler-generated Matrix Multiply (matmul) library call">;
def qopt_mem_layout_trans_EQ : Joined<["-"], "qopt-mem-layout-trans=">, Values<"0,1,2,3">,
  HelpText<"Control the level of memory layout transformations performed by the compiler">;
def qopt_mem_layout_trans : Flag<["-"], "qopt-mem-layout-trans">, Alias<qopt_mem_layout_trans_EQ>,
  AliasArgs<["2"]>;
def qno_opt_mem_layout_trans : Flag<["-"], "qno-opt-mem-layout-trans">, Alias<qopt_mem_layout_trans_EQ>,
  AliasArgs<["0"]>, HelpText<"Disable memory layout transformations">;
def qopt_multiple_gather_scatter_by_shuffles : Flag<["-"], "qopt-multiple-gather-scatter-by-shuffles">,
  Flags<[NoXarchOption]>,
  HelpText<"Enables the optimization for multiple adjacent gather/scatter type vector memory references">;
def qno_opt_multiple_gather_scatter_by_shuffles : Flag<["-"], "qno-opt-multiple-gather-scatter-by-shuffles">,
  Flags<[NoXarchOption]>,
  HelpText<"Disables the optimization for multiple adjacent gather/scatter type vector memory references">;
def qopt_report_EQ : Joined<["-"], "qopt-report=">, Values<"min,med,max">,
  HelpText<"Generate an optimization report, min, med or max.">;
def : Joined<["-"], "qopt-report">, Alias<qopt_report_EQ>;
def qopt_report : Flag<["-"], "qopt-report">, Alias<qopt_report_EQ>,
  AliasArgs<["2"]>;
def qopt_zmm_usage_EQ : Joined<["-"], "qopt-zmm-usage=">, Values<"low,high">,
  HelpText<"Specifies the level of zmm registers usage, low or high">;
#endif // INTEL_CUSTOMIZATION

// Ignored options
multiclass BooleanFFlag<string name> {
  def f#NAME : Flag<["-"], "f"#name>;
  def fno_#NAME : Flag<["-"], "fno-"#name>;
}

defm : BooleanFFlag<"keep-inline-functions">, Group<clang_ignored_gcc_optimization_f_Group>;

def fprofile_dir : Joined<["-"], "fprofile-dir=">, Group<f_Group>;

def fuse_ld_EQ : Joined<["-"], "fuse-ld=">, Group<f_Group>, Flags<[CoreOption, LinkOption]>;
def ld_path_EQ : Joined<["--"], "ld-path=">, Group<Link_Group>;

defm align_labels : BooleanFFlag<"align-labels">, Group<clang_ignored_gcc_optimization_f_Group>;
def falign_labels_EQ : Joined<["-"], "falign-labels=">, Group<clang_ignored_gcc_optimization_f_Group>;
defm align_loops : BooleanFFlag<"align-loops">, Group<clang_ignored_gcc_optimization_f_Group>;
def falign_loops_EQ : Joined<["-"], "falign-loops=">, Group<clang_ignored_gcc_optimization_f_Group>;
defm align_jumps : BooleanFFlag<"align-jumps">, Group<clang_ignored_gcc_optimization_f_Group>;
def falign_jumps_EQ : Joined<["-"], "falign-jumps=">, Group<clang_ignored_gcc_optimization_f_Group>;

// FIXME: This option should be supported and wired up to our diognostics, but
// ignore it for now to avoid breaking builds that use it.
def fdiagnostics_show_location_EQ : Joined<["-"], "fdiagnostics-show-location=">, Group<clang_ignored_f_Group>;

defm fcheck_new : BooleanFFlag<"check-new">, Group<clang_ignored_f_Group>;
defm caller_saves : BooleanFFlag<"caller-saves">, Group<clang_ignored_gcc_optimization_f_Group>;
defm reorder_blocks : BooleanFFlag<"reorder-blocks">, Group<clang_ignored_gcc_optimization_f_Group>;
defm branch_count_reg : BooleanFFlag<"branch-count-reg">, Group<clang_ignored_gcc_optimization_f_Group>;
defm default_inline : BooleanFFlag<"default-inline">, Group<clang_ignored_gcc_optimization_f_Group>;
defm fat_lto_objects : BooleanFFlag<"fat-lto-objects">, Group<clang_ignored_gcc_optimization_f_Group>;
defm float_store : BooleanFFlag<"float-store">, Group<clang_ignored_gcc_optimization_f_Group>;
defm friend_injection : BooleanFFlag<"friend-injection">, Group<clang_ignored_f_Group>;
defm function_attribute_list : BooleanFFlag<"function-attribute-list">, Group<clang_ignored_f_Group>;
defm gcse : BooleanFFlag<"gcse">, Group<clang_ignored_gcc_optimization_f_Group>;
defm gcse_after_reload: BooleanFFlag<"gcse-after-reload">, Group<clang_ignored_gcc_optimization_f_Group>;
defm gcse_las: BooleanFFlag<"gcse-las">, Group<clang_ignored_gcc_optimization_f_Group>;
defm gcse_sm: BooleanFFlag<"gcse-sm">, Group<clang_ignored_gcc_optimization_f_Group>;
defm gnu : BooleanFFlag<"gnu">, Group<clang_ignored_f_Group>;
defm implicit_templates : BooleanFFlag<"implicit-templates">, Group<clang_ignored_f_Group>;
defm implement_inlines : BooleanFFlag<"implement-inlines">, Group<clang_ignored_f_Group>;
defm merge_constants : BooleanFFlag<"merge-constants">, Group<clang_ignored_gcc_optimization_f_Group>;
defm modulo_sched : BooleanFFlag<"modulo-sched">, Group<clang_ignored_gcc_optimization_f_Group>;
defm modulo_sched_allow_regmoves : BooleanFFlag<"modulo-sched-allow-regmoves">,
    Group<clang_ignored_gcc_optimization_f_Group>;
defm inline_functions_called_once : BooleanFFlag<"inline-functions-called-once">,
    Group<clang_ignored_gcc_optimization_f_Group>;
def finline_limit_EQ : Joined<["-"], "finline-limit=">, Group<clang_ignored_gcc_optimization_f_Group>;
defm finline_limit : BooleanFFlag<"inline-limit">, Group<clang_ignored_gcc_optimization_f_Group>;
defm inline_small_functions : BooleanFFlag<"inline-small-functions">,
    Group<clang_ignored_gcc_optimization_f_Group>;
defm ipa_cp : BooleanFFlag<"ipa-cp">,
    Group<clang_ignored_gcc_optimization_f_Group>;
defm ivopts : BooleanFFlag<"ivopts">, Group<clang_ignored_gcc_optimization_f_Group>;
def fsemantic_interposition : Flag<["-"], "fsemantic-interposition">, Group<f_Group>, Flags<[CC1Option]>;
def fno_semantic_interposition: Flag<["-"], "fno-semantic-interposition">, Group<f_Group>, Flags<[CC1Option]>;
defm non_call_exceptions : BooleanFFlag<"non-call-exceptions">, Group<clang_ignored_f_Group>;
defm peel_loops : BooleanFFlag<"peel-loops">, Group<clang_ignored_gcc_optimization_f_Group>;
#if INTEL_CUSTOMIZATION
// defm permissive : BooleanFFlag<"permissive">, Group<clang_ignored_f_Group>;
#endif // INTEL_CUSTOMIZATION
defm prefetch_loop_arrays : BooleanFFlag<"prefetch-loop-arrays">, Group<clang_ignored_gcc_optimization_f_Group>;
defm printf : BooleanFFlag<"printf">, Group<clang_ignored_f_Group>;
defm profile : BooleanFFlag<"profile">, Group<clang_ignored_f_Group>;
defm profile_correction : BooleanFFlag<"profile-correction">, Group<clang_ignored_gcc_optimization_f_Group>;
defm profile_generate_sampling : BooleanFFlag<"profile-generate-sampling">, Group<clang_ignored_f_Group>;
defm profile_reusedist : BooleanFFlag<"profile-reusedist">, Group<clang_ignored_f_Group>;
defm profile_values : BooleanFFlag<"profile-values">, Group<clang_ignored_gcc_optimization_f_Group>;
defm regs_graph : BooleanFFlag<"regs-graph">, Group<clang_ignored_f_Group>;
defm rename_registers : BooleanFFlag<"rename-registers">, Group<clang_ignored_gcc_optimization_f_Group>;
defm ripa : BooleanFFlag<"ripa">, Group<clang_ignored_f_Group>;
defm schedule_insns : BooleanFFlag<"schedule-insns">, Group<clang_ignored_gcc_optimization_f_Group>;
defm schedule_insns2 : BooleanFFlag<"schedule-insns2">, Group<clang_ignored_gcc_optimization_f_Group>;
defm see : BooleanFFlag<"see">, Group<clang_ignored_f_Group>;
defm signaling_nans : BooleanFFlag<"signaling-nans">, Group<clang_ignored_gcc_optimization_f_Group>;
defm single_precision_constant : BooleanFFlag<"single-precision-constant">,
    Group<clang_ignored_gcc_optimization_f_Group>;
defm spec_constr_count : BooleanFFlag<"spec-constr-count">, Group<clang_ignored_f_Group>;
defm stack_check : BooleanFFlag<"stack-check">, Group<clang_ignored_f_Group>;
defm strength_reduce :
    BooleanFFlag<"strength-reduce">, Group<clang_ignored_gcc_optimization_f_Group>;
defm tls_model : BooleanFFlag<"tls-model">, Group<clang_ignored_f_Group>;
defm tracer : BooleanFFlag<"tracer">, Group<clang_ignored_gcc_optimization_f_Group>;
defm tree_dce : BooleanFFlag<"tree-dce">, Group<clang_ignored_gcc_optimization_f_Group>;
defm tree_salias : BooleanFFlag<"tree-salias">, Group<clang_ignored_f_Group>;
defm tree_ter : BooleanFFlag<"tree-ter">, Group<clang_ignored_gcc_optimization_f_Group>;
defm tree_vectorizer_verbose : BooleanFFlag<"tree-vectorizer-verbose">, Group<clang_ignored_f_Group>;
defm tree_vrp : BooleanFFlag<"tree-vrp">, Group<clang_ignored_gcc_optimization_f_Group>;
defm unroll_all_loops : BooleanFFlag<"unroll-all-loops">, Group<clang_ignored_gcc_optimization_f_Group>;
defm unsafe_loop_optimizations : BooleanFFlag<"unsafe-loop-optimizations">,
    Group<clang_ignored_gcc_optimization_f_Group>;
defm unswitch_loops : BooleanFFlag<"unswitch-loops">, Group<clang_ignored_gcc_optimization_f_Group>;
defm use_linker_plugin : BooleanFFlag<"use-linker-plugin">, Group<clang_ignored_gcc_optimization_f_Group>;
defm vect_cost_model : BooleanFFlag<"vect-cost-model">, Group<clang_ignored_gcc_optimization_f_Group>;
defm variable_expansion_in_unroller : BooleanFFlag<"variable-expansion-in-unroller">,
    Group<clang_ignored_gcc_optimization_f_Group>;
defm web : BooleanFFlag<"web">, Group<clang_ignored_gcc_optimization_f_Group>;
defm whole_program : BooleanFFlag<"whole-program">, Group<clang_ignored_gcc_optimization_f_Group>;
defm devirtualize : BooleanFFlag<"devirtualize">, Group<clang_ignored_gcc_optimization_f_Group>;
defm devirtualize_speculatively : BooleanFFlag<"devirtualize-speculatively">,
    Group<clang_ignored_gcc_optimization_f_Group>;

// Generic gfortran options.
def A_DASH : Joined<["-"], "A-">, Group<gfortran_Group>;
def J : JoinedOrSeparate<["-"], "J">, Flags<[RenderJoined]>, Group<gfortran_Group>;
def cpp : Flag<["-"], "cpp">, Group<gfortran_Group>;
def nocpp : Flag<["-"], "nocpp">, Group<gfortran_Group>;
def static_libgfortran : Flag<["-"], "static-libgfortran">, Group<gfortran_Group>;

// "f" options with values for gfortran.
def fblas_matmul_limit_EQ : Joined<["-"], "fblas-matmul-limit=">, Group<gfortran_Group>;
def fcheck_EQ : Joined<["-"], "fcheck=">, Group<gfortran_Group>;
def fcoarray_EQ : Joined<["-"], "fcoarray=">, Group<gfortran_Group>;
def fconvert_EQ : Joined<["-"], "fconvert=">, Group<gfortran_Group>;
def ffixed_line_length_VALUE : Joined<["-"], "ffixed-line-length-">, Group<gfortran_Group>;
def ffpe_trap_EQ : Joined<["-"], "ffpe-trap=">, Group<gfortran_Group>;
def ffree_line_length_VALUE : Joined<["-"], "ffree-line-length-">, Group<gfortran_Group>;
def finit_character_EQ : Joined<["-"], "finit-character=">, Group<gfortran_Group>;
def finit_integer_EQ : Joined<["-"], "finit-integer=">, Group<gfortran_Group>;
def finit_logical_EQ : Joined<["-"], "finit-logical=">, Group<gfortran_Group>;
def finit_real_EQ : Joined<["-"], "finit-real=">, Group<gfortran_Group>;
def fmax_array_constructor_EQ : Joined<["-"], "fmax-array-constructor=">, Group<gfortran_Group>;
#ifndef INTEL_CUSTOMIZATION
// Intel max-errors added for C/C++
def fmax_errors_EQ : Joined<["-"], "fmax-errors=">, Group<gfortran_Group>;
#endif // !INTEL_CUSTOMIZATION
def fmax_stack_var_size_EQ : Joined<["-"], "fmax-stack-var-size=">, Group<gfortran_Group>;
def fmax_subrecord_length_EQ : Joined<["-"], "fmax-subrecord-length=">, Group<gfortran_Group>;
def frecord_marker_EQ : Joined<["-"], "frecord-marker=">, Group<gfortran_Group>;

// "f" flags for gfortran.
defm aggressive_function_elimination : BooleanFFlag<"aggressive-function-elimination">, Group<gfortran_Group>;
defm align_commons : BooleanFFlag<"align-commons">, Group<gfortran_Group>;
defm all_intrinsics : BooleanFFlag<"all-intrinsics">, Group<gfortran_Group>;
defm automatic : BooleanFFlag<"automatic">, Group<gfortran_Group>;
defm backslash : BooleanFFlag<"backslash">, Group<gfortran_Group>;
defm backtrace : BooleanFFlag<"backtrace">, Group<gfortran_Group>;
defm bounds_check : BooleanFFlag<"bounds-check">, Group<gfortran_Group>;
defm check_array_temporaries : BooleanFFlag<"check-array-temporaries">, Group<gfortran_Group>;
defm cray_pointer : BooleanFFlag<"cray-pointer">, Group<gfortran_Group>;
defm d_lines_as_code : BooleanFFlag<"d-lines-as-code">, Group<gfortran_Group>;
defm d_lines_as_comments : BooleanFFlag<"d-lines-as-comments">, Group<gfortran_Group>;
defm default_double_8 : BooleanFFlag<"default-double-8">, Group<gfortran_Group>;
defm default_integer_8 : BooleanFFlag<"default-integer-8">, Group<gfortran_Group>;
defm default_real_8 : BooleanFFlag<"default-real-8">, Group<gfortran_Group>;
defm dollar_ok : BooleanFFlag<"dollar-ok">, Group<gfortran_Group>;
defm dump_fortran_optimized : BooleanFFlag<"dump-fortran-optimized">, Group<gfortran_Group>;
defm dump_fortran_original : BooleanFFlag<"dump-fortran-original">, Group<gfortran_Group>;
defm dump_parse_tree : BooleanFFlag<"dump-parse-tree">, Group<gfortran_Group>;
defm external_blas : BooleanFFlag<"external-blas">, Group<gfortran_Group>;
defm f2c : BooleanFFlag<"f2c">, Group<gfortran_Group>;
defm fixed_form : BooleanFFlag<"fixed-form">, Group<gfortran_Group>;
defm free_form : BooleanFFlag<"free-form">, Group<gfortran_Group>;
defm frontend_optimize : BooleanFFlag<"frontend-optimize">, Group<gfortran_Group>;
defm implicit_none : BooleanFFlag<"implicit-none">, Group<gfortran_Group>;
defm init_local_zero : BooleanFFlag<"init-local-zero">, Group<gfortran_Group>;
defm integer_4_integer_8 : BooleanFFlag<"integer-4-integer-8">, Group<gfortran_Group>;
defm intrinsic_modules_path : BooleanFFlag<"intrinsic-modules-path">, Group<gfortran_Group>;
defm max_identifier_length : BooleanFFlag<"max-identifier-length">, Group<gfortran_Group>;
defm module_private : BooleanFFlag<"module-private">, Group<gfortran_Group>;
defm pack_derived : BooleanFFlag<"pack-derived">, Group<gfortran_Group>;
defm protect_parens : BooleanFFlag<"protect-parens">, Group<gfortran_Group>;
defm range_check : BooleanFFlag<"range-check">, Group<gfortran_Group>;
defm real_4_real_10 : BooleanFFlag<"real-4-real-10">, Group<gfortran_Group>;
defm real_4_real_16 : BooleanFFlag<"real-4-real-16">, Group<gfortran_Group>;
defm real_4_real_8 : BooleanFFlag<"real-4-real-8">, Group<gfortran_Group>;
defm real_8_real_10 : BooleanFFlag<"real-8-real-10">, Group<gfortran_Group>;
defm real_8_real_16 : BooleanFFlag<"real-8-real-16">, Group<gfortran_Group>;
defm real_8_real_4 : BooleanFFlag<"real-8-real-4">, Group<gfortran_Group>;
defm realloc_lhs : BooleanFFlag<"realloc-lhs">, Group<gfortran_Group>;
defm recursive : BooleanFFlag<"recursive">, Group<gfortran_Group>;
defm repack_arrays : BooleanFFlag<"repack-arrays">, Group<gfortran_Group>;
defm second_underscore : BooleanFFlag<"second-underscore">, Group<gfortran_Group>;
defm sign_zero : BooleanFFlag<"sign-zero">, Group<gfortran_Group>;
defm stack_arrays : BooleanFFlag<"stack-arrays">, Group<gfortran_Group>;
defm underscoring : BooleanFFlag<"underscoring">, Group<gfortran_Group>;
defm whole_file : BooleanFFlag<"whole-file">, Group<gfortran_Group>;

// C++ SYCL options
def reuse_exe_EQ : Joined<["-"], "reuse-exe=">, Flags<[CoreOption]>,
  HelpText<"Speed up FPGA aoc compile if the device code in <exe> is unchanged.">,
  MetaVarName<"<exe>">;
def fsycl : Flag<["-"], "fsycl">, Group<sycl_Group>, Flags<[CC1Option, CoreOption]>,
  HelpText<"Enable SYCL kernels compilation for device">;
def fno_sycl : Flag<["-"], "fno-sycl">, Group<sycl_Group>, Flags<[CoreOption]>,
  HelpText<"Disable SYCL kernels compilation for device">;
def sycl_std_EQ : Joined<["-"], "sycl-std=">, Group<sycl_Group>, Flags<[CC1Option, NoArgumentUnused, CoreOption]>,
  HelpText<"SYCL language standard to compile for.">, Values<"2017, 121, 1.2.1, sycl-1.2.1">;
def fsycl_esimd : Flag<["-"], "fsycl-explicit-simd">, Group<sycl_Group>, Flags<[CC1Option, NoArgumentUnused, CoreOption]>,
  HelpText<"Enable SYCL explicit SIMD extension">;
def fno_sycl_esimd : Flag<["-"], "fno-sycl-explicit-simd">, Group<sycl_Group>,
  HelpText<"Disable SYCL explicit SIMD extension">, Flags<[NoArgumentUnused, CoreOption]>;
defm sycl_early_optimizations : OptOutFFlag<"sycl-early-optimizations", "Enable", "Disable", " standard optimization pipeline for SYCL device compiler", [CoreOption]>;
#if INTEL_CUSTOMIZATION
def fsycl_enable_function_pointers : Flag<["-"],
  "fsycl-enable-function-pointers">, Flags<[CoreOption, HelpHidden]>,
  HelpText<"Enables function pointers and support for virtual functions for "
  "DPC++ kernels and device functions.">;
#endif // INTEL_CUSTOMIZATION
def fsycl_dead_args_optimization : Flag<["-"], "fsycl-dead-args-optimization">,
  Group<sycl_Group>, Flags<[NoArgumentUnused, CoreOption]>, HelpText<"Enables "
  "elimination of DPC++ dead kernel arguments">;
def fno_sycl_dead_args_optimization : Flag<["-"], "fno-sycl-dead-args-optimization">,
  Group<sycl_Group>, Flags<[NoArgumentUnused, CoreOption]>, HelpText<"Disables "
  "elimination of DPC++ dead kernel arguments">;
def fsycl_device_lib_EQ : CommaJoined<["-"], "fsycl-device-lib=">, Group<sycl_Group>, Flags<[NoXarchOption, CoreOption]>,
  Values<"libc, libm-fp32, libm-fp64, all">, HelpText<"Control inclusion of "
  "device libraries into device binary linkage. Valid arguments "
  "are libc, libm-fp32, libm-fp64, all">;
def fno_sycl_device_lib_EQ : CommaJoined<["-"], "fno-sycl-device-lib=">, Group<sycl_Group>, Flags<[NoXarchOption, CoreOption]>,
  Values<"libc, libm-fp32, libm-fp64, all">, HelpText<"Control exclusion of "
  "device libraries from device binary linkage. Valid arguments "
  "are libc, libm-fp32, libm-fp64, all">;

//===----------------------------------------------------------------------===//
// FlangOption and FC1 Options
//===----------------------------------------------------------------------===//
def test_io : Flag<["-"], "test-io">, Flags<[HelpHidden, FlangOption, FC1Option, FlangOnlyOption]>, Group<Action_Group>,
  HelpText<"Run the InputOuputTest action. Use for development and testing only.">;

//===----------------------------------------------------------------------===//
// CC1 Options
//===----------------------------------------------------------------------===//

let Flags = [CC1Option, NoDriverOption] in {

//===----------------------------------------------------------------------===//
// Target Options
//===----------------------------------------------------------------------===//

let Flags = [CC1Option, CC1AsOption, NoDriverOption] in {

def target_cpu : Separate<["-"], "target-cpu">,
  HelpText<"Target a specific cpu type">;
def tune_cpu : Separate<["-"], "tune-cpu">,
  HelpText<"Tune for a specific cpu type">;
def target_feature : Separate<["-"], "target-feature">,
  HelpText<"Target specific attributes">;
def triple : Separate<["-"], "triple">,
  HelpText<"Specify target triple (e.g. i686-apple-darwin9)">,
  MarshallingInfoString<"TargetOpts->Triple", "llvm::Triple::normalize(llvm::sys::getDefaultTargetTriple())">,
  AlwaysEmit, Normalizer<"normalizeTriple">, DenormalizeString;
def target_abi : Separate<["-"], "target-abi">,
  HelpText<"Target a particular ABI type">;
def target_sdk_version_EQ : Joined<["-"], "target-sdk-version=">,
  HelpText<"The version of target SDK used for compilation">;

}

def target_linker_version : Separate<["-"], "target-linker-version">,
  HelpText<"Target linker version">;
def triple_EQ : Joined<["-"], "triple=">, Alias<triple>;
def mfpmath : Separate<["-"], "mfpmath">,
  HelpText<"Which unit to use for fp math">;

def fpadding_on_unsigned_fixed_point : Flag<["-"], "fpadding-on-unsigned-fixed-point">,
  HelpText<"Force each unsigned fixed point type to have an extra bit of padding to align their scales with those of signed fixed point types">;
def fno_padding_on_unsigned_fixed_point : Flag<["-"], "fno-padding-on-unsigned-fixed-point">;

//===----------------------------------------------------------------------===//
// Analyzer Options
//===----------------------------------------------------------------------===//

def analysis_UnoptimizedCFG : Flag<["-"], "unoptimized-cfg">,
  HelpText<"Generate unoptimized CFGs for all analyses">,
  MarshallingInfoFlag<"AnalyzerOpts->UnoptimizedCFG">;
def analysis_CFGAddImplicitDtors : Flag<["-"], "cfg-add-implicit-dtors">,
  HelpText<"Add C++ implicit destructors to CFGs for all analyses">;

def analyzer_store : Separate<["-"], "analyzer-store">,
  HelpText<"Source Code Analysis - Abstract Memory Store Models">;
def analyzer_store_EQ : Joined<["-"], "analyzer-store=">, Alias<analyzer_store>;

def analyzer_constraints : Separate<["-"], "analyzer-constraints">,
  HelpText<"Source Code Analysis - Symbolic Constraint Engines">;
def analyzer_constraints_EQ : Joined<["-"], "analyzer-constraints=">,
  Alias<analyzer_constraints>;

def analyzer_output : Separate<["-"], "analyzer-output">,
  HelpText<"Source Code Analysis - Output Options">;
def analyzer_output_EQ : Joined<["-"], "analyzer-output=">,
  Alias<analyzer_output>;

def analyzer_purge : Separate<["-"], "analyzer-purge">,
  HelpText<"Source Code Analysis - Dead Symbol Removal Frequency">;
def analyzer_purge_EQ : Joined<["-"], "analyzer-purge=">, Alias<analyzer_purge>;

def analyzer_opt_analyze_headers : Flag<["-"], "analyzer-opt-analyze-headers">,
  HelpText<"Force the static analyzer to analyze functions defined in header files">,
  MarshallingInfoFlag<"AnalyzerOpts->AnalyzeAll">;
def analyzer_opt_analyze_nested_blocks : Flag<["-"], "analyzer-opt-analyze-nested-blocks">,
  HelpText<"Analyze the definitions of blocks in addition to functions">,
  MarshallingInfoFlag<"AnalyzerOpts->AnalyzeNestedBlocks">;
def analyzer_display_progress : Flag<["-"], "analyzer-display-progress">,
  HelpText<"Emit verbose output about the analyzer's progress">,
  MarshallingInfoFlag<"AnalyzerOpts->AnalyzerDisplayProgress">;
def analyze_function : Separate<["-"], "analyze-function">,
  HelpText<"Run analysis on specific function (for C++ include parameters in name)">;
def analyze_function_EQ : Joined<["-"], "analyze-function=">, Alias<analyze_function>;
def trim_egraph : Flag<["-"], "trim-egraph">,
  HelpText<"Only show error-related paths in the analysis graph">,
  MarshallingInfoFlag<"AnalyzerOpts->TrimGraph">;
def analyzer_viz_egraph_graphviz : Flag<["-"], "analyzer-viz-egraph-graphviz">,
  HelpText<"Display exploded graph using GraphViz">,
  MarshallingInfoFlag<"AnalyzerOpts->visualizeExplodedGraphWithGraphViz">;
def analyzer_dump_egraph : Separate<["-"], "analyzer-dump-egraph">,
  HelpText<"Dump exploded graph to the specified file">;
def analyzer_dump_egraph_EQ : Joined<["-"], "analyzer-dump-egraph=">, Alias<analyzer_dump_egraph>;

def analyzer_inline_max_stack_depth : Separate<["-"], "analyzer-inline-max-stack-depth">,
  HelpText<"Bound on stack depth while inlining (4 by default)">;
def analyzer_inline_max_stack_depth_EQ : Joined<["-"], "analyzer-inline-max-stack-depth=">,
  Alias<analyzer_inline_max_stack_depth>;

def analyzer_inlining_mode : Separate<["-"], "analyzer-inlining-mode">,
  HelpText<"Specify the function selection heuristic used during inlining">;
def analyzer_inlining_mode_EQ : Joined<["-"], "analyzer-inlining-mode=">, Alias<analyzer_inlining_mode>;

def analyzer_disable_retry_exhausted : Flag<["-"], "analyzer-disable-retry-exhausted">,
  HelpText<"Do not re-analyze paths leading to exhausted nodes with a different strategy (may decrease code coverage)">,
  MarshallingInfoFlag<"AnalyzerOpts->NoRetryExhausted">;

def analyzer_max_loop : Separate<["-"], "analyzer-max-loop">,
  HelpText<"The maximum number of times the analyzer will go through a loop">;
def analyzer_stats : Flag<["-"], "analyzer-stats">,
  HelpText<"Print internal analyzer statistics.">,
  MarshallingInfoFlag<"AnalyzerOpts->PrintStats">;

def analyzer_checker : Separate<["-"], "analyzer-checker">,
  HelpText<"Choose analyzer checkers to enable">,
  ValuesCode<[{
    const char *Values =
    #define GET_CHECKERS
    #define CHECKER(FULLNAME, CLASS, HT, DOC_URI, IS_HIDDEN)  FULLNAME ","
    #include "clang/StaticAnalyzer/Checkers/Checkers.inc"
    #undef GET_CHECKERS
    #define GET_PACKAGES
    #define PACKAGE(FULLNAME)  FULLNAME ","
    #include "clang/StaticAnalyzer/Checkers/Checkers.inc"
    #undef GET_PACKAGES
    ;
  }]>;
def analyzer_checker_EQ : Joined<["-"], "analyzer-checker=">,
  Alias<analyzer_checker>;

def analyzer_disable_checker : Separate<["-"], "analyzer-disable-checker">,
  HelpText<"Choose analyzer checkers to disable">;
def analyzer_disable_checker_EQ : Joined<["-"], "analyzer-disable-checker=">,
  Alias<analyzer_disable_checker>;

def analyzer_disable_all_checks : Flag<["-"], "analyzer-disable-all-checks">,
  HelpText<"Disable all static analyzer checks">,
  MarshallingInfoFlag<"AnalyzerOpts->DisableAllCheckers">;

def analyzer_checker_help : Flag<["-"], "analyzer-checker-help">,
  HelpText<"Display the list of analyzer checkers that are available">,
  MarshallingInfoFlag<"AnalyzerOpts->ShowCheckerHelp">;

def analyzer_checker_help_alpha : Flag<["-"], "analyzer-checker-help-alpha">,
  HelpText<"Display the list of in development analyzer checkers. These "
           "are NOT considered safe, they are unstable and will emit incorrect "
           "reports. Enable ONLY FOR DEVELOPMENT purposes">,
  MarshallingInfoFlag<"AnalyzerOpts->ShowCheckerHelpAlpha">;

def analyzer_checker_help_developer : Flag<["-"], "analyzer-checker-help-developer">,
  HelpText<"Display the list of developer-only checkers such as modeling "
           "and debug checkers">,
  MarshallingInfoFlag<"AnalyzerOpts->ShowCheckerHelpDeveloper">;

def analyzer_config_help : Flag<["-"], "analyzer-config-help">,
  HelpText<"Display the list of -analyzer-config options. These are meant for "
           "development purposes only!">,
  MarshallingInfoFlag<"AnalyzerOpts->ShowConfigOptionsList">;

def analyzer_list_enabled_checkers : Flag<["-"], "analyzer-list-enabled-checkers">,
  HelpText<"Display the list of enabled analyzer checkers">,
  MarshallingInfoFlag<"AnalyzerOpts->ShowEnabledCheckerList">;

def analyzer_config : Separate<["-"], "analyzer-config">,
  HelpText<"Choose analyzer options to enable">;

def analyzer_checker_option_help : Flag<["-"], "analyzer-checker-option-help">,
  HelpText<"Display the list of checker and package options">,
  MarshallingInfoFlag<"AnalyzerOpts->ShowCheckerOptionList">;

def analyzer_checker_option_help_alpha : Flag<["-"], "analyzer-checker-option-help-alpha">,
  HelpText<"Display the list of in development checker and package options. "
           "These are NOT considered safe, they are unstable and will emit "
           "incorrect reports. Enable ONLY FOR DEVELOPMENT purposes">,
  MarshallingInfoFlag<"AnalyzerOpts->ShowCheckerOptionAlphaList">;

def analyzer_checker_option_help_developer : Flag<["-"], "analyzer-checker-option-help-developer">,
  HelpText<"Display the list of checker and package options meant for "
           "development purposes only">,
  MarshallingInfoFlag<"AnalyzerOpts->ShowCheckerOptionDeveloperList">;

def analyzer_config_compatibility_mode : Separate<["-"], "analyzer-config-compatibility-mode">,
  HelpText<"Don't emit errors on invalid analyzer-config inputs">;

def analyzer_config_compatibility_mode_EQ : Joined<["-"], "analyzer-config-compatibility-mode=">,
  Alias<analyzer_config_compatibility_mode>;

def analyzer_werror : Flag<["-"], "analyzer-werror">,
  HelpText<"Emit analyzer results as errors rather than warnings">,
  MarshallingInfoFlag<"AnalyzerOpts->AnalyzerWerror">;

//===----------------------------------------------------------------------===//
// Migrator Options
//===----------------------------------------------------------------------===//
def migrator_no_nsalloc_error : Flag<["-"], "no-ns-alloc-error">,
  HelpText<"Do not error on use of NSAllocateCollectable/NSReallocateCollectable">,
  MarshallingInfoFlag<"MigratorOpts.NoNSAllocReallocError">;

def migrator_no_finalize_removal : Flag<["-"], "no-finalize-removal">,
  HelpText<"Do not remove finalize method in gc mode">,
  MarshallingInfoFlag<"MigratorOpts.NoFinalizeRemoval">;

//===----------------------------------------------------------------------===//
// CodeGen Options
//===----------------------------------------------------------------------===//

let Flags = [CC1Option, CC1AsOption, NoDriverOption] in {
def debug_info_kind_EQ : Joined<["-"], "debug-info-kind=">;
def debug_info_macro : Flag<["-"], "debug-info-macro">,
  HelpText<"Emit macro debug information">;
def default_function_attr : Separate<["-"], "default-function-attr">,
  HelpText<"Apply given attribute to all functions">;
def dwarf_version_EQ : Joined<["-"], "dwarf-version=">;
def debugger_tuning_EQ : Joined<["-"], "debugger-tuning=">;
def dwarf_debug_flags : Separate<["-"], "dwarf-debug-flags">,
  HelpText<"The string to embed in the Dwarf debug flags record.">;
def record_command_line : Separate<["-"], "record-command-line">,
  HelpText<"The string to embed in the .LLVM.command.line section.">;
def compress_debug_sections_EQ : Joined<["-", "--"], "compress-debug-sections=">,
    HelpText<"DWARF debug sections compression type">;
def compress_debug_sections : Flag<["-", "--"], "compress-debug-sections">,
  Alias<compress_debug_sections_EQ>, AliasArgs<["zlib"]>;
def mno_exec_stack : Flag<["-"], "mnoexecstack">,
  HelpText<"Mark the file as not needing an executable stack">;
def massembler_no_warn : Flag<["-"], "massembler-no-warn">,
  HelpText<"Make assembler not emit warnings">;
def massembler_fatal_warnings : Flag<["-"], "massembler-fatal-warnings">,
  HelpText<"Make assembler warnings fatal">;
def mrelax_relocations : Flag<["--"], "mrelax-relocations">,
    HelpText<"Use relaxable elf relocations">;
def msave_temp_labels : Flag<["-"], "msave-temp-labels">,
  HelpText<"Save temporary labels in the symbol table. "
           "Note this may change .s semantics and shouldn't generally be used "
           "on compiler-generated code.">;
def mrelocation_model : Separate<["-"], "mrelocation-model">,
  HelpText<"The relocation model to use">, Values<"static,pic,ropi,rwpi,ropi-rwpi,dynamic-no-pic">,
  NormalizedValuesScope<"llvm::Reloc">,
  NormalizedValues<["Static", "PIC_", "ROPI", "RWPI", "ROPI_RWPI", "DynamicNoPIC"]>,
  MarshallingInfoString<"CodeGenOpts.RelocationModel", "PIC_">,
  AutoNormalizeEnum;
def fno_math_builtin : Flag<["-"], "fno-math-builtin">,
  HelpText<"Disable implicit builtin knowledge of math functions">;
def fuse_ctor_homing: Flag<["-"], "fuse-ctor-homing">,
    HelpText<"Use constructor homing if we are using limited debug info already">;
}

// if INTEL_CUSTOMIZATION
def disable_intel_proprietary_opts : Flag<["-"],
  "disable-intel-proprietary-opts">,
  HelpText<"Disable Intel proprietary optimizations">;
def disable_cpudispatch_ifuncs : Flag<["-"], "disable-cpudispatch-ifuncs">,
  HelpText<"Forces cpu_dispatch resolver generation to not use ifuncs on ELF "
           "systems">;
// endif INTEL_CUSTOMIZATION

def disable_llvm_verifier : Flag<["-"], "disable-llvm-verifier">,
  HelpText<"Don't run the LLVM IR verifier pass">;
def disable_llvm_passes : Flag<["-"], "disable-llvm-passes">,
  HelpText<"Use together with -emit-llvm to get pristine LLVM IR from the "
           "frontend by not running any LLVM passes at all">;
def disable_llvm_optzns : Flag<["-"], "disable-llvm-optzns">,
  Alias<disable_llvm_passes>;
def disable_lifetimemarkers : Flag<["-"], "disable-lifetime-markers">,
  HelpText<"Disable lifetime-markers emission even when optimizations are "
           "enabled">;
def disable_O0_optnone : Flag<["-"], "disable-O0-optnone">,
  HelpText<"Disable adding the optnone attribute to functions at O0">;
def disable_red_zone : Flag<["-"], "disable-red-zone">,
  HelpText<"Do not emit code that uses the red zone.">;
// if INTEL_CUSTOMIZATION
// TODO: Delete this customization once the option use removed from all drivers.
// -dwarf-column-info option was deleted in
// b0b5162 [Driver] Pass -gno-column-info instead of -dwarf-column-info
def dwarf_column_info : Flag<["-"], "dwarf-column-info">,
  HelpText<"Dummy option. Do not use.">;
// endif INTEL_CUSTOMIZATION
def dwarf_ext_refs : Flag<["-"], "dwarf-ext-refs">,
  HelpText<"Generate debug info with external references to clang modules"
           " or precompiled headers">;
def dwarf_explicit_import : Flag<["-"], "dwarf-explicit-import">,
  HelpText<"Generate explicit import from anonymous namespace to containing"
           " scope">;
def debug_forward_template_params : Flag<["-"], "debug-forward-template-params">,
  HelpText<"Emit complete descriptions of template parameters in forward"
           " declarations">;
def fforbid_guard_variables : Flag<["-"], "fforbid-guard-variables">,
  HelpText<"Emit an error if a C++ static local initializer would need a guard variable">;
def no_implicit_float : Flag<["-"], "no-implicit-float">,
  HelpText<"Don't generate implicit floating point instructions">;
def fdump_vtable_layouts : Flag<["-"], "fdump-vtable-layouts">,
  HelpText<"Dump the layouts of all vtables that will be emitted in a translation unit">;
def fmerge_functions : Flag<["-"], "fmerge-functions">,
  HelpText<"Permit merging of identical functions when optimizing.">;
def coverage_data_file : Separate<["-"], "coverage-data-file">,
  HelpText<"Emit coverage data to this filename.">;
def coverage_data_file_EQ : Joined<["-"], "coverage-data-file=">,
  Alias<coverage_data_file>;
def coverage_notes_file : Separate<["-"], "coverage-notes-file">,
  HelpText<"Emit coverage notes to this filename.">;
def coverage_notes_file_EQ : Joined<["-"], "coverage-notes-file=">,
  Alias<coverage_notes_file>;
def coverage_version_EQ : Joined<["-"], "coverage-version=">,
  HelpText<"Four-byte version string for gcov files.">;
def dump_coverage_mapping : Flag<["-"], "dump-coverage-mapping">,
  HelpText<"Dump the coverage mapping records, for testing">;
def fuse_register_sized_bitfield_access: Flag<["-"], "fuse-register-sized-bitfield-access">,
  HelpText<"Use register sized accesses to bit-fields, when possible.">;
def relaxed_aliasing : Flag<["-"], "relaxed-aliasing">,
  HelpText<"Turn off Type Based Alias Analysis">;
def no_struct_path_tbaa : Flag<["-"], "no-struct-path-tbaa">,
  HelpText<"Turn off struct-path aware Type Based Alias Analysis">;
def new_struct_path_tbaa : Flag<["-"], "new-struct-path-tbaa">,
  HelpText<"Enable enhanced struct-path aware Type Based Alias Analysis">;
def mdebug_pass : Separate<["-"], "mdebug-pass">,
  HelpText<"Enable additional debug output">;
def mframe_pointer_EQ : Joined<["-"], "mframe-pointer=">,
  HelpText<"Specify which frame pointers to retain (all, non-leaf, none).">, Values<"all,non-leaf,none">;
def mdisable_tail_calls : Flag<["-"], "mdisable-tail-calls">,
  HelpText<"Disable tail call optimization, keeping the call stack accurate">;
def menable_no_infinities : Flag<["-"], "menable-no-infs">,
  HelpText<"Allow optimization to assume there are no infinities.">,
  MarshallingInfoFlag<"LangOpts->NoHonorInfs">, ImpliedByAnyOf<[ffinite_math_only]>;
def menable_no_nans : Flag<["-"], "menable-no-nans">,
  HelpText<"Allow optimization to assume there are no NaNs.">,
  MarshallingInfoFlag<"LangOpts->NoHonorNaNs">, ImpliedByAnyOf<[ffinite_math_only]>;
def mreassociate : Flag<["-"], "mreassociate">,
  HelpText<"Allow reassociation transformations for floating-point instructions">,
  MarshallingInfoFlag<"LangOpts->AllowFPReassoc">, ImpliedByAnyOf<[menable_unsafe_fp_math]>;
def mabi_EQ_ieeelongdouble : Flag<["-"], "mabi=ieeelongdouble">,
  HelpText<"Use IEEE 754 quadruple-precision for long double">;
def mfloat_abi : Separate<["-"], "mfloat-abi">,
  HelpText<"The float ABI to use">;
def mtp : Separate<["-"], "mtp">,
  HelpText<"Mode for reading thread pointer">;
def mlimit_float_precision : Separate<["-"], "mlimit-float-precision">,
  HelpText<"Limit float precision to the given value">;
def split_stacks : Flag<["-"], "split-stacks">,
  HelpText<"Try to use a split stack if possible.">;
def mregparm : Separate<["-"], "mregparm">,
  HelpText<"Limit the number of registers available for integer arguments">;
def msmall_data_limit : Separate<["-"], "msmall-data-limit">,
  HelpText<"Put global and static data smaller than the limit into a special section">;
def munwind_tables : Flag<["-"], "munwind-tables">,
  HelpText<"Generate unwinding tables for all functions">;
def mconstructor_aliases : Flag<["-"], "mconstructor-aliases">,
  HelpText<"Emit complete constructors and destructors as aliases when possible">;
def mlink_bitcode_file : Separate<["-"], "mlink-bitcode-file">,
  HelpText<"Link the given bitcode file before performing optimizations.">;
def mlink_builtin_bitcode : Separate<["-"], "mlink-builtin-bitcode">,
  HelpText<"Link and internalize needed symbols from the given bitcode file "
           "before performing optimizations.">;
def mlink_cuda_bitcode : Separate<["-"], "mlink-cuda-bitcode">,
  Alias<mlink_builtin_bitcode>;
def vectorize_loops : Flag<["-"], "vectorize-loops">,
  HelpText<"Run the Loop vectorization passes">;
def vectorize_slp : Flag<["-"], "vectorize-slp">,
  HelpText<"Run the SLP vectorization passes">;
def dependent_lib : Joined<["--"], "dependent-lib=">,
  HelpText<"Add dependent library">;
def linker_option : Joined<["--"], "linker-option=">,
  HelpText<"Add linker option">;
def fsanitize_coverage_type : Joined<["-"], "fsanitize-coverage-type=">,
                              HelpText<"Sanitizer coverage type">;
def fsanitize_coverage_indirect_calls
    : Flag<["-"], "fsanitize-coverage-indirect-calls">,
      HelpText<"Enable sanitizer coverage for indirect calls">;
def fsanitize_coverage_trace_bb
    : Flag<["-"], "fsanitize-coverage-trace-bb">,
      HelpText<"Enable basic block tracing in sanitizer coverage">;
def fsanitize_coverage_trace_cmp
    : Flag<["-"], "fsanitize-coverage-trace-cmp">,
      HelpText<"Enable cmp instruction tracing in sanitizer coverage">;
def fsanitize_coverage_trace_div
    : Flag<["-"], "fsanitize-coverage-trace-div">,
      HelpText<"Enable div instruction tracing in sanitizer coverage">;
def fsanitize_coverage_trace_gep
    : Flag<["-"], "fsanitize-coverage-trace-gep">,
      HelpText<"Enable gep instruction tracing in sanitizer coverage">;
def fsanitize_coverage_8bit_counters
    : Flag<["-"], "fsanitize-coverage-8bit-counters">,
      HelpText<"Enable frequency counters in sanitizer coverage">;
def fsanitize_coverage_inline_8bit_counters
    : Flag<["-"], "fsanitize-coverage-inline-8bit-counters">,
      HelpText<"Enable inline 8-bit counters in sanitizer coverage">;
def fsanitize_coverage_inline_bool_flag
    : Flag<["-"], "fsanitize-coverage-inline-bool-flag">,
      HelpText<"Enable inline bool flag in sanitizer coverage">;
def fsanitize_coverage_pc_table
    : Flag<["-"], "fsanitize-coverage-pc-table">,
      HelpText<"Create a table of coverage-instrumented PCs">;
def fsanitize_coverage_trace_pc
    : Flag<["-"], "fsanitize-coverage-trace-pc">,
      HelpText<"Enable PC tracing in sanitizer coverage">;
def fsanitize_coverage_trace_pc_guard
    : Flag<["-"], "fsanitize-coverage-trace-pc-guard">,
      HelpText<"Enable PC tracing with guard in sanitizer coverage">;
def fsanitize_coverage_no_prune
    : Flag<["-"], "fsanitize-coverage-no-prune">,
      HelpText<"Disable coverage pruning (i.e. instrument all blocks/edges)">;
def fsanitize_coverage_stack_depth
    : Flag<["-"], "fsanitize-coverage-stack-depth">,
      HelpText<"Enable max stack depth tracing">;
def fpatchable_function_entry_offset_EQ
    : Joined<["-"], "fpatchable-function-entry-offset=">, MetaVarName<"<M>">,
      HelpText<"Generate M NOPs before function entry">;
def fprofile_instrument_EQ : Joined<["-"], "fprofile-instrument=">,
    HelpText<"Enable PGO instrumentation. The accepted value is clang, llvm, "
             "or none">, Values<"none,clang,llvm">;
def fprofile_instrument_path_EQ : Joined<["-"], "fprofile-instrument-path=">,
    HelpText<"Generate instrumented code to collect execution counts into "
             "<file> (overridden by LLVM_PROFILE_FILE env var)">;
def fprofile_instrument_use_path_EQ :
    Joined<["-"], "fprofile-instrument-use-path=">,
    HelpText<"Specify the profile path in PGO use compilation">;
def flto_visibility_public_std:
    Flag<["-"], "flto-visibility-public-std">,
    HelpText<"Use public LTO visibility for classes in std and stdext namespaces">;
def flto_unit: Flag<["-"], "flto-unit">,
    HelpText<"Emit IR to support LTO unit features (CFI, whole program vtable opt)">;
def fno_lto_unit: Flag<["-"], "fno-lto-unit">;
def fdebug_pass_manager : Flag<["-"], "fdebug-pass-manager">,
    HelpText<"Prints debug information for the new pass manager">;
def fno_debug_pass_manager : Flag<["-"], "fno-debug-pass-manager">,
    HelpText<"Disables debug printing for the new pass manager">;
def fexperimental_debug_variable_locations : Flag<["-"],
    "fexperimental-debug-variable-locations">,
    HelpText<"Use experimental new value-tracking variable locations">;
// The driver option takes the key as a parameter to the -msign-return-address=
// and -mbranch-protection= options, but CC1 has a separate option so we
// don't have to parse the parameter twice.
def msign_return_address_key_EQ : Joined<["-"], "msign-return-address-key=">,
    Values<"a_key,b_key">;
def mbranch_target_enforce : Flag<["-"], "mbranch-target-enforce">;
def fno_dllexport_inlines : Flag<["-"], "fno-dllexport-inlines">;
def cfguard_no_checks : Flag<["-"], "cfguard-no-checks">,
    HelpText<"Emit Windows Control Flow Guard tables only (no checks)">;
def cfguard : Flag<["-"], "cfguard">,
    HelpText<"Emit Windows Control Flow Guard tables and checks">;

def fdenormal_fp_math_f32_EQ : Joined<["-"], "fdenormal-fp-math-f32=">,
   Group<f_Group>;

//===----------------------------------------------------------------------===//
// Dependency Output Options
//===----------------------------------------------------------------------===//

def sys_header_deps : Flag<["-"], "sys-header-deps">,
  HelpText<"Include system headers in dependency output">,
  MarshallingInfoFlag<"DependencyOutputOpts.IncludeSystemHeaders">;
def module_file_deps : Flag<["-"], "module-file-deps">,
  HelpText<"Include module files in dependency output">,
  MarshallingInfoFlag<"DependencyOutputOpts.IncludeModuleFiles">;
def header_include_file : Separate<["-"], "header-include-file">,
  HelpText<"Filename (or -) to write header include output to">;
def show_includes : Flag<["--"], "show-includes">,
  HelpText<"Print cl.exe style /showIncludes to stdout">;
def dependency_filter : Separate<["-"], "dependency-filter">,
  HelpText<"Filter dependencies with prefix from the dependency output.">;

//===----------------------------------------------------------------------===//
// Diagnostic Options
//===----------------------------------------------------------------------===//

def diagnostic_log_file : Separate<["-"], "diagnostic-log-file">,
  HelpText<"Filename (or -) to log diagnostics to">;
def diagnostic_serialized_file : Separate<["-"], "serialize-diagnostic-file">,
  MetaVarName<"<filename>">,
  HelpText<"File for serializing diagnostics in a binary format">;

def fdiagnostics_format : Separate<["-"], "fdiagnostics-format">,
  HelpText<"Change diagnostic formatting to match IDE and command line tools">, Values<"clang,msvc,msvc-fallback,vi">;
def fdiagnostics_show_category : Separate<["-"], "fdiagnostics-show-category">,
  HelpText<"Print diagnostic category">, Values<"none,id,name">;
def fno_diagnostics_use_presumed_location : Flag<["-"], "fno-diagnostics-use-presumed-location">,
  HelpText<"Ignore #line directives when displaying diagnostic locations">;
def ftabstop : Separate<["-"], "ftabstop">, MetaVarName<"<N>">,
  HelpText<"Set the tab stop distance.">;
def ferror_limit : Separate<["-"], "ferror-limit">, MetaVarName<"<N>">,
  HelpText<"Set the maximum number of errors to emit before stopping (0 = no limit).">;
def fmacro_backtrace_limit : Separate<["-"], "fmacro-backtrace-limit">, MetaVarName<"<N>">,
  HelpText<"Set the maximum number of entries to print in a macro expansion backtrace (0 = no limit).">;
def ftemplate_backtrace_limit : Separate<["-"], "ftemplate-backtrace-limit">, MetaVarName<"<N>">,
  HelpText<"Set the maximum number of entries to print in a template instantiation backtrace (0 = no limit).">;
def fconstexpr_backtrace_limit : Separate<["-"], "fconstexpr-backtrace-limit">, MetaVarName<"<N>">,
  HelpText<"Set the maximum number of entries to print in a constexpr evaluation backtrace (0 = no limit).">;
def fspell_checking_limit : Separate<["-"], "fspell-checking-limit">, MetaVarName<"<N>">,
  HelpText<"Set the maximum number of times to perform spell checking on unrecognized identifiers (0 = no limit).">;
def fcaret_diagnostics_max_lines :
  Separate<["-"], "fcaret-diagnostics-max-lines">, MetaVarName<"<N>">,
  HelpText<"Set the maximum number of source lines to show in a caret diagnostic">;
def verify_EQ : CommaJoined<["-"], "verify=">,
  MetaVarName<"<prefixes>">,
  HelpText<"Verify diagnostic output using comment directives that start with"
           " prefixes in the comma-separated sequence <prefixes>">;
def verify : Flag<["-"], "verify">,
  HelpText<"Equivalent to -verify=expected">;
def verify_ignore_unexpected : Flag<["-"], "verify-ignore-unexpected">,
  HelpText<"Ignore unexpected diagnostic messages">;
def verify_ignore_unexpected_EQ : CommaJoined<["-"], "verify-ignore-unexpected=">,
  HelpText<"Ignore unexpected diagnostic messages">;
def Wno_rewrite_macros : Flag<["-"], "Wno-rewrite-macros">,
  HelpText<"Silence ObjC rewriting warnings">;

//===----------------------------------------------------------------------===//
// Frontend Options
//===----------------------------------------------------------------------===//

// This isn't normally used, it is just here so we can parse a
// CompilerInvocation out of a driver-derived argument vector.
def cc1 : Flag<["-"], "cc1">;
def cc1as : Flag<["-"], "cc1as">;

def ast_merge : Separate<["-"], "ast-merge">,
  MetaVarName<"<ast file>">,
  HelpText<"Merge the given AST file into the translation unit being compiled.">;
def aux_target_cpu : Separate<["-"], "aux-target-cpu">,
  HelpText<"Target a specific auxiliary cpu type">;
def aux_target_feature : Separate<["-"], "aux-target-feature">,
  HelpText<"Target specific auxiliary attributes">;
def aux_triple : Separate<["-"], "aux-triple">,
  HelpText<"Auxiliary target triple.">;
def code_completion_at : Separate<["-"], "code-completion-at">,
  MetaVarName<"<file>:<line>:<column>">,
  HelpText<"Dump code-completion information at a location">;
def remap_file : Separate<["-"], "remap-file">,
  MetaVarName<"<from>;<to>">,
  HelpText<"Replace the contents of the <from> file with the contents of the <to> file">;
def code_completion_at_EQ : Joined<["-"], "code-completion-at=">,
  Alias<code_completion_at>;
def code_completion_macros : Flag<["-"], "code-completion-macros">,
  HelpText<"Include macros in code-completion results">,
  MarshallingInfoFlag<"FrontendOpts.CodeCompleteOpts.IncludeMacros">;
def code_completion_patterns : Flag<["-"], "code-completion-patterns">,
  HelpText<"Include code patterns in code-completion results">,
  MarshallingInfoFlag<"FrontendOpts.CodeCompleteOpts.IncludeCodePatterns">;
def no_code_completion_globals : Flag<["-"], "no-code-completion-globals">,
  HelpText<"Do not include global declarations in code-completion results.">,
  MarshallingInfoFlag<"FrontendOpts.CodeCompleteOpts.IncludeGlobals", "true">, IsNegative;
def no_code_completion_ns_level_decls : Flag<["-"], "no-code-completion-ns-level-decls">,
  HelpText<"Do not include declarations inside namespaces (incl. global namespace) in the code-completion results.">,
  MarshallingInfoFlag<"FrontendOpts.CodeCompleteOpts.IncludeNamespaceLevelDecls", "true">, IsNegative;
def code_completion_brief_comments : Flag<["-"], "code-completion-brief-comments">,
  HelpText<"Include brief documentation comments in code-completion results.">,
  MarshallingInfoFlag<"FrontendOpts.CodeCompleteOpts.IncludeBriefComments">;
def code_completion_with_fixits : Flag<["-"], "code-completion-with-fixits">,
  HelpText<"Include code completion results which require small fix-its.">,
  MarshallingInfoFlag<"FrontendOpts.CodeCompleteOpts.IncludeFixIts">;
def disable_free : Flag<["-"], "disable-free">,
<<<<<<< HEAD
  HelpText<"Disable freeing of memory on exit">;
#if INTEL_CUSTOMIZATION
def no_disable_free: Flag<["-"], "no-disable-free">,
  HelpText<"Do not disable freeing of memory on exit">;
#endif // INTEL_CUSTOMIZATION
=======
  HelpText<"Disable freeing of memory on exit">,
  MarshallingInfoFlag<"FrontendOpts.DisableFree">;
>>>>>>> 2b84efa0
def discard_value_names : Flag<["-"], "discard-value-names">,
  HelpText<"Discard value names in LLVM IR">;
def load : Separate<["-"], "load">, MetaVarName<"<dsopath>">,
  HelpText<"Load the named plugin (dynamic shared object)">;
def plugin : Separate<["-"], "plugin">, MetaVarName<"<name>">,
  HelpText<"Use the named plugin action instead of the default action (use \"help\" to list available options)">;
def plugin_arg : JoinedAndSeparate<["-"], "plugin-arg-">,
    MetaVarName<"<name> <arg>">,
    HelpText<"Pass <arg> to plugin <name>">;
def add_plugin : Separate<["-"], "add-plugin">, MetaVarName<"<name>">,
  HelpText<"Use the named plugin action in addition to the default action">;
def ast_dump_filter : Separate<["-"], "ast-dump-filter">,
  MetaVarName<"<dump_filter>">,
  HelpText<"Use with -ast-dump or -ast-print to dump/print only AST declaration"
           " nodes having a certain substring in a qualified name. Use"
           " -ast-list to list all filterable declaration node names.">;
def fno_modules_global_index : Flag<["-"], "fno-modules-global-index">,
  HelpText<"Do not automatically generate or update the global module index">,
  MarshallingInfoFlag<"FrontendOpts.UseGlobalModuleIndex", "true">, IsNegative;
def fno_modules_error_recovery : Flag<["-"], "fno-modules-error-recovery">,
  HelpText<"Do not automatically import modules for error recovery">;
def fmodule_map_file_home_is_cwd : Flag<["-"], "fmodule-map-file-home-is-cwd">,
  HelpText<"Use the current working directory as the home directory of "
           "module maps specified by -fmodule-map-file=<FILE>">;
def fmodule_feature : Separate<["-"], "fmodule-feature">,
  MetaVarName<"<feature>">,
  HelpText<"Enable <feature> in module map requires declarations">;
def fmodules_embed_file_EQ : Joined<["-"], "fmodules-embed-file=">,
  MetaVarName<"<file>">,
  HelpText<"Embed the contents of the specified file into the module file "
           "being compiled.">;
def fmodules_embed_all_files : Joined<["-"], "fmodules-embed-all-files">,
  HelpText<"Embed the contents of all files read by this compilation into "
           "the produced module file.">,
  MarshallingInfoFlag<"FrontendOpts.ModulesEmbedAllFiles">;
def fmodules_local_submodule_visibility :
  Flag<["-"], "fmodules-local-submodule-visibility">,
  HelpText<"Enforce name visibility rules across submodules of the same "
           "top-level module.">;
def fmodules_codegen :
  Flag<["-"], "fmodules-codegen">,
  HelpText<"Generate code for uses of this module that assumes an explicit "
           "object file will be built for the module">;
def fmodules_debuginfo :
  Flag<["-"], "fmodules-debuginfo">,
  HelpText<"Generate debug info for types in an object file built from this "
           "module and do not generate them elsewhere">;
def fmodule_format_EQ : Joined<["-"], "fmodule-format=">,
  HelpText<"Select the container format for clang modules and PCH. "
           "Supported options are 'raw' and 'obj'.">;
def ftest_module_file_extension_EQ :
  Joined<["-"], "ftest-module-file-extension=">,
  HelpText<"introduce a module file extension for testing purposes. "
           "The argument is parsed as blockname:major:minor:hashed:user info">;
def fconcepts_ts : Flag<["-"], "fconcepts-ts">,
  HelpText<"Enable C++ Extensions for Concepts. (deprecated - use -std=c++2a)">;
def fno_concept_satisfaction_caching : Flag<["-"],
                                            "fno-concept-satisfaction-caching">,
  HelpText<"Disable satisfaction caching for C++2a Concepts.">;

def frecovery_ast : Flag<["-"], "frecovery-ast">,
  HelpText<"Preserve expressions in AST rather than dropping them when "
           "encountering semantic errors">;
def fno_recovery_ast : Flag<["-"], "fno-recovery-ast">;
def frecovery_ast_type : Flag<["-"], "frecovery-ast-type">,
  HelpText<"Preserve the type for recovery expressions when possible">;
def fno_recovery_ast_type : Flag<["-"], "fno-recovery-ast-type">;

let Group = Action_Group in {

def Eonly : Flag<["-"], "Eonly">,
  HelpText<"Just run preprocessor, no output (for timings)">;
def dump_raw_tokens : Flag<["-"], "dump-raw-tokens">,
  HelpText<"Lex file in raw mode and dump raw tokens">;
def analyze : Flag<["-"], "analyze">,
  HelpText<"Run static analysis engine">;
def dump_tokens : Flag<["-"], "dump-tokens">,
  HelpText<"Run preprocessor, dump internal rep of tokens">;
def init_only : Flag<["-"], "init-only">,
  HelpText<"Only execute frontend initialization">;
def fixit : Flag<["-"], "fixit">,
  HelpText<"Apply fix-it advice to the input source">;
def fixit_EQ : Joined<["-"], "fixit=">,
  HelpText<"Apply fix-it advice creating a file with the given suffix">;
def print_preamble : Flag<["-"], "print-preamble">,
  HelpText<"Print the \"preamble\" of a file, which is a candidate for implicit"
           " precompiled headers.">;
def emit_html : Flag<["-"], "emit-html">,
  HelpText<"Output input source as HTML">;
def ast_print : Flag<["-"], "ast-print">,
  HelpText<"Build ASTs and then pretty-print them">;
def ast_list : Flag<["-"], "ast-list">,
  HelpText<"Build ASTs and print the list of declaration node qualified names">;
def ast_dump : Flag<["-"], "ast-dump">,
  HelpText<"Build ASTs and then debug dump them">;
def ast_dump_EQ : Joined<["-"], "ast-dump=">,
  HelpText<"Build ASTs and then debug dump them in the specified format. "
           "Supported formats include: default, json">;
def ast_dump_all : Flag<["-"], "ast-dump-all">,
  HelpText<"Build ASTs and then debug dump them, forcing deserialization">;
def ast_dump_all_EQ : Joined<["-"], "ast-dump-all=">,
  HelpText<"Build ASTs and then debug dump them in the specified format, "
           "forcing deserialization. Supported formats include: default, json">;
def ast_dump_decl_types : Flag<["-"], "ast-dump-decl-types">,
  HelpText<"Include declaration types in AST dumps">,
  MarshallingInfoFlag<"FrontendOpts.ASTDumpDeclTypes">;
def templight_dump : Flag<["-"], "templight-dump">,
  HelpText<"Dump templight information to stdout">;
def ast_dump_lookups : Flag<["-"], "ast-dump-lookups">,
  HelpText<"Build ASTs and then debug dump their name lookup tables">,
  MarshallingInfoFlag<"FrontendOpts.ASTDumpLookups">;
def ast_view : Flag<["-"], "ast-view">,
  HelpText<"Build ASTs and view them with GraphViz">;
def emit_module : Flag<["-"], "emit-module">,
  HelpText<"Generate pre-compiled module file from a module map">;
def emit_module_interface : Flag<["-"], "emit-module-interface">,
  HelpText<"Generate pre-compiled module file from a C++ module interface">;
def emit_header_module : Flag<["-"], "emit-header-module">,
  HelpText<"Generate pre-compiled module file from a set of header files">;
def emit_pch : Flag<["-"], "emit-pch">,
  HelpText<"Generate pre-compiled header file">;
def emit_llvm_bc : Flag<["-"], "emit-llvm-bc">,
  HelpText<"Build ASTs then convert to LLVM, emit .bc file">;
def emit_llvm_only : Flag<["-"], "emit-llvm-only">,
  HelpText<"Build ASTs and convert to LLVM, discarding output">;
def emit_codegen_only : Flag<["-"], "emit-codegen-only">,
  HelpText<"Generate machine code, but discard output">;
def emit_obj : Flag<["-"], "emit-obj">,
  HelpText<"Emit native object files">;
def rewrite_test : Flag<["-"], "rewrite-test">,
  HelpText<"Rewriter playground">;
def rewrite_macros : Flag<["-"], "rewrite-macros">,
  HelpText<"Expand macros without full preprocessing">;
def migrate : Flag<["-"], "migrate">,
  HelpText<"Migrate source code">;
def compiler_options_dump : Flag<["-"], "compiler-options-dump">,
  HelpText<"Dump the compiler configuration options">;
def print_dependency_directives_minimized_source : Flag<["-"],
  "print-dependency-directives-minimized-source">,
  HelpText<"Print the output of the dependency directives source minimizer">;
}

def emit_llvm_uselists : Flag<["-"], "emit-llvm-uselists">,
  HelpText<"Preserve order of LLVM use-lists when serializing">;
def no_emit_llvm_uselists : Flag<["-"], "no-emit-llvm-uselists">,
  HelpText<"Don't preserve order of LLVM use-lists when serializing">;

def mt_migrate_directory : Separate<["-"], "mt-migrate-directory">,
  HelpText<"Directory for temporary files produced during ARC or ObjC migration">;

def arcmt_action_EQ : Joined<["-"], "arcmt-action=">, Flags<[CC1Option, NoDriverOption]>,
  HelpText<"The ARC migration action to take">, Values<"check,modify,migrate">,
  NormalizedValuesScope<"FrontendOptions">,
  NormalizedValues<["ARCMT_Check", "ARCMT_Modify", "ARCMT_Migrate"]>,
  MarshallingInfoString<"FrontendOpts.ARCMTAction", "ARCMT_None">,
  AutoNormalizeEnumJoined;

def opt_record_file : Separate<["-"], "opt-record-file">,
  HelpText<"File name to use for YAML optimization record output">;
def opt_record_passes : Separate<["-"], "opt-record-passes">,
  HelpText<"Only record remark information for passes whose names match the given regular expression">;
def opt_record_format : Separate<["-"], "opt-record-format">,
  HelpText<"The format used for serializing remarks (default: YAML)">;

def print_stats : Flag<["-"], "print-stats">,
  HelpText<"Print performance metrics and statistics">,
  MarshallingInfoFlag<"FrontendOpts.ShowStats">;
def stats_file : Joined<["-"], "stats-file=">,
  HelpText<"Filename to write statistics to">;
def fdump_record_layouts : Flag<["-"], "fdump-record-layouts">,
  HelpText<"Dump record layout information">;
def fdump_record_layouts_simple : Flag<["-"], "fdump-record-layouts-simple">,
  HelpText<"Dump record layout information in a simple form used for testing">;
def fix_what_you_can : Flag<["-"], "fix-what-you-can">,
  HelpText<"Apply fix-it advice even in the presence of unfixable errors">,
  MarshallingInfoFlag<"FrontendOpts.FixWhatYouCan">;
def fix_only_warnings : Flag<["-"], "fix-only-warnings">,
  HelpText<"Apply fix-it advice only for warnings, not errors">,
  MarshallingInfoFlag<"FrontendOpts.FixOnlyWarnings">;
def fixit_recompile : Flag<["-"], "fixit-recompile">,
  HelpText<"Apply fix-it changes and recompile">,
  MarshallingInfoFlag<"FrontendOpts.FixAndRecompile">;
def fixit_to_temp : Flag<["-"], "fixit-to-temporary">,
  HelpText<"Apply fix-it changes to temporary files">,
  MarshallingInfoFlag<"FrontendOpts.FixToTemporaries">;

def foverride_record_layout_EQ : Joined<["-"], "foverride-record-layout=">,
  HelpText<"Override record layouts with those in the given file">;
def pch_through_header_EQ : Joined<["-"], "pch-through-header=">,
  HelpText<"Stop PCH generation after including this file.  When using a PCH, "
           "skip tokens until after this file is included.">;
def pch_through_hdrstop_create : Flag<["-"], "pch-through-hdrstop-create">,
  HelpText<"When creating a PCH, stop PCH generation after #pragma hdrstop.">;
def pch_through_hdrstop_use : Flag<["-"], "pch-through-hdrstop-use">,
  HelpText<"When using a PCH, skip tokens until after a #pragma hdrstop.">;
def fno_pch_timestamp : Flag<["-"], "fno-pch-timestamp">,
  HelpText<"Disable inclusion of timestamp in precompiled headers">,
  MarshallingInfoFlag<"FrontendOpts.IncludeTimestamps", "true">, IsNegative;
def building_pch_with_obj : Flag<["-"], "building-pch-with-obj">,
  HelpText<"This compilation is part of building a PCH with corresponding object file.">;

def aligned_alloc_unavailable : Flag<["-"], "faligned-alloc-unavailable">,
  HelpText<"Aligned allocation/deallocation functions are unavailable">;

//===----------------------------------------------------------------------===//
// Language Options
//===----------------------------------------------------------------------===//

let Flags = [CC1Option, CC1AsOption, NoDriverOption] in {

def version : Flag<["-"], "version">,
  HelpText<"Print the compiler version">,
  MarshallingInfoFlag<"FrontendOpts.ShowVersion">;
def main_file_name : Separate<["-"], "main-file-name">,
  HelpText<"Main file name to use for debug info and source if missing">;
def split_dwarf_output : Separate<["-"], "split-dwarf-output">,
  HelpText<"File name to use for split dwarf debug info output">;

}

def fblocks_runtime_optional : Flag<["-"], "fblocks-runtime-optional">,
  HelpText<"Weakly link in the blocks runtime">;
def fexternc_nounwind : Flag<["-"], "fexternc-nounwind">,
  HelpText<"Assume all functions with C linkage do not unwind">;
def split_dwarf_file : Separate<["-"], "split-dwarf-file">,
  HelpText<"Name of the split dwarf debug info file to encode in the object file">;
def fno_wchar : Flag<["-"], "fno-wchar">,
  HelpText<"Disable C++ builtin type wchar_t">;
// if INTEL_CUSTOMIZATION
// CQ#374455. This option is created due to QA needs. It should turn off
// wchar_t keyword and _WCHAR_T_DEFINED macro. That is what '-fno-wchar'
// option exactly does.
def no_wchar_t_keyword : Flag<["--"], "no_wchar_t_keyword">, Alias<fno_wchar>;
// endif INTEL_CUSTOMIZATION
def fconstant_string_class : Separate<["-"], "fconstant-string-class">,
  MetaVarName<"<class name>">,
  HelpText<"Specify the class to use for constant Objective-C string objects.">;
def fobjc_arc_cxxlib_EQ : Joined<["-"], "fobjc-arc-cxxlib=">,
  HelpText<"Objective-C++ Automatic Reference Counting standard library kind">, Values<"libc++,libstdc++,none">;
def fobjc_runtime_has_weak : Flag<["-"], "fobjc-runtime-has-weak">,
  HelpText<"The target Objective-C runtime supports ARC weak operations">;
def fobjc_dispatch_method_EQ : Joined<["-"], "fobjc-dispatch-method=">,
  HelpText<"Objective-C dispatch method to use">, Values<"legacy,non-legacy,mixed">;
def disable_objc_default_synthesize_properties : Flag<["-"], "disable-objc-default-synthesize-properties">,
  HelpText<"disable the default synthesis of Objective-C properties">;
def fencode_extended_block_signature : Flag<["-"], "fencode-extended-block-signature">,
  HelpText<"enable extended encoding of block type signature">;
def function_alignment : Separate<["-"], "function-alignment">,
    HelpText<"default alignment for functions">;
def pic_level : Separate<["-"], "pic-level">,
  HelpText<"Value for __PIC__">;
def pic_is_pie : Flag<["-"], "pic-is-pie">,
  HelpText<"File is for a position independent executable">;
def fno_validate_pch : Flag<["-"], "fno-validate-pch">,
  HelpText<"Disable validation of precompiled headers">;
def fallow_pch_with_errors : Flag<["-"], "fallow-pch-with-compiler-errors">,
  HelpText<"Accept a PCH file that was created with compiler errors">;
def fallow_pcm_with_errors : Flag<["-"], "fallow-pcm-with-compiler-errors">,
  HelpText<"Accept a PCM file that was created with compiler errors">;
def dump_deserialized_pch_decls : Flag<["-"], "dump-deserialized-decls">,
  HelpText<"Dump declarations that are deserialized from PCH, for testing">;
def error_on_deserialized_pch_decl : Separate<["-"], "error-on-deserialized-decl">,
  HelpText<"Emit error if a specific declaration is deserialized from PCH, for testing">;
def error_on_deserialized_pch_decl_EQ : Joined<["-"], "error-on-deserialized-decl=">,
  Alias<error_on_deserialized_pch_decl>;
def static_define : Flag<["-"], "static-define">,
  HelpText<"Should __STATIC__ be defined">;
def stack_protector : Separate<["-"], "stack-protector">,
  HelpText<"Enable stack protectors">;
def stack_protector_buffer_size : Separate<["-"], "stack-protector-buffer-size">,
  HelpText<"Lower bound for a buffer to be considered for stack protection">;
def fvisibility : Separate<["-"], "fvisibility">,
  HelpText<"Default type and symbol visibility">;
def ftype_visibility : Separate<["-"], "ftype-visibility">,
  HelpText<"Default type visibility">;
def fapply_global_visibility_to_externs : Flag<["-"], "fapply-global-visibility-to-externs">,
  HelpText<"Apply global symbol visibility to external declarations without an explicit visibility">;
def ftemplate_depth : Separate<["-"], "ftemplate-depth">,
  HelpText<"Maximum depth of recursive template instantiation">;
def foperator_arrow_depth : Separate<["-"], "foperator-arrow-depth">,
  HelpText<"Maximum number of 'operator->'s to call for a member access">;
def fconstexpr_depth : Separate<["-"], "fconstexpr-depth">,
  HelpText<"Maximum depth of recursive constexpr function calls">;
def fconstexpr_steps : Separate<["-"], "fconstexpr-steps">,
  HelpText<"Maximum number of steps in constexpr function evaluation">;
def fbracket_depth : Separate<["-"], "fbracket-depth">,
  HelpText<"Maximum nesting level for parentheses, brackets, and braces">;
def fconst_strings : Flag<["-"], "fconst-strings">,
  HelpText<"Use a const qualified type for string literals in C and ObjC">;
def fno_const_strings : Flag<["-"], "fno-const-strings">,
  HelpText<"Don't use a const qualified type for string literals in C and ObjC">;
def fno_bitfield_type_align : Flag<["-"], "fno-bitfield-type-align">,
  HelpText<"Ignore bit-field types when aligning structures">;
// if INTEL_CUSTOMIZATION
def fopencl_force_vector_abi : Flag<["-"], "fopencl-force-vector-abi">,
  HelpText<"Disable vector to scalar coercion for OpenCL">;
// endif INTEL_CUSTOMIZATION
def ffake_address_space_map : Flag<["-"], "ffake-address-space-map">,
  HelpText<"Use a fake address space map; OpenCL testing purposes only">;
def faddress_space_map_mangling_EQ : Joined<["-"], "faddress-space-map-mangling=">, MetaVarName<"<yes|no|target>">,
  HelpText<"Set the mode for address space map based mangling; OpenCL testing purposes only">;
def funknown_anytype : Flag<["-"], "funknown-anytype">,
  HelpText<"Enable parser support for the __unknown_anytype type; for testing purposes only">;
def fdebugger_support : Flag<["-"], "fdebugger-support">,
  HelpText<"Enable special debugger support behavior">;
def fdebugger_cast_result_to_id : Flag<["-"], "fdebugger-cast-result-to-id">,
  HelpText<"Enable casting unknown expression results to id">;
def fdebugger_objc_literal : Flag<["-"], "fdebugger-objc-literal">,
  HelpText<"Enable special debugger support for Objective-C subscripting and literals">;
def fdeprecated_macro : Flag<["-"], "fdeprecated-macro">,
  HelpText<"Defines the __DEPRECATED macro">;
def fno_deprecated_macro : Flag<["-"], "fno-deprecated-macro">,
  HelpText<"Undefines the __DEPRECATED macro">;
def fobjc_subscripting_legacy_runtime : Flag<["-"], "fobjc-subscripting-legacy-runtime">,
  HelpText<"Allow Objective-C array and dictionary subscripting in legacy runtime">;
def vtordisp_mode_EQ : Joined<["-"], "vtordisp-mode=">,
  HelpText<"Control vtordisp placement on win32 targets">;
def fnative_half_type: Flag<["-"], "fnative-half-type">,
  HelpText<"Use the native half type for __fp16 instead of promoting to float">;
def fnative_half_arguments_and_returns : Flag<["-"], "fnative-half-arguments-and-returns">,
  HelpText<"Use the native __fp16 type for arguments and returns (and skip ABI-specific lowering)">;
def fallow_half_arguments_and_returns : Flag<["-"], "fallow-half-arguments-and-returns">,
  HelpText<"Allow function arguments and returns of type half">;
// if INTEL_CUSTOMIZATION
def fintel_compatibility : Flag<["-"], "fintel-compatibility">,
  HelpText<"Enable full Intel C/C++ compatibility">;
def fintel_compatibility_enable
    : Joined<[ "-" ], "fintel-compatibility-enable=">,
      HelpText<"Enable a list of Intel C/C++ compatibility items">;
def fintel_compatibility_disable
    : Joined<[ "-" ], "fintel-compatibility-disable=">,
      HelpText<"Disable a list of Intel C/C++ compatibility items">;
def fintel_compatibility_help
    : Flag<[ "-" ], "fintel-compatibility-help">,
      HelpText<"Display the list of Intel C/C++ compatibility items">;
def fintel_compatibility_doc
    : Joined<[ "-" ], "fintel-compatibility-doc=">,
      HelpText<"Display help information for Intel C/C++ compatibility items">;
def fintel_ms_compatibility : Flag<["-"], "fintel-ms-compatibility">,
  HelpText<"Enable Microsoft compatibility features that are not planned for clang/llvm trunk">;
def fintel_advanced_optim : Flag<["-"], "fintel-advanced-optim">,
  HelpText<"Enable Intel specific advanced optimizations">;
// CQ#366796 - support '--no_expr_source_pos' option.
def no_expr_source_pos : Flag<["--"], "no_expr_source_pos">,
  HelpText<"Disable emitting debug source positions for expressions">;
// CQ380574: Ability to set various predefines based on gcc version needed.
def gnu_version_EQ : Joined<["--"], "gnu_version=">,
  HelpText<"Emulate GNU C++ version">;
// IMF attributes support (CQ381541)
def fintel_imf_attr_EQ : Joined<["-"], "mGLOB_imf_attr=">;
def fintel_openmp_region : Flag<["-"], "fintel-openmp-region">,
  HelpText<"Enable emitting of Intel specific OpenMP code with regions">;
def fno_intel_openmp_offload : Flag<["-"], "fno-intel-openmp-offload">,
  HelpText<"Enable emitting of Intel specific OpenMP offload code">;
def fintel_openmp_region_atomic : Flag<["-"], "fintel-openmp-region-atomic">,
  HelpText<"Enable emitting of OpenMP atomics with regions">;
def fintel_openmp_use_llvm_atomic : Flag<["-"],
  "fintel-openmp-use-llvm-atomic">,
  HelpText<"Use LLVM atomics instead of lib calls for OpenMP SPIR-V targets">;
def fno_intel_openmp_use_llvm_atomic : Flag<["-"],
  "fno-intel-openmp-use-llvm-atomic">,
  HelpText<"Use LLVM atomics instead of lib calls for OpenMP SPIR-V targets">;
def fintel_openmp_region_early_collapsed_loops : Flag<["-"],
      "fintel-openmp-region-early-collapsed-loops">,
      HelpText<"Always generate early collapsed OpenMP loops">;
def fintel_openmp_region_late_collapsed_loops : Flag<["-"],
      "fintel-openmp-region-late-collapsed-loops">,
      HelpText<"Generate late collapsed OpenMP loops if beneficial">;
def fopenmp_threadprivate_legacy : Flag<["-"], "fopenmp-threadprivate-legacy">,
  HelpText<"Generate legacy OpenMP threadprivates">;
def fintel_openmp_tbb : Flag<["-"], "fopenmp-tbb">,
  HelpText<"Enable OpenMP TBB directives">;
def fnointel_openmp_tbb : Flag<["-"], "fnoopenmp-tbb">,
  HelpText<"Disable OpenMP TBB directives">;
def fintel_driver_tempfile_name_EQ : Joined<["-"], "fintel-driver-tempfile-name=">,
  HelpText<"Name of the file for communication between front-end and driver.">;
def header_base_path : JoinedOrSeparate<["-"], "header-base-path">,
                       MetaVarName<"<directory>">;
// CMPLRLLVM-9854: X87 default precision options
def mx87_precision : Joined<["-"], "mx87-precision=">,
  HelpText<"Initialize X87 floating point precision to single, double or double extended">;
def fintel_compatibility_used : Flag<["-"], "fintel-compatibility-used">,
  HelpText<"Emit a diagnostic when an Intel compatibility feature is enabled and is used">;
def fintel_compatibility_unused : Flag<["-"], "fintel-compatibility-unused">,
  HelpText<"Emit a diagnostic when an Intel compatibility feature is disabled and could have been used">;
// endif INTEL_CUSTOMIZATION
def fdefault_calling_conv_EQ : Joined<["-"], "fdefault-calling-conv=">,
  HelpText<"Set default calling convention">, Values<"cdecl,fastcall,stdcall,vectorcall,regcall">;
def finclude_default_header : Flag<["-"], "finclude-default-header">,
  HelpText<"Include default header file for OpenCL">;
def fdeclare_opencl_builtins : Flag<["-"], "fdeclare-opencl-builtins">,
  HelpText<"Add OpenCL builtin function declarations (experimental)">;
def fdeclare_spirv_builtins : Flag<["-"], "fdeclare-spirv-builtins">,
  HelpText<"Add SPIR-V builtin function declarations (experimental)">;
def fpreserve_vec3_type : Flag<["-"], "fpreserve-vec3-type">,
  HelpText<"Preserve 3-component vector type">;
def fwchar_type_EQ : Joined<["-"], "fwchar-type=">,
  HelpText<"Select underlying type for wchar_t">, Values<"char,short,int">;
def fsigned_wchar : Flag<["-"], "fsigned-wchar">,
  HelpText<"Use a signed type for wchar_t">;
def fno_signed_wchar : Flag<["-"], "fno-signed-wchar">,
  HelpText<"Use an unsigned type for wchar_t">;
def fcompatibility_qualified_id_block_param_type_checking : Flag<["-"], "fcompatibility-qualified-id-block-type-checking">,
  HelpText<"Allow using blocks with parameters of more specific type than "
           "the type system guarantees when a parameter is qualified id">;
def fpass_by_value_is_noalias: Flag<["-"], "fpass-by-value-is-noalias">,
  HelpText<"Allows assuming by-value parameters do not alias any other value. "
           "Has no effect on non-trivially-copyable classes in C++.">, Group<f_Group>;

// FIXME: Remove these entirely once functionality/tests have been excised.
def fobjc_gc_only : Flag<["-"], "fobjc-gc-only">, Group<f_Group>,
  HelpText<"Use GC exclusively for Objective-C related memory management">;
def fobjc_gc : Flag<["-"], "fobjc-gc">, Group<f_Group>,
  HelpText<"Enable Objective-C garbage collection">;

//===----------------------------------------------------------------------===//
// Header Search Options
//===----------------------------------------------------------------------===//

def nostdsysteminc : Flag<["-"], "nostdsysteminc">,
  HelpText<"Disable standard system #include directories">;
def fdisable_module_hash : Flag<["-"], "fdisable-module-hash">,
  HelpText<"Disable the module hash">;
def fmodules_hash_content : Flag<["-"], "fmodules-hash-content">,
  HelpText<"Enable hashing the content of a module file">;
def fmodules_strict_context_hash : Flag<["-"], "fmodules-strict-context-hash">,
  HelpText<"Enable hashing of all compiler options that could impact the "
           "semantics of a module in an implicit build">,
  MarshallingInfoFlag<"HeaderSearchOpts->ModulesStrictContextHash">;
def c_isystem : JoinedOrSeparate<["-"], "c-isystem">, MetaVarName<"<directory>">,
  HelpText<"Add directory to the C SYSTEM include search path">;
def objc_isystem : JoinedOrSeparate<["-"], "objc-isystem">,
  MetaVarName<"<directory>">,
  HelpText<"Add directory to the ObjC SYSTEM include search path">;
def objcxx_isystem : JoinedOrSeparate<["-"], "objcxx-isystem">,
  MetaVarName<"<directory>">,
  HelpText<"Add directory to the ObjC++ SYSTEM include search path">;
def internal_isystem : JoinedOrSeparate<["-"], "internal-isystem">,
  MetaVarName<"<directory>">,
  HelpText<"Add directory to the internal system include search path; these "
           "are assumed to not be user-provided and are used to model system "
           "and standard headers' paths.">;
def internal_externc_isystem : JoinedOrSeparate<["-"], "internal-externc-isystem">,
  MetaVarName<"<directory>">,
  HelpText<"Add directory to the internal system include search path with "
           "implicit extern \"C\" semantics; these are assumed to not be "
           "user-provided and are used to model system and standard headers' "
           "paths.">;

//===----------------------------------------------------------------------===//
// Preprocessor Options
//===----------------------------------------------------------------------===//

def chain_include : Separate<["-"], "chain-include">, MetaVarName<"<file>">,
  HelpText<"Include and chain a header file after turning it into PCH">;
def preamble_bytes_EQ : Joined<["-"], "preamble-bytes=">,
  HelpText<"Assume that the precompiled header is a precompiled preamble "
           "covering the first N bytes of the main file">;
def detailed_preprocessing_record : Flag<["-"], "detailed-preprocessing-record">,
  HelpText<"include a detailed record of preprocessing actions">;
def setup_static_analyzer : Flag<["-"], "setup-static-analyzer">,
  HelpText<"Set up preprocessor for static analyzer (done automatically when static analyzer is run).">;
def disable_pragma_debug_crash : Flag<["-"], "disable-pragma-debug-crash">,
  HelpText<"Disable any #pragma clang __debug that can lead to crashing behavior. This is meant for testing.">;

//===----------------------------------------------------------------------===//
// OpenCL Options
//===----------------------------------------------------------------------===//

def cl_ext_EQ : CommaJoined<["-"], "cl-ext=">,
  HelpText<"OpenCL only. Enable or disable OpenCL extensions. The argument is a comma-separated sequence of one or more extension names, each prefixed by '+' or '-'.">;

//===----------------------------------------------------------------------===//
// CUDA Options
//===----------------------------------------------------------------------===//

def fcuda_is_device : Flag<["-"], "fcuda-is-device">,
  HelpText<"Generate code for CUDA device">;
def fcuda_include_gpubinary : Separate<["-"], "fcuda-include-gpubinary">,
  HelpText<"Incorporate CUDA device-side binary into host object file.">;
def fcuda_allow_variadic_functions : Flag<["-"], "fcuda-allow-variadic-functions">,
  HelpText<"Allow variadic functions in CUDA device code.">;
def fno_cuda_host_device_constexpr : Flag<["-"], "fno-cuda-host-device-constexpr">,
  HelpText<"Don't treat unattributed constexpr functions as __host__ __device__.">;

//===----------------------------------------------------------------------===//
// OpenMP Options
//===----------------------------------------------------------------------===//

def fopenmp_is_device : Flag<["-"], "fopenmp-is-device">,
  HelpText<"Generate code only for an OpenMP target device.">;
def fopenmp_host_ir_file_path : Separate<["-"], "fopenmp-host-ir-file-path">,
  HelpText<"Path to the IR file produced by the frontend for the host.">;

//===----------------------------------------------------------------------===//
// SYCL Options
//===----------------------------------------------------------------------===//

def fsycl_is_device : Flag<["-"], "fsycl-is-device">,
  HelpText<"Generate code for SYCL device.">;
def fsycl_is_host : Flag<["-"], "fsycl-is-host">,
  HelpText<"SYCL host compilation">;
def fsycl_int_header : Separate<["-"], "fsycl-int-header">,
  HelpText<"Generate SYCL integration header into this file.">;
def fsycl_int_header_EQ : Joined<["-"], "fsycl-int-header=">,
  Alias<fsycl_int_header>;
def fsycl_std_layout_kernel_params: Flag<["-"], "fsycl-std-layout-kernel-params">,
  HelpText<"Enable standard layout requirement for SYCL kernel parameters.">;
def fsycl_allow_func_ptr : Flag<["-"], "fsycl-allow-func-ptr">,
  HelpText<"Allow function pointers in SYCL device.">;
def fno_sycl_allow_func_ptr : Flag<["-"], "fno-sycl-allow-func-ptr">;
#if INTEL_CUSTOMIZATION
def fenable_variant_function_pointers
    : Flag<["-"], "fenable-variant-function-pointers">,
      HelpText<"Enable variant function pointers.">;
def fno_enable_variant_function_pointers
    : Flag<["-"], "fno-enable-variant-function-pointers">;
def fenable_variant_virtual_calls
    : Flag<["-"], "fenable-variant-virtual-calls">,
      HelpText<"Enable variant virtual function calls">;
def fno_enable_variant_virtual_calls
    : Flag<["-"], "fno-enable-variant-virtual-calls">;
#endif // INTEL_CUSTOMIZATION
def fenable_sycl_dae : Flag<["-"], "fenable-sycl-dae">,
  HelpText<"Enable Dead Argument Elimination in SPIR kernels">;
def fsycl_enable_optimizations: Flag<["-"], "fsycl-enable-optimizations">,
  HelpText<"Experimental flag enabling standard optimization in the front-end.">;

} // let Flags = [CC1Option]

//===----------------------------------------------------------------------===//
// cc1as-only Options
//===----------------------------------------------------------------------===//

let Flags = [CC1AsOption, NoDriverOption] in {

// Language Options
def n : Flag<["-"], "n">,
  HelpText<"Don't automatically start assembly file with a text section">;

// Frontend Options
def filetype : Separate<["-"], "filetype">,
    HelpText<"Specify the output file type ('asm', 'null', or 'obj')">;

// Transliterate Options
def output_asm_variant : Separate<["-"], "output-asm-variant">,
    HelpText<"Select the asm variant index to use for output">;
def show_encoding : Flag<["-"], "show-encoding">,
    HelpText<"Show instruction encoding information in transliterate mode">;
def show_inst : Flag<["-"], "show-inst">,
    HelpText<"Show internal instruction representation in transliterate mode">;

// Assemble Options
def dwarf_debug_producer : Separate<["-"], "dwarf-debug-producer">,
  HelpText<"The string to embed in the Dwarf debug AT_producer record.">;

def defsym : Separate<["-"], "defsym">,
  HelpText<"Define a value for a symbol">;

} // let Flags = [CC1AsOption]

//===----------------------------------------------------------------------===//
// clang-cl Options
//===----------------------------------------------------------------------===//

def cl_Group : OptionGroup<"<clang-cl options>">, Flags<[CLOption]>,
  HelpText<"CL.EXE COMPATIBILITY OPTIONS">;

def cl_compile_Group : OptionGroup<"<clang-cl compile-only options>">,
  Group<cl_Group>;

def cl_ignored_Group : OptionGroup<"<clang-cl ignored options>">,
  Group<cl_Group>;

class CLFlag<string name> : Option<["/", "-"], name, KIND_FLAG>,
  Group<cl_Group>, Flags<[CLOption, NoXarchOption]>;

class CLCompileFlag<string name> : Option<["/", "-"], name, KIND_FLAG>,
  Group<cl_compile_Group>, Flags<[CLOption, NoXarchOption]>;

class CLIgnoredFlag<string name> : Option<["/", "-"], name, KIND_FLAG>,
  Group<cl_ignored_Group>, Flags<[CLOption, NoXarchOption]>;

class CLJoined<string name> : Option<["/", "-"], name, KIND_JOINED>,
  Group<cl_Group>, Flags<[CLOption, NoXarchOption]>;

class CLCompileJoined<string name> : Option<["/", "-"], name, KIND_JOINED>,
  Group<cl_compile_Group>, Flags<[CLOption, NoXarchOption]>;

class CLIgnoredJoined<string name> : Option<["/", "-"], name, KIND_JOINED>,
  Group<cl_ignored_Group>, Flags<[CLOption, NoXarchOption, HelpHidden]>;

class CLJoinedOrSeparate<string name> : Option<["/", "-"], name,
  KIND_JOINED_OR_SEPARATE>, Group<cl_Group>, Flags<[CLOption, NoXarchOption]>;

class CLCompileJoinedOrSeparate<string name> : Option<["/", "-"], name,
  KIND_JOINED_OR_SEPARATE>, Group<cl_compile_Group>,
  Flags<[CLOption, NoXarchOption]>;

class CLRemainingArgsJoined<string name> : Option<["/", "-"], name,
  KIND_REMAINING_ARGS_JOINED>, Group<cl_Group>, Flags<[CLOption, NoXarchOption]>;

#if INTEL_CUSTOMIZATION
class CLCommaJoined<string name> : Option<["/", "-"], name, KIND_COMMAJOINED>,
  Group<cl_Group>, Flags<[CLOption, NoXarchOption]>;
#endif // INTEL_CUSTOMIZATION

// Aliases:
// (We don't put any of these in cl_compile_Group as the options they alias are
// already in the right group.)

def _SLASH_Brepro : CLFlag<"Brepro">,
  HelpText<"Do not write current time into COFF output (breaks link.exe /incremental)">,
  Alias<mno_incremental_linker_compatible>;
def _SLASH_Brepro_ : CLFlag<"Brepro-">,
  HelpText<"Write current time into COFF output (default)">,
  Alias<mincremental_linker_compatible>;
def _SLASH_C : CLFlag<"C">,
  HelpText<"Do not discard comments when preprocessing">, Alias<C>;
def _SLASH_c : CLFlag<"c">, HelpText<"Compile only">, Alias<c>;
def _SLASH_d1PP : CLFlag<"d1PP">,
  HelpText<"Retain macro definitions in /E mode">, Alias<dD>;
def _SLASH_d1reportAllClassLayout : CLFlag<"d1reportAllClassLayout">,
  HelpText<"Dump record layout information">,
  Alias<Xclang>, AliasArgs<["-fdump-record-layouts"]>;
#if INTEL_CUSTOMIZATION
def _SLASH_debug_COL : CLJoined<"debug:">, Alias<debug_EQ>,
  HelpText<"Enable debug information. Valid args: none, all, full, minimal">;
def _SLASH_debug_EQ : CLJoined<"debug=">, Alias<debug_EQ>;
def _SLASH_debug_Flag : CLFlag<"debug">, Alias<debug_EQ>, AliasArgs<["full"]>,
  HelpText<"Enable debug information">;
#endif // INTEL_CUSTOMIZATION
def _SLASH_diagnostics_caret : CLFlag<"diagnostics:caret">,
  HelpText<"Enable caret and column diagnostics (default)">;
def _SLASH_diagnostics_column : CLFlag<"diagnostics:column">,
  HelpText<"Disable caret diagnostics but keep column info">;
def _SLASH_diagnostics_classic : CLFlag<"diagnostics:classic">,
  HelpText<"Disable column and caret diagnostics">;
def _SLASH_D : CLJoinedOrSeparate<"D">, HelpText<"Define macro">,
  MetaVarName<"<macro[=value]>">, Alias<D>;
def _SLASH_E : CLFlag<"E">, HelpText<"Preprocess to stdout">, Alias<E>;
def _SLASH_fp_except : CLFlag<"fp:except">, HelpText<"">, Alias<ftrapping_math>;
def _SLASH_fp_except_ : CLFlag<"fp:except-">,
  HelpText<"">, Alias<fno_trapping_math>;
#ifndef INTEL_CUSTOMIZATION
// Do not use these fp model variants for Intel, we use a common implementation
// with -ffp-model
def _SLASH_fp_fast : CLFlag<"fp:fast">, HelpText<"">, Alias<ffast_math>;
def _SLASH_fp_precise : CLFlag<"fp:precise">,
  HelpText<"">, Alias<fno_fast_math>;
def _SLASH_fp_strict : CLFlag<"fp:strict">, HelpText<"">, Alias<fno_fast_math>;
#endif // INTEL_CUSTOMIZATION
def _SLASH_GA : CLFlag<"GA">, Alias<ftlsmodel_EQ>, AliasArgs<["local-exec"]>,
  HelpText<"Assume thread-local variables are defined in the executable">;
def _SLASH_GR : CLFlag<"GR">, HelpText<"Emit RTTI data (default)">;
def _SLASH_GR_ : CLFlag<"GR-">, HelpText<"Do not emit RTTI data">;
def _SLASH_GF : CLIgnoredFlag<"GF">,
  HelpText<"Enable string pooling (default)">;
def _SLASH_GF_ : CLFlag<"GF-">, HelpText<"Disable string pooling">,
  Alias<fwritable_strings>;
def _SLASH_GS : CLFlag<"GS">,
  HelpText<"Enable buffer security check (default)">;
def _SLASH_GS_ : CLFlag<"GS-">, HelpText<"Disable buffer security check">;
def : CLFlag<"Gs">, HelpText<"Use stack probes (default)">,
  Alias<mstack_probe_size>, AliasArgs<["4096"]>;
def _SLASH_Gs : CLJoined<"Gs">,
  HelpText<"Set stack probe size (default 4096)">, Alias<mstack_probe_size>;
def _SLASH_Gy : CLFlag<"Gy">, HelpText<"Put each function in its own section">,
  Alias<ffunction_sections>;
def _SLASH_Gy_ : CLFlag<"Gy-">,
  HelpText<"Do not put each function in its own section (default)">,
  Alias<fno_function_sections>;
def _SLASH_Gw : CLFlag<"Gw">, HelpText<"Put each data item in its own section">,
  Alias<fdata_sections>;
def _SLASH_Gw_ : CLFlag<"Gw-">,
  HelpText<"Do not put each data item in its own section (default)">,
  Alias<fno_data_sections>;
def _SLASH_help : CLFlag<"help">, Alias<help>,
  HelpText<"Display available options">;
def _SLASH_HELP : CLFlag<"HELP">, Alias<help>;
#if INTEL_CUSTOMIZATION
def _SLASH_HASH : CLFlag<"#">, Alias<_HASH>,
  HelpText<"Print (but do not run) the commands to run for this compilation">;
def _SLASH_HASH_x : CLFlag<"#x">, Alias<HASH_x>,
  HelpText<"Show commands to run and use verbose output">;
#endif // INTEL_CUSTOMIZATION
def _SLASH_I : CLJoinedOrSeparate<"I">,
  HelpText<"Add directory to include search path">, MetaVarName<"<dir>">,
  Alias<I>;
def _SLASH_J : CLFlag<"J">, HelpText<"Make char type unsigned">,
  Alias<funsigned_char>;

// The _SLASH_O option handles all the /O flags, but we also provide separate
// aliased options to provide separate help messages.
def _SLASH_O : CLJoined<"O">,
  HelpText<"Set multiple /O flags at once; e.g. '/O2y-' for '/O2 /Oy-'">,
  MetaVarName<"<flags>">;
def : CLFlag<"O1">, Alias<_SLASH_O>, AliasArgs<["1"]>,
  HelpText<"Optimize for size  (like /Og     /Os /Oy /Ob2 /GF /Gy)">;
def : CLFlag<"O2">, Alias<_SLASH_O>, AliasArgs<["2"]>,
  HelpText<"Optimize for speed (like /Og /Oi /Ot /Oy /Ob2 /GF /Gy)">;
#if INTEL_CUSTOMIZATION
def : CLFlag<"O3">, Alias<_SLASH_O>, AliasArgs<["3"]>,
  HelpText<"Optimize for maximum speed and enable more aggressive optimizations"
  " that may not improve performance on some programs">;
def _SLASH_Oa :CLFlag<"Oa">, Alias<fargument_noalias>,
  HelpText<"Enables 'noalias' attribute for all pointer-type arguments">;
def _SLASH_Ofast : CLFlag<"Ofast">, Alias<Ofast>;
def _SLASH_fast : CLFlag<"fast">, Alias<Ofast>;
#endif // INTEL_CUSTOMIZATION
def : CLFlag<"Ob0">, Alias<_SLASH_O>, AliasArgs<["b0"]>,
  HelpText<"Disable function inlining">;
def : CLFlag<"Ob1">, Alias<_SLASH_O>, AliasArgs<["b1"]>,
  HelpText<"Only inline functions explicitly or implicitly marked inline">;
def : CLFlag<"Ob2">, Alias<_SLASH_O>, AliasArgs<["b2"]>,
  HelpText<"Inline functions as deemed beneficial by the compiler">;
def : CLFlag<"Od">, Alias<_SLASH_O>, AliasArgs<["d"]>,
  HelpText<"Disable optimization">;
def : CLFlag<"Og">, Alias<_SLASH_O>, AliasArgs<["g"]>,
  HelpText<"No effect">;
def : CLFlag<"Oi">, Alias<_SLASH_O>, AliasArgs<["i"]>,
  HelpText<"Enable use of builtin functions">;
def : CLFlag<"Oi-">, Alias<_SLASH_O>, AliasArgs<["i-"]>,
  HelpText<"Disable use of builtin functions">;
def : CLFlag<"Os">, Alias<_SLASH_O>, AliasArgs<["s"]>,
  HelpText<"Optimize for size">;
def : CLFlag<"Ot">, Alias<_SLASH_O>, AliasArgs<["t"]>,
  HelpText<"Optimize for speed">;
def : CLFlag<"Ox">, Alias<_SLASH_O>, AliasArgs<["x"]>,
  HelpText<"Deprecated (like /Og /Oi /Ot /Oy /Ob2); use /O2">;
def : CLFlag<"Oy">, Alias<_SLASH_O>, AliasArgs<["y"]>,
  HelpText<"Enable frame pointer omission (x86 only)">;
def : CLFlag<"Oy-">, Alias<_SLASH_O>, AliasArgs<["y-"]>,
  HelpText<"Disable frame pointer omission (x86 only, default)">;

#if INTEL_CUSTOMIZATION
// Internal Intel options
def _SLASH_Q_no_use_libirc : CLFlag<"Q_no-use-libirc">, Alias<i_no_use_libirc>,
  HelpText<"Disable usage of libirc.">;
// Intel specific options (Intel only)
def : CLJoinedOrSeparate<"constexpr:steps">, Alias<fconstexpr_steps_EQ>;
def : CLCommaJoined<"device-math-lib:">, Alias<device_math_lib_EQ>,
  HelpText<"Control the addition of device math libraries when compiling for "
  "other devices.  Valid arguments are fp64, fp32">;
def : CLCommaJoined<"device-math-lib=">, Alias<device_math_lib_EQ>;
def : CLJoined<"masm=">, Alias<masm_EQ>;
def : CLJoined<"masm:">, Alias<masm_EQ>;
def : CLCommaJoined<"no-device-math-lib:">, Alias<no_device_math_lib_EQ>;
def : CLCommaJoined<"no-device-math-lib=">, Alias<no_device_math_lib_EQ>;
def _SLASH_Qansi_alias : CLFlag<"Qansi-alias">, Alias<fstrict_aliasing>,
  HelpText<"enable use of ANSI aliasing rules optimizations"
          " user asserts that the program adheres to these rules">;
def _SLASH_Qbuiltin : CLFlag<"Qbuiltin">, Alias<fbuiltin>;
def _SLASH_fp_EQ : CLJoined<"fp=">, Alias<ffp_model_EQ>,
  HelpText<"Controls the semantics of floating-point calculations.">;
def _SLASH_fp_COL : CLJoined<"fp:">, Alias<ffp_model_EQ>;
def _SLASH_ax : CLJoined<"Qax">, Alias<ax>;
def _SLASH_Qcf_protection_EQ : CLJoined<"Qcf-protection=">, Alias<fcf_protection_EQ>,
  HelpText<"Instrument control-flow architecture protection. Options: return, branch, full, none.">;
def _SLASH_Qcf_protection : CLFlag<"Qcf-protection">,
  Alias<fcf_protection_EQ>, AliasArgs<["full"]>,
  HelpText<"Enable cf-protection in 'full' mode">;
def : CLFlag<"Qcommon">, Alias<fcommon>, HelpText<"Place uninitialized global "
  "variables in a common block">;
def _SLASH_Qfp_speculation_EQ : CLJoined<"Qfp-speculation=">, Alias<ffp_exception_behavior_EQ>,
  HelpText<"Specifies the exception behavior of floating-point operations.">;
def _SLASH_Qfp_speculation_COL : CLJoined<"Qfp-speculation:">, Alias<ffp_exception_behavior_EQ>;
def _SLASH_Qfnalign : CLFlag<"Qfnalign">, Alias<falign_functions>,
  HelpText<"align the start of functions to an optimal machine-dependent value.">;
def _SLASH_Qfnalign_COL : CLJoined<"Qfnalign:">, Alias<falign_functions_EQ>,
  HelpText<"Align the start of functions on a 2 (DEFAULT) or <n> byte boundary "
  "where <n> is a power of 2.">;
def _SLASH_Qfnalign_EQ : CLJoined<"Qfnalign=">, Alias<falign_functions_EQ>;
def _SLASH_Qfnalign_ : CLFlag<"Qfnalign-">, Alias<fno_align_functions>,
  HelpText<"Aligns on a 2-byte boundary">;
def _SLASH_Qansi_alias_ : CLFlag<"Qansi-alias-">, Alias<fno_strict_aliasing>,
  HelpText<"disable use of ANSI aliasing rules optimizations">;
def : CLFlag<"Qfreestanding">, Alias<ffreestanding>,
  HelpText<"Assert that the compilation takes place in a freestanding environment">;
def _SLASH_Qinstrument_functions : CLFlag<"Qinstrument-functions">,
  Alias<finstrument_functions>, HelpText<"Generate calls to instrument "
  "function entry and exit">;
def _SLASH_Qinstrument_functions_ : CLFlag<"Qinstrument-functions-">,
  Alias<fno_instrument_functions>;
def _SLASH_Qipo : CLFlag<"Qipo">, Alias<flto>,
  HelpText<"Enable LTO in 'full' mode">;
def _SLASH_QdD : CLFlag<"QdD">, Alias<dD>,
  HelpText<"Print macro definitions in -E mode in addition to normal output.">;
def _SLASH_QdM : CLFlag<"QdM">, Alias<dM>,
  HelpText<"Print macro definitions in -E mode instead of normal output.">;
def _SLASH_Qipo_ : CLFlag<"Qipo-">, Alias<fno_lto>,
  HelpText<"Disable LTO mode (default)">;
def _SLASH_Qkeep_static_consts : CLFlag<"Qkeep-static-consts">,
  Alias<fkeep_static_consts>, HelpText<"Enable the ability to preserve "
  "allocation of variables that are not referenced in the source">;
def _SLASH_Qkeep_static_consts_ : CLFlag<"Qkeep-static-consts-">,
  Alias<fno_keep_static_consts>, HelpText<"Disable the ability to preserve "
  "allocation of variables that are not referenced in the source">;
def _SLASH_Qno_builtin_ : CLJoined<"Qno-builtin-">, Alias<fno_builtin_>,
  HelpText<"Disable implicit builtin knowledge of a specific function">;
def _SLASH_Qopenmp : CLFlag<"Qopenmp">, Alias<fiopenmp>,
  HelpText<"Parse OpenMP pragmas and generate parallel code.">;
def _SLASH_QopenmpP : CLFlag<"QopenmpP">, Alias<fiopenmp>,
  HelpText<"Parse OpenMP pragmas and generate parallel code.">;
def _SLASH_Qopenmp_ : CLFlag<"Qopenmp-">, Alias<fno_iopenmp>,
  HelpText<"Disable OpenMP support">;
def _SLASH_QopenmpP_ : CLFlag<"QopenmpP-">, Alias<fno_iopenmp>,
  HelpText<"Disable OpenMP support">;
def _SLASH_QopenmpS : CLFlag<"QopenmpS">, Alias<qopenmp_stubs>;
def _SLASH_Qopenmp_stubs : CLFlag<"Qopenmp-stubs">, Alias<qopenmp_stubs>,
  HelpText<"Enables the user to compile OpenMP programs in seqential mode. "
  "The OpenMP directives are ignored and a stub OpenMP library is linked.">;
def _SLASH_Qiopenmp : CLFlag<"Qiopenmp">, Alias<fiopenmp>;
def _SLASH_Qopenmp_simd : CLFlag<"Qopenmp-simd">, Alias<fiopenmp_simd>,
  HelpText<"Emit OpenMP code only for SIMD-based constructs.">;
def _SLASH_Qopenmp_simd_ : CLFlag<"Qopenmp-simd-">, Alias<fno_iopenmp_simd>;
def _SLASH_Qopenmp_target_simd : CLFlag<"Qopenmp-target-simd">, Alias<fopenmp_target_simd>;
def _SLASH_Qiopenmp_offload : CLFlag<"Qiopenmp-offload">, Alias<fiopenmp_offload>;
def _SLASH_Qiopenmp_offload_ : CLFlag<"Qiopenmp-offload-">, Alias<fno_iopenmp_offload>;
def : CLJoined<"Qparallel-source-info=">,
  Values<"0,1,2">, Alias<parallel_source_info_EQ>, HelpText<"Emit source "
  "location information for parallel code generation with OpenMP and "
  "auto-parallelization.">;
def : CLJoined<"Qparallel-source-info:">, Alias<parallel_source_info_EQ>;
def : CLFlag<"Qparallel-source-info">, Alias<parallel_source_info_EQ>,
  AliasArgs<["1"]>;
def : CLFlag<"Qparallel-source-info-">, Alias<parallel_source_info_EQ>,
  AliasArgs<["0"]>, HelpText<"Disable emission of source location information "
  "for parallel code generation.">;
def _SLASH_Qpc : CLJoined<"Qpc">, Alias<pc>, HelpText<"Initialize X87 "
  "floating point precision to single, double or double extended.  Valid "
  "values of 32, 64, and 80.">;
def _SLASH_Qpc_COL : CLJoined<"Qpc:">, Alias<pc>;
def _SLASH_Qpc_EQ : CLJoined<"Qpc=">, Alias<pc>;
def _SLASH_Qoption_COMMA : CLCommaJoined<"Qoption,">, Alias<Qoption_COMMA>,
  HelpText<" Qoption,<tool>,<args> to pass the comma separated arguments to the"
           " <tool>; <tool> can be asm for assembler (or) link/ld for linker"
           " (or) preprocessor for preprocessor (or) compiler for compiler">,
  MetaVarName<"<arg>">;
def _SLASH_QM : CLFlag<"QM">, Alias<M>, HelpText<"Like -MD, but also implies "
  "-E and writes to stdout by default">;
def _SLASH_QMM : CLFlag<"QMM">, Alias<MM>, HelpText<"Like -MMD, but also "
  "implies -E and writes to stdout by default.">;
def _SLASH_QMG : CLFlag<"QMG">, Alias<MG>, HelpText<"Add missing headers to "
  "depfile.">;
def _SLASH_QMT : CLJoinedOrSeparate<"QMT">, Alias<MT>, HelpText<"Specify name "
  "of main file output in depfile.">;
def _SLASH_QMQ : CLJoinedOrSeparate<"QMQ">, Alias<MQ>, HelpText<"Specify name "
  "of main file output to quote in depfile.">;
def _SLASH_QMD : CLFlag<"QMD">, Alias<MD>, HelpText<"Write a depfile "
  "containing user and system headers.">;
def _SLASH_QMMD : CLFlag<"QMMD">, Alias<MMD>, HelpText<"Write a depfile "
  "containing user headers.">;
def _SLASH_QMF : CLJoinedOrSeparate<"QMF">, Alias<MF>, HelpText<"Write depfile "
  "output from -MMD, -MD, -MM, or -M to <file>">, MetaVarName<"<file>">;
def _SLASH_Qiopenmp_simd : CLFlag<"Qiopenmp-simd">, Alias<fiopenmp_simd>;
def _SLASH_Qopenmp_targets_EQ : CLCommaJoined<"Qopenmp-targets=">,
  Alias<fopenmp_targets_EQ>;
def _SLASH_Qopenmp_targets_COL : CLCommaJoined<"Qopenmp-targets:">,
  Alias<fopenmp_targets_EQ>, HelpText<"Specify comma-separated list of triples"
  " OpenMP offloading targets to be supported">;
def _SLASH_Qopenmp_version_EQ : CLJoined<"Qopenmp-version=">,
  Alias<fopenmp_version_EQ>;
def _SLASH_Qopenmp_version_COL : CLJoined<"Qopenmp-version:">,
  Alias<fopenmp_version_EQ>, HelpText<"Choose which OpenMP version to"
  " link with.">;
def _SLASH_Qopenmp_threadprivate_EQ : CLJoined<"Qopenmp-threadprivate=">,
  Alias<qopenmp_threadprivate_EQ>;
def _SLASH_Qopenmp_threadprivate_COL : CLJoined<"Qopenmp-threadprivate:">,
  HelpText<"Choose which threadprivate implementation to use: compat or legacy.">,
  Alias<qopenmp_threadprivate_EQ>;
def _SLASH_Qopt_jump_tables : CLFlag<"Qopt-jump-tables">,
  Alias<fjump_tables>, HelpText<"Control the generation of jump tables">;
def : CLJoined<"Qopt-assume-no-loop-carried-dep:">,
  Alias<qopt_assume_no_loop_carried_dep_EQ>, HelpText<"Set a level of "
  "performance tuning for loops.  0 - The compiler does not assume there is "
  "loop-carried dependencies (default).  1 - Assume there are no loop-carried "
  "dependencies for innermost loops.  2 - Assume there are no loop-carried "
  "dependencies for all loop levels.">;
def : CLJoined<"Qopt-assume-no-loop-carried-dep=">, Alias<qopt_assume_no_loop_carried_dep_EQ>;
def : CLFlag<"Qopt-assume-no-loop-carried-dep">,
  Alias<qopt_assume_no_loop_carried_dep_EQ>, AliasArgs<["1"]>;
def _SLASH_Qopt_jump_tables_ : CLFlag<"Qopt-jump-tables-">,
  Alias<fno_jump_tables>, HelpText<"Do not use jump tables for lowering switches">;
def _SLASH_Qopt_matmul : CLFlag<"Qopt-matmul">, Alias<qopt_matmul>,
  HelpText<"Enables compiler-generated Matrix Multiply (matmul) library call">;
def _SLASH_Qopt_matmul_ : CLFlag<"Qopt-matmul-">, Alias<qno_opt_matmul>,
  HelpText<"Disables compiler-generated Matrix Multiply (matmul) library call">;
def _SLASH_Qopt_mem_layout_trans_EQ : CLJoined<"Qopt-mem-layout-trans=">,
  Alias<qopt_mem_layout_trans_EQ>;
def _SLASH_Qopt_mem_layout_trans : CLFlag<"Qopt-mem-layout-trans">,
  Alias<qopt_mem_layout_trans_EQ>, AliasArgs<["2"]>;
def _SLASH_Qopt_mem_layout_trans_COL : CLJoined<"Qopt-mem-layout-trans:">,
  Alias<qopt_mem_layout_trans_EQ>, HelpText<"Control the level of memory "
  "layout transformations performed by the compiler">;
def _SLASH_Qopt_mem_layout_trans_ : CLFlag<"Qopt-mem-layout-trans-">,
  Alias<qopt_mem_layout_trans_EQ>, AliasArgs<["0"]>,
  HelpText<"Disable memory layout transformations">;
def _SLASH_Qopt_multiple_gather_scatter_by_shuffles : CLFlag<"Qopt-multiple-gather-scatter-by-shuffles">,
  Alias<qopt_multiple_gather_scatter_by_shuffles>,
  HelpText<"Enables the optimization for multiple adjacent gather/scatter type vector memory references">;
def _SLASH_Qopt_multiple_gather_scatter_by_shuffles_ : CLFlag<"Qopt-multiple-gather-scatter-by-shuffles-">,
  Alias<qno_opt_multiple_gather_scatter_by_shuffles>,
  HelpText<"Disables the optimization for multiple adjacent gather/scatter type vector memory references">;
def _SLASH_Qopt_report_EQ : CLJoined<"Qopt-report=">, Alias<qopt_report_EQ>;
def : CLJoined<"Qopt-report">, Alias<qopt_report_EQ>;
def _SLASH_Qopt_report : CLFlag<"Qopt-report">, Alias<qopt_report_EQ>,
  AliasArgs<["2"]>;
def _SLASH_Qopt_report_COL : CLJoined<"Qopt-report:">, Alias<qopt_report_EQ>,
  HelpText<"Generate an optimization report, min, med or max.">;
def : CLJoined<"Qopt-zmm-usage:">, Alias<qopt_zmm_usage_EQ>,
  HelpText<"Specifies the level of zmm registers usage, low or high">;
def : CLJoined<"Qopt-zmm-usage=">, Alias<qopt_zmm_usage_EQ>;
def : CLJoined<"Qstd=">, Alias<std_EQ>;
def : CLJoined<"Qstd:">, Alias<std_EQ>, HelpText<"Language standard to compile for">;
def _SLASH_Qstrict_overflow : CLFlag<"Qstrict-overflow">,
  Alias<fstrict_overflow>;
def _SLASH_Qsave_temps : CLFlag<"Qsave-temps">, Alias<save_temps_EQ>,
  HelpText<"Save intermediate compilation results">, AliasArgs<["cwd"]>;
def _SLASH_Qno_strict_overflow : CLFlag<"Qno-strict-overflow">,
  Alias<fno_strict_overflow>;
def _SLASH_Qstrict_overflow_ : CLFlag<"Qstrict-overflow-">,
  Alias<fno_strict_overflow>;
def : CLJoined<"Qunroll">, Alias<unroll>,
  HelpText<"Set maximum number of times to unroll loops.  Omit n to use "
  "default heuristics.  Use 0 to disable the loop unroller.">;
def : CLJoined<"Qunroll:">, Alias<unroll>;
def : CLJoined<"Qunroll=">, Alias<unroll>;
def _SLASH_Qvec : CLFlag<"Qvec">,
  HelpText<"Enable the loop vectorization passes">, Alias<fvectorize>;
def _SLASH_Qvec_ : CLFlag<"Qvec-">,
  HelpText<"Disable the loop vectorization passes">, Alias<fno_vectorize>;
def _SLASH_Qintrinsic_promote : CLFlag<"Qintrinsic-promote">,
  Alias<intel_mintrinsic_promote>, HelpText<"For certain functions using "
  "intrinsics to promote their architectures and make the intrinsic headers "
  "included by default">;
def _SLASH_Qintrinsic_promote_ : CLFlag<"Qintrinsic-promote-">,
  Alias<intel_mno_intrinsic_promote>;
def _SLASH_Qipp_EQ : CLJoined<"Qipp=">, Alias<qipp_EQ>,
  HelpText<"Link commonly used Intel(R) Integrated Performace Primitives "
  "(Intel(R) IPP) libraries and bring in the associated headers">;
def _SLASH_Qipp_COL : CLJoined<"Qipp:">, Alias<qipp_EQ>;
def _SLASH_Qipp_link_EQ : CLJoined<"Qipp-link=">, Alias<qipp_link_EQ>,
  HelpText<"Link Intel(R) IPP libraries in the requested manner">;
def _SLASH_Qipp_link_COL : CLJoined<"Qipp-link:">, Alias<qipp_link_EQ>;
def _SLASH_Qipp : CLFlag<"Qipp">, Alias<qipp_EQ>, AliasArgs<["common"]>;
def _SLASH_Qmkl_EQ : CLJoined<"Qmkl=">, Alias<qmkl_EQ>,
  HelpText<"Link commonly used Intel(R) Math Kernel Library (Intel(R) MKL) "
  "and bring in the associated headers">;
def _SLASH_Qmkl_COL : CLJoined<"Qmkl:">, Alias<qmkl_EQ>;
def _SLASH_Qmkl : CLFlag<"Qmkl">, Alias<qmkl_EQ>, AliasArgs<["parallel"]>;
def _SLASH_QMP : CLFlag<"QMP">, Alias<MP>, HelpText<"Create phony target for "
  "each dependency (other than main file)">;
def _SLASH_Qtbb : CLFlag<"Qtbb">, Alias<qtbb>,
  HelpText<"Link Intel(R) Threading Building Blocks (Intel(R) TBB) libraries "
  "and bring in the associated headers">;
def _SLASH_Qdaal_EQ : CLJoined<"Qdaal=">, Alias<qdaal_EQ>,
  HelpText<"Link Intel(R) Data Analytics Acceleration Library (Intel(R) DAAL) "
  "libraries and bring in the associated headers">;
def _SLASH_Qdaal_COL : CLJoined<"Qdaal:">, Alias<qdaal_EQ>;
def _SLASH_Qdaal : CLFlag<"Qdaal">, Alias<qdaal_EQ>, AliasArgs<["parallel"]>;
def _SLASH_Qfma : CLFlag<"Qfma">, Alias<ffp_contract>, AliasArgs<["fast"]>,
  HelpText<"Enable the combining of floating point multiples and add/subtract "
  "operations.">;
def _SLASH_Qfma_ : CLFlag<"Qfma-">, Alias<ffp_contract>, AliasArgs<["off"]>,
  HelpText<"Disable the combining of floating point multiples and add/subtract "
  "operations.">;
def _SLASH_Qm32 : CLFlag<"Qm32">, Alias<m32>;
def _SLASH_Qm64 : CLFlag<"Qm64">, Alias<m64>;
def _SLASH_Qx : CLJoined<"Qx">,
  HelpText<"Generate specialized code to run exclusively on processors "
  "indicated by <code>.">, MetaVarName<"<code>">;
def _SLASH_Qlong_double : CLFlag<"Qlong-double">,
  HelpText<"Enable 80-bit long double">;
def _SLASH_Qlong_double_ : CLFlag<"Qlong-double-">;
def _SLASH_QH : CLFlag<"QH">, Alias<H>, HelpText<"Show header includes and "
  "nesting depth">;
def _SLASH_Qimf_arch_consistency_EQ : CLJoined<"Qimf-arch-consistency=">,
  Alias<fimf_arch_consistency_EQ>;
def _SLASH_Qimf_arch_consistency_COL : CLJoined<"Qimf-arch-consistency:">,
  Alias<fimf_arch_consistency_EQ>,HelpText<"Ensures that the math library "
  "functions produce consistent results across different implementations "
  "of the same architecture">;
def _SLASH_Qimf_max_error_EQ : CLJoined<"Qimf-max-error=">,
  Alias<fimf_max_error_EQ>;
def _SLASH_Qimf_max_error_COL : CLJoined<"Qimf-max-error:">,
  Alias<fimf_max_error_EQ>,HelpText<"defines the maximum allowable relative "
  "error, measured in ulps, for math library function results">;
def _SLASH_Qimf_absolute_error_EQ : CLJoined<"Qimf-absolute-error=">,
  Alias<fimf_absolute_error_EQ>;
def _SLASH_Qimf_absolute_error_COL : CLJoined<"Qimf-absolute-error:">,
  Alias<fimf_absolute_error_EQ>,HelpText<"Define the maximum allowable "
  "absolute error for math library function results">;
def _SLASH_Qimf_accuracy_bits_EQ : CLJoined<"Qimf-accuracy-bits=">,
  Alias<fimf_accuracy_bits_EQ>;
def _SLASH_Qimf_accuracy_bits_COL : CLJoined<"Qimf-accuracy-bits:">,
  Alias<fimf_accuracy_bits_EQ>,HelpText<"Define the relative error, measured "
  "by the number of correct bits,for math library function results">;
def _SLASH_Qimf_domain_exclusion_EQ : CLJoined<"Qimf-domain-exclusion=">,
  Alias<fimf_domain_exclusion_EQ>;
def _SLASH_Qimf_domain_exclusion_COL : CLJoined<"Qimf-domain-exclusion:">,
  Alias<fimf_domain_exclusion_EQ>,HelpText<"Indicates the input arguments "
  "domain on which math functions must provide correct results.">;
def _SLASH_Qimf_precision_EQ : CLJoined<"Qimf-precision=">,
  Alias<fimf_precision_EQ>;
def _SLASH_Qimf_precision_COL : CLJoined<"Qimf-precision:">,
  Alias<fimf_precision_EQ>,HelpText<"Defines the accuracy (precision) "
  "for math library functions.">;
def _SLASH_Qtemplate_depth_COL : CLJoined<"Qtemplate-depth:">,
  Alias<ftemplate_depth_EQ>, HelpText<"Control the depth in which recursive"
  " templates are expanded">;
def _SLASH_Qtemplate_depth_EQ : CLJoined<"Qtemplate-depth=">,
  Alias<ftemplate_depth_EQ>;
def : CLFlag<"S">, Alias<S>, HelpText<"Compile to assembly only, do not link">;
def _SLASH_Qvla : CLFlag<"Qvla">, HelpText<"Enable Variable Length "
  "Arrays (C99 feature)">;
def _SLASH_Qvla_ : CLFlag<"Qvla-">, HelpText<"Disable(DEFAULT) "
  "Variable Length Arrays (C99 feature)">;
def _SLASH_Qzero_initialized_in_bss : CLFlag<"Qzero-initialized-in-bss">,
  Alias<fzero_initialized_in_bss>;
def _SLASH_Qzero_initialized_in_bss_ : CLFlag<"Qzero-initialized-in-bss-">,
  Alias<fno_zero_initialized_in_bss>;
def _SLASH_QUESTION : CLFlag<"?">, Alias<help>,
  HelpText<"Display available options">;
#endif //INTEL_CUSTOMIZATION
def _SLASH_showIncludes : CLFlag<"showIncludes">,
  HelpText<"Print info about included files to stderr">;
def _SLASH_showIncludes_user : CLFlag<"showIncludes:user">,
  HelpText<"Like /showIncludes but omit system headers">;
def _SLASH_showFilenames : CLFlag<"showFilenames">,
  HelpText<"Print the name of each compiled file">;
def _SLASH_showFilenames_ : CLFlag<"showFilenames-">,
  HelpText<"Do not print the name of each compiled file (default)">;
def _SLASH_source_charset : CLCompileJoined<"source-charset:">,
  HelpText<"Set source encoding, supports only UTF-8">,
  Alias<finput_charset_EQ>;
def _SLASH_execution_charset : CLCompileJoined<"execution-charset:">,
  HelpText<"Set runtime encoding, supports only UTF-8">,
  Alias<fexec_charset_EQ>;
def _SLASH_std : CLCompileJoined<"std:">,
  HelpText<"Set C++ version (c++14,c++17,c++latest)">;
def _SLASH_U : CLJoinedOrSeparate<"U">, HelpText<"Undefine macro">,
  MetaVarName<"<macro>">, Alias<U>;
def _SLASH_validate_charset : CLFlag<"validate-charset">,
  Alias<W_Joined>, AliasArgs<["invalid-source-encoding"]>;
def _SLASH_validate_charset_ : CLFlag<"validate-charset-">,
  Alias<W_Joined>, AliasArgs<["no-invalid-source-encoding"]>;
def _SLASH_W0 : CLFlag<"W0">, HelpText<"Disable all warnings">, Alias<w>;
def _SLASH_W1 : CLFlag<"W1">, HelpText<"Enable -Wall">, Alias<Wall>;
def _SLASH_W2 : CLFlag<"W2">, HelpText<"Enable -Wall">, Alias<Wall>;
def _SLASH_W3 : CLFlag<"W3">, HelpText<"Enable -Wall">, Alias<Wall>;
def _SLASH_W4 : CLFlag<"W4">, HelpText<"Enable -Wall and -Wextra">, Alias<WCL4>;
#if INTEL_CUSTOMIZATION
def _SLASH_Wall : CLFlag<"Wall">, HelpText<"Enable -Wall">,
  Alias<W_Joined>, AliasArgs<["all"]>;
#endif // INTEL_CUSTOMIZATION
def _SLASH_WX : CLFlag<"WX">, HelpText<"Treat warnings as errors">,
  Alias<W_Joined>, AliasArgs<["error"]>;
def _SLASH_WX_ : CLFlag<"WX-">,
  HelpText<"Do not treat warnings as errors (default)">,
  Alias<W_Joined>, AliasArgs<["no-error"]>;
def _SLASH_w_flag : CLFlag<"w">, HelpText<"Disable all warnings">, Alias<w>;
def _SLASH_wd4005 : CLFlag<"wd4005">, Alias<W_Joined>,
  AliasArgs<["no-macro-redefined"]>;
def _SLASH_wd4018 : CLFlag<"wd4018">, Alias<W_Joined>,
  AliasArgs<["no-sign-compare"]>;
def _SLASH_wd4100 : CLFlag<"wd4100">, Alias<W_Joined>,
  AliasArgs<["no-unused-parameter"]>;
def _SLASH_wd4910 : CLFlag<"wd4910">, Alias<W_Joined>,
  AliasArgs<["no-dllexport-explicit-instantiation-decl"]>;
def _SLASH_wd4996 : CLFlag<"wd4996">, Alias<W_Joined>,
  AliasArgs<["no-deprecated-declarations"]>;
def _SLASH_vd : CLJoined<"vd">, HelpText<"Control vtordisp placement">,
  Alias<vtordisp_mode_EQ>;
def _SLASH_X : CLFlag<"X">,
  HelpText<"Do not add %INCLUDE% to include search path">, Alias<nostdlibinc>;
def _SLASH_Zc_sizedDealloc : CLFlag<"Zc:sizedDealloc">,
  HelpText<"Enable C++14 sized global deallocation functions">,
  Alias<fsized_deallocation>;
def _SLASH_Zc_sizedDealloc_ : CLFlag<"Zc:sizedDealloc-">,
  HelpText<"Disable C++14 sized global deallocation functions">,
  Alias<fno_sized_deallocation>;
def _SLASH_Zc_alignedNew : CLFlag<"Zc:alignedNew">,
  HelpText<"Enable C++17 aligned allocation functions">,
  Alias<faligned_allocation>;
def _SLASH_Zc_alignedNew_ : CLFlag<"Zc:alignedNew-">,
  HelpText<"Disable C++17 aligned allocation functions">,
  Alias<fno_aligned_allocation>;
def _SLASH_Zc_char8_t : CLFlag<"Zc:char8_t">,
  HelpText<"Enable char8_t from C++2a">,
  Alias<fchar8__t>;
def _SLASH_Zc_char8_t_ : CLFlag<"Zc:char8_t-">,
  HelpText<"Disable char8_t from c++2a">,
  Alias<fno_char8__t>;
def _SLASH_Zc_strictStrings : CLFlag<"Zc:strictStrings">,
  HelpText<"Treat string literals as const">, Alias<W_Joined>,
  AliasArgs<["error=c++11-compat-deprecated-writable-strings"]>;
def _SLASH_Zc_threadSafeInit : CLFlag<"Zc:threadSafeInit">,
  HelpText<"Enable thread-safe initialization of static variables">,
  Alias<fthreadsafe_statics>;
def _SLASH_Zc_threadSafeInit_ : CLFlag<"Zc:threadSafeInit-">,
  HelpText<"Disable thread-safe initialization of static variables">,
  Alias<fno_threadsafe_statics>;
def _SLASH_Zc_trigraphs : CLFlag<"Zc:trigraphs">,
  HelpText<"Enable trigraphs">, Alias<ftrigraphs>;
def _SLASH_Zc_trigraphs_off : CLFlag<"Zc:trigraphs-">,
  HelpText<"Disable trigraphs (default)">, Alias<fno_trigraphs>;
def _SLASH_Zc_twoPhase : CLFlag<"Zc:twoPhase">,
  HelpText<"Enable two-phase name lookup in templates">,
  Alias<fno_delayed_template_parsing>;
def _SLASH_Zc_twoPhase_ : CLFlag<"Zc:twoPhase-">,
  HelpText<"Disable two-phase name lookup in templates (default)">,
  Alias<fdelayed_template_parsing>;
#if INTEL_CUSTOMIZATION
def _SLASH_Zc_wchar_t : CLFlag<"Zc:wchar_t">,
  HelpText<"Specify that wchar_t is a native data type">;
def _SLASH_Zc_wchar_t_ : CLFlag<"Zc:wchar_t-">,
  HelpText<"Do not specify that wchar_t is a native data type">;
#endif // INTEL_CUSTOMIZATION
def _SLASH_Z7 : CLFlag<"Z7">,
  HelpText<"Enable CodeView debug information in object files">;
def _SLASH_Zd : CLFlag<"Zd">,
  HelpText<"Emit debug line number tables only">;
def _SLASH_Zi : CLFlag<"Zi">, Alias<_SLASH_Z7>,
  HelpText<"Like /Z7">;
def _SLASH_Zp : CLJoined<"Zp">,
  HelpText<"Set default maximum struct packing alignment">,
  Alias<fpack_struct_EQ>;
def _SLASH_Zp_flag : CLFlag<"Zp">,
  HelpText<"Set default maximum struct packing alignment to 1">,
  Alias<fpack_struct_EQ>, AliasArgs<["1"]>;
def _SLASH_Zs : CLFlag<"Zs">, HelpText<"Syntax-check only">,
  Alias<fsyntax_only>;
#if INTEL_CUSTOMIZATION
def _SLASH_ZI : CLFlag<"ZI">, Alias<_SLASH_Z7>, HelpText<"Like /Z7">;
#endif // INTEL_CUSTOMIZATION
def _SLASH_openmp_ : CLFlag<"openmp-">,
  HelpText<"Disable OpenMP support">, Alias<fno_openmp>;
def _SLASH_openmp : CLFlag<"openmp">, HelpText<"Enable OpenMP support">,
  Alias<fopenmp>;
def _SLASH_openmp_experimental : CLFlag<"openmp:experimental">,
  HelpText<"Enable OpenMP support with experimental SIMD support">,
  Alias<fopenmp>;
def _SLASH_tune : CLCompileJoined<"tune:">,
  HelpText<"Set CPU for optimization without affecting instruction set">,
  Alias<mtune_EQ>;

// Non-aliases:

def _SLASH_arch : CLCompileJoined<"arch:">,
  HelpText<"Set architecture for code generation">;

def _SLASH_M_Group : OptionGroup<"</M group>">, Group<cl_compile_Group>;
def _SLASH_volatile_Group : OptionGroup<"</volatile group>">,
  Group<cl_compile_Group>;

def _SLASH_EH : CLJoined<"EH">, HelpText<"Set exception handling model">;
def _SLASH_EP : CLFlag<"EP">,
  HelpText<"Disable linemarker output and preprocess to stdout">;
#if INTEL_CUSTOMIZATION
def _SLASH_F : CLJoinedOrSeparate<"F">, HelpText<"Set the stack reserve amount "
  "specified to the linker">;
#endif // INTEL_CUSTOMIZATION
def _SLASH_FA : CLFlag<"FA">,
  HelpText<"Output assembly code file during compilation">;
def _SLASH_Fa : CLJoined<"Fa">,
  HelpText<"Set assembly output file name (with /FA)">,
  MetaVarName<"<file or dir/>">;
def _SLASH_fallback : CLCompileFlag<"fallback">,
  HelpText<"Fall back to cl.exe if clang-cl fails to compile">;
def _SLASH_FI : CLJoinedOrSeparate<"FI">,
  HelpText<"Include file before parsing">, Alias<include_>;
def _SLASH_Fe : CLJoined<"Fe">,
  HelpText<"Set output executable file name">,
  MetaVarName<"<file or dir/>">;
def _SLASH_Fe_COLON : CLJoined<"Fe:">, Alias<_SLASH_Fe>;
def _SLASH_Fi : CLCompileJoined<"Fi">,
  HelpText<"Set preprocess output file name (with /P)">,
  MetaVarName<"<file>">;
def _SLASH_Fo : CLCompileJoined<"Fo">,
  HelpText<"Set output object file (with /c)">,
  MetaVarName<"<file or dir/>">;
#if INTEL_CUSTOMIZATION
def : CLCompileJoined<"Fo:">, Alias<_SLASH_Fo>;
#endif //INTEL_CUSTOMIZATION
def _SLASH_guard : CLJoined<"guard:">,
  HelpText<"Enable Control Flow Guard with /guard:cf, or only the table with /guard:cf,nochecks">;
def _SLASH_GX : CLFlag<"GX">,
  HelpText<"Deprecated; use /EHsc">;
def _SLASH_GX_ : CLFlag<"GX-">,
  HelpText<"Deprecated (like not passing /EH)">;
def _SLASH_imsvc : CLJoinedOrSeparate<"imsvc">,
  HelpText<"Add <dir> to system include search path, as if in %INCLUDE%">,
  MetaVarName<"<dir>">;
def _SLASH_LD : CLFlag<"LD">, HelpText<"Create DLL">;
def _SLASH_LDd : CLFlag<"LDd">, HelpText<"Create debug DLL">;
def _SLASH_link : CLRemainingArgsJoined<"link">,
  HelpText<"Forward options to the linker">, MetaVarName<"<options>">;
def _SLASH_MD : Option<["/", "-"], "MD", KIND_FLAG>, Group<_SLASH_M_Group>,
  Flags<[CLOption, NoXarchOption]>, HelpText<"Use DLL run-time">;
def _SLASH_MDd : Option<["/", "-"], "MDd", KIND_FLAG>, Group<_SLASH_M_Group>,
  Flags<[CLOption, NoXarchOption]>, HelpText<"Use DLL debug run-time">;
def _SLASH_MT : Option<["/", "-"], "MT", KIND_FLAG>, Group<_SLASH_M_Group>,
  Flags<[CLOption, NoXarchOption]>, HelpText<"Use static run-time">;
def _SLASH_MTd : Option<["/", "-"], "MTd", KIND_FLAG>, Group<_SLASH_M_Group>,
  Flags<[CLOption, NoXarchOption]>, HelpText<"Use static debug run-time">;
def _SLASH_o : CLJoinedOrSeparate<"o">,
  HelpText<"Deprecated (set output file name); use /Fe or /Fe">,
  MetaVarName<"<file or dir/>">;
def _SLASH_P : CLFlag<"P">, HelpText<"Preprocess to file">;
def _SLASH_Tc : CLCompileJoinedOrSeparate<"Tc">,
  HelpText<"Treat <file> as C source file">, MetaVarName<"<file>">;
def _SLASH_TC : CLCompileFlag<"TC">, HelpText<"Treat all source files as C">;
def _SLASH_Tp : CLCompileJoinedOrSeparate<"Tp">,
  HelpText<"Treat <file> as C++ source file">, MetaVarName<"<file>">;
def _SLASH_TP : CLCompileFlag<"TP">, HelpText<"Treat all source files as C++">;
def _SLASH_vctoolsdir : CLJoinedOrSeparate<"vctoolsdir">,
  HelpText<"Path to the VCToolChain">, MetaVarName<"<dir>">;
def _SLASH_volatile_iso : Option<["/", "-"], "volatile:iso", KIND_FLAG>,
  Group<_SLASH_volatile_Group>, Flags<[CLOption, NoXarchOption]>,
  HelpText<"Volatile loads and stores have standard semantics">;
def _SLASH_vmb : CLFlag<"vmb">,
  HelpText<"Use a best-case representation method for member pointers">;
def _SLASH_vmg : CLFlag<"vmg">,
  HelpText<"Use a most-general representation for member pointers">;
def _SLASH_vms : CLFlag<"vms">,
  HelpText<"Set the default most-general representation to single inheritance">;
def _SLASH_vmm : CLFlag<"vmm">,
  HelpText<"Set the default most-general representation to "
           "multiple inheritance">;
def _SLASH_vmv : CLFlag<"vmv">,
  HelpText<"Set the default most-general representation to "
           "virtual inheritance">;
def _SLASH_volatile_ms  : Option<["/", "-"], "volatile:ms", KIND_FLAG>,
  Group<_SLASH_volatile_Group>, Flags<[CLOption, NoXarchOption]>,
  HelpText<"Volatile loads and stores have acquire and release semantics">;
def _SLASH_clang : CLJoined<"clang:">,
  HelpText<"Pass <arg> to the clang driver">, MetaVarName<"<arg>">;
def _SLASH_Zl : CLFlag<"Zl">,
  HelpText<"Do not let object file auto-link default libraries">;

def _SLASH_Yc : CLJoined<"Yc">,
  HelpText<"Generate a pch file for all code up to and including <filename>">,
  MetaVarName<"<filename>">;
def _SLASH_Yu : CLJoined<"Yu">,
  HelpText<"Load a pch file and use it instead of all code up to "
           "and including <filename>">,
  MetaVarName<"<filename>">;
def _SLASH_Y_ : CLFlag<"Y-">,
  HelpText<"Disable precompiled headers, overrides /Yc and /Yu">;
def _SLASH_Zc_dllexportInlines : CLFlag<"Zc:dllexportInlines">,
  HelpText<"dllexport/dllimport inline member functions of dllexport/import classes (default)">;
def _SLASH_Zc_dllexportInlines_ : CLFlag<"Zc:dllexportInlines-">,
  HelpText<"Do not dllexport/dllimport inline member functions of dllexport/import classes">;
def _SLASH_Fp : CLJoined<"Fp">,
  HelpText<"Set pch file name (with /Yc and /Yu)">, MetaVarName<"<file>">;

def _SLASH_Gd : CLFlag<"Gd">,
  HelpText<"Set __cdecl as a default calling convention">;
def _SLASH_Gr : CLFlag<"Gr">,
  HelpText<"Set __fastcall as a default calling convention">;
def _SLASH_Gz : CLFlag<"Gz">,
  HelpText<"Set __stdcall as a default calling convention">;
def _SLASH_Gv : CLFlag<"Gv">,
  HelpText<"Set __vectorcall as a default calling convention">;
def _SLASH_Gregcall : CLFlag<"Gregcall">,
  HelpText<"Set __regcall as a default calling convention">;
#if INTEL_CUSTOMIZATION
def _SLASH_Qregcall : CLFlag<"Qregcall">, Alias<_SLASH_Gregcall>,
  HelpText<"Set __regcall as a default calling convention">;
#endif // INTEL_CUSTOMIZATION

// Ignored:

def _SLASH_analyze_ : CLIgnoredFlag<"analyze-">;
def _SLASH_bigobj : CLIgnoredFlag<"bigobj">;
def _SLASH_cgthreads : CLIgnoredJoined<"cgthreads">;
def _SLASH_d2FastFail : CLIgnoredFlag<"d2FastFail">;
def _SLASH_d2Zi_PLUS : CLIgnoredFlag<"d2Zi+">;
def _SLASH_errorReport : CLIgnoredJoined<"errorReport">;
def _SLASH_FC : CLIgnoredFlag<"FC">;
def _SLASH_Fd : CLIgnoredJoined<"Fd">;
def _SLASH_FS : CLIgnoredFlag<"FS">;
def _SLASH_JMC : CLIgnoredFlag<"JMC">;
def _SLASH_kernel_ : CLIgnoredFlag<"kernel-">;
def _SLASH_nologo : CLIgnoredFlag<"nologo">;
def _SLASH_permissive_ : CLIgnoredFlag<"permissive-">;
def _SLASH_RTC : CLIgnoredJoined<"RTC">;
def _SLASH_sdl : CLIgnoredFlag<"sdl">;
def _SLASH_sdl_ : CLIgnoredFlag<"sdl-">;
def _SLASH_utf8 : CLIgnoredFlag<"utf-8">,
  HelpText<"Set source and runtime encoding to UTF-8 (default)">;
def _SLASH_w : CLIgnoredJoined<"w">;
def _SLASH_Zc___cplusplus : CLIgnoredFlag<"Zc:__cplusplus">;
def _SLASH_Zc_auto : CLIgnoredFlag<"Zc:auto">;
def _SLASH_Zc_forScope : CLIgnoredFlag<"Zc:forScope">;
def _SLASH_Zc_inline : CLIgnoredFlag<"Zc:inline">;
def _SLASH_Zc_rvalueCast : CLIgnoredFlag<"Zc:rvalueCast">;
def _SLASH_Zc_ternary : CLIgnoredFlag<"Zc:ternary">;
#ifndef INTEL_CUSTOMIZATION
// Support matching icx behavior has been added, do not add this as ignored.
def _SLASH_Zc_wchar_t : CLIgnoredFlag<"Zc:wchar_t">;
#endif // INTEL_CUSTOMIZATION
def _SLASH_ZH_MD5 : CLIgnoredFlag<"ZH:MD5">;
def _SLASH_ZH_SHA1 : CLIgnoredFlag<"ZH:SHA1">;
def _SLASH_ZH_SHA_256 : CLIgnoredFlag<"ZH:SHA_256">;
def _SLASH_Zm : CLIgnoredJoined<"Zm">;
def _SLASH_Zo : CLIgnoredFlag<"Zo">;
def _SLASH_Zo_ : CLIgnoredFlag<"Zo-">;


// Unsupported:

def _SLASH_await : CLFlag<"await">;
def _SLASH_constexpr : CLJoined<"constexpr:">;
def _SLASH_AI : CLJoinedOrSeparate<"AI">;
def _SLASH_Bt : CLFlag<"Bt">;
def _SLASH_Bt_plus : CLFlag<"Bt+">;
def _SLASH_clr : CLJoined<"clr">;
def _SLASH_d2 : CLJoined<"d2">;
def _SLASH_doc : CLJoined<"doc">;
def _SLASH_FA_joined : CLJoined<"FA">;
def _SLASH_favor : CLJoined<"favor">;
#ifndef INTEL_CUSTOMIZATION
def _SLASH_F : CLJoinedOrSeparate<"F">;
#endif // INTEL_CUSTOMIZATION
def _SLASH_Fm : CLJoined<"Fm">;
def _SLASH_Fr : CLJoined<"Fr">;
def _SLASH_FR : CLJoined<"FR">;
def _SLASH_FU : CLJoinedOrSeparate<"FU">;
def _SLASH_Fx : CLFlag<"Fx">;
def _SLASH_G1 : CLFlag<"G1">;
def _SLASH_G2 : CLFlag<"G2">;
def _SLASH_Ge : CLFlag<"Ge">;
def _SLASH_Gh : CLFlag<"Gh">;
def _SLASH_GH : CLFlag<"GH">;
def _SLASH_GL : CLFlag<"GL">;
def _SLASH_GL_ : CLFlag<"GL-">;
def _SLASH_Gm : CLFlag<"Gm">;
def _SLASH_Gm_ : CLFlag<"Gm-">;
def _SLASH_GT : CLFlag<"GT">;
def _SLASH_GZ : CLFlag<"GZ">;
def _SLASH_H : CLFlag<"H">;
def _SLASH_homeparams : CLFlag<"homeparams">;
def _SLASH_hotpatch : CLFlag<"hotpatch">;
def _SLASH_kernel : CLFlag<"kernel">;
def _SLASH_LN : CLFlag<"LN">;
def _SLASH_MP : CLJoined<"MP">;
def _SLASH_Qfast_transcendentals : CLFlag<"Qfast_transcendentals">;
def _SLASH_QIfist : CLFlag<"QIfist">;
def _SLASH_QIntel_jcc_erratum : CLFlag<"QIntel-jcc-erratum">;
def _SLASH_Qimprecise_fwaits : CLFlag<"Qimprecise_fwaits">;
def _SLASH_Qpar : CLFlag<"Qpar">;
def _SLASH_Qpar_report : CLJoined<"Qpar-report">;
def _SLASH_Qsafe_fp_loads : CLFlag<"Qsafe_fp_loads">;
def _SLASH_Qspectre : CLFlag<"Qspectre">;
def _SLASH_Qspectre_load : CLFlag<"Qspectre-load">;
def _SLASH_Qspectre_load_cf : CLFlag<"Qspectre-load-cf">;
def _SLASH_Qvec_report : CLJoined<"Qvec-report">;
def _SLASH_u : CLFlag<"u">;
def _SLASH_V : CLFlag<"V">;
def _SLASH_WL : CLFlag<"WL">;
def _SLASH_Wp64 : CLFlag<"Wp64">;
def _SLASH_Yd : CLFlag<"Yd">;
def _SLASH_Yl : CLJoined<"Yl">;
def _SLASH_Za : CLFlag<"Za">;
def _SLASH_Zc : CLJoined<"Zc:">;
def _SLASH_Ze : CLFlag<"Ze">;
def _SLASH_Zg : CLFlag<"Zg">;
#ifndef INTEL_CUSTOMIZATION
def _SLASH_ZI : CLFlag<"ZI">;
#endif // !INTEL_CUSTOMIZATION
def _SLASH_ZW : CLJoined<"ZW">;<|MERGE_RESOLUTION|>--- conflicted
+++ resolved
@@ -2593,16 +2593,12 @@
     HelpText<"Restore the default behavior of not embedding source text in DWARF debug sections">;
 def headerpad__max__install__names : Joined<["-"], "headerpad_max_install_names">;
 def help : Flag<["-", "--"], "help">, Flags<[CC1Option,CC1AsOption, FC1Option,
-<<<<<<< HEAD
-    FlangOption]>, HelpText<"Display available options">;
+    FlangOption]>, HelpText<"Display available options">,
+    MarshallingInfoFlag<"FrontendOpts.ShowHelp">;
 //if INTEL_CUSTOMIZATION
 def fhelp : Flag<["-"], "fhelp">, Flags<[NoXarchOption]>, Alias<help>,
   HelpText<"Display available options">;
 //endif INTEL_CUSTOMIZATION
-=======
-    FlangOption]>, HelpText<"Display available options">,
-    MarshallingInfoFlag<"FrontendOpts.ShowHelp">;
->>>>>>> 2b84efa0
 def ibuiltininc : Flag<["-"], "ibuiltininc">,
   HelpText<"Enable builtin #include directories even when -nostdinc is used "
            "before or after -ibuiltininc. "
@@ -4856,16 +4852,12 @@
   HelpText<"Include code completion results which require small fix-its.">,
   MarshallingInfoFlag<"FrontendOpts.CodeCompleteOpts.IncludeFixIts">;
 def disable_free : Flag<["-"], "disable-free">,
-<<<<<<< HEAD
-  HelpText<"Disable freeing of memory on exit">;
+  HelpText<"Disable freeing of memory on exit">,
+  MarshallingInfoFlag<"FrontendOpts.DisableFree">;
 #if INTEL_CUSTOMIZATION
 def no_disable_free: Flag<["-"], "no-disable-free">,
   HelpText<"Do not disable freeing of memory on exit">;
 #endif // INTEL_CUSTOMIZATION
-=======
-  HelpText<"Disable freeing of memory on exit">,
-  MarshallingInfoFlag<"FrontendOpts.DisableFree">;
->>>>>>> 2b84efa0
 def discard_value_names : Flag<["-"], "discard-value-names">,
   HelpText<"Discard value names in LLVM IR">;
 def load : Separate<["-"], "load">, MetaVarName<"<dsopath>">,
