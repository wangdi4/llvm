--- conflicted
+++ resolved
@@ -2968,16 +2968,10 @@
   Flags<[CoreOption, DpcppOption]>, HelpText<"When performing the host compilation with "
   "-fsycl-host-compiler specified, use the given options during that compile. "
   "Options are expected to be a quoted list of space separated options.">;
-<<<<<<< HEAD
-def fsycl_use_footer : Flag<["-"], "fsycl-use-footer">, Flags<[CoreOption]>,
-  HelpText<"Enable usage of the integration footer during SYCL enabled "
-  "compilations.">;
 #endif // INTEL_CUSTOMIZATION
-=======
 def fno_sycl_use_footer : Flag<["-"], "fno-sycl-use-footer">, Flags<[CoreOption]>,
   HelpText<"Disable usage of the integration footer during SYCL enabled "
    "compilations.">;
->>>>>>> 4a6d21fc
 def fsyntax_only : Flag<["-"], "fsyntax-only">,
   Flags<[NoXarchOption,CoreOption,CC1Option,FC1Option]>, Group<Action_Group>;
 def ftabstop_EQ : Joined<["-"], "ftabstop=">, Group<f_Group>;
