//===--- Options.td - Options for clang -----------------------------------===//
//
// Part of the LLVM Project, under the Apache License v2.0 with LLVM Exceptions.
// See https://llvm.org/LICENSE.txt for license information.
// SPDX-License-Identifier: Apache-2.0 WITH LLVM-exception
//
//===----------------------------------------------------------------------===//
//
//  This file defines the options accepted by clang.
//
//===----------------------------------------------------------------------===//

// Include the common option parsing interfaces.
include "llvm/Option/OptParser.td"

/////////
// Flags

// The option is a "driver"-only option, and should not be forwarded to other
// tools via `-Xarch` options.
def NoXarchOption : OptionFlag;

// LinkerInput - The option is a linker input.
def LinkerInput : OptionFlag;

// NoArgumentUnused - Don't report argument unused warnings for this option; this
// is useful for options like -static or -dynamic which a user may always end up
// passing, even if the platform defaults to (or only supports) that option.
def NoArgumentUnused : OptionFlag;

// Unsupported - The option is unsupported, and the driver will reject command
// lines that use it.
def Unsupported : OptionFlag;

#if INTEL_CUSTOMIZATION
// DpcppUnsupported - This option is unsupported for DPC++ and the driver will
// reject command lines that use it and not emit help.
def DpcppUnsupported : OptionFlag;

// DpcppHidden - This option is does not show help for DPC++
def DpcppHidden : OptionFlag;

// DpcppOption - This option is for DPC++
def DpcppOption : OptionFlag;
#endif // INTEL_CUSTOMIZATION

// Ignored - The option is unsupported, and the driver will silently ignore it.
def Ignored : OptionFlag;

// CoreOption - This is considered a "core" Clang option, available in both
// clang and clang-cl modes.
def CoreOption : OptionFlag;

// CLOption - This is a cl.exe compatibility option. Options with this flag
// are made available when the driver is running in CL compatibility mode.
def CLOption : OptionFlag;

// CC1Option - This option should be accepted by clang -cc1.
def CC1Option : OptionFlag;

// CC1AsOption - This option should be accepted by clang -cc1as.
def CC1AsOption : OptionFlag;

// NoDriverOption - This option should not be accepted by the driver.
def NoDriverOption : OptionFlag;

// If an option affects linking, but has a primary group (so Link_Group cannot
// be used), add this flag.
def LinkOption : OptionFlag;

// FlangOption - This is considered a "core" Flang option, available in
// flang mode.
def FlangOption : OptionFlag;

// FlangOnlyOption - This option should only be used by Flang (i.e. it is not
// available for Clang)
def FlangOnlyOption : OptionFlag;

// FC1Option - This option should be accepted by flang -fc1.
def FC1Option : OptionFlag;

// A short name to show in documentation. The name will be interpreted as rST.
class DocName<string name> { string DocName = name; }

// A brief description to show in documentation, interpreted as rST.
class DocBrief<code descr> { code DocBrief = descr; }

// Indicates that this group should be flattened into its parent when generating
// documentation.
class DocFlatten { bit DocFlatten = 1; }

// Indicates that this warning is ignored, but accepted with a warning for
// GCC compatibility.
class IgnoredGCCCompat : Flags<[HelpHidden]> {}

/////////
// Groups

def Action_Group : OptionGroup<"<action group>">, DocName<"Actions">,
                   DocBrief<[{The action to perform on the input.}]>;

// Meta-group for options which are only used for compilation,
// and not linking etc.
def CompileOnly_Group : OptionGroup<"<CompileOnly group>">,
                        DocName<"Compilation flags">, DocBrief<[{
Flags controlling the behavior of Clang during compilation. These flags have
no effect during actions that do not perform compilation.}]>;

def Preprocessor_Group : OptionGroup<"<Preprocessor group>">,
                         Group<CompileOnly_Group>,
                         DocName<"Preprocessor flags">, DocBrief<[{
Flags controlling the behavior of the Clang preprocessor.}]>;

def IncludePath_Group : OptionGroup<"<I/i group>">, Group<Preprocessor_Group>,
                        DocName<"Include path management">,
                        DocBrief<[{
Flags controlling how ``#include``\s are resolved to files.}]>;

def I_Group : OptionGroup<"<I group>">, Group<IncludePath_Group>, DocFlatten;
def i_Group : OptionGroup<"<i group>">, Group<IncludePath_Group>, DocFlatten;
def clang_i_Group : OptionGroup<"<clang i group>">, Group<i_Group>, DocFlatten;

def M_Group : OptionGroup<"<M group>">, Group<Preprocessor_Group>,
              DocName<"Dependency file generation">, DocBrief<[{
Flags controlling generation of a dependency file for ``make``-like build
systems.}]>;

def d_Group : OptionGroup<"<d group>">, Group<Preprocessor_Group>,
              DocName<"Dumping preprocessor state">, DocBrief<[{
Flags allowing the state of the preprocessor to be dumped in various ways.}]>;

def Diag_Group : OptionGroup<"<W/R group>">, Group<CompileOnly_Group>,
                 DocName<"Diagnostic flags">, DocBrief<[{
Flags controlling which warnings, errors, and remarks Clang will generate.
See the :doc:`full list of warning and remark flags <DiagnosticsReference>`.}]>;

def R_Group : OptionGroup<"<R group>">, Group<Diag_Group>, DocFlatten;
def R_value_Group : OptionGroup<"<R (with value) group>">, Group<R_Group>,
                    DocFlatten;
def W_Group : OptionGroup<"<W group>">, Group<Diag_Group>, DocFlatten;
def W_value_Group : OptionGroup<"<W (with value) group>">, Group<W_Group>,
                    DocFlatten;

def f_Group : OptionGroup<"<f group>">, Group<CompileOnly_Group>,
              DocName<"Target-independent compilation options">;

def f_clang_Group : OptionGroup<"<f (clang-only) group>">,
                    Group<CompileOnly_Group>, DocFlatten;
def pedantic_Group : OptionGroup<"<pedantic group>">, Group<f_Group>,
                     DocFlatten;
def opencl_Group : OptionGroup<"<opencl group>">, Group<f_Group>,
                   DocName<"OpenCL flags">;

def sycl_Group : OptionGroup<"<SYCL group>">, Group<f_Group>,
                 DocName<"SYCL flags">;

def m_Group : OptionGroup<"<m group>">, Group<CompileOnly_Group>,
              DocName<"Target-dependent compilation options">;

// Feature groups - these take command line options that correspond directly to
// target specific features and can be translated directly from command line
// options.
def m_aarch64_Features_Group : OptionGroup<"<aarch64 features group>">,
                               Group<m_Group>, DocName<"AARCH64">;
def m_amdgpu_Features_Group : OptionGroup<"<amdgpu features group>">,
                              Group<m_Group>, DocName<"AMDGPU">;
def m_arm_Features_Group : OptionGroup<"<arm features group>">,
                           Group<m_Group>, DocName<"ARM">;
def m_hexagon_Features_Group : OptionGroup<"<hexagon features group>">,
                               Group<m_Group>, DocName<"Hexagon">;
// The features added by this group will not be added to target features.
// These are explicitly handled.
def m_hexagon_Features_HVX_Group : OptionGroup<"<hexagon features group>">,
                                   Group<m_Group>, DocName<"Hexagon">;
def m_m68k_Features_Group: OptionGroup<"<m68k features group>">,
                           Group<m_Group>, DocName<"M68k">;
def m_mips_Features_Group : OptionGroup<"<mips features group>">,
                            Group<m_Group>, DocName<"MIPS">;
def m_ppc_Features_Group : OptionGroup<"<ppc features group>">,
                           Group<m_Group>, DocName<"PowerPC">;
def m_wasm_Features_Group : OptionGroup<"<wasm features group>">,
                            Group<m_Group>, DocName<"WebAssembly">;
// The features added by this group will not be added to target features.
// These are explicitly handled.
def m_wasm_Features_Driver_Group : OptionGroup<"<wasm driver features group>">,
                                   Group<m_Group>, DocName<"WebAssembly Driver">;
def m_x86_Features_Group : OptionGroup<"<x86 features group>">,
                           Group<m_Group>, Flags<[CoreOption]>, DocName<"X86">;
def m_riscv_Features_Group : OptionGroup<"<riscv features group>">,
                             Group<m_Group>, DocName<"RISCV">;

def m_libc_Group : OptionGroup<"<m libc group>">, Group<m_mips_Features_Group>,
                   Flags<[HelpHidden]>;

def O_Group : OptionGroup<"<O group>">, Group<CompileOnly_Group>,
              DocName<"Optimization level">, DocBrief<[{
Flags controlling how much optimization should be performed.}]>;

def DebugInfo_Group : OptionGroup<"<g group>">, Group<CompileOnly_Group>,
                      DocName<"Debug information generation">, DocBrief<[{
Flags controlling how much and what kind of debug information should be
generated.}]>;

def g_Group : OptionGroup<"<g group>">, Group<DebugInfo_Group>,
              DocName<"Kind and level of debug information">;
def gN_Group : OptionGroup<"<gN group>">, Group<g_Group>,
               DocName<"Debug level">;
def ggdbN_Group : OptionGroup<"<ggdbN group>">, Group<gN_Group>, DocFlatten;
def gTune_Group : OptionGroup<"<gTune group>">, Group<g_Group>,
                  DocName<"Debugger to tune debug information for">;
def g_flags_Group : OptionGroup<"<g flags group>">, Group<DebugInfo_Group>,
                    DocName<"Debug information flags">;

#if INTEL_CUSTOMIZATION
def intel_debug_Group : OptionGroup<"<intel debug group>">,
  Group<DebugInfo_Group>, DocName<"Intel debug options">;
#endif // INTEL_CUSTOMIZATION

def StaticAnalyzer_Group : OptionGroup<"<Static analyzer group>">,
                           DocName<"Static analyzer flags">, DocBrief<[{
Flags controlling the behavior of the Clang Static Analyzer.}]>;

// gfortran options that we recognize in the driver and pass along when
// invoking GCC to compile Fortran code.
def gfortran_Group : OptionGroup<"<gfortran group>">,
                     DocName<"Fortran compilation flags">, DocBrief<[{
Flags that will be passed onto the ``gfortran`` compiler when Clang is given
a Fortran input.}]>;

def Link_Group : OptionGroup<"<T/e/s/t/u group>">, DocName<"Linker flags">,
                 DocBrief<[{Flags that are passed on to the linker}]>;
def T_Group : OptionGroup<"<T group>">, Group<Link_Group>, DocFlatten;
def u_Group : OptionGroup<"<u group>">, Group<Link_Group>, DocFlatten;

def reserved_lib_Group : OptionGroup<"<reserved libs group>">,
                         Flags<[Unsupported]>;

def offload_lib_Group : OptionGroup<"<offload libs group>">;

// Temporary groups for clang options which we know we don't support,
// but don't want to verbosely warn the user about.
def clang_ignored_f_Group : OptionGroup<"<clang ignored f group>">,
  Group<f_Group>, Flags<[Ignored]>;
def clang_ignored_m_Group : OptionGroup<"<clang ignored m group>">,
  Group<m_Group>, Flags<[Ignored]>;

// Group for clang options in the process of deprecation.
// Please include the version that deprecated the flag as comment to allow
// easier garbage collection.
def clang_ignored_legacy_options_Group : OptionGroup<"<clang legacy flags>">,
  Group<f_Group>, Flags<[Ignored]>;

// Retired with clang-5.0
def : Flag<["-"], "fslp-vectorize-aggressive">, Group<clang_ignored_legacy_options_Group>;
def : Flag<["-"], "fno-slp-vectorize-aggressive">, Group<clang_ignored_legacy_options_Group>;

// Retired with clang-10.0. Previously controlled X86 MPX ISA.
def mmpx : Flag<["-"], "mmpx">, Group<clang_ignored_legacy_options_Group>;
def mno_mpx : Flag<["-"], "mno-mpx">, Group<clang_ignored_legacy_options_Group>;

// Group that ignores all gcc optimizations that won't be implemented
def clang_ignored_gcc_optimization_f_Group : OptionGroup<
  "<clang_ignored_gcc_optimization_f_Group>">, Group<f_Group>, Flags<[Ignored]>;

class DiagnosticOpts<string base>
  : KeyPathAndMacro<"DiagnosticOpts->", base, "DIAG_"> {}
class LangOpts<string base>
  : KeyPathAndMacro<"LangOpts->", base, "LANG_"> {}
class TargetOpts<string base>
  : KeyPathAndMacro<"TargetOpts->", base, "TARGET_"> {}
class FrontendOpts<string base>
  : KeyPathAndMacro<"FrontendOpts.", base, "FRONTEND_"> {}
class PreprocessorOutputOpts<string base>
  : KeyPathAndMacro<"PreprocessorOutputOpts.", base, "PREPROCESSOR_OUTPUT_"> {}
class DependencyOutputOpts<string base>
  : KeyPathAndMacro<"DependencyOutputOpts.", base, "DEPENDENCY_OUTPUT_"> {}
class CodeGenOpts<string base>
  : KeyPathAndMacro<"CodeGenOpts.", base, "CODEGEN_"> {}
class HeaderSearchOpts<string base>
  : KeyPathAndMacro<"HeaderSearchOpts->", base, "HEADER_SEARCH_"> {}
class PreprocessorOpts<string base>
  : KeyPathAndMacro<"PreprocessorOpts->", base, "PREPROCESSOR_"> {}
class FileSystemOpts<string base>
  : KeyPathAndMacro<"FileSystemOpts.", base, "FILE_SYSTEM_"> {}
class AnalyzerOpts<string base>
  : KeyPathAndMacro<"AnalyzerOpts->", base, "ANALYZER_"> {}
class MigratorOpts<string base>
  : KeyPathAndMacro<"MigratorOpts.", base, "MIGRATOR_"> {}

// A boolean option which is opt-in in CC1. The positive option exists in CC1 and
// Args.hasArg(OPT_ffoo) can be used to check that the flag is enabled.
// This is useful if the option is usually disabled.
// Use this only when the option cannot be declared via BoolFOption.
multiclass OptInCC1FFlag<string name, string pos_prefix, string neg_prefix="",
                      string help="", list<OptionFlag> flags=[]> {
  def f#NAME : Flag<["-"], "f"#name>, Flags<[CC1Option] # flags>,
               Group<f_Group>, HelpText<pos_prefix # help>;
  def fno_#NAME : Flag<["-"], "fno-"#name>, Flags<flags>,
                  Group<f_Group>, HelpText<neg_prefix # help>;
}

// A boolean option which is opt-out in CC1. The negative option exists in CC1 and
// Args.hasArg(OPT_fno_foo) can be used to check that the flag is disabled.
// Use this only when the option cannot be declared via BoolFOption.
multiclass OptOutCC1FFlag<string name, string pos_prefix, string neg_prefix,
                       string help="", list<OptionFlag> flags=[]> {
  def f#NAME : Flag<["-"], "f"#name>, Flags<flags>,
               Group<f_Group>, HelpText<pos_prefix # help>;
  def fno_#NAME : Flag<["-"], "fno-"#name>, Flags<[CC1Option] # flags>,
                  Group<f_Group>, HelpText<neg_prefix # help>;
}

// A boolean option which is opt-in in FC1. The positive option exists in FC1 and
// Args.hasArg(OPT_ffoo) can be used to check that the flag is enabled.
// This is useful if the option is usually disabled.
multiclass OptInFC1FFlag<string name, string pos_prefix, string neg_prefix="",
                      string help="", list<OptionFlag> flags=[]> {
  def f#NAME : Flag<["-"], "f"#name>, Flags<[FC1Option] # flags>,
               Group<f_Group>, HelpText<pos_prefix # help>;
  def fno_#NAME : Flag<["-"], "fno-"#name>, Flags<flags>,
                  Group<f_Group>, HelpText<neg_prefix # help>;
}

// A boolean option which is opt-out in FC1. The negative option exists in FC1 and
// Args.hasArg(OPT_fno_foo) can be used to check that the flag is disabled.
multiclass OptOutFC1FFlag<string name, string pos_prefix, string neg_prefix,
                       string help="", list<OptionFlag> flags=[]> {
  def f#NAME : Flag<["-"], "f"#name>, Flags<flags>,
               Group<f_Group>, HelpText<pos_prefix # help>;
  def fno_#NAME : Flag<["-"], "fno-"#name>, Flags<[FC1Option] # flags>,
                  Group<f_Group>, HelpText<neg_prefix # help>;
}

// Creates a positive and negative flags where both of them are prefixed with
// "m", have help text specified for positive and negative option, and a Group
// optionally specified by the opt_group argument, otherwise Group<m_Group>.
multiclass SimpleMFlag<string name, string pos_prefix, string neg_prefix,
                       string help, OptionGroup opt_group = m_Group> {
  def m#NAME : Flag<["-"], "m"#name>, Group<opt_group>,
    HelpText<pos_prefix # help>;
  def mno_#NAME : Flag<["-"], "mno-"#name>, Group<opt_group>,
    HelpText<neg_prefix # help>;
}

//===----------------------------------------------------------------------===//
// BoolOption
//===----------------------------------------------------------------------===//

// The default value of a marshalled key path.
class Default<code value> { code Value = value; }

// Convenience variables for boolean defaults.
def DefaultTrue : Default<"true"> {}
def DefaultFalse : Default<"false"> {}

// The value set to the key path when the flag is present on the command line.
class Set<bit value> { bit Value = value; }
def SetTrue : Set<true> {}
def SetFalse : Set<false> {}

// Definition of single command line flag. This is an implementation detail, use
// SetTrueBy or SetFalseBy instead.
class FlagDef<bit polarity, bit value, list<OptionFlag> option_flags,
              string help, list<code> implied_by_expressions = []> {
  // The polarity. Besides spelling, this also decides whether the TableGen
  // record will be prefixed with "no_".
  bit Polarity = polarity;

  // The value assigned to key path when the flag is present on command line.
  bit Value = value;

  // OptionFlags that control visibility of the flag in different tools.
  list<OptionFlag> OptionFlags = option_flags;

  // The help text associated with the flag.
  string Help = help;

  // List of expressions that, when true, imply this flag.
  list<code> ImpliedBy = implied_by_expressions;
}

// Additional information to be appended to both positive and negative flag.
class BothFlags<list<OptionFlag> option_flags, string help = ""> {
  list<OptionFlag> OptionFlags = option_flags;
  string Help = help;
}

// Functor that appends the suffix to the base flag definition.
class ApplySuffix<FlagDef flag, BothFlags suffix> {
  FlagDef Result
    = FlagDef<flag.Polarity, flag.Value,
              flag.OptionFlags # suffix.OptionFlags,
              flag.Help # suffix.Help, flag.ImpliedBy>;
}

// Definition of the command line flag with positive spelling, e.g. "-ffoo".
class PosFlag<Set value, list<OptionFlag> flags = [], string help = "",
              list<code> implied_by_expressions = []>
  : FlagDef<true, value.Value, flags, help, implied_by_expressions> {}

// Definition of the command line flag with negative spelling, e.g. "-fno-foo".
class NegFlag<Set value, list<OptionFlag> flags = [], string help = "",
              list<code> implied_by_expressions = []>
  : FlagDef<false, value.Value, flags, help, implied_by_expressions> {}

// Expanded FlagDef that's convenient for creation of TableGen records.
class FlagDefExpanded<FlagDef flag, string prefix, string name, string spelling>
  : FlagDef<flag.Polarity, flag.Value, flag.OptionFlags, flag.Help,
            flag.ImpliedBy> {
  // Name of the TableGen record.
  string RecordName = prefix # !if(flag.Polarity, "", "no_") # name;

  // Spelling of the flag.
  string Spelling = prefix # !if(flag.Polarity, "", "no-") # spelling;

  // Can the flag be implied by another flag?
  bit CanBeImplied = !not(!empty(flag.ImpliedBy));

  // C++ code that will be assigned to the keypath when the flag is present.
  code ValueAsCode = !if(flag.Value, "true", "false");
}

// TableGen record for a single marshalled flag.
class MarshalledFlagRec<FlagDefExpanded flag, FlagDefExpanded other,
                        FlagDefExpanded implied, KeyPathAndMacro kpm,
                        Default default>
  : Flag<["-"], flag.Spelling>, Flags<flag.OptionFlags>, HelpText<flag.Help>,
    MarshallingInfoBooleanFlag<kpm, default.Value, flag.ValueAsCode,
                               flag.RecordName, other.ValueAsCode,
                               other.RecordName>,
    ImpliedByAnyOf<implied.ImpliedBy, implied.ValueAsCode> {}

// Generates TableGen records for two command line flags that control the same
// key path via the marshalling infrastructure.
// Names of the records consist of the specified prefix, "no_" for the negative
// flag, and NAME.
// Used for -cc1 frontend options. Driver-only options do not map to
// CompilerInvocation.
multiclass BoolOption<string prefix = "", string spelling_base,
                      KeyPathAndMacro kpm, Default default,
                      FlagDef flag1_base, FlagDef flag2_base,
                      BothFlags suffix = BothFlags<[], "">> {
  defvar flag1 = FlagDefExpanded<ApplySuffix<flag1_base, suffix>.Result, prefix,
                                 NAME, spelling_base>;

  defvar flag2 = FlagDefExpanded<ApplySuffix<flag2_base, suffix>.Result, prefix,
                                 NAME, spelling_base>;

  // The flags must have different polarity, different values, and only
  // one can be implied.
  assert !xor(flag1.Polarity, flag2.Polarity),
         "the flags must have different polarity: flag1: " #
             flag1.Polarity # ", flag2: " # flag2.Polarity;
  assert !ne(flag1.Value, flag2.Value),
         "the flags must have different values: flag1: " #
             flag1.Value # ", flag2: " # flag2.Value;
  assert !not(!and(flag1.CanBeImplied, flag2.CanBeImplied)),
         "only one of the flags can be implied: flag1: " #
             flag1.CanBeImplied # ", flag2: " # flag2.CanBeImplied;

  defvar implied = !if(flag1.CanBeImplied, flag1, flag2);

  def flag1.RecordName : MarshalledFlagRec<flag1, flag2, implied, kpm, default>;
  def flag2.RecordName : MarshalledFlagRec<flag2, flag1, implied, kpm, default>;
}

/// Creates a BoolOption where both of the flags are prefixed with "f", are in
/// the Group<f_Group>.
/// Used for -cc1 frontend options. Driver-only options do not map to
/// CompilerInvocation.
multiclass BoolFOption<string flag_base, KeyPathAndMacro kpm,
                       Default default, FlagDef flag1, FlagDef flag2,
                       BothFlags both = BothFlags<[], "">> {
  defm NAME : BoolOption<"f", flag_base, kpm, default, flag1, flag2, both>,
              Group<f_Group>;
}

// Creates a BoolOption where both of the flags are prefixed with "g" and have
// the Group<g_Group>.
// Used for -cc1 frontend options. Driver-only options do not map to
// CompilerInvocation.
multiclass BoolGOption<string flag_base, KeyPathAndMacro kpm,
                       Default default, FlagDef flag1, FlagDef flag2,
                       BothFlags both = BothFlags<[], "">> {
  defm NAME : BoolOption<"g", flag_base, kpm, default, flag1, flag2, both>,
              Group<g_Group>;
}

// FIXME: Diagnose if target does not support protected visibility.
class MarshallingInfoVisibility<KeyPathAndMacro kpm, code default>
  : MarshallingInfoEnum<kpm, default>,
    Values<"default,hidden,internal,protected">,
    NormalizedValues<["DefaultVisibility", "HiddenVisibility",
                      "HiddenVisibility", "ProtectedVisibility"]> {}

// Key paths that are constant during parsing of options with the same key path prefix.
defvar cplusplus = LangOpts<"CPlusPlus">;
defvar cpp11 = LangOpts<"CPlusPlus11">;
defvar cpp17 = LangOpts<"CPlusPlus17">;
defvar cpp20 = LangOpts<"CPlusPlus20">;
defvar c99 = LangOpts<"C99">;
defvar c2x = LangOpts<"C2x">;
defvar lang_std = LangOpts<"LangStd">;
defvar open_cl = LangOpts<"OpenCL">;
defvar cuda = LangOpts<"CUDA">;
defvar render_script = LangOpts<"RenderScript">;
defvar hip = LangOpts<"HIP">;
defvar gnu_mode = LangOpts<"GNUMode">;
defvar asm_preprocessor = LangOpts<"AsmPreprocessor">;
defvar sycl_ver = LangOpts<"SYCLVersion">;

defvar std = !strconcat("LangStandard::getLangStandardForKind(", lang_std.KeyPath, ")");

/////////
// Options

// The internal option ID must be a valid C++ identifier and results in a
// clang::driver::options::OPT_XX enum constant for XX.
//
// We want to unambiguously be able to refer to options from the driver source
// code, for this reason the option name is mangled into an ID. This mangling
// isn't guaranteed to have an inverse, but for practical purposes it does.
//
// The mangling scheme is to ignore the leading '-', and perform the following
// substitutions:
//   _ => __
//   - => _
//   / => _SLASH
//   # => _HASH
//   ? => _QUESTION
//   , => _COMMA
//   = => _EQ
//   C++ => CXX
//   . => _

// Developer Driver Options

def internal_Group : OptionGroup<"<clang internal options>">, Flags<[HelpHidden]>;
def internal_driver_Group : OptionGroup<"<clang driver internal options>">,
  Group<internal_Group>, HelpText<"DRIVER OPTIONS">;
def internal_debug_Group :
  OptionGroup<"<clang debug/development internal options>">,
  Group<internal_Group>, HelpText<"DEBUG/DEVELOPMENT OPTIONS">;

class InternalDriverOpt : Group<internal_driver_Group>,
  Flags<[NoXarchOption, HelpHidden]>;
def driver_mode : Joined<["--"], "driver-mode=">, Group<internal_driver_Group>,
  Flags<[CoreOption, NoXarchOption, HelpHidden]>,
  HelpText<"Set the driver mode to either 'gcc', 'g++', 'cpp', or 'cl'">;
def rsp_quoting : Joined<["--"], "rsp-quoting=">, Group<internal_driver_Group>,
  Flags<[CoreOption, NoXarchOption, HelpHidden]>,
  HelpText<"Set the rsp quoting to either 'posix', or 'windows'">;
def ccc_gcc_name : Separate<["-"], "ccc-gcc-name">, InternalDriverOpt,
  HelpText<"Name for native GCC compiler">,
  MetaVarName<"<gcc-path>">;
#if INTEL_CUSTOMIZATION
def _dpcpp : Flag<["--"], "dpcpp">, Group<internal_driver_Group>,
  Flags<[CoreOption, NoXarchOption, HelpHidden]>,
  HelpText<"Enable specific DPC++ driver behaviors">;
#endif // INTEL_CUSTOMIZATION

class InternalDebugOpt : Group<internal_debug_Group>,
  Flags<[NoXarchOption, HelpHidden, CoreOption]>;
def ccc_install_dir : Separate<["-"], "ccc-install-dir">, InternalDebugOpt,
  HelpText<"Simulate installation in the given directory">;
def ccc_print_phases : Flag<["-"], "ccc-print-phases">, InternalDebugOpt,
  HelpText<"Dump list of actions to perform">;
def ccc_print_bindings : Flag<["-"], "ccc-print-bindings">, InternalDebugOpt,
  HelpText<"Show bindings of tools to actions">;

def ccc_arcmt_check : Flag<["-"], "ccc-arcmt-check">, InternalDriverOpt,
  HelpText<"Check for ARC migration issues that need manual handling">;
def ccc_arcmt_modify : Flag<["-"], "ccc-arcmt-modify">, InternalDriverOpt,
  HelpText<"Apply modifications to files to conform to ARC">;
def ccc_arcmt_migrate : Separate<["-"], "ccc-arcmt-migrate">, InternalDriverOpt,
  HelpText<"Apply modifications and produces temporary files that conform to ARC">;
def arcmt_migrate_report_output : Separate<["-"], "arcmt-migrate-report-output">,
  HelpText<"Output path for the plist report">,  Flags<[CC1Option]>,
  MarshallingInfoString<FrontendOpts<"ARCMTMigrateReportOut">>;
def arcmt_migrate_emit_arc_errors : Flag<["-"], "arcmt-migrate-emit-errors">,
  HelpText<"Emit ARC errors even if the migrator can fix them">, Flags<[CC1Option]>,
  MarshallingInfoFlag<FrontendOpts<"ARCMTMigrateEmitARCErrors">>;
def gen_reproducer: Flag<["-"], "gen-reproducer">, InternalDebugOpt,
  HelpText<"Auto-generates preprocessed source files and a reproduction script">;
def gen_cdb_fragment_path: Separate<["-"], "gen-cdb-fragment-path">, InternalDebugOpt,
  HelpText<"Emit a compilation database fragment to the specified directory">;

def round_trip_args : Flag<["-"], "round-trip-args">, Flags<[CC1Option, NoDriverOption]>,
  HelpText<"Enable command line arguments round-trip.">;
def no_round_trip_args : Flag<["-"], "no-round-trip-args">, Flags<[CC1Option, NoDriverOption]>,
  HelpText<"Disable command line arguments round-trip.">;

def _migrate : Flag<["--"], "migrate">, Flags<[NoXarchOption]>,
  HelpText<"Run the migrator">;
def ccc_objcmt_migrate : Separate<["-"], "ccc-objcmt-migrate">,
  InternalDriverOpt,
  HelpText<"Apply modifications and produces temporary files to migrate to "
   "modern ObjC syntax">;

def objcmt_migrate_literals : Flag<["-"], "objcmt-migrate-literals">, Flags<[CC1Option]>,
  HelpText<"Enable migration to modern ObjC literals">,
  MarshallingInfoBitfieldFlag<FrontendOpts<"ObjCMTAction">, "FrontendOptions::ObjCMT_Literals">;
def objcmt_migrate_subscripting : Flag<["-"], "objcmt-migrate-subscripting">, Flags<[CC1Option]>,
  HelpText<"Enable migration to modern ObjC subscripting">,
  MarshallingInfoBitfieldFlag<FrontendOpts<"ObjCMTAction">, "FrontendOptions::ObjCMT_Subscripting">;
def objcmt_migrate_property : Flag<["-"], "objcmt-migrate-property">, Flags<[CC1Option]>,
  HelpText<"Enable migration to modern ObjC property">,
  MarshallingInfoBitfieldFlag<FrontendOpts<"ObjCMTAction">, "FrontendOptions::ObjCMT_Property">;
def objcmt_migrate_all : Flag<["-"], "objcmt-migrate-all">, Flags<[CC1Option]>,
  HelpText<"Enable migration to modern ObjC">,
  MarshallingInfoBitfieldFlag<FrontendOpts<"ObjCMTAction">, "FrontendOptions::ObjCMT_MigrateDecls">;
def objcmt_migrate_readonly_property : Flag<["-"], "objcmt-migrate-readonly-property">, Flags<[CC1Option]>,
  HelpText<"Enable migration to modern ObjC readonly property">,
  MarshallingInfoBitfieldFlag<FrontendOpts<"ObjCMTAction">, "FrontendOptions::ObjCMT_ReadonlyProperty">;
def objcmt_migrate_readwrite_property : Flag<["-"], "objcmt-migrate-readwrite-property">, Flags<[CC1Option]>,
  HelpText<"Enable migration to modern ObjC readwrite property">,
  MarshallingInfoBitfieldFlag<FrontendOpts<"ObjCMTAction">, "FrontendOptions::ObjCMT_ReadwriteProperty">;
def objcmt_migrate_property_dot_syntax : Flag<["-"], "objcmt-migrate-property-dot-syntax">, Flags<[CC1Option]>,
  HelpText<"Enable migration of setter/getter messages to property-dot syntax">,
  MarshallingInfoBitfieldFlag<FrontendOpts<"ObjCMTAction">, "FrontendOptions::ObjCMT_PropertyDotSyntax">;
def objcmt_migrate_annotation : Flag<["-"], "objcmt-migrate-annotation">, Flags<[CC1Option]>,
  HelpText<"Enable migration to property and method annotations">,
  MarshallingInfoBitfieldFlag<FrontendOpts<"ObjCMTAction">, "FrontendOptions::ObjCMT_Annotation">;
def objcmt_migrate_instancetype : Flag<["-"], "objcmt-migrate-instancetype">, Flags<[CC1Option]>,
  HelpText<"Enable migration to infer instancetype for method result type">,
  MarshallingInfoBitfieldFlag<FrontendOpts<"ObjCMTAction">, "FrontendOptions::ObjCMT_Instancetype">;
def objcmt_migrate_nsmacros : Flag<["-"], "objcmt-migrate-ns-macros">, Flags<[CC1Option]>,
  HelpText<"Enable migration to NS_ENUM/NS_OPTIONS macros">,
  MarshallingInfoBitfieldFlag<FrontendOpts<"ObjCMTAction">, "FrontendOptions::ObjCMT_NsMacros">;
def objcmt_migrate_protocol_conformance : Flag<["-"], "objcmt-migrate-protocol-conformance">, Flags<[CC1Option]>,
  HelpText<"Enable migration to add protocol conformance on classes">,
  MarshallingInfoBitfieldFlag<FrontendOpts<"ObjCMTAction">, "FrontendOptions::ObjCMT_ProtocolConformance">;
def objcmt_atomic_property : Flag<["-"], "objcmt-atomic-property">, Flags<[CC1Option]>,
  HelpText<"Make migration to 'atomic' properties">,
  MarshallingInfoBitfieldFlag<FrontendOpts<"ObjCMTAction">, "FrontendOptions::ObjCMT_AtomicProperty">;
def objcmt_returns_innerpointer_property : Flag<["-"], "objcmt-returns-innerpointer-property">, Flags<[CC1Option]>,
  HelpText<"Enable migration to annotate property with NS_RETURNS_INNER_POINTER">,
  MarshallingInfoBitfieldFlag<FrontendOpts<"ObjCMTAction">, "FrontendOptions::ObjCMT_ReturnsInnerPointerProperty">;
def objcmt_ns_nonatomic_iosonly: Flag<["-"], "objcmt-ns-nonatomic-iosonly">, Flags<[CC1Option]>,
  HelpText<"Enable migration to use NS_NONATOMIC_IOSONLY macro for setting property's 'atomic' attribute">,
  MarshallingInfoBitfieldFlag<FrontendOpts<"ObjCMTAction">, "FrontendOptions::ObjCMT_NsAtomicIOSOnlyProperty">;
def objcmt_migrate_designated_init : Flag<["-"], "objcmt-migrate-designated-init">, Flags<[CC1Option]>,
  HelpText<"Enable migration to infer NS_DESIGNATED_INITIALIZER for initializer methods">,
  MarshallingInfoBitfieldFlag<FrontendOpts<"ObjCMTAction">, "FrontendOptions::ObjCMT_DesignatedInitializer">;

def objcmt_whitelist_dir_path: Joined<["-"], "objcmt-whitelist-dir-path=">, Flags<[CC1Option]>,
  HelpText<"Only modify files with a filename contained in the provided directory path">,
  MarshallingInfoString<FrontendOpts<"ObjCMTWhiteListPath">>;
// The misspelt "white-list" [sic] alias is due for removal.
def : Joined<["-"], "objcmt-white-list-dir-path=">, Flags<[CC1Option]>,
    Alias<objcmt_whitelist_dir_path>;

// Make sure all other -ccc- options are rejected.
def ccc_ : Joined<["-"], "ccc-">, Group<internal_Group>, Flags<[Unsupported]>;

// Standard Options

// Intel-specific options
#if INTEL_CUSTOMIZATION
// Internal Intel options
def i_no_use_libirc : Flag<["-"], "i_no-use-libirc">,
  Group<internal_driver_Group>, Flags<[NoXarchOption, HelpHidden]>,
  HelpText<"Disable usage of libirc.">;
// Add -ax so it does not error out.
// TODO - there is some usage of this option even though it isn't supported.
// we are accepting it so we can get around these usages for now.
def ax : Joined<["-"], "ax">;
def _intel : Flag<["--"], "intel">, Flags<[NoXarchOption, CoreOption]>,
  HelpText<"Run in Intel Compiler mode">;
def shared_intel : Flag<["-"], "shared-intel">, Flags<[NoXarchOption]>,
  HelpText<"link Intel provided libraries dynamically">;
def static_intel : Flag<["-"], "static-intel">, Flags<[NoXarchOption]>,
  HelpText<"link Intel provided libraries statically">;
def extended_float_types : Flag<["--"], "extended_float_types">,
  Flags<[CC1Option]>,
  MarshallingInfoFlag<LangOpts<"IntelQuad">>;
def fintel_long_double_size_EQ : Joined<["-"], "fintel-long-double-size=">,
  HelpText<"Overrides the size of long double from the architecture/OS defaults.">,
  Flags<[CC1Option, DpcppHidden]>;
def intel_mintrinsic_promote : Flag<["-"], "mintrinsic-promote">,
  Flags<[CC1Option]>, HelpText<"Force certain functions using intrinsics to "
  "promote their architectures and make the intrinsic headers included by default">,
  MarshallingInfoFlag<LangOpts<"IntrinsicAutoPromote">>;
def intel_mno_intrinsic_promote : Flag<["-"], "mno-intrinsic-promote">, Flags<[NoXarchOption]>;
def qactypes : Flag<["-"], "qactypes">, HelpText<"Enable compile and link "
  "support for the Algorithmic C Data-types (AC types)">;
def qipp_EQ : Joined<["-"], "qipp=">, Flags<[NoXarchOption]>,
  Values<"common,crypto,nonpic,nonpic_crypto">,
  HelpText<"Link commonly used Intel(R) Integrated Performace Primitives "
  "(Intel(R) IPP) libraries and bring in the associated headers"
  " (common,crypto,nonpic,nonpic_crypto)">;
def qipp : Flag<["-"], "qipp">, Alias<qipp_EQ>, AliasArgs<["common"]>;
def qipp_link_EQ : Joined<["-"], "qipp-link=">, Flags<[NoXarchOption]>,
  Values<"static,dynamic,shared">, HelpText<"Link Intel(R) IPP libraries in "
  "requested manner (static,dynamic,shared)">;
def : Joined<["-"], "ipp=">, Alias<qipp_EQ>, HelpText<"Link commonly used "
  "Intel(R) Integrated Performace Primitives (Intel(R) IPP) libraries and "
  "bring in the associated headers (common,crypto,nonpic,nonpic_crypto)">;
def : Flag<["-"], "ipp">, Alias<qipp_EQ>, AliasArgs<["common"]>;
def : Joined<["-"], "ipp-link=">, Alias<qipp_link_EQ>,
  Values<"static,dynamic,shared">, HelpText<"Link Intel(R) IPP libraries in "
  "requested manner (static,dynamic,shared)">;
def qmkl_EQ : Joined<["-"], "qmkl=">,
  Values<"parallel,sequential,cluster">,
  HelpText<"Link commonly used Intel(R) Math Kernel Library (Intel(R) MKL) "
  "and bring in the associated headers (parallel,sequential,cluster)"
  "(\"cluster\" is not supported in DPC++)">;
def qmkl : Flag<["-"], "qmkl">, Alias<qmkl_EQ>, AliasArgs<["parallel"]>;
def qtbb : Flag<["-"], "qtbb">, HelpText<"Link Intel(R) Threading Building "
  "Blocks (Intel(R) TBB) libraries and bring in the associated headers">;
def qdaal_EQ : Joined<["-"], "qdaal=">, Values<"parallel,sequential">,
  HelpText<"Link Intel(R) Data Analytics Acceleration Library (Intel(R) DAAL) "
  "libraries and bring in the associated headers (parallel,sequential)">;
def qdaal : Flag<["-"], "qdaal">, Alias<qdaal_EQ>, AliasArgs<["parallel"]>;
def : Flag<["-"], "tbb">, Alias<qtbb>, HelpText<"Link Intel(R) Threading "
  "Building Blocks (Intel(R) TBB) libraries and bring in the associated "
  "headers">;
def : Joined<["-"], "daal=">, Alias<qdaal_EQ>, HelpText<"Link Intel(R) Data "
  "Analytics Acceleration Library (Intel(R) DAAL) libraries and bring in the "
  "associated headers (parallel,sequential)">;
def : Flag<["-"], "daal">, Alias<qdaal_EQ>, AliasArgs<["parallel"]>;
def x_intel : Joined<["-"], "x">, Flags<[NoXarchOption]>,
  HelpText<"Generate specialized code to run exclusively on processors "
  "indicated by <code>.">, MetaVarName<"<code>">;
def device_math_lib_EQ : CommaJoined<["-"], "device-math-lib=">,
  Flags<[NoXarchOption]>, Values<"fp32,fp64">, HelpText<"Control the addition "
  "of device math libraries when compiling for other devices.  Valid arguments "
  "are fp64, fp32">;
def no_device_math_lib_EQ : CommaJoined<["-"], "no-device-math-lib=">,
  Flags<[NoXarchOption]>, Values<"fp32,fp64">;
#endif // INTEL_CUSTOMIZATION

def _HASH_HASH_HASH : Flag<["-"], "###">, Flags<[NoXarchOption, CoreOption, FlangOption]>,
    HelpText<"Print (but do not run) the commands to run for this compilation">;
#if INTEL_CUSTOMIZATION
def _dryrun : Flag<["-"], "dryrun">, Flags<[NoXarchOption]>, Alias<_HASH_HASH_HASH>,
  HelpText<"Print (but do not run) the commands to run for this compilation">;
def _HASH : Flag<["-"], "#">, Flags<[NoXarchOption]>,
    HelpText<"Print (but do not run) the commands to run for this compilation">;
#endif // INTEL_CUSTOMIZATION
def _DASH_DASH : Option<["--"], "", KIND_REMAINING_ARGS>,
    Flags<[NoXarchOption, CoreOption]>;
def A : JoinedOrSeparate<["-"], "A">, Flags<[RenderJoined]>, Group<gfortran_Group>;
def B : JoinedOrSeparate<["-"], "B">, MetaVarName<"<prefix>">,
    HelpText<"Search $prefix/$triple-$file and $prefix$file for executables, libraries, "
    "includes, and data files used by the compiler. $prefix may or may not be a directory">;
def gcc_toolchain : Joined<["--"], "gcc-toolchain=">, Flags<[NoXarchOption]>,
  HelpText<"Search for GCC installation in the specified directory on targets which commonly use GCC. "
  "The directory usually contains 'lib{,32,64}/gcc{,-cross}/$triple' and 'include'. If specified, "
  "sysroot is skipped for GCC detection. Note: executables (e.g. ld) used by the compiler are not "
  "overridden by the selected GCC installation">;
def CC : Flag<["-"], "CC">, Flags<[CC1Option]>, Group<Preprocessor_Group>,
    HelpText<"Include comments from within macros in preprocessed output">,
    MarshallingInfoFlag<PreprocessorOutputOpts<"ShowMacroComments">>;
def C : Flag<["-"], "C">, Flags<[CC1Option]>, Group<Preprocessor_Group>,
    HelpText<"Include comments in preprocessed output">,
    MarshallingInfoFlag<PreprocessorOutputOpts<"ShowComments">>;
def D : JoinedOrSeparate<["-"], "D">, Group<Preprocessor_Group>,
    Flags<[CC1Option, FlangOption, FC1Option]>, MetaVarName<"<macro>=<value>">,
    HelpText<"Define <macro> to <value> (or 1 if <value> omitted)">;
def E : Flag<["-"], "E">, Flags<[NoXarchOption,CC1Option, FlangOption, FC1Option]>, Group<Action_Group>,
    HelpText<"Only run the preprocessor">;
def F : JoinedOrSeparate<["-"], "F">, Flags<[RenderJoined,CC1Option]>,
    HelpText<"Add directory to framework include search path">;
def G : JoinedOrSeparate<["-"], "G">, Flags<[NoXarchOption]>, Group<m_Group>,
    MetaVarName<"<size>">, HelpText<"Put objects of at most <size> bytes "
    "into small data section (MIPS / Hexagon)">;
def G_EQ : Joined<["-"], "G=">, Flags<[NoXarchOption]>, Group<m_Group>, Alias<G>;
def H : Flag<["-"], "H">, Flags<[CC1Option]>, Group<Preprocessor_Group>,
    HelpText<"Show header includes and nesting depth">,
    MarshallingInfoFlag<DependencyOutputOpts<"ShowHeaderIncludes">>;
def fshow_skipped_includes : Flag<["-"], "fshow-skipped-includes">,
  Flags<[CC1Option]>, HelpText<"Show skipped includes in -H output.">,
  DocBrief<[{#include files may be "skipped" due to include guard optimization
             or #pragma once. This flag makes -H show also such includes.}]>,
  MarshallingInfoFlag<DependencyOutputOpts<"ShowSkippedHeaderIncludes">>;

def I_ : Flag<["-"], "I-">, Group<I_Group>,
    HelpText<"Restrict all prior -I flags to double-quoted inclusion and "
             "remove current directory from include path">;
def I : JoinedOrSeparate<["-"], "I">, Group<I_Group>,
    Flags<[CC1Option,CC1AsOption,FlangOption,FC1Option]>, MetaVarName<"<dir>">,
    HelpText<"Add directory to the end of the list of include search paths">,
    DocBrief<[{Add directory to include search path. For C++ inputs, if
there are multiple -I options, these directories are searched
in the order they are given before the standard system directories
are searched. If the same directory is in the SYSTEM include search
paths, for example if also specified with -isystem, the -I option
will be ignored}]>;
def L : JoinedOrSeparate<["-"], "L">, Flags<[RenderJoined]>, Group<Link_Group>,
    MetaVarName<"<dir>">, HelpText<"Add directory to library search path">;
def MD : Flag<["-"], "MD">, Group<M_Group>,
    HelpText<"Write a depfile containing user and system headers">;
def MMD : Flag<["-"], "MMD">, Group<M_Group>,
    HelpText<"Write a depfile containing user headers">;
def M : Flag<["-"], "M">, Group<M_Group>,
    HelpText<"Like -MD, but also implies -E and writes to stdout by default">;
def MM : Flag<["-"], "MM">, Group<M_Group>,
    HelpText<"Like -MMD, but also implies -E and writes to stdout by default">;
def MF : JoinedOrSeparate<["-"], "MF">, Group<M_Group>,
    HelpText<"Write depfile output from -MMD, -MD, -MM, or -M to <file>">,
    MetaVarName<"<file>">;
def MG : Flag<["-"], "MG">, Group<M_Group>, Flags<[CC1Option]>,
    HelpText<"Add missing headers to depfile">,
    MarshallingInfoFlag<DependencyOutputOpts<"AddMissingHeaderDeps">>;
def MJ : JoinedOrSeparate<["-"], "MJ">, Group<M_Group>,
    HelpText<"Write a compilation database entry per input">;
def MP : Flag<["-"], "MP">, Group<M_Group>, Flags<[CC1Option]>,
    HelpText<"Create phony target for each dependency (other than main file)">,
    MarshallingInfoFlag<DependencyOutputOpts<"UsePhonyTargets">>;
def MQ : JoinedOrSeparate<["-"], "MQ">, Group<M_Group>, Flags<[CC1Option]>,
    HelpText<"Specify name of main file output to quote in depfile">;
def MT : JoinedOrSeparate<["-"], "MT">, Group<M_Group>, Flags<[CC1Option]>,
    HelpText<"Specify name of main file output in depfile">,
    MarshallingInfoStringVector<DependencyOutputOpts<"Targets">>;
def MV : Flag<["-"], "MV">, Group<M_Group>, Flags<[CC1Option]>,
    HelpText<"Use NMake/Jom format for the depfile">,
    MarshallingInfoFlag<DependencyOutputOpts<"OutputFormat">, "DependencyOutputFormat::Make">,
    Normalizer<"makeFlagToValueNormalizer(DependencyOutputFormat::NMake)">;
def Mach : Flag<["-"], "Mach">, Group<Link_Group>;
def O0 : Flag<["-"], "O0">, Group<O_Group>, Flags<[CC1Option, HelpHidden]>;
def O4 : Flag<["-"], "O4">, Group<O_Group>, Flags<[CC1Option, HelpHidden]>;
def ObjCXX : Flag<["-"], "ObjC++">, Flags<[NoXarchOption]>,
  HelpText<"Treat source input files as Objective-C++ inputs">;
def ObjC : Flag<["-"], "ObjC">, Flags<[NoXarchOption]>,
  HelpText<"Treat source input files as Objective-C inputs">;
def O : Joined<["-"], "O">, Group<O_Group>, Flags<[CC1Option]>;
def O_flag : Flag<["-"], "O">, Flags<[CC1Option]>, Alias<O>, AliasArgs<["1"]>;
def Ofast : Joined<["-"], "Ofast">, Group<O_Group>, Flags<[CC1Option]>;
def P : Flag<["-"], "P">, Flags<[CC1Option,FlangOption,FC1Option]>, Group<Preprocessor_Group>,
  HelpText<"Disable linemarker output in -E mode">,
  MarshallingInfoNegativeFlag<PreprocessorOutputOpts<"ShowLineMarkers">>;
#if INTEL_CUSTOMIZATION
def : Flag<["-"], "fast">, Alias<Ofast>;
def EP : Flag<["-"], "EP">, Flags<[NoXarchOption]>, HelpText<"Preprocess to "
  "stdout, omitting #line directives.">;
#endif // INTEL_CUSTOMIZATION
def Qy : Flag<["-"], "Qy">, Flags<[CC1Option]>,
  HelpText<"Emit metadata containing compiler name and version">;
def Qn : Flag<["-"], "Qn">, Flags<[CC1Option]>,
  HelpText<"Do not emit metadata containing compiler name and version">;
def : Flag<["-"], "fident">, Group<f_Group>, Alias<Qy>,
  Flags<[CoreOption, CC1Option]>;
def : Flag<["-"], "fno-ident">, Group<f_Group>, Alias<Qn>,
  Flags<[CoreOption, CC1Option]>;
def Qunused_arguments : Flag<["-"], "Qunused-arguments">, Flags<[NoXarchOption, CoreOption]>,
  HelpText<"Don't emit warning for unused driver arguments">;
def Q : Flag<["-"], "Q">, IgnoredGCCCompat;
def Rpass_EQ : Joined<["-"], "Rpass=">, Group<R_value_Group>, Flags<[CC1Option]>,
  HelpText<"Report transformations performed by optimization passes whose "
           "name matches the given POSIX regular expression">;
def Rpass_missed_EQ : Joined<["-"], "Rpass-missed=">, Group<R_value_Group>,
  Flags<[CC1Option]>,
  HelpText<"Report missed transformations by optimization passes whose "
           "name matches the given POSIX regular expression">;
def Rpass_analysis_EQ : Joined<["-"], "Rpass-analysis=">, Group<R_value_Group>,
  Flags<[CC1Option]>,
  HelpText<"Report transformation analysis from optimization passes whose "
           "name matches the given POSIX regular expression">;
def R_Joined : Joined<["-"], "R">, Group<R_Group>, Flags<[CC1Option, CoreOption]>,
  MetaVarName<"<remark>">, HelpText<"Enable the specified remark">;
def S : Flag<["-"], "S">, Flags<[NoXarchOption,CC1Option]>, Group<Action_Group>,
  HelpText<"Only run preprocess and compilation steps">;
def Tbss : JoinedOrSeparate<["-"], "Tbss">, Group<T_Group>,
  MetaVarName<"<addr>">, HelpText<"Set starting address of BSS to <addr>">;
def Tdata : JoinedOrSeparate<["-"], "Tdata">, Group<T_Group>,
  MetaVarName<"<addr>">, HelpText<"Set starting address of DATA to <addr>">;
def Ttext : JoinedOrSeparate<["-"], "Ttext">, Group<T_Group>,
  MetaVarName<"<addr>">, HelpText<"Set starting address of TEXT to <addr>">;
def T : JoinedOrSeparate<["-"], "T">, Group<T_Group>,
  MetaVarName<"<script>">, HelpText<"Specify <script> as linker script">;
def U : JoinedOrSeparate<["-"], "U">, Group<Preprocessor_Group>,
  Flags<[CC1Option, FlangOption, FC1Option]>, MetaVarName<"<macro>">, HelpText<"Undefine macro <macro>">;
def V : JoinedOrSeparate<["-"], "V">, Flags<[NoXarchOption, Unsupported]>;
#if INTEL_CUSTOMIZATION
def Qoption_COMMA : CommaJoined<["-"], "Qoption,">, Flags<[NoXarchOption]>,
  HelpText<" Qoption,<tool>,<args> to pass the comma separated arguments to the"
           " <tool>; <tool> can be asm for assembler (or) link/ld for linker"
           " (or) preprocessor for preprocessor (or) compiler for compiler">,
  MetaVarName<"<arg>">;
def Wcxx11_narrowing : Flag<["-"], "Wc++11-narrowing">, Group<W_Group>,
  Flags<[CC1Option, CoreOption]>;
def Wno_cxx11_narrowing : Flag<["-"], "Wno-c++11-narrowing">, Group<W_Group>,
  Flags<[CC1Option, CoreOption]>;
#endif // INTEL_CUSTOMIZATION
def Wa_COMMA : CommaJoined<["-"], "Wa,">,
  HelpText<"Pass the comma separated arguments in <arg> to the assembler">,
  MetaVarName<"<arg>">;
def Wall : Flag<["-"], "Wall">, Group<W_Group>, Flags<[CC1Option, HelpHidden]>;
def WCL4 : Flag<["-"], "WCL4">, Group<W_Group>, Flags<[CC1Option, HelpHidden]>;
def Wdeprecated : Flag<["-"], "Wdeprecated">, Group<W_Group>, Flags<[CC1Option]>,
  HelpText<"Enable warnings for deprecated constructs and define __DEPRECATED">;
def Wno_deprecated : Flag<["-"], "Wno-deprecated">, Group<W_Group>, Flags<[CC1Option]>;
def Wl_COMMA : CommaJoined<["-"], "Wl,">, Flags<[LinkerInput, RenderAsInput]>,
  HelpText<"Pass the comma separated arguments in <arg> to the linker">,
  MetaVarName<"<arg>">, Group<Link_Group>;
// FIXME: This is broken; these should not be Joined arguments.
def Wno_nonportable_cfstrings : Joined<["-"], "Wno-nonportable-cfstrings">, Group<W_Group>,
  Flags<[CC1Option]>;
def Wnonportable_cfstrings : Joined<["-"], "Wnonportable-cfstrings">, Group<W_Group>,
  Flags<[CC1Option]>;
def Wno_sycl_strict : Flag<["-"], "Wno-sycl-strict">, Group<W_Group>, HelpText<"Disable warnings which enforce strict SYCL language compatibility.">;
def Wp_COMMA : CommaJoined<["-"], "Wp,">,
  HelpText<"Pass the comma separated arguments in <arg> to the preprocessor">,
  MetaVarName<"<arg>">, Group<Preprocessor_Group>;
def Wundef_prefix_EQ : CommaJoined<["-"], "Wundef-prefix=">, Group<W_value_Group>,
  Flags<[CC1Option, CoreOption, HelpHidden]>, MetaVarName<"<arg>">,
  HelpText<"Enable warnings for undefined macros with a prefix in the comma separated list <arg>">,
  MarshallingInfoStringVector<DiagnosticOpts<"UndefPrefixes">>;
def Wwrite_strings : Flag<["-"], "Wwrite-strings">, Group<W_Group>, Flags<[CC1Option, HelpHidden]>;
def Wno_write_strings : Flag<["-"], "Wno-write-strings">, Group<W_Group>, Flags<[CC1Option, HelpHidden]>;
def W_Joined : Joined<["-"], "W">, Group<W_Group>, Flags<[CC1Option, CoreOption, FC1Option, FlangOption]>,
  MetaVarName<"<warning>">, HelpText<"Enable the specified warning">;
def Xanalyzer : Separate<["-"], "Xanalyzer">,
  HelpText<"Pass <arg> to the static analyzer">, MetaVarName<"<arg>">,
  Group<StaticAnalyzer_Group>;
def Xarch__ : JoinedAndSeparate<["-"], "Xarch_">, Flags<[NoXarchOption]>;
def Xarch_host : Separate<["-"], "Xarch_host">, Flags<[NoXarchOption]>,
  HelpText<"Pass <arg> to the CUDA/HIP host compilation">, MetaVarName<"<arg>">;
def Xarch_device : Separate<["-"], "Xarch_device">, Flags<[NoXarchOption]>,
  HelpText<"Pass <arg> to the CUDA/HIP device compilation">, MetaVarName<"<arg>">;
def Xassembler : Separate<["-"], "Xassembler">,
  HelpText<"Pass <arg> to the assembler">, MetaVarName<"<arg>">,
  Group<CompileOnly_Group>;
def Xclang : Separate<["-"], "Xclang">,
  HelpText<"Pass <arg> to the clang compiler">, MetaVarName<"<arg>">,
  Flags<[NoXarchOption, CoreOption]>, Group<CompileOnly_Group>;
def Xcuda_fatbinary : Separate<["-"], "Xcuda-fatbinary">,
  HelpText<"Pass <arg> to fatbinary invocation">, MetaVarName<"<arg>">;
def Xcuda_ptxas : Separate<["-"], "Xcuda-ptxas">,
  HelpText<"Pass <arg> to the ptxas assembler">, MetaVarName<"<arg>">;
def Xopenmp_target : Separate<["-"], "Xopenmp-target">,
  HelpText<"Pass <arg> to the target offloading toolchain.">, MetaVarName<"<arg>">;
def Xopenmp_target_EQ : JoinedAndSeparate<["-"], "Xopenmp-target=">,
  HelpText<"Pass <arg> to the target offloading toolchain identified by <triple>.">,
  MetaVarName<"<triple> <arg>">;
#if INTEL_CUSTOMIZATION
def Xopenmp_backend : Separate<["-"], "Xopenmp-target-backend">,
  HelpText<"Pass <arg> to the OpenMP based target backend.">,
  MetaVarName<"<arg>">, Flags<[CoreOption]>;
def Xopenmp_backend_EQ : JoinedAndSeparate<["-"], "Xopenmp-target-backend=">,
  HelpText<"Pass <arg> to the OpenMP based backend identified by <triple>.">,
  MetaVarName<"<triple> <arg>">, Flags<[CoreOption]>;
def Xopenmp_frontend : Separate<["-"], "Xopenmp-target-frontend">,
  HelpText<"Pass <arg> to the OpenMP based target frontend.">,
  Alias<Xopenmp_target>, Flags<[CoreOption]>;
def Xopenmp_frontend_EQ : JoinedAndSeparate<["-"], "Xopenmp-target-frontend=">,
  HelpText<"Pass <arg> to the OpenMPbased target frontend identified by "
  "<triple>.">, Alias<Xopenmp_target_EQ>, Flags<[CoreOption]>;
def Xopenmp_linker : Separate<["-"], "Xopenmp-target-linker">,
  HelpText<"Pass <arg> to the SYCL based target linker.">,
  MetaVarName<"<arg>">, Flags<[CoreOption]>;
def Xopenmp_linker_EQ : JoinedAndSeparate<["-"], "Xopenmp-target-linker=">,
  HelpText<"Pass <arg> to the SYCL based target linker identified by "
  "<triple>.">, MetaVarName<"<triple> <arg>">, Flags<[CoreOption]>;
def Xsycl_backend : Separate<["-"], "Xsycl-target-backend">,
  HelpText<"Pass <arg> to the SYCL based target backend.">, MetaVarName<"<arg>">, Flags<[CoreOption, DpcppOption]>;
def Xsycl_backend_EQ : JoinedAndSeparate<["-"], "Xsycl-target-backend=">,
  HelpText<"Pass <arg> to the SYCL based backend identified by <triple>.">,
  MetaVarName<"<triple> <arg>">, Flags<[CoreOption, DpcppOption]>;
def Xsycl_frontend : Separate<["-"], "Xsycl-target-frontend">,
  HelpText<"Pass <arg> to the SYCL based target frontend.">, MetaVarName<"<arg>">, Flags<[CoreOption, DpcppOption]>;
def Xsycl_frontend_EQ : JoinedAndSeparate<["-"], "Xsycl-target-frontend=">,
  HelpText<"Pass <arg> to the SYCL based target frontend identified by <triple>.">, Flags<[CoreOption, DpcppOption]>,
  MetaVarName<"<triple> <arg>">;
def Xsycl_linker : Separate<["-"], "Xsycl-target-linker">,
  HelpText<"Pass <arg> to the SYCL based target linker.">, MetaVarName<"<arg>">, Flags<[CoreOption, DpcppOption]>;
def Xsycl_linker_EQ : JoinedAndSeparate<["-"], "Xsycl-target-linker=">,
  HelpText<"Pass <arg> to the SYCL based target linker identified by <triple>.">,
  MetaVarName<"<triple> <arg>">, Flags<[CoreOption, DpcppOption]>;
def Xs : Joined<["-"], "Xs">, HelpText<"Pass <arg> to the offline compiler, adding the option specifier '-' to the <arg>.">, MetaVarName<"<arg>">, Flags<[CoreOption, DpcppOption]>;
def Xs_separate : Separate<["-"], "Xs">, HelpText<"Pass <arg> to the offline compiler.">, MetaVarName<"<arg>">, Flags<[CoreOption, DpcppOption]>;
#endif // INTEL_CUSTOMIZATION
def z : Separate<["-"], "z">, Flags<[LinkerInput, RenderAsInput]>,
  HelpText<"Pass -z <arg> to the linker">, MetaVarName<"<arg>">,
  Group<Link_Group>;
def Xlinker : Separate<["-"], "Xlinker">, Flags<[LinkerInput, RenderAsInput]>,
  HelpText<"Pass <arg> to the linker">, MetaVarName<"<arg>">,
  Group<Link_Group>;
def Xpreprocessor : Separate<["-"], "Xpreprocessor">, Group<Preprocessor_Group>,
  HelpText<"Pass <arg> to the preprocessor">, MetaVarName<"<arg>">;
def X_Flag : Flag<["-"], "X">, Group<Link_Group>;
def X_Joined : Joined<["-"], "X">, IgnoredGCCCompat;
def Z_Flag : Flag<["-"], "Z">, Group<Link_Group>;
// FIXME: All we do with this is reject it. Remove.
def Z_Joined : Joined<["-"], "Z">;
def all__load : Flag<["-"], "all_load">;
def allowable__client : Separate<["-"], "allowable_client">;
def ansi : Flag<["-", "--"], "ansi">, Group<CompileOnly_Group>;
def arch__errors__fatal : Flag<["-"], "arch_errors_fatal">;
def arch : Separate<["-"], "arch">, Flags<[NoXarchOption]>;
def arch__only : Separate<["-"], "arch_only">;
def a : Joined<["-"], "a">;
def autocomplete : Joined<["--"], "autocomplete=">;
def bind__at__load : Flag<["-"], "bind_at_load">;
def bundle__loader : Separate<["-"], "bundle_loader">;
def bundle : Flag<["-"], "bundle">;
def b : JoinedOrSeparate<["-"], "b">, Flags<[LinkerInput, RenderAsInput]>,
  HelpText<"Pass -b <arg> to the linker on AIX (only).">, MetaVarName<"<arg>">,
  Group<Link_Group>;
def cl_opt_disable : Flag<["-"], "cl-opt-disable">, Group<opencl_Group>, Flags<[CC1Option]>,
  HelpText<"OpenCL only. This option disables all optimizations. By default optimizations are enabled.">;
def cl_strict_aliasing : Flag<["-"], "cl-strict-aliasing">, Group<opencl_Group>, Flags<[CC1Option]>,
  HelpText<"OpenCL only. This option is added for compatibility with OpenCL 1.0.">;
def cl_single_precision_constant : Flag<["-"], "cl-single-precision-constant">, Group<opencl_Group>, Flags<[CC1Option]>,
  HelpText<"OpenCL only. Treat double precision floating-point constant as single precision constant.">,
  MarshallingInfoFlag<LangOpts<"SinglePrecisionConstants">>;
def cl_finite_math_only : Flag<["-"], "cl-finite-math-only">, Group<opencl_Group>, Flags<[CC1Option]>,
  HelpText<"OpenCL only. Allow floating-point optimizations that assume arguments and results are not NaNs or +-Inf.">,
  MarshallingInfoFlag<LangOpts<"CLFiniteMathOnly">>;
def cl_kernel_arg_info : Flag<["-"], "cl-kernel-arg-info">, Group<opencl_Group>, Flags<[CC1Option]>,
  HelpText<"OpenCL only. Generate kernel argument metadata.">,
  MarshallingInfoFlag<CodeGenOpts<"EmitOpenCLArgMetadata">>;
def cl_unsafe_math_optimizations : Flag<["-"], "cl-unsafe-math-optimizations">, Group<opencl_Group>, Flags<[CC1Option]>,
  HelpText<"OpenCL only. Allow unsafe floating-point optimizations.  Also implies -cl-no-signed-zeros and -cl-mad-enable.">,
  MarshallingInfoFlag<LangOpts<"CLUnsafeMath">>;
def cl_fast_relaxed_math : Flag<["-"], "cl-fast-relaxed-math">, Group<opencl_Group>, Flags<[CC1Option]>,
  HelpText<"OpenCL only. Sets -cl-finite-math-only and -cl-unsafe-math-optimizations, and defines __FAST_RELAXED_MATH__.">,
  MarshallingInfoFlag<LangOpts<"FastRelaxedMath">>;
def cl_mad_enable : Flag<["-"], "cl-mad-enable">, Group<opencl_Group>, Flags<[CC1Option]>,
  HelpText<"OpenCL only. Allow use of less precise MAD computations in the generated binary.">,
  MarshallingInfoFlag<CodeGenOpts<"LessPreciseFPMAD">>,
  ImpliedByAnyOf<[cl_unsafe_math_optimizations.KeyPath, cl_fast_relaxed_math.KeyPath]>;
def cl_no_signed_zeros : Flag<["-"], "cl-no-signed-zeros">, Group<opencl_Group>, Flags<[CC1Option]>,
  HelpText<"OpenCL only. Allow use of less precise no signed zeros computations in the generated binary.">,
  MarshallingInfoFlag<LangOpts<"CLNoSignedZero">>;
def cl_std_EQ : Joined<["-"], "cl-std=">, Group<opencl_Group>, Flags<[CC1Option]>,
  HelpText<"OpenCL language standard to compile for.">,
  Values<"cl,CL,cl1.0,CL1.0,cl1.1,CL1.1,cl1.2,CL1.2,cl2.0,CL2.0,cl3.0,CL3.0,clc++,CLC++,clc++1.0,CLC++1.0">;
def cl_denorms_are_zero : Flag<["-"], "cl-denorms-are-zero">, Group<opencl_Group>,
  HelpText<"OpenCL only. Allow denormals to be flushed to zero.">;
def cl_fp32_correctly_rounded_divide_sqrt : Flag<["-"], "cl-fp32-correctly-rounded-divide-sqrt">, Group<opencl_Group>, Flags<[CC1Option]>,
  HelpText<"OpenCL only. Specify that single precision floating-point divide and sqrt used in the program source are correctly rounded.">,
  MarshallingInfoFlag<CodeGenOpts<"OpenCLCorrectlyRoundedDivSqrt">>;
// if INTEL_CUSTOMIZATION
def cl_spir_compile_options : Separate<["-"], "cl-spir-compile-options">, Group<opencl_Group>, Flags<[CC1Option]>,
  HelpText<"SPIR compilation options to record in metadata">,
  MarshallingInfoString<CodeGenOpts<"SPIRCompileOptions">>;
def fhls : Flag<["-"], "fhls">, Group<f_Group>, Flags<[CC1Option, DpcppUnsupported]>,
  HelpText<"Enable Intel FPGA High Level Synthesis extensions">,
  MarshallingInfoFlag<LangOpts<"HLS">>;
// endif INTEL_CUSTOMIZATION
def cl_uniform_work_group_size : Flag<["-"], "cl-uniform-work-group-size">, Group<opencl_Group>, Flags<[CC1Option]>,
  HelpText<"OpenCL only. Defines that the global work-size be a multiple of the work-group size specified to clEnqueueNDRangeKernel">,
  MarshallingInfoFlag<CodeGenOpts<"UniformWGSize">>;
def cl_no_stdinc : Flag<["-"], "cl-no-stdinc">, Group<opencl_Group>,
  HelpText<"OpenCL only. Disables all standard includes containing non-native compiler types and functions.">;
def client__name : JoinedOrSeparate<["-"], "client_name">;
def combine : Flag<["-", "--"], "combine">, Flags<[NoXarchOption, Unsupported]>;
def compatibility__version : JoinedOrSeparate<["-"], "compatibility_version">;
def config : Separate<["--"], "config">, Flags<[NoXarchOption]>,
  HelpText<"Specifies configuration file">;
def config_system_dir_EQ : Joined<["--"], "config-system-dir=">, Flags<[NoXarchOption, HelpHidden]>,
  HelpText<"System directory for configuration files">;
def config_user_dir_EQ : Joined<["--"], "config-user-dir=">, Flags<[NoXarchOption, HelpHidden]>,
  HelpText<"User directory for configuration files">;
def coverage : Flag<["-", "--"], "coverage">, Group<Link_Group>, Flags<[CoreOption]>;
def cpp_precomp : Flag<["-"], "cpp-precomp">, Group<clang_ignored_f_Group>;
def current__version : JoinedOrSeparate<["-"], "current_version">;
def cxx_isystem : JoinedOrSeparate<["-"], "cxx-isystem">, Group<clang_i_Group>,
  HelpText<"Add directory to the C++ SYSTEM include search path">, Flags<[CC1Option]>,
  MetaVarName<"<directory>">;
def c : Flag<["-"], "c">, Flags<[NoXarchOption, FlangOption]>, Group<Action_Group>,
  HelpText<"Only run preprocess, compile, and assemble steps">;
def fconvergent_functions : Flag<["-"], "fconvergent-functions">, Group<f_Group>, Flags<[CC1Option]>,
  HelpText<"Assume functions may be convergent">;

def gpu_use_aux_triple_only : Flag<["--"], "gpu-use-aux-triple-only">,
  InternalDriverOpt, HelpText<"Prepare '-aux-triple' only without populating "
                              "'-aux-target-cpu' and '-aux-target-feature'.">;
def cuda_device_only : Flag<["--"], "cuda-device-only">,
  HelpText<"Compile CUDA code for device only">;
def cuda_host_only : Flag<["--"], "cuda-host-only">,
  HelpText<"Compile CUDA code for host only.  Has no effect on non-CUDA "
           "compilations.">;
def cuda_compile_host_device : Flag<["--"], "cuda-compile-host-device">,
  HelpText<"Compile CUDA code for both host and device (default).  Has no "
           "effect on non-CUDA compilations.">;
def cuda_include_ptx_EQ : Joined<["--"], "cuda-include-ptx=">, Flags<[NoXarchOption]>,
  HelpText<"Include PTX for the following GPU architecture (e.g. sm_35) or 'all'. May be specified more than once.">;
def no_cuda_include_ptx_EQ : Joined<["--"], "no-cuda-include-ptx=">, Flags<[NoXarchOption]>,
  HelpText<"Do not include PTX for the following GPU architecture (e.g. sm_35) or 'all'. May be specified more than once.">;
def offload_arch_EQ : Joined<["--"], "offload-arch=">, Flags<[NoXarchOption]>,
  HelpText<"CUDA offloading device architecture (e.g. sm_35), or HIP offloading target ID in the form of a "
           "device architecture followed by target ID features delimited by a colon. Each target ID feature "
           "is a pre-defined string followed by a plus or minus sign (e.g. gfx908:xnack+:sramecc-).  May be "
           "specified more than once.">;
def cuda_gpu_arch_EQ : Joined<["--"], "cuda-gpu-arch=">, Flags<[NoXarchOption]>,
  Alias<offload_arch_EQ>;
def hip_link : Flag<["--"], "hip-link">,
  HelpText<"Link clang-offload-bundler bundles for HIP">;
def no_offload_arch_EQ : Joined<["--"], "no-offload-arch=">, Flags<[NoXarchOption]>,
  HelpText<"Remove CUDA/HIP offloading device architecture (e.g. sm_35, gfx906) from the list of devices to compile for. "
           "'all' resets the list to its default value.">;
def emit_static_lib : Flag<["--"], "emit-static-lib">,
  HelpText<"Enable linker job to emit a static library.">;
def no_cuda_gpu_arch_EQ : Joined<["--"], "no-cuda-gpu-arch=">, Flags<[NoXarchOption]>,
  Alias<no_offload_arch_EQ>;
def cuda_noopt_device_debug : Flag<["--"], "cuda-noopt-device-debug">,
  HelpText<"Enable device-side debug info generation. Disables ptxas optimizations.">;
def no_cuda_version_check : Flag<["--"], "no-cuda-version-check">,
  HelpText<"Don't error out if the detected version of the CUDA install is "
           "too low for the requested CUDA gpu architecture.">;
def no_cuda_noopt_device_debug : Flag<["--"], "no-cuda-noopt-device-debug">;
def cuda_path_EQ : Joined<["--"], "cuda-path=">, Group<i_Group>,
  HelpText<"CUDA installation path">;
def cuda_path_ignore_env : Flag<["--"], "cuda-path-ignore-env">, Group<i_Group>,
  HelpText<"Ignore environment variables to detect CUDA installation">;
def ptxas_path_EQ : Joined<["--"], "ptxas-path=">, Group<i_Group>,
  HelpText<"Path to ptxas (used for compiling CUDA code)">;
def fgpu_flush_denormals_to_zero : Flag<["-"], "fgpu-flush-denormals-to-zero">,
  HelpText<"Flush denormal floating point values to zero in CUDA/HIP device mode.">;
def fno_gpu_flush_denormals_to_zero : Flag<["-"], "fno-gpu-flush-denormals-to-zero">;
def fcuda_flush_denormals_to_zero : Flag<["-"], "fcuda-flush-denormals-to-zero">,
  Alias<fgpu_flush_denormals_to_zero>;
def fno_cuda_flush_denormals_to_zero : Flag<["-"], "fno-cuda-flush-denormals-to-zero">,
  Alias<fno_gpu_flush_denormals_to_zero>;
defm gpu_rdc : BoolFOption<"gpu-rdc",
  LangOpts<"GPURelocatableDeviceCode">, DefaultFalse,
  PosFlag<SetTrue, [CC1Option], "Generate relocatable device code, also known as separate compilation mode">,
  NegFlag<SetFalse>>;
def : Flag<["-"], "fcuda-rdc">, Alias<fgpu_rdc>;
def : Flag<["-"], "fno-cuda-rdc">, Alias<fno_gpu_rdc>;
defm cuda_short_ptr : BoolFOption<"cuda-short-ptr",
  TargetOpts<"NVPTXUseShortPointers">, DefaultFalse,
  PosFlag<SetTrue, [], "Use 32-bit pointers for accessing const/local/shared address spaces">,
  NegFlag<SetFalse>>;
def rocm_path_EQ : Joined<["--"], "rocm-path=">, Group<i_Group>,
  HelpText<"ROCm installation path, used for finding and automatically linking required bitcode libraries.">;
def hip_path_EQ : Joined<["--"], "hip-path=">, Group<i_Group>,
  HelpText<"HIP runtime installation path, used for finding HIP version and adding HIP include path.">;
def amdgpu_arch_tool_EQ : Joined<["--"], "amdgpu-arch-tool=">, Group<i_Group>,
  HelpText<"Tool used for detecting AMD GPU arch in the system.">;
def rocm_device_lib_path_EQ : Joined<["--"], "rocm-device-lib-path=">, Group<Link_Group>,
  HelpText<"ROCm device library path. Alternative to rocm-path.">;
def : Joined<["--"], "hip-device-lib-path=">, Alias<rocm_device_lib_path_EQ>;
def hip_device_lib_EQ : Joined<["--"], "hip-device-lib=">, Group<Link_Group>,
  HelpText<"HIP device library">;
def hip_version_EQ : Joined<["--"], "hip-version=">,
  HelpText<"HIP version in the format of major.minor.patch">;
def fhip_dump_offload_linker_script : Flag<["-"], "fhip-dump-offload-linker-script">,
  Group<f_Group>, Flags<[NoArgumentUnused, HelpHidden]>;
defm hip_new_launch_api : BoolFOption<"hip-new-launch-api",
  LangOpts<"HIPUseNewLaunchAPI">, DefaultFalse,
  PosFlag<SetTrue, [CC1Option], "Use">, NegFlag<SetFalse, [], "Don't use">,
  BothFlags<[], " new kernel launching API for HIP">>;
defm hip_fp32_correctly_rounded_divide_sqrt : BoolFOption<"hip-fp32-correctly-rounded-divide-sqrt",
  CodeGenOpts<"HIPCorrectlyRoundedDivSqrt">, DefaultTrue,
  PosFlag<SetTrue, [], "Specify">,
  NegFlag<SetFalse, [CC1Option], "Don't specify">,
  BothFlags<[], " that single precision floating-point divide and sqrt used in "
  "the program source are correctly rounded (HIP device compilation only)">>,
  ShouldParseIf<hip.KeyPath>;
defm gpu_allow_device_init : BoolFOption<"gpu-allow-device-init",
  LangOpts<"GPUAllowDeviceInit">, DefaultFalse,
  PosFlag<SetTrue, [CC1Option], "Allow">, NegFlag<SetFalse, [], "Don't allow">,
  BothFlags<[], " device side init function in HIP">>,
  ShouldParseIf<hip.KeyPath>;
defm gpu_defer_diag : BoolFOption<"gpu-defer-diag",
  LangOpts<"GPUDeferDiag">, DefaultFalse,
  PosFlag<SetTrue, [CC1Option], "Defer">, NegFlag<SetFalse, [], "Don't defer">,
  BothFlags<[], " host/device related diagnostic messages for CUDA/HIP">>;
defm gpu_exclude_wrong_side_overloads : BoolFOption<"gpu-exclude-wrong-side-overloads",
  LangOpts<"GPUExcludeWrongSideOverloads">, DefaultFalse,
  PosFlag<SetTrue, [CC1Option], "Always exclude wrong side overloads">,
  NegFlag<SetFalse, [], "Exclude wrong side overloads only if there are same side overloads">,
  BothFlags<[HelpHidden], " in overloading resolution for CUDA/HIP">>;
def gpu_max_threads_per_block_EQ : Joined<["--"], "gpu-max-threads-per-block=">,
  Flags<[CC1Option]>,
  HelpText<"Default max threads per block for kernel launch bounds for HIP">,
  MarshallingInfoInt<LangOpts<"GPUMaxThreadsPerBlock">, "1024">,
  ShouldParseIf<hip.KeyPath>;
def fgpu_inline_threshold_EQ : Joined<["-"], "fgpu-inline-threshold=">,
  Flags<[HelpHidden]>,
  HelpText<"Inline threshold for device compilation for CUDA/HIP">;
def gpu_instrument_lib_EQ : Joined<["--"], "gpu-instrument-lib=">,
  HelpText<"Instrument device library for HIP, which is a LLVM bitcode containing "
  "__cyg_profile_func_enter and __cyg_profile_func_exit">;
def fgpu_sanitize : Flag<["-"], "fgpu-sanitize">, Group<f_Group>,
  HelpText<"Enable sanitizer for AMDGPU target">;
def fno_gpu_sanitize : Flag<["-"], "fno-gpu-sanitize">, Group<f_Group>;
def gpu_bundle_output : Flag<["--"], "gpu-bundle-output">,
  Group<f_Group>, HelpText<"Bundle output files of HIP device compilation">;
def no_gpu_bundle_output : Flag<["--"], "no-gpu-bundle-output">,
  Group<f_Group>, HelpText<"Do not bundle output files of HIP device compilation">;
def cuid_EQ : Joined<["-"], "cuid=">, Flags<[CC1Option]>,
  HelpText<"An ID for compilation unit, which should be the same for the same "
           "compilation unit but different for different compilation units. "
           "It is used to externalize device-side static variables for single "
           "source offloading languages CUDA and HIP so that they can be "
           "accessed by the host code of the same compilation unit.">,
  MarshallingInfoString<LangOpts<"CUID">>;
def fuse_cuid_EQ : Joined<["-"], "fuse-cuid=">,
  HelpText<"Method to generate ID's for compilation units for single source "
           "offloading languages CUDA and HIP: 'hash' (ID's generated by hashing "
           "file path and command line options) | 'random' (ID's generated as "
           "random numbers) | 'none' (disabled). Default is 'hash'. This option "
           "will be overridden by option '-cuid=[ID]' if it is specified." >;
def libomptarget_amdgcn_bc_path_EQ : Joined<["--"], "libomptarget-amdgcn-bc-path=">, Group<i_Group>,
  HelpText<"Path to libomptarget-amdgcn bitcode library">;
def libomptarget_nvptx_bc_path_EQ : Joined<["--"], "libomptarget-nvptx-bc-path=">, Group<i_Group>,
  HelpText<"Path to libomptarget-nvptx bitcode library">;
def dD : Flag<["-"], "dD">, Group<d_Group>, Flags<[CC1Option]>,
  HelpText<"Print macro definitions in -E mode in addition to normal output">;
def dI : Flag<["-"], "dI">, Group<d_Group>, Flags<[CC1Option]>,
  HelpText<"Print include directives in -E mode in addition to normal output">,
  MarshallingInfoFlag<PreprocessorOutputOpts<"ShowIncludeDirectives">>;
def dM : Flag<["-"], "dM">, Group<d_Group>, Flags<[CC1Option]>,
  HelpText<"Print macro definitions in -E mode instead of normal output">;
def dead__strip : Flag<["-"], "dead_strip">;
#if INTEL_CUSTOMIZATION
def debug_EQ : Joined<["-"], "debug=">, Group<intel_debug_Group>,
  Flags<[NoXarchOption]>, HelpText<"Enable debug information. Valid args: "
  "none, all, full, minimal">;
def debug_Separate : Separate<["-"], "debug">, Alias<debug_EQ>;
def mdebug_line_version_EQ : Joined<["-"], "mdebug-line-version=">,
  HelpText<"Set debug line version used when generating debug information">;
#endif // INTEL_CUSTOMIZATION
def dependency_file : Separate<["-"], "dependency-file">, Flags<[CC1Option]>,
  HelpText<"Filename (or -) to write dependency output to">,
  MarshallingInfoString<DependencyOutputOpts<"OutputFile">>;
def dependency_dot : Separate<["-"], "dependency-dot">, Flags<[CC1Option]>,
  HelpText<"Filename to write DOT-formatted header dependencies to">,
  MarshallingInfoString<DependencyOutputOpts<"DOTOutputFile">>;
def module_dependency_dir : Separate<["-"], "module-dependency-dir">,
  Flags<[CC1Option]>, HelpText<"Directory to dump module dependencies to">,
  MarshallingInfoString<DependencyOutputOpts<"ModuleDependencyOutputDir">>;
def dsym_dir : JoinedOrSeparate<["-"], "dsym-dir">,
  Flags<[NoXarchOption, RenderAsInput]>,
  HelpText<"Directory to output dSYM's (if any) to">, MetaVarName<"<dir>">;
def dumpmachine : Flag<["-"], "dumpmachine">;
def dumpspecs : Flag<["-"], "dumpspecs">, Flags<[Unsupported]>;
def dumpversion : Flag<["-"], "dumpversion">;
def dylib__file : Separate<["-"], "dylib_file">;
def dylinker__install__name : JoinedOrSeparate<["-"], "dylinker_install_name">;
def dylinker : Flag<["-"], "dylinker">;
def dynamiclib : Flag<["-"], "dynamiclib">;
def dynamic : Flag<["-"], "dynamic">, Flags<[NoArgumentUnused]>;
def d_Flag : Flag<["-"], "d">, Group<d_Group>;
def d_Joined : Joined<["-"], "d">, Group<d_Group>;
def emit_ast : Flag<["-"], "emit-ast">,
  HelpText<"Emit Clang AST files for source inputs">;
def emit_llvm : Flag<["-"], "emit-llvm">, Flags<[CC1Option]>, Group<Action_Group>,
  HelpText<"Use the LLVM representation for assembler and object files">;
def emit_interface_stubs : Flag<["-"], "emit-interface-stubs">, Flags<[CC1Option]>, Group<Action_Group>,
  HelpText<"Generate Interface Stub Files.">;
def emit_merged_ifs : Flag<["-"], "emit-merged-ifs">,
  Flags<[CC1Option]>, Group<Action_Group>,
  HelpText<"Generate Interface Stub Files, emit merged text not binary.">;
def interface_stub_version_EQ : JoinedOrSeparate<["-"], "interface-stub-version=">, Flags<[CC1Option]>;
def exported__symbols__list : Separate<["-"], "exported_symbols_list">;
def e : JoinedOrSeparate<["-"], "e">, Flags<[LinkerInput]>, Group<Link_Group>;
def fmax_tokens_EQ : Joined<["-"], "fmax-tokens=">, Group<f_Group>, Flags<[CC1Option]>,
  HelpText<"Max total number of preprocessed tokens for -Wmax-tokens.">,
  MarshallingInfoInt<LangOpts<"MaxTokens">>;
def fPIC : Flag<["-"], "fPIC">, Group<f_Group>;
def fno_PIC : Flag<["-"], "fno-PIC">, Group<f_Group>;
def fPIE : Flag<["-"], "fPIE">, Group<f_Group>;
def fno_PIE : Flag<["-"], "fno-PIE">, Group<f_Group>;
defm access_control : BoolFOption<"access-control",
  LangOpts<"AccessControl">, DefaultTrue,
  NegFlag<SetFalse, [CC1Option], "Disable C++ access control">,
  PosFlag<SetTrue>>;
<<<<<<< HEAD
#if INTEL_CUSTOMIZATION
def falign_functions : Flag<["-"], "falign-functions">, Group<f_Group>,
  HelpText<"align the start of functions to an optimal machine-dependent value.">;
def falign_functions_EQ : Joined<["-"], "falign-functions=">, Group<f_Group>,
  HelpText<"Align the start of functions on a 2 (DEFAULT) or <n> byte boundary "
  "where <n> is a power of 2.">;
def fno_align_functions: Flag<["-"], "fno-align-functions">, Group<f_Group>,
  HelpText<"Aligns on a 2-byte boundary">;
def fargument_noalias : Flag<["-"], "fargument-noalias">,
  Flags<[CC1Option, CC1AsOption]>, HelpText<"Enables 'noalias' attribute for "
  "all pointer-type arguments">,
  MarshallingInfoFlag<CodeGenOpts<"NoAliasForPtrArgs">>;
def fno_alias : Flag<["-"], "fno-alias">, Alias<fargument_noalias>,
  HelpText<"Enables 'noalias' attribute for all pointer-type arguments">;
#endif // INTEL_CUSTOMIZATION
=======
def falign_functions : Flag<["-"], "falign-functions">, Group<f_Group>;
def falign_functions_EQ : Joined<["-"], "falign-functions=">, Group<f_Group>;
def falign_loops_EQ : Joined<["-"], "falign-loops=">, Group<f_Group>, Flags<[CC1Option]>, MetaVarName<"<N>">,
  HelpText<"N must be a power of two. Align loops to the boundary">,
  MarshallingInfoInt<CodeGenOpts<"LoopAlignment">>;
def fno_align_functions: Flag<["-"], "fno-align-functions">, Group<f_Group>;
>>>>>>> c38efb48
defm allow_editor_placeholders : BoolFOption<"allow-editor-placeholders",
  LangOpts<"AllowEditorPlaceholders">, DefaultFalse,
  PosFlag<SetTrue, [CC1Option], "Treat editor placeholders as valid source code">,
  NegFlag<SetFalse>>;
def fallow_unsupported : Flag<["-"], "fallow-unsupported">, Group<f_Group>;
def fapple_kext : Flag<["-"], "fapple-kext">, Group<f_Group>, Flags<[CC1Option]>,
  HelpText<"Use Apple's kernel extensions ABI">,
  MarshallingInfoFlag<LangOpts<"AppleKext">>;
defm apple_pragma_pack : BoolFOption<"apple-pragma-pack",
  LangOpts<"ApplePragmaPack">, DefaultFalse,
  PosFlag<SetTrue, [CC1Option], "Enable Apple gcc-compatible #pragma pack handling">,
  NegFlag<SetFalse>>;
defm xl_pragma_pack : BoolFOption<"xl-pragma-pack",
  LangOpts<"XLPragmaPack">, DefaultFalse,
  PosFlag<SetTrue, [CC1Option], "Enable IBM XL #pragma pack handling">,
  NegFlag<SetFalse>>;
def shared_libsan : Flag<["-"], "shared-libsan">,
  HelpText<"Dynamically link the sanitizer runtime">;
def static_libsan : Flag<["-"], "static-libsan">,
  HelpText<"Statically link the sanitizer runtime">;
def : Flag<["-"], "shared-libasan">, Alias<shared_libsan>;
def fasm : Flag<["-"], "fasm">, Group<f_Group>;

def fassume_sane_operator_new : Flag<["-"], "fassume-sane-operator-new">, Group<f_Group>;
def fastcp : Flag<["-"], "fastcp">, Group<f_Group>;
def fastf : Flag<["-"], "fastf">, Group<f_Group>;
#ifndef INTEL_CUSTOMIZATION
def fast : Flag<["-"], "fast">, Group<f_Group>;
#endif // !INTEL_CUSTOMIZATION
def fasynchronous_unwind_tables : Flag<["-"], "fasynchronous-unwind-tables">, Group<f_Group>;

defm double_square_bracket_attributes : BoolFOption<"double-square-bracket-attributes",
  LangOpts<"DoubleSquareBracketAttributes">, Default<!strconcat(cpp11.KeyPath, "||", c2x.KeyPath)>,
  PosFlag<SetTrue, [], "Enable">, NegFlag<SetFalse, [], "Disable">,
  BothFlags<[NoXarchOption, CC1Option], " '[[]]' attributes in all C and C++ language modes">>;

defm autolink : BoolFOption<"autolink",
  CodeGenOpts<"Autolink">, DefaultTrue,
  NegFlag<SetFalse, [CC1Option], "Disable generation of linker directives for automatic library linking">,
  PosFlag<SetTrue>>;

// C++ Coroutines TS
defm coroutines_ts : BoolFOption<"coroutines-ts",
  LangOpts<"Coroutines">, Default<cpp20.KeyPath>,
  PosFlag<SetTrue, [CC1Option], "Enable support for the C++ Coroutines TS">,
  NegFlag<SetFalse>>;

def fembed_bitcode_EQ : Joined<["-"], "fembed-bitcode=">,
    Group<f_Group>, Flags<[NoXarchOption, CC1Option, CC1AsOption]>, MetaVarName<"<option>">,
    HelpText<"Embed LLVM bitcode (option: off, all, bitcode, marker)">,
    Values<"off,all,bitcode,marker">, NormalizedValuesScope<"CodeGenOptions">,
    NormalizedValues<["Embed_Off", "Embed_All", "Embed_Bitcode", "Embed_Marker"]>,
    MarshallingInfoEnum<CodeGenOpts<"EmbedBitcode">, "Embed_Off">;
def fembed_bitcode : Flag<["-"], "fembed-bitcode">, Group<f_Group>,
  Alias<fembed_bitcode_EQ>, AliasArgs<["all"]>,
  HelpText<"Embed LLVM IR bitcode as data">;
def fembed_bitcode_marker : Flag<["-"], "fembed-bitcode-marker">,
  Alias<fembed_bitcode_EQ>, AliasArgs<["marker"]>,
  HelpText<"Embed placeholder LLVM IR data as a marker">;
defm gnu_inline_asm : BoolFOption<"gnu-inline-asm",
  LangOpts<"GNUAsm">, DefaultTrue,
  NegFlag<SetFalse, [CC1Option], "Disable GNU style inline asm">, PosFlag<SetTrue>>;

def fprofile_sample_use : Flag<["-"], "fprofile-sample-use">, Group<f_Group>,
    Flags<[CoreOption]>;
def fno_profile_sample_use : Flag<["-"], "fno-profile-sample-use">, Group<f_Group>,
    Flags<[CoreOption]>;
def fprofile_sample_use_EQ : Joined<["-"], "fprofile-sample-use=">,
    Group<f_Group>, Flags<[NoXarchOption, CC1Option]>,
    HelpText<"Enable sample-based profile guided optimizations">,
    MarshallingInfoString<CodeGenOpts<"SampleProfileFile">>;
def fprofile_sample_accurate : Flag<["-"], "fprofile-sample-accurate">,
    Group<f_Group>, Flags<[NoXarchOption, CC1Option]>,
    HelpText<"Specifies that the sample profile is accurate">,
    DocBrief<[{Specifies that the sample profile is accurate. If the sample
               profile is accurate, callsites without profile samples are marked
               as cold. Otherwise, treat callsites without profile samples as if
               we have no profile}]>,
   MarshallingInfoFlag<CodeGenOpts<"ProfileSampleAccurate">>;
def fno_profile_sample_accurate : Flag<["-"], "fno-profile-sample-accurate">,
  Group<f_Group>, Flags<[NoXarchOption]>;
def fauto_profile : Flag<["-"], "fauto-profile">, Group<f_Group>,
    Alias<fprofile_sample_use>;
def fno_auto_profile : Flag<["-"], "fno-auto-profile">, Group<f_Group>,
    Alias<fno_profile_sample_use>;
def fauto_profile_EQ : Joined<["-"], "fauto-profile=">,
    Alias<fprofile_sample_use_EQ>;
def fauto_profile_accurate : Flag<["-"], "fauto-profile-accurate">,
    Group<f_Group>, Alias<fprofile_sample_accurate>;
def fno_auto_profile_accurate : Flag<["-"], "fno-auto-profile-accurate">,
    Group<f_Group>, Alias<fno_profile_sample_accurate>;
def fdebug_compilation_dir_EQ : Joined<["-"], "fdebug-compilation-dir=">,
    Group<f_Group>, Flags<[CC1Option, CC1AsOption, CoreOption]>,
    HelpText<"The compilation directory to embed in the debug info">,
    MarshallingInfoString<CodeGenOpts<"DebugCompilationDir">>;
def fdebug_compilation_dir : Separate<["-"], "fdebug-compilation-dir">,
    Group<f_Group>, Flags<[CC1Option, CC1AsOption, CoreOption]>,
    Alias<fdebug_compilation_dir_EQ>;
def fcoverage_compilation_dir_EQ : Joined<["-"], "fcoverage-compilation-dir=">,
    Group<f_Group>, Flags<[CC1Option, CC1AsOption, CoreOption]>,
    HelpText<"The compilation directory to embed in the coverage mapping.">,
    MarshallingInfoString<CodeGenOpts<"CoverageCompilationDir">>;
def ffile_compilation_dir_EQ : Joined<["-"], "ffile-compilation-dir=">, Group<f_Group>,
    Flags<[CoreOption]>,
    HelpText<"The compilation directory to embed in the debug info and coverage mapping.">;
defm debug_info_for_profiling : BoolFOption<"debug-info-for-profiling",
  CodeGenOpts<"DebugInfoForProfiling">, DefaultFalse,
  PosFlag<SetTrue, [CC1Option], "Emit extra debug info to make sample profile more accurate">,
  NegFlag<SetFalse>>;
def fprofile_instr_generate : Flag<["-"], "fprofile-instr-generate">,
    Group<f_Group>, Flags<[CoreOption]>,
    HelpText<"Generate instrumented code to collect execution counts into default.profraw file (overridden by '=' form of option or LLVM_PROFILE_FILE env var)">;
def fprofile_instr_generate_EQ : Joined<["-"], "fprofile-instr-generate=">,
    Group<f_Group>, Flags<[CoreOption]>, MetaVarName<"<file>">,
    HelpText<"Generate instrumented code to collect execution counts into <file> (overridden by LLVM_PROFILE_FILE env var)">;
def fprofile_instr_use : Flag<["-"], "fprofile-instr-use">, Group<f_Group>,
    Flags<[CoreOption]>;
def fprofile_instr_use_EQ : Joined<["-"], "fprofile-instr-use=">,
    Group<f_Group>, Flags<[CoreOption]>,
    HelpText<"Use instrumentation data for profile-guided optimization">;
def fprofile_remapping_file_EQ : Joined<["-"], "fprofile-remapping-file=">,
    Group<f_Group>, Flags<[CC1Option, CoreOption]>, MetaVarName<"<file>">,
    HelpText<"Use the remappings described in <file> to match the profile data against names in the program">,
    MarshallingInfoString<CodeGenOpts<"ProfileRemappingFile">>;
defm coverage_mapping : BoolFOption<"coverage-mapping",
  CodeGenOpts<"CoverageMapping">, DefaultFalse,
  PosFlag<SetTrue, [CC1Option], "Generate coverage mapping to enable code coverage analysis">,
  NegFlag<SetFalse, [], "Disable code coverage analysis">, BothFlags<[CoreOption]>>;
def fprofile_generate : Flag<["-"], "fprofile-generate">,
    Group<f_Group>, Flags<[CoreOption]>,
    HelpText<"Generate instrumented code to collect execution counts into default.profraw (overridden by LLVM_PROFILE_FILE env var)">;
def fprofile_generate_EQ : Joined<["-"], "fprofile-generate=">,
    Group<f_Group>, Flags<[CoreOption]>, MetaVarName<"<directory>">,
    HelpText<"Generate instrumented code to collect execution counts into <directory>/default.profraw (overridden by LLVM_PROFILE_FILE env var)">;
def fcs_profile_generate : Flag<["-"], "fcs-profile-generate">,
    Group<f_Group>, Flags<[CoreOption]>,
    HelpText<"Generate instrumented code to collect context sensitive execution counts into default.profraw (overridden by LLVM_PROFILE_FILE env var)">;
def fcs_profile_generate_EQ : Joined<["-"], "fcs-profile-generate=">,
    Group<f_Group>, Flags<[CoreOption]>, MetaVarName<"<directory>">,
    HelpText<"Generate instrumented code to collect context sensitive execution counts into <directory>/default.profraw (overridden by LLVM_PROFILE_FILE env var)">;
def fprofile_use : Flag<["-"], "fprofile-use">, Group<f_Group>,
    Alias<fprofile_instr_use>;
def fprofile_use_EQ : Joined<["-"], "fprofile-use=">,
    Group<f_Group>, Flags<[NoXarchOption]>, MetaVarName<"<pathname>">,
    HelpText<"Use instrumentation data for profile-guided optimization. If pathname is a directory, it reads from <pathname>/default.profdata. Otherwise, it reads from file <pathname>.">;
def fno_profile_instr_generate : Flag<["-"], "fno-profile-instr-generate">,
    Group<f_Group>, Flags<[CoreOption]>,
    HelpText<"Disable generation of profile instrumentation.">;
def fno_profile_generate : Flag<["-"], "fno-profile-generate">,
    Group<f_Group>, Flags<[CoreOption]>,
    HelpText<"Disable generation of profile instrumentation.">;
def fno_profile_instr_use : Flag<["-"], "fno-profile-instr-use">,
    Group<f_Group>, Flags<[CoreOption]>,
    HelpText<"Disable using instrumentation data for profile-guided optimization">;
def fno_profile_use : Flag<["-"], "fno-profile-use">,
    Alias<fno_profile_instr_use>;
defm profile_arcs : BoolFOption<"profile-arcs",
  CodeGenOpts<"EmitGcovArcs">, DefaultFalse,
#if INTEL_CUSTOMIZATION
  PosFlag<SetTrue, [CC1Option, LinkOption]>, NegFlag<SetFalse>, BothFlags<[CoreOption]>>;
#endif // INTEL_CUSTOMIZATION
defm test_coverage : BoolFOption<"test-coverage",
  CodeGenOpts<"EmitGcovNotes">, DefaultFalse,
#if INTEL_CUSTOMIZATION
  PosFlag<SetTrue, [CC1Option]>, NegFlag<SetFalse>, BothFlags<[CoreOption]>>;
#endif // INTEL_CUSTOMIZATION
def fprofile_filter_files_EQ : Joined<["-"], "fprofile-filter-files=">,
    Group<f_Group>, Flags<[CC1Option, CoreOption]>,
    HelpText<"Instrument only functions from files where names match any regex separated by a semi-colon">,
    MarshallingInfoString<CodeGenOpts<"ProfileFilterFiles">>,
    ShouldParseIf<!strconcat(fprofile_arcs.KeyPath, "||", ftest_coverage.KeyPath)>;
def fprofile_exclude_files_EQ : Joined<["-"], "fprofile-exclude-files=">,
    Group<f_Group>, Flags<[CC1Option, CoreOption]>,
    HelpText<"Instrument only functions from files where names don't match all the regexes separated by a semi-colon">,
    MarshallingInfoString<CodeGenOpts<"ProfileExcludeFiles">>,
    ShouldParseIf<!strconcat(fprofile_arcs.KeyPath, "||", ftest_coverage.KeyPath)>;
def fprofile_update_EQ : Joined<["-"], "fprofile-update=">,
    Group<f_Group>, Flags<[CC1Option, CoreOption]>, Values<"atomic,prefer-atomic,single">,
    MetaVarName<"<method>">, HelpText<"Set update method of profile counters (atomic,prefer-atomic,single)">,
    MarshallingInfoFlag<CodeGenOpts<"AtomicProfileUpdate">>;
defm pseudo_probe_for_profiling : BoolFOption<"pseudo-probe-for-profiling",
  CodeGenOpts<"PseudoProbeForProfiling">, DefaultFalse,
  PosFlag<SetTrue, [], "Emit">, NegFlag<SetFalse, [], "Do not emit">,
  BothFlags<[NoXarchOption, CC1Option], " pseudo probes for sample profiling">>;
def forder_file_instrumentation : Flag<["-"], "forder-file-instrumentation">,
    Group<f_Group>, Flags<[CC1Option, CoreOption]>,
    HelpText<"Generate instrumented code to collect order file into default.profraw file (overridden by '=' form of option or LLVM_PROFILE_FILE env var)">;
def fprofile_list_EQ : Joined<["-"], "fprofile-list=">,
    Group<f_Group>, Flags<[CC1Option, CoreOption]>,
    HelpText<"Filename defining the list of functions/files to instrument">,
    MarshallingInfoStringVector<LangOpts<"ProfileListFiles">>;

defm addrsig : BoolFOption<"addrsig",
  CodeGenOpts<"Addrsig">, DefaultFalse,
  PosFlag<SetTrue, [CC1Option], "Emit">, NegFlag<SetFalse, [], "Don't emit">,
  BothFlags<[CoreOption], " an address-significance table">>;
defm blocks : OptInCC1FFlag<"blocks", "Enable the 'blocks' language feature", "", "", [CoreOption]>;
def fbootclasspath_EQ : Joined<["-"], "fbootclasspath=">, Group<f_Group>;
defm borland_extensions : BoolFOption<"borland-extensions",
  LangOpts<"Borland">, DefaultFalse,
  PosFlag<SetTrue, [CC1Option], "Accept non-standard constructs supported by the Borland compiler">,
  NegFlag<SetFalse>>;
def fbuiltin : Flag<["-"], "fbuiltin">, Group<f_Group>, Flags<[CoreOption]>;
def fbuiltin_module_map : Flag <["-"], "fbuiltin-module-map">, Group<f_Group>,
  Flags<[NoXarchOption]>, HelpText<"Load the clang builtins module map file.">;
defm caret_diagnostics : BoolFOption<"caret-diagnostics",
  DiagnosticOpts<"ShowCarets">, DefaultTrue,
  NegFlag<SetFalse, [CC1Option]>, PosFlag<SetTrue>>;
def fclang_abi_compat_EQ : Joined<["-"], "fclang-abi-compat=">, Group<f_clang_Group>,
  Flags<[CC1Option]>, MetaVarName<"<version>">, Values<"<major>.<minor>,latest">,
  HelpText<"Attempt to match the ABI of Clang <version>">;
def fclasspath_EQ : Joined<["-"], "fclasspath=">, Group<f_Group>;
defm color_diagnostics : OptInCC1FFlag<"color-diagnostics", "Enable", "Disable", " colors in diagnostics",
  [CoreOption, FlangOption]>;
def fdiagnostics_color : Flag<["-"], "fdiagnostics-color">, Group<f_Group>,
  Flags<[CoreOption, NoXarchOption]>;
def fdiagnostics_color_EQ : Joined<["-"], "fdiagnostics-color=">, Group<f_Group>;
def fansi_escape_codes : Flag<["-"], "fansi-escape-codes">, Group<f_Group>,
  Flags<[CoreOption, CC1Option]>, HelpText<"Use ANSI escape codes for diagnostics">,
  MarshallingInfoFlag<DiagnosticOpts<"UseANSIEscapeCodes">>;
def fcomment_block_commands : CommaJoined<["-"], "fcomment-block-commands=">, Group<f_clang_Group>, Flags<[CC1Option]>,
  HelpText<"Treat each comma separated argument in <arg> as a documentation comment block command">,
  MetaVarName<"<arg>">, MarshallingInfoStringVector<LangOpts<"CommentOpts.BlockCommandNames">>;
def fparse_all_comments : Flag<["-"], "fparse-all-comments">, Group<f_clang_Group>, Flags<[CC1Option]>,
  MarshallingInfoFlag<LangOpts<"CommentOpts.ParseAllComments">>;
def frecord_command_line : Flag<["-"], "frecord-command-line">,
  Group<f_clang_Group>;
def fno_record_command_line : Flag<["-"], "fno-record-command-line">,
  Group<f_clang_Group>;
def : Flag<["-"], "frecord-gcc-switches">, Alias<frecord_command_line>;
def : Flag<["-"], "fno-record-gcc-switches">, Alias<fno_record_command_line>;
def fcommon : Flag<["-"], "fcommon">, Group<f_Group>,
  Flags<[CoreOption, CC1Option]>, HelpText<"Place uninitialized global variables in a common block">,
  MarshallingInfoNegativeFlag<CodeGenOpts<"NoCommon">>;
def fcompile_resource_EQ : Joined<["-"], "fcompile-resource=">, Group<f_Group>;
defm complete_member_pointers : BoolOption<"f", "complete-member-pointers",
  LangOpts<"CompleteMemberPointers">, DefaultFalse,
  PosFlag<SetTrue, [CC1Option], "Require">, NegFlag<SetFalse, [], "Do not require">,
  BothFlags<[CoreOption], " member pointer base types to be complete if they"
            " would be significant under the Microsoft ABI">>,
  Group<f_clang_Group>;
def fcf_runtime_abi_EQ : Joined<["-"], "fcf-runtime-abi=">, Group<f_Group>,
    Flags<[CC1Option]>, Values<"unspecified,standalone,objc,swift,swift-5.0,swift-4.2,swift-4.1">,
    NormalizedValuesScope<"LangOptions::CoreFoundationABI">,
    NormalizedValues<["ObjectiveC", "ObjectiveC", "ObjectiveC", "Swift5_0", "Swift5_0", "Swift4_2", "Swift4_1"]>,
    MarshallingInfoEnum<LangOpts<"CFRuntime">, "ObjectiveC">;
defm constant_cfstrings : BoolFOption<"constant-cfstrings",
  LangOpts<"NoConstantCFStrings">, DefaultFalse,
  NegFlag<SetTrue, [CC1Option], "Disable creation of CodeFoundation-type constant strings">,
  PosFlag<SetFalse>>;
def fconstant_string_class_EQ : Joined<["-"], "fconstant-string-class=">, Group<f_Group>;
def fconstexpr_depth_EQ : Joined<["-"], "fconstexpr-depth=">, Group<f_Group>;
def fconstexpr_steps_EQ : Joined<["-"], "fconstexpr-steps=">, Group<f_Group>;
def fexperimental_new_constant_interpreter : Flag<["-"], "fexperimental-new-constant-interpreter">, Group<f_Group>,
  HelpText<"Enable the experimental new constant interpreter">, Flags<[CC1Option]>,
  MarshallingInfoFlag<LangOpts<"EnableNewConstInterp">>;
def fconstexpr_backtrace_limit_EQ : Joined<["-"], "fconstexpr-backtrace-limit=">,
                                    Group<f_Group>;
def fno_crash_diagnostics : Flag<["-"], "fno-crash-diagnostics">, Group<f_clang_Group>, Flags<[NoArgumentUnused, CoreOption]>,
  HelpText<"Disable auto-generation of preprocessed source files and a script for reproduction during a clang crash">;
def fcrash_diagnostics_dir : Joined<["-"], "fcrash-diagnostics-dir=">,
  Group<f_clang_Group>, Flags<[NoArgumentUnused, CoreOption]>,
  HelpText<"Put crash-report files in <dir>">, MetaVarName<"<dir>">;
def fcreate_profile : Flag<["-"], "fcreate-profile">, Group<f_Group>;
defm cxx_exceptions: BoolFOption<"cxx-exceptions",
  LangOpts<"CXXExceptions">, DefaultFalse,
  PosFlag<SetTrue, [CC1Option], "Enable C++ exceptions">, NegFlag<SetFalse>>;
defm async_exceptions: BoolFOption<"async-exceptions",
  LangOpts<"EHAsynch">, DefaultFalse,
  PosFlag<SetTrue, [CC1Option], "Enable EH Asynchronous exceptions">, NegFlag<SetFalse>>;
defm cxx_modules : BoolFOption<"cxx-modules",
  LangOpts<"CPlusPlusModules">, Default<cpp20.KeyPath>,
  NegFlag<SetFalse, [CC1Option], "Disable">, PosFlag<SetTrue, [], "Enable">,
  BothFlags<[NoXarchOption], " modules for C++">>,
  ShouldParseIf<cplusplus.KeyPath>;
def fdebug_pass_arguments : Flag<["-"], "fdebug-pass-arguments">, Group<f_Group>;
def fdebug_pass_structure : Flag<["-"], "fdebug-pass-structure">, Group<f_Group>;
def fdepfile_entry : Joined<["-"], "fdepfile-entry=">,
    Group<f_clang_Group>, Flags<[CC1Option]>;
def fdiagnostics_fixit_info : Flag<["-"], "fdiagnostics-fixit-info">, Group<f_clang_Group>;
def fno_diagnostics_fixit_info : Flag<["-"], "fno-diagnostics-fixit-info">, Group<f_Group>,
  Flags<[CC1Option]>, HelpText<"Do not include fixit information in diagnostics">,
  MarshallingInfoNegativeFlag<DiagnosticOpts<"ShowFixits">>;
def fdiagnostics_parseable_fixits : Flag<["-"], "fdiagnostics-parseable-fixits">, Group<f_clang_Group>,
    Flags<[CoreOption, CC1Option]>, HelpText<"Print fix-its in machine parseable form">,
    MarshallingInfoFlag<DiagnosticOpts<"ShowParseableFixits">>;
def fdiagnostics_print_source_range_info : Flag<["-"], "fdiagnostics-print-source-range-info">,
    Group<f_clang_Group>,  Flags<[CC1Option]>,
    HelpText<"Print source range spans in numeric form">,
    MarshallingInfoFlag<DiagnosticOpts<"ShowSourceRanges">>;
defm diagnostics_show_hotness : BoolFOption<"diagnostics-show-hotness",
  CodeGenOpts<"DiagnosticsWithHotness">, DefaultFalse,
  PosFlag<SetTrue, [CC1Option], "Enable profile hotness information in diagnostic line">,
  NegFlag<SetFalse>>;
def fdiagnostics_hotness_threshold_EQ : Joined<["-"], "fdiagnostics-hotness-threshold=">,
    Group<f_Group>, Flags<[CC1Option]>, MetaVarName<"<value>">,
    HelpText<"Prevent optimization remarks from being output if they do not have at least this profile count. "
    "Use 'auto' to apply the threshold from profile summary">;
defm diagnostics_show_option : BoolFOption<"diagnostics-show-option",
    DiagnosticOpts<"ShowOptionNames">, DefaultTrue,
    NegFlag<SetFalse, [CC1Option]>, PosFlag<SetTrue, [], "Print option name with mappable diagnostics">>;
defm diagnostics_show_note_include_stack : BoolFOption<"diagnostics-show-note-include-stack",
    DiagnosticOpts<"ShowNoteIncludeStack">, DefaultFalse,
    PosFlag<SetTrue, [], "Display include stacks for diagnostic notes">,
    NegFlag<SetFalse>, BothFlags<[CC1Option]>>;
def fdiagnostics_format_EQ : Joined<["-"], "fdiagnostics-format=">, Group<f_clang_Group>;
def fdiagnostics_show_category_EQ : Joined<["-"], "fdiagnostics-show-category=">, Group<f_clang_Group>;
def fdiagnostics_show_template_tree : Flag<["-"], "fdiagnostics-show-template-tree">,
    Group<f_Group>, Flags<[CC1Option]>,
    HelpText<"Print a template comparison tree for differing templates">,
    MarshallingInfoFlag<DiagnosticOpts<"ShowTemplateTree">>;
def fdiscard_value_names : Flag<["-"], "fdiscard-value-names">, Group<f_clang_Group>,
  HelpText<"Discard value names in LLVM IR">, Flags<[NoXarchOption]>;
def fno_discard_value_names : Flag<["-"], "fno-discard-value-names">, Group<f_clang_Group>,
  HelpText<"Do not discard value names in LLVM IR">, Flags<[NoXarchOption]>;
defm dollars_in_identifiers : BoolFOption<"dollars-in-identifiers",
  LangOpts<"DollarIdents">, Default<!strconcat("!", asm_preprocessor.KeyPath)>,
  PosFlag<SetTrue, [], "Allow">, NegFlag<SetFalse, [], "Disallow">,
  BothFlags<[CC1Option], " '$' in identifiers">>;
def fdwarf2_cfi_asm : Flag<["-"], "fdwarf2-cfi-asm">, Group<clang_ignored_f_Group>;
def fno_dwarf2_cfi_asm : Flag<["-"], "fno-dwarf2-cfi-asm">, Group<clang_ignored_f_Group>;
defm dwarf_directory_asm : BoolFOption<"dwarf-directory-asm",
  CodeGenOpts<"NoDwarfDirectoryAsm">, DefaultFalse,
  NegFlag<SetTrue, [CC1Option]>, PosFlag<SetFalse>>;
defm elide_constructors : BoolFOption<"elide-constructors",
  LangOpts<"ElideConstructors">, DefaultTrue,
  NegFlag<SetFalse, [CC1Option], "Disable C++ copy constructor elision">,
  PosFlag<SetTrue>>;
def fno_elide_type : Flag<["-"], "fno-elide-type">, Group<f_Group>,
    Flags<[CC1Option]>,
    HelpText<"Do not elide types when printing diagnostics">,
    MarshallingInfoNegativeFlag<DiagnosticOpts<"ElideType">>;
def feliminate_unused_debug_symbols : Flag<["-"], "feliminate-unused-debug-symbols">, Group<f_Group>;
defm eliminate_unused_debug_types : OptOutCC1FFlag<"eliminate-unused-debug-types",
  "Do not emit ", "Emit ", " debug info for defined but unused types">;
def femit_all_decls : Flag<["-"], "femit-all-decls">, Group<f_Group>, Flags<[CC1Option]>,
  HelpText<"Emit all declarations, even if unused">,
  MarshallingInfoFlag<LangOpts<"EmitAllDecls">>;
defm emulated_tls : BoolFOption<"emulated-tls",
  CodeGenOpts<"EmulatedTLS">, DefaultFalse,
  PosFlag<SetTrue, [CC1Option], "Use emutls functions to access thread_local variables">,
  NegFlag<SetFalse>, BothFlags<[CC1Option]>>;
def fencoding_EQ : Joined<["-"], "fencoding=">, Group<f_Group>;
def ferror_limit_EQ : Joined<["-"], "ferror-limit=">, Group<f_Group>, Flags<[CoreOption]>;
defm exceptions : BoolFOption<"exceptions",
  LangOpts<"Exceptions">, DefaultFalse,
  PosFlag<SetTrue, [CC1Option], "Enable">, NegFlag<SetFalse, [], "Disable">,
  BothFlags<[], " support for exception handling">>;
def fdwarf_exceptions : Flag<["-"], "fdwarf-exceptions">, Group<f_Group>,
  HelpText<"Use DWARF style exceptions">;
def fsjlj_exceptions : Flag<["-"], "fsjlj-exceptions">, Group<f_Group>,
  HelpText<"Use SjLj style exceptions">;
def fseh_exceptions : Flag<["-"], "fseh-exceptions">, Group<f_Group>,
  HelpText<"Use SEH style exceptions">;
def fwasm_exceptions : Flag<["-"], "fwasm-exceptions">, Group<f_Group>,
  HelpText<"Use WebAssembly style exceptions">;
def exception_model : Separate<["-"], "exception-model">,
  Flags<[CC1Option, NoDriverOption]>, HelpText<"The exception model: dwarf|sjlj|seh|wasm">,
  Values<"dwarf,sjlj,seh,wasm">,
  NormalizedValuesScope<"LangOptions::ExceptionHandlingKind">,
  NormalizedValues<["DwarfCFI", "SjLj", "WinEH", "Wasm"]>,
  MarshallingInfoEnum<LangOpts<"ExceptionHandling">, "None">;
def exception_model_EQ : Joined<["-"], "exception-model=">,
  Flags<[CC1Option, NoDriverOption]>, Alias<exception_model>;
def fignore_exceptions : Flag<["-"], "fignore-exceptions">, Group<f_Group>, Flags<[CC1Option]>,
  HelpText<"Enable support for ignoring exception handling constructs">,
  MarshallingInfoFlag<LangOpts<"IgnoreExceptions">>;
def fexcess_precision_EQ : Joined<["-"], "fexcess-precision=">,
    Group<clang_ignored_gcc_optimization_f_Group>;
def : Flag<["-"], "fexpensive-optimizations">, Group<clang_ignored_gcc_optimization_f_Group>;
def : Flag<["-"], "fno-expensive-optimizations">, Group<clang_ignored_gcc_optimization_f_Group>;
def fextdirs_EQ : Joined<["-"], "fextdirs=">, Group<f_Group>;
def : Flag<["-"], "fdefer-pop">, Group<clang_ignored_gcc_optimization_f_Group>;
def : Flag<["-"], "fno-defer-pop">, Group<clang_ignored_gcc_optimization_f_Group>;
def : Flag<["-"], "fextended-identifiers">, Group<clang_ignored_f_Group>;
def : Flag<["-"], "fno-extended-identifiers">, Group<f_Group>, Flags<[Unsupported]>;
def fhosted : Flag<["-"], "fhosted">, Group<f_Group>;
def fdenormal_fp_math_EQ : Joined<["-"], "fdenormal-fp-math=">, Group<f_Group>, Flags<[CC1Option]>;
def ffp_eval_method_EQ : Joined<["-"], "ffp-eval-method=">, Group<f_Group>, Flags<[CC1Option]>,
  HelpText<"Specifies the evaluation method to use for floating-point arithmetic.">,
  Values<"source,double,extended">, NormalizedValuesScope<"LangOptions">,
  NormalizedValues<["FEM_Source", "FEM_Double", "FEM_Extended"]>,
  MarshallingInfoEnum<LangOpts<"FPEvalMethod">, "FEM_TargetDefault">;
def ffp_model_EQ : Joined<["-"], "ffp-model=">, Group<f_Group>, Flags<[NoXarchOption]>,
  HelpText<"Controls the semantics of floating-point calculations.">;
def ffp_exception_behavior_EQ : Joined<["-"], "ffp-exception-behavior=">, Group<f_Group>, Flags<[CC1Option]>,
  HelpText<"Specifies the exception behavior of floating-point operations.">,
  Values<"ignore,maytrap,strict">, NormalizedValuesScope<"LangOptions">,
  NormalizedValues<["FPE_Ignore", "FPE_MayTrap", "FPE_Strict"]>,
  MarshallingInfoEnum<LangOpts<"FPExceptionMode">, "FPE_Ignore">;
#if INTEL_CUSTOMIZATION
def fp_model_EQ : Joined<["-"], "fp-model=">, Alias<ffp_model_EQ>,
  HelpText<"Controls the semantics of floating-point calculations.">;
def fp_model : Separate<["-"], "fp-model">, Alias<ffp_model_EQ>;
def fp_speculation_EQ : Joined<["-"], "fp-speculation=">,Alias<ffp_exception_behavior_EQ>,
  HelpText<"Specifies the exception behavior of floating-point operations.">;
// icc-compatible fcmp handling
def fhonor_nan_compares : Flag<["-"], "fhonor-nan-compares">,
  Flags<[NoXarchOption, CC1Option]>,
  HelpText<"Honor NaN compares with fast math">,
  MarshallingInfoFlag<LangOpts<"HonorNaNCompares">>;
def fno_honor_nan_compares : Flag<["-"], "fno-honor-nan-compares">,
  Flags<[NoXarchOption, CC1Option]>,
  HelpText<"Do not honor NaN compares with fast math">;
#endif // INTEL_CUSTOMIZATION
defm fast_math : BoolFOption<"fast-math",
  LangOpts<"FastMath">, DefaultFalse,
  PosFlag<SetTrue, [CC1Option], "Allow aggressive, lossy floating-point optimizations",
          [cl_fast_relaxed_math.KeyPath]>,
  NegFlag<SetFalse>>;
def menable_unsafe_fp_math : Flag<["-"], "menable-unsafe-fp-math">, Flags<[CC1Option]>,
  HelpText<"Allow unsafe floating-point math optimizations which may decrease precision">,
  MarshallingInfoFlag<LangOpts<"UnsafeFPMath">>,
  ImpliedByAnyOf<[cl_unsafe_math_optimizations.KeyPath, ffast_math.KeyPath]>;
defm math_errno : BoolFOption<"math-errno",
  LangOpts<"MathErrno">, DefaultFalse,
  PosFlag<SetTrue, [CC1Option], "Require math functions to indicate errors by setting errno">,
  NegFlag<SetFalse>>,
  ShouldParseIf<!strconcat("!", open_cl.KeyPath)>;
def fextend_args_EQ : Joined<["-"], "fextend-arguments=">, Group<f_Group>,
  Flags<[CC1Option, NoArgumentUnused]>,
  HelpText<"Controls how scalar integer arguments are extended in calls "
           "to unprototyped and varargs functions">,
  Values<"32,64">,
  NormalizedValues<["ExtendTo32", "ExtendTo64"]>,
  NormalizedValuesScope<"LangOptions::ExtendArgsKind">,
  MarshallingInfoEnum<LangOpts<"ExtendIntArgs">,"ExtendTo32">;
def fbracket_depth_EQ : Joined<["-"], "fbracket-depth=">, Group<f_Group>, Flags<[CoreOption]>;
def fsignaling_math : Flag<["-"], "fsignaling-math">, Group<f_Group>;
def fno_signaling_math : Flag<["-"], "fno-signaling-math">, Group<f_Group>;
defm jump_tables : BoolFOption<"jump-tables",
  CodeGenOpts<"NoUseJumpTables">, DefaultFalse,
  NegFlag<SetTrue, [CC1Option], "Do not use">, PosFlag<SetFalse, [], "Use">,
  BothFlags<[], " jump tables for lowering switches">>;
defm force_enable_int128 : BoolFOption<"force-enable-int128",
  TargetOpts<"ForceEnableInt128">, DefaultFalse,
  PosFlag<SetTrue, [CC1Option], "Enable">, NegFlag<SetFalse, [], "Disable">,
  BothFlags<[], " support for int128_t type">>;
defm keep_static_consts : BoolFOption<"keep-static-consts",
  CodeGenOpts<"KeepStaticConsts">, DefaultFalse,
  PosFlag<SetTrue, [CC1Option], "Keep">, NegFlag<SetFalse, [], "Don't keep">,
  BothFlags<[NoXarchOption], " static const variables if unused">>;
defm fixed_point : BoolFOption<"fixed-point",
  LangOpts<"FixedPoint">, DefaultFalse,
  PosFlag<SetTrue, [CC1Option], "Enable">, NegFlag<SetFalse, [], "Disable">,
  BothFlags<[], " fixed point types">>, ShouldParseIf<!strconcat("!", cplusplus.KeyPath)>;
defm cxx_static_destructors : BoolFOption<"c++-static-destructors",
  LangOpts<"RegisterStaticDestructors">, DefaultTrue,
  NegFlag<SetFalse, [CC1Option], "Disable C++ static destructor registration">,
  PosFlag<SetTrue>>;
def fsymbol_partition_EQ : Joined<["-"], "fsymbol-partition=">, Group<f_Group>,
  Flags<[CC1Option]>, MarshallingInfoString<CodeGenOpts<"SymbolPartition">>;

defm memory_profile : OptInCC1FFlag<"memory-profile", "Enable", "Disable", " heap memory profiling">;
def fmemory_profile_EQ : Joined<["-"], "fmemory-profile=">,
    Group<f_Group>, Flags<[CC1Option]>, MetaVarName<"<directory>">,
    HelpText<"Enable heap memory profiling and dump results into <directory>">;

// Begin sanitizer flags. These should all be core options exposed in all driver
// modes.
let Flags = [CC1Option, CoreOption] in {

def fsanitize_EQ : CommaJoined<["-"], "fsanitize=">, Group<f_clang_Group>,
                   MetaVarName<"<check>">,
                   HelpText<"Turn on runtime checks for various forms of undefined "
                            "or suspicious behavior. See user manual for available checks">;
def fno_sanitize_EQ : CommaJoined<["-"], "fno-sanitize=">, Group<f_clang_Group>,
                      Flags<[CoreOption, NoXarchOption]>;

def fsanitize_ignorelist_EQ : Joined<["-"], "fsanitize-ignorelist=">,
  Group<f_clang_Group>, HelpText<"Path to ignorelist file for sanitizers">;
def : Joined<["-"], "fsanitize-blacklist=">,
  Group<f_clang_Group>, Flags<[HelpHidden]>, Alias<fsanitize_ignorelist_EQ>,
  HelpText<"Alias for -fsanitize-ignorelist=">;

def fsanitize_system_ignorelist_EQ : Joined<["-"], "fsanitize-system-ignorelist=">,
  HelpText<"Path to system ignorelist file for sanitizers">, Flags<[CC1Option]>;
def : Joined<["-"], "fsanitize-system-blacklist=">,
  HelpText<"Alias for -fsanitize-system-ignorelist=">,
  Flags<[CC1Option, HelpHidden]>, Alias<fsanitize_system_ignorelist_EQ>;

def fno_sanitize_ignorelist : Flag<["-"], "fno-sanitize-ignorelist">,
  Group<f_clang_Group>, HelpText<"Don't use ignorelist file for sanitizers">;
def : Flag<["-"], "fno-sanitize-blacklist">,
  Group<f_clang_Group>, Flags<[HelpHidden]>, Alias<fno_sanitize_ignorelist>;

def fsanitize_coverage : CommaJoined<["-"], "fsanitize-coverage=">,
  Group<f_clang_Group>,
  HelpText<"Specify the type of coverage instrumentation for Sanitizers">;
def fno_sanitize_coverage : CommaJoined<["-"], "fno-sanitize-coverage=">,
  Group<f_clang_Group>, Flags<[CoreOption, NoXarchOption]>,
  HelpText<"Disable features of coverage instrumentation for Sanitizers">,
  Values<"func,bb,edge,indirect-calls,trace-bb,trace-cmp,trace-div,trace-gep,"
         "8bit-counters,trace-pc,trace-pc-guard,no-prune,inline-8bit-counters,"
         "inline-bool-flag">;
def fsanitize_coverage_allowlist : Joined<["-"], "fsanitize-coverage-allowlist=">,
    Group<f_clang_Group>, Flags<[CoreOption, NoXarchOption]>,
    HelpText<"Restrict sanitizer coverage instrumentation exclusively to modules and functions that match the provided special case list, except the blocked ones">,
    MarshallingInfoStringVector<CodeGenOpts<"SanitizeCoverageAllowlistFiles">>;
def : Joined<["-"], "fsanitize-coverage-whitelist=">,
  Group<f_clang_Group>, Flags<[CoreOption, HelpHidden]>, Alias<fsanitize_coverage_allowlist>,
  HelpText<"Deprecated, use -fsanitize-coverage-allowlist= instead">;
def fsanitize_coverage_ignorelist : Joined<["-"], "fsanitize-coverage-ignorelist=">,
    Group<f_clang_Group>, Flags<[CoreOption, NoXarchOption]>,
    HelpText<"Disable sanitizer coverage instrumentation for modules and functions "
             "that match the provided special case list, even the allowed ones">,
    MarshallingInfoStringVector<CodeGenOpts<"SanitizeCoverageIgnorelistFiles">>;
def : Joined<["-"], "fsanitize-coverage-blacklist=">,
  Group<f_clang_Group>, Flags<[CoreOption, HelpHidden]>,
  Alias<fsanitize_coverage_ignorelist>,
  HelpText<"Deprecated, use -fsanitize-coverage-ignorelist= instead">;
def fsanitize_memory_track_origins_EQ : Joined<["-"], "fsanitize-memory-track-origins=">,
                                        Group<f_clang_Group>,
                                        HelpText<"Enable origins tracking in MemorySanitizer">,
                                        MarshallingInfoInt<CodeGenOpts<"SanitizeMemoryTrackOrigins">>;
def fsanitize_memory_track_origins : Flag<["-"], "fsanitize-memory-track-origins">,
                                     Group<f_clang_Group>,
                                     HelpText<"Enable origins tracking in MemorySanitizer">;
def fno_sanitize_memory_track_origins : Flag<["-"], "fno-sanitize-memory-track-origins">,
                                        Group<f_clang_Group>,
                                        Flags<[CoreOption, NoXarchOption]>,
                                        HelpText<"Disable origins tracking in MemorySanitizer">;
def fsanitize_address_outline_instrumentation : Flag<["-"], "fsanitize-address-outline-instrumentation">,
                                                Group<f_clang_Group>,
                                                HelpText<"Always generate function calls for address sanitizer instrumentation">;
def fno_sanitize_address_outline_instrumentation : Flag<["-"], "fno-sanitize-address-outline-instrumentation">,
                                                   Group<f_clang_Group>,
                                                   HelpText<"Use default code inlining logic for the address sanitizer">;
def fsanitize_hwaddress_experimental_aliasing
  : Flag<["-"], "fsanitize-hwaddress-experimental-aliasing">,
    Group<f_clang_Group>,
    HelpText<"Enable aliasing mode in HWAddressSanitizer">;
def fno_sanitize_hwaddress_experimental_aliasing
  : Flag<["-"], "fno-sanitize-hwaddress-experimental-aliasing">,
    Group<f_clang_Group>, Flags<[CoreOption, NoXarchOption]>,
    HelpText<"Disable aliasing mode in HWAddressSanitizer">;
defm sanitize_memory_use_after_dtor : BoolOption<"f", "sanitize-memory-use-after-dtor",
  CodeGenOpts<"SanitizeMemoryUseAfterDtor">, DefaultFalse,
  PosFlag<SetTrue, [CC1Option], "Enable">, NegFlag<SetFalse, [], "Disable">,
  BothFlags<[], " use-after-destroy detection in MemorySanitizer">>,
  Group<f_clang_Group>;
def fsanitize_address_field_padding : Joined<["-"], "fsanitize-address-field-padding=">,
                                        Group<f_clang_Group>,
                                        HelpText<"Level of field padding for AddressSanitizer">,
                                        MarshallingInfoInt<LangOpts<"SanitizeAddressFieldPadding">>;
defm sanitize_address_use_after_scope : BoolOption<"f", "sanitize-address-use-after-scope",
  CodeGenOpts<"SanitizeAddressUseAfterScope">, DefaultFalse,
  PosFlag<SetTrue, [], "Enable">, NegFlag<SetFalse, [CoreOption, NoXarchOption], "Disable">,
  BothFlags<[], " use-after-scope detection in AddressSanitizer">>,
  Group<f_clang_Group>;
def sanitize_address_use_after_return_EQ
  : Joined<["-"], "fsanitize-address-use-after-return=">,
    MetaVarName<"<mode>">,
    Flags<[CC1Option]>,
    HelpText<"Select the mode of detecting stack use-after-return in AddressSanitizer: never | runtime (default) | always">,
    Group<f_clang_Group>,
    Values<"never,runtime,always">,
    NormalizedValuesScope<"llvm::AsanDetectStackUseAfterReturnMode">,
    NormalizedValues<["Never", "Runtime", "Always"]>,
    MarshallingInfoEnum<CodeGenOpts<"SanitizeAddressUseAfterReturn">, "Runtime">;
defm sanitize_address_poison_custom_array_cookie : BoolOption<"f", "sanitize-address-poison-custom-array-cookie",
  CodeGenOpts<"SanitizeAddressPoisonCustomArrayCookie">, DefaultFalse,
  PosFlag<SetTrue, [], "Enable">, NegFlag<SetFalse, [], "Disable">,
  BothFlags<[], " poisoning array cookies when using custom operator new[] in AddressSanitizer">>,
  Group<f_clang_Group>;
def fsanitize_address_globals_dead_stripping : Flag<["-"], "fsanitize-address-globals-dead-stripping">,
  Group<f_clang_Group>, HelpText<"Enable linker dead stripping of globals in AddressSanitizer">,
  MarshallingInfoFlag<CodeGenOpts<"SanitizeAddressGlobalsDeadStripping">, "false">;
defm sanitize_address_use_odr_indicator : BoolOption<"f", "sanitize-address-use-odr-indicator",
  CodeGenOpts<"SanitizeAddressUseOdrIndicator">, DefaultFalse,
  PosFlag<SetTrue, [], "Enable ODR indicator globals to avoid false ODR violation"
            " reports in partially sanitized programs at the cost of an increase in binary size">,
  NegFlag<SetFalse, [], "Disable ODR indicator globals">>,
  Group<f_clang_Group>;
def sanitize_address_destructor_EQ
    : Joined<["-"], "fsanitize-address-destructor=">,
      Flags<[CC1Option]>,
      HelpText<"Set destructor type used in ASan instrumentation">,
      Group<f_clang_Group>,
      Values<"none,global">,
      NormalizedValuesScope<"llvm::AsanDtorKind">,
      NormalizedValues<["None", "Global"]>,
      MarshallingInfoEnum<CodeGenOpts<"SanitizeAddressDtor">, "Global">;
// Note: This flag was introduced when it was necessary to distinguish between
//       ABI for correct codegen.  This is no longer needed, but the flag is
//       not removed since targeting either ABI will behave the same.
//       This way we cause no disturbance to existing scripts & code, and if we
//       want to use this flag in the future we will cause no disturbance then
//       either.
def fsanitize_hwaddress_abi_EQ
    : Joined<["-"], "fsanitize-hwaddress-abi=">,
      Group<f_clang_Group>,
      HelpText<"Select the HWAddressSanitizer ABI to target (interceptor or platform, default interceptor). This option is currently unused.">;
def fsanitize_recover_EQ : CommaJoined<["-"], "fsanitize-recover=">,
                           Group<f_clang_Group>,
                           HelpText<"Enable recovery for specified sanitizers">;
def fno_sanitize_recover_EQ : CommaJoined<["-"], "fno-sanitize-recover=">,
                              Group<f_clang_Group>, Flags<[CoreOption, NoXarchOption]>,
                              HelpText<"Disable recovery for specified sanitizers">;
def fsanitize_recover : Flag<["-"], "fsanitize-recover">, Group<f_clang_Group>,
                        Alias<fsanitize_recover_EQ>, AliasArgs<["all"]>;
def fno_sanitize_recover : Flag<["-"], "fno-sanitize-recover">,
                           Flags<[CoreOption, NoXarchOption]>, Group<f_clang_Group>,
                           Alias<fno_sanitize_recover_EQ>, AliasArgs<["all"]>;
def fsanitize_trap_EQ : CommaJoined<["-"], "fsanitize-trap=">, Group<f_clang_Group>,
                        HelpText<"Enable trapping for specified sanitizers">;
def fno_sanitize_trap_EQ : CommaJoined<["-"], "fno-sanitize-trap=">, Group<f_clang_Group>,
                           Flags<[CoreOption, NoXarchOption]>,
                           HelpText<"Disable trapping for specified sanitizers">;
def fsanitize_trap : Flag<["-"], "fsanitize-trap">, Group<f_clang_Group>,
                     Alias<fsanitize_trap_EQ>, AliasArgs<["all"]>,
                     HelpText<"Enable trapping for all sanitizers">;
def fno_sanitize_trap : Flag<["-"], "fno-sanitize-trap">, Group<f_clang_Group>,
                        Alias<fno_sanitize_trap_EQ>, AliasArgs<["all"]>,
                        Flags<[CoreOption, NoXarchOption]>,
                        HelpText<"Disable trapping for all sanitizers">;
def fsanitize_undefined_trap_on_error
    : Flag<["-"], "fsanitize-undefined-trap-on-error">, Group<f_clang_Group>,
      Alias<fsanitize_trap_EQ>, AliasArgs<["undefined"]>;
def fno_sanitize_undefined_trap_on_error
    : Flag<["-"], "fno-sanitize-undefined-trap-on-error">, Group<f_clang_Group>,
      Alias<fno_sanitize_trap_EQ>, AliasArgs<["undefined"]>;
defm sanitize_minimal_runtime : BoolOption<"f", "sanitize-minimal-runtime",
  CodeGenOpts<"SanitizeMinimalRuntime">, DefaultFalse,
  PosFlag<SetTrue>, NegFlag<SetFalse>>,
  Group<f_clang_Group>;
def fsanitize_link_runtime : Flag<["-"], "fsanitize-link-runtime">,
                           Group<f_clang_Group>;
def fno_sanitize_link_runtime : Flag<["-"], "fno-sanitize-link-runtime">,
                              Group<f_clang_Group>;
def fsanitize_link_cxx_runtime : Flag<["-"], "fsanitize-link-c++-runtime">,
                                 Group<f_clang_Group>;
def fno_sanitize_link_cxx_runtime : Flag<["-"], "fno-sanitize-link-c++-runtime">,
                                    Group<f_clang_Group>;
defm sanitize_cfi_cross_dso : BoolOption<"f", "sanitize-cfi-cross-dso",
  CodeGenOpts<"SanitizeCfiCrossDso">, DefaultFalse,
  PosFlag<SetTrue, [], "Enable">, NegFlag<SetFalse, [CoreOption, NoXarchOption], "Disable">,
  BothFlags<[], " control flow integrity (CFI) checks for cross-DSO calls.">>,
  Group<f_clang_Group>;
def fsanitize_cfi_icall_generalize_pointers : Flag<["-"], "fsanitize-cfi-icall-generalize-pointers">,
                                              Group<f_clang_Group>,
                                              HelpText<"Generalize pointers in CFI indirect call type signature checks">,
                                              MarshallingInfoFlag<CodeGenOpts<"SanitizeCfiICallGeneralizePointers">>;
defm sanitize_cfi_canonical_jump_tables : BoolOption<"f", "sanitize-cfi-canonical-jump-tables",
  CodeGenOpts<"SanitizeCfiCanonicalJumpTables">, DefaultFalse,
  PosFlag<SetTrue, [], "Make">, NegFlag<SetFalse, [CoreOption, NoXarchOption], "Do not make">,
  BothFlags<[], " the jump table addresses canonical in the symbol table">>,
  Group<f_clang_Group>;
defm sanitize_stats : BoolOption<"f", "sanitize-stats",
  CodeGenOpts<"SanitizeStats">, DefaultFalse,
  PosFlag<SetTrue, [], "Enable">, NegFlag<SetFalse, [CoreOption, NoXarchOption], "Disable">,
  BothFlags<[], " sanitizer statistics gathering.">>,
  Group<f_clang_Group>;
def fsanitize_thread_memory_access : Flag<["-"], "fsanitize-thread-memory-access">,
                                     Group<f_clang_Group>,
                                     HelpText<"Enable memory access instrumentation in ThreadSanitizer (default)">;
def fno_sanitize_thread_memory_access : Flag<["-"], "fno-sanitize-thread-memory-access">,
                                        Group<f_clang_Group>,
                                        Flags<[CoreOption, NoXarchOption]>,
                                        HelpText<"Disable memory access instrumentation in ThreadSanitizer">;
def fsanitize_thread_func_entry_exit : Flag<["-"], "fsanitize-thread-func-entry-exit">,
                                       Group<f_clang_Group>,
                                       HelpText<"Enable function entry/exit instrumentation in ThreadSanitizer (default)">;
def fno_sanitize_thread_func_entry_exit : Flag<["-"], "fno-sanitize-thread-func-entry-exit">,
                                          Group<f_clang_Group>,
                                          Flags<[CoreOption, NoXarchOption]>,
                                          HelpText<"Disable function entry/exit instrumentation in ThreadSanitizer">;
def fsanitize_thread_atomics : Flag<["-"], "fsanitize-thread-atomics">,
                               Group<f_clang_Group>,
                               HelpText<"Enable atomic operations instrumentation in ThreadSanitizer (default)">;
def fno_sanitize_thread_atomics : Flag<["-"], "fno-sanitize-thread-atomics">,
                                  Group<f_clang_Group>,
                                  Flags<[CoreOption, NoXarchOption]>,
                                  HelpText<"Disable atomic operations instrumentation in ThreadSanitizer">;
def fsanitize_undefined_strip_path_components_EQ : Joined<["-"], "fsanitize-undefined-strip-path-components=">,
  Group<f_clang_Group>, MetaVarName<"<number>">,
  HelpText<"Strip (or keep only, if negative) a given number of path components "
           "when emitting check metadata.">,
  MarshallingInfoInt<CodeGenOpts<"EmitCheckPathComponentsToStrip">, "0", "int">;

} // end -f[no-]sanitize* flags

def funsafe_math_optimizations : Flag<["-"], "funsafe-math-optimizations">,
  Group<f_Group>;
def fno_unsafe_math_optimizations : Flag<["-"], "fno-unsafe-math-optimizations">,
  Group<f_Group>;
#if INTEL_CUSTOMIZATION
def fuse_unaligned_vector_move : Flag<["-"], "fuse-unaligned-vector-move">,
    Group<f_Group>, Flags<[CoreOption, HelpHidden]>,
    HelpText<"Enable transforming aligned vector move instruction to "
             "unaligned vector move.">;
def fno_use_unaligned_vector_move : Flag<["-"], "fno-use-unaligned-vector-move">,
    Group<f_Group>,  Flags<[CoreOption, HelpHidden]>,
    HelpText<"Disable transforming aligned vector move instruction to "
             "unaligned vector move.">;
#endif // INTEL_CUSTOMIZATION
def fassociative_math : Flag<["-"], "fassociative-math">, Group<f_Group>;
def fno_associative_math : Flag<["-"], "fno-associative-math">, Group<f_Group>;
defm reciprocal_math : BoolFOption<"reciprocal-math",
  LangOpts<"AllowRecip">, DefaultFalse,
  PosFlag<SetTrue, [CC1Option], "Allow division operations to be reassociated",
          [menable_unsafe_fp_math.KeyPath]>,
  NegFlag<SetFalse>>;
def fapprox_func : Flag<["-"], "fapprox-func">, Group<f_Group>, Flags<[CC1Option, NoDriverOption]>,
  MarshallingInfoFlag<LangOpts<"ApproxFunc">>, ImpliedByAnyOf<[menable_unsafe_fp_math.KeyPath]>;
defm finite_math_only : BoolFOption<"finite-math-only",
  LangOpts<"FiniteMathOnly">, DefaultFalse,
  PosFlag<SetTrue, [CC1Option], "", [cl_finite_math_only.KeyPath, ffast_math.KeyPath]>,
  NegFlag<SetFalse>>;
defm signed_zeros : BoolFOption<"signed-zeros",
  LangOpts<"NoSignedZero">, DefaultFalse,
  NegFlag<SetTrue, [CC1Option], "Allow optimizations that ignore the sign of floating point zeros",
            [cl_no_signed_zeros.KeyPath, menable_unsafe_fp_math.KeyPath]>,
  PosFlag<SetFalse>>;
def fhonor_nans : Flag<["-"], "fhonor-nans">, Group<f_Group>;
def fno_honor_nans : Flag<["-"], "fno-honor-nans">, Group<f_Group>;
def fhonor_infinities : Flag<["-"], "fhonor-infinities">, Group<f_Group>;
def fno_honor_infinities : Flag<["-"], "fno-honor-infinities">, Group<f_Group>;
// This option was originally misspelt "infinites" [sic].
def : Flag<["-"], "fhonor-infinites">, Alias<fhonor_infinities>;
def : Flag<["-"], "fno-honor-infinites">, Alias<fno_honor_infinities>;
#if INTEL_CUSTOMIZATION
def frounding_math : Flag<["-"], "frounding-math">, Group<f_Group>, Flags<[CC1Option]>,
  MarshallingInfoFlag<LangOpts<"FPRoundingMode">, "llvm::RoundingMode::NearestTiesToEven">,
  Normalizer<"makeFlagToValueNormalizer(llvm::RoundingMode::Dynamic)">,
  HelpText<"Disable floating point optimizations that assume the default rounding mode.">;
#endif // INTEL_CUSTOMIZATION
def fno_rounding_math : Flag<["-"], "fno-rounding-math">, Group<f_Group>, Flags<[CC1Option]>;
def ftrapping_math : Flag<["-"], "ftrapping-math">, Group<f_Group>;
def fno_trapping_math : Flag<["-"], "fno-trapping-math">, Group<f_Group>;
def ffp_contract : Joined<["-"], "ffp-contract=">, Group<f_Group>,
  Flags<[CC1Option]>, HelpText<"Form fused FP ops (e.g. FMAs):"
  " fast (fuses across statements disregarding pragmas)"
  " | on (only fuses in the same statement unless dictated by pragmas)"
  " | off (never fuses)"
  " | fast-honor-pragmas (fuses across statements unless diectated by pragmas)."
  " Default is 'fast' for CUDA, 'fast-honor-pragmas' for HIP, and 'on' otherwise.">,
  Values<"fast,on,off,fast-honor-pragmas">;

defm strict_float_cast_overflow : BoolFOption<"strict-float-cast-overflow",
  CodeGenOpts<"StrictFloatCastOverflow">, DefaultTrue,
  NegFlag<SetFalse, [CC1Option], "Relax language rules and try to match the behavior"
            " of the target's native float-to-int conversion instructions">,
  PosFlag<SetTrue, [], "Assume that overflowing float-to-int casts are undefined (default)">>;

defm protect_parens : BoolFOption<"protect-parens",
  LangOpts<"ProtectParens">, DefaultFalse,
  PosFlag<SetTrue, [CoreOption, CC1Option], 
          "Determines whether the optimizer honors parentheses when "
          "floating-point expressions are evaluated">,
  NegFlag<SetFalse>>;

def ffor_scope : Flag<["-"], "ffor-scope">, Group<f_Group>;
def fno_for_scope : Flag<["-"], "fno-for-scope">, Group<f_Group>;

defm rewrite_imports : BoolFOption<"rewrite-imports",
  PreprocessorOutputOpts<"RewriteImports">, DefaultFalse,
  PosFlag<SetTrue, [CC1Option]>, NegFlag<SetFalse>>;
defm rewrite_includes : BoolFOption<"rewrite-includes",
  PreprocessorOutputOpts<"RewriteIncludes">, DefaultFalse,
  PosFlag<SetTrue, [CC1Option]>, NegFlag<SetFalse>>;

defm delete_null_pointer_checks : BoolFOption<"delete-null-pointer-checks",
  CodeGenOpts<"NullPointerIsValid">, DefaultFalse,
  NegFlag<SetTrue, [CC1Option], "Do not treat usage of null pointers as undefined behavior">,
  PosFlag<SetFalse, [], "Treat usage of null pointers as undefined behavior (default)">,
  BothFlags<[CoreOption]>>;

def frewrite_map_file_EQ : Joined<["-"], "frewrite-map-file=">,
                           Group<f_Group>,
                           Flags<[NoXarchOption, CC1Option]>,
                           MarshallingInfoStringVector<CodeGenOpts<"RewriteMapFiles">>;

defm use_line_directives : BoolFOption<"use-line-directives",
  PreprocessorOutputOpts<"UseLineDirectives">, DefaultFalse,
  PosFlag<SetTrue, [CC1Option], "Use #line in preprocessed output">, NegFlag<SetFalse>>;
defm minimize_whitespace : BoolFOption<"minimize-whitespace",
  PreprocessorOutputOpts<"MinimizeWhitespace">, DefaultFalse,
  PosFlag<SetTrue, [CC1Option], "Minimize whitespace when emitting preprocessor output">, NegFlag<SetFalse>>;

def ffreestanding : Flag<["-"], "ffreestanding">, Group<f_Group>, Flags<[CC1Option]>,
  HelpText<"Assert that the compilation takes place in a freestanding environment">,
  MarshallingInfoFlag<LangOpts<"Freestanding">>;
def fgnuc_version_EQ : Joined<["-"], "fgnuc-version=">, Group<f_Group>,
  HelpText<"Sets various macros to claim compatibility with the given GCC version (default is 4.2.1)">,
  Flags<[CC1Option, CoreOption]>;
// We abuse '-f[no-]gnu-keywords' to force overriding all GNU-extension
// keywords. This behavior is provided by GCC's poorly named '-fasm' flag,
// while a subset (the non-C++ GNU keywords) is provided by GCC's
// '-fgnu-keywords'. Clang conflates the two for simplicity under the single
// name, as it doesn't seem a useful distinction.
defm gnu_keywords : BoolFOption<"gnu-keywords",
  LangOpts<"GNUKeywords">, Default<gnu_mode.KeyPath>,
  PosFlag<SetTrue, [], "Allow GNU-extension keywords regardless of language standard">,
  NegFlag<SetFalse>, BothFlags<[CC1Option]>>;
defm gnu89_inline : BoolFOption<"gnu89-inline",
  LangOpts<"GNUInline">, Default<!strconcat("!", c99.KeyPath, " && !", cplusplus.KeyPath)>,
  PosFlag<SetTrue, [CC1Option], "Use the gnu89 inline semantics">,
  NegFlag<SetFalse>>, ShouldParseIf<!strconcat("!", cplusplus.KeyPath)>;
def fgnu_runtime : Flag<["-"], "fgnu-runtime">, Group<f_Group>,
  HelpText<"Generate output compatible with the standard GNU Objective-C runtime">;
def fheinous_gnu_extensions : Flag<["-"], "fheinous-gnu-extensions">, Flags<[CC1Option]>,
  MarshallingInfoFlag<LangOpts<"HeinousExtensions">>;
def filelist : Separate<["-"], "filelist">, Flags<[LinkerInput]>,
               Group<Link_Group>;
def : Flag<["-"], "findirect-virtual-calls">, Alias<fapple_kext>;
def finline_functions : Flag<["-"], "finline-functions">, Group<f_clang_Group>, Flags<[CC1Option]>,
  HelpText<"Inline suitable functions">;
def finline_hint_functions: Flag<["-"], "finline-hint-functions">, Group<f_clang_Group>, Flags<[CC1Option]>,
  HelpText<"Inline functions which are (explicitly or implicitly) marked inline">;
def finline : Flag<["-"], "finline">, Group<clang_ignored_f_Group>;
def fglobal_isel : Flag<["-"], "fglobal-isel">, Group<f_clang_Group>,
  HelpText<"Enables the global instruction selector">;
def fexperimental_isel : Flag<["-"], "fexperimental-isel">, Group<f_clang_Group>,
  Alias<fglobal_isel>;
defm legacy_pass_manager : BoolOption<"f", "legacy-pass-manager",
  CodeGenOpts<"LegacyPassManager">, Default<"!static_cast<unsigned>(LLVM_ENABLE_NEW_PASS_MANAGER)">,
  PosFlag<SetTrue, [], "Use the legacy pass manager in LLVM">,
  NegFlag<SetFalse, [], "Use the new pass manager in LLVM">,
  BothFlags<[CC1Option]>>, Group<f_clang_Group>;
def fexperimental_new_pass_manager : Flag<["-"], "fexperimental-new-pass-manager">,
  Group<f_clang_Group>, Flags<[CC1Option]>, Alias<fno_legacy_pass_manager>;
def fno_experimental_new_pass_manager : Flag<["-"], "fno-experimental-new-pass-manager">,
  Group<f_clang_Group>, Flags<[CC1Option]>, Alias<flegacy_pass_manager>;
def fexperimental_strict_floating_point : Flag<["-"], "fexperimental-strict-floating-point">,
  Group<f_clang_Group>, Flags<[CC1Option]>,
  HelpText<"Enables experimental strict floating point in LLVM.">,
  MarshallingInfoFlag<LangOpts<"ExpStrictFP">>;
def finput_charset_EQ : Joined<["-"], "finput-charset=">, Flags<[FlangOption, FC1Option]>, Group<f_Group>,
  HelpText<"Specify the default character set for source files">;
def fexec_charset_EQ : Joined<["-"], "fexec-charset=">, Group<f_Group>;
def finstrument_functions : Flag<["-"], "finstrument-functions">, Group<f_Group>, Flags<[CC1Option]>,
  HelpText<"Generate calls to instrument function entry and exit">,
  MarshallingInfoFlag<CodeGenOpts<"InstrumentFunctions">>;
#if INTEL_CUSTOMIZATION
def fno_instrument_functions : Flag<["-"], "fno-instrument-functions">,
  Group<f_Group>, Flags<[NoXarchOption]>;
def fma : Flag<["-"], "fma">, Alias<ffp_contract>, AliasArgs<["fast"]>,
  HelpText<"Enable the combining of floating point multiples and add/subtract "
  "operations.">;
def no_fma : Flag<["-"], "no-fma">, Alias<ffp_contract>, AliasArgs<["off"]>,
  HelpText<"Disable the combining of floating point multiples and add/subtract "
  "operations.">;
#endif // INTEL_CUSTOMIZATION
def finstrument_functions_after_inlining : Flag<["-"], "finstrument-functions-after-inlining">, Group<f_Group>, Flags<[CC1Option]>,
  HelpText<"Like -finstrument-functions, but insert the calls after inlining">,
  MarshallingInfoFlag<CodeGenOpts<"InstrumentFunctionsAfterInlining">>;
def finstrument_function_entry_bare : Flag<["-"], "finstrument-function-entry-bare">, Group<f_Group>, Flags<[CC1Option]>,
  HelpText<"Instrument function entry only, after inlining, without arguments to the instrumentation call">,
  MarshallingInfoFlag<CodeGenOpts<"InstrumentFunctionEntryBare">>;
def fcf_protection_EQ : Joined<["-"], "fcf-protection=">, Flags<[CoreOption, CC1Option]>, Group<f_Group>,
  HelpText<"Instrument control-flow architecture protection. Options: return, branch, full, none.">, Values<"return,branch,full,none">;
def fcf_protection : Flag<["-"], "fcf-protection">, Group<f_Group>, Flags<[CoreOption, CC1Option]>,
  Alias<fcf_protection_EQ>, AliasArgs<["full"]>,
  HelpText<"Enable cf-protection in 'full' mode">;

defm xray_instrument : BoolFOption<"xray-instrument",
  LangOpts<"XRayInstrument">, DefaultFalse,
  PosFlag<SetTrue, [CC1Option], "Generate XRay instrumentation sleds on function entry and exit">,
  NegFlag<SetFalse>>;

def fxray_instruction_threshold_EQ :
  JoinedOrSeparate<["-"], "fxray-instruction-threshold=">,
  Group<f_Group>, Flags<[CC1Option]>,
  HelpText<"Sets the minimum function size to instrument with XRay">,
  MarshallingInfoInt<CodeGenOpts<"XRayInstructionThreshold">, "200">;
def fxray_instruction_threshold_ :
  JoinedOrSeparate<["-"], "fxray-instruction-threshold">,
  Group<f_Group>, Flags<[CC1Option]>;

def fxray_always_instrument :
  JoinedOrSeparate<["-"], "fxray-always-instrument=">,
  Group<f_Group>, Flags<[CC1Option]>,
  HelpText<"DEPRECATED: Filename defining the whitelist for imbuing the 'always instrument' XRay attribute.">,
  MarshallingInfoStringVector<LangOpts<"XRayAlwaysInstrumentFiles">>;
def fxray_never_instrument :
  JoinedOrSeparate<["-"], "fxray-never-instrument=">,
  Group<f_Group>, Flags<[CC1Option]>,
  HelpText<"DEPRECATED: Filename defining the whitelist for imbuing the 'never instrument' XRay attribute.">,
  MarshallingInfoStringVector<LangOpts<"XRayNeverInstrumentFiles">>;
def fxray_attr_list :
  JoinedOrSeparate<["-"], "fxray-attr-list=">,
  Group<f_Group>, Flags<[CC1Option]>,
  HelpText<"Filename defining the list of functions/types for imbuing XRay attributes.">,
  MarshallingInfoStringVector<LangOpts<"XRayAttrListFiles">>;
def fxray_modes :
  JoinedOrSeparate<["-"], "fxray-modes=">,
  Group<f_Group>, Flags<[CC1Option]>,
  HelpText<"List of modes to link in by default into XRay instrumented binaries.">;

defm xray_always_emit_customevents : BoolFOption<"xray-always-emit-customevents",
  LangOpts<"XRayAlwaysEmitCustomEvents">, DefaultFalse,
  PosFlag<SetTrue, [CC1Option], "Always emit __xray_customevent(...) calls"
          " even if the containing function is not always instrumented">,
  NegFlag<SetFalse>>;

defm xray_always_emit_typedevents : BoolFOption<"xray-always-emit-typedevents",
  LangOpts<"XRayAlwaysEmitTypedEvents">, DefaultFalse,
  PosFlag<SetTrue, [CC1Option], "Always emit __xray_typedevent(...) calls"
          " even if the containing function is not always instrumented">,
  NegFlag<SetFalse>>;

defm xray_ignore_loops : BoolFOption<"xray-ignore-loops",
  CodeGenOpts<"XRayIgnoreLoops">, DefaultFalse,
  PosFlag<SetTrue, [CC1Option], "Don't instrument functions with loops"
          " unless they also meet the minimum function size">,
  NegFlag<SetFalse>>;

defm xray_function_index : BoolFOption<"xray-function-index",
  CodeGenOpts<"XRayOmitFunctionIndex">, DefaultTrue,
  NegFlag<SetFalse, [CC1Option], "Omit function index section at the"
          " expense of single-function patching performance">,
  PosFlag<SetTrue>>;

def fxray_link_deps : Flag<["-"], "fxray-link-deps">, Group<f_Group>,
  Flags<[CC1Option]>,
  HelpText<"Tells clang to add the link dependencies for XRay.">;
def fnoxray_link_deps : Flag<["-"], "fnoxray-link-deps">, Group<f_Group>,
  Flags<[CC1Option]>;

def fxray_instrumentation_bundle :
  JoinedOrSeparate<["-"], "fxray-instrumentation-bundle=">,
  Group<f_Group>, Flags<[CC1Option]>,
  HelpText<"Select which XRay instrumentation points to emit. Options: all, none, function-entry, function-exit, function, custom. Default is 'all'.  'function' includes both 'function-entry' and 'function-exit'.">;

def fxray_function_groups :
  Joined<["-"], "fxray-function-groups=">,
  Group<f_Group>, Flags<[CC1Option]>,
  HelpText<"Only instrument 1 of N groups">,
  MarshallingInfoInt<CodeGenOpts<"XRayTotalFunctionGroups">, "1">;

def fxray_selected_function_group :
  Joined<["-"], "fxray-selected-function-group=">,
  Group<f_Group>, Flags<[CC1Option]>,
  HelpText<"When using -fxray-function-groups, select which group of functions to instrument. Valid range is 0 to fxray-function-groups - 1">,
  MarshallingInfoInt<CodeGenOpts<"XRaySelectedFunctionGroup">, "0">;


defm fine_grained_bitfield_accesses : BoolOption<"f", "fine-grained-bitfield-accesses",
  CodeGenOpts<"FineGrainedBitfieldAccesses">, DefaultFalse,
  PosFlag<SetTrue, [], "Use separate accesses for consecutive bitfield runs with legal widths and alignments.">,
  NegFlag<SetFalse, [], "Use large-integer access for consecutive bitfield runs.">,
  BothFlags<[CC1Option]>>,
  Group<f_clang_Group>;

def fexperimental_relative_cxx_abi_vtables :
  Flag<["-"], "fexperimental-relative-c++-abi-vtables">,
  Group<f_clang_Group>, Flags<[CC1Option]>,
  HelpText<"Use the experimental C++ class ABI for classes with virtual tables">;
def fno_experimental_relative_cxx_abi_vtables :
  Flag<["-"], "fno-experimental-relative-c++-abi-vtables">,
  Group<f_clang_Group>, Flags<[CC1Option]>,
  HelpText<"Do not use the experimental C++ class ABI for classes with virtual tables">;

def fcxx_abi_EQ : Joined<["-"], "fc++-abi=">,
                  Group<f_clang_Group>, Flags<[CC1Option]>,
                  HelpText<"C++ ABI to use. This will override the target C++ ABI.">;

def flat__namespace : Flag<["-"], "flat_namespace">;
def flax_vector_conversions_EQ : Joined<["-"], "flax-vector-conversions=">, Group<f_Group>,
  HelpText<"Enable implicit vector bit-casts">, Values<"none,integer,all">, Flags<[CC1Option]>,
  NormalizedValues<["LangOptions::LaxVectorConversionKind::None",
                    "LangOptions::LaxVectorConversionKind::Integer",
                    "LangOptions::LaxVectorConversionKind::All"]>,
  MarshallingInfoEnum<LangOpts<"LaxVectorConversions">,
                      open_cl.KeyPath #
                          " ? LangOptions::LaxVectorConversionKind::None" #
                          " : LangOptions::LaxVectorConversionKind::All">;
def flax_vector_conversions : Flag<["-"], "flax-vector-conversions">, Group<f_Group>,
  Alias<flax_vector_conversions_EQ>, AliasArgs<["integer"]>;
def flimited_precision_EQ : Joined<["-"], "flimited-precision=">, Group<f_Group>;
def fapple_link_rtlib : Flag<["-"], "fapple-link-rtlib">, Group<f_Group>,
  HelpText<"Force linking the clang builtins runtime library">;
def flto_EQ : Joined<["-"], "flto=">, Flags<[CoreOption, CC1Option]>, Group<f_Group>,
  HelpText<"Set LTO mode to either 'full' or 'thin'">, Values<"thin,full">;
def flto_EQ_jobserver : Flag<["-"], "flto=jobserver">, Group<f_Group>;
def flto_EQ_auto : Flag<["-"], "flto=auto">, Group<f_Group>;
def flto : Flag<["-"], "flto">, Flags<[CoreOption, CC1Option]>, Group<f_Group>,
  HelpText<"Enable LTO in 'full' mode">;
def fno_lto : Flag<["-"], "fno-lto">, Flags<[CoreOption, CC1Option]>, Group<f_Group>,
  HelpText<"Disable LTO mode (default)">;
def foffload_lto_EQ : Joined<["-"], "foffload-lto=">, Flags<[CoreOption]>, Group<f_Group>,
  HelpText<"Set LTO mode to either 'full' or 'thin' for offload compilation">, Values<"thin,full">;
def foffload_lto : Flag<["-"], "foffload-lto">, Flags<[CoreOption]>, Group<f_Group>,
  HelpText<"Enable LTO in 'full' mode for offload compilation">;
def fno_offload_lto : Flag<["-"], "fno-offload-lto">, Flags<[CoreOption]>, Group<f_Group>,
  HelpText<"Disable LTO mode (default) for offload compilation">;
def flto_jobs_EQ : Joined<["-"], "flto-jobs=">,
  Flags<[CC1Option]>, Group<f_Group>,
  HelpText<"Controls the backend parallelism of -flto=thin (default "
           "of 0 means the number of threads will be derived from "
           "the number of CPUs detected)">;
def fthinlto_index_EQ : Joined<["-"], "fthinlto-index=">,
  Flags<[CoreOption, CC1Option]>, Group<f_Group>,
  HelpText<"Perform ThinLTO importing using provided function summary index">;
def fthin_link_bitcode_EQ : Joined<["-"], "fthin-link-bitcode=">,
  Flags<[CoreOption, CC1Option]>, Group<f_Group>,
  HelpText<"Write minimized bitcode to <file> for the ThinLTO thin link only">,
  MarshallingInfoString<CodeGenOpts<"ThinLinkBitcodeFile">>;
def fmacro_backtrace_limit_EQ : Joined<["-"], "fmacro-backtrace-limit=">,
                                Group<f_Group>, Flags<[NoXarchOption, CoreOption]>;
defm merge_all_constants : BoolFOption<"merge-all-constants",
  CodeGenOpts<"MergeAllConstants">, DefaultFalse,
  PosFlag<SetTrue, [CC1Option, CoreOption], "Allow">, NegFlag<SetFalse, [], "Disallow">,
  BothFlags<[], " merging of constants">>;
#if INTEL_CUSTOMIZATION
def fmerge_debug_strings : Flag<["-"], "fmerge-debug-strings">, Group<f_Group>,
  Flags<[NoXarchOption]>, HelpText<"Merge identical debug strings in "
  "different object files.">;
def fno_merge_debug_strings : Flag<["-"], "fno-merge-debug-strings">,
  Group<f_Group>,Flags<[NoXarchOption]>, HelpText<" Do not merge"
  "identical debug strings in different object files.">;
#endif // INTEL_CUSTOMIZATION
def fmessage_length_EQ : Joined<["-"], "fmessage-length=">, Group<f_Group>, Flags<[CC1Option]>,
  HelpText<"Format message diagnostics so that they fit within N columns">,
  MarshallingInfoInt<DiagnosticOpts<"MessageLength">>;
def fms_compatibility : Flag<["-"], "fms-compatibility">, Group<f_Group>, Flags<[CC1Option, CoreOption]>,
  HelpText<"Enable full Microsoft Visual C++ compatibility">,
  MarshallingInfoFlag<LangOpts<"MSVCCompat">>;
// if INTEL_CUSTOMIZATION
// CQ#368119 - support for '/Z7' and '/Zi' options.
def fms_debug_info_file_type: Joined<["-"], "fms-debug-info-file-type=">,
  Group<f_Group>, Flags<[CC1Option]>;
// CQ#368125 - support for '/Fd' and '/Fo' options.
def fms_debug_info_pdb_file: Joined<["-"], "fms-debug-info-pdb-file=">,
  Group<f_Group>, Flags<[CC1Option]>, MetaVarName<"<file>">,
  MarshallingInfoString<CodeGenOpts<"MSOutputPdbFile">>;
def fms_debug_info_obj_file: Joined<["-"], "fms-debug-info-obj-file=">,
  Group<f_Group>, Flags<[CC1Option]>, MetaVarName<"<file>">,
  MarshallingInfoString<CodeGenOpts<"MSOutputObjFile">>;
// endif INTEL_CUSTOMIZATION
def fms_extensions : Flag<["-"], "fms-extensions">, Group<f_Group>, Flags<[CC1Option, CoreOption]>,
  HelpText<"Accept some non-standard constructs supported by the Microsoft compiler">,
  MarshallingInfoFlag<LangOpts<"MicrosoftExt">>, ImpliedByAnyOf<[fms_compatibility.KeyPath]>;
defm asm_blocks : BoolFOption<"asm-blocks",
  LangOpts<"AsmBlocks">, Default<fms_extensions.KeyPath>,
  PosFlag<SetTrue, [CC1Option]>, NegFlag<SetFalse>>;
def fms_volatile : Flag<["-"], "fms-volatile">, Group<f_Group>, Flags<[CC1Option]>,
  MarshallingInfoFlag<CodeGenOpts<"MSVolatile">>;
def fmsc_version : Joined<["-"], "fmsc-version=">, Group<f_Group>, Flags<[NoXarchOption, CoreOption]>,
  HelpText<"Microsoft compiler version number to report in _MSC_VER (0 = don't define it (default))">;
def fms_compatibility_version
    : Joined<["-"], "fms-compatibility-version=">,
      Group<f_Group>,
      Flags<[ CC1Option, CoreOption ]>,
      HelpText<"Dot-separated value representing the Microsoft compiler "
               "version number to report in _MSC_VER (0 = don't define it "
               "(default))">;
defm delayed_template_parsing : BoolFOption<"delayed-template-parsing",
  LangOpts<"DelayedTemplateParsing">, DefaultFalse,
  PosFlag<SetTrue, [CC1Option], "Parse templated function definitions at the end of the translation unit">,
  NegFlag<SetFalse, [NoXarchOption], "Disable delayed template parsing">,
  BothFlags<[CoreOption]>>;
def fms_memptr_rep_EQ : Joined<["-"], "fms-memptr-rep=">, Group<f_Group>, Flags<[CC1Option]>,
  Values<"single,multiple,virtual">, NormalizedValuesScope<"LangOptions">,
  NormalizedValues<["PPTMK_FullGeneralitySingleInheritance", "PPTMK_FullGeneralityMultipleInheritance",
                    "PPTMK_FullGeneralityVirtualInheritance"]>,
  MarshallingInfoEnum<LangOpts<"MSPointerToMemberRepresentationMethod">, "PPTMK_BestCase">;
// __declspec is enabled by default for the PS4 by the driver, and also
// enabled for Microsoft Extensions or Borland Extensions, here.
//
// FIXME: __declspec is also currently enabled for CUDA, but isn't really a
// CUDA extension. However, it is required for supporting
// __clang_cuda_builtin_vars.h, which uses __declspec(property). Once that has
// been rewritten in terms of something more generic, remove the Opts.CUDA
// term here.
defm declspec : BoolOption<"f", "declspec",
  LangOpts<"DeclSpecKeyword">, DefaultFalse,
  PosFlag<SetTrue, [], "Allow", [fms_extensions.KeyPath, fborland_extensions.KeyPath, cuda.KeyPath]>,
  NegFlag<SetFalse, [], "Disallow">,
  BothFlags<[CC1Option], " __declspec as a keyword">>, Group<f_clang_Group>;
def fmodules_cache_path : Joined<["-"], "fmodules-cache-path=">, Group<i_Group>,
  Flags<[NoXarchOption, CC1Option]>, MetaVarName<"<directory>">,
  HelpText<"Specify the module cache path">;
def fmodules_user_build_path : Separate<["-"], "fmodules-user-build-path">, Group<i_Group>,
  Flags<[NoXarchOption, CC1Option]>, MetaVarName<"<directory>">,
  HelpText<"Specify the module user build path">,
  MarshallingInfoString<HeaderSearchOpts<"ModuleUserBuildPath">>;
def fprebuilt_module_path : Joined<["-"], "fprebuilt-module-path=">, Group<i_Group>,
  Flags<[NoXarchOption, CC1Option]>, MetaVarName<"<directory>">,
  HelpText<"Specify the prebuilt module path">;
defm prebuilt_implicit_modules : BoolFOption<"prebuilt-implicit-modules",
  HeaderSearchOpts<"EnablePrebuiltImplicitModules">, DefaultFalse,
  PosFlag<SetTrue, [], "Look up implicit modules in the prebuilt module path">,
  NegFlag<SetFalse>, BothFlags<[NoXarchOption, CC1Option]>>;

def fmodules_prune_interval : Joined<["-"], "fmodules-prune-interval=">, Group<i_Group>,
  Flags<[CC1Option]>, MetaVarName<"<seconds>">,
  HelpText<"Specify the interval (in seconds) between attempts to prune the module cache">,
  MarshallingInfoInt<HeaderSearchOpts<"ModuleCachePruneInterval">, "7 * 24 * 60 * 60">;
def fmodules_prune_after : Joined<["-"], "fmodules-prune-after=">, Group<i_Group>,
  Flags<[CC1Option]>, MetaVarName<"<seconds>">,
  HelpText<"Specify the interval (in seconds) after which a module file will be considered unused">,
  MarshallingInfoInt<HeaderSearchOpts<"ModuleCachePruneAfter">, "31 * 24 * 60 * 60">;
def fbuild_session_timestamp : Joined<["-"], "fbuild-session-timestamp=">,
  Group<i_Group>, Flags<[CC1Option]>, MetaVarName<"<time since Epoch in seconds>">,
  HelpText<"Time when the current build session started">,
  MarshallingInfoInt<HeaderSearchOpts<"BuildSessionTimestamp">, "0", "uint64_t">;
def fbuild_session_file : Joined<["-"], "fbuild-session-file=">,
  Group<i_Group>, MetaVarName<"<file>">,
  HelpText<"Use the last modification time of <file> as the build session timestamp">;
def fmodules_validate_once_per_build_session : Flag<["-"], "fmodules-validate-once-per-build-session">,
  Group<i_Group>, Flags<[CC1Option]>,
  HelpText<"Don't verify input files for the modules if the module has been "
           "successfully validated or loaded during this build session">,
  MarshallingInfoFlag<HeaderSearchOpts<"ModulesValidateOncePerBuildSession">>;
def fmodules_disable_diagnostic_validation : Flag<["-"], "fmodules-disable-diagnostic-validation">,
  Group<i_Group>, Flags<[CC1Option]>,
  HelpText<"Disable validation of the diagnostic options when loading the module">,
  MarshallingInfoNegativeFlag<HeaderSearchOpts<"ModulesValidateDiagnosticOptions">>;
defm modules_validate_system_headers : BoolOption<"f", "modules-validate-system-headers",
  HeaderSearchOpts<"ModulesValidateSystemHeaders">, DefaultFalse,
  PosFlag<SetTrue, [CC1Option], "Validate the system headers that a module depends on when loading the module">,
  NegFlag<SetFalse, [NoXarchOption]>>, Group<i_Group>;

def fvalidate_ast_input_files_content:
  Flag <["-"], "fvalidate-ast-input-files-content">,
  Group<f_Group>, Flags<[CC1Option]>,
  HelpText<"Compute and store the hash of input files used to build an AST."
           " Files with mismatching mtime's are considered valid"
           " if both contents is identical">,
  MarshallingInfoFlag<HeaderSearchOpts<"ValidateASTInputFilesContent">>;
def fmodules_validate_input_files_content:
  Flag <["-"], "fmodules-validate-input-files-content">,
  Group<f_Group>, Flags<[NoXarchOption]>,
  HelpText<"Validate PCM input files based on content if mtime differs">;
def fno_modules_validate_input_files_content:
  Flag <["-"], "fno_modules-validate-input-files-content">,
  Group<f_Group>, Flags<[NoXarchOption]>;
def fpch_validate_input_files_content:
  Flag <["-"], "fpch-validate-input-files-content">,
  Group<f_Group>, Flags<[NoXarchOption]>,
  HelpText<"Validate PCH input files based on content if mtime differs">;
def fno_pch_validate_input_files_content:
  Flag <["-"], "fno_pch-validate-input-files-content">,
  Group<f_Group>, Flags<[NoXarchOption]>;
defm pch_instantiate_templates : BoolFOption<"pch-instantiate-templates",
  LangOpts<"PCHInstantiateTemplates">, DefaultFalse,
  PosFlag<SetTrue, [], "Instantiate templates already while building a PCH">,
  NegFlag<SetFalse>, BothFlags<[CC1Option, CoreOption]>>;
defm pch_codegen: OptInCC1FFlag<"pch-codegen", "Generate ", "Do not generate ",
  "code for uses of this PCH that assumes an explicit object file will be built for the PCH">;
defm pch_debuginfo: OptInCC1FFlag<"pch-debuginfo", "Generate ", "Do not generate ",
  "debug info for types in an object file built from this PCH and do not generate them elsewhere">;

def fimplicit_module_maps : Flag <["-"], "fimplicit-module-maps">, Group<f_Group>,
  Flags<[NoXarchOption, CC1Option, CoreOption]>,
  HelpText<"Implicitly search the file system for module map files.">,
  MarshallingInfoFlag<HeaderSearchOpts<"ImplicitModuleMaps">>;
#if INTEL_CUSTOMIZATION
def fimf_arch_consistency_EQ : Joined<["-"],"fimf-arch-consistency=">,
  Group<f_Group>, Flags<[NoXarchOption]>, HelpText<"Ensures that "
  "the math library functions produce consistent results across different "
  "implementations of the same architecture">;
def fimf_max_error_EQ : Joined<["-"],"fimf-max-error=">,
  Group<f_Group>, Flags<[NoXarchOption]>, HelpText<"defines the "
  "maximum allowable relative error, measured in ulps, for math "
  "library function results">;
def fimf_absolute_error_EQ : Joined<["-"],"fimf-absolute-error=">, Group<f_Group>,
  Flags<[NoXarchOption]>, HelpText<"Define the maximum allowable "
  "absolute error for math library function results">;
def fimf_accuracy_bits_EQ : Joined<["-"],"fimf-accuracy-bits=">, Group<f_Group>,
  Flags<[NoXarchOption]>, HelpText<"Define the relative error, measured "
  "by the number of correct bits,for math library function results">;
def fimf_domain_exclusion_EQ : Joined<["-"],"fimf-domain-exclusion=">, Group<f_Group>,
  Flags<[NoXarchOption]>, HelpText<"Indicates the input arguments "
  "domain on which math functions must provide correct results.">;
def fimf_precision_EQ : Joined<["-"],"fimf-precision=">,Group<f_Group>,
  Flags<[NoXarchOption]>, HelpText<"Defines the accuracy (precision) "
  "for math library functions.">;
def fmax_errors_EQ : Joined<["-"], "fmax-errors=">, Alias<ferror_limit_EQ>;
#endif // INTEL_CUSTOMIZATION
def fmodules_ts : Flag <["-"], "fmodules-ts">, Group<f_Group>,
  Flags<[CC1Option]>, HelpText<"Enable support for the C++ Modules TS">,
  MarshallingInfoFlag<LangOpts<"ModulesTS">>;
defm modules : BoolFOption<"modules",
  LangOpts<"Modules">, Default<!strconcat(fmodules_ts.KeyPath, "||", fcxx_modules.KeyPath)>,
  PosFlag<SetTrue, [CC1Option], "Enable the 'modules' language feature">,
  NegFlag<SetFalse>, BothFlags<[NoXarchOption, CoreOption]>>;
def fmodule_maps : Flag <["-"], "fmodule-maps">, Flags<[CoreOption]>, Alias<fimplicit_module_maps>;
def fmodule_name_EQ : Joined<["-"], "fmodule-name=">, Group<f_Group>,
  Flags<[NoXarchOption,CC1Option,CoreOption]>, MetaVarName<"<name>">,
  HelpText<"Specify the name of the module to build">,
  MarshallingInfoString<LangOpts<"ModuleName">>;
def fmodule_implementation_of : Separate<["-"], "fmodule-implementation-of">,
  Flags<[CC1Option,CoreOption]>, Alias<fmodule_name_EQ>;
def fsystem_module : Flag<["-"], "fsystem-module">, Flags<[CC1Option,CoreOption]>,
  HelpText<"Build this module as a system module. Only used with -emit-module">,
  MarshallingInfoFlag<FrontendOpts<"IsSystemModule">>;
def fmodule_map_file : Joined<["-"], "fmodule-map-file=">,
  Group<f_Group>, Flags<[NoXarchOption,CC1Option,CoreOption]>, MetaVarName<"<file>">,
  HelpText<"Load this module map file">,
  MarshallingInfoStringVector<FrontendOpts<"ModuleMapFiles">>;
def fmodule_file : Joined<["-"], "fmodule-file=">,
  Group<i_Group>, Flags<[NoXarchOption,CC1Option,CoreOption]>, MetaVarName<"[<name>=]<file>">,
  HelpText<"Specify the mapping of module name to precompiled module file, or load a module file if name is omitted.">;
def fmodules_ignore_macro : Joined<["-"], "fmodules-ignore-macro=">, Group<f_Group>,
  Flags<[CC1Option,CoreOption]>,
  HelpText<"Ignore the definition of the given macro when building and loading modules">;
def fmodules_strict_decluse : Flag <["-"], "fmodules-strict-decluse">, Group<f_Group>,
  Flags<[NoXarchOption,CC1Option,CoreOption]>,
  HelpText<"Like -fmodules-decluse but requires all headers to be in modules">,
  MarshallingInfoFlag<LangOpts<"ModulesStrictDeclUse">>;
defm modules_decluse : BoolFOption<"modules-decluse",
  LangOpts<"ModulesDeclUse">, Default<fmodules_strict_decluse.KeyPath>,
  PosFlag<SetTrue, [CC1Option], "Require declaration of modules used within a module">,
  NegFlag<SetFalse>, BothFlags<[NoXarchOption,CoreOption]>>;
defm modules_search_all : BoolFOption<"modules-search-all",
  LangOpts<"ModulesSearchAll">, DefaultFalse,
  PosFlag<SetTrue, [], "Search even non-imported modules to resolve references">,
  NegFlag<SetFalse>, BothFlags<[NoXarchOption, CC1Option,CoreOption]>>,
  ShouldParseIf<fmodules.KeyPath>;
defm implicit_modules : BoolFOption<"implicit-modules",
  LangOpts<"ImplicitModules">, DefaultTrue,
  NegFlag<SetFalse, [CC1Option]>, PosFlag<SetTrue>, BothFlags<[NoXarchOption,CoreOption]>>;
def fretain_comments_from_system_headers : Flag<["-"], "fretain-comments-from-system-headers">, Group<f_Group>, Flags<[CC1Option]>,
  MarshallingInfoFlag<LangOpts<"RetainCommentsFromSystemHeaders">>;

def fmudflapth : Flag<["-"], "fmudflapth">, Group<f_Group>;
def fmudflap : Flag<["-"], "fmudflap">, Group<f_Group>;
def fnested_functions : Flag<["-"], "fnested-functions">, Group<f_Group>;
def fnext_runtime : Flag<["-"], "fnext-runtime">, Group<f_Group>;
def fno_asm : Flag<["-"], "fno-asm">, Group<f_Group>;
def fno_asynchronous_unwind_tables : Flag<["-"], "fno-asynchronous-unwind-tables">, Group<f_Group>;
def fno_assume_sane_operator_new : Flag<["-"], "fno-assume-sane-operator-new">, Group<f_Group>,
  HelpText<"Don't assume that C++'s global operator new can't alias any pointer">,
  Flags<[CC1Option]>, MarshallingInfoNegativeFlag<CodeGenOpts<"AssumeSaneOperatorNew">>;
def fno_builtin : Flag<["-"], "fno-builtin">, Group<f_Group>, Flags<[CC1Option, CoreOption]>,
  HelpText<"Disable implicit builtin knowledge of functions">;
def fno_builtin_ : Joined<["-"], "fno-builtin-">, Group<f_Group>, Flags<[CC1Option, CoreOption]>,
  HelpText<"Disable implicit builtin knowledge of a specific function">;
#if INTEL_CUSTOMIZATION
def nolib_inline : Flag<["-"], "nolib-inline">, Flags<[NoXarchOption]>, Alias<fno_builtin>,
  HelpText<"disable inline expansion of intrinsic functions">;
def : Flag<["-"], "nolib_inline">, Alias<fno_builtin>;
#endif // INTEL_CUSTOMIZATION
def fno_diagnostics_color : Flag<["-"], "fno-diagnostics-color">, Group<f_Group>,
  Flags<[CoreOption, NoXarchOption]>;
def fno_common : Flag<["-"], "fno-common">, Group<f_Group>, Flags<[CC1Option]>,
    HelpText<"Compile common globals like normal definitions">;
defm digraphs : BoolFOption<"digraphs",
  LangOpts<"Digraphs">, Default<std#".hasDigraphs()">,
  PosFlag<SetTrue, [], "Enable alternative token representations '<:', ':>', '<%', '%>', '%:', '%:%:' (default)">,
  NegFlag<SetFalse, [], "Disallow alternative token representations '<:', ':>', '<%', '%>', '%:', '%:%:'">,
  BothFlags<[CC1Option]>>;
def fno_eliminate_unused_debug_symbols : Flag<["-"], "fno-eliminate-unused-debug-symbols">, Group<f_Group>;
def fno_inline_functions : Flag<["-"], "fno-inline-functions">, Group<f_clang_Group>, Flags<[CC1Option]>;
def fno_inline : Flag<["-"], "fno-inline">, Group<f_clang_Group>, Flags<[CC1Option]>;
#if INTEL_CUSTOMIZATION
def inline_level_EQ : Joined<["-"], "inline-level=">, Flags<[NoXarchOption]>,
  HelpText<"Set function inlining level where: 0 is disable, 1 is inline "
           "marked functions and 2 is inline at compilers discretion">, Values<"0,1,2">;
#endif // INTEL_CUSTOMIZATION
def fno_global_isel : Flag<["-"], "fno-global-isel">, Group<f_clang_Group>,
  HelpText<"Disables the global instruction selector">;
def fno_experimental_isel : Flag<["-"], "fno-experimental-isel">, Group<f_clang_Group>,
  Alias<fno_global_isel>;
def fveclib : Joined<["-"], "fveclib=">, Group<f_Group>, Flags<[CC1Option]>,
    HelpText<"Use the given vector functions library">,
    Values<"Accelerate,libmvec,MASSV,SVML,Darwin_libsystem_m,none">,
    NormalizedValuesScope<"CodeGenOptions">,
    NormalizedValues<["Accelerate", "LIBMVEC", "MASSV", "SVML",
                      "Darwin_libsystem_m", "NoLibrary"]>,
    MarshallingInfoEnum<CodeGenOpts<"VecLib">, "NoLibrary">;
def fno_lax_vector_conversions : Flag<["-"], "fno-lax-vector-conversions">, Group<f_Group>,
  Alias<flax_vector_conversions_EQ>, AliasArgs<["none"]>;
def fno_implicit_module_maps : Flag <["-"], "fno-implicit-module-maps">, Group<f_Group>,
  Flags<[NoXarchOption]>;
def fno_module_maps : Flag <["-"], "fno-module-maps">, Alias<fno_implicit_module_maps>;
def fno_modules_strict_decluse : Flag <["-"], "fno-strict-modules-decluse">, Group<f_Group>,
  Flags<[NoXarchOption]>;
def fmodule_file_deps : Flag <["-"], "fmodule-file-deps">, Group<f_Group>,
  Flags<[NoXarchOption]>;
def fno_module_file_deps : Flag <["-"], "fno-module-file-deps">, Group<f_Group>,
  Flags<[NoXarchOption]>;
def fno_ms_extensions : Flag<["-"], "fno-ms-extensions">, Group<f_Group>,
  Flags<[CoreOption]>;
def fno_ms_compatibility : Flag<["-"], "fno-ms-compatibility">, Group<f_Group>,
  Flags<[CoreOption]>;
def fno_objc_legacy_dispatch : Flag<["-"], "fno-objc-legacy-dispatch">, Group<f_Group>;
def fno_objc_weak : Flag<["-"], "fno-objc-weak">, Group<f_Group>, Flags<[CC1Option]>;
def fno_omit_frame_pointer : Flag<["-"], "fno-omit-frame-pointer">, Group<f_Group>;
defm operator_names : BoolFOption<"operator-names",
  LangOpts<"CXXOperatorNames">, Default<cplusplus.KeyPath>,
  NegFlag<SetFalse, [CC1Option], "Do not treat C++ operator name keywords as synonyms for operators">,
  PosFlag<SetTrue>>;
def fdiagnostics_absolute_paths : Flag<["-"], "fdiagnostics-absolute-paths">, Group<f_Group>,
  Flags<[CC1Option, CoreOption]>, HelpText<"Print absolute paths in diagnostics">,
  MarshallingInfoFlag<DiagnosticOpts<"AbsolutePath">>;
def fno_stack_protector : Flag<["-"], "fno-stack-protector">, Group<f_Group>,
  HelpText<"Disable the use of stack protectors">;
def fno_strict_aliasing : Flag<["-"], "fno-strict-aliasing">, Group<f_Group>,
  Flags<[NoXarchOption, CoreOption]>;
def fstruct_path_tbaa : Flag<["-"], "fstruct-path-tbaa">, Group<f_Group>;
def fno_struct_path_tbaa : Flag<["-"], "fno-struct-path-tbaa">, Group<f_Group>;
def fno_strict_enums : Flag<["-"], "fno-strict-enums">, Group<f_Group>;
def fno_strict_overflow : Flag<["-"], "fno-strict-overflow">, Group<f_Group>;
def fno_temp_file : Flag<["-"], "fno-temp-file">, Group<f_Group>,
  Flags<[CC1Option, CoreOption]>, HelpText<
  "Directly create compilation output files. This may lead to incorrect incremental builds if the compiler crashes">,
  MarshallingInfoNegativeFlag<FrontendOpts<"UseTemporary">>;
defm use_cxa_atexit : BoolFOption<"use-cxa-atexit",
  CodeGenOpts<"CXAAtExit">, DefaultTrue,
  NegFlag<SetFalse, [CC1Option], "Don't use __cxa_atexit for calling destructors">,
  PosFlag<SetTrue>>;
def fno_unit_at_a_time : Flag<["-"], "fno-unit-at-a-time">, Group<f_Group>;
def fno_unwind_tables : Flag<["-"], "fno-unwind-tables">, Group<f_Group>;
def fno_verbose_asm : Flag<["-"], "fno-verbose-asm">, Group<f_Group>, Flags<[CC1Option]>,
  MarshallingInfoNegativeFlag<CodeGenOpts<"AsmVerbose">>;
def fno_working_directory : Flag<["-"], "fno-working-directory">, Group<f_Group>;
def fno_wrapv : Flag<["-"], "fno-wrapv">, Group<f_Group>;
def fobjc_arc : Flag<["-"], "fobjc-arc">, Group<f_Group>, Flags<[CC1Option]>,
  HelpText<"Synthesize retain and release calls for Objective-C pointers">;
def fno_objc_arc : Flag<["-"], "fno-objc-arc">, Group<f_Group>;
defm objc_encode_cxx_class_template_spec : BoolFOption<"objc-encode-cxx-class-template-spec",
  LangOpts<"EncodeCXXClassTemplateSpec">, DefaultFalse,
  PosFlag<SetTrue, [CC1Option], "Fully encode c++ class template specialization">,
  NegFlag<SetFalse>>;
defm objc_convert_messages_to_runtime_calls : BoolFOption<"objc-convert-messages-to-runtime-calls",
  CodeGenOpts<"ObjCConvertMessagesToRuntimeCalls">, DefaultTrue,
  NegFlag<SetFalse, [CC1Option]>, PosFlag<SetTrue>>;
defm objc_arc_exceptions : BoolFOption<"objc-arc-exceptions",
  CodeGenOpts<"ObjCAutoRefCountExceptions">, DefaultFalse,
  PosFlag<SetTrue, [CC1Option], "Use EH-safe code when synthesizing retains and releases in -fobjc-arc">,
  NegFlag<SetFalse>>;
def fobjc_atdefs : Flag<["-"], "fobjc-atdefs">, Group<clang_ignored_f_Group>;
def fobjc_call_cxx_cdtors : Flag<["-"], "fobjc-call-cxx-cdtors">, Group<clang_ignored_f_Group>;
defm objc_exceptions : BoolFOption<"objc-exceptions",
  LangOpts<"ObjCExceptions">, DefaultFalse,
  PosFlag<SetTrue, [CC1Option], "Enable Objective-C exceptions">, NegFlag<SetFalse>>;
defm application_extension : BoolFOption<"application-extension",
  LangOpts<"AppExt">, DefaultFalse,
  PosFlag<SetTrue, [CC1Option], "Restrict code to those available for App Extensions">,
  NegFlag<SetFalse>>;
defm relaxed_template_template_args : BoolFOption<"relaxed-template-template-args",
  LangOpts<"RelaxedTemplateTemplateArgs">, DefaultFalse,
  PosFlag<SetTrue, [CC1Option], "Enable C++17 relaxed template template argument matching">,
  NegFlag<SetFalse>>;
defm sized_deallocation : BoolFOption<"sized-deallocation",
  LangOpts<"SizedDeallocation">, DefaultFalse,
  PosFlag<SetTrue, [CC1Option], "Enable C++14 sized global deallocation functions">,
  NegFlag<SetFalse>>;
defm aligned_allocation : BoolFOption<"aligned-allocation",
  LangOpts<"AlignedAllocation">, Default<cpp17.KeyPath>,
  PosFlag<SetTrue, [], "Enable C++17 aligned allocation functions">,
  NegFlag<SetFalse>, BothFlags<[CC1Option]>>;
def fnew_alignment_EQ : Joined<["-"], "fnew-alignment=">,
  HelpText<"Specifies the largest alignment guaranteed by '::operator new(size_t)'">,
  MetaVarName<"<align>">, Group<f_Group>, Flags<[CC1Option]>,
  MarshallingInfoInt<LangOpts<"NewAlignOverride">>;
def : Separate<["-"], "fnew-alignment">, Alias<fnew_alignment_EQ>;
def : Flag<["-"], "faligned-new">, Alias<faligned_allocation>;
def : Flag<["-"], "fno-aligned-new">, Alias<fno_aligned_allocation>;
def faligned_new_EQ : Joined<["-"], "faligned-new=">;

def fobjc_legacy_dispatch : Flag<["-"], "fobjc-legacy-dispatch">, Group<f_Group>;
def fobjc_new_property : Flag<["-"], "fobjc-new-property">, Group<clang_ignored_f_Group>;
defm objc_infer_related_result_type : BoolFOption<"objc-infer-related-result-type",
  LangOpts<"ObjCInferRelatedResultType">, DefaultTrue,
  NegFlag<SetFalse, [CC1Option], "do not infer Objective-C related result type based on method family">,
  PosFlag<SetTrue>>;
def fobjc_link_runtime: Flag<["-"], "fobjc-link-runtime">, Group<f_Group>;
def fobjc_weak : Flag<["-"], "fobjc-weak">, Group<f_Group>, Flags<[CC1Option]>,
  HelpText<"Enable ARC-style weak references in Objective-C">;

// Objective-C ABI options.
def fobjc_runtime_EQ : Joined<["-"], "fobjc-runtime=">, Group<f_Group>, Flags<[CC1Option, CoreOption]>,
  HelpText<"Specify the target Objective-C runtime kind and version">;
def fobjc_abi_version_EQ : Joined<["-"], "fobjc-abi-version=">, Group<f_Group>;
def fobjc_nonfragile_abi_version_EQ : Joined<["-"], "fobjc-nonfragile-abi-version=">, Group<f_Group>;
def fobjc_nonfragile_abi : Flag<["-"], "fobjc-nonfragile-abi">, Group<f_Group>;
def fno_objc_nonfragile_abi : Flag<["-"], "fno-objc-nonfragile-abi">, Group<f_Group>;

def fobjc_sender_dependent_dispatch : Flag<["-"], "fobjc-sender-dependent-dispatch">, Group<f_Group>;
def foffload_static_lib_EQ : CommaJoined<["-"], "foffload-static-lib=">, Flags<[NoXarchOption, CoreOption]>, Group<offload_lib_Group>;
def foffload_whole_static_lib_EQ : CommaJoined<["-"], "foffload-whole-static-lib=">, Flags<[NoXarchOption, CoreOption]>, Group<offload_lib_Group>;
def fobjc_disable_direct_methods_for_testing :
  Flag<["-"], "fobjc-disable-direct-methods-for-testing">,
  Group<f_Group>, Flags<[CC1Option]>,
  HelpText<"Ignore attribute objc_direct so that direct methods can be tested">,
  MarshallingInfoFlag<LangOpts<"ObjCDisableDirectMethodsForTesting">>;

def fomit_frame_pointer : Flag<["-"], "fomit-frame-pointer">, Group<f_Group>;
def fopenmp : Flag<["-"], "fopenmp">, Group<f_Group>, Flags<[CC1Option, NoArgumentUnused, FlangOption, FC1Option]>,
  HelpText<"Parse OpenMP pragmas and generate parallel code.">;
def fno_openmp : Flag<["-"], "fno-openmp">, Group<f_Group>, Flags<[NoArgumentUnused]>;
#if INTEL_CUSTOMIZATION
def fopenmp_version_EQ : Joined<["-"], "fopenmp-version=">, Group<f_Group>, Flags<[CC1Option, NoArgumentUnused]>,
  HelpText<"Choose which OpenMP version to link with.">;
def fopenmp_EQ : Joined<["-"], "fopenmp=">, Group<f_Group>;
def qopenmp_threadprivate_EQ: Joined<["-"], "qopenmp-threadprivate=">,
  HelpText<"Choose which threadprivate implementation to use: compat or legacy.">;
defm intel_pragma_prefetch : BoolFOption<"intel-pragma-prefetch",
  LangOpts<"IntelPragmaPrefetch">, DefaultTrue,
  PosFlag<SetTrue, [NoArgumentUnused]>,
  NegFlag<SetFalse, [CC1Option]>>;
#endif // INTEL_CUSTOMIZATION
def fopenmp_use_tls : Flag<["-"], "fopenmp-use-tls">, Group<f_Group>,
  Flags<[NoArgumentUnused, HelpHidden]>;
def fnoopenmp_use_tls : Flag<["-"], "fnoopenmp-use-tls">, Group<f_Group>,
  Flags<[CC1Option, NoArgumentUnused, HelpHidden]>;
// INTEL_COLLAB
def fopenmp_late_outline : Flag<["-"], "fopenmp-late-outline">, Group<f_Group>,
  Flags<[CC1Option, NoArgumentUnused]>;
def fopenmp_use_single_elem_array_funcs : Flag<["-"],
  "fopenmp-use-single-elem-array-funcs">, Group<f_Group>,
  Flags<[CC1Option, NoArgumentUnused]>;
def fno_openmp_use_single_elem_array_funcs : Flag<["-"],
  "fno-openmp-use-single-elem-array-funcs">,
  MarshallingInfoNegativeFlag<LangOpts<"OpenMPUseSingleElemArrayFuncs">>;
defm openmp_target_malloc : BoolFOption<"openmp-target-malloc",
  LangOpts<"OpenMPTargetMalloc">, DefaultFalse,
  PosFlag<SetTrue, [CC1Option]>, NegFlag<SetFalse, [CC1Option]>,
  BothFlags<[NoArgumentUnused, HelpHidden]>>;
// end INTEL_COLLAB
def fopenmp_targets_EQ : CommaJoined<["-"], "fopenmp-targets=">, Flags<[NoXarchOption, CC1Option]>,
  HelpText<"Specify comma-separated list of triples OpenMP offloading targets to be supported">;
def fopenmp_relocatable_target : Flag<["-"], "fopenmp-relocatable-target">,
  Group<f_Group>, Flags<[CC1Option, NoArgumentUnused, HelpHidden]>;
def fnoopenmp_relocatable_target : Flag<["-"], "fnoopenmp-relocatable-target">,
  Group<f_Group>, Flags<[CC1Option, NoArgumentUnused, HelpHidden]>;
def fopenmp_simd : Flag<["-"], "fopenmp-simd">, Group<f_Group>, Flags<[CC1Option, NoArgumentUnused]>,
  HelpText<"Emit OpenMP code only for SIMD-based constructs.">;
#if INTEL_CUSTOMIZATION
def fiopenmp_simd : Flag<["-"], "fiopenmp-simd">, Group<f_Group>, Flags<[CC1Option, NoArgumentUnused]>;
def fno_iopenmp_simd : Flag<["-"], "fno-iopenmp-simd">, Group<f_Group>, Flags<[NoArgumentUnused]>;
def fiopenmp_vec_at_O0 : Flag<["-"], "fiopenmp-vec-at-O0">, Group<f_Group>, Flags<[NoArgumentUnused]>;
def fno_iopenmp_vec_at_O0 : Flag<["-"], "fno-iopenmp-vec-at-O0">, Group<f_Group>, Flags<[NoArgumentUnused]>;
def fopenmp_stable_file_id : Flag<["-"], "fopenmp-stable-file-id">,
  Group<f_Group>,
  Flags<[CC1Option, NoArgumentUnused, CoreOption, HelpHidden]>,
  MarshallingInfoFlag<LangOpts<"OpenMPStableFileID">>;
def fopenmp_device_lib_EQ : CommaJoined<["-"], "fopenmp-device-lib=">, Flags<[NoXarchOption, CoreOption]>,
  Values<"libc, libm-fp32, libm-fp64, all">, HelpText<"Control inclusion of "
  "device libraries into device binary linkage. Valid arguments "
  "are libc, libm-fp32, libm-fp64, all">;
def fno_openmp_device_lib_EQ : CommaJoined<["-"], "fno-openmp-device-lib=">, Flags<[NoXarchOption, CoreOption]>,
  Values<"libc, libm-fp32, libm-fp64, all">, HelpText<"Control exclusion of "
  "device libraries from device binary linkage. Valid arguments "
  "are libc, libm-fp32, libm-fp64, all">;
def fiopenmp_offload : Flag<["-"], "fiopenmp-offload">, Flags<[NoXarchOption]>, Group<f_Group>;
def fno_iopenmp_offload : Flag<["-"], "fno-iopenmp-offload">, Flags<[NoXarchOption]>, Group<f_Group>;
def fopenmp_target_buffers_EQ : Joined<["-"], "fopenmp-target-buffers=">,
  Flags<[NoArgumentUnused]>, Values<"default, 4GB">, Group<f_Group>,
  HelpText<"Allow access to target objects of 4GB or larger in target code.">;
def fopenmp_target_simd : Flag<["-"], "fopenmp-target-simd">, Flags<[NoXarchOption,
  HelpHidden, CC1Option]>, Group<f_Group>,
  MarshallingInfoFlag<LangOpts<"OpenMPTargetSimd">>;
#endif // INTEL_CUSTOMIZATION
def fopenmp_enable_irbuilder : Flag<["-"], "fopenmp-enable-irbuilder">, Group<f_Group>, Flags<[CC1Option, NoArgumentUnused, HelpHidden]>,
  HelpText<"Use the experimental OpenMP-IR-Builder codegen path.">;
def fno_openmp_simd : Flag<["-"], "fno-openmp-simd">, Group<f_Group>, Flags<[CC1Option, NoArgumentUnused]>;
def fopenmp_cuda_mode : Flag<["-"], "fopenmp-cuda-mode">, Group<f_Group>,
  Flags<[CC1Option, NoArgumentUnused, HelpHidden]>;
def fno_openmp_cuda_mode : Flag<["-"], "fno-openmp-cuda-mode">, Group<f_Group>,
  Flags<[NoArgumentUnused, HelpHidden]>;
def fopenmp_cuda_force_full_runtime : Flag<["-"], "fopenmp-cuda-force-full-runtime">, Group<f_Group>,
  Flags<[CC1Option, NoArgumentUnused, HelpHidden]>;
def fno_openmp_cuda_force_full_runtime : Flag<["-"], "fno-openmp-cuda-force-full-runtime">, Group<f_Group>,
  Flags<[NoArgumentUnused, HelpHidden]>;
def fopenmp_cuda_number_of_sm_EQ : Joined<["-"], "fopenmp-cuda-number-of-sm=">, Group<f_Group>,
  Flags<[CC1Option, NoArgumentUnused, HelpHidden]>;
def fopenmp_cuda_blocks_per_sm_EQ : Joined<["-"], "fopenmp-cuda-blocks-per-sm=">, Group<f_Group>,
  Flags<[CC1Option, NoArgumentUnused, HelpHidden]>;
def fopenmp_cuda_teams_reduction_recs_num_EQ : Joined<["-"], "fopenmp-cuda-teams-reduction-recs-num=">, Group<f_Group>,
  Flags<[CC1Option, NoArgumentUnused, HelpHidden]>;
defm openmp_target_new_runtime: BoolFOption<"openmp-target-new-runtime",
  LangOpts<"OpenMPTargetNewRuntime">, DefaultFalse,
  PosFlag<SetTrue, [CC1Option], "Use the new bitcode library for OpenMP offloading">,
  NegFlag<SetFalse>>;
defm openmp_optimistic_collapse : BoolFOption<"openmp-optimistic-collapse",
  LangOpts<"OpenMPOptimisticCollapse">, DefaultFalse,
  PosFlag<SetTrue, [CC1Option]>, NegFlag<SetFalse>, BothFlags<[NoArgumentUnused, HelpHidden]>>;
// INTEL_COLLAB
def fiopenmp : Flag<["-"], "fiopenmp">, Group<f_Group>, Flags<[NoArgumentUnused]>;
def fno_iopenmp : Flag<["-"], "fno-iopenmp">, Group<f_Group>, Flags<[NoArgumentUnused]>;
// end INTEL_COLLAB
#if INTEL_CUSTOMIZATION
def static_openmp: Flag<["-"], "static-openmp">,
  HelpText<"Use the static host OpenMP runtime while linking.">;
def qopenmp_simd: Flag<["-"], "qopenmp-simd">, Alias<fiopenmp_simd>,
  HelpText<"Emit OpenMP code only for SIMD-based constructs.">;
def qno_openmp_simd: Flag<["-"], "qno-openmp-simd">, Alias<fno_iopenmp_simd>;
def qno_openmp : Flag<["-"], "qno-openmp">, Group<f_Group>, Flags<[NoArgumentUnused]>, Alias<fno_iopenmp>, HelpText<"Disable OpenMP support">;
def qopenmp: Flag<["-"], "qopenmp">, Alias<fiopenmp>,
  HelpText<"Parse OpenMP pragmas and generate parallel code.">;
def qopenmp_stubs : Flag<["-"], "qopenmp-stubs">,
  HelpText<"enables the user to compile OpenMP programs in sequential mode. "
  "The OpenMP directives are ignored and a stub OpenMP library is linked.">;
def qopenmp_link_EQ : Joined<["-"], "qopenmp-link=">,
  HelpText<"Choose whether to link with the static or dynamic OpenMP "
  "libraries. Default is dynamic.">;
def qopenmp_target_simd : Flag<["-"], "qopenmp-target-simd">, Alias<fopenmp_target_simd>;
#endif // INTEL_CUSTOMIZATION
def fno_optimize_sibling_calls : Flag<["-"], "fno-optimize-sibling-calls">, Group<f_Group>;
def foptimize_sibling_calls : Flag<["-"], "foptimize-sibling-calls">, Group<f_Group>;
defm escaping_block_tail_calls : BoolFOption<"escaping-block-tail-calls",
  CodeGenOpts<"NoEscapingBlockTailCalls">, DefaultFalse,
  NegFlag<SetTrue, [CC1Option]>, PosFlag<SetFalse>>;
def force__cpusubtype__ALL : Flag<["-"], "force_cpusubtype_ALL">;
def force__flat__namespace : Flag<["-"], "force_flat_namespace">;
def force__load : Separate<["-"], "force_load">;
def force_addr : Joined<["-"], "fforce-addr">, Group<clang_ignored_f_Group>;
#if INTEL_CUSTOMIZATION
def fortlib : Flag<["-"], "fortlib">, Group<Link_Group>,
  HelpText<"Allow for Fortran generated objects to be mixed and matched and linked in with the C/C++ compiler "
  "to pull in the needed libraries.">;
#endif // INTEL_CUSTOMIZATION
def foutput_class_dir_EQ : Joined<["-"], "foutput-class-dir=">, Group<f_Group>;
def fpack_struct : Flag<["-"], "fpack-struct">, Group<f_Group>;
def fno_pack_struct : Flag<["-"], "fno-pack-struct">, Group<f_Group>;
def fpack_struct_EQ : Joined<["-"], "fpack-struct=">, Group<f_Group>, Flags<[CC1Option]>,
  HelpText<"Specify the default maximum struct packing alignment">,
  MarshallingInfoInt<LangOpts<"PackStruct">>;
def fmax_type_align_EQ : Joined<["-"], "fmax-type-align=">, Group<f_Group>, Flags<[CC1Option]>,
  HelpText<"Specify the maximum alignment to enforce on pointers lacking an explicit alignment">,
  MarshallingInfoInt<LangOpts<"MaxTypeAlign">>;
def fno_max_type_align : Flag<["-"], "fno-max-type-align">, Group<f_Group>;
defm pascal_strings : BoolFOption<"pascal-strings",
  LangOpts<"PascalStrings">, DefaultFalse,
  PosFlag<SetTrue, [CC1Option], "Recognize and construct Pascal-style string literals">,
  NegFlag<SetFalse>>;
// Note: This flag has different semantics in the driver and in -cc1. The driver accepts -fpatchable-function-entry=M,N
// and forwards it to -cc1 as -fpatchable-function-entry=M and -fpatchable-function-entry-offset=N. In -cc1, both flags
// are treated as a single integer.
def fpatchable_function_entry_EQ : Joined<["-"], "fpatchable-function-entry=">, Group<f_Group>, Flags<[CC1Option]>,
  MetaVarName<"<N,M>">, HelpText<"Generate M NOPs before function entry and N-M NOPs after function entry">,
  MarshallingInfoInt<CodeGenOpts<"PatchableFunctionEntryCount">>;
def fpcc_struct_return : Flag<["-"], "fpcc-struct-return">, Group<f_Group>, Flags<[CC1Option]>,
  HelpText<"Override the default ABI to return all structs on the stack">;
def fpch_preprocess : Flag<["-"], "fpch-preprocess">, Group<f_Group>;
def fpic : Flag<["-"], "fpic">, Group<f_Group>;
def fno_pic : Flag<["-"], "fno-pic">, Group<f_Group>;
def fpie : Flag<["-"], "fpie">, Group<f_Group>;
def fno_pie : Flag<["-"], "fno-pie">, Group<f_Group>;
def fdirect_access_external_data : Flag<["-"], "fdirect-access-external-data">, Group<f_Group>, Flags<[CC1Option]>,
  HelpText<"Don't use GOT indirection to reference external data symbols">;
def fno_direct_access_external_data : Flag<["-"], "fno-direct-access-external-data">, Group<f_Group>, Flags<[CC1Option]>,
  HelpText<"Use GOT indirection to reference external data symbols">;
defm plt : BoolFOption<"plt",
  CodeGenOpts<"NoPLT">, DefaultFalse,
  NegFlag<SetTrue, [CC1Option], "Use GOT indirection instead of PLT to make external function calls (x86 only)">,
  PosFlag<SetFalse>>;
defm ropi : BoolFOption<"ropi",
  LangOpts<"ROPI">, DefaultFalse,
  PosFlag<SetTrue, [CC1Option], "Generate read-only position independent code (ARM only)">,
  NegFlag<SetFalse>>;
defm rwpi : BoolFOption<"rwpi",
  LangOpts<"RWPI">, DefaultFalse,
  PosFlag<SetTrue, [CC1Option], "Generate read-write position independent code (ARM only)">,
  NegFlag<SetFalse>>;
def fplugin_EQ : Joined<["-"], "fplugin=">, Group<f_Group>, Flags<[NoXarchOption]>, MetaVarName<"<dsopath>">,
  HelpText<"Load the named plugin (dynamic shared object)">;
def fpass_plugin_EQ : Joined<["-"], "fpass-plugin=">,
  Group<f_Group>, Flags<[CC1Option]>, MetaVarName<"<dsopath>">,
  HelpText<"Load pass plugin from a dynamic shared object file (only with new pass manager).">,
  MarshallingInfoStringVector<CodeGenOpts<"PassPlugins">>;
defm preserve_as_comments : BoolFOption<"preserve-as-comments",
  CodeGenOpts<"PreserveAsmComments">, DefaultTrue,
  NegFlag<SetFalse, [CC1Option], "Do not preserve comments in inline assembly">,
  PosFlag<SetTrue>>;
def framework : Separate<["-"], "framework">, Flags<[LinkerInput]>;
def frandom_seed_EQ : Joined<["-"], "frandom-seed=">, Group<clang_ignored_f_Group>;
def freg_struct_return : Flag<["-"], "freg-struct-return">, Group<f_Group>, Flags<[CC1Option]>,
  HelpText<"Override the default ABI to return small structs in registers">;
defm rtti : BoolFOption<"rtti",
  LangOpts<"RTTI">, Default<cplusplus.KeyPath>,
  NegFlag<SetFalse, [CC1Option], "Disable generation of rtti information">,
  PosFlag<SetTrue>>, ShouldParseIf<cplusplus.KeyPath>;
defm rtti_data : BoolFOption<"rtti-data",
  LangOpts<"RTTIData">, Default<frtti.KeyPath>,
  NegFlag<SetFalse, [CC1Option], "Disable generation of RTTI data">,
  PosFlag<SetTrue>>, ShouldParseIf<frtti.KeyPath>;
def : Flag<["-"], "fsched-interblock">, Group<clang_ignored_f_Group>;
defm short_enums : BoolFOption<"short-enums",
  LangOpts<"ShortEnums">, DefaultFalse,
  PosFlag<SetTrue, [CC1Option], "Allocate to an enum type only as many bytes as it"
           " needs for the declared range of possible values">,
  NegFlag<SetFalse>>;
defm char8__t : BoolFOption<"char8_t",
  LangOpts<"Char8">, Default<cpp20.KeyPath>,
  PosFlag<SetTrue, [], "Enable">, NegFlag<SetFalse, [], "Disable">,
  BothFlags<[CC1Option], " C++ builtin type char8_t">>;
def fshort_wchar : Flag<["-"], "fshort-wchar">, Group<f_Group>,
  HelpText<"Force wchar_t to be a short unsigned int">;
def fno_short_wchar : Flag<["-"], "fno-short-wchar">, Group<f_Group>,
  HelpText<"Force wchar_t to be an unsigned int">;
def fshow_overloads_EQ : Joined<["-"], "fshow-overloads=">, Group<f_Group>, Flags<[CC1Option]>,
  HelpText<"Which overload candidates to show when overload resolution fails: "
           "best|all; defaults to all">, Values<"best,all">,
  NormalizedValues<["Ovl_Best", "Ovl_All"]>,
  MarshallingInfoEnum<DiagnosticOpts<"ShowOverloads">, "Ovl_All">;
defm show_column : BoolFOption<"show-column",
  DiagnosticOpts<"ShowColumn">, DefaultTrue,
  NegFlag<SetFalse, [CC1Option], "Do not include column number on diagnostics">,
  PosFlag<SetTrue>>;
defm show_source_location : BoolFOption<"show-source-location",
  DiagnosticOpts<"ShowLocation">, DefaultTrue,
  NegFlag<SetFalse, [CC1Option], "Do not include source location information with diagnostics">,
  PosFlag<SetTrue>>;
defm spell_checking : BoolFOption<"spell-checking",
  LangOpts<"SpellChecking">, DefaultTrue,
  NegFlag<SetFalse, [CC1Option], "Disable spell-checking">, PosFlag<SetTrue>>;
def fspell_checking_limit_EQ : Joined<["-"], "fspell-checking-limit=">, Group<f_Group>;
def fsigned_bitfields : Flag<["-"], "fsigned-bitfields">, Group<f_Group>;
defm signed_char : BoolFOption<"signed-char",
  LangOpts<"CharIsSigned">, DefaultTrue,
  NegFlag<SetFalse, [CC1Option], "char is unsigned">, PosFlag<SetTrue, [], "char is signed">>,
  ShouldParseIf<!strconcat("!", open_cl.KeyPath)>;
defm split_stack : BoolFOption<"split-stack",
  CodeGenOpts<"EnableSegmentedStacks">, DefaultFalse,
  NegFlag<SetFalse, [], "Wouldn't use segmented stack">, 
  PosFlag<SetTrue, [CC1Option], "Use segmented stack">>;
def fstack_protector_all : Flag<["-"], "fstack-protector-all">, Group<f_Group>,
  HelpText<"Enable stack protectors for all functions">;
defm stack_clash_protection : BoolFOption<"stack-clash-protection",
  CodeGenOpts<"StackClashProtector">, DefaultFalse,
  PosFlag<SetTrue, [CC1Option], "Enable">, NegFlag<SetFalse, [], "Disable">,
  BothFlags<[], " stack clash protection">>;
def fstack_protector_strong : Flag<["-"], "fstack-protector-strong">, Group<f_Group>,
  HelpText<"Enable stack protectors for some functions vulnerable to stack smashing. "
           "Compared to -fstack-protector, this uses a stronger heuristic "
           "that includes functions containing arrays of any size (and any type), "
           "as well as any calls to alloca or the taking of an address from a local variable">;
#if INTEL_CUSTOMIZATION
def fstack_security_check : Flag<["-"], "fstack-security-check">, Alias<fstack_protector_strong>,
  HelpText<"Enable overflow security checks">;
def fstack_limit_register_EQ : Joined<["-"], "fstack-limit-register=">,
  Flags<[NoXarchOption]>, HelpText<"Limits the stack register size">;
#endif // INTEL_CUSTOMIZATION
def fstack_protector : Flag<["-"], "fstack-protector">, Group<f_Group>,
  HelpText<"Enable stack protectors for some functions vulnerable to stack smashing. "
           "This uses a loose heuristic which considers functions vulnerable if they "
           "contain a char (or 8bit integer) array or constant sized calls to alloca "
           ", which are of greater size than ssp-buffer-size (default: 8 bytes). All "
           "variable sized calls to alloca are considered vulnerable. A function with "
           "a stack protector has a guard value added to the stack frame that is "
           "checked on function exit. The guard value must be positioned in the "
           "stack frame such that a buffer overflow from a vulnerable variable will "
           "overwrite the guard value before overwriting the function's return "
           "address. The reference stack guard value is stored in a global variable.">;
def ftrivial_auto_var_init : Joined<["-"], "ftrivial-auto-var-init=">, Group<f_Group>,
  Flags<[CC1Option, CoreOption]>, HelpText<"Initialize trivial automatic stack variables: uninitialized (default)"
  " | pattern">, Values<"uninitialized,zero,pattern">,
  NormalizedValuesScope<"LangOptions::TrivialAutoVarInitKind">,
  NormalizedValues<["Uninitialized", "Zero", "Pattern"]>,
  MarshallingInfoEnum<LangOpts<"TrivialAutoVarInit">, "Uninitialized">;
def enable_trivial_var_init_zero : Flag<["-"], "enable-trivial-auto-var-init-zero-knowing-it-will-be-removed-from-clang">,
  Flags<[CC1Option, CoreOption]>,
  HelpText<"Trivial automatic variable initialization to zero is only here for benchmarks, it'll eventually be removed, and I'm OK with that because I'm only using it to benchmark">;
def ftrivial_auto_var_init_stop_after : Joined<["-"], "ftrivial-auto-var-init-stop-after=">, Group<f_Group>,
  Flags<[CC1Option, CoreOption]>, HelpText<"Stop initializing trivial automatic stack variables after the specified number of instances">,
  MarshallingInfoInt<LangOpts<"TrivialAutoVarInitStopAfter">>;
def fstandalone_debug : Flag<["-"], "fstandalone-debug">, Group<f_Group>, Flags<[CoreOption]>,
  HelpText<"Emit full debug info for all types used by the program">;
def fno_standalone_debug : Flag<["-"], "fno-standalone-debug">, Group<f_Group>, Flags<[CoreOption]>,
  HelpText<"Limit debug information produced to reduce size of debug binary">;
def flimit_debug_info : Flag<["-"], "flimit-debug-info">, Flags<[CoreOption]>, Alias<fno_standalone_debug>;
def fno_limit_debug_info : Flag<["-"], "fno-limit-debug-info">, Flags<[CoreOption]>, Alias<fstandalone_debug>;
#if INTEL_CUSTOMIZATION
def femit_class_debug_always : Flag<["-"], "femit-class-debug-always">, Flags<[NoXarchOption]>,
  Alias<fstandalone_debug>,
  HelpText<"Emit debug information for a C++ class into each object file where the class is used."
           " This flag is useful for tools which are unable to resolve incomplete type descriptions."
           "  Using this option may cause a large increase in the size of the debug information">;
def fno_emit_class_debug_always : Flag<["-"], "fno-emit-class-debug-always">, Flags<[NoXarchOption]>,
  Alias<fno_standalone_debug>,
  HelpText<"Emit debug information for a C++ class in only one object file">;
#endif // INTEL_CUSTOMIZATION
def fdebug_macro : Flag<["-"], "fdebug-macro">, Group<f_Group>, Flags<[CoreOption]>,
  HelpText<"Emit macro debug information">;
def fno_debug_macro : Flag<["-"], "fno-debug-macro">, Group<f_Group>, Flags<[CoreOption]>,
  HelpText<"Do not emit macro debug information">;
def fstrict_aliasing : Flag<["-"], "fstrict-aliasing">, Group<f_Group>,
  Flags<[NoXarchOption, CoreOption]>;
def fstrict_enums : Flag<["-"], "fstrict-enums">, Group<f_Group>, Flags<[CC1Option]>,
  HelpText<"Enable optimizations based on the strict definition of an enum's "
           "value range">,
  MarshallingInfoFlag<CodeGenOpts<"StrictEnums">>;
defm strict_vtable_pointers : BoolFOption<"strict-vtable-pointers",
  CodeGenOpts<"StrictVTablePointers">, DefaultFalse,
  PosFlag<SetTrue, [CC1Option], "Enable optimizations based on the strict rules for"
            " overwriting polymorphic C++ objects">,
  NegFlag<SetFalse>>;
def fstrict_overflow : Flag<["-"], "fstrict-overflow">, Group<f_Group>;
#if INTEL_CUSTOMIZATION
def fintelfpga : Flag<["-"], "fintelfpga">, Group<f_Group>,
  Flags<[CC1Option, CoreOption, DpcppOption]>, HelpText<"Perform ahead of time compilation for FPGA">;
def fsycl_device_only : Flag<["-"], "fsycl-device-only">, Flags<[CoreOption, DpcppOption]>,
  HelpText<"Compile SYCL kernels for device">;
def fsycl_targets_EQ : CommaJoined<["-"], "fsycl-targets=">, Flags<[NoXarchOption, CC1Option, CoreOption, DpcppOption]>,
  HelpText<"Specify comma-separated list of triples SYCL offloading targets to be supported">;
def fsycl_add_targets_EQ : CommaJoined<["-"], "fsycl-add-targets=">, Flags<[NoXarchOption, CoreOption, DpcppOption]>,
  HelpText<"Specify comma-separated list of triple and device binary image pairs to add to the final SYCL binary">;
def fsycl_link_targets_EQ : CommaJoined<["-"], "fsycl-link-targets=">, Flags<[NoXarchOption, CC1Option, CoreOption, DpcppOption]>,
  HelpText<"Specify comma-separated list of triples SYCL offloading targets to produce linked device images">;
def fsycl_device_code_split_EQ : Joined<["-"], "fsycl-device-code-split=">,
   Flags<[CC1Option, CoreOption, DpcppOption]>, HelpText<"Perform SYCL device code split: per_kernel (device code module is "
  "created for each SYCL kernel) | per_source (device code module is created for each source (translation unit)) | off (no device code split). | auto (use heuristic to select the best way of splitting device code). "
  "Default is 'auto' - use heuristic to distribute device code across modules">, Values<"per_source, per_kernel, off, auto">;
def fsycl_device_code_split : Flag<["-"], "fsycl-device-code-split">, Alias<fsycl_device_code_split_EQ>,
  AliasArgs<["auto"]>, Flags<[CC1Option, CoreOption, DpcppOption]>,
  HelpText<"Perform SYCL device code split in the 'auto' mode, i.e. use heuristic to distribute device code across modules">;
def fsycl_device_code_split_esimd : Flag<["-"], "fsycl-device-code-split-esimd">,
  Flags<[CC1Option, CoreOption, DpcppOption]>, HelpText<"Split SYCL and ESIMD kernels into separate modules">;
def fno_sycl_device_code_split_esimd : Flag<["-"], "fno-sycl-device-code-split-esimd">,
  Flags<[CC1Option, CoreOption, DpcppOption]>, HelpText<"Don't split SYCL and ESIMD kernels into separate modules">;
def fsycl_device_code_lower_esimd : Flag<["-"], "fsycl-device-code-lower-esimd">,
  Flags<[CC1Option, CoreOption, DpcppOption]>, HelpText<"Lower ESIMD-specific constructs">;
def fno_sycl_device_code_lower_esimd : Flag<["-"], "fno-sycl-device-code-lower-esimd">,
  Flags<[CC1Option, CoreOption]>, HelpText<"Do not lower ESIMD-specific constructs">;
defm sycl_instrument_device_code : BoolOption<"f", "sycl-instrument-device-code",
  CodeGenOpts<"SPIRITTAnnotations">, DefaultFalse,
  PosFlag<SetTrue, [], "Add ITT instrumentation intrinsics calls">,
  NegFlag<SetFalse, [], "Do not add ITT instrumentation intrinsics calls">,
  BothFlags<[CC1Option, CoreOption]>>, Group<sycl_Group>;
defm sycl_id_queries_fit_in_int: BoolFOption<"sycl-id-queries-fit-in-int",
  LangOpts<"SYCLValueFitInMaxInt">, DefaultTrue,
  PosFlag<SetTrue, [], "Assume">, NegFlag<SetFalse, [], "Do not assume">,
  BothFlags<[CC1Option, CoreOption], " that SYCL ID queries fit within MAX_INT.">>;
def fsycl_use_bitcode : Flag<["-"], "fsycl-use-bitcode">,
  Flags<[CC1Option, CoreOption, DpcppOption]>, HelpText<"Use LLVM bitcode instead of SPIR-V in fat objects">;
def fno_sycl_use_bitcode : Flag<["-"], "fno-sycl-use-bitcode">,
  Flags<[CC1Option, CoreOption, DpcppOption]>, HelpText<"Use SPIR-V instead of LLVM bitcode in fat objects">;
def fsycl_link_EQ : Joined<["-"], "fsycl-link=">,
  Flags<[CC1Option, CoreOption, DpcppOption]>, HelpText<"Generate partially linked device and host object to be used at various stages of compilation">, Values<"image,early">;
def fsycl_link : Flag<["-"], "fsycl-link">, Alias<fsycl_link_EQ>,
  AliasArgs<["early"]>, Flags<[CC1Option, CoreOption, DpcppOption]>,
  HelpText<"Generate partially linked device object to be used with the host link">;
defm sycl_unnamed_lambda
    : BoolFOption<
          "sycl-unnamed-lambda", LangOpts<"SYCLUnnamedLambda">,
          Default<!strconcat(
              sycl_ver.KeyPath,
              " >= clang::LangOptions::SYCLMajorVersion::SYCL_2020")>,
          PosFlag<SetTrue, [], "Allow">, NegFlag<SetFalse, [], "Disallow">,
// if INTEL_CUSTOMIZATION
          BothFlags<[CC1Option, CoreOption, DpcppOption], " unnamed SYCL lambda kernels">>;
// endif // INTEL_CUSTOMIZATION
def fsycl_help_EQ : Joined<["-"], "fsycl-help=">,
  Flags<[NoXarchOption, CoreOption, DpcppOption]>, HelpText<"Emit help information from the "
  "related offline compilation tool. Valid values: all, fpga, gen, x86_64.">,
  Values<"all,fpga,gen,x86_64">;
def fsycl_help : Flag<["-"], "fsycl-help">, Alias<fsycl_help_EQ>,
  Flags<[NoXarchOption, CoreOption, DpcppOption]>, AliasArgs<["all"]>, HelpText<"Emit help information "
  "from all of the offline compilation tools">;
def fsycl_libspirv_path_EQ : Joined<["-"], "fsycl-libspirv-path=">,
  Flags<[CC1Option, CoreOption, DpcppOption]>, HelpText<"Path to libspirv library">;
def fno_sycl_libspirv : Flag<["-"], "fno-sycl-libspirv">, Flags<[DpcppOption]>, HelpText<"Disable check for libspirv">;
def fsycl_host_compiler_EQ : Joined<["-"], "fsycl-host-compiler=">,
  Flags<[CoreOption, DpcppOption]>, HelpText<"Specify C++ compiler binary to perform host "
  "compilation with during SYCL offload compiles.">;
def fsycl_host_compiler_options_EQ : Joined<["-"], "fsycl-host-compiler-options=">,
  Flags<[CoreOption, DpcppOption]>, HelpText<"When performing the host compilation with "
  "-fsycl-host-compiler specified, use the given options during that compile. "
  "Options are expected to be a quoted list of space separated options.">;
#endif // INTEL_CUSTOMIZATION
def fno_sycl_use_footer : Flag<["-"], "fno-sycl-use-footer">, Flags<[CoreOption]>,
  HelpText<"Disable usage of the integration footer during SYCL enabled "
   "compilations.">;
def fsycl_footer_path_EQ : Joined<["-"], "fsycl-footer-path=">,
  Flags<[CoreOption]>, HelpText<"Specify the location of the temporary "
  "source file with the included integration footer.">;
def fno_sycl_link_spirv : Flag<["-"], "fno-sycl-link-spirv">,
  Flags<[CoreOption]>, HelpText<"Disable adding of the default (spir64) triple "
  "when discovered in user specified objects and archives.">;
def fsyntax_only : Flag<["-"], "fsyntax-only">,
  Flags<[NoXarchOption,CoreOption,CC1Option,FC1Option]>, Group<Action_Group>;
def ftabstop_EQ : Joined<["-"], "ftabstop=">, Group<f_Group>;
#if INTEL_CUSTOMIZATION
def ftemplate_depth_EQ : Joined<["-"], "ftemplate-depth=">, Group<f_Group>,
  HelpText<"Control the depth in which recursive templates are expanded.">;
#endif // INTEL_CUSTOMIZATION
def ftemplate_depth_ : Joined<["-"], "ftemplate-depth-">, Group<f_Group>;
def ftemplate_backtrace_limit_EQ : Joined<["-"], "ftemplate-backtrace-limit=">,
                                   Group<f_Group>;
def foperator_arrow_depth_EQ : Joined<["-"], "foperator-arrow-depth=">,
                               Group<f_Group>;

def fsave_optimization_record : Flag<["-"], "fsave-optimization-record">,
  Group<f_Group>, HelpText<"Generate a YAML optimization record file">;
def fsave_optimization_record_EQ : Joined<["-"], "fsave-optimization-record=">,
  Group<f_Group>, HelpText<"Generate an optimization record file in a specific format">,
  MetaVarName<"<format>">;
def fno_save_optimization_record : Flag<["-"], "fno-save-optimization-record">,
  Group<f_Group>, Flags<[NoArgumentUnused]>;
def foptimization_record_file_EQ : Joined<["-"], "foptimization-record-file=">,
  Group<f_Group>,
  HelpText<"Specify the output name of the file containing the optimization remarks. Implies -fsave-optimization-record. On Darwin platforms, this cannot be used with multiple -arch <arch> options.">,
  MetaVarName<"<file>">;
def foptimization_record_passes_EQ : Joined<["-"], "foptimization-record-passes=">,
  Group<f_Group>,
  HelpText<"Only include passes which match a specified regular expression in the generated optimization record (by default, include all passes)">,
  MetaVarName<"<regex>">;

def fvectorize : Flag<["-"], "fvectorize">, Group<f_Group>,
  HelpText<"Enable the loop vectorization passes">;
def fno_vectorize : Flag<["-"], "fno-vectorize">, Group<f_Group>;
def : Flag<["-"], "ftree-vectorize">, Alias<fvectorize>;
def : Flag<["-"], "fno-tree-vectorize">, Alias<fno_vectorize>;
def fslp_vectorize : Flag<["-"], "fslp-vectorize">, Group<f_Group>,
  HelpText<"Enable the superword-level parallelism vectorization passes">;
def fno_slp_vectorize : Flag<["-"], "fno-slp-vectorize">, Group<f_Group>;
def : Flag<["-"], "ftree-slp-vectorize">, Alias<fslp_vectorize>;
def : Flag<["-"], "fno-tree-slp-vectorize">, Alias<fno_slp_vectorize>;
def Wlarge_by_value_copy_def : Flag<["-"], "Wlarge-by-value-copy">,
  HelpText<"Warn if a function definition returns or accepts an object larger "
           "in bytes than a given value">, Flags<[HelpHidden]>;
def Wlarge_by_value_copy_EQ : Joined<["-"], "Wlarge-by-value-copy=">, Flags<[CC1Option]>,
  MarshallingInfoInt<LangOpts<"NumLargeByValueCopy">>;

// These "special" warning flags are effectively processed as f_Group flags by the driver:
// Just silence warnings about -Wlarger-than for now.
def Wlarger_than_EQ : Joined<["-"], "Wlarger-than=">, Group<clang_ignored_f_Group>;
def Wlarger_than_ : Joined<["-"], "Wlarger-than-">, Alias<Wlarger_than_EQ>;

// This is converted to -fwarn-stack-size=N and also passed through by the driver.
// FIXME: The driver should strip out the =<value> when passing W_value_Group through.
def Wframe_larger_than_EQ : Joined<["-"], "Wframe-larger-than=">, Group<W_value_Group>,
                            Flags<[NoXarchOption, CC1Option]>;
def Wframe_larger_than : Flag<["-"], "Wframe-larger-than">, Alias<Wframe_larger_than_EQ>;

def : Flag<["-"], "fterminated-vtables">, Alias<fapple_kext>;
defm threadsafe_statics : BoolFOption<"threadsafe-statics",
  LangOpts<"ThreadsafeStatics">, DefaultTrue,
  NegFlag<SetFalse, [CC1Option], "Do not emit code to make initialization of local statics thread safe">,
  PosFlag<SetTrue>>;
def ftime_report : Flag<["-"], "ftime-report">, Group<f_Group>, Flags<[CC1Option]>,
  MarshallingInfoFlag<CodeGenOpts<"TimePasses">>;
def ftime_report_EQ: Joined<["-"], "ftime-report=">, Group<f_Group>,
  Flags<[CC1Option]>, Values<"per-pass,per-pass-run">,
  MarshallingInfoFlag<CodeGenOpts<"TimePassesPerRun">>,
  HelpText<"(For new pass manager) \"per-pass\": one report for each pass; "
           "\"per-pass-run\": one report for each pass invocation">;
def ftime_trace : Flag<["-"], "ftime-trace">, Group<f_Group>,
  HelpText<"Turn on time profiler. Generates JSON file based on output filename.">,
  DocBrief<[{
Turn on time profiler. Generates JSON file based on output filename. Results
can be analyzed with chrome://tracing or `Speedscope App
<https://www.speedscope.app>`_ for flamegraph visualization.}]>,
  Flags<[CC1Option, CoreOption]>,
  MarshallingInfoFlag<FrontendOpts<"TimeTrace">>;
def ftime_trace_granularity_EQ : Joined<["-"], "ftime-trace-granularity=">, Group<f_Group>,
  HelpText<"Minimum time granularity (in microseconds) traced by time profiler">,
  Flags<[CC1Option, CoreOption]>,
  MarshallingInfoInt<FrontendOpts<"TimeTraceGranularity">, "500u">;
def fproc_stat_report : Joined<["-"], "fproc-stat-report">, Group<f_Group>,
  HelpText<"Print subprocess statistics">;
def fproc_stat_report_EQ : Joined<["-"], "fproc-stat-report=">, Group<f_Group>,
  HelpText<"Save subprocess statistics to the given file">;
def ftlsmodel_EQ : Joined<["-"], "ftls-model=">, Group<f_Group>, Flags<[CC1Option]>,
  Values<"global-dynamic,local-dynamic,initial-exec,local-exec">,
  NormalizedValuesScope<"CodeGenOptions">,
  NormalizedValues<["GeneralDynamicTLSModel", "LocalDynamicTLSModel", "InitialExecTLSModel", "LocalExecTLSModel"]>,
  MarshallingInfoEnum<CodeGenOpts<"DefaultTLSModel">, "GeneralDynamicTLSModel">;
def ftrapv : Flag<["-"], "ftrapv">, Group<f_Group>, Flags<[CC1Option]>,
  HelpText<"Trap on integer overflow">;
def ftrapv_handler_EQ : Joined<["-"], "ftrapv-handler=">, Group<f_Group>,
  MetaVarName<"<function name>">,
  HelpText<"Specify the function to be called on overflow">;
def ftrapv_handler : Separate<["-"], "ftrapv-handler">, Group<f_Group>, Flags<[CC1Option]>;
def ftrap_function_EQ : Joined<["-"], "ftrap-function=">, Group<f_Group>, Flags<[CC1Option]>,
  HelpText<"Issue call to specified function rather than a trap instruction">,
  MarshallingInfoString<CodeGenOpts<"TrapFuncName">>;
def funit_at_a_time : Flag<["-"], "funit-at-a-time">, Group<f_Group>;
def funroll_loops : Flag<["-"], "funroll-loops">, Group<f_Group>,
  HelpText<"Turn on loop unroller">, Flags<[CC1Option]>;
def fno_unroll_loops : Flag<["-"], "fno-unroll-loops">, Group<f_Group>,
  HelpText<"Turn off loop unroller">, Flags<[CC1Option]>;
defm reroll_loops : BoolFOption<"reroll-loops",
  CodeGenOpts<"RerollLoops">, DefaultFalse,
  PosFlag<SetTrue, [CC1Option], "Turn on loop reroller">, NegFlag<SetFalse>>;
def ffinite_loops: Flag<["-"],  "ffinite-loops">, Group<f_Group>,
  HelpText<"Assume all loops are finite.">, Flags<[CC1Option]>;
def fno_finite_loops: Flag<["-"], "fno-finite-loops">, Group<f_Group>,
  HelpText<"Do not assume that any loop is finite.">, Flags<[CC1Option]>;

def ftrigraphs : Flag<["-"], "ftrigraphs">, Group<f_Group>,
  HelpText<"Process trigraph sequences">, Flags<[CC1Option]>;
def fno_trigraphs : Flag<["-"], "fno-trigraphs">, Group<f_Group>,
  HelpText<"Do not process trigraph sequences">, Flags<[CC1Option]>;
def funsigned_bitfields : Flag<["-"], "funsigned-bitfields">, Group<f_Group>;
def funsigned_char : Flag<["-"], "funsigned-char">, Group<f_Group>;
def fno_unsigned_char : Flag<["-"], "fno-unsigned-char">;
def funwind_tables : Flag<["-"], "funwind-tables">, Group<f_Group>;
defm register_global_dtors_with_atexit : BoolFOption<"register-global-dtors-with-atexit",
  CodeGenOpts<"RegisterGlobalDtorsWithAtExit">, DefaultFalse,
  PosFlag<SetTrue, [CC1Option], "Use">, NegFlag<SetFalse, [], "Don't use">,
  BothFlags<[], " atexit or __cxa_atexit to register global destructors">>;
defm use_init_array : BoolFOption<"use-init-array",
  CodeGenOpts<"UseInitArray">, DefaultTrue,
  NegFlag<SetFalse, [CC1Option], "Use .ctors/.dtors instead of .init_array/.fini_array">,
  PosFlag<SetTrue>>;
def fno_var_tracking : Flag<["-"], "fno-var-tracking">, Group<clang_ignored_f_Group>;
def fverbose_asm : Flag<["-"], "fverbose-asm">, Group<f_Group>,
  HelpText<"Generate verbose assembly output">;
def dA : Flag<["-"], "dA">, Alias<fverbose_asm>;
defm visibility_from_dllstorageclass : BoolFOption<"visibility-from-dllstorageclass",
  LangOpts<"VisibilityFromDLLStorageClass">, DefaultFalse,
  PosFlag<SetTrue, [CC1Option], "Set the visibility of symbols in the generated code from their DLL storage class">,
  NegFlag<SetFalse>>;
def fvisibility_dllexport_EQ : Joined<["-"], "fvisibility-dllexport=">, Group<f_Group>, Flags<[CC1Option]>,
  HelpText<"The visibility for dllexport definitions [-fvisibility-from-dllstorageclass]">,
  MarshallingInfoVisibility<LangOpts<"DLLExportVisibility">, "DefaultVisibility">,
  ShouldParseIf<fvisibility_from_dllstorageclass.KeyPath>;
def fvisibility_nodllstorageclass_EQ : Joined<["-"], "fvisibility-nodllstorageclass=">, Group<f_Group>, Flags<[CC1Option]>,
  HelpText<"The visibility for defintiions without an explicit DLL export class [-fvisibility-from-dllstorageclass]">,
  MarshallingInfoVisibility<LangOpts<"NoDLLStorageClassVisibility">, "HiddenVisibility">,
  ShouldParseIf<fvisibility_from_dllstorageclass.KeyPath>;
def fvisibility_externs_dllimport_EQ : Joined<["-"], "fvisibility-externs-dllimport=">, Group<f_Group>, Flags<[CC1Option]>,
  HelpText<"The visibility for dllimport external declarations [-fvisibility-from-dllstorageclass]">,
  MarshallingInfoVisibility<LangOpts<"ExternDeclDLLImportVisibility">, "DefaultVisibility">,
  ShouldParseIf<fvisibility_from_dllstorageclass.KeyPath>;
def fvisibility_externs_nodllstorageclass_EQ : Joined<["-"], "fvisibility-externs-nodllstorageclass=">, Group<f_Group>, Flags<[CC1Option]>,
  HelpText<"The visibility for external declarations without an explicit DLL dllstorageclass [-fvisibility-from-dllstorageclass]">,
  MarshallingInfoVisibility<LangOpts<"ExternDeclNoDLLStorageClassVisibility">, "HiddenVisibility">,
  ShouldParseIf<fvisibility_from_dllstorageclass.KeyPath>;
def fvisibility_EQ : Joined<["-"], "fvisibility=">, Group<f_Group>,
  HelpText<"Set the default symbol visibility for all global declarations">, Values<"hidden,default">;
defm visibility_inlines_hidden : BoolFOption<"visibility-inlines-hidden",
  LangOpts<"InlineVisibilityHidden">, DefaultFalse,
  PosFlag<SetTrue, [CC1Option], "Give inline C++ member functions hidden visibility by default">,
  NegFlag<SetFalse>>;
defm visibility_inlines_hidden_static_local_var : BoolFOption<"visibility-inlines-hidden-static-local-var",
  LangOpts<"VisibilityInlinesHiddenStaticLocalVar">, DefaultFalse,
  PosFlag<SetTrue, [CC1Option], "When -fvisibility-inlines-hidden is enabled, static variables in"
            " inline C++ member functions will also be given hidden visibility by default">,
  NegFlag<SetFalse, [], "Disables -fvisibility-inlines-hidden-static-local-var"
         " (this is the default on non-darwin targets)">, BothFlags<[CC1Option]>>;
def fvisibility_ms_compat : Flag<["-"], "fvisibility-ms-compat">, Group<f_Group>,
  HelpText<"Give global types 'default' visibility and global functions and "
           "variables 'hidden' visibility by default">;
def fvisibility_global_new_delete_hidden : Flag<["-"], "fvisibility-global-new-delete-hidden">, Group<f_Group>,
  HelpText<"Give global C++ operator new and delete declarations hidden visibility">, Flags<[CC1Option]>,
  MarshallingInfoFlag<LangOpts<"GlobalAllocationFunctionVisibilityHidden">>;
def fnew_infallible : Flag<["-"], "fnew-infallible">, Group<f_Group>,
  HelpText<"Treats throwing global C++ operator new as always returning valid memory "
  "(annotates with __attribute__((returns_nonnull)) and throw()). This is detectable in source.">,
  Flags<[CC1Option]>, MarshallingInfoFlag<LangOpts<"NewInfallible">>;
defm whole_program_vtables : BoolFOption<"whole-program-vtables",
  CodeGenOpts<"WholeProgramVTables">, DefaultFalse,
  PosFlag<SetTrue, [CC1Option], "Enables whole-program vtable optimization. Requires -flto">,
  NegFlag<SetFalse>, BothFlags<[CoreOption]>>;
defm split_lto_unit : BoolFOption<"split-lto-unit",
  CodeGenOpts<"EnableSplitLTOUnit">, DefaultFalse,
  PosFlag<SetTrue, [CC1Option], "Enables splitting of the LTO unit">,
  NegFlag<SetFalse>, BothFlags<[CoreOption]>>;
defm force_emit_vtables : BoolFOption<"force-emit-vtables",
  CodeGenOpts<"ForceEmitVTables">, DefaultFalse,
  PosFlag<SetTrue, [CC1Option], "Emits more virtual tables to improve devirtualization">,
  NegFlag<SetFalse>, BothFlags<[CoreOption]>>;
defm virtual_function_elimination : BoolFOption<"virtual-function-elimination",
  CodeGenOpts<"VirtualFunctionElimination">, DefaultFalse,
  PosFlag<SetTrue, [CC1Option], "Enables dead virtual function elimination optimization. Requires -flto=full">,
  NegFlag<SetFalse>, BothFlags<[CoreOption]>>;

def fwrapv : Flag<["-"], "fwrapv">, Group<f_Group>, Flags<[CC1Option]>,
  HelpText<"Treat signed integer overflow as two's complement">;
def fwritable_strings : Flag<["-"], "fwritable-strings">, Group<f_Group>, Flags<[CC1Option]>,
  HelpText<"Store string literals as writable data">,
  MarshallingInfoFlag<LangOpts<"WritableStrings">>;
defm zero_initialized_in_bss : BoolFOption<"zero-initialized-in-bss",
  CodeGenOpts<"NoZeroInitializedInBSS">, DefaultFalse,
  NegFlag<SetTrue, [CC1Option], "Don't place zero initialized data in BSS">,
  PosFlag<SetFalse>>;
defm function_sections : BoolFOption<"function-sections",
  CodeGenOpts<"FunctionSections">, DefaultFalse,
  PosFlag<SetTrue, [CC1Option], "Place each function in its own section">,
  NegFlag<SetFalse>>;
def fbasic_block_sections_EQ : Joined<["-"], "fbasic-block-sections=">, Group<f_Group>,
  Flags<[CC1Option, CC1AsOption]>,
  HelpText<"Place each function's basic blocks in unique sections (ELF Only) : all | labels | none | list=<file>">,
  DocBrief<[{Generate labels for each basic block or place each basic block or a subset of basic blocks in its own section.}]>,
  Values<"all,labels,none,list=">,
  MarshallingInfoString<CodeGenOpts<"BBSections">, [{"none"}]>;
defm data_sections : BoolFOption<"data-sections",
  CodeGenOpts<"DataSections">, DefaultFalse,
  PosFlag<SetTrue, [CC1Option], "Place each data in its own section">, NegFlag<SetFalse>>;
defm stack_size_section : BoolFOption<"stack-size-section",
  CodeGenOpts<"StackSizeSection">, DefaultFalse,
  PosFlag<SetTrue, [CC1Option], "Emit section containing metadata on function stack sizes">,
  NegFlag<SetFalse>>;
def fstack_usage : Flag<["-"], "fstack-usage">, Group<f_Group>,
  HelpText<"Emit .su file containing information on function stack sizes">;
def stack_usage_file : Separate<["-"], "stack-usage-file">,
  Flags<[CC1Option, NoDriverOption]>,
  HelpText<"Filename (or -) to write stack usage output to">,
  MarshallingInfoString<CodeGenOpts<"StackUsageOutput">>;

defm unique_basic_block_section_names : BoolFOption<"unique-basic-block-section-names",
  CodeGenOpts<"UniqueBasicBlockSectionNames">, DefaultFalse,
  PosFlag<SetTrue, [CC1Option], "Use unique names for basic block sections (ELF Only)">,
  NegFlag<SetFalse>>;
defm unique_internal_linkage_names : BoolFOption<"unique-internal-linkage-names",
  CodeGenOpts<"UniqueInternalLinkageNames">, DefaultFalse,
  PosFlag<SetTrue, [CC1Option], "Uniqueify Internal Linkage Symbol Names by appending"
            " the MD5 hash of the module path">,
  NegFlag<SetFalse>>;
defm unique_section_names : BoolFOption<"unique-section-names",
  CodeGenOpts<"UniqueSectionNames">, DefaultTrue,
  NegFlag<SetFalse, [CC1Option], "Don't use unique names for text and data sections">,
  PosFlag<SetTrue>>;

defm split_machine_functions: BoolFOption<"split-machine-functions",
  CodeGenOpts<"SplitMachineFunctions">, DefaultFalse,
  PosFlag<SetTrue, [CC1Option], "Enable">, NegFlag<SetFalse, [], "Disable">,
  BothFlags<[], " late function splitting using profile information (x86 ELF)">>;

defm strict_return : BoolFOption<"strict-return",
  CodeGenOpts<"StrictReturn">, DefaultTrue,
  NegFlag<SetFalse, [CC1Option], "Don't treat control flow paths that fall off the end"
            " of a non-void function as unreachable">,
  PosFlag<SetTrue>>;

def fenable_matrix : Flag<["-"], "fenable-matrix">, Group<f_Group>,
    Flags<[CC1Option]>,
    HelpText<"Enable matrix data type and related builtin functions">,
    MarshallingInfoFlag<LangOpts<"MatrixTypes">>;


def fdebug_types_section: Flag <["-"], "fdebug-types-section">, Group<f_Group>,
  HelpText<"Place debug types in their own section (ELF Only)">;
def fno_debug_types_section: Flag<["-"], "fno-debug-types-section">, Group<f_Group>;
defm debug_ranges_base_address : BoolFOption<"debug-ranges-base-address",
  CodeGenOpts<"DebugRangesBaseAddress">, DefaultFalse,
  PosFlag<SetTrue, [CC1Option], "Use DWARF base address selection entries in .debug_ranges">,
  NegFlag<SetFalse>>;
defm split_dwarf_inlining : BoolFOption<"split-dwarf-inlining",
  CodeGenOpts<"SplitDwarfInlining">, DefaultFalse,
  NegFlag<SetFalse, []>,
  PosFlag<SetTrue, [CC1Option], "Provide minimal debug info in the object/executable"
          " to facilitate online symbolication/stack traces in the absence of"
          " .dwo/.dwp files when using Split DWARF">>;
def fdebug_default_version: Joined<["-"], "fdebug-default-version=">, Group<f_Group>,
  HelpText<"Default DWARF version to use, if a -g option caused DWARF debug info to be produced">;
def fdebug_prefix_map_EQ
  : Joined<["-"], "fdebug-prefix-map=">, Group<f_Group>,
    Flags<[CC1Option,CC1AsOption]>,
    HelpText<"remap file source paths in debug info">;
def fcoverage_prefix_map_EQ
  : Joined<["-"], "fcoverage-prefix-map=">, Group<f_Group>,
    Flags<[CC1Option]>,
    HelpText<"remap file source paths in coverage mapping">;
def ffile_prefix_map_EQ
  : Joined<["-"], "ffile-prefix-map=">, Group<f_Group>,
    HelpText<"remap file source paths in debug info, predefined preprocessor macros and __builtin_FILE()">;
def fmacro_prefix_map_EQ
  : Joined<["-"], "fmacro-prefix-map=">, Group<f_Group>, Flags<[CC1Option]>,
    HelpText<"remap file source paths in predefined preprocessor macros and __builtin_FILE()">;
defm force_dwarf_frame : BoolFOption<"force-dwarf-frame",
  CodeGenOpts<"ForceDwarfFrameSection">, DefaultFalse,
  PosFlag<SetTrue, [CC1Option], "Always emit a debug frame section">, NegFlag<SetFalse>>;
def g_Flag : Flag<["-"], "g">, Group<g_Group>,
  HelpText<"Generate source-level debug information">;
def gline_tables_only : Flag<["-"], "gline-tables-only">, Group<gN_Group>,
  Flags<[CoreOption]>, HelpText<"Emit debug line number tables only">;
def gline_directives_only : Flag<["-"], "gline-directives-only">, Group<gN_Group>,
  Flags<[CoreOption]>, HelpText<"Emit debug line info directives only">;
def gmlt : Flag<["-"], "gmlt">, Alias<gline_tables_only>;
def g0 : Flag<["-"], "g0">, Group<gN_Group>;
def g1 : Flag<["-"], "g1">, Group<gN_Group>, Alias<gline_tables_only>;
def g2 : Flag<["-"], "g2">, Group<gN_Group>;
def g3 : Flag<["-"], "g3">, Group<gN_Group>;
def ggdb : Flag<["-"], "ggdb">, Group<gTune_Group>;
def ggdb0 : Flag<["-"], "ggdb0">, Group<ggdbN_Group>;
def ggdb1 : Flag<["-"], "ggdb1">, Group<ggdbN_Group>;
def ggdb2 : Flag<["-"], "ggdb2">, Group<ggdbN_Group>;
def ggdb3 : Flag<["-"], "ggdb3">, Group<ggdbN_Group>;
def glldb : Flag<["-"], "glldb">, Group<gTune_Group>;
def gsce : Flag<["-"], "gsce">, Group<gTune_Group>;
def gdbx : Flag<["-"], "gdbx">, Group<gTune_Group>;
// Equivalent to our default dwarf version. Forces usual dwarf emission when
// CodeView is enabled.
def gdwarf : Flag<["-"], "gdwarf">, Group<g_Group>, Flags<[CoreOption]>,
  HelpText<"Generate source-level debug information with the default dwarf version">;
def gdwarf_2 : Flag<["-"], "gdwarf-2">, Group<g_Group>,
  HelpText<"Generate source-level debug information with dwarf version 2">;
def gdwarf_3 : Flag<["-"], "gdwarf-3">, Group<g_Group>,
  HelpText<"Generate source-level debug information with dwarf version 3">;
def gdwarf_4 : Flag<["-"], "gdwarf-4">, Group<g_Group>,
  HelpText<"Generate source-level debug information with dwarf version 4">;
def gdwarf_5 : Flag<["-"], "gdwarf-5">, Group<g_Group>,
  HelpText<"Generate source-level debug information with dwarf version 5">;
def gdwarf64 : Flag<["-"], "gdwarf64">, Group<g_Group>,
  Flags<[CC1Option, CC1AsOption]>,
  HelpText<"Enables DWARF64 format for ELF binaries, if debug information emission is enabled.">,
  MarshallingInfoFlag<CodeGenOpts<"Dwarf64">>;
def gdwarf32 : Flag<["-"], "gdwarf32">, Group<g_Group>,
  Flags<[CC1Option, CC1AsOption]>,
  HelpText<"Enables DWARF32 format for ELF binaries, if debug information emission is enabled.">;

def gcodeview : Flag<["-"], "gcodeview">,
  HelpText<"Generate CodeView debug information">,
  Flags<[CC1Option, CC1AsOption, CoreOption]>,
  MarshallingInfoFlag<CodeGenOpts<"EmitCodeView">>;
#if INTEL_CUSTOMIZATION
def traceback : Flag<["-"], "traceback">,
  HelpText<"Generate traceback debug information">,
  Flags<[CC1Option, CoreOption]>,
  MarshallingInfoFlag<CodeGenOpts<"EmitTraceBack">>;
#endif // INTEL_CUSTOMIZATION
defm codeview_ghash : BoolOption<"g", "codeview-ghash",
  CodeGenOpts<"CodeViewGHash">, DefaultFalse,
  PosFlag<SetTrue, [CC1Option], "Emit type record hashes in a .debug$H section">,
  NegFlag<SetFalse>, BothFlags<[CoreOption]>>;
defm inline_line_tables : BoolGOption<"inline-line-tables",
  CodeGenOpts<"NoInlineLineTables">, DefaultFalse,
  NegFlag<SetTrue, [CC1Option], "Don't emit inline line tables.">,
  PosFlag<SetFalse>, BothFlags<[CoreOption]>>;
// if INTEL_CUSTOMIZATION
def gintel_sti : Flag<["-"], "gintel-sti">,
  HelpText<"Generate Intel STI debug information">,
  Flags<[CC1Option]>,
  MarshallingInfoFlag<CodeGenOpts<"EmitIntelSTI">>;
def gintel_opencl_builtin_types : Joined<["-"], "gintel-opencl-builtin-types">,
 Group<internal_Group>,
 HelpText<"Emit OpenCL builtin types in debug as basic types">,
 Flags<[CC1Option]>,
 MarshallingInfoFlag<CodeGenOpts<"DebugOpenCLBasicTypes">>;
def gno_intel_opencl_builtin_types : Joined<["-"], "gno-intel-opencl-builtin-types">,
 Group<internal_Group>,
 HelpText<"Emit OpenCL builtin types in debug as defined in OpenCL headers">;
// endif // INTEL_CUSTOMIZATION

def gfull : Flag<["-"], "gfull">, Group<g_Group>;
def gused : Flag<["-"], "gused">, Group<g_Group>;
def gstabs : Joined<["-"], "gstabs">, Group<g_Group>, Flags<[Unsupported]>;
def gcoff : Joined<["-"], "gcoff">, Group<g_Group>, Flags<[Unsupported]>;
def gxcoff : Joined<["-"], "gxcoff">, Group<g_Group>, Flags<[Unsupported]>;
def gvms : Joined<["-"], "gvms">, Group<g_Group>, Flags<[Unsupported]>;
def gtoggle : Flag<["-"], "gtoggle">, Group<g_flags_Group>, Flags<[Unsupported]>;
def grecord_command_line : Flag<["-"], "grecord-command-line">,
  Group<g_flags_Group>;
def gno_record_command_line : Flag<["-"], "gno-record-command-line">,
  Group<g_flags_Group>;
def : Flag<["-"], "grecord-gcc-switches">, Alias<grecord_command_line>;
def : Flag<["-"], "gno-record-gcc-switches">, Alias<gno_record_command_line>;
defm strict_dwarf : BoolOption<"g", "strict-dwarf",
  CodeGenOpts<"DebugStrictDwarf">, DefaultFalse,
  PosFlag<SetTrue, [CC1Option]>, NegFlag<SetFalse>, BothFlags<[CoreOption]>>,
  Group<g_flags_Group>;
defm column_info : BoolOption<"g", "column-info",
  CodeGenOpts<"DebugColumnInfo">, DefaultTrue,
  NegFlag<SetFalse, [CC1Option]>, PosFlag<SetTrue>, BothFlags<[CoreOption]>>,
  Group<g_flags_Group>;
def gsplit_dwarf : Flag<["-"], "gsplit-dwarf">, Group<g_flags_Group>;
def gsplit_dwarf_EQ : Joined<["-"], "gsplit-dwarf=">, Group<g_flags_Group>,
  HelpText<"Set DWARF fission mode to either 'split' or 'single'">,
  Values<"split,single">;
def gno_split_dwarf : Flag<["-"], "gno-split-dwarf">, Group<g_flags_Group>;
def ggnu_pubnames : Flag<["-"], "ggnu-pubnames">, Group<g_flags_Group>, Flags<[CC1Option]>;
def gno_gnu_pubnames : Flag<["-"], "gno-gnu-pubnames">, Group<g_flags_Group>;
def gpubnames : Flag<["-"], "gpubnames">, Group<g_flags_Group>, Flags<[CC1Option]>;
def gno_pubnames : Flag<["-"], "gno-pubnames">, Group<g_flags_Group>;
def gdwarf_aranges : Flag<["-"], "gdwarf-aranges">, Group<g_flags_Group>;
def gmodules : Flag <["-"], "gmodules">, Group<gN_Group>,
  HelpText<"Generate debug info with external references to clang modules"
           " or precompiled headers">;
def gz_EQ : Joined<["-"], "gz=">, Group<g_flags_Group>,
    HelpText<"DWARF debug sections compression type">;
def gz : Flag<["-"], "gz">, Alias<gz_EQ>, AliasArgs<["zlib"]>, Group<g_flags_Group>;
def gembed_source : Flag<["-"], "gembed-source">, Group<g_flags_Group>, Flags<[CC1Option]>,
    HelpText<"Embed source text in DWARF debug sections">,
    MarshallingInfoFlag<CodeGenOpts<"EmbedSource">>;
def gno_embed_source : Flag<["-"], "gno-embed-source">, Group<g_flags_Group>,
    Flags<[NoXarchOption]>,
    HelpText<"Restore the default behavior of not embedding source text in DWARF debug sections">;
def headerpad__max__install__names : Joined<["-"], "headerpad_max_install_names">;
def help : Flag<["-", "--"], "help">, Flags<[CC1Option,CC1AsOption, FC1Option,
    FlangOption]>, HelpText<"Display available options">,
    MarshallingInfoFlag<FrontendOpts<"ShowHelp">>;
//if INTEL_CUSTOMIZATION
def fhelp : Flag<["-"], "fhelp">, Flags<[NoXarchOption]>, Alias<help>,
  HelpText<"Display available options">;
//endif INTEL_CUSTOMIZATION
def ibuiltininc : Flag<["-"], "ibuiltininc">,
  HelpText<"Enable builtin #include directories even when -nostdinc is used "
           "before or after -ibuiltininc. "
           "Using -nobuiltininc after the option disables it">;
def index_header_map : Flag<["-"], "index-header-map">, Flags<[CC1Option]>,
  HelpText<"Make the next included directory (-I or -F) an indexer header map">;
def idirafter : JoinedOrSeparate<["-"], "idirafter">, Group<clang_i_Group>, Flags<[CC1Option]>,
  HelpText<"Add directory to AFTER include search path">;
def iframework : JoinedOrSeparate<["-"], "iframework">, Group<clang_i_Group>, Flags<[CC1Option]>,
  HelpText<"Add directory to SYSTEM framework search path">;
def iframeworkwithsysroot : JoinedOrSeparate<["-"], "iframeworkwithsysroot">,
  Group<clang_i_Group>,
  HelpText<"Add directory to SYSTEM framework search path, "
           "absolute paths are relative to -isysroot">,
  MetaVarName<"<directory>">, Flags<[CC1Option]>;
def imacros : JoinedOrSeparate<["-", "--"], "imacros">, Group<clang_i_Group>, Flags<[CC1Option]>,
  HelpText<"Include macros from file before parsing">, MetaVarName<"<file>">,
  MarshallingInfoStringVector<PreprocessorOpts<"MacroIncludes">>;
def image__base : Separate<["-"], "image_base">;
def include_ : JoinedOrSeparate<["-", "--"], "include">, Group<clang_i_Group>, EnumName<"include">,
    MetaVarName<"<file>">, HelpText<"Include file before parsing">, Flags<[CC1Option]>;
def include_pch : Separate<["-"], "include-pch">, Group<clang_i_Group>, Flags<[CC1Option]>,
  HelpText<"Include precompiled header file">, MetaVarName<"<file>">,
  MarshallingInfoString<PreprocessorOpts<"ImplicitPCHInclude">>;
#if INTEL_CUSTOMIZATION
def pch_use : Separate<["-"], "pch-use">, Flags<[NoXarchOption]>, Alias<include_pch>,
  HelpText<"Include precompiled header file">, MetaVarName<"<file>">;
#endif // INTEL_CUSTOMIZATION
def relocatable_pch : Flag<["-", "--"], "relocatable-pch">, Flags<[CC1Option]>,
  HelpText<"Whether to build a relocatable precompiled header">,
  MarshallingInfoFlag<FrontendOpts<"RelocatablePCH">>;
def verify_pch : Flag<["-"], "verify-pch">, Group<Action_Group>, Flags<[CC1Option]>,
  HelpText<"Load and verify that a pre-compiled header file is not stale">;
def init : Separate<["-"], "init">;
def install__name : Separate<["-"], "install_name">;
def iprefix : JoinedOrSeparate<["-"], "iprefix">, Group<clang_i_Group>, Flags<[CC1Option]>,
  HelpText<"Set the -iwithprefix/-iwithprefixbefore prefix">, MetaVarName<"<dir>">;
//if INTEL_CUSTOMIZATION
def ipo : Flag<["-"], "ipo">, Alias<flto>,
  HelpText<"Enable LTO in 'full' mode">;
def no_ipo : Flag<["-"], "no-ipo">, Alias<fno_lto>,
  HelpText<"Disable LTO mode (default)">;
//endif INTEL_CUSTOMIZATION
def iquote : JoinedOrSeparate<["-"], "iquote">, Group<clang_i_Group>, Flags<[CC1Option]>,
  HelpText<"Add directory to QUOTE include search path">, MetaVarName<"<directory>">;
def isysroot : JoinedOrSeparate<["-"], "isysroot">, Group<clang_i_Group>, Flags<[CC1Option]>,
  HelpText<"Set the system root directory (usually /)">, MetaVarName<"<dir>">,
  MarshallingInfoString<HeaderSearchOpts<"Sysroot">, [{"/"}]>;
def isystem : JoinedOrSeparate<["-"], "isystem">, Group<clang_i_Group>,
  Flags<[CC1Option]>,
  HelpText<"Add directory to SYSTEM include search path">, MetaVarName<"<directory>">;
def isystem_after : JoinedOrSeparate<["-"], "isystem-after">,
  Group<clang_i_Group>, Flags<[NoXarchOption]>, MetaVarName<"<directory>">,
  HelpText<"Add directory to end of the SYSTEM include search path">;
def iwithprefixbefore : JoinedOrSeparate<["-"], "iwithprefixbefore">, Group<clang_i_Group>,
  HelpText<"Set directory to include search path with prefix">, MetaVarName<"<dir>">,
  Flags<[CC1Option]>;
def iwithprefix : JoinedOrSeparate<["-"], "iwithprefix">, Group<clang_i_Group>, Flags<[CC1Option]>,
  HelpText<"Set directory to SYSTEM include search path with prefix">, MetaVarName<"<dir>">;
def iwithsysroot : JoinedOrSeparate<["-"], "iwithsysroot">, Group<clang_i_Group>,
  HelpText<"Add directory to SYSTEM include search path, "
           "absolute paths are relative to -isysroot">, MetaVarName<"<directory>">,
  Flags<[CC1Option]>;
def ivfsoverlay : JoinedOrSeparate<["-"], "ivfsoverlay">, Group<clang_i_Group>, Flags<[CC1Option]>,
  HelpText<"Overlay the virtual filesystem described by file over the real file system">;
// if INTEL_CUSTOMIZATION
def ivfsoverlay_lib : JoinedOrSeparate<["-"], "ivfsoverlay-lib">, Group<clang_i_Group>, Flags<[CC1Option]>,
  HelpText<"Load the virtual filesystem from shared library">,
  MarshallingInfoStringVector<HeaderSearchOpts<"VFSOverlayLibs">>;
// endif INTEL_CUSTOMIZATION
def imultilib : Separate<["-"], "imultilib">, Group<gfortran_Group>;
def keep__private__externs : Flag<["-"], "keep_private_externs">;
def l : JoinedOrSeparate<["-"], "l">, Flags<[LinkerInput, RenderJoined]>,
        Group<Link_Group>;
def lazy__framework : Separate<["-"], "lazy_framework">, Flags<[LinkerInput]>;
def lazy__library : Separate<["-"], "lazy_library">, Flags<[LinkerInput]>;
#if INTEL_CUSTOMIZATION
#if INTEL_FEATURE_ISA_DSPV1
// AUTO GENERATED BY TOOL
def mdspv1 : Flag<["-"], "mdspv1">, Group<m_x86_Features_Group>;
def mno_dspv1 : Flag<["-"], "mno-dspv1">, Group<m_x86_Features_Group>;
// end AUTO GENERATED BY TOOL
#endif // INTEL_FEATURE_ISA_DSPV1
#endif // INTEL_CUSTOMIZATION
def mlittle_endian : Flag<["-"], "mlittle-endian">, Flags<[NoXarchOption]>;
def EL : Flag<["-"], "EL">, Alias<mlittle_endian>;
def mbig_endian : Flag<["-"], "mbig-endian">, Flags<[NoXarchOption]>;
def EB : Flag<["-"], "EB">, Alias<mbig_endian>;
def m16 : Flag<["-"], "m16">, Group<m_Group>, Flags<[NoXarchOption, CoreOption]>;
def m32 : Flag<["-"], "m32">, Group<m_Group>, Flags<[NoXarchOption, CoreOption]>;
def mqdsp6_compat : Flag<["-"], "mqdsp6-compat">, Group<m_Group>, Flags<[NoXarchOption,CC1Option]>,
  HelpText<"Enable hexagon-qdsp6 backward compatibility">,
  MarshallingInfoFlag<LangOpts<"HexagonQdsp6Compat">>;
def m64 : Flag<["-"], "m64">, Group<m_Group>, Flags<[NoXarchOption, CoreOption]>;
#if INTEL_CUSTOMIZATION
#if INTEL_FEATURE_ICECODE
def micecode : Flag<["-"], "micecode">, Group<m_Group>, Flags<[NoXarchOption, CoreOption]>;
#endif // INTEL_FEATURE_ICECODE
#endif // INTEL_CUSTOMIZATION
def mx32 : Flag<["-"], "mx32">, Group<m_Group>, Flags<[NoXarchOption, CoreOption]>;
def mabi_EQ : Joined<["-"], "mabi=">, Group<m_Group>;
def miamcu : Flag<["-"], "miamcu">, Group<m_Group>, Flags<[NoXarchOption, CoreOption]>,
  HelpText<"Use Intel MCU ABI">;
def mno_iamcu : Flag<["-"], "mno-iamcu">, Group<m_Group>, Flags<[NoXarchOption, CoreOption]>;
def malign_functions_EQ : Joined<["-"], "malign-functions=">, Group<clang_ignored_m_Group>;
def malign_loops_EQ : Joined<["-"], "malign-loops=">, Group<clang_ignored_m_Group>;
def malign_jumps_EQ : Joined<["-"], "malign-jumps=">, Group<clang_ignored_m_Group>;
def malign_branch_EQ : CommaJoined<["-"], "malign-branch=">, Group<m_Group>, Flags<[NoXarchOption]>,
  HelpText<"Specify types of branches to align">;
def malign_branch_boundary_EQ : Joined<["-"], "malign-branch-boundary=">, Group<m_Group>, Flags<[NoXarchOption]>,
  HelpText<"Specify the boundary's size to align branches">;
def mpad_max_prefix_size_EQ : Joined<["-"], "mpad-max-prefix-size=">, Group<m_Group>, Flags<[NoXarchOption]>,
  HelpText<"Specify maximum number of prefixes to use for padding">;
def mbranches_within_32B_boundaries : Flag<["-"], "mbranches-within-32B-boundaries">, Flags<[NoXarchOption]>, Group<m_Group>,
  HelpText<"Align selected branches (fused, jcc, jmp) within 32-byte boundary">;
def mfancy_math_387 : Flag<["-"], "mfancy-math-387">, Group<clang_ignored_m_Group>;
def mlong_calls : Flag<["-"], "mlong-calls">, Group<m_Group>,
  HelpText<"Generate branches with extended addressability, usually via indirect jumps.">;
def mdouble_EQ : Joined<["-"], "mdouble=">, Group<m_Group>, Values<"32,64">, Flags<[CC1Option]>,
  HelpText<"Force double to be 32 bits or 64 bits">,
  MarshallingInfoInt<LangOpts<"DoubleSize">, "0">;
def LongDouble_Group : OptionGroup<"<LongDouble group>">, Group<m_Group>,
  DocName<"Long double flags">,
  DocBrief<[{Selects the long double implementation}]>;
def mlong_double_64 : Flag<["-"], "mlong-double-64">, Group<LongDouble_Group>, Flags<[CC1Option]>,
  HelpText<"Force long double to be 64 bits">;
def mlong_double_80 : Flag<["-"], "mlong-double-80">, Group<LongDouble_Group>, Flags<[CC1Option]>,
  HelpText<"Force long double to be 80 bits, padded to 128 bits for storage">;
def mlong_double_128 : Flag<["-"], "mlong-double-128">, Group<LongDouble_Group>, Flags<[CC1Option]>,
  HelpText<"Force long double to be 128 bits">;
def mno_long_calls : Flag<["-"], "mno-long-calls">, Group<m_Group>,
  HelpText<"Restore the default behaviour of not generating long calls">;
def mexecute_only : Flag<["-"], "mexecute-only">, Group<m_arm_Features_Group>,
  HelpText<"Disallow generation of data access to code sections (ARM only)">;
def mno_execute_only : Flag<["-"], "mno-execute-only">, Group<m_arm_Features_Group>,
  HelpText<"Allow generation of data access to code sections (ARM only)">;
def mtp_mode_EQ : Joined<["-"], "mtp=">, Group<m_arm_Features_Group>, Values<"soft,cp15,el0,el1,el2,el3">,
  HelpText<"Thread pointer access method (AArch32/AArch64 only)">;
def mpure_code : Flag<["-"], "mpure-code">, Alias<mexecute_only>; // Alias for GCC compatibility
def mno_pure_code : Flag<["-"], "mno-pure-code">, Alias<mno_execute_only>;
def mtvos_version_min_EQ : Joined<["-"], "mtvos-version-min=">, Group<m_Group>;
def mappletvos_version_min_EQ : Joined<["-"], "mappletvos-version-min=">, Alias<mtvos_version_min_EQ>;
def mtvos_simulator_version_min_EQ : Joined<["-"], "mtvos-simulator-version-min=">;
def mappletvsimulator_version_min_EQ : Joined<["-"], "mappletvsimulator-version-min=">, Alias<mtvos_simulator_version_min_EQ>;
def mwatchos_version_min_EQ : Joined<["-"], "mwatchos-version-min=">, Group<m_Group>;
def mwatchos_simulator_version_min_EQ : Joined<["-"], "mwatchos-simulator-version-min=">;
def mwatchsimulator_version_min_EQ : Joined<["-"], "mwatchsimulator-version-min=">, Alias<mwatchos_simulator_version_min_EQ>;
def march_EQ : Joined<["-"], "march=">, Group<m_Group>, Flags<[CoreOption]>;
def masm_EQ : Joined<["-"], "masm=">, Group<m_Group>, Flags<[NoXarchOption]>;
def mcmodel_EQ : Joined<["-"], "mcmodel=">, Group<m_Group>, Flags<[CC1Option]>,
  MarshallingInfoString<TargetOpts<"CodeModel">, [{"default"}]>;
#if INTEL_CUSTOMIZATION
def mcmodel_Separate : Separate<["-"], "mcmodel">, Alias<mcmodel_EQ>;
#endif // INTEL_CUSTOMIZATION
def mtls_size_EQ : Joined<["-"], "mtls-size=">, Group<m_Group>, Flags<[NoXarchOption, CC1Option]>,
  HelpText<"Specify bit size of immediate TLS offsets (AArch64 ELF only): "
           "12 (for 4KB) | 24 (for 16MB, default) | 32 (for 4GB) | 48 (for 256TB, needs -mcmodel=large)">,
  MarshallingInfoInt<CodeGenOpts<"TLSSize">>;
def mimplicit_it_EQ : Joined<["-"], "mimplicit-it=">, Group<m_Group>;
def mdefault_build_attributes : Joined<["-"], "mdefault-build-attributes">, Group<m_Group>;
def mno_default_build_attributes : Joined<["-"], "mno-default-build-attributes">, Group<m_Group>;
def mconstant_cfstrings : Flag<["-"], "mconstant-cfstrings">, Group<clang_ignored_m_Group>;
def mconsole : Joined<["-"], "mconsole">, Group<m_Group>, Flags<[NoXarchOption]>;
def mwindows : Joined<["-"], "mwindows">, Group<m_Group>, Flags<[NoXarchOption]>;
def mdll : Joined<["-"], "mdll">, Group<m_Group>, Flags<[NoXarchOption]>;
def municode : Joined<["-"], "municode">, Group<m_Group>, Flags<[NoXarchOption]>;
def mthreads : Joined<["-"], "mthreads">, Group<m_Group>, Flags<[NoXarchOption]>;
def mcpu_EQ : Joined<["-"], "mcpu=">, Group<m_Group>;
def mmcu_EQ : Joined<["-"], "mmcu=">, Group<m_Group>;
def msim : Flag<["-"], "msim">, Group<m_Group>;
def mdynamic_no_pic : Joined<["-"], "mdynamic-no-pic">, Group<m_Group>;
def mfix_and_continue : Flag<["-"], "mfix-and-continue">, Group<clang_ignored_m_Group>;
def mieee_fp : Flag<["-"], "mieee-fp">, Group<clang_ignored_m_Group>;
def minline_all_stringops : Flag<["-"], "minline-all-stringops">, Group<clang_ignored_m_Group>;
def mno_inline_all_stringops : Flag<["-"], "mno-inline-all-stringops">, Group<clang_ignored_m_Group>;
def malign_double : Flag<["-"], "malign-double">, Group<m_Group>, Flags<[CC1Option]>,
  HelpText<"Align doubles to two words in structs (x86 only)">,
  MarshallingInfoFlag<LangOpts<"AlignDouble">>;
def mfloat_abi_EQ : Joined<["-"], "mfloat-abi=">, Group<m_Group>, Values<"soft,softfp,hard">;
def mfpmath_EQ : Joined<["-"], "mfpmath=">, Group<m_Group>;
def mfpu_EQ : Joined<["-"], "mfpu=">, Group<m_Group>;
def mhwdiv_EQ : Joined<["-"], "mhwdiv=">, Group<m_Group>;
def mhwmult_EQ : Joined<["-"], "mhwmult=">, Group<m_Group>;
def mglobal_merge : Flag<["-"], "mglobal-merge">, Group<m_Group>, Flags<[CC1Option]>,
  HelpText<"Enable merging of globals">;
def mhard_float : Flag<["-"], "mhard-float">, Group<m_Group>;
def miphoneos_version_min_EQ : Joined<["-"], "miphoneos-version-min=">, Group<m_Group>;
def mios_version_min_EQ : Joined<["-"], "mios-version-min=">,
  Alias<miphoneos_version_min_EQ>, HelpText<"Set iOS deployment target">;
def mios_simulator_version_min_EQ : Joined<["-"], "mios-simulator-version-min=">;
def miphonesimulator_version_min_EQ : Joined<["-"], "miphonesimulator-version-min=">, Alias<mios_simulator_version_min_EQ>;
def mkernel : Flag<["-"], "mkernel">, Group<m_Group>;
def mlinker_version_EQ : Joined<["-"], "mlinker-version=">,
  Flags<[NoXarchOption]>;
def mllvm : Separate<["-"], "mllvm">, Flags<[CC1Option,CC1AsOption,CoreOption]>,
  HelpText<"Additional arguments to forward to LLVM's option processing">,
  MarshallingInfoStringVector<FrontendOpts<"LLVMArgs">>;
def mmacosx_version_min_EQ : Joined<["-"], "mmacosx-version-min=">,
  Group<m_Group>, HelpText<"Set Mac OS X deployment target">;
def mmacos_version_min_EQ : Joined<["-"], "mmacos-version-min=">,
  Group<m_Group>, Alias<mmacosx_version_min_EQ>;
def mms_bitfields : Flag<["-"], "mms-bitfields">, Group<m_Group>, Flags<[CC1Option]>,
  HelpText<"Set the default structure layout to be compatible with the Microsoft compiler standard">,
  MarshallingInfoFlag<LangOpts<"MSBitfields">>;
def moutline : Flag<["-"], "moutline">, Group<f_clang_Group>, Flags<[CC1Option]>,
    HelpText<"Enable function outlining (AArch64 only)">;
def mno_outline : Flag<["-"], "mno-outline">, Group<f_clang_Group>, Flags<[CC1Option]>,
    HelpText<"Disable function outlining (AArch64 only)">;
def mno_ms_bitfields : Flag<["-"], "mno-ms-bitfields">, Group<m_Group>,
  HelpText<"Do not set the default structure layout to be compatible with the Microsoft compiler standard">;
def mstackrealign : Flag<["-"], "mstackrealign">, Group<m_Group>, Flags<[CC1Option]>,
  HelpText<"Force realign the stack at entry to every function">,
  MarshallingInfoFlag<CodeGenOpts<"StackRealignment">>;
def mstack_alignment : Joined<["-"], "mstack-alignment=">, Group<m_Group>, Flags<[CC1Option]>,
  HelpText<"Set the stack alignment">,
  MarshallingInfoInt<CodeGenOpts<"StackAlignment">>;
def mstack_probe_size : Joined<["-"], "mstack-probe-size=">, Group<m_Group>, Flags<[CC1Option]>,
  HelpText<"Set the stack probe size">,
  MarshallingInfoInt<CodeGenOpts<"StackProbeSize">, "4096">;
def mstack_arg_probe : Flag<["-"], "mstack-arg-probe">, Group<m_Group>,
  HelpText<"Enable stack probes">;
def mno_stack_arg_probe : Flag<["-"], "mno-stack-arg-probe">, Group<m_Group>, Flags<[CC1Option]>,
  HelpText<"Disable stack probes which are enabled by default">,
  MarshallingInfoFlag<CodeGenOpts<"NoStackArgProbe">>;
def mthread_model : Separate<["-"], "mthread-model">, Group<m_Group>, Flags<[CC1Option]>,
  HelpText<"The thread model to use, e.g. posix, single (posix by default)">, Values<"posix,single">,
  NormalizedValues<["POSIX", "Single"]>, NormalizedValuesScope<"LangOptions::ThreadModelKind">,
  MarshallingInfoEnum<LangOpts<"ThreadModel">, "POSIX">;
def meabi : Separate<["-"], "meabi">, Group<m_Group>, Flags<[CC1Option]>,
  HelpText<"Set EABI type, e.g. 4, 5 or gnu (default depends on triple)">, Values<"default,4,5,gnu">,
  MarshallingInfoEnum<TargetOpts<"EABIVersion">, "Default">,
  NormalizedValuesScope<"llvm::EABI">,
  NormalizedValues<["Default", "EABI4", "EABI5", "GNU"]>;
def mtargetos_EQ : Joined<["-"], "mtargetos=">, Group<m_Group>,
  HelpText<"Set the deployment target to be the specified OS and OS version">;

def mno_constant_cfstrings : Flag<["-"], "mno-constant-cfstrings">, Group<m_Group>;
def mno_global_merge : Flag<["-"], "mno-global-merge">, Group<m_Group>, Flags<[CC1Option]>,
  HelpText<"Disable merging of globals">;
def mno_pascal_strings : Flag<["-"], "mno-pascal-strings">,
  Alias<fno_pascal_strings>;
def mno_red_zone : Flag<["-"], "mno-red-zone">, Group<m_Group>;
def mno_tls_direct_seg_refs : Flag<["-"], "mno-tls-direct-seg-refs">, Group<m_Group>, Flags<[CC1Option]>,
  HelpText<"Disable direct TLS access through segment registers">,
  MarshallingInfoFlag<CodeGenOpts<"IndirectTlsSegRefs">>;
def mno_relax_all : Flag<["-"], "mno-relax-all">, Group<m_Group>;
def mno_rtd: Flag<["-"], "mno-rtd">, Group<m_Group>;
def mno_soft_float : Flag<["-"], "mno-soft-float">, Group<m_Group>;
def mno_stackrealign : Flag<["-"], "mno-stackrealign">, Group<m_Group>;

def mretpoline : Flag<["-"], "mretpoline">, Group<m_Group>, Flags<[CoreOption,NoXarchOption]>;
def mno_retpoline : Flag<["-"], "mno-retpoline">, Group<m_Group>, Flags<[CoreOption,NoXarchOption]>;
defm speculative_load_hardening : BoolOption<"m", "speculative-load-hardening",
  CodeGenOpts<"SpeculativeLoadHardening">, DefaultFalse,
  PosFlag<SetTrue, [CC1Option]>, NegFlag<SetFalse>, BothFlags<[CoreOption]>>,
  Group<m_Group>;
def mlvi_hardening : Flag<["-"], "mlvi-hardening">, Group<m_Group>, Flags<[CoreOption,NoXarchOption]>,
  HelpText<"Enable all mitigations for Load Value Injection (LVI)">;
def mno_lvi_hardening : Flag<["-"], "mno-lvi-hardening">, Group<m_Group>, Flags<[CoreOption,NoXarchOption]>,
  HelpText<"Disable mitigations for Load Value Injection (LVI)">;
def mlvi_cfi : Flag<["-"], "mlvi-cfi">, Group<m_Group>, Flags<[CoreOption,NoXarchOption]>,
  HelpText<"Enable only control-flow mitigations for Load Value Injection (LVI)">;
def mno_lvi_cfi : Flag<["-"], "mno-lvi-cfi">, Group<m_Group>, Flags<[CoreOption,NoXarchOption]>,
  HelpText<"Disable control-flow mitigations for Load Value Injection (LVI)">;
def m_seses : Flag<["-"], "mseses">, Group<m_Group>, Flags<[CoreOption, NoXarchOption]>,
  HelpText<"Enable speculative execution side effect suppression (SESES). "
    "Includes LVI control flow integrity mitigations">;
def mno_seses : Flag<["-"], "mno-seses">, Group<m_Group>, Flags<[CoreOption, NoXarchOption]>,
  HelpText<"Disable speculative execution side effect suppression (SESES)">;

def mrelax : Flag<["-"], "mrelax">, Group<m_Group>,
  HelpText<"Enable linker relaxation">;
def mno_relax : Flag<["-"], "mno-relax">, Group<m_Group>,
  HelpText<"Disable linker relaxation">;
def msmall_data_limit_EQ : Joined<["-"], "msmall-data-limit=">, Group<m_Group>,
  Alias<G>,
  HelpText<"Put global and static data smaller than the limit into a special section">;
def msave_restore : Flag<["-"], "msave-restore">, Group<m_riscv_Features_Group>,
  HelpText<"Enable using library calls for save and restore">;
def mno_save_restore : Flag<["-"], "mno-save-restore">, Group<m_riscv_Features_Group>,
  HelpText<"Disable using library calls for save and restore">;
def mcmodel_EQ_medlow : Flag<["-"], "mcmodel=medlow">, Group<m_riscv_Features_Group>,
  Flags<[CC1Option]>, Alias<mcmodel_EQ>, AliasArgs<["small"]>,
  HelpText<"Equivalent to -mcmodel=small, compatible with RISC-V gcc.">;
def mcmodel_EQ_medany : Flag<["-"], "mcmodel=medany">, Group<m_riscv_Features_Group>,
  Flags<[CC1Option]>, Alias<mcmodel_EQ>, AliasArgs<["medium"]>,
  HelpText<"Equivalent to -mcmodel=medium, compatible with RISC-V gcc.">;
def menable_experimental_extensions : Flag<["-"], "menable-experimental-extensions">, Group<m_Group>,
  HelpText<"Enable use of experimental RISC-V extensions.">;

def munaligned_access : Flag<["-"], "munaligned-access">, Group<m_arm_Features_Group>,
  HelpText<"Allow memory accesses to be unaligned (AArch32/AArch64 only)">;
def mno_unaligned_access : Flag<["-"], "mno-unaligned-access">, Group<m_arm_Features_Group>,
  HelpText<"Force all memory accesses to be aligned (AArch32/AArch64 only)">;
def mstrict_align : Flag<["-"], "mstrict-align">, Alias<mno_unaligned_access>, Flags<[CC1Option,HelpHidden]>,
  HelpText<"Force all memory accesses to be aligned (same as mno-unaligned-access)">;
def mno_thumb : Flag<["-"], "mno-thumb">, Group<m_arm_Features_Group>;
def mrestrict_it: Flag<["-"], "mrestrict-it">, Group<m_arm_Features_Group>,
  HelpText<"Disallow generation of deprecated IT blocks for ARMv8. It is on by default for ARMv8 Thumb mode.">;
def mno_restrict_it: Flag<["-"], "mno-restrict-it">, Group<m_arm_Features_Group>,
  HelpText<"Allow generation of deprecated IT blocks for ARMv8. It is off by default for ARMv8 Thumb mode">;
def marm : Flag<["-"], "marm">, Alias<mno_thumb>;
def ffixed_r9 : Flag<["-"], "ffixed-r9">, Group<m_arm_Features_Group>,
  HelpText<"Reserve the r9 register (ARM only)">;
def mno_movt : Flag<["-"], "mno-movt">, Group<m_arm_Features_Group>,
  HelpText<"Disallow use of movt/movw pairs (ARM only)">;
def mcrc : Flag<["-"], "mcrc">, Group<m_Group>,
  HelpText<"Allow use of CRC instructions (ARM/Mips only)">;
def mnocrc : Flag<["-"], "mnocrc">, Group<m_arm_Features_Group>,
  HelpText<"Disallow use of CRC instructions (ARM only)">;
def mno_neg_immediates: Flag<["-"], "mno-neg-immediates">, Group<m_arm_Features_Group>,
  HelpText<"Disallow converting instructions with negative immediates to their negation or inversion.">;
def mcmse : Flag<["-"], "mcmse">, Group<m_arm_Features_Group>,
  Flags<[NoXarchOption,CC1Option]>,
  HelpText<"Allow use of CMSE (Armv8-M Security Extensions)">,
  MarshallingInfoFlag<LangOpts<"Cmse">>;
def ForceAAPCSBitfieldLoad : Flag<["-"], "faapcs-bitfield-load">, Group<m_arm_Features_Group>,
  Flags<[NoXarchOption,CC1Option]>,
  HelpText<"Follows the AAPCS standard that all volatile bit-field write generates at least one load. (ARM only).">,
  MarshallingInfoFlag<CodeGenOpts<"ForceAAPCSBitfieldLoad">>;
defm aapcs_bitfield_width : BoolOption<"f", "aapcs-bitfield-width",
  CodeGenOpts<"AAPCSBitfieldWidth">, DefaultTrue,
  NegFlag<SetFalse, [], "Do not follow">, PosFlag<SetTrue, [], "Follow">,
  BothFlags<[NoXarchOption, CC1Option], " the AAPCS standard requirement stating that"
            " volatile bit-field width is dictated by the field container type. (ARM only).">>,
  Group<m_arm_Features_Group>;

def mgeneral_regs_only : Flag<["-"], "mgeneral-regs-only">, Group<m_Group>,
  HelpText<"Generate code which only uses the general purpose registers (AArch64/x86 only)">;
def mfix_cortex_a53_835769 : Flag<["-"], "mfix-cortex-a53-835769">,
  Group<m_aarch64_Features_Group>,
  HelpText<"Workaround Cortex-A53 erratum 835769 (AArch64 only)">;
def mno_fix_cortex_a53_835769 : Flag<["-"], "mno-fix-cortex-a53-835769">,
  Group<m_aarch64_Features_Group>,
  HelpText<"Don't workaround Cortex-A53 erratum 835769 (AArch64 only)">;
def mmark_bti_property : Flag<["-"], "mmark-bti-property">,
  Group<m_aarch64_Features_Group>,
  HelpText<"Add .note.gnu.property with BTI to assembly files (AArch64 only)">;
foreach i = {1-31} in
  def ffixed_x#i : Flag<["-"], "ffixed-x"#i>, Group<m_Group>,
    HelpText<"Reserve the x"#i#" register (AArch64/RISC-V only)">;

foreach i = {8-15,18} in
  def fcall_saved_x#i : Flag<["-"], "fcall-saved-x"#i>, Group<m_aarch64_Features_Group>,
    HelpText<"Make the x"#i#" register call-saved (AArch64 only)">;

def msve_vector_bits_EQ : Joined<["-"], "msve-vector-bits=">,
  Group<m_aarch64_Features_Group>, Flags<[NoXarchOption,CC1Option]>,
  HelpText<"Specify the size in bits of an SVE vector register. Defaults to the"
           " vector length agnostic value of \"scalable\". (AArch64 only)">,
  Values<"128,256,512,1024,2048,scalable">,
  NormalizedValues<["128", "256", "512", "1024", "2048", "0"]>,
  MarshallingInfoEnum<LangOpts<"ArmSveVectorBits">, "0">;

def msign_return_address_EQ : Joined<["-"], "msign-return-address=">,
  Flags<[CC1Option]>, Group<m_Group>, Values<"none,all,non-leaf">,
  HelpText<"Select return address signing scope">;
def mbranch_protection_EQ : Joined<["-"], "mbranch-protection=">,
  HelpText<"Enforce targets of indirect branches and function returns">;

def mharden_sls_EQ : Joined<["-"], "mharden-sls=">,
  HelpText<"Select straight-line speculation hardening scope">;

def msimd128 : Flag<["-"], "msimd128">, Group<m_wasm_Features_Group>;
def mno_simd128 : Flag<["-"], "mno-simd128">, Group<m_wasm_Features_Group>;
def mnontrapping_fptoint : Flag<["-"], "mnontrapping-fptoint">, Group<m_wasm_Features_Group>;
def mno_nontrapping_fptoint : Flag<["-"], "mno-nontrapping-fptoint">, Group<m_wasm_Features_Group>;
def msign_ext : Flag<["-"], "msign-ext">, Group<m_wasm_Features_Group>;
def mno_sign_ext : Flag<["-"], "mno-sign-ext">, Group<m_wasm_Features_Group>;
def mexception_handing : Flag<["-"], "mexception-handling">, Group<m_wasm_Features_Group>;
def mno_exception_handing : Flag<["-"], "mno-exception-handling">, Group<m_wasm_Features_Group>;
def matomics : Flag<["-"], "matomics">, Group<m_wasm_Features_Group>;
def mno_atomics : Flag<["-"], "mno-atomics">, Group<m_wasm_Features_Group>;
def mbulk_memory : Flag<["-"], "mbulk-memory">, Group<m_wasm_Features_Group>;
def mno_bulk_memory : Flag<["-"], "mno-bulk-memory">, Group<m_wasm_Features_Group>;
def mmutable_globals : Flag<["-"], "mmutable-globals">, Group<m_wasm_Features_Group>;
def mno_mutable_globals : Flag<["-"], "mno-mutable-globals">, Group<m_wasm_Features_Group>;
def mmultivalue : Flag<["-"], "mmultivalue">, Group<m_wasm_Features_Group>;
def mno_multivalue : Flag<["-"], "mno-multivalue">, Group<m_wasm_Features_Group>;
def mtail_call : Flag<["-"], "mtail-call">, Group<m_wasm_Features_Group>;
def mno_tail_call : Flag<["-"], "mno-tail-call">, Group<m_wasm_Features_Group>;
def mreference_types : Flag<["-"], "mreference-types">, Group<m_wasm_Features_Group>;
def mno_reference_types : Flag<["-"], "mno-reference-types">, Group<m_wasm_Features_Group>;
def mexec_model_EQ : Joined<["-"], "mexec-model=">, Group<m_wasm_Features_Driver_Group>,
                     Values<"command,reactor">,
                     HelpText<"Execution model (WebAssembly only)">;

defm amdgpu_ieee : BoolOption<"m", "amdgpu-ieee",
  CodeGenOpts<"EmitIEEENaNCompliantInsts">, DefaultTrue,
  PosFlag<SetTrue, [], "Sets the IEEE bit in the expected default floating point "
  " mode register. Floating point opcodes that support exception flag "
  "gathering quiet and propagate signaling NaN inputs per IEEE 754-2008. "
  "This option changes the ABI. (AMDGPU only)">,
  NegFlag<SetFalse, [CC1Option]>>, Group<m_Group>;

def mcode_object_version_EQ : Joined<["-"], "mcode-object-version=">, Group<m_Group>,
  HelpText<"Specify code object ABI version. Defaults to 3. (AMDGPU only)">,
  MetaVarName<"<version>">, Values<"2,3,4">;

defm code_object_v3_legacy : SimpleMFlag<"code-object-v3",
  "Legacy option to specify code object ABI V3",
  "Legacy option to specify code object ABI V2",
  " (AMDGPU only)">;
defm cumode : SimpleMFlag<"cumode",
  "Specify CU wavefront", "Specify WGP wavefront",
  " execution mode (AMDGPU only)", m_amdgpu_Features_Group>;
defm tgsplit : SimpleMFlag<"tgsplit", "Enable", "Disable",
  " threadgroup split execution mode (AMDGPU only)", m_amdgpu_Features_Group>;
defm wavefrontsize64 : SimpleMFlag<"wavefrontsize64",
  "Specify wavefront size 64", "Specify wavefront size 32",
  " mode (AMDGPU only)">;

defm unsafe_fp_atomics : BoolOption<"m", "unsafe-fp-atomics",
  TargetOpts<"AllowAMDGPUUnsafeFPAtomics">, DefaultFalse,
  PosFlag<SetTrue, [CC1Option], "Enable unsafe floating point atomic instructions (AMDGPU only)">,
  NegFlag<SetFalse>>, Group<m_Group>;

def faltivec : Flag<["-"], "faltivec">, Group<f_Group>, Flags<[NoXarchOption]>;
def fno_altivec : Flag<["-"], "fno-altivec">, Group<f_Group>, Flags<[NoXarchOption]>;
def maltivec : Flag<["-"], "maltivec">, Group<m_ppc_Features_Group>;
def mno_altivec : Flag<["-"], "mno-altivec">, Group<m_ppc_Features_Group>;
def mpcrel: Flag<["-"], "mpcrel">, Group<m_ppc_Features_Group>;
def mno_pcrel: Flag<["-"], "mno-pcrel">, Group<m_ppc_Features_Group>;
def mprefixed: Flag<["-"], "mprefixed">, Group<m_ppc_Features_Group>;
def mno_prefixed: Flag<["-"], "mno-prefixed">, Group<m_ppc_Features_Group>;
def mspe : Flag<["-"], "mspe">, Group<m_ppc_Features_Group>;
def mno_spe : Flag<["-"], "mno-spe">, Group<m_ppc_Features_Group>;
def mefpu2 : Flag<["-"], "mefpu2">, Group<m_ppc_Features_Group>;
def mabi_EQ_vec_extabi : Flag<["-"], "mabi=vec-extabi">, Group<m_Group>, Flags<[CC1Option]>,
  HelpText<"Enable the extended Altivec ABI on AIX (AIX only). Uses volatile and nonvolatile vector registers">,
  MarshallingInfoFlag<LangOpts<"EnableAIXExtendedAltivecABI">>;
def mabi_EQ_vec_default : Flag<["-"], "mabi=vec-default">, Group<m_Group>, Flags<[CC1Option]>,
  HelpText<"Enable the default Altivec ABI on AIX (AIX only). Uses only volatile vector registers.">;
def mvsx : Flag<["-"], "mvsx">, Group<m_ppc_Features_Group>;
def mno_vsx : Flag<["-"], "mno-vsx">, Group<m_ppc_Features_Group>;
def msecure_plt : Flag<["-"], "msecure-plt">, Group<m_ppc_Features_Group>;
def mpower8_vector : Flag<["-"], "mpower8-vector">,
    Group<m_ppc_Features_Group>;
def mno_power8_vector : Flag<["-"], "mno-power8-vector">,
    Group<m_ppc_Features_Group>;
def mpower9_vector : Flag<["-"], "mpower9-vector">,
    Group<m_ppc_Features_Group>;
def mno_power9_vector : Flag<["-"], "mno-power9-vector">,
    Group<m_ppc_Features_Group>;
def mpower10_vector : Flag<["-"], "mpower10-vector">,
    Group<m_ppc_Features_Group>;
def mno_power10_vector : Flag<["-"], "mno-power10-vector">,
    Group<m_ppc_Features_Group>;
def mpower8_crypto : Flag<["-"], "mcrypto">,
    Group<m_ppc_Features_Group>;
def mnopower8_crypto : Flag<["-"], "mno-crypto">,
    Group<m_ppc_Features_Group>;
def mdirect_move : Flag<["-"], "mdirect-move">,
    Group<m_ppc_Features_Group>;
def mnodirect_move : Flag<["-"], "mno-direct-move">,
    Group<m_ppc_Features_Group>;
def mpaired_vector_memops: Flag<["-"], "mpaired-vector-memops">,
    Group<m_ppc_Features_Group>;
def mnopaired_vector_memops: Flag<["-"], "mno-paired-vector-memops">,
    Group<m_ppc_Features_Group>;
def mhtm : Flag<["-"], "mhtm">, Group<m_ppc_Features_Group>;
def mno_htm : Flag<["-"], "mno-htm">, Group<m_ppc_Features_Group>;
def mfprnd : Flag<["-"], "mfprnd">, Group<m_ppc_Features_Group>;
def mno_fprnd : Flag<["-"], "mno-fprnd">, Group<m_ppc_Features_Group>;
def mcmpb : Flag<["-"], "mcmpb">, Group<m_ppc_Features_Group>;
def mno_cmpb : Flag<["-"], "mno-cmpb">, Group<m_ppc_Features_Group>;
def misel : Flag<["-"], "misel">, Group<m_ppc_Features_Group>;
def mno_isel : Flag<["-"], "mno-isel">, Group<m_ppc_Features_Group>;
def mmfocrf : Flag<["-"], "mmfocrf">, Group<m_ppc_Features_Group>;
def mmfcrf : Flag<["-"], "mmfcrf">, Alias<mmfocrf>;
def mno_mfocrf : Flag<["-"], "mno-mfocrf">, Group<m_ppc_Features_Group>;
def mno_mfcrf : Flag<["-"], "mno-mfcrf">, Alias<mno_mfocrf>;
def mpopcntd : Flag<["-"], "mpopcntd">, Group<m_ppc_Features_Group>;
def mno_popcntd : Flag<["-"], "mno-popcntd">, Group<m_ppc_Features_Group>;
def mcrbits : Flag<["-"], "mcrbits">, Group<m_ppc_Features_Group>;
def mno_crbits : Flag<["-"], "mno-crbits">, Group<m_ppc_Features_Group>;
def minvariant_function_descriptors :
  Flag<["-"], "minvariant-function-descriptors">, Group<m_ppc_Features_Group>;
def mno_invariant_function_descriptors :
  Flag<["-"], "mno-invariant-function-descriptors">,
  Group<m_ppc_Features_Group>;
def mfloat128: Flag<["-"], "mfloat128">,
    Group<m_ppc_Features_Group>;
def mno_float128 : Flag<["-"], "mno-float128">,
    Group<m_ppc_Features_Group>;
def mlongcall: Flag<["-"], "mlongcall">,
    Group<m_ppc_Features_Group>;
def mno_longcall : Flag<["-"], "mno-longcall">,
    Group<m_ppc_Features_Group>;
def mmma: Flag<["-"], "mmma">, Group<m_ppc_Features_Group>;
def mno_mma: Flag<["-"], "mno-mma">, Group<m_ppc_Features_Group>;
def mrop_protect : Flag<["-"], "mrop-protect">,
    Group<m_ppc_Features_Group>;
def mprivileged : Flag<["-"], "mprivileged">,
    Group<m_ppc_Features_Group>;
def maix_struct_return : Flag<["-"], "maix-struct-return">,
  Group<m_Group>, Flags<[CC1Option]>,
  HelpText<"Return all structs in memory (PPC32 only)">;
def msvr4_struct_return : Flag<["-"], "msvr4-struct-return">,
  Group<m_Group>, Flags<[CC1Option]>,
  HelpText<"Return small structs in registers (PPC32 only)">;

def mvx : Flag<["-"], "mvx">, Group<m_Group>;
def mno_vx : Flag<["-"], "mno-vx">, Group<m_Group>;

defm zvector : BoolFOption<"zvector",
  LangOpts<"ZVector">, DefaultFalse,
  PosFlag<SetTrue, [CC1Option], "Enable System z vector language extension">,
  NegFlag<SetFalse>>;
def mzvector : Flag<["-"], "mzvector">, Alias<fzvector>;
def mno_zvector : Flag<["-"], "mno-zvector">, Alias<fno_zvector>;

def mignore_xcoff_visibility : Flag<["-"], "mignore-xcoff-visibility">, Group<m_Group>,
HelpText<"Not emit the visibility attribute for asm in AIX OS or give all symbols 'unspecified' visibility in XCOFF object file">,
  Flags<[CC1Option]>;
defm backchain : BoolOption<"m", "backchain",
  CodeGenOpts<"Backchain">, DefaultFalse,
  PosFlag<SetTrue, [], "Link stack frames through backchain on System Z">,
  NegFlag<SetFalse>, BothFlags<[NoXarchOption,CC1Option]>>, Group<m_Group>;

def mno_warn_nonportable_cfstrings : Flag<["-"], "mno-warn-nonportable-cfstrings">, Group<m_Group>;
def mno_omit_leaf_frame_pointer : Flag<["-"], "mno-omit-leaf-frame-pointer">, Group<m_Group>;
def momit_leaf_frame_pointer : Flag<["-"], "momit-leaf-frame-pointer">, Group<m_Group>,
  HelpText<"Omit frame pointer setup for leaf functions">;
def moslib_EQ : Joined<["-"], "moslib=">, Group<m_Group>;
def mpascal_strings : Flag<["-"], "mpascal-strings">, Alias<fpascal_strings>;
def mred_zone : Flag<["-"], "mred-zone">, Group<m_Group>;
def mtls_direct_seg_refs : Flag<["-"], "mtls-direct-seg-refs">, Group<m_Group>,
  HelpText<"Enable direct TLS access through segment registers (default)">;
def mregparm_EQ : Joined<["-"], "mregparm=">, Group<m_Group>;
def mrelax_all : Flag<["-"], "mrelax-all">, Group<m_Group>, Flags<[CC1Option,CC1AsOption]>,
  HelpText<"(integrated-as) Relax all machine instructions">,
  MarshallingInfoFlag<CodeGenOpts<"RelaxAll">>;
def mincremental_linker_compatible : Flag<["-"], "mincremental-linker-compatible">, Group<m_Group>,
  Flags<[CC1Option,CC1AsOption]>,
  HelpText<"(integrated-as) Emit an object file which can be used with an incremental linker">,
  MarshallingInfoFlag<CodeGenOpts<"IncrementalLinkerCompatible">>;
def mno_incremental_linker_compatible : Flag<["-"], "mno-incremental-linker-compatible">, Group<m_Group>,
  HelpText<"(integrated-as) Emit an object file which cannot be used with an incremental linker">;
def mrtd : Flag<["-"], "mrtd">, Group<m_Group>, Flags<[CC1Option]>,
  HelpText<"Make StdCall calling convention the default">;
def msmall_data_threshold_EQ : Joined <["-"], "msmall-data-threshold=">,
  Group<m_Group>, Alias<G>;
def msoft_float : Flag<["-"], "msoft-float">, Group<m_Group>, Flags<[CC1Option]>,
  HelpText<"Use software floating point">,
  MarshallingInfoFlag<CodeGenOpts<"SoftFloat">>;
def moutline_atomics : Flag<["-"], "moutline-atomics">, Group<f_clang_Group>, Flags<[CC1Option]>,
  HelpText<"Generate local calls to out-of-line atomic operations">;
def mno_outline_atomics : Flag<["-"], "mno-outline-atomics">, Group<f_clang_Group>, Flags<[CC1Option]>,
  HelpText<"Don't generate local calls to out-of-line atomic operations">;
def mno_implicit_float : Flag<["-"], "mno-implicit-float">, Group<m_Group>,
  HelpText<"Don't generate implicit floating point instructions">;
def mimplicit_float : Flag<["-"], "mimplicit-float">, Group<m_Group>;
def mrecip : Flag<["-"], "mrecip">, Group<m_Group>;
def mrecip_EQ : CommaJoined<["-"], "mrecip=">, Group<m_Group>, Flags<[CC1Option]>,
  MarshallingInfoStringVector<CodeGenOpts<"Reciprocals">>;
def mprefer_vector_width_EQ : Joined<["-"], "mprefer-vector-width=">, Group<m_Group>, Flags<[CC1Option]>,
  HelpText<"Specifies preferred vector width for auto-vectorization. Defaults to 'none' which allows target specific decisions.">,
  MarshallingInfoString<CodeGenOpts<"PreferVectorWidth">>;
def mstack_protector_guard_EQ : Joined<["-"], "mstack-protector-guard=">, Group<m_Group>, Flags<[CC1Option]>,
  HelpText<"Use the given guard (global, tls) for addressing the stack-protector guard">,
  MarshallingInfoString<CodeGenOpts<"StackProtectorGuard">>;
def mstack_protector_guard_offset_EQ : Joined<["-"], "mstack-protector-guard-offset=">, Group<m_Group>, Flags<[CC1Option]>,
  HelpText<"Use the given offset for addressing the stack-protector guard">,
  MarshallingInfoInt<CodeGenOpts<"StackProtectorGuardOffset">, "INT_MAX", "int">;
def mstack_protector_guard_reg_EQ : Joined<["-"], "mstack-protector-guard-reg=">, Group<m_Group>, Flags<[CC1Option]>,
  HelpText<"Use the given reg for addressing the stack-protector guard">,
  MarshallingInfoString<CodeGenOpts<"StackProtectorGuardReg">>;
def mfentry : Flag<["-"], "mfentry">, HelpText<"Insert calls to fentry at function entry (x86/SystemZ only)">,
  Flags<[CC1Option]>, Group<m_Group>,
  MarshallingInfoFlag<CodeGenOpts<"CallFEntry">>;
def mnop_mcount : Flag<["-"], "mnop-mcount">, HelpText<"Generate mcount/__fentry__ calls as nops. To activate they need to be patched in.">,
  Flags<[CC1Option]>, Group<m_Group>,
  MarshallingInfoFlag<CodeGenOpts<"MNopMCount">>;
def mrecord_mcount : Flag<["-"], "mrecord-mcount">, HelpText<"Generate a __mcount_loc section entry for each __fentry__ call.">,
  Flags<[CC1Option]>, Group<m_Group>,
  MarshallingInfoFlag<CodeGenOpts<"RecordMCount">>;
def mpacked_stack : Flag<["-"], "mpacked-stack">, HelpText<"Use packed stack layout (SystemZ only).">,
  Flags<[CC1Option]>, Group<m_Group>,
  MarshallingInfoFlag<CodeGenOpts<"PackedStack">>;
def mno_packed_stack : Flag<["-"], "mno-packed-stack">, Flags<[CC1Option]>, Group<m_Group>;
def mips16 : Flag<["-"], "mips16">, Group<m_mips_Features_Group>;
def mno_mips16 : Flag<["-"], "mno-mips16">, Group<m_mips_Features_Group>;
def mmicromips : Flag<["-"], "mmicromips">, Group<m_mips_Features_Group>;
def mno_micromips : Flag<["-"], "mno-micromips">, Group<m_mips_Features_Group>;
def mxgot : Flag<["-"], "mxgot">, Group<m_mips_Features_Group>;
def mno_xgot : Flag<["-"], "mno-xgot">, Group<m_mips_Features_Group>;
def mldc1_sdc1 : Flag<["-"], "mldc1-sdc1">, Group<m_mips_Features_Group>;
def mno_ldc1_sdc1 : Flag<["-"], "mno-ldc1-sdc1">, Group<m_mips_Features_Group>;
def mcheck_zero_division : Flag<["-"], "mcheck-zero-division">,
                           Group<m_mips_Features_Group>;
def mno_check_zero_division : Flag<["-"], "mno-check-zero-division">,
                              Group<m_mips_Features_Group>;
def mcompact_branches_EQ : Joined<["-"], "mcompact-branches=">,
                           Group<m_mips_Features_Group>;
def mbranch_likely : Flag<["-"], "mbranch-likely">, Group<m_Group>,
  IgnoredGCCCompat;
def mno_branch_likely : Flag<["-"], "mno-branch-likely">, Group<m_Group>,
  IgnoredGCCCompat;
def mindirect_jump_EQ : Joined<["-"], "mindirect-jump=">,
  Group<m_mips_Features_Group>,
  HelpText<"Change indirect jump instructions to inhibit speculation">;
def mdsp : Flag<["-"], "mdsp">, Group<m_mips_Features_Group>;
def mno_dsp : Flag<["-"], "mno-dsp">, Group<m_mips_Features_Group>;
def mdspr2 : Flag<["-"], "mdspr2">, Group<m_mips_Features_Group>;
def mno_dspr2 : Flag<["-"], "mno-dspr2">, Group<m_mips_Features_Group>;
def msingle_float : Flag<["-"], "msingle-float">, Group<m_mips_Features_Group>;
def mdouble_float : Flag<["-"], "mdouble-float">, Group<m_mips_Features_Group>;
def mmadd4 : Flag<["-"], "mmadd4">, Group<m_mips_Features_Group>,
  HelpText<"Enable the generation of 4-operand madd.s, madd.d and related instructions.">;
def mno_madd4 : Flag<["-"], "mno-madd4">, Group<m_mips_Features_Group>,
  HelpText<"Disable the generation of 4-operand madd.s, madd.d and related instructions.">;
def mmsa : Flag<["-"], "mmsa">, Group<m_mips_Features_Group>,
  HelpText<"Enable MSA ASE (MIPS only)">;
def mno_msa : Flag<["-"], "mno-msa">, Group<m_mips_Features_Group>,
  HelpText<"Disable MSA ASE (MIPS only)">;
def mmt : Flag<["-"], "mmt">, Group<m_mips_Features_Group>,
  HelpText<"Enable MT ASE (MIPS only)">;
def mno_mt : Flag<["-"], "mno-mt">, Group<m_mips_Features_Group>,
  HelpText<"Disable MT ASE (MIPS only)">;
def mfp64 : Flag<["-"], "mfp64">, Group<m_mips_Features_Group>,
  HelpText<"Use 64-bit floating point registers (MIPS only)">;
def mfp32 : Flag<["-"], "mfp32">, Group<m_mips_Features_Group>,
  HelpText<"Use 32-bit floating point registers (MIPS only)">;
def mgpopt : Flag<["-"], "mgpopt">, Group<m_mips_Features_Group>,
  HelpText<"Use GP relative accesses for symbols known to be in a small"
           " data section (MIPS)">;
def mno_gpopt : Flag<["-"], "mno-gpopt">, Group<m_mips_Features_Group>,
  HelpText<"Do not use GP relative accesses for symbols known to be in a small"
           " data section (MIPS)">;
def mlocal_sdata : Flag<["-"], "mlocal-sdata">,
  Group<m_mips_Features_Group>,
  HelpText<"Extend the -G behaviour to object local data (MIPS)">;
def mno_local_sdata : Flag<["-"], "mno-local-sdata">,
  Group<m_mips_Features_Group>,
  HelpText<"Do not extend the -G behaviour to object local data (MIPS)">;
def mextern_sdata : Flag<["-"], "mextern-sdata">,
  Group<m_mips_Features_Group>,
  HelpText<"Assume that externally defined data is in the small data if it"
           " meets the -G <size> threshold (MIPS)">;
def mno_extern_sdata : Flag<["-"], "mno-extern-sdata">,
  Group<m_mips_Features_Group>,
  HelpText<"Do not assume that externally defined data is in the small data if"
           " it meets the -G <size> threshold (MIPS)">;
def membedded_data : Flag<["-"], "membedded-data">,
  Group<m_mips_Features_Group>,
  HelpText<"Place constants in the .rodata section instead of the .sdata "
           "section even if they meet the -G <size> threshold (MIPS)">;
def mno_embedded_data : Flag<["-"], "mno-embedded-data">,
  Group<m_mips_Features_Group>,
  HelpText<"Do not place constants in the .rodata section instead of the "
           ".sdata if they meet the -G <size> threshold (MIPS)">;
def mnan_EQ : Joined<["-"], "mnan=">, Group<m_mips_Features_Group>;
def mabs_EQ : Joined<["-"], "mabs=">, Group<m_mips_Features_Group>;
def mabicalls : Flag<["-"], "mabicalls">, Group<m_mips_Features_Group>,
  HelpText<"Enable SVR4-style position-independent code (Mips only)">;
def mno_abicalls : Flag<["-"], "mno-abicalls">, Group<m_mips_Features_Group>,
  HelpText<"Disable SVR4-style position-independent code (Mips only)">;
def mno_crc : Flag<["-"], "mno-crc">, Group<m_mips_Features_Group>,
  HelpText<"Disallow use of CRC instructions (Mips only)">;
def mvirt : Flag<["-"], "mvirt">, Group<m_mips_Features_Group>;
def mno_virt : Flag<["-"], "mno-virt">, Group<m_mips_Features_Group>;
def mginv : Flag<["-"], "mginv">, Group<m_mips_Features_Group>;
def mno_ginv : Flag<["-"], "mno-ginv">, Group<m_mips_Features_Group>;
def mips1 : Flag<["-"], "mips1">,
  Alias<march_EQ>, AliasArgs<["mips1"]>, Group<m_mips_Features_Group>,
  HelpText<"Equivalent to -march=mips1">, Flags<[HelpHidden]>;
def mips2 : Flag<["-"], "mips2">,
  Alias<march_EQ>, AliasArgs<["mips2"]>, Group<m_mips_Features_Group>,
  HelpText<"Equivalent to -march=mips2">, Flags<[HelpHidden]>;
def mips3 : Flag<["-"], "mips3">,
  Alias<march_EQ>, AliasArgs<["mips3"]>, Group<m_mips_Features_Group>,
  HelpText<"Equivalent to -march=mips3">, Flags<[HelpHidden]>;
def mips4 : Flag<["-"], "mips4">,
  Alias<march_EQ>, AliasArgs<["mips4"]>, Group<m_mips_Features_Group>,
  HelpText<"Equivalent to -march=mips4">, Flags<[HelpHidden]>;
def mips5 : Flag<["-"], "mips5">,
  Alias<march_EQ>, AliasArgs<["mips5"]>, Group<m_mips_Features_Group>,
  HelpText<"Equivalent to -march=mips5">, Flags<[HelpHidden]>;
def mips32 : Flag<["-"], "mips32">,
  Alias<march_EQ>, AliasArgs<["mips32"]>, Group<m_mips_Features_Group>,
  HelpText<"Equivalent to -march=mips32">, Flags<[HelpHidden]>;
def mips32r2 : Flag<["-"], "mips32r2">,
  Alias<march_EQ>, AliasArgs<["mips32r2"]>, Group<m_mips_Features_Group>,
  HelpText<"Equivalent to -march=mips32r2">, Flags<[HelpHidden]>;
def mips32r3 : Flag<["-"], "mips32r3">,
  Alias<march_EQ>, AliasArgs<["mips32r3"]>, Group<m_mips_Features_Group>,
  HelpText<"Equivalent to -march=mips32r3">, Flags<[HelpHidden]>;
def mips32r5 : Flag<["-"], "mips32r5">,
  Alias<march_EQ>, AliasArgs<["mips32r5"]>, Group<m_mips_Features_Group>,
  HelpText<"Equivalent to -march=mips32r5">, Flags<[HelpHidden]>;
def mips32r6 : Flag<["-"], "mips32r6">,
  Alias<march_EQ>, AliasArgs<["mips32r6"]>, Group<m_mips_Features_Group>,
  HelpText<"Equivalent to -march=mips32r6">, Flags<[HelpHidden]>;
def mips64 : Flag<["-"], "mips64">,
  Alias<march_EQ>, AliasArgs<["mips64"]>, Group<m_mips_Features_Group>,
  HelpText<"Equivalent to -march=mips64">, Flags<[HelpHidden]>;
def mips64r2 : Flag<["-"], "mips64r2">,
  Alias<march_EQ>, AliasArgs<["mips64r2"]>, Group<m_mips_Features_Group>,
  HelpText<"Equivalent to -march=mips64r2">, Flags<[HelpHidden]>;
def mips64r3 : Flag<["-"], "mips64r3">,
  Alias<march_EQ>, AliasArgs<["mips64r3"]>, Group<m_mips_Features_Group>,
  HelpText<"Equivalent to -march=mips64r3">, Flags<[HelpHidden]>;
def mips64r5 : Flag<["-"], "mips64r5">,
  Alias<march_EQ>, AliasArgs<["mips64r5"]>, Group<m_mips_Features_Group>,
  HelpText<"Equivalent to -march=mips64r5">, Flags<[HelpHidden]>;
def mips64r6 : Flag<["-"], "mips64r6">,
  Alias<march_EQ>, AliasArgs<["mips64r6"]>, Group<m_mips_Features_Group>,
  HelpText<"Equivalent to -march=mips64r6">, Flags<[HelpHidden]>;
def mfpxx : Flag<["-"], "mfpxx">, Group<m_mips_Features_Group>,
  HelpText<"Avoid FPU mode dependent operations when used with the O32 ABI">,
  Flags<[HelpHidden]>;
def modd_spreg : Flag<["-"], "modd-spreg">, Group<m_mips_Features_Group>,
  HelpText<"Enable odd single-precision floating point registers">,
  Flags<[HelpHidden]>;
def mno_odd_spreg : Flag<["-"], "mno-odd-spreg">, Group<m_mips_Features_Group>,
  HelpText<"Disable odd single-precision floating point registers">,
  Flags<[HelpHidden]>;
def mrelax_pic_calls : Flag<["-"], "mrelax-pic-calls">,
  Group<m_mips_Features_Group>,
  HelpText<"Produce relaxation hints for linkers to try optimizing PIC "
           "call sequences into direct calls (MIPS only)">, Flags<[HelpHidden]>;
def mno_relax_pic_calls : Flag<["-"], "mno-relax-pic-calls">,
  Group<m_mips_Features_Group>,
  HelpText<"Do not produce relaxation hints for linkers to try optimizing PIC "
           "call sequences into direct calls (MIPS only)">, Flags<[HelpHidden]>;
def mglibc : Flag<["-"], "mglibc">, Group<m_libc_Group>, Flags<[HelpHidden]>;
def muclibc : Flag<["-"], "muclibc">, Group<m_libc_Group>, Flags<[HelpHidden]>;
def module_file_info : Flag<["-"], "module-file-info">, Flags<[NoXarchOption,CC1Option]>, Group<Action_Group>,
  HelpText<"Provide information about a particular module file">;
def mthumb : Flag<["-"], "mthumb">, Group<m_Group>;
def mtune_EQ : Joined<["-"], "mtune=">, Group<m_Group>,
  HelpText<"Only supported on X86 and RISC-V. Otherwise accepted for compatibility with GCC.">;
def multi__module : Flag<["-"], "multi_module">;
def multiply__defined__unused : Separate<["-"], "multiply_defined_unused">;
def multiply__defined : Separate<["-"], "multiply_defined">;
def mwarn_nonportable_cfstrings : Flag<["-"], "mwarn-nonportable-cfstrings">, Group<m_Group>;
#if INTEL_CUSTOMIZATION
def ansi_alias : Flag<["-"], "ansi-alias">, Alias<fstrict_aliasing>,
  HelpText<"enable use of ANSI aliasing rules optimizations"
           " user asserts that the program adheres to these rules">;
def no_ansi_alias : Flag<["-"], "no-ansi-alias">, Alias<fno_strict_aliasing>,
  HelpText<"disable use of ANSI aliasing rules optimizations">;
#endif //INTEL_CUSTOMIZATION
def no_canonical_prefixes : Flag<["-"], "no-canonical-prefixes">, Flags<[HelpHidden, CoreOption]>,
  HelpText<"Use relative instead of canonical paths">;
def no_cpp_precomp : Flag<["-"], "no-cpp-precomp">, Group<clang_ignored_f_Group>;
def no_integrated_cpp : Flag<["-", "--"], "no-integrated-cpp">, Flags<[NoXarchOption]>;
def no_pedantic : Flag<["-", "--"], "no-pedantic">, Group<pedantic_Group>;
def no__dead__strip__inits__and__terms : Flag<["-"], "no_dead_strip_inits_and_terms">;
def nobuiltininc : Flag<["-"], "nobuiltininc">, Flags<[CC1Option, CoreOption]>,
  HelpText<"Disable builtin #include directories">,
  MarshallingInfoNegativeFlag<HeaderSearchOpts<"UseBuiltinIncludes">>;
def nogpuinc : Flag<["-"], "nogpuinc">, HelpText<"Do not add include paths for CUDA/HIP and"
  " do not include the default CUDA/HIP wrapper headers">;
def : Flag<["-"], "nocudainc">, Alias<nogpuinc>;
def nogpulib : Flag<["-"], "nogpulib">,
  HelpText<"Do not link device library for CUDA/HIP device compilation">;
def : Flag<["-"], "nocudalib">, Alias<nogpulib>;
def nodefaultlibs : Flag<["-"], "nodefaultlibs">;
def nofixprebinding : Flag<["-"], "nofixprebinding">;
def nolibc : Flag<["-"], "nolibc">;
def nomultidefs : Flag<["-"], "nomultidefs">;
def nopie : Flag<["-"], "nopie">;
def no_pie : Flag<["-"], "no-pie">, Alias<nopie>;
def noprebind : Flag<["-"], "noprebind">;
def noprofilelib : Flag<["-"], "noprofilelib">;
def noseglinkedit : Flag<["-"], "noseglinkedit">;
def nostartfiles : Flag<["-"], "nostartfiles">, Group<Link_Group>;
def nostdinc : Flag<["-"], "nostdinc">, Flags<[CoreOption]>;
def nostdlibinc : Flag<["-"], "nostdlibinc">;
def nostdincxx : Flag<["-"], "nostdinc++">, Flags<[CC1Option]>,
  HelpText<"Disable standard #include directories for the C++ standard library">,
  MarshallingInfoNegativeFlag<HeaderSearchOpts<"UseStandardCXXIncludes">>;
def nostdlib : Flag<["-"], "nostdlib">, Group<Link_Group>;
def nostdlibxx : Flag<["-"], "nostdlib++">;
def nolibsycl : Flag<["-"], "nolibsycl">, Flags<[NoXarchOption, CoreOption]>,
  HelpText<"Do not link SYCL runtime library">;
def object : Flag<["-"], "object">;
def o : JoinedOrSeparate<["-"], "o">, Flags<[NoXarchOption, RenderAsInput,
  CC1Option, CC1AsOption, FC1Option, FlangOption]>,
  HelpText<"Write output to <file>">, MetaVarName<"<file>">,
  MarshallingInfoString<FrontendOpts<"OutputFile">>;
#if INTEL_CUSTOMIZATION
def pc : Joined<["-"], "pc">, Flags<[NoXarchOption]>;
def : Joined<["-"], "pc=">, Alias<pc>, HelpText<"Initialize X87 floating "
  "point precision to single, double or double extendedSet FPU precision. "
  "Valid values of 32, 64 and 80">;
def parallel_source_info_EQ : Joined<["-"], "parallel-source-info=">,
  Values<"0,1,2">, Flags<[NoXarchOption]>, HelpText<"Emit source location "
  "information for parallel code generation with OpenMP and "
  "auto-parallelization.">;
def : Flag<["-"], "parallel-source-info">, Alias<parallel_source_info_EQ>,
  AliasArgs<["1"]>;
def : Flag<["-"], "no-parallel-source-info">, Alias<parallel_source_info_EQ>,
  AliasArgs<["0"]>, HelpText<"Disable emission of source location information "
  "for parallel code generation.">;
#endif // INTEL_CUSTOMIZATION
def pagezero__size : JoinedOrSeparate<["-"], "pagezero_size">;
def pass_exit_codes : Flag<["-", "--"], "pass-exit-codes">, Flags<[Unsupported]>;
def pedantic_errors : Flag<["-", "--"], "pedantic-errors">, Group<pedantic_Group>, Flags<[CC1Option]>,
  MarshallingInfoFlag<DiagnosticOpts<"PedanticErrors">>;
def pedantic : Flag<["-", "--"], "pedantic">, Group<pedantic_Group>, Flags<[CC1Option,FlangOption,FC1Option]>,
  HelpText<"Warn on language extensions">, MarshallingInfoFlag<DiagnosticOpts<"Pedantic">>;
def pg : Flag<["-"], "pg">, HelpText<"Enable mcount instrumentation">, Flags<[CC1Option]>,
  MarshallingInfoFlag<CodeGenOpts<"InstrumentForProfiling">>;
def pipe : Flag<["-", "--"], "pipe">,
  HelpText<"Use pipes between commands, when possible">;
def prebind__all__twolevel__modules : Flag<["-"], "prebind_all_twolevel_modules">;
def prebind : Flag<["-"], "prebind">;
def preload : Flag<["-"], "preload">;
def print_file_name_EQ : Joined<["-", "--"], "print-file-name=">,
  HelpText<"Print the full library path of <file>">, MetaVarName<"<file>">;
def print_ivar_layout : Flag<["-"], "print-ivar-layout">, Flags<[CC1Option]>,
  HelpText<"Enable Objective-C Ivar layout bitmap print trace">,
  MarshallingInfoFlag<LangOpts<"ObjCGCBitmapPrint">>;
def print_libgcc_file_name : Flag<["-", "--"], "print-libgcc-file-name">,
  HelpText<"Print the library path for the currently used compiler runtime "
           "library (\"libgcc.a\" or \"libclang_rt.builtins.*.a\")">;
def print_multi_directory : Flag<["-", "--"], "print-multi-directory">;
def print_multi_lib : Flag<["-", "--"], "print-multi-lib">;
def print_multi_os_directory : Flag<["-", "--"], "print-multi-os-directory">,
  Flags<[Unsupported]>;
def print_target_triple : Flag<["-", "--"], "print-target-triple">,
  HelpText<"Print the normalized target triple">;
def print_effective_triple : Flag<["-", "--"], "print-effective-triple">,
  HelpText<"Print the effective target triple">;
def print_multiarch : Flag<["-", "--"], "print-multiarch">,
  HelpText<"Print the multiarch target triple">;
def print_prog_name_EQ : Joined<["-", "--"], "print-prog-name=">,
  HelpText<"Print the full program path of <name>">, MetaVarName<"<name>">;
def print_resource_dir : Flag<["-", "--"], "print-resource-dir">,
  HelpText<"Print the resource directory pathname">;
def print_search_dirs : Flag<["-", "--"], "print-search-dirs">,
  HelpText<"Print the paths used for finding libraries and programs">;
def print_targets : Flag<["-", "--"], "print-targets">,
  HelpText<"Print the registered targets">;
def print_rocm_search_dirs : Flag<["-", "--"], "print-rocm-search-dirs">,
  HelpText<"Print the paths used for finding ROCm installation">;
def print_runtime_dir : Flag<["-", "--"], "print-runtime-dir">,
  HelpText<"Print the directory pathname containing clangs runtime libraries">;
def private__bundle : Flag<["-"], "private_bundle">;
def pthreads : Flag<["-"], "pthreads">;
defm pthread : BoolOption<"", "pthread",
  LangOpts<"POSIXThreads">, DefaultFalse,
  PosFlag<SetTrue, [], "Support POSIX threads in generated code">,
  NegFlag<SetFalse>, BothFlags<[CC1Option]>>;
def p : Flag<["-"], "p">;
def pie : Flag<["-"], "pie">, Group<Link_Group>;
def static_pie : Flag<["-"], "static-pie">, Group<Link_Group>;
def read__only__relocs : Separate<["-"], "read_only_relocs">;
def remap : Flag<["-"], "remap">;
def rewrite_objc : Flag<["-"], "rewrite-objc">, Flags<[NoXarchOption,CC1Option]>,
  HelpText<"Rewrite Objective-C source to C++">, Group<Action_Group>;
def rewrite_legacy_objc : Flag<["-"], "rewrite-legacy-objc">, Flags<[NoXarchOption]>,
  HelpText<"Rewrite Legacy Objective-C source to C++">;
def rdynamic : Flag<["-"], "rdynamic">, Group<Link_Group>;
def resource_dir : Separate<["-"], "resource-dir">,
  Flags<[NoXarchOption, CC1Option, CoreOption, HelpHidden]>,
  HelpText<"The directory which holds the compiler resource files">,
  MarshallingInfoString<HeaderSearchOpts<"ResourceDir">>;
def resource_dir_EQ : Joined<["-"], "resource-dir=">, Flags<[NoXarchOption, CoreOption]>,
  Alias<resource_dir>;
def rpath : Separate<["-"], "rpath">, Flags<[LinkerInput]>, Group<Link_Group>;
def rtlib_EQ : Joined<["-", "--"], "rtlib=">,
  HelpText<"Compiler runtime library to use">;
def frtlib_add_rpath: Flag<["-"], "frtlib-add-rpath">, Flags<[NoArgumentUnused]>,
  HelpText<"Add -rpath with architecture-specific resource directory to the linker flags">;
def fno_rtlib_add_rpath: Flag<["-"], "fno-rtlib-add-rpath">, Flags<[NoArgumentUnused]>,
  HelpText<"Do not add -rpath with architecture-specific resource directory to the linker flags">;
def r : Flag<["-"], "r">, Flags<[LinkerInput,NoArgumentUnused]>,
        Group<Link_Group>;
#if INTEL_CUSTOMIZATION
def regcall : Flag<["-"], "regcall">,
  HelpText<"Set __regcall as a default calling convention">;
#endif // INTEL_CUSTOMIZATION
def save_temps_EQ : Joined<["-", "--"], "save-temps=">, Flags<[CC1Option, NoXarchOption]>,
  HelpText<"Save intermediate compilation results.">;
def save_temps : Flag<["-", "--"], "save-temps">, Flags<[NoXarchOption]>,
  Alias<save_temps_EQ>, AliasArgs<["cwd"]>,
  HelpText<"Save intermediate compilation results">;
def save_stats_EQ : Joined<["-", "--"], "save-stats=">, Flags<[NoXarchOption]>,
  HelpText<"Save llvm statistics.">;
#if INTEL_CUSTOMIZATION
def i_save_temps : Flag<["-"], "i_save-temps">, Alias<save_temps_EQ>,
  AliasArgs<["cwd"]>;
#endif // INTEL_CUSTOMIZATION
def save_stats : Flag<["-", "--"], "save-stats">, Flags<[NoXarchOption]>,
  Alias<save_stats_EQ>, AliasArgs<["cwd"]>,
  HelpText<"Save llvm statistics.">;
def via_file_asm : Flag<["-", "--"], "via-file-asm">, InternalDebugOpt,
  HelpText<"Write assembly to file for input to assemble jobs">;
def sectalign : MultiArg<["-"], "sectalign", 3>;
def sectcreate : MultiArg<["-"], "sectcreate", 3>;
def sectobjectsymbols : MultiArg<["-"], "sectobjectsymbols", 2>;
def sectorder : MultiArg<["-"], "sectorder", 3>;
def seg1addr : JoinedOrSeparate<["-"], "seg1addr">;
def seg__addr__table__filename : Separate<["-"], "seg_addr_table_filename">;
def seg__addr__table : Separate<["-"], "seg_addr_table">;
def segaddr : MultiArg<["-"], "segaddr", 2>;
def segcreate : MultiArg<["-"], "segcreate", 3>;
def seglinkedit : Flag<["-"], "seglinkedit">;
def segprot : MultiArg<["-"], "segprot", 3>;
def segs__read__only__addr : Separate<["-"], "segs_read_only_addr">;
def segs__read__write__addr : Separate<["-"], "segs_read_write_addr">;
def segs__read__ : Joined<["-"], "segs_read_">;
def shared_libgcc : Flag<["-"], "shared-libgcc">;
def shared : Flag<["-", "--"], "shared">, Group<Link_Group>;
def single__module : Flag<["-"], "single_module">;
def specs_EQ : Joined<["-", "--"], "specs=">, Group<Link_Group>;
def specs : Separate<["-", "--"], "specs">, Flags<[Unsupported]>;
def static_libgcc : Flag<["-"], "static-libgcc">;
def static_libstdcxx : Flag<["-"], "static-libstdc++">;
def static : Flag<["-", "--"], "static">, Group<Link_Group>, Flags<[NoArgumentUnused]>;
def std_default_EQ : Joined<["-"], "std-default=">;
def std_EQ : Joined<["-", "--"], "std=">, Flags<[CC1Option,FlangOption,FC1Option]>,
  Group<CompileOnly_Group>, HelpText<"Language standard to compile for">,
  ValuesCode<[{
    const char *Values =
    #define LANGSTANDARD(id, name, lang, desc, features) name ","
    #define LANGSTANDARD_ALIAS(id, alias) alias ","
    #include "clang/Basic/LangStandards.def"
    ;
  }]>;
def stdlib_EQ : Joined<["-", "--"], "stdlib=">, Flags<[CC1Option]>,
  HelpText<"C++ standard library to use">, Values<"libc++,libstdc++,platform">;
def stdlibxx_isystem : JoinedOrSeparate<["-"], "stdlib++-isystem">,
  Group<clang_i_Group>,
  HelpText<"Use directory as the C++ standard library include path">,
  Flags<[NoXarchOption]>, MetaVarName<"<directory>">;
#if INTEL_CUSTOMIZATION
def strict_ansi : Flag<["-"], "strict-ansi">, Flags<[NoXarchOption]>,
  HelpText<"strict ANSI conformance dialect">;
def : Flag<["-"], "strict_ansi">, Alias<strict_ansi>;
def use_msasm : Flag<["-"], "use-msasm">, Alias<fasm_blocks>,
  HelpText<"enables the use of blocks and entire functions of assembly code"
  " within a C or C++ file">;
def : Flag<["-"], "use_msasm">, Alias<fasm_blocks>;
#endif // INTEL_CUSTOMIZATION
def unwindlib_EQ : Joined<["-", "--"], "unwindlib=">, Flags<[CC1Option]>,
  HelpText<"Unwind library to use">, Values<"libgcc,unwindlib,platform">;
def sub__library : JoinedOrSeparate<["-"], "sub_library">;
def sub__umbrella : JoinedOrSeparate<["-"], "sub_umbrella">;
def system_header_prefix : Joined<["--"], "system-header-prefix=">,
  Group<clang_i_Group>, Flags<[CC1Option]>, MetaVarName<"<prefix>">,
  HelpText<"Treat all #include paths starting with <prefix> as including a "
           "system header.">;
def : Separate<["--"], "system-header-prefix">, Alias<system_header_prefix>;
def no_system_header_prefix : Joined<["--"], "no-system-header-prefix=">,
  Group<clang_i_Group>, Flags<[CC1Option]>, MetaVarName<"<prefix>">,
  HelpText<"Treat all #include paths starting with <prefix> as not including a "
           "system header.">;
def : Separate<["--"], "no-system-header-prefix">, Alias<no_system_header_prefix>;
def s : Flag<["-"], "s">, Group<Link_Group>;
def target : Joined<["--"], "target=">, Flags<[NoXarchOption, CoreOption]>,
  HelpText<"Generate code for the given target">;
def print_supported_cpus : Flag<["-", "--"], "print-supported-cpus">,
  Group<CompileOnly_Group>, Flags<[CC1Option, CoreOption]>,
  HelpText<"Print supported cpu models for the given target (if target is not specified,"
           " it will print the supported cpus for the default target)">,
  MarshallingInfoFlag<FrontendOpts<"PrintSupportedCPUs">>;
def mcpu_EQ_QUESTION : Flag<["-"], "mcpu=?">, Alias<print_supported_cpus>;
def mtune_EQ_QUESTION : Flag<["-"], "mtune=?">, Alias<print_supported_cpus>;
def time : Flag<["-"], "time">,
  HelpText<"Time individual commands">;
def traditional_cpp : Flag<["-", "--"], "traditional-cpp">, Flags<[CC1Option]>,
  HelpText<"Enable some traditional CPP emulation">,
  MarshallingInfoFlag<LangOpts<"TraditionalCPP">>;
def traditional : Flag<["-", "--"], "traditional">;
def trigraphs : Flag<["-", "--"], "trigraphs">, Alias<ftrigraphs>,
  HelpText<"Process trigraph sequences">;
def twolevel__namespace__hints : Flag<["-"], "twolevel_namespace_hints">;
def twolevel__namespace : Flag<["-"], "twolevel_namespace">;
def t : Flag<["-"], "t">, Group<Link_Group>;
def umbrella : Separate<["-"], "umbrella">;
def undefined : JoinedOrSeparate<["-"], "undefined">, Group<u_Group>;
def undef : Flag<["-"], "undef">, Group<u_Group>, Flags<[CC1Option]>,
  HelpText<"undef all system defines">,
  MarshallingInfoNegativeFlag<PreprocessorOpts<"UsePredefines">>;
def unexported__symbols__list : Separate<["-"], "unexported_symbols_list">;
def u : JoinedOrSeparate<["-"], "u">, Group<u_Group>;
def v : Flag<["-"], "v">, Flags<[CC1Option, CoreOption]>,
  HelpText<"Show commands to run and use verbose output">,
  MarshallingInfoFlag<HeaderSearchOpts<"Verbose">>;
def altivec_src_compat : Joined<["-"], "faltivec-src-compat=">,
  Flags<[CC1Option]>, Group<f_Group>,
  HelpText<"Source-level compatibility for Altivec vectors (for PowerPC "
           "targets). This includes results of vector comparison (scalar for "
           "'xl', vector for 'gcc') as well as behavior when initializing with "
           "a scalar (splatting for 'xl', element zero only for 'gcc'). For "
           "'mixed', the compatibility is as 'gcc' for 'vector bool/vector "
           "pixel' and as 'xl' for other types. Current default is 'mixed'.">,
  Values<"mixed,gcc,xl">,
  NormalizedValuesScope<"LangOptions::AltivecSrcCompatKind">,
  NormalizedValues<["Mixed", "GCC", "XL"]>,
  MarshallingInfoEnum<LangOpts<"AltivecSrcCompat">, "Mixed">;
#if INTEL_CUSTOMIZATION
def i_keep : Flag<["-"], "i_keep">,
             Group<internal_driver_Group>,
             Flags<[NoArgumentUnused, NoXarchOption, HelpHidden]>,
             HelpText<"Save tool args to <tool>.arg file">;
def HASH_x : Flag<["-"], "#x">, Flags<[NoXarchOption]>,
  HelpText<"Show commands to run and use verbose output">;
def unroll : Joined<["-"], "unroll">, Flags<[NoXarchOption]>,
  HelpText<"Set maximum number of times to unroll loops.  Omit n to use "
  "default heuristics.  Use 0 to disable the loop unroller.">;
def unroll_EQ : Joined<["-"], "unroll=">, Alias<unroll>;
def vec : Flag<["-"], "vec">, Alias<fvectorize>,
  HelpText<"Enable the loop vectorization passes">;
def no_vec : Flag<["-"], "no-vec">, Alias<fno_vectorize>;
def vec_threshold_EQ : Joined<["-"], "vec-threshold=">;
def : Joined<["-"], "vec-threshold">, Alias<vec_threshold_EQ>,
      HelpText<"Sets a threshold for the vectorization of loops based on the "
      "probability of profitable execution of the vectorized loop in "
      "parallel.">;
def Zp : Flag<["-"], "Zp">, Alias<fpack_struct_EQ>, AliasArgs<["1"]>;
def Zp_EQ : Joined<["-"], "Zp">, Alias<fpack_struct_EQ>;
#endif // INTEL_CUSTOMIZATION
def verify_debug_info : Flag<["--"], "verify-debug-info">, Flags<[NoXarchOption]>,
  HelpText<"Verify the binary representation of debug output">;
def weak_l : Joined<["-"], "weak-l">, Flags<[LinkerInput]>;
def weak__framework : Separate<["-"], "weak_framework">, Flags<[LinkerInput]>;
def weak__library : Separate<["-"], "weak_library">, Flags<[LinkerInput]>;
def weak__reference__mismatches : Separate<["-"], "weak_reference_mismatches">;
def whatsloaded : Flag<["-"], "whatsloaded">;
def why_load : Flag<["-"], "why_load">;
def whyload : Flag<["-"], "whyload">, Alias<why_load>;
def w : Flag<["-"], "w">, HelpText<"Suppress all warnings">, Flags<[CC1Option]>,
  MarshallingInfoFlag<DiagnosticOpts<"IgnoreWarnings">>;
def x : JoinedOrSeparate<["-"], "x">, Flags<[NoXarchOption,CC1Option]>,
  HelpText<"Treat subsequent input files as having type <language>">,
  MetaVarName<"<language>">;
def y : Joined<["-"], "y">;

defm integrated_as : BoolFOption<"integrated-as",
  CodeGenOpts<"DisableIntegratedAS">, DefaultFalse,
  NegFlag<SetTrue, [CC1Option], "Disable">, PosFlag<SetFalse, [], "Enable">,
  BothFlags<[], " the integrated assembler">>;

def fintegrated_cc1 : Flag<["-"], "fintegrated-cc1">,
                      Flags<[CoreOption, NoXarchOption]>, Group<f_Group>,
                      HelpText<"Run cc1 in-process">;
def fno_integrated_cc1 : Flag<["-"], "fno-integrated-cc1">,
                         Flags<[CoreOption, NoXarchOption]>, Group<f_Group>,
                         HelpText<"Spawn a separate process for each cc1">;

def : Flag<["-"], "integrated-as">, Alias<fintegrated_as>, Flags<[NoXarchOption]>;
def : Flag<["-"], "no-integrated-as">, Alias<fno_integrated_as>,
      Flags<[CC1Option, NoXarchOption]>;

def working_directory : JoinedOrSeparate<["-"], "working-directory">, Flags<[CC1Option]>,
  HelpText<"Resolve file paths relative to the specified directory">,
  MarshallingInfoString<FileSystemOpts<"WorkingDir">>;
def working_directory_EQ : Joined<["-"], "working-directory=">, Flags<[CC1Option]>,
  Alias<working_directory>;

// Double dash options, which are usually an alias for one of the previous
// options.

def _mhwdiv_EQ : Joined<["--"], "mhwdiv=">, Alias<mhwdiv_EQ>;
def _mhwdiv : Separate<["--"], "mhwdiv">, Alias<mhwdiv_EQ>;
def _CLASSPATH_EQ : Joined<["--"], "CLASSPATH=">, Alias<fclasspath_EQ>;
def _CLASSPATH : Separate<["--"], "CLASSPATH">, Alias<fclasspath_EQ>;
def _all_warnings : Flag<["--"], "all-warnings">, Alias<Wall>;
def _analyzer_no_default_checks : Flag<["--"], "analyzer-no-default-checks">, Flags<[NoXarchOption]>;
def _analyzer_output : JoinedOrSeparate<["--"], "analyzer-output">, Flags<[NoXarchOption]>,
  HelpText<"Static analyzer report output format (html|plist|plist-multi-file|plist-html|sarif|sarif-html|text).">;
def _analyze : Flag<["--"], "analyze">, Flags<[NoXarchOption, CoreOption]>,
  HelpText<"Run the static analyzer">;
def _assemble : Flag<["--"], "assemble">, Alias<S>;
def _assert_EQ : Joined<["--"], "assert=">, Alias<A>;
def _assert : Separate<["--"], "assert">, Alias<A>;
def _bootclasspath_EQ : Joined<["--"], "bootclasspath=">, Alias<fbootclasspath_EQ>;
def _bootclasspath : Separate<["--"], "bootclasspath">, Alias<fbootclasspath_EQ>;
def _classpath_EQ : Joined<["--"], "classpath=">, Alias<fclasspath_EQ>;
def _classpath : Separate<["--"], "classpath">, Alias<fclasspath_EQ>;
def _comments_in_macros : Flag<["--"], "comments-in-macros">, Alias<CC>;
def _comments : Flag<["--"], "comments">, Alias<C>;
def _compile : Flag<["--"], "compile">, Alias<c>;
def _constant_cfstrings : Flag<["--"], "constant-cfstrings">;
def _debug_EQ : Joined<["--"], "debug=">, Alias<g_Flag>;
def _debug : Flag<["--"], "debug">, Alias<g_Flag>;
def _define_macro_EQ : Joined<["--"], "define-macro=">, Alias<D>;
def _define_macro : Separate<["--"], "define-macro">, Alias<D>;
def _dependencies : Flag<["--"], "dependencies">, Alias<M>;
def _dyld_prefix_EQ : Joined<["--"], "dyld-prefix=">;
def _dyld_prefix : Separate<["--"], "dyld-prefix">, Alias<_dyld_prefix_EQ>;
def _encoding_EQ : Joined<["--"], "encoding=">, Alias<fencoding_EQ>;
def _encoding : Separate<["--"], "encoding">, Alias<fencoding_EQ>;
def _entry : Flag<["--"], "entry">, Alias<e>;
def _extdirs_EQ : Joined<["--"], "extdirs=">, Alias<fextdirs_EQ>;
def _extdirs : Separate<["--"], "extdirs">, Alias<fextdirs_EQ>;
def _extra_warnings : Flag<["--"], "extra-warnings">, Alias<W_Joined>;
def _for_linker_EQ : Joined<["--"], "for-linker=">, Alias<Xlinker>;
def _for_linker : Separate<["--"], "for-linker">, Alias<Xlinker>;
def _force_link_EQ : Joined<["--"], "force-link=">, Alias<u>;
def _force_link : Separate<["--"], "force-link">, Alias<u>;
def _help_hidden : Flag<["--"], "help-hidden">,
  HelpText<"Display help for hidden options">;
def _imacros_EQ : Joined<["--"], "imacros=">, Alias<imacros>;
def _include_barrier : Flag<["--"], "include-barrier">, Alias<I_>;
def _include_directory_after_EQ : Joined<["--"], "include-directory-after=">, Alias<idirafter>;
def _include_directory_after : Separate<["--"], "include-directory-after">, Alias<idirafter>;
def _include_directory_EQ : Joined<["--"], "include-directory=">, Alias<I>;
def _include_directory : Separate<["--"], "include-directory">, Alias<I>;
def _include_prefix_EQ : Joined<["--"], "include-prefix=">, Alias<iprefix>;
def _include_prefix : Separate<["--"], "include-prefix">, Alias<iprefix>;
def _include_with_prefix_after_EQ : Joined<["--"], "include-with-prefix-after=">, Alias<iwithprefix>;
def _include_with_prefix_after : Separate<["--"], "include-with-prefix-after">, Alias<iwithprefix>;
def _include_with_prefix_before_EQ : Joined<["--"], "include-with-prefix-before=">, Alias<iwithprefixbefore>;
def _include_with_prefix_before : Separate<["--"], "include-with-prefix-before">, Alias<iwithprefixbefore>;
def _include_with_prefix_EQ : Joined<["--"], "include-with-prefix=">, Alias<iwithprefix>;
def _include_with_prefix : Separate<["--"], "include-with-prefix">, Alias<iwithprefix>;
def _include_EQ : Joined<["--"], "include=">, Alias<include_>;
def _language_EQ : Joined<["--"], "language=">, Alias<x>;
def _language : Separate<["--"], "language">, Alias<x>;
def _library_directory_EQ : Joined<["--"], "library-directory=">, Alias<L>;
def _library_directory : Separate<["--"], "library-directory">, Alias<L>;
def _no_line_commands : Flag<["--"], "no-line-commands">, Alias<P>;
def _no_standard_includes : Flag<["--"], "no-standard-includes">, Alias<nostdinc>;
def _no_standard_libraries : Flag<["--"], "no-standard-libraries">, Alias<nostdlib>;
def _no_undefined : Flag<["--"], "no-undefined">, Flags<[LinkerInput]>;
def _no_warnings : Flag<["--"], "no-warnings">, Alias<w>;
def _optimize_EQ : Joined<["--"], "optimize=">, Alias<O>;
def _optimize : Flag<["--"], "optimize">, Alias<O>;
def _output_class_directory_EQ : Joined<["--"], "output-class-directory=">, Alias<foutput_class_dir_EQ>;
def _output_class_directory : Separate<["--"], "output-class-directory">, Alias<foutput_class_dir_EQ>;
def _output_EQ : Joined<["--"], "output=">, Alias<o>;
def _output : Separate<["--"], "output">, Alias<o>;
def _param : Separate<["--"], "param">, Group<CompileOnly_Group>;
def _param_EQ : Joined<["--"], "param=">, Alias<_param>;
def _precompile : Flag<["--"], "precompile">, Flags<[NoXarchOption]>,
  Group<Action_Group>, HelpText<"Only precompile the input">;
def _prefix_EQ : Joined<["--"], "prefix=">, Alias<B>;
def _prefix : Separate<["--"], "prefix">, Alias<B>;
def _preprocess : Flag<["--"], "preprocess">, Alias<E>;
def _print_diagnostic_categories : Flag<["--"], "print-diagnostic-categories">;
def _print_file_name : Separate<["--"], "print-file-name">, Alias<print_file_name_EQ>;
def _print_missing_file_dependencies : Flag<["--"], "print-missing-file-dependencies">, Alias<MG>;
def _print_prog_name : Separate<["--"], "print-prog-name">, Alias<print_prog_name_EQ>;
def _profile_blocks : Flag<["--"], "profile-blocks">, Alias<a>;
def _profile : Flag<["--"], "profile">, Alias<p>;
def _resource_EQ : Joined<["--"], "resource=">, Alias<fcompile_resource_EQ>;
def _resource : Separate<["--"], "resource">, Alias<fcompile_resource_EQ>;
def _rtlib : Separate<["--"], "rtlib">, Alias<rtlib_EQ>;
def _serialize_diags : Separate<["-", "--"], "serialize-diagnostics">, Flags<[NoXarchOption]>,
  HelpText<"Serialize compiler diagnostics to a file">;
// We give --version different semantics from -version.
def _version : Flag<["--"], "version">,
  Flags<[CoreOption, CC1Option, FC1Option, FlangOption]>,
  HelpText<"Print version information">;
def _signed_char : Flag<["--"], "signed-char">, Alias<fsigned_char>;
def _std : Separate<["--"], "std">, Alias<std_EQ>;
def _stdlib : Separate<["--"], "stdlib">, Alias<stdlib_EQ>;
def _sysroot_EQ : Joined<["--"], "sysroot=">;
def _sysroot : Separate<["--"], "sysroot">, Alias<_sysroot_EQ>;
def _target_help : Flag<["--"], "target-help">;
def _trace_includes : Flag<["--"], "trace-includes">, Alias<H>;
def _undefine_macro_EQ : Joined<["--"], "undefine-macro=">, Alias<U>;
def _undefine_macro : Separate<["--"], "undefine-macro">, Alias<U>;
def _unsigned_char : Flag<["--"], "unsigned-char">, Alias<funsigned_char>;
def _user_dependencies : Flag<["--"], "user-dependencies">, Alias<MM>;
def _verbose : Flag<["--"], "verbose">, Alias<v>;
def _warn__EQ : Joined<["--"], "warn-=">, Alias<W_Joined>;
def _warn_ : Joined<["--"], "warn-">, Alias<W_Joined>;
def _write_dependencies : Flag<["--"], "write-dependencies">, Alias<MD>;
def _write_user_dependencies : Flag<["--"], "write-user-dependencies">, Alias<MMD>;
def _ : Joined<["--"], "">, Flags<[Unsupported]>;

// Hexagon feature flags.
def mieee_rnd_near : Flag<["-"], "mieee-rnd-near">,
  Group<m_hexagon_Features_Group>;
def mv5 : Flag<["-"], "mv5">, Group<m_hexagon_Features_Group>, Alias<mcpu_EQ>,
  AliasArgs<["hexagonv5"]>;
def mv55 : Flag<["-"], "mv55">, Group<m_hexagon_Features_Group>,
  Alias<mcpu_EQ>, AliasArgs<["hexagonv55"]>;
def mv60 : Flag<["-"], "mv60">, Group<m_hexagon_Features_Group>,
  Alias<mcpu_EQ>, AliasArgs<["hexagonv60"]>;
def mv62 : Flag<["-"], "mv62">, Group<m_hexagon_Features_Group>,
  Alias<mcpu_EQ>, AliasArgs<["hexagonv62"]>;
def mv65 : Flag<["-"], "mv65">, Group<m_hexagon_Features_Group>,
  Alias<mcpu_EQ>, AliasArgs<["hexagonv65"]>;
def mv66 : Flag<["-"], "mv66">, Group<m_hexagon_Features_Group>,
  Alias<mcpu_EQ>, AliasArgs<["hexagonv66"]>;
def mv67 : Flag<["-"], "mv67">, Group<m_hexagon_Features_Group>,
  Alias<mcpu_EQ>, AliasArgs<["hexagonv67"]>;
def mv67t : Flag<["-"], "mv67t">, Group<m_hexagon_Features_Group>,
  Alias<mcpu_EQ>, AliasArgs<["hexagonv67t"]>;
def mv68 : Flag<["-"], "mv68">, Group<m_hexagon_Features_Group>,
  Alias<mcpu_EQ>, AliasArgs<["hexagonv68"]>;
def mhexagon_hvx : Flag<["-"], "mhvx">, Group<m_hexagon_Features_HVX_Group>,
  HelpText<"Enable Hexagon Vector eXtensions">;
def mhexagon_hvx_EQ : Joined<["-"], "mhvx=">,
  Group<m_hexagon_Features_HVX_Group>,
  HelpText<"Enable Hexagon Vector eXtensions">;
def mno_hexagon_hvx : Flag<["-"], "mno-hvx">,
  Group<m_hexagon_Features_HVX_Group>,
  HelpText<"Disable Hexagon Vector eXtensions">;
def mhexagon_hvx_length_EQ : Joined<["-"], "mhvx-length=">,
  Group<m_hexagon_Features_HVX_Group>, HelpText<"Set Hexagon Vector Length">,
  Values<"64B,128B">;
def ffixed_r19: Flag<["-"], "ffixed-r19">,
  HelpText<"Reserve register r19 (Hexagon only)">;
def mmemops : Flag<["-"], "mmemops">, Group<m_hexagon_Features_Group>,
  Flags<[CC1Option]>, HelpText<"Enable generation of memop instructions">;
def mno_memops : Flag<["-"], "mno-memops">, Group<m_hexagon_Features_Group>,
  Flags<[CC1Option]>, HelpText<"Disable generation of memop instructions">;
def mpackets : Flag<["-"], "mpackets">, Group<m_hexagon_Features_Group>,
  Flags<[CC1Option]>, HelpText<"Enable generation of instruction packets">;
def mno_packets : Flag<["-"], "mno-packets">, Group<m_hexagon_Features_Group>,
  Flags<[CC1Option]>, HelpText<"Disable generation of instruction packets">;
def mnvj : Flag<["-"], "mnvj">, Group<m_hexagon_Features_Group>,
  Flags<[CC1Option]>, HelpText<"Enable generation of new-value jumps">;
def mno_nvj : Flag<["-"], "mno-nvj">, Group<m_hexagon_Features_Group>,
  Flags<[CC1Option]>, HelpText<"Disable generation of new-value jumps">;
def mnvs : Flag<["-"], "mnvs">, Group<m_hexagon_Features_Group>,
  Flags<[CC1Option]>, HelpText<"Enable generation of new-value stores">;
def mno_nvs : Flag<["-"], "mno-nvs">, Group<m_hexagon_Features_Group>,
  Flags<[CC1Option]>, HelpText<"Disable generation of new-value stores">;

// M68k features flags
def m68000 : Flag<["-"], "m68000">, Group<m_m68k_Features_Group>;
def m68010 : Flag<["-"], "m68010">, Group<m_m68k_Features_Group>;
def m68020 : Flag<["-"], "m68020">, Group<m_m68k_Features_Group>;
def m68030 : Flag<["-"], "m68030">, Group<m_m68k_Features_Group>;
def m68040 : Flag<["-"], "m68040">, Group<m_m68k_Features_Group>;
def m68060 : Flag<["-"], "m68060">, Group<m_m68k_Features_Group>;

foreach i = {0-6} in
  def ffixed_a#i : Flag<["-"], "ffixed-a"#i>, Group<m_m68k_Features_Group>,
    HelpText<"Reserve the a"#i#" register (M68k only)">;
foreach i = {0-7} in
  def ffixed_d#i : Flag<["-"], "ffixed-d"#i>, Group<m_m68k_Features_Group>,
    HelpText<"Reserve the d"#i#" register (M68k only)">;

// X86 feature flags
def mx87 : Flag<["-"], "mx87">, Group<m_x86_Features_Group>;
def mno_x87 : Flag<["-"], "mno-x87">, Group<m_x86_Features_Group>;
def m80387 : Flag<["-"], "m80387">, Alias<mx87>;
def mno_80387 : Flag<["-"], "mno-80387">, Alias<mno_x87>;
def mmmx : Flag<["-"], "mmmx">, Group<m_x86_Features_Group>;
def mno_mmx : Flag<["-"], "mno-mmx">, Group<m_x86_Features_Group>;
def m3dnow : Flag<["-"], "m3dnow">, Group<m_x86_Features_Group>;
def mno_3dnow : Flag<["-"], "mno-3dnow">, Group<m_x86_Features_Group>;
def m3dnowa : Flag<["-"], "m3dnowa">, Group<m_x86_Features_Group>;
def mno_3dnowa : Flag<["-"], "mno-3dnowa">, Group<m_x86_Features_Group>;
#if INTEL_CUSTOMIZATION
#if INTEL_FEATURE_ISA_AMX_AVX512_CVTROW
// AUTO GENERATED BY TOOL
def mamx_avx512_cvtrow : Flag<["-"], "mamx-avx512-cvtrow">, Group<m_x86_Features_Group>;
def mno_amx_avx512_cvtrow : Flag<["-"], "mno-amx-avx512-cvtrow">, Group<m_x86_Features_Group>;
// end AUTO GENERATED BY TOOL
#endif // INTEL_FEATURE_ISA_AMX_AVX512_CVTROW
#endif // INTEL_CUSTOMIZATION
def mamx_bf16 : Flag<["-"], "mamx-bf16">, Group<m_x86_Features_Group>;
def mno_amx_bf16 : Flag<["-"], "mno-amx-bf16">, Group<m_x86_Features_Group>;
def mtamx_int8 : Flag<["-"], "mamx-int8">, Group<m_x86_Features_Group>;
def mno_amx_int8 : Flag<["-"], "mno-amx-int8">, Group<m_x86_Features_Group>;
def mamx_tile : Flag<["-"], "mamx-tile">, Group<m_x86_Features_Group>;
def mno_amx_tile : Flag<["-"], "mno-amx-tile">, Group<m_x86_Features_Group>;
#if INTEL_CUSTOMIZATION
#if INTEL_FEATURE_ISA_AMX_BF8
def mamx_bf8 : Flag<["-"], "mamx-bf8">, Group<m_x86_Features_Group>;
def mno_amx_bf8 : Flag<["-"], "mno-amx-bf8">, Group<m_x86_Features_Group>;
#endif // INTEL_FEATURE_ISA_AMX_BF8

#if INTEL_FEATURE_ISA_AMX_COMPLEX
def mamx_complex : Flag<["-"], "mamx-complex">, Group<m_x86_Features_Group>;
def mno_amx_complex : Flag<["-"], "mno-amx-complex">, Group<m_x86_Features_Group>;
#endif // INTEL_FEATURE_ISA_AMX_COMPLEX

#if INTEL_FEATURE_ISA_AMX_MEMADVISE
def mamx_memadvise : Flag<["-"], "mamx-memadvise">, Group<m_x86_Features_Group>;
def mno_amx_memadvise : Flag<["-"], "mno-amx-memadvise">, Group<m_x86_Features_Group>;
#endif // INTEL_FEATURE_ISA_AMX_MEMADVISE
#if INTEL_FEATURE_ISA_AMX_MEMADVISE_EVEX
def mamx_memadvise_evex : Flag<["-"], "mamx-memadvise-evex">, Group<m_x86_Features_Group>;
def mno_amx_memadvise_evex : Flag<["-"], "mno-amx-memadvise-evex">, Group<m_x86_Features_Group>;
#endif // INTEL_FEATURE_ISA_AMX_MEMADVISE_EVEX
#if INTEL_FEATURE_ISA_AMX_FUTURE
def mamx_reduce : Flag<["-"], "mamx-reduce">, Group<m_x86_Features_Group>;
def mno_amx_reduce : Flag<["-"], "mno-amx-reduce">, Group<m_x86_Features_Group>;
def mamx_memory : Flag<["-"], "mamx-memory">, Group<m_x86_Features_Group>;
def mno_amx_memory : Flag<["-"], "mno-amx-memory">, Group<m_x86_Features_Group>;
def mamx_format : Flag<["-"], "mamx-format">, Group<m_x86_Features_Group>;
def mno_amx_format : Flag<["-"], "mno-amx-format">, Group<m_x86_Features_Group>;
def mamx_element : Flag<["-"], "mamx-element">, Group<m_x86_Features_Group>;
def mno_amx_element : Flag<["-"], "mno-amx-element">, Group<m_x86_Features_Group>;

#endif // INTEL_FEATURE_ISA_AMX_FUTURE
#if INTEL_FEATURE_ISA_AMX_LNC
def mamx_transpose : Flag<["-"], "mamx-transpose">, Group<m_x86_Features_Group>;
def mno_amx_transpose : Flag<["-"], "mno-amx-transpose">, Group<m_x86_Features_Group>;
def mamx_avx512 : Flag<["-"], "mamx-avx512">, Group<m_x86_Features_Group>;
def mno_amx_avx512 : Flag<["-"], "mno-amx-avx512">, Group<m_x86_Features_Group>;

#endif // INTEL_FEATURE_ISA_AMX_LNC
#if INTEL_FEATURE_ISA_AMX_FP16
def mamx_fp16 : Flag<["-"], "mamx-fp16">, Group<m_x86_Features_Group>;
def mno_amx_fp16 : Flag<["-"], "mno-amx-fp16">, Group<m_x86_Features_Group>;
#endif // INTEL_FEATURE_ISA_AMX_FP16

#if INTEL_FEATURE_ISA_AMX_FP19
def mamx_fp19 : Flag<["-"], "mamx-fp19">, Group<m_x86_Features_Group>;
def mno_amx_fp19 : Flag<["-"], "mno-amx-fp19">, Group<m_x86_Features_Group>;
#endif // INTEL_FEATURE_ISA_AMX_FP19

#if INTEL_FEATURE_ISA_AMX_MEMORY2
def mamx_memory2 : Flag<["-"], "mamx-memory2">, Group<m_x86_Features_Group>;
def mno_amx_memory2 : Flag<["-"], "mno-amx-memory2">, Group<m_x86_Features_Group>;
#endif // INTEL_FEATURE_ISA_AMX_MEMORY2

#if INTEL_FEATURE_ISA_AMX_BF16_EVEX
def mamx_bf16_evex : Flag<["-"], "mamx-bf16-evex">, Group<m_x86_Features_Group>;
def mno_amx_bf16_evex : Flag<["-"], "mno-amx-bf16-evex">, Group<m_x86_Features_Group>;
#endif // INTEL_FEATURE_ISA_AMX_BF16_EVEX

#if INTEL_FEATURE_ISA_AMX_CONVERT
def mamx_convert : Flag<["-"], "mamx-convert">, Group<m_x86_Features_Group>;
def mno_amx_convert : Flag<["-"], "mno-amx-convert">, Group<m_x86_Features_Group>;
#endif // INTEL_FEATURE_ISA_AMX_CONVERT

#if INTEL_FEATURE_ISA_AMX_ELEMENT_EVEX
def mamx_element_evex : Flag<["-"], "mamx-element-evex">, Group<m_x86_Features_Group>;
def mno_amx_element_evex : Flag<["-"], "mno-amx-element-evex">, Group<m_x86_Features_Group>;
#endif // INTEL_FEATURE_ISA_AMX_ELEMENT_EVEX

#if INTEL_FEATURE_ISA_AMX_INT8_EVEX
def mamx_int8_evex : Flag<["-"], "mamx-int8-evex">, Group<m_x86_Features_Group>;
def mno_amx_int8_evex : Flag<["-"], "mno-amx-int8-evex">, Group<m_x86_Features_Group>;
#endif // INTEL_FEATURE_ISA_AMX_INT8_EVEX

#if INTEL_FEATURE_ISA_AMX_TILE_EVEX
def mamx_tile_evex : Flag<["-"], "mamx-tile-evex">, Group<m_x86_Features_Group>;
def mno_amx_tile_evex : Flag<["-"], "mno-amx-tile-evex">, Group<m_x86_Features_Group>;
#endif // INTEL_FEATURE_ISA_AMX_TILE_EVEX

#if INTEL_FEATURE_ISA_AMX_TRANSPOSE2
def mamx_transpose2 : Flag<["-"], "mamx-transpose2">, Group<m_x86_Features_Group>;
def mno_amx_transpose2 : Flag<["-"], "mno-amx-transpose2">, Group<m_x86_Features_Group>;
#endif // INTEL_FEATURE_ISA_AMX_TRANSPOSE2

#if INTEL_FEATURE_ISA_AMX_TILE2
def mamx_tile2 : Flag<["-"], "mamx-tile2">, Group<m_x86_Features_Group>;
def mno_amx_tile2 : Flag<["-"], "mno-amx-tile2">, Group<m_x86_Features_Group>;
#endif // INTEL_FEATURE_ISA_AMX_TILE2
#endif // INTEL_CUSTOMIZATION
def msse : Flag<["-"], "msse">, Group<m_x86_Features_Group>;
def mno_sse : Flag<["-"], "mno-sse">, Group<m_x86_Features_Group>;
def msse2 : Flag<["-"], "msse2">, Group<m_x86_Features_Group>;
def mno_sse2 : Flag<["-"], "mno-sse2">, Group<m_x86_Features_Group>;
def msse3 : Flag<["-"], "msse3">, Group<m_x86_Features_Group>;
def mno_sse3 : Flag<["-"], "mno-sse3">, Group<m_x86_Features_Group>;
def mssse3 : Flag<["-"], "mssse3">, Group<m_x86_Features_Group>;
def mno_ssse3 : Flag<["-"], "mno-ssse3">, Group<m_x86_Features_Group>;
def msse4_1 : Flag<["-"], "msse4.1">, Group<m_x86_Features_Group>;
def mno_sse4_1 : Flag<["-"], "mno-sse4.1">, Group<m_x86_Features_Group>;
def msse4_2 : Flag<["-"], "msse4.2">, Group<m_x86_Features_Group>;
def mno_sse4_2 : Flag<["-"], "mno-sse4.2">, Group<m_x86_Features_Group>;
def msse4 : Flag<["-"], "msse4">, Alias<msse4_2>;
// -mno-sse4 turns off sse4.1 which has the effect of turning off everything
// later than 4.1. -msse4 turns on 4.2 which has the effect of turning on
// everything earlier than 4.2.
def mno_sse4 : Flag<["-"], "mno-sse4">, Alias<mno_sse4_1>;
def msse4a : Flag<["-"], "msse4a">, Group<m_x86_Features_Group>;
def mno_sse4a : Flag<["-"], "mno-sse4a">, Group<m_x86_Features_Group>;
def mavx : Flag<["-"], "mavx">, Group<m_x86_Features_Group>;
def mno_avx : Flag<["-"], "mno-avx">, Group<m_x86_Features_Group>;
def mavx2 : Flag<["-"], "mavx2">, Group<m_x86_Features_Group>;
def mno_avx2 : Flag<["-"], "mno-avx2">, Group<m_x86_Features_Group>;
def mavx512f : Flag<["-"], "mavx512f">, Group<m_x86_Features_Group>;
def mno_avx512f : Flag<["-"], "mno-avx512f">, Group<m_x86_Features_Group>;
def mavx512bf16 : Flag<["-"], "mavx512bf16">, Group<m_x86_Features_Group>;
def mno_avx512bf16 : Flag<["-"], "mno-avx512bf16">, Group<m_x86_Features_Group>;
#if INTEL_CUSTOMIZATION
#if INTEL_FEATURE_ISA_AVX512_CONVERT
def mavx512convert : Flag<["-"], "mavx512convert">, Group<m_x86_Features_Group>;
def mno_avx512convert : Flag<["-"], "mno-avx512convert">, Group<m_x86_Features_Group>;
#endif // INTEL_FEATURE_ISA_AVX512_CONVERT
#endif // INTEL_CUSTOMIZATION
#if INTEL_CUSTOMIZATION
#if INTEL_FEATURE_ISA_AVX512_DOTPROD_INT8
def mavx512dotprodint8 : Flag<["-"], "mavx512dotprodint8">, Group<m_x86_Features_Group>;
def mno_avx512dotprodint8 : Flag<["-"], "mno-avx512dotprodint8">, Group<m_x86_Features_Group>;
#endif // INTEL_FEATURE_ISA_AVX512_DOTPROD_INT8
#if INTEL_FEATURE_ISA_AVX512_DOTPROD_PHPS
def mavx512dotprodphps : Flag<["-"], "mavx512dotprodphps">, Group<m_x86_Features_Group>;
def mno_avx512dotprodphps : Flag<["-"], "mno-avx512dotprodphps">, Group<m_x86_Features_Group>;
#endif // INTEL_FEATURE_ISA_AVX512_DOTPROD_PHPS
#endif // INTEL_CUSTOMIZATION
#if INTEL_CUSTOMIZATION
def mavx512fp16 : Flag<["-"], "mavx512fp16">, Group<m_x86_Features_Group>;
def mno_avx512fp16 : Flag<["-"], "mno-avx512fp16">, Group<m_x86_Features_Group>;
#endif // INTEL_CUSTOMIZATION
def mavx512bitalg : Flag<["-"], "mavx512bitalg">, Group<m_x86_Features_Group>;
def mno_avx512bitalg : Flag<["-"], "mno-avx512bitalg">, Group<m_x86_Features_Group>;
def mavx512bw : Flag<["-"], "mavx512bw">, Group<m_x86_Features_Group>;
def mno_avx512bw : Flag<["-"], "mno-avx512bw">, Group<m_x86_Features_Group>;
def mavx512cd : Flag<["-"], "mavx512cd">, Group<m_x86_Features_Group>;
def mno_avx512cd : Flag<["-"], "mno-avx512cd">, Group<m_x86_Features_Group>;
def mavx512dq : Flag<["-"], "mavx512dq">, Group<m_x86_Features_Group>;
def mno_avx512dq : Flag<["-"], "mno-avx512dq">, Group<m_x86_Features_Group>;
def mavx512er : Flag<["-"], "mavx512er">, Group<m_x86_Features_Group>;
def mno_avx512er : Flag<["-"], "mno-avx512er">, Group<m_x86_Features_Group>;
def mavx512ifma : Flag<["-"], "mavx512ifma">, Group<m_x86_Features_Group>;
def mno_avx512ifma : Flag<["-"], "mno-avx512ifma">, Group<m_x86_Features_Group>;
#if INTEL_CUSTOMIZATION
#if INTEL_FEATURE_ISA_AVX_MEMADVISE
def mavx512memadvise : Flag<["-"], "mavx512memadvise">, Group<m_x86_Features_Group>;
def mno_avx512memadvise : Flag<["-"], "mno-avx512memadvise">, Group<m_x86_Features_Group>;
#endif // INTEL_FEATURE_ISA_AVX_MEMADVISE
#if INTEL_FEATURE_ISA_AVX512_MEDIAX
def mavx512mediax : Flag<["-"], "mavx512mediax">, Group<m_x86_Features_Group>;
def mno_avx512mediax : Flag<["-"], "mno-avx512mediax">, Group<m_x86_Features_Group>;
#endif // INTEL_FEATURE_ISA_AVX512_MEDIAX
#if INTEL_FEATURE_ISA_AVX512_NE_CONVERT
// AUTO GENERATED BY TOOL
def mavx512neconvert : Flag<["-"], "mavx512neconvert">, Group<m_x86_Features_Group>;
def mno_avx512neconvert : Flag<["-"], "mno-avx512neconvert">, Group<m_x86_Features_Group>;
// end AUTO GENERATED BY TOOL
#endif // INTEL_FEATURE_ISA_AVX512_NE_CONVERT
#if INTEL_FEATURE_ISA_AVX512_MOVGET
def mavx512movget : Flag<["-"], "mavx512movget">, Group<m_x86_Features_Group>;
def mno_avx512movget : Flag<["-"], "mno-avx512movget">, Group<m_x86_Features_Group>;
#endif // INTEL_FEATURE_ISA_AVX512_MOVGET
#endif // INTEL_CUSTOMIZATION
def mavx512pf : Flag<["-"], "mavx512pf">, Group<m_x86_Features_Group>;
def mno_avx512pf : Flag<["-"], "mno-avx512pf">, Group<m_x86_Features_Group>;
#if INTEL_CUSTOMIZATION
#if INTEL_FEATURE_ISA_AVX512_RAO_FP
// AUTO GENERATED BY TOOL
def mavx512raofp : Flag<["-"], "mavx512raofp">, Group<m_x86_Features_Group>;
def mno_avx512raofp : Flag<["-"], "mno-avx512raofp">, Group<m_x86_Features_Group>;
// end AUTO GENERATED BY TOOL
#endif // INTEL_FEATURE_ISA_AVX512_RAO_FP
#if INTEL_FEATURE_ISA_AVX512_RAO_INT
def mavx512raoint : Flag<["-"], "mavx512raoint">, Group<m_x86_Features_Group>;
def mno_avx512raoint : Flag<["-"], "mno-avx512raoint">, Group<m_x86_Features_Group>;
#endif // INTEL_FEATURE_ISA_AVX512_RAO_INT
#endif // INTEL_CUSTOMIZATION
def mavx512vbmi : Flag<["-"], "mavx512vbmi">, Group<m_x86_Features_Group>;
def mno_avx512vbmi : Flag<["-"], "mno-avx512vbmi">, Group<m_x86_Features_Group>;
def mavx512vbmi2 : Flag<["-"], "mavx512vbmi2">, Group<m_x86_Features_Group>;
def mno_avx512vbmi2 : Flag<["-"], "mno-avx512vbmi2">, Group<m_x86_Features_Group>;
def mavx512vl : Flag<["-"], "mavx512vl">, Group<m_x86_Features_Group>;
def mno_avx512vl : Flag<["-"], "mno-avx512vl">, Group<m_x86_Features_Group>;
def mavx512vnni : Flag<["-"], "mavx512vnni">, Group<m_x86_Features_Group>;
def mno_avx512vnni : Flag<["-"], "mno-avx512vnni">, Group<m_x86_Features_Group>;
#if INTEL_FEATURE_ISA_AVX512_VNNI_INT16
// AUTO GENERATED BY TOOL
def mavx512vnniint16 : Flag<["-"], "mavx512vnniint16">, Group<m_x86_Features_Group>;
def mno_avx512vnniint16 : Flag<["-"], "mno-avx512vnniint16">, Group<m_x86_Features_Group>;
// end AUTO GENERATED BY TOOL
#endif // INTEL_FEATURE_ISA_AVX512_VNNI_INT16
def mavx512vpopcntdq : Flag<["-"], "mavx512vpopcntdq">, Group<m_x86_Features_Group>;
def mno_avx512vpopcntdq : Flag<["-"], "mno-avx512vpopcntdq">, Group<m_x86_Features_Group>;
def mavx512vp2intersect : Flag<["-"], "mavx512vp2intersect">, Group<m_x86_Features_Group>;
def mno_avx512vp2intersect : Flag<["-"], "mno-avx512vp2intersect">, Group<m_x86_Features_Group>;
#if INTEL_CUSTOMIZATION
#if INTEL_FEATURE_ISA_AVX_BF16
def mavxbf16 : Flag<["-"], "mavxbf16">, Group<m_x86_Features_Group>;
def mno_avxbf16 : Flag<["-"], "mno-avxbf16">, Group<m_x86_Features_Group>;
#endif // INTEL_FEATURE_ISA_AVX_BF16
#if INTEL_FEATURE_ISA_AVX_IFMA
def mavxifma : Flag<["-"], "mavxifma">, Group<m_x86_Features_Group>;
def mno_avxifma : Flag<["-"], "mno-avxifma">, Group<m_x86_Features_Group>;
#endif // INTEL_FEATURE_ISA_AVX_IFMA
#if INTEL_FEATURE_ISA_AVX_COMPRESS
def mavxcompress : Flag<["-"], "mavxcompress">, Group<m_x86_Features_Group>;
def mno_avxcompress : Flag<["-"], "mno-avxcompress">, Group<m_x86_Features_Group>;
#endif // INTEL_FEATURE_ISA_AVX_COMPRESS
#if INTEL_FEATURE_ISA_AVX_MEMADVISE
def mavxmemadvise : Flag<["-"], "mavxmemadvise">, Group<m_x86_Features_Group>;
def mno_avxmemadvise : Flag<["-"], "mno-avxmemadvise">, Group<m_x86_Features_Group>;
#endif // INTEL_FEATURE_ISA_AVX_MEMADVISE
#if INTEL_FEATURE_ISA_AVX_CONVERT
def mavxconvert : Flag<["-"], "mavxconvert">, Group<m_x86_Features_Group>;
def mno_avxconvert : Flag<["-"], "mno-avxconvert">, Group<m_x86_Features_Group>;
#endif // INTEL_FEATURE_ISA_AVX_CONVERT
#if INTEL_FEATURE_ISA_AVX_DOTPROD_INT8
def mavxdotprodint8 : Flag<["-"], "mavxdotprodint8">, Group<m_x86_Features_Group>;
def mno_avxdotprodint8 : Flag<["-"], "mno-avxdotprodint8">, Group<m_x86_Features_Group>;
#endif // INTEL_FEATURE_ISA_AVX_DOTPROD_INT8
#if INTEL_FEATURE_ISA_AVX_DOTPROD_PHPS
def mavxdotprodphps : Flag<["-"], "mavxdotprodphps">, Group<m_x86_Features_Group>;
def mno_avxdotprodphps : Flag<["-"], "mno-avxdotprodphps">, Group<m_x86_Features_Group>;
#endif // INTEL_FEATURE_ISA_AVX_DOTPROD_PHPS
#if INTEL_FEATURE_ISA_AVX_MOVGET
def mavxmovget : Flag<["-"], "mavxmovget">, Group<m_x86_Features_Group>;
def mno_avxmovget : Flag<["-"], "mno-avxmovget">, Group<m_x86_Features_Group>;
#endif // INTEL_FEATURE_ISA_AVX_MOVGET
#if INTEL_FEATURE_ISA_AVX_NE_CONVERT
// AUTO GENERATED BY TOOL
def mavxneconvert : Flag<["-"], "mavxneconvert">, Group<m_x86_Features_Group>;
def mno_avxneconvert : Flag<["-"], "mno-avxneconvert">, Group<m_x86_Features_Group>;
// end AUTO GENERATED BY TOOL
#endif // INTEL_FEATURE_ISA_AVX_NE_CONVERT
#if INTEL_FEATURE_ISA_AVX_RAO_FP
// AUTO GENERATED BY TOOL
def mavxraofp : Flag<["-"], "mavxraofp">, Group<m_x86_Features_Group>;
def mno_avxraofp : Flag<["-"], "mno-avxraofp">, Group<m_x86_Features_Group>;
// end AUTO GENERATED BY TOOL
#endif // INTEL_FEATURE_ISA_AVX_RAO_FP
#if INTEL_FEATURE_ISA_AVX_RAO_INT
def mavxraoint : Flag<["-"], "mavxraoint">, Group<m_x86_Features_Group>;
def mno_avxraoint : Flag<["-"], "mno-avxraoint">, Group<m_x86_Features_Group>;
#endif // INTEL_FEATURE_ISA_AVX_RAO_INT
#endif // INTEL_CUSTOMIZATION
def mavxvnni : Flag<["-"], "mavxvnni">, Group<m_x86_Features_Group>;
def mno_avxvnni : Flag<["-"], "mno-avxvnni">, Group<m_x86_Features_Group>;
#if INTEL_CUSTOMIZATION
#if INTEL_FEATURE_ISA_AVX_VNNI_INT16
// AUTO GENERATED BY TOOL
def mavxvnniint16 : Flag<["-"], "mavxvnniint16">, Group<m_x86_Features_Group>;
def mno_avxvnniint16 : Flag<["-"], "mno-avxvnniint16">, Group<m_x86_Features_Group>;
// end AUTO GENERATED BY TOOL
#endif // INTEL_FEATURE_ISA_AVX_VNNI_INT16
#endif // INTEL_CUSTOMIZATION
def madx : Flag<["-"], "madx">, Group<m_x86_Features_Group>;
def mno_adx : Flag<["-"], "mno-adx">, Group<m_x86_Features_Group>;
def maes : Flag<["-"], "maes">, Group<m_x86_Features_Group>;
def mno_aes : Flag<["-"], "mno-aes">, Group<m_x86_Features_Group>;
def mbmi : Flag<["-"], "mbmi">, Group<m_x86_Features_Group>;
def mno_bmi : Flag<["-"], "mno-bmi">, Group<m_x86_Features_Group>;
def mbmi2 : Flag<["-"], "mbmi2">, Group<m_x86_Features_Group>;
def mno_bmi2 : Flag<["-"], "mno-bmi2">, Group<m_x86_Features_Group>;
def mcldemote : Flag<["-"], "mcldemote">, Group<m_x86_Features_Group>;
def mno_cldemote : Flag<["-"], "mno-cldemote">, Group<m_x86_Features_Group>;
def mclflushopt : Flag<["-"], "mclflushopt">, Group<m_x86_Features_Group>;
def mno_clflushopt : Flag<["-"], "mno-clflushopt">, Group<m_x86_Features_Group>;
def mclwb : Flag<["-"], "mclwb">, Group<m_x86_Features_Group>;
def mno_clwb : Flag<["-"], "mno-clwb">, Group<m_x86_Features_Group>;
def mwbnoinvd : Flag<["-"], "mwbnoinvd">, Group<m_x86_Features_Group>;
def mno_wbnoinvd : Flag<["-"], "mno-wbnoinvd">, Group<m_x86_Features_Group>;
def mclzero : Flag<["-"], "mclzero">, Group<m_x86_Features_Group>;
def mno_clzero : Flag<["-"], "mno-clzero">, Group<m_x86_Features_Group>;
def mcx16 : Flag<["-"], "mcx16">, Group<m_x86_Features_Group>;
def mno_cx16 : Flag<["-"], "mno-cx16">, Group<m_x86_Features_Group>;
def menqcmd : Flag<["-"], "menqcmd">, Group<m_x86_Features_Group>;
def mno_enqcmd : Flag<["-"], "mno-enqcmd">, Group<m_x86_Features_Group>;
def mf16c : Flag<["-"], "mf16c">, Group<m_x86_Features_Group>;
def mno_f16c : Flag<["-"], "mno-f16c">, Group<m_x86_Features_Group>;
def mfma : Flag<["-"], "mfma">, Group<m_x86_Features_Group>;
def mno_fma : Flag<["-"], "mno-fma">, Group<m_x86_Features_Group>;
def mfma4 : Flag<["-"], "mfma4">, Group<m_x86_Features_Group>;
def mno_fma4 : Flag<["-"], "mno-fma4">, Group<m_x86_Features_Group>;
def mfsgsbase : Flag<["-"], "mfsgsbase">, Group<m_x86_Features_Group>;
def mno_fsgsbase : Flag<["-"], "mno-fsgsbase">, Group<m_x86_Features_Group>;
def mfxsr : Flag<["-"], "mfxsr">, Group<m_x86_Features_Group>;
def mno_fxsr : Flag<["-"], "mno-fxsr">, Group<m_x86_Features_Group>;
def minvpcid : Flag<["-"], "minvpcid">, Group<m_x86_Features_Group>;
def mno_invpcid : Flag<["-"], "mno-invpcid">, Group<m_x86_Features_Group>;
def mgfni : Flag<["-"], "mgfni">, Group<m_x86_Features_Group>;
def mno_gfni : Flag<["-"], "mno-gfni">, Group<m_x86_Features_Group>;
#if INTEL_CUSTOMIZATION
#if INTEL_FEATURE_ISA_GPR_MOVGET
def mgprmovget : Flag<["-"], "mgprmovget">, Group<m_x86_Features_Group>;
def mno_gprmovget : Flag<["-"], "mno-gprmovget">, Group<m_x86_Features_Group>;
#endif // INTEL_FEATURE_ISA_GPR_MOVGET
#endif // INTEL_CUSTOMIZATION
def mhreset : Flag<["-"], "mhreset">, Group<m_x86_Features_Group>;
def mno_hreset : Flag<["-"], "mno-hreset">, Group<m_x86_Features_Group>;
def mkl : Flag<["-"], "mkl">, Group<m_x86_Features_Group>;
def mno_kl : Flag<["-"], "mno-kl">, Group<m_x86_Features_Group>;
def mwidekl : Flag<["-"], "mwidekl">, Group<m_x86_Features_Group>;
def mno_widekl : Flag<["-"], "mno-widekl">, Group<m_x86_Features_Group>;
def mlwp : Flag<["-"], "mlwp">, Group<m_x86_Features_Group>;
def mno_lwp : Flag<["-"], "mno-lwp">, Group<m_x86_Features_Group>;
def mlzcnt : Flag<["-"], "mlzcnt">, Group<m_x86_Features_Group>;
def mno_lzcnt : Flag<["-"], "mno-lzcnt">, Group<m_x86_Features_Group>;
def mmovbe : Flag<["-"], "mmovbe">, Group<m_x86_Features_Group>;
def mno_movbe : Flag<["-"], "mno-movbe">, Group<m_x86_Features_Group>;
def mmovdiri : Flag<["-"], "mmovdiri">, Group<m_x86_Features_Group>;
def mno_movdiri : Flag<["-"], "mno-movdiri">, Group<m_x86_Features_Group>;
def mmovdir64b : Flag<["-"], "mmovdir64b">, Group<m_x86_Features_Group>;
def mno_movdir64b : Flag<["-"], "mno-movdir64b">, Group<m_x86_Features_Group>;
#if INTEL_CUSTOMIZATION
#if INTEL_FEATURE_ISA_MOVGET64B
def mmovget64b : Flag<["-"], "mmovget64b">, Group<m_x86_Features_Group>;
def mno_movget64b : Flag<["-"], "mno-movget64b">, Group<m_x86_Features_Group>;
#endif // INTEL_FEATURE_ISA_MOVGET64B
#endif // INTEL_CUSTOMIZATION
def mmwaitx : Flag<["-"], "mmwaitx">, Group<m_x86_Features_Group>;
def mno_mwaitx : Flag<["-"], "mno-mwaitx">, Group<m_x86_Features_Group>;
def mpku : Flag<["-"], "mpku">, Group<m_x86_Features_Group>;
def mno_pku : Flag<["-"], "mno-pku">, Group<m_x86_Features_Group>;
def mpclmul : Flag<["-"], "mpclmul">, Group<m_x86_Features_Group>;
def mno_pclmul : Flag<["-"], "mno-pclmul">, Group<m_x86_Features_Group>;
def mpconfig : Flag<["-"], "mpconfig">, Group<m_x86_Features_Group>;
def mno_pconfig : Flag<["-"], "mno-pconfig">, Group<m_x86_Features_Group>;
def mpopcnt : Flag<["-"], "mpopcnt">, Group<m_x86_Features_Group>;
def mno_popcnt : Flag<["-"], "mno-popcnt">, Group<m_x86_Features_Group>;
def mprefetchwt1 : Flag<["-"], "mprefetchwt1">, Group<m_x86_Features_Group>;
def mno_prefetchwt1 : Flag<["-"], "mno-prefetchwt1">, Group<m_x86_Features_Group>;
def mprfchw : Flag<["-"], "mprfchw">, Group<m_x86_Features_Group>;
def mno_prfchw : Flag<["-"], "mno-prfchw">, Group<m_x86_Features_Group>;
def mptwrite : Flag<["-"], "mptwrite">, Group<m_x86_Features_Group>;
def mno_ptwrite : Flag<["-"], "mno-ptwrite">, Group<m_x86_Features_Group>;
#if INTEL_CUSTOMIZATION
#if INTEL_FEATURE_ISA_RAO_INT
def mraoint : Flag<["-"], "mraoint">, Group<m_x86_Features_Group>;
def mno_raoint : Flag<["-"], "mno-raoint">, Group<m_x86_Features_Group>;
#endif // INTEL_FEATURE_ISA_RAO_INT
#endif // INTEL_CUSTOMIZATION
def mrdpid : Flag<["-"], "mrdpid">, Group<m_x86_Features_Group>;
def mno_rdpid : Flag<["-"], "mno-rdpid">, Group<m_x86_Features_Group>;
def mrdrnd : Flag<["-"], "mrdrnd">, Group<m_x86_Features_Group>;
def mno_rdrnd : Flag<["-"], "mno-rdrnd">, Group<m_x86_Features_Group>;
def mrtm : Flag<["-"], "mrtm">, Group<m_x86_Features_Group>;
def mno_rtm : Flag<["-"], "mno-rtm">, Group<m_x86_Features_Group>;
def mrdseed : Flag<["-"], "mrdseed">, Group<m_x86_Features_Group>;
def mno_rdseed : Flag<["-"], "mno-rdseed">, Group<m_x86_Features_Group>;
def msahf : Flag<["-"], "msahf">, Group<m_x86_Features_Group>;
def mno_sahf : Flag<["-"], "mno-sahf">, Group<m_x86_Features_Group>;
def mserialize : Flag<["-"], "mserialize">, Group<m_x86_Features_Group>;
def mno_serialize : Flag<["-"], "mno-serialize">, Group<m_x86_Features_Group>;
def msgx : Flag<["-"], "msgx">, Group<m_x86_Features_Group>;
def mno_sgx : Flag<["-"], "mno-sgx">, Group<m_x86_Features_Group>;
def msha : Flag<["-"], "msha">, Group<m_x86_Features_Group>;
def mno_sha : Flag<["-"], "mno-sha">, Group<m_x86_Features_Group>;
#if INTEL_CUSTOMIZATION
#if INTEL_FEATURE_ISA_SHA512
// AUTO GENERATED BY TOOL
def msha512 : Flag<["-"], "msha512">, Group<m_x86_Features_Group>;
def mno_sha512 : Flag<["-"], "mno-sha512">, Group<m_x86_Features_Group>;
// end AUTO GENERATED BY TOOL
#endif // INTEL_FEATURE_ISA_SHA512
#if INTEL_FEATURE_ISA_SM3
// AUTO GENERATED BY TOOL
def msm3 : Flag<["-"], "msm3">, Group<m_x86_Features_Group>;
def mno_sm3 : Flag<["-"], "mno-sm3">, Group<m_x86_Features_Group>;
// end AUTO GENERATED BY TOOL
#endif // INTEL_FEATURE_ISA_SM3
#if INTEL_FEATURE_ISA_SM4
// AUTO GENERATED BY TOOL
def msm4 : Flag<["-"], "msm4">, Group<m_x86_Features_Group>;
def mno_sm4 : Flag<["-"], "mno-sm4">, Group<m_x86_Features_Group>;
// end AUTO GENERATED BY TOOL
#endif // INTEL_FEATURE_ISA_SM4
#endif // INTEL_CUSTOMIZATION
def mtbm : Flag<["-"], "mtbm">, Group<m_x86_Features_Group>;
def mno_tbm : Flag<["-"], "mno-tbm">, Group<m_x86_Features_Group>;
def mtsxldtrk : Flag<["-"], "mtsxldtrk">, Group<m_x86_Features_Group>;
def mno_tsxldtrk : Flag<["-"], "mno-tsxldtrk">, Group<m_x86_Features_Group>;
def muintr : Flag<["-"], "muintr">, Group<m_x86_Features_Group>;
def mno_uintr : Flag<["-"], "mno-uintr">, Group<m_x86_Features_Group>;
def mvaes : Flag<["-"], "mvaes">, Group<m_x86_Features_Group>;
def mno_vaes : Flag<["-"], "mno-vaes">, Group<m_x86_Features_Group>;
def mvpclmulqdq : Flag<["-"], "mvpclmulqdq">, Group<m_x86_Features_Group>;
def mno_vpclmulqdq : Flag<["-"], "mno-vpclmulqdq">, Group<m_x86_Features_Group>;
def mwaitpkg : Flag<["-"], "mwaitpkg">, Group<m_x86_Features_Group>;
def mno_waitpkg : Flag<["-"], "mno-waitpkg">, Group<m_x86_Features_Group>;
def mxop : Flag<["-"], "mxop">, Group<m_x86_Features_Group>;
def mno_xop : Flag<["-"], "mno-xop">, Group<m_x86_Features_Group>;
def mxsave : Flag<["-"], "mxsave">, Group<m_x86_Features_Group>;
def mno_xsave : Flag<["-"], "mno-xsave">, Group<m_x86_Features_Group>;
def mxsavec : Flag<["-"], "mxsavec">, Group<m_x86_Features_Group>;
def mno_xsavec : Flag<["-"], "mno-xsavec">, Group<m_x86_Features_Group>;
def mxsaveopt : Flag<["-"], "mxsaveopt">, Group<m_x86_Features_Group>;
def mno_xsaveopt : Flag<["-"], "mno-xsaveopt">, Group<m_x86_Features_Group>;
def mxsaves : Flag<["-"], "mxsaves">, Group<m_x86_Features_Group>;
def mno_xsaves : Flag<["-"], "mno-xsaves">, Group<m_x86_Features_Group>;
def mshstk : Flag<["-"], "mshstk">, Group<m_x86_Features_Group>;
def mno_shstk : Flag<["-"], "mno-shstk">, Group<m_x86_Features_Group>;
def mretpoline_external_thunk : Flag<["-"], "mretpoline-external-thunk">, Group<m_x86_Features_Group>;
def mno_retpoline_external_thunk : Flag<["-"], "mno-retpoline-external-thunk">, Group<m_x86_Features_Group>;
def mvzeroupper : Flag<["-"], "mvzeroupper">, Group<m_x86_Features_Group>;
def mno_vzeroupper : Flag<["-"], "mno-vzeroupper">, Group<m_x86_Features_Group>;
// These are legacy user-facing driver-level option spellings. They are always
// aliases for options that are spelled using the more common Unix / GNU flag
// style of double-dash and equals-joined flags.
def gcc_toolchain_legacy_spelling : Separate<["-"], "gcc-toolchain">, Alias<gcc_toolchain>;
def target_legacy_spelling : Separate<["-"], "target">, Alias<target>;

// Special internal option to handle -Xlinker --no-demangle.
def Z_Xlinker__no_demangle : Flag<["-"], "Z-Xlinker-no-demangle">,
    Flags<[Unsupported, NoArgumentUnused]>;

// Special internal option to allow forwarding arbitrary arguments to linker.
def Zlinker_input : Separate<["-"], "Zlinker-input">,
    Flags<[Unsupported, NoArgumentUnused]>;

// Reserved library options.
def Z_reserved_lib_stdcxx : Flag<["-"], "Z-reserved-lib-stdc++">,
    Flags<[LinkerInput, NoArgumentUnused, Unsupported]>, Group<reserved_lib_Group>;
def Z_reserved_lib_cckext : Flag<["-"], "Z-reserved-lib-cckext">,
    Flags<[LinkerInput, NoArgumentUnused, Unsupported]>, Group<reserved_lib_Group>;
#if INTEL_CUSTOMIZATION
def Z_reserved_lib_imf : Flag<["-"], "Z-reserved-lib-imf">,
    Flags<[LinkerInput, NoArgumentUnused, Unsupported]>,
    Group<reserved_lib_Group>;
#endif // INTEL_CUSTOMIZATION

#if INTEL_CUSTOMIZATION
// -q Intel options
def qopt_assume_no_loop_carried_dep_EQ : Joined<["-"], "qopt-assume-no-loop-carried-dep=">, Values<"0,1,2">, Flags<[NoXarchOption]>, HelpText<"Set a level of "
  "performance tuning for loops.  0 - The compiler does not assume there is "
  "loop-carried dependencies (default).  1 - Assume there are no loop-carried "
  "dependencies for innermost loops.  2 - Assume there are no loop-carried "
  "dependencies for all loop levels.">;
def qopt_assume_no_loop_carried_dep : Flag<["-"], "qopt-assume-no-loop-carried-dep">,
  Alias<qopt_assume_no_loop_carried_dep_EQ>, AliasArgs<["1"]>;
def qopt_jump_tables : Flag<["-"], "qopt-jump-tables">,Alias<fjump_tables>,
  HelpText<"Control the generation of jump tables">;
def qno_opt_jump_tables : Flag<["-"], "qno-opt-jump-tables">,Alias<fno_jump_tables>,
  HelpText<"Do not use jump tables for lowering switches">;
def qopt_for_throughput_EQ : Joined<["-"], "qopt-for-throughput=">,
  Values<"single-job,multi-job">, Flags<[NoXarchOption]>, HelpText<"Optimize "
  "for throughput performance, assuming multiple jobs are running.  The memory "
  "optimizations for single job versus multiple jobs can be tuned in different "
  "ways by the compiler. Valid arguments: multi-job, single-job">;
def qopt_matmul : Flag<["-"], "qopt-matmul">, Flags<[NoXarchOption]>,
  HelpText<"Enables compiler-generated Matrix Multiply (matmul) library call">;
def qno_opt_matmul : Flag<["-"], "qno-opt-matmul">, Flags<[NoXarchOption]>,
  HelpText<"Disables compiler-generated Matrix Multiply (matmul) library call">;
def qopt_mem_layout_trans_EQ : Joined<["-"], "qopt-mem-layout-trans=">, Values<"0,1,2,3">,
  HelpText<"Control the level of memory layout transformations performed by the compiler">;
def qopt_mem_layout_trans : Flag<["-"], "qopt-mem-layout-trans">, Alias<qopt_mem_layout_trans_EQ>,
  AliasArgs<["2"]>;
def qno_opt_mem_layout_trans : Flag<["-"], "qno-opt-mem-layout-trans">, Alias<qopt_mem_layout_trans_EQ>,
  AliasArgs<["0"]>, HelpText<"Disable memory layout transformations">;
def qopt_multiple_gather_scatter_by_shuffles : Flag<["-"], "qopt-multiple-gather-scatter-by-shuffles">,
  Flags<[NoXarchOption]>,
  HelpText<"Enables the optimization for multiple adjacent gather/scatter type vector memory references">;
def qno_opt_multiple_gather_scatter_by_shuffles : Flag<["-"], "qno-opt-multiple-gather-scatter-by-shuffles">,
  Flags<[NoXarchOption]>,
  HelpText<"Disables the optimization for multiple adjacent gather/scatter type vector memory references">;
def qopt_report_EQ : Joined<["-"], "qopt-report=">, Values<"min,med,max">,
  HelpText<"Generate an optimization report, min, med or max.">;
def : Joined<["-"], "qopt-report">, Alias<qopt_report_EQ>;
def qopt_report : Flag<["-"], "qopt-report">, Alias<qopt_report_EQ>,
  AliasArgs<["2"]>;
def qopt_zmm_usage_EQ : Joined<["-"], "qopt-zmm-usage=">, Values<"low,high">,
  HelpText<"Specifies the level of zmm registers usage, low or high">;
def qoverride_limits : Flag<["-"], "qoverride-limits">,
  HelpText<"enables the user to skip throttling of loops in framework and DD.">;
#endif // INTEL_CUSTOMIZATION

// Ignored options
multiclass BooleanFFlag<string name> {
  def f#NAME : Flag<["-"], "f"#name>;
  def fno_#NAME : Flag<["-"], "fno-"#name>;
}

defm : BooleanFFlag<"keep-inline-functions">, Group<clang_ignored_gcc_optimization_f_Group>;

def fprofile_dir : Joined<["-"], "fprofile-dir=">, Group<f_Group>;

// The default value matches BinutilsVersion in MCAsmInfo.h.
def fbinutils_version_EQ : Joined<["-"], "fbinutils-version=">,
  MetaVarName<"<major.minor>">, Group<f_Group>, Flags<[CC1Option]>,
  HelpText<"Produced object files can use all ELF features supported by this "
  "binutils version and newer. If -fno-integrated-as is specified, the "
  "generated assembly will consider GNU as support. 'none' means that all ELF "
  "features can be used, regardless of binutils support. Defaults to 2.26.">;
def fuse_ld_EQ : Joined<["-"], "fuse-ld=">, Group<f_Group>, Flags<[CoreOption, LinkOption]>;
def ld_path_EQ : Joined<["--"], "ld-path=">, Group<Link_Group>;

defm align_labels : BooleanFFlag<"align-labels">, Group<clang_ignored_gcc_optimization_f_Group>;
def falign_labels_EQ : Joined<["-"], "falign-labels=">, Group<clang_ignored_gcc_optimization_f_Group>;
defm align_loops : BooleanFFlag<"align-loops">, Group<clang_ignored_gcc_optimization_f_Group>;
defm align_jumps : BooleanFFlag<"align-jumps">, Group<clang_ignored_gcc_optimization_f_Group>;
def falign_jumps_EQ : Joined<["-"], "falign-jumps=">, Group<clang_ignored_gcc_optimization_f_Group>;

// FIXME: This option should be supported and wired up to our diognostics, but
// ignore it for now to avoid breaking builds that use it.
def fdiagnostics_show_location_EQ : Joined<["-"], "fdiagnostics-show-location=">, Group<clang_ignored_f_Group>;

defm fcheck_new : BooleanFFlag<"check-new">, Group<clang_ignored_f_Group>;
defm caller_saves : BooleanFFlag<"caller-saves">, Group<clang_ignored_gcc_optimization_f_Group>;
defm reorder_blocks : BooleanFFlag<"reorder-blocks">, Group<clang_ignored_gcc_optimization_f_Group>;
defm branch_count_reg : BooleanFFlag<"branch-count-reg">, Group<clang_ignored_gcc_optimization_f_Group>;
defm default_inline : BooleanFFlag<"default-inline">, Group<clang_ignored_gcc_optimization_f_Group>;
defm fat_lto_objects : BooleanFFlag<"fat-lto-objects">, Group<clang_ignored_gcc_optimization_f_Group>;
defm float_store : BooleanFFlag<"float-store">, Group<clang_ignored_gcc_optimization_f_Group>;
defm friend_injection : BooleanFFlag<"friend-injection">, Group<clang_ignored_f_Group>;
defm function_attribute_list : BooleanFFlag<"function-attribute-list">, Group<clang_ignored_f_Group>;
defm gcse : BooleanFFlag<"gcse">, Group<clang_ignored_gcc_optimization_f_Group>;
defm gcse_after_reload: BooleanFFlag<"gcse-after-reload">, Group<clang_ignored_gcc_optimization_f_Group>;
defm gcse_las: BooleanFFlag<"gcse-las">, Group<clang_ignored_gcc_optimization_f_Group>;
defm gcse_sm: BooleanFFlag<"gcse-sm">, Group<clang_ignored_gcc_optimization_f_Group>;
defm gnu : BooleanFFlag<"gnu">, Group<clang_ignored_f_Group>;
defm implicit_templates : BooleanFFlag<"implicit-templates">, Group<clang_ignored_f_Group>;
defm implement_inlines : BooleanFFlag<"implement-inlines">, Group<clang_ignored_f_Group>;
defm merge_constants : BooleanFFlag<"merge-constants">, Group<clang_ignored_gcc_optimization_f_Group>;
defm modulo_sched : BooleanFFlag<"modulo-sched">, Group<clang_ignored_gcc_optimization_f_Group>;
defm modulo_sched_allow_regmoves : BooleanFFlag<"modulo-sched-allow-regmoves">,
    Group<clang_ignored_gcc_optimization_f_Group>;
defm inline_functions_called_once : BooleanFFlag<"inline-functions-called-once">,
    Group<clang_ignored_gcc_optimization_f_Group>;
def finline_limit_EQ : Joined<["-"], "finline-limit=">, Group<clang_ignored_gcc_optimization_f_Group>;
defm finline_limit : BooleanFFlag<"inline-limit">, Group<clang_ignored_gcc_optimization_f_Group>;
defm inline_small_functions : BooleanFFlag<"inline-small-functions">,
    Group<clang_ignored_gcc_optimization_f_Group>;
defm ipa_cp : BooleanFFlag<"ipa-cp">,
    Group<clang_ignored_gcc_optimization_f_Group>;
defm ivopts : BooleanFFlag<"ivopts">, Group<clang_ignored_gcc_optimization_f_Group>;
defm semantic_interposition : BoolFOption<"semantic-interposition",
  LangOpts<"SemanticInterposition">, DefaultFalse,
  PosFlag<SetTrue, [CC1Option]>, NegFlag<SetFalse>>;
defm non_call_exceptions : BooleanFFlag<"non-call-exceptions">, Group<clang_ignored_f_Group>;
defm peel_loops : BooleanFFlag<"peel-loops">, Group<clang_ignored_gcc_optimization_f_Group>;
defm permissive : BooleanFFlag<"permissive">, Group<clang_ignored_f_Group>;
defm prefetch_loop_arrays : BooleanFFlag<"prefetch-loop-arrays">, Group<clang_ignored_gcc_optimization_f_Group>;
defm printf : BooleanFFlag<"printf">, Group<clang_ignored_f_Group>;
defm profile : BooleanFFlag<"profile">, Group<clang_ignored_f_Group>;
defm profile_correction : BooleanFFlag<"profile-correction">, Group<clang_ignored_gcc_optimization_f_Group>;
defm profile_generate_sampling : BooleanFFlag<"profile-generate-sampling">, Group<clang_ignored_f_Group>;
defm profile_reusedist : BooleanFFlag<"profile-reusedist">, Group<clang_ignored_f_Group>;
defm profile_values : BooleanFFlag<"profile-values">, Group<clang_ignored_gcc_optimization_f_Group>;
defm regs_graph : BooleanFFlag<"regs-graph">, Group<clang_ignored_f_Group>;
defm rename_registers : BooleanFFlag<"rename-registers">, Group<clang_ignored_gcc_optimization_f_Group>;
defm ripa : BooleanFFlag<"ripa">, Group<clang_ignored_f_Group>;
defm schedule_insns : BooleanFFlag<"schedule-insns">, Group<clang_ignored_gcc_optimization_f_Group>;
defm schedule_insns2 : BooleanFFlag<"schedule-insns2">, Group<clang_ignored_gcc_optimization_f_Group>;
defm see : BooleanFFlag<"see">, Group<clang_ignored_f_Group>;
defm signaling_nans : BooleanFFlag<"signaling-nans">, Group<clang_ignored_gcc_optimization_f_Group>;
defm single_precision_constant : BooleanFFlag<"single-precision-constant">,
    Group<clang_ignored_gcc_optimization_f_Group>;
defm spec_constr_count : BooleanFFlag<"spec-constr-count">, Group<clang_ignored_f_Group>;
defm stack_check : BooleanFFlag<"stack-check">, Group<clang_ignored_f_Group>;
defm strength_reduce :
    BooleanFFlag<"strength-reduce">, Group<clang_ignored_gcc_optimization_f_Group>;
defm tls_model : BooleanFFlag<"tls-model">, Group<clang_ignored_f_Group>;
defm tracer : BooleanFFlag<"tracer">, Group<clang_ignored_gcc_optimization_f_Group>;
defm tree_dce : BooleanFFlag<"tree-dce">, Group<clang_ignored_gcc_optimization_f_Group>;
defm tree_salias : BooleanFFlag<"tree-salias">, Group<clang_ignored_f_Group>;
defm tree_ter : BooleanFFlag<"tree-ter">, Group<clang_ignored_gcc_optimization_f_Group>;
defm tree_vectorizer_verbose : BooleanFFlag<"tree-vectorizer-verbose">, Group<clang_ignored_f_Group>;
defm tree_vrp : BooleanFFlag<"tree-vrp">, Group<clang_ignored_gcc_optimization_f_Group>;
defm unroll_all_loops : BooleanFFlag<"unroll-all-loops">, Group<clang_ignored_gcc_optimization_f_Group>;
defm unsafe_loop_optimizations : BooleanFFlag<"unsafe-loop-optimizations">,
    Group<clang_ignored_gcc_optimization_f_Group>;
defm unswitch_loops : BooleanFFlag<"unswitch-loops">, Group<clang_ignored_gcc_optimization_f_Group>;
defm use_linker_plugin : BooleanFFlag<"use-linker-plugin">, Group<clang_ignored_gcc_optimization_f_Group>;
defm vect_cost_model : BooleanFFlag<"vect-cost-model">, Group<clang_ignored_gcc_optimization_f_Group>;
defm variable_expansion_in_unroller : BooleanFFlag<"variable-expansion-in-unroller">,
    Group<clang_ignored_gcc_optimization_f_Group>;
defm web : BooleanFFlag<"web">, Group<clang_ignored_gcc_optimization_f_Group>;
defm whole_program : BooleanFFlag<"whole-program">, Group<clang_ignored_gcc_optimization_f_Group>;
defm devirtualize : BooleanFFlag<"devirtualize">, Group<clang_ignored_gcc_optimization_f_Group>;
defm devirtualize_speculatively : BooleanFFlag<"devirtualize-speculatively">,
    Group<clang_ignored_gcc_optimization_f_Group>;

// Generic gfortran options.
def A_DASH : Joined<["-"], "A-">, Group<gfortran_Group>;
def static_libgfortran : Flag<["-"], "static-libgfortran">, Group<gfortran_Group>;

// "f" options with values for gfortran.
def fblas_matmul_limit_EQ : Joined<["-"], "fblas-matmul-limit=">, Group<gfortran_Group>;
def fcheck_EQ : Joined<["-"], "fcheck=">, Group<gfortran_Group>;
def fcoarray_EQ : Joined<["-"], "fcoarray=">, Group<gfortran_Group>;
def fconvert_EQ : Joined<["-"], "fconvert=">, Group<gfortran_Group>;
def ffpe_trap_EQ : Joined<["-"], "ffpe-trap=">, Group<gfortran_Group>;
def ffree_line_length_VALUE : Joined<["-"], "ffree-line-length-">, Group<gfortran_Group>;
def finit_character_EQ : Joined<["-"], "finit-character=">, Group<gfortran_Group>;
def finit_integer_EQ : Joined<["-"], "finit-integer=">, Group<gfortran_Group>;
def finit_logical_EQ : Joined<["-"], "finit-logical=">, Group<gfortran_Group>;
def finit_real_EQ : Joined<["-"], "finit-real=">, Group<gfortran_Group>;
def fmax_array_constructor_EQ : Joined<["-"], "fmax-array-constructor=">, Group<gfortran_Group>;
#ifndef INTEL_CUSTOMIZATION
// Intel max-errors added for C/C++
def fmax_errors_EQ : Joined<["-"], "fmax-errors=">, Group<gfortran_Group>;
#endif // !INTEL_CUSTOMIZATION
def fmax_stack_var_size_EQ : Joined<["-"], "fmax-stack-var-size=">, Group<gfortran_Group>;
def fmax_subrecord_length_EQ : Joined<["-"], "fmax-subrecord-length=">, Group<gfortran_Group>;
def frecord_marker_EQ : Joined<["-"], "frecord-marker=">, Group<gfortran_Group>;

// "f" flags for gfortran.
defm aggressive_function_elimination : BooleanFFlag<"aggressive-function-elimination">, Group<gfortran_Group>;
defm align_commons : BooleanFFlag<"align-commons">, Group<gfortran_Group>;
defm all_intrinsics : BooleanFFlag<"all-intrinsics">, Group<gfortran_Group>;
defm automatic : BooleanFFlag<"automatic">, Group<gfortran_Group>;
defm backtrace : BooleanFFlag<"backtrace">, Group<gfortran_Group>;
defm bounds_check : BooleanFFlag<"bounds-check">, Group<gfortran_Group>;
defm check_array_temporaries : BooleanFFlag<"check-array-temporaries">, Group<gfortran_Group>;
defm cray_pointer : BooleanFFlag<"cray-pointer">, Group<gfortran_Group>;
defm d_lines_as_code : BooleanFFlag<"d-lines-as-code">, Group<gfortran_Group>;
defm d_lines_as_comments : BooleanFFlag<"d-lines-as-comments">, Group<gfortran_Group>;
defm dollar_ok : BooleanFFlag<"dollar-ok">, Group<gfortran_Group>;
defm dump_fortran_optimized : BooleanFFlag<"dump-fortran-optimized">, Group<gfortran_Group>;
defm dump_fortran_original : BooleanFFlag<"dump-fortran-original">, Group<gfortran_Group>;
defm dump_parse_tree : BooleanFFlag<"dump-parse-tree">, Group<gfortran_Group>;
defm external_blas : BooleanFFlag<"external-blas">, Group<gfortran_Group>;
defm f2c : BooleanFFlag<"f2c">, Group<gfortran_Group>;
defm frontend_optimize : BooleanFFlag<"frontend-optimize">, Group<gfortran_Group>;
defm init_local_zero : BooleanFFlag<"init-local-zero">, Group<gfortran_Group>;
defm integer_4_integer_8 : BooleanFFlag<"integer-4-integer-8">, Group<gfortran_Group>;
defm max_identifier_length : BooleanFFlag<"max-identifier-length">, Group<gfortran_Group>;
defm module_private : BooleanFFlag<"module-private">, Group<gfortran_Group>;
defm pack_derived : BooleanFFlag<"pack-derived">, Group<gfortran_Group>;
//defm protect_parens : BooleanFFlag<"protect-parens">, Group<gfortran_Group>;
defm range_check : BooleanFFlag<"range-check">, Group<gfortran_Group>;
defm real_4_real_10 : BooleanFFlag<"real-4-real-10">, Group<gfortran_Group>;
defm real_4_real_16 : BooleanFFlag<"real-4-real-16">, Group<gfortran_Group>;
defm real_4_real_8 : BooleanFFlag<"real-4-real-8">, Group<gfortran_Group>;
defm real_8_real_10 : BooleanFFlag<"real-8-real-10">, Group<gfortran_Group>;
defm real_8_real_16 : BooleanFFlag<"real-8-real-16">, Group<gfortran_Group>;
defm real_8_real_4 : BooleanFFlag<"real-8-real-4">, Group<gfortran_Group>;
defm realloc_lhs : BooleanFFlag<"realloc-lhs">, Group<gfortran_Group>;
defm recursive : BooleanFFlag<"recursive">, Group<gfortran_Group>;
defm repack_arrays : BooleanFFlag<"repack-arrays">, Group<gfortran_Group>;
defm second_underscore : BooleanFFlag<"second-underscore">, Group<gfortran_Group>;
defm sign_zero : BooleanFFlag<"sign-zero">, Group<gfortran_Group>;
defm stack_arrays : BooleanFFlag<"stack-arrays">, Group<gfortran_Group>;
defm underscoring : BooleanFFlag<"underscoring">, Group<gfortran_Group>;
defm whole_file : BooleanFFlag<"whole-file">, Group<gfortran_Group>;

// C++ SYCL options
#if INTEL_CUSTOMIZATION
def reuse_exe_EQ : Joined<["-"], "reuse-exe=">, Flags<[CoreOption, DpcppOption]>,
  HelpText<"Speed up FPGA aoc compile if the device code in <exe> is unchanged.">,
  MetaVarName<"<exe>">;
def fsycl : Flag<["-"], "fsycl">, Flags<[NoXarchOption, CoreOption, DpcppOption]>, Group<sycl_Group>,
  HelpText<"Enables SYCL kernels compilation for device">;
def fno_sycl : Flag<["-"], "fno-sycl">, Flags<[NoXarchOption, CoreOption, DpcppOption]>, Group<sycl_Group>,
  HelpText<"Disables SYCL kernels compilation for device">;
// FIXME: -fsycl-explicit-simd is deprecated. remove it when support is dropped.
def : Flag<["-"], "fsycl-explicit-simd">, Flags<[CoreOption]>, Group<clang_ignored_legacy_options_Group>,
  HelpText<"Enable SYCL explicit SIMD extension. (deprecated)">;
def : Flag<["-"], "fno-sycl-explicit-simd">, Flags<[CoreOption]>, Group<clang_ignored_legacy_options_Group>,
  HelpText<"Disable SYCL explicit SIMD extension. (deprecated)">;
defm sycl_early_optimizations : OptOutCC1FFlag<"sycl-early-optimizations", "Enable", "Disable", " standard optimization pipeline for SYCL device compiler", [CoreOption, DpcppOption]>;
def fsycl_enable_function_pointers : Flag<["-"],
  "fsycl-enable-function-pointers">, Flags<[CoreOption, DpcppOption]>,
  HelpText<"Experimental Feature: Enables function pointers and support for "
  "virtual functions for DPC++ kernels and device functions.">;
def fsycl_dead_args_optimization : Flag<["-"], "fsycl-dead-args-optimization">,
  Group<sycl_Group>, Flags<[NoArgumentUnused, CoreOption, DpcppOption]>, HelpText<"Enables "
  "elimination of DPC++ dead kernel arguments">;
def fno_sycl_dead_args_optimization : Flag<["-"], "fno-sycl-dead-args-optimization">,
  Group<sycl_Group>, Flags<[NoArgumentUnused, CoreOption, DpcppOption]>, HelpText<"Disables "
  "elimination of DPC++ dead kernel arguments">;
def fsycl_device_lib_EQ : CommaJoined<["-"], "fsycl-device-lib=">, Group<sycl_Group>, Flags<[NoXarchOption, CoreOption, DpcppOption]>,
  Values<"libc, libm-fp32, libm-fp64, all">, HelpText<"Control inclusion of "
  "device libraries into device binary linkage. Valid arguments "
  "are libc, libm-fp32, libm-fp64, all">;
def fno_sycl_device_lib_EQ : CommaJoined<["-"], "fno-sycl-device-lib=">, Group<sycl_Group>, Flags<[NoXarchOption, CoreOption, DpcppOption]>,
  Values<"libc, libm-fp32, libm-fp64, all">, HelpText<"Control exclusion of "
  "device libraries from device binary linkage. Valid arguments "
  "are libc, libm-fp32, libm-fp64, all">;
#endif // INTEL_CUSTOMIZATION

//===----------------------------------------------------------------------===//
// FLangOption + CoreOption + NoXarchOption
//===----------------------------------------------------------------------===//
let Flags = [FlangOption, FlangOnlyOption, NoXarchOption, CoreOption] in {
def Xflang : Separate<["-"], "Xflang">,
  HelpText<"Pass <arg> to the flang compiler">, MetaVarName<"<arg>">,
  Flags<[NoXarchOption, CoreOption]>, Group<CompileOnly_Group>;
}

//===----------------------------------------------------------------------===//
// FlangOption and FC1 Options
//===----------------------------------------------------------------------===//
let Flags = [FC1Option, FlangOption, FlangOnlyOption] in {

def cpp : Flag<["-"], "cpp">, Group<f_Group>,
  HelpText<"Enable predefined and command line preprocessor macros">;
def nocpp : Flag<["-"], "nocpp">, Group<f_Group>,
  HelpText<"Disable predefined and command line preprocessor macros">;
def module_dir : Separate<["-"], "module-dir">, MetaVarName<"<dir>">,
  HelpText<"Put MODULE files in <dir>">,
  DocBrief<[{This option specifies where to put .mod files for compiled modules.
It is also added to the list of directories to be searched by an USE statement.
The default is the current directory.}]>;

def ffixed_form : Flag<["-"], "ffixed-form">, Group<f_Group>,
  HelpText<"Process source files in fixed form">;
def ffree_form : Flag<["-"], "ffree-form">, Group<f_Group>,
  HelpText<"Process source files in free form">;
def ffixed_line_length_EQ : Joined<["-"], "ffixed-line-length=">, Group<f_Group>,
  HelpText<"Use <value> as character line width in fixed mode">,
  DocBrief<[{Set column after which characters are ignored in typical fixed-form lines in the source
file}]>;
def ffixed_line_length_VALUE : Joined<["-"], "ffixed-line-length-">, Group<f_Group>, Alias<ffixed_line_length_EQ>;
def fopenacc : Flag<["-"], "fopenacc">, Group<f_Group>,
  HelpText<"Enable OpenACC">;
def fdefault_double_8 : Flag<["-"],"fdefault-double-8">, Group<f_Group>,
  HelpText<"Set the default double precision kind to an 8 byte wide type">;
def fdefault_integer_8 : Flag<["-"],"fdefault-integer-8">, Group<f_Group>,
  HelpText<"Set the default integer kind to an 8 byte wide type">;
def fdefault_real_8 : Flag<["-"],"fdefault-real-8">, Group<f_Group>,
  HelpText<"Set the default real kind to an 8 byte wide type">;
def flarge_sizes : Flag<["-"],"flarge-sizes">, Group<f_Group>,
  HelpText<"Use INTEGER(KIND=8) for the result type in size-related intrinsics">;

def falternative_parameter_statement : Flag<["-"], "falternative-parameter-statement">, Group<f_Group>,
  HelpText<"Enable the old style PARAMETER statement">;
def fintrinsic_modules_path : Separate<["-"], "fintrinsic-modules-path">,  Group<f_Group>, MetaVarName<"<dir>">,
  HelpText<"Specify where to find the compiled intrinsic modules">,
  DocBrief<[{This option specifies the location of pre-compiled intrinsic modules, 
  if they are not in the default location expected by the compiler.}]>;

defm backslash : OptInFC1FFlag<"backslash", "Specify that backslash in string introduces an escape character">;
defm xor_operator : OptInFC1FFlag<"xor-operator", "Enable .XOR. as a synonym of .NEQV.">;
defm logical_abbreviations : OptInFC1FFlag<"logical-abbreviations", "Enable logical abbreviations">;
defm implicit_none : OptInFC1FFlag<"implicit-none", "No implicit typing allowed unless overridden by IMPLICIT statements">;
}

def J : JoinedOrSeparate<["-"], "J">,
  Flags<[RenderJoined, FlangOption, FC1Option, FlangOnlyOption]>,
  Group<gfortran_Group>,
  Alias<module_dir>;

//===----------------------------------------------------------------------===//
// FC1 Options
//===----------------------------------------------------------------------===//
let Flags = [FC1Option, FlangOnlyOption] in {

def fget_definition : MultiArg<["-"], "fget-definition", 3>,
  HelpText<"Get the symbol definition from <line> <start-column> <end-column>">,
  Group<Action_Group>;
def test_io : Flag<["-"], "test-io">, Group<Action_Group>,
  HelpText<"Run the InputOuputTest action. Use for development and testing only.">;
def fdebug_unparse_no_sema : Flag<["-"], "fdebug-unparse-no-sema">, Group<Action_Group>,
  HelpText<"Unparse and stop (skips the semantic checks)">,
  DocBrief<[{Only run the parser, then unparse the parse-tree and output the
generated Fortran source file. Semantic checks are disabled.}]>;
def fdebug_unparse : Flag<["-"], "fdebug-unparse">, Group<Action_Group>,
  HelpText<"Unparse and stop.">,
  DocBrief<[{Run the parser and the semantic checks. Then unparse the
parse-tree and output the generated Fortran source file.}]>;
def fdebug_unparse_with_symbols : Flag<["-"], "fdebug-unparse-with-symbols">, Group<Action_Group>,
  HelpText<"Unparse and stop.">;
def fdebug_dump_symbols : Flag<["-"], "fdebug-dump-symbols">, Group<Action_Group>,
  HelpText<"Dump symbols after the semantic analysis">;
def fdebug_dump_parse_tree : Flag<["-"], "fdebug-dump-parse-tree">, Group<Action_Group>,
  HelpText<"Dump the parse tree">,
  DocBrief<[{Run the Parser and the semantic checks, and then output the
parse tree.}]>;
def fdebug_dump_parse_tree_no_sema : Flag<["-"], "fdebug-dump-parse-tree-no-sema">, Group<Action_Group>,
  HelpText<"Dump the parse tree (skips the semantic checks)">,
  DocBrief<[{Run the Parser and then output the parse tree. Semantic
checks are disabled.}]>;
def fdebug_dump_all : Flag<["-"], "fdebug-dump-all">, Group<Action_Group>,
  HelpText<"Dump symbols and the parse tree after the semantic checks">;
def fdebug_dump_provenance : Flag<["-"], "fdebug-dump-provenance">, Group<Action_Group>,
  HelpText<"Dump provenance">;
def fdebug_dump_parsing_log : Flag<["-"], "fdebug-dump-parsing-log">, Group<Action_Group>,
  HelpText<"Run instrumented parse and dump the parsing log">;
def fdebug_measure_parse_tree : Flag<["-"], "fdebug-measure-parse-tree">, Group<Action_Group>,
  HelpText<"Measure the parse tree">;
def fdebug_pre_fir_tree : Flag<["-"], "fdebug-pre-fir-tree">, Group<Action_Group>,
  HelpText<"Dump the pre-FIR tree">;
def fdebug_module_writer : Flag<["-"],"fdebug-module-writer">,
  HelpText<"Enable debug messages while writing module files">;
def fget_symbols_sources : Flag<["-"], "fget-symbols-sources">, Group<Action_Group>,
  HelpText<"Dump symbols and their source code locations">;

def module_suffix : Separate<["-"], "module-suffix">,  Group<f_Group>, MetaVarName<"<suffix>">,
  HelpText<"Use <suffix> as the suffix for module files (the default value is `.mod`)">;
def fno_reformat : Flag<["-"], "fno-reformat">, Group<Preprocessor_Group>,
  HelpText<"Dump the cooked character stream in -E mode">;
defm analyzed_objects_for_unparse : OptOutFC1FFlag<"analyzed-objects-for-unparse", "", "Do not use the analyzed objects when unparsing">;

}

//===----------------------------------------------------------------------===//
// CC1 Options
//===----------------------------------------------------------------------===//

let Flags = [CC1Option, NoDriverOption] in {

//===----------------------------------------------------------------------===//
// Target Options
//===----------------------------------------------------------------------===//

let Flags = [CC1Option, CC1AsOption, NoDriverOption] in {

def target_cpu : Separate<["-"], "target-cpu">,
  HelpText<"Target a specific cpu type">,
  MarshallingInfoString<TargetOpts<"CPU">>;
def tune_cpu : Separate<["-"], "tune-cpu">,
  HelpText<"Tune for a specific cpu type">,
  MarshallingInfoString<TargetOpts<"TuneCPU">>;
def target_feature : Separate<["-"], "target-feature">,
  HelpText<"Target specific attributes">,
  MarshallingInfoStringVector<TargetOpts<"FeaturesAsWritten">>;
def triple : Separate<["-"], "triple">,
  HelpText<"Specify target triple (e.g. i686-apple-darwin9)">,
  MarshallingInfoString<TargetOpts<"Triple">, "llvm::Triple::normalize(llvm::sys::getDefaultTargetTriple())">,
  AlwaysEmit, Normalizer<"normalizeTriple">;
def target_abi : Separate<["-"], "target-abi">,
  HelpText<"Target a particular ABI type">,
  MarshallingInfoString<TargetOpts<"ABI">>;
def target_sdk_version_EQ : Joined<["-"], "target-sdk-version=">,
  HelpText<"The version of target SDK used for compilation">;

}

def target_linker_version : Separate<["-"], "target-linker-version">,
  HelpText<"Target linker version">,
  MarshallingInfoString<TargetOpts<"LinkerVersion">>;
def triple_EQ : Joined<["-"], "triple=">, Alias<triple>;
def mfpmath : Separate<["-"], "mfpmath">,
  HelpText<"Which unit to use for fp math">,
  MarshallingInfoString<TargetOpts<"FPMath">>;

defm padding_on_unsigned_fixed_point : BoolOption<"f", "padding-on-unsigned-fixed-point",
  LangOpts<"PaddingOnUnsignedFixedPoint">, DefaultFalse,
  PosFlag<SetTrue, [], "Force each unsigned fixed point type to have an extra bit of padding to align their scales with those of signed fixed point types">,
  NegFlag<SetFalse>>,
  ShouldParseIf<ffixed_point.KeyPath>;

//===----------------------------------------------------------------------===//
// Analyzer Options
//===----------------------------------------------------------------------===//

def analysis_UnoptimizedCFG : Flag<["-"], "unoptimized-cfg">,
  HelpText<"Generate unoptimized CFGs for all analyses">,
  MarshallingInfoFlag<AnalyzerOpts<"UnoptimizedCFG">>;
def analysis_CFGAddImplicitDtors : Flag<["-"], "cfg-add-implicit-dtors">,
  HelpText<"Add C++ implicit destructors to CFGs for all analyses">;

def analyzer_store : Separate<["-"], "analyzer-store">,
  HelpText<"Source Code Analysis - Abstract Memory Store Models">;
def analyzer_store_EQ : Joined<["-"], "analyzer-store=">, Alias<analyzer_store>;

def analyzer_constraints : Separate<["-"], "analyzer-constraints">,
  HelpText<"Source Code Analysis - Symbolic Constraint Engines">;
def analyzer_constraints_EQ : Joined<["-"], "analyzer-constraints=">,
  Alias<analyzer_constraints>;

def analyzer_output : Separate<["-"], "analyzer-output">,
  HelpText<"Source Code Analysis - Output Options">;
def analyzer_output_EQ : Joined<["-"], "analyzer-output=">,
  Alias<analyzer_output>;

def analyzer_purge : Separate<["-"], "analyzer-purge">,
  HelpText<"Source Code Analysis - Dead Symbol Removal Frequency">;
def analyzer_purge_EQ : Joined<["-"], "analyzer-purge=">, Alias<analyzer_purge>;

def analyzer_opt_analyze_headers : Flag<["-"], "analyzer-opt-analyze-headers">,
  HelpText<"Force the static analyzer to analyze functions defined in header files">,
  MarshallingInfoFlag<AnalyzerOpts<"AnalyzeAll">>;
def analyzer_opt_analyze_nested_blocks : Flag<["-"], "analyzer-opt-analyze-nested-blocks">,
  HelpText<"Analyze the definitions of blocks in addition to functions">,
  MarshallingInfoFlag<AnalyzerOpts<"AnalyzeNestedBlocks">>;
def analyzer_display_progress : Flag<["-"], "analyzer-display-progress">,
  HelpText<"Emit verbose output about the analyzer's progress">,
  MarshallingInfoFlag<AnalyzerOpts<"AnalyzerDisplayProgress">>;
def analyze_function : Separate<["-"], "analyze-function">,
  HelpText<"Run analysis on specific function (for C++ include parameters in name)">,
  MarshallingInfoString<AnalyzerOpts<"AnalyzeSpecificFunction">>;
def analyze_function_EQ : Joined<["-"], "analyze-function=">, Alias<analyze_function>;
def trim_egraph : Flag<["-"], "trim-egraph">,
  HelpText<"Only show error-related paths in the analysis graph">,
  MarshallingInfoFlag<AnalyzerOpts<"TrimGraph">>;
def analyzer_viz_egraph_graphviz : Flag<["-"], "analyzer-viz-egraph-graphviz">,
  HelpText<"Display exploded graph using GraphViz">,
  MarshallingInfoFlag<AnalyzerOpts<"visualizeExplodedGraphWithGraphViz">>;
def analyzer_dump_egraph : Separate<["-"], "analyzer-dump-egraph">,
  HelpText<"Dump exploded graph to the specified file">,
  MarshallingInfoString<AnalyzerOpts<"DumpExplodedGraphTo">>;
def analyzer_dump_egraph_EQ : Joined<["-"], "analyzer-dump-egraph=">, Alias<analyzer_dump_egraph>;

def analyzer_inline_max_stack_depth : Separate<["-"], "analyzer-inline-max-stack-depth">,
  HelpText<"Bound on stack depth while inlining (4 by default)">,
  // Cap the stack depth at 4 calls (5 stack frames, base + 4 calls).
  MarshallingInfoInt<AnalyzerOpts<"InlineMaxStackDepth">, "5">;
def analyzer_inline_max_stack_depth_EQ : Joined<["-"], "analyzer-inline-max-stack-depth=">,
  Alias<analyzer_inline_max_stack_depth>;

def analyzer_inlining_mode : Separate<["-"], "analyzer-inlining-mode">,
  HelpText<"Specify the function selection heuristic used during inlining">;
def analyzer_inlining_mode_EQ : Joined<["-"], "analyzer-inlining-mode=">, Alias<analyzer_inlining_mode>;

def analyzer_disable_retry_exhausted : Flag<["-"], "analyzer-disable-retry-exhausted">,
  HelpText<"Do not re-analyze paths leading to exhausted nodes with a different strategy (may decrease code coverage)">,
  MarshallingInfoFlag<AnalyzerOpts<"NoRetryExhausted">>;

def analyzer_max_loop : Separate<["-"], "analyzer-max-loop">,
  HelpText<"The maximum number of times the analyzer will go through a loop">,
  MarshallingInfoInt<AnalyzerOpts<"maxBlockVisitOnPath">, "4">;
def analyzer_stats : Flag<["-"], "analyzer-stats">,
  HelpText<"Print internal analyzer statistics.">,
  MarshallingInfoFlag<AnalyzerOpts<"PrintStats">>;

def analyzer_checker : Separate<["-"], "analyzer-checker">,
  HelpText<"Choose analyzer checkers to enable">,
  ValuesCode<[{
    const char *Values =
    #define GET_CHECKERS
    #define CHECKER(FULLNAME, CLASS, HT, DOC_URI, IS_HIDDEN)  FULLNAME ","
    #include "clang/StaticAnalyzer/Checkers/Checkers.inc"
    #undef GET_CHECKERS
    #define GET_PACKAGES
    #define PACKAGE(FULLNAME)  FULLNAME ","
    #include "clang/StaticAnalyzer/Checkers/Checkers.inc"
    #undef GET_PACKAGES
    ;
  }]>;
def analyzer_checker_EQ : Joined<["-"], "analyzer-checker=">,
  Alias<analyzer_checker>;

def analyzer_disable_checker : Separate<["-"], "analyzer-disable-checker">,
  HelpText<"Choose analyzer checkers to disable">;
def analyzer_disable_checker_EQ : Joined<["-"], "analyzer-disable-checker=">,
  Alias<analyzer_disable_checker>;

def analyzer_disable_all_checks : Flag<["-"], "analyzer-disable-all-checks">,
  HelpText<"Disable all static analyzer checks">,
  MarshallingInfoFlag<AnalyzerOpts<"DisableAllCheckers">>;

def analyzer_checker_help : Flag<["-"], "analyzer-checker-help">,
  HelpText<"Display the list of analyzer checkers that are available">,
  MarshallingInfoFlag<AnalyzerOpts<"ShowCheckerHelp">>;

def analyzer_checker_help_alpha : Flag<["-"], "analyzer-checker-help-alpha">,
  HelpText<"Display the list of in development analyzer checkers. These "
           "are NOT considered safe, they are unstable and will emit incorrect "
           "reports. Enable ONLY FOR DEVELOPMENT purposes">,
  MarshallingInfoFlag<AnalyzerOpts<"ShowCheckerHelpAlpha">>;

def analyzer_checker_help_developer : Flag<["-"], "analyzer-checker-help-developer">,
  HelpText<"Display the list of developer-only checkers such as modeling "
           "and debug checkers">,
  MarshallingInfoFlag<AnalyzerOpts<"ShowCheckerHelpDeveloper">>;

def analyzer_config_help : Flag<["-"], "analyzer-config-help">,
  HelpText<"Display the list of -analyzer-config options. These are meant for "
           "development purposes only!">,
  MarshallingInfoFlag<AnalyzerOpts<"ShowConfigOptionsList">>;

def analyzer_list_enabled_checkers : Flag<["-"], "analyzer-list-enabled-checkers">,
  HelpText<"Display the list of enabled analyzer checkers">,
  MarshallingInfoFlag<AnalyzerOpts<"ShowEnabledCheckerList">>;

def analyzer_config : Separate<["-"], "analyzer-config">,
  HelpText<"Choose analyzer options to enable">;

def analyzer_checker_option_help : Flag<["-"], "analyzer-checker-option-help">,
  HelpText<"Display the list of checker and package options">,
  MarshallingInfoFlag<AnalyzerOpts<"ShowCheckerOptionList">>;

def analyzer_checker_option_help_alpha : Flag<["-"], "analyzer-checker-option-help-alpha">,
  HelpText<"Display the list of in development checker and package options. "
           "These are NOT considered safe, they are unstable and will emit "
           "incorrect reports. Enable ONLY FOR DEVELOPMENT purposes">,
  MarshallingInfoFlag<AnalyzerOpts<"ShowCheckerOptionAlphaList">>;

def analyzer_checker_option_help_developer : Flag<["-"], "analyzer-checker-option-help-developer">,
  HelpText<"Display the list of checker and package options meant for "
           "development purposes only">,
  MarshallingInfoFlag<AnalyzerOpts<"ShowCheckerOptionDeveloperList">>;

def analyzer_config_compatibility_mode : Separate<["-"], "analyzer-config-compatibility-mode">,
  HelpText<"Don't emit errors on invalid analyzer-config inputs">,
  Values<"true,false">, NormalizedValues<[[{false}], [{true}]]>,
  MarshallingInfoEnum<AnalyzerOpts<"ShouldEmitErrorsOnInvalidConfigValue">, [{true}]>;

def analyzer_config_compatibility_mode_EQ : Joined<["-"], "analyzer-config-compatibility-mode=">,
  Alias<analyzer_config_compatibility_mode>;

def analyzer_werror : Flag<["-"], "analyzer-werror">,
  HelpText<"Emit analyzer results as errors rather than warnings">,
  MarshallingInfoFlag<AnalyzerOpts<"AnalyzerWerror">>;

//===----------------------------------------------------------------------===//
// Migrator Options
//===----------------------------------------------------------------------===//
def migrator_no_nsalloc_error : Flag<["-"], "no-ns-alloc-error">,
  HelpText<"Do not error on use of NSAllocateCollectable/NSReallocateCollectable">,
  MarshallingInfoFlag<MigratorOpts<"NoNSAllocReallocError">>;

def migrator_no_finalize_removal : Flag<["-"], "no-finalize-removal">,
  HelpText<"Do not remove finalize method in gc mode">,
  MarshallingInfoFlag<MigratorOpts<"NoFinalizeRemoval">>;

//===----------------------------------------------------------------------===//
// CodeGen Options
//===----------------------------------------------------------------------===//

let Flags = [CC1Option, CC1AsOption, NoDriverOption] in {
def debug_info_kind_EQ : Joined<["-"], "debug-info-kind=">;
def debug_info_macro : Flag<["-"], "debug-info-macro">,
  HelpText<"Emit macro debug information">,
  MarshallingInfoFlag<CodeGenOpts<"MacroDebugInfo">>;
def default_function_attr : Separate<["-"], "default-function-attr">,
  HelpText<"Apply given attribute to all functions">,
  MarshallingInfoStringVector<CodeGenOpts<"DefaultFunctionAttrs">>;
def dwarf_version_EQ : Joined<["-"], "dwarf-version=">,
  MarshallingInfoInt<CodeGenOpts<"DwarfVersion">>;
def debugger_tuning_EQ : Joined<["-"], "debugger-tuning=">,
  Values<"gdb,lldb,sce,dbx">,
  NormalizedValuesScope<"llvm::DebuggerKind">, NormalizedValues<["GDB", "LLDB", "SCE", "DBX"]>,
  MarshallingInfoEnum<CodeGenOpts<"DebuggerTuning">, "Default">;
def dwarf_debug_flags : Separate<["-"], "dwarf-debug-flags">,
  HelpText<"The string to embed in the Dwarf debug flags record.">,
  MarshallingInfoString<CodeGenOpts<"DwarfDebugFlags">>;
def record_command_line : Separate<["-"], "record-command-line">,
  HelpText<"The string to embed in the .LLVM.command.line section.">,
  MarshallingInfoString<CodeGenOpts<"RecordCommandLine">>;
def compress_debug_sections_EQ : Joined<["-", "--"], "compress-debug-sections=">,
    HelpText<"DWARF debug sections compression type">, Values<"none,zlib,zlib-gnu">,
    NormalizedValuesScope<"llvm::DebugCompressionType">, NormalizedValues<["None", "Z", "GNU"]>,
    MarshallingInfoEnum<CodeGenOpts<"CompressDebugSections">, "None">;
def compress_debug_sections : Flag<["-", "--"], "compress-debug-sections">,
  Alias<compress_debug_sections_EQ>, AliasArgs<["zlib"]>;
def mno_exec_stack : Flag<["-"], "mnoexecstack">,
  HelpText<"Mark the file as not needing an executable stack">,
  MarshallingInfoFlag<CodeGenOpts<"NoExecStack">>;
def massembler_no_warn : Flag<["-"], "massembler-no-warn">,
  HelpText<"Make assembler not emit warnings">,
  MarshallingInfoFlag<CodeGenOpts<"NoWarn">>;
def massembler_fatal_warnings : Flag<["-"], "massembler-fatal-warnings">,
  HelpText<"Make assembler warnings fatal">,
  MarshallingInfoFlag<CodeGenOpts<"FatalWarnings">>;
def mrelax_relocations : Flag<["--"], "mrelax-relocations">,
    HelpText<"Use relaxable elf relocations">,
    MarshallingInfoFlag<CodeGenOpts<"RelaxELFRelocations">>;
def msave_temp_labels : Flag<["-"], "msave-temp-labels">,
  HelpText<"Save temporary labels in the symbol table. "
           "Note this may change .s semantics and shouldn't generally be used "
           "on compiler-generated code.">,
  MarshallingInfoFlag<CodeGenOpts<"SaveTempLabels">>;
def mrelocation_model : Separate<["-"], "mrelocation-model">,
  HelpText<"The relocation model to use">, Values<"static,pic,ropi,rwpi,ropi-rwpi,dynamic-no-pic">,
  NormalizedValuesScope<"llvm::Reloc">,
  NormalizedValues<["Static", "PIC_", "ROPI", "RWPI", "ROPI_RWPI", "DynamicNoPIC"]>,
  MarshallingInfoEnum<CodeGenOpts<"RelocationModel">, "PIC_">;
def fno_math_builtin : Flag<["-"], "fno-math-builtin">,
  HelpText<"Disable implicit builtin knowledge of math functions">,
  MarshallingInfoFlag<LangOpts<"NoMathBuiltin">>;
def fno_use_ctor_homing: Flag<["-"], "fno-use-ctor-homing">,
    HelpText<"Don't use constructor homing for debug info">;
def fuse_ctor_homing: Flag<["-"], "fuse-ctor-homing">,
    HelpText<"Use constructor homing if we are using limited debug info already">;
}

// if INTEL_CUSTOMIZATION
def disable_intel_proprietary_opts : Flag<["-"],
  "disable-intel-proprietary-opts">,
  HelpText<"Disable Intel proprietary optimizations">,
  MarshallingInfoFlag<CodeGenOpts<"DisableIntelProprietaryOpts">>;
def disable_cpudispatch_ifuncs : Flag<["-"], "disable-cpudispatch-ifuncs">,
  HelpText<"Forces cpu_dispatch resolver generation to not use ifuncs on ELF "
           "systems">,
  MarshallingInfoFlag<CodeGenOpts<"DisableCpuDispatchIFuncs">>;
def emit_dtrans_info : Flag<["-"], "emit-dtrans-info">,
  HelpText<"Causes the frontend to emit DTrans Type metadata">,
  MarshallingInfoFlag<CodeGenOpts<"EmitDTransInfo">>;
// endif INTEL_CUSTOMIZATION

def disable_llvm_verifier : Flag<["-"], "disable-llvm-verifier">,
  HelpText<"Don't run the LLVM IR verifier pass">,
  MarshallingInfoNegativeFlag<CodeGenOpts<"VerifyModule">>;
def disable_llvm_passes : Flag<["-"], "disable-llvm-passes">,
  HelpText<"Use together with -emit-llvm to get pristine LLVM IR from the "
           "frontend by not running any LLVM passes at all">,
  MarshallingInfoFlag<CodeGenOpts<"DisableLLVMPasses">>;
def disable_llvm_optzns : Flag<["-"], "disable-llvm-optzns">,
  Alias<disable_llvm_passes>;
def disable_lifetimemarkers : Flag<["-"], "disable-lifetime-markers">,
  HelpText<"Disable lifetime-markers emission even when optimizations are "
           "enabled">,
  MarshallingInfoFlag<CodeGenOpts<"DisableLifetimeMarkers">>;
def disable_O0_optnone : Flag<["-"], "disable-O0-optnone">,
  HelpText<"Disable adding the optnone attribute to functions at O0">,
  MarshallingInfoFlag<CodeGenOpts<"DisableO0ImplyOptNone">>;
def disable_red_zone : Flag<["-"], "disable-red-zone">,
  HelpText<"Do not emit code that uses the red zone.">,
  MarshallingInfoFlag<CodeGenOpts<"DisableRedZone">>;
// if INTEL_CUSTOMIZATION
// TODO: Delete this customization once the option use removed from all drivers.
// -dwarf-column-info option was deleted in
// b0b5162 [Driver] Pass -gno-column-info instead of -dwarf-column-info
def dwarf_column_info : Flag<["-"], "dwarf-column-info">,
  HelpText<"Dummy option. Do not use.">;
// endif INTEL_CUSTOMIZATION
def dwarf_ext_refs : Flag<["-"], "dwarf-ext-refs">,
  HelpText<"Generate debug info with external references to clang modules"
           " or precompiled headers">,
  MarshallingInfoFlag<CodeGenOpts<"DebugTypeExtRefs">>;
def dwarf_explicit_import : Flag<["-"], "dwarf-explicit-import">,
  HelpText<"Generate explicit import from anonymous namespace to containing"
           " scope">,
  MarshallingInfoFlag<CodeGenOpts<"DebugExplicitImport">>;
def debug_forward_template_params : Flag<["-"], "debug-forward-template-params">,
  HelpText<"Emit complete descriptions of template parameters in forward"
           " declarations">,
  MarshallingInfoFlag<CodeGenOpts<"DebugFwdTemplateParams">>;
def fforbid_guard_variables : Flag<["-"], "fforbid-guard-variables">,
  HelpText<"Emit an error if a C++ static local initializer would need a guard variable">,
  MarshallingInfoFlag<CodeGenOpts<"ForbidGuardVariables">>;
def no_implicit_float : Flag<["-"], "no-implicit-float">,
  HelpText<"Don't generate implicit floating point instructions">,
  MarshallingInfoFlag<CodeGenOpts<"NoImplicitFloat">>;
def fdump_vtable_layouts : Flag<["-"], "fdump-vtable-layouts">,
  HelpText<"Dump the layouts of all vtables that will be emitted in a translation unit">,
  MarshallingInfoFlag<LangOpts<"DumpVTableLayouts">>;
def fmerge_functions : Flag<["-"], "fmerge-functions">,
  HelpText<"Permit merging of identical functions when optimizing.">,
  MarshallingInfoFlag<CodeGenOpts<"MergeFunctions">>;
def coverage_data_file : Separate<["-"], "coverage-data-file">,
  HelpText<"Emit coverage data to this filename.">,
  MarshallingInfoString<CodeGenOpts<"CoverageDataFile">>,
  ShouldParseIf<!strconcat(fprofile_arcs.KeyPath, "||", ftest_coverage.KeyPath)>;
def coverage_data_file_EQ : Joined<["-"], "coverage-data-file=">,
  Alias<coverage_data_file>;
def coverage_notes_file : Separate<["-"], "coverage-notes-file">,
  HelpText<"Emit coverage notes to this filename.">,
  MarshallingInfoString<CodeGenOpts<"CoverageNotesFile">>,
  ShouldParseIf<!strconcat(fprofile_arcs.KeyPath, "||", ftest_coverage.KeyPath)>;
def coverage_notes_file_EQ : Joined<["-"], "coverage-notes-file=">,
  Alias<coverage_notes_file>;
def coverage_version_EQ : Joined<["-"], "coverage-version=">,
  HelpText<"Four-byte version string for gcov files.">;
def dump_coverage_mapping : Flag<["-"], "dump-coverage-mapping">,
  HelpText<"Dump the coverage mapping records, for testing">,
  MarshallingInfoFlag<CodeGenOpts<"DumpCoverageMapping">>;
def fuse_register_sized_bitfield_access: Flag<["-"], "fuse-register-sized-bitfield-access">,
  HelpText<"Use register sized accesses to bit-fields, when possible.">,
  MarshallingInfoFlag<CodeGenOpts<"UseRegisterSizedBitfieldAccess">>;
def relaxed_aliasing : Flag<["-"], "relaxed-aliasing">,
  HelpText<"Turn off Type Based Alias Analysis">,
  MarshallingInfoFlag<CodeGenOpts<"RelaxedAliasing">>;
def no_struct_path_tbaa : Flag<["-"], "no-struct-path-tbaa">,
  HelpText<"Turn off struct-path aware Type Based Alias Analysis">,
  MarshallingInfoNegativeFlag<CodeGenOpts<"StructPathTBAA">>;
def new_struct_path_tbaa : Flag<["-"], "new-struct-path-tbaa">,
  HelpText<"Enable enhanced struct-path aware Type Based Alias Analysis">;
def mdebug_pass : Separate<["-"], "mdebug-pass">,
  HelpText<"Enable additional debug output">,
  MarshallingInfoString<CodeGenOpts<"DebugPass">>;
def mframe_pointer_EQ : Joined<["-"], "mframe-pointer=">,
  HelpText<"Specify which frame pointers to retain (all, non-leaf, none).">, Values<"all,non-leaf,none">,
  NormalizedValuesScope<"CodeGenOptions::FramePointerKind">, NormalizedValues<["All", "NonLeaf", "None"]>,
  MarshallingInfoEnum<CodeGenOpts<"FramePointer">, "None">;
def mdisable_tail_calls : Flag<["-"], "mdisable-tail-calls">,
  HelpText<"Disable tail call optimization, keeping the call stack accurate">,
  MarshallingInfoFlag<CodeGenOpts<"DisableTailCalls">>;
def menable_no_infinities : Flag<["-"], "menable-no-infs">,
  HelpText<"Allow optimization to assume there are no infinities.">,
  MarshallingInfoFlag<LangOpts<"NoHonorInfs">>, ImpliedByAnyOf<[ffinite_math_only.KeyPath]>;
def menable_no_nans : Flag<["-"], "menable-no-nans">,
  HelpText<"Allow optimization to assume there are no NaNs.">,
  MarshallingInfoFlag<LangOpts<"NoHonorNaNs">>, ImpliedByAnyOf<[ffinite_math_only.KeyPath]>;
def mreassociate : Flag<["-"], "mreassociate">,
  HelpText<"Allow reassociation transformations for floating-point instructions">,
  MarshallingInfoFlag<LangOpts<"AllowFPReassoc">>, ImpliedByAnyOf<[menable_unsafe_fp_math.KeyPath]>;
def mabi_EQ_ieeelongdouble : Flag<["-"], "mabi=ieeelongdouble">,
  HelpText<"Use IEEE 754 quadruple-precision for long double">,
  MarshallingInfoFlag<LangOpts<"PPCIEEELongDouble">>;
def mfloat_abi : Separate<["-"], "mfloat-abi">,
  HelpText<"The float ABI to use">,
  MarshallingInfoString<CodeGenOpts<"FloatABI">>;
def mtp : Separate<["-"], "mtp">,
  HelpText<"Mode for reading thread pointer">;
def mlimit_float_precision : Separate<["-"], "mlimit-float-precision">,
  HelpText<"Limit float precision to the given value">,
  MarshallingInfoString<CodeGenOpts<"LimitFloatPrecision">>;
def mregparm : Separate<["-"], "mregparm">,
  HelpText<"Limit the number of registers available for integer arguments">,
  MarshallingInfoInt<CodeGenOpts<"NumRegisterParameters">>;
def msmall_data_limit : Separate<["-"], "msmall-data-limit">,
  HelpText<"Put global and static data smaller than the limit into a special section">,
  MarshallingInfoInt<CodeGenOpts<"SmallDataLimit">>;
def munwind_tables : Flag<["-"], "munwind-tables">,
  HelpText<"Generate unwinding tables for all functions">,
  MarshallingInfoFlag<CodeGenOpts<"UnwindTables">>;
def mconstructor_aliases : Flag<["-"], "mconstructor-aliases">,
  HelpText<"Emit complete constructors and destructors as aliases when possible">,
  MarshallingInfoFlag<CodeGenOpts<"CXXCtorDtorAliases">>;
def mlink_bitcode_file : Separate<["-"], "mlink-bitcode-file">,
  HelpText<"Link the given bitcode file before performing optimizations.">;
def mlink_builtin_bitcode : Separate<["-"], "mlink-builtin-bitcode">,
  HelpText<"Link and internalize needed symbols from the given bitcode file "
           "before performing optimizations.">;
def mlink_cuda_bitcode : Separate<["-"], "mlink-cuda-bitcode">,
  Alias<mlink_builtin_bitcode>;
def vectorize_loops : Flag<["-"], "vectorize-loops">,
  HelpText<"Run the Loop vectorization passes">,
  MarshallingInfoFlag<CodeGenOpts<"VectorizeLoop">>;
def vectorize_slp : Flag<["-"], "vectorize-slp">,
  HelpText<"Run the SLP vectorization passes">,
  MarshallingInfoFlag<CodeGenOpts<"VectorizeSLP">>;
def dependent_lib : Joined<["--"], "dependent-lib=">,
  HelpText<"Add dependent library">,
  MarshallingInfoStringVector<CodeGenOpts<"DependentLibraries">>;
def linker_option : Joined<["--"], "linker-option=">,
  HelpText<"Add linker option">,
  MarshallingInfoStringVector<CodeGenOpts<"LinkerOptions">>;
def fsanitize_coverage_type : Joined<["-"], "fsanitize-coverage-type=">,
                              HelpText<"Sanitizer coverage type">,
                              MarshallingInfoInt<CodeGenOpts<"SanitizeCoverageType">>;
def fsanitize_coverage_indirect_calls
    : Flag<["-"], "fsanitize-coverage-indirect-calls">,
      HelpText<"Enable sanitizer coverage for indirect calls">,
      MarshallingInfoFlag<CodeGenOpts<"SanitizeCoverageIndirectCalls">>;
def fsanitize_coverage_trace_bb
    : Flag<["-"], "fsanitize-coverage-trace-bb">,
      HelpText<"Enable basic block tracing in sanitizer coverage">,
      MarshallingInfoFlag<CodeGenOpts<"SanitizeCoverageTraceBB">>;
def fsanitize_coverage_trace_cmp
    : Flag<["-"], "fsanitize-coverage-trace-cmp">,
      HelpText<"Enable cmp instruction tracing in sanitizer coverage">,
      MarshallingInfoFlag<CodeGenOpts<"SanitizeCoverageTraceCmp">>;
def fsanitize_coverage_trace_div
    : Flag<["-"], "fsanitize-coverage-trace-div">,
      HelpText<"Enable div instruction tracing in sanitizer coverage">,
      MarshallingInfoFlag<CodeGenOpts<"SanitizeCoverageTraceDiv">>;
def fsanitize_coverage_trace_gep
    : Flag<["-"], "fsanitize-coverage-trace-gep">,
      HelpText<"Enable gep instruction tracing in sanitizer coverage">,
      MarshallingInfoFlag<CodeGenOpts<"SanitizeCoverageTraceGep">>;
def fsanitize_coverage_8bit_counters
    : Flag<["-"], "fsanitize-coverage-8bit-counters">,
      HelpText<"Enable frequency counters in sanitizer coverage">,
      MarshallingInfoFlag<CodeGenOpts<"SanitizeCoverage8bitCounters">>;
def fsanitize_coverage_inline_8bit_counters
    : Flag<["-"], "fsanitize-coverage-inline-8bit-counters">,
      HelpText<"Enable inline 8-bit counters in sanitizer coverage">,
      MarshallingInfoFlag<CodeGenOpts<"SanitizeCoverageInline8bitCounters">>;
def fsanitize_coverage_inline_bool_flag
    : Flag<["-"], "fsanitize-coverage-inline-bool-flag">,
      HelpText<"Enable inline bool flag in sanitizer coverage">,
      MarshallingInfoFlag<CodeGenOpts<"SanitizeCoverageInlineBoolFlag">>;
def fsanitize_coverage_pc_table
    : Flag<["-"], "fsanitize-coverage-pc-table">,
      HelpText<"Create a table of coverage-instrumented PCs">,
      MarshallingInfoFlag<CodeGenOpts<"SanitizeCoveragePCTable">>;
def fsanitize_coverage_trace_pc
    : Flag<["-"], "fsanitize-coverage-trace-pc">,
      HelpText<"Enable PC tracing in sanitizer coverage">,
      MarshallingInfoFlag<CodeGenOpts<"SanitizeCoverageTracePC">>;
def fsanitize_coverage_trace_pc_guard
    : Flag<["-"], "fsanitize-coverage-trace-pc-guard">,
      HelpText<"Enable PC tracing with guard in sanitizer coverage">,
      MarshallingInfoFlag<CodeGenOpts<"SanitizeCoverageTracePCGuard">>;
def fsanitize_coverage_no_prune
    : Flag<["-"], "fsanitize-coverage-no-prune">,
      HelpText<"Disable coverage pruning (i.e. instrument all blocks/edges)">,
      MarshallingInfoFlag<CodeGenOpts<"SanitizeCoverageNoPrune">>;
def fsanitize_coverage_stack_depth
    : Flag<["-"], "fsanitize-coverage-stack-depth">,
      HelpText<"Enable max stack depth tracing">,
      MarshallingInfoFlag<CodeGenOpts<"SanitizeCoverageStackDepth">>;
def fpatchable_function_entry_offset_EQ
    : Joined<["-"], "fpatchable-function-entry-offset=">, MetaVarName<"<M>">,
      HelpText<"Generate M NOPs before function entry">,
      MarshallingInfoInt<CodeGenOpts<"PatchableFunctionEntryOffset">>;
def fprofile_instrument_EQ : Joined<["-"], "fprofile-instrument=">,
    HelpText<"Enable PGO instrumentation. The accepted value is clang, llvm, "
             "or none">, Values<"none,clang,llvm,csllvm">,
    NormalizedValuesScope<"CodeGenOptions">,
    NormalizedValues<["ProfileNone", "ProfileClangInstr", "ProfileIRInstr", "ProfileCSIRInstr"]>,
    MarshallingInfoEnum<CodeGenOpts<"ProfileInstr">, "ProfileNone">;
def fprofile_instrument_path_EQ : Joined<["-"], "fprofile-instrument-path=">,
    HelpText<"Generate instrumented code to collect execution counts into "
             "<file> (overridden by LLVM_PROFILE_FILE env var)">,
    MarshallingInfoString<CodeGenOpts<"InstrProfileOutput">>;
def fprofile_instrument_use_path_EQ :
    Joined<["-"], "fprofile-instrument-use-path=">,
    HelpText<"Specify the profile path in PGO use compilation">,
    MarshallingInfoString<CodeGenOpts<"ProfileInstrumentUsePath">>;
def flto_visibility_public_std:
    Flag<["-"], "flto-visibility-public-std">,
    HelpText<"Use public LTO visibility for classes in std and stdext namespaces">,
    MarshallingInfoFlag<CodeGenOpts<"LTOVisibilityPublicStd">>;
defm lto_unit : BoolOption<"f", "lto-unit",
  CodeGenOpts<"LTOUnit">, DefaultFalse,
  PosFlag<SetTrue, [CC1Option], "Emit IR to support LTO unit features (CFI, whole program vtable opt)">,
  NegFlag<SetFalse>>;
defm debug_pass_manager : BoolOption<"f", "debug-pass-manager",
  CodeGenOpts<"DebugPassManager">, DefaultFalse,
  PosFlag<SetTrue, [], "Prints debug information for the new pass manager">,
  NegFlag<SetFalse, [], "Disables debug printing for the new pass manager">>;
def fexperimental_debug_variable_locations : Flag<["-"],
    "fexperimental-debug-variable-locations">,
    HelpText<"Use experimental new value-tracking variable locations">,
    MarshallingInfoFlag<CodeGenOpts<"ValueTrackingVariableLocations">>;
def fverify_debuginfo_preserve
    : Flag<["-"], "fverify-debuginfo-preserve">,
      HelpText<"Enable Debug Info Metadata preservation testing in "
               "optimizations.">,
      MarshallingInfoFlag<CodeGenOpts<"EnableDIPreservationVerify">>;
def fverify_debuginfo_preserve_export
    : Joined<["-"], "fverify-debuginfo-preserve-export=">,
      MetaVarName<"<file>">,
      HelpText<"Export debug info (by testing original Debug Info) failures "
               "into specified (JSON) file (should be abs path as we use "
               "append mode to insert new JSON objects).">,
      MarshallingInfoString<CodeGenOpts<"DIBugsReportFilePath">>;
def fwarn_stack_size_EQ
    : Joined<["-"], "fwarn-stack-size=">,
      MarshallingInfoInt<CodeGenOpts<"WarnStackSize">, "UINT_MAX">;
// The driver option takes the key as a parameter to the -msign-return-address=
// and -mbranch-protection= options, but CC1 has a separate option so we
// don't have to parse the parameter twice.
def msign_return_address_key_EQ : Joined<["-"], "msign-return-address-key=">,
    Values<"a_key,b_key">;
def mbranch_target_enforce : Flag<["-"], "mbranch-target-enforce">,
  MarshallingInfoFlag<LangOpts<"BranchTargetEnforcement">>;
def fno_dllexport_inlines : Flag<["-"], "fno-dllexport-inlines">,
  MarshallingInfoNegativeFlag<LangOpts<"DllExportInlines">>;
def cfguard_no_checks : Flag<["-"], "cfguard-no-checks">,
    HelpText<"Emit Windows Control Flow Guard tables only (no checks)">,
    MarshallingInfoFlag<CodeGenOpts<"ControlFlowGuardNoChecks">>;
def cfguard : Flag<["-"], "cfguard">,
    HelpText<"Emit Windows Control Flow Guard tables and checks">,
    MarshallingInfoFlag<CodeGenOpts<"ControlFlowGuard">>;
def ehcontguard : Flag<["-"], "ehcontguard">,
    HelpText<"Emit Windows EH Continuation Guard tables">,
    MarshallingInfoFlag<CodeGenOpts<"EHContGuard">>;

def fdenormal_fp_math_f32_EQ : Joined<["-"], "fdenormal-fp-math-f32=">,
   Group<f_Group>;

//===----------------------------------------------------------------------===//
// Dependency Output Options
//===----------------------------------------------------------------------===//

def sys_header_deps : Flag<["-"], "sys-header-deps">,
  HelpText<"Include system headers in dependency output">,
  MarshallingInfoFlag<DependencyOutputOpts<"IncludeSystemHeaders">>;
def module_file_deps : Flag<["-"], "module-file-deps">,
  HelpText<"Include module files in dependency output">,
  MarshallingInfoFlag<DependencyOutputOpts<"IncludeModuleFiles">>;
def header_include_file : Separate<["-"], "header-include-file">,
  HelpText<"Filename (or -) to write header include output to">,
  MarshallingInfoString<DependencyOutputOpts<"HeaderIncludeOutputFile">>;
def show_includes : Flag<["--"], "show-includes">,
  HelpText<"Print cl.exe style /showIncludes to stdout">;
def dependency_filter : Separate<["-"], "dependency-filter">,
  HelpText<"Filter dependencies with prefix from the dependency output.">,
  MarshallingInfoString<DependencyOutputOpts<"DependencyFilter">>;

//===----------------------------------------------------------------------===//
// Diagnostic Options
//===----------------------------------------------------------------------===//

def diagnostic_log_file : Separate<["-"], "diagnostic-log-file">,
  HelpText<"Filename (or -) to log diagnostics to">,
  MarshallingInfoString<DiagnosticOpts<"DiagnosticLogFile">>;
def diagnostic_serialized_file : Separate<["-"], "serialize-diagnostic-file">,
  MetaVarName<"<filename>">,
  HelpText<"File for serializing diagnostics in a binary format">;

def fdiagnostics_format : Separate<["-"], "fdiagnostics-format">,
  HelpText<"Change diagnostic formatting to match IDE and command line tools">, Values<"clang,msvc,vi">,
  NormalizedValuesScope<"DiagnosticOptions">, NormalizedValues<["Clang", "MSVC", "Vi"]>,
  MarshallingInfoEnum<DiagnosticOpts<"Format">, "Clang">;
def fdiagnostics_show_category : Separate<["-"], "fdiagnostics-show-category">,
  HelpText<"Print diagnostic category">, Values<"none,id,name">,
  NormalizedValues<["0", "1", "2"]>,
  MarshallingInfoEnum<DiagnosticOpts<"ShowCategories">, "0">;
def fno_diagnostics_use_presumed_location : Flag<["-"], "fno-diagnostics-use-presumed-location">,
  HelpText<"Ignore #line directives when displaying diagnostic locations">,
  MarshallingInfoNegativeFlag<DiagnosticOpts<"ShowPresumedLoc">>;
def ftabstop : Separate<["-"], "ftabstop">, MetaVarName<"<N>">,
  HelpText<"Set the tab stop distance.">,
  MarshallingInfoInt<DiagnosticOpts<"TabStop">, "DiagnosticOptions::DefaultTabStop">;
def ferror_limit : Separate<["-"], "ferror-limit">, MetaVarName<"<N>">,
  HelpText<"Set the maximum number of errors to emit before stopping (0 = no limit).">,
  MarshallingInfoInt<DiagnosticOpts<"ErrorLimit">>;
def fmacro_backtrace_limit : Separate<["-"], "fmacro-backtrace-limit">, MetaVarName<"<N>">,
  HelpText<"Set the maximum number of entries to print in a macro expansion backtrace (0 = no limit).">,
  MarshallingInfoInt<DiagnosticOpts<"MacroBacktraceLimit">, "DiagnosticOptions::DefaultMacroBacktraceLimit">;
def ftemplate_backtrace_limit : Separate<["-"], "ftemplate-backtrace-limit">, MetaVarName<"<N>">,
  HelpText<"Set the maximum number of entries to print in a template instantiation backtrace (0 = no limit).">,
  MarshallingInfoInt<DiagnosticOpts<"TemplateBacktraceLimit">, "DiagnosticOptions::DefaultTemplateBacktraceLimit">;
def fconstexpr_backtrace_limit : Separate<["-"], "fconstexpr-backtrace-limit">, MetaVarName<"<N>">,
  HelpText<"Set the maximum number of entries to print in a constexpr evaluation backtrace (0 = no limit).">,
  MarshallingInfoInt<DiagnosticOpts<"ConstexprBacktraceLimit">, "DiagnosticOptions::DefaultConstexprBacktraceLimit">;
def fspell_checking_limit : Separate<["-"], "fspell-checking-limit">, MetaVarName<"<N>">,
  HelpText<"Set the maximum number of times to perform spell checking on unrecognized identifiers (0 = no limit).">,
  MarshallingInfoInt<DiagnosticOpts<"SpellCheckingLimit">, "DiagnosticOptions::DefaultSpellCheckingLimit">;
def fcaret_diagnostics_max_lines :
  Separate<["-"], "fcaret-diagnostics-max-lines">, MetaVarName<"<N>">,
  HelpText<"Set the maximum number of source lines to show in a caret diagnostic">,
  MarshallingInfoInt<DiagnosticOpts<"SnippetLineLimit">, "DiagnosticOptions::DefaultSnippetLineLimit">;
def verify_EQ : CommaJoined<["-"], "verify=">,
  MetaVarName<"<prefixes>">,
  HelpText<"Verify diagnostic output using comment directives that start with"
           " prefixes in the comma-separated sequence <prefixes>">;
def verify : Flag<["-"], "verify">,
  HelpText<"Equivalent to -verify=expected">;
def verify_ignore_unexpected : Flag<["-"], "verify-ignore-unexpected">,
  HelpText<"Ignore unexpected diagnostic messages">;
def verify_ignore_unexpected_EQ : CommaJoined<["-"], "verify-ignore-unexpected=">,
  HelpText<"Ignore unexpected diagnostic messages">;
def Wno_rewrite_macros : Flag<["-"], "Wno-rewrite-macros">,
  HelpText<"Silence ObjC rewriting warnings">,
  MarshallingInfoFlag<DiagnosticOpts<"NoRewriteMacros">>;

//===----------------------------------------------------------------------===//
// Frontend Options
//===----------------------------------------------------------------------===//

// This isn't normally used, it is just here so we can parse a
// CompilerInvocation out of a driver-derived argument vector.
def cc1 : Flag<["-"], "cc1">;
def cc1as : Flag<["-"], "cc1as">;

def ast_merge : Separate<["-"], "ast-merge">,
  MetaVarName<"<ast file>">,
  HelpText<"Merge the given AST file into the translation unit being compiled.">,
  MarshallingInfoStringVector<FrontendOpts<"ASTMergeFiles">>;
def aux_target_cpu : Separate<["-"], "aux-target-cpu">,
  HelpText<"Target a specific auxiliary cpu type">;
def aux_target_feature : Separate<["-"], "aux-target-feature">,
  HelpText<"Target specific auxiliary attributes">;
def aux_triple : Separate<["-"], "aux-triple">,
  HelpText<"Auxiliary target triple.">,
  MarshallingInfoString<FrontendOpts<"AuxTriple">>;
def code_completion_at : Separate<["-"], "code-completion-at">,
  MetaVarName<"<file>:<line>:<column>">,
  HelpText<"Dump code-completion information at a location">;
def remap_file : Separate<["-"], "remap-file">,
  MetaVarName<"<from>;<to>">,
  HelpText<"Replace the contents of the <from> file with the contents of the <to> file">;
def code_completion_at_EQ : Joined<["-"], "code-completion-at=">,
  Alias<code_completion_at>;
def code_completion_macros : Flag<["-"], "code-completion-macros">,
  HelpText<"Include macros in code-completion results">,
  MarshallingInfoFlag<FrontendOpts<"CodeCompleteOpts.IncludeMacros">>;
def code_completion_patterns : Flag<["-"], "code-completion-patterns">,
  HelpText<"Include code patterns in code-completion results">,
  MarshallingInfoFlag<FrontendOpts<"CodeCompleteOpts.IncludeCodePatterns">>;
def no_code_completion_globals : Flag<["-"], "no-code-completion-globals">,
  HelpText<"Do not include global declarations in code-completion results.">,
  MarshallingInfoNegativeFlag<FrontendOpts<"CodeCompleteOpts.IncludeGlobals">>;
def no_code_completion_ns_level_decls : Flag<["-"], "no-code-completion-ns-level-decls">,
  HelpText<"Do not include declarations inside namespaces (incl. global namespace) in the code-completion results.">,
  MarshallingInfoNegativeFlag<FrontendOpts<"CodeCompleteOpts.IncludeNamespaceLevelDecls">>;
def code_completion_brief_comments : Flag<["-"], "code-completion-brief-comments">,
  HelpText<"Include brief documentation comments in code-completion results.">,
  MarshallingInfoFlag<FrontendOpts<"CodeCompleteOpts.IncludeBriefComments">>;
def code_completion_with_fixits : Flag<["-"], "code-completion-with-fixits">,
  HelpText<"Include code completion results which require small fix-its.">,
  MarshallingInfoFlag<FrontendOpts<"CodeCompleteOpts.IncludeFixIts">>;
def disable_free : Flag<["-"], "disable-free">,
  HelpText<"Disable freeing of memory on exit">,
  MarshallingInfoFlag<FrontendOpts<"DisableFree">>;
#if INTEL_CUSTOMIZATION
def no_disable_free: Flag<["-"], "no-disable-free">,
  HelpText<"Do not disable freeing of memory on exit">;
#endif // INTEL_CUSTOMIZATION
def enable_noundef_analysis : Flag<["-"], "enable-noundef-analysis">, Group<f_Group>,
  HelpText<"Enable analyzing function argument and return types for mandatory definedness">,
  MarshallingInfoFlag<CodeGenOpts<"EnableNoundefAttrs">>;
def discard_value_names : Flag<["-"], "discard-value-names">,
  HelpText<"Discard value names in LLVM IR">,
  MarshallingInfoFlag<CodeGenOpts<"DiscardValueNames">>;
def load : Separate<["-"], "load">, MetaVarName<"<dsopath>">,
  HelpText<"Load the named plugin (dynamic shared object)">;
def plugin : Separate<["-"], "plugin">, MetaVarName<"<name>">,
  HelpText<"Use the named plugin action instead of the default action (use \"help\" to list available options)">;
def plugin_arg : JoinedAndSeparate<["-"], "plugin-arg-">,
    MetaVarName<"<name> <arg>">,
    HelpText<"Pass <arg> to plugin <name>">;
def add_plugin : Separate<["-"], "add-plugin">, MetaVarName<"<name>">,
  HelpText<"Use the named plugin action in addition to the default action">,
  MarshallingInfoStringVector<FrontendOpts<"AddPluginActions">>;
def ast_dump_filter : Separate<["-"], "ast-dump-filter">,
  MetaVarName<"<dump_filter>">,
  HelpText<"Use with -ast-dump or -ast-print to dump/print only AST declaration"
           " nodes having a certain substring in a qualified name. Use"
           " -ast-list to list all filterable declaration node names.">,
  MarshallingInfoString<FrontendOpts<"ASTDumpFilter">>;
def fno_modules_global_index : Flag<["-"], "fno-modules-global-index">,
  HelpText<"Do not automatically generate or update the global module index">,
  MarshallingInfoNegativeFlag<FrontendOpts<"UseGlobalModuleIndex">>;
def fno_modules_error_recovery : Flag<["-"], "fno-modules-error-recovery">,
  HelpText<"Do not automatically import modules for error recovery">,
  MarshallingInfoNegativeFlag<LangOpts<"ModulesErrorRecovery">>;
def fmodule_map_file_home_is_cwd : Flag<["-"], "fmodule-map-file-home-is-cwd">,
  HelpText<"Use the current working directory as the home directory of "
           "module maps specified by -fmodule-map-file=<FILE>">,
  MarshallingInfoFlag<HeaderSearchOpts<"ModuleMapFileHomeIsCwd">>;
def fmodule_feature : Separate<["-"], "fmodule-feature">,
  MetaVarName<"<feature>">,
  HelpText<"Enable <feature> in module map requires declarations">,
  MarshallingInfoStringVector<LangOpts<"ModuleFeatures">>;
def fmodules_embed_file_EQ : Joined<["-"], "fmodules-embed-file=">,
  MetaVarName<"<file>">,
  HelpText<"Embed the contents of the specified file into the module file "
           "being compiled.">,
  MarshallingInfoStringVector<FrontendOpts<"ModulesEmbedFiles">>;
def fmodules_embed_all_files : Joined<["-"], "fmodules-embed-all-files">,
  HelpText<"Embed the contents of all files read by this compilation into "
           "the produced module file.">,
  MarshallingInfoFlag<FrontendOpts<"ModulesEmbedAllFiles">>;
// FIXME: We only need this in C++ modules / Modules TS if we might textually
// enter a different module (eg, when building a header unit).
def fmodules_local_submodule_visibility :
  Flag<["-"], "fmodules-local-submodule-visibility">,
  HelpText<"Enforce name visibility rules across submodules of the same "
           "top-level module.">,
  MarshallingInfoFlag<LangOpts<"ModulesLocalVisibility">>,
  ImpliedByAnyOf<[fmodules_ts.KeyPath, fcxx_modules.KeyPath]>;
def fmodules_codegen :
  Flag<["-"], "fmodules-codegen">,
  HelpText<"Generate code for uses of this module that assumes an explicit "
           "object file will be built for the module">,
  MarshallingInfoFlag<LangOpts<"ModulesCodegen">>;
def fmodules_debuginfo :
  Flag<["-"], "fmodules-debuginfo">,
  HelpText<"Generate debug info for types in an object file built from this "
           "module and do not generate them elsewhere">,
  MarshallingInfoFlag<LangOpts<"ModulesDebugInfo">>;
def fmodule_format_EQ : Joined<["-"], "fmodule-format=">,
  HelpText<"Select the container format for clang modules and PCH. "
           "Supported options are 'raw' and 'obj'.">,
  MarshallingInfoString<HeaderSearchOpts<"ModuleFormat">, [{"raw"}]>;
def ftest_module_file_extension_EQ :
  Joined<["-"], "ftest-module-file-extension=">,
  HelpText<"introduce a module file extension for testing purposes. "
           "The argument is parsed as blockname:major:minor:hashed:user info">;
def fconcepts_ts : Flag<["-"], "fconcepts-ts">,
  HelpText<"Enable C++ Extensions for Concepts. (deprecated - use -std=c++2a)">;
def fno_concept_satisfaction_caching : Flag<["-"],
                                            "fno-concept-satisfaction-caching">,
  HelpText<"Disable satisfaction caching for C++2a Concepts.">,
  MarshallingInfoNegativeFlag<LangOpts<"ConceptSatisfactionCaching">>;

defm recovery_ast : BoolOption<"f", "recovery-ast",
  LangOpts<"RecoveryAST">, DefaultTrue,
  NegFlag<SetFalse>, PosFlag<SetTrue, [], "Preserve expressions in AST rather "
                              "than dropping them when encountering semantic errors">>;
defm recovery_ast_type : BoolOption<"f", "recovery-ast-type",
  LangOpts<"RecoveryASTType">, DefaultTrue,
  NegFlag<SetFalse>, PosFlag<SetTrue, [], "Preserve the type for recovery "
                              "expressions when possible">>;

let Group = Action_Group in {

def Eonly : Flag<["-"], "Eonly">,
  HelpText<"Just run preprocessor, no output (for timings)">;
def dump_raw_tokens : Flag<["-"], "dump-raw-tokens">,
  HelpText<"Lex file in raw mode and dump raw tokens">;
def analyze : Flag<["-"], "analyze">,
  HelpText<"Run static analysis engine">;
def dump_tokens : Flag<["-"], "dump-tokens">,
  HelpText<"Run preprocessor, dump internal rep of tokens">;
def fixit : Flag<["-"], "fixit">,
  HelpText<"Apply fix-it advice to the input source">;
def fixit_EQ : Joined<["-"], "fixit=">,
  HelpText<"Apply fix-it advice creating a file with the given suffix">;
def print_preamble : Flag<["-"], "print-preamble">,
  HelpText<"Print the \"preamble\" of a file, which is a candidate for implicit"
           " precompiled headers.">;
def emit_html : Flag<["-"], "emit-html">,
  HelpText<"Output input source as HTML">;
def ast_print : Flag<["-"], "ast-print">,
  HelpText<"Build ASTs and then pretty-print them">;
def ast_list : Flag<["-"], "ast-list">,
  HelpText<"Build ASTs and print the list of declaration node qualified names">;
def ast_dump : Flag<["-"], "ast-dump">,
  HelpText<"Build ASTs and then debug dump them">;
def ast_dump_EQ : Joined<["-"], "ast-dump=">,
  HelpText<"Build ASTs and then debug dump them in the specified format. "
           "Supported formats include: default, json">;
def ast_dump_all : Flag<["-"], "ast-dump-all">,
  HelpText<"Build ASTs and then debug dump them, forcing deserialization">;
def ast_dump_all_EQ : Joined<["-"], "ast-dump-all=">,
  HelpText<"Build ASTs and then debug dump them in the specified format, "
           "forcing deserialization. Supported formats include: default, json">;
def ast_dump_decl_types : Flag<["-"], "ast-dump-decl-types">,
  HelpText<"Include declaration types in AST dumps">,
  MarshallingInfoFlag<FrontendOpts<"ASTDumpDeclTypes">>;
def templight_dump : Flag<["-"], "templight-dump">,
  HelpText<"Dump templight information to stdout">;
def ast_dump_lookups : Flag<["-"], "ast-dump-lookups">,
  HelpText<"Build ASTs and then debug dump their name lookup tables">,
  MarshallingInfoFlag<FrontendOpts<"ASTDumpLookups">>;
def ast_view : Flag<["-"], "ast-view">,
  HelpText<"Build ASTs and view them with GraphViz">;
def emit_module : Flag<["-"], "emit-module">,
  HelpText<"Generate pre-compiled module file from a module map">;
def emit_module_interface : Flag<["-"], "emit-module-interface">,
  HelpText<"Generate pre-compiled module file from a C++ module interface">;
def emit_header_module : Flag<["-"], "emit-header-module">,
  HelpText<"Generate pre-compiled module file from a set of header files">;
def emit_pch : Flag<["-"], "emit-pch">,
  HelpText<"Generate pre-compiled header file">;
def emit_llvm_bc : Flag<["-"], "emit-llvm-bc">,
  HelpText<"Build ASTs then convert to LLVM, emit .bc file">;
def emit_llvm_only : Flag<["-"], "emit-llvm-only">,
  HelpText<"Build ASTs and convert to LLVM, discarding output">;
def emit_codegen_only : Flag<["-"], "emit-codegen-only">,
  HelpText<"Generate machine code, but discard output">;
def rewrite_test : Flag<["-"], "rewrite-test">,
  HelpText<"Rewriter playground">;
def rewrite_macros : Flag<["-"], "rewrite-macros">,
  HelpText<"Expand macros without full preprocessing">;
def migrate : Flag<["-"], "migrate">,
  HelpText<"Migrate source code">;
def compiler_options_dump : Flag<["-"], "compiler-options-dump">,
  HelpText<"Dump the compiler configuration options">;
def print_dependency_directives_minimized_source : Flag<["-"],
  "print-dependency-directives-minimized-source">,
  HelpText<"Print the output of the dependency directives source minimizer">;
}

defm emit_llvm_uselists : BoolOption<"", "emit-llvm-uselists",
  CodeGenOpts<"EmitLLVMUseLists">, DefaultFalse,
  PosFlag<SetTrue, [], "Preserve">,
  NegFlag<SetFalse, [], "Don't preserve">,
  BothFlags<[], " order of LLVM use-lists when serializing">>;

def mt_migrate_directory : Separate<["-"], "mt-migrate-directory">,
  HelpText<"Directory for temporary files produced during ARC or ObjC migration">,
  MarshallingInfoString<FrontendOpts<"MTMigrateDir">>;

def arcmt_action_EQ : Joined<["-"], "arcmt-action=">, Flags<[CC1Option, NoDriverOption]>,
  HelpText<"The ARC migration action to take">, Values<"check,modify,migrate">,
  NormalizedValuesScope<"FrontendOptions">,
  NormalizedValues<["ARCMT_Check", "ARCMT_Modify", "ARCMT_Migrate"]>,
  MarshallingInfoEnum<FrontendOpts<"ARCMTAction">, "ARCMT_None">;

def opt_record_file : Separate<["-"], "opt-record-file">,
  HelpText<"File name to use for YAML optimization record output">,
  MarshallingInfoString<CodeGenOpts<"OptRecordFile">>;
def opt_record_passes : Separate<["-"], "opt-record-passes">,
  HelpText<"Only record remark information for passes whose names match the given regular expression">;
def opt_record_format : Separate<["-"], "opt-record-format">,
  HelpText<"The format used for serializing remarks (default: YAML)">;

def print_stats : Flag<["-"], "print-stats">,
  HelpText<"Print performance metrics and statistics">,
  MarshallingInfoFlag<FrontendOpts<"ShowStats">>;
def stats_file : Joined<["-"], "stats-file=">,
  HelpText<"Filename to write statistics to">,
  MarshallingInfoString<FrontendOpts<"StatsFile">>;
def fdump_record_layouts_simple : Flag<["-"], "fdump-record-layouts-simple">,
  HelpText<"Dump record layout information in a simple form used for testing">,
  MarshallingInfoFlag<LangOpts<"DumpRecordLayoutsSimple">>;
def fdump_record_layouts_canonical : Flag<["-"], "fdump-record-layouts-canonical">,
  HelpText<"Dump record layout information with canonical field types">,
  MarshallingInfoFlag<LangOpts<"DumpRecordLayoutsCanonical">>;
def fdump_record_layouts_complete : Flag<["-"], "fdump-record-layouts-complete">,
  HelpText<"Dump record layout information for all complete types">,
  MarshallingInfoFlag<LangOpts<"DumpRecordLayoutsComplete">>;
def fdump_record_layouts : Flag<["-"], "fdump-record-layouts">,
  HelpText<"Dump record layout information">,
  MarshallingInfoFlag<LangOpts<"DumpRecordLayouts">>,
  ImpliedByAnyOf<[fdump_record_layouts_simple.KeyPath, fdump_record_layouts_complete.KeyPath, fdump_record_layouts_canonical.KeyPath]>;
def fix_what_you_can : Flag<["-"], "fix-what-you-can">,
  HelpText<"Apply fix-it advice even in the presence of unfixable errors">,
  MarshallingInfoFlag<FrontendOpts<"FixWhatYouCan">>;
def fix_only_warnings : Flag<["-"], "fix-only-warnings">,
  HelpText<"Apply fix-it advice only for warnings, not errors">,
  MarshallingInfoFlag<FrontendOpts<"FixOnlyWarnings">>;
def fixit_recompile : Flag<["-"], "fixit-recompile">,
  HelpText<"Apply fix-it changes and recompile">,
  MarshallingInfoFlag<FrontendOpts<"FixAndRecompile">>;
def fixit_to_temp : Flag<["-"], "fixit-to-temporary">,
  HelpText<"Apply fix-it changes to temporary files">,
  MarshallingInfoFlag<FrontendOpts<"FixToTemporaries">>;

def foverride_record_layout_EQ : Joined<["-"], "foverride-record-layout=">,
  HelpText<"Override record layouts with those in the given file">,
  MarshallingInfoString<FrontendOpts<"OverrideRecordLayoutsFile">>;
def pch_through_header_EQ : Joined<["-"], "pch-through-header=">,
  HelpText<"Stop PCH generation after including this file.  When using a PCH, "
           "skip tokens until after this file is included.">,
  MarshallingInfoString<PreprocessorOpts<"PCHThroughHeader">>;
def pch_through_hdrstop_create : Flag<["-"], "pch-through-hdrstop-create">,
  HelpText<"When creating a PCH, stop PCH generation after #pragma hdrstop.">,
  MarshallingInfoFlag<PreprocessorOpts<"PCHWithHdrStopCreate">>;
def pch_through_hdrstop_use : Flag<["-"], "pch-through-hdrstop-use">,
  HelpText<"When using a PCH, skip tokens until after a #pragma hdrstop.">;
def fno_pch_timestamp : Flag<["-"], "fno-pch-timestamp">,
  HelpText<"Disable inclusion of timestamp in precompiled headers">,
  MarshallingInfoNegativeFlag<FrontendOpts<"IncludeTimestamps">>;
def building_pch_with_obj : Flag<["-"], "building-pch-with-obj">,
  HelpText<"This compilation is part of building a PCH with corresponding object file.">,
  MarshallingInfoFlag<LangOpts<"BuildingPCHWithObjectFile">>;

def aligned_alloc_unavailable : Flag<["-"], "faligned-alloc-unavailable">,
  HelpText<"Aligned allocation/deallocation functions are unavailable">,
  MarshallingInfoFlag<LangOpts<"AlignedAllocationUnavailable">>,
  ShouldParseIf<faligned_allocation.KeyPath>;

//===----------------------------------------------------------------------===//
// Language Options
//===----------------------------------------------------------------------===//

let Flags = [CC1Option, CC1AsOption, NoDriverOption] in {

def version : Flag<["-"], "version">,
  HelpText<"Print the compiler version">,
  MarshallingInfoFlag<FrontendOpts<"ShowVersion">>;
def main_file_name : Separate<["-"], "main-file-name">,
  HelpText<"Main file name to use for debug info and source if missing">,
  MarshallingInfoString<CodeGenOpts<"MainFileName">>;
def split_dwarf_output : Separate<["-"], "split-dwarf-output">,
  HelpText<"File name to use for split dwarf debug info output">,
  MarshallingInfoString<CodeGenOpts<"SplitDwarfOutput">>;

}

def fblocks_runtime_optional : Flag<["-"], "fblocks-runtime-optional">,
  HelpText<"Weakly link in the blocks runtime">,
  MarshallingInfoFlag<LangOpts<"BlocksRuntimeOptional">>;
def fexternc_nounwind : Flag<["-"], "fexternc-nounwind">,
  HelpText<"Assume all functions with C linkage do not unwind">,
  MarshallingInfoFlag<LangOpts<"ExternCNoUnwind">>;
def split_dwarf_file : Separate<["-"], "split-dwarf-file">,
  HelpText<"Name of the split dwarf debug info file to encode in the object file">,
  MarshallingInfoString<CodeGenOpts<"SplitDwarfFile">>;
def fno_wchar : Flag<["-"], "fno-wchar">,
  HelpText<"Disable C++ builtin type wchar_t">,
  MarshallingInfoNegativeFlag<LangOpts<"WChar">, cplusplus.KeyPath>,
  ShouldParseIf<cplusplus.KeyPath>;
// if INTEL_CUSTOMIZATION
// CQ#374455. This option is created due to QA needs. It should turn off
// wchar_t keyword and _WCHAR_T_DEFINED macro. That is what '-fno-wchar'
// option exactly does.
def no_wchar_t_keyword : Flag<["--"], "no_wchar_t_keyword">, Alias<fno_wchar>;
// endif INTEL_CUSTOMIZATION
def fconstant_string_class : Separate<["-"], "fconstant-string-class">,
  MetaVarName<"<class name>">,
  HelpText<"Specify the class to use for constant Objective-C string objects.">,
  MarshallingInfoString<LangOpts<"ObjCConstantStringClass">>;
def fobjc_arc_cxxlib_EQ : Joined<["-"], "fobjc-arc-cxxlib=">,
  HelpText<"Objective-C++ Automatic Reference Counting standard library kind">, Values<"libc++,libstdc++,none">,
  NormalizedValues<["ARCXX_libcxx", "ARCXX_libstdcxx", "ARCXX_nolib"]>,
  MarshallingInfoEnum<PreprocessorOpts<"ObjCXXARCStandardLibrary">, "ARCXX_nolib">;
def fobjc_runtime_has_weak : Flag<["-"], "fobjc-runtime-has-weak">,
  HelpText<"The target Objective-C runtime supports ARC weak operations">;
def fobjc_dispatch_method_EQ : Joined<["-"], "fobjc-dispatch-method=">,
  HelpText<"Objective-C dispatch method to use">, Values<"legacy,non-legacy,mixed">,
  NormalizedValuesScope<"CodeGenOptions">, NormalizedValues<["Legacy", "NonLegacy", "Mixed"]>,
  MarshallingInfoEnum<CodeGenOpts<"ObjCDispatchMethod">, "Legacy">;
def disable_objc_default_synthesize_properties : Flag<["-"], "disable-objc-default-synthesize-properties">,
  HelpText<"disable the default synthesis of Objective-C properties">,
  MarshallingInfoNegativeFlag<LangOpts<"ObjCDefaultSynthProperties">>;
def fencode_extended_block_signature : Flag<["-"], "fencode-extended-block-signature">,
  HelpText<"enable extended encoding of block type signature">,
  MarshallingInfoFlag<LangOpts<"EncodeExtendedBlockSig">>;
def function_alignment : Separate<["-"], "function-alignment">,
    HelpText<"default alignment for functions">,
    MarshallingInfoInt<LangOpts<"FunctionAlignment">>;
def pic_level : Separate<["-"], "pic-level">,
  HelpText<"Value for __PIC__">,
  MarshallingInfoInt<LangOpts<"PICLevel">>;
def pic_is_pie : Flag<["-"], "pic-is-pie">,
  HelpText<"File is for a position independent executable">,
  MarshallingInfoFlag<LangOpts<"PIE">>;
def fhalf_no_semantic_interposition : Flag<["-"], "fhalf-no-semantic-interposition">,
  HelpText<"Like -fno-semantic-interposition but don't use local aliases">,
  MarshallingInfoFlag<LangOpts<"HalfNoSemanticInterposition">>;
def fno_validate_pch : Flag<["-"], "fno-validate-pch">,
  HelpText<"Disable validation of precompiled headers">,
  MarshallingInfoFlag<PreprocessorOpts<"DisablePCHOrModuleValidation">, "DisableValidationForModuleKind::None">,
  Normalizer<"makeFlagToValueNormalizer(DisableValidationForModuleKind::All)">;
def fallow_pcm_with_errors : Flag<["-"], "fallow-pcm-with-compiler-errors">,
  HelpText<"Accept a PCM file that was created with compiler errors">,
  MarshallingInfoFlag<FrontendOpts<"AllowPCMWithCompilerErrors">>;
def fallow_pch_with_errors : Flag<["-"], "fallow-pch-with-compiler-errors">,
  HelpText<"Accept a PCH file that was created with compiler errors">,
  MarshallingInfoFlag<PreprocessorOpts<"AllowPCHWithCompilerErrors">>,
  ImpliedByAnyOf<[fallow_pcm_with_errors.KeyPath]>;
def fallow_pch_with_different_modules_cache_path :
  Flag<["-"], "fallow-pch-with-different-modules-cache-path">,
  HelpText<"Accept a PCH file that was created with a different modules cache path">,
  MarshallingInfoFlag<PreprocessorOpts<"AllowPCHWithDifferentModulesCachePath">>;
def dump_deserialized_pch_decls : Flag<["-"], "dump-deserialized-decls">,
  HelpText<"Dump declarations that are deserialized from PCH, for testing">,
  MarshallingInfoFlag<PreprocessorOpts<"DumpDeserializedPCHDecls">>;
def error_on_deserialized_pch_decl : Separate<["-"], "error-on-deserialized-decl">,
  HelpText<"Emit error if a specific declaration is deserialized from PCH, for testing">;
def error_on_deserialized_pch_decl_EQ : Joined<["-"], "error-on-deserialized-decl=">,
  Alias<error_on_deserialized_pch_decl>;
def static_define : Flag<["-"], "static-define">,
  HelpText<"Should __STATIC__ be defined">,
  MarshallingInfoFlag<LangOpts<"Static">>;
def stack_protector : Separate<["-"], "stack-protector">,
  HelpText<"Enable stack protectors">, Values<"0,1,2,3">,
  NormalizedValuesScope<"LangOptions">,
  NormalizedValues<["SSPOff", "SSPOn", "SSPStrong", "SSPReq"]>,
  MarshallingInfoEnum<LangOpts<"StackProtector">, "SSPOff">;
def stack_protector_buffer_size : Separate<["-"], "stack-protector-buffer-size">,
  HelpText<"Lower bound for a buffer to be considered for stack protection">,
  MarshallingInfoInt<CodeGenOpts<"SSPBufferSize">, "8">;
def fvisibility : Separate<["-"], "fvisibility">,
  HelpText<"Default type and symbol visibility">,
  MarshallingInfoVisibility<LangOpts<"ValueVisibilityMode">, "DefaultVisibility">,
  // Always emitting because of the relation to `-mignore-xcoff-visibility`.
  AlwaysEmit;
def ftype_visibility : Separate<["-"], "ftype-visibility">,
  HelpText<"Default type visibility">,
  MarshallingInfoVisibility<LangOpts<"TypeVisibilityMode">, fvisibility.KeyPath>;
def fapply_global_visibility_to_externs : Flag<["-"], "fapply-global-visibility-to-externs">,
  HelpText<"Apply global symbol visibility to external declarations without an explicit visibility">,
  MarshallingInfoFlag<LangOpts<"SetVisibilityForExternDecls">>;
def ftemplate_depth : Separate<["-"], "ftemplate-depth">,
  HelpText<"Maximum depth of recursive template instantiation">,
  MarshallingInfoInt<LangOpts<"InstantiationDepth">, "1024">;
def foperator_arrow_depth : Separate<["-"], "foperator-arrow-depth">,
  HelpText<"Maximum number of 'operator->'s to call for a member access">,
  MarshallingInfoInt<LangOpts<"ArrowDepth">, "256">;
def fconstexpr_depth : Separate<["-"], "fconstexpr-depth">,
  HelpText<"Maximum depth of recursive constexpr function calls">,
  MarshallingInfoInt<LangOpts<"ConstexprCallDepth">, "512">;
def fconstexpr_steps : Separate<["-"], "fconstexpr-steps">,
  HelpText<"Maximum number of steps in constexpr function evaluation">,
  MarshallingInfoInt<LangOpts<"ConstexprStepLimit">, "1048576">;
def fbracket_depth : Separate<["-"], "fbracket-depth">,
  HelpText<"Maximum nesting level for parentheses, brackets, and braces">,
  MarshallingInfoInt<LangOpts<"BracketDepth">, "256">;
defm const_strings : BoolOption<"f", "const-strings",
  LangOpts<"ConstStrings">, DefaultFalse,
  PosFlag<SetTrue, [CC1Option], "Use">, NegFlag<SetFalse, [], "Don't use">,
  BothFlags<[], " a const qualified type for string literals in C and ObjC">>;
def fno_bitfield_type_align : Flag<["-"], "fno-bitfield-type-align">,
  HelpText<"Ignore bit-field types when aligning structures">,
  MarshallingInfoFlag<LangOpts<"NoBitFieldTypeAlign">>;
// if INTEL_CUSTOMIZATION
def fopencl_force_vector_abi : Flag<["-"], "fopencl-force-vector-abi">,
  HelpText<"Disable vector to scalar coercion for OpenCL">,
  MarshallingInfoFlag<LangOpts<"OpenCLForceVectorABI">>;
// endif INTEL_CUSTOMIZATION
def ffake_address_space_map : Flag<["-"], "ffake-address-space-map">,
  HelpText<"Use a fake address space map; OpenCL testing purposes only">,
  MarshallingInfoFlag<LangOpts<"FakeAddressSpaceMap">>;
def faddress_space_map_mangling_EQ : Joined<["-"], "faddress-space-map-mangling=">, MetaVarName<"<yes|no|target>">,
  HelpText<"Set the mode for address space map based mangling; OpenCL testing purposes only">,
  Values<"target,no,yes">, NormalizedValuesScope<"LangOptions">,
  NormalizedValues<["ASMM_Target", "ASMM_Off", "ASMM_On"]>,
  MarshallingInfoEnum<LangOpts<"AddressSpaceMapMangling">, "ASMM_Target">;
def funknown_anytype : Flag<["-"], "funknown-anytype">,
  HelpText<"Enable parser support for the __unknown_anytype type; for testing purposes only">,
  MarshallingInfoFlag<LangOpts<"ParseUnknownAnytype">>;
def fdebugger_support : Flag<["-"], "fdebugger-support">,
  HelpText<"Enable special debugger support behavior">,
  MarshallingInfoFlag<LangOpts<"DebuggerSupport">>;
def fdebugger_cast_result_to_id : Flag<["-"], "fdebugger-cast-result-to-id">,
  HelpText<"Enable casting unknown expression results to id">,
  MarshallingInfoFlag<LangOpts<"DebuggerCastResultToId">>;
def fdebugger_objc_literal : Flag<["-"], "fdebugger-objc-literal">,
  HelpText<"Enable special debugger support for Objective-C subscripting and literals">,
  MarshallingInfoFlag<LangOpts<"DebuggerObjCLiteral">>;
defm deprecated_macro : BoolOption<"f", "deprecated-macro",
  LangOpts<"Deprecated">, DefaultFalse,
  PosFlag<SetTrue, [], "Defines">, NegFlag<SetFalse, [], "Undefines">,
  BothFlags<[], " the __DEPRECATED macro">>;
def fobjc_subscripting_legacy_runtime : Flag<["-"], "fobjc-subscripting-legacy-runtime">,
  HelpText<"Allow Objective-C array and dictionary subscripting in legacy runtime">;
// TODO: Enforce values valid for MSVtorDispMode.
def vtordisp_mode_EQ : Joined<["-"], "vtordisp-mode=">,
  HelpText<"Control vtordisp placement on win32 targets">,
  MarshallingInfoInt<LangOpts<"VtorDispMode">, "1">;
def fnative_half_type: Flag<["-"], "fnative-half-type">,
  HelpText<"Use the native half type for __fp16 instead of promoting to float">,
  MarshallingInfoFlag<LangOpts<"NativeHalfType">>,
  ImpliedByAnyOf<[open_cl.KeyPath, render_script.KeyPath]>;
def fnative_half_arguments_and_returns : Flag<["-"], "fnative-half-arguments-and-returns">,
  HelpText<"Use the native __fp16 type for arguments and returns (and skip ABI-specific lowering)">,
  MarshallingInfoFlag<LangOpts<"NativeHalfArgsAndReturns">>,
  ImpliedByAnyOf<[open_cl.KeyPath, render_script.KeyPath]>;
def fallow_half_arguments_and_returns : Flag<["-"], "fallow-half-arguments-and-returns">,
  HelpText<"Allow function arguments and returns of type half">,
  MarshallingInfoFlag<LangOpts<"HalfArgsAndReturns">>,
  ImpliedByAnyOf<[fnative_half_arguments_and_returns.KeyPath]>;
// if INTEL_CUSTOMIZATION
def fintel_compatibility : Flag<["-"], "fintel-compatibility">,
  HelpText<"Enable full Intel C/C++ compatibility">,
  MarshallingInfoFlag<LangOpts<"IntelCompat">>;
def fintel_compatibility_enable
    : Joined<[ "-" ], "fintel-compatibility-enable=">,
      HelpText<"Enable a list of Intel C/C++ compatibility items">;
def fintel_compatibility_disable
    : Joined<[ "-" ], "fintel-compatibility-disable=">,
      HelpText<"Disable a list of Intel C/C++ compatibility items">;
def fintel_compatibility_help
    : Flag<[ "-" ], "fintel-compatibility-help">,
      HelpText<"Display the list of Intel C/C++ compatibility items">,
      MarshallingInfoFlag<LangOpts<"ShowIntelCompatHelp">>;
def fintel_compatibility_doc
    : Joined<[ "-" ], "fintel-compatibility-doc=">,
      HelpText<"Display help information for Intel C/C++ compatibility items">;
def fintel_ms_compatibility : Flag<["-"], "fintel-ms-compatibility">,
  HelpText<"Enable Microsoft compatibility features that are not planned for clang/llvm trunk">,
  MarshallingInfoFlag<LangOpts<"IntelMSCompat">>;
def fintel_advanced_optim : Flag<["-"], "fintel-advanced-optim">,
  HelpText<"Enable Intel specific advanced optimizations">,
  MarshallingInfoFlag<CodeGenOpts<"IntelAdvancedOptim">>;
// CQ#366796 - support '--no_expr_source_pos' option.
def no_expr_source_pos : Flag<["--"], "no_expr_source_pos">,
  HelpText<"Disable emitting debug source positions for expressions">,
  MarshallingInfoFlag<CodeGenOpts<"NoExprSourcePos">>;
// CQ380574: Ability to set various predefines based on gcc version needed.
def gnu_version_EQ : Joined<["--"], "gnu_version=">,
  HelpText<"Emulate GNU C++ version">;
// IMF attributes support (CQ381541)
def fintel_imf_attr_EQ : Joined<["-"], "mGLOB_imf_attr=">;
def fintel_openmp_region : Flag<["-"], "fintel-openmp-region">,
  HelpText<"Enable emitting of Intel specific OpenMP code with regions">;
def fno_intel_openmp_offload : Flag<["-"], "fno-intel-openmp-offload">,
  HelpText<"Enable emitting of Intel specific OpenMP offload code">,
  MarshallingInfoNegativeFlag<LangOpts<"OpenMPLateOutlineTarget">>;
def fintel_openmp_region_atomic : Flag<["-"], "fintel-openmp-region-atomic">,
  HelpText<"Enable emitting of OpenMP atomics with regions">,
  MarshallingInfoFlag<LangOpts<"OpenMPLateOutlineAtomic">>;
def fintel_openmp_use_llvm_atomic : Flag<["-"],
  "fintel-openmp-use-llvm-atomic">,
  HelpText<"Use LLVM atomics instead of lib calls for OpenMP SPIR-V targets">;
def fno_intel_openmp_use_llvm_atomic : Flag<["-"],
  "fno-intel-openmp-use-llvm-atomic">,
  HelpText<"Use LLVM atomics instead of lib calls for OpenMP SPIR-V targets">,
  MarshallingInfoNegativeFlag<LangOpts<"OpenMPUseLLVMAtomic">>;
def fintel_openmp_region_early_collapsed_loops : Flag<["-"],
  "fintel-openmp-region-early-collapsed-loops">,
  HelpText<"Always generate early collapsed OpenMP loops">,
  MarshallingInfoNegativeFlag<LangOpts<
    "OpenMPLateOutlineAllowUncollapsedLoops">>;
def fintel_openmp_region_late_collapsed_loops : Flag<["-"],
      "fintel-openmp-region-late-collapsed-loops">,
      HelpText<"Generate late collapsed OpenMP loops if beneficial">;
def fopenmp_threadprivate_legacy : Flag<["-"], "fopenmp-threadprivate-legacy">,
  HelpText<"Generate legacy OpenMP threadprivates">,
  MarshallingInfoFlag<LangOpts<"OpenMPThreadPrivateLegacy">>;
def fintel_openmp_tbb : Flag<["-"], "fopenmp-tbb">,
  HelpText<"Enable OpenMP TBB directives">;
def fnointel_openmp_tbb : Flag<["-"], "fnoopenmp-tbb">,
  HelpText<"Disable OpenMP TBB directives">;
def fintel_driver_tempfile_name_EQ : Joined<["-"],
  "fintel-driver-tempfile-name=">,
  HelpText<"Name of the file for communication between "
           "front-end and driver.">,
  MarshallingInfoString<LangOpts<"IntelDriverTempfileName">>;
def header_base_path : JoinedOrSeparate<["-"], "header-base-path">,
                       MetaVarName<"<directory>">,
 MarshallingInfoString<HeaderSearchOpts<"HeaderBasePath">>;
// CMPLRLLVM-9854: X87 default precision options
def mx87_precision : Joined<["-"], "mx87-precision=">,
  HelpText<"Initialize X87 floating point precision to single, double or double extended">;
def fintel_compatibility_used : Flag<["-"], "fintel-compatibility-used">,
      HelpText<"Emit a diagnostic when an Intel compatibility feature is "
               "enabled and is used">,
      MarshallingInfoFlag<LangOpts<"ShowIntelCompatUsed">>;
def fintel_compatibility_unused : Flag<["-"], "fintel-compatibility-unused">,
      HelpText <"Emit a diagnostic when an Intel compatibility feature is "
                "disabled and could have been used">,
      MarshallingInfoFlag<LangOpts<"ShowIntelCompatUnused">>;
// endif INTEL_CUSTOMIZATION
def fdefault_calling_conv_EQ : Joined<["-"], "fdefault-calling-conv=">,
  HelpText<"Set default calling convention">, Values<"cdecl,fastcall,stdcall,vectorcall,regcall">,
  NormalizedValuesScope<"LangOptions">,
  NormalizedValues<["DCC_CDecl", "DCC_FastCall", "DCC_StdCall", "DCC_VectorCall", "DCC_RegCall"]>,
  MarshallingInfoEnum<LangOpts<"DefaultCallingConv">, "DCC_None">;

// These options cannot be marshalled, because they are used to set up the LangOptions defaults.
def finclude_default_header : Flag<["-"], "finclude-default-header">,
  HelpText<"Include default header file for OpenCL">;
def fdeclare_opencl_builtins : Flag<["-"], "fdeclare-opencl-builtins">,
  HelpText<"Add OpenCL builtin function declarations (experimental)">;
def fdeclare_spirv_builtins
    : Flag<["-"], "fdeclare-spirv-builtins">,
      HelpText<"Add SPIR-V builtin function declarations (experimental)">,
      MarshallingInfoFlag<LangOpts<"DeclareSPIRVBuiltins">>;

def fpreserve_vec3_type : Flag<["-"], "fpreserve-vec3-type">,
  HelpText<"Preserve 3-component vector type">,
  MarshallingInfoFlag<CodeGenOpts<"PreserveVec3Type">>;
def fwchar_type_EQ : Joined<["-"], "fwchar-type=">,
  HelpText<"Select underlying type for wchar_t">, Values<"char,short,int">,
  NormalizedValues<["1", "2", "4"]>,
  MarshallingInfoEnum<LangOpts<"WCharSize">, "0">;
defm signed_wchar : BoolOption<"f", "signed-wchar",
  LangOpts<"WCharIsSigned">, DefaultTrue,
  NegFlag<SetFalse, [CC1Option], "Use an unsigned">, PosFlag<SetTrue, [], "Use a signed">,
  BothFlags<[], " type for wchar_t">>;
def fcompatibility_qualified_id_block_param_type_checking : Flag<["-"], "fcompatibility-qualified-id-block-type-checking">,
  HelpText<"Allow using blocks with parameters of more specific type than "
           "the type system guarantees when a parameter is qualified id">,
  MarshallingInfoFlag<LangOpts<"CompatibilityQualifiedIdBlockParamTypeChecking">>;
def fpass_by_value_is_noalias: Flag<["-"], "fpass-by-value-is-noalias">,
  HelpText<"Allows assuming by-value parameters do not alias any other value. "
           "Has no effect on non-trivially-copyable classes in C++.">, Group<f_Group>,
  MarshallingInfoFlag<CodeGenOpts<"PassByValueIsNoAlias">>;

// FIXME: Remove these entirely once functionality/tests have been excised.
def fobjc_gc_only : Flag<["-"], "fobjc-gc-only">, Group<f_Group>,
  HelpText<"Use GC exclusively for Objective-C related memory management">;
def fobjc_gc : Flag<["-"], "fobjc-gc">, Group<f_Group>,
  HelpText<"Enable Objective-C garbage collection">;

//===----------------------------------------------------------------------===//
// Header Search Options
//===----------------------------------------------------------------------===//

def nostdsysteminc : Flag<["-"], "nostdsysteminc">,
  HelpText<"Disable standard system #include directories">,
  MarshallingInfoNegativeFlag<HeaderSearchOpts<"UseStandardSystemIncludes">>;
def fdisable_module_hash : Flag<["-"], "fdisable-module-hash">,
  HelpText<"Disable the module hash">,
  MarshallingInfoFlag<HeaderSearchOpts<"DisableModuleHash">>;
def fmodules_hash_content : Flag<["-"], "fmodules-hash-content">,
  HelpText<"Enable hashing the content of a module file">,
  MarshallingInfoFlag<HeaderSearchOpts<"ModulesHashContent">>;
def fmodules_strict_context_hash : Flag<["-"], "fmodules-strict-context-hash">,
  HelpText<"Enable hashing of all compiler options that could impact the "
           "semantics of a module in an implicit build">,
  MarshallingInfoFlag<HeaderSearchOpts<"ModulesStrictContextHash">>;
def c_isystem : JoinedOrSeparate<["-"], "c-isystem">, MetaVarName<"<directory>">,
  HelpText<"Add directory to the C SYSTEM include search path">;
def objc_isystem : JoinedOrSeparate<["-"], "objc-isystem">,
  MetaVarName<"<directory>">,
  HelpText<"Add directory to the ObjC SYSTEM include search path">;
def objcxx_isystem : JoinedOrSeparate<["-"], "objcxx-isystem">,
  MetaVarName<"<directory>">,
  HelpText<"Add directory to the ObjC++ SYSTEM include search path">;
def internal_isystem : JoinedOrSeparate<["-"], "internal-isystem">,
  MetaVarName<"<directory>">,
  HelpText<"Add directory to the internal system include search path; these "
           "are assumed to not be user-provided and are used to model system "
           "and standard headers' paths.">;
def internal_externc_isystem : JoinedOrSeparate<["-"], "internal-externc-isystem">,
  MetaVarName<"<directory>">,
  HelpText<"Add directory to the internal system include search path with "
           "implicit extern \"C\" semantics; these are assumed to not be "
           "user-provided and are used to model system and standard headers' "
           "paths.">;

//===----------------------------------------------------------------------===//
// Preprocessor Options
//===----------------------------------------------------------------------===//

def chain_include : Separate<["-"], "chain-include">, MetaVarName<"<file>">,
  HelpText<"Include and chain a header file after turning it into PCH">;
def preamble_bytes_EQ : Joined<["-"], "preamble-bytes=">,
  HelpText<"Assume that the precompiled header is a precompiled preamble "
           "covering the first N bytes of the main file">;
def detailed_preprocessing_record : Flag<["-"], "detailed-preprocessing-record">,
  HelpText<"include a detailed record of preprocessing actions">,
  MarshallingInfoFlag<PreprocessorOpts<"DetailedRecord">>;
def setup_static_analyzer : Flag<["-"], "setup-static-analyzer">,
  HelpText<"Set up preprocessor for static analyzer (done automatically when static analyzer is run).">,
  MarshallingInfoFlag<PreprocessorOpts<"SetUpStaticAnalyzer">>;
def disable_pragma_debug_crash : Flag<["-"], "disable-pragma-debug-crash">,
  HelpText<"Disable any #pragma clang __debug that can lead to crashing behavior. This is meant for testing.">,
  MarshallingInfoFlag<PreprocessorOpts<"DisablePragmaDebugCrash">>;

//===----------------------------------------------------------------------===//
// OpenCL Options
//===----------------------------------------------------------------------===//

def cl_ext_EQ : CommaJoined<["-"], "cl-ext=">,
  HelpText<"OpenCL only. Enable or disable OpenCL extensions. The argument is a comma-separated sequence of one or more extension names, each prefixed by '+' or '-'.">,
  MarshallingInfoStringVector<TargetOpts<"OpenCLExtensionsAsWritten">>;

//===----------------------------------------------------------------------===//
// CUDA Options
//===----------------------------------------------------------------------===//

def fcuda_is_device : Flag<["-"], "fcuda-is-device">,
  HelpText<"Generate code for CUDA device">,
  MarshallingInfoFlag<LangOpts<"CUDAIsDevice">>;
def fcuda_include_gpubinary : Separate<["-"], "fcuda-include-gpubinary">,
  HelpText<"Incorporate CUDA device-side binary into host object file.">,
  MarshallingInfoString<CodeGenOpts<"CudaGpuBinaryFileName">>;
def fcuda_allow_variadic_functions : Flag<["-"], "fcuda-allow-variadic-functions">,
  HelpText<"Allow variadic functions in CUDA device code.">,
  MarshallingInfoFlag<LangOpts<"CUDAAllowVariadicFunctions">>;
def fno_cuda_host_device_constexpr : Flag<["-"], "fno-cuda-host-device-constexpr">,
  HelpText<"Don't treat unattributed constexpr functions as __host__ __device__.">,
  MarshallingInfoNegativeFlag<LangOpts<"CUDAHostDeviceConstexpr">>;

//===----------------------------------------------------------------------===//
// OpenMP Options
//===----------------------------------------------------------------------===//

def fopenmp_is_device : Flag<["-"], "fopenmp-is-device">,
  HelpText<"Generate code only for an OpenMP target device.">;
def fopenmp_host_ir_file_path : Separate<["-"], "fopenmp-host-ir-file-path">,
  HelpText<"Path to the IR file produced by the frontend for the host.">;

//===----------------------------------------------------------------------===//
// SYCL Options
//===----------------------------------------------------------------------===//

def fsycl_is_device : Flag<["-"], "fsycl-is-device">,
  HelpText<"Generate code for SYCL device.">,
  MarshallingInfoFlag<LangOpts<"SYCLIsDevice">>;
def fsycl_is_host : Flag<["-"], "fsycl-is-host">,
  HelpText<"SYCL host compilation">,
  MarshallingInfoFlag<LangOpts<"SYCLIsHost">>;
def fsycl_int_header : Separate<["-"], "fsycl-int-header">,
  HelpText<"Generate SYCL integration header into this file.">,
  MarshallingInfoString<LangOpts<"SYCLIntHeader">>;
def fsycl_int_header_EQ : Joined<["-"], "fsycl-int-header=">,
  Alias<fsycl_int_header>;
def fsycl_int_footer : Separate<["-"], "fsycl-int-footer">,
  HelpText<"Generate SYCL integration footer into this file.">,
  MarshallingInfoString<LangOpts<"SYCLIntFooter">>;
def fsycl_int_footer_EQ : Joined<["-"], "fsycl-int-footer=">,
  Alias<fsycl_int_footer>;
def fsycl_unique_prefix_EQ
    : Joined<["-"], "fsycl-unique-prefix=">,
      HelpText<"A unique prefix for this translation unit across devices, used "
               "to generate a unique name for local variables.">,
      MarshallingInfoString<LangOpts<"SYCLUniquePrefix">>;
def fsycl_std_layout_kernel_params: Flag<["-"], "fsycl-std-layout-kernel-params">,
  HelpText<"Enable standard layout requirement for SYCL kernel parameters.">,
  MarshallingInfoFlag<LangOpts<"SYCLStdLayoutKernelParams">>;
defm sycl_allow_func_ptr: BoolFOption<"sycl-allow-func-ptr",
  LangOpts<"SYCLAllowFuncPtr">, DefaultFalse,
  PosFlag<SetTrue, [], "Allow">,
  NegFlag<SetFalse, [], "Disallow">,
  BothFlags<[CC1Option, CoreOption], " function pointers in SYCL device.">>;
#if INTEL_CUSTOMIZATION
def fenable_variant_function_pointers
    : Flag<["-"], "fenable-variant-function-pointers">,
      HelpText<"Enable variant function pointers.">,
      MarshallingInfoFlag<LangOpts<"EnableVariantFunctionPointers">>;
def fno_enable_variant_function_pointers
    : Flag<["-"], "fno-enable-variant-function-pointers">;
def fenable_variant_virtual_calls
    : Flag<["-"], "fenable-variant-virtual-calls">,
      HelpText<"Enable variant virtual function calls">,
      MarshallingInfoFlag<LangOpts<"EnableVariantVirtualCalls">>;
def fno_enable_variant_virtual_calls
    : Flag<["-"], "fno-enable-variant-virtual-calls">;
#endif // INTEL_CUSTOMIZATION
def fenable_sycl_dae : Flag<["-"], "fenable-sycl-dae">,
  HelpText<"Enable Dead Argument Elimination in SPIR kernels">,
  MarshallingInfoFlag<LangOpts<"EnableDAEInSpirKernels">>;
def fsycl_disable_range_rounding : Flag<["-"], "fsycl-disable-range-rounding">,
  HelpText<"Disable parallel for range rounding.">,
  MarshallingInfoFlag<LangOpts<"SYCLDisableRangeRounding">>;

} // let Flags = [CC1Option, NoDriverOption]

#if INTEL_CUSTOMIZATION
def sycl_std_EQ : Joined<["-"], "sycl-std=">, Group<sycl_Group>,
  Flags<[CC1Option, NoArgumentUnused, CoreOption, DpcppOption]>,
  HelpText<"SYCL language standard to compile for.">,
  Values<"2020,2017,121,1.2.1,sycl-1.2.1">,
  ShouldParseIf<!strconcat(fsycl_is_device.KeyPath, "||", fsycl_is_host.KeyPath)>;
#endif // INTEL_CUSTOMIZATION

def fsycl_default_sub_group_size
    : Separate<["-"], "fsycl-default-sub-group-size">,
      HelpText<"Set the default sub group size for SYCL kernels">,
      Flags<[CC1Option]>;
def fsycl_default_sub_group_size_EQ
    : Joined<["-"], "fsycl-default-sub-group-size=">,
      Alias<fsycl_default_sub_group_size>, Flags<[CC1Option]>;

defm cuda_approx_transcendentals : BoolFOption<"cuda-approx-transcendentals",
  LangOpts<"CUDADeviceApproxTranscendentals">, DefaultFalse,
  PosFlag<SetTrue, [CC1Option], "Use">, NegFlag<SetFalse, [], "Don't use">,
  BothFlags<[], " approximate transcendental functions">>,
  ShouldParseIf<fcuda_is_device.KeyPath>;

//===----------------------------------------------------------------------===//
// Frontend Options - cc1 + fc1
//===----------------------------------------------------------------------===//
let Flags = [CC1Option, FC1Option, NoDriverOption] in {
let Group = Action_Group in {

def emit_obj : Flag<["-"], "emit-obj">,
  HelpText<"Emit native object files">;
def init_only : Flag<["-"], "init-only">,
  HelpText<"Only execute frontend initialization">;

} // let Group = Action_Group
} // let Flags = [CC1Option, FC1Option, NoDriverOption]

//===----------------------------------------------------------------------===//
// cc1as-only Options
//===----------------------------------------------------------------------===//

let Flags = [CC1AsOption, NoDriverOption] in {

// Language Options
def n : Flag<["-"], "n">,
  HelpText<"Don't automatically start assembly file with a text section">;

// Frontend Options
def filetype : Separate<["-"], "filetype">,
    HelpText<"Specify the output file type ('asm', 'null', or 'obj')">;

// Transliterate Options
def output_asm_variant : Separate<["-"], "output-asm-variant">,
    HelpText<"Select the asm variant index to use for output">;
def show_encoding : Flag<["-"], "show-encoding">,
    HelpText<"Show instruction encoding information in transliterate mode">;
def show_inst : Flag<["-"], "show-inst">,
    HelpText<"Show internal instruction representation in transliterate mode">;

// Assemble Options
def dwarf_debug_producer : Separate<["-"], "dwarf-debug-producer">,
  HelpText<"The string to embed in the Dwarf debug AT_producer record.">;

def defsym : Separate<["-"], "defsym">,
  HelpText<"Define a value for a symbol">;

} // let Flags = [CC1AsOption]

//===----------------------------------------------------------------------===//
// clang-cl Options
//===----------------------------------------------------------------------===//

def cl_Group : OptionGroup<"<clang-cl options>">, Flags<[CLOption]>,
  HelpText<"CL.EXE COMPATIBILITY OPTIONS">;

def cl_compile_Group : OptionGroup<"<clang-cl compile-only options>">,
  Group<cl_Group>;

def cl_ignored_Group : OptionGroup<"<clang-cl ignored options>">,
  Group<cl_Group>;

class CLFlag<string name> : Option<["/", "-"], name, KIND_FLAG>,
  Group<cl_Group>, Flags<[CLOption, NoXarchOption]>;

class CLCompileFlag<string name> : Option<["/", "-"], name, KIND_FLAG>,
  Group<cl_compile_Group>, Flags<[CLOption, NoXarchOption]>;

class CLIgnoredFlag<string name> : Option<["/", "-"], name, KIND_FLAG>,
  Group<cl_ignored_Group>, Flags<[CLOption, NoXarchOption]>;

class CLJoined<string name> : Option<["/", "-"], name, KIND_JOINED>,
  Group<cl_Group>, Flags<[CLOption, NoXarchOption]>;

class CLCompileJoined<string name> : Option<["/", "-"], name, KIND_JOINED>,
  Group<cl_compile_Group>, Flags<[CLOption, NoXarchOption]>;

class CLIgnoredJoined<string name> : Option<["/", "-"], name, KIND_JOINED>,
  Group<cl_ignored_Group>, Flags<[CLOption, NoXarchOption, HelpHidden]>;

class CLJoinedOrSeparate<string name> : Option<["/", "-"], name,
  KIND_JOINED_OR_SEPARATE>, Group<cl_Group>, Flags<[CLOption, NoXarchOption]>;

class CLCompileJoinedOrSeparate<string name> : Option<["/", "-"], name,
  KIND_JOINED_OR_SEPARATE>, Group<cl_compile_Group>,
  Flags<[CLOption, NoXarchOption]>;

class CLRemainingArgsJoined<string name> : Option<["/", "-"], name,
  KIND_REMAINING_ARGS_JOINED>, Group<cl_Group>, Flags<[CLOption, NoXarchOption]>;

#if INTEL_CUSTOMIZATION
class CLCommaJoined<string name> : Option<["/", "-"], name, KIND_COMMAJOINED>,
  Group<cl_Group>, Flags<[CLOption, NoXarchOption]>;

class CLSeparate<string name> : Option<["/", "-"], name, KIND_SEPARATE>,
  Group<cl_Group>, Flags<[CLOption, NoXarchOption]>;

class CLJoinedAndSeparate<string name> : Option<["/", "-"], name,
  KIND_JOINED_AND_SEPARATE>, Group<cl_Group>, Flags<[CLOption, NoXarchOption]>;
#endif // INTEL_CUSTOMIZATION

// Aliases:
// (We don't put any of these in cl_compile_Group as the options they alias are
// already in the right group.)

def _SLASH_Brepro : CLFlag<"Brepro">,
  HelpText<"Do not write current time into COFF output (breaks link.exe /incremental)">,
  Alias<mno_incremental_linker_compatible>;
def _SLASH_Brepro_ : CLFlag<"Brepro-">,
  HelpText<"Write current time into COFF output (default)">,
  Alias<mincremental_linker_compatible>;
def _SLASH_C : CLFlag<"C">,
  HelpText<"Do not discard comments when preprocessing">, Alias<C>;
def _SLASH_c : CLFlag<"c">, HelpText<"Compile only">, Alias<c>;
def _SLASH_d1PP : CLFlag<"d1PP">,
  HelpText<"Retain macro definitions in /E mode">, Alias<dD>;
def _SLASH_d1reportAllClassLayout : CLFlag<"d1reportAllClassLayout">,
  HelpText<"Dump record layout information">,
  Alias<Xclang>, AliasArgs<["-fdump-record-layouts"]>;
#if INTEL_CUSTOMIZATION
def _SLASH_debug_COL : CLJoined<"debug:">, Alias<debug_EQ>,
  HelpText<"Enable debug information. Valid args: none, all, full, minimal">;
def _SLASH_debug_EQ : CLJoined<"debug=">, Alias<debug_EQ>;
def _SLASH_debug_Flag : CLFlag<"debug">, Alias<debug_EQ>, AliasArgs<["full"]>,
  HelpText<"Enable debug information">;
#endif // INTEL_CUSTOMIZATION
def _SLASH_diagnostics_caret : CLFlag<"diagnostics:caret">,
  HelpText<"Enable caret and column diagnostics (default)">;
def _SLASH_diagnostics_column : CLFlag<"diagnostics:column">,
  HelpText<"Disable caret diagnostics but keep column info">;
def _SLASH_diagnostics_classic : CLFlag<"diagnostics:classic">,
  HelpText<"Disable column and caret diagnostics">;
def _SLASH_D : CLJoinedOrSeparate<"D">, HelpText<"Define macro">,
  MetaVarName<"<macro[=value]>">, Alias<D>;
def _SLASH_E : CLFlag<"E">, HelpText<"Preprocess to stdout">, Alias<E>;
def _SLASH_external_COLON_I : CLJoinedOrSeparate<"external:I">, Alias<isystem>,
  HelpText<"Add directory to include search path with warnings suppressed">,
  MetaVarName<"<dir>">;
#if INTEL_CUSTOMIZATION
def _SLASH_fintelfpga : CLFlag<"fintelfpga">, Alias<fintelfpga>;
def _SLASH_fopenmp_device_lib_EQ : CLCommaJoined<"fopenmp-device-lib=">,
  Alias<fopenmp_device_lib_EQ>;
def _SLASH_fno_openmp_device_lib_EQ : CLCommaJoined<"fno-openmp-device-lib=">,
  Alias<fno_openmp_device_lib_EQ>;
#endif // INTEL_CUSTOMIZATION
def _SLASH_fp_except : CLFlag<"fp:except">, HelpText<"">, Alias<ftrapping_math>;
def _SLASH_fp_except_ : CLFlag<"fp:except-">,
  HelpText<"">, Alias<fno_trapping_math>;
#ifndef INTEL_CUSTOMIZATION
// Do not use these fp model variants for Intel, we use a common implementation
// with -ffp-model
def _SLASH_fp_fast : CLFlag<"fp:fast">, HelpText<"">, Alias<ffast_math>;
def _SLASH_fp_precise : CLFlag<"fp:precise">,
  HelpText<"">, Alias<fno_fast_math>;
def _SLASH_fp_strict : CLFlag<"fp:strict">, HelpText<"">, Alias<fno_fast_math>;
#endif // INTEL_CUSTOMIZATION
def _SLASH_fsanitize_EQ_address : CLFlag<"fsanitize=address">,
  HelpText<"Enable AddressSanitizer">,
  Alias<fsanitize_EQ>, AliasArgs<["address"]>;
#if INTEL_CUSTOMIZATION
def _SLASH_fsycl_dead_args_optimization : CLFlag<"fsycl-dead-args-optimization">,
  Alias<fsycl_dead_args_optimization>;
def _SLASH_fno_sycl_dead_args_optimization : CLFlag<"fno-sycl-dead-args-optimization">,
  Alias<fno_sycl_dead_args_optimization>;
def _SLASH_fsycl_device_lib_EQ : CLCommaJoined<"fsycl-device-lib=">,
  Alias<fsycl_device_lib_EQ>;
def _SLASH_fno_sycl_device_lib_EQ : CLCommaJoined<"fno-sycl-device-lib=">,
  Alias<fno_sycl_device_lib_EQ>;
def _SLASH_fsycl_early_optimizations : CLFlag<"fsycl-early-optimizations">,
  Alias<fsycl_early_optimizations>;
def _SLASH_fno_sycl_early_optimizations : CLFlag<"fno-sycl-early-optimizations">,
  Alias<fno_sycl_early_optimizations>;
def _SLASH_fsycl_link : CLFlag<"fsycl-link">, Alias<fsycl_link_EQ>, AliasArgs<["early"]>;
def _SLASH_fsycl_link_EQ : CLJoined<"fsycl-link=">, Alias<fsycl_link_EQ>;
def _SLASH_fsycl_targets_EQ : CLCommaJoined<"fsycl-targets=">, Alias<fsycl_targets_EQ>;
def _SLASH_fsycl_unnamed_lambda : CLFlag<"fsycl-unnamed-lambda">, Alias<fsycl_unnamed_lambda>;
def _SLASH_fno_sycl_unnamed_lambda : CLFlag<"fno-sycl-unnamed-lambda">,
  Alias<fno_sycl_unnamed_lambda>;
#endif // INTEL_CUSTOMIZATION
def _SLASH_GA : CLFlag<"GA">, Alias<ftlsmodel_EQ>, AliasArgs<["local-exec"]>,
  HelpText<"Assume thread-local variables are defined in the executable">;
def _SLASH_GR : CLFlag<"GR">, HelpText<"Emit RTTI data (default)">;
def _SLASH_GR_ : CLFlag<"GR-">, HelpText<"Do not emit RTTI data">;
def _SLASH_GF : CLIgnoredFlag<"GF">,
  HelpText<"Enable string pooling (default)">;
def _SLASH_GF_ : CLFlag<"GF-">, HelpText<"Disable string pooling">,
  Alias<fwritable_strings>;
def _SLASH_GS : CLFlag<"GS">,
  HelpText<"Enable buffer security check (default)">;
def _SLASH_GS_ : CLFlag<"GS-">, HelpText<"Disable buffer security check">;
def : CLFlag<"Gs">, HelpText<"Use stack probes (default)">,
  Alias<mstack_probe_size>, AliasArgs<["4096"]>;
def _SLASH_Gs : CLJoined<"Gs">,
  HelpText<"Set stack probe size (default 4096)">, Alias<mstack_probe_size>;
def _SLASH_Gy : CLFlag<"Gy">, HelpText<"Put each function in its own section">,
  Alias<ffunction_sections>;
def _SLASH_Gy_ : CLFlag<"Gy-">,
  HelpText<"Do not put each function in its own section (default)">,
  Alias<fno_function_sections>;
def _SLASH_Gw : CLFlag<"Gw">, HelpText<"Put each data item in its own section">,
  Alias<fdata_sections>;
def _SLASH_Gw_ : CLFlag<"Gw-">,
  HelpText<"Do not put each data item in its own section (default)">,
  Alias<fno_data_sections>;
def _SLASH_help : CLFlag<"help">, Alias<help>,
  HelpText<"Display available options">;
def _SLASH_HELP : CLFlag<"HELP">, Alias<help>;
#if INTEL_CUSTOMIZATION
def _SLASH_Q_keep : CLFlag<"Q_keep">, Alias<i_keep>,
  HelpText<"Save tool args to <tool>.arg file">;
def _SLASH_HASH : CLFlag<"#">, Alias<_HASH>,
  HelpText<"Print (but do not run) the commands to run for this compilation">;
def _SLASH_HASH_x : CLFlag<"#x">, Alias<HASH_x>,
  HelpText<"Show commands to run and use verbose output">;
#endif // INTEL_CUSTOMIZATION
def _SLASH_I : CLJoinedOrSeparate<"I">,
  HelpText<"Add directory to include search path">, MetaVarName<"<dir>">,
  Alias<I>;
def _SLASH_J : CLFlag<"J">, HelpText<"Make char type unsigned">,
  Alias<funsigned_char>;

// The _SLASH_O option handles all the /O flags, but we also provide separate
// aliased options to provide separate help messages.
def _SLASH_O : CLJoined<"O">,
  HelpText<"Set multiple /O flags at once; e.g. '/O2y-' for '/O2 /Oy-'">,
  MetaVarName<"<flags>">;
def : CLFlag<"O1">, Alias<_SLASH_O>, AliasArgs<["1"]>,
  HelpText<"Optimize for size  (like /Og     /Os /Oy /Ob2 /GF /Gy)">;
def : CLFlag<"O2">, Alias<_SLASH_O>, AliasArgs<["2"]>,
  HelpText<"Optimize for speed (like /Og /Oi /Ot /Oy /Ob2 /GF /Gy)">;
#if INTEL_CUSTOMIZATION
def : CLFlag<"O3">, Alias<_SLASH_O>, AliasArgs<["3"]>,
  HelpText<"Optimize for maximum speed and enable more aggressive optimizations"
  " that may not improve performance on some programs">;
def _SLASH_Oa :CLFlag<"Oa">, Alias<fargument_noalias>,
  HelpText<"Enables 'noalias' attribute for all pointer-type arguments">;
def _SLASH_Ofast : CLFlag<"Ofast">, Alias<Ofast>;
def _SLASH_fast : CLFlag<"fast">, Alias<Ofast>;
#endif // INTEL_CUSTOMIZATION
def : CLFlag<"Ob0">, Alias<_SLASH_O>, AliasArgs<["b0"]>,
  HelpText<"Disable function inlining">;
def : CLFlag<"Ob1">, Alias<_SLASH_O>, AliasArgs<["b1"]>,
  HelpText<"Only inline functions explicitly or implicitly marked inline">;
def : CLFlag<"Ob2">, Alias<_SLASH_O>, AliasArgs<["b2"]>,
  HelpText<"Inline functions as deemed beneficial by the compiler">;
def : CLFlag<"Od">, Alias<_SLASH_O>, AliasArgs<["d"]>,
  HelpText<"Disable optimization">;
def : CLFlag<"Og">, Alias<_SLASH_O>, AliasArgs<["g"]>,
  HelpText<"No effect">;
def : CLFlag<"Oi">, Alias<_SLASH_O>, AliasArgs<["i"]>,
  HelpText<"Enable use of builtin functions">;
def : CLFlag<"Oi-">, Alias<_SLASH_O>, AliasArgs<["i-"]>,
  HelpText<"Disable use of builtin functions">;
def : CLFlag<"Os">, Alias<_SLASH_O>, AliasArgs<["s"]>,
  HelpText<"Optimize for size">;
def : CLFlag<"Ot">, Alias<_SLASH_O>, AliasArgs<["t"]>,
  HelpText<"Optimize for speed">;
def : CLFlag<"Ox">, Alias<_SLASH_O>, AliasArgs<["x"]>,
  HelpText<"Deprecated (like /Og /Oi /Ot /Oy /Ob2); use /O2">;
def : CLFlag<"Oy">, Alias<_SLASH_O>, AliasArgs<["y"]>,
  HelpText<"Enable frame pointer omission (x86 only)">;
def : CLFlag<"Oy-">, Alias<_SLASH_O>, AliasArgs<["y-"]>,
  HelpText<"Disable frame pointer omission (x86 only, default)">;

#if INTEL_CUSTOMIZATION
// Internal Intel options
def _SLASH_Q_no_use_libirc : CLFlag<"Q_no-use-libirc">, Alias<i_no_use_libirc>,
  HelpText<"Disable usage of libirc.">;
def _SLASH_Q_save_temps : CLFlag<"Q_save-temps">, Alias<save_temps_EQ>,
  AliasArgs<["cwd"]>;
def _SLASH_Q_allow_linux : Option<["/", "-"], "Q_allow-linux", KIND_FLAG>,
  Flags<[CLOption, HelpHidden]>, HelpText<"Allow for Linux options to be "
  "enabled when using the DPC++ enabled MSVC driver.">;
// Intel specific options (Intel only)
def : CLJoinedOrSeparate<"constexpr:steps">, Alias<fconstexpr_steps_EQ>;
def : CLCommaJoined<"device-math-lib:">, Alias<device_math_lib_EQ>,
  HelpText<"Control the addition of device math libraries when compiling for "
  "other devices.  Valid arguments are fp64, fp32">;
def : CLCommaJoined<"device-math-lib=">, Alias<device_math_lib_EQ>;
def : CLJoined<"masm=">, Alias<masm_EQ>;
def : CLJoined<"masm:">, Alias<masm_EQ>;
def : CLCommaJoined<"no-device-math-lib:">, Alias<no_device_math_lib_EQ>;
def : CLCommaJoined<"no-device-math-lib=">, Alias<no_device_math_lib_EQ>;
def _SLASH_Qansi_alias : CLFlag<"Qansi-alias">, Alias<fstrict_aliasing>,
  HelpText<"enable use of ANSI aliasing rules optimizations"
          " user asserts that the program adheres to these rules">;
def _SLASH_Qalign_branch_EQ :  CLCommaJoined<"Qalign-branch=">, Alias<malign_branch_EQ>;
def : CLCommaJoined<"Qalign-branch:">, Alias<malign_branch_EQ>;
def : CLFlag<"Qactypes">, Alias<qactypes>, HelpText<"Enable compile and link "
  "support for the Algorithmic C Data-types (AC types)">;
def _SLASH_Qalign_branch_boundary_EQ : CLJoined<"Qalign-branch-boundary=">,
  Alias<malign_branch_boundary_EQ>;
def : CLJoined<"Qalign-branch-boundary:">, Alias<malign_branch_boundary_EQ>;
def _SLASH_Qbranches_within_32B_boundaries : CLFlag<"Qbranches-within-32B-boundaries">,
  Alias<mbranches_within_32B_boundaries>;
def _SLASH_Qpad_max_prefix_size_EQ : CLJoined<"Qpad-max-prefix-size=">,
  Alias<mpad_max_prefix_size_EQ>;
def : CLJoined<"Qpad-max-prefix-size:">, Alias<mpad_max_prefix_size_EQ>;
def _SLASH_Qbuiltin : CLFlag<"Qbuiltin">, Alias<fbuiltin>;
def _SLASH_fp_EQ : CLJoined<"fp=">, Alias<ffp_model_EQ>,
  HelpText<"Controls the semantics of floating-point calculations.">;
def _SLASH_fp_COL : CLJoined<"fp:">, Alias<ffp_model_EQ>;
def _SLASH_ax : CLJoined<"Qax">, Alias<ax>;
def _SLASH_Qcf_protection_EQ : CLJoined<"Qcf-protection=">, Alias<fcf_protection_EQ>,
  HelpText<"Instrument control-flow architecture protection. Options: return, branch, full, none.">;
def _SLASH_Qcf_protection : CLFlag<"Qcf-protection">,
  Alias<fcf_protection_EQ>, AliasArgs<["full"]>,
  HelpText<"Enable cf-protection in 'full' mode">;
def : CLFlag<"Qcommon">, Alias<fcommon>, HelpText<"Place uninitialized global "
  "variables in a common block">;
def : CLFlag<"Qcommon-">, Alias<fno_common>, HelpText<"Compile common globals "
  "like normal definitions">;
def _SLASH_Qextend_args_EQ : CLJoined<"Qextend-arguments=">, Alias<fextend_args_EQ>,
  HelpText<"Controls how scalar integer arguments are extended in calls "
  "to unprototyped and varargs functions">;
def _SLASH_Qextend_args_COL : CLJoined<"Qextend-arguments:">, Alias<fextend_args_EQ>;
def _SLASH_Qfp_speculation_EQ : CLJoined<"Qfp-speculation=">, Alias<ffp_exception_behavior_EQ>,
  HelpText<"Specifies the exception behavior of floating-point operations.">;
def _SLASH_Qfp_speculation_COL : CLJoined<"Qfp-speculation:">, Alias<ffp_exception_behavior_EQ>;
def _SLASH_Qfnalign : CLFlag<"Qfnalign">, Alias<falign_functions>,
  HelpText<"align the start of functions to an optimal machine-dependent value.">;
def _SLASH_Qfnalign_COL : CLJoined<"Qfnalign:">, Alias<falign_functions_EQ>,
  HelpText<"Align the start of functions on a 2 (DEFAULT) or <n> byte boundary "
  "where <n> is a power of 2.">;
def _SLASH_Qfnalign_EQ : CLJoined<"Qfnalign=">, Alias<falign_functions_EQ>;
def _SLASH_Qfnalign_ : CLFlag<"Qfnalign-">, Alias<fno_align_functions>,
  HelpText<"Aligns on a 2-byte boundary">;
def _SLASH_Qansi_alias_ : CLFlag<"Qansi-alias-">, Alias<fno_strict_aliasing>,
  HelpText<"disable use of ANSI aliasing rules optimizations">;
def : CLFlag<"Qfreestanding">, Alias<ffreestanding>,
  HelpText<"Assert that the compilation takes place in a freestanding environment">;
def _SLASH_Qinstrument_functions : CLFlag<"Qinstrument-functions">,
  Alias<finstrument_functions>, HelpText<"Generate calls to instrument "
  "function entry and exit">;
def _SLASH_Qinstrument_functions_ : CLFlag<"Qinstrument-functions-">,
  Alias<fno_instrument_functions>;
def _SLASH_Qipo : CLFlag<"Qipo">, Alias<flto>,
  HelpText<"Enable LTO in 'full' mode">;
def _SLASH_QdD : CLFlag<"QdD">, Alias<dD>,
  HelpText<"Print macro definitions in -E mode in addition to normal output.">;
def _SLASH_QdM : CLFlag<"QdM">, Alias<dM>,
  HelpText<"Print macro definitions in -E mode instead of normal output.">;
def _SLASH_Qipo_ : CLFlag<"Qipo-">, Alias<fno_lto>,
  HelpText<"Disable LTO mode (default)">;
def _SLASH_Qkeep_static_consts : CLFlag<"Qkeep-static-consts">,
  Alias<fkeep_static_consts>, HelpText<"Enable the ability to preserve "
  "allocation of variables that are not referenced in the source">;
def _SLASH_Qkeep_static_consts_ : CLFlag<"Qkeep-static-consts-">,
  Alias<fno_keep_static_consts>, HelpText<"Disable the ability to preserve "
  "allocation of variables that are not referenced in the source">;
def _SLASH_Qno_builtin_ : CLJoined<"Qno-builtin-">, Alias<fno_builtin_>,
  HelpText<"Disable implicit builtin knowledge of a specific function">;
def _SLASH_Qopenmp : CLFlag<"Qopenmp">, Alias<fiopenmp>,
  HelpText<"Parse OpenMP pragmas and generate parallel code.">;
def _SLASH_QopenmpP : CLFlag<"QopenmpP">, Alias<fiopenmp>,
  HelpText<"Parse OpenMP pragmas and generate parallel code.">;
def _SLASH_Qopenmp_ : CLFlag<"Qopenmp-">, Alias<fno_iopenmp>,
  HelpText<"Disable OpenMP support">;
def _SLASH_QopenmpP_ : CLFlag<"QopenmpP-">, Alias<fno_iopenmp>,
  HelpText<"Disable OpenMP support">;
def _SLASH_QopenmpS : CLFlag<"QopenmpS">, Alias<qopenmp_stubs>;
def _SLASH_Qopenmp_stubs : CLFlag<"Qopenmp-stubs">, Alias<qopenmp_stubs>,
  HelpText<"Enables the user to compile OpenMP programs in seqential mode. "
  "The OpenMP directives are ignored and a stub OpenMP library is linked.">;
def _SLASH_Qiopenmp : CLFlag<"Qiopenmp">, Alias<fiopenmp>;
def _SLASH_Qopenmp_simd : CLFlag<"Qopenmp-simd">, Alias<fiopenmp_simd>,
  HelpText<"Emit OpenMP code only for SIMD-based constructs.">;
def _SLASH_Qopenmp_simd_ : CLFlag<"Qopenmp-simd-">, Alias<fno_iopenmp_simd>;
def _SLASH_Qopenmp_target_buffers_EQ : CLJoined<"Qopenmp-target-buffers=">,
  Alias<fopenmp_target_buffers_EQ>;
def _SLASH_Qopenmp_target_buffers_COL : CLJoined<"Qopenmp-target-buffers:">,
  Alias<fopenmp_target_buffers_EQ>, HelpText<"Allow access to target objects "
  "of 4GB or larger in target code.">;
def _SLASH_Qopenmp_target_simd : CLFlag<"Qopenmp-target-simd">, Alias<fopenmp_target_simd>;
def _SLASH_Qiopenmp_offload : CLFlag<"Qiopenmp-offload">, Alias<fiopenmp_offload>;
def _SLASH_Qiopenmp_offload_ : CLFlag<"Qiopenmp-offload-">, Alias<fno_iopenmp_offload>;
def _SLASH_Qiopenmp_vec_at_O0 : CLFlag<"Qiopenmp-vec-at-O0">, Alias<fiopenmp_vec_at_O0>;
def _SLASH_Qno_iopenmp_vec_at_O0 : CLFlag<"Qno-iopenmp-vec-at-O0">, Alias<fno_iopenmp_vec_at_O0>;
def : CLJoined<"Qparallel-source-info=">,
  Values<"0,1,2">, Alias<parallel_source_info_EQ>, HelpText<"Emit source "
  "location information for parallel code generation with OpenMP and "
  "auto-parallelization.">;
def : CLJoined<"Qparallel-source-info:">, Alias<parallel_source_info_EQ>;
def : CLFlag<"Qparallel-source-info">, Alias<parallel_source_info_EQ>,
  AliasArgs<["1"]>;
def : CLFlag<"Qparallel-source-info-">, Alias<parallel_source_info_EQ>,
  AliasArgs<["0"]>, HelpText<"Disable emission of source location information "
  "for parallel code generation.">;
def _SLASH_Qpc : CLJoined<"Qpc">, Alias<pc>, HelpText<"Initialize X87 "
  "floating point precision to single, double or double extended.  Valid "
  "values of 32, 64, and 80.">;
def _SLASH_Qpc_COL : CLJoined<"Qpc:">, Alias<pc>;
def _SLASH_Qpc_EQ : CLJoined<"Qpc=">, Alias<pc>;
def _SLASH_Qoption_COMMA : CLCommaJoined<"Qoption,">, Alias<Qoption_COMMA>,
  HelpText<" Qoption,<tool>,<args> to pass the comma separated arguments to the"
           " <tool>; <tool> can be asm for assembler (or) link/ld for linker"
           " (or) preprocessor for preprocessor (or) compiler for compiler">,
  MetaVarName<"<arg>">;
def _SLASH_QM : CLFlag<"QM">, Alias<M>, HelpText<"Like -MD, but also implies "
  "-E and writes to stdout by default">;
def _SLASH_QMM : CLFlag<"QMM">, Alias<MM>, HelpText<"Like -MMD, but also "
  "implies -E and writes to stdout by default.">;
def _SLASH_QMG : CLFlag<"QMG">, Alias<MG>, HelpText<"Add missing headers to "
  "depfile.">;
def _SLASH_QMT : CLJoinedOrSeparate<"QMT">, Alias<MT>, HelpText<"Specify name "
  "of main file output in depfile.">;
def _SLASH_QMQ : CLJoinedOrSeparate<"QMQ">, Alias<MQ>, HelpText<"Specify name "
  "of main file output to quote in depfile.">;
def _SLASH_QMD : CLFlag<"QMD">, Alias<MD>, HelpText<"Write a depfile "
  "containing user and system headers.">;
def _SLASH_QMMD : CLFlag<"QMMD">, Alias<MMD>, HelpText<"Write a depfile "
  "containing user headers.">;
def _SLASH_QMF : CLJoinedOrSeparate<"QMF">, Alias<MF>, HelpText<"Write depfile "
  "output from -MMD, -MD, -MM, or -M to <file>">, MetaVarName<"<file>">;
def _SLASH_Qiopenmp_simd : CLFlag<"Qiopenmp-simd">, Alias<fiopenmp_simd>;
def _SLASH_Qopenmp_targets_EQ : CLCommaJoined<"Qopenmp-targets=">,
  Alias<fopenmp_targets_EQ>;
def _SLASH_Qopenmp_targets_COL : CLCommaJoined<"Qopenmp-targets:">,
  Alias<fopenmp_targets_EQ>, HelpText<"Specify comma-separated list of triples"
  " OpenMP offloading targets to be supported">;
def _SLASH_Qopenmp_version_EQ : CLJoined<"Qopenmp-version=">,
  Alias<fopenmp_version_EQ>;
def _SLASH_Qopenmp_version_COL : CLJoined<"Qopenmp-version:">,
  Alias<fopenmp_version_EQ>, HelpText<"Choose which OpenMP version to"
  " link with.">;
def _SLASH_Qopenmp_threadprivate_EQ : CLJoined<"Qopenmp-threadprivate=">,
  Alias<qopenmp_threadprivate_EQ>;
def _SLASH_Qopenmp_threadprivate_COL : CLJoined<"Qopenmp-threadprivate:">,
  HelpText<"Choose which threadprivate implementation to use: compat or legacy.">,
  Alias<qopenmp_threadprivate_EQ>;
def _SLASH_Qopt_jump_tables : CLFlag<"Qopt-jump-tables">,
  Alias<fjump_tables>, HelpText<"Control the generation of jump tables">;
def : CLJoined<"Qopt-assume-no-loop-carried-dep:">,
  Alias<qopt_assume_no_loop_carried_dep_EQ>, HelpText<"Set a level of "
  "performance tuning for loops.  0 - The compiler does not assume there is "
  "loop-carried dependencies (default).  1 - Assume there are no loop-carried "
  "dependencies for innermost loops.  2 - Assume there are no loop-carried "
  "dependencies for all loop levels.">;
def : CLJoined<"Qopt-assume-no-loop-carried-dep=">, Alias<qopt_assume_no_loop_carried_dep_EQ>;
def : CLFlag<"Qopt-assume-no-loop-carried-dep">,
  Alias<qopt_assume_no_loop_carried_dep_EQ>, AliasArgs<["1"]>;
def : CLJoined<"Qopt-for-throughput=">, Alias<qopt_for_throughput_EQ>;
def : CLJoined<"Qopt-for-throughput:">, Alias<qopt_for_throughput_EQ>,
  HelpText<"Optimize for throughput performance, assuming multiple jobs are "
  "running.  The memory optimizations for single job versus multiple jobs can "
  "be tuned in different ways by the compiler. Valid arguments: multi-job, "
  "single-job">;
def _SLASH_Qopt_jump_tables_ : CLFlag<"Qopt-jump-tables-">,
  Alias<fno_jump_tables>, HelpText<"Do not use jump tables for lowering switches">;
def _SLASH_Qopt_matmul : CLFlag<"Qopt-matmul">, Alias<qopt_matmul>,
  HelpText<"Enables compiler-generated Matrix Multiply (matmul) library call">;
def _SLASH_Qopt_matmul_ : CLFlag<"Qopt-matmul-">, Alias<qno_opt_matmul>,
  HelpText<"Disables compiler-generated Matrix Multiply (matmul) library call">;
def _SLASH_Qopt_mem_layout_trans_EQ : CLJoined<"Qopt-mem-layout-trans=">,
  Alias<qopt_mem_layout_trans_EQ>;
def _SLASH_Qopt_mem_layout_trans : CLFlag<"Qopt-mem-layout-trans">,
  Alias<qopt_mem_layout_trans_EQ>, AliasArgs<["2"]>;
def _SLASH_Qopt_mem_layout_trans_COL : CLJoined<"Qopt-mem-layout-trans:">,
  Alias<qopt_mem_layout_trans_EQ>, HelpText<"Control the level of memory "
  "layout transformations performed by the compiler">;
def _SLASH_Qopt_mem_layout_trans_ : CLFlag<"Qopt-mem-layout-trans-">,
  Alias<qopt_mem_layout_trans_EQ>, AliasArgs<["0"]>,
  HelpText<"Disable memory layout transformations">;
def _SLASH_Qopt_multiple_gather_scatter_by_shuffles : CLFlag<"Qopt-multiple-gather-scatter-by-shuffles">,
  Alias<qopt_multiple_gather_scatter_by_shuffles>,
  HelpText<"Enables the optimization for multiple adjacent gather/scatter type vector memory references">;
def _SLASH_Qopt_multiple_gather_scatter_by_shuffles_ : CLFlag<"Qopt-multiple-gather-scatter-by-shuffles-">,
  Alias<qno_opt_multiple_gather_scatter_by_shuffles>,
  HelpText<"Disables the optimization for multiple adjacent gather/scatter type vector memory references">;
def _SLASH_Qopt_report_EQ : CLJoined<"Qopt-report=">, Alias<qopt_report_EQ>;
def : CLJoined<"Qopt-report">, Alias<qopt_report_EQ>;
def _SLASH_Qopt_report : CLFlag<"Qopt-report">, Alias<qopt_report_EQ>,
  AliasArgs<["2"]>;
def _SLASH_Qopt_report_COL : CLJoined<"Qopt-report:">, Alias<qopt_report_EQ>,
  HelpText<"Generate an optimization report, min, med or max.">;
def : CLJoined<"Qopt-zmm-usage:">, Alias<qopt_zmm_usage_EQ>,
  HelpText<"Specifies the level of zmm registers usage, low or high">;
def : CLJoined<"Qopt-zmm-usage=">, Alias<qopt_zmm_usage_EQ>;
def : CLJoined<"Qstd=">, Alias<std_EQ>;
def : CLJoined<"Qstd:">, Alias<std_EQ>, HelpText<"Language standard to compile for">;
def _SLASH_Qstrict_overflow : CLFlag<"Qstrict-overflow">,
  Alias<fstrict_overflow>;
def _SLASH_Qsave_temps : CLFlag<"Qsave-temps">, Alias<save_temps_EQ>,
  HelpText<"Save intermediate compilation results">, AliasArgs<["cwd"]>;
def _SLASH_Qno_strict_overflow : CLFlag<"Qno-strict-overflow">,
  Alias<fno_strict_overflow>;
def _SLASH_Qstrict_overflow_ : CLFlag<"Qstrict-overflow-">,
  Alias<fno_strict_overflow>;
def : CLJoined<"Qunroll">, Alias<unroll>,
  HelpText<"Set maximum number of times to unroll loops.  Omit n to use "
  "default heuristics.  Use 0 to disable the loop unroller.">;
def : CLJoined<"Qunroll:">, Alias<unroll>;
def : CLJoined<"Qunroll=">, Alias<unroll>;
def _SLASH_Qvec : CLFlag<"Qvec">,
  HelpText<"Enable the loop vectorization passes">, Alias<fvectorize>;
def _SLASH_Qvec_ : CLFlag<"Qvec-">,
  HelpText<"Disable the loop vectorization passes">, Alias<fno_vectorize>;
def : CLJoined<"Qvec-threshold=">, Alias<vec_threshold_EQ>;
def : CLJoined<"Qvec-threshold:">, Alias<vec_threshold_EQ>;
def : CLJoined<"Qvec-threshold">, Alias<vec_threshold_EQ>,
      HelpText<"Sets a threshold for the vectorization of loops based on the "
      "probability of profitable execution of the vectorized loop in "
      "parallel.">;
def _SLASH_Qintrinsic_promote : CLFlag<"Qintrinsic-promote">,
  Alias<intel_mintrinsic_promote>, HelpText<"For certain functions using "
  "intrinsics to promote their architectures and make the intrinsic headers "
  "included by default">;
def _SLASH_Qintrinsic_promote_ : CLFlag<"Qintrinsic-promote-">,
  Alias<intel_mno_intrinsic_promote>;
def _SLASH_Qipp_EQ : CLJoined<"Qipp=">, Alias<qipp_EQ>,
  HelpText<"Link commonly used Intel(R) Integrated Performace Primitives "
  "(Intel(R) IPP) libraries and bring in the associated headers"
  " (common,crypto,nonpic,nonpic_crypto)">;
def _SLASH_Qipp_COL : CLJoined<"Qipp:">, Alias<qipp_EQ>;
def _SLASH_Qipp_link_EQ : CLJoined<"Qipp-link=">, Alias<qipp_link_EQ>,
  HelpText<"Link Intel(R) IPP libraries in the requested manner"
  " (static,dynamic,shared)">;
def _SLASH_Qipp_link_COL : CLJoined<"Qipp-link:">, Alias<qipp_link_EQ>;
def _SLASH_Qipp : CLFlag<"Qipp">, Alias<qipp_EQ>, AliasArgs<["common"]>;
def _SLASH_Qmkl_EQ : CLJoined<"Qmkl=">, Alias<qmkl_EQ>,
  HelpText<"Link commonly used Intel(R) Math Kernel Library (Intel(R) MKL) "
  "and bring in the associated headers (parallel,sequential,cluster)"
  "(\"cluster\" is not supported in DPC++)">;
def _SLASH_Qmkl_COL : CLJoined<"Qmkl:">, Alias<qmkl_EQ>;
def _SLASH_Qmkl : CLFlag<"Qmkl">, Alias<qmkl_EQ>, AliasArgs<["parallel"]>;
def _SLASH_QMP : CLFlag<"QMP">, Alias<MP>, HelpText<"Create phony target for "
  "each dependency (other than main file)">;
def _SLASH_Qtbb : CLFlag<"Qtbb">, Alias<qtbb>,
  HelpText<"Link Intel(R) Threading Building Blocks (Intel(R) TBB) libraries "
  "and bring in the associated headers">;
def _SLASH_Qdaal_EQ : CLJoined<"Qdaal=">, Alias<qdaal_EQ>,
  HelpText<"Link Intel(R) Data Analytics Acceleration Library (Intel(R) DAAL) "
  "libraries and bring in the associated headers (parallel,sequential)">;
def _SLASH_Qdaal_COL : CLJoined<"Qdaal:">, Alias<qdaal_EQ>;
def _SLASH_Qdaal : CLFlag<"Qdaal">, Alias<qdaal_EQ>, AliasArgs<["parallel"]>;
def _SLASH_Qfma : CLFlag<"Qfma">, Alias<ffp_contract>, AliasArgs<["fast"]>,
  HelpText<"Enable the combining of floating point multiples and add/subtract "
  "operations.">;
def _SLASH_Qfma_ : CLFlag<"Qfma-">, Alias<ffp_contract>, AliasArgs<["off"]>,
  HelpText<"Disable the combining of floating point multiples and add/subtract "
  "operations.">;
def _SLASH_Qm32 : CLFlag<"Qm32">, Alias<m32>;
def _SLASH_Qm64 : CLFlag<"Qm64">, Alias<m64>;
def _SLASH_Qx : CLJoined<"Qx">,
  HelpText<"Generate specialized code to run exclusively on processors "
  "indicated by <code>.">, MetaVarName<"<code>">;
def _SLASH_Qlong_double : CLFlag<"Qlong-double">,
  HelpText<"Enable 80-bit long double">;
def _SLASH_Qlong_double_ : CLFlag<"Qlong-double-">;
def _SLASH_QH : CLFlag<"QH">, Alias<H>, HelpText<"Show header includes and "
  "nesting depth">;
def _SLASH_Qimf_arch_consistency_EQ : CLJoined<"Qimf-arch-consistency=">,
  Alias<fimf_arch_consistency_EQ>;
def _SLASH_Qimf_arch_consistency_COL : CLJoined<"Qimf-arch-consistency:">,
  Alias<fimf_arch_consistency_EQ>,HelpText<"Ensures that the math library "
  "functions produce consistent results across different implementations "
  "of the same architecture">;
def _SLASH_Qimf_max_error_EQ : CLJoined<"Qimf-max-error=">,
  Alias<fimf_max_error_EQ>;
def _SLASH_Qimf_max_error_COL : CLJoined<"Qimf-max-error:">,
  Alias<fimf_max_error_EQ>,HelpText<"defines the maximum allowable relative "
  "error, measured in ulps, for math library function results">;
def _SLASH_Qimf_absolute_error_EQ : CLJoined<"Qimf-absolute-error=">,
  Alias<fimf_absolute_error_EQ>;
def _SLASH_Qimf_absolute_error_COL : CLJoined<"Qimf-absolute-error:">,
  Alias<fimf_absolute_error_EQ>,HelpText<"Define the maximum allowable "
  "absolute error for math library function results">;
def _SLASH_Qimf_accuracy_bits_EQ : CLJoined<"Qimf-accuracy-bits=">,
  Alias<fimf_accuracy_bits_EQ>;
def _SLASH_Qimf_accuracy_bits_COL : CLJoined<"Qimf-accuracy-bits:">,
  Alias<fimf_accuracy_bits_EQ>,HelpText<"Define the relative error, measured "
  "by the number of correct bits,for math library function results">;
def _SLASH_Qimf_domain_exclusion_EQ : CLJoined<"Qimf-domain-exclusion=">,
  Alias<fimf_domain_exclusion_EQ>;
def _SLASH_Qimf_domain_exclusion_COL : CLJoined<"Qimf-domain-exclusion:">,
  Alias<fimf_domain_exclusion_EQ>,HelpText<"Indicates the input arguments "
  "domain on which math functions must provide correct results.">;
def _SLASH_Qimf_precision_EQ : CLJoined<"Qimf-precision=">,
  Alias<fimf_precision_EQ>;
def _SLASH_Qimf_precision_COL : CLJoined<"Qimf-precision:">,
  Alias<fimf_precision_EQ>,HelpText<"Defines the accuracy (precision) "
  "for math library functions.">;
def _SLASH_Qtemplate_depth_COL : CLJoined<"Qtemplate-depth:">,
  Alias<ftemplate_depth_EQ>, HelpText<"Control the depth in which recursive"
  " templates are expanded">;
def _SLASH_Qtemplate_depth_EQ : CLJoined<"Qtemplate-depth=">,
  Alias<ftemplate_depth_EQ>;
def : CLFlag<"S">, Alias<S>, HelpText<"Compile to assembly only, do not link">;
def _SLASH_Qvla : CLFlag<"Qvla">, HelpText<"Enable Variable Length "
  "Arrays (C99 feature)">;
def _SLASH_Qvla_ : CLFlag<"Qvla-">, HelpText<"Disable(DEFAULT) "
  "Variable Length Arrays (C99 feature)">;
def _SLASH_Qzero_initialized_in_bss : CLFlag<"Qzero-initialized-in-bss">,
  Alias<fzero_initialized_in_bss>;
def _SLASH_Qzero_initialized_in_bss_ : CLFlag<"Qzero-initialized-in-bss-">,
  Alias<fno_zero_initialized_in_bss>;
def _SLASH_QUESTION : CLFlag<"?">, Alias<help>,
  HelpText<"Display available options">;
def _SLASH_Qoverride_limits : CLFlag<"Qoverride-limits">, Alias<qoverride_limits>,
  HelpText<"Enables the user to skip throttling of loops in framework and DD.">;
def _SLASH_Qprotect_parens : CLFlag<"Qprotect-parens">,
  Alias<fprotect_parens>, HelpText<"Determines whether the optimizer honors "
  "parentheses when floating-point expressions are evaluated">;
def _SLASH_Qprotect_parens_ : CLFlag<"Qprotect-parens-">,
  Alias<fno_protect_parens>;
#endif //INTEL_CUSTOMIZATION
def _SLASH_showIncludes : CLFlag<"showIncludes">,
  HelpText<"Print info about included files to stderr">;
def _SLASH_showIncludes_user : CLFlag<"showIncludes:user">,
  HelpText<"Like /showIncludes but omit system headers">;
def _SLASH_showFilenames : CLFlag<"showFilenames">,
  HelpText<"Print the name of each compiled file">;
def _SLASH_showFilenames_ : CLFlag<"showFilenames-">,
  HelpText<"Do not print the name of each compiled file (default)">;
def _SLASH_source_charset : CLCompileJoined<"source-charset:">,
  HelpText<"Set source encoding, supports only UTF-8">,
  Alias<finput_charset_EQ>;
def _SLASH_execution_charset : CLCompileJoined<"execution-charset:">,
  HelpText<"Set runtime encoding, supports only UTF-8">,
  Alias<fexec_charset_EQ>;
def _SLASH_std : CLCompileJoined<"std:">,
  HelpText<"Set language version (c++14,c++17,c++20,c++latest,c11,c17)">;
def _SLASH_U : CLJoinedOrSeparate<"U">, HelpText<"Undefine macro">,
  MetaVarName<"<macro>">, Alias<U>;
#if INTEL_CUSTOMIZATION
def _SLASH_v : CLFlag<"v">, Alias<v>;
#endif //INTEL_CUSTOMIZATION
def _SLASH_validate_charset : CLFlag<"validate-charset">,
  Alias<W_Joined>, AliasArgs<["invalid-source-encoding"]>;
def _SLASH_validate_charset_ : CLFlag<"validate-charset-">,
  Alias<W_Joined>, AliasArgs<["no-invalid-source-encoding"]>;
def _SLASH_W0 : CLFlag<"W0">, HelpText<"Disable all warnings">, Alias<w>;
def _SLASH_W1 : CLFlag<"W1">, HelpText<"Enable -Wall">, Alias<Wall>;
def _SLASH_W2 : CLFlag<"W2">, HelpText<"Enable -Wall">, Alias<Wall>;
def _SLASH_W3 : CLFlag<"W3">, HelpText<"Enable -Wall">, Alias<Wall>;
def _SLASH_W4 : CLFlag<"W4">, HelpText<"Enable -Wall and -Wextra">, Alias<WCL4>;
#if INTEL_CUSTOMIZATION
def _SLASH_Wall : CLFlag<"Wall">, HelpText<"Enable -Wall">,
  Alias<W_Joined>, AliasArgs<["all"]>;
#endif // INTEL_CUSTOMIZATION
def _SLASH_WX : CLFlag<"WX">, HelpText<"Treat warnings as errors">,
  Alias<W_Joined>, AliasArgs<["error"]>;
def _SLASH_WX_ : CLFlag<"WX-">,
  HelpText<"Do not treat warnings as errors (default)">,
  Alias<W_Joined>, AliasArgs<["no-error"]>;
def _SLASH_w_flag : CLFlag<"w">, HelpText<"Disable all warnings">, Alias<w>;
def _SLASH_wd4005 : CLFlag<"wd4005">, Alias<W_Joined>,
  AliasArgs<["no-macro-redefined"]>;
def _SLASH_wd4018 : CLFlag<"wd4018">, Alias<W_Joined>,
  AliasArgs<["no-sign-compare"]>;
def _SLASH_wd4100 : CLFlag<"wd4100">, Alias<W_Joined>,
  AliasArgs<["no-unused-parameter"]>;
def _SLASH_wd4910 : CLFlag<"wd4910">, Alias<W_Joined>,
  AliasArgs<["no-dllexport-explicit-instantiation-decl"]>;
def _SLASH_wd4996 : CLFlag<"wd4996">, Alias<W_Joined>,
  AliasArgs<["no-deprecated-declarations"]>;
def _SLASH_vd : CLJoined<"vd">, HelpText<"Control vtordisp placement">,
  Alias<vtordisp_mode_EQ>;
def _SLASH_X : CLFlag<"X">,
  HelpText<"Do not add %INCLUDE% to include search path">, Alias<nostdlibinc>;
#if INTEL_CUSTOMIZATION
def _SLASH_Xopenmp_backend : CLSeparate<"Xopenmp-target-backend">,
  Alias<Xopenmp_backend>;
def _SLASH_Xopenmp_backend_EQ : CLJoinedAndSeparate<"Xopenmp-target-backend=">,
  Alias<Xopenmp_backend_EQ>;
def _SLASH_Xopenmp_frontend : CLSeparate<"Xopenmp-target-frontend">,
  Alias<Xopenmp_target>;
def _SLASH_Xopenmp_frontend_EQ : CLJoinedAndSeparate<"Xopenmp-target-frontend=">,
  Alias<Xopenmp_target_EQ>;
def _SLASH_Xopenmp_linker : CLSeparate<"Xopenmp-target-linker">,
  Alias<Xopenmp_linker>;
def _SLASH_Xopenmp_linker_EQ : CLJoinedAndSeparate<"Xopenmp-target-linker=">,
  Alias<Xopenmp_linker_EQ>;
def _SLASH_Xs : CLJoined<"Xs">, Alias<Xs>;
def _SLASH_Xs_separate : CLSeparate<"Xs">, Alias<Xs_separate>;
def _SLASH_Xsycl_backend : CLSeparate<"Xsycl-target-backend">,
  Alias<Xsycl_backend>;
def _SLASH_Xsycl_backend_EQ : CLJoinedAndSeparate<"Xsycl-target-backend=">,
  Alias<Xsycl_backend_EQ>;
def _SLASH_Xsycl_frontend : CLSeparate<"Xsycl-target-frontend">,
  Alias<Xsycl_frontend>;
def _SLASH_Xsycl_frontend_EQ : CLJoinedAndSeparate<"Xsycl-target-frontend=">,
  Alias<Xsycl_frontend_EQ>;
def _SLASH_Xsycl_linker : CLSeparate<"Xsycl-target-linker">,
  Alias<Xsycl_linker>;
def _SLASH_Xsycl_linker_EQ : CLJoinedAndSeparate<"Xsycl-target-linker=">,
  Alias<Xsycl_linker_EQ>;
#endif // INTEL_CUSTOMIZATION
def _SLASH_Zc_sizedDealloc : CLFlag<"Zc:sizedDealloc">,
  HelpText<"Enable C++14 sized global deallocation functions">,
  Alias<fsized_deallocation>;
def _SLASH_Zc_sizedDealloc_ : CLFlag<"Zc:sizedDealloc-">,
  HelpText<"Disable C++14 sized global deallocation functions">,
  Alias<fno_sized_deallocation>;
def _SLASH_Zc_alignedNew : CLFlag<"Zc:alignedNew">,
  HelpText<"Enable C++17 aligned allocation functions">,
  Alias<faligned_allocation>;
def _SLASH_Zc_alignedNew_ : CLFlag<"Zc:alignedNew-">,
  HelpText<"Disable C++17 aligned allocation functions">,
  Alias<fno_aligned_allocation>;
def _SLASH_Zc_char8_t : CLFlag<"Zc:char8_t">,
  HelpText<"Enable char8_t from C++2a">,
  Alias<fchar8__t>;
def _SLASH_Zc_char8_t_ : CLFlag<"Zc:char8_t-">,
  HelpText<"Disable char8_t from c++2a">,
  Alias<fno_char8__t>;
def _SLASH_Zc_strictStrings : CLFlag<"Zc:strictStrings">,
  HelpText<"Treat string literals as const">, Alias<W_Joined>,
  AliasArgs<["error=c++11-compat-deprecated-writable-strings"]>;
def _SLASH_Zc_threadSafeInit : CLFlag<"Zc:threadSafeInit">,
  HelpText<"Enable thread-safe initialization of static variables">,
  Alias<fthreadsafe_statics>;
def _SLASH_Zc_threadSafeInit_ : CLFlag<"Zc:threadSafeInit-">,
  HelpText<"Disable thread-safe initialization of static variables">,
  Alias<fno_threadsafe_statics>;
def _SLASH_Zc_trigraphs : CLFlag<"Zc:trigraphs">,
  HelpText<"Enable trigraphs">, Alias<ftrigraphs>;
def _SLASH_Zc_trigraphs_off : CLFlag<"Zc:trigraphs-">,
  HelpText<"Disable trigraphs (default)">, Alias<fno_trigraphs>;
def _SLASH_Zc_twoPhase : CLFlag<"Zc:twoPhase">,
  HelpText<"Enable two-phase name lookup in templates">,
  Alias<fno_delayed_template_parsing>;
def _SLASH_Zc_twoPhase_ : CLFlag<"Zc:twoPhase-">,
  HelpText<"Disable two-phase name lookup in templates (default)">,
  Alias<fdelayed_template_parsing>;
#if INTEL_CUSTOMIZATION
def _SLASH_Zc_wchar_t : CLFlag<"Zc:wchar_t">,
  HelpText<"Specify that wchar_t is a native data type">;
def _SLASH_Zc_wchar_t_ : CLFlag<"Zc:wchar_t-">,
  HelpText<"Do not specify that wchar_t is a native data type">;
#endif // INTEL_CUSTOMIZATION
def _SLASH_Z7 : CLFlag<"Z7">,
  HelpText<"Enable CodeView debug information in object files">;
def _SLASH_Zi : CLFlag<"Zi">, Alias<_SLASH_Z7>,
  HelpText<"Like /Z7">;
def _SLASH_Zp : CLJoined<"Zp">,
  HelpText<"Set default maximum struct packing alignment">,
  Alias<fpack_struct_EQ>;
def _SLASH_Zp_flag : CLFlag<"Zp">,
  HelpText<"Set default maximum struct packing alignment to 1">,
  Alias<fpack_struct_EQ>, AliasArgs<["1"]>;
def _SLASH_Zs : CLFlag<"Zs">, HelpText<"Syntax-check only">,
  Alias<fsyntax_only>;
#if INTEL_CUSTOMIZATION
def _SLASH_ZI : CLFlag<"ZI">, Alias<_SLASH_Z7>, HelpText<"Like /Z7">;
#endif // INTEL_CUSTOMIZATION
def _SLASH_openmp_ : CLFlag<"openmp-">,
  HelpText<"Disable OpenMP support">, Alias<fno_openmp>;
def _SLASH_openmp : CLFlag<"openmp">, HelpText<"Enable OpenMP support">,
  Alias<fopenmp>;
def _SLASH_openmp_experimental : CLFlag<"openmp:experimental">,
  HelpText<"Enable OpenMP support with experimental SIMD support">,
  Alias<fopenmp>;
def _SLASH_tune : CLCompileJoined<"tune:">,
  HelpText<"Set CPU for optimization without affecting instruction set">,
  Alias<mtune_EQ>;
def _SLASH_QIntel_jcc_erratum : CLFlag<"QIntel-jcc-erratum">,
  HelpText<"Align branches within 32-byte boundaries to mitigate the performance impact of the Intel JCC erratum.">,
  Alias<mbranches_within_32B_boundaries>;

// Non-aliases:

def _SLASH_arch : CLCompileJoined<"arch:">,
  HelpText<"Set architecture for code generation">;

def _SLASH_M_Group : OptionGroup<"</M group>">, Group<cl_compile_Group>;
def _SLASH_volatile_Group : OptionGroup<"</volatile group>">,
  Group<cl_compile_Group>;

def _SLASH_EH : CLJoined<"EH">, HelpText<"Set exception handling model">;
def _SLASH_EP : CLFlag<"EP">,
  HelpText<"Disable linemarker output and preprocess to stdout">;
def _SLASH_external_env : CLJoined<"external:env:">,
  HelpText<"Add dirs in env var <var> to include search path with warnings suppressed">,
  MetaVarName<"<var>">;
#if INTEL_CUSTOMIZATION
def _SLASH_F : CLJoinedOrSeparate<"F">, HelpText<"Set the stack reserve amount "
  "specified to the linker">;
#endif // INTEL_CUSTOMIZATION
def _SLASH_FA : CLFlag<"FA">,
  HelpText<"Output assembly code file during compilation">;
def _SLASH_Fa : CLJoined<"Fa">,
  HelpText<"Set assembly output file name (with /FA)">,
  MetaVarName<"<file or dir/>">;
def _SLASH_FI : CLJoinedOrSeparate<"FI">,
  HelpText<"Include file before parsing">, Alias<include_>;
def _SLASH_Fe : CLJoined<"Fe">,
  HelpText<"Set output executable file name">,
  MetaVarName<"<file or dir/>">;
def _SLASH_Fe_COLON : CLJoined<"Fe:">, Alias<_SLASH_Fe>;
def _SLASH_Fi : CLCompileJoined<"Fi">,
  HelpText<"Set preprocess output file name (with /P)">,
  MetaVarName<"<file>">;
def _SLASH_Fo : CLCompileJoined<"Fo">,
  HelpText<"Set output object file (with /c)">,
  MetaVarName<"<file or dir/>">;
#if INTEL_CUSTOMIZATION
def : CLCompileJoined<"Fo:">, Alias<_SLASH_Fo>;
#endif //INTEL_CUSTOMIZATION
def _SLASH_guard : CLJoined<"guard:">,
  HelpText<"Enable Control Flow Guard with /guard:cf, or only the table with /guard:cf,nochecks. "
           "Enable EH Continuation Guard with /guard:ehcont">;
def _SLASH_GX : CLFlag<"GX">,
  HelpText<"Deprecated; use /EHsc">;
def _SLASH_GX_ : CLFlag<"GX-">,
  HelpText<"Deprecated (like not passing /EH)">;
def _SLASH_imsvc : CLJoinedOrSeparate<"imsvc">,
  HelpText<"Add <dir> to system include search path, as if in %INCLUDE%">,
  MetaVarName<"<dir>">;
def _SLASH_LD : CLFlag<"LD">, HelpText<"Create DLL">;
def _SLASH_LDd : CLFlag<"LDd">, HelpText<"Create debug DLL">;
def _SLASH_link : CLRemainingArgsJoined<"link">,
  HelpText<"Forward options to the linker">, MetaVarName<"<options>">;
def _SLASH_MD : Option<["/", "-"], "MD", KIND_FLAG>, Group<_SLASH_M_Group>,
  Flags<[CLOption, NoXarchOption]>, HelpText<"Use DLL run-time">;
def _SLASH_MDd : Option<["/", "-"], "MDd", KIND_FLAG>, Group<_SLASH_M_Group>,
  Flags<[CLOption, NoXarchOption]>, HelpText<"Use DLL debug run-time">;
#if INTEL_CUSTOMIZATION
def _SLASH_MT : Option<["/", "-"], "MT", KIND_FLAG>, Group<_SLASH_M_Group>,
  Flags<[CLOption, NoXarchOption, DpcppUnsupported]>, HelpText<"Use static run-time">;
def _SLASH_MTd : Option<["/", "-"], "MTd", KIND_FLAG>, Group<_SLASH_M_Group>,
  Flags<[CLOption, NoXarchOption, DpcppUnsupported]>, HelpText<"Use static debug run-time">;
#endif // INTEL_CUSTOMIZATION
def _SLASH_o : CLJoinedOrSeparate<"o">,
  HelpText<"Deprecated (set output file name); use /Fe or /Fe">,
  MetaVarName<"<file or dir/>">;
def _SLASH_P : CLFlag<"P">, HelpText<"Preprocess to file">;
def _SLASH_permissive : CLFlag<"permissive">,
  HelpText<"Enable some non conforming code to compile">;
def _SLASH_permissive_ : CLFlag<"permissive-">,
  HelpText<"Disable non conforming code from compiling (default)">;
def _SLASH_Tc : CLCompileJoinedOrSeparate<"Tc">,
  HelpText<"Treat <file> as C source file">, MetaVarName<"<file>">;
def _SLASH_TC : CLCompileFlag<"TC">, HelpText<"Treat all source files as C">;
def _SLASH_Tp : CLCompileJoinedOrSeparate<"Tp">,
  HelpText<"Treat <file> as C++ source file">, MetaVarName<"<file>">;
def _SLASH_TP : CLCompileFlag<"TP">, HelpText<"Treat all source files as C++">;
def _SLASH_vctoolsdir : CLJoinedOrSeparate<"vctoolsdir">,
  HelpText<"Path to the VCToolChain">, MetaVarName<"<dir>">;
def _SLASH_vctoolsversion : CLJoinedOrSeparate<"vctoolsversion">,
  HelpText<"For use with /winsysroot, defaults to newest found">;
def _SLASH_winsdkdir : CLJoinedOrSeparate<"winsdkdir">,
  HelpText<"Path to the Windows SDK">, MetaVarName<"<dir>">;
def _SLASH_winsdkversion : CLJoinedOrSeparate<"winsdkversion">,
  HelpText<"Full version of the Windows SDK, defaults to newest found">;
def _SLASH_winsysroot : CLJoinedOrSeparate<"winsysroot">,
  HelpText<"Same as /vctoolsdir <dir>/VC/Tools/MSVC/<vctoolsversion> /winsdkdir <dir>/Windows Kits/10">,
  MetaVarName<"<dir>">;
def _SLASH_volatile_iso : Option<["/", "-"], "volatile:iso", KIND_FLAG>,
  Group<_SLASH_volatile_Group>, Flags<[CLOption, NoXarchOption]>,
  HelpText<"Volatile loads and stores have standard semantics">;
def _SLASH_vmb : CLFlag<"vmb">,
  HelpText<"Use a best-case representation method for member pointers">;
def _SLASH_vmg : CLFlag<"vmg">,
  HelpText<"Use a most-general representation for member pointers">;
def _SLASH_vms : CLFlag<"vms">,
  HelpText<"Set the default most-general representation to single inheritance">;
def _SLASH_vmm : CLFlag<"vmm">,
  HelpText<"Set the default most-general representation to "
           "multiple inheritance">;
def _SLASH_vmv : CLFlag<"vmv">,
  HelpText<"Set the default most-general representation to "
           "virtual inheritance">;
def _SLASH_volatile_ms  : Option<["/", "-"], "volatile:ms", KIND_FLAG>,
  Group<_SLASH_volatile_Group>, Flags<[CLOption, NoXarchOption]>,
  HelpText<"Volatile loads and stores have acquire and release semantics">;
def _SLASH_clang : CLJoined<"clang:">,
  HelpText<"Pass <arg> to the clang driver">, MetaVarName<"<arg>">;
def _SLASH_Zl : CLFlag<"Zl">,
  HelpText<"Do not let object file auto-link default libraries">;

def _SLASH_Yc : CLJoined<"Yc">,
  HelpText<"Generate a pch file for all code up to and including <filename>">,
  MetaVarName<"<filename>">;
def _SLASH_Yu : CLJoined<"Yu">,
  HelpText<"Load a pch file and use it instead of all code up to "
           "and including <filename>">,
  MetaVarName<"<filename>">;
def _SLASH_Y_ : CLFlag<"Y-">,
  HelpText<"Disable precompiled headers, overrides /Yc and /Yu">;
def _SLASH_Zc_dllexportInlines : CLFlag<"Zc:dllexportInlines">,
  HelpText<"dllexport/dllimport inline member functions of dllexport/import classes (default)">;
def _SLASH_Zc_dllexportInlines_ : CLFlag<"Zc:dllexportInlines-">,
  HelpText<"Do not dllexport/dllimport inline member functions of dllexport/import classes">;
def _SLASH_Fp : CLJoined<"Fp">,
  HelpText<"Set pch file name (with /Yc and /Yu)">, MetaVarName<"<file>">;

def _SLASH_Gd : CLFlag<"Gd">,
  HelpText<"Set __cdecl as a default calling convention">;
def _SLASH_Gr : CLFlag<"Gr">,
  HelpText<"Set __fastcall as a default calling convention">;
def _SLASH_Gz : CLFlag<"Gz">,
  HelpText<"Set __stdcall as a default calling convention">;
def _SLASH_Gv : CLFlag<"Gv">,
  HelpText<"Set __vectorcall as a default calling convention">;
def _SLASH_Gregcall : CLFlag<"Gregcall">,
  HelpText<"Set __regcall as a default calling convention">;
#if INTEL_CUSTOMIZATION
def _SLASH_Qregcall : CLFlag<"Qregcall">, Alias<_SLASH_Gregcall>,
  HelpText<"Set __regcall as a default calling convention">;
#endif // INTEL_CUSTOMIZATION

// Ignored:

def _SLASH_analyze_ : CLIgnoredFlag<"analyze-">;
def _SLASH_bigobj : CLIgnoredFlag<"bigobj">;
def _SLASH_cgthreads : CLIgnoredJoined<"cgthreads">;
def _SLASH_d2FastFail : CLIgnoredFlag<"d2FastFail">;
def _SLASH_d2Zi_PLUS : CLIgnoredFlag<"d2Zi+">;
def _SLASH_errorReport : CLIgnoredJoined<"errorReport">;
def _SLASH_FC : CLIgnoredFlag<"FC">;
def _SLASH_Fd : CLIgnoredJoined<"Fd">;
def _SLASH_FS : CLIgnoredFlag<"FS">;
def _SLASH_JMC : CLIgnoredFlag<"JMC">;
def _SLASH_kernel_ : CLIgnoredFlag<"kernel-">;
def _SLASH_nologo : CLIgnoredFlag<"nologo">;
def _SLASH_RTC : CLIgnoredJoined<"RTC">;
def _SLASH_sdl : CLIgnoredFlag<"sdl">;
def _SLASH_sdl_ : CLIgnoredFlag<"sdl-">;
def _SLASH_utf8 : CLIgnoredFlag<"utf-8">,
  HelpText<"Set source and runtime encoding to UTF-8 (default)">;
def _SLASH_w : CLIgnoredJoined<"w">;
def _SLASH_Zc___cplusplus : CLIgnoredFlag<"Zc:__cplusplus">;
def _SLASH_Zc_auto : CLIgnoredFlag<"Zc:auto">;
def _SLASH_Zc_forScope : CLIgnoredFlag<"Zc:forScope">;
def _SLASH_Zc_inline : CLIgnoredFlag<"Zc:inline">;
def _SLASH_Zc_rvalueCast : CLIgnoredFlag<"Zc:rvalueCast">;
def _SLASH_Zc_ternary : CLIgnoredFlag<"Zc:ternary">;
#ifndef INTEL_CUSTOMIZATION
// Support matching icx behavior has been added, do not add this as ignored.
def _SLASH_Zc_wchar_t : CLIgnoredFlag<"Zc:wchar_t">;
#endif // INTEL_CUSTOMIZATION
def _SLASH_ZH_MD5 : CLIgnoredFlag<"ZH:MD5">;
def _SLASH_ZH_SHA1 : CLIgnoredFlag<"ZH:SHA1">;
def _SLASH_ZH_SHA_256 : CLIgnoredFlag<"ZH:SHA_256">;
def _SLASH_Zm : CLIgnoredJoined<"Zm">;
def _SLASH_Zo : CLIgnoredFlag<"Zo">;
def _SLASH_Zo_ : CLIgnoredFlag<"Zo-">;


// Unsupported:

def _SLASH_await : CLFlag<"await">;
def _SLASH_await_COLON : CLJoined<"await:">;
def _SLASH_constexpr : CLJoined<"constexpr:">;
def _SLASH_AI : CLJoinedOrSeparate<"AI">;
def _SLASH_Bt : CLFlag<"Bt">;
def _SLASH_Bt_plus : CLFlag<"Bt+">;
def _SLASH_clr : CLJoined<"clr">;
def _SLASH_d2 : CLJoined<"d2">;
def _SLASH_doc : CLJoined<"doc">;
def _SLASH_experimental : CLJoined<"experimental:">;
def _SLASH_exportHeader : CLFlag<"exportHeader">;
def _SLASH_external : CLJoined<"external:">;
def _SLASH_FA_joined : CLJoined<"FA">;
def _SLASH_favor : CLJoined<"favor">;
def _SLASH_fsanitize_address_use_after_return : CLJoined<"fsanitize-address-use-after-return">;
def _SLASH_fno_sanitize_address_vcasan_lib : CLJoined<"fno-sanitize-address-vcasan-lib">;
#ifndef INTEL_CUSTOMIZATION
def _SLASH_F : CLJoinedOrSeparate<"F">;
#endif // INTEL_CUSTOMIZATION
def _SLASH_Fm : CLJoined<"Fm">;
def _SLASH_Fr : CLJoined<"Fr">;
def _SLASH_FR : CLJoined<"FR">;
def _SLASH_FU : CLJoinedOrSeparate<"FU">;
def _SLASH_Fx : CLFlag<"Fx">;
def _SLASH_G1 : CLFlag<"G1">;
def _SLASH_G2 : CLFlag<"G2">;
def _SLASH_Ge : CLFlag<"Ge">;
def _SLASH_Gh : CLFlag<"Gh">;
def _SLASH_GH : CLFlag<"GH">;
def _SLASH_GL : CLFlag<"GL">;
def _SLASH_GL_ : CLFlag<"GL-">;
def _SLASH_Gm : CLFlag<"Gm">;
def _SLASH_Gm_ : CLFlag<"Gm-">;
def _SLASH_GT : CLFlag<"GT">;
def _SLASH_GZ : CLFlag<"GZ">;
def _SLASH_H : CLFlag<"H">;
def _SLASH_headername : CLJoined<"headerName:">;
def _SLASH_headerUnit : CLJoinedOrSeparate<"headerUnit">;
def _SLASH_headerUnitAngle : CLJoinedOrSeparate<"headerUnit:angle">;
def _SLASH_headerUnitQuote : CLJoinedOrSeparate<"headerUnit:quote">;
def _SLASH_homeparams : CLFlag<"homeparams">;
def _SLASH_hotpatch : CLFlag<"hotpatch">;
def _SLASH_kernel : CLFlag<"kernel">;
def _SLASH_LN : CLFlag<"LN">;
def _SLASH_MP : CLJoined<"MP">;
def _SLASH_Qfast_transcendentals : CLFlag<"Qfast_transcendentals">;
def _SLASH_QIfist : CLFlag<"QIfist">;
def _SLASH_Qimprecise_fwaits : CLFlag<"Qimprecise_fwaits">;
def _SLASH_Qpar : CLFlag<"Qpar">;
def _SLASH_Qpar_report : CLJoined<"Qpar-report">;
def _SLASH_Qsafe_fp_loads : CLFlag<"Qsafe_fp_loads">;
def _SLASH_Qspectre : CLFlag<"Qspectre">;
def _SLASH_Qspectre_load : CLFlag<"Qspectre-load">;
def _SLASH_Qspectre_load_cf : CLFlag<"Qspectre-load-cf">;
def _SLASH_Qvec_report : CLJoined<"Qvec-report">;
def _SLASH_reference : CLJoinedOrSeparate<"reference">;
def _SLASH_sourceDependencies : CLJoinedOrSeparate<"sourceDependencies">;
def _SLASH_sourceDependenciesDirectives : CLJoinedOrSeparate<"sourceDependencies:directives">;
def _SLASH_translateInclude : CLFlag<"translateInclude">;
def _SLASH_u : CLFlag<"u">;
def _SLASH_V : CLFlag<"V">;
def _SLASH_WL : CLFlag<"WL">;
def _SLASH_Wp64 : CLFlag<"Wp64">;
def _SLASH_Yd : CLFlag<"Yd">;
def _SLASH_Yl : CLJoined<"Yl">;
def _SLASH_Za : CLFlag<"Za">;
def _SLASH_Zc : CLJoined<"Zc:">;
def _SLASH_Ze : CLFlag<"Ze">;
def _SLASH_Zg : CLFlag<"Zg">;
#ifndef INTEL_CUSTOMIZATION
def _SLASH_ZI : CLFlag<"ZI">;
#endif // !INTEL_CUSTOMIZATION
def _SLASH_ZW : CLJoined<"ZW">;<|MERGE_RESOLUTION|>--- conflicted
+++ resolved
@@ -1261,13 +1261,17 @@
   LangOpts<"AccessControl">, DefaultTrue,
   NegFlag<SetFalse, [CC1Option], "Disable C++ access control">,
   PosFlag<SetTrue>>;
-<<<<<<< HEAD
 #if INTEL_CUSTOMIZATION
 def falign_functions : Flag<["-"], "falign-functions">, Group<f_Group>,
   HelpText<"align the start of functions to an optimal machine-dependent value.">;
 def falign_functions_EQ : Joined<["-"], "falign-functions=">, Group<f_Group>,
   HelpText<"Align the start of functions on a 2 (DEFAULT) or <n> byte boundary "
   "where <n> is a power of 2.">;
+#endif // INTEL_CUSTOMIZATION
+def falign_loops_EQ : Joined<["-"], "falign-loops=">, Group<f_Group>, Flags<[CC1Option]>, MetaVarName<"<N>">,
+  HelpText<"N must be a power of two. Align loops to the boundary">,
+  MarshallingInfoInt<CodeGenOpts<"LoopAlignment">>;
+#if INTEL_CUSTOMIZATION
 def fno_align_functions: Flag<["-"], "fno-align-functions">, Group<f_Group>,
   HelpText<"Aligns on a 2-byte boundary">;
 def fargument_noalias : Flag<["-"], "fargument-noalias">,
@@ -1277,14 +1281,6 @@
 def fno_alias : Flag<["-"], "fno-alias">, Alias<fargument_noalias>,
   HelpText<"Enables 'noalias' attribute for all pointer-type arguments">;
 #endif // INTEL_CUSTOMIZATION
-=======
-def falign_functions : Flag<["-"], "falign-functions">, Group<f_Group>;
-def falign_functions_EQ : Joined<["-"], "falign-functions=">, Group<f_Group>;
-def falign_loops_EQ : Joined<["-"], "falign-loops=">, Group<f_Group>, Flags<[CC1Option]>, MetaVarName<"<N>">,
-  HelpText<"N must be a power of two. Align loops to the boundary">,
-  MarshallingInfoInt<CodeGenOpts<"LoopAlignment">>;
-def fno_align_functions: Flag<["-"], "fno-align-functions">, Group<f_Group>;
->>>>>>> c38efb48
 defm allow_editor_placeholders : BoolFOption<"allow-editor-placeholders",
   LangOpts<"AllowEditorPlaceholders">, DefaultFalse,
   PosFlag<SetTrue, [CC1Option], "Treat editor placeholders as valid source code">,
