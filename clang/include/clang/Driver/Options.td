--- conflicted
+++ resolved
@@ -995,8 +995,7 @@
   HelpText<"OpenCL only. Allow denormals to be flushed to zero.">;
 def cl_fp32_correctly_rounded_divide_sqrt : Flag<["-"], "cl-fp32-correctly-rounded-divide-sqrt">, Group<opencl_Group>, Flags<[CC1Option]>,
   HelpText<"OpenCL only. Specify that single precision floating-point divide and sqrt used in the program source are correctly rounded.">,
-<<<<<<< HEAD
-  MarshallingInfoFlag<CodeGenOpts<"CorrectlyRoundedDivSqrt">>;
+  MarshallingInfoFlag<CodeGenOpts<"OpenCLCorrectlyRoundedDivSqrt">>;
 // if INTEL_CUSTOMIZATION
 def cl_spir_compile_options : Separate<["-"], "cl-spir-compile-options">, Group<opencl_Group>, Flags<[CC1Option]>,
   HelpText<"SPIR compilation options to record in metadata">,
@@ -1005,9 +1004,6 @@
   HelpText<"Enable Intel FPGA High Level Synthesis extensions">,
   MarshallingInfoFlag<LangOpts<"HLS">>;
 // endif INTEL_CUSTOMIZATION
-=======
-  MarshallingInfoFlag<CodeGenOpts<"OpenCLCorrectlyRoundedDivSqrt">>;
->>>>>>> c58a6a6f
 def cl_uniform_work_group_size : Flag<["-"], "cl-uniform-work-group-size">, Group<opencl_Group>, Flags<[CC1Option]>,
   HelpText<"OpenCL only. Defines that the global work-size be a multiple of the work-group size specified to clEnqueueNDRangeKernel">,
   MarshallingInfoFlag<CodeGenOpts<"UniformWGSize">>;
@@ -1115,18 +1111,14 @@
 defm hip_new_launch_api : BoolFOption<"hip-new-launch-api",
   LangOpts<"HIPUseNewLaunchAPI">, DefaultFalse,
   PosFlag<SetTrue, [CC1Option], "Use">, NegFlag<SetFalse, [], "Don't use">,
-<<<<<<< HEAD
   BothFlags<[DpcppUnsupported], " new kernel launching API for HIP">>;
-=======
-  BothFlags<[], " new kernel launching API for HIP">>;
 defm hip_fp32_correctly_rounded_divide_sqrt : BoolFOption<"hip-fp32-correctly-rounded-divide-sqrt",
   CodeGenOpts<"HIPCorrectlyRoundedDivSqrt">, DefaultTrue,
   PosFlag<SetTrue, [], "Specify">,
   NegFlag<SetFalse, [CC1Option], "Don't specify">,
-  BothFlags<[], " that single precision floating-point divide and sqrt used in "
+  BothFlags<[DpcppUnsupported], " that single precision floating-point divide and sqrt used in "
   "the program source are correctly rounded (HIP device compilation only)">>,
   ShouldParseIf<hip.KeyPath>;
->>>>>>> c58a6a6f
 defm gpu_allow_device_init : BoolFOption<"gpu-allow-device-init",
   LangOpts<"GPUAllowDeviceInit">, DefaultFalse,
   PosFlag<SetTrue, [CC1Option], "Allow">, NegFlag<SetFalse, [], "Don't allow">,
