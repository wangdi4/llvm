//===--- Options.td - Options for clang -----------------------------------===//
//
// Part of the LLVM Project, under the Apache License v2.0 with LLVM Exceptions.
// See https://llvm.org/LICENSE.txt for license information.
// SPDX-License-Identifier: Apache-2.0 WITH LLVM-exception
//
//===----------------------------------------------------------------------===//
//
//  This file defines the options accepted by clang.
//
//===----------------------------------------------------------------------===//

// Include the common option parsing interfaces.
include "llvm/Option/OptParser.td"

/////////
// Flags

// The option is a "driver"-only option, and should not be forwarded to other
// tools via `-Xarch` options.
def NoXarchOption : OptionFlag;

// LinkerInput - The option is a linker input.
def LinkerInput : OptionFlag;

// NoArgumentUnused - Don't report argument unused warnings for this option; this
// is useful for options like -static or -dynamic which a user may always end up
// passing, even if the platform defaults to (or only supports) that option.
def NoArgumentUnused : OptionFlag;

// Unsupported - The option is unsupported, and the driver will reject command
// lines that use it.
def Unsupported : OptionFlag;

#if INTEL_CUSTOMIZATION
// DpcppUnsupported - This option is unsupported for DPC++ and the driver will
// reject command lines that use it and not emit help.
def DpcppUnsupported : OptionFlag;

// DpcppHidden - This option is does not show help for DPC++
def DpcppHidden : OptionFlag;
#endif // INTEL_CUSTOMIZATION

// Ignored - The option is unsupported, and the driver will silently ignore it.
def Ignored : OptionFlag;

// CoreOption - This is considered a "core" Clang option, available in both
// clang and clang-cl modes.
def CoreOption : OptionFlag;

// CLOption - This is a cl.exe compatibility option. Options with this flag
// are made available when the driver is running in CL compatibility mode.
def CLOption : OptionFlag;

// CC1Option - This option should be accepted by clang -cc1.
def CC1Option : OptionFlag;

// CC1AsOption - This option should be accepted by clang -cc1as.
def CC1AsOption : OptionFlag;

// NoDriverOption - This option should not be accepted by the driver.
def NoDriverOption : OptionFlag;

// If an option affects linking, but has a primary group (so Link_Group cannot
// be used), add this flag.
def LinkOption : OptionFlag;

// FlangOption - This is considered a "core" Flang option, available in
// flang mode.
def FlangOption : OptionFlag;

// FlangOnlyOption - This option should only be used by Flang (i.e. it is not
// available for Clang)
def FlangOnlyOption : OptionFlag;

// FC1Option - This option should be accepted by flang -fc1.
def FC1Option : OptionFlag;

// A short name to show in documentation. The name will be interpreted as rST.
class DocName<string name> { string DocName = name; }

// A brief description to show in documentation, interpreted as rST.
class DocBrief<code descr> { code DocBrief = descr; }

// Indicates that this group should be flattened into its parent when generating
// documentation.
class DocFlatten { bit DocFlatten = 1; }

// Indicates that this warning is ignored, but accepted with a warning for
// GCC compatibility.
class IgnoredGCCCompat : Flags<[HelpHidden]> {}

/////////
// Groups

def Action_Group : OptionGroup<"<action group>">, DocName<"Actions">,
                   DocBrief<[{The action to perform on the input.}]>;

// Meta-group for options which are only used for compilation,
// and not linking etc.
def CompileOnly_Group : OptionGroup<"<CompileOnly group>">,
                        DocName<"Compilation flags">, DocBrief<[{
Flags controlling the behavior of Clang during compilation. These flags have
no effect during actions that do not perform compilation.}]>;

def Preprocessor_Group : OptionGroup<"<Preprocessor group>">,
                         Group<CompileOnly_Group>,
                         DocName<"Preprocessor flags">, DocBrief<[{
Flags controlling the behavior of the Clang preprocessor.}]>;

def IncludePath_Group : OptionGroup<"<I/i group>">, Group<Preprocessor_Group>,
                        DocName<"Include path management">,
                        DocBrief<[{
Flags controlling how ``#include``\s are resolved to files.}]>;

def I_Group : OptionGroup<"<I group>">, Group<IncludePath_Group>, DocFlatten;
def i_Group : OptionGroup<"<i group>">, Group<IncludePath_Group>, DocFlatten;
def clang_i_Group : OptionGroup<"<clang i group>">, Group<i_Group>, DocFlatten;

def M_Group : OptionGroup<"<M group>">, Group<Preprocessor_Group>,
              DocName<"Dependency file generation">, DocBrief<[{
Flags controlling generation of a dependency file for ``make``-like build
systems.}]>;

def d_Group : OptionGroup<"<d group>">, Group<Preprocessor_Group>,
              DocName<"Dumping preprocessor state">, DocBrief<[{
Flags allowing the state of the preprocessor to be dumped in various ways.}]>;

def Diag_Group : OptionGroup<"<W/R group>">, Group<CompileOnly_Group>,
                 DocName<"Diagnostic flags">, DocBrief<[{
Flags controlling which warnings, errors, and remarks Clang will generate.
See the :doc:`full list of warning and remark flags <DiagnosticsReference>`.}]>;

def R_Group : OptionGroup<"<R group>">, Group<Diag_Group>, DocFlatten;
def R_value_Group : OptionGroup<"<R (with value) group>">, Group<R_Group>,
                    DocFlatten;
def W_Group : OptionGroup<"<W group>">, Group<Diag_Group>, DocFlatten;
def W_value_Group : OptionGroup<"<W (with value) group>">, Group<W_Group>,
                    DocFlatten;

def f_Group : OptionGroup<"<f group>">, Group<CompileOnly_Group>,
              DocName<"Target-independent compilation options">;

def f_clang_Group : OptionGroup<"<f (clang-only) group>">,
                    Group<CompileOnly_Group>, DocFlatten;
def pedantic_Group : OptionGroup<"<pedantic group>">, Group<f_Group>,
                     DocFlatten;
def opencl_Group : OptionGroup<"<opencl group>">, Group<f_Group>,
                   DocName<"OpenCL flags">;

def sycl_Group : OptionGroup<"<SYCL group>">, Group<f_Group>,
                 DocName<"SYCL flags">;

def m_Group : OptionGroup<"<m group>">, Group<CompileOnly_Group>,
              DocName<"Target-dependent compilation options">;

// Feature groups - these take command line options that correspond directly to
// target specific features and can be translated directly from command line
// options.
def m_aarch64_Features_Group : OptionGroup<"<aarch64 features group>">,
                               Group<m_Group>, DocName<"AARCH64">;
def m_amdgpu_Features_Group : OptionGroup<"<amdgpu features group>">,
                              Group<m_Group>, DocName<"AMDGPU">;
def m_arm_Features_Group : OptionGroup<"<arm features group>">,
                           Group<m_Group>, DocName<"ARM">;
def m_hexagon_Features_Group : OptionGroup<"<hexagon features group>">,
                               Group<m_Group>, DocName<"Hexagon">;
// The features added by this group will not be added to target features.
// These are explicitly handled.
def m_hexagon_Features_HVX_Group : OptionGroup<"<hexagon features group>">,
                                   Group<m_Group>, DocName<"Hexagon">;
def m_mips_Features_Group : OptionGroup<"<mips features group>">,
                            Group<m_Group>, DocName<"MIPS">;
def m_ppc_Features_Group : OptionGroup<"<ppc features group>">,
                           Group<m_Group>, DocName<"PowerPC">;
def m_wasm_Features_Group : OptionGroup<"<wasm features group>">,
                            Group<m_Group>, DocName<"WebAssembly">;
// The features added by this group will not be added to target features.
// These are explicitly handled.
def m_wasm_Features_Driver_Group : OptionGroup<"<wasm driver features group>">,
                                   Group<m_Group>, DocName<"WebAssembly Driver">;
def m_x86_Features_Group : OptionGroup<"<x86 features group>">,
                           Group<m_Group>, Flags<[CoreOption]>, DocName<"X86">;
def m_riscv_Features_Group : OptionGroup<"<riscv features group>">,
                             Group<m_Group>, DocName<"RISCV">;

def m_libc_Group : OptionGroup<"<m libc group>">, Group<m_mips_Features_Group>,
                   Flags<[HelpHidden]>;

def O_Group : OptionGroup<"<O group>">, Group<CompileOnly_Group>,
              DocName<"Optimization level">, DocBrief<[{
Flags controlling how much optimization should be performed.}]>;

def DebugInfo_Group : OptionGroup<"<g group>">, Group<CompileOnly_Group>,
                      DocName<"Debug information generation">, DocBrief<[{
Flags controlling how much and what kind of debug information should be
generated.}]>;

def g_Group : OptionGroup<"<g group>">, Group<DebugInfo_Group>,
              DocName<"Kind and level of debug information">;
def gN_Group : OptionGroup<"<gN group>">, Group<g_Group>,
               DocName<"Debug level">;
def ggdbN_Group : OptionGroup<"<ggdbN group>">, Group<gN_Group>, DocFlatten;
def gTune_Group : OptionGroup<"<gTune group>">, Group<g_Group>,
                  DocName<"Debugger to tune debug information for">;
def g_flags_Group : OptionGroup<"<g flags group>">, Group<DebugInfo_Group>,
                    DocName<"Debug information flags">;

#if INTEL_CUSTOMIZATION
def intel_debug_Group : OptionGroup<"<intel debug group>">,
  Group<DebugInfo_Group>, DocName<"Intel debug options">;
#endif // INTEL_CUSTOMIZATION

def StaticAnalyzer_Group : OptionGroup<"<Static analyzer group>">,
                           DocName<"Static analyzer flags">, DocBrief<[{
Flags controlling the behavior of the Clang Static Analyzer.}]>;

// gfortran options that we recognize in the driver and pass along when
// invoking GCC to compile Fortran code.
def gfortran_Group : OptionGroup<"<gfortran group>">,
                     DocName<"Fortran compilation flags">, DocBrief<[{
Flags that will be passed onto the ``gfortran`` compiler when Clang is given
a Fortran input.}]>;

def Link_Group : OptionGroup<"<T/e/s/t/u group>">, DocName<"Linker flags">,
                 DocBrief<[{Flags that are passed on to the linker}]>;
def T_Group : OptionGroup<"<T group>">, Group<Link_Group>, DocFlatten;
def u_Group : OptionGroup<"<u group>">, Group<Link_Group>, DocFlatten;

def reserved_lib_Group : OptionGroup<"<reserved libs group>">,
                         Flags<[Unsupported]>;

def offload_lib_Group : OptionGroup<"<offload libs group>">;

// Temporary groups for clang options which we know we don't support,
// but don't want to verbosely warn the user about.
def clang_ignored_f_Group : OptionGroup<"<clang ignored f group>">,
  Group<f_Group>, Flags<[Ignored]>;
def clang_ignored_m_Group : OptionGroup<"<clang ignored m group>">,
  Group<m_Group>, Flags<[Ignored]>;

// Group for clang options in the process of deprecation.
// Please include the version that deprecated the flag as comment to allow
// easier garbage collection.
def clang_ignored_legacy_options_Group : OptionGroup<"<clang legacy flags>">,
  Group<f_Group>, Flags<[Ignored]>;

// Retired with clang-5.0
def : Flag<["-"], "fslp-vectorize-aggressive">, Group<clang_ignored_legacy_options_Group>;
def : Flag<["-"], "fno-slp-vectorize-aggressive">, Group<clang_ignored_legacy_options_Group>;

// Retired with clang-10.0. Previously controlled X86 MPX ISA.
def mmpx : Flag<["-"], "mmpx">, Group<clang_ignored_legacy_options_Group>;
def mno_mpx : Flag<["-"], "mno-mpx">, Group<clang_ignored_legacy_options_Group>;

// Group that ignores all gcc optimizations that won't be implemented
def clang_ignored_gcc_optimization_f_Group : OptionGroup<
  "<clang_ignored_gcc_optimization_f_Group>">, Group<f_Group>, Flags<[Ignored]>;

// A boolean option which is opt-in in CC1. The positive option exists in CC1 and
// Args.hasArg(OPT_ffoo) is used to check that the flag is enabled.
// This is useful if the option is usually disabled.
multiclass OptInFFlag<string name, string pos_prefix, string neg_prefix="",
                      string help="", list<OptionFlag> flags=[], code keypath="",
                      list<Option> enablers = []> {
  def f#NAME : Flag<["-"], "f"#name>, Flags<!listconcat([CC1Option], flags)>,
               Group<f_Group>, HelpText<!strconcat(pos_prefix, help)>,
               MarshallingInfoFlag<keypath, "false">,
               ImpliedByAnyOf<enablers, "true">;
  def fno_#NAME : Flag<["-"], "fno-"#name>, Flags<flags>,
               Group<f_Group>, HelpText<!strconcat(neg_prefix, help)>;
}

// A boolean option which is opt-out in CC1. The negative option exists in CC1 and
// Args.hasArg(OPT_fno_foo) is used to check that the flag is disabled.
multiclass OptOutFFlag<string name, string pos_prefix, string neg_prefix,
                       string help="", list<OptionFlag> flags=[], code keypath="",
                       list<Option> disablers = []> {
  def f#NAME : Flag<["-"], "f"#name>, Flags<flags>,
               Group<f_Group>, HelpText<!strconcat(pos_prefix, help)>;
  def fno_#NAME : Flag<["-"], "fno-"#name>, Flags<!listconcat([CC1Option], flags)>,
               Group<f_Group>, HelpText<!strconcat(neg_prefix, help)>,
               MarshallingInfoFlag<keypath, "false">,
               ImpliedByAnyOf<disablers, "true">;
}

//===----------------------------------------------------------------------===//
// BoolOptionBase
//===----------------------------------------------------------------------===//

// Default value of the keypath associated with a marshalled bool option.
class Default<code value> { code Value = value; }

class FlagPolarity<bit value> { bit Value = value; }
def PosFlag : FlagPolarity<true> {}
def NegFlag : FlagPolarity<false> {}

// Definition of a single command line flag.
class FlagDef<FlagPolarity polarity, bit value, list<OptionFlag> option_flags,
              string help, list<Option> implied_by_options = []> {
  // Negative polarity (false) implies a command line spelling prefixed with
  // "no-" and a TableGen record whose name is prefixed with "no_".
  FlagPolarity Polarity = polarity;

  // The value assigned to keypath when the flag is present on the command line.
  bit Value = value;

  // List of OptionFlag records that control the visibility of the flag in
  // different scenarios.
  list<OptionFlag> OptionFlags = option_flags;

  // The help text associated with the flag.
  string Help = help;

  // List of options that imply this flag when present on command line.
  list<Option> ImpliedBy = implied_by_options;
}

// Information extending a FlagDef.
class FlagDefSuffix<list<OptionFlag> option_flags, string help> {
  list<OptionFlag> OptionFlags = option_flags;
  string Help = help;
}

// Extend the flag definition with a suffix.
class ApplySuffix<FlagDef flag, FlagDefSuffix flag_suffix> {
  FlagDef Result
    = FlagDef<flag.Polarity, flag.Value,
              !listconcat(flag.OptionFlags, flag_suffix.OptionFlags),
              !strconcat(flag.Help, flag_suffix.Help), flag.ImpliedBy>;
}

// FlagDef extension. Convenient for creation of TableGen records.
class FlagDefExpanded<FlagDef flag, string prefix, string name, string spelling>
  : FlagDef<flag.Polarity, flag.Value, flag.OptionFlags, flag.Help,
            flag.ImpliedBy> {
  // Name of the TableGen record.
  string RecordName = prefix#!cond(flag.Polarity.Value : "", true : "no_")#name;

  // Spelling of the flag.
  string Spelling
    = prefix#!cond(flag.Polarity.Value : "", true : "no-")#spelling;

  // Can the flag be implied by another flag?
  bit CanBeImplied = !not(!empty(flag.ImpliedBy));

  // C++ code that will be assigned to the keypath when the flag is present.
  code ValueAsCode = !cond(flag.Value : "true", true: "false");
}

// Creates record with a marshalled flag.
class BoolOptionFlag<FlagDefExpanded flag, FlagDefExpanded other,
                     FlagDefExpanded implied, code keypath, Default default>
  : Flag<["-"], flag.Spelling>, Flags<flag.OptionFlags>, HelpText<flag.Help>,
    MarshallingInfoBooleanFlag<keypath, default.Value, flag.ValueAsCode,
                               flag.RecordName, other.ValueAsCode,
                               other.RecordName>,
    ImpliedByAnyOf<implied.ImpliedBy, implied.ValueAsCode> {}

// Generates TableGen records for two command line flags that control the same
// keypath via the marshalling infrastructure.
// Names of the records consist of the specified prefix, "no_" for the negative
// flag, and NAME.
// BoolOption is the API that should be used most of the time. Use this only
// when you need more control (e.g. to represent a marshalled option whose
// keypath defaults to an arbitrarily complex boolean expression).
multiclass BoolOptionBase<string spelling_base, code keypath, Default default,
                          FlagDef flag1_base, FlagDef flag2_base,
                          FlagDefSuffix flags_suffix = FlagDefSuffix<[], "">,
                          string prefix = ""> {
  defvar flag1 = FlagDefExpanded<ApplySuffix<flag1_base, flags_suffix>.Result,
                                 prefix, NAME, spelling_base>;

  defvar flag2 = FlagDefExpanded<ApplySuffix<flag2_base, flags_suffix>.Result,
                                 prefix, NAME, spelling_base>;

  // TODO: Assert that the flags have different polarity.
  // TODO: Assert that the flags have different value.
  // TODO: Assert that only one of the flags can be implied.

  defvar implied = !cond(flag1.CanBeImplied: flag1, true: flag2);

  def flag1.RecordName : BoolOptionFlag<flag1, flag2, implied, keypath, default>;
  def flag2.RecordName : BoolOptionFlag<flag2, flag1, implied, keypath, default>;
}

//===----------------------------------------------------------------------===//
// BoolOption
//===----------------------------------------------------------------------===//

class DefaultsToBool<bit value> { bit Value = value; }
def DefaultsToTrue : DefaultsToBool<true> {}
def DefaultsToFalse : DefaultsToBool<false> {}

/// Holds the mixins that apply to the changing flag:
///   * list of OptionFlags (e.g. [CC1Option, NoXarchOption]),
///   * help string,
///   * list of Options that imply this flag.
class ChangedBy<FlagPolarity polarity, list<OptionFlag> option_flags = [],
                string help = "", list<Option> changed_by_options = []> {
  FlagPolarity Polarity = polarity;
  list<OptionFlag> OptionFlags = option_flags;
  string Help = help;
  list<Option> ChangedByOptions = changed_by_options;
}

/// Holds the mixins that apply to the resetting flag:
///   * list of OptionFlags (e.g. [CC1Option, NoXarchOption]),
///   * help string.
class ResetBy<FlagPolarity polarity, list<OptionFlag> option_flags = [],
              string help = ""> {
  FlagPolarity Polarity = polarity;
  list<OptionFlag> OptionFlags = option_flags;
  string Help = help;
}

/// Holds the mixins that apply to both the changing flag and resetting flag:
///   * list of OptionFlags (e.g. [CC1Option, NoXarchOption]),
///   * the suffix of the help string.
class BothFlags<list<OptionFlag> option_flags = [], string help = ""> {
  list<OptionFlag> OptionFlags = option_flags;
  string Help = help;
}

/// Creates two command line flags that control the same boolean keypath.
///
/// Example:
///   defm my_boolean_option : BoolOption<"my-boolean-option",
///     "CodeGenOpts.MyBooleanOption", DefaultsToFalse,
///     ChangedBy<PosFlag, [CC1Option], "Enable">,
///     ResetBy<NegFlag, [], "Disable">,
///     BothFlags<[CoreOption], " my boolean option.">;
///
///   The Clang driver now knows two new command line flags: the "positive"
///   -my-boolean-option and the "negative" -no-my-boolean-option. The positive
///   flag is also available on the CC1 command line.
///
///   * When the command line contains neither of the flags, the keypath value
///     defaults to false.
///   * When the command line contains the positive -my-boolean-option, the
///     keypath value changes to true.
///   * When the command line contains the negative -no-my-bool-option, the
///     keypath value resets to false.
///
///   The help text for -my-boolean-option is "Enable my boolean option." and
///   "Disable my boolean option." for -no-my-boolean-option.
multiclass BoolOption<string spelling_base, code keypath,
                      DefaultsToBool defaults_to, ChangedBy changed_by,
                      ResetBy reset_by, BothFlags both = BothFlags<[], "">,
                      string name_prefix = ""> {
  defvar default = Default<!cond(defaults_to.Value : "true", true: "false")>;

  defvar changed_by_flag = FlagDef<changed_by.Polarity, !not(defaults_to.Value),
                                   changed_by.OptionFlags, changed_by.Help,
                                   changed_by.ChangedByOptions>;

  defvar reset_by_flag = FlagDef<reset_by.Polarity, defaults_to.Value,
                                 reset_by.OptionFlags, reset_by.Help>;

  defvar flag_suffix = FlagDefSuffix<both.OptionFlags, both.Help>;

  defm NAME : BoolOptionBase<spelling_base, keypath, default, changed_by_flag,
                             reset_by_flag, flag_suffix, name_prefix>;
}

/// Creates a BoolOption with the changing available on the CC1 command line.
multiclass BoolCC1Option<string flag_base, code keypath,
                         DefaultsToBool defaults_to, ChangedBy changed_by,
                         ResetBy reset_by, BothFlags both = BothFlags<[], "">,
                         string name_prefix = ""> {
  defvar changed_by_cc1
    = ChangedBy<changed_by.Polarity,
                !listconcat(changed_by.OptionFlags, [CC1Option]),
                changed_by.Help, changed_by.ChangedByOptions>;

  defm NAME : BoolOption<flag_base, keypath, defaults_to, changed_by_cc1,
                         reset_by, both, name_prefix>;
}

/// Creates a BoolOption where both of the flags are prefixed with "f", are in
/// the Group<f_Group>, and the changing flag is also available on the CC1
/// command line.
multiclass BoolFOption<string flag_base, code keypath,
                       DefaultsToBool defaults_to, ChangedBy changed_by,
                       ResetBy reset_by, BothFlags both = BothFlags<[], "">> {
  defm NAME : BoolCC1Option<flag_base, keypath, defaults_to, changed_by,
                            reset_by, both, "f">,
              Group<f_Group>;
}

// Creates a BoolOption where both of the flags are prefixed with "g", are in
// the Group<g_Group>, and the changing flag is also available on the CC1
// command line.
multiclass BoolGOption<string flag_base, code keypath,
                       DefaultsToBool defaults_to, ChangedBy changed_by,
                       ResetBy reset_by, BothFlags both = BothFlags<[], "">> {
  defm NAME : BoolCC1Option<flag_base, keypath, defaults_to, changed_by,
                            reset_by, both, "g">,
              Group<g_Group>;
}

/////////
// Options

// The internal option ID must be a valid C++ identifier and results in a
// clang::driver::options::OPT_XX enum constant for XX.
//
// We want to unambiguously be able to refer to options from the driver source
// code, for this reason the option name is mangled into an ID. This mangling
// isn't guaranteed to have an inverse, but for practical purposes it does.
//
// The mangling scheme is to ignore the leading '-', and perform the following
// substitutions:
//   _ => __
//   - => _
//   / => _SLASH
//   # => _HASH
//   ? => _QUESTION
//   , => _COMMA
//   = => _EQ
//   C++ => CXX
//   . => _

// Developer Driver Options

def internal_Group : OptionGroup<"<clang internal options>">, Flags<[HelpHidden]>;
def internal_driver_Group : OptionGroup<"<clang driver internal options>">,
  Group<internal_Group>, HelpText<"DRIVER OPTIONS">;
def internal_debug_Group :
  OptionGroup<"<clang debug/development internal options>">,
  Group<internal_Group>, HelpText<"DEBUG/DEVELOPMENT OPTIONS">;

class InternalDriverOpt : Group<internal_driver_Group>,
  Flags<[NoXarchOption, HelpHidden]>;
def driver_mode : Joined<["--"], "driver-mode=">, Group<internal_driver_Group>,
  Flags<[CoreOption, NoXarchOption, HelpHidden]>,
  HelpText<"Set the driver mode to either 'gcc', 'g++', 'cpp', or 'cl'">;
def rsp_quoting : Joined<["--"], "rsp-quoting=">, Group<internal_driver_Group>,
  Flags<[CoreOption, NoXarchOption, HelpHidden]>,
  HelpText<"Set the rsp quoting to either 'posix', or 'windows'">;
def ccc_gcc_name : Separate<["-"], "ccc-gcc-name">, InternalDriverOpt,
  HelpText<"Name for native GCC compiler">,
  MetaVarName<"<gcc-path>">;
#if INTEL_CUSTOMIZATION
def _dpcpp : Flag<["--"], "dpcpp">, Group<internal_driver_Group>,
  Flags<[CoreOption, NoXarchOption, HelpHidden]>,
  HelpText<"Enable specific DPC++ driver behaviors">;
#endif // INTEL_CUSTOMIZATION

class InternalDebugOpt : Group<internal_debug_Group>,
  Flags<[NoXarchOption, HelpHidden, CoreOption]>;
def ccc_install_dir : Separate<["-"], "ccc-install-dir">, InternalDebugOpt,
  HelpText<"Simulate installation in the given directory">;
def ccc_print_phases : Flag<["-"], "ccc-print-phases">, InternalDebugOpt,
  HelpText<"Dump list of actions to perform">;
def ccc_print_bindings : Flag<["-"], "ccc-print-bindings">, InternalDebugOpt,
  HelpText<"Show bindings of tools to actions">;

def ccc_arcmt_check : Flag<["-"], "ccc-arcmt-check">, InternalDriverOpt,
  HelpText<"Check for ARC migration issues that need manual handling">;
def ccc_arcmt_modify : Flag<["-"], "ccc-arcmt-modify">, InternalDriverOpt,
  HelpText<"Apply modifications to files to conform to ARC">;
def ccc_arcmt_migrate : Separate<["-"], "ccc-arcmt-migrate">, InternalDriverOpt,
  HelpText<"Apply modifications and produces temporary files that conform to ARC">;
def arcmt_migrate_report_output : Separate<["-"], "arcmt-migrate-report-output">,
  HelpText<"Output path for the plist report">,  Flags<[CC1Option]>;
def arcmt_migrate_emit_arc_errors : Flag<["-"], "arcmt-migrate-emit-errors">,
  HelpText<"Emit ARC errors even if the migrator can fix them">, Flags<[CC1Option]>,
  MarshallingInfoFlag<"FrontendOpts.ARCMTMigrateEmitARCErrors">;
def gen_reproducer: Flag<["-"], "gen-reproducer">, InternalDebugOpt,
  HelpText<"Auto-generates preprocessed source files and a reproduction script">;
def gen_cdb_fragment_path: Separate<["-"], "gen-cdb-fragment-path">, InternalDebugOpt,
  HelpText<"Emit a compilation database fragment to the specified directory">;

def _migrate : Flag<["--"], "migrate">, Flags<[NoXarchOption]>,
  HelpText<"Run the migrator">;
def ccc_objcmt_migrate : Separate<["-"], "ccc-objcmt-migrate">,
  InternalDriverOpt,
  HelpText<"Apply modifications and produces temporary files to migrate to "
   "modern ObjC syntax">;

def objcmt_migrate_literals : Flag<["-"], "objcmt-migrate-literals">, Flags<[CC1Option]>,
  HelpText<"Enable migration to modern ObjC literals">,
  MarshallingInfoBitfieldFlag<"FrontendOpts.ObjCMTAction", "FrontendOptions::ObjCMT_Literals">;
def objcmt_migrate_subscripting : Flag<["-"], "objcmt-migrate-subscripting">, Flags<[CC1Option]>,
  HelpText<"Enable migration to modern ObjC subscripting">,
  MarshallingInfoBitfieldFlag<"FrontendOpts.ObjCMTAction", "FrontendOptions::ObjCMT_Subscripting">;
def objcmt_migrate_property : Flag<["-"], "objcmt-migrate-property">, Flags<[CC1Option]>,
  HelpText<"Enable migration to modern ObjC property">,
  MarshallingInfoBitfieldFlag<"FrontendOpts.ObjCMTAction", "FrontendOptions::ObjCMT_Property">;
def objcmt_migrate_all : Flag<["-"], "objcmt-migrate-all">, Flags<[CC1Option]>,
  HelpText<"Enable migration to modern ObjC">,
  MarshallingInfoBitfieldFlag<"FrontendOpts.ObjCMTAction", "FrontendOptions::ObjCMT_MigrateDecls">;
def objcmt_migrate_readonly_property : Flag<["-"], "objcmt-migrate-readonly-property">, Flags<[CC1Option]>,
  HelpText<"Enable migration to modern ObjC readonly property">,
  MarshallingInfoBitfieldFlag<"FrontendOpts.ObjCMTAction", "FrontendOptions::ObjCMT_ReadonlyProperty">;
def objcmt_migrate_readwrite_property : Flag<["-"], "objcmt-migrate-readwrite-property">, Flags<[CC1Option]>,
  HelpText<"Enable migration to modern ObjC readwrite property">,
  MarshallingInfoBitfieldFlag<"FrontendOpts.ObjCMTAction", "FrontendOptions::ObjCMT_ReadwriteProperty">;
def objcmt_migrate_property_dot_syntax : Flag<["-"], "objcmt-migrate-property-dot-syntax">, Flags<[CC1Option]>,
  HelpText<"Enable migration of setter/getter messages to property-dot syntax">,
  MarshallingInfoBitfieldFlag<"FrontendOpts.ObjCMTAction", "FrontendOptions::ObjCMT_PropertyDotSyntax">;
def objcmt_migrate_annotation : Flag<["-"], "objcmt-migrate-annotation">, Flags<[CC1Option]>,
  HelpText<"Enable migration to property and method annotations">,
  MarshallingInfoBitfieldFlag<"FrontendOpts.ObjCMTAction", "FrontendOptions::ObjCMT_Annotation">;
def objcmt_migrate_instancetype : Flag<["-"], "objcmt-migrate-instancetype">, Flags<[CC1Option]>,
  HelpText<"Enable migration to infer instancetype for method result type">,
  MarshallingInfoBitfieldFlag<"FrontendOpts.ObjCMTAction", "FrontendOptions::ObjCMT_Instancetype">;
def objcmt_migrate_nsmacros : Flag<["-"], "objcmt-migrate-ns-macros">, Flags<[CC1Option]>,
  HelpText<"Enable migration to NS_ENUM/NS_OPTIONS macros">,
  MarshallingInfoBitfieldFlag<"FrontendOpts.ObjCMTAction", "FrontendOptions::ObjCMT_NsMacros">;
def objcmt_migrate_protocol_conformance : Flag<["-"], "objcmt-migrate-protocol-conformance">, Flags<[CC1Option]>,
  HelpText<"Enable migration to add protocol conformance on classes">,
  MarshallingInfoBitfieldFlag<"FrontendOpts.ObjCMTAction", "FrontendOptions::ObjCMT_ProtocolConformance">;
def objcmt_atomic_property : Flag<["-"], "objcmt-atomic-property">, Flags<[CC1Option]>,
  HelpText<"Make migration to 'atomic' properties">,
  MarshallingInfoBitfieldFlag<"FrontendOpts.ObjCMTAction", "FrontendOptions::ObjCMT_AtomicProperty">;
def objcmt_returns_innerpointer_property : Flag<["-"], "objcmt-returns-innerpointer-property">, Flags<[CC1Option]>,
  HelpText<"Enable migration to annotate property with NS_RETURNS_INNER_POINTER">,
  MarshallingInfoBitfieldFlag<"FrontendOpts.ObjCMTAction", "FrontendOptions::ObjCMT_ReturnsInnerPointerProperty">;
def objcmt_ns_nonatomic_iosonly: Flag<["-"], "objcmt-ns-nonatomic-iosonly">, Flags<[CC1Option]>,
  HelpText<"Enable migration to use NS_NONATOMIC_IOSONLY macro for setting property's 'atomic' attribute">,
  MarshallingInfoBitfieldFlag<"FrontendOpts.ObjCMTAction", "FrontendOptions::ObjCMT_NsAtomicIOSOnlyProperty">;
def objcmt_migrate_designated_init : Flag<["-"], "objcmt-migrate-designated-init">, Flags<[CC1Option]>,
  HelpText<"Enable migration to infer NS_DESIGNATED_INITIALIZER for initializer methods">,
  MarshallingInfoBitfieldFlag<"FrontendOpts.ObjCMTAction", "FrontendOptions::ObjCMT_DesignatedInitializer">;

def objcmt_whitelist_dir_path: Joined<["-"], "objcmt-whitelist-dir-path=">, Flags<[CC1Option]>,
  HelpText<"Only modify files with a filename contained in the provided directory path">;
// The misspelt "white-list" [sic] alias is due for removal.
def : Joined<["-"], "objcmt-white-list-dir-path=">, Flags<[CC1Option]>,
    Alias<objcmt_whitelist_dir_path>;

// Make sure all other -ccc- options are rejected.
def ccc_ : Joined<["-"], "ccc-">, Group<internal_Group>, Flags<[Unsupported]>;

// Standard Options

// Intel-specific options
#if INTEL_CUSTOMIZATION
// Internal Intel options
def i_no_use_libirc : Flag<["-"], "i_no-use-libirc">,
  Group<internal_driver_Group>, Flags<[NoXarchOption, HelpHidden]>,
  HelpText<"Disable usage of libirc.">;
// Add -ax so it does not error out.
// TODO - there is some usage of this option even though it isn't supported.
// we are accepting it so we can get around these usages for now.
def ax : Joined<["-"], "ax">;
def _intel : Flag<["--"], "intel">, Flags<[NoXarchOption, CoreOption]>,
  HelpText<"Run in Intel Compiler mode">;
def shared_intel : Flag<["-"], "shared-intel">, Flags<[NoXarchOption]>,
  HelpText<"link Intel provided libraries dynamically">;
def static_intel : Flag<["-"], "static-intel">, Flags<[NoXarchOption]>,
  HelpText<"link Intel provided libraries statically">;
def extended_float_types : Flag<["--"], "extended_float_types">, Flags<[CC1Option]>;
def fintel_long_double_size_EQ : Joined<["-"], "fintel-long-double-size=">,
  HelpText<"Overrides the size of long double from the architecture/OS defaults.">,
  Flags<[CC1Option, DpcppHidden]>;
def intel_mintrinsic_promote : Flag<["-"], "mintrinsic-promote">,
  Flags<[CC1Option]>, HelpText<"Force certain functions using intrinsics to "
  "promote their architectures and make the intrinsic headers included by default">;
def intel_mno_intrinsic_promote : Flag<["-"], "mno-intrinsic-promote">, Flags<[NoXarchOption]>;
def qipp_EQ : Joined<["-"], "qipp=">, Flags<[NoXarchOption]>,
  Values<"common,crypto,nonpic,nonpic_crypto">,
  HelpText<"Link commonly used Intel(R) Integrated Performace Primitives "
  "(Intel(R) IPP) libraries and bring in the associated headers">;
def qipp : Flag<["-"], "qipp">, Alias<qipp_EQ>, AliasArgs<["common"]>;
def qipp_link_EQ : Joined<["-"], "qipp-link=">, Flags<[NoXarchOption]>,
  Values<"static,dynamic,shared">, HelpText<"Link Intel(R) IPP libraries in "
  "requested manner">;
def : Joined<["-"], "ipp=">, Alias<qipp_EQ>, HelpText<"Link commonly used "
  "Intel(R) Integrated Performace Primitives (Intel(R) IPP) libraries and "
  "bring in the associated headers">;
def : Flag<["-"], "ipp">, Alias<qipp_EQ>, AliasArgs<["common"]>;
def : Joined<["-"], "ipp-link=">, Alias<qipp_link_EQ>,
  Values<"static,dynamic,shared">, HelpText<"Link Intel(R) IPP libraries in "
  "requested manner">;
def qmkl_EQ : Joined<["-"], "qmkl=">,
  Values<"parallel,sequential,cluster">,
  HelpText<"Link commonly used Intel(R) Math Kernel Library (Intel(R) MKL) "
  "and bring in the associated headers">;
def qmkl : Flag<["-"], "qmkl">, Alias<qmkl_EQ>, AliasArgs<["parallel"]>;
def qtbb : Flag<["-"], "qtbb">, HelpText<"Link Intel(R) Threading Building "
  "Blocks (Intel(R) TBB) libraries and bring in the associated headers">;
def qdaal_EQ : Joined<["-"], "qdaal=">, Values<"parallel,sequential">,
  HelpText<"Link Intel(R) Data Analytics Acceleration Library (Intel(R) DAAL) "
  "libraries and bring in the associated headers">;
def qdaal : Flag<["-"], "qdaal">, Alias<qdaal_EQ>, AliasArgs<["parallel"]>;
def : Flag<["-"], "tbb">, Alias<qtbb>, HelpText<"Link Intel(R) Threading "
  "Building Blocks (Intel(R) TBB) libraries and bring in the associated "
  "headers">;
def : Joined<["-"], "daal=">, Alias<qdaal_EQ>, HelpText<"Link Intel(R) Data "
  "Analytics Acceleration Library (Intel(R) DAAL) libraries and bring in the "
  "associated headers">;
def : Flag<["-"], "daal">, Alias<qdaal_EQ>, AliasArgs<["parallel"]>;
def x_intel : Joined<["-"], "x">, Flags<[NoXarchOption]>,
  HelpText<"Generate specialized code to run exclusively on processors "
  "indicated by <code>.">, MetaVarName<"<code>">;
def device_math_lib_EQ : CommaJoined<["-"], "device-math-lib=">,
  Flags<[NoXarchOption]>, Values<"fp32,fp64">, HelpText<"Control the addition "
  "of device math libraries when compiling for other devices.  Valid arguments "
  "are fp64, fp32">;
def no_device_math_lib_EQ : CommaJoined<["-"], "no-device-math-lib=">,
  Flags<[NoXarchOption]>, Values<"fp32,fp64">;
#endif // INTEL_CUSTOMIZATION

def _HASH_HASH_HASH : Flag<["-"], "###">, Flags<[NoXarchOption, CoreOption, FlangOption]>,
    HelpText<"Print (but do not run) the commands to run for this compilation">;
#if INTEL_CUSTOMIZATION
def _dryrun : Flag<["-"], "dryrun">, Flags<[NoXarchOption]>, Alias<_HASH_HASH_HASH>,
  HelpText<"Print (but do not run) the commands to run for this compilation">;
def _HASH : Flag<["-"], "#">, Flags<[NoXarchOption]>,
    HelpText<"Print (but do not run) the commands to run for this compilation">;
#endif // INTEL_CUSTOMIZATION
def _DASH_DASH : Option<["--"], "", KIND_REMAINING_ARGS>,
    Flags<[NoXarchOption, CoreOption]>;
def A : JoinedOrSeparate<["-"], "A">, Flags<[RenderJoined]>, Group<gfortran_Group>;
def B : JoinedOrSeparate<["-"], "B">, MetaVarName<"<dir>">,
    HelpText<"Add <dir> to search path for binaries and object files used implicitly">;
def CC : Flag<["-"], "CC">, Flags<[CC1Option]>, Group<Preprocessor_Group>,
    HelpText<"Include comments from within macros in preprocessed output">,
    MarshallingInfoFlag<"PreprocessorOutputOpts.ShowMacroComments">;
def C : Flag<["-"], "C">, Flags<[CC1Option]>, Group<Preprocessor_Group>,
    HelpText<"Include comments in preprocessed output">,
    MarshallingInfoFlag<"PreprocessorOutputOpts.ShowComments">;
def D : JoinedOrSeparate<["-"], "D">, Group<Preprocessor_Group>,
    Flags<[CC1Option]>, MetaVarName<"<macro>=<value>">,
    HelpText<"Define <macro> to <value> (or 1 if <value> omitted)">;
def E : Flag<["-"], "E">, Flags<[NoXarchOption,CC1Option, FlangOption, FC1Option]>, Group<Action_Group>,
    HelpText<"Only run the preprocessor">;
def F : JoinedOrSeparate<["-"], "F">, Flags<[RenderJoined,CC1Option]>,
    HelpText<"Add directory to framework include search path">;
def G : JoinedOrSeparate<["-"], "G">, Flags<[NoXarchOption]>, Group<m_Group>,
    MetaVarName<"<size>">, HelpText<"Put objects of at most <size> bytes "
    "into small data section (MIPS / Hexagon)">;
def G_EQ : Joined<["-"], "G=">, Flags<[NoXarchOption]>, Group<m_Group>, Alias<G>;
def H : Flag<["-"], "H">, Flags<[CC1Option]>, Group<Preprocessor_Group>,
    HelpText<"Show header includes and nesting depth">,
    MarshallingInfoFlag<"DependencyOutputOpts.ShowHeaderIncludes">;
def I_ : Flag<["-"], "I-">, Group<I_Group>,
    HelpText<"Restrict all prior -I flags to double-quoted inclusion and "
             "remove current directory from include path">;
def I : JoinedOrSeparate<["-"], "I">, Group<I_Group>,
    Flags<[CC1Option,CC1AsOption]>, MetaVarName<"<dir>">,
    HelpText<"Add directory to include search path. If there are multiple -I "
             "options, these directories are searched in the order they are "
             "given before the standard system directories are searched. "
             "If the same directory is in the SYSTEM include search paths, for "
             "example if also specified with -isystem, the -I option will be "
             "ignored">;
def L : JoinedOrSeparate<["-"], "L">, Flags<[RenderJoined]>, Group<Link_Group>,
    MetaVarName<"<dir>">, HelpText<"Add directory to library search path">;
def MD : Flag<["-"], "MD">, Group<M_Group>,
    HelpText<"Write a depfile containing user and system headers">;
def MMD : Flag<["-"], "MMD">, Group<M_Group>,
    HelpText<"Write a depfile containing user headers">;
def M : Flag<["-"], "M">, Group<M_Group>,
    HelpText<"Like -MD, but also implies -E and writes to stdout by default">;
def MM : Flag<["-"], "MM">, Group<M_Group>,
    HelpText<"Like -MMD, but also implies -E and writes to stdout by default">;
def MF : JoinedOrSeparate<["-"], "MF">, Group<M_Group>,
    HelpText<"Write depfile output from -MMD, -MD, -MM, or -M to <file>">,
    MetaVarName<"<file>">;
def MG : Flag<["-"], "MG">, Group<M_Group>, Flags<[CC1Option]>,
    HelpText<"Add missing headers to depfile">,
    MarshallingInfoFlag<"DependencyOutputOpts.AddMissingHeaderDeps">;
def MJ : JoinedOrSeparate<["-"], "MJ">, Group<M_Group>,
    HelpText<"Write a compilation database entry per input">;
def MP : Flag<["-"], "MP">, Group<M_Group>, Flags<[CC1Option]>,
    HelpText<"Create phony target for each dependency (other than main file)">,
    MarshallingInfoFlag<"DependencyOutputOpts.UsePhonyTargets">;
def MQ : JoinedOrSeparate<["-"], "MQ">, Group<M_Group>, Flags<[CC1Option]>,
    HelpText<"Specify name of main file output to quote in depfile">;
def MT : JoinedOrSeparate<["-"], "MT">, Group<M_Group>, Flags<[CC1Option]>,
    HelpText<"Specify name of main file output in depfile">;
def MV : Flag<["-"], "MV">, Group<M_Group>, Flags<[CC1Option]>,
    HelpText<"Use NMake/Jom format for the depfile">,
    MarshallingInfoFlag<"DependencyOutputOpts.OutputFormat", "DependencyOutputFormat::Make">,
    Normalizer<"makeFlagToValueNormalizer(DependencyOutputFormat::NMake)">;
def Mach : Flag<["-"], "Mach">, Group<Link_Group>;
def O0 : Flag<["-"], "O0">, Group<O_Group>, Flags<[CC1Option, HelpHidden]>;
def O4 : Flag<["-"], "O4">, Group<O_Group>, Flags<[CC1Option, HelpHidden]>;
def ObjCXX : Flag<["-"], "ObjC++">, Flags<[NoXarchOption]>,
  HelpText<"Treat source input files as Objective-C++ inputs">;
def ObjC : Flag<["-"], "ObjC">, Flags<[NoXarchOption]>,
  HelpText<"Treat source input files as Objective-C inputs">;
def O : Joined<["-"], "O">, Group<O_Group>, Flags<[CC1Option]>;
def O_flag : Flag<["-"], "O">, Flags<[CC1Option]>, Alias<O>, AliasArgs<["1"]>;
def Ofast : Joined<["-"], "Ofast">, Group<O_Group>, Flags<[CC1Option]>;
def P : Flag<["-"], "P">, Flags<[CC1Option]>, Group<Preprocessor_Group>,
  HelpText<"Disable linemarker output in -E mode">,
  MarshallingInfoFlag<"PreprocessorOutputOpts.ShowLineMarkers", "true">, IsNegative;
#if INTEL_CUSTOMIZATION
def : Flag<["-"], "fast">, Alias<Ofast>;
def EP : Flag<["-"], "EP">, Flags<[NoXarchOption]>, HelpText<"Preprocess to "
  "stdout, omitting #line directives.">;
#endif // INTEL_CUSTOMIZATION
def Qy : Flag<["-"], "Qy">, Flags<[CC1Option]>,
  HelpText<"Emit metadata containing compiler name and version">;
def Qn : Flag<["-"], "Qn">, Flags<[CC1Option]>,
  HelpText<"Do not emit metadata containing compiler name and version">;
def : Flag<["-"], "fident">, Group<f_Group>, Alias<Qy>, Flags<[CC1Option]>;
def : Flag<["-"], "fno-ident">, Group<f_Group>, Alias<Qn>, Flags<[CC1Option]>;
def Qunused_arguments : Flag<["-"], "Qunused-arguments">, Flags<[NoXarchOption, CoreOption]>,
  HelpText<"Don't emit warning for unused driver arguments">;
def Q : Flag<["-"], "Q">, IgnoredGCCCompat;
def Rpass_EQ : Joined<["-"], "Rpass=">, Group<R_value_Group>, Flags<[CC1Option]>,
  HelpText<"Report transformations performed by optimization passes whose "
           "name matches the given POSIX regular expression">;
def Rpass_missed_EQ : Joined<["-"], "Rpass-missed=">, Group<R_value_Group>,
  Flags<[CC1Option]>,
  HelpText<"Report missed transformations by optimization passes whose "
           "name matches the given POSIX regular expression">;
def Rpass_analysis_EQ : Joined<["-"], "Rpass-analysis=">, Group<R_value_Group>,
  Flags<[CC1Option]>,
  HelpText<"Report transformation analysis from optimization passes whose "
           "name matches the given POSIX regular expression">;
def R_Joined : Joined<["-"], "R">, Group<R_Group>, Flags<[CC1Option, CoreOption]>,
  MetaVarName<"<remark>">, HelpText<"Enable the specified remark">;
def S : Flag<["-"], "S">, Flags<[NoXarchOption,CC1Option]>, Group<Action_Group>,
  HelpText<"Only run preprocess and compilation steps">;
def Tbss : JoinedOrSeparate<["-"], "Tbss">, Group<T_Group>,
  MetaVarName<"<addr>">, HelpText<"Set starting address of BSS to <addr>">;
def Tdata : JoinedOrSeparate<["-"], "Tdata">, Group<T_Group>,
  MetaVarName<"<addr>">, HelpText<"Set starting address of DATA to <addr>">;
def Ttext : JoinedOrSeparate<["-"], "Ttext">, Group<T_Group>,
  MetaVarName<"<addr>">, HelpText<"Set starting address of TEXT to <addr>">;
def T : JoinedOrSeparate<["-"], "T">, Group<T_Group>,
  MetaVarName<"<script>">, HelpText<"Specify <script> as linker script">;
def U : JoinedOrSeparate<["-"], "U">, Group<Preprocessor_Group>,
  Flags<[CC1Option]>, MetaVarName<"<macro>">, HelpText<"Undefine macro <macro>">;
def V : JoinedOrSeparate<["-"], "V">, Flags<[NoXarchOption, Unsupported]>;
#if INTEL_CUSTOMIZATION
def Qoption_COMMA : CommaJoined<["-"], "Qoption,">, Flags<[NoXarchOption]>,
  HelpText<" Qoption,<tool>,<args> to pass the comma separated arguments to the"
           " <tool>; <tool> can be asm for assembler (or) link/ld for linker"
           " (or) preprocessor for preprocessor (or) compiler for compiler">,
  MetaVarName<"<arg>">;
def Wcxx11_narrowing : Flag<["-"], "Wc++11-narrowing">, Group<W_Group>,
  Flags<[CC1Option, CoreOption]>;
def Wno_cxx11_narrowing : Flag<["-"], "Wno-c++11-narrowing">, Group<W_Group>,
  Flags<[CC1Option, CoreOption]>;
#endif // INTEL_CUSTOMIZATION
def Wa_COMMA : CommaJoined<["-"], "Wa,">,
  HelpText<"Pass the comma separated arguments in <arg> to the assembler">,
  MetaVarName<"<arg>">;
def Wall : Flag<["-"], "Wall">, Group<W_Group>, Flags<[CC1Option, HelpHidden]>;
def WCL4 : Flag<["-"], "WCL4">, Group<W_Group>, Flags<[CC1Option, HelpHidden]>;
def Wdeprecated : Flag<["-"], "Wdeprecated">, Group<W_Group>, Flags<[CC1Option]>,
  HelpText<"Enable warnings for deprecated constructs and define __DEPRECATED">;
def Wno_deprecated : Flag<["-"], "Wno-deprecated">, Group<W_Group>, Flags<[CC1Option]>;
def Wl_COMMA : CommaJoined<["-"], "Wl,">, Flags<[LinkerInput, RenderAsInput]>,
  HelpText<"Pass the comma separated arguments in <arg> to the linker">,
  MetaVarName<"<arg>">, Group<Link_Group>;
// FIXME: This is broken; these should not be Joined arguments.
def Wno_nonportable_cfstrings : Joined<["-"], "Wno-nonportable-cfstrings">, Group<W_Group>,
  Flags<[CC1Option]>;
def Wnonportable_cfstrings : Joined<["-"], "Wnonportable-cfstrings">, Group<W_Group>,
  Flags<[CC1Option]>;
def Wno_sycl_strict : Joined<["-"], "Wno-sycl-strict">, Group<W_Group>, HelpText<"Disable warnings which enforce strict SYCL language compatibility.">;
def Wp_COMMA : CommaJoined<["-"], "Wp,">,
  HelpText<"Pass the comma separated arguments in <arg> to the preprocessor">,
  MetaVarName<"<arg>">, Group<Preprocessor_Group>;
def Wundef_prefix_EQ : CommaJoined<["-"], "Wundef-prefix=">, Group<W_value_Group>,
  Flags<[CC1Option, CoreOption, HelpHidden]>, MetaVarName<"<arg>">,
  HelpText<"Enable warnings for undefined macros with a prefix in the comma separated list <arg>">;
def Wwrite_strings : Flag<["-"], "Wwrite-strings">, Group<W_Group>, Flags<[CC1Option, HelpHidden]>;
def Wno_write_strings : Flag<["-"], "Wno-write-strings">, Group<W_Group>, Flags<[CC1Option, HelpHidden]>;
def W_Joined : Joined<["-"], "W">, Group<W_Group>, Flags<[CC1Option, CoreOption]>,
  MetaVarName<"<warning>">, HelpText<"Enable the specified warning">;
def Xanalyzer : Separate<["-"], "Xanalyzer">,
  HelpText<"Pass <arg> to the static analyzer">, MetaVarName<"<arg>">,
  Group<StaticAnalyzer_Group>;
def Xarch__ : JoinedAndSeparate<["-"], "Xarch_">, Flags<[NoXarchOption]>;
def Xarch_host : Separate<["-"], "Xarch_host">, Flags<[NoXarchOption]>,
  HelpText<"Pass <arg> to the CUDA/HIP host compilation">, MetaVarName<"<arg>">;
def Xarch_device : Separate<["-"], "Xarch_device">, Flags<[NoXarchOption]>,
  HelpText<"Pass <arg> to the CUDA/HIP device compilation">, MetaVarName<"<arg>">;
def Xassembler : Separate<["-"], "Xassembler">,
  HelpText<"Pass <arg> to the assembler">, MetaVarName<"<arg>">,
  Group<CompileOnly_Group>;
def Xclang : Separate<["-"], "Xclang">,
  HelpText<"Pass <arg> to the clang compiler">, MetaVarName<"<arg>">,
  Flags<[NoXarchOption, CoreOption]>, Group<CompileOnly_Group>;
#if INTEL_CUSTOMIZATION
def Xcuda_fatbinary : Separate<["-"], "Xcuda-fatbinary">, Flags<[DpcppUnsupported]>,
  HelpText<"Pass <arg> to fatbinary invocation">, MetaVarName<"<arg>">;
def Xcuda_ptxas : Separate<["-"], "Xcuda-ptxas">, Flags<[DpcppUnsupported]>,
  HelpText<"Pass <arg> to the ptxas assembler">, MetaVarName<"<arg>">;
#endif // INTEL_CUSTOMIZATION
def Xopenmp_target : Separate<["-"], "Xopenmp-target">,
  HelpText<"Pass <arg> to the target offloading toolchain.">, MetaVarName<"<arg>">;
def Xopenmp_target_EQ : JoinedAndSeparate<["-"], "Xopenmp-target=">,
  HelpText<"Pass <arg> to the target offloading toolchain identified by <triple>.">,
  MetaVarName<"<triple> <arg>">;
def Xsycl_backend : Separate<["-"], "Xsycl-target-backend">,
  HelpText<"Pass <arg> to the SYCL based target backend.">, MetaVarName<"<arg>">, Flags<[CoreOption]>;
def Xsycl_backend_EQ : JoinedAndSeparate<["-"], "Xsycl-target-backend=">,
  HelpText<"Pass <arg> to the SYCL based backend identified by <triple>.">,
  MetaVarName<"<triple> <arg>">, Flags<[CoreOption]>;
def Xsycl_frontend : Separate<["-"], "Xsycl-target-frontend">,
  HelpText<"Pass <arg> to the SYCL based target frontend.">, MetaVarName<"<arg>">, Flags<[CoreOption]>;
def Xsycl_frontend_EQ : JoinedAndSeparate<["-"], "Xsycl-target-frontend=">,
  HelpText<"Pass <arg> to the SYCL based target frontend identified by <triple>.">, Flags<[CoreOption]>,
  MetaVarName<"<triple> <arg>">;
def Xsycl_linker : Separate<["-"], "Xsycl-target-linker">,
  HelpText<"Pass <arg> to the SYCL based target linker.">, MetaVarName<"<arg>">, Flags<[CoreOption]>;
def Xsycl_linker_EQ : JoinedAndSeparate<["-"], "Xsycl-target-linker=">,
  HelpText<"Pass <arg> to the SYCL based target linker identified by <triple>.">,
  MetaVarName<"<triple> <arg>">, Flags<[CoreOption]>;
def Xs : Joined<["-"], "Xs">, HelpText<"Pass <arg> to the offline compiler, adding the option specifier '-' to the <arg>.">, MetaVarName<"<arg>">, Flags<[CoreOption]>;
def Xs_separate : Separate<["-"], "Xs">, HelpText<"Pass <arg> to the offline compiler.">, MetaVarName<"<arg>">, Flags<[CoreOption]>;
def z : Separate<["-"], "z">, Flags<[LinkerInput, RenderAsInput]>,
  HelpText<"Pass -z <arg> to the linker">, MetaVarName<"<arg>">,
  Group<Link_Group>;
def Xlinker : Separate<["-"], "Xlinker">, Flags<[LinkerInput, RenderAsInput]>,
  HelpText<"Pass <arg> to the linker">, MetaVarName<"<arg>">,
  Group<Link_Group>;
def Xpreprocessor : Separate<["-"], "Xpreprocessor">, Group<Preprocessor_Group>,
  HelpText<"Pass <arg> to the preprocessor">, MetaVarName<"<arg>">;
def X_Flag : Flag<["-"], "X">, Group<Link_Group>;
def X_Joined : Joined<["-"], "X">, IgnoredGCCCompat;
def Z_Flag : Flag<["-"], "Z">, Group<Link_Group>;
// FIXME: All we do with this is reject it. Remove.
def Z_Joined : Joined<["-"], "Z">;
def all__load : Flag<["-"], "all_load">;
def allowable__client : Separate<["-"], "allowable_client">;
def ansi : Flag<["-", "--"], "ansi">;
def arch__errors__fatal : Flag<["-"], "arch_errors_fatal">;
def arch : Separate<["-"], "arch">, Flags<[NoXarchOption]>;
def arch__only : Separate<["-"], "arch_only">;
def a : Joined<["-"], "a">;
def autocomplete : Joined<["--"], "autocomplete=">;
def bind__at__load : Flag<["-"], "bind_at_load">;
def bundle__loader : Separate<["-"], "bundle_loader">;
def bundle : Flag<["-"], "bundle">;
def b : JoinedOrSeparate<["-"], "b">, Flags<[Unsupported]>;
def cl_opt_disable : Flag<["-"], "cl-opt-disable">, Group<opencl_Group>, Flags<[CC1Option]>,
  HelpText<"OpenCL only. This option disables all optimizations. By default optimizations are enabled.">;
def cl_strict_aliasing : Flag<["-"], "cl-strict-aliasing">, Group<opencl_Group>, Flags<[CC1Option]>,
  HelpText<"OpenCL only. This option is added for compatibility with OpenCL 1.0.">;
def cl_single_precision_constant : Flag<["-"], "cl-single-precision-constant">, Group<opencl_Group>, Flags<[CC1Option]>,
  HelpText<"OpenCL only. Treat double precision floating-point constant as single precision constant.">,
  MarshallingInfoFlag<"LangOpts->SinglePrecisionConstants">;
def cl_finite_math_only : Flag<["-"], "cl-finite-math-only">, Group<opencl_Group>, Flags<[CC1Option]>,
  HelpText<"OpenCL only. Allow floating-point optimizations that assume arguments and results are not NaNs or +-Inf.">,
  MarshallingInfoFlag<"LangOpts->CLFiniteMathOnly">;
def cl_kernel_arg_info : Flag<["-"], "cl-kernel-arg-info">, Group<opencl_Group>, Flags<[CC1Option]>,
  HelpText<"OpenCL only. Generate kernel argument metadata.">,
  MarshallingInfoFlag<"CodeGenOpts.EmitOpenCLArgMetadata">;
def cl_unsafe_math_optimizations : Flag<["-"], "cl-unsafe-math-optimizations">, Group<opencl_Group>, Flags<[CC1Option]>,
  HelpText<"OpenCL only. Allow unsafe floating-point optimizations.  Also implies -cl-no-signed-zeros and -cl-mad-enable.">,
  MarshallingInfoFlag<"LangOpts->CLUnsafeMath">;
def cl_fast_relaxed_math : Flag<["-"], "cl-fast-relaxed-math">, Group<opencl_Group>, Flags<[CC1Option]>,
  HelpText<"OpenCL only. Sets -cl-finite-math-only and -cl-unsafe-math-optimizations, and defines __FAST_RELAXED_MATH__.">,
  MarshallingInfoFlag<"LangOpts->FastRelaxedMath">;
def cl_mad_enable : Flag<["-"], "cl-mad-enable">, Group<opencl_Group>, Flags<[CC1Option]>,
  HelpText<"OpenCL only. Allow use of less precise MAD computations in the generated binary.">,
  MarshallingInfoFlag<"CodeGenOpts.LessPreciseFPMAD">,
  ImpliedByAnyOf<[cl_unsafe_math_optimizations, cl_fast_relaxed_math]>;
def cl_no_signed_zeros : Flag<["-"], "cl-no-signed-zeros">, Group<opencl_Group>, Flags<[CC1Option]>,
  HelpText<"OpenCL only. Allow use of less precise no signed zeros computations in the generated binary.">,
  MarshallingInfoFlag<"LangOpts->CLNoSignedZero">;
def cl_std_EQ : Joined<["-"], "cl-std=">, Group<opencl_Group>, Flags<[CC1Option]>,
  HelpText<"OpenCL language standard to compile for.">, Values<"cl,CL,cl1.0,CL1.0,cl1.1,CL1.1,cl1.2,CL1.2,cl2.0,CL2.0,cl3.0,CL3.0,clc++,CLC++">;
def cl_denorms_are_zero : Flag<["-"], "cl-denorms-are-zero">, Group<opencl_Group>,
  HelpText<"OpenCL only. Allow denormals to be flushed to zero.">;
def cl_fp32_correctly_rounded_divide_sqrt : Flag<["-"], "cl-fp32-correctly-rounded-divide-sqrt">, Group<opencl_Group>, Flags<[CC1Option]>,
  HelpText<"OpenCL only. Specify that single precision floating-point divide and sqrt used in the program source are correctly rounded.">,
  MarshallingInfoFlag<"CodeGenOpts.CorrectlyRoundedDivSqrt">;
// if INTEL_CUSTOMIZATION
def cl_spir_compile_options : Separate<["-"], "cl-spir-compile-options">, Group<opencl_Group>, Flags<[CC1Option]>,
  HelpText<"SPIR compilation options to record in metadata">;
def fhls : Flag<["-"], "fhls">, Group<f_Group>, Flags<[CC1Option, DpcppUnsupported]>,
  HelpText<"Enable Intel FPGA High Level Synthesis extensions">;
// endif INTEL_CUSTOMIZATION
def cl_uniform_work_group_size : Flag<["-"], "cl-uniform-work-group-size">, Group<opencl_Group>, Flags<[CC1Option]>,
  HelpText<"OpenCL only. Defines that the global work-size be a multiple of the work-group size specified to clEnqueueNDRangeKernel">,
  MarshallingInfoFlag<"CodeGenOpts.UniformWGSize">;
def client__name : JoinedOrSeparate<["-"], "client_name">;
def combine : Flag<["-", "--"], "combine">, Flags<[NoXarchOption, Unsupported]>;
def compatibility__version : JoinedOrSeparate<["-"], "compatibility_version">;
def config : Separate<["--"], "config">, Flags<[NoXarchOption]>,
  HelpText<"Specifies configuration file">;
def config_system_dir_EQ : Joined<["--"], "config-system-dir=">, Flags<[NoXarchOption, HelpHidden]>,
  HelpText<"System directory for configuration files">;
def config_user_dir_EQ : Joined<["--"], "config-user-dir=">, Flags<[NoXarchOption, HelpHidden]>,
  HelpText<"User directory for configuration files">;
def coverage : Flag<["-", "--"], "coverage">, Group<Link_Group>, Flags<[CoreOption]>;
def cpp_precomp : Flag<["-"], "cpp-precomp">, Group<clang_ignored_f_Group>;
def current__version : JoinedOrSeparate<["-"], "current_version">;
def cxx_isystem : JoinedOrSeparate<["-"], "cxx-isystem">, Group<clang_i_Group>,
  HelpText<"Add directory to the C++ SYSTEM include search path">, Flags<[CC1Option]>,
  MetaVarName<"<directory>">;
def c : Flag<["-"], "c">, Flags<[NoXarchOption]>, Group<Action_Group>,
  HelpText<"Only run preprocess, compile, and assemble steps">;
def fconvergent_functions : Flag<["-"], "fconvergent-functions">, Group<f_Group>, Flags<[CC1Option]>,
  HelpText<"Assume functions may be convergent">;

def gpu_use_aux_triple_only : Flag<["--"], "gpu-use-aux-triple-only">,
  InternalDriverOpt, HelpText<"Prepare '-aux-triple' only without populating "
                              "'-aux-target-cpu' and '-aux-target-feature'.">;
#if INTEL_CUSTOMIZATION
def cuda_device_only : Flag<["--"], "cuda-device-only">, Flags<[DpcppUnsupported]>,
  HelpText<"Compile CUDA code for device only">;
def cuda_host_only : Flag<["--"], "cuda-host-only">, Flags<[DpcppUnsupported]>,
  HelpText<"Compile CUDA code for host only.  Has no effect on non-CUDA "
           "compilations.">;
def cuda_compile_host_device : Flag<["--"], "cuda-compile-host-device">, Flags<[DpcppUnsupported]>,
  HelpText<"Compile CUDA code for both host and device (default).  Has no "
           "effect on non-CUDA compilations.">;
def cuda_include_ptx_EQ : Joined<["--"], "cuda-include-ptx=">, Flags<[NoXarchOption, DpcppUnsupported]>,
  HelpText<"Include PTX for the following GPU architecture (e.g. sm_35) or 'all'. May be specified more than once.">;
def no_cuda_include_ptx_EQ : Joined<["--"], "no-cuda-include-ptx=">, Flags<[NoXarchOption, DpcppUnsupported]>,
  HelpText<"Do not include PTX for the following GPU architecture (e.g. sm_35) or 'all'. May be specified more than once.">;
def offload_arch_EQ : Joined<["--"], "offload-arch=">, Flags<[NoXarchOption, DpcppUnsupported]>,
  HelpText<"CUDA offloading device architecture (e.g. sm_35), or HIP offloading target ID in the form of a "
           "device architecture followed by target ID features delimited by a colon. Each target ID feature "
           "is a pre-defined string followed by a plus or minus sign (e.g. gfx908:xnack+:sramecc-).  May be "
           "specified more than once.">;
def cuda_gpu_arch_EQ : Joined<["--"], "cuda-gpu-arch=">, Flags<[NoXarchOption, DpcppUnsupported]>,
  Alias<offload_arch_EQ>;
def hip_link : Flag<["--"], "hip-link">, Flags<[DpcppUnsupported]>,
  HelpText<"Link clang-offload-bundler bundles for HIP">;
def no_offload_arch_EQ : Joined<["--"], "no-offload-arch=">, Flags<[NoXarchOption, DpcppUnsupported]>,
  HelpText<"Remove CUDA/HIP offloading device architecture (e.g. sm_35, gfx906) from the list of devices to compile for. "
           "'all' resets the list to its default value.">;
def emit_static_lib : Flag<["--"], "emit-static-lib">,
  HelpText<"Enable linker job to emit a static library.">;
def no_cuda_gpu_arch_EQ : Joined<["--"], "no-cuda-gpu-arch=">, Flags<[NoXarchOption, DpcppUnsupported]>,
  Alias<no_offload_arch_EQ>;
def cuda_noopt_device_debug : Flag<["--"], "cuda-noopt-device-debug">, Flags<[DpcppUnsupported]>,
  HelpText<"Enable device-side debug info generation. Disables ptxas optimizations.">;
def no_cuda_version_check : Flag<["--"], "no-cuda-version-check">, Flags<[DpcppUnsupported]>,
  HelpText<"Don't error out if the detected version of the CUDA install is "
           "too low for the requested CUDA gpu architecture.">;
def no_cuda_noopt_device_debug : Flag<["--"], "no-cuda-noopt-device-debug">;
def cuda_path_EQ : Joined<["--"], "cuda-path=">, Group<i_Group>, Flags<[DpcppUnsupported]>,
  HelpText<"CUDA installation path">;
def cuda_path_ignore_env : Flag<["--"], "cuda-path-ignore-env">, Group<i_Group>, Flags<[DpcppUnsupported]>,
  HelpText<"Ignore environment variables to detect CUDA installation">;
def ptxas_path_EQ : Joined<["--"], "ptxas-path=">, Group<i_Group>, Flags<[DpcppUnsupported]>,
  HelpText<"Path to ptxas (used for compiling CUDA code)">;
def fcuda_flush_denormals_to_zero : Flag<["-"], "fcuda-flush-denormals-to-zero">, Flags<[DpcppUnsupported]>,
  HelpText<"Flush denormal floating point values to zero in CUDA device mode.">;
def fno_cuda_flush_denormals_to_zero : Flag<["-"], "fno-cuda-flush-denormals-to-zero">;
#endif // INTEL_CUSTOMIZATION
#if INTEL_CUSTOMIZATION
defm cuda_approx_transcendentals : OptInFFlag<"cuda-approx-transcendentals", "Use", "Don't use",
  " approximate transcendental functions", [DpcppUnsupported]>;
#endif // INTEL_CUSTOMIZATION
defm gpu_rdc : OptInFFlag<"gpu-rdc",
  "Generate relocatable device code, also known as separate compilation mode", "", "">;
def : Flag<["-"], "fcuda-rdc">, Alias<fgpu_rdc>;
def : Flag<["-"], "fno-cuda-rdc">, Alias<fno_gpu_rdc>;
#if INTEL_CUSTOMIZATION
defm cuda_short_ptr : OptInFFlag<"cuda-short-ptr",
  "Use 32-bit pointers for accessing const/local/shared address spaces", "", "", [DpcppUnsupported]>;
#endif // INTEL_CUSTOMIZATION
def rocm_path_EQ : Joined<["--"], "rocm-path=">, Group<i_Group>,
  HelpText<"ROCm installation path, used for finding and automatically linking required bitcode libraries.">;
def rocm_device_lib_path_EQ : Joined<["--"], "rocm-device-lib-path=">, Group<Link_Group>,
  HelpText<"ROCm device library path. Alternative to rocm-path.">;
def : Joined<["--"], "hip-device-lib-path=">, Alias<rocm_device_lib_path_EQ>;
def hip_device_lib_EQ : Joined<["--"], "hip-device-lib=">, Group<Link_Group>,
  HelpText<"HIP device library">;
def hip_version_EQ : Joined<["--"], "hip-version=">,
  HelpText<"HIP version in the format of major.minor.patch">;
def fhip_dump_offload_linker_script : Flag<["-"], "fhip-dump-offload-linker-script">,
  Group<f_Group>, Flags<[NoArgumentUnused, HelpHidden]>;
defm hip_new_launch_api : OptInFFlag<"hip-new-launch-api",
  "Use", "Don't use", " new kernel launching API for HIP">;
defm gpu_allow_device_init : OptInFFlag<"gpu-allow-device-init",
  "Allow", "Don't allow", " device side init function in HIP">;
defm gpu_defer_diag : OptInFFlag<"gpu-defer-diag",
  "Defer", "Don't defer", " host/device related diagnostic messages"
  " for CUDA/HIP">;
defm gpu_exclude_wrong_side_overloads : OptInFFlag<"gpu-exclude-wrong-side-overloads",
  "Always exclude wrong side overloads", "Exclude wrong side overloads only if there are same side overloads",
  " in overloading resolution for CUDA/HIP", [HelpHidden]>;
def gpu_max_threads_per_block_EQ : Joined<["--"], "gpu-max-threads-per-block=">,
  Flags<[CC1Option]>,
  HelpText<"Default max threads per block for kernel launch bounds for HIP">;
def gpu_instrument_lib_EQ : Joined<["--"], "gpu-instrument-lib=">,
  HelpText<"Instrument device library for HIP, which is a LLVM bitcode containing "
  "__cyg_profile_func_enter and __cyg_profile_func_exit">;
def libomptarget_nvptx_path_EQ : Joined<["--"], "libomptarget-nvptx-path=">, Group<i_Group>,
  HelpText<"Path to libomptarget-nvptx libraries">;
def dD : Flag<["-"], "dD">, Group<d_Group>, Flags<[CC1Option]>,
  HelpText<"Print macro definitions in -E mode in addition to normal output">;
def dI : Flag<["-"], "dI">, Group<d_Group>, Flags<[CC1Option]>,
  HelpText<"Print include directives in -E mode in addition to normal output">,
  MarshallingInfoFlag<"PreprocessorOutputOpts.ShowIncludeDirectives">;
def dM : Flag<["-"], "dM">, Group<d_Group>, Flags<[CC1Option]>,
  HelpText<"Print macro definitions in -E mode instead of normal output">;
def dead__strip : Flag<["-"], "dead_strip">;
#if INTEL_CUSTOMIZATION
def debug_EQ : Joined<["-"], "debug=">, Group<intel_debug_Group>,
  Flags<[NoXarchOption]>, HelpText<"Enable debug information. Valid args: "
  "none, all, full, minimal">;
def debug_Separate : Separate<["-"], "debug">, Alias<debug_EQ>;
#endif // INTEL_CUSTOMIZATION
def dependency_file : Separate<["-"], "dependency-file">, Flags<[CC1Option]>,
  HelpText<"Filename (or -) to write dependency output to">;
def dependency_dot : Separate<["-"], "dependency-dot">, Flags<[CC1Option]>,
  HelpText<"Filename to write DOT-formatted header dependencies to">;
def module_dependency_dir : Separate<["-"], "module-dependency-dir">,
  Flags<[CC1Option]>, HelpText<"Directory to dump module dependencies to">;
def dsym_dir : JoinedOrSeparate<["-"], "dsym-dir">,
  Flags<[NoXarchOption, RenderAsInput]>,
  HelpText<"Directory to output dSYM's (if any) to">, MetaVarName<"<dir>">;
def dumpmachine : Flag<["-"], "dumpmachine">;
def dumpspecs : Flag<["-"], "dumpspecs">, Flags<[Unsupported]>;
def dumpversion : Flag<["-"], "dumpversion">;
def dylib__file : Separate<["-"], "dylib_file">;
def dylinker__install__name : JoinedOrSeparate<["-"], "dylinker_install_name">;
def dylinker : Flag<["-"], "dylinker">;
def dynamiclib : Flag<["-"], "dynamiclib">;
def dynamic : Flag<["-"], "dynamic">, Flags<[NoArgumentUnused]>;
def d_Flag : Flag<["-"], "d">, Group<d_Group>;
def d_Joined : Joined<["-"], "d">, Group<d_Group>;
def emit_ast : Flag<["-"], "emit-ast">,
  HelpText<"Emit Clang AST files for source inputs">;
def emit_llvm : Flag<["-"], "emit-llvm">, Flags<[CC1Option]>, Group<Action_Group>,
  HelpText<"Use the LLVM representation for assembler and object files">;
def emit_interface_stubs : Flag<["-"], "emit-interface-stubs">, Flags<[CC1Option]>, Group<Action_Group>,
  HelpText<"Generate Interface Stub Files.">;
def emit_merged_ifs : Flag<["-"], "emit-merged-ifs">,
  Flags<[CC1Option]>, Group<Action_Group>,
  HelpText<"Generate Interface Stub Files, emit merged text not binary.">;
def interface_stub_version_EQ : JoinedOrSeparate<["-"], "interface-stub-version=">, Flags<[CC1Option]>;
def exported__symbols__list : Separate<["-"], "exported_symbols_list">;
def e : JoinedOrSeparate<["-"], "e">, Flags<[LinkerInput]>, Group<Link_Group>;
def fmax_tokens_EQ : Joined<["-"], "fmax-tokens=">, Group<f_Group>, Flags<[CC1Option]>,
  HelpText<"Max total number of preprocessed tokens for -Wmax-tokens.">;
def fPIC : Flag<["-"], "fPIC">, Group<f_Group>;
def fno_PIC : Flag<["-"], "fno-PIC">, Group<f_Group>;
def fPIE : Flag<["-"], "fPIE">, Group<f_Group>;
def fno_PIE : Flag<["-"], "fno-PIE">, Group<f_Group>;
defm access_control : OptOutFFlag<"access-control", "", "Disable C++ access control">;
#if INTEL_CUSTOMIZATION
def falign_functions : Flag<["-"], "falign-functions">, Group<f_Group>,
  HelpText<"align the start of functions to an optimal machine-dependent value.">;
def falign_functions_EQ : Joined<["-"], "falign-functions=">, Group<f_Group>,
  HelpText<"Align the start of functions on a 2 (DEFAULT) or <n> byte boundary "
  "where <n> is a power of 2.">;
def fno_align_functions: Flag<["-"], "fno-align-functions">, Group<f_Group>,
  HelpText<"Aligns on a 2-byte boundary">;
def fargument_noalias : Flag<["-"], "fargument-noalias">,
  Flags<[CC1Option, CC1AsOption]>, HelpText<"Enables 'noalias' attribute for "
  "all pointer-type arguments">;
def fno_alias : Flag<["-"], "fno-alias">, Alias<fargument_noalias>,
  HelpText<"Enables 'noalias' attribute for all pointer-type arguments">;
#endif // INTEL_CUSTOMIZATION
defm allow_editor_placeholders : OptInFFlag<"allow-editor-placeholders", "Treat editor placeholders as valid source code">;
def fallow_unsupported : Flag<["-"], "fallow-unsupported">, Group<f_Group>;
def fapple_kext : Flag<["-"], "fapple-kext">, Group<f_Group>, Flags<[CC1Option]>,
  HelpText<"Use Apple's kernel extensions ABI">;
def fapple_pragma_pack : Flag<["-"], "fapple-pragma-pack">, Group<f_Group>, Flags<[CC1Option]>,
  HelpText<"Enable Apple gcc-compatible #pragma pack handling">;
def shared_libsan : Flag<["-"], "shared-libsan">,
  HelpText<"Dynamically link the sanitizer runtime">;
def static_libsan : Flag<["-"], "static-libsan">,
  HelpText<"Statically link the sanitizer runtime">;
def : Flag<["-"], "shared-libasan">, Alias<shared_libsan>;
def fasm : Flag<["-"], "fasm">, Group<f_Group>;

defm asm_blocks : OptInFFlag<"asm-blocks", "">;

def fassume_sane_operator_new : Flag<["-"], "fassume-sane-operator-new">, Group<f_Group>;
def fastcp : Flag<["-"], "fastcp">, Group<f_Group>;
def fastf : Flag<["-"], "fastf">, Group<f_Group>;
#ifndef INTEL_CUSTOMIZATION
def fast : Flag<["-"], "fast">, Group<f_Group>;
#endif // !INTEL_CUSTOMIZATION
def fasynchronous_unwind_tables : Flag<["-"], "fasynchronous-unwind-tables">, Group<f_Group>;

def fdouble_square_bracket_attributes : Flag<[ "-" ], "fdouble-square-bracket-attributes">,
  Group<f_Group>, Flags<[NoXarchOption, CC1Option]>,
  HelpText<"Enable '[[]]' attributes in all C and C++ language modes">;
def fno_double_square_bracket_attributes : Flag<[ "-" ], "fno-double-square-bracket-attributes">,
  Group<f_Group>, Flags<[NoXarchOption, CC1Option]>,
  HelpText<"Disable '[[]]' attributes in all C and C++ language modes">;

defm autolink : BoolFOption<"autolink",
  "CodeGenOpts.Autolink", DefaultsToTrue,
  ChangedBy<NegFlag, [CC1Option], "Disable generation of linker directives for automatic library linking">,
  ResetBy<PosFlag>>;

// C++ Coroutines TS
defm coroutines_ts : OptInFFlag<"coroutines-ts", "Enable support for the C++ Coroutines TS">;

def fembed_bitcode_EQ : Joined<["-"], "fembed-bitcode=">,
    Group<f_Group>, Flags<[NoXarchOption, CC1Option, CC1AsOption]>, MetaVarName<"<option>">,
    HelpText<"Embed LLVM bitcode (option: off, all, bitcode, marker)">;
def fembed_bitcode : Flag<["-"], "fembed-bitcode">, Group<f_Group>,
  Alias<fembed_bitcode_EQ>, AliasArgs<["all"]>,
  HelpText<"Embed LLVM IR bitcode as data">;
def fembed_bitcode_marker : Flag<["-"], "fembed-bitcode-marker">,
  Alias<fembed_bitcode_EQ>, AliasArgs<["marker"]>,
  HelpText<"Embed placeholder LLVM IR data as a marker">;
defm gnu_inline_asm : OptOutFFlag<"gnu-inline-asm", "", "Disable GNU style inline asm">;

def fprofile_sample_use : Flag<["-"], "fprofile-sample-use">, Group<f_Group>,
    Flags<[CoreOption]>;
def fno_profile_sample_use : Flag<["-"], "fno-profile-sample-use">, Group<f_Group>,
    Flags<[CoreOption]>;
def fprofile_sample_use_EQ : Joined<["-"], "fprofile-sample-use=">,
    Group<f_Group>, Flags<[NoXarchOption, CC1Option]>,
    HelpText<"Enable sample-based profile guided optimizations">;
def fprofile_sample_accurate : Flag<["-"], "fprofile-sample-accurate">,
    Group<f_Group>, Flags<[NoXarchOption, CC1Option]>,
    HelpText<"Specifies that the sample profile is accurate">,
    DocBrief<[{Specifies that the sample profile is accurate. If the sample
               profile is accurate, callsites without profile samples are marked
               as cold. Otherwise, treat callsites without profile samples as if
               we have no profile}]>,
   MarshallingInfoFlag<"CodeGenOpts.ProfileSampleAccurate">;
def fno_profile_sample_accurate : Flag<["-"], "fno-profile-sample-accurate">,
  Group<f_Group>, Flags<[NoXarchOption]>;
def fauto_profile : Flag<["-"], "fauto-profile">, Group<f_Group>,
    Alias<fprofile_sample_use>;
def fno_auto_profile : Flag<["-"], "fno-auto-profile">, Group<f_Group>,
    Alias<fno_profile_sample_use>;
def fauto_profile_EQ : Joined<["-"], "fauto-profile=">,
    Alias<fprofile_sample_use_EQ>;
def fauto_profile_accurate : Flag<["-"], "fauto-profile-accurate">,
    Group<f_Group>, Alias<fprofile_sample_accurate>;
def fno_auto_profile_accurate : Flag<["-"], "fno-auto-profile-accurate">,
    Group<f_Group>, Alias<fno_profile_sample_accurate>;
def fdebug_compilation_dir : Separate<["-"], "fdebug-compilation-dir">,
    Group<f_Group>, Flags<[CC1Option, CC1AsOption, CoreOption]>,
    HelpText<"The compilation directory to embed in the debug info.">;
def fdebug_compilation_dir_EQ : Joined<["-"], "fdebug-compilation-dir=">,
    Group<f_Group>, Flags<[CC1Option, CC1AsOption, CoreOption]>,
    Alias<fdebug_compilation_dir>;
defm debug_info_for_profiling : BoolFOption<"debug-info-for-profiling",
  "CodeGenOpts.DebugInfoForProfiling", DefaultsToFalse,
  ChangedBy<PosFlag, [], "Emit extra debug info to make sample profile more accurate">,
  ResetBy<NegFlag>>;
def fprofile_instr_generate : Flag<["-"], "fprofile-instr-generate">,
    Group<f_Group>, Flags<[CoreOption]>,
    HelpText<"Generate instrumented code to collect execution counts into default.profraw file (overridden by '=' form of option or LLVM_PROFILE_FILE env var)">;
def fprofile_instr_generate_EQ : Joined<["-"], "fprofile-instr-generate=">,
    Group<f_Group>, Flags<[CoreOption]>, MetaVarName<"<file>">,
    HelpText<"Generate instrumented code to collect execution counts into <file> (overridden by LLVM_PROFILE_FILE env var)">;
def fprofile_instr_use : Flag<["-"], "fprofile-instr-use">, Group<f_Group>,
    Flags<[CoreOption]>;
def fprofile_instr_use_EQ : Joined<["-"], "fprofile-instr-use=">,
    Group<f_Group>, Flags<[CoreOption]>,
    HelpText<"Use instrumentation data for profile-guided optimization">;
def fprofile_remapping_file_EQ : Joined<["-"], "fprofile-remapping-file=">,
    Group<f_Group>, Flags<[CC1Option, CoreOption]>, MetaVarName<"<file>">,
    HelpText<"Use the remappings described in <file> to match the profile data against names in the program">;
def fprofile_remapping_file : Separate<["-"], "fprofile-remapping-file">,
    Group<f_Group>, Flags<[CoreOption]>, Alias<fprofile_remapping_file_EQ>;
defm coverage_mapping : BoolFOption<"coverage-mapping",
  "CodeGenOpts.CoverageMapping", DefaultsToFalse,
  ChangedBy<PosFlag, [], "Generate coverage mapping to enable code coverage analysis">,
  ResetBy<NegFlag, [], "Disable code coverage analysis">, BothFlags<[CoreOption]>>;
def fprofile_generate : Flag<["-"], "fprofile-generate">,
    Group<f_Group>, Flags<[CoreOption]>,
    HelpText<"Generate instrumented code to collect execution counts into default.profraw (overridden by LLVM_PROFILE_FILE env var)">;
def fprofile_generate_EQ : Joined<["-"], "fprofile-generate=">,
    Group<f_Group>, Flags<[CoreOption]>, MetaVarName<"<directory>">,
    HelpText<"Generate instrumented code to collect execution counts into <directory>/default.profraw (overridden by LLVM_PROFILE_FILE env var)">;
def fcs_profile_generate : Flag<["-"], "fcs-profile-generate">,
    Group<f_Group>, Flags<[CoreOption]>,
    HelpText<"Generate instrumented code to collect context sensitive execution counts into default.profraw (overridden by LLVM_PROFILE_FILE env var)">;
def fcs_profile_generate_EQ : Joined<["-"], "fcs-profile-generate=">,
    Group<f_Group>, Flags<[CoreOption]>, MetaVarName<"<directory>">,
    HelpText<"Generate instrumented code to collect context sensitive execution counts into <directory>/default.profraw (overridden by LLVM_PROFILE_FILE env var)">;
def fprofile_use : Flag<["-"], "fprofile-use">, Group<f_Group>,
    Alias<fprofile_instr_use>;
def fprofile_use_EQ : Joined<["-"], "fprofile-use=">,
    Group<f_Group>, Flags<[NoXarchOption]>, MetaVarName<"<pathname>">,
    HelpText<"Use instrumentation data for profile-guided optimization. If pathname is a directory, it reads from <pathname>/default.profdata. Otherwise, it reads from file <pathname>.">;
def fno_profile_instr_generate : Flag<["-"], "fno-profile-instr-generate">,
    Group<f_Group>, Flags<[CoreOption]>,
    HelpText<"Disable generation of profile instrumentation.">;
def fno_profile_generate : Flag<["-"], "fno-profile-generate">,
    Group<f_Group>, Flags<[CoreOption]>,
    HelpText<"Disable generation of profile instrumentation.">;
def fno_profile_instr_use : Flag<["-"], "fno-profile-instr-use">,
    Group<f_Group>, Flags<[CoreOption]>,
    HelpText<"Disable using instrumentation data for profile-guided optimization">;
def fno_profile_use : Flag<["-"], "fno-profile-use">,
    Alias<fno_profile_instr_use>;
def fprofile_filter_files_EQ : Joined<["-"], "fprofile-filter-files=">,
    Group<f_Group>, Flags<[CC1Option, CoreOption]>,
    HelpText<"Instrument only functions from files where names match any regex separated by a semi-colon">;
def fprofile_exclude_files_EQ : Joined<["-"], "fprofile-exclude-files=">,
    Group<f_Group>, Flags<[CC1Option, CoreOption]>,
    HelpText<"Instrument only functions from files where names don't match all the regexes separated by a semi-colon">;
def fprofile_update_EQ : Joined<["-"], "fprofile-update=">,
    Group<f_Group>, Flags<[CC1Option, CoreOption]>, Values<"atomic,prefer-atomic,single">,
    MetaVarName<"<method>">, HelpText<"Set update method of profile counters (atomic,prefer-atomic,single)">,
    MarshallingInfoFlag<"CodeGenOpts.AtomicProfileUpdate">;
defm pseudo_probe_for_profiling : BoolFOption<"pseudo-probe-for-profiling",
  "CodeGenOpts.PseudoProbeForProfiling", DefaultsToFalse,
  ChangedBy<PosFlag, [], "Emit">, ResetBy<NegFlag, [], "Do not emit">,
  BothFlags<[NoXarchOption, CC1Option], " pseudo probes for sample profiler">>;
def forder_file_instrumentation : Flag<["-"], "forder-file-instrumentation">,
    Group<f_Group>, Flags<[CC1Option, CoreOption]>,
    HelpText<"Generate instrumented code to collect order file into default.profraw file (overridden by '=' form of option or LLVM_PROFILE_FILE env var)">;

defm addrsig : BoolFOption<"addrsig",
  "CodeGenOpts.Addrsig", DefaultsToFalse,
  ChangedBy<PosFlag, [], "Emit">, ResetBy<NegFlag, [], "Don't emit">,
  BothFlags<[CoreOption], " an address-significance table">>;
defm blocks : OptInFFlag<"blocks", "Enable the 'blocks' language feature", "", "", [CoreOption]>;
def fbootclasspath_EQ : Joined<["-"], "fbootclasspath=">, Group<f_Group>;
def fborland_extensions : Flag<["-"], "fborland-extensions">, Group<f_Group>, Flags<[CC1Option]>,
  HelpText<"Accept non-standard constructs supported by the Borland compiler">;
def fbuiltin : Flag<["-"], "fbuiltin">, Group<f_Group>, Flags<[CoreOption]>;
def fbuiltin_module_map : Flag <["-"], "fbuiltin-module-map">, Group<f_Group>,
  Flags<[NoXarchOption]>, HelpText<"Load the clang builtins module map file.">;
defm caret_diagnostics : OptOutFFlag<"caret-diagnostics", "", "">;
def fclang_abi_compat_EQ : Joined<["-"], "fclang-abi-compat=">, Group<f_clang_Group>,
  Flags<[CC1Option]>, MetaVarName<"<version>">, Values<"<major>.<minor>,latest">,
  HelpText<"Attempt to match the ABI of Clang <version>">;
def fclasspath_EQ : Joined<["-"], "fclasspath=">, Group<f_Group>;
defm color_diagnostics : OptInFFlag<"color-diagnostics", "Enable", "Disable", " colors in diagnostics",
  [CoreOption, FlangOption]>;
def fdiagnostics_color : Flag<["-"], "fdiagnostics-color">, Group<f_Group>,
  Flags<[CoreOption, NoXarchOption]>;
def fdiagnostics_color_EQ : Joined<["-"], "fdiagnostics-color=">, Group<f_Group>;
def fansi_escape_codes : Flag<["-"], "fansi-escape-codes">, Group<f_Group>,
  Flags<[CoreOption, CC1Option]>, HelpText<"Use ANSI escape codes for diagnostics">,
  MarshallingInfoFlag<"DiagnosticOpts->UseANSIEscapeCodes">;
def fcomment_block_commands : CommaJoined<["-"], "fcomment-block-commands=">, Group<f_clang_Group>, Flags<[CC1Option]>,
  HelpText<"Treat each comma separated argument in <arg> as a documentation comment block command">,
  MetaVarName<"<arg>">;
def fparse_all_comments : Flag<["-"], "fparse-all-comments">, Group<f_clang_Group>, Flags<[CC1Option]>,
  MarshallingInfoFlag<"LangOpts->CommentOpts.ParseAllComments">;
def frecord_command_line : Flag<["-"], "frecord-command-line">,
  Group<f_clang_Group>;
def fno_record_command_line : Flag<["-"], "fno-record-command-line">,
  Group<f_clang_Group>;
def : Flag<["-"], "frecord-gcc-switches">, Alias<frecord_command_line>;
def : Flag<["-"], "fno-record-gcc-switches">, Alias<fno_record_command_line>;
def fcommon : Flag<["-"], "fcommon">, Group<f_Group>,
  Flags<[CoreOption, CC1Option]>, HelpText<"Place uninitialized global variables in a common block">,
  MarshallingInfoFlag<"CodeGenOpts.NoCommon", "true">, IsNegative;
def fcompile_resource_EQ : Joined<["-"], "fcompile-resource=">, Group<f_Group>;
def fcomplete_member_pointers : Flag<["-"], "fcomplete-member-pointers">, Group<f_clang_Group>,
   Flags<[CoreOption, CC1Option]>,
   HelpText<"Require member pointer base types to be complete if they would be significant under the Microsoft ABI">;
def fno_complete_member_pointers : Flag<["-"], "fno-complete-member-pointers">, Group<f_clang_Group>,
   Flags<[CoreOption]>,
   HelpText<"Do not require member pointer base types to be complete if they would be significant under the Microsoft ABI">;
def fcf_runtime_abi_EQ : Joined<["-"], "fcf-runtime-abi=">, Group<f_Group>,
    Flags<[CC1Option]>;
def fconstant_cfstrings : Flag<["-"], "fconstant-cfstrings">, Group<f_Group>;
def fconstant_string_class_EQ : Joined<["-"], "fconstant-string-class=">, Group<f_Group>;
def fconstexpr_depth_EQ : Joined<["-"], "fconstexpr-depth=">, Group<f_Group>;
def fconstexpr_steps_EQ : Joined<["-"], "fconstexpr-steps=">, Group<f_Group>;
def fexperimental_new_constant_interpreter : Flag<["-"], "fexperimental-new-constant-interpreter">, Group<f_Group>,
  HelpText<"Enable the experimental new constant interpreter">, Flags<[CC1Option]>;
def fconstexpr_backtrace_limit_EQ : Joined<["-"], "fconstexpr-backtrace-limit=">,
                                    Group<f_Group>;
def fno_crash_diagnostics : Flag<["-"], "fno-crash-diagnostics">, Group<f_clang_Group>, Flags<[NoArgumentUnused, CoreOption]>,
  HelpText<"Disable auto-generation of preprocessed source files and a script for reproduction during a clang crash">;
def fcrash_diagnostics_dir : Joined<["-"], "fcrash-diagnostics-dir=">, Group<f_clang_Group>, Flags<[NoArgumentUnused, CoreOption]>;
def fcreate_profile : Flag<["-"], "fcreate-profile">, Group<f_Group>;
defm cxx_exceptions: OptInFFlag<"cxx-exceptions", "Enable C++ exceptions">;
def fcxx_modules : Flag <["-"], "fcxx-modules">, Group<f_Group>,
  Flags<[NoXarchOption]>;
def fdebug_pass_arguments : Flag<["-"], "fdebug-pass-arguments">, Group<f_Group>;
def fdebug_pass_structure : Flag<["-"], "fdebug-pass-structure">, Group<f_Group>;
def fdepfile_entry : Joined<["-"], "fdepfile-entry=">,
    Group<f_clang_Group>, Flags<[CC1Option]>;
def fdiagnostics_fixit_info : Flag<["-"], "fdiagnostics-fixit-info">, Group<f_clang_Group>;
def fdiagnostics_parseable_fixits : Flag<["-"], "fdiagnostics-parseable-fixits">, Group<f_clang_Group>,
    Flags<[CoreOption, CC1Option]>, HelpText<"Print fix-its in machine parseable form">;
def fdiagnostics_print_source_range_info : Flag<["-"], "fdiagnostics-print-source-range-info">,
    Group<f_clang_Group>,  Flags<[CC1Option]>,
    HelpText<"Print source range spans in numeric form">;
defm diagnostics_show_hotness : BoolFOption<"diagnostics-show-hotness",
  "CodeGenOpts.DiagnosticsWithHotness", DefaultsToFalse,
  ChangedBy<PosFlag, [], "Enable profile hotness information in diagnostic line">,
  ResetBy<NegFlag>>;
def fdiagnostics_hotness_threshold_EQ : Joined<["-"], "fdiagnostics-hotness-threshold=">,
    Group<f_Group>, Flags<[CC1Option]>, MetaVarName<"<value>">,
    HelpText<"Prevent optimization remarks from being output if they do not have at least this profile count. "
    "Use 'auto' to apply the threshold from profile summary">;
def fdiagnostics_show_option : Flag<["-"], "fdiagnostics-show-option">, Group<f_Group>,
    HelpText<"Print option name with mappable diagnostics">;
def fdiagnostics_show_note_include_stack : Flag<["-"], "fdiagnostics-show-note-include-stack">,
    Group<f_Group>, Flags<[CC1Option]>, HelpText<"Display include stacks for diagnostic notes">;
def fdiagnostics_format_EQ : Joined<["-"], "fdiagnostics-format=">, Group<f_clang_Group>;
def fdiagnostics_show_category_EQ : Joined<["-"], "fdiagnostics-show-category=">, Group<f_clang_Group>;
def fdiagnostics_show_template_tree : Flag<["-"], "fdiagnostics-show-template-tree">,
    Group<f_Group>, Flags<[CC1Option]>,
    HelpText<"Print a template comparison tree for differing templates">;
def fdeclspec : Flag<["-"], "fdeclspec">, Group<f_clang_Group>,
  HelpText<"Allow __declspec as a keyword">, Flags<[CC1Option]>;
def fdiscard_value_names : Flag<["-"], "fdiscard-value-names">, Group<f_clang_Group>,
  HelpText<"Discard value names in LLVM IR">, Flags<[NoXarchOption]>;
def fno_discard_value_names : Flag<["-"], "fno-discard-value-names">, Group<f_clang_Group>,
  HelpText<"Do not discard value names in LLVM IR">, Flags<[NoXarchOption]>;
def fdollars_in_identifiers : Flag<["-"], "fdollars-in-identifiers">, Group<f_Group>,
  HelpText<"Allow '$' in identifiers">, Flags<[CC1Option]>;
def fdwarf2_cfi_asm : Flag<["-"], "fdwarf2-cfi-asm">, Group<clang_ignored_f_Group>;
def fno_dwarf2_cfi_asm : Flag<["-"], "fno-dwarf2-cfi-asm">, Group<clang_ignored_f_Group>;
defm dwarf_directory_asm : BoolFOption<"dwarf-directory-asm",
  "CodeGenOpts.NoDwarfDirectoryAsm", DefaultsToFalse,
  ChangedBy<NegFlag>, ResetBy<PosFlag>>;
def felide_constructors : Flag<["-"], "felide-constructors">, Group<f_Group>;
def fno_elide_type : Flag<["-"], "fno-elide-type">, Group<f_Group>,
    Flags<[CC1Option]>,
    HelpText<"Do not elide types when printing diagnostics">;
def feliminate_unused_debug_symbols : Flag<["-"], "feliminate-unused-debug-symbols">, Group<f_Group>;
defm eliminate_unused_debug_types : OptOutFFlag<"eliminate-unused-debug-types",
  "Do not emit ", "Emit ", " debug info for defined but unused types">;
def femit_all_decls : Flag<["-"], "femit-all-decls">, Group<f_Group>, Flags<[CC1Option]>,
  HelpText<"Emit all declarations, even if unused">;
def femulated_tls : Flag<["-"], "femulated-tls">, Group<f_Group>, Flags<[CC1Option]>,
  HelpText<"Use emutls functions to access thread_local variables">;
def fno_emulated_tls : Flag<["-"], "fno-emulated-tls">, Group<f_Group>, Flags<[CC1Option]>;
def fencoding_EQ : Joined<["-"], "fencoding=">, Group<f_Group>;
def ferror_limit_EQ : Joined<["-"], "ferror-limit=">, Group<f_Group>, Flags<[CoreOption]>;
defm exceptions : OptInFFlag<"exceptions", "Enable", "Disable", " support for exception handling">;
def fdwarf_exceptions : Flag<["-"], "fdwarf-exceptions">, Group<f_Group>,
  HelpText<"Use DWARF style exceptions">;
def fsjlj_exceptions : Flag<["-"], "fsjlj-exceptions">, Group<f_Group>,
  HelpText<"Use SjLj style exceptions">;
def fseh_exceptions : Flag<["-"], "fseh-exceptions">, Group<f_Group>,
  HelpText<"Use SEH style exceptions">;
def fwasm_exceptions : Flag<["-"], "fwasm-exceptions">, Group<f_Group>,
  HelpText<"Use WebAssembly style exceptions">;
def exception_model : Separate<["-"], "exception-model">,
  Flags<[CC1Option, NoDriverOption]>, HelpText<"The exception model: dwarf|sjlj|seh|wasm">,
  Values<"dwarf,sjlj,seh,wasm">,
  NormalizedValuesScope<"llvm::ExceptionHandling">,
  NormalizedValues<["DwarfCFI", "SjLj", "WinEH", "Wasm"]>,
  MarshallingInfoString<"LangOpts->ExceptionHandling", "None">,
  AutoNormalizeEnum;
def exception_model_EQ : Joined<["-"], "exception-model=">,
  Flags<[CC1Option, NoDriverOption]>, Alias<exception_model>;
def fignore_exceptions : Flag<["-"], "fignore-exceptions">, Group<f_Group>, Flags<[CC1Option]>,
  HelpText<"Enable support for ignoring exception handling constructs">;
def fexcess_precision_EQ : Joined<["-"], "fexcess-precision=">,
    Group<clang_ignored_gcc_optimization_f_Group>;
def : Flag<["-"], "fexpensive-optimizations">, Group<clang_ignored_gcc_optimization_f_Group>;
def : Flag<["-"], "fno-expensive-optimizations">, Group<clang_ignored_gcc_optimization_f_Group>;
def fextdirs_EQ : Joined<["-"], "fextdirs=">, Group<f_Group>;
def : Flag<["-"], "fdefer-pop">, Group<clang_ignored_gcc_optimization_f_Group>;
def : Flag<["-"], "fno-defer-pop">, Group<clang_ignored_gcc_optimization_f_Group>;
def : Flag<["-"], "fextended-identifiers">, Group<clang_ignored_f_Group>;
def : Flag<["-"], "fno-extended-identifiers">, Group<f_Group>, Flags<[Unsupported]>;
def fhosted : Flag<["-"], "fhosted">, Group<f_Group>;
def fdenormal_fp_math_EQ : Joined<["-"], "fdenormal-fp-math=">, Group<f_Group>, Flags<[CC1Option]>;
def ffp_model_EQ : Joined<["-"], "ffp-model=">, Group<f_Group>, Flags<[NoXarchOption]>,
  HelpText<"Controls the semantics of floating-point calculations.">;
def ffp_exception_behavior_EQ : Joined<["-"], "ffp-exception-behavior=">, Group<f_Group>, Flags<[CC1Option]>,
  HelpText<"Specifies the exception behavior of floating-point operations.">;
#if INTEL_CUSTOMIZATION
def fp_model_EQ : Joined<["-"], "fp-model=">, Alias<ffp_model_EQ>,
  HelpText<"Controls the semantics of floating-point calculations.">;
def fp_model : Separate<["-"], "fp-model">, Alias<ffp_model_EQ>;
def fp_speculation_EQ : Joined<["-"], "fp-speculation=">,Alias<ffp_exception_behavior_EQ>,
  HelpText<"Specifies the exception behavior of floating-point operations.">;
// icc-compatible fcmp handling
def fhonor_nan_compares : Flag<["-"], "fhonor-nan-compares">,
  Flags<[NoXarchOption, CC1Option]>,
  HelpText<"Honor NaN compares with fast math">;
def fno_honor_nan_compares : Flag<["-"], "fno-honor-nan-compares">,
  Flags<[NoXarchOption, CC1Option]>,
  HelpText<"Do not honor NaN compares with fast math">;
#endif // INTEL_CUSTOMIZATION
defm fast_math : OptInFFlag<"fast-math", "Allow aggressive, lossy floating-point optimizations", "", "", [],
  "LangOpts->FastMath", [cl_fast_relaxed_math]>;
def menable_unsafe_fp_math : Flag<["-"], "menable-unsafe-fp-math">, Flags<[CC1Option]>,
  HelpText<"Allow unsafe floating-point math optimizations which may decrease precision">,
  MarshallingInfoFlag<"LangOpts->UnsafeFPMath">,
  ImpliedByAnyOf<[cl_unsafe_math_optimizations, ffast_math]>;
defm math_errno : OptInFFlag<"math-errno", "Require math functions to indicate errors by setting errno">;
def fbracket_depth_EQ : Joined<["-"], "fbracket-depth=">, Group<f_Group>, Flags<[CoreOption]>;
def fsignaling_math : Flag<["-"], "fsignaling-math">, Group<f_Group>;
def fno_signaling_math : Flag<["-"], "fno-signaling-math">, Group<f_Group>;
defm jump_tables : BoolFOption<"jump-tables",
  "CodeGenOpts.NoUseJumpTables", DefaultsToFalse,
  ChangedBy<NegFlag, [], "Do not use">, ResetBy<PosFlag, [], "Use">,
  BothFlags<[], " jump tables for lowering switches">>;
defm force_enable_int128 : OptInFFlag<"force-enable-int128", "Enable", "Disable", " support for int128_t type", [], "TargetOpts->ForceEnableInt128">;
defm keep_static_consts : BoolFOption<"keep-static-consts",
  "CodeGenOpts.KeepStaticConsts", DefaultsToFalse,
  ChangedBy<PosFlag, [], "Keep">, ResetBy<NegFlag, [], "Don't keep">,
  BothFlags<[NoXarchOption], " static const variables if unused">>;
defm fixed_point : OptInFFlag<"fixed-point", "Enable", "Disable", " fixed point types">;
defm cxx_static_destructors : OptOutFFlag<"c++-static-destructors", "",
  "Disable C++ static destructor registration">;
def fsymbol_partition_EQ : Joined<["-"], "fsymbol-partition=">, Group<f_Group>,
  Flags<[CC1Option]>;

defm memory_profile : OptInFFlag<"memory-profile", "Enable", "Disable", " heap memory profiling">;
def fmemory_profile_EQ : Joined<["-"], "fmemory-profile=">,
    Group<f_Group>, Flags<[CC1Option]>, MetaVarName<"<directory>">,
    HelpText<"Enable heap memory profiling and dump results into <directory>">;

// Begin sanitizer flags. These should all be core options exposed in all driver
// modes.
let Flags = [CC1Option, CoreOption] in {

def fsanitize_EQ : CommaJoined<["-"], "fsanitize=">, Group<f_clang_Group>,
                   MetaVarName<"<check>">,
                   HelpText<"Turn on runtime checks for various forms of undefined "
                            "or suspicious behavior. See user manual for available checks">;
def fno_sanitize_EQ : CommaJoined<["-"], "fno-sanitize=">, Group<f_clang_Group>,
                      Flags<[CoreOption, NoXarchOption]>;
def fsanitize_blacklist : Joined<["-"], "fsanitize-blacklist=">,
                          Group<f_clang_Group>,
                          HelpText<"Path to blacklist file for sanitizers">;
def fsanitize_system_blacklist : Joined<["-"], "fsanitize-system-blacklist=">,
  HelpText<"Path to system blacklist file for sanitizers">,
  Flags<[CC1Option]>;
def fno_sanitize_blacklist : Flag<["-"], "fno-sanitize-blacklist">,
                             Group<f_clang_Group>,
                             HelpText<"Don't use blacklist file for sanitizers">;
def fsanitize_coverage
    : CommaJoined<["-"], "fsanitize-coverage=">,
      Group<f_clang_Group>,
      HelpText<"Specify the type of coverage instrumentation for Sanitizers">;
def fno_sanitize_coverage
    : CommaJoined<["-"], "fno-sanitize-coverage=">,
      Group<f_clang_Group>, Flags<[CoreOption, NoXarchOption]>,
      HelpText<"Disable specified features of coverage instrumentation for "
               "Sanitizers">, Values<"func,bb,edge,indirect-calls,trace-bb,trace-cmp,trace-div,trace-gep,8bit-counters,trace-pc,trace-pc-guard,no-prune,inline-8bit-counters,inline-bool-flag">;
def fsanitize_coverage_allowlist : Joined<["-"], "fsanitize-coverage-allowlist=">,
    Group<f_clang_Group>, Flags<[CoreOption, NoXarchOption]>,
    HelpText<"Restrict sanitizer coverage instrumentation exclusively to modules and functions that match the provided special case list, except the blocked ones">;
def : Joined<["-"], "fsanitize-coverage-whitelist=">,
  Group<f_clang_Group>, Flags<[CoreOption, HelpHidden]>, Alias<fsanitize_coverage_allowlist>,
  HelpText<"Deprecated, use -fsanitize-coverage-allowlist= instead">;
def fsanitize_coverage_blocklist : Joined<["-"], "fsanitize-coverage-blocklist=">,
    Group<f_clang_Group>, Flags<[CoreOption, NoXarchOption]>,
    HelpText<"Disable sanitizer coverage instrumentation for modules and functions that match the provided special case list, even the allowed ones">;
def : Joined<["-"], "fsanitize-coverage-blacklist=">,
  Group<f_clang_Group>, Flags<[CoreOption, HelpHidden]>, Alias<fsanitize_coverage_blocklist>,
  HelpText<"Deprecated, use -fsanitize-coverage-blocklist= instead">;
def fsanitize_memory_track_origins_EQ : Joined<["-"], "fsanitize-memory-track-origins=">,
                                        Group<f_clang_Group>,
                                        HelpText<"Enable origins tracking in MemorySanitizer">;
def fsanitize_memory_track_origins : Flag<["-"], "fsanitize-memory-track-origins">,
                                     Group<f_clang_Group>,
                                     HelpText<"Enable origins tracking in MemorySanitizer">;
def fno_sanitize_memory_track_origins : Flag<["-"], "fno-sanitize-memory-track-origins">,
                                        Group<f_clang_Group>,
                                        Flags<[CoreOption, NoXarchOption]>,
                                        HelpText<"Disable origins tracking in MemorySanitizer">;
defm sanitize_memory_use_after_dtor : BoolOption<"sanitize-memory-use-after-dtor",
  "CodeGenOpts.SanitizeMemoryUseAfterDtor", DefaultsToFalse,
  ChangedBy<PosFlag, [CC1Option], "Enable">, ResetBy<NegFlag, [], "Disable">,
  BothFlags<[], " use-after-destroy detection in MemorySanitizer">, "f">,
  Group<f_clang_Group>;
def fsanitize_address_field_padding : Joined<["-"], "fsanitize-address-field-padding=">,
                                        Group<f_clang_Group>,
                                        HelpText<"Level of field padding for AddressSanitizer">;
defm sanitize_address_use_after_scope : BoolOption<"sanitize-address-use-after-scope",
  "CodeGenOpts.SanitizeAddressUseAfterScope", DefaultsToFalse,
  ChangedBy<PosFlag, [], "Enable">, ResetBy<NegFlag, [CoreOption, NoXarchOption], "Disable">,
  BothFlags<[], " use-after-scope detection in AddressSanitizer">, "f">,
  Group<f_clang_Group>;
defm sanitize_address_poison_custom_array_cookie : BoolOption<"sanitize-address-poison-custom-array-cookie",
  "CodeGenOpts.SanitizeAddressPoisonCustomArrayCookie", DefaultsToFalse,
  ChangedBy<PosFlag, [], "Enable">, ResetBy<NegFlag, [], "Disable">,
  BothFlags<[], " poisoning array cookies when using custom operator new[] in AddressSanitizer">, "f">,
  Group<f_clang_Group>;
def fsanitize_address_globals_dead_stripping : Flag<["-"], "fsanitize-address-globals-dead-stripping">,
  Group<f_clang_Group>, HelpText<"Enable linker dead stripping of globals in AddressSanitizer">,
  MarshallingInfoFlag<"CodeGenOpts.SanitizeAddressGlobalsDeadStripping", "false">;
defm sanitize_address_use_odr_indicator : BoolOption<"sanitize-address-use-odr-indicator",
  "CodeGenOpts.SanitizeAddressUseOdrIndicator", DefaultsToFalse,
  ChangedBy<PosFlag, [], "Enable ODR indicator globals to avoid false ODR violation"
            " reports in partially sanitized programs at the cost of an increase in binary size">,
  ResetBy<NegFlag, [], "Disable ODR indicator globals">, BothFlags<[]>, "f">,
  Group<f_clang_Group>;
// Note: This flag was introduced when it was necessary to distinguish between
//       ABI for correct codegen.  This is no longer needed, but the flag is
//       not removed since targeting either ABI will behave the same.
//       This way we cause no disturbance to existing scripts & code, and if we
//       want to use this flag in the future we will cause no disturbance then
//       either.
def fsanitize_hwaddress_abi_EQ
    : Joined<["-"], "fsanitize-hwaddress-abi=">,
      Group<f_clang_Group>,
      HelpText<"Select the HWAddressSanitizer ABI to target (interceptor or platform, default interceptor). This option is currently unused.">;
def fsanitize_recover_EQ : CommaJoined<["-"], "fsanitize-recover=">,
                           Group<f_clang_Group>,
                           HelpText<"Enable recovery for specified sanitizers">;
def fno_sanitize_recover_EQ : CommaJoined<["-"], "fno-sanitize-recover=">,
                              Group<f_clang_Group>, Flags<[CoreOption, NoXarchOption]>,
                              HelpText<"Disable recovery for specified sanitizers">;
def fsanitize_recover : Flag<["-"], "fsanitize-recover">, Group<f_clang_Group>,
                        Alias<fsanitize_recover_EQ>, AliasArgs<["all"]>;
def fno_sanitize_recover : Flag<["-"], "fno-sanitize-recover">,
                           Flags<[CoreOption, NoXarchOption]>, Group<f_clang_Group>,
                           Alias<fno_sanitize_recover_EQ>, AliasArgs<["all"]>;
def fsanitize_trap_EQ : CommaJoined<["-"], "fsanitize-trap=">, Group<f_clang_Group>,
                        HelpText<"Enable trapping for specified sanitizers">;
def fno_sanitize_trap_EQ : CommaJoined<["-"], "fno-sanitize-trap=">, Group<f_clang_Group>,
                           Flags<[CoreOption, NoXarchOption]>,
                           HelpText<"Disable trapping for specified sanitizers">;
def fsanitize_trap : Flag<["-"], "fsanitize-trap">, Group<f_clang_Group>,
                     Alias<fsanitize_trap_EQ>, AliasArgs<["all"]>,
                     HelpText<"Enable trapping for all sanitizers">;
def fno_sanitize_trap : Flag<["-"], "fno-sanitize-trap">, Group<f_clang_Group>,
                        Alias<fno_sanitize_trap_EQ>, AliasArgs<["all"]>,
                        Flags<[CoreOption, NoXarchOption]>,
                        HelpText<"Disable trapping for all sanitizers">;
def fsanitize_undefined_trap_on_error
    : Flag<["-"], "fsanitize-undefined-trap-on-error">, Group<f_clang_Group>,
      Alias<fsanitize_trap_EQ>, AliasArgs<["undefined"]>;
def fno_sanitize_undefined_trap_on_error
    : Flag<["-"], "fno-sanitize-undefined-trap-on-error">, Group<f_clang_Group>,
      Alias<fno_sanitize_trap_EQ>, AliasArgs<["undefined"]>;
defm sanitize_minimal_runtime : BoolOption<"sanitize-minimal-runtime",
  "CodeGenOpts.SanitizeMinimalRuntime", DefaultsToFalse,
  ChangedBy<PosFlag>, ResetBy<NegFlag>, BothFlags<[]>, "f">,
  Group<f_clang_Group>;
def fsanitize_link_runtime : Flag<["-"], "fsanitize-link-runtime">,
                           Group<f_clang_Group>;
def fno_sanitize_link_runtime : Flag<["-"], "fno-sanitize-link-runtime">,
                              Group<f_clang_Group>;
def fsanitize_link_cxx_runtime : Flag<["-"], "fsanitize-link-c++-runtime">,
                                 Group<f_clang_Group>;
def fno_sanitize_link_cxx_runtime : Flag<["-"], "fno-sanitize-link-c++-runtime">,
                                    Group<f_clang_Group>;
defm sanitize_cfi_cross_dso : BoolOption<"sanitize-cfi-cross-dso",
  "CodeGenOpts.SanitizeCfiCrossDso", DefaultsToFalse,
  ChangedBy<PosFlag, [], "Enable">, ResetBy<NegFlag, [CoreOption, NoXarchOption], "Disable">,
  BothFlags<[], " control flow integrity (CFI) checks for cross-DSO calls.">, "f">,
  Group<f_clang_Group>;
def fsanitize_cfi_icall_generalize_pointers : Flag<["-"], "fsanitize-cfi-icall-generalize-pointers">,
                                              Group<f_clang_Group>,
                                              HelpText<"Generalize pointers in CFI indirect call type signature checks">,
                                              MarshallingInfoFlag<"CodeGenOpts.SanitizeCfiICallGeneralizePointers">;
defm sanitize_cfi_canonical_jump_tables : BoolOption<"sanitize-cfi-canonical-jump-tables",
  "CodeGenOpts.SanitizeCfiCanonicalJumpTables", DefaultsToFalse,
  ChangedBy<PosFlag, [], "Make">, ResetBy<NegFlag, [CoreOption, NoXarchOption], "Do not make">,
  BothFlags<[], " the jump table addresses canonical in the symbol table">, "f">,
  Group<f_clang_Group>;
defm sanitize_stats : BoolOption<"sanitize-stats",
  "CodeGenOpts.SanitizeStats", DefaultsToFalse,
  ChangedBy<PosFlag, [], "Enable">, ResetBy<NegFlag, [CoreOption, NoXarchOption], "Disable">,
  BothFlags<[], " sanitizer statistics gathering.">, "f">,
  Group<f_clang_Group>;
def fsanitize_thread_memory_access : Flag<["-"], "fsanitize-thread-memory-access">,
                                     Group<f_clang_Group>,
                                     HelpText<"Enable memory access instrumentation in ThreadSanitizer (default)">;
def fno_sanitize_thread_memory_access : Flag<["-"], "fno-sanitize-thread-memory-access">,
                                        Group<f_clang_Group>,
                                        Flags<[CoreOption, NoXarchOption]>,
                                        HelpText<"Disable memory access instrumentation in ThreadSanitizer">;
def fsanitize_thread_func_entry_exit : Flag<["-"], "fsanitize-thread-func-entry-exit">,
                                       Group<f_clang_Group>,
                                       HelpText<"Enable function entry/exit instrumentation in ThreadSanitizer (default)">;
def fno_sanitize_thread_func_entry_exit : Flag<["-"], "fno-sanitize-thread-func-entry-exit">,
                                          Group<f_clang_Group>,
                                          Flags<[CoreOption, NoXarchOption]>,
                                          HelpText<"Disable function entry/exit instrumentation in ThreadSanitizer">;
def fsanitize_thread_atomics : Flag<["-"], "fsanitize-thread-atomics">,
                               Group<f_clang_Group>,
                               HelpText<"Enable atomic operations instrumentation in ThreadSanitizer (default)">;
def fno_sanitize_thread_atomics : Flag<["-"], "fno-sanitize-thread-atomics">,
                                  Group<f_clang_Group>,
                                  Flags<[CoreOption, NoXarchOption]>,
                                  HelpText<"Disable atomic operations instrumentation in ThreadSanitizer">;
def fsanitize_undefined_strip_path_components_EQ : Joined<["-"], "fsanitize-undefined-strip-path-components=">,
  Group<f_clang_Group>, MetaVarName<"<number>">,
  HelpText<"Strip (or keep only, if negative) a given number of path components "
           "when emitting check metadata.">;

} // end -f[no-]sanitize* flags

def funsafe_math_optimizations : Flag<["-"], "funsafe-math-optimizations">,
  Group<f_Group>;
def fno_unsafe_math_optimizations : Flag<["-"], "fno-unsafe-math-optimizations">,
  Group<f_Group>;
def fassociative_math : Flag<["-"], "fassociative-math">, Group<f_Group>;
def fno_associative_math : Flag<["-"], "fno-associative-math">, Group<f_Group>;
defm reciprocal_math : OptInFFlag<"reciprocal-math", "Allow division operations to be reassociated", "", "", [],
  "LangOpts->AllowRecip", [menable_unsafe_fp_math]>;
def fapprox_func : Flag<["-"], "fapprox-func">, Group<f_Group>, Flags<[CC1Option, NoDriverOption]>,
  MarshallingInfoFlag<"LangOpts->ApproxFunc">, ImpliedByAnyOf<[menable_unsafe_fp_math]>;
defm finite_math_only : OptInFFlag<"finite-math-only", "", "", "", [],
  "LangOpts->FiniteMathOnly", [cl_finite_math_only, ffast_math]>;
defm signed_zeros : BoolFOption<"signed-zeros",
  "LangOpts->NoSignedZero", DefaultsToFalse,
  ChangedBy<NegFlag, [], "Allow optimizations that ignore the sign of floating point zeros",
            [cl_no_signed_zeros, menable_unsafe_fp_math]>,
  ResetBy<PosFlag>>;
def fhonor_nans : Flag<["-"], "fhonor-nans">, Group<f_Group>;
def fno_honor_nans : Flag<["-"], "fno-honor-nans">, Group<f_Group>;
def fhonor_infinities : Flag<["-"], "fhonor-infinities">, Group<f_Group>;
def fno_honor_infinities : Flag<["-"], "fno-honor-infinities">, Group<f_Group>;
// This option was originally misspelt "infinites" [sic].
def : Flag<["-"], "fhonor-infinites">, Alias<fhonor_infinities>;
def : Flag<["-"], "fno-honor-infinites">, Alias<fno_honor_infinities>;
def frounding_math : Flag<["-"], "frounding-math">, Group<f_Group>, Flags<[CC1Option]>;
def fno_rounding_math : Flag<["-"], "fno-rounding-math">, Group<f_Group>, Flags<[CC1Option]>;
def ftrapping_math : Flag<["-"], "ftrapping-math">, Group<f_Group>, Flags<[CC1Option]>;
def fno_trapping_math : Flag<["-"], "fno-trapping-math">, Group<f_Group>, Flags<[CC1Option]>;
def ffp_contract : Joined<["-"], "ffp-contract=">, Group<f_Group>,
  Flags<[CC1Option]>, HelpText<"Form fused FP ops (e.g. FMAs):"
  " fast (fuses across statements disregarding pragmas)"
  " | on (only fuses in the same statement unless dictated by pragmas)"
  " | off (never fuses)"
  " | fast-honor-pragmas (fuses across statements unless diectated by pragmas)."
  " Default is 'fast' for CUDA, 'fast-honor-pragmas' for HIP, and 'on' otherwise.">,
  Values<"fast,on,off,fast-honor-pragmas">;

defm strict_float_cast_overflow : BoolFOption<"strict-float-cast-overflow",
  "CodeGenOpts.StrictFloatCastOverflow", DefaultsToTrue,
  ChangedBy<NegFlag, [], "Relax language rules and try to match the behavior"
            " of the target's native float-to-int conversion instructions">,
  ResetBy<PosFlag, [], "Assume that overflowing float-to-int casts are undefined (default)">>;

def ffor_scope : Flag<["-"], "ffor-scope">, Group<f_Group>;
def fno_for_scope : Flag<["-"], "fno-for-scope">, Group<f_Group>;

defm rewrite_imports : BoolFOption<"rewrite-imports",
  "PreprocessorOutputOpts.RewriteImports", DefaultsToFalse,
  ChangedBy<PosFlag>, ResetBy<NegFlag>>;
defm rewrite_includes : BoolFOption<"rewrite-includes",
  "PreprocessorOutputOpts.RewriteIncludes", DefaultsToFalse,
  ChangedBy<PosFlag>, ResetBy<NegFlag>>;

defm delete_null_pointer_checks : BoolFOption<"delete-null-pointer-checks",
  "CodeGenOpts.NullPointerIsValid", DefaultsToFalse,
  ChangedBy<NegFlag, [], "Do not treat usage of null pointers as undefined behavior">,
  ResetBy<PosFlag, [], "Treat usage of null pointers as undefined behavior (default)">,
  BothFlags<[CoreOption]>>;

def frewrite_map_file : Separate<["-"], "frewrite-map-file">,
                        Group<f_Group>,
                        Flags<[ NoXarchOption, CC1Option ]>;
def frewrite_map_file_EQ : Joined<["-"], "frewrite-map-file=">,
                           Group<f_Group>,
                           Flags<[NoXarchOption]>;

defm use_line_directives : BoolFOption<"use-line-directives",
  "PreprocessorOutputOpts.UseLineDirectives", DefaultsToFalse,
  ChangedBy<PosFlag, [], "Use #line in preprocessed output">, ResetBy<NegFlag>>;

def ffreestanding : Flag<["-"], "ffreestanding">, Group<f_Group>, Flags<[CC1Option]>,
  HelpText<"Assert that the compilation takes place in a freestanding environment">;
def fgnuc_version_EQ : Joined<["-"], "fgnuc-version=">, Group<f_Group>,
  HelpText<"Sets various macros to claim compatibility with the given GCC version (default is 4.2.1)">,
  Flags<[CC1Option, CoreOption]>;
def fgnu_keywords : Flag<["-"], "fgnu-keywords">, Group<f_Group>, Flags<[CC1Option]>,
  HelpText<"Allow GNU-extension keywords regardless of language standard">;
defm gnu89_inline : OptInFFlag<"gnu89-inline", "Use the gnu89 inline semantics">;
def fgnu_runtime : Flag<["-"], "fgnu-runtime">, Group<f_Group>,
  HelpText<"Generate output compatible with the standard GNU Objective-C runtime">;
def fheinous_gnu_extensions : Flag<["-"], "fheinous-gnu-extensions">, Flags<[CC1Option]>;
def filelist : Separate<["-"], "filelist">, Flags<[LinkerInput]>,
               Group<Link_Group>;
def : Flag<["-"], "findirect-virtual-calls">, Alias<fapple_kext>;
def finline_functions : Flag<["-"], "finline-functions">, Group<f_clang_Group>, Flags<[CC1Option]>,
  HelpText<"Inline suitable functions">;
def finline_hint_functions: Flag<["-"], "finline-hint-functions">, Group<f_clang_Group>, Flags<[CC1Option]>,
  HelpText<"Inline functions which are (explicitly or implicitly) marked inline">;
def finline : Flag<["-"], "finline">, Group<clang_ignored_f_Group>;
def fglobal_isel : Flag<["-"], "fglobal-isel">, Group<f_clang_Group>,
  HelpText<"Enables the global instruction selector">;
def fexperimental_isel : Flag<["-"], "fexperimental-isel">, Group<f_clang_Group>,
  Alias<fglobal_isel>;
defm legacy_pass_manager : BoolOptionBase<"legacy-pass-manager",
  "CodeGenOpts.LegacyPassManager", Default<"!static_cast<unsigned>(LLVM_ENABLE_NEW_PASS_MANAGER)">,
  FlagDef<PosFlag, true, [], "Use the legacy pass manager in LLVM">,
  FlagDef<NegFlag, false, [], "Use the new pass manager in LLVM">,
  FlagDefSuffix<[CC1Option], "">, "f">, Group<f_clang_Group>;
def fexperimental_new_pass_manager : Flag<["-"], "fexperimental-new-pass-manager">,
  Group<f_clang_Group>, Flags<[CC1Option]>, Alias<fno_legacy_pass_manager>;
def fno_experimental_new_pass_manager : Flag<["-"], "fno-experimental-new-pass-manager">,
  Group<f_clang_Group>, Flags<[CC1Option]>, Alias<flegacy_pass_manager>;
def fexperimental_strict_floating_point : Flag<["-"], "fexperimental-strict-floating-point">,
  Group<f_clang_Group>, Flags<[CC1Option]>,
  HelpText<"Enables experimental strict floating point in LLVM.">,
  MarshallingInfoFlag<"LangOpts->ExpStrictFP">;
def finput_charset_EQ : Joined<["-"], "finput-charset=">, Group<f_Group>;
def fexec_charset_EQ : Joined<["-"], "fexec-charset=">, Group<f_Group>;
<<<<<<< HEAD
#if INTEL_CUSTOMIZATION
def finstrument_functions : Flag<["-"], "finstrument-functions">,
  Group<f_Group>, Flags<[CC1Option]>, HelpText<"Generate calls "
  "to instrument function entry and exit">;
def fno_instrument_functions : Flag<["-"], "fno-instrument-functions">,
  Group<f_Group>, Flags<[NoXarchOption]>;
def fma : Flag<["-"], "fma">, Alias<ffp_contract>, AliasArgs<["fast"]>,
  HelpText<"Enable the combining of floating point multiples and add/subtract "
  "operations.">;
def no_fma : Flag<["-"], "no-fma">, Alias<ffp_contract>, AliasArgs<["off"]>,
  HelpText<"Disable the combining of floating point multiples and add/subtract "
  "operations.">;
#endif // INTEL_CUSTOMIZATION
=======
def finstrument_functions : Flag<["-"], "finstrument-functions">, Group<f_Group>, Flags<[CC1Option]>,
  HelpText<"Generate calls to instrument function entry and exit">,
  MarshallingInfoFlag<"CodeGenOpts.InstrumentFunctions">;
>>>>>>> 3b90f1b0
def finstrument_functions_after_inlining : Flag<["-"], "finstrument-functions-after-inlining">, Group<f_Group>, Flags<[CC1Option]>,
  HelpText<"Like -finstrument-functions, but insert the calls after inlining">,
  MarshallingInfoFlag<"CodeGenOpts.InstrumentFunctionsAfterInlining">;
def finstrument_function_entry_bare : Flag<["-"], "finstrument-function-entry-bare">, Group<f_Group>, Flags<[CC1Option]>,
  HelpText<"Instrument function entry only, after inlining, without arguments to the instrumentation call">,
  MarshallingInfoFlag<"CodeGenOpts.InstrumentFunctionEntryBare">;
def fcf_protection_EQ : Joined<["-"], "fcf-protection=">, Flags<[CoreOption, CC1Option]>, Group<f_Group>,
  HelpText<"Instrument control-flow architecture protection. Options: return, branch, full, none.">, Values<"return,branch,full,none">;
def fcf_protection : Flag<["-"], "fcf-protection">, Group<f_Group>, Flags<[CoreOption, CC1Option]>,
  Alias<fcf_protection_EQ>, AliasArgs<["full"]>,
  HelpText<"Enable cf-protection in 'full' mode">;

defm xray_instrument : OptInFFlag<"xray-instrument", "Generate XRay instrumentation sleds on function entry and exit", "", "", [], "LangOpts->XRayInstrument">;

def fxray_instruction_threshold_EQ :
  JoinedOrSeparate<["-"], "fxray-instruction-threshold=">,
  Group<f_Group>, Flags<[CC1Option]>,
  HelpText<"Sets the minimum function size to instrument with XRay">;
def fxray_instruction_threshold_ :
  JoinedOrSeparate<["-"], "fxray-instruction-threshold">,
  Group<f_Group>, Flags<[CC1Option]>;

def fxray_always_instrument :
  JoinedOrSeparate<["-"], "fxray-always-instrument=">,
  Group<f_Group>, Flags<[CC1Option]>,
  HelpText<"DEPRECATED: Filename defining the whitelist for imbuing the 'always instrument' XRay attribute.">;
def fxray_never_instrument :
  JoinedOrSeparate<["-"], "fxray-never-instrument=">,
  Group<f_Group>, Flags<[CC1Option]>,
  HelpText<"DEPRECATED: Filename defining the whitelist for imbuing the 'never instrument' XRay attribute.">;
def fxray_attr_list :
  JoinedOrSeparate<["-"], "fxray-attr-list=">,
  Group<f_Group>, Flags<[CC1Option]>,
  HelpText<"Filename defining the list of functions/types for imbuing XRay attributes.">;
def fxray_modes :
  JoinedOrSeparate<["-"], "fxray-modes=">,
  Group<f_Group>, Flags<[CC1Option]>,
  HelpText<"List of modes to link in by default into XRay instrumented binaries.">;

defm xray_always_emit_customevents : OptInFFlag<"xray-always-emit-customevents",
  "Always emit __xray_customevent(...) calls even if the containing function is not always instrumented", "", "", [], "LangOpts->XRayAlwaysEmitCustomEvents">;

defm xray_always_emit_typedevents : OptInFFlag<"xray-always-emit-typedevents",
  "Always emit __xray_typedevent(...) calls even if the containing function is not always instrumented", "", "", [], "LangOpts->XRayAlwaysEmitTypedEvents">;

defm xray_ignore_loops : OptInFFlag<"xray-ignore-loops",
  "Don't instrument functions with loops unless they also meet the minimum function size", "", "", [], "CodeGenOpts.XRayIgnoreLoops">;
defm xray_function_index : OptOutFFlag<"xray-function-index", "",
  "Omit function index section at the expense of single-function patching performance", "", [], "CodeGenOpts.XRayOmitFunctionIndex">;

def fxray_link_deps : Flag<["-"], "fxray-link-deps">, Group<f_Group>,
  Flags<[CC1Option]>,
  HelpText<"Tells clang to add the link dependencies for XRay.">;
def fnoxray_link_deps : Flag<["-"], "fnoxray-link-deps">, Group<f_Group>,
  Flags<[CC1Option]>;

def fxray_instrumentation_bundle :
  JoinedOrSeparate<["-"], "fxray-instrumentation-bundle=">,
  Group<f_Group>, Flags<[CC1Option]>,
  HelpText<"Select which XRay instrumentation points to emit. Options: all, none, function-entry, function-exit, function, custom. Default is 'all'.  'function' includes both 'function-entry' and 'function-exit'.">;

def fxray_function_groups :
  Joined<["-"], "fxray-function-groups=">,
  Group<f_Group>, Flags<[CC1Option]>,
  HelpText<"Only instrument 1 of N groups">;

def fxray_selected_function_group :
  Joined<["-"], "fxray-selected-function-group=">,
  Group<f_Group>, Flags<[CC1Option]>,
  HelpText<"When using -fxray-function-groups, select which group of functions to instrument. Valid range is 0 to fxray-function-groups - 1">;


defm fine_grained_bitfield_accesses : BoolOption<"fine-grained-bitfield-accesses",
  "CodeGenOpts.FineGrainedBitfieldAccesses", DefaultsToFalse,
  ChangedBy<PosFlag, [], "Use separate accesses for consecutive bitfield runs with legal widths and alignments.">,
  ResetBy<NegFlag, [], "Use large-integer access for consecutive bitfield runs.">,
  BothFlags<[CC1Option]>, "f">,
  Group<f_clang_Group>;

def fexperimental_relative_cxx_abi_vtables : Flag<["-"], "fexperimental-relative-c++-abi-vtables">,
  Group<f_Group>, Flags<[CC1Option]>,
  HelpText<"Use the experimental C++ class ABI for classes with virtual tables">;
def fno_experimental_relative_cxx_abi_vtables : Flag<["-"], "fno-experimental-relative-c++-abi-vtables">,
  Group<f_Group>, Flags<[CC1Option]>,
  HelpText<"Do not use the experimental C++ class ABI for classes with virtual tables">;

def flat__namespace : Flag<["-"], "flat_namespace">;
def flax_vector_conversions_EQ : Joined<["-"], "flax-vector-conversions=">, Group<f_Group>,
  HelpText<"Enable implicit vector bit-casts">, Values<"none,integer,all">, Flags<[CC1Option]>;
def flax_vector_conversions : Flag<["-"], "flax-vector-conversions">, Group<f_Group>,
  Alias<flax_vector_conversions_EQ>, AliasArgs<["integer"]>;
def flimited_precision_EQ : Joined<["-"], "flimited-precision=">, Group<f_Group>;
def fapple_link_rtlib : Flag<["-"], "fapple-link-rtlib">, Group<f_Group>,
  HelpText<"Force linking the clang builtins runtime library">;
def flto_EQ : Joined<["-"], "flto=">, Flags<[CoreOption, CC1Option]>, Group<f_Group>,
  HelpText<"Set LTO mode to either 'full' or 'thin'">, Values<"thin,full">;
def flto : Flag<["-"], "flto">, Flags<[CoreOption, CC1Option]>, Group<f_Group>,
  HelpText<"Enable LTO in 'full' mode">;
def fno_lto : Flag<["-"], "fno-lto">, Flags<[CoreOption, CC1Option]>, Group<f_Group>,
  HelpText<"Disable LTO mode (default)">;
def flto_jobs_EQ : Joined<["-"], "flto-jobs=">,
  Flags<[CC1Option]>, Group<f_Group>,
  HelpText<"Controls the backend parallelism of -flto=thin (default "
           "of 0 means the number of threads will be derived from "
           "the number of CPUs detected)">;
def fthinlto_index_EQ : Joined<["-"], "fthinlto-index=">,
  Flags<[CoreOption, CC1Option]>, Group<f_Group>,
  HelpText<"Perform ThinLTO importing using provided function summary index">;
def fthin_link_bitcode_EQ : Joined<["-"], "fthin-link-bitcode=">,
  Flags<[CoreOption, CC1Option]>, Group<f_Group>,
  HelpText<"Write minimized bitcode to <file> for the ThinLTO thin link only">;
def fmacro_backtrace_limit_EQ : Joined<["-"], "fmacro-backtrace-limit=">,
                                Group<f_Group>, Flags<[NoXarchOption, CoreOption]>;
<<<<<<< HEAD
def fmerge_all_constants : Flag<["-"], "fmerge-all-constants">, Group<f_Group>,
  Flags<[CC1Option, CoreOption]>, HelpText<"Allow merging of constants">;
#if INTEL_CUSTOMIZATION
def fmerge_debug_strings : Flag<["-"], "fmerge-debug-strings">, Group<f_Group>,
  Flags<[NoXarchOption]>, HelpText<"Merge identical debug strings in "
  "different object files.">;
def fno_merge_debug_strings : Flag<["-"], "fno-merge-debug-strings">,
  Group<f_Group>,Flags<[NoXarchOption]>, HelpText<" Do not merge"
  "identical debug strings in different object files.">;
#endif // INTEL_CUSTOMIZATION
=======
defm merge_all_constants : BoolFOption<"merge-all-constants",
  "CodeGenOpts.MergeAllConstants", DefaultsToFalse,
  ChangedBy<PosFlag, [CoreOption], "Allow">, ResetBy<NegFlag, [], "Disallow">,
  BothFlags<[], " merging of constants">>;
>>>>>>> 3b90f1b0
def fmessage_length_EQ : Joined<["-"], "fmessage-length=">, Group<f_Group>, Flags<[CC1Option]>,
  HelpText<"Format message diagnostics so that they fit within N columns">;
def fms_extensions : Flag<["-"], "fms-extensions">, Group<f_Group>, Flags<[CC1Option, CoreOption]>,
  HelpText<"Accept some non-standard constructs supported by the Microsoft compiler">;
def fms_compatibility : Flag<["-"], "fms-compatibility">, Group<f_Group>, Flags<[CC1Option, CoreOption]>,
  HelpText<"Enable full Microsoft Visual C++ compatibility">;
<<<<<<< HEAD
// if INTEL_CUSTOMIZATION
// CQ#368119 - support for '/Z7' and '/Zi' options.
def fms_debug_info_file_type: Joined<["-"], "fms-debug-info-file-type=">,
  Group<f_Group>, Flags<[CC1Option]>;
// CQ#368125 - support for '/Fd' and '/Fo' options.
def fms_debug_info_pdb_file: Joined<["-"], "fms-debug-info-pdb-file=">,
  Group<f_Group>, Flags<[CC1Option]>, MetaVarName<"<file>">;
def fms_debug_info_obj_file: Joined<["-"], "fms-debug-info-obj-file=">,
  Group<f_Group>, Flags<[CC1Option]>, MetaVarName<"<file>">;
// endif INTEL_CUSTOMIZATION
def fms_volatile : Flag<["-"], "fms-volatile">, Group<f_Group>, Flags<[CC1Option]>;
=======
def fms_volatile : Flag<["-"], "fms-volatile">, Group<f_Group>, Flags<[CC1Option]>,
  MarshallingInfoFlag<"CodeGenOpts.MSVolatile">;
>>>>>>> 3b90f1b0
def fmsc_version : Joined<["-"], "fmsc-version=">, Group<f_Group>, Flags<[NoXarchOption, CoreOption]>,
  HelpText<"Microsoft compiler version number to report in _MSC_VER (0 = don't define it (default))">;
def fms_compatibility_version
    : Joined<["-"], "fms-compatibility-version=">,
      Group<f_Group>,
      Flags<[ CC1Option, CoreOption ]>,
      HelpText<"Dot-separated value representing the Microsoft compiler "
               "version number to report in _MSC_VER (0 = don't define it "
               "(default))">;
def fdelayed_template_parsing : Flag<["-"], "fdelayed-template-parsing">, Group<f_Group>,
  HelpText<"Parse templated function definitions at the end of the "
           "translation unit">,  Flags<[CC1Option, CoreOption]>;
def fms_memptr_rep_EQ : Joined<["-"], "fms-memptr-rep=">, Group<f_Group>, Flags<[CC1Option]>;
def fmodules_cache_path : Joined<["-"], "fmodules-cache-path=">, Group<i_Group>,
  Flags<[NoXarchOption, CC1Option]>, MetaVarName<"<directory>">,
  HelpText<"Specify the module cache path">;
def fmodules_user_build_path : Separate<["-"], "fmodules-user-build-path">, Group<i_Group>,
  Flags<[NoXarchOption, CC1Option]>, MetaVarName<"<directory>">,
  HelpText<"Specify the module user build path">;
def fprebuilt_module_path : Joined<["-"], "fprebuilt-module-path=">, Group<i_Group>,
  Flags<[NoXarchOption, CC1Option]>, MetaVarName<"<directory>">,
  HelpText<"Specify the prebuilt module path">;
defm prebuilt_implicit_modules : OptInFFlag<"prebuilt-implicit-modules",
  "Look up implicit modules in the prebuilt module path", "", "",
  [NoXarchOption, CC1Option], "HeaderSearchOpts->EnablePrebuiltImplicitModules">;
def fmodules_prune_interval : Joined<["-"], "fmodules-prune-interval=">, Group<i_Group>,
  Flags<[CC1Option]>, MetaVarName<"<seconds>">,
  HelpText<"Specify the interval (in seconds) between attempts to prune the module cache">;
def fmodules_prune_after : Joined<["-"], "fmodules-prune-after=">, Group<i_Group>,
  Flags<[CC1Option]>, MetaVarName<"<seconds>">,
  HelpText<"Specify the interval (in seconds) after which a module file will be considered unused">;
def fmodules_search_all : Flag <["-"], "fmodules-search-all">, Group<f_Group>,
  Flags<[NoXarchOption, CC1Option]>,
  HelpText<"Search even non-imported modules to resolve references">;
def fbuild_session_timestamp : Joined<["-"], "fbuild-session-timestamp=">,
  Group<i_Group>, Flags<[CC1Option]>, MetaVarName<"<time since Epoch in seconds>">,
  HelpText<"Time when the current build session started">;
def fbuild_session_file : Joined<["-"], "fbuild-session-file=">,
  Group<i_Group>, MetaVarName<"<file>">,
  HelpText<"Use the last modification time of <file> as the build session timestamp">;
def fmodules_validate_once_per_build_session : Flag<["-"], "fmodules-validate-once-per-build-session">,
  Group<i_Group>, Flags<[CC1Option]>,
  HelpText<"Don't verify input files for the modules if the module has been "
           "successfully validated or loaded during this build session">,
  MarshallingInfoFlag<"HeaderSearchOpts->ModulesValidateOncePerBuildSession">;
def fmodules_disable_diagnostic_validation : Flag<["-"], "fmodules-disable-diagnostic-validation">,
  Group<i_Group>, Flags<[CC1Option]>,
  HelpText<"Disable validation of the diagnostic options when loading the module">,
  MarshallingInfoFlag<"HeaderSearchOpts->ModulesValidateDiagnosticOptions", "true">, IsNegative;
defm modules_validate_system_headers : BoolOption<"modules-validate-system-headers",
  "HeaderSearchOpts->ModulesValidateSystemHeaders", DefaultsToFalse,
  ChangedBy<PosFlag, [CC1Option], "Validate the system headers that a module depends on when loading the module">,
  ResetBy<NegFlag, [NoXarchOption]>, BothFlags<[]>, "f">, Group<i_Group>;

def fvalidate_ast_input_files_content:
  Flag <["-"], "fvalidate-ast-input-files-content">,
  Group<f_Group>, Flags<[CC1Option]>,
  HelpText<"Compute and store the hash of input files used to build an AST."
           " Files with mismatching mtime's are considered valid"
           " if both contents is identical">,
  MarshallingInfoFlag<"HeaderSearchOpts->ValidateASTInputFilesContent">;
def fmodules_validate_input_files_content:
  Flag <["-"], "fmodules-validate-input-files-content">,
  Group<f_Group>, Flags<[NoXarchOption]>,
  HelpText<"Validate PCM input files based on content if mtime differs">;
def fno_modules_validate_input_files_content:
  Flag <["-"], "fno_modules-validate-input-files-content">,
  Group<f_Group>, Flags<[NoXarchOption]>;
def fpch_validate_input_files_content:
  Flag <["-"], "fpch-validate-input-files-content">,
  Group<f_Group>, Flags<[NoXarchOption]>,
  HelpText<"Validate PCH input files based on content if mtime differs">;
def fno_pch_validate_input_files_content:
  Flag <["-"], "fno_pch-validate-input-files-content">,
  Group<f_Group>, Flags<[NoXarchOption]>;
def fpch_instantiate_templates:
  Flag <["-"], "fpch-instantiate-templates">,
  Group<f_Group>, Flags<[CC1Option, CoreOption]>,
  HelpText<"Instantiate templates already while building a PCH">;
def fno_pch_instantiate_templates:
  Flag <["-"], "fno-pch-instantiate-templates">,
  Group<f_Group>, Flags<[CC1Option, CoreOption]>;
defm pch_codegen: OptInFFlag<"pch-codegen", "Generate ", "Do not generate ",
  "code for uses of this PCH that assumes an explicit object file will be built for the PCH">;
defm pch_debuginfo: OptInFFlag<"pch-debuginfo", "Generate ", "Do not generate ",
  "debug info for types in an object file built from this PCH and do not generate them elsewhere">;

def fmodules : Flag <["-"], "fmodules">, Group<f_Group>,
  Flags<[NoXarchOption, CC1Option]>,
  HelpText<"Enable the 'modules' language feature">;
def fimplicit_module_maps : Flag <["-"], "fimplicit-module-maps">, Group<f_Group>,
  Flags<[NoXarchOption, CC1Option]>,
  HelpText<"Implicitly search the file system for module map files.">,
  MarshallingInfoFlag<"HeaderSearchOpts->ImplicitModuleMaps">;
#if INTEL_CUSTOMIZATION
def fimf_arch_consistency_EQ : Joined<["-"],"fimf-arch-consistency=">,
  Group<f_Group>, Flags<[NoXarchOption]>, HelpText<"Ensures that "
  "the math library functions produce consistent results across different "
  "implementations of the same architecture">;
def fimf_max_error_EQ : Joined<["-"],"fimf-max-error=">,
  Group<f_Group>, Flags<[NoXarchOption]>, HelpText<"defines the "
  "maximum allowable relative error, measured in ulps, for math "
  "library function results">;
def fimf_absolute_error_EQ : Joined<["-"],"fimf-absolute-error=">, Group<f_Group>,
  Flags<[NoXarchOption]>, HelpText<"Define the maximum allowable "
  "absolute error for math library function results">;
def fimf_accuracy_bits_EQ : Joined<["-"],"fimf-accuracy-bits=">, Group<f_Group>,
  Flags<[NoXarchOption]>, HelpText<"Define the relative error, measured "
  "by the number of correct bits,for math library function results">;
def fimf_domain_exclusion_EQ : Joined<["-"],"fimf-domain-exclusion=">, Group<f_Group>,
  Flags<[NoXarchOption]>, HelpText<"Indicates the input arguments "
  "domain on which math functions must provide correct results.">;
def fimf_precision_EQ : Joined<["-"],"fimf-precision=">,Group<f_Group>,
  Flags<[NoXarchOption]>, HelpText<"Defines the accuracy (precision) "
  "for math library functions.">;
def fpermissive : Flag<["-"], "fpermissive">, Group<f_Group>,
  Flags<[NoXarchOption]>, HelpText<"Allow extensions for some non-conformant code">;
def fno_permissive : Flag<["-"], "fno-permissive">, Group<f_Group>;
def fmax_errors_EQ : Joined<["-"], "fmax-errors=">, Alias<ferror_limit_EQ>;
#endif // INTEL_CUSTOMIZATION
def fmodules_ts : Flag <["-"], "fmodules-ts">, Group<f_Group>,
  Flags<[CC1Option]>, HelpText<"Enable support for the C++ Modules TS">;
def fmodule_maps : Flag <["-"], "fmodule-maps">, Alias<fimplicit_module_maps>;
def fmodule_name_EQ : Joined<["-"], "fmodule-name=">, Group<f_Group>,
  Flags<[NoXarchOption,CC1Option]>, MetaVarName<"<name>">,
  HelpText<"Specify the name of the module to build">;
def fmodule_name : Separate<["-"], "fmodule-name">, Alias<fmodule_name_EQ>;
def fmodule_implementation_of : Separate<["-"], "fmodule-implementation-of">,
  Flags<[CC1Option]>, Alias<fmodule_name_EQ>;
def fsystem_module : Flag<["-"], "fsystem-module">, Flags<[CC1Option]>,
  HelpText<"Build this module as a system module. Only used with -emit-module">,
  MarshallingInfoFlag<"FrontendOpts.IsSystemModule">;
def fmodule_map_file : Joined<["-"], "fmodule-map-file=">,
  Group<f_Group>, Flags<[NoXarchOption,CC1Option]>, MetaVarName<"<file>">,
  HelpText<"Load this module map file">;
def fmodule_file : Joined<["-"], "fmodule-file=">,
  Group<i_Group>, Flags<[NoXarchOption,CC1Option]>, MetaVarName<"[<name>=]<file>">,
  HelpText<"Specify the mapping of module name to precompiled module file, or load a module file if name is omitted.">;
def fmodules_ignore_macro : Joined<["-"], "fmodules-ignore-macro=">, Group<f_Group>, Flags<[CC1Option]>,
  HelpText<"Ignore the definition of the given macro when building and loading modules">;
def fmodules_decluse : Flag <["-"], "fmodules-decluse">, Group<f_Group>,
  Flags<[NoXarchOption,CC1Option]>,
  HelpText<"Require declaration of modules used within a module">;
def fmodules_strict_decluse : Flag <["-"], "fmodules-strict-decluse">, Group<f_Group>,
  Flags<[NoXarchOption,CC1Option]>,
  HelpText<"Like -fmodules-decluse but requires all headers to be in modules">;
def fno_modules_search_all : Flag <["-"], "fno-modules-search-all">, Group<f_Group>,
  Flags<[NoXarchOption, CC1Option]>;
def fno_implicit_modules :
  Flag <["-"], "fno-implicit-modules">,
  Group<f_Group>, Flags<[NoXarchOption, CC1Option]>;
def fretain_comments_from_system_headers : Flag<["-"], "fretain-comments-from-system-headers">, Group<f_Group>, Flags<[CC1Option]>;

def fmudflapth : Flag<["-"], "fmudflapth">, Group<f_Group>;
def fmudflap : Flag<["-"], "fmudflap">, Group<f_Group>;
def fnested_functions : Flag<["-"], "fnested-functions">, Group<f_Group>;
def fnext_runtime : Flag<["-"], "fnext-runtime">, Group<f_Group>;
def fno_apple_pragma_pack : Flag<["-"], "fno-apple-pragma-pack">, Group<f_Group>;
def fno_asm : Flag<["-"], "fno-asm">, Group<f_Group>;
def fno_asynchronous_unwind_tables : Flag<["-"], "fno-asynchronous-unwind-tables">, Group<f_Group>;
def fno_assume_sane_operator_new : Flag<["-"], "fno-assume-sane-operator-new">, Group<f_Group>,
  HelpText<"Don't assume that C++'s global operator new can't alias any pointer">,
  Flags<[CC1Option]>, MarshallingInfoFlag<"CodeGenOpts.AssumeSaneOperatorNew", "true">, IsNegative;
def fno_borland_extensions : Flag<["-"], "fno-borland-extensions">, Group<f_Group>;
def fno_builtin : Flag<["-"], "fno-builtin">, Group<f_Group>, Flags<[CC1Option, CoreOption]>,
  HelpText<"Disable implicit builtin knowledge of functions">;
def fno_builtin_ : Joined<["-"], "fno-builtin-">, Group<f_Group>, Flags<[CC1Option, CoreOption]>,
  HelpText<"Disable implicit builtin knowledge of a specific function">;
#if INTEL_CUSTOMIZATION
def nolib_inline : Flag<["-"], "nolib-inline">, Flags<[NoXarchOption]>, Alias<fno_builtin>,
  HelpText<"disable inline expansion of intrinsic functions">;
def : Flag<["-"], "nolib_inline">, Alias<fno_builtin>;
#endif // INTEL_CUSTOMIZATION
def fno_diagnostics_color : Flag<["-"], "fno-diagnostics-color">, Group<f_Group>,
  Flags<[CoreOption, NoXarchOption]>;
def fno_common : Flag<["-"], "fno-common">, Group<f_Group>, Flags<[CC1Option]>,
    HelpText<"Compile common globals like normal definitions">;
def fno_constant_cfstrings : Flag<["-"], "fno-constant-cfstrings">, Group<f_Group>,
  Flags<[CC1Option]>,
  HelpText<"Disable creation of CodeFoundation-type constant strings">;
def fno_cxx_modules : Flag <["-"], "fno-cxx-modules">, Group<f_Group>,
  Flags<[NoXarchOption]>;
def fno_diagnostics_fixit_info : Flag<["-"], "fno-diagnostics-fixit-info">, Group<f_Group>,
  Flags<[CC1Option]>, HelpText<"Do not include fixit information in diagnostics">;
def fno_diagnostics_show_option : Flag<["-"], "fno-diagnostics-show-option">, Group<f_Group>, Flags<[CC1Option]>;
def fno_diagnostics_show_note_include_stack : Flag<["-"], "fno-diagnostics-show-note-include-stack">,
    Flags<[CC1Option]>, Group<f_Group>;
def fdigraphs : Flag<["-"], "fdigraphs">, Group<f_Group>, Flags<[CC1Option]>,
  HelpText<"Enable alternative token representations '<:', ':>', '<%', '%>', '%:', '%:%:' (default)">;
def fno_digraphs : Flag<["-"], "fno-digraphs">, Group<f_Group>, Flags<[CC1Option]>,
  HelpText<"Disallow alternative token representations '<:', ':>', '<%', '%>', '%:', '%:%:'">;
def fno_declspec : Flag<["-"], "fno-declspec">, Group<f_clang_Group>,
  HelpText<"Disallow __declspec as a keyword">, Flags<[CC1Option]>;
def fno_dollars_in_identifiers : Flag<["-"], "fno-dollars-in-identifiers">, Group<f_Group>,
  HelpText<"Disallow '$' in identifiers">, Flags<[CC1Option]>;
def fno_elide_constructors : Flag<["-"], "fno-elide-constructors">, Group<f_Group>,
  HelpText<"Disable C++ copy constructor elision">, Flags<[CC1Option]>;
def fno_eliminate_unused_debug_symbols : Flag<["-"], "fno-eliminate-unused-debug-symbols">, Group<f_Group>;
def fno_gnu_keywords : Flag<["-"], "fno-gnu-keywords">, Group<f_Group>, Flags<[CC1Option]>;
def fno_inline_functions : Flag<["-"], "fno-inline-functions">, Group<f_clang_Group>, Flags<[CC1Option]>;
def fno_inline : Flag<["-"], "fno-inline">, Group<f_clang_Group>, Flags<[CC1Option]>;
#if INTEL_CUSTOMIZATION
def inline_level_EQ : Joined<["-"], "inline-level=">, Flags<[NoXarchOption]>,
  HelpText<"Set function inlining level where: 0 is disable, 1 is inline "
           "marked functions and 2 is inline at compilers discretion">, Values<"0,1,2">;
#endif // INTEL_CUSTOMIZATION
def fno_global_isel : Flag<["-"], "fno-global-isel">, Group<f_clang_Group>,
  HelpText<"Disables the global instruction selector">;
def fno_experimental_isel : Flag<["-"], "fno-experimental-isel">, Group<f_clang_Group>,
  Alias<fno_global_isel>;
def fveclib : Joined<["-"], "fveclib=">, Group<f_Group>, Flags<[CC1Option]>,
    HelpText<"Use the given vector functions library">, Values<"Accelerate,libmvec,MASSV,SVML,none">;
def fno_lax_vector_conversions : Flag<["-"], "fno-lax-vector-conversions">, Group<f_Group>,
  Alias<flax_vector_conversions_EQ>, AliasArgs<["none"]>;
def fno_modules : Flag <["-"], "fno-modules">, Group<f_Group>,
  Flags<[NoXarchOption]>;
def fno_implicit_module_maps : Flag <["-"], "fno-implicit-module-maps">, Group<f_Group>,
  Flags<[NoXarchOption]>;
def fno_module_maps : Flag <["-"], "fno-module-maps">, Alias<fno_implicit_module_maps>;
def fno_modules_decluse : Flag <["-"], "fno-modules-decluse">, Group<f_Group>,
  Flags<[NoXarchOption]>;
def fno_modules_strict_decluse : Flag <["-"], "fno-strict-modules-decluse">, Group<f_Group>,
  Flags<[NoXarchOption]>;
def fimplicit_modules : Flag <["-"], "fimplicit-modules">, Group<f_Group>,
  Flags<[NoXarchOption]>;
def fmodule_file_deps : Flag <["-"], "fmodule-file-deps">, Group<f_Group>,
  Flags<[NoXarchOption]>;
def fno_module_file_deps : Flag <["-"], "fno-module-file-deps">, Group<f_Group>,
  Flags<[NoXarchOption]>;
def fno_ms_extensions : Flag<["-"], "fno-ms-extensions">, Group<f_Group>,
  Flags<[CoreOption]>;
def fno_ms_compatibility : Flag<["-"], "fno-ms-compatibility">, Group<f_Group>,
  Flags<[CoreOption]>;
def fno_delayed_template_parsing : Flag<["-"], "fno-delayed-template-parsing">, Group<f_Group>,
  HelpText<"Disable delayed template parsing">,
  Flags<[NoXarchOption, CoreOption]>;
def fno_objc_exceptions: Flag<["-"], "fno-objc-exceptions">, Group<f_Group>;
def fno_objc_legacy_dispatch : Flag<["-"], "fno-objc-legacy-dispatch">, Group<f_Group>;
def fno_objc_weak : Flag<["-"], "fno-objc-weak">, Group<f_Group>, Flags<[CC1Option]>;
def fno_omit_frame_pointer : Flag<["-"], "fno-omit-frame-pointer">, Group<f_Group>;
def fno_operator_names : Flag<["-"], "fno-operator-names">, Group<f_Group>,
  HelpText<"Do not treat C++ operator name keywords as synonyms for operators">,
  Flags<[CC1Option]>;
def fno_pascal_strings : Flag<["-"], "fno-pascal-strings">, Group<f_Group>;
def fno_short_enums : Flag<["-"], "fno-short-enums">, Group<f_Group>;
def fno_show_source_location : Flag<["-"], "fno-show-source-location">, Group<f_Group>,
  Flags<[CC1Option]>, HelpText<"Do not include source location information with diagnostics">;
def fdiagnostics_absolute_paths : Flag<["-"], "fdiagnostics-absolute-paths">, Group<f_Group>,
  Flags<[CC1Option, CoreOption]>, HelpText<"Print absolute paths in diagnostics">;
def fno_spell_checking : Flag<["-"], "fno-spell-checking">, Group<f_Group>,
  Flags<[CC1Option]>, HelpText<"Disable spell-checking">;
def fno_stack_protector : Flag<["-"], "fno-stack-protector">, Group<f_Group>,
  HelpText<"Disable the use of stack protectors">;
def fno_strict_aliasing : Flag<["-"], "fno-strict-aliasing">, Group<f_Group>,
  Flags<[NoXarchOption, CoreOption]>;
def fstruct_path_tbaa : Flag<["-"], "fstruct-path-tbaa">, Group<f_Group>;
def fno_struct_path_tbaa : Flag<["-"], "fno-struct-path-tbaa">, Group<f_Group>;
def fno_strict_enums : Flag<["-"], "fno-strict-enums">, Group<f_Group>;
def fno_strict_overflow : Flag<["-"], "fno-strict-overflow">, Group<f_Group>;
def fno_temp_file : Flag<["-"], "fno-temp-file">, Group<f_Group>,
  Flags<[CC1Option, CoreOption]>, HelpText<
  "Directly create compilation output files. This may lead to incorrect incremental builds if the compiler crashes">,
  MarshallingInfoFlag<"FrontendOpts.UseTemporary", "true">, IsNegative;
def fno_threadsafe_statics : Flag<["-"], "fno-threadsafe-statics">, Group<f_Group>,
  Flags<[CC1Option]>, HelpText<"Do not emit code to make initialization of local statics thread safe">;
defm use_cxa_atexit : BoolFOption<"use-cxa-atexit",
  "CodeGenOpts.CXAAtExit", DefaultsToTrue,
  ChangedBy<NegFlag, [], "Don't use __cxa_atexit for calling destructors">,
  ResetBy<PosFlag>>;
def fno_unit_at_a_time : Flag<["-"], "fno-unit-at-a-time">, Group<f_Group>;
def fno_unwind_tables : Flag<["-"], "fno-unwind-tables">, Group<f_Group>;
def fno_verbose_asm : Flag<["-"], "fno-verbose-asm">, Group<f_Group>, Flags<[CC1Option]>,
  MarshallingInfoFlag<"CodeGenOpts.AsmVerbose", "true">, IsNegative;
def fno_working_directory : Flag<["-"], "fno-working-directory">, Group<f_Group>;
def fno_wrapv : Flag<["-"], "fno-wrapv">, Group<f_Group>;
def fobjc_arc : Flag<["-"], "fobjc-arc">, Group<f_Group>, Flags<[CC1Option]>,
  HelpText<"Synthesize retain and release calls for Objective-C pointers">;
def fno_objc_arc : Flag<["-"], "fno-objc-arc">, Group<f_Group>;
defm objc_convert_messages_to_runtime_calls : BoolFOption<"objc-convert-messages-to-runtime-calls",
  "CodeGenOpts.ObjCConvertMessagesToRuntimeCalls", DefaultsToTrue,
  ChangedBy<NegFlag>, ResetBy<PosFlag>>;
defm objc_arc_exceptions : OptInFFlag<"objc-arc-exceptions",
  "Use EH-safe code when synthesizing retains and releases in -fobjc-arc",
  "", "", [], "CodeGenOpts.ObjCAutoRefCountExceptions">;
def fobjc_atdefs : Flag<["-"], "fobjc-atdefs">, Group<clang_ignored_f_Group>;
def fobjc_call_cxx_cdtors : Flag<["-"], "fobjc-call-cxx-cdtors">, Group<clang_ignored_f_Group>;
def fobjc_exceptions: Flag<["-"], "fobjc-exceptions">, Group<f_Group>,
  HelpText<"Enable Objective-C exceptions">, Flags<[CC1Option]>;
def fapplication_extension : Flag<["-"], "fapplication-extension">,
  Group<f_Group>, Flags<[CC1Option]>,
  HelpText<"Restrict code to those available for App Extensions">;
def fno_application_extension : Flag<["-"], "fno-application-extension">,
  Group<f_Group>;
def frelaxed_template_template_args : Flag<["-"], "frelaxed-template-template-args">,
  Flags<[CC1Option]>, HelpText<"Enable C++17 relaxed template template argument matching">,
  Group<f_Group>;
def fno_relaxed_template_template_args : Flag<["-"], "fno-relaxed-template-template-args">,
  Group<f_Group>;
def fsized_deallocation : Flag<["-"], "fsized-deallocation">, Flags<[CC1Option]>,
  HelpText<"Enable C++14 sized global deallocation functions">, Group<f_Group>;
def fno_sized_deallocation: Flag<["-"], "fno-sized-deallocation">, Group<f_Group>;
def faligned_allocation : Flag<["-"], "faligned-allocation">, Flags<[CC1Option]>,
  HelpText<"Enable C++17 aligned allocation functions">, Group<f_Group>;
def fno_aligned_allocation: Flag<["-"], "fno-aligned-allocation">,
  Group<f_Group>, Flags<[CC1Option]>;
def fnew_alignment_EQ : Joined<["-"], "fnew-alignment=">,
  HelpText<"Specifies the largest alignment guaranteed by '::operator new(size_t)'">,
  MetaVarName<"<align>">, Group<f_Group>, Flags<[CC1Option]>;
def : Separate<["-"], "fnew-alignment">, Alias<fnew_alignment_EQ>;
def : Flag<["-"], "faligned-new">, Alias<faligned_allocation>;
def : Flag<["-"], "fno-aligned-new">, Alias<fno_aligned_allocation>;
def faligned_new_EQ : Joined<["-"], "faligned-new=">;

def fobjc_legacy_dispatch : Flag<["-"], "fobjc-legacy-dispatch">, Group<f_Group>;
def fobjc_new_property : Flag<["-"], "fobjc-new-property">, Group<clang_ignored_f_Group>;
def fobjc_infer_related_result_type : Flag<["-"], "fobjc-infer-related-result-type">,
                                      Group<f_Group>;
def fno_objc_infer_related_result_type : Flag<["-"],
  "fno-objc-infer-related-result-type">, Group<f_Group>,
  HelpText<
    "do not infer Objective-C related result type based on method family">,
  Flags<[CC1Option]>;
def fobjc_link_runtime: Flag<["-"], "fobjc-link-runtime">, Group<f_Group>;
def fobjc_weak : Flag<["-"], "fobjc-weak">, Group<f_Group>, Flags<[CC1Option]>,
  HelpText<"Enable ARC-style weak references in Objective-C">;

// Objective-C ABI options.
def fobjc_runtime_EQ : Joined<["-"], "fobjc-runtime=">, Group<f_Group>, Flags<[CC1Option, CoreOption]>,
  HelpText<"Specify the target Objective-C runtime kind and version">;
def fobjc_abi_version_EQ : Joined<["-"], "fobjc-abi-version=">, Group<f_Group>;
def fobjc_nonfragile_abi_version_EQ : Joined<["-"], "fobjc-nonfragile-abi-version=">, Group<f_Group>;
def fobjc_nonfragile_abi : Flag<["-"], "fobjc-nonfragile-abi">, Group<f_Group>;
def fno_objc_nonfragile_abi : Flag<["-"], "fno-objc-nonfragile-abi">, Group<f_Group>;

def fobjc_sender_dependent_dispatch : Flag<["-"], "fobjc-sender-dependent-dispatch">, Group<f_Group>;
def foffload_static_lib_EQ : CommaJoined<["-"], "foffload-static-lib=">, Flags<[NoXarchOption, CoreOption]>, Group<offload_lib_Group>;
def foffload_whole_static_lib_EQ : CommaJoined<["-"], "foffload-whole-static-lib=">, Flags<[NoXarchOption, CoreOption]>, Group<offload_lib_Group>;
def fomit_frame_pointer : Flag<["-"], "fomit-frame-pointer">, Group<f_Group>;
def fopenmp : Flag<["-"], "fopenmp">, Group<f_Group>, Flags<[CC1Option, NoArgumentUnused]>,
  HelpText<"Parse OpenMP pragmas and generate parallel code.">;
def fno_openmp : Flag<["-"], "fno-openmp">, Group<f_Group>, Flags<[NoArgumentUnused]>;
#if INTEL_CUSTOMIZATION
def fopenmp_version_EQ : Joined<["-"], "fopenmp-version=">, Group<f_Group>, Flags<[CC1Option, NoArgumentUnused]>,
  HelpText<"Choose which OpenMP version to link with.">;
def fopenmp_EQ : Joined<["-"], "fopenmp=">, Group<f_Group>;
def qopenmp_threadprivate_EQ: Joined<["-"], "qopenmp-threadprivate=">,
  HelpText<"Choose which threadprivate implementation to use: compat or legacy.">;
def fintel_pragma_prefetch : Flag<["-"],
  "fintel-pragma-prefetch">, Group<f_Group>,
  Flags<[CC1Option, NoArgumentUnused]>;
def fno_intel_pragma_prefetch : Flag<["-"],
  "fno-intel-pragma-prefetch">;
#endif // INTEL_CUSTOMIZATION
def fopenmp_use_tls : Flag<["-"], "fopenmp-use-tls">, Group<f_Group>,
  Flags<[NoArgumentUnused, HelpHidden]>;
def fnoopenmp_use_tls : Flag<["-"], "fnoopenmp-use-tls">, Group<f_Group>,
  Flags<[CC1Option, NoArgumentUnused, HelpHidden]>;
// INTEL_COLLAB
def fopenmp_late_outline : Flag<["-"], "fopenmp-late-outline">, Group<f_Group>,
  Flags<[CC1Option, NoArgumentUnused]>;
def fopenmp_use_single_elem_array_funcs : Flag<["-"],
  "fopenmp-use-single-elem-array-funcs">, Group<f_Group>,
  Flags<[CC1Option, NoArgumentUnused]>;
def fno_openmp_use_single_elem_array_funcs : Flag<["-"],
  "fno-openmp-use-single-elem-array-funcs">;
// end INTEL_COLLAB
def fopenmp_targets_EQ : CommaJoined<["-"], "fopenmp-targets=">, Flags<[NoXarchOption, CC1Option]>,
  HelpText<"Specify comma-separated list of triples OpenMP offloading targets to be supported">;
def fopenmp_relocatable_target : Flag<["-"], "fopenmp-relocatable-target">,
  Group<f_Group>, Flags<[CC1Option, NoArgumentUnused, HelpHidden]>;
def fnoopenmp_relocatable_target : Flag<["-"], "fnoopenmp-relocatable-target">,
  Group<f_Group>, Flags<[CC1Option, NoArgumentUnused, HelpHidden]>;
def fopenmp_simd : Flag<["-"], "fopenmp-simd">, Group<f_Group>, Flags<[CC1Option, NoArgumentUnused]>,
  HelpText<"Emit OpenMP code only for SIMD-based constructs.">;
#if INTEL_CUSTOMIZATION
def fiopenmp_simd : Flag<["-"], "fiopenmp-simd">, Group<f_Group>, Flags<[CC1Option, NoArgumentUnused]>;
def fno_iopenmp_simd : Flag<["-"], "fno-iopenmp-simd">, Group<f_Group>, Flags<[NoArgumentUnused]>;
def fopenmp_stable_file_id : Flag<["-"], "fopenmp-stable-file-id">,
    Group<f_Group>, Flags<[CC1Option, NoArgumentUnused, CoreOption, HelpHidden]>;
def fopenmp_device_lib_EQ : CommaJoined<["-"], "fopenmp-device-lib=">, Flags<[NoXarchOption, CoreOption]>,
  Values<"libc, libm-fp32, libm-fp64, all">, HelpText<"Control inclusion of "
  "device libraries into device binary linkage. Valid arguments "
  "are libc, libm-fp32, libm-fp64, all">;
def fno_openmp_device_lib_EQ : CommaJoined<["-"], "fno-openmp-device-lib=">, Flags<[NoXarchOption, CoreOption]>,
  Values<"libc, libm-fp32, libm-fp64, all">, HelpText<"Control exclusion of "
  "device libraries from device binary linkage. Valid arguments "
  "are libc, libm-fp32, libm-fp64, all">;
def fiopenmp_offload : Flag<["-"], "fiopenmp-offload">, Flags<[NoXarchOption]>, Group<f_Group>;
def fno_iopenmp_offload : Flag<["-"], "fno-iopenmp-offload">, Flags<[NoXarchOption]>, Group<f_Group>;
def fopenmp_target_simd : Flag<["-"], "fopenmp-target-simd">, Flags<[NoXarchOption, HelpHidden]>, Group<f_Group>;
#endif // INTEL_CUSTOMIZATION
def fopenmp_enable_irbuilder : Flag<["-"], "fopenmp-enable-irbuilder">, Group<f_Group>, Flags<[CC1Option, NoArgumentUnused, HelpHidden]>,
  HelpText<"Use the experimental OpenMP-IR-Builder codegen path.">;
def fno_openmp_simd : Flag<["-"], "fno-openmp-simd">, Group<f_Group>, Flags<[CC1Option, NoArgumentUnused]>;
def fopenmp_cuda_mode : Flag<["-"], "fopenmp-cuda-mode">, Group<f_Group>,
  Flags<[CC1Option, NoArgumentUnused, HelpHidden]>;
def fno_openmp_cuda_mode : Flag<["-"], "fno-openmp-cuda-mode">, Group<f_Group>,
  Flags<[NoArgumentUnused, HelpHidden]>;
def fopenmp_cuda_force_full_runtime : Flag<["-"], "fopenmp-cuda-force-full-runtime">, Group<f_Group>,
  Flags<[CC1Option, NoArgumentUnused, HelpHidden]>;
def fno_openmp_cuda_force_full_runtime : Flag<["-"], "fno-openmp-cuda-force-full-runtime">, Group<f_Group>,
  Flags<[NoArgumentUnused, HelpHidden]>;
def fopenmp_cuda_number_of_sm_EQ : Joined<["-"], "fopenmp-cuda-number-of-sm=">, Group<f_Group>,
  Flags<[CC1Option, NoArgumentUnused, HelpHidden]>;
def fopenmp_cuda_blocks_per_sm_EQ : Joined<["-"], "fopenmp-cuda-blocks-per-sm=">, Group<f_Group>,
  Flags<[CC1Option, NoArgumentUnused, HelpHidden]>;
def fopenmp_cuda_teams_reduction_recs_num_EQ : Joined<["-"], "fopenmp-cuda-teams-reduction-recs-num=">, Group<f_Group>,
  Flags<[CC1Option, NoArgumentUnused, HelpHidden]>;
def fopenmp_optimistic_collapse : Flag<["-"], "fopenmp-optimistic-collapse">, Group<f_Group>,
  Flags<[CC1Option, NoArgumentUnused, HelpHidden]>;
def fno_openmp_optimistic_collapse : Flag<["-"], "fno-openmp-optimistic-collapse">, Group<f_Group>,
  Flags<[NoArgumentUnused, HelpHidden]>;
// INTEL_COLLAB
def fiopenmp : Flag<["-"], "fiopenmp">, Group<f_Group>, Flags<[NoArgumentUnused]>;
def fno_iopenmp : Flag<["-"], "fno-iopenmp">, Group<f_Group>, Flags<[NoArgumentUnused]>;
// end INTEL_COLLAB
#if INTEL_CUSTOMIZATION
def static_openmp: Flag<["-"], "static-openmp">,
  HelpText<"Use the static host OpenMP runtime while linking.">;
def qopenmp_simd: Flag<["-"], "qopenmp-simd">, Alias<fiopenmp_simd>,
  HelpText<"Emit OpenMP code only for SIMD-based constructs.">;
def qno_openmp_simd: Flag<["-"], "qno-openmp-simd">, Alias<fno_iopenmp_simd>;
def qno_openmp : Flag<["-"], "qno-openmp">, Group<f_Group>, Flags<[NoArgumentUnused]>, Alias<fno_iopenmp>, HelpText<"Disable OpenMP support">;
def qopenmp: Flag<["-"], "qopenmp">, Alias<fiopenmp>,
  HelpText<"Parse OpenMP pragmas and generate parallel code.">;
def qopenmp_stubs : Flag<["-"], "qopenmp-stubs">,
  HelpText<"enables the user to compile OpenMP programs in sequential mode. "
  "The OpenMP directives are ignored and a stub OpenMP library is linked.">;
def qopenmp_link_EQ : Joined<["-"], "qopenmp-link=">,
  HelpText<"Choose whether to link with the static or dynamic OpenMP "
  "libraries. Default is dynamic.">;
def qopenmp_target_simd : Flag<["-"], "qopenmp-target-simd">, Alias<fopenmp_target_simd>;
#endif // INTEL_CUSTOMIZATION
def fopenmp_cuda_parallel_target_regions : Flag<["-"], "fopenmp-cuda-parallel-target-regions">, Group<f_Group>,
  Flags<[CC1Option, NoArgumentUnused, HelpHidden]>,
  HelpText<"Support parallel execution of target regions on Cuda-based devices.">;
def fno_openmp_cuda_parallel_target_regions : Flag<["-"], "fno-openmp-cuda-parallel-target-regions">, Group<f_Group>,
  Flags<[NoArgumentUnused, HelpHidden]>,
  HelpText<"Support only serial execution of target regions on Cuda-based devices.">;
def fno_optimize_sibling_calls : Flag<["-"], "fno-optimize-sibling-calls">, Group<f_Group>;
def foptimize_sibling_calls : Flag<["-"], "foptimize-sibling-calls">, Group<f_Group>;
defm escaping_block_tail_calls : BoolFOption<"escaping-block-tail-calls",
  "CodeGenOpts.NoEscapingBlockTailCalls", DefaultsToFalse,
  ChangedBy<NegFlag>, ResetBy<PosFlag>>;
def force__cpusubtype__ALL : Flag<["-"], "force_cpusubtype_ALL">;
def force__flat__namespace : Flag<["-"], "force_flat_namespace">;
def force__load : Separate<["-"], "force_load">;
def force_addr : Joined<["-"], "fforce-addr">, Group<clang_ignored_f_Group>;
def foutput_class_dir_EQ : Joined<["-"], "foutput-class-dir=">, Group<f_Group>;
def fpack_struct : Flag<["-"], "fpack-struct">, Group<f_Group>;
def fno_pack_struct : Flag<["-"], "fno-pack-struct">, Group<f_Group>;
def fpack_struct_EQ : Joined<["-"], "fpack-struct=">, Group<f_Group>, Flags<[CC1Option]>,
  HelpText<"Specify the default maximum struct packing alignment">;
def fmax_type_align_EQ : Joined<["-"], "fmax-type-align=">, Group<f_Group>, Flags<[CC1Option]>,
  HelpText<"Specify the maximum alignment to enforce on pointers lacking an explicit alignment">;
def fno_max_type_align : Flag<["-"], "fno-max-type-align">, Group<f_Group>;
def fpascal_strings : Flag<["-"], "fpascal-strings">, Group<f_Group>, Flags<[CC1Option]>,
  HelpText<"Recognize and construct Pascal-style string literals">;
def fpatchable_function_entry_EQ : Joined<["-"], "fpatchable-function-entry=">, Group<f_Group>, Flags<[CC1Option]>,
  MetaVarName<"<N,M>">, HelpText<"Generate M NOPs before function entry and N-M NOPs after function entry">;
def fpcc_struct_return : Flag<["-"], "fpcc-struct-return">, Group<f_Group>, Flags<[CC1Option]>,
  HelpText<"Override the default ABI to return all structs on the stack">;
def fpch_preprocess : Flag<["-"], "fpch-preprocess">, Group<f_Group>;
def fpic : Flag<["-"], "fpic">, Group<f_Group>;
def fno_pic : Flag<["-"], "fno-pic">, Group<f_Group>;
def fpie : Flag<["-"], "fpie">, Group<f_Group>;
def fno_pie : Flag<["-"], "fno-pie">, Group<f_Group>;
defm plt : BoolFOption<"plt",
  "CodeGenOpts.NoPLT", DefaultsToFalse,
  ChangedBy<NegFlag, [], "Use GOT indirection instead of PLT to make external function calls (x86 only)">,
  ResetBy<PosFlag>>;
defm ropi : OptInFFlag<"ropi", "Generate read-only position independent code (ARM only)">;
defm rwpi : OptInFFlag<"rwpi", "Generate read-write position independent code (ARM only)">;
def fplugin_EQ : Joined<["-"], "fplugin=">, Group<f_Group>, Flags<[NoXarchOption]>, MetaVarName<"<dsopath>">,
  HelpText<"Load the named plugin (dynamic shared object)">;
def fpass_plugin_EQ : Joined<["-"], "fpass-plugin=">,
  Group<f_Group>, Flags<[CC1Option]>, MetaVarName<"<dsopath>">,
  HelpText<"Load pass plugin from a dynamic shared object file (only with new pass manager).">;
defm preserve_as_comments : BoolFOption<"preserve-as-comments",
  "CodeGenOpts.PreserveAsmComments", DefaultsToTrue,
  ChangedBy<NegFlag, [], "Do not preserve comments in inline assembly">,
  ResetBy<PosFlag>>;
defm profile_arcs : BoolFOption<"profile-arcs",
  "CodeGenOpts.EmitGcovArcs", DefaultsToFalse,
  ChangedBy<PosFlag, [LinkOption]>, ResetBy<NegFlag>>;
def framework : Separate<["-"], "framework">, Flags<[LinkerInput]>;
def frandom_seed_EQ : Joined<["-"], "frandom-seed=">, Group<clang_ignored_f_Group>;
def freg_struct_return : Flag<["-"], "freg-struct-return">, Group<f_Group>, Flags<[CC1Option]>,
  HelpText<"Override the default ABI to return small structs in registers">;
defm rtti : OptOutFFlag<"rtti", "", "Disable generation of rtti information">;
defm rtti_data : OptOutFFlag<"rtti-data", "", "Disable generation of RTTI data">;
def : Flag<["-"], "fsched-interblock">, Group<clang_ignored_f_Group>;
def fshort_enums : Flag<["-"], "fshort-enums">, Group<f_Group>, Flags<[CC1Option]>,
  HelpText<"Allocate to an enum type only as many bytes as it needs for the declared range of possible values">;
def fchar8__t : Flag<["-"], "fchar8_t">, Group<f_Group>, Flags<[CC1Option]>,
  HelpText<"Enable C++ builtin type char8_t">;
def fno_char8__t : Flag<["-"], "fno-char8_t">, Group<f_Group>, Flags<[CC1Option]>,
  HelpText<"Disable C++ builtin type char8_t">;
def fshort_wchar : Flag<["-"], "fshort-wchar">, Group<f_Group>,
  HelpText<"Force wchar_t to be a short unsigned int">;
def fno_short_wchar : Flag<["-"], "fno-short-wchar">, Group<f_Group>,
  HelpText<"Force wchar_t to be an unsigned int">;
def fshow_overloads_EQ : Joined<["-"], "fshow-overloads=">, Group<f_Group>, Flags<[CC1Option]>,
  HelpText<"Which overload candidates to show when overload resolution fails: "
           "best|all; defaults to all">, Values<"best,all">;
defm show_column : OptOutFFlag<"show-column", "", "Do not include column number on diagnostics">;
def fshow_source_location : Flag<["-"], "fshow-source-location">, Group<f_Group>;
def fspell_checking : Flag<["-"], "fspell-checking">, Group<f_Group>;
def fspell_checking_limit_EQ : Joined<["-"], "fspell-checking-limit=">, Group<f_Group>;
def fsigned_bitfields : Flag<["-"], "fsigned-bitfields">, Group<f_Group>;
defm signed_char : OptOutFFlag<"signed-char", "char is signed", "char is unsigned">;
def fsplit_stack : Flag<["-"], "fsplit-stack">, Group<f_Group>;
def fstack_protector_all : Flag<["-"], "fstack-protector-all">, Group<f_Group>,
  HelpText<"Enable stack protectors for all functions">;
defm stack_clash_protection : BoolFOption<"stack-clash-protection",
  "CodeGenOpts.StackClashProtector", DefaultsToFalse,
  ChangedBy<PosFlag, [], "Enable">, ResetBy<NegFlag, [], "Disable">,
  BothFlags<[], " stack clash protection">>;
def fstack_protector_strong : Flag<["-"], "fstack-protector-strong">, Group<f_Group>,
  HelpText<"Enable stack protectors for some functions vulnerable to stack smashing. "
           "Compared to -fstack-protector, this uses a stronger heuristic "
           "that includes functions containing arrays of any size (and any type), "
           "as well as any calls to alloca or the taking of an address from a local variable">;
#if INTEL_CUSTOMIZATION
def fstack_security_check : Flag<["-"], "fstack-security-check">, Alias<fstack_protector_strong>,
  HelpText<"Enable overflow security checks">;
def fstack_limit_register_EQ : Joined<["-"], "fstack-limit-register=">,
  Flags<[NoXarchOption]>, HelpText<"Limits the stack register size">;
#endif // INTEL_CUSTOMIZATION
def fstack_protector : Flag<["-"], "fstack-protector">, Group<f_Group>,
  HelpText<"Enable stack protectors for some functions vulnerable to stack smashing. "
           "This uses a loose heuristic which considers functions vulnerable if they "
           "contain a char (or 8bit integer) array or constant sized calls to alloca "
           ", which are of greater size than ssp-buffer-size (default: 8 bytes). All "
           "variable sized calls to alloca are considered vulnerable. A function with "
           "a stack protector has a guard value added to the stack frame that is "
           "checked on function exit. The guard value must be positioned in the "
           "stack frame such that a buffer overflow from a vulnerable variable will "
           "overwrite the guard value before overwriting the function's return "
           "address. The reference stack guard value is stored in a global variable.">;
def ftrivial_auto_var_init : Joined<["-"], "ftrivial-auto-var-init=">, Group<f_Group>,
  Flags<[CC1Option, CoreOption]>, HelpText<"Initialize trivial automatic stack variables: uninitialized (default)"
  " | pattern">, Values<"uninitialized,pattern">;
def enable_trivial_var_init_zero : Flag<["-"], "enable-trivial-auto-var-init-zero-knowing-it-will-be-removed-from-clang">,
  Flags<[CC1Option, CoreOption]>,
  HelpText<"Trivial automatic variable initialization to zero is only here for benchmarks, it'll eventually be removed, and I'm OK with that because I'm only using it to benchmark">;
def ftrivial_auto_var_init_stop_after : Joined<["-"], "ftrivial-auto-var-init-stop-after=">, Group<f_Group>,
  Flags<[CC1Option, CoreOption]>, HelpText<"Stop initializing trivial automatic stack variables after the specified number of instances">;
def fstandalone_debug : Flag<["-"], "fstandalone-debug">, Group<f_Group>, Flags<[CoreOption]>,
  HelpText<"Emit full debug info for all types used by the program">;
def fno_standalone_debug : Flag<["-"], "fno-standalone-debug">, Group<f_Group>, Flags<[CoreOption]>,
  HelpText<"Limit debug information produced to reduce size of debug binary">;
def flimit_debug_info : Flag<["-"], "flimit-debug-info">, Flags<[CoreOption]>, Alias<fno_standalone_debug>;
def fno_limit_debug_info : Flag<["-"], "fno-limit-debug-info">, Flags<[CoreOption]>, Alias<fstandalone_debug>;
#if INTEL_CUSTOMIZATION
def femit_class_debug_always : Flag<["-"], "femit-class-debug-always">, Flags<[NoXarchOption]>,
  Alias<fstandalone_debug>,
  HelpText<"Emit debug information for a C++ class into each object file where the class is used."
           " This flag is useful for tools which are unable to resolve incomplete type descriptions."
           "  Using this option may cause a large increase in the size of the debug information">;
def fno_emit_class_debug_always : Flag<["-"], "fno-emit-class-debug-always">, Flags<[NoXarchOption]>,
  Alias<fno_standalone_debug>,
  HelpText<"Emit debug information for a C++ class in only one object file">;
#endif // INTEL_CUSTOMIZATION
def fdebug_macro : Flag<["-"], "fdebug-macro">, Group<f_Group>, Flags<[CoreOption]>,
  HelpText<"Emit macro debug information">;
def fno_debug_macro : Flag<["-"], "fno-debug-macro">, Group<f_Group>, Flags<[CoreOption]>,
  HelpText<"Do not emit macro debug information">;
def fstrict_aliasing : Flag<["-"], "fstrict-aliasing">, Group<f_Group>,
  Flags<[NoXarchOption, CoreOption]>;
def fstrict_enums : Flag<["-"], "fstrict-enums">, Group<f_Group>, Flags<[CC1Option]>,
  HelpText<"Enable optimizations based on the strict definition of an enum's "
           "value range">,
  MarshallingInfoFlag<"CodeGenOpts.StrictEnums">;
defm strict_vtable_pointers : BoolFOption<"strict-vtable-pointers",
  "CodeGenOpts.StrictVTablePointers", DefaultsToFalse,
  ChangedBy<PosFlag, [], "Enable optimizations based on the strict rules for"
            " overwriting polymorphic C++ objects">,
  ResetBy<NegFlag>>;
def fstrict_overflow : Flag<["-"], "fstrict-overflow">, Group<f_Group>;
def fintelfpga : Flag<["-"], "fintelfpga">, Group<f_Group>,
  Flags<[CC1Option, CoreOption]>, HelpText<"Perform ahead of time compilation for FPGA">;
def fsycl_device_only : Flag<["-"], "fsycl-device-only">, Flags<[CoreOption]>,
  HelpText<"Compile SYCL kernels for device">;
def fsycl_targets_EQ : CommaJoined<["-"], "fsycl-targets=">, Flags<[NoXarchOption, CC1Option, CoreOption]>,
  HelpText<"Specify comma-separated list of triples SYCL offloading targets to be supported">;
def fsycl_add_targets_EQ : CommaJoined<["-"], "fsycl-add-targets=">, Flags<[NoXarchOption, CoreOption]>,
  HelpText<"Specify comma-separated list of triple and device binary image pairs to add to the final SYCL binary">;
def fsycl_link_targets_EQ : CommaJoined<["-"], "fsycl-link-targets=">, Flags<[NoXarchOption, CC1Option, CoreOption]>,
  HelpText<"Specify comma-separated list of triples SYCL offloading targets to produce linked device images">;
def fsycl_device_code_split_EQ : Joined<["-"], "fsycl-device-code-split=">,
   Flags<[CC1Option, CoreOption]>, HelpText<"Perform SYCL device code split: per_kernel (device code module is "
  "created for each SYCL kernel) | per_source (device code module is created for each source (translation unit)) | off (no device code split). "
  "Default is 'off' - all kernels go into a single module`">, Values<"per_source, per_kernel, off">;
def fsycl_device_code_split : Flag<["-"], "fsycl-device-code-split">, Alias<fsycl_device_code_split_EQ>,
  AliasArgs<["per_source"]>, Flags<[CC1Option, CoreOption]>,
  HelpText<"Perform SYCL device code split in the per_source mode i.e. create a device code module for each source (translation unit)">;
def fsycl_id_queries_fit_in_int : Flag<["-"], "fsycl-id-queries-fit-in-int">,
  Flags<[CC1Option, CoreOption]>, HelpText<"Assume that SYCL ID queries fit "
  "within MAX_INT.">;
def fno_sycl_id_queries_fit_in_int : Flag<["-"], "fno-sycl-id-queries-fit-in-int">,
  Flags<[CC1Option, CoreOption]>, HelpText<"Do not assume that SYCL ID queries "
  "fit within MAX_INT.">;
def fsycl_use_bitcode : Flag<["-"], "fsycl-use-bitcode">,
  Flags<[CC1Option, CoreOption]>, HelpText<"Use LLVM bitcode instead of SPIR-V in fat objects">;
def fno_sycl_use_bitcode : Flag<["-"], "fno-sycl-use-bitcode">,
  Flags<[CC1Option, CoreOption]>, HelpText<"Use SPIR-V instead of LLVM bitcode in fat objects">;
def fsycl_link_EQ : Joined<["-"], "fsycl-link=">,
  Flags<[CC1Option, CoreOption]>, HelpText<"Generate partially linked device and host object to be used at various stages of compilation">, Values<"image,early">;
def fsycl_link : Flag<["-"], "fsycl-link">, Alias<fsycl_link_EQ>,
  AliasArgs<["early"]>, Flags<[CC1Option, CoreOption]>,
  HelpText<"Generate partially linked device object to be used with the host link">;
def fsycl_unnamed_lambda : Flag<["-"], "fsycl-unnamed-lambda">,
  Flags<[CC1Option, CoreOption]>, HelpText<"Allow unnamed SYCL lambda kernels">;
def fno_sycl_unnamed_lambda : Flag<["-"], "fno-sycl-unnamed-lambda">,
  Flags<[CC1Option, CoreOption]>;
def fsycl_help_EQ : Joined<["-"], "fsycl-help=">,
  Flags<[NoXarchOption, CoreOption]>, HelpText<"Emit help information from the "
  "related offline compilation tool. Valid values: all, fpga, gen, x86_64.">,
  Values<"all,fpga,gen,x86_64">;
def fsycl_help : Flag<["-"], "fsycl-help">, Alias<fsycl_help_EQ>,
  Flags<[NoXarchOption, CoreOption]>, AliasArgs<["all"]>, HelpText<"Emit help information "
  "from all of the offline compilation tools">;
def fsycl_libspirv_path_EQ : Joined<["-"], "fsycl-libspirv-path=">,
  Flags<[CC1Option, CoreOption]>, HelpText<"Path to libspirv library">;
def fno_sycl_libspirv : Flag<["-"], "fno-sycl-libspirv">, HelpText<"Disable check for libspirv">;
def fsyntax_only : Flag<["-"], "fsyntax-only">,
  Flags<[NoXarchOption,CoreOption,CC1Option]>, Group<Action_Group>;
def ftabstop_EQ : Joined<["-"], "ftabstop=">, Group<f_Group>;
#if INTEL_CUSTOMIZATION
def ftemplate_depth_EQ : Joined<["-"], "ftemplate-depth=">, Group<f_Group>,
  HelpText<"Control the depth in which recursive templates are expanded.">;
#endif // INTEL_CUSTOMIZATION
def ftemplate_depth_ : Joined<["-"], "ftemplate-depth-">, Group<f_Group>;
def ftemplate_backtrace_limit_EQ : Joined<["-"], "ftemplate-backtrace-limit=">,
                                   Group<f_Group>;
def foperator_arrow_depth_EQ : Joined<["-"], "foperator-arrow-depth=">,
                               Group<f_Group>;

def fsave_optimization_record : Flag<["-"], "fsave-optimization-record">,
  Group<f_Group>, HelpText<"Generate a YAML optimization record file">;
def fsave_optimization_record_EQ : Joined<["-"], "fsave-optimization-record=">,
  Group<f_Group>, HelpText<"Generate an optimization record file in a specific format">,
  MetaVarName<"<format>">;
def fno_save_optimization_record : Flag<["-"], "fno-save-optimization-record">,
  Group<f_Group>, Flags<[NoArgumentUnused]>;
def foptimization_record_file_EQ : Joined<["-"], "foptimization-record-file=">,
  Group<f_Group>,
  HelpText<"Specify the output name of the file containing the optimization remarks. Implies -fsave-optimization-record. On Darwin platforms, this cannot be used with multiple -arch <arch> options.">,
  MetaVarName<"<file>">;
def foptimization_record_passes_EQ : Joined<["-"], "foptimization-record-passes=">,
  Group<f_Group>,
  HelpText<"Only include passes which match a specified regular expression in the generated optimization record (by default, include all passes)">,
  MetaVarName<"<regex>">;

defm test_coverage : BoolFOption<"test-coverage",
  "CodeGenOpts.EmitGcovNotes", DefaultsToFalse,
  ChangedBy<PosFlag>, ResetBy<NegFlag>>;
def fvectorize : Flag<["-"], "fvectorize">, Group<f_Group>,
  HelpText<"Enable the loop vectorization passes">;
def fno_vectorize : Flag<["-"], "fno-vectorize">, Group<f_Group>;
def : Flag<["-"], "ftree-vectorize">, Alias<fvectorize>;
def : Flag<["-"], "fno-tree-vectorize">, Alias<fno_vectorize>;
def fslp_vectorize : Flag<["-"], "fslp-vectorize">, Group<f_Group>,
  HelpText<"Enable the superword-level parallelism vectorization passes">;
def fno_slp_vectorize : Flag<["-"], "fno-slp-vectorize">, Group<f_Group>;
def : Flag<["-"], "ftree-slp-vectorize">, Alias<fslp_vectorize>;
def : Flag<["-"], "fno-tree-slp-vectorize">, Alias<fno_slp_vectorize>;
def Wlarge_by_value_copy_def : Flag<["-"], "Wlarge-by-value-copy">,
  HelpText<"Warn if a function definition returns or accepts an object larger "
           "in bytes than a given value">, Flags<[HelpHidden]>;
def Wlarge_by_value_copy_EQ : Joined<["-"], "Wlarge-by-value-copy=">, Flags<[CC1Option]>;

// These "special" warning flags are effectively processed as f_Group flags by the driver:
// Just silence warnings about -Wlarger-than for now.
def Wlarger_than_EQ : Joined<["-"], "Wlarger-than=">, Group<clang_ignored_f_Group>;
def Wlarger_than_ : Joined<["-"], "Wlarger-than-">, Alias<Wlarger_than_EQ>;
def Wframe_larger_than_EQ : Joined<["-"], "Wframe-larger-than=">, Group<f_Group>, Flags<[NoXarchOption]>;

def : Flag<["-"], "fterminated-vtables">, Alias<fapple_kext>;
def fthreadsafe_statics : Flag<["-"], "fthreadsafe-statics">, Group<f_Group>;
def ftime_report : Flag<["-"], "ftime-report">, Group<f_Group>, Flags<[CC1Option]>,
  MarshallingInfoFlag<"CodeGenOpts.TimePasses">;
def ftime_report_EQ: Joined<["-"], "ftime-report=">, Group<f_Group>,
  Flags<[CC1Option]>, Values<"per-pass,per-pass-run">,
  MarshallingInfoFlag<"CodeGenOpts.TimePassesPerRun">,
  HelpText<"(For new pass manager) \"per-pass\": one report for each pass; "
           "\"per-pass-run\": one report for each pass invocation">;
def ftime_trace : Flag<["-"], "ftime-trace">, Group<f_Group>,
  HelpText<"Turn on time profiler. Generates JSON file based on output filename.">,
  DocBrief<[{
Turn on time profiler. Generates JSON file based on output filename. Results
can be analyzed with chrome://tracing or `Speedscope App
<https://www.speedscope.app>`_ for flamegraph visualization.}]>,
  Flags<[CC1Option, CoreOption]>,
  MarshallingInfoFlag<"FrontendOpts.TimeTrace">;
def ftime_trace_granularity_EQ : Joined<["-"], "ftime-trace-granularity=">, Group<f_Group>,
  HelpText<"Minimum time granularity (in microseconds) traced by time profiler">,
  Flags<[CC1Option, CoreOption]>;
def fproc_stat_report : Joined<["-"], "fproc-stat-report">, Group<f_Group>,
  HelpText<"Print subprocess statistics">;
def fproc_stat_report_EQ : Joined<["-"], "fproc-stat-report=">, Group<f_Group>,
  HelpText<"Save subprocess statistics to the given file">;
def ftlsmodel_EQ : Joined<["-"], "ftls-model=">, Group<f_Group>, Flags<[CC1Option]>;
def ftrapv : Flag<["-"], "ftrapv">, Group<f_Group>, Flags<[CC1Option]>,
  HelpText<"Trap on integer overflow">;
def ftrapv_handler_EQ : Joined<["-"], "ftrapv-handler=">, Group<f_Group>,
  MetaVarName<"<function name>">,
  HelpText<"Specify the function to be called on overflow">;
def ftrapv_handler : Separate<["-"], "ftrapv-handler">, Group<f_Group>, Flags<[CC1Option]>;
def ftrap_function_EQ : Joined<["-"], "ftrap-function=">, Group<f_Group>, Flags<[CC1Option]>,
  HelpText<"Issue call to specified function rather than a trap instruction">;
def funit_at_a_time : Flag<["-"], "funit-at-a-time">, Group<f_Group>;
def funroll_loops : Flag<["-"], "funroll-loops">, Group<f_Group>,
  HelpText<"Turn on loop unroller">, Flags<[CC1Option]>;
def fno_unroll_loops : Flag<["-"], "fno-unroll-loops">, Group<f_Group>,
  HelpText<"Turn off loop unroller">, Flags<[CC1Option]>;
defm reroll_loops : BoolFOption<"reroll-loops",
  "CodeGenOpts.RerollLoops", DefaultsToFalse,
  ChangedBy<PosFlag, [], "Turn on loop reroller">, ResetBy<NegFlag>>;
def ftrigraphs : Flag<["-"], "ftrigraphs">, Group<f_Group>,
  HelpText<"Process trigraph sequences">, Flags<[CC1Option]>;
def fno_trigraphs : Flag<["-"], "fno-trigraphs">, Group<f_Group>,
  HelpText<"Do not process trigraph sequences">, Flags<[CC1Option]>;
def funsigned_bitfields : Flag<["-"], "funsigned-bitfields">, Group<f_Group>;
def funsigned_char : Flag<["-"], "funsigned-char">, Group<f_Group>;
def fno_unsigned_char : Flag<["-"], "fno-unsigned-char">;
def funwind_tables : Flag<["-"], "funwind-tables">, Group<f_Group>;
defm register_global_dtors_with_atexit : BoolFOption<"register-global-dtors-with-atexit",
  "CodeGenOpts.RegisterGlobalDtorsWithAtExit", DefaultsToFalse,
  ChangedBy<PosFlag, [], "Use">, ResetBy<NegFlag, [], "Don't use">,
  BothFlags<[], " atexit or __cxa_atexit to register global destructors">>;
defm use_init_array : BoolFOption<"use-init-array",
  "CodeGenOpts.UseInitArray", DefaultsToTrue,
  ChangedBy<NegFlag, [], "Use .ctors/.dtors instead of .init_array/.fini_array">,
  ResetBy<PosFlag>>;
def fno_var_tracking : Flag<["-"], "fno-var-tracking">, Group<clang_ignored_f_Group>;
def fverbose_asm : Flag<["-"], "fverbose-asm">, Group<f_Group>,
  HelpText<"Generate verbose assembly output">;
def dA : Flag<["-"], "dA">, Alias<fverbose_asm>;
defm visibility_from_dllstorageclass : OptInFFlag<"visibility-from-dllstorageclass", "Set the visiblity of symbols in the generated code from their DLL storage class">;
def fvisibility_dllexport_EQ : Joined<["-"], "fvisibility-dllexport=">, Group<f_Group>, Flags<[CC1Option]>,
  HelpText<"The visibility for dllexport defintions [-fvisibility-from-dllstorageclass]">, Values<"hidden,protected,default">;
def fvisibility_nodllstorageclass_EQ : Joined<["-"], "fvisibility-nodllstorageclass=">, Group<f_Group>, Flags<[CC1Option]>,
  HelpText<"The visibility for defintiions without an explicit DLL export class [-fvisibility-from-dllstorageclass]">, Values<"hidden,protected,default">;
def fvisibility_externs_dllimport_EQ : Joined<["-"], "fvisibility-externs-dllimport=">, Group<f_Group>, Flags<[CC1Option]>,
  HelpText<"The visibility for dllimport external declarations [-fvisibility-from-dllstorageclass]">, Values<"hidden,protected,default">;
def fvisibility_externs_nodllstorageclass_EQ : Joined<["-"], "fvisibility-externs-nodllstorageclass=">, Group<f_Group>, Flags<[CC1Option]>,
  HelpText<"The visibility for external declarations without an explicit DLL dllstorageclass [-fvisibility-from-dllstorageclass]">, Values<"hidden,protected,default">;
def fvisibility_EQ : Joined<["-"], "fvisibility=">, Group<f_Group>,
  HelpText<"Set the default symbol visibility for all global declarations">, Values<"hidden,default">;
def fvisibility_inlines_hidden : Flag<["-"], "fvisibility-inlines-hidden">, Group<f_Group>,
  HelpText<"Give inline C++ member functions hidden visibility by default">,
  Flags<[CC1Option]>;
def fvisibility_inlines_hidden_static_local_var :
  Flag<["-"], "fvisibility-inlines-hidden-static-local-var">, Group<f_Group>,
  HelpText<"When -fvisibility-inlines-hidden is enabled, static variables in "
           "inline C++ member functions will also be given hidden visibility "
           "by default">,
  Flags<[CC1Option]>;
def fno_visibility_inlines_hidden_static_local_var :
  Flag<["-"], "fno-visibility-inlines-hidden-static-local-var">, Group<f_Group>,
  HelpText<"Disables -fvisibility-inlines-hidden-static-local-var "
           "(this is the default on non-darwin targets)">,
  Flags<[CC1Option]>;
def fvisibility_ms_compat : Flag<["-"], "fvisibility-ms-compat">, Group<f_Group>,
  HelpText<"Give global types 'default' visibility and global functions and "
           "variables 'hidden' visibility by default">;
def fvisibility_global_new_delete_hidden : Flag<["-"], "fvisibility-global-new-delete-hidden">, Group<f_Group>,
  HelpText<"Give global C++ operator new and delete declarations hidden visibility">, Flags<[CC1Option]>;
defm whole_program_vtables : BoolFOption<"whole-program-vtables",
  "CodeGenOpts.WholeProgramVTables", DefaultsToFalse,
  ChangedBy<PosFlag, [], "Enables whole-program vtable optimization. Requires -flto">,
  ResetBy<NegFlag>, BothFlags<[CoreOption]>>;
defm split_lto_unit : BoolFOption<"split-lto-unit",
  "CodeGenOpts.EnableSplitLTOUnit", DefaultsToFalse,
  ChangedBy<PosFlag, [], "Enables splitting of the LTO unit">,
  ResetBy<NegFlag>, BothFlags<[CoreOption]>>;
defm force_emit_vtables : BoolFOption<"force-emit-vtables",
  "CodeGenOpts.ForceEmitVTables", DefaultsToFalse,
  ChangedBy<PosFlag, [], "Emits more virtual tables to improve devirtualization">,
  ResetBy<NegFlag>, BothFlags<[CoreOption]>>;
defm virtual_function_elimination : BoolFOption<"virtual-function-elimination",
  "CodeGenOpts.VirtualFunctionElimination", DefaultsToFalse,
  ChangedBy<PosFlag, [], "Enables dead virtual function elimination optimization. Requires -flto=full">,
  ResetBy<NegFlag>, BothFlags<[CoreOption]>>;

def fwrapv : Flag<["-"], "fwrapv">, Group<f_Group>, Flags<[CC1Option]>,
  HelpText<"Treat signed integer overflow as two's complement">;
def fwritable_strings : Flag<["-"], "fwritable-strings">, Group<f_Group>, Flags<[CC1Option]>,
  HelpText<"Store string literals as writable data">;
defm zero_initialized_in_bss : BoolFOption<"zero-initialized-in-bss",
  "CodeGenOpts.NoZeroInitializedInBSS", DefaultsToFalse,
  ChangedBy<NegFlag, [], "Don't place zero initialized data in BSS">,
  ResetBy<PosFlag>>;
defm function_sections : OptInFFlag<"function-sections", "Place each function in its own section">;
def fbasic_block_sections_EQ : Joined<["-"], "fbasic-block-sections=">, Group<f_Group>,
  Flags<[CC1Option, CC1AsOption]>,
  HelpText<"Place each function's basic blocks in unique sections (ELF Only) : all | labels | none | list=<file>">,
  DocBrief<[{Generate labels for each basic block or place each basic block or a subset of basic blocks in its own section.}]>,
  Values<"all,labels,none,list=">;
defm data_sections : BoolFOption<"data-sections",
  "CodeGenOpts.DataSections", DefaultsToFalse,
  ChangedBy<PosFlag, [], "Place each data in its own section">, ResetBy<NegFlag>>;
defm stack_size_section : BoolFOption<"stack-size-section",
  "CodeGenOpts.StackSizeSection", DefaultsToFalse,
  ChangedBy<PosFlag, [], "Emit section containing metadata on function stack sizes">,
  ResetBy<NegFlag>>;

defm unique_basic_block_section_names : BoolFOption<"unique-basic-block-section-names",
  "CodeGenOpts.UniqueBasicBlockSectionNames", DefaultsToFalse,
  ChangedBy<PosFlag, [], "Use unique names for basic block sections (ELF Only)">,
  ResetBy<NegFlag>>;
defm unique_internal_linkage_names : BoolFOption<"unique-internal-linkage-names",
  "CodeGenOpts.UniqueInternalLinkageNames", DefaultsToFalse,
  ChangedBy<PosFlag, [], "Uniqueify Internal Linkage Symbol Names by appending"
            " the MD5 hash of the module path">,
  ResetBy<NegFlag>>;
defm unique_section_names : BoolFOption<"unique-section-names",
  "CodeGenOpts.UniqueSectionNames", DefaultsToTrue,
  ChangedBy<NegFlag, [], "Don't use unique names for text and data sections">,
  ResetBy<PosFlag>>;

defm split_machine_functions: BoolFOption<"split-machine-functions",
  "CodeGenOpts.SplitMachineFunctions", DefaultsToFalse,
  ChangedBy<PosFlag, [], "Enable">, ResetBy<NegFlag, [], "Disable">,
  BothFlags<[], " late function splitting using profile information (x86 ELF)">>;

defm strict_return : BoolFOption<"strict-return",
  "CodeGenOpts.StrictReturn", DefaultsToTrue,
  ChangedBy<NegFlag, [], "Don't treat control flow paths that fall off the end"
            " of a non-void function as unreachable">,
  ResetBy<PosFlag>>;

def fenable_matrix : Flag<["-"], "fenable-matrix">, Group<f_Group>,
    Flags<[CC1Option]>,
    HelpText<"Enable matrix data type and related builtin functions">;


def fdebug_types_section: Flag <["-"], "fdebug-types-section">, Group<f_Group>,
  HelpText<"Place debug types in their own section (ELF Only)">;
def fno_debug_types_section: Flag<["-"], "fno-debug-types-section">, Group<f_Group>;
defm debug_ranges_base_address : BoolFOption<"debug-ranges-base-address",
  "CodeGenOpts.DebugRangesBaseAddress", DefaultsToFalse,
  ChangedBy<PosFlag, [], "Use DWARF base address selection entries in .debug_ranges">,
  ResetBy<NegFlag>>;
defm split_dwarf_inlining : BoolFOption<"split-dwarf-inlining",
  "CodeGenOpts.SplitDwarfInlining", DefaultsToTrue,
  ChangedBy<NegFlag>,
  ResetBy<PosFlag, [], "Provide minimal debug info in the object/executable"
          " to facilitate online symbolication/stack traces in the absence of"
          " .dwo/.dwp files when using Split DWARF">>;
def fdebug_default_version: Joined<["-"], "fdebug-default-version=">, Group<f_Group>,
  HelpText<"Default DWARF version to use, if a -g option caused DWARF debug info to be produced">;
def fdebug_prefix_map_EQ
  : Joined<["-"], "fdebug-prefix-map=">, Group<f_Group>,
    Flags<[CC1Option,CC1AsOption]>,
    HelpText<"remap file source paths in debug info">;
def ffile_prefix_map_EQ
  : Joined<["-"], "ffile-prefix-map=">, Group<f_Group>,
    HelpText<"remap file source paths in debug info and predefined preprocessor macros">;
def fmacro_prefix_map_EQ
  : Joined<["-"], "fmacro-prefix-map=">, Group<Preprocessor_Group>, Flags<[CC1Option]>,
    HelpText<"remap file source paths in predefined preprocessor macros">;
defm force_dwarf_frame : BoolFOption<"force-dwarf-frame",
  "CodeGenOpts.ForceDwarfFrameSection", DefaultsToFalse,
  ChangedBy<PosFlag, [], "Always emit a debug frame section">, ResetBy<NegFlag>>;
def g_Flag : Flag<["-"], "g">, Group<g_Group>,
  HelpText<"Generate source-level debug information">;
def gline_tables_only : Flag<["-"], "gline-tables-only">, Group<gN_Group>,
  Flags<[CoreOption]>, HelpText<"Emit debug line number tables only">;
def gline_directives_only : Flag<["-"], "gline-directives-only">, Group<gN_Group>,
  Flags<[CoreOption]>, HelpText<"Emit debug line info directives only">;
def gmlt : Flag<["-"], "gmlt">, Alias<gline_tables_only>;
def g0 : Flag<["-"], "g0">, Group<gN_Group>;
def g1 : Flag<["-"], "g1">, Group<gN_Group>, Alias<gline_tables_only>;
def g2 : Flag<["-"], "g2">, Group<gN_Group>;
def g3 : Flag<["-"], "g3">, Group<gN_Group>;
def ggdb : Flag<["-"], "ggdb">, Group<gTune_Group>;
def ggdb0 : Flag<["-"], "ggdb0">, Group<ggdbN_Group>;
def ggdb1 : Flag<["-"], "ggdb1">, Group<ggdbN_Group>;
def ggdb2 : Flag<["-"], "ggdb2">, Group<ggdbN_Group>;
def ggdb3 : Flag<["-"], "ggdb3">, Group<ggdbN_Group>;
def glldb : Flag<["-"], "glldb">, Group<gTune_Group>;
def gsce : Flag<["-"], "gsce">, Group<gTune_Group>;
// Equivalent to our default dwarf version. Forces usual dwarf emission when
// CodeView is enabled.
def gdwarf : Flag<["-"], "gdwarf">, Group<g_Group>, Flags<[CoreOption]>,
  HelpText<"Generate source-level debug information with the default dwarf version">;
def gdwarf_2 : Flag<["-"], "gdwarf-2">, Group<g_Group>,
  HelpText<"Generate source-level debug information with dwarf version 2">;
def gdwarf_3 : Flag<["-"], "gdwarf-3">, Group<g_Group>,
  HelpText<"Generate source-level debug information with dwarf version 3">;
def gdwarf_4 : Flag<["-"], "gdwarf-4">, Group<g_Group>,
  HelpText<"Generate source-level debug information with dwarf version 4">;
def gdwarf_5 : Flag<["-"], "gdwarf-5">, Group<g_Group>,
  HelpText<"Generate source-level debug information with dwarf version 5">;

def gcodeview : Flag<["-"], "gcodeview">,
  HelpText<"Generate CodeView debug information">,
<<<<<<< HEAD
  Flags<[CC1Option, CC1AsOption, CoreOption]>;
#if INTEL_CUSTOMIZATION
def traceback : Flag<["-"], "traceback">,
  HelpText<"Generate traceback debug information">,
  Flags<[CC1Option, CoreOption]>;
#endif // INTEL_CUSTOMIZATION
=======
  Flags<[CC1Option, CC1AsOption, CoreOption]>,
  MarshallingInfoFlag<"CodeGenOpts.EmitCodeView">;
>>>>>>> 3b90f1b0
defm codeview_ghash : BoolOption<"codeview-ghash",
  "CodeGenOpts.CodeViewGHash", DefaultsToFalse,
  ChangedBy<PosFlag, [CC1Option], "Emit type record hashes in a .debug$H section">,
  ResetBy<NegFlag>, BothFlags<[CoreOption]>, "g">;
defm inline_line_tables : BoolGOption<"inline-line-tables",
  "CodeGenOpts.NoInlineLineTables", DefaultsToFalse,
  ChangedBy<NegFlag, [], "Don't emit inline line tables.">,
  ResetBy<PosFlag>, BothFlags<[CoreOption]>>;
// if INTEL_CUSTOMIZATION
def gintel_sti : Flag<["-"], "gintel-sti">,
  HelpText<"Generate Intel STI debug information">,
  Flags<[CC1Option]>;
def gintel_opencl_builtin_types : Joined<["-"], "gintel-opencl-builtin-types">,
 Group<internal_Group>,
 HelpText<"Emit OpenCL builtin types in debug as basic types">,
 Flags<[CC1Option]>;
def gno_intel_opencl_builtin_types : Joined<["-"], "gno-intel-opencl-builtin-types">,
 Group<internal_Group>,
 HelpText<"Emit OpenCL builtin types in debug as defined in OpenCL headers">;
// endif // INTEL_CUSTOMIZATION

def gfull : Flag<["-"], "gfull">, Group<g_Group>;
def gused : Flag<["-"], "gused">, Group<g_Group>;
def gstabs : Joined<["-"], "gstabs">, Group<g_Group>, Flags<[Unsupported]>;
def gcoff : Joined<["-"], "gcoff">, Group<g_Group>, Flags<[Unsupported]>;
def gxcoff : Joined<["-"], "gxcoff">, Group<g_Group>, Flags<[Unsupported]>;
def gvms : Joined<["-"], "gvms">, Group<g_Group>, Flags<[Unsupported]>;
def gtoggle : Flag<["-"], "gtoggle">, Group<g_flags_Group>, Flags<[Unsupported]>;
def grecord_command_line : Flag<["-"], "grecord-command-line">,
  Group<g_flags_Group>;
def gno_record_command_line : Flag<["-"], "gno-record-command-line">,
  Group<g_flags_Group>;
def : Flag<["-"], "grecord-gcc-switches">, Alias<grecord_command_line>;
def : Flag<["-"], "gno-record-gcc-switches">, Alias<gno_record_command_line>;
def gstrict_dwarf : Flag<["-"], "gstrict-dwarf">, Group<g_flags_Group>;
def gno_strict_dwarf : Flag<["-"], "gno-strict-dwarf">, Group<g_flags_Group>;
defm column_info : BoolGOption<"column-info",
  "CodeGenOpts.DebugColumnInfo", DefaultsToTrue,
  ChangedBy<NegFlag>, ResetBy<PosFlag>, BothFlags<[CoreOption]>>;
def gsplit_dwarf : Flag<["-"], "gsplit-dwarf">, Group<g_flags_Group>;
def gsplit_dwarf_EQ : Joined<["-"], "gsplit-dwarf=">, Group<g_flags_Group>,
  HelpText<"Set DWARF fission mode to either 'split' or 'single'">,
  Values<"split,single">;
def gno_split_dwarf : Flag<["-"], "gno-split-dwarf">, Group<g_flags_Group>;
def ggnu_pubnames : Flag<["-"], "ggnu-pubnames">, Group<g_flags_Group>, Flags<[CC1Option]>;
def gno_gnu_pubnames : Flag<["-"], "gno-gnu-pubnames">, Group<g_flags_Group>;
def gpubnames : Flag<["-"], "gpubnames">, Group<g_flags_Group>, Flags<[CC1Option]>;
def gno_pubnames : Flag<["-"], "gno-pubnames">, Group<g_flags_Group>;
def gdwarf_aranges : Flag<["-"], "gdwarf-aranges">, Group<g_flags_Group>;
def gmodules : Flag <["-"], "gmodules">, Group<gN_Group>,
  HelpText<"Generate debug info with external references to clang modules"
           " or precompiled headers">;
def gz_EQ : Joined<["-"], "gz=">, Group<g_flags_Group>,
    HelpText<"DWARF debug sections compression type">;
def gz : Flag<["-"], "gz">, Alias<gz_EQ>, AliasArgs<["zlib"]>, Group<g_flags_Group>;
def gembed_source : Flag<["-"], "gembed-source">, Group<g_flags_Group>, Flags<[CC1Option]>,
    HelpText<"Embed source text in DWARF debug sections">,
    MarshallingInfoFlag<"CodeGenOpts.EmbedSource">;
def gno_embed_source : Flag<["-"], "gno-embed-source">, Group<g_flags_Group>,
    Flags<[NoXarchOption]>,
    HelpText<"Restore the default behavior of not embedding source text in DWARF debug sections">;
def headerpad__max__install__names : Joined<["-"], "headerpad_max_install_names">;
def help : Flag<["-", "--"], "help">, Flags<[CC1Option,CC1AsOption, FC1Option,
    FlangOption]>, HelpText<"Display available options">,
    MarshallingInfoFlag<"FrontendOpts.ShowHelp">;
//if INTEL_CUSTOMIZATION
def fhelp : Flag<["-"], "fhelp">, Flags<[NoXarchOption]>, Alias<help>,
  HelpText<"Display available options">;
//endif INTEL_CUSTOMIZATION
def ibuiltininc : Flag<["-"], "ibuiltininc">,
  HelpText<"Enable builtin #include directories even when -nostdinc is used "
           "before or after -ibuiltininc. "
           "Using -nobuiltininc after the option disables it">;
def index_header_map : Flag<["-"], "index-header-map">, Flags<[CC1Option]>,
  HelpText<"Make the next included directory (-I or -F) an indexer header map">;
def idirafter : JoinedOrSeparate<["-"], "idirafter">, Group<clang_i_Group>, Flags<[CC1Option]>,
  HelpText<"Add directory to AFTER include search path">;
def iframework : JoinedOrSeparate<["-"], "iframework">, Group<clang_i_Group>, Flags<[CC1Option]>,
  HelpText<"Add directory to SYSTEM framework search path">;
def iframeworkwithsysroot : JoinedOrSeparate<["-"], "iframeworkwithsysroot">,
  Group<clang_i_Group>,
  HelpText<"Add directory to SYSTEM framework search path, "
           "absolute paths are relative to -isysroot">,
  MetaVarName<"<directory>">, Flags<[CC1Option]>;
def imacros : JoinedOrSeparate<["-", "--"], "imacros">, Group<clang_i_Group>, Flags<[CC1Option]>,
  HelpText<"Include macros from file before parsing">, MetaVarName<"<file>">;
def image__base : Separate<["-"], "image_base">;
def include_ : JoinedOrSeparate<["-", "--"], "include">, Group<clang_i_Group>, EnumName<"include">,
    MetaVarName<"<file>">, HelpText<"Include file before parsing">, Flags<[CC1Option]>;
def include_pch : Separate<["-"], "include-pch">, Group<clang_i_Group>, Flags<[CC1Option]>,
  HelpText<"Include precompiled header file">, MetaVarName<"<file>">;
#if INTEL_CUSTOMIZATION
def pch_use : Separate<["-"], "pch-use">, Flags<[NoXarchOption]>, Alias<include_pch>,
  HelpText<"Include precompiled header file">, MetaVarName<"<file>">;
#endif // INTEL_CUSTOMIZATION
def relocatable_pch : Flag<["-", "--"], "relocatable-pch">, Flags<[CC1Option]>,
  HelpText<"Whether to build a relocatable precompiled header">,
  MarshallingInfoFlag<"FrontendOpts.RelocatablePCH">;
def verify_pch : Flag<["-"], "verify-pch">, Group<Action_Group>, Flags<[CC1Option]>,
  HelpText<"Load and verify that a pre-compiled header file is not stale">;
def init : Separate<["-"], "init">;
def install__name : Separate<["-"], "install_name">;
def iprefix : JoinedOrSeparate<["-"], "iprefix">, Group<clang_i_Group>, Flags<[CC1Option]>,
  HelpText<"Set the -iwithprefix/-iwithprefixbefore prefix">, MetaVarName<"<dir>">;
//if INTEL_CUSTOMIZATION
def ipo : Flag<["-"], "ipo">, Alias<flto>,
  HelpText<"Enable LTO in 'full' mode">;
def no_ipo : Flag<["-"], "no-ipo">, Alias<fno_lto>,
  HelpText<"Disable LTO mode (default)">;
//endif INTEL_CUSTOMIZATION
def iquote : JoinedOrSeparate<["-"], "iquote">, Group<clang_i_Group>, Flags<[CC1Option]>,
  HelpText<"Add directory to QUOTE include search path">, MetaVarName<"<directory>">;
def isysroot : JoinedOrSeparate<["-"], "isysroot">, Group<clang_i_Group>, Flags<[CC1Option]>,
  HelpText<"Set the system root directory (usually /)">, MetaVarName<"<dir>">;
def isystem : JoinedOrSeparate<["-"], "isystem">, Group<clang_i_Group>,
  Flags<[CC1Option]>,
  HelpText<"Add directory to SYSTEM include search path">, MetaVarName<"<directory>">;
def isystem_after : JoinedOrSeparate<["-"], "isystem-after">,
  Group<clang_i_Group>, Flags<[NoXarchOption]>, MetaVarName<"<directory>">,
  HelpText<"Add directory to end of the SYSTEM include search path">;
def iwithprefixbefore : JoinedOrSeparate<["-"], "iwithprefixbefore">, Group<clang_i_Group>,
  HelpText<"Set directory to include search path with prefix">, MetaVarName<"<dir>">,
  Flags<[CC1Option]>;
def iwithprefix : JoinedOrSeparate<["-"], "iwithprefix">, Group<clang_i_Group>, Flags<[CC1Option]>,
  HelpText<"Set directory to SYSTEM include search path with prefix">, MetaVarName<"<dir>">;
def iwithsysroot : JoinedOrSeparate<["-"], "iwithsysroot">, Group<clang_i_Group>,
  HelpText<"Add directory to SYSTEM include search path, "
           "absolute paths are relative to -isysroot">, MetaVarName<"<directory>">,
  Flags<[CC1Option]>;
def ivfsoverlay : JoinedOrSeparate<["-"], "ivfsoverlay">, Group<clang_i_Group>, Flags<[CC1Option]>,
  HelpText<"Overlay the virtual filesystem described by file over the real file system">;
// if INTEL_CUSTOMIZATION
def ivfsoverlay_lib : JoinedOrSeparate<["-"], "ivfsoverlay-lib">, Group<clang_i_Group>, Flags<[CC1Option]>,
  HelpText<"Load the virtual filesystem from shared library">;
// endif INTEL_CUSTOMIZATION
def imultilib : Separate<["-"], "imultilib">, Group<gfortran_Group>;
def keep__private__externs : Flag<["-"], "keep_private_externs">;
def l : JoinedOrSeparate<["-"], "l">, Flags<[LinkerInput, RenderJoined]>,
        Group<Link_Group>;
def lazy__framework : Separate<["-"], "lazy_framework">, Flags<[LinkerInput]>;
def lazy__library : Separate<["-"], "lazy_library">, Flags<[LinkerInput]>;
def mlittle_endian : Flag<["-"], "mlittle-endian">, Flags<[NoXarchOption]>;
def EL : Flag<["-"], "EL">, Alias<mlittle_endian>;
def mbig_endian : Flag<["-"], "mbig-endian">, Flags<[NoXarchOption]>;
def EB : Flag<["-"], "EB">, Alias<mbig_endian>;
def m16 : Flag<["-"], "m16">, Group<m_Group>, Flags<[NoXarchOption, CoreOption]>;
def m32 : Flag<["-"], "m32">, Group<m_Group>, Flags<[NoXarchOption, CoreOption]>;
def mqdsp6_compat : Flag<["-"], "mqdsp6-compat">, Group<m_Group>, Flags<[NoXarchOption,CC1Option]>,
  HelpText<"Enable hexagon-qdsp6 backward compatibility">;
def m64 : Flag<["-"], "m64">, Group<m_Group>, Flags<[NoXarchOption, CoreOption]>;
#if INTEL_CUSTOMIZATION
#if INTEL_FEATURE_ICECODE
def micecode : Flag<["-"], "micecode">, Group<m_Group>, Flags<[NoXarchOption, CoreOption]>;
#endif // INTEL_FEATURE_ICECODE
#endif // INTEL_CUSTOMIZATION
def mx32 : Flag<["-"], "mx32">, Group<m_Group>, Flags<[NoXarchOption, CoreOption]>;
def mabi_EQ : Joined<["-"], "mabi=">, Group<m_Group>;
def miamcu : Flag<["-"], "miamcu">, Group<m_Group>, Flags<[NoXarchOption, CoreOption]>,
  HelpText<"Use Intel MCU ABI">;
def mno_iamcu : Flag<["-"], "mno-iamcu">, Group<m_Group>, Flags<[NoXarchOption, CoreOption]>;
def malign_functions_EQ : Joined<["-"], "malign-functions=">, Group<clang_ignored_m_Group>;
def malign_loops_EQ : Joined<["-"], "malign-loops=">, Group<clang_ignored_m_Group>;
def malign_jumps_EQ : Joined<["-"], "malign-jumps=">, Group<clang_ignored_m_Group>;
def malign_branch_EQ : CommaJoined<["-"], "malign-branch=">, Group<m_Group>, Flags<[NoXarchOption]>,
  HelpText<"Specify types of branches to align">;
def malign_branch_boundary_EQ : Joined<["-"], "malign-branch-boundary=">, Group<m_Group>, Flags<[NoXarchOption]>,
  HelpText<"Specify the boundary's size to align branches">;
def mpad_max_prefix_size_EQ : Joined<["-"], "mpad-max-prefix-size=">, Group<m_Group>, Flags<[NoXarchOption]>,
  HelpText<"Specify maximum number of prefixes to use for padding">;
def mbranches_within_32B_boundaries : Flag<["-"], "mbranches-within-32B-boundaries">, Flags<[NoXarchOption]>, Group<m_Group>,
  HelpText<"Align selected branches (fused, jcc, jmp) within 32-byte boundary">;
def mfancy_math_387 : Flag<["-"], "mfancy-math-387">, Group<clang_ignored_m_Group>;
def mlong_calls : Flag<["-"], "mlong-calls">, Group<m_Group>,
  HelpText<"Generate branches with extended addressability, usually via indirect jumps.">;
def mdouble_EQ : Joined<["-"], "mdouble=">, Group<m_Group>, Values<"32,64">, Flags<[CC1Option]>,
  HelpText<"Force double to be 32 bits or 64 bits">;
def LongDouble_Group : OptionGroup<"<LongDouble group>">, Group<m_Group>,
  DocName<"Long double flags">,
  DocBrief<[{Selects the long double implementation}]>;
def mlong_double_64 : Flag<["-"], "mlong-double-64">, Group<LongDouble_Group>, Flags<[CC1Option]>,
  HelpText<"Force long double to be 64 bits">;
def mlong_double_80 : Flag<["-"], "mlong-double-80">, Group<LongDouble_Group>, Flags<[CC1Option]>,
  HelpText<"Force long double to be 80 bits, padded to 128 bits for storage">;
def mlong_double_128 : Flag<["-"], "mlong-double-128">, Group<LongDouble_Group>, Flags<[CC1Option]>,
  HelpText<"Force long double to be 128 bits">;
def mno_long_calls : Flag<["-"], "mno-long-calls">, Group<m_Group>,
  HelpText<"Restore the default behaviour of not generating long calls">;
def mexecute_only : Flag<["-"], "mexecute-only">, Group<m_arm_Features_Group>,
  HelpText<"Disallow generation of data access to code sections (ARM only)">;
def mno_execute_only : Flag<["-"], "mno-execute-only">, Group<m_arm_Features_Group>,
  HelpText<"Allow generation of data access to code sections (ARM only)">;
def mtp_mode_EQ : Joined<["-"], "mtp=">, Group<m_arm_Features_Group>, Values<"soft,cp15,el0,el1,el2,el3">,
  HelpText<"Thread pointer access method (AArch32/AArch64 only)">;
def mpure_code : Flag<["-"], "mpure-code">, Alias<mexecute_only>; // Alias for GCC compatibility
def mno_pure_code : Flag<["-"], "mno-pure-code">, Alias<mno_execute_only>;
def mtvos_version_min_EQ : Joined<["-"], "mtvos-version-min=">, Group<m_Group>;
def mappletvos_version_min_EQ : Joined<["-"], "mappletvos-version-min=">, Alias<mtvos_version_min_EQ>;
def mtvos_simulator_version_min_EQ : Joined<["-"], "mtvos-simulator-version-min=">;
def mappletvsimulator_version_min_EQ : Joined<["-"], "mappletvsimulator-version-min=">, Alias<mtvos_simulator_version_min_EQ>;
def mwatchos_version_min_EQ : Joined<["-"], "mwatchos-version-min=">, Group<m_Group>;
def mwatchos_simulator_version_min_EQ : Joined<["-"], "mwatchos-simulator-version-min=">;
def mwatchsimulator_version_min_EQ : Joined<["-"], "mwatchsimulator-version-min=">, Alias<mwatchos_simulator_version_min_EQ>;
def march_EQ : Joined<["-"], "march=">, Group<m_Group>, Flags<[CoreOption]>;
def masm_EQ : Joined<["-"], "masm=">, Group<m_Group>, Flags<[NoXarchOption]>;
def mcmodel_EQ : Joined<["-"], "mcmodel=">, Group<m_Group>, Flags<[CC1Option]>;
#if INTEL_CUSTOMIZATION
def mcmodel_Separate : Separate<["-"], "mcmodel">, Alias<mcmodel_EQ>;
#endif // INTEL_CUSTOMIZATION
def mtls_size_EQ : Joined<["-"], "mtls-size=">, Group<m_Group>, Flags<[NoXarchOption, CC1Option]>,
  HelpText<"Specify bit size of immediate TLS offsets (AArch64 ELF only): "
           "12 (for 4KB) | 24 (for 16MB, default) | 32 (for 4GB) | 48 (for 256TB, needs -mcmodel=large)">;
def mimplicit_it_EQ : Joined<["-"], "mimplicit-it=">, Group<m_Group>;
def mdefault_build_attributes : Joined<["-"], "mdefault-build-attributes">, Group<m_Group>;
def mno_default_build_attributes : Joined<["-"], "mno-default-build-attributes">, Group<m_Group>;
def mconstant_cfstrings : Flag<["-"], "mconstant-cfstrings">, Group<clang_ignored_m_Group>;
def mconsole : Joined<["-"], "mconsole">, Group<m_Group>, Flags<[NoXarchOption]>;
def mwindows : Joined<["-"], "mwindows">, Group<m_Group>, Flags<[NoXarchOption]>;
def mdll : Joined<["-"], "mdll">, Group<m_Group>, Flags<[NoXarchOption]>;
def municode : Joined<["-"], "municode">, Group<m_Group>, Flags<[NoXarchOption]>;
def mthreads : Joined<["-"], "mthreads">, Group<m_Group>, Flags<[NoXarchOption]>;
def mcpu_EQ : Joined<["-"], "mcpu=">, Group<m_Group>;
def mmcu_EQ : Joined<["-"], "mmcu=">, Group<m_Group>;
def msim : Flag<["-"], "msim">, Group<m_Group>;
def mdynamic_no_pic : Joined<["-"], "mdynamic-no-pic">, Group<m_Group>;
def mfix_and_continue : Flag<["-"], "mfix-and-continue">, Group<clang_ignored_m_Group>;
def mieee_fp : Flag<["-"], "mieee-fp">, Group<clang_ignored_m_Group>;
def minline_all_stringops : Flag<["-"], "minline-all-stringops">, Group<clang_ignored_m_Group>;
def mno_inline_all_stringops : Flag<["-"], "mno-inline-all-stringops">, Group<clang_ignored_m_Group>;
def malign_double : Flag<["-"], "malign-double">, Group<m_Group>, Flags<[CC1Option]>,
  HelpText<"Align doubles to two words in structs (x86 only)">;
def mfloat_abi_EQ : Joined<["-"], "mfloat-abi=">, Group<m_Group>, Values<"soft,softfp,hard">;
def mfpmath_EQ : Joined<["-"], "mfpmath=">, Group<m_Group>;
def mfpu_EQ : Joined<["-"], "mfpu=">, Group<m_Group>;
def mhwdiv_EQ : Joined<["-"], "mhwdiv=">, Group<m_Group>;
def mhwmult_EQ : Joined<["-"], "mhwmult=">, Group<m_Group>;
def mglobal_merge : Flag<["-"], "mglobal-merge">, Group<m_Group>, Flags<[CC1Option]>,
  HelpText<"Enable merging of globals">;
def mhard_float : Flag<["-"], "mhard-float">, Group<m_Group>;
def miphoneos_version_min_EQ : Joined<["-"], "miphoneos-version-min=">, Group<m_Group>;
def mios_version_min_EQ : Joined<["-"], "mios-version-min=">,
  Alias<miphoneos_version_min_EQ>, HelpText<"Set iOS deployment target">;
def mios_simulator_version_min_EQ : Joined<["-"], "mios-simulator-version-min=">;
def miphonesimulator_version_min_EQ : Joined<["-"], "miphonesimulator-version-min=">, Alias<mios_simulator_version_min_EQ>;
def mkernel : Flag<["-"], "mkernel">, Group<m_Group>;
def mlinker_version_EQ : Joined<["-"], "mlinker-version=">,
  Flags<[NoXarchOption]>;
def mllvm : Separate<["-"], "mllvm">, Flags<[CC1Option,CC1AsOption,CoreOption]>,
  HelpText<"Additional arguments to forward to LLVM's option processing">;
def mmacosx_version_min_EQ : Joined<["-"], "mmacosx-version-min=">,
  Group<m_Group>, HelpText<"Set Mac OS X deployment target">;
def mmacos_version_min_EQ : Joined<["-"], "mmacos-version-min=">,
  Group<m_Group>, Alias<mmacosx_version_min_EQ>;
def mms_bitfields : Flag<["-"], "mms-bitfields">, Group<m_Group>, Flags<[CC1Option]>,
  HelpText<"Set the default structure layout to be compatible with the Microsoft compiler standard">;
def moutline : Flag<["-"], "moutline">, Group<f_clang_Group>, Flags<[CC1Option]>,
    HelpText<"Enable function outlining (AArch64 only)">;
def mno_outline : Flag<["-"], "mno-outline">, Group<f_clang_Group>, Flags<[CC1Option]>,
    HelpText<"Disable function outlining (AArch64 only)">;
def mno_ms_bitfields : Flag<["-"], "mno-ms-bitfields">, Group<m_Group>,
  HelpText<"Do not set the default structure layout to be compatible with the Microsoft compiler standard">;
def mstackrealign : Flag<["-"], "mstackrealign">, Group<m_Group>, Flags<[CC1Option]>,
  HelpText<"Force realign the stack at entry to every function">,
  MarshallingInfoFlag<"CodeGenOpts.StackRealignment">;
def mstack_alignment : Joined<["-"], "mstack-alignment=">, Group<m_Group>, Flags<[CC1Option]>,
  HelpText<"Set the stack alignment">;
def mstack_probe_size : Joined<["-"], "mstack-probe-size=">, Group<m_Group>, Flags<[CC1Option]>,
  HelpText<"Set the stack probe size">;
def mstack_arg_probe : Flag<["-"], "mstack-arg-probe">, Group<m_Group>,
  HelpText<"Enable stack probes">;
def mno_stack_arg_probe : Flag<["-"], "mno-stack-arg-probe">, Group<m_Group>, Flags<[CC1Option]>,
  HelpText<"Disable stack probes which are enabled by default">,
  MarshallingInfoFlag<"CodeGenOpts.NoStackArgProbe">;
def mthread_model : Separate<["-"], "mthread-model">, Group<m_Group>, Flags<[CC1Option]>,
  HelpText<"The thread model to use, e.g. posix, single (posix by default)">, Values<"posix,single">;
def meabi : Separate<["-"], "meabi">, Group<m_Group>, Flags<[CC1Option]>,
  HelpText<"Set EABI type, e.g. 4, 5 or gnu (default depends on triple)">, Values<"default,4,5,gnu">;

def mno_constant_cfstrings : Flag<["-"], "mno-constant-cfstrings">, Group<m_Group>;
def mno_global_merge : Flag<["-"], "mno-global-merge">, Group<m_Group>, Flags<[CC1Option]>,
  HelpText<"Disable merging of globals">;
def mno_pascal_strings : Flag<["-"], "mno-pascal-strings">,
  Alias<fno_pascal_strings>;
def mno_red_zone : Flag<["-"], "mno-red-zone">, Group<m_Group>;
def mno_tls_direct_seg_refs : Flag<["-"], "mno-tls-direct-seg-refs">, Group<m_Group>, Flags<[CC1Option]>,
  HelpText<"Disable direct TLS access through segment registers">,
  MarshallingInfoFlag<"CodeGenOpts.IndirectTlsSegRefs">;
def mno_relax_all : Flag<["-"], "mno-relax-all">, Group<m_Group>;
def mno_rtd: Flag<["-"], "mno-rtd">, Group<m_Group>;
def mno_soft_float : Flag<["-"], "mno-soft-float">, Group<m_Group>;
def mno_stackrealign : Flag<["-"], "mno-stackrealign">, Group<m_Group>;

def mretpoline : Flag<["-"], "mretpoline">, Group<m_Group>, Flags<[CoreOption,NoXarchOption]>;
def mno_retpoline : Flag<["-"], "mno-retpoline">, Group<m_Group>, Flags<[CoreOption,NoXarchOption]>;
def mspeculative_load_hardening : Flag<["-"], "mspeculative-load-hardening">,
  Group<m_Group>, Flags<[CoreOption,CC1Option]>,
  MarshallingInfoFlag<"CodeGenOpts.SpeculativeLoadHardening">;
def mno_speculative_load_hardening : Flag<["-"], "mno-speculative-load-hardening">,
  Group<m_Group>, Flags<[CoreOption]>;
def mlvi_hardening : Flag<["-"], "mlvi-hardening">, Group<m_Group>, Flags<[CoreOption,NoXarchOption]>,
  HelpText<"Enable all mitigations for Load Value Injection (LVI)">;
def mno_lvi_hardening : Flag<["-"], "mno-lvi-hardening">, Group<m_Group>, Flags<[CoreOption,NoXarchOption]>,
  HelpText<"Disable mitigations for Load Value Injection (LVI)">;
def mlvi_cfi : Flag<["-"], "mlvi-cfi">, Group<m_Group>, Flags<[CoreOption,NoXarchOption]>,
  HelpText<"Enable only control-flow mitigations for Load Value Injection (LVI)">;
def mno_lvi_cfi : Flag<["-"], "mno-lvi-cfi">, Group<m_Group>, Flags<[CoreOption,NoXarchOption]>,
  HelpText<"Disable control-flow mitigations for Load Value Injection (LVI)">;
def m_seses : Flag<["-"], "mseses">, Group<m_Group>, Flags<[CoreOption, NoXarchOption]>,
  HelpText<"Enable speculative execution side effect suppression (SESES). "
    "Includes LVI control flow integrity mitigations">;
def mno_seses : Flag<["-"], "mno-seses">, Group<m_Group>, Flags<[CoreOption, NoXarchOption]>,
  HelpText<"Disable speculative execution side effect suppression (SESES)">;

def mrelax : Flag<["-"], "mrelax">, Group<m_Group>,
  HelpText<"Enable linker relaxation">;
def mno_relax : Flag<["-"], "mno-relax">, Group<m_Group>,
  HelpText<"Disable linker relaxation">;
def msmall_data_limit_EQ : Joined<["-"], "msmall-data-limit=">, Group<m_Group>,
  Alias<G>,
  HelpText<"Put global and static data smaller than the limit into a special section">;
def msave_restore : Flag<["-"], "msave-restore">, Group<m_riscv_Features_Group>,
  HelpText<"Enable using library calls for save and restore">;
def mno_save_restore : Flag<["-"], "mno-save-restore">, Group<m_riscv_Features_Group>,
  HelpText<"Disable using library calls for save and restore">;
def mcmodel_EQ_medlow : Flag<["-"], "mcmodel=medlow">, Group<m_riscv_Features_Group>,
  Flags<[CC1Option]>, Alias<mcmodel_EQ>, AliasArgs<["small"]>,
  HelpText<"Equivalent to -mcmodel=small, compatible with RISC-V gcc.">;
def mcmodel_EQ_medany : Flag<["-"], "mcmodel=medany">, Group<m_riscv_Features_Group>,
  Flags<[CC1Option]>, Alias<mcmodel_EQ>, AliasArgs<["medium"]>,
  HelpText<"Equivalent to -mcmodel=medium, compatible with RISC-V gcc.">;
def menable_experimental_extensions : Flag<["-"], "menable-experimental-extensions">, Group<m_Group>,
  HelpText<"Enable use of experimental RISC-V extensions.">;

def munaligned_access : Flag<["-"], "munaligned-access">, Group<m_arm_Features_Group>,
  HelpText<"Allow memory accesses to be unaligned (AArch32/AArch64 only)">;
def mno_unaligned_access : Flag<["-"], "mno-unaligned-access">, Group<m_arm_Features_Group>,
  HelpText<"Force all memory accesses to be aligned (AArch32/AArch64 only)">;
def mstrict_align : Flag<["-"], "mstrict-align">, Alias<mno_unaligned_access>, Flags<[CC1Option,HelpHidden]>,
  HelpText<"Force all memory accesses to be aligned (same as mno-unaligned-access)">;
def mno_thumb : Flag<["-"], "mno-thumb">, Group<m_arm_Features_Group>;
def mrestrict_it: Flag<["-"], "mrestrict-it">, Group<m_arm_Features_Group>,
  HelpText<"Disallow generation of deprecated IT blocks for ARMv8. It is on by default for ARMv8 Thumb mode.">;
def mno_restrict_it: Flag<["-"], "mno-restrict-it">, Group<m_arm_Features_Group>,
  HelpText<"Allow generation of deprecated IT blocks for ARMv8. It is off by default for ARMv8 Thumb mode">;
def marm : Flag<["-"], "marm">, Alias<mno_thumb>;
def ffixed_r9 : Flag<["-"], "ffixed-r9">, Group<m_arm_Features_Group>,
  HelpText<"Reserve the r9 register (ARM only)">;
def mno_movt : Flag<["-"], "mno-movt">, Group<m_arm_Features_Group>,
  HelpText<"Disallow use of movt/movw pairs (ARM only)">;
def mcrc : Flag<["-"], "mcrc">, Group<m_Group>,
  HelpText<"Allow use of CRC instructions (ARM/Mips only)">;
def mnocrc : Flag<["-"], "mnocrc">, Group<m_arm_Features_Group>,
  HelpText<"Disallow use of CRC instructions (ARM only)">;
def mno_neg_immediates: Flag<["-"], "mno-neg-immediates">, Group<m_arm_Features_Group>,
  HelpText<"Disallow converting instructions with negative immediates to their negation or inversion.">;
def mcmse : Flag<["-"], "mcmse">, Group<m_arm_Features_Group>,
  Flags<[NoXarchOption,CC1Option]>,
  HelpText<"Allow use of CMSE (Armv8-M Security Extensions)">;
def ForceAAPCSBitfieldLoad : Flag<["-"], "faapcs-bitfield-load">, Group<m_arm_Features_Group>,
  Flags<[NoXarchOption,CC1Option]>,
  HelpText<"Follows the AAPCS standard that all volatile bit-field write generates at least one load. (ARM only).">,
  MarshallingInfoFlag<"CodeGenOpts.ForceAAPCSBitfieldLoad">;
defm aapcs_bitfield_width : BoolOption<"aapcs-bitfield-width",
  "CodeGenOpts.AAPCSBitfieldWidth", DefaultsToTrue,
  ChangedBy<NegFlag, [], "Do not follow">, ResetBy<PosFlag, [], "Follow">,
  BothFlags<[NoXarchOption, CC1Option], " the AAPCS standard requirement stating that"
            " volatile bit-field width is dictated by the field container type. (ARM only).">,
  "f">, Group<m_arm_Features_Group>;

def mgeneral_regs_only : Flag<["-"], "mgeneral-regs-only">, Group<m_aarch64_Features_Group>,
  HelpText<"Generate code which only uses the general purpose registers (AArch64 only)">;
def mfix_cortex_a53_835769 : Flag<["-"], "mfix-cortex-a53-835769">,
  Group<m_aarch64_Features_Group>,
  HelpText<"Workaround Cortex-A53 erratum 835769 (AArch64 only)">;
def mno_fix_cortex_a53_835769 : Flag<["-"], "mno-fix-cortex-a53-835769">,
  Group<m_aarch64_Features_Group>,
  HelpText<"Don't workaround Cortex-A53 erratum 835769 (AArch64 only)">;
def mmark_bti_property : Flag<["-"], "mmark-bti-property">,
  Group<m_aarch64_Features_Group>,
  HelpText<"Add .note.gnu.property with BTI to assembly files (AArch64 only)">;
foreach i = {1-31} in
  def ffixed_x#i : Flag<["-"], "ffixed-x"#i>, Group<m_Group>,
    HelpText<"Reserve the x"#i#" register (AArch64/RISC-V only)">;

foreach i = {8-15,18} in
  def fcall_saved_x#i : Flag<["-"], "fcall-saved-x"#i>, Group<m_aarch64_Features_Group>,
    HelpText<"Make the x"#i#" register call-saved (AArch64 only)">;

def msve_vector_bits_EQ : Joined<["-"], "msve-vector-bits=">,
  Group<m_aarch64_Features_Group>, Flags<[NoXarchOption,CC1Option]>,
  HelpText<"Specify the size in bits of an SVE vector register. Defaults to the"
           " vector length agnostic value of \"scalable\". (AArch64 only)">,
  Values<"128,256,512,1024,2048,scalable">;

def msign_return_address_EQ : Joined<["-"], "msign-return-address=">,
  Flags<[CC1Option]>, Group<m_Group>, Values<"none,all,non-leaf">,
  HelpText<"Select return address signing scope">;
def mbranch_protection_EQ : Joined<["-"], "mbranch-protection=">,
  HelpText<"Enforce targets of indirect branches and function returns">;

def mharden_sls_EQ : Joined<["-"], "mharden-sls=">,
  HelpText<"Select straight-line speculation hardening scope">;

def msimd128 : Flag<["-"], "msimd128">, Group<m_wasm_Features_Group>;
def munimplemented_simd128 : Flag<["-"], "munimplemented-simd128">, Group<m_wasm_Features_Group>;
def mno_unimplemented_simd128 : Flag<["-"], "mno-unimplemented-simd128">, Group<m_wasm_Features_Group>;
def mno_simd128 : Flag<["-"], "mno-simd128">, Group<m_wasm_Features_Group>;
def mnontrapping_fptoint : Flag<["-"], "mnontrapping-fptoint">, Group<m_wasm_Features_Group>;
def mno_nontrapping_fptoint : Flag<["-"], "mno-nontrapping-fptoint">, Group<m_wasm_Features_Group>;
def msign_ext : Flag<["-"], "msign-ext">, Group<m_wasm_Features_Group>;
def mno_sign_ext : Flag<["-"], "mno-sign-ext">, Group<m_wasm_Features_Group>;
def mexception_handing : Flag<["-"], "mexception-handling">, Group<m_wasm_Features_Group>;
def mno_exception_handing : Flag<["-"], "mno-exception-handling">, Group<m_wasm_Features_Group>;
def matomics : Flag<["-"], "matomics">, Group<m_wasm_Features_Group>;
def mno_atomics : Flag<["-"], "mno-atomics">, Group<m_wasm_Features_Group>;
def mbulk_memory : Flag<["-"], "mbulk-memory">, Group<m_wasm_Features_Group>;
def mno_bulk_memory : Flag<["-"], "mno-bulk-memory">, Group<m_wasm_Features_Group>;
def mmutable_globals : Flag<["-"], "mmutable-globals">, Group<m_wasm_Features_Group>;
def mno_mutable_globals : Flag<["-"], "mno-mutable-globals">, Group<m_wasm_Features_Group>;
def mmultivalue : Flag<["-"], "mmultivalue">, Group<m_wasm_Features_Group>;
def mno_multivalue : Flag<["-"], "mno-multivalue">, Group<m_wasm_Features_Group>;
def mtail_call : Flag<["-"], "mtail-call">, Group<m_wasm_Features_Group>;
def mno_tail_call : Flag<["-"], "mno-tail-call">, Group<m_wasm_Features_Group>;
def mreference_types : Flag<["-"], "mreference-types">, Group<m_wasm_Features_Group>;
def mno_reference_types : Flag<["-"], "mno-reference-types">, Group<m_wasm_Features_Group>;
def mexec_model_EQ : Joined<["-"], "mexec-model=">, Group<m_wasm_Features_Driver_Group>,
                     Values<"command,reactor">,
                     HelpText<"Execution model (WebAssembly only)">;

def mcode_object_version_EQ : Joined<["-"], "mcode-object-version=">, Group<m_Group>,
  HelpText<"Specify code object ABI version. Defaults to 4. (AMDGPU only)">,
  MetaVarName<"<version>">, Values<"2,3,4">;

def mcode_object_v3_legacy : Flag<["-"], "mcode-object-v3">, Group<m_Group>,
  HelpText<"Legacy option to specify code object ABI V2 (-mnocode-object-v3) or V3 (-mcode-object-v3) (AMDGPU only)">;
def mno_code_object_v3_legacy : Flag<["-"], "mno-code-object-v3">, Group<m_Group>;

def mcumode : Flag<["-"], "mcumode">, Group<m_amdgpu_Features_Group>,
  HelpText<"Specify CU (-mcumode) or WGP (-mno-cumode) wavefront execution mode (AMDGPU only)">;
def mno_cumode : Flag<["-"], "mno-cumode">, Group<m_amdgpu_Features_Group>;

def mwavefrontsize64 : Flag<["-"], "mwavefrontsize64">, Group<m_Group>,
  HelpText<"Specify wavefront size 64 mode (AMDGPU only)">;
def mno_wavefrontsize64 : Flag<["-"], "mno-wavefrontsize64">, Group<m_Group>,
  HelpText<"Specify wavefront size 32 mode (AMDGPU only)">;

def munsafe_fp_atomics : Flag<["-"], "munsafe-fp-atomics">, Group<m_Group>,
  HelpText<"Enable unsafe floating point atomic instructions (AMDGPU only)">,
  Flags<[CC1Option]>;
def mno_unsafe_fp_atomics : Flag<["-"], "mno-unsafe-fp-atomics">, Group<m_Group>;

def faltivec : Flag<["-"], "faltivec">, Group<f_Group>, Flags<[NoXarchOption]>;
def fno_altivec : Flag<["-"], "fno-altivec">, Group<f_Group>, Flags<[NoXarchOption]>;
def maltivec : Flag<["-"], "maltivec">, Group<m_ppc_Features_Group>;
def mno_altivec : Flag<["-"], "mno-altivec">, Group<m_ppc_Features_Group>;
def mpcrel: Flag<["-"], "mpcrel">, Group<m_ppc_Features_Group>;
def mno_pcrel: Flag<["-"], "mno-pcrel">, Group<m_ppc_Features_Group>;
def mspe : Flag<["-"], "mspe">, Group<m_ppc_Features_Group>;
def mno_spe : Flag<["-"], "mno-spe">, Group<m_ppc_Features_Group>;
def mabi_EQ_vec_extabi : Flag<["-"], "mabi=vec-extabi">, Group<m_Group>, Flags<[CC1Option]>,
  HelpText<"Enable the extended Altivec ABI on AIX (AIX only). Uses volatile and nonvolatile vector registers">;
def mabi_EQ_vec_default : Flag<["-"], "mabi=vec-default">, Group<m_Group>, Flags<[CC1Option]>,
  HelpText<"Enable the default Altivec ABI on AIX (AIX only). Uses only volatile vector registers.">;
def mvsx : Flag<["-"], "mvsx">, Group<m_ppc_Features_Group>;
def mno_vsx : Flag<["-"], "mno-vsx">, Group<m_ppc_Features_Group>;
def msecure_plt : Flag<["-"], "msecure-plt">, Group<m_ppc_Features_Group>;
def mpower8_vector : Flag<["-"], "mpower8-vector">,
    Group<m_ppc_Features_Group>;
def mno_power8_vector : Flag<["-"], "mno-power8-vector">,
    Group<m_ppc_Features_Group>;
def mpower9_vector : Flag<["-"], "mpower9-vector">,
    Group<m_ppc_Features_Group>;
def mno_power9_vector : Flag<["-"], "mno-power9-vector">,
    Group<m_ppc_Features_Group>;
def mpower10_vector : Flag<["-"], "mpower10-vector">,
    Group<m_ppc_Features_Group>;
def mno_power10_vector : Flag<["-"], "mno-power10-vector">,
    Group<m_ppc_Features_Group>;
def mpower8_crypto : Flag<["-"], "mcrypto">,
    Group<m_ppc_Features_Group>;
def mnopower8_crypto : Flag<["-"], "mno-crypto">,
    Group<m_ppc_Features_Group>;
def mdirect_move : Flag<["-"], "mdirect-move">,
    Group<m_ppc_Features_Group>;
def mnodirect_move : Flag<["-"], "mno-direct-move">,
    Group<m_ppc_Features_Group>;
def mpaired_vector_memops: Flag<["-"], "mpaired-vector-memops">,
    Group<m_ppc_Features_Group>;
def mnopaired_vector_memops: Flag<["-"], "mno-paired-vector-memops">,
    Group<m_ppc_Features_Group>;
def mhtm : Flag<["-"], "mhtm">, Group<m_ppc_Features_Group>;
def mno_htm : Flag<["-"], "mno-htm">, Group<m_ppc_Features_Group>;
def mfprnd : Flag<["-"], "mfprnd">, Group<m_ppc_Features_Group>;
def mno_fprnd : Flag<["-"], "mno-fprnd">, Group<m_ppc_Features_Group>;
def mcmpb : Flag<["-"], "mcmpb">, Group<m_ppc_Features_Group>;
def mno_cmpb : Flag<["-"], "mno-cmpb">, Group<m_ppc_Features_Group>;
def misel : Flag<["-"], "misel">, Group<m_ppc_Features_Group>;
def mno_isel : Flag<["-"], "mno-isel">, Group<m_ppc_Features_Group>;
def mmfocrf : Flag<["-"], "mmfocrf">, Group<m_ppc_Features_Group>;
def mmfcrf : Flag<["-"], "mmfcrf">, Alias<mmfocrf>;
def mno_mfocrf : Flag<["-"], "mno-mfocrf">, Group<m_ppc_Features_Group>;
def mno_mfcrf : Flag<["-"], "mno-mfcrf">, Alias<mno_mfocrf>;
def mpopcntd : Flag<["-"], "mpopcntd">, Group<m_ppc_Features_Group>;
def mno_popcntd : Flag<["-"], "mno-popcntd">, Group<m_ppc_Features_Group>;
def mcrbits : Flag<["-"], "mcrbits">, Group<m_ppc_Features_Group>;
def mno_crbits : Flag<["-"], "mno-crbits">, Group<m_ppc_Features_Group>;
def minvariant_function_descriptors :
  Flag<["-"], "minvariant-function-descriptors">, Group<m_ppc_Features_Group>;
def mno_invariant_function_descriptors :
  Flag<["-"], "mno-invariant-function-descriptors">,
  Group<m_ppc_Features_Group>;
def mfloat128: Flag<["-"], "mfloat128">,
    Group<m_ppc_Features_Group>;
def mno_float128 : Flag<["-"], "mno-float128">,
    Group<m_ppc_Features_Group>;
def mlongcall: Flag<["-"], "mlongcall">,
    Group<m_ppc_Features_Group>;
def mno_longcall : Flag<["-"], "mno-longcall">,
    Group<m_ppc_Features_Group>;
def mmma: Flag<["-"], "mmma">, Group<m_ppc_Features_Group>;
def mno_mma: Flag<["-"], "mno-mma">, Group<m_ppc_Features_Group>;
def maix_struct_return : Flag<["-"], "maix-struct-return">,
  Group<m_Group>, Flags<[CC1Option]>,
  HelpText<"Return all structs in memory (PPC32 only)">;
def msvr4_struct_return : Flag<["-"], "msvr4-struct-return">,
  Group<m_Group>, Flags<[CC1Option]>,
  HelpText<"Return small structs in registers (PPC32 only)">;

def mvx : Flag<["-"], "mvx">, Group<m_Group>;
def mno_vx : Flag<["-"], "mno-vx">, Group<m_Group>;

defm zvector : OptInFFlag<"zvector", "Enable System z vector language extension">;
def mzvector : Flag<["-"], "mzvector">, Alias<fzvector>;
def mno_zvector : Flag<["-"], "mno-zvector">, Alias<fno_zvector>;

def mignore_xcoff_visibility : Flag<["-"], "mignore-xcoff-visibility">, Group<m_Group>,
HelpText<"Not emit the visibility attribute for asm in AIX OS or give all symbols 'unspecified' visibility in XCOFF object file">,
  Flags<[CC1Option]>;
defm backchain : BoolOption<"backchain",
  "CodeGenOpts.Backchain", DefaultsToFalse,
  ChangedBy<PosFlag, [], "Link stack frames through backchain on System Z">,
  ResetBy<NegFlag>, BothFlags<[NoXarchOption,CC1Option]>, "m">, Group<m_Group>;

def mno_warn_nonportable_cfstrings : Flag<["-"], "mno-warn-nonportable-cfstrings">, Group<m_Group>;
def mno_omit_leaf_frame_pointer : Flag<["-"], "mno-omit-leaf-frame-pointer">, Group<m_Group>;
def momit_leaf_frame_pointer : Flag<["-"], "momit-leaf-frame-pointer">, Group<m_Group>,
  HelpText<"Omit frame pointer setup for leaf functions">;
def moslib_EQ : Joined<["-"], "moslib=">, Group<m_Group>;
def mpascal_strings : Flag<["-"], "mpascal-strings">, Alias<fpascal_strings>;
def mred_zone : Flag<["-"], "mred-zone">, Group<m_Group>;
def mtls_direct_seg_refs : Flag<["-"], "mtls-direct-seg-refs">, Group<m_Group>,
  HelpText<"Enable direct TLS access through segment registers (default)">;
def mregparm_EQ : Joined<["-"], "mregparm=">, Group<m_Group>;
def mrelax_all : Flag<["-"], "mrelax-all">, Group<m_Group>, Flags<[CC1Option,CC1AsOption]>,
  HelpText<"(integrated-as) Relax all machine instructions">,
  MarshallingInfoFlag<"CodeGenOpts.RelaxAll">;
def mincremental_linker_compatible : Flag<["-"], "mincremental-linker-compatible">, Group<m_Group>,
  Flags<[CC1Option,CC1AsOption]>,
  HelpText<"(integrated-as) Emit an object file which can be used with an incremental linker">,
  MarshallingInfoFlag<"CodeGenOpts.IncrementalLinkerCompatible">;
def mno_incremental_linker_compatible : Flag<["-"], "mno-incremental-linker-compatible">, Group<m_Group>,
  HelpText<"(integrated-as) Emit an object file which cannot be used with an incremental linker">;
def mrtd : Flag<["-"], "mrtd">, Group<m_Group>, Flags<[CC1Option]>,
  HelpText<"Make StdCall calling convention the default">;
def msmall_data_threshold_EQ : Joined <["-"], "msmall-data-threshold=">,
  Group<m_Group>, Alias<G>;
def msoft_float : Flag<["-"], "msoft-float">, Group<m_Group>, Flags<[CC1Option]>,
  HelpText<"Use software floating point">,
  MarshallingInfoFlag<"CodeGenOpts.SoftFloat">;
def moutline_atomics : Flag<["-"], "moutline-atomics">, Group<f_clang_Group>, Flags<[CC1Option]>,
  HelpText<"Generate local calls to out-of-line atomic operations">;
def mno_outline_atomics : Flag<["-"], "mno-outline-atomics">, Group<f_clang_Group>, Flags<[CC1Option]>,
  HelpText<"Don't generate local calls to out-of-line atomic operations">;
def mno_implicit_float : Flag<["-"], "mno-implicit-float">, Group<m_Group>,
  HelpText<"Don't generate implicit floating point instructions">;
def mimplicit_float : Flag<["-"], "mimplicit-float">, Group<m_Group>;
def mrecip : Flag<["-"], "mrecip">, Group<m_Group>;
def mrecip_EQ : CommaJoined<["-"], "mrecip=">, Group<m_Group>, Flags<[CC1Option]>;
def mprefer_vector_width_EQ : Joined<["-"], "mprefer-vector-width=">, Group<m_Group>, Flags<[CC1Option]>,
  HelpText<"Specifies preferred vector width for auto-vectorization. Defaults to 'none' which allows target specific decisions.">;
def mstack_protector_guard_EQ : Joined<["-"], "mstack-protector-guard=">, Group<m_Group>, Flags<[CC1Option]>,
  HelpText<"Use the given guard (global, tls) for addressing the stack-protector guard">;
def mstack_protector_guard_offset_EQ : Joined<["-"], "mstack-protector-guard-offset=">, Group<m_Group>, Flags<[CC1Option]>,
  HelpText<"Use the given offset for addressing the stack-protector guard">;
def mstack_protector_guard_reg_EQ : Joined<["-"], "mstack-protector-guard-reg=">, Group<m_Group>, Flags<[CC1Option]>,
  HelpText<"Use the given reg for addressing the stack-protector guard">;
defm pie_copy_relocations : BoolOption<"pie-copy-relocations",
  "CodeGenOpts.PIECopyRelocations", DefaultsToFalse,
  ChangedBy<PosFlag, [CC1Option], "Use copy relocations support for PIE builds">,
  ResetBy<NegFlag>, BothFlags<[]>, "m">, Group<m_Group>;
def mfentry : Flag<["-"], "mfentry">, HelpText<"Insert calls to fentry at function entry (x86/SystemZ only)">,
  Flags<[CC1Option]>, Group<m_Group>,
  MarshallingInfoFlag<"CodeGenOpts.CallFEntry">;
def mnop_mcount : Flag<["-"], "mnop-mcount">, HelpText<"Generate mcount/__fentry__ calls as nops. To activate they need to be patched in.">,
  Flags<[CC1Option]>, Group<m_Group>,
  MarshallingInfoFlag<"CodeGenOpts.MNopMCount">;
def mrecord_mcount : Flag<["-"], "mrecord-mcount">, HelpText<"Generate a __mcount_loc section entry for each __fentry__ call.">,
  Flags<[CC1Option]>, Group<m_Group>,
  MarshallingInfoFlag<"CodeGenOpts.RecordMCount">;
def mpacked_stack : Flag<["-"], "mpacked-stack">, HelpText<"Use packed stack layout (SystemZ only).">,
  Flags<[CC1Option]>, Group<m_Group>,
  MarshallingInfoFlag<"CodeGenOpts.PackedStack">;
def mno_packed_stack : Flag<["-"], "mno-packed-stack">, Flags<[CC1Option]>, Group<m_Group>;
def mips16 : Flag<["-"], "mips16">, Group<m_mips_Features_Group>;
def mno_mips16 : Flag<["-"], "mno-mips16">, Group<m_mips_Features_Group>;
def mmicromips : Flag<["-"], "mmicromips">, Group<m_mips_Features_Group>;
def mno_micromips : Flag<["-"], "mno-micromips">, Group<m_mips_Features_Group>;
def mxgot : Flag<["-"], "mxgot">, Group<m_mips_Features_Group>;
def mno_xgot : Flag<["-"], "mno-xgot">, Group<m_mips_Features_Group>;
def mldc1_sdc1 : Flag<["-"], "mldc1-sdc1">, Group<m_mips_Features_Group>;
def mno_ldc1_sdc1 : Flag<["-"], "mno-ldc1-sdc1">, Group<m_mips_Features_Group>;
def mcheck_zero_division : Flag<["-"], "mcheck-zero-division">,
                           Group<m_mips_Features_Group>;
def mno_check_zero_division : Flag<["-"], "mno-check-zero-division">,
                              Group<m_mips_Features_Group>;
def mcompact_branches_EQ : Joined<["-"], "mcompact-branches=">,
                           Group<m_mips_Features_Group>;
def mbranch_likely : Flag<["-"], "mbranch-likely">, Group<m_Group>,
  IgnoredGCCCompat;
def mno_branch_likely : Flag<["-"], "mno-branch-likely">, Group<m_Group>,
  IgnoredGCCCompat;
def mindirect_jump_EQ : Joined<["-"], "mindirect-jump=">,
  Group<m_mips_Features_Group>,
  HelpText<"Change indirect jump instructions to inhibit speculation">;
def mdsp : Flag<["-"], "mdsp">, Group<m_mips_Features_Group>;
def mno_dsp : Flag<["-"], "mno-dsp">, Group<m_mips_Features_Group>;
def mdspr2 : Flag<["-"], "mdspr2">, Group<m_mips_Features_Group>;
def mno_dspr2 : Flag<["-"], "mno-dspr2">, Group<m_mips_Features_Group>;
def msingle_float : Flag<["-"], "msingle-float">, Group<m_mips_Features_Group>;
def mdouble_float : Flag<["-"], "mdouble-float">, Group<m_mips_Features_Group>;
def mmadd4 : Flag<["-"], "mmadd4">, Group<m_mips_Features_Group>,
  HelpText<"Enable the generation of 4-operand madd.s, madd.d and related instructions.">;
def mno_madd4 : Flag<["-"], "mno-madd4">, Group<m_mips_Features_Group>,
  HelpText<"Disable the generation of 4-operand madd.s, madd.d and related instructions.">;
def mmsa : Flag<["-"], "mmsa">, Group<m_mips_Features_Group>,
  HelpText<"Enable MSA ASE (MIPS only)">;
def mno_msa : Flag<["-"], "mno-msa">, Group<m_mips_Features_Group>,
  HelpText<"Disable MSA ASE (MIPS only)">;
def mmt : Flag<["-"], "mmt">, Group<m_mips_Features_Group>,
  HelpText<"Enable MT ASE (MIPS only)">;
def mno_mt : Flag<["-"], "mno-mt">, Group<m_mips_Features_Group>,
  HelpText<"Disable MT ASE (MIPS only)">;
def mfp64 : Flag<["-"], "mfp64">, Group<m_mips_Features_Group>,
  HelpText<"Use 64-bit floating point registers (MIPS only)">;
def mfp32 : Flag<["-"], "mfp32">, Group<m_mips_Features_Group>,
  HelpText<"Use 32-bit floating point registers (MIPS only)">;
def mgpopt : Flag<["-"], "mgpopt">, Group<m_mips_Features_Group>,
  HelpText<"Use GP relative accesses for symbols known to be in a small"
           " data section (MIPS)">;
def mno_gpopt : Flag<["-"], "mno-gpopt">, Group<m_mips_Features_Group>,
  HelpText<"Do not use GP relative accesses for symbols known to be in a small"
           " data section (MIPS)">;
def mlocal_sdata : Flag<["-"], "mlocal-sdata">,
  Group<m_mips_Features_Group>,
  HelpText<"Extend the -G behaviour to object local data (MIPS)">;
def mno_local_sdata : Flag<["-"], "mno-local-sdata">,
  Group<m_mips_Features_Group>,
  HelpText<"Do not extend the -G behaviour to object local data (MIPS)">;
def mextern_sdata : Flag<["-"], "mextern-sdata">,
  Group<m_mips_Features_Group>,
  HelpText<"Assume that externally defined data is in the small data if it"
           " meets the -G <size> threshold (MIPS)">;
def mno_extern_sdata : Flag<["-"], "mno-extern-sdata">,
  Group<m_mips_Features_Group>,
  HelpText<"Do not assume that externally defined data is in the small data if"
           " it meets the -G <size> threshold (MIPS)">;
def membedded_data : Flag<["-"], "membedded-data">,
  Group<m_mips_Features_Group>,
  HelpText<"Place constants in the .rodata section instead of the .sdata "
           "section even if they meet the -G <size> threshold (MIPS)">;
def mno_embedded_data : Flag<["-"], "mno-embedded-data">,
  Group<m_mips_Features_Group>,
  HelpText<"Do not place constants in the .rodata section instead of the "
           ".sdata if they meet the -G <size> threshold (MIPS)">;
def mnan_EQ : Joined<["-"], "mnan=">, Group<m_mips_Features_Group>;
def mabs_EQ : Joined<["-"], "mabs=">, Group<m_mips_Features_Group>;
def mabicalls : Flag<["-"], "mabicalls">, Group<m_mips_Features_Group>,
  HelpText<"Enable SVR4-style position-independent code (Mips only)">;
def mno_abicalls : Flag<["-"], "mno-abicalls">, Group<m_mips_Features_Group>,
  HelpText<"Disable SVR4-style position-independent code (Mips only)">;
def mno_crc : Flag<["-"], "mno-crc">, Group<m_mips_Features_Group>,
  HelpText<"Disallow use of CRC instructions (Mips only)">;
def mvirt : Flag<["-"], "mvirt">, Group<m_mips_Features_Group>;
def mno_virt : Flag<["-"], "mno-virt">, Group<m_mips_Features_Group>;
def mginv : Flag<["-"], "mginv">, Group<m_mips_Features_Group>;
def mno_ginv : Flag<["-"], "mno-ginv">, Group<m_mips_Features_Group>;
def mips1 : Flag<["-"], "mips1">,
  Alias<march_EQ>, AliasArgs<["mips1"]>, Group<m_mips_Features_Group>,
  HelpText<"Equivalent to -march=mips1">, Flags<[HelpHidden]>;
def mips2 : Flag<["-"], "mips2">,
  Alias<march_EQ>, AliasArgs<["mips2"]>, Group<m_mips_Features_Group>,
  HelpText<"Equivalent to -march=mips2">, Flags<[HelpHidden]>;
def mips3 : Flag<["-"], "mips3">,
  Alias<march_EQ>, AliasArgs<["mips3"]>, Group<m_mips_Features_Group>,
  HelpText<"Equivalent to -march=mips3">, Flags<[HelpHidden]>;
def mips4 : Flag<["-"], "mips4">,
  Alias<march_EQ>, AliasArgs<["mips4"]>, Group<m_mips_Features_Group>,
  HelpText<"Equivalent to -march=mips4">, Flags<[HelpHidden]>;
def mips5 : Flag<["-"], "mips5">,
  Alias<march_EQ>, AliasArgs<["mips5"]>, Group<m_mips_Features_Group>,
  HelpText<"Equivalent to -march=mips5">, Flags<[HelpHidden]>;
def mips32 : Flag<["-"], "mips32">,
  Alias<march_EQ>, AliasArgs<["mips32"]>, Group<m_mips_Features_Group>,
  HelpText<"Equivalent to -march=mips32">, Flags<[HelpHidden]>;
def mips32r2 : Flag<["-"], "mips32r2">,
  Alias<march_EQ>, AliasArgs<["mips32r2"]>, Group<m_mips_Features_Group>,
  HelpText<"Equivalent to -march=mips32r2">, Flags<[HelpHidden]>;
def mips32r3 : Flag<["-"], "mips32r3">,
  Alias<march_EQ>, AliasArgs<["mips32r3"]>, Group<m_mips_Features_Group>,
  HelpText<"Equivalent to -march=mips32r3">, Flags<[HelpHidden]>;
def mips32r5 : Flag<["-"], "mips32r5">,
  Alias<march_EQ>, AliasArgs<["mips32r5"]>, Group<m_mips_Features_Group>,
  HelpText<"Equivalent to -march=mips32r5">, Flags<[HelpHidden]>;
def mips32r6 : Flag<["-"], "mips32r6">,
  Alias<march_EQ>, AliasArgs<["mips32r6"]>, Group<m_mips_Features_Group>,
  HelpText<"Equivalent to -march=mips32r6">, Flags<[HelpHidden]>;
def mips64 : Flag<["-"], "mips64">,
  Alias<march_EQ>, AliasArgs<["mips64"]>, Group<m_mips_Features_Group>,
  HelpText<"Equivalent to -march=mips64">, Flags<[HelpHidden]>;
def mips64r2 : Flag<["-"], "mips64r2">,
  Alias<march_EQ>, AliasArgs<["mips64r2"]>, Group<m_mips_Features_Group>,
  HelpText<"Equivalent to -march=mips64r2">, Flags<[HelpHidden]>;
def mips64r3 : Flag<["-"], "mips64r3">,
  Alias<march_EQ>, AliasArgs<["mips64r3"]>, Group<m_mips_Features_Group>,
  HelpText<"Equivalent to -march=mips64r3">, Flags<[HelpHidden]>;
def mips64r5 : Flag<["-"], "mips64r5">,
  Alias<march_EQ>, AliasArgs<["mips64r5"]>, Group<m_mips_Features_Group>,
  HelpText<"Equivalent to -march=mips64r5">, Flags<[HelpHidden]>;
def mips64r6 : Flag<["-"], "mips64r6">,
  Alias<march_EQ>, AliasArgs<["mips64r6"]>, Group<m_mips_Features_Group>,
  HelpText<"Equivalent to -march=mips64r6">, Flags<[HelpHidden]>;
def mfpxx : Flag<["-"], "mfpxx">, Group<m_mips_Features_Group>,
  HelpText<"Avoid FPU mode dependent operations when used with the O32 ABI">,
  Flags<[HelpHidden]>;
def modd_spreg : Flag<["-"], "modd-spreg">, Group<m_mips_Features_Group>,
  HelpText<"Enable odd single-precision floating point registers">,
  Flags<[HelpHidden]>;
def mno_odd_spreg : Flag<["-"], "mno-odd-spreg">, Group<m_mips_Features_Group>,
  HelpText<"Disable odd single-precision floating point registers">,
  Flags<[HelpHidden]>;
def mrelax_pic_calls : Flag<["-"], "mrelax-pic-calls">,
  Group<m_mips_Features_Group>,
  HelpText<"Produce relaxation hints for linkers to try optimizing PIC "
           "call sequences into direct calls (MIPS only)">, Flags<[HelpHidden]>;
def mno_relax_pic_calls : Flag<["-"], "mno-relax-pic-calls">,
  Group<m_mips_Features_Group>,
  HelpText<"Do not produce relaxation hints for linkers to try optimizing PIC "
           "call sequences into direct calls (MIPS only)">, Flags<[HelpHidden]>;
def mglibc : Flag<["-"], "mglibc">, Group<m_libc_Group>, Flags<[HelpHidden]>;
def muclibc : Flag<["-"], "muclibc">, Group<m_libc_Group>, Flags<[HelpHidden]>;
def module_file_info : Flag<["-"], "module-file-info">, Flags<[NoXarchOption,CC1Option]>, Group<Action_Group>,
  HelpText<"Provide information about a particular module file">;
def mthumb : Flag<["-"], "mthumb">, Group<m_Group>;
def mtune_EQ : Joined<["-"], "mtune=">, Group<m_Group>,
  HelpText<"Only supported on X86 and RISC-V. Otherwise accepted for compatibility with GCC.">;
def multi__module : Flag<["-"], "multi_module">;
def multiply__defined__unused : Separate<["-"], "multiply_defined_unused">;
def multiply__defined : Separate<["-"], "multiply_defined">;
def mwarn_nonportable_cfstrings : Flag<["-"], "mwarn-nonportable-cfstrings">, Group<m_Group>;
#if INTEL_CUSTOMIZATION
def ansi_alias : Flag<["-"], "ansi-alias">, Alias<fstrict_aliasing>,
  HelpText<"enable use of ANSI aliasing rules optimizations"
           " user asserts that the program adheres to these rules">;
def no_ansi_alias : Flag<["-"], "no-ansi-alias">, Alias<fno_strict_aliasing>,
  HelpText<"disable use of ANSI aliasing rules optimizations">;
#endif //INTEL_CUSTOMIZATION
def no_canonical_prefixes : Flag<["-"], "no-canonical-prefixes">, Flags<[HelpHidden, CoreOption]>,
  HelpText<"Use relative instead of canonical paths">;
def no_cpp_precomp : Flag<["-"], "no-cpp-precomp">, Group<clang_ignored_f_Group>;
def no_integrated_cpp : Flag<["-", "--"], "no-integrated-cpp">, Flags<[NoXarchOption]>;
def no_pedantic : Flag<["-", "--"], "no-pedantic">, Group<pedantic_Group>;
def no__dead__strip__inits__and__terms : Flag<["-"], "no_dead_strip_inits_and_terms">;
def nobuiltininc : Flag<["-"], "nobuiltininc">, Flags<[CC1Option, CoreOption]>,
  HelpText<"Disable builtin #include directories">,
  MarshallingInfoFlag<"HeaderSearchOpts->UseBuiltinIncludes", "true">, IsNegative;
def nogpuinc : Flag<["-"], "nogpuinc">, HelpText<"Do not add include paths for CUDA/HIP and"
  " do not include the default CUDA/HIP wrapper headers">;
def : Flag<["-"], "nocudainc">, Alias<nogpuinc>;
#if INTEL_CUSTOMIZATION
def nogpulib : Flag<["-"], "nogpulib">, Flags<[DpcppUnsupported]>,
  HelpText<"Do not link device library for CUDA/HIP device compilation">;
#endif // INTEL_CUSTOMIZATION
def : Flag<["-"], "nocudalib">, Alias<nogpulib>;
def nodefaultlibs : Flag<["-"], "nodefaultlibs">;
def nofixprebinding : Flag<["-"], "nofixprebinding">;
def nolibc : Flag<["-"], "nolibc">;
def nomultidefs : Flag<["-"], "nomultidefs">;
def nopie : Flag<["-"], "nopie">;
def no_pie : Flag<["-"], "no-pie">, Alias<nopie>;
def noprebind : Flag<["-"], "noprebind">;
def noprofilelib : Flag<["-"], "noprofilelib">;
def noseglinkedit : Flag<["-"], "noseglinkedit">;
def nostartfiles : Flag<["-"], "nostartfiles">, Group<Link_Group>;
def nostdinc : Flag<["-"], "nostdinc">, Flags<[CoreOption]>;
def nostdlibinc : Flag<["-"], "nostdlibinc">;
def nostdincxx : Flag<["-"], "nostdinc++">, Flags<[CC1Option]>,
  HelpText<"Disable standard #include directories for the C++ standard library">,
  MarshallingInfoFlag<"HeaderSearchOpts->UseStandardCXXIncludes", "true">, IsNegative;
def nostdlib : Flag<["-"], "nostdlib">, Group<Link_Group>;
def nostdlibxx : Flag<["-"], "nostdlib++">;
def nolibsycl : Flag<["-"], "nolibsycl">, Flags<[NoXarchOption, CoreOption]>,
  HelpText<"Do not link SYCL runtime library">;
def object : Flag<["-"], "object">;
def o : JoinedOrSeparate<["-"], "o">, Flags<[NoXarchOption, RenderAsInput,
  CC1Option, CC1AsOption, FC1Option, FlangOption]>,
  HelpText<"Write output to <file>">, MetaVarName<"<file>">;
#if INTEL_CUSTOMIZATION
def pc : Joined<["-"], "pc">, Flags<[NoXarchOption]>;
def : Joined<["-"], "pc=">, Alias<pc>, HelpText<"Initialize X87 floating "
  "point precision to single, double or double extendedSet FPU precision. "
  "Valid values of 32, 64 and 80">;
def parallel_source_info_EQ : Joined<["-"], "parallel-source-info=">,
  Values<"0,1,2">, Flags<[NoXarchOption]>, HelpText<"Emit source location "
  "information for parallel code generation with OpenMP and "
  "auto-parallelization.">;
def : Flag<["-"], "parallel-source-info">, Alias<parallel_source_info_EQ>,
  AliasArgs<["1"]>;
def : Flag<["-"], "no-parallel-source-info">, Alias<parallel_source_info_EQ>,
  AliasArgs<["0"]>, HelpText<"Disable emission of source location information "
  "for parallel code generation.">;
#endif // INTEL_CUSTOMIZATION
def pagezero__size : JoinedOrSeparate<["-"], "pagezero_size">;
def pass_exit_codes : Flag<["-", "--"], "pass-exit-codes">, Flags<[Unsupported]>;
def pedantic_errors : Flag<["-", "--"], "pedantic-errors">, Group<pedantic_Group>, Flags<[CC1Option]>;
def pedantic : Flag<["-", "--"], "pedantic">, Group<pedantic_Group>, Flags<[CC1Option]>;
def pg : Flag<["-"], "pg">, HelpText<"Enable mcount instrumentation">, Flags<[CC1Option]>,
  MarshallingInfoFlag<"CodeGenOpts.InstrumentForProfiling">;
def pipe : Flag<["-", "--"], "pipe">,
  HelpText<"Use pipes between commands, when possible">;
def prebind__all__twolevel__modules : Flag<["-"], "prebind_all_twolevel_modules">;
def prebind : Flag<["-"], "prebind">;
def preload : Flag<["-"], "preload">;
def print_file_name_EQ : Joined<["-", "--"], "print-file-name=">,
  HelpText<"Print the full library path of <file>">, MetaVarName<"<file>">;
def print_ivar_layout : Flag<["-"], "print-ivar-layout">, Flags<[CC1Option]>,
  HelpText<"Enable Objective-C Ivar layout bitmap print trace">;
def print_libgcc_file_name : Flag<["-", "--"], "print-libgcc-file-name">,
  HelpText<"Print the library path for the currently used compiler runtime "
           "library (\"libgcc.a\" or \"libclang_rt.builtins.*.a\")">;
def print_multi_directory : Flag<["-", "--"], "print-multi-directory">;
def print_multi_lib : Flag<["-", "--"], "print-multi-lib">;
def print_multi_os_directory : Flag<["-", "--"], "print-multi-os-directory">,
  Flags<[Unsupported]>;
def print_target_triple : Flag<["-", "--"], "print-target-triple">,
  HelpText<"Print the normalized target triple">;
def print_effective_triple : Flag<["-", "--"], "print-effective-triple">,
  HelpText<"Print the effective target triple">;
def print_prog_name_EQ : Joined<["-", "--"], "print-prog-name=">,
  HelpText<"Print the full program path of <name>">, MetaVarName<"<name>">;
def print_resource_dir : Flag<["-", "--"], "print-resource-dir">,
  HelpText<"Print the resource directory pathname">;
def print_search_dirs : Flag<["-", "--"], "print-search-dirs">,
  HelpText<"Print the paths used for finding libraries and programs">;
def print_targets : Flag<["-", "--"], "print-targets">,
  HelpText<"Print the registered targets">;
def private__bundle : Flag<["-"], "private_bundle">;
def pthreads : Flag<["-"], "pthreads">;
def pthread : Flag<["-"], "pthread">, Flags<[CC1Option]>,
  HelpText<"Support POSIX threads in generated code">;
def no_pthread : Flag<["-"], "no-pthread">, Flags<[CC1Option]>;
def p : Flag<["-"], "p">;
def pie : Flag<["-"], "pie">, Group<Link_Group>;
def static_pie : Flag<["-"], "static-pie">, Group<Link_Group>;
def read__only__relocs : Separate<["-"], "read_only_relocs">;
def remap : Flag<["-"], "remap">;
def rewrite_objc : Flag<["-"], "rewrite-objc">, Flags<[NoXarchOption,CC1Option]>,
  HelpText<"Rewrite Objective-C source to C++">, Group<Action_Group>;
def rewrite_legacy_objc : Flag<["-"], "rewrite-legacy-objc">, Flags<[NoXarchOption]>,
  HelpText<"Rewrite Legacy Objective-C source to C++">;
def rdynamic : Flag<["-"], "rdynamic">, Group<Link_Group>;
def resource_dir : Separate<["-"], "resource-dir">,
  Flags<[NoXarchOption, CC1Option, CoreOption, HelpHidden]>,
  HelpText<"The directory which holds the compiler resource files">;
def resource_dir_EQ : Joined<["-"], "resource-dir=">, Flags<[NoXarchOption, CoreOption]>,
  Alias<resource_dir>;
def rpath : Separate<["-"], "rpath">, Flags<[LinkerInput]>, Group<Link_Group>;
def rtlib_EQ : Joined<["-", "--"], "rtlib=">,
  HelpText<"Compiler runtime library to use">;
def frtlib_add_rpath: Flag<["-"], "frtlib-add-rpath">, Flags<[NoArgumentUnused]>,
  HelpText<"Add -rpath with architecture-specific resource directory to the linker flags">;
def fno_rtlib_add_rpath: Flag<["-"], "fno-rtlib-add-rpath">, Flags<[NoArgumentUnused]>,
  HelpText<"Do not add -rpath with architecture-specific resource directory to the linker flags">;
def r : Flag<["-"], "r">, Flags<[LinkerInput,NoArgumentUnused]>,
        Group<Link_Group>;
#if INTEL_CUSTOMIZATION
def regcall : Flag<["-"], "regcall">,
  HelpText<"Set __regcall as a default calling convention">;
#endif // INTEL_CUSTOMIZATION
def save_temps_EQ : Joined<["-", "--"], "save-temps=">, Flags<[CC1Option, NoXarchOption]>,
  HelpText<"Save intermediate compilation results.">;
def save_temps : Flag<["-", "--"], "save-temps">, Flags<[NoXarchOption]>,
  Alias<save_temps_EQ>, AliasArgs<["cwd"]>,
  HelpText<"Save intermediate compilation results">;
def save_stats_EQ : Joined<["-", "--"], "save-stats=">, Flags<[NoXarchOption]>,
  HelpText<"Save llvm statistics.">;
def save_stats : Flag<["-", "--"], "save-stats">, Flags<[NoXarchOption]>,
  Alias<save_stats_EQ>, AliasArgs<["cwd"]>,
  HelpText<"Save llvm statistics.">;
def via_file_asm : Flag<["-", "--"], "via-file-asm">, InternalDebugOpt,
  HelpText<"Write assembly to file for input to assemble jobs">;
def sectalign : MultiArg<["-"], "sectalign", 3>;
def sectcreate : MultiArg<["-"], "sectcreate", 3>;
def sectobjectsymbols : MultiArg<["-"], "sectobjectsymbols", 2>;
def sectorder : MultiArg<["-"], "sectorder", 3>;
def seg1addr : JoinedOrSeparate<["-"], "seg1addr">;
def seg__addr__table__filename : Separate<["-"], "seg_addr_table_filename">;
def seg__addr__table : Separate<["-"], "seg_addr_table">;
def segaddr : MultiArg<["-"], "segaddr", 2>;
def segcreate : MultiArg<["-"], "segcreate", 3>;
def seglinkedit : Flag<["-"], "seglinkedit">;
def segprot : MultiArg<["-"], "segprot", 3>;
def segs__read__only__addr : Separate<["-"], "segs_read_only_addr">;
def segs__read__write__addr : Separate<["-"], "segs_read_write_addr">;
def segs__read__ : Joined<["-"], "segs_read_">;
def shared_libgcc : Flag<["-"], "shared-libgcc">;
def shared : Flag<["-", "--"], "shared">, Group<Link_Group>;
def single__module : Flag<["-"], "single_module">;
def specs_EQ : Joined<["-", "--"], "specs=">, Group<Link_Group>;
def specs : Separate<["-", "--"], "specs">, Flags<[Unsupported]>;
def static_libgcc : Flag<["-"], "static-libgcc">;
def static_libstdcxx : Flag<["-"], "static-libstdc++">;
def static : Flag<["-", "--"], "static">, Group<Link_Group>, Flags<[NoArgumentUnused]>;
def std_default_EQ : Joined<["-"], "std-default=">;
def std_EQ : Joined<["-", "--"], "std=">, Flags<[CC1Option]>,
  Group<CompileOnly_Group>, HelpText<"Language standard to compile for">,
  ValuesCode<[{
    const char *Values =
    #define LANGSTANDARD(id, name, lang, desc, features) name ","
    #define LANGSTANDARD_ALIAS(id, alias) alias ","
    #include "clang/Basic/LangStandards.def"
    ;
  }]>;
def stdlib_EQ : Joined<["-", "--"], "stdlib=">, Flags<[CC1Option]>,
  HelpText<"C++ standard library to use">, Values<"libc++,libstdc++,platform">;
def stdlibxx_isystem : JoinedOrSeparate<["-"], "stdlib++-isystem">,
  Group<clang_i_Group>,
  HelpText<"Use directory as the C++ standard library include path">,
  Flags<[NoXarchOption]>, MetaVarName<"<directory>">;
#if INTEL_CUSTOMIZATION
def strict_ansi : Flag<["-"], "strict-ansi">, Flags<[NoXarchOption]>,
  HelpText<"strict ANSI conformance dialect">;
def : Flag<["-"], "strict_ansi">, Alias<strict_ansi>;
def use_msasm : Flag<["-"], "use-msasm">, Alias<fasm_blocks>,
  HelpText<"enables the use of blocks and entire functions of assembly code"
  " within a C or C++ file">;
def : Flag<["-"], "use_msasm">, Alias<fasm_blocks>;
#endif // INTEL_CUSTOMIZATION
def unwindlib_EQ : Joined<["-", "--"], "unwindlib=">, Flags<[CC1Option]>,
  HelpText<"Unwind library to use">, Values<"libgcc,unwindlib,platform">;
def sub__library : JoinedOrSeparate<["-"], "sub_library">;
def sub__umbrella : JoinedOrSeparate<["-"], "sub_umbrella">;
def system_header_prefix : Joined<["--"], "system-header-prefix=">,
  Group<clang_i_Group>, Flags<[CC1Option]>, MetaVarName<"<prefix>">,
  HelpText<"Treat all #include paths starting with <prefix> as including a "
           "system header.">;
def : Separate<["--"], "system-header-prefix">, Alias<system_header_prefix>;
def no_system_header_prefix : Joined<["--"], "no-system-header-prefix=">,
  Group<clang_i_Group>, Flags<[CC1Option]>, MetaVarName<"<prefix>">,
  HelpText<"Treat all #include paths starting with <prefix> as not including a "
           "system header.">;
def : Separate<["--"], "no-system-header-prefix">, Alias<no_system_header_prefix>;
def s : Flag<["-"], "s">, Group<Link_Group>;
def target : Joined<["--"], "target=">, Flags<[NoXarchOption, CoreOption]>,
  HelpText<"Generate code for the given target">;
def print_supported_cpus : Flag<["-", "--"], "print-supported-cpus">,
  Group<CompileOnly_Group>, Flags<[CC1Option, CoreOption]>,
  HelpText<"Print supported cpu models for the given target (if target is not specified,"
           " it will print the supported cpus for the default target)">,
  MarshallingInfoFlag<"FrontendOpts.PrintSupportedCPUs">;
def mcpu_EQ_QUESTION : Flag<["-"], "mcpu=?">, Alias<print_supported_cpus>;
def mtune_EQ_QUESTION : Flag<["-"], "mtune=?">, Alias<print_supported_cpus>;
def gcc_toolchain : Joined<["--"], "gcc-toolchain=">, Flags<[NoXarchOption]>,
  HelpText<"Use the gcc toolchain at the given directory">;
def time : Flag<["-"], "time">,
  HelpText<"Time individual commands">;
def traditional_cpp : Flag<["-", "--"], "traditional-cpp">, Flags<[CC1Option]>,
  HelpText<"Enable some traditional CPP emulation">;
def traditional : Flag<["-", "--"], "traditional">;
def trigraphs : Flag<["-", "--"], "trigraphs">, Alias<ftrigraphs>,
  HelpText<"Process trigraph sequences">;
def twolevel__namespace__hints : Flag<["-"], "twolevel_namespace_hints">;
def twolevel__namespace : Flag<["-"], "twolevel_namespace">;
def t : Flag<["-"], "t">, Group<Link_Group>;
def umbrella : Separate<["-"], "umbrella">;
def undefined : JoinedOrSeparate<["-"], "undefined">, Group<u_Group>;
def undef : Flag<["-"], "undef">, Group<u_Group>, Flags<[CC1Option]>,
  HelpText<"undef all system defines">,
  MarshallingInfoFlag<"PreprocessorOpts->UsePredefines", "true">, IsNegative;
def unexported__symbols__list : Separate<["-"], "unexported_symbols_list">;
def u : JoinedOrSeparate<["-"], "u">, Group<u_Group>;
def v : Flag<["-"], "v">, Flags<[CC1Option, CoreOption]>,
  HelpText<"Show commands to run and use verbose output">,
  MarshallingInfoFlag<"HeaderSearchOpts->Verbose">;
#if INTEL_CUSTOMIZATION
def HASH_x : Flag<["-"], "#x">, Flags<[NoXarchOption]>,
  HelpText<"Show commands to run and use verbose output">;
def unroll : Joined<["-"], "unroll">, Flags<[NoXarchOption]>,
  HelpText<"Set maximum number of times to unroll loops.  Omit n to use "
  "default heuristics.  Use 0 to disable the loop unroller.">;
def unroll_EQ : Joined<["-"], "unroll=">, Alias<unroll>;
def vec : Flag<["-"], "vec">, Alias<fvectorize>,
  HelpText<"Enable the loop vectorization passes">;
def no_vec : Flag<["-"], "no-vec">, Alias<fno_vectorize>;
def Zp : Flag<["-"], "Zp">, Alias<fpack_struct_EQ>, AliasArgs<["1"]>;
def Zp_EQ : Joined<["-"], "Zp">, Alias<fpack_struct_EQ>;
#endif // INTEL_CUSTOMIZATION
def verify_debug_info : Flag<["--"], "verify-debug-info">, Flags<[NoXarchOption]>,
  HelpText<"Verify the binary representation of debug output">;
def weak_l : Joined<["-"], "weak-l">, Flags<[LinkerInput]>;
def weak__framework : Separate<["-"], "weak_framework">, Flags<[LinkerInput]>;
def weak__library : Separate<["-"], "weak_library">, Flags<[LinkerInput]>;
def weak__reference__mismatches : Separate<["-"], "weak_reference_mismatches">;
def whatsloaded : Flag<["-"], "whatsloaded">;
def whyload : Flag<["-"], "whyload">;
def w : Flag<["-"], "w">, HelpText<"Suppress all warnings">, Flags<[CC1Option]>;
def x : JoinedOrSeparate<["-"], "x">, Flags<[NoXarchOption,CC1Option]>,
  HelpText<"Treat subsequent input files as having type <language>">,
  MetaVarName<"<language>">;
def y : Joined<["-"], "y">;

defm integrated_as : BoolFOption<"integrated-as",
  "CodeGenOpts.DisableIntegratedAS", DefaultsToFalse,
  ChangedBy<NegFlag, [], "Disable">, ResetBy<PosFlag, [], "Enable">,
  BothFlags<[], " the integrated assembler">>;

def fintegrated_cc1 : Flag<["-"], "fintegrated-cc1">,
                      Flags<[CoreOption, NoXarchOption]>, Group<f_Group>,
                      HelpText<"Run cc1 in-process">;
def fno_integrated_cc1 : Flag<["-"], "fno-integrated-cc1">,
                         Flags<[CoreOption, NoXarchOption]>, Group<f_Group>,
                         HelpText<"Spawn a separate process for each cc1">;

def : Flag<["-"], "integrated-as">, Alias<fintegrated_as>, Flags<[NoXarchOption]>;
def : Flag<["-"], "no-integrated-as">, Alias<fno_integrated_as>,
      Flags<[CC1Option, NoXarchOption]>;

def working_directory : JoinedOrSeparate<["-"], "working-directory">, Flags<[CC1Option]>,
  HelpText<"Resolve file paths relative to the specified directory">,
  MarshallingInfoString<"FileSystemOpts.WorkingDir">;
def working_directory_EQ : Joined<["-"], "working-directory=">, Flags<[CC1Option]>,
  Alias<working_directory>;

// Double dash options, which are usually an alias for one of the previous
// options.

def _mhwdiv_EQ : Joined<["--"], "mhwdiv=">, Alias<mhwdiv_EQ>;
def _mhwdiv : Separate<["--"], "mhwdiv">, Alias<mhwdiv_EQ>;
def _CLASSPATH_EQ : Joined<["--"], "CLASSPATH=">, Alias<fclasspath_EQ>;
def _CLASSPATH : Separate<["--"], "CLASSPATH">, Alias<fclasspath_EQ>;
def _all_warnings : Flag<["--"], "all-warnings">, Alias<Wall>;
def _analyzer_no_default_checks : Flag<["--"], "analyzer-no-default-checks">, Flags<[NoXarchOption]>;
def _analyzer_output : JoinedOrSeparate<["--"], "analyzer-output">, Flags<[NoXarchOption]>,
  HelpText<"Static analyzer report output format (html|plist|plist-multi-file|plist-html|sarif|text).">;
def _analyze : Flag<["--"], "analyze">, Flags<[NoXarchOption, CoreOption]>,
  HelpText<"Run the static analyzer">;
def _assemble : Flag<["--"], "assemble">, Alias<S>;
def _assert_EQ : Joined<["--"], "assert=">, Alias<A>;
def _assert : Separate<["--"], "assert">, Alias<A>;
def _bootclasspath_EQ : Joined<["--"], "bootclasspath=">, Alias<fbootclasspath_EQ>;
def _bootclasspath : Separate<["--"], "bootclasspath">, Alias<fbootclasspath_EQ>;
def _classpath_EQ : Joined<["--"], "classpath=">, Alias<fclasspath_EQ>;
def _classpath : Separate<["--"], "classpath">, Alias<fclasspath_EQ>;
def _comments_in_macros : Flag<["--"], "comments-in-macros">, Alias<CC>;
def _comments : Flag<["--"], "comments">, Alias<C>;
def _compile : Flag<["--"], "compile">, Alias<c>;
def _constant_cfstrings : Flag<["--"], "constant-cfstrings">;
def _debug_EQ : Joined<["--"], "debug=">, Alias<g_Flag>;
def _debug : Flag<["--"], "debug">, Alias<g_Flag>;
def _define_macro_EQ : Joined<["--"], "define-macro=">, Alias<D>;
def _define_macro : Separate<["--"], "define-macro">, Alias<D>;
def _dependencies : Flag<["--"], "dependencies">, Alias<M>;
def _dyld_prefix_EQ : Joined<["--"], "dyld-prefix=">;
def _dyld_prefix : Separate<["--"], "dyld-prefix">, Alias<_dyld_prefix_EQ>;
def _encoding_EQ : Joined<["--"], "encoding=">, Alias<fencoding_EQ>;
def _encoding : Separate<["--"], "encoding">, Alias<fencoding_EQ>;
def _entry : Flag<["--"], "entry">, Alias<e>;
def _extdirs_EQ : Joined<["--"], "extdirs=">, Alias<fextdirs_EQ>;
def _extdirs : Separate<["--"], "extdirs">, Alias<fextdirs_EQ>;
def _extra_warnings : Flag<["--"], "extra-warnings">, Alias<W_Joined>;
def _for_linker_EQ : Joined<["--"], "for-linker=">, Alias<Xlinker>;
def _for_linker : Separate<["--"], "for-linker">, Alias<Xlinker>;
def _force_link_EQ : Joined<["--"], "force-link=">, Alias<u>;
def _force_link : Separate<["--"], "force-link">, Alias<u>;
def _help_hidden : Flag<["--"], "help-hidden">,
  HelpText<"Display help for hidden options">;
def _imacros_EQ : Joined<["--"], "imacros=">, Alias<imacros>;
def _include_barrier : Flag<["--"], "include-barrier">, Alias<I_>;
def _include_directory_after_EQ : Joined<["--"], "include-directory-after=">, Alias<idirafter>;
def _include_directory_after : Separate<["--"], "include-directory-after">, Alias<idirafter>;
def _include_directory_EQ : Joined<["--"], "include-directory=">, Alias<I>;
def _include_directory : Separate<["--"], "include-directory">, Alias<I>;
def _include_prefix_EQ : Joined<["--"], "include-prefix=">, Alias<iprefix>;
def _include_prefix : Separate<["--"], "include-prefix">, Alias<iprefix>;
def _include_with_prefix_after_EQ : Joined<["--"], "include-with-prefix-after=">, Alias<iwithprefix>;
def _include_with_prefix_after : Separate<["--"], "include-with-prefix-after">, Alias<iwithprefix>;
def _include_with_prefix_before_EQ : Joined<["--"], "include-with-prefix-before=">, Alias<iwithprefixbefore>;
def _include_with_prefix_before : Separate<["--"], "include-with-prefix-before">, Alias<iwithprefixbefore>;
def _include_with_prefix_EQ : Joined<["--"], "include-with-prefix=">, Alias<iwithprefix>;
def _include_with_prefix : Separate<["--"], "include-with-prefix">, Alias<iwithprefix>;
def _include_EQ : Joined<["--"], "include=">, Alias<include_>;
def _language_EQ : Joined<["--"], "language=">, Alias<x>;
def _language : Separate<["--"], "language">, Alias<x>;
def _library_directory_EQ : Joined<["--"], "library-directory=">, Alias<L>;
def _library_directory : Separate<["--"], "library-directory">, Alias<L>;
def _no_line_commands : Flag<["--"], "no-line-commands">, Alias<P>;
def _no_standard_includes : Flag<["--"], "no-standard-includes">, Alias<nostdinc>;
def _no_standard_libraries : Flag<["--"], "no-standard-libraries">, Alias<nostdlib>;
def _no_undefined : Flag<["--"], "no-undefined">, Flags<[LinkerInput]>;
def _no_warnings : Flag<["--"], "no-warnings">, Alias<w>;
def _optimize_EQ : Joined<["--"], "optimize=">, Alias<O>;
def _optimize : Flag<["--"], "optimize">, Alias<O>;
def _output_class_directory_EQ : Joined<["--"], "output-class-directory=">, Alias<foutput_class_dir_EQ>;
def _output_class_directory : Separate<["--"], "output-class-directory">, Alias<foutput_class_dir_EQ>;
def _output_EQ : Joined<["--"], "output=">, Alias<o>;
def _output : Separate<["--"], "output">, Alias<o>;
def _param : Separate<["--"], "param">, Group<CompileOnly_Group>;
def _param_EQ : Joined<["--"], "param=">, Alias<_param>;
def _precompile : Flag<["--"], "precompile">, Flags<[NoXarchOption]>,
  Group<Action_Group>, HelpText<"Only precompile the input">;
def _prefix_EQ : Joined<["--"], "prefix=">, Alias<B>;
def _prefix : Separate<["--"], "prefix">, Alias<B>;
def _preprocess : Flag<["--"], "preprocess">, Alias<E>;
def _print_diagnostic_categories : Flag<["--"], "print-diagnostic-categories">;
def _print_file_name : Separate<["--"], "print-file-name">, Alias<print_file_name_EQ>;
def _print_missing_file_dependencies : Flag<["--"], "print-missing-file-dependencies">, Alias<MG>;
def _print_prog_name : Separate<["--"], "print-prog-name">, Alias<print_prog_name_EQ>;
def _profile_blocks : Flag<["--"], "profile-blocks">, Alias<a>;
def _profile : Flag<["--"], "profile">, Alias<p>;
def _resource_EQ : Joined<["--"], "resource=">, Alias<fcompile_resource_EQ>;
def _resource : Separate<["--"], "resource">, Alias<fcompile_resource_EQ>;
def _rtlib : Separate<["--"], "rtlib">, Alias<rtlib_EQ>;
def _serialize_diags : Separate<["-", "--"], "serialize-diagnostics">, Flags<[NoXarchOption]>,
  HelpText<"Serialize compiler diagnostics to a file">;
// We give --version different semantics from -version.
def _version : Flag<["--"], "version">,
  Flags<[CoreOption, CC1Option, FC1Option, FlangOption]>,
  HelpText<"Print version information">;
def _signed_char : Flag<["--"], "signed-char">, Alias<fsigned_char>;
def _std : Separate<["--"], "std">, Alias<std_EQ>;
def _stdlib : Separate<["--"], "stdlib">, Alias<stdlib_EQ>;
def _sysroot_EQ : Joined<["--"], "sysroot=">;
def _sysroot : Separate<["--"], "sysroot">, Alias<_sysroot_EQ>;
def _target_help : Flag<["--"], "target-help">;
def _trace_includes : Flag<["--"], "trace-includes">, Alias<H>;
def _undefine_macro_EQ : Joined<["--"], "undefine-macro=">, Alias<U>;
def _undefine_macro : Separate<["--"], "undefine-macro">, Alias<U>;
def _unsigned_char : Flag<["--"], "unsigned-char">, Alias<funsigned_char>;
def _user_dependencies : Flag<["--"], "user-dependencies">, Alias<MM>;
def _verbose : Flag<["--"], "verbose">, Alias<v>;
def _warn__EQ : Joined<["--"], "warn-=">, Alias<W_Joined>;
def _warn_ : Joined<["--"], "warn-">, Alias<W_Joined>;
def _write_dependencies : Flag<["--"], "write-dependencies">, Alias<MD>;
def _write_user_dependencies : Flag<["--"], "write-user-dependencies">, Alias<MMD>;
def _ : Joined<["--"], "">, Flags<[Unsupported]>;

// Hexagon feature flags.
def mieee_rnd_near : Flag<["-"], "mieee-rnd-near">,
  Group<m_hexagon_Features_Group>;
def mv5 : Flag<["-"], "mv5">, Group<m_hexagon_Features_Group>, Alias<mcpu_EQ>,
  AliasArgs<["hexagonv5"]>;
def mv55 : Flag<["-"], "mv55">, Group<m_hexagon_Features_Group>,
  Alias<mcpu_EQ>, AliasArgs<["hexagonv55"]>;
def mv60 : Flag<["-"], "mv60">, Group<m_hexagon_Features_Group>,
  Alias<mcpu_EQ>, AliasArgs<["hexagonv60"]>;
def mv62 : Flag<["-"], "mv62">, Group<m_hexagon_Features_Group>,
  Alias<mcpu_EQ>, AliasArgs<["hexagonv62"]>;
def mv65 : Flag<["-"], "mv65">, Group<m_hexagon_Features_Group>,
  Alias<mcpu_EQ>, AliasArgs<["hexagonv65"]>;
def mv66 : Flag<["-"], "mv66">, Group<m_hexagon_Features_Group>,
  Alias<mcpu_EQ>, AliasArgs<["hexagonv66"]>;
def mv67 : Flag<["-"], "mv67">, Group<m_hexagon_Features_Group>,
  Alias<mcpu_EQ>, AliasArgs<["hexagonv67"]>;
def mv67t : Flag<["-"], "mv67t">, Group<m_hexagon_Features_Group>,
  Alias<mcpu_EQ>, AliasArgs<["hexagonv67t"]>;
def mhexagon_hvx : Flag<["-"], "mhvx">, Group<m_hexagon_Features_HVX_Group>,
  HelpText<"Enable Hexagon Vector eXtensions">;
def mhexagon_hvx_EQ : Joined<["-"], "mhvx=">,
  Group<m_hexagon_Features_HVX_Group>,
  HelpText<"Enable Hexagon Vector eXtensions">;
def mno_hexagon_hvx : Flag<["-"], "mno-hvx">,
  Group<m_hexagon_Features_HVX_Group>,
  HelpText<"Disable Hexagon Vector eXtensions">;
def mhexagon_hvx_length_EQ : Joined<["-"], "mhvx-length=">,
  Group<m_hexagon_Features_HVX_Group>, HelpText<"Set Hexagon Vector Length">,
  Values<"64B,128B">;
def ffixed_r19: Flag<["-"], "ffixed-r19">,
  HelpText<"Reserve register r19 (Hexagon only)">;
def mmemops : Flag<["-"], "mmemops">, Group<m_hexagon_Features_Group>,
  Flags<[CC1Option]>, HelpText<"Enable generation of memop instructions">;
def mno_memops : Flag<["-"], "mno-memops">, Group<m_hexagon_Features_Group>,
  Flags<[CC1Option]>, HelpText<"Disable generation of memop instructions">;
def mpackets : Flag<["-"], "mpackets">, Group<m_hexagon_Features_Group>,
  Flags<[CC1Option]>, HelpText<"Enable generation of instruction packets">;
def mno_packets : Flag<["-"], "mno-packets">, Group<m_hexagon_Features_Group>,
  Flags<[CC1Option]>, HelpText<"Disable generation of instruction packets">;
def mnvj : Flag<["-"], "mnvj">, Group<m_hexagon_Features_Group>,
  Flags<[CC1Option]>, HelpText<"Enable generation of new-value jumps">;
def mno_nvj : Flag<["-"], "mno-nvj">, Group<m_hexagon_Features_Group>,
  Flags<[CC1Option]>, HelpText<"Disable generation of new-value jumps">;
def mnvs : Flag<["-"], "mnvs">, Group<m_hexagon_Features_Group>,
  Flags<[CC1Option]>, HelpText<"Enable generation of new-value stores">;
def mno_nvs : Flag<["-"], "mno-nvs">, Group<m_hexagon_Features_Group>,
  Flags<[CC1Option]>, HelpText<"Disable generation of new-value stores">;


// X86 feature flags
def mx87 : Flag<["-"], "mx87">, Group<m_x86_Features_Group>;
def mno_x87 : Flag<["-"], "mno-x87">, Group<m_x86_Features_Group>;
def m80387 : Flag<["-"], "m80387">, Alias<mx87>;
def mno_80387 : Flag<["-"], "mno-80387">, Alias<mno_x87>;
def mmmx : Flag<["-"], "mmmx">, Group<m_x86_Features_Group>;
def mno_mmx : Flag<["-"], "mno-mmx">, Group<m_x86_Features_Group>;
def m3dnow : Flag<["-"], "m3dnow">, Group<m_x86_Features_Group>;
def mno_3dnow : Flag<["-"], "mno-3dnow">, Group<m_x86_Features_Group>;
def m3dnowa : Flag<["-"], "m3dnowa">, Group<m_x86_Features_Group>;
def mno_3dnowa : Flag<["-"], "mno-3dnowa">, Group<m_x86_Features_Group>;
def mamx_bf16 : Flag<["-"], "mamx-bf16">, Group<m_x86_Features_Group>;
def mno_amx_bf16 : Flag<["-"], "mno-amx-bf16">, Group<m_x86_Features_Group>;
def mtamx_int8 : Flag<["-"], "mamx-int8">, Group<m_x86_Features_Group>;
def mno_amx_int8 : Flag<["-"], "mno-amx-int8">, Group<m_x86_Features_Group>;
def mamx_tile : Flag<["-"], "mamx-tile">, Group<m_x86_Features_Group>;
def mno_amx_tile : Flag<["-"], "mno-amx-tile">, Group<m_x86_Features_Group>;
#if INTEL_CUSTOMIZATION
#if INTEL_FEATURE_ISA_AMX_BF8
def mamx_bf8 : Flag<["-"], "mamx-bf8">, Group<m_x86_Features_Group>;
def mno_amx_bf8 : Flag<["-"], "mno-amx-bf8">, Group<m_x86_Features_Group>;
#endif // INTEL_FEATURE_ISA_AMX_BF8

#if INTEL_FEATURE_ISA_AMX_COMPLEX
def mamx_complex : Flag<["-"], "mamx-complex">, Group<m_x86_Features_Group>;
def mno_amx_complex : Flag<["-"], "mno-amx-complex">, Group<m_x86_Features_Group>;
#endif // INTEL_FEATURE_ISA_AMX_COMPLEX

#if INTEL_FEATURE_ISA_AMX_COMPLEX_EVEX
def mamx_complex_evex : Flag<["-"], "mamx-complex-evex">, Group<m_x86_Features_Group>;
def mno_amx_complex_evex : Flag<["-"], "mno-amx-complex-evex">, Group<m_x86_Features_Group>;
#endif // INTEL_FEATURE_ISA_AMX_COMPLEX_EVEX

#if INTEL_FEATURE_ISA_AMX_MEMADVISE
def mamx_memadvise : Flag<["-"], "mamx-memadvise">, Group<m_x86_Features_Group>;
def mno_amx_memadvise : Flag<["-"], "mno-amx-memadvise">, Group<m_x86_Features_Group>;
#endif // INTEL_FEATURE_ISA_AMX_MEMADVISE
#if INTEL_FEATURE_ISA_AMX_MEMADVISE_EVEX
def mamx_memadvise_evex : Flag<["-"], "mamx-memadvise-evex">, Group<m_x86_Features_Group>;
def mno_amx_memadvise_evex : Flag<["-"], "mno-amx-memadvise-evex">, Group<m_x86_Features_Group>;
#endif // INTEL_FEATURE_ISA_AMX_MEMADVISE_EVEX
#if INTEL_FEATURE_ISA_AMX_FUTURE
def mamx_reduce : Flag<["-"], "mamx-reduce">, Group<m_x86_Features_Group>;
def mno_amx_reduce : Flag<["-"], "mno-amx-reduce">, Group<m_x86_Features_Group>;
def mamx_memory : Flag<["-"], "mamx-memory">, Group<m_x86_Features_Group>;
def mno_amx_memory : Flag<["-"], "mno-amx-memory">, Group<m_x86_Features_Group>;
def mamx_format : Flag<["-"], "mamx-format">, Group<m_x86_Features_Group>;
def mno_amx_format : Flag<["-"], "mno-amx-format">, Group<m_x86_Features_Group>;
def mamx_element : Flag<["-"], "mamx-element">, Group<m_x86_Features_Group>;
def mno_amx_element : Flag<["-"], "mno-amx-element">, Group<m_x86_Features_Group>;

#endif // INTEL_FEATURE_ISA_AMX_FUTURE
#if INTEL_FEATURE_ISA_AMX_LNC
def mamx_transpose : Flag<["-"], "mamx-transpose">, Group<m_x86_Features_Group>;
def mno_amx_transpose : Flag<["-"], "mno-amx-transpose">, Group<m_x86_Features_Group>;
def mamx_avx512 : Flag<["-"], "mamx-avx512">, Group<m_x86_Features_Group>;
def mno_amx_avx512 : Flag<["-"], "mno-amx-avx512">, Group<m_x86_Features_Group>;

#endif // INTEL_FEATURE_ISA_AMX_LNC
#if INTEL_FEATURE_ISA_AMX_FP16
def mamx_fp16 : Flag<["-"], "mamx-fp16">, Group<m_x86_Features_Group>;
def mno_amx_fp16 : Flag<["-"], "mno-amx-fp16">, Group<m_x86_Features_Group>;
#endif // INTEL_FEATURE_ISA_AMX_FP16

#if INTEL_FEATURE_ISA_AMX_FP19
def mamx_fp19 : Flag<["-"], "mamx-fp19">, Group<m_x86_Features_Group>;
def mno_amx_fp19 : Flag<["-"], "mno-amx-fp19">, Group<m_x86_Features_Group>;
#endif // INTEL_FEATURE_ISA_AMX_FP19

#if INTEL_FEATURE_ISA_AMX_MEMORY2
def mamx_memory2 : Flag<["-"], "mamx-memory2">, Group<m_x86_Features_Group>;
def mno_amx_memory2 : Flag<["-"], "mno-amx-memory2">, Group<m_x86_Features_Group>;
#endif // INTEL_FEATURE_ISA_AMX_MEMORY2

#if INTEL_FEATURE_ISA_AMX_BF16_EVEX
def mamx_bf16_evex : Flag<["-"], "mamx-bf16-evex">, Group<m_x86_Features_Group>;
def mno_amx_bf16_evex : Flag<["-"], "mno-amx-bf16-evex">, Group<m_x86_Features_Group>;
#endif // INTEL_FEATURE_ISA_AMX_BF16_EVEX

#if INTEL_FEATURE_ISA_AMX_CONVERT
def mamx_convert : Flag<["-"], "mamx-convert">, Group<m_x86_Features_Group>;
def mno_amx_convert : Flag<["-"], "mno-amx-convert">, Group<m_x86_Features_Group>;
#endif // INTEL_FEATURE_ISA_AMX_CONVERT

#if INTEL_FEATURE_ISA_AMX_ELEMENT_EVEX
def mamx_element_evex : Flag<["-"], "mamx-element-evex">, Group<m_x86_Features_Group>;
def mno_amx_element_evex : Flag<["-"], "mno-amx-element-evex">, Group<m_x86_Features_Group>;
#endif // INTEL_FEATURE_ISA_AMX_ELEMENT_EVEX

#if INTEL_FEATURE_ISA_AMX_INT8_EVEX
def mamx_int8_evex : Flag<["-"], "mamx-int8-evex">, Group<m_x86_Features_Group>;
def mno_amx_int8_evex : Flag<["-"], "mno-amx-int8-evex">, Group<m_x86_Features_Group>;
#endif // INTEL_FEATURE_ISA_AMX_INT8_EVEX

#if INTEL_FEATURE_ISA_AMX_TILE_EVEX
def mamx_tile_evex : Flag<["-"], "mamx-tile-evex">, Group<m_x86_Features_Group>;
def mno_amx_tile_evex : Flag<["-"], "mno-amx-tile-evex">, Group<m_x86_Features_Group>;
#endif // INTEL_FEATURE_ISA_AMX_TILE_EVEX

#if INTEL_FEATURE_ISA_AMX_TRANSPOSE2
def mamx_transpose2 : Flag<["-"], "mamx-transpose2">, Group<m_x86_Features_Group>;
def mno_amx_transpose2 : Flag<["-"], "mno-amx-transpose2">, Group<m_x86_Features_Group>;
#endif // INTEL_FEATURE_ISA_AMX_TRANSPOSE2

#if INTEL_FEATURE_ISA_AMX_TILE2
def mamx_tile2 : Flag<["-"], "mamx-tile2">, Group<m_x86_Features_Group>;
def mno_amx_tile2 : Flag<["-"], "mno-amx-tile2">, Group<m_x86_Features_Group>;
#endif // INTEL_FEATURE_ISA_AMX_TILE2
#endif // INTEL_CUSTOMIZATION
def msse : Flag<["-"], "msse">, Group<m_x86_Features_Group>;
def mno_sse : Flag<["-"], "mno-sse">, Group<m_x86_Features_Group>;
def msse2 : Flag<["-"], "msse2">, Group<m_x86_Features_Group>;
def mno_sse2 : Flag<["-"], "mno-sse2">, Group<m_x86_Features_Group>;
def msse3 : Flag<["-"], "msse3">, Group<m_x86_Features_Group>;
def mno_sse3 : Flag<["-"], "mno-sse3">, Group<m_x86_Features_Group>;
def mssse3 : Flag<["-"], "mssse3">, Group<m_x86_Features_Group>;
def mno_ssse3 : Flag<["-"], "mno-ssse3">, Group<m_x86_Features_Group>;
def msse4_1 : Flag<["-"], "msse4.1">, Group<m_x86_Features_Group>;
def mno_sse4_1 : Flag<["-"], "mno-sse4.1">, Group<m_x86_Features_Group>;
def msse4_2 : Flag<["-"], "msse4.2">, Group<m_x86_Features_Group>;
def mno_sse4_2 : Flag<["-"], "mno-sse4.2">, Group<m_x86_Features_Group>;
def msse4 : Flag<["-"], "msse4">, Alias<msse4_2>;
// -mno-sse4 turns off sse4.1 which has the effect of turning off everything
// later than 4.1. -msse4 turns on 4.2 which has the effect of turning on
// everything earlier than 4.2.
def mno_sse4 : Flag<["-"], "mno-sse4">, Alias<mno_sse4_1>;
def msse4a : Flag<["-"], "msse4a">, Group<m_x86_Features_Group>;
def mno_sse4a : Flag<["-"], "mno-sse4a">, Group<m_x86_Features_Group>;
def mavx : Flag<["-"], "mavx">, Group<m_x86_Features_Group>;
def mno_avx : Flag<["-"], "mno-avx">, Group<m_x86_Features_Group>;
def mavx2 : Flag<["-"], "mavx2">, Group<m_x86_Features_Group>;
def mno_avx2 : Flag<["-"], "mno-avx2">, Group<m_x86_Features_Group>;
def mavx512f : Flag<["-"], "mavx512f">, Group<m_x86_Features_Group>;
def mno_avx512f : Flag<["-"], "mno-avx512f">, Group<m_x86_Features_Group>;
def mavx512bf16 : Flag<["-"], "mavx512bf16">, Group<m_x86_Features_Group>;
def mno_avx512bf16 : Flag<["-"], "mno-avx512bf16">, Group<m_x86_Features_Group>;
#if INTEL_CUSTOMIZATION
#if INTEL_FEATURE_ISA_AVX512_CONVERT
def mavx512convert : Flag<["-"], "mavx512convert">, Group<m_x86_Features_Group>;
def mno_avx512convert : Flag<["-"], "mno-avx512convert">, Group<m_x86_Features_Group>;
#endif // INTEL_FEATURE_ISA_AVX512_CONVERT
#endif // INTEL_CUSTOMIZATION
#if INTEL_CUSTOMIZATION
#if INTEL_FEATURE_ISA_AVX512_DOTPROD_INT8
def mavx512dotprodint8 : Flag<["-"], "mavx512dotprodint8">, Group<m_x86_Features_Group>;
def mno_avx512dotprodint8 : Flag<["-"], "mno-avx512dotprodint8">, Group<m_x86_Features_Group>;
#endif // INTEL_FEATURE_ISA_AVX512_DOTPROD_INT8
#if INTEL_FEATURE_ISA_AVX512_DOTPROD_PHPS
def mavx512dotprodphps : Flag<["-"], "mavx512dotprodphps">, Group<m_x86_Features_Group>;
def mno_avx512dotprodphps : Flag<["-"], "mno-avx512dotprodphps">, Group<m_x86_Features_Group>;
#endif // INTEL_FEATURE_ISA_AVX512_DOTPROD_PHPS
#endif // INTEL_CUSTOMIZATION
#if INTEL_CUSTOMIZATION
#if INTEL_FEATURE_ISA_FP16
def mavx512fp16 : Flag<["-"], "mavx512fp16">, Group<m_x86_Features_Group>;
def mno_avx512fp16 : Flag<["-"], "mno-avx512fp16">, Group<m_x86_Features_Group>;
#endif // INTEL_FEATURE_ISA_FP16
#endif // INTEL_CUSTOMIZATION
def mavx512bitalg : Flag<["-"], "mavx512bitalg">, Group<m_x86_Features_Group>;
def mno_avx512bitalg : Flag<["-"], "mno-avx512bitalg">, Group<m_x86_Features_Group>;
def mavx512bw : Flag<["-"], "mavx512bw">, Group<m_x86_Features_Group>;
def mno_avx512bw : Flag<["-"], "mno-avx512bw">, Group<m_x86_Features_Group>;
def mavx512cd : Flag<["-"], "mavx512cd">, Group<m_x86_Features_Group>;
def mno_avx512cd : Flag<["-"], "mno-avx512cd">, Group<m_x86_Features_Group>;
def mavx512dq : Flag<["-"], "mavx512dq">, Group<m_x86_Features_Group>;
def mno_avx512dq : Flag<["-"], "mno-avx512dq">, Group<m_x86_Features_Group>;
def mavx512er : Flag<["-"], "mavx512er">, Group<m_x86_Features_Group>;
def mno_avx512er : Flag<["-"], "mno-avx512er">, Group<m_x86_Features_Group>;
def mavx512ifma : Flag<["-"], "mavx512ifma">, Group<m_x86_Features_Group>;
def mno_avx512ifma : Flag<["-"], "mno-avx512ifma">, Group<m_x86_Features_Group>;
def mavx512pf : Flag<["-"], "mavx512pf">, Group<m_x86_Features_Group>;
def mno_avx512pf : Flag<["-"], "mno-avx512pf">, Group<m_x86_Features_Group>;
def mavx512vbmi : Flag<["-"], "mavx512vbmi">, Group<m_x86_Features_Group>;
def mno_avx512vbmi : Flag<["-"], "mno-avx512vbmi">, Group<m_x86_Features_Group>;
def mavx512vbmi2 : Flag<["-"], "mavx512vbmi2">, Group<m_x86_Features_Group>;
def mno_avx512vbmi2 : Flag<["-"], "mno-avx512vbmi2">, Group<m_x86_Features_Group>;
def mavx512vl : Flag<["-"], "mavx512vl">, Group<m_x86_Features_Group>;
def mno_avx512vl : Flag<["-"], "mno-avx512vl">, Group<m_x86_Features_Group>;
def mavx512vnni : Flag<["-"], "mavx512vnni">, Group<m_x86_Features_Group>;
def mno_avx512vnni : Flag<["-"], "mno-avx512vnni">, Group<m_x86_Features_Group>;
def mavx512vpopcntdq : Flag<["-"], "mavx512vpopcntdq">, Group<m_x86_Features_Group>;
def mno_avx512vpopcntdq : Flag<["-"], "mno-avx512vpopcntdq">, Group<m_x86_Features_Group>;
def mavx512vp2intersect : Flag<["-"], "mavx512vp2intersect">, Group<m_x86_Features_Group>;
def mno_avx512vp2intersect : Flag<["-"], "mno-avx512vp2intersect">, Group<m_x86_Features_Group>;
#if INTEL_CUSTOMIZATION
#if INTEL_FEATURE_ISA_AVX_BF16
def mavxbf16 : Flag<["-"], "mavxbf16">, Group<m_x86_Features_Group>;
def mno_avxbf16 : Flag<["-"], "mno-avxbf16">, Group<m_x86_Features_Group>;
#endif // INTEL_FEATURE_ISA_AVX_BF16
#if INTEL_FEATURE_ISA_AVX_IFMA
def mavxifma : Flag<["-"], "mavxifma">, Group<m_x86_Features_Group>;
def mno_avxifma : Flag<["-"], "mno-avxifma">, Group<m_x86_Features_Group>;
#endif // INTEL_FEATURE_ISA_AVX_IFMA
#if INTEL_FEATURE_ISA_AVX_COMPRESS
def mavxcompress : Flag<["-"], "mavxcompress">, Group<m_x86_Features_Group>;
def mno_avxcompress : Flag<["-"], "mno-avxcompress">, Group<m_x86_Features_Group>;
#endif // INTEL_FEATURE_ISA_AVX_COMPRESS
#if INTEL_FEATURE_ISA_AVX_MEMADVISE
def mavxmemadvise : Flag<["-"], "mavxmemadvise">, Group<m_x86_Features_Group>;
def mno_avxmemadvise : Flag<["-"], "mno-avxmemadvise">, Group<m_x86_Features_Group>;
def mavx512memadvise : Flag<["-"], "mavx512memadvise">, Group<m_x86_Features_Group>;
def mno_avx512memadvise : Flag<["-"], "mno-avx512memadvise">, Group<m_x86_Features_Group>;
#endif // INTEL_FEATURE_ISA_AVX_MEMADVISE
#if INTEL_FEATURE_ISA_AVX_MPSADBW
def mavx512mpsadbw : Flag<["-"], "mavx512mpsadbw">, Group<m_x86_Features_Group>;
def mno_avx512mpsadbw : Flag<["-"], "mno-avx512mpsadbw">, Group<m_x86_Features_Group>;
#endif // INTEL_FEATURE_ISA_AVX_MPSADBW
#if INTEL_FEATURE_ISA_AVX_CONVERT
def mavxconvert : Flag<["-"], "mavxconvert">, Group<m_x86_Features_Group>;
def mno_avxconvert : Flag<["-"], "mno-avxconvert">, Group<m_x86_Features_Group>;
#endif // INTEL_FEATURE_ISA_AVX_CONVERT
#if INTEL_FEATURE_ISA_AVX_DOTPROD_INT8
def mavxdotprodint8 : Flag<["-"], "mavxdotprodint8">, Group<m_x86_Features_Group>;
def mno_avxdotprodint8 : Flag<["-"], "mno-avxdotprodint8">, Group<m_x86_Features_Group>;
#endif // INTEL_FEATURE_ISA_AVX_DOTPROD_INT8
#if INTEL_FEATURE_ISA_AVX_DOTPROD_PHPS
def mavxdotprodphps : Flag<["-"], "mavxdotprodphps">, Group<m_x86_Features_Group>;
def mno_avxdotprodphps : Flag<["-"], "mno-avxdotprodphps">, Group<m_x86_Features_Group>;
#endif // INTEL_FEATURE_ISA_AVX_DOTPROD_PHPS
#endif // INTEL_CUSTOMIZATION
def mavxvnni : Flag<["-"], "mavxvnni">, Group<m_x86_Features_Group>;
def mno_avxvnni : Flag<["-"], "mno-avxvnni">, Group<m_x86_Features_Group>;
def madx : Flag<["-"], "madx">, Group<m_x86_Features_Group>;
def mno_adx : Flag<["-"], "mno-adx">, Group<m_x86_Features_Group>;
def maes : Flag<["-"], "maes">, Group<m_x86_Features_Group>;
def mno_aes : Flag<["-"], "mno-aes">, Group<m_x86_Features_Group>;
def mbmi : Flag<["-"], "mbmi">, Group<m_x86_Features_Group>;
def mno_bmi : Flag<["-"], "mno-bmi">, Group<m_x86_Features_Group>;
def mbmi2 : Flag<["-"], "mbmi2">, Group<m_x86_Features_Group>;
def mno_bmi2 : Flag<["-"], "mno-bmi2">, Group<m_x86_Features_Group>;
def mcldemote : Flag<["-"], "mcldemote">, Group<m_x86_Features_Group>;
def mno_cldemote : Flag<["-"], "mno-cldemote">, Group<m_x86_Features_Group>;
def mclflushopt : Flag<["-"], "mclflushopt">, Group<m_x86_Features_Group>;
def mno_clflushopt : Flag<["-"], "mno-clflushopt">, Group<m_x86_Features_Group>;
def mclwb : Flag<["-"], "mclwb">, Group<m_x86_Features_Group>;
def mno_clwb : Flag<["-"], "mno-clwb">, Group<m_x86_Features_Group>;
def mwbnoinvd : Flag<["-"], "mwbnoinvd">, Group<m_x86_Features_Group>;
def mno_wbnoinvd : Flag<["-"], "mno-wbnoinvd">, Group<m_x86_Features_Group>;
def mclzero : Flag<["-"], "mclzero">, Group<m_x86_Features_Group>;
def mno_clzero : Flag<["-"], "mno-clzero">, Group<m_x86_Features_Group>;
def mcx16 : Flag<["-"], "mcx16">, Group<m_x86_Features_Group>;
def mno_cx16 : Flag<["-"], "mno-cx16">, Group<m_x86_Features_Group>;
def menqcmd : Flag<["-"], "menqcmd">, Group<m_x86_Features_Group>;
def mno_enqcmd : Flag<["-"], "mno-enqcmd">, Group<m_x86_Features_Group>;
def mf16c : Flag<["-"], "mf16c">, Group<m_x86_Features_Group>;
def mno_f16c : Flag<["-"], "mno-f16c">, Group<m_x86_Features_Group>;
def mfma : Flag<["-"], "mfma">, Group<m_x86_Features_Group>;
def mno_fma : Flag<["-"], "mno-fma">, Group<m_x86_Features_Group>;
def mfma4 : Flag<["-"], "mfma4">, Group<m_x86_Features_Group>;
def mno_fma4 : Flag<["-"], "mno-fma4">, Group<m_x86_Features_Group>;
def mfsgsbase : Flag<["-"], "mfsgsbase">, Group<m_x86_Features_Group>;
def mno_fsgsbase : Flag<["-"], "mno-fsgsbase">, Group<m_x86_Features_Group>;
def mfxsr : Flag<["-"], "mfxsr">, Group<m_x86_Features_Group>;
def mno_fxsr : Flag<["-"], "mno-fxsr">, Group<m_x86_Features_Group>;
def minvpcid : Flag<["-"], "minvpcid">, Group<m_x86_Features_Group>;
def mno_invpcid : Flag<["-"], "mno-invpcid">, Group<m_x86_Features_Group>;
def mgfni : Flag<["-"], "mgfni">, Group<m_x86_Features_Group>;
def mno_gfni : Flag<["-"], "mno-gfni">, Group<m_x86_Features_Group>;
def mhreset : Flag<["-"], "mhreset">, Group<m_x86_Features_Group>;
def mno_hreset : Flag<["-"], "mno-hreset">, Group<m_x86_Features_Group>;
def mkl : Flag<["-"], "mkl">, Group<m_x86_Features_Group>;
def mno_kl : Flag<["-"], "mno-kl">, Group<m_x86_Features_Group>;
def mwidekl : Flag<["-"], "mwidekl">, Group<m_x86_Features_Group>;
def mno_widekl : Flag<["-"], "mno-widekl">, Group<m_x86_Features_Group>;
def mlwp : Flag<["-"], "mlwp">, Group<m_x86_Features_Group>;
def mno_lwp : Flag<["-"], "mno-lwp">, Group<m_x86_Features_Group>;
def mlzcnt : Flag<["-"], "mlzcnt">, Group<m_x86_Features_Group>;
def mno_lzcnt : Flag<["-"], "mno-lzcnt">, Group<m_x86_Features_Group>;
def mmovbe : Flag<["-"], "mmovbe">, Group<m_x86_Features_Group>;
def mno_movbe : Flag<["-"], "mno-movbe">, Group<m_x86_Features_Group>;
def mmovdiri : Flag<["-"], "mmovdiri">, Group<m_x86_Features_Group>;
def mno_movdiri : Flag<["-"], "mno-movdiri">, Group<m_x86_Features_Group>;
def mmovdir64b : Flag<["-"], "mmovdir64b">, Group<m_x86_Features_Group>;
def mno_movdir64b : Flag<["-"], "mno-movdir64b">, Group<m_x86_Features_Group>;
def mmwaitx : Flag<["-"], "mmwaitx">, Group<m_x86_Features_Group>;
def mno_mwaitx : Flag<["-"], "mno-mwaitx">, Group<m_x86_Features_Group>;
def mpku : Flag<["-"], "mpku">, Group<m_x86_Features_Group>;
def mno_pku : Flag<["-"], "mno-pku">, Group<m_x86_Features_Group>;
def mpclmul : Flag<["-"], "mpclmul">, Group<m_x86_Features_Group>;
def mno_pclmul : Flag<["-"], "mno-pclmul">, Group<m_x86_Features_Group>;
def mpconfig : Flag<["-"], "mpconfig">, Group<m_x86_Features_Group>;
def mno_pconfig : Flag<["-"], "mno-pconfig">, Group<m_x86_Features_Group>;
def mpopcnt : Flag<["-"], "mpopcnt">, Group<m_x86_Features_Group>;
def mno_popcnt : Flag<["-"], "mno-popcnt">, Group<m_x86_Features_Group>;
def mprefetchwt1 : Flag<["-"], "mprefetchwt1">, Group<m_x86_Features_Group>;
def mno_prefetchwt1 : Flag<["-"], "mno-prefetchwt1">, Group<m_x86_Features_Group>;
def mprfchw : Flag<["-"], "mprfchw">, Group<m_x86_Features_Group>;
def mno_prfchw : Flag<["-"], "mno-prfchw">, Group<m_x86_Features_Group>;
def mptwrite : Flag<["-"], "mptwrite">, Group<m_x86_Features_Group>;
def mno_ptwrite : Flag<["-"], "mno-ptwrite">, Group<m_x86_Features_Group>;
def mrdpid : Flag<["-"], "mrdpid">, Group<m_x86_Features_Group>;
def mno_rdpid : Flag<["-"], "mno-rdpid">, Group<m_x86_Features_Group>;
def mrdrnd : Flag<["-"], "mrdrnd">, Group<m_x86_Features_Group>;
def mno_rdrnd : Flag<["-"], "mno-rdrnd">, Group<m_x86_Features_Group>;
def mrtm : Flag<["-"], "mrtm">, Group<m_x86_Features_Group>;
def mno_rtm : Flag<["-"], "mno-rtm">, Group<m_x86_Features_Group>;
def mrdseed : Flag<["-"], "mrdseed">, Group<m_x86_Features_Group>;
def mno_rdseed : Flag<["-"], "mno-rdseed">, Group<m_x86_Features_Group>;
def msahf : Flag<["-"], "msahf">, Group<m_x86_Features_Group>;
def mno_sahf : Flag<["-"], "mno-sahf">, Group<m_x86_Features_Group>;
def mserialize : Flag<["-"], "mserialize">, Group<m_x86_Features_Group>;
def mno_serialize : Flag<["-"], "mno-serialize">, Group<m_x86_Features_Group>;
def msgx : Flag<["-"], "msgx">, Group<m_x86_Features_Group>;
def mno_sgx : Flag<["-"], "mno-sgx">, Group<m_x86_Features_Group>;
def msha : Flag<["-"], "msha">, Group<m_x86_Features_Group>;
def mno_sha : Flag<["-"], "mno-sha">, Group<m_x86_Features_Group>;
def mtbm : Flag<["-"], "mtbm">, Group<m_x86_Features_Group>;
def mno_tbm : Flag<["-"], "mno-tbm">, Group<m_x86_Features_Group>;
def mtsxldtrk : Flag<["-"], "mtsxldtrk">, Group<m_x86_Features_Group>;
def mno_tsxldtrk : Flag<["-"], "mno-tsxldtrk">, Group<m_x86_Features_Group>;
def muintr : Flag<["-"], "muintr">, Group<m_x86_Features_Group>;
def mno_uintr : Flag<["-"], "mno-uintr">, Group<m_x86_Features_Group>;
def mvaes : Flag<["-"], "mvaes">, Group<m_x86_Features_Group>;
def mno_vaes : Flag<["-"], "mno-vaes">, Group<m_x86_Features_Group>;
def mvpclmulqdq : Flag<["-"], "mvpclmulqdq">, Group<m_x86_Features_Group>;
def mno_vpclmulqdq : Flag<["-"], "mno-vpclmulqdq">, Group<m_x86_Features_Group>;
def mwaitpkg : Flag<["-"], "mwaitpkg">, Group<m_x86_Features_Group>;
def mno_waitpkg : Flag<["-"], "mno-waitpkg">, Group<m_x86_Features_Group>;
def mxop : Flag<["-"], "mxop">, Group<m_x86_Features_Group>;
def mno_xop : Flag<["-"], "mno-xop">, Group<m_x86_Features_Group>;
def mxsave : Flag<["-"], "mxsave">, Group<m_x86_Features_Group>;
def mno_xsave : Flag<["-"], "mno-xsave">, Group<m_x86_Features_Group>;
def mxsavec : Flag<["-"], "mxsavec">, Group<m_x86_Features_Group>;
def mno_xsavec : Flag<["-"], "mno-xsavec">, Group<m_x86_Features_Group>;
def mxsaveopt : Flag<["-"], "mxsaveopt">, Group<m_x86_Features_Group>;
def mno_xsaveopt : Flag<["-"], "mno-xsaveopt">, Group<m_x86_Features_Group>;
def mxsaves : Flag<["-"], "mxsaves">, Group<m_x86_Features_Group>;
def mno_xsaves : Flag<["-"], "mno-xsaves">, Group<m_x86_Features_Group>;
def mshstk : Flag<["-"], "mshstk">, Group<m_x86_Features_Group>;
def mno_shstk : Flag<["-"], "mno-shstk">, Group<m_x86_Features_Group>;
def mretpoline_external_thunk : Flag<["-"], "mretpoline-external-thunk">, Group<m_x86_Features_Group>;
def mno_retpoline_external_thunk : Flag<["-"], "mno-retpoline-external-thunk">, Group<m_x86_Features_Group>;
def mvzeroupper : Flag<["-"], "mvzeroupper">, Group<m_x86_Features_Group>;
def mno_vzeroupper : Flag<["-"], "mno-vzeroupper">, Group<m_x86_Features_Group>;
// These are legacy user-facing driver-level option spellings. They are always
// aliases for options that are spelled using the more common Unix / GNU flag
// style of double-dash and equals-joined flags.
def gcc_toolchain_legacy_spelling : Separate<["-"], "gcc-toolchain">, Alias<gcc_toolchain>;
def target_legacy_spelling : Separate<["-"], "target">, Alias<target>;

// Special internal option to handle -Xlinker --no-demangle.
def Z_Xlinker__no_demangle : Flag<["-"], "Z-Xlinker-no-demangle">,
    Flags<[Unsupported, NoArgumentUnused]>;

// Special internal option to allow forwarding arbitrary arguments to linker.
def Zlinker_input : Separate<["-"], "Zlinker-input">,
    Flags<[Unsupported, NoArgumentUnused]>;

// Reserved library options.
def Z_reserved_lib_stdcxx : Flag<["-"], "Z-reserved-lib-stdc++">,
    Flags<[LinkerInput, NoArgumentUnused, Unsupported]>, Group<reserved_lib_Group>;
def Z_reserved_lib_cckext : Flag<["-"], "Z-reserved-lib-cckext">,
    Flags<[LinkerInput, NoArgumentUnused, Unsupported]>, Group<reserved_lib_Group>;

#if INTEL_CUSTOMIZATION
// -q Intel options
def qopt_assume_no_loop_carried_dep_EQ : Joined<["-"], "qopt-assume-no-loop-carried-dep=">, Values<"0,1,2">, Flags<[NoXarchOption]>, HelpText<"Set a level of "
  "performance tuning for loops.  0 - The compiler does not assume there is "
  "loop-carried dependencies (default).  1 - Assume there are no loop-carried "
  "dependencies for innermost loops.  2 - Assume there are no loop-carried "
  "dependencies for all loop levels.">;
def qopt_assume_no_loop_carried_dep : Flag<["-"], "qopt-assume-no-loop-carried-dep">,
  Alias<qopt_assume_no_loop_carried_dep_EQ>, AliasArgs<["1"]>;
def qopt_jump_tables : Flag<["-"], "qopt-jump-tables">,Alias<fjump_tables>,
  HelpText<"Control the generation of jump tables">;
def qno_opt_jump_tables : Flag<["-"], "qno-opt-jump-tables">,Alias<fno_jump_tables>,
  HelpText<"Do not use jump tables for lowering switches">;
def qopt_matmul : Flag<["-"], "qopt-matmul">, Flags<[NoXarchOption]>,
  HelpText<"Enables compiler-generated Matrix Multiply (matmul) library call">;
def qno_opt_matmul : Flag<["-"], "qno-opt-matmul">, Flags<[NoXarchOption]>,
  HelpText<"Disables compiler-generated Matrix Multiply (matmul) library call">;
def qopt_mem_layout_trans_EQ : Joined<["-"], "qopt-mem-layout-trans=">, Values<"0,1,2,3">,
  HelpText<"Control the level of memory layout transformations performed by the compiler">;
def qopt_mem_layout_trans : Flag<["-"], "qopt-mem-layout-trans">, Alias<qopt_mem_layout_trans_EQ>,
  AliasArgs<["2"]>;
def qno_opt_mem_layout_trans : Flag<["-"], "qno-opt-mem-layout-trans">, Alias<qopt_mem_layout_trans_EQ>,
  AliasArgs<["0"]>, HelpText<"Disable memory layout transformations">;
def qopt_multiple_gather_scatter_by_shuffles : Flag<["-"], "qopt-multiple-gather-scatter-by-shuffles">,
  Flags<[NoXarchOption]>,
  HelpText<"Enables the optimization for multiple adjacent gather/scatter type vector memory references">;
def qno_opt_multiple_gather_scatter_by_shuffles : Flag<["-"], "qno-opt-multiple-gather-scatter-by-shuffles">,
  Flags<[NoXarchOption]>,
  HelpText<"Disables the optimization for multiple adjacent gather/scatter type vector memory references">;
def qopt_report_EQ : Joined<["-"], "qopt-report=">, Values<"min,med,max">,
  HelpText<"Generate an optimization report, min, med or max.">;
def : Joined<["-"], "qopt-report">, Alias<qopt_report_EQ>;
def qopt_report : Flag<["-"], "qopt-report">, Alias<qopt_report_EQ>,
  AliasArgs<["2"]>;
def qopt_zmm_usage_EQ : Joined<["-"], "qopt-zmm-usage=">, Values<"low,high">,
  HelpText<"Specifies the level of zmm registers usage, low or high">;
#endif // INTEL_CUSTOMIZATION

// Ignored options
multiclass BooleanFFlag<string name> {
  def f#NAME : Flag<["-"], "f"#name>;
  def fno_#NAME : Flag<["-"], "fno-"#name>;
}

defm : BooleanFFlag<"keep-inline-functions">, Group<clang_ignored_gcc_optimization_f_Group>;

def fprofile_dir : Joined<["-"], "fprofile-dir=">, Group<f_Group>;

def fuse_ld_EQ : Joined<["-"], "fuse-ld=">, Group<f_Group>, Flags<[CoreOption, LinkOption]>;
def ld_path_EQ : Joined<["--"], "ld-path=">, Group<Link_Group>;

defm align_labels : BooleanFFlag<"align-labels">, Group<clang_ignored_gcc_optimization_f_Group>;
def falign_labels_EQ : Joined<["-"], "falign-labels=">, Group<clang_ignored_gcc_optimization_f_Group>;
defm align_loops : BooleanFFlag<"align-loops">, Group<clang_ignored_gcc_optimization_f_Group>;
def falign_loops_EQ : Joined<["-"], "falign-loops=">, Group<clang_ignored_gcc_optimization_f_Group>;
defm align_jumps : BooleanFFlag<"align-jumps">, Group<clang_ignored_gcc_optimization_f_Group>;
def falign_jumps_EQ : Joined<["-"], "falign-jumps=">, Group<clang_ignored_gcc_optimization_f_Group>;

// FIXME: This option should be supported and wired up to our diognostics, but
// ignore it for now to avoid breaking builds that use it.
def fdiagnostics_show_location_EQ : Joined<["-"], "fdiagnostics-show-location=">, Group<clang_ignored_f_Group>;

defm fcheck_new : BooleanFFlag<"check-new">, Group<clang_ignored_f_Group>;
defm caller_saves : BooleanFFlag<"caller-saves">, Group<clang_ignored_gcc_optimization_f_Group>;
defm reorder_blocks : BooleanFFlag<"reorder-blocks">, Group<clang_ignored_gcc_optimization_f_Group>;
defm branch_count_reg : BooleanFFlag<"branch-count-reg">, Group<clang_ignored_gcc_optimization_f_Group>;
defm default_inline : BooleanFFlag<"default-inline">, Group<clang_ignored_gcc_optimization_f_Group>;
defm fat_lto_objects : BooleanFFlag<"fat-lto-objects">, Group<clang_ignored_gcc_optimization_f_Group>;
defm float_store : BooleanFFlag<"float-store">, Group<clang_ignored_gcc_optimization_f_Group>;
defm friend_injection : BooleanFFlag<"friend-injection">, Group<clang_ignored_f_Group>;
defm function_attribute_list : BooleanFFlag<"function-attribute-list">, Group<clang_ignored_f_Group>;
defm gcse : BooleanFFlag<"gcse">, Group<clang_ignored_gcc_optimization_f_Group>;
defm gcse_after_reload: BooleanFFlag<"gcse-after-reload">, Group<clang_ignored_gcc_optimization_f_Group>;
defm gcse_las: BooleanFFlag<"gcse-las">, Group<clang_ignored_gcc_optimization_f_Group>;
defm gcse_sm: BooleanFFlag<"gcse-sm">, Group<clang_ignored_gcc_optimization_f_Group>;
defm gnu : BooleanFFlag<"gnu">, Group<clang_ignored_f_Group>;
defm implicit_templates : BooleanFFlag<"implicit-templates">, Group<clang_ignored_f_Group>;
defm implement_inlines : BooleanFFlag<"implement-inlines">, Group<clang_ignored_f_Group>;
defm merge_constants : BooleanFFlag<"merge-constants">, Group<clang_ignored_gcc_optimization_f_Group>;
defm modulo_sched : BooleanFFlag<"modulo-sched">, Group<clang_ignored_gcc_optimization_f_Group>;
defm modulo_sched_allow_regmoves : BooleanFFlag<"modulo-sched-allow-regmoves">,
    Group<clang_ignored_gcc_optimization_f_Group>;
defm inline_functions_called_once : BooleanFFlag<"inline-functions-called-once">,
    Group<clang_ignored_gcc_optimization_f_Group>;
def finline_limit_EQ : Joined<["-"], "finline-limit=">, Group<clang_ignored_gcc_optimization_f_Group>;
defm finline_limit : BooleanFFlag<"inline-limit">, Group<clang_ignored_gcc_optimization_f_Group>;
defm inline_small_functions : BooleanFFlag<"inline-small-functions">,
    Group<clang_ignored_gcc_optimization_f_Group>;
defm ipa_cp : BooleanFFlag<"ipa-cp">,
    Group<clang_ignored_gcc_optimization_f_Group>;
defm ivopts : BooleanFFlag<"ivopts">, Group<clang_ignored_gcc_optimization_f_Group>;
def fsemantic_interposition : Flag<["-"], "fsemantic-interposition">, Group<f_Group>, Flags<[CC1Option]>;
def fno_semantic_interposition: Flag<["-"], "fno-semantic-interposition">, Group<f_Group>, Flags<[CC1Option]>;
defm non_call_exceptions : BooleanFFlag<"non-call-exceptions">, Group<clang_ignored_f_Group>;
defm peel_loops : BooleanFFlag<"peel-loops">, Group<clang_ignored_gcc_optimization_f_Group>;
#if INTEL_CUSTOMIZATION
// defm permissive : BooleanFFlag<"permissive">, Group<clang_ignored_f_Group>;
#endif // INTEL_CUSTOMIZATION
defm prefetch_loop_arrays : BooleanFFlag<"prefetch-loop-arrays">, Group<clang_ignored_gcc_optimization_f_Group>;
defm printf : BooleanFFlag<"printf">, Group<clang_ignored_f_Group>;
defm profile : BooleanFFlag<"profile">, Group<clang_ignored_f_Group>;
defm profile_correction : BooleanFFlag<"profile-correction">, Group<clang_ignored_gcc_optimization_f_Group>;
defm profile_generate_sampling : BooleanFFlag<"profile-generate-sampling">, Group<clang_ignored_f_Group>;
defm profile_reusedist : BooleanFFlag<"profile-reusedist">, Group<clang_ignored_f_Group>;
defm profile_values : BooleanFFlag<"profile-values">, Group<clang_ignored_gcc_optimization_f_Group>;
defm regs_graph : BooleanFFlag<"regs-graph">, Group<clang_ignored_f_Group>;
defm rename_registers : BooleanFFlag<"rename-registers">, Group<clang_ignored_gcc_optimization_f_Group>;
defm ripa : BooleanFFlag<"ripa">, Group<clang_ignored_f_Group>;
defm schedule_insns : BooleanFFlag<"schedule-insns">, Group<clang_ignored_gcc_optimization_f_Group>;
defm schedule_insns2 : BooleanFFlag<"schedule-insns2">, Group<clang_ignored_gcc_optimization_f_Group>;
defm see : BooleanFFlag<"see">, Group<clang_ignored_f_Group>;
defm signaling_nans : BooleanFFlag<"signaling-nans">, Group<clang_ignored_gcc_optimization_f_Group>;
defm single_precision_constant : BooleanFFlag<"single-precision-constant">,
    Group<clang_ignored_gcc_optimization_f_Group>;
defm spec_constr_count : BooleanFFlag<"spec-constr-count">, Group<clang_ignored_f_Group>;
defm stack_check : BooleanFFlag<"stack-check">, Group<clang_ignored_f_Group>;
defm strength_reduce :
    BooleanFFlag<"strength-reduce">, Group<clang_ignored_gcc_optimization_f_Group>;
defm tls_model : BooleanFFlag<"tls-model">, Group<clang_ignored_f_Group>;
defm tracer : BooleanFFlag<"tracer">, Group<clang_ignored_gcc_optimization_f_Group>;
defm tree_dce : BooleanFFlag<"tree-dce">, Group<clang_ignored_gcc_optimization_f_Group>;
defm tree_salias : BooleanFFlag<"tree-salias">, Group<clang_ignored_f_Group>;
defm tree_ter : BooleanFFlag<"tree-ter">, Group<clang_ignored_gcc_optimization_f_Group>;
defm tree_vectorizer_verbose : BooleanFFlag<"tree-vectorizer-verbose">, Group<clang_ignored_f_Group>;
defm tree_vrp : BooleanFFlag<"tree-vrp">, Group<clang_ignored_gcc_optimization_f_Group>;
defm unroll_all_loops : BooleanFFlag<"unroll-all-loops">, Group<clang_ignored_gcc_optimization_f_Group>;
defm unsafe_loop_optimizations : BooleanFFlag<"unsafe-loop-optimizations">,
    Group<clang_ignored_gcc_optimization_f_Group>;
defm unswitch_loops : BooleanFFlag<"unswitch-loops">, Group<clang_ignored_gcc_optimization_f_Group>;
defm use_linker_plugin : BooleanFFlag<"use-linker-plugin">, Group<clang_ignored_gcc_optimization_f_Group>;
defm vect_cost_model : BooleanFFlag<"vect-cost-model">, Group<clang_ignored_gcc_optimization_f_Group>;
defm variable_expansion_in_unroller : BooleanFFlag<"variable-expansion-in-unroller">,
    Group<clang_ignored_gcc_optimization_f_Group>;
defm web : BooleanFFlag<"web">, Group<clang_ignored_gcc_optimization_f_Group>;
defm whole_program : BooleanFFlag<"whole-program">, Group<clang_ignored_gcc_optimization_f_Group>;
defm devirtualize : BooleanFFlag<"devirtualize">, Group<clang_ignored_gcc_optimization_f_Group>;
defm devirtualize_speculatively : BooleanFFlag<"devirtualize-speculatively">,
    Group<clang_ignored_gcc_optimization_f_Group>;

// Generic gfortran options.
def A_DASH : Joined<["-"], "A-">, Group<gfortran_Group>;
def J : JoinedOrSeparate<["-"], "J">, Flags<[RenderJoined]>, Group<gfortran_Group>;
def cpp : Flag<["-"], "cpp">, Group<gfortran_Group>;
def nocpp : Flag<["-"], "nocpp">, Group<gfortran_Group>;
def static_libgfortran : Flag<["-"], "static-libgfortran">, Group<gfortran_Group>;

// "f" options with values for gfortran.
def fblas_matmul_limit_EQ : Joined<["-"], "fblas-matmul-limit=">, Group<gfortran_Group>;
def fcheck_EQ : Joined<["-"], "fcheck=">, Group<gfortran_Group>;
def fcoarray_EQ : Joined<["-"], "fcoarray=">, Group<gfortran_Group>;
def fconvert_EQ : Joined<["-"], "fconvert=">, Group<gfortran_Group>;
def ffixed_line_length_VALUE : Joined<["-"], "ffixed-line-length-">, Group<gfortran_Group>;
def ffpe_trap_EQ : Joined<["-"], "ffpe-trap=">, Group<gfortran_Group>;
def ffree_line_length_VALUE : Joined<["-"], "ffree-line-length-">, Group<gfortran_Group>;
def finit_character_EQ : Joined<["-"], "finit-character=">, Group<gfortran_Group>;
def finit_integer_EQ : Joined<["-"], "finit-integer=">, Group<gfortran_Group>;
def finit_logical_EQ : Joined<["-"], "finit-logical=">, Group<gfortran_Group>;
def finit_real_EQ : Joined<["-"], "finit-real=">, Group<gfortran_Group>;
def fmax_array_constructor_EQ : Joined<["-"], "fmax-array-constructor=">, Group<gfortran_Group>;
#ifndef INTEL_CUSTOMIZATION
// Intel max-errors added for C/C++
def fmax_errors_EQ : Joined<["-"], "fmax-errors=">, Group<gfortran_Group>;
#endif // !INTEL_CUSTOMIZATION
def fmax_stack_var_size_EQ : Joined<["-"], "fmax-stack-var-size=">, Group<gfortran_Group>;
def fmax_subrecord_length_EQ : Joined<["-"], "fmax-subrecord-length=">, Group<gfortran_Group>;
def frecord_marker_EQ : Joined<["-"], "frecord-marker=">, Group<gfortran_Group>;

// "f" flags for gfortran.
defm aggressive_function_elimination : BooleanFFlag<"aggressive-function-elimination">, Group<gfortran_Group>;
defm align_commons : BooleanFFlag<"align-commons">, Group<gfortran_Group>;
defm all_intrinsics : BooleanFFlag<"all-intrinsics">, Group<gfortran_Group>;
defm automatic : BooleanFFlag<"automatic">, Group<gfortran_Group>;
defm backslash : BooleanFFlag<"backslash">, Group<gfortran_Group>;
defm backtrace : BooleanFFlag<"backtrace">, Group<gfortran_Group>;
defm bounds_check : BooleanFFlag<"bounds-check">, Group<gfortran_Group>;
defm check_array_temporaries : BooleanFFlag<"check-array-temporaries">, Group<gfortran_Group>;
defm cray_pointer : BooleanFFlag<"cray-pointer">, Group<gfortran_Group>;
defm d_lines_as_code : BooleanFFlag<"d-lines-as-code">, Group<gfortran_Group>;
defm d_lines_as_comments : BooleanFFlag<"d-lines-as-comments">, Group<gfortran_Group>;
defm default_double_8 : BooleanFFlag<"default-double-8">, Group<gfortran_Group>;
defm default_integer_8 : BooleanFFlag<"default-integer-8">, Group<gfortran_Group>;
defm default_real_8 : BooleanFFlag<"default-real-8">, Group<gfortran_Group>;
defm dollar_ok : BooleanFFlag<"dollar-ok">, Group<gfortran_Group>;
defm dump_fortran_optimized : BooleanFFlag<"dump-fortran-optimized">, Group<gfortran_Group>;
defm dump_fortran_original : BooleanFFlag<"dump-fortran-original">, Group<gfortran_Group>;
defm dump_parse_tree : BooleanFFlag<"dump-parse-tree">, Group<gfortran_Group>;
defm external_blas : BooleanFFlag<"external-blas">, Group<gfortran_Group>;
defm f2c : BooleanFFlag<"f2c">, Group<gfortran_Group>;
defm fixed_form : BooleanFFlag<"fixed-form">, Group<gfortran_Group>;
defm free_form : BooleanFFlag<"free-form">, Group<gfortran_Group>;
defm frontend_optimize : BooleanFFlag<"frontend-optimize">, Group<gfortran_Group>;
defm implicit_none : BooleanFFlag<"implicit-none">, Group<gfortran_Group>;
defm init_local_zero : BooleanFFlag<"init-local-zero">, Group<gfortran_Group>;
defm integer_4_integer_8 : BooleanFFlag<"integer-4-integer-8">, Group<gfortran_Group>;
defm intrinsic_modules_path : BooleanFFlag<"intrinsic-modules-path">, Group<gfortran_Group>;
defm max_identifier_length : BooleanFFlag<"max-identifier-length">, Group<gfortran_Group>;
defm module_private : BooleanFFlag<"module-private">, Group<gfortran_Group>;
defm pack_derived : BooleanFFlag<"pack-derived">, Group<gfortran_Group>;
defm protect_parens : BooleanFFlag<"protect-parens">, Group<gfortran_Group>;
defm range_check : BooleanFFlag<"range-check">, Group<gfortran_Group>;
defm real_4_real_10 : BooleanFFlag<"real-4-real-10">, Group<gfortran_Group>;
defm real_4_real_16 : BooleanFFlag<"real-4-real-16">, Group<gfortran_Group>;
defm real_4_real_8 : BooleanFFlag<"real-4-real-8">, Group<gfortran_Group>;
defm real_8_real_10 : BooleanFFlag<"real-8-real-10">, Group<gfortran_Group>;
defm real_8_real_16 : BooleanFFlag<"real-8-real-16">, Group<gfortran_Group>;
defm real_8_real_4 : BooleanFFlag<"real-8-real-4">, Group<gfortran_Group>;
defm realloc_lhs : BooleanFFlag<"realloc-lhs">, Group<gfortran_Group>;
defm recursive : BooleanFFlag<"recursive">, Group<gfortran_Group>;
defm repack_arrays : BooleanFFlag<"repack-arrays">, Group<gfortran_Group>;
defm second_underscore : BooleanFFlag<"second-underscore">, Group<gfortran_Group>;
defm sign_zero : BooleanFFlag<"sign-zero">, Group<gfortran_Group>;
defm stack_arrays : BooleanFFlag<"stack-arrays">, Group<gfortran_Group>;
defm underscoring : BooleanFFlag<"underscoring">, Group<gfortran_Group>;
defm whole_file : BooleanFFlag<"whole-file">, Group<gfortran_Group>;

// C++ SYCL options
def reuse_exe_EQ : Joined<["-"], "reuse-exe=">, Flags<[CoreOption]>,
  HelpText<"Speed up FPGA aoc compile if the device code in <exe> is unchanged.">,
  MetaVarName<"<exe>">;
def fsycl : Flag<["-"], "fsycl">, Group<sycl_Group>, Flags<[CC1Option, CoreOption]>,
  HelpText<"Enable SYCL kernels compilation for device">;
def fno_sycl : Flag<["-"], "fno-sycl">, Group<sycl_Group>, Flags<[CoreOption]>,
  HelpText<"Disable SYCL kernels compilation for device">;
def sycl_std_EQ : Joined<["-"], "sycl-std=">, Group<sycl_Group>, Flags<[CC1Option, NoArgumentUnused, CoreOption]>,
  HelpText<"SYCL language standard to compile for.">, Values<"2017, 121, 1.2.1, sycl-1.2.1">;
def fsycl_esimd : Flag<["-"], "fsycl-explicit-simd">, Group<sycl_Group>, Flags<[CC1Option, NoArgumentUnused, CoreOption]>,
  HelpText<"Enable SYCL explicit SIMD extension">;
def fno_sycl_esimd : Flag<["-"], "fno-sycl-explicit-simd">, Group<sycl_Group>,
  HelpText<"Disable SYCL explicit SIMD extension">, Flags<[NoArgumentUnused, CoreOption]>;
defm sycl_early_optimizations : OptOutFFlag<"sycl-early-optimizations", "Enable", "Disable", " standard optimization pipeline for SYCL device compiler", [CoreOption]>;
#if INTEL_CUSTOMIZATION
def fsycl_enable_function_pointers : Flag<["-"],
  "fsycl-enable-function-pointers">, Flags<[CoreOption, HelpHidden]>,
  HelpText<"Enables function pointers and support for virtual functions for "
  "DPC++ kernels and device functions.">;
#endif // INTEL_CUSTOMIZATION
def fsycl_dead_args_optimization : Flag<["-"], "fsycl-dead-args-optimization">,
  Group<sycl_Group>, Flags<[NoArgumentUnused, CoreOption]>, HelpText<"Enables "
  "elimination of DPC++ dead kernel arguments">;
def fno_sycl_dead_args_optimization : Flag<["-"], "fno-sycl-dead-args-optimization">,
  Group<sycl_Group>, Flags<[NoArgumentUnused, CoreOption]>, HelpText<"Disables "
  "elimination of DPC++ dead kernel arguments">;
def fsycl_device_lib_EQ : CommaJoined<["-"], "fsycl-device-lib=">, Group<sycl_Group>, Flags<[NoXarchOption, CoreOption]>,
  Values<"libc, libm-fp32, libm-fp64, all">, HelpText<"Control inclusion of "
  "device libraries into device binary linkage. Valid arguments "
  "are libc, libm-fp32, libm-fp64, all">;
def fno_sycl_device_lib_EQ : CommaJoined<["-"], "fno-sycl-device-lib=">, Group<sycl_Group>, Flags<[NoXarchOption, CoreOption]>,
  Values<"libc, libm-fp32, libm-fp64, all">, HelpText<"Control exclusion of "
  "device libraries from device binary linkage. Valid arguments "
  "are libc, libm-fp32, libm-fp64, all">;

//===----------------------------------------------------------------------===//
// FlangOption and FC1 Options
//===----------------------------------------------------------------------===//
def test_io : Flag<["-"], "test-io">, Flags<[HelpHidden, FlangOption, FC1Option, FlangOnlyOption]>, Group<Action_Group>,
  HelpText<"Run the InputOuputTest action. Use for development and testing only.">;

//===----------------------------------------------------------------------===//
// CC1 Options
//===----------------------------------------------------------------------===//

let Flags = [CC1Option, NoDriverOption] in {

//===----------------------------------------------------------------------===//
// Target Options
//===----------------------------------------------------------------------===//

let Flags = [CC1Option, CC1AsOption, NoDriverOption] in {

def target_cpu : Separate<["-"], "target-cpu">,
  HelpText<"Target a specific cpu type">;
def tune_cpu : Separate<["-"], "tune-cpu">,
  HelpText<"Tune for a specific cpu type">;
def target_feature : Separate<["-"], "target-feature">,
  HelpText<"Target specific attributes">;
def triple : Separate<["-"], "triple">,
  HelpText<"Specify target triple (e.g. i686-apple-darwin9)">,
  MarshallingInfoString<"TargetOpts->Triple", "llvm::Triple::normalize(llvm::sys::getDefaultTargetTriple())">,
  AlwaysEmit, Normalizer<"normalizeTriple">;
def target_abi : Separate<["-"], "target-abi">,
  HelpText<"Target a particular ABI type">;
def target_sdk_version_EQ : Joined<["-"], "target-sdk-version=">,
  HelpText<"The version of target SDK used for compilation">;

}

def target_linker_version : Separate<["-"], "target-linker-version">,
  HelpText<"Target linker version">;
def triple_EQ : Joined<["-"], "triple=">, Alias<triple>;
def mfpmath : Separate<["-"], "mfpmath">,
  HelpText<"Which unit to use for fp math">;

def fpadding_on_unsigned_fixed_point : Flag<["-"], "fpadding-on-unsigned-fixed-point">,
  HelpText<"Force each unsigned fixed point type to have an extra bit of padding to align their scales with those of signed fixed point types">;
def fno_padding_on_unsigned_fixed_point : Flag<["-"], "fno-padding-on-unsigned-fixed-point">;

//===----------------------------------------------------------------------===//
// Analyzer Options
//===----------------------------------------------------------------------===//

def analysis_UnoptimizedCFG : Flag<["-"], "unoptimized-cfg">,
  HelpText<"Generate unoptimized CFGs for all analyses">,
  MarshallingInfoFlag<"AnalyzerOpts->UnoptimizedCFG">;
def analysis_CFGAddImplicitDtors : Flag<["-"], "cfg-add-implicit-dtors">,
  HelpText<"Add C++ implicit destructors to CFGs for all analyses">;

def analyzer_store : Separate<["-"], "analyzer-store">,
  HelpText<"Source Code Analysis - Abstract Memory Store Models">;
def analyzer_store_EQ : Joined<["-"], "analyzer-store=">, Alias<analyzer_store>;

def analyzer_constraints : Separate<["-"], "analyzer-constraints">,
  HelpText<"Source Code Analysis - Symbolic Constraint Engines">;
def analyzer_constraints_EQ : Joined<["-"], "analyzer-constraints=">,
  Alias<analyzer_constraints>;

def analyzer_output : Separate<["-"], "analyzer-output">,
  HelpText<"Source Code Analysis - Output Options">;
def analyzer_output_EQ : Joined<["-"], "analyzer-output=">,
  Alias<analyzer_output>;

def analyzer_purge : Separate<["-"], "analyzer-purge">,
  HelpText<"Source Code Analysis - Dead Symbol Removal Frequency">;
def analyzer_purge_EQ : Joined<["-"], "analyzer-purge=">, Alias<analyzer_purge>;

def analyzer_opt_analyze_headers : Flag<["-"], "analyzer-opt-analyze-headers">,
  HelpText<"Force the static analyzer to analyze functions defined in header files">,
  MarshallingInfoFlag<"AnalyzerOpts->AnalyzeAll">;
def analyzer_opt_analyze_nested_blocks : Flag<["-"], "analyzer-opt-analyze-nested-blocks">,
  HelpText<"Analyze the definitions of blocks in addition to functions">,
  MarshallingInfoFlag<"AnalyzerOpts->AnalyzeNestedBlocks">;
def analyzer_display_progress : Flag<["-"], "analyzer-display-progress">,
  HelpText<"Emit verbose output about the analyzer's progress">,
  MarshallingInfoFlag<"AnalyzerOpts->AnalyzerDisplayProgress">;
def analyze_function : Separate<["-"], "analyze-function">,
  HelpText<"Run analysis on specific function (for C++ include parameters in name)">;
def analyze_function_EQ : Joined<["-"], "analyze-function=">, Alias<analyze_function>;
def trim_egraph : Flag<["-"], "trim-egraph">,
  HelpText<"Only show error-related paths in the analysis graph">,
  MarshallingInfoFlag<"AnalyzerOpts->TrimGraph">;
def analyzer_viz_egraph_graphviz : Flag<["-"], "analyzer-viz-egraph-graphviz">,
  HelpText<"Display exploded graph using GraphViz">,
  MarshallingInfoFlag<"AnalyzerOpts->visualizeExplodedGraphWithGraphViz">;
def analyzer_dump_egraph : Separate<["-"], "analyzer-dump-egraph">,
  HelpText<"Dump exploded graph to the specified file">,
  MarshallingInfoString<"AnalyzerOpts->DumpExplodedGraphTo">;
def analyzer_dump_egraph_EQ : Joined<["-"], "analyzer-dump-egraph=">, Alias<analyzer_dump_egraph>;

def analyzer_inline_max_stack_depth : Separate<["-"], "analyzer-inline-max-stack-depth">,
  HelpText<"Bound on stack depth while inlining (4 by default)">;
def analyzer_inline_max_stack_depth_EQ : Joined<["-"], "analyzer-inline-max-stack-depth=">,
  Alias<analyzer_inline_max_stack_depth>;

def analyzer_inlining_mode : Separate<["-"], "analyzer-inlining-mode">,
  HelpText<"Specify the function selection heuristic used during inlining">;
def analyzer_inlining_mode_EQ : Joined<["-"], "analyzer-inlining-mode=">, Alias<analyzer_inlining_mode>;

def analyzer_disable_retry_exhausted : Flag<["-"], "analyzer-disable-retry-exhausted">,
  HelpText<"Do not re-analyze paths leading to exhausted nodes with a different strategy (may decrease code coverage)">,
  MarshallingInfoFlag<"AnalyzerOpts->NoRetryExhausted">;

def analyzer_max_loop : Separate<["-"], "analyzer-max-loop">,
  HelpText<"The maximum number of times the analyzer will go through a loop">;
def analyzer_stats : Flag<["-"], "analyzer-stats">,
  HelpText<"Print internal analyzer statistics.">,
  MarshallingInfoFlag<"AnalyzerOpts->PrintStats">;

def analyzer_checker : Separate<["-"], "analyzer-checker">,
  HelpText<"Choose analyzer checkers to enable">,
  ValuesCode<[{
    const char *Values =
    #define GET_CHECKERS
    #define CHECKER(FULLNAME, CLASS, HT, DOC_URI, IS_HIDDEN)  FULLNAME ","
    #include "clang/StaticAnalyzer/Checkers/Checkers.inc"
    #undef GET_CHECKERS
    #define GET_PACKAGES
    #define PACKAGE(FULLNAME)  FULLNAME ","
    #include "clang/StaticAnalyzer/Checkers/Checkers.inc"
    #undef GET_PACKAGES
    ;
  }]>;
def analyzer_checker_EQ : Joined<["-"], "analyzer-checker=">,
  Alias<analyzer_checker>;

def analyzer_disable_checker : Separate<["-"], "analyzer-disable-checker">,
  HelpText<"Choose analyzer checkers to disable">;
def analyzer_disable_checker_EQ : Joined<["-"], "analyzer-disable-checker=">,
  Alias<analyzer_disable_checker>;

def analyzer_disable_all_checks : Flag<["-"], "analyzer-disable-all-checks">,
  HelpText<"Disable all static analyzer checks">,
  MarshallingInfoFlag<"AnalyzerOpts->DisableAllCheckers">;

def analyzer_checker_help : Flag<["-"], "analyzer-checker-help">,
  HelpText<"Display the list of analyzer checkers that are available">,
  MarshallingInfoFlag<"AnalyzerOpts->ShowCheckerHelp">;

def analyzer_checker_help_alpha : Flag<["-"], "analyzer-checker-help-alpha">,
  HelpText<"Display the list of in development analyzer checkers. These "
           "are NOT considered safe, they are unstable and will emit incorrect "
           "reports. Enable ONLY FOR DEVELOPMENT purposes">,
  MarshallingInfoFlag<"AnalyzerOpts->ShowCheckerHelpAlpha">;

def analyzer_checker_help_developer : Flag<["-"], "analyzer-checker-help-developer">,
  HelpText<"Display the list of developer-only checkers such as modeling "
           "and debug checkers">,
  MarshallingInfoFlag<"AnalyzerOpts->ShowCheckerHelpDeveloper">;

def analyzer_config_help : Flag<["-"], "analyzer-config-help">,
  HelpText<"Display the list of -analyzer-config options. These are meant for "
           "development purposes only!">,
  MarshallingInfoFlag<"AnalyzerOpts->ShowConfigOptionsList">;

def analyzer_list_enabled_checkers : Flag<["-"], "analyzer-list-enabled-checkers">,
  HelpText<"Display the list of enabled analyzer checkers">,
  MarshallingInfoFlag<"AnalyzerOpts->ShowEnabledCheckerList">;

def analyzer_config : Separate<["-"], "analyzer-config">,
  HelpText<"Choose analyzer options to enable">;

def analyzer_checker_option_help : Flag<["-"], "analyzer-checker-option-help">,
  HelpText<"Display the list of checker and package options">,
  MarshallingInfoFlag<"AnalyzerOpts->ShowCheckerOptionList">;

def analyzer_checker_option_help_alpha : Flag<["-"], "analyzer-checker-option-help-alpha">,
  HelpText<"Display the list of in development checker and package options. "
           "These are NOT considered safe, they are unstable and will emit "
           "incorrect reports. Enable ONLY FOR DEVELOPMENT purposes">,
  MarshallingInfoFlag<"AnalyzerOpts->ShowCheckerOptionAlphaList">;

def analyzer_checker_option_help_developer : Flag<["-"], "analyzer-checker-option-help-developer">,
  HelpText<"Display the list of checker and package options meant for "
           "development purposes only">,
  MarshallingInfoFlag<"AnalyzerOpts->ShowCheckerOptionDeveloperList">;

def analyzer_config_compatibility_mode : Separate<["-"], "analyzer-config-compatibility-mode">,
  HelpText<"Don't emit errors on invalid analyzer-config inputs">;

def analyzer_config_compatibility_mode_EQ : Joined<["-"], "analyzer-config-compatibility-mode=">,
  Alias<analyzer_config_compatibility_mode>;

def analyzer_werror : Flag<["-"], "analyzer-werror">,
  HelpText<"Emit analyzer results as errors rather than warnings">,
  MarshallingInfoFlag<"AnalyzerOpts->AnalyzerWerror">;

//===----------------------------------------------------------------------===//
// Migrator Options
//===----------------------------------------------------------------------===//
def migrator_no_nsalloc_error : Flag<["-"], "no-ns-alloc-error">,
  HelpText<"Do not error on use of NSAllocateCollectable/NSReallocateCollectable">,
  MarshallingInfoFlag<"MigratorOpts.NoNSAllocReallocError">;

def migrator_no_finalize_removal : Flag<["-"], "no-finalize-removal">,
  HelpText<"Do not remove finalize method in gc mode">,
  MarshallingInfoFlag<"MigratorOpts.NoFinalizeRemoval">;

//===----------------------------------------------------------------------===//
// CodeGen Options
//===----------------------------------------------------------------------===//

let Flags = [CC1Option, CC1AsOption, NoDriverOption] in {
def debug_info_kind_EQ : Joined<["-"], "debug-info-kind=">;
def debug_info_macro : Flag<["-"], "debug-info-macro">,
  HelpText<"Emit macro debug information">,
  MarshallingInfoFlag<"CodeGenOpts.MacroDebugInfo">;
def default_function_attr : Separate<["-"], "default-function-attr">,
  HelpText<"Apply given attribute to all functions">;
def dwarf_version_EQ : Joined<["-"], "dwarf-version=">;
def debugger_tuning_EQ : Joined<["-"], "debugger-tuning=">;
def dwarf_debug_flags : Separate<["-"], "dwarf-debug-flags">,
  HelpText<"The string to embed in the Dwarf debug flags record.">;
def record_command_line : Separate<["-"], "record-command-line">,
  HelpText<"The string to embed in the .LLVM.command.line section.">;
def compress_debug_sections_EQ : Joined<["-", "--"], "compress-debug-sections=">,
    HelpText<"DWARF debug sections compression type">;
def compress_debug_sections : Flag<["-", "--"], "compress-debug-sections">,
  Alias<compress_debug_sections_EQ>, AliasArgs<["zlib"]>;
def mno_exec_stack : Flag<["-"], "mnoexecstack">,
  HelpText<"Mark the file as not needing an executable stack">,
  MarshallingInfoFlag<"CodeGenOpts.NoExecStack">;
def massembler_no_warn : Flag<["-"], "massembler-no-warn">,
  HelpText<"Make assembler not emit warnings">,
  MarshallingInfoFlag<"CodeGenOpts.NoWarn">;
def massembler_fatal_warnings : Flag<["-"], "massembler-fatal-warnings">,
  HelpText<"Make assembler warnings fatal">,
  MarshallingInfoFlag<"CodeGenOpts.FatalWarnings">;
def mrelax_relocations : Flag<["--"], "mrelax-relocations">,
    HelpText<"Use relaxable elf relocations">,
    MarshallingInfoFlag<"CodeGenOpts.RelaxELFRelocations">;
def msave_temp_labels : Flag<["-"], "msave-temp-labels">,
  HelpText<"Save temporary labels in the symbol table. "
           "Note this may change .s semantics and shouldn't generally be used "
           "on compiler-generated code.">,
  MarshallingInfoFlag<"CodeGenOpts.SaveTempLabels">;
def mrelocation_model : Separate<["-"], "mrelocation-model">,
  HelpText<"The relocation model to use">, Values<"static,pic,ropi,rwpi,ropi-rwpi,dynamic-no-pic">,
  NormalizedValuesScope<"llvm::Reloc">,
  NormalizedValues<["Static", "PIC_", "ROPI", "RWPI", "ROPI_RWPI", "DynamicNoPIC"]>,
  MarshallingInfoString<"CodeGenOpts.RelocationModel", "PIC_">,
  AutoNormalizeEnum;
def fno_math_builtin : Flag<["-"], "fno-math-builtin">,
  HelpText<"Disable implicit builtin knowledge of math functions">;
def fuse_ctor_homing: Flag<["-"], "fuse-ctor-homing">,
    HelpText<"Use constructor homing if we are using limited debug info already">;
}

// if INTEL_CUSTOMIZATION
def disable_intel_proprietary_opts : Flag<["-"],
  "disable-intel-proprietary-opts">,
  HelpText<"Disable Intel proprietary optimizations">;
def disable_cpudispatch_ifuncs : Flag<["-"], "disable-cpudispatch-ifuncs">,
  HelpText<"Forces cpu_dispatch resolver generation to not use ifuncs on ELF "
           "systems">;
// endif INTEL_CUSTOMIZATION

def disable_llvm_verifier : Flag<["-"], "disable-llvm-verifier">,
  HelpText<"Don't run the LLVM IR verifier pass">,
  MarshallingInfoFlag<"CodeGenOpts.VerifyModule", "true">, IsNegative;
def disable_llvm_passes : Flag<["-"], "disable-llvm-passes">,
  HelpText<"Use together with -emit-llvm to get pristine LLVM IR from the "
           "frontend by not running any LLVM passes at all">,
  MarshallingInfoFlag<"CodeGenOpts.DisableLLVMPasses">;
def disable_llvm_optzns : Flag<["-"], "disable-llvm-optzns">,
  Alias<disable_llvm_passes>;
def disable_lifetimemarkers : Flag<["-"], "disable-lifetime-markers">,
  HelpText<"Disable lifetime-markers emission even when optimizations are "
           "enabled">,
  MarshallingInfoFlag<"CodeGenOpts.DisableLifetimeMarkers">;
def disable_O0_optnone : Flag<["-"], "disable-O0-optnone">,
  HelpText<"Disable adding the optnone attribute to functions at O0">,
  MarshallingInfoFlag<"CodeGenOpts.DisableO0ImplyOptNone">;
def disable_red_zone : Flag<["-"], "disable-red-zone">,
<<<<<<< HEAD
  HelpText<"Do not emit code that uses the red zone.">;
// if INTEL_CUSTOMIZATION
// TODO: Delete this customization once the option use removed from all drivers.
// -dwarf-column-info option was deleted in
// b0b5162 [Driver] Pass -gno-column-info instead of -dwarf-column-info
def dwarf_column_info : Flag<["-"], "dwarf-column-info">,
  HelpText<"Dummy option. Do not use.">;
// endif INTEL_CUSTOMIZATION
=======
  HelpText<"Do not emit code that uses the red zone.">,
  MarshallingInfoFlag<"CodeGenOpts.DisableRedZone">;
>>>>>>> 3b90f1b0
def dwarf_ext_refs : Flag<["-"], "dwarf-ext-refs">,
  HelpText<"Generate debug info with external references to clang modules"
           " or precompiled headers">,
  MarshallingInfoFlag<"CodeGenOpts.DebugTypeExtRefs">;
def dwarf_explicit_import : Flag<["-"], "dwarf-explicit-import">,
  HelpText<"Generate explicit import from anonymous namespace to containing"
           " scope">,
  MarshallingInfoFlag<"CodeGenOpts.DebugExplicitImport">;
def debug_forward_template_params : Flag<["-"], "debug-forward-template-params">,
  HelpText<"Emit complete descriptions of template parameters in forward"
           " declarations">,
  MarshallingInfoFlag<"CodeGenOpts.DebugFwdTemplateParams">;
def fforbid_guard_variables : Flag<["-"], "fforbid-guard-variables">,
  HelpText<"Emit an error if a C++ static local initializer would need a guard variable">,
  MarshallingInfoFlag<"CodeGenOpts.ForbidGuardVariables">;
def no_implicit_float : Flag<["-"], "no-implicit-float">,
  HelpText<"Don't generate implicit floating point instructions">,
  MarshallingInfoFlag<"CodeGenOpts.NoImplicitFloat">;
def fdump_vtable_layouts : Flag<["-"], "fdump-vtable-layouts">,
  HelpText<"Dump the layouts of all vtables that will be emitted in a translation unit">;
def fmerge_functions : Flag<["-"], "fmerge-functions">,
  HelpText<"Permit merging of identical functions when optimizing.">,
  MarshallingInfoFlag<"CodeGenOpts.MergeFunctions">;
def coverage_data_file : Separate<["-"], "coverage-data-file">,
  HelpText<"Emit coverage data to this filename.">;
def coverage_data_file_EQ : Joined<["-"], "coverage-data-file=">,
  Alias<coverage_data_file>;
def coverage_notes_file : Separate<["-"], "coverage-notes-file">,
  HelpText<"Emit coverage notes to this filename.">;
def coverage_notes_file_EQ : Joined<["-"], "coverage-notes-file=">,
  Alias<coverage_notes_file>;
def coverage_version_EQ : Joined<["-"], "coverage-version=">,
  HelpText<"Four-byte version string for gcov files.">;
def dump_coverage_mapping : Flag<["-"], "dump-coverage-mapping">,
  HelpText<"Dump the coverage mapping records, for testing">,
  MarshallingInfoFlag<"CodeGenOpts.DumpCoverageMapping">;
def fuse_register_sized_bitfield_access: Flag<["-"], "fuse-register-sized-bitfield-access">,
  HelpText<"Use register sized accesses to bit-fields, when possible.">,
  MarshallingInfoFlag<"CodeGenOpts.UseRegisterSizedBitfieldAccess">;
def relaxed_aliasing : Flag<["-"], "relaxed-aliasing">,
  HelpText<"Turn off Type Based Alias Analysis">,
  MarshallingInfoFlag<"CodeGenOpts.RelaxedAliasing">;
def no_struct_path_tbaa : Flag<["-"], "no-struct-path-tbaa">,
  HelpText<"Turn off struct-path aware Type Based Alias Analysis">,
  MarshallingInfoFlag<"CodeGenOpts.StructPathTBAA", "true">, IsNegative;
def new_struct_path_tbaa : Flag<["-"], "new-struct-path-tbaa">,
  HelpText<"Enable enhanced struct-path aware Type Based Alias Analysis">;
def mdebug_pass : Separate<["-"], "mdebug-pass">,
  HelpText<"Enable additional debug output">;
def mframe_pointer_EQ : Joined<["-"], "mframe-pointer=">,
  HelpText<"Specify which frame pointers to retain (all, non-leaf, none).">, Values<"all,non-leaf,none">;
def mdisable_tail_calls : Flag<["-"], "mdisable-tail-calls">,
  HelpText<"Disable tail call optimization, keeping the call stack accurate">,
  MarshallingInfoFlag<"CodeGenOpts.DisableTailCalls">;
def menable_no_infinities : Flag<["-"], "menable-no-infs">,
  HelpText<"Allow optimization to assume there are no infinities.">,
  MarshallingInfoFlag<"LangOpts->NoHonorInfs">, ImpliedByAnyOf<[ffinite_math_only]>;
def menable_no_nans : Flag<["-"], "menable-no-nans">,
  HelpText<"Allow optimization to assume there are no NaNs.">,
  MarshallingInfoFlag<"LangOpts->NoHonorNaNs">, ImpliedByAnyOf<[ffinite_math_only]>;
def mreassociate : Flag<["-"], "mreassociate">,
  HelpText<"Allow reassociation transformations for floating-point instructions">,
  MarshallingInfoFlag<"LangOpts->AllowFPReassoc">, ImpliedByAnyOf<[menable_unsafe_fp_math]>;
def mabi_EQ_ieeelongdouble : Flag<["-"], "mabi=ieeelongdouble">,
  HelpText<"Use IEEE 754 quadruple-precision for long double">;
def mfloat_abi : Separate<["-"], "mfloat-abi">,
  HelpText<"The float ABI to use">;
def mtp : Separate<["-"], "mtp">,
  HelpText<"Mode for reading thread pointer">;
def mlimit_float_precision : Separate<["-"], "mlimit-float-precision">,
  HelpText<"Limit float precision to the given value">;
def split_stacks : Flag<["-"], "split-stacks">,
  HelpText<"Try to use a split stack if possible.">,
  MarshallingInfoFlag<"CodeGenOpts.EnableSegmentedStacks">;
def mregparm : Separate<["-"], "mregparm">,
  HelpText<"Limit the number of registers available for integer arguments">;
def msmall_data_limit : Separate<["-"], "msmall-data-limit">,
  HelpText<"Put global and static data smaller than the limit into a special section">;
def munwind_tables : Flag<["-"], "munwind-tables">,
  HelpText<"Generate unwinding tables for all functions">,
  MarshallingInfoFlag<"CodeGenOpts.UnwindTables">;
def mconstructor_aliases : Flag<["-"], "mconstructor-aliases">,
  HelpText<"Emit complete constructors and destructors as aliases when possible">,
  MarshallingInfoFlag<"CodeGenOpts.CXXCtorDtorAliases">;
def mlink_bitcode_file : Separate<["-"], "mlink-bitcode-file">,
  HelpText<"Link the given bitcode file before performing optimizations.">;
def mlink_builtin_bitcode : Separate<["-"], "mlink-builtin-bitcode">,
  HelpText<"Link and internalize needed symbols from the given bitcode file "
           "before performing optimizations.">;
def mlink_cuda_bitcode : Separate<["-"], "mlink-cuda-bitcode">,
  Alias<mlink_builtin_bitcode>;
def vectorize_loops : Flag<["-"], "vectorize-loops">,
  HelpText<"Run the Loop vectorization passes">,
  MarshallingInfoFlag<"CodeGenOpts.VectorizeLoop">;
def vectorize_slp : Flag<["-"], "vectorize-slp">,
  HelpText<"Run the SLP vectorization passes">,
  MarshallingInfoFlag<"CodeGenOpts.VectorizeSLP">;
def dependent_lib : Joined<["--"], "dependent-lib=">,
  HelpText<"Add dependent library">;
def linker_option : Joined<["--"], "linker-option=">,
  HelpText<"Add linker option">;
def fsanitize_coverage_type : Joined<["-"], "fsanitize-coverage-type=">,
                              HelpText<"Sanitizer coverage type">;
def fsanitize_coverage_indirect_calls
    : Flag<["-"], "fsanitize-coverage-indirect-calls">,
      HelpText<"Enable sanitizer coverage for indirect calls">,
      MarshallingInfoFlag<"CodeGenOpts.SanitizeCoverageIndirectCalls">;
def fsanitize_coverage_trace_bb
    : Flag<["-"], "fsanitize-coverage-trace-bb">,
      HelpText<"Enable basic block tracing in sanitizer coverage">,
      MarshallingInfoFlag<"CodeGenOpts.SanitizeCoverageTraceBB">;
def fsanitize_coverage_trace_cmp
    : Flag<["-"], "fsanitize-coverage-trace-cmp">,
      HelpText<"Enable cmp instruction tracing in sanitizer coverage">,
      MarshallingInfoFlag<"CodeGenOpts.SanitizeCoverageTraceCmp">;
def fsanitize_coverage_trace_div
    : Flag<["-"], "fsanitize-coverage-trace-div">,
      HelpText<"Enable div instruction tracing in sanitizer coverage">,
      MarshallingInfoFlag<"CodeGenOpts.SanitizeCoverageTraceDiv">;
def fsanitize_coverage_trace_gep
    : Flag<["-"], "fsanitize-coverage-trace-gep">,
      HelpText<"Enable gep instruction tracing in sanitizer coverage">,
      MarshallingInfoFlag<"CodeGenOpts.SanitizeCoverageTraceGep">;
def fsanitize_coverage_8bit_counters
    : Flag<["-"], "fsanitize-coverage-8bit-counters">,
      HelpText<"Enable frequency counters in sanitizer coverage">,
      MarshallingInfoFlag<"CodeGenOpts.SanitizeCoverage8bitCounters">;
def fsanitize_coverage_inline_8bit_counters
    : Flag<["-"], "fsanitize-coverage-inline-8bit-counters">,
      HelpText<"Enable inline 8-bit counters in sanitizer coverage">,
      MarshallingInfoFlag<"CodeGenOpts.SanitizeCoverageInline8bitCounters">;
def fsanitize_coverage_inline_bool_flag
    : Flag<["-"], "fsanitize-coverage-inline-bool-flag">,
      HelpText<"Enable inline bool flag in sanitizer coverage">,
      MarshallingInfoFlag<"CodeGenOpts.SanitizeCoverageInlineBoolFlag">;
def fsanitize_coverage_pc_table
    : Flag<["-"], "fsanitize-coverage-pc-table">,
      HelpText<"Create a table of coverage-instrumented PCs">,
      MarshallingInfoFlag<"CodeGenOpts.SanitizeCoveragePCTable">;
def fsanitize_coverage_trace_pc
    : Flag<["-"], "fsanitize-coverage-trace-pc">,
      HelpText<"Enable PC tracing in sanitizer coverage">,
      MarshallingInfoFlag<"CodeGenOpts.SanitizeCoverageTracePC">;
def fsanitize_coverage_trace_pc_guard
    : Flag<["-"], "fsanitize-coverage-trace-pc-guard">,
      HelpText<"Enable PC tracing with guard in sanitizer coverage">,
      MarshallingInfoFlag<"CodeGenOpts.SanitizeCoverageTracePCGuard">;
def fsanitize_coverage_no_prune
    : Flag<["-"], "fsanitize-coverage-no-prune">,
      HelpText<"Disable coverage pruning (i.e. instrument all blocks/edges)">,
      MarshallingInfoFlag<"CodeGenOpts.SanitizeCoverageNoPrune">;
def fsanitize_coverage_stack_depth
    : Flag<["-"], "fsanitize-coverage-stack-depth">,
      HelpText<"Enable max stack depth tracing">,
      MarshallingInfoFlag<"CodeGenOpts.SanitizeCoverageStackDepth">;
def fpatchable_function_entry_offset_EQ
    : Joined<["-"], "fpatchable-function-entry-offset=">, MetaVarName<"<M>">,
      HelpText<"Generate M NOPs before function entry">;
def fprofile_instrument_EQ : Joined<["-"], "fprofile-instrument=">,
    HelpText<"Enable PGO instrumentation. The accepted value is clang, llvm, "
             "or none">, Values<"none,clang,llvm">;
def fprofile_instrument_path_EQ : Joined<["-"], "fprofile-instrument-path=">,
    HelpText<"Generate instrumented code to collect execution counts into "
             "<file> (overridden by LLVM_PROFILE_FILE env var)">;
def fprofile_instrument_use_path_EQ :
    Joined<["-"], "fprofile-instrument-use-path=">,
    HelpText<"Specify the profile path in PGO use compilation">;
def flto_visibility_public_std:
    Flag<["-"], "flto-visibility-public-std">,
<<<<<<< HEAD
    HelpText<"Use public LTO visibility for classes in std and stdext namespaces">;
def flto_unit: Flag<["-"], "flto-unit">,
    HelpText<"Emit IR to support LTO unit features (CFI, whole program vtable opt)">;
def fno_lto_unit: Flag<["-"], "fno-lto-unit">;
=======
    HelpText<"Use public LTO visibility for classes in std and stdext namespaces">,
    MarshallingInfoFlag<"CodeGenOpts.LTOVisibilityPublicStd">;
defm lto_unit : BoolFOption<"lto-unit",
  "CodeGenOpts.LTOUnit", DefaultsToFalse,
  ChangedBy<PosFlag, [], "Emit IR to support LTO unit features (CFI, whole program vtable opt)">,
  ResetBy<NegFlag>>;
>>>>>>> 3b90f1b0
defm debug_pass_manager : BoolOption<"debug-pass-manager",
  "CodeGenOpts.DebugPassManager", DefaultsToFalse,
  ChangedBy<PosFlag, [], "Prints debug information for the new pass manager">,
  ResetBy<NegFlag, [], "Disables debug printing for the new pass manager">,
  BothFlags<[]>, "f">;
def fexperimental_debug_variable_locations : Flag<["-"],
    "fexperimental-debug-variable-locations">,
    HelpText<"Use experimental new value-tracking variable locations">,
    MarshallingInfoFlag<"CodeGenOpts.ValueTrackingVariableLocations">;
// The driver option takes the key as a parameter to the -msign-return-address=
// and -mbranch-protection= options, but CC1 has a separate option so we
// don't have to parse the parameter twice.
def msign_return_address_key_EQ : Joined<["-"], "msign-return-address-key=">,
    Values<"a_key,b_key">;
def mbranch_target_enforce : Flag<["-"], "mbranch-target-enforce">;
def fno_dllexport_inlines : Flag<["-"], "fno-dllexport-inlines">;
def cfguard_no_checks : Flag<["-"], "cfguard-no-checks">,
    HelpText<"Emit Windows Control Flow Guard tables only (no checks)">,
    MarshallingInfoFlag<"CodeGenOpts.ControlFlowGuardNoChecks">;
def cfguard : Flag<["-"], "cfguard">,
    HelpText<"Emit Windows Control Flow Guard tables and checks">,
    MarshallingInfoFlag<"CodeGenOpts.ControlFlowGuard">;

def fdenormal_fp_math_f32_EQ : Joined<["-"], "fdenormal-fp-math-f32=">,
   Group<f_Group>;

//===----------------------------------------------------------------------===//
// Dependency Output Options
//===----------------------------------------------------------------------===//

def sys_header_deps : Flag<["-"], "sys-header-deps">,
  HelpText<"Include system headers in dependency output">,
  MarshallingInfoFlag<"DependencyOutputOpts.IncludeSystemHeaders">;
def module_file_deps : Flag<["-"], "module-file-deps">,
  HelpText<"Include module files in dependency output">,
  MarshallingInfoFlag<"DependencyOutputOpts.IncludeModuleFiles">;
def header_include_file : Separate<["-"], "header-include-file">,
  HelpText<"Filename (or -) to write header include output to">;
def show_includes : Flag<["--"], "show-includes">,
  HelpText<"Print cl.exe style /showIncludes to stdout">;
def dependency_filter : Separate<["-"], "dependency-filter">,
  HelpText<"Filter dependencies with prefix from the dependency output.">;

//===----------------------------------------------------------------------===//
// Diagnostic Options
//===----------------------------------------------------------------------===//

def diagnostic_log_file : Separate<["-"], "diagnostic-log-file">,
  HelpText<"Filename (or -) to log diagnostics to">;
def diagnostic_serialized_file : Separate<["-"], "serialize-diagnostic-file">,
  MetaVarName<"<filename>">,
  HelpText<"File for serializing diagnostics in a binary format">;

def fdiagnostics_format : Separate<["-"], "fdiagnostics-format">,
  HelpText<"Change diagnostic formatting to match IDE and command line tools">, Values<"clang,msvc,msvc-fallback,vi">;
def fdiagnostics_show_category : Separate<["-"], "fdiagnostics-show-category">,
  HelpText<"Print diagnostic category">, Values<"none,id,name">;
def fno_diagnostics_use_presumed_location : Flag<["-"], "fno-diagnostics-use-presumed-location">,
  HelpText<"Ignore #line directives when displaying diagnostic locations">;
def ftabstop : Separate<["-"], "ftabstop">, MetaVarName<"<N>">,
  HelpText<"Set the tab stop distance.">;
def ferror_limit : Separate<["-"], "ferror-limit">, MetaVarName<"<N>">,
  HelpText<"Set the maximum number of errors to emit before stopping (0 = no limit).">;
def fmacro_backtrace_limit : Separate<["-"], "fmacro-backtrace-limit">, MetaVarName<"<N>">,
  HelpText<"Set the maximum number of entries to print in a macro expansion backtrace (0 = no limit).">;
def ftemplate_backtrace_limit : Separate<["-"], "ftemplate-backtrace-limit">, MetaVarName<"<N>">,
  HelpText<"Set the maximum number of entries to print in a template instantiation backtrace (0 = no limit).">;
def fconstexpr_backtrace_limit : Separate<["-"], "fconstexpr-backtrace-limit">, MetaVarName<"<N>">,
  HelpText<"Set the maximum number of entries to print in a constexpr evaluation backtrace (0 = no limit).">;
def fspell_checking_limit : Separate<["-"], "fspell-checking-limit">, MetaVarName<"<N>">,
  HelpText<"Set the maximum number of times to perform spell checking on unrecognized identifiers (0 = no limit).">;
def fcaret_diagnostics_max_lines :
  Separate<["-"], "fcaret-diagnostics-max-lines">, MetaVarName<"<N>">,
  HelpText<"Set the maximum number of source lines to show in a caret diagnostic">;
def verify_EQ : CommaJoined<["-"], "verify=">,
  MetaVarName<"<prefixes>">,
  HelpText<"Verify diagnostic output using comment directives that start with"
           " prefixes in the comma-separated sequence <prefixes>">;
def verify : Flag<["-"], "verify">,
  HelpText<"Equivalent to -verify=expected">;
def verify_ignore_unexpected : Flag<["-"], "verify-ignore-unexpected">,
  HelpText<"Ignore unexpected diagnostic messages">;
def verify_ignore_unexpected_EQ : CommaJoined<["-"], "verify-ignore-unexpected=">,
  HelpText<"Ignore unexpected diagnostic messages">;
def Wno_rewrite_macros : Flag<["-"], "Wno-rewrite-macros">,
  HelpText<"Silence ObjC rewriting warnings">;

//===----------------------------------------------------------------------===//
// Frontend Options
//===----------------------------------------------------------------------===//

// This isn't normally used, it is just here so we can parse a
// CompilerInvocation out of a driver-derived argument vector.
def cc1 : Flag<["-"], "cc1">;
def cc1as : Flag<["-"], "cc1as">;

def ast_merge : Separate<["-"], "ast-merge">,
  MetaVarName<"<ast file>">,
  HelpText<"Merge the given AST file into the translation unit being compiled.">;
def aux_target_cpu : Separate<["-"], "aux-target-cpu">,
  HelpText<"Target a specific auxiliary cpu type">;
def aux_target_feature : Separate<["-"], "aux-target-feature">,
  HelpText<"Target specific auxiliary attributes">;
def aux_triple : Separate<["-"], "aux-triple">,
  HelpText<"Auxiliary target triple.">;
def code_completion_at : Separate<["-"], "code-completion-at">,
  MetaVarName<"<file>:<line>:<column>">,
  HelpText<"Dump code-completion information at a location">;
def remap_file : Separate<["-"], "remap-file">,
  MetaVarName<"<from>;<to>">,
  HelpText<"Replace the contents of the <from> file with the contents of the <to> file">;
def code_completion_at_EQ : Joined<["-"], "code-completion-at=">,
  Alias<code_completion_at>;
def code_completion_macros : Flag<["-"], "code-completion-macros">,
  HelpText<"Include macros in code-completion results">,
  MarshallingInfoFlag<"FrontendOpts.CodeCompleteOpts.IncludeMacros">;
def code_completion_patterns : Flag<["-"], "code-completion-patterns">,
  HelpText<"Include code patterns in code-completion results">,
  MarshallingInfoFlag<"FrontendOpts.CodeCompleteOpts.IncludeCodePatterns">;
def no_code_completion_globals : Flag<["-"], "no-code-completion-globals">,
  HelpText<"Do not include global declarations in code-completion results.">,
  MarshallingInfoFlag<"FrontendOpts.CodeCompleteOpts.IncludeGlobals", "true">, IsNegative;
def no_code_completion_ns_level_decls : Flag<["-"], "no-code-completion-ns-level-decls">,
  HelpText<"Do not include declarations inside namespaces (incl. global namespace) in the code-completion results.">,
  MarshallingInfoFlag<"FrontendOpts.CodeCompleteOpts.IncludeNamespaceLevelDecls", "true">, IsNegative;
def code_completion_brief_comments : Flag<["-"], "code-completion-brief-comments">,
  HelpText<"Include brief documentation comments in code-completion results.">,
  MarshallingInfoFlag<"FrontendOpts.CodeCompleteOpts.IncludeBriefComments">;
def code_completion_with_fixits : Flag<["-"], "code-completion-with-fixits">,
  HelpText<"Include code completion results which require small fix-its.">,
  MarshallingInfoFlag<"FrontendOpts.CodeCompleteOpts.IncludeFixIts">;
def disable_free : Flag<["-"], "disable-free">,
  HelpText<"Disable freeing of memory on exit">,
  MarshallingInfoFlag<"FrontendOpts.DisableFree">;
#if INTEL_CUSTOMIZATION
def no_disable_free: Flag<["-"], "no-disable-free">,
  HelpText<"Do not disable freeing of memory on exit">;
#endif // INTEL_CUSTOMIZATION
def discard_value_names : Flag<["-"], "discard-value-names">,
  HelpText<"Discard value names in LLVM IR">,
  MarshallingInfoFlag<"CodeGenOpts.DiscardValueNames">;
def load : Separate<["-"], "load">, MetaVarName<"<dsopath>">,
  HelpText<"Load the named plugin (dynamic shared object)">;
def plugin : Separate<["-"], "plugin">, MetaVarName<"<name>">,
  HelpText<"Use the named plugin action instead of the default action (use \"help\" to list available options)">;
def plugin_arg : JoinedAndSeparate<["-"], "plugin-arg-">,
    MetaVarName<"<name> <arg>">,
    HelpText<"Pass <arg> to plugin <name>">;
def add_plugin : Separate<["-"], "add-plugin">, MetaVarName<"<name>">,
  HelpText<"Use the named plugin action in addition to the default action">;
def ast_dump_filter : Separate<["-"], "ast-dump-filter">,
  MetaVarName<"<dump_filter>">,
  HelpText<"Use with -ast-dump or -ast-print to dump/print only AST declaration"
           " nodes having a certain substring in a qualified name. Use"
           " -ast-list to list all filterable declaration node names.">;
def fno_modules_global_index : Flag<["-"], "fno-modules-global-index">,
  HelpText<"Do not automatically generate or update the global module index">,
  MarshallingInfoFlag<"FrontendOpts.UseGlobalModuleIndex", "true">, IsNegative;
def fno_modules_error_recovery : Flag<["-"], "fno-modules-error-recovery">,
  HelpText<"Do not automatically import modules for error recovery">;
def fmodule_map_file_home_is_cwd : Flag<["-"], "fmodule-map-file-home-is-cwd">,
  HelpText<"Use the current working directory as the home directory of "
           "module maps specified by -fmodule-map-file=<FILE>">,
  MarshallingInfoFlag<"HeaderSearchOpts->ModuleMapFileHomeIsCwd">;
def fmodule_feature : Separate<["-"], "fmodule-feature">,
  MetaVarName<"<feature>">,
  HelpText<"Enable <feature> in module map requires declarations">;
def fmodules_embed_file_EQ : Joined<["-"], "fmodules-embed-file=">,
  MetaVarName<"<file>">,
  HelpText<"Embed the contents of the specified file into the module file "
           "being compiled.">;
def fmodules_embed_all_files : Joined<["-"], "fmodules-embed-all-files">,
  HelpText<"Embed the contents of all files read by this compilation into "
           "the produced module file.">,
  MarshallingInfoFlag<"FrontendOpts.ModulesEmbedAllFiles">;
def fmodules_local_submodule_visibility :
  Flag<["-"], "fmodules-local-submodule-visibility">,
  HelpText<"Enforce name visibility rules across submodules of the same "
           "top-level module.">;
def fmodules_codegen :
  Flag<["-"], "fmodules-codegen">,
  HelpText<"Generate code for uses of this module that assumes an explicit "
           "object file will be built for the module">;
def fmodules_debuginfo :
  Flag<["-"], "fmodules-debuginfo">,
  HelpText<"Generate debug info for types in an object file built from this "
           "module and do not generate them elsewhere">;
def fmodule_format_EQ : Joined<["-"], "fmodule-format=">,
  HelpText<"Select the container format for clang modules and PCH. "
           "Supported options are 'raw' and 'obj'.">;
def ftest_module_file_extension_EQ :
  Joined<["-"], "ftest-module-file-extension=">,
  HelpText<"introduce a module file extension for testing purposes. "
           "The argument is parsed as blockname:major:minor:hashed:user info">;
def fconcepts_ts : Flag<["-"], "fconcepts-ts">,
  HelpText<"Enable C++ Extensions for Concepts. (deprecated - use -std=c++2a)">;
def fno_concept_satisfaction_caching : Flag<["-"],
                                            "fno-concept-satisfaction-caching">,
  HelpText<"Disable satisfaction caching for C++2a Concepts.">;

def frecovery_ast : Flag<["-"], "frecovery-ast">,
  HelpText<"Preserve expressions in AST rather than dropping them when "
           "encountering semantic errors">;
def fno_recovery_ast : Flag<["-"], "fno-recovery-ast">;
def frecovery_ast_type : Flag<["-"], "frecovery-ast-type">,
  HelpText<"Preserve the type for recovery expressions when possible">;
def fno_recovery_ast_type : Flag<["-"], "fno-recovery-ast-type">;

let Group = Action_Group in {

def Eonly : Flag<["-"], "Eonly">,
  HelpText<"Just run preprocessor, no output (for timings)">;
def dump_raw_tokens : Flag<["-"], "dump-raw-tokens">,
  HelpText<"Lex file in raw mode and dump raw tokens">;
def analyze : Flag<["-"], "analyze">,
  HelpText<"Run static analysis engine">;
def dump_tokens : Flag<["-"], "dump-tokens">,
  HelpText<"Run preprocessor, dump internal rep of tokens">;
def init_only : Flag<["-"], "init-only">,
  HelpText<"Only execute frontend initialization">;
def fixit : Flag<["-"], "fixit">,
  HelpText<"Apply fix-it advice to the input source">;
def fixit_EQ : Joined<["-"], "fixit=">,
  HelpText<"Apply fix-it advice creating a file with the given suffix">;
def print_preamble : Flag<["-"], "print-preamble">,
  HelpText<"Print the \"preamble\" of a file, which is a candidate for implicit"
           " precompiled headers.">;
def emit_html : Flag<["-"], "emit-html">,
  HelpText<"Output input source as HTML">;
def ast_print : Flag<["-"], "ast-print">,
  HelpText<"Build ASTs and then pretty-print them">;
def ast_list : Flag<["-"], "ast-list">,
  HelpText<"Build ASTs and print the list of declaration node qualified names">;
def ast_dump : Flag<["-"], "ast-dump">,
  HelpText<"Build ASTs and then debug dump them">;
def ast_dump_EQ : Joined<["-"], "ast-dump=">,
  HelpText<"Build ASTs and then debug dump them in the specified format. "
           "Supported formats include: default, json">;
def ast_dump_all : Flag<["-"], "ast-dump-all">,
  HelpText<"Build ASTs and then debug dump them, forcing deserialization">;
def ast_dump_all_EQ : Joined<["-"], "ast-dump-all=">,
  HelpText<"Build ASTs and then debug dump them in the specified format, "
           "forcing deserialization. Supported formats include: default, json">;
def ast_dump_decl_types : Flag<["-"], "ast-dump-decl-types">,
  HelpText<"Include declaration types in AST dumps">,
  MarshallingInfoFlag<"FrontendOpts.ASTDumpDeclTypes">;
def templight_dump : Flag<["-"], "templight-dump">,
  HelpText<"Dump templight information to stdout">;
def ast_dump_lookups : Flag<["-"], "ast-dump-lookups">,
  HelpText<"Build ASTs and then debug dump their name lookup tables">,
  MarshallingInfoFlag<"FrontendOpts.ASTDumpLookups">;
def ast_view : Flag<["-"], "ast-view">,
  HelpText<"Build ASTs and view them with GraphViz">;
def emit_module : Flag<["-"], "emit-module">,
  HelpText<"Generate pre-compiled module file from a module map">;
def emit_module_interface : Flag<["-"], "emit-module-interface">,
  HelpText<"Generate pre-compiled module file from a C++ module interface">;
def emit_header_module : Flag<["-"], "emit-header-module">,
  HelpText<"Generate pre-compiled module file from a set of header files">;
def emit_pch : Flag<["-"], "emit-pch">,
  HelpText<"Generate pre-compiled header file">;
def emit_llvm_bc : Flag<["-"], "emit-llvm-bc">,
  HelpText<"Build ASTs then convert to LLVM, emit .bc file">;
def emit_llvm_only : Flag<["-"], "emit-llvm-only">,
  HelpText<"Build ASTs and convert to LLVM, discarding output">;
def emit_codegen_only : Flag<["-"], "emit-codegen-only">,
  HelpText<"Generate machine code, but discard output">;
def emit_obj : Flag<["-"], "emit-obj">,
  HelpText<"Emit native object files">;
def rewrite_test : Flag<["-"], "rewrite-test">,
  HelpText<"Rewriter playground">;
def rewrite_macros : Flag<["-"], "rewrite-macros">,
  HelpText<"Expand macros without full preprocessing">;
def migrate : Flag<["-"], "migrate">,
  HelpText<"Migrate source code">;
def compiler_options_dump : Flag<["-"], "compiler-options-dump">,
  HelpText<"Dump the compiler configuration options">;
def print_dependency_directives_minimized_source : Flag<["-"],
  "print-dependency-directives-minimized-source">,
  HelpText<"Print the output of the dependency directives source minimizer">;
}

defm emit_llvm_uselists : BoolOption<"emit-llvm-uselists",
  "CodeGenOpts.EmitLLVMUseLists", DefaultsToFalse,
  ChangedBy<PosFlag, [], "Preserve">,
  ResetBy<NegFlag, [], "Don't preserve">,
  BothFlags<[], " order of LLVM use-lists when serializing">>;

def mt_migrate_directory : Separate<["-"], "mt-migrate-directory">,
  HelpText<"Directory for temporary files produced during ARC or ObjC migration">;

def arcmt_action_EQ : Joined<["-"], "arcmt-action=">, Flags<[CC1Option, NoDriverOption]>,
  HelpText<"The ARC migration action to take">, Values<"check,modify,migrate">,
  NormalizedValuesScope<"FrontendOptions">,
  NormalizedValues<["ARCMT_Check", "ARCMT_Modify", "ARCMT_Migrate"]>,
  MarshallingInfoString<"FrontendOpts.ARCMTAction", "ARCMT_None">,
  AutoNormalizeEnumJoined;

def opt_record_file : Separate<["-"], "opt-record-file">,
  HelpText<"File name to use for YAML optimization record output">;
def opt_record_passes : Separate<["-"], "opt-record-passes">,
  HelpText<"Only record remark information for passes whose names match the given regular expression">;
def opt_record_format : Separate<["-"], "opt-record-format">,
  HelpText<"The format used for serializing remarks (default: YAML)">;

def print_stats : Flag<["-"], "print-stats">,
  HelpText<"Print performance metrics and statistics">,
  MarshallingInfoFlag<"FrontendOpts.ShowStats">;
def stats_file : Joined<["-"], "stats-file=">,
  HelpText<"Filename to write statistics to">;
def fdump_record_layouts : Flag<["-"], "fdump-record-layouts">,
  HelpText<"Dump record layout information">;
def fdump_record_layouts_simple : Flag<["-"], "fdump-record-layouts-simple">,
  HelpText<"Dump record layout information in a simple form used for testing">;
def fix_what_you_can : Flag<["-"], "fix-what-you-can">,
  HelpText<"Apply fix-it advice even in the presence of unfixable errors">,
  MarshallingInfoFlag<"FrontendOpts.FixWhatYouCan">;
def fix_only_warnings : Flag<["-"], "fix-only-warnings">,
  HelpText<"Apply fix-it advice only for warnings, not errors">,
  MarshallingInfoFlag<"FrontendOpts.FixOnlyWarnings">;
def fixit_recompile : Flag<["-"], "fixit-recompile">,
  HelpText<"Apply fix-it changes and recompile">,
  MarshallingInfoFlag<"FrontendOpts.FixAndRecompile">;
def fixit_to_temp : Flag<["-"], "fixit-to-temporary">,
  HelpText<"Apply fix-it changes to temporary files">,
  MarshallingInfoFlag<"FrontendOpts.FixToTemporaries">;

def foverride_record_layout_EQ : Joined<["-"], "foverride-record-layout=">,
  HelpText<"Override record layouts with those in the given file">;
def pch_through_header_EQ : Joined<["-"], "pch-through-header=">,
  HelpText<"Stop PCH generation after including this file.  When using a PCH, "
           "skip tokens until after this file is included.">;
def pch_through_hdrstop_create : Flag<["-"], "pch-through-hdrstop-create">,
  HelpText<"When creating a PCH, stop PCH generation after #pragma hdrstop.">,
  MarshallingInfoFlag<"PreprocessorOpts->PCHWithHdrStopCreate">;
def pch_through_hdrstop_use : Flag<["-"], "pch-through-hdrstop-use">,
  HelpText<"When using a PCH, skip tokens until after a #pragma hdrstop.">;
def fno_pch_timestamp : Flag<["-"], "fno-pch-timestamp">,
  HelpText<"Disable inclusion of timestamp in precompiled headers">,
  MarshallingInfoFlag<"FrontendOpts.IncludeTimestamps", "true">, IsNegative;
def building_pch_with_obj : Flag<["-"], "building-pch-with-obj">,
  HelpText<"This compilation is part of building a PCH with corresponding object file.">;

def aligned_alloc_unavailable : Flag<["-"], "faligned-alloc-unavailable">,
  HelpText<"Aligned allocation/deallocation functions are unavailable">;

//===----------------------------------------------------------------------===//
// Language Options
//===----------------------------------------------------------------------===//

let Flags = [CC1Option, CC1AsOption, NoDriverOption] in {

def version : Flag<["-"], "version">,
  HelpText<"Print the compiler version">,
  MarshallingInfoFlag<"FrontendOpts.ShowVersion">;
def main_file_name : Separate<["-"], "main-file-name">,
  HelpText<"Main file name to use for debug info and source if missing">;
def split_dwarf_output : Separate<["-"], "split-dwarf-output">,
  HelpText<"File name to use for split dwarf debug info output">;

}

def fblocks_runtime_optional : Flag<["-"], "fblocks-runtime-optional">,
  HelpText<"Weakly link in the blocks runtime">;
def fexternc_nounwind : Flag<["-"], "fexternc-nounwind">,
  HelpText<"Assume all functions with C linkage do not unwind">;
def split_dwarf_file : Separate<["-"], "split-dwarf-file">,
  HelpText<"Name of the split dwarf debug info file to encode in the object file">;
def fno_wchar : Flag<["-"], "fno-wchar">,
  HelpText<"Disable C++ builtin type wchar_t">;
// if INTEL_CUSTOMIZATION
// CQ#374455. This option is created due to QA needs. It should turn off
// wchar_t keyword and _WCHAR_T_DEFINED macro. That is what '-fno-wchar'
// option exactly does.
def no_wchar_t_keyword : Flag<["--"], "no_wchar_t_keyword">, Alias<fno_wchar>;
// endif INTEL_CUSTOMIZATION
def fconstant_string_class : Separate<["-"], "fconstant-string-class">,
  MetaVarName<"<class name>">,
  HelpText<"Specify the class to use for constant Objective-C string objects.">;
def fobjc_arc_cxxlib_EQ : Joined<["-"], "fobjc-arc-cxxlib=">,
  HelpText<"Objective-C++ Automatic Reference Counting standard library kind">, Values<"libc++,libstdc++,none">;
def fobjc_runtime_has_weak : Flag<["-"], "fobjc-runtime-has-weak">,
  HelpText<"The target Objective-C runtime supports ARC weak operations">;
def fobjc_dispatch_method_EQ : Joined<["-"], "fobjc-dispatch-method=">,
  HelpText<"Objective-C dispatch method to use">, Values<"legacy,non-legacy,mixed">;
def disable_objc_default_synthesize_properties : Flag<["-"], "disable-objc-default-synthesize-properties">,
  HelpText<"disable the default synthesis of Objective-C properties">;
def fencode_extended_block_signature : Flag<["-"], "fencode-extended-block-signature">,
  HelpText<"enable extended encoding of block type signature">;
def function_alignment : Separate<["-"], "function-alignment">,
    HelpText<"default alignment for functions">;
def pic_level : Separate<["-"], "pic-level">,
  HelpText<"Value for __PIC__">;
def pic_is_pie : Flag<["-"], "pic-is-pie">,
  HelpText<"File is for a position independent executable">;
def fno_validate_pch : Flag<["-"], "fno-validate-pch">,
  HelpText<"Disable validation of precompiled headers">,
  MarshallingInfoFlag<"PreprocessorOpts->DisablePCHValidation">;
def fallow_pch_with_errors : Flag<["-"], "fallow-pch-with-compiler-errors">,
  HelpText<"Accept a PCH file that was created with compiler errors">;
def fallow_pcm_with_errors : Flag<["-"], "fallow-pcm-with-compiler-errors">,
  HelpText<"Accept a PCM file that was created with compiler errors">;
def dump_deserialized_pch_decls : Flag<["-"], "dump-deserialized-decls">,
  HelpText<"Dump declarations that are deserialized from PCH, for testing">,
  MarshallingInfoFlag<"PreprocessorOpts->DumpDeserializedPCHDecls">;
def error_on_deserialized_pch_decl : Separate<["-"], "error-on-deserialized-decl">,
  HelpText<"Emit error if a specific declaration is deserialized from PCH, for testing">;
def error_on_deserialized_pch_decl_EQ : Joined<["-"], "error-on-deserialized-decl=">,
  Alias<error_on_deserialized_pch_decl>;
def static_define : Flag<["-"], "static-define">,
  HelpText<"Should __STATIC__ be defined">;
def stack_protector : Separate<["-"], "stack-protector">,
  HelpText<"Enable stack protectors">;
def stack_protector_buffer_size : Separate<["-"], "stack-protector-buffer-size">,
  HelpText<"Lower bound for a buffer to be considered for stack protection">;
def fvisibility : Separate<["-"], "fvisibility">,
  HelpText<"Default type and symbol visibility">;
def ftype_visibility : Separate<["-"], "ftype-visibility">,
  HelpText<"Default type visibility">;
def fapply_global_visibility_to_externs : Flag<["-"], "fapply-global-visibility-to-externs">,
  HelpText<"Apply global symbol visibility to external declarations without an explicit visibility">;
def ftemplate_depth : Separate<["-"], "ftemplate-depth">,
  HelpText<"Maximum depth of recursive template instantiation">;
def foperator_arrow_depth : Separate<["-"], "foperator-arrow-depth">,
  HelpText<"Maximum number of 'operator->'s to call for a member access">;
def fconstexpr_depth : Separate<["-"], "fconstexpr-depth">,
  HelpText<"Maximum depth of recursive constexpr function calls">;
def fconstexpr_steps : Separate<["-"], "fconstexpr-steps">,
  HelpText<"Maximum number of steps in constexpr function evaluation">;
def fbracket_depth : Separate<["-"], "fbracket-depth">,
  HelpText<"Maximum nesting level for parentheses, brackets, and braces">;
def fconst_strings : Flag<["-"], "fconst-strings">,
  HelpText<"Use a const qualified type for string literals in C and ObjC">;
def fno_const_strings : Flag<["-"], "fno-const-strings">,
  HelpText<"Don't use a const qualified type for string literals in C and ObjC">;
def fno_bitfield_type_align : Flag<["-"], "fno-bitfield-type-align">,
  HelpText<"Ignore bit-field types when aligning structures">;
// if INTEL_CUSTOMIZATION
def fopencl_force_vector_abi : Flag<["-"], "fopencl-force-vector-abi">,
  HelpText<"Disable vector to scalar coercion for OpenCL">;
// endif INTEL_CUSTOMIZATION
def ffake_address_space_map : Flag<["-"], "ffake-address-space-map">,
  HelpText<"Use a fake address space map; OpenCL testing purposes only">;
def faddress_space_map_mangling_EQ : Joined<["-"], "faddress-space-map-mangling=">, MetaVarName<"<yes|no|target>">,
  HelpText<"Set the mode for address space map based mangling; OpenCL testing purposes only">;
def funknown_anytype : Flag<["-"], "funknown-anytype">,
  HelpText<"Enable parser support for the __unknown_anytype type; for testing purposes only">;
def fdebugger_support : Flag<["-"], "fdebugger-support">,
  HelpText<"Enable special debugger support behavior">;
def fdebugger_cast_result_to_id : Flag<["-"], "fdebugger-cast-result-to-id">,
  HelpText<"Enable casting unknown expression results to id">;
def fdebugger_objc_literal : Flag<["-"], "fdebugger-objc-literal">,
  HelpText<"Enable special debugger support for Objective-C subscripting and literals">;
def fdeprecated_macro : Flag<["-"], "fdeprecated-macro">,
  HelpText<"Defines the __DEPRECATED macro">;
def fno_deprecated_macro : Flag<["-"], "fno-deprecated-macro">,
  HelpText<"Undefines the __DEPRECATED macro">;
def fobjc_subscripting_legacy_runtime : Flag<["-"], "fobjc-subscripting-legacy-runtime">,
  HelpText<"Allow Objective-C array and dictionary subscripting in legacy runtime">;
def vtordisp_mode_EQ : Joined<["-"], "vtordisp-mode=">,
  HelpText<"Control vtordisp placement on win32 targets">;
def fnative_half_type: Flag<["-"], "fnative-half-type">,
  HelpText<"Use the native half type for __fp16 instead of promoting to float">;
def fnative_half_arguments_and_returns : Flag<["-"], "fnative-half-arguments-and-returns">,
  HelpText<"Use the native __fp16 type for arguments and returns (and skip ABI-specific lowering)">;
def fallow_half_arguments_and_returns : Flag<["-"], "fallow-half-arguments-and-returns">,
  HelpText<"Allow function arguments and returns of type half">;
// if INTEL_CUSTOMIZATION
def fintel_compatibility : Flag<["-"], "fintel-compatibility">,
  HelpText<"Enable full Intel C/C++ compatibility">;
def fintel_compatibility_enable
    : Joined<[ "-" ], "fintel-compatibility-enable=">,
      HelpText<"Enable a list of Intel C/C++ compatibility items">;
def fintel_compatibility_disable
    : Joined<[ "-" ], "fintel-compatibility-disable=">,
      HelpText<"Disable a list of Intel C/C++ compatibility items">;
def fintel_compatibility_help
    : Flag<[ "-" ], "fintel-compatibility-help">,
      HelpText<"Display the list of Intel C/C++ compatibility items">;
def fintel_compatibility_doc
    : Joined<[ "-" ], "fintel-compatibility-doc=">,
      HelpText<"Display help information for Intel C/C++ compatibility items">;
def fintel_ms_compatibility : Flag<["-"], "fintel-ms-compatibility">,
  HelpText<"Enable Microsoft compatibility features that are not planned for clang/llvm trunk">;
def fintel_advanced_optim : Flag<["-"], "fintel-advanced-optim">,
  HelpText<"Enable Intel specific advanced optimizations">;
// CQ#366796 - support '--no_expr_source_pos' option.
def no_expr_source_pos : Flag<["--"], "no_expr_source_pos">,
  HelpText<"Disable emitting debug source positions for expressions">;
// CQ380574: Ability to set various predefines based on gcc version needed.
def gnu_version_EQ : Joined<["--"], "gnu_version=">,
  HelpText<"Emulate GNU C++ version">;
// IMF attributes support (CQ381541)
def fintel_imf_attr_EQ : Joined<["-"], "mGLOB_imf_attr=">;
def fintel_openmp_region : Flag<["-"], "fintel-openmp-region">,
  HelpText<"Enable emitting of Intel specific OpenMP code with regions">;
def fno_intel_openmp_offload : Flag<["-"], "fno-intel-openmp-offload">,
  HelpText<"Enable emitting of Intel specific OpenMP offload code">;
def fintel_openmp_region_atomic : Flag<["-"], "fintel-openmp-region-atomic">,
  HelpText<"Enable emitting of OpenMP atomics with regions">;
def fintel_openmp_use_llvm_atomic : Flag<["-"],
  "fintel-openmp-use-llvm-atomic">,
  HelpText<"Use LLVM atomics instead of lib calls for OpenMP SPIR-V targets">;
def fno_intel_openmp_use_llvm_atomic : Flag<["-"],
  "fno-intel-openmp-use-llvm-atomic">,
  HelpText<"Use LLVM atomics instead of lib calls for OpenMP SPIR-V targets">;
def fintel_openmp_region_early_collapsed_loops : Flag<["-"],
      "fintel-openmp-region-early-collapsed-loops">,
      HelpText<"Always generate early collapsed OpenMP loops">;
def fintel_openmp_region_late_collapsed_loops : Flag<["-"],
      "fintel-openmp-region-late-collapsed-loops">,
      HelpText<"Generate late collapsed OpenMP loops if beneficial">;
def fopenmp_threadprivate_legacy : Flag<["-"], "fopenmp-threadprivate-legacy">,
  HelpText<"Generate legacy OpenMP threadprivates">;
def fintel_openmp_tbb : Flag<["-"], "fopenmp-tbb">,
  HelpText<"Enable OpenMP TBB directives">;
def fnointel_openmp_tbb : Flag<["-"], "fnoopenmp-tbb">,
  HelpText<"Disable OpenMP TBB directives">;
def fintel_driver_tempfile_name_EQ : Joined<["-"], "fintel-driver-tempfile-name=">,
  HelpText<"Name of the file for communication between front-end and driver.">;
def header_base_path : JoinedOrSeparate<["-"], "header-base-path">,
                       MetaVarName<"<directory>">;
// CMPLRLLVM-9854: X87 default precision options
def mx87_precision : Joined<["-"], "mx87-precision=">,
  HelpText<"Initialize X87 floating point precision to single, double or double extended">;
def fintel_compatibility_used : Flag<["-"], "fintel-compatibility-used">,
  HelpText<"Emit a diagnostic when an Intel compatibility feature is enabled and is used">;
def fintel_compatibility_unused : Flag<["-"], "fintel-compatibility-unused">,
  HelpText<"Emit a diagnostic when an Intel compatibility feature is disabled and could have been used">;
// endif INTEL_CUSTOMIZATION
def fdefault_calling_conv_EQ : Joined<["-"], "fdefault-calling-conv=">,
  HelpText<"Set default calling convention">, Values<"cdecl,fastcall,stdcall,vectorcall,regcall">;
def finclude_default_header : Flag<["-"], "finclude-default-header">,
  HelpText<"Include default header file for OpenCL">;
def fdeclare_opencl_builtins : Flag<["-"], "fdeclare-opencl-builtins">,
  HelpText<"Add OpenCL builtin function declarations (experimental)">;
def fdeclare_spirv_builtins : Flag<["-"], "fdeclare-spirv-builtins">,
  HelpText<"Add SPIR-V builtin function declarations (experimental)">;
def fpreserve_vec3_type : Flag<["-"], "fpreserve-vec3-type">,
  HelpText<"Preserve 3-component vector type">,
  MarshallingInfoFlag<"CodeGenOpts.PreserveVec3Type">;
def fwchar_type_EQ : Joined<["-"], "fwchar-type=">,
  HelpText<"Select underlying type for wchar_t">, Values<"char,short,int">;
def fsigned_wchar : Flag<["-"], "fsigned-wchar">,
  HelpText<"Use a signed type for wchar_t">;
def fno_signed_wchar : Flag<["-"], "fno-signed-wchar">,
  HelpText<"Use an unsigned type for wchar_t">;
def fcompatibility_qualified_id_block_param_type_checking : Flag<["-"], "fcompatibility-qualified-id-block-type-checking">,
  HelpText<"Allow using blocks with parameters of more specific type than "
           "the type system guarantees when a parameter is qualified id">;
def fpass_by_value_is_noalias: Flag<["-"], "fpass-by-value-is-noalias">,
  HelpText<"Allows assuming by-value parameters do not alias any other value. "
           "Has no effect on non-trivially-copyable classes in C++.">, Group<f_Group>,
  MarshallingInfoFlag<"CodeGenOpts.PassByValueIsNoAlias">;

// FIXME: Remove these entirely once functionality/tests have been excised.
def fobjc_gc_only : Flag<["-"], "fobjc-gc-only">, Group<f_Group>,
  HelpText<"Use GC exclusively for Objective-C related memory management">;
def fobjc_gc : Flag<["-"], "fobjc-gc">, Group<f_Group>,
  HelpText<"Enable Objective-C garbage collection">;

//===----------------------------------------------------------------------===//
// Header Search Options
//===----------------------------------------------------------------------===//

def nostdsysteminc : Flag<["-"], "nostdsysteminc">,
  HelpText<"Disable standard system #include directories">,
  MarshallingInfoFlag<"HeaderSearchOpts->UseStandardSystemIncludes", "true">, IsNegative;
def fdisable_module_hash : Flag<["-"], "fdisable-module-hash">,
  HelpText<"Disable the module hash">,
  MarshallingInfoFlag<"HeaderSearchOpts->DisableModuleHash">;
def fmodules_hash_content : Flag<["-"], "fmodules-hash-content">,
  HelpText<"Enable hashing the content of a module file">,
  MarshallingInfoFlag<"HeaderSearchOpts->ModulesHashContent">;
def fmodules_strict_context_hash : Flag<["-"], "fmodules-strict-context-hash">,
  HelpText<"Enable hashing of all compiler options that could impact the "
           "semantics of a module in an implicit build">,
  MarshallingInfoFlag<"HeaderSearchOpts->ModulesStrictContextHash">;
def c_isystem : JoinedOrSeparate<["-"], "c-isystem">, MetaVarName<"<directory>">,
  HelpText<"Add directory to the C SYSTEM include search path">;
def objc_isystem : JoinedOrSeparate<["-"], "objc-isystem">,
  MetaVarName<"<directory>">,
  HelpText<"Add directory to the ObjC SYSTEM include search path">;
def objcxx_isystem : JoinedOrSeparate<["-"], "objcxx-isystem">,
  MetaVarName<"<directory>">,
  HelpText<"Add directory to the ObjC++ SYSTEM include search path">;
def internal_isystem : JoinedOrSeparate<["-"], "internal-isystem">,
  MetaVarName<"<directory>">,
  HelpText<"Add directory to the internal system include search path; these "
           "are assumed to not be user-provided and are used to model system "
           "and standard headers' paths.">;
def internal_externc_isystem : JoinedOrSeparate<["-"], "internal-externc-isystem">,
  MetaVarName<"<directory>">,
  HelpText<"Add directory to the internal system include search path with "
           "implicit extern \"C\" semantics; these are assumed to not be "
           "user-provided and are used to model system and standard headers' "
           "paths.">;

//===----------------------------------------------------------------------===//
// Preprocessor Options
//===----------------------------------------------------------------------===//

def chain_include : Separate<["-"], "chain-include">, MetaVarName<"<file>">,
  HelpText<"Include and chain a header file after turning it into PCH">;
def preamble_bytes_EQ : Joined<["-"], "preamble-bytes=">,
  HelpText<"Assume that the precompiled header is a precompiled preamble "
           "covering the first N bytes of the main file">;
def detailed_preprocessing_record : Flag<["-"], "detailed-preprocessing-record">,
  HelpText<"include a detailed record of preprocessing actions">,
  MarshallingInfoFlag<"PreprocessorOpts->DetailedRecord">;
def setup_static_analyzer : Flag<["-"], "setup-static-analyzer">,
  HelpText<"Set up preprocessor for static analyzer (done automatically when static analyzer is run).">,
  MarshallingInfoFlag<"PreprocessorOpts->SetUpStaticAnalyzer">;
def disable_pragma_debug_crash : Flag<["-"], "disable-pragma-debug-crash">,
  HelpText<"Disable any #pragma clang __debug that can lead to crashing behavior. This is meant for testing.">,
  MarshallingInfoFlag<"PreprocessorOpts->DisablePragmaDebugCrash">;

//===----------------------------------------------------------------------===//
// OpenCL Options
//===----------------------------------------------------------------------===//

def cl_ext_EQ : CommaJoined<["-"], "cl-ext=">,
  HelpText<"OpenCL only. Enable or disable OpenCL extensions. The argument is a comma-separated sequence of one or more extension names, each prefixed by '+' or '-'.">;

//===----------------------------------------------------------------------===//
// CUDA Options
//===----------------------------------------------------------------------===//

def fcuda_is_device : Flag<["-"], "fcuda-is-device">,
  HelpText<"Generate code for CUDA device">;
def fcuda_include_gpubinary : Separate<["-"], "fcuda-include-gpubinary">,
  HelpText<"Incorporate CUDA device-side binary into host object file.">;
def fcuda_allow_variadic_functions : Flag<["-"], "fcuda-allow-variadic-functions">,
  HelpText<"Allow variadic functions in CUDA device code.">;
def fno_cuda_host_device_constexpr : Flag<["-"], "fno-cuda-host-device-constexpr">,
  HelpText<"Don't treat unattributed constexpr functions as __host__ __device__.">;

//===----------------------------------------------------------------------===//
// OpenMP Options
//===----------------------------------------------------------------------===//

def fopenmp_is_device : Flag<["-"], "fopenmp-is-device">,
  HelpText<"Generate code only for an OpenMP target device.">;
def fopenmp_host_ir_file_path : Separate<["-"], "fopenmp-host-ir-file-path">,
  HelpText<"Path to the IR file produced by the frontend for the host.">;

//===----------------------------------------------------------------------===//
// SYCL Options
//===----------------------------------------------------------------------===//

def fsycl_is_device : Flag<["-"], "fsycl-is-device">,
  HelpText<"Generate code for SYCL device.">;
def fsycl_is_host : Flag<["-"], "fsycl-is-host">,
  HelpText<"SYCL host compilation">;
def fsycl_int_header : Separate<["-"], "fsycl-int-header">,
  HelpText<"Generate SYCL integration header into this file.">;
def fsycl_int_header_EQ : Joined<["-"], "fsycl-int-header=">,
  Alias<fsycl_int_header>;
def fsycl_std_layout_kernel_params: Flag<["-"], "fsycl-std-layout-kernel-params">,
  HelpText<"Enable standard layout requirement for SYCL kernel parameters.">;
def fsycl_allow_func_ptr : Flag<["-"], "fsycl-allow-func-ptr">,
  HelpText<"Allow function pointers in SYCL device.">;
def fno_sycl_allow_func_ptr : Flag<["-"], "fno-sycl-allow-func-ptr">;
#if INTEL_CUSTOMIZATION
def fenable_variant_function_pointers
    : Flag<["-"], "fenable-variant-function-pointers">,
      HelpText<"Enable variant function pointers.">;
def fno_enable_variant_function_pointers
    : Flag<["-"], "fno-enable-variant-function-pointers">;
def fenable_variant_virtual_calls
    : Flag<["-"], "fenable-variant-virtual-calls">,
      HelpText<"Enable variant virtual function calls">;
def fno_enable_variant_virtual_calls
    : Flag<["-"], "fno-enable-variant-virtual-calls">;
#endif // INTEL_CUSTOMIZATION
def fenable_sycl_dae : Flag<["-"], "fenable-sycl-dae">,
  HelpText<"Enable Dead Argument Elimination in SPIR kernels">;
def fsycl_enable_optimizations: Flag<["-"], "fsycl-enable-optimizations">,
  HelpText<"Experimental flag enabling standard optimization in the front-end.">;

} // let Flags = [CC1Option]

//===----------------------------------------------------------------------===//
// cc1as-only Options
//===----------------------------------------------------------------------===//

let Flags = [CC1AsOption, NoDriverOption] in {

// Language Options
def n : Flag<["-"], "n">,
  HelpText<"Don't automatically start assembly file with a text section">;

// Frontend Options
def filetype : Separate<["-"], "filetype">,
    HelpText<"Specify the output file type ('asm', 'null', or 'obj')">;

// Transliterate Options
def output_asm_variant : Separate<["-"], "output-asm-variant">,
    HelpText<"Select the asm variant index to use for output">;
def show_encoding : Flag<["-"], "show-encoding">,
    HelpText<"Show instruction encoding information in transliterate mode">;
def show_inst : Flag<["-"], "show-inst">,
    HelpText<"Show internal instruction representation in transliterate mode">;

// Assemble Options
def dwarf_debug_producer : Separate<["-"], "dwarf-debug-producer">,
  HelpText<"The string to embed in the Dwarf debug AT_producer record.">;

def defsym : Separate<["-"], "defsym">,
  HelpText<"Define a value for a symbol">;

} // let Flags = [CC1AsOption]

//===----------------------------------------------------------------------===//
// clang-cl Options
//===----------------------------------------------------------------------===//

def cl_Group : OptionGroup<"<clang-cl options>">, Flags<[CLOption]>,
  HelpText<"CL.EXE COMPATIBILITY OPTIONS">;

def cl_compile_Group : OptionGroup<"<clang-cl compile-only options>">,
  Group<cl_Group>;

def cl_ignored_Group : OptionGroup<"<clang-cl ignored options>">,
  Group<cl_Group>;

class CLFlag<string name> : Option<["/", "-"], name, KIND_FLAG>,
  Group<cl_Group>, Flags<[CLOption, NoXarchOption]>;

class CLCompileFlag<string name> : Option<["/", "-"], name, KIND_FLAG>,
  Group<cl_compile_Group>, Flags<[CLOption, NoXarchOption]>;

class CLIgnoredFlag<string name> : Option<["/", "-"], name, KIND_FLAG>,
  Group<cl_ignored_Group>, Flags<[CLOption, NoXarchOption]>;

class CLJoined<string name> : Option<["/", "-"], name, KIND_JOINED>,
  Group<cl_Group>, Flags<[CLOption, NoXarchOption]>;

class CLCompileJoined<string name> : Option<["/", "-"], name, KIND_JOINED>,
  Group<cl_compile_Group>, Flags<[CLOption, NoXarchOption]>;

class CLIgnoredJoined<string name> : Option<["/", "-"], name, KIND_JOINED>,
  Group<cl_ignored_Group>, Flags<[CLOption, NoXarchOption, HelpHidden]>;

class CLJoinedOrSeparate<string name> : Option<["/", "-"], name,
  KIND_JOINED_OR_SEPARATE>, Group<cl_Group>, Flags<[CLOption, NoXarchOption]>;

class CLCompileJoinedOrSeparate<string name> : Option<["/", "-"], name,
  KIND_JOINED_OR_SEPARATE>, Group<cl_compile_Group>,
  Flags<[CLOption, NoXarchOption]>;

class CLRemainingArgsJoined<string name> : Option<["/", "-"], name,
  KIND_REMAINING_ARGS_JOINED>, Group<cl_Group>, Flags<[CLOption, NoXarchOption]>;

#if INTEL_CUSTOMIZATION
class CLCommaJoined<string name> : Option<["/", "-"], name, KIND_COMMAJOINED>,
  Group<cl_Group>, Flags<[CLOption, NoXarchOption]>;
#endif // INTEL_CUSTOMIZATION

// Aliases:
// (We don't put any of these in cl_compile_Group as the options they alias are
// already in the right group.)

def _SLASH_Brepro : CLFlag<"Brepro">,
  HelpText<"Do not write current time into COFF output (breaks link.exe /incremental)">,
  Alias<mno_incremental_linker_compatible>;
def _SLASH_Brepro_ : CLFlag<"Brepro-">,
  HelpText<"Write current time into COFF output (default)">,
  Alias<mincremental_linker_compatible>;
def _SLASH_C : CLFlag<"C">,
  HelpText<"Do not discard comments when preprocessing">, Alias<C>;
def _SLASH_c : CLFlag<"c">, HelpText<"Compile only">, Alias<c>;
def _SLASH_d1PP : CLFlag<"d1PP">,
  HelpText<"Retain macro definitions in /E mode">, Alias<dD>;
def _SLASH_d1reportAllClassLayout : CLFlag<"d1reportAllClassLayout">,
  HelpText<"Dump record layout information">,
  Alias<Xclang>, AliasArgs<["-fdump-record-layouts"]>;
#if INTEL_CUSTOMIZATION
def _SLASH_debug_COL : CLJoined<"debug:">, Alias<debug_EQ>,
  HelpText<"Enable debug information. Valid args: none, all, full, minimal">;
def _SLASH_debug_EQ : CLJoined<"debug=">, Alias<debug_EQ>;
def _SLASH_debug_Flag : CLFlag<"debug">, Alias<debug_EQ>, AliasArgs<["full"]>,
  HelpText<"Enable debug information">;
#endif // INTEL_CUSTOMIZATION
def _SLASH_diagnostics_caret : CLFlag<"diagnostics:caret">,
  HelpText<"Enable caret and column diagnostics (default)">;
def _SLASH_diagnostics_column : CLFlag<"diagnostics:column">,
  HelpText<"Disable caret diagnostics but keep column info">;
def _SLASH_diagnostics_classic : CLFlag<"diagnostics:classic">,
  HelpText<"Disable column and caret diagnostics">;
def _SLASH_D : CLJoinedOrSeparate<"D">, HelpText<"Define macro">,
  MetaVarName<"<macro[=value]>">, Alias<D>;
def _SLASH_E : CLFlag<"E">, HelpText<"Preprocess to stdout">, Alias<E>;
def _SLASH_fp_except : CLFlag<"fp:except">, HelpText<"">, Alias<ftrapping_math>;
def _SLASH_fp_except_ : CLFlag<"fp:except-">,
  HelpText<"">, Alias<fno_trapping_math>;
#ifndef INTEL_CUSTOMIZATION
// Do not use these fp model variants for Intel, we use a common implementation
// with -ffp-model
def _SLASH_fp_fast : CLFlag<"fp:fast">, HelpText<"">, Alias<ffast_math>;
def _SLASH_fp_precise : CLFlag<"fp:precise">,
  HelpText<"">, Alias<fno_fast_math>;
def _SLASH_fp_strict : CLFlag<"fp:strict">, HelpText<"">, Alias<fno_fast_math>;
#endif // INTEL_CUSTOMIZATION
def _SLASH_GA : CLFlag<"GA">, Alias<ftlsmodel_EQ>, AliasArgs<["local-exec"]>,
  HelpText<"Assume thread-local variables are defined in the executable">;
def _SLASH_GR : CLFlag<"GR">, HelpText<"Emit RTTI data (default)">;
def _SLASH_GR_ : CLFlag<"GR-">, HelpText<"Do not emit RTTI data">;
def _SLASH_GF : CLIgnoredFlag<"GF">,
  HelpText<"Enable string pooling (default)">;
def _SLASH_GF_ : CLFlag<"GF-">, HelpText<"Disable string pooling">,
  Alias<fwritable_strings>;
def _SLASH_GS : CLFlag<"GS">,
  HelpText<"Enable buffer security check (default)">;
def _SLASH_GS_ : CLFlag<"GS-">, HelpText<"Disable buffer security check">;
def : CLFlag<"Gs">, HelpText<"Use stack probes (default)">,
  Alias<mstack_probe_size>, AliasArgs<["4096"]>;
def _SLASH_Gs : CLJoined<"Gs">,
  HelpText<"Set stack probe size (default 4096)">, Alias<mstack_probe_size>;
def _SLASH_Gy : CLFlag<"Gy">, HelpText<"Put each function in its own section">,
  Alias<ffunction_sections>;
def _SLASH_Gy_ : CLFlag<"Gy-">,
  HelpText<"Do not put each function in its own section (default)">,
  Alias<fno_function_sections>;
def _SLASH_Gw : CLFlag<"Gw">, HelpText<"Put each data item in its own section">,
  Alias<fdata_sections>;
def _SLASH_Gw_ : CLFlag<"Gw-">,
  HelpText<"Do not put each data item in its own section (default)">,
  Alias<fno_data_sections>;
def _SLASH_help : CLFlag<"help">, Alias<help>,
  HelpText<"Display available options">;
def _SLASH_HELP : CLFlag<"HELP">, Alias<help>;
#if INTEL_CUSTOMIZATION
def _SLASH_HASH : CLFlag<"#">, Alias<_HASH>,
  HelpText<"Print (but do not run) the commands to run for this compilation">;
def _SLASH_HASH_x : CLFlag<"#x">, Alias<HASH_x>,
  HelpText<"Show commands to run and use verbose output">;
#endif // INTEL_CUSTOMIZATION
def _SLASH_I : CLJoinedOrSeparate<"I">,
  HelpText<"Add directory to include search path">, MetaVarName<"<dir>">,
  Alias<I>;
def _SLASH_J : CLFlag<"J">, HelpText<"Make char type unsigned">,
  Alias<funsigned_char>;

// The _SLASH_O option handles all the /O flags, but we also provide separate
// aliased options to provide separate help messages.
def _SLASH_O : CLJoined<"O">,
  HelpText<"Set multiple /O flags at once; e.g. '/O2y-' for '/O2 /Oy-'">,
  MetaVarName<"<flags>">;
def : CLFlag<"O1">, Alias<_SLASH_O>, AliasArgs<["1"]>,
  HelpText<"Optimize for size  (like /Og     /Os /Oy /Ob2 /GF /Gy)">;
def : CLFlag<"O2">, Alias<_SLASH_O>, AliasArgs<["2"]>,
  HelpText<"Optimize for speed (like /Og /Oi /Ot /Oy /Ob2 /GF /Gy)">;
#if INTEL_CUSTOMIZATION
def : CLFlag<"O3">, Alias<_SLASH_O>, AliasArgs<["3"]>,
  HelpText<"Optimize for maximum speed and enable more aggressive optimizations"
  " that may not improve performance on some programs">;
def _SLASH_Oa :CLFlag<"Oa">, Alias<fargument_noalias>,
  HelpText<"Enables 'noalias' attribute for all pointer-type arguments">;
def _SLASH_Ofast : CLFlag<"Ofast">, Alias<Ofast>;
def _SLASH_fast : CLFlag<"fast">, Alias<Ofast>;
#endif // INTEL_CUSTOMIZATION
def : CLFlag<"Ob0">, Alias<_SLASH_O>, AliasArgs<["b0"]>,
  HelpText<"Disable function inlining">;
def : CLFlag<"Ob1">, Alias<_SLASH_O>, AliasArgs<["b1"]>,
  HelpText<"Only inline functions explicitly or implicitly marked inline">;
def : CLFlag<"Ob2">, Alias<_SLASH_O>, AliasArgs<["b2"]>,
  HelpText<"Inline functions as deemed beneficial by the compiler">;
def : CLFlag<"Od">, Alias<_SLASH_O>, AliasArgs<["d"]>,
  HelpText<"Disable optimization">;
def : CLFlag<"Og">, Alias<_SLASH_O>, AliasArgs<["g"]>,
  HelpText<"No effect">;
def : CLFlag<"Oi">, Alias<_SLASH_O>, AliasArgs<["i"]>,
  HelpText<"Enable use of builtin functions">;
def : CLFlag<"Oi-">, Alias<_SLASH_O>, AliasArgs<["i-"]>,
  HelpText<"Disable use of builtin functions">;
def : CLFlag<"Os">, Alias<_SLASH_O>, AliasArgs<["s"]>,
  HelpText<"Optimize for size">;
def : CLFlag<"Ot">, Alias<_SLASH_O>, AliasArgs<["t"]>,
  HelpText<"Optimize for speed">;
def : CLFlag<"Ox">, Alias<_SLASH_O>, AliasArgs<["x"]>,
  HelpText<"Deprecated (like /Og /Oi /Ot /Oy /Ob2); use /O2">;
def : CLFlag<"Oy">, Alias<_SLASH_O>, AliasArgs<["y"]>,
  HelpText<"Enable frame pointer omission (x86 only)">;
def : CLFlag<"Oy-">, Alias<_SLASH_O>, AliasArgs<["y-"]>,
  HelpText<"Disable frame pointer omission (x86 only, default)">;

#if INTEL_CUSTOMIZATION
// Internal Intel options
def _SLASH_Q_no_use_libirc : CLFlag<"Q_no-use-libirc">, Alias<i_no_use_libirc>,
  HelpText<"Disable usage of libirc.">;
// Intel specific options (Intel only)
def : CLJoinedOrSeparate<"constexpr:steps">, Alias<fconstexpr_steps_EQ>;
def : CLCommaJoined<"device-math-lib:">, Alias<device_math_lib_EQ>,
  HelpText<"Control the addition of device math libraries when compiling for "
  "other devices.  Valid arguments are fp64, fp32">;
def : CLCommaJoined<"device-math-lib=">, Alias<device_math_lib_EQ>;
def : CLJoined<"masm=">, Alias<masm_EQ>;
def : CLJoined<"masm:">, Alias<masm_EQ>;
def : CLCommaJoined<"no-device-math-lib:">, Alias<no_device_math_lib_EQ>;
def : CLCommaJoined<"no-device-math-lib=">, Alias<no_device_math_lib_EQ>;
def _SLASH_Qansi_alias : CLFlag<"Qansi-alias">, Alias<fstrict_aliasing>,
  HelpText<"enable use of ANSI aliasing rules optimizations"
          " user asserts that the program adheres to these rules">;
def _SLASH_Qbuiltin : CLFlag<"Qbuiltin">, Alias<fbuiltin>;
def _SLASH_fp_EQ : CLJoined<"fp=">, Alias<ffp_model_EQ>,
  HelpText<"Controls the semantics of floating-point calculations.">;
def _SLASH_fp_COL : CLJoined<"fp:">, Alias<ffp_model_EQ>;
def _SLASH_ax : CLJoined<"Qax">, Alias<ax>;
def _SLASH_Qcf_protection_EQ : CLJoined<"Qcf-protection=">, Alias<fcf_protection_EQ>,
  HelpText<"Instrument control-flow architecture protection. Options: return, branch, full, none.">;
def _SLASH_Qcf_protection : CLFlag<"Qcf-protection">,
  Alias<fcf_protection_EQ>, AliasArgs<["full"]>,
  HelpText<"Enable cf-protection in 'full' mode">;
def : CLFlag<"Qcommon">, Alias<fcommon>, HelpText<"Place uninitialized global "
  "variables in a common block">;
def _SLASH_Qfp_speculation_EQ : CLJoined<"Qfp-speculation=">, Alias<ffp_exception_behavior_EQ>,
  HelpText<"Specifies the exception behavior of floating-point operations.">;
def _SLASH_Qfp_speculation_COL : CLJoined<"Qfp-speculation:">, Alias<ffp_exception_behavior_EQ>;
def _SLASH_Qfnalign : CLFlag<"Qfnalign">, Alias<falign_functions>,
  HelpText<"align the start of functions to an optimal machine-dependent value.">;
def _SLASH_Qfnalign_COL : CLJoined<"Qfnalign:">, Alias<falign_functions_EQ>,
  HelpText<"Align the start of functions on a 2 (DEFAULT) or <n> byte boundary "
  "where <n> is a power of 2.">;
def _SLASH_Qfnalign_EQ : CLJoined<"Qfnalign=">, Alias<falign_functions_EQ>;
def _SLASH_Qfnalign_ : CLFlag<"Qfnalign-">, Alias<fno_align_functions>,
  HelpText<"Aligns on a 2-byte boundary">;
def _SLASH_Qansi_alias_ : CLFlag<"Qansi-alias-">, Alias<fno_strict_aliasing>,
  HelpText<"disable use of ANSI aliasing rules optimizations">;
def : CLFlag<"Qfreestanding">, Alias<ffreestanding>,
  HelpText<"Assert that the compilation takes place in a freestanding environment">;
def _SLASH_Qinstrument_functions : CLFlag<"Qinstrument-functions">,
  Alias<finstrument_functions>, HelpText<"Generate calls to instrument "
  "function entry and exit">;
def _SLASH_Qinstrument_functions_ : CLFlag<"Qinstrument-functions-">,
  Alias<fno_instrument_functions>;
def _SLASH_Qipo : CLFlag<"Qipo">, Alias<flto>,
  HelpText<"Enable LTO in 'full' mode">;
def _SLASH_QdD : CLFlag<"QdD">, Alias<dD>,
  HelpText<"Print macro definitions in -E mode in addition to normal output.">;
def _SLASH_QdM : CLFlag<"QdM">, Alias<dM>,
  HelpText<"Print macro definitions in -E mode instead of normal output.">;
def _SLASH_Qipo_ : CLFlag<"Qipo-">, Alias<fno_lto>,
  HelpText<"Disable LTO mode (default)">;
def _SLASH_Qkeep_static_consts : CLFlag<"Qkeep-static-consts">,
  Alias<fkeep_static_consts>, HelpText<"Enable the ability to preserve "
  "allocation of variables that are not referenced in the source">;
def _SLASH_Qkeep_static_consts_ : CLFlag<"Qkeep-static-consts-">,
  Alias<fno_keep_static_consts>, HelpText<"Disable the ability to preserve "
  "allocation of variables that are not referenced in the source">;
def _SLASH_Qno_builtin_ : CLJoined<"Qno-builtin-">, Alias<fno_builtin_>,
  HelpText<"Disable implicit builtin knowledge of a specific function">;
def _SLASH_Qopenmp : CLFlag<"Qopenmp">, Alias<fiopenmp>,
  HelpText<"Parse OpenMP pragmas and generate parallel code.">;
def _SLASH_QopenmpP : CLFlag<"QopenmpP">, Alias<fiopenmp>,
  HelpText<"Parse OpenMP pragmas and generate parallel code.">;
def _SLASH_Qopenmp_ : CLFlag<"Qopenmp-">, Alias<fno_iopenmp>,
  HelpText<"Disable OpenMP support">;
def _SLASH_QopenmpP_ : CLFlag<"QopenmpP-">, Alias<fno_iopenmp>,
  HelpText<"Disable OpenMP support">;
def _SLASH_QopenmpS : CLFlag<"QopenmpS">, Alias<qopenmp_stubs>;
def _SLASH_Qopenmp_stubs : CLFlag<"Qopenmp-stubs">, Alias<qopenmp_stubs>,
  HelpText<"Enables the user to compile OpenMP programs in seqential mode. "
  "The OpenMP directives are ignored and a stub OpenMP library is linked.">;
def _SLASH_Qiopenmp : CLFlag<"Qiopenmp">, Alias<fiopenmp>;
def _SLASH_Qopenmp_simd : CLFlag<"Qopenmp-simd">, Alias<fiopenmp_simd>,
  HelpText<"Emit OpenMP code only for SIMD-based constructs.">;
def _SLASH_Qopenmp_simd_ : CLFlag<"Qopenmp-simd-">, Alias<fno_iopenmp_simd>;
def _SLASH_Qopenmp_target_simd : CLFlag<"Qopenmp-target-simd">, Alias<fopenmp_target_simd>;
def _SLASH_Qiopenmp_offload : CLFlag<"Qiopenmp-offload">, Alias<fiopenmp_offload>;
def _SLASH_Qiopenmp_offload_ : CLFlag<"Qiopenmp-offload-">, Alias<fno_iopenmp_offload>;
def : CLJoined<"Qparallel-source-info=">,
  Values<"0,1,2">, Alias<parallel_source_info_EQ>, HelpText<"Emit source "
  "location information for parallel code generation with OpenMP and "
  "auto-parallelization.">;
def : CLJoined<"Qparallel-source-info:">, Alias<parallel_source_info_EQ>;
def : CLFlag<"Qparallel-source-info">, Alias<parallel_source_info_EQ>,
  AliasArgs<["1"]>;
def : CLFlag<"Qparallel-source-info-">, Alias<parallel_source_info_EQ>,
  AliasArgs<["0"]>, HelpText<"Disable emission of source location information "
  "for parallel code generation.">;
def _SLASH_Qpc : CLJoined<"Qpc">, Alias<pc>, HelpText<"Initialize X87 "
  "floating point precision to single, double or double extended.  Valid "
  "values of 32, 64, and 80.">;
def _SLASH_Qpc_COL : CLJoined<"Qpc:">, Alias<pc>;
def _SLASH_Qpc_EQ : CLJoined<"Qpc=">, Alias<pc>;
def _SLASH_Qoption_COMMA : CLCommaJoined<"Qoption,">, Alias<Qoption_COMMA>,
  HelpText<" Qoption,<tool>,<args> to pass the comma separated arguments to the"
           " <tool>; <tool> can be asm for assembler (or) link/ld for linker"
           " (or) preprocessor for preprocessor (or) compiler for compiler">,
  MetaVarName<"<arg>">;
def _SLASH_QM : CLFlag<"QM">, Alias<M>, HelpText<"Like -MD, but also implies "
  "-E and writes to stdout by default">;
def _SLASH_QMM : CLFlag<"QMM">, Alias<MM>, HelpText<"Like -MMD, but also "
  "implies -E and writes to stdout by default.">;
def _SLASH_QMG : CLFlag<"QMG">, Alias<MG>, HelpText<"Add missing headers to "
  "depfile.">;
def _SLASH_QMT : CLJoinedOrSeparate<"QMT">, Alias<MT>, HelpText<"Specify name "
  "of main file output in depfile.">;
def _SLASH_QMQ : CLJoinedOrSeparate<"QMQ">, Alias<MQ>, HelpText<"Specify name "
  "of main file output to quote in depfile.">;
def _SLASH_QMD : CLFlag<"QMD">, Alias<MD>, HelpText<"Write a depfile "
  "containing user and system headers.">;
def _SLASH_QMMD : CLFlag<"QMMD">, Alias<MMD>, HelpText<"Write a depfile "
  "containing user headers.">;
def _SLASH_QMF : CLJoinedOrSeparate<"QMF">, Alias<MF>, HelpText<"Write depfile "
  "output from -MMD, -MD, -MM, or -M to <file>">, MetaVarName<"<file>">;
def _SLASH_Qiopenmp_simd : CLFlag<"Qiopenmp-simd">, Alias<fiopenmp_simd>;
def _SLASH_Qopenmp_targets_EQ : CLCommaJoined<"Qopenmp-targets=">,
  Alias<fopenmp_targets_EQ>;
def _SLASH_Qopenmp_targets_COL : CLCommaJoined<"Qopenmp-targets:">,
  Alias<fopenmp_targets_EQ>, HelpText<"Specify comma-separated list of triples"
  " OpenMP offloading targets to be supported">;
def _SLASH_Qopenmp_version_EQ : CLJoined<"Qopenmp-version=">,
  Alias<fopenmp_version_EQ>;
def _SLASH_Qopenmp_version_COL : CLJoined<"Qopenmp-version:">,
  Alias<fopenmp_version_EQ>, HelpText<"Choose which OpenMP version to"
  " link with.">;
def _SLASH_Qopenmp_threadprivate_EQ : CLJoined<"Qopenmp-threadprivate=">,
  Alias<qopenmp_threadprivate_EQ>;
def _SLASH_Qopenmp_threadprivate_COL : CLJoined<"Qopenmp-threadprivate:">,
  HelpText<"Choose which threadprivate implementation to use: compat or legacy.">,
  Alias<qopenmp_threadprivate_EQ>;
def _SLASH_Qopt_jump_tables : CLFlag<"Qopt-jump-tables">,
  Alias<fjump_tables>, HelpText<"Control the generation of jump tables">;
def : CLJoined<"Qopt-assume-no-loop-carried-dep:">,
  Alias<qopt_assume_no_loop_carried_dep_EQ>, HelpText<"Set a level of "
  "performance tuning for loops.  0 - The compiler does not assume there is "
  "loop-carried dependencies (default).  1 - Assume there are no loop-carried "
  "dependencies for innermost loops.  2 - Assume there are no loop-carried "
  "dependencies for all loop levels.">;
def : CLJoined<"Qopt-assume-no-loop-carried-dep=">, Alias<qopt_assume_no_loop_carried_dep_EQ>;
def : CLFlag<"Qopt-assume-no-loop-carried-dep">,
  Alias<qopt_assume_no_loop_carried_dep_EQ>, AliasArgs<["1"]>;
def _SLASH_Qopt_jump_tables_ : CLFlag<"Qopt-jump-tables-">,
  Alias<fno_jump_tables>, HelpText<"Do not use jump tables for lowering switches">;
def _SLASH_Qopt_matmul : CLFlag<"Qopt-matmul">, Alias<qopt_matmul>,
  HelpText<"Enables compiler-generated Matrix Multiply (matmul) library call">;
def _SLASH_Qopt_matmul_ : CLFlag<"Qopt-matmul-">, Alias<qno_opt_matmul>,
  HelpText<"Disables compiler-generated Matrix Multiply (matmul) library call">;
def _SLASH_Qopt_mem_layout_trans_EQ : CLJoined<"Qopt-mem-layout-trans=">,
  Alias<qopt_mem_layout_trans_EQ>;
def _SLASH_Qopt_mem_layout_trans : CLFlag<"Qopt-mem-layout-trans">,
  Alias<qopt_mem_layout_trans_EQ>, AliasArgs<["2"]>;
def _SLASH_Qopt_mem_layout_trans_COL : CLJoined<"Qopt-mem-layout-trans:">,
  Alias<qopt_mem_layout_trans_EQ>, HelpText<"Control the level of memory "
  "layout transformations performed by the compiler">;
def _SLASH_Qopt_mem_layout_trans_ : CLFlag<"Qopt-mem-layout-trans-">,
  Alias<qopt_mem_layout_trans_EQ>, AliasArgs<["0"]>,
  HelpText<"Disable memory layout transformations">;
def _SLASH_Qopt_multiple_gather_scatter_by_shuffles : CLFlag<"Qopt-multiple-gather-scatter-by-shuffles">,
  Alias<qopt_multiple_gather_scatter_by_shuffles>,
  HelpText<"Enables the optimization for multiple adjacent gather/scatter type vector memory references">;
def _SLASH_Qopt_multiple_gather_scatter_by_shuffles_ : CLFlag<"Qopt-multiple-gather-scatter-by-shuffles-">,
  Alias<qno_opt_multiple_gather_scatter_by_shuffles>,
  HelpText<"Disables the optimization for multiple adjacent gather/scatter type vector memory references">;
def _SLASH_Qopt_report_EQ : CLJoined<"Qopt-report=">, Alias<qopt_report_EQ>;
def : CLJoined<"Qopt-report">, Alias<qopt_report_EQ>;
def _SLASH_Qopt_report : CLFlag<"Qopt-report">, Alias<qopt_report_EQ>,
  AliasArgs<["2"]>;
def _SLASH_Qopt_report_COL : CLJoined<"Qopt-report:">, Alias<qopt_report_EQ>,
  HelpText<"Generate an optimization report, min, med or max.">;
def : CLJoined<"Qopt-zmm-usage:">, Alias<qopt_zmm_usage_EQ>,
  HelpText<"Specifies the level of zmm registers usage, low or high">;
def : CLJoined<"Qopt-zmm-usage=">, Alias<qopt_zmm_usage_EQ>;
def : CLJoined<"Qstd=">, Alias<std_EQ>;
def : CLJoined<"Qstd:">, Alias<std_EQ>, HelpText<"Language standard to compile for">;
def _SLASH_Qstrict_overflow : CLFlag<"Qstrict-overflow">,
  Alias<fstrict_overflow>;
def _SLASH_Qsave_temps : CLFlag<"Qsave-temps">, Alias<save_temps_EQ>,
  HelpText<"Save intermediate compilation results">, AliasArgs<["cwd"]>;
def _SLASH_Qno_strict_overflow : CLFlag<"Qno-strict-overflow">,
  Alias<fno_strict_overflow>;
def _SLASH_Qstrict_overflow_ : CLFlag<"Qstrict-overflow-">,
  Alias<fno_strict_overflow>;
def : CLJoined<"Qunroll">, Alias<unroll>,
  HelpText<"Set maximum number of times to unroll loops.  Omit n to use "
  "default heuristics.  Use 0 to disable the loop unroller.">;
def : CLJoined<"Qunroll:">, Alias<unroll>;
def : CLJoined<"Qunroll=">, Alias<unroll>;
def _SLASH_Qvec : CLFlag<"Qvec">,
  HelpText<"Enable the loop vectorization passes">, Alias<fvectorize>;
def _SLASH_Qvec_ : CLFlag<"Qvec-">,
  HelpText<"Disable the loop vectorization passes">, Alias<fno_vectorize>;
def _SLASH_Qintrinsic_promote : CLFlag<"Qintrinsic-promote">,
  Alias<intel_mintrinsic_promote>, HelpText<"For certain functions using "
  "intrinsics to promote their architectures and make the intrinsic headers "
  "included by default">;
def _SLASH_Qintrinsic_promote_ : CLFlag<"Qintrinsic-promote-">,
  Alias<intel_mno_intrinsic_promote>;
def _SLASH_Qipp_EQ : CLJoined<"Qipp=">, Alias<qipp_EQ>,
  HelpText<"Link commonly used Intel(R) Integrated Performace Primitives "
  "(Intel(R) IPP) libraries and bring in the associated headers">;
def _SLASH_Qipp_COL : CLJoined<"Qipp:">, Alias<qipp_EQ>;
def _SLASH_Qipp_link_EQ : CLJoined<"Qipp-link=">, Alias<qipp_link_EQ>,
  HelpText<"Link Intel(R) IPP libraries in the requested manner">;
def _SLASH_Qipp_link_COL : CLJoined<"Qipp-link:">, Alias<qipp_link_EQ>;
def _SLASH_Qipp : CLFlag<"Qipp">, Alias<qipp_EQ>, AliasArgs<["common"]>;
def _SLASH_Qmkl_EQ : CLJoined<"Qmkl=">, Alias<qmkl_EQ>,
  HelpText<"Link commonly used Intel(R) Math Kernel Library (Intel(R) MKL) "
  "and bring in the associated headers">;
def _SLASH_Qmkl_COL : CLJoined<"Qmkl:">, Alias<qmkl_EQ>;
def _SLASH_Qmkl : CLFlag<"Qmkl">, Alias<qmkl_EQ>, AliasArgs<["parallel"]>;
def _SLASH_QMP : CLFlag<"QMP">, Alias<MP>, HelpText<"Create phony target for "
  "each dependency (other than main file)">;
def _SLASH_Qtbb : CLFlag<"Qtbb">, Alias<qtbb>,
  HelpText<"Link Intel(R) Threading Building Blocks (Intel(R) TBB) libraries "
  "and bring in the associated headers">;
def _SLASH_Qdaal_EQ : CLJoined<"Qdaal=">, Alias<qdaal_EQ>,
  HelpText<"Link Intel(R) Data Analytics Acceleration Library (Intel(R) DAAL) "
  "libraries and bring in the associated headers">;
def _SLASH_Qdaal_COL : CLJoined<"Qdaal:">, Alias<qdaal_EQ>;
def _SLASH_Qdaal : CLFlag<"Qdaal">, Alias<qdaal_EQ>, AliasArgs<["parallel"]>;
def _SLASH_Qfma : CLFlag<"Qfma">, Alias<ffp_contract>, AliasArgs<["fast"]>,
  HelpText<"Enable the combining of floating point multiples and add/subtract "
  "operations.">;
def _SLASH_Qfma_ : CLFlag<"Qfma-">, Alias<ffp_contract>, AliasArgs<["off"]>,
  HelpText<"Disable the combining of floating point multiples and add/subtract "
  "operations.">;
def _SLASH_Qm32 : CLFlag<"Qm32">, Alias<m32>;
def _SLASH_Qm64 : CLFlag<"Qm64">, Alias<m64>;
def _SLASH_Qx : CLJoined<"Qx">,
  HelpText<"Generate specialized code to run exclusively on processors "
  "indicated by <code>.">, MetaVarName<"<code>">;
def _SLASH_Qlong_double : CLFlag<"Qlong-double">,
  HelpText<"Enable 80-bit long double">;
def _SLASH_Qlong_double_ : CLFlag<"Qlong-double-">;
def _SLASH_QH : CLFlag<"QH">, Alias<H>, HelpText<"Show header includes and "
  "nesting depth">;
def _SLASH_Qimf_arch_consistency_EQ : CLJoined<"Qimf-arch-consistency=">,
  Alias<fimf_arch_consistency_EQ>;
def _SLASH_Qimf_arch_consistency_COL : CLJoined<"Qimf-arch-consistency:">,
  Alias<fimf_arch_consistency_EQ>,HelpText<"Ensures that the math library "
  "functions produce consistent results across different implementations "
  "of the same architecture">;
def _SLASH_Qimf_max_error_EQ : CLJoined<"Qimf-max-error=">,
  Alias<fimf_max_error_EQ>;
def _SLASH_Qimf_max_error_COL : CLJoined<"Qimf-max-error:">,
  Alias<fimf_max_error_EQ>,HelpText<"defines the maximum allowable relative "
  "error, measured in ulps, for math library function results">;
def _SLASH_Qimf_absolute_error_EQ : CLJoined<"Qimf-absolute-error=">,
  Alias<fimf_absolute_error_EQ>;
def _SLASH_Qimf_absolute_error_COL : CLJoined<"Qimf-absolute-error:">,
  Alias<fimf_absolute_error_EQ>,HelpText<"Define the maximum allowable "
  "absolute error for math library function results">;
def _SLASH_Qimf_accuracy_bits_EQ : CLJoined<"Qimf-accuracy-bits=">,
  Alias<fimf_accuracy_bits_EQ>;
def _SLASH_Qimf_accuracy_bits_COL : CLJoined<"Qimf-accuracy-bits:">,
  Alias<fimf_accuracy_bits_EQ>,HelpText<"Define the relative error, measured "
  "by the number of correct bits,for math library function results">;
def _SLASH_Qimf_domain_exclusion_EQ : CLJoined<"Qimf-domain-exclusion=">,
  Alias<fimf_domain_exclusion_EQ>;
def _SLASH_Qimf_domain_exclusion_COL : CLJoined<"Qimf-domain-exclusion:">,
  Alias<fimf_domain_exclusion_EQ>,HelpText<"Indicates the input arguments "
  "domain on which math functions must provide correct results.">;
def _SLASH_Qimf_precision_EQ : CLJoined<"Qimf-precision=">,
  Alias<fimf_precision_EQ>;
def _SLASH_Qimf_precision_COL : CLJoined<"Qimf-precision:">,
  Alias<fimf_precision_EQ>,HelpText<"Defines the accuracy (precision) "
  "for math library functions.">;
def _SLASH_Qtemplate_depth_COL : CLJoined<"Qtemplate-depth:">,
  Alias<ftemplate_depth_EQ>, HelpText<"Control the depth in which recursive"
  " templates are expanded">;
def _SLASH_Qtemplate_depth_EQ : CLJoined<"Qtemplate-depth=">,
  Alias<ftemplate_depth_EQ>;
def : CLFlag<"S">, Alias<S>, HelpText<"Compile to assembly only, do not link">;
def _SLASH_Qvla : CLFlag<"Qvla">, HelpText<"Enable Variable Length "
  "Arrays (C99 feature)">;
def _SLASH_Qvla_ : CLFlag<"Qvla-">, HelpText<"Disable(DEFAULT) "
  "Variable Length Arrays (C99 feature)">;
def _SLASH_Qzero_initialized_in_bss : CLFlag<"Qzero-initialized-in-bss">,
  Alias<fzero_initialized_in_bss>;
def _SLASH_Qzero_initialized_in_bss_ : CLFlag<"Qzero-initialized-in-bss-">,
  Alias<fno_zero_initialized_in_bss>;
def _SLASH_QUESTION : CLFlag<"?">, Alias<help>,
  HelpText<"Display available options">;
#endif //INTEL_CUSTOMIZATION
def _SLASH_showIncludes : CLFlag<"showIncludes">,
  HelpText<"Print info about included files to stderr">;
def _SLASH_showIncludes_user : CLFlag<"showIncludes:user">,
  HelpText<"Like /showIncludes but omit system headers">;
def _SLASH_showFilenames : CLFlag<"showFilenames">,
  HelpText<"Print the name of each compiled file">;
def _SLASH_showFilenames_ : CLFlag<"showFilenames-">,
  HelpText<"Do not print the name of each compiled file (default)">;
def _SLASH_source_charset : CLCompileJoined<"source-charset:">,
  HelpText<"Set source encoding, supports only UTF-8">,
  Alias<finput_charset_EQ>;
def _SLASH_execution_charset : CLCompileJoined<"execution-charset:">,
  HelpText<"Set runtime encoding, supports only UTF-8">,
  Alias<fexec_charset_EQ>;
def _SLASH_std : CLCompileJoined<"std:">,
  HelpText<"Set C++ version (c++14,c++17,c++latest)">;
def _SLASH_U : CLJoinedOrSeparate<"U">, HelpText<"Undefine macro">,
  MetaVarName<"<macro>">, Alias<U>;
def _SLASH_validate_charset : CLFlag<"validate-charset">,
  Alias<W_Joined>, AliasArgs<["invalid-source-encoding"]>;
def _SLASH_validate_charset_ : CLFlag<"validate-charset-">,
  Alias<W_Joined>, AliasArgs<["no-invalid-source-encoding"]>;
def _SLASH_W0 : CLFlag<"W0">, HelpText<"Disable all warnings">, Alias<w>;
def _SLASH_W1 : CLFlag<"W1">, HelpText<"Enable -Wall">, Alias<Wall>;
def _SLASH_W2 : CLFlag<"W2">, HelpText<"Enable -Wall">, Alias<Wall>;
def _SLASH_W3 : CLFlag<"W3">, HelpText<"Enable -Wall">, Alias<Wall>;
def _SLASH_W4 : CLFlag<"W4">, HelpText<"Enable -Wall and -Wextra">, Alias<WCL4>;
#if INTEL_CUSTOMIZATION
def _SLASH_Wall : CLFlag<"Wall">, HelpText<"Enable -Wall">,
  Alias<W_Joined>, AliasArgs<["all"]>;
#endif // INTEL_CUSTOMIZATION
def _SLASH_WX : CLFlag<"WX">, HelpText<"Treat warnings as errors">,
  Alias<W_Joined>, AliasArgs<["error"]>;
def _SLASH_WX_ : CLFlag<"WX-">,
  HelpText<"Do not treat warnings as errors (default)">,
  Alias<W_Joined>, AliasArgs<["no-error"]>;
def _SLASH_w_flag : CLFlag<"w">, HelpText<"Disable all warnings">, Alias<w>;
def _SLASH_wd4005 : CLFlag<"wd4005">, Alias<W_Joined>,
  AliasArgs<["no-macro-redefined"]>;
def _SLASH_wd4018 : CLFlag<"wd4018">, Alias<W_Joined>,
  AliasArgs<["no-sign-compare"]>;
def _SLASH_wd4100 : CLFlag<"wd4100">, Alias<W_Joined>,
  AliasArgs<["no-unused-parameter"]>;
def _SLASH_wd4910 : CLFlag<"wd4910">, Alias<W_Joined>,
  AliasArgs<["no-dllexport-explicit-instantiation-decl"]>;
def _SLASH_wd4996 : CLFlag<"wd4996">, Alias<W_Joined>,
  AliasArgs<["no-deprecated-declarations"]>;
def _SLASH_vd : CLJoined<"vd">, HelpText<"Control vtordisp placement">,
  Alias<vtordisp_mode_EQ>;
def _SLASH_X : CLFlag<"X">,
  HelpText<"Do not add %INCLUDE% to include search path">, Alias<nostdlibinc>;
def _SLASH_Zc_sizedDealloc : CLFlag<"Zc:sizedDealloc">,
  HelpText<"Enable C++14 sized global deallocation functions">,
  Alias<fsized_deallocation>;
def _SLASH_Zc_sizedDealloc_ : CLFlag<"Zc:sizedDealloc-">,
  HelpText<"Disable C++14 sized global deallocation functions">,
  Alias<fno_sized_deallocation>;
def _SLASH_Zc_alignedNew : CLFlag<"Zc:alignedNew">,
  HelpText<"Enable C++17 aligned allocation functions">,
  Alias<faligned_allocation>;
def _SLASH_Zc_alignedNew_ : CLFlag<"Zc:alignedNew-">,
  HelpText<"Disable C++17 aligned allocation functions">,
  Alias<fno_aligned_allocation>;
def _SLASH_Zc_char8_t : CLFlag<"Zc:char8_t">,
  HelpText<"Enable char8_t from C++2a">,
  Alias<fchar8__t>;
def _SLASH_Zc_char8_t_ : CLFlag<"Zc:char8_t-">,
  HelpText<"Disable char8_t from c++2a">,
  Alias<fno_char8__t>;
def _SLASH_Zc_strictStrings : CLFlag<"Zc:strictStrings">,
  HelpText<"Treat string literals as const">, Alias<W_Joined>,
  AliasArgs<["error=c++11-compat-deprecated-writable-strings"]>;
def _SLASH_Zc_threadSafeInit : CLFlag<"Zc:threadSafeInit">,
  HelpText<"Enable thread-safe initialization of static variables">,
  Alias<fthreadsafe_statics>;
def _SLASH_Zc_threadSafeInit_ : CLFlag<"Zc:threadSafeInit-">,
  HelpText<"Disable thread-safe initialization of static variables">,
  Alias<fno_threadsafe_statics>;
def _SLASH_Zc_trigraphs : CLFlag<"Zc:trigraphs">,
  HelpText<"Enable trigraphs">, Alias<ftrigraphs>;
def _SLASH_Zc_trigraphs_off : CLFlag<"Zc:trigraphs-">,
  HelpText<"Disable trigraphs (default)">, Alias<fno_trigraphs>;
def _SLASH_Zc_twoPhase : CLFlag<"Zc:twoPhase">,
  HelpText<"Enable two-phase name lookup in templates">,
  Alias<fno_delayed_template_parsing>;
def _SLASH_Zc_twoPhase_ : CLFlag<"Zc:twoPhase-">,
  HelpText<"Disable two-phase name lookup in templates (default)">,
  Alias<fdelayed_template_parsing>;
#if INTEL_CUSTOMIZATION
def _SLASH_Zc_wchar_t : CLFlag<"Zc:wchar_t">,
  HelpText<"Specify that wchar_t is a native data type">;
def _SLASH_Zc_wchar_t_ : CLFlag<"Zc:wchar_t-">,
  HelpText<"Do not specify that wchar_t is a native data type">;
#endif // INTEL_CUSTOMIZATION
def _SLASH_Z7 : CLFlag<"Z7">,
  HelpText<"Enable CodeView debug information in object files">;
def _SLASH_Zd : CLFlag<"Zd">,
  HelpText<"Emit debug line number tables only">;
def _SLASH_Zi : CLFlag<"Zi">, Alias<_SLASH_Z7>,
  HelpText<"Like /Z7">;
def _SLASH_Zp : CLJoined<"Zp">,
  HelpText<"Set default maximum struct packing alignment">,
  Alias<fpack_struct_EQ>;
def _SLASH_Zp_flag : CLFlag<"Zp">,
  HelpText<"Set default maximum struct packing alignment to 1">,
  Alias<fpack_struct_EQ>, AliasArgs<["1"]>;
def _SLASH_Zs : CLFlag<"Zs">, HelpText<"Syntax-check only">,
  Alias<fsyntax_only>;
#if INTEL_CUSTOMIZATION
def _SLASH_ZI : CLFlag<"ZI">, Alias<_SLASH_Z7>, HelpText<"Like /Z7">;
#endif // INTEL_CUSTOMIZATION
def _SLASH_openmp_ : CLFlag<"openmp-">,
  HelpText<"Disable OpenMP support">, Alias<fno_openmp>;
def _SLASH_openmp : CLFlag<"openmp">, HelpText<"Enable OpenMP support">,
  Alias<fopenmp>;
def _SLASH_openmp_experimental : CLFlag<"openmp:experimental">,
  HelpText<"Enable OpenMP support with experimental SIMD support">,
  Alias<fopenmp>;
def _SLASH_tune : CLCompileJoined<"tune:">,
  HelpText<"Set CPU for optimization without affecting instruction set">,
  Alias<mtune_EQ>;

// Non-aliases:

def _SLASH_arch : CLCompileJoined<"arch:">,
  HelpText<"Set architecture for code generation">;

def _SLASH_M_Group : OptionGroup<"</M group>">, Group<cl_compile_Group>;
def _SLASH_volatile_Group : OptionGroup<"</volatile group>">,
  Group<cl_compile_Group>;

def _SLASH_EH : CLJoined<"EH">, HelpText<"Set exception handling model">;
def _SLASH_EP : CLFlag<"EP">,
  HelpText<"Disable linemarker output and preprocess to stdout">;
#if INTEL_CUSTOMIZATION
def _SLASH_F : CLJoinedOrSeparate<"F">, HelpText<"Set the stack reserve amount "
  "specified to the linker">;
#endif // INTEL_CUSTOMIZATION
def _SLASH_FA : CLFlag<"FA">,
  HelpText<"Output assembly code file during compilation">;
def _SLASH_Fa : CLJoined<"Fa">,
  HelpText<"Set assembly output file name (with /FA)">,
  MetaVarName<"<file or dir/>">;
def _SLASH_fallback : CLCompileFlag<"fallback">,
  HelpText<"Fall back to cl.exe if clang-cl fails to compile">;
def _SLASH_FI : CLJoinedOrSeparate<"FI">,
  HelpText<"Include file before parsing">, Alias<include_>;
def _SLASH_Fe : CLJoined<"Fe">,
  HelpText<"Set output executable file name">,
  MetaVarName<"<file or dir/>">;
def _SLASH_Fe_COLON : CLJoined<"Fe:">, Alias<_SLASH_Fe>;
def _SLASH_Fi : CLCompileJoined<"Fi">,
  HelpText<"Set preprocess output file name (with /P)">,
  MetaVarName<"<file>">;
def _SLASH_Fo : CLCompileJoined<"Fo">,
  HelpText<"Set output object file (with /c)">,
  MetaVarName<"<file or dir/>">;
#if INTEL_CUSTOMIZATION
def : CLCompileJoined<"Fo:">, Alias<_SLASH_Fo>;
#endif //INTEL_CUSTOMIZATION
def _SLASH_guard : CLJoined<"guard:">,
  HelpText<"Enable Control Flow Guard with /guard:cf, or only the table with /guard:cf,nochecks">;
def _SLASH_GX : CLFlag<"GX">,
  HelpText<"Deprecated; use /EHsc">;
def _SLASH_GX_ : CLFlag<"GX-">,
  HelpText<"Deprecated (like not passing /EH)">;
def _SLASH_imsvc : CLJoinedOrSeparate<"imsvc">,
  HelpText<"Add <dir> to system include search path, as if in %INCLUDE%">,
  MetaVarName<"<dir>">;
def _SLASH_LD : CLFlag<"LD">, HelpText<"Create DLL">;
def _SLASH_LDd : CLFlag<"LDd">, HelpText<"Create debug DLL">;
def _SLASH_link : CLRemainingArgsJoined<"link">,
  HelpText<"Forward options to the linker">, MetaVarName<"<options>">;
def _SLASH_MD : Option<["/", "-"], "MD", KIND_FLAG>, Group<_SLASH_M_Group>,
  Flags<[CLOption, NoXarchOption]>, HelpText<"Use DLL run-time">;
def _SLASH_MDd : Option<["/", "-"], "MDd", KIND_FLAG>, Group<_SLASH_M_Group>,
  Flags<[CLOption, NoXarchOption]>, HelpText<"Use DLL debug run-time">;
def _SLASH_MT : Option<["/", "-"], "MT", KIND_FLAG>, Group<_SLASH_M_Group>,
  Flags<[CLOption, NoXarchOption]>, HelpText<"Use static run-time">;
def _SLASH_MTd : Option<["/", "-"], "MTd", KIND_FLAG>, Group<_SLASH_M_Group>,
  Flags<[CLOption, NoXarchOption]>, HelpText<"Use static debug run-time">;
def _SLASH_o : CLJoinedOrSeparate<"o">,
  HelpText<"Deprecated (set output file name); use /Fe or /Fe">,
  MetaVarName<"<file or dir/>">;
def _SLASH_P : CLFlag<"P">, HelpText<"Preprocess to file">;
def _SLASH_Tc : CLCompileJoinedOrSeparate<"Tc">,
  HelpText<"Treat <file> as C source file">, MetaVarName<"<file>">;
def _SLASH_TC : CLCompileFlag<"TC">, HelpText<"Treat all source files as C">;
def _SLASH_Tp : CLCompileJoinedOrSeparate<"Tp">,
  HelpText<"Treat <file> as C++ source file">, MetaVarName<"<file>">;
def _SLASH_TP : CLCompileFlag<"TP">, HelpText<"Treat all source files as C++">;
def _SLASH_vctoolsdir : CLJoinedOrSeparate<"vctoolsdir">,
  HelpText<"Path to the VCToolChain">, MetaVarName<"<dir>">;
def _SLASH_volatile_iso : Option<["/", "-"], "volatile:iso", KIND_FLAG>,
  Group<_SLASH_volatile_Group>, Flags<[CLOption, NoXarchOption]>,
  HelpText<"Volatile loads and stores have standard semantics">;
def _SLASH_vmb : CLFlag<"vmb">,
  HelpText<"Use a best-case representation method for member pointers">;
def _SLASH_vmg : CLFlag<"vmg">,
  HelpText<"Use a most-general representation for member pointers">;
def _SLASH_vms : CLFlag<"vms">,
  HelpText<"Set the default most-general representation to single inheritance">;
def _SLASH_vmm : CLFlag<"vmm">,
  HelpText<"Set the default most-general representation to "
           "multiple inheritance">;
def _SLASH_vmv : CLFlag<"vmv">,
  HelpText<"Set the default most-general representation to "
           "virtual inheritance">;
def _SLASH_volatile_ms  : Option<["/", "-"], "volatile:ms", KIND_FLAG>,
  Group<_SLASH_volatile_Group>, Flags<[CLOption, NoXarchOption]>,
  HelpText<"Volatile loads and stores have acquire and release semantics">;
def _SLASH_clang : CLJoined<"clang:">,
  HelpText<"Pass <arg> to the clang driver">, MetaVarName<"<arg>">;
def _SLASH_Zl : CLFlag<"Zl">,
  HelpText<"Do not let object file auto-link default libraries">;

def _SLASH_Yc : CLJoined<"Yc">,
  HelpText<"Generate a pch file for all code up to and including <filename>">,
  MetaVarName<"<filename>">;
def _SLASH_Yu : CLJoined<"Yu">,
  HelpText<"Load a pch file and use it instead of all code up to "
           "and including <filename>">,
  MetaVarName<"<filename>">;
def _SLASH_Y_ : CLFlag<"Y-">,
  HelpText<"Disable precompiled headers, overrides /Yc and /Yu">;
def _SLASH_Zc_dllexportInlines : CLFlag<"Zc:dllexportInlines">,
  HelpText<"dllexport/dllimport inline member functions of dllexport/import classes (default)">;
def _SLASH_Zc_dllexportInlines_ : CLFlag<"Zc:dllexportInlines-">,
  HelpText<"Do not dllexport/dllimport inline member functions of dllexport/import classes">;
def _SLASH_Fp : CLJoined<"Fp">,
  HelpText<"Set pch file name (with /Yc and /Yu)">, MetaVarName<"<file>">;

def _SLASH_Gd : CLFlag<"Gd">,
  HelpText<"Set __cdecl as a default calling convention">;
def _SLASH_Gr : CLFlag<"Gr">,
  HelpText<"Set __fastcall as a default calling convention">;
def _SLASH_Gz : CLFlag<"Gz">,
  HelpText<"Set __stdcall as a default calling convention">;
def _SLASH_Gv : CLFlag<"Gv">,
  HelpText<"Set __vectorcall as a default calling convention">;
def _SLASH_Gregcall : CLFlag<"Gregcall">,
  HelpText<"Set __regcall as a default calling convention">;
#if INTEL_CUSTOMIZATION
def _SLASH_Qregcall : CLFlag<"Qregcall">, Alias<_SLASH_Gregcall>,
  HelpText<"Set __regcall as a default calling convention">;
#endif // INTEL_CUSTOMIZATION

// Ignored:

def _SLASH_analyze_ : CLIgnoredFlag<"analyze-">;
def _SLASH_bigobj : CLIgnoredFlag<"bigobj">;
def _SLASH_cgthreads : CLIgnoredJoined<"cgthreads">;
def _SLASH_d2FastFail : CLIgnoredFlag<"d2FastFail">;
def _SLASH_d2Zi_PLUS : CLIgnoredFlag<"d2Zi+">;
def _SLASH_errorReport : CLIgnoredJoined<"errorReport">;
def _SLASH_FC : CLIgnoredFlag<"FC">;
def _SLASH_Fd : CLIgnoredJoined<"Fd">;
def _SLASH_FS : CLIgnoredFlag<"FS">;
def _SLASH_JMC : CLIgnoredFlag<"JMC">;
def _SLASH_kernel_ : CLIgnoredFlag<"kernel-">;
def _SLASH_nologo : CLIgnoredFlag<"nologo">;
def _SLASH_permissive_ : CLIgnoredFlag<"permissive-">;
def _SLASH_RTC : CLIgnoredJoined<"RTC">;
def _SLASH_sdl : CLIgnoredFlag<"sdl">;
def _SLASH_sdl_ : CLIgnoredFlag<"sdl-">;
def _SLASH_utf8 : CLIgnoredFlag<"utf-8">,
  HelpText<"Set source and runtime encoding to UTF-8 (default)">;
def _SLASH_w : CLIgnoredJoined<"w">;
def _SLASH_Zc___cplusplus : CLIgnoredFlag<"Zc:__cplusplus">;
def _SLASH_Zc_auto : CLIgnoredFlag<"Zc:auto">;
def _SLASH_Zc_forScope : CLIgnoredFlag<"Zc:forScope">;
def _SLASH_Zc_inline : CLIgnoredFlag<"Zc:inline">;
def _SLASH_Zc_rvalueCast : CLIgnoredFlag<"Zc:rvalueCast">;
def _SLASH_Zc_ternary : CLIgnoredFlag<"Zc:ternary">;
#ifndef INTEL_CUSTOMIZATION
// Support matching icx behavior has been added, do not add this as ignored.
def _SLASH_Zc_wchar_t : CLIgnoredFlag<"Zc:wchar_t">;
#endif // INTEL_CUSTOMIZATION
def _SLASH_ZH_MD5 : CLIgnoredFlag<"ZH:MD5">;
def _SLASH_ZH_SHA1 : CLIgnoredFlag<"ZH:SHA1">;
def _SLASH_ZH_SHA_256 : CLIgnoredFlag<"ZH:SHA_256">;
def _SLASH_Zm : CLIgnoredJoined<"Zm">;
def _SLASH_Zo : CLIgnoredFlag<"Zo">;
def _SLASH_Zo_ : CLIgnoredFlag<"Zo-">;


// Unsupported:

def _SLASH_await : CLFlag<"await">;
def _SLASH_constexpr : CLJoined<"constexpr:">;
def _SLASH_AI : CLJoinedOrSeparate<"AI">;
def _SLASH_Bt : CLFlag<"Bt">;
def _SLASH_Bt_plus : CLFlag<"Bt+">;
def _SLASH_clr : CLJoined<"clr">;
def _SLASH_d2 : CLJoined<"d2">;
def _SLASH_doc : CLJoined<"doc">;
def _SLASH_FA_joined : CLJoined<"FA">;
def _SLASH_favor : CLJoined<"favor">;
#ifndef INTEL_CUSTOMIZATION
def _SLASH_F : CLJoinedOrSeparate<"F">;
#endif // INTEL_CUSTOMIZATION
def _SLASH_Fm : CLJoined<"Fm">;
def _SLASH_Fr : CLJoined<"Fr">;
def _SLASH_FR : CLJoined<"FR">;
def _SLASH_FU : CLJoinedOrSeparate<"FU">;
def _SLASH_Fx : CLFlag<"Fx">;
def _SLASH_G1 : CLFlag<"G1">;
def _SLASH_G2 : CLFlag<"G2">;
def _SLASH_Ge : CLFlag<"Ge">;
def _SLASH_Gh : CLFlag<"Gh">;
def _SLASH_GH : CLFlag<"GH">;
def _SLASH_GL : CLFlag<"GL">;
def _SLASH_GL_ : CLFlag<"GL-">;
def _SLASH_Gm : CLFlag<"Gm">;
def _SLASH_Gm_ : CLFlag<"Gm-">;
def _SLASH_GT : CLFlag<"GT">;
def _SLASH_GZ : CLFlag<"GZ">;
def _SLASH_H : CLFlag<"H">;
def _SLASH_homeparams : CLFlag<"homeparams">;
def _SLASH_hotpatch : CLFlag<"hotpatch">;
def _SLASH_kernel : CLFlag<"kernel">;
def _SLASH_LN : CLFlag<"LN">;
def _SLASH_MP : CLJoined<"MP">;
def _SLASH_Qfast_transcendentals : CLFlag<"Qfast_transcendentals">;
def _SLASH_QIfist : CLFlag<"QIfist">;
def _SLASH_QIntel_jcc_erratum : CLFlag<"QIntel-jcc-erratum">;
def _SLASH_Qimprecise_fwaits : CLFlag<"Qimprecise_fwaits">;
def _SLASH_Qpar : CLFlag<"Qpar">;
def _SLASH_Qpar_report : CLJoined<"Qpar-report">;
def _SLASH_Qsafe_fp_loads : CLFlag<"Qsafe_fp_loads">;
def _SLASH_Qspectre : CLFlag<"Qspectre">;
def _SLASH_Qspectre_load : CLFlag<"Qspectre-load">;
def _SLASH_Qspectre_load_cf : CLFlag<"Qspectre-load-cf">;
def _SLASH_Qvec_report : CLJoined<"Qvec-report">;
def _SLASH_u : CLFlag<"u">;
def _SLASH_V : CLFlag<"V">;
def _SLASH_WL : CLFlag<"WL">;
def _SLASH_Wp64 : CLFlag<"Wp64">;
def _SLASH_Yd : CLFlag<"Yd">;
def _SLASH_Yl : CLJoined<"Yl">;
def _SLASH_Za : CLFlag<"Za">;
def _SLASH_Zc : CLJoined<"Zc:">;
def _SLASH_Ze : CLFlag<"Ze">;
def _SLASH_Zg : CLFlag<"Zg">;
#ifndef INTEL_CUSTOMIZATION
def _SLASH_ZI : CLFlag<"ZI">;
#endif // !INTEL_CUSTOMIZATION
def _SLASH_ZW : CLJoined<"ZW">;<|MERGE_RESOLUTION|>--- conflicted
+++ resolved
@@ -1782,11 +1782,11 @@
   MarshallingInfoFlag<"LangOpts->ExpStrictFP">;
 def finput_charset_EQ : Joined<["-"], "finput-charset=">, Group<f_Group>;
 def fexec_charset_EQ : Joined<["-"], "fexec-charset=">, Group<f_Group>;
-<<<<<<< HEAD
 #if INTEL_CUSTOMIZATION
 def finstrument_functions : Flag<["-"], "finstrument-functions">,
   Group<f_Group>, Flags<[CC1Option]>, HelpText<"Generate calls "
-  "to instrument function entry and exit">;
+  "to instrument function entry and exit">,
+  MarshallingInfoFlag<"CodeGenOpts.InstrumentFunctions">;
 def fno_instrument_functions : Flag<["-"], "fno-instrument-functions">,
   Group<f_Group>, Flags<[NoXarchOption]>;
 def fma : Flag<["-"], "fma">, Alias<ffp_contract>, AliasArgs<["fast"]>,
@@ -1796,11 +1796,6 @@
   HelpText<"Disable the combining of floating point multiples and add/subtract "
   "operations.">;
 #endif // INTEL_CUSTOMIZATION
-=======
-def finstrument_functions : Flag<["-"], "finstrument-functions">, Group<f_Group>, Flags<[CC1Option]>,
-  HelpText<"Generate calls to instrument function entry and exit">,
-  MarshallingInfoFlag<"CodeGenOpts.InstrumentFunctions">;
->>>>>>> 3b90f1b0
 def finstrument_functions_after_inlining : Flag<["-"], "finstrument-functions-after-inlining">, Group<f_Group>, Flags<[CC1Option]>,
   HelpText<"Like -finstrument-functions, but insert the calls after inlining">,
   MarshallingInfoFlag<"CodeGenOpts.InstrumentFunctionsAfterInlining">;
@@ -1914,9 +1909,10 @@
   HelpText<"Write minimized bitcode to <file> for the ThinLTO thin link only">;
 def fmacro_backtrace_limit_EQ : Joined<["-"], "fmacro-backtrace-limit=">,
                                 Group<f_Group>, Flags<[NoXarchOption, CoreOption]>;
-<<<<<<< HEAD
-def fmerge_all_constants : Flag<["-"], "fmerge-all-constants">, Group<f_Group>,
-  Flags<[CC1Option, CoreOption]>, HelpText<"Allow merging of constants">;
+defm merge_all_constants : BoolFOption<"merge-all-constants",
+  "CodeGenOpts.MergeAllConstants", DefaultsToFalse,
+  ChangedBy<PosFlag, [CoreOption], "Allow">, ResetBy<NegFlag, [], "Disallow">,
+  BothFlags<[], " merging of constants">>;
 #if INTEL_CUSTOMIZATION
 def fmerge_debug_strings : Flag<["-"], "fmerge-debug-strings">, Group<f_Group>,
   Flags<[NoXarchOption]>, HelpText<"Merge identical debug strings in "
@@ -1925,19 +1921,12 @@
   Group<f_Group>,Flags<[NoXarchOption]>, HelpText<" Do not merge"
   "identical debug strings in different object files.">;
 #endif // INTEL_CUSTOMIZATION
-=======
-defm merge_all_constants : BoolFOption<"merge-all-constants",
-  "CodeGenOpts.MergeAllConstants", DefaultsToFalse,
-  ChangedBy<PosFlag, [CoreOption], "Allow">, ResetBy<NegFlag, [], "Disallow">,
-  BothFlags<[], " merging of constants">>;
->>>>>>> 3b90f1b0
 def fmessage_length_EQ : Joined<["-"], "fmessage-length=">, Group<f_Group>, Flags<[CC1Option]>,
   HelpText<"Format message diagnostics so that they fit within N columns">;
 def fms_extensions : Flag<["-"], "fms-extensions">, Group<f_Group>, Flags<[CC1Option, CoreOption]>,
   HelpText<"Accept some non-standard constructs supported by the Microsoft compiler">;
 def fms_compatibility : Flag<["-"], "fms-compatibility">, Group<f_Group>, Flags<[CC1Option, CoreOption]>,
   HelpText<"Enable full Microsoft Visual C++ compatibility">;
-<<<<<<< HEAD
 // if INTEL_CUSTOMIZATION
 // CQ#368119 - support for '/Z7' and '/Zi' options.
 def fms_debug_info_file_type: Joined<["-"], "fms-debug-info-file-type=">,
@@ -1948,11 +1937,8 @@
 def fms_debug_info_obj_file: Joined<["-"], "fms-debug-info-obj-file=">,
   Group<f_Group>, Flags<[CC1Option]>, MetaVarName<"<file>">;
 // endif INTEL_CUSTOMIZATION
-def fms_volatile : Flag<["-"], "fms-volatile">, Group<f_Group>, Flags<[CC1Option]>;
-=======
 def fms_volatile : Flag<["-"], "fms-volatile">, Group<f_Group>, Flags<[CC1Option]>,
   MarshallingInfoFlag<"CodeGenOpts.MSVolatile">;
->>>>>>> 3b90f1b0
 def fmsc_version : Joined<["-"], "fmsc-version=">, Group<f_Group>, Flags<[NoXarchOption, CoreOption]>,
   HelpText<"Microsoft compiler version number to report in _MSC_VER (0 = don't define it (default))">;
 def fms_compatibility_version
@@ -2853,17 +2839,13 @@
 
 def gcodeview : Flag<["-"], "gcodeview">,
   HelpText<"Generate CodeView debug information">,
-<<<<<<< HEAD
-  Flags<[CC1Option, CC1AsOption, CoreOption]>;
+  Flags<[CC1Option, CC1AsOption, CoreOption]>,
+  MarshallingInfoFlag<"CodeGenOpts.EmitCodeView">;
 #if INTEL_CUSTOMIZATION
 def traceback : Flag<["-"], "traceback">,
   HelpText<"Generate traceback debug information">,
   Flags<[CC1Option, CoreOption]>;
 #endif // INTEL_CUSTOMIZATION
-=======
-  Flags<[CC1Option, CC1AsOption, CoreOption]>,
-  MarshallingInfoFlag<"CodeGenOpts.EmitCodeView">;
->>>>>>> 3b90f1b0
 defm codeview_ghash : BoolOption<"codeview-ghash",
   "CodeGenOpts.CodeViewGHash", DefaultsToFalse,
   ChangedBy<PosFlag, [CC1Option], "Emit type record hashes in a .debug$H section">,
@@ -4953,8 +4935,8 @@
   HelpText<"Disable adding the optnone attribute to functions at O0">,
   MarshallingInfoFlag<"CodeGenOpts.DisableO0ImplyOptNone">;
 def disable_red_zone : Flag<["-"], "disable-red-zone">,
-<<<<<<< HEAD
-  HelpText<"Do not emit code that uses the red zone.">;
+  HelpText<"Do not emit code that uses the red zone.">,
+  MarshallingInfoFlag<"CodeGenOpts.DisableRedZone">;
 // if INTEL_CUSTOMIZATION
 // TODO: Delete this customization once the option use removed from all drivers.
 // -dwarf-column-info option was deleted in
@@ -4962,10 +4944,6 @@
 def dwarf_column_info : Flag<["-"], "dwarf-column-info">,
   HelpText<"Dummy option. Do not use.">;
 // endif INTEL_CUSTOMIZATION
-=======
-  HelpText<"Do not emit code that uses the red zone.">,
-  MarshallingInfoFlag<"CodeGenOpts.DisableRedZone">;
->>>>>>> 3b90f1b0
 def dwarf_ext_refs : Flag<["-"], "dwarf-ext-refs">,
   HelpText<"Generate debug info with external references to clang modules"
            " or precompiled headers">,
@@ -5135,19 +5113,12 @@
     HelpText<"Specify the profile path in PGO use compilation">;
 def flto_visibility_public_std:
     Flag<["-"], "flto-visibility-public-std">,
-<<<<<<< HEAD
-    HelpText<"Use public LTO visibility for classes in std and stdext namespaces">;
-def flto_unit: Flag<["-"], "flto-unit">,
-    HelpText<"Emit IR to support LTO unit features (CFI, whole program vtable opt)">;
-def fno_lto_unit: Flag<["-"], "fno-lto-unit">;
-=======
     HelpText<"Use public LTO visibility for classes in std and stdext namespaces">,
     MarshallingInfoFlag<"CodeGenOpts.LTOVisibilityPublicStd">;
 defm lto_unit : BoolFOption<"lto-unit",
   "CodeGenOpts.LTOUnit", DefaultsToFalse,
   ChangedBy<PosFlag, [], "Emit IR to support LTO unit features (CFI, whole program vtable opt)">,
   ResetBy<NegFlag>>;
->>>>>>> 3b90f1b0
 defm debug_pass_manager : BoolOption<"debug-pass-manager",
   "CodeGenOpts.DebugPassManager", DefaultsToFalse,
   ChangedBy<PosFlag, [], "Prints debug information for the new pass manager">,
