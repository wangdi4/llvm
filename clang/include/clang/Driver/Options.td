--- conflicted
+++ resolved
@@ -2498,17 +2498,12 @@
     Flags<[DriverOption]>,
     HelpText<"Restore the default behavior of not embedding source text in DWARF debug sections">;
 def headerpad__max__install__names : Joined<["-"], "headerpad_max_install_names">;
-<<<<<<< HEAD
-def help : Flag<["-", "--"], "help">, Flags<[CC1Option,CC1AsOption, FC1Option, FlangOption]>,
-  HelpText<"Display available options">;
+def help : Flag<["-", "--"], "help">, Flags<[CC1Option,CC1AsOption, FC1Option,
+    FlangOption]>, HelpText<"Display available options">;
 //if INTEL_CUSTOMIZATION
 def fhelp : Flag<["-"], "fhelp">, Flags<[DriverOption]>, Alias<help>,
   HelpText<"Display available options">;
 //endif INTEL_CUSTOMIZATION
-=======
-def help : Flag<["-", "--"], "help">, Flags<[CC1Option,CC1AsOption, FC1Option,
-    FlangOption]>, HelpText<"Display available options">;
->>>>>>> 4c5906cf
 def ibuiltininc : Flag<["-"], "ibuiltininc">,
   HelpText<"Enable builtin #include directories even when -nostdinc is used "
            "before or after -ibuiltininc. "
