//===--- Options.td - Options for clang -----------------------------------===//
//
// Part of the LLVM Project, under the Apache License v2.0 with LLVM Exceptions.
// See https://llvm.org/LICENSE.txt for license information.
// SPDX-License-Identifier: Apache-2.0 WITH LLVM-exception
//
//===----------------------------------------------------------------------===//
//
//  This file defines the options accepted by clang.
//
//===----------------------------------------------------------------------===//

// Include the common option parsing interfaces.
include "llvm/Option/OptParser.td"

/////////
// Flags

// The option is a "driver"-only option, and should not be forwarded to other
// tools via `-Xarch` options.
def NoXarchOption : OptionFlag;

// LinkerInput - The option is a linker input.
def LinkerInput : OptionFlag;

// NoArgumentUnused - Don't report argument unused warnings for this option; this
// is useful for options like -static or -dynamic which a user may always end up
// passing, even if the platform defaults to (or only supports) that option.
def NoArgumentUnused : OptionFlag;

// Unsupported - The option is unsupported, and the driver will reject command
// lines that use it.
def Unsupported : OptionFlag;

#if INTEL_CUSTOMIZATION
// DpcppUnsupported - This option is unsupported for DPC++ and the driver will
// reject command lines that use it and not emit help.
def DpcppUnsupported : OptionFlag;

// DpcppHidden - This option is does not show help for DPC++
def DpcppHidden : OptionFlag;

// DpcppOption - This option is for DPC++
def DpcppOption : OptionFlag;
#endif // INTEL_CUSTOMIZATION

// Ignored - The option is unsupported, and the driver will silently ignore it.
def Ignored : OptionFlag;

// CoreOption - This is considered a "core" Clang option, available in both
// clang and clang-cl modes.
def CoreOption : OptionFlag;

// CLOption - This is a cl.exe compatibility option. Options with this flag
// are made available when the driver is running in CL compatibility mode.
def CLOption : OptionFlag;

// CC1Option - This option should be accepted by clang -cc1.
def CC1Option : OptionFlag;

// CC1AsOption - This option should be accepted by clang -cc1as.
def CC1AsOption : OptionFlag;

// NoDriverOption - This option should not be accepted by the driver.
def NoDriverOption : OptionFlag;

// If an option affects linking, but has a primary group (so Link_Group cannot
// be used), add this flag.
def LinkOption : OptionFlag;

// FlangOption - This is considered a "core" Flang option, available in
// flang mode.
def FlangOption : OptionFlag;

// FlangOnlyOption - This option should only be used by Flang (i.e. it is not
// available for Clang)
def FlangOnlyOption : OptionFlag;

// FC1Option - This option should be accepted by flang -fc1.
def FC1Option : OptionFlag;

// A short name to show in documentation. The name will be interpreted as rST.
class DocName<string name> { string DocName = name; }

// A brief description to show in documentation, interpreted as rST.
class DocBrief<code descr> { code DocBrief = descr; }

// Indicates that this group should be flattened into its parent when generating
// documentation.
class DocFlatten { bit DocFlatten = 1; }

// Indicates that this warning is ignored, but accepted with a warning for
// GCC compatibility.
class IgnoredGCCCompat : Flags<[HelpHidden]> {}

/////////
// Groups

def Action_Group : OptionGroup<"<action group>">, DocName<"Actions">,
                   DocBrief<[{The action to perform on the input.}]>;

// Meta-group for options which are only used for compilation,
// and not linking etc.
def CompileOnly_Group : OptionGroup<"<CompileOnly group>">,
                        DocName<"Compilation flags">, DocBrief<[{
Flags controlling the behavior of Clang during compilation. These flags have
no effect during actions that do not perform compilation.}]>;

def Preprocessor_Group : OptionGroup<"<Preprocessor group>">,
                         Group<CompileOnly_Group>,
                         DocName<"Preprocessor flags">, DocBrief<[{
Flags controlling the behavior of the Clang preprocessor.}]>;

def IncludePath_Group : OptionGroup<"<I/i group>">, Group<Preprocessor_Group>,
                        DocName<"Include path management">,
                        DocBrief<[{
Flags controlling how ``#include``\s are resolved to files.}]>;

def I_Group : OptionGroup<"<I group>">, Group<IncludePath_Group>, DocFlatten;
def i_Group : OptionGroup<"<i group>">, Group<IncludePath_Group>, DocFlatten;
def clang_i_Group : OptionGroup<"<clang i group>">, Group<i_Group>, DocFlatten;

def M_Group : OptionGroup<"<M group>">, Group<Preprocessor_Group>,
              DocName<"Dependency file generation">, DocBrief<[{
Flags controlling generation of a dependency file for ``make``-like build
systems.}]>;

def d_Group : OptionGroup<"<d group>">, Group<Preprocessor_Group>,
              DocName<"Dumping preprocessor state">, DocBrief<[{
Flags allowing the state of the preprocessor to be dumped in various ways.}]>;

def Diag_Group : OptionGroup<"<W/R group>">, Group<CompileOnly_Group>,
                 DocName<"Diagnostic flags">, DocBrief<[{
Flags controlling which warnings, errors, and remarks Clang will generate.
See the :doc:`full list of warning and remark flags <DiagnosticsReference>`.}]>;

def R_Group : OptionGroup<"<R group>">, Group<Diag_Group>, DocFlatten;
def R_value_Group : OptionGroup<"<R (with value) group>">, Group<R_Group>,
                    DocFlatten;
def W_Group : OptionGroup<"<W group>">, Group<Diag_Group>, DocFlatten;
def W_value_Group : OptionGroup<"<W (with value) group>">, Group<W_Group>,
                    DocFlatten;

def f_Group : OptionGroup<"<f group>">, Group<CompileOnly_Group>,
              DocName<"Target-independent compilation options">;

def f_clang_Group : OptionGroup<"<f (clang-only) group>">,
                    Group<CompileOnly_Group>, DocFlatten;
def pedantic_Group : OptionGroup<"<pedantic group>">, Group<f_Group>,
                     DocFlatten;
def opencl_Group : OptionGroup<"<opencl group>">, Group<f_Group>,
                   DocName<"OpenCL flags">;

def sycl_Group : OptionGroup<"<SYCL group>">, Group<f_Group>,
                 DocName<"SYCL flags">;

def m_Group : OptionGroup<"<m group>">, Group<CompileOnly_Group>,
              DocName<"Target-dependent compilation options">;

// Feature groups - these take command line options that correspond directly to
// target specific features and can be translated directly from command line
// options.
def m_aarch64_Features_Group : OptionGroup<"<aarch64 features group>">,
                               Group<m_Group>, DocName<"AARCH64">;
def m_amdgpu_Features_Group : OptionGroup<"<amdgpu features group>">,
                              Group<m_Group>, DocName<"AMDGPU">;
def m_arm_Features_Group : OptionGroup<"<arm features group>">,
                           Group<m_Group>, DocName<"ARM">;
def m_hexagon_Features_Group : OptionGroup<"<hexagon features group>">,
                               Group<m_Group>, DocName<"Hexagon">;
// The features added by this group will not be added to target features.
// These are explicitly handled.
def m_hexagon_Features_HVX_Group : OptionGroup<"<hexagon features group>">,
                                   Group<m_Group>, DocName<"Hexagon">;
def m_m68k_Features_Group: OptionGroup<"<m68k features group>">,
                           Group<m_Group>, DocName<"M68k">;
def m_mips_Features_Group : OptionGroup<"<mips features group>">,
                            Group<m_Group>, DocName<"MIPS">;
def m_ppc_Features_Group : OptionGroup<"<ppc features group>">,
                           Group<m_Group>, DocName<"PowerPC">;
def m_wasm_Features_Group : OptionGroup<"<wasm features group>">,
                            Group<m_Group>, DocName<"WebAssembly">;
// The features added by this group will not be added to target features.
// These are explicitly handled.
def m_wasm_Features_Driver_Group : OptionGroup<"<wasm driver features group>">,
                                   Group<m_Group>, DocName<"WebAssembly Driver">;
def m_x86_Features_Group : OptionGroup<"<x86 features group>">,
                           Group<m_Group>, Flags<[CoreOption]>, DocName<"X86">;
def m_riscv_Features_Group : OptionGroup<"<riscv features group>">,
                             Group<m_Group>, DocName<"RISCV">;

def m_libc_Group : OptionGroup<"<m libc group>">, Group<m_mips_Features_Group>,
                   Flags<[HelpHidden]>;

def O_Group : OptionGroup<"<O group>">, Group<CompileOnly_Group>,
              DocName<"Optimization level">, DocBrief<[{
Flags controlling how much optimization should be performed.}]>;

def DebugInfo_Group : OptionGroup<"<g group>">, Group<CompileOnly_Group>,
                      DocName<"Debug information generation">, DocBrief<[{
Flags controlling how much and what kind of debug information should be
generated.}]>;

def g_Group : OptionGroup<"<g group>">, Group<DebugInfo_Group>,
              DocName<"Kind and level of debug information">;
def gN_Group : OptionGroup<"<gN group>">, Group<g_Group>,
               DocName<"Debug level">;
def ggdbN_Group : OptionGroup<"<ggdbN group>">, Group<gN_Group>, DocFlatten;
def gTune_Group : OptionGroup<"<gTune group>">, Group<g_Group>,
                  DocName<"Debugger to tune debug information for">;
def g_flags_Group : OptionGroup<"<g flags group>">, Group<DebugInfo_Group>,
                    DocName<"Debug information flags">;

#if INTEL_CUSTOMIZATION
def intel_debug_Group : OptionGroup<"<intel debug group>">,
  Group<DebugInfo_Group>, DocName<"Intel debug options">;
#endif // INTEL_CUSTOMIZATION

def StaticAnalyzer_Group : OptionGroup<"<Static analyzer group>">,
                           DocName<"Static analyzer flags">, DocBrief<[{
Flags controlling the behavior of the Clang Static Analyzer.}]>;

// gfortran options that we recognize in the driver and pass along when
// invoking GCC to compile Fortran code.
def gfortran_Group : OptionGroup<"<gfortran group>">,
                     DocName<"Fortran compilation flags">, DocBrief<[{
Flags that will be passed onto the ``gfortran`` compiler when Clang is given
a Fortran input.}]>;

def Link_Group : OptionGroup<"<T/e/s/t/u group>">, DocName<"Linker flags">,
                 DocBrief<[{Flags that are passed on to the linker}]>;
def T_Group : OptionGroup<"<T group>">, Group<Link_Group>, DocFlatten;
def u_Group : OptionGroup<"<u group>">, Group<Link_Group>, DocFlatten;

def reserved_lib_Group : OptionGroup<"<reserved libs group>">,
                         Flags<[Unsupported]>;

def offload_lib_Group : OptionGroup<"<offload libs group>">;

// Temporary groups for clang options which we know we don't support,
// but don't want to verbosely warn the user about.
def clang_ignored_f_Group : OptionGroup<"<clang ignored f group>">,
  Group<f_Group>, Flags<[Ignored]>;
def clang_ignored_m_Group : OptionGroup<"<clang ignored m group>">,
  Group<m_Group>, Flags<[Ignored]>;

// Group for clang options in the process of deprecation.
// Please include the version that deprecated the flag as comment to allow
// easier garbage collection.
def clang_ignored_legacy_options_Group : OptionGroup<"<clang legacy flags>">,
  Group<f_Group>, Flags<[Ignored]>;

// Retired with clang-5.0
def : Flag<["-"], "fslp-vectorize-aggressive">, Group<clang_ignored_legacy_options_Group>;
def : Flag<["-"], "fno-slp-vectorize-aggressive">, Group<clang_ignored_legacy_options_Group>;

// Retired with clang-10.0. Previously controlled X86 MPX ISA.
def mmpx : Flag<["-"], "mmpx">, Group<clang_ignored_legacy_options_Group>;
def mno_mpx : Flag<["-"], "mno-mpx">, Group<clang_ignored_legacy_options_Group>;

// Group that ignores all gcc optimizations that won't be implemented
def clang_ignored_gcc_optimization_f_Group : OptionGroup<
  "<clang_ignored_gcc_optimization_f_Group>">, Group<f_Group>, Flags<[Ignored]>;

class DiagnosticOpts<string base>
  : KeyPathAndMacro<"DiagnosticOpts->", base, "DIAG_"> {}
class LangOpts<string base>
  : KeyPathAndMacro<"LangOpts->", base, "LANG_"> {}
class TargetOpts<string base>
  : KeyPathAndMacro<"TargetOpts->", base, "TARGET_"> {}
class FrontendOpts<string base>
  : KeyPathAndMacro<"FrontendOpts.", base, "FRONTEND_"> {}
class PreprocessorOutputOpts<string base>
  : KeyPathAndMacro<"PreprocessorOutputOpts.", base, "PREPROCESSOR_OUTPUT_"> {}
class DependencyOutputOpts<string base>
  : KeyPathAndMacro<"DependencyOutputOpts.", base, "DEPENDENCY_OUTPUT_"> {}
class CodeGenOpts<string base>
  : KeyPathAndMacro<"CodeGenOpts.", base, "CODEGEN_"> {}
class HeaderSearchOpts<string base>
  : KeyPathAndMacro<"HeaderSearchOpts->", base, "HEADER_SEARCH_"> {}
class PreprocessorOpts<string base>
  : KeyPathAndMacro<"PreprocessorOpts->", base, "PREPROCESSOR_"> {}
class FileSystemOpts<string base>
  : KeyPathAndMacro<"FileSystemOpts.", base, "FILE_SYSTEM_"> {}
class AnalyzerOpts<string base>
  : KeyPathAndMacro<"AnalyzerOpts->", base, "ANALYZER_"> {}
class MigratorOpts<string base>
  : KeyPathAndMacro<"MigratorOpts.", base, "MIGRATOR_"> {}

// A boolean option which is opt-in in CC1. The positive option exists in CC1 and
// Args.hasArg(OPT_ffoo) can be used to check that the flag is enabled.
// This is useful if the option is usually disabled.
// Use this only when the option cannot be declared via BoolFOption.
multiclass OptInFFlag<string name, string pos_prefix, string neg_prefix="",
                      string help="", list<OptionFlag> flags=[]> {
  def f#NAME : Flag<["-"], "f"#name>, Flags<!listconcat([CC1Option], flags)>,
               Group<f_Group>, HelpText<!strconcat(pos_prefix, help)>;
  def fno_#NAME : Flag<["-"], "fno-"#name>, Flags<flags>,
                  Group<f_Group>, HelpText<!strconcat(neg_prefix, help)>;
}

// A boolean option which is opt-out in CC1. The negative option exists in CC1 and
// Args.hasArg(OPT_fno_foo) can be used to check that the flag is disabled.
// Use this only when the option cannot be declared via BoolFOption.
multiclass OptOutFFlag<string name, string pos_prefix, string neg_prefix,
                       string help="", list<OptionFlag> flags=[]> {
  def f#NAME : Flag<["-"], "f"#name>, Flags<flags>,
               Group<f_Group>, HelpText<!strconcat(pos_prefix, help)>;
  def fno_#NAME : Flag<["-"], "fno-"#name>, Flags<!listconcat([CC1Option], flags)>,
                  Group<f_Group>, HelpText<!strconcat(neg_prefix, help)>;
}

// Creates a positive and negative flags where both of them are prefixed with
// "m", have help text specified for positive and negative option, and a Group
// optionally specified by the opt_group argument, otherwise Group<m_Group>.
multiclass SimpleMFlag<string name, string pos_prefix, string neg_prefix,
                       string help, OptionGroup opt_group = m_Group> {
  def m#NAME : Flag<["-"], "m"#name>, Group<opt_group>,
    HelpText<!strconcat(pos_prefix, help)>;
  def mno_#NAME : Flag<["-"], "mno-"#name>, Group<opt_group>,
    HelpText<!strconcat(neg_prefix, help)>;
}

//===----------------------------------------------------------------------===//
// BoolOption
//===----------------------------------------------------------------------===//

// The default value of a marshalled key path.
class Default<code value> { code Value = value; }

// Convenience variables for boolean defaults.
def DefaultTrue : Default<"true"> {}
def DefaultFalse : Default<"false"> {}

// The value set to the key path when the flag is present on the command line.
class Set<bit value> { bit Value = value; }
def SetTrue : Set<true> {}
def SetFalse : Set<false> {}

// Definition of single command line flag. This is an implementation detail, use
// SetTrueBy or SetFalseBy instead.
class FlagDef<bit polarity, bit value, list<OptionFlag> option_flags,
              string help, list<code> implied_by_expressions = []> {
  // The polarity. Besides spelling, this also decides whether the TableGen
  // record will be prefixed with "no_".
  bit Polarity = polarity;

  // The value assigned to key path when the flag is present on command line.
  bit Value = value;

  // OptionFlags that control visibility of the flag in different tools.
  list<OptionFlag> OptionFlags = option_flags;

  // The help text associated with the flag.
  string Help = help;

  // List of expressions that, when true, imply this flag.
  list<code> ImpliedBy = implied_by_expressions;
}

// Additional information to be appended to both positive and negative flag.
class BothFlags<list<OptionFlag> option_flags, string help = ""> {
  list<OptionFlag> OptionFlags = option_flags;
  string Help = help;
}

// Functor that appends the suffix to the base flag definition.
class ApplySuffix<FlagDef flag, BothFlags suffix> {
  FlagDef Result
    = FlagDef<flag.Polarity, flag.Value,
              !listconcat(flag.OptionFlags, suffix.OptionFlags),
              !strconcat(flag.Help, suffix.Help), flag.ImpliedBy>;
}

// Definition of the command line flag with positive spelling, e.g. "-ffoo".
class PosFlag<Set value, list<OptionFlag> flags = [], string help = "",
              list<code> implied_by_expressions = []>
  : FlagDef<true, value.Value, flags, help, implied_by_expressions> {}

// Definition of the command line flag with negative spelling, e.g. "-fno-foo".
class NegFlag<Set value, list<OptionFlag> flags = [], string help = "",
              list<code> implied_by_expressions = []>
  : FlagDef<false, value.Value, flags, help, implied_by_expressions> {}

// Expanded FlagDef that's convenient for creation of TableGen records.
class FlagDefExpanded<FlagDef flag, string prefix, string name, string spelling>
  : FlagDef<flag.Polarity, flag.Value, flag.OptionFlags, flag.Help,
            flag.ImpliedBy> {
  // Name of the TableGen record.
  string RecordName = prefix#!cond(flag.Polarity : "", true : "no_")#name;

  // Spelling of the flag.
  string Spelling = prefix#!cond(flag.Polarity : "", true : "no-")#spelling;

  // Can the flag be implied by another flag?
  bit CanBeImplied = !not(!empty(flag.ImpliedBy));

  // C++ code that will be assigned to the keypath when the flag is present.
  code ValueAsCode = !cond(flag.Value : "true", true: "false");
}

// TableGen record for a single marshalled flag.
class MarshalledFlagRec<FlagDefExpanded flag, FlagDefExpanded other,
                        FlagDefExpanded implied, KeyPathAndMacro kpm,
                        Default default>
  : Flag<["-"], flag.Spelling>, Flags<flag.OptionFlags>, HelpText<flag.Help>,
    MarshallingInfoBooleanFlag<kpm, default.Value, flag.ValueAsCode,
                               flag.RecordName, other.ValueAsCode,
                               other.RecordName>,
    ImpliedByAnyOf<implied.ImpliedBy, implied.ValueAsCode> {}

// Generates TableGen records for two command line flags that control the same
// key path via the marshalling infrastructure.
// Names of the records consist of the specified prefix, "no_" for the negative
// flag, and NAME.
multiclass BoolOption<string prefix = "", string spelling_base,
                      KeyPathAndMacro kpm, Default default,
                      FlagDef flag1_base, FlagDef flag2_base,
                      BothFlags suffix = BothFlags<[], "">> {
  defvar flag1 = FlagDefExpanded<ApplySuffix<flag1_base, suffix>.Result, prefix,
                                 NAME, spelling_base>;

  defvar flag2 = FlagDefExpanded<ApplySuffix<flag2_base, suffix>.Result, prefix,
                                 NAME, spelling_base>;

  // TODO: Assert that the flags have different polarity.
  // TODO: Assert that the flags have different value.
  // TODO: Assert that only one of the flags can be implied.

  defvar implied = !cond(flag1.CanBeImplied: flag1, true: flag2);

  def flag1.RecordName : MarshalledFlagRec<flag1, flag2, implied, kpm, default>;
  def flag2.RecordName : MarshalledFlagRec<flag2, flag1, implied, kpm, default>;
}

/// Creates a BoolOption where both of the flags are prefixed with "f", are in
/// the Group<f_Group>.
multiclass BoolFOption<string flag_base, KeyPathAndMacro kpm,
                       Default default, FlagDef flag1, FlagDef flag2,
                       BothFlags both = BothFlags<[], "">> {
  defm NAME : BoolOption<"f", flag_base, kpm, default, flag1, flag2, both>,
              Group<f_Group>;
}

// Creates a BoolOption where both of the flags are prefixed with "g" and have
// the Group<g_Group>.
multiclass BoolGOption<string flag_base, KeyPathAndMacro kpm,
                       Default default, FlagDef flag1, FlagDef flag2,
                       BothFlags both = BothFlags<[], "">> {
  defm NAME : BoolOption<"g", flag_base, kpm, default, flag1, flag2, both>,
              Group<g_Group>;
}

// FIXME: Diagnose if target does not support protected visibility.
class MarshallingInfoVisibility<KeyPathAndMacro kpm, code default>
  : MarshallingInfoEnum<kpm, default>,
    Values<"default,hidden,internal,protected">,
    NormalizedValues<["DefaultVisibility", "HiddenVisibility",
                      "HiddenVisibility", "ProtectedVisibility"]> {}

// Key paths that are constant during parsing of options with the same key path prefix.
defvar cplusplus = LangOpts<"CPlusPlus">;
defvar cpp11 = LangOpts<"CPlusPlus11">;
defvar cpp17 = LangOpts<"CPlusPlus17">;
defvar cpp20 = LangOpts<"CPlusPlus20">;
defvar c99 = LangOpts<"C99">;
defvar c2x = LangOpts<"C2x">;
defvar lang_std = LangOpts<"LangStd">;
defvar open_cl = LangOpts<"OpenCL">;
defvar cuda = LangOpts<"CUDA">;
defvar render_script = LangOpts<"RenderScript">;
defvar hip = LangOpts<"HIP">;
defvar gnu_mode = LangOpts<"GNUMode">;
defvar asm_preprocessor = LangOpts<"AsmPreprocessor">;
defvar cpp_modules = LangOpts<"CPlusPlusModules">;

defvar std = !strconcat("LangStandard::getLangStandardForKind(", lang_std.KeyPath, ")");

/////////
// Options

// The internal option ID must be a valid C++ identifier and results in a
// clang::driver::options::OPT_XX enum constant for XX.
//
// We want to unambiguously be able to refer to options from the driver source
// code, for this reason the option name is mangled into an ID. This mangling
// isn't guaranteed to have an inverse, but for practical purposes it does.
//
// The mangling scheme is to ignore the leading '-', and perform the following
// substitutions:
//   _ => __
//   - => _
//   / => _SLASH
//   # => _HASH
//   ? => _QUESTION
//   , => _COMMA
//   = => _EQ
//   C++ => CXX
//   . => _

// Developer Driver Options

def internal_Group : OptionGroup<"<clang internal options>">, Flags<[HelpHidden]>;
def internal_driver_Group : OptionGroup<"<clang driver internal options>">,
  Group<internal_Group>, HelpText<"DRIVER OPTIONS">;
def internal_debug_Group :
  OptionGroup<"<clang debug/development internal options>">,
  Group<internal_Group>, HelpText<"DEBUG/DEVELOPMENT OPTIONS">;

class InternalDriverOpt : Group<internal_driver_Group>,
  Flags<[NoXarchOption, HelpHidden]>;
def driver_mode : Joined<["--"], "driver-mode=">, Group<internal_driver_Group>,
  Flags<[CoreOption, NoXarchOption, HelpHidden]>,
  HelpText<"Set the driver mode to either 'gcc', 'g++', 'cpp', or 'cl'">;
def rsp_quoting : Joined<["--"], "rsp-quoting=">, Group<internal_driver_Group>,
  Flags<[CoreOption, NoXarchOption, HelpHidden]>,
  HelpText<"Set the rsp quoting to either 'posix', or 'windows'">;
def ccc_gcc_name : Separate<["-"], "ccc-gcc-name">, InternalDriverOpt,
  HelpText<"Name for native GCC compiler">,
  MetaVarName<"<gcc-path>">;
#if INTEL_CUSTOMIZATION
def _dpcpp : Flag<["--"], "dpcpp">, Group<internal_driver_Group>,
  Flags<[CoreOption, NoXarchOption, HelpHidden]>,
  HelpText<"Enable specific DPC++ driver behaviors">;
#endif // INTEL_CUSTOMIZATION

class InternalDebugOpt : Group<internal_debug_Group>,
  Flags<[NoXarchOption, HelpHidden, CoreOption]>;
def ccc_install_dir : Separate<["-"], "ccc-install-dir">, InternalDebugOpt,
  HelpText<"Simulate installation in the given directory">;
def ccc_print_phases : Flag<["-"], "ccc-print-phases">, InternalDebugOpt,
  HelpText<"Dump list of actions to perform">;
def ccc_print_bindings : Flag<["-"], "ccc-print-bindings">, InternalDebugOpt,
  HelpText<"Show bindings of tools to actions">;

def ccc_arcmt_check : Flag<["-"], "ccc-arcmt-check">, InternalDriverOpt,
  HelpText<"Check for ARC migration issues that need manual handling">;
def ccc_arcmt_modify : Flag<["-"], "ccc-arcmt-modify">, InternalDriverOpt,
  HelpText<"Apply modifications to files to conform to ARC">;
def ccc_arcmt_migrate : Separate<["-"], "ccc-arcmt-migrate">, InternalDriverOpt,
  HelpText<"Apply modifications and produces temporary files that conform to ARC">;
def arcmt_migrate_report_output : Separate<["-"], "arcmt-migrate-report-output">,
  HelpText<"Output path for the plist report">,  Flags<[CC1Option]>,
  MarshallingInfoString<FrontendOpts<"ARCMTMigrateReportOut">>;
def arcmt_migrate_emit_arc_errors : Flag<["-"], "arcmt-migrate-emit-errors">,
  HelpText<"Emit ARC errors even if the migrator can fix them">, Flags<[CC1Option]>,
  MarshallingInfoFlag<FrontendOpts<"ARCMTMigrateEmitARCErrors">>;
def gen_reproducer: Flag<["-"], "gen-reproducer">, InternalDebugOpt,
  HelpText<"Auto-generates preprocessed source files and a reproduction script">;
def gen_cdb_fragment_path: Separate<["-"], "gen-cdb-fragment-path">, InternalDebugOpt,
  HelpText<"Emit a compilation database fragment to the specified directory">;

def round_trip_args : Flag<["-"], "round-trip-args">, Flags<[CC1Option, NoDriverOption]>,
  HelpText<"Enable command line arguments round-trip.">;
def no_round_trip_args : Flag<["-"], "no-round-trip-args">, Flags<[CC1Option, NoDriverOption]>,
  HelpText<"Disable command line arguments round-trip.">;

def _migrate : Flag<["--"], "migrate">, Flags<[NoXarchOption]>,
  HelpText<"Run the migrator">;
def ccc_objcmt_migrate : Separate<["-"], "ccc-objcmt-migrate">,
  InternalDriverOpt,
  HelpText<"Apply modifications and produces temporary files to migrate to "
   "modern ObjC syntax">;

def objcmt_migrate_literals : Flag<["-"], "objcmt-migrate-literals">, Flags<[CC1Option]>,
  HelpText<"Enable migration to modern ObjC literals">,
  MarshallingInfoBitfieldFlag<FrontendOpts<"ObjCMTAction">, "FrontendOptions::ObjCMT_Literals">;
def objcmt_migrate_subscripting : Flag<["-"], "objcmt-migrate-subscripting">, Flags<[CC1Option]>,
  HelpText<"Enable migration to modern ObjC subscripting">,
  MarshallingInfoBitfieldFlag<FrontendOpts<"ObjCMTAction">, "FrontendOptions::ObjCMT_Subscripting">;
def objcmt_migrate_property : Flag<["-"], "objcmt-migrate-property">, Flags<[CC1Option]>,
  HelpText<"Enable migration to modern ObjC property">,
  MarshallingInfoBitfieldFlag<FrontendOpts<"ObjCMTAction">, "FrontendOptions::ObjCMT_Property">;
def objcmt_migrate_all : Flag<["-"], "objcmt-migrate-all">, Flags<[CC1Option]>,
  HelpText<"Enable migration to modern ObjC">,
  MarshallingInfoBitfieldFlag<FrontendOpts<"ObjCMTAction">, "FrontendOptions::ObjCMT_MigrateDecls">;
def objcmt_migrate_readonly_property : Flag<["-"], "objcmt-migrate-readonly-property">, Flags<[CC1Option]>,
  HelpText<"Enable migration to modern ObjC readonly property">,
  MarshallingInfoBitfieldFlag<FrontendOpts<"ObjCMTAction">, "FrontendOptions::ObjCMT_ReadonlyProperty">;
def objcmt_migrate_readwrite_property : Flag<["-"], "objcmt-migrate-readwrite-property">, Flags<[CC1Option]>,
  HelpText<"Enable migration to modern ObjC readwrite property">,
  MarshallingInfoBitfieldFlag<FrontendOpts<"ObjCMTAction">, "FrontendOptions::ObjCMT_ReadwriteProperty">;
def objcmt_migrate_property_dot_syntax : Flag<["-"], "objcmt-migrate-property-dot-syntax">, Flags<[CC1Option]>,
  HelpText<"Enable migration of setter/getter messages to property-dot syntax">,
  MarshallingInfoBitfieldFlag<FrontendOpts<"ObjCMTAction">, "FrontendOptions::ObjCMT_PropertyDotSyntax">;
def objcmt_migrate_annotation : Flag<["-"], "objcmt-migrate-annotation">, Flags<[CC1Option]>,
  HelpText<"Enable migration to property and method annotations">,
  MarshallingInfoBitfieldFlag<FrontendOpts<"ObjCMTAction">, "FrontendOptions::ObjCMT_Annotation">;
def objcmt_migrate_instancetype : Flag<["-"], "objcmt-migrate-instancetype">, Flags<[CC1Option]>,
  HelpText<"Enable migration to infer instancetype for method result type">,
  MarshallingInfoBitfieldFlag<FrontendOpts<"ObjCMTAction">, "FrontendOptions::ObjCMT_Instancetype">;
def objcmt_migrate_nsmacros : Flag<["-"], "objcmt-migrate-ns-macros">, Flags<[CC1Option]>,
  HelpText<"Enable migration to NS_ENUM/NS_OPTIONS macros">,
  MarshallingInfoBitfieldFlag<FrontendOpts<"ObjCMTAction">, "FrontendOptions::ObjCMT_NsMacros">;
def objcmt_migrate_protocol_conformance : Flag<["-"], "objcmt-migrate-protocol-conformance">, Flags<[CC1Option]>,
  HelpText<"Enable migration to add protocol conformance on classes">,
  MarshallingInfoBitfieldFlag<FrontendOpts<"ObjCMTAction">, "FrontendOptions::ObjCMT_ProtocolConformance">;
def objcmt_atomic_property : Flag<["-"], "objcmt-atomic-property">, Flags<[CC1Option]>,
  HelpText<"Make migration to 'atomic' properties">,
  MarshallingInfoBitfieldFlag<FrontendOpts<"ObjCMTAction">, "FrontendOptions::ObjCMT_AtomicProperty">;
def objcmt_returns_innerpointer_property : Flag<["-"], "objcmt-returns-innerpointer-property">, Flags<[CC1Option]>,
  HelpText<"Enable migration to annotate property with NS_RETURNS_INNER_POINTER">,
  MarshallingInfoBitfieldFlag<FrontendOpts<"ObjCMTAction">, "FrontendOptions::ObjCMT_ReturnsInnerPointerProperty">;
def objcmt_ns_nonatomic_iosonly: Flag<["-"], "objcmt-ns-nonatomic-iosonly">, Flags<[CC1Option]>,
  HelpText<"Enable migration to use NS_NONATOMIC_IOSONLY macro for setting property's 'atomic' attribute">,
  MarshallingInfoBitfieldFlag<FrontendOpts<"ObjCMTAction">, "FrontendOptions::ObjCMT_NsAtomicIOSOnlyProperty">;
def objcmt_migrate_designated_init : Flag<["-"], "objcmt-migrate-designated-init">, Flags<[CC1Option]>,
  HelpText<"Enable migration to infer NS_DESIGNATED_INITIALIZER for initializer methods">,
  MarshallingInfoBitfieldFlag<FrontendOpts<"ObjCMTAction">, "FrontendOptions::ObjCMT_DesignatedInitializer">;

def objcmt_whitelist_dir_path: Joined<["-"], "objcmt-whitelist-dir-path=">, Flags<[CC1Option]>,
  HelpText<"Only modify files with a filename contained in the provided directory path">,
  MarshallingInfoString<FrontendOpts<"ObjCMTWhiteListPath">>;
// The misspelt "white-list" [sic] alias is due for removal.
def : Joined<["-"], "objcmt-white-list-dir-path=">, Flags<[CC1Option]>,
    Alias<objcmt_whitelist_dir_path>;

// Make sure all other -ccc- options are rejected.
def ccc_ : Joined<["-"], "ccc-">, Group<internal_Group>, Flags<[Unsupported]>;

// Standard Options

// Intel-specific options
#if INTEL_CUSTOMIZATION
// Internal Intel options
def i_no_use_libirc : Flag<["-"], "i_no-use-libirc">,
  Group<internal_driver_Group>, Flags<[NoXarchOption, HelpHidden]>,
  HelpText<"Disable usage of libirc.">;
// Add -ax so it does not error out.
// TODO - there is some usage of this option even though it isn't supported.
// we are accepting it so we can get around these usages for now.
def ax : Joined<["-"], "ax">;
def _intel : Flag<["--"], "intel">, Flags<[NoXarchOption, CoreOption]>,
  HelpText<"Run in Intel Compiler mode">;
def shared_intel : Flag<["-"], "shared-intel">, Flags<[NoXarchOption]>,
  HelpText<"link Intel provided libraries dynamically">;
def static_intel : Flag<["-"], "static-intel">, Flags<[NoXarchOption]>,
  HelpText<"link Intel provided libraries statically">;
def extended_float_types : Flag<["--"], "extended_float_types">,
  Flags<[CC1Option]>,
  MarshallingInfoFlag<LangOpts<"IntelQuad">>;
def fintel_long_double_size_EQ : Joined<["-"], "fintel-long-double-size=">,
  HelpText<"Overrides the size of long double from the architecture/OS defaults.">,
  Flags<[CC1Option, DpcppHidden]>;
def intel_mintrinsic_promote : Flag<["-"], "mintrinsic-promote">,
  Flags<[CC1Option]>, HelpText<"Force certain functions using intrinsics to "
  "promote their architectures and make the intrinsic headers included by default">,
  MarshallingInfoFlag<LangOpts<"IntrinsicAutoPromote">>;
def intel_mno_intrinsic_promote : Flag<["-"], "mno-intrinsic-promote">, Flags<[NoXarchOption]>;
def qactypes : Flag<["-"], "qactypes">, HelpText<"Enable compile and link "
  "support for the Algorithmic C Data-types (AC types)">;
def qipp_EQ : Joined<["-"], "qipp=">, Flags<[NoXarchOption]>,
  Values<"common,crypto,nonpic,nonpic_crypto">,
  HelpText<"Link commonly used Intel(R) Integrated Performace Primitives "
  "(Intel(R) IPP) libraries and bring in the associated headers"
  " (common,crypto,nonpic,nonpic_crypto)">;
def qipp : Flag<["-"], "qipp">, Alias<qipp_EQ>, AliasArgs<["common"]>;
def qipp_link_EQ : Joined<["-"], "qipp-link=">, Flags<[NoXarchOption]>,
  Values<"static,dynamic,shared">, HelpText<"Link Intel(R) IPP libraries in "
  "requested manner (static,dynamic,shared)">;
def : Joined<["-"], "ipp=">, Alias<qipp_EQ>, HelpText<"Link commonly used "
  "Intel(R) Integrated Performace Primitives (Intel(R) IPP) libraries and "
  "bring in the associated headers (common,crypto,nonpic,nonpic_crypto)">;
def : Flag<["-"], "ipp">, Alias<qipp_EQ>, AliasArgs<["common"]>;
def : Joined<["-"], "ipp-link=">, Alias<qipp_link_EQ>,
  Values<"static,dynamic,shared">, HelpText<"Link Intel(R) IPP libraries in "
  "requested manner (static,dynamic,shared)">;
def qmkl_EQ : Joined<["-"], "qmkl=">,
  Values<"parallel,sequential,cluster">,
  HelpText<"Link commonly used Intel(R) Math Kernel Library (Intel(R) MKL) "
  "and bring in the associated headers (parallel,sequential,cluster)"
  "(\"cluster\" is not supported in DPC++)">;
def qmkl : Flag<["-"], "qmkl">, Alias<qmkl_EQ>, AliasArgs<["parallel"]>;
def qtbb : Flag<["-"], "qtbb">, HelpText<"Link Intel(R) Threading Building "
  "Blocks (Intel(R) TBB) libraries and bring in the associated headers">;
def qdaal_EQ : Joined<["-"], "qdaal=">, Values<"parallel,sequential">,
  HelpText<"Link Intel(R) Data Analytics Acceleration Library (Intel(R) DAAL) "
  "libraries and bring in the associated headers (parallel,sequential)">;
def qdaal : Flag<["-"], "qdaal">, Alias<qdaal_EQ>, AliasArgs<["parallel"]>;
def : Flag<["-"], "tbb">, Alias<qtbb>, HelpText<"Link Intel(R) Threading "
  "Building Blocks (Intel(R) TBB) libraries and bring in the associated "
  "headers">;
def : Joined<["-"], "daal=">, Alias<qdaal_EQ>, HelpText<"Link Intel(R) Data "
  "Analytics Acceleration Library (Intel(R) DAAL) libraries and bring in the "
  "associated headers (parallel,sequential)">;
def : Flag<["-"], "daal">, Alias<qdaal_EQ>, AliasArgs<["parallel"]>;
def x_intel : Joined<["-"], "x">, Flags<[NoXarchOption]>,
  HelpText<"Generate specialized code to run exclusively on processors "
  "indicated by <code>.">, MetaVarName<"<code>">;
def device_math_lib_EQ : CommaJoined<["-"], "device-math-lib=">,
  Flags<[NoXarchOption]>, Values<"fp32,fp64">, HelpText<"Control the addition "
  "of device math libraries when compiling for other devices.  Valid arguments "
  "are fp64, fp32">;
def no_device_math_lib_EQ : CommaJoined<["-"], "no-device-math-lib=">,
  Flags<[NoXarchOption]>, Values<"fp32,fp64">;
#endif // INTEL_CUSTOMIZATION

def _HASH_HASH_HASH : Flag<["-"], "###">, Flags<[NoXarchOption, CoreOption, FlangOption]>,
    HelpText<"Print (but do not run) the commands to run for this compilation">;
#if INTEL_CUSTOMIZATION
def _dryrun : Flag<["-"], "dryrun">, Flags<[NoXarchOption]>, Alias<_HASH_HASH_HASH>,
  HelpText<"Print (but do not run) the commands to run for this compilation">;
def _HASH : Flag<["-"], "#">, Flags<[NoXarchOption]>,
    HelpText<"Print (but do not run) the commands to run for this compilation">;
#endif // INTEL_CUSTOMIZATION
def _DASH_DASH : Option<["--"], "", KIND_REMAINING_ARGS>,
    Flags<[NoXarchOption, CoreOption]>;
def A : JoinedOrSeparate<["-"], "A">, Flags<[RenderJoined]>, Group<gfortran_Group>;
def B : JoinedOrSeparate<["-"], "B">, MetaVarName<"<prefix>">,
    HelpText<"Search $prefix/$triple-$file and $prefix$file for executables, libraries, "
    "includes, and data files used by the compiler. $prefix may or may not be a directory">;
def gcc_toolchain : Joined<["--"], "gcc-toolchain=">, Flags<[NoXarchOption]>,
  HelpText<"Search for GCC installation in the specified directory on targets which commonly use GCC. "
  "The directory usually contains 'lib{,32,64}/gcc{,-cross}/$triple' and 'include'. If specified, "
  "sysroot is skipped for GCC detection. Note: executables (e.g. ld) used by the compiler are not "
  "overridden by the selected GCC installation">;
def CC : Flag<["-"], "CC">, Flags<[CC1Option]>, Group<Preprocessor_Group>,
    HelpText<"Include comments from within macros in preprocessed output">,
    MarshallingInfoFlag<PreprocessorOutputOpts<"ShowMacroComments">>;
def C : Flag<["-"], "C">, Flags<[CC1Option]>, Group<Preprocessor_Group>,
    HelpText<"Include comments in preprocessed output">,
    MarshallingInfoFlag<PreprocessorOutputOpts<"ShowComments">>;
def D : JoinedOrSeparate<["-"], "D">, Group<Preprocessor_Group>,
    Flags<[CC1Option, FlangOption, FC1Option]>, MetaVarName<"<macro>=<value>">,
    HelpText<"Define <macro> to <value> (or 1 if <value> omitted)">;
def E : Flag<["-"], "E">, Flags<[NoXarchOption,CC1Option, FlangOption, FC1Option]>, Group<Action_Group>,
    HelpText<"Only run the preprocessor">;
def F : JoinedOrSeparate<["-"], "F">, Flags<[RenderJoined,CC1Option]>,
    HelpText<"Add directory to framework include search path">;
def G : JoinedOrSeparate<["-"], "G">, Flags<[NoXarchOption]>, Group<m_Group>,
    MetaVarName<"<size>">, HelpText<"Put objects of at most <size> bytes "
    "into small data section (MIPS / Hexagon)">;
def G_EQ : Joined<["-"], "G=">, Flags<[NoXarchOption]>, Group<m_Group>, Alias<G>;
def H : Flag<["-"], "H">, Flags<[CC1Option]>, Group<Preprocessor_Group>,
    HelpText<"Show header includes and nesting depth">,
    MarshallingInfoFlag<DependencyOutputOpts<"ShowHeaderIncludes">>;
def fshow_skipped_includes : Flag<["-"], "fshow-skipped-includes">,
  Flags<[CC1Option]>, HelpText<"Show skipped includes in -H output.">,
  DocBrief<[{#include files may be "skipped" due to include guard optimization
             or #pragma once. This flag makes -H show also such includes.}]>,
  MarshallingInfoFlag<DependencyOutputOpts<"ShowSkippedHeaderIncludes">>;

def I_ : Flag<["-"], "I-">, Group<I_Group>,
    HelpText<"Restrict all prior -I flags to double-quoted inclusion and "
             "remove current directory from include path">;
def I : JoinedOrSeparate<["-"], "I">, Group<I_Group>,
    Flags<[CC1Option,CC1AsOption,FlangOption,FC1Option]>, MetaVarName<"<dir>">,
    HelpText<"Add directory to the end of the list of include search paths">,
    DocBrief<[{Add directory to include search path. For C++ inputs, if
there are multiple -I options, these directories are searched
in the order they are given before the standard system directories
are searched. If the same directory is in the SYSTEM include search
paths, for example if also specified with -isystem, the -I option
will be ignored}]>;
def L : JoinedOrSeparate<["-"], "L">, Flags<[RenderJoined]>, Group<Link_Group>,
    MetaVarName<"<dir>">, HelpText<"Add directory to library search path">;
def MD : Flag<["-"], "MD">, Group<M_Group>,
    HelpText<"Write a depfile containing user and system headers">;
def MMD : Flag<["-"], "MMD">, Group<M_Group>,
    HelpText<"Write a depfile containing user headers">;
def M : Flag<["-"], "M">, Group<M_Group>,
    HelpText<"Like -MD, but also implies -E and writes to stdout by default">;
def MM : Flag<["-"], "MM">, Group<M_Group>,
    HelpText<"Like -MMD, but also implies -E and writes to stdout by default">;
def MF : JoinedOrSeparate<["-"], "MF">, Group<M_Group>,
    HelpText<"Write depfile output from -MMD, -MD, -MM, or -M to <file>">,
    MetaVarName<"<file>">;
def MG : Flag<["-"], "MG">, Group<M_Group>, Flags<[CC1Option]>,
    HelpText<"Add missing headers to depfile">,
    MarshallingInfoFlag<DependencyOutputOpts<"AddMissingHeaderDeps">>;
def MJ : JoinedOrSeparate<["-"], "MJ">, Group<M_Group>,
    HelpText<"Write a compilation database entry per input">;
def MP : Flag<["-"], "MP">, Group<M_Group>, Flags<[CC1Option]>,
    HelpText<"Create phony target for each dependency (other than main file)">,
    MarshallingInfoFlag<DependencyOutputOpts<"UsePhonyTargets">>;
def MQ : JoinedOrSeparate<["-"], "MQ">, Group<M_Group>, Flags<[CC1Option]>,
    HelpText<"Specify name of main file output to quote in depfile">;
def MT : JoinedOrSeparate<["-"], "MT">, Group<M_Group>, Flags<[CC1Option]>,
    HelpText<"Specify name of main file output in depfile">,
    MarshallingInfoStringVector<DependencyOutputOpts<"Targets">>;
def MV : Flag<["-"], "MV">, Group<M_Group>, Flags<[CC1Option]>,
    HelpText<"Use NMake/Jom format for the depfile">,
    MarshallingInfoFlag<DependencyOutputOpts<"OutputFormat">, "DependencyOutputFormat::Make">,
    Normalizer<"makeFlagToValueNormalizer(DependencyOutputFormat::NMake)">;
def Mach : Flag<["-"], "Mach">, Group<Link_Group>;
def O0 : Flag<["-"], "O0">, Group<O_Group>, Flags<[CC1Option, HelpHidden]>;
def O4 : Flag<["-"], "O4">, Group<O_Group>, Flags<[CC1Option, HelpHidden]>;
def ObjCXX : Flag<["-"], "ObjC++">, Flags<[NoXarchOption]>,
  HelpText<"Treat source input files as Objective-C++ inputs">;
def ObjC : Flag<["-"], "ObjC">, Flags<[NoXarchOption]>,
  HelpText<"Treat source input files as Objective-C inputs">;
def O : Joined<["-"], "O">, Group<O_Group>, Flags<[CC1Option]>;
def O_flag : Flag<["-"], "O">, Flags<[CC1Option]>, Alias<O>, AliasArgs<["1"]>;
def Ofast : Joined<["-"], "Ofast">, Group<O_Group>, Flags<[CC1Option]>;
def P : Flag<["-"], "P">, Flags<[CC1Option]>, Group<Preprocessor_Group>,
  HelpText<"Disable linemarker output in -E mode">,
  MarshallingInfoNegativeFlag<PreprocessorOutputOpts<"ShowLineMarkers">>;
#if INTEL_CUSTOMIZATION
def : Flag<["-"], "fast">, Alias<Ofast>;
def EP : Flag<["-"], "EP">, Flags<[NoXarchOption]>, HelpText<"Preprocess to "
  "stdout, omitting #line directives.">;
#endif // INTEL_CUSTOMIZATION
def Qy : Flag<["-"], "Qy">, Flags<[CC1Option]>,
  HelpText<"Emit metadata containing compiler name and version">;
def Qn : Flag<["-"], "Qn">, Flags<[CC1Option]>,
  HelpText<"Do not emit metadata containing compiler name and version">;
def : Flag<["-"], "fident">, Group<f_Group>, Alias<Qy>,
  Flags<[CoreOption, CC1Option]>;
def : Flag<["-"], "fno-ident">, Group<f_Group>, Alias<Qn>,
  Flags<[CoreOption, CC1Option]>;
def Qunused_arguments : Flag<["-"], "Qunused-arguments">, Flags<[NoXarchOption, CoreOption]>,
  HelpText<"Don't emit warning for unused driver arguments">;
def Q : Flag<["-"], "Q">, IgnoredGCCCompat;
def Rpass_EQ : Joined<["-"], "Rpass=">, Group<R_value_Group>, Flags<[CC1Option]>,
  HelpText<"Report transformations performed by optimization passes whose "
           "name matches the given POSIX regular expression">;
def Rpass_missed_EQ : Joined<["-"], "Rpass-missed=">, Group<R_value_Group>,
  Flags<[CC1Option]>,
  HelpText<"Report missed transformations by optimization passes whose "
           "name matches the given POSIX regular expression">;
def Rpass_analysis_EQ : Joined<["-"], "Rpass-analysis=">, Group<R_value_Group>,
  Flags<[CC1Option]>,
  HelpText<"Report transformation analysis from optimization passes whose "
           "name matches the given POSIX regular expression">;
def R_Joined : Joined<["-"], "R">, Group<R_Group>, Flags<[CC1Option, CoreOption]>,
  MetaVarName<"<remark>">, HelpText<"Enable the specified remark">;
def S : Flag<["-"], "S">, Flags<[NoXarchOption,CC1Option]>, Group<Action_Group>,
  HelpText<"Only run preprocess and compilation steps">;
def Tbss : JoinedOrSeparate<["-"], "Tbss">, Group<T_Group>,
  MetaVarName<"<addr>">, HelpText<"Set starting address of BSS to <addr>">;
def Tdata : JoinedOrSeparate<["-"], "Tdata">, Group<T_Group>,
  MetaVarName<"<addr>">, HelpText<"Set starting address of DATA to <addr>">;
def Ttext : JoinedOrSeparate<["-"], "Ttext">, Group<T_Group>,
  MetaVarName<"<addr>">, HelpText<"Set starting address of TEXT to <addr>">;
def T : JoinedOrSeparate<["-"], "T">, Group<T_Group>,
  MetaVarName<"<script>">, HelpText<"Specify <script> as linker script">;
def U : JoinedOrSeparate<["-"], "U">, Group<Preprocessor_Group>,
  Flags<[CC1Option, FlangOption, FC1Option]>, MetaVarName<"<macro>">, HelpText<"Undefine macro <macro>">;
def V : JoinedOrSeparate<["-"], "V">, Flags<[NoXarchOption, Unsupported]>;
#if INTEL_CUSTOMIZATION
def Qoption_COMMA : CommaJoined<["-"], "Qoption,">, Flags<[NoXarchOption]>,
  HelpText<" Qoption,<tool>,<args> to pass the comma separated arguments to the"
           " <tool>; <tool> can be asm for assembler (or) link/ld for linker"
           " (or) preprocessor for preprocessor (or) compiler for compiler">,
  MetaVarName<"<arg>">;
def Wcxx11_narrowing : Flag<["-"], "Wc++11-narrowing">, Group<W_Group>,
  Flags<[CC1Option, CoreOption]>;
def Wno_cxx11_narrowing : Flag<["-"], "Wno-c++11-narrowing">, Group<W_Group>,
  Flags<[CC1Option, CoreOption]>;
#endif // INTEL_CUSTOMIZATION
def Wa_COMMA : CommaJoined<["-"], "Wa,">,
  HelpText<"Pass the comma separated arguments in <arg> to the assembler">,
  MetaVarName<"<arg>">;
def Wall : Flag<["-"], "Wall">, Group<W_Group>, Flags<[CC1Option, HelpHidden]>;
def WCL4 : Flag<["-"], "WCL4">, Group<W_Group>, Flags<[CC1Option, HelpHidden]>;
def Wdeprecated : Flag<["-"], "Wdeprecated">, Group<W_Group>, Flags<[CC1Option]>,
  HelpText<"Enable warnings for deprecated constructs and define __DEPRECATED">;
def Wno_deprecated : Flag<["-"], "Wno-deprecated">, Group<W_Group>, Flags<[CC1Option]>;
def Wl_COMMA : CommaJoined<["-"], "Wl,">, Flags<[LinkerInput, RenderAsInput]>,
  HelpText<"Pass the comma separated arguments in <arg> to the linker">,
  MetaVarName<"<arg>">, Group<Link_Group>;
// FIXME: This is broken; these should not be Joined arguments.
def Wno_nonportable_cfstrings : Joined<["-"], "Wno-nonportable-cfstrings">, Group<W_Group>,
  Flags<[CC1Option]>;
def Wnonportable_cfstrings : Joined<["-"], "Wnonportable-cfstrings">, Group<W_Group>,
  Flags<[CC1Option]>;
def Wno_sycl_strict : Flag<["-"], "Wno-sycl-strict">, Group<W_Group>, HelpText<"Disable warnings which enforce strict SYCL language compatibility.">;
def Wp_COMMA : CommaJoined<["-"], "Wp,">,
  HelpText<"Pass the comma separated arguments in <arg> to the preprocessor">,
  MetaVarName<"<arg>">, Group<Preprocessor_Group>;
def Wundef_prefix_EQ : CommaJoined<["-"], "Wundef-prefix=">, Group<W_value_Group>,
  Flags<[CC1Option, CoreOption, HelpHidden]>, MetaVarName<"<arg>">,
  HelpText<"Enable warnings for undefined macros with a prefix in the comma separated list <arg>">,
  MarshallingInfoStringVector<DiagnosticOpts<"UndefPrefixes">>;
def Wwrite_strings : Flag<["-"], "Wwrite-strings">, Group<W_Group>, Flags<[CC1Option, HelpHidden]>;
def Wno_write_strings : Flag<["-"], "Wno-write-strings">, Group<W_Group>, Flags<[CC1Option, HelpHidden]>;
def W_Joined : Joined<["-"], "W">, Group<W_Group>, Flags<[CC1Option, CoreOption, FC1Option, FlangOption]>,
  MetaVarName<"<warning>">, HelpText<"Enable the specified warning">;
def Xanalyzer : Separate<["-"], "Xanalyzer">,
  HelpText<"Pass <arg> to the static analyzer">, MetaVarName<"<arg>">,
  Group<StaticAnalyzer_Group>;
def Xarch__ : JoinedAndSeparate<["-"], "Xarch_">, Flags<[NoXarchOption]>;
def Xarch_host : Separate<["-"], "Xarch_host">, Flags<[NoXarchOption]>,
  HelpText<"Pass <arg> to the CUDA/HIP host compilation">, MetaVarName<"<arg>">;
def Xarch_device : Separate<["-"], "Xarch_device">, Flags<[NoXarchOption]>,
  HelpText<"Pass <arg> to the CUDA/HIP device compilation">, MetaVarName<"<arg>">;
def Xassembler : Separate<["-"], "Xassembler">,
  HelpText<"Pass <arg> to the assembler">, MetaVarName<"<arg>">,
  Group<CompileOnly_Group>;
def Xclang : Separate<["-"], "Xclang">,
  HelpText<"Pass <arg> to the clang compiler">, MetaVarName<"<arg>">,
  Flags<[NoXarchOption, CoreOption]>, Group<CompileOnly_Group>;
#if INTEL_CUSTOMIZATION
def Xcuda_fatbinary : Separate<["-"], "Xcuda-fatbinary">, Flags<[DpcppUnsupported]>,
  HelpText<"Pass <arg> to fatbinary invocation">, MetaVarName<"<arg>">;
def Xcuda_ptxas : Separate<["-"], "Xcuda-ptxas">, Flags<[DpcppUnsupported]>,
  HelpText<"Pass <arg> to the ptxas assembler">, MetaVarName<"<arg>">;
#endif // INTEL_CUSTOMIZATION
def Xopenmp_target : Separate<["-"], "Xopenmp-target">,
  HelpText<"Pass <arg> to the target offloading toolchain.">, MetaVarName<"<arg>">;
def Xopenmp_target_EQ : JoinedAndSeparate<["-"], "Xopenmp-target=">,
  HelpText<"Pass <arg> to the target offloading toolchain identified by <triple>.">,
  MetaVarName<"<triple> <arg>">;
#if INTEL_CUSTOMIZATION
def Xopenmp_backend : Separate<["-"], "Xopenmp-target-backend">,
  HelpText<"Pass <arg> to the OpenMP based target backend.">,
  MetaVarName<"<arg>">, Flags<[CoreOption]>;
def Xopenmp_backend_EQ : JoinedAndSeparate<["-"], "Xopenmp-target-backend=">,
  HelpText<"Pass <arg> to the OpenMP based backend identified by <triple>.">,
  MetaVarName<"<triple> <arg>">, Flags<[CoreOption]>;
def Xopenmp_frontend : Separate<["-"], "Xopenmp-target-frontend">,
  HelpText<"Pass <arg> to the OpenMP based target frontend.">,
  Alias<Xopenmp_target>, Flags<[CoreOption]>;
def Xopenmp_frontend_EQ : JoinedAndSeparate<["-"], "Xopenmp-target-frontend=">,
  HelpText<"Pass <arg> to the OpenMPbased target frontend identified by "
  "<triple>.">, Alias<Xopenmp_target_EQ>, Flags<[CoreOption]>;
def Xopenmp_linker : Separate<["-"], "Xopenmp-target-linker">,
  HelpText<"Pass <arg> to the SYCL based target linker.">,
  MetaVarName<"<arg>">, Flags<[CoreOption]>;
def Xopenmp_linker_EQ : JoinedAndSeparate<["-"], "Xopenmp-target-linker=">,
  HelpText<"Pass <arg> to the SYCL based target linker identified by "
  "<triple>.">, MetaVarName<"<triple> <arg>">, Flags<[CoreOption]>;
def Xsycl_backend : Separate<["-"], "Xsycl-target-backend">,
  HelpText<"Pass <arg> to the SYCL based target backend.">, MetaVarName<"<arg>">, Flags<[CoreOption, DpcppOption]>;
def Xsycl_backend_EQ : JoinedAndSeparate<["-"], "Xsycl-target-backend=">,
  HelpText<"Pass <arg> to the SYCL based backend identified by <triple>.">,
  MetaVarName<"<triple> <arg>">, Flags<[CoreOption, DpcppOption]>;
def Xsycl_frontend : Separate<["-"], "Xsycl-target-frontend">,
  HelpText<"Pass <arg> to the SYCL based target frontend.">, MetaVarName<"<arg>">, Flags<[CoreOption, DpcppOption]>;
def Xsycl_frontend_EQ : JoinedAndSeparate<["-"], "Xsycl-target-frontend=">,
  HelpText<"Pass <arg> to the SYCL based target frontend identified by <triple>.">, Flags<[CoreOption, DpcppOption]>,
  MetaVarName<"<triple> <arg>">;
def Xsycl_linker : Separate<["-"], "Xsycl-target-linker">,
  HelpText<"Pass <arg> to the SYCL based target linker.">, MetaVarName<"<arg>">, Flags<[CoreOption, DpcppOption]>;
def Xsycl_linker_EQ : JoinedAndSeparate<["-"], "Xsycl-target-linker=">,
  HelpText<"Pass <arg> to the SYCL based target linker identified by <triple>.">,
  MetaVarName<"<triple> <arg>">, Flags<[CoreOption, DpcppOption]>;
def Xs : Joined<["-"], "Xs">, HelpText<"Pass <arg> to the offline compiler, adding the option specifier '-' to the <arg>.">, MetaVarName<"<arg>">, Flags<[CoreOption, DpcppOption]>;
def Xs_separate : Separate<["-"], "Xs">, HelpText<"Pass <arg> to the offline compiler.">, MetaVarName<"<arg>">, Flags<[CoreOption, DpcppOption]>;
#endif // INTEL_CUSTOMIZATION
def z : Separate<["-"], "z">, Flags<[LinkerInput, RenderAsInput]>,
  HelpText<"Pass -z <arg> to the linker">, MetaVarName<"<arg>">,
  Group<Link_Group>;
def Xlinker : Separate<["-"], "Xlinker">, Flags<[LinkerInput, RenderAsInput]>,
  HelpText<"Pass <arg> to the linker">, MetaVarName<"<arg>">,
  Group<Link_Group>;
def Xpreprocessor : Separate<["-"], "Xpreprocessor">, Group<Preprocessor_Group>,
  HelpText<"Pass <arg> to the preprocessor">, MetaVarName<"<arg>">;
def X_Flag : Flag<["-"], "X">, Group<Link_Group>;
def X_Joined : Joined<["-"], "X">, IgnoredGCCCompat;
def Z_Flag : Flag<["-"], "Z">, Group<Link_Group>;
// FIXME: All we do with this is reject it. Remove.
def Z_Joined : Joined<["-"], "Z">;
def all__load : Flag<["-"], "all_load">;
def allowable__client : Separate<["-"], "allowable_client">;
def ansi : Flag<["-", "--"], "ansi">, Group<CompileOnly_Group>;
def arch__errors__fatal : Flag<["-"], "arch_errors_fatal">;
def arch : Separate<["-"], "arch">, Flags<[NoXarchOption]>;
def arch__only : Separate<["-"], "arch_only">;
def a : Joined<["-"], "a">;
def autocomplete : Joined<["--"], "autocomplete=">;
def bind__at__load : Flag<["-"], "bind_at_load">;
def bundle__loader : Separate<["-"], "bundle_loader">;
def bundle : Flag<["-"], "bundle">;
def b : JoinedOrSeparate<["-"], "b">, Flags<[Unsupported]>;
def cl_opt_disable : Flag<["-"], "cl-opt-disable">, Group<opencl_Group>, Flags<[CC1Option]>,
  HelpText<"OpenCL only. This option disables all optimizations. By default optimizations are enabled.">;
def cl_strict_aliasing : Flag<["-"], "cl-strict-aliasing">, Group<opencl_Group>, Flags<[CC1Option]>,
  HelpText<"OpenCL only. This option is added for compatibility with OpenCL 1.0.">;
def cl_single_precision_constant : Flag<["-"], "cl-single-precision-constant">, Group<opencl_Group>, Flags<[CC1Option]>,
  HelpText<"OpenCL only. Treat double precision floating-point constant as single precision constant.">,
  MarshallingInfoFlag<LangOpts<"SinglePrecisionConstants">>;
def cl_finite_math_only : Flag<["-"], "cl-finite-math-only">, Group<opencl_Group>, Flags<[CC1Option]>,
  HelpText<"OpenCL only. Allow floating-point optimizations that assume arguments and results are not NaNs or +-Inf.">,
  MarshallingInfoFlag<LangOpts<"CLFiniteMathOnly">>;
def cl_kernel_arg_info : Flag<["-"], "cl-kernel-arg-info">, Group<opencl_Group>, Flags<[CC1Option]>,
  HelpText<"OpenCL only. Generate kernel argument metadata.">,
  MarshallingInfoFlag<CodeGenOpts<"EmitOpenCLArgMetadata">>;
def cl_unsafe_math_optimizations : Flag<["-"], "cl-unsafe-math-optimizations">, Group<opencl_Group>, Flags<[CC1Option]>,
  HelpText<"OpenCL only. Allow unsafe floating-point optimizations.  Also implies -cl-no-signed-zeros and -cl-mad-enable.">,
  MarshallingInfoFlag<LangOpts<"CLUnsafeMath">>;
def cl_fast_relaxed_math : Flag<["-"], "cl-fast-relaxed-math">, Group<opencl_Group>, Flags<[CC1Option]>,
  HelpText<"OpenCL only. Sets -cl-finite-math-only and -cl-unsafe-math-optimizations, and defines __FAST_RELAXED_MATH__.">,
  MarshallingInfoFlag<LangOpts<"FastRelaxedMath">>;
def cl_mad_enable : Flag<["-"], "cl-mad-enable">, Group<opencl_Group>, Flags<[CC1Option]>,
  HelpText<"OpenCL only. Allow use of less precise MAD computations in the generated binary.">,
  MarshallingInfoFlag<CodeGenOpts<"LessPreciseFPMAD">>,
  ImpliedByAnyOf<[cl_unsafe_math_optimizations.KeyPath, cl_fast_relaxed_math.KeyPath]>;
def cl_no_signed_zeros : Flag<["-"], "cl-no-signed-zeros">, Group<opencl_Group>, Flags<[CC1Option]>,
  HelpText<"OpenCL only. Allow use of less precise no signed zeros computations in the generated binary.">,
  MarshallingInfoFlag<LangOpts<"CLNoSignedZero">>;
def cl_std_EQ : Joined<["-"], "cl-std=">, Group<opencl_Group>, Flags<[CC1Option]>,
  HelpText<"OpenCL language standard to compile for.">, Values<"cl,CL,cl1.0,CL1.0,cl1.1,CL1.1,cl1.2,CL1.2,cl2.0,CL2.0,cl3.0,CL3.0,clc++,CLC++">;
def cl_denorms_are_zero : Flag<["-"], "cl-denorms-are-zero">, Group<opencl_Group>,
  HelpText<"OpenCL only. Allow denormals to be flushed to zero.">;
def cl_fp32_correctly_rounded_divide_sqrt : Flag<["-"], "cl-fp32-correctly-rounded-divide-sqrt">, Group<opencl_Group>, Flags<[CC1Option]>,
  HelpText<"OpenCL only. Specify that single precision floating-point divide and sqrt used in the program source are correctly rounded.">,
  MarshallingInfoFlag<CodeGenOpts<"CorrectlyRoundedDivSqrt">>;
// if INTEL_CUSTOMIZATION
def cl_spir_compile_options : Separate<["-"], "cl-spir-compile-options">, Group<opencl_Group>, Flags<[CC1Option]>,
  HelpText<"SPIR compilation options to record in metadata">,
  MarshallingInfoString<CodeGenOpts<"SPIRCompileOptions">>;
def fhls : Flag<["-"], "fhls">, Group<f_Group>, Flags<[CC1Option, DpcppUnsupported]>,
  HelpText<"Enable Intel FPGA High Level Synthesis extensions">,
  MarshallingInfoFlag<LangOpts<"HLS">>;
// endif INTEL_CUSTOMIZATION
def cl_uniform_work_group_size : Flag<["-"], "cl-uniform-work-group-size">, Group<opencl_Group>, Flags<[CC1Option]>,
  HelpText<"OpenCL only. Defines that the global work-size be a multiple of the work-group size specified to clEnqueueNDRangeKernel">,
  MarshallingInfoFlag<CodeGenOpts<"UniformWGSize">>;
def cl_no_stdinc : Flag<["-"], "cl-no-stdinc">, Group<opencl_Group>,
  HelpText<"OpenCL only. Disables all standard includes containing non-native compiler types and functions.">;
def client__name : JoinedOrSeparate<["-"], "client_name">;
def combine : Flag<["-", "--"], "combine">, Flags<[NoXarchOption, Unsupported]>;
def compatibility__version : JoinedOrSeparate<["-"], "compatibility_version">;
def config : Separate<["--"], "config">, Flags<[NoXarchOption]>,
  HelpText<"Specifies configuration file">;
def config_system_dir_EQ : Joined<["--"], "config-system-dir=">, Flags<[NoXarchOption, HelpHidden]>,
  HelpText<"System directory for configuration files">;
def config_user_dir_EQ : Joined<["--"], "config-user-dir=">, Flags<[NoXarchOption, HelpHidden]>,
  HelpText<"User directory for configuration files">;
def coverage : Flag<["-", "--"], "coverage">, Group<Link_Group>, Flags<[CoreOption]>;
def cpp_precomp : Flag<["-"], "cpp-precomp">, Group<clang_ignored_f_Group>;
def current__version : JoinedOrSeparate<["-"], "current_version">;
def cxx_isystem : JoinedOrSeparate<["-"], "cxx-isystem">, Group<clang_i_Group>,
  HelpText<"Add directory to the C++ SYSTEM include search path">, Flags<[CC1Option]>,
  MetaVarName<"<directory>">;
def c : Flag<["-"], "c">, Flags<[NoXarchOption, FlangOption]>, Group<Action_Group>,
  HelpText<"Only run preprocess, compile, and assemble steps">;
def fconvergent_functions : Flag<["-"], "fconvergent-functions">, Group<f_Group>, Flags<[CC1Option]>,
  HelpText<"Assume functions may be convergent">;

def gpu_use_aux_triple_only : Flag<["--"], "gpu-use-aux-triple-only">,
  InternalDriverOpt, HelpText<"Prepare '-aux-triple' only without populating "
                              "'-aux-target-cpu' and '-aux-target-feature'.">;
#if INTEL_CUSTOMIZATION
def cuda_device_only : Flag<["--"], "cuda-device-only">, Flags<[DpcppUnsupported]>,
  HelpText<"Compile CUDA code for device only">;
def cuda_host_only : Flag<["--"], "cuda-host-only">, Flags<[DpcppUnsupported]>,
  HelpText<"Compile CUDA code for host only.  Has no effect on non-CUDA "
           "compilations.">;
def cuda_compile_host_device : Flag<["--"], "cuda-compile-host-device">, Flags<[DpcppUnsupported]>,
  HelpText<"Compile CUDA code for both host and device (default).  Has no "
           "effect on non-CUDA compilations.">;
def cuda_include_ptx_EQ : Joined<["--"], "cuda-include-ptx=">, Flags<[NoXarchOption, DpcppUnsupported]>,
  HelpText<"Include PTX for the following GPU architecture (e.g. sm_35) or 'all'. May be specified more than once.">;
def no_cuda_include_ptx_EQ : Joined<["--"], "no-cuda-include-ptx=">, Flags<[NoXarchOption, DpcppUnsupported]>,
  HelpText<"Do not include PTX for the following GPU architecture (e.g. sm_35) or 'all'. May be specified more than once.">;
def offload_arch_EQ : Joined<["--"], "offload-arch=">, Flags<[NoXarchOption, DpcppUnsupported]>,
  HelpText<"CUDA offloading device architecture (e.g. sm_35), or HIP offloading target ID in the form of a "
           "device architecture followed by target ID features delimited by a colon. Each target ID feature "
           "is a pre-defined string followed by a plus or minus sign (e.g. gfx908:xnack+:sramecc-).  May be "
           "specified more than once.">;
def cuda_gpu_arch_EQ : Joined<["--"], "cuda-gpu-arch=">, Flags<[NoXarchOption, DpcppUnsupported]>,
  Alias<offload_arch_EQ>;
def hip_link : Flag<["--"], "hip-link">, Flags<[DpcppUnsupported]>,
  HelpText<"Link clang-offload-bundler bundles for HIP">;
def no_offload_arch_EQ : Joined<["--"], "no-offload-arch=">, Flags<[NoXarchOption, DpcppUnsupported]>,
  HelpText<"Remove CUDA/HIP offloading device architecture (e.g. sm_35, gfx906) from the list of devices to compile for. "
           "'all' resets the list to its default value.">;
def emit_static_lib : Flag<["--"], "emit-static-lib">,
  HelpText<"Enable linker job to emit a static library.">;
def no_cuda_gpu_arch_EQ : Joined<["--"], "no-cuda-gpu-arch=">, Flags<[NoXarchOption, DpcppUnsupported]>,
  Alias<no_offload_arch_EQ>;
def cuda_noopt_device_debug : Flag<["--"], "cuda-noopt-device-debug">, Flags<[DpcppUnsupported]>,
  HelpText<"Enable device-side debug info generation. Disables ptxas optimizations.">;
def no_cuda_version_check : Flag<["--"], "no-cuda-version-check">, Flags<[DpcppUnsupported]>,
  HelpText<"Don't error out if the detected version of the CUDA install is "
           "too low for the requested CUDA gpu architecture.">;
def no_cuda_noopt_device_debug : Flag<["--"], "no-cuda-noopt-device-debug">, Flags<[DpcppUnsupported]>;
def cuda_path_EQ : Joined<["--"], "cuda-path=">, Group<i_Group>, Flags<[DpcppUnsupported]>,
  HelpText<"CUDA installation path">;
def cuda_path_ignore_env : Flag<["--"], "cuda-path-ignore-env">, Group<i_Group>, Flags<[DpcppUnsupported]>,
  HelpText<"Ignore environment variables to detect CUDA installation">;
def ptxas_path_EQ : Joined<["--"], "ptxas-path=">, Group<i_Group>, Flags<[DpcppUnsupported]>,
  HelpText<"Path to ptxas (used for compiling CUDA code)">;
def fgpu_flush_denormals_to_zero : Flag<["-"], "fgpu-flush-denormals-to-zero">, Flags<[DpcppUnsupported]>,
  HelpText<"Flush denormal floating point values to zero in CUDA/HIP device mode.">;
def fno_gpu_flush_denormals_to_zero : Flag<["-"], "fno-gpu-flush-denormals-to-zero">;
def fcuda_flush_denormals_to_zero : Flag<["-"], "fcuda-flush-denormals-to-zero">, Flags<[DpcppUnsupported]>,
  Alias<fgpu_flush_denormals_to_zero>;
def fno_cuda_flush_denormals_to_zero : Flag<["-"], "fno-cuda-flush-denormals-to-zero">,
  Alias<fno_gpu_flush_denormals_to_zero>;
defm gpu_rdc : BoolFOption<"gpu-rdc",
  LangOpts<"GPURelocatableDeviceCode">, DefaultFalse,
  PosFlag<SetTrue, [CC1Option], "Generate relocatable device code, also known as separate compilation mode">,
  NegFlag<SetFalse>,
  BothFlags<[DpcppUnsupported]>>;
def : Flag<["-"], "fcuda-rdc">, Alias<fgpu_rdc>;
def : Flag<["-"], "fno-cuda-rdc">, Alias<fno_gpu_rdc>;
#if INTEL_CUSTOMIZATION
defm cuda_short_ptr : BoolFOption<"cuda-short-ptr",
  TargetOpts<"NVPTXUseShortPointers">, DefaultFalse,
  PosFlag<SetTrue, [DpcppUnsupported], "Use 32-bit pointers for accessing const/local/shared address spaces">,
  NegFlag<SetFalse>>;
#endif // INTEL_CUSTOMIZATION
def rocm_path_EQ : Joined<["--"], "rocm-path=">, Group<i_Group>, Flags<[DpcppUnsupported]>,
  HelpText<"ROCm installation path, used for finding and automatically linking required bitcode libraries.">;
def hip_path_EQ : Joined<["--"], "hip-path=">, Group<i_Group>,
  HelpText<"HIP runtime installation path, used for finding HIP version and adding HIP include path.">;
def amdgpu_arch_tool_EQ : Joined<["--"], "amdgpu-arch-tool=">, Group<i_Group>, Flags<[DpcppUnsupported]>,
  HelpText<"Tool used for detecting AMD GPU arch in the system.">;
def rocm_device_lib_path_EQ : Joined<["--"], "rocm-device-lib-path=">, Group<Link_Group>, Flags<[DpcppUnsupported]>,
  HelpText<"ROCm device library path. Alternative to rocm-path.">;
def : Joined<["--"], "hip-device-lib-path=">, Alias<rocm_device_lib_path_EQ>;
def hip_device_lib_EQ : Joined<["--"], "hip-device-lib=">, Group<Link_Group>, Flags<[DpcppUnsupported]>,
  HelpText<"HIP device library">;
def hip_version_EQ : Joined<["--"], "hip-version=">, Flags<[DpcppUnsupported]>,
  HelpText<"HIP version in the format of major.minor.patch">;
def fhip_dump_offload_linker_script : Flag<["-"], "fhip-dump-offload-linker-script">,
  Group<f_Group>, Flags<[NoArgumentUnused, HelpHidden, DpcppUnsupported]>;
defm hip_new_launch_api : BoolFOption<"hip-new-launch-api",
  LangOpts<"HIPUseNewLaunchAPI">, DefaultFalse,
  PosFlag<SetTrue, [CC1Option], "Use">, NegFlag<SetFalse, [], "Don't use">,
  BothFlags<[DpcppUnsupported], " new kernel launching API for HIP">>;
defm gpu_allow_device_init : BoolFOption<"gpu-allow-device-init",
  LangOpts<"GPUAllowDeviceInit">, DefaultFalse,
  PosFlag<SetTrue, [CC1Option], "Allow">, NegFlag<SetFalse, [], "Don't allow">,
<<<<<<< HEAD
  BothFlags<[DpcppUnsupported], " device side init function in HIP">>,
=======
  BothFlags<[], " device side init function in HIP (experimental)">>,
>>>>>>> 76a412e7
  ShouldParseIf<hip.KeyPath>;
defm gpu_defer_diag : BoolFOption<"gpu-defer-diag",
  LangOpts<"GPUDeferDiag">, DefaultFalse,
  PosFlag<SetTrue, [CC1Option], "Defer">, NegFlag<SetFalse, [], "Don't defer">,
  BothFlags<[DpcppUnsupported], " host/device related diagnostic messages for CUDA/HIP">>;
defm gpu_exclude_wrong_side_overloads : BoolFOption<"gpu-exclude-wrong-side-overloads",
  LangOpts<"GPUExcludeWrongSideOverloads">, DefaultFalse,
  PosFlag<SetTrue, [CC1Option], "Always exclude wrong side overloads">,
  NegFlag<SetFalse, [], "Exclude wrong side overloads only if there are same side overloads">,
  BothFlags<[HelpHidden, DpcppUnsupported], " in overloading resolution for CUDA/HIP">>;
def gpu_max_threads_per_block_EQ : Joined<["--"], "gpu-max-threads-per-block=">,
  Flags<[CC1Option, DpcppUnsupported]>,
  HelpText<"Default max threads per block for kernel launch bounds for HIP">,
  MarshallingInfoInt<LangOpts<"GPUMaxThreadsPerBlock">, "1024">,
  ShouldParseIf<hip.KeyPath>;
def fgpu_inline_threshold_EQ : Joined<["-"], "fgpu-inline-threshold=">,
  Flags<[HelpHidden]>,
  HelpText<"Inline threshold for device compilation for CUDA/HIP">;
def gpu_instrument_lib_EQ : Joined<["--"], "gpu-instrument-lib=">, Flags<[DpcppUnsupported]>,
  HelpText<"Instrument device library for HIP, which is a LLVM bitcode containing "
  "__cyg_profile_func_enter and __cyg_profile_func_exit">;
defm gpu_sanitize : BoolFOption<"gpu-sanitize", EmptyKPM, DefaultFalse,
  PosFlag<SetTrue, [], "Enable sanitizer for AMDGPU target">,
  NegFlag<SetFalse>>;
def cuid_EQ : Joined<["-"], "cuid=">, Flags<[CC1Option]>,
  HelpText<"An ID for compilation unit, which should be the same for the same "
           "compilation unit but different for different compilation units. "
           "It is used to externalize device-side static variables for single "
           "source offloading languages CUDA and HIP so that they can be "
           "accessed by the host code of the same compilation unit.">,
  MarshallingInfoString<LangOpts<"CUID">>;
def fuse_cuid_EQ : Joined<["-"], "fuse-cuid=">,
  HelpText<"Method to generate ID's for compilation units for single source "
           "offloading languages CUDA and HIP: 'hash' (ID's generated by hashing "
           "file path and command line options) | 'random' (ID's generated as "
           "random numbers) | 'none' (disabled). Default is 'hash'. This option "
           "will be overriden by option '-cuid=[ID]' if it is specified." >;
def libomptarget_amdgcn_bc_path_EQ : Joined<["--"], "libomptarget-amdgcn-bc-path=">, Group<i_Group>,
  HelpText<"Path to libomptarget-amdgcn bitcode library">;
def libomptarget_nvptx_bc_path_EQ : Joined<["--"], "libomptarget-nvptx-bc-path=">, Group<i_Group>, Flags<[DpcppUnsupported]>,
  HelpText<"Path to libomptarget-nvptx bitcode library">;
#endif // INTEL_CUSTOMIZATION
def dD : Flag<["-"], "dD">, Group<d_Group>, Flags<[CC1Option]>,
  HelpText<"Print macro definitions in -E mode in addition to normal output">;
def dI : Flag<["-"], "dI">, Group<d_Group>, Flags<[CC1Option]>,
  HelpText<"Print include directives in -E mode in addition to normal output">,
  MarshallingInfoFlag<PreprocessorOutputOpts<"ShowIncludeDirectives">>;
def dM : Flag<["-"], "dM">, Group<d_Group>, Flags<[CC1Option]>,
  HelpText<"Print macro definitions in -E mode instead of normal output">;
def dead__strip : Flag<["-"], "dead_strip">;
#if INTEL_CUSTOMIZATION
def debug_EQ : Joined<["-"], "debug=">, Group<intel_debug_Group>,
  Flags<[NoXarchOption]>, HelpText<"Enable debug information. Valid args: "
  "none, all, full, minimal">;
def debug_Separate : Separate<["-"], "debug">, Alias<debug_EQ>;
def mdebug_line_version_EQ : Joined<["-"], "mdebug-line-version=">,
  HelpText<"Set debug line version used when generating debug information">;
#endif // INTEL_CUSTOMIZATION
def dependency_file : Separate<["-"], "dependency-file">, Flags<[CC1Option]>,
  HelpText<"Filename (or -) to write dependency output to">,
  MarshallingInfoString<DependencyOutputOpts<"OutputFile">>;
def dependency_dot : Separate<["-"], "dependency-dot">, Flags<[CC1Option]>,
  HelpText<"Filename to write DOT-formatted header dependencies to">,
  MarshallingInfoString<DependencyOutputOpts<"DOTOutputFile">>;
def module_dependency_dir : Separate<["-"], "module-dependency-dir">,
  Flags<[CC1Option]>, HelpText<"Directory to dump module dependencies to">,
  MarshallingInfoString<DependencyOutputOpts<"ModuleDependencyOutputDir">>;
def dsym_dir : JoinedOrSeparate<["-"], "dsym-dir">,
  Flags<[NoXarchOption, RenderAsInput]>,
  HelpText<"Directory to output dSYM's (if any) to">, MetaVarName<"<dir>">;
def dumpmachine : Flag<["-"], "dumpmachine">;
def dumpspecs : Flag<["-"], "dumpspecs">, Flags<[Unsupported]>;
def dumpversion : Flag<["-"], "dumpversion">;
def dylib__file : Separate<["-"], "dylib_file">;
def dylinker__install__name : JoinedOrSeparate<["-"], "dylinker_install_name">;
def dylinker : Flag<["-"], "dylinker">;
def dynamiclib : Flag<["-"], "dynamiclib">;
def dynamic : Flag<["-"], "dynamic">, Flags<[NoArgumentUnused]>;
def d_Flag : Flag<["-"], "d">, Group<d_Group>;
def d_Joined : Joined<["-"], "d">, Group<d_Group>;
def emit_ast : Flag<["-"], "emit-ast">,
  HelpText<"Emit Clang AST files for source inputs">;
def emit_llvm : Flag<["-"], "emit-llvm">, Flags<[CC1Option]>, Group<Action_Group>,
  HelpText<"Use the LLVM representation for assembler and object files">;
def emit_interface_stubs : Flag<["-"], "emit-interface-stubs">, Flags<[CC1Option]>, Group<Action_Group>,
  HelpText<"Generate Interface Stub Files.">;
def emit_merged_ifs : Flag<["-"], "emit-merged-ifs">,
  Flags<[CC1Option]>, Group<Action_Group>,
  HelpText<"Generate Interface Stub Files, emit merged text not binary.">;
def interface_stub_version_EQ : JoinedOrSeparate<["-"], "interface-stub-version=">, Flags<[CC1Option]>;
def exported__symbols__list : Separate<["-"], "exported_symbols_list">;
def e : JoinedOrSeparate<["-"], "e">, Flags<[LinkerInput]>, Group<Link_Group>;
def fmax_tokens_EQ : Joined<["-"], "fmax-tokens=">, Group<f_Group>, Flags<[CC1Option]>,
  HelpText<"Max total number of preprocessed tokens for -Wmax-tokens.">,
  MarshallingInfoInt<LangOpts<"MaxTokens">>;
def fPIC : Flag<["-"], "fPIC">, Group<f_Group>;
def fno_PIC : Flag<["-"], "fno-PIC">, Group<f_Group>;
def fPIE : Flag<["-"], "fPIE">, Group<f_Group>;
def fno_PIE : Flag<["-"], "fno-PIE">, Group<f_Group>;
defm access_control : BoolFOption<"access-control",
  LangOpts<"AccessControl">, DefaultTrue,
  NegFlag<SetFalse, [CC1Option], "Disable C++ access control">,
  PosFlag<SetTrue>>;
#if INTEL_CUSTOMIZATION
def falign_functions : Flag<["-"], "falign-functions">, Group<f_Group>,
  HelpText<"align the start of functions to an optimal machine-dependent value.">;
def falign_functions_EQ : Joined<["-"], "falign-functions=">, Group<f_Group>,
  HelpText<"Align the start of functions on a 2 (DEFAULT) or <n> byte boundary "
  "where <n> is a power of 2.">;
def fno_align_functions: Flag<["-"], "fno-align-functions">, Group<f_Group>,
  HelpText<"Aligns on a 2-byte boundary">;
def fargument_noalias : Flag<["-"], "fargument-noalias">,
  Flags<[CC1Option, CC1AsOption]>, HelpText<"Enables 'noalias' attribute for "
  "all pointer-type arguments">,
  MarshallingInfoFlag<CodeGenOpts<"NoAliasForPtrArgs">>;
def fno_alias : Flag<["-"], "fno-alias">, Alias<fargument_noalias>,
  HelpText<"Enables 'noalias' attribute for all pointer-type arguments">;
#endif // INTEL_CUSTOMIZATION
defm allow_editor_placeholders : BoolFOption<"allow-editor-placeholders",
  LangOpts<"AllowEditorPlaceholders">, DefaultFalse,
  PosFlag<SetTrue, [CC1Option], "Treat editor placeholders as valid source code">,
  NegFlag<SetFalse>>;
def fallow_unsupported : Flag<["-"], "fallow-unsupported">, Group<f_Group>;
def fapple_kext : Flag<["-"], "fapple-kext">, Group<f_Group>, Flags<[CC1Option]>,
  HelpText<"Use Apple's kernel extensions ABI">,
  MarshallingInfoFlag<LangOpts<"AppleKext">>;
defm apple_pragma_pack : BoolFOption<"apple-pragma-pack",
  LangOpts<"ApplePragmaPack">, DefaultFalse,
  PosFlag<SetTrue, [CC1Option], "Enable Apple gcc-compatible #pragma pack handling">,
  NegFlag<SetFalse>>;
defm xl_pragma_pack : BoolFOption<"xl-pragma-pack",
  LangOpts<"XLPragmaPack">, DefaultFalse,
  PosFlag<SetTrue, [CC1Option], "Enable IBM XL #pragma pack handling">,
  NegFlag<SetFalse>>;
def shared_libsan : Flag<["-"], "shared-libsan">,
  HelpText<"Dynamically link the sanitizer runtime">;
def static_libsan : Flag<["-"], "static-libsan">,
  HelpText<"Statically link the sanitizer runtime">;
def : Flag<["-"], "shared-libasan">, Alias<shared_libsan>;
def fasm : Flag<["-"], "fasm">, Group<f_Group>;

def fassume_sane_operator_new : Flag<["-"], "fassume-sane-operator-new">, Group<f_Group>;
def fastcp : Flag<["-"], "fastcp">, Group<f_Group>;
def fastf : Flag<["-"], "fastf">, Group<f_Group>;
#ifndef INTEL_CUSTOMIZATION
def fast : Flag<["-"], "fast">, Group<f_Group>;
#endif // !INTEL_CUSTOMIZATION
def fasynchronous_unwind_tables : Flag<["-"], "fasynchronous-unwind-tables">, Group<f_Group>;

defm double_square_bracket_attributes : BoolFOption<"double-square-bracket-attributes",
  LangOpts<"DoubleSquareBracketAttributes">, Default<!strconcat(cpp11.KeyPath, "||", c2x.KeyPath)>,
  PosFlag<SetTrue, [], "Enable">, NegFlag<SetFalse, [], "Disable">,
  BothFlags<[NoXarchOption, CC1Option], " '[[]]' attributes in all C and C++ language modes">>;

defm autolink : BoolFOption<"autolink",
  CodeGenOpts<"Autolink">, DefaultTrue,
  NegFlag<SetFalse, [CC1Option], "Disable generation of linker directives for automatic library linking">,
  PosFlag<SetTrue>>;

// C++ Coroutines TS
defm coroutines_ts : BoolFOption<"coroutines-ts",
  LangOpts<"Coroutines">, Default<cpp20.KeyPath>,
  PosFlag<SetTrue, [CC1Option], "Enable support for the C++ Coroutines TS">,
  NegFlag<SetFalse>>;

def fembed_bitcode_EQ : Joined<["-"], "fembed-bitcode=">,
    Group<f_Group>, Flags<[NoXarchOption, CC1Option, CC1AsOption]>, MetaVarName<"<option>">,
    HelpText<"Embed LLVM bitcode (option: off, all, bitcode, marker)">,
    Values<"off,all,bitcode,marker">, NormalizedValuesScope<"CodeGenOptions">,
    NormalizedValues<["Embed_Off", "Embed_All", "Embed_Bitcode", "Embed_Marker"]>,
    MarshallingInfoEnum<CodeGenOpts<"EmbedBitcode">, "Embed_Off">;
def fembed_bitcode : Flag<["-"], "fembed-bitcode">, Group<f_Group>,
  Alias<fembed_bitcode_EQ>, AliasArgs<["all"]>,
  HelpText<"Embed LLVM IR bitcode as data">;
def fembed_bitcode_marker : Flag<["-"], "fembed-bitcode-marker">,
  Alias<fembed_bitcode_EQ>, AliasArgs<["marker"]>,
  HelpText<"Embed placeholder LLVM IR data as a marker">;
defm gnu_inline_asm : BoolFOption<"gnu-inline-asm",
  LangOpts<"GNUAsm">, DefaultTrue,
  NegFlag<SetFalse, [CC1Option], "Disable GNU style inline asm">, PosFlag<SetTrue>>;

def fprofile_sample_use : Flag<["-"], "fprofile-sample-use">, Group<f_Group>,
    Flags<[CoreOption]>;
def fno_profile_sample_use : Flag<["-"], "fno-profile-sample-use">, Group<f_Group>,
    Flags<[CoreOption]>;
def fprofile_sample_use_EQ : Joined<["-"], "fprofile-sample-use=">,
    Group<f_Group>, Flags<[NoXarchOption, CC1Option]>,
    HelpText<"Enable sample-based profile guided optimizations">,
    MarshallingInfoString<CodeGenOpts<"SampleProfileFile">>;
def fprofile_sample_accurate : Flag<["-"], "fprofile-sample-accurate">,
    Group<f_Group>, Flags<[NoXarchOption, CC1Option]>,
    HelpText<"Specifies that the sample profile is accurate">,
    DocBrief<[{Specifies that the sample profile is accurate. If the sample
               profile is accurate, callsites without profile samples are marked
               as cold. Otherwise, treat callsites without profile samples as if
               we have no profile}]>,
   MarshallingInfoFlag<CodeGenOpts<"ProfileSampleAccurate">>;
def fno_profile_sample_accurate : Flag<["-"], "fno-profile-sample-accurate">,
  Group<f_Group>, Flags<[NoXarchOption]>;
def fauto_profile : Flag<["-"], "fauto-profile">, Group<f_Group>,
    Alias<fprofile_sample_use>;
def fno_auto_profile : Flag<["-"], "fno-auto-profile">, Group<f_Group>,
    Alias<fno_profile_sample_use>;
def fauto_profile_EQ : Joined<["-"], "fauto-profile=">,
    Alias<fprofile_sample_use_EQ>;
def fauto_profile_accurate : Flag<["-"], "fauto-profile-accurate">,
    Group<f_Group>, Alias<fprofile_sample_accurate>;
def fno_auto_profile_accurate : Flag<["-"], "fno-auto-profile-accurate">,
    Group<f_Group>, Alias<fno_profile_sample_accurate>;
def fdebug_compilation_dir_EQ : Joined<["-"], "fdebug-compilation-dir=">,
    Group<f_Group>, Flags<[CC1Option, CC1AsOption, CoreOption]>,
    HelpText<"The compilation directory to embed in the debug info">,
    MarshallingInfoString<CodeGenOpts<"DebugCompilationDir">>;
def fdebug_compilation_dir : Separate<["-"], "fdebug-compilation-dir">,
    Group<f_Group>, Flags<[CC1Option, CC1AsOption, CoreOption]>,
    Alias<fdebug_compilation_dir_EQ>;
def fcoverage_compilation_dir_EQ : Joined<["-"], "fcoverage-compilation-dir=">,
    Group<f_Group>, Flags<[CC1Option, CC1AsOption, CoreOption]>,
    HelpText<"The compilation directory to embed in the coverage mapping.">,
    MarshallingInfoString<CodeGenOpts<"CoverageCompilationDir">>;
def ffile_compilation_dir_EQ : Joined<["-"], "ffile-compilation-dir=">, Group<f_Group>,
    Flags<[CoreOption]>,
    HelpText<"The compilation directory to embed in the debug info and coverage mapping.">;
defm debug_info_for_profiling : BoolFOption<"debug-info-for-profiling",
  CodeGenOpts<"DebugInfoForProfiling">, DefaultFalse,
  PosFlag<SetTrue, [CC1Option], "Emit extra debug info to make sample profile more accurate">,
  NegFlag<SetFalse>>;
def fprofile_instr_generate : Flag<["-"], "fprofile-instr-generate">,
    Group<f_Group>, Flags<[CoreOption]>,
    HelpText<"Generate instrumented code to collect execution counts into default.profraw file (overridden by '=' form of option or LLVM_PROFILE_FILE env var)">;
def fprofile_instr_generate_EQ : Joined<["-"], "fprofile-instr-generate=">,
    Group<f_Group>, Flags<[CoreOption]>, MetaVarName<"<file>">,
    HelpText<"Generate instrumented code to collect execution counts into <file> (overridden by LLVM_PROFILE_FILE env var)">;
def fprofile_instr_use : Flag<["-"], "fprofile-instr-use">, Group<f_Group>,
    Flags<[CoreOption]>;
def fprofile_instr_use_EQ : Joined<["-"], "fprofile-instr-use=">,
    Group<f_Group>, Flags<[CoreOption]>,
    HelpText<"Use instrumentation data for profile-guided optimization">;
def fprofile_remapping_file_EQ : Joined<["-"], "fprofile-remapping-file=">,
    Group<f_Group>, Flags<[CC1Option, CoreOption]>, MetaVarName<"<file>">,
    HelpText<"Use the remappings described in <file> to match the profile data against names in the program">,
    MarshallingInfoString<CodeGenOpts<"ProfileRemappingFile">>;
defm coverage_mapping : BoolFOption<"coverage-mapping",
  CodeGenOpts<"CoverageMapping">, DefaultFalse,
  PosFlag<SetTrue, [CC1Option], "Generate coverage mapping to enable code coverage analysis">,
  NegFlag<SetFalse, [], "Disable code coverage analysis">, BothFlags<[CoreOption]>>;
def fprofile_generate : Flag<["-"], "fprofile-generate">,
    Group<f_Group>, Flags<[CoreOption]>,
    HelpText<"Generate instrumented code to collect execution counts into default.profraw (overridden by LLVM_PROFILE_FILE env var)">;
def fprofile_generate_EQ : Joined<["-"], "fprofile-generate=">,
    Group<f_Group>, Flags<[CoreOption]>, MetaVarName<"<directory>">,
    HelpText<"Generate instrumented code to collect execution counts into <directory>/default.profraw (overridden by LLVM_PROFILE_FILE env var)">;
def fcs_profile_generate : Flag<["-"], "fcs-profile-generate">,
    Group<f_Group>, Flags<[CoreOption]>,
    HelpText<"Generate instrumented code to collect context sensitive execution counts into default.profraw (overridden by LLVM_PROFILE_FILE env var)">;
def fcs_profile_generate_EQ : Joined<["-"], "fcs-profile-generate=">,
    Group<f_Group>, Flags<[CoreOption]>, MetaVarName<"<directory>">,
    HelpText<"Generate instrumented code to collect context sensitive execution counts into <directory>/default.profraw (overridden by LLVM_PROFILE_FILE env var)">;
def fprofile_use : Flag<["-"], "fprofile-use">, Group<f_Group>,
    Alias<fprofile_instr_use>;
def fprofile_use_EQ : Joined<["-"], "fprofile-use=">,
    Group<f_Group>, Flags<[NoXarchOption]>, MetaVarName<"<pathname>">,
    HelpText<"Use instrumentation data for profile-guided optimization. If pathname is a directory, it reads from <pathname>/default.profdata. Otherwise, it reads from file <pathname>.">;
def fno_profile_instr_generate : Flag<["-"], "fno-profile-instr-generate">,
    Group<f_Group>, Flags<[CoreOption]>,
    HelpText<"Disable generation of profile instrumentation.">;
def fno_profile_generate : Flag<["-"], "fno-profile-generate">,
    Group<f_Group>, Flags<[CoreOption]>,
    HelpText<"Disable generation of profile instrumentation.">;
def fno_profile_instr_use : Flag<["-"], "fno-profile-instr-use">,
    Group<f_Group>, Flags<[CoreOption]>,
    HelpText<"Disable using instrumentation data for profile-guided optimization">;
def fno_profile_use : Flag<["-"], "fno-profile-use">,
    Alias<fno_profile_instr_use>;
defm profile_arcs : BoolFOption<"profile-arcs",
  CodeGenOpts<"EmitGcovArcs">, DefaultFalse,
#if INTEL_CUSTOMIZATION
  PosFlag<SetTrue, [CC1Option, LinkOption]>, NegFlag<SetFalse>, BothFlags<[CoreOption]>>;
#endif // INTEL_CUSTOMIZATION
defm test_coverage : BoolFOption<"test-coverage",
  CodeGenOpts<"EmitGcovNotes">, DefaultFalse,
#if INTEL_CUSTOMIZATION
  PosFlag<SetTrue, [CC1Option]>, NegFlag<SetFalse>, BothFlags<[CoreOption]>>;
#endif // INTEL_CUSTOMIZATION
def fprofile_filter_files_EQ : Joined<["-"], "fprofile-filter-files=">,
    Group<f_Group>, Flags<[CC1Option, CoreOption]>,
    HelpText<"Instrument only functions from files where names match any regex separated by a semi-colon">,
    MarshallingInfoString<CodeGenOpts<"ProfileFilterFiles">>,
    ShouldParseIf<!strconcat(fprofile_arcs.KeyPath, "||", ftest_coverage.KeyPath)>;
def fprofile_exclude_files_EQ : Joined<["-"], "fprofile-exclude-files=">,
    Group<f_Group>, Flags<[CC1Option, CoreOption]>,
    HelpText<"Instrument only functions from files where names don't match all the regexes separated by a semi-colon">,
    MarshallingInfoString<CodeGenOpts<"ProfileExcludeFiles">>,
    ShouldParseIf<!strconcat(fprofile_arcs.KeyPath, "||", ftest_coverage.KeyPath)>;
def fprofile_update_EQ : Joined<["-"], "fprofile-update=">,
    Group<f_Group>, Flags<[CC1Option, CoreOption]>, Values<"atomic,prefer-atomic,single">,
    MetaVarName<"<method>">, HelpText<"Set update method of profile counters (atomic,prefer-atomic,single)">,
    MarshallingInfoFlag<CodeGenOpts<"AtomicProfileUpdate">>;
defm pseudo_probe_for_profiling : BoolFOption<"pseudo-probe-for-profiling",
  CodeGenOpts<"PseudoProbeForProfiling">, DefaultFalse,
  PosFlag<SetTrue, [], "Emit">, NegFlag<SetFalse, [], "Do not emit">,
  BothFlags<[NoXarchOption, CC1Option], " pseudo probes for sample profiling">>;
def forder_file_instrumentation : Flag<["-"], "forder-file-instrumentation">,
    Group<f_Group>, Flags<[CC1Option, CoreOption]>,
    HelpText<"Generate instrumented code to collect order file into default.profraw file (overridden by '=' form of option or LLVM_PROFILE_FILE env var)">;
def fprofile_list_EQ : Joined<["-"], "fprofile-list=">,
    Group<f_Group>, Flags<[CC1Option, CoreOption]>,
    HelpText<"Filename defining the list of functions/files to instrument">,
    MarshallingInfoStringVector<LangOpts<"ProfileListFiles">>;

defm addrsig : BoolFOption<"addrsig",
  CodeGenOpts<"Addrsig">, DefaultFalse,
  PosFlag<SetTrue, [CC1Option], "Emit">, NegFlag<SetFalse, [], "Don't emit">,
  BothFlags<[CoreOption], " an address-significance table">>;
defm blocks : OptInFFlag<"blocks", "Enable the 'blocks' language feature", "", "", [CoreOption]>;
def fbootclasspath_EQ : Joined<["-"], "fbootclasspath=">, Group<f_Group>;
defm borland_extensions : BoolFOption<"borland-extensions",
  LangOpts<"Borland">, DefaultFalse,
  PosFlag<SetTrue, [CC1Option], "Accept non-standard constructs supported by the Borland compiler">,
  NegFlag<SetFalse>>;
def fbuiltin : Flag<["-"], "fbuiltin">, Group<f_Group>, Flags<[CoreOption]>;
def fbuiltin_module_map : Flag <["-"], "fbuiltin-module-map">, Group<f_Group>,
  Flags<[NoXarchOption]>, HelpText<"Load the clang builtins module map file.">;
defm caret_diagnostics : BoolFOption<"caret-diagnostics",
  DiagnosticOpts<"ShowCarets">, DefaultTrue,
  NegFlag<SetFalse, [CC1Option]>, PosFlag<SetTrue>>;
def fclang_abi_compat_EQ : Joined<["-"], "fclang-abi-compat=">, Group<f_clang_Group>,
  Flags<[CC1Option]>, MetaVarName<"<version>">, Values<"<major>.<minor>,latest">,
  HelpText<"Attempt to match the ABI of Clang <version>">;
def fclasspath_EQ : Joined<["-"], "fclasspath=">, Group<f_Group>;
defm color_diagnostics : OptInFFlag<"color-diagnostics", "Enable", "Disable", " colors in diagnostics",
  [CoreOption, FlangOption]>;
def fdiagnostics_color : Flag<["-"], "fdiagnostics-color">, Group<f_Group>,
  Flags<[CoreOption, NoXarchOption]>;
def fdiagnostics_color_EQ : Joined<["-"], "fdiagnostics-color=">, Group<f_Group>;
def fansi_escape_codes : Flag<["-"], "fansi-escape-codes">, Group<f_Group>,
  Flags<[CoreOption, CC1Option]>, HelpText<"Use ANSI escape codes for diagnostics">,
  MarshallingInfoFlag<DiagnosticOpts<"UseANSIEscapeCodes">>;
def fcomment_block_commands : CommaJoined<["-"], "fcomment-block-commands=">, Group<f_clang_Group>, Flags<[CC1Option]>,
  HelpText<"Treat each comma separated argument in <arg> as a documentation comment block command">,
  MetaVarName<"<arg>">, MarshallingInfoStringVector<LangOpts<"CommentOpts.BlockCommandNames">>;
def fparse_all_comments : Flag<["-"], "fparse-all-comments">, Group<f_clang_Group>, Flags<[CC1Option]>,
  MarshallingInfoFlag<LangOpts<"CommentOpts.ParseAllComments">>;
def frecord_command_line : Flag<["-"], "frecord-command-line">,
  Group<f_clang_Group>;
def fno_record_command_line : Flag<["-"], "fno-record-command-line">,
  Group<f_clang_Group>;
def : Flag<["-"], "frecord-gcc-switches">, Alias<frecord_command_line>;
def : Flag<["-"], "fno-record-gcc-switches">, Alias<fno_record_command_line>;
def fcommon : Flag<["-"], "fcommon">, Group<f_Group>,
  Flags<[CoreOption, CC1Option]>, HelpText<"Place uninitialized global variables in a common block">,
  MarshallingInfoNegativeFlag<CodeGenOpts<"NoCommon">>;
def fcompile_resource_EQ : Joined<["-"], "fcompile-resource=">, Group<f_Group>;
defm complete_member_pointers : BoolOption<"f", "complete-member-pointers",
  LangOpts<"CompleteMemberPointers">, DefaultFalse,
  PosFlag<SetTrue, [CC1Option], "Require">, NegFlag<SetFalse, [], "Do not require">,
  BothFlags<[CoreOption], " member pointer base types to be complete if they"
            " would be significant under the Microsoft ABI">>,
  Group<f_clang_Group>;
def fcf_runtime_abi_EQ : Joined<["-"], "fcf-runtime-abi=">, Group<f_Group>,
    Flags<[CC1Option]>, Values<"unspecified,standalone,objc,swift,swift-5.0,swift-4.2,swift-4.1">,
    NormalizedValuesScope<"LangOptions::CoreFoundationABI">,
    NormalizedValues<["ObjectiveC", "ObjectiveC", "ObjectiveC", "Swift5_0", "Swift5_0", "Swift4_2", "Swift4_1"]>,
    MarshallingInfoEnum<LangOpts<"CFRuntime">, "ObjectiveC">;
defm constant_cfstrings : BoolFOption<"constant-cfstrings",
  LangOpts<"NoConstantCFStrings">, DefaultFalse,
  NegFlag<SetTrue, [CC1Option], "Disable creation of CodeFoundation-type constant strings">,
  PosFlag<SetFalse>>;
def fconstant_string_class_EQ : Joined<["-"], "fconstant-string-class=">, Group<f_Group>;
def fconstexpr_depth_EQ : Joined<["-"], "fconstexpr-depth=">, Group<f_Group>;
def fconstexpr_steps_EQ : Joined<["-"], "fconstexpr-steps=">, Group<f_Group>;
def fexperimental_new_constant_interpreter : Flag<["-"], "fexperimental-new-constant-interpreter">, Group<f_Group>,
  HelpText<"Enable the experimental new constant interpreter">, Flags<[CC1Option]>,
  MarshallingInfoFlag<LangOpts<"EnableNewConstInterp">>;
def fconstexpr_backtrace_limit_EQ : Joined<["-"], "fconstexpr-backtrace-limit=">,
                                    Group<f_Group>;
def fno_crash_diagnostics : Flag<["-"], "fno-crash-diagnostics">, Group<f_clang_Group>, Flags<[NoArgumentUnused, CoreOption]>,
  HelpText<"Disable auto-generation of preprocessed source files and a script for reproduction during a clang crash">;
def fcrash_diagnostics_dir : Joined<["-"], "fcrash-diagnostics-dir=">,
  Group<f_clang_Group>, Flags<[NoArgumentUnused, CoreOption]>,
  HelpText<"Put crash-report files in <dir>">, MetaVarName<"<dir>">;
def fcreate_profile : Flag<["-"], "fcreate-profile">, Group<f_Group>;
defm cxx_exceptions: BoolFOption<"cxx-exceptions",
  LangOpts<"CXXExceptions">, DefaultFalse,
  PosFlag<SetTrue, [CC1Option], "Enable C++ exceptions">, NegFlag<SetFalse>>;
def fcxx_modules : Flag <["-"], "fcxx-modules">, Group<f_Group>,
  Flags<[NoXarchOption]>;
def fdebug_pass_arguments : Flag<["-"], "fdebug-pass-arguments">, Group<f_Group>;
def fdebug_pass_structure : Flag<["-"], "fdebug-pass-structure">, Group<f_Group>;
def fdepfile_entry : Joined<["-"], "fdepfile-entry=">,
    Group<f_clang_Group>, Flags<[CC1Option]>;
def fdiagnostics_fixit_info : Flag<["-"], "fdiagnostics-fixit-info">, Group<f_clang_Group>;
def fno_diagnostics_fixit_info : Flag<["-"], "fno-diagnostics-fixit-info">, Group<f_Group>,
  Flags<[CC1Option]>, HelpText<"Do not include fixit information in diagnostics">,
  MarshallingInfoNegativeFlag<DiagnosticOpts<"ShowFixits">>;
def fdiagnostics_parseable_fixits : Flag<["-"], "fdiagnostics-parseable-fixits">, Group<f_clang_Group>,
    Flags<[CoreOption, CC1Option]>, HelpText<"Print fix-its in machine parseable form">,
    MarshallingInfoFlag<DiagnosticOpts<"ShowParseableFixits">>;
def fdiagnostics_print_source_range_info : Flag<["-"], "fdiagnostics-print-source-range-info">,
    Group<f_clang_Group>,  Flags<[CC1Option]>,
    HelpText<"Print source range spans in numeric form">,
    MarshallingInfoFlag<DiagnosticOpts<"ShowSourceRanges">>;
defm diagnostics_show_hotness : BoolFOption<"diagnostics-show-hotness",
  CodeGenOpts<"DiagnosticsWithHotness">, DefaultFalse,
  PosFlag<SetTrue, [CC1Option], "Enable profile hotness information in diagnostic line">,
  NegFlag<SetFalse>>;
def fdiagnostics_hotness_threshold_EQ : Joined<["-"], "fdiagnostics-hotness-threshold=">,
    Group<f_Group>, Flags<[CC1Option]>, MetaVarName<"<value>">,
    HelpText<"Prevent optimization remarks from being output if they do not have at least this profile count. "
    "Use 'auto' to apply the threshold from profile summary">;
defm diagnostics_show_option : BoolFOption<"diagnostics-show-option",
    DiagnosticOpts<"ShowOptionNames">, DefaultTrue,
    NegFlag<SetFalse, [CC1Option]>, PosFlag<SetTrue, [], "Print option name with mappable diagnostics">>;
defm diagnostics_show_note_include_stack : BoolFOption<"diagnostics-show-note-include-stack",
    DiagnosticOpts<"ShowNoteIncludeStack">, DefaultFalse,
    PosFlag<SetTrue, [], "Display include stacks for diagnostic notes">,
    NegFlag<SetFalse>, BothFlags<[CC1Option]>>;
def fdiagnostics_format_EQ : Joined<["-"], "fdiagnostics-format=">, Group<f_clang_Group>;
def fdiagnostics_show_category_EQ : Joined<["-"], "fdiagnostics-show-category=">, Group<f_clang_Group>;
def fdiagnostics_show_template_tree : Flag<["-"], "fdiagnostics-show-template-tree">,
    Group<f_Group>, Flags<[CC1Option]>,
    HelpText<"Print a template comparison tree for differing templates">,
    MarshallingInfoFlag<DiagnosticOpts<"ShowTemplateTree">>;
def fdiscard_value_names : Flag<["-"], "fdiscard-value-names">, Group<f_clang_Group>,
  HelpText<"Discard value names in LLVM IR">, Flags<[NoXarchOption]>;
def fno_discard_value_names : Flag<["-"], "fno-discard-value-names">, Group<f_clang_Group>,
  HelpText<"Do not discard value names in LLVM IR">, Flags<[NoXarchOption]>;
defm dollars_in_identifiers : BoolFOption<"dollars-in-identifiers",
  LangOpts<"DollarIdents">, Default<!strconcat("!", asm_preprocessor.KeyPath)>,
  PosFlag<SetTrue, [], "Allow">, NegFlag<SetFalse, [], "Disallow">,
  BothFlags<[CC1Option], " '$' in identifiers">>;
def fdwarf2_cfi_asm : Flag<["-"], "fdwarf2-cfi-asm">, Group<clang_ignored_f_Group>;
def fno_dwarf2_cfi_asm : Flag<["-"], "fno-dwarf2-cfi-asm">, Group<clang_ignored_f_Group>;
defm dwarf_directory_asm : BoolFOption<"dwarf-directory-asm",
  CodeGenOpts<"NoDwarfDirectoryAsm">, DefaultFalse,
  NegFlag<SetTrue, [CC1Option]>, PosFlag<SetFalse>>;
defm elide_constructors : BoolFOption<"elide-constructors",
  LangOpts<"ElideConstructors">, DefaultTrue,
  NegFlag<SetFalse, [CC1Option], "Disable C++ copy constructor elision">,
  PosFlag<SetTrue>>;
def fno_elide_type : Flag<["-"], "fno-elide-type">, Group<f_Group>,
    Flags<[CC1Option]>,
    HelpText<"Do not elide types when printing diagnostics">,
    MarshallingInfoNegativeFlag<DiagnosticOpts<"ElideType">>;
def feliminate_unused_debug_symbols : Flag<["-"], "feliminate-unused-debug-symbols">, Group<f_Group>;
defm eliminate_unused_debug_types : OptOutFFlag<"eliminate-unused-debug-types",
  "Do not emit ", "Emit ", " debug info for defined but unused types">;
def femit_all_decls : Flag<["-"], "femit-all-decls">, Group<f_Group>, Flags<[CC1Option]>,
  HelpText<"Emit all declarations, even if unused">,
  MarshallingInfoFlag<LangOpts<"EmitAllDecls">>;
defm emulated_tls : BoolFOption<"emulated-tls",
  CodeGenOpts<"EmulatedTLS">, DefaultFalse,
  PosFlag<SetTrue, [CC1Option], "Use emutls functions to access thread_local variables">,
  NegFlag<SetFalse>, BothFlags<[CC1Option]>>;
def fencoding_EQ : Joined<["-"], "fencoding=">, Group<f_Group>;
def ferror_limit_EQ : Joined<["-"], "ferror-limit=">, Group<f_Group>, Flags<[CoreOption]>;
defm exceptions : BoolFOption<"exceptions",
  LangOpts<"Exceptions">, DefaultFalse,
  PosFlag<SetTrue, [CC1Option], "Enable">, NegFlag<SetFalse, [], "Disable">,
  BothFlags<[], " support for exception handling">>;
def fdwarf_exceptions : Flag<["-"], "fdwarf-exceptions">, Group<f_Group>,
  HelpText<"Use DWARF style exceptions">;
def fsjlj_exceptions : Flag<["-"], "fsjlj-exceptions">, Group<f_Group>,
  HelpText<"Use SjLj style exceptions">;
def fseh_exceptions : Flag<["-"], "fseh-exceptions">, Group<f_Group>,
  HelpText<"Use SEH style exceptions">;
def fwasm_exceptions : Flag<["-"], "fwasm-exceptions">, Group<f_Group>,
  HelpText<"Use WebAssembly style exceptions">;
def exception_model : Separate<["-"], "exception-model">,
  Flags<[CC1Option, NoDriverOption]>, HelpText<"The exception model: dwarf|sjlj|seh|wasm">,
  Values<"dwarf,sjlj,seh,wasm">,
  NormalizedValuesScope<"llvm::ExceptionHandling">,
  NormalizedValues<["DwarfCFI", "SjLj", "WinEH", "Wasm"]>,
  MarshallingInfoEnum<LangOpts<"ExceptionHandling">, "None">;
def exception_model_EQ : Joined<["-"], "exception-model=">,
  Flags<[CC1Option, NoDriverOption]>, Alias<exception_model>;
def fignore_exceptions : Flag<["-"], "fignore-exceptions">, Group<f_Group>, Flags<[CC1Option]>,
  HelpText<"Enable support for ignoring exception handling constructs">,
  MarshallingInfoFlag<LangOpts<"IgnoreExceptions">>;
def fexcess_precision_EQ : Joined<["-"], "fexcess-precision=">,
    Group<clang_ignored_gcc_optimization_f_Group>;
def : Flag<["-"], "fexpensive-optimizations">, Group<clang_ignored_gcc_optimization_f_Group>;
def : Flag<["-"], "fno-expensive-optimizations">, Group<clang_ignored_gcc_optimization_f_Group>;
def fextdirs_EQ : Joined<["-"], "fextdirs=">, Group<f_Group>;
def : Flag<["-"], "fdefer-pop">, Group<clang_ignored_gcc_optimization_f_Group>;
def : Flag<["-"], "fno-defer-pop">, Group<clang_ignored_gcc_optimization_f_Group>;
def : Flag<["-"], "fextended-identifiers">, Group<clang_ignored_f_Group>;
def : Flag<["-"], "fno-extended-identifiers">, Group<f_Group>, Flags<[Unsupported]>;
def fhosted : Flag<["-"], "fhosted">, Group<f_Group>;
def fdenormal_fp_math_EQ : Joined<["-"], "fdenormal-fp-math=">, Group<f_Group>, Flags<[CC1Option]>;
def ffp_model_EQ : Joined<["-"], "ffp-model=">, Group<f_Group>, Flags<[NoXarchOption]>,
  HelpText<"Controls the semantics of floating-point calculations.">;
def ffp_exception_behavior_EQ : Joined<["-"], "ffp-exception-behavior=">, Group<f_Group>, Flags<[CC1Option]>,
  HelpText<"Specifies the exception behavior of floating-point operations.">,
  Values<"ignore,maytrap,strict">, NormalizedValuesScope<"LangOptions">,
  NormalizedValues<["FPE_Ignore", "FPE_MayTrap", "FPE_Strict"]>,
  MarshallingInfoEnum<LangOpts<"FPExceptionMode">, "FPE_Ignore">;
#if INTEL_CUSTOMIZATION
def fp_model_EQ : Joined<["-"], "fp-model=">, Alias<ffp_model_EQ>,
  HelpText<"Controls the semantics of floating-point calculations.">;
def fp_model : Separate<["-"], "fp-model">, Alias<ffp_model_EQ>;
def fp_speculation_EQ : Joined<["-"], "fp-speculation=">,Alias<ffp_exception_behavior_EQ>,
  HelpText<"Specifies the exception behavior of floating-point operations.">;
// icc-compatible fcmp handling
def fhonor_nan_compares : Flag<["-"], "fhonor-nan-compares">,
  Flags<[NoXarchOption, CC1Option]>,
  HelpText<"Honor NaN compares with fast math">,
  MarshallingInfoFlag<LangOpts<"HonorNaNCompares">>;
def fno_honor_nan_compares : Flag<["-"], "fno-honor-nan-compares">,
  Flags<[NoXarchOption, CC1Option]>,
  HelpText<"Do not honor NaN compares with fast math">;
#endif // INTEL_CUSTOMIZATION
defm fast_math : BoolFOption<"fast-math",
  LangOpts<"FastMath">, DefaultFalse,
  PosFlag<SetTrue, [CC1Option], "Allow aggressive, lossy floating-point optimizations",
          [cl_fast_relaxed_math.KeyPath]>,
  NegFlag<SetFalse>>;
def menable_unsafe_fp_math : Flag<["-"], "menable-unsafe-fp-math">, Flags<[CC1Option]>,
  HelpText<"Allow unsafe floating-point math optimizations which may decrease precision">,
  MarshallingInfoFlag<LangOpts<"UnsafeFPMath">>,
  ImpliedByAnyOf<[cl_unsafe_math_optimizations.KeyPath, ffast_math.KeyPath]>;
defm math_errno : BoolFOption<"math-errno",
  LangOpts<"MathErrno">, DefaultFalse,
  PosFlag<SetTrue, [CC1Option], "Require math functions to indicate errors by setting errno">,
  NegFlag<SetFalse>>,
  ShouldParseIf<!strconcat("!", open_cl.KeyPath)>;
def fbracket_depth_EQ : Joined<["-"], "fbracket-depth=">, Group<f_Group>, Flags<[CoreOption]>;
def fsignaling_math : Flag<["-"], "fsignaling-math">, Group<f_Group>;
def fno_signaling_math : Flag<["-"], "fno-signaling-math">, Group<f_Group>;
defm jump_tables : BoolFOption<"jump-tables",
  CodeGenOpts<"NoUseJumpTables">, DefaultFalse,
  NegFlag<SetTrue, [CC1Option], "Do not use">, PosFlag<SetFalse, [], "Use">,
  BothFlags<[], " jump tables for lowering switches">>;
defm force_enable_int128 : BoolFOption<"force-enable-int128",
  TargetOpts<"ForceEnableInt128">, DefaultFalse,
  PosFlag<SetTrue, [CC1Option], "Enable">, NegFlag<SetFalse, [], "Disable">,
  BothFlags<[], " support for int128_t type">>;
defm keep_static_consts : BoolFOption<"keep-static-consts",
  CodeGenOpts<"KeepStaticConsts">, DefaultFalse,
  PosFlag<SetTrue, [CC1Option], "Keep">, NegFlag<SetFalse, [], "Don't keep">,
  BothFlags<[NoXarchOption], " static const variables if unused">>;
defm fixed_point : BoolFOption<"fixed-point",
  LangOpts<"FixedPoint">, DefaultFalse,
  PosFlag<SetTrue, [CC1Option], "Enable">, NegFlag<SetFalse, [], "Disable">,
  BothFlags<[], " fixed point types">>, ShouldParseIf<!strconcat("!", cplusplus.KeyPath)>;
defm cxx_static_destructors : BoolFOption<"c++-static-destructors",
  LangOpts<"RegisterStaticDestructors">, DefaultTrue,
  NegFlag<SetFalse, [CC1Option], "Disable C++ static destructor registration">,
  PosFlag<SetTrue>>;
def fsymbol_partition_EQ : Joined<["-"], "fsymbol-partition=">, Group<f_Group>,
  Flags<[CC1Option]>, MarshallingInfoString<CodeGenOpts<"SymbolPartition">>;

defm memory_profile : OptInFFlag<"memory-profile", "Enable", "Disable", " heap memory profiling">;
def fmemory_profile_EQ : Joined<["-"], "fmemory-profile=">,
    Group<f_Group>, Flags<[CC1Option]>, MetaVarName<"<directory>">,
    HelpText<"Enable heap memory profiling and dump results into <directory>">;

// Begin sanitizer flags. These should all be core options exposed in all driver
// modes.
let Flags = [CC1Option, CoreOption] in {

def fsanitize_EQ : CommaJoined<["-"], "fsanitize=">, Group<f_clang_Group>,
                   MetaVarName<"<check>">,
                   HelpText<"Turn on runtime checks for various forms of undefined "
                            "or suspicious behavior. See user manual for available checks">;
def fno_sanitize_EQ : CommaJoined<["-"], "fno-sanitize=">, Group<f_clang_Group>,
                      Flags<[CoreOption, NoXarchOption]>;
def fsanitize_blacklist : Joined<["-"], "fsanitize-blacklist=">,
                          Group<f_clang_Group>,
                          HelpText<"Path to blacklist file for sanitizers">;
def fsanitize_system_blacklist : Joined<["-"], "fsanitize-system-blacklist=">,
  HelpText<"Path to system blacklist file for sanitizers">,
  Flags<[CC1Option]>;
def fno_sanitize_blacklist : Flag<["-"], "fno-sanitize-blacklist">,
                             Group<f_clang_Group>,
                             HelpText<"Don't use blacklist file for sanitizers">;
def fsanitize_coverage
    : CommaJoined<["-"], "fsanitize-coverage=">,
      Group<f_clang_Group>,
      HelpText<"Specify the type of coverage instrumentation for Sanitizers">;
def fno_sanitize_coverage
    : CommaJoined<["-"], "fno-sanitize-coverage=">,
      Group<f_clang_Group>, Flags<[CoreOption, NoXarchOption]>,
      HelpText<"Disable specified features of coverage instrumentation for "
               "Sanitizers">, Values<"func,bb,edge,indirect-calls,trace-bb,trace-cmp,trace-div,trace-gep,8bit-counters,trace-pc,trace-pc-guard,no-prune,inline-8bit-counters,inline-bool-flag">;
def fsanitize_coverage_allowlist : Joined<["-"], "fsanitize-coverage-allowlist=">,
    Group<f_clang_Group>, Flags<[CoreOption, NoXarchOption]>,
    HelpText<"Restrict sanitizer coverage instrumentation exclusively to modules and functions that match the provided special case list, except the blocked ones">,
    MarshallingInfoStringVector<CodeGenOpts<"SanitizeCoverageAllowlistFiles">>;
def : Joined<["-"], "fsanitize-coverage-whitelist=">,
  Group<f_clang_Group>, Flags<[CoreOption, HelpHidden]>, Alias<fsanitize_coverage_allowlist>,
  HelpText<"Deprecated, use -fsanitize-coverage-allowlist= instead">;
def fsanitize_coverage_blocklist : Joined<["-"], "fsanitize-coverage-blocklist=">,
    Group<f_clang_Group>, Flags<[CoreOption, NoXarchOption]>,
    HelpText<"Disable sanitizer coverage instrumentation for modules and functions that match the provided special case list, even the allowed ones">,
    MarshallingInfoStringVector<CodeGenOpts<"SanitizeCoverageBlocklistFiles">>;
def : Joined<["-"], "fsanitize-coverage-blacklist=">,
  Group<f_clang_Group>, Flags<[CoreOption, HelpHidden]>, Alias<fsanitize_coverage_blocklist>,
  HelpText<"Deprecated, use -fsanitize-coverage-blocklist= instead">;
def fsanitize_memory_track_origins_EQ : Joined<["-"], "fsanitize-memory-track-origins=">,
                                        Group<f_clang_Group>,
                                        HelpText<"Enable origins tracking in MemorySanitizer">,
                                        MarshallingInfoInt<CodeGenOpts<"SanitizeMemoryTrackOrigins">>;
def fsanitize_memory_track_origins : Flag<["-"], "fsanitize-memory-track-origins">,
                                     Group<f_clang_Group>,
                                     HelpText<"Enable origins tracking in MemorySanitizer">;
def fno_sanitize_memory_track_origins : Flag<["-"], "fno-sanitize-memory-track-origins">,
                                        Group<f_clang_Group>,
                                        Flags<[CoreOption, NoXarchOption]>,
                                        HelpText<"Disable origins tracking in MemorySanitizer">;
defm sanitize_memory_use_after_dtor : BoolOption<"f", "sanitize-memory-use-after-dtor",
  CodeGenOpts<"SanitizeMemoryUseAfterDtor">, DefaultFalse,
  PosFlag<SetTrue, [CC1Option], "Enable">, NegFlag<SetFalse, [], "Disable">,
  BothFlags<[], " use-after-destroy detection in MemorySanitizer">>,
  Group<f_clang_Group>;
def fsanitize_address_field_padding : Joined<["-"], "fsanitize-address-field-padding=">,
                                        Group<f_clang_Group>,
                                        HelpText<"Level of field padding for AddressSanitizer">,
                                        MarshallingInfoInt<LangOpts<"SanitizeAddressFieldPadding">>;
defm sanitize_address_use_after_scope : BoolOption<"f", "sanitize-address-use-after-scope",
  CodeGenOpts<"SanitizeAddressUseAfterScope">, DefaultFalse,
  PosFlag<SetTrue, [], "Enable">, NegFlag<SetFalse, [CoreOption, NoXarchOption], "Disable">,
  BothFlags<[], " use-after-scope detection in AddressSanitizer">>,
  Group<f_clang_Group>;
defm sanitize_address_poison_custom_array_cookie : BoolOption<"f", "sanitize-address-poison-custom-array-cookie",
  CodeGenOpts<"SanitizeAddressPoisonCustomArrayCookie">, DefaultFalse,
  PosFlag<SetTrue, [], "Enable">, NegFlag<SetFalse, [], "Disable">,
  BothFlags<[], " poisoning array cookies when using custom operator new[] in AddressSanitizer">>,
  Group<f_clang_Group>;
def fsanitize_address_globals_dead_stripping : Flag<["-"], "fsanitize-address-globals-dead-stripping">,
  Group<f_clang_Group>, HelpText<"Enable linker dead stripping of globals in AddressSanitizer">,
  MarshallingInfoFlag<CodeGenOpts<"SanitizeAddressGlobalsDeadStripping">, "false">;
defm sanitize_address_use_odr_indicator : BoolOption<"f", "sanitize-address-use-odr-indicator",
  CodeGenOpts<"SanitizeAddressUseOdrIndicator">, DefaultFalse,
  PosFlag<SetTrue, [], "Enable ODR indicator globals to avoid false ODR violation"
            " reports in partially sanitized programs at the cost of an increase in binary size">,
  NegFlag<SetFalse, [], "Disable ODR indicator globals">>,
  Group<f_clang_Group>;
def sanitize_address_destructor_kind_EQ
    : Joined<["-"], "fsanitize-address-destructor-kind=">,
      MetaVarName<"<kind>">,
      Flags<[CC1Option]>,
      HelpText<"Set destructor type used in ASan instrumentation">,
      Group<f_clang_Group>,
      Values<"none,global">,
      NormalizedValuesScope<"llvm::AsanDtorKind">,
      NormalizedValues<["None", "Global"]>,
      MarshallingInfoEnum<CodeGenOpts<"SanitizeAddressDtorKind">, "Global">;
// Note: This flag was introduced when it was necessary to distinguish between
//       ABI for correct codegen.  This is no longer needed, but the flag is
//       not removed since targeting either ABI will behave the same.
//       This way we cause no disturbance to existing scripts & code, and if we
//       want to use this flag in the future we will cause no disturbance then
//       either.
def fsanitize_hwaddress_abi_EQ
    : Joined<["-"], "fsanitize-hwaddress-abi=">,
      Group<f_clang_Group>,
      HelpText<"Select the HWAddressSanitizer ABI to target (interceptor or platform, default interceptor). This option is currently unused.">;
def fsanitize_recover_EQ : CommaJoined<["-"], "fsanitize-recover=">,
                           Group<f_clang_Group>,
                           HelpText<"Enable recovery for specified sanitizers">;
def fno_sanitize_recover_EQ : CommaJoined<["-"], "fno-sanitize-recover=">,
                              Group<f_clang_Group>, Flags<[CoreOption, NoXarchOption]>,
                              HelpText<"Disable recovery for specified sanitizers">;
def fsanitize_recover : Flag<["-"], "fsanitize-recover">, Group<f_clang_Group>,
                        Alias<fsanitize_recover_EQ>, AliasArgs<["all"]>;
def fno_sanitize_recover : Flag<["-"], "fno-sanitize-recover">,
                           Flags<[CoreOption, NoXarchOption]>, Group<f_clang_Group>,
                           Alias<fno_sanitize_recover_EQ>, AliasArgs<["all"]>;
def fsanitize_trap_EQ : CommaJoined<["-"], "fsanitize-trap=">, Group<f_clang_Group>,
                        HelpText<"Enable trapping for specified sanitizers">;
def fno_sanitize_trap_EQ : CommaJoined<["-"], "fno-sanitize-trap=">, Group<f_clang_Group>,
                           Flags<[CoreOption, NoXarchOption]>,
                           HelpText<"Disable trapping for specified sanitizers">;
def fsanitize_trap : Flag<["-"], "fsanitize-trap">, Group<f_clang_Group>,
                     Alias<fsanitize_trap_EQ>, AliasArgs<["all"]>,
                     HelpText<"Enable trapping for all sanitizers">;
def fno_sanitize_trap : Flag<["-"], "fno-sanitize-trap">, Group<f_clang_Group>,
                        Alias<fno_sanitize_trap_EQ>, AliasArgs<["all"]>,
                        Flags<[CoreOption, NoXarchOption]>,
                        HelpText<"Disable trapping for all sanitizers">;
def fsanitize_undefined_trap_on_error
    : Flag<["-"], "fsanitize-undefined-trap-on-error">, Group<f_clang_Group>,
      Alias<fsanitize_trap_EQ>, AliasArgs<["undefined"]>;
def fno_sanitize_undefined_trap_on_error
    : Flag<["-"], "fno-sanitize-undefined-trap-on-error">, Group<f_clang_Group>,
      Alias<fno_sanitize_trap_EQ>, AliasArgs<["undefined"]>;
defm sanitize_minimal_runtime : BoolOption<"f", "sanitize-minimal-runtime",
  CodeGenOpts<"SanitizeMinimalRuntime">, DefaultFalse,
  PosFlag<SetTrue>, NegFlag<SetFalse>>,
  Group<f_clang_Group>;
def fsanitize_link_runtime : Flag<["-"], "fsanitize-link-runtime">,
                           Group<f_clang_Group>;
def fno_sanitize_link_runtime : Flag<["-"], "fno-sanitize-link-runtime">,
                              Group<f_clang_Group>;
def fsanitize_link_cxx_runtime : Flag<["-"], "fsanitize-link-c++-runtime">,
                                 Group<f_clang_Group>;
def fno_sanitize_link_cxx_runtime : Flag<["-"], "fno-sanitize-link-c++-runtime">,
                                    Group<f_clang_Group>;
defm sanitize_cfi_cross_dso : BoolOption<"f", "sanitize-cfi-cross-dso",
  CodeGenOpts<"SanitizeCfiCrossDso">, DefaultFalse,
  PosFlag<SetTrue, [], "Enable">, NegFlag<SetFalse, [CoreOption, NoXarchOption], "Disable">,
  BothFlags<[], " control flow integrity (CFI) checks for cross-DSO calls.">>,
  Group<f_clang_Group>;
def fsanitize_cfi_icall_generalize_pointers : Flag<["-"], "fsanitize-cfi-icall-generalize-pointers">,
                                              Group<f_clang_Group>,
                                              HelpText<"Generalize pointers in CFI indirect call type signature checks">,
                                              MarshallingInfoFlag<CodeGenOpts<"SanitizeCfiICallGeneralizePointers">>;
defm sanitize_cfi_canonical_jump_tables : BoolOption<"f", "sanitize-cfi-canonical-jump-tables",
  CodeGenOpts<"SanitizeCfiCanonicalJumpTables">, DefaultFalse,
  PosFlag<SetTrue, [], "Make">, NegFlag<SetFalse, [CoreOption, NoXarchOption], "Do not make">,
  BothFlags<[], " the jump table addresses canonical in the symbol table">>,
  Group<f_clang_Group>;
defm sanitize_stats : BoolOption<"f", "sanitize-stats",
  CodeGenOpts<"SanitizeStats">, DefaultFalse,
  PosFlag<SetTrue, [], "Enable">, NegFlag<SetFalse, [CoreOption, NoXarchOption], "Disable">,
  BothFlags<[], " sanitizer statistics gathering.">>,
  Group<f_clang_Group>;
def fsanitize_thread_memory_access : Flag<["-"], "fsanitize-thread-memory-access">,
                                     Group<f_clang_Group>,
                                     HelpText<"Enable memory access instrumentation in ThreadSanitizer (default)">;
def fno_sanitize_thread_memory_access : Flag<["-"], "fno-sanitize-thread-memory-access">,
                                        Group<f_clang_Group>,
                                        Flags<[CoreOption, NoXarchOption]>,
                                        HelpText<"Disable memory access instrumentation in ThreadSanitizer">;
def fsanitize_thread_func_entry_exit : Flag<["-"], "fsanitize-thread-func-entry-exit">,
                                       Group<f_clang_Group>,
                                       HelpText<"Enable function entry/exit instrumentation in ThreadSanitizer (default)">;
def fno_sanitize_thread_func_entry_exit : Flag<["-"], "fno-sanitize-thread-func-entry-exit">,
                                          Group<f_clang_Group>,
                                          Flags<[CoreOption, NoXarchOption]>,
                                          HelpText<"Disable function entry/exit instrumentation in ThreadSanitizer">;
def fsanitize_thread_atomics : Flag<["-"], "fsanitize-thread-atomics">,
                               Group<f_clang_Group>,
                               HelpText<"Enable atomic operations instrumentation in ThreadSanitizer (default)">;
def fno_sanitize_thread_atomics : Flag<["-"], "fno-sanitize-thread-atomics">,
                                  Group<f_clang_Group>,
                                  Flags<[CoreOption, NoXarchOption]>,
                                  HelpText<"Disable atomic operations instrumentation in ThreadSanitizer">;
def fsanitize_undefined_strip_path_components_EQ : Joined<["-"], "fsanitize-undefined-strip-path-components=">,
  Group<f_clang_Group>, MetaVarName<"<number>">,
  HelpText<"Strip (or keep only, if negative) a given number of path components "
           "when emitting check metadata.">,
  MarshallingInfoInt<CodeGenOpts<"EmitCheckPathComponentsToStrip">, "0", "int">;

} // end -f[no-]sanitize* flags

def funsafe_math_optimizations : Flag<["-"], "funsafe-math-optimizations">,
  Group<f_Group>;
def fno_unsafe_math_optimizations : Flag<["-"], "fno-unsafe-math-optimizations">,
  Group<f_Group>;
#if INTEL_CUSTOMIZATION
def fuse_unaligned_vector_move : Flag<["-"], "fuse-unaligned-vector-move">,
    Group<f_Group>, Flags<[CoreOption, HelpHidden]>,
    HelpText<"Enable transforming aligned vector move instruction to "
             "unaligned vector move.">;
def fno_use_unaligned_vector_move : Flag<["-"], "fno-use-unaligned-vector-move">,
    Group<f_Group>,  Flags<[CoreOption, HelpHidden]>,
    HelpText<"Disable transforming aligned vector move instruction to "
             "unaligned vector move.">;
#endif // INTEL_CUSTOMIZATION
def fassociative_math : Flag<["-"], "fassociative-math">, Group<f_Group>;
def fno_associative_math : Flag<["-"], "fno-associative-math">, Group<f_Group>;
defm reciprocal_math : BoolFOption<"reciprocal-math",
  LangOpts<"AllowRecip">, DefaultFalse,
  PosFlag<SetTrue, [CC1Option], "Allow division operations to be reassociated",
          [menable_unsafe_fp_math.KeyPath]>,
  NegFlag<SetFalse>>;
def fapprox_func : Flag<["-"], "fapprox-func">, Group<f_Group>, Flags<[CC1Option, NoDriverOption]>,
  MarshallingInfoFlag<LangOpts<"ApproxFunc">>, ImpliedByAnyOf<[menable_unsafe_fp_math.KeyPath]>;
defm finite_math_only : BoolFOption<"finite-math-only",
  LangOpts<"FiniteMathOnly">, DefaultFalse,
  PosFlag<SetTrue, [CC1Option], "", [cl_finite_math_only.KeyPath, ffast_math.KeyPath]>,
  NegFlag<SetFalse>>;
defm signed_zeros : BoolFOption<"signed-zeros",
  LangOpts<"NoSignedZero">, DefaultFalse,
  NegFlag<SetTrue, [CC1Option], "Allow optimizations that ignore the sign of floating point zeros",
            [cl_no_signed_zeros.KeyPath, menable_unsafe_fp_math.KeyPath]>,
  PosFlag<SetFalse>>;
def fhonor_nans : Flag<["-"], "fhonor-nans">, Group<f_Group>;
def fno_honor_nans : Flag<["-"], "fno-honor-nans">, Group<f_Group>;
def fhonor_infinities : Flag<["-"], "fhonor-infinities">, Group<f_Group>;
def fno_honor_infinities : Flag<["-"], "fno-honor-infinities">, Group<f_Group>;
// This option was originally misspelt "infinites" [sic].
def : Flag<["-"], "fhonor-infinites">, Alias<fhonor_infinities>;
def : Flag<["-"], "fno-honor-infinites">, Alias<fno_honor_infinities>;
def frounding_math : Flag<["-"], "frounding-math">, Group<f_Group>, Flags<[CC1Option]>,
  MarshallingInfoFlag<LangOpts<"FPRoundingMode">, "llvm::RoundingMode::NearestTiesToEven">,
  Normalizer<"makeFlagToValueNormalizer(llvm::RoundingMode::Dynamic)">;
def fno_rounding_math : Flag<["-"], "fno-rounding-math">, Group<f_Group>, Flags<[CC1Option]>;
def ftrapping_math : Flag<["-"], "ftrapping-math">, Group<f_Group>;
def fno_trapping_math : Flag<["-"], "fno-trapping-math">, Group<f_Group>;
def ffp_contract : Joined<["-"], "ffp-contract=">, Group<f_Group>,
  Flags<[CC1Option]>, HelpText<"Form fused FP ops (e.g. FMAs):"
  " fast (fuses across statements disregarding pragmas)"
  " | on (only fuses in the same statement unless dictated by pragmas)"
  " | off (never fuses)"
  " | fast-honor-pragmas (fuses across statements unless diectated by pragmas)."
  " Default is 'fast' for CUDA, 'fast-honor-pragmas' for HIP, and 'on' otherwise.">,
  Values<"fast,on,off,fast-honor-pragmas">;

defm strict_float_cast_overflow : BoolFOption<"strict-float-cast-overflow",
  CodeGenOpts<"StrictFloatCastOverflow">, DefaultTrue,
  NegFlag<SetFalse, [CC1Option], "Relax language rules and try to match the behavior"
            " of the target's native float-to-int conversion instructions">,
  PosFlag<SetTrue, [], "Assume that overflowing float-to-int casts are undefined (default)">>;

def ffor_scope : Flag<["-"], "ffor-scope">, Group<f_Group>;
def fno_for_scope : Flag<["-"], "fno-for-scope">, Group<f_Group>;

defm rewrite_imports : BoolFOption<"rewrite-imports",
  PreprocessorOutputOpts<"RewriteImports">, DefaultFalse,
  PosFlag<SetTrue, [CC1Option]>, NegFlag<SetFalse>>;
defm rewrite_includes : BoolFOption<"rewrite-includes",
  PreprocessorOutputOpts<"RewriteIncludes">, DefaultFalse,
  PosFlag<SetTrue, [CC1Option]>, NegFlag<SetFalse>>;

defm delete_null_pointer_checks : BoolFOption<"delete-null-pointer-checks",
  CodeGenOpts<"NullPointerIsValid">, DefaultFalse,
  NegFlag<SetTrue, [CC1Option], "Do not treat usage of null pointers as undefined behavior">,
  PosFlag<SetFalse, [], "Treat usage of null pointers as undefined behavior (default)">,
  BothFlags<[CoreOption]>>;

def frewrite_map_file_EQ : Joined<["-"], "frewrite-map-file=">,
                           Group<f_Group>,
                           Flags<[NoXarchOption, CC1Option]>,
                           MarshallingInfoStringVector<CodeGenOpts<"RewriteMapFiles">>;

defm use_line_directives : BoolFOption<"use-line-directives",
  PreprocessorOutputOpts<"UseLineDirectives">, DefaultFalse,
  PosFlag<SetTrue, [CC1Option], "Use #line in preprocessed output">, NegFlag<SetFalse>>;

def ffreestanding : Flag<["-"], "ffreestanding">, Group<f_Group>, Flags<[CC1Option]>,
  HelpText<"Assert that the compilation takes place in a freestanding environment">,
  MarshallingInfoFlag<LangOpts<"Freestanding">>;
def fgnuc_version_EQ : Joined<["-"], "fgnuc-version=">, Group<f_Group>,
  HelpText<"Sets various macros to claim compatibility with the given GCC version (default is 4.2.1)">,
  Flags<[CC1Option, CoreOption]>;
// We abuse '-f[no-]gnu-keywords' to force overriding all GNU-extension
// keywords. This behavior is provided by GCC's poorly named '-fasm' flag,
// while a subset (the non-C++ GNU keywords) is provided by GCC's
// '-fgnu-keywords'. Clang conflates the two for simplicity under the single
// name, as it doesn't seem a useful distinction.
defm gnu_keywords : BoolFOption<"gnu-keywords",
  LangOpts<"GNUKeywords">, Default<gnu_mode.KeyPath>,
  PosFlag<SetTrue, [], "Allow GNU-extension keywords regardless of language standard">,
  NegFlag<SetFalse>, BothFlags<[CC1Option]>>;
defm gnu89_inline : BoolFOption<"gnu89-inline",
  LangOpts<"GNUInline">, Default<!strconcat("!", c99.KeyPath, " && !", cplusplus.KeyPath)>,
  PosFlag<SetTrue, [CC1Option], "Use the gnu89 inline semantics">,
  NegFlag<SetFalse>>, ShouldParseIf<!strconcat("!", cplusplus.KeyPath)>;
def fgnu_runtime : Flag<["-"], "fgnu-runtime">, Group<f_Group>,
  HelpText<"Generate output compatible with the standard GNU Objective-C runtime">;
def fheinous_gnu_extensions : Flag<["-"], "fheinous-gnu-extensions">, Flags<[CC1Option]>,
  MarshallingInfoFlag<LangOpts<"HeinousExtensions">>;
def filelist : Separate<["-"], "filelist">, Flags<[LinkerInput]>,
               Group<Link_Group>;
def : Flag<["-"], "findirect-virtual-calls">, Alias<fapple_kext>;
def finline_functions : Flag<["-"], "finline-functions">, Group<f_clang_Group>, Flags<[CC1Option]>,
  HelpText<"Inline suitable functions">;
def finline_hint_functions: Flag<["-"], "finline-hint-functions">, Group<f_clang_Group>, Flags<[CC1Option]>,
  HelpText<"Inline functions which are (explicitly or implicitly) marked inline">;
def finline : Flag<["-"], "finline">, Group<clang_ignored_f_Group>;
def fglobal_isel : Flag<["-"], "fglobal-isel">, Group<f_clang_Group>,
  HelpText<"Enables the global instruction selector">;
def fexperimental_isel : Flag<["-"], "fexperimental-isel">, Group<f_clang_Group>,
  Alias<fglobal_isel>;
defm legacy_pass_manager : BoolOption<"f", "legacy-pass-manager",
  CodeGenOpts<"LegacyPassManager">, Default<"!static_cast<unsigned>(LLVM_ENABLE_NEW_PASS_MANAGER)">,
  PosFlag<SetTrue, [], "Use the legacy pass manager in LLVM">,
  NegFlag<SetFalse, [], "Use the new pass manager in LLVM">,
  BothFlags<[CC1Option]>>, Group<f_clang_Group>;
def fexperimental_new_pass_manager : Flag<["-"], "fexperimental-new-pass-manager">,
  Group<f_clang_Group>, Flags<[CC1Option]>, Alias<fno_legacy_pass_manager>;
def fno_experimental_new_pass_manager : Flag<["-"], "fno-experimental-new-pass-manager">,
  Group<f_clang_Group>, Flags<[CC1Option]>, Alias<flegacy_pass_manager>;
def fexperimental_strict_floating_point : Flag<["-"], "fexperimental-strict-floating-point">,
  Group<f_clang_Group>, Flags<[CC1Option]>,
  HelpText<"Enables experimental strict floating point in LLVM.">,
  MarshallingInfoFlag<LangOpts<"ExpStrictFP">>;
def finput_charset_EQ : Joined<["-"], "finput-charset=">, Flags<[FlangOption, FC1Option]>, Group<f_Group>,
  HelpText<"Specify the default character set for source files">;
def fexec_charset_EQ : Joined<["-"], "fexec-charset=">, Group<f_Group>;
def finstrument_functions : Flag<["-"], "finstrument-functions">, Group<f_Group>, Flags<[CC1Option]>,
  HelpText<"Generate calls to instrument function entry and exit">,
  MarshallingInfoFlag<CodeGenOpts<"InstrumentFunctions">>;
#if INTEL_CUSTOMIZATION
def fno_instrument_functions : Flag<["-"], "fno-instrument-functions">,
  Group<f_Group>, Flags<[NoXarchOption]>;
def fma : Flag<["-"], "fma">, Alias<ffp_contract>, AliasArgs<["fast"]>,
  HelpText<"Enable the combining of floating point multiples and add/subtract "
  "operations.">;
def no_fma : Flag<["-"], "no-fma">, Alias<ffp_contract>, AliasArgs<["off"]>,
  HelpText<"Disable the combining of floating point multiples and add/subtract "
  "operations.">;
#endif // INTEL_CUSTOMIZATION
def finstrument_functions_after_inlining : Flag<["-"], "finstrument-functions-after-inlining">, Group<f_Group>, Flags<[CC1Option]>,
  HelpText<"Like -finstrument-functions, but insert the calls after inlining">,
  MarshallingInfoFlag<CodeGenOpts<"InstrumentFunctionsAfterInlining">>;
def finstrument_function_entry_bare : Flag<["-"], "finstrument-function-entry-bare">, Group<f_Group>, Flags<[CC1Option]>,
  HelpText<"Instrument function entry only, after inlining, without arguments to the instrumentation call">,
  MarshallingInfoFlag<CodeGenOpts<"InstrumentFunctionEntryBare">>;
def fcf_protection_EQ : Joined<["-"], "fcf-protection=">, Flags<[CoreOption, CC1Option]>, Group<f_Group>,
  HelpText<"Instrument control-flow architecture protection. Options: return, branch, full, none.">, Values<"return,branch,full,none">;
def fcf_protection : Flag<["-"], "fcf-protection">, Group<f_Group>, Flags<[CoreOption, CC1Option]>,
  Alias<fcf_protection_EQ>, AliasArgs<["full"]>,
  HelpText<"Enable cf-protection in 'full' mode">;

defm xray_instrument : BoolFOption<"xray-instrument",
  LangOpts<"XRayInstrument">, DefaultFalse,
  PosFlag<SetTrue, [CC1Option], "Generate XRay instrumentation sleds on function entry and exit">,
  NegFlag<SetFalse>>;

def fxray_instruction_threshold_EQ :
  JoinedOrSeparate<["-"], "fxray-instruction-threshold=">,
  Group<f_Group>, Flags<[CC1Option]>,
  HelpText<"Sets the minimum function size to instrument with XRay">,
  MarshallingInfoInt<CodeGenOpts<"XRayInstructionThreshold">, "200">;
def fxray_instruction_threshold_ :
  JoinedOrSeparate<["-"], "fxray-instruction-threshold">,
  Group<f_Group>, Flags<[CC1Option]>;

def fxray_always_instrument :
  JoinedOrSeparate<["-"], "fxray-always-instrument=">,
  Group<f_Group>, Flags<[CC1Option]>,
  HelpText<"DEPRECATED: Filename defining the whitelist for imbuing the 'always instrument' XRay attribute.">,
  MarshallingInfoStringVector<LangOpts<"XRayAlwaysInstrumentFiles">>;
def fxray_never_instrument :
  JoinedOrSeparate<["-"], "fxray-never-instrument=">,
  Group<f_Group>, Flags<[CC1Option]>,
  HelpText<"DEPRECATED: Filename defining the whitelist for imbuing the 'never instrument' XRay attribute.">,
  MarshallingInfoStringVector<LangOpts<"XRayNeverInstrumentFiles">>;
def fxray_attr_list :
  JoinedOrSeparate<["-"], "fxray-attr-list=">,
  Group<f_Group>, Flags<[CC1Option]>,
  HelpText<"Filename defining the list of functions/types for imbuing XRay attributes.">,
  MarshallingInfoStringVector<LangOpts<"XRayAttrListFiles">>;
def fxray_modes :
  JoinedOrSeparate<["-"], "fxray-modes=">,
  Group<f_Group>, Flags<[CC1Option]>,
  HelpText<"List of modes to link in by default into XRay instrumented binaries.">;

defm xray_always_emit_customevents : BoolFOption<"xray-always-emit-customevents",
  LangOpts<"XRayAlwaysEmitCustomEvents">, DefaultFalse,
  PosFlag<SetTrue, [CC1Option], "Always emit __xray_customevent(...) calls"
          " even if the containing function is not always instrumented">,
  NegFlag<SetFalse>>;

defm xray_always_emit_typedevents : BoolFOption<"xray-always-emit-typedevents",
  LangOpts<"XRayAlwaysEmitTypedEvents">, DefaultFalse,
  PosFlag<SetTrue, [CC1Option], "Always emit __xray_typedevent(...) calls"
          " even if the containing function is not always instrumented">,
  NegFlag<SetFalse>>;

defm xray_ignore_loops : BoolFOption<"xray-ignore-loops",
  CodeGenOpts<"XRayIgnoreLoops">, DefaultFalse,
  PosFlag<SetTrue, [CC1Option], "Don't instrument functions with loops"
          " unless they also meet the minimum function size">,
  NegFlag<SetFalse>>;

defm xray_function_index : BoolFOption<"xray-function-index",
  CodeGenOpts<"XRayOmitFunctionIndex">, DefaultTrue,
  NegFlag<SetFalse, [CC1Option], "Omit function index section at the"
          " expense of single-function patching performance">,
  PosFlag<SetTrue>>;

def fxray_link_deps : Flag<["-"], "fxray-link-deps">, Group<f_Group>,
  Flags<[CC1Option]>,
  HelpText<"Tells clang to add the link dependencies for XRay.">;
def fnoxray_link_deps : Flag<["-"], "fnoxray-link-deps">, Group<f_Group>,
  Flags<[CC1Option]>;

def fxray_instrumentation_bundle :
  JoinedOrSeparate<["-"], "fxray-instrumentation-bundle=">,
  Group<f_Group>, Flags<[CC1Option]>,
  HelpText<"Select which XRay instrumentation points to emit. Options: all, none, function-entry, function-exit, function, custom. Default is 'all'.  'function' includes both 'function-entry' and 'function-exit'.">;

def fxray_function_groups :
  Joined<["-"], "fxray-function-groups=">,
  Group<f_Group>, Flags<[CC1Option]>,
  HelpText<"Only instrument 1 of N groups">,
  MarshallingInfoInt<CodeGenOpts<"XRayTotalFunctionGroups">, "1">;

def fxray_selected_function_group :
  Joined<["-"], "fxray-selected-function-group=">,
  Group<f_Group>, Flags<[CC1Option]>,
  HelpText<"When using -fxray-function-groups, select which group of functions to instrument. Valid range is 0 to fxray-function-groups - 1">,
  MarshallingInfoInt<CodeGenOpts<"XRaySelectedFunctionGroup">, "0">;


defm fine_grained_bitfield_accesses : BoolOption<"f", "fine-grained-bitfield-accesses",
  CodeGenOpts<"FineGrainedBitfieldAccesses">, DefaultFalse,
  PosFlag<SetTrue, [], "Use separate accesses for consecutive bitfield runs with legal widths and alignments.">,
  NegFlag<SetFalse, [], "Use large-integer access for consecutive bitfield runs.">,
  BothFlags<[CC1Option]>>,
  Group<f_clang_Group>;

defm experimental_relative_cxx_abi_vtables : BoolFOption<"experimental-relative-c++-abi-vtables",
  LangOpts<"RelativeCXXABIVTables">, DefaultFalse,
  PosFlag<SetTrue, [], "Use">, NegFlag<SetFalse, [], "Do not use">,
  BothFlags<[CC1Option], " the experimental C++ class ABI for classes with virtual tables">>;

def flat__namespace : Flag<["-"], "flat_namespace">;
def flax_vector_conversions_EQ : Joined<["-"], "flax-vector-conversions=">, Group<f_Group>,
  HelpText<"Enable implicit vector bit-casts">, Values<"none,integer,all">, Flags<[CC1Option]>,
  NormalizedValues<["LangOptions::LaxVectorConversionKind::None",
                    "LangOptions::LaxVectorConversionKind::Integer",
                    "LangOptions::LaxVectorConversionKind::All"]>,
  MarshallingInfoEnum<LangOpts<"LaxVectorConversions">,
                      !strconcat(open_cl.KeyPath, " ? LangOptions::LaxVectorConversionKind::None"
                                                  " : LangOptions::LaxVectorConversionKind::All")>;
def flax_vector_conversions : Flag<["-"], "flax-vector-conversions">, Group<f_Group>,
  Alias<flax_vector_conversions_EQ>, AliasArgs<["integer"]>;
def flimited_precision_EQ : Joined<["-"], "flimited-precision=">, Group<f_Group>;
def fapple_link_rtlib : Flag<["-"], "fapple-link-rtlib">, Group<f_Group>,
  HelpText<"Force linking the clang builtins runtime library">;
def flto_EQ : Joined<["-"], "flto=">, Flags<[CoreOption, CC1Option]>, Group<f_Group>,
  HelpText<"Set LTO mode to either 'full' or 'thin'">, Values<"thin,full">;
def flto : Flag<["-"], "flto">, Flags<[CoreOption, CC1Option]>, Group<f_Group>,
  HelpText<"Enable LTO in 'full' mode">;
def fno_lto : Flag<["-"], "fno-lto">, Flags<[CoreOption, CC1Option]>, Group<f_Group>,
  HelpText<"Disable LTO mode (default)">;
def flto_jobs_EQ : Joined<["-"], "flto-jobs=">,
  Flags<[CC1Option]>, Group<f_Group>,
  HelpText<"Controls the backend parallelism of -flto=thin (default "
           "of 0 means the number of threads will be derived from "
           "the number of CPUs detected)">;
def fthinlto_index_EQ : Joined<["-"], "fthinlto-index=">,
  Flags<[CoreOption, CC1Option]>, Group<f_Group>,
  HelpText<"Perform ThinLTO importing using provided function summary index">;
def fthin_link_bitcode_EQ : Joined<["-"], "fthin-link-bitcode=">,
  Flags<[CoreOption, CC1Option]>, Group<f_Group>,
  HelpText<"Write minimized bitcode to <file> for the ThinLTO thin link only">,
  MarshallingInfoString<CodeGenOpts<"ThinLinkBitcodeFile">>;
def fmacro_backtrace_limit_EQ : Joined<["-"], "fmacro-backtrace-limit=">,
                                Group<f_Group>, Flags<[NoXarchOption, CoreOption]>;
defm merge_all_constants : BoolFOption<"merge-all-constants",
  CodeGenOpts<"MergeAllConstants">, DefaultFalse,
  PosFlag<SetTrue, [CC1Option, CoreOption], "Allow">, NegFlag<SetFalse, [], "Disallow">,
  BothFlags<[], " merging of constants">>;
#if INTEL_CUSTOMIZATION
def fmerge_debug_strings : Flag<["-"], "fmerge-debug-strings">, Group<f_Group>,
  Flags<[NoXarchOption]>, HelpText<"Merge identical debug strings in "
  "different object files.">;
def fno_merge_debug_strings : Flag<["-"], "fno-merge-debug-strings">,
  Group<f_Group>,Flags<[NoXarchOption]>, HelpText<" Do not merge"
  "identical debug strings in different object files.">;
#endif // INTEL_CUSTOMIZATION
def fmessage_length_EQ : Joined<["-"], "fmessage-length=">, Group<f_Group>, Flags<[CC1Option]>,
  HelpText<"Format message diagnostics so that they fit within N columns">,
  MarshallingInfoInt<DiagnosticOpts<"MessageLength">>;
def fms_compatibility : Flag<["-"], "fms-compatibility">, Group<f_Group>, Flags<[CC1Option, CoreOption]>,
  HelpText<"Enable full Microsoft Visual C++ compatibility">,
  MarshallingInfoFlag<LangOpts<"MSVCCompat">>;
// if INTEL_CUSTOMIZATION
// CQ#368119 - support for '/Z7' and '/Zi' options.
def fms_debug_info_file_type: Joined<["-"], "fms-debug-info-file-type=">,
  Group<f_Group>, Flags<[CC1Option]>;
// CQ#368125 - support for '/Fd' and '/Fo' options.
def fms_debug_info_pdb_file: Joined<["-"], "fms-debug-info-pdb-file=">,
  Group<f_Group>, Flags<[CC1Option]>, MetaVarName<"<file>">,
  MarshallingInfoString<CodeGenOpts<"MSOutputPdbFile">>;
def fms_debug_info_obj_file: Joined<["-"], "fms-debug-info-obj-file=">,
  Group<f_Group>, Flags<[CC1Option]>, MetaVarName<"<file>">,
  MarshallingInfoString<CodeGenOpts<"MSOutputObjFile">>;
// endif INTEL_CUSTOMIZATION
def fms_extensions : Flag<["-"], "fms-extensions">, Group<f_Group>, Flags<[CC1Option, CoreOption]>,
  HelpText<"Accept some non-standard constructs supported by the Microsoft compiler">,
  MarshallingInfoFlag<LangOpts<"MicrosoftExt">>, ImpliedByAnyOf<[fms_compatibility.KeyPath]>;
defm asm_blocks : BoolFOption<"asm-blocks",
  LangOpts<"AsmBlocks">, Default<fms_extensions.KeyPath>,
  PosFlag<SetTrue, [CC1Option]>, NegFlag<SetFalse>>;
def fms_volatile : Flag<["-"], "fms-volatile">, Group<f_Group>, Flags<[CC1Option]>,
  MarshallingInfoFlag<CodeGenOpts<"MSVolatile">>;
def fmsc_version : Joined<["-"], "fmsc-version=">, Group<f_Group>, Flags<[NoXarchOption, CoreOption]>,
  HelpText<"Microsoft compiler version number to report in _MSC_VER (0 = don't define it (default))">;
def fms_compatibility_version
    : Joined<["-"], "fms-compatibility-version=">,
      Group<f_Group>,
      Flags<[ CC1Option, CoreOption ]>,
      HelpText<"Dot-separated value representing the Microsoft compiler "
               "version number to report in _MSC_VER (0 = don't define it "
               "(default))">;
defm delayed_template_parsing : BoolFOption<"delayed-template-parsing",
  LangOpts<"DelayedTemplateParsing">, DefaultFalse,
  PosFlag<SetTrue, [CC1Option], "Parse templated function definitions at the end of the translation unit">,
  NegFlag<SetFalse, [NoXarchOption], "Disable delayed template parsing">,
  BothFlags<[CoreOption]>>;
def fms_memptr_rep_EQ : Joined<["-"], "fms-memptr-rep=">, Group<f_Group>, Flags<[CC1Option]>,
  Values<"single,multiple,virtual">, NormalizedValuesScope<"LangOptions">,
  NormalizedValues<["PPTMK_FullGeneralitySingleInheritance", "PPTMK_FullGeneralityMultipleInheritance",
                    "PPTMK_FullGeneralityVirtualInheritance"]>,
  MarshallingInfoEnum<LangOpts<"MSPointerToMemberRepresentationMethod">, "PPTMK_BestCase">;
// __declspec is enabled by default for the PS4 by the driver, and also
// enabled for Microsoft Extensions or Borland Extensions, here.
//
// FIXME: __declspec is also currently enabled for CUDA, but isn't really a
// CUDA extension. However, it is required for supporting
// __clang_cuda_builtin_vars.h, which uses __declspec(property). Once that has
// been rewritten in terms of something more generic, remove the Opts.CUDA
// term here.
defm declspec : BoolOption<"f", "declspec",
  LangOpts<"DeclSpecKeyword">, DefaultFalse,
  PosFlag<SetTrue, [], "Allow", [fms_extensions.KeyPath, fborland_extensions.KeyPath, cuda.KeyPath]>,
  NegFlag<SetFalse, [], "Disallow">,
  BothFlags<[CC1Option], " __declspec as a keyword">>, Group<f_clang_Group>;
def fmodules_cache_path : Joined<["-"], "fmodules-cache-path=">, Group<i_Group>,
  Flags<[NoXarchOption, CC1Option]>, MetaVarName<"<directory>">,
  HelpText<"Specify the module cache path">;
def fmodules_user_build_path : Separate<["-"], "fmodules-user-build-path">, Group<i_Group>,
  Flags<[NoXarchOption, CC1Option]>, MetaVarName<"<directory>">,
  HelpText<"Specify the module user build path">,
  MarshallingInfoString<HeaderSearchOpts<"ModuleUserBuildPath">>;
def fprebuilt_module_path : Joined<["-"], "fprebuilt-module-path=">, Group<i_Group>,
  Flags<[NoXarchOption, CC1Option]>, MetaVarName<"<directory>">,
  HelpText<"Specify the prebuilt module path">;
defm prebuilt_implicit_modules : BoolFOption<"prebuilt-implicit-modules",
  HeaderSearchOpts<"EnablePrebuiltImplicitModules">, DefaultFalse,
  PosFlag<SetTrue, [], "Look up implicit modules in the prebuilt module path">,
  NegFlag<SetFalse>, BothFlags<[NoXarchOption, CC1Option]>>;

def fmodules_prune_interval : Joined<["-"], "fmodules-prune-interval=">, Group<i_Group>,
  Flags<[CC1Option]>, MetaVarName<"<seconds>">,
  HelpText<"Specify the interval (in seconds) between attempts to prune the module cache">,
  MarshallingInfoInt<HeaderSearchOpts<"ModuleCachePruneInterval">, "7 * 24 * 60 * 60">;
def fmodules_prune_after : Joined<["-"], "fmodules-prune-after=">, Group<i_Group>,
  Flags<[CC1Option]>, MetaVarName<"<seconds>">,
  HelpText<"Specify the interval (in seconds) after which a module file will be considered unused">,
  MarshallingInfoInt<HeaderSearchOpts<"ModuleCachePruneAfter">, "31 * 24 * 60 * 60">;
def fbuild_session_timestamp : Joined<["-"], "fbuild-session-timestamp=">,
  Group<i_Group>, Flags<[CC1Option]>, MetaVarName<"<time since Epoch in seconds>">,
  HelpText<"Time when the current build session started">,
  MarshallingInfoInt<HeaderSearchOpts<"BuildSessionTimestamp">, "0", "uint64_t">;
def fbuild_session_file : Joined<["-"], "fbuild-session-file=">,
  Group<i_Group>, MetaVarName<"<file>">,
  HelpText<"Use the last modification time of <file> as the build session timestamp">;
def fmodules_validate_once_per_build_session : Flag<["-"], "fmodules-validate-once-per-build-session">,
  Group<i_Group>, Flags<[CC1Option]>,
  HelpText<"Don't verify input files for the modules if the module has been "
           "successfully validated or loaded during this build session">,
  MarshallingInfoFlag<HeaderSearchOpts<"ModulesValidateOncePerBuildSession">>;
def fmodules_disable_diagnostic_validation : Flag<["-"], "fmodules-disable-diagnostic-validation">,
  Group<i_Group>, Flags<[CC1Option]>,
  HelpText<"Disable validation of the diagnostic options when loading the module">,
  MarshallingInfoNegativeFlag<HeaderSearchOpts<"ModulesValidateDiagnosticOptions">>;
defm modules_validate_system_headers : BoolOption<"f", "modules-validate-system-headers",
  HeaderSearchOpts<"ModulesValidateSystemHeaders">, DefaultFalse,
  PosFlag<SetTrue, [CC1Option], "Validate the system headers that a module depends on when loading the module">,
  NegFlag<SetFalse, [NoXarchOption]>>, Group<i_Group>;

def fvalidate_ast_input_files_content:
  Flag <["-"], "fvalidate-ast-input-files-content">,
  Group<f_Group>, Flags<[CC1Option]>,
  HelpText<"Compute and store the hash of input files used to build an AST."
           " Files with mismatching mtime's are considered valid"
           " if both contents is identical">,
  MarshallingInfoFlag<HeaderSearchOpts<"ValidateASTInputFilesContent">>;
def fmodules_validate_input_files_content:
  Flag <["-"], "fmodules-validate-input-files-content">,
  Group<f_Group>, Flags<[NoXarchOption]>,
  HelpText<"Validate PCM input files based on content if mtime differs">;
def fno_modules_validate_input_files_content:
  Flag <["-"], "fno_modules-validate-input-files-content">,
  Group<f_Group>, Flags<[NoXarchOption]>;
def fpch_validate_input_files_content:
  Flag <["-"], "fpch-validate-input-files-content">,
  Group<f_Group>, Flags<[NoXarchOption]>,
  HelpText<"Validate PCH input files based on content if mtime differs">;
def fno_pch_validate_input_files_content:
  Flag <["-"], "fno_pch-validate-input-files-content">,
  Group<f_Group>, Flags<[NoXarchOption]>;
defm pch_instantiate_templates : BoolFOption<"pch-instantiate-templates",
  LangOpts<"PCHInstantiateTemplates">, DefaultFalse,
  PosFlag<SetTrue, [], "Instantiate templates already while building a PCH">,
  NegFlag<SetFalse>, BothFlags<[CC1Option, CoreOption]>>;
defm pch_codegen: OptInFFlag<"pch-codegen", "Generate ", "Do not generate ",
  "code for uses of this PCH that assumes an explicit object file will be built for the PCH">;
defm pch_debuginfo: OptInFFlag<"pch-debuginfo", "Generate ", "Do not generate ",
  "debug info for types in an object file built from this PCH and do not generate them elsewhere">;

def fimplicit_module_maps : Flag <["-"], "fimplicit-module-maps">, Group<f_Group>,
  Flags<[NoXarchOption, CC1Option]>,
  HelpText<"Implicitly search the file system for module map files.">,
  MarshallingInfoFlag<HeaderSearchOpts<"ImplicitModuleMaps">>;
#if INTEL_CUSTOMIZATION
def fimf_arch_consistency_EQ : Joined<["-"],"fimf-arch-consistency=">,
  Group<f_Group>, Flags<[NoXarchOption]>, HelpText<"Ensures that "
  "the math library functions produce consistent results across different "
  "implementations of the same architecture">;
def fimf_max_error_EQ : Joined<["-"],"fimf-max-error=">,
  Group<f_Group>, Flags<[NoXarchOption]>, HelpText<"defines the "
  "maximum allowable relative error, measured in ulps, for math "
  "library function results">;
def fimf_absolute_error_EQ : Joined<["-"],"fimf-absolute-error=">, Group<f_Group>,
  Flags<[NoXarchOption]>, HelpText<"Define the maximum allowable "
  "absolute error for math library function results">;
def fimf_accuracy_bits_EQ : Joined<["-"],"fimf-accuracy-bits=">, Group<f_Group>,
  Flags<[NoXarchOption]>, HelpText<"Define the relative error, measured "
  "by the number of correct bits,for math library function results">;
def fimf_domain_exclusion_EQ : Joined<["-"],"fimf-domain-exclusion=">, Group<f_Group>,
  Flags<[NoXarchOption]>, HelpText<"Indicates the input arguments "
  "domain on which math functions must provide correct results.">;
def fimf_precision_EQ : Joined<["-"],"fimf-precision=">,Group<f_Group>,
  Flags<[NoXarchOption]>, HelpText<"Defines the accuracy (precision) "
  "for math library functions.">;
def fmax_errors_EQ : Joined<["-"], "fmax-errors=">, Alias<ferror_limit_EQ>;
#endif // INTEL_CUSTOMIZATION
def fmodules_ts : Flag <["-"], "fmodules-ts">, Group<f_Group>,
  Flags<[CC1Option]>, HelpText<"Enable support for the C++ Modules TS">,
  MarshallingInfoFlag<LangOpts<"ModulesTS">>;
defm modules : BoolFOption<"modules",
  LangOpts<"Modules">, Default<!strconcat(fmodules_ts.KeyPath, "||", cpp_modules.KeyPath)>,
  PosFlag<SetTrue, [CC1Option], "Enable the 'modules' language feature">,
  NegFlag<SetFalse>, BothFlags<[NoXarchOption]>>;
def fmodule_maps : Flag <["-"], "fmodule-maps">, Alias<fimplicit_module_maps>;
def fmodule_name_EQ : Joined<["-"], "fmodule-name=">, Group<f_Group>,
  Flags<[NoXarchOption,CC1Option]>, MetaVarName<"<name>">,
  HelpText<"Specify the name of the module to build">,
  MarshallingInfoString<LangOpts<"ModuleName">>;
def fmodule_implementation_of : Separate<["-"], "fmodule-implementation-of">,
  Flags<[CC1Option]>, Alias<fmodule_name_EQ>;
def fsystem_module : Flag<["-"], "fsystem-module">, Flags<[CC1Option]>,
  HelpText<"Build this module as a system module. Only used with -emit-module">,
  MarshallingInfoFlag<FrontendOpts<"IsSystemModule">>;
def fmodule_map_file : Joined<["-"], "fmodule-map-file=">,
  Group<f_Group>, Flags<[NoXarchOption,CC1Option]>, MetaVarName<"<file>">,
  HelpText<"Load this module map file">,
  MarshallingInfoStringVector<FrontendOpts<"ModuleMapFiles">>;
def fmodule_file : Joined<["-"], "fmodule-file=">,
  Group<i_Group>, Flags<[NoXarchOption,CC1Option]>, MetaVarName<"[<name>=]<file>">,
  HelpText<"Specify the mapping of module name to precompiled module file, or load a module file if name is omitted.">;
def fmodules_ignore_macro : Joined<["-"], "fmodules-ignore-macro=">, Group<f_Group>, Flags<[CC1Option]>,
  HelpText<"Ignore the definition of the given macro when building and loading modules">;
def fmodules_strict_decluse : Flag <["-"], "fmodules-strict-decluse">, Group<f_Group>,
  Flags<[NoXarchOption,CC1Option]>,
  HelpText<"Like -fmodules-decluse but requires all headers to be in modules">,
  MarshallingInfoFlag<LangOpts<"ModulesStrictDeclUse">>;
defm modules_decluse : BoolFOption<"modules-decluse",
  LangOpts<"ModulesDeclUse">, Default<fmodules_strict_decluse.KeyPath>,
  PosFlag<SetTrue, [CC1Option], "Require declaration of modules used within a module">,
  NegFlag<SetFalse>, BothFlags<[NoXarchOption]>>;
defm modules_search_all : BoolFOption<"modules-search-all",
  LangOpts<"ModulesSearchAll">, DefaultFalse,
  PosFlag<SetTrue, [], "Search even non-imported modules to resolve references">,
  NegFlag<SetFalse>, BothFlags<[NoXarchOption, CC1Option]>>,
  ShouldParseIf<fmodules.KeyPath>;
defm implicit_modules : BoolFOption<"implicit-modules",
  LangOpts<"ImplicitModules">, DefaultTrue,
  NegFlag<SetFalse, [CC1Option]>, PosFlag<SetTrue>, BothFlags<[NoXarchOption]>>;
def fretain_comments_from_system_headers : Flag<["-"], "fretain-comments-from-system-headers">, Group<f_Group>, Flags<[CC1Option]>,
  MarshallingInfoFlag<LangOpts<"RetainCommentsFromSystemHeaders">>;

def fmudflapth : Flag<["-"], "fmudflapth">, Group<f_Group>;
def fmudflap : Flag<["-"], "fmudflap">, Group<f_Group>;
def fnested_functions : Flag<["-"], "fnested-functions">, Group<f_Group>;
def fnext_runtime : Flag<["-"], "fnext-runtime">, Group<f_Group>;
def fno_asm : Flag<["-"], "fno-asm">, Group<f_Group>;
def fno_asynchronous_unwind_tables : Flag<["-"], "fno-asynchronous-unwind-tables">, Group<f_Group>;
def fno_assume_sane_operator_new : Flag<["-"], "fno-assume-sane-operator-new">, Group<f_Group>,
  HelpText<"Don't assume that C++'s global operator new can't alias any pointer">,
  Flags<[CC1Option]>, MarshallingInfoNegativeFlag<CodeGenOpts<"AssumeSaneOperatorNew">>;
def fno_builtin : Flag<["-"], "fno-builtin">, Group<f_Group>, Flags<[CC1Option, CoreOption]>,
  HelpText<"Disable implicit builtin knowledge of functions">;
def fno_builtin_ : Joined<["-"], "fno-builtin-">, Group<f_Group>, Flags<[CC1Option, CoreOption]>,
  HelpText<"Disable implicit builtin knowledge of a specific function">;
#if INTEL_CUSTOMIZATION
def nolib_inline : Flag<["-"], "nolib-inline">, Flags<[NoXarchOption]>, Alias<fno_builtin>,
  HelpText<"disable inline expansion of intrinsic functions">;
def : Flag<["-"], "nolib_inline">, Alias<fno_builtin>;
#endif // INTEL_CUSTOMIZATION
def fno_diagnostics_color : Flag<["-"], "fno-diagnostics-color">, Group<f_Group>,
  Flags<[CoreOption, NoXarchOption]>;
def fno_common : Flag<["-"], "fno-common">, Group<f_Group>, Flags<[CC1Option]>,
    HelpText<"Compile common globals like normal definitions">;
def fno_cxx_modules : Flag <["-"], "fno-cxx-modules">, Group<f_Group>,
  Flags<[NoXarchOption]>;
defm digraphs : BoolFOption<"digraphs",
  LangOpts<"Digraphs">, Default<std#".hasDigraphs()">,
  PosFlag<SetTrue, [], "Enable alternative token representations '<:', ':>', '<%', '%>', '%:', '%:%:' (default)">,
  NegFlag<SetFalse, [], "Disallow alternative token representations '<:', ':>', '<%', '%>', '%:', '%:%:'">,
  BothFlags<[CC1Option]>>;
def fno_eliminate_unused_debug_symbols : Flag<["-"], "fno-eliminate-unused-debug-symbols">, Group<f_Group>;
def fno_inline_functions : Flag<["-"], "fno-inline-functions">, Group<f_clang_Group>, Flags<[CC1Option]>;
def fno_inline : Flag<["-"], "fno-inline">, Group<f_clang_Group>, Flags<[CC1Option]>;
#if INTEL_CUSTOMIZATION
def inline_level_EQ : Joined<["-"], "inline-level=">, Flags<[NoXarchOption]>,
  HelpText<"Set function inlining level where: 0 is disable, 1 is inline "
           "marked functions and 2 is inline at compilers discretion">, Values<"0,1,2">;
#endif // INTEL_CUSTOMIZATION
def fno_global_isel : Flag<["-"], "fno-global-isel">, Group<f_clang_Group>,
  HelpText<"Disables the global instruction selector">;
def fno_experimental_isel : Flag<["-"], "fno-experimental-isel">, Group<f_clang_Group>,
  Alias<fno_global_isel>;
def fveclib : Joined<["-"], "fveclib=">, Group<f_Group>, Flags<[CC1Option]>,
    HelpText<"Use the given vector functions library">,
    Values<"Accelerate,libmvec,MASSV,SVML,none">,
    NormalizedValuesScope<"CodeGenOptions">,
    NormalizedValues<["Accelerate", "LIBMVEC", "MASSV", "SVML", "NoLibrary"]>,
    MarshallingInfoEnum<CodeGenOpts<"VecLib">, "NoLibrary">;
def fno_lax_vector_conversions : Flag<["-"], "fno-lax-vector-conversions">, Group<f_Group>,
  Alias<flax_vector_conversions_EQ>, AliasArgs<["none"]>;
def fno_implicit_module_maps : Flag <["-"], "fno-implicit-module-maps">, Group<f_Group>,
  Flags<[NoXarchOption]>;
def fno_module_maps : Flag <["-"], "fno-module-maps">, Alias<fno_implicit_module_maps>;
def fno_modules_strict_decluse : Flag <["-"], "fno-strict-modules-decluse">, Group<f_Group>,
  Flags<[NoXarchOption]>;
def fmodule_file_deps : Flag <["-"], "fmodule-file-deps">, Group<f_Group>,
  Flags<[NoXarchOption]>;
def fno_module_file_deps : Flag <["-"], "fno-module-file-deps">, Group<f_Group>,
  Flags<[NoXarchOption]>;
def fno_ms_extensions : Flag<["-"], "fno-ms-extensions">, Group<f_Group>,
  Flags<[CoreOption]>;
def fno_ms_compatibility : Flag<["-"], "fno-ms-compatibility">, Group<f_Group>,
  Flags<[CoreOption]>;
def fno_objc_legacy_dispatch : Flag<["-"], "fno-objc-legacy-dispatch">, Group<f_Group>;
def fno_objc_weak : Flag<["-"], "fno-objc-weak">, Group<f_Group>, Flags<[CC1Option]>;
def fno_omit_frame_pointer : Flag<["-"], "fno-omit-frame-pointer">, Group<f_Group>;
def fno_operator_names : Flag<["-"], "fno-operator-names">, Group<f_Group>,
  HelpText<"Do not treat C++ operator name keywords as synonyms for operators">,
  Flags<[CC1Option]>, MarshallingInfoNegativeFlag<LangOpts<"CXXOperatorNames">, cplusplus.KeyPath>;
def fdiagnostics_absolute_paths : Flag<["-"], "fdiagnostics-absolute-paths">, Group<f_Group>,
  Flags<[CC1Option, CoreOption]>, HelpText<"Print absolute paths in diagnostics">,
  MarshallingInfoFlag<DiagnosticOpts<"AbsolutePath">>;
def fno_stack_protector : Flag<["-"], "fno-stack-protector">, Group<f_Group>,
  HelpText<"Disable the use of stack protectors">;
def fno_strict_aliasing : Flag<["-"], "fno-strict-aliasing">, Group<f_Group>,
  Flags<[NoXarchOption, CoreOption]>;
def fstruct_path_tbaa : Flag<["-"], "fstruct-path-tbaa">, Group<f_Group>;
def fno_struct_path_tbaa : Flag<["-"], "fno-struct-path-tbaa">, Group<f_Group>;
def fno_strict_enums : Flag<["-"], "fno-strict-enums">, Group<f_Group>;
def fno_strict_overflow : Flag<["-"], "fno-strict-overflow">, Group<f_Group>;
def fno_temp_file : Flag<["-"], "fno-temp-file">, Group<f_Group>,
  Flags<[CC1Option, CoreOption]>, HelpText<
  "Directly create compilation output files. This may lead to incorrect incremental builds if the compiler crashes">,
  MarshallingInfoNegativeFlag<FrontendOpts<"UseTemporary">>;
defm use_cxa_atexit : BoolFOption<"use-cxa-atexit",
  CodeGenOpts<"CXAAtExit">, DefaultTrue,
  NegFlag<SetFalse, [CC1Option], "Don't use __cxa_atexit for calling destructors">,
  PosFlag<SetTrue>>;
def fno_unit_at_a_time : Flag<["-"], "fno-unit-at-a-time">, Group<f_Group>;
def fno_unwind_tables : Flag<["-"], "fno-unwind-tables">, Group<f_Group>;
def fno_verbose_asm : Flag<["-"], "fno-verbose-asm">, Group<f_Group>, Flags<[CC1Option]>,
  MarshallingInfoNegativeFlag<CodeGenOpts<"AsmVerbose">>;
def fno_working_directory : Flag<["-"], "fno-working-directory">, Group<f_Group>;
def fno_wrapv : Flag<["-"], "fno-wrapv">, Group<f_Group>;
def fobjc_arc : Flag<["-"], "fobjc-arc">, Group<f_Group>, Flags<[CC1Option]>,
  HelpText<"Synthesize retain and release calls for Objective-C pointers">;
def fno_objc_arc : Flag<["-"], "fno-objc-arc">, Group<f_Group>;
defm objc_encode_cxx_class_template_spec : BoolFOption<"objc-encode-cxx-class-template-spec",
  LangOpts<"EncodeCXXClassTemplateSpec">, DefaultFalse,
  PosFlag<SetTrue, [CC1Option], "Fully encode c++ class template specialization">,
  NegFlag<SetFalse>>;
defm objc_convert_messages_to_runtime_calls : BoolFOption<"objc-convert-messages-to-runtime-calls",
  CodeGenOpts<"ObjCConvertMessagesToRuntimeCalls">, DefaultTrue,
  NegFlag<SetFalse, [CC1Option]>, PosFlag<SetTrue>>;
defm objc_arc_exceptions : BoolFOption<"objc-arc-exceptions",
  CodeGenOpts<"ObjCAutoRefCountExceptions">, DefaultFalse,
  PosFlag<SetTrue, [CC1Option], "Use EH-safe code when synthesizing retains and releases in -fobjc-arc">,
  NegFlag<SetFalse>>;
def fobjc_atdefs : Flag<["-"], "fobjc-atdefs">, Group<clang_ignored_f_Group>;
def fobjc_call_cxx_cdtors : Flag<["-"], "fobjc-call-cxx-cdtors">, Group<clang_ignored_f_Group>;
defm objc_exceptions : BoolFOption<"objc-exceptions",
  LangOpts<"ObjCExceptions">, DefaultFalse,
  PosFlag<SetTrue, [CC1Option], "Enable Objective-C exceptions">, NegFlag<SetFalse>>;
defm application_extension : BoolFOption<"application-extension",
  LangOpts<"AppExt">, DefaultFalse,
  PosFlag<SetTrue, [CC1Option], "Restrict code to those available for App Extensions">,
  NegFlag<SetFalse>>;
defm relaxed_template_template_args : BoolFOption<"relaxed-template-template-args",
  LangOpts<"RelaxedTemplateTemplateArgs">, DefaultFalse,
  PosFlag<SetTrue, [CC1Option], "Enable C++17 relaxed template template argument matching">,
  NegFlag<SetFalse>>;
defm sized_deallocation : BoolFOption<"sized-deallocation",
  LangOpts<"SizedDeallocation">, DefaultFalse,
  PosFlag<SetTrue, [CC1Option], "Enable C++14 sized global deallocation functions">,
  NegFlag<SetFalse>>;
defm aligned_allocation : BoolFOption<"aligned-allocation",
  LangOpts<"AlignedAllocation">, Default<cpp17.KeyPath>,
  PosFlag<SetTrue, [], "Enable C++17 aligned allocation functions">,
  NegFlag<SetFalse>, BothFlags<[CC1Option]>>;
def fnew_alignment_EQ : Joined<["-"], "fnew-alignment=">,
  HelpText<"Specifies the largest alignment guaranteed by '::operator new(size_t)'">,
  MetaVarName<"<align>">, Group<f_Group>, Flags<[CC1Option]>,
  MarshallingInfoInt<LangOpts<"NewAlignOverride">>;
def : Separate<["-"], "fnew-alignment">, Alias<fnew_alignment_EQ>;
def : Flag<["-"], "faligned-new">, Alias<faligned_allocation>;
def : Flag<["-"], "fno-aligned-new">, Alias<fno_aligned_allocation>;
def faligned_new_EQ : Joined<["-"], "faligned-new=">;

def fobjc_legacy_dispatch : Flag<["-"], "fobjc-legacy-dispatch">, Group<f_Group>;
def fobjc_new_property : Flag<["-"], "fobjc-new-property">, Group<clang_ignored_f_Group>;
defm objc_infer_related_result_type : BoolFOption<"objc-infer-related-result-type",
  LangOpts<"ObjCInferRelatedResultType">, DefaultTrue,
  NegFlag<SetFalse, [CC1Option], "do not infer Objective-C related result type based on method family">,
  PosFlag<SetTrue>>;
def fobjc_link_runtime: Flag<["-"], "fobjc-link-runtime">, Group<f_Group>;
def fobjc_weak : Flag<["-"], "fobjc-weak">, Group<f_Group>, Flags<[CC1Option]>,
  HelpText<"Enable ARC-style weak references in Objective-C">;

// Objective-C ABI options.
def fobjc_runtime_EQ : Joined<["-"], "fobjc-runtime=">, Group<f_Group>, Flags<[CC1Option, CoreOption]>,
  HelpText<"Specify the target Objective-C runtime kind and version">;
def fobjc_abi_version_EQ : Joined<["-"], "fobjc-abi-version=">, Group<f_Group>;
def fobjc_nonfragile_abi_version_EQ : Joined<["-"], "fobjc-nonfragile-abi-version=">, Group<f_Group>;
def fobjc_nonfragile_abi : Flag<["-"], "fobjc-nonfragile-abi">, Group<f_Group>;
def fno_objc_nonfragile_abi : Flag<["-"], "fno-objc-nonfragile-abi">, Group<f_Group>;

def fobjc_sender_dependent_dispatch : Flag<["-"], "fobjc-sender-dependent-dispatch">, Group<f_Group>;
def foffload_static_lib_EQ : CommaJoined<["-"], "foffload-static-lib=">, Flags<[NoXarchOption, CoreOption]>, Group<offload_lib_Group>;
def foffload_whole_static_lib_EQ : CommaJoined<["-"], "foffload-whole-static-lib=">, Flags<[NoXarchOption, CoreOption]>, Group<offload_lib_Group>;
def fobjc_disable_direct_methods_for_testing :
  Flag<["-"], "fobjc-disable-direct-methods-for-testing">,
  Group<f_Group>, Flags<[CC1Option]>,
  HelpText<"Ignore attribute objc_direct so that direct methods can be tested">,
  MarshallingInfoFlag<LangOpts<"ObjCDisableDirectMethodsForTesting">>;

def fomit_frame_pointer : Flag<["-"], "fomit-frame-pointer">, Group<f_Group>;
def fopenmp : Flag<["-"], "fopenmp">, Group<f_Group>, Flags<[CC1Option, NoArgumentUnused, FlangOption, FC1Option]>,
  HelpText<"Parse OpenMP pragmas and generate parallel code.">;
def fno_openmp : Flag<["-"], "fno-openmp">, Group<f_Group>, Flags<[NoArgumentUnused]>;
#if INTEL_CUSTOMIZATION
def fopenmp_version_EQ : Joined<["-"], "fopenmp-version=">, Group<f_Group>, Flags<[CC1Option, NoArgumentUnused]>,
  HelpText<"Choose which OpenMP version to link with.">;
def fopenmp_EQ : Joined<["-"], "fopenmp=">, Group<f_Group>;
def qopenmp_threadprivate_EQ: Joined<["-"], "qopenmp-threadprivate=">,
  HelpText<"Choose which threadprivate implementation to use: compat or legacy.">;
def fintel_pragma_prefetch : Flag<["-"],
  "fintel-pragma-prefetch">, Group<f_Group>,
  Flags<[CC1Option, NoArgumentUnused]>;
def fno_intel_pragma_prefetch : Flag<["-"],
  "fno-intel-pragma-prefetch">,
  MarshallingInfoNegativeFlag<LangOpts<"IntelPragmaPrefetch">>;
#endif // INTEL_CUSTOMIZATION
def fopenmp_use_tls : Flag<["-"], "fopenmp-use-tls">, Group<f_Group>,
  Flags<[NoArgumentUnused, HelpHidden]>;
def fnoopenmp_use_tls : Flag<["-"], "fnoopenmp-use-tls">, Group<f_Group>,
  Flags<[CC1Option, NoArgumentUnused, HelpHidden]>;
// INTEL_COLLAB
def fopenmp_late_outline : Flag<["-"], "fopenmp-late-outline">, Group<f_Group>,
  Flags<[CC1Option, NoArgumentUnused]>;
def fopenmp_use_single_elem_array_funcs : Flag<["-"],
  "fopenmp-use-single-elem-array-funcs">, Group<f_Group>,
  Flags<[CC1Option, NoArgumentUnused]>;
def fno_openmp_use_single_elem_array_funcs : Flag<["-"],
  "fno-openmp-use-single-elem-array-funcs">,
  MarshallingInfoNegativeFlag<LangOpts<"OpenMPUseSingleElemArrayFuncs">>;
// end INTEL_COLLAB
def fopenmp_targets_EQ : CommaJoined<["-"], "fopenmp-targets=">, Flags<[NoXarchOption, CC1Option]>,
  HelpText<"Specify comma-separated list of triples OpenMP offloading targets to be supported">;
def fopenmp_relocatable_target : Flag<["-"], "fopenmp-relocatable-target">,
  Group<f_Group>, Flags<[CC1Option, NoArgumentUnused, HelpHidden]>;
def fnoopenmp_relocatable_target : Flag<["-"], "fnoopenmp-relocatable-target">,
  Group<f_Group>, Flags<[CC1Option, NoArgumentUnused, HelpHidden]>;
def fopenmp_simd : Flag<["-"], "fopenmp-simd">, Group<f_Group>, Flags<[CC1Option, NoArgumentUnused]>,
  HelpText<"Emit OpenMP code only for SIMD-based constructs.">;
#if INTEL_CUSTOMIZATION
def fiopenmp_simd : Flag<["-"], "fiopenmp-simd">, Group<f_Group>, Flags<[CC1Option, NoArgumentUnused]>;
def fno_iopenmp_simd : Flag<["-"], "fno-iopenmp-simd">, Group<f_Group>, Flags<[NoArgumentUnused]>;
def fopenmp_stable_file_id : Flag<["-"], "fopenmp-stable-file-id">,
  Group<f_Group>,
  Flags<[CC1Option, NoArgumentUnused, CoreOption, HelpHidden]>,
  MarshallingInfoFlag<LangOpts<"OpenMPStableFileID">>;
def fopenmp_device_lib_EQ : CommaJoined<["-"], "fopenmp-device-lib=">, Flags<[NoXarchOption, CoreOption]>,
  Values<"libc, libm-fp32, libm-fp64, all">, HelpText<"Control inclusion of "
  "device libraries into device binary linkage. Valid arguments "
  "are libc, libm-fp32, libm-fp64, all">;
def fno_openmp_device_lib_EQ : CommaJoined<["-"], "fno-openmp-device-lib=">, Flags<[NoXarchOption, CoreOption]>,
  Values<"libc, libm-fp32, libm-fp64, all">, HelpText<"Control exclusion of "
  "device libraries from device binary linkage. Valid arguments "
  "are libc, libm-fp32, libm-fp64, all">;
def fiopenmp_offload : Flag<["-"], "fiopenmp-offload">, Flags<[NoXarchOption]>, Group<f_Group>;
def fno_iopenmp_offload : Flag<["-"], "fno-iopenmp-offload">, Flags<[NoXarchOption]>, Group<f_Group>;
def fopenmp_target_simd : Flag<["-"], "fopenmp-target-simd">, Flags<[NoXarchOption,
  HelpHidden, CC1Option]>, Group<f_Group>,
  MarshallingInfoFlag<LangOpts<"OpenMPTargetSimd">>;
#endif // INTEL_CUSTOMIZATION
def fopenmp_enable_irbuilder : Flag<["-"], "fopenmp-enable-irbuilder">, Group<f_Group>, Flags<[CC1Option, NoArgumentUnused, HelpHidden]>,
  HelpText<"Use the experimental OpenMP-IR-Builder codegen path.">;
def fno_openmp_simd : Flag<["-"], "fno-openmp-simd">, Group<f_Group>, Flags<[CC1Option, NoArgumentUnused]>;
def fopenmp_cuda_mode : Flag<["-"], "fopenmp-cuda-mode">, Group<f_Group>,
  Flags<[CC1Option, NoArgumentUnused, HelpHidden]>;
def fno_openmp_cuda_mode : Flag<["-"], "fno-openmp-cuda-mode">, Group<f_Group>,
  Flags<[NoArgumentUnused, HelpHidden]>;
def fopenmp_cuda_force_full_runtime : Flag<["-"], "fopenmp-cuda-force-full-runtime">, Group<f_Group>,
  Flags<[CC1Option, NoArgumentUnused, HelpHidden]>;
def fno_openmp_cuda_force_full_runtime : Flag<["-"], "fno-openmp-cuda-force-full-runtime">, Group<f_Group>,
  Flags<[NoArgumentUnused, HelpHidden]>;
def fopenmp_cuda_number_of_sm_EQ : Joined<["-"], "fopenmp-cuda-number-of-sm=">, Group<f_Group>,
  Flags<[CC1Option, NoArgumentUnused, HelpHidden]>;
def fopenmp_cuda_blocks_per_sm_EQ : Joined<["-"], "fopenmp-cuda-blocks-per-sm=">, Group<f_Group>,
  Flags<[CC1Option, NoArgumentUnused, HelpHidden]>;
def fopenmp_cuda_teams_reduction_recs_num_EQ : Joined<["-"], "fopenmp-cuda-teams-reduction-recs-num=">, Group<f_Group>,
  Flags<[CC1Option, NoArgumentUnused, HelpHidden]>;
defm openmp_optimistic_collapse : BoolFOption<"openmp-optimistic-collapse",
  LangOpts<"OpenMPOptimisticCollapse">, DefaultFalse,
  PosFlag<SetTrue, [CC1Option]>, NegFlag<SetFalse>, BothFlags<[NoArgumentUnused, HelpHidden]>>;
// INTEL_COLLAB
def fiopenmp : Flag<["-"], "fiopenmp">, Group<f_Group>, Flags<[NoArgumentUnused]>;
def fno_iopenmp : Flag<["-"], "fno-iopenmp">, Group<f_Group>, Flags<[NoArgumentUnused]>;
// end INTEL_COLLAB
#if INTEL_CUSTOMIZATION
def static_openmp: Flag<["-"], "static-openmp">,
  HelpText<"Use the static host OpenMP runtime while linking.">;
def qopenmp_simd: Flag<["-"], "qopenmp-simd">, Alias<fiopenmp_simd>,
  HelpText<"Emit OpenMP code only for SIMD-based constructs.">;
def qno_openmp_simd: Flag<["-"], "qno-openmp-simd">, Alias<fno_iopenmp_simd>;
def qno_openmp : Flag<["-"], "qno-openmp">, Group<f_Group>, Flags<[NoArgumentUnused]>, Alias<fno_iopenmp>, HelpText<"Disable OpenMP support">;
def qopenmp: Flag<["-"], "qopenmp">, Alias<fiopenmp>,
  HelpText<"Parse OpenMP pragmas and generate parallel code.">;
def qopenmp_stubs : Flag<["-"], "qopenmp-stubs">,
  HelpText<"enables the user to compile OpenMP programs in sequential mode. "
  "The OpenMP directives are ignored and a stub OpenMP library is linked.">;
def qopenmp_link_EQ : Joined<["-"], "qopenmp-link=">,
  HelpText<"Choose whether to link with the static or dynamic OpenMP "
  "libraries. Default is dynamic.">;
def qopenmp_target_simd : Flag<["-"], "qopenmp-target-simd">, Alias<fopenmp_target_simd>;
#endif // INTEL_CUSTOMIZATION
def fopenmp_cuda_parallel_target_regions : Flag<["-"], "fopenmp-cuda-parallel-target-regions">, Group<f_Group>,
  Flags<[CC1Option, NoArgumentUnused, HelpHidden]>,
  HelpText<"Support parallel execution of target regions on Cuda-based devices.">;
def fno_openmp_cuda_parallel_target_regions : Flag<["-"], "fno-openmp-cuda-parallel-target-regions">, Group<f_Group>,
  Flags<[NoArgumentUnused, HelpHidden]>,
  HelpText<"Support only serial execution of target regions on Cuda-based devices.">;
def fno_optimize_sibling_calls : Flag<["-"], "fno-optimize-sibling-calls">, Group<f_Group>;
def foptimize_sibling_calls : Flag<["-"], "foptimize-sibling-calls">, Group<f_Group>;
defm escaping_block_tail_calls : BoolFOption<"escaping-block-tail-calls",
  CodeGenOpts<"NoEscapingBlockTailCalls">, DefaultFalse,
  NegFlag<SetTrue, [CC1Option]>, PosFlag<SetFalse>>;
def force__cpusubtype__ALL : Flag<["-"], "force_cpusubtype_ALL">;
def force__flat__namespace : Flag<["-"], "force_flat_namespace">;
def force__load : Separate<["-"], "force_load">;
def force_addr : Joined<["-"], "fforce-addr">, Group<clang_ignored_f_Group>;
def foutput_class_dir_EQ : Joined<["-"], "foutput-class-dir=">, Group<f_Group>;
def fpack_struct : Flag<["-"], "fpack-struct">, Group<f_Group>;
def fno_pack_struct : Flag<["-"], "fno-pack-struct">, Group<f_Group>;
def fpack_struct_EQ : Joined<["-"], "fpack-struct=">, Group<f_Group>, Flags<[CC1Option]>,
  HelpText<"Specify the default maximum struct packing alignment">,
  MarshallingInfoInt<LangOpts<"PackStruct">>;
def fmax_type_align_EQ : Joined<["-"], "fmax-type-align=">, Group<f_Group>, Flags<[CC1Option]>,
  HelpText<"Specify the maximum alignment to enforce on pointers lacking an explicit alignment">,
  MarshallingInfoInt<LangOpts<"MaxTypeAlign">>;
def fno_max_type_align : Flag<["-"], "fno-max-type-align">, Group<f_Group>;
defm pascal_strings : BoolFOption<"pascal-strings",
  LangOpts<"PascalStrings">, DefaultFalse,
  PosFlag<SetTrue, [CC1Option], "Recognize and construct Pascal-style string literals">,
  NegFlag<SetFalse>>;
// Note: This flag has different semantics in the driver and in -cc1. The driver accepts -fpatchable-function-entry=M,N
// and forwards it to -cc1 as -fpatchable-function-entry=M and -fpatchable-function-entry-offset=N. In -cc1, both flags
// are treated as a single integer.
def fpatchable_function_entry_EQ : Joined<["-"], "fpatchable-function-entry=">, Group<f_Group>, Flags<[CC1Option]>,
  MetaVarName<"<N,M>">, HelpText<"Generate M NOPs before function entry and N-M NOPs after function entry">,
  MarshallingInfoInt<CodeGenOpts<"PatchableFunctionEntryCount">>;
def fpcc_struct_return : Flag<["-"], "fpcc-struct-return">, Group<f_Group>, Flags<[CC1Option]>,
  HelpText<"Override the default ABI to return all structs on the stack">;
def fpch_preprocess : Flag<["-"], "fpch-preprocess">, Group<f_Group>;
def fpic : Flag<["-"], "fpic">, Group<f_Group>;
def fno_pic : Flag<["-"], "fno-pic">, Group<f_Group>;
def fpie : Flag<["-"], "fpie">, Group<f_Group>;
def fno_pie : Flag<["-"], "fno-pie">, Group<f_Group>;
def fdirect_access_external_data : Flag<["-"], "fdirect-access-external-data">, Group<f_Group>, Flags<[CC1Option]>,
  HelpText<"Don't use GOT indirection to reference external data symbols">;
def fno_direct_access_external_data : Flag<["-"], "fno-direct-access-external-data">, Group<f_Group>, Flags<[CC1Option]>,
  HelpText<"Use GOT indirection to reference external data symbols">;
defm plt : BoolFOption<"plt",
  CodeGenOpts<"NoPLT">, DefaultFalse,
  NegFlag<SetTrue, [CC1Option], "Use GOT indirection instead of PLT to make external function calls (x86 only)">,
  PosFlag<SetFalse>>;
defm ropi : BoolFOption<"ropi",
  LangOpts<"ROPI">, DefaultFalse,
  PosFlag<SetTrue, [CC1Option], "Generate read-only position independent code (ARM only)">,
  NegFlag<SetFalse>>;
defm rwpi : BoolFOption<"rwpi",
  LangOpts<"RWPI">, DefaultFalse,
  PosFlag<SetTrue, [CC1Option], "Generate read-write position independent code (ARM only)">,
  NegFlag<SetFalse>>;
def fplugin_EQ : Joined<["-"], "fplugin=">, Group<f_Group>, Flags<[NoXarchOption]>, MetaVarName<"<dsopath>">,
  HelpText<"Load the named plugin (dynamic shared object)">;
def fpass_plugin_EQ : Joined<["-"], "fpass-plugin=">,
  Group<f_Group>, Flags<[CC1Option]>, MetaVarName<"<dsopath>">,
  HelpText<"Load pass plugin from a dynamic shared object file (only with new pass manager).">,
  MarshallingInfoStringVector<CodeGenOpts<"PassPlugins">>;
defm preserve_as_comments : BoolFOption<"preserve-as-comments",
  CodeGenOpts<"PreserveAsmComments">, DefaultTrue,
  NegFlag<SetFalse, [CC1Option], "Do not preserve comments in inline assembly">,
  PosFlag<SetTrue>>;
def framework : Separate<["-"], "framework">, Flags<[LinkerInput]>;
def frandom_seed_EQ : Joined<["-"], "frandom-seed=">, Group<clang_ignored_f_Group>;
def freg_struct_return : Flag<["-"], "freg-struct-return">, Group<f_Group>, Flags<[CC1Option]>,
  HelpText<"Override the default ABI to return small structs in registers">;
defm rtti : BoolFOption<"rtti",
  LangOpts<"RTTI">, Default<cplusplus.KeyPath>,
  NegFlag<SetFalse, [CC1Option], "Disable generation of rtti information">,
  PosFlag<SetTrue>>, ShouldParseIf<cplusplus.KeyPath>;
defm rtti_data : BoolFOption<"rtti-data",
  LangOpts<"RTTIData">, Default<frtti.KeyPath>,
  NegFlag<SetFalse, [CC1Option], "Disable generation of RTTI data">,
  PosFlag<SetTrue>>, ShouldParseIf<frtti.KeyPath>;
def : Flag<["-"], "fsched-interblock">, Group<clang_ignored_f_Group>;
defm short_enums : BoolFOption<"short-enums",
  LangOpts<"ShortEnums">, DefaultFalse,
  PosFlag<SetTrue, [CC1Option], "Allocate to an enum type only as many bytes as it"
           " needs for the declared range of possible values">,
  NegFlag<SetFalse>>;
defm char8__t : BoolFOption<"char8_t",
  LangOpts<"Char8">, Default<cpp20.KeyPath>,
  PosFlag<SetTrue, [], "Enable">, NegFlag<SetFalse, [], "Disable">,
  BothFlags<[CC1Option], " C++ builtin type char8_t">>;
def fshort_wchar : Flag<["-"], "fshort-wchar">, Group<f_Group>,
  HelpText<"Force wchar_t to be a short unsigned int">;
def fno_short_wchar : Flag<["-"], "fno-short-wchar">, Group<f_Group>,
  HelpText<"Force wchar_t to be an unsigned int">;
def fshow_overloads_EQ : Joined<["-"], "fshow-overloads=">, Group<f_Group>, Flags<[CC1Option]>,
  HelpText<"Which overload candidates to show when overload resolution fails: "
           "best|all; defaults to all">, Values<"best,all">,
  NormalizedValues<["Ovl_Best", "Ovl_All"]>,
  MarshallingInfoEnum<DiagnosticOpts<"ShowOverloads">, "Ovl_All">;
defm show_column : BoolFOption<"show-column",
  DiagnosticOpts<"ShowColumn">, DefaultTrue,
  NegFlag<SetFalse, [CC1Option], "Do not include column number on diagnostics">,
  PosFlag<SetTrue>>;
defm show_source_location : BoolFOption<"show-source-location",
  DiagnosticOpts<"ShowLocation">, DefaultTrue,
  NegFlag<SetFalse, [CC1Option], "Do not include source location information with diagnostics">,
  PosFlag<SetTrue>>;
defm spell_checking : BoolFOption<"spell-checking",
  LangOpts<"SpellChecking">, DefaultTrue,
  NegFlag<SetFalse, [CC1Option], "Disable spell-checking">, PosFlag<SetTrue>>;
def fspell_checking_limit_EQ : Joined<["-"], "fspell-checking-limit=">, Group<f_Group>;
def fsigned_bitfields : Flag<["-"], "fsigned-bitfields">, Group<f_Group>;
defm signed_char : BoolFOption<"signed-char",
  LangOpts<"CharIsSigned">, DefaultTrue,
  NegFlag<SetFalse, [CC1Option], "char is unsigned">, PosFlag<SetTrue, [], "char is signed">>,
  ShouldParseIf<!strconcat("!", open_cl.KeyPath)>;
defm split_stack : BoolFOption<"split-stack",
  CodeGenOpts<"EnableSegmentedStacks">, DefaultFalse,
  NegFlag<SetFalse, [], "Wouldn't use segmented stack">, 
  PosFlag<SetTrue, [CC1Option], "Use segmented stack">>;
def fstack_protector_all : Flag<["-"], "fstack-protector-all">, Group<f_Group>,
  HelpText<"Enable stack protectors for all functions">;
defm stack_clash_protection : BoolFOption<"stack-clash-protection",
  CodeGenOpts<"StackClashProtector">, DefaultFalse,
  PosFlag<SetTrue, [CC1Option], "Enable">, NegFlag<SetFalse, [], "Disable">,
  BothFlags<[], " stack clash protection">>;
def fstack_protector_strong : Flag<["-"], "fstack-protector-strong">, Group<f_Group>,
  HelpText<"Enable stack protectors for some functions vulnerable to stack smashing. "
           "Compared to -fstack-protector, this uses a stronger heuristic "
           "that includes functions containing arrays of any size (and any type), "
           "as well as any calls to alloca or the taking of an address from a local variable">;
#if INTEL_CUSTOMIZATION
def fstack_security_check : Flag<["-"], "fstack-security-check">, Alias<fstack_protector_strong>,
  HelpText<"Enable overflow security checks">;
def fstack_limit_register_EQ : Joined<["-"], "fstack-limit-register=">,
  Flags<[NoXarchOption]>, HelpText<"Limits the stack register size">;
#endif // INTEL_CUSTOMIZATION
def fstack_protector : Flag<["-"], "fstack-protector">, Group<f_Group>,
  HelpText<"Enable stack protectors for some functions vulnerable to stack smashing. "
           "This uses a loose heuristic which considers functions vulnerable if they "
           "contain a char (or 8bit integer) array or constant sized calls to alloca "
           ", which are of greater size than ssp-buffer-size (default: 8 bytes). All "
           "variable sized calls to alloca are considered vulnerable. A function with "
           "a stack protector has a guard value added to the stack frame that is "
           "checked on function exit. The guard value must be positioned in the "
           "stack frame such that a buffer overflow from a vulnerable variable will "
           "overwrite the guard value before overwriting the function's return "
           "address. The reference stack guard value is stored in a global variable.">;
def ftrivial_auto_var_init : Joined<["-"], "ftrivial-auto-var-init=">, Group<f_Group>,
  Flags<[CC1Option, CoreOption]>, HelpText<"Initialize trivial automatic stack variables: uninitialized (default)"
  " | pattern">, Values<"uninitialized,zero,pattern">,
  NormalizedValuesScope<"LangOptions::TrivialAutoVarInitKind">,
  NormalizedValues<["Uninitialized", "Zero", "Pattern"]>,
  MarshallingInfoEnum<LangOpts<"TrivialAutoVarInit">, "Uninitialized">;
def enable_trivial_var_init_zero : Flag<["-"], "enable-trivial-auto-var-init-zero-knowing-it-will-be-removed-from-clang">,
  Flags<[CC1Option, CoreOption]>,
  HelpText<"Trivial automatic variable initialization to zero is only here for benchmarks, it'll eventually be removed, and I'm OK with that because I'm only using it to benchmark">;
def ftrivial_auto_var_init_stop_after : Joined<["-"], "ftrivial-auto-var-init-stop-after=">, Group<f_Group>,
  Flags<[CC1Option, CoreOption]>, HelpText<"Stop initializing trivial automatic stack variables after the specified number of instances">,
  MarshallingInfoInt<LangOpts<"TrivialAutoVarInitStopAfter">>;
def fstandalone_debug : Flag<["-"], "fstandalone-debug">, Group<f_Group>, Flags<[CoreOption]>,
  HelpText<"Emit full debug info for all types used by the program">;
def fno_standalone_debug : Flag<["-"], "fno-standalone-debug">, Group<f_Group>, Flags<[CoreOption]>,
  HelpText<"Limit debug information produced to reduce size of debug binary">;
def flimit_debug_info : Flag<["-"], "flimit-debug-info">, Flags<[CoreOption]>, Alias<fno_standalone_debug>;
def fno_limit_debug_info : Flag<["-"], "fno-limit-debug-info">, Flags<[CoreOption]>, Alias<fstandalone_debug>;
#if INTEL_CUSTOMIZATION
def femit_class_debug_always : Flag<["-"], "femit-class-debug-always">, Flags<[NoXarchOption]>,
  Alias<fstandalone_debug>,
  HelpText<"Emit debug information for a C++ class into each object file where the class is used."
           " This flag is useful for tools which are unable to resolve incomplete type descriptions."
           "  Using this option may cause a large increase in the size of the debug information">;
def fno_emit_class_debug_always : Flag<["-"], "fno-emit-class-debug-always">, Flags<[NoXarchOption]>,
  Alias<fno_standalone_debug>,
  HelpText<"Emit debug information for a C++ class in only one object file">;
#endif // INTEL_CUSTOMIZATION
def fdebug_macro : Flag<["-"], "fdebug-macro">, Group<f_Group>, Flags<[CoreOption]>,
  HelpText<"Emit macro debug information">;
def fno_debug_macro : Flag<["-"], "fno-debug-macro">, Group<f_Group>, Flags<[CoreOption]>,
  HelpText<"Do not emit macro debug information">;
def fstrict_aliasing : Flag<["-"], "fstrict-aliasing">, Group<f_Group>,
  Flags<[NoXarchOption, CoreOption]>;
def fstrict_enums : Flag<["-"], "fstrict-enums">, Group<f_Group>, Flags<[CC1Option]>,
  HelpText<"Enable optimizations based on the strict definition of an enum's "
           "value range">,
  MarshallingInfoFlag<CodeGenOpts<"StrictEnums">>;
defm strict_vtable_pointers : BoolFOption<"strict-vtable-pointers",
  CodeGenOpts<"StrictVTablePointers">, DefaultFalse,
  PosFlag<SetTrue, [CC1Option], "Enable optimizations based on the strict rules for"
            " overwriting polymorphic C++ objects">,
  NegFlag<SetFalse>>;
def fstrict_overflow : Flag<["-"], "fstrict-overflow">, Group<f_Group>;
#if INTEL_CUSTOMIZATION
def fintelfpga : Flag<["-"], "fintelfpga">, Group<f_Group>,
  Flags<[CC1Option, CoreOption, DpcppOption]>, HelpText<"Perform ahead of time compilation for FPGA">;
def fsycl_device_only : Flag<["-"], "fsycl-device-only">, Flags<[CoreOption, DpcppOption]>,
  HelpText<"Compile SYCL kernels for device">;
def fsycl_targets_EQ : CommaJoined<["-"], "fsycl-targets=">, Flags<[NoXarchOption, CC1Option, CoreOption, DpcppOption]>,
  HelpText<"Specify comma-separated list of triples SYCL offloading targets to be supported">;
def fsycl_add_targets_EQ : CommaJoined<["-"], "fsycl-add-targets=">, Flags<[NoXarchOption, CoreOption, DpcppOption]>,
  HelpText<"Specify comma-separated list of triple and device binary image pairs to add to the final SYCL binary">;
def fsycl_link_targets_EQ : CommaJoined<["-"], "fsycl-link-targets=">, Flags<[NoXarchOption, CC1Option, CoreOption, DpcppOption]>,
  HelpText<"Specify comma-separated list of triples SYCL offloading targets to produce linked device images">;
def fsycl_device_code_split_EQ : Joined<["-"], "fsycl-device-code-split=">,
   Flags<[CC1Option, CoreOption, DpcppOption]>, HelpText<"Perform SYCL device code split: per_kernel (device code module is "
  "created for each SYCL kernel) | per_source (device code module is created for each source (translation unit)) | off (no device code split). | auto (use heuristic to select the best way of splitting device code)"
  "Default is 'auto' - use heuristic to distribute device code across modules">, Values<"per_source, per_kernel, off, auto">;
def fsycl_device_code_split : Flag<["-"], "fsycl-device-code-split">, Alias<fsycl_device_code_split_EQ>,
  AliasArgs<["auto"]>, Flags<[CC1Option, CoreOption, DpcppOption]>,
  HelpText<"Perform SYCL device code split in the 'auto' mode, i.e. use heuristic to distribute device code across modules">;
def fsycl_device_code_split_esimd : Flag<["-"], "fsycl-device-code-split-esimd">,
  Flags<[CC1Option, CoreOption, DpcppOption]>, HelpText<"Split SYCL and ESIMD kernels into separate modules">;
def fno_sycl_device_code_split_esimd : Flag<["-"], "fno-sycl-device-code-split-esimd">,
  Flags<[CC1Option, CoreOption, DpcppOption]>, HelpText<"Don't split SYCL and ESIMD kernels into separate modules">;
def fsycl_device_code_lower_esimd : Flag<["-"], "fsycl-device-code-lower-esimd">,
  Flags<[CC1Option, CoreOption, DpcppOption]>, HelpText<"Lower ESIMD-specific constructs">;
def fno_sycl_device_code_lower_esimd : Flag<["-"], "fno-sycl-device-code-lower-esimd">,
  Flags<[CC1Option, CoreOption]>, HelpText<"Do not lower ESIMD-specific constructs">;
#if INTEL_CUSTOMIZATION
defm sycl_instrument_device_code : BoolOption<"f", "sycl-instrument-device-code",
  CodeGenOpts<"SPIRITTAnnotations">, DefaultFalse,
  PosFlag<SetTrue, [], "Add ITT instrumentation intrinsics calls">,
  NegFlag<SetFalse, [], "Do not add ITT instrumentation intrinsics calls">,
  BothFlags<[CC1Option, CoreOption]>>, Group<sycl_Group>;
#endif // INTEL_CUSTOMIZATION
defm sycl_id_queries_fit_in_int: BoolFOption<"sycl-id-queries-fit-in-int",
  LangOpts<"SYCLValueFitInMaxInt">, DefaultTrue,
  PosFlag<SetTrue, [], "Assume">, NegFlag<SetFalse, [], "Do not assume">,
  BothFlags<[CC1Option, CoreOption], " that SYCL ID queries fit within MAX_INT.">>;
def fsycl_use_bitcode : Flag<["-"], "fsycl-use-bitcode">,
  Flags<[CC1Option, CoreOption, DpcppOption]>, HelpText<"Use LLVM bitcode instead of SPIR-V in fat objects">;
def fno_sycl_use_bitcode : Flag<["-"], "fno-sycl-use-bitcode">,
  Flags<[CC1Option, CoreOption, DpcppOption]>, HelpText<"Use SPIR-V instead of LLVM bitcode in fat objects">;
def fsycl_link_EQ : Joined<["-"], "fsycl-link=">,
  Flags<[CC1Option, CoreOption, DpcppOption]>, HelpText<"Generate partially linked device and host object to be used at various stages of compilation">, Values<"image,early">;
def fsycl_link : Flag<["-"], "fsycl-link">, Alias<fsycl_link_EQ>,
  AliasArgs<["early"]>, Flags<[CC1Option, CoreOption, DpcppOption]>,
  HelpText<"Generate partially linked device object to be used with the host link">;
def fsycl_unnamed_lambda : Flag<["-"], "fsycl-unnamed-lambda">,
  Flags<[CC1Option, CoreOption, DpcppOption]>, HelpText<"Allow unnamed SYCL lambda kernels">,
  MarshallingInfoFlag<LangOpts<"SYCLUnnamedLambda">>;
def fno_sycl_unnamed_lambda : Flag<["-"], "fno-sycl-unnamed-lambda">,
  Flags<[CC1Option, CoreOption, DpcppOption]>;
def fsycl_help_EQ : Joined<["-"], "fsycl-help=">,
  Flags<[NoXarchOption, CoreOption, DpcppOption]>, HelpText<"Emit help information from the "
  "related offline compilation tool. Valid values: all, fpga, gen, x86_64.">,
  Values<"all,fpga,gen,x86_64">;
def fsycl_help : Flag<["-"], "fsycl-help">, Alias<fsycl_help_EQ>,
  Flags<[NoXarchOption, CoreOption, DpcppOption]>, AliasArgs<["all"]>, HelpText<"Emit help information "
  "from all of the offline compilation tools">;
def fsycl_libspirv_path_EQ : Joined<["-"], "fsycl-libspirv-path=">,
  Flags<[CC1Option, CoreOption, DpcppOption]>, HelpText<"Path to libspirv library">;
def fno_sycl_libspirv : Flag<["-"], "fno-sycl-libspirv">, Flags<[DpcppOption]>, HelpText<"Disable check for libspirv">;
def fsycl_host_compiler_EQ : Joined<["-"], "fsycl-host-compiler=">,
  Flags<[CoreOption, DpcppOption]>, HelpText<"Specify C++ compiler binary to perform host "
  "compilation with during SYCL offload compiles.">;
def fsycl_host_compiler_options_EQ : Joined<["-"], "fsycl-host-compiler-options=">,
  Flags<[CoreOption, DpcppOption]>, HelpText<"When performing the host compilation with "
  "-fsycl-host-compiler specified, use the given options during that compile. "
  "Options are expected to be a quoted list of space separated options.">;
#endif // INTEL_CUSTOMIZATION
def fsyntax_only : Flag<["-"], "fsyntax-only">,
  Flags<[NoXarchOption,CoreOption,CC1Option,FC1Option]>, Group<Action_Group>;
def ftabstop_EQ : Joined<["-"], "ftabstop=">, Group<f_Group>;
#if INTEL_CUSTOMIZATION
def ftemplate_depth_EQ : Joined<["-"], "ftemplate-depth=">, Group<f_Group>,
  HelpText<"Control the depth in which recursive templates are expanded.">;
#endif // INTEL_CUSTOMIZATION
def ftemplate_depth_ : Joined<["-"], "ftemplate-depth-">, Group<f_Group>;
def ftemplate_backtrace_limit_EQ : Joined<["-"], "ftemplate-backtrace-limit=">,
                                   Group<f_Group>;
def foperator_arrow_depth_EQ : Joined<["-"], "foperator-arrow-depth=">,
                               Group<f_Group>;

def fsave_optimization_record : Flag<["-"], "fsave-optimization-record">,
  Group<f_Group>, HelpText<"Generate a YAML optimization record file">;
def fsave_optimization_record_EQ : Joined<["-"], "fsave-optimization-record=">,
  Group<f_Group>, HelpText<"Generate an optimization record file in a specific format">,
  MetaVarName<"<format>">;
def fno_save_optimization_record : Flag<["-"], "fno-save-optimization-record">,
  Group<f_Group>, Flags<[NoArgumentUnused]>;
def foptimization_record_file_EQ : Joined<["-"], "foptimization-record-file=">,
  Group<f_Group>,
  HelpText<"Specify the output name of the file containing the optimization remarks. Implies -fsave-optimization-record. On Darwin platforms, this cannot be used with multiple -arch <arch> options.">,
  MetaVarName<"<file>">;
def foptimization_record_passes_EQ : Joined<["-"], "foptimization-record-passes=">,
  Group<f_Group>,
  HelpText<"Only include passes which match a specified regular expression in the generated optimization record (by default, include all passes)">,
  MetaVarName<"<regex>">;

def fvectorize : Flag<["-"], "fvectorize">, Group<f_Group>,
  HelpText<"Enable the loop vectorization passes">;
def fno_vectorize : Flag<["-"], "fno-vectorize">, Group<f_Group>;
def : Flag<["-"], "ftree-vectorize">, Alias<fvectorize>;
def : Flag<["-"], "fno-tree-vectorize">, Alias<fno_vectorize>;
def fslp_vectorize : Flag<["-"], "fslp-vectorize">, Group<f_Group>,
  HelpText<"Enable the superword-level parallelism vectorization passes">;
def fno_slp_vectorize : Flag<["-"], "fno-slp-vectorize">, Group<f_Group>;
def : Flag<["-"], "ftree-slp-vectorize">, Alias<fslp_vectorize>;
def : Flag<["-"], "fno-tree-slp-vectorize">, Alias<fno_slp_vectorize>;
def Wlarge_by_value_copy_def : Flag<["-"], "Wlarge-by-value-copy">,
  HelpText<"Warn if a function definition returns or accepts an object larger "
           "in bytes than a given value">, Flags<[HelpHidden]>;
def Wlarge_by_value_copy_EQ : Joined<["-"], "Wlarge-by-value-copy=">, Flags<[CC1Option]>,
  MarshallingInfoInt<LangOpts<"NumLargeByValueCopy">>;

// These "special" warning flags are effectively processed as f_Group flags by the driver:
// Just silence warnings about -Wlarger-than for now.
def Wlarger_than_EQ : Joined<["-"], "Wlarger-than=">, Group<clang_ignored_f_Group>;
def Wlarger_than_ : Joined<["-"], "Wlarger-than-">, Alias<Wlarger_than_EQ>;
def Wframe_larger_than_EQ : Joined<["-"], "Wframe-larger-than=">, Group<f_Group>, Flags<[NoXarchOption]>;

def : Flag<["-"], "fterminated-vtables">, Alias<fapple_kext>;
defm threadsafe_statics : BoolFOption<"threadsafe-statics",
  LangOpts<"ThreadsafeStatics">, DefaultTrue,
  NegFlag<SetFalse, [CC1Option], "Do not emit code to make initialization of local statics thread safe">,
  PosFlag<SetTrue>>;
def ftime_report : Flag<["-"], "ftime-report">, Group<f_Group>, Flags<[CC1Option]>,
  MarshallingInfoFlag<CodeGenOpts<"TimePasses">>;
def ftime_report_EQ: Joined<["-"], "ftime-report=">, Group<f_Group>,
  Flags<[CC1Option]>, Values<"per-pass,per-pass-run">,
  MarshallingInfoFlag<CodeGenOpts<"TimePassesPerRun">>,
  HelpText<"(For new pass manager) \"per-pass\": one report for each pass; "
           "\"per-pass-run\": one report for each pass invocation">;
def ftime_trace : Flag<["-"], "ftime-trace">, Group<f_Group>,
  HelpText<"Turn on time profiler. Generates JSON file based on output filename.">,
  DocBrief<[{
Turn on time profiler. Generates JSON file based on output filename. Results
can be analyzed with chrome://tracing or `Speedscope App
<https://www.speedscope.app>`_ for flamegraph visualization.}]>,
  Flags<[CC1Option, CoreOption]>,
  MarshallingInfoFlag<FrontendOpts<"TimeTrace">>;
def ftime_trace_granularity_EQ : Joined<["-"], "ftime-trace-granularity=">, Group<f_Group>,
  HelpText<"Minimum time granularity (in microseconds) traced by time profiler">,
  Flags<[CC1Option, CoreOption]>,
  MarshallingInfoInt<FrontendOpts<"TimeTraceGranularity">, "500u">;
def fproc_stat_report : Joined<["-"], "fproc-stat-report">, Group<f_Group>,
  HelpText<"Print subprocess statistics">;
def fproc_stat_report_EQ : Joined<["-"], "fproc-stat-report=">, Group<f_Group>,
  HelpText<"Save subprocess statistics to the given file">;
def ftlsmodel_EQ : Joined<["-"], "ftls-model=">, Group<f_Group>, Flags<[CC1Option]>,
  Values<"global-dynamic,local-dynamic,initial-exec,local-exec">,
  NormalizedValuesScope<"CodeGenOptions">,
  NormalizedValues<["GeneralDynamicTLSModel", "LocalDynamicTLSModel", "InitialExecTLSModel", "LocalExecTLSModel"]>,
  MarshallingInfoEnum<CodeGenOpts<"DefaultTLSModel">, "GeneralDynamicTLSModel">;
def ftrapv : Flag<["-"], "ftrapv">, Group<f_Group>, Flags<[CC1Option]>,
  HelpText<"Trap on integer overflow">;
def ftrapv_handler_EQ : Joined<["-"], "ftrapv-handler=">, Group<f_Group>,
  MetaVarName<"<function name>">,
  HelpText<"Specify the function to be called on overflow">;
def ftrapv_handler : Separate<["-"], "ftrapv-handler">, Group<f_Group>, Flags<[CC1Option]>;
def ftrap_function_EQ : Joined<["-"], "ftrap-function=">, Group<f_Group>, Flags<[CC1Option]>,
  HelpText<"Issue call to specified function rather than a trap instruction">,
  MarshallingInfoString<CodeGenOpts<"TrapFuncName">>;
def funit_at_a_time : Flag<["-"], "funit-at-a-time">, Group<f_Group>;
def funroll_loops : Flag<["-"], "funroll-loops">, Group<f_Group>,
  HelpText<"Turn on loop unroller">, Flags<[CC1Option]>;
def fno_unroll_loops : Flag<["-"], "fno-unroll-loops">, Group<f_Group>,
  HelpText<"Turn off loop unroller">, Flags<[CC1Option]>;
defm reroll_loops : BoolFOption<"reroll-loops",
  CodeGenOpts<"RerollLoops">, DefaultFalse,
  PosFlag<SetTrue, [CC1Option], "Turn on loop reroller">, NegFlag<SetFalse>>;
def ffinite_loops: Flag<["-"],  "ffinite-loops">, Group<f_Group>,
  HelpText<"Assume all loops are finite.">, Flags<[CC1Option]>;
def fno_finite_loops: Flag<["-"], "fno-finite-loops">, Group<f_Group>,
  HelpText<"Do not assume that any loop is finite.">, Flags<[CC1Option]>;

def ftrigraphs : Flag<["-"], "ftrigraphs">, Group<f_Group>,
  HelpText<"Process trigraph sequences">, Flags<[CC1Option]>;
def fno_trigraphs : Flag<["-"], "fno-trigraphs">, Group<f_Group>,
  HelpText<"Do not process trigraph sequences">, Flags<[CC1Option]>;
def funsigned_bitfields : Flag<["-"], "funsigned-bitfields">, Group<f_Group>;
def funsigned_char : Flag<["-"], "funsigned-char">, Group<f_Group>;
def fno_unsigned_char : Flag<["-"], "fno-unsigned-char">;
def funwind_tables : Flag<["-"], "funwind-tables">, Group<f_Group>;
defm register_global_dtors_with_atexit : BoolFOption<"register-global-dtors-with-atexit",
  CodeGenOpts<"RegisterGlobalDtorsWithAtExit">, DefaultFalse,
  PosFlag<SetTrue, [CC1Option], "Use">, NegFlag<SetFalse, [], "Don't use">,
  BothFlags<[], " atexit or __cxa_atexit to register global destructors">>;
defm use_init_array : BoolFOption<"use-init-array",
  CodeGenOpts<"UseInitArray">, DefaultTrue,
  NegFlag<SetFalse, [CC1Option], "Use .ctors/.dtors instead of .init_array/.fini_array">,
  PosFlag<SetTrue>>;
def fno_var_tracking : Flag<["-"], "fno-var-tracking">, Group<clang_ignored_f_Group>;
def fverbose_asm : Flag<["-"], "fverbose-asm">, Group<f_Group>,
  HelpText<"Generate verbose assembly output">;
def dA : Flag<["-"], "dA">, Alias<fverbose_asm>;
defm visibility_from_dllstorageclass : BoolFOption<"visibility-from-dllstorageclass",
  LangOpts<"VisibilityFromDLLStorageClass">, DefaultFalse,
  PosFlag<SetTrue, [CC1Option], "Set the visiblity of symbols in the generated code from their DLL storage class">,
  NegFlag<SetFalse>>;
def fvisibility_dllexport_EQ : Joined<["-"], "fvisibility-dllexport=">, Group<f_Group>, Flags<[CC1Option]>,
  HelpText<"The visibility for dllexport defintions [-fvisibility-from-dllstorageclass]">,
  MarshallingInfoVisibility<LangOpts<"DLLExportVisibility">, "DefaultVisibility">,
  ShouldParseIf<fvisibility_from_dllstorageclass.KeyPath>;
def fvisibility_nodllstorageclass_EQ : Joined<["-"], "fvisibility-nodllstorageclass=">, Group<f_Group>, Flags<[CC1Option]>,
  HelpText<"The visibility for defintiions without an explicit DLL export class [-fvisibility-from-dllstorageclass]">,
  MarshallingInfoVisibility<LangOpts<"NoDLLStorageClassVisibility">, "HiddenVisibility">,
  ShouldParseIf<fvisibility_from_dllstorageclass.KeyPath>;
def fvisibility_externs_dllimport_EQ : Joined<["-"], "fvisibility-externs-dllimport=">, Group<f_Group>, Flags<[CC1Option]>,
  HelpText<"The visibility for dllimport external declarations [-fvisibility-from-dllstorageclass]">,
  MarshallingInfoVisibility<LangOpts<"ExternDeclDLLImportVisibility">, "DefaultVisibility">,
  ShouldParseIf<fvisibility_from_dllstorageclass.KeyPath>;
def fvisibility_externs_nodllstorageclass_EQ : Joined<["-"], "fvisibility-externs-nodllstorageclass=">, Group<f_Group>, Flags<[CC1Option]>,
  HelpText<"The visibility for external declarations without an explicit DLL dllstorageclass [-fvisibility-from-dllstorageclass]">,
  MarshallingInfoVisibility<LangOpts<"ExternDeclNoDLLStorageClassVisibility">, "HiddenVisibility">,
  ShouldParseIf<fvisibility_from_dllstorageclass.KeyPath>;
def fvisibility_EQ : Joined<["-"], "fvisibility=">, Group<f_Group>,
  HelpText<"Set the default symbol visibility for all global declarations">, Values<"hidden,default">;
def fvisibility_inlines_hidden : Flag<["-"], "fvisibility-inlines-hidden">, Group<f_Group>,
  HelpText<"Give inline C++ member functions hidden visibility by default">,
  Flags<[CC1Option]>, MarshallingInfoFlag<LangOpts<"InlineVisibilityHidden">>;
defm visibility_inlines_hidden_static_local_var : BoolFOption<"visibility-inlines-hidden-static-local-var",
  LangOpts<"VisibilityInlinesHiddenStaticLocalVar">, DefaultFalse,
  PosFlag<SetTrue, [CC1Option], "When -fvisibility-inlines-hidden is enabled, static variables in"
            " inline C++ member functions will also be given hidden visibility by default">,
  NegFlag<SetFalse, [], "Disables -fvisibility-inlines-hidden-static-local-var"
         " (this is the default on non-darwin targets)">, BothFlags<[CC1Option]>>;
def fvisibility_ms_compat : Flag<["-"], "fvisibility-ms-compat">, Group<f_Group>,
  HelpText<"Give global types 'default' visibility and global functions and "
           "variables 'hidden' visibility by default">;
def fvisibility_global_new_delete_hidden : Flag<["-"], "fvisibility-global-new-delete-hidden">, Group<f_Group>,
  HelpText<"Give global C++ operator new and delete declarations hidden visibility">, Flags<[CC1Option]>,
  MarshallingInfoFlag<LangOpts<"GlobalAllocationFunctionVisibilityHidden">>;
defm whole_program_vtables : BoolFOption<"whole-program-vtables",
  CodeGenOpts<"WholeProgramVTables">, DefaultFalse,
  PosFlag<SetTrue, [CC1Option], "Enables whole-program vtable optimization. Requires -flto">,
  NegFlag<SetFalse>, BothFlags<[CoreOption]>>;
defm split_lto_unit : BoolFOption<"split-lto-unit",
  CodeGenOpts<"EnableSplitLTOUnit">, DefaultFalse,
  PosFlag<SetTrue, [CC1Option], "Enables splitting of the LTO unit">,
  NegFlag<SetFalse>, BothFlags<[CoreOption]>>;
defm force_emit_vtables : BoolFOption<"force-emit-vtables",
  CodeGenOpts<"ForceEmitVTables">, DefaultFalse,
  PosFlag<SetTrue, [CC1Option], "Emits more virtual tables to improve devirtualization">,
  NegFlag<SetFalse>, BothFlags<[CoreOption]>>;
defm virtual_function_elimination : BoolFOption<"virtual-function-elimination",
  CodeGenOpts<"VirtualFunctionElimination">, DefaultFalse,
  PosFlag<SetTrue, [CC1Option], "Enables dead virtual function elimination optimization. Requires -flto=full">,
  NegFlag<SetFalse>, BothFlags<[CoreOption]>>;

def fwrapv : Flag<["-"], "fwrapv">, Group<f_Group>, Flags<[CC1Option]>,
  HelpText<"Treat signed integer overflow as two's complement">;
def fwritable_strings : Flag<["-"], "fwritable-strings">, Group<f_Group>, Flags<[CC1Option]>,
  HelpText<"Store string literals as writable data">,
  MarshallingInfoFlag<LangOpts<"WritableStrings">>;
defm zero_initialized_in_bss : BoolFOption<"zero-initialized-in-bss",
  CodeGenOpts<"NoZeroInitializedInBSS">, DefaultFalse,
  NegFlag<SetTrue, [CC1Option], "Don't place zero initialized data in BSS">,
  PosFlag<SetFalse>>;
defm function_sections : BoolFOption<"function-sections",
  CodeGenOpts<"FunctionSections">, DefaultFalse,
  PosFlag<SetTrue, [CC1Option], "Place each function in its own section">,
  NegFlag<SetFalse>>;
def fbasic_block_sections_EQ : Joined<["-"], "fbasic-block-sections=">, Group<f_Group>,
  Flags<[CC1Option, CC1AsOption]>,
  HelpText<"Place each function's basic blocks in unique sections (ELF Only) : all | labels | none | list=<file>">,
  DocBrief<[{Generate labels for each basic block or place each basic block or a subset of basic blocks in its own section.}]>,
  Values<"all,labels,none,list=">,
  MarshallingInfoString<CodeGenOpts<"BBSections">, [{"none"}]>;
defm data_sections : BoolFOption<"data-sections",
  CodeGenOpts<"DataSections">, DefaultFalse,
  PosFlag<SetTrue, [CC1Option], "Place each data in its own section">, NegFlag<SetFalse>>;
defm stack_size_section : BoolFOption<"stack-size-section",
  CodeGenOpts<"StackSizeSection">, DefaultFalse,
  PosFlag<SetTrue, [CC1Option], "Emit section containing metadata on function stack sizes">,
  NegFlag<SetFalse>>;

defm unique_basic_block_section_names : BoolFOption<"unique-basic-block-section-names",
  CodeGenOpts<"UniqueBasicBlockSectionNames">, DefaultFalse,
  PosFlag<SetTrue, [CC1Option], "Use unique names for basic block sections (ELF Only)">,
  NegFlag<SetFalse>>;
defm unique_internal_linkage_names : BoolFOption<"unique-internal-linkage-names",
  CodeGenOpts<"UniqueInternalLinkageNames">, DefaultFalse,
  PosFlag<SetTrue, [CC1Option], "Uniqueify Internal Linkage Symbol Names by appending"
            " the MD5 hash of the module path">,
  NegFlag<SetFalse>>;
defm unique_section_names : BoolFOption<"unique-section-names",
  CodeGenOpts<"UniqueSectionNames">, DefaultTrue,
  NegFlag<SetFalse, [CC1Option], "Don't use unique names for text and data sections">,
  PosFlag<SetTrue>>;

defm split_machine_functions: BoolFOption<"split-machine-functions",
  CodeGenOpts<"SplitMachineFunctions">, DefaultFalse,
  PosFlag<SetTrue, [CC1Option], "Enable">, NegFlag<SetFalse, [], "Disable">,
  BothFlags<[], " late function splitting using profile information (x86 ELF)">>;

defm strict_return : BoolFOption<"strict-return",
  CodeGenOpts<"StrictReturn">, DefaultTrue,
  NegFlag<SetFalse, [CC1Option], "Don't treat control flow paths that fall off the end"
            " of a non-void function as unreachable">,
  PosFlag<SetTrue>>;

def fenable_matrix : Flag<["-"], "fenable-matrix">, Group<f_Group>,
    Flags<[CC1Option]>,
    HelpText<"Enable matrix data type and related builtin functions">,
    MarshallingInfoFlag<LangOpts<"MatrixTypes">>;


def fdebug_types_section: Flag <["-"], "fdebug-types-section">, Group<f_Group>,
  HelpText<"Place debug types in their own section (ELF Only)">;
def fno_debug_types_section: Flag<["-"], "fno-debug-types-section">, Group<f_Group>;
defm debug_ranges_base_address : BoolFOption<"debug-ranges-base-address",
  CodeGenOpts<"DebugRangesBaseAddress">, DefaultFalse,
  PosFlag<SetTrue, [CC1Option], "Use DWARF base address selection entries in .debug_ranges">,
  NegFlag<SetFalse>>;
defm split_dwarf_inlining : BoolFOption<"split-dwarf-inlining",
  CodeGenOpts<"SplitDwarfInlining">, DefaultFalse,
  NegFlag<SetFalse, []>,
  PosFlag<SetTrue, [CC1Option], "Provide minimal debug info in the object/executable"
          " to facilitate online symbolication/stack traces in the absence of"
          " .dwo/.dwp files when using Split DWARF">>;
def fdebug_default_version: Joined<["-"], "fdebug-default-version=">, Group<f_Group>,
  HelpText<"Default DWARF version to use, if a -g option caused DWARF debug info to be produced">;
def fdebug_prefix_map_EQ
  : Joined<["-"], "fdebug-prefix-map=">, Group<f_Group>,
    Flags<[CC1Option,CC1AsOption]>,
    HelpText<"remap file source paths in debug info">;
def fcoverage_prefix_map_EQ
  : Joined<["-"], "fcoverage-prefix-map=">, Group<f_Group>,
    Flags<[CC1Option]>,
    HelpText<"remap file source paths in coverage mapping">;
def ffile_prefix_map_EQ
  : Joined<["-"], "ffile-prefix-map=">, Group<f_Group>,
    HelpText<"remap file source paths in debug info and predefined preprocessor macros">;
def fmacro_prefix_map_EQ
  : Joined<["-"], "fmacro-prefix-map=">, Group<Preprocessor_Group>, Flags<[CC1Option]>,
    HelpText<"remap file source paths in predefined preprocessor macros">;
defm force_dwarf_frame : BoolFOption<"force-dwarf-frame",
  CodeGenOpts<"ForceDwarfFrameSection">, DefaultFalse,
  PosFlag<SetTrue, [CC1Option], "Always emit a debug frame section">, NegFlag<SetFalse>>;
def g_Flag : Flag<["-"], "g">, Group<g_Group>,
  HelpText<"Generate source-level debug information">;
def gline_tables_only : Flag<["-"], "gline-tables-only">, Group<gN_Group>,
  Flags<[CoreOption]>, HelpText<"Emit debug line number tables only">;
def gline_directives_only : Flag<["-"], "gline-directives-only">, Group<gN_Group>,
  Flags<[CoreOption]>, HelpText<"Emit debug line info directives only">;
def gmlt : Flag<["-"], "gmlt">, Alias<gline_tables_only>;
def g0 : Flag<["-"], "g0">, Group<gN_Group>;
def g1 : Flag<["-"], "g1">, Group<gN_Group>, Alias<gline_tables_only>;
def g2 : Flag<["-"], "g2">, Group<gN_Group>;
def g3 : Flag<["-"], "g3">, Group<gN_Group>;
def ggdb : Flag<["-"], "ggdb">, Group<gTune_Group>;
def ggdb0 : Flag<["-"], "ggdb0">, Group<ggdbN_Group>;
def ggdb1 : Flag<["-"], "ggdb1">, Group<ggdbN_Group>;
def ggdb2 : Flag<["-"], "ggdb2">, Group<ggdbN_Group>;
def ggdb3 : Flag<["-"], "ggdb3">, Group<ggdbN_Group>;
def glldb : Flag<["-"], "glldb">, Group<gTune_Group>;
def gsce : Flag<["-"], "gsce">, Group<gTune_Group>;
def gdbx : Flag<["-"], "gdbx">, Group<gTune_Group>;
// Equivalent to our default dwarf version. Forces usual dwarf emission when
// CodeView is enabled.
def gdwarf : Flag<["-"], "gdwarf">, Group<g_Group>, Flags<[CoreOption]>,
  HelpText<"Generate source-level debug information with the default dwarf version">;
def gdwarf_2 : Flag<["-"], "gdwarf-2">, Group<g_Group>,
  HelpText<"Generate source-level debug information with dwarf version 2">;
def gdwarf_3 : Flag<["-"], "gdwarf-3">, Group<g_Group>,
  HelpText<"Generate source-level debug information with dwarf version 3">;
def gdwarf_4 : Flag<["-"], "gdwarf-4">, Group<g_Group>,
  HelpText<"Generate source-level debug information with dwarf version 4">;
def gdwarf_5 : Flag<["-"], "gdwarf-5">, Group<g_Group>,
  HelpText<"Generate source-level debug information with dwarf version 5">;
def gdwarf64 : Flag<["-"], "gdwarf64">, Group<g_Group>,
  Flags<[CC1Option, CC1AsOption]>,
  HelpText<"Enables DWARF64 format for ELF binaries, if debug information emission is enabled.">,
  MarshallingInfoFlag<CodeGenOpts<"Dwarf64">>;
def gdwarf32 : Flag<["-"], "gdwarf32">, Group<g_Group>,
  Flags<[CC1Option, CC1AsOption]>,
  HelpText<"Enables DWARF32 format for ELF binaries, if debug information emission is enabled.">;

def gcodeview : Flag<["-"], "gcodeview">,
  HelpText<"Generate CodeView debug information">,
  Flags<[CC1Option, CC1AsOption, CoreOption]>,
  MarshallingInfoFlag<CodeGenOpts<"EmitCodeView">>;
#if INTEL_CUSTOMIZATION
def traceback : Flag<["-"], "traceback">,
  HelpText<"Generate traceback debug information">,
  Flags<[CC1Option, CoreOption]>,
  MarshallingInfoFlag<CodeGenOpts<"EmitTraceBack">>;
#endif // INTEL_CUSTOMIZATION
defm codeview_ghash : BoolOption<"g", "codeview-ghash",
  CodeGenOpts<"CodeViewGHash">, DefaultFalse,
  PosFlag<SetTrue, [CC1Option], "Emit type record hashes in a .debug$H section">,
  NegFlag<SetFalse>, BothFlags<[CoreOption]>>;
defm inline_line_tables : BoolGOption<"inline-line-tables",
  CodeGenOpts<"NoInlineLineTables">, DefaultFalse,
  NegFlag<SetTrue, [CC1Option], "Don't emit inline line tables.">,
  PosFlag<SetFalse>, BothFlags<[CoreOption]>>;
// if INTEL_CUSTOMIZATION
def gintel_sti : Flag<["-"], "gintel-sti">,
  HelpText<"Generate Intel STI debug information">,
  Flags<[CC1Option]>,
  MarshallingInfoFlag<CodeGenOpts<"EmitIntelSTI">>;
def gintel_opencl_builtin_types : Joined<["-"], "gintel-opencl-builtin-types">,
 Group<internal_Group>,
 HelpText<"Emit OpenCL builtin types in debug as basic types">,
 Flags<[CC1Option]>,
 MarshallingInfoFlag<CodeGenOpts<"DebugOpenCLBasicTypes">>;
def gno_intel_opencl_builtin_types : Joined<["-"], "gno-intel-opencl-builtin-types">,
 Group<internal_Group>,
 HelpText<"Emit OpenCL builtin types in debug as defined in OpenCL headers">;
// endif // INTEL_CUSTOMIZATION

def gfull : Flag<["-"], "gfull">, Group<g_Group>;
def gused : Flag<["-"], "gused">, Group<g_Group>;
def gstabs : Joined<["-"], "gstabs">, Group<g_Group>, Flags<[Unsupported]>;
def gcoff : Joined<["-"], "gcoff">, Group<g_Group>, Flags<[Unsupported]>;
def gxcoff : Joined<["-"], "gxcoff">, Group<g_Group>, Flags<[Unsupported]>;
def gvms : Joined<["-"], "gvms">, Group<g_Group>, Flags<[Unsupported]>;
def gtoggle : Flag<["-"], "gtoggle">, Group<g_flags_Group>, Flags<[Unsupported]>;
def grecord_command_line : Flag<["-"], "grecord-command-line">,
  Group<g_flags_Group>;
def gno_record_command_line : Flag<["-"], "gno-record-command-line">,
  Group<g_flags_Group>;
def : Flag<["-"], "grecord-gcc-switches">, Alias<grecord_command_line>;
def : Flag<["-"], "gno-record-gcc-switches">, Alias<gno_record_command_line>;
defm strict_dwarf : BoolOption<"g", "strict-dwarf",
  CodeGenOpts<"DebugStrictDwarf">, DefaultFalse,
  PosFlag<SetTrue, [CC1Option]>, NegFlag<SetFalse>, BothFlags<[CoreOption]>>,
  Group<g_flags_Group>;
defm column_info : BoolOption<"g", "column-info",
  CodeGenOpts<"DebugColumnInfo">, DefaultTrue,
  NegFlag<SetFalse, [CC1Option]>, PosFlag<SetTrue>, BothFlags<[CoreOption]>>,
  Group<g_flags_Group>;
def gsplit_dwarf : Flag<["-"], "gsplit-dwarf">, Group<g_flags_Group>;
def gsplit_dwarf_EQ : Joined<["-"], "gsplit-dwarf=">, Group<g_flags_Group>,
  HelpText<"Set DWARF fission mode to either 'split' or 'single'">,
  Values<"split,single">;
def gno_split_dwarf : Flag<["-"], "gno-split-dwarf">, Group<g_flags_Group>;
def ggnu_pubnames : Flag<["-"], "ggnu-pubnames">, Group<g_flags_Group>, Flags<[CC1Option]>;
def gno_gnu_pubnames : Flag<["-"], "gno-gnu-pubnames">, Group<g_flags_Group>;
def gpubnames : Flag<["-"], "gpubnames">, Group<g_flags_Group>, Flags<[CC1Option]>;
def gno_pubnames : Flag<["-"], "gno-pubnames">, Group<g_flags_Group>;
def gdwarf_aranges : Flag<["-"], "gdwarf-aranges">, Group<g_flags_Group>;
def gmodules : Flag <["-"], "gmodules">, Group<gN_Group>,
  HelpText<"Generate debug info with external references to clang modules"
           " or precompiled headers">;
def gz_EQ : Joined<["-"], "gz=">, Group<g_flags_Group>,
    HelpText<"DWARF debug sections compression type">;
def gz : Flag<["-"], "gz">, Alias<gz_EQ>, AliasArgs<["zlib"]>, Group<g_flags_Group>;
def gembed_source : Flag<["-"], "gembed-source">, Group<g_flags_Group>, Flags<[CC1Option]>,
    HelpText<"Embed source text in DWARF debug sections">,
    MarshallingInfoFlag<CodeGenOpts<"EmbedSource">>;
def gno_embed_source : Flag<["-"], "gno-embed-source">, Group<g_flags_Group>,
    Flags<[NoXarchOption]>,
    HelpText<"Restore the default behavior of not embedding source text in DWARF debug sections">;
def headerpad__max__install__names : Joined<["-"], "headerpad_max_install_names">;
def help : Flag<["-", "--"], "help">, Flags<[CC1Option,CC1AsOption, FC1Option,
    FlangOption]>, HelpText<"Display available options">,
    MarshallingInfoFlag<FrontendOpts<"ShowHelp">>;
//if INTEL_CUSTOMIZATION
def fhelp : Flag<["-"], "fhelp">, Flags<[NoXarchOption]>, Alias<help>,
  HelpText<"Display available options">;
//endif INTEL_CUSTOMIZATION
def ibuiltininc : Flag<["-"], "ibuiltininc">,
  HelpText<"Enable builtin #include directories even when -nostdinc is used "
           "before or after -ibuiltininc. "
           "Using -nobuiltininc after the option disables it">;
def index_header_map : Flag<["-"], "index-header-map">, Flags<[CC1Option]>,
  HelpText<"Make the next included directory (-I or -F) an indexer header map">;
def idirafter : JoinedOrSeparate<["-"], "idirafter">, Group<clang_i_Group>, Flags<[CC1Option]>,
  HelpText<"Add directory to AFTER include search path">;
def iframework : JoinedOrSeparate<["-"], "iframework">, Group<clang_i_Group>, Flags<[CC1Option]>,
  HelpText<"Add directory to SYSTEM framework search path">;
def iframeworkwithsysroot : JoinedOrSeparate<["-"], "iframeworkwithsysroot">,
  Group<clang_i_Group>,
  HelpText<"Add directory to SYSTEM framework search path, "
           "absolute paths are relative to -isysroot">,
  MetaVarName<"<directory>">, Flags<[CC1Option]>;
def imacros : JoinedOrSeparate<["-", "--"], "imacros">, Group<clang_i_Group>, Flags<[CC1Option]>,
  HelpText<"Include macros from file before parsing">, MetaVarName<"<file>">,
  MarshallingInfoStringVector<PreprocessorOpts<"MacroIncludes">>;
def image__base : Separate<["-"], "image_base">;
def include_ : JoinedOrSeparate<["-", "--"], "include">, Group<clang_i_Group>, EnumName<"include">,
    MetaVarName<"<file>">, HelpText<"Include file before parsing">, Flags<[CC1Option]>;
def include_pch : Separate<["-"], "include-pch">, Group<clang_i_Group>, Flags<[CC1Option]>,
  HelpText<"Include precompiled header file">, MetaVarName<"<file>">,
  MarshallingInfoString<PreprocessorOpts<"ImplicitPCHInclude">>;
#if INTEL_CUSTOMIZATION
def pch_use : Separate<["-"], "pch-use">, Flags<[NoXarchOption]>, Alias<include_pch>,
  HelpText<"Include precompiled header file">, MetaVarName<"<file>">;
#endif // INTEL_CUSTOMIZATION
def relocatable_pch : Flag<["-", "--"], "relocatable-pch">, Flags<[CC1Option]>,
  HelpText<"Whether to build a relocatable precompiled header">,
  MarshallingInfoFlag<FrontendOpts<"RelocatablePCH">>;
def verify_pch : Flag<["-"], "verify-pch">, Group<Action_Group>, Flags<[CC1Option]>,
  HelpText<"Load and verify that a pre-compiled header file is not stale">;
def init : Separate<["-"], "init">;
def install__name : Separate<["-"], "install_name">;
def iprefix : JoinedOrSeparate<["-"], "iprefix">, Group<clang_i_Group>, Flags<[CC1Option]>,
  HelpText<"Set the -iwithprefix/-iwithprefixbefore prefix">, MetaVarName<"<dir>">;
//if INTEL_CUSTOMIZATION
def ipo : Flag<["-"], "ipo">, Alias<flto>,
  HelpText<"Enable LTO in 'full' mode">;
def no_ipo : Flag<["-"], "no-ipo">, Alias<fno_lto>,
  HelpText<"Disable LTO mode (default)">;
//endif INTEL_CUSTOMIZATION
def iquote : JoinedOrSeparate<["-"], "iquote">, Group<clang_i_Group>, Flags<[CC1Option]>,
  HelpText<"Add directory to QUOTE include search path">, MetaVarName<"<directory>">;
def isysroot : JoinedOrSeparate<["-"], "isysroot">, Group<clang_i_Group>, Flags<[CC1Option]>,
  HelpText<"Set the system root directory (usually /)">, MetaVarName<"<dir>">,
  MarshallingInfoString<HeaderSearchOpts<"Sysroot">, [{"/"}]>;
def isystem : JoinedOrSeparate<["-"], "isystem">, Group<clang_i_Group>,
  Flags<[CC1Option]>,
  HelpText<"Add directory to SYSTEM include search path">, MetaVarName<"<directory>">;
def isystem_after : JoinedOrSeparate<["-"], "isystem-after">,
  Group<clang_i_Group>, Flags<[NoXarchOption]>, MetaVarName<"<directory>">,
  HelpText<"Add directory to end of the SYSTEM include search path">;
def iwithprefixbefore : JoinedOrSeparate<["-"], "iwithprefixbefore">, Group<clang_i_Group>,
  HelpText<"Set directory to include search path with prefix">, MetaVarName<"<dir>">,
  Flags<[CC1Option]>;
def iwithprefix : JoinedOrSeparate<["-"], "iwithprefix">, Group<clang_i_Group>, Flags<[CC1Option]>,
  HelpText<"Set directory to SYSTEM include search path with prefix">, MetaVarName<"<dir>">;
def iwithsysroot : JoinedOrSeparate<["-"], "iwithsysroot">, Group<clang_i_Group>,
  HelpText<"Add directory to SYSTEM include search path, "
           "absolute paths are relative to -isysroot">, MetaVarName<"<directory>">,
  Flags<[CC1Option]>;
def ivfsoverlay : JoinedOrSeparate<["-"], "ivfsoverlay">, Group<clang_i_Group>, Flags<[CC1Option]>,
  HelpText<"Overlay the virtual filesystem described by file over the real file system">;
// if INTEL_CUSTOMIZATION
def ivfsoverlay_lib : JoinedOrSeparate<["-"], "ivfsoverlay-lib">, Group<clang_i_Group>, Flags<[CC1Option]>,
  HelpText<"Load the virtual filesystem from shared library">,
  MarshallingInfoStringVector<HeaderSearchOpts<"VFSOverlayLibs">>;
// endif INTEL_CUSTOMIZATION
def imultilib : Separate<["-"], "imultilib">, Group<gfortran_Group>;
def keep__private__externs : Flag<["-"], "keep_private_externs">;
def l : JoinedOrSeparate<["-"], "l">, Flags<[LinkerInput, RenderJoined]>,
        Group<Link_Group>;
def lazy__framework : Separate<["-"], "lazy_framework">, Flags<[LinkerInput]>;
def lazy__library : Separate<["-"], "lazy_library">, Flags<[LinkerInput]>;
def mlittle_endian : Flag<["-"], "mlittle-endian">, Flags<[NoXarchOption]>;
def EL : Flag<["-"], "EL">, Alias<mlittle_endian>;
def mbig_endian : Flag<["-"], "mbig-endian">, Flags<[NoXarchOption]>;
def EB : Flag<["-"], "EB">, Alias<mbig_endian>;
def m16 : Flag<["-"], "m16">, Group<m_Group>, Flags<[NoXarchOption, CoreOption]>;
def m32 : Flag<["-"], "m32">, Group<m_Group>, Flags<[NoXarchOption, CoreOption]>;
def mqdsp6_compat : Flag<["-"], "mqdsp6-compat">, Group<m_Group>, Flags<[NoXarchOption,CC1Option]>,
  HelpText<"Enable hexagon-qdsp6 backward compatibility">,
  MarshallingInfoFlag<LangOpts<"HexagonQdsp6Compat">>;
def m64 : Flag<["-"], "m64">, Group<m_Group>, Flags<[NoXarchOption, CoreOption]>;
#if INTEL_CUSTOMIZATION
#if INTEL_FEATURE_ICECODE
def micecode : Flag<["-"], "micecode">, Group<m_Group>, Flags<[NoXarchOption, CoreOption]>;
#endif // INTEL_FEATURE_ICECODE
#endif // INTEL_CUSTOMIZATION
def mx32 : Flag<["-"], "mx32">, Group<m_Group>, Flags<[NoXarchOption, CoreOption]>;
def mabi_EQ : Joined<["-"], "mabi=">, Group<m_Group>;
def miamcu : Flag<["-"], "miamcu">, Group<m_Group>, Flags<[NoXarchOption, CoreOption]>,
  HelpText<"Use Intel MCU ABI">;
def mno_iamcu : Flag<["-"], "mno-iamcu">, Group<m_Group>, Flags<[NoXarchOption, CoreOption]>;
def malign_functions_EQ : Joined<["-"], "malign-functions=">, Group<clang_ignored_m_Group>;
def malign_loops_EQ : Joined<["-"], "malign-loops=">, Group<clang_ignored_m_Group>;
def malign_jumps_EQ : Joined<["-"], "malign-jumps=">, Group<clang_ignored_m_Group>;
def malign_branch_EQ : CommaJoined<["-"], "malign-branch=">, Group<m_Group>, Flags<[NoXarchOption]>,
  HelpText<"Specify types of branches to align">;
def malign_branch_boundary_EQ : Joined<["-"], "malign-branch-boundary=">, Group<m_Group>, Flags<[NoXarchOption]>,
  HelpText<"Specify the boundary's size to align branches">;
def mpad_max_prefix_size_EQ : Joined<["-"], "mpad-max-prefix-size=">, Group<m_Group>, Flags<[NoXarchOption]>,
  HelpText<"Specify maximum number of prefixes to use for padding">;
def mbranches_within_32B_boundaries : Flag<["-"], "mbranches-within-32B-boundaries">, Flags<[NoXarchOption]>, Group<m_Group>,
  HelpText<"Align selected branches (fused, jcc, jmp) within 32-byte boundary">;
def mfancy_math_387 : Flag<["-"], "mfancy-math-387">, Group<clang_ignored_m_Group>;
def mlong_calls : Flag<["-"], "mlong-calls">, Group<m_Group>,
  HelpText<"Generate branches with extended addressability, usually via indirect jumps.">;
def mdouble_EQ : Joined<["-"], "mdouble=">, Group<m_Group>, Values<"32,64">, Flags<[CC1Option]>,
  HelpText<"Force double to be 32 bits or 64 bits">,
  MarshallingInfoInt<LangOpts<"DoubleSize">, "0">;
def LongDouble_Group : OptionGroup<"<LongDouble group>">, Group<m_Group>,
  DocName<"Long double flags">,
  DocBrief<[{Selects the long double implementation}]>;
def mlong_double_64 : Flag<["-"], "mlong-double-64">, Group<LongDouble_Group>, Flags<[CC1Option]>,
  HelpText<"Force long double to be 64 bits">;
def mlong_double_80 : Flag<["-"], "mlong-double-80">, Group<LongDouble_Group>, Flags<[CC1Option]>,
  HelpText<"Force long double to be 80 bits, padded to 128 bits for storage">;
def mlong_double_128 : Flag<["-"], "mlong-double-128">, Group<LongDouble_Group>, Flags<[CC1Option]>,
  HelpText<"Force long double to be 128 bits">;
def mno_long_calls : Flag<["-"], "mno-long-calls">, Group<m_Group>,
  HelpText<"Restore the default behaviour of not generating long calls">;
def mexecute_only : Flag<["-"], "mexecute-only">, Group<m_arm_Features_Group>,
  HelpText<"Disallow generation of data access to code sections (ARM only)">;
def mno_execute_only : Flag<["-"], "mno-execute-only">, Group<m_arm_Features_Group>,
  HelpText<"Allow generation of data access to code sections (ARM only)">;
def mtp_mode_EQ : Joined<["-"], "mtp=">, Group<m_arm_Features_Group>, Values<"soft,cp15,el0,el1,el2,el3">,
  HelpText<"Thread pointer access method (AArch32/AArch64 only)">;
def mpure_code : Flag<["-"], "mpure-code">, Alias<mexecute_only>; // Alias for GCC compatibility
def mno_pure_code : Flag<["-"], "mno-pure-code">, Alias<mno_execute_only>;
def mtvos_version_min_EQ : Joined<["-"], "mtvos-version-min=">, Group<m_Group>;
def mappletvos_version_min_EQ : Joined<["-"], "mappletvos-version-min=">, Alias<mtvos_version_min_EQ>;
def mtvos_simulator_version_min_EQ : Joined<["-"], "mtvos-simulator-version-min=">;
def mappletvsimulator_version_min_EQ : Joined<["-"], "mappletvsimulator-version-min=">, Alias<mtvos_simulator_version_min_EQ>;
def mwatchos_version_min_EQ : Joined<["-"], "mwatchos-version-min=">, Group<m_Group>;
def mwatchos_simulator_version_min_EQ : Joined<["-"], "mwatchos-simulator-version-min=">;
def mwatchsimulator_version_min_EQ : Joined<["-"], "mwatchsimulator-version-min=">, Alias<mwatchos_simulator_version_min_EQ>;
def march_EQ : Joined<["-"], "march=">, Group<m_Group>, Flags<[CoreOption]>;
def masm_EQ : Joined<["-"], "masm=">, Group<m_Group>, Flags<[NoXarchOption]>;
def mcmodel_EQ : Joined<["-"], "mcmodel=">, Group<m_Group>, Flags<[CC1Option]>,
  MarshallingInfoString<TargetOpts<"CodeModel">, [{"default"}]>;
#if INTEL_CUSTOMIZATION
def mcmodel_Separate : Separate<["-"], "mcmodel">, Alias<mcmodel_EQ>;
#endif // INTEL_CUSTOMIZATION
def mtls_size_EQ : Joined<["-"], "mtls-size=">, Group<m_Group>, Flags<[NoXarchOption, CC1Option]>,
  HelpText<"Specify bit size of immediate TLS offsets (AArch64 ELF only): "
           "12 (for 4KB) | 24 (for 16MB, default) | 32 (for 4GB) | 48 (for 256TB, needs -mcmodel=large)">,
  MarshallingInfoInt<CodeGenOpts<"TLSSize">>;
def mimplicit_it_EQ : Joined<["-"], "mimplicit-it=">, Group<m_Group>;
def mdefault_build_attributes : Joined<["-"], "mdefault-build-attributes">, Group<m_Group>;
def mno_default_build_attributes : Joined<["-"], "mno-default-build-attributes">, Group<m_Group>;
def mconstant_cfstrings : Flag<["-"], "mconstant-cfstrings">, Group<clang_ignored_m_Group>;
def mconsole : Joined<["-"], "mconsole">, Group<m_Group>, Flags<[NoXarchOption]>;
def mwindows : Joined<["-"], "mwindows">, Group<m_Group>, Flags<[NoXarchOption]>;
def mdll : Joined<["-"], "mdll">, Group<m_Group>, Flags<[NoXarchOption]>;
def municode : Joined<["-"], "municode">, Group<m_Group>, Flags<[NoXarchOption]>;
def mthreads : Joined<["-"], "mthreads">, Group<m_Group>, Flags<[NoXarchOption]>;
def mcpu_EQ : Joined<["-"], "mcpu=">, Group<m_Group>;
def mmcu_EQ : Joined<["-"], "mmcu=">, Group<m_Group>;
def msim : Flag<["-"], "msim">, Group<m_Group>;
def mdynamic_no_pic : Joined<["-"], "mdynamic-no-pic">, Group<m_Group>;
def mfix_and_continue : Flag<["-"], "mfix-and-continue">, Group<clang_ignored_m_Group>;
def mieee_fp : Flag<["-"], "mieee-fp">, Group<clang_ignored_m_Group>;
def minline_all_stringops : Flag<["-"], "minline-all-stringops">, Group<clang_ignored_m_Group>;
def mno_inline_all_stringops : Flag<["-"], "mno-inline-all-stringops">, Group<clang_ignored_m_Group>;
def malign_double : Flag<["-"], "malign-double">, Group<m_Group>, Flags<[CC1Option]>,
  HelpText<"Align doubles to two words in structs (x86 only)">,
  MarshallingInfoFlag<LangOpts<"AlignDouble">>;
def mfloat_abi_EQ : Joined<["-"], "mfloat-abi=">, Group<m_Group>, Values<"soft,softfp,hard">;
def mfpmath_EQ : Joined<["-"], "mfpmath=">, Group<m_Group>;
def mfpu_EQ : Joined<["-"], "mfpu=">, Group<m_Group>;
def mhwdiv_EQ : Joined<["-"], "mhwdiv=">, Group<m_Group>;
def mhwmult_EQ : Joined<["-"], "mhwmult=">, Group<m_Group>;
def mglobal_merge : Flag<["-"], "mglobal-merge">, Group<m_Group>, Flags<[CC1Option]>,
  HelpText<"Enable merging of globals">;
def mhard_float : Flag<["-"], "mhard-float">, Group<m_Group>;
def miphoneos_version_min_EQ : Joined<["-"], "miphoneos-version-min=">, Group<m_Group>;
def mios_version_min_EQ : Joined<["-"], "mios-version-min=">,
  Alias<miphoneos_version_min_EQ>, HelpText<"Set iOS deployment target">;
def mios_simulator_version_min_EQ : Joined<["-"], "mios-simulator-version-min=">;
def miphonesimulator_version_min_EQ : Joined<["-"], "miphonesimulator-version-min=">, Alias<mios_simulator_version_min_EQ>;
def mkernel : Flag<["-"], "mkernel">, Group<m_Group>;
def mlinker_version_EQ : Joined<["-"], "mlinker-version=">,
  Flags<[NoXarchOption]>;
def mllvm : Separate<["-"], "mllvm">, Flags<[CC1Option,CC1AsOption,CoreOption]>,
  HelpText<"Additional arguments to forward to LLVM's option processing">,
  MarshallingInfoStringVector<FrontendOpts<"LLVMArgs">>;
def mmacosx_version_min_EQ : Joined<["-"], "mmacosx-version-min=">,
  Group<m_Group>, HelpText<"Set Mac OS X deployment target">;
def mmacos_version_min_EQ : Joined<["-"], "mmacos-version-min=">,
  Group<m_Group>, Alias<mmacosx_version_min_EQ>;
def mms_bitfields : Flag<["-"], "mms-bitfields">, Group<m_Group>, Flags<[CC1Option]>,
  HelpText<"Set the default structure layout to be compatible with the Microsoft compiler standard">,
  MarshallingInfoFlag<LangOpts<"MSBitfields">>;
def moutline : Flag<["-"], "moutline">, Group<f_clang_Group>, Flags<[CC1Option]>,
    HelpText<"Enable function outlining (AArch64 only)">;
def mno_outline : Flag<["-"], "mno-outline">, Group<f_clang_Group>, Flags<[CC1Option]>,
    HelpText<"Disable function outlining (AArch64 only)">;
def mno_ms_bitfields : Flag<["-"], "mno-ms-bitfields">, Group<m_Group>,
  HelpText<"Do not set the default structure layout to be compatible with the Microsoft compiler standard">;
def mstackrealign : Flag<["-"], "mstackrealign">, Group<m_Group>, Flags<[CC1Option]>,
  HelpText<"Force realign the stack at entry to every function">,
  MarshallingInfoFlag<CodeGenOpts<"StackRealignment">>;
def mstack_alignment : Joined<["-"], "mstack-alignment=">, Group<m_Group>, Flags<[CC1Option]>,
  HelpText<"Set the stack alignment">,
  MarshallingInfoInt<CodeGenOpts<"StackAlignment">>;
def mstack_probe_size : Joined<["-"], "mstack-probe-size=">, Group<m_Group>, Flags<[CC1Option]>,
  HelpText<"Set the stack probe size">,
  MarshallingInfoInt<CodeGenOpts<"StackProbeSize">, "4096">;
def mstack_arg_probe : Flag<["-"], "mstack-arg-probe">, Group<m_Group>,
  HelpText<"Enable stack probes">;
def mno_stack_arg_probe : Flag<["-"], "mno-stack-arg-probe">, Group<m_Group>, Flags<[CC1Option]>,
  HelpText<"Disable stack probes which are enabled by default">,
  MarshallingInfoFlag<CodeGenOpts<"NoStackArgProbe">>;
def mthread_model : Separate<["-"], "mthread-model">, Group<m_Group>, Flags<[CC1Option]>,
  HelpText<"The thread model to use, e.g. posix, single (posix by default)">, Values<"posix,single">,
  NormalizedValues<["POSIX", "Single"]>, NormalizedValuesScope<"LangOptions::ThreadModelKind">,
  MarshallingInfoEnum<LangOpts<"ThreadModel">, "POSIX">;
def meabi : Separate<["-"], "meabi">, Group<m_Group>, Flags<[CC1Option]>,
  HelpText<"Set EABI type, e.g. 4, 5 or gnu (default depends on triple)">, Values<"default,4,5,gnu">,
  MarshallingInfoEnum<TargetOpts<"EABIVersion">, "Default">,
  NormalizedValuesScope<"llvm::EABI">,
  NormalizedValues<["Default", "EABI4", "EABI5", "GNU"]>;

def mno_constant_cfstrings : Flag<["-"], "mno-constant-cfstrings">, Group<m_Group>;
def mno_global_merge : Flag<["-"], "mno-global-merge">, Group<m_Group>, Flags<[CC1Option]>,
  HelpText<"Disable merging of globals">;
def mno_pascal_strings : Flag<["-"], "mno-pascal-strings">,
  Alias<fno_pascal_strings>;
def mno_red_zone : Flag<["-"], "mno-red-zone">, Group<m_Group>;
def mno_tls_direct_seg_refs : Flag<["-"], "mno-tls-direct-seg-refs">, Group<m_Group>, Flags<[CC1Option]>,
  HelpText<"Disable direct TLS access through segment registers">,
  MarshallingInfoFlag<CodeGenOpts<"IndirectTlsSegRefs">>;
def mno_relax_all : Flag<["-"], "mno-relax-all">, Group<m_Group>;
def mno_rtd: Flag<["-"], "mno-rtd">, Group<m_Group>;
def mno_soft_float : Flag<["-"], "mno-soft-float">, Group<m_Group>;
def mno_stackrealign : Flag<["-"], "mno-stackrealign">, Group<m_Group>;

def mretpoline : Flag<["-"], "mretpoline">, Group<m_Group>, Flags<[CoreOption,NoXarchOption]>;
def mno_retpoline : Flag<["-"], "mno-retpoline">, Group<m_Group>, Flags<[CoreOption,NoXarchOption]>;
defm speculative_load_hardening : BoolOption<"m", "speculative-load-hardening",
  CodeGenOpts<"SpeculativeLoadHardening">, DefaultFalse,
  PosFlag<SetTrue, [CC1Option]>, NegFlag<SetFalse>, BothFlags<[CoreOption]>>,
  Group<m_Group>;
def mlvi_hardening : Flag<["-"], "mlvi-hardening">, Group<m_Group>, Flags<[CoreOption,NoXarchOption]>,
  HelpText<"Enable all mitigations for Load Value Injection (LVI)">;
def mno_lvi_hardening : Flag<["-"], "mno-lvi-hardening">, Group<m_Group>, Flags<[CoreOption,NoXarchOption]>,
  HelpText<"Disable mitigations for Load Value Injection (LVI)">;
def mlvi_cfi : Flag<["-"], "mlvi-cfi">, Group<m_Group>, Flags<[CoreOption,NoXarchOption]>,
  HelpText<"Enable only control-flow mitigations for Load Value Injection (LVI)">;
def mno_lvi_cfi : Flag<["-"], "mno-lvi-cfi">, Group<m_Group>, Flags<[CoreOption,NoXarchOption]>,
  HelpText<"Disable control-flow mitigations for Load Value Injection (LVI)">;
def m_seses : Flag<["-"], "mseses">, Group<m_Group>, Flags<[CoreOption, NoXarchOption]>,
  HelpText<"Enable speculative execution side effect suppression (SESES). "
    "Includes LVI control flow integrity mitigations">;
def mno_seses : Flag<["-"], "mno-seses">, Group<m_Group>, Flags<[CoreOption, NoXarchOption]>,
  HelpText<"Disable speculative execution side effect suppression (SESES)">;

def mrelax : Flag<["-"], "mrelax">, Group<m_Group>,
  HelpText<"Enable linker relaxation">;
def mno_relax : Flag<["-"], "mno-relax">, Group<m_Group>,
  HelpText<"Disable linker relaxation">;
def msmall_data_limit_EQ : Joined<["-"], "msmall-data-limit=">, Group<m_Group>,
  Alias<G>,
  HelpText<"Put global and static data smaller than the limit into a special section">;
def msave_restore : Flag<["-"], "msave-restore">, Group<m_riscv_Features_Group>,
  HelpText<"Enable using library calls for save and restore">;
def mno_save_restore : Flag<["-"], "mno-save-restore">, Group<m_riscv_Features_Group>,
  HelpText<"Disable using library calls for save and restore">;
def mcmodel_EQ_medlow : Flag<["-"], "mcmodel=medlow">, Group<m_riscv_Features_Group>,
  Flags<[CC1Option]>, Alias<mcmodel_EQ>, AliasArgs<["small"]>,
  HelpText<"Equivalent to -mcmodel=small, compatible with RISC-V gcc.">;
def mcmodel_EQ_medany : Flag<["-"], "mcmodel=medany">, Group<m_riscv_Features_Group>,
  Flags<[CC1Option]>, Alias<mcmodel_EQ>, AliasArgs<["medium"]>,
  HelpText<"Equivalent to -mcmodel=medium, compatible with RISC-V gcc.">;
def menable_experimental_extensions : Flag<["-"], "menable-experimental-extensions">, Group<m_Group>,
  HelpText<"Enable use of experimental RISC-V extensions.">;

def munaligned_access : Flag<["-"], "munaligned-access">, Group<m_arm_Features_Group>,
  HelpText<"Allow memory accesses to be unaligned (AArch32/AArch64 only)">;
def mno_unaligned_access : Flag<["-"], "mno-unaligned-access">, Group<m_arm_Features_Group>,
  HelpText<"Force all memory accesses to be aligned (AArch32/AArch64 only)">;
def mstrict_align : Flag<["-"], "mstrict-align">, Alias<mno_unaligned_access>, Flags<[CC1Option,HelpHidden]>,
  HelpText<"Force all memory accesses to be aligned (same as mno-unaligned-access)">;
def mno_thumb : Flag<["-"], "mno-thumb">, Group<m_arm_Features_Group>;
def mrestrict_it: Flag<["-"], "mrestrict-it">, Group<m_arm_Features_Group>,
  HelpText<"Disallow generation of deprecated IT blocks for ARMv8. It is on by default for ARMv8 Thumb mode.">;
def mno_restrict_it: Flag<["-"], "mno-restrict-it">, Group<m_arm_Features_Group>,
  HelpText<"Allow generation of deprecated IT blocks for ARMv8. It is off by default for ARMv8 Thumb mode">;
def marm : Flag<["-"], "marm">, Alias<mno_thumb>;
def ffixed_r9 : Flag<["-"], "ffixed-r9">, Group<m_arm_Features_Group>,
  HelpText<"Reserve the r9 register (ARM only)">;
def mno_movt : Flag<["-"], "mno-movt">, Group<m_arm_Features_Group>,
  HelpText<"Disallow use of movt/movw pairs (ARM only)">;
def mcrc : Flag<["-"], "mcrc">, Group<m_Group>,
  HelpText<"Allow use of CRC instructions (ARM/Mips only)">;
def mnocrc : Flag<["-"], "mnocrc">, Group<m_arm_Features_Group>,
  HelpText<"Disallow use of CRC instructions (ARM only)">;
def mno_neg_immediates: Flag<["-"], "mno-neg-immediates">, Group<m_arm_Features_Group>,
  HelpText<"Disallow converting instructions with negative immediates to their negation or inversion.">;
def mcmse : Flag<["-"], "mcmse">, Group<m_arm_Features_Group>,
  Flags<[NoXarchOption,CC1Option]>,
  HelpText<"Allow use of CMSE (Armv8-M Security Extensions)">,
  MarshallingInfoFlag<LangOpts<"Cmse">>;
def ForceAAPCSBitfieldLoad : Flag<["-"], "faapcs-bitfield-load">, Group<m_arm_Features_Group>,
  Flags<[NoXarchOption,CC1Option]>,
  HelpText<"Follows the AAPCS standard that all volatile bit-field write generates at least one load. (ARM only).">,
  MarshallingInfoFlag<CodeGenOpts<"ForceAAPCSBitfieldLoad">>;
defm aapcs_bitfield_width : BoolOption<"f", "aapcs-bitfield-width",
  CodeGenOpts<"AAPCSBitfieldWidth">, DefaultTrue,
  NegFlag<SetFalse, [], "Do not follow">, PosFlag<SetTrue, [], "Follow">,
  BothFlags<[NoXarchOption, CC1Option], " the AAPCS standard requirement stating that"
            " volatile bit-field width is dictated by the field container type. (ARM only).">>,
  Group<m_arm_Features_Group>;

def mgeneral_regs_only : Flag<["-"], "mgeneral-regs-only">, Group<m_aarch64_Features_Group>,
  HelpText<"Generate code which only uses the general purpose registers (AArch64 only)">;
def mfix_cortex_a53_835769 : Flag<["-"], "mfix-cortex-a53-835769">,
  Group<m_aarch64_Features_Group>,
  HelpText<"Workaround Cortex-A53 erratum 835769 (AArch64 only)">;
def mno_fix_cortex_a53_835769 : Flag<["-"], "mno-fix-cortex-a53-835769">,
  Group<m_aarch64_Features_Group>,
  HelpText<"Don't workaround Cortex-A53 erratum 835769 (AArch64 only)">;
def mmark_bti_property : Flag<["-"], "mmark-bti-property">,
  Group<m_aarch64_Features_Group>,
  HelpText<"Add .note.gnu.property with BTI to assembly files (AArch64 only)">;
foreach i = {1-31} in
  def ffixed_x#i : Flag<["-"], "ffixed-x"#i>, Group<m_Group>,
    HelpText<"Reserve the x"#i#" register (AArch64/RISC-V only)">;

foreach i = {8-15,18} in
  def fcall_saved_x#i : Flag<["-"], "fcall-saved-x"#i>, Group<m_aarch64_Features_Group>,
    HelpText<"Make the x"#i#" register call-saved (AArch64 only)">;

def msve_vector_bits_EQ : Joined<["-"], "msve-vector-bits=">,
  Group<m_aarch64_Features_Group>, Flags<[NoXarchOption,CC1Option]>,
  HelpText<"Specify the size in bits of an SVE vector register. Defaults to the"
           " vector length agnostic value of \"scalable\". (AArch64 only)">,
  Values<"128,256,512,1024,2048,scalable">,
  NormalizedValues<["128", "256", "512", "1024", "2048", "0"]>,
  MarshallingInfoEnum<LangOpts<"ArmSveVectorBits">, "0">;

def msign_return_address_EQ : Joined<["-"], "msign-return-address=">,
  Flags<[CC1Option]>, Group<m_Group>, Values<"none,all,non-leaf">,
  HelpText<"Select return address signing scope">;
def mbranch_protection_EQ : Joined<["-"], "mbranch-protection=">,
  HelpText<"Enforce targets of indirect branches and function returns">;

def mharden_sls_EQ : Joined<["-"], "mharden-sls=">,
  HelpText<"Select straight-line speculation hardening scope">;

def msimd128 : Flag<["-"], "msimd128">, Group<m_wasm_Features_Group>;
def mno_simd128 : Flag<["-"], "mno-simd128">, Group<m_wasm_Features_Group>;
def mnontrapping_fptoint : Flag<["-"], "mnontrapping-fptoint">, Group<m_wasm_Features_Group>;
def mno_nontrapping_fptoint : Flag<["-"], "mno-nontrapping-fptoint">, Group<m_wasm_Features_Group>;
def msign_ext : Flag<["-"], "msign-ext">, Group<m_wasm_Features_Group>;
def mno_sign_ext : Flag<["-"], "mno-sign-ext">, Group<m_wasm_Features_Group>;
def mexception_handing : Flag<["-"], "mexception-handling">, Group<m_wasm_Features_Group>;
def mno_exception_handing : Flag<["-"], "mno-exception-handling">, Group<m_wasm_Features_Group>;
def matomics : Flag<["-"], "matomics">, Group<m_wasm_Features_Group>;
def mno_atomics : Flag<["-"], "mno-atomics">, Group<m_wasm_Features_Group>;
def mbulk_memory : Flag<["-"], "mbulk-memory">, Group<m_wasm_Features_Group>;
def mno_bulk_memory : Flag<["-"], "mno-bulk-memory">, Group<m_wasm_Features_Group>;
def mmutable_globals : Flag<["-"], "mmutable-globals">, Group<m_wasm_Features_Group>;
def mno_mutable_globals : Flag<["-"], "mno-mutable-globals">, Group<m_wasm_Features_Group>;
def mmultivalue : Flag<["-"], "mmultivalue">, Group<m_wasm_Features_Group>;
def mno_multivalue : Flag<["-"], "mno-multivalue">, Group<m_wasm_Features_Group>;
def mtail_call : Flag<["-"], "mtail-call">, Group<m_wasm_Features_Group>;
def mno_tail_call : Flag<["-"], "mno-tail-call">, Group<m_wasm_Features_Group>;
def mreference_types : Flag<["-"], "mreference-types">, Group<m_wasm_Features_Group>;
def mno_reference_types : Flag<["-"], "mno-reference-types">, Group<m_wasm_Features_Group>;
def mexec_model_EQ : Joined<["-"], "mexec-model=">, Group<m_wasm_Features_Driver_Group>,
                     Values<"command,reactor">,
                     HelpText<"Execution model (WebAssembly only)">;

def mcode_object_version_EQ : Joined<["-"], "mcode-object-version=">, Group<m_Group>,
  HelpText<"Specify code object ABI version. Defaults to 3. (AMDGPU only)">,
  MetaVarName<"<version>">, Values<"2,3,4">;

defm code_object_v3_legacy : SimpleMFlag<"code-object-v3",
  "Legacy option to specify code object ABI V3",
  "Legacy option to specify code object ABI V2",
  " (AMDGPU only)">;
defm cumode : SimpleMFlag<"cumode",
  "Specify CU wavefront", "Specify WGP wavefront",
  " execution mode (AMDGPU only)", m_amdgpu_Features_Group>;
defm tgsplit : SimpleMFlag<"tgsplit", "Enable", "Disable",
  " threadgroup split execution mode (AMDGPU only)", m_amdgpu_Features_Group>;
defm wavefrontsize64 : SimpleMFlag<"wavefrontsize64",
  "Specify wavefront size 64", "Specify wavefront size 32",
  " mode (AMDGPU only)">;

defm unsafe_fp_atomics : BoolOption<"m", "unsafe-fp-atomics",
  TargetOpts<"AllowAMDGPUUnsafeFPAtomics">, DefaultFalse,
  PosFlag<SetTrue, [CC1Option], "Enable unsafe floating point atomic instructions (AMDGPU only)">,
  NegFlag<SetFalse>>, Group<m_Group>;

def faltivec : Flag<["-"], "faltivec">, Group<f_Group>, Flags<[NoXarchOption]>;
def fno_altivec : Flag<["-"], "fno-altivec">, Group<f_Group>, Flags<[NoXarchOption]>;
def maltivec : Flag<["-"], "maltivec">, Group<m_ppc_Features_Group>;
def mno_altivec : Flag<["-"], "mno-altivec">, Group<m_ppc_Features_Group>;
def mpcrel: Flag<["-"], "mpcrel">, Group<m_ppc_Features_Group>;
def mno_pcrel: Flag<["-"], "mno-pcrel">, Group<m_ppc_Features_Group>;
def mspe : Flag<["-"], "mspe">, Group<m_ppc_Features_Group>;
def mno_spe : Flag<["-"], "mno-spe">, Group<m_ppc_Features_Group>;
def mefpu2 : Flag<["-"], "mefpu2">, Group<m_ppc_Features_Group>;
def mabi_EQ_vec_extabi : Flag<["-"], "mabi=vec-extabi">, Group<m_Group>, Flags<[CC1Option]>,
  HelpText<"Enable the extended Altivec ABI on AIX (AIX only). Uses volatile and nonvolatile vector registers">,
  MarshallingInfoFlag<LangOpts<"EnableAIXExtendedAltivecABI">>;
def mabi_EQ_vec_default : Flag<["-"], "mabi=vec-default">, Group<m_Group>, Flags<[CC1Option]>,
  HelpText<"Enable the default Altivec ABI on AIX (AIX only). Uses only volatile vector registers.">;
def mvsx : Flag<["-"], "mvsx">, Group<m_ppc_Features_Group>;
def mno_vsx : Flag<["-"], "mno-vsx">, Group<m_ppc_Features_Group>;
def msecure_plt : Flag<["-"], "msecure-plt">, Group<m_ppc_Features_Group>;
def mpower8_vector : Flag<["-"], "mpower8-vector">,
    Group<m_ppc_Features_Group>;
def mno_power8_vector : Flag<["-"], "mno-power8-vector">,
    Group<m_ppc_Features_Group>;
def mpower9_vector : Flag<["-"], "mpower9-vector">,
    Group<m_ppc_Features_Group>;
def mno_power9_vector : Flag<["-"], "mno-power9-vector">,
    Group<m_ppc_Features_Group>;
def mpower10_vector : Flag<["-"], "mpower10-vector">,
    Group<m_ppc_Features_Group>;
def mno_power10_vector : Flag<["-"], "mno-power10-vector">,
    Group<m_ppc_Features_Group>;
def mpower8_crypto : Flag<["-"], "mcrypto">,
    Group<m_ppc_Features_Group>;
def mnopower8_crypto : Flag<["-"], "mno-crypto">,
    Group<m_ppc_Features_Group>;
def mdirect_move : Flag<["-"], "mdirect-move">,
    Group<m_ppc_Features_Group>;
def mnodirect_move : Flag<["-"], "mno-direct-move">,
    Group<m_ppc_Features_Group>;
def mpaired_vector_memops: Flag<["-"], "mpaired-vector-memops">,
    Group<m_ppc_Features_Group>;
def mnopaired_vector_memops: Flag<["-"], "mno-paired-vector-memops">,
    Group<m_ppc_Features_Group>;
def mhtm : Flag<["-"], "mhtm">, Group<m_ppc_Features_Group>;
def mno_htm : Flag<["-"], "mno-htm">, Group<m_ppc_Features_Group>;
def mfprnd : Flag<["-"], "mfprnd">, Group<m_ppc_Features_Group>;
def mno_fprnd : Flag<["-"], "mno-fprnd">, Group<m_ppc_Features_Group>;
def mcmpb : Flag<["-"], "mcmpb">, Group<m_ppc_Features_Group>;
def mno_cmpb : Flag<["-"], "mno-cmpb">, Group<m_ppc_Features_Group>;
def misel : Flag<["-"], "misel">, Group<m_ppc_Features_Group>;
def mno_isel : Flag<["-"], "mno-isel">, Group<m_ppc_Features_Group>;
def mmfocrf : Flag<["-"], "mmfocrf">, Group<m_ppc_Features_Group>;
def mmfcrf : Flag<["-"], "mmfcrf">, Alias<mmfocrf>;
def mno_mfocrf : Flag<["-"], "mno-mfocrf">, Group<m_ppc_Features_Group>;
def mno_mfcrf : Flag<["-"], "mno-mfcrf">, Alias<mno_mfocrf>;
def mpopcntd : Flag<["-"], "mpopcntd">, Group<m_ppc_Features_Group>;
def mno_popcntd : Flag<["-"], "mno-popcntd">, Group<m_ppc_Features_Group>;
def mcrbits : Flag<["-"], "mcrbits">, Group<m_ppc_Features_Group>;
def mno_crbits : Flag<["-"], "mno-crbits">, Group<m_ppc_Features_Group>;
def minvariant_function_descriptors :
  Flag<["-"], "minvariant-function-descriptors">, Group<m_ppc_Features_Group>;
def mno_invariant_function_descriptors :
  Flag<["-"], "mno-invariant-function-descriptors">,
  Group<m_ppc_Features_Group>;
def mfloat128: Flag<["-"], "mfloat128">,
    Group<m_ppc_Features_Group>;
def mno_float128 : Flag<["-"], "mno-float128">,
    Group<m_ppc_Features_Group>;
def mlongcall: Flag<["-"], "mlongcall">,
    Group<m_ppc_Features_Group>;
def mno_longcall : Flag<["-"], "mno-longcall">,
    Group<m_ppc_Features_Group>;
def mmma: Flag<["-"], "mmma">, Group<m_ppc_Features_Group>;
def mno_mma: Flag<["-"], "mno-mma">, Group<m_ppc_Features_Group>;
def mrop_protect : Flag<["-"], "mrop-protect">,
    Group<m_ppc_Features_Group>;
def mprivileged : Flag<["-"], "mprivileged">,
    Group<m_ppc_Features_Group>;
def maix_struct_return : Flag<["-"], "maix-struct-return">,
  Group<m_Group>, Flags<[CC1Option]>,
  HelpText<"Return all structs in memory (PPC32 only)">;
def msvr4_struct_return : Flag<["-"], "msvr4-struct-return">,
  Group<m_Group>, Flags<[CC1Option]>,
  HelpText<"Return small structs in registers (PPC32 only)">;

def mvx : Flag<["-"], "mvx">, Group<m_Group>;
def mno_vx : Flag<["-"], "mno-vx">, Group<m_Group>;

defm zvector : BoolFOption<"zvector",
  LangOpts<"ZVector">, DefaultFalse,
  PosFlag<SetTrue, [CC1Option], "Enable System z vector language extension">,
  NegFlag<SetFalse>>;
def mzvector : Flag<["-"], "mzvector">, Alias<fzvector>;
def mno_zvector : Flag<["-"], "mno-zvector">, Alias<fno_zvector>;

def mignore_xcoff_visibility : Flag<["-"], "mignore-xcoff-visibility">, Group<m_Group>,
HelpText<"Not emit the visibility attribute for asm in AIX OS or give all symbols 'unspecified' visibility in XCOFF object file">,
  Flags<[CC1Option]>;
defm backchain : BoolOption<"m", "backchain",
  CodeGenOpts<"Backchain">, DefaultFalse,
  PosFlag<SetTrue, [], "Link stack frames through backchain on System Z">,
  NegFlag<SetFalse>, BothFlags<[NoXarchOption,CC1Option]>>, Group<m_Group>;

def mno_warn_nonportable_cfstrings : Flag<["-"], "mno-warn-nonportable-cfstrings">, Group<m_Group>;
def mno_omit_leaf_frame_pointer : Flag<["-"], "mno-omit-leaf-frame-pointer">, Group<m_Group>;
def momit_leaf_frame_pointer : Flag<["-"], "momit-leaf-frame-pointer">, Group<m_Group>,
  HelpText<"Omit frame pointer setup for leaf functions">;
def moslib_EQ : Joined<["-"], "moslib=">, Group<m_Group>;
def mpascal_strings : Flag<["-"], "mpascal-strings">, Alias<fpascal_strings>;
def mred_zone : Flag<["-"], "mred-zone">, Group<m_Group>;
def mtls_direct_seg_refs : Flag<["-"], "mtls-direct-seg-refs">, Group<m_Group>,
  HelpText<"Enable direct TLS access through segment registers (default)">;
def mregparm_EQ : Joined<["-"], "mregparm=">, Group<m_Group>;
def mrelax_all : Flag<["-"], "mrelax-all">, Group<m_Group>, Flags<[CC1Option,CC1AsOption]>,
  HelpText<"(integrated-as) Relax all machine instructions">,
  MarshallingInfoFlag<CodeGenOpts<"RelaxAll">>;
def mincremental_linker_compatible : Flag<["-"], "mincremental-linker-compatible">, Group<m_Group>,
  Flags<[CC1Option,CC1AsOption]>,
  HelpText<"(integrated-as) Emit an object file which can be used with an incremental linker">,
  MarshallingInfoFlag<CodeGenOpts<"IncrementalLinkerCompatible">>;
def mno_incremental_linker_compatible : Flag<["-"], "mno-incremental-linker-compatible">, Group<m_Group>,
  HelpText<"(integrated-as) Emit an object file which cannot be used with an incremental linker">;
def mrtd : Flag<["-"], "mrtd">, Group<m_Group>, Flags<[CC1Option]>,
  HelpText<"Make StdCall calling convention the default">;
def msmall_data_threshold_EQ : Joined <["-"], "msmall-data-threshold=">,
  Group<m_Group>, Alias<G>;
def msoft_float : Flag<["-"], "msoft-float">, Group<m_Group>, Flags<[CC1Option]>,
  HelpText<"Use software floating point">,
  MarshallingInfoFlag<CodeGenOpts<"SoftFloat">>;
def moutline_atomics : Flag<["-"], "moutline-atomics">, Group<f_clang_Group>, Flags<[CC1Option]>,
  HelpText<"Generate local calls to out-of-line atomic operations">;
def mno_outline_atomics : Flag<["-"], "mno-outline-atomics">, Group<f_clang_Group>, Flags<[CC1Option]>,
  HelpText<"Don't generate local calls to out-of-line atomic operations">;
def mno_implicit_float : Flag<["-"], "mno-implicit-float">, Group<m_Group>,
  HelpText<"Don't generate implicit floating point instructions">;
def mimplicit_float : Flag<["-"], "mimplicit-float">, Group<m_Group>;
def mrecip : Flag<["-"], "mrecip">, Group<m_Group>;
def mrecip_EQ : CommaJoined<["-"], "mrecip=">, Group<m_Group>, Flags<[CC1Option]>,
  MarshallingInfoStringVector<CodeGenOpts<"Reciprocals">>;
def mprefer_vector_width_EQ : Joined<["-"], "mprefer-vector-width=">, Group<m_Group>, Flags<[CC1Option]>,
  HelpText<"Specifies preferred vector width for auto-vectorization. Defaults to 'none' which allows target specific decisions.">,
  MarshallingInfoString<CodeGenOpts<"PreferVectorWidth">>;
def mstack_protector_guard_EQ : Joined<["-"], "mstack-protector-guard=">, Group<m_Group>, Flags<[CC1Option]>,
  HelpText<"Use the given guard (global, tls) for addressing the stack-protector guard">,
  MarshallingInfoString<CodeGenOpts<"StackProtectorGuard">>;
def mstack_protector_guard_offset_EQ : Joined<["-"], "mstack-protector-guard-offset=">, Group<m_Group>, Flags<[CC1Option]>,
  HelpText<"Use the given offset for addressing the stack-protector guard">,
  MarshallingInfoInt<CodeGenOpts<"StackProtectorGuardOffset">, "(unsigned)-1">;
def mstack_protector_guard_reg_EQ : Joined<["-"], "mstack-protector-guard-reg=">, Group<m_Group>, Flags<[CC1Option]>,
  HelpText<"Use the given reg for addressing the stack-protector guard">,
  MarshallingInfoString<CodeGenOpts<"StackProtectorGuardReg">, [{"none"}]>;
def mfentry : Flag<["-"], "mfentry">, HelpText<"Insert calls to fentry at function entry (x86/SystemZ only)">,
  Flags<[CC1Option]>, Group<m_Group>,
  MarshallingInfoFlag<CodeGenOpts<"CallFEntry">>;
def mnop_mcount : Flag<["-"], "mnop-mcount">, HelpText<"Generate mcount/__fentry__ calls as nops. To activate they need to be patched in.">,
  Flags<[CC1Option]>, Group<m_Group>,
  MarshallingInfoFlag<CodeGenOpts<"MNopMCount">>;
def mrecord_mcount : Flag<["-"], "mrecord-mcount">, HelpText<"Generate a __mcount_loc section entry for each __fentry__ call.">,
  Flags<[CC1Option]>, Group<m_Group>,
  MarshallingInfoFlag<CodeGenOpts<"RecordMCount">>;
def mpacked_stack : Flag<["-"], "mpacked-stack">, HelpText<"Use packed stack layout (SystemZ only).">,
  Flags<[CC1Option]>, Group<m_Group>,
  MarshallingInfoFlag<CodeGenOpts<"PackedStack">>;
def mno_packed_stack : Flag<["-"], "mno-packed-stack">, Flags<[CC1Option]>, Group<m_Group>;
def mips16 : Flag<["-"], "mips16">, Group<m_mips_Features_Group>;
def mno_mips16 : Flag<["-"], "mno-mips16">, Group<m_mips_Features_Group>;
def mmicromips : Flag<["-"], "mmicromips">, Group<m_mips_Features_Group>;
def mno_micromips : Flag<["-"], "mno-micromips">, Group<m_mips_Features_Group>;
def mxgot : Flag<["-"], "mxgot">, Group<m_mips_Features_Group>;
def mno_xgot : Flag<["-"], "mno-xgot">, Group<m_mips_Features_Group>;
def mldc1_sdc1 : Flag<["-"], "mldc1-sdc1">, Group<m_mips_Features_Group>;
def mno_ldc1_sdc1 : Flag<["-"], "mno-ldc1-sdc1">, Group<m_mips_Features_Group>;
def mcheck_zero_division : Flag<["-"], "mcheck-zero-division">,
                           Group<m_mips_Features_Group>;
def mno_check_zero_division : Flag<["-"], "mno-check-zero-division">,
                              Group<m_mips_Features_Group>;
def mcompact_branches_EQ : Joined<["-"], "mcompact-branches=">,
                           Group<m_mips_Features_Group>;
def mbranch_likely : Flag<["-"], "mbranch-likely">, Group<m_Group>,
  IgnoredGCCCompat;
def mno_branch_likely : Flag<["-"], "mno-branch-likely">, Group<m_Group>,
  IgnoredGCCCompat;
def mindirect_jump_EQ : Joined<["-"], "mindirect-jump=">,
  Group<m_mips_Features_Group>,
  HelpText<"Change indirect jump instructions to inhibit speculation">;
def mdsp : Flag<["-"], "mdsp">, Group<m_mips_Features_Group>;
def mno_dsp : Flag<["-"], "mno-dsp">, Group<m_mips_Features_Group>;
def mdspr2 : Flag<["-"], "mdspr2">, Group<m_mips_Features_Group>;
def mno_dspr2 : Flag<["-"], "mno-dspr2">, Group<m_mips_Features_Group>;
def msingle_float : Flag<["-"], "msingle-float">, Group<m_mips_Features_Group>;
def mdouble_float : Flag<["-"], "mdouble-float">, Group<m_mips_Features_Group>;
def mmadd4 : Flag<["-"], "mmadd4">, Group<m_mips_Features_Group>,
  HelpText<"Enable the generation of 4-operand madd.s, madd.d and related instructions.">;
def mno_madd4 : Flag<["-"], "mno-madd4">, Group<m_mips_Features_Group>,
  HelpText<"Disable the generation of 4-operand madd.s, madd.d and related instructions.">;
def mmsa : Flag<["-"], "mmsa">, Group<m_mips_Features_Group>,
  HelpText<"Enable MSA ASE (MIPS only)">;
def mno_msa : Flag<["-"], "mno-msa">, Group<m_mips_Features_Group>,
  HelpText<"Disable MSA ASE (MIPS only)">;
def mmt : Flag<["-"], "mmt">, Group<m_mips_Features_Group>,
  HelpText<"Enable MT ASE (MIPS only)">;
def mno_mt : Flag<["-"], "mno-mt">, Group<m_mips_Features_Group>,
  HelpText<"Disable MT ASE (MIPS only)">;
def mfp64 : Flag<["-"], "mfp64">, Group<m_mips_Features_Group>,
  HelpText<"Use 64-bit floating point registers (MIPS only)">;
def mfp32 : Flag<["-"], "mfp32">, Group<m_mips_Features_Group>,
  HelpText<"Use 32-bit floating point registers (MIPS only)">;
def mgpopt : Flag<["-"], "mgpopt">, Group<m_mips_Features_Group>,
  HelpText<"Use GP relative accesses for symbols known to be in a small"
           " data section (MIPS)">;
def mno_gpopt : Flag<["-"], "mno-gpopt">, Group<m_mips_Features_Group>,
  HelpText<"Do not use GP relative accesses for symbols known to be in a small"
           " data section (MIPS)">;
def mlocal_sdata : Flag<["-"], "mlocal-sdata">,
  Group<m_mips_Features_Group>,
  HelpText<"Extend the -G behaviour to object local data (MIPS)">;
def mno_local_sdata : Flag<["-"], "mno-local-sdata">,
  Group<m_mips_Features_Group>,
  HelpText<"Do not extend the -G behaviour to object local data (MIPS)">;
def mextern_sdata : Flag<["-"], "mextern-sdata">,
  Group<m_mips_Features_Group>,
  HelpText<"Assume that externally defined data is in the small data if it"
           " meets the -G <size> threshold (MIPS)">;
def mno_extern_sdata : Flag<["-"], "mno-extern-sdata">,
  Group<m_mips_Features_Group>,
  HelpText<"Do not assume that externally defined data is in the small data if"
           " it meets the -G <size> threshold (MIPS)">;
def membedded_data : Flag<["-"], "membedded-data">,
  Group<m_mips_Features_Group>,
  HelpText<"Place constants in the .rodata section instead of the .sdata "
           "section even if they meet the -G <size> threshold (MIPS)">;
def mno_embedded_data : Flag<["-"], "mno-embedded-data">,
  Group<m_mips_Features_Group>,
  HelpText<"Do not place constants in the .rodata section instead of the "
           ".sdata if they meet the -G <size> threshold (MIPS)">;
def mnan_EQ : Joined<["-"], "mnan=">, Group<m_mips_Features_Group>;
def mabs_EQ : Joined<["-"], "mabs=">, Group<m_mips_Features_Group>;
def mabicalls : Flag<["-"], "mabicalls">, Group<m_mips_Features_Group>,
  HelpText<"Enable SVR4-style position-independent code (Mips only)">;
def mno_abicalls : Flag<["-"], "mno-abicalls">, Group<m_mips_Features_Group>,
  HelpText<"Disable SVR4-style position-independent code (Mips only)">;
def mno_crc : Flag<["-"], "mno-crc">, Group<m_mips_Features_Group>,
  HelpText<"Disallow use of CRC instructions (Mips only)">;
def mvirt : Flag<["-"], "mvirt">, Group<m_mips_Features_Group>;
def mno_virt : Flag<["-"], "mno-virt">, Group<m_mips_Features_Group>;
def mginv : Flag<["-"], "mginv">, Group<m_mips_Features_Group>;
def mno_ginv : Flag<["-"], "mno-ginv">, Group<m_mips_Features_Group>;
def mips1 : Flag<["-"], "mips1">,
  Alias<march_EQ>, AliasArgs<["mips1"]>, Group<m_mips_Features_Group>,
  HelpText<"Equivalent to -march=mips1">, Flags<[HelpHidden]>;
def mips2 : Flag<["-"], "mips2">,
  Alias<march_EQ>, AliasArgs<["mips2"]>, Group<m_mips_Features_Group>,
  HelpText<"Equivalent to -march=mips2">, Flags<[HelpHidden]>;
def mips3 : Flag<["-"], "mips3">,
  Alias<march_EQ>, AliasArgs<["mips3"]>, Group<m_mips_Features_Group>,
  HelpText<"Equivalent to -march=mips3">, Flags<[HelpHidden]>;
def mips4 : Flag<["-"], "mips4">,
  Alias<march_EQ>, AliasArgs<["mips4"]>, Group<m_mips_Features_Group>,
  HelpText<"Equivalent to -march=mips4">, Flags<[HelpHidden]>;
def mips5 : Flag<["-"], "mips5">,
  Alias<march_EQ>, AliasArgs<["mips5"]>, Group<m_mips_Features_Group>,
  HelpText<"Equivalent to -march=mips5">, Flags<[HelpHidden]>;
def mips32 : Flag<["-"], "mips32">,
  Alias<march_EQ>, AliasArgs<["mips32"]>, Group<m_mips_Features_Group>,
  HelpText<"Equivalent to -march=mips32">, Flags<[HelpHidden]>;
def mips32r2 : Flag<["-"], "mips32r2">,
  Alias<march_EQ>, AliasArgs<["mips32r2"]>, Group<m_mips_Features_Group>,
  HelpText<"Equivalent to -march=mips32r2">, Flags<[HelpHidden]>;
def mips32r3 : Flag<["-"], "mips32r3">,
  Alias<march_EQ>, AliasArgs<["mips32r3"]>, Group<m_mips_Features_Group>,
  HelpText<"Equivalent to -march=mips32r3">, Flags<[HelpHidden]>;
def mips32r5 : Flag<["-"], "mips32r5">,
  Alias<march_EQ>, AliasArgs<["mips32r5"]>, Group<m_mips_Features_Group>,
  HelpText<"Equivalent to -march=mips32r5">, Flags<[HelpHidden]>;
def mips32r6 : Flag<["-"], "mips32r6">,
  Alias<march_EQ>, AliasArgs<["mips32r6"]>, Group<m_mips_Features_Group>,
  HelpText<"Equivalent to -march=mips32r6">, Flags<[HelpHidden]>;
def mips64 : Flag<["-"], "mips64">,
  Alias<march_EQ>, AliasArgs<["mips64"]>, Group<m_mips_Features_Group>,
  HelpText<"Equivalent to -march=mips64">, Flags<[HelpHidden]>;
def mips64r2 : Flag<["-"], "mips64r2">,
  Alias<march_EQ>, AliasArgs<["mips64r2"]>, Group<m_mips_Features_Group>,
  HelpText<"Equivalent to -march=mips64r2">, Flags<[HelpHidden]>;
def mips64r3 : Flag<["-"], "mips64r3">,
  Alias<march_EQ>, AliasArgs<["mips64r3"]>, Group<m_mips_Features_Group>,
  HelpText<"Equivalent to -march=mips64r3">, Flags<[HelpHidden]>;
def mips64r5 : Flag<["-"], "mips64r5">,
  Alias<march_EQ>, AliasArgs<["mips64r5"]>, Group<m_mips_Features_Group>,
  HelpText<"Equivalent to -march=mips64r5">, Flags<[HelpHidden]>;
def mips64r6 : Flag<["-"], "mips64r6">,
  Alias<march_EQ>, AliasArgs<["mips64r6"]>, Group<m_mips_Features_Group>,
  HelpText<"Equivalent to -march=mips64r6">, Flags<[HelpHidden]>;
def mfpxx : Flag<["-"], "mfpxx">, Group<m_mips_Features_Group>,
  HelpText<"Avoid FPU mode dependent operations when used with the O32 ABI">,
  Flags<[HelpHidden]>;
def modd_spreg : Flag<["-"], "modd-spreg">, Group<m_mips_Features_Group>,
  HelpText<"Enable odd single-precision floating point registers">,
  Flags<[HelpHidden]>;
def mno_odd_spreg : Flag<["-"], "mno-odd-spreg">, Group<m_mips_Features_Group>,
  HelpText<"Disable odd single-precision floating point registers">,
  Flags<[HelpHidden]>;
def mrelax_pic_calls : Flag<["-"], "mrelax-pic-calls">,
  Group<m_mips_Features_Group>,
  HelpText<"Produce relaxation hints for linkers to try optimizing PIC "
           "call sequences into direct calls (MIPS only)">, Flags<[HelpHidden]>;
def mno_relax_pic_calls : Flag<["-"], "mno-relax-pic-calls">,
  Group<m_mips_Features_Group>,
  HelpText<"Do not produce relaxation hints for linkers to try optimizing PIC "
           "call sequences into direct calls (MIPS only)">, Flags<[HelpHidden]>;
def mglibc : Flag<["-"], "mglibc">, Group<m_libc_Group>, Flags<[HelpHidden]>;
def muclibc : Flag<["-"], "muclibc">, Group<m_libc_Group>, Flags<[HelpHidden]>;
def module_file_info : Flag<["-"], "module-file-info">, Flags<[NoXarchOption,CC1Option]>, Group<Action_Group>,
  HelpText<"Provide information about a particular module file">;
def mthumb : Flag<["-"], "mthumb">, Group<m_Group>;
def mtune_EQ : Joined<["-"], "mtune=">, Group<m_Group>,
  HelpText<"Only supported on X86 and RISC-V. Otherwise accepted for compatibility with GCC.">;
def multi__module : Flag<["-"], "multi_module">;
def multiply__defined__unused : Separate<["-"], "multiply_defined_unused">;
def multiply__defined : Separate<["-"], "multiply_defined">;
def mwarn_nonportable_cfstrings : Flag<["-"], "mwarn-nonportable-cfstrings">, Group<m_Group>;
#if INTEL_CUSTOMIZATION
def ansi_alias : Flag<["-"], "ansi-alias">, Alias<fstrict_aliasing>,
  HelpText<"enable use of ANSI aliasing rules optimizations"
           " user asserts that the program adheres to these rules">;
def no_ansi_alias : Flag<["-"], "no-ansi-alias">, Alias<fno_strict_aliasing>,
  HelpText<"disable use of ANSI aliasing rules optimizations">;
#endif //INTEL_CUSTOMIZATION
def no_canonical_prefixes : Flag<["-"], "no-canonical-prefixes">, Flags<[HelpHidden, CoreOption]>,
  HelpText<"Use relative instead of canonical paths">;
def no_cpp_precomp : Flag<["-"], "no-cpp-precomp">, Group<clang_ignored_f_Group>;
def no_integrated_cpp : Flag<["-", "--"], "no-integrated-cpp">, Flags<[NoXarchOption]>;
def no_pedantic : Flag<["-", "--"], "no-pedantic">, Group<pedantic_Group>;
def no__dead__strip__inits__and__terms : Flag<["-"], "no_dead_strip_inits_and_terms">;
def nobuiltininc : Flag<["-"], "nobuiltininc">, Flags<[CC1Option, CoreOption]>,
  HelpText<"Disable builtin #include directories">,
  MarshallingInfoNegativeFlag<HeaderSearchOpts<"UseBuiltinIncludes">>;
def nogpuinc : Flag<["-"], "nogpuinc">, HelpText<"Do not add include paths for CUDA/HIP and"
  " do not include the default CUDA/HIP wrapper headers">;
def : Flag<["-"], "nocudainc">, Alias<nogpuinc>;
#if INTEL_CUSTOMIZATION
def nogpulib : Flag<["-"], "nogpulib">, Flags<[DpcppUnsupported]>,
  HelpText<"Do not link device library for CUDA/HIP device compilation">;
#endif // INTEL_CUSTOMIZATION
def : Flag<["-"], "nocudalib">, Alias<nogpulib>;
def nodefaultlibs : Flag<["-"], "nodefaultlibs">;
def nofixprebinding : Flag<["-"], "nofixprebinding">;
def nolibc : Flag<["-"], "nolibc">;
def nomultidefs : Flag<["-"], "nomultidefs">;
def nopie : Flag<["-"], "nopie">;
def no_pie : Flag<["-"], "no-pie">, Alias<nopie>;
def noprebind : Flag<["-"], "noprebind">;
def noprofilelib : Flag<["-"], "noprofilelib">;
def noseglinkedit : Flag<["-"], "noseglinkedit">;
def nostartfiles : Flag<["-"], "nostartfiles">, Group<Link_Group>;
def nostdinc : Flag<["-"], "nostdinc">, Flags<[CoreOption]>;
def nostdlibinc : Flag<["-"], "nostdlibinc">;
def nostdincxx : Flag<["-"], "nostdinc++">, Flags<[CC1Option]>,
  HelpText<"Disable standard #include directories for the C++ standard library">,
  MarshallingInfoNegativeFlag<HeaderSearchOpts<"UseStandardCXXIncludes">>;
def nostdlib : Flag<["-"], "nostdlib">, Group<Link_Group>;
def nostdlibxx : Flag<["-"], "nostdlib++">;
def nolibsycl : Flag<["-"], "nolibsycl">, Flags<[NoXarchOption, CoreOption]>,
  HelpText<"Do not link SYCL runtime library">;
def object : Flag<["-"], "object">;
def o : JoinedOrSeparate<["-"], "o">, Flags<[NoXarchOption, RenderAsInput,
  CC1Option, CC1AsOption, FC1Option, FlangOption]>,
  HelpText<"Write output to <file>">, MetaVarName<"<file>">,
  MarshallingInfoString<FrontendOpts<"OutputFile">>;
#if INTEL_CUSTOMIZATION
def pc : Joined<["-"], "pc">, Flags<[NoXarchOption]>;
def : Joined<["-"], "pc=">, Alias<pc>, HelpText<"Initialize X87 floating "
  "point precision to single, double or double extendedSet FPU precision. "
  "Valid values of 32, 64 and 80">;
def parallel_source_info_EQ : Joined<["-"], "parallel-source-info=">,
  Values<"0,1,2">, Flags<[NoXarchOption]>, HelpText<"Emit source location "
  "information for parallel code generation with OpenMP and "
  "auto-parallelization.">;
def : Flag<["-"], "parallel-source-info">, Alias<parallel_source_info_EQ>,
  AliasArgs<["1"]>;
def : Flag<["-"], "no-parallel-source-info">, Alias<parallel_source_info_EQ>,
  AliasArgs<["0"]>, HelpText<"Disable emission of source location information "
  "for parallel code generation.">;
#endif // INTEL_CUSTOMIZATION
def pagezero__size : JoinedOrSeparate<["-"], "pagezero_size">;
def pass_exit_codes : Flag<["-", "--"], "pass-exit-codes">, Flags<[Unsupported]>;
def pedantic_errors : Flag<["-", "--"], "pedantic-errors">, Group<pedantic_Group>, Flags<[CC1Option]>,
  MarshallingInfoFlag<DiagnosticOpts<"PedanticErrors">>;
def pedantic : Flag<["-", "--"], "pedantic">, Group<pedantic_Group>, Flags<[CC1Option,FlangOption,FC1Option]>,
  HelpText<"Warn on language extensions">, MarshallingInfoFlag<DiagnosticOpts<"Pedantic">>;
def pg : Flag<["-"], "pg">, HelpText<"Enable mcount instrumentation">, Flags<[CC1Option]>,
  MarshallingInfoFlag<CodeGenOpts<"InstrumentForProfiling">>;
def pipe : Flag<["-", "--"], "pipe">,
  HelpText<"Use pipes between commands, when possible">;
def prebind__all__twolevel__modules : Flag<["-"], "prebind_all_twolevel_modules">;
def prebind : Flag<["-"], "prebind">;
def preload : Flag<["-"], "preload">;
def print_file_name_EQ : Joined<["-", "--"], "print-file-name=">,
  HelpText<"Print the full library path of <file>">, MetaVarName<"<file>">;
def print_ivar_layout : Flag<["-"], "print-ivar-layout">, Flags<[CC1Option]>,
  HelpText<"Enable Objective-C Ivar layout bitmap print trace">,
  MarshallingInfoFlag<LangOpts<"ObjCGCBitmapPrint">>;
def print_libgcc_file_name : Flag<["-", "--"], "print-libgcc-file-name">,
  HelpText<"Print the library path for the currently used compiler runtime "
           "library (\"libgcc.a\" or \"libclang_rt.builtins.*.a\")">;
def print_multi_directory : Flag<["-", "--"], "print-multi-directory">;
def print_multi_lib : Flag<["-", "--"], "print-multi-lib">;
def print_multi_os_directory : Flag<["-", "--"], "print-multi-os-directory">,
  Flags<[Unsupported]>;
def print_target_triple : Flag<["-", "--"], "print-target-triple">,
  HelpText<"Print the normalized target triple">;
def print_effective_triple : Flag<["-", "--"], "print-effective-triple">,
  HelpText<"Print the effective target triple">;
def print_prog_name_EQ : Joined<["-", "--"], "print-prog-name=">,
  HelpText<"Print the full program path of <name>">, MetaVarName<"<name>">;
def print_resource_dir : Flag<["-", "--"], "print-resource-dir">,
  HelpText<"Print the resource directory pathname">;
def print_search_dirs : Flag<["-", "--"], "print-search-dirs">,
  HelpText<"Print the paths used for finding libraries and programs">;
def print_targets : Flag<["-", "--"], "print-targets">,
  HelpText<"Print the registered targets">;
def print_rocm_search_dirs : Flag<["-", "--"], "print-rocm-search-dirs">,
  HelpText<"Print the paths used for finding ROCm installation">;
def print_runtime_dir : Flag<["-", "--"], "print-runtime-dir">,
  HelpText<"Print the directory pathname containing clangs runtime libraries">;
def private__bundle : Flag<["-"], "private_bundle">;
def pthreads : Flag<["-"], "pthreads">;
defm pthread : BoolOption<"", "pthread",
  LangOpts<"POSIXThreads">, DefaultFalse,
  PosFlag<SetTrue, [], "Support POSIX threads in generated code">,
  NegFlag<SetFalse>, BothFlags<[CC1Option]>>;
def p : Flag<["-"], "p">;
def pie : Flag<["-"], "pie">, Group<Link_Group>;
def static_pie : Flag<["-"], "static-pie">, Group<Link_Group>;
def read__only__relocs : Separate<["-"], "read_only_relocs">;
def remap : Flag<["-"], "remap">;
def rewrite_objc : Flag<["-"], "rewrite-objc">, Flags<[NoXarchOption,CC1Option]>,
  HelpText<"Rewrite Objective-C source to C++">, Group<Action_Group>;
def rewrite_legacy_objc : Flag<["-"], "rewrite-legacy-objc">, Flags<[NoXarchOption]>,
  HelpText<"Rewrite Legacy Objective-C source to C++">;
def rdynamic : Flag<["-"], "rdynamic">, Group<Link_Group>;
def resource_dir : Separate<["-"], "resource-dir">,
  Flags<[NoXarchOption, CC1Option, CoreOption, HelpHidden]>,
  HelpText<"The directory which holds the compiler resource files">,
  MarshallingInfoString<HeaderSearchOpts<"ResourceDir">>;
def resource_dir_EQ : Joined<["-"], "resource-dir=">, Flags<[NoXarchOption, CoreOption]>,
  Alias<resource_dir>;
def rpath : Separate<["-"], "rpath">, Flags<[LinkerInput]>, Group<Link_Group>;
def rtlib_EQ : Joined<["-", "--"], "rtlib=">,
  HelpText<"Compiler runtime library to use">;
def frtlib_add_rpath: Flag<["-"], "frtlib-add-rpath">, Flags<[NoArgumentUnused]>,
  HelpText<"Add -rpath with architecture-specific resource directory to the linker flags">;
def fno_rtlib_add_rpath: Flag<["-"], "fno-rtlib-add-rpath">, Flags<[NoArgumentUnused]>,
  HelpText<"Do not add -rpath with architecture-specific resource directory to the linker flags">;
def r : Flag<["-"], "r">, Flags<[LinkerInput,NoArgumentUnused]>,
        Group<Link_Group>;
#if INTEL_CUSTOMIZATION
def regcall : Flag<["-"], "regcall">,
  HelpText<"Set __regcall as a default calling convention">;
#endif // INTEL_CUSTOMIZATION
def save_temps_EQ : Joined<["-", "--"], "save-temps=">, Flags<[CC1Option, NoXarchOption]>,
  HelpText<"Save intermediate compilation results.">;
def save_temps : Flag<["-", "--"], "save-temps">, Flags<[NoXarchOption]>,
  Alias<save_temps_EQ>, AliasArgs<["cwd"]>,
  HelpText<"Save intermediate compilation results">;
def save_stats_EQ : Joined<["-", "--"], "save-stats=">, Flags<[NoXarchOption]>,
  HelpText<"Save llvm statistics.">;
#if INTEL_CUSTOMIZATION
def i_save_temps : Flag<["-"], "i_save-temps">, Alias<save_temps_EQ>,
  AliasArgs<["cwd"]>;
#endif // INTEL_CUSTOMIZATION
def save_stats : Flag<["-", "--"], "save-stats">, Flags<[NoXarchOption]>,
  Alias<save_stats_EQ>, AliasArgs<["cwd"]>,
  HelpText<"Save llvm statistics.">;
def via_file_asm : Flag<["-", "--"], "via-file-asm">, InternalDebugOpt,
  HelpText<"Write assembly to file for input to assemble jobs">;
def sectalign : MultiArg<["-"], "sectalign", 3>;
def sectcreate : MultiArg<["-"], "sectcreate", 3>;
def sectobjectsymbols : MultiArg<["-"], "sectobjectsymbols", 2>;
def sectorder : MultiArg<["-"], "sectorder", 3>;
def seg1addr : JoinedOrSeparate<["-"], "seg1addr">;
def seg__addr__table__filename : Separate<["-"], "seg_addr_table_filename">;
def seg__addr__table : Separate<["-"], "seg_addr_table">;
def segaddr : MultiArg<["-"], "segaddr", 2>;
def segcreate : MultiArg<["-"], "segcreate", 3>;
def seglinkedit : Flag<["-"], "seglinkedit">;
def segprot : MultiArg<["-"], "segprot", 3>;
def segs__read__only__addr : Separate<["-"], "segs_read_only_addr">;
def segs__read__write__addr : Separate<["-"], "segs_read_write_addr">;
def segs__read__ : Joined<["-"], "segs_read_">;
def shared_libgcc : Flag<["-"], "shared-libgcc">;
def shared : Flag<["-", "--"], "shared">, Group<Link_Group>;
def single__module : Flag<["-"], "single_module">;
def specs_EQ : Joined<["-", "--"], "specs=">, Group<Link_Group>;
def specs : Separate<["-", "--"], "specs">, Flags<[Unsupported]>;
def static_libgcc : Flag<["-"], "static-libgcc">;
def static_libstdcxx : Flag<["-"], "static-libstdc++">;
def static : Flag<["-", "--"], "static">, Group<Link_Group>, Flags<[NoArgumentUnused]>;
def std_default_EQ : Joined<["-"], "std-default=">;
def std_EQ : Joined<["-", "--"], "std=">, Flags<[CC1Option,FlangOption,FC1Option]>,
  Group<CompileOnly_Group>, HelpText<"Language standard to compile for">,
  ValuesCode<[{
    const char *Values =
    #define LANGSTANDARD(id, name, lang, desc, features) name ","
    #define LANGSTANDARD_ALIAS(id, alias) alias ","
    #include "clang/Basic/LangStandards.def"
    ;
  }]>;
def stdlib_EQ : Joined<["-", "--"], "stdlib=">, Flags<[CC1Option]>,
  HelpText<"C++ standard library to use">, Values<"libc++,libstdc++,platform">;
def stdlibxx_isystem : JoinedOrSeparate<["-"], "stdlib++-isystem">,
  Group<clang_i_Group>,
  HelpText<"Use directory as the C++ standard library include path">,
  Flags<[NoXarchOption]>, MetaVarName<"<directory>">;
#if INTEL_CUSTOMIZATION
def strict_ansi : Flag<["-"], "strict-ansi">, Flags<[NoXarchOption]>,
  HelpText<"strict ANSI conformance dialect">;
def : Flag<["-"], "strict_ansi">, Alias<strict_ansi>;
def use_msasm : Flag<["-"], "use-msasm">, Alias<fasm_blocks>,
  HelpText<"enables the use of blocks and entire functions of assembly code"
  " within a C or C++ file">;
def : Flag<["-"], "use_msasm">, Alias<fasm_blocks>;
#endif // INTEL_CUSTOMIZATION
def unwindlib_EQ : Joined<["-", "--"], "unwindlib=">, Flags<[CC1Option]>,
  HelpText<"Unwind library to use">, Values<"libgcc,unwindlib,platform">;
def sub__library : JoinedOrSeparate<["-"], "sub_library">;
def sub__umbrella : JoinedOrSeparate<["-"], "sub_umbrella">;
def system_header_prefix : Joined<["--"], "system-header-prefix=">,
  Group<clang_i_Group>, Flags<[CC1Option]>, MetaVarName<"<prefix>">,
  HelpText<"Treat all #include paths starting with <prefix> as including a "
           "system header.">;
def : Separate<["--"], "system-header-prefix">, Alias<system_header_prefix>;
def no_system_header_prefix : Joined<["--"], "no-system-header-prefix=">,
  Group<clang_i_Group>, Flags<[CC1Option]>, MetaVarName<"<prefix>">,
  HelpText<"Treat all #include paths starting with <prefix> as not including a "
           "system header.">;
def : Separate<["--"], "no-system-header-prefix">, Alias<no_system_header_prefix>;
def s : Flag<["-"], "s">, Group<Link_Group>;
def target : Joined<["--"], "target=">, Flags<[NoXarchOption, CoreOption]>,
  HelpText<"Generate code for the given target">;
def print_supported_cpus : Flag<["-", "--"], "print-supported-cpus">,
  Group<CompileOnly_Group>, Flags<[CC1Option, CoreOption]>,
  HelpText<"Print supported cpu models for the given target (if target is not specified,"
           " it will print the supported cpus for the default target)">,
  MarshallingInfoFlag<FrontendOpts<"PrintSupportedCPUs">>;
def mcpu_EQ_QUESTION : Flag<["-"], "mcpu=?">, Alias<print_supported_cpus>;
def mtune_EQ_QUESTION : Flag<["-"], "mtune=?">, Alias<print_supported_cpus>;
def time : Flag<["-"], "time">,
  HelpText<"Time individual commands">;
def traditional_cpp : Flag<["-", "--"], "traditional-cpp">, Flags<[CC1Option]>,
  HelpText<"Enable some traditional CPP emulation">,
  MarshallingInfoFlag<LangOpts<"TraditionalCPP">>;
def traditional : Flag<["-", "--"], "traditional">;
def trigraphs : Flag<["-", "--"], "trigraphs">, Alias<ftrigraphs>,
  HelpText<"Process trigraph sequences">;
def twolevel__namespace__hints : Flag<["-"], "twolevel_namespace_hints">;
def twolevel__namespace : Flag<["-"], "twolevel_namespace">;
def t : Flag<["-"], "t">, Group<Link_Group>;
def umbrella : Separate<["-"], "umbrella">;
def undefined : JoinedOrSeparate<["-"], "undefined">, Group<u_Group>;
def undef : Flag<["-"], "undef">, Group<u_Group>, Flags<[CC1Option]>,
  HelpText<"undef all system defines">,
  MarshallingInfoNegativeFlag<PreprocessorOpts<"UsePredefines">>;
def unexported__symbols__list : Separate<["-"], "unexported_symbols_list">;
def u : JoinedOrSeparate<["-"], "u">, Group<u_Group>;
def v : Flag<["-"], "v">, Flags<[CC1Option, CoreOption]>,
  HelpText<"Show commands to run and use verbose output">,
  MarshallingInfoFlag<HeaderSearchOpts<"Verbose">>;
#if INTEL_CUSTOMIZATION
def i_keep : Flag<["-"], "i_keep">,
             Group<internal_driver_Group>,
             Flags<[NoArgumentUnused, NoXarchOption, HelpHidden]>,
             HelpText<"Save tool args to <tool>.arg file">;
def HASH_x : Flag<["-"], "#x">, Flags<[NoXarchOption]>,
  HelpText<"Show commands to run and use verbose output">;
def unroll : Joined<["-"], "unroll">, Flags<[NoXarchOption]>,
  HelpText<"Set maximum number of times to unroll loops.  Omit n to use "
  "default heuristics.  Use 0 to disable the loop unroller.">;
def unroll_EQ : Joined<["-"], "unroll=">, Alias<unroll>;
def vec : Flag<["-"], "vec">, Alias<fvectorize>,
  HelpText<"Enable the loop vectorization passes">;
def no_vec : Flag<["-"], "no-vec">, Alias<fno_vectorize>;
def vec_threshold_EQ : Joined<["-"], "vec-threshold=">;
def : Joined<["-"], "vec-threshold">, Alias<vec_threshold_EQ>,
      HelpText<"Sets a threshold for the vectorization of loops based on the "
      "probability of profitable execution of the vectorized loop in "
      "parallel.">;
def Zp : Flag<["-"], "Zp">, Alias<fpack_struct_EQ>, AliasArgs<["1"]>;
def Zp_EQ : Joined<["-"], "Zp">, Alias<fpack_struct_EQ>;
#endif // INTEL_CUSTOMIZATION
def verify_debug_info : Flag<["--"], "verify-debug-info">, Flags<[NoXarchOption]>,
  HelpText<"Verify the binary representation of debug output">;
def weak_l : Joined<["-"], "weak-l">, Flags<[LinkerInput]>;
def weak__framework : Separate<["-"], "weak_framework">, Flags<[LinkerInput]>;
def weak__library : Separate<["-"], "weak_library">, Flags<[LinkerInput]>;
def weak__reference__mismatches : Separate<["-"], "weak_reference_mismatches">;
def whatsloaded : Flag<["-"], "whatsloaded">;
def why_load : Flag<["-"], "why_load">;
def whyload : Flag<["-"], "whyload">, Alias<why_load>;
def w : Flag<["-"], "w">, HelpText<"Suppress all warnings">, Flags<[CC1Option]>,
  MarshallingInfoFlag<DiagnosticOpts<"IgnoreWarnings">>;
def x : JoinedOrSeparate<["-"], "x">, Flags<[NoXarchOption,CC1Option]>,
  HelpText<"Treat subsequent input files as having type <language>">,
  MetaVarName<"<language>">;
def y : Joined<["-"], "y">;

defm integrated_as : BoolFOption<"integrated-as",
  CodeGenOpts<"DisableIntegratedAS">, DefaultFalse,
  NegFlag<SetTrue, [CC1Option], "Disable">, PosFlag<SetFalse, [], "Enable">,
  BothFlags<[], " the integrated assembler">>;

def fintegrated_cc1 : Flag<["-"], "fintegrated-cc1">,
                      Flags<[CoreOption, NoXarchOption]>, Group<f_Group>,
                      HelpText<"Run cc1 in-process">;
def fno_integrated_cc1 : Flag<["-"], "fno-integrated-cc1">,
                         Flags<[CoreOption, NoXarchOption]>, Group<f_Group>,
                         HelpText<"Spawn a separate process for each cc1">;

def : Flag<["-"], "integrated-as">, Alias<fintegrated_as>, Flags<[NoXarchOption]>;
def : Flag<["-"], "no-integrated-as">, Alias<fno_integrated_as>,
      Flags<[CC1Option, NoXarchOption]>;

def working_directory : JoinedOrSeparate<["-"], "working-directory">, Flags<[CC1Option]>,
  HelpText<"Resolve file paths relative to the specified directory">,
  MarshallingInfoString<FileSystemOpts<"WorkingDir">>;
def working_directory_EQ : Joined<["-"], "working-directory=">, Flags<[CC1Option]>,
  Alias<working_directory>;

// Double dash options, which are usually an alias for one of the previous
// options.

def _mhwdiv_EQ : Joined<["--"], "mhwdiv=">, Alias<mhwdiv_EQ>;
def _mhwdiv : Separate<["--"], "mhwdiv">, Alias<mhwdiv_EQ>;
def _CLASSPATH_EQ : Joined<["--"], "CLASSPATH=">, Alias<fclasspath_EQ>;
def _CLASSPATH : Separate<["--"], "CLASSPATH">, Alias<fclasspath_EQ>;
def _all_warnings : Flag<["--"], "all-warnings">, Alias<Wall>;
def _analyzer_no_default_checks : Flag<["--"], "analyzer-no-default-checks">, Flags<[NoXarchOption]>;
def _analyzer_output : JoinedOrSeparate<["--"], "analyzer-output">, Flags<[NoXarchOption]>,
  HelpText<"Static analyzer report output format (html|plist|plist-multi-file|plist-html|sarif|sarif-html|text).">;
def _analyze : Flag<["--"], "analyze">, Flags<[NoXarchOption, CoreOption]>,
  HelpText<"Run the static analyzer">;
def _assemble : Flag<["--"], "assemble">, Alias<S>;
def _assert_EQ : Joined<["--"], "assert=">, Alias<A>;
def _assert : Separate<["--"], "assert">, Alias<A>;
def _bootclasspath_EQ : Joined<["--"], "bootclasspath=">, Alias<fbootclasspath_EQ>;
def _bootclasspath : Separate<["--"], "bootclasspath">, Alias<fbootclasspath_EQ>;
def _classpath_EQ : Joined<["--"], "classpath=">, Alias<fclasspath_EQ>;
def _classpath : Separate<["--"], "classpath">, Alias<fclasspath_EQ>;
def _comments_in_macros : Flag<["--"], "comments-in-macros">, Alias<CC>;
def _comments : Flag<["--"], "comments">, Alias<C>;
def _compile : Flag<["--"], "compile">, Alias<c>;
def _constant_cfstrings : Flag<["--"], "constant-cfstrings">;
def _debug_EQ : Joined<["--"], "debug=">, Alias<g_Flag>;
def _debug : Flag<["--"], "debug">, Alias<g_Flag>;
def _define_macro_EQ : Joined<["--"], "define-macro=">, Alias<D>;
def _define_macro : Separate<["--"], "define-macro">, Alias<D>;
def _dependencies : Flag<["--"], "dependencies">, Alias<M>;
def _dyld_prefix_EQ : Joined<["--"], "dyld-prefix=">;
def _dyld_prefix : Separate<["--"], "dyld-prefix">, Alias<_dyld_prefix_EQ>;
def _encoding_EQ : Joined<["--"], "encoding=">, Alias<fencoding_EQ>;
def _encoding : Separate<["--"], "encoding">, Alias<fencoding_EQ>;
def _entry : Flag<["--"], "entry">, Alias<e>;
def _extdirs_EQ : Joined<["--"], "extdirs=">, Alias<fextdirs_EQ>;
def _extdirs : Separate<["--"], "extdirs">, Alias<fextdirs_EQ>;
def _extra_warnings : Flag<["--"], "extra-warnings">, Alias<W_Joined>;
def _for_linker_EQ : Joined<["--"], "for-linker=">, Alias<Xlinker>;
def _for_linker : Separate<["--"], "for-linker">, Alias<Xlinker>;
def _force_link_EQ : Joined<["--"], "force-link=">, Alias<u>;
def _force_link : Separate<["--"], "force-link">, Alias<u>;
def _help_hidden : Flag<["--"], "help-hidden">,
  HelpText<"Display help for hidden options">;
def _imacros_EQ : Joined<["--"], "imacros=">, Alias<imacros>;
def _include_barrier : Flag<["--"], "include-barrier">, Alias<I_>;
def _include_directory_after_EQ : Joined<["--"], "include-directory-after=">, Alias<idirafter>;
def _include_directory_after : Separate<["--"], "include-directory-after">, Alias<idirafter>;
def _include_directory_EQ : Joined<["--"], "include-directory=">, Alias<I>;
def _include_directory : Separate<["--"], "include-directory">, Alias<I>;
def _include_prefix_EQ : Joined<["--"], "include-prefix=">, Alias<iprefix>;
def _include_prefix : Separate<["--"], "include-prefix">, Alias<iprefix>;
def _include_with_prefix_after_EQ : Joined<["--"], "include-with-prefix-after=">, Alias<iwithprefix>;
def _include_with_prefix_after : Separate<["--"], "include-with-prefix-after">, Alias<iwithprefix>;
def _include_with_prefix_before_EQ : Joined<["--"], "include-with-prefix-before=">, Alias<iwithprefixbefore>;
def _include_with_prefix_before : Separate<["--"], "include-with-prefix-before">, Alias<iwithprefixbefore>;
def _include_with_prefix_EQ : Joined<["--"], "include-with-prefix=">, Alias<iwithprefix>;
def _include_with_prefix : Separate<["--"], "include-with-prefix">, Alias<iwithprefix>;
def _include_EQ : Joined<["--"], "include=">, Alias<include_>;
def _language_EQ : Joined<["--"], "language=">, Alias<x>;
def _language : Separate<["--"], "language">, Alias<x>;
def _library_directory_EQ : Joined<["--"], "library-directory=">, Alias<L>;
def _library_directory : Separate<["--"], "library-directory">, Alias<L>;
def _no_line_commands : Flag<["--"], "no-line-commands">, Alias<P>;
def _no_standard_includes : Flag<["--"], "no-standard-includes">, Alias<nostdinc>;
def _no_standard_libraries : Flag<["--"], "no-standard-libraries">, Alias<nostdlib>;
def _no_undefined : Flag<["--"], "no-undefined">, Flags<[LinkerInput]>;
def _no_warnings : Flag<["--"], "no-warnings">, Alias<w>;
def _optimize_EQ : Joined<["--"], "optimize=">, Alias<O>;
def _optimize : Flag<["--"], "optimize">, Alias<O>;
def _output_class_directory_EQ : Joined<["--"], "output-class-directory=">, Alias<foutput_class_dir_EQ>;
def _output_class_directory : Separate<["--"], "output-class-directory">, Alias<foutput_class_dir_EQ>;
def _output_EQ : Joined<["--"], "output=">, Alias<o>;
def _output : Separate<["--"], "output">, Alias<o>;
def _param : Separate<["--"], "param">, Group<CompileOnly_Group>;
def _param_EQ : Joined<["--"], "param=">, Alias<_param>;
def _precompile : Flag<["--"], "precompile">, Flags<[NoXarchOption]>,
  Group<Action_Group>, HelpText<"Only precompile the input">;
def _prefix_EQ : Joined<["--"], "prefix=">, Alias<B>;
def _prefix : Separate<["--"], "prefix">, Alias<B>;
def _preprocess : Flag<["--"], "preprocess">, Alias<E>;
def _print_diagnostic_categories : Flag<["--"], "print-diagnostic-categories">;
def _print_file_name : Separate<["--"], "print-file-name">, Alias<print_file_name_EQ>;
def _print_missing_file_dependencies : Flag<["--"], "print-missing-file-dependencies">, Alias<MG>;
def _print_prog_name : Separate<["--"], "print-prog-name">, Alias<print_prog_name_EQ>;
def _profile_blocks : Flag<["--"], "profile-blocks">, Alias<a>;
def _profile : Flag<["--"], "profile">, Alias<p>;
def _resource_EQ : Joined<["--"], "resource=">, Alias<fcompile_resource_EQ>;
def _resource : Separate<["--"], "resource">, Alias<fcompile_resource_EQ>;
def _rtlib : Separate<["--"], "rtlib">, Alias<rtlib_EQ>;
def _serialize_diags : Separate<["-", "--"], "serialize-diagnostics">, Flags<[NoXarchOption]>,
  HelpText<"Serialize compiler diagnostics to a file">;
// We give --version different semantics from -version.
def _version : Flag<["--"], "version">,
  Flags<[CoreOption, CC1Option, FC1Option, FlangOption]>,
  HelpText<"Print version information">;
def _signed_char : Flag<["--"], "signed-char">, Alias<fsigned_char>;
def _std : Separate<["--"], "std">, Alias<std_EQ>;
def _stdlib : Separate<["--"], "stdlib">, Alias<stdlib_EQ>;
def _sysroot_EQ : Joined<["--"], "sysroot=">;
def _sysroot : Separate<["--"], "sysroot">, Alias<_sysroot_EQ>;
def _target_help : Flag<["--"], "target-help">;
def _trace_includes : Flag<["--"], "trace-includes">, Alias<H>;
def _undefine_macro_EQ : Joined<["--"], "undefine-macro=">, Alias<U>;
def _undefine_macro : Separate<["--"], "undefine-macro">, Alias<U>;
def _unsigned_char : Flag<["--"], "unsigned-char">, Alias<funsigned_char>;
def _user_dependencies : Flag<["--"], "user-dependencies">, Alias<MM>;
def _verbose : Flag<["--"], "verbose">, Alias<v>;
def _warn__EQ : Joined<["--"], "warn-=">, Alias<W_Joined>;
def _warn_ : Joined<["--"], "warn-">, Alias<W_Joined>;
def _write_dependencies : Flag<["--"], "write-dependencies">, Alias<MD>;
def _write_user_dependencies : Flag<["--"], "write-user-dependencies">, Alias<MMD>;
def _ : Joined<["--"], "">, Flags<[Unsupported]>;

// Hexagon feature flags.
def mieee_rnd_near : Flag<["-"], "mieee-rnd-near">,
  Group<m_hexagon_Features_Group>;
def mv5 : Flag<["-"], "mv5">, Group<m_hexagon_Features_Group>, Alias<mcpu_EQ>,
  AliasArgs<["hexagonv5"]>;
def mv55 : Flag<["-"], "mv55">, Group<m_hexagon_Features_Group>,
  Alias<mcpu_EQ>, AliasArgs<["hexagonv55"]>;
def mv60 : Flag<["-"], "mv60">, Group<m_hexagon_Features_Group>,
  Alias<mcpu_EQ>, AliasArgs<["hexagonv60"]>;
def mv62 : Flag<["-"], "mv62">, Group<m_hexagon_Features_Group>,
  Alias<mcpu_EQ>, AliasArgs<["hexagonv62"]>;
def mv65 : Flag<["-"], "mv65">, Group<m_hexagon_Features_Group>,
  Alias<mcpu_EQ>, AliasArgs<["hexagonv65"]>;
def mv66 : Flag<["-"], "mv66">, Group<m_hexagon_Features_Group>,
  Alias<mcpu_EQ>, AliasArgs<["hexagonv66"]>;
def mv67 : Flag<["-"], "mv67">, Group<m_hexagon_Features_Group>,
  Alias<mcpu_EQ>, AliasArgs<["hexagonv67"]>;
def mv67t : Flag<["-"], "mv67t">, Group<m_hexagon_Features_Group>,
  Alias<mcpu_EQ>, AliasArgs<["hexagonv67t"]>;
def mv68 : Flag<["-"], "mv68">, Group<m_hexagon_Features_Group>,
  Alias<mcpu_EQ>, AliasArgs<["hexagonv68"]>;
def mhexagon_hvx : Flag<["-"], "mhvx">, Group<m_hexagon_Features_HVX_Group>,
  HelpText<"Enable Hexagon Vector eXtensions">;
def mhexagon_hvx_EQ : Joined<["-"], "mhvx=">,
  Group<m_hexagon_Features_HVX_Group>,
  HelpText<"Enable Hexagon Vector eXtensions">;
def mno_hexagon_hvx : Flag<["-"], "mno-hvx">,
  Group<m_hexagon_Features_HVX_Group>,
  HelpText<"Disable Hexagon Vector eXtensions">;
def mhexagon_hvx_length_EQ : Joined<["-"], "mhvx-length=">,
  Group<m_hexagon_Features_HVX_Group>, HelpText<"Set Hexagon Vector Length">,
  Values<"64B,128B">;
def ffixed_r19: Flag<["-"], "ffixed-r19">,
  HelpText<"Reserve register r19 (Hexagon only)">;
def mmemops : Flag<["-"], "mmemops">, Group<m_hexagon_Features_Group>,
  Flags<[CC1Option]>, HelpText<"Enable generation of memop instructions">;
def mno_memops : Flag<["-"], "mno-memops">, Group<m_hexagon_Features_Group>,
  Flags<[CC1Option]>, HelpText<"Disable generation of memop instructions">;
def mpackets : Flag<["-"], "mpackets">, Group<m_hexagon_Features_Group>,
  Flags<[CC1Option]>, HelpText<"Enable generation of instruction packets">;
def mno_packets : Flag<["-"], "mno-packets">, Group<m_hexagon_Features_Group>,
  Flags<[CC1Option]>, HelpText<"Disable generation of instruction packets">;
def mnvj : Flag<["-"], "mnvj">, Group<m_hexagon_Features_Group>,
  Flags<[CC1Option]>, HelpText<"Enable generation of new-value jumps">;
def mno_nvj : Flag<["-"], "mno-nvj">, Group<m_hexagon_Features_Group>,
  Flags<[CC1Option]>, HelpText<"Disable generation of new-value jumps">;
def mnvs : Flag<["-"], "mnvs">, Group<m_hexagon_Features_Group>,
  Flags<[CC1Option]>, HelpText<"Enable generation of new-value stores">;
def mno_nvs : Flag<["-"], "mno-nvs">, Group<m_hexagon_Features_Group>,
  Flags<[CC1Option]>, HelpText<"Disable generation of new-value stores">;

// M68k features flags
def m68000 : Flag<["-"], "m68000">, Group<m_m68k_Features_Group>;
def m68010 : Flag<["-"], "m68010">, Group<m_m68k_Features_Group>;
def m68020 : Flag<["-"], "m68020">, Group<m_m68k_Features_Group>;
def m68030 : Flag<["-"], "m68030">, Group<m_m68k_Features_Group>;
def m68040 : Flag<["-"], "m68040">, Group<m_m68k_Features_Group>;
def m68060 : Flag<["-"], "m68060">, Group<m_m68k_Features_Group>;

// X86 feature flags
def mx87 : Flag<["-"], "mx87">, Group<m_x86_Features_Group>;
def mno_x87 : Flag<["-"], "mno-x87">, Group<m_x86_Features_Group>;
def m80387 : Flag<["-"], "m80387">, Alias<mx87>;
def mno_80387 : Flag<["-"], "mno-80387">, Alias<mno_x87>;
def mmmx : Flag<["-"], "mmmx">, Group<m_x86_Features_Group>;
def mno_mmx : Flag<["-"], "mno-mmx">, Group<m_x86_Features_Group>;
def m3dnow : Flag<["-"], "m3dnow">, Group<m_x86_Features_Group>;
def mno_3dnow : Flag<["-"], "mno-3dnow">, Group<m_x86_Features_Group>;
def m3dnowa : Flag<["-"], "m3dnowa">, Group<m_x86_Features_Group>;
def mno_3dnowa : Flag<["-"], "mno-3dnowa">, Group<m_x86_Features_Group>;
#if INTEL_CUSTOMIZATION
#if INTEL_FEATURE_ISA_AMX_AVX512_CVTROW
// AUTO GENERATED BY TOOL
def mamx_avx512_cvtrow : Flag<["-"], "mamx-avx512-cvtrow">, Group<m_x86_Features_Group>;
def mno_amx_avx512_cvtrow : Flag<["-"], "mno-amx-avx512-cvtrow">, Group<m_x86_Features_Group>;
// end AUTO GENERATED BY TOOL
#endif // INTEL_FEATURE_ISA_AMX_AVX512_CVTROW
#endif // INTEL_CUSTOMIZATION
def mamx_bf16 : Flag<["-"], "mamx-bf16">, Group<m_x86_Features_Group>;
def mno_amx_bf16 : Flag<["-"], "mno-amx-bf16">, Group<m_x86_Features_Group>;
def mtamx_int8 : Flag<["-"], "mamx-int8">, Group<m_x86_Features_Group>;
def mno_amx_int8 : Flag<["-"], "mno-amx-int8">, Group<m_x86_Features_Group>;
def mamx_tile : Flag<["-"], "mamx-tile">, Group<m_x86_Features_Group>;
def mno_amx_tile : Flag<["-"], "mno-amx-tile">, Group<m_x86_Features_Group>;
#if INTEL_CUSTOMIZATION
#if INTEL_FEATURE_ISA_AMX_BF8
def mamx_bf8 : Flag<["-"], "mamx-bf8">, Group<m_x86_Features_Group>;
def mno_amx_bf8 : Flag<["-"], "mno-amx-bf8">, Group<m_x86_Features_Group>;
#endif // INTEL_FEATURE_ISA_AMX_BF8

#if INTEL_FEATURE_ISA_AMX_COMPLEX
def mamx_complex : Flag<["-"], "mamx-complex">, Group<m_x86_Features_Group>;
def mno_amx_complex : Flag<["-"], "mno-amx-complex">, Group<m_x86_Features_Group>;
#endif // INTEL_FEATURE_ISA_AMX_COMPLEX

#if INTEL_FEATURE_ISA_AMX_MEMADVISE
def mamx_memadvise : Flag<["-"], "mamx-memadvise">, Group<m_x86_Features_Group>;
def mno_amx_memadvise : Flag<["-"], "mno-amx-memadvise">, Group<m_x86_Features_Group>;
#endif // INTEL_FEATURE_ISA_AMX_MEMADVISE
#if INTEL_FEATURE_ISA_AMX_MEMADVISE_EVEX
def mamx_memadvise_evex : Flag<["-"], "mamx-memadvise-evex">, Group<m_x86_Features_Group>;
def mno_amx_memadvise_evex : Flag<["-"], "mno-amx-memadvise-evex">, Group<m_x86_Features_Group>;
#endif // INTEL_FEATURE_ISA_AMX_MEMADVISE_EVEX
#if INTEL_FEATURE_ISA_AMX_FUTURE
def mamx_reduce : Flag<["-"], "mamx-reduce">, Group<m_x86_Features_Group>;
def mno_amx_reduce : Flag<["-"], "mno-amx-reduce">, Group<m_x86_Features_Group>;
def mamx_memory : Flag<["-"], "mamx-memory">, Group<m_x86_Features_Group>;
def mno_amx_memory : Flag<["-"], "mno-amx-memory">, Group<m_x86_Features_Group>;
def mamx_format : Flag<["-"], "mamx-format">, Group<m_x86_Features_Group>;
def mno_amx_format : Flag<["-"], "mno-amx-format">, Group<m_x86_Features_Group>;
def mamx_element : Flag<["-"], "mamx-element">, Group<m_x86_Features_Group>;
def mno_amx_element : Flag<["-"], "mno-amx-element">, Group<m_x86_Features_Group>;

#endif // INTEL_FEATURE_ISA_AMX_FUTURE
#if INTEL_FEATURE_ISA_AMX_LNC
def mamx_transpose : Flag<["-"], "mamx-transpose">, Group<m_x86_Features_Group>;
def mno_amx_transpose : Flag<["-"], "mno-amx-transpose">, Group<m_x86_Features_Group>;
def mamx_avx512 : Flag<["-"], "mamx-avx512">, Group<m_x86_Features_Group>;
def mno_amx_avx512 : Flag<["-"], "mno-amx-avx512">, Group<m_x86_Features_Group>;

#endif // INTEL_FEATURE_ISA_AMX_LNC
#if INTEL_FEATURE_ISA_AMX_FP16
def mamx_fp16 : Flag<["-"], "mamx-fp16">, Group<m_x86_Features_Group>;
def mno_amx_fp16 : Flag<["-"], "mno-amx-fp16">, Group<m_x86_Features_Group>;
#endif // INTEL_FEATURE_ISA_AMX_FP16

#if INTEL_FEATURE_ISA_AMX_FP19
def mamx_fp19 : Flag<["-"], "mamx-fp19">, Group<m_x86_Features_Group>;
def mno_amx_fp19 : Flag<["-"], "mno-amx-fp19">, Group<m_x86_Features_Group>;
#endif // INTEL_FEATURE_ISA_AMX_FP19

#if INTEL_FEATURE_ISA_AMX_MEMORY2
def mamx_memory2 : Flag<["-"], "mamx-memory2">, Group<m_x86_Features_Group>;
def mno_amx_memory2 : Flag<["-"], "mno-amx-memory2">, Group<m_x86_Features_Group>;
#endif // INTEL_FEATURE_ISA_AMX_MEMORY2

#if INTEL_FEATURE_ISA_AMX_BF16_EVEX
def mamx_bf16_evex : Flag<["-"], "mamx-bf16-evex">, Group<m_x86_Features_Group>;
def mno_amx_bf16_evex : Flag<["-"], "mno-amx-bf16-evex">, Group<m_x86_Features_Group>;
#endif // INTEL_FEATURE_ISA_AMX_BF16_EVEX

#if INTEL_FEATURE_ISA_AMX_CONVERT
def mamx_convert : Flag<["-"], "mamx-convert">, Group<m_x86_Features_Group>;
def mno_amx_convert : Flag<["-"], "mno-amx-convert">, Group<m_x86_Features_Group>;
#endif // INTEL_FEATURE_ISA_AMX_CONVERT

#if INTEL_FEATURE_ISA_AMX_ELEMENT_EVEX
def mamx_element_evex : Flag<["-"], "mamx-element-evex">, Group<m_x86_Features_Group>;
def mno_amx_element_evex : Flag<["-"], "mno-amx-element-evex">, Group<m_x86_Features_Group>;
#endif // INTEL_FEATURE_ISA_AMX_ELEMENT_EVEX

#if INTEL_FEATURE_ISA_AMX_INT8_EVEX
def mamx_int8_evex : Flag<["-"], "mamx-int8-evex">, Group<m_x86_Features_Group>;
def mno_amx_int8_evex : Flag<["-"], "mno-amx-int8-evex">, Group<m_x86_Features_Group>;
#endif // INTEL_FEATURE_ISA_AMX_INT8_EVEX

#if INTEL_FEATURE_ISA_AMX_TILE_EVEX
def mamx_tile_evex : Flag<["-"], "mamx-tile-evex">, Group<m_x86_Features_Group>;
def mno_amx_tile_evex : Flag<["-"], "mno-amx-tile-evex">, Group<m_x86_Features_Group>;
#endif // INTEL_FEATURE_ISA_AMX_TILE_EVEX

#if INTEL_FEATURE_ISA_AMX_TRANSPOSE2
def mamx_transpose2 : Flag<["-"], "mamx-transpose2">, Group<m_x86_Features_Group>;
def mno_amx_transpose2 : Flag<["-"], "mno-amx-transpose2">, Group<m_x86_Features_Group>;
#endif // INTEL_FEATURE_ISA_AMX_TRANSPOSE2

#if INTEL_FEATURE_ISA_AMX_TILE2
def mamx_tile2 : Flag<["-"], "mamx-tile2">, Group<m_x86_Features_Group>;
def mno_amx_tile2 : Flag<["-"], "mno-amx-tile2">, Group<m_x86_Features_Group>;
#endif // INTEL_FEATURE_ISA_AMX_TILE2
#endif // INTEL_CUSTOMIZATION
def msse : Flag<["-"], "msse">, Group<m_x86_Features_Group>;
def mno_sse : Flag<["-"], "mno-sse">, Group<m_x86_Features_Group>;
def msse2 : Flag<["-"], "msse2">, Group<m_x86_Features_Group>;
def mno_sse2 : Flag<["-"], "mno-sse2">, Group<m_x86_Features_Group>;
def msse3 : Flag<["-"], "msse3">, Group<m_x86_Features_Group>;
def mno_sse3 : Flag<["-"], "mno-sse3">, Group<m_x86_Features_Group>;
def mssse3 : Flag<["-"], "mssse3">, Group<m_x86_Features_Group>;
def mno_ssse3 : Flag<["-"], "mno-ssse3">, Group<m_x86_Features_Group>;
def msse4_1 : Flag<["-"], "msse4.1">, Group<m_x86_Features_Group>;
def mno_sse4_1 : Flag<["-"], "mno-sse4.1">, Group<m_x86_Features_Group>;
def msse4_2 : Flag<["-"], "msse4.2">, Group<m_x86_Features_Group>;
def mno_sse4_2 : Flag<["-"], "mno-sse4.2">, Group<m_x86_Features_Group>;
def msse4 : Flag<["-"], "msse4">, Alias<msse4_2>;
// -mno-sse4 turns off sse4.1 which has the effect of turning off everything
// later than 4.1. -msse4 turns on 4.2 which has the effect of turning on
// everything earlier than 4.2.
def mno_sse4 : Flag<["-"], "mno-sse4">, Alias<mno_sse4_1>;
def msse4a : Flag<["-"], "msse4a">, Group<m_x86_Features_Group>;
def mno_sse4a : Flag<["-"], "mno-sse4a">, Group<m_x86_Features_Group>;
def mavx : Flag<["-"], "mavx">, Group<m_x86_Features_Group>;
def mno_avx : Flag<["-"], "mno-avx">, Group<m_x86_Features_Group>;
def mavx2 : Flag<["-"], "mavx2">, Group<m_x86_Features_Group>;
def mno_avx2 : Flag<["-"], "mno-avx2">, Group<m_x86_Features_Group>;
def mavx512f : Flag<["-"], "mavx512f">, Group<m_x86_Features_Group>;
def mno_avx512f : Flag<["-"], "mno-avx512f">, Group<m_x86_Features_Group>;
def mavx512bf16 : Flag<["-"], "mavx512bf16">, Group<m_x86_Features_Group>;
def mno_avx512bf16 : Flag<["-"], "mno-avx512bf16">, Group<m_x86_Features_Group>;
#if INTEL_CUSTOMIZATION
#if INTEL_FEATURE_ISA_AVX512_CONVERT
def mavx512convert : Flag<["-"], "mavx512convert">, Group<m_x86_Features_Group>;
def mno_avx512convert : Flag<["-"], "mno-avx512convert">, Group<m_x86_Features_Group>;
#endif // INTEL_FEATURE_ISA_AVX512_CONVERT
#endif // INTEL_CUSTOMIZATION
#if INTEL_CUSTOMIZATION
#if INTEL_FEATURE_ISA_AVX512_DOTPROD_INT8
def mavx512dotprodint8 : Flag<["-"], "mavx512dotprodint8">, Group<m_x86_Features_Group>;
def mno_avx512dotprodint8 : Flag<["-"], "mno-avx512dotprodint8">, Group<m_x86_Features_Group>;
#endif // INTEL_FEATURE_ISA_AVX512_DOTPROD_INT8
#if INTEL_FEATURE_ISA_AVX512_DOTPROD_PHPS
def mavx512dotprodphps : Flag<["-"], "mavx512dotprodphps">, Group<m_x86_Features_Group>;
def mno_avx512dotprodphps : Flag<["-"], "mno-avx512dotprodphps">, Group<m_x86_Features_Group>;
#endif // INTEL_FEATURE_ISA_AVX512_DOTPROD_PHPS
#endif // INTEL_CUSTOMIZATION
#if INTEL_CUSTOMIZATION
#if INTEL_FEATURE_ISA_FP16
def mavx512fp16 : Flag<["-"], "mavx512fp16">, Group<m_x86_Features_Group>;
def mno_avx512fp16 : Flag<["-"], "mno-avx512fp16">, Group<m_x86_Features_Group>;
#endif // INTEL_FEATURE_ISA_FP16
#endif // INTEL_CUSTOMIZATION
def mavx512bitalg : Flag<["-"], "mavx512bitalg">, Group<m_x86_Features_Group>;
def mno_avx512bitalg : Flag<["-"], "mno-avx512bitalg">, Group<m_x86_Features_Group>;
def mavx512bw : Flag<["-"], "mavx512bw">, Group<m_x86_Features_Group>;
def mno_avx512bw : Flag<["-"], "mno-avx512bw">, Group<m_x86_Features_Group>;
def mavx512cd : Flag<["-"], "mavx512cd">, Group<m_x86_Features_Group>;
def mno_avx512cd : Flag<["-"], "mno-avx512cd">, Group<m_x86_Features_Group>;
def mavx512dq : Flag<["-"], "mavx512dq">, Group<m_x86_Features_Group>;
def mno_avx512dq : Flag<["-"], "mno-avx512dq">, Group<m_x86_Features_Group>;
def mavx512er : Flag<["-"], "mavx512er">, Group<m_x86_Features_Group>;
def mno_avx512er : Flag<["-"], "mno-avx512er">, Group<m_x86_Features_Group>;
def mavx512ifma : Flag<["-"], "mavx512ifma">, Group<m_x86_Features_Group>;
def mno_avx512ifma : Flag<["-"], "mno-avx512ifma">, Group<m_x86_Features_Group>;
#if INTEL_CUSTOMIZATION
#if INTEL_FEATURE_ISA_AVX_MEMADVISE
def mavx512memadvise : Flag<["-"], "mavx512memadvise">, Group<m_x86_Features_Group>;
def mno_avx512memadvise : Flag<["-"], "mno-avx512memadvise">, Group<m_x86_Features_Group>;
#endif // INTEL_FEATURE_ISA_AVX_MEMADVISE
#if INTEL_FEATURE_ISA_AVX_MPSADBW
def mavx512mpsadbw : Flag<["-"], "mavx512mpsadbw">, Group<m_x86_Features_Group>;
def mno_avx512mpsadbw : Flag<["-"], "mno-avx512mpsadbw">, Group<m_x86_Features_Group>;
#endif // INTEL_FEATURE_ISA_AVX_MPSADBW
#if INTEL_FEATURE_ISA_AVX512_MOVGET
def mavx512movget : Flag<["-"], "mavx512movget">, Group<m_x86_Features_Group>;
def mno_avx512movget : Flag<["-"], "mno-avx512movget">, Group<m_x86_Features_Group>;
#endif // INTEL_FEATURE_ISA_AVX512_MOVGET
#endif // INTEL_CUSTOMIZATION
def mavx512pf : Flag<["-"], "mavx512pf">, Group<m_x86_Features_Group>;
def mno_avx512pf : Flag<["-"], "mno-avx512pf">, Group<m_x86_Features_Group>;
#if INTEL_CUSTOMIZATION
#if INTEL_FEATURE_ISA_AVX512_RAO_FP
// AUTO GENERATED BY TOOL
def mavx512raofp : Flag<["-"], "mavx512raofp">, Group<m_x86_Features_Group>;
def mno_avx512raofp : Flag<["-"], "mno-avx512raofp">, Group<m_x86_Features_Group>;
// end AUTO GENERATED BY TOOL
#endif // INTEL_FEATURE_ISA_AVX512_RAO_FP
#if INTEL_FEATURE_ISA_AVX512_RAO_INT
def mavx512raoint : Flag<["-"], "mavx512raoint">, Group<m_x86_Features_Group>;
def mno_avx512raoint : Flag<["-"], "mno-avx512raoint">, Group<m_x86_Features_Group>;
#endif // INTEL_FEATURE_ISA_AVX512_RAO_INT
#endif // INTEL_CUSTOMIZATION
def mavx512vbmi : Flag<["-"], "mavx512vbmi">, Group<m_x86_Features_Group>;
def mno_avx512vbmi : Flag<["-"], "mno-avx512vbmi">, Group<m_x86_Features_Group>;
def mavx512vbmi2 : Flag<["-"], "mavx512vbmi2">, Group<m_x86_Features_Group>;
def mno_avx512vbmi2 : Flag<["-"], "mno-avx512vbmi2">, Group<m_x86_Features_Group>;
def mavx512vl : Flag<["-"], "mavx512vl">, Group<m_x86_Features_Group>;
def mno_avx512vl : Flag<["-"], "mno-avx512vl">, Group<m_x86_Features_Group>;
def mavx512vnni : Flag<["-"], "mavx512vnni">, Group<m_x86_Features_Group>;
def mno_avx512vnni : Flag<["-"], "mno-avx512vnni">, Group<m_x86_Features_Group>;
def mavx512vpopcntdq : Flag<["-"], "mavx512vpopcntdq">, Group<m_x86_Features_Group>;
def mno_avx512vpopcntdq : Flag<["-"], "mno-avx512vpopcntdq">, Group<m_x86_Features_Group>;
def mavx512vp2intersect : Flag<["-"], "mavx512vp2intersect">, Group<m_x86_Features_Group>;
def mno_avx512vp2intersect : Flag<["-"], "mno-avx512vp2intersect">, Group<m_x86_Features_Group>;
#if INTEL_CUSTOMIZATION
#if INTEL_FEATURE_ISA_AVX_BF16
def mavxbf16 : Flag<["-"], "mavxbf16">, Group<m_x86_Features_Group>;
def mno_avxbf16 : Flag<["-"], "mno-avxbf16">, Group<m_x86_Features_Group>;
#endif // INTEL_FEATURE_ISA_AVX_BF16
#if INTEL_FEATURE_ISA_AVX_IFMA
def mavxifma : Flag<["-"], "mavxifma">, Group<m_x86_Features_Group>;
def mno_avxifma : Flag<["-"], "mno-avxifma">, Group<m_x86_Features_Group>;
#endif // INTEL_FEATURE_ISA_AVX_IFMA
#if INTEL_FEATURE_ISA_AVX_COMPRESS
def mavxcompress : Flag<["-"], "mavxcompress">, Group<m_x86_Features_Group>;
def mno_avxcompress : Flag<["-"], "mno-avxcompress">, Group<m_x86_Features_Group>;
#endif // INTEL_FEATURE_ISA_AVX_COMPRESS
#if INTEL_FEATURE_ISA_AVX_MEMADVISE
def mavxmemadvise : Flag<["-"], "mavxmemadvise">, Group<m_x86_Features_Group>;
def mno_avxmemadvise : Flag<["-"], "mno-avxmemadvise">, Group<m_x86_Features_Group>;
#endif // INTEL_FEATURE_ISA_AVX_MEMADVISE
#if INTEL_FEATURE_ISA_AVX_CONVERT
def mavxconvert : Flag<["-"], "mavxconvert">, Group<m_x86_Features_Group>;
def mno_avxconvert : Flag<["-"], "mno-avxconvert">, Group<m_x86_Features_Group>;
#endif // INTEL_FEATURE_ISA_AVX_CONVERT
#if INTEL_FEATURE_ISA_AVX_DOTPROD_INT8
def mavxdotprodint8 : Flag<["-"], "mavxdotprodint8">, Group<m_x86_Features_Group>;
def mno_avxdotprodint8 : Flag<["-"], "mno-avxdotprodint8">, Group<m_x86_Features_Group>;
#endif // INTEL_FEATURE_ISA_AVX_DOTPROD_INT8
#if INTEL_FEATURE_ISA_AVX_DOTPROD_PHPS
def mavxdotprodphps : Flag<["-"], "mavxdotprodphps">, Group<m_x86_Features_Group>;
def mno_avxdotprodphps : Flag<["-"], "mno-avxdotprodphps">, Group<m_x86_Features_Group>;
#endif // INTEL_FEATURE_ISA_AVX_DOTPROD_PHPS
#if INTEL_FEATURE_ISA_AVX_MOVGET
def mavxmovget : Flag<["-"], "mavxmovget">, Group<m_x86_Features_Group>;
def mno_avxmovget : Flag<["-"], "mno-avxmovget">, Group<m_x86_Features_Group>;
#endif // INTEL_FEATURE_ISA_AVX_MOVGET
#if INTEL_FEATURE_ISA_AVX_NE_CONVERT
// AUTO GENERATED BY TOOL
def mavxneconvert : Flag<["-"], "mavxneconvert">, Group<m_x86_Features_Group>;
def mno_avxneconvert : Flag<["-"], "mno-avxneconvert">, Group<m_x86_Features_Group>;
// end AUTO GENERATED BY TOOL
#endif // INTEL_FEATURE_ISA_AVX_NE_CONVERT
#if INTEL_FEATURE_ISA_AVX_RAO_FP
// AUTO GENERATED BY TOOL
def mavxraofp : Flag<["-"], "mavxraofp">, Group<m_x86_Features_Group>;
def mno_avxraofp : Flag<["-"], "mno-avxraofp">, Group<m_x86_Features_Group>;
// end AUTO GENERATED BY TOOL
#endif // INTEL_FEATURE_ISA_AVX_RAO_FP
#if INTEL_FEATURE_ISA_AVX_RAO_INT
def mavxraoint : Flag<["-"], "mavxraoint">, Group<m_x86_Features_Group>;
def mno_avxraoint : Flag<["-"], "mno-avxraoint">, Group<m_x86_Features_Group>;
#endif // INTEL_FEATURE_ISA_AVX_RAO_INT
#endif // INTEL_CUSTOMIZATION
def mavxvnni : Flag<["-"], "mavxvnni">, Group<m_x86_Features_Group>;
def mno_avxvnni : Flag<["-"], "mno-avxvnni">, Group<m_x86_Features_Group>;
def madx : Flag<["-"], "madx">, Group<m_x86_Features_Group>;
def mno_adx : Flag<["-"], "mno-adx">, Group<m_x86_Features_Group>;
def maes : Flag<["-"], "maes">, Group<m_x86_Features_Group>;
def mno_aes : Flag<["-"], "mno-aes">, Group<m_x86_Features_Group>;
def mbmi : Flag<["-"], "mbmi">, Group<m_x86_Features_Group>;
def mno_bmi : Flag<["-"], "mno-bmi">, Group<m_x86_Features_Group>;
def mbmi2 : Flag<["-"], "mbmi2">, Group<m_x86_Features_Group>;
def mno_bmi2 : Flag<["-"], "mno-bmi2">, Group<m_x86_Features_Group>;
def mcldemote : Flag<["-"], "mcldemote">, Group<m_x86_Features_Group>;
def mno_cldemote : Flag<["-"], "mno-cldemote">, Group<m_x86_Features_Group>;
def mclflushopt : Flag<["-"], "mclflushopt">, Group<m_x86_Features_Group>;
def mno_clflushopt : Flag<["-"], "mno-clflushopt">, Group<m_x86_Features_Group>;
def mclwb : Flag<["-"], "mclwb">, Group<m_x86_Features_Group>;
def mno_clwb : Flag<["-"], "mno-clwb">, Group<m_x86_Features_Group>;
def mwbnoinvd : Flag<["-"], "mwbnoinvd">, Group<m_x86_Features_Group>;
def mno_wbnoinvd : Flag<["-"], "mno-wbnoinvd">, Group<m_x86_Features_Group>;
def mclzero : Flag<["-"], "mclzero">, Group<m_x86_Features_Group>;
def mno_clzero : Flag<["-"], "mno-clzero">, Group<m_x86_Features_Group>;
def mcx16 : Flag<["-"], "mcx16">, Group<m_x86_Features_Group>;
def mno_cx16 : Flag<["-"], "mno-cx16">, Group<m_x86_Features_Group>;
def menqcmd : Flag<["-"], "menqcmd">, Group<m_x86_Features_Group>;
def mno_enqcmd : Flag<["-"], "mno-enqcmd">, Group<m_x86_Features_Group>;
def mf16c : Flag<["-"], "mf16c">, Group<m_x86_Features_Group>;
def mno_f16c : Flag<["-"], "mno-f16c">, Group<m_x86_Features_Group>;
def mfma : Flag<["-"], "mfma">, Group<m_x86_Features_Group>;
def mno_fma : Flag<["-"], "mno-fma">, Group<m_x86_Features_Group>;
def mfma4 : Flag<["-"], "mfma4">, Group<m_x86_Features_Group>;
def mno_fma4 : Flag<["-"], "mno-fma4">, Group<m_x86_Features_Group>;
def mfsgsbase : Flag<["-"], "mfsgsbase">, Group<m_x86_Features_Group>;
def mno_fsgsbase : Flag<["-"], "mno-fsgsbase">, Group<m_x86_Features_Group>;
def mfxsr : Flag<["-"], "mfxsr">, Group<m_x86_Features_Group>;
def mno_fxsr : Flag<["-"], "mno-fxsr">, Group<m_x86_Features_Group>;
def minvpcid : Flag<["-"], "minvpcid">, Group<m_x86_Features_Group>;
def mno_invpcid : Flag<["-"], "mno-invpcid">, Group<m_x86_Features_Group>;
def mgfni : Flag<["-"], "mgfni">, Group<m_x86_Features_Group>;
def mno_gfni : Flag<["-"], "mno-gfni">, Group<m_x86_Features_Group>;
#if INTEL_CUSTOMIZATION
#if INTEL_FEATURE_ISA_GPR_MOVGET
def mgprmovget : Flag<["-"], "mgprmovget">, Group<m_x86_Features_Group>;
def mno_gprmovget : Flag<["-"], "mno-gprmovget">, Group<m_x86_Features_Group>;
#endif // INTEL_FEATURE_ISA_GPR_MOVGET
#endif // INTEL_CUSTOMIZATION
def mhreset : Flag<["-"], "mhreset">, Group<m_x86_Features_Group>;
def mno_hreset : Flag<["-"], "mno-hreset">, Group<m_x86_Features_Group>;
def mkl : Flag<["-"], "mkl">, Group<m_x86_Features_Group>;
def mno_kl : Flag<["-"], "mno-kl">, Group<m_x86_Features_Group>;
def mwidekl : Flag<["-"], "mwidekl">, Group<m_x86_Features_Group>;
def mno_widekl : Flag<["-"], "mno-widekl">, Group<m_x86_Features_Group>;
def mlwp : Flag<["-"], "mlwp">, Group<m_x86_Features_Group>;
def mno_lwp : Flag<["-"], "mno-lwp">, Group<m_x86_Features_Group>;
def mlzcnt : Flag<["-"], "mlzcnt">, Group<m_x86_Features_Group>;
def mno_lzcnt : Flag<["-"], "mno-lzcnt">, Group<m_x86_Features_Group>;
def mmovbe : Flag<["-"], "mmovbe">, Group<m_x86_Features_Group>;
def mno_movbe : Flag<["-"], "mno-movbe">, Group<m_x86_Features_Group>;
def mmovdiri : Flag<["-"], "mmovdiri">, Group<m_x86_Features_Group>;
def mno_movdiri : Flag<["-"], "mno-movdiri">, Group<m_x86_Features_Group>;
def mmovdir64b : Flag<["-"], "mmovdir64b">, Group<m_x86_Features_Group>;
def mno_movdir64b : Flag<["-"], "mno-movdir64b">, Group<m_x86_Features_Group>;
#if INTEL_CUSTOMIZATION
#if INTEL_FEATURE_ISA_MOVGET64B
def mmovget64b : Flag<["-"], "mmovget64b">, Group<m_x86_Features_Group>;
def mno_movget64b : Flag<["-"], "mno-movget64b">, Group<m_x86_Features_Group>;
#endif // INTEL_FEATURE_ISA_MOVGET64B
#endif // INTEL_CUSTOMIZATION
def mmwaitx : Flag<["-"], "mmwaitx">, Group<m_x86_Features_Group>;
def mno_mwaitx : Flag<["-"], "mno-mwaitx">, Group<m_x86_Features_Group>;
def mpku : Flag<["-"], "mpku">, Group<m_x86_Features_Group>;
def mno_pku : Flag<["-"], "mno-pku">, Group<m_x86_Features_Group>;
def mpclmul : Flag<["-"], "mpclmul">, Group<m_x86_Features_Group>;
def mno_pclmul : Flag<["-"], "mno-pclmul">, Group<m_x86_Features_Group>;
def mpconfig : Flag<["-"], "mpconfig">, Group<m_x86_Features_Group>;
def mno_pconfig : Flag<["-"], "mno-pconfig">, Group<m_x86_Features_Group>;
def mpopcnt : Flag<["-"], "mpopcnt">, Group<m_x86_Features_Group>;
def mno_popcnt : Flag<["-"], "mno-popcnt">, Group<m_x86_Features_Group>;
def mprefetchwt1 : Flag<["-"], "mprefetchwt1">, Group<m_x86_Features_Group>;
def mno_prefetchwt1 : Flag<["-"], "mno-prefetchwt1">, Group<m_x86_Features_Group>;
def mprfchw : Flag<["-"], "mprfchw">, Group<m_x86_Features_Group>;
def mno_prfchw : Flag<["-"], "mno-prfchw">, Group<m_x86_Features_Group>;
def mptwrite : Flag<["-"], "mptwrite">, Group<m_x86_Features_Group>;
def mno_ptwrite : Flag<["-"], "mno-ptwrite">, Group<m_x86_Features_Group>;
#if INTEL_CUSTOMIZATION
#if INTEL_FEATURE_ISA_RAO_INT
def mraoint : Flag<["-"], "mraoint">, Group<m_x86_Features_Group>;
def mno_raoint : Flag<["-"], "mno-raoint">, Group<m_x86_Features_Group>;
#endif // INTEL_FEATURE_ISA_RAO_INT
#endif // INTEL_CUSTOMIZATION
def mrdpid : Flag<["-"], "mrdpid">, Group<m_x86_Features_Group>;
def mno_rdpid : Flag<["-"], "mno-rdpid">, Group<m_x86_Features_Group>;
def mrdrnd : Flag<["-"], "mrdrnd">, Group<m_x86_Features_Group>;
def mno_rdrnd : Flag<["-"], "mno-rdrnd">, Group<m_x86_Features_Group>;
def mrtm : Flag<["-"], "mrtm">, Group<m_x86_Features_Group>;
def mno_rtm : Flag<["-"], "mno-rtm">, Group<m_x86_Features_Group>;
def mrdseed : Flag<["-"], "mrdseed">, Group<m_x86_Features_Group>;
def mno_rdseed : Flag<["-"], "mno-rdseed">, Group<m_x86_Features_Group>;
def msahf : Flag<["-"], "msahf">, Group<m_x86_Features_Group>;
def mno_sahf : Flag<["-"], "mno-sahf">, Group<m_x86_Features_Group>;
def mserialize : Flag<["-"], "mserialize">, Group<m_x86_Features_Group>;
def mno_serialize : Flag<["-"], "mno-serialize">, Group<m_x86_Features_Group>;
def msgx : Flag<["-"], "msgx">, Group<m_x86_Features_Group>;
def mno_sgx : Flag<["-"], "mno-sgx">, Group<m_x86_Features_Group>;
def msha : Flag<["-"], "msha">, Group<m_x86_Features_Group>;
def mno_sha : Flag<["-"], "mno-sha">, Group<m_x86_Features_Group>;
def mtbm : Flag<["-"], "mtbm">, Group<m_x86_Features_Group>;
def mno_tbm : Flag<["-"], "mno-tbm">, Group<m_x86_Features_Group>;
def mtsxldtrk : Flag<["-"], "mtsxldtrk">, Group<m_x86_Features_Group>;
def mno_tsxldtrk : Flag<["-"], "mno-tsxldtrk">, Group<m_x86_Features_Group>;
def muintr : Flag<["-"], "muintr">, Group<m_x86_Features_Group>;
def mno_uintr : Flag<["-"], "mno-uintr">, Group<m_x86_Features_Group>;
def mvaes : Flag<["-"], "mvaes">, Group<m_x86_Features_Group>;
def mno_vaes : Flag<["-"], "mno-vaes">, Group<m_x86_Features_Group>;
def mvpclmulqdq : Flag<["-"], "mvpclmulqdq">, Group<m_x86_Features_Group>;
def mno_vpclmulqdq : Flag<["-"], "mno-vpclmulqdq">, Group<m_x86_Features_Group>;
def mwaitpkg : Flag<["-"], "mwaitpkg">, Group<m_x86_Features_Group>;
def mno_waitpkg : Flag<["-"], "mno-waitpkg">, Group<m_x86_Features_Group>;
def mxop : Flag<["-"], "mxop">, Group<m_x86_Features_Group>;
def mno_xop : Flag<["-"], "mno-xop">, Group<m_x86_Features_Group>;
def mxsave : Flag<["-"], "mxsave">, Group<m_x86_Features_Group>;
def mno_xsave : Flag<["-"], "mno-xsave">, Group<m_x86_Features_Group>;
def mxsavec : Flag<["-"], "mxsavec">, Group<m_x86_Features_Group>;
def mno_xsavec : Flag<["-"], "mno-xsavec">, Group<m_x86_Features_Group>;
def mxsaveopt : Flag<["-"], "mxsaveopt">, Group<m_x86_Features_Group>;
def mno_xsaveopt : Flag<["-"], "mno-xsaveopt">, Group<m_x86_Features_Group>;
def mxsaves : Flag<["-"], "mxsaves">, Group<m_x86_Features_Group>;
def mno_xsaves : Flag<["-"], "mno-xsaves">, Group<m_x86_Features_Group>;
def mshstk : Flag<["-"], "mshstk">, Group<m_x86_Features_Group>;
def mno_shstk : Flag<["-"], "mno-shstk">, Group<m_x86_Features_Group>;
def mretpoline_external_thunk : Flag<["-"], "mretpoline-external-thunk">, Group<m_x86_Features_Group>;
def mno_retpoline_external_thunk : Flag<["-"], "mno-retpoline-external-thunk">, Group<m_x86_Features_Group>;
def mvzeroupper : Flag<["-"], "mvzeroupper">, Group<m_x86_Features_Group>;
def mno_vzeroupper : Flag<["-"], "mno-vzeroupper">, Group<m_x86_Features_Group>;
// These are legacy user-facing driver-level option spellings. They are always
// aliases for options that are spelled using the more common Unix / GNU flag
// style of double-dash and equals-joined flags.
def gcc_toolchain_legacy_spelling : Separate<["-"], "gcc-toolchain">, Alias<gcc_toolchain>;
def target_legacy_spelling : Separate<["-"], "target">, Alias<target>;

// Special internal option to handle -Xlinker --no-demangle.
def Z_Xlinker__no_demangle : Flag<["-"], "Z-Xlinker-no-demangle">,
    Flags<[Unsupported, NoArgumentUnused]>;

// Special internal option to allow forwarding arbitrary arguments to linker.
def Zlinker_input : Separate<["-"], "Zlinker-input">,
    Flags<[Unsupported, NoArgumentUnused]>;

// Reserved library options.
def Z_reserved_lib_stdcxx : Flag<["-"], "Z-reserved-lib-stdc++">,
    Flags<[LinkerInput, NoArgumentUnused, Unsupported]>, Group<reserved_lib_Group>;
def Z_reserved_lib_cckext : Flag<["-"], "Z-reserved-lib-cckext">,
    Flags<[LinkerInput, NoArgumentUnused, Unsupported]>, Group<reserved_lib_Group>;

#if INTEL_CUSTOMIZATION
// -q Intel options
def qopt_assume_no_loop_carried_dep_EQ : Joined<["-"], "qopt-assume-no-loop-carried-dep=">, Values<"0,1,2">, Flags<[NoXarchOption]>, HelpText<"Set a level of "
  "performance tuning for loops.  0 - The compiler does not assume there is "
  "loop-carried dependencies (default).  1 - Assume there are no loop-carried "
  "dependencies for innermost loops.  2 - Assume there are no loop-carried "
  "dependencies for all loop levels.">;
def qopt_assume_no_loop_carried_dep : Flag<["-"], "qopt-assume-no-loop-carried-dep">,
  Alias<qopt_assume_no_loop_carried_dep_EQ>, AliasArgs<["1"]>;
def qopt_jump_tables : Flag<["-"], "qopt-jump-tables">,Alias<fjump_tables>,
  HelpText<"Control the generation of jump tables">;
def qno_opt_jump_tables : Flag<["-"], "qno-opt-jump-tables">,Alias<fno_jump_tables>,
  HelpText<"Do not use jump tables for lowering switches">;
def qopt_for_throughput_EQ : Joined<["-"], "qopt-for-throughput=">,
  Values<"single-job,multi-job">, Flags<[NoXarchOption]>, HelpText<"Optimize "
  "for throughput performance, assuming multiple jobs are running.  The memory "
  "optimizations for single job versus multiple jobs can be tuned in different "
  "ways by the compiler. Valid arguments: multi-job, single-job">;
def qopt_matmul : Flag<["-"], "qopt-matmul">, Flags<[NoXarchOption]>,
  HelpText<"Enables compiler-generated Matrix Multiply (matmul) library call">;
def qno_opt_matmul : Flag<["-"], "qno-opt-matmul">, Flags<[NoXarchOption]>,
  HelpText<"Disables compiler-generated Matrix Multiply (matmul) library call">;
def qopt_mem_layout_trans_EQ : Joined<["-"], "qopt-mem-layout-trans=">, Values<"0,1,2,3">,
  HelpText<"Control the level of memory layout transformations performed by the compiler">;
def qopt_mem_layout_trans : Flag<["-"], "qopt-mem-layout-trans">, Alias<qopt_mem_layout_trans_EQ>,
  AliasArgs<["2"]>;
def qno_opt_mem_layout_trans : Flag<["-"], "qno-opt-mem-layout-trans">, Alias<qopt_mem_layout_trans_EQ>,
  AliasArgs<["0"]>, HelpText<"Disable memory layout transformations">;
def qopt_multiple_gather_scatter_by_shuffles : Flag<["-"], "qopt-multiple-gather-scatter-by-shuffles">,
  Flags<[NoXarchOption]>,
  HelpText<"Enables the optimization for multiple adjacent gather/scatter type vector memory references">;
def qno_opt_multiple_gather_scatter_by_shuffles : Flag<["-"], "qno-opt-multiple-gather-scatter-by-shuffles">,
  Flags<[NoXarchOption]>,
  HelpText<"Disables the optimization for multiple adjacent gather/scatter type vector memory references">;
def qopt_report_EQ : Joined<["-"], "qopt-report=">, Values<"min,med,max">,
  HelpText<"Generate an optimization report, min, med or max.">;
def : Joined<["-"], "qopt-report">, Alias<qopt_report_EQ>;
def qopt_report : Flag<["-"], "qopt-report">, Alias<qopt_report_EQ>,
  AliasArgs<["2"]>;
def qopt_zmm_usage_EQ : Joined<["-"], "qopt-zmm-usage=">, Values<"low,high">,
  HelpText<"Specifies the level of zmm registers usage, low or high">;
#endif // INTEL_CUSTOMIZATION

// Ignored options
multiclass BooleanFFlag<string name> {
  def f#NAME : Flag<["-"], "f"#name>;
  def fno_#NAME : Flag<["-"], "fno-"#name>;
}

defm : BooleanFFlag<"keep-inline-functions">, Group<clang_ignored_gcc_optimization_f_Group>;

def fprofile_dir : Joined<["-"], "fprofile-dir=">, Group<f_Group>;

// The default value matches BinutilsVersion in MCAsmInfo.h.
def fbinutils_version_EQ : Joined<["-"], "fbinutils-version=">,
  MetaVarName<"<major.minor>">, Group<f_Group>, Flags<[CC1Option]>,
  HelpText<"Produced object files can use all ELF features supported by this "
  "binutils version and newer. If -fno-integrated-as is specified, the "
  "generated assembly will consider GNU as support. 'none' means that all ELF "
  "features can be used, regardless of binutils support. Defaults to 2.26.">;
def fuse_ld_EQ : Joined<["-"], "fuse-ld=">, Group<f_Group>, Flags<[CoreOption, LinkOption]>;
def ld_path_EQ : Joined<["--"], "ld-path=">, Group<Link_Group>;

defm align_labels : BooleanFFlag<"align-labels">, Group<clang_ignored_gcc_optimization_f_Group>;
def falign_labels_EQ : Joined<["-"], "falign-labels=">, Group<clang_ignored_gcc_optimization_f_Group>;
defm align_loops : BooleanFFlag<"align-loops">, Group<clang_ignored_gcc_optimization_f_Group>;
def falign_loops_EQ : Joined<["-"], "falign-loops=">, Group<clang_ignored_gcc_optimization_f_Group>;
defm align_jumps : BooleanFFlag<"align-jumps">, Group<clang_ignored_gcc_optimization_f_Group>;
def falign_jumps_EQ : Joined<["-"], "falign-jumps=">, Group<clang_ignored_gcc_optimization_f_Group>;

// FIXME: This option should be supported and wired up to our diognostics, but
// ignore it for now to avoid breaking builds that use it.
def fdiagnostics_show_location_EQ : Joined<["-"], "fdiagnostics-show-location=">, Group<clang_ignored_f_Group>;

defm fcheck_new : BooleanFFlag<"check-new">, Group<clang_ignored_f_Group>;
defm caller_saves : BooleanFFlag<"caller-saves">, Group<clang_ignored_gcc_optimization_f_Group>;
defm reorder_blocks : BooleanFFlag<"reorder-blocks">, Group<clang_ignored_gcc_optimization_f_Group>;
defm branch_count_reg : BooleanFFlag<"branch-count-reg">, Group<clang_ignored_gcc_optimization_f_Group>;
defm default_inline : BooleanFFlag<"default-inline">, Group<clang_ignored_gcc_optimization_f_Group>;
defm fat_lto_objects : BooleanFFlag<"fat-lto-objects">, Group<clang_ignored_gcc_optimization_f_Group>;
def : Flag<["-"], "flto=auto">, Group<clang_ignored_gcc_optimization_f_Group>;
def : Flag<["-"], "flto=jobserver">, Group<clang_ignored_gcc_optimization_f_Group>;
defm float_store : BooleanFFlag<"float-store">, Group<clang_ignored_gcc_optimization_f_Group>;
defm friend_injection : BooleanFFlag<"friend-injection">, Group<clang_ignored_f_Group>;
defm function_attribute_list : BooleanFFlag<"function-attribute-list">, Group<clang_ignored_f_Group>;
defm gcse : BooleanFFlag<"gcse">, Group<clang_ignored_gcc_optimization_f_Group>;
defm gcse_after_reload: BooleanFFlag<"gcse-after-reload">, Group<clang_ignored_gcc_optimization_f_Group>;
defm gcse_las: BooleanFFlag<"gcse-las">, Group<clang_ignored_gcc_optimization_f_Group>;
defm gcse_sm: BooleanFFlag<"gcse-sm">, Group<clang_ignored_gcc_optimization_f_Group>;
defm gnu : BooleanFFlag<"gnu">, Group<clang_ignored_f_Group>;
defm implicit_templates : BooleanFFlag<"implicit-templates">, Group<clang_ignored_f_Group>;
defm implement_inlines : BooleanFFlag<"implement-inlines">, Group<clang_ignored_f_Group>;
defm merge_constants : BooleanFFlag<"merge-constants">, Group<clang_ignored_gcc_optimization_f_Group>;
defm modulo_sched : BooleanFFlag<"modulo-sched">, Group<clang_ignored_gcc_optimization_f_Group>;
defm modulo_sched_allow_regmoves : BooleanFFlag<"modulo-sched-allow-regmoves">,
    Group<clang_ignored_gcc_optimization_f_Group>;
defm inline_functions_called_once : BooleanFFlag<"inline-functions-called-once">,
    Group<clang_ignored_gcc_optimization_f_Group>;
def finline_limit_EQ : Joined<["-"], "finline-limit=">, Group<clang_ignored_gcc_optimization_f_Group>;
defm finline_limit : BooleanFFlag<"inline-limit">, Group<clang_ignored_gcc_optimization_f_Group>;
defm inline_small_functions : BooleanFFlag<"inline-small-functions">,
    Group<clang_ignored_gcc_optimization_f_Group>;
defm ipa_cp : BooleanFFlag<"ipa-cp">,
    Group<clang_ignored_gcc_optimization_f_Group>;
defm ivopts : BooleanFFlag<"ivopts">, Group<clang_ignored_gcc_optimization_f_Group>;
defm semantic_interposition : BoolFOption<"semantic-interposition",
  LangOpts<"SemanticInterposition">, DefaultFalse,
  PosFlag<SetTrue, [CC1Option]>, NegFlag<SetFalse>>;
defm non_call_exceptions : BooleanFFlag<"non-call-exceptions">, Group<clang_ignored_f_Group>;
defm peel_loops : BooleanFFlag<"peel-loops">, Group<clang_ignored_gcc_optimization_f_Group>;
defm permissive : BooleanFFlag<"permissive">, Group<clang_ignored_f_Group>;
defm prefetch_loop_arrays : BooleanFFlag<"prefetch-loop-arrays">, Group<clang_ignored_gcc_optimization_f_Group>;
defm printf : BooleanFFlag<"printf">, Group<clang_ignored_f_Group>;
defm profile : BooleanFFlag<"profile">, Group<clang_ignored_f_Group>;
defm profile_correction : BooleanFFlag<"profile-correction">, Group<clang_ignored_gcc_optimization_f_Group>;
defm profile_generate_sampling : BooleanFFlag<"profile-generate-sampling">, Group<clang_ignored_f_Group>;
defm profile_reusedist : BooleanFFlag<"profile-reusedist">, Group<clang_ignored_f_Group>;
defm profile_values : BooleanFFlag<"profile-values">, Group<clang_ignored_gcc_optimization_f_Group>;
defm regs_graph : BooleanFFlag<"regs-graph">, Group<clang_ignored_f_Group>;
defm rename_registers : BooleanFFlag<"rename-registers">, Group<clang_ignored_gcc_optimization_f_Group>;
defm ripa : BooleanFFlag<"ripa">, Group<clang_ignored_f_Group>;
defm schedule_insns : BooleanFFlag<"schedule-insns">, Group<clang_ignored_gcc_optimization_f_Group>;
defm schedule_insns2 : BooleanFFlag<"schedule-insns2">, Group<clang_ignored_gcc_optimization_f_Group>;
defm see : BooleanFFlag<"see">, Group<clang_ignored_f_Group>;
defm signaling_nans : BooleanFFlag<"signaling-nans">, Group<clang_ignored_gcc_optimization_f_Group>;
defm single_precision_constant : BooleanFFlag<"single-precision-constant">,
    Group<clang_ignored_gcc_optimization_f_Group>;
defm spec_constr_count : BooleanFFlag<"spec-constr-count">, Group<clang_ignored_f_Group>;
defm stack_check : BooleanFFlag<"stack-check">, Group<clang_ignored_f_Group>;
defm strength_reduce :
    BooleanFFlag<"strength-reduce">, Group<clang_ignored_gcc_optimization_f_Group>;
defm tls_model : BooleanFFlag<"tls-model">, Group<clang_ignored_f_Group>;
defm tracer : BooleanFFlag<"tracer">, Group<clang_ignored_gcc_optimization_f_Group>;
defm tree_dce : BooleanFFlag<"tree-dce">, Group<clang_ignored_gcc_optimization_f_Group>;
defm tree_salias : BooleanFFlag<"tree-salias">, Group<clang_ignored_f_Group>;
defm tree_ter : BooleanFFlag<"tree-ter">, Group<clang_ignored_gcc_optimization_f_Group>;
defm tree_vectorizer_verbose : BooleanFFlag<"tree-vectorizer-verbose">, Group<clang_ignored_f_Group>;
defm tree_vrp : BooleanFFlag<"tree-vrp">, Group<clang_ignored_gcc_optimization_f_Group>;
defm unroll_all_loops : BooleanFFlag<"unroll-all-loops">, Group<clang_ignored_gcc_optimization_f_Group>;
defm unsafe_loop_optimizations : BooleanFFlag<"unsafe-loop-optimizations">,
    Group<clang_ignored_gcc_optimization_f_Group>;
defm unswitch_loops : BooleanFFlag<"unswitch-loops">, Group<clang_ignored_gcc_optimization_f_Group>;
defm use_linker_plugin : BooleanFFlag<"use-linker-plugin">, Group<clang_ignored_gcc_optimization_f_Group>;
defm vect_cost_model : BooleanFFlag<"vect-cost-model">, Group<clang_ignored_gcc_optimization_f_Group>;
defm variable_expansion_in_unroller : BooleanFFlag<"variable-expansion-in-unroller">,
    Group<clang_ignored_gcc_optimization_f_Group>;
defm web : BooleanFFlag<"web">, Group<clang_ignored_gcc_optimization_f_Group>;
defm whole_program : BooleanFFlag<"whole-program">, Group<clang_ignored_gcc_optimization_f_Group>;
defm devirtualize : BooleanFFlag<"devirtualize">, Group<clang_ignored_gcc_optimization_f_Group>;
defm devirtualize_speculatively : BooleanFFlag<"devirtualize-speculatively">,
    Group<clang_ignored_gcc_optimization_f_Group>;

// Generic gfortran options.
def A_DASH : Joined<["-"], "A-">, Group<gfortran_Group>;
def static_libgfortran : Flag<["-"], "static-libgfortran">, Group<gfortran_Group>;

// "f" options with values for gfortran.
def fblas_matmul_limit_EQ : Joined<["-"], "fblas-matmul-limit=">, Group<gfortran_Group>;
def fcheck_EQ : Joined<["-"], "fcheck=">, Group<gfortran_Group>;
def fcoarray_EQ : Joined<["-"], "fcoarray=">, Group<gfortran_Group>;
def fconvert_EQ : Joined<["-"], "fconvert=">, Group<gfortran_Group>;
def ffpe_trap_EQ : Joined<["-"], "ffpe-trap=">, Group<gfortran_Group>;
def ffree_line_length_VALUE : Joined<["-"], "ffree-line-length-">, Group<gfortran_Group>;
def finit_character_EQ : Joined<["-"], "finit-character=">, Group<gfortran_Group>;
def finit_integer_EQ : Joined<["-"], "finit-integer=">, Group<gfortran_Group>;
def finit_logical_EQ : Joined<["-"], "finit-logical=">, Group<gfortran_Group>;
def finit_real_EQ : Joined<["-"], "finit-real=">, Group<gfortran_Group>;
def fmax_array_constructor_EQ : Joined<["-"], "fmax-array-constructor=">, Group<gfortran_Group>;
#ifndef INTEL_CUSTOMIZATION
// Intel max-errors added for C/C++
def fmax_errors_EQ : Joined<["-"], "fmax-errors=">, Group<gfortran_Group>;
#endif // !INTEL_CUSTOMIZATION
def fmax_stack_var_size_EQ : Joined<["-"], "fmax-stack-var-size=">, Group<gfortran_Group>;
def fmax_subrecord_length_EQ : Joined<["-"], "fmax-subrecord-length=">, Group<gfortran_Group>;
def frecord_marker_EQ : Joined<["-"], "frecord-marker=">, Group<gfortran_Group>;

// "f" flags for gfortran.
defm aggressive_function_elimination : BooleanFFlag<"aggressive-function-elimination">, Group<gfortran_Group>;
defm align_commons : BooleanFFlag<"align-commons">, Group<gfortran_Group>;
defm all_intrinsics : BooleanFFlag<"all-intrinsics">, Group<gfortran_Group>;
defm automatic : BooleanFFlag<"automatic">, Group<gfortran_Group>;
defm backtrace : BooleanFFlag<"backtrace">, Group<gfortran_Group>;
defm bounds_check : BooleanFFlag<"bounds-check">, Group<gfortran_Group>;
defm check_array_temporaries : BooleanFFlag<"check-array-temporaries">, Group<gfortran_Group>;
defm cray_pointer : BooleanFFlag<"cray-pointer">, Group<gfortran_Group>;
defm d_lines_as_code : BooleanFFlag<"d-lines-as-code">, Group<gfortran_Group>;
defm d_lines_as_comments : BooleanFFlag<"d-lines-as-comments">, Group<gfortran_Group>;
defm dollar_ok : BooleanFFlag<"dollar-ok">, Group<gfortran_Group>;
defm dump_fortran_optimized : BooleanFFlag<"dump-fortran-optimized">, Group<gfortran_Group>;
defm dump_fortran_original : BooleanFFlag<"dump-fortran-original">, Group<gfortran_Group>;
defm dump_parse_tree : BooleanFFlag<"dump-parse-tree">, Group<gfortran_Group>;
defm external_blas : BooleanFFlag<"external-blas">, Group<gfortran_Group>;
defm f2c : BooleanFFlag<"f2c">, Group<gfortran_Group>;
defm frontend_optimize : BooleanFFlag<"frontend-optimize">, Group<gfortran_Group>;
defm init_local_zero : BooleanFFlag<"init-local-zero">, Group<gfortran_Group>;
defm integer_4_integer_8 : BooleanFFlag<"integer-4-integer-8">, Group<gfortran_Group>;
defm max_identifier_length : BooleanFFlag<"max-identifier-length">, Group<gfortran_Group>;
defm module_private : BooleanFFlag<"module-private">, Group<gfortran_Group>;
defm pack_derived : BooleanFFlag<"pack-derived">, Group<gfortran_Group>;
defm protect_parens : BooleanFFlag<"protect-parens">, Group<gfortran_Group>;
defm range_check : BooleanFFlag<"range-check">, Group<gfortran_Group>;
defm real_4_real_10 : BooleanFFlag<"real-4-real-10">, Group<gfortran_Group>;
defm real_4_real_16 : BooleanFFlag<"real-4-real-16">, Group<gfortran_Group>;
defm real_4_real_8 : BooleanFFlag<"real-4-real-8">, Group<gfortran_Group>;
defm real_8_real_10 : BooleanFFlag<"real-8-real-10">, Group<gfortran_Group>;
defm real_8_real_16 : BooleanFFlag<"real-8-real-16">, Group<gfortran_Group>;
defm real_8_real_4 : BooleanFFlag<"real-8-real-4">, Group<gfortran_Group>;
defm realloc_lhs : BooleanFFlag<"realloc-lhs">, Group<gfortran_Group>;
defm recursive : BooleanFFlag<"recursive">, Group<gfortran_Group>;
defm repack_arrays : BooleanFFlag<"repack-arrays">, Group<gfortran_Group>;
defm second_underscore : BooleanFFlag<"second-underscore">, Group<gfortran_Group>;
defm sign_zero : BooleanFFlag<"sign-zero">, Group<gfortran_Group>;
defm stack_arrays : BooleanFFlag<"stack-arrays">, Group<gfortran_Group>;
defm underscoring : BooleanFFlag<"underscoring">, Group<gfortran_Group>;
defm whole_file : BooleanFFlag<"whole-file">, Group<gfortran_Group>;

// C++ SYCL options
#if INTEL_CUSTOMIZATION
def reuse_exe_EQ : Joined<["-"], "reuse-exe=">, Flags<[CoreOption, DpcppOption]>,
  HelpText<"Speed up FPGA aoc compile if the device code in <exe> is unchanged.">,
  MetaVarName<"<exe>">;
def fsycl : Flag<["-"], "fsycl">, Flags<[NoXarchOption, CoreOption, DpcppOption]>, Group<sycl_Group>,
  HelpText<"Enables SYCL kernels compilation for device">;
def fno_sycl : Flag<["-"], "fno-sycl">, Flags<[NoXarchOption, CoreOption, DpcppOption]>, Group<sycl_Group>,
  HelpText<"Disables SYCL kernels compilation for device">;
// FIXME: -fsycl-explicit-simd is deprecated. remove it when support is dropped.
def : Flag<["-"], "fsycl-explicit-simd">, Flags<[CoreOption]>, Group<clang_ignored_legacy_options_Group>,
  HelpText<"Enable SYCL explicit SIMD extension. (deprecated)">;
def : Flag<["-"], "fno-sycl-explicit-simd">, Flags<[CoreOption]>, Group<clang_ignored_legacy_options_Group>,
  HelpText<"Disable SYCL explicit SIMD extension. (deprecated)">;
defm sycl_early_optimizations : OptOutFFlag<"sycl-early-optimizations", "Enable", "Disable", " standard optimization pipeline for SYCL device compiler", [CoreOption, DpcppOption]>;
def fsycl_enable_function_pointers : Flag<["-"],
  "fsycl-enable-function-pointers">, Flags<[CoreOption, DpcppOption]>,
  HelpText<"Experimental Feature: Enables function pointers and support for "
  "virtual functions for DPC++ kernels and device functions.">;
def fsycl_dead_args_optimization : Flag<["-"], "fsycl-dead-args-optimization">,
  Group<sycl_Group>, Flags<[NoArgumentUnused, CoreOption, DpcppOption]>, HelpText<"Enables "
  "elimination of DPC++ dead kernel arguments">;
def fno_sycl_dead_args_optimization : Flag<["-"], "fno-sycl-dead-args-optimization">,
  Group<sycl_Group>, Flags<[NoArgumentUnused, CoreOption, DpcppOption]>, HelpText<"Disables "
  "elimination of DPC++ dead kernel arguments">;
def fsycl_device_lib_EQ : CommaJoined<["-"], "fsycl-device-lib=">, Group<sycl_Group>, Flags<[NoXarchOption, CoreOption, DpcppOption]>,
  Values<"libc, libm-fp32, libm-fp64, all">, HelpText<"Control inclusion of "
  "device libraries into device binary linkage. Valid arguments "
  "are libc, libm-fp32, libm-fp64, all">;
def fno_sycl_device_lib_EQ : CommaJoined<["-"], "fno-sycl-device-lib=">, Group<sycl_Group>, Flags<[NoXarchOption, CoreOption, DpcppOption]>,
  Values<"libc, libm-fp32, libm-fp64, all">, HelpText<"Control exclusion of "
  "device libraries from device binary linkage. Valid arguments "
  "are libc, libm-fp32, libm-fp64, all">;
#endif // INTEL_CUSTOMIZATION

//===----------------------------------------------------------------------===//
// FLangOption + CoreOption + NoXarchOption
//===----------------------------------------------------------------------===//
let Flags = [FlangOption, FlangOnlyOption, NoXarchOption, CoreOption] in {
def Xflang : Separate<["-"], "Xflang">,
  HelpText<"Pass <arg> to the flang compiler">, MetaVarName<"<arg>">,
  Flags<[NoXarchOption, CoreOption]>, Group<CompileOnly_Group>;
}

//===----------------------------------------------------------------------===//
// FlangOption and FC1 Options
//===----------------------------------------------------------------------===//
let Flags = [FC1Option, FlangOption, FlangOnlyOption] in {

def cpp : Flag<["-"], "cpp">, Group<f_Group>,
  HelpText<"Enable predefined and command line preprocessor macros">;
def nocpp : Flag<["-"], "nocpp">, Group<f_Group>,
  HelpText<"Disable predefined and command line preprocessor macros">;
def module_dir : Separate<["-"], "module-dir">, MetaVarName<"<dir>">,
  HelpText<"Put MODULE files in <dir>">,
  DocBrief<[{This option specifies where to put .mod files for compiled modules.
It is also added to the list of directories to be searched by an USE statement.
The default is the current directory.}]>;

def ffixed_form : Flag<["-"], "ffixed-form">, Group<f_Group>,
  HelpText<"Process source files in fixed form">;
def ffree_form : Flag<["-"], "ffree-form">, Group<f_Group>,
  HelpText<"Process source files in free form">;
def ffixed_line_length_EQ : Joined<["-"], "ffixed-line-length=">, Group<f_Group>,
  HelpText<"Use <value> as character line width in fixed mode">,
  DocBrief<[{Set column after which characters are ignored in typical fixed-form lines in the source
file}]>;
def ffixed_line_length_VALUE : Joined<["-"], "ffixed-line-length-">, Group<f_Group>, Alias<ffixed_line_length_EQ>;
def fopenacc : Flag<["-"], "fopenacc">, Group<f_Group>,
  HelpText<"Enable OpenACC">;
def fdefault_double_8 : Flag<["-"],"fdefault-double-8">, Group<f_Group>,
  HelpText<"Set the default double precision kind to an 8 byte wide type">;
def fdefault_integer_8 : Flag<["-"],"fdefault-integer-8">, Group<f_Group>,
  HelpText<"Set the default integer kind to an 8 byte wide type">;
def fdefault_real_8 : Flag<["-"],"fdefault-real-8">, Group<f_Group>,
  HelpText<"Set the default real kind to an 8 byte wide type">;
def flarge_sizes : Flag<["-"],"flarge-sizes">, Group<f_Group>,
  HelpText<"Use INTEGER(KIND=8) for the result type in size-related intrinsics">;
def fbackslash : Flag<["-"], "fbackslash">, Group<f_Group>,
  HelpText<"Specify that backslash in string introduces an escape character">,
  DocBrief<[{Change the interpretation of backslashes in string literals from
a single backslash character to "C-style" escape characters.}]>;
def fno_backslash : Flag<["-"], "fno-backslash">, Group<f_Group>;
def fxor_operator : Flag<["-"], "fxor-operator">, Group<f_Group>,
  HelpText<"Enable .XOR. as a synonym of .NEQV.">;
def fno_xor_operator : Flag<["-"], "fno-xor-operator">, Group<f_Group>;
def flogical_abbreviations : Flag<["-"], "flogical-abbreviations">, Group<f_Group>,
  HelpText<"Enable logical abbreviations">;
def fno_logical_abbreviations : Flag<["-"], "fno-logical-abbreviations">, Group<f_Group>;
def fimplicit_none : Flag<["-"], "fimplicit-none">, Group<f_Group>,
  HelpText<"No implicit typing allowed unless overridden by IMPLICIT statements">;
def fno_implicit_none : Flag<["-"], "fno-implicit-none">, Group<f_Group>;
def falternative_parameter_statement : Flag<["-"], "falternative-parameter-statement">, Group<f_Group>,
  HelpText<"Enable the old style PARAMETER statement">;
def fintrinsic_modules_path : Separate<["-"], "fintrinsic-modules-path">,  Group<f_Group>, MetaVarName<"<dir>">,
  HelpText<"Specify where to find the compiled intrinsic modules">,
  DocBrief<[{This option specifies the location of pre-compiled intrinsic modules, 
  if they are not in the default location expected by the compiler.}]>;
}

def J : JoinedOrSeparate<["-"], "J">,
  Flags<[RenderJoined, FlangOption, FC1Option, FlangOnlyOption]>,
  Group<gfortran_Group>,
  Alias<module_dir>;

//===----------------------------------------------------------------------===//
// FC1 Options
//===----------------------------------------------------------------------===//
let Flags = [FC1Option, FlangOnlyOption] in {

def fget_definition : MultiArg<["-"], "fget-definition", 3>,
  HelpText<"Get the symbol definition from <line> <start-column> <end-column>">,
  Group<Action_Group>;
def test_io : Flag<["-"], "test-io">, Group<Action_Group>,
  HelpText<"Run the InputOuputTest action. Use for development and testing only.">;
def fdebug_unparse_no_sema : Flag<["-"], "fdebug-unparse-no-sema">, Group<Action_Group>,
  HelpText<"Unparse and stop (skips the semantic checks)">,
  DocBrief<[{Only run the parser, then unparse the parse-tree and output the
generated Fortran source file. Semantic checks are disabled.}]>;
def fdebug_unparse : Flag<["-"], "fdebug-unparse">, Group<Action_Group>,
  HelpText<"Unparse and stop.">,
  DocBrief<[{Run the parser and the semantic checks. Then unparse the
parse-tree and output the generated Fortran source file.}]>;
def fdebug_unparse_with_symbols : Flag<["-"], "fdebug-unparse-with-symbols">, Group<Action_Group>,
  HelpText<"Unparse and stop.">;
def fdebug_dump_symbols : Flag<["-"], "fdebug-dump-symbols">, Group<Action_Group>,
  HelpText<"Dump symbols after the semantic analysis">;
def fdebug_dump_parse_tree : Flag<["-"], "fdebug-dump-parse-tree">, Group<Action_Group>,
  HelpText<"Dump the parse tree">,
  DocBrief<[{Run the Parser and the semantic checks, and then output the
parse tree.}]>;
def fdebug_dump_parse_tree_no_sema : Flag<["-"], "fdebug-dump-parse-tree-no-sema">, Group<Action_Group>,
  HelpText<"Dump the parse tree (skips the semantic checks)">,
  DocBrief<[{Run the Parser and then output the parse tree. Semantic
checks are disabled.}]>;
def fdebug_dump_provenance : Flag<["-"], "fdebug-dump-provenance">, Group<Action_Group>,
  HelpText<"Dump provenance">;
def fdebug_dump_parsing_log : Flag<["-"], "fdebug-dump-parsing-log">, Group<Action_Group>,
  HelpText<"Run instrumented parse and dump the parsing log">;
def fdebug_measure_parse_tree : Flag<["-"], "fdebug-measure-parse-tree">, Group<Action_Group>,
  HelpText<"Measure the parse tree">;
def fdebug_pre_fir_tree : Flag<["-"], "fdebug-pre-fir-tree">, Group<Action_Group>,
  HelpText<"Dump the pre-FIR tree">;
def fdebug_module_writer : Flag<["-"],"fdebug-module-writer">, 
  HelpText<"Enable debug messages while writing module files">;
def fget_symbols_sources : Flag<["-"], "fget-symbols-sources">, Group<Action_Group>,
  HelpText<"Dump symbols and their source code locations">;

}

//===----------------------------------------------------------------------===//
// CC1 Options
//===----------------------------------------------------------------------===//

let Flags = [CC1Option, NoDriverOption] in {

//===----------------------------------------------------------------------===//
// Target Options
//===----------------------------------------------------------------------===//

let Flags = [CC1Option, CC1AsOption, NoDriverOption] in {

def target_cpu : Separate<["-"], "target-cpu">,
  HelpText<"Target a specific cpu type">,
  MarshallingInfoString<TargetOpts<"CPU">>;
def tune_cpu : Separate<["-"], "tune-cpu">,
  HelpText<"Tune for a specific cpu type">,
  MarshallingInfoString<TargetOpts<"TuneCPU">>;
def target_feature : Separate<["-"], "target-feature">,
  HelpText<"Target specific attributes">,
  MarshallingInfoStringVector<TargetOpts<"FeaturesAsWritten">>;
def triple : Separate<["-"], "triple">,
  HelpText<"Specify target triple (e.g. i686-apple-darwin9)">,
  MarshallingInfoString<TargetOpts<"Triple">, "llvm::Triple::normalize(llvm::sys::getDefaultTargetTriple())">,
  AlwaysEmit, Normalizer<"normalizeTriple">;
def target_abi : Separate<["-"], "target-abi">,
  HelpText<"Target a particular ABI type">,
  MarshallingInfoString<TargetOpts<"ABI">>;
def target_sdk_version_EQ : Joined<["-"], "target-sdk-version=">,
  HelpText<"The version of target SDK used for compilation">;

}

def target_linker_version : Separate<["-"], "target-linker-version">,
  HelpText<"Target linker version">,
  MarshallingInfoString<TargetOpts<"LinkerVersion">>;
def triple_EQ : Joined<["-"], "triple=">, Alias<triple>;
def mfpmath : Separate<["-"], "mfpmath">,
  HelpText<"Which unit to use for fp math">,
  MarshallingInfoString<TargetOpts<"FPMath">>;

defm padding_on_unsigned_fixed_point : BoolOption<"f", "padding-on-unsigned-fixed-point",
  LangOpts<"PaddingOnUnsignedFixedPoint">, DefaultFalse,
  PosFlag<SetTrue, [], "Force each unsigned fixed point type to have an extra bit of padding to align their scales with those of signed fixed point types">,
  NegFlag<SetFalse>>,
  ShouldParseIf<ffixed_point.KeyPath>;

//===----------------------------------------------------------------------===//
// Analyzer Options
//===----------------------------------------------------------------------===//

def analysis_UnoptimizedCFG : Flag<["-"], "unoptimized-cfg">,
  HelpText<"Generate unoptimized CFGs for all analyses">,
  MarshallingInfoFlag<AnalyzerOpts<"UnoptimizedCFG">>;
def analysis_CFGAddImplicitDtors : Flag<["-"], "cfg-add-implicit-dtors">,
  HelpText<"Add C++ implicit destructors to CFGs for all analyses">;

def analyzer_store : Separate<["-"], "analyzer-store">,
  HelpText<"Source Code Analysis - Abstract Memory Store Models">;
def analyzer_store_EQ : Joined<["-"], "analyzer-store=">, Alias<analyzer_store>;

def analyzer_constraints : Separate<["-"], "analyzer-constraints">,
  HelpText<"Source Code Analysis - Symbolic Constraint Engines">;
def analyzer_constraints_EQ : Joined<["-"], "analyzer-constraints=">,
  Alias<analyzer_constraints>;

def analyzer_output : Separate<["-"], "analyzer-output">,
  HelpText<"Source Code Analysis - Output Options">;
def analyzer_output_EQ : Joined<["-"], "analyzer-output=">,
  Alias<analyzer_output>;

def analyzer_purge : Separate<["-"], "analyzer-purge">,
  HelpText<"Source Code Analysis - Dead Symbol Removal Frequency">;
def analyzer_purge_EQ : Joined<["-"], "analyzer-purge=">, Alias<analyzer_purge>;

def analyzer_opt_analyze_headers : Flag<["-"], "analyzer-opt-analyze-headers">,
  HelpText<"Force the static analyzer to analyze functions defined in header files">,
  MarshallingInfoFlag<AnalyzerOpts<"AnalyzeAll">>;
def analyzer_opt_analyze_nested_blocks : Flag<["-"], "analyzer-opt-analyze-nested-blocks">,
  HelpText<"Analyze the definitions of blocks in addition to functions">,
  MarshallingInfoFlag<AnalyzerOpts<"AnalyzeNestedBlocks">>;
def analyzer_display_progress : Flag<["-"], "analyzer-display-progress">,
  HelpText<"Emit verbose output about the analyzer's progress">,
  MarshallingInfoFlag<AnalyzerOpts<"AnalyzerDisplayProgress">>;
def analyze_function : Separate<["-"], "analyze-function">,
  HelpText<"Run analysis on specific function (for C++ include parameters in name)">,
  MarshallingInfoString<AnalyzerOpts<"AnalyzeSpecificFunction">>;
def analyze_function_EQ : Joined<["-"], "analyze-function=">, Alias<analyze_function>;
def trim_egraph : Flag<["-"], "trim-egraph">,
  HelpText<"Only show error-related paths in the analysis graph">,
  MarshallingInfoFlag<AnalyzerOpts<"TrimGraph">>;
def analyzer_viz_egraph_graphviz : Flag<["-"], "analyzer-viz-egraph-graphviz">,
  HelpText<"Display exploded graph using GraphViz">,
  MarshallingInfoFlag<AnalyzerOpts<"visualizeExplodedGraphWithGraphViz">>;
def analyzer_dump_egraph : Separate<["-"], "analyzer-dump-egraph">,
  HelpText<"Dump exploded graph to the specified file">,
  MarshallingInfoString<AnalyzerOpts<"DumpExplodedGraphTo">>;
def analyzer_dump_egraph_EQ : Joined<["-"], "analyzer-dump-egraph=">, Alias<analyzer_dump_egraph>;

def analyzer_inline_max_stack_depth : Separate<["-"], "analyzer-inline-max-stack-depth">,
  HelpText<"Bound on stack depth while inlining (4 by default)">,
  // Cap the stack depth at 4 calls (5 stack frames, base + 4 calls).
  MarshallingInfoInt<AnalyzerOpts<"InlineMaxStackDepth">, "5">;
def analyzer_inline_max_stack_depth_EQ : Joined<["-"], "analyzer-inline-max-stack-depth=">,
  Alias<analyzer_inline_max_stack_depth>;

def analyzer_inlining_mode : Separate<["-"], "analyzer-inlining-mode">,
  HelpText<"Specify the function selection heuristic used during inlining">;
def analyzer_inlining_mode_EQ : Joined<["-"], "analyzer-inlining-mode=">, Alias<analyzer_inlining_mode>;

def analyzer_disable_retry_exhausted : Flag<["-"], "analyzer-disable-retry-exhausted">,
  HelpText<"Do not re-analyze paths leading to exhausted nodes with a different strategy (may decrease code coverage)">,
  MarshallingInfoFlag<AnalyzerOpts<"NoRetryExhausted">>;

def analyzer_max_loop : Separate<["-"], "analyzer-max-loop">,
  HelpText<"The maximum number of times the analyzer will go through a loop">,
  MarshallingInfoInt<AnalyzerOpts<"maxBlockVisitOnPath">, "4">;
def analyzer_stats : Flag<["-"], "analyzer-stats">,
  HelpText<"Print internal analyzer statistics.">,
  MarshallingInfoFlag<AnalyzerOpts<"PrintStats">>;

def analyzer_checker : Separate<["-"], "analyzer-checker">,
  HelpText<"Choose analyzer checkers to enable">,
  ValuesCode<[{
    const char *Values =
    #define GET_CHECKERS
    #define CHECKER(FULLNAME, CLASS, HT, DOC_URI, IS_HIDDEN)  FULLNAME ","
    #include "clang/StaticAnalyzer/Checkers/Checkers.inc"
    #undef GET_CHECKERS
    #define GET_PACKAGES
    #define PACKAGE(FULLNAME)  FULLNAME ","
    #include "clang/StaticAnalyzer/Checkers/Checkers.inc"
    #undef GET_PACKAGES
    ;
  }]>;
def analyzer_checker_EQ : Joined<["-"], "analyzer-checker=">,
  Alias<analyzer_checker>;

def analyzer_disable_checker : Separate<["-"], "analyzer-disable-checker">,
  HelpText<"Choose analyzer checkers to disable">;
def analyzer_disable_checker_EQ : Joined<["-"], "analyzer-disable-checker=">,
  Alias<analyzer_disable_checker>;

def analyzer_disable_all_checks : Flag<["-"], "analyzer-disable-all-checks">,
  HelpText<"Disable all static analyzer checks">,
  MarshallingInfoFlag<AnalyzerOpts<"DisableAllCheckers">>;

def analyzer_checker_help : Flag<["-"], "analyzer-checker-help">,
  HelpText<"Display the list of analyzer checkers that are available">,
  MarshallingInfoFlag<AnalyzerOpts<"ShowCheckerHelp">>;

def analyzer_checker_help_alpha : Flag<["-"], "analyzer-checker-help-alpha">,
  HelpText<"Display the list of in development analyzer checkers. These "
           "are NOT considered safe, they are unstable and will emit incorrect "
           "reports. Enable ONLY FOR DEVELOPMENT purposes">,
  MarshallingInfoFlag<AnalyzerOpts<"ShowCheckerHelpAlpha">>;

def analyzer_checker_help_developer : Flag<["-"], "analyzer-checker-help-developer">,
  HelpText<"Display the list of developer-only checkers such as modeling "
           "and debug checkers">,
  MarshallingInfoFlag<AnalyzerOpts<"ShowCheckerHelpDeveloper">>;

def analyzer_config_help : Flag<["-"], "analyzer-config-help">,
  HelpText<"Display the list of -analyzer-config options. These are meant for "
           "development purposes only!">,
  MarshallingInfoFlag<AnalyzerOpts<"ShowConfigOptionsList">>;

def analyzer_list_enabled_checkers : Flag<["-"], "analyzer-list-enabled-checkers">,
  HelpText<"Display the list of enabled analyzer checkers">,
  MarshallingInfoFlag<AnalyzerOpts<"ShowEnabledCheckerList">>;

def analyzer_config : Separate<["-"], "analyzer-config">,
  HelpText<"Choose analyzer options to enable">;

def analyzer_checker_option_help : Flag<["-"], "analyzer-checker-option-help">,
  HelpText<"Display the list of checker and package options">,
  MarshallingInfoFlag<AnalyzerOpts<"ShowCheckerOptionList">>;

def analyzer_checker_option_help_alpha : Flag<["-"], "analyzer-checker-option-help-alpha">,
  HelpText<"Display the list of in development checker and package options. "
           "These are NOT considered safe, they are unstable and will emit "
           "incorrect reports. Enable ONLY FOR DEVELOPMENT purposes">,
  MarshallingInfoFlag<AnalyzerOpts<"ShowCheckerOptionAlphaList">>;

def analyzer_checker_option_help_developer : Flag<["-"], "analyzer-checker-option-help-developer">,
  HelpText<"Display the list of checker and package options meant for "
           "development purposes only">,
  MarshallingInfoFlag<AnalyzerOpts<"ShowCheckerOptionDeveloperList">>;

def analyzer_config_compatibility_mode : Separate<["-"], "analyzer-config-compatibility-mode">,
  HelpText<"Don't emit errors on invalid analyzer-config inputs">,
  Values<"true,false">, NormalizedValues<[[{false}], [{true}]]>,
  MarshallingInfoEnum<AnalyzerOpts<"ShouldEmitErrorsOnInvalidConfigValue">, [{true}]>;

def analyzer_config_compatibility_mode_EQ : Joined<["-"], "analyzer-config-compatibility-mode=">,
  Alias<analyzer_config_compatibility_mode>;

def analyzer_werror : Flag<["-"], "analyzer-werror">,
  HelpText<"Emit analyzer results as errors rather than warnings">,
  MarshallingInfoFlag<AnalyzerOpts<"AnalyzerWerror">>;

//===----------------------------------------------------------------------===//
// Migrator Options
//===----------------------------------------------------------------------===//
def migrator_no_nsalloc_error : Flag<["-"], "no-ns-alloc-error">,
  HelpText<"Do not error on use of NSAllocateCollectable/NSReallocateCollectable">,
  MarshallingInfoFlag<MigratorOpts<"NoNSAllocReallocError">>;

def migrator_no_finalize_removal : Flag<["-"], "no-finalize-removal">,
  HelpText<"Do not remove finalize method in gc mode">,
  MarshallingInfoFlag<MigratorOpts<"NoFinalizeRemoval">>;

//===----------------------------------------------------------------------===//
// CodeGen Options
//===----------------------------------------------------------------------===//

let Flags = [CC1Option, CC1AsOption, NoDriverOption] in {
def debug_info_kind_EQ : Joined<["-"], "debug-info-kind=">;
def debug_info_macro : Flag<["-"], "debug-info-macro">,
  HelpText<"Emit macro debug information">,
  MarshallingInfoFlag<CodeGenOpts<"MacroDebugInfo">>;
def default_function_attr : Separate<["-"], "default-function-attr">,
  HelpText<"Apply given attribute to all functions">,
  MarshallingInfoStringVector<CodeGenOpts<"DefaultFunctionAttrs">>;
def dwarf_version_EQ : Joined<["-"], "dwarf-version=">,
  MarshallingInfoInt<CodeGenOpts<"DwarfVersion">>;
def debugger_tuning_EQ : Joined<["-"], "debugger-tuning=">,
  Values<"gdb,lldb,sce,dbx">,
  NormalizedValuesScope<"llvm::DebuggerKind">, NormalizedValues<["GDB", "LLDB", "SCE", "DBX"]>,
  MarshallingInfoEnum<CodeGenOpts<"DebuggerTuning">, "Default">;
def dwarf_debug_flags : Separate<["-"], "dwarf-debug-flags">,
  HelpText<"The string to embed in the Dwarf debug flags record.">,
  MarshallingInfoString<CodeGenOpts<"DwarfDebugFlags">>;
def record_command_line : Separate<["-"], "record-command-line">,
  HelpText<"The string to embed in the .LLVM.command.line section.">,
  MarshallingInfoString<CodeGenOpts<"RecordCommandLine">>;
def compress_debug_sections_EQ : Joined<["-", "--"], "compress-debug-sections=">,
    HelpText<"DWARF debug sections compression type">, Values<"none,zlib,zlib-gnu">,
    NormalizedValuesScope<"llvm::DebugCompressionType">, NormalizedValues<["None", "Z", "GNU"]>,
    MarshallingInfoEnum<CodeGenOpts<"CompressDebugSections">, "None">;
def compress_debug_sections : Flag<["-", "--"], "compress-debug-sections">,
  Alias<compress_debug_sections_EQ>, AliasArgs<["zlib"]>;
def mno_exec_stack : Flag<["-"], "mnoexecstack">,
  HelpText<"Mark the file as not needing an executable stack">,
  MarshallingInfoFlag<CodeGenOpts<"NoExecStack">>;
def massembler_no_warn : Flag<["-"], "massembler-no-warn">,
  HelpText<"Make assembler not emit warnings">,
  MarshallingInfoFlag<CodeGenOpts<"NoWarn">>;
def massembler_fatal_warnings : Flag<["-"], "massembler-fatal-warnings">,
  HelpText<"Make assembler warnings fatal">,
  MarshallingInfoFlag<CodeGenOpts<"FatalWarnings">>;
def mrelax_relocations : Flag<["--"], "mrelax-relocations">,
    HelpText<"Use relaxable elf relocations">,
    MarshallingInfoFlag<CodeGenOpts<"RelaxELFRelocations">>;
def msave_temp_labels : Flag<["-"], "msave-temp-labels">,
  HelpText<"Save temporary labels in the symbol table. "
           "Note this may change .s semantics and shouldn't generally be used "
           "on compiler-generated code.">,
  MarshallingInfoFlag<CodeGenOpts<"SaveTempLabels">>;
def mrelocation_model : Separate<["-"], "mrelocation-model">,
  HelpText<"The relocation model to use">, Values<"static,pic,ropi,rwpi,ropi-rwpi,dynamic-no-pic">,
  NormalizedValuesScope<"llvm::Reloc">,
  NormalizedValues<["Static", "PIC_", "ROPI", "RWPI", "ROPI_RWPI", "DynamicNoPIC"]>,
  MarshallingInfoEnum<CodeGenOpts<"RelocationModel">, "PIC_">;
def fno_math_builtin : Flag<["-"], "fno-math-builtin">,
  HelpText<"Disable implicit builtin knowledge of math functions">,
  MarshallingInfoFlag<LangOpts<"NoMathBuiltin">>;
def fuse_ctor_homing: Flag<["-"], "fuse-ctor-homing">,
    HelpText<"Use constructor homing if we are using limited debug info already">;
}

// if INTEL_CUSTOMIZATION
def disable_intel_proprietary_opts : Flag<["-"],
  "disable-intel-proprietary-opts">,
  HelpText<"Disable Intel proprietary optimizations">,
  MarshallingInfoFlag<CodeGenOpts<"DisableIntelProprietaryOpts">>;
def disable_cpudispatch_ifuncs : Flag<["-"], "disable-cpudispatch-ifuncs">,
  HelpText<"Forces cpu_dispatch resolver generation to not use ifuncs on ELF "
           "systems">,
  MarshallingInfoFlag<CodeGenOpts<"DisableCpuDispatchIFuncs">>;
// endif INTEL_CUSTOMIZATION

def disable_llvm_verifier : Flag<["-"], "disable-llvm-verifier">,
  HelpText<"Don't run the LLVM IR verifier pass">,
  MarshallingInfoNegativeFlag<CodeGenOpts<"VerifyModule">>;
def disable_llvm_passes : Flag<["-"], "disable-llvm-passes">,
  HelpText<"Use together with -emit-llvm to get pristine LLVM IR from the "
           "frontend by not running any LLVM passes at all">,
  MarshallingInfoFlag<CodeGenOpts<"DisableLLVMPasses">>;
def disable_llvm_optzns : Flag<["-"], "disable-llvm-optzns">,
  Alias<disable_llvm_passes>;
def disable_lifetimemarkers : Flag<["-"], "disable-lifetime-markers">,
  HelpText<"Disable lifetime-markers emission even when optimizations are "
           "enabled">,
  MarshallingInfoFlag<CodeGenOpts<"DisableLifetimeMarkers">>;
def disable_O0_optnone : Flag<["-"], "disable-O0-optnone">,
  HelpText<"Disable adding the optnone attribute to functions at O0">,
  MarshallingInfoFlag<CodeGenOpts<"DisableO0ImplyOptNone">>;
def disable_red_zone : Flag<["-"], "disable-red-zone">,
  HelpText<"Do not emit code that uses the red zone.">,
  MarshallingInfoFlag<CodeGenOpts<"DisableRedZone">>;
// if INTEL_CUSTOMIZATION
// TODO: Delete this customization once the option use removed from all drivers.
// -dwarf-column-info option was deleted in
// b0b5162 [Driver] Pass -gno-column-info instead of -dwarf-column-info
def dwarf_column_info : Flag<["-"], "dwarf-column-info">,
  HelpText<"Dummy option. Do not use.">;
// endif INTEL_CUSTOMIZATION
def dwarf_ext_refs : Flag<["-"], "dwarf-ext-refs">,
  HelpText<"Generate debug info with external references to clang modules"
           " or precompiled headers">,
  MarshallingInfoFlag<CodeGenOpts<"DebugTypeExtRefs">>;
def dwarf_explicit_import : Flag<["-"], "dwarf-explicit-import">,
  HelpText<"Generate explicit import from anonymous namespace to containing"
           " scope">,
  MarshallingInfoFlag<CodeGenOpts<"DebugExplicitImport">>;
def debug_forward_template_params : Flag<["-"], "debug-forward-template-params">,
  HelpText<"Emit complete descriptions of template parameters in forward"
           " declarations">,
  MarshallingInfoFlag<CodeGenOpts<"DebugFwdTemplateParams">>;
def fforbid_guard_variables : Flag<["-"], "fforbid-guard-variables">,
  HelpText<"Emit an error if a C++ static local initializer would need a guard variable">,
  MarshallingInfoFlag<CodeGenOpts<"ForbidGuardVariables">>;
def no_implicit_float : Flag<["-"], "no-implicit-float">,
  HelpText<"Don't generate implicit floating point instructions">,
  MarshallingInfoFlag<CodeGenOpts<"NoImplicitFloat">>;
def fdump_vtable_layouts : Flag<["-"], "fdump-vtable-layouts">,
  HelpText<"Dump the layouts of all vtables that will be emitted in a translation unit">,
  MarshallingInfoFlag<LangOpts<"DumpVTableLayouts">>;
def fmerge_functions : Flag<["-"], "fmerge-functions">,
  HelpText<"Permit merging of identical functions when optimizing.">,
  MarshallingInfoFlag<CodeGenOpts<"MergeFunctions">>;
def coverage_data_file : Separate<["-"], "coverage-data-file">,
  HelpText<"Emit coverage data to this filename.">,
  MarshallingInfoString<CodeGenOpts<"CoverageDataFile">>,
  ShouldParseIf<!strconcat(fprofile_arcs.KeyPath, "||", ftest_coverage.KeyPath)>;
def coverage_data_file_EQ : Joined<["-"], "coverage-data-file=">,
  Alias<coverage_data_file>;
def coverage_notes_file : Separate<["-"], "coverage-notes-file">,
  HelpText<"Emit coverage notes to this filename.">,
  MarshallingInfoString<CodeGenOpts<"CoverageNotesFile">>,
  ShouldParseIf<!strconcat(fprofile_arcs.KeyPath, "||", ftest_coverage.KeyPath)>;
def coverage_notes_file_EQ : Joined<["-"], "coverage-notes-file=">,
  Alias<coverage_notes_file>;
def coverage_version_EQ : Joined<["-"], "coverage-version=">,
  HelpText<"Four-byte version string for gcov files.">;
def dump_coverage_mapping : Flag<["-"], "dump-coverage-mapping">,
  HelpText<"Dump the coverage mapping records, for testing">,
  MarshallingInfoFlag<CodeGenOpts<"DumpCoverageMapping">>;
def fuse_register_sized_bitfield_access: Flag<["-"], "fuse-register-sized-bitfield-access">,
  HelpText<"Use register sized accesses to bit-fields, when possible.">,
  MarshallingInfoFlag<CodeGenOpts<"UseRegisterSizedBitfieldAccess">>;
def relaxed_aliasing : Flag<["-"], "relaxed-aliasing">,
  HelpText<"Turn off Type Based Alias Analysis">,
  MarshallingInfoFlag<CodeGenOpts<"RelaxedAliasing">>;
def no_struct_path_tbaa : Flag<["-"], "no-struct-path-tbaa">,
  HelpText<"Turn off struct-path aware Type Based Alias Analysis">,
  MarshallingInfoNegativeFlag<CodeGenOpts<"StructPathTBAA">>;
def new_struct_path_tbaa : Flag<["-"], "new-struct-path-tbaa">,
  HelpText<"Enable enhanced struct-path aware Type Based Alias Analysis">;
def mdebug_pass : Separate<["-"], "mdebug-pass">,
  HelpText<"Enable additional debug output">,
  MarshallingInfoString<CodeGenOpts<"DebugPass">>;
def mframe_pointer_EQ : Joined<["-"], "mframe-pointer=">,
  HelpText<"Specify which frame pointers to retain (all, non-leaf, none).">, Values<"all,non-leaf,none">,
  NormalizedValuesScope<"CodeGenOptions::FramePointerKind">, NormalizedValues<["All", "NonLeaf", "None"]>,
  MarshallingInfoEnum<CodeGenOpts<"FramePointer">, "None">;
def mdisable_tail_calls : Flag<["-"], "mdisable-tail-calls">,
  HelpText<"Disable tail call optimization, keeping the call stack accurate">,
  MarshallingInfoFlag<CodeGenOpts<"DisableTailCalls">>;
def menable_no_infinities : Flag<["-"], "menable-no-infs">,
  HelpText<"Allow optimization to assume there are no infinities.">,
  MarshallingInfoFlag<LangOpts<"NoHonorInfs">>, ImpliedByAnyOf<[ffinite_math_only.KeyPath]>;
def menable_no_nans : Flag<["-"], "menable-no-nans">,
  HelpText<"Allow optimization to assume there are no NaNs.">,
  MarshallingInfoFlag<LangOpts<"NoHonorNaNs">>, ImpliedByAnyOf<[ffinite_math_only.KeyPath]>;
def mreassociate : Flag<["-"], "mreassociate">,
  HelpText<"Allow reassociation transformations for floating-point instructions">,
  MarshallingInfoFlag<LangOpts<"AllowFPReassoc">>, ImpliedByAnyOf<[menable_unsafe_fp_math.KeyPath]>;
def mabi_EQ_ieeelongdouble : Flag<["-"], "mabi=ieeelongdouble">,
  HelpText<"Use IEEE 754 quadruple-precision for long double">,
  MarshallingInfoFlag<LangOpts<"PPCIEEELongDouble">>;
def mfloat_abi : Separate<["-"], "mfloat-abi">,
  HelpText<"The float ABI to use">,
  MarshallingInfoString<CodeGenOpts<"FloatABI">>;
def mtp : Separate<["-"], "mtp">,
  HelpText<"Mode for reading thread pointer">;
def mlimit_float_precision : Separate<["-"], "mlimit-float-precision">,
  HelpText<"Limit float precision to the given value">,
  MarshallingInfoString<CodeGenOpts<"LimitFloatPrecision">>;
def mregparm : Separate<["-"], "mregparm">,
  HelpText<"Limit the number of registers available for integer arguments">,
  MarshallingInfoInt<CodeGenOpts<"NumRegisterParameters">>;
def msmall_data_limit : Separate<["-"], "msmall-data-limit">,
  HelpText<"Put global and static data smaller than the limit into a special section">,
  MarshallingInfoInt<CodeGenOpts<"SmallDataLimit">>;
def munwind_tables : Flag<["-"], "munwind-tables">,
  HelpText<"Generate unwinding tables for all functions">,
  MarshallingInfoFlag<CodeGenOpts<"UnwindTables">>;
def mconstructor_aliases : Flag<["-"], "mconstructor-aliases">,
  HelpText<"Emit complete constructors and destructors as aliases when possible">,
  MarshallingInfoFlag<CodeGenOpts<"CXXCtorDtorAliases">>;
def mlink_bitcode_file : Separate<["-"], "mlink-bitcode-file">,
  HelpText<"Link the given bitcode file before performing optimizations.">;
def mlink_builtin_bitcode : Separate<["-"], "mlink-builtin-bitcode">,
  HelpText<"Link and internalize needed symbols from the given bitcode file "
           "before performing optimizations.">;
def mlink_cuda_bitcode : Separate<["-"], "mlink-cuda-bitcode">,
  Alias<mlink_builtin_bitcode>;
def vectorize_loops : Flag<["-"], "vectorize-loops">,
  HelpText<"Run the Loop vectorization passes">,
  MarshallingInfoFlag<CodeGenOpts<"VectorizeLoop">>;
def vectorize_slp : Flag<["-"], "vectorize-slp">,
  HelpText<"Run the SLP vectorization passes">,
  MarshallingInfoFlag<CodeGenOpts<"VectorizeSLP">>;
def dependent_lib : Joined<["--"], "dependent-lib=">,
  HelpText<"Add dependent library">,
  MarshallingInfoStringVector<CodeGenOpts<"DependentLibraries">>;
def linker_option : Joined<["--"], "linker-option=">,
  HelpText<"Add linker option">,
  MarshallingInfoStringVector<CodeGenOpts<"LinkerOptions">>;
def fsanitize_coverage_type : Joined<["-"], "fsanitize-coverage-type=">,
                              HelpText<"Sanitizer coverage type">,
                              MarshallingInfoInt<CodeGenOpts<"SanitizeCoverageType">>;
def fsanitize_coverage_indirect_calls
    : Flag<["-"], "fsanitize-coverage-indirect-calls">,
      HelpText<"Enable sanitizer coverage for indirect calls">,
      MarshallingInfoFlag<CodeGenOpts<"SanitizeCoverageIndirectCalls">>;
def fsanitize_coverage_trace_bb
    : Flag<["-"], "fsanitize-coverage-trace-bb">,
      HelpText<"Enable basic block tracing in sanitizer coverage">,
      MarshallingInfoFlag<CodeGenOpts<"SanitizeCoverageTraceBB">>;
def fsanitize_coverage_trace_cmp
    : Flag<["-"], "fsanitize-coverage-trace-cmp">,
      HelpText<"Enable cmp instruction tracing in sanitizer coverage">,
      MarshallingInfoFlag<CodeGenOpts<"SanitizeCoverageTraceCmp">>;
def fsanitize_coverage_trace_div
    : Flag<["-"], "fsanitize-coverage-trace-div">,
      HelpText<"Enable div instruction tracing in sanitizer coverage">,
      MarshallingInfoFlag<CodeGenOpts<"SanitizeCoverageTraceDiv">>;
def fsanitize_coverage_trace_gep
    : Flag<["-"], "fsanitize-coverage-trace-gep">,
      HelpText<"Enable gep instruction tracing in sanitizer coverage">,
      MarshallingInfoFlag<CodeGenOpts<"SanitizeCoverageTraceGep">>;
def fsanitize_coverage_8bit_counters
    : Flag<["-"], "fsanitize-coverage-8bit-counters">,
      HelpText<"Enable frequency counters in sanitizer coverage">,
      MarshallingInfoFlag<CodeGenOpts<"SanitizeCoverage8bitCounters">>;
def fsanitize_coverage_inline_8bit_counters
    : Flag<["-"], "fsanitize-coverage-inline-8bit-counters">,
      HelpText<"Enable inline 8-bit counters in sanitizer coverage">,
      MarshallingInfoFlag<CodeGenOpts<"SanitizeCoverageInline8bitCounters">>;
def fsanitize_coverage_inline_bool_flag
    : Flag<["-"], "fsanitize-coverage-inline-bool-flag">,
      HelpText<"Enable inline bool flag in sanitizer coverage">,
      MarshallingInfoFlag<CodeGenOpts<"SanitizeCoverageInlineBoolFlag">>;
def fsanitize_coverage_pc_table
    : Flag<["-"], "fsanitize-coverage-pc-table">,
      HelpText<"Create a table of coverage-instrumented PCs">,
      MarshallingInfoFlag<CodeGenOpts<"SanitizeCoveragePCTable">>;
def fsanitize_coverage_trace_pc
    : Flag<["-"], "fsanitize-coverage-trace-pc">,
      HelpText<"Enable PC tracing in sanitizer coverage">,
      MarshallingInfoFlag<CodeGenOpts<"SanitizeCoverageTracePC">>;
def fsanitize_coverage_trace_pc_guard
    : Flag<["-"], "fsanitize-coverage-trace-pc-guard">,
      HelpText<"Enable PC tracing with guard in sanitizer coverage">,
      MarshallingInfoFlag<CodeGenOpts<"SanitizeCoverageTracePCGuard">>;
def fsanitize_coverage_no_prune
    : Flag<["-"], "fsanitize-coverage-no-prune">,
      HelpText<"Disable coverage pruning (i.e. instrument all blocks/edges)">,
      MarshallingInfoFlag<CodeGenOpts<"SanitizeCoverageNoPrune">>;
def fsanitize_coverage_stack_depth
    : Flag<["-"], "fsanitize-coverage-stack-depth">,
      HelpText<"Enable max stack depth tracing">,
      MarshallingInfoFlag<CodeGenOpts<"SanitizeCoverageStackDepth">>;
def fpatchable_function_entry_offset_EQ
    : Joined<["-"], "fpatchable-function-entry-offset=">, MetaVarName<"<M>">,
      HelpText<"Generate M NOPs before function entry">,
      MarshallingInfoInt<CodeGenOpts<"PatchableFunctionEntryOffset">>;
def fprofile_instrument_EQ : Joined<["-"], "fprofile-instrument=">,
    HelpText<"Enable PGO instrumentation. The accepted value is clang, llvm, "
             "or none">, Values<"none,clang,llvm,csllvm">,
    NormalizedValuesScope<"CodeGenOptions">,
    NormalizedValues<["ProfileNone", "ProfileClangInstr", "ProfileIRInstr", "ProfileCSIRInstr"]>,
    MarshallingInfoEnum<CodeGenOpts<"ProfileInstr">, "ProfileNone">;
def fprofile_instrument_path_EQ : Joined<["-"], "fprofile-instrument-path=">,
    HelpText<"Generate instrumented code to collect execution counts into "
             "<file> (overridden by LLVM_PROFILE_FILE env var)">,
    MarshallingInfoString<CodeGenOpts<"InstrProfileOutput">>;
def fprofile_instrument_use_path_EQ :
    Joined<["-"], "fprofile-instrument-use-path=">,
    HelpText<"Specify the profile path in PGO use compilation">,
    MarshallingInfoString<CodeGenOpts<"ProfileInstrumentUsePath">>;
def flto_visibility_public_std:
    Flag<["-"], "flto-visibility-public-std">,
    HelpText<"Use public LTO visibility for classes in std and stdext namespaces">,
    MarshallingInfoFlag<CodeGenOpts<"LTOVisibilityPublicStd">>;
defm lto_unit : BoolOption<"f", "lto-unit",
  CodeGenOpts<"LTOUnit">, DefaultFalse,
  PosFlag<SetTrue, [CC1Option], "Emit IR to support LTO unit features (CFI, whole program vtable opt)">,
  NegFlag<SetFalse>>;
defm debug_pass_manager : BoolOption<"f", "debug-pass-manager",
  CodeGenOpts<"DebugPassManager">, DefaultFalse,
  PosFlag<SetTrue, [], "Prints debug information for the new pass manager">,
  NegFlag<SetFalse, [], "Disables debug printing for the new pass manager">>;
def fexperimental_debug_variable_locations : Flag<["-"],
    "fexperimental-debug-variable-locations">,
    HelpText<"Use experimental new value-tracking variable locations">,
    MarshallingInfoFlag<CodeGenOpts<"ValueTrackingVariableLocations">>;
def fverify_debuginfo_preserve
    : Flag<["-"], "fverify-debuginfo-preserve">,
      HelpText<"Enable Debug Info Metadata preservation testing in "
               "optimizations.">,
      MarshallingInfoFlag<CodeGenOpts<"EnableDIPreservationVerify">>;
def fverify_debuginfo_preserve_export
    : Joined<["-"], "fverify-debuginfo-preserve-export=">,
      MetaVarName<"<file>">,
      HelpText<"Export debug info (by testing original Debug Info) failures "
               "into specified (JSON) file (should be abs path as we use "
               "append mode to insert new JSON objects).">,
      MarshallingInfoString<CodeGenOpts<"DIBugsReportFilePath">>;
// The driver option takes the key as a parameter to the -msign-return-address=
// and -mbranch-protection= options, but CC1 has a separate option so we
// don't have to parse the parameter twice.
def msign_return_address_key_EQ : Joined<["-"], "msign-return-address-key=">,
    Values<"a_key,b_key">;
def mbranch_target_enforce : Flag<["-"], "mbranch-target-enforce">,
  MarshallingInfoFlag<LangOpts<"BranchTargetEnforcement">>;
def fno_dllexport_inlines : Flag<["-"], "fno-dllexport-inlines">,
  MarshallingInfoNegativeFlag<LangOpts<"DllExportInlines">>;
def cfguard_no_checks : Flag<["-"], "cfguard-no-checks">,
    HelpText<"Emit Windows Control Flow Guard tables only (no checks)">,
    MarshallingInfoFlag<CodeGenOpts<"ControlFlowGuardNoChecks">>;
def cfguard : Flag<["-"], "cfguard">,
    HelpText<"Emit Windows Control Flow Guard tables and checks">,
    MarshallingInfoFlag<CodeGenOpts<"ControlFlowGuard">>;
def ehcontguard : Flag<["-"], "ehcontguard">,
    HelpText<"Emit Windows EH Continuation Guard tables">,
    MarshallingInfoFlag<CodeGenOpts<"EHContGuard">>;

def fdenormal_fp_math_f32_EQ : Joined<["-"], "fdenormal-fp-math-f32=">,
   Group<f_Group>;

//===----------------------------------------------------------------------===//
// Dependency Output Options
//===----------------------------------------------------------------------===//

def sys_header_deps : Flag<["-"], "sys-header-deps">,
  HelpText<"Include system headers in dependency output">,
  MarshallingInfoFlag<DependencyOutputOpts<"IncludeSystemHeaders">>;
def module_file_deps : Flag<["-"], "module-file-deps">,
  HelpText<"Include module files in dependency output">,
  MarshallingInfoFlag<DependencyOutputOpts<"IncludeModuleFiles">>;
def header_include_file : Separate<["-"], "header-include-file">,
  HelpText<"Filename (or -) to write header include output to">,
  MarshallingInfoString<DependencyOutputOpts<"HeaderIncludeOutputFile">>;
def show_includes : Flag<["--"], "show-includes">,
  HelpText<"Print cl.exe style /showIncludes to stdout">;
def dependency_filter : Separate<["-"], "dependency-filter">,
  HelpText<"Filter dependencies with prefix from the dependency output.">,
  MarshallingInfoString<DependencyOutputOpts<"DependencyFilter">>;

//===----------------------------------------------------------------------===//
// Diagnostic Options
//===----------------------------------------------------------------------===//

def diagnostic_log_file : Separate<["-"], "diagnostic-log-file">,
  HelpText<"Filename (or -) to log diagnostics to">,
  MarshallingInfoString<DiagnosticOpts<"DiagnosticLogFile">>;
def diagnostic_serialized_file : Separate<["-"], "serialize-diagnostic-file">,
  MetaVarName<"<filename>">,
  HelpText<"File for serializing diagnostics in a binary format">;

def fdiagnostics_format : Separate<["-"], "fdiagnostics-format">,
  HelpText<"Change diagnostic formatting to match IDE and command line tools">, Values<"clang,msvc,vi">,
  NormalizedValuesScope<"DiagnosticOptions">, NormalizedValues<["Clang", "MSVC", "Vi"]>,
  MarshallingInfoEnum<DiagnosticOpts<"Format">, "Clang">;
def fdiagnostics_show_category : Separate<["-"], "fdiagnostics-show-category">,
  HelpText<"Print diagnostic category">, Values<"none,id,name">,
  NormalizedValues<["0", "1", "2"]>,
  MarshallingInfoEnum<DiagnosticOpts<"ShowCategories">, "0">;
def fno_diagnostics_use_presumed_location : Flag<["-"], "fno-diagnostics-use-presumed-location">,
  HelpText<"Ignore #line directives when displaying diagnostic locations">,
  MarshallingInfoNegativeFlag<DiagnosticOpts<"ShowPresumedLoc">>;
def ftabstop : Separate<["-"], "ftabstop">, MetaVarName<"<N>">,
  HelpText<"Set the tab stop distance.">,
  MarshallingInfoInt<DiagnosticOpts<"TabStop">, "DiagnosticOptions::DefaultTabStop">;
def ferror_limit : Separate<["-"], "ferror-limit">, MetaVarName<"<N>">,
  HelpText<"Set the maximum number of errors to emit before stopping (0 = no limit).">,
  MarshallingInfoInt<DiagnosticOpts<"ErrorLimit">>;
def fmacro_backtrace_limit : Separate<["-"], "fmacro-backtrace-limit">, MetaVarName<"<N>">,
  HelpText<"Set the maximum number of entries to print in a macro expansion backtrace (0 = no limit).">,
  MarshallingInfoInt<DiagnosticOpts<"MacroBacktraceLimit">, "DiagnosticOptions::DefaultMacroBacktraceLimit">;
def ftemplate_backtrace_limit : Separate<["-"], "ftemplate-backtrace-limit">, MetaVarName<"<N>">,
  HelpText<"Set the maximum number of entries to print in a template instantiation backtrace (0 = no limit).">,
  MarshallingInfoInt<DiagnosticOpts<"TemplateBacktraceLimit">, "DiagnosticOptions::DefaultTemplateBacktraceLimit">;
def fconstexpr_backtrace_limit : Separate<["-"], "fconstexpr-backtrace-limit">, MetaVarName<"<N>">,
  HelpText<"Set the maximum number of entries to print in a constexpr evaluation backtrace (0 = no limit).">,
  MarshallingInfoInt<DiagnosticOpts<"ConstexprBacktraceLimit">, "DiagnosticOptions::DefaultConstexprBacktraceLimit">;
def fspell_checking_limit : Separate<["-"], "fspell-checking-limit">, MetaVarName<"<N>">,
  HelpText<"Set the maximum number of times to perform spell checking on unrecognized identifiers (0 = no limit).">,
  MarshallingInfoInt<DiagnosticOpts<"SpellCheckingLimit">, "DiagnosticOptions::DefaultSpellCheckingLimit">;
def fcaret_diagnostics_max_lines :
  Separate<["-"], "fcaret-diagnostics-max-lines">, MetaVarName<"<N>">,
  HelpText<"Set the maximum number of source lines to show in a caret diagnostic">,
  MarshallingInfoInt<DiagnosticOpts<"SnippetLineLimit">, "DiagnosticOptions::DefaultSnippetLineLimit">;
def verify_EQ : CommaJoined<["-"], "verify=">,
  MetaVarName<"<prefixes>">,
  HelpText<"Verify diagnostic output using comment directives that start with"
           " prefixes in the comma-separated sequence <prefixes>">;
def verify : Flag<["-"], "verify">,
  HelpText<"Equivalent to -verify=expected">;
def verify_ignore_unexpected : Flag<["-"], "verify-ignore-unexpected">,
  HelpText<"Ignore unexpected diagnostic messages">;
def verify_ignore_unexpected_EQ : CommaJoined<["-"], "verify-ignore-unexpected=">,
  HelpText<"Ignore unexpected diagnostic messages">;
def Wno_rewrite_macros : Flag<["-"], "Wno-rewrite-macros">,
  HelpText<"Silence ObjC rewriting warnings">,
  MarshallingInfoFlag<DiagnosticOpts<"NoRewriteMacros">>;

//===----------------------------------------------------------------------===//
// Frontend Options
//===----------------------------------------------------------------------===//

// This isn't normally used, it is just here so we can parse a
// CompilerInvocation out of a driver-derived argument vector.
def cc1 : Flag<["-"], "cc1">;
def cc1as : Flag<["-"], "cc1as">;

def ast_merge : Separate<["-"], "ast-merge">,
  MetaVarName<"<ast file>">,
  HelpText<"Merge the given AST file into the translation unit being compiled.">,
  MarshallingInfoStringVector<FrontendOpts<"ASTMergeFiles">>;
def aux_target_cpu : Separate<["-"], "aux-target-cpu">,
  HelpText<"Target a specific auxiliary cpu type">;
def aux_target_feature : Separate<["-"], "aux-target-feature">,
  HelpText<"Target specific auxiliary attributes">;
def aux_triple : Separate<["-"], "aux-triple">,
  HelpText<"Auxiliary target triple.">,
  MarshallingInfoString<FrontendOpts<"AuxTriple">>;
def code_completion_at : Separate<["-"], "code-completion-at">,
  MetaVarName<"<file>:<line>:<column>">,
  HelpText<"Dump code-completion information at a location">;
def remap_file : Separate<["-"], "remap-file">,
  MetaVarName<"<from>;<to>">,
  HelpText<"Replace the contents of the <from> file with the contents of the <to> file">;
def code_completion_at_EQ : Joined<["-"], "code-completion-at=">,
  Alias<code_completion_at>;
def code_completion_macros : Flag<["-"], "code-completion-macros">,
  HelpText<"Include macros in code-completion results">,
  MarshallingInfoFlag<FrontendOpts<"CodeCompleteOpts.IncludeMacros">>;
def code_completion_patterns : Flag<["-"], "code-completion-patterns">,
  HelpText<"Include code patterns in code-completion results">,
  MarshallingInfoFlag<FrontendOpts<"CodeCompleteOpts.IncludeCodePatterns">>;
def no_code_completion_globals : Flag<["-"], "no-code-completion-globals">,
  HelpText<"Do not include global declarations in code-completion results.">,
  MarshallingInfoNegativeFlag<FrontendOpts<"CodeCompleteOpts.IncludeGlobals">>;
def no_code_completion_ns_level_decls : Flag<["-"], "no-code-completion-ns-level-decls">,
  HelpText<"Do not include declarations inside namespaces (incl. global namespace) in the code-completion results.">,
  MarshallingInfoNegativeFlag<FrontendOpts<"CodeCompleteOpts.IncludeNamespaceLevelDecls">>;
def code_completion_brief_comments : Flag<["-"], "code-completion-brief-comments">,
  HelpText<"Include brief documentation comments in code-completion results.">,
  MarshallingInfoFlag<FrontendOpts<"CodeCompleteOpts.IncludeBriefComments">>;
def code_completion_with_fixits : Flag<["-"], "code-completion-with-fixits">,
  HelpText<"Include code completion results which require small fix-its.">,
  MarshallingInfoFlag<FrontendOpts<"CodeCompleteOpts.IncludeFixIts">>;
def disable_free : Flag<["-"], "disable-free">,
  HelpText<"Disable freeing of memory on exit">,
  MarshallingInfoFlag<FrontendOpts<"DisableFree">>;
#if INTEL_CUSTOMIZATION
def no_disable_free: Flag<["-"], "no-disable-free">,
  HelpText<"Do not disable freeing of memory on exit">;
#endif // INTEL_CUSTOMIZATION
def enable_noundef_analysis : Flag<["-"], "enable-noundef-analysis">, Group<f_Group>,
  HelpText<"Enable analyzing function argument and return types for mandatory definedness">,
  MarshallingInfoFlag<CodeGenOpts<"EnableNoundefAttrs">>;
def discard_value_names : Flag<["-"], "discard-value-names">,
  HelpText<"Discard value names in LLVM IR">,
  MarshallingInfoFlag<CodeGenOpts<"DiscardValueNames">>;
def load : Separate<["-"], "load">, MetaVarName<"<dsopath>">,
  HelpText<"Load the named plugin (dynamic shared object)">;
def plugin : Separate<["-"], "plugin">, MetaVarName<"<name>">,
  HelpText<"Use the named plugin action instead of the default action (use \"help\" to list available options)">;
def plugin_arg : JoinedAndSeparate<["-"], "plugin-arg-">,
    MetaVarName<"<name> <arg>">,
    HelpText<"Pass <arg> to plugin <name>">;
def add_plugin : Separate<["-"], "add-plugin">, MetaVarName<"<name>">,
  HelpText<"Use the named plugin action in addition to the default action">,
  MarshallingInfoStringVector<FrontendOpts<"AddPluginActions">>;
def ast_dump_filter : Separate<["-"], "ast-dump-filter">,
  MetaVarName<"<dump_filter>">,
  HelpText<"Use with -ast-dump or -ast-print to dump/print only AST declaration"
           " nodes having a certain substring in a qualified name. Use"
           " -ast-list to list all filterable declaration node names.">,
  MarshallingInfoString<FrontendOpts<"ASTDumpFilter">>;
def fno_modules_global_index : Flag<["-"], "fno-modules-global-index">,
  HelpText<"Do not automatically generate or update the global module index">,
  MarshallingInfoNegativeFlag<FrontendOpts<"UseGlobalModuleIndex">>;
def fno_modules_error_recovery : Flag<["-"], "fno-modules-error-recovery">,
  HelpText<"Do not automatically import modules for error recovery">,
  MarshallingInfoNegativeFlag<LangOpts<"ModulesErrorRecovery">>;
def fmodule_map_file_home_is_cwd : Flag<["-"], "fmodule-map-file-home-is-cwd">,
  HelpText<"Use the current working directory as the home directory of "
           "module maps specified by -fmodule-map-file=<FILE>">,
  MarshallingInfoFlag<HeaderSearchOpts<"ModuleMapFileHomeIsCwd">>;
def fmodule_feature : Separate<["-"], "fmodule-feature">,
  MetaVarName<"<feature>">,
  HelpText<"Enable <feature> in module map requires declarations">,
  MarshallingInfoStringVector<LangOpts<"ModuleFeatures">>;
def fmodules_embed_file_EQ : Joined<["-"], "fmodules-embed-file=">,
  MetaVarName<"<file>">,
  HelpText<"Embed the contents of the specified file into the module file "
           "being compiled.">,
  MarshallingInfoStringVector<FrontendOpts<"ModulesEmbedFiles">>;
def fmodules_embed_all_files : Joined<["-"], "fmodules-embed-all-files">,
  HelpText<"Embed the contents of all files read by this compilation into "
           "the produced module file.">,
  MarshallingInfoFlag<FrontendOpts<"ModulesEmbedAllFiles">>;
// FIXME: We only need this in C++ modules / Modules TS if we might textually
// enter a different module (eg, when building a header unit).
def fmodules_local_submodule_visibility :
  Flag<["-"], "fmodules-local-submodule-visibility">,
  HelpText<"Enforce name visibility rules across submodules of the same "
           "top-level module.">,
  MarshallingInfoFlag<LangOpts<"ModulesLocalVisibility">>,
  ImpliedByAnyOf<[fmodules_ts.KeyPath, cpp_modules.KeyPath]>;
def fmodules_codegen :
  Flag<["-"], "fmodules-codegen">,
  HelpText<"Generate code for uses of this module that assumes an explicit "
           "object file will be built for the module">,
  MarshallingInfoFlag<LangOpts<"ModulesCodegen">>;
def fmodules_debuginfo :
  Flag<["-"], "fmodules-debuginfo">,
  HelpText<"Generate debug info for types in an object file built from this "
           "module and do not generate them elsewhere">,
  MarshallingInfoFlag<LangOpts<"ModulesDebugInfo">>;
def fmodule_format_EQ : Joined<["-"], "fmodule-format=">,
  HelpText<"Select the container format for clang modules and PCH. "
           "Supported options are 'raw' and 'obj'.">,
  MarshallingInfoString<HeaderSearchOpts<"ModuleFormat">, [{"raw"}]>;
def ftest_module_file_extension_EQ :
  Joined<["-"], "ftest-module-file-extension=">,
  HelpText<"introduce a module file extension for testing purposes. "
           "The argument is parsed as blockname:major:minor:hashed:user info">;
def fconcepts_ts : Flag<["-"], "fconcepts-ts">,
  HelpText<"Enable C++ Extensions for Concepts. (deprecated - use -std=c++2a)">;
def fno_concept_satisfaction_caching : Flag<["-"],
                                            "fno-concept-satisfaction-caching">,
  HelpText<"Disable satisfaction caching for C++2a Concepts.">,
  MarshallingInfoNegativeFlag<LangOpts<"ConceptSatisfactionCaching">>;

defm recovery_ast : BoolOption<"f", "recovery-ast",
  LangOpts<"RecoveryAST">, DefaultTrue,
  NegFlag<SetFalse>, PosFlag<SetTrue, [], "Preserve expressions in AST rather "
                              "than dropping them when encountering semantic errors">>;
defm recovery_ast_type : BoolOption<"f", "recovery-ast-type",
  LangOpts<"RecoveryASTType">, DefaultTrue,
  NegFlag<SetFalse>, PosFlag<SetTrue, [], "Preserve the type for recovery "
                              "expressions when possible">>;

let Group = Action_Group in {

def Eonly : Flag<["-"], "Eonly">,
  HelpText<"Just run preprocessor, no output (for timings)">;
def dump_raw_tokens : Flag<["-"], "dump-raw-tokens">,
  HelpText<"Lex file in raw mode and dump raw tokens">;
def analyze : Flag<["-"], "analyze">,
  HelpText<"Run static analysis engine">;
def dump_tokens : Flag<["-"], "dump-tokens">,
  HelpText<"Run preprocessor, dump internal rep of tokens">;
def init_only : Flag<["-"], "init-only">,
  HelpText<"Only execute frontend initialization">;
def fixit : Flag<["-"], "fixit">,
  HelpText<"Apply fix-it advice to the input source">;
def fixit_EQ : Joined<["-"], "fixit=">,
  HelpText<"Apply fix-it advice creating a file with the given suffix">;
def print_preamble : Flag<["-"], "print-preamble">,
  HelpText<"Print the \"preamble\" of a file, which is a candidate for implicit"
           " precompiled headers.">;
def emit_html : Flag<["-"], "emit-html">,
  HelpText<"Output input source as HTML">;
def ast_print : Flag<["-"], "ast-print">,
  HelpText<"Build ASTs and then pretty-print them">;
def ast_list : Flag<["-"], "ast-list">,
  HelpText<"Build ASTs and print the list of declaration node qualified names">;
def ast_dump : Flag<["-"], "ast-dump">,
  HelpText<"Build ASTs and then debug dump them">;
def ast_dump_EQ : Joined<["-"], "ast-dump=">,
  HelpText<"Build ASTs and then debug dump them in the specified format. "
           "Supported formats include: default, json">;
def ast_dump_all : Flag<["-"], "ast-dump-all">,
  HelpText<"Build ASTs and then debug dump them, forcing deserialization">;
def ast_dump_all_EQ : Joined<["-"], "ast-dump-all=">,
  HelpText<"Build ASTs and then debug dump them in the specified format, "
           "forcing deserialization. Supported formats include: default, json">;
def ast_dump_decl_types : Flag<["-"], "ast-dump-decl-types">,
  HelpText<"Include declaration types in AST dumps">,
  MarshallingInfoFlag<FrontendOpts<"ASTDumpDeclTypes">>;
def templight_dump : Flag<["-"], "templight-dump">,
  HelpText<"Dump templight information to stdout">;
def ast_dump_lookups : Flag<["-"], "ast-dump-lookups">,
  HelpText<"Build ASTs and then debug dump their name lookup tables">,
  MarshallingInfoFlag<FrontendOpts<"ASTDumpLookups">>;
def ast_view : Flag<["-"], "ast-view">,
  HelpText<"Build ASTs and view them with GraphViz">;
def emit_module : Flag<["-"], "emit-module">,
  HelpText<"Generate pre-compiled module file from a module map">;
def emit_module_interface : Flag<["-"], "emit-module-interface">,
  HelpText<"Generate pre-compiled module file from a C++ module interface">;
def emit_header_module : Flag<["-"], "emit-header-module">,
  HelpText<"Generate pre-compiled module file from a set of header files">;
def emit_pch : Flag<["-"], "emit-pch">,
  HelpText<"Generate pre-compiled header file">;
def emit_llvm_bc : Flag<["-"], "emit-llvm-bc">,
  HelpText<"Build ASTs then convert to LLVM, emit .bc file">;
def emit_llvm_only : Flag<["-"], "emit-llvm-only">,
  HelpText<"Build ASTs and convert to LLVM, discarding output">;
def emit_codegen_only : Flag<["-"], "emit-codegen-only">,
  HelpText<"Generate machine code, but discard output">;
def rewrite_test : Flag<["-"], "rewrite-test">,
  HelpText<"Rewriter playground">;
def rewrite_macros : Flag<["-"], "rewrite-macros">,
  HelpText<"Expand macros without full preprocessing">;
def migrate : Flag<["-"], "migrate">,
  HelpText<"Migrate source code">;
def compiler_options_dump : Flag<["-"], "compiler-options-dump">,
  HelpText<"Dump the compiler configuration options">;
def print_dependency_directives_minimized_source : Flag<["-"],
  "print-dependency-directives-minimized-source">,
  HelpText<"Print the output of the dependency directives source minimizer">;
}

defm emit_llvm_uselists : BoolOption<"", "emit-llvm-uselists",
  CodeGenOpts<"EmitLLVMUseLists">, DefaultFalse,
  PosFlag<SetTrue, [], "Preserve">,
  NegFlag<SetFalse, [], "Don't preserve">,
  BothFlags<[], " order of LLVM use-lists when serializing">>;

def mt_migrate_directory : Separate<["-"], "mt-migrate-directory">,
  HelpText<"Directory for temporary files produced during ARC or ObjC migration">,
  MarshallingInfoString<FrontendOpts<"MTMigrateDir">>;

def arcmt_action_EQ : Joined<["-"], "arcmt-action=">, Flags<[CC1Option, NoDriverOption]>,
  HelpText<"The ARC migration action to take">, Values<"check,modify,migrate">,
  NormalizedValuesScope<"FrontendOptions">,
  NormalizedValues<["ARCMT_Check", "ARCMT_Modify", "ARCMT_Migrate"]>,
  MarshallingInfoEnum<FrontendOpts<"ARCMTAction">, "ARCMT_None">;

def opt_record_file : Separate<["-"], "opt-record-file">,
  HelpText<"File name to use for YAML optimization record output">,
  MarshallingInfoString<CodeGenOpts<"OptRecordFile">>;
def opt_record_passes : Separate<["-"], "opt-record-passes">,
  HelpText<"Only record remark information for passes whose names match the given regular expression">;
def opt_record_format : Separate<["-"], "opt-record-format">,
  HelpText<"The format used for serializing remarks (default: YAML)">;

def print_stats : Flag<["-"], "print-stats">,
  HelpText<"Print performance metrics and statistics">,
  MarshallingInfoFlag<FrontendOpts<"ShowStats">>;
def stats_file : Joined<["-"], "stats-file=">,
  HelpText<"Filename to write statistics to">,
  MarshallingInfoString<FrontendOpts<"StatsFile">>;
def fdump_record_layouts_simple : Flag<["-"], "fdump-record-layouts-simple">,
  HelpText<"Dump record layout information in a simple form used for testing">,
  MarshallingInfoFlag<LangOpts<"DumpRecordLayoutsSimple">>;
def fdump_record_layouts : Flag<["-"], "fdump-record-layouts">,
  HelpText<"Dump record layout information">,
  MarshallingInfoFlag<LangOpts<"DumpRecordLayouts">>,
  ImpliedByAnyOf<[fdump_record_layouts_simple.KeyPath]>;
def fix_what_you_can : Flag<["-"], "fix-what-you-can">,
  HelpText<"Apply fix-it advice even in the presence of unfixable errors">,
  MarshallingInfoFlag<FrontendOpts<"FixWhatYouCan">>;
def fix_only_warnings : Flag<["-"], "fix-only-warnings">,
  HelpText<"Apply fix-it advice only for warnings, not errors">,
  MarshallingInfoFlag<FrontendOpts<"FixOnlyWarnings">>;
def fixit_recompile : Flag<["-"], "fixit-recompile">,
  HelpText<"Apply fix-it changes and recompile">,
  MarshallingInfoFlag<FrontendOpts<"FixAndRecompile">>;
def fixit_to_temp : Flag<["-"], "fixit-to-temporary">,
  HelpText<"Apply fix-it changes to temporary files">,
  MarshallingInfoFlag<FrontendOpts<"FixToTemporaries">>;

def foverride_record_layout_EQ : Joined<["-"], "foverride-record-layout=">,
  HelpText<"Override record layouts with those in the given file">,
  MarshallingInfoString<FrontendOpts<"OverrideRecordLayoutsFile">>;
def pch_through_header_EQ : Joined<["-"], "pch-through-header=">,
  HelpText<"Stop PCH generation after including this file.  When using a PCH, "
           "skip tokens until after this file is included.">,
  MarshallingInfoString<PreprocessorOpts<"PCHThroughHeader">>;
def pch_through_hdrstop_create : Flag<["-"], "pch-through-hdrstop-create">,
  HelpText<"When creating a PCH, stop PCH generation after #pragma hdrstop.">,
  MarshallingInfoFlag<PreprocessorOpts<"PCHWithHdrStopCreate">>;
def pch_through_hdrstop_use : Flag<["-"], "pch-through-hdrstop-use">,
  HelpText<"When using a PCH, skip tokens until after a #pragma hdrstop.">;
def fno_pch_timestamp : Flag<["-"], "fno-pch-timestamp">,
  HelpText<"Disable inclusion of timestamp in precompiled headers">,
  MarshallingInfoNegativeFlag<FrontendOpts<"IncludeTimestamps">>;
def building_pch_with_obj : Flag<["-"], "building-pch-with-obj">,
  HelpText<"This compilation is part of building a PCH with corresponding object file.">,
  MarshallingInfoFlag<LangOpts<"BuildingPCHWithObjectFile">>;

def aligned_alloc_unavailable : Flag<["-"], "faligned-alloc-unavailable">,
  HelpText<"Aligned allocation/deallocation functions are unavailable">,
  MarshallingInfoFlag<LangOpts<"AlignedAllocationUnavailable">>,
  ShouldParseIf<faligned_allocation.KeyPath>;

//===----------------------------------------------------------------------===//
// Language Options
//===----------------------------------------------------------------------===//

let Flags = [CC1Option, CC1AsOption, NoDriverOption] in {

def version : Flag<["-"], "version">,
  HelpText<"Print the compiler version">,
  MarshallingInfoFlag<FrontendOpts<"ShowVersion">>;
def main_file_name : Separate<["-"], "main-file-name">,
  HelpText<"Main file name to use for debug info and source if missing">,
  MarshallingInfoString<CodeGenOpts<"MainFileName">>;
def split_dwarf_output : Separate<["-"], "split-dwarf-output">,
  HelpText<"File name to use for split dwarf debug info output">,
  MarshallingInfoString<CodeGenOpts<"SplitDwarfOutput">>;

}

def fblocks_runtime_optional : Flag<["-"], "fblocks-runtime-optional">,
  HelpText<"Weakly link in the blocks runtime">,
  MarshallingInfoFlag<LangOpts<"BlocksRuntimeOptional">>;
def fexternc_nounwind : Flag<["-"], "fexternc-nounwind">,
  HelpText<"Assume all functions with C linkage do not unwind">,
  MarshallingInfoFlag<LangOpts<"ExternCNoUnwind">>;
def split_dwarf_file : Separate<["-"], "split-dwarf-file">,
  HelpText<"Name of the split dwarf debug info file to encode in the object file">,
  MarshallingInfoString<CodeGenOpts<"SplitDwarfFile">>;
def fno_wchar : Flag<["-"], "fno-wchar">,
  HelpText<"Disable C++ builtin type wchar_t">,
  MarshallingInfoNegativeFlag<LangOpts<"WChar">, cplusplus.KeyPath>,
  ShouldParseIf<cplusplus.KeyPath>;
// if INTEL_CUSTOMIZATION
// CQ#374455. This option is created due to QA needs. It should turn off
// wchar_t keyword and _WCHAR_T_DEFINED macro. That is what '-fno-wchar'
// option exactly does.
def no_wchar_t_keyword : Flag<["--"], "no_wchar_t_keyword">, Alias<fno_wchar>;
// endif INTEL_CUSTOMIZATION
def fconstant_string_class : Separate<["-"], "fconstant-string-class">,
  MetaVarName<"<class name>">,
  HelpText<"Specify the class to use for constant Objective-C string objects.">,
  MarshallingInfoString<LangOpts<"ObjCConstantStringClass">>;
def fobjc_arc_cxxlib_EQ : Joined<["-"], "fobjc-arc-cxxlib=">,
  HelpText<"Objective-C++ Automatic Reference Counting standard library kind">, Values<"libc++,libstdc++,none">,
  NormalizedValues<["ARCXX_libcxx", "ARCXX_libstdcxx", "ARCXX_nolib"]>,
  MarshallingInfoEnum<PreprocessorOpts<"ObjCXXARCStandardLibrary">, "ARCXX_nolib">;
def fobjc_runtime_has_weak : Flag<["-"], "fobjc-runtime-has-weak">,
  HelpText<"The target Objective-C runtime supports ARC weak operations">;
def fobjc_dispatch_method_EQ : Joined<["-"], "fobjc-dispatch-method=">,
  HelpText<"Objective-C dispatch method to use">, Values<"legacy,non-legacy,mixed">,
  NormalizedValuesScope<"CodeGenOptions">, NormalizedValues<["Legacy", "NonLegacy", "Mixed"]>,
  MarshallingInfoEnum<CodeGenOpts<"ObjCDispatchMethod">, "Legacy">;
def disable_objc_default_synthesize_properties : Flag<["-"], "disable-objc-default-synthesize-properties">,
  HelpText<"disable the default synthesis of Objective-C properties">,
  MarshallingInfoNegativeFlag<LangOpts<"ObjCDefaultSynthProperties">>;
def fencode_extended_block_signature : Flag<["-"], "fencode-extended-block-signature">,
  HelpText<"enable extended encoding of block type signature">,
  MarshallingInfoFlag<LangOpts<"EncodeExtendedBlockSig">>;
def function_alignment : Separate<["-"], "function-alignment">,
    HelpText<"default alignment for functions">,
    MarshallingInfoInt<LangOpts<"FunctionAlignment">>;
def pic_level : Separate<["-"], "pic-level">,
  HelpText<"Value for __PIC__">,
  MarshallingInfoInt<LangOpts<"PICLevel">>;
def pic_is_pie : Flag<["-"], "pic-is-pie">,
  HelpText<"File is for a position independent executable">,
  MarshallingInfoFlag<LangOpts<"PIE">>;
def fhalf_no_semantic_interposition : Flag<["-"], "fhalf-no-semantic-interposition">,
  HelpText<"Like -fno-semantic-interposition but don't use local aliases">,
  MarshallingInfoFlag<LangOpts<"HalfNoSemanticInterposition">>;
def fno_validate_pch : Flag<["-"], "fno-validate-pch">,
  HelpText<"Disable validation of precompiled headers">,
  MarshallingInfoFlag<PreprocessorOpts<"DisablePCHOrModuleValidation">, "DisableValidationForModuleKind::None">,
  Normalizer<"makeFlagToValueNormalizer(DisableValidationForModuleKind::All)">;
def fallow_pcm_with_errors : Flag<["-"], "fallow-pcm-with-compiler-errors">,
  HelpText<"Accept a PCM file that was created with compiler errors">,
  MarshallingInfoFlag<FrontendOpts<"AllowPCMWithCompilerErrors">>;
def fallow_pch_with_errors : Flag<["-"], "fallow-pch-with-compiler-errors">,
  HelpText<"Accept a PCH file that was created with compiler errors">,
  MarshallingInfoFlag<PreprocessorOpts<"AllowPCHWithCompilerErrors">>,
  ImpliedByAnyOf<[fallow_pcm_with_errors.KeyPath]>;
def dump_deserialized_pch_decls : Flag<["-"], "dump-deserialized-decls">,
  HelpText<"Dump declarations that are deserialized from PCH, for testing">,
  MarshallingInfoFlag<PreprocessorOpts<"DumpDeserializedPCHDecls">>;
def error_on_deserialized_pch_decl : Separate<["-"], "error-on-deserialized-decl">,
  HelpText<"Emit error if a specific declaration is deserialized from PCH, for testing">;
def error_on_deserialized_pch_decl_EQ : Joined<["-"], "error-on-deserialized-decl=">,
  Alias<error_on_deserialized_pch_decl>;
def static_define : Flag<["-"], "static-define">,
  HelpText<"Should __STATIC__ be defined">,
  MarshallingInfoFlag<LangOpts<"Static">>;
def stack_protector : Separate<["-"], "stack-protector">,
  HelpText<"Enable stack protectors">, Values<"0,1,2,3">,
  NormalizedValuesScope<"LangOptions">,
  NormalizedValues<["SSPOff", "SSPOn", "SSPStrong", "SSPReq"]>,
  MarshallingInfoEnum<LangOpts<"StackProtector">, "SSPOff">;
def stack_protector_buffer_size : Separate<["-"], "stack-protector-buffer-size">,
  HelpText<"Lower bound for a buffer to be considered for stack protection">,
  MarshallingInfoInt<CodeGenOpts<"SSPBufferSize">, "8">;
def fvisibility : Separate<["-"], "fvisibility">,
  HelpText<"Default type and symbol visibility">,
  MarshallingInfoVisibility<LangOpts<"ValueVisibilityMode">, "DefaultVisibility">,
  // Always emitting because of the relation to `-mignore-xcoff-visibility`.
  AlwaysEmit;
def ftype_visibility : Separate<["-"], "ftype-visibility">,
  HelpText<"Default type visibility">,
  MarshallingInfoVisibility<LangOpts<"TypeVisibilityMode">, fvisibility.KeyPath>;
def fapply_global_visibility_to_externs : Flag<["-"], "fapply-global-visibility-to-externs">,
  HelpText<"Apply global symbol visibility to external declarations without an explicit visibility">,
  MarshallingInfoFlag<LangOpts<"SetVisibilityForExternDecls">>;
def ftemplate_depth : Separate<["-"], "ftemplate-depth">,
  HelpText<"Maximum depth of recursive template instantiation">,
  MarshallingInfoInt<LangOpts<"InstantiationDepth">, "1024">;
def foperator_arrow_depth : Separate<["-"], "foperator-arrow-depth">,
  HelpText<"Maximum number of 'operator->'s to call for a member access">,
  MarshallingInfoInt<LangOpts<"ArrowDepth">, "256">;
def fconstexpr_depth : Separate<["-"], "fconstexpr-depth">,
  HelpText<"Maximum depth of recursive constexpr function calls">,
  MarshallingInfoInt<LangOpts<"ConstexprCallDepth">, "512">;
def fconstexpr_steps : Separate<["-"], "fconstexpr-steps">,
  HelpText<"Maximum number of steps in constexpr function evaluation">,
  MarshallingInfoInt<LangOpts<"ConstexprStepLimit">, "1048576">;
def fbracket_depth : Separate<["-"], "fbracket-depth">,
  HelpText<"Maximum nesting level for parentheses, brackets, and braces">,
  MarshallingInfoInt<LangOpts<"BracketDepth">, "256">;
defm const_strings : BoolOption<"f", "const-strings",
  LangOpts<"ConstStrings">, DefaultFalse,
  PosFlag<SetTrue, [CC1Option], "Use">, NegFlag<SetFalse, [], "Don't use">,
  BothFlags<[], " a const qualified type for string literals in C and ObjC">>;
def fno_bitfield_type_align : Flag<["-"], "fno-bitfield-type-align">,
  HelpText<"Ignore bit-field types when aligning structures">,
  MarshallingInfoFlag<LangOpts<"NoBitFieldTypeAlign">>;
// if INTEL_CUSTOMIZATION
def fopencl_force_vector_abi : Flag<["-"], "fopencl-force-vector-abi">,
  HelpText<"Disable vector to scalar coercion for OpenCL">,
  MarshallingInfoFlag<LangOpts<"OpenCLForceVectorABI">>;
// endif INTEL_CUSTOMIZATION
def ffake_address_space_map : Flag<["-"], "ffake-address-space-map">,
  HelpText<"Use a fake address space map; OpenCL testing purposes only">,
  MarshallingInfoFlag<LangOpts<"FakeAddressSpaceMap">>;
def faddress_space_map_mangling_EQ : Joined<["-"], "faddress-space-map-mangling=">, MetaVarName<"<yes|no|target>">,
  HelpText<"Set the mode for address space map based mangling; OpenCL testing purposes only">,
  Values<"target,no,yes">, NormalizedValuesScope<"LangOptions">,
  NormalizedValues<["ASMM_Target", "ASMM_Off", "ASMM_On"]>,
  MarshallingInfoEnum<LangOpts<"AddressSpaceMapMangling">, "ASMM_Target">;
def funknown_anytype : Flag<["-"], "funknown-anytype">,
  HelpText<"Enable parser support for the __unknown_anytype type; for testing purposes only">,
  MarshallingInfoFlag<LangOpts<"ParseUnknownAnytype">>;
def fdebugger_support : Flag<["-"], "fdebugger-support">,
  HelpText<"Enable special debugger support behavior">,
  MarshallingInfoFlag<LangOpts<"DebuggerSupport">>;
def fdebugger_cast_result_to_id : Flag<["-"], "fdebugger-cast-result-to-id">,
  HelpText<"Enable casting unknown expression results to id">,
  MarshallingInfoFlag<LangOpts<"DebuggerCastResultToId">>;
def fdebugger_objc_literal : Flag<["-"], "fdebugger-objc-literal">,
  HelpText<"Enable special debugger support for Objective-C subscripting and literals">,
  MarshallingInfoFlag<LangOpts<"DebuggerObjCLiteral">>;
defm deprecated_macro : BoolOption<"f", "deprecated-macro",
  LangOpts<"Deprecated">, DefaultFalse,
  PosFlag<SetTrue, [], "Defines">, NegFlag<SetFalse, [], "Undefines">,
  BothFlags<[], " the __DEPRECATED macro">>;
def fobjc_subscripting_legacy_runtime : Flag<["-"], "fobjc-subscripting-legacy-runtime">,
  HelpText<"Allow Objective-C array and dictionary subscripting in legacy runtime">;
// TODO: Enforce values valid for MSVtorDispMode.
def vtordisp_mode_EQ : Joined<["-"], "vtordisp-mode=">,
  HelpText<"Control vtordisp placement on win32 targets">,
  MarshallingInfoInt<LangOpts<"VtorDispMode">, "1">;
def fnative_half_type: Flag<["-"], "fnative-half-type">,
  HelpText<"Use the native half type for __fp16 instead of promoting to float">,
  MarshallingInfoFlag<LangOpts<"NativeHalfType">>,
  ImpliedByAnyOf<[open_cl.KeyPath, render_script.KeyPath]>;
def fnative_half_arguments_and_returns : Flag<["-"], "fnative-half-arguments-and-returns">,
  HelpText<"Use the native __fp16 type for arguments and returns (and skip ABI-specific lowering)">,
  MarshallingInfoFlag<LangOpts<"NativeHalfArgsAndReturns">>,
  ImpliedByAnyOf<[open_cl.KeyPath, render_script.KeyPath]>;
def fallow_half_arguments_and_returns : Flag<["-"], "fallow-half-arguments-and-returns">,
  HelpText<"Allow function arguments and returns of type half">,
  MarshallingInfoFlag<LangOpts<"HalfArgsAndReturns">>,
  ImpliedByAnyOf<[fnative_half_arguments_and_returns.KeyPath]>;
// if INTEL_CUSTOMIZATION
def fintel_compatibility : Flag<["-"], "fintel-compatibility">,
  HelpText<"Enable full Intel C/C++ compatibility">,
  MarshallingInfoFlag<LangOpts<"IntelCompat">>;
def fintel_compatibility_enable
    : Joined<[ "-" ], "fintel-compatibility-enable=">,
      HelpText<"Enable a list of Intel C/C++ compatibility items">;
def fintel_compatibility_disable
    : Joined<[ "-" ], "fintel-compatibility-disable=">,
      HelpText<"Disable a list of Intel C/C++ compatibility items">;
def fintel_compatibility_help
    : Flag<[ "-" ], "fintel-compatibility-help">,
      HelpText<"Display the list of Intel C/C++ compatibility items">,
      MarshallingInfoFlag<LangOpts<"ShowIntelCompatHelp">>;
def fintel_compatibility_doc
    : Joined<[ "-" ], "fintel-compatibility-doc=">,
      HelpText<"Display help information for Intel C/C++ compatibility items">;
def fintel_ms_compatibility : Flag<["-"], "fintel-ms-compatibility">,
  HelpText<"Enable Microsoft compatibility features that are not planned for clang/llvm trunk">,
  MarshallingInfoFlag<LangOpts<"IntelMSCompat">>;
def fintel_advanced_optim : Flag<["-"], "fintel-advanced-optim">,
  HelpText<"Enable Intel specific advanced optimizations">,
  MarshallingInfoFlag<CodeGenOpts<"IntelAdvancedOptim">>;
// CQ#366796 - support '--no_expr_source_pos' option.
def no_expr_source_pos : Flag<["--"], "no_expr_source_pos">,
  HelpText<"Disable emitting debug source positions for expressions">,
  MarshallingInfoFlag<CodeGenOpts<"NoExprSourcePos">>;
// CQ380574: Ability to set various predefines based on gcc version needed.
def gnu_version_EQ : Joined<["--"], "gnu_version=">,
  HelpText<"Emulate GNU C++ version">;
// IMF attributes support (CQ381541)
def fintel_imf_attr_EQ : Joined<["-"], "mGLOB_imf_attr=">;
def fintel_openmp_region : Flag<["-"], "fintel-openmp-region">,
  HelpText<"Enable emitting of Intel specific OpenMP code with regions">;
def fno_intel_openmp_offload : Flag<["-"], "fno-intel-openmp-offload">,
  HelpText<"Enable emitting of Intel specific OpenMP offload code">,
  MarshallingInfoNegativeFlag<LangOpts<"OpenMPLateOutlineTarget">>;
def fintel_openmp_region_atomic : Flag<["-"], "fintel-openmp-region-atomic">,
  HelpText<"Enable emitting of OpenMP atomics with regions">,
  MarshallingInfoFlag<LangOpts<"OpenMPLateOutlineAtomic">>;
def fintel_openmp_use_llvm_atomic : Flag<["-"],
  "fintel-openmp-use-llvm-atomic">,
  HelpText<"Use LLVM atomics instead of lib calls for OpenMP SPIR-V targets">;
def fno_intel_openmp_use_llvm_atomic : Flag<["-"],
  "fno-intel-openmp-use-llvm-atomic">,
  HelpText<"Use LLVM atomics instead of lib calls for OpenMP SPIR-V targets">,
  MarshallingInfoNegativeFlag<LangOpts<"OpenMPUseLLVMAtomic">>;
def fintel_openmp_region_early_collapsed_loops : Flag<["-"],
  "fintel-openmp-region-early-collapsed-loops">,
  HelpText<"Always generate early collapsed OpenMP loops">,
  MarshallingInfoNegativeFlag<LangOpts<
    "OpenMPLateOutlineAllowUncollapsedLoops">>;
def fintel_openmp_region_late_collapsed_loops : Flag<["-"],
      "fintel-openmp-region-late-collapsed-loops">,
      HelpText<"Generate late collapsed OpenMP loops if beneficial">;
def fopenmp_threadprivate_legacy : Flag<["-"], "fopenmp-threadprivate-legacy">,
  HelpText<"Generate legacy OpenMP threadprivates">,
  MarshallingInfoFlag<LangOpts<"OpenMPThreadPrivateLegacy">>;
def fintel_openmp_tbb : Flag<["-"], "fopenmp-tbb">,
  HelpText<"Enable OpenMP TBB directives">;
def fnointel_openmp_tbb : Flag<["-"], "fnoopenmp-tbb">,
  HelpText<"Disable OpenMP TBB directives">;
def fintel_driver_tempfile_name_EQ : Joined<["-"],
  "fintel-driver-tempfile-name=">,
  HelpText<"Name of the file for communication between "
           "front-end and driver.">,
  MarshallingInfoString<LangOpts<"IntelDriverTempfileName">>;
def header_base_path : JoinedOrSeparate<["-"], "header-base-path">,
                       MetaVarName<"<directory>">,
 MarshallingInfoString<HeaderSearchOpts<"HeaderBasePath">>;
// CMPLRLLVM-9854: X87 default precision options
def mx87_precision : Joined<["-"], "mx87-precision=">,
  HelpText<"Initialize X87 floating point precision to single, double or double extended">;
def fintel_compatibility_used : Flag<["-"], "fintel-compatibility-used">,
      HelpText<"Emit a diagnostic when an Intel compatibility feature is "
               "enabled and is used">,
      MarshallingInfoFlag<LangOpts<"ShowIntelCompatUsed">>;
def fintel_compatibility_unused : Flag<["-"], "fintel-compatibility-unused">,
      HelpText <"Emit a diagnostic when an Intel compatibility feature is "
                "disabled and could have been used">,
      MarshallingInfoFlag<LangOpts<"ShowIntelCompatUnused">>;
// endif INTEL_CUSTOMIZATION
def fdefault_calling_conv_EQ : Joined<["-"], "fdefault-calling-conv=">,
  HelpText<"Set default calling convention">, Values<"cdecl,fastcall,stdcall,vectorcall,regcall">,
  NormalizedValuesScope<"LangOptions">,
  NormalizedValues<["DCC_CDecl", "DCC_FastCall", "DCC_StdCall", "DCC_VectorCall", "DCC_RegCall"]>,
  MarshallingInfoEnum<LangOpts<"DefaultCallingConv">, "DCC_None">;

// These options cannot be marshalled, because they are used to set up the LangOptions defaults.
def finclude_default_header : Flag<["-"], "finclude-default-header">,
  HelpText<"Include default header file for OpenCL">;
def fdeclare_opencl_builtins : Flag<["-"], "fdeclare-opencl-builtins">,
  HelpText<"Add OpenCL builtin function declarations (experimental)">;
def fdeclare_spirv_builtins
    : Flag<["-"], "fdeclare-spirv-builtins">,
      HelpText<"Add SPIR-V builtin function declarations (experimental)">,
      MarshallingInfoFlag<LangOpts<"DeclareSPIRVBuiltins">>;

def fpreserve_vec3_type : Flag<["-"], "fpreserve-vec3-type">,
  HelpText<"Preserve 3-component vector type">,
  MarshallingInfoFlag<CodeGenOpts<"PreserveVec3Type">>;
def fwchar_type_EQ : Joined<["-"], "fwchar-type=">,
  HelpText<"Select underlying type for wchar_t">, Values<"char,short,int">,
  NormalizedValues<["1", "2", "4"]>,
  MarshallingInfoEnum<LangOpts<"WCharSize">, "0">;
defm signed_wchar : BoolOption<"f", "signed-wchar",
  LangOpts<"WCharIsSigned">, DefaultTrue,
  NegFlag<SetFalse, [CC1Option], "Use an unsigned">, PosFlag<SetTrue, [], "Use a signed">,
  BothFlags<[], " type for wchar_t">>;
def fcompatibility_qualified_id_block_param_type_checking : Flag<["-"], "fcompatibility-qualified-id-block-type-checking">,
  HelpText<"Allow using blocks with parameters of more specific type than "
           "the type system guarantees when a parameter is qualified id">,
  MarshallingInfoFlag<LangOpts<"CompatibilityQualifiedIdBlockParamTypeChecking">>;
def fpass_by_value_is_noalias: Flag<["-"], "fpass-by-value-is-noalias">,
  HelpText<"Allows assuming by-value parameters do not alias any other value. "
           "Has no effect on non-trivially-copyable classes in C++.">, Group<f_Group>,
  MarshallingInfoFlag<CodeGenOpts<"PassByValueIsNoAlias">>;

// FIXME: Remove these entirely once functionality/tests have been excised.
def fobjc_gc_only : Flag<["-"], "fobjc-gc-only">, Group<f_Group>,
  HelpText<"Use GC exclusively for Objective-C related memory management">;
def fobjc_gc : Flag<["-"], "fobjc-gc">, Group<f_Group>,
  HelpText<"Enable Objective-C garbage collection">;

//===----------------------------------------------------------------------===//
// Header Search Options
//===----------------------------------------------------------------------===//

def nostdsysteminc : Flag<["-"], "nostdsysteminc">,
  HelpText<"Disable standard system #include directories">,
  MarshallingInfoNegativeFlag<HeaderSearchOpts<"UseStandardSystemIncludes">>;
def fdisable_module_hash : Flag<["-"], "fdisable-module-hash">,
  HelpText<"Disable the module hash">,
  MarshallingInfoFlag<HeaderSearchOpts<"DisableModuleHash">>;
def fmodules_hash_content : Flag<["-"], "fmodules-hash-content">,
  HelpText<"Enable hashing the content of a module file">,
  MarshallingInfoFlag<HeaderSearchOpts<"ModulesHashContent">>;
def fmodules_strict_context_hash : Flag<["-"], "fmodules-strict-context-hash">,
  HelpText<"Enable hashing of all compiler options that could impact the "
           "semantics of a module in an implicit build">,
  MarshallingInfoFlag<HeaderSearchOpts<"ModulesStrictContextHash">>;
def c_isystem : JoinedOrSeparate<["-"], "c-isystem">, MetaVarName<"<directory>">,
  HelpText<"Add directory to the C SYSTEM include search path">;
def objc_isystem : JoinedOrSeparate<["-"], "objc-isystem">,
  MetaVarName<"<directory>">,
  HelpText<"Add directory to the ObjC SYSTEM include search path">;
def objcxx_isystem : JoinedOrSeparate<["-"], "objcxx-isystem">,
  MetaVarName<"<directory>">,
  HelpText<"Add directory to the ObjC++ SYSTEM include search path">;
def internal_isystem : JoinedOrSeparate<["-"], "internal-isystem">,
  MetaVarName<"<directory>">,
  HelpText<"Add directory to the internal system include search path; these "
           "are assumed to not be user-provided and are used to model system "
           "and standard headers' paths.">;
def internal_externc_isystem : JoinedOrSeparate<["-"], "internal-externc-isystem">,
  MetaVarName<"<directory>">,
  HelpText<"Add directory to the internal system include search path with "
           "implicit extern \"C\" semantics; these are assumed to not be "
           "user-provided and are used to model system and standard headers' "
           "paths.">;

//===----------------------------------------------------------------------===//
// Preprocessor Options
//===----------------------------------------------------------------------===//

def chain_include : Separate<["-"], "chain-include">, MetaVarName<"<file>">,
  HelpText<"Include and chain a header file after turning it into PCH">;
def preamble_bytes_EQ : Joined<["-"], "preamble-bytes=">,
  HelpText<"Assume that the precompiled header is a precompiled preamble "
           "covering the first N bytes of the main file">;
def detailed_preprocessing_record : Flag<["-"], "detailed-preprocessing-record">,
  HelpText<"include a detailed record of preprocessing actions">,
  MarshallingInfoFlag<PreprocessorOpts<"DetailedRecord">>;
def setup_static_analyzer : Flag<["-"], "setup-static-analyzer">,
  HelpText<"Set up preprocessor for static analyzer (done automatically when static analyzer is run).">,
  MarshallingInfoFlag<PreprocessorOpts<"SetUpStaticAnalyzer">>;
def disable_pragma_debug_crash : Flag<["-"], "disable-pragma-debug-crash">,
  HelpText<"Disable any #pragma clang __debug that can lead to crashing behavior. This is meant for testing.">,
  MarshallingInfoFlag<PreprocessorOpts<"DisablePragmaDebugCrash">>;

//===----------------------------------------------------------------------===//
// OpenCL Options
//===----------------------------------------------------------------------===//

def cl_ext_EQ : CommaJoined<["-"], "cl-ext=">,
  HelpText<"OpenCL only. Enable or disable OpenCL extensions. The argument is a comma-separated sequence of one or more extension names, each prefixed by '+' or '-'.">,
  MarshallingInfoStringVector<TargetOpts<"OpenCLExtensionsAsWritten">>;

//===----------------------------------------------------------------------===//
// CUDA Options
//===----------------------------------------------------------------------===//

def fcuda_is_device : Flag<["-"], "fcuda-is-device">,
  HelpText<"Generate code for CUDA device">,
  MarshallingInfoFlag<LangOpts<"CUDAIsDevice">>;
def fcuda_include_gpubinary : Separate<["-"], "fcuda-include-gpubinary">,
  HelpText<"Incorporate CUDA device-side binary into host object file.">,
  MarshallingInfoString<CodeGenOpts<"CudaGpuBinaryFileName">>;
def fcuda_allow_variadic_functions : Flag<["-"], "fcuda-allow-variadic-functions">,
  HelpText<"Allow variadic functions in CUDA device code.">,
  MarshallingInfoFlag<LangOpts<"CUDAAllowVariadicFunctions">>;
def fno_cuda_host_device_constexpr : Flag<["-"], "fno-cuda-host-device-constexpr">,
  HelpText<"Don't treat unattributed constexpr functions as __host__ __device__.">,
  MarshallingInfoNegativeFlag<LangOpts<"CUDAHostDeviceConstexpr">>;

//===----------------------------------------------------------------------===//
// OpenMP Options
//===----------------------------------------------------------------------===//

def fopenmp_is_device : Flag<["-"], "fopenmp-is-device">,
  HelpText<"Generate code only for an OpenMP target device.">;
def fopenmp_host_ir_file_path : Separate<["-"], "fopenmp-host-ir-file-path">,
  HelpText<"Path to the IR file produced by the frontend for the host.">;

//===----------------------------------------------------------------------===//
// SYCL Options
//===----------------------------------------------------------------------===//

def fsycl_is_device : Flag<["-"], "fsycl-is-device">,
  HelpText<"Generate code for SYCL device.">,
  MarshallingInfoFlag<LangOpts<"SYCLIsDevice">>;
def fsycl_is_host : Flag<["-"], "fsycl-is-host">,
  HelpText<"SYCL host compilation">,
  MarshallingInfoFlag<LangOpts<"SYCLIsHost">>;
def fsycl_int_header : Separate<["-"], "fsycl-int-header">,
  HelpText<"Generate SYCL integration header into this file.">,
  MarshallingInfoString<LangOpts<"SYCLIntHeader">>;
def fsycl_int_header_EQ : Joined<["-"], "fsycl-int-header=">,
  Alias<fsycl_int_header>;
def fsycl_int_footer : Separate<["-"], "fsycl-int-footer">,
  HelpText<"Generate SYCL integration footer into this file.">,
  MarshallingInfoString<LangOpts<"SYCLIntFooter">>;
def fsycl_int_footer_EQ : Joined<["-"], "fsycl-int-footer=">,
  Alias<fsycl_int_footer>;
def fsycl_unique_prefix_EQ
    : Joined<["-"], "fsycl-unique-prefix=">,
      HelpText<"A unique prefix for this translation unit across devices, used "
               "to generate a unique name for local variables.">,
      MarshallingInfoString<LangOpts<"SYCLUniquePrefix">>;
def fsycl_std_layout_kernel_params: Flag<["-"], "fsycl-std-layout-kernel-params">,
  HelpText<"Enable standard layout requirement for SYCL kernel parameters.">,
  MarshallingInfoFlag<LangOpts<"SYCLStdLayoutKernelParams">>;
defm sycl_allow_func_ptr: BoolFOption<"sycl-allow-func-ptr",
  LangOpts<"SYCLAllowFuncPtr">, DefaultFalse,
  PosFlag<SetTrue, [], "Allow">,
  NegFlag<SetFalse, [], "Disallow">,
  BothFlags<[CC1Option, CoreOption], " function pointers in SYCL device.">>;
#if INTEL_CUSTOMIZATION
def fenable_variant_function_pointers
    : Flag<["-"], "fenable-variant-function-pointers">,
      HelpText<"Enable variant function pointers.">,
      MarshallingInfoFlag<LangOpts<"EnableVariantFunctionPointers">>;
def fno_enable_variant_function_pointers
    : Flag<["-"], "fno-enable-variant-function-pointers">;
def fenable_variant_virtual_calls
    : Flag<["-"], "fenable-variant-virtual-calls">,
      HelpText<"Enable variant virtual function calls">,
      MarshallingInfoFlag<LangOpts<"EnableVariantVirtualCalls">>;
def fno_enable_variant_virtual_calls
    : Flag<["-"], "fno-enable-variant-virtual-calls">;
#endif // INTEL_CUSTOMIZATION
def fenable_sycl_dae : Flag<["-"], "fenable-sycl-dae">,
  HelpText<"Enable Dead Argument Elimination in SPIR kernels">,
  MarshallingInfoFlag<LangOpts<"EnableDAEInSpirKernels">>;
def fsycl_enable_optimizations: Flag<["-"], "fsycl-enable-optimizations">,
  HelpText<"Experimental flag enabling standard optimization in the front-end.">;

} // let Flags = [CC1Option, NoDriverOption]

#if INTEL_CUSTOMIZATION
def sycl_std_EQ : Joined<["-"], "sycl-std=">, Group<sycl_Group>,
  Flags<[CC1Option, NoArgumentUnused, CoreOption, DpcppOption]>,
  HelpText<"SYCL language standard to compile for.">,
  Values<"2020,2017,121,1.2.1,sycl-1.2.1">,
  NormalizedValues<["SYCL_2020", "SYCL_2017", "SYCL_2017", "SYCL_2017", "SYCL_2017"]>,
  NormalizedValuesScope<"LangOptions">,
  MarshallingInfoEnum<LangOpts<"SYCLVersion">, "SYCL_None">,
  ShouldParseIf<!strconcat(fsycl_is_device.KeyPath, "||", fsycl_is_host.KeyPath)>;

def fsycl_default_sub_group_size
    : Separate<["-"], "fsycl-default-sub-group-size">,
      HelpText<"Set the default sub group size for SYCL kernels">,
      Flags<[CC1Option]>;
def fsycl_default_sub_group_size_EQ
    : Joined<["-"], "fsycl-default-sub-group-size=">,
      Alias<fsycl_default_sub_group_size>, Flags<[CC1Option]>;

defm cuda_approx_transcendentals : BoolFOption<"cuda-approx-transcendentals",
  LangOpts<"CUDADeviceApproxTranscendentals">, DefaultFalse,
  PosFlag<SetTrue, [CC1Option], "Use">, NegFlag<SetFalse, [], "Don't use">,
  BothFlags<[DpcppUnsupported], " approximate transcendental functions">>,
  ShouldParseIf<fcuda_is_device.KeyPath>;
#endif // INTEL_CUSTOMIZATION

//===----------------------------------------------------------------------===//
// Frontend Options - cc1 + fc1
//===----------------------------------------------------------------------===//
let Flags = [CC1Option, FC1Option, NoDriverOption] in {
let Group = Action_Group in {

def emit_obj : Flag<["-"], "emit-obj">,
  HelpText<"Emit native object files">;

} // let Group = Action_Group
} // let Flags = [CC1Option, FC1Option, NoDriverOption]

//===----------------------------------------------------------------------===//
// cc1as-only Options
//===----------------------------------------------------------------------===//

let Flags = [CC1AsOption, NoDriverOption] in {

// Language Options
def n : Flag<["-"], "n">,
  HelpText<"Don't automatically start assembly file with a text section">;

// Frontend Options
def filetype : Separate<["-"], "filetype">,
    HelpText<"Specify the output file type ('asm', 'null', or 'obj')">;

// Transliterate Options
def output_asm_variant : Separate<["-"], "output-asm-variant">,
    HelpText<"Select the asm variant index to use for output">;
def show_encoding : Flag<["-"], "show-encoding">,
    HelpText<"Show instruction encoding information in transliterate mode">;
def show_inst : Flag<["-"], "show-inst">,
    HelpText<"Show internal instruction representation in transliterate mode">;

// Assemble Options
def dwarf_debug_producer : Separate<["-"], "dwarf-debug-producer">,
  HelpText<"The string to embed in the Dwarf debug AT_producer record.">;

def defsym : Separate<["-"], "defsym">,
  HelpText<"Define a value for a symbol">;

} // let Flags = [CC1AsOption]

//===----------------------------------------------------------------------===//
// clang-cl Options
//===----------------------------------------------------------------------===//

def cl_Group : OptionGroup<"<clang-cl options>">, Flags<[CLOption]>,
  HelpText<"CL.EXE COMPATIBILITY OPTIONS">;

def cl_compile_Group : OptionGroup<"<clang-cl compile-only options>">,
  Group<cl_Group>;

def cl_ignored_Group : OptionGroup<"<clang-cl ignored options>">,
  Group<cl_Group>;

class CLFlag<string name> : Option<["/", "-"], name, KIND_FLAG>,
  Group<cl_Group>, Flags<[CLOption, NoXarchOption]>;

class CLCompileFlag<string name> : Option<["/", "-"], name, KIND_FLAG>,
  Group<cl_compile_Group>, Flags<[CLOption, NoXarchOption]>;

class CLIgnoredFlag<string name> : Option<["/", "-"], name, KIND_FLAG>,
  Group<cl_ignored_Group>, Flags<[CLOption, NoXarchOption]>;

class CLJoined<string name> : Option<["/", "-"], name, KIND_JOINED>,
  Group<cl_Group>, Flags<[CLOption, NoXarchOption]>;

class CLCompileJoined<string name> : Option<["/", "-"], name, KIND_JOINED>,
  Group<cl_compile_Group>, Flags<[CLOption, NoXarchOption]>;

class CLIgnoredJoined<string name> : Option<["/", "-"], name, KIND_JOINED>,
  Group<cl_ignored_Group>, Flags<[CLOption, NoXarchOption, HelpHidden]>;

class CLJoinedOrSeparate<string name> : Option<["/", "-"], name,
  KIND_JOINED_OR_SEPARATE>, Group<cl_Group>, Flags<[CLOption, NoXarchOption]>;

class CLCompileJoinedOrSeparate<string name> : Option<["/", "-"], name,
  KIND_JOINED_OR_SEPARATE>, Group<cl_compile_Group>,
  Flags<[CLOption, NoXarchOption]>;

class CLRemainingArgsJoined<string name> : Option<["/", "-"], name,
  KIND_REMAINING_ARGS_JOINED>, Group<cl_Group>, Flags<[CLOption, NoXarchOption]>;

#if INTEL_CUSTOMIZATION
class CLCommaJoined<string name> : Option<["/", "-"], name, KIND_COMMAJOINED>,
  Group<cl_Group>, Flags<[CLOption, NoXarchOption]>;
#endif // INTEL_CUSTOMIZATION

// Aliases:
// (We don't put any of these in cl_compile_Group as the options they alias are
// already in the right group.)

def _SLASH_Brepro : CLFlag<"Brepro">,
  HelpText<"Do not write current time into COFF output (breaks link.exe /incremental)">,
  Alias<mno_incremental_linker_compatible>;
def _SLASH_Brepro_ : CLFlag<"Brepro-">,
  HelpText<"Write current time into COFF output (default)">,
  Alias<mincremental_linker_compatible>;
def _SLASH_C : CLFlag<"C">,
  HelpText<"Do not discard comments when preprocessing">, Alias<C>;
def _SLASH_c : CLFlag<"c">, HelpText<"Compile only">, Alias<c>;
def _SLASH_d1PP : CLFlag<"d1PP">,
  HelpText<"Retain macro definitions in /E mode">, Alias<dD>;
def _SLASH_d1reportAllClassLayout : CLFlag<"d1reportAllClassLayout">,
  HelpText<"Dump record layout information">,
  Alias<Xclang>, AliasArgs<["-fdump-record-layouts"]>;
#if INTEL_CUSTOMIZATION
def _SLASH_debug_COL : CLJoined<"debug:">, Alias<debug_EQ>,
  HelpText<"Enable debug information. Valid args: none, all, full, minimal">;
def _SLASH_debug_EQ : CLJoined<"debug=">, Alias<debug_EQ>;
def _SLASH_debug_Flag : CLFlag<"debug">, Alias<debug_EQ>, AliasArgs<["full"]>,
  HelpText<"Enable debug information">;
#endif // INTEL_CUSTOMIZATION
def _SLASH_diagnostics_caret : CLFlag<"diagnostics:caret">,
  HelpText<"Enable caret and column diagnostics (default)">;
def _SLASH_diagnostics_column : CLFlag<"diagnostics:column">,
  HelpText<"Disable caret diagnostics but keep column info">;
def _SLASH_diagnostics_classic : CLFlag<"diagnostics:classic">,
  HelpText<"Disable column and caret diagnostics">;
def _SLASH_D : CLJoinedOrSeparate<"D">, HelpText<"Define macro">,
  MetaVarName<"<macro[=value]>">, Alias<D>;
def _SLASH_E : CLFlag<"E">, HelpText<"Preprocess to stdout">, Alias<E>;
def _SLASH_fp_except : CLFlag<"fp:except">, HelpText<"">, Alias<ftrapping_math>;
def _SLASH_fp_except_ : CLFlag<"fp:except-">,
  HelpText<"">, Alias<fno_trapping_math>;
#ifndef INTEL_CUSTOMIZATION
// Do not use these fp model variants for Intel, we use a common implementation
// with -ffp-model
def _SLASH_fp_fast : CLFlag<"fp:fast">, HelpText<"">, Alias<ffast_math>;
def _SLASH_fp_precise : CLFlag<"fp:precise">,
  HelpText<"">, Alias<fno_fast_math>;
def _SLASH_fp_strict : CLFlag<"fp:strict">, HelpText<"">, Alias<fno_fast_math>;
#endif // INTEL_CUSTOMIZATION
def _SLASH_GA : CLFlag<"GA">, Alias<ftlsmodel_EQ>, AliasArgs<["local-exec"]>,
  HelpText<"Assume thread-local variables are defined in the executable">;
def _SLASH_GR : CLFlag<"GR">, HelpText<"Emit RTTI data (default)">;
def _SLASH_GR_ : CLFlag<"GR-">, HelpText<"Do not emit RTTI data">;
def _SLASH_GF : CLIgnoredFlag<"GF">,
  HelpText<"Enable string pooling (default)">;
def _SLASH_GF_ : CLFlag<"GF-">, HelpText<"Disable string pooling">,
  Alias<fwritable_strings>;
def _SLASH_GS : CLFlag<"GS">,
  HelpText<"Enable buffer security check (default)">;
def _SLASH_GS_ : CLFlag<"GS-">, HelpText<"Disable buffer security check">;
def : CLFlag<"Gs">, HelpText<"Use stack probes (default)">,
  Alias<mstack_probe_size>, AliasArgs<["4096"]>;
def _SLASH_Gs : CLJoined<"Gs">,
  HelpText<"Set stack probe size (default 4096)">, Alias<mstack_probe_size>;
def _SLASH_Gy : CLFlag<"Gy">, HelpText<"Put each function in its own section">,
  Alias<ffunction_sections>;
def _SLASH_Gy_ : CLFlag<"Gy-">,
  HelpText<"Do not put each function in its own section (default)">,
  Alias<fno_function_sections>;
def _SLASH_Gw : CLFlag<"Gw">, HelpText<"Put each data item in its own section">,
  Alias<fdata_sections>;
def _SLASH_Gw_ : CLFlag<"Gw-">,
  HelpText<"Do not put each data item in its own section (default)">,
  Alias<fno_data_sections>;
def _SLASH_help : CLFlag<"help">, Alias<help>,
  HelpText<"Display available options">;
def _SLASH_HELP : CLFlag<"HELP">, Alias<help>;
#if INTEL_CUSTOMIZATION
def _SLASH_Q_keep : CLFlag<"Q_keep">, Alias<i_keep>,
  HelpText<"Save tool args to <tool>.arg file">;
def _SLASH_HASH : CLFlag<"#">, Alias<_HASH>,
  HelpText<"Print (but do not run) the commands to run for this compilation">;
def _SLASH_HASH_x : CLFlag<"#x">, Alias<HASH_x>,
  HelpText<"Show commands to run and use verbose output">;
#endif // INTEL_CUSTOMIZATION
def _SLASH_I : CLJoinedOrSeparate<"I">,
  HelpText<"Add directory to include search path">, MetaVarName<"<dir>">,
  Alias<I>;
def _SLASH_J : CLFlag<"J">, HelpText<"Make char type unsigned">,
  Alias<funsigned_char>;

// The _SLASH_O option handles all the /O flags, but we also provide separate
// aliased options to provide separate help messages.
def _SLASH_O : CLJoined<"O">,
  HelpText<"Set multiple /O flags at once; e.g. '/O2y-' for '/O2 /Oy-'">,
  MetaVarName<"<flags>">;
def : CLFlag<"O1">, Alias<_SLASH_O>, AliasArgs<["1"]>,
  HelpText<"Optimize for size  (like /Og     /Os /Oy /Ob2 /GF /Gy)">;
def : CLFlag<"O2">, Alias<_SLASH_O>, AliasArgs<["2"]>,
  HelpText<"Optimize for speed (like /Og /Oi /Ot /Oy /Ob2 /GF /Gy)">;
#if INTEL_CUSTOMIZATION
def : CLFlag<"O3">, Alias<_SLASH_O>, AliasArgs<["3"]>,
  HelpText<"Optimize for maximum speed and enable more aggressive optimizations"
  " that may not improve performance on some programs">;
def _SLASH_Oa :CLFlag<"Oa">, Alias<fargument_noalias>,
  HelpText<"Enables 'noalias' attribute for all pointer-type arguments">;
def _SLASH_Ofast : CLFlag<"Ofast">, Alias<Ofast>;
def _SLASH_fast : CLFlag<"fast">, Alias<Ofast>;
#endif // INTEL_CUSTOMIZATION
def : CLFlag<"Ob0">, Alias<_SLASH_O>, AliasArgs<["b0"]>,
  HelpText<"Disable function inlining">;
def : CLFlag<"Ob1">, Alias<_SLASH_O>, AliasArgs<["b1"]>,
  HelpText<"Only inline functions explicitly or implicitly marked inline">;
def : CLFlag<"Ob2">, Alias<_SLASH_O>, AliasArgs<["b2"]>,
  HelpText<"Inline functions as deemed beneficial by the compiler">;
def : CLFlag<"Od">, Alias<_SLASH_O>, AliasArgs<["d"]>,
  HelpText<"Disable optimization">;
def : CLFlag<"Og">, Alias<_SLASH_O>, AliasArgs<["g"]>,
  HelpText<"No effect">;
def : CLFlag<"Oi">, Alias<_SLASH_O>, AliasArgs<["i"]>,
  HelpText<"Enable use of builtin functions">;
def : CLFlag<"Oi-">, Alias<_SLASH_O>, AliasArgs<["i-"]>,
  HelpText<"Disable use of builtin functions">;
def : CLFlag<"Os">, Alias<_SLASH_O>, AliasArgs<["s"]>,
  HelpText<"Optimize for size">;
def : CLFlag<"Ot">, Alias<_SLASH_O>, AliasArgs<["t"]>,
  HelpText<"Optimize for speed">;
def : CLFlag<"Ox">, Alias<_SLASH_O>, AliasArgs<["x"]>,
  HelpText<"Deprecated (like /Og /Oi /Ot /Oy /Ob2); use /O2">;
def : CLFlag<"Oy">, Alias<_SLASH_O>, AliasArgs<["y"]>,
  HelpText<"Enable frame pointer omission (x86 only)">;
def : CLFlag<"Oy-">, Alias<_SLASH_O>, AliasArgs<["y-"]>,
  HelpText<"Disable frame pointer omission (x86 only, default)">;

#if INTEL_CUSTOMIZATION
// Internal Intel options
def _SLASH_Q_no_use_libirc : CLFlag<"Q_no-use-libirc">, Alias<i_no_use_libirc>,
  HelpText<"Disable usage of libirc.">;
def _SLASH_Q_save_temps : CLFlag<"Q_save-temps">, Alias<save_temps_EQ>,
  AliasArgs<["cwd"]>;
def _SLASH_Q_allow_linux : Option<["/", "-"], "Q_allow-linux", KIND_FLAG>,
  Flags<[CLOption, HelpHidden]>, HelpText<"Allow for Linux options to be "
  "enabled when using the DPC++ enabled MSVC driver.">;
// Intel specific options (Intel only)
def : CLJoinedOrSeparate<"constexpr:steps">, Alias<fconstexpr_steps_EQ>;
def : CLCommaJoined<"device-math-lib:">, Alias<device_math_lib_EQ>,
  HelpText<"Control the addition of device math libraries when compiling for "
  "other devices.  Valid arguments are fp64, fp32">;
def : CLCommaJoined<"device-math-lib=">, Alias<device_math_lib_EQ>;
def : CLJoined<"masm=">, Alias<masm_EQ>;
def : CLJoined<"masm:">, Alias<masm_EQ>;
def : CLCommaJoined<"no-device-math-lib:">, Alias<no_device_math_lib_EQ>;
def : CLCommaJoined<"no-device-math-lib=">, Alias<no_device_math_lib_EQ>;
def _SLASH_Qansi_alias : CLFlag<"Qansi-alias">, Alias<fstrict_aliasing>,
  HelpText<"enable use of ANSI aliasing rules optimizations"
          " user asserts that the program adheres to these rules">;
def _SLASH_Qalign_branch_EQ :  CLCommaJoined<"Qalign-branch=">, Alias<malign_branch_EQ>;
def : CLCommaJoined<"Qalign-branch:">, Alias<malign_branch_EQ>;
def : CLFlag<"Qactypes">, Alias<qactypes>, HelpText<"Enable compile and link "
  "support for the Algorithmic C Data-types (AC types)">;
def _SLASH_Qalign_branch_boundary_EQ : CLJoined<"Qalign-branch-boundary=">,
  Alias<malign_branch_boundary_EQ>;
def : CLJoined<"Qalign-branch-boundary:">, Alias<malign_branch_boundary_EQ>;
def _SLASH_Qbranches_within_32B_boundaries : CLFlag<"Qbranches-within-32B-boundaries">,
  Alias<mbranches_within_32B_boundaries>;
def _SLASH_Qpad_max_prefix_size_EQ : CLJoined<"Qpad-max-prefix-size=">,
  Alias<mpad_max_prefix_size_EQ>;
def : CLJoined<"Qpad-max-prefix-size:">, Alias<mpad_max_prefix_size_EQ>;
def _SLASH_Qbuiltin : CLFlag<"Qbuiltin">, Alias<fbuiltin>;
def _SLASH_fp_EQ : CLJoined<"fp=">, Alias<ffp_model_EQ>,
  HelpText<"Controls the semantics of floating-point calculations.">;
def _SLASH_fp_COL : CLJoined<"fp:">, Alias<ffp_model_EQ>;
def _SLASH_ax : CLJoined<"Qax">, Alias<ax>;
def _SLASH_Qcf_protection_EQ : CLJoined<"Qcf-protection=">, Alias<fcf_protection_EQ>,
  HelpText<"Instrument control-flow architecture protection. Options: return, branch, full, none.">;
def _SLASH_Qcf_protection : CLFlag<"Qcf-protection">,
  Alias<fcf_protection_EQ>, AliasArgs<["full"]>,
  HelpText<"Enable cf-protection in 'full' mode">;
def : CLFlag<"Qcommon">, Alias<fcommon>, HelpText<"Place uninitialized global "
  "variables in a common block">;
def : CLFlag<"Qcommon-">, Alias<fno_common>, HelpText<"Compile common globals "
  "like normal definitions">;
def _SLASH_Qfp_speculation_EQ : CLJoined<"Qfp-speculation=">, Alias<ffp_exception_behavior_EQ>,
  HelpText<"Specifies the exception behavior of floating-point operations.">;
def _SLASH_Qfp_speculation_COL : CLJoined<"Qfp-speculation:">, Alias<ffp_exception_behavior_EQ>;
def _SLASH_Qfnalign : CLFlag<"Qfnalign">, Alias<falign_functions>,
  HelpText<"align the start of functions to an optimal machine-dependent value.">;
def _SLASH_Qfnalign_COL : CLJoined<"Qfnalign:">, Alias<falign_functions_EQ>,
  HelpText<"Align the start of functions on a 2 (DEFAULT) or <n> byte boundary "
  "where <n> is a power of 2.">;
def _SLASH_Qfnalign_EQ : CLJoined<"Qfnalign=">, Alias<falign_functions_EQ>;
def _SLASH_Qfnalign_ : CLFlag<"Qfnalign-">, Alias<fno_align_functions>,
  HelpText<"Aligns on a 2-byte boundary">;
def _SLASH_Qansi_alias_ : CLFlag<"Qansi-alias-">, Alias<fno_strict_aliasing>,
  HelpText<"disable use of ANSI aliasing rules optimizations">;
def : CLFlag<"Qfreestanding">, Alias<ffreestanding>,
  HelpText<"Assert that the compilation takes place in a freestanding environment">;
def _SLASH_Qinstrument_functions : CLFlag<"Qinstrument-functions">,
  Alias<finstrument_functions>, HelpText<"Generate calls to instrument "
  "function entry and exit">;
def _SLASH_Qinstrument_functions_ : CLFlag<"Qinstrument-functions-">,
  Alias<fno_instrument_functions>;
def _SLASH_Qipo : CLFlag<"Qipo">, Alias<flto>,
  HelpText<"Enable LTO in 'full' mode">;
def _SLASH_QdD : CLFlag<"QdD">, Alias<dD>,
  HelpText<"Print macro definitions in -E mode in addition to normal output.">;
def _SLASH_QdM : CLFlag<"QdM">, Alias<dM>,
  HelpText<"Print macro definitions in -E mode instead of normal output.">;
def _SLASH_Qipo_ : CLFlag<"Qipo-">, Alias<fno_lto>,
  HelpText<"Disable LTO mode (default)">;
def _SLASH_Qkeep_static_consts : CLFlag<"Qkeep-static-consts">,
  Alias<fkeep_static_consts>, HelpText<"Enable the ability to preserve "
  "allocation of variables that are not referenced in the source">;
def _SLASH_Qkeep_static_consts_ : CLFlag<"Qkeep-static-consts-">,
  Alias<fno_keep_static_consts>, HelpText<"Disable the ability to preserve "
  "allocation of variables that are not referenced in the source">;
def _SLASH_Qno_builtin_ : CLJoined<"Qno-builtin-">, Alias<fno_builtin_>,
  HelpText<"Disable implicit builtin knowledge of a specific function">;
def _SLASH_Qopenmp : CLFlag<"Qopenmp">, Alias<fiopenmp>,
  HelpText<"Parse OpenMP pragmas and generate parallel code.">;
def _SLASH_QopenmpP : CLFlag<"QopenmpP">, Alias<fiopenmp>,
  HelpText<"Parse OpenMP pragmas and generate parallel code.">;
def _SLASH_Qopenmp_ : CLFlag<"Qopenmp-">, Alias<fno_iopenmp>,
  HelpText<"Disable OpenMP support">;
def _SLASH_QopenmpP_ : CLFlag<"QopenmpP-">, Alias<fno_iopenmp>,
  HelpText<"Disable OpenMP support">;
def _SLASH_QopenmpS : CLFlag<"QopenmpS">, Alias<qopenmp_stubs>;
def _SLASH_Qopenmp_stubs : CLFlag<"Qopenmp-stubs">, Alias<qopenmp_stubs>,
  HelpText<"Enables the user to compile OpenMP programs in seqential mode. "
  "The OpenMP directives are ignored and a stub OpenMP library is linked.">;
def _SLASH_Qiopenmp : CLFlag<"Qiopenmp">, Alias<fiopenmp>;
def _SLASH_Qopenmp_simd : CLFlag<"Qopenmp-simd">, Alias<fiopenmp_simd>,
  HelpText<"Emit OpenMP code only for SIMD-based constructs.">;
def _SLASH_Qopenmp_simd_ : CLFlag<"Qopenmp-simd-">, Alias<fno_iopenmp_simd>;
def _SLASH_Qopenmp_target_simd : CLFlag<"Qopenmp-target-simd">, Alias<fopenmp_target_simd>;
def _SLASH_Qiopenmp_offload : CLFlag<"Qiopenmp-offload">, Alias<fiopenmp_offload>;
def _SLASH_Qiopenmp_offload_ : CLFlag<"Qiopenmp-offload-">, Alias<fno_iopenmp_offload>;
def : CLJoined<"Qparallel-source-info=">,
  Values<"0,1,2">, Alias<parallel_source_info_EQ>, HelpText<"Emit source "
  "location information for parallel code generation with OpenMP and "
  "auto-parallelization.">;
def : CLJoined<"Qparallel-source-info:">, Alias<parallel_source_info_EQ>;
def : CLFlag<"Qparallel-source-info">, Alias<parallel_source_info_EQ>,
  AliasArgs<["1"]>;
def : CLFlag<"Qparallel-source-info-">, Alias<parallel_source_info_EQ>,
  AliasArgs<["0"]>, HelpText<"Disable emission of source location information "
  "for parallel code generation.">;
def _SLASH_Qpc : CLJoined<"Qpc">, Alias<pc>, HelpText<"Initialize X87 "
  "floating point precision to single, double or double extended.  Valid "
  "values of 32, 64, and 80.">;
def _SLASH_Qpc_COL : CLJoined<"Qpc:">, Alias<pc>;
def _SLASH_Qpc_EQ : CLJoined<"Qpc=">, Alias<pc>;
def _SLASH_Qoption_COMMA : CLCommaJoined<"Qoption,">, Alias<Qoption_COMMA>,
  HelpText<" Qoption,<tool>,<args> to pass the comma separated arguments to the"
           " <tool>; <tool> can be asm for assembler (or) link/ld for linker"
           " (or) preprocessor for preprocessor (or) compiler for compiler">,
  MetaVarName<"<arg>">;
def _SLASH_QM : CLFlag<"QM">, Alias<M>, HelpText<"Like -MD, but also implies "
  "-E and writes to stdout by default">;
def _SLASH_QMM : CLFlag<"QMM">, Alias<MM>, HelpText<"Like -MMD, but also "
  "implies -E and writes to stdout by default.">;
def _SLASH_QMG : CLFlag<"QMG">, Alias<MG>, HelpText<"Add missing headers to "
  "depfile.">;
def _SLASH_QMT : CLJoinedOrSeparate<"QMT">, Alias<MT>, HelpText<"Specify name "
  "of main file output in depfile.">;
def _SLASH_QMQ : CLJoinedOrSeparate<"QMQ">, Alias<MQ>, HelpText<"Specify name "
  "of main file output to quote in depfile.">;
def _SLASH_QMD : CLFlag<"QMD">, Alias<MD>, HelpText<"Write a depfile "
  "containing user and system headers.">;
def _SLASH_QMMD : CLFlag<"QMMD">, Alias<MMD>, HelpText<"Write a depfile "
  "containing user headers.">;
def _SLASH_QMF : CLJoinedOrSeparate<"QMF">, Alias<MF>, HelpText<"Write depfile "
  "output from -MMD, -MD, -MM, or -M to <file>">, MetaVarName<"<file>">;
def _SLASH_Qiopenmp_simd : CLFlag<"Qiopenmp-simd">, Alias<fiopenmp_simd>;
def _SLASH_Qopenmp_targets_EQ : CLCommaJoined<"Qopenmp-targets=">,
  Alias<fopenmp_targets_EQ>;
def _SLASH_Qopenmp_targets_COL : CLCommaJoined<"Qopenmp-targets:">,
  Alias<fopenmp_targets_EQ>, HelpText<"Specify comma-separated list of triples"
  " OpenMP offloading targets to be supported">;
def _SLASH_Qopenmp_version_EQ : CLJoined<"Qopenmp-version=">,
  Alias<fopenmp_version_EQ>;
def _SLASH_Qopenmp_version_COL : CLJoined<"Qopenmp-version:">,
  Alias<fopenmp_version_EQ>, HelpText<"Choose which OpenMP version to"
  " link with.">;
def _SLASH_Qopenmp_threadprivate_EQ : CLJoined<"Qopenmp-threadprivate=">,
  Alias<qopenmp_threadprivate_EQ>;
def _SLASH_Qopenmp_threadprivate_COL : CLJoined<"Qopenmp-threadprivate:">,
  HelpText<"Choose which threadprivate implementation to use: compat or legacy.">,
  Alias<qopenmp_threadprivate_EQ>;
def _SLASH_Qopt_jump_tables : CLFlag<"Qopt-jump-tables">,
  Alias<fjump_tables>, HelpText<"Control the generation of jump tables">;
def : CLJoined<"Qopt-assume-no-loop-carried-dep:">,
  Alias<qopt_assume_no_loop_carried_dep_EQ>, HelpText<"Set a level of "
  "performance tuning for loops.  0 - The compiler does not assume there is "
  "loop-carried dependencies (default).  1 - Assume there are no loop-carried "
  "dependencies for innermost loops.  2 - Assume there are no loop-carried "
  "dependencies for all loop levels.">;
def : CLJoined<"Qopt-assume-no-loop-carried-dep=">, Alias<qopt_assume_no_loop_carried_dep_EQ>;
def : CLFlag<"Qopt-assume-no-loop-carried-dep">,
  Alias<qopt_assume_no_loop_carried_dep_EQ>, AliasArgs<["1"]>;
def : CLJoined<"Qopt-for-throughput=">, Alias<qopt_for_throughput_EQ>;
def : CLJoined<"Qopt-for-throughput:">, Alias<qopt_for_throughput_EQ>,
  HelpText<"Optimize for throughput performance, assuming multiple jobs are "
  "running.  The memory optimizations for single job versus multiple jobs can "
  "be tuned in different ways by the compiler. Valid arguments: multi-job, "
  "single-job">;
def _SLASH_Qopt_jump_tables_ : CLFlag<"Qopt-jump-tables-">,
  Alias<fno_jump_tables>, HelpText<"Do not use jump tables for lowering switches">;
def _SLASH_Qopt_matmul : CLFlag<"Qopt-matmul">, Alias<qopt_matmul>,
  HelpText<"Enables compiler-generated Matrix Multiply (matmul) library call">;
def _SLASH_Qopt_matmul_ : CLFlag<"Qopt-matmul-">, Alias<qno_opt_matmul>,
  HelpText<"Disables compiler-generated Matrix Multiply (matmul) library call">;
def _SLASH_Qopt_mem_layout_trans_EQ : CLJoined<"Qopt-mem-layout-trans=">,
  Alias<qopt_mem_layout_trans_EQ>;
def _SLASH_Qopt_mem_layout_trans : CLFlag<"Qopt-mem-layout-trans">,
  Alias<qopt_mem_layout_trans_EQ>, AliasArgs<["2"]>;
def _SLASH_Qopt_mem_layout_trans_COL : CLJoined<"Qopt-mem-layout-trans:">,
  Alias<qopt_mem_layout_trans_EQ>, HelpText<"Control the level of memory "
  "layout transformations performed by the compiler">;
def _SLASH_Qopt_mem_layout_trans_ : CLFlag<"Qopt-mem-layout-trans-">,
  Alias<qopt_mem_layout_trans_EQ>, AliasArgs<["0"]>,
  HelpText<"Disable memory layout transformations">;
def _SLASH_Qopt_multiple_gather_scatter_by_shuffles : CLFlag<"Qopt-multiple-gather-scatter-by-shuffles">,
  Alias<qopt_multiple_gather_scatter_by_shuffles>,
  HelpText<"Enables the optimization for multiple adjacent gather/scatter type vector memory references">;
def _SLASH_Qopt_multiple_gather_scatter_by_shuffles_ : CLFlag<"Qopt-multiple-gather-scatter-by-shuffles-">,
  Alias<qno_opt_multiple_gather_scatter_by_shuffles>,
  HelpText<"Disables the optimization for multiple adjacent gather/scatter type vector memory references">;
def _SLASH_Qopt_report_EQ : CLJoined<"Qopt-report=">, Alias<qopt_report_EQ>;
def : CLJoined<"Qopt-report">, Alias<qopt_report_EQ>;
def _SLASH_Qopt_report : CLFlag<"Qopt-report">, Alias<qopt_report_EQ>,
  AliasArgs<["2"]>;
def _SLASH_Qopt_report_COL : CLJoined<"Qopt-report:">, Alias<qopt_report_EQ>,
  HelpText<"Generate an optimization report, min, med or max.">;
def : CLJoined<"Qopt-zmm-usage:">, Alias<qopt_zmm_usage_EQ>,
  HelpText<"Specifies the level of zmm registers usage, low or high">;
def : CLJoined<"Qopt-zmm-usage=">, Alias<qopt_zmm_usage_EQ>;
def : CLJoined<"Qstd=">, Alias<std_EQ>;
def : CLJoined<"Qstd:">, Alias<std_EQ>, HelpText<"Language standard to compile for">;
def _SLASH_Qstrict_overflow : CLFlag<"Qstrict-overflow">,
  Alias<fstrict_overflow>;
def _SLASH_Qsave_temps : CLFlag<"Qsave-temps">, Alias<save_temps_EQ>,
  HelpText<"Save intermediate compilation results">, AliasArgs<["cwd"]>;
def _SLASH_Qno_strict_overflow : CLFlag<"Qno-strict-overflow">,
  Alias<fno_strict_overflow>;
def _SLASH_Qstrict_overflow_ : CLFlag<"Qstrict-overflow-">,
  Alias<fno_strict_overflow>;
def : CLJoined<"Qunroll">, Alias<unroll>,
  HelpText<"Set maximum number of times to unroll loops.  Omit n to use "
  "default heuristics.  Use 0 to disable the loop unroller.">;
def : CLJoined<"Qunroll:">, Alias<unroll>;
def : CLJoined<"Qunroll=">, Alias<unroll>;
def _SLASH_Qvec : CLFlag<"Qvec">,
  HelpText<"Enable the loop vectorization passes">, Alias<fvectorize>;
def _SLASH_Qvec_ : CLFlag<"Qvec-">,
  HelpText<"Disable the loop vectorization passes">, Alias<fno_vectorize>;
def : CLJoined<"Qvec-threshold=">, Alias<vec_threshold_EQ>;
def : CLJoined<"Qvec-threshold:">, Alias<vec_threshold_EQ>;
def : CLJoined<"Qvec-threshold">, Alias<vec_threshold_EQ>,
      HelpText<"Sets a threshold for the vectorization of loops based on the "
      "probability of profitable execution of the vectorized loop in "
      "parallel.">;
def _SLASH_Qintrinsic_promote : CLFlag<"Qintrinsic-promote">,
  Alias<intel_mintrinsic_promote>, HelpText<"For certain functions using "
  "intrinsics to promote their architectures and make the intrinsic headers "
  "included by default">;
def _SLASH_Qintrinsic_promote_ : CLFlag<"Qintrinsic-promote-">,
  Alias<intel_mno_intrinsic_promote>;
def _SLASH_Qipp_EQ : CLJoined<"Qipp=">, Alias<qipp_EQ>,
  HelpText<"Link commonly used Intel(R) Integrated Performace Primitives "
  "(Intel(R) IPP) libraries and bring in the associated headers"
  " (common,crypto,nonpic,nonpic_crypto)">;
def _SLASH_Qipp_COL : CLJoined<"Qipp:">, Alias<qipp_EQ>;
def _SLASH_Qipp_link_EQ : CLJoined<"Qipp-link=">, Alias<qipp_link_EQ>,
  HelpText<"Link Intel(R) IPP libraries in the requested manner"
  " (static,dynamic,shared)">;
def _SLASH_Qipp_link_COL : CLJoined<"Qipp-link:">, Alias<qipp_link_EQ>;
def _SLASH_Qipp : CLFlag<"Qipp">, Alias<qipp_EQ>, AliasArgs<["common"]>;
def _SLASH_Qmkl_EQ : CLJoined<"Qmkl=">, Alias<qmkl_EQ>,
  HelpText<"Link commonly used Intel(R) Math Kernel Library (Intel(R) MKL) "
  "and bring in the associated headers (parallel,sequential,cluster)"
  "(\"cluster\" is not supported in DPC++)">;
def _SLASH_Qmkl_COL : CLJoined<"Qmkl:">, Alias<qmkl_EQ>;
def _SLASH_Qmkl : CLFlag<"Qmkl">, Alias<qmkl_EQ>, AliasArgs<["parallel"]>;
def _SLASH_QMP : CLFlag<"QMP">, Alias<MP>, HelpText<"Create phony target for "
  "each dependency (other than main file)">;
def _SLASH_Qtbb : CLFlag<"Qtbb">, Alias<qtbb>,
  HelpText<"Link Intel(R) Threading Building Blocks (Intel(R) TBB) libraries "
  "and bring in the associated headers">;
def _SLASH_Qdaal_EQ : CLJoined<"Qdaal=">, Alias<qdaal_EQ>,
  HelpText<"Link Intel(R) Data Analytics Acceleration Library (Intel(R) DAAL) "
  "libraries and bring in the associated headers (parallel,sequential)">;
def _SLASH_Qdaal_COL : CLJoined<"Qdaal:">, Alias<qdaal_EQ>;
def _SLASH_Qdaal : CLFlag<"Qdaal">, Alias<qdaal_EQ>, AliasArgs<["parallel"]>;
def _SLASH_Qfma : CLFlag<"Qfma">, Alias<ffp_contract>, AliasArgs<["fast"]>,
  HelpText<"Enable the combining of floating point multiples and add/subtract "
  "operations.">;
def _SLASH_Qfma_ : CLFlag<"Qfma-">, Alias<ffp_contract>, AliasArgs<["off"]>,
  HelpText<"Disable the combining of floating point multiples and add/subtract "
  "operations.">;
def _SLASH_Qm32 : CLFlag<"Qm32">, Alias<m32>;
def _SLASH_Qm64 : CLFlag<"Qm64">, Alias<m64>;
def _SLASH_Qx : CLJoined<"Qx">,
  HelpText<"Generate specialized code to run exclusively on processors "
  "indicated by <code>.">, MetaVarName<"<code>">;
def _SLASH_Qlong_double : CLFlag<"Qlong-double">,
  HelpText<"Enable 80-bit long double">;
def _SLASH_Qlong_double_ : CLFlag<"Qlong-double-">;
def _SLASH_QH : CLFlag<"QH">, Alias<H>, HelpText<"Show header includes and "
  "nesting depth">;
def _SLASH_Qimf_arch_consistency_EQ : CLJoined<"Qimf-arch-consistency=">,
  Alias<fimf_arch_consistency_EQ>;
def _SLASH_Qimf_arch_consistency_COL : CLJoined<"Qimf-arch-consistency:">,
  Alias<fimf_arch_consistency_EQ>,HelpText<"Ensures that the math library "
  "functions produce consistent results across different implementations "
  "of the same architecture">;
def _SLASH_Qimf_max_error_EQ : CLJoined<"Qimf-max-error=">,
  Alias<fimf_max_error_EQ>;
def _SLASH_Qimf_max_error_COL : CLJoined<"Qimf-max-error:">,
  Alias<fimf_max_error_EQ>,HelpText<"defines the maximum allowable relative "
  "error, measured in ulps, for math library function results">;
def _SLASH_Qimf_absolute_error_EQ : CLJoined<"Qimf-absolute-error=">,
  Alias<fimf_absolute_error_EQ>;
def _SLASH_Qimf_absolute_error_COL : CLJoined<"Qimf-absolute-error:">,
  Alias<fimf_absolute_error_EQ>,HelpText<"Define the maximum allowable "
  "absolute error for math library function results">;
def _SLASH_Qimf_accuracy_bits_EQ : CLJoined<"Qimf-accuracy-bits=">,
  Alias<fimf_accuracy_bits_EQ>;
def _SLASH_Qimf_accuracy_bits_COL : CLJoined<"Qimf-accuracy-bits:">,
  Alias<fimf_accuracy_bits_EQ>,HelpText<"Define the relative error, measured "
  "by the number of correct bits,for math library function results">;
def _SLASH_Qimf_domain_exclusion_EQ : CLJoined<"Qimf-domain-exclusion=">,
  Alias<fimf_domain_exclusion_EQ>;
def _SLASH_Qimf_domain_exclusion_COL : CLJoined<"Qimf-domain-exclusion:">,
  Alias<fimf_domain_exclusion_EQ>,HelpText<"Indicates the input arguments "
  "domain on which math functions must provide correct results.">;
def _SLASH_Qimf_precision_EQ : CLJoined<"Qimf-precision=">,
  Alias<fimf_precision_EQ>;
def _SLASH_Qimf_precision_COL : CLJoined<"Qimf-precision:">,
  Alias<fimf_precision_EQ>,HelpText<"Defines the accuracy (precision) "
  "for math library functions.">;
def _SLASH_Qtemplate_depth_COL : CLJoined<"Qtemplate-depth:">,
  Alias<ftemplate_depth_EQ>, HelpText<"Control the depth in which recursive"
  " templates are expanded">;
def _SLASH_Qtemplate_depth_EQ : CLJoined<"Qtemplate-depth=">,
  Alias<ftemplate_depth_EQ>;
def : CLFlag<"S">, Alias<S>, HelpText<"Compile to assembly only, do not link">;
def _SLASH_Qvla : CLFlag<"Qvla">, HelpText<"Enable Variable Length "
  "Arrays (C99 feature)">;
def _SLASH_Qvla_ : CLFlag<"Qvla-">, HelpText<"Disable(DEFAULT) "
  "Variable Length Arrays (C99 feature)">;
def _SLASH_Qzero_initialized_in_bss : CLFlag<"Qzero-initialized-in-bss">,
  Alias<fzero_initialized_in_bss>;
def _SLASH_Qzero_initialized_in_bss_ : CLFlag<"Qzero-initialized-in-bss-">,
  Alias<fno_zero_initialized_in_bss>;
def _SLASH_QUESTION : CLFlag<"?">, Alias<help>,
  HelpText<"Display available options">;
#endif //INTEL_CUSTOMIZATION
def _SLASH_showIncludes : CLFlag<"showIncludes">,
  HelpText<"Print info about included files to stderr">;
def _SLASH_showIncludes_user : CLFlag<"showIncludes:user">,
  HelpText<"Like /showIncludes but omit system headers">;
def _SLASH_showFilenames : CLFlag<"showFilenames">,
  HelpText<"Print the name of each compiled file">;
def _SLASH_showFilenames_ : CLFlag<"showFilenames-">,
  HelpText<"Do not print the name of each compiled file (default)">;
def _SLASH_source_charset : CLCompileJoined<"source-charset:">,
  HelpText<"Set source encoding, supports only UTF-8">,
  Alias<finput_charset_EQ>;
def _SLASH_execution_charset : CLCompileJoined<"execution-charset:">,
  HelpText<"Set runtime encoding, supports only UTF-8">,
  Alias<fexec_charset_EQ>;
def _SLASH_std : CLCompileJoined<"std:">,
  HelpText<"Set language version (c++14,c++17,c++latest,c11,c17)">;
def _SLASH_U : CLJoinedOrSeparate<"U">, HelpText<"Undefine macro">,
  MetaVarName<"<macro>">, Alias<U>;
def _SLASH_validate_charset : CLFlag<"validate-charset">,
  Alias<W_Joined>, AliasArgs<["invalid-source-encoding"]>;
def _SLASH_validate_charset_ : CLFlag<"validate-charset-">,
  Alias<W_Joined>, AliasArgs<["no-invalid-source-encoding"]>;
def _SLASH_W0 : CLFlag<"W0">, HelpText<"Disable all warnings">, Alias<w>;
def _SLASH_W1 : CLFlag<"W1">, HelpText<"Enable -Wall">, Alias<Wall>;
def _SLASH_W2 : CLFlag<"W2">, HelpText<"Enable -Wall">, Alias<Wall>;
def _SLASH_W3 : CLFlag<"W3">, HelpText<"Enable -Wall">, Alias<Wall>;
def _SLASH_W4 : CLFlag<"W4">, HelpText<"Enable -Wall and -Wextra">, Alias<WCL4>;
#if INTEL_CUSTOMIZATION
def _SLASH_Wall : CLFlag<"Wall">, HelpText<"Enable -Wall">,
  Alias<W_Joined>, AliasArgs<["all"]>;
#endif // INTEL_CUSTOMIZATION
def _SLASH_WX : CLFlag<"WX">, HelpText<"Treat warnings as errors">,
  Alias<W_Joined>, AliasArgs<["error"]>;
def _SLASH_WX_ : CLFlag<"WX-">,
  HelpText<"Do not treat warnings as errors (default)">,
  Alias<W_Joined>, AliasArgs<["no-error"]>;
def _SLASH_w_flag : CLFlag<"w">, HelpText<"Disable all warnings">, Alias<w>;
def _SLASH_wd4005 : CLFlag<"wd4005">, Alias<W_Joined>,
  AliasArgs<["no-macro-redefined"]>;
def _SLASH_wd4018 : CLFlag<"wd4018">, Alias<W_Joined>,
  AliasArgs<["no-sign-compare"]>;
def _SLASH_wd4100 : CLFlag<"wd4100">, Alias<W_Joined>,
  AliasArgs<["no-unused-parameter"]>;
def _SLASH_wd4910 : CLFlag<"wd4910">, Alias<W_Joined>,
  AliasArgs<["no-dllexport-explicit-instantiation-decl"]>;
def _SLASH_wd4996 : CLFlag<"wd4996">, Alias<W_Joined>,
  AliasArgs<["no-deprecated-declarations"]>;
def _SLASH_vd : CLJoined<"vd">, HelpText<"Control vtordisp placement">,
  Alias<vtordisp_mode_EQ>;
def _SLASH_X : CLFlag<"X">,
  HelpText<"Do not add %INCLUDE% to include search path">, Alias<nostdlibinc>;
def _SLASH_Zc_sizedDealloc : CLFlag<"Zc:sizedDealloc">,
  HelpText<"Enable C++14 sized global deallocation functions">,
  Alias<fsized_deallocation>;
def _SLASH_Zc_sizedDealloc_ : CLFlag<"Zc:sizedDealloc-">,
  HelpText<"Disable C++14 sized global deallocation functions">,
  Alias<fno_sized_deallocation>;
def _SLASH_Zc_alignedNew : CLFlag<"Zc:alignedNew">,
  HelpText<"Enable C++17 aligned allocation functions">,
  Alias<faligned_allocation>;
def _SLASH_Zc_alignedNew_ : CLFlag<"Zc:alignedNew-">,
  HelpText<"Disable C++17 aligned allocation functions">,
  Alias<fno_aligned_allocation>;
def _SLASH_Zc_char8_t : CLFlag<"Zc:char8_t">,
  HelpText<"Enable char8_t from C++2a">,
  Alias<fchar8__t>;
def _SLASH_Zc_char8_t_ : CLFlag<"Zc:char8_t-">,
  HelpText<"Disable char8_t from c++2a">,
  Alias<fno_char8__t>;
def _SLASH_Zc_strictStrings : CLFlag<"Zc:strictStrings">,
  HelpText<"Treat string literals as const">, Alias<W_Joined>,
  AliasArgs<["error=c++11-compat-deprecated-writable-strings"]>;
def _SLASH_Zc_threadSafeInit : CLFlag<"Zc:threadSafeInit">,
  HelpText<"Enable thread-safe initialization of static variables">,
  Alias<fthreadsafe_statics>;
def _SLASH_Zc_threadSafeInit_ : CLFlag<"Zc:threadSafeInit-">,
  HelpText<"Disable thread-safe initialization of static variables">,
  Alias<fno_threadsafe_statics>;
def _SLASH_Zc_trigraphs : CLFlag<"Zc:trigraphs">,
  HelpText<"Enable trigraphs">, Alias<ftrigraphs>;
def _SLASH_Zc_trigraphs_off : CLFlag<"Zc:trigraphs-">,
  HelpText<"Disable trigraphs (default)">, Alias<fno_trigraphs>;
def _SLASH_Zc_twoPhase : CLFlag<"Zc:twoPhase">,
  HelpText<"Enable two-phase name lookup in templates">,
  Alias<fno_delayed_template_parsing>;
def _SLASH_Zc_twoPhase_ : CLFlag<"Zc:twoPhase-">,
  HelpText<"Disable two-phase name lookup in templates (default)">,
  Alias<fdelayed_template_parsing>;
#if INTEL_CUSTOMIZATION
def _SLASH_Zc_wchar_t : CLFlag<"Zc:wchar_t">,
  HelpText<"Specify that wchar_t is a native data type">;
def _SLASH_Zc_wchar_t_ : CLFlag<"Zc:wchar_t-">,
  HelpText<"Do not specify that wchar_t is a native data type">;
#endif // INTEL_CUSTOMIZATION
def _SLASH_Z7 : CLFlag<"Z7">,
  HelpText<"Enable CodeView debug information in object files">;
def _SLASH_Zi : CLFlag<"Zi">, Alias<_SLASH_Z7>,
  HelpText<"Like /Z7">;
def _SLASH_Zp : CLJoined<"Zp">,
  HelpText<"Set default maximum struct packing alignment">,
  Alias<fpack_struct_EQ>;
def _SLASH_Zp_flag : CLFlag<"Zp">,
  HelpText<"Set default maximum struct packing alignment to 1">,
  Alias<fpack_struct_EQ>, AliasArgs<["1"]>;
def _SLASH_Zs : CLFlag<"Zs">, HelpText<"Syntax-check only">,
  Alias<fsyntax_only>;
#if INTEL_CUSTOMIZATION
def _SLASH_ZI : CLFlag<"ZI">, Alias<_SLASH_Z7>, HelpText<"Like /Z7">;
#endif // INTEL_CUSTOMIZATION
def _SLASH_openmp_ : CLFlag<"openmp-">,
  HelpText<"Disable OpenMP support">, Alias<fno_openmp>;
def _SLASH_openmp : CLFlag<"openmp">, HelpText<"Enable OpenMP support">,
  Alias<fopenmp>;
def _SLASH_openmp_experimental : CLFlag<"openmp:experimental">,
  HelpText<"Enable OpenMP support with experimental SIMD support">,
  Alias<fopenmp>;
def _SLASH_tune : CLCompileJoined<"tune:">,
  HelpText<"Set CPU for optimization without affecting instruction set">,
  Alias<mtune_EQ>;

// Non-aliases:

def _SLASH_arch : CLCompileJoined<"arch:">,
  HelpText<"Set architecture for code generation">;

def _SLASH_M_Group : OptionGroup<"</M group>">, Group<cl_compile_Group>;
def _SLASH_volatile_Group : OptionGroup<"</volatile group>">,
  Group<cl_compile_Group>;

def _SLASH_EH : CLJoined<"EH">, HelpText<"Set exception handling model">;
def _SLASH_EP : CLFlag<"EP">,
  HelpText<"Disable linemarker output and preprocess to stdout">;
#if INTEL_CUSTOMIZATION
def _SLASH_F : CLJoinedOrSeparate<"F">, HelpText<"Set the stack reserve amount "
  "specified to the linker">;
#endif // INTEL_CUSTOMIZATION
def _SLASH_FA : CLFlag<"FA">,
  HelpText<"Output assembly code file during compilation">;
def _SLASH_Fa : CLJoined<"Fa">,
  HelpText<"Set assembly output file name (with /FA)">,
  MetaVarName<"<file or dir/>">;
def _SLASH_FI : CLJoinedOrSeparate<"FI">,
  HelpText<"Include file before parsing">, Alias<include_>;
def _SLASH_Fe : CLJoined<"Fe">,
  HelpText<"Set output executable file name">,
  MetaVarName<"<file or dir/>">;
def _SLASH_Fe_COLON : CLJoined<"Fe:">, Alias<_SLASH_Fe>;
def _SLASH_Fi : CLCompileJoined<"Fi">,
  HelpText<"Set preprocess output file name (with /P)">,
  MetaVarName<"<file>">;
def _SLASH_Fo : CLCompileJoined<"Fo">,
  HelpText<"Set output object file (with /c)">,
  MetaVarName<"<file or dir/>">;
#if INTEL_CUSTOMIZATION
def : CLCompileJoined<"Fo:">, Alias<_SLASH_Fo>;
#endif //INTEL_CUSTOMIZATION
def _SLASH_guard : CLJoined<"guard:">,
  HelpText<"Enable Control Flow Guard with /guard:cf, or only the table with /guard:cf,nochecks. "
           "Enable EH Continuation Guard with /guard:ehcont">;
def _SLASH_GX : CLFlag<"GX">,
  HelpText<"Deprecated; use /EHsc">;
def _SLASH_GX_ : CLFlag<"GX-">,
  HelpText<"Deprecated (like not passing /EH)">;
def _SLASH_imsvc : CLJoinedOrSeparate<"imsvc">,
  HelpText<"Add <dir> to system include search path, as if in %INCLUDE%">,
  MetaVarName<"<dir>">;
def _SLASH_LD : CLFlag<"LD">, HelpText<"Create DLL">;
def _SLASH_LDd : CLFlag<"LDd">, HelpText<"Create debug DLL">;
def _SLASH_link : CLRemainingArgsJoined<"link">,
  HelpText<"Forward options to the linker">, MetaVarName<"<options>">;
def _SLASH_MD : Option<["/", "-"], "MD", KIND_FLAG>, Group<_SLASH_M_Group>,
  Flags<[CLOption, NoXarchOption]>, HelpText<"Use DLL run-time">;
def _SLASH_MDd : Option<["/", "-"], "MDd", KIND_FLAG>, Group<_SLASH_M_Group>,
  Flags<[CLOption, NoXarchOption]>, HelpText<"Use DLL debug run-time">;
def _SLASH_MT : Option<["/", "-"], "MT", KIND_FLAG>, Group<_SLASH_M_Group>,
  Flags<[CLOption, NoXarchOption]>, HelpText<"Use static run-time">;
def _SLASH_MTd : Option<["/", "-"], "MTd", KIND_FLAG>, Group<_SLASH_M_Group>,
  Flags<[CLOption, NoXarchOption]>, HelpText<"Use static debug run-time">;
def _SLASH_o : CLJoinedOrSeparate<"o">,
  HelpText<"Deprecated (set output file name); use /Fe or /Fe">,
  MetaVarName<"<file or dir/>">;
def _SLASH_P : CLFlag<"P">, HelpText<"Preprocess to file">;
def _SLASH_Tc : CLCompileJoinedOrSeparate<"Tc">,
  HelpText<"Treat <file> as C source file">, MetaVarName<"<file>">;
def _SLASH_TC : CLCompileFlag<"TC">, HelpText<"Treat all source files as C">;
def _SLASH_Tp : CLCompileJoinedOrSeparate<"Tp">,
  HelpText<"Treat <file> as C++ source file">, MetaVarName<"<file>">;
def _SLASH_TP : CLCompileFlag<"TP">, HelpText<"Treat all source files as C++">;
def _SLASH_vctoolsdir : CLJoinedOrSeparate<"vctoolsdir">,
  HelpText<"Path to the VCToolChain">, MetaVarName<"<dir>">;
def _SLASH_vctoolsversion : CLJoinedOrSeparate<"vctoolsversion">,
  HelpText<"For use with /winsysroot, defaults to newest found">;
def _SLASH_winsdkdir : CLJoinedOrSeparate<"winsdkdir">,
  HelpText<"Path to the Windows SDK">, MetaVarName<"<dir>">;
def _SLASH_winsdkversion : CLJoinedOrSeparate<"winsdkversion">,
  HelpText<"Full version of the Windows SDK, defaults to newest found">;
def _SLASH_winsysroot : CLJoinedOrSeparate<"winsysroot">,
  HelpText<"Same as /vctoolsdir <dir>/VC/Tools/MSVC/<vctoolsversion> /winsdkdir <dir>/Windows Kits/10">,
  MetaVarName<"<dir>">;
def _SLASH_volatile_iso : Option<["/", "-"], "volatile:iso", KIND_FLAG>,
  Group<_SLASH_volatile_Group>, Flags<[CLOption, NoXarchOption]>,
  HelpText<"Volatile loads and stores have standard semantics">;
def _SLASH_vmb : CLFlag<"vmb">,
  HelpText<"Use a best-case representation method for member pointers">;
def _SLASH_vmg : CLFlag<"vmg">,
  HelpText<"Use a most-general representation for member pointers">;
def _SLASH_vms : CLFlag<"vms">,
  HelpText<"Set the default most-general representation to single inheritance">;
def _SLASH_vmm : CLFlag<"vmm">,
  HelpText<"Set the default most-general representation to "
           "multiple inheritance">;
def _SLASH_vmv : CLFlag<"vmv">,
  HelpText<"Set the default most-general representation to "
           "virtual inheritance">;
def _SLASH_volatile_ms  : Option<["/", "-"], "volatile:ms", KIND_FLAG>,
  Group<_SLASH_volatile_Group>, Flags<[CLOption, NoXarchOption]>,
  HelpText<"Volatile loads and stores have acquire and release semantics">;
def _SLASH_clang : CLJoined<"clang:">,
  HelpText<"Pass <arg> to the clang driver">, MetaVarName<"<arg>">;
def _SLASH_Zl : CLFlag<"Zl">,
  HelpText<"Do not let object file auto-link default libraries">;

def _SLASH_Yc : CLJoined<"Yc">,
  HelpText<"Generate a pch file for all code up to and including <filename>">,
  MetaVarName<"<filename>">;
def _SLASH_Yu : CLJoined<"Yu">,
  HelpText<"Load a pch file and use it instead of all code up to "
           "and including <filename>">,
  MetaVarName<"<filename>">;
def _SLASH_Y_ : CLFlag<"Y-">,
  HelpText<"Disable precompiled headers, overrides /Yc and /Yu">;
def _SLASH_Zc_dllexportInlines : CLFlag<"Zc:dllexportInlines">,
  HelpText<"dllexport/dllimport inline member functions of dllexport/import classes (default)">;
def _SLASH_Zc_dllexportInlines_ : CLFlag<"Zc:dllexportInlines-">,
  HelpText<"Do not dllexport/dllimport inline member functions of dllexport/import classes">;
def _SLASH_Fp : CLJoined<"Fp">,
  HelpText<"Set pch file name (with /Yc and /Yu)">, MetaVarName<"<file>">;

def _SLASH_Gd : CLFlag<"Gd">,
  HelpText<"Set __cdecl as a default calling convention">;
def _SLASH_Gr : CLFlag<"Gr">,
  HelpText<"Set __fastcall as a default calling convention">;
def _SLASH_Gz : CLFlag<"Gz">,
  HelpText<"Set __stdcall as a default calling convention">;
def _SLASH_Gv : CLFlag<"Gv">,
  HelpText<"Set __vectorcall as a default calling convention">;
def _SLASH_Gregcall : CLFlag<"Gregcall">,
  HelpText<"Set __regcall as a default calling convention">;
#if INTEL_CUSTOMIZATION
def _SLASH_Qregcall : CLFlag<"Qregcall">, Alias<_SLASH_Gregcall>,
  HelpText<"Set __regcall as a default calling convention">;
#endif // INTEL_CUSTOMIZATION

// Ignored:

def _SLASH_analyze_ : CLIgnoredFlag<"analyze-">;
def _SLASH_bigobj : CLIgnoredFlag<"bigobj">;
def _SLASH_cgthreads : CLIgnoredJoined<"cgthreads">;
def _SLASH_d2FastFail : CLIgnoredFlag<"d2FastFail">;
def _SLASH_d2Zi_PLUS : CLIgnoredFlag<"d2Zi+">;
def _SLASH_errorReport : CLIgnoredJoined<"errorReport">;
def _SLASH_FC : CLIgnoredFlag<"FC">;
def _SLASH_Fd : CLIgnoredJoined<"Fd">;
def _SLASH_FS : CLIgnoredFlag<"FS">;
def _SLASH_JMC : CLIgnoredFlag<"JMC">;
def _SLASH_kernel_ : CLIgnoredFlag<"kernel-">;
def _SLASH_nologo : CLIgnoredFlag<"nologo">;
def _SLASH_permissive_ : CLIgnoredFlag<"permissive-">;
def _SLASH_RTC : CLIgnoredJoined<"RTC">;
def _SLASH_sdl : CLIgnoredFlag<"sdl">;
def _SLASH_sdl_ : CLIgnoredFlag<"sdl-">;
def _SLASH_utf8 : CLIgnoredFlag<"utf-8">,
  HelpText<"Set source and runtime encoding to UTF-8 (default)">;
def _SLASH_w : CLIgnoredJoined<"w">;
def _SLASH_Zc___cplusplus : CLIgnoredFlag<"Zc:__cplusplus">;
def _SLASH_Zc_auto : CLIgnoredFlag<"Zc:auto">;
def _SLASH_Zc_forScope : CLIgnoredFlag<"Zc:forScope">;
def _SLASH_Zc_inline : CLIgnoredFlag<"Zc:inline">;
def _SLASH_Zc_rvalueCast : CLIgnoredFlag<"Zc:rvalueCast">;
def _SLASH_Zc_ternary : CLIgnoredFlag<"Zc:ternary">;
#ifndef INTEL_CUSTOMIZATION
// Support matching icx behavior has been added, do not add this as ignored.
def _SLASH_Zc_wchar_t : CLIgnoredFlag<"Zc:wchar_t">;
#endif // INTEL_CUSTOMIZATION
def _SLASH_ZH_MD5 : CLIgnoredFlag<"ZH:MD5">;
def _SLASH_ZH_SHA1 : CLIgnoredFlag<"ZH:SHA1">;
def _SLASH_ZH_SHA_256 : CLIgnoredFlag<"ZH:SHA_256">;
def _SLASH_Zm : CLIgnoredJoined<"Zm">;
def _SLASH_Zo : CLIgnoredFlag<"Zo">;
def _SLASH_Zo_ : CLIgnoredFlag<"Zo-">;


// Unsupported:

def _SLASH_await : CLFlag<"await">;
def _SLASH_constexpr : CLJoined<"constexpr:">;
def _SLASH_AI : CLJoinedOrSeparate<"AI">;
def _SLASH_Bt : CLFlag<"Bt">;
def _SLASH_Bt_plus : CLFlag<"Bt+">;
def _SLASH_clr : CLJoined<"clr">;
def _SLASH_d2 : CLJoined<"d2">;
def _SLASH_doc : CLJoined<"doc">;
def _SLASH_FA_joined : CLJoined<"FA">;
def _SLASH_favor : CLJoined<"favor">;
#ifndef INTEL_CUSTOMIZATION
def _SLASH_F : CLJoinedOrSeparate<"F">;
#endif // INTEL_CUSTOMIZATION
def _SLASH_Fm : CLJoined<"Fm">;
def _SLASH_Fr : CLJoined<"Fr">;
def _SLASH_FR : CLJoined<"FR">;
def _SLASH_FU : CLJoinedOrSeparate<"FU">;
def _SLASH_Fx : CLFlag<"Fx">;
def _SLASH_G1 : CLFlag<"G1">;
def _SLASH_G2 : CLFlag<"G2">;
def _SLASH_Ge : CLFlag<"Ge">;
def _SLASH_Gh : CLFlag<"Gh">;
def _SLASH_GH : CLFlag<"GH">;
def _SLASH_GL : CLFlag<"GL">;
def _SLASH_GL_ : CLFlag<"GL-">;
def _SLASH_Gm : CLFlag<"Gm">;
def _SLASH_Gm_ : CLFlag<"Gm-">;
def _SLASH_GT : CLFlag<"GT">;
def _SLASH_GZ : CLFlag<"GZ">;
def _SLASH_H : CLFlag<"H">;
def _SLASH_homeparams : CLFlag<"homeparams">;
def _SLASH_hotpatch : CLFlag<"hotpatch">;
def _SLASH_kernel : CLFlag<"kernel">;
def _SLASH_LN : CLFlag<"LN">;
def _SLASH_MP : CLJoined<"MP">;
def _SLASH_Qfast_transcendentals : CLFlag<"Qfast_transcendentals">;
def _SLASH_QIfist : CLFlag<"QIfist">;
def _SLASH_QIntel_jcc_erratum : CLFlag<"QIntel-jcc-erratum">;
def _SLASH_Qimprecise_fwaits : CLFlag<"Qimprecise_fwaits">;
def _SLASH_Qpar : CLFlag<"Qpar">;
def _SLASH_Qpar_report : CLJoined<"Qpar-report">;
def _SLASH_Qsafe_fp_loads : CLFlag<"Qsafe_fp_loads">;
def _SLASH_Qspectre : CLFlag<"Qspectre">;
def _SLASH_Qspectre_load : CLFlag<"Qspectre-load">;
def _SLASH_Qspectre_load_cf : CLFlag<"Qspectre-load-cf">;
def _SLASH_Qvec_report : CLJoined<"Qvec-report">;
def _SLASH_u : CLFlag<"u">;
def _SLASH_V : CLFlag<"V">;
def _SLASH_WL : CLFlag<"WL">;
def _SLASH_Wp64 : CLFlag<"Wp64">;
def _SLASH_Yd : CLFlag<"Yd">;
def _SLASH_Yl : CLJoined<"Yl">;
def _SLASH_Za : CLFlag<"Za">;
def _SLASH_Zc : CLJoined<"Zc:">;
def _SLASH_Ze : CLFlag<"Ze">;
def _SLASH_Zg : CLFlag<"Zg">;
#ifndef INTEL_CUSTOMIZATION
def _SLASH_ZI : CLFlag<"ZI">;
#endif // !INTEL_CUSTOMIZATION
def _SLASH_ZW : CLJoined<"ZW">;<|MERGE_RESOLUTION|>--- conflicted
+++ resolved
@@ -1115,11 +1115,7 @@
 defm gpu_allow_device_init : BoolFOption<"gpu-allow-device-init",
   LangOpts<"GPUAllowDeviceInit">, DefaultFalse,
   PosFlag<SetTrue, [CC1Option], "Allow">, NegFlag<SetFalse, [], "Don't allow">,
-<<<<<<< HEAD
-  BothFlags<[DpcppUnsupported], " device side init function in HIP">>,
-=======
-  BothFlags<[], " device side init function in HIP (experimental)">>,
->>>>>>> 76a412e7
+  BothFlags<[DpcppUnsupported], " device side init function in HIP (experimental)">>,
   ShouldParseIf<hip.KeyPath>;
 defm gpu_defer_diag : BoolFOption<"gpu-defer-diag",
   LangOpts<"GPUDeferDiag">, DefaultFalse,
