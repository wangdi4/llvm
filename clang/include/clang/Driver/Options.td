//===--- Options.td - Options for clang -----------------------------------===//
//
// Part of the LLVM Project, under the Apache License v2.0 with LLVM Exceptions.
// See https://llvm.org/LICENSE.txt for license information.
// SPDX-License-Identifier: Apache-2.0 WITH LLVM-exception
//
//===----------------------------------------------------------------------===//
//
//  This file defines the options accepted by clang.
//
//===----------------------------------------------------------------------===//

// Include the common option parsing interfaces.
include "llvm/Option/OptParser.td"

/////////
// Flags

// The option is a "driver"-only option, and should not be forwarded to other
// tools via `-Xarch` options.
def NoXarchOption : OptionFlag;

// LinkerInput - The option is a linker input.
def LinkerInput : OptionFlag;

// NoArgumentUnused - Don't report argument unused warnings for this option; this
// is useful for options like -static or -dynamic which a user may always end up
// passing, even if the platform defaults to (or only supports) that option.
def NoArgumentUnused : OptionFlag;

// Unsupported - The option is unsupported, and the driver will reject command
// lines that use it.
def Unsupported : OptionFlag;

#if INTEL_CUSTOMIZATION
// DpcppUnsupported - This option is unsupported for DPC++ and the driver will
// reject command lines that use it and not emit help.
def DpcppUnsupported : OptionFlag;

// DpcppHidden - This option is does not show help for DPC++
def DpcppHidden : OptionFlag;
#endif // INTEL_CUSTOMIZATION

// Ignored - The option is unsupported, and the driver will silently ignore it.
def Ignored : OptionFlag;

// CoreOption - This is considered a "core" Clang option, available in both
// clang and clang-cl modes.
def CoreOption : OptionFlag;

// CLOption - This is a cl.exe compatibility option. Options with this flag
// are made available when the driver is running in CL compatibility mode.
def CLOption : OptionFlag;

// CC1Option - This option should be accepted by clang -cc1.
def CC1Option : OptionFlag;

// CC1AsOption - This option should be accepted by clang -cc1as.
def CC1AsOption : OptionFlag;

// NoDriverOption - This option should not be accepted by the driver.
def NoDriverOption : OptionFlag;

// If an option affects linking, but has a primary group (so Link_Group cannot
// be used), add this flag.
def LinkOption : OptionFlag;

// FlangOption - This is considered a "core" Flang option, available in
// flang mode.
def FlangOption : OptionFlag;

// FlangOnlyOption - This option should only be used by Flang (i.e. it is not
// available for Clang)
def FlangOnlyOption : OptionFlag;

// FC1Option - This option should be accepted by flang -fc1.
def FC1Option : OptionFlag;

// A short name to show in documentation. The name will be interpreted as rST.
class DocName<string name> { string DocName = name; }

// A brief description to show in documentation, interpreted as rST.
class DocBrief<code descr> { code DocBrief = descr; }

// Indicates that this group should be flattened into its parent when generating
// documentation.
class DocFlatten { bit DocFlatten = 1; }

// Indicates that this warning is ignored, but accepted with a warning for
// GCC compatibility.
class IgnoredGCCCompat : Flags<[HelpHidden]> {}

/////////
// Groups

def Action_Group : OptionGroup<"<action group>">, DocName<"Actions">,
                   DocBrief<[{The action to perform on the input.}]>;

// Meta-group for options which are only used for compilation,
// and not linking etc.
def CompileOnly_Group : OptionGroup<"<CompileOnly group>">,
                        DocName<"Compilation flags">, DocBrief<[{
Flags controlling the behavior of Clang during compilation. These flags have
no effect during actions that do not perform compilation.}]>;

def Preprocessor_Group : OptionGroup<"<Preprocessor group>">,
                         Group<CompileOnly_Group>,
                         DocName<"Preprocessor flags">, DocBrief<[{
Flags controlling the behavior of the Clang preprocessor.}]>;

def IncludePath_Group : OptionGroup<"<I/i group>">, Group<Preprocessor_Group>,
                        DocName<"Include path management">,
                        DocBrief<[{
Flags controlling how ``#include``\s are resolved to files.}]>;

def I_Group : OptionGroup<"<I group>">, Group<IncludePath_Group>, DocFlatten;
def i_Group : OptionGroup<"<i group>">, Group<IncludePath_Group>, DocFlatten;
def clang_i_Group : OptionGroup<"<clang i group>">, Group<i_Group>, DocFlatten;

def M_Group : OptionGroup<"<M group>">, Group<Preprocessor_Group>,
              DocName<"Dependency file generation">, DocBrief<[{
Flags controlling generation of a dependency file for ``make``-like build
systems.}]>;

def d_Group : OptionGroup<"<d group>">, Group<Preprocessor_Group>,
              DocName<"Dumping preprocessor state">, DocBrief<[{
Flags allowing the state of the preprocessor to be dumped in various ways.}]>;

def Diag_Group : OptionGroup<"<W/R group>">, Group<CompileOnly_Group>,
                 DocName<"Diagnostic flags">, DocBrief<[{
Flags controlling which warnings, errors, and remarks Clang will generate.
See the :doc:`full list of warning and remark flags <DiagnosticsReference>`.}]>;

def R_Group : OptionGroup<"<R group>">, Group<Diag_Group>, DocFlatten;
def R_value_Group : OptionGroup<"<R (with value) group>">, Group<R_Group>,
                    DocFlatten;
def W_Group : OptionGroup<"<W group>">, Group<Diag_Group>, DocFlatten;
def W_value_Group : OptionGroup<"<W (with value) group>">, Group<W_Group>,
                    DocFlatten;

def f_Group : OptionGroup<"<f group>">, Group<CompileOnly_Group>,
              DocName<"Target-independent compilation options">;

def f_clang_Group : OptionGroup<"<f (clang-only) group>">,
                    Group<CompileOnly_Group>, DocFlatten;
def pedantic_Group : OptionGroup<"<pedantic group>">, Group<f_Group>,
                     DocFlatten;
def opencl_Group : OptionGroup<"<opencl group>">, Group<f_Group>,
                   DocName<"OpenCL flags">;

def sycl_Group : OptionGroup<"<SYCL group>">, Group<f_Group>,
                 DocName<"SYCL flags">;

def m_Group : OptionGroup<"<m group>">, Group<CompileOnly_Group>,
              DocName<"Target-dependent compilation options">;

// Feature groups - these take command line options that correspond directly to
// target specific features and can be translated directly from command line
// options.
def m_aarch64_Features_Group : OptionGroup<"<aarch64 features group>">,
                               Group<m_Group>, DocName<"AARCH64">;
def m_amdgpu_Features_Group : OptionGroup<"<amdgpu features group>">,
                              Group<m_Group>, DocName<"AMDGPU">;
def m_arm_Features_Group : OptionGroup<"<arm features group>">,
                           Group<m_Group>, DocName<"ARM">;
def m_hexagon_Features_Group : OptionGroup<"<hexagon features group>">,
                               Group<m_Group>, DocName<"Hexagon">;
// The features added by this group will not be added to target features.
// These are explicitly handled.
def m_hexagon_Features_HVX_Group : OptionGroup<"<hexagon features group>">,
                                   Group<m_Group>, DocName<"Hexagon">;
def m_mips_Features_Group : OptionGroup<"<mips features group>">,
                            Group<m_Group>, DocName<"MIPS">;
def m_ppc_Features_Group : OptionGroup<"<ppc features group>">,
                           Group<m_Group>, DocName<"PowerPC">;
def m_wasm_Features_Group : OptionGroup<"<wasm features group>">,
                            Group<m_Group>, DocName<"WebAssembly">;
// The features added by this group will not be added to target features.
// These are explicitly handled.
def m_wasm_Features_Driver_Group : OptionGroup<"<wasm driver features group>">,
                                   Group<m_Group>, DocName<"WebAssembly Driver">;
def m_x86_Features_Group : OptionGroup<"<x86 features group>">,
                           Group<m_Group>, Flags<[CoreOption]>, DocName<"X86">;
def m_riscv_Features_Group : OptionGroup<"<riscv features group>">,
                             Group<m_Group>, DocName<"RISCV">;

def m_libc_Group : OptionGroup<"<m libc group>">, Group<m_mips_Features_Group>,
                   Flags<[HelpHidden]>;

def O_Group : OptionGroup<"<O group>">, Group<CompileOnly_Group>,
              DocName<"Optimization level">, DocBrief<[{
Flags controlling how much optimization should be performed.}]>;

def DebugInfo_Group : OptionGroup<"<g group>">, Group<CompileOnly_Group>,
                      DocName<"Debug information generation">, DocBrief<[{
Flags controlling how much and what kind of debug information should be
generated.}]>;

def g_Group : OptionGroup<"<g group>">, Group<DebugInfo_Group>,
              DocName<"Kind and level of debug information">;
def gN_Group : OptionGroup<"<gN group>">, Group<g_Group>,
               DocName<"Debug level">;
def ggdbN_Group : OptionGroup<"<ggdbN group>">, Group<gN_Group>, DocFlatten;
def gTune_Group : OptionGroup<"<gTune group>">, Group<g_Group>,
                  DocName<"Debugger to tune debug information for">;
def g_flags_Group : OptionGroup<"<g flags group>">, Group<DebugInfo_Group>,
                    DocName<"Debug information flags">;

#if INTEL_CUSTOMIZATION
def intel_debug_Group : OptionGroup<"<intel debug group>">,
  Group<DebugInfo_Group>, DocName<"Intel debug options">;
#endif // INTEL_CUSTOMIZATION

def StaticAnalyzer_Group : OptionGroup<"<Static analyzer group>">,
                           DocName<"Static analyzer flags">, DocBrief<[{
Flags controlling the behavior of the Clang Static Analyzer.}]>;

// gfortran options that we recognize in the driver and pass along when
// invoking GCC to compile Fortran code.
def gfortran_Group : OptionGroup<"<gfortran group>">,
                     DocName<"Fortran compilation flags">, DocBrief<[{
Flags that will be passed onto the ``gfortran`` compiler when Clang is given
a Fortran input.}]>;

def Link_Group : OptionGroup<"<T/e/s/t/u group>">, DocName<"Linker flags">,
                 DocBrief<[{Flags that are passed on to the linker}]>;
def T_Group : OptionGroup<"<T group>">, Group<Link_Group>, DocFlatten;
def u_Group : OptionGroup<"<u group>">, Group<Link_Group>, DocFlatten;

def reserved_lib_Group : OptionGroup<"<reserved libs group>">,
                         Flags<[Unsupported]>;

def offload_lib_Group : OptionGroup<"<offload libs group>">;

// Temporary groups for clang options which we know we don't support,
// but don't want to verbosely warn the user about.
def clang_ignored_f_Group : OptionGroup<"<clang ignored f group>">,
  Group<f_Group>, Flags<[Ignored]>;
def clang_ignored_m_Group : OptionGroup<"<clang ignored m group>">,
  Group<m_Group>, Flags<[Ignored]>;

// Group for clang options in the process of deprecation.
// Please include the version that deprecated the flag as comment to allow
// easier garbage collection.
def clang_ignored_legacy_options_Group : OptionGroup<"<clang legacy flags>">,
  Group<f_Group>, Flags<[Ignored]>;

// Retired with clang-5.0
def : Flag<["-"], "fslp-vectorize-aggressive">, Group<clang_ignored_legacy_options_Group>;
def : Flag<["-"], "fno-slp-vectorize-aggressive">, Group<clang_ignored_legacy_options_Group>;

// Retired with clang-10.0. Previously controlled X86 MPX ISA.
def mmpx : Flag<["-"], "mmpx">, Group<clang_ignored_legacy_options_Group>;
def mno_mpx : Flag<["-"], "mno-mpx">, Group<clang_ignored_legacy_options_Group>;

// Group that ignores all gcc optimizations that won't be implemented
def clang_ignored_gcc_optimization_f_Group : OptionGroup<
  "<clang_ignored_gcc_optimization_f_Group>">, Group<f_Group>, Flags<[Ignored]>;

// A boolean option which is opt-in in CC1. The positive option exists in CC1 and
// Args.hasArg(OPT_ffoo) is used to check that the flag is enabled.
// This is useful if the option is usually disabled.
multiclass OptInFFlag<string name, string pos_prefix, string neg_prefix="",
                      string help="", list<OptionFlag> flags=[], code keypath="",
                      list<Option> enablers = []> {
  def f#NAME : Flag<["-"], "f"#name>, Flags<!listconcat([CC1Option], flags)>,
               Group<f_Group>, HelpText<!strconcat(pos_prefix, help)>,
               MarshallingInfoFlag<keypath, "false">,
               ImpliedByAnyOf<enablers, "true">;
  def fno_#NAME : Flag<["-"], "fno-"#name>, Flags<flags>,
               Group<f_Group>, HelpText<!strconcat(neg_prefix, help)>;
}

// A boolean option which is opt-out in CC1. The negative option exists in CC1 and
// Args.hasArg(OPT_fno_foo) is used to check that the flag is disabled.
multiclass OptOutFFlag<string name, string pos_prefix, string neg_prefix,
                       string help="", list<OptionFlag> flags=[], code keypath="",
                       list<Option> disablers = []> {
  def f#NAME : Flag<["-"], "f"#name>, Flags<flags>,
               Group<f_Group>, HelpText<!strconcat(pos_prefix, help)>;
  def fno_#NAME : Flag<["-"], "fno-"#name>, Flags<!listconcat([CC1Option], flags)>,
               Group<f_Group>, HelpText<!strconcat(neg_prefix, help)>,
               MarshallingInfoFlag<keypath, "false">,
               ImpliedByAnyOf<disablers, "true">;
}

//===----------------------------------------------------------------------===//
// BoolOptionBase
//===----------------------------------------------------------------------===//

// Default value of the keypath associated with a marshalled bool option.
class Default<code value> { code Value = value; }

class FlagPolarity<bit value> { bit Value = value; }
def PosFlag : FlagPolarity<true> {}
def NegFlag : FlagPolarity<false> {}

// Definition of a single command line flag.
class FlagDef<FlagPolarity polarity, bit value, list<OptionFlag> option_flags,
              string help, list<Option> implied_by_options = []> {
  // Negative polarity (false) implies a command line spelling prefixed with
  // "no-" and a TableGen record whose name is prefixed with "no_".
  FlagPolarity Polarity = polarity;

  // The value assigned to keypath when the flag is present on the command line.
  bit Value = value;

  // List of OptionFlag records that control the visibility of the flag in
  // different scenarios.
  list<OptionFlag> OptionFlags = option_flags;

  // The help text associated with the flag.
  string Help = help;

  // List of options that imply this flag when present on command line.
  list<Option> ImpliedBy = implied_by_options;
}

// Information extending a FlagDef.
class FlagDefSuffix<list<OptionFlag> option_flags, string help> {
  list<OptionFlag> OptionFlags = option_flags;
  string Help = help;
}

// Extend the flag definition with a suffix.
class ApplySuffix<FlagDef flag, FlagDefSuffix flag_suffix> {
  FlagDef Result
    = FlagDef<flag.Polarity, flag.Value,
              !listconcat(flag.OptionFlags, flag_suffix.OptionFlags),
              !strconcat(flag.Help, flag_suffix.Help), flag.ImpliedBy>;
}

// FlagDef extension. Convenient for creation of TableGen records.
class FlagDefExpanded<FlagDef flag, string prefix, string name, string spelling>
  : FlagDef<flag.Polarity, flag.Value, flag.OptionFlags, flag.Help,
            flag.ImpliedBy> {
  // Name of the TableGen record.
  string RecordName = prefix#!cond(flag.Polarity.Value : "", true : "no_")#name;

  // Spelling of the flag.
  string Spelling
    = prefix#!cond(flag.Polarity.Value : "", true : "no-")#spelling;

  // Can the flag be implied by another flag?
  bit CanBeImplied = !not(!empty(flag.ImpliedBy));

  // C++ code that will be assigned to the keypath when the flag is present.
  code ValueAsCode = !cond(flag.Value : "true", true: "false");
}

// Creates record with a marshalled flag.
class BoolOptionFlag<FlagDefExpanded flag, FlagDefExpanded other,
                     FlagDefExpanded implied, code keypath, Default default>
  : Flag<["-"], flag.Spelling>, Flags<flag.OptionFlags>, HelpText<flag.Help>,
    MarshallingInfoBooleanFlag<keypath, default.Value, flag.ValueAsCode,
                               flag.RecordName, other.ValueAsCode,
                               other.RecordName>,
    ImpliedByAnyOf<implied.ImpliedBy, implied.ValueAsCode> {}

// Generates TableGen records for two command line flags that control the same
// keypath via the marshalling infrastructure.
// Names of the records consist of the specified prefix, "no_" for the negative
// flag, and NAME.
// BoolOption is the API that should be used most of the time. Use this only
// when you need more control (e.g. to represent a marshalled option whose
// keypath defaults to an arbitrarily complex boolean expression).
multiclass BoolOptionBase<string spelling_base, code keypath, Default default,
                          FlagDef flag1_base, FlagDef flag2_base,
                          FlagDefSuffix flags_suffix = FlagDefSuffix<[], "">,
                          string prefix = ""> {
  defvar flag1 = FlagDefExpanded<ApplySuffix<flag1_base, flags_suffix>.Result,
                                 prefix, NAME, spelling_base>;

  defvar flag2 = FlagDefExpanded<ApplySuffix<flag2_base, flags_suffix>.Result,
                                 prefix, NAME, spelling_base>;

  // TODO: Assert that the flags have different polarity.
  // TODO: Assert that the flags have different value.
  // TODO: Assert that only one of the flags can be implied.

  defvar implied = !cond(flag1.CanBeImplied: flag1, true: flag2);

  def flag1.RecordName : BoolOptionFlag<flag1, flag2, implied, keypath, default>;
  def flag2.RecordName : BoolOptionFlag<flag2, flag1, implied, keypath, default>;
}

//===----------------------------------------------------------------------===//
// BoolOption
//===----------------------------------------------------------------------===//

class DefaultsToBool<bit value> { bit Value = value; }
def DefaultsToTrue : DefaultsToBool<true> {}
def DefaultsToFalse : DefaultsToBool<false> {}

/// Holds the mixins that apply to the changing flag:
///   * list of OptionFlags (e.g. [CC1Option, NoXarchOption]),
///   * help string,
///   * list of Options that imply this flag.
class ChangedBy<FlagPolarity polarity, list<OptionFlag> option_flags = [],
                string help = "", list<Option> changed_by_options = []> {
  FlagPolarity Polarity = polarity;
  list<OptionFlag> OptionFlags = option_flags;
  string Help = help;
  list<Option> ChangedByOptions = changed_by_options;
}

/// Holds the mixins that apply to the resetting flag:
///   * list of OptionFlags (e.g. [CC1Option, NoXarchOption]),
///   * help string.
class ResetBy<FlagPolarity polarity, list<OptionFlag> option_flags = [],
              string help = ""> {
  FlagPolarity Polarity = polarity;
  list<OptionFlag> OptionFlags = option_flags;
  string Help = help;
}

/// Holds the mixins that apply to both the changing flag and resetting flag:
///   * list of OptionFlags (e.g. [CC1Option, NoXarchOption]),
///   * the suffix of the help string.
class BothFlags<list<OptionFlag> option_flags = [], string help = ""> {
  list<OptionFlag> OptionFlags = option_flags;
  string Help = help;
}

/// Creates two command line flags that control the same boolean keypath.
///
/// Example:
///   defm my_boolean_option : BoolOption<"my-boolean-option",
///     "CodeGenOpts.MyBooleanOption", DefaultsToFalse,
///     ChangedBy<PosFlag, [CC1Option], "Enable">,
///     ResetBy<NegFlag, [], "Disable">,
///     BothFlags<[CoreOption], " my boolean option.">;
///
///   The Clang driver now knows two new command line flags: the "positive"
///   -my-boolean-option and the "negative" -no-my-boolean-option. The positive
///   flag is also available on the CC1 command line.
///
///   * When the command line contains neither of the flags, the keypath value
///     defaults to false.
///   * When the command line contains the positive -my-boolean-option, the
///     keypath value changes to true.
///   * When the command line contains the negative -no-my-bool-option, the
///     keypath value resets to false.
///
///   The help text for -my-boolean-option is "Enable my boolean option." and
///   "Disable my boolean option." for -no-my-boolean-option.
multiclass BoolOption<string spelling_base, code keypath,
                      DefaultsToBool defaults_to, ChangedBy changed_by,
                      ResetBy reset_by, BothFlags both = BothFlags<[], "">,
                      string name_prefix = ""> {
  defvar default = Default<!cond(defaults_to.Value : "true", true: "false")>;

  defvar changed_by_flag = FlagDef<changed_by.Polarity, !not(defaults_to.Value),
                                   changed_by.OptionFlags, changed_by.Help,
                                   changed_by.ChangedByOptions>;

  defvar reset_by_flag = FlagDef<reset_by.Polarity, defaults_to.Value,
                                 reset_by.OptionFlags, reset_by.Help>;

  defvar flag_suffix = FlagDefSuffix<both.OptionFlags, both.Help>;

  defm NAME : BoolOptionBase<spelling_base, keypath, default, changed_by_flag,
                             reset_by_flag, flag_suffix, name_prefix>;
}

/// Creates a BoolOption with the changing available on the CC1 command line.
multiclass BoolCC1Option<string flag_base, code keypath,
                         DefaultsToBool defaults_to, ChangedBy changed_by,
                         ResetBy reset_by, BothFlags both = BothFlags<[], "">,
                         string name_prefix = ""> {
  defvar changed_by_cc1
    = ChangedBy<changed_by.Polarity,
                !listconcat(changed_by.OptionFlags, [CC1Option]),
                changed_by.Help, changed_by.ChangedByOptions>;

  defm NAME : BoolOption<flag_base, keypath, defaults_to, changed_by_cc1,
                         reset_by, both, name_prefix>;
}

/// Creates a BoolOption where both of the flags are prefixed with "f", are in
/// the Group<f_Group>, and the changing flag is also available on the CC1
/// command line.
multiclass BoolFOption<string flag_base, code keypath,
                       DefaultsToBool defaults_to, ChangedBy changed_by,
                       ResetBy reset_by, BothFlags both = BothFlags<[], "">> {
  defm NAME : BoolCC1Option<flag_base, keypath, defaults_to, changed_by,
                            reset_by, both, "f">,
              Group<f_Group>;
}

// Creates a BoolOption where both of the flags are prefixed with "g", are in
// the Group<g_Group>, and the changing flag is also available on the CC1
// command line.
multiclass BoolGOption<string flag_base, code keypath,
                       DefaultsToBool defaults_to, ChangedBy changed_by,
                       ResetBy reset_by, BothFlags both = BothFlags<[], "">> {
  defm NAME : BoolCC1Option<flag_base, keypath, defaults_to, changed_by,
                            reset_by, both, "g">,
              Group<g_Group>;
}

/////////
// Options

// The internal option ID must be a valid C++ identifier and results in a
// clang::driver::options::OPT_XX enum constant for XX.
//
// We want to unambiguously be able to refer to options from the driver source
// code, for this reason the option name is mangled into an ID. This mangling
// isn't guaranteed to have an inverse, but for practical purposes it does.
//
// The mangling scheme is to ignore the leading '-', and perform the following
// substitutions:
//   _ => __
//   - => _
//   / => _SLASH
//   # => _HASH
//   ? => _QUESTION
//   , => _COMMA
//   = => _EQ
//   C++ => CXX
//   . => _

// Developer Driver Options

def internal_Group : OptionGroup<"<clang internal options>">, Flags<[HelpHidden]>;
def internal_driver_Group : OptionGroup<"<clang driver internal options>">,
  Group<internal_Group>, HelpText<"DRIVER OPTIONS">;
def internal_debug_Group :
  OptionGroup<"<clang debug/development internal options>">,
  Group<internal_Group>, HelpText<"DEBUG/DEVELOPMENT OPTIONS">;

class InternalDriverOpt : Group<internal_driver_Group>,
  Flags<[NoXarchOption, HelpHidden]>;
def driver_mode : Joined<["--"], "driver-mode=">, Group<internal_driver_Group>,
  Flags<[CoreOption, NoXarchOption, HelpHidden]>,
  HelpText<"Set the driver mode to either 'gcc', 'g++', 'cpp', or 'cl'">;
def rsp_quoting : Joined<["--"], "rsp-quoting=">, Group<internal_driver_Group>,
  Flags<[CoreOption, NoXarchOption, HelpHidden]>,
  HelpText<"Set the rsp quoting to either 'posix', or 'windows'">;
def ccc_gcc_name : Separate<["-"], "ccc-gcc-name">, InternalDriverOpt,
  HelpText<"Name for native GCC compiler">,
  MetaVarName<"<gcc-path>">;
#if INTEL_CUSTOMIZATION
def _dpcpp : Flag<["--"], "dpcpp">, Group<internal_driver_Group>,
  Flags<[CoreOption, NoXarchOption, HelpHidden]>,
  HelpText<"Enable specific DPC++ driver behaviors">;
#endif // INTEL_CUSTOMIZATION

class InternalDebugOpt : Group<internal_debug_Group>,
  Flags<[NoXarchOption, HelpHidden, CoreOption]>;
def ccc_install_dir : Separate<["-"], "ccc-install-dir">, InternalDebugOpt,
  HelpText<"Simulate installation in the given directory">;
def ccc_print_phases : Flag<["-"], "ccc-print-phases">, InternalDebugOpt,
  HelpText<"Dump list of actions to perform">;
def ccc_print_bindings : Flag<["-"], "ccc-print-bindings">, InternalDebugOpt,
  HelpText<"Show bindings of tools to actions">;

def ccc_arcmt_check : Flag<["-"], "ccc-arcmt-check">, InternalDriverOpt,
  HelpText<"Check for ARC migration issues that need manual handling">;
def ccc_arcmt_modify : Flag<["-"], "ccc-arcmt-modify">, InternalDriverOpt,
  HelpText<"Apply modifications to files to conform to ARC">;
def ccc_arcmt_migrate : Separate<["-"], "ccc-arcmt-migrate">, InternalDriverOpt,
  HelpText<"Apply modifications and produces temporary files that conform to ARC">;
def arcmt_migrate_report_output : Separate<["-"], "arcmt-migrate-report-output">,
  HelpText<"Output path for the plist report">,  Flags<[CC1Option]>,
  MarshallingInfoString<"FrontendOpts.ARCMTMigrateReportOut">;
def arcmt_migrate_emit_arc_errors : Flag<["-"], "arcmt-migrate-emit-errors">,
  HelpText<"Emit ARC errors even if the migrator can fix them">, Flags<[CC1Option]>,
  MarshallingInfoFlag<"FrontendOpts.ARCMTMigrateEmitARCErrors">;
def gen_reproducer: Flag<["-"], "gen-reproducer">, InternalDebugOpt,
  HelpText<"Auto-generates preprocessed source files and a reproduction script">;
def gen_cdb_fragment_path: Separate<["-"], "gen-cdb-fragment-path">, InternalDebugOpt,
  HelpText<"Emit a compilation database fragment to the specified directory">;

def _migrate : Flag<["--"], "migrate">, Flags<[NoXarchOption]>,
  HelpText<"Run the migrator">;
def ccc_objcmt_migrate : Separate<["-"], "ccc-objcmt-migrate">,
  InternalDriverOpt,
  HelpText<"Apply modifications and produces temporary files to migrate to "
   "modern ObjC syntax">;

def objcmt_migrate_literals : Flag<["-"], "objcmt-migrate-literals">, Flags<[CC1Option]>,
  HelpText<"Enable migration to modern ObjC literals">,
  MarshallingInfoBitfieldFlag<"FrontendOpts.ObjCMTAction", "FrontendOptions::ObjCMT_Literals">;
def objcmt_migrate_subscripting : Flag<["-"], "objcmt-migrate-subscripting">, Flags<[CC1Option]>,
  HelpText<"Enable migration to modern ObjC subscripting">,
  MarshallingInfoBitfieldFlag<"FrontendOpts.ObjCMTAction", "FrontendOptions::ObjCMT_Subscripting">;
def objcmt_migrate_property : Flag<["-"], "objcmt-migrate-property">, Flags<[CC1Option]>,
  HelpText<"Enable migration to modern ObjC property">,
  MarshallingInfoBitfieldFlag<"FrontendOpts.ObjCMTAction", "FrontendOptions::ObjCMT_Property">;
def objcmt_migrate_all : Flag<["-"], "objcmt-migrate-all">, Flags<[CC1Option]>,
  HelpText<"Enable migration to modern ObjC">,
  MarshallingInfoBitfieldFlag<"FrontendOpts.ObjCMTAction", "FrontendOptions::ObjCMT_MigrateDecls">;
def objcmt_migrate_readonly_property : Flag<["-"], "objcmt-migrate-readonly-property">, Flags<[CC1Option]>,
  HelpText<"Enable migration to modern ObjC readonly property">,
  MarshallingInfoBitfieldFlag<"FrontendOpts.ObjCMTAction", "FrontendOptions::ObjCMT_ReadonlyProperty">;
def objcmt_migrate_readwrite_property : Flag<["-"], "objcmt-migrate-readwrite-property">, Flags<[CC1Option]>,
  HelpText<"Enable migration to modern ObjC readwrite property">,
  MarshallingInfoBitfieldFlag<"FrontendOpts.ObjCMTAction", "FrontendOptions::ObjCMT_ReadwriteProperty">;
def objcmt_migrate_property_dot_syntax : Flag<["-"], "objcmt-migrate-property-dot-syntax">, Flags<[CC1Option]>,
  HelpText<"Enable migration of setter/getter messages to property-dot syntax">,
  MarshallingInfoBitfieldFlag<"FrontendOpts.ObjCMTAction", "FrontendOptions::ObjCMT_PropertyDotSyntax">;
def objcmt_migrate_annotation : Flag<["-"], "objcmt-migrate-annotation">, Flags<[CC1Option]>,
  HelpText<"Enable migration to property and method annotations">,
  MarshallingInfoBitfieldFlag<"FrontendOpts.ObjCMTAction", "FrontendOptions::ObjCMT_Annotation">;
def objcmt_migrate_instancetype : Flag<["-"], "objcmt-migrate-instancetype">, Flags<[CC1Option]>,
  HelpText<"Enable migration to infer instancetype for method result type">,
  MarshallingInfoBitfieldFlag<"FrontendOpts.ObjCMTAction", "FrontendOptions::ObjCMT_Instancetype">;
def objcmt_migrate_nsmacros : Flag<["-"], "objcmt-migrate-ns-macros">, Flags<[CC1Option]>,
  HelpText<"Enable migration to NS_ENUM/NS_OPTIONS macros">,
  MarshallingInfoBitfieldFlag<"FrontendOpts.ObjCMTAction", "FrontendOptions::ObjCMT_NsMacros">;
def objcmt_migrate_protocol_conformance : Flag<["-"], "objcmt-migrate-protocol-conformance">, Flags<[CC1Option]>,
  HelpText<"Enable migration to add protocol conformance on classes">,
  MarshallingInfoBitfieldFlag<"FrontendOpts.ObjCMTAction", "FrontendOptions::ObjCMT_ProtocolConformance">;
def objcmt_atomic_property : Flag<["-"], "objcmt-atomic-property">, Flags<[CC1Option]>,
  HelpText<"Make migration to 'atomic' properties">,
  MarshallingInfoBitfieldFlag<"FrontendOpts.ObjCMTAction", "FrontendOptions::ObjCMT_AtomicProperty">;
def objcmt_returns_innerpointer_property : Flag<["-"], "objcmt-returns-innerpointer-property">, Flags<[CC1Option]>,
  HelpText<"Enable migration to annotate property with NS_RETURNS_INNER_POINTER">,
  MarshallingInfoBitfieldFlag<"FrontendOpts.ObjCMTAction", "FrontendOptions::ObjCMT_ReturnsInnerPointerProperty">;
def objcmt_ns_nonatomic_iosonly: Flag<["-"], "objcmt-ns-nonatomic-iosonly">, Flags<[CC1Option]>,
  HelpText<"Enable migration to use NS_NONATOMIC_IOSONLY macro for setting property's 'atomic' attribute">,
  MarshallingInfoBitfieldFlag<"FrontendOpts.ObjCMTAction", "FrontendOptions::ObjCMT_NsAtomicIOSOnlyProperty">;
def objcmt_migrate_designated_init : Flag<["-"], "objcmt-migrate-designated-init">, Flags<[CC1Option]>,
  HelpText<"Enable migration to infer NS_DESIGNATED_INITIALIZER for initializer methods">,
  MarshallingInfoBitfieldFlag<"FrontendOpts.ObjCMTAction", "FrontendOptions::ObjCMT_DesignatedInitializer">;

def objcmt_whitelist_dir_path: Joined<["-"], "objcmt-whitelist-dir-path=">, Flags<[CC1Option]>,
  HelpText<"Only modify files with a filename contained in the provided directory path">,
  MarshallingInfoString<"FrontendOpts.ObjCMTWhiteListPath">;
// The misspelt "white-list" [sic] alias is due for removal.
def : Joined<["-"], "objcmt-white-list-dir-path=">, Flags<[CC1Option]>,
    Alias<objcmt_whitelist_dir_path>;

// Make sure all other -ccc- options are rejected.
def ccc_ : Joined<["-"], "ccc-">, Group<internal_Group>, Flags<[Unsupported]>;

// Standard Options

// Intel-specific options
#if INTEL_CUSTOMIZATION
// Internal Intel options
def i_no_use_libirc : Flag<["-"], "i_no-use-libirc">,
  Group<internal_driver_Group>, Flags<[NoXarchOption, HelpHidden]>,
  HelpText<"Disable usage of libirc.">;
// Add -ax so it does not error out.
// TODO - there is some usage of this option even though it isn't supported.
// we are accepting it so we can get around these usages for now.
def ax : Joined<["-"], "ax">;
def _intel : Flag<["--"], "intel">, Flags<[NoXarchOption, CoreOption]>,
  HelpText<"Run in Intel Compiler mode">;
def shared_intel : Flag<["-"], "shared-intel">, Flags<[NoXarchOption]>,
  HelpText<"link Intel provided libraries dynamically">;
def static_intel : Flag<["-"], "static-intel">, Flags<[NoXarchOption]>,
  HelpText<"link Intel provided libraries statically">;
def extended_float_types : Flag<["--"], "extended_float_types">, Flags<[CC1Option]>;
def fintel_long_double_size_EQ : Joined<["-"], "fintel-long-double-size=">,
  HelpText<"Overrides the size of long double from the architecture/OS defaults.">,
  Flags<[CC1Option, DpcppHidden]>;
def intel_mintrinsic_promote : Flag<["-"], "mintrinsic-promote">,
  Flags<[CC1Option]>, HelpText<"Force certain functions using intrinsics to "
  "promote their architectures and make the intrinsic headers included by default">;
def intel_mno_intrinsic_promote : Flag<["-"], "mno-intrinsic-promote">, Flags<[NoXarchOption]>;
def qipp_EQ : Joined<["-"], "qipp=">, Flags<[NoXarchOption]>,
  Values<"common,crypto,nonpic,nonpic_crypto">,
  HelpText<"Link commonly used Intel(R) Integrated Performace Primitives "
  "(Intel(R) IPP) libraries and bring in the associated headers">;
def qipp : Flag<["-"], "qipp">, Alias<qipp_EQ>, AliasArgs<["common"]>;
def qipp_link_EQ : Joined<["-"], "qipp-link=">, Flags<[NoXarchOption]>,
  Values<"static,dynamic,shared">, HelpText<"Link Intel(R) IPP libraries in "
  "requested manner">;
def : Joined<["-"], "ipp=">, Alias<qipp_EQ>, HelpText<"Link commonly used "
  "Intel(R) Integrated Performace Primitives (Intel(R) IPP) libraries and "
  "bring in the associated headers">;
def : Flag<["-"], "ipp">, Alias<qipp_EQ>, AliasArgs<["common"]>;
def : Joined<["-"], "ipp-link=">, Alias<qipp_link_EQ>,
  Values<"static,dynamic,shared">, HelpText<"Link Intel(R) IPP libraries in "
  "requested manner">;
def qmkl_EQ : Joined<["-"], "qmkl=">,
  Values<"parallel,sequential,cluster">,
  HelpText<"Link commonly used Intel(R) Math Kernel Library (Intel(R) MKL) "
  "and bring in the associated headers">;
def qmkl : Flag<["-"], "qmkl">, Alias<qmkl_EQ>, AliasArgs<["parallel"]>;
def qtbb : Flag<["-"], "qtbb">, HelpText<"Link Intel(R) Threading Building "
  "Blocks (Intel(R) TBB) libraries and bring in the associated headers">;
def qdaal_EQ : Joined<["-"], "qdaal=">, Values<"parallel,sequential">,
  HelpText<"Link Intel(R) Data Analytics Acceleration Library (Intel(R) DAAL) "
  "libraries and bring in the associated headers">;
def qdaal : Flag<["-"], "qdaal">, Alias<qdaal_EQ>, AliasArgs<["parallel"]>;
def : Flag<["-"], "tbb">, Alias<qtbb>, HelpText<"Link Intel(R) Threading "
  "Building Blocks (Intel(R) TBB) libraries and bring in the associated "
  "headers">;
def : Joined<["-"], "daal=">, Alias<qdaal_EQ>, HelpText<"Link Intel(R) Data "
  "Analytics Acceleration Library (Intel(R) DAAL) libraries and bring in the "
  "associated headers">;
def : Flag<["-"], "daal">, Alias<qdaal_EQ>, AliasArgs<["parallel"]>;
def x_intel : Joined<["-"], "x">, Flags<[NoXarchOption]>,
  HelpText<"Generate specialized code to run exclusively on processors "
  "indicated by <code>.">, MetaVarName<"<code>">;
def device_math_lib_EQ : CommaJoined<["-"], "device-math-lib=">,
  Flags<[NoXarchOption]>, Values<"fp32,fp64">, HelpText<"Control the addition "
  "of device math libraries when compiling for other devices.  Valid arguments "
  "are fp64, fp32">;
def no_device_math_lib_EQ : CommaJoined<["-"], "no-device-math-lib=">,
  Flags<[NoXarchOption]>, Values<"fp32,fp64">;
#endif // INTEL_CUSTOMIZATION

def _HASH_HASH_HASH : Flag<["-"], "###">, Flags<[NoXarchOption, CoreOption, FlangOption]>,
    HelpText<"Print (but do not run) the commands to run for this compilation">;
#if INTEL_CUSTOMIZATION
def _dryrun : Flag<["-"], "dryrun">, Flags<[NoXarchOption]>, Alias<_HASH_HASH_HASH>,
  HelpText<"Print (but do not run) the commands to run for this compilation">;
def _HASH : Flag<["-"], "#">, Flags<[NoXarchOption]>,
    HelpText<"Print (but do not run) the commands to run for this compilation">;
#endif // INTEL_CUSTOMIZATION
def _DASH_DASH : Option<["--"], "", KIND_REMAINING_ARGS>,
    Flags<[NoXarchOption, CoreOption]>;
def A : JoinedOrSeparate<["-"], "A">, Flags<[RenderJoined]>, Group<gfortran_Group>;
def B : JoinedOrSeparate<["-"], "B">, MetaVarName<"<dir>">,
    HelpText<"Add <dir> to search path for binaries and object files used implicitly">;
def CC : Flag<["-"], "CC">, Flags<[CC1Option]>, Group<Preprocessor_Group>,
    HelpText<"Include comments from within macros in preprocessed output">,
    MarshallingInfoFlag<"PreprocessorOutputOpts.ShowMacroComments">;
def C : Flag<["-"], "C">, Flags<[CC1Option]>, Group<Preprocessor_Group>,
    HelpText<"Include comments in preprocessed output">,
    MarshallingInfoFlag<"PreprocessorOutputOpts.ShowComments">;
def D : JoinedOrSeparate<["-"], "D">, Group<Preprocessor_Group>,
    Flags<[CC1Option]>, MetaVarName<"<macro>=<value>">,
    HelpText<"Define <macro> to <value> (or 1 if <value> omitted)">;
def E : Flag<["-"], "E">, Flags<[NoXarchOption,CC1Option, FlangOption, FC1Option]>, Group<Action_Group>,
    HelpText<"Only run the preprocessor">;
def F : JoinedOrSeparate<["-"], "F">, Flags<[RenderJoined,CC1Option]>,
    HelpText<"Add directory to framework include search path">;
def G : JoinedOrSeparate<["-"], "G">, Flags<[NoXarchOption]>, Group<m_Group>,
    MetaVarName<"<size>">, HelpText<"Put objects of at most <size> bytes "
    "into small data section (MIPS / Hexagon)">;
def G_EQ : Joined<["-"], "G=">, Flags<[NoXarchOption]>, Group<m_Group>, Alias<G>;
def H : Flag<["-"], "H">, Flags<[CC1Option]>, Group<Preprocessor_Group>,
    HelpText<"Show header includes and nesting depth">,
    MarshallingInfoFlag<"DependencyOutputOpts.ShowHeaderIncludes">;
def I_ : Flag<["-"], "I-">, Group<I_Group>,
    HelpText<"Restrict all prior -I flags to double-quoted inclusion and "
             "remove current directory from include path">;
def I : JoinedOrSeparate<["-"], "I">, Group<I_Group>,
    Flags<[CC1Option,CC1AsOption]>, MetaVarName<"<dir>">,
    HelpText<"Add directory to include search path. If there are multiple -I "
             "options, these directories are searched in the order they are "
             "given before the standard system directories are searched. "
             "If the same directory is in the SYSTEM include search paths, for "
             "example if also specified with -isystem, the -I option will be "
             "ignored">;
def L : JoinedOrSeparate<["-"], "L">, Flags<[RenderJoined]>, Group<Link_Group>,
    MetaVarName<"<dir>">, HelpText<"Add directory to library search path">;
def MD : Flag<["-"], "MD">, Group<M_Group>,
    HelpText<"Write a depfile containing user and system headers">;
def MMD : Flag<["-"], "MMD">, Group<M_Group>,
    HelpText<"Write a depfile containing user headers">;
def M : Flag<["-"], "M">, Group<M_Group>,
    HelpText<"Like -MD, but also implies -E and writes to stdout by default">;
def MM : Flag<["-"], "MM">, Group<M_Group>,
    HelpText<"Like -MMD, but also implies -E and writes to stdout by default">;
def MF : JoinedOrSeparate<["-"], "MF">, Group<M_Group>,
    HelpText<"Write depfile output from -MMD, -MD, -MM, or -M to <file>">,
    MetaVarName<"<file>">;
def MG : Flag<["-"], "MG">, Group<M_Group>, Flags<[CC1Option]>,
    HelpText<"Add missing headers to depfile">,
    MarshallingInfoFlag<"DependencyOutputOpts.AddMissingHeaderDeps">;
def MJ : JoinedOrSeparate<["-"], "MJ">, Group<M_Group>,
    HelpText<"Write a compilation database entry per input">;
def MP : Flag<["-"], "MP">, Group<M_Group>, Flags<[CC1Option]>,
    HelpText<"Create phony target for each dependency (other than main file)">,
    MarshallingInfoFlag<"DependencyOutputOpts.UsePhonyTargets">;
def MQ : JoinedOrSeparate<["-"], "MQ">, Group<M_Group>, Flags<[CC1Option]>,
    HelpText<"Specify name of main file output to quote in depfile">;
def MT : JoinedOrSeparate<["-"], "MT">, Group<M_Group>, Flags<[CC1Option]>,
    HelpText<"Specify name of main file output in depfile">;
def MV : Flag<["-"], "MV">, Group<M_Group>, Flags<[CC1Option]>,
    HelpText<"Use NMake/Jom format for the depfile">,
    MarshallingInfoFlag<"DependencyOutputOpts.OutputFormat", "DependencyOutputFormat::Make">,
    Normalizer<"makeFlagToValueNormalizer(DependencyOutputFormat::NMake)">;
def Mach : Flag<["-"], "Mach">, Group<Link_Group>;
def O0 : Flag<["-"], "O0">, Group<O_Group>, Flags<[CC1Option, HelpHidden]>;
def O4 : Flag<["-"], "O4">, Group<O_Group>, Flags<[CC1Option, HelpHidden]>;
def ObjCXX : Flag<["-"], "ObjC++">, Flags<[NoXarchOption]>,
  HelpText<"Treat source input files as Objective-C++ inputs">;
def ObjC : Flag<["-"], "ObjC">, Flags<[NoXarchOption]>,
  HelpText<"Treat source input files as Objective-C inputs">;
def O : Joined<["-"], "O">, Group<O_Group>, Flags<[CC1Option]>;
def O_flag : Flag<["-"], "O">, Flags<[CC1Option]>, Alias<O>, AliasArgs<["1"]>;
def Ofast : Joined<["-"], "Ofast">, Group<O_Group>, Flags<[CC1Option]>;
def P : Flag<["-"], "P">, Flags<[CC1Option]>, Group<Preprocessor_Group>,
  HelpText<"Disable linemarker output in -E mode">,
  MarshallingInfoNegativeFlag<"PreprocessorOutputOpts.ShowLineMarkers">;
#if INTEL_CUSTOMIZATION
def : Flag<["-"], "fast">, Alias<Ofast>;
def EP : Flag<["-"], "EP">, Flags<[NoXarchOption]>, HelpText<"Preprocess to "
  "stdout, omitting #line directives.">;
#endif // INTEL_CUSTOMIZATION
def Qy : Flag<["-"], "Qy">, Flags<[CC1Option]>,
  HelpText<"Emit metadata containing compiler name and version">;
def Qn : Flag<["-"], "Qn">, Flags<[CC1Option]>,
  HelpText<"Do not emit metadata containing compiler name and version">;
def : Flag<["-"], "fident">, Group<f_Group>, Alias<Qy>, Flags<[CC1Option]>;
def : Flag<["-"], "fno-ident">, Group<f_Group>, Alias<Qn>, Flags<[CC1Option]>;
def Qunused_arguments : Flag<["-"], "Qunused-arguments">, Flags<[NoXarchOption, CoreOption]>,
  HelpText<"Don't emit warning for unused driver arguments">;
def Q : Flag<["-"], "Q">, IgnoredGCCCompat;
def Rpass_EQ : Joined<["-"], "Rpass=">, Group<R_value_Group>, Flags<[CC1Option]>,
  HelpText<"Report transformations performed by optimization passes whose "
           "name matches the given POSIX regular expression">;
def Rpass_missed_EQ : Joined<["-"], "Rpass-missed=">, Group<R_value_Group>,
  Flags<[CC1Option]>,
  HelpText<"Report missed transformations by optimization passes whose "
           "name matches the given POSIX regular expression">;
def Rpass_analysis_EQ : Joined<["-"], "Rpass-analysis=">, Group<R_value_Group>,
  Flags<[CC1Option]>,
  HelpText<"Report transformation analysis from optimization passes whose "
           "name matches the given POSIX regular expression">;
def R_Joined : Joined<["-"], "R">, Group<R_Group>, Flags<[CC1Option, CoreOption]>,
  MetaVarName<"<remark>">, HelpText<"Enable the specified remark">;
def S : Flag<["-"], "S">, Flags<[NoXarchOption,CC1Option]>, Group<Action_Group>,
  HelpText<"Only run preprocess and compilation steps">;
def Tbss : JoinedOrSeparate<["-"], "Tbss">, Group<T_Group>,
  MetaVarName<"<addr>">, HelpText<"Set starting address of BSS to <addr>">;
def Tdata : JoinedOrSeparate<["-"], "Tdata">, Group<T_Group>,
  MetaVarName<"<addr>">, HelpText<"Set starting address of DATA to <addr>">;
def Ttext : JoinedOrSeparate<["-"], "Ttext">, Group<T_Group>,
  MetaVarName<"<addr>">, HelpText<"Set starting address of TEXT to <addr>">;
def T : JoinedOrSeparate<["-"], "T">, Group<T_Group>,
  MetaVarName<"<script>">, HelpText<"Specify <script> as linker script">;
def U : JoinedOrSeparate<["-"], "U">, Group<Preprocessor_Group>,
  Flags<[CC1Option]>, MetaVarName<"<macro>">, HelpText<"Undefine macro <macro>">;
def V : JoinedOrSeparate<["-"], "V">, Flags<[NoXarchOption, Unsupported]>;
#if INTEL_CUSTOMIZATION
def Qoption_COMMA : CommaJoined<["-"], "Qoption,">, Flags<[NoXarchOption]>,
  HelpText<" Qoption,<tool>,<args> to pass the comma separated arguments to the"
           " <tool>; <tool> can be asm for assembler (or) link/ld for linker"
           " (or) preprocessor for preprocessor (or) compiler for compiler">,
  MetaVarName<"<arg>">;
def Wcxx11_narrowing : Flag<["-"], "Wc++11-narrowing">, Group<W_Group>,
  Flags<[CC1Option, CoreOption]>;
def Wno_cxx11_narrowing : Flag<["-"], "Wno-c++11-narrowing">, Group<W_Group>,
  Flags<[CC1Option, CoreOption]>;
#endif // INTEL_CUSTOMIZATION
def Wa_COMMA : CommaJoined<["-"], "Wa,">,
  HelpText<"Pass the comma separated arguments in <arg> to the assembler">,
  MetaVarName<"<arg>">;
def Wall : Flag<["-"], "Wall">, Group<W_Group>, Flags<[CC1Option, HelpHidden]>;
def WCL4 : Flag<["-"], "WCL4">, Group<W_Group>, Flags<[CC1Option, HelpHidden]>;
def Wdeprecated : Flag<["-"], "Wdeprecated">, Group<W_Group>, Flags<[CC1Option]>,
  HelpText<"Enable warnings for deprecated constructs and define __DEPRECATED">;
def Wno_deprecated : Flag<["-"], "Wno-deprecated">, Group<W_Group>, Flags<[CC1Option]>;
def Wl_COMMA : CommaJoined<["-"], "Wl,">, Flags<[LinkerInput, RenderAsInput]>,
  HelpText<"Pass the comma separated arguments in <arg> to the linker">,
  MetaVarName<"<arg>">, Group<Link_Group>;
// FIXME: This is broken; these should not be Joined arguments.
def Wno_nonportable_cfstrings : Joined<["-"], "Wno-nonportable-cfstrings">, Group<W_Group>,
  Flags<[CC1Option]>;
def Wnonportable_cfstrings : Joined<["-"], "Wnonportable-cfstrings">, Group<W_Group>,
  Flags<[CC1Option]>;
def Wno_sycl_strict : Joined<["-"], "Wno-sycl-strict">, Group<W_Group>, HelpText<"Disable warnings which enforce strict SYCL language compatibility.">;
def Wp_COMMA : CommaJoined<["-"], "Wp,">,
  HelpText<"Pass the comma separated arguments in <arg> to the preprocessor">,
  MetaVarName<"<arg>">, Group<Preprocessor_Group>;
def Wundef_prefix_EQ : CommaJoined<["-"], "Wundef-prefix=">, Group<W_value_Group>,
  Flags<[CC1Option, CoreOption, HelpHidden]>, MetaVarName<"<arg>">,
  HelpText<"Enable warnings for undefined macros with a prefix in the comma separated list <arg>">;
def Wwrite_strings : Flag<["-"], "Wwrite-strings">, Group<W_Group>, Flags<[CC1Option, HelpHidden]>;
def Wno_write_strings : Flag<["-"], "Wno-write-strings">, Group<W_Group>, Flags<[CC1Option, HelpHidden]>;
def W_Joined : Joined<["-"], "W">, Group<W_Group>, Flags<[CC1Option, CoreOption]>,
  MetaVarName<"<warning>">, HelpText<"Enable the specified warning">;
def Xanalyzer : Separate<["-"], "Xanalyzer">,
  HelpText<"Pass <arg> to the static analyzer">, MetaVarName<"<arg>">,
  Group<StaticAnalyzer_Group>;
def Xarch__ : JoinedAndSeparate<["-"], "Xarch_">, Flags<[NoXarchOption]>;
def Xarch_host : Separate<["-"], "Xarch_host">, Flags<[NoXarchOption]>,
  HelpText<"Pass <arg> to the CUDA/HIP host compilation">, MetaVarName<"<arg>">;
def Xarch_device : Separate<["-"], "Xarch_device">, Flags<[NoXarchOption]>,
  HelpText<"Pass <arg> to the CUDA/HIP device compilation">, MetaVarName<"<arg>">;
def Xassembler : Separate<["-"], "Xassembler">,
  HelpText<"Pass <arg> to the assembler">, MetaVarName<"<arg>">,
  Group<CompileOnly_Group>;
def Xclang : Separate<["-"], "Xclang">,
  HelpText<"Pass <arg> to the clang compiler">, MetaVarName<"<arg>">,
  Flags<[NoXarchOption, CoreOption]>, Group<CompileOnly_Group>;
#if INTEL_CUSTOMIZATION
def Xcuda_fatbinary : Separate<["-"], "Xcuda-fatbinary">, Flags<[DpcppUnsupported]>,
  HelpText<"Pass <arg> to fatbinary invocation">, MetaVarName<"<arg>">;
def Xcuda_ptxas : Separate<["-"], "Xcuda-ptxas">, Flags<[DpcppUnsupported]>,
  HelpText<"Pass <arg> to the ptxas assembler">, MetaVarName<"<arg>">;
#endif // INTEL_CUSTOMIZATION
def Xopenmp_target : Separate<["-"], "Xopenmp-target">,
  HelpText<"Pass <arg> to the target offloading toolchain.">, MetaVarName<"<arg>">;
def Xopenmp_target_EQ : JoinedAndSeparate<["-"], "Xopenmp-target=">,
  HelpText<"Pass <arg> to the target offloading toolchain identified by <triple>.">,
  MetaVarName<"<triple> <arg>">;
<<<<<<< HEAD
=======
#if INTEL_CUSTOMIZATION
def Xopenmp_backend : Separate<["-"], "Xopenmp-target-backend">,
  HelpText<"Pass <arg> to the OpenMP based target backend.">,
  MetaVarName<"<arg>">, Flags<[CoreOption]>;
def Xopenmp_backend_EQ : JoinedAndSeparate<["-"], "Xopenmp-target-backend=">,
  HelpText<"Pass <arg> to the OpenMP based backend identified by <triple>.">,
  MetaVarName<"<triple> <arg>">, Flags<[CoreOption]>;
def Xopenmp_frontend : Separate<["-"], "Xopenmp-target-frontend">,
  HelpText<"Pass <arg> to the OpenMP based target frontend.">,
  Alias<Xopenmp_target>, Flags<[CoreOption]>;
def Xopenmp_frontend_EQ : JoinedAndSeparate<["-"], "Xopenmp-target-frontend=">,
  HelpText<"Pass <arg> to the OpenMPbased target frontend identified by "
  "<triple>.">, Alias<Xopenmp_target_EQ>, Flags<[CoreOption]>;
def Xopenmp_linker : Separate<["-"], "Xopenmp-target-linker">,
  HelpText<"Pass <arg> to the SYCL based target linker.">,
  MetaVarName<"<arg>">, Flags<[CoreOption]>;
def Xopenmp_linker_EQ : JoinedAndSeparate<["-"], "Xopenmp-target-linker=">,
  HelpText<"Pass <arg> to the SYCL based target linker identified by "
  "<triple>.">, MetaVarName<"<triple> <arg>">, Flags<[CoreOption]>;
#endif // INTEL_CUSTOMIZATION
>>>>>>> 6c8b510a
def Xsycl_backend : Separate<["-"], "Xsycl-target-backend">,
  HelpText<"Pass <arg> to the SYCL based target backend.">, MetaVarName<"<arg>">, Flags<[CoreOption]>;
def Xsycl_backend_EQ : JoinedAndSeparate<["-"], "Xsycl-target-backend=">,
  HelpText<"Pass <arg> to the SYCL based backend identified by <triple>.">,
  MetaVarName<"<triple> <arg>">, Flags<[CoreOption]>;
def Xsycl_frontend : Separate<["-"], "Xsycl-target-frontend">,
  HelpText<"Pass <arg> to the SYCL based target frontend.">, MetaVarName<"<arg>">, Flags<[CoreOption]>;
def Xsycl_frontend_EQ : JoinedAndSeparate<["-"], "Xsycl-target-frontend=">,
  HelpText<"Pass <arg> to the SYCL based target frontend identified by <triple>.">, Flags<[CoreOption]>,
  MetaVarName<"<triple> <arg>">;
def Xsycl_linker : Separate<["-"], "Xsycl-target-linker">,
  HelpText<"Pass <arg> to the SYCL based target linker.">, MetaVarName<"<arg>">, Flags<[CoreOption]>;
def Xsycl_linker_EQ : JoinedAndSeparate<["-"], "Xsycl-target-linker=">,
  HelpText<"Pass <arg> to the SYCL based target linker identified by <triple>.">,
  MetaVarName<"<triple> <arg>">, Flags<[CoreOption]>;
def Xs : Joined<["-"], "Xs">, HelpText<"Pass <arg> to the offline compiler, adding the option specifier '-' to the <arg>.">, MetaVarName<"<arg>">, Flags<[CoreOption]>;
def Xs_separate : Separate<["-"], "Xs">, HelpText<"Pass <arg> to the offline compiler.">, MetaVarName<"<arg>">, Flags<[CoreOption]>;
def z : Separate<["-"], "z">, Flags<[LinkerInput, RenderAsInput]>,
  HelpText<"Pass -z <arg> to the linker">, MetaVarName<"<arg>">,
  Group<Link_Group>;
def Xlinker : Separate<["-"], "Xlinker">, Flags<[LinkerInput, RenderAsInput]>,
  HelpText<"Pass <arg> to the linker">, MetaVarName<"<arg>">,
  Group<Link_Group>;
def Xpreprocessor : Separate<["-"], "Xpreprocessor">, Group<Preprocessor_Group>,
  HelpText<"Pass <arg> to the preprocessor">, MetaVarName<"<arg>">;
def X_Flag : Flag<["-"], "X">, Group<Link_Group>;
def X_Joined : Joined<["-"], "X">, IgnoredGCCCompat;
def Z_Flag : Flag<["-"], "Z">, Group<Link_Group>;
// FIXME: All we do with this is reject it. Remove.
def Z_Joined : Joined<["-"], "Z">;
def all__load : Flag<["-"], "all_load">;
def allowable__client : Separate<["-"], "allowable_client">;
def ansi : Flag<["-", "--"], "ansi">;
def arch__errors__fatal : Flag<["-"], "arch_errors_fatal">;
def arch : Separate<["-"], "arch">, Flags<[NoXarchOption]>;
def arch__only : Separate<["-"], "arch_only">;
def a : Joined<["-"], "a">;
def autocomplete : Joined<["--"], "autocomplete=">;
def bind__at__load : Flag<["-"], "bind_at_load">;
def bundle__loader : Separate<["-"], "bundle_loader">;
def bundle : Flag<["-"], "bundle">;
def b : JoinedOrSeparate<["-"], "b">, Flags<[Unsupported]>;
def cl_opt_disable : Flag<["-"], "cl-opt-disable">, Group<opencl_Group>, Flags<[CC1Option]>,
  HelpText<"OpenCL only. This option disables all optimizations. By default optimizations are enabled.">;
def cl_strict_aliasing : Flag<["-"], "cl-strict-aliasing">, Group<opencl_Group>, Flags<[CC1Option]>,
  HelpText<"OpenCL only. This option is added for compatibility with OpenCL 1.0.">;
def cl_single_precision_constant : Flag<["-"], "cl-single-precision-constant">, Group<opencl_Group>, Flags<[CC1Option]>,
  HelpText<"OpenCL only. Treat double precision floating-point constant as single precision constant.">,
  MarshallingInfoFlag<"LangOpts->SinglePrecisionConstants">;
def cl_finite_math_only : Flag<["-"], "cl-finite-math-only">, Group<opencl_Group>, Flags<[CC1Option]>,
  HelpText<"OpenCL only. Allow floating-point optimizations that assume arguments and results are not NaNs or +-Inf.">,
  MarshallingInfoFlag<"LangOpts->CLFiniteMathOnly">;
def cl_kernel_arg_info : Flag<["-"], "cl-kernel-arg-info">, Group<opencl_Group>, Flags<[CC1Option]>,
  HelpText<"OpenCL only. Generate kernel argument metadata.">,
  MarshallingInfoFlag<"CodeGenOpts.EmitOpenCLArgMetadata">;
def cl_unsafe_math_optimizations : Flag<["-"], "cl-unsafe-math-optimizations">, Group<opencl_Group>, Flags<[CC1Option]>,
  HelpText<"OpenCL only. Allow unsafe floating-point optimizations.  Also implies -cl-no-signed-zeros and -cl-mad-enable.">,
  MarshallingInfoFlag<"LangOpts->CLUnsafeMath">;
def cl_fast_relaxed_math : Flag<["-"], "cl-fast-relaxed-math">, Group<opencl_Group>, Flags<[CC1Option]>,
  HelpText<"OpenCL only. Sets -cl-finite-math-only and -cl-unsafe-math-optimizations, and defines __FAST_RELAXED_MATH__.">,
  MarshallingInfoFlag<"LangOpts->FastRelaxedMath">;
def cl_mad_enable : Flag<["-"], "cl-mad-enable">, Group<opencl_Group>, Flags<[CC1Option]>,
  HelpText<"OpenCL only. Allow use of less precise MAD computations in the generated binary.">,
  MarshallingInfoFlag<"CodeGenOpts.LessPreciseFPMAD">,
  ImpliedByAnyOf<[cl_unsafe_math_optimizations, cl_fast_relaxed_math]>;
def cl_no_signed_zeros : Flag<["-"], "cl-no-signed-zeros">, Group<opencl_Group>, Flags<[CC1Option]>,
  HelpText<"OpenCL only. Allow use of less precise no signed zeros computations in the generated binary.">,
  MarshallingInfoFlag<"LangOpts->CLNoSignedZero">;
def cl_std_EQ : Joined<["-"], "cl-std=">, Group<opencl_Group>, Flags<[CC1Option]>,
  HelpText<"OpenCL language standard to compile for.">, Values<"cl,CL,cl1.0,CL1.0,cl1.1,CL1.1,cl1.2,CL1.2,cl2.0,CL2.0,cl3.0,CL3.0,clc++,CLC++">;
def cl_denorms_are_zero : Flag<["-"], "cl-denorms-are-zero">, Group<opencl_Group>,
  HelpText<"OpenCL only. Allow denormals to be flushed to zero.">;
def cl_fp32_correctly_rounded_divide_sqrt : Flag<["-"], "cl-fp32-correctly-rounded-divide-sqrt">, Group<opencl_Group>, Flags<[CC1Option]>,
  HelpText<"OpenCL only. Specify that single precision floating-point divide and sqrt used in the program source are correctly rounded.">,
  MarshallingInfoFlag<"CodeGenOpts.CorrectlyRoundedDivSqrt">;
// if INTEL_CUSTOMIZATION
def cl_spir_compile_options : Separate<["-"], "cl-spir-compile-options">, Group<opencl_Group>, Flags<[CC1Option]>,
  HelpText<"SPIR compilation options to record in metadata">;
def fhls : Flag<["-"], "fhls">, Group<f_Group>, Flags<[CC1Option, DpcppUnsupported]>,
  HelpText<"Enable Intel FPGA High Level Synthesis extensions">;
// endif INTEL_CUSTOMIZATION
def cl_uniform_work_group_size : Flag<["-"], "cl-uniform-work-group-size">, Group<opencl_Group>, Flags<[CC1Option]>,
  HelpText<"OpenCL only. Defines that the global work-size be a multiple of the work-group size specified to clEnqueueNDRangeKernel">,
  MarshallingInfoFlag<"CodeGenOpts.UniformWGSize">;
def client__name : JoinedOrSeparate<["-"], "client_name">;
def combine : Flag<["-", "--"], "combine">, Flags<[NoXarchOption, Unsupported]>;
def compatibility__version : JoinedOrSeparate<["-"], "compatibility_version">;
def config : Separate<["--"], "config">, Flags<[NoXarchOption]>,
  HelpText<"Specifies configuration file">;
def config_system_dir_EQ : Joined<["--"], "config-system-dir=">, Flags<[NoXarchOption, HelpHidden]>,
  HelpText<"System directory for configuration files">;
def config_user_dir_EQ : Joined<["--"], "config-user-dir=">, Flags<[NoXarchOption, HelpHidden]>,
  HelpText<"User directory for configuration files">;
def coverage : Flag<["-", "--"], "coverage">, Group<Link_Group>, Flags<[CoreOption]>;
def cpp_precomp : Flag<["-"], "cpp-precomp">, Group<clang_ignored_f_Group>;
def current__version : JoinedOrSeparate<["-"], "current_version">;
def cxx_isystem : JoinedOrSeparate<["-"], "cxx-isystem">, Group<clang_i_Group>,
  HelpText<"Add directory to the C++ SYSTEM include search path">, Flags<[CC1Option]>,
  MetaVarName<"<directory>">;
def c : Flag<["-"], "c">, Flags<[NoXarchOption]>, Group<Action_Group>,
  HelpText<"Only run preprocess, compile, and assemble steps">;
def fconvergent_functions : Flag<["-"], "fconvergent-functions">, Group<f_Group>, Flags<[CC1Option]>,
  HelpText<"Assume functions may be convergent">;

def gpu_use_aux_triple_only : Flag<["--"], "gpu-use-aux-triple-only">,
  InternalDriverOpt, HelpText<"Prepare '-aux-triple' only without populating "
                              "'-aux-target-cpu' and '-aux-target-feature'.">;
#if INTEL_CUSTOMIZATION
def cuda_device_only : Flag<["--"], "cuda-device-only">, Flags<[DpcppUnsupported]>,
  HelpText<"Compile CUDA code for device only">;
def cuda_host_only : Flag<["--"], "cuda-host-only">, Flags<[DpcppUnsupported]>,
  HelpText<"Compile CUDA code for host only.  Has no effect on non-CUDA "
           "compilations.">;
def cuda_compile_host_device : Flag<["--"], "cuda-compile-host-device">, Flags<[DpcppUnsupported]>,
  HelpText<"Compile CUDA code for both host and device (default).  Has no "
           "effect on non-CUDA compilations.">;
def cuda_include_ptx_EQ : Joined<["--"], "cuda-include-ptx=">, Flags<[NoXarchOption, DpcppUnsupported]>,
  HelpText<"Include PTX for the following GPU architecture (e.g. sm_35) or 'all'. May be specified more than once.">;
def no_cuda_include_ptx_EQ : Joined<["--"], "no-cuda-include-ptx=">, Flags<[NoXarchOption, DpcppUnsupported]>,
  HelpText<"Do not include PTX for the following GPU architecture (e.g. sm_35) or 'all'. May be specified more than once.">;
def offload_arch_EQ : Joined<["--"], "offload-arch=">, Flags<[NoXarchOption, DpcppUnsupported]>,
  HelpText<"CUDA offloading device architecture (e.g. sm_35), or HIP offloading target ID in the form of a "
           "device architecture followed by target ID features delimited by a colon. Each target ID feature "
           "is a pre-defined string followed by a plus or minus sign (e.g. gfx908:xnack+:sramecc-).  May be "
           "specified more than once.">;
def cuda_gpu_arch_EQ : Joined<["--"], "cuda-gpu-arch=">, Flags<[NoXarchOption, DpcppUnsupported]>,
  Alias<offload_arch_EQ>;
def hip_link : Flag<["--"], "hip-link">, Flags<[DpcppUnsupported]>,
  HelpText<"Link clang-offload-bundler bundles for HIP">;
def no_offload_arch_EQ : Joined<["--"], "no-offload-arch=">, Flags<[NoXarchOption, DpcppUnsupported]>,
  HelpText<"Remove CUDA/HIP offloading device architecture (e.g. sm_35, gfx906) from the list of devices to compile for. "
           "'all' resets the list to its default value.">;
def emit_static_lib : Flag<["--"], "emit-static-lib">,
  HelpText<"Enable linker job to emit a static library.">;
def no_cuda_gpu_arch_EQ : Joined<["--"], "no-cuda-gpu-arch=">, Flags<[NoXarchOption, DpcppUnsupported]>,
  Alias<no_offload_arch_EQ>;
def cuda_noopt_device_debug : Flag<["--"], "cuda-noopt-device-debug">, Flags<[DpcppUnsupported]>,
  HelpText<"Enable device-side debug info generation. Disables ptxas optimizations.">;
def no_cuda_version_check : Flag<["--"], "no-cuda-version-check">, Flags<[DpcppUnsupported]>,
  HelpText<"Don't error out if the detected version of the CUDA install is "
           "too low for the requested CUDA gpu architecture.">;
def no_cuda_noopt_device_debug : Flag<["--"], "no-cuda-noopt-device-debug">;
def cuda_path_EQ : Joined<["--"], "cuda-path=">, Group<i_Group>, Flags<[DpcppUnsupported]>,
  HelpText<"CUDA installation path">;
def cuda_path_ignore_env : Flag<["--"], "cuda-path-ignore-env">, Group<i_Group>, Flags<[DpcppUnsupported]>,
  HelpText<"Ignore environment variables to detect CUDA installation">;
def ptxas_path_EQ : Joined<["--"], "ptxas-path=">, Group<i_Group>, Flags<[DpcppUnsupported]>,
  HelpText<"Path to ptxas (used for compiling CUDA code)">;
def fcuda_flush_denormals_to_zero : Flag<["-"], "fcuda-flush-denormals-to-zero">, Flags<[DpcppUnsupported]>,
  HelpText<"Flush denormal floating point values to zero in CUDA device mode.">;
def fno_cuda_flush_denormals_to_zero : Flag<["-"], "fno-cuda-flush-denormals-to-zero">;
#endif // INTEL_CUSTOMIZATION
#if INTEL_CUSTOMIZATION
defm cuda_approx_transcendentals : OptInFFlag<"cuda-approx-transcendentals", "Use", "Don't use",
  " approximate transcendental functions", [DpcppUnsupported]>;
#endif // INTEL_CUSTOMIZATION
defm gpu_rdc : BoolFOption<"gpu-rdc",
  "LangOpts->GPURelocatableDeviceCode", DefaultsToFalse,
  ChangedBy<PosFlag, [], "Generate relocatable device code, also known as separate compilation mode">,
  ResetBy<NegFlag>>;
def : Flag<["-"], "fcuda-rdc">, Alias<fgpu_rdc>;
def : Flag<["-"], "fno-cuda-rdc">, Alias<fno_gpu_rdc>;
#if INTEL_CUSTOMIZATION
defm cuda_short_ptr : OptInFFlag<"cuda-short-ptr",
  "Use 32-bit pointers for accessing const/local/shared address spaces", "", "", [DpcppUnsupported]>;
#endif // INTEL_CUSTOMIZATION
def rocm_path_EQ : Joined<["--"], "rocm-path=">, Group<i_Group>,
  HelpText<"ROCm installation path, used for finding and automatically linking required bitcode libraries.">;
def rocm_device_lib_path_EQ : Joined<["--"], "rocm-device-lib-path=">, Group<Link_Group>,
  HelpText<"ROCm device library path. Alternative to rocm-path.">;
def : Joined<["--"], "hip-device-lib-path=">, Alias<rocm_device_lib_path_EQ>;
def hip_device_lib_EQ : Joined<["--"], "hip-device-lib=">, Group<Link_Group>,
  HelpText<"HIP device library">;
def hip_version_EQ : Joined<["--"], "hip-version=">,
  HelpText<"HIP version in the format of major.minor.patch">;
def fhip_dump_offload_linker_script : Flag<["-"], "fhip-dump-offload-linker-script">,
  Group<f_Group>, Flags<[NoArgumentUnused, HelpHidden]>;
defm hip_new_launch_api : BoolFOption<"hip-new-launch-api",
  "LangOpts->HIPUseNewLaunchAPI", DefaultsToFalse,
  ChangedBy<PosFlag, [], "Use">, ResetBy<NegFlag, [], "Don't use">,
  BothFlags<[], " new kernel launching API for HIP">>;
defm gpu_allow_device_init : OptInFFlag<"gpu-allow-device-init",
  "Allow", "Don't allow", " device side init function in HIP">;
defm gpu_defer_diag : BoolFOption<"gpu-defer-diag",
  "LangOpts->GPUDeferDiag", DefaultsToFalse,
  ChangedBy<PosFlag, [], "Defer">, ResetBy<NegFlag, [], "Don't defer">,
  BothFlags<[], " host/device related diagnostic messages for CUDA/HIP">>;
defm gpu_exclude_wrong_side_overloads : BoolFOption<"gpu-exclude-wrong-side-overloads",
  "LangOpts->GPUExcludeWrongSideOverloads", DefaultsToFalse,
  ChangedBy<PosFlag, [], "Always exclude wrong side overloads">,
  ResetBy<NegFlag, [], "Exclude wrong side overloads only if there are same side overloads">,
  BothFlags<[HelpHidden], " in overloading resolution for CUDA/HIP">>;
def gpu_max_threads_per_block_EQ : Joined<["--"], "gpu-max-threads-per-block=">,
  Flags<[CC1Option]>,
  HelpText<"Default max threads per block for kernel launch bounds for HIP">;
def gpu_instrument_lib_EQ : Joined<["--"], "gpu-instrument-lib=">,
  HelpText<"Instrument device library for HIP, which is a LLVM bitcode containing "
  "__cyg_profile_func_enter and __cyg_profile_func_exit">;
def libomptarget_nvptx_path_EQ : Joined<["--"], "libomptarget-nvptx-path=">, Group<i_Group>,
  HelpText<"Path to libomptarget-nvptx libraries">;
def dD : Flag<["-"], "dD">, Group<d_Group>, Flags<[CC1Option]>,
  HelpText<"Print macro definitions in -E mode in addition to normal output">;
def dI : Flag<["-"], "dI">, Group<d_Group>, Flags<[CC1Option]>,
  HelpText<"Print include directives in -E mode in addition to normal output">,
  MarshallingInfoFlag<"PreprocessorOutputOpts.ShowIncludeDirectives">;
def dM : Flag<["-"], "dM">, Group<d_Group>, Flags<[CC1Option]>,
  HelpText<"Print macro definitions in -E mode instead of normal output">;
def dead__strip : Flag<["-"], "dead_strip">;
#if INTEL_CUSTOMIZATION
def debug_EQ : Joined<["-"], "debug=">, Group<intel_debug_Group>,
  Flags<[NoXarchOption]>, HelpText<"Enable debug information. Valid args: "
  "none, all, full, minimal">;
def debug_Separate : Separate<["-"], "debug">, Alias<debug_EQ>;
#endif // INTEL_CUSTOMIZATION
def dependency_file : Separate<["-"], "dependency-file">, Flags<[CC1Option]>,
  HelpText<"Filename (or -) to write dependency output to">,
  MarshallingInfoString<"DependencyOutputOpts.OutputFile">;
def dependency_dot : Separate<["-"], "dependency-dot">, Flags<[CC1Option]>,
  HelpText<"Filename to write DOT-formatted header dependencies to">,
  MarshallingInfoString<"DependencyOutputOpts.DOTOutputFile">;
def module_dependency_dir : Separate<["-"], "module-dependency-dir">,
  Flags<[CC1Option]>, HelpText<"Directory to dump module dependencies to">,
  MarshallingInfoString<"DependencyOutputOpts.ModuleDependencyOutputDir">;
def dsym_dir : JoinedOrSeparate<["-"], "dsym-dir">,
  Flags<[NoXarchOption, RenderAsInput]>,
  HelpText<"Directory to output dSYM's (if any) to">, MetaVarName<"<dir>">;
def dumpmachine : Flag<["-"], "dumpmachine">;
def dumpspecs : Flag<["-"], "dumpspecs">, Flags<[Unsupported]>;
def dumpversion : Flag<["-"], "dumpversion">;
def dylib__file : Separate<["-"], "dylib_file">;
def dylinker__install__name : JoinedOrSeparate<["-"], "dylinker_install_name">;
def dylinker : Flag<["-"], "dylinker">;
def dynamiclib : Flag<["-"], "dynamiclib">;
def dynamic : Flag<["-"], "dynamic">, Flags<[NoArgumentUnused]>;
def d_Flag : Flag<["-"], "d">, Group<d_Group>;
def d_Joined : Joined<["-"], "d">, Group<d_Group>;
def emit_ast : Flag<["-"], "emit-ast">,
  HelpText<"Emit Clang AST files for source inputs">;
def emit_llvm : Flag<["-"], "emit-llvm">, Flags<[CC1Option]>, Group<Action_Group>,
  HelpText<"Use the LLVM representation for assembler and object files">;
def emit_interface_stubs : Flag<["-"], "emit-interface-stubs">, Flags<[CC1Option]>, Group<Action_Group>,
  HelpText<"Generate Interface Stub Files.">;
def emit_merged_ifs : Flag<["-"], "emit-merged-ifs">,
  Flags<[CC1Option]>, Group<Action_Group>,
  HelpText<"Generate Interface Stub Files, emit merged text not binary.">;
def interface_stub_version_EQ : JoinedOrSeparate<["-"], "interface-stub-version=">, Flags<[CC1Option]>;
def exported__symbols__list : Separate<["-"], "exported_symbols_list">;
def e : JoinedOrSeparate<["-"], "e">, Flags<[LinkerInput]>, Group<Link_Group>;
def fmax_tokens_EQ : Joined<["-"], "fmax-tokens=">, Group<f_Group>, Flags<[CC1Option]>,
  HelpText<"Max total number of preprocessed tokens for -Wmax-tokens.">,
  MarshallingInfoStringInt<"LangOpts->MaxTokens">;
def fPIC : Flag<["-"], "fPIC">, Group<f_Group>;
def fno_PIC : Flag<["-"], "fno-PIC">, Group<f_Group>;
def fPIE : Flag<["-"], "fPIE">, Group<f_Group>;
def fno_PIE : Flag<["-"], "fno-PIE">, Group<f_Group>;
defm access_control : BoolFOption<"access-control",
  "LangOpts->AccessControl", DefaultsToTrue,
  ChangedBy<NegFlag, [], "Disable C++ access control">,
  ResetBy<PosFlag>>;
#if INTEL_CUSTOMIZATION
def falign_functions : Flag<["-"], "falign-functions">, Group<f_Group>,
  HelpText<"align the start of functions to an optimal machine-dependent value.">;
def falign_functions_EQ : Joined<["-"], "falign-functions=">, Group<f_Group>,
  HelpText<"Align the start of functions on a 2 (DEFAULT) or <n> byte boundary "
  "where <n> is a power of 2.">;
def fno_align_functions: Flag<["-"], "fno-align-functions">, Group<f_Group>,
  HelpText<"Aligns on a 2-byte boundary">;
def fargument_noalias : Flag<["-"], "fargument-noalias">,
  Flags<[CC1Option, CC1AsOption]>, HelpText<"Enables 'noalias' attribute for "
  "all pointer-type arguments">;
def fno_alias : Flag<["-"], "fno-alias">, Alias<fargument_noalias>,
  HelpText<"Enables 'noalias' attribute for all pointer-type arguments">;
#endif // INTEL_CUSTOMIZATION
defm allow_editor_placeholders : BoolFOption<"allow-editor-placeholders",
  "LangOpts->AllowEditorPlaceholders", DefaultsToFalse,
  ChangedBy<PosFlag, [], "Treat editor placeholders as valid source code">,
  ResetBy<NegFlag>>;
def fallow_unsupported : Flag<["-"], "fallow-unsupported">, Group<f_Group>;
def fapple_kext : Flag<["-"], "fapple-kext">, Group<f_Group>, Flags<[CC1Option]>,
  HelpText<"Use Apple's kernel extensions ABI">,
  MarshallingInfoFlag<"LangOpts->AppleKext">;
defm apple_pragma_pack : BoolFOption<"apple-pragma-pack",
  "LangOpts->ApplePragmaPack", DefaultsToFalse,
  ChangedBy<PosFlag, [], "Enable Apple gcc-compatible #pragma pack handling">,
  ResetBy<NegFlag>>;
def shared_libsan : Flag<["-"], "shared-libsan">,
  HelpText<"Dynamically link the sanitizer runtime">;
def static_libsan : Flag<["-"], "static-libsan">,
  HelpText<"Statically link the sanitizer runtime">;
def : Flag<["-"], "shared-libasan">, Alias<shared_libsan>;
def fasm : Flag<["-"], "fasm">, Group<f_Group>;

defm asm_blocks : OptInFFlag<"asm-blocks", "">;

def fassume_sane_operator_new : Flag<["-"], "fassume-sane-operator-new">, Group<f_Group>;
def fastcp : Flag<["-"], "fastcp">, Group<f_Group>;
def fastf : Flag<["-"], "fastf">, Group<f_Group>;
#ifndef INTEL_CUSTOMIZATION
def fast : Flag<["-"], "fast">, Group<f_Group>;
#endif // !INTEL_CUSTOMIZATION
def fasynchronous_unwind_tables : Flag<["-"], "fasynchronous-unwind-tables">, Group<f_Group>;

def fdouble_square_bracket_attributes : Flag<[ "-" ], "fdouble-square-bracket-attributes">,
  Group<f_Group>, Flags<[NoXarchOption, CC1Option]>,
  HelpText<"Enable '[[]]' attributes in all C and C++ language modes">;
def fno_double_square_bracket_attributes : Flag<[ "-" ], "fno-double-square-bracket-attributes">,
  Group<f_Group>, Flags<[NoXarchOption, CC1Option]>,
  HelpText<"Disable '[[]]' attributes in all C and C++ language modes">;

defm autolink : BoolFOption<"autolink",
  "CodeGenOpts.Autolink", DefaultsToTrue,
  ChangedBy<NegFlag, [CC1Option], "Disable generation of linker directives for automatic library linking">,
  ResetBy<PosFlag>>;

// C++ Coroutines TS
defm coroutines_ts : OptInFFlag<"coroutines-ts", "Enable support for the C++ Coroutines TS">;

def fembed_bitcode_EQ : Joined<["-"], "fembed-bitcode=">,
    Group<f_Group>, Flags<[NoXarchOption, CC1Option, CC1AsOption]>, MetaVarName<"<option>">,
    HelpText<"Embed LLVM bitcode (option: off, all, bitcode, marker)">,
    Values<"off,all,bitcode,marker">, NormalizedValuesScope<"CodeGenOptions">,
    NormalizedValues<["Embed_Off", "Embed_All", "Embed_Bitcode", "Embed_Marker"]>,
    MarshallingInfoString<"CodeGenOpts.EmbedBitcode", "Embed_Off">, AutoNormalizeEnum;
def fembed_bitcode : Flag<["-"], "fembed-bitcode">, Group<f_Group>,
  Alias<fembed_bitcode_EQ>, AliasArgs<["all"]>,
  HelpText<"Embed LLVM IR bitcode as data">;
def fembed_bitcode_marker : Flag<["-"], "fembed-bitcode-marker">,
  Alias<fembed_bitcode_EQ>, AliasArgs<["marker"]>,
  HelpText<"Embed placeholder LLVM IR data as a marker">;
defm gnu_inline_asm : BoolFOption<"gnu-inline-asm",
  "LangOpts->GNUAsm", DefaultsToTrue,
  ChangedBy<NegFlag, [], "Disable GNU style inline asm">, ResetBy<PosFlag>>;

def fprofile_sample_use : Flag<["-"], "fprofile-sample-use">, Group<f_Group>,
    Flags<[CoreOption]>;
def fno_profile_sample_use : Flag<["-"], "fno-profile-sample-use">, Group<f_Group>,
    Flags<[CoreOption]>;
def fprofile_sample_use_EQ : Joined<["-"], "fprofile-sample-use=">,
    Group<f_Group>, Flags<[NoXarchOption, CC1Option]>,
    HelpText<"Enable sample-based profile guided optimizations">,
    MarshallingInfoString<"CodeGenOpts.SampleProfileFile">;
def fprofile_sample_accurate : Flag<["-"], "fprofile-sample-accurate">,
    Group<f_Group>, Flags<[NoXarchOption, CC1Option]>,
    HelpText<"Specifies that the sample profile is accurate">,
    DocBrief<[{Specifies that the sample profile is accurate. If the sample
               profile is accurate, callsites without profile samples are marked
               as cold. Otherwise, treat callsites without profile samples as if
               we have no profile}]>,
   MarshallingInfoFlag<"CodeGenOpts.ProfileSampleAccurate">;
def fno_profile_sample_accurate : Flag<["-"], "fno-profile-sample-accurate">,
  Group<f_Group>, Flags<[NoXarchOption]>;
def fauto_profile : Flag<["-"], "fauto-profile">, Group<f_Group>,
    Alias<fprofile_sample_use>;
def fno_auto_profile : Flag<["-"], "fno-auto-profile">, Group<f_Group>,
    Alias<fno_profile_sample_use>;
def fauto_profile_EQ : Joined<["-"], "fauto-profile=">,
    Alias<fprofile_sample_use_EQ>;
def fauto_profile_accurate : Flag<["-"], "fauto-profile-accurate">,
    Group<f_Group>, Alias<fprofile_sample_accurate>;
def fno_auto_profile_accurate : Flag<["-"], "fno-auto-profile-accurate">,
    Group<f_Group>, Alias<fno_profile_sample_accurate>;
def fdebug_compilation_dir : Separate<["-"], "fdebug-compilation-dir">,
    Group<f_Group>, Flags<[CC1Option, CC1AsOption, CoreOption]>,
    HelpText<"The compilation directory to embed in the debug info.">,
    MarshallingInfoString<"CodeGenOpts.DebugCompilationDir">;
def fdebug_compilation_dir_EQ : Joined<["-"], "fdebug-compilation-dir=">,
    Group<f_Group>, Flags<[CC1Option, CC1AsOption, CoreOption]>,
    Alias<fdebug_compilation_dir>;
defm debug_info_for_profiling : BoolFOption<"debug-info-for-profiling",
  "CodeGenOpts.DebugInfoForProfiling", DefaultsToFalse,
  ChangedBy<PosFlag, [], "Emit extra debug info to make sample profile more accurate">,
  ResetBy<NegFlag>>;
def fprofile_instr_generate : Flag<["-"], "fprofile-instr-generate">,
    Group<f_Group>, Flags<[CoreOption]>,
    HelpText<"Generate instrumented code to collect execution counts into default.profraw file (overridden by '=' form of option or LLVM_PROFILE_FILE env var)">;
def fprofile_instr_generate_EQ : Joined<["-"], "fprofile-instr-generate=">,
    Group<f_Group>, Flags<[CoreOption]>, MetaVarName<"<file>">,
    HelpText<"Generate instrumented code to collect execution counts into <file> (overridden by LLVM_PROFILE_FILE env var)">;
def fprofile_instr_use : Flag<["-"], "fprofile-instr-use">, Group<f_Group>,
    Flags<[CoreOption]>;
def fprofile_instr_use_EQ : Joined<["-"], "fprofile-instr-use=">,
    Group<f_Group>, Flags<[CoreOption]>,
    HelpText<"Use instrumentation data for profile-guided optimization">;
def fprofile_remapping_file_EQ : Joined<["-"], "fprofile-remapping-file=">,
    Group<f_Group>, Flags<[CC1Option, CoreOption]>, MetaVarName<"<file>">,
    HelpText<"Use the remappings described in <file> to match the profile data against names in the program">,
    MarshallingInfoString<"CodeGenOpts.ProfileRemappingFile">;
def fprofile_remapping_file : Separate<["-"], "fprofile-remapping-file">,
    Group<f_Group>, Flags<[CoreOption]>, Alias<fprofile_remapping_file_EQ>;
defm coverage_mapping : BoolFOption<"coverage-mapping",
  "CodeGenOpts.CoverageMapping", DefaultsToFalse,
  ChangedBy<PosFlag, [], "Generate coverage mapping to enable code coverage analysis">,
  ResetBy<NegFlag, [], "Disable code coverage analysis">, BothFlags<[CoreOption]>>;
def fprofile_generate : Flag<["-"], "fprofile-generate">,
    Group<f_Group>, Flags<[CoreOption]>,
    HelpText<"Generate instrumented code to collect execution counts into default.profraw (overridden by LLVM_PROFILE_FILE env var)">;
def fprofile_generate_EQ : Joined<["-"], "fprofile-generate=">,
    Group<f_Group>, Flags<[CoreOption]>, MetaVarName<"<directory>">,
    HelpText<"Generate instrumented code to collect execution counts into <directory>/default.profraw (overridden by LLVM_PROFILE_FILE env var)">;
def fcs_profile_generate : Flag<["-"], "fcs-profile-generate">,
    Group<f_Group>, Flags<[CoreOption]>,
    HelpText<"Generate instrumented code to collect context sensitive execution counts into default.profraw (overridden by LLVM_PROFILE_FILE env var)">;
def fcs_profile_generate_EQ : Joined<["-"], "fcs-profile-generate=">,
    Group<f_Group>, Flags<[CoreOption]>, MetaVarName<"<directory>">,
    HelpText<"Generate instrumented code to collect context sensitive execution counts into <directory>/default.profraw (overridden by LLVM_PROFILE_FILE env var)">;
def fprofile_use : Flag<["-"], "fprofile-use">, Group<f_Group>,
    Alias<fprofile_instr_use>;
def fprofile_use_EQ : Joined<["-"], "fprofile-use=">,
    Group<f_Group>, Flags<[NoXarchOption]>, MetaVarName<"<pathname>">,
    HelpText<"Use instrumentation data for profile-guided optimization. If pathname is a directory, it reads from <pathname>/default.profdata. Otherwise, it reads from file <pathname>.">;
def fno_profile_instr_generate : Flag<["-"], "fno-profile-instr-generate">,
    Group<f_Group>, Flags<[CoreOption]>,
    HelpText<"Disable generation of profile instrumentation.">;
def fno_profile_generate : Flag<["-"], "fno-profile-generate">,
    Group<f_Group>, Flags<[CoreOption]>,
    HelpText<"Disable generation of profile instrumentation.">;
def fno_profile_instr_use : Flag<["-"], "fno-profile-instr-use">,
    Group<f_Group>, Flags<[CoreOption]>,
    HelpText<"Disable using instrumentation data for profile-guided optimization">;
def fno_profile_use : Flag<["-"], "fno-profile-use">,
    Alias<fno_profile_instr_use>;
def fprofile_filter_files_EQ : Joined<["-"], "fprofile-filter-files=">,
    Group<f_Group>, Flags<[CC1Option, CoreOption]>,
    HelpText<"Instrument only functions from files where names match any regex separated by a semi-colon">;
def fprofile_exclude_files_EQ : Joined<["-"], "fprofile-exclude-files=">,
    Group<f_Group>, Flags<[CC1Option, CoreOption]>,
    HelpText<"Instrument only functions from files where names don't match all the regexes separated by a semi-colon">;
def fprofile_update_EQ : Joined<["-"], "fprofile-update=">,
    Group<f_Group>, Flags<[CC1Option, CoreOption]>, Values<"atomic,prefer-atomic,single">,
    MetaVarName<"<method>">, HelpText<"Set update method of profile counters (atomic,prefer-atomic,single)">,
    MarshallingInfoFlag<"CodeGenOpts.AtomicProfileUpdate">;
defm pseudo_probe_for_profiling : BoolFOption<"pseudo-probe-for-profiling",
  "CodeGenOpts.PseudoProbeForProfiling", DefaultsToFalse,
  ChangedBy<PosFlag, [], "Emit">, ResetBy<NegFlag, [], "Do not emit">,
  BothFlags<[NoXarchOption, CC1Option], " pseudo probes for sample profiler">>;
def forder_file_instrumentation : Flag<["-"], "forder-file-instrumentation">,
    Group<f_Group>, Flags<[CC1Option, CoreOption]>,
    HelpText<"Generate instrumented code to collect order file into default.profraw file (overridden by '=' form of option or LLVM_PROFILE_FILE env var)">;

defm addrsig : BoolFOption<"addrsig",
  "CodeGenOpts.Addrsig", DefaultsToFalse,
  ChangedBy<PosFlag, [], "Emit">, ResetBy<NegFlag, [], "Don't emit">,
  BothFlags<[CoreOption], " an address-significance table">>;
defm blocks : OptInFFlag<"blocks", "Enable the 'blocks' language feature", "", "", [CoreOption]>;
def fbootclasspath_EQ : Joined<["-"], "fbootclasspath=">, Group<f_Group>;
defm borland_extensions : BoolFOption<"borland-extensions",
  "LangOpts->Borland", DefaultsToFalse,
  ChangedBy<PosFlag, [], "Accept non-standard constructs supported by the Borland compiler">,
  ResetBy<NegFlag>>;
def fbuiltin : Flag<["-"], "fbuiltin">, Group<f_Group>, Flags<[CoreOption]>;
def fbuiltin_module_map : Flag <["-"], "fbuiltin-module-map">, Group<f_Group>,
  Flags<[NoXarchOption]>, HelpText<"Load the clang builtins module map file.">;
defm caret_diagnostics : OptOutFFlag<"caret-diagnostics", "", "">;
def fclang_abi_compat_EQ : Joined<["-"], "fclang-abi-compat=">, Group<f_clang_Group>,
  Flags<[CC1Option]>, MetaVarName<"<version>">, Values<"<major>.<minor>,latest">,
  HelpText<"Attempt to match the ABI of Clang <version>">;
def fclasspath_EQ : Joined<["-"], "fclasspath=">, Group<f_Group>;
defm color_diagnostics : OptInFFlag<"color-diagnostics", "Enable", "Disable", " colors in diagnostics",
  [CoreOption, FlangOption]>;
def fdiagnostics_color : Flag<["-"], "fdiagnostics-color">, Group<f_Group>,
  Flags<[CoreOption, NoXarchOption]>;
def fdiagnostics_color_EQ : Joined<["-"], "fdiagnostics-color=">, Group<f_Group>;
def fansi_escape_codes : Flag<["-"], "fansi-escape-codes">, Group<f_Group>,
  Flags<[CoreOption, CC1Option]>, HelpText<"Use ANSI escape codes for diagnostics">,
  MarshallingInfoFlag<"DiagnosticOpts->UseANSIEscapeCodes">;
def fcomment_block_commands : CommaJoined<["-"], "fcomment-block-commands=">, Group<f_clang_Group>, Flags<[CC1Option]>,
  HelpText<"Treat each comma separated argument in <arg> as a documentation comment block command">,
  MetaVarName<"<arg>">;
def fparse_all_comments : Flag<["-"], "fparse-all-comments">, Group<f_clang_Group>, Flags<[CC1Option]>,
  MarshallingInfoFlag<"LangOpts->CommentOpts.ParseAllComments">;
def frecord_command_line : Flag<["-"], "frecord-command-line">,
  Group<f_clang_Group>;
def fno_record_command_line : Flag<["-"], "fno-record-command-line">,
  Group<f_clang_Group>;
def : Flag<["-"], "frecord-gcc-switches">, Alias<frecord_command_line>;
def : Flag<["-"], "fno-record-gcc-switches">, Alias<fno_record_command_line>;
def fcommon : Flag<["-"], "fcommon">, Group<f_Group>,
  Flags<[CoreOption, CC1Option]>, HelpText<"Place uninitialized global variables in a common block">,
  MarshallingInfoNegativeFlag<"CodeGenOpts.NoCommon">;
def fcompile_resource_EQ : Joined<["-"], "fcompile-resource=">, Group<f_Group>;
defm complete_member_pointers : BoolOption<"complete-member-pointers",
  "LangOpts->CompleteMemberPointers", DefaultsToFalse,
  ChangedBy<PosFlag, [CC1Option], "Require">, ResetBy<NegFlag, [], "Do not require">,
  BothFlags<[CoreOption], " member pointer base types to be complete if they"
            " would be significant under the Microsoft ABI">, "f">,
  Group<f_clang_Group>;
def fcf_runtime_abi_EQ : Joined<["-"], "fcf-runtime-abi=">, Group<f_Group>,
    Flags<[CC1Option]>, Values<"unspecified,standalone,objc,swift,swift-5.0,swift-4.2,swift-4.1">,
    NormalizedValuesScope<"LangOptions::CoreFoundationABI">,
    NormalizedValues<["ObjectiveC", "ObjectiveC", "ObjectiveC", "Swift5_0", "Swift5_0", "Swift4_2", "Swift4_1"]>,
    MarshallingInfoString<"LangOpts->CFRuntime", "ObjectiveC">, AutoNormalizeEnum;
defm constant_cfstrings : BoolFOption<"constant-cfstrings",
  "LangOpts->NoConstantCFStrings", DefaultsToFalse,
  ChangedBy<NegFlag, [], "Disable creation of CodeFoundation-type constant strings">,
  ResetBy<PosFlag>>;
def fconstant_string_class_EQ : Joined<["-"], "fconstant-string-class=">, Group<f_Group>;
def fconstexpr_depth_EQ : Joined<["-"], "fconstexpr-depth=">, Group<f_Group>;
def fconstexpr_steps_EQ : Joined<["-"], "fconstexpr-steps=">, Group<f_Group>;
def fexperimental_new_constant_interpreter : Flag<["-"], "fexperimental-new-constant-interpreter">, Group<f_Group>,
  HelpText<"Enable the experimental new constant interpreter">, Flags<[CC1Option]>,
  MarshallingInfoFlag<"LangOpts->EnableNewConstInterp">;
def fconstexpr_backtrace_limit_EQ : Joined<["-"], "fconstexpr-backtrace-limit=">,
                                    Group<f_Group>;
def fno_crash_diagnostics : Flag<["-"], "fno-crash-diagnostics">, Group<f_clang_Group>, Flags<[NoArgumentUnused, CoreOption]>,
  HelpText<"Disable auto-generation of preprocessed source files and a script for reproduction during a clang crash">;
def fcrash_diagnostics_dir : Joined<["-"], "fcrash-diagnostics-dir=">, Group<f_clang_Group>, Flags<[NoArgumentUnused, CoreOption]>;
def fcreate_profile : Flag<["-"], "fcreate-profile">, Group<f_Group>;
defm cxx_exceptions: BoolFOption<"cxx-exceptions",
  "LangOpts->CXXExceptions", DefaultsToFalse,
  ChangedBy<PosFlag, [], "Enable C++ exceptions">, ResetBy<NegFlag>>;
def fcxx_modules : Flag <["-"], "fcxx-modules">, Group<f_Group>,
  Flags<[NoXarchOption]>;
def fdebug_pass_arguments : Flag<["-"], "fdebug-pass-arguments">, Group<f_Group>;
def fdebug_pass_structure : Flag<["-"], "fdebug-pass-structure">, Group<f_Group>;
def fdepfile_entry : Joined<["-"], "fdepfile-entry=">,
    Group<f_clang_Group>, Flags<[CC1Option]>;
def fdiagnostics_fixit_info : Flag<["-"], "fdiagnostics-fixit-info">, Group<f_clang_Group>;
def fdiagnostics_parseable_fixits : Flag<["-"], "fdiagnostics-parseable-fixits">, Group<f_clang_Group>,
    Flags<[CoreOption, CC1Option]>, HelpText<"Print fix-its in machine parseable form">;
def fdiagnostics_print_source_range_info : Flag<["-"], "fdiagnostics-print-source-range-info">,
    Group<f_clang_Group>,  Flags<[CC1Option]>,
    HelpText<"Print source range spans in numeric form">;
defm diagnostics_show_hotness : BoolFOption<"diagnostics-show-hotness",
  "CodeGenOpts.DiagnosticsWithHotness", DefaultsToFalse,
  ChangedBy<PosFlag, [], "Enable profile hotness information in diagnostic line">,
  ResetBy<NegFlag>>;
def fdiagnostics_hotness_threshold_EQ : Joined<["-"], "fdiagnostics-hotness-threshold=">,
    Group<f_Group>, Flags<[CC1Option]>, MetaVarName<"<value>">,
    HelpText<"Prevent optimization remarks from being output if they do not have at least this profile count. "
    "Use 'auto' to apply the threshold from profile summary">;
def fdiagnostics_show_option : Flag<["-"], "fdiagnostics-show-option">, Group<f_Group>,
    HelpText<"Print option name with mappable diagnostics">;
def fdiagnostics_show_note_include_stack : Flag<["-"], "fdiagnostics-show-note-include-stack">,
    Group<f_Group>, Flags<[CC1Option]>, HelpText<"Display include stacks for diagnostic notes">;
def fdiagnostics_format_EQ : Joined<["-"], "fdiagnostics-format=">, Group<f_clang_Group>;
def fdiagnostics_show_category_EQ : Joined<["-"], "fdiagnostics-show-category=">, Group<f_clang_Group>;
def fdiagnostics_show_template_tree : Flag<["-"], "fdiagnostics-show-template-tree">,
    Group<f_Group>, Flags<[CC1Option]>,
    HelpText<"Print a template comparison tree for differing templates">;
def fdeclspec : Flag<["-"], "fdeclspec">, Group<f_clang_Group>,
  HelpText<"Allow __declspec as a keyword">, Flags<[CC1Option]>;
def fdiscard_value_names : Flag<["-"], "fdiscard-value-names">, Group<f_clang_Group>,
  HelpText<"Discard value names in LLVM IR">, Flags<[NoXarchOption]>;
def fno_discard_value_names : Flag<["-"], "fno-discard-value-names">, Group<f_clang_Group>,
  HelpText<"Do not discard value names in LLVM IR">, Flags<[NoXarchOption]>;
def fdollars_in_identifiers : Flag<["-"], "fdollars-in-identifiers">, Group<f_Group>,
  HelpText<"Allow '$' in identifiers">, Flags<[CC1Option]>;
def fdwarf2_cfi_asm : Flag<["-"], "fdwarf2-cfi-asm">, Group<clang_ignored_f_Group>;
def fno_dwarf2_cfi_asm : Flag<["-"], "fno-dwarf2-cfi-asm">, Group<clang_ignored_f_Group>;
defm dwarf_directory_asm : BoolFOption<"dwarf-directory-asm",
  "CodeGenOpts.NoDwarfDirectoryAsm", DefaultsToFalse,
  ChangedBy<NegFlag>, ResetBy<PosFlag>>;
defm elide_constructors : BoolFOption<"elide-constructors",
  "LangOpts->ElideConstructors", DefaultsToTrue,
  ChangedBy<NegFlag, [], "Disable C++ copy constructor elision">,
  ResetBy<PosFlag>>;
def fno_elide_type : Flag<["-"], "fno-elide-type">, Group<f_Group>,
    Flags<[CC1Option]>,
    HelpText<"Do not elide types when printing diagnostics">;
def feliminate_unused_debug_symbols : Flag<["-"], "feliminate-unused-debug-symbols">, Group<f_Group>;
defm eliminate_unused_debug_types : OptOutFFlag<"eliminate-unused-debug-types",
  "Do not emit ", "Emit ", " debug info for defined but unused types">;
def femit_all_decls : Flag<["-"], "femit-all-decls">, Group<f_Group>, Flags<[CC1Option]>,
  HelpText<"Emit all declarations, even if unused">,
  MarshallingInfoFlag<"LangOpts->EmitAllDecls">;
def femulated_tls : Flag<["-"], "femulated-tls">, Group<f_Group>, Flags<[CC1Option]>,
  HelpText<"Use emutls functions to access thread_local variables">;
def fno_emulated_tls : Flag<["-"], "fno-emulated-tls">, Group<f_Group>, Flags<[CC1Option]>;
def fencoding_EQ : Joined<["-"], "fencoding=">, Group<f_Group>;
def ferror_limit_EQ : Joined<["-"], "ferror-limit=">, Group<f_Group>, Flags<[CoreOption]>;
defm exceptions : BoolFOption<"exceptions",
  "LangOpts->Exceptions", DefaultsToFalse,
  ChangedBy<PosFlag, [], "Enable">, ResetBy<NegFlag, [], "Disable">,
  BothFlags<[], " support for exception handling">>;
def fdwarf_exceptions : Flag<["-"], "fdwarf-exceptions">, Group<f_Group>,
  HelpText<"Use DWARF style exceptions">;
def fsjlj_exceptions : Flag<["-"], "fsjlj-exceptions">, Group<f_Group>,
  HelpText<"Use SjLj style exceptions">;
def fseh_exceptions : Flag<["-"], "fseh-exceptions">, Group<f_Group>,
  HelpText<"Use SEH style exceptions">;
def fwasm_exceptions : Flag<["-"], "fwasm-exceptions">, Group<f_Group>,
  HelpText<"Use WebAssembly style exceptions">;
def exception_model : Separate<["-"], "exception-model">,
  Flags<[CC1Option, NoDriverOption]>, HelpText<"The exception model: dwarf|sjlj|seh|wasm">,
  Values<"dwarf,sjlj,seh,wasm">,
  NormalizedValuesScope<"llvm::ExceptionHandling">,
  NormalizedValues<["DwarfCFI", "SjLj", "WinEH", "Wasm"]>,
  MarshallingInfoString<"LangOpts->ExceptionHandling", "None">,
  AutoNormalizeEnum;
def exception_model_EQ : Joined<["-"], "exception-model=">,
  Flags<[CC1Option, NoDriverOption]>, Alias<exception_model>;
def fignore_exceptions : Flag<["-"], "fignore-exceptions">, Group<f_Group>, Flags<[CC1Option]>,
  HelpText<"Enable support for ignoring exception handling constructs">,
  MarshallingInfoFlag<"LangOpts->IgnoreExceptions">;
def fexcess_precision_EQ : Joined<["-"], "fexcess-precision=">,
    Group<clang_ignored_gcc_optimization_f_Group>;
def : Flag<["-"], "fexpensive-optimizations">, Group<clang_ignored_gcc_optimization_f_Group>;
def : Flag<["-"], "fno-expensive-optimizations">, Group<clang_ignored_gcc_optimization_f_Group>;
def fextdirs_EQ : Joined<["-"], "fextdirs=">, Group<f_Group>;
def : Flag<["-"], "fdefer-pop">, Group<clang_ignored_gcc_optimization_f_Group>;
def : Flag<["-"], "fno-defer-pop">, Group<clang_ignored_gcc_optimization_f_Group>;
def : Flag<["-"], "fextended-identifiers">, Group<clang_ignored_f_Group>;
def : Flag<["-"], "fno-extended-identifiers">, Group<f_Group>, Flags<[Unsupported]>;
def fhosted : Flag<["-"], "fhosted">, Group<f_Group>;
def fdenormal_fp_math_EQ : Joined<["-"], "fdenormal-fp-math=">, Group<f_Group>, Flags<[CC1Option]>;
def ffp_model_EQ : Joined<["-"], "ffp-model=">, Group<f_Group>, Flags<[NoXarchOption]>,
  HelpText<"Controls the semantics of floating-point calculations.">;
def ffp_exception_behavior_EQ : Joined<["-"], "ffp-exception-behavior=">, Group<f_Group>, Flags<[CC1Option]>,
  HelpText<"Specifies the exception behavior of floating-point operations.">;
#if INTEL_CUSTOMIZATION
def fp_model_EQ : Joined<["-"], "fp-model=">, Alias<ffp_model_EQ>,
  HelpText<"Controls the semantics of floating-point calculations.">;
def fp_model : Separate<["-"], "fp-model">, Alias<ffp_model_EQ>;
def fp_speculation_EQ : Joined<["-"], "fp-speculation=">,Alias<ffp_exception_behavior_EQ>,
  HelpText<"Specifies the exception behavior of floating-point operations.">;
// icc-compatible fcmp handling
def fhonor_nan_compares : Flag<["-"], "fhonor-nan-compares">,
  Flags<[NoXarchOption, CC1Option]>,
  HelpText<"Honor NaN compares with fast math">;
def fno_honor_nan_compares : Flag<["-"], "fno-honor-nan-compares">,
  Flags<[NoXarchOption, CC1Option]>,
  HelpText<"Do not honor NaN compares with fast math">;
#endif // INTEL_CUSTOMIZATION
defm fast_math : OptInFFlag<"fast-math", "Allow aggressive, lossy floating-point optimizations", "", "", [],
  "LangOpts->FastMath", [cl_fast_relaxed_math]>;
def menable_unsafe_fp_math : Flag<["-"], "menable-unsafe-fp-math">, Flags<[CC1Option]>,
  HelpText<"Allow unsafe floating-point math optimizations which may decrease precision">,
  MarshallingInfoFlag<"LangOpts->UnsafeFPMath">,
  ImpliedByAnyOf<[cl_unsafe_math_optimizations, ffast_math]>;
defm math_errno : OptInFFlag<"math-errno", "Require math functions to indicate errors by setting errno">;
def fbracket_depth_EQ : Joined<["-"], "fbracket-depth=">, Group<f_Group>, Flags<[CoreOption]>;
def fsignaling_math : Flag<["-"], "fsignaling-math">, Group<f_Group>;
def fno_signaling_math : Flag<["-"], "fno-signaling-math">, Group<f_Group>;
defm jump_tables : BoolFOption<"jump-tables",
  "CodeGenOpts.NoUseJumpTables", DefaultsToFalse,
  ChangedBy<NegFlag, [], "Do not use">, ResetBy<PosFlag, [], "Use">,
  BothFlags<[], " jump tables for lowering switches">>;
defm force_enable_int128 : OptInFFlag<"force-enable-int128", "Enable", "Disable", " support for int128_t type", [], "TargetOpts->ForceEnableInt128">;
defm keep_static_consts : BoolFOption<"keep-static-consts",
  "CodeGenOpts.KeepStaticConsts", DefaultsToFalse,
  ChangedBy<PosFlag, [], "Keep">, ResetBy<NegFlag, [], "Don't keep">,
  BothFlags<[NoXarchOption], " static const variables if unused">>;
defm fixed_point : OptInFFlag<"fixed-point", "Enable", "Disable", " fixed point types">;
defm cxx_static_destructors : BoolFOption<"c++-static-destructors",
  "LangOpts->RegisterStaticDestructors", DefaultsToTrue,
  ChangedBy<NegFlag, [], "Disable C++ static destructor registration">,
  ResetBy<PosFlag>>;
def fsymbol_partition_EQ : Joined<["-"], "fsymbol-partition=">, Group<f_Group>,
  Flags<[CC1Option]>, MarshallingInfoString<"CodeGenOpts.SymbolPartition">;

defm memory_profile : OptInFFlag<"memory-profile", "Enable", "Disable", " heap memory profiling">;
def fmemory_profile_EQ : Joined<["-"], "fmemory-profile=">,
    Group<f_Group>, Flags<[CC1Option]>, MetaVarName<"<directory>">,
    HelpText<"Enable heap memory profiling and dump results into <directory>">;

// Begin sanitizer flags. These should all be core options exposed in all driver
// modes.
let Flags = [CC1Option, CoreOption] in {

def fsanitize_EQ : CommaJoined<["-"], "fsanitize=">, Group<f_clang_Group>,
                   MetaVarName<"<check>">,
                   HelpText<"Turn on runtime checks for various forms of undefined "
                            "or suspicious behavior. See user manual for available checks">;
def fno_sanitize_EQ : CommaJoined<["-"], "fno-sanitize=">, Group<f_clang_Group>,
                      Flags<[CoreOption, NoXarchOption]>;
def fsanitize_blacklist : Joined<["-"], "fsanitize-blacklist=">,
                          Group<f_clang_Group>,
                          HelpText<"Path to blacklist file for sanitizers">;
def fsanitize_system_blacklist : Joined<["-"], "fsanitize-system-blacklist=">,
  HelpText<"Path to system blacklist file for sanitizers">,
  Flags<[CC1Option]>;
def fno_sanitize_blacklist : Flag<["-"], "fno-sanitize-blacklist">,
                             Group<f_clang_Group>,
                             HelpText<"Don't use blacklist file for sanitizers">;
def fsanitize_coverage
    : CommaJoined<["-"], "fsanitize-coverage=">,
      Group<f_clang_Group>,
      HelpText<"Specify the type of coverage instrumentation for Sanitizers">;
def fno_sanitize_coverage
    : CommaJoined<["-"], "fno-sanitize-coverage=">,
      Group<f_clang_Group>, Flags<[CoreOption, NoXarchOption]>,
      HelpText<"Disable specified features of coverage instrumentation for "
               "Sanitizers">, Values<"func,bb,edge,indirect-calls,trace-bb,trace-cmp,trace-div,trace-gep,8bit-counters,trace-pc,trace-pc-guard,no-prune,inline-8bit-counters,inline-bool-flag">;
def fsanitize_coverage_allowlist : Joined<["-"], "fsanitize-coverage-allowlist=">,
    Group<f_clang_Group>, Flags<[CoreOption, NoXarchOption]>,
    HelpText<"Restrict sanitizer coverage instrumentation exclusively to modules and functions that match the provided special case list, except the blocked ones">;
def : Joined<["-"], "fsanitize-coverage-whitelist=">,
  Group<f_clang_Group>, Flags<[CoreOption, HelpHidden]>, Alias<fsanitize_coverage_allowlist>,
  HelpText<"Deprecated, use -fsanitize-coverage-allowlist= instead">;
def fsanitize_coverage_blocklist : Joined<["-"], "fsanitize-coverage-blocklist=">,
    Group<f_clang_Group>, Flags<[CoreOption, NoXarchOption]>,
    HelpText<"Disable sanitizer coverage instrumentation for modules and functions that match the provided special case list, even the allowed ones">;
def : Joined<["-"], "fsanitize-coverage-blacklist=">,
  Group<f_clang_Group>, Flags<[CoreOption, HelpHidden]>, Alias<fsanitize_coverage_blocklist>,
  HelpText<"Deprecated, use -fsanitize-coverage-blocklist= instead">;
def fsanitize_memory_track_origins_EQ : Joined<["-"], "fsanitize-memory-track-origins=">,
                                        Group<f_clang_Group>,
                                        HelpText<"Enable origins tracking in MemorySanitizer">,
                                        MarshallingInfoStringInt<"CodeGenOpts.SanitizeMemoryTrackOrigins">;
def fsanitize_memory_track_origins : Flag<["-"], "fsanitize-memory-track-origins">,
                                     Group<f_clang_Group>,
                                     HelpText<"Enable origins tracking in MemorySanitizer">;
def fno_sanitize_memory_track_origins : Flag<["-"], "fno-sanitize-memory-track-origins">,
                                        Group<f_clang_Group>,
                                        Flags<[CoreOption, NoXarchOption]>,
                                        HelpText<"Disable origins tracking in MemorySanitizer">;
defm sanitize_memory_use_after_dtor : BoolOption<"sanitize-memory-use-after-dtor",
  "CodeGenOpts.SanitizeMemoryUseAfterDtor", DefaultsToFalse,
  ChangedBy<PosFlag, [CC1Option], "Enable">, ResetBy<NegFlag, [], "Disable">,
  BothFlags<[], " use-after-destroy detection in MemorySanitizer">, "f">,
  Group<f_clang_Group>;
def fsanitize_address_field_padding : Joined<["-"], "fsanitize-address-field-padding=">,
                                        Group<f_clang_Group>,
                                        HelpText<"Level of field padding for AddressSanitizer">,
                                        MarshallingInfoStringInt<"LangOpts->SanitizeAddressFieldPadding">;
defm sanitize_address_use_after_scope : BoolOption<"sanitize-address-use-after-scope",
  "CodeGenOpts.SanitizeAddressUseAfterScope", DefaultsToFalse,
  ChangedBy<PosFlag, [], "Enable">, ResetBy<NegFlag, [CoreOption, NoXarchOption], "Disable">,
  BothFlags<[], " use-after-scope detection in AddressSanitizer">, "f">,
  Group<f_clang_Group>;
defm sanitize_address_poison_custom_array_cookie : BoolOption<"sanitize-address-poison-custom-array-cookie",
  "CodeGenOpts.SanitizeAddressPoisonCustomArrayCookie", DefaultsToFalse,
  ChangedBy<PosFlag, [], "Enable">, ResetBy<NegFlag, [], "Disable">,
  BothFlags<[], " poisoning array cookies when using custom operator new[] in AddressSanitizer">, "f">,
  Group<f_clang_Group>;
def fsanitize_address_globals_dead_stripping : Flag<["-"], "fsanitize-address-globals-dead-stripping">,
  Group<f_clang_Group>, HelpText<"Enable linker dead stripping of globals in AddressSanitizer">,
  MarshallingInfoFlag<"CodeGenOpts.SanitizeAddressGlobalsDeadStripping", "false">;
defm sanitize_address_use_odr_indicator : BoolOption<"sanitize-address-use-odr-indicator",
  "CodeGenOpts.SanitizeAddressUseOdrIndicator", DefaultsToFalse,
  ChangedBy<PosFlag, [], "Enable ODR indicator globals to avoid false ODR violation"
            " reports in partially sanitized programs at the cost of an increase in binary size">,
  ResetBy<NegFlag, [], "Disable ODR indicator globals">, BothFlags<[]>, "f">,
  Group<f_clang_Group>;
// Note: This flag was introduced when it was necessary to distinguish between
//       ABI for correct codegen.  This is no longer needed, but the flag is
//       not removed since targeting either ABI will behave the same.
//       This way we cause no disturbance to existing scripts & code, and if we
//       want to use this flag in the future we will cause no disturbance then
//       either.
def fsanitize_hwaddress_abi_EQ
    : Joined<["-"], "fsanitize-hwaddress-abi=">,
      Group<f_clang_Group>,
      HelpText<"Select the HWAddressSanitizer ABI to target (interceptor or platform, default interceptor). This option is currently unused.">;
def fsanitize_recover_EQ : CommaJoined<["-"], "fsanitize-recover=">,
                           Group<f_clang_Group>,
                           HelpText<"Enable recovery for specified sanitizers">;
def fno_sanitize_recover_EQ : CommaJoined<["-"], "fno-sanitize-recover=">,
                              Group<f_clang_Group>, Flags<[CoreOption, NoXarchOption]>,
                              HelpText<"Disable recovery for specified sanitizers">;
def fsanitize_recover : Flag<["-"], "fsanitize-recover">, Group<f_clang_Group>,
                        Alias<fsanitize_recover_EQ>, AliasArgs<["all"]>;
def fno_sanitize_recover : Flag<["-"], "fno-sanitize-recover">,
                           Flags<[CoreOption, NoXarchOption]>, Group<f_clang_Group>,
                           Alias<fno_sanitize_recover_EQ>, AliasArgs<["all"]>;
def fsanitize_trap_EQ : CommaJoined<["-"], "fsanitize-trap=">, Group<f_clang_Group>,
                        HelpText<"Enable trapping for specified sanitizers">;
def fno_sanitize_trap_EQ : CommaJoined<["-"], "fno-sanitize-trap=">, Group<f_clang_Group>,
                           Flags<[CoreOption, NoXarchOption]>,
                           HelpText<"Disable trapping for specified sanitizers">;
def fsanitize_trap : Flag<["-"], "fsanitize-trap">, Group<f_clang_Group>,
                     Alias<fsanitize_trap_EQ>, AliasArgs<["all"]>,
                     HelpText<"Enable trapping for all sanitizers">;
def fno_sanitize_trap : Flag<["-"], "fno-sanitize-trap">, Group<f_clang_Group>,
                        Alias<fno_sanitize_trap_EQ>, AliasArgs<["all"]>,
                        Flags<[CoreOption, NoXarchOption]>,
                        HelpText<"Disable trapping for all sanitizers">;
def fsanitize_undefined_trap_on_error
    : Flag<["-"], "fsanitize-undefined-trap-on-error">, Group<f_clang_Group>,
      Alias<fsanitize_trap_EQ>, AliasArgs<["undefined"]>;
def fno_sanitize_undefined_trap_on_error
    : Flag<["-"], "fno-sanitize-undefined-trap-on-error">, Group<f_clang_Group>,
      Alias<fno_sanitize_trap_EQ>, AliasArgs<["undefined"]>;
defm sanitize_minimal_runtime : BoolOption<"sanitize-minimal-runtime",
  "CodeGenOpts.SanitizeMinimalRuntime", DefaultsToFalse,
  ChangedBy<PosFlag>, ResetBy<NegFlag>, BothFlags<[]>, "f">,
  Group<f_clang_Group>;
def fsanitize_link_runtime : Flag<["-"], "fsanitize-link-runtime">,
                           Group<f_clang_Group>;
def fno_sanitize_link_runtime : Flag<["-"], "fno-sanitize-link-runtime">,
                              Group<f_clang_Group>;
def fsanitize_link_cxx_runtime : Flag<["-"], "fsanitize-link-c++-runtime">,
                                 Group<f_clang_Group>;
def fno_sanitize_link_cxx_runtime : Flag<["-"], "fno-sanitize-link-c++-runtime">,
                                    Group<f_clang_Group>;
defm sanitize_cfi_cross_dso : BoolOption<"sanitize-cfi-cross-dso",
  "CodeGenOpts.SanitizeCfiCrossDso", DefaultsToFalse,
  ChangedBy<PosFlag, [], "Enable">, ResetBy<NegFlag, [CoreOption, NoXarchOption], "Disable">,
  BothFlags<[], " control flow integrity (CFI) checks for cross-DSO calls.">, "f">,
  Group<f_clang_Group>;
def fsanitize_cfi_icall_generalize_pointers : Flag<["-"], "fsanitize-cfi-icall-generalize-pointers">,
                                              Group<f_clang_Group>,
                                              HelpText<"Generalize pointers in CFI indirect call type signature checks">,
                                              MarshallingInfoFlag<"CodeGenOpts.SanitizeCfiICallGeneralizePointers">;
defm sanitize_cfi_canonical_jump_tables : BoolOption<"sanitize-cfi-canonical-jump-tables",
  "CodeGenOpts.SanitizeCfiCanonicalJumpTables", DefaultsToFalse,
  ChangedBy<PosFlag, [], "Make">, ResetBy<NegFlag, [CoreOption, NoXarchOption], "Do not make">,
  BothFlags<[], " the jump table addresses canonical in the symbol table">, "f">,
  Group<f_clang_Group>;
defm sanitize_stats : BoolOption<"sanitize-stats",
  "CodeGenOpts.SanitizeStats", DefaultsToFalse,
  ChangedBy<PosFlag, [], "Enable">, ResetBy<NegFlag, [CoreOption, NoXarchOption], "Disable">,
  BothFlags<[], " sanitizer statistics gathering.">, "f">,
  Group<f_clang_Group>;
def fsanitize_thread_memory_access : Flag<["-"], "fsanitize-thread-memory-access">,
                                     Group<f_clang_Group>,
                                     HelpText<"Enable memory access instrumentation in ThreadSanitizer (default)">;
def fno_sanitize_thread_memory_access : Flag<["-"], "fno-sanitize-thread-memory-access">,
                                        Group<f_clang_Group>,
                                        Flags<[CoreOption, NoXarchOption]>,
                                        HelpText<"Disable memory access instrumentation in ThreadSanitizer">;
def fsanitize_thread_func_entry_exit : Flag<["-"], "fsanitize-thread-func-entry-exit">,
                                       Group<f_clang_Group>,
                                       HelpText<"Enable function entry/exit instrumentation in ThreadSanitizer (default)">;
def fno_sanitize_thread_func_entry_exit : Flag<["-"], "fno-sanitize-thread-func-entry-exit">,
                                          Group<f_clang_Group>,
                                          Flags<[CoreOption, NoXarchOption]>,
                                          HelpText<"Disable function entry/exit instrumentation in ThreadSanitizer">;
def fsanitize_thread_atomics : Flag<["-"], "fsanitize-thread-atomics">,
                               Group<f_clang_Group>,
                               HelpText<"Enable atomic operations instrumentation in ThreadSanitizer (default)">;
def fno_sanitize_thread_atomics : Flag<["-"], "fno-sanitize-thread-atomics">,
                                  Group<f_clang_Group>,
                                  Flags<[CoreOption, NoXarchOption]>,
                                  HelpText<"Disable atomic operations instrumentation in ThreadSanitizer">;
def fsanitize_undefined_strip_path_components_EQ : Joined<["-"], "fsanitize-undefined-strip-path-components=">,
  Group<f_clang_Group>, MetaVarName<"<number>">,
  HelpText<"Strip (or keep only, if negative) a given number of path components "
           "when emitting check metadata.">,
  MarshallingInfoStringInt<"CodeGenOpts.EmitCheckPathComponentsToStrip", "0", "int">;

} // end -f[no-]sanitize* flags

def funsafe_math_optimizations : Flag<["-"], "funsafe-math-optimizations">,
  Group<f_Group>;
def fno_unsafe_math_optimizations : Flag<["-"], "fno-unsafe-math-optimizations">,
  Group<f_Group>;
def fassociative_math : Flag<["-"], "fassociative-math">, Group<f_Group>;
def fno_associative_math : Flag<["-"], "fno-associative-math">, Group<f_Group>;
defm reciprocal_math : OptInFFlag<"reciprocal-math", "Allow division operations to be reassociated", "", "", [],
  "LangOpts->AllowRecip", [menable_unsafe_fp_math]>;
def fapprox_func : Flag<["-"], "fapprox-func">, Group<f_Group>, Flags<[CC1Option, NoDriverOption]>,
  MarshallingInfoFlag<"LangOpts->ApproxFunc">, ImpliedByAnyOf<[menable_unsafe_fp_math]>;
defm finite_math_only : OptInFFlag<"finite-math-only", "", "", "", [],
  "LangOpts->FiniteMathOnly", [cl_finite_math_only, ffast_math]>;
defm signed_zeros : BoolFOption<"signed-zeros",
  "LangOpts->NoSignedZero", DefaultsToFalse,
  ChangedBy<NegFlag, [], "Allow optimizations that ignore the sign of floating point zeros",
            [cl_no_signed_zeros, menable_unsafe_fp_math]>,
  ResetBy<PosFlag>>;
def fhonor_nans : Flag<["-"], "fhonor-nans">, Group<f_Group>;
def fno_honor_nans : Flag<["-"], "fno-honor-nans">, Group<f_Group>;
def fhonor_infinities : Flag<["-"], "fhonor-infinities">, Group<f_Group>;
def fno_honor_infinities : Flag<["-"], "fno-honor-infinities">, Group<f_Group>;
// This option was originally misspelt "infinites" [sic].
def : Flag<["-"], "fhonor-infinites">, Alias<fhonor_infinities>;
def : Flag<["-"], "fno-honor-infinites">, Alias<fno_honor_infinities>;
def frounding_math : Flag<["-"], "frounding-math">, Group<f_Group>, Flags<[CC1Option]>,
  MarshallingInfoFlag<"LangOpts->FPRoundingMode", "llvm::RoundingMode::NearestTiesToEven">,
  Normalizer<"makeFlagToValueNormalizer(llvm::RoundingMode::Dynamic)">;
def fno_rounding_math : Flag<["-"], "fno-rounding-math">, Group<f_Group>, Flags<[CC1Option]>;
def ftrapping_math : Flag<["-"], "ftrapping-math">, Group<f_Group>, Flags<[CC1Option]>;
def fno_trapping_math : Flag<["-"], "fno-trapping-math">, Group<f_Group>, Flags<[CC1Option]>;
def ffp_contract : Joined<["-"], "ffp-contract=">, Group<f_Group>,
  Flags<[CC1Option]>, HelpText<"Form fused FP ops (e.g. FMAs):"
  " fast (fuses across statements disregarding pragmas)"
  " | on (only fuses in the same statement unless dictated by pragmas)"
  " | off (never fuses)"
  " | fast-honor-pragmas (fuses across statements unless diectated by pragmas)."
  " Default is 'fast' for CUDA, 'fast-honor-pragmas' for HIP, and 'on' otherwise.">,
  Values<"fast,on,off,fast-honor-pragmas">;

defm strict_float_cast_overflow : BoolFOption<"strict-float-cast-overflow",
  "CodeGenOpts.StrictFloatCastOverflow", DefaultsToTrue,
  ChangedBy<NegFlag, [], "Relax language rules and try to match the behavior"
            " of the target's native float-to-int conversion instructions">,
  ResetBy<PosFlag, [], "Assume that overflowing float-to-int casts are undefined (default)">>;

def ffor_scope : Flag<["-"], "ffor-scope">, Group<f_Group>;
def fno_for_scope : Flag<["-"], "fno-for-scope">, Group<f_Group>;

defm rewrite_imports : BoolFOption<"rewrite-imports",
  "PreprocessorOutputOpts.RewriteImports", DefaultsToFalse,
  ChangedBy<PosFlag>, ResetBy<NegFlag>>;
defm rewrite_includes : BoolFOption<"rewrite-includes",
  "PreprocessorOutputOpts.RewriteIncludes", DefaultsToFalse,
  ChangedBy<PosFlag>, ResetBy<NegFlag>>;

defm delete_null_pointer_checks : BoolFOption<"delete-null-pointer-checks",
  "CodeGenOpts.NullPointerIsValid", DefaultsToFalse,
  ChangedBy<NegFlag, [], "Do not treat usage of null pointers as undefined behavior">,
  ResetBy<PosFlag, [], "Treat usage of null pointers as undefined behavior (default)">,
  BothFlags<[CoreOption]>>;

def frewrite_map_file : Separate<["-"], "frewrite-map-file">,
                        Group<f_Group>,
                        Flags<[ NoXarchOption, CC1Option ]>;
def frewrite_map_file_EQ : Joined<["-"], "frewrite-map-file=">,
                           Group<f_Group>,
                           Flags<[NoXarchOption]>;

defm use_line_directives : BoolFOption<"use-line-directives",
  "PreprocessorOutputOpts.UseLineDirectives", DefaultsToFalse,
  ChangedBy<PosFlag, [], "Use #line in preprocessed output">, ResetBy<NegFlag>>;

def ffreestanding : Flag<["-"], "ffreestanding">, Group<f_Group>, Flags<[CC1Option]>,
  HelpText<"Assert that the compilation takes place in a freestanding environment">,
  MarshallingInfoFlag<"LangOpts->Freestanding">;
def fgnuc_version_EQ : Joined<["-"], "fgnuc-version=">, Group<f_Group>,
  HelpText<"Sets various macros to claim compatibility with the given GCC version (default is 4.2.1)">,
  Flags<[CC1Option, CoreOption]>;
def fgnu_keywords : Flag<["-"], "fgnu-keywords">, Group<f_Group>, Flags<[CC1Option]>,
  HelpText<"Allow GNU-extension keywords regardless of language standard">;
defm gnu89_inline : OptInFFlag<"gnu89-inline", "Use the gnu89 inline semantics">;
def fgnu_runtime : Flag<["-"], "fgnu-runtime">, Group<f_Group>,
  HelpText<"Generate output compatible with the standard GNU Objective-C runtime">;
def fheinous_gnu_extensions : Flag<["-"], "fheinous-gnu-extensions">, Flags<[CC1Option]>,
  MarshallingInfoFlag<"LangOpts->HeinousExtensions">;
def filelist : Separate<["-"], "filelist">, Flags<[LinkerInput]>,
               Group<Link_Group>;
def : Flag<["-"], "findirect-virtual-calls">, Alias<fapple_kext>;
def finline_functions : Flag<["-"], "finline-functions">, Group<f_clang_Group>, Flags<[CC1Option]>,
  HelpText<"Inline suitable functions">;
def finline_hint_functions: Flag<["-"], "finline-hint-functions">, Group<f_clang_Group>, Flags<[CC1Option]>,
  HelpText<"Inline functions which are (explicitly or implicitly) marked inline">;
def finline : Flag<["-"], "finline">, Group<clang_ignored_f_Group>;
def fglobal_isel : Flag<["-"], "fglobal-isel">, Group<f_clang_Group>,
  HelpText<"Enables the global instruction selector">;
def fexperimental_isel : Flag<["-"], "fexperimental-isel">, Group<f_clang_Group>,
  Alias<fglobal_isel>;
defm legacy_pass_manager : BoolOptionBase<"legacy-pass-manager",
  "CodeGenOpts.LegacyPassManager", Default<"!static_cast<unsigned>(LLVM_ENABLE_NEW_PASS_MANAGER)">,
  FlagDef<PosFlag, true, [], "Use the legacy pass manager in LLVM">,
  FlagDef<NegFlag, false, [], "Use the new pass manager in LLVM">,
  FlagDefSuffix<[CC1Option], "">, "f">, Group<f_clang_Group>;
def fexperimental_new_pass_manager : Flag<["-"], "fexperimental-new-pass-manager">,
  Group<f_clang_Group>, Flags<[CC1Option]>, Alias<fno_legacy_pass_manager>;
def fno_experimental_new_pass_manager : Flag<["-"], "fno-experimental-new-pass-manager">,
  Group<f_clang_Group>, Flags<[CC1Option]>, Alias<flegacy_pass_manager>;
def fexperimental_strict_floating_point : Flag<["-"], "fexperimental-strict-floating-point">,
  Group<f_clang_Group>, Flags<[CC1Option]>,
  HelpText<"Enables experimental strict floating point in LLVM.">,
  MarshallingInfoFlag<"LangOpts->ExpStrictFP">;
def finput_charset_EQ : Joined<["-"], "finput-charset=">, Group<f_Group>;
def fexec_charset_EQ : Joined<["-"], "fexec-charset=">, Group<f_Group>;
#if INTEL_CUSTOMIZATION
def finstrument_functions : Flag<["-"], "finstrument-functions">,
  Group<f_Group>, Flags<[CC1Option]>, HelpText<"Generate calls "
  "to instrument function entry and exit">,
  MarshallingInfoFlag<"CodeGenOpts.InstrumentFunctions">;
def fno_instrument_functions : Flag<["-"], "fno-instrument-functions">,
  Group<f_Group>, Flags<[NoXarchOption]>;
def fma : Flag<["-"], "fma">, Alias<ffp_contract>, AliasArgs<["fast"]>,
  HelpText<"Enable the combining of floating point multiples and add/subtract "
  "operations.">;
def no_fma : Flag<["-"], "no-fma">, Alias<ffp_contract>, AliasArgs<["off"]>,
  HelpText<"Disable the combining of floating point multiples and add/subtract "
  "operations.">;
#endif // INTEL_CUSTOMIZATION
def finstrument_functions_after_inlining : Flag<["-"], "finstrument-functions-after-inlining">, Group<f_Group>, Flags<[CC1Option]>,
  HelpText<"Like -finstrument-functions, but insert the calls after inlining">,
  MarshallingInfoFlag<"CodeGenOpts.InstrumentFunctionsAfterInlining">;
def finstrument_function_entry_bare : Flag<["-"], "finstrument-function-entry-bare">, Group<f_Group>, Flags<[CC1Option]>,
  HelpText<"Instrument function entry only, after inlining, without arguments to the instrumentation call">,
  MarshallingInfoFlag<"CodeGenOpts.InstrumentFunctionEntryBare">;
def fcf_protection_EQ : Joined<["-"], "fcf-protection=">, Flags<[CoreOption, CC1Option]>, Group<f_Group>,
  HelpText<"Instrument control-flow architecture protection. Options: return, branch, full, none.">, Values<"return,branch,full,none">;
def fcf_protection : Flag<["-"], "fcf-protection">, Group<f_Group>, Flags<[CoreOption, CC1Option]>,
  Alias<fcf_protection_EQ>, AliasArgs<["full"]>,
  HelpText<"Enable cf-protection in 'full' mode">;

defm xray_instrument : OptInFFlag<"xray-instrument", "Generate XRay instrumentation sleds on function entry and exit", "", "", [], "LangOpts->XRayInstrument">;

def fxray_instruction_threshold_EQ :
  JoinedOrSeparate<["-"], "fxray-instruction-threshold=">,
  Group<f_Group>, Flags<[CC1Option]>,
  HelpText<"Sets the minimum function size to instrument with XRay">,
  MarshallingInfoStringInt<"CodeGenOpts.XRayInstructionThreshold", "200">;
def fxray_instruction_threshold_ :
  JoinedOrSeparate<["-"], "fxray-instruction-threshold">,
  Group<f_Group>, Flags<[CC1Option]>;

def fxray_always_instrument :
  JoinedOrSeparate<["-"], "fxray-always-instrument=">,
  Group<f_Group>, Flags<[CC1Option]>,
  HelpText<"DEPRECATED: Filename defining the whitelist for imbuing the 'always instrument' XRay attribute.">;
def fxray_never_instrument :
  JoinedOrSeparate<["-"], "fxray-never-instrument=">,
  Group<f_Group>, Flags<[CC1Option]>,
  HelpText<"DEPRECATED: Filename defining the whitelist for imbuing the 'never instrument' XRay attribute.">;
def fxray_attr_list :
  JoinedOrSeparate<["-"], "fxray-attr-list=">,
  Group<f_Group>, Flags<[CC1Option]>,
  HelpText<"Filename defining the list of functions/types for imbuing XRay attributes.">;
def fxray_modes :
  JoinedOrSeparate<["-"], "fxray-modes=">,
  Group<f_Group>, Flags<[CC1Option]>,
  HelpText<"List of modes to link in by default into XRay instrumented binaries.">;

defm xray_always_emit_customevents : OptInFFlag<"xray-always-emit-customevents",
  "Always emit __xray_customevent(...) calls even if the containing function is not always instrumented", "", "", [], "LangOpts->XRayAlwaysEmitCustomEvents">;

defm xray_always_emit_typedevents : OptInFFlag<"xray-always-emit-typedevents",
  "Always emit __xray_typedevent(...) calls even if the containing function is not always instrumented", "", "", [], "LangOpts->XRayAlwaysEmitTypedEvents">;

defm xray_ignore_loops : OptInFFlag<"xray-ignore-loops",
  "Don't instrument functions with loops unless they also meet the minimum function size", "", "", [], "CodeGenOpts.XRayIgnoreLoops">;
defm xray_function_index : OptOutFFlag<"xray-function-index", "",
  "Omit function index section at the expense of single-function patching performance", "", [], "CodeGenOpts.XRayOmitFunctionIndex">;

def fxray_link_deps : Flag<["-"], "fxray-link-deps">, Group<f_Group>,
  Flags<[CC1Option]>,
  HelpText<"Tells clang to add the link dependencies for XRay.">;
def fnoxray_link_deps : Flag<["-"], "fnoxray-link-deps">, Group<f_Group>,
  Flags<[CC1Option]>;

def fxray_instrumentation_bundle :
  JoinedOrSeparate<["-"], "fxray-instrumentation-bundle=">,
  Group<f_Group>, Flags<[CC1Option]>,
  HelpText<"Select which XRay instrumentation points to emit. Options: all, none, function-entry, function-exit, function, custom. Default is 'all'.  'function' includes both 'function-entry' and 'function-exit'.">;

def fxray_function_groups :
  Joined<["-"], "fxray-function-groups=">,
  Group<f_Group>, Flags<[CC1Option]>,
  HelpText<"Only instrument 1 of N groups">;

def fxray_selected_function_group :
  Joined<["-"], "fxray-selected-function-group=">,
  Group<f_Group>, Flags<[CC1Option]>,
  HelpText<"When using -fxray-function-groups, select which group of functions to instrument. Valid range is 0 to fxray-function-groups - 1">;


defm fine_grained_bitfield_accesses : BoolOption<"fine-grained-bitfield-accesses",
  "CodeGenOpts.FineGrainedBitfieldAccesses", DefaultsToFalse,
  ChangedBy<PosFlag, [], "Use separate accesses for consecutive bitfield runs with legal widths and alignments.">,
  ResetBy<NegFlag, [], "Use large-integer access for consecutive bitfield runs.">,
  BothFlags<[CC1Option]>, "f">,
  Group<f_clang_Group>;

defm experimental_relative_cxx_abi_vtables : BoolFOption<"experimental-relative-c++-abi-vtables",
  "LangOpts->RelativeCXXABIVTables", DefaultsToFalse,
  ChangedBy<PosFlag, [], "Use">, ResetBy<NegFlag, [], "Do not use">,
  BothFlags<[CC1Option], " the experimental C++ class ABI for classes with virtual tables">>;

def flat__namespace : Flag<["-"], "flat_namespace">;
def flax_vector_conversions_EQ : Joined<["-"], "flax-vector-conversions=">, Group<f_Group>,
  HelpText<"Enable implicit vector bit-casts">, Values<"none,integer,all">, Flags<[CC1Option]>,
  NormalizedValuesScope<"LangOptions::LaxVectorConversionKind">,
  NormalizedValues<["None", "Integer", "All"]>,
  MarshallingInfoString<"LangOpts->LaxVectorConversions", "All">, AutoNormalizeEnum;
def flax_vector_conversions : Flag<["-"], "flax-vector-conversions">, Group<f_Group>,
  Alias<flax_vector_conversions_EQ>, AliasArgs<["integer"]>;
def flimited_precision_EQ : Joined<["-"], "flimited-precision=">, Group<f_Group>;
def fapple_link_rtlib : Flag<["-"], "fapple-link-rtlib">, Group<f_Group>,
  HelpText<"Force linking the clang builtins runtime library">;
def flto_EQ : Joined<["-"], "flto=">, Flags<[CoreOption, CC1Option]>, Group<f_Group>,
  HelpText<"Set LTO mode to either 'full' or 'thin'">, Values<"thin,full">;
def flto : Flag<["-"], "flto">, Flags<[CoreOption, CC1Option]>, Group<f_Group>,
  HelpText<"Enable LTO in 'full' mode">;
def fno_lto : Flag<["-"], "fno-lto">, Flags<[CoreOption, CC1Option]>, Group<f_Group>,
  HelpText<"Disable LTO mode (default)">;
def flto_jobs_EQ : Joined<["-"], "flto-jobs=">,
  Flags<[CC1Option]>, Group<f_Group>,
  HelpText<"Controls the backend parallelism of -flto=thin (default "
           "of 0 means the number of threads will be derived from "
           "the number of CPUs detected)">;
def fthinlto_index_EQ : Joined<["-"], "fthinlto-index=">,
  Flags<[CoreOption, CC1Option]>, Group<f_Group>,
  HelpText<"Perform ThinLTO importing using provided function summary index">;
def fthin_link_bitcode_EQ : Joined<["-"], "fthin-link-bitcode=">,
  Flags<[CoreOption, CC1Option]>, Group<f_Group>,
  HelpText<"Write minimized bitcode to <file> for the ThinLTO thin link only">,
  MarshallingInfoString<"CodeGenOpts.ThinLinkBitcodeFile">;
def fmacro_backtrace_limit_EQ : Joined<["-"], "fmacro-backtrace-limit=">,
                                Group<f_Group>, Flags<[NoXarchOption, CoreOption]>;
defm merge_all_constants : BoolFOption<"merge-all-constants",
  "CodeGenOpts.MergeAllConstants", DefaultsToFalse,
  ChangedBy<PosFlag, [CoreOption], "Allow">, ResetBy<NegFlag, [], "Disallow">,
  BothFlags<[], " merging of constants">>;
#if INTEL_CUSTOMIZATION
def fmerge_debug_strings : Flag<["-"], "fmerge-debug-strings">, Group<f_Group>,
  Flags<[NoXarchOption]>, HelpText<"Merge identical debug strings in "
  "different object files.">;
def fno_merge_debug_strings : Flag<["-"], "fno-merge-debug-strings">,
  Group<f_Group>,Flags<[NoXarchOption]>, HelpText<" Do not merge"
  "identical debug strings in different object files.">;
#endif // INTEL_CUSTOMIZATION
def fmessage_length_EQ : Joined<["-"], "fmessage-length=">, Group<f_Group>, Flags<[CC1Option]>,
  HelpText<"Format message diagnostics so that they fit within N columns">;
def fms_extensions : Flag<["-"], "fms-extensions">, Group<f_Group>, Flags<[CC1Option, CoreOption]>,
  HelpText<"Accept some non-standard constructs supported by the Microsoft compiler">;
def fms_compatibility : Flag<["-"], "fms-compatibility">, Group<f_Group>, Flags<[CC1Option, CoreOption]>,
  HelpText<"Enable full Microsoft Visual C++ compatibility">,
  MarshallingInfoFlag<"LangOpts->MSVCCompat">;
// if INTEL_CUSTOMIZATION
// CQ#368119 - support for '/Z7' and '/Zi' options.
def fms_debug_info_file_type: Joined<["-"], "fms-debug-info-file-type=">,
  Group<f_Group>, Flags<[CC1Option]>;
// CQ#368125 - support for '/Fd' and '/Fo' options.
def fms_debug_info_pdb_file: Joined<["-"], "fms-debug-info-pdb-file=">,
  Group<f_Group>, Flags<[CC1Option]>, MetaVarName<"<file>">;
def fms_debug_info_obj_file: Joined<["-"], "fms-debug-info-obj-file=">,
  Group<f_Group>, Flags<[CC1Option]>, MetaVarName<"<file>">;
// endif INTEL_CUSTOMIZATION
def fms_volatile : Flag<["-"], "fms-volatile">, Group<f_Group>, Flags<[CC1Option]>,
  MarshallingInfoFlag<"CodeGenOpts.MSVolatile">;
def fmsc_version : Joined<["-"], "fmsc-version=">, Group<f_Group>, Flags<[NoXarchOption, CoreOption]>,
  HelpText<"Microsoft compiler version number to report in _MSC_VER (0 = don't define it (default))">;
def fms_compatibility_version
    : Joined<["-"], "fms-compatibility-version=">,
      Group<f_Group>,
      Flags<[ CC1Option, CoreOption ]>,
      HelpText<"Dot-separated value representing the Microsoft compiler "
               "version number to report in _MSC_VER (0 = don't define it "
               "(default))">;
defm delayed_template_parsing : BoolFOption<"delayed-template-parsing",
  "LangOpts->DelayedTemplateParsing", DefaultsToFalse,
  ChangedBy<PosFlag, [], "Parse templated function definitions at the end of the translation unit">,
  ResetBy<NegFlag, [NoXarchOption], "Disable delayed template parsing">,
  BothFlags<[CoreOption]>>;
def fms_memptr_rep_EQ : Joined<["-"], "fms-memptr-rep=">, Group<f_Group>, Flags<[CC1Option]>,
  Values<"single,multiple,virtual">, NormalizedValuesScope<"LangOptions">,
  NormalizedValues<["PPTMK_FullGeneralitySingleInheritance", "PPTMK_FullGeneralityMultipleInheritance",
                    "PPTMK_FullGeneralityVirtualInheritance"]>,
  MarshallingInfoString<"LangOpts->MSPointerToMemberRepresentationMethod", "PPTMK_BestCase">,
  AutoNormalizeEnum;
def fmodules_cache_path : Joined<["-"], "fmodules-cache-path=">, Group<i_Group>,
  Flags<[NoXarchOption, CC1Option]>, MetaVarName<"<directory>">,
  HelpText<"Specify the module cache path">;
def fmodules_user_build_path : Separate<["-"], "fmodules-user-build-path">, Group<i_Group>,
  Flags<[NoXarchOption, CC1Option]>, MetaVarName<"<directory>">,
  HelpText<"Specify the module user build path">,
  MarshallingInfoString<"HeaderSearchOpts->ModuleUserBuildPath">;
def fprebuilt_module_path : Joined<["-"], "fprebuilt-module-path=">, Group<i_Group>,
  Flags<[NoXarchOption, CC1Option]>, MetaVarName<"<directory>">,
  HelpText<"Specify the prebuilt module path">;
defm prebuilt_implicit_modules : OptInFFlag<"prebuilt-implicit-modules",
  "Look up implicit modules in the prebuilt module path", "", "",
  [NoXarchOption, CC1Option], "HeaderSearchOpts->EnablePrebuiltImplicitModules">;
def fmodules_prune_interval : Joined<["-"], "fmodules-prune-interval=">, Group<i_Group>,
  Flags<[CC1Option]>, MetaVarName<"<seconds>">,
  HelpText<"Specify the interval (in seconds) between attempts to prune the module cache">,
  MarshallingInfoStringInt<"HeaderSearchOpts->ModuleCachePruneInterval", "7 * 24 * 60 * 60">;
def fmodules_prune_after : Joined<["-"], "fmodules-prune-after=">, Group<i_Group>,
  Flags<[CC1Option]>, MetaVarName<"<seconds>">,
  HelpText<"Specify the interval (in seconds) after which a module file will be considered unused">,
  MarshallingInfoStringInt<"HeaderSearchOpts->ModuleCachePruneAfter", "31 * 24 * 60 * 60">;
def fmodules_search_all : Flag <["-"], "fmodules-search-all">, Group<f_Group>,
  Flags<[NoXarchOption, CC1Option]>,
  HelpText<"Search even non-imported modules to resolve references">;
def fbuild_session_timestamp : Joined<["-"], "fbuild-session-timestamp=">,
  Group<i_Group>, Flags<[CC1Option]>, MetaVarName<"<time since Epoch in seconds>">,
  HelpText<"Time when the current build session started">,
  MarshallingInfoStringInt<"HeaderSearchOpts->BuildSessionTimestamp">;
def fbuild_session_file : Joined<["-"], "fbuild-session-file=">,
  Group<i_Group>, MetaVarName<"<file>">,
  HelpText<"Use the last modification time of <file> as the build session timestamp">;
def fmodules_validate_once_per_build_session : Flag<["-"], "fmodules-validate-once-per-build-session">,
  Group<i_Group>, Flags<[CC1Option]>,
  HelpText<"Don't verify input files for the modules if the module has been "
           "successfully validated or loaded during this build session">,
  MarshallingInfoFlag<"HeaderSearchOpts->ModulesValidateOncePerBuildSession">;
def fmodules_disable_diagnostic_validation : Flag<["-"], "fmodules-disable-diagnostic-validation">,
  Group<i_Group>, Flags<[CC1Option]>,
  HelpText<"Disable validation of the diagnostic options when loading the module">,
  MarshallingInfoNegativeFlag<"HeaderSearchOpts->ModulesValidateDiagnosticOptions">;
defm modules_validate_system_headers : BoolOption<"modules-validate-system-headers",
  "HeaderSearchOpts->ModulesValidateSystemHeaders", DefaultsToFalse,
  ChangedBy<PosFlag, [CC1Option], "Validate the system headers that a module depends on when loading the module">,
  ResetBy<NegFlag, [NoXarchOption]>, BothFlags<[]>, "f">, Group<i_Group>;

def fvalidate_ast_input_files_content:
  Flag <["-"], "fvalidate-ast-input-files-content">,
  Group<f_Group>, Flags<[CC1Option]>,
  HelpText<"Compute and store the hash of input files used to build an AST."
           " Files with mismatching mtime's are considered valid"
           " if both contents is identical">,
  MarshallingInfoFlag<"HeaderSearchOpts->ValidateASTInputFilesContent">;
def fmodules_validate_input_files_content:
  Flag <["-"], "fmodules-validate-input-files-content">,
  Group<f_Group>, Flags<[NoXarchOption]>,
  HelpText<"Validate PCM input files based on content if mtime differs">;
def fno_modules_validate_input_files_content:
  Flag <["-"], "fno_modules-validate-input-files-content">,
  Group<f_Group>, Flags<[NoXarchOption]>;
def fpch_validate_input_files_content:
  Flag <["-"], "fpch-validate-input-files-content">,
  Group<f_Group>, Flags<[NoXarchOption]>,
  HelpText<"Validate PCH input files based on content if mtime differs">;
def fno_pch_validate_input_files_content:
  Flag <["-"], "fno_pch-validate-input-files-content">,
  Group<f_Group>, Flags<[NoXarchOption]>;
defm pch_instantiate_templates : BoolFOption<"pch-instantiate-templates",
  "LangOpts->PCHInstantiateTemplates", DefaultsToFalse,
  ChangedBy<PosFlag, [], "Instantiate templates already while building a PCH">,
  ResetBy<NegFlag>, BothFlags<[CC1Option, CoreOption]>>;
defm pch_codegen: OptInFFlag<"pch-codegen", "Generate ", "Do not generate ",
  "code for uses of this PCH that assumes an explicit object file will be built for the PCH">;
defm pch_debuginfo: OptInFFlag<"pch-debuginfo", "Generate ", "Do not generate ",
  "debug info for types in an object file built from this PCH and do not generate them elsewhere">;

def fmodules : Flag <["-"], "fmodules">, Group<f_Group>,
  Flags<[NoXarchOption, CC1Option]>,
  HelpText<"Enable the 'modules' language feature">;
def fimplicit_module_maps : Flag <["-"], "fimplicit-module-maps">, Group<f_Group>,
  Flags<[NoXarchOption, CC1Option]>,
  HelpText<"Implicitly search the file system for module map files.">,
  MarshallingInfoFlag<"HeaderSearchOpts->ImplicitModuleMaps">;
#if INTEL_CUSTOMIZATION
def fimf_arch_consistency_EQ : Joined<["-"],"fimf-arch-consistency=">,
  Group<f_Group>, Flags<[NoXarchOption]>, HelpText<"Ensures that "
  "the math library functions produce consistent results across different "
  "implementations of the same architecture">;
def fimf_max_error_EQ : Joined<["-"],"fimf-max-error=">,
  Group<f_Group>, Flags<[NoXarchOption]>, HelpText<"defines the "
  "maximum allowable relative error, measured in ulps, for math "
  "library function results">;
def fimf_absolute_error_EQ : Joined<["-"],"fimf-absolute-error=">, Group<f_Group>,
  Flags<[NoXarchOption]>, HelpText<"Define the maximum allowable "
  "absolute error for math library function results">;
def fimf_accuracy_bits_EQ : Joined<["-"],"fimf-accuracy-bits=">, Group<f_Group>,
  Flags<[NoXarchOption]>, HelpText<"Define the relative error, measured "
  "by the number of correct bits,for math library function results">;
def fimf_domain_exclusion_EQ : Joined<["-"],"fimf-domain-exclusion=">, Group<f_Group>,
  Flags<[NoXarchOption]>, HelpText<"Indicates the input arguments "
  "domain on which math functions must provide correct results.">;
def fimf_precision_EQ : Joined<["-"],"fimf-precision=">,Group<f_Group>,
  Flags<[NoXarchOption]>, HelpText<"Defines the accuracy (precision) "
  "for math library functions.">;
def fpermissive : Flag<["-"], "fpermissive">, Group<f_Group>,
  Flags<[NoXarchOption]>, HelpText<"Allow extensions for some non-conformant code">;
def fno_permissive : Flag<["-"], "fno-permissive">, Group<f_Group>;
def fmax_errors_EQ : Joined<["-"], "fmax-errors=">, Alias<ferror_limit_EQ>;
#endif // INTEL_CUSTOMIZATION
def fmodules_ts : Flag <["-"], "fmodules-ts">, Group<f_Group>,
  Flags<[CC1Option]>, HelpText<"Enable support for the C++ Modules TS">,
  MarshallingInfoFlag<"LangOpts->ModulesTS">;
def fmodule_maps : Flag <["-"], "fmodule-maps">, Alias<fimplicit_module_maps>;
def fmodule_name_EQ : Joined<["-"], "fmodule-name=">, Group<f_Group>,
  Flags<[NoXarchOption,CC1Option]>, MetaVarName<"<name>">,
  HelpText<"Specify the name of the module to build">,
  MarshallingInfoString<"LangOpts->ModuleName">;
def fmodule_name : Separate<["-"], "fmodule-name">, Alias<fmodule_name_EQ>;
def fmodule_implementation_of : Separate<["-"], "fmodule-implementation-of">,
  Flags<[CC1Option]>, Alias<fmodule_name_EQ>;
def fsystem_module : Flag<["-"], "fsystem-module">, Flags<[CC1Option]>,
  HelpText<"Build this module as a system module. Only used with -emit-module">,
  MarshallingInfoFlag<"FrontendOpts.IsSystemModule">;
def fmodule_map_file : Joined<["-"], "fmodule-map-file=">,
  Group<f_Group>, Flags<[NoXarchOption,CC1Option]>, MetaVarName<"<file>">,
  HelpText<"Load this module map file">;
def fmodule_file : Joined<["-"], "fmodule-file=">,
  Group<i_Group>, Flags<[NoXarchOption,CC1Option]>, MetaVarName<"[<name>=]<file>">,
  HelpText<"Specify the mapping of module name to precompiled module file, or load a module file if name is omitted.">;
def fmodules_ignore_macro : Joined<["-"], "fmodules-ignore-macro=">, Group<f_Group>, Flags<[CC1Option]>,
  HelpText<"Ignore the definition of the given macro when building and loading modules">;
def fmodules_decluse : Flag <["-"], "fmodules-decluse">, Group<f_Group>,
  Flags<[NoXarchOption,CC1Option]>,
  HelpText<"Require declaration of modules used within a module">;
def fmodules_strict_decluse : Flag <["-"], "fmodules-strict-decluse">, Group<f_Group>,
  Flags<[NoXarchOption,CC1Option]>,
  HelpText<"Like -fmodules-decluse but requires all headers to be in modules">,
  MarshallingInfoFlag<"LangOpts->ModulesStrictDeclUse">;
def fno_modules_search_all : Flag <["-"], "fno-modules-search-all">, Group<f_Group>,
  Flags<[NoXarchOption, CC1Option]>;
defm implicit_modules : BoolFOption<"implicit-modules",
  "LangOpts->ImplicitModules", DefaultsToTrue,
  ChangedBy<NegFlag>, ResetBy<PosFlag>, BothFlags<[NoXarchOption]>>;
def fretain_comments_from_system_headers : Flag<["-"], "fretain-comments-from-system-headers">, Group<f_Group>, Flags<[CC1Option]>,
  MarshallingInfoFlag<"LangOpts->RetainCommentsFromSystemHeaders">;

def fmudflapth : Flag<["-"], "fmudflapth">, Group<f_Group>;
def fmudflap : Flag<["-"], "fmudflap">, Group<f_Group>;
def fnested_functions : Flag<["-"], "fnested-functions">, Group<f_Group>;
def fnext_runtime : Flag<["-"], "fnext-runtime">, Group<f_Group>;
def fno_asm : Flag<["-"], "fno-asm">, Group<f_Group>;
def fno_asynchronous_unwind_tables : Flag<["-"], "fno-asynchronous-unwind-tables">, Group<f_Group>;
def fno_assume_sane_operator_new : Flag<["-"], "fno-assume-sane-operator-new">, Group<f_Group>,
  HelpText<"Don't assume that C++'s global operator new can't alias any pointer">,
  Flags<[CC1Option]>, MarshallingInfoNegativeFlag<"CodeGenOpts.AssumeSaneOperatorNew">;
def fno_builtin : Flag<["-"], "fno-builtin">, Group<f_Group>, Flags<[CC1Option, CoreOption]>,
  HelpText<"Disable implicit builtin knowledge of functions">;
def fno_builtin_ : Joined<["-"], "fno-builtin-">, Group<f_Group>, Flags<[CC1Option, CoreOption]>,
  HelpText<"Disable implicit builtin knowledge of a specific function">;
#if INTEL_CUSTOMIZATION
def nolib_inline : Flag<["-"], "nolib-inline">, Flags<[NoXarchOption]>, Alias<fno_builtin>,
  HelpText<"disable inline expansion of intrinsic functions">;
def : Flag<["-"], "nolib_inline">, Alias<fno_builtin>;
#endif // INTEL_CUSTOMIZATION
def fno_diagnostics_color : Flag<["-"], "fno-diagnostics-color">, Group<f_Group>,
  Flags<[CoreOption, NoXarchOption]>;
def fno_common : Flag<["-"], "fno-common">, Group<f_Group>, Flags<[CC1Option]>,
    HelpText<"Compile common globals like normal definitions">;
def fno_cxx_modules : Flag <["-"], "fno-cxx-modules">, Group<f_Group>,
  Flags<[NoXarchOption]>;
def fno_diagnostics_fixit_info : Flag<["-"], "fno-diagnostics-fixit-info">, Group<f_Group>,
  Flags<[CC1Option]>, HelpText<"Do not include fixit information in diagnostics">;
def fno_diagnostics_show_option : Flag<["-"], "fno-diagnostics-show-option">, Group<f_Group>, Flags<[CC1Option]>;
def fno_diagnostics_show_note_include_stack : Flag<["-"], "fno-diagnostics-show-note-include-stack">,
    Flags<[CC1Option]>, Group<f_Group>;
def fdigraphs : Flag<["-"], "fdigraphs">, Group<f_Group>, Flags<[CC1Option]>,
  HelpText<"Enable alternative token representations '<:', ':>', '<%', '%>', '%:', '%:%:' (default)">;
def fno_digraphs : Flag<["-"], "fno-digraphs">, Group<f_Group>, Flags<[CC1Option]>,
  HelpText<"Disallow alternative token representations '<:', ':>', '<%', '%>', '%:', '%:%:'">;
def fno_declspec : Flag<["-"], "fno-declspec">, Group<f_clang_Group>,
  HelpText<"Disallow __declspec as a keyword">, Flags<[CC1Option]>;
def fno_dollars_in_identifiers : Flag<["-"], "fno-dollars-in-identifiers">, Group<f_Group>,
  HelpText<"Disallow '$' in identifiers">, Flags<[CC1Option]>;
def fno_eliminate_unused_debug_symbols : Flag<["-"], "fno-eliminate-unused-debug-symbols">, Group<f_Group>;
def fno_gnu_keywords : Flag<["-"], "fno-gnu-keywords">, Group<f_Group>, Flags<[CC1Option]>;
def fno_inline_functions : Flag<["-"], "fno-inline-functions">, Group<f_clang_Group>, Flags<[CC1Option]>;
def fno_inline : Flag<["-"], "fno-inline">, Group<f_clang_Group>, Flags<[CC1Option]>;
#if INTEL_CUSTOMIZATION
def inline_level_EQ : Joined<["-"], "inline-level=">, Flags<[NoXarchOption]>,
  HelpText<"Set function inlining level where: 0 is disable, 1 is inline "
           "marked functions and 2 is inline at compilers discretion">, Values<"0,1,2">;
#endif // INTEL_CUSTOMIZATION
def fno_global_isel : Flag<["-"], "fno-global-isel">, Group<f_clang_Group>,
  HelpText<"Disables the global instruction selector">;
def fno_experimental_isel : Flag<["-"], "fno-experimental-isel">, Group<f_clang_Group>,
  Alias<fno_global_isel>;
def fveclib : Joined<["-"], "fveclib=">, Group<f_Group>, Flags<[CC1Option]>,
    HelpText<"Use the given vector functions library">,
    Values<"Accelerate,libmvec,MASSV,SVML,none">,
    NormalizedValuesScope<"CodeGenOptions">,
    NormalizedValues<["Accelerate", "LIBMVEC", "MASSV", "SVML", "NoLibrary"]>,
    MarshallingInfoString<"CodeGenOpts.VecLib", "NoLibrary">, AutoNormalizeEnum;
def fno_lax_vector_conversions : Flag<["-"], "fno-lax-vector-conversions">, Group<f_Group>,
  Alias<flax_vector_conversions_EQ>, AliasArgs<["none"]>;
def fno_modules : Flag <["-"], "fno-modules">, Group<f_Group>,
  Flags<[NoXarchOption]>;
def fno_implicit_module_maps : Flag <["-"], "fno-implicit-module-maps">, Group<f_Group>,
  Flags<[NoXarchOption]>;
def fno_module_maps : Flag <["-"], "fno-module-maps">, Alias<fno_implicit_module_maps>;
def fno_modules_decluse : Flag <["-"], "fno-modules-decluse">, Group<f_Group>,
  Flags<[NoXarchOption]>;
def fno_modules_strict_decluse : Flag <["-"], "fno-strict-modules-decluse">, Group<f_Group>,
  Flags<[NoXarchOption]>;
def fmodule_file_deps : Flag <["-"], "fmodule-file-deps">, Group<f_Group>,
  Flags<[NoXarchOption]>;
def fno_module_file_deps : Flag <["-"], "fno-module-file-deps">, Group<f_Group>,
  Flags<[NoXarchOption]>;
def fno_ms_extensions : Flag<["-"], "fno-ms-extensions">, Group<f_Group>,
  Flags<[CoreOption]>;
def fno_ms_compatibility : Flag<["-"], "fno-ms-compatibility">, Group<f_Group>,
  Flags<[CoreOption]>;
def fno_objc_legacy_dispatch : Flag<["-"], "fno-objc-legacy-dispatch">, Group<f_Group>;
def fno_objc_weak : Flag<["-"], "fno-objc-weak">, Group<f_Group>, Flags<[CC1Option]>;
def fno_omit_frame_pointer : Flag<["-"], "fno-omit-frame-pointer">, Group<f_Group>;
def fno_operator_names : Flag<["-"], "fno-operator-names">, Group<f_Group>,
  HelpText<"Do not treat C++ operator name keywords as synonyms for operators">,
  Flags<[CC1Option]>;
def fno_show_source_location : Flag<["-"], "fno-show-source-location">, Group<f_Group>,
  Flags<[CC1Option]>, HelpText<"Do not include source location information with diagnostics">;
def fdiagnostics_absolute_paths : Flag<["-"], "fdiagnostics-absolute-paths">, Group<f_Group>,
  Flags<[CC1Option, CoreOption]>, HelpText<"Print absolute paths in diagnostics">;
def fno_stack_protector : Flag<["-"], "fno-stack-protector">, Group<f_Group>,
  HelpText<"Disable the use of stack protectors">;
def fno_strict_aliasing : Flag<["-"], "fno-strict-aliasing">, Group<f_Group>,
  Flags<[NoXarchOption, CoreOption]>;
def fstruct_path_tbaa : Flag<["-"], "fstruct-path-tbaa">, Group<f_Group>;
def fno_struct_path_tbaa : Flag<["-"], "fno-struct-path-tbaa">, Group<f_Group>;
def fno_strict_enums : Flag<["-"], "fno-strict-enums">, Group<f_Group>;
def fno_strict_overflow : Flag<["-"], "fno-strict-overflow">, Group<f_Group>;
def fno_temp_file : Flag<["-"], "fno-temp-file">, Group<f_Group>,
  Flags<[CC1Option, CoreOption]>, HelpText<
  "Directly create compilation output files. This may lead to incorrect incremental builds if the compiler crashes">,
  MarshallingInfoNegativeFlag<"FrontendOpts.UseTemporary">;
defm use_cxa_atexit : BoolFOption<"use-cxa-atexit",
  "CodeGenOpts.CXAAtExit", DefaultsToTrue,
  ChangedBy<NegFlag, [], "Don't use __cxa_atexit for calling destructors">,
  ResetBy<PosFlag>>;
def fno_unit_at_a_time : Flag<["-"], "fno-unit-at-a-time">, Group<f_Group>;
def fno_unwind_tables : Flag<["-"], "fno-unwind-tables">, Group<f_Group>;
def fno_verbose_asm : Flag<["-"], "fno-verbose-asm">, Group<f_Group>, Flags<[CC1Option]>,
  MarshallingInfoNegativeFlag<"CodeGenOpts.AsmVerbose">;
def fno_working_directory : Flag<["-"], "fno-working-directory">, Group<f_Group>;
def fno_wrapv : Flag<["-"], "fno-wrapv">, Group<f_Group>;
def fobjc_arc : Flag<["-"], "fobjc-arc">, Group<f_Group>, Flags<[CC1Option]>,
  HelpText<"Synthesize retain and release calls for Objective-C pointers">;
def fno_objc_arc : Flag<["-"], "fno-objc-arc">, Group<f_Group>;
defm objc_convert_messages_to_runtime_calls : BoolFOption<"objc-convert-messages-to-runtime-calls",
  "CodeGenOpts.ObjCConvertMessagesToRuntimeCalls", DefaultsToTrue,
  ChangedBy<NegFlag>, ResetBy<PosFlag>>;
defm objc_arc_exceptions : OptInFFlag<"objc-arc-exceptions",
  "Use EH-safe code when synthesizing retains and releases in -fobjc-arc",
  "", "", [], "CodeGenOpts.ObjCAutoRefCountExceptions">;
def fobjc_atdefs : Flag<["-"], "fobjc-atdefs">, Group<clang_ignored_f_Group>;
def fobjc_call_cxx_cdtors : Flag<["-"], "fobjc-call-cxx-cdtors">, Group<clang_ignored_f_Group>;
defm objc_exceptions : BoolFOption<"objc-exceptions",
  "LangOpts->ObjCExceptions", DefaultsToFalse,
  ChangedBy<PosFlag, [], "Enable Objective-C exceptions">, ResetBy<NegFlag>>;
defm application_extension : BoolFOption<"application-extension",
  "LangOpts->AppExt", DefaultsToFalse,
  ChangedBy<PosFlag, [], "Restrict code to those available for App Extensions">,
  ResetBy<NegFlag>>;
defm relaxed_template_template_args : BoolFOption<"relaxed-template-template-args",
  "LangOpts->RelaxedTemplateTemplateArgs", DefaultsToFalse,
  ChangedBy<PosFlag, [], "Enable C++17 relaxed template template argument matching">,
  ResetBy<NegFlag>>;
defm sized_deallocation : BoolFOption<"sized-deallocation",
  "LangOpts->SizedDeallocation", DefaultsToFalse,
  ChangedBy<PosFlag, [], "Enable C++14 sized global deallocation functions">,
  ResetBy<NegFlag>>;
def faligned_allocation : Flag<["-"], "faligned-allocation">, Flags<[CC1Option]>,
  HelpText<"Enable C++17 aligned allocation functions">, Group<f_Group>;
def fno_aligned_allocation: Flag<["-"], "fno-aligned-allocation">,
  Group<f_Group>, Flags<[CC1Option]>;
def fnew_alignment_EQ : Joined<["-"], "fnew-alignment=">,
  HelpText<"Specifies the largest alignment guaranteed by '::operator new(size_t)'">,
  MetaVarName<"<align>">, Group<f_Group>, Flags<[CC1Option]>,
  MarshallingInfoStringInt<"LangOpts->NewAlignOverride">;
def : Separate<["-"], "fnew-alignment">, Alias<fnew_alignment_EQ>;
def : Flag<["-"], "faligned-new">, Alias<faligned_allocation>;
def : Flag<["-"], "fno-aligned-new">, Alias<fno_aligned_allocation>;
def faligned_new_EQ : Joined<["-"], "faligned-new=">;

def fobjc_legacy_dispatch : Flag<["-"], "fobjc-legacy-dispatch">, Group<f_Group>;
def fobjc_new_property : Flag<["-"], "fobjc-new-property">, Group<clang_ignored_f_Group>;
defm objc_infer_related_result_type : BoolFOption<"objc-infer-related-result-type",
  "LangOpts->ObjCInferRelatedResultType", DefaultsToTrue,
  ChangedBy<NegFlag, [], "do not infer Objective-C related result type based on method family">,
  ResetBy<PosFlag>>;
def fobjc_link_runtime: Flag<["-"], "fobjc-link-runtime">, Group<f_Group>;
def fobjc_weak : Flag<["-"], "fobjc-weak">, Group<f_Group>, Flags<[CC1Option]>,
  HelpText<"Enable ARC-style weak references in Objective-C">;

// Objective-C ABI options.
def fobjc_runtime_EQ : Joined<["-"], "fobjc-runtime=">, Group<f_Group>, Flags<[CC1Option, CoreOption]>,
  HelpText<"Specify the target Objective-C runtime kind and version">;
def fobjc_abi_version_EQ : Joined<["-"], "fobjc-abi-version=">, Group<f_Group>;
def fobjc_nonfragile_abi_version_EQ : Joined<["-"], "fobjc-nonfragile-abi-version=">, Group<f_Group>;
def fobjc_nonfragile_abi : Flag<["-"], "fobjc-nonfragile-abi">, Group<f_Group>;
def fno_objc_nonfragile_abi : Flag<["-"], "fno-objc-nonfragile-abi">, Group<f_Group>;

def fobjc_sender_dependent_dispatch : Flag<["-"], "fobjc-sender-dependent-dispatch">, Group<f_Group>;
def foffload_static_lib_EQ : CommaJoined<["-"], "foffload-static-lib=">, Flags<[NoXarchOption, CoreOption]>, Group<offload_lib_Group>;
def foffload_whole_static_lib_EQ : CommaJoined<["-"], "foffload-whole-static-lib=">, Flags<[NoXarchOption, CoreOption]>, Group<offload_lib_Group>;
def fomit_frame_pointer : Flag<["-"], "fomit-frame-pointer">, Group<f_Group>;
def fopenmp : Flag<["-"], "fopenmp">, Group<f_Group>, Flags<[CC1Option, NoArgumentUnused]>,
<<<<<<< HEAD
  HelpText<"Parse OpenMP pragmas and generate parallel code.">;
=======
  HelpText<"Parse OpenMP pragmas and generate parallel code.">,
  MarshallingInfoFlag<"LangOpts->OpenMP", "0u">, Normalizer<"makeFlagToValueNormalizer(50u)">;
>>>>>>> 6c8b510a
def fno_openmp : Flag<["-"], "fno-openmp">, Group<f_Group>, Flags<[NoArgumentUnused]>;
#if INTEL_CUSTOMIZATION
def fopenmp_version_EQ : Joined<["-"], "fopenmp-version=">, Group<f_Group>, Flags<[CC1Option, NoArgumentUnused]>,
  HelpText<"Choose which OpenMP version to link with.">;
def fopenmp_EQ : Joined<["-"], "fopenmp=">, Group<f_Group>;
def qopenmp_threadprivate_EQ: Joined<["-"], "qopenmp-threadprivate=">,
  HelpText<"Choose which threadprivate implementation to use: compat or legacy.">;
def fintel_pragma_prefetch : Flag<["-"],
  "fintel-pragma-prefetch">, Group<f_Group>,
  Flags<[CC1Option, NoArgumentUnused]>;
def fno_intel_pragma_prefetch : Flag<["-"],
  "fno-intel-pragma-prefetch">;
#endif // INTEL_CUSTOMIZATION
def fopenmp_use_tls : Flag<["-"], "fopenmp-use-tls">, Group<f_Group>,
  Flags<[NoArgumentUnused, HelpHidden]>;
def fnoopenmp_use_tls : Flag<["-"], "fnoopenmp-use-tls">, Group<f_Group>,
  Flags<[CC1Option, NoArgumentUnused, HelpHidden]>;
// INTEL_COLLAB
def fopenmp_late_outline : Flag<["-"], "fopenmp-late-outline">, Group<f_Group>,
  Flags<[CC1Option, NoArgumentUnused]>;
def fopenmp_use_single_elem_array_funcs : Flag<["-"],
  "fopenmp-use-single-elem-array-funcs">, Group<f_Group>,
  Flags<[CC1Option, NoArgumentUnused]>;
def fno_openmp_use_single_elem_array_funcs : Flag<["-"],
  "fno-openmp-use-single-elem-array-funcs">;
// end INTEL_COLLAB
<<<<<<< HEAD
def fopenmp_targets_EQ : CommaJoined<["-"], "fopenmp-targets=">, Flags<[DriverOption, CC1Option]>,
=======
def fopenmp_targets_EQ : CommaJoined<["-"], "fopenmp-targets=">, Flags<[NoXarchOption, CC1Option]>,
>>>>>>> 6c8b510a
  HelpText<"Specify comma-separated list of triples OpenMP offloading targets to be supported">;
def fopenmp_relocatable_target : Flag<["-"], "fopenmp-relocatable-target">,
  Group<f_Group>, Flags<[CC1Option, NoArgumentUnused, HelpHidden]>;
def fnoopenmp_relocatable_target : Flag<["-"], "fnoopenmp-relocatable-target">,
  Group<f_Group>, Flags<[CC1Option, NoArgumentUnused, HelpHidden]>;
def fopenmp_simd : Flag<["-"], "fopenmp-simd">, Group<f_Group>, Flags<[CC1Option, NoArgumentUnused]>,
  HelpText<"Emit OpenMP code only for SIMD-based constructs.">;
#if INTEL_CUSTOMIZATION
def fiopenmp_simd : Flag<["-"], "fiopenmp-simd">, Group<f_Group>, Flags<[CC1Option, NoArgumentUnused]>;
def fno_iopenmp_simd : Flag<["-"], "fno-iopenmp-simd">, Group<f_Group>, Flags<[NoArgumentUnused]>;
def fopenmp_stable_file_id : Flag<["-"], "fopenmp-stable-file-id">,
    Group<f_Group>, Flags<[CC1Option, NoArgumentUnused, CoreOption, HelpHidden]>;
<<<<<<< HEAD
def fopenmp_device_lib_EQ : CommaJoined<["-"], "fopenmp-device-lib=">, Flags<[DriverOption, CoreOption]>,
  Values<"libc, libm-fp32, libm-fp64, all">, HelpText<"Control inclusion of "
  "device libraries into device binary linkage. Valid arguments "
  "are libc, libm-fp32, libm-fp64, all">;
def fno_openmp_device_lib_EQ : CommaJoined<["-"], "fno-openmp-device-lib=">, Flags<[DriverOption, CoreOption]>,
  Values<"libc, libm-fp32, libm-fp64, all">, HelpText<"Control exclusion of "
  "device libraries from device binary linkage. Valid arguments "
  "are libc, libm-fp32, libm-fp64, all">;
def fiopenmp_offload : Flag<["-"], "fiopenmp-offload">, Flags<[DriverOption]>, Group<f_Group>;
def fno_iopenmp_offload : Flag<["-"], "fno-iopenmp-offload">, Flags<[DriverOption]>, Group<f_Group>;
=======
def fopenmp_device_lib_EQ : CommaJoined<["-"], "fopenmp-device-lib=">, Flags<[NoXarchOption, CoreOption]>,
  Values<"libc, libm-fp32, libm-fp64, all">, HelpText<"Control inclusion of "
  "device libraries into device binary linkage. Valid arguments "
  "are libc, libm-fp32, libm-fp64, all">;
def fno_openmp_device_lib_EQ : CommaJoined<["-"], "fno-openmp-device-lib=">, Flags<[NoXarchOption, CoreOption]>,
  Values<"libc, libm-fp32, libm-fp64, all">, HelpText<"Control exclusion of "
  "device libraries from device binary linkage. Valid arguments "
  "are libc, libm-fp32, libm-fp64, all">;
def fiopenmp_offload : Flag<["-"], "fiopenmp-offload">, Flags<[NoXarchOption]>, Group<f_Group>;
def fno_iopenmp_offload : Flag<["-"], "fno-iopenmp-offload">, Flags<[NoXarchOption]>, Group<f_Group>;
def fopenmp_target_simd : Flag<["-"], "fopenmp-target-simd">, Flags<[NoXarchOption, HelpHidden]>, Group<f_Group>;
>>>>>>> 6c8b510a
#endif // INTEL_CUSTOMIZATION
def fopenmp_enable_irbuilder : Flag<["-"], "fopenmp-enable-irbuilder">, Group<f_Group>, Flags<[CC1Option, NoArgumentUnused, HelpHidden]>,
  HelpText<"Use the experimental OpenMP-IR-Builder codegen path.">;
def fno_openmp_simd : Flag<["-"], "fno-openmp-simd">, Group<f_Group>, Flags<[CC1Option, NoArgumentUnused]>;
def fopenmp_cuda_mode : Flag<["-"], "fopenmp-cuda-mode">, Group<f_Group>,
  Flags<[CC1Option, NoArgumentUnused, HelpHidden]>;
def fno_openmp_cuda_mode : Flag<["-"], "fno-openmp-cuda-mode">, Group<f_Group>,
  Flags<[NoArgumentUnused, HelpHidden]>;
def fopenmp_cuda_force_full_runtime : Flag<["-"], "fopenmp-cuda-force-full-runtime">, Group<f_Group>,
  Flags<[CC1Option, NoArgumentUnused, HelpHidden]>;
def fno_openmp_cuda_force_full_runtime : Flag<["-"], "fno-openmp-cuda-force-full-runtime">, Group<f_Group>,
  Flags<[NoArgumentUnused, HelpHidden]>;
def fopenmp_cuda_number_of_sm_EQ : Joined<["-"], "fopenmp-cuda-number-of-sm=">, Group<f_Group>,
  Flags<[CC1Option, NoArgumentUnused, HelpHidden]>;
def fopenmp_cuda_blocks_per_sm_EQ : Joined<["-"], "fopenmp-cuda-blocks-per-sm=">, Group<f_Group>,
  Flags<[CC1Option, NoArgumentUnused, HelpHidden]>;
def fopenmp_cuda_teams_reduction_recs_num_EQ : Joined<["-"], "fopenmp-cuda-teams-reduction-recs-num=">, Group<f_Group>,
  Flags<[CC1Option, NoArgumentUnused, HelpHidden]>;
defm openmp_optimistic_collapse : BoolFOption<"openmp-optimistic-collapse",
  "LangOpts->OpenMPOptimisticCollapse", DefaultsToFalse,
  ChangedBy<PosFlag>, ResetBy<NegFlag>, BothFlags<[NoArgumentUnused, HelpHidden]>>;
// INTEL_COLLAB
def fiopenmp : Flag<["-"], "fiopenmp">, Group<f_Group>, Flags<[NoArgumentUnused]>;
def fno_iopenmp : Flag<["-"], "fno-iopenmp">, Group<f_Group>, Flags<[NoArgumentUnused]>;
// end INTEL_COLLAB
#if INTEL_CUSTOMIZATION
def static_openmp: Flag<["-"], "static-openmp">,
  HelpText<"Use the static host OpenMP runtime while linking.">;
def qopenmp_simd: Flag<["-"], "qopenmp-simd">, Alias<fiopenmp_simd>,
  HelpText<"Emit OpenMP code only for SIMD-based constructs.">;
def qno_openmp_simd: Flag<["-"], "qno-openmp-simd">, Alias<fno_iopenmp_simd>;
def qno_openmp : Flag<["-"], "qno-openmp">, Group<f_Group>, Flags<[NoArgumentUnused]>, Alias<fno_iopenmp>, HelpText<"Disable OpenMP support">;
def qopenmp: Flag<["-"], "qopenmp">, Alias<fiopenmp>,
  HelpText<"Parse OpenMP pragmas and generate parallel code.">;
def qopenmp_stubs : Flag<["-"], "qopenmp-stubs">,
  HelpText<"enables the user to compile OpenMP programs in sequential mode. "
  "The OpenMP directives are ignored and a stub OpenMP library is linked.">;
def qopenmp_link_EQ : Joined<["-"], "qopenmp-link=">,
  HelpText<"Choose whether to link with the static or dynamic OpenMP "
  "libraries. Default is dynamic.">;
def qopenmp_target_simd : Flag<["-"], "qopenmp-target-simd">, Alias<fopenmp_target_simd>;
#endif // INTEL_CUSTOMIZATION
def fopenmp_cuda_parallel_target_regions : Flag<["-"], "fopenmp-cuda-parallel-target-regions">, Group<f_Group>,
  Flags<[CC1Option, NoArgumentUnused, HelpHidden]>,
  HelpText<"Support parallel execution of target regions on Cuda-based devices.">;
def fno_openmp_cuda_parallel_target_regions : Flag<["-"], "fno-openmp-cuda-parallel-target-regions">, Group<f_Group>,
  Flags<[NoArgumentUnused, HelpHidden]>,
  HelpText<"Support only serial execution of target regions on Cuda-based devices.">;
def fno_optimize_sibling_calls : Flag<["-"], "fno-optimize-sibling-calls">, Group<f_Group>;
def foptimize_sibling_calls : Flag<["-"], "foptimize-sibling-calls">, Group<f_Group>;
defm escaping_block_tail_calls : BoolFOption<"escaping-block-tail-calls",
  "CodeGenOpts.NoEscapingBlockTailCalls", DefaultsToFalse,
  ChangedBy<NegFlag>, ResetBy<PosFlag>>;
def force__cpusubtype__ALL : Flag<["-"], "force_cpusubtype_ALL">;
def force__flat__namespace : Flag<["-"], "force_flat_namespace">;
def force__load : Separate<["-"], "force_load">;
def force_addr : Joined<["-"], "fforce-addr">, Group<clang_ignored_f_Group>;
def foutput_class_dir_EQ : Joined<["-"], "foutput-class-dir=">, Group<f_Group>;
def fpack_struct : Flag<["-"], "fpack-struct">, Group<f_Group>;
def fno_pack_struct : Flag<["-"], "fno-pack-struct">, Group<f_Group>;
def fpack_struct_EQ : Joined<["-"], "fpack-struct=">, Group<f_Group>, Flags<[CC1Option]>,
  HelpText<"Specify the default maximum struct packing alignment">,
  MarshallingInfoStringInt<"LangOpts->PackStruct">;
def fmax_type_align_EQ : Joined<["-"], "fmax-type-align=">, Group<f_Group>, Flags<[CC1Option]>,
  HelpText<"Specify the maximum alignment to enforce on pointers lacking an explicit alignment">,
  MarshallingInfoStringInt<"LangOpts->MaxTypeAlign">;
def fno_max_type_align : Flag<["-"], "fno-max-type-align">, Group<f_Group>;
defm pascal_strings : BoolFOption<"pascal-strings",
  "LangOpts->PascalStrings", DefaultsToFalse,
  ChangedBy<PosFlag, [], "Recognize and construct Pascal-style string literals">,
  ResetBy<NegFlag>>;
// Note: This flag has different semantics in the driver and in -cc1. The driver accepts -fpatchable-function-entry=M,N
// and forwards it to -cc1 as -fpatchable-function-entry=M and -fpatchable-function-entry-offset=N. In -cc1, both flags
// are treated as a single integer.
def fpatchable_function_entry_EQ : Joined<["-"], "fpatchable-function-entry=">, Group<f_Group>, Flags<[CC1Option]>,
  MetaVarName<"<N,M>">, HelpText<"Generate M NOPs before function entry and N-M NOPs after function entry">,
  MarshallingInfoStringInt<"CodeGenOpts.PatchableFunctionEntryCount">;
def fpcc_struct_return : Flag<["-"], "fpcc-struct-return">, Group<f_Group>, Flags<[CC1Option]>,
  HelpText<"Override the default ABI to return all structs on the stack">;
def fpch_preprocess : Flag<["-"], "fpch-preprocess">, Group<f_Group>;
def fpic : Flag<["-"], "fpic">, Group<f_Group>;
def fno_pic : Flag<["-"], "fno-pic">, Group<f_Group>;
def fpie : Flag<["-"], "fpie">, Group<f_Group>;
def fno_pie : Flag<["-"], "fno-pie">, Group<f_Group>;
defm plt : BoolFOption<"plt",
  "CodeGenOpts.NoPLT", DefaultsToFalse,
  ChangedBy<NegFlag, [], "Use GOT indirection instead of PLT to make external function calls (x86 only)">,
  ResetBy<PosFlag>>;
defm ropi : BoolFOption<"ropi",
  "LangOpts->ROPI", DefaultsToFalse,
  ChangedBy<PosFlag, [], "Generate read-only position independent code (ARM only)">,
  ResetBy<NegFlag>>;
defm rwpi : BoolFOption<"rwpi",
  "LangOpts->RWPI", DefaultsToFalse,
  ChangedBy<PosFlag, [], "Generate read-write position independent code (ARM only)">,
  ResetBy<NegFlag>>;
def fplugin_EQ : Joined<["-"], "fplugin=">, Group<f_Group>, Flags<[NoXarchOption]>, MetaVarName<"<dsopath>">,
  HelpText<"Load the named plugin (dynamic shared object)">;
def fpass_plugin_EQ : Joined<["-"], "fpass-plugin=">,
  Group<f_Group>, Flags<[CC1Option]>, MetaVarName<"<dsopath>">,
  HelpText<"Load pass plugin from a dynamic shared object file (only with new pass manager).">;
defm preserve_as_comments : BoolFOption<"preserve-as-comments",
  "CodeGenOpts.PreserveAsmComments", DefaultsToTrue,
  ChangedBy<NegFlag, [], "Do not preserve comments in inline assembly">,
  ResetBy<PosFlag>>;
#if INTEL_CUSTOMIZATION
defm profile_arcs : BoolFOption<"profile-arcs",
  "CodeGenOpts.EmitGcovArcs", DefaultsToFalse,
  ChangedBy<PosFlag, [LinkOption]>, ResetBy<NegFlag>, BothFlags<[CoreOption]>>;
#endif // INTEL_CUSTOMIZATION
def framework : Separate<["-"], "framework">, Flags<[LinkerInput]>;
def frandom_seed_EQ : Joined<["-"], "frandom-seed=">, Group<clang_ignored_f_Group>;
def freg_struct_return : Flag<["-"], "freg-struct-return">, Group<f_Group>, Flags<[CC1Option]>,
  HelpText<"Override the default ABI to return small structs in registers">;
defm rtti : OptOutFFlag<"rtti", "", "Disable generation of rtti information">;
defm rtti_data : OptOutFFlag<"rtti-data", "", "Disable generation of RTTI data">;
def : Flag<["-"], "fsched-interblock">, Group<clang_ignored_f_Group>;
defm short_enums : BoolFOption<"short-enums",
  "LangOpts->ShortEnums", DefaultsToFalse,
  ChangedBy<PosFlag, [], "Allocate to an enum type only as many bytes as it"
           " needs for the declared range of possible values">,
  ResetBy<NegFlag>>;
def fchar8__t : Flag<["-"], "fchar8_t">, Group<f_Group>, Flags<[CC1Option]>,
  HelpText<"Enable C++ builtin type char8_t">;
def fno_char8__t : Flag<["-"], "fno-char8_t">, Group<f_Group>, Flags<[CC1Option]>,
  HelpText<"Disable C++ builtin type char8_t">;
def fshort_wchar : Flag<["-"], "fshort-wchar">, Group<f_Group>,
  HelpText<"Force wchar_t to be a short unsigned int">;
def fno_short_wchar : Flag<["-"], "fno-short-wchar">, Group<f_Group>,
  HelpText<"Force wchar_t to be an unsigned int">;
def fshow_overloads_EQ : Joined<["-"], "fshow-overloads=">, Group<f_Group>, Flags<[CC1Option]>,
  HelpText<"Which overload candidates to show when overload resolution fails: "
           "best|all; defaults to all">, Values<"best,all">;
defm show_column : OptOutFFlag<"show-column", "", "Do not include column number on diagnostics">;
def fshow_source_location : Flag<["-"], "fshow-source-location">, Group<f_Group>;
defm spell_checking : BoolFOption<"spell-checking",
  "LangOpts->SpellChecking", DefaultsToTrue,
  ChangedBy<NegFlag, [], "Disable spell-checking">, ResetBy<PosFlag>>;
def fspell_checking_limit_EQ : Joined<["-"], "fspell-checking-limit=">, Group<f_Group>;
def fsigned_bitfields : Flag<["-"], "fsigned-bitfields">, Group<f_Group>;
defm signed_char : OptOutFFlag<"signed-char", "char is signed", "char is unsigned">;
def fsplit_stack : Flag<["-"], "fsplit-stack">, Group<f_Group>;
def fstack_protector_all : Flag<["-"], "fstack-protector-all">, Group<f_Group>,
  HelpText<"Enable stack protectors for all functions">;
defm stack_clash_protection : BoolFOption<"stack-clash-protection",
  "CodeGenOpts.StackClashProtector", DefaultsToFalse,
  ChangedBy<PosFlag, [], "Enable">, ResetBy<NegFlag, [], "Disable">,
  BothFlags<[], " stack clash protection">>;
def fstack_protector_strong : Flag<["-"], "fstack-protector-strong">, Group<f_Group>,
  HelpText<"Enable stack protectors for some functions vulnerable to stack smashing. "
           "Compared to -fstack-protector, this uses a stronger heuristic "
           "that includes functions containing arrays of any size (and any type), "
           "as well as any calls to alloca or the taking of an address from a local variable">;
#if INTEL_CUSTOMIZATION
def fstack_security_check : Flag<["-"], "fstack-security-check">, Alias<fstack_protector_strong>,
  HelpText<"Enable overflow security checks">;
def fstack_limit_register_EQ : Joined<["-"], "fstack-limit-register=">,
  Flags<[NoXarchOption]>, HelpText<"Limits the stack register size">;
#endif // INTEL_CUSTOMIZATION
def fstack_protector : Flag<["-"], "fstack-protector">, Group<f_Group>,
  HelpText<"Enable stack protectors for some functions vulnerable to stack smashing. "
           "This uses a loose heuristic which considers functions vulnerable if they "
           "contain a char (or 8bit integer) array or constant sized calls to alloca "
           ", which are of greater size than ssp-buffer-size (default: 8 bytes). All "
           "variable sized calls to alloca are considered vulnerable. A function with "
           "a stack protector has a guard value added to the stack frame that is "
           "checked on function exit. The guard value must be positioned in the "
           "stack frame such that a buffer overflow from a vulnerable variable will "
           "overwrite the guard value before overwriting the function's return "
           "address. The reference stack guard value is stored in a global variable.">;
def ftrivial_auto_var_init : Joined<["-"], "ftrivial-auto-var-init=">, Group<f_Group>,
  Flags<[CC1Option, CoreOption]>, HelpText<"Initialize trivial automatic stack variables: uninitialized (default)"
  " | pattern">, Values<"uninitialized,zero,pattern">,
  NormalizedValuesScope<"LangOptions::TrivialAutoVarInitKind">,
  NormalizedValues<["Uninitialized", "Zero", "Pattern"]>,
  MarshallingInfoString<"LangOpts->TrivialAutoVarInit", "Uninitialized">, AutoNormalizeEnum;
def enable_trivial_var_init_zero : Flag<["-"], "enable-trivial-auto-var-init-zero-knowing-it-will-be-removed-from-clang">,
  Flags<[CC1Option, CoreOption]>,
  HelpText<"Trivial automatic variable initialization to zero is only here for benchmarks, it'll eventually be removed, and I'm OK with that because I'm only using it to benchmark">;
def ftrivial_auto_var_init_stop_after : Joined<["-"], "ftrivial-auto-var-init-stop-after=">, Group<f_Group>,
  Flags<[CC1Option, CoreOption]>, HelpText<"Stop initializing trivial automatic stack variables after the specified number of instances">,
  MarshallingInfoStringInt<"LangOpts->TrivialAutoVarInitStopAfter">;
def fstandalone_debug : Flag<["-"], "fstandalone-debug">, Group<f_Group>, Flags<[CoreOption]>,
  HelpText<"Emit full debug info for all types used by the program">;
def fno_standalone_debug : Flag<["-"], "fno-standalone-debug">, Group<f_Group>, Flags<[CoreOption]>,
  HelpText<"Limit debug information produced to reduce size of debug binary">;
def flimit_debug_info : Flag<["-"], "flimit-debug-info">, Flags<[CoreOption]>, Alias<fno_standalone_debug>;
def fno_limit_debug_info : Flag<["-"], "fno-limit-debug-info">, Flags<[CoreOption]>, Alias<fstandalone_debug>;
#if INTEL_CUSTOMIZATION
def femit_class_debug_always : Flag<["-"], "femit-class-debug-always">, Flags<[NoXarchOption]>,
  Alias<fstandalone_debug>,
  HelpText<"Emit debug information for a C++ class into each object file where the class is used."
           " This flag is useful for tools which are unable to resolve incomplete type descriptions."
           "  Using this option may cause a large increase in the size of the debug information">;
def fno_emit_class_debug_always : Flag<["-"], "fno-emit-class-debug-always">, Flags<[NoXarchOption]>,
  Alias<fno_standalone_debug>,
  HelpText<"Emit debug information for a C++ class in only one object file">;
#endif // INTEL_CUSTOMIZATION
def fdebug_macro : Flag<["-"], "fdebug-macro">, Group<f_Group>, Flags<[CoreOption]>,
  HelpText<"Emit macro debug information">;
def fno_debug_macro : Flag<["-"], "fno-debug-macro">, Group<f_Group>, Flags<[CoreOption]>,
  HelpText<"Do not emit macro debug information">;
def fstrict_aliasing : Flag<["-"], "fstrict-aliasing">, Group<f_Group>,
  Flags<[NoXarchOption, CoreOption]>;
def fstrict_enums : Flag<["-"], "fstrict-enums">, Group<f_Group>, Flags<[CC1Option]>,
  HelpText<"Enable optimizations based on the strict definition of an enum's "
           "value range">,
  MarshallingInfoFlag<"CodeGenOpts.StrictEnums">;
defm strict_vtable_pointers : BoolFOption<"strict-vtable-pointers",
  "CodeGenOpts.StrictVTablePointers", DefaultsToFalse,
  ChangedBy<PosFlag, [], "Enable optimizations based on the strict rules for"
            " overwriting polymorphic C++ objects">,
  ResetBy<NegFlag>>;
def fstrict_overflow : Flag<["-"], "fstrict-overflow">, Group<f_Group>;
def fintelfpga : Flag<["-"], "fintelfpga">, Group<f_Group>,
  Flags<[CC1Option, CoreOption]>, HelpText<"Perform ahead of time compilation for FPGA">;
def fsycl_device_only : Flag<["-"], "fsycl-device-only">, Flags<[CoreOption]>,
  HelpText<"Compile SYCL kernels for device">;
def fsycl_targets_EQ : CommaJoined<["-"], "fsycl-targets=">, Flags<[NoXarchOption, CC1Option, CoreOption]>,
  HelpText<"Specify comma-separated list of triples SYCL offloading targets to be supported">;
def fsycl_add_targets_EQ : CommaJoined<["-"], "fsycl-add-targets=">, Flags<[NoXarchOption, CoreOption]>,
  HelpText<"Specify comma-separated list of triple and device binary image pairs to add to the final SYCL binary">;
def fsycl_link_targets_EQ : CommaJoined<["-"], "fsycl-link-targets=">, Flags<[NoXarchOption, CC1Option, CoreOption]>,
  HelpText<"Specify comma-separated list of triples SYCL offloading targets to produce linked device images">;
def fsycl_device_code_split_EQ : Joined<["-"], "fsycl-device-code-split=">,
   Flags<[CC1Option, CoreOption]>, HelpText<"Perform SYCL device code split: per_kernel (device code module is "
  "created for each SYCL kernel) | per_source (device code module is created for each source (translation unit)) | off (no device code split). | auto (use heuristic to select the best way of splitting device code)"
  "Default is 'auto' - use heuristic to distribute device code across modules">, Values<"per_source, per_kernel, off, auto">;
def fsycl_device_code_split : Flag<["-"], "fsycl-device-code-split">, Alias<fsycl_device_code_split_EQ>,
  AliasArgs<["auto"]>, Flags<[CC1Option, CoreOption]>,
  HelpText<"Perform SYCL device code split in the 'auto' mode, i.e. use heuristic to distribute device code across modules">;
def fsycl_id_queries_fit_in_int : Flag<["-"], "fsycl-id-queries-fit-in-int">,
  Flags<[CC1Option, CoreOption]>, HelpText<"Assume that SYCL ID queries fit "
  "within MAX_INT.">;
def fno_sycl_id_queries_fit_in_int : Flag<["-"], "fno-sycl-id-queries-fit-in-int">,
  Flags<[CC1Option, CoreOption]>, HelpText<"Do not assume that SYCL ID queries "
  "fit within MAX_INT.">;
def fsycl_use_bitcode : Flag<["-"], "fsycl-use-bitcode">,
  Flags<[CC1Option, CoreOption]>, HelpText<"Use LLVM bitcode instead of SPIR-V in fat objects">;
def fno_sycl_use_bitcode : Flag<["-"], "fno-sycl-use-bitcode">,
  Flags<[CC1Option, CoreOption]>, HelpText<"Use SPIR-V instead of LLVM bitcode in fat objects">;
def fsycl_link_EQ : Joined<["-"], "fsycl-link=">,
  Flags<[CC1Option, CoreOption]>, HelpText<"Generate partially linked device and host object to be used at various stages of compilation">, Values<"image,early">;
def fsycl_link : Flag<["-"], "fsycl-link">, Alias<fsycl_link_EQ>,
  AliasArgs<["early"]>, Flags<[CC1Option, CoreOption]>,
  HelpText<"Generate partially linked device object to be used with the host link">;
def fsycl_unnamed_lambda : Flag<["-"], "fsycl-unnamed-lambda">,
  Flags<[CC1Option, CoreOption]>, HelpText<"Allow unnamed SYCL lambda kernels">;
def fno_sycl_unnamed_lambda : Flag<["-"], "fno-sycl-unnamed-lambda">,
  Flags<[CC1Option, CoreOption]>;
def fsycl_help_EQ : Joined<["-"], "fsycl-help=">,
  Flags<[NoXarchOption, CoreOption]>, HelpText<"Emit help information from the "
  "related offline compilation tool. Valid values: all, fpga, gen, x86_64.">,
  Values<"all,fpga,gen,x86_64">;
def fsycl_help : Flag<["-"], "fsycl-help">, Alias<fsycl_help_EQ>,
  Flags<[NoXarchOption, CoreOption]>, AliasArgs<["all"]>, HelpText<"Emit help information "
  "from all of the offline compilation tools">;
def fsycl_libspirv_path_EQ : Joined<["-"], "fsycl-libspirv-path=">,
  Flags<[CC1Option, CoreOption]>, HelpText<"Path to libspirv library">;
def fno_sycl_libspirv : Flag<["-"], "fno-sycl-libspirv">, HelpText<"Disable check for libspirv">;
def fsyntax_only : Flag<["-"], "fsyntax-only">,
  Flags<[NoXarchOption,CoreOption,CC1Option,FC1Option]>, Group<Action_Group>;
def ftabstop_EQ : Joined<["-"], "ftabstop=">, Group<f_Group>;
#if INTEL_CUSTOMIZATION
def ftemplate_depth_EQ : Joined<["-"], "ftemplate-depth=">, Group<f_Group>,
  HelpText<"Control the depth in which recursive templates are expanded.">;
#endif // INTEL_CUSTOMIZATION
def ftemplate_depth_ : Joined<["-"], "ftemplate-depth-">, Group<f_Group>;
def ftemplate_backtrace_limit_EQ : Joined<["-"], "ftemplate-backtrace-limit=">,
                                   Group<f_Group>;
def foperator_arrow_depth_EQ : Joined<["-"], "foperator-arrow-depth=">,
                               Group<f_Group>;

def fsave_optimization_record : Flag<["-"], "fsave-optimization-record">,
  Group<f_Group>, HelpText<"Generate a YAML optimization record file">;
def fsave_optimization_record_EQ : Joined<["-"], "fsave-optimization-record=">,
  Group<f_Group>, HelpText<"Generate an optimization record file in a specific format">,
  MetaVarName<"<format>">;
def fno_save_optimization_record : Flag<["-"], "fno-save-optimization-record">,
  Group<f_Group>, Flags<[NoArgumentUnused]>;
def foptimization_record_file_EQ : Joined<["-"], "foptimization-record-file=">,
  Group<f_Group>,
  HelpText<"Specify the output name of the file containing the optimization remarks. Implies -fsave-optimization-record. On Darwin platforms, this cannot be used with multiple -arch <arch> options.">,
  MetaVarName<"<file>">;
def foptimization_record_passes_EQ : Joined<["-"], "foptimization-record-passes=">,
  Group<f_Group>,
  HelpText<"Only include passes which match a specified regular expression in the generated optimization record (by default, include all passes)">,
  MetaVarName<"<regex>">;

#if INTEL_CUSTOMIZATION
defm test_coverage : BoolFOption<"test-coverage",
  "CodeGenOpts.EmitGcovNotes", DefaultsToFalse,
  ChangedBy<PosFlag>, ResetBy<NegFlag>, BothFlags<[CoreOption]>>;
#endif // INTEL_CUSTOMIZATION
def fvectorize : Flag<["-"], "fvectorize">, Group<f_Group>,
  HelpText<"Enable the loop vectorization passes">;
def fno_vectorize : Flag<["-"], "fno-vectorize">, Group<f_Group>;
def : Flag<["-"], "ftree-vectorize">, Alias<fvectorize>;
def : Flag<["-"], "fno-tree-vectorize">, Alias<fno_vectorize>;
def fslp_vectorize : Flag<["-"], "fslp-vectorize">, Group<f_Group>,
  HelpText<"Enable the superword-level parallelism vectorization passes">;
def fno_slp_vectorize : Flag<["-"], "fno-slp-vectorize">, Group<f_Group>;
def : Flag<["-"], "ftree-slp-vectorize">, Alias<fslp_vectorize>;
def : Flag<["-"], "fno-tree-slp-vectorize">, Alias<fno_slp_vectorize>;
def Wlarge_by_value_copy_def : Flag<["-"], "Wlarge-by-value-copy">,
  HelpText<"Warn if a function definition returns or accepts an object larger "
           "in bytes than a given value">, Flags<[HelpHidden]>;
def Wlarge_by_value_copy_EQ : Joined<["-"], "Wlarge-by-value-copy=">, Flags<[CC1Option]>,
  MarshallingInfoStringInt<"LangOpts->NumLargeByValueCopy">;

// These "special" warning flags are effectively processed as f_Group flags by the driver:
// Just silence warnings about -Wlarger-than for now.
def Wlarger_than_EQ : Joined<["-"], "Wlarger-than=">, Group<clang_ignored_f_Group>;
def Wlarger_than_ : Joined<["-"], "Wlarger-than-">, Alias<Wlarger_than_EQ>;
def Wframe_larger_than_EQ : Joined<["-"], "Wframe-larger-than=">, Group<f_Group>, Flags<[NoXarchOption]>;

def : Flag<["-"], "fterminated-vtables">, Alias<fapple_kext>;
defm threadsafe_statics : BoolFOption<"threadsafe-statics",
  "LangOpts->ThreadsafeStatics", DefaultsToTrue,
  ChangedBy<NegFlag, [], "Do not emit code to make initialization of local statics thread safe">,
  ResetBy<PosFlag>>;
def ftime_report : Flag<["-"], "ftime-report">, Group<f_Group>, Flags<[CC1Option]>,
  MarshallingInfoFlag<"CodeGenOpts.TimePasses">;
def ftime_report_EQ: Joined<["-"], "ftime-report=">, Group<f_Group>,
  Flags<[CC1Option]>, Values<"per-pass,per-pass-run">,
  MarshallingInfoFlag<"CodeGenOpts.TimePassesPerRun">,
  HelpText<"(For new pass manager) \"per-pass\": one report for each pass; "
           "\"per-pass-run\": one report for each pass invocation">;
def ftime_trace : Flag<["-"], "ftime-trace">, Group<f_Group>,
  HelpText<"Turn on time profiler. Generates JSON file based on output filename.">,
  DocBrief<[{
Turn on time profiler. Generates JSON file based on output filename. Results
can be analyzed with chrome://tracing or `Speedscope App
<https://www.speedscope.app>`_ for flamegraph visualization.}]>,
  Flags<[CC1Option, CoreOption]>,
  MarshallingInfoFlag<"FrontendOpts.TimeTrace">;
def ftime_trace_granularity_EQ : Joined<["-"], "ftime-trace-granularity=">, Group<f_Group>,
  HelpText<"Minimum time granularity (in microseconds) traced by time profiler">,
  Flags<[CC1Option, CoreOption]>,
  MarshallingInfoStringInt<"FrontendOpts.TimeTraceGranularity", "500u">;
def fproc_stat_report : Joined<["-"], "fproc-stat-report">, Group<f_Group>,
  HelpText<"Print subprocess statistics">;
def fproc_stat_report_EQ : Joined<["-"], "fproc-stat-report=">, Group<f_Group>,
  HelpText<"Save subprocess statistics to the given file">;
def ftlsmodel_EQ : Joined<["-"], "ftls-model=">, Group<f_Group>, Flags<[CC1Option]>,
  Values<"global-dynamic,local-dynamic,initial-exec,local-exec">,
  NormalizedValuesScope<"CodeGenOptions">,
  NormalizedValues<["GeneralDynamicTLSModel", "LocalDynamicTLSModel", "InitialExecTLSModel", "LocalExecTLSModel"]>,
  MarshallingInfoString<"CodeGenOpts.DefaultTLSModel", "GeneralDynamicTLSModel">, AutoNormalizeEnum;
def ftrapv : Flag<["-"], "ftrapv">, Group<f_Group>, Flags<[CC1Option]>,
  HelpText<"Trap on integer overflow">;
def ftrapv_handler_EQ : Joined<["-"], "ftrapv-handler=">, Group<f_Group>,
  MetaVarName<"<function name>">,
  HelpText<"Specify the function to be called on overflow">;
def ftrapv_handler : Separate<["-"], "ftrapv-handler">, Group<f_Group>, Flags<[CC1Option]>;
def ftrap_function_EQ : Joined<["-"], "ftrap-function=">, Group<f_Group>, Flags<[CC1Option]>,
  HelpText<"Issue call to specified function rather than a trap instruction">,
  MarshallingInfoString<"CodeGenOpts.TrapFuncName">;
def funit_at_a_time : Flag<["-"], "funit-at-a-time">, Group<f_Group>;
def funroll_loops : Flag<["-"], "funroll-loops">, Group<f_Group>,
  HelpText<"Turn on loop unroller">, Flags<[CC1Option]>;
def fno_unroll_loops : Flag<["-"], "fno-unroll-loops">, Group<f_Group>,
  HelpText<"Turn off loop unroller">, Flags<[CC1Option]>;
defm reroll_loops : BoolFOption<"reroll-loops",
  "CodeGenOpts.RerollLoops", DefaultsToFalse,
  ChangedBy<PosFlag, [], "Turn on loop reroller">, ResetBy<NegFlag>>;
def ftrigraphs : Flag<["-"], "ftrigraphs">, Group<f_Group>,
  HelpText<"Process trigraph sequences">, Flags<[CC1Option]>;
def fno_trigraphs : Flag<["-"], "fno-trigraphs">, Group<f_Group>,
  HelpText<"Do not process trigraph sequences">, Flags<[CC1Option]>;
def funsigned_bitfields : Flag<["-"], "funsigned-bitfields">, Group<f_Group>;
def funsigned_char : Flag<["-"], "funsigned-char">, Group<f_Group>;
def fno_unsigned_char : Flag<["-"], "fno-unsigned-char">;
def funwind_tables : Flag<["-"], "funwind-tables">, Group<f_Group>;
defm register_global_dtors_with_atexit : BoolFOption<"register-global-dtors-with-atexit",
  "CodeGenOpts.RegisterGlobalDtorsWithAtExit", DefaultsToFalse,
  ChangedBy<PosFlag, [], "Use">, ResetBy<NegFlag, [], "Don't use">,
  BothFlags<[], " atexit or __cxa_atexit to register global destructors">>;
defm use_init_array : BoolFOption<"use-init-array",
  "CodeGenOpts.UseInitArray", DefaultsToTrue,
  ChangedBy<NegFlag, [], "Use .ctors/.dtors instead of .init_array/.fini_array">,
  ResetBy<PosFlag>>;
def fno_var_tracking : Flag<["-"], "fno-var-tracking">, Group<clang_ignored_f_Group>;
def fverbose_asm : Flag<["-"], "fverbose-asm">, Group<f_Group>,
  HelpText<"Generate verbose assembly output">;
def dA : Flag<["-"], "dA">, Alias<fverbose_asm>;
defm visibility_from_dllstorageclass : OptInFFlag<"visibility-from-dllstorageclass", "Set the visiblity of symbols in the generated code from their DLL storage class">;
def fvisibility_dllexport_EQ : Joined<["-"], "fvisibility-dllexport=">, Group<f_Group>, Flags<[CC1Option]>,
  HelpText<"The visibility for dllexport defintions [-fvisibility-from-dllstorageclass]">, Values<"hidden,protected,default">;
def fvisibility_nodllstorageclass_EQ : Joined<["-"], "fvisibility-nodllstorageclass=">, Group<f_Group>, Flags<[CC1Option]>,
  HelpText<"The visibility for defintiions without an explicit DLL export class [-fvisibility-from-dllstorageclass]">, Values<"hidden,protected,default">;
def fvisibility_externs_dllimport_EQ : Joined<["-"], "fvisibility-externs-dllimport=">, Group<f_Group>, Flags<[CC1Option]>,
  HelpText<"The visibility for dllimport external declarations [-fvisibility-from-dllstorageclass]">, Values<"hidden,protected,default">;
def fvisibility_externs_nodllstorageclass_EQ : Joined<["-"], "fvisibility-externs-nodllstorageclass=">, Group<f_Group>, Flags<[CC1Option]>,
  HelpText<"The visibility for external declarations without an explicit DLL dllstorageclass [-fvisibility-from-dllstorageclass]">, Values<"hidden,protected,default">;
def fvisibility_EQ : Joined<["-"], "fvisibility=">, Group<f_Group>,
  HelpText<"Set the default symbol visibility for all global declarations">, Values<"hidden,default">;
def fvisibility_inlines_hidden : Flag<["-"], "fvisibility-inlines-hidden">, Group<f_Group>,
  HelpText<"Give inline C++ member functions hidden visibility by default">,
  Flags<[CC1Option]>, MarshallingInfoFlag<"LangOpts->InlineVisibilityHidden">;
defm visibility_inlines_hidden_static_local_var : BoolFOption<"visibility-inlines-hidden-static-local-var",
  "LangOpts->VisibilityInlinesHiddenStaticLocalVar", DefaultsToFalse,
  ChangedBy<PosFlag, [], "When -fvisibility-inlines-hidden is enabled, static variables in"
            " inline C++ member functions will also be given hidden visibility by default">,
  ResetBy<NegFlag, [], "Disables -fvisibility-inlines-hidden-static-local-var"
         " (this is the default on non-darwin targets)">, BothFlags<[CC1Option]>>;
def fvisibility_ms_compat : Flag<["-"], "fvisibility-ms-compat">, Group<f_Group>,
  HelpText<"Give global types 'default' visibility and global functions and "
           "variables 'hidden' visibility by default">;
def fvisibility_global_new_delete_hidden : Flag<["-"], "fvisibility-global-new-delete-hidden">, Group<f_Group>,
  HelpText<"Give global C++ operator new and delete declarations hidden visibility">, Flags<[CC1Option]>,
  MarshallingInfoFlag<"LangOpts->GlobalAllocationFunctionVisibilityHidden">;
defm whole_program_vtables : BoolFOption<"whole-program-vtables",
  "CodeGenOpts.WholeProgramVTables", DefaultsToFalse,
  ChangedBy<PosFlag, [], "Enables whole-program vtable optimization. Requires -flto">,
  ResetBy<NegFlag>, BothFlags<[CoreOption]>>;
defm split_lto_unit : BoolFOption<"split-lto-unit",
  "CodeGenOpts.EnableSplitLTOUnit", DefaultsToFalse,
  ChangedBy<PosFlag, [], "Enables splitting of the LTO unit">,
  ResetBy<NegFlag>, BothFlags<[CoreOption]>>;
defm force_emit_vtables : BoolFOption<"force-emit-vtables",
  "CodeGenOpts.ForceEmitVTables", DefaultsToFalse,
  ChangedBy<PosFlag, [], "Emits more virtual tables to improve devirtualization">,
  ResetBy<NegFlag>, BothFlags<[CoreOption]>>;
defm virtual_function_elimination : BoolFOption<"virtual-function-elimination",
  "CodeGenOpts.VirtualFunctionElimination", DefaultsToFalse,
  ChangedBy<PosFlag, [], "Enables dead virtual function elimination optimization. Requires -flto=full">,
  ResetBy<NegFlag>, BothFlags<[CoreOption]>>;

def fwrapv : Flag<["-"], "fwrapv">, Group<f_Group>, Flags<[CC1Option]>,
  HelpText<"Treat signed integer overflow as two's complement">;
def fwritable_strings : Flag<["-"], "fwritable-strings">, Group<f_Group>, Flags<[CC1Option]>,
  HelpText<"Store string literals as writable data">,
  MarshallingInfoFlag<"LangOpts->WritableStrings">;
defm zero_initialized_in_bss : BoolFOption<"zero-initialized-in-bss",
  "CodeGenOpts.NoZeroInitializedInBSS", DefaultsToFalse,
  ChangedBy<NegFlag, [], "Don't place zero initialized data in BSS">,
  ResetBy<PosFlag>>;
defm function_sections : OptInFFlag<"function-sections", "Place each function in its own section">;
def fbasic_block_sections_EQ : Joined<["-"], "fbasic-block-sections=">, Group<f_Group>,
  Flags<[CC1Option, CC1AsOption]>,
  HelpText<"Place each function's basic blocks in unique sections (ELF Only) : all | labels | none | list=<file>">,
  DocBrief<[{Generate labels for each basic block or place each basic block or a subset of basic blocks in its own section.}]>,
  Values<"all,labels,none,list=">,
  MarshallingInfoString<"CodeGenOpts.BBSections", [{"none"}]>;
defm data_sections : BoolFOption<"data-sections",
  "CodeGenOpts.DataSections", DefaultsToFalse,
  ChangedBy<PosFlag, [], "Place each data in its own section">, ResetBy<NegFlag>>;
defm stack_size_section : BoolFOption<"stack-size-section",
  "CodeGenOpts.StackSizeSection", DefaultsToFalse,
  ChangedBy<PosFlag, [], "Emit section containing metadata on function stack sizes">,
  ResetBy<NegFlag>>;

defm unique_basic_block_section_names : BoolFOption<"unique-basic-block-section-names",
  "CodeGenOpts.UniqueBasicBlockSectionNames", DefaultsToFalse,
  ChangedBy<PosFlag, [], "Use unique names for basic block sections (ELF Only)">,
  ResetBy<NegFlag>>;
defm unique_internal_linkage_names : BoolFOption<"unique-internal-linkage-names",
  "CodeGenOpts.UniqueInternalLinkageNames", DefaultsToFalse,
  ChangedBy<PosFlag, [], "Uniqueify Internal Linkage Symbol Names by appending"
            " the MD5 hash of the module path">,
  ResetBy<NegFlag>>;
defm unique_section_names : BoolFOption<"unique-section-names",
  "CodeGenOpts.UniqueSectionNames", DefaultsToTrue,
  ChangedBy<NegFlag, [], "Don't use unique names for text and data sections">,
  ResetBy<PosFlag>>;

defm split_machine_functions: BoolFOption<"split-machine-functions",
  "CodeGenOpts.SplitMachineFunctions", DefaultsToFalse,
  ChangedBy<PosFlag, [], "Enable">, ResetBy<NegFlag, [], "Disable">,
  BothFlags<[], " late function splitting using profile information (x86 ELF)">>;

defm strict_return : BoolFOption<"strict-return",
  "CodeGenOpts.StrictReturn", DefaultsToTrue,
  ChangedBy<NegFlag, [], "Don't treat control flow paths that fall off the end"
            " of a non-void function as unreachable">,
  ResetBy<PosFlag>>;

def fenable_matrix : Flag<["-"], "fenable-matrix">, Group<f_Group>,
    Flags<[CC1Option]>,
    HelpText<"Enable matrix data type and related builtin functions">,
    MarshallingInfoFlag<"LangOpts->MatrixTypes">;


def fdebug_types_section: Flag <["-"], "fdebug-types-section">, Group<f_Group>,
  HelpText<"Place debug types in their own section (ELF Only)">;
def fno_debug_types_section: Flag<["-"], "fno-debug-types-section">, Group<f_Group>;
defm debug_ranges_base_address : BoolFOption<"debug-ranges-base-address",
  "CodeGenOpts.DebugRangesBaseAddress", DefaultsToFalse,
  ChangedBy<PosFlag, [], "Use DWARF base address selection entries in .debug_ranges">,
  ResetBy<NegFlag>>;
defm split_dwarf_inlining : BoolFOption<"split-dwarf-inlining",
  "CodeGenOpts.SplitDwarfInlining", DefaultsToTrue,
  ChangedBy<NegFlag>,
  ResetBy<PosFlag, [], "Provide minimal debug info in the object/executable"
          " to facilitate online symbolication/stack traces in the absence of"
          " .dwo/.dwp files when using Split DWARF">>;
def fdebug_default_version: Joined<["-"], "fdebug-default-version=">, Group<f_Group>,
  HelpText<"Default DWARF version to use, if a -g option caused DWARF debug info to be produced">;
def fdebug_prefix_map_EQ
  : Joined<["-"], "fdebug-prefix-map=">, Group<f_Group>,
    Flags<[CC1Option,CC1AsOption]>,
    HelpText<"remap file source paths in debug info">;
def ffile_prefix_map_EQ
  : Joined<["-"], "ffile-prefix-map=">, Group<f_Group>,
    HelpText<"remap file source paths in debug info and predefined preprocessor macros">;
def fmacro_prefix_map_EQ
  : Joined<["-"], "fmacro-prefix-map=">, Group<Preprocessor_Group>, Flags<[CC1Option]>,
    HelpText<"remap file source paths in predefined preprocessor macros">;
defm force_dwarf_frame : BoolFOption<"force-dwarf-frame",
  "CodeGenOpts.ForceDwarfFrameSection", DefaultsToFalse,
  ChangedBy<PosFlag, [], "Always emit a debug frame section">, ResetBy<NegFlag>>;
def g_Flag : Flag<["-"], "g">, Group<g_Group>,
  HelpText<"Generate source-level debug information">;
def gline_tables_only : Flag<["-"], "gline-tables-only">, Group<gN_Group>,
  Flags<[CoreOption]>, HelpText<"Emit debug line number tables only">;
def gline_directives_only : Flag<["-"], "gline-directives-only">, Group<gN_Group>,
  Flags<[CoreOption]>, HelpText<"Emit debug line info directives only">;
def gmlt : Flag<["-"], "gmlt">, Alias<gline_tables_only>;
def g0 : Flag<["-"], "g0">, Group<gN_Group>;
def g1 : Flag<["-"], "g1">, Group<gN_Group>, Alias<gline_tables_only>;
def g2 : Flag<["-"], "g2">, Group<gN_Group>;
def g3 : Flag<["-"], "g3">, Group<gN_Group>;
def ggdb : Flag<["-"], "ggdb">, Group<gTune_Group>;
def ggdb0 : Flag<["-"], "ggdb0">, Group<ggdbN_Group>;
def ggdb1 : Flag<["-"], "ggdb1">, Group<ggdbN_Group>;
def ggdb2 : Flag<["-"], "ggdb2">, Group<ggdbN_Group>;
def ggdb3 : Flag<["-"], "ggdb3">, Group<ggdbN_Group>;
def glldb : Flag<["-"], "glldb">, Group<gTune_Group>;
def gsce : Flag<["-"], "gsce">, Group<gTune_Group>;
// Equivalent to our default dwarf version. Forces usual dwarf emission when
// CodeView is enabled.
def gdwarf : Flag<["-"], "gdwarf">, Group<g_Group>, Flags<[CoreOption]>,
  HelpText<"Generate source-level debug information with the default dwarf version">;
def gdwarf_2 : Flag<["-"], "gdwarf-2">, Group<g_Group>,
  HelpText<"Generate source-level debug information with dwarf version 2">;
def gdwarf_3 : Flag<["-"], "gdwarf-3">, Group<g_Group>,
  HelpText<"Generate source-level debug information with dwarf version 3">;
def gdwarf_4 : Flag<["-"], "gdwarf-4">, Group<g_Group>,
  HelpText<"Generate source-level debug information with dwarf version 4">;
def gdwarf_5 : Flag<["-"], "gdwarf-5">, Group<g_Group>,
  HelpText<"Generate source-level debug information with dwarf version 5">;

def gcodeview : Flag<["-"], "gcodeview">,
  HelpText<"Generate CodeView debug information">,
  Flags<[CC1Option, CC1AsOption, CoreOption]>,
  MarshallingInfoFlag<"CodeGenOpts.EmitCodeView">;
#if INTEL_CUSTOMIZATION
def traceback : Flag<["-"], "traceback">,
  HelpText<"Generate traceback debug information">,
  Flags<[CC1Option, CoreOption]>;
#endif // INTEL_CUSTOMIZATION
defm codeview_ghash : BoolOption<"codeview-ghash",
  "CodeGenOpts.CodeViewGHash", DefaultsToFalse,
  ChangedBy<PosFlag, [CC1Option], "Emit type record hashes in a .debug$H section">,
  ResetBy<NegFlag>, BothFlags<[CoreOption]>, "g">;
defm inline_line_tables : BoolGOption<"inline-line-tables",
  "CodeGenOpts.NoInlineLineTables", DefaultsToFalse,
  ChangedBy<NegFlag, [], "Don't emit inline line tables.">,
  ResetBy<PosFlag>, BothFlags<[CoreOption]>>;
// if INTEL_CUSTOMIZATION
def gintel_sti : Flag<["-"], "gintel-sti">,
  HelpText<"Generate Intel STI debug information">,
  Flags<[CC1Option]>;
def gintel_opencl_builtin_types : Joined<["-"], "gintel-opencl-builtin-types">,
 Group<internal_Group>,
 HelpText<"Emit OpenCL builtin types in debug as basic types">,
 Flags<[CC1Option]>;
def gno_intel_opencl_builtin_types : Joined<["-"], "gno-intel-opencl-builtin-types">,
 Group<internal_Group>,
 HelpText<"Emit OpenCL builtin types in debug as defined in OpenCL headers">;
// endif // INTEL_CUSTOMIZATION

def gfull : Flag<["-"], "gfull">, Group<g_Group>;
def gused : Flag<["-"], "gused">, Group<g_Group>;
def gstabs : Joined<["-"], "gstabs">, Group<g_Group>, Flags<[Unsupported]>;
def gcoff : Joined<["-"], "gcoff">, Group<g_Group>, Flags<[Unsupported]>;
def gxcoff : Joined<["-"], "gxcoff">, Group<g_Group>, Flags<[Unsupported]>;
def gvms : Joined<["-"], "gvms">, Group<g_Group>, Flags<[Unsupported]>;
def gtoggle : Flag<["-"], "gtoggle">, Group<g_flags_Group>, Flags<[Unsupported]>;
def grecord_command_line : Flag<["-"], "grecord-command-line">,
  Group<g_flags_Group>;
def gno_record_command_line : Flag<["-"], "gno-record-command-line">,
  Group<g_flags_Group>;
def : Flag<["-"], "grecord-gcc-switches">, Alias<grecord_command_line>;
def : Flag<["-"], "gno-record-gcc-switches">, Alias<gno_record_command_line>;
def gstrict_dwarf : Flag<["-"], "gstrict-dwarf">, Group<g_flags_Group>;
def gno_strict_dwarf : Flag<["-"], "gno-strict-dwarf">, Group<g_flags_Group>;
defm column_info : BoolGOption<"column-info",
  "CodeGenOpts.DebugColumnInfo", DefaultsToTrue,
  ChangedBy<NegFlag>, ResetBy<PosFlag>, BothFlags<[CoreOption]>>;
def gsplit_dwarf : Flag<["-"], "gsplit-dwarf">, Group<g_flags_Group>;
def gsplit_dwarf_EQ : Joined<["-"], "gsplit-dwarf=">, Group<g_flags_Group>,
  HelpText<"Set DWARF fission mode to either 'split' or 'single'">,
  Values<"split,single">;
def gno_split_dwarf : Flag<["-"], "gno-split-dwarf">, Group<g_flags_Group>;
def ggnu_pubnames : Flag<["-"], "ggnu-pubnames">, Group<g_flags_Group>, Flags<[CC1Option]>;
def gno_gnu_pubnames : Flag<["-"], "gno-gnu-pubnames">, Group<g_flags_Group>;
def gpubnames : Flag<["-"], "gpubnames">, Group<g_flags_Group>, Flags<[CC1Option]>;
def gno_pubnames : Flag<["-"], "gno-pubnames">, Group<g_flags_Group>;
def gdwarf_aranges : Flag<["-"], "gdwarf-aranges">, Group<g_flags_Group>;
def gmodules : Flag <["-"], "gmodules">, Group<gN_Group>,
  HelpText<"Generate debug info with external references to clang modules"
           " or precompiled headers">;
def gz_EQ : Joined<["-"], "gz=">, Group<g_flags_Group>,
    HelpText<"DWARF debug sections compression type">;
def gz : Flag<["-"], "gz">, Alias<gz_EQ>, AliasArgs<["zlib"]>, Group<g_flags_Group>;
def gembed_source : Flag<["-"], "gembed-source">, Group<g_flags_Group>, Flags<[CC1Option]>,
    HelpText<"Embed source text in DWARF debug sections">,
    MarshallingInfoFlag<"CodeGenOpts.EmbedSource">;
def gno_embed_source : Flag<["-"], "gno-embed-source">, Group<g_flags_Group>,
    Flags<[NoXarchOption]>,
    HelpText<"Restore the default behavior of not embedding source text in DWARF debug sections">;
def headerpad__max__install__names : Joined<["-"], "headerpad_max_install_names">;
def help : Flag<["-", "--"], "help">, Flags<[CC1Option,CC1AsOption, FC1Option,
    FlangOption]>, HelpText<"Display available options">,
    MarshallingInfoFlag<"FrontendOpts.ShowHelp">;
//if INTEL_CUSTOMIZATION
def fhelp : Flag<["-"], "fhelp">, Flags<[NoXarchOption]>, Alias<help>,
  HelpText<"Display available options">;
//endif INTEL_CUSTOMIZATION
def ibuiltininc : Flag<["-"], "ibuiltininc">,
  HelpText<"Enable builtin #include directories even when -nostdinc is used "
           "before or after -ibuiltininc. "
           "Using -nobuiltininc after the option disables it">;
def index_header_map : Flag<["-"], "index-header-map">, Flags<[CC1Option]>,
  HelpText<"Make the next included directory (-I or -F) an indexer header map">;
def idirafter : JoinedOrSeparate<["-"], "idirafter">, Group<clang_i_Group>, Flags<[CC1Option]>,
  HelpText<"Add directory to AFTER include search path">;
def iframework : JoinedOrSeparate<["-"], "iframework">, Group<clang_i_Group>, Flags<[CC1Option]>,
  HelpText<"Add directory to SYSTEM framework search path">;
def iframeworkwithsysroot : JoinedOrSeparate<["-"], "iframeworkwithsysroot">,
  Group<clang_i_Group>,
  HelpText<"Add directory to SYSTEM framework search path, "
           "absolute paths are relative to -isysroot">,
  MetaVarName<"<directory>">, Flags<[CC1Option]>;
def imacros : JoinedOrSeparate<["-", "--"], "imacros">, Group<clang_i_Group>, Flags<[CC1Option]>,
  HelpText<"Include macros from file before parsing">, MetaVarName<"<file>">;
def image__base : Separate<["-"], "image_base">;
def include_ : JoinedOrSeparate<["-", "--"], "include">, Group<clang_i_Group>, EnumName<"include">,
    MetaVarName<"<file>">, HelpText<"Include file before parsing">, Flags<[CC1Option]>;
def include_pch : Separate<["-"], "include-pch">, Group<clang_i_Group>, Flags<[CC1Option]>,
  HelpText<"Include precompiled header file">, MetaVarName<"<file>">,
  MarshallingInfoString<"PreprocessorOpts->ImplicitPCHInclude">;
#if INTEL_CUSTOMIZATION
def pch_use : Separate<["-"], "pch-use">, Flags<[NoXarchOption]>, Alias<include_pch>,
  HelpText<"Include precompiled header file">, MetaVarName<"<file>">;
#endif // INTEL_CUSTOMIZATION
def relocatable_pch : Flag<["-", "--"], "relocatable-pch">, Flags<[CC1Option]>,
  HelpText<"Whether to build a relocatable precompiled header">,
  MarshallingInfoFlag<"FrontendOpts.RelocatablePCH">;
def verify_pch : Flag<["-"], "verify-pch">, Group<Action_Group>, Flags<[CC1Option]>,
  HelpText<"Load and verify that a pre-compiled header file is not stale">;
def init : Separate<["-"], "init">;
def install__name : Separate<["-"], "install_name">;
def iprefix : JoinedOrSeparate<["-"], "iprefix">, Group<clang_i_Group>, Flags<[CC1Option]>,
  HelpText<"Set the -iwithprefix/-iwithprefixbefore prefix">, MetaVarName<"<dir>">;
//if INTEL_CUSTOMIZATION
def ipo : Flag<["-"], "ipo">, Alias<flto>,
  HelpText<"Enable LTO in 'full' mode">;
def no_ipo : Flag<["-"], "no-ipo">, Alias<fno_lto>,
  HelpText<"Disable LTO mode (default)">;
//endif INTEL_CUSTOMIZATION
def iquote : JoinedOrSeparate<["-"], "iquote">, Group<clang_i_Group>, Flags<[CC1Option]>,
  HelpText<"Add directory to QUOTE include search path">, MetaVarName<"<directory>">;
def isysroot : JoinedOrSeparate<["-"], "isysroot">, Group<clang_i_Group>, Flags<[CC1Option]>,
  HelpText<"Set the system root directory (usually /)">, MetaVarName<"<dir>">,
  MarshallingInfoString<"HeaderSearchOpts->Sysroot", [{"/"}]>;
def isystem : JoinedOrSeparate<["-"], "isystem">, Group<clang_i_Group>,
  Flags<[CC1Option]>,
  HelpText<"Add directory to SYSTEM include search path">, MetaVarName<"<directory>">;
def isystem_after : JoinedOrSeparate<["-"], "isystem-after">,
  Group<clang_i_Group>, Flags<[NoXarchOption]>, MetaVarName<"<directory>">,
  HelpText<"Add directory to end of the SYSTEM include search path">;
def iwithprefixbefore : JoinedOrSeparate<["-"], "iwithprefixbefore">, Group<clang_i_Group>,
  HelpText<"Set directory to include search path with prefix">, MetaVarName<"<dir>">,
  Flags<[CC1Option]>;
def iwithprefix : JoinedOrSeparate<["-"], "iwithprefix">, Group<clang_i_Group>, Flags<[CC1Option]>,
  HelpText<"Set directory to SYSTEM include search path with prefix">, MetaVarName<"<dir>">;
def iwithsysroot : JoinedOrSeparate<["-"], "iwithsysroot">, Group<clang_i_Group>,
  HelpText<"Add directory to SYSTEM include search path, "
           "absolute paths are relative to -isysroot">, MetaVarName<"<directory>">,
  Flags<[CC1Option]>;
def ivfsoverlay : JoinedOrSeparate<["-"], "ivfsoverlay">, Group<clang_i_Group>, Flags<[CC1Option]>,
  HelpText<"Overlay the virtual filesystem described by file over the real file system">;
// if INTEL_CUSTOMIZATION
def ivfsoverlay_lib : JoinedOrSeparate<["-"], "ivfsoverlay-lib">, Group<clang_i_Group>, Flags<[CC1Option]>,
  HelpText<"Load the virtual filesystem from shared library">;
// endif INTEL_CUSTOMIZATION
def imultilib : Separate<["-"], "imultilib">, Group<gfortran_Group>;
def keep__private__externs : Flag<["-"], "keep_private_externs">;
def l : JoinedOrSeparate<["-"], "l">, Flags<[LinkerInput, RenderJoined]>,
        Group<Link_Group>;
def lazy__framework : Separate<["-"], "lazy_framework">, Flags<[LinkerInput]>;
def lazy__library : Separate<["-"], "lazy_library">, Flags<[LinkerInput]>;
def mlittle_endian : Flag<["-"], "mlittle-endian">, Flags<[NoXarchOption]>;
def EL : Flag<["-"], "EL">, Alias<mlittle_endian>;
def mbig_endian : Flag<["-"], "mbig-endian">, Flags<[NoXarchOption]>;
def EB : Flag<["-"], "EB">, Alias<mbig_endian>;
def m16 : Flag<["-"], "m16">, Group<m_Group>, Flags<[NoXarchOption, CoreOption]>;
def m32 : Flag<["-"], "m32">, Group<m_Group>, Flags<[NoXarchOption, CoreOption]>;
def mqdsp6_compat : Flag<["-"], "mqdsp6-compat">, Group<m_Group>, Flags<[NoXarchOption,CC1Option]>,
  HelpText<"Enable hexagon-qdsp6 backward compatibility">,
  MarshallingInfoFlag<"LangOpts->HexagonQdsp6Compat">;
def m64 : Flag<["-"], "m64">, Group<m_Group>, Flags<[NoXarchOption, CoreOption]>;
#if INTEL_CUSTOMIZATION
#if INTEL_FEATURE_ICECODE
def micecode : Flag<["-"], "micecode">, Group<m_Group>, Flags<[NoXarchOption, CoreOption]>;
#endif // INTEL_FEATURE_ICECODE
#endif // INTEL_CUSTOMIZATION
def mx32 : Flag<["-"], "mx32">, Group<m_Group>, Flags<[NoXarchOption, CoreOption]>;
def mabi_EQ : Joined<["-"], "mabi=">, Group<m_Group>;
def miamcu : Flag<["-"], "miamcu">, Group<m_Group>, Flags<[NoXarchOption, CoreOption]>,
  HelpText<"Use Intel MCU ABI">;
def mno_iamcu : Flag<["-"], "mno-iamcu">, Group<m_Group>, Flags<[NoXarchOption, CoreOption]>;
def malign_functions_EQ : Joined<["-"], "malign-functions=">, Group<clang_ignored_m_Group>;
def malign_loops_EQ : Joined<["-"], "malign-loops=">, Group<clang_ignored_m_Group>;
def malign_jumps_EQ : Joined<["-"], "malign-jumps=">, Group<clang_ignored_m_Group>;
def malign_branch_EQ : CommaJoined<["-"], "malign-branch=">, Group<m_Group>, Flags<[NoXarchOption]>,
  HelpText<"Specify types of branches to align">;
def malign_branch_boundary_EQ : Joined<["-"], "malign-branch-boundary=">, Group<m_Group>, Flags<[NoXarchOption]>,
  HelpText<"Specify the boundary's size to align branches">;
def mpad_max_prefix_size_EQ : Joined<["-"], "mpad-max-prefix-size=">, Group<m_Group>, Flags<[NoXarchOption]>,
  HelpText<"Specify maximum number of prefixes to use for padding">;
def mbranches_within_32B_boundaries : Flag<["-"], "mbranches-within-32B-boundaries">, Flags<[NoXarchOption]>, Group<m_Group>,
  HelpText<"Align selected branches (fused, jcc, jmp) within 32-byte boundary">;
def mfancy_math_387 : Flag<["-"], "mfancy-math-387">, Group<clang_ignored_m_Group>;
def mlong_calls : Flag<["-"], "mlong-calls">, Group<m_Group>,
  HelpText<"Generate branches with extended addressability, usually via indirect jumps.">;
def mdouble_EQ : Joined<["-"], "mdouble=">, Group<m_Group>, Values<"32,64">, Flags<[CC1Option]>,
  HelpText<"Force double to be 32 bits or 64 bits">,
  MarshallingInfoStringInt<"LangOpts->DoubleSize", "0">;
def LongDouble_Group : OptionGroup<"<LongDouble group>">, Group<m_Group>,
  DocName<"Long double flags">,
  DocBrief<[{Selects the long double implementation}]>;
def mlong_double_64 : Flag<["-"], "mlong-double-64">, Group<LongDouble_Group>, Flags<[CC1Option]>,
  HelpText<"Force long double to be 64 bits">;
def mlong_double_80 : Flag<["-"], "mlong-double-80">, Group<LongDouble_Group>, Flags<[CC1Option]>,
  HelpText<"Force long double to be 80 bits, padded to 128 bits for storage">;
def mlong_double_128 : Flag<["-"], "mlong-double-128">, Group<LongDouble_Group>, Flags<[CC1Option]>,
  HelpText<"Force long double to be 128 bits">;
def mno_long_calls : Flag<["-"], "mno-long-calls">, Group<m_Group>,
  HelpText<"Restore the default behaviour of not generating long calls">;
def mexecute_only : Flag<["-"], "mexecute-only">, Group<m_arm_Features_Group>,
  HelpText<"Disallow generation of data access to code sections (ARM only)">;
def mno_execute_only : Flag<["-"], "mno-execute-only">, Group<m_arm_Features_Group>,
  HelpText<"Allow generation of data access to code sections (ARM only)">;
def mtp_mode_EQ : Joined<["-"], "mtp=">, Group<m_arm_Features_Group>, Values<"soft,cp15,el0,el1,el2,el3">,
  HelpText<"Thread pointer access method (AArch32/AArch64 only)">;
def mpure_code : Flag<["-"], "mpure-code">, Alias<mexecute_only>; // Alias for GCC compatibility
def mno_pure_code : Flag<["-"], "mno-pure-code">, Alias<mno_execute_only>;
def mtvos_version_min_EQ : Joined<["-"], "mtvos-version-min=">, Group<m_Group>;
def mappletvos_version_min_EQ : Joined<["-"], "mappletvos-version-min=">, Alias<mtvos_version_min_EQ>;
def mtvos_simulator_version_min_EQ : Joined<["-"], "mtvos-simulator-version-min=">;
def mappletvsimulator_version_min_EQ : Joined<["-"], "mappletvsimulator-version-min=">, Alias<mtvos_simulator_version_min_EQ>;
def mwatchos_version_min_EQ : Joined<["-"], "mwatchos-version-min=">, Group<m_Group>;
def mwatchos_simulator_version_min_EQ : Joined<["-"], "mwatchos-simulator-version-min=">;
def mwatchsimulator_version_min_EQ : Joined<["-"], "mwatchsimulator-version-min=">, Alias<mwatchos_simulator_version_min_EQ>;
def march_EQ : Joined<["-"], "march=">, Group<m_Group>, Flags<[CoreOption]>;
def masm_EQ : Joined<["-"], "masm=">, Group<m_Group>, Flags<[NoXarchOption]>;
def mcmodel_EQ : Joined<["-"], "mcmodel=">, Group<m_Group>, Flags<[CC1Option]>,
  MarshallingInfoString<"TargetOpts->CodeModel", [{"default"}]>;
#if INTEL_CUSTOMIZATION
def mcmodel_Separate : Separate<["-"], "mcmodel">, Alias<mcmodel_EQ>;
#endif // INTEL_CUSTOMIZATION
def mtls_size_EQ : Joined<["-"], "mtls-size=">, Group<m_Group>, Flags<[NoXarchOption, CC1Option]>,
  HelpText<"Specify bit size of immediate TLS offsets (AArch64 ELF only): "
           "12 (for 4KB) | 24 (for 16MB, default) | 32 (for 4GB) | 48 (for 256TB, needs -mcmodel=large)">,
  MarshallingInfoStringInt<"CodeGenOpts.TLSSize">;
def mimplicit_it_EQ : Joined<["-"], "mimplicit-it=">, Group<m_Group>;
def mdefault_build_attributes : Joined<["-"], "mdefault-build-attributes">, Group<m_Group>;
def mno_default_build_attributes : Joined<["-"], "mno-default-build-attributes">, Group<m_Group>;
def mconstant_cfstrings : Flag<["-"], "mconstant-cfstrings">, Group<clang_ignored_m_Group>;
def mconsole : Joined<["-"], "mconsole">, Group<m_Group>, Flags<[NoXarchOption]>;
def mwindows : Joined<["-"], "mwindows">, Group<m_Group>, Flags<[NoXarchOption]>;
def mdll : Joined<["-"], "mdll">, Group<m_Group>, Flags<[NoXarchOption]>;
def municode : Joined<["-"], "municode">, Group<m_Group>, Flags<[NoXarchOption]>;
def mthreads : Joined<["-"], "mthreads">, Group<m_Group>, Flags<[NoXarchOption]>;
def mcpu_EQ : Joined<["-"], "mcpu=">, Group<m_Group>;
def mmcu_EQ : Joined<["-"], "mmcu=">, Group<m_Group>;
def msim : Flag<["-"], "msim">, Group<m_Group>;
def mdynamic_no_pic : Joined<["-"], "mdynamic-no-pic">, Group<m_Group>;
def mfix_and_continue : Flag<["-"], "mfix-and-continue">, Group<clang_ignored_m_Group>;
def mieee_fp : Flag<["-"], "mieee-fp">, Group<clang_ignored_m_Group>;
def minline_all_stringops : Flag<["-"], "minline-all-stringops">, Group<clang_ignored_m_Group>;
def mno_inline_all_stringops : Flag<["-"], "mno-inline-all-stringops">, Group<clang_ignored_m_Group>;
def malign_double : Flag<["-"], "malign-double">, Group<m_Group>, Flags<[CC1Option]>,
  HelpText<"Align doubles to two words in structs (x86 only)">,
  MarshallingInfoFlag<"LangOpts->AlignDouble">;
def mfloat_abi_EQ : Joined<["-"], "mfloat-abi=">, Group<m_Group>, Values<"soft,softfp,hard">;
def mfpmath_EQ : Joined<["-"], "mfpmath=">, Group<m_Group>;
def mfpu_EQ : Joined<["-"], "mfpu=">, Group<m_Group>;
def mhwdiv_EQ : Joined<["-"], "mhwdiv=">, Group<m_Group>;
def mhwmult_EQ : Joined<["-"], "mhwmult=">, Group<m_Group>;
def mglobal_merge : Flag<["-"], "mglobal-merge">, Group<m_Group>, Flags<[CC1Option]>,
  HelpText<"Enable merging of globals">;
def mhard_float : Flag<["-"], "mhard-float">, Group<m_Group>;
def miphoneos_version_min_EQ : Joined<["-"], "miphoneos-version-min=">, Group<m_Group>;
def mios_version_min_EQ : Joined<["-"], "mios-version-min=">,
  Alias<miphoneos_version_min_EQ>, HelpText<"Set iOS deployment target">;
def mios_simulator_version_min_EQ : Joined<["-"], "mios-simulator-version-min=">;
def miphonesimulator_version_min_EQ : Joined<["-"], "miphonesimulator-version-min=">, Alias<mios_simulator_version_min_EQ>;
def mkernel : Flag<["-"], "mkernel">, Group<m_Group>;
def mlinker_version_EQ : Joined<["-"], "mlinker-version=">,
  Flags<[NoXarchOption]>;
def mllvm : Separate<["-"], "mllvm">, Flags<[CC1Option,CC1AsOption,CoreOption]>,
  HelpText<"Additional arguments to forward to LLVM's option processing">;
def mmacosx_version_min_EQ : Joined<["-"], "mmacosx-version-min=">,
  Group<m_Group>, HelpText<"Set Mac OS X deployment target">;
def mmacos_version_min_EQ : Joined<["-"], "mmacos-version-min=">,
  Group<m_Group>, Alias<mmacosx_version_min_EQ>;
def mms_bitfields : Flag<["-"], "mms-bitfields">, Group<m_Group>, Flags<[CC1Option]>,
  HelpText<"Set the default structure layout to be compatible with the Microsoft compiler standard">,
  MarshallingInfoFlag<"LangOpts->MSBitfields">;
def moutline : Flag<["-"], "moutline">, Group<f_clang_Group>, Flags<[CC1Option]>,
    HelpText<"Enable function outlining (AArch64 only)">;
def mno_outline : Flag<["-"], "mno-outline">, Group<f_clang_Group>, Flags<[CC1Option]>,
    HelpText<"Disable function outlining (AArch64 only)">;
def mno_ms_bitfields : Flag<["-"], "mno-ms-bitfields">, Group<m_Group>,
  HelpText<"Do not set the default structure layout to be compatible with the Microsoft compiler standard">;
def mstackrealign : Flag<["-"], "mstackrealign">, Group<m_Group>, Flags<[CC1Option]>,
  HelpText<"Force realign the stack at entry to every function">,
  MarshallingInfoFlag<"CodeGenOpts.StackRealignment">;
def mstack_alignment : Joined<["-"], "mstack-alignment=">, Group<m_Group>, Flags<[CC1Option]>,
  HelpText<"Set the stack alignment">,
  MarshallingInfoStringInt<"CodeGenOpts.StackAlignment">;
def mstack_probe_size : Joined<["-"], "mstack-probe-size=">, Group<m_Group>, Flags<[CC1Option]>,
  HelpText<"Set the stack probe size">,
  MarshallingInfoStringInt<"CodeGenOpts.StackProbeSize", "4096">;
def mstack_arg_probe : Flag<["-"], "mstack-arg-probe">, Group<m_Group>,
  HelpText<"Enable stack probes">;
def mno_stack_arg_probe : Flag<["-"], "mno-stack-arg-probe">, Group<m_Group>, Flags<[CC1Option]>,
  HelpText<"Disable stack probes which are enabled by default">,
  MarshallingInfoFlag<"CodeGenOpts.NoStackArgProbe">;
def mthread_model : Separate<["-"], "mthread-model">, Group<m_Group>, Flags<[CC1Option]>,
  HelpText<"The thread model to use, e.g. posix, single (posix by default)">, Values<"posix,single">;
def meabi : Separate<["-"], "meabi">, Group<m_Group>, Flags<[CC1Option]>,
  HelpText<"Set EABI type, e.g. 4, 5 or gnu (default depends on triple)">, Values<"default,4,5,gnu">,
  MarshallingInfoString<"TargetOpts->EABIVersion", "Default">,
  NormalizedValuesScope<"llvm::EABI">,
  NormalizedValues<["Default", "EABI4", "EABI5", "GNU"]>, AutoNormalizeEnum;

def mno_constant_cfstrings : Flag<["-"], "mno-constant-cfstrings">, Group<m_Group>;
def mno_global_merge : Flag<["-"], "mno-global-merge">, Group<m_Group>, Flags<[CC1Option]>,
  HelpText<"Disable merging of globals">;
def mno_pascal_strings : Flag<["-"], "mno-pascal-strings">,
  Alias<fno_pascal_strings>;
def mno_red_zone : Flag<["-"], "mno-red-zone">, Group<m_Group>;
def mno_tls_direct_seg_refs : Flag<["-"], "mno-tls-direct-seg-refs">, Group<m_Group>, Flags<[CC1Option]>,
  HelpText<"Disable direct TLS access through segment registers">,
  MarshallingInfoFlag<"CodeGenOpts.IndirectTlsSegRefs">;
def mno_relax_all : Flag<["-"], "mno-relax-all">, Group<m_Group>;
def mno_rtd: Flag<["-"], "mno-rtd">, Group<m_Group>;
def mno_soft_float : Flag<["-"], "mno-soft-float">, Group<m_Group>;
def mno_stackrealign : Flag<["-"], "mno-stackrealign">, Group<m_Group>;

def mretpoline : Flag<["-"], "mretpoline">, Group<m_Group>, Flags<[CoreOption,NoXarchOption]>;
def mno_retpoline : Flag<["-"], "mno-retpoline">, Group<m_Group>, Flags<[CoreOption,NoXarchOption]>;
defm speculative_load_hardening : BoolOption<"speculative-load-hardening",
  "CodeGenOpts.SpeculativeLoadHardening", DefaultsToFalse,
  ChangedBy<PosFlag, [CC1Option]>, ResetBy<NegFlag>, BothFlags<[CoreOption]>,
  "m">, Group<m_Group>;
def mlvi_hardening : Flag<["-"], "mlvi-hardening">, Group<m_Group>, Flags<[CoreOption,NoXarchOption]>,
  HelpText<"Enable all mitigations for Load Value Injection (LVI)">;
def mno_lvi_hardening : Flag<["-"], "mno-lvi-hardening">, Group<m_Group>, Flags<[CoreOption,NoXarchOption]>,
  HelpText<"Disable mitigations for Load Value Injection (LVI)">;
def mlvi_cfi : Flag<["-"], "mlvi-cfi">, Group<m_Group>, Flags<[CoreOption,NoXarchOption]>,
  HelpText<"Enable only control-flow mitigations for Load Value Injection (LVI)">;
def mno_lvi_cfi : Flag<["-"], "mno-lvi-cfi">, Group<m_Group>, Flags<[CoreOption,NoXarchOption]>,
  HelpText<"Disable control-flow mitigations for Load Value Injection (LVI)">;
def m_seses : Flag<["-"], "mseses">, Group<m_Group>, Flags<[CoreOption, NoXarchOption]>,
  HelpText<"Enable speculative execution side effect suppression (SESES). "
    "Includes LVI control flow integrity mitigations">;
def mno_seses : Flag<["-"], "mno-seses">, Group<m_Group>, Flags<[CoreOption, NoXarchOption]>,
  HelpText<"Disable speculative execution side effect suppression (SESES)">;

def mrelax : Flag<["-"], "mrelax">, Group<m_Group>,
  HelpText<"Enable linker relaxation">;
def mno_relax : Flag<["-"], "mno-relax">, Group<m_Group>,
  HelpText<"Disable linker relaxation">;
def msmall_data_limit_EQ : Joined<["-"], "msmall-data-limit=">, Group<m_Group>,
  Alias<G>,
  HelpText<"Put global and static data smaller than the limit into a special section">;
def msave_restore : Flag<["-"], "msave-restore">, Group<m_riscv_Features_Group>,
  HelpText<"Enable using library calls for save and restore">;
def mno_save_restore : Flag<["-"], "mno-save-restore">, Group<m_riscv_Features_Group>,
  HelpText<"Disable using library calls for save and restore">;
def mcmodel_EQ_medlow : Flag<["-"], "mcmodel=medlow">, Group<m_riscv_Features_Group>,
  Flags<[CC1Option]>, Alias<mcmodel_EQ>, AliasArgs<["small"]>,
  HelpText<"Equivalent to -mcmodel=small, compatible with RISC-V gcc.">;
def mcmodel_EQ_medany : Flag<["-"], "mcmodel=medany">, Group<m_riscv_Features_Group>,
  Flags<[CC1Option]>, Alias<mcmodel_EQ>, AliasArgs<["medium"]>,
  HelpText<"Equivalent to -mcmodel=medium, compatible with RISC-V gcc.">;
def menable_experimental_extensions : Flag<["-"], "menable-experimental-extensions">, Group<m_Group>,
  HelpText<"Enable use of experimental RISC-V extensions.">;

def munaligned_access : Flag<["-"], "munaligned-access">, Group<m_arm_Features_Group>,
  HelpText<"Allow memory accesses to be unaligned (AArch32/AArch64 only)">;
def mno_unaligned_access : Flag<["-"], "mno-unaligned-access">, Group<m_arm_Features_Group>,
  HelpText<"Force all memory accesses to be aligned (AArch32/AArch64 only)">;
def mstrict_align : Flag<["-"], "mstrict-align">, Alias<mno_unaligned_access>, Flags<[CC1Option,HelpHidden]>,
  HelpText<"Force all memory accesses to be aligned (same as mno-unaligned-access)">;
def mno_thumb : Flag<["-"], "mno-thumb">, Group<m_arm_Features_Group>;
def mrestrict_it: Flag<["-"], "mrestrict-it">, Group<m_arm_Features_Group>,
  HelpText<"Disallow generation of deprecated IT blocks for ARMv8. It is on by default for ARMv8 Thumb mode.">;
def mno_restrict_it: Flag<["-"], "mno-restrict-it">, Group<m_arm_Features_Group>,
  HelpText<"Allow generation of deprecated IT blocks for ARMv8. It is off by default for ARMv8 Thumb mode">;
def marm : Flag<["-"], "marm">, Alias<mno_thumb>;
def ffixed_r9 : Flag<["-"], "ffixed-r9">, Group<m_arm_Features_Group>,
  HelpText<"Reserve the r9 register (ARM only)">;
def mno_movt : Flag<["-"], "mno-movt">, Group<m_arm_Features_Group>,
  HelpText<"Disallow use of movt/movw pairs (ARM only)">;
def mcrc : Flag<["-"], "mcrc">, Group<m_Group>,
  HelpText<"Allow use of CRC instructions (ARM/Mips only)">;
def mnocrc : Flag<["-"], "mnocrc">, Group<m_arm_Features_Group>,
  HelpText<"Disallow use of CRC instructions (ARM only)">;
def mno_neg_immediates: Flag<["-"], "mno-neg-immediates">, Group<m_arm_Features_Group>,
  HelpText<"Disallow converting instructions with negative immediates to their negation or inversion.">;
def mcmse : Flag<["-"], "mcmse">, Group<m_arm_Features_Group>,
  Flags<[NoXarchOption,CC1Option]>,
  HelpText<"Allow use of CMSE (Armv8-M Security Extensions)">,
  MarshallingInfoFlag<"LangOpts->Cmse">;
def ForceAAPCSBitfieldLoad : Flag<["-"], "faapcs-bitfield-load">, Group<m_arm_Features_Group>,
  Flags<[NoXarchOption,CC1Option]>,
  HelpText<"Follows the AAPCS standard that all volatile bit-field write generates at least one load. (ARM only).">,
  MarshallingInfoFlag<"CodeGenOpts.ForceAAPCSBitfieldLoad">;
defm aapcs_bitfield_width : BoolOption<"aapcs-bitfield-width",
  "CodeGenOpts.AAPCSBitfieldWidth", DefaultsToTrue,
  ChangedBy<NegFlag, [], "Do not follow">, ResetBy<PosFlag, [], "Follow">,
  BothFlags<[NoXarchOption, CC1Option], " the AAPCS standard requirement stating that"
            " volatile bit-field width is dictated by the field container type. (ARM only).">,
  "f">, Group<m_arm_Features_Group>;

def mgeneral_regs_only : Flag<["-"], "mgeneral-regs-only">, Group<m_aarch64_Features_Group>,
  HelpText<"Generate code which only uses the general purpose registers (AArch64 only)">;
def mfix_cortex_a53_835769 : Flag<["-"], "mfix-cortex-a53-835769">,
  Group<m_aarch64_Features_Group>,
  HelpText<"Workaround Cortex-A53 erratum 835769 (AArch64 only)">;
def mno_fix_cortex_a53_835769 : Flag<["-"], "mno-fix-cortex-a53-835769">,
  Group<m_aarch64_Features_Group>,
  HelpText<"Don't workaround Cortex-A53 erratum 835769 (AArch64 only)">;
def mmark_bti_property : Flag<["-"], "mmark-bti-property">,
  Group<m_aarch64_Features_Group>,
  HelpText<"Add .note.gnu.property with BTI to assembly files (AArch64 only)">;
foreach i = {1-31} in
  def ffixed_x#i : Flag<["-"], "ffixed-x"#i>, Group<m_Group>,
    HelpText<"Reserve the x"#i#" register (AArch64/RISC-V only)">;

foreach i = {8-15,18} in
  def fcall_saved_x#i : Flag<["-"], "fcall-saved-x"#i>, Group<m_aarch64_Features_Group>,
    HelpText<"Make the x"#i#" register call-saved (AArch64 only)">;

def msve_vector_bits_EQ : Joined<["-"], "msve-vector-bits=">,
  Group<m_aarch64_Features_Group>, Flags<[NoXarchOption,CC1Option]>,
  HelpText<"Specify the size in bits of an SVE vector register. Defaults to the"
           " vector length agnostic value of \"scalable\". (AArch64 only)">,
  Values<"128,256,512,1024,2048,scalable">;

def msign_return_address_EQ : Joined<["-"], "msign-return-address=">,
  Flags<[CC1Option]>, Group<m_Group>, Values<"none,all,non-leaf">,
  HelpText<"Select return address signing scope">;
def mbranch_protection_EQ : Joined<["-"], "mbranch-protection=">,
  HelpText<"Enforce targets of indirect branches and function returns">;

def mharden_sls_EQ : Joined<["-"], "mharden-sls=">,
  HelpText<"Select straight-line speculation hardening scope">;

def msimd128 : Flag<["-"], "msimd128">, Group<m_wasm_Features_Group>;
def munimplemented_simd128 : Flag<["-"], "munimplemented-simd128">, Group<m_wasm_Features_Group>;
def mno_unimplemented_simd128 : Flag<["-"], "mno-unimplemented-simd128">, Group<m_wasm_Features_Group>;
def mno_simd128 : Flag<["-"], "mno-simd128">, Group<m_wasm_Features_Group>;
def mnontrapping_fptoint : Flag<["-"], "mnontrapping-fptoint">, Group<m_wasm_Features_Group>;
def mno_nontrapping_fptoint : Flag<["-"], "mno-nontrapping-fptoint">, Group<m_wasm_Features_Group>;
def msign_ext : Flag<["-"], "msign-ext">, Group<m_wasm_Features_Group>;
def mno_sign_ext : Flag<["-"], "mno-sign-ext">, Group<m_wasm_Features_Group>;
def mexception_handing : Flag<["-"], "mexception-handling">, Group<m_wasm_Features_Group>;
def mno_exception_handing : Flag<["-"], "mno-exception-handling">, Group<m_wasm_Features_Group>;
def matomics : Flag<["-"], "matomics">, Group<m_wasm_Features_Group>;
def mno_atomics : Flag<["-"], "mno-atomics">, Group<m_wasm_Features_Group>;
def mbulk_memory : Flag<["-"], "mbulk-memory">, Group<m_wasm_Features_Group>;
def mno_bulk_memory : Flag<["-"], "mno-bulk-memory">, Group<m_wasm_Features_Group>;
def mmutable_globals : Flag<["-"], "mmutable-globals">, Group<m_wasm_Features_Group>;
def mno_mutable_globals : Flag<["-"], "mno-mutable-globals">, Group<m_wasm_Features_Group>;
def mmultivalue : Flag<["-"], "mmultivalue">, Group<m_wasm_Features_Group>;
def mno_multivalue : Flag<["-"], "mno-multivalue">, Group<m_wasm_Features_Group>;
def mtail_call : Flag<["-"], "mtail-call">, Group<m_wasm_Features_Group>;
def mno_tail_call : Flag<["-"], "mno-tail-call">, Group<m_wasm_Features_Group>;
def mreference_types : Flag<["-"], "mreference-types">, Group<m_wasm_Features_Group>;
def mno_reference_types : Flag<["-"], "mno-reference-types">, Group<m_wasm_Features_Group>;
def mexec_model_EQ : Joined<["-"], "mexec-model=">, Group<m_wasm_Features_Driver_Group>,
                     Values<"command,reactor">,
                     HelpText<"Execution model (WebAssembly only)">;

def mcode_object_version_EQ : Joined<["-"], "mcode-object-version=">, Group<m_Group>,
  HelpText<"Specify code object ABI version. Defaults to 3. (AMDGPU only)">,
  MetaVarName<"<version>">, Values<"2,3,4">;

def mcode_object_v3_legacy : Flag<["-"], "mcode-object-v3">, Group<m_Group>,
  HelpText<"Legacy option to specify code object ABI V2 (-mnocode-object-v3) or V3 (-mcode-object-v3) (AMDGPU only)">;
def mno_code_object_v3_legacy : Flag<["-"], "mno-code-object-v3">, Group<m_Group>;

def mcumode : Flag<["-"], "mcumode">, Group<m_amdgpu_Features_Group>,
  HelpText<"Specify CU (-mcumode) or WGP (-mno-cumode) wavefront execution mode (AMDGPU only)">;
def mno_cumode : Flag<["-"], "mno-cumode">, Group<m_amdgpu_Features_Group>;

def mwavefrontsize64 : Flag<["-"], "mwavefrontsize64">, Group<m_Group>,
  HelpText<"Specify wavefront size 64 mode (AMDGPU only)">;
def mno_wavefrontsize64 : Flag<["-"], "mno-wavefrontsize64">, Group<m_Group>,
  HelpText<"Specify wavefront size 32 mode (AMDGPU only)">;

def munsafe_fp_atomics : Flag<["-"], "munsafe-fp-atomics">, Group<m_Group>,
  HelpText<"Enable unsafe floating point atomic instructions (AMDGPU only)">,
  Flags<[CC1Option]>;
def mno_unsafe_fp_atomics : Flag<["-"], "mno-unsafe-fp-atomics">, Group<m_Group>;

def faltivec : Flag<["-"], "faltivec">, Group<f_Group>, Flags<[NoXarchOption]>;
def fno_altivec : Flag<["-"], "fno-altivec">, Group<f_Group>, Flags<[NoXarchOption]>;
def maltivec : Flag<["-"], "maltivec">, Group<m_ppc_Features_Group>;
def mno_altivec : Flag<["-"], "mno-altivec">, Group<m_ppc_Features_Group>;
def mpcrel: Flag<["-"], "mpcrel">, Group<m_ppc_Features_Group>;
def mno_pcrel: Flag<["-"], "mno-pcrel">, Group<m_ppc_Features_Group>;
def mspe : Flag<["-"], "mspe">, Group<m_ppc_Features_Group>;
def mno_spe : Flag<["-"], "mno-spe">, Group<m_ppc_Features_Group>;
def mabi_EQ_vec_extabi : Flag<["-"], "mabi=vec-extabi">, Group<m_Group>, Flags<[CC1Option]>,
  HelpText<"Enable the extended Altivec ABI on AIX (AIX only). Uses volatile and nonvolatile vector registers">;
def mabi_EQ_vec_default : Flag<["-"], "mabi=vec-default">, Group<m_Group>, Flags<[CC1Option]>,
  HelpText<"Enable the default Altivec ABI on AIX (AIX only). Uses only volatile vector registers.">;
def mvsx : Flag<["-"], "mvsx">, Group<m_ppc_Features_Group>;
def mno_vsx : Flag<["-"], "mno-vsx">, Group<m_ppc_Features_Group>;
def msecure_plt : Flag<["-"], "msecure-plt">, Group<m_ppc_Features_Group>;
def mpower8_vector : Flag<["-"], "mpower8-vector">,
    Group<m_ppc_Features_Group>;
def mno_power8_vector : Flag<["-"], "mno-power8-vector">,
    Group<m_ppc_Features_Group>;
def mpower9_vector : Flag<["-"], "mpower9-vector">,
    Group<m_ppc_Features_Group>;
def mno_power9_vector : Flag<["-"], "mno-power9-vector">,
    Group<m_ppc_Features_Group>;
def mpower10_vector : Flag<["-"], "mpower10-vector">,
    Group<m_ppc_Features_Group>;
def mno_power10_vector : Flag<["-"], "mno-power10-vector">,
    Group<m_ppc_Features_Group>;
def mpower8_crypto : Flag<["-"], "mcrypto">,
    Group<m_ppc_Features_Group>;
def mnopower8_crypto : Flag<["-"], "mno-crypto">,
    Group<m_ppc_Features_Group>;
def mdirect_move : Flag<["-"], "mdirect-move">,
    Group<m_ppc_Features_Group>;
def mnodirect_move : Flag<["-"], "mno-direct-move">,
    Group<m_ppc_Features_Group>;
def mpaired_vector_memops: Flag<["-"], "mpaired-vector-memops">,
    Group<m_ppc_Features_Group>;
def mnopaired_vector_memops: Flag<["-"], "mno-paired-vector-memops">,
    Group<m_ppc_Features_Group>;
def mhtm : Flag<["-"], "mhtm">, Group<m_ppc_Features_Group>;
def mno_htm : Flag<["-"], "mno-htm">, Group<m_ppc_Features_Group>;
def mfprnd : Flag<["-"], "mfprnd">, Group<m_ppc_Features_Group>;
def mno_fprnd : Flag<["-"], "mno-fprnd">, Group<m_ppc_Features_Group>;
def mcmpb : Flag<["-"], "mcmpb">, Group<m_ppc_Features_Group>;
def mno_cmpb : Flag<["-"], "mno-cmpb">, Group<m_ppc_Features_Group>;
def misel : Flag<["-"], "misel">, Group<m_ppc_Features_Group>;
def mno_isel : Flag<["-"], "mno-isel">, Group<m_ppc_Features_Group>;
def mmfocrf : Flag<["-"], "mmfocrf">, Group<m_ppc_Features_Group>;
def mmfcrf : Flag<["-"], "mmfcrf">, Alias<mmfocrf>;
def mno_mfocrf : Flag<["-"], "mno-mfocrf">, Group<m_ppc_Features_Group>;
def mno_mfcrf : Flag<["-"], "mno-mfcrf">, Alias<mno_mfocrf>;
def mpopcntd : Flag<["-"], "mpopcntd">, Group<m_ppc_Features_Group>;
def mno_popcntd : Flag<["-"], "mno-popcntd">, Group<m_ppc_Features_Group>;
def mcrbits : Flag<["-"], "mcrbits">, Group<m_ppc_Features_Group>;
def mno_crbits : Flag<["-"], "mno-crbits">, Group<m_ppc_Features_Group>;
def minvariant_function_descriptors :
  Flag<["-"], "minvariant-function-descriptors">, Group<m_ppc_Features_Group>;
def mno_invariant_function_descriptors :
  Flag<["-"], "mno-invariant-function-descriptors">,
  Group<m_ppc_Features_Group>;
def mfloat128: Flag<["-"], "mfloat128">,
    Group<m_ppc_Features_Group>;
def mno_float128 : Flag<["-"], "mno-float128">,
    Group<m_ppc_Features_Group>;
def mlongcall: Flag<["-"], "mlongcall">,
    Group<m_ppc_Features_Group>;
def mno_longcall : Flag<["-"], "mno-longcall">,
    Group<m_ppc_Features_Group>;
def mmma: Flag<["-"], "mmma">, Group<m_ppc_Features_Group>;
def mno_mma: Flag<["-"], "mno-mma">, Group<m_ppc_Features_Group>;
def maix_struct_return : Flag<["-"], "maix-struct-return">,
  Group<m_Group>, Flags<[CC1Option]>,
  HelpText<"Return all structs in memory (PPC32 only)">;
def msvr4_struct_return : Flag<["-"], "msvr4-struct-return">,
  Group<m_Group>, Flags<[CC1Option]>,
  HelpText<"Return small structs in registers (PPC32 only)">;

def mvx : Flag<["-"], "mvx">, Group<m_Group>;
def mno_vx : Flag<["-"], "mno-vx">, Group<m_Group>;

defm zvector : BoolFOption<"zvector",
  "LangOpts->ZVector", DefaultsToFalse,
  ChangedBy<PosFlag, [], "Enable System z vector language extension">,
  ResetBy<NegFlag>>;
def mzvector : Flag<["-"], "mzvector">, Alias<fzvector>;
def mno_zvector : Flag<["-"], "mno-zvector">, Alias<fno_zvector>;

def mignore_xcoff_visibility : Flag<["-"], "mignore-xcoff-visibility">, Group<m_Group>,
HelpText<"Not emit the visibility attribute for asm in AIX OS or give all symbols 'unspecified' visibility in XCOFF object file">,
  Flags<[CC1Option]>;
defm backchain : BoolOption<"backchain",
  "CodeGenOpts.Backchain", DefaultsToFalse,
  ChangedBy<PosFlag, [], "Link stack frames through backchain on System Z">,
  ResetBy<NegFlag>, BothFlags<[NoXarchOption,CC1Option]>, "m">, Group<m_Group>;

def mno_warn_nonportable_cfstrings : Flag<["-"], "mno-warn-nonportable-cfstrings">, Group<m_Group>;
def mno_omit_leaf_frame_pointer : Flag<["-"], "mno-omit-leaf-frame-pointer">, Group<m_Group>;
def momit_leaf_frame_pointer : Flag<["-"], "momit-leaf-frame-pointer">, Group<m_Group>,
  HelpText<"Omit frame pointer setup for leaf functions">;
def moslib_EQ : Joined<["-"], "moslib=">, Group<m_Group>;
def mpascal_strings : Flag<["-"], "mpascal-strings">, Alias<fpascal_strings>;
def mred_zone : Flag<["-"], "mred-zone">, Group<m_Group>;
def mtls_direct_seg_refs : Flag<["-"], "mtls-direct-seg-refs">, Group<m_Group>,
  HelpText<"Enable direct TLS access through segment registers (default)">;
def mregparm_EQ : Joined<["-"], "mregparm=">, Group<m_Group>;
def mrelax_all : Flag<["-"], "mrelax-all">, Group<m_Group>, Flags<[CC1Option,CC1AsOption]>,
  HelpText<"(integrated-as) Relax all machine instructions">,
  MarshallingInfoFlag<"CodeGenOpts.RelaxAll">;
def mincremental_linker_compatible : Flag<["-"], "mincremental-linker-compatible">, Group<m_Group>,
  Flags<[CC1Option,CC1AsOption]>,
  HelpText<"(integrated-as) Emit an object file which can be used with an incremental linker">,
  MarshallingInfoFlag<"CodeGenOpts.IncrementalLinkerCompatible">;
def mno_incremental_linker_compatible : Flag<["-"], "mno-incremental-linker-compatible">, Group<m_Group>,
  HelpText<"(integrated-as) Emit an object file which cannot be used with an incremental linker">;
def mrtd : Flag<["-"], "mrtd">, Group<m_Group>, Flags<[CC1Option]>,
  HelpText<"Make StdCall calling convention the default">;
def msmall_data_threshold_EQ : Joined <["-"], "msmall-data-threshold=">,
  Group<m_Group>, Alias<G>;
def msoft_float : Flag<["-"], "msoft-float">, Group<m_Group>, Flags<[CC1Option]>,
  HelpText<"Use software floating point">,
  MarshallingInfoFlag<"CodeGenOpts.SoftFloat">;
def moutline_atomics : Flag<["-"], "moutline-atomics">, Group<f_clang_Group>, Flags<[CC1Option]>,
  HelpText<"Generate local calls to out-of-line atomic operations">;
def mno_outline_atomics : Flag<["-"], "mno-outline-atomics">, Group<f_clang_Group>, Flags<[CC1Option]>,
  HelpText<"Don't generate local calls to out-of-line atomic operations">;
def mno_implicit_float : Flag<["-"], "mno-implicit-float">, Group<m_Group>,
  HelpText<"Don't generate implicit floating point instructions">;
def mimplicit_float : Flag<["-"], "mimplicit-float">, Group<m_Group>;
def mrecip : Flag<["-"], "mrecip">, Group<m_Group>;
def mrecip_EQ : CommaJoined<["-"], "mrecip=">, Group<m_Group>, Flags<[CC1Option]>;
def mprefer_vector_width_EQ : Joined<["-"], "mprefer-vector-width=">, Group<m_Group>, Flags<[CC1Option]>,
  HelpText<"Specifies preferred vector width for auto-vectorization. Defaults to 'none' which allows target specific decisions.">,
  MarshallingInfoString<"CodeGenOpts.PreferVectorWidth">;
def mstack_protector_guard_EQ : Joined<["-"], "mstack-protector-guard=">, Group<m_Group>, Flags<[CC1Option]>,
  HelpText<"Use the given guard (global, tls) for addressing the stack-protector guard">;
def mstack_protector_guard_offset_EQ : Joined<["-"], "mstack-protector-guard-offset=">, Group<m_Group>, Flags<[CC1Option]>,
  HelpText<"Use the given offset for addressing the stack-protector guard">;
def mstack_protector_guard_reg_EQ : Joined<["-"], "mstack-protector-guard-reg=">, Group<m_Group>, Flags<[CC1Option]>,
  HelpText<"Use the given reg for addressing the stack-protector guard">;
defm pie_copy_relocations : BoolOption<"pie-copy-relocations",
  "CodeGenOpts.PIECopyRelocations", DefaultsToFalse,
  ChangedBy<PosFlag, [CC1Option], "Use copy relocations support for PIE builds">,
  ResetBy<NegFlag>, BothFlags<[]>, "m">, Group<m_Group>;
def mfentry : Flag<["-"], "mfentry">, HelpText<"Insert calls to fentry at function entry (x86/SystemZ only)">,
  Flags<[CC1Option]>, Group<m_Group>,
  MarshallingInfoFlag<"CodeGenOpts.CallFEntry">;
def mnop_mcount : Flag<["-"], "mnop-mcount">, HelpText<"Generate mcount/__fentry__ calls as nops. To activate they need to be patched in.">,
  Flags<[CC1Option]>, Group<m_Group>,
  MarshallingInfoFlag<"CodeGenOpts.MNopMCount">;
def mrecord_mcount : Flag<["-"], "mrecord-mcount">, HelpText<"Generate a __mcount_loc section entry for each __fentry__ call.">,
  Flags<[CC1Option]>, Group<m_Group>,
  MarshallingInfoFlag<"CodeGenOpts.RecordMCount">;
def mpacked_stack : Flag<["-"], "mpacked-stack">, HelpText<"Use packed stack layout (SystemZ only).">,
  Flags<[CC1Option]>, Group<m_Group>,
  MarshallingInfoFlag<"CodeGenOpts.PackedStack">;
def mno_packed_stack : Flag<["-"], "mno-packed-stack">, Flags<[CC1Option]>, Group<m_Group>;
def mips16 : Flag<["-"], "mips16">, Group<m_mips_Features_Group>;
def mno_mips16 : Flag<["-"], "mno-mips16">, Group<m_mips_Features_Group>;
def mmicromips : Flag<["-"], "mmicromips">, Group<m_mips_Features_Group>;
def mno_micromips : Flag<["-"], "mno-micromips">, Group<m_mips_Features_Group>;
def mxgot : Flag<["-"], "mxgot">, Group<m_mips_Features_Group>;
def mno_xgot : Flag<["-"], "mno-xgot">, Group<m_mips_Features_Group>;
def mldc1_sdc1 : Flag<["-"], "mldc1-sdc1">, Group<m_mips_Features_Group>;
def mno_ldc1_sdc1 : Flag<["-"], "mno-ldc1-sdc1">, Group<m_mips_Features_Group>;
def mcheck_zero_division : Flag<["-"], "mcheck-zero-division">,
                           Group<m_mips_Features_Group>;
def mno_check_zero_division : Flag<["-"], "mno-check-zero-division">,
                              Group<m_mips_Features_Group>;
def mcompact_branches_EQ : Joined<["-"], "mcompact-branches=">,
                           Group<m_mips_Features_Group>;
def mbranch_likely : Flag<["-"], "mbranch-likely">, Group<m_Group>,
  IgnoredGCCCompat;
def mno_branch_likely : Flag<["-"], "mno-branch-likely">, Group<m_Group>,
  IgnoredGCCCompat;
def mindirect_jump_EQ : Joined<["-"], "mindirect-jump=">,
  Group<m_mips_Features_Group>,
  HelpText<"Change indirect jump instructions to inhibit speculation">;
def mdsp : Flag<["-"], "mdsp">, Group<m_mips_Features_Group>;
def mno_dsp : Flag<["-"], "mno-dsp">, Group<m_mips_Features_Group>;
def mdspr2 : Flag<["-"], "mdspr2">, Group<m_mips_Features_Group>;
def mno_dspr2 : Flag<["-"], "mno-dspr2">, Group<m_mips_Features_Group>;
def msingle_float : Flag<["-"], "msingle-float">, Group<m_mips_Features_Group>;
def mdouble_float : Flag<["-"], "mdouble-float">, Group<m_mips_Features_Group>;
def mmadd4 : Flag<["-"], "mmadd4">, Group<m_mips_Features_Group>,
  HelpText<"Enable the generation of 4-operand madd.s, madd.d and related instructions.">;
def mno_madd4 : Flag<["-"], "mno-madd4">, Group<m_mips_Features_Group>,
  HelpText<"Disable the generation of 4-operand madd.s, madd.d and related instructions.">;
def mmsa : Flag<["-"], "mmsa">, Group<m_mips_Features_Group>,
  HelpText<"Enable MSA ASE (MIPS only)">;
def mno_msa : Flag<["-"], "mno-msa">, Group<m_mips_Features_Group>,
  HelpText<"Disable MSA ASE (MIPS only)">;
def mmt : Flag<["-"], "mmt">, Group<m_mips_Features_Group>,
  HelpText<"Enable MT ASE (MIPS only)">;
def mno_mt : Flag<["-"], "mno-mt">, Group<m_mips_Features_Group>,
  HelpText<"Disable MT ASE (MIPS only)">;
def mfp64 : Flag<["-"], "mfp64">, Group<m_mips_Features_Group>,
  HelpText<"Use 64-bit floating point registers (MIPS only)">;
def mfp32 : Flag<["-"], "mfp32">, Group<m_mips_Features_Group>,
  HelpText<"Use 32-bit floating point registers (MIPS only)">;
def mgpopt : Flag<["-"], "mgpopt">, Group<m_mips_Features_Group>,
  HelpText<"Use GP relative accesses for symbols known to be in a small"
           " data section (MIPS)">;
def mno_gpopt : Flag<["-"], "mno-gpopt">, Group<m_mips_Features_Group>,
  HelpText<"Do not use GP relative accesses for symbols known to be in a small"
           " data section (MIPS)">;
def mlocal_sdata : Flag<["-"], "mlocal-sdata">,
  Group<m_mips_Features_Group>,
  HelpText<"Extend the -G behaviour to object local data (MIPS)">;
def mno_local_sdata : Flag<["-"], "mno-local-sdata">,
  Group<m_mips_Features_Group>,
  HelpText<"Do not extend the -G behaviour to object local data (MIPS)">;
def mextern_sdata : Flag<["-"], "mextern-sdata">,
  Group<m_mips_Features_Group>,
  HelpText<"Assume that externally defined data is in the small data if it"
           " meets the -G <size> threshold (MIPS)">;
def mno_extern_sdata : Flag<["-"], "mno-extern-sdata">,
  Group<m_mips_Features_Group>,
  HelpText<"Do not assume that externally defined data is in the small data if"
           " it meets the -G <size> threshold (MIPS)">;
def membedded_data : Flag<["-"], "membedded-data">,
  Group<m_mips_Features_Group>,
  HelpText<"Place constants in the .rodata section instead of the .sdata "
           "section even if they meet the -G <size> threshold (MIPS)">;
def mno_embedded_data : Flag<["-"], "mno-embedded-data">,
  Group<m_mips_Features_Group>,
  HelpText<"Do not place constants in the .rodata section instead of the "
           ".sdata if they meet the -G <size> threshold (MIPS)">;
def mnan_EQ : Joined<["-"], "mnan=">, Group<m_mips_Features_Group>;
def mabs_EQ : Joined<["-"], "mabs=">, Group<m_mips_Features_Group>;
def mabicalls : Flag<["-"], "mabicalls">, Group<m_mips_Features_Group>,
  HelpText<"Enable SVR4-style position-independent code (Mips only)">;
def mno_abicalls : Flag<["-"], "mno-abicalls">, Group<m_mips_Features_Group>,
  HelpText<"Disable SVR4-style position-independent code (Mips only)">;
def mno_crc : Flag<["-"], "mno-crc">, Group<m_mips_Features_Group>,
  HelpText<"Disallow use of CRC instructions (Mips only)">;
def mvirt : Flag<["-"], "mvirt">, Group<m_mips_Features_Group>;
def mno_virt : Flag<["-"], "mno-virt">, Group<m_mips_Features_Group>;
def mginv : Flag<["-"], "mginv">, Group<m_mips_Features_Group>;
def mno_ginv : Flag<["-"], "mno-ginv">, Group<m_mips_Features_Group>;
def mips1 : Flag<["-"], "mips1">,
  Alias<march_EQ>, AliasArgs<["mips1"]>, Group<m_mips_Features_Group>,
  HelpText<"Equivalent to -march=mips1">, Flags<[HelpHidden]>;
def mips2 : Flag<["-"], "mips2">,
  Alias<march_EQ>, AliasArgs<["mips2"]>, Group<m_mips_Features_Group>,
  HelpText<"Equivalent to -march=mips2">, Flags<[HelpHidden]>;
def mips3 : Flag<["-"], "mips3">,
  Alias<march_EQ>, AliasArgs<["mips3"]>, Group<m_mips_Features_Group>,
  HelpText<"Equivalent to -march=mips3">, Flags<[HelpHidden]>;
def mips4 : Flag<["-"], "mips4">,
  Alias<march_EQ>, AliasArgs<["mips4"]>, Group<m_mips_Features_Group>,
  HelpText<"Equivalent to -march=mips4">, Flags<[HelpHidden]>;
def mips5 : Flag<["-"], "mips5">,
  Alias<march_EQ>, AliasArgs<["mips5"]>, Group<m_mips_Features_Group>,
  HelpText<"Equivalent to -march=mips5">, Flags<[HelpHidden]>;
def mips32 : Flag<["-"], "mips32">,
  Alias<march_EQ>, AliasArgs<["mips32"]>, Group<m_mips_Features_Group>,
  HelpText<"Equivalent to -march=mips32">, Flags<[HelpHidden]>;
def mips32r2 : Flag<["-"], "mips32r2">,
  Alias<march_EQ>, AliasArgs<["mips32r2"]>, Group<m_mips_Features_Group>,
  HelpText<"Equivalent to -march=mips32r2">, Flags<[HelpHidden]>;
def mips32r3 : Flag<["-"], "mips32r3">,
  Alias<march_EQ>, AliasArgs<["mips32r3"]>, Group<m_mips_Features_Group>,
  HelpText<"Equivalent to -march=mips32r3">, Flags<[HelpHidden]>;
def mips32r5 : Flag<["-"], "mips32r5">,
  Alias<march_EQ>, AliasArgs<["mips32r5"]>, Group<m_mips_Features_Group>,
  HelpText<"Equivalent to -march=mips32r5">, Flags<[HelpHidden]>;
def mips32r6 : Flag<["-"], "mips32r6">,
  Alias<march_EQ>, AliasArgs<["mips32r6"]>, Group<m_mips_Features_Group>,
  HelpText<"Equivalent to -march=mips32r6">, Flags<[HelpHidden]>;
def mips64 : Flag<["-"], "mips64">,
  Alias<march_EQ>, AliasArgs<["mips64"]>, Group<m_mips_Features_Group>,
  HelpText<"Equivalent to -march=mips64">, Flags<[HelpHidden]>;
def mips64r2 : Flag<["-"], "mips64r2">,
  Alias<march_EQ>, AliasArgs<["mips64r2"]>, Group<m_mips_Features_Group>,
  HelpText<"Equivalent to -march=mips64r2">, Flags<[HelpHidden]>;
def mips64r3 : Flag<["-"], "mips64r3">,
  Alias<march_EQ>, AliasArgs<["mips64r3"]>, Group<m_mips_Features_Group>,
  HelpText<"Equivalent to -march=mips64r3">, Flags<[HelpHidden]>;
def mips64r5 : Flag<["-"], "mips64r5">,
  Alias<march_EQ>, AliasArgs<["mips64r5"]>, Group<m_mips_Features_Group>,
  HelpText<"Equivalent to -march=mips64r5">, Flags<[HelpHidden]>;
def mips64r6 : Flag<["-"], "mips64r6">,
  Alias<march_EQ>, AliasArgs<["mips64r6"]>, Group<m_mips_Features_Group>,
  HelpText<"Equivalent to -march=mips64r6">, Flags<[HelpHidden]>;
def mfpxx : Flag<["-"], "mfpxx">, Group<m_mips_Features_Group>,
  HelpText<"Avoid FPU mode dependent operations when used with the O32 ABI">,
  Flags<[HelpHidden]>;
def modd_spreg : Flag<["-"], "modd-spreg">, Group<m_mips_Features_Group>,
  HelpText<"Enable odd single-precision floating point registers">,
  Flags<[HelpHidden]>;
def mno_odd_spreg : Flag<["-"], "mno-odd-spreg">, Group<m_mips_Features_Group>,
  HelpText<"Disable odd single-precision floating point registers">,
  Flags<[HelpHidden]>;
def mrelax_pic_calls : Flag<["-"], "mrelax-pic-calls">,
  Group<m_mips_Features_Group>,
  HelpText<"Produce relaxation hints for linkers to try optimizing PIC "
           "call sequences into direct calls (MIPS only)">, Flags<[HelpHidden]>;
def mno_relax_pic_calls : Flag<["-"], "mno-relax-pic-calls">,
  Group<m_mips_Features_Group>,
  HelpText<"Do not produce relaxation hints for linkers to try optimizing PIC "
           "call sequences into direct calls (MIPS only)">, Flags<[HelpHidden]>;
def mglibc : Flag<["-"], "mglibc">, Group<m_libc_Group>, Flags<[HelpHidden]>;
def muclibc : Flag<["-"], "muclibc">, Group<m_libc_Group>, Flags<[HelpHidden]>;
def module_file_info : Flag<["-"], "module-file-info">, Flags<[NoXarchOption,CC1Option]>, Group<Action_Group>,
  HelpText<"Provide information about a particular module file">;
def mthumb : Flag<["-"], "mthumb">, Group<m_Group>;
def mtune_EQ : Joined<["-"], "mtune=">, Group<m_Group>,
  HelpText<"Only supported on X86 and RISC-V. Otherwise accepted for compatibility with GCC.">;
def multi__module : Flag<["-"], "multi_module">;
def multiply__defined__unused : Separate<["-"], "multiply_defined_unused">;
def multiply__defined : Separate<["-"], "multiply_defined">;
def mwarn_nonportable_cfstrings : Flag<["-"], "mwarn-nonportable-cfstrings">, Group<m_Group>;
#if INTEL_CUSTOMIZATION
def ansi_alias : Flag<["-"], "ansi-alias">, Alias<fstrict_aliasing>,
  HelpText<"enable use of ANSI aliasing rules optimizations"
           " user asserts that the program adheres to these rules">;
def no_ansi_alias : Flag<["-"], "no-ansi-alias">, Alias<fno_strict_aliasing>,
  HelpText<"disable use of ANSI aliasing rules optimizations">;
#endif //INTEL_CUSTOMIZATION
def no_canonical_prefixes : Flag<["-"], "no-canonical-prefixes">, Flags<[HelpHidden, CoreOption]>,
  HelpText<"Use relative instead of canonical paths">;
def no_cpp_precomp : Flag<["-"], "no-cpp-precomp">, Group<clang_ignored_f_Group>;
def no_integrated_cpp : Flag<["-", "--"], "no-integrated-cpp">, Flags<[NoXarchOption]>;
def no_pedantic : Flag<["-", "--"], "no-pedantic">, Group<pedantic_Group>;
def no__dead__strip__inits__and__terms : Flag<["-"], "no_dead_strip_inits_and_terms">;
def nobuiltininc : Flag<["-"], "nobuiltininc">, Flags<[CC1Option, CoreOption]>,
  HelpText<"Disable builtin #include directories">,
  MarshallingInfoNegativeFlag<"HeaderSearchOpts->UseBuiltinIncludes">;
def nogpuinc : Flag<["-"], "nogpuinc">, HelpText<"Do not add include paths for CUDA/HIP and"
  " do not include the default CUDA/HIP wrapper headers">;
def : Flag<["-"], "nocudainc">, Alias<nogpuinc>;
#if INTEL_CUSTOMIZATION
def nogpulib : Flag<["-"], "nogpulib">, Flags<[DpcppUnsupported]>,
  HelpText<"Do not link device library for CUDA/HIP device compilation">;
#endif // INTEL_CUSTOMIZATION
def : Flag<["-"], "nocudalib">, Alias<nogpulib>;
def nodefaultlibs : Flag<["-"], "nodefaultlibs">;
def nofixprebinding : Flag<["-"], "nofixprebinding">;
def nolibc : Flag<["-"], "nolibc">;
def nomultidefs : Flag<["-"], "nomultidefs">;
def nopie : Flag<["-"], "nopie">;
def no_pie : Flag<["-"], "no-pie">, Alias<nopie>;
def noprebind : Flag<["-"], "noprebind">;
def noprofilelib : Flag<["-"], "noprofilelib">;
def noseglinkedit : Flag<["-"], "noseglinkedit">;
def nostartfiles : Flag<["-"], "nostartfiles">, Group<Link_Group>;
def nostdinc : Flag<["-"], "nostdinc">, Flags<[CoreOption]>;
def nostdlibinc : Flag<["-"], "nostdlibinc">;
def nostdincxx : Flag<["-"], "nostdinc++">, Flags<[CC1Option]>,
  HelpText<"Disable standard #include directories for the C++ standard library">,
  MarshallingInfoNegativeFlag<"HeaderSearchOpts->UseStandardCXXIncludes">;
def nostdlib : Flag<["-"], "nostdlib">, Group<Link_Group>;
def nostdlibxx : Flag<["-"], "nostdlib++">;
def nolibsycl : Flag<["-"], "nolibsycl">, Flags<[NoXarchOption, CoreOption]>,
  HelpText<"Do not link SYCL runtime library">;
def object : Flag<["-"], "object">;
def o : JoinedOrSeparate<["-"], "o">, Flags<[NoXarchOption, RenderAsInput,
  CC1Option, CC1AsOption, FC1Option, FlangOption]>,
  HelpText<"Write output to <file>">, MetaVarName<"<file>">,
  MarshallingInfoString<"FrontendOpts.OutputFile">;
#if INTEL_CUSTOMIZATION
def pc : Joined<["-"], "pc">, Flags<[NoXarchOption]>;
def : Joined<["-"], "pc=">, Alias<pc>, HelpText<"Initialize X87 floating "
  "point precision to single, double or double extendedSet FPU precision. "
  "Valid values of 32, 64 and 80">;
def parallel_source_info_EQ : Joined<["-"], "parallel-source-info=">,
  Values<"0,1,2">, Flags<[NoXarchOption]>, HelpText<"Emit source location "
  "information for parallel code generation with OpenMP and "
  "auto-parallelization.">;
def : Flag<["-"], "parallel-source-info">, Alias<parallel_source_info_EQ>,
  AliasArgs<["1"]>;
def : Flag<["-"], "no-parallel-source-info">, Alias<parallel_source_info_EQ>,
  AliasArgs<["0"]>, HelpText<"Disable emission of source location information "
  "for parallel code generation.">;
#endif // INTEL_CUSTOMIZATION
def pagezero__size : JoinedOrSeparate<["-"], "pagezero_size">;
def pass_exit_codes : Flag<["-", "--"], "pass-exit-codes">, Flags<[Unsupported]>;
def pedantic_errors : Flag<["-", "--"], "pedantic-errors">, Group<pedantic_Group>, Flags<[CC1Option]>;
def pedantic : Flag<["-", "--"], "pedantic">, Group<pedantic_Group>, Flags<[CC1Option]>;
def pg : Flag<["-"], "pg">, HelpText<"Enable mcount instrumentation">, Flags<[CC1Option]>,
  MarshallingInfoFlag<"CodeGenOpts.InstrumentForProfiling">;
def pipe : Flag<["-", "--"], "pipe">,
  HelpText<"Use pipes between commands, when possible">;
def prebind__all__twolevel__modules : Flag<["-"], "prebind_all_twolevel_modules">;
def prebind : Flag<["-"], "prebind">;
def preload : Flag<["-"], "preload">;
def print_file_name_EQ : Joined<["-", "--"], "print-file-name=">,
  HelpText<"Print the full library path of <file>">, MetaVarName<"<file>">;
def print_ivar_layout : Flag<["-"], "print-ivar-layout">, Flags<[CC1Option]>,
  HelpText<"Enable Objective-C Ivar layout bitmap print trace">,
  MarshallingInfoFlag<"LangOpts->ObjCGCBitmapPrint">;
def print_libgcc_file_name : Flag<["-", "--"], "print-libgcc-file-name">,
  HelpText<"Print the library path for the currently used compiler runtime "
           "library (\"libgcc.a\" or \"libclang_rt.builtins.*.a\")">;
def print_multi_directory : Flag<["-", "--"], "print-multi-directory">;
def print_multi_lib : Flag<["-", "--"], "print-multi-lib">;
def print_multi_os_directory : Flag<["-", "--"], "print-multi-os-directory">,
  Flags<[Unsupported]>;
def print_target_triple : Flag<["-", "--"], "print-target-triple">,
  HelpText<"Print the normalized target triple">;
def print_effective_triple : Flag<["-", "--"], "print-effective-triple">,
  HelpText<"Print the effective target triple">;
def print_prog_name_EQ : Joined<["-", "--"], "print-prog-name=">,
  HelpText<"Print the full program path of <name>">, MetaVarName<"<name>">;
def print_resource_dir : Flag<["-", "--"], "print-resource-dir">,
  HelpText<"Print the resource directory pathname">;
def print_search_dirs : Flag<["-", "--"], "print-search-dirs">,
  HelpText<"Print the paths used for finding libraries and programs">;
def print_targets : Flag<["-", "--"], "print-targets">,
  HelpText<"Print the registered targets">;
def private__bundle : Flag<["-"], "private_bundle">;
def pthreads : Flag<["-"], "pthreads">;
defm pthread : BoolOption<"pthread",
  "LangOpts->POSIXThreads", DefaultsToFalse,
  ChangedBy<PosFlag, [], "Support POSIX threads in generated code">,
  ResetBy<NegFlag>, BothFlags<[CC1Option]>>;
def p : Flag<["-"], "p">;
def pie : Flag<["-"], "pie">, Group<Link_Group>;
def static_pie : Flag<["-"], "static-pie">, Group<Link_Group>;
def read__only__relocs : Separate<["-"], "read_only_relocs">;
def remap : Flag<["-"], "remap">;
def rewrite_objc : Flag<["-"], "rewrite-objc">, Flags<[NoXarchOption,CC1Option]>,
  HelpText<"Rewrite Objective-C source to C++">, Group<Action_Group>;
def rewrite_legacy_objc : Flag<["-"], "rewrite-legacy-objc">, Flags<[NoXarchOption]>,
  HelpText<"Rewrite Legacy Objective-C source to C++">;
def rdynamic : Flag<["-"], "rdynamic">, Group<Link_Group>;
def resource_dir : Separate<["-"], "resource-dir">,
  Flags<[NoXarchOption, CC1Option, CoreOption, HelpHidden]>,
  HelpText<"The directory which holds the compiler resource files">,
  MarshallingInfoString<"HeaderSearchOpts->ResourceDir">;
def resource_dir_EQ : Joined<["-"], "resource-dir=">, Flags<[NoXarchOption, CoreOption]>,
  Alias<resource_dir>;
def rpath : Separate<["-"], "rpath">, Flags<[LinkerInput]>, Group<Link_Group>;
def rtlib_EQ : Joined<["-", "--"], "rtlib=">,
  HelpText<"Compiler runtime library to use">;
def frtlib_add_rpath: Flag<["-"], "frtlib-add-rpath">, Flags<[NoArgumentUnused]>,
  HelpText<"Add -rpath with architecture-specific resource directory to the linker flags">;
def fno_rtlib_add_rpath: Flag<["-"], "fno-rtlib-add-rpath">, Flags<[NoArgumentUnused]>,
  HelpText<"Do not add -rpath with architecture-specific resource directory to the linker flags">;
def r : Flag<["-"], "r">, Flags<[LinkerInput,NoArgumentUnused]>,
        Group<Link_Group>;
#if INTEL_CUSTOMIZATION
def regcall : Flag<["-"], "regcall">,
  HelpText<"Set __regcall as a default calling convention">;
#endif // INTEL_CUSTOMIZATION
def save_temps_EQ : Joined<["-", "--"], "save-temps=">, Flags<[CC1Option, NoXarchOption]>,
  HelpText<"Save intermediate compilation results.">;
def save_temps : Flag<["-", "--"], "save-temps">, Flags<[NoXarchOption]>,
  Alias<save_temps_EQ>, AliasArgs<["cwd"]>,
  HelpText<"Save intermediate compilation results">;
def save_stats_EQ : Joined<["-", "--"], "save-stats=">, Flags<[NoXarchOption]>,
  HelpText<"Save llvm statistics.">;
def save_stats : Flag<["-", "--"], "save-stats">, Flags<[NoXarchOption]>,
  Alias<save_stats_EQ>, AliasArgs<["cwd"]>,
  HelpText<"Save llvm statistics.">;
def via_file_asm : Flag<["-", "--"], "via-file-asm">, InternalDebugOpt,
  HelpText<"Write assembly to file for input to assemble jobs">;
def sectalign : MultiArg<["-"], "sectalign", 3>;
def sectcreate : MultiArg<["-"], "sectcreate", 3>;
def sectobjectsymbols : MultiArg<["-"], "sectobjectsymbols", 2>;
def sectorder : MultiArg<["-"], "sectorder", 3>;
def seg1addr : JoinedOrSeparate<["-"], "seg1addr">;
def seg__addr__table__filename : Separate<["-"], "seg_addr_table_filename">;
def seg__addr__table : Separate<["-"], "seg_addr_table">;
def segaddr : MultiArg<["-"], "segaddr", 2>;
def segcreate : MultiArg<["-"], "segcreate", 3>;
def seglinkedit : Flag<["-"], "seglinkedit">;
def segprot : MultiArg<["-"], "segprot", 3>;
def segs__read__only__addr : Separate<["-"], "segs_read_only_addr">;
def segs__read__write__addr : Separate<["-"], "segs_read_write_addr">;
def segs__read__ : Joined<["-"], "segs_read_">;
def shared_libgcc : Flag<["-"], "shared-libgcc">;
def shared : Flag<["-", "--"], "shared">, Group<Link_Group>;
def single__module : Flag<["-"], "single_module">;
def specs_EQ : Joined<["-", "--"], "specs=">, Group<Link_Group>;
def specs : Separate<["-", "--"], "specs">, Flags<[Unsupported]>;
def static_libgcc : Flag<["-"], "static-libgcc">;
def static_libstdcxx : Flag<["-"], "static-libstdc++">;
def static : Flag<["-", "--"], "static">, Group<Link_Group>, Flags<[NoArgumentUnused]>;
def std_default_EQ : Joined<["-"], "std-default=">;
def std_EQ : Joined<["-", "--"], "std=">, Flags<[CC1Option]>,
  Group<CompileOnly_Group>, HelpText<"Language standard to compile for">,
  ValuesCode<[{
    const char *Values =
    #define LANGSTANDARD(id, name, lang, desc, features) name ","
    #define LANGSTANDARD_ALIAS(id, alias) alias ","
    #include "clang/Basic/LangStandards.def"
    ;
  }]>;
def stdlib_EQ : Joined<["-", "--"], "stdlib=">, Flags<[CC1Option]>,
  HelpText<"C++ standard library to use">, Values<"libc++,libstdc++,platform">;
def stdlibxx_isystem : JoinedOrSeparate<["-"], "stdlib++-isystem">,
  Group<clang_i_Group>,
  HelpText<"Use directory as the C++ standard library include path">,
  Flags<[NoXarchOption]>, MetaVarName<"<directory>">;
#if INTEL_CUSTOMIZATION
def strict_ansi : Flag<["-"], "strict-ansi">, Flags<[NoXarchOption]>,
  HelpText<"strict ANSI conformance dialect">;
def : Flag<["-"], "strict_ansi">, Alias<strict_ansi>;
def use_msasm : Flag<["-"], "use-msasm">, Alias<fasm_blocks>,
  HelpText<"enables the use of blocks and entire functions of assembly code"
  " within a C or C++ file">;
def : Flag<["-"], "use_msasm">, Alias<fasm_blocks>;
#endif // INTEL_CUSTOMIZATION
def unwindlib_EQ : Joined<["-", "--"], "unwindlib=">, Flags<[CC1Option]>,
  HelpText<"Unwind library to use">, Values<"libgcc,unwindlib,platform">;
def sub__library : JoinedOrSeparate<["-"], "sub_library">;
def sub__umbrella : JoinedOrSeparate<["-"], "sub_umbrella">;
def system_header_prefix : Joined<["--"], "system-header-prefix=">,
  Group<clang_i_Group>, Flags<[CC1Option]>, MetaVarName<"<prefix>">,
  HelpText<"Treat all #include paths starting with <prefix> as including a "
           "system header.">;
def : Separate<["--"], "system-header-prefix">, Alias<system_header_prefix>;
def no_system_header_prefix : Joined<["--"], "no-system-header-prefix=">,
  Group<clang_i_Group>, Flags<[CC1Option]>, MetaVarName<"<prefix>">,
  HelpText<"Treat all #include paths starting with <prefix> as not including a "
           "system header.">;
def : Separate<["--"], "no-system-header-prefix">, Alias<no_system_header_prefix>;
def s : Flag<["-"], "s">, Group<Link_Group>;
def target : Joined<["--"], "target=">, Flags<[NoXarchOption, CoreOption]>,
  HelpText<"Generate code for the given target">;
def print_supported_cpus : Flag<["-", "--"], "print-supported-cpus">,
  Group<CompileOnly_Group>, Flags<[CC1Option, CoreOption]>,
  HelpText<"Print supported cpu models for the given target (if target is not specified,"
           " it will print the supported cpus for the default target)">,
  MarshallingInfoFlag<"FrontendOpts.PrintSupportedCPUs">;
def mcpu_EQ_QUESTION : Flag<["-"], "mcpu=?">, Alias<print_supported_cpus>;
def mtune_EQ_QUESTION : Flag<["-"], "mtune=?">, Alias<print_supported_cpus>;
def gcc_toolchain : Joined<["--"], "gcc-toolchain=">, Flags<[NoXarchOption]>,
  HelpText<"Use the gcc toolchain at the given directory">;
def time : Flag<["-"], "time">,
  HelpText<"Time individual commands">;
def traditional_cpp : Flag<["-", "--"], "traditional-cpp">, Flags<[CC1Option]>,
  HelpText<"Enable some traditional CPP emulation">,
  MarshallingInfoFlag<"LangOpts->TraditionalCPP">;
def traditional : Flag<["-", "--"], "traditional">;
def trigraphs : Flag<["-", "--"], "trigraphs">, Alias<ftrigraphs>,
  HelpText<"Process trigraph sequences">;
def twolevel__namespace__hints : Flag<["-"], "twolevel_namespace_hints">;
def twolevel__namespace : Flag<["-"], "twolevel_namespace">;
def t : Flag<["-"], "t">, Group<Link_Group>;
def umbrella : Separate<["-"], "umbrella">;
def undefined : JoinedOrSeparate<["-"], "undefined">, Group<u_Group>;
def undef : Flag<["-"], "undef">, Group<u_Group>, Flags<[CC1Option]>,
  HelpText<"undef all system defines">,
  MarshallingInfoNegativeFlag<"PreprocessorOpts->UsePredefines">;
def unexported__symbols__list : Separate<["-"], "unexported_symbols_list">;
def u : JoinedOrSeparate<["-"], "u">, Group<u_Group>;
def v : Flag<["-"], "v">, Flags<[CC1Option, CoreOption]>,
  HelpText<"Show commands to run and use verbose output">,
  MarshallingInfoFlag<"HeaderSearchOpts->Verbose">;
#if INTEL_CUSTOMIZATION
def HASH_x : Flag<["-"], "#x">, Flags<[NoXarchOption]>,
  HelpText<"Show commands to run and use verbose output">;
def unroll : Joined<["-"], "unroll">, Flags<[NoXarchOption]>,
  HelpText<"Set maximum number of times to unroll loops.  Omit n to use "
  "default heuristics.  Use 0 to disable the loop unroller.">;
def unroll_EQ : Joined<["-"], "unroll=">, Alias<unroll>;
def vec : Flag<["-"], "vec">, Alias<fvectorize>,
  HelpText<"Enable the loop vectorization passes">;
def no_vec : Flag<["-"], "no-vec">, Alias<fno_vectorize>;
def Zp : Flag<["-"], "Zp">, Alias<fpack_struct_EQ>, AliasArgs<["1"]>;
def Zp_EQ : Joined<["-"], "Zp">, Alias<fpack_struct_EQ>;
#endif // INTEL_CUSTOMIZATION
def verify_debug_info : Flag<["--"], "verify-debug-info">, Flags<[NoXarchOption]>,
  HelpText<"Verify the binary representation of debug output">;
def weak_l : Joined<["-"], "weak-l">, Flags<[LinkerInput]>;
def weak__framework : Separate<["-"], "weak_framework">, Flags<[LinkerInput]>;
def weak__library : Separate<["-"], "weak_library">, Flags<[LinkerInput]>;
def weak__reference__mismatches : Separate<["-"], "weak_reference_mismatches">;
def whatsloaded : Flag<["-"], "whatsloaded">;
def whyload : Flag<["-"], "whyload">;
def w : Flag<["-"], "w">, HelpText<"Suppress all warnings">, Flags<[CC1Option]>;
def x : JoinedOrSeparate<["-"], "x">, Flags<[NoXarchOption,CC1Option]>,
  HelpText<"Treat subsequent input files as having type <language>">,
  MetaVarName<"<language>">;
def y : Joined<["-"], "y">;

defm integrated_as : BoolFOption<"integrated-as",
  "CodeGenOpts.DisableIntegratedAS", DefaultsToFalse,
  ChangedBy<NegFlag, [], "Disable">, ResetBy<PosFlag, [], "Enable">,
  BothFlags<[], " the integrated assembler">>;

def fintegrated_cc1 : Flag<["-"], "fintegrated-cc1">,
                      Flags<[CoreOption, NoXarchOption]>, Group<f_Group>,
                      HelpText<"Run cc1 in-process">;
def fno_integrated_cc1 : Flag<["-"], "fno-integrated-cc1">,
                         Flags<[CoreOption, NoXarchOption]>, Group<f_Group>,
                         HelpText<"Spawn a separate process for each cc1">;

def : Flag<["-"], "integrated-as">, Alias<fintegrated_as>, Flags<[NoXarchOption]>;
def : Flag<["-"], "no-integrated-as">, Alias<fno_integrated_as>,
      Flags<[CC1Option, NoXarchOption]>;

def working_directory : JoinedOrSeparate<["-"], "working-directory">, Flags<[CC1Option]>,
  HelpText<"Resolve file paths relative to the specified directory">,
  MarshallingInfoString<"FileSystemOpts.WorkingDir">;
def working_directory_EQ : Joined<["-"], "working-directory=">, Flags<[CC1Option]>,
  Alias<working_directory>;

// Double dash options, which are usually an alias for one of the previous
// options.

def _mhwdiv_EQ : Joined<["--"], "mhwdiv=">, Alias<mhwdiv_EQ>;
def _mhwdiv : Separate<["--"], "mhwdiv">, Alias<mhwdiv_EQ>;
def _CLASSPATH_EQ : Joined<["--"], "CLASSPATH=">, Alias<fclasspath_EQ>;
def _CLASSPATH : Separate<["--"], "CLASSPATH">, Alias<fclasspath_EQ>;
def _all_warnings : Flag<["--"], "all-warnings">, Alias<Wall>;
def _analyzer_no_default_checks : Flag<["--"], "analyzer-no-default-checks">, Flags<[NoXarchOption]>;
def _analyzer_output : JoinedOrSeparate<["--"], "analyzer-output">, Flags<[NoXarchOption]>,
  HelpText<"Static analyzer report output format (html|plist|plist-multi-file|plist-html|sarif|text).">;
def _analyze : Flag<["--"], "analyze">, Flags<[NoXarchOption, CoreOption]>,
  HelpText<"Run the static analyzer">;
def _assemble : Flag<["--"], "assemble">, Alias<S>;
def _assert_EQ : Joined<["--"], "assert=">, Alias<A>;
def _assert : Separate<["--"], "assert">, Alias<A>;
def _bootclasspath_EQ : Joined<["--"], "bootclasspath=">, Alias<fbootclasspath_EQ>;
def _bootclasspath : Separate<["--"], "bootclasspath">, Alias<fbootclasspath_EQ>;
def _classpath_EQ : Joined<["--"], "classpath=">, Alias<fclasspath_EQ>;
def _classpath : Separate<["--"], "classpath">, Alias<fclasspath_EQ>;
def _comments_in_macros : Flag<["--"], "comments-in-macros">, Alias<CC>;
def _comments : Flag<["--"], "comments">, Alias<C>;
def _compile : Flag<["--"], "compile">, Alias<c>;
def _constant_cfstrings : Flag<["--"], "constant-cfstrings">;
def _debug_EQ : Joined<["--"], "debug=">, Alias<g_Flag>;
def _debug : Flag<["--"], "debug">, Alias<g_Flag>;
def _define_macro_EQ : Joined<["--"], "define-macro=">, Alias<D>;
def _define_macro : Separate<["--"], "define-macro">, Alias<D>;
def _dependencies : Flag<["--"], "dependencies">, Alias<M>;
def _dyld_prefix_EQ : Joined<["--"], "dyld-prefix=">;
def _dyld_prefix : Separate<["--"], "dyld-prefix">, Alias<_dyld_prefix_EQ>;
def _encoding_EQ : Joined<["--"], "encoding=">, Alias<fencoding_EQ>;
def _encoding : Separate<["--"], "encoding">, Alias<fencoding_EQ>;
def _entry : Flag<["--"], "entry">, Alias<e>;
def _extdirs_EQ : Joined<["--"], "extdirs=">, Alias<fextdirs_EQ>;
def _extdirs : Separate<["--"], "extdirs">, Alias<fextdirs_EQ>;
def _extra_warnings : Flag<["--"], "extra-warnings">, Alias<W_Joined>;
def _for_linker_EQ : Joined<["--"], "for-linker=">, Alias<Xlinker>;
def _for_linker : Separate<["--"], "for-linker">, Alias<Xlinker>;
def _force_link_EQ : Joined<["--"], "force-link=">, Alias<u>;
def _force_link : Separate<["--"], "force-link">, Alias<u>;
def _help_hidden : Flag<["--"], "help-hidden">,
  HelpText<"Display help for hidden options">;
def _imacros_EQ : Joined<["--"], "imacros=">, Alias<imacros>;
def _include_barrier : Flag<["--"], "include-barrier">, Alias<I_>;
def _include_directory_after_EQ : Joined<["--"], "include-directory-after=">, Alias<idirafter>;
def _include_directory_after : Separate<["--"], "include-directory-after">, Alias<idirafter>;
def _include_directory_EQ : Joined<["--"], "include-directory=">, Alias<I>;
def _include_directory : Separate<["--"], "include-directory">, Alias<I>;
def _include_prefix_EQ : Joined<["--"], "include-prefix=">, Alias<iprefix>;
def _include_prefix : Separate<["--"], "include-prefix">, Alias<iprefix>;
def _include_with_prefix_after_EQ : Joined<["--"], "include-with-prefix-after=">, Alias<iwithprefix>;
def _include_with_prefix_after : Separate<["--"], "include-with-prefix-after">, Alias<iwithprefix>;
def _include_with_prefix_before_EQ : Joined<["--"], "include-with-prefix-before=">, Alias<iwithprefixbefore>;
def _include_with_prefix_before : Separate<["--"], "include-with-prefix-before">, Alias<iwithprefixbefore>;
def _include_with_prefix_EQ : Joined<["--"], "include-with-prefix=">, Alias<iwithprefix>;
def _include_with_prefix : Separate<["--"], "include-with-prefix">, Alias<iwithprefix>;
def _include_EQ : Joined<["--"], "include=">, Alias<include_>;
def _language_EQ : Joined<["--"], "language=">, Alias<x>;
def _language : Separate<["--"], "language">, Alias<x>;
def _library_directory_EQ : Joined<["--"], "library-directory=">, Alias<L>;
def _library_directory : Separate<["--"], "library-directory">, Alias<L>;
def _no_line_commands : Flag<["--"], "no-line-commands">, Alias<P>;
def _no_standard_includes : Flag<["--"], "no-standard-includes">, Alias<nostdinc>;
def _no_standard_libraries : Flag<["--"], "no-standard-libraries">, Alias<nostdlib>;
def _no_undefined : Flag<["--"], "no-undefined">, Flags<[LinkerInput]>;
def _no_warnings : Flag<["--"], "no-warnings">, Alias<w>;
def _optimize_EQ : Joined<["--"], "optimize=">, Alias<O>;
def _optimize : Flag<["--"], "optimize">, Alias<O>;
def _output_class_directory_EQ : Joined<["--"], "output-class-directory=">, Alias<foutput_class_dir_EQ>;
def _output_class_directory : Separate<["--"], "output-class-directory">, Alias<foutput_class_dir_EQ>;
def _output_EQ : Joined<["--"], "output=">, Alias<o>;
def _output : Separate<["--"], "output">, Alias<o>;
def _param : Separate<["--"], "param">, Group<CompileOnly_Group>;
def _param_EQ : Joined<["--"], "param=">, Alias<_param>;
def _precompile : Flag<["--"], "precompile">, Flags<[NoXarchOption]>,
  Group<Action_Group>, HelpText<"Only precompile the input">;
def _prefix_EQ : Joined<["--"], "prefix=">, Alias<B>;
def _prefix : Separate<["--"], "prefix">, Alias<B>;
def _preprocess : Flag<["--"], "preprocess">, Alias<E>;
def _print_diagnostic_categories : Flag<["--"], "print-diagnostic-categories">;
def _print_file_name : Separate<["--"], "print-file-name">, Alias<print_file_name_EQ>;
def _print_missing_file_dependencies : Flag<["--"], "print-missing-file-dependencies">, Alias<MG>;
def _print_prog_name : Separate<["--"], "print-prog-name">, Alias<print_prog_name_EQ>;
def _profile_blocks : Flag<["--"], "profile-blocks">, Alias<a>;
def _profile : Flag<["--"], "profile">, Alias<p>;
def _resource_EQ : Joined<["--"], "resource=">, Alias<fcompile_resource_EQ>;
def _resource : Separate<["--"], "resource">, Alias<fcompile_resource_EQ>;
def _rtlib : Separate<["--"], "rtlib">, Alias<rtlib_EQ>;
def _serialize_diags : Separate<["-", "--"], "serialize-diagnostics">, Flags<[NoXarchOption]>,
  HelpText<"Serialize compiler diagnostics to a file">;
// We give --version different semantics from -version.
def _version : Flag<["--"], "version">,
  Flags<[CoreOption, CC1Option, FC1Option, FlangOption]>,
  HelpText<"Print version information">;
def _signed_char : Flag<["--"], "signed-char">, Alias<fsigned_char>;
def _std : Separate<["--"], "std">, Alias<std_EQ>;
def _stdlib : Separate<["--"], "stdlib">, Alias<stdlib_EQ>;
def _sysroot_EQ : Joined<["--"], "sysroot=">;
def _sysroot : Separate<["--"], "sysroot">, Alias<_sysroot_EQ>;
def _target_help : Flag<["--"], "target-help">;
def _trace_includes : Flag<["--"], "trace-includes">, Alias<H>;
def _undefine_macro_EQ : Joined<["--"], "undefine-macro=">, Alias<U>;
def _undefine_macro : Separate<["--"], "undefine-macro">, Alias<U>;
def _unsigned_char : Flag<["--"], "unsigned-char">, Alias<funsigned_char>;
def _user_dependencies : Flag<["--"], "user-dependencies">, Alias<MM>;
def _verbose : Flag<["--"], "verbose">, Alias<v>;
def _warn__EQ : Joined<["--"], "warn-=">, Alias<W_Joined>;
def _warn_ : Joined<["--"], "warn-">, Alias<W_Joined>;
def _write_dependencies : Flag<["--"], "write-dependencies">, Alias<MD>;
def _write_user_dependencies : Flag<["--"], "write-user-dependencies">, Alias<MMD>;
def _ : Joined<["--"], "">, Flags<[Unsupported]>;

// Hexagon feature flags.
def mieee_rnd_near : Flag<["-"], "mieee-rnd-near">,
  Group<m_hexagon_Features_Group>;
def mv5 : Flag<["-"], "mv5">, Group<m_hexagon_Features_Group>, Alias<mcpu_EQ>,
  AliasArgs<["hexagonv5"]>;
def mv55 : Flag<["-"], "mv55">, Group<m_hexagon_Features_Group>,
  Alias<mcpu_EQ>, AliasArgs<["hexagonv55"]>;
def mv60 : Flag<["-"], "mv60">, Group<m_hexagon_Features_Group>,
  Alias<mcpu_EQ>, AliasArgs<["hexagonv60"]>;
def mv62 : Flag<["-"], "mv62">, Group<m_hexagon_Features_Group>,
  Alias<mcpu_EQ>, AliasArgs<["hexagonv62"]>;
def mv65 : Flag<["-"], "mv65">, Group<m_hexagon_Features_Group>,
  Alias<mcpu_EQ>, AliasArgs<["hexagonv65"]>;
def mv66 : Flag<["-"], "mv66">, Group<m_hexagon_Features_Group>,
  Alias<mcpu_EQ>, AliasArgs<["hexagonv66"]>;
def mv67 : Flag<["-"], "mv67">, Group<m_hexagon_Features_Group>,
  Alias<mcpu_EQ>, AliasArgs<["hexagonv67"]>;
def mv67t : Flag<["-"], "mv67t">, Group<m_hexagon_Features_Group>,
  Alias<mcpu_EQ>, AliasArgs<["hexagonv67t"]>;
def mhexagon_hvx : Flag<["-"], "mhvx">, Group<m_hexagon_Features_HVX_Group>,
  HelpText<"Enable Hexagon Vector eXtensions">;
def mhexagon_hvx_EQ : Joined<["-"], "mhvx=">,
  Group<m_hexagon_Features_HVX_Group>,
  HelpText<"Enable Hexagon Vector eXtensions">;
def mno_hexagon_hvx : Flag<["-"], "mno-hvx">,
  Group<m_hexagon_Features_HVX_Group>,
  HelpText<"Disable Hexagon Vector eXtensions">;
def mhexagon_hvx_length_EQ : Joined<["-"], "mhvx-length=">,
  Group<m_hexagon_Features_HVX_Group>, HelpText<"Set Hexagon Vector Length">,
  Values<"64B,128B">;
def ffixed_r19: Flag<["-"], "ffixed-r19">,
  HelpText<"Reserve register r19 (Hexagon only)">;
def mmemops : Flag<["-"], "mmemops">, Group<m_hexagon_Features_Group>,
  Flags<[CC1Option]>, HelpText<"Enable generation of memop instructions">;
def mno_memops : Flag<["-"], "mno-memops">, Group<m_hexagon_Features_Group>,
  Flags<[CC1Option]>, HelpText<"Disable generation of memop instructions">;
def mpackets : Flag<["-"], "mpackets">, Group<m_hexagon_Features_Group>,
  Flags<[CC1Option]>, HelpText<"Enable generation of instruction packets">;
def mno_packets : Flag<["-"], "mno-packets">, Group<m_hexagon_Features_Group>,
  Flags<[CC1Option]>, HelpText<"Disable generation of instruction packets">;
def mnvj : Flag<["-"], "mnvj">, Group<m_hexagon_Features_Group>,
  Flags<[CC1Option]>, HelpText<"Enable generation of new-value jumps">;
def mno_nvj : Flag<["-"], "mno-nvj">, Group<m_hexagon_Features_Group>,
  Flags<[CC1Option]>, HelpText<"Disable generation of new-value jumps">;
def mnvs : Flag<["-"], "mnvs">, Group<m_hexagon_Features_Group>,
  Flags<[CC1Option]>, HelpText<"Enable generation of new-value stores">;
def mno_nvs : Flag<["-"], "mno-nvs">, Group<m_hexagon_Features_Group>,
  Flags<[CC1Option]>, HelpText<"Disable generation of new-value stores">;


// X86 feature flags
def mx87 : Flag<["-"], "mx87">, Group<m_x86_Features_Group>;
def mno_x87 : Flag<["-"], "mno-x87">, Group<m_x86_Features_Group>;
def m80387 : Flag<["-"], "m80387">, Alias<mx87>;
def mno_80387 : Flag<["-"], "mno-80387">, Alias<mno_x87>;
def mmmx : Flag<["-"], "mmmx">, Group<m_x86_Features_Group>;
def mno_mmx : Flag<["-"], "mno-mmx">, Group<m_x86_Features_Group>;
def m3dnow : Flag<["-"], "m3dnow">, Group<m_x86_Features_Group>;
def mno_3dnow : Flag<["-"], "mno-3dnow">, Group<m_x86_Features_Group>;
def m3dnowa : Flag<["-"], "m3dnowa">, Group<m_x86_Features_Group>;
def mno_3dnowa : Flag<["-"], "mno-3dnowa">, Group<m_x86_Features_Group>;
def mamx_bf16 : Flag<["-"], "mamx-bf16">, Group<m_x86_Features_Group>;
def mno_amx_bf16 : Flag<["-"], "mno-amx-bf16">, Group<m_x86_Features_Group>;
def mtamx_int8 : Flag<["-"], "mamx-int8">, Group<m_x86_Features_Group>;
def mno_amx_int8 : Flag<["-"], "mno-amx-int8">, Group<m_x86_Features_Group>;
def mamx_tile : Flag<["-"], "mamx-tile">, Group<m_x86_Features_Group>;
def mno_amx_tile : Flag<["-"], "mno-amx-tile">, Group<m_x86_Features_Group>;
#if INTEL_CUSTOMIZATION
#if INTEL_FEATURE_ISA_AMX_BF8
def mamx_bf8 : Flag<["-"], "mamx-bf8">, Group<m_x86_Features_Group>;
def mno_amx_bf8 : Flag<["-"], "mno-amx-bf8">, Group<m_x86_Features_Group>;
#endif // INTEL_FEATURE_ISA_AMX_BF8

#if INTEL_FEATURE_ISA_AMX_COMPLEX
def mamx_complex : Flag<["-"], "mamx-complex">, Group<m_x86_Features_Group>;
def mno_amx_complex : Flag<["-"], "mno-amx-complex">, Group<m_x86_Features_Group>;
#endif // INTEL_FEATURE_ISA_AMX_COMPLEX

#if INTEL_FEATURE_ISA_AMX_COMPLEX_EVEX
def mamx_complex_evex : Flag<["-"], "mamx-complex-evex">, Group<m_x86_Features_Group>;
def mno_amx_complex_evex : Flag<["-"], "mno-amx-complex-evex">, Group<m_x86_Features_Group>;
#endif // INTEL_FEATURE_ISA_AMX_COMPLEX_EVEX

#if INTEL_FEATURE_ISA_AMX_MEMADVISE
def mamx_memadvise : Flag<["-"], "mamx-memadvise">, Group<m_x86_Features_Group>;
def mno_amx_memadvise : Flag<["-"], "mno-amx-memadvise">, Group<m_x86_Features_Group>;
#endif // INTEL_FEATURE_ISA_AMX_MEMADVISE
#if INTEL_FEATURE_ISA_AMX_MEMADVISE_EVEX
def mamx_memadvise_evex : Flag<["-"], "mamx-memadvise-evex">, Group<m_x86_Features_Group>;
def mno_amx_memadvise_evex : Flag<["-"], "mno-amx-memadvise-evex">, Group<m_x86_Features_Group>;
#endif // INTEL_FEATURE_ISA_AMX_MEMADVISE_EVEX
#if INTEL_FEATURE_ISA_AMX_FUTURE
def mamx_reduce : Flag<["-"], "mamx-reduce">, Group<m_x86_Features_Group>;
def mno_amx_reduce : Flag<["-"], "mno-amx-reduce">, Group<m_x86_Features_Group>;
def mamx_memory : Flag<["-"], "mamx-memory">, Group<m_x86_Features_Group>;
def mno_amx_memory : Flag<["-"], "mno-amx-memory">, Group<m_x86_Features_Group>;
def mamx_format : Flag<["-"], "mamx-format">, Group<m_x86_Features_Group>;
def mno_amx_format : Flag<["-"], "mno-amx-format">, Group<m_x86_Features_Group>;
def mamx_element : Flag<["-"], "mamx-element">, Group<m_x86_Features_Group>;
def mno_amx_element : Flag<["-"], "mno-amx-element">, Group<m_x86_Features_Group>;

#endif // INTEL_FEATURE_ISA_AMX_FUTURE
#if INTEL_FEATURE_ISA_AMX_LNC
def mamx_transpose : Flag<["-"], "mamx-transpose">, Group<m_x86_Features_Group>;
def mno_amx_transpose : Flag<["-"], "mno-amx-transpose">, Group<m_x86_Features_Group>;
def mamx_avx512 : Flag<["-"], "mamx-avx512">, Group<m_x86_Features_Group>;
def mno_amx_avx512 : Flag<["-"], "mno-amx-avx512">, Group<m_x86_Features_Group>;

#endif // INTEL_FEATURE_ISA_AMX_LNC
#if INTEL_FEATURE_ISA_AMX_FP16
def mamx_fp16 : Flag<["-"], "mamx-fp16">, Group<m_x86_Features_Group>;
def mno_amx_fp16 : Flag<["-"], "mno-amx-fp16">, Group<m_x86_Features_Group>;
#endif // INTEL_FEATURE_ISA_AMX_FP16

#if INTEL_FEATURE_ISA_AMX_FP19
def mamx_fp19 : Flag<["-"], "mamx-fp19">, Group<m_x86_Features_Group>;
def mno_amx_fp19 : Flag<["-"], "mno-amx-fp19">, Group<m_x86_Features_Group>;
#endif // INTEL_FEATURE_ISA_AMX_FP19

#if INTEL_FEATURE_ISA_AMX_MEMORY2
def mamx_memory2 : Flag<["-"], "mamx-memory2">, Group<m_x86_Features_Group>;
def mno_amx_memory2 : Flag<["-"], "mno-amx-memory2">, Group<m_x86_Features_Group>;
#endif // INTEL_FEATURE_ISA_AMX_MEMORY2

#if INTEL_FEATURE_ISA_AMX_BF16_EVEX
def mamx_bf16_evex : Flag<["-"], "mamx-bf16-evex">, Group<m_x86_Features_Group>;
def mno_amx_bf16_evex : Flag<["-"], "mno-amx-bf16-evex">, Group<m_x86_Features_Group>;
#endif // INTEL_FEATURE_ISA_AMX_BF16_EVEX

#if INTEL_FEATURE_ISA_AMX_CONVERT
def mamx_convert : Flag<["-"], "mamx-convert">, Group<m_x86_Features_Group>;
def mno_amx_convert : Flag<["-"], "mno-amx-convert">, Group<m_x86_Features_Group>;
#endif // INTEL_FEATURE_ISA_AMX_CONVERT

#if INTEL_FEATURE_ISA_AMX_ELEMENT_EVEX
def mamx_element_evex : Flag<["-"], "mamx-element-evex">, Group<m_x86_Features_Group>;
def mno_amx_element_evex : Flag<["-"], "mno-amx-element-evex">, Group<m_x86_Features_Group>;
#endif // INTEL_FEATURE_ISA_AMX_ELEMENT_EVEX

#if INTEL_FEATURE_ISA_AMX_INT8_EVEX
def mamx_int8_evex : Flag<["-"], "mamx-int8-evex">, Group<m_x86_Features_Group>;
def mno_amx_int8_evex : Flag<["-"], "mno-amx-int8-evex">, Group<m_x86_Features_Group>;
#endif // INTEL_FEATURE_ISA_AMX_INT8_EVEX

#if INTEL_FEATURE_ISA_AMX_TILE_EVEX
def mamx_tile_evex : Flag<["-"], "mamx-tile-evex">, Group<m_x86_Features_Group>;
def mno_amx_tile_evex : Flag<["-"], "mno-amx-tile-evex">, Group<m_x86_Features_Group>;
#endif // INTEL_FEATURE_ISA_AMX_TILE_EVEX

#if INTEL_FEATURE_ISA_AMX_TRANSPOSE2
def mamx_transpose2 : Flag<["-"], "mamx-transpose2">, Group<m_x86_Features_Group>;
def mno_amx_transpose2 : Flag<["-"], "mno-amx-transpose2">, Group<m_x86_Features_Group>;
#endif // INTEL_FEATURE_ISA_AMX_TRANSPOSE2

#if INTEL_FEATURE_ISA_AMX_TILE2
def mamx_tile2 : Flag<["-"], "mamx-tile2">, Group<m_x86_Features_Group>;
def mno_amx_tile2 : Flag<["-"], "mno-amx-tile2">, Group<m_x86_Features_Group>;
#endif // INTEL_FEATURE_ISA_AMX_TILE2
#endif // INTEL_CUSTOMIZATION
def msse : Flag<["-"], "msse">, Group<m_x86_Features_Group>;
def mno_sse : Flag<["-"], "mno-sse">, Group<m_x86_Features_Group>;
def msse2 : Flag<["-"], "msse2">, Group<m_x86_Features_Group>;
def mno_sse2 : Flag<["-"], "mno-sse2">, Group<m_x86_Features_Group>;
def msse3 : Flag<["-"], "msse3">, Group<m_x86_Features_Group>;
def mno_sse3 : Flag<["-"], "mno-sse3">, Group<m_x86_Features_Group>;
def mssse3 : Flag<["-"], "mssse3">, Group<m_x86_Features_Group>;
def mno_ssse3 : Flag<["-"], "mno-ssse3">, Group<m_x86_Features_Group>;
def msse4_1 : Flag<["-"], "msse4.1">, Group<m_x86_Features_Group>;
def mno_sse4_1 : Flag<["-"], "mno-sse4.1">, Group<m_x86_Features_Group>;
def msse4_2 : Flag<["-"], "msse4.2">, Group<m_x86_Features_Group>;
def mno_sse4_2 : Flag<["-"], "mno-sse4.2">, Group<m_x86_Features_Group>;
def msse4 : Flag<["-"], "msse4">, Alias<msse4_2>;
// -mno-sse4 turns off sse4.1 which has the effect of turning off everything
// later than 4.1. -msse4 turns on 4.2 which has the effect of turning on
// everything earlier than 4.2.
def mno_sse4 : Flag<["-"], "mno-sse4">, Alias<mno_sse4_1>;
def msse4a : Flag<["-"], "msse4a">, Group<m_x86_Features_Group>;
def mno_sse4a : Flag<["-"], "mno-sse4a">, Group<m_x86_Features_Group>;
def mavx : Flag<["-"], "mavx">, Group<m_x86_Features_Group>;
def mno_avx : Flag<["-"], "mno-avx">, Group<m_x86_Features_Group>;
def mavx2 : Flag<["-"], "mavx2">, Group<m_x86_Features_Group>;
def mno_avx2 : Flag<["-"], "mno-avx2">, Group<m_x86_Features_Group>;
def mavx512f : Flag<["-"], "mavx512f">, Group<m_x86_Features_Group>;
def mno_avx512f : Flag<["-"], "mno-avx512f">, Group<m_x86_Features_Group>;
def mavx512bf16 : Flag<["-"], "mavx512bf16">, Group<m_x86_Features_Group>;
def mno_avx512bf16 : Flag<["-"], "mno-avx512bf16">, Group<m_x86_Features_Group>;
#if INTEL_CUSTOMIZATION
#if INTEL_FEATURE_ISA_AVX512_CONVERT
def mavx512convert : Flag<["-"], "mavx512convert">, Group<m_x86_Features_Group>;
def mno_avx512convert : Flag<["-"], "mno-avx512convert">, Group<m_x86_Features_Group>;
#endif // INTEL_FEATURE_ISA_AVX512_CONVERT
#endif // INTEL_CUSTOMIZATION
#if INTEL_CUSTOMIZATION
#if INTEL_FEATURE_ISA_AVX512_DOTPROD_INT8
def mavx512dotprodint8 : Flag<["-"], "mavx512dotprodint8">, Group<m_x86_Features_Group>;
def mno_avx512dotprodint8 : Flag<["-"], "mno-avx512dotprodint8">, Group<m_x86_Features_Group>;
#endif // INTEL_FEATURE_ISA_AVX512_DOTPROD_INT8
#if INTEL_FEATURE_ISA_AVX512_DOTPROD_PHPS
def mavx512dotprodphps : Flag<["-"], "mavx512dotprodphps">, Group<m_x86_Features_Group>;
def mno_avx512dotprodphps : Flag<["-"], "mno-avx512dotprodphps">, Group<m_x86_Features_Group>;
#endif // INTEL_FEATURE_ISA_AVX512_DOTPROD_PHPS
#endif // INTEL_CUSTOMIZATION
#if INTEL_CUSTOMIZATION
#if INTEL_FEATURE_ISA_FP16
def mavx512fp16 : Flag<["-"], "mavx512fp16">, Group<m_x86_Features_Group>;
def mno_avx512fp16 : Flag<["-"], "mno-avx512fp16">, Group<m_x86_Features_Group>;
#endif // INTEL_FEATURE_ISA_FP16
#endif // INTEL_CUSTOMIZATION
def mavx512bitalg : Flag<["-"], "mavx512bitalg">, Group<m_x86_Features_Group>;
def mno_avx512bitalg : Flag<["-"], "mno-avx512bitalg">, Group<m_x86_Features_Group>;
def mavx512bw : Flag<["-"], "mavx512bw">, Group<m_x86_Features_Group>;
def mno_avx512bw : Flag<["-"], "mno-avx512bw">, Group<m_x86_Features_Group>;
def mavx512cd : Flag<["-"], "mavx512cd">, Group<m_x86_Features_Group>;
def mno_avx512cd : Flag<["-"], "mno-avx512cd">, Group<m_x86_Features_Group>;
def mavx512dq : Flag<["-"], "mavx512dq">, Group<m_x86_Features_Group>;
def mno_avx512dq : Flag<["-"], "mno-avx512dq">, Group<m_x86_Features_Group>;
def mavx512er : Flag<["-"], "mavx512er">, Group<m_x86_Features_Group>;
def mno_avx512er : Flag<["-"], "mno-avx512er">, Group<m_x86_Features_Group>;
def mavx512ifma : Flag<["-"], "mavx512ifma">, Group<m_x86_Features_Group>;
def mno_avx512ifma : Flag<["-"], "mno-avx512ifma">, Group<m_x86_Features_Group>;
def mavx512pf : Flag<["-"], "mavx512pf">, Group<m_x86_Features_Group>;
def mno_avx512pf : Flag<["-"], "mno-avx512pf">, Group<m_x86_Features_Group>;
def mavx512vbmi : Flag<["-"], "mavx512vbmi">, Group<m_x86_Features_Group>;
def mno_avx512vbmi : Flag<["-"], "mno-avx512vbmi">, Group<m_x86_Features_Group>;
def mavx512vbmi2 : Flag<["-"], "mavx512vbmi2">, Group<m_x86_Features_Group>;
def mno_avx512vbmi2 : Flag<["-"], "mno-avx512vbmi2">, Group<m_x86_Features_Group>;
def mavx512vl : Flag<["-"], "mavx512vl">, Group<m_x86_Features_Group>;
def mno_avx512vl : Flag<["-"], "mno-avx512vl">, Group<m_x86_Features_Group>;
def mavx512vnni : Flag<["-"], "mavx512vnni">, Group<m_x86_Features_Group>;
def mno_avx512vnni : Flag<["-"], "mno-avx512vnni">, Group<m_x86_Features_Group>;
def mavx512vpopcntdq : Flag<["-"], "mavx512vpopcntdq">, Group<m_x86_Features_Group>;
def mno_avx512vpopcntdq : Flag<["-"], "mno-avx512vpopcntdq">, Group<m_x86_Features_Group>;
def mavx512vp2intersect : Flag<["-"], "mavx512vp2intersect">, Group<m_x86_Features_Group>;
def mno_avx512vp2intersect : Flag<["-"], "mno-avx512vp2intersect">, Group<m_x86_Features_Group>;
#if INTEL_CUSTOMIZATION
#if INTEL_FEATURE_ISA_AVX_BF16
def mavxbf16 : Flag<["-"], "mavxbf16">, Group<m_x86_Features_Group>;
def mno_avxbf16 : Flag<["-"], "mno-avxbf16">, Group<m_x86_Features_Group>;
#endif // INTEL_FEATURE_ISA_AVX_BF16
#if INTEL_FEATURE_ISA_AVX_IFMA
def mavxifma : Flag<["-"], "mavxifma">, Group<m_x86_Features_Group>;
def mno_avxifma : Flag<["-"], "mno-avxifma">, Group<m_x86_Features_Group>;
#endif // INTEL_FEATURE_ISA_AVX_IFMA
#if INTEL_FEATURE_ISA_AVX_COMPRESS
def mavxcompress : Flag<["-"], "mavxcompress">, Group<m_x86_Features_Group>;
def mno_avxcompress : Flag<["-"], "mno-avxcompress">, Group<m_x86_Features_Group>;
#endif // INTEL_FEATURE_ISA_AVX_COMPRESS
#if INTEL_FEATURE_ISA_AVX_MEMADVISE
def mavxmemadvise : Flag<["-"], "mavxmemadvise">, Group<m_x86_Features_Group>;
def mno_avxmemadvise : Flag<["-"], "mno-avxmemadvise">, Group<m_x86_Features_Group>;
def mavx512memadvise : Flag<["-"], "mavx512memadvise">, Group<m_x86_Features_Group>;
def mno_avx512memadvise : Flag<["-"], "mno-avx512memadvise">, Group<m_x86_Features_Group>;
#endif // INTEL_FEATURE_ISA_AVX_MEMADVISE
#if INTEL_FEATURE_ISA_AVX_MPSADBW
def mavx512mpsadbw : Flag<["-"], "mavx512mpsadbw">, Group<m_x86_Features_Group>;
def mno_avx512mpsadbw : Flag<["-"], "mno-avx512mpsadbw">, Group<m_x86_Features_Group>;
#endif // INTEL_FEATURE_ISA_AVX_MPSADBW
#if INTEL_FEATURE_ISA_AVX_CONVERT
def mavxconvert : Flag<["-"], "mavxconvert">, Group<m_x86_Features_Group>;
def mno_avxconvert : Flag<["-"], "mno-avxconvert">, Group<m_x86_Features_Group>;
#endif // INTEL_FEATURE_ISA_AVX_CONVERT
#if INTEL_FEATURE_ISA_AVX_DOTPROD_INT8
def mavxdotprodint8 : Flag<["-"], "mavxdotprodint8">, Group<m_x86_Features_Group>;
def mno_avxdotprodint8 : Flag<["-"], "mno-avxdotprodint8">, Group<m_x86_Features_Group>;
#endif // INTEL_FEATURE_ISA_AVX_DOTPROD_INT8
#if INTEL_FEATURE_ISA_AVX_DOTPROD_PHPS
def mavxdotprodphps : Flag<["-"], "mavxdotprodphps">, Group<m_x86_Features_Group>;
def mno_avxdotprodphps : Flag<["-"], "mno-avxdotprodphps">, Group<m_x86_Features_Group>;
#endif // INTEL_FEATURE_ISA_AVX_DOTPROD_PHPS
#if INTEL_FEATURE_ISA_AVX_MOVGET
def mavxmovget : Flag<["-"], "mavxmovget">, Group<m_x86_Features_Group>;
def mno_avxmovget : Flag<["-"], "mno-avxmovget">, Group<m_x86_Features_Group>;
#endif // INTEL_FEATURE_ISA_AVX_MOVGET
#if INTEL_FEATURE_ISA_AVX512_MOVGET
def mavx512movget : Flag<["-"], "mavx512movget">, Group<m_x86_Features_Group>;
def mno_avx512movget : Flag<["-"], "mno-avx512movget">, Group<m_x86_Features_Group>;
#endif // INTEL_FEATURE_ISA_AVX512_MOVGET
#endif // INTEL_CUSTOMIZATION
def mavxvnni : Flag<["-"], "mavxvnni">, Group<m_x86_Features_Group>;
def mno_avxvnni : Flag<["-"], "mno-avxvnni">, Group<m_x86_Features_Group>;
def madx : Flag<["-"], "madx">, Group<m_x86_Features_Group>;
def mno_adx : Flag<["-"], "mno-adx">, Group<m_x86_Features_Group>;
def maes : Flag<["-"], "maes">, Group<m_x86_Features_Group>;
def mno_aes : Flag<["-"], "mno-aes">, Group<m_x86_Features_Group>;
def mbmi : Flag<["-"], "mbmi">, Group<m_x86_Features_Group>;
def mno_bmi : Flag<["-"], "mno-bmi">, Group<m_x86_Features_Group>;
def mbmi2 : Flag<["-"], "mbmi2">, Group<m_x86_Features_Group>;
def mno_bmi2 : Flag<["-"], "mno-bmi2">, Group<m_x86_Features_Group>;
def mcldemote : Flag<["-"], "mcldemote">, Group<m_x86_Features_Group>;
def mno_cldemote : Flag<["-"], "mno-cldemote">, Group<m_x86_Features_Group>;
def mclflushopt : Flag<["-"], "mclflushopt">, Group<m_x86_Features_Group>;
def mno_clflushopt : Flag<["-"], "mno-clflushopt">, Group<m_x86_Features_Group>;
def mclwb : Flag<["-"], "mclwb">, Group<m_x86_Features_Group>;
def mno_clwb : Flag<["-"], "mno-clwb">, Group<m_x86_Features_Group>;
def mwbnoinvd : Flag<["-"], "mwbnoinvd">, Group<m_x86_Features_Group>;
def mno_wbnoinvd : Flag<["-"], "mno-wbnoinvd">, Group<m_x86_Features_Group>;
def mclzero : Flag<["-"], "mclzero">, Group<m_x86_Features_Group>;
def mno_clzero : Flag<["-"], "mno-clzero">, Group<m_x86_Features_Group>;
def mcx16 : Flag<["-"], "mcx16">, Group<m_x86_Features_Group>;
def mno_cx16 : Flag<["-"], "mno-cx16">, Group<m_x86_Features_Group>;
def menqcmd : Flag<["-"], "menqcmd">, Group<m_x86_Features_Group>;
def mno_enqcmd : Flag<["-"], "mno-enqcmd">, Group<m_x86_Features_Group>;
def mf16c : Flag<["-"], "mf16c">, Group<m_x86_Features_Group>;
def mno_f16c : Flag<["-"], "mno-f16c">, Group<m_x86_Features_Group>;
def mfma : Flag<["-"], "mfma">, Group<m_x86_Features_Group>;
def mno_fma : Flag<["-"], "mno-fma">, Group<m_x86_Features_Group>;
def mfma4 : Flag<["-"], "mfma4">, Group<m_x86_Features_Group>;
def mno_fma4 : Flag<["-"], "mno-fma4">, Group<m_x86_Features_Group>;
def mfsgsbase : Flag<["-"], "mfsgsbase">, Group<m_x86_Features_Group>;
def mno_fsgsbase : Flag<["-"], "mno-fsgsbase">, Group<m_x86_Features_Group>;
def mfxsr : Flag<["-"], "mfxsr">, Group<m_x86_Features_Group>;
def mno_fxsr : Flag<["-"], "mno-fxsr">, Group<m_x86_Features_Group>;
def minvpcid : Flag<["-"], "minvpcid">, Group<m_x86_Features_Group>;
def mno_invpcid : Flag<["-"], "mno-invpcid">, Group<m_x86_Features_Group>;
def mgfni : Flag<["-"], "mgfni">, Group<m_x86_Features_Group>;
def mno_gfni : Flag<["-"], "mno-gfni">, Group<m_x86_Features_Group>;
#if INTEL_CUSTOMIZATION
#if INTEL_FEATURE_ISA_GPR_MOVGET
def mgprmovget : Flag<["-"], "mgprmovget">, Group<m_x86_Features_Group>;
def mno_gprmovget : Flag<["-"], "mno-gprmovget">, Group<m_x86_Features_Group>;
#endif // INTEL_FEATURE_ISA_GPR_MOVGET
#endif // INTEL_CUSTOMIZATION
def mhreset : Flag<["-"], "mhreset">, Group<m_x86_Features_Group>;
def mno_hreset : Flag<["-"], "mno-hreset">, Group<m_x86_Features_Group>;
def mkl : Flag<["-"], "mkl">, Group<m_x86_Features_Group>;
def mno_kl : Flag<["-"], "mno-kl">, Group<m_x86_Features_Group>;
def mwidekl : Flag<["-"], "mwidekl">, Group<m_x86_Features_Group>;
def mno_widekl : Flag<["-"], "mno-widekl">, Group<m_x86_Features_Group>;
def mlwp : Flag<["-"], "mlwp">, Group<m_x86_Features_Group>;
def mno_lwp : Flag<["-"], "mno-lwp">, Group<m_x86_Features_Group>;
def mlzcnt : Flag<["-"], "mlzcnt">, Group<m_x86_Features_Group>;
def mno_lzcnt : Flag<["-"], "mno-lzcnt">, Group<m_x86_Features_Group>;
def mmovbe : Flag<["-"], "mmovbe">, Group<m_x86_Features_Group>;
def mno_movbe : Flag<["-"], "mno-movbe">, Group<m_x86_Features_Group>;
def mmovdiri : Flag<["-"], "mmovdiri">, Group<m_x86_Features_Group>;
def mno_movdiri : Flag<["-"], "mno-movdiri">, Group<m_x86_Features_Group>;
def mmovdir64b : Flag<["-"], "mmovdir64b">, Group<m_x86_Features_Group>;
def mno_movdir64b : Flag<["-"], "mno-movdir64b">, Group<m_x86_Features_Group>;
#if INTEL_CUSTOMIZATION
#if INTEL_FEATURE_ISA_MOVGET64B
def mmovget64b : Flag<["-"], "mmovget64b">, Group<m_x86_Features_Group>;
def mno_movget64b : Flag<["-"], "mno-movget64b">, Group<m_x86_Features_Group>;
#endif // INTEL_FEATURE_ISA_MOVGET64B
#endif // INTEL_CUSTOMIZATION
def mmwaitx : Flag<["-"], "mmwaitx">, Group<m_x86_Features_Group>;
def mno_mwaitx : Flag<["-"], "mno-mwaitx">, Group<m_x86_Features_Group>;
def mpku : Flag<["-"], "mpku">, Group<m_x86_Features_Group>;
def mno_pku : Flag<["-"], "mno-pku">, Group<m_x86_Features_Group>;
def mpclmul : Flag<["-"], "mpclmul">, Group<m_x86_Features_Group>;
def mno_pclmul : Flag<["-"], "mno-pclmul">, Group<m_x86_Features_Group>;
def mpconfig : Flag<["-"], "mpconfig">, Group<m_x86_Features_Group>;
def mno_pconfig : Flag<["-"], "mno-pconfig">, Group<m_x86_Features_Group>;
def mpopcnt : Flag<["-"], "mpopcnt">, Group<m_x86_Features_Group>;
def mno_popcnt : Flag<["-"], "mno-popcnt">, Group<m_x86_Features_Group>;
def mprefetchwt1 : Flag<["-"], "mprefetchwt1">, Group<m_x86_Features_Group>;
def mno_prefetchwt1 : Flag<["-"], "mno-prefetchwt1">, Group<m_x86_Features_Group>;
def mprfchw : Flag<["-"], "mprfchw">, Group<m_x86_Features_Group>;
def mno_prfchw : Flag<["-"], "mno-prfchw">, Group<m_x86_Features_Group>;
def mptwrite : Flag<["-"], "mptwrite">, Group<m_x86_Features_Group>;
def mno_ptwrite : Flag<["-"], "mno-ptwrite">, Group<m_x86_Features_Group>;
def mrdpid : Flag<["-"], "mrdpid">, Group<m_x86_Features_Group>;
def mno_rdpid : Flag<["-"], "mno-rdpid">, Group<m_x86_Features_Group>;
def mrdrnd : Flag<["-"], "mrdrnd">, Group<m_x86_Features_Group>;
def mno_rdrnd : Flag<["-"], "mno-rdrnd">, Group<m_x86_Features_Group>;
def mrtm : Flag<["-"], "mrtm">, Group<m_x86_Features_Group>;
def mno_rtm : Flag<["-"], "mno-rtm">, Group<m_x86_Features_Group>;
def mrdseed : Flag<["-"], "mrdseed">, Group<m_x86_Features_Group>;
def mno_rdseed : Flag<["-"], "mno-rdseed">, Group<m_x86_Features_Group>;
def msahf : Flag<["-"], "msahf">, Group<m_x86_Features_Group>;
def mno_sahf : Flag<["-"], "mno-sahf">, Group<m_x86_Features_Group>;
def mserialize : Flag<["-"], "mserialize">, Group<m_x86_Features_Group>;
def mno_serialize : Flag<["-"], "mno-serialize">, Group<m_x86_Features_Group>;
def msgx : Flag<["-"], "msgx">, Group<m_x86_Features_Group>;
def mno_sgx : Flag<["-"], "mno-sgx">, Group<m_x86_Features_Group>;
def msha : Flag<["-"], "msha">, Group<m_x86_Features_Group>;
def mno_sha : Flag<["-"], "mno-sha">, Group<m_x86_Features_Group>;
def mtbm : Flag<["-"], "mtbm">, Group<m_x86_Features_Group>;
def mno_tbm : Flag<["-"], "mno-tbm">, Group<m_x86_Features_Group>;
def mtsxldtrk : Flag<["-"], "mtsxldtrk">, Group<m_x86_Features_Group>;
def mno_tsxldtrk : Flag<["-"], "mno-tsxldtrk">, Group<m_x86_Features_Group>;
def muintr : Flag<["-"], "muintr">, Group<m_x86_Features_Group>;
def mno_uintr : Flag<["-"], "mno-uintr">, Group<m_x86_Features_Group>;
def mvaes : Flag<["-"], "mvaes">, Group<m_x86_Features_Group>;
def mno_vaes : Flag<["-"], "mno-vaes">, Group<m_x86_Features_Group>;
def mvpclmulqdq : Flag<["-"], "mvpclmulqdq">, Group<m_x86_Features_Group>;
def mno_vpclmulqdq : Flag<["-"], "mno-vpclmulqdq">, Group<m_x86_Features_Group>;
def mwaitpkg : Flag<["-"], "mwaitpkg">, Group<m_x86_Features_Group>;
def mno_waitpkg : Flag<["-"], "mno-waitpkg">, Group<m_x86_Features_Group>;
def mxop : Flag<["-"], "mxop">, Group<m_x86_Features_Group>;
def mno_xop : Flag<["-"], "mno-xop">, Group<m_x86_Features_Group>;
def mxsave : Flag<["-"], "mxsave">, Group<m_x86_Features_Group>;
def mno_xsave : Flag<["-"], "mno-xsave">, Group<m_x86_Features_Group>;
def mxsavec : Flag<["-"], "mxsavec">, Group<m_x86_Features_Group>;
def mno_xsavec : Flag<["-"], "mno-xsavec">, Group<m_x86_Features_Group>;
def mxsaveopt : Flag<["-"], "mxsaveopt">, Group<m_x86_Features_Group>;
def mno_xsaveopt : Flag<["-"], "mno-xsaveopt">, Group<m_x86_Features_Group>;
def mxsaves : Flag<["-"], "mxsaves">, Group<m_x86_Features_Group>;
def mno_xsaves : Flag<["-"], "mno-xsaves">, Group<m_x86_Features_Group>;
def mshstk : Flag<["-"], "mshstk">, Group<m_x86_Features_Group>;
def mno_shstk : Flag<["-"], "mno-shstk">, Group<m_x86_Features_Group>;
def mretpoline_external_thunk : Flag<["-"], "mretpoline-external-thunk">, Group<m_x86_Features_Group>;
def mno_retpoline_external_thunk : Flag<["-"], "mno-retpoline-external-thunk">, Group<m_x86_Features_Group>;
def mvzeroupper : Flag<["-"], "mvzeroupper">, Group<m_x86_Features_Group>;
def mno_vzeroupper : Flag<["-"], "mno-vzeroupper">, Group<m_x86_Features_Group>;
// These are legacy user-facing driver-level option spellings. They are always
// aliases for options that are spelled using the more common Unix / GNU flag
// style of double-dash and equals-joined flags.
def gcc_toolchain_legacy_spelling : Separate<["-"], "gcc-toolchain">, Alias<gcc_toolchain>;
def target_legacy_spelling : Separate<["-"], "target">, Alias<target>;

// Special internal option to handle -Xlinker --no-demangle.
def Z_Xlinker__no_demangle : Flag<["-"], "Z-Xlinker-no-demangle">,
    Flags<[Unsupported, NoArgumentUnused]>;

// Special internal option to allow forwarding arbitrary arguments to linker.
def Zlinker_input : Separate<["-"], "Zlinker-input">,
    Flags<[Unsupported, NoArgumentUnused]>;

// Reserved library options.
def Z_reserved_lib_stdcxx : Flag<["-"], "Z-reserved-lib-stdc++">,
    Flags<[LinkerInput, NoArgumentUnused, Unsupported]>, Group<reserved_lib_Group>;
def Z_reserved_lib_cckext : Flag<["-"], "Z-reserved-lib-cckext">,
    Flags<[LinkerInput, NoArgumentUnused, Unsupported]>, Group<reserved_lib_Group>;

#if INTEL_CUSTOMIZATION
// -q Intel options
<<<<<<< HEAD
def qopt_assume_no_loop_carried_dep_EQ : Joined<["-"], "qopt-assume-no-loop-carried-dep=">, Values<"0,1,2">, Flags<[DriverOption]>, HelpText<"Set a level of "
=======
def qopt_assume_no_loop_carried_dep_EQ : Joined<["-"], "qopt-assume-no-loop-carried-dep=">, Values<"0,1,2">, Flags<[NoXarchOption]>, HelpText<"Set a level of "
>>>>>>> 6c8b510a
  "performance tuning for loops.  0 - The compiler does not assume there is "
  "loop-carried dependencies (default).  1 - Assume there are no loop-carried "
  "dependencies for innermost loops.  2 - Assume there are no loop-carried "
  "dependencies for all loop levels.">;
def qopt_assume_no_loop_carried_dep : Flag<["-"], "qopt-assume-no-loop-carried-dep">,
  Alias<qopt_assume_no_loop_carried_dep_EQ>, AliasArgs<["1"]>;
def qopt_jump_tables : Flag<["-"], "qopt-jump-tables">,Alias<fjump_tables>,
  HelpText<"Control the generation of jump tables">;
def qno_opt_jump_tables : Flag<["-"], "qno-opt-jump-tables">,Alias<fno_jump_tables>,
  HelpText<"Do not use jump tables for lowering switches">;
def qopt_matmul : Flag<["-"], "qopt-matmul">, Flags<[NoXarchOption]>,
  HelpText<"Enables compiler-generated Matrix Multiply (matmul) library call">;
def qno_opt_matmul : Flag<["-"], "qno-opt-matmul">, Flags<[NoXarchOption]>,
  HelpText<"Disables compiler-generated Matrix Multiply (matmul) library call">;
def qopt_mem_layout_trans_EQ : Joined<["-"], "qopt-mem-layout-trans=">, Values<"0,1,2,3">,
  HelpText<"Control the level of memory layout transformations performed by the compiler">;
def qopt_mem_layout_trans : Flag<["-"], "qopt-mem-layout-trans">, Alias<qopt_mem_layout_trans_EQ>,
  AliasArgs<["2"]>;
def qno_opt_mem_layout_trans : Flag<["-"], "qno-opt-mem-layout-trans">, Alias<qopt_mem_layout_trans_EQ>,
  AliasArgs<["0"]>, HelpText<"Disable memory layout transformations">;
def qopt_multiple_gather_scatter_by_shuffles : Flag<["-"], "qopt-multiple-gather-scatter-by-shuffles">,
  Flags<[NoXarchOption]>,
  HelpText<"Enables the optimization for multiple adjacent gather/scatter type vector memory references">;
def qno_opt_multiple_gather_scatter_by_shuffles : Flag<["-"], "qno-opt-multiple-gather-scatter-by-shuffles">,
  Flags<[NoXarchOption]>,
  HelpText<"Disables the optimization for multiple adjacent gather/scatter type vector memory references">;
def qopt_report_EQ : Joined<["-"], "qopt-report=">, Values<"min,med,max">,
  HelpText<"Generate an optimization report, min, med or max.">;
def : Joined<["-"], "qopt-report">, Alias<qopt_report_EQ>;
def qopt_report : Flag<["-"], "qopt-report">, Alias<qopt_report_EQ>,
  AliasArgs<["2"]>;
def qopt_zmm_usage_EQ : Joined<["-"], "qopt-zmm-usage=">, Values<"low,high">,
  HelpText<"Specifies the level of zmm registers usage, low or high">;
#endif // INTEL_CUSTOMIZATION

// Ignored options
multiclass BooleanFFlag<string name> {
  def f#NAME : Flag<["-"], "f"#name>;
  def fno_#NAME : Flag<["-"], "fno-"#name>;
}

defm : BooleanFFlag<"keep-inline-functions">, Group<clang_ignored_gcc_optimization_f_Group>;

def fprofile_dir : Joined<["-"], "fprofile-dir=">, Group<f_Group>;

def fuse_ld_EQ : Joined<["-"], "fuse-ld=">, Group<f_Group>, Flags<[CoreOption, LinkOption]>;
def ld_path_EQ : Joined<["--"], "ld-path=">, Group<Link_Group>;

defm align_labels : BooleanFFlag<"align-labels">, Group<clang_ignored_gcc_optimization_f_Group>;
def falign_labels_EQ : Joined<["-"], "falign-labels=">, Group<clang_ignored_gcc_optimization_f_Group>;
defm align_loops : BooleanFFlag<"align-loops">, Group<clang_ignored_gcc_optimization_f_Group>;
def falign_loops_EQ : Joined<["-"], "falign-loops=">, Group<clang_ignored_gcc_optimization_f_Group>;
defm align_jumps : BooleanFFlag<"align-jumps">, Group<clang_ignored_gcc_optimization_f_Group>;
def falign_jumps_EQ : Joined<["-"], "falign-jumps=">, Group<clang_ignored_gcc_optimization_f_Group>;

// FIXME: This option should be supported and wired up to our diognostics, but
// ignore it for now to avoid breaking builds that use it.
def fdiagnostics_show_location_EQ : Joined<["-"], "fdiagnostics-show-location=">, Group<clang_ignored_f_Group>;

defm fcheck_new : BooleanFFlag<"check-new">, Group<clang_ignored_f_Group>;
defm caller_saves : BooleanFFlag<"caller-saves">, Group<clang_ignored_gcc_optimization_f_Group>;
defm reorder_blocks : BooleanFFlag<"reorder-blocks">, Group<clang_ignored_gcc_optimization_f_Group>;
defm branch_count_reg : BooleanFFlag<"branch-count-reg">, Group<clang_ignored_gcc_optimization_f_Group>;
defm default_inline : BooleanFFlag<"default-inline">, Group<clang_ignored_gcc_optimization_f_Group>;
defm fat_lto_objects : BooleanFFlag<"fat-lto-objects">, Group<clang_ignored_gcc_optimization_f_Group>;
defm float_store : BooleanFFlag<"float-store">, Group<clang_ignored_gcc_optimization_f_Group>;
defm friend_injection : BooleanFFlag<"friend-injection">, Group<clang_ignored_f_Group>;
defm function_attribute_list : BooleanFFlag<"function-attribute-list">, Group<clang_ignored_f_Group>;
defm gcse : BooleanFFlag<"gcse">, Group<clang_ignored_gcc_optimization_f_Group>;
defm gcse_after_reload: BooleanFFlag<"gcse-after-reload">, Group<clang_ignored_gcc_optimization_f_Group>;
defm gcse_las: BooleanFFlag<"gcse-las">, Group<clang_ignored_gcc_optimization_f_Group>;
defm gcse_sm: BooleanFFlag<"gcse-sm">, Group<clang_ignored_gcc_optimization_f_Group>;
defm gnu : BooleanFFlag<"gnu">, Group<clang_ignored_f_Group>;
defm implicit_templates : BooleanFFlag<"implicit-templates">, Group<clang_ignored_f_Group>;
defm implement_inlines : BooleanFFlag<"implement-inlines">, Group<clang_ignored_f_Group>;
defm merge_constants : BooleanFFlag<"merge-constants">, Group<clang_ignored_gcc_optimization_f_Group>;
defm modulo_sched : BooleanFFlag<"modulo-sched">, Group<clang_ignored_gcc_optimization_f_Group>;
defm modulo_sched_allow_regmoves : BooleanFFlag<"modulo-sched-allow-regmoves">,
    Group<clang_ignored_gcc_optimization_f_Group>;
defm inline_functions_called_once : BooleanFFlag<"inline-functions-called-once">,
    Group<clang_ignored_gcc_optimization_f_Group>;
def finline_limit_EQ : Joined<["-"], "finline-limit=">, Group<clang_ignored_gcc_optimization_f_Group>;
defm finline_limit : BooleanFFlag<"inline-limit">, Group<clang_ignored_gcc_optimization_f_Group>;
defm inline_small_functions : BooleanFFlag<"inline-small-functions">,
    Group<clang_ignored_gcc_optimization_f_Group>;
defm ipa_cp : BooleanFFlag<"ipa-cp">,
    Group<clang_ignored_gcc_optimization_f_Group>;
defm ivopts : BooleanFFlag<"ivopts">, Group<clang_ignored_gcc_optimization_f_Group>;
def fsemantic_interposition : Flag<["-"], "fsemantic-interposition">, Group<f_Group>, Flags<[CC1Option]>,
  MarshallingInfoFlag<"LangOpts->SemanticInterposition">;
// An explicit -fno-semantic-interposition infers dso_local.
def fno_semantic_interposition: Flag<["-"], "fno-semantic-interposition">, Group<f_Group>, Flags<[CC1Option]>,
  MarshallingInfoFlag<"LangOpts->ExplicitNoSemanticInterposition">;
defm non_call_exceptions : BooleanFFlag<"non-call-exceptions">, Group<clang_ignored_f_Group>;
defm peel_loops : BooleanFFlag<"peel-loops">, Group<clang_ignored_gcc_optimization_f_Group>;
#if INTEL_CUSTOMIZATION
// defm permissive : BooleanFFlag<"permissive">, Group<clang_ignored_f_Group>;
#endif // INTEL_CUSTOMIZATION
defm prefetch_loop_arrays : BooleanFFlag<"prefetch-loop-arrays">, Group<clang_ignored_gcc_optimization_f_Group>;
defm printf : BooleanFFlag<"printf">, Group<clang_ignored_f_Group>;
defm profile : BooleanFFlag<"profile">, Group<clang_ignored_f_Group>;
defm profile_correction : BooleanFFlag<"profile-correction">, Group<clang_ignored_gcc_optimization_f_Group>;
defm profile_generate_sampling : BooleanFFlag<"profile-generate-sampling">, Group<clang_ignored_f_Group>;
defm profile_reusedist : BooleanFFlag<"profile-reusedist">, Group<clang_ignored_f_Group>;
defm profile_values : BooleanFFlag<"profile-values">, Group<clang_ignored_gcc_optimization_f_Group>;
defm regs_graph : BooleanFFlag<"regs-graph">, Group<clang_ignored_f_Group>;
defm rename_registers : BooleanFFlag<"rename-registers">, Group<clang_ignored_gcc_optimization_f_Group>;
defm ripa : BooleanFFlag<"ripa">, Group<clang_ignored_f_Group>;
defm schedule_insns : BooleanFFlag<"schedule-insns">, Group<clang_ignored_gcc_optimization_f_Group>;
defm schedule_insns2 : BooleanFFlag<"schedule-insns2">, Group<clang_ignored_gcc_optimization_f_Group>;
defm see : BooleanFFlag<"see">, Group<clang_ignored_f_Group>;
defm signaling_nans : BooleanFFlag<"signaling-nans">, Group<clang_ignored_gcc_optimization_f_Group>;
defm single_precision_constant : BooleanFFlag<"single-precision-constant">,
    Group<clang_ignored_gcc_optimization_f_Group>;
defm spec_constr_count : BooleanFFlag<"spec-constr-count">, Group<clang_ignored_f_Group>;
defm stack_check : BooleanFFlag<"stack-check">, Group<clang_ignored_f_Group>;
defm strength_reduce :
    BooleanFFlag<"strength-reduce">, Group<clang_ignored_gcc_optimization_f_Group>;
defm tls_model : BooleanFFlag<"tls-model">, Group<clang_ignored_f_Group>;
defm tracer : BooleanFFlag<"tracer">, Group<clang_ignored_gcc_optimization_f_Group>;
defm tree_dce : BooleanFFlag<"tree-dce">, Group<clang_ignored_gcc_optimization_f_Group>;
defm tree_salias : BooleanFFlag<"tree-salias">, Group<clang_ignored_f_Group>;
defm tree_ter : BooleanFFlag<"tree-ter">, Group<clang_ignored_gcc_optimization_f_Group>;
defm tree_vectorizer_verbose : BooleanFFlag<"tree-vectorizer-verbose">, Group<clang_ignored_f_Group>;
defm tree_vrp : BooleanFFlag<"tree-vrp">, Group<clang_ignored_gcc_optimization_f_Group>;
defm unroll_all_loops : BooleanFFlag<"unroll-all-loops">, Group<clang_ignored_gcc_optimization_f_Group>;
defm unsafe_loop_optimizations : BooleanFFlag<"unsafe-loop-optimizations">,
    Group<clang_ignored_gcc_optimization_f_Group>;
defm unswitch_loops : BooleanFFlag<"unswitch-loops">, Group<clang_ignored_gcc_optimization_f_Group>;
defm use_linker_plugin : BooleanFFlag<"use-linker-plugin">, Group<clang_ignored_gcc_optimization_f_Group>;
defm vect_cost_model : BooleanFFlag<"vect-cost-model">, Group<clang_ignored_gcc_optimization_f_Group>;
defm variable_expansion_in_unroller : BooleanFFlag<"variable-expansion-in-unroller">,
    Group<clang_ignored_gcc_optimization_f_Group>;
defm web : BooleanFFlag<"web">, Group<clang_ignored_gcc_optimization_f_Group>;
defm whole_program : BooleanFFlag<"whole-program">, Group<clang_ignored_gcc_optimization_f_Group>;
defm devirtualize : BooleanFFlag<"devirtualize">, Group<clang_ignored_gcc_optimization_f_Group>;
defm devirtualize_speculatively : BooleanFFlag<"devirtualize-speculatively">,
    Group<clang_ignored_gcc_optimization_f_Group>;

// Generic gfortran options.
def A_DASH : Joined<["-"], "A-">, Group<gfortran_Group>;
def J : JoinedOrSeparate<["-"], "J">, Flags<[RenderJoined]>, Group<gfortran_Group>;
def cpp : Flag<["-"], "cpp">, Group<gfortran_Group>;
def nocpp : Flag<["-"], "nocpp">, Group<gfortran_Group>;
def static_libgfortran : Flag<["-"], "static-libgfortran">, Group<gfortran_Group>;

// "f" options with values for gfortran.
def fblas_matmul_limit_EQ : Joined<["-"], "fblas-matmul-limit=">, Group<gfortran_Group>;
def fcheck_EQ : Joined<["-"], "fcheck=">, Group<gfortran_Group>;
def fcoarray_EQ : Joined<["-"], "fcoarray=">, Group<gfortran_Group>;
def fconvert_EQ : Joined<["-"], "fconvert=">, Group<gfortran_Group>;
def ffixed_line_length_VALUE : Joined<["-"], "ffixed-line-length-">, Group<gfortran_Group>;
def ffpe_trap_EQ : Joined<["-"], "ffpe-trap=">, Group<gfortran_Group>;
def ffree_line_length_VALUE : Joined<["-"], "ffree-line-length-">, Group<gfortran_Group>;
def finit_character_EQ : Joined<["-"], "finit-character=">, Group<gfortran_Group>;
def finit_integer_EQ : Joined<["-"], "finit-integer=">, Group<gfortran_Group>;
def finit_logical_EQ : Joined<["-"], "finit-logical=">, Group<gfortran_Group>;
def finit_real_EQ : Joined<["-"], "finit-real=">, Group<gfortran_Group>;
def fmax_array_constructor_EQ : Joined<["-"], "fmax-array-constructor=">, Group<gfortran_Group>;
#ifndef INTEL_CUSTOMIZATION
// Intel max-errors added for C/C++
def fmax_errors_EQ : Joined<["-"], "fmax-errors=">, Group<gfortran_Group>;
#endif // !INTEL_CUSTOMIZATION
def fmax_stack_var_size_EQ : Joined<["-"], "fmax-stack-var-size=">, Group<gfortran_Group>;
def fmax_subrecord_length_EQ : Joined<["-"], "fmax-subrecord-length=">, Group<gfortran_Group>;
def frecord_marker_EQ : Joined<["-"], "frecord-marker=">, Group<gfortran_Group>;

// "f" flags for gfortran.
defm aggressive_function_elimination : BooleanFFlag<"aggressive-function-elimination">, Group<gfortran_Group>;
defm align_commons : BooleanFFlag<"align-commons">, Group<gfortran_Group>;
defm all_intrinsics : BooleanFFlag<"all-intrinsics">, Group<gfortran_Group>;
defm automatic : BooleanFFlag<"automatic">, Group<gfortran_Group>;
defm backslash : BooleanFFlag<"backslash">, Group<gfortran_Group>;
defm backtrace : BooleanFFlag<"backtrace">, Group<gfortran_Group>;
defm bounds_check : BooleanFFlag<"bounds-check">, Group<gfortran_Group>;
defm check_array_temporaries : BooleanFFlag<"check-array-temporaries">, Group<gfortran_Group>;
defm cray_pointer : BooleanFFlag<"cray-pointer">, Group<gfortran_Group>;
defm d_lines_as_code : BooleanFFlag<"d-lines-as-code">, Group<gfortran_Group>;
defm d_lines_as_comments : BooleanFFlag<"d-lines-as-comments">, Group<gfortran_Group>;
defm default_double_8 : BooleanFFlag<"default-double-8">, Group<gfortran_Group>;
defm default_integer_8 : BooleanFFlag<"default-integer-8">, Group<gfortran_Group>;
defm default_real_8 : BooleanFFlag<"default-real-8">, Group<gfortran_Group>;
defm dollar_ok : BooleanFFlag<"dollar-ok">, Group<gfortran_Group>;
defm dump_fortran_optimized : BooleanFFlag<"dump-fortran-optimized">, Group<gfortran_Group>;
defm dump_fortran_original : BooleanFFlag<"dump-fortran-original">, Group<gfortran_Group>;
defm dump_parse_tree : BooleanFFlag<"dump-parse-tree">, Group<gfortran_Group>;
defm external_blas : BooleanFFlag<"external-blas">, Group<gfortran_Group>;
defm f2c : BooleanFFlag<"f2c">, Group<gfortran_Group>;
defm fixed_form : BooleanFFlag<"fixed-form">, Group<gfortran_Group>;
defm free_form : BooleanFFlag<"free-form">, Group<gfortran_Group>;
defm frontend_optimize : BooleanFFlag<"frontend-optimize">, Group<gfortran_Group>;
defm implicit_none : BooleanFFlag<"implicit-none">, Group<gfortran_Group>;
defm init_local_zero : BooleanFFlag<"init-local-zero">, Group<gfortran_Group>;
defm integer_4_integer_8 : BooleanFFlag<"integer-4-integer-8">, Group<gfortran_Group>;
defm intrinsic_modules_path : BooleanFFlag<"intrinsic-modules-path">, Group<gfortran_Group>;
defm max_identifier_length : BooleanFFlag<"max-identifier-length">, Group<gfortran_Group>;
defm module_private : BooleanFFlag<"module-private">, Group<gfortran_Group>;
defm pack_derived : BooleanFFlag<"pack-derived">, Group<gfortran_Group>;
defm protect_parens : BooleanFFlag<"protect-parens">, Group<gfortran_Group>;
defm range_check : BooleanFFlag<"range-check">, Group<gfortran_Group>;
defm real_4_real_10 : BooleanFFlag<"real-4-real-10">, Group<gfortran_Group>;
defm real_4_real_16 : BooleanFFlag<"real-4-real-16">, Group<gfortran_Group>;
defm real_4_real_8 : BooleanFFlag<"real-4-real-8">, Group<gfortran_Group>;
defm real_8_real_10 : BooleanFFlag<"real-8-real-10">, Group<gfortran_Group>;
defm real_8_real_16 : BooleanFFlag<"real-8-real-16">, Group<gfortran_Group>;
defm real_8_real_4 : BooleanFFlag<"real-8-real-4">, Group<gfortran_Group>;
defm realloc_lhs : BooleanFFlag<"realloc-lhs">, Group<gfortran_Group>;
defm recursive : BooleanFFlag<"recursive">, Group<gfortran_Group>;
defm repack_arrays : BooleanFFlag<"repack-arrays">, Group<gfortran_Group>;
defm second_underscore : BooleanFFlag<"second-underscore">, Group<gfortran_Group>;
defm sign_zero : BooleanFFlag<"sign-zero">, Group<gfortran_Group>;
defm stack_arrays : BooleanFFlag<"stack-arrays">, Group<gfortran_Group>;
defm underscoring : BooleanFFlag<"underscoring">, Group<gfortran_Group>;
defm whole_file : BooleanFFlag<"whole-file">, Group<gfortran_Group>;

// C++ SYCL options
def reuse_exe_EQ : Joined<["-"], "reuse-exe=">, Flags<[CoreOption]>,
  HelpText<"Speed up FPGA aoc compile if the device code in <exe> is unchanged.">,
  MetaVarName<"<exe>">;
defm sycl : BoolOption<"sycl",
  "LangOpts->SYCL", DefaultsToFalse,
  ChangedBy<PosFlag, [CC1Option], "Enable">, ResetBy<NegFlag, [], "Disable">,
  BothFlags<[CoreOption], " SYCL kernels compilation for device">, "f">,
  Group<sycl_Group>;
def sycl_std_EQ : Joined<["-"], "sycl-std=">, Group<sycl_Group>, Flags<[CC1Option, NoArgumentUnused, CoreOption]>,
  HelpText<"SYCL language standard to compile for.">, Values<"2017, 121, 1.2.1, sycl-1.2.1">;
def fsycl_esimd : Flag<["-"], "fsycl-explicit-simd">, Group<sycl_Group>, Flags<[CC1Option, NoArgumentUnused, CoreOption]>,
  HelpText<"Enable SYCL explicit SIMD extension">;
def fno_sycl_esimd : Flag<["-"], "fno-sycl-explicit-simd">, Group<sycl_Group>,
  HelpText<"Disable SYCL explicit SIMD extension">, Flags<[NoArgumentUnused, CoreOption]>;
defm sycl_early_optimizations : OptOutFFlag<"sycl-early-optimizations", "Enable", "Disable", " standard optimization pipeline for SYCL device compiler", [CoreOption]>;
#if INTEL_CUSTOMIZATION
def fsycl_enable_function_pointers : Flag<["-"],
  "fsycl-enable-function-pointers">, Flags<[CoreOption, HelpHidden]>,
  HelpText<"Enables function pointers and support for virtual functions for "
  "DPC++ kernels and device functions.">;
#endif // INTEL_CUSTOMIZATION
def fsycl_dead_args_optimization : Flag<["-"], "fsycl-dead-args-optimization">,
  Group<sycl_Group>, Flags<[NoArgumentUnused, CoreOption]>, HelpText<"Enables "
  "elimination of DPC++ dead kernel arguments">;
def fno_sycl_dead_args_optimization : Flag<["-"], "fno-sycl-dead-args-optimization">,
  Group<sycl_Group>, Flags<[NoArgumentUnused, CoreOption]>, HelpText<"Disables "
  "elimination of DPC++ dead kernel arguments">;
<<<<<<< HEAD
def fsycl_device_lib_EQ : CommaJoined<["-"], "fsycl-device-lib=">, Group<sycl_Group>, Flags<[DriverOption, CoreOption]>,
  Values<"libc, libm-fp32, libm-fp64, all">, HelpText<"Control inclusion of "
  "device libraries into device binary linkage. Valid arguments "
  "are libc, libm-fp32, libm-fp64, all">;
def fno_sycl_device_lib_EQ : CommaJoined<["-"], "fno-sycl-device-lib=">, Group<sycl_Group>, Flags<[DriverOption, CoreOption]>,
=======
def fsycl_device_lib_EQ : CommaJoined<["-"], "fsycl-device-lib=">, Group<sycl_Group>, Flags<[NoXarchOption, CoreOption]>,
  Values<"libc, libm-fp32, libm-fp64, all">, HelpText<"Control inclusion of "
  "device libraries into device binary linkage. Valid arguments "
  "are libc, libm-fp32, libm-fp64, all">;
def fno_sycl_device_lib_EQ : CommaJoined<["-"], "fno-sycl-device-lib=">, Group<sycl_Group>, Flags<[NoXarchOption, CoreOption]>,
>>>>>>> 6c8b510a
  Values<"libc, libm-fp32, libm-fp64, all">, HelpText<"Control exclusion of "
  "device libraries from device binary linkage. Valid arguments "
  "are libc, libm-fp32, libm-fp64, all">;

<<<<<<< HEAD
=======
//===----------------------------------------------------------------------===//
// FlangOption and FC1 Options
//===----------------------------------------------------------------------===//
def test_io : Flag<["-"], "test-io">, Flags<[HelpHidden, FlangOption, FC1Option, FlangOnlyOption]>, Group<Action_Group>,
  HelpText<"Run the InputOuputTest action. Use for development and testing only.">;
>>>>>>> 6c8b510a

//===----------------------------------------------------------------------===//
// CC1 Options
//===----------------------------------------------------------------------===//

let Flags = [CC1Option, NoDriverOption] in {

//===----------------------------------------------------------------------===//
// Target Options
//===----------------------------------------------------------------------===//

let Flags = [CC1Option, CC1AsOption, NoDriverOption] in {

def target_cpu : Separate<["-"], "target-cpu">,
  HelpText<"Target a specific cpu type">,
  MarshallingInfoString<"TargetOpts->CPU">;
def tune_cpu : Separate<["-"], "tune-cpu">,
  HelpText<"Tune for a specific cpu type">,
  MarshallingInfoString<"TargetOpts->TuneCPU">;
def target_feature : Separate<["-"], "target-feature">,
  HelpText<"Target specific attributes">;
def triple : Separate<["-"], "triple">,
  HelpText<"Specify target triple (e.g. i686-apple-darwin9)">,
  MarshallingInfoString<"TargetOpts->Triple", "llvm::Triple::normalize(llvm::sys::getDefaultTargetTriple())">,
  AlwaysEmit, Normalizer<"normalizeTriple">;
def target_abi : Separate<["-"], "target-abi">,
  HelpText<"Target a particular ABI type">,
  MarshallingInfoString<"TargetOpts->ABI">;
def target_sdk_version_EQ : Joined<["-"], "target-sdk-version=">,
  HelpText<"The version of target SDK used for compilation">;

}

def target_linker_version : Separate<["-"], "target-linker-version">,
  HelpText<"Target linker version">,
  MarshallingInfoString<"TargetOpts->LinkerVersion">;
def triple_EQ : Joined<["-"], "triple=">, Alias<triple>;
def mfpmath : Separate<["-"], "mfpmath">,
  HelpText<"Which unit to use for fp math">,
  MarshallingInfoString<"TargetOpts->FPMath">;

def fpadding_on_unsigned_fixed_point : Flag<["-"], "fpadding-on-unsigned-fixed-point">,
  HelpText<"Force each unsigned fixed point type to have an extra bit of padding to align their scales with those of signed fixed point types">;
def fno_padding_on_unsigned_fixed_point : Flag<["-"], "fno-padding-on-unsigned-fixed-point">;

//===----------------------------------------------------------------------===//
// Analyzer Options
//===----------------------------------------------------------------------===//

def analysis_UnoptimizedCFG : Flag<["-"], "unoptimized-cfg">,
  HelpText<"Generate unoptimized CFGs for all analyses">,
  MarshallingInfoFlag<"AnalyzerOpts->UnoptimizedCFG">;
def analysis_CFGAddImplicitDtors : Flag<["-"], "cfg-add-implicit-dtors">,
  HelpText<"Add C++ implicit destructors to CFGs for all analyses">;

def analyzer_store : Separate<["-"], "analyzer-store">,
  HelpText<"Source Code Analysis - Abstract Memory Store Models">;
def analyzer_store_EQ : Joined<["-"], "analyzer-store=">, Alias<analyzer_store>;

def analyzer_constraints : Separate<["-"], "analyzer-constraints">,
  HelpText<"Source Code Analysis - Symbolic Constraint Engines">;
def analyzer_constraints_EQ : Joined<["-"], "analyzer-constraints=">,
  Alias<analyzer_constraints>;

def analyzer_output : Separate<["-"], "analyzer-output">,
  HelpText<"Source Code Analysis - Output Options">;
def analyzer_output_EQ : Joined<["-"], "analyzer-output=">,
  Alias<analyzer_output>;

def analyzer_purge : Separate<["-"], "analyzer-purge">,
  HelpText<"Source Code Analysis - Dead Symbol Removal Frequency">;
def analyzer_purge_EQ : Joined<["-"], "analyzer-purge=">, Alias<analyzer_purge>;

def analyzer_opt_analyze_headers : Flag<["-"], "analyzer-opt-analyze-headers">,
  HelpText<"Force the static analyzer to analyze functions defined in header files">,
  MarshallingInfoFlag<"AnalyzerOpts->AnalyzeAll">;
def analyzer_opt_analyze_nested_blocks : Flag<["-"], "analyzer-opt-analyze-nested-blocks">,
  HelpText<"Analyze the definitions of blocks in addition to functions">,
  MarshallingInfoFlag<"AnalyzerOpts->AnalyzeNestedBlocks">;
def analyzer_display_progress : Flag<["-"], "analyzer-display-progress">,
  HelpText<"Emit verbose output about the analyzer's progress">,
  MarshallingInfoFlag<"AnalyzerOpts->AnalyzerDisplayProgress">;
def analyze_function : Separate<["-"], "analyze-function">,
  HelpText<"Run analysis on specific function (for C++ include parameters in name)">,
  MarshallingInfoString<"AnalyzerOpts->AnalyzeSpecificFunction">;
def analyze_function_EQ : Joined<["-"], "analyze-function=">, Alias<analyze_function>;
def trim_egraph : Flag<["-"], "trim-egraph">,
  HelpText<"Only show error-related paths in the analysis graph">,
  MarshallingInfoFlag<"AnalyzerOpts->TrimGraph">;
def analyzer_viz_egraph_graphviz : Flag<["-"], "analyzer-viz-egraph-graphviz">,
  HelpText<"Display exploded graph using GraphViz">,
  MarshallingInfoFlag<"AnalyzerOpts->visualizeExplodedGraphWithGraphViz">;
def analyzer_dump_egraph : Separate<["-"], "analyzer-dump-egraph">,
  HelpText<"Dump exploded graph to the specified file">,
  MarshallingInfoString<"AnalyzerOpts->DumpExplodedGraphTo">;
def analyzer_dump_egraph_EQ : Joined<["-"], "analyzer-dump-egraph=">, Alias<analyzer_dump_egraph>;

def analyzer_inline_max_stack_depth : Separate<["-"], "analyzer-inline-max-stack-depth">,
  HelpText<"Bound on stack depth while inlining (4 by default)">,
  // Cap the stack depth at 4 calls (5 stack frames, base + 4 calls).
  MarshallingInfoStringInt<"AnalyzerOpts->InlineMaxStackDepth", "5">;
def analyzer_inline_max_stack_depth_EQ : Joined<["-"], "analyzer-inline-max-stack-depth=">,
  Alias<analyzer_inline_max_stack_depth>;

def analyzer_inlining_mode : Separate<["-"], "analyzer-inlining-mode">,
  HelpText<"Specify the function selection heuristic used during inlining">;
def analyzer_inlining_mode_EQ : Joined<["-"], "analyzer-inlining-mode=">, Alias<analyzer_inlining_mode>;

def analyzer_disable_retry_exhausted : Flag<["-"], "analyzer-disable-retry-exhausted">,
  HelpText<"Do not re-analyze paths leading to exhausted nodes with a different strategy (may decrease code coverage)">,
  MarshallingInfoFlag<"AnalyzerOpts->NoRetryExhausted">;

def analyzer_max_loop : Separate<["-"], "analyzer-max-loop">,
  HelpText<"The maximum number of times the analyzer will go through a loop">,
  MarshallingInfoStringInt<"AnalyzerOpts->maxBlockVisitOnPath", "4">;
def analyzer_stats : Flag<["-"], "analyzer-stats">,
  HelpText<"Print internal analyzer statistics.">,
  MarshallingInfoFlag<"AnalyzerOpts->PrintStats">;

def analyzer_checker : Separate<["-"], "analyzer-checker">,
  HelpText<"Choose analyzer checkers to enable">,
  ValuesCode<[{
    const char *Values =
    #define GET_CHECKERS
    #define CHECKER(FULLNAME, CLASS, HT, DOC_URI, IS_HIDDEN)  FULLNAME ","
    #include "clang/StaticAnalyzer/Checkers/Checkers.inc"
    #undef GET_CHECKERS
    #define GET_PACKAGES
    #define PACKAGE(FULLNAME)  FULLNAME ","
    #include "clang/StaticAnalyzer/Checkers/Checkers.inc"
    #undef GET_PACKAGES
    ;
  }]>;
def analyzer_checker_EQ : Joined<["-"], "analyzer-checker=">,
  Alias<analyzer_checker>;

def analyzer_disable_checker : Separate<["-"], "analyzer-disable-checker">,
  HelpText<"Choose analyzer checkers to disable">;
def analyzer_disable_checker_EQ : Joined<["-"], "analyzer-disable-checker=">,
  Alias<analyzer_disable_checker>;

def analyzer_disable_all_checks : Flag<["-"], "analyzer-disable-all-checks">,
  HelpText<"Disable all static analyzer checks">,
  MarshallingInfoFlag<"AnalyzerOpts->DisableAllCheckers">;

def analyzer_checker_help : Flag<["-"], "analyzer-checker-help">,
  HelpText<"Display the list of analyzer checkers that are available">,
  MarshallingInfoFlag<"AnalyzerOpts->ShowCheckerHelp">;

def analyzer_checker_help_alpha : Flag<["-"], "analyzer-checker-help-alpha">,
  HelpText<"Display the list of in development analyzer checkers. These "
           "are NOT considered safe, they are unstable and will emit incorrect "
           "reports. Enable ONLY FOR DEVELOPMENT purposes">,
  MarshallingInfoFlag<"AnalyzerOpts->ShowCheckerHelpAlpha">;

def analyzer_checker_help_developer : Flag<["-"], "analyzer-checker-help-developer">,
  HelpText<"Display the list of developer-only checkers such as modeling "
           "and debug checkers">,
  MarshallingInfoFlag<"AnalyzerOpts->ShowCheckerHelpDeveloper">;

def analyzer_config_help : Flag<["-"], "analyzer-config-help">,
  HelpText<"Display the list of -analyzer-config options. These are meant for "
           "development purposes only!">,
  MarshallingInfoFlag<"AnalyzerOpts->ShowConfigOptionsList">;

def analyzer_list_enabled_checkers : Flag<["-"], "analyzer-list-enabled-checkers">,
  HelpText<"Display the list of enabled analyzer checkers">,
  MarshallingInfoFlag<"AnalyzerOpts->ShowEnabledCheckerList">;

def analyzer_config : Separate<["-"], "analyzer-config">,
  HelpText<"Choose analyzer options to enable">;

def analyzer_checker_option_help : Flag<["-"], "analyzer-checker-option-help">,
  HelpText<"Display the list of checker and package options">,
  MarshallingInfoFlag<"AnalyzerOpts->ShowCheckerOptionList">;

def analyzer_checker_option_help_alpha : Flag<["-"], "analyzer-checker-option-help-alpha">,
  HelpText<"Display the list of in development checker and package options. "
           "These are NOT considered safe, they are unstable and will emit "
           "incorrect reports. Enable ONLY FOR DEVELOPMENT purposes">,
  MarshallingInfoFlag<"AnalyzerOpts->ShowCheckerOptionAlphaList">;

def analyzer_checker_option_help_developer : Flag<["-"], "analyzer-checker-option-help-developer">,
  HelpText<"Display the list of checker and package options meant for "
           "development purposes only">,
  MarshallingInfoFlag<"AnalyzerOpts->ShowCheckerOptionDeveloperList">;

def analyzer_config_compatibility_mode : Separate<["-"], "analyzer-config-compatibility-mode">,
  HelpText<"Don't emit errors on invalid analyzer-config inputs">;

def analyzer_config_compatibility_mode_EQ : Joined<["-"], "analyzer-config-compatibility-mode=">,
  Alias<analyzer_config_compatibility_mode>;

def analyzer_werror : Flag<["-"], "analyzer-werror">,
  HelpText<"Emit analyzer results as errors rather than warnings">,
  MarshallingInfoFlag<"AnalyzerOpts->AnalyzerWerror">;

//===----------------------------------------------------------------------===//
// Migrator Options
//===----------------------------------------------------------------------===//
def migrator_no_nsalloc_error : Flag<["-"], "no-ns-alloc-error">,
  HelpText<"Do not error on use of NSAllocateCollectable/NSReallocateCollectable">,
  MarshallingInfoFlag<"MigratorOpts.NoNSAllocReallocError">;

def migrator_no_finalize_removal : Flag<["-"], "no-finalize-removal">,
  HelpText<"Do not remove finalize method in gc mode">,
  MarshallingInfoFlag<"MigratorOpts.NoFinalizeRemoval">;

//===----------------------------------------------------------------------===//
// CodeGen Options
//===----------------------------------------------------------------------===//

let Flags = [CC1Option, CC1AsOption, NoDriverOption] in {
def debug_info_kind_EQ : Joined<["-"], "debug-info-kind=">,
  Values<"line-tables-only,line-directives-only,constructor,limited,standalone,unused-types">,
  NormalizedValuesScope<"codegenoptions">,
  NormalizedValues<["DebugLineTablesOnly", "DebugDirectivesOnly", "DebugInfoConstructor",
                    "LimitedDebugInfo", "FullDebugInfo", "UnusedTypeInfo"]>,
  MarshallingInfoString<"CodeGenOpts.DebugInfo", "NoDebugInfo">, AutoNormalizeEnum;
def debug_info_macro : Flag<["-"], "debug-info-macro">,
  HelpText<"Emit macro debug information">,
  MarshallingInfoFlag<"CodeGenOpts.MacroDebugInfo">;
def default_function_attr : Separate<["-"], "default-function-attr">,
  HelpText<"Apply given attribute to all functions">;
def dwarf_version_EQ : Joined<["-"], "dwarf-version=">,
  MarshallingInfoStringInt<"CodeGenOpts.DwarfVersion">;
def debugger_tuning_EQ : Joined<["-"], "debugger-tuning=">,
  Values<"gdb,lldb,sce">,
  NormalizedValuesScope<"llvm::DebuggerKind">, NormalizedValues<["GDB", "LLDB", "SCE"]>,
  MarshallingInfoString<"CodeGenOpts.DebuggerTuning", "Default">, AutoNormalizeEnum;
def dwarf_debug_flags : Separate<["-"], "dwarf-debug-flags">,
  HelpText<"The string to embed in the Dwarf debug flags record.">,
  MarshallingInfoString<"CodeGenOpts.DwarfDebugFlags">;
def record_command_line : Separate<["-"], "record-command-line">,
  HelpText<"The string to embed in the .LLVM.command.line section.">,
  MarshallingInfoString<"CodeGenOpts.RecordCommandLine">;
def compress_debug_sections_EQ : Joined<["-", "--"], "compress-debug-sections=">,
    HelpText<"DWARF debug sections compression type">;
def compress_debug_sections : Flag<["-", "--"], "compress-debug-sections">,
  Alias<compress_debug_sections_EQ>, AliasArgs<["zlib"]>;
def mno_exec_stack : Flag<["-"], "mnoexecstack">,
  HelpText<"Mark the file as not needing an executable stack">,
  MarshallingInfoFlag<"CodeGenOpts.NoExecStack">;
def massembler_no_warn : Flag<["-"], "massembler-no-warn">,
  HelpText<"Make assembler not emit warnings">,
  MarshallingInfoFlag<"CodeGenOpts.NoWarn">;
def massembler_fatal_warnings : Flag<["-"], "massembler-fatal-warnings">,
  HelpText<"Make assembler warnings fatal">,
  MarshallingInfoFlag<"CodeGenOpts.FatalWarnings">;
def mrelax_relocations : Flag<["--"], "mrelax-relocations">,
    HelpText<"Use relaxable elf relocations">,
    MarshallingInfoFlag<"CodeGenOpts.RelaxELFRelocations">;
def msave_temp_labels : Flag<["-"], "msave-temp-labels">,
  HelpText<"Save temporary labels in the symbol table. "
           "Note this may change .s semantics and shouldn't generally be used "
           "on compiler-generated code.">,
  MarshallingInfoFlag<"CodeGenOpts.SaveTempLabels">;
def mrelocation_model : Separate<["-"], "mrelocation-model">,
  HelpText<"The relocation model to use">, Values<"static,pic,ropi,rwpi,ropi-rwpi,dynamic-no-pic">,
  NormalizedValuesScope<"llvm::Reloc">,
  NormalizedValues<["Static", "PIC_", "ROPI", "RWPI", "ROPI_RWPI", "DynamicNoPIC"]>,
  MarshallingInfoString<"CodeGenOpts.RelocationModel", "PIC_">,
  AutoNormalizeEnum;
def fno_math_builtin : Flag<["-"], "fno-math-builtin">,
  HelpText<"Disable implicit builtin knowledge of math functions">,
  MarshallingInfoFlag<"LangOpts->NoMathBuiltin">;
def fuse_ctor_homing: Flag<["-"], "fuse-ctor-homing">,
    HelpText<"Use constructor homing if we are using limited debug info already">;
}

// if INTEL_CUSTOMIZATION
def disable_intel_proprietary_opts : Flag<["-"],
  "disable-intel-proprietary-opts">,
  HelpText<"Disable Intel proprietary optimizations">;
def disable_cpudispatch_ifuncs : Flag<["-"], "disable-cpudispatch-ifuncs">,
  HelpText<"Forces cpu_dispatch resolver generation to not use ifuncs on ELF "
           "systems">;
// endif INTEL_CUSTOMIZATION

def disable_llvm_verifier : Flag<["-"], "disable-llvm-verifier">,
  HelpText<"Don't run the LLVM IR verifier pass">,
  MarshallingInfoNegativeFlag<"CodeGenOpts.VerifyModule">;
def disable_llvm_passes : Flag<["-"], "disable-llvm-passes">,
  HelpText<"Use together with -emit-llvm to get pristine LLVM IR from the "
           "frontend by not running any LLVM passes at all">,
  MarshallingInfoFlag<"CodeGenOpts.DisableLLVMPasses">;
def disable_llvm_optzns : Flag<["-"], "disable-llvm-optzns">,
  Alias<disable_llvm_passes>;
def disable_lifetimemarkers : Flag<["-"], "disable-lifetime-markers">,
  HelpText<"Disable lifetime-markers emission even when optimizations are "
           "enabled">,
  MarshallingInfoFlag<"CodeGenOpts.DisableLifetimeMarkers">;
def disable_O0_optnone : Flag<["-"], "disable-O0-optnone">,
  HelpText<"Disable adding the optnone attribute to functions at O0">,
  MarshallingInfoFlag<"CodeGenOpts.DisableO0ImplyOptNone">;
def disable_red_zone : Flag<["-"], "disable-red-zone">,
  HelpText<"Do not emit code that uses the red zone.">,
  MarshallingInfoFlag<"CodeGenOpts.DisableRedZone">;
// if INTEL_CUSTOMIZATION
// TODO: Delete this customization once the option use removed from all drivers.
// -dwarf-column-info option was deleted in
// b0b5162 [Driver] Pass -gno-column-info instead of -dwarf-column-info
def dwarf_column_info : Flag<["-"], "dwarf-column-info">,
  HelpText<"Dummy option. Do not use.">;
// endif INTEL_CUSTOMIZATION
def dwarf_ext_refs : Flag<["-"], "dwarf-ext-refs">,
  HelpText<"Generate debug info with external references to clang modules"
           " or precompiled headers">,
  MarshallingInfoFlag<"CodeGenOpts.DebugTypeExtRefs">;
def dwarf_explicit_import : Flag<["-"], "dwarf-explicit-import">,
  HelpText<"Generate explicit import from anonymous namespace to containing"
           " scope">,
  MarshallingInfoFlag<"CodeGenOpts.DebugExplicitImport">;
def debug_forward_template_params : Flag<["-"], "debug-forward-template-params">,
  HelpText<"Emit complete descriptions of template parameters in forward"
           " declarations">,
  MarshallingInfoFlag<"CodeGenOpts.DebugFwdTemplateParams">;
def fforbid_guard_variables : Flag<["-"], "fforbid-guard-variables">,
  HelpText<"Emit an error if a C++ static local initializer would need a guard variable">,
  MarshallingInfoFlag<"CodeGenOpts.ForbidGuardVariables">;
def no_implicit_float : Flag<["-"], "no-implicit-float">,
  HelpText<"Don't generate implicit floating point instructions">,
  MarshallingInfoFlag<"CodeGenOpts.NoImplicitFloat">;
def fdump_vtable_layouts : Flag<["-"], "fdump-vtable-layouts">,
  HelpText<"Dump the layouts of all vtables that will be emitted in a translation unit">,
  MarshallingInfoFlag<"LangOpts->DumpVTableLayouts">;
def fmerge_functions : Flag<["-"], "fmerge-functions">,
  HelpText<"Permit merging of identical functions when optimizing.">,
  MarshallingInfoFlag<"CodeGenOpts.MergeFunctions">;
def coverage_data_file : Separate<["-"], "coverage-data-file">,
  HelpText<"Emit coverage data to this filename.">;
def coverage_data_file_EQ : Joined<["-"], "coverage-data-file=">,
  Alias<coverage_data_file>;
def coverage_notes_file : Separate<["-"], "coverage-notes-file">,
  HelpText<"Emit coverage notes to this filename.">;
def coverage_notes_file_EQ : Joined<["-"], "coverage-notes-file=">,
  Alias<coverage_notes_file>;
def coverage_version_EQ : Joined<["-"], "coverage-version=">,
  HelpText<"Four-byte version string for gcov files.">;
def dump_coverage_mapping : Flag<["-"], "dump-coverage-mapping">,
  HelpText<"Dump the coverage mapping records, for testing">,
  MarshallingInfoFlag<"CodeGenOpts.DumpCoverageMapping">;
def fuse_register_sized_bitfield_access: Flag<["-"], "fuse-register-sized-bitfield-access">,
  HelpText<"Use register sized accesses to bit-fields, when possible.">,
  MarshallingInfoFlag<"CodeGenOpts.UseRegisterSizedBitfieldAccess">;
def relaxed_aliasing : Flag<["-"], "relaxed-aliasing">,
  HelpText<"Turn off Type Based Alias Analysis">,
  MarshallingInfoFlag<"CodeGenOpts.RelaxedAliasing">;
def no_struct_path_tbaa : Flag<["-"], "no-struct-path-tbaa">,
  HelpText<"Turn off struct-path aware Type Based Alias Analysis">,
  MarshallingInfoNegativeFlag<"CodeGenOpts.StructPathTBAA">;
def new_struct_path_tbaa : Flag<["-"], "new-struct-path-tbaa">,
  HelpText<"Enable enhanced struct-path aware Type Based Alias Analysis">;
def mdebug_pass : Separate<["-"], "mdebug-pass">,
  HelpText<"Enable additional debug output">,
  MarshallingInfoString<"CodeGenOpts.DebugPass">;
def mframe_pointer_EQ : Joined<["-"], "mframe-pointer=">,
  HelpText<"Specify which frame pointers to retain (all, non-leaf, none).">, Values<"all,non-leaf,none">,
  NormalizedValuesScope<"CodeGenOptions::FramePointerKind">, NormalizedValues<["All", "NonLeaf", "None"]>,
  MarshallingInfoString<"CodeGenOpts.FramePointer", "None">, AutoNormalizeEnum;
def mdisable_tail_calls : Flag<["-"], "mdisable-tail-calls">,
  HelpText<"Disable tail call optimization, keeping the call stack accurate">,
  MarshallingInfoFlag<"CodeGenOpts.DisableTailCalls">;
def menable_no_infinities : Flag<["-"], "menable-no-infs">,
  HelpText<"Allow optimization to assume there are no infinities.">,
  MarshallingInfoFlag<"LangOpts->NoHonorInfs">, ImpliedByAnyOf<[ffinite_math_only]>;
def menable_no_nans : Flag<["-"], "menable-no-nans">,
  HelpText<"Allow optimization to assume there are no NaNs.">,
  MarshallingInfoFlag<"LangOpts->NoHonorNaNs">, ImpliedByAnyOf<[ffinite_math_only]>;
def mreassociate : Flag<["-"], "mreassociate">,
  HelpText<"Allow reassociation transformations for floating-point instructions">,
  MarshallingInfoFlag<"LangOpts->AllowFPReassoc">, ImpliedByAnyOf<[menable_unsafe_fp_math]>;
def mabi_EQ_ieeelongdouble : Flag<["-"], "mabi=ieeelongdouble">,
  HelpText<"Use IEEE 754 quadruple-precision for long double">,
  MarshallingInfoFlag<"LangOpts->PPCIEEELongDouble">;
def mfloat_abi : Separate<["-"], "mfloat-abi">,
  HelpText<"The float ABI to use">,
  MarshallingInfoString<"CodeGenOpts.FloatABI">;
def mtp : Separate<["-"], "mtp">,
  HelpText<"Mode for reading thread pointer">;
def mlimit_float_precision : Separate<["-"], "mlimit-float-precision">,
  HelpText<"Limit float precision to the given value">,
  MarshallingInfoString<"CodeGenOpts.LimitFloatPrecision">;
def split_stacks : Flag<["-"], "split-stacks">,
  HelpText<"Try to use a split stack if possible.">,
  MarshallingInfoFlag<"CodeGenOpts.EnableSegmentedStacks">;
def mregparm : Separate<["-"], "mregparm">,
  HelpText<"Limit the number of registers available for integer arguments">,
  MarshallingInfoStringInt<"CodeGenOpts.NumRegisterParameters">;
def msmall_data_limit : Separate<["-"], "msmall-data-limit">,
  HelpText<"Put global and static data smaller than the limit into a special section">,
  MarshallingInfoStringInt<"CodeGenOpts.SmallDataLimit">;
def munwind_tables : Flag<["-"], "munwind-tables">,
  HelpText<"Generate unwinding tables for all functions">,
  MarshallingInfoFlag<"CodeGenOpts.UnwindTables">;
def mconstructor_aliases : Flag<["-"], "mconstructor-aliases">,
  HelpText<"Emit complete constructors and destructors as aliases when possible">,
  MarshallingInfoFlag<"CodeGenOpts.CXXCtorDtorAliases">;
def mlink_bitcode_file : Separate<["-"], "mlink-bitcode-file">,
  HelpText<"Link the given bitcode file before performing optimizations.">;
def mlink_builtin_bitcode : Separate<["-"], "mlink-builtin-bitcode">,
  HelpText<"Link and internalize needed symbols from the given bitcode file "
           "before performing optimizations.">;
def mlink_cuda_bitcode : Separate<["-"], "mlink-cuda-bitcode">,
  Alias<mlink_builtin_bitcode>;
def vectorize_loops : Flag<["-"], "vectorize-loops">,
  HelpText<"Run the Loop vectorization passes">,
  MarshallingInfoFlag<"CodeGenOpts.VectorizeLoop">;
def vectorize_slp : Flag<["-"], "vectorize-slp">,
  HelpText<"Run the SLP vectorization passes">,
  MarshallingInfoFlag<"CodeGenOpts.VectorizeSLP">;
def dependent_lib : Joined<["--"], "dependent-lib=">,
  HelpText<"Add dependent library">;
def linker_option : Joined<["--"], "linker-option=">,
  HelpText<"Add linker option">;
def fsanitize_coverage_type : Joined<["-"], "fsanitize-coverage-type=">,
                              HelpText<"Sanitizer coverage type">,
                              MarshallingInfoStringInt<"CodeGenOpts.SanitizeCoverageType">;
def fsanitize_coverage_indirect_calls
    : Flag<["-"], "fsanitize-coverage-indirect-calls">,
      HelpText<"Enable sanitizer coverage for indirect calls">,
      MarshallingInfoFlag<"CodeGenOpts.SanitizeCoverageIndirectCalls">;
def fsanitize_coverage_trace_bb
    : Flag<["-"], "fsanitize-coverage-trace-bb">,
      HelpText<"Enable basic block tracing in sanitizer coverage">,
      MarshallingInfoFlag<"CodeGenOpts.SanitizeCoverageTraceBB">;
def fsanitize_coverage_trace_cmp
    : Flag<["-"], "fsanitize-coverage-trace-cmp">,
      HelpText<"Enable cmp instruction tracing in sanitizer coverage">,
      MarshallingInfoFlag<"CodeGenOpts.SanitizeCoverageTraceCmp">;
def fsanitize_coverage_trace_div
    : Flag<["-"], "fsanitize-coverage-trace-div">,
      HelpText<"Enable div instruction tracing in sanitizer coverage">,
      MarshallingInfoFlag<"CodeGenOpts.SanitizeCoverageTraceDiv">;
def fsanitize_coverage_trace_gep
    : Flag<["-"], "fsanitize-coverage-trace-gep">,
      HelpText<"Enable gep instruction tracing in sanitizer coverage">,
      MarshallingInfoFlag<"CodeGenOpts.SanitizeCoverageTraceGep">;
def fsanitize_coverage_8bit_counters
    : Flag<["-"], "fsanitize-coverage-8bit-counters">,
      HelpText<"Enable frequency counters in sanitizer coverage">,
      MarshallingInfoFlag<"CodeGenOpts.SanitizeCoverage8bitCounters">;
def fsanitize_coverage_inline_8bit_counters
    : Flag<["-"], "fsanitize-coverage-inline-8bit-counters">,
      HelpText<"Enable inline 8-bit counters in sanitizer coverage">,
      MarshallingInfoFlag<"CodeGenOpts.SanitizeCoverageInline8bitCounters">;
def fsanitize_coverage_inline_bool_flag
    : Flag<["-"], "fsanitize-coverage-inline-bool-flag">,
      HelpText<"Enable inline bool flag in sanitizer coverage">,
      MarshallingInfoFlag<"CodeGenOpts.SanitizeCoverageInlineBoolFlag">;
def fsanitize_coverage_pc_table
    : Flag<["-"], "fsanitize-coverage-pc-table">,
      HelpText<"Create a table of coverage-instrumented PCs">,
      MarshallingInfoFlag<"CodeGenOpts.SanitizeCoveragePCTable">;
def fsanitize_coverage_trace_pc
    : Flag<["-"], "fsanitize-coverage-trace-pc">,
      HelpText<"Enable PC tracing in sanitizer coverage">,
      MarshallingInfoFlag<"CodeGenOpts.SanitizeCoverageTracePC">;
def fsanitize_coverage_trace_pc_guard
    : Flag<["-"], "fsanitize-coverage-trace-pc-guard">,
      HelpText<"Enable PC tracing with guard in sanitizer coverage">,
      MarshallingInfoFlag<"CodeGenOpts.SanitizeCoverageTracePCGuard">;
def fsanitize_coverage_no_prune
    : Flag<["-"], "fsanitize-coverage-no-prune">,
      HelpText<"Disable coverage pruning (i.e. instrument all blocks/edges)">,
      MarshallingInfoFlag<"CodeGenOpts.SanitizeCoverageNoPrune">;
def fsanitize_coverage_stack_depth
    : Flag<["-"], "fsanitize-coverage-stack-depth">,
      HelpText<"Enable max stack depth tracing">,
      MarshallingInfoFlag<"CodeGenOpts.SanitizeCoverageStackDepth">;
def fpatchable_function_entry_offset_EQ
    : Joined<["-"], "fpatchable-function-entry-offset=">, MetaVarName<"<M>">,
      HelpText<"Generate M NOPs before function entry">,
      MarshallingInfoStringInt<"CodeGenOpts.PatchableFunctionEntryOffset">;
def fprofile_instrument_EQ : Joined<["-"], "fprofile-instrument=">,
    HelpText<"Enable PGO instrumentation. The accepted value is clang, llvm, "
             "or none">, Values<"none,clang,llvm,csllvm">,
    NormalizedValuesScope<"CodeGenOptions">,
    NormalizedValues<["ProfileNone", "ProfileClangInstr", "ProfileIRInstr", "ProfileCSIRInstr"]>,
    MarshallingInfoString<"CodeGenOpts.ProfileInstr", "ProfileNone">, AutoNormalizeEnum;
def fprofile_instrument_path_EQ : Joined<["-"], "fprofile-instrument-path=">,
    HelpText<"Generate instrumented code to collect execution counts into "
             "<file> (overridden by LLVM_PROFILE_FILE env var)">,
    MarshallingInfoString<"CodeGenOpts.InstrProfileOutput">;
def fprofile_instrument_use_path_EQ :
    Joined<["-"], "fprofile-instrument-use-path=">,
    HelpText<"Specify the profile path in PGO use compilation">,
    MarshallingInfoString<"CodeGenOpts.ProfileInstrumentUsePath">;
def flto_visibility_public_std:
    Flag<["-"], "flto-visibility-public-std">,
    HelpText<"Use public LTO visibility for classes in std and stdext namespaces">,
    MarshallingInfoFlag<"CodeGenOpts.LTOVisibilityPublicStd">;
defm lto_unit : BoolFOption<"lto-unit",
  "CodeGenOpts.LTOUnit", DefaultsToFalse,
  ChangedBy<PosFlag, [], "Emit IR to support LTO unit features (CFI, whole program vtable opt)">,
  ResetBy<NegFlag>>;
defm debug_pass_manager : BoolOption<"debug-pass-manager",
  "CodeGenOpts.DebugPassManager", DefaultsToFalse,
  ChangedBy<PosFlag, [], "Prints debug information for the new pass manager">,
  ResetBy<NegFlag, [], "Disables debug printing for the new pass manager">,
  BothFlags<[]>, "f">;
def fexperimental_debug_variable_locations : Flag<["-"],
    "fexperimental-debug-variable-locations">,
    HelpText<"Use experimental new value-tracking variable locations">,
    MarshallingInfoFlag<"CodeGenOpts.ValueTrackingVariableLocations">;
// The driver option takes the key as a parameter to the -msign-return-address=
// and -mbranch-protection= options, but CC1 has a separate option so we
// don't have to parse the parameter twice.
def msign_return_address_key_EQ : Joined<["-"], "msign-return-address-key=">,
    Values<"a_key,b_key">;
def mbranch_target_enforce : Flag<["-"], "mbranch-target-enforce">,
  MarshallingInfoFlag<"LangOpts->BranchTargetEnforcement">;
def fno_dllexport_inlines : Flag<["-"], "fno-dllexport-inlines">,
  MarshallingInfoNegativeFlag<"LangOpts->DllExportInlines">;
def cfguard_no_checks : Flag<["-"], "cfguard-no-checks">,
    HelpText<"Emit Windows Control Flow Guard tables only (no checks)">,
    MarshallingInfoFlag<"CodeGenOpts.ControlFlowGuardNoChecks">;
def cfguard : Flag<["-"], "cfguard">,
    HelpText<"Emit Windows Control Flow Guard tables and checks">,
    MarshallingInfoFlag<"CodeGenOpts.ControlFlowGuard">;

def fdenormal_fp_math_f32_EQ : Joined<["-"], "fdenormal-fp-math-f32=">,
   Group<f_Group>;

//===----------------------------------------------------------------------===//
// Dependency Output Options
//===----------------------------------------------------------------------===//

def sys_header_deps : Flag<["-"], "sys-header-deps">,
  HelpText<"Include system headers in dependency output">,
  MarshallingInfoFlag<"DependencyOutputOpts.IncludeSystemHeaders">;
def module_file_deps : Flag<["-"], "module-file-deps">,
  HelpText<"Include module files in dependency output">,
  MarshallingInfoFlag<"DependencyOutputOpts.IncludeModuleFiles">;
def header_include_file : Separate<["-"], "header-include-file">,
  HelpText<"Filename (or -) to write header include output to">,
  MarshallingInfoString<"DependencyOutputOpts.HeaderIncludeOutputFile">;
def show_includes : Flag<["--"], "show-includes">,
  HelpText<"Print cl.exe style /showIncludes to stdout">;
def dependency_filter : Separate<["-"], "dependency-filter">,
  HelpText<"Filter dependencies with prefix from the dependency output.">;

//===----------------------------------------------------------------------===//
// Diagnostic Options
//===----------------------------------------------------------------------===//

def diagnostic_log_file : Separate<["-"], "diagnostic-log-file">,
  HelpText<"Filename (or -) to log diagnostics to">;
def diagnostic_serialized_file : Separate<["-"], "serialize-diagnostic-file">,
  MetaVarName<"<filename>">,
  HelpText<"File for serializing diagnostics in a binary format">;

def fdiagnostics_format : Separate<["-"], "fdiagnostics-format">,
  HelpText<"Change diagnostic formatting to match IDE and command line tools">, Values<"clang,msvc,msvc-fallback,vi">;
def fdiagnostics_show_category : Separate<["-"], "fdiagnostics-show-category">,
  HelpText<"Print diagnostic category">, Values<"none,id,name">;
def fno_diagnostics_use_presumed_location : Flag<["-"], "fno-diagnostics-use-presumed-location">,
  HelpText<"Ignore #line directives when displaying diagnostic locations">;
def ftabstop : Separate<["-"], "ftabstop">, MetaVarName<"<N>">,
  HelpText<"Set the tab stop distance.">;
def ferror_limit : Separate<["-"], "ferror-limit">, MetaVarName<"<N>">,
  HelpText<"Set the maximum number of errors to emit before stopping (0 = no limit).">;
def fmacro_backtrace_limit : Separate<["-"], "fmacro-backtrace-limit">, MetaVarName<"<N>">,
  HelpText<"Set the maximum number of entries to print in a macro expansion backtrace (0 = no limit).">;
def ftemplate_backtrace_limit : Separate<["-"], "ftemplate-backtrace-limit">, MetaVarName<"<N>">,
  HelpText<"Set the maximum number of entries to print in a template instantiation backtrace (0 = no limit).">;
def fconstexpr_backtrace_limit : Separate<["-"], "fconstexpr-backtrace-limit">, MetaVarName<"<N>">,
  HelpText<"Set the maximum number of entries to print in a constexpr evaluation backtrace (0 = no limit).">;
def fspell_checking_limit : Separate<["-"], "fspell-checking-limit">, MetaVarName<"<N>">,
  HelpText<"Set the maximum number of times to perform spell checking on unrecognized identifiers (0 = no limit).">;
def fcaret_diagnostics_max_lines :
  Separate<["-"], "fcaret-diagnostics-max-lines">, MetaVarName<"<N>">,
  HelpText<"Set the maximum number of source lines to show in a caret diagnostic">;
def verify_EQ : CommaJoined<["-"], "verify=">,
  MetaVarName<"<prefixes>">,
  HelpText<"Verify diagnostic output using comment directives that start with"
           " prefixes in the comma-separated sequence <prefixes>">;
def verify : Flag<["-"], "verify">,
  HelpText<"Equivalent to -verify=expected">;
def verify_ignore_unexpected : Flag<["-"], "verify-ignore-unexpected">,
  HelpText<"Ignore unexpected diagnostic messages">;
def verify_ignore_unexpected_EQ : CommaJoined<["-"], "verify-ignore-unexpected=">,
  HelpText<"Ignore unexpected diagnostic messages">;
def Wno_rewrite_macros : Flag<["-"], "Wno-rewrite-macros">,
  HelpText<"Silence ObjC rewriting warnings">;

//===----------------------------------------------------------------------===//
// Frontend Options
//===----------------------------------------------------------------------===//

// This isn't normally used, it is just here so we can parse a
// CompilerInvocation out of a driver-derived argument vector.
def cc1 : Flag<["-"], "cc1">;
def cc1as : Flag<["-"], "cc1as">;

def ast_merge : Separate<["-"], "ast-merge">,
  MetaVarName<"<ast file>">,
  HelpText<"Merge the given AST file into the translation unit being compiled.">;
def aux_target_cpu : Separate<["-"], "aux-target-cpu">,
  HelpText<"Target a specific auxiliary cpu type">;
def aux_target_feature : Separate<["-"], "aux-target-feature">,
  HelpText<"Target specific auxiliary attributes">;
def aux_triple : Separate<["-"], "aux-triple">,
  HelpText<"Auxiliary target triple.">,
  MarshallingInfoString<"FrontendOpts.AuxTriple">;
def code_completion_at : Separate<["-"], "code-completion-at">,
  MetaVarName<"<file>:<line>:<column>">,
  HelpText<"Dump code-completion information at a location">;
def remap_file : Separate<["-"], "remap-file">,
  MetaVarName<"<from>;<to>">,
  HelpText<"Replace the contents of the <from> file with the contents of the <to> file">;
def code_completion_at_EQ : Joined<["-"], "code-completion-at=">,
  Alias<code_completion_at>;
def code_completion_macros : Flag<["-"], "code-completion-macros">,
  HelpText<"Include macros in code-completion results">,
  MarshallingInfoFlag<"FrontendOpts.CodeCompleteOpts.IncludeMacros">;
def code_completion_patterns : Flag<["-"], "code-completion-patterns">,
  HelpText<"Include code patterns in code-completion results">,
  MarshallingInfoFlag<"FrontendOpts.CodeCompleteOpts.IncludeCodePatterns">;
def no_code_completion_globals : Flag<["-"], "no-code-completion-globals">,
  HelpText<"Do not include global declarations in code-completion results.">,
  MarshallingInfoNegativeFlag<"FrontendOpts.CodeCompleteOpts.IncludeGlobals">;
def no_code_completion_ns_level_decls : Flag<["-"], "no-code-completion-ns-level-decls">,
  HelpText<"Do not include declarations inside namespaces (incl. global namespace) in the code-completion results.">,
  MarshallingInfoNegativeFlag<"FrontendOpts.CodeCompleteOpts.IncludeNamespaceLevelDecls">;
def code_completion_brief_comments : Flag<["-"], "code-completion-brief-comments">,
  HelpText<"Include brief documentation comments in code-completion results.">,
  MarshallingInfoFlag<"FrontendOpts.CodeCompleteOpts.IncludeBriefComments">;
def code_completion_with_fixits : Flag<["-"], "code-completion-with-fixits">,
  HelpText<"Include code completion results which require small fix-its.">,
  MarshallingInfoFlag<"FrontendOpts.CodeCompleteOpts.IncludeFixIts">;
def disable_free : Flag<["-"], "disable-free">,
<<<<<<< HEAD
  HelpText<"Disable freeing of memory on exit">;
=======
  HelpText<"Disable freeing of memory on exit">,
  MarshallingInfoFlag<"FrontendOpts.DisableFree">;
>>>>>>> 6c8b510a
#if INTEL_CUSTOMIZATION
def no_disable_free: Flag<["-"], "no-disable-free">,
  HelpText<"Do not disable freeing of memory on exit">;
#endif // INTEL_CUSTOMIZATION
def discard_value_names : Flag<["-"], "discard-value-names">,
  HelpText<"Discard value names in LLVM IR">,
  MarshallingInfoFlag<"CodeGenOpts.DiscardValueNames">;
def load : Separate<["-"], "load">, MetaVarName<"<dsopath>">,
  HelpText<"Load the named plugin (dynamic shared object)">;
def plugin : Separate<["-"], "plugin">, MetaVarName<"<name>">,
  HelpText<"Use the named plugin action instead of the default action (use \"help\" to list available options)">;
def plugin_arg : JoinedAndSeparate<["-"], "plugin-arg-">,
    MetaVarName<"<name> <arg>">,
    HelpText<"Pass <arg> to plugin <name>">;
def add_plugin : Separate<["-"], "add-plugin">, MetaVarName<"<name>">,
  HelpText<"Use the named plugin action in addition to the default action">;
def ast_dump_filter : Separate<["-"], "ast-dump-filter">,
  MetaVarName<"<dump_filter>">,
  HelpText<"Use with -ast-dump or -ast-print to dump/print only AST declaration"
           " nodes having a certain substring in a qualified name. Use"
           " -ast-list to list all filterable declaration node names.">,
  MarshallingInfoString<"FrontendOpts.ASTDumpFilter">;
def fno_modules_global_index : Flag<["-"], "fno-modules-global-index">,
  HelpText<"Do not automatically generate or update the global module index">,
  MarshallingInfoNegativeFlag<"FrontendOpts.UseGlobalModuleIndex">;
def fno_modules_error_recovery : Flag<["-"], "fno-modules-error-recovery">,
  HelpText<"Do not automatically import modules for error recovery">,
  MarshallingInfoNegativeFlag<"LangOpts->ModulesErrorRecovery">;
def fmodule_map_file_home_is_cwd : Flag<["-"], "fmodule-map-file-home-is-cwd">,
  HelpText<"Use the current working directory as the home directory of "
           "module maps specified by -fmodule-map-file=<FILE>">,
  MarshallingInfoFlag<"HeaderSearchOpts->ModuleMapFileHomeIsCwd">;
def fmodule_feature : Separate<["-"], "fmodule-feature">,
  MetaVarName<"<feature>">,
  HelpText<"Enable <feature> in module map requires declarations">;
def fmodules_embed_file_EQ : Joined<["-"], "fmodules-embed-file=">,
  MetaVarName<"<file>">,
  HelpText<"Embed the contents of the specified file into the module file "
           "being compiled.">;
def fmodules_embed_all_files : Joined<["-"], "fmodules-embed-all-files">,
  HelpText<"Embed the contents of all files read by this compilation into "
           "the produced module file.">,
  MarshallingInfoFlag<"FrontendOpts.ModulesEmbedAllFiles">;
def fmodules_local_submodule_visibility :
  Flag<["-"], "fmodules-local-submodule-visibility">,
  HelpText<"Enforce name visibility rules across submodules of the same "
           "top-level module.">;
def fmodules_codegen :
  Flag<["-"], "fmodules-codegen">,
  HelpText<"Generate code for uses of this module that assumes an explicit "
           "object file will be built for the module">,
  MarshallingInfoFlag<"LangOpts->ModulesCodegen">;
def fmodules_debuginfo :
  Flag<["-"], "fmodules-debuginfo">,
  HelpText<"Generate debug info for types in an object file built from this "
           "module and do not generate them elsewhere">,
  MarshallingInfoFlag<"LangOpts->ModulesDebugInfo">;
def fmodule_format_EQ : Joined<["-"], "fmodule-format=">,
  HelpText<"Select the container format for clang modules and PCH. "
           "Supported options are 'raw' and 'obj'.">,
  MarshallingInfoString<"HeaderSearchOpts->ModuleFormat", [{"raw"}]>;
def ftest_module_file_extension_EQ :
  Joined<["-"], "ftest-module-file-extension=">,
  HelpText<"introduce a module file extension for testing purposes. "
           "The argument is parsed as blockname:major:minor:hashed:user info">;
def fconcepts_ts : Flag<["-"], "fconcepts-ts">,
  HelpText<"Enable C++ Extensions for Concepts. (deprecated - use -std=c++2a)">;
def fno_concept_satisfaction_caching : Flag<["-"],
                                            "fno-concept-satisfaction-caching">,
  HelpText<"Disable satisfaction caching for C++2a Concepts.">,
  MarshallingInfoNegativeFlag<"LangOpts->ConceptSatisfactionCaching">;

defm recovery_ast : BoolOption<"recovery-ast",
  "LangOpts->RecoveryAST", DefaultsToTrue,
  ChangedBy<NegFlag>, ResetBy<PosFlag, [], "Preserve expressions in AST rather "
                              "than dropping them when encountering semantic errors">,
  BothFlags<[]>, "f">;
defm recovery_ast_type : BoolOption<"recovery-ast-type",
  "LangOpts->RecoveryASTType", DefaultsToTrue,
  ChangedBy<NegFlag>, ResetBy<PosFlag, [], "Preserve the type for recovery "
                              "expressions when possible">,
  BothFlags<[]>, "f">;

let Group = Action_Group in {

def Eonly : Flag<["-"], "Eonly">,
  HelpText<"Just run preprocessor, no output (for timings)">;
def dump_raw_tokens : Flag<["-"], "dump-raw-tokens">,
  HelpText<"Lex file in raw mode and dump raw tokens">;
def analyze : Flag<["-"], "analyze">,
  HelpText<"Run static analysis engine">;
def dump_tokens : Flag<["-"], "dump-tokens">,
  HelpText<"Run preprocessor, dump internal rep of tokens">;
def init_only : Flag<["-"], "init-only">,
  HelpText<"Only execute frontend initialization">;
def fixit : Flag<["-"], "fixit">,
  HelpText<"Apply fix-it advice to the input source">;
def fixit_EQ : Joined<["-"], "fixit=">,
  HelpText<"Apply fix-it advice creating a file with the given suffix">;
def print_preamble : Flag<["-"], "print-preamble">,
  HelpText<"Print the \"preamble\" of a file, which is a candidate for implicit"
           " precompiled headers.">;
def emit_html : Flag<["-"], "emit-html">,
  HelpText<"Output input source as HTML">;
def ast_print : Flag<["-"], "ast-print">,
  HelpText<"Build ASTs and then pretty-print them">;
def ast_list : Flag<["-"], "ast-list">,
  HelpText<"Build ASTs and print the list of declaration node qualified names">;
def ast_dump : Flag<["-"], "ast-dump">,
  HelpText<"Build ASTs and then debug dump them">;
def ast_dump_EQ : Joined<["-"], "ast-dump=">,
  HelpText<"Build ASTs and then debug dump them in the specified format. "
           "Supported formats include: default, json">;
def ast_dump_all : Flag<["-"], "ast-dump-all">,
  HelpText<"Build ASTs and then debug dump them, forcing deserialization">;
def ast_dump_all_EQ : Joined<["-"], "ast-dump-all=">,
  HelpText<"Build ASTs and then debug dump them in the specified format, "
           "forcing deserialization. Supported formats include: default, json">;
def ast_dump_decl_types : Flag<["-"], "ast-dump-decl-types">,
  HelpText<"Include declaration types in AST dumps">,
  MarshallingInfoFlag<"FrontendOpts.ASTDumpDeclTypes">;
def templight_dump : Flag<["-"], "templight-dump">,
  HelpText<"Dump templight information to stdout">;
def ast_dump_lookups : Flag<["-"], "ast-dump-lookups">,
  HelpText<"Build ASTs and then debug dump their name lookup tables">,
  MarshallingInfoFlag<"FrontendOpts.ASTDumpLookups">;
def ast_view : Flag<["-"], "ast-view">,
  HelpText<"Build ASTs and view them with GraphViz">;
def emit_module : Flag<["-"], "emit-module">,
  HelpText<"Generate pre-compiled module file from a module map">;
def emit_module_interface : Flag<["-"], "emit-module-interface">,
  HelpText<"Generate pre-compiled module file from a C++ module interface">;
def emit_header_module : Flag<["-"], "emit-header-module">,
  HelpText<"Generate pre-compiled module file from a set of header files">;
def emit_pch : Flag<["-"], "emit-pch">,
  HelpText<"Generate pre-compiled header file">;
def emit_llvm_bc : Flag<["-"], "emit-llvm-bc">,
  HelpText<"Build ASTs then convert to LLVM, emit .bc file">;
def emit_llvm_only : Flag<["-"], "emit-llvm-only">,
  HelpText<"Build ASTs and convert to LLVM, discarding output">;
def emit_codegen_only : Flag<["-"], "emit-codegen-only">,
  HelpText<"Generate machine code, but discard output">;
def emit_obj : Flag<["-"], "emit-obj">,
  HelpText<"Emit native object files">;
def rewrite_test : Flag<["-"], "rewrite-test">,
  HelpText<"Rewriter playground">;
def rewrite_macros : Flag<["-"], "rewrite-macros">,
  HelpText<"Expand macros without full preprocessing">;
def migrate : Flag<["-"], "migrate">,
  HelpText<"Migrate source code">;
def compiler_options_dump : Flag<["-"], "compiler-options-dump">,
  HelpText<"Dump the compiler configuration options">;
def print_dependency_directives_minimized_source : Flag<["-"],
  "print-dependency-directives-minimized-source">,
  HelpText<"Print the output of the dependency directives source minimizer">;
}

defm emit_llvm_uselists : BoolOption<"emit-llvm-uselists",
  "CodeGenOpts.EmitLLVMUseLists", DefaultsToFalse,
  ChangedBy<PosFlag, [], "Preserve">,
  ResetBy<NegFlag, [], "Don't preserve">,
  BothFlags<[], " order of LLVM use-lists when serializing">>;

def mt_migrate_directory : Separate<["-"], "mt-migrate-directory">,
  HelpText<"Directory for temporary files produced during ARC or ObjC migration">,
  MarshallingInfoString<"FrontendOpts.MTMigrateDir">;

def arcmt_action_EQ : Joined<["-"], "arcmt-action=">, Flags<[CC1Option, NoDriverOption]>,
  HelpText<"The ARC migration action to take">, Values<"check,modify,migrate">,
  NormalizedValuesScope<"FrontendOptions">,
  NormalizedValues<["ARCMT_Check", "ARCMT_Modify", "ARCMT_Migrate"]>,
  MarshallingInfoString<"FrontendOpts.ARCMTAction", "ARCMT_None">,
  AutoNormalizeEnum;

def opt_record_file : Separate<["-"], "opt-record-file">,
  HelpText<"File name to use for YAML optimization record output">,
  MarshallingInfoString<"CodeGenOpts.OptRecordFile">;
def opt_record_passes : Separate<["-"], "opt-record-passes">,
  HelpText<"Only record remark information for passes whose names match the given regular expression">;
def opt_record_format : Separate<["-"], "opt-record-format">,
  HelpText<"The format used for serializing remarks (default: YAML)">;

def print_stats : Flag<["-"], "print-stats">,
  HelpText<"Print performance metrics and statistics">,
  MarshallingInfoFlag<"FrontendOpts.ShowStats">;
def stats_file : Joined<["-"], "stats-file=">,
  HelpText<"Filename to write statistics to">,
  MarshallingInfoString<"FrontendOpts.StatsFile">;
def fdump_record_layouts : Flag<["-"], "fdump-record-layouts">,
  HelpText<"Dump record layout information">;
def fdump_record_layouts_simple : Flag<["-"], "fdump-record-layouts-simple">,
  HelpText<"Dump record layout information in a simple form used for testing">,
  MarshallingInfoFlag<"LangOpts->DumpRecordLayoutsSimple">;
def fix_what_you_can : Flag<["-"], "fix-what-you-can">,
  HelpText<"Apply fix-it advice even in the presence of unfixable errors">,
  MarshallingInfoFlag<"FrontendOpts.FixWhatYouCan">;
def fix_only_warnings : Flag<["-"], "fix-only-warnings">,
  HelpText<"Apply fix-it advice only for warnings, not errors">,
  MarshallingInfoFlag<"FrontendOpts.FixOnlyWarnings">;
def fixit_recompile : Flag<["-"], "fixit-recompile">,
  HelpText<"Apply fix-it changes and recompile">,
  MarshallingInfoFlag<"FrontendOpts.FixAndRecompile">;
def fixit_to_temp : Flag<["-"], "fixit-to-temporary">,
  HelpText<"Apply fix-it changes to temporary files">,
  MarshallingInfoFlag<"FrontendOpts.FixToTemporaries">;

def foverride_record_layout_EQ : Joined<["-"], "foverride-record-layout=">,
  HelpText<"Override record layouts with those in the given file">,
  MarshallingInfoString<"FrontendOpts.OverrideRecordLayoutsFile">;
def pch_through_header_EQ : Joined<["-"], "pch-through-header=">,
  HelpText<"Stop PCH generation after including this file.  When using a PCH, "
           "skip tokens until after this file is included.">,
  MarshallingInfoString<"PreprocessorOpts->PCHThroughHeader">;
def pch_through_hdrstop_create : Flag<["-"], "pch-through-hdrstop-create">,
  HelpText<"When creating a PCH, stop PCH generation after #pragma hdrstop.">,
  MarshallingInfoFlag<"PreprocessorOpts->PCHWithHdrStopCreate">;
def pch_through_hdrstop_use : Flag<["-"], "pch-through-hdrstop-use">,
  HelpText<"When using a PCH, skip tokens until after a #pragma hdrstop.">;
def fno_pch_timestamp : Flag<["-"], "fno-pch-timestamp">,
  HelpText<"Disable inclusion of timestamp in precompiled headers">,
  MarshallingInfoNegativeFlag<"FrontendOpts.IncludeTimestamps">;
def building_pch_with_obj : Flag<["-"], "building-pch-with-obj">,
  HelpText<"This compilation is part of building a PCH with corresponding object file.">,
  MarshallingInfoFlag<"LangOpts->BuildingPCHWithObjectFile">;

def aligned_alloc_unavailable : Flag<["-"], "faligned-alloc-unavailable">,
  HelpText<"Aligned allocation/deallocation functions are unavailable">;

//===----------------------------------------------------------------------===//
// Language Options
//===----------------------------------------------------------------------===//

let Flags = [CC1Option, CC1AsOption, NoDriverOption] in {

def version : Flag<["-"], "version">,
  HelpText<"Print the compiler version">,
  MarshallingInfoFlag<"FrontendOpts.ShowVersion">;
def main_file_name : Separate<["-"], "main-file-name">,
  HelpText<"Main file name to use for debug info and source if missing">,
  MarshallingInfoString<"CodeGenOpts.MainFileName">;
def split_dwarf_output : Separate<["-"], "split-dwarf-output">,
  HelpText<"File name to use for split dwarf debug info output">,
  MarshallingInfoString<"CodeGenOpts.SplitDwarfOutput">;

}

def fblocks_runtime_optional : Flag<["-"], "fblocks-runtime-optional">,
  HelpText<"Weakly link in the blocks runtime">,
  MarshallingInfoFlag<"LangOpts->BlocksRuntimeOptional">;
def fexternc_nounwind : Flag<["-"], "fexternc-nounwind">,
  HelpText<"Assume all functions with C linkage do not unwind">,
  MarshallingInfoFlag<"LangOpts->ExternCNoUnwind">;
def split_dwarf_file : Separate<["-"], "split-dwarf-file">,
  HelpText<"Name of the split dwarf debug info file to encode in the object file">,
  MarshallingInfoString<"CodeGenOpts.SplitDwarfFile">;
def fno_wchar : Flag<["-"], "fno-wchar">,
  HelpText<"Disable C++ builtin type wchar_t">;
// if INTEL_CUSTOMIZATION
// CQ#374455. This option is created due to QA needs. It should turn off
// wchar_t keyword and _WCHAR_T_DEFINED macro. That is what '-fno-wchar'
// option exactly does.
def no_wchar_t_keyword : Flag<["--"], "no_wchar_t_keyword">, Alias<fno_wchar>;
// endif INTEL_CUSTOMIZATION
def fconstant_string_class : Separate<["-"], "fconstant-string-class">,
  MetaVarName<"<class name>">,
  HelpText<"Specify the class to use for constant Objective-C string objects.">,
  MarshallingInfoString<"LangOpts->ObjCConstantStringClass">;
def fobjc_arc_cxxlib_EQ : Joined<["-"], "fobjc-arc-cxxlib=">,
  HelpText<"Objective-C++ Automatic Reference Counting standard library kind">, Values<"libc++,libstdc++,none">,
  NormalizedValues<["ARCXX_libcxx", "ARCXX_libstdcxx", "ARCXX_nolib"]>,
  MarshallingInfoString<"PreprocessorOpts->ObjCXXARCStandardLibrary", "ARCXX_nolib">, AutoNormalizeEnum;
def fobjc_runtime_has_weak : Flag<["-"], "fobjc-runtime-has-weak">,
  HelpText<"The target Objective-C runtime supports ARC weak operations">;
def fobjc_dispatch_method_EQ : Joined<["-"], "fobjc-dispatch-method=">,
  HelpText<"Objective-C dispatch method to use">, Values<"legacy,non-legacy,mixed">,
  NormalizedValuesScope<"CodeGenOptions">, NormalizedValues<["Legacy", "NonLegacy", "Mixed"]>,
  MarshallingInfoString<"CodeGenOpts.ObjCDispatchMethod", "Legacy">, AutoNormalizeEnum;
def disable_objc_default_synthesize_properties : Flag<["-"], "disable-objc-default-synthesize-properties">,
  HelpText<"disable the default synthesis of Objective-C properties">,
  MarshallingInfoNegativeFlag<"LangOpts->ObjCDefaultSynthProperties">;
def fencode_extended_block_signature : Flag<["-"], "fencode-extended-block-signature">,
  HelpText<"enable extended encoding of block type signature">,
  MarshallingInfoFlag<"LangOpts->EncodeExtendedBlockSig">;
def function_alignment : Separate<["-"], "function-alignment">,
    HelpText<"default alignment for functions">,
    MarshallingInfoStringInt<"LangOpts->FunctionAlignment">;
def pic_level : Separate<["-"], "pic-level">,
  HelpText<"Value for __PIC__">;
def pic_is_pie : Flag<["-"], "pic-is-pie">,
  HelpText<"File is for a position independent executable">,
  MarshallingInfoFlag<"LangOpts->PIE">;
def fno_validate_pch : Flag<["-"], "fno-validate-pch">,
  HelpText<"Disable validation of precompiled headers">,
  MarshallingInfoFlag<"PreprocessorOpts->DisablePCHValidation">;
def fallow_pch_with_errors : Flag<["-"], "fallow-pch-with-compiler-errors">,
  HelpText<"Accept a PCH file that was created with compiler errors">;
def fallow_pcm_with_errors : Flag<["-"], "fallow-pcm-with-compiler-errors">,
  HelpText<"Accept a PCM file that was created with compiler errors">;
def dump_deserialized_pch_decls : Flag<["-"], "dump-deserialized-decls">,
  HelpText<"Dump declarations that are deserialized from PCH, for testing">,
  MarshallingInfoFlag<"PreprocessorOpts->DumpDeserializedPCHDecls">;
def error_on_deserialized_pch_decl : Separate<["-"], "error-on-deserialized-decl">,
  HelpText<"Emit error if a specific declaration is deserialized from PCH, for testing">;
def error_on_deserialized_pch_decl_EQ : Joined<["-"], "error-on-deserialized-decl=">,
  Alias<error_on_deserialized_pch_decl>;
def static_define : Flag<["-"], "static-define">,
  HelpText<"Should __STATIC__ be defined">,
  MarshallingInfoFlag<"LangOpts->Static">;
def stack_protector : Separate<["-"], "stack-protector">,
  HelpText<"Enable stack protectors">, Values<"0,1,2,3">,
  NormalizedValuesScope<"LangOptions">,
  NormalizedValues<["SSPOff", "SSPOn", "SSPStrong", "SSPReq"]>,
  MarshallingInfoString<"LangOpts->StackProtector", "SSPOff">, AutoNormalizeEnum;
def stack_protector_buffer_size : Separate<["-"], "stack-protector-buffer-size">,
  HelpText<"Lower bound for a buffer to be considered for stack protection">,
  MarshallingInfoStringInt<"CodeGenOpts.SSPBufferSize", "8">;
// FIXME: diagnose if target does not support protected visibility
// Good place for this is CompilerInvocation::fixupInvocation. Do the same for parseVisibility.
def fvisibility : Separate<["-"], "fvisibility">,
  HelpText<"Default type and symbol visibility">, Values<"default,hidden,internal,protected">,
  NormalizedValues<["DefaultVisibility", "HiddenVisibility", "HiddenVisibility", "ProtectedVisibility"]>,
  MarshallingInfoString<"LangOpts->ValueVisibilityMode", "DefaultVisibility">, AutoNormalizeEnum;
def ftype_visibility : Separate<["-"], "ftype-visibility">,
  HelpText<"Default type visibility">;
def fapply_global_visibility_to_externs : Flag<["-"], "fapply-global-visibility-to-externs">,
  HelpText<"Apply global symbol visibility to external declarations without an explicit visibility">,
  MarshallingInfoFlag<"LangOpts->SetVisibilityForExternDecls">;
def ftemplate_depth : Separate<["-"], "ftemplate-depth">,
  HelpText<"Maximum depth of recursive template instantiation">,
  MarshallingInfoStringInt<"LangOpts->InstantiationDepth", "1024">;
def foperator_arrow_depth : Separate<["-"], "foperator-arrow-depth">,
  HelpText<"Maximum number of 'operator->'s to call for a member access">,
  MarshallingInfoStringInt<"LangOpts->ArrowDepth", "256">;
def fconstexpr_depth : Separate<["-"], "fconstexpr-depth">,
  HelpText<"Maximum depth of recursive constexpr function calls">,
  MarshallingInfoStringInt<"LangOpts->ConstexprCallDepth", "512">;
def fconstexpr_steps : Separate<["-"], "fconstexpr-steps">,
  HelpText<"Maximum number of steps in constexpr function evaluation">,
  MarshallingInfoStringInt<"LangOpts->ConstexprStepLimit", "1048576">;
def fbracket_depth : Separate<["-"], "fbracket-depth">,
  HelpText<"Maximum nesting level for parentheses, brackets, and braces">,
  MarshallingInfoStringInt<"LangOpts->BracketDepth", "256">;
defm const_strings : BoolFOption<"const-strings",
  "LangOpts->ConstStrings", DefaultsToFalse,
  ChangedBy<PosFlag, [], "Use">, ResetBy<NegFlag, [], "Don't use">,
  BothFlags<[], " a const qualified type for string literals in C and ObjC">>;
def fno_bitfield_type_align : Flag<["-"], "fno-bitfield-type-align">,
  HelpText<"Ignore bit-field types when aligning structures">,
  MarshallingInfoFlag<"LangOpts->NoBitFieldTypeAlign">;
// if INTEL_CUSTOMIZATION
def fopencl_force_vector_abi : Flag<["-"], "fopencl-force-vector-abi">,
  HelpText<"Disable vector to scalar coercion for OpenCL">;
// endif INTEL_CUSTOMIZATION
def ffake_address_space_map : Flag<["-"], "ffake-address-space-map">,
  HelpText<"Use a fake address space map; OpenCL testing purposes only">,
  MarshallingInfoFlag<"LangOpts->FakeAddressSpaceMap">;
def faddress_space_map_mangling_EQ : Joined<["-"], "faddress-space-map-mangling=">, MetaVarName<"<yes|no|target>">,
  HelpText<"Set the mode for address space map based mangling; OpenCL testing purposes only">,
  Values<"target,no,yes">, NormalizedValuesScope<"LangOptions">,
  NormalizedValues<["ASMM_Target", "ASMM_Off", "ASMM_On"]>,
  MarshallingInfoString<"LangOpts->AddressSpaceMapMangling", "ASMM_Target">, AutoNormalizeEnum;
def funknown_anytype : Flag<["-"], "funknown-anytype">,
  HelpText<"Enable parser support for the __unknown_anytype type; for testing purposes only">,
  MarshallingInfoFlag<"LangOpts->ParseUnknownAnytype">;
def fdebugger_support : Flag<["-"], "fdebugger-support">,
  HelpText<"Enable special debugger support behavior">,
  MarshallingInfoFlag<"LangOpts->DebuggerSupport">;
def fdebugger_cast_result_to_id : Flag<["-"], "fdebugger-cast-result-to-id">,
  HelpText<"Enable casting unknown expression results to id">,
  MarshallingInfoFlag<"LangOpts->DebuggerCastResultToId">;
def fdebugger_objc_literal : Flag<["-"], "fdebugger-objc-literal">,
  HelpText<"Enable special debugger support for Objective-C subscripting and literals">,
  MarshallingInfoFlag<"LangOpts->DebuggerObjCLiteral">;
def fdeprecated_macro : Flag<["-"], "fdeprecated-macro">,
  HelpText<"Defines the __DEPRECATED macro">;
def fno_deprecated_macro : Flag<["-"], "fno-deprecated-macro">,
  HelpText<"Undefines the __DEPRECATED macro">;
def fobjc_subscripting_legacy_runtime : Flag<["-"], "fobjc-subscripting-legacy-runtime">,
  HelpText<"Allow Objective-C array and dictionary subscripting in legacy runtime">;
// TODO: Enforce values valid for MSVtorDispMode.
def vtordisp_mode_EQ : Joined<["-"], "vtordisp-mode=">,
  HelpText<"Control vtordisp placement on win32 targets">,
  MarshallingInfoStringInt<"LangOpts->VtorDispMode", "1">;
def fnative_half_type: Flag<["-"], "fnative-half-type">,
  HelpText<"Use the native half type for __fp16 instead of promoting to float">;
def fnative_half_arguments_and_returns : Flag<["-"], "fnative-half-arguments-and-returns">,
  HelpText<"Use the native __fp16 type for arguments and returns (and skip ABI-specific lowering)">;
def fallow_half_arguments_and_returns : Flag<["-"], "fallow-half-arguments-and-returns">,
  HelpText<"Allow function arguments and returns of type half">;
// if INTEL_CUSTOMIZATION
def fintel_compatibility : Flag<["-"], "fintel-compatibility">,
  HelpText<"Enable full Intel C/C++ compatibility">;
def fintel_compatibility_enable
    : Joined<[ "-" ], "fintel-compatibility-enable=">,
      HelpText<"Enable a list of Intel C/C++ compatibility items">;
def fintel_compatibility_disable
    : Joined<[ "-" ], "fintel-compatibility-disable=">,
      HelpText<"Disable a list of Intel C/C++ compatibility items">;
def fintel_compatibility_help
    : Flag<[ "-" ], "fintel-compatibility-help">,
      HelpText<"Display the list of Intel C/C++ compatibility items">;
def fintel_compatibility_doc
    : Joined<[ "-" ], "fintel-compatibility-doc=">,
      HelpText<"Display help information for Intel C/C++ compatibility items">;
def fintel_ms_compatibility : Flag<["-"], "fintel-ms-compatibility">,
  HelpText<"Enable Microsoft compatibility features that are not planned for clang/llvm trunk">;
def fintel_advanced_optim : Flag<["-"], "fintel-advanced-optim">,
  HelpText<"Enable Intel specific advanced optimizations">;
// CQ#366796 - support '--no_expr_source_pos' option.
def no_expr_source_pos : Flag<["--"], "no_expr_source_pos">,
  HelpText<"Disable emitting debug source positions for expressions">;
// CQ380574: Ability to set various predefines based on gcc version needed.
def gnu_version_EQ : Joined<["--"], "gnu_version=">,
  HelpText<"Emulate GNU C++ version">;
// IMF attributes support (CQ381541)
def fintel_imf_attr_EQ : Joined<["-"], "mGLOB_imf_attr=">;
def fintel_openmp_region : Flag<["-"], "fintel-openmp-region">,
  HelpText<"Enable emitting of Intel specific OpenMP code with regions">;
def fno_intel_openmp_offload : Flag<["-"], "fno-intel-openmp-offload">,
  HelpText<"Enable emitting of Intel specific OpenMP offload code">;
def fintel_openmp_region_atomic : Flag<["-"], "fintel-openmp-region-atomic">,
  HelpText<"Enable emitting of OpenMP atomics with regions">;
def fintel_openmp_use_llvm_atomic : Flag<["-"],
  "fintel-openmp-use-llvm-atomic">,
  HelpText<"Use LLVM atomics instead of lib calls for OpenMP SPIR-V targets">;
<<<<<<< HEAD
=======
def fno_intel_openmp_use_llvm_atomic : Flag<["-"],
  "fno-intel-openmp-use-llvm-atomic">,
  HelpText<"Use LLVM atomics instead of lib calls for OpenMP SPIR-V targets">;
>>>>>>> 6c8b510a
def fintel_openmp_region_early_collapsed_loops : Flag<["-"],
      "fintel-openmp-region-early-collapsed-loops">,
      HelpText<"Always generate early collapsed OpenMP loops">;
def fintel_openmp_region_late_collapsed_loops : Flag<["-"],
      "fintel-openmp-region-late-collapsed-loops">,
      HelpText<"Generate late collapsed OpenMP loops if beneficial">;
def fopenmp_threadprivate_legacy : Flag<["-"], "fopenmp-threadprivate-legacy">,
  HelpText<"Generate legacy OpenMP threadprivates">;
def fintel_openmp_tbb : Flag<["-"], "fopenmp-tbb">,
  HelpText<"Enable OpenMP TBB directives">;
def fnointel_openmp_tbb : Flag<["-"], "fnoopenmp-tbb">,
  HelpText<"Disable OpenMP TBB directives">;
def fintel_driver_tempfile_name_EQ : Joined<["-"], "fintel-driver-tempfile-name=">,
  HelpText<"Name of the file for communication between front-end and driver.">;
def header_base_path : JoinedOrSeparate<["-"], "header-base-path">,
                       MetaVarName<"<directory>">;
// CMPLRLLVM-9854: X87 default precision options
def mx87_precision : Joined<["-"], "mx87-precision=">,
  HelpText<"Initialize X87 floating point precision to single, double or double extended">;
def fintel_compatibility_used : Flag<["-"], "fintel-compatibility-used">,
  HelpText<"Emit a diagnostic when an Intel compatibility feature is enabled and is used">;
def fintel_compatibility_unused : Flag<["-"], "fintel-compatibility-unused">,
  HelpText<"Emit a diagnostic when an Intel compatibility feature is disabled and could have been used">;
// endif INTEL_CUSTOMIZATION
def fdefault_calling_conv_EQ : Joined<["-"], "fdefault-calling-conv=">,
  HelpText<"Set default calling convention">, Values<"cdecl,fastcall,stdcall,vectorcall,regcall">,
  NormalizedValuesScope<"LangOptions">,
  NormalizedValues<["DCC_CDecl", "DCC_FastCall", "DCC_StdCall", "DCC_VectorCall", "DCC_RegCall"]>,
  MarshallingInfoString<"LangOpts->DefaultCallingConv", "DCC_None">, AutoNormalizeEnum;
def finclude_default_header : Flag<["-"], "finclude-default-header">,
  HelpText<"Include default header file for OpenCL">,
  MarshallingInfoFlag<"LangOpts->IncludeDefaultHeader">;
def fdeclare_opencl_builtins : Flag<["-"], "fdeclare-opencl-builtins">,
  HelpText<"Add OpenCL builtin function declarations (experimental)">,
  MarshallingInfoFlag<"LangOpts->DeclareOpenCLBuiltins">;
def fdeclare_spirv_builtins : Flag<["-"], "fdeclare-spirv-builtins">,
  HelpText<"Add SPIR-V builtin function declarations (experimental)">;
def fpreserve_vec3_type : Flag<["-"], "fpreserve-vec3-type">,
  HelpText<"Preserve 3-component vector type">,
  MarshallingInfoFlag<"CodeGenOpts.PreserveVec3Type">;
def fwchar_type_EQ : Joined<["-"], "fwchar-type=">,
  HelpText<"Select underlying type for wchar_t">, Values<"char,short,int">,
  NormalizedValues<["1", "2", "4"]>,
  MarshallingInfoString<"LangOpts->WCharSize", "0">, AutoNormalizeEnum;
defm signed_wchar : BoolFOption<"signed-wchar",
  "LangOpts->WCharIsSigned", DefaultsToTrue,
  ChangedBy<NegFlag, [], "Use an unsigned">, ResetBy<PosFlag, [], "Use a signed">,
  BothFlags<[], " type for wchar_t">>;
def fcompatibility_qualified_id_block_param_type_checking : Flag<["-"], "fcompatibility-qualified-id-block-type-checking">,
  HelpText<"Allow using blocks with parameters of more specific type than "
           "the type system guarantees when a parameter is qualified id">,
  MarshallingInfoFlag<"LangOpts->CompatibilityQualifiedIdBlockParamTypeChecking">;
def fpass_by_value_is_noalias: Flag<["-"], "fpass-by-value-is-noalias">,
  HelpText<"Allows assuming by-value parameters do not alias any other value. "
           "Has no effect on non-trivially-copyable classes in C++.">, Group<f_Group>,
  MarshallingInfoFlag<"CodeGenOpts.PassByValueIsNoAlias">;

// FIXME: Remove these entirely once functionality/tests have been excised.
def fobjc_gc_only : Flag<["-"], "fobjc-gc-only">, Group<f_Group>,
  HelpText<"Use GC exclusively for Objective-C related memory management">;
def fobjc_gc : Flag<["-"], "fobjc-gc">, Group<f_Group>,
  HelpText<"Enable Objective-C garbage collection">;

//===----------------------------------------------------------------------===//
// Header Search Options
//===----------------------------------------------------------------------===//

def nostdsysteminc : Flag<["-"], "nostdsysteminc">,
  HelpText<"Disable standard system #include directories">,
  MarshallingInfoNegativeFlag<"HeaderSearchOpts->UseStandardSystemIncludes">;
def fdisable_module_hash : Flag<["-"], "fdisable-module-hash">,
  HelpText<"Disable the module hash">,
  MarshallingInfoFlag<"HeaderSearchOpts->DisableModuleHash">;
def fmodules_hash_content : Flag<["-"], "fmodules-hash-content">,
  HelpText<"Enable hashing the content of a module file">,
  MarshallingInfoFlag<"HeaderSearchOpts->ModulesHashContent">;
def fmodules_strict_context_hash : Flag<["-"], "fmodules-strict-context-hash">,
  HelpText<"Enable hashing of all compiler options that could impact the "
           "semantics of a module in an implicit build">,
  MarshallingInfoFlag<"HeaderSearchOpts->ModulesStrictContextHash">;
def c_isystem : JoinedOrSeparate<["-"], "c-isystem">, MetaVarName<"<directory>">,
  HelpText<"Add directory to the C SYSTEM include search path">;
def objc_isystem : JoinedOrSeparate<["-"], "objc-isystem">,
  MetaVarName<"<directory>">,
  HelpText<"Add directory to the ObjC SYSTEM include search path">;
def objcxx_isystem : JoinedOrSeparate<["-"], "objcxx-isystem">,
  MetaVarName<"<directory>">,
  HelpText<"Add directory to the ObjC++ SYSTEM include search path">;
def internal_isystem : JoinedOrSeparate<["-"], "internal-isystem">,
  MetaVarName<"<directory>">,
  HelpText<"Add directory to the internal system include search path; these "
           "are assumed to not be user-provided and are used to model system "
           "and standard headers' paths.">;
def internal_externc_isystem : JoinedOrSeparate<["-"], "internal-externc-isystem">,
  MetaVarName<"<directory>">,
  HelpText<"Add directory to the internal system include search path with "
           "implicit extern \"C\" semantics; these are assumed to not be "
           "user-provided and are used to model system and standard headers' "
           "paths.">;

//===----------------------------------------------------------------------===//
// Preprocessor Options
//===----------------------------------------------------------------------===//

def chain_include : Separate<["-"], "chain-include">, MetaVarName<"<file>">,
  HelpText<"Include and chain a header file after turning it into PCH">;
def preamble_bytes_EQ : Joined<["-"], "preamble-bytes=">,
  HelpText<"Assume that the precompiled header is a precompiled preamble "
           "covering the first N bytes of the main file">;
def detailed_preprocessing_record : Flag<["-"], "detailed-preprocessing-record">,
  HelpText<"include a detailed record of preprocessing actions">,
  MarshallingInfoFlag<"PreprocessorOpts->DetailedRecord">;
def setup_static_analyzer : Flag<["-"], "setup-static-analyzer">,
  HelpText<"Set up preprocessor for static analyzer (done automatically when static analyzer is run).">,
  MarshallingInfoFlag<"PreprocessorOpts->SetUpStaticAnalyzer">;
def disable_pragma_debug_crash : Flag<["-"], "disable-pragma-debug-crash">,
  HelpText<"Disable any #pragma clang __debug that can lead to crashing behavior. This is meant for testing.">,
  MarshallingInfoFlag<"PreprocessorOpts->DisablePragmaDebugCrash">;

//===----------------------------------------------------------------------===//
// OpenCL Options
//===----------------------------------------------------------------------===//

def cl_ext_EQ : CommaJoined<["-"], "cl-ext=">,
  HelpText<"OpenCL only. Enable or disable OpenCL extensions. The argument is a comma-separated sequence of one or more extension names, each prefixed by '+' or '-'.">;

//===----------------------------------------------------------------------===//
// CUDA Options
//===----------------------------------------------------------------------===//

def fcuda_is_device : Flag<["-"], "fcuda-is-device">,
  HelpText<"Generate code for CUDA device">,
  MarshallingInfoFlag<"LangOpts->CUDAIsDevice">;
def fcuda_include_gpubinary : Separate<["-"], "fcuda-include-gpubinary">,
  HelpText<"Incorporate CUDA device-side binary into host object file.">,
  MarshallingInfoString<"CodeGenOpts.CudaGpuBinaryFileName">;
def fcuda_allow_variadic_functions : Flag<["-"], "fcuda-allow-variadic-functions">,
  HelpText<"Allow variadic functions in CUDA device code.">,
  MarshallingInfoFlag<"LangOpts->CUDAAllowVariadicFunctions">;
def fno_cuda_host_device_constexpr : Flag<["-"], "fno-cuda-host-device-constexpr">,
  HelpText<"Don't treat unattributed constexpr functions as __host__ __device__.">,
  MarshallingInfoNegativeFlag<"LangOpts->CUDAHostDeviceConstexpr">;

//===----------------------------------------------------------------------===//
// OpenMP Options
//===----------------------------------------------------------------------===//

def fopenmp_is_device : Flag<["-"], "fopenmp-is-device">,
  HelpText<"Generate code only for an OpenMP target device.">;
def fopenmp_host_ir_file_path : Separate<["-"], "fopenmp-host-ir-file-path">,
  HelpText<"Path to the IR file produced by the frontend for the host.">;

//===----------------------------------------------------------------------===//
// SYCL Options
//===----------------------------------------------------------------------===//

def fsycl_is_device : Flag<["-"], "fsycl-is-device">,
  HelpText<"Generate code for SYCL device.">;
def fsycl_is_host : Flag<["-"], "fsycl-is-host">,
  HelpText<"SYCL host compilation">;
def fsycl_int_header : Separate<["-"], "fsycl-int-header">,
  HelpText<"Generate SYCL integration header into this file.">;
def fsycl_int_header_EQ : Joined<["-"], "fsycl-int-header=">,
  Alias<fsycl_int_header>;
def fsycl_std_layout_kernel_params: Flag<["-"], "fsycl-std-layout-kernel-params">,
  HelpText<"Enable standard layout requirement for SYCL kernel parameters.">;
def fsycl_allow_func_ptr : Flag<["-"], "fsycl-allow-func-ptr">,
  HelpText<"Allow function pointers in SYCL device.">;
def fno_sycl_allow_func_ptr : Flag<["-"], "fno-sycl-allow-func-ptr">;
#if INTEL_CUSTOMIZATION
def fenable_variant_function_pointers
    : Flag<["-"], "fenable-variant-function-pointers">,
      HelpText<"Enable variant function pointers.">;
def fno_enable_variant_function_pointers
    : Flag<["-"], "fno-enable-variant-function-pointers">;
def fenable_variant_virtual_calls
    : Flag<["-"], "fenable-variant-virtual-calls">,
      HelpText<"Enable variant virtual function calls">;
def fno_enable_variant_virtual_calls
    : Flag<["-"], "fno-enable-variant-virtual-calls">;
#endif // INTEL_CUSTOMIZATION
def fenable_sycl_dae : Flag<["-"], "fenable-sycl-dae">,
  HelpText<"Enable Dead Argument Elimination in SPIR kernels">;
def fsycl_enable_optimizations: Flag<["-"], "fsycl-enable-optimizations">,
  HelpText<"Experimental flag enabling standard optimization in the front-end.">;

} // let Flags = [CC1Option, NoDriverOption]

//===----------------------------------------------------------------------===//
// cc1as-only Options
//===----------------------------------------------------------------------===//

let Flags = [CC1AsOption, NoDriverOption] in {

// Language Options
def n : Flag<["-"], "n">,
  HelpText<"Don't automatically start assembly file with a text section">;

// Frontend Options
def filetype : Separate<["-"], "filetype">,
    HelpText<"Specify the output file type ('asm', 'null', or 'obj')">;

// Transliterate Options
def output_asm_variant : Separate<["-"], "output-asm-variant">,
    HelpText<"Select the asm variant index to use for output">;
def show_encoding : Flag<["-"], "show-encoding">,
    HelpText<"Show instruction encoding information in transliterate mode">;
def show_inst : Flag<["-"], "show-inst">,
    HelpText<"Show internal instruction representation in transliterate mode">;

// Assemble Options
def dwarf_debug_producer : Separate<["-"], "dwarf-debug-producer">,
  HelpText<"The string to embed in the Dwarf debug AT_producer record.">;

def defsym : Separate<["-"], "defsym">,
  HelpText<"Define a value for a symbol">;

} // let Flags = [CC1AsOption]

//===----------------------------------------------------------------------===//
// clang-cl Options
//===----------------------------------------------------------------------===//

def cl_Group : OptionGroup<"<clang-cl options>">, Flags<[CLOption]>,
  HelpText<"CL.EXE COMPATIBILITY OPTIONS">;

def cl_compile_Group : OptionGroup<"<clang-cl compile-only options>">,
  Group<cl_Group>;

def cl_ignored_Group : OptionGroup<"<clang-cl ignored options>">,
  Group<cl_Group>;

class CLFlag<string name> : Option<["/", "-"], name, KIND_FLAG>,
<<<<<<< HEAD
  Group<cl_Group>, Flags<[CLOption, DriverOption]>;
=======
  Group<cl_Group>, Flags<[CLOption, NoXarchOption]>;
>>>>>>> 6c8b510a

class CLCompileFlag<string name> : Option<["/", "-"], name, KIND_FLAG>,
  Group<cl_compile_Group>, Flags<[CLOption, NoXarchOption]>;

class CLIgnoredFlag<string name> : Option<["/", "-"], name, KIND_FLAG>,
  Group<cl_ignored_Group>, Flags<[CLOption, NoXarchOption]>;

class CLJoined<string name> : Option<["/", "-"], name, KIND_JOINED>,
  Group<cl_Group>, Flags<[CLOption, NoXarchOption]>;

class CLCompileJoined<string name> : Option<["/", "-"], name, KIND_JOINED>,
  Group<cl_compile_Group>, Flags<[CLOption, NoXarchOption]>;

class CLIgnoredJoined<string name> : Option<["/", "-"], name, KIND_JOINED>,
  Group<cl_ignored_Group>, Flags<[CLOption, NoXarchOption, HelpHidden]>;

class CLJoinedOrSeparate<string name> : Option<["/", "-"], name,
  KIND_JOINED_OR_SEPARATE>, Group<cl_Group>, Flags<[CLOption, NoXarchOption]>;

class CLCompileJoinedOrSeparate<string name> : Option<["/", "-"], name,
  KIND_JOINED_OR_SEPARATE>, Group<cl_compile_Group>,
  Flags<[CLOption, NoXarchOption]>;

class CLRemainingArgsJoined<string name> : Option<["/", "-"], name,
  KIND_REMAINING_ARGS_JOINED>, Group<cl_Group>, Flags<[CLOption, NoXarchOption]>;

#if INTEL_CUSTOMIZATION
class CLCommaJoined<string name> : Option<["/", "-"], name, KIND_COMMAJOINED>,
<<<<<<< HEAD
  Group<cl_Group>, Flags<[CLOption, DriverOption]>;
=======
  Group<cl_Group>, Flags<[CLOption, NoXarchOption]>;
>>>>>>> 6c8b510a
#endif // INTEL_CUSTOMIZATION

// Aliases:
// (We don't put any of these in cl_compile_Group as the options they alias are
// already in the right group.)

def _SLASH_Brepro : CLFlag<"Brepro">,
  HelpText<"Do not write current time into COFF output (breaks link.exe /incremental)">,
  Alias<mno_incremental_linker_compatible>;
def _SLASH_Brepro_ : CLFlag<"Brepro-">,
  HelpText<"Write current time into COFF output (default)">,
  Alias<mincremental_linker_compatible>;
def _SLASH_C : CLFlag<"C">,
  HelpText<"Do not discard comments when preprocessing">, Alias<C>;
def _SLASH_c : CLFlag<"c">, HelpText<"Compile only">, Alias<c>;
def _SLASH_d1PP : CLFlag<"d1PP">,
  HelpText<"Retain macro definitions in /E mode">, Alias<dD>;
def _SLASH_d1reportAllClassLayout : CLFlag<"d1reportAllClassLayout">,
  HelpText<"Dump record layout information">,
  Alias<Xclang>, AliasArgs<["-fdump-record-layouts"]>;
#if INTEL_CUSTOMIZATION
def _SLASH_debug_COL : CLJoined<"debug:">, Alias<debug_EQ>,
  HelpText<"Enable debug information. Valid args: none, all, full, minimal">;
def _SLASH_debug_EQ : CLJoined<"debug=">, Alias<debug_EQ>;
def _SLASH_debug_Flag : CLFlag<"debug">, Alias<debug_EQ>, AliasArgs<["full"]>,
  HelpText<"Enable debug information">;
#endif // INTEL_CUSTOMIZATION
def _SLASH_diagnostics_caret : CLFlag<"diagnostics:caret">,
  HelpText<"Enable caret and column diagnostics (default)">;
def _SLASH_diagnostics_column : CLFlag<"diagnostics:column">,
  HelpText<"Disable caret diagnostics but keep column info">;
def _SLASH_diagnostics_classic : CLFlag<"diagnostics:classic">,
  HelpText<"Disable column and caret diagnostics">;
def _SLASH_D : CLJoinedOrSeparate<"D">, HelpText<"Define macro">,
  MetaVarName<"<macro[=value]>">, Alias<D>;
def _SLASH_E : CLFlag<"E">, HelpText<"Preprocess to stdout">, Alias<E>;
def _SLASH_fp_except : CLFlag<"fp:except">, HelpText<"">, Alias<ftrapping_math>;
def _SLASH_fp_except_ : CLFlag<"fp:except-">,
  HelpText<"">, Alias<fno_trapping_math>;
#ifndef INTEL_CUSTOMIZATION
// Do not use these fp model variants for Intel, we use a common implementation
// with -ffp-model
def _SLASH_fp_fast : CLFlag<"fp:fast">, HelpText<"">, Alias<ffast_math>;
def _SLASH_fp_precise : CLFlag<"fp:precise">,
  HelpText<"">, Alias<fno_fast_math>;
def _SLASH_fp_strict : CLFlag<"fp:strict">, HelpText<"">, Alias<fno_fast_math>;
#endif // INTEL_CUSTOMIZATION
def _SLASH_GA : CLFlag<"GA">, Alias<ftlsmodel_EQ>, AliasArgs<["local-exec"]>,
  HelpText<"Assume thread-local variables are defined in the executable">;
def _SLASH_GR : CLFlag<"GR">, HelpText<"Emit RTTI data (default)">;
def _SLASH_GR_ : CLFlag<"GR-">, HelpText<"Do not emit RTTI data">;
def _SLASH_GF : CLIgnoredFlag<"GF">,
  HelpText<"Enable string pooling (default)">;
def _SLASH_GF_ : CLFlag<"GF-">, HelpText<"Disable string pooling">,
  Alias<fwritable_strings>;
def _SLASH_GS : CLFlag<"GS">,
  HelpText<"Enable buffer security check (default)">;
def _SLASH_GS_ : CLFlag<"GS-">, HelpText<"Disable buffer security check">;
def : CLFlag<"Gs">, HelpText<"Use stack probes (default)">,
  Alias<mstack_probe_size>, AliasArgs<["4096"]>;
def _SLASH_Gs : CLJoined<"Gs">,
  HelpText<"Set stack probe size (default 4096)">, Alias<mstack_probe_size>;
def _SLASH_Gy : CLFlag<"Gy">, HelpText<"Put each function in its own section">,
  Alias<ffunction_sections>;
def _SLASH_Gy_ : CLFlag<"Gy-">,
  HelpText<"Do not put each function in its own section (default)">,
  Alias<fno_function_sections>;
def _SLASH_Gw : CLFlag<"Gw">, HelpText<"Put each data item in its own section">,
  Alias<fdata_sections>;
def _SLASH_Gw_ : CLFlag<"Gw-">,
  HelpText<"Do not put each data item in its own section (default)">,
  Alias<fno_data_sections>;
def _SLASH_help : CLFlag<"help">, Alias<help>,
  HelpText<"Display available options">;
def _SLASH_HELP : CLFlag<"HELP">, Alias<help>;
#if INTEL_CUSTOMIZATION
def _SLASH_HASH : CLFlag<"#">, Alias<_HASH>,
  HelpText<"Print (but do not run) the commands to run for this compilation">;
def _SLASH_HASH_x : CLFlag<"#x">, Alias<HASH_x>,
  HelpText<"Show commands to run and use verbose output">;
#endif // INTEL_CUSTOMIZATION
def _SLASH_I : CLJoinedOrSeparate<"I">,
  HelpText<"Add directory to include search path">, MetaVarName<"<dir>">,
  Alias<I>;
def _SLASH_J : CLFlag<"J">, HelpText<"Make char type unsigned">,
  Alias<funsigned_char>;

// The _SLASH_O option handles all the /O flags, but we also provide separate
// aliased options to provide separate help messages.
def _SLASH_O : CLJoined<"O">,
  HelpText<"Set multiple /O flags at once; e.g. '/O2y-' for '/O2 /Oy-'">,
  MetaVarName<"<flags>">;
def : CLFlag<"O1">, Alias<_SLASH_O>, AliasArgs<["1"]>,
  HelpText<"Optimize for size  (like /Og     /Os /Oy /Ob2 /GF /Gy)">;
def : CLFlag<"O2">, Alias<_SLASH_O>, AliasArgs<["2"]>,
  HelpText<"Optimize for speed (like /Og /Oi /Ot /Oy /Ob2 /GF /Gy)">;
#if INTEL_CUSTOMIZATION
def : CLFlag<"O3">, Alias<_SLASH_O>, AliasArgs<["3"]>,
  HelpText<"Optimize for maximum speed and enable more aggressive optimizations"
  " that may not improve performance on some programs">;
def _SLASH_Oa :CLFlag<"Oa">, Alias<fargument_noalias>,
  HelpText<"Enables 'noalias' attribute for all pointer-type arguments">;
def _SLASH_Ofast : CLFlag<"Ofast">, Alias<Ofast>;
def _SLASH_fast : CLFlag<"fast">, Alias<Ofast>;
#endif // INTEL_CUSTOMIZATION
def : CLFlag<"Ob0">, Alias<_SLASH_O>, AliasArgs<["b0"]>,
  HelpText<"Disable function inlining">;
def : CLFlag<"Ob1">, Alias<_SLASH_O>, AliasArgs<["b1"]>,
  HelpText<"Only inline functions explicitly or implicitly marked inline">;
def : CLFlag<"Ob2">, Alias<_SLASH_O>, AliasArgs<["b2"]>,
  HelpText<"Inline functions as deemed beneficial by the compiler">;
def : CLFlag<"Od">, Alias<_SLASH_O>, AliasArgs<["d"]>,
  HelpText<"Disable optimization">;
def : CLFlag<"Og">, Alias<_SLASH_O>, AliasArgs<["g"]>,
  HelpText<"No effect">;
def : CLFlag<"Oi">, Alias<_SLASH_O>, AliasArgs<["i"]>,
  HelpText<"Enable use of builtin functions">;
def : CLFlag<"Oi-">, Alias<_SLASH_O>, AliasArgs<["i-"]>,
  HelpText<"Disable use of builtin functions">;
def : CLFlag<"Os">, Alias<_SLASH_O>, AliasArgs<["s"]>,
  HelpText<"Optimize for size">;
def : CLFlag<"Ot">, Alias<_SLASH_O>, AliasArgs<["t"]>,
  HelpText<"Optimize for speed">;
def : CLFlag<"Ox">, Alias<_SLASH_O>, AliasArgs<["x"]>,
  HelpText<"Deprecated (like /Og /Oi /Ot /Oy /Ob2); use /O2">;
def : CLFlag<"Oy">, Alias<_SLASH_O>, AliasArgs<["y"]>,
  HelpText<"Enable frame pointer omission (x86 only)">;
def : CLFlag<"Oy-">, Alias<_SLASH_O>, AliasArgs<["y-"]>,
  HelpText<"Disable frame pointer omission (x86 only, default)">;

#if INTEL_CUSTOMIZATION
// Internal Intel options
def _SLASH_Q_no_use_libirc : CLFlag<"Q_no-use-libirc">, Alias<i_no_use_libirc>,
  HelpText<"Disable usage of libirc.">;
// Intel specific options (Intel only)
def : CLJoinedOrSeparate<"constexpr:steps">, Alias<fconstexpr_steps_EQ>;
def : CLCommaJoined<"device-math-lib:">, Alias<device_math_lib_EQ>,
  HelpText<"Control the addition of device math libraries when compiling for "
  "other devices.  Valid arguments are fp64, fp32">;
def : CLCommaJoined<"device-math-lib=">, Alias<device_math_lib_EQ>;
def : CLJoined<"masm=">, Alias<masm_EQ>;
def : CLJoined<"masm:">, Alias<masm_EQ>;
def : CLCommaJoined<"no-device-math-lib:">, Alias<no_device_math_lib_EQ>;
def : CLCommaJoined<"no-device-math-lib=">, Alias<no_device_math_lib_EQ>;
def _SLASH_Qansi_alias : CLFlag<"Qansi-alias">, Alias<fstrict_aliasing>,
  HelpText<"enable use of ANSI aliasing rules optimizations"
          " user asserts that the program adheres to these rules">;
def _SLASH_Qbuiltin : CLFlag<"Qbuiltin">, Alias<fbuiltin>;
def _SLASH_fp_EQ : CLJoined<"fp=">, Alias<ffp_model_EQ>,
  HelpText<"Controls the semantics of floating-point calculations.">;
def _SLASH_fp_COL : CLJoined<"fp:">, Alias<ffp_model_EQ>;
def _SLASH_ax : CLJoined<"Qax">, Alias<ax>;
def _SLASH_Qcf_protection_EQ : CLJoined<"Qcf-protection=">, Alias<fcf_protection_EQ>,
  HelpText<"Instrument control-flow architecture protection. Options: return, branch, full, none.">;
def _SLASH_Qcf_protection : CLFlag<"Qcf-protection">,
  Alias<fcf_protection_EQ>, AliasArgs<["full"]>,
  HelpText<"Enable cf-protection in 'full' mode">;
def : CLFlag<"Qcommon">, Alias<fcommon>, HelpText<"Place uninitialized global "
  "variables in a common block">;
def _SLASH_Qfp_speculation_EQ : CLJoined<"Qfp-speculation=">, Alias<ffp_exception_behavior_EQ>,
  HelpText<"Specifies the exception behavior of floating-point operations.">;
def _SLASH_Qfp_speculation_COL : CLJoined<"Qfp-speculation:">, Alias<ffp_exception_behavior_EQ>;
def _SLASH_Qfnalign : CLFlag<"Qfnalign">, Alias<falign_functions>,
  HelpText<"align the start of functions to an optimal machine-dependent value.">;
def _SLASH_Qfnalign_COL : CLJoined<"Qfnalign:">, Alias<falign_functions_EQ>,
  HelpText<"Align the start of functions on a 2 (DEFAULT) or <n> byte boundary "
  "where <n> is a power of 2.">;
def _SLASH_Qfnalign_EQ : CLJoined<"Qfnalign=">, Alias<falign_functions_EQ>;
def _SLASH_Qfnalign_ : CLFlag<"Qfnalign-">, Alias<fno_align_functions>,
  HelpText<"Aligns on a 2-byte boundary">;
def _SLASH_Qansi_alias_ : CLFlag<"Qansi-alias-">, Alias<fno_strict_aliasing>,
  HelpText<"disable use of ANSI aliasing rules optimizations">;
def : CLFlag<"Qfreestanding">, Alias<ffreestanding>,
  HelpText<"Assert that the compilation takes place in a freestanding environment">;
def _SLASH_Qinstrument_functions : CLFlag<"Qinstrument-functions">,
  Alias<finstrument_functions>, HelpText<"Generate calls to instrument "
  "function entry and exit">;
def _SLASH_Qinstrument_functions_ : CLFlag<"Qinstrument-functions-">,
  Alias<fno_instrument_functions>;
def _SLASH_Qipo : CLFlag<"Qipo">, Alias<flto>,
  HelpText<"Enable LTO in 'full' mode">;
def _SLASH_QdD : CLFlag<"QdD">, Alias<dD>,
  HelpText<"Print macro definitions in -E mode in addition to normal output.">;
def _SLASH_QdM : CLFlag<"QdM">, Alias<dM>,
  HelpText<"Print macro definitions in -E mode instead of normal output.">;
def _SLASH_Qipo_ : CLFlag<"Qipo-">, Alias<fno_lto>,
  HelpText<"Disable LTO mode (default)">;
def _SLASH_Qkeep_static_consts : CLFlag<"Qkeep-static-consts">,
  Alias<fkeep_static_consts>, HelpText<"Enable the ability to preserve "
  "allocation of variables that are not referenced in the source">;
def _SLASH_Qkeep_static_consts_ : CLFlag<"Qkeep-static-consts-">,
  Alias<fno_keep_static_consts>, HelpText<"Disable the ability to preserve "
  "allocation of variables that are not referenced in the source">;
def _SLASH_Qno_builtin_ : CLJoined<"Qno-builtin-">, Alias<fno_builtin_>,
  HelpText<"Disable implicit builtin knowledge of a specific function">;
def _SLASH_Qopenmp : CLFlag<"Qopenmp">, Alias<fiopenmp>,
  HelpText<"Parse OpenMP pragmas and generate parallel code.">;
def _SLASH_QopenmpP : CLFlag<"QopenmpP">, Alias<fiopenmp>,
  HelpText<"Parse OpenMP pragmas and generate parallel code.">;
def _SLASH_Qopenmp_ : CLFlag<"Qopenmp-">, Alias<fno_iopenmp>,
  HelpText<"Disable OpenMP support">;
def _SLASH_QopenmpP_ : CLFlag<"QopenmpP-">, Alias<fno_iopenmp>,
  HelpText<"Disable OpenMP support">;
def _SLASH_QopenmpS : CLFlag<"QopenmpS">, Alias<qopenmp_stubs>;
def _SLASH_Qopenmp_stubs : CLFlag<"Qopenmp-stubs">, Alias<qopenmp_stubs>,
  HelpText<"Enables the user to compile OpenMP programs in seqential mode. "
  "The OpenMP directives are ignored and a stub OpenMP library is linked.">;
def _SLASH_Qiopenmp : CLFlag<"Qiopenmp">, Alias<fiopenmp>;
def _SLASH_Qopenmp_simd : CLFlag<"Qopenmp-simd">, Alias<fiopenmp_simd>,
  HelpText<"Emit OpenMP code only for SIMD-based constructs.">;
def _SLASH_Qopenmp_simd_ : CLFlag<"Qopenmp-simd-">, Alias<fno_iopenmp_simd>;
<<<<<<< HEAD
def _SLASH_Qiopenmp_offload : CLFlag<"Qiopenmp-offload">, Alias<fiopenmp_offload>;
def _SLASH_Qiopenmp_offload_ : CLFlag<"Qiopenmp-offload-">, Alias<fno_iopenmp_offload>;
=======
def _SLASH_Qopenmp_target_simd : CLFlag<"Qopenmp-target-simd">, Alias<fopenmp_target_simd>;
def _SLASH_Qiopenmp_offload : CLFlag<"Qiopenmp-offload">, Alias<fiopenmp_offload>;
def _SLASH_Qiopenmp_offload_ : CLFlag<"Qiopenmp-offload-">, Alias<fno_iopenmp_offload>;
def : CLJoined<"Qparallel-source-info=">,
  Values<"0,1,2">, Alias<parallel_source_info_EQ>, HelpText<"Emit source "
  "location information for parallel code generation with OpenMP and "
  "auto-parallelization.">;
def : CLJoined<"Qparallel-source-info:">, Alias<parallel_source_info_EQ>;
def : CLFlag<"Qparallel-source-info">, Alias<parallel_source_info_EQ>,
  AliasArgs<["1"]>;
def : CLFlag<"Qparallel-source-info-">, Alias<parallel_source_info_EQ>,
  AliasArgs<["0"]>, HelpText<"Disable emission of source location information "
  "for parallel code generation.">;
>>>>>>> 6c8b510a
def _SLASH_Qpc : CLJoined<"Qpc">, Alias<pc>, HelpText<"Initialize X87 "
  "floating point precision to single, double or double extended.  Valid "
  "values of 32, 64, and 80.">;
def _SLASH_Qpc_COL : CLJoined<"Qpc:">, Alias<pc>;
def _SLASH_Qpc_EQ : CLJoined<"Qpc=">, Alias<pc>;
def _SLASH_Qoption_COMMA : CLCommaJoined<"Qoption,">, Alias<Qoption_COMMA>,
  HelpText<" Qoption,<tool>,<args> to pass the comma separated arguments to the"
           " <tool>; <tool> can be asm for assembler (or) link/ld for linker"
           " (or) preprocessor for preprocessor (or) compiler for compiler">,
  MetaVarName<"<arg>">;
def _SLASH_QM : CLFlag<"QM">, Alias<M>, HelpText<"Like -MD, but also implies "
  "-E and writes to stdout by default">;
def _SLASH_QMM : CLFlag<"QMM">, Alias<MM>, HelpText<"Like -MMD, but also "
  "implies -E and writes to stdout by default.">;
def _SLASH_QMG : CLFlag<"QMG">, Alias<MG>, HelpText<"Add missing headers to "
  "depfile.">;
def _SLASH_QMT : CLJoinedOrSeparate<"QMT">, Alias<MT>, HelpText<"Specify name "
  "of main file output in depfile.">;
def _SLASH_QMQ : CLJoinedOrSeparate<"QMQ">, Alias<MQ>, HelpText<"Specify name "
  "of main file output to quote in depfile.">;
def _SLASH_QMD : CLFlag<"QMD">, Alias<MD>, HelpText<"Write a depfile "
  "containing user and system headers.">;
def _SLASH_QMMD : CLFlag<"QMMD">, Alias<MMD>, HelpText<"Write a depfile "
  "containing user headers.">;
def _SLASH_QMF : CLJoinedOrSeparate<"QMF">, Alias<MF>, HelpText<"Write depfile "
  "output from -MMD, -MD, -MM, or -M to <file>">, MetaVarName<"<file>">;
def _SLASH_Qiopenmp_simd : CLFlag<"Qiopenmp-simd">, Alias<fiopenmp_simd>;
def _SLASH_Qopenmp_targets_EQ : CLCommaJoined<"Qopenmp-targets=">,
  Alias<fopenmp_targets_EQ>;
def _SLASH_Qopenmp_targets_COL : CLCommaJoined<"Qopenmp-targets:">,
  Alias<fopenmp_targets_EQ>, HelpText<"Specify comma-separated list of triples"
  " OpenMP offloading targets to be supported">;
def _SLASH_Qopenmp_version_EQ : CLJoined<"Qopenmp-version=">,
  Alias<fopenmp_version_EQ>;
def _SLASH_Qopenmp_version_COL : CLJoined<"Qopenmp-version:">,
  Alias<fopenmp_version_EQ>, HelpText<"Choose which OpenMP version to"
  " link with.">;
def _SLASH_Qopenmp_threadprivate_EQ : CLJoined<"Qopenmp-threadprivate=">,
  Alias<qopenmp_threadprivate_EQ>;
def _SLASH_Qopenmp_threadprivate_COL : CLJoined<"Qopenmp-threadprivate:">,
  HelpText<"Choose which threadprivate implementation to use: compat or legacy.">,
  Alias<qopenmp_threadprivate_EQ>;
def _SLASH_Qopt_jump_tables : CLFlag<"Qopt-jump-tables">,
  Alias<fjump_tables>, HelpText<"Control the generation of jump tables">;
def : CLJoined<"Qopt-assume-no-loop-carried-dep:">,
  Alias<qopt_assume_no_loop_carried_dep_EQ>, HelpText<"Set a level of "
  "performance tuning for loops.  0 - The compiler does not assume there is "
  "loop-carried dependencies (default).  1 - Assume there are no loop-carried "
  "dependencies for innermost loops.  2 - Assume there are no loop-carried "
  "dependencies for all loop levels.">;
def : CLJoined<"Qopt-assume-no-loop-carried-dep=">, Alias<qopt_assume_no_loop_carried_dep_EQ>;
def : CLFlag<"Qopt-assume-no-loop-carried-dep">,
  Alias<qopt_assume_no_loop_carried_dep_EQ>, AliasArgs<["1"]>;
def _SLASH_Qopt_jump_tables_ : CLFlag<"Qopt-jump-tables-">,
  Alias<fno_jump_tables>, HelpText<"Do not use jump tables for lowering switches">;
def _SLASH_Qopt_matmul : CLFlag<"Qopt-matmul">, Alias<qopt_matmul>,
  HelpText<"Enables compiler-generated Matrix Multiply (matmul) library call">;
def _SLASH_Qopt_matmul_ : CLFlag<"Qopt-matmul-">, Alias<qno_opt_matmul>,
  HelpText<"Disables compiler-generated Matrix Multiply (matmul) library call">;
def _SLASH_Qopt_mem_layout_trans_EQ : CLJoined<"Qopt-mem-layout-trans=">,
  Alias<qopt_mem_layout_trans_EQ>;
def _SLASH_Qopt_mem_layout_trans : CLFlag<"Qopt-mem-layout-trans">,
  Alias<qopt_mem_layout_trans_EQ>, AliasArgs<["2"]>;
def _SLASH_Qopt_mem_layout_trans_COL : CLJoined<"Qopt-mem-layout-trans:">,
  Alias<qopt_mem_layout_trans_EQ>, HelpText<"Control the level of memory "
  "layout transformations performed by the compiler">;
def _SLASH_Qopt_mem_layout_trans_ : CLFlag<"Qopt-mem-layout-trans-">,
  Alias<qopt_mem_layout_trans_EQ>, AliasArgs<["0"]>,
  HelpText<"Disable memory layout transformations">;
def _SLASH_Qopt_multiple_gather_scatter_by_shuffles : CLFlag<"Qopt-multiple-gather-scatter-by-shuffles">,
  Alias<qopt_multiple_gather_scatter_by_shuffles>,
  HelpText<"Enables the optimization for multiple adjacent gather/scatter type vector memory references">;
def _SLASH_Qopt_multiple_gather_scatter_by_shuffles_ : CLFlag<"Qopt-multiple-gather-scatter-by-shuffles-">,
  Alias<qno_opt_multiple_gather_scatter_by_shuffles>,
  HelpText<"Disables the optimization for multiple adjacent gather/scatter type vector memory references">;
def _SLASH_Qopt_report_EQ : CLJoined<"Qopt-report=">, Alias<qopt_report_EQ>;
def : CLJoined<"Qopt-report">, Alias<qopt_report_EQ>;
def _SLASH_Qopt_report : CLFlag<"Qopt-report">, Alias<qopt_report_EQ>,
  AliasArgs<["2"]>;
def _SLASH_Qopt_report_COL : CLJoined<"Qopt-report:">, Alias<qopt_report_EQ>,
  HelpText<"Generate an optimization report, min, med or max.">;
def : CLJoined<"Qopt-zmm-usage:">, Alias<qopt_zmm_usage_EQ>,
  HelpText<"Specifies the level of zmm registers usage, low or high">;
def : CLJoined<"Qopt-zmm-usage=">, Alias<qopt_zmm_usage_EQ>;
def : CLJoined<"Qstd=">, Alias<std_EQ>;
def : CLJoined<"Qstd:">, Alias<std_EQ>, HelpText<"Language standard to compile for">;
def _SLASH_Qstrict_overflow : CLFlag<"Qstrict-overflow">,
  Alias<fstrict_overflow>;
def _SLASH_Qsave_temps : CLFlag<"Qsave-temps">, Alias<save_temps_EQ>,
  HelpText<"Save intermediate compilation results">, AliasArgs<["cwd"]>;
def _SLASH_Qno_strict_overflow : CLFlag<"Qno-strict-overflow">,
  Alias<fno_strict_overflow>;
def _SLASH_Qstrict_overflow_ : CLFlag<"Qstrict-overflow-">,
  Alias<fno_strict_overflow>;
def : CLJoined<"Qunroll">, Alias<unroll>,
  HelpText<"Set maximum number of times to unroll loops.  Omit n to use "
  "default heuristics.  Use 0 to disable the loop unroller.">;
def : CLJoined<"Qunroll:">, Alias<unroll>;
def : CLJoined<"Qunroll=">, Alias<unroll>;
def _SLASH_Qvec : CLFlag<"Qvec">,
  HelpText<"Enable the loop vectorization passes">, Alias<fvectorize>;
def _SLASH_Qvec_ : CLFlag<"Qvec-">,
  HelpText<"Disable the loop vectorization passes">, Alias<fno_vectorize>;
def _SLASH_Qintrinsic_promote : CLFlag<"Qintrinsic-promote">,
  Alias<intel_mintrinsic_promote>, HelpText<"For certain functions using "
  "intrinsics to promote their architectures and make the intrinsic headers "
  "included by default">;
def _SLASH_Qintrinsic_promote_ : CLFlag<"Qintrinsic-promote-">,
  Alias<intel_mno_intrinsic_promote>;
def _SLASH_Qipp_EQ : CLJoined<"Qipp=">, Alias<qipp_EQ>,
  HelpText<"Link commonly used Intel(R) Integrated Performace Primitives "
  "(Intel(R) IPP) libraries and bring in the associated headers">;
def _SLASH_Qipp_COL : CLJoined<"Qipp:">, Alias<qipp_EQ>;
def _SLASH_Qipp_link_EQ : CLJoined<"Qipp-link=">, Alias<qipp_link_EQ>,
  HelpText<"Link Intel(R) IPP libraries in the requested manner">;
def _SLASH_Qipp_link_COL : CLJoined<"Qipp-link:">, Alias<qipp_link_EQ>;
def _SLASH_Qipp : CLFlag<"Qipp">, Alias<qipp_EQ>, AliasArgs<["common"]>;
def _SLASH_Qmkl_EQ : CLJoined<"Qmkl=">, Alias<qmkl_EQ>,
  HelpText<"Link commonly used Intel(R) Math Kernel Library (Intel(R) MKL) "
  "and bring in the associated headers">;
def _SLASH_Qmkl_COL : CLJoined<"Qmkl:">, Alias<qmkl_EQ>;
def _SLASH_Qmkl : CLFlag<"Qmkl">, Alias<qmkl_EQ>, AliasArgs<["parallel"]>;
def _SLASH_QMP : CLFlag<"QMP">, Alias<MP>, HelpText<"Create phony target for "
  "each dependency (other than main file)">;
def _SLASH_Qtbb : CLFlag<"Qtbb">, Alias<qtbb>,
  HelpText<"Link Intel(R) Threading Building Blocks (Intel(R) TBB) libraries "
  "and bring in the associated headers">;
def _SLASH_Qdaal_EQ : CLJoined<"Qdaal=">, Alias<qdaal_EQ>,
  HelpText<"Link Intel(R) Data Analytics Acceleration Library (Intel(R) DAAL) "
  "libraries and bring in the associated headers">;
def _SLASH_Qdaal_COL : CLJoined<"Qdaal:">, Alias<qdaal_EQ>;
def _SLASH_Qdaal : CLFlag<"Qdaal">, Alias<qdaal_EQ>, AliasArgs<["parallel"]>;
def _SLASH_Qfma : CLFlag<"Qfma">, Alias<ffp_contract>, AliasArgs<["fast"]>,
  HelpText<"Enable the combining of floating point multiples and add/subtract "
  "operations.">;
def _SLASH_Qfma_ : CLFlag<"Qfma-">, Alias<ffp_contract>, AliasArgs<["off"]>,
  HelpText<"Disable the combining of floating point multiples and add/subtract "
  "operations.">;
def _SLASH_Qm32 : CLFlag<"Qm32">, Alias<m32>;
def _SLASH_Qm64 : CLFlag<"Qm64">, Alias<m64>;
def _SLASH_Qx : CLJoined<"Qx">,
  HelpText<"Generate specialized code to run exclusively on processors "
  "indicated by <code>.">, MetaVarName<"<code>">;
def _SLASH_Qlong_double : CLFlag<"Qlong-double">,
  HelpText<"Enable 80-bit long double">;
def _SLASH_Qlong_double_ : CLFlag<"Qlong-double-">;
def _SLASH_QH : CLFlag<"QH">, Alias<H>, HelpText<"Show header includes and "
  "nesting depth">;
def _SLASH_Qimf_arch_consistency_EQ : CLJoined<"Qimf-arch-consistency=">,
  Alias<fimf_arch_consistency_EQ>;
def _SLASH_Qimf_arch_consistency_COL : CLJoined<"Qimf-arch-consistency:">,
  Alias<fimf_arch_consistency_EQ>,HelpText<"Ensures that the math library "
  "functions produce consistent results across different implementations "
  "of the same architecture">;
def _SLASH_Qimf_max_error_EQ : CLJoined<"Qimf-max-error=">,
  Alias<fimf_max_error_EQ>;
def _SLASH_Qimf_max_error_COL : CLJoined<"Qimf-max-error:">,
  Alias<fimf_max_error_EQ>,HelpText<"defines the maximum allowable relative "
  "error, measured in ulps, for math library function results">;
def _SLASH_Qimf_absolute_error_EQ : CLJoined<"Qimf-absolute-error=">,
  Alias<fimf_absolute_error_EQ>;
def _SLASH_Qimf_absolute_error_COL : CLJoined<"Qimf-absolute-error:">,
  Alias<fimf_absolute_error_EQ>,HelpText<"Define the maximum allowable "
  "absolute error for math library function results">;
def _SLASH_Qimf_accuracy_bits_EQ : CLJoined<"Qimf-accuracy-bits=">,
  Alias<fimf_accuracy_bits_EQ>;
def _SLASH_Qimf_accuracy_bits_COL : CLJoined<"Qimf-accuracy-bits:">,
  Alias<fimf_accuracy_bits_EQ>,HelpText<"Define the relative error, measured "
  "by the number of correct bits,for math library function results">;
def _SLASH_Qimf_domain_exclusion_EQ : CLJoined<"Qimf-domain-exclusion=">,
  Alias<fimf_domain_exclusion_EQ>;
def _SLASH_Qimf_domain_exclusion_COL : CLJoined<"Qimf-domain-exclusion:">,
  Alias<fimf_domain_exclusion_EQ>,HelpText<"Indicates the input arguments "
  "domain on which math functions must provide correct results.">;
def _SLASH_Qimf_precision_EQ : CLJoined<"Qimf-precision=">,
  Alias<fimf_precision_EQ>;
def _SLASH_Qimf_precision_COL : CLJoined<"Qimf-precision:">,
  Alias<fimf_precision_EQ>,HelpText<"Defines the accuracy (precision) "
  "for math library functions.">;
def _SLASH_Qtemplate_depth_COL : CLJoined<"Qtemplate-depth:">,
  Alias<ftemplate_depth_EQ>, HelpText<"Control the depth in which recursive"
  " templates are expanded">;
def _SLASH_Qtemplate_depth_EQ : CLJoined<"Qtemplate-depth=">,
  Alias<ftemplate_depth_EQ>;
def : CLFlag<"S">, Alias<S>, HelpText<"Compile to assembly only, do not link">;
def _SLASH_Qvla : CLFlag<"Qvla">, HelpText<"Enable Variable Length "
  "Arrays (C99 feature)">;
def _SLASH_Qvla_ : CLFlag<"Qvla-">, HelpText<"Disable(DEFAULT) "
  "Variable Length Arrays (C99 feature)">;
def _SLASH_Qzero_initialized_in_bss : CLFlag<"Qzero-initialized-in-bss">,
  Alias<fzero_initialized_in_bss>;
def _SLASH_Qzero_initialized_in_bss_ : CLFlag<"Qzero-initialized-in-bss-">,
  Alias<fno_zero_initialized_in_bss>;
def _SLASH_QUESTION : CLFlag<"?">, Alias<help>,
  HelpText<"Display available options">;
#endif //INTEL_CUSTOMIZATION
def _SLASH_showIncludes : CLFlag<"showIncludes">,
  HelpText<"Print info about included files to stderr">;
def _SLASH_showIncludes_user : CLFlag<"showIncludes:user">,
  HelpText<"Like /showIncludes but omit system headers">;
def _SLASH_showFilenames : CLFlag<"showFilenames">,
  HelpText<"Print the name of each compiled file">;
def _SLASH_showFilenames_ : CLFlag<"showFilenames-">,
  HelpText<"Do not print the name of each compiled file (default)">;
def _SLASH_source_charset : CLCompileJoined<"source-charset:">,
  HelpText<"Set source encoding, supports only UTF-8">,
  Alias<finput_charset_EQ>;
def _SLASH_execution_charset : CLCompileJoined<"execution-charset:">,
  HelpText<"Set runtime encoding, supports only UTF-8">,
  Alias<fexec_charset_EQ>;
def _SLASH_std : CLCompileJoined<"std:">,
  HelpText<"Set C++ version (c++14,c++17,c++latest)">;
def _SLASH_U : CLJoinedOrSeparate<"U">, HelpText<"Undefine macro">,
  MetaVarName<"<macro>">, Alias<U>;
def _SLASH_validate_charset : CLFlag<"validate-charset">,
  Alias<W_Joined>, AliasArgs<["invalid-source-encoding"]>;
def _SLASH_validate_charset_ : CLFlag<"validate-charset-">,
  Alias<W_Joined>, AliasArgs<["no-invalid-source-encoding"]>;
def _SLASH_W0 : CLFlag<"W0">, HelpText<"Disable all warnings">, Alias<w>;
def _SLASH_W1 : CLFlag<"W1">, HelpText<"Enable -Wall">, Alias<Wall>;
def _SLASH_W2 : CLFlag<"W2">, HelpText<"Enable -Wall">, Alias<Wall>;
def _SLASH_W3 : CLFlag<"W3">, HelpText<"Enable -Wall">, Alias<Wall>;
def _SLASH_W4 : CLFlag<"W4">, HelpText<"Enable -Wall and -Wextra">, Alias<WCL4>;
#if INTEL_CUSTOMIZATION
def _SLASH_Wall : CLFlag<"Wall">, HelpText<"Enable -Wall">,
  Alias<W_Joined>, AliasArgs<["all"]>;
#endif // INTEL_CUSTOMIZATION
def _SLASH_WX : CLFlag<"WX">, HelpText<"Treat warnings as errors">,
  Alias<W_Joined>, AliasArgs<["error"]>;
def _SLASH_WX_ : CLFlag<"WX-">,
  HelpText<"Do not treat warnings as errors (default)">,
  Alias<W_Joined>, AliasArgs<["no-error"]>;
def _SLASH_w_flag : CLFlag<"w">, HelpText<"Disable all warnings">, Alias<w>;
def _SLASH_wd4005 : CLFlag<"wd4005">, Alias<W_Joined>,
  AliasArgs<["no-macro-redefined"]>;
def _SLASH_wd4018 : CLFlag<"wd4018">, Alias<W_Joined>,
  AliasArgs<["no-sign-compare"]>;
def _SLASH_wd4100 : CLFlag<"wd4100">, Alias<W_Joined>,
  AliasArgs<["no-unused-parameter"]>;
def _SLASH_wd4910 : CLFlag<"wd4910">, Alias<W_Joined>,
  AliasArgs<["no-dllexport-explicit-instantiation-decl"]>;
def _SLASH_wd4996 : CLFlag<"wd4996">, Alias<W_Joined>,
  AliasArgs<["no-deprecated-declarations"]>;
def _SLASH_vd : CLJoined<"vd">, HelpText<"Control vtordisp placement">,
  Alias<vtordisp_mode_EQ>;
def _SLASH_X : CLFlag<"X">,
  HelpText<"Do not add %INCLUDE% to include search path">, Alias<nostdlibinc>;
def _SLASH_Zc_sizedDealloc : CLFlag<"Zc:sizedDealloc">,
  HelpText<"Enable C++14 sized global deallocation functions">,
  Alias<fsized_deallocation>;
def _SLASH_Zc_sizedDealloc_ : CLFlag<"Zc:sizedDealloc-">,
  HelpText<"Disable C++14 sized global deallocation functions">,
  Alias<fno_sized_deallocation>;
def _SLASH_Zc_alignedNew : CLFlag<"Zc:alignedNew">,
  HelpText<"Enable C++17 aligned allocation functions">,
  Alias<faligned_allocation>;
def _SLASH_Zc_alignedNew_ : CLFlag<"Zc:alignedNew-">,
  HelpText<"Disable C++17 aligned allocation functions">,
  Alias<fno_aligned_allocation>;
def _SLASH_Zc_char8_t : CLFlag<"Zc:char8_t">,
  HelpText<"Enable char8_t from C++2a">,
  Alias<fchar8__t>;
def _SLASH_Zc_char8_t_ : CLFlag<"Zc:char8_t-">,
  HelpText<"Disable char8_t from c++2a">,
  Alias<fno_char8__t>;
def _SLASH_Zc_strictStrings : CLFlag<"Zc:strictStrings">,
  HelpText<"Treat string literals as const">, Alias<W_Joined>,
  AliasArgs<["error=c++11-compat-deprecated-writable-strings"]>;
def _SLASH_Zc_threadSafeInit : CLFlag<"Zc:threadSafeInit">,
  HelpText<"Enable thread-safe initialization of static variables">,
  Alias<fthreadsafe_statics>;
def _SLASH_Zc_threadSafeInit_ : CLFlag<"Zc:threadSafeInit-">,
  HelpText<"Disable thread-safe initialization of static variables">,
  Alias<fno_threadsafe_statics>;
def _SLASH_Zc_trigraphs : CLFlag<"Zc:trigraphs">,
  HelpText<"Enable trigraphs">, Alias<ftrigraphs>;
def _SLASH_Zc_trigraphs_off : CLFlag<"Zc:trigraphs-">,
  HelpText<"Disable trigraphs (default)">, Alias<fno_trigraphs>;
def _SLASH_Zc_twoPhase : CLFlag<"Zc:twoPhase">,
  HelpText<"Enable two-phase name lookup in templates">,
  Alias<fno_delayed_template_parsing>;
def _SLASH_Zc_twoPhase_ : CLFlag<"Zc:twoPhase-">,
  HelpText<"Disable two-phase name lookup in templates (default)">,
  Alias<fdelayed_template_parsing>;
#if INTEL_CUSTOMIZATION
def _SLASH_Zc_wchar_t : CLFlag<"Zc:wchar_t">,
  HelpText<"Specify that wchar_t is a native data type">;
def _SLASH_Zc_wchar_t_ : CLFlag<"Zc:wchar_t-">,
  HelpText<"Do not specify that wchar_t is a native data type">;
#endif // INTEL_CUSTOMIZATION
def _SLASH_Z7 : CLFlag<"Z7">,
  HelpText<"Enable CodeView debug information in object files">;
def _SLASH_Zi : CLFlag<"Zi">, Alias<_SLASH_Z7>,
  HelpText<"Like /Z7">;
def _SLASH_Zp : CLJoined<"Zp">,
  HelpText<"Set default maximum struct packing alignment">,
  Alias<fpack_struct_EQ>;
def _SLASH_Zp_flag : CLFlag<"Zp">,
  HelpText<"Set default maximum struct packing alignment to 1">,
  Alias<fpack_struct_EQ>, AliasArgs<["1"]>;
def _SLASH_Zs : CLFlag<"Zs">, HelpText<"Syntax-check only">,
  Alias<fsyntax_only>;
#if INTEL_CUSTOMIZATION
def _SLASH_ZI : CLFlag<"ZI">, Alias<_SLASH_Z7>, HelpText<"Like /Z7">;
#endif // INTEL_CUSTOMIZATION
def _SLASH_openmp_ : CLFlag<"openmp-">,
  HelpText<"Disable OpenMP support">, Alias<fno_openmp>;
def _SLASH_openmp : CLFlag<"openmp">, HelpText<"Enable OpenMP support">,
  Alias<fopenmp>;
def _SLASH_openmp_experimental : CLFlag<"openmp:experimental">,
  HelpText<"Enable OpenMP support with experimental SIMD support">,
  Alias<fopenmp>;
<<<<<<< HEAD
=======
def _SLASH_tune : CLCompileJoined<"tune:">,
  HelpText<"Set CPU for optimization without affecting instruction set">,
  Alias<mtune_EQ>;
>>>>>>> 6c8b510a

// Non-aliases:

def _SLASH_arch : CLCompileJoined<"arch:">,
  HelpText<"Set architecture for code generation">;

def _SLASH_M_Group : OptionGroup<"</M group>">, Group<cl_compile_Group>;
def _SLASH_volatile_Group : OptionGroup<"</volatile group>">,
  Group<cl_compile_Group>;

def _SLASH_EH : CLJoined<"EH">, HelpText<"Set exception handling model">;
def _SLASH_EP : CLFlag<"EP">,
  HelpText<"Disable linemarker output and preprocess to stdout">;
#if INTEL_CUSTOMIZATION
def _SLASH_F : CLJoinedOrSeparate<"F">, HelpText<"Set the stack reserve amount "
  "specified to the linker">;
#endif // INTEL_CUSTOMIZATION
def _SLASH_FA : CLFlag<"FA">,
  HelpText<"Output assembly code file during compilation">;
def _SLASH_Fa : CLJoined<"Fa">,
  HelpText<"Set assembly output file name (with /FA)">,
  MetaVarName<"<file or dir/>">;
def _SLASH_fallback : CLCompileFlag<"fallback">,
  HelpText<"Fall back to cl.exe if clang-cl fails to compile">;
def _SLASH_FI : CLJoinedOrSeparate<"FI">,
  HelpText<"Include file before parsing">, Alias<include_>;
def _SLASH_Fe : CLJoined<"Fe">,
  HelpText<"Set output executable file name">,
  MetaVarName<"<file or dir/>">;
def _SLASH_Fe_COLON : CLJoined<"Fe:">, Alias<_SLASH_Fe>;
def _SLASH_Fi : CLCompileJoined<"Fi">,
  HelpText<"Set preprocess output file name (with /P)">,
  MetaVarName<"<file>">;
def _SLASH_Fo : CLCompileJoined<"Fo">,
  HelpText<"Set output object file (with /c)">,
  MetaVarName<"<file or dir/>">;
#if INTEL_CUSTOMIZATION
def : CLCompileJoined<"Fo:">, Alias<_SLASH_Fo>;
#endif //INTEL_CUSTOMIZATION
def _SLASH_guard : CLJoined<"guard:">,
  HelpText<"Enable Control Flow Guard with /guard:cf, or only the table with /guard:cf,nochecks">;
def _SLASH_GX : CLFlag<"GX">,
  HelpText<"Deprecated; use /EHsc">;
def _SLASH_GX_ : CLFlag<"GX-">,
  HelpText<"Deprecated (like not passing /EH)">;
def _SLASH_imsvc : CLJoinedOrSeparate<"imsvc">,
  HelpText<"Add <dir> to system include search path, as if in %INCLUDE%">,
  MetaVarName<"<dir>">;
def _SLASH_LD : CLFlag<"LD">, HelpText<"Create DLL">;
def _SLASH_LDd : CLFlag<"LDd">, HelpText<"Create debug DLL">;
def _SLASH_link : CLRemainingArgsJoined<"link">,
  HelpText<"Forward options to the linker">, MetaVarName<"<options>">;
def _SLASH_MD : Option<["/", "-"], "MD", KIND_FLAG>, Group<_SLASH_M_Group>,
  Flags<[CLOption, NoXarchOption]>, HelpText<"Use DLL run-time">;
def _SLASH_MDd : Option<["/", "-"], "MDd", KIND_FLAG>, Group<_SLASH_M_Group>,
  Flags<[CLOption, NoXarchOption]>, HelpText<"Use DLL debug run-time">;
def _SLASH_MT : Option<["/", "-"], "MT", KIND_FLAG>, Group<_SLASH_M_Group>,
  Flags<[CLOption, NoXarchOption]>, HelpText<"Use static run-time">;
def _SLASH_MTd : Option<["/", "-"], "MTd", KIND_FLAG>, Group<_SLASH_M_Group>,
  Flags<[CLOption, NoXarchOption]>, HelpText<"Use static debug run-time">;
def _SLASH_o : CLJoinedOrSeparate<"o">,
  HelpText<"Deprecated (set output file name); use /Fe or /Fe">,
  MetaVarName<"<file or dir/>">;
def _SLASH_P : CLFlag<"P">, HelpText<"Preprocess to file">;
def _SLASH_Tc : CLCompileJoinedOrSeparate<"Tc">,
  HelpText<"Treat <file> as C source file">, MetaVarName<"<file>">;
def _SLASH_TC : CLCompileFlag<"TC">, HelpText<"Treat all source files as C">;
def _SLASH_Tp : CLCompileJoinedOrSeparate<"Tp">,
  HelpText<"Treat <file> as C++ source file">, MetaVarName<"<file>">;
def _SLASH_TP : CLCompileFlag<"TP">, HelpText<"Treat all source files as C++">;
def _SLASH_vctoolsdir : CLJoinedOrSeparate<"vctoolsdir">,
  HelpText<"Path to the VCToolChain">, MetaVarName<"<dir>">;
def _SLASH_volatile_iso : Option<["/", "-"], "volatile:iso", KIND_FLAG>,
  Group<_SLASH_volatile_Group>, Flags<[CLOption, NoXarchOption]>,
  HelpText<"Volatile loads and stores have standard semantics">;
def _SLASH_vmb : CLFlag<"vmb">,
  HelpText<"Use a best-case representation method for member pointers">;
def _SLASH_vmg : CLFlag<"vmg">,
  HelpText<"Use a most-general representation for member pointers">;
def _SLASH_vms : CLFlag<"vms">,
  HelpText<"Set the default most-general representation to single inheritance">;
def _SLASH_vmm : CLFlag<"vmm">,
  HelpText<"Set the default most-general representation to "
           "multiple inheritance">;
def _SLASH_vmv : CLFlag<"vmv">,
  HelpText<"Set the default most-general representation to "
           "virtual inheritance">;
def _SLASH_volatile_ms  : Option<["/", "-"], "volatile:ms", KIND_FLAG>,
  Group<_SLASH_volatile_Group>, Flags<[CLOption, NoXarchOption]>,
  HelpText<"Volatile loads and stores have acquire and release semantics">;
def _SLASH_clang : CLJoined<"clang:">,
  HelpText<"Pass <arg> to the clang driver">, MetaVarName<"<arg>">;
def _SLASH_Zl : CLFlag<"Zl">,
  HelpText<"Do not let object file auto-link default libraries">;

def _SLASH_Yc : CLJoined<"Yc">,
  HelpText<"Generate a pch file for all code up to and including <filename>">,
  MetaVarName<"<filename>">;
def _SLASH_Yu : CLJoined<"Yu">,
  HelpText<"Load a pch file and use it instead of all code up to "
           "and including <filename>">,
  MetaVarName<"<filename>">;
def _SLASH_Y_ : CLFlag<"Y-">,
  HelpText<"Disable precompiled headers, overrides /Yc and /Yu">;
def _SLASH_Zc_dllexportInlines : CLFlag<"Zc:dllexportInlines">,
  HelpText<"dllexport/dllimport inline member functions of dllexport/import classes (default)">;
def _SLASH_Zc_dllexportInlines_ : CLFlag<"Zc:dllexportInlines-">,
  HelpText<"Do not dllexport/dllimport inline member functions of dllexport/import classes">;
def _SLASH_Fp : CLJoined<"Fp">,
  HelpText<"Set pch file name (with /Yc and /Yu)">, MetaVarName<"<file>">;

def _SLASH_Gd : CLFlag<"Gd">,
  HelpText<"Set __cdecl as a default calling convention">;
def _SLASH_Gr : CLFlag<"Gr">,
  HelpText<"Set __fastcall as a default calling convention">;
def _SLASH_Gz : CLFlag<"Gz">,
  HelpText<"Set __stdcall as a default calling convention">;
def _SLASH_Gv : CLFlag<"Gv">,
  HelpText<"Set __vectorcall as a default calling convention">;
def _SLASH_Gregcall : CLFlag<"Gregcall">,
  HelpText<"Set __regcall as a default calling convention">;
#if INTEL_CUSTOMIZATION
def _SLASH_Qregcall : CLFlag<"Qregcall">, Alias<_SLASH_Gregcall>,
  HelpText<"Set __regcall as a default calling convention">;
#endif // INTEL_CUSTOMIZATION

// Ignored:

def _SLASH_analyze_ : CLIgnoredFlag<"analyze-">;
def _SLASH_bigobj : CLIgnoredFlag<"bigobj">;
def _SLASH_cgthreads : CLIgnoredJoined<"cgthreads">;
def _SLASH_d2FastFail : CLIgnoredFlag<"d2FastFail">;
def _SLASH_d2Zi_PLUS : CLIgnoredFlag<"d2Zi+">;
def _SLASH_errorReport : CLIgnoredJoined<"errorReport">;
def _SLASH_FC : CLIgnoredFlag<"FC">;
def _SLASH_Fd : CLIgnoredJoined<"Fd">;
def _SLASH_FS : CLIgnoredFlag<"FS">;
def _SLASH_JMC : CLIgnoredFlag<"JMC">;
def _SLASH_kernel_ : CLIgnoredFlag<"kernel-">;
def _SLASH_nologo : CLIgnoredFlag<"nologo">;
def _SLASH_permissive_ : CLIgnoredFlag<"permissive-">;
def _SLASH_RTC : CLIgnoredJoined<"RTC">;
def _SLASH_sdl : CLIgnoredFlag<"sdl">;
def _SLASH_sdl_ : CLIgnoredFlag<"sdl-">;
def _SLASH_utf8 : CLIgnoredFlag<"utf-8">,
  HelpText<"Set source and runtime encoding to UTF-8 (default)">;
def _SLASH_w : CLIgnoredJoined<"w">;
def _SLASH_Zc___cplusplus : CLIgnoredFlag<"Zc:__cplusplus">;
def _SLASH_Zc_auto : CLIgnoredFlag<"Zc:auto">;
def _SLASH_Zc_forScope : CLIgnoredFlag<"Zc:forScope">;
def _SLASH_Zc_inline : CLIgnoredFlag<"Zc:inline">;
def _SLASH_Zc_rvalueCast : CLIgnoredFlag<"Zc:rvalueCast">;
def _SLASH_Zc_ternary : CLIgnoredFlag<"Zc:ternary">;
#ifndef INTEL_CUSTOMIZATION
// Support matching icx behavior has been added, do not add this as ignored.
def _SLASH_Zc_wchar_t : CLIgnoredFlag<"Zc:wchar_t">;
#endif // INTEL_CUSTOMIZATION
def _SLASH_ZH_MD5 : CLIgnoredFlag<"ZH:MD5">;
def _SLASH_ZH_SHA1 : CLIgnoredFlag<"ZH:SHA1">;
def _SLASH_ZH_SHA_256 : CLIgnoredFlag<"ZH:SHA_256">;
def _SLASH_Zm : CLIgnoredJoined<"Zm">;
def _SLASH_Zo : CLIgnoredFlag<"Zo">;
def _SLASH_Zo_ : CLIgnoredFlag<"Zo-">;


// Unsupported:

def _SLASH_await : CLFlag<"await">;
def _SLASH_constexpr : CLJoined<"constexpr:">;
def _SLASH_AI : CLJoinedOrSeparate<"AI">;
def _SLASH_Bt : CLFlag<"Bt">;
def _SLASH_Bt_plus : CLFlag<"Bt+">;
def _SLASH_clr : CLJoined<"clr">;
def _SLASH_d2 : CLJoined<"d2">;
def _SLASH_doc : CLJoined<"doc">;
def _SLASH_FA_joined : CLJoined<"FA">;
def _SLASH_favor : CLJoined<"favor">;
#ifndef INTEL_CUSTOMIZATION
def _SLASH_F : CLJoinedOrSeparate<"F">;
#endif // INTEL_CUSTOMIZATION
def _SLASH_Fm : CLJoined<"Fm">;
def _SLASH_Fr : CLJoined<"Fr">;
def _SLASH_FR : CLJoined<"FR">;
def _SLASH_FU : CLJoinedOrSeparate<"FU">;
def _SLASH_Fx : CLFlag<"Fx">;
def _SLASH_G1 : CLFlag<"G1">;
def _SLASH_G2 : CLFlag<"G2">;
def _SLASH_Ge : CLFlag<"Ge">;
def _SLASH_Gh : CLFlag<"Gh">;
def _SLASH_GH : CLFlag<"GH">;
def _SLASH_GL : CLFlag<"GL">;
def _SLASH_GL_ : CLFlag<"GL-">;
def _SLASH_Gm : CLFlag<"Gm">;
def _SLASH_Gm_ : CLFlag<"Gm-">;
def _SLASH_GT : CLFlag<"GT">;
def _SLASH_GZ : CLFlag<"GZ">;
def _SLASH_H : CLFlag<"H">;
def _SLASH_homeparams : CLFlag<"homeparams">;
def _SLASH_hotpatch : CLFlag<"hotpatch">;
def _SLASH_kernel : CLFlag<"kernel">;
def _SLASH_LN : CLFlag<"LN">;
def _SLASH_MP : CLJoined<"MP">;
def _SLASH_Qfast_transcendentals : CLFlag<"Qfast_transcendentals">;
def _SLASH_QIfist : CLFlag<"QIfist">;
def _SLASH_QIntel_jcc_erratum : CLFlag<"QIntel-jcc-erratum">;
def _SLASH_Qimprecise_fwaits : CLFlag<"Qimprecise_fwaits">;
def _SLASH_Qpar : CLFlag<"Qpar">;
def _SLASH_Qpar_report : CLJoined<"Qpar-report">;
def _SLASH_Qsafe_fp_loads : CLFlag<"Qsafe_fp_loads">;
def _SLASH_Qspectre : CLFlag<"Qspectre">;
def _SLASH_Qspectre_load : CLFlag<"Qspectre-load">;
def _SLASH_Qspectre_load_cf : CLFlag<"Qspectre-load-cf">;
def _SLASH_Qvec_report : CLJoined<"Qvec-report">;
def _SLASH_u : CLFlag<"u">;
def _SLASH_V : CLFlag<"V">;
def _SLASH_WL : CLFlag<"WL">;
def _SLASH_Wp64 : CLFlag<"Wp64">;
def _SLASH_Yd : CLFlag<"Yd">;
def _SLASH_Yl : CLJoined<"Yl">;
def _SLASH_Za : CLFlag<"Za">;
def _SLASH_Zc : CLJoined<"Zc:">;
def _SLASH_Ze : CLFlag<"Ze">;
def _SLASH_Zg : CLFlag<"Zg">;
#ifndef INTEL_CUSTOMIZATION
def _SLASH_ZI : CLFlag<"ZI">;
#endif // !INTEL_CUSTOMIZATION
def _SLASH_ZW : CLJoined<"ZW">;<|MERGE_RESOLUTION|>--- conflicted
+++ resolved
@@ -895,8 +895,6 @@
 def Xopenmp_target_EQ : JoinedAndSeparate<["-"], "Xopenmp-target=">,
   HelpText<"Pass <arg> to the target offloading toolchain identified by <triple>.">,
   MetaVarName<"<triple> <arg>">;
-<<<<<<< HEAD
-=======
 #if INTEL_CUSTOMIZATION
 def Xopenmp_backend : Separate<["-"], "Xopenmp-target-backend">,
   HelpText<"Pass <arg> to the OpenMP based target backend.">,
@@ -917,7 +915,6 @@
   HelpText<"Pass <arg> to the SYCL based target linker identified by "
   "<triple>.">, MetaVarName<"<triple> <arg>">, Flags<[CoreOption]>;
 #endif // INTEL_CUSTOMIZATION
->>>>>>> 6c8b510a
 def Xsycl_backend : Separate<["-"], "Xsycl-target-backend">,
   HelpText<"Pass <arg> to the SYCL based target backend.">, MetaVarName<"<arg>">, Flags<[CoreOption]>;
 def Xsycl_backend_EQ : JoinedAndSeparate<["-"], "Xsycl-target-backend=">,
@@ -2358,12 +2355,8 @@
 def foffload_whole_static_lib_EQ : CommaJoined<["-"], "foffload-whole-static-lib=">, Flags<[NoXarchOption, CoreOption]>, Group<offload_lib_Group>;
 def fomit_frame_pointer : Flag<["-"], "fomit-frame-pointer">, Group<f_Group>;
 def fopenmp : Flag<["-"], "fopenmp">, Group<f_Group>, Flags<[CC1Option, NoArgumentUnused]>,
-<<<<<<< HEAD
-  HelpText<"Parse OpenMP pragmas and generate parallel code.">;
-=======
   HelpText<"Parse OpenMP pragmas and generate parallel code.">,
   MarshallingInfoFlag<"LangOpts->OpenMP", "0u">, Normalizer<"makeFlagToValueNormalizer(50u)">;
->>>>>>> 6c8b510a
 def fno_openmp : Flag<["-"], "fno-openmp">, Group<f_Group>, Flags<[NoArgumentUnused]>;
 #if INTEL_CUSTOMIZATION
 def fopenmp_version_EQ : Joined<["-"], "fopenmp-version=">, Group<f_Group>, Flags<[CC1Option, NoArgumentUnused]>,
@@ -2390,11 +2383,7 @@
 def fno_openmp_use_single_elem_array_funcs : Flag<["-"],
   "fno-openmp-use-single-elem-array-funcs">;
 // end INTEL_COLLAB
-<<<<<<< HEAD
-def fopenmp_targets_EQ : CommaJoined<["-"], "fopenmp-targets=">, Flags<[DriverOption, CC1Option]>,
-=======
 def fopenmp_targets_EQ : CommaJoined<["-"], "fopenmp-targets=">, Flags<[NoXarchOption, CC1Option]>,
->>>>>>> 6c8b510a
   HelpText<"Specify comma-separated list of triples OpenMP offloading targets to be supported">;
 def fopenmp_relocatable_target : Flag<["-"], "fopenmp-relocatable-target">,
   Group<f_Group>, Flags<[CC1Option, NoArgumentUnused, HelpHidden]>;
@@ -2407,18 +2396,6 @@
 def fno_iopenmp_simd : Flag<["-"], "fno-iopenmp-simd">, Group<f_Group>, Flags<[NoArgumentUnused]>;
 def fopenmp_stable_file_id : Flag<["-"], "fopenmp-stable-file-id">,
     Group<f_Group>, Flags<[CC1Option, NoArgumentUnused, CoreOption, HelpHidden]>;
-<<<<<<< HEAD
-def fopenmp_device_lib_EQ : CommaJoined<["-"], "fopenmp-device-lib=">, Flags<[DriverOption, CoreOption]>,
-  Values<"libc, libm-fp32, libm-fp64, all">, HelpText<"Control inclusion of "
-  "device libraries into device binary linkage. Valid arguments "
-  "are libc, libm-fp32, libm-fp64, all">;
-def fno_openmp_device_lib_EQ : CommaJoined<["-"], "fno-openmp-device-lib=">, Flags<[DriverOption, CoreOption]>,
-  Values<"libc, libm-fp32, libm-fp64, all">, HelpText<"Control exclusion of "
-  "device libraries from device binary linkage. Valid arguments "
-  "are libc, libm-fp32, libm-fp64, all">;
-def fiopenmp_offload : Flag<["-"], "fiopenmp-offload">, Flags<[DriverOption]>, Group<f_Group>;
-def fno_iopenmp_offload : Flag<["-"], "fno-iopenmp-offload">, Flags<[DriverOption]>, Group<f_Group>;
-=======
 def fopenmp_device_lib_EQ : CommaJoined<["-"], "fopenmp-device-lib=">, Flags<[NoXarchOption, CoreOption]>,
   Values<"libc, libm-fp32, libm-fp64, all">, HelpText<"Control inclusion of "
   "device libraries into device binary linkage. Valid arguments "
@@ -2430,7 +2407,6 @@
 def fiopenmp_offload : Flag<["-"], "fiopenmp-offload">, Flags<[NoXarchOption]>, Group<f_Group>;
 def fno_iopenmp_offload : Flag<["-"], "fno-iopenmp-offload">, Flags<[NoXarchOption]>, Group<f_Group>;
 def fopenmp_target_simd : Flag<["-"], "fopenmp-target-simd">, Flags<[NoXarchOption, HelpHidden]>, Group<f_Group>;
->>>>>>> 6c8b510a
 #endif // INTEL_CUSTOMIZATION
 def fopenmp_enable_irbuilder : Flag<["-"], "fopenmp-enable-irbuilder">, Group<f_Group>, Flags<[CC1Option, NoArgumentUnused, HelpHidden]>,
   HelpText<"Use the experimental OpenMP-IR-Builder codegen path.">;
@@ -4585,11 +4561,7 @@
 
 #if INTEL_CUSTOMIZATION
 // -q Intel options
-<<<<<<< HEAD
-def qopt_assume_no_loop_carried_dep_EQ : Joined<["-"], "qopt-assume-no-loop-carried-dep=">, Values<"0,1,2">, Flags<[DriverOption]>, HelpText<"Set a level of "
-=======
 def qopt_assume_no_loop_carried_dep_EQ : Joined<["-"], "qopt-assume-no-loop-carried-dep=">, Values<"0,1,2">, Flags<[NoXarchOption]>, HelpText<"Set a level of "
->>>>>>> 6c8b510a
   "performance tuning for loops.  0 - The compiler does not assume there is "
   "loop-carried dependencies (default).  1 - Assume there are no loop-carried "
   "dependencies for innermost loops.  2 - Assume there are no loop-carried "
@@ -4833,31 +4805,20 @@
 def fno_sycl_dead_args_optimization : Flag<["-"], "fno-sycl-dead-args-optimization">,
   Group<sycl_Group>, Flags<[NoArgumentUnused, CoreOption]>, HelpText<"Disables "
   "elimination of DPC++ dead kernel arguments">;
-<<<<<<< HEAD
-def fsycl_device_lib_EQ : CommaJoined<["-"], "fsycl-device-lib=">, Group<sycl_Group>, Flags<[DriverOption, CoreOption]>,
-  Values<"libc, libm-fp32, libm-fp64, all">, HelpText<"Control inclusion of "
-  "device libraries into device binary linkage. Valid arguments "
-  "are libc, libm-fp32, libm-fp64, all">;
-def fno_sycl_device_lib_EQ : CommaJoined<["-"], "fno-sycl-device-lib=">, Group<sycl_Group>, Flags<[DriverOption, CoreOption]>,
-=======
 def fsycl_device_lib_EQ : CommaJoined<["-"], "fsycl-device-lib=">, Group<sycl_Group>, Flags<[NoXarchOption, CoreOption]>,
   Values<"libc, libm-fp32, libm-fp64, all">, HelpText<"Control inclusion of "
   "device libraries into device binary linkage. Valid arguments "
   "are libc, libm-fp32, libm-fp64, all">;
 def fno_sycl_device_lib_EQ : CommaJoined<["-"], "fno-sycl-device-lib=">, Group<sycl_Group>, Flags<[NoXarchOption, CoreOption]>,
->>>>>>> 6c8b510a
   Values<"libc, libm-fp32, libm-fp64, all">, HelpText<"Control exclusion of "
   "device libraries from device binary linkage. Valid arguments "
   "are libc, libm-fp32, libm-fp64, all">;
 
-<<<<<<< HEAD
-=======
 //===----------------------------------------------------------------------===//
 // FlangOption and FC1 Options
 //===----------------------------------------------------------------------===//
 def test_io : Flag<["-"], "test-io">, Flags<[HelpHidden, FlangOption, FC1Option, FlangOnlyOption]>, Group<Action_Group>,
   HelpText<"Run the InputOuputTest action. Use for development and testing only.">;
->>>>>>> 6c8b510a
 
 //===----------------------------------------------------------------------===//
 // CC1 Options
@@ -5490,12 +5451,8 @@
   HelpText<"Include code completion results which require small fix-its.">,
   MarshallingInfoFlag<"FrontendOpts.CodeCompleteOpts.IncludeFixIts">;
 def disable_free : Flag<["-"], "disable-free">,
-<<<<<<< HEAD
-  HelpText<"Disable freeing of memory on exit">;
-=======
   HelpText<"Disable freeing of memory on exit">,
   MarshallingInfoFlag<"FrontendOpts.DisableFree">;
->>>>>>> 6c8b510a
 #if INTEL_CUSTOMIZATION
 def no_disable_free: Flag<["-"], "no-disable-free">,
   HelpText<"Do not disable freeing of memory on exit">;
@@ -5921,12 +5878,9 @@
 def fintel_openmp_use_llvm_atomic : Flag<["-"],
   "fintel-openmp-use-llvm-atomic">,
   HelpText<"Use LLVM atomics instead of lib calls for OpenMP SPIR-V targets">;
-<<<<<<< HEAD
-=======
 def fno_intel_openmp_use_llvm_atomic : Flag<["-"],
   "fno-intel-openmp-use-llvm-atomic">,
   HelpText<"Use LLVM atomics instead of lib calls for OpenMP SPIR-V targets">;
->>>>>>> 6c8b510a
 def fintel_openmp_region_early_collapsed_loops : Flag<["-"],
       "fintel-openmp-region-early-collapsed-loops">,
       HelpText<"Always generate early collapsed OpenMP loops">;
@@ -6160,11 +6114,7 @@
   Group<cl_Group>;
 
 class CLFlag<string name> : Option<["/", "-"], name, KIND_FLAG>,
-<<<<<<< HEAD
-  Group<cl_Group>, Flags<[CLOption, DriverOption]>;
-=======
   Group<cl_Group>, Flags<[CLOption, NoXarchOption]>;
->>>>>>> 6c8b510a
 
 class CLCompileFlag<string name> : Option<["/", "-"], name, KIND_FLAG>,
   Group<cl_compile_Group>, Flags<[CLOption, NoXarchOption]>;
@@ -6193,11 +6143,7 @@
 
 #if INTEL_CUSTOMIZATION
 class CLCommaJoined<string name> : Option<["/", "-"], name, KIND_COMMAJOINED>,
-<<<<<<< HEAD
-  Group<cl_Group>, Flags<[CLOption, DriverOption]>;
-=======
   Group<cl_Group>, Flags<[CLOption, NoXarchOption]>;
->>>>>>> 6c8b510a
 #endif // INTEL_CUSTOMIZATION
 
 // Aliases:
@@ -6409,10 +6355,6 @@
 def _SLASH_Qopenmp_simd : CLFlag<"Qopenmp-simd">, Alias<fiopenmp_simd>,
   HelpText<"Emit OpenMP code only for SIMD-based constructs.">;
 def _SLASH_Qopenmp_simd_ : CLFlag<"Qopenmp-simd-">, Alias<fno_iopenmp_simd>;
-<<<<<<< HEAD
-def _SLASH_Qiopenmp_offload : CLFlag<"Qiopenmp-offload">, Alias<fiopenmp_offload>;
-def _SLASH_Qiopenmp_offload_ : CLFlag<"Qiopenmp-offload-">, Alias<fno_iopenmp_offload>;
-=======
 def _SLASH_Qopenmp_target_simd : CLFlag<"Qopenmp-target-simd">, Alias<fopenmp_target_simd>;
 def _SLASH_Qiopenmp_offload : CLFlag<"Qiopenmp-offload">, Alias<fiopenmp_offload>;
 def _SLASH_Qiopenmp_offload_ : CLFlag<"Qiopenmp-offload-">, Alias<fno_iopenmp_offload>;
@@ -6426,7 +6368,6 @@
 def : CLFlag<"Qparallel-source-info-">, Alias<parallel_source_info_EQ>,
   AliasArgs<["0"]>, HelpText<"Disable emission of source location information "
   "for parallel code generation.">;
->>>>>>> 6c8b510a
 def _SLASH_Qpc : CLJoined<"Qpc">, Alias<pc>, HelpText<"Initialize X87 "
   "floating point precision to single, double or double extended.  Valid "
   "values of 32, 64, and 80.">;
@@ -6739,12 +6680,9 @@
 def _SLASH_openmp_experimental : CLFlag<"openmp:experimental">,
   HelpText<"Enable OpenMP support with experimental SIMD support">,
   Alias<fopenmp>;
-<<<<<<< HEAD
-=======
 def _SLASH_tune : CLCompileJoined<"tune:">,
   HelpText<"Set CPU for optimization without affecting instruction set">,
   Alias<mtune_EQ>;
->>>>>>> 6c8b510a
 
 // Non-aliases:
 
