//===--- Options.td - Options for clang -----------------------------------===//
//
// Part of the LLVM Project, under the Apache License v2.0 with LLVM Exceptions.
// See https://llvm.org/LICENSE.txt for license information.
// SPDX-License-Identifier: Apache-2.0 WITH LLVM-exception
//
//===----------------------------------------------------------------------===//
//
//  This file defines the options accepted by clang.
//
//===----------------------------------------------------------------------===//

// Include the common option parsing interfaces.
include "llvm/Option/OptParser.td"

/////////
// Flags

// The option is a "driver"-only option, and should not be forwarded to other
// tools via `-Xarch` options.
def NoXarchOption : OptionFlag;

// LinkerInput - The option is a linker input.
def LinkerInput : OptionFlag;

// NoArgumentUnused - Don't report argument unused warnings for this option; this
// is useful for options like -static or -dynamic which a user may always end up
// passing, even if the platform defaults to (or only supports) that option.
def NoArgumentUnused : OptionFlag;

// Unsupported - The option is unsupported, and the driver will reject command
// lines that use it.
def Unsupported : OptionFlag;

#if INTEL_CUSTOMIZATION
// DpcppUnsupported - This option is unsupported for DPC++ and the driver will
// reject command lines that use it and not emit help.
def DpcppUnsupported : OptionFlag;

// DpcppHidden - This option is does not show help for DPC++
def DpcppHidden : OptionFlag;

// DpcppOption - This option is for DPC++
def DpcppOption : OptionFlag;
#endif // INTEL_CUSTOMIZATION

// Ignored - The option is unsupported, and the driver will silently ignore it.
def Ignored : OptionFlag;

// CoreOption - This is considered a "core" Clang option, available in both
// clang and clang-cl modes.
def CoreOption : OptionFlag;

// CLOption - This is a cl.exe compatibility option. Options with this flag
// are made available when the driver is running in CL compatibility mode.
def CLOption : OptionFlag;

// CC1Option - This option should be accepted by clang -cc1.
def CC1Option : OptionFlag;

// CC1AsOption - This option should be accepted by clang -cc1as.
def CC1AsOption : OptionFlag;

// NoDriverOption - This option should not be accepted by the driver.
def NoDriverOption : OptionFlag;

// If an option affects linking, but has a primary group (so Link_Group cannot
// be used), add this flag.
def LinkOption : OptionFlag;

// FlangOption - This is considered a "core" Flang option, available in
// flang mode.
def FlangOption : OptionFlag;

// FlangOnlyOption - This option should only be used by Flang (i.e. it is not
// available for Clang)
def FlangOnlyOption : OptionFlag;

// FC1Option - This option should be accepted by flang -fc1.
def FC1Option : OptionFlag;

// A short name to show in documentation. The name will be interpreted as rST.
class DocName<string name> { string DocName = name; }

// A brief description to show in documentation, interpreted as rST.
class DocBrief<code descr> { code DocBrief = descr; }

// Indicates that this group should be flattened into its parent when generating
// documentation.
class DocFlatten { bit DocFlatten = 1; }

// Indicates that this warning is ignored, but accepted with a warning for
// GCC compatibility.
class IgnoredGCCCompat : Flags<[HelpHidden]> {}

/////////
// Groups

def Action_Group : OptionGroup<"<action group>">, DocName<"Actions">,
                   DocBrief<[{The action to perform on the input.}]>;

// Meta-group for options which are only used for compilation,
// and not linking etc.
def CompileOnly_Group : OptionGroup<"<CompileOnly group>">,
                        DocName<"Compilation flags">, DocBrief<[{
Flags controlling the behavior of Clang during compilation. These flags have
no effect during actions that do not perform compilation.}]>;

def Preprocessor_Group : OptionGroup<"<Preprocessor group>">,
                         Group<CompileOnly_Group>,
                         DocName<"Preprocessor flags">, DocBrief<[{
Flags controlling the behavior of the Clang preprocessor.}]>;

def IncludePath_Group : OptionGroup<"<I/i group>">, Group<Preprocessor_Group>,
                        DocName<"Include path management">,
                        DocBrief<[{
Flags controlling how ``#include``\s are resolved to files.}]>;

def I_Group : OptionGroup<"<I group>">, Group<IncludePath_Group>, DocFlatten;
def i_Group : OptionGroup<"<i group>">, Group<IncludePath_Group>, DocFlatten;
def clang_i_Group : OptionGroup<"<clang i group>">, Group<i_Group>, DocFlatten;

def M_Group : OptionGroup<"<M group>">, Group<Preprocessor_Group>,
              DocName<"Dependency file generation">, DocBrief<[{
Flags controlling generation of a dependency file for ``make``-like build
systems.}]>;

def d_Group : OptionGroup<"<d group>">, Group<Preprocessor_Group>,
              DocName<"Dumping preprocessor state">, DocBrief<[{
Flags allowing the state of the preprocessor to be dumped in various ways.}]>;

def Diag_Group : OptionGroup<"<W/R group>">, Group<CompileOnly_Group>,
                 DocName<"Diagnostic flags">, DocBrief<[{
Flags controlling which warnings, errors, and remarks Clang will generate.
See the :doc:`full list of warning and remark flags <DiagnosticsReference>`.}]>;

def R_Group : OptionGroup<"<R group>">, Group<Diag_Group>, DocFlatten;
def R_value_Group : OptionGroup<"<R (with value) group>">, Group<R_Group>,
                    DocFlatten;
def W_Group : OptionGroup<"<W group>">, Group<Diag_Group>, DocFlatten;
def W_value_Group : OptionGroup<"<W (with value) group>">, Group<W_Group>,
                    DocFlatten;

def f_Group : OptionGroup<"<f group>">, Group<CompileOnly_Group>,
              DocName<"Target-independent compilation options">;

def f_clang_Group : OptionGroup<"<f (clang-only) group>">,
                    Group<CompileOnly_Group>, DocFlatten;
def pedantic_Group : OptionGroup<"<pedantic group>">, Group<f_Group>,
                     DocFlatten;
def opencl_Group : OptionGroup<"<opencl group>">, Group<f_Group>,
                   DocName<"OpenCL flags">;

def sycl_Group : OptionGroup<"<SYCL group>">, Group<f_Group>,
                 DocName<"SYCL flags">;

def m_Group : OptionGroup<"<m group>">, Group<CompileOnly_Group>,
              DocName<"Target-dependent compilation options">;

// Feature groups - these take command line options that correspond directly to
// target specific features and can be translated directly from command line
// options.
def m_aarch64_Features_Group : OptionGroup<"<aarch64 features group>">,
                               Group<m_Group>, DocName<"AARCH64">;
def m_amdgpu_Features_Group : OptionGroup<"<amdgpu features group>">,
                              Group<m_Group>, DocName<"AMDGPU">;
def m_arm_Features_Group : OptionGroup<"<arm features group>">,
                           Group<m_Group>, DocName<"ARM">;
def m_hexagon_Features_Group : OptionGroup<"<hexagon features group>">,
                               Group<m_Group>, DocName<"Hexagon">;
// The features added by this group will not be added to target features.
// These are explicitly handled.
def m_hexagon_Features_HVX_Group : OptionGroup<"<hexagon features group>">,
                                   Group<m_Group>, DocName<"Hexagon">;
def m_m68k_Features_Group: OptionGroup<"<m68k features group>">,
                           Group<m_Group>, DocName<"M68k">;
def m_mips_Features_Group : OptionGroup<"<mips features group>">,
                            Group<m_Group>, DocName<"MIPS">;
def m_ppc_Features_Group : OptionGroup<"<ppc features group>">,
                           Group<m_Group>, DocName<"PowerPC">;
def m_wasm_Features_Group : OptionGroup<"<wasm features group>">,
                            Group<m_Group>, DocName<"WebAssembly">;
// The features added by this group will not be added to target features.
// These are explicitly handled.
def m_wasm_Features_Driver_Group : OptionGroup<"<wasm driver features group>">,
                                   Group<m_Group>, DocName<"WebAssembly Driver">;
def m_x86_Features_Group : OptionGroup<"<x86 features group>">,
                           Group<m_Group>, Flags<[CoreOption]>, DocName<"X86">;
def m_riscv_Features_Group : OptionGroup<"<riscv features group>">,
                             Group<m_Group>, DocName<"RISCV">;

def m_libc_Group : OptionGroup<"<m libc group>">, Group<m_mips_Features_Group>,
                   Flags<[HelpHidden]>;

def O_Group : OptionGroup<"<O group>">, Group<CompileOnly_Group>,
              DocName<"Optimization level">, DocBrief<[{
Flags controlling how much optimization should be performed.}]>;

def DebugInfo_Group : OptionGroup<"<g group>">, Group<CompileOnly_Group>,
                      DocName<"Debug information generation">, DocBrief<[{
Flags controlling how much and what kind of debug information should be
generated.}]>;

def g_Group : OptionGroup<"<g group>">, Group<DebugInfo_Group>,
              DocName<"Kind and level of debug information">;
def gN_Group : OptionGroup<"<gN group>">, Group<g_Group>,
               DocName<"Debug level">;
def ggdbN_Group : OptionGroup<"<ggdbN group>">, Group<gN_Group>, DocFlatten;
def gTune_Group : OptionGroup<"<gTune group>">, Group<g_Group>,
                  DocName<"Debugger to tune debug information for">;
def g_flags_Group : OptionGroup<"<g flags group>">, Group<DebugInfo_Group>,
                    DocName<"Debug information flags">;

#if INTEL_CUSTOMIZATION
def intel_debug_Group : OptionGroup<"<intel debug group>">,
  Group<DebugInfo_Group>, DocName<"Intel debug options">;
#endif // INTEL_CUSTOMIZATION

def StaticAnalyzer_Group : OptionGroup<"<Static analyzer group>">,
                           DocName<"Static analyzer flags">, DocBrief<[{
Flags controlling the behavior of the Clang Static Analyzer.}]>;

// gfortran options that we recognize in the driver and pass along when
// invoking GCC to compile Fortran code.
def gfortran_Group : OptionGroup<"<gfortran group>">,
                     DocName<"Fortran compilation flags">, DocBrief<[{
Flags that will be passed onto the ``gfortran`` compiler when Clang is given
a Fortran input.}]>;

def Link_Group : OptionGroup<"<T/e/s/t/u group>">, DocName<"Linker flags">,
                 DocBrief<[{Flags that are passed on to the linker}]>;
def T_Group : OptionGroup<"<T group>">, Group<Link_Group>, DocFlatten;
def u_Group : OptionGroup<"<u group>">, Group<Link_Group>, DocFlatten;

def reserved_lib_Group : OptionGroup<"<reserved libs group>">,
                         Flags<[Unsupported]>;

def offload_lib_Group : OptionGroup<"<offload libs group>">;

// Temporary groups for clang options which we know we don't support,
// but don't want to verbosely warn the user about.
def clang_ignored_f_Group : OptionGroup<"<clang ignored f group>">,
  Group<f_Group>, Flags<[Ignored]>;
def clang_ignored_m_Group : OptionGroup<"<clang ignored m group>">,
  Group<m_Group>, Flags<[Ignored]>;

// Group for clang options in the process of deprecation.
// Please include the version that deprecated the flag as comment to allow
// easier garbage collection.
def clang_ignored_legacy_options_Group : OptionGroup<"<clang legacy flags>">,
  Group<f_Group>, Flags<[Ignored]>;

// Retired with clang-5.0
def : Flag<["-"], "fslp-vectorize-aggressive">, Group<clang_ignored_legacy_options_Group>;
def : Flag<["-"], "fno-slp-vectorize-aggressive">, Group<clang_ignored_legacy_options_Group>;

// Retired with clang-10.0. Previously controlled X86 MPX ISA.
def mmpx : Flag<["-"], "mmpx">, Group<clang_ignored_legacy_options_Group>;
def mno_mpx : Flag<["-"], "mno-mpx">, Group<clang_ignored_legacy_options_Group>;

// Group that ignores all gcc optimizations that won't be implemented
def clang_ignored_gcc_optimization_f_Group : OptionGroup<
  "<clang_ignored_gcc_optimization_f_Group>">, Group<f_Group>, Flags<[Ignored]>;

class DiagnosticOpts<string base>
  : KeyPathAndMacro<"DiagnosticOpts->", base, "DIAG_"> {}
class LangOpts<string base>
  : KeyPathAndMacro<"LangOpts->", base, "LANG_"> {}
class TargetOpts<string base>
  : KeyPathAndMacro<"TargetOpts->", base, "TARGET_"> {}
class FrontendOpts<string base>
  : KeyPathAndMacro<"FrontendOpts.", base, "FRONTEND_"> {}
class PreprocessorOutputOpts<string base>
  : KeyPathAndMacro<"PreprocessorOutputOpts.", base, "PREPROCESSOR_OUTPUT_"> {}
class DependencyOutputOpts<string base>
  : KeyPathAndMacro<"DependencyOutputOpts.", base, "DEPENDENCY_OUTPUT_"> {}
class CodeGenOpts<string base>
  : KeyPathAndMacro<"CodeGenOpts.", base, "CODEGEN_"> {}
class HeaderSearchOpts<string base>
  : KeyPathAndMacro<"HeaderSearchOpts->", base, "HEADER_SEARCH_"> {}
class PreprocessorOpts<string base>
  : KeyPathAndMacro<"PreprocessorOpts->", base, "PREPROCESSOR_"> {}
class FileSystemOpts<string base>
  : KeyPathAndMacro<"FileSystemOpts.", base, "FILE_SYSTEM_"> {}
class AnalyzerOpts<string base>
  : KeyPathAndMacro<"AnalyzerOpts->", base, "ANALYZER_"> {}
class MigratorOpts<string base>
  : KeyPathAndMacro<"MigratorOpts.", base, "MIGRATOR_"> {}

// A boolean option which is opt-in in CC1. The positive option exists in CC1 and
// Args.hasArg(OPT_ffoo) can be used to check that the flag is enabled.
// This is useful if the option is usually disabled.
// Use this only when the option cannot be declared via BoolFOption.
multiclass OptInFFlag<string name, string pos_prefix, string neg_prefix="",
                      string help="", list<OptionFlag> flags=[]> {
  def f#NAME : Flag<["-"], "f"#name>, Flags<[CC1Option] # flags>,
               Group<f_Group>, HelpText<pos_prefix # help>;
  def fno_#NAME : Flag<["-"], "fno-"#name>, Flags<flags>,
                  Group<f_Group>, HelpText<neg_prefix # help>;
}

// A boolean option which is opt-out in CC1. The negative option exists in CC1 and
// Args.hasArg(OPT_fno_foo) can be used to check that the flag is disabled.
// Use this only when the option cannot be declared via BoolFOption.
multiclass OptOutFFlag<string name, string pos_prefix, string neg_prefix,
                       string help="", list<OptionFlag> flags=[]> {
  def f#NAME : Flag<["-"], "f"#name>, Flags<flags>,
               Group<f_Group>, HelpText<pos_prefix # help>;
  def fno_#NAME : Flag<["-"], "fno-"#name>, Flags<[CC1Option] # flags>,
                  Group<f_Group>, HelpText<neg_prefix # help>;
}

// Creates a positive and negative flags where both of them are prefixed with
// "m", have help text specified for positive and negative option, and a Group
// optionally specified by the opt_group argument, otherwise Group<m_Group>.
multiclass SimpleMFlag<string name, string pos_prefix, string neg_prefix,
                       string help, OptionGroup opt_group = m_Group> {
  def m#NAME : Flag<["-"], "m"#name>, Group<opt_group>,
    HelpText<pos_prefix # help>;
  def mno_#NAME : Flag<["-"], "mno-"#name>, Group<opt_group>,
    HelpText<neg_prefix # help>;
}

//===----------------------------------------------------------------------===//
// BoolOption
//===----------------------------------------------------------------------===//

// The default value of a marshalled key path.
class Default<code value> { code Value = value; }

// Convenience variables for boolean defaults.
def DefaultTrue : Default<"true"> {}
def DefaultFalse : Default<"false"> {}

// The value set to the key path when the flag is present on the command line.
class Set<bit value> { bit Value = value; }
def SetTrue : Set<true> {}
def SetFalse : Set<false> {}

// Definition of single command line flag. This is an implementation detail, use
// SetTrueBy or SetFalseBy instead.
class FlagDef<bit polarity, bit value, list<OptionFlag> option_flags,
              string help, list<code> implied_by_expressions = []> {
  // The polarity. Besides spelling, this also decides whether the TableGen
  // record will be prefixed with "no_".
  bit Polarity = polarity;

  // The value assigned to key path when the flag is present on command line.
  bit Value = value;

  // OptionFlags that control visibility of the flag in different tools.
  list<OptionFlag> OptionFlags = option_flags;

  // The help text associated with the flag.
  string Help = help;

  // List of expressions that, when true, imply this flag.
  list<code> ImpliedBy = implied_by_expressions;
}

// Additional information to be appended to both positive and negative flag.
class BothFlags<list<OptionFlag> option_flags, string help = ""> {
  list<OptionFlag> OptionFlags = option_flags;
  string Help = help;
}

// Functor that appends the suffix to the base flag definition.
class ApplySuffix<FlagDef flag, BothFlags suffix> {
  FlagDef Result
    = FlagDef<flag.Polarity, flag.Value,
              flag.OptionFlags # suffix.OptionFlags,
              flag.Help # suffix.Help, flag.ImpliedBy>;
}

// Definition of the command line flag with positive spelling, e.g. "-ffoo".
class PosFlag<Set value, list<OptionFlag> flags = [], string help = "",
              list<code> implied_by_expressions = []>
  : FlagDef<true, value.Value, flags, help, implied_by_expressions> {}

// Definition of the command line flag with negative spelling, e.g. "-fno-foo".
class NegFlag<Set value, list<OptionFlag> flags = [], string help = "",
              list<code> implied_by_expressions = []>
  : FlagDef<false, value.Value, flags, help, implied_by_expressions> {}

// Expanded FlagDef that's convenient for creation of TableGen records.
class FlagDefExpanded<FlagDef flag, string prefix, string name, string spelling>
  : FlagDef<flag.Polarity, flag.Value, flag.OptionFlags, flag.Help,
            flag.ImpliedBy> {
  // Name of the TableGen record.
  string RecordName = prefix # !if(flag.Polarity, "", "no_") # name;

  // Spelling of the flag.
  string Spelling = prefix # !if(flag.Polarity, "", "no-") # spelling;

  // Can the flag be implied by another flag?
  bit CanBeImplied = !not(!empty(flag.ImpliedBy));

  // C++ code that will be assigned to the keypath when the flag is present.
  code ValueAsCode = !if(flag.Value, "true", "false");
}

// TableGen record for a single marshalled flag.
class MarshalledFlagRec<FlagDefExpanded flag, FlagDefExpanded other,
                        FlagDefExpanded implied, KeyPathAndMacro kpm,
                        Default default>
  : Flag<["-"], flag.Spelling>, Flags<flag.OptionFlags>, HelpText<flag.Help>,
    MarshallingInfoBooleanFlag<kpm, default.Value, flag.ValueAsCode,
                               flag.RecordName, other.ValueAsCode,
                               other.RecordName>,
    ImpliedByAnyOf<implied.ImpliedBy, implied.ValueAsCode> {}

// Generates TableGen records for two command line flags that control the same
// key path via the marshalling infrastructure.
// Names of the records consist of the specified prefix, "no_" for the negative
// flag, and NAME.
// Used for -cc1 frontend options. Driver-only options do not map to
// CompilerInvocation.
multiclass BoolOption<string prefix = "", string spelling_base,
                      KeyPathAndMacro kpm, Default default,
                      FlagDef flag1_base, FlagDef flag2_base,
                      BothFlags suffix = BothFlags<[], "">> {
  defvar flag1 = FlagDefExpanded<ApplySuffix<flag1_base, suffix>.Result, prefix,
                                 NAME, spelling_base>;

  defvar flag2 = FlagDefExpanded<ApplySuffix<flag2_base, suffix>.Result, prefix,
                                 NAME, spelling_base>;

  // The flags must have different polarity, different values, and only
  // one can be implied.
  assert !xor(flag1.Polarity, flag2.Polarity),
         "the flags must have different polarity: flag1: " #
             flag1.Polarity # ", flag2: " # flag2.Polarity;
  assert !ne(flag1.Value, flag2.Value),
         "the flags must have different values: flag1: " #
             flag1.Value # ", flag2: " # flag2.Value;
  assert !not(!and(flag1.CanBeImplied, flag2.CanBeImplied)),
         "only one of the flags can be implied: flag1: " #
             flag1.CanBeImplied # ", flag2: " # flag2.CanBeImplied;

  defvar implied = !if(flag1.CanBeImplied, flag1, flag2);

  def flag1.RecordName : MarshalledFlagRec<flag1, flag2, implied, kpm, default>;
  def flag2.RecordName : MarshalledFlagRec<flag2, flag1, implied, kpm, default>;
}

/// Creates a BoolOption where both of the flags are prefixed with "f", are in
/// the Group<f_Group>.
/// Used for -cc1 frontend options. Driver-only options do not map to
/// CompilerInvocation.
multiclass BoolFOption<string flag_base, KeyPathAndMacro kpm,
                       Default default, FlagDef flag1, FlagDef flag2,
                       BothFlags both = BothFlags<[], "">> {
  defm NAME : BoolOption<"f", flag_base, kpm, default, flag1, flag2, both>,
              Group<f_Group>;
}

// Creates a BoolOption where both of the flags are prefixed with "g" and have
// the Group<g_Group>.
// Used for -cc1 frontend options. Driver-only options do not map to
// CompilerInvocation.
multiclass BoolGOption<string flag_base, KeyPathAndMacro kpm,
                       Default default, FlagDef flag1, FlagDef flag2,
                       BothFlags both = BothFlags<[], "">> {
  defm NAME : BoolOption<"g", flag_base, kpm, default, flag1, flag2, both>,
              Group<g_Group>;
}

// FIXME: Diagnose if target does not support protected visibility.
class MarshallingInfoVisibility<KeyPathAndMacro kpm, code default>
  : MarshallingInfoEnum<kpm, default>,
    Values<"default,hidden,internal,protected">,
    NormalizedValues<["DefaultVisibility", "HiddenVisibility",
                      "HiddenVisibility", "ProtectedVisibility"]> {}

// Key paths that are constant during parsing of options with the same key path prefix.
defvar cplusplus = LangOpts<"CPlusPlus">;
defvar cpp11 = LangOpts<"CPlusPlus11">;
defvar cpp17 = LangOpts<"CPlusPlus17">;
defvar cpp20 = LangOpts<"CPlusPlus20">;
defvar c99 = LangOpts<"C99">;
defvar c2x = LangOpts<"C2x">;
defvar lang_std = LangOpts<"LangStd">;
defvar open_cl = LangOpts<"OpenCL">;
defvar cuda = LangOpts<"CUDA">;
defvar render_script = LangOpts<"RenderScript">;
defvar hip = LangOpts<"HIP">;
defvar gnu_mode = LangOpts<"GNUMode">;
defvar asm_preprocessor = LangOpts<"AsmPreprocessor">;
defvar cpp_modules = LangOpts<"CPlusPlusModules">;

defvar std = !strconcat("LangStandard::getLangStandardForKind(", lang_std.KeyPath, ")");

/////////
// Options

// The internal option ID must be a valid C++ identifier and results in a
// clang::driver::options::OPT_XX enum constant for XX.
//
// We want to unambiguously be able to refer to options from the driver source
// code, for this reason the option name is mangled into an ID. This mangling
// isn't guaranteed to have an inverse, but for practical purposes it does.
//
// The mangling scheme is to ignore the leading '-', and perform the following
// substitutions:
//   _ => __
//   - => _
//   / => _SLASH
//   # => _HASH
//   ? => _QUESTION
//   , => _COMMA
//   = => _EQ
//   C++ => CXX
//   . => _

// Developer Driver Options

def internal_Group : OptionGroup<"<clang internal options>">, Flags<[HelpHidden]>;
def internal_driver_Group : OptionGroup<"<clang driver internal options>">,
  Group<internal_Group>, HelpText<"DRIVER OPTIONS">;
def internal_debug_Group :
  OptionGroup<"<clang debug/development internal options>">,
  Group<internal_Group>, HelpText<"DEBUG/DEVELOPMENT OPTIONS">;

class InternalDriverOpt : Group<internal_driver_Group>,
  Flags<[NoXarchOption, HelpHidden]>;
def driver_mode : Joined<["--"], "driver-mode=">, Group<internal_driver_Group>,
  Flags<[CoreOption, NoXarchOption, HelpHidden]>,
  HelpText<"Set the driver mode to either 'gcc', 'g++', 'cpp', or 'cl'">;
def rsp_quoting : Joined<["--"], "rsp-quoting=">, Group<internal_driver_Group>,
  Flags<[CoreOption, NoXarchOption, HelpHidden]>,
  HelpText<"Set the rsp quoting to either 'posix', or 'windows'">;
def ccc_gcc_name : Separate<["-"], "ccc-gcc-name">, InternalDriverOpt,
  HelpText<"Name for native GCC compiler">,
  MetaVarName<"<gcc-path>">;
#if INTEL_CUSTOMIZATION
def _dpcpp : Flag<["--"], "dpcpp">, Group<internal_driver_Group>,
  Flags<[CoreOption, NoXarchOption, HelpHidden]>,
  HelpText<"Enable specific DPC++ driver behaviors">;
#endif // INTEL_CUSTOMIZATION

class InternalDebugOpt : Group<internal_debug_Group>,
  Flags<[NoXarchOption, HelpHidden, CoreOption]>;
def ccc_install_dir : Separate<["-"], "ccc-install-dir">, InternalDebugOpt,
  HelpText<"Simulate installation in the given directory">;
def ccc_print_phases : Flag<["-"], "ccc-print-phases">, InternalDebugOpt,
  HelpText<"Dump list of actions to perform">;
def ccc_print_bindings : Flag<["-"], "ccc-print-bindings">, InternalDebugOpt,
  HelpText<"Show bindings of tools to actions">;

def ccc_arcmt_check : Flag<["-"], "ccc-arcmt-check">, InternalDriverOpt,
  HelpText<"Check for ARC migration issues that need manual handling">;
def ccc_arcmt_modify : Flag<["-"], "ccc-arcmt-modify">, InternalDriverOpt,
  HelpText<"Apply modifications to files to conform to ARC">;
def ccc_arcmt_migrate : Separate<["-"], "ccc-arcmt-migrate">, InternalDriverOpt,
  HelpText<"Apply modifications and produces temporary files that conform to ARC">;
def arcmt_migrate_report_output : Separate<["-"], "arcmt-migrate-report-output">,
  HelpText<"Output path for the plist report">,  Flags<[CC1Option]>,
  MarshallingInfoString<FrontendOpts<"ARCMTMigrateReportOut">>;
def arcmt_migrate_emit_arc_errors : Flag<["-"], "arcmt-migrate-emit-errors">,
  HelpText<"Emit ARC errors even if the migrator can fix them">, Flags<[CC1Option]>,
  MarshallingInfoFlag<FrontendOpts<"ARCMTMigrateEmitARCErrors">>;
def gen_reproducer: Flag<["-"], "gen-reproducer">, InternalDebugOpt,
  HelpText<"Auto-generates preprocessed source files and a reproduction script">;
def gen_cdb_fragment_path: Separate<["-"], "gen-cdb-fragment-path">, InternalDebugOpt,
  HelpText<"Emit a compilation database fragment to the specified directory">;

def round_trip_args : Flag<["-"], "round-trip-args">, Flags<[CC1Option, NoDriverOption]>,
  HelpText<"Enable command line arguments round-trip.">;
def no_round_trip_args : Flag<["-"], "no-round-trip-args">, Flags<[CC1Option, NoDriverOption]>,
  HelpText<"Disable command line arguments round-trip.">;

def _migrate : Flag<["--"], "migrate">, Flags<[NoXarchOption]>,
  HelpText<"Run the migrator">;
def ccc_objcmt_migrate : Separate<["-"], "ccc-objcmt-migrate">,
  InternalDriverOpt,
  HelpText<"Apply modifications and produces temporary files to migrate to "
   "modern ObjC syntax">;

def objcmt_migrate_literals : Flag<["-"], "objcmt-migrate-literals">, Flags<[CC1Option]>,
  HelpText<"Enable migration to modern ObjC literals">,
  MarshallingInfoBitfieldFlag<FrontendOpts<"ObjCMTAction">, "FrontendOptions::ObjCMT_Literals">;
def objcmt_migrate_subscripting : Flag<["-"], "objcmt-migrate-subscripting">, Flags<[CC1Option]>,
  HelpText<"Enable migration to modern ObjC subscripting">,
  MarshallingInfoBitfieldFlag<FrontendOpts<"ObjCMTAction">, "FrontendOptions::ObjCMT_Subscripting">;
def objcmt_migrate_property : Flag<["-"], "objcmt-migrate-property">, Flags<[CC1Option]>,
  HelpText<"Enable migration to modern ObjC property">,
  MarshallingInfoBitfieldFlag<FrontendOpts<"ObjCMTAction">, "FrontendOptions::ObjCMT_Property">;
def objcmt_migrate_all : Flag<["-"], "objcmt-migrate-all">, Flags<[CC1Option]>,
  HelpText<"Enable migration to modern ObjC">,
  MarshallingInfoBitfieldFlag<FrontendOpts<"ObjCMTAction">, "FrontendOptions::ObjCMT_MigrateDecls">;
def objcmt_migrate_readonly_property : Flag<["-"], "objcmt-migrate-readonly-property">, Flags<[CC1Option]>,
  HelpText<"Enable migration to modern ObjC readonly property">,
  MarshallingInfoBitfieldFlag<FrontendOpts<"ObjCMTAction">, "FrontendOptions::ObjCMT_ReadonlyProperty">;
def objcmt_migrate_readwrite_property : Flag<["-"], "objcmt-migrate-readwrite-property">, Flags<[CC1Option]>,
  HelpText<"Enable migration to modern ObjC readwrite property">,
  MarshallingInfoBitfieldFlag<FrontendOpts<"ObjCMTAction">, "FrontendOptions::ObjCMT_ReadwriteProperty">;
def objcmt_migrate_property_dot_syntax : Flag<["-"], "objcmt-migrate-property-dot-syntax">, Flags<[CC1Option]>,
  HelpText<"Enable migration of setter/getter messages to property-dot syntax">,
  MarshallingInfoBitfieldFlag<FrontendOpts<"ObjCMTAction">, "FrontendOptions::ObjCMT_PropertyDotSyntax">;
def objcmt_migrate_annotation : Flag<["-"], "objcmt-migrate-annotation">, Flags<[CC1Option]>,
  HelpText<"Enable migration to property and method annotations">,
  MarshallingInfoBitfieldFlag<FrontendOpts<"ObjCMTAction">, "FrontendOptions::ObjCMT_Annotation">;
def objcmt_migrate_instancetype : Flag<["-"], "objcmt-migrate-instancetype">, Flags<[CC1Option]>,
  HelpText<"Enable migration to infer instancetype for method result type">,
  MarshallingInfoBitfieldFlag<FrontendOpts<"ObjCMTAction">, "FrontendOptions::ObjCMT_Instancetype">;
def objcmt_migrate_nsmacros : Flag<["-"], "objcmt-migrate-ns-macros">, Flags<[CC1Option]>,
  HelpText<"Enable migration to NS_ENUM/NS_OPTIONS macros">,
  MarshallingInfoBitfieldFlag<FrontendOpts<"ObjCMTAction">, "FrontendOptions::ObjCMT_NsMacros">;
def objcmt_migrate_protocol_conformance : Flag<["-"], "objcmt-migrate-protocol-conformance">, Flags<[CC1Option]>,
  HelpText<"Enable migration to add protocol conformance on classes">,
  MarshallingInfoBitfieldFlag<FrontendOpts<"ObjCMTAction">, "FrontendOptions::ObjCMT_ProtocolConformance">;
def objcmt_atomic_property : Flag<["-"], "objcmt-atomic-property">, Flags<[CC1Option]>,
  HelpText<"Make migration to 'atomic' properties">,
  MarshallingInfoBitfieldFlag<FrontendOpts<"ObjCMTAction">, "FrontendOptions::ObjCMT_AtomicProperty">;
def objcmt_returns_innerpointer_property : Flag<["-"], "objcmt-returns-innerpointer-property">, Flags<[CC1Option]>,
  HelpText<"Enable migration to annotate property with NS_RETURNS_INNER_POINTER">,
  MarshallingInfoBitfieldFlag<FrontendOpts<"ObjCMTAction">, "FrontendOptions::ObjCMT_ReturnsInnerPointerProperty">;
def objcmt_ns_nonatomic_iosonly: Flag<["-"], "objcmt-ns-nonatomic-iosonly">, Flags<[CC1Option]>,
  HelpText<"Enable migration to use NS_NONATOMIC_IOSONLY macro for setting property's 'atomic' attribute">,
  MarshallingInfoBitfieldFlag<FrontendOpts<"ObjCMTAction">, "FrontendOptions::ObjCMT_NsAtomicIOSOnlyProperty">;
def objcmt_migrate_designated_init : Flag<["-"], "objcmt-migrate-designated-init">, Flags<[CC1Option]>,
  HelpText<"Enable migration to infer NS_DESIGNATED_INITIALIZER for initializer methods">,
  MarshallingInfoBitfieldFlag<FrontendOpts<"ObjCMTAction">, "FrontendOptions::ObjCMT_DesignatedInitializer">;

def objcmt_whitelist_dir_path: Joined<["-"], "objcmt-whitelist-dir-path=">, Flags<[CC1Option]>,
  HelpText<"Only modify files with a filename contained in the provided directory path">,
  MarshallingInfoString<FrontendOpts<"ObjCMTWhiteListPath">>;
// The misspelt "white-list" [sic] alias is due for removal.
def : Joined<["-"], "objcmt-white-list-dir-path=">, Flags<[CC1Option]>,
    Alias<objcmt_whitelist_dir_path>;

// Make sure all other -ccc- options are rejected.
def ccc_ : Joined<["-"], "ccc-">, Group<internal_Group>, Flags<[Unsupported]>;

// Standard Options

// Intel-specific options
#if INTEL_CUSTOMIZATION
// Internal Intel options
def i_no_use_libirc : Flag<["-"], "i_no-use-libirc">,
  Group<internal_driver_Group>, Flags<[NoXarchOption, HelpHidden]>,
  HelpText<"Disable usage of libirc.">;
// Add -ax so it does not error out.
// TODO - there is some usage of this option even though it isn't supported.
// we are accepting it so we can get around these usages for now.
def ax : Joined<["-"], "ax">;
def _intel : Flag<["--"], "intel">, Flags<[NoXarchOption, CoreOption]>,
  HelpText<"Run in Intel Compiler mode">;
def shared_intel : Flag<["-"], "shared-intel">, Flags<[NoXarchOption]>,
  HelpText<"link Intel provided libraries dynamically">;
def static_intel : Flag<["-"], "static-intel">, Flags<[NoXarchOption]>,
  HelpText<"link Intel provided libraries statically">;
def extended_float_types : Flag<["--"], "extended_float_types">,
  Flags<[CC1Option]>,
  MarshallingInfoFlag<LangOpts<"IntelQuad">>;
def fintel_long_double_size_EQ : Joined<["-"], "fintel-long-double-size=">,
  HelpText<"Overrides the size of long double from the architecture/OS defaults.">,
  Flags<[CC1Option, DpcppHidden]>;
def intel_mintrinsic_promote : Flag<["-"], "mintrinsic-promote">,
  Flags<[CC1Option]>, HelpText<"Force certain functions using intrinsics to "
  "promote their architectures and make the intrinsic headers included by default">,
  MarshallingInfoFlag<LangOpts<"IntrinsicAutoPromote">>;
def intel_mno_intrinsic_promote : Flag<["-"], "mno-intrinsic-promote">, Flags<[NoXarchOption]>;
def qactypes : Flag<["-"], "qactypes">, HelpText<"Enable compile and link "
  "support for the Algorithmic C Data-types (AC types)">;
def qipp_EQ : Joined<["-"], "qipp=">, Flags<[NoXarchOption]>,
  Values<"common,crypto,nonpic,nonpic_crypto">,
  HelpText<"Link commonly used Intel(R) Integrated Performace Primitives "
  "(Intel(R) IPP) libraries and bring in the associated headers"
  " (common,crypto,nonpic,nonpic_crypto)">;
def qipp : Flag<["-"], "qipp">, Alias<qipp_EQ>, AliasArgs<["common"]>;
def qipp_link_EQ : Joined<["-"], "qipp-link=">, Flags<[NoXarchOption]>,
  Values<"static,dynamic,shared">, HelpText<"Link Intel(R) IPP libraries in "
  "requested manner (static,dynamic,shared)">;
def : Joined<["-"], "ipp=">, Alias<qipp_EQ>, HelpText<"Link commonly used "
  "Intel(R) Integrated Performace Primitives (Intel(R) IPP) libraries and "
  "bring in the associated headers (common,crypto,nonpic,nonpic_crypto)">;
def : Flag<["-"], "ipp">, Alias<qipp_EQ>, AliasArgs<["common"]>;
def : Joined<["-"], "ipp-link=">, Alias<qipp_link_EQ>,
  Values<"static,dynamic,shared">, HelpText<"Link Intel(R) IPP libraries in "
  "requested manner (static,dynamic,shared)">;
def qmkl_EQ : Joined<["-"], "qmkl=">,
  Values<"parallel,sequential,cluster">,
  HelpText<"Link commonly used Intel(R) Math Kernel Library (Intel(R) MKL) "
  "and bring in the associated headers (parallel,sequential,cluster)"
  "(\"cluster\" is not supported in DPC++)">;
def qmkl : Flag<["-"], "qmkl">, Alias<qmkl_EQ>, AliasArgs<["parallel"]>;
def qtbb : Flag<["-"], "qtbb">, HelpText<"Link Intel(R) Threading Building "
  "Blocks (Intel(R) TBB) libraries and bring in the associated headers">;
def qdaal_EQ : Joined<["-"], "qdaal=">, Values<"parallel,sequential">,
  HelpText<"Link Intel(R) Data Analytics Acceleration Library (Intel(R) DAAL) "
  "libraries and bring in the associated headers (parallel,sequential)">;
def qdaal : Flag<["-"], "qdaal">, Alias<qdaal_EQ>, AliasArgs<["parallel"]>;
def : Flag<["-"], "tbb">, Alias<qtbb>, HelpText<"Link Intel(R) Threading "
  "Building Blocks (Intel(R) TBB) libraries and bring in the associated "
  "headers">;
def : Joined<["-"], "daal=">, Alias<qdaal_EQ>, HelpText<"Link Intel(R) Data "
  "Analytics Acceleration Library (Intel(R) DAAL) libraries and bring in the "
  "associated headers (parallel,sequential)">;
def : Flag<["-"], "daal">, Alias<qdaal_EQ>, AliasArgs<["parallel"]>;
def x_intel : Joined<["-"], "x">, Flags<[NoXarchOption]>,
  HelpText<"Generate specialized code to run exclusively on processors "
  "indicated by <code>.">, MetaVarName<"<code>">;
def device_math_lib_EQ : CommaJoined<["-"], "device-math-lib=">,
  Flags<[NoXarchOption]>, Values<"fp32,fp64">, HelpText<"Control the addition "
  "of device math libraries when compiling for other devices.  Valid arguments "
  "are fp64, fp32">;
def no_device_math_lib_EQ : CommaJoined<["-"], "no-device-math-lib=">,
  Flags<[NoXarchOption]>, Values<"fp32,fp64">;
#endif // INTEL_CUSTOMIZATION

def _HASH_HASH_HASH : Flag<["-"], "###">, Flags<[NoXarchOption, CoreOption, FlangOption]>,
    HelpText<"Print (but do not run) the commands to run for this compilation">;
#if INTEL_CUSTOMIZATION
def _dryrun : Flag<["-"], "dryrun">, Flags<[NoXarchOption]>, Alias<_HASH_HASH_HASH>,
  HelpText<"Print (but do not run) the commands to run for this compilation">;
def _HASH : Flag<["-"], "#">, Flags<[NoXarchOption]>,
    HelpText<"Print (but do not run) the commands to run for this compilation">;
#endif // INTEL_CUSTOMIZATION
def _DASH_DASH : Option<["--"], "", KIND_REMAINING_ARGS>,
    Flags<[NoXarchOption, CoreOption]>;
def A : JoinedOrSeparate<["-"], "A">, Flags<[RenderJoined]>, Group<gfortran_Group>;
def B : JoinedOrSeparate<["-"], "B">, MetaVarName<"<prefix>">,
    HelpText<"Search $prefix/$triple-$file and $prefix$file for executables, libraries, "
    "includes, and data files used by the compiler. $prefix may or may not be a directory">;
def gcc_toolchain : Joined<["--"], "gcc-toolchain=">, Flags<[NoXarchOption]>,
  HelpText<"Search for GCC installation in the specified directory on targets which commonly use GCC. "
  "The directory usually contains 'lib{,32,64}/gcc{,-cross}/$triple' and 'include'. If specified, "
  "sysroot is skipped for GCC detection. Note: executables (e.g. ld) used by the compiler are not "
  "overridden by the selected GCC installation">;
def CC : Flag<["-"], "CC">, Flags<[CC1Option]>, Group<Preprocessor_Group>,
    HelpText<"Include comments from within macros in preprocessed output">,
    MarshallingInfoFlag<PreprocessorOutputOpts<"ShowMacroComments">>;
def C : Flag<["-"], "C">, Flags<[CC1Option]>, Group<Preprocessor_Group>,
    HelpText<"Include comments in preprocessed output">,
    MarshallingInfoFlag<PreprocessorOutputOpts<"ShowComments">>;
def D : JoinedOrSeparate<["-"], "D">, Group<Preprocessor_Group>,
    Flags<[CC1Option, FlangOption, FC1Option]>, MetaVarName<"<macro>=<value>">,
    HelpText<"Define <macro> to <value> (or 1 if <value> omitted)">;
def E : Flag<["-"], "E">, Flags<[NoXarchOption,CC1Option, FlangOption, FC1Option]>, Group<Action_Group>,
    HelpText<"Only run the preprocessor">;
def F : JoinedOrSeparate<["-"], "F">, Flags<[RenderJoined,CC1Option]>,
    HelpText<"Add directory to framework include search path">;
def G : JoinedOrSeparate<["-"], "G">, Flags<[NoXarchOption]>, Group<m_Group>,
    MetaVarName<"<size>">, HelpText<"Put objects of at most <size> bytes "
    "into small data section (MIPS / Hexagon)">;
def G_EQ : Joined<["-"], "G=">, Flags<[NoXarchOption]>, Group<m_Group>, Alias<G>;
def H : Flag<["-"], "H">, Flags<[CC1Option]>, Group<Preprocessor_Group>,
    HelpText<"Show header includes and nesting depth">,
    MarshallingInfoFlag<DependencyOutputOpts<"ShowHeaderIncludes">>;
def fshow_skipped_includes : Flag<["-"], "fshow-skipped-includes">,
  Flags<[CC1Option]>, HelpText<"Show skipped includes in -H output.">,
  DocBrief<[{#include files may be "skipped" due to include guard optimization
             or #pragma once. This flag makes -H show also such includes.}]>,
  MarshallingInfoFlag<DependencyOutputOpts<"ShowSkippedHeaderIncludes">>;

def I_ : Flag<["-"], "I-">, Group<I_Group>,
    HelpText<"Restrict all prior -I flags to double-quoted inclusion and "
             "remove current directory from include path">;
def I : JoinedOrSeparate<["-"], "I">, Group<I_Group>,
    Flags<[CC1Option,CC1AsOption,FlangOption,FC1Option]>, MetaVarName<"<dir>">,
    HelpText<"Add directory to the end of the list of include search paths">,
    DocBrief<[{Add directory to include search path. For C++ inputs, if
there are multiple -I options, these directories are searched
in the order they are given before the standard system directories
are searched. If the same directory is in the SYSTEM include search
paths, for example if also specified with -isystem, the -I option
will be ignored}]>;
def L : JoinedOrSeparate<["-"], "L">, Flags<[RenderJoined]>, Group<Link_Group>,
    MetaVarName<"<dir>">, HelpText<"Add directory to library search path">;
def MD : Flag<["-"], "MD">, Group<M_Group>,
    HelpText<"Write a depfile containing user and system headers">;
def MMD : Flag<["-"], "MMD">, Group<M_Group>,
    HelpText<"Write a depfile containing user headers">;
def M : Flag<["-"], "M">, Group<M_Group>,
    HelpText<"Like -MD, but also implies -E and writes to stdout by default">;
def MM : Flag<["-"], "MM">, Group<M_Group>,
    HelpText<"Like -MMD, but also implies -E and writes to stdout by default">;
def MF : JoinedOrSeparate<["-"], "MF">, Group<M_Group>,
    HelpText<"Write depfile output from -MMD, -MD, -MM, or -M to <file>">,
    MetaVarName<"<file>">;
def MG : Flag<["-"], "MG">, Group<M_Group>, Flags<[CC1Option]>,
    HelpText<"Add missing headers to depfile">,
    MarshallingInfoFlag<DependencyOutputOpts<"AddMissingHeaderDeps">>;
def MJ : JoinedOrSeparate<["-"], "MJ">, Group<M_Group>,
    HelpText<"Write a compilation database entry per input">;
def MP : Flag<["-"], "MP">, Group<M_Group>, Flags<[CC1Option]>,
    HelpText<"Create phony target for each dependency (other than main file)">,
    MarshallingInfoFlag<DependencyOutputOpts<"UsePhonyTargets">>;
def MQ : JoinedOrSeparate<["-"], "MQ">, Group<M_Group>, Flags<[CC1Option]>,
    HelpText<"Specify name of main file output to quote in depfile">;
def MT : JoinedOrSeparate<["-"], "MT">, Group<M_Group>, Flags<[CC1Option]>,
    HelpText<"Specify name of main file output in depfile">,
    MarshallingInfoStringVector<DependencyOutputOpts<"Targets">>;
def MV : Flag<["-"], "MV">, Group<M_Group>, Flags<[CC1Option]>,
    HelpText<"Use NMake/Jom format for the depfile">,
    MarshallingInfoFlag<DependencyOutputOpts<"OutputFormat">, "DependencyOutputFormat::Make">,
    Normalizer<"makeFlagToValueNormalizer(DependencyOutputFormat::NMake)">;
def Mach : Flag<["-"], "Mach">, Group<Link_Group>;
def O0 : Flag<["-"], "O0">, Group<O_Group>, Flags<[CC1Option, HelpHidden]>;
def O4 : Flag<["-"], "O4">, Group<O_Group>, Flags<[CC1Option, HelpHidden]>;
def ObjCXX : Flag<["-"], "ObjC++">, Flags<[NoXarchOption]>,
  HelpText<"Treat source input files as Objective-C++ inputs">;
def ObjC : Flag<["-"], "ObjC">, Flags<[NoXarchOption]>,
  HelpText<"Treat source input files as Objective-C inputs">;
def O : Joined<["-"], "O">, Group<O_Group>, Flags<[CC1Option]>;
def O_flag : Flag<["-"], "O">, Flags<[CC1Option]>, Alias<O>, AliasArgs<["1"]>;
def Ofast : Joined<["-"], "Ofast">, Group<O_Group>, Flags<[CC1Option]>;
def P : Flag<["-"], "P">, Flags<[CC1Option]>, Group<Preprocessor_Group>,
  HelpText<"Disable linemarker output in -E mode">,
  MarshallingInfoNegativeFlag<PreprocessorOutputOpts<"ShowLineMarkers">>;
#if INTEL_CUSTOMIZATION
def : Flag<["-"], "fast">, Alias<Ofast>;
def EP : Flag<["-"], "EP">, Flags<[NoXarchOption]>, HelpText<"Preprocess to "
  "stdout, omitting #line directives.">;
#endif // INTEL_CUSTOMIZATION
def Qy : Flag<["-"], "Qy">, Flags<[CC1Option]>,
  HelpText<"Emit metadata containing compiler name and version">;
def Qn : Flag<["-"], "Qn">, Flags<[CC1Option]>,
  HelpText<"Do not emit metadata containing compiler name and version">;
def : Flag<["-"], "fident">, Group<f_Group>, Alias<Qy>,
  Flags<[CoreOption, CC1Option]>;
def : Flag<["-"], "fno-ident">, Group<f_Group>, Alias<Qn>,
  Flags<[CoreOption, CC1Option]>;
def Qunused_arguments : Flag<["-"], "Qunused-arguments">, Flags<[NoXarchOption, CoreOption]>,
  HelpText<"Don't emit warning for unused driver arguments">;
def Q : Flag<["-"], "Q">, IgnoredGCCCompat;
def Rpass_EQ : Joined<["-"], "Rpass=">, Group<R_value_Group>, Flags<[CC1Option]>,
  HelpText<"Report transformations performed by optimization passes whose "
           "name matches the given POSIX regular expression">;
def Rpass_missed_EQ : Joined<["-"], "Rpass-missed=">, Group<R_value_Group>,
  Flags<[CC1Option]>,
  HelpText<"Report missed transformations by optimization passes whose "
           "name matches the given POSIX regular expression">;
def Rpass_analysis_EQ : Joined<["-"], "Rpass-analysis=">, Group<R_value_Group>,
  Flags<[CC1Option]>,
  HelpText<"Report transformation analysis from optimization passes whose "
           "name matches the given POSIX regular expression">;
def R_Joined : Joined<["-"], "R">, Group<R_Group>, Flags<[CC1Option, CoreOption]>,
  MetaVarName<"<remark>">, HelpText<"Enable the specified remark">;
def S : Flag<["-"], "S">, Flags<[NoXarchOption,CC1Option]>, Group<Action_Group>,
  HelpText<"Only run preprocess and compilation steps">;
def Tbss : JoinedOrSeparate<["-"], "Tbss">, Group<T_Group>,
  MetaVarName<"<addr>">, HelpText<"Set starting address of BSS to <addr>">;
def Tdata : JoinedOrSeparate<["-"], "Tdata">, Group<T_Group>,
  MetaVarName<"<addr>">, HelpText<"Set starting address of DATA to <addr>">;
def Ttext : JoinedOrSeparate<["-"], "Ttext">, Group<T_Group>,
  MetaVarName<"<addr>">, HelpText<"Set starting address of TEXT to <addr>">;
def T : JoinedOrSeparate<["-"], "T">, Group<T_Group>,
  MetaVarName<"<script>">, HelpText<"Specify <script> as linker script">;
def U : JoinedOrSeparate<["-"], "U">, Group<Preprocessor_Group>,
  Flags<[CC1Option, FlangOption, FC1Option]>, MetaVarName<"<macro>">, HelpText<"Undefine macro <macro>">;
def V : JoinedOrSeparate<["-"], "V">, Flags<[NoXarchOption, Unsupported]>;
#if INTEL_CUSTOMIZATION
def Qoption_COMMA : CommaJoined<["-"], "Qoption,">, Flags<[NoXarchOption]>,
  HelpText<" Qoption,<tool>,<args> to pass the comma separated arguments to the"
           " <tool>; <tool> can be asm for assembler (or) link/ld for linker"
           " (or) preprocessor for preprocessor (or) compiler for compiler">,
  MetaVarName<"<arg>">;
def Wcxx11_narrowing : Flag<["-"], "Wc++11-narrowing">, Group<W_Group>,
  Flags<[CC1Option, CoreOption]>;
def Wno_cxx11_narrowing : Flag<["-"], "Wno-c++11-narrowing">, Group<W_Group>,
  Flags<[CC1Option, CoreOption]>;
#endif // INTEL_CUSTOMIZATION
def Wa_COMMA : CommaJoined<["-"], "Wa,">,
  HelpText<"Pass the comma separated arguments in <arg> to the assembler">,
  MetaVarName<"<arg>">;
def Wall : Flag<["-"], "Wall">, Group<W_Group>, Flags<[CC1Option, HelpHidden]>;
def WCL4 : Flag<["-"], "WCL4">, Group<W_Group>, Flags<[CC1Option, HelpHidden]>;
def Wdeprecated : Flag<["-"], "Wdeprecated">, Group<W_Group>, Flags<[CC1Option]>,
  HelpText<"Enable warnings for deprecated constructs and define __DEPRECATED">;
def Wno_deprecated : Flag<["-"], "Wno-deprecated">, Group<W_Group>, Flags<[CC1Option]>;
def Wl_COMMA : CommaJoined<["-"], "Wl,">, Flags<[LinkerInput, RenderAsInput]>,
  HelpText<"Pass the comma separated arguments in <arg> to the linker">,
  MetaVarName<"<arg>">, Group<Link_Group>;
// FIXME: This is broken; these should not be Joined arguments.
def Wno_nonportable_cfstrings : Joined<["-"], "Wno-nonportable-cfstrings">, Group<W_Group>,
  Flags<[CC1Option]>;
def Wnonportable_cfstrings : Joined<["-"], "Wnonportable-cfstrings">, Group<W_Group>,
  Flags<[CC1Option]>;
def Wno_sycl_strict : Flag<["-"], "Wno-sycl-strict">, Group<W_Group>, HelpText<"Disable warnings which enforce strict SYCL language compatibility.">;
def Wp_COMMA : CommaJoined<["-"], "Wp,">,
  HelpText<"Pass the comma separated arguments in <arg> to the preprocessor">,
  MetaVarName<"<arg>">, Group<Preprocessor_Group>;
def Wundef_prefix_EQ : CommaJoined<["-"], "Wundef-prefix=">, Group<W_value_Group>,
  Flags<[CC1Option, CoreOption, HelpHidden]>, MetaVarName<"<arg>">,
  HelpText<"Enable warnings for undefined macros with a prefix in the comma separated list <arg>">,
  MarshallingInfoStringVector<DiagnosticOpts<"UndefPrefixes">>;
def Wwrite_strings : Flag<["-"], "Wwrite-strings">, Group<W_Group>, Flags<[CC1Option, HelpHidden]>;
def Wno_write_strings : Flag<["-"], "Wno-write-strings">, Group<W_Group>, Flags<[CC1Option, HelpHidden]>;
def W_Joined : Joined<["-"], "W">, Group<W_Group>, Flags<[CC1Option, CoreOption, FC1Option, FlangOption]>,
  MetaVarName<"<warning>">, HelpText<"Enable the specified warning">;
def Xanalyzer : Separate<["-"], "Xanalyzer">,
  HelpText<"Pass <arg> to the static analyzer">, MetaVarName<"<arg>">,
  Group<StaticAnalyzer_Group>;
def Xarch__ : JoinedAndSeparate<["-"], "Xarch_">, Flags<[NoXarchOption]>;
def Xarch_host : Separate<["-"], "Xarch_host">, Flags<[NoXarchOption]>,
  HelpText<"Pass <arg> to the CUDA/HIP host compilation">, MetaVarName<"<arg>">;
def Xarch_device : Separate<["-"], "Xarch_device">, Flags<[NoXarchOption]>,
  HelpText<"Pass <arg> to the CUDA/HIP device compilation">, MetaVarName<"<arg>">;
def Xassembler : Separate<["-"], "Xassembler">,
  HelpText<"Pass <arg> to the assembler">, MetaVarName<"<arg>">,
  Group<CompileOnly_Group>;
def Xclang : Separate<["-"], "Xclang">,
  HelpText<"Pass <arg> to the clang compiler">, MetaVarName<"<arg>">,
  Flags<[NoXarchOption, CoreOption]>, Group<CompileOnly_Group>;
#if INTEL_CUSTOMIZATION
def Xcuda_fatbinary : Separate<["-"], "Xcuda-fatbinary">, Flags<[DpcppUnsupported]>,
  HelpText<"Pass <arg> to fatbinary invocation">, MetaVarName<"<arg>">;
def Xcuda_ptxas : Separate<["-"], "Xcuda-ptxas">, Flags<[DpcppUnsupported]>,
  HelpText<"Pass <arg> to the ptxas assembler">, MetaVarName<"<arg>">;
#endif // INTEL_CUSTOMIZATION
def Xopenmp_target : Separate<["-"], "Xopenmp-target">,
  HelpText<"Pass <arg> to the target offloading toolchain.">, MetaVarName<"<arg>">;
def Xopenmp_target_EQ : JoinedAndSeparate<["-"], "Xopenmp-target=">,
  HelpText<"Pass <arg> to the target offloading toolchain identified by <triple>.">,
  MetaVarName<"<triple> <arg>">;
#if INTEL_CUSTOMIZATION
def Xopenmp_backend : Separate<["-"], "Xopenmp-target-backend">,
  HelpText<"Pass <arg> to the OpenMP based target backend.">,
  MetaVarName<"<arg>">, Flags<[CoreOption]>;
def Xopenmp_backend_EQ : JoinedAndSeparate<["-"], "Xopenmp-target-backend=">,
  HelpText<"Pass <arg> to the OpenMP based backend identified by <triple>.">,
  MetaVarName<"<triple> <arg>">, Flags<[CoreOption]>;
def Xopenmp_frontend : Separate<["-"], "Xopenmp-target-frontend">,
  HelpText<"Pass <arg> to the OpenMP based target frontend.">,
  Alias<Xopenmp_target>, Flags<[CoreOption]>;
def Xopenmp_frontend_EQ : JoinedAndSeparate<["-"], "Xopenmp-target-frontend=">,
  HelpText<"Pass <arg> to the OpenMPbased target frontend identified by "
  "<triple>.">, Alias<Xopenmp_target_EQ>, Flags<[CoreOption]>;
def Xopenmp_linker : Separate<["-"], "Xopenmp-target-linker">,
  HelpText<"Pass <arg> to the SYCL based target linker.">,
  MetaVarName<"<arg>">, Flags<[CoreOption]>;
def Xopenmp_linker_EQ : JoinedAndSeparate<["-"], "Xopenmp-target-linker=">,
  HelpText<"Pass <arg> to the SYCL based target linker identified by "
  "<triple>.">, MetaVarName<"<triple> <arg>">, Flags<[CoreOption]>;
def Xsycl_backend : Separate<["-"], "Xsycl-target-backend">,
  HelpText<"Pass <arg> to the SYCL based target backend.">, MetaVarName<"<arg>">, Flags<[CoreOption, DpcppOption]>;
def Xsycl_backend_EQ : JoinedAndSeparate<["-"], "Xsycl-target-backend=">,
  HelpText<"Pass <arg> to the SYCL based backend identified by <triple>.">,
  MetaVarName<"<triple> <arg>">, Flags<[CoreOption, DpcppOption]>;
def Xsycl_frontend : Separate<["-"], "Xsycl-target-frontend">,
  HelpText<"Pass <arg> to the SYCL based target frontend.">, MetaVarName<"<arg>">, Flags<[CoreOption, DpcppOption]>;
def Xsycl_frontend_EQ : JoinedAndSeparate<["-"], "Xsycl-target-frontend=">,
  HelpText<"Pass <arg> to the SYCL based target frontend identified by <triple>.">, Flags<[CoreOption, DpcppOption]>,
  MetaVarName<"<triple> <arg>">;
def Xsycl_linker : Separate<["-"], "Xsycl-target-linker">,
  HelpText<"Pass <arg> to the SYCL based target linker.">, MetaVarName<"<arg>">, Flags<[CoreOption, DpcppOption]>;
def Xsycl_linker_EQ : JoinedAndSeparate<["-"], "Xsycl-target-linker=">,
  HelpText<"Pass <arg> to the SYCL based target linker identified by <triple>.">,
  MetaVarName<"<triple> <arg>">, Flags<[CoreOption, DpcppOption]>;
def Xs : Joined<["-"], "Xs">, HelpText<"Pass <arg> to the offline compiler, adding the option specifier '-' to the <arg>.">, MetaVarName<"<arg>">, Flags<[CoreOption, DpcppOption]>;
def Xs_separate : Separate<["-"], "Xs">, HelpText<"Pass <arg> to the offline compiler.">, MetaVarName<"<arg>">, Flags<[CoreOption, DpcppOption]>;
#endif // INTEL_CUSTOMIZATION
def z : Separate<["-"], "z">, Flags<[LinkerInput, RenderAsInput]>,
  HelpText<"Pass -z <arg> to the linker">, MetaVarName<"<arg>">,
  Group<Link_Group>;
def Xlinker : Separate<["-"], "Xlinker">, Flags<[LinkerInput, RenderAsInput]>,
  HelpText<"Pass <arg> to the linker">, MetaVarName<"<arg>">,
  Group<Link_Group>;
def Xpreprocessor : Separate<["-"], "Xpreprocessor">, Group<Preprocessor_Group>,
  HelpText<"Pass <arg> to the preprocessor">, MetaVarName<"<arg>">;
def X_Flag : Flag<["-"], "X">, Group<Link_Group>;
def X_Joined : Joined<["-"], "X">, IgnoredGCCCompat;
def Z_Flag : Flag<["-"], "Z">, Group<Link_Group>;
// FIXME: All we do with this is reject it. Remove.
def Z_Joined : Joined<["-"], "Z">;
def all__load : Flag<["-"], "all_load">;
def allowable__client : Separate<["-"], "allowable_client">;
def ansi : Flag<["-", "--"], "ansi">, Group<CompileOnly_Group>;
def arch__errors__fatal : Flag<["-"], "arch_errors_fatal">;
def arch : Separate<["-"], "arch">, Flags<[NoXarchOption]>;
def arch__only : Separate<["-"], "arch_only">;
def a : Joined<["-"], "a">;
def autocomplete : Joined<["--"], "autocomplete=">;
def bind__at__load : Flag<["-"], "bind_at_load">;
def bundle__loader : Separate<["-"], "bundle_loader">;
def bundle : Flag<["-"], "bundle">;
def b : JoinedOrSeparate<["-"], "b">, Flags<[Unsupported]>;
def cl_opt_disable : Flag<["-"], "cl-opt-disable">, Group<opencl_Group>, Flags<[CC1Option]>,
  HelpText<"OpenCL only. This option disables all optimizations. By default optimizations are enabled.">;
def cl_strict_aliasing : Flag<["-"], "cl-strict-aliasing">, Group<opencl_Group>, Flags<[CC1Option]>,
  HelpText<"OpenCL only. This option is added for compatibility with OpenCL 1.0.">;
def cl_single_precision_constant : Flag<["-"], "cl-single-precision-constant">, Group<opencl_Group>, Flags<[CC1Option]>,
  HelpText<"OpenCL only. Treat double precision floating-point constant as single precision constant.">,
  MarshallingInfoFlag<LangOpts<"SinglePrecisionConstants">>;
def cl_finite_math_only : Flag<["-"], "cl-finite-math-only">, Group<opencl_Group>, Flags<[CC1Option]>,
  HelpText<"OpenCL only. Allow floating-point optimizations that assume arguments and results are not NaNs or +-Inf.">,
  MarshallingInfoFlag<LangOpts<"CLFiniteMathOnly">>;
def cl_kernel_arg_info : Flag<["-"], "cl-kernel-arg-info">, Group<opencl_Group>, Flags<[CC1Option]>,
  HelpText<"OpenCL only. Generate kernel argument metadata.">,
  MarshallingInfoFlag<CodeGenOpts<"EmitOpenCLArgMetadata">>;
def cl_unsafe_math_optimizations : Flag<["-"], "cl-unsafe-math-optimizations">, Group<opencl_Group>, Flags<[CC1Option]>,
  HelpText<"OpenCL only. Allow unsafe floating-point optimizations.  Also implies -cl-no-signed-zeros and -cl-mad-enable.">,
  MarshallingInfoFlag<LangOpts<"CLUnsafeMath">>;
def cl_fast_relaxed_math : Flag<["-"], "cl-fast-relaxed-math">, Group<opencl_Group>, Flags<[CC1Option]>,
  HelpText<"OpenCL only. Sets -cl-finite-math-only and -cl-unsafe-math-optimizations, and defines __FAST_RELAXED_MATH__.">,
  MarshallingInfoFlag<LangOpts<"FastRelaxedMath">>;
def cl_mad_enable : Flag<["-"], "cl-mad-enable">, Group<opencl_Group>, Flags<[CC1Option]>,
  HelpText<"OpenCL only. Allow use of less precise MAD computations in the generated binary.">,
  MarshallingInfoFlag<CodeGenOpts<"LessPreciseFPMAD">>,
  ImpliedByAnyOf<[cl_unsafe_math_optimizations.KeyPath, cl_fast_relaxed_math.KeyPath]>;
def cl_no_signed_zeros : Flag<["-"], "cl-no-signed-zeros">, Group<opencl_Group>, Flags<[CC1Option]>,
  HelpText<"OpenCL only. Allow use of less precise no signed zeros computations in the generated binary.">,
  MarshallingInfoFlag<LangOpts<"CLNoSignedZero">>;
def cl_std_EQ : Joined<["-"], "cl-std=">, Group<opencl_Group>, Flags<[CC1Option]>,
  HelpText<"OpenCL language standard to compile for.">, Values<"cl,CL,cl1.0,CL1.0,cl1.1,CL1.1,cl1.2,CL1.2,cl2.0,CL2.0,cl3.0,CL3.0,clc++,CLC++">;
def cl_denorms_are_zero : Flag<["-"], "cl-denorms-are-zero">, Group<opencl_Group>,
  HelpText<"OpenCL only. Allow denormals to be flushed to zero.">;
def cl_fp32_correctly_rounded_divide_sqrt : Flag<["-"], "cl-fp32-correctly-rounded-divide-sqrt">, Group<opencl_Group>, Flags<[CC1Option]>,
  HelpText<"OpenCL only. Specify that single precision floating-point divide and sqrt used in the program source are correctly rounded.">,
  MarshallingInfoFlag<CodeGenOpts<"OpenCLCorrectlyRoundedDivSqrt">>;
// if INTEL_CUSTOMIZATION
def cl_spir_compile_options : Separate<["-"], "cl-spir-compile-options">, Group<opencl_Group>, Flags<[CC1Option]>,
  HelpText<"SPIR compilation options to record in metadata">,
  MarshallingInfoString<CodeGenOpts<"SPIRCompileOptions">>;
def fhls : Flag<["-"], "fhls">, Group<f_Group>, Flags<[CC1Option, DpcppUnsupported]>,
  HelpText<"Enable Intel FPGA High Level Synthesis extensions">,
  MarshallingInfoFlag<LangOpts<"HLS">>;
// endif INTEL_CUSTOMIZATION
def cl_uniform_work_group_size : Flag<["-"], "cl-uniform-work-group-size">, Group<opencl_Group>, Flags<[CC1Option]>,
  HelpText<"OpenCL only. Defines that the global work-size be a multiple of the work-group size specified to clEnqueueNDRangeKernel">,
  MarshallingInfoFlag<CodeGenOpts<"UniformWGSize">>;
def cl_no_stdinc : Flag<["-"], "cl-no-stdinc">, Group<opencl_Group>,
  HelpText<"OpenCL only. Disables all standard includes containing non-native compiler types and functions.">;
def client__name : JoinedOrSeparate<["-"], "client_name">;
def combine : Flag<["-", "--"], "combine">, Flags<[NoXarchOption, Unsupported]>;
def compatibility__version : JoinedOrSeparate<["-"], "compatibility_version">;
def config : Separate<["--"], "config">, Flags<[NoXarchOption]>,
  HelpText<"Specifies configuration file">;
def config_system_dir_EQ : Joined<["--"], "config-system-dir=">, Flags<[NoXarchOption, HelpHidden]>,
  HelpText<"System directory for configuration files">;
def config_user_dir_EQ : Joined<["--"], "config-user-dir=">, Flags<[NoXarchOption, HelpHidden]>,
  HelpText<"User directory for configuration files">;
def coverage : Flag<["-", "--"], "coverage">, Group<Link_Group>, Flags<[CoreOption]>;
def cpp_precomp : Flag<["-"], "cpp-precomp">, Group<clang_ignored_f_Group>;
def current__version : JoinedOrSeparate<["-"], "current_version">;
def cxx_isystem : JoinedOrSeparate<["-"], "cxx-isystem">, Group<clang_i_Group>,
  HelpText<"Add directory to the C++ SYSTEM include search path">, Flags<[CC1Option]>,
  MetaVarName<"<directory>">;
def c : Flag<["-"], "c">, Flags<[NoXarchOption, FlangOption]>, Group<Action_Group>,
  HelpText<"Only run preprocess, compile, and assemble steps">;
def fconvergent_functions : Flag<["-"], "fconvergent-functions">, Group<f_Group>, Flags<[CC1Option]>,
  HelpText<"Assume functions may be convergent">;

def gpu_use_aux_triple_only : Flag<["--"], "gpu-use-aux-triple-only">,
  InternalDriverOpt, HelpText<"Prepare '-aux-triple' only without populating "
                              "'-aux-target-cpu' and '-aux-target-feature'.">;
#if INTEL_CUSTOMIZATION
def cuda_device_only : Flag<["--"], "cuda-device-only">, Flags<[DpcppUnsupported]>,
  HelpText<"Compile CUDA code for device only">;
def cuda_host_only : Flag<["--"], "cuda-host-only">, Flags<[DpcppUnsupported]>,
  HelpText<"Compile CUDA code for host only.  Has no effect on non-CUDA "
           "compilations.">;
def cuda_compile_host_device : Flag<["--"], "cuda-compile-host-device">, Flags<[DpcppUnsupported]>,
  HelpText<"Compile CUDA code for both host and device (default).  Has no "
           "effect on non-CUDA compilations.">;
def cuda_include_ptx_EQ : Joined<["--"], "cuda-include-ptx=">, Flags<[NoXarchOption, DpcppUnsupported]>,
  HelpText<"Include PTX for the following GPU architecture (e.g. sm_35) or 'all'. May be specified more than once.">;
def no_cuda_include_ptx_EQ : Joined<["--"], "no-cuda-include-ptx=">, Flags<[NoXarchOption, DpcppUnsupported]>,
  HelpText<"Do not include PTX for the following GPU architecture (e.g. sm_35) or 'all'. May be specified more than once.">;
def offload_arch_EQ : Joined<["--"], "offload-arch=">, Flags<[NoXarchOption, DpcppUnsupported]>,
  HelpText<"CUDA offloading device architecture (e.g. sm_35), or HIP offloading target ID in the form of a "
           "device architecture followed by target ID features delimited by a colon. Each target ID feature "
           "is a pre-defined string followed by a plus or minus sign (e.g. gfx908:xnack+:sramecc-).  May be "
           "specified more than once.">;
def cuda_gpu_arch_EQ : Joined<["--"], "cuda-gpu-arch=">, Flags<[NoXarchOption, DpcppUnsupported]>,
  Alias<offload_arch_EQ>;
def hip_link : Flag<["--"], "hip-link">, Flags<[DpcppUnsupported]>,
  HelpText<"Link clang-offload-bundler bundles for HIP">;
def no_offload_arch_EQ : Joined<["--"], "no-offload-arch=">, Flags<[NoXarchOption, DpcppUnsupported]>,
  HelpText<"Remove CUDA/HIP offloading device architecture (e.g. sm_35, gfx906) from the list of devices to compile for. "
           "'all' resets the list to its default value.">;
def emit_static_lib : Flag<["--"], "emit-static-lib">,
  HelpText<"Enable linker job to emit a static library.">;
def no_cuda_gpu_arch_EQ : Joined<["--"], "no-cuda-gpu-arch=">, Flags<[NoXarchOption, DpcppUnsupported]>,
  Alias<no_offload_arch_EQ>;
def cuda_noopt_device_debug : Flag<["--"], "cuda-noopt-device-debug">, Flags<[DpcppUnsupported]>,
  HelpText<"Enable device-side debug info generation. Disables ptxas optimizations.">;
def no_cuda_version_check : Flag<["--"], "no-cuda-version-check">, Flags<[DpcppUnsupported]>,
  HelpText<"Don't error out if the detected version of the CUDA install is "
           "too low for the requested CUDA gpu architecture.">;
def no_cuda_noopt_device_debug : Flag<["--"], "no-cuda-noopt-device-debug">, Flags<[DpcppUnsupported]>;
def cuda_path_EQ : Joined<["--"], "cuda-path=">, Group<i_Group>, Flags<[DpcppUnsupported]>,
  HelpText<"CUDA installation path">;
def cuda_path_ignore_env : Flag<["--"], "cuda-path-ignore-env">, Group<i_Group>, Flags<[DpcppUnsupported]>,
  HelpText<"Ignore environment variables to detect CUDA installation">;
def ptxas_path_EQ : Joined<["--"], "ptxas-path=">, Group<i_Group>, Flags<[DpcppUnsupported]>,
  HelpText<"Path to ptxas (used for compiling CUDA code)">;
def fgpu_flush_denormals_to_zero : Flag<["-"], "fgpu-flush-denormals-to-zero">, Flags<[DpcppUnsupported]>,
  HelpText<"Flush denormal floating point values to zero in CUDA/HIP device mode.">;
def fno_gpu_flush_denormals_to_zero : Flag<["-"], "fno-gpu-flush-denormals-to-zero">;
def fcuda_flush_denormals_to_zero : Flag<["-"], "fcuda-flush-denormals-to-zero">, Flags<[DpcppUnsupported]>,
  Alias<fgpu_flush_denormals_to_zero>;
def fno_cuda_flush_denormals_to_zero : Flag<["-"], "fno-cuda-flush-denormals-to-zero">,
  Alias<fno_gpu_flush_denormals_to_zero>;
defm gpu_rdc : BoolFOption<"gpu-rdc",
  LangOpts<"GPURelocatableDeviceCode">, DefaultFalse,
  PosFlag<SetTrue, [CC1Option], "Generate relocatable device code, also known as separate compilation mode">,
  NegFlag<SetFalse>,
  BothFlags<[DpcppUnsupported]>>;
def : Flag<["-"], "fcuda-rdc">, Alias<fgpu_rdc>;
def : Flag<["-"], "fno-cuda-rdc">, Alias<fno_gpu_rdc>;
#if INTEL_CUSTOMIZATION
defm cuda_short_ptr : BoolFOption<"cuda-short-ptr",
  TargetOpts<"NVPTXUseShortPointers">, DefaultFalse,
  PosFlag<SetTrue, [DpcppUnsupported], "Use 32-bit pointers for accessing const/local/shared address spaces">,
  NegFlag<SetFalse>>;
#endif // INTEL_CUSTOMIZATION
def rocm_path_EQ : Joined<["--"], "rocm-path=">, Group<i_Group>, Flags<[DpcppUnsupported]>,
  HelpText<"ROCm installation path, used for finding and automatically linking required bitcode libraries.">;
def hip_path_EQ : Joined<["--"], "hip-path=">, Group<i_Group>,
  HelpText<"HIP runtime installation path, used for finding HIP version and adding HIP include path.">;
def amdgpu_arch_tool_EQ : Joined<["--"], "amdgpu-arch-tool=">, Group<i_Group>, Flags<[DpcppUnsupported]>,
  HelpText<"Tool used for detecting AMD GPU arch in the system.">;
def rocm_device_lib_path_EQ : Joined<["--"], "rocm-device-lib-path=">, Group<Link_Group>, Flags<[DpcppUnsupported]>,
  HelpText<"ROCm device library path. Alternative to rocm-path.">;
def : Joined<["--"], "hip-device-lib-path=">, Alias<rocm_device_lib_path_EQ>;
def hip_device_lib_EQ : Joined<["--"], "hip-device-lib=">, Group<Link_Group>, Flags<[DpcppUnsupported]>,
  HelpText<"HIP device library">;
def hip_version_EQ : Joined<["--"], "hip-version=">, Flags<[DpcppUnsupported]>,
  HelpText<"HIP version in the format of major.minor.patch">;
def fhip_dump_offload_linker_script : Flag<["-"], "fhip-dump-offload-linker-script">,
  Group<f_Group>, Flags<[NoArgumentUnused, HelpHidden, DpcppUnsupported]>;
defm hip_new_launch_api : BoolFOption<"hip-new-launch-api",
  LangOpts<"HIPUseNewLaunchAPI">, DefaultFalse,
  PosFlag<SetTrue, [CC1Option], "Use">, NegFlag<SetFalse, [], "Don't use">,
  BothFlags<[DpcppUnsupported], " new kernel launching API for HIP">>;
defm hip_fp32_correctly_rounded_divide_sqrt : BoolFOption<"hip-fp32-correctly-rounded-divide-sqrt",
  CodeGenOpts<"HIPCorrectlyRoundedDivSqrt">, DefaultTrue,
  PosFlag<SetTrue, [], "Specify">,
  NegFlag<SetFalse, [CC1Option], "Don't specify">,
  BothFlags<[DpcppUnsupported], " that single precision floating-point divide and sqrt used in "
  "the program source are correctly rounded (HIP device compilation only)">>,
  ShouldParseIf<hip.KeyPath>;
defm gpu_allow_device_init : BoolFOption<"gpu-allow-device-init",
  LangOpts<"GPUAllowDeviceInit">, DefaultFalse,
  PosFlag<SetTrue, [CC1Option], "Allow">, NegFlag<SetFalse, [], "Don't allow">,
  BothFlags<[DpcppUnsupported], " device side init function in HIP (experimental)">>,
  ShouldParseIf<hip.KeyPath>;
defm gpu_defer_diag : BoolFOption<"gpu-defer-diag",
  LangOpts<"GPUDeferDiag">, DefaultFalse,
  PosFlag<SetTrue, [CC1Option], "Defer">, NegFlag<SetFalse, [], "Don't defer">,
  BothFlags<[DpcppUnsupported], " host/device related diagnostic messages for CUDA/HIP">>;
defm gpu_exclude_wrong_side_overloads : BoolFOption<"gpu-exclude-wrong-side-overloads",
  LangOpts<"GPUExcludeWrongSideOverloads">, DefaultFalse,
  PosFlag<SetTrue, [CC1Option], "Always exclude wrong side overloads">,
  NegFlag<SetFalse, [], "Exclude wrong side overloads only if there are same side overloads">,
  BothFlags<[HelpHidden, DpcppUnsupported], " in overloading resolution for CUDA/HIP">>;
def gpu_max_threads_per_block_EQ : Joined<["--"], "gpu-max-threads-per-block=">,
  Flags<[CC1Option, DpcppUnsupported]>,
  HelpText<"Default max threads per block for kernel launch bounds for HIP">,
  MarshallingInfoInt<LangOpts<"GPUMaxThreadsPerBlock">, "1024">,
  ShouldParseIf<hip.KeyPath>;
def fgpu_inline_threshold_EQ : Joined<["-"], "fgpu-inline-threshold=">,
  Flags<[HelpHidden]>,
  HelpText<"Inline threshold for device compilation for CUDA/HIP">;
def gpu_instrument_lib_EQ : Joined<["--"], "gpu-instrument-lib=">, Flags<[DpcppUnsupported]>,
  HelpText<"Instrument device library for HIP, which is a LLVM bitcode containing "
  "__cyg_profile_func_enter and __cyg_profile_func_exit">;
def fgpu_sanitize : Flag<["-"], "fgpu-sanitize">, Group<f_Group>,
  HelpText<"Enable sanitizer for AMDGPU target">;
def fno_gpu_sanitize : Flag<["-"], "fno-gpu-sanitize">, Group<f_Group>;
def cuid_EQ : Joined<["-"], "cuid=">, Flags<[CC1Option]>,
  HelpText<"An ID for compilation unit, which should be the same for the same "
           "compilation unit but different for different compilation units. "
           "It is used to externalize device-side static variables for single "
           "source offloading languages CUDA and HIP so that they can be "
           "accessed by the host code of the same compilation unit.">,
  MarshallingInfoString<LangOpts<"CUID">>;
def fuse_cuid_EQ : Joined<["-"], "fuse-cuid=">,
  HelpText<"Method to generate ID's for compilation units for single source "
           "offloading languages CUDA and HIP: 'hash' (ID's generated by hashing "
           "file path and command line options) | 'random' (ID's generated as "
           "random numbers) | 'none' (disabled). Default is 'hash'. This option "
           "will be overriden by option '-cuid=[ID]' if it is specified." >;
def libomptarget_amdgcn_bc_path_EQ : Joined<["--"], "libomptarget-amdgcn-bc-path=">, Group<i_Group>,
  HelpText<"Path to libomptarget-amdgcn bitcode library">;
def libomptarget_nvptx_bc_path_EQ : Joined<["--"], "libomptarget-nvptx-bc-path=">, Group<i_Group>, Flags<[DpcppUnsupported]>,
  HelpText<"Path to libomptarget-nvptx bitcode library">;
#endif // INTEL_CUSTOMIZATION
def dD : Flag<["-"], "dD">, Group<d_Group>, Flags<[CC1Option]>,
  HelpText<"Print macro definitions in -E mode in addition to normal output">;
def dI : Flag<["-"], "dI">, Group<d_Group>, Flags<[CC1Option]>,
  HelpText<"Print include directives in -E mode in addition to normal output">,
  MarshallingInfoFlag<PreprocessorOutputOpts<"ShowIncludeDirectives">>;
def dM : Flag<["-"], "dM">, Group<d_Group>, Flags<[CC1Option]>,
  HelpText<"Print macro definitions in -E mode instead of normal output">;
def dead__strip : Flag<["-"], "dead_strip">;
#if INTEL_CUSTOMIZATION
def debug_EQ : Joined<["-"], "debug=">, Group<intel_debug_Group>,
  Flags<[NoXarchOption]>, HelpText<"Enable debug information. Valid args: "
  "none, all, full, minimal">;
def debug_Separate : Separate<["-"], "debug">, Alias<debug_EQ>;
def mdebug_line_version_EQ : Joined<["-"], "mdebug-line-version=">,
  HelpText<"Set debug line version used when generating debug information">;
#endif // INTEL_CUSTOMIZATION
def dependency_file : Separate<["-"], "dependency-file">, Flags<[CC1Option]>,
  HelpText<"Filename (or -) to write dependency output to">,
  MarshallingInfoString<DependencyOutputOpts<"OutputFile">>;
def dependency_dot : Separate<["-"], "dependency-dot">, Flags<[CC1Option]>,
  HelpText<"Filename to write DOT-formatted header dependencies to">,
  MarshallingInfoString<DependencyOutputOpts<"DOTOutputFile">>;
def module_dependency_dir : Separate<["-"], "module-dependency-dir">,
  Flags<[CC1Option]>, HelpText<"Directory to dump module dependencies to">,
  MarshallingInfoString<DependencyOutputOpts<"ModuleDependencyOutputDir">>;
def dsym_dir : JoinedOrSeparate<["-"], "dsym-dir">,
  Flags<[NoXarchOption, RenderAsInput]>,
  HelpText<"Directory to output dSYM's (if any) to">, MetaVarName<"<dir>">;
def dumpmachine : Flag<["-"], "dumpmachine">;
def dumpspecs : Flag<["-"], "dumpspecs">, Flags<[Unsupported]>;
def dumpversion : Flag<["-"], "dumpversion">;
def dylib__file : Separate<["-"], "dylib_file">;
def dylinker__install__name : JoinedOrSeparate<["-"], "dylinker_install_name">;
def dylinker : Flag<["-"], "dylinker">;
def dynamiclib : Flag<["-"], "dynamiclib">;
def dynamic : Flag<["-"], "dynamic">, Flags<[NoArgumentUnused]>;
def d_Flag : Flag<["-"], "d">, Group<d_Group>;
def d_Joined : Joined<["-"], "d">, Group<d_Group>;
def emit_ast : Flag<["-"], "emit-ast">,
  HelpText<"Emit Clang AST files for source inputs">;
def emit_llvm : Flag<["-"], "emit-llvm">, Flags<[CC1Option]>, Group<Action_Group>,
  HelpText<"Use the LLVM representation for assembler and object files">;
def emit_interface_stubs : Flag<["-"], "emit-interface-stubs">, Flags<[CC1Option]>, Group<Action_Group>,
  HelpText<"Generate Interface Stub Files.">;
def emit_merged_ifs : Flag<["-"], "emit-merged-ifs">,
  Flags<[CC1Option]>, Group<Action_Group>,
  HelpText<"Generate Interface Stub Files, emit merged text not binary.">;
def interface_stub_version_EQ : JoinedOrSeparate<["-"], "interface-stub-version=">, Flags<[CC1Option]>;
def exported__symbols__list : Separate<["-"], "exported_symbols_list">;
def e : JoinedOrSeparate<["-"], "e">, Flags<[LinkerInput]>, Group<Link_Group>;
def fmax_tokens_EQ : Joined<["-"], "fmax-tokens=">, Group<f_Group>, Flags<[CC1Option]>,
  HelpText<"Max total number of preprocessed tokens for -Wmax-tokens.">,
  MarshallingInfoInt<LangOpts<"MaxTokens">>;
def fPIC : Flag<["-"], "fPIC">, Group<f_Group>;
def fno_PIC : Flag<["-"], "fno-PIC">, Group<f_Group>;
def fPIE : Flag<["-"], "fPIE">, Group<f_Group>;
def fno_PIE : Flag<["-"], "fno-PIE">, Group<f_Group>;
defm access_control : BoolFOption<"access-control",
  LangOpts<"AccessControl">, DefaultTrue,
  NegFlag<SetFalse, [CC1Option], "Disable C++ access control">,
  PosFlag<SetTrue>>;
#if INTEL_CUSTOMIZATION
def falign_functions : Flag<["-"], "falign-functions">, Group<f_Group>,
  HelpText<"align the start of functions to an optimal machine-dependent value.">;
def falign_functions_EQ : Joined<["-"], "falign-functions=">, Group<f_Group>,
  HelpText<"Align the start of functions on a 2 (DEFAULT) or <n> byte boundary "
  "where <n> is a power of 2.">;
def fno_align_functions: Flag<["-"], "fno-align-functions">, Group<f_Group>,
  HelpText<"Aligns on a 2-byte boundary">;
def fargument_noalias : Flag<["-"], "fargument-noalias">,
  Flags<[CC1Option, CC1AsOption]>, HelpText<"Enables 'noalias' attribute for "
  "all pointer-type arguments">,
  MarshallingInfoFlag<CodeGenOpts<"NoAliasForPtrArgs">>;
def fno_alias : Flag<["-"], "fno-alias">, Alias<fargument_noalias>,
  HelpText<"Enables 'noalias' attribute for all pointer-type arguments">;
#endif // INTEL_CUSTOMIZATION
defm allow_editor_placeholders : BoolFOption<"allow-editor-placeholders",
  LangOpts<"AllowEditorPlaceholders">, DefaultFalse,
  PosFlag<SetTrue, [CC1Option], "Treat editor placeholders as valid source code">,
  NegFlag<SetFalse>>;
def fallow_unsupported : Flag<["-"], "fallow-unsupported">, Group<f_Group>;
def fapple_kext : Flag<["-"], "fapple-kext">, Group<f_Group>, Flags<[CC1Option]>,
  HelpText<"Use Apple's kernel extensions ABI">,
  MarshallingInfoFlag<LangOpts<"AppleKext">>;
defm apple_pragma_pack : BoolFOption<"apple-pragma-pack",
  LangOpts<"ApplePragmaPack">, DefaultFalse,
  PosFlag<SetTrue, [CC1Option], "Enable Apple gcc-compatible #pragma pack handling">,
  NegFlag<SetFalse>>;
defm xl_pragma_pack : BoolFOption<"xl-pragma-pack",
  LangOpts<"XLPragmaPack">, DefaultFalse,
  PosFlag<SetTrue, [CC1Option], "Enable IBM XL #pragma pack handling">,
  NegFlag<SetFalse>>;
def shared_libsan : Flag<["-"], "shared-libsan">,
  HelpText<"Dynamically link the sanitizer runtime">;
def static_libsan : Flag<["-"], "static-libsan">,
  HelpText<"Statically link the sanitizer runtime">;
def : Flag<["-"], "shared-libasan">, Alias<shared_libsan>;
def fasm : Flag<["-"], "fasm">, Group<f_Group>;

def fassume_sane_operator_new : Flag<["-"], "fassume-sane-operator-new">, Group<f_Group>;
def fastcp : Flag<["-"], "fastcp">, Group<f_Group>;
def fastf : Flag<["-"], "fastf">, Group<f_Group>;
#ifndef INTEL_CUSTOMIZATION
def fast : Flag<["-"], "fast">, Group<f_Group>;
#endif // !INTEL_CUSTOMIZATION
def fasynchronous_unwind_tables : Flag<["-"], "fasynchronous-unwind-tables">, Group<f_Group>;

defm double_square_bracket_attributes : BoolFOption<"double-square-bracket-attributes",
  LangOpts<"DoubleSquareBracketAttributes">, Default<!strconcat(cpp11.KeyPath, "||", c2x.KeyPath)>,
  PosFlag<SetTrue, [], "Enable">, NegFlag<SetFalse, [], "Disable">,
  BothFlags<[NoXarchOption, CC1Option], " '[[]]' attributes in all C and C++ language modes">>;

defm autolink : BoolFOption<"autolink",
  CodeGenOpts<"Autolink">, DefaultTrue,
  NegFlag<SetFalse, [CC1Option], "Disable generation of linker directives for automatic library linking">,
  PosFlag<SetTrue>>;

// C++ Coroutines TS
defm coroutines_ts : BoolFOption<"coroutines-ts",
  LangOpts<"Coroutines">, Default<cpp20.KeyPath>,
  PosFlag<SetTrue, [CC1Option], "Enable support for the C++ Coroutines TS">,
  NegFlag<SetFalse>>;

def fembed_bitcode_EQ : Joined<["-"], "fembed-bitcode=">,
    Group<f_Group>, Flags<[NoXarchOption, CC1Option, CC1AsOption]>, MetaVarName<"<option>">,
    HelpText<"Embed LLVM bitcode (option: off, all, bitcode, marker)">,
    Values<"off,all,bitcode,marker">, NormalizedValuesScope<"CodeGenOptions">,
    NormalizedValues<["Embed_Off", "Embed_All", "Embed_Bitcode", "Embed_Marker"]>,
    MarshallingInfoEnum<CodeGenOpts<"EmbedBitcode">, "Embed_Off">;
def fembed_bitcode : Flag<["-"], "fembed-bitcode">, Group<f_Group>,
  Alias<fembed_bitcode_EQ>, AliasArgs<["all"]>,
  HelpText<"Embed LLVM IR bitcode as data">;
def fembed_bitcode_marker : Flag<["-"], "fembed-bitcode-marker">,
  Alias<fembed_bitcode_EQ>, AliasArgs<["marker"]>,
  HelpText<"Embed placeholder LLVM IR data as a marker">;
defm gnu_inline_asm : BoolFOption<"gnu-inline-asm",
  LangOpts<"GNUAsm">, DefaultTrue,
  NegFlag<SetFalse, [CC1Option], "Disable GNU style inline asm">, PosFlag<SetTrue>>;

def fprofile_sample_use : Flag<["-"], "fprofile-sample-use">, Group<f_Group>,
    Flags<[CoreOption]>;
def fno_profile_sample_use : Flag<["-"], "fno-profile-sample-use">, Group<f_Group>,
    Flags<[CoreOption]>;
def fprofile_sample_use_EQ : Joined<["-"], "fprofile-sample-use=">,
    Group<f_Group>, Flags<[NoXarchOption, CC1Option]>,
    HelpText<"Enable sample-based profile guided optimizations">,
    MarshallingInfoString<CodeGenOpts<"SampleProfileFile">>;
def fprofile_sample_accurate : Flag<["-"], "fprofile-sample-accurate">,
    Group<f_Group>, Flags<[NoXarchOption, CC1Option]>,
    HelpText<"Specifies that the sample profile is accurate">,
    DocBrief<[{Specifies that the sample profile is accurate. If the sample
               profile is accurate, callsites without profile samples are marked
               as cold. Otherwise, treat callsites without profile samples as if
               we have no profile}]>,
   MarshallingInfoFlag<CodeGenOpts<"ProfileSampleAccurate">>;
def fno_profile_sample_accurate : Flag<["-"], "fno-profile-sample-accurate">,
  Group<f_Group>, Flags<[NoXarchOption]>;
def fauto_profile : Flag<["-"], "fauto-profile">, Group<f_Group>,
    Alias<fprofile_sample_use>;
def fno_auto_profile : Flag<["-"], "fno-auto-profile">, Group<f_Group>,
    Alias<fno_profile_sample_use>;
def fauto_profile_EQ : Joined<["-"], "fauto-profile=">,
    Alias<fprofile_sample_use_EQ>;
def fauto_profile_accurate : Flag<["-"], "fauto-profile-accurate">,
    Group<f_Group>, Alias<fprofile_sample_accurate>;
def fno_auto_profile_accurate : Flag<["-"], "fno-auto-profile-accurate">,
    Group<f_Group>, Alias<fno_profile_sample_accurate>;
def fdebug_compilation_dir_EQ : Joined<["-"], "fdebug-compilation-dir=">,
    Group<f_Group>, Flags<[CC1Option, CC1AsOption, CoreOption]>,
    HelpText<"The compilation directory to embed in the debug info">,
    MarshallingInfoString<CodeGenOpts<"DebugCompilationDir">>;
def fdebug_compilation_dir : Separate<["-"], "fdebug-compilation-dir">,
    Group<f_Group>, Flags<[CC1Option, CC1AsOption, CoreOption]>,
    Alias<fdebug_compilation_dir_EQ>;
def fcoverage_compilation_dir_EQ : Joined<["-"], "fcoverage-compilation-dir=">,
    Group<f_Group>, Flags<[CC1Option, CC1AsOption, CoreOption]>,
    HelpText<"The compilation directory to embed in the coverage mapping.">,
    MarshallingInfoString<CodeGenOpts<"CoverageCompilationDir">>;
def ffile_compilation_dir_EQ : Joined<["-"], "ffile-compilation-dir=">, Group<f_Group>,
    Flags<[CoreOption]>,
    HelpText<"The compilation directory to embed in the debug info and coverage mapping.">;
defm debug_info_for_profiling : BoolFOption<"debug-info-for-profiling",
  CodeGenOpts<"DebugInfoForProfiling">, DefaultFalse,
  PosFlag<SetTrue, [CC1Option], "Emit extra debug info to make sample profile more accurate">,
  NegFlag<SetFalse>>;
def fprofile_instr_generate : Flag<["-"], "fprofile-instr-generate">,
    Group<f_Group>, Flags<[CoreOption]>,
    HelpText<"Generate instrumented code to collect execution counts into default.profraw file (overridden by '=' form of option or LLVM_PROFILE_FILE env var)">;
def fprofile_instr_generate_EQ : Joined<["-"], "fprofile-instr-generate=">,
    Group<f_Group>, Flags<[CoreOption]>, MetaVarName<"<file>">,
    HelpText<"Generate instrumented code to collect execution counts into <file> (overridden by LLVM_PROFILE_FILE env var)">;
def fprofile_instr_use : Flag<["-"], "fprofile-instr-use">, Group<f_Group>,
    Flags<[CoreOption]>;
def fprofile_instr_use_EQ : Joined<["-"], "fprofile-instr-use=">,
    Group<f_Group>, Flags<[CoreOption]>,
    HelpText<"Use instrumentation data for profile-guided optimization">;
def fprofile_remapping_file_EQ : Joined<["-"], "fprofile-remapping-file=">,
    Group<f_Group>, Flags<[CC1Option, CoreOption]>, MetaVarName<"<file>">,
    HelpText<"Use the remappings described in <file> to match the profile data against names in the program">,
    MarshallingInfoString<CodeGenOpts<"ProfileRemappingFile">>;
defm coverage_mapping : BoolFOption<"coverage-mapping",
  CodeGenOpts<"CoverageMapping">, DefaultFalse,
  PosFlag<SetTrue, [CC1Option], "Generate coverage mapping to enable code coverage analysis">,
  NegFlag<SetFalse, [], "Disable code coverage analysis">, BothFlags<[CoreOption]>>;
def fprofile_generate : Flag<["-"], "fprofile-generate">,
    Group<f_Group>, Flags<[CoreOption]>,
    HelpText<"Generate instrumented code to collect execution counts into default.profraw (overridden by LLVM_PROFILE_FILE env var)">;
def fprofile_generate_EQ : Joined<["-"], "fprofile-generate=">,
    Group<f_Group>, Flags<[CoreOption]>, MetaVarName<"<directory>">,
    HelpText<"Generate instrumented code to collect execution counts into <directory>/default.profraw (overridden by LLVM_PROFILE_FILE env var)">;
def fcs_profile_generate : Flag<["-"], "fcs-profile-generate">,
    Group<f_Group>, Flags<[CoreOption]>,
    HelpText<"Generate instrumented code to collect context sensitive execution counts into default.profraw (overridden by LLVM_PROFILE_FILE env var)">;
def fcs_profile_generate_EQ : Joined<["-"], "fcs-profile-generate=">,
    Group<f_Group>, Flags<[CoreOption]>, MetaVarName<"<directory>">,
    HelpText<"Generate instrumented code to collect context sensitive execution counts into <directory>/default.profraw (overridden by LLVM_PROFILE_FILE env var)">;
def fprofile_use : Flag<["-"], "fprofile-use">, Group<f_Group>,
    Alias<fprofile_instr_use>;
def fprofile_use_EQ : Joined<["-"], "fprofile-use=">,
    Group<f_Group>, Flags<[NoXarchOption]>, MetaVarName<"<pathname>">,
    HelpText<"Use instrumentation data for profile-guided optimization. If pathname is a directory, it reads from <pathname>/default.profdata. Otherwise, it reads from file <pathname>.">;
def fno_profile_instr_generate : Flag<["-"], "fno-profile-instr-generate">,
    Group<f_Group>, Flags<[CoreOption]>,
    HelpText<"Disable generation of profile instrumentation.">;
def fno_profile_generate : Flag<["-"], "fno-profile-generate">,
    Group<f_Group>, Flags<[CoreOption]>,
    HelpText<"Disable generation of profile instrumentation.">;
def fno_profile_instr_use : Flag<["-"], "fno-profile-instr-use">,
    Group<f_Group>, Flags<[CoreOption]>,
    HelpText<"Disable using instrumentation data for profile-guided optimization">;
def fno_profile_use : Flag<["-"], "fno-profile-use">,
    Alias<fno_profile_instr_use>;
defm profile_arcs : BoolFOption<"profile-arcs",
  CodeGenOpts<"EmitGcovArcs">, DefaultFalse,
#if INTEL_CUSTOMIZATION
  PosFlag<SetTrue, [CC1Option, LinkOption]>, NegFlag<SetFalse>, BothFlags<[CoreOption]>>;
#endif // INTEL_CUSTOMIZATION
defm test_coverage : BoolFOption<"test-coverage",
  CodeGenOpts<"EmitGcovNotes">, DefaultFalse,
#if INTEL_CUSTOMIZATION
  PosFlag<SetTrue, [CC1Option]>, NegFlag<SetFalse>, BothFlags<[CoreOption]>>;
#endif // INTEL_CUSTOMIZATION
def fprofile_filter_files_EQ : Joined<["-"], "fprofile-filter-files=">,
    Group<f_Group>, Flags<[CC1Option, CoreOption]>,
    HelpText<"Instrument only functions from files where names match any regex separated by a semi-colon">,
    MarshallingInfoString<CodeGenOpts<"ProfileFilterFiles">>,
    ShouldParseIf<!strconcat(fprofile_arcs.KeyPath, "||", ftest_coverage.KeyPath)>;
def fprofile_exclude_files_EQ : Joined<["-"], "fprofile-exclude-files=">,
    Group<f_Group>, Flags<[CC1Option, CoreOption]>,
    HelpText<"Instrument only functions from files where names don't match all the regexes separated by a semi-colon">,
    MarshallingInfoString<CodeGenOpts<"ProfileExcludeFiles">>,
    ShouldParseIf<!strconcat(fprofile_arcs.KeyPath, "||", ftest_coverage.KeyPath)>;
def fprofile_update_EQ : Joined<["-"], "fprofile-update=">,
    Group<f_Group>, Flags<[CC1Option, CoreOption]>, Values<"atomic,prefer-atomic,single">,
    MetaVarName<"<method>">, HelpText<"Set update method of profile counters (atomic,prefer-atomic,single)">,
    MarshallingInfoFlag<CodeGenOpts<"AtomicProfileUpdate">>;
defm pseudo_probe_for_profiling : BoolFOption<"pseudo-probe-for-profiling",
  CodeGenOpts<"PseudoProbeForProfiling">, DefaultFalse,
  PosFlag<SetTrue, [], "Emit">, NegFlag<SetFalse, [], "Do not emit">,
  BothFlags<[NoXarchOption, CC1Option], " pseudo probes for sample profiling">>;
def forder_file_instrumentation : Flag<["-"], "forder-file-instrumentation">,
    Group<f_Group>, Flags<[CC1Option, CoreOption]>,
    HelpText<"Generate instrumented code to collect order file into default.profraw file (overridden by '=' form of option or LLVM_PROFILE_FILE env var)">;
def fprofile_list_EQ : Joined<["-"], "fprofile-list=">,
    Group<f_Group>, Flags<[CC1Option, CoreOption]>,
    HelpText<"Filename defining the list of functions/files to instrument">,
    MarshallingInfoStringVector<LangOpts<"ProfileListFiles">>;

defm addrsig : BoolFOption<"addrsig",
  CodeGenOpts<"Addrsig">, DefaultFalse,
  PosFlag<SetTrue, [CC1Option], "Emit">, NegFlag<SetFalse, [], "Don't emit">,
  BothFlags<[CoreOption], " an address-significance table">>;
defm blocks : OptInFFlag<"blocks", "Enable the 'blocks' language feature", "", "", [CoreOption]>;
def fbootclasspath_EQ : Joined<["-"], "fbootclasspath=">, Group<f_Group>;
defm borland_extensions : BoolFOption<"borland-extensions",
  LangOpts<"Borland">, DefaultFalse,
  PosFlag<SetTrue, [CC1Option], "Accept non-standard constructs supported by the Borland compiler">,
  NegFlag<SetFalse>>;
def fbuiltin : Flag<["-"], "fbuiltin">, Group<f_Group>, Flags<[CoreOption]>;
def fbuiltin_module_map : Flag <["-"], "fbuiltin-module-map">, Group<f_Group>,
  Flags<[NoXarchOption]>, HelpText<"Load the clang builtins module map file.">;
defm caret_diagnostics : BoolFOption<"caret-diagnostics",
  DiagnosticOpts<"ShowCarets">, DefaultTrue,
  NegFlag<SetFalse, [CC1Option]>, PosFlag<SetTrue>>;
def fclang_abi_compat_EQ : Joined<["-"], "fclang-abi-compat=">, Group<f_clang_Group>,
  Flags<[CC1Option]>, MetaVarName<"<version>">, Values<"<major>.<minor>,latest">,
  HelpText<"Attempt to match the ABI of Clang <version>">;
def fclasspath_EQ : Joined<["-"], "fclasspath=">, Group<f_Group>;
defm color_diagnostics : OptInFFlag<"color-diagnostics", "Enable", "Disable", " colors in diagnostics",
  [CoreOption, FlangOption]>;
def fdiagnostics_color : Flag<["-"], "fdiagnostics-color">, Group<f_Group>,
  Flags<[CoreOption, NoXarchOption]>;
def fdiagnostics_color_EQ : Joined<["-"], "fdiagnostics-color=">, Group<f_Group>;
def fansi_escape_codes : Flag<["-"], "fansi-escape-codes">, Group<f_Group>,
  Flags<[CoreOption, CC1Option]>, HelpText<"Use ANSI escape codes for diagnostics">,
  MarshallingInfoFlag<DiagnosticOpts<"UseANSIEscapeCodes">>;
def fcomment_block_commands : CommaJoined<["-"], "fcomment-block-commands=">, Group<f_clang_Group>, Flags<[CC1Option]>,
  HelpText<"Treat each comma separated argument in <arg> as a documentation comment block command">,
  MetaVarName<"<arg>">, MarshallingInfoStringVector<LangOpts<"CommentOpts.BlockCommandNames">>;
def fparse_all_comments : Flag<["-"], "fparse-all-comments">, Group<f_clang_Group>, Flags<[CC1Option]>,
  MarshallingInfoFlag<LangOpts<"CommentOpts.ParseAllComments">>;
def frecord_command_line : Flag<["-"], "frecord-command-line">,
  Group<f_clang_Group>;
def fno_record_command_line : Flag<["-"], "fno-record-command-line">,
  Group<f_clang_Group>;
def : Flag<["-"], "frecord-gcc-switches">, Alias<frecord_command_line>;
def : Flag<["-"], "fno-record-gcc-switches">, Alias<fno_record_command_line>;
def fcommon : Flag<["-"], "fcommon">, Group<f_Group>,
  Flags<[CoreOption, CC1Option]>, HelpText<"Place uninitialized global variables in a common block">,
  MarshallingInfoNegativeFlag<CodeGenOpts<"NoCommon">>;
def fcompile_resource_EQ : Joined<["-"], "fcompile-resource=">, Group<f_Group>;
defm complete_member_pointers : BoolOption<"f", "complete-member-pointers",
  LangOpts<"CompleteMemberPointers">, DefaultFalse,
  PosFlag<SetTrue, [CC1Option], "Require">, NegFlag<SetFalse, [], "Do not require">,
  BothFlags<[CoreOption], " member pointer base types to be complete if they"
            " would be significant under the Microsoft ABI">>,
  Group<f_clang_Group>;
def fcf_runtime_abi_EQ : Joined<["-"], "fcf-runtime-abi=">, Group<f_Group>,
    Flags<[CC1Option]>, Values<"unspecified,standalone,objc,swift,swift-5.0,swift-4.2,swift-4.1">,
    NormalizedValuesScope<"LangOptions::CoreFoundationABI">,
    NormalizedValues<["ObjectiveC", "ObjectiveC", "ObjectiveC", "Swift5_0", "Swift5_0", "Swift4_2", "Swift4_1"]>,
    MarshallingInfoEnum<LangOpts<"CFRuntime">, "ObjectiveC">;
defm constant_cfstrings : BoolFOption<"constant-cfstrings",
  LangOpts<"NoConstantCFStrings">, DefaultFalse,
  NegFlag<SetTrue, [CC1Option], "Disable creation of CodeFoundation-type constant strings">,
  PosFlag<SetFalse>>;
def fconstant_string_class_EQ : Joined<["-"], "fconstant-string-class=">, Group<f_Group>;
def fconstexpr_depth_EQ : Joined<["-"], "fconstexpr-depth=">, Group<f_Group>;
def fconstexpr_steps_EQ : Joined<["-"], "fconstexpr-steps=">, Group<f_Group>;
def fexperimental_new_constant_interpreter : Flag<["-"], "fexperimental-new-constant-interpreter">, Group<f_Group>,
  HelpText<"Enable the experimental new constant interpreter">, Flags<[CC1Option]>,
  MarshallingInfoFlag<LangOpts<"EnableNewConstInterp">>;
def fconstexpr_backtrace_limit_EQ : Joined<["-"], "fconstexpr-backtrace-limit=">,
                                    Group<f_Group>;
def fno_crash_diagnostics : Flag<["-"], "fno-crash-diagnostics">, Group<f_clang_Group>, Flags<[NoArgumentUnused, CoreOption]>,
  HelpText<"Disable auto-generation of preprocessed source files and a script for reproduction during a clang crash">;
def fcrash_diagnostics_dir : Joined<["-"], "fcrash-diagnostics-dir=">,
  Group<f_clang_Group>, Flags<[NoArgumentUnused, CoreOption]>,
  HelpText<"Put crash-report files in <dir>">, MetaVarName<"<dir>">;
def fcreate_profile : Flag<["-"], "fcreate-profile">, Group<f_Group>;
defm cxx_exceptions: BoolFOption<"cxx-exceptions",
  LangOpts<"CXXExceptions">, DefaultFalse,
  PosFlag<SetTrue, [CC1Option], "Enable C++ exceptions">, NegFlag<SetFalse>>;
defm async_exceptions: BoolFOption<"async-exceptions",
  LangOpts<"EHAsynch">, DefaultFalse,
  PosFlag<SetTrue, [CC1Option], "Enable EH Asynchronous exceptions">, NegFlag<SetFalse>>;
def fcxx_modules : Flag <["-"], "fcxx-modules">, Group<f_Group>,
  Flags<[NoXarchOption]>;
def fdebug_pass_arguments : Flag<["-"], "fdebug-pass-arguments">, Group<f_Group>;
def fdebug_pass_structure : Flag<["-"], "fdebug-pass-structure">, Group<f_Group>;
def fdepfile_entry : Joined<["-"], "fdepfile-entry=">,
    Group<f_clang_Group>, Flags<[CC1Option]>;
def fdiagnostics_fixit_info : Flag<["-"], "fdiagnostics-fixit-info">, Group<f_clang_Group>;
def fno_diagnostics_fixit_info : Flag<["-"], "fno-diagnostics-fixit-info">, Group<f_Group>,
  Flags<[CC1Option]>, HelpText<"Do not include fixit information in diagnostics">,
  MarshallingInfoNegativeFlag<DiagnosticOpts<"ShowFixits">>;
def fdiagnostics_parseable_fixits : Flag<["-"], "fdiagnostics-parseable-fixits">, Group<f_clang_Group>,
    Flags<[CoreOption, CC1Option]>, HelpText<"Print fix-its in machine parseable form">,
    MarshallingInfoFlag<DiagnosticOpts<"ShowParseableFixits">>;
def fdiagnostics_print_source_range_info : Flag<["-"], "fdiagnostics-print-source-range-info">,
    Group<f_clang_Group>,  Flags<[CC1Option]>,
    HelpText<"Print source range spans in numeric form">,
    MarshallingInfoFlag<DiagnosticOpts<"ShowSourceRanges">>;
defm diagnostics_show_hotness : BoolFOption<"diagnostics-show-hotness",
  CodeGenOpts<"DiagnosticsWithHotness">, DefaultFalse,
  PosFlag<SetTrue, [CC1Option], "Enable profile hotness information in diagnostic line">,
  NegFlag<SetFalse>>;
def fdiagnostics_hotness_threshold_EQ : Joined<["-"], "fdiagnostics-hotness-threshold=">,
    Group<f_Group>, Flags<[CC1Option]>, MetaVarName<"<value>">,
    HelpText<"Prevent optimization remarks from being output if they do not have at least this profile count. "
    "Use 'auto' to apply the threshold from profile summary">;
defm diagnostics_show_option : BoolFOption<"diagnostics-show-option",
    DiagnosticOpts<"ShowOptionNames">, DefaultTrue,
    NegFlag<SetFalse, [CC1Option]>, PosFlag<SetTrue, [], "Print option name with mappable diagnostics">>;
defm diagnostics_show_note_include_stack : BoolFOption<"diagnostics-show-note-include-stack",
    DiagnosticOpts<"ShowNoteIncludeStack">, DefaultFalse,
    PosFlag<SetTrue, [], "Display include stacks for diagnostic notes">,
    NegFlag<SetFalse>, BothFlags<[CC1Option]>>;
def fdiagnostics_format_EQ : Joined<["-"], "fdiagnostics-format=">, Group<f_clang_Group>;
def fdiagnostics_show_category_EQ : Joined<["-"], "fdiagnostics-show-category=">, Group<f_clang_Group>;
def fdiagnostics_show_template_tree : Flag<["-"], "fdiagnostics-show-template-tree">,
    Group<f_Group>, Flags<[CC1Option]>,
    HelpText<"Print a template comparison tree for differing templates">,
    MarshallingInfoFlag<DiagnosticOpts<"ShowTemplateTree">>;
def fdiscard_value_names : Flag<["-"], "fdiscard-value-names">, Group<f_clang_Group>,
  HelpText<"Discard value names in LLVM IR">, Flags<[NoXarchOption]>;
def fno_discard_value_names : Flag<["-"], "fno-discard-value-names">, Group<f_clang_Group>,
  HelpText<"Do not discard value names in LLVM IR">, Flags<[NoXarchOption]>;
defm dollars_in_identifiers : BoolFOption<"dollars-in-identifiers",
  LangOpts<"DollarIdents">, Default<!strconcat("!", asm_preprocessor.KeyPath)>,
  PosFlag<SetTrue, [], "Allow">, NegFlag<SetFalse, [], "Disallow">,
  BothFlags<[CC1Option], " '$' in identifiers">>;
def fdwarf2_cfi_asm : Flag<["-"], "fdwarf2-cfi-asm">, Group<clang_ignored_f_Group>;
def fno_dwarf2_cfi_asm : Flag<["-"], "fno-dwarf2-cfi-asm">, Group<clang_ignored_f_Group>;
defm dwarf_directory_asm : BoolFOption<"dwarf-directory-asm",
  CodeGenOpts<"NoDwarfDirectoryAsm">, DefaultFalse,
  NegFlag<SetTrue, [CC1Option]>, PosFlag<SetFalse>>;
defm elide_constructors : BoolFOption<"elide-constructors",
  LangOpts<"ElideConstructors">, DefaultTrue,
  NegFlag<SetFalse, [CC1Option], "Disable C++ copy constructor elision">,
  PosFlag<SetTrue>>;
def fno_elide_type : Flag<["-"], "fno-elide-type">, Group<f_Group>,
    Flags<[CC1Option]>,
    HelpText<"Do not elide types when printing diagnostics">,
    MarshallingInfoNegativeFlag<DiagnosticOpts<"ElideType">>;
def feliminate_unused_debug_symbols : Flag<["-"], "feliminate-unused-debug-symbols">, Group<f_Group>;
defm eliminate_unused_debug_types : OptOutFFlag<"eliminate-unused-debug-types",
  "Do not emit ", "Emit ", " debug info for defined but unused types">;
def femit_all_decls : Flag<["-"], "femit-all-decls">, Group<f_Group>, Flags<[CC1Option]>,
  HelpText<"Emit all declarations, even if unused">,
  MarshallingInfoFlag<LangOpts<"EmitAllDecls">>;
defm emulated_tls : BoolFOption<"emulated-tls",
  CodeGenOpts<"EmulatedTLS">, DefaultFalse,
  PosFlag<SetTrue, [CC1Option], "Use emutls functions to access thread_local variables">,
  NegFlag<SetFalse>, BothFlags<[CC1Option]>>;
def fencoding_EQ : Joined<["-"], "fencoding=">, Group<f_Group>;
def ferror_limit_EQ : Joined<["-"], "ferror-limit=">, Group<f_Group>, Flags<[CoreOption]>;
defm exceptions : BoolFOption<"exceptions",
  LangOpts<"Exceptions">, DefaultFalse,
  PosFlag<SetTrue, [CC1Option], "Enable">, NegFlag<SetFalse, [], "Disable">,
  BothFlags<[], " support for exception handling">>;
def fdwarf_exceptions : Flag<["-"], "fdwarf-exceptions">, Group<f_Group>,
  HelpText<"Use DWARF style exceptions">;
def fsjlj_exceptions : Flag<["-"], "fsjlj-exceptions">, Group<f_Group>,
  HelpText<"Use SjLj style exceptions">;
def fseh_exceptions : Flag<["-"], "fseh-exceptions">, Group<f_Group>,
  HelpText<"Use SEH style exceptions">;
def fwasm_exceptions : Flag<["-"], "fwasm-exceptions">, Group<f_Group>,
  HelpText<"Use WebAssembly style exceptions">;
def exception_model : Separate<["-"], "exception-model">,
  Flags<[CC1Option, NoDriverOption]>, HelpText<"The exception model: dwarf|sjlj|seh|wasm">,
  Values<"dwarf,sjlj,seh,wasm">,
  NormalizedValuesScope<"LangOptions::ExceptionHandlingKind">,
  NormalizedValues<["DwarfCFI", "SjLj", "WinEH", "Wasm"]>,
  MarshallingInfoEnum<LangOpts<"ExceptionHandling">, "None">;
def exception_model_EQ : Joined<["-"], "exception-model=">,
  Flags<[CC1Option, NoDriverOption]>, Alias<exception_model>;
def fignore_exceptions : Flag<["-"], "fignore-exceptions">, Group<f_Group>, Flags<[CC1Option]>,
  HelpText<"Enable support for ignoring exception handling constructs">,
  MarshallingInfoFlag<LangOpts<"IgnoreExceptions">>;
def fexcess_precision_EQ : Joined<["-"], "fexcess-precision=">,
    Group<clang_ignored_gcc_optimization_f_Group>;
def : Flag<["-"], "fexpensive-optimizations">, Group<clang_ignored_gcc_optimization_f_Group>;
def : Flag<["-"], "fno-expensive-optimizations">, Group<clang_ignored_gcc_optimization_f_Group>;
def fextdirs_EQ : Joined<["-"], "fextdirs=">, Group<f_Group>;
def : Flag<["-"], "fdefer-pop">, Group<clang_ignored_gcc_optimization_f_Group>;
def : Flag<["-"], "fno-defer-pop">, Group<clang_ignored_gcc_optimization_f_Group>;
def : Flag<["-"], "fextended-identifiers">, Group<clang_ignored_f_Group>;
def : Flag<["-"], "fno-extended-identifiers">, Group<f_Group>, Flags<[Unsupported]>;
def fhosted : Flag<["-"], "fhosted">, Group<f_Group>;
def fdenormal_fp_math_EQ : Joined<["-"], "fdenormal-fp-math=">, Group<f_Group>, Flags<[CC1Option]>;
def ffp_model_EQ : Joined<["-"], "ffp-model=">, Group<f_Group>, Flags<[NoXarchOption]>,
  HelpText<"Controls the semantics of floating-point calculations.">;
def ffp_exception_behavior_EQ : Joined<["-"], "ffp-exception-behavior=">, Group<f_Group>, Flags<[CC1Option]>,
  HelpText<"Specifies the exception behavior of floating-point operations.">,
  Values<"ignore,maytrap,strict">, NormalizedValuesScope<"LangOptions">,
  NormalizedValues<["FPE_Ignore", "FPE_MayTrap", "FPE_Strict"]>,
  MarshallingInfoEnum<LangOpts<"FPExceptionMode">, "FPE_Ignore">;
#if INTEL_CUSTOMIZATION
def fp_model_EQ : Joined<["-"], "fp-model=">, Alias<ffp_model_EQ>,
  HelpText<"Controls the semantics of floating-point calculations.">;
def fp_model : Separate<["-"], "fp-model">, Alias<ffp_model_EQ>;
def fp_speculation_EQ : Joined<["-"], "fp-speculation=">,Alias<ffp_exception_behavior_EQ>,
  HelpText<"Specifies the exception behavior of floating-point operations.">;
// icc-compatible fcmp handling
def fhonor_nan_compares : Flag<["-"], "fhonor-nan-compares">,
  Flags<[NoXarchOption, CC1Option]>,
  HelpText<"Honor NaN compares with fast math">,
  MarshallingInfoFlag<LangOpts<"HonorNaNCompares">>;
def fno_honor_nan_compares : Flag<["-"], "fno-honor-nan-compares">,
  Flags<[NoXarchOption, CC1Option]>,
  HelpText<"Do not honor NaN compares with fast math">;
#endif // INTEL_CUSTOMIZATION
defm fast_math : BoolFOption<"fast-math",
  LangOpts<"FastMath">, DefaultFalse,
  PosFlag<SetTrue, [CC1Option], "Allow aggressive, lossy floating-point optimizations",
          [cl_fast_relaxed_math.KeyPath]>,
  NegFlag<SetFalse>>;
def menable_unsafe_fp_math : Flag<["-"], "menable-unsafe-fp-math">, Flags<[CC1Option]>,
  HelpText<"Allow unsafe floating-point math optimizations which may decrease precision">,
  MarshallingInfoFlag<LangOpts<"UnsafeFPMath">>,
  ImpliedByAnyOf<[cl_unsafe_math_optimizations.KeyPath, ffast_math.KeyPath]>;
defm math_errno : BoolFOption<"math-errno",
  LangOpts<"MathErrno">, DefaultFalse,
  PosFlag<SetTrue, [CC1Option], "Require math functions to indicate errors by setting errno">,
  NegFlag<SetFalse>>,
  ShouldParseIf<!strconcat("!", open_cl.KeyPath)>;
def fextend_args_EQ : Joined<["-"], "fextend-arguments=">, Group<f_Group>,
  Flags<[CC1Option, NoArgumentUnused]>,
  HelpText<"Controls how scalar integer arguments are extended in calls "
           "to unprototyped and varargs functions">,
  Values<"32,64">,
  NormalizedValues<["ExtendTo32", "ExtendTo64"]>,
  NormalizedValuesScope<"LangOptions::ExtendArgsKind">,
  MarshallingInfoEnum<LangOpts<"ExtendIntArgs">,"ExtendTo32">;
def fbracket_depth_EQ : Joined<["-"], "fbracket-depth=">, Group<f_Group>, Flags<[CoreOption]>;
def fsignaling_math : Flag<["-"], "fsignaling-math">, Group<f_Group>;
def fno_signaling_math : Flag<["-"], "fno-signaling-math">, Group<f_Group>;
defm jump_tables : BoolFOption<"jump-tables",
  CodeGenOpts<"NoUseJumpTables">, DefaultFalse,
  NegFlag<SetTrue, [CC1Option], "Do not use">, PosFlag<SetFalse, [], "Use">,
  BothFlags<[], " jump tables for lowering switches">>;
defm force_enable_int128 : BoolFOption<"force-enable-int128",
  TargetOpts<"ForceEnableInt128">, DefaultFalse,
  PosFlag<SetTrue, [CC1Option], "Enable">, NegFlag<SetFalse, [], "Disable">,
  BothFlags<[], " support for int128_t type">>;
defm keep_static_consts : BoolFOption<"keep-static-consts",
  CodeGenOpts<"KeepStaticConsts">, DefaultFalse,
  PosFlag<SetTrue, [CC1Option], "Keep">, NegFlag<SetFalse, [], "Don't keep">,
  BothFlags<[NoXarchOption], " static const variables if unused">>;
defm fixed_point : BoolFOption<"fixed-point",
  LangOpts<"FixedPoint">, DefaultFalse,
  PosFlag<SetTrue, [CC1Option], "Enable">, NegFlag<SetFalse, [], "Disable">,
  BothFlags<[], " fixed point types">>, ShouldParseIf<!strconcat("!", cplusplus.KeyPath)>;
defm cxx_static_destructors : BoolFOption<"c++-static-destructors",
  LangOpts<"RegisterStaticDestructors">, DefaultTrue,
  NegFlag<SetFalse, [CC1Option], "Disable C++ static destructor registration">,
  PosFlag<SetTrue>>;
def fsymbol_partition_EQ : Joined<["-"], "fsymbol-partition=">, Group<f_Group>,
  Flags<[CC1Option]>, MarshallingInfoString<CodeGenOpts<"SymbolPartition">>;

defm memory_profile : OptInFFlag<"memory-profile", "Enable", "Disable", " heap memory profiling">;
def fmemory_profile_EQ : Joined<["-"], "fmemory-profile=">,
    Group<f_Group>, Flags<[CC1Option]>, MetaVarName<"<directory>">,
    HelpText<"Enable heap memory profiling and dump results into <directory>">;

// Begin sanitizer flags. These should all be core options exposed in all driver
// modes.
let Flags = [CC1Option, CoreOption] in {

def fsanitize_EQ : CommaJoined<["-"], "fsanitize=">, Group<f_clang_Group>,
                   MetaVarName<"<check>">,
                   HelpText<"Turn on runtime checks for various forms of undefined "
                            "or suspicious behavior. See user manual for available checks">;
def fno_sanitize_EQ : CommaJoined<["-"], "fno-sanitize=">, Group<f_clang_Group>,
                      Flags<[CoreOption, NoXarchOption]>;

def fsanitize_ignorelist_EQ : Joined<["-"], "fsanitize-ignorelist=">,
  Group<f_clang_Group>, HelpText<"Path to ignorelist file for sanitizers">;
def : Joined<["-"], "fsanitize-blacklist=">,
  Group<f_clang_Group>, Flags<[HelpHidden]>, Alias<fsanitize_ignorelist_EQ>,
  HelpText<"Alias for -fsanitize-ignorelist=">;

def fsanitize_system_ignorelist_EQ : Joined<["-"], "fsanitize-system-ignorelist=">,
  HelpText<"Path to system ignorelist file for sanitizers">, Flags<[CC1Option]>;
def : Joined<["-"], "fsanitize-system-blacklist=">,
  HelpText<"Alias for -fsanitize-system-ignorelist=">,
  Flags<[CC1Option, HelpHidden]>, Alias<fsanitize_system_ignorelist_EQ>;

def fno_sanitize_ignorelist : Flag<["-"], "fno-sanitize-ignorelist">,
  Group<f_clang_Group>, HelpText<"Don't use ignorelist file for sanitizers">;
def : Flag<["-"], "fno-sanitize-blacklist">,
  Group<f_clang_Group>, Flags<[HelpHidden]>, Alias<fno_sanitize_ignorelist>;

def fsanitize_coverage : CommaJoined<["-"], "fsanitize-coverage=">,
  Group<f_clang_Group>,
  HelpText<"Specify the type of coverage instrumentation for Sanitizers">;
def fno_sanitize_coverage : CommaJoined<["-"], "fno-sanitize-coverage=">,
  Group<f_clang_Group>, Flags<[CoreOption, NoXarchOption]>,
  HelpText<"Disable features of coverage instrumentation for Sanitizers">,
  Values<"func,bb,edge,indirect-calls,trace-bb,trace-cmp,trace-div,trace-gep,"
         "8bit-counters,trace-pc,trace-pc-guard,no-prune,inline-8bit-counters,"
         "inline-bool-flag">;
def fsanitize_coverage_allowlist : Joined<["-"], "fsanitize-coverage-allowlist=">,
    Group<f_clang_Group>, Flags<[CoreOption, NoXarchOption]>,
    HelpText<"Restrict sanitizer coverage instrumentation exclusively to modules and functions that match the provided special case list, except the blocked ones">,
    MarshallingInfoStringVector<CodeGenOpts<"SanitizeCoverageAllowlistFiles">>;
def : Joined<["-"], "fsanitize-coverage-whitelist=">,
  Group<f_clang_Group>, Flags<[CoreOption, HelpHidden]>, Alias<fsanitize_coverage_allowlist>,
  HelpText<"Deprecated, use -fsanitize-coverage-allowlist= instead">;
def fsanitize_coverage_ignorelist : Joined<["-"], "fsanitize-coverage-ignorelist=">,
    Group<f_clang_Group>, Flags<[CoreOption, NoXarchOption]>,
    HelpText<"Disable sanitizer coverage instrumentation for modules and functions "
             "that match the provided special case list, even the allowed ones">,
    MarshallingInfoStringVector<CodeGenOpts<"SanitizeCoverageIgnorelistFiles">>;
def : Joined<["-"], "fsanitize-coverage-blocklist=">,
  Group<f_clang_Group>, Flags<[CoreOption, HelpHidden]>,
  Alias<fsanitize_coverage_ignorelist>,
  HelpText<"Deprecated, use -fsanitize-coverage-ignorelist= instead">;
def : Joined<["-"], "fsanitize-coverage-blacklist=">,
  Group<f_clang_Group>, Flags<[CoreOption, HelpHidden]>,
  Alias<fsanitize_coverage_ignorelist>,
  HelpText<"Deprecated, use -fsanitize-coverage-ignorelist= instead">;
def fsanitize_memory_track_origins_EQ : Joined<["-"], "fsanitize-memory-track-origins=">,
                                        Group<f_clang_Group>,
                                        HelpText<"Enable origins tracking in MemorySanitizer">,
                                        MarshallingInfoInt<CodeGenOpts<"SanitizeMemoryTrackOrigins">>;
def fsanitize_memory_track_origins : Flag<["-"], "fsanitize-memory-track-origins">,
                                     Group<f_clang_Group>,
                                     HelpText<"Enable origins tracking in MemorySanitizer">;
def fno_sanitize_memory_track_origins : Flag<["-"], "fno-sanitize-memory-track-origins">,
                                        Group<f_clang_Group>,
                                        Flags<[CoreOption, NoXarchOption]>,
                                        HelpText<"Disable origins tracking in MemorySanitizer">;
def fsanitize_hwaddress_experimental_aliasing
  : Flag<["-"], "fsanitize-hwaddress-experimental-aliasing">,
    Group<f_clang_Group>,
    HelpText<"Enable aliasing mode in HWAddressSanitizer">;
def fno_sanitize_hwaddress_experimental_aliasing
  : Flag<["-"], "fno-sanitize-hwaddress-experimental-aliasing">,
    Group<f_clang_Group>, Flags<[CoreOption, NoXarchOption]>,
    HelpText<"Disable aliasing mode in HWAddressSanitizer">;
defm sanitize_memory_use_after_dtor : BoolOption<"f", "sanitize-memory-use-after-dtor",
  CodeGenOpts<"SanitizeMemoryUseAfterDtor">, DefaultFalse,
  PosFlag<SetTrue, [CC1Option], "Enable">, NegFlag<SetFalse, [], "Disable">,
  BothFlags<[], " use-after-destroy detection in MemorySanitizer">>,
  Group<f_clang_Group>;
def fsanitize_address_field_padding : Joined<["-"], "fsanitize-address-field-padding=">,
                                        Group<f_clang_Group>,
                                        HelpText<"Level of field padding for AddressSanitizer">,
                                        MarshallingInfoInt<LangOpts<"SanitizeAddressFieldPadding">>;
defm sanitize_address_use_after_scope : BoolOption<"f", "sanitize-address-use-after-scope",
  CodeGenOpts<"SanitizeAddressUseAfterScope">, DefaultFalse,
  PosFlag<SetTrue, [], "Enable">, NegFlag<SetFalse, [CoreOption, NoXarchOption], "Disable">,
  BothFlags<[], " use-after-scope detection in AddressSanitizer">>,
  Group<f_clang_Group>;
defm sanitize_address_poison_custom_array_cookie : BoolOption<"f", "sanitize-address-poison-custom-array-cookie",
  CodeGenOpts<"SanitizeAddressPoisonCustomArrayCookie">, DefaultFalse,
  PosFlag<SetTrue, [], "Enable">, NegFlag<SetFalse, [], "Disable">,
  BothFlags<[], " poisoning array cookies when using custom operator new[] in AddressSanitizer">>,
  Group<f_clang_Group>;
def fsanitize_address_globals_dead_stripping : Flag<["-"], "fsanitize-address-globals-dead-stripping">,
  Group<f_clang_Group>, HelpText<"Enable linker dead stripping of globals in AddressSanitizer">,
  MarshallingInfoFlag<CodeGenOpts<"SanitizeAddressGlobalsDeadStripping">, "false">;
defm sanitize_address_use_odr_indicator : BoolOption<"f", "sanitize-address-use-odr-indicator",
  CodeGenOpts<"SanitizeAddressUseOdrIndicator">, DefaultFalse,
  PosFlag<SetTrue, [], "Enable ODR indicator globals to avoid false ODR violation"
            " reports in partially sanitized programs at the cost of an increase in binary size">,
  NegFlag<SetFalse, [], "Disable ODR indicator globals">>,
  Group<f_clang_Group>;
def sanitize_address_destructor_EQ
    : Joined<["-"], "fsanitize-address-destructor=">,
      Flags<[CC1Option]>,
      HelpText<"Set destructor type used in ASan instrumentation">,
      Group<f_clang_Group>,
      Values<"none,global">,
      NormalizedValuesScope<"llvm::AsanDtorKind">,
      NormalizedValues<["None", "Global"]>,
      MarshallingInfoEnum<CodeGenOpts<"SanitizeAddressDtor">, "Global">;
// Note: This flag was introduced when it was necessary to distinguish between
//       ABI for correct codegen.  This is no longer needed, but the flag is
//       not removed since targeting either ABI will behave the same.
//       This way we cause no disturbance to existing scripts & code, and if we
//       want to use this flag in the future we will cause no disturbance then
//       either.
def fsanitize_hwaddress_abi_EQ
    : Joined<["-"], "fsanitize-hwaddress-abi=">,
      Group<f_clang_Group>,
      HelpText<"Select the HWAddressSanitizer ABI to target (interceptor or platform, default interceptor). This option is currently unused.">;
def fsanitize_recover_EQ : CommaJoined<["-"], "fsanitize-recover=">,
                           Group<f_clang_Group>,
                           HelpText<"Enable recovery for specified sanitizers">;
def fno_sanitize_recover_EQ : CommaJoined<["-"], "fno-sanitize-recover=">,
                              Group<f_clang_Group>, Flags<[CoreOption, NoXarchOption]>,
                              HelpText<"Disable recovery for specified sanitizers">;
def fsanitize_recover : Flag<["-"], "fsanitize-recover">, Group<f_clang_Group>,
                        Alias<fsanitize_recover_EQ>, AliasArgs<["all"]>;
def fno_sanitize_recover : Flag<["-"], "fno-sanitize-recover">,
                           Flags<[CoreOption, NoXarchOption]>, Group<f_clang_Group>,
                           Alias<fno_sanitize_recover_EQ>, AliasArgs<["all"]>;
def fsanitize_trap_EQ : CommaJoined<["-"], "fsanitize-trap=">, Group<f_clang_Group>,
                        HelpText<"Enable trapping for specified sanitizers">;
def fno_sanitize_trap_EQ : CommaJoined<["-"], "fno-sanitize-trap=">, Group<f_clang_Group>,
                           Flags<[CoreOption, NoXarchOption]>,
                           HelpText<"Disable trapping for specified sanitizers">;
def fsanitize_trap : Flag<["-"], "fsanitize-trap">, Group<f_clang_Group>,
                     Alias<fsanitize_trap_EQ>, AliasArgs<["all"]>,
                     HelpText<"Enable trapping for all sanitizers">;
def fno_sanitize_trap : Flag<["-"], "fno-sanitize-trap">, Group<f_clang_Group>,
                        Alias<fno_sanitize_trap_EQ>, AliasArgs<["all"]>,
                        Flags<[CoreOption, NoXarchOption]>,
                        HelpText<"Disable trapping for all sanitizers">;
def fsanitize_undefined_trap_on_error
    : Flag<["-"], "fsanitize-undefined-trap-on-error">, Group<f_clang_Group>,
      Alias<fsanitize_trap_EQ>, AliasArgs<["undefined"]>;
def fno_sanitize_undefined_trap_on_error
    : Flag<["-"], "fno-sanitize-undefined-trap-on-error">, Group<f_clang_Group>,
      Alias<fno_sanitize_trap_EQ>, AliasArgs<["undefined"]>;
defm sanitize_minimal_runtime : BoolOption<"f", "sanitize-minimal-runtime",
  CodeGenOpts<"SanitizeMinimalRuntime">, DefaultFalse,
  PosFlag<SetTrue>, NegFlag<SetFalse>>,
  Group<f_clang_Group>;
def fsanitize_link_runtime : Flag<["-"], "fsanitize-link-runtime">,
                           Group<f_clang_Group>;
def fno_sanitize_link_runtime : Flag<["-"], "fno-sanitize-link-runtime">,
                              Group<f_clang_Group>;
def fsanitize_link_cxx_runtime : Flag<["-"], "fsanitize-link-c++-runtime">,
                                 Group<f_clang_Group>;
def fno_sanitize_link_cxx_runtime : Flag<["-"], "fno-sanitize-link-c++-runtime">,
                                    Group<f_clang_Group>;
defm sanitize_cfi_cross_dso : BoolOption<"f", "sanitize-cfi-cross-dso",
  CodeGenOpts<"SanitizeCfiCrossDso">, DefaultFalse,
  PosFlag<SetTrue, [], "Enable">, NegFlag<SetFalse, [CoreOption, NoXarchOption], "Disable">,
  BothFlags<[], " control flow integrity (CFI) checks for cross-DSO calls.">>,
  Group<f_clang_Group>;
def fsanitize_cfi_icall_generalize_pointers : Flag<["-"], "fsanitize-cfi-icall-generalize-pointers">,
                                              Group<f_clang_Group>,
                                              HelpText<"Generalize pointers in CFI indirect call type signature checks">,
                                              MarshallingInfoFlag<CodeGenOpts<"SanitizeCfiICallGeneralizePointers">>;
defm sanitize_cfi_canonical_jump_tables : BoolOption<"f", "sanitize-cfi-canonical-jump-tables",
  CodeGenOpts<"SanitizeCfiCanonicalJumpTables">, DefaultFalse,
  PosFlag<SetTrue, [], "Make">, NegFlag<SetFalse, [CoreOption, NoXarchOption], "Do not make">,
  BothFlags<[], " the jump table addresses canonical in the symbol table">>,
  Group<f_clang_Group>;
defm sanitize_stats : BoolOption<"f", "sanitize-stats",
  CodeGenOpts<"SanitizeStats">, DefaultFalse,
  PosFlag<SetTrue, [], "Enable">, NegFlag<SetFalse, [CoreOption, NoXarchOption], "Disable">,
  BothFlags<[], " sanitizer statistics gathering.">>,
  Group<f_clang_Group>;
def fsanitize_thread_memory_access : Flag<["-"], "fsanitize-thread-memory-access">,
                                     Group<f_clang_Group>,
                                     HelpText<"Enable memory access instrumentation in ThreadSanitizer (default)">;
def fno_sanitize_thread_memory_access : Flag<["-"], "fno-sanitize-thread-memory-access">,
                                        Group<f_clang_Group>,
                                        Flags<[CoreOption, NoXarchOption]>,
                                        HelpText<"Disable memory access instrumentation in ThreadSanitizer">;
def fsanitize_thread_func_entry_exit : Flag<["-"], "fsanitize-thread-func-entry-exit">,
                                       Group<f_clang_Group>,
                                       HelpText<"Enable function entry/exit instrumentation in ThreadSanitizer (default)">;
def fno_sanitize_thread_func_entry_exit : Flag<["-"], "fno-sanitize-thread-func-entry-exit">,
                                          Group<f_clang_Group>,
                                          Flags<[CoreOption, NoXarchOption]>,
                                          HelpText<"Disable function entry/exit instrumentation in ThreadSanitizer">;
def fsanitize_thread_atomics : Flag<["-"], "fsanitize-thread-atomics">,
                               Group<f_clang_Group>,
                               HelpText<"Enable atomic operations instrumentation in ThreadSanitizer (default)">;
def fno_sanitize_thread_atomics : Flag<["-"], "fno-sanitize-thread-atomics">,
                                  Group<f_clang_Group>,
                                  Flags<[CoreOption, NoXarchOption]>,
                                  HelpText<"Disable atomic operations instrumentation in ThreadSanitizer">;
def fsanitize_undefined_strip_path_components_EQ : Joined<["-"], "fsanitize-undefined-strip-path-components=">,
  Group<f_clang_Group>, MetaVarName<"<number>">,
  HelpText<"Strip (or keep only, if negative) a given number of path components "
           "when emitting check metadata.">,
  MarshallingInfoInt<CodeGenOpts<"EmitCheckPathComponentsToStrip">, "0", "int">;

} // end -f[no-]sanitize* flags

def funsafe_math_optimizations : Flag<["-"], "funsafe-math-optimizations">,
  Group<f_Group>;
def fno_unsafe_math_optimizations : Flag<["-"], "fno-unsafe-math-optimizations">,
  Group<f_Group>;
#if INTEL_CUSTOMIZATION
def fuse_unaligned_vector_move : Flag<["-"], "fuse-unaligned-vector-move">,
    Group<f_Group>, Flags<[CoreOption, HelpHidden]>,
    HelpText<"Enable transforming aligned vector move instruction to "
             "unaligned vector move.">;
def fno_use_unaligned_vector_move : Flag<["-"], "fno-use-unaligned-vector-move">,
    Group<f_Group>,  Flags<[CoreOption, HelpHidden]>,
    HelpText<"Disable transforming aligned vector move instruction to "
             "unaligned vector move.">;
#endif // INTEL_CUSTOMIZATION
def fassociative_math : Flag<["-"], "fassociative-math">, Group<f_Group>;
def fno_associative_math : Flag<["-"], "fno-associative-math">, Group<f_Group>;
defm reciprocal_math : BoolFOption<"reciprocal-math",
  LangOpts<"AllowRecip">, DefaultFalse,
  PosFlag<SetTrue, [CC1Option], "Allow division operations to be reassociated",
          [menable_unsafe_fp_math.KeyPath]>,
  NegFlag<SetFalse>>;
def fapprox_func : Flag<["-"], "fapprox-func">, Group<f_Group>, Flags<[CC1Option, NoDriverOption]>,
  MarshallingInfoFlag<LangOpts<"ApproxFunc">>, ImpliedByAnyOf<[menable_unsafe_fp_math.KeyPath]>;
defm finite_math_only : BoolFOption<"finite-math-only",
  LangOpts<"FiniteMathOnly">, DefaultFalse,
  PosFlag<SetTrue, [CC1Option], "", [cl_finite_math_only.KeyPath, ffast_math.KeyPath]>,
  NegFlag<SetFalse>>;
defm signed_zeros : BoolFOption<"signed-zeros",
  LangOpts<"NoSignedZero">, DefaultFalse,
  NegFlag<SetTrue, [CC1Option], "Allow optimizations that ignore the sign of floating point zeros",
            [cl_no_signed_zeros.KeyPath, menable_unsafe_fp_math.KeyPath]>,
  PosFlag<SetFalse>>;
def fhonor_nans : Flag<["-"], "fhonor-nans">, Group<f_Group>;
def fno_honor_nans : Flag<["-"], "fno-honor-nans">, Group<f_Group>;
def fhonor_infinities : Flag<["-"], "fhonor-infinities">, Group<f_Group>;
def fno_honor_infinities : Flag<["-"], "fno-honor-infinities">, Group<f_Group>;
// This option was originally misspelt "infinites" [sic].
def : Flag<["-"], "fhonor-infinites">, Alias<fhonor_infinities>;
def : Flag<["-"], "fno-honor-infinites">, Alias<fno_honor_infinities>;
def frounding_math : Flag<["-"], "frounding-math">, Group<f_Group>, Flags<[CC1Option]>,
  MarshallingInfoFlag<LangOpts<"FPRoundingMode">, "llvm::RoundingMode::NearestTiesToEven">,
  Normalizer<"makeFlagToValueNormalizer(llvm::RoundingMode::Dynamic)">;
def fno_rounding_math : Flag<["-"], "fno-rounding-math">, Group<f_Group>, Flags<[CC1Option]>;
def ftrapping_math : Flag<["-"], "ftrapping-math">, Group<f_Group>;
def fno_trapping_math : Flag<["-"], "fno-trapping-math">, Group<f_Group>;
def ffp_contract : Joined<["-"], "ffp-contract=">, Group<f_Group>,
  Flags<[CC1Option]>, HelpText<"Form fused FP ops (e.g. FMAs):"
  " fast (fuses across statements disregarding pragmas)"
  " | on (only fuses in the same statement unless dictated by pragmas)"
  " | off (never fuses)"
  " | fast-honor-pragmas (fuses across statements unless diectated by pragmas)."
  " Default is 'fast' for CUDA, 'fast-honor-pragmas' for HIP, and 'on' otherwise.">,
  Values<"fast,on,off,fast-honor-pragmas">;

defm strict_float_cast_overflow : BoolFOption<"strict-float-cast-overflow",
  CodeGenOpts<"StrictFloatCastOverflow">, DefaultTrue,
  NegFlag<SetFalse, [CC1Option], "Relax language rules and try to match the behavior"
            " of the target's native float-to-int conversion instructions">,
  PosFlag<SetTrue, [], "Assume that overflowing float-to-int casts are undefined (default)">>;

def ffor_scope : Flag<["-"], "ffor-scope">, Group<f_Group>;
def fno_for_scope : Flag<["-"], "fno-for-scope">, Group<f_Group>;

defm rewrite_imports : BoolFOption<"rewrite-imports",
  PreprocessorOutputOpts<"RewriteImports">, DefaultFalse,
  PosFlag<SetTrue, [CC1Option]>, NegFlag<SetFalse>>;
defm rewrite_includes : BoolFOption<"rewrite-includes",
  PreprocessorOutputOpts<"RewriteIncludes">, DefaultFalse,
  PosFlag<SetTrue, [CC1Option]>, NegFlag<SetFalse>>;

defm delete_null_pointer_checks : BoolFOption<"delete-null-pointer-checks",
  CodeGenOpts<"NullPointerIsValid">, DefaultFalse,
  NegFlag<SetTrue, [CC1Option], "Do not treat usage of null pointers as undefined behavior">,
  PosFlag<SetFalse, [], "Treat usage of null pointers as undefined behavior (default)">,
  BothFlags<[CoreOption]>>;

def frewrite_map_file_EQ : Joined<["-"], "frewrite-map-file=">,
                           Group<f_Group>,
                           Flags<[NoXarchOption, CC1Option]>,
                           MarshallingInfoStringVector<CodeGenOpts<"RewriteMapFiles">>;

defm use_line_directives : BoolFOption<"use-line-directives",
  PreprocessorOutputOpts<"UseLineDirectives">, DefaultFalse,
  PosFlag<SetTrue, [CC1Option], "Use #line in preprocessed output">, NegFlag<SetFalse>>;

def ffreestanding : Flag<["-"], "ffreestanding">, Group<f_Group>, Flags<[CC1Option]>,
  HelpText<"Assert that the compilation takes place in a freestanding environment">,
  MarshallingInfoFlag<LangOpts<"Freestanding">>;
def fgnuc_version_EQ : Joined<["-"], "fgnuc-version=">, Group<f_Group>,
  HelpText<"Sets various macros to claim compatibility with the given GCC version (default is 4.2.1)">,
  Flags<[CC1Option, CoreOption]>;
// We abuse '-f[no-]gnu-keywords' to force overriding all GNU-extension
// keywords. This behavior is provided by GCC's poorly named '-fasm' flag,
// while a subset (the non-C++ GNU keywords) is provided by GCC's
// '-fgnu-keywords'. Clang conflates the two for simplicity under the single
// name, as it doesn't seem a useful distinction.
defm gnu_keywords : BoolFOption<"gnu-keywords",
  LangOpts<"GNUKeywords">, Default<gnu_mode.KeyPath>,
  PosFlag<SetTrue, [], "Allow GNU-extension keywords regardless of language standard">,
  NegFlag<SetFalse>, BothFlags<[CC1Option]>>;
defm gnu89_inline : BoolFOption<"gnu89-inline",
  LangOpts<"GNUInline">, Default<!strconcat("!", c99.KeyPath, " && !", cplusplus.KeyPath)>,
  PosFlag<SetTrue, [CC1Option], "Use the gnu89 inline semantics">,
  NegFlag<SetFalse>>, ShouldParseIf<!strconcat("!", cplusplus.KeyPath)>;
def fgnu_runtime : Flag<["-"], "fgnu-runtime">, Group<f_Group>,
  HelpText<"Generate output compatible with the standard GNU Objective-C runtime">;
def fheinous_gnu_extensions : Flag<["-"], "fheinous-gnu-extensions">, Flags<[CC1Option]>,
  MarshallingInfoFlag<LangOpts<"HeinousExtensions">>;
def filelist : Separate<["-"], "filelist">, Flags<[LinkerInput]>,
               Group<Link_Group>;
def : Flag<["-"], "findirect-virtual-calls">, Alias<fapple_kext>;
def finline_functions : Flag<["-"], "finline-functions">, Group<f_clang_Group>, Flags<[CC1Option]>,
  HelpText<"Inline suitable functions">;
def finline_hint_functions: Flag<["-"], "finline-hint-functions">, Group<f_clang_Group>, Flags<[CC1Option]>,
  HelpText<"Inline functions which are (explicitly or implicitly) marked inline">;
def finline : Flag<["-"], "finline">, Group<clang_ignored_f_Group>;
def fglobal_isel : Flag<["-"], "fglobal-isel">, Group<f_clang_Group>,
  HelpText<"Enables the global instruction selector">;
def fexperimental_isel : Flag<["-"], "fexperimental-isel">, Group<f_clang_Group>,
  Alias<fglobal_isel>;
defm legacy_pass_manager : BoolOption<"f", "legacy-pass-manager",
  CodeGenOpts<"LegacyPassManager">, Default<"!static_cast<unsigned>(LLVM_ENABLE_NEW_PASS_MANAGER)">,
  PosFlag<SetTrue, [], "Use the legacy pass manager in LLVM">,
  NegFlag<SetFalse, [], "Use the new pass manager in LLVM">,
  BothFlags<[CC1Option]>>, Group<f_clang_Group>;
def fexperimental_new_pass_manager : Flag<["-"], "fexperimental-new-pass-manager">,
  Group<f_clang_Group>, Flags<[CC1Option]>, Alias<fno_legacy_pass_manager>;
def fno_experimental_new_pass_manager : Flag<["-"], "fno-experimental-new-pass-manager">,
  Group<f_clang_Group>, Flags<[CC1Option]>, Alias<flegacy_pass_manager>;
def fexperimental_strict_floating_point : Flag<["-"], "fexperimental-strict-floating-point">,
  Group<f_clang_Group>, Flags<[CC1Option]>,
  HelpText<"Enables experimental strict floating point in LLVM.">,
  MarshallingInfoFlag<LangOpts<"ExpStrictFP">>;
def finput_charset_EQ : Joined<["-"], "finput-charset=">, Flags<[FlangOption, FC1Option]>, Group<f_Group>,
  HelpText<"Specify the default character set for source files">;
def fexec_charset_EQ : Joined<["-"], "fexec-charset=">, Group<f_Group>;
def finstrument_functions : Flag<["-"], "finstrument-functions">, Group<f_Group>, Flags<[CC1Option]>,
  HelpText<"Generate calls to instrument function entry and exit">,
  MarshallingInfoFlag<CodeGenOpts<"InstrumentFunctions">>;
#if INTEL_CUSTOMIZATION
def fno_instrument_functions : Flag<["-"], "fno-instrument-functions">,
  Group<f_Group>, Flags<[NoXarchOption]>;
def fma : Flag<["-"], "fma">, Alias<ffp_contract>, AliasArgs<["fast"]>,
  HelpText<"Enable the combining of floating point multiples and add/subtract "
  "operations.">;
def no_fma : Flag<["-"], "no-fma">, Alias<ffp_contract>, AliasArgs<["off"]>,
  HelpText<"Disable the combining of floating point multiples and add/subtract "
  "operations.">;
#endif // INTEL_CUSTOMIZATION
def finstrument_functions_after_inlining : Flag<["-"], "finstrument-functions-after-inlining">, Group<f_Group>, Flags<[CC1Option]>,
  HelpText<"Like -finstrument-functions, but insert the calls after inlining">,
  MarshallingInfoFlag<CodeGenOpts<"InstrumentFunctionsAfterInlining">>;
def finstrument_function_entry_bare : Flag<["-"], "finstrument-function-entry-bare">, Group<f_Group>, Flags<[CC1Option]>,
  HelpText<"Instrument function entry only, after inlining, without arguments to the instrumentation call">,
  MarshallingInfoFlag<CodeGenOpts<"InstrumentFunctionEntryBare">>;
def fcf_protection_EQ : Joined<["-"], "fcf-protection=">, Flags<[CoreOption, CC1Option]>, Group<f_Group>,
  HelpText<"Instrument control-flow architecture protection. Options: return, branch, full, none.">, Values<"return,branch,full,none">;
def fcf_protection : Flag<["-"], "fcf-protection">, Group<f_Group>, Flags<[CoreOption, CC1Option]>,
  Alias<fcf_protection_EQ>, AliasArgs<["full"]>,
  HelpText<"Enable cf-protection in 'full' mode">;

defm xray_instrument : BoolFOption<"xray-instrument",
  LangOpts<"XRayInstrument">, DefaultFalse,
  PosFlag<SetTrue, [CC1Option], "Generate XRay instrumentation sleds on function entry and exit">,
  NegFlag<SetFalse>>;

def fxray_instruction_threshold_EQ :
  JoinedOrSeparate<["-"], "fxray-instruction-threshold=">,
  Group<f_Group>, Flags<[CC1Option]>,
  HelpText<"Sets the minimum function size to instrument with XRay">,
  MarshallingInfoInt<CodeGenOpts<"XRayInstructionThreshold">, "200">;
def fxray_instruction_threshold_ :
  JoinedOrSeparate<["-"], "fxray-instruction-threshold">,
  Group<f_Group>, Flags<[CC1Option]>;

def fxray_always_instrument :
  JoinedOrSeparate<["-"], "fxray-always-instrument=">,
  Group<f_Group>, Flags<[CC1Option]>,
  HelpText<"DEPRECATED: Filename defining the whitelist for imbuing the 'always instrument' XRay attribute.">,
  MarshallingInfoStringVector<LangOpts<"XRayAlwaysInstrumentFiles">>;
def fxray_never_instrument :
  JoinedOrSeparate<["-"], "fxray-never-instrument=">,
  Group<f_Group>, Flags<[CC1Option]>,
  HelpText<"DEPRECATED: Filename defining the whitelist for imbuing the 'never instrument' XRay attribute.">,
  MarshallingInfoStringVector<LangOpts<"XRayNeverInstrumentFiles">>;
def fxray_attr_list :
  JoinedOrSeparate<["-"], "fxray-attr-list=">,
  Group<f_Group>, Flags<[CC1Option]>,
  HelpText<"Filename defining the list of functions/types for imbuing XRay attributes.">,
  MarshallingInfoStringVector<LangOpts<"XRayAttrListFiles">>;
def fxray_modes :
  JoinedOrSeparate<["-"], "fxray-modes=">,
  Group<f_Group>, Flags<[CC1Option]>,
  HelpText<"List of modes to link in by default into XRay instrumented binaries.">;

defm xray_always_emit_customevents : BoolFOption<"xray-always-emit-customevents",
  LangOpts<"XRayAlwaysEmitCustomEvents">, DefaultFalse,
  PosFlag<SetTrue, [CC1Option], "Always emit __xray_customevent(...) calls"
          " even if the containing function is not always instrumented">,
  NegFlag<SetFalse>>;

defm xray_always_emit_typedevents : BoolFOption<"xray-always-emit-typedevents",
  LangOpts<"XRayAlwaysEmitTypedEvents">, DefaultFalse,
  PosFlag<SetTrue, [CC1Option], "Always emit __xray_typedevent(...) calls"
          " even if the containing function is not always instrumented">,
  NegFlag<SetFalse>>;

defm xray_ignore_loops : BoolFOption<"xray-ignore-loops",
  CodeGenOpts<"XRayIgnoreLoops">, DefaultFalse,
  PosFlag<SetTrue, [CC1Option], "Don't instrument functions with loops"
          " unless they also meet the minimum function size">,
  NegFlag<SetFalse>>;

defm xray_function_index : BoolFOption<"xray-function-index",
  CodeGenOpts<"XRayOmitFunctionIndex">, DefaultTrue,
  NegFlag<SetFalse, [CC1Option], "Omit function index section at the"
          " expense of single-function patching performance">,
  PosFlag<SetTrue>>;

def fxray_link_deps : Flag<["-"], "fxray-link-deps">, Group<f_Group>,
  Flags<[CC1Option]>,
  HelpText<"Tells clang to add the link dependencies for XRay.">;
def fnoxray_link_deps : Flag<["-"], "fnoxray-link-deps">, Group<f_Group>,
  Flags<[CC1Option]>;

def fxray_instrumentation_bundle :
  JoinedOrSeparate<["-"], "fxray-instrumentation-bundle=">,
  Group<f_Group>, Flags<[CC1Option]>,
  HelpText<"Select which XRay instrumentation points to emit. Options: all, none, function-entry, function-exit, function, custom. Default is 'all'.  'function' includes both 'function-entry' and 'function-exit'.">;

def fxray_function_groups :
  Joined<["-"], "fxray-function-groups=">,
  Group<f_Group>, Flags<[CC1Option]>,
  HelpText<"Only instrument 1 of N groups">,
  MarshallingInfoInt<CodeGenOpts<"XRayTotalFunctionGroups">, "1">;

def fxray_selected_function_group :
  Joined<["-"], "fxray-selected-function-group=">,
  Group<f_Group>, Flags<[CC1Option]>,
  HelpText<"When using -fxray-function-groups, select which group of functions to instrument. Valid range is 0 to fxray-function-groups - 1">,
  MarshallingInfoInt<CodeGenOpts<"XRaySelectedFunctionGroup">, "0">;


defm fine_grained_bitfield_accesses : BoolOption<"f", "fine-grained-bitfield-accesses",
  CodeGenOpts<"FineGrainedBitfieldAccesses">, DefaultFalse,
  PosFlag<SetTrue, [], "Use separate accesses for consecutive bitfield runs with legal widths and alignments.">,
  NegFlag<SetFalse, [], "Use large-integer access for consecutive bitfield runs.">,
  BothFlags<[CC1Option]>>,
  Group<f_clang_Group>;

defm experimental_relative_cxx_abi_vtables : BoolFOption<"experimental-relative-c++-abi-vtables",
  LangOpts<"RelativeCXXABIVTables">, DefaultFalse,
  PosFlag<SetTrue, [], "Use">, NegFlag<SetFalse, [], "Do not use">,
  BothFlags<[CC1Option], " the experimental C++ class ABI for classes with virtual tables">>;

def fcxx_abi_EQ : Joined<["-"], "fc++-abi=">,
                  Group<f_clang_Group>, Flags<[CC1Option]>,
                  HelpText<"C++ ABI to use. This will override the target C++ ABI.">;

def flat__namespace : Flag<["-"], "flat_namespace">;
def flax_vector_conversions_EQ : Joined<["-"], "flax-vector-conversions=">, Group<f_Group>,
  HelpText<"Enable implicit vector bit-casts">, Values<"none,integer,all">, Flags<[CC1Option]>,
  NormalizedValues<["LangOptions::LaxVectorConversionKind::None",
                    "LangOptions::LaxVectorConversionKind::Integer",
                    "LangOptions::LaxVectorConversionKind::All"]>,
  MarshallingInfoEnum<LangOpts<"LaxVectorConversions">,
                      open_cl.KeyPath #
                          " ? LangOptions::LaxVectorConversionKind::None" #
                          " : LangOptions::LaxVectorConversionKind::All">;
def flax_vector_conversions : Flag<["-"], "flax-vector-conversions">, Group<f_Group>,
  Alias<flax_vector_conversions_EQ>, AliasArgs<["integer"]>;
def flimited_precision_EQ : Joined<["-"], "flimited-precision=">, Group<f_Group>;
def fapple_link_rtlib : Flag<["-"], "fapple-link-rtlib">, Group<f_Group>,
  HelpText<"Force linking the clang builtins runtime library">;
def flto_EQ : Joined<["-"], "flto=">, Flags<[CoreOption, CC1Option]>, Group<f_Group>,
  HelpText<"Set LTO mode to either 'full' or 'thin'">, Values<"thin,full">;
def flto : Flag<["-"], "flto">, Flags<[CoreOption, CC1Option]>, Group<f_Group>,
  HelpText<"Enable LTO in 'full' mode">;
def fno_lto : Flag<["-"], "fno-lto">, Flags<[CoreOption, CC1Option]>, Group<f_Group>,
  HelpText<"Disable LTO mode (default)">;
def flto_jobs_EQ : Joined<["-"], "flto-jobs=">,
  Flags<[CC1Option]>, Group<f_Group>,
  HelpText<"Controls the backend parallelism of -flto=thin (default "
           "of 0 means the number of threads will be derived from "
           "the number of CPUs detected)">;
def fthinlto_index_EQ : Joined<["-"], "fthinlto-index=">,
  Flags<[CoreOption, CC1Option]>, Group<f_Group>,
  HelpText<"Perform ThinLTO importing using provided function summary index">;
def fthin_link_bitcode_EQ : Joined<["-"], "fthin-link-bitcode=">,
  Flags<[CoreOption, CC1Option]>, Group<f_Group>,
  HelpText<"Write minimized bitcode to <file> for the ThinLTO thin link only">,
  MarshallingInfoString<CodeGenOpts<"ThinLinkBitcodeFile">>;
def fmacro_backtrace_limit_EQ : Joined<["-"], "fmacro-backtrace-limit=">,
                                Group<f_Group>, Flags<[NoXarchOption, CoreOption]>;
defm merge_all_constants : BoolFOption<"merge-all-constants",
  CodeGenOpts<"MergeAllConstants">, DefaultFalse,
  PosFlag<SetTrue, [CC1Option, CoreOption], "Allow">, NegFlag<SetFalse, [], "Disallow">,
  BothFlags<[], " merging of constants">>;
#if INTEL_CUSTOMIZATION
def fmerge_debug_strings : Flag<["-"], "fmerge-debug-strings">, Group<f_Group>,
  Flags<[NoXarchOption]>, HelpText<"Merge identical debug strings in "
  "different object files.">;
def fno_merge_debug_strings : Flag<["-"], "fno-merge-debug-strings">,
  Group<f_Group>,Flags<[NoXarchOption]>, HelpText<" Do not merge"
  "identical debug strings in different object files.">;
#endif // INTEL_CUSTOMIZATION
def fmessage_length_EQ : Joined<["-"], "fmessage-length=">, Group<f_Group>, Flags<[CC1Option]>,
  HelpText<"Format message diagnostics so that they fit within N columns">,
  MarshallingInfoInt<DiagnosticOpts<"MessageLength">>;
def fms_compatibility : Flag<["-"], "fms-compatibility">, Group<f_Group>, Flags<[CC1Option, CoreOption]>,
  HelpText<"Enable full Microsoft Visual C++ compatibility">,
  MarshallingInfoFlag<LangOpts<"MSVCCompat">>;
// if INTEL_CUSTOMIZATION
// CQ#368119 - support for '/Z7' and '/Zi' options.
def fms_debug_info_file_type: Joined<["-"], "fms-debug-info-file-type=">,
  Group<f_Group>, Flags<[CC1Option]>;
// CQ#368125 - support for '/Fd' and '/Fo' options.
def fms_debug_info_pdb_file: Joined<["-"], "fms-debug-info-pdb-file=">,
  Group<f_Group>, Flags<[CC1Option]>, MetaVarName<"<file>">,
  MarshallingInfoString<CodeGenOpts<"MSOutputPdbFile">>;
def fms_debug_info_obj_file: Joined<["-"], "fms-debug-info-obj-file=">,
  Group<f_Group>, Flags<[CC1Option]>, MetaVarName<"<file>">,
  MarshallingInfoString<CodeGenOpts<"MSOutputObjFile">>;
// endif INTEL_CUSTOMIZATION
def fms_extensions : Flag<["-"], "fms-extensions">, Group<f_Group>, Flags<[CC1Option, CoreOption]>,
  HelpText<"Accept some non-standard constructs supported by the Microsoft compiler">,
  MarshallingInfoFlag<LangOpts<"MicrosoftExt">>, ImpliedByAnyOf<[fms_compatibility.KeyPath]>;
defm asm_blocks : BoolFOption<"asm-blocks",
  LangOpts<"AsmBlocks">, Default<fms_extensions.KeyPath>,
  PosFlag<SetTrue, [CC1Option]>, NegFlag<SetFalse>>;
def fms_volatile : Flag<["-"], "fms-volatile">, Group<f_Group>, Flags<[CC1Option]>,
  MarshallingInfoFlag<CodeGenOpts<"MSVolatile">>;
def fmsc_version : Joined<["-"], "fmsc-version=">, Group<f_Group>, Flags<[NoXarchOption, CoreOption]>,
  HelpText<"Microsoft compiler version number to report in _MSC_VER (0 = don't define it (default))">;
def fms_compatibility_version
    : Joined<["-"], "fms-compatibility-version=">,
      Group<f_Group>,
      Flags<[ CC1Option, CoreOption ]>,
      HelpText<"Dot-separated value representing the Microsoft compiler "
               "version number to report in _MSC_VER (0 = don't define it "
               "(default))">;
defm delayed_template_parsing : BoolFOption<"delayed-template-parsing",
  LangOpts<"DelayedTemplateParsing">, DefaultFalse,
  PosFlag<SetTrue, [CC1Option], "Parse templated function definitions at the end of the translation unit">,
  NegFlag<SetFalse, [NoXarchOption], "Disable delayed template parsing">,
  BothFlags<[CoreOption]>>;
def fms_memptr_rep_EQ : Joined<["-"], "fms-memptr-rep=">, Group<f_Group>, Flags<[CC1Option]>,
  Values<"single,multiple,virtual">, NormalizedValuesScope<"LangOptions">,
  NormalizedValues<["PPTMK_FullGeneralitySingleInheritance", "PPTMK_FullGeneralityMultipleInheritance",
                    "PPTMK_FullGeneralityVirtualInheritance"]>,
  MarshallingInfoEnum<LangOpts<"MSPointerToMemberRepresentationMethod">, "PPTMK_BestCase">;
// __declspec is enabled by default for the PS4 by the driver, and also
// enabled for Microsoft Extensions or Borland Extensions, here.
//
// FIXME: __declspec is also currently enabled for CUDA, but isn't really a
// CUDA extension. However, it is required for supporting
// __clang_cuda_builtin_vars.h, which uses __declspec(property). Once that has
// been rewritten in terms of something more generic, remove the Opts.CUDA
// term here.
defm declspec : BoolOption<"f", "declspec",
  LangOpts<"DeclSpecKeyword">, DefaultFalse,
  PosFlag<SetTrue, [], "Allow", [fms_extensions.KeyPath, fborland_extensions.KeyPath, cuda.KeyPath]>,
  NegFlag<SetFalse, [], "Disallow">,
  BothFlags<[CC1Option], " __declspec as a keyword">>, Group<f_clang_Group>;
def fmodules_cache_path : Joined<["-"], "fmodules-cache-path=">, Group<i_Group>,
  Flags<[NoXarchOption, CC1Option]>, MetaVarName<"<directory>">,
  HelpText<"Specify the module cache path">;
def fmodules_user_build_path : Separate<["-"], "fmodules-user-build-path">, Group<i_Group>,
  Flags<[NoXarchOption, CC1Option]>, MetaVarName<"<directory>">,
  HelpText<"Specify the module user build path">,
  MarshallingInfoString<HeaderSearchOpts<"ModuleUserBuildPath">>;
def fprebuilt_module_path : Joined<["-"], "fprebuilt-module-path=">, Group<i_Group>,
  Flags<[NoXarchOption, CC1Option]>, MetaVarName<"<directory>">,
  HelpText<"Specify the prebuilt module path">;
defm prebuilt_implicit_modules : BoolFOption<"prebuilt-implicit-modules",
  HeaderSearchOpts<"EnablePrebuiltImplicitModules">, DefaultFalse,
  PosFlag<SetTrue, [], "Look up implicit modules in the prebuilt module path">,
  NegFlag<SetFalse>, BothFlags<[NoXarchOption, CC1Option]>>;

def fmodules_prune_interval : Joined<["-"], "fmodules-prune-interval=">, Group<i_Group>,
  Flags<[CC1Option]>, MetaVarName<"<seconds>">,
  HelpText<"Specify the interval (in seconds) between attempts to prune the module cache">,
  MarshallingInfoInt<HeaderSearchOpts<"ModuleCachePruneInterval">, "7 * 24 * 60 * 60">;
def fmodules_prune_after : Joined<["-"], "fmodules-prune-after=">, Group<i_Group>,
  Flags<[CC1Option]>, MetaVarName<"<seconds>">,
  HelpText<"Specify the interval (in seconds) after which a module file will be considered unused">,
  MarshallingInfoInt<HeaderSearchOpts<"ModuleCachePruneAfter">, "31 * 24 * 60 * 60">;
def fbuild_session_timestamp : Joined<["-"], "fbuild-session-timestamp=">,
  Group<i_Group>, Flags<[CC1Option]>, MetaVarName<"<time since Epoch in seconds>">,
  HelpText<"Time when the current build session started">,
  MarshallingInfoInt<HeaderSearchOpts<"BuildSessionTimestamp">, "0", "uint64_t">;
def fbuild_session_file : Joined<["-"], "fbuild-session-file=">,
  Group<i_Group>, MetaVarName<"<file>">,
  HelpText<"Use the last modification time of <file> as the build session timestamp">;
def fmodules_validate_once_per_build_session : Flag<["-"], "fmodules-validate-once-per-build-session">,
  Group<i_Group>, Flags<[CC1Option]>,
  HelpText<"Don't verify input files for the modules if the module has been "
           "successfully validated or loaded during this build session">,
  MarshallingInfoFlag<HeaderSearchOpts<"ModulesValidateOncePerBuildSession">>;
def fmodules_disable_diagnostic_validation : Flag<["-"], "fmodules-disable-diagnostic-validation">,
  Group<i_Group>, Flags<[CC1Option]>,
  HelpText<"Disable validation of the diagnostic options when loading the module">,
  MarshallingInfoNegativeFlag<HeaderSearchOpts<"ModulesValidateDiagnosticOptions">>;
defm modules_validate_system_headers : BoolOption<"f", "modules-validate-system-headers",
  HeaderSearchOpts<"ModulesValidateSystemHeaders">, DefaultFalse,
  PosFlag<SetTrue, [CC1Option], "Validate the system headers that a module depends on when loading the module">,
  NegFlag<SetFalse, [NoXarchOption]>>, Group<i_Group>;

def fvalidate_ast_input_files_content:
  Flag <["-"], "fvalidate-ast-input-files-content">,
  Group<f_Group>, Flags<[CC1Option]>,
  HelpText<"Compute and store the hash of input files used to build an AST."
           " Files with mismatching mtime's are considered valid"
           " if both contents is identical">,
  MarshallingInfoFlag<HeaderSearchOpts<"ValidateASTInputFilesContent">>;
def fmodules_validate_input_files_content:
  Flag <["-"], "fmodules-validate-input-files-content">,
  Group<f_Group>, Flags<[NoXarchOption]>,
  HelpText<"Validate PCM input files based on content if mtime differs">;
def fno_modules_validate_input_files_content:
  Flag <["-"], "fno_modules-validate-input-files-content">,
  Group<f_Group>, Flags<[NoXarchOption]>;
def fpch_validate_input_files_content:
  Flag <["-"], "fpch-validate-input-files-content">,
  Group<f_Group>, Flags<[NoXarchOption]>,
  HelpText<"Validate PCH input files based on content if mtime differs">;
def fno_pch_validate_input_files_content:
  Flag <["-"], "fno_pch-validate-input-files-content">,
  Group<f_Group>, Flags<[NoXarchOption]>;
defm pch_instantiate_templates : BoolFOption<"pch-instantiate-templates",
  LangOpts<"PCHInstantiateTemplates">, DefaultFalse,
  PosFlag<SetTrue, [], "Instantiate templates already while building a PCH">,
  NegFlag<SetFalse>, BothFlags<[CC1Option, CoreOption]>>;
defm pch_codegen: OptInFFlag<"pch-codegen", "Generate ", "Do not generate ",
  "code for uses of this PCH that assumes an explicit object file will be built for the PCH">;
defm pch_debuginfo: OptInFFlag<"pch-debuginfo", "Generate ", "Do not generate ",
  "debug info for types in an object file built from this PCH and do not generate them elsewhere">;

def fimplicit_module_maps : Flag <["-"], "fimplicit-module-maps">, Group<f_Group>,
  Flags<[NoXarchOption, CC1Option]>,
  HelpText<"Implicitly search the file system for module map files.">,
  MarshallingInfoFlag<HeaderSearchOpts<"ImplicitModuleMaps">>;
#if INTEL_CUSTOMIZATION
def fimf_arch_consistency_EQ : Joined<["-"],"fimf-arch-consistency=">,
  Group<f_Group>, Flags<[NoXarchOption]>, HelpText<"Ensures that "
  "the math library functions produce consistent results across different "
  "implementations of the same architecture">;
def fimf_max_error_EQ : Joined<["-"],"fimf-max-error=">,
  Group<f_Group>, Flags<[NoXarchOption]>, HelpText<"defines the "
  "maximum allowable relative error, measured in ulps, for math "
  "library function results">;
def fimf_absolute_error_EQ : Joined<["-"],"fimf-absolute-error=">, Group<f_Group>,
  Flags<[NoXarchOption]>, HelpText<"Define the maximum allowable "
  "absolute error for math library function results">;
def fimf_accuracy_bits_EQ : Joined<["-"],"fimf-accuracy-bits=">, Group<f_Group>,
  Flags<[NoXarchOption]>, HelpText<"Define the relative error, measured "
  "by the number of correct bits,for math library function results">;
def fimf_domain_exclusion_EQ : Joined<["-"],"fimf-domain-exclusion=">, Group<f_Group>,
  Flags<[NoXarchOption]>, HelpText<"Indicates the input arguments "
  "domain on which math functions must provide correct results.">;
def fimf_precision_EQ : Joined<["-"],"fimf-precision=">,Group<f_Group>,
  Flags<[NoXarchOption]>, HelpText<"Defines the accuracy (precision) "
  "for math library functions.">;
def fmax_errors_EQ : Joined<["-"], "fmax-errors=">, Alias<ferror_limit_EQ>;
#endif // INTEL_CUSTOMIZATION
def fmodules_ts : Flag <["-"], "fmodules-ts">, Group<f_Group>,
  Flags<[CC1Option]>, HelpText<"Enable support for the C++ Modules TS">,
  MarshallingInfoFlag<LangOpts<"ModulesTS">>;
defm modules : BoolFOption<"modules",
  LangOpts<"Modules">, Default<!strconcat(fmodules_ts.KeyPath, "||", cpp_modules.KeyPath)>,
  PosFlag<SetTrue, [CC1Option], "Enable the 'modules' language feature">,
  NegFlag<SetFalse>, BothFlags<[NoXarchOption]>>;
def fmodule_maps : Flag <["-"], "fmodule-maps">, Alias<fimplicit_module_maps>;
def fmodule_name_EQ : Joined<["-"], "fmodule-name=">, Group<f_Group>,
  Flags<[NoXarchOption,CC1Option]>, MetaVarName<"<name>">,
  HelpText<"Specify the name of the module to build">,
  MarshallingInfoString<LangOpts<"ModuleName">>;
def fmodule_implementation_of : Separate<["-"], "fmodule-implementation-of">,
  Flags<[CC1Option]>, Alias<fmodule_name_EQ>;
def fsystem_module : Flag<["-"], "fsystem-module">, Flags<[CC1Option]>,
  HelpText<"Build this module as a system module. Only used with -emit-module">,
  MarshallingInfoFlag<FrontendOpts<"IsSystemModule">>;
def fmodule_map_file : Joined<["-"], "fmodule-map-file=">,
  Group<f_Group>, Flags<[NoXarchOption,CC1Option]>, MetaVarName<"<file>">,
  HelpText<"Load this module map file">,
  MarshallingInfoStringVector<FrontendOpts<"ModuleMapFiles">>;
def fmodule_file : Joined<["-"], "fmodule-file=">,
  Group<i_Group>, Flags<[NoXarchOption,CC1Option]>, MetaVarName<"[<name>=]<file>">,
  HelpText<"Specify the mapping of module name to precompiled module file, or load a module file if name is omitted.">;
def fmodules_ignore_macro : Joined<["-"], "fmodules-ignore-macro=">, Group<f_Group>, Flags<[CC1Option]>,
  HelpText<"Ignore the definition of the given macro when building and loading modules">;
def fmodules_strict_decluse : Flag <["-"], "fmodules-strict-decluse">, Group<f_Group>,
  Flags<[NoXarchOption,CC1Option]>,
  HelpText<"Like -fmodules-decluse but requires all headers to be in modules">,
  MarshallingInfoFlag<LangOpts<"ModulesStrictDeclUse">>;
defm modules_decluse : BoolFOption<"modules-decluse",
  LangOpts<"ModulesDeclUse">, Default<fmodules_strict_decluse.KeyPath>,
  PosFlag<SetTrue, [CC1Option], "Require declaration of modules used within a module">,
  NegFlag<SetFalse>, BothFlags<[NoXarchOption]>>;
defm modules_search_all : BoolFOption<"modules-search-all",
  LangOpts<"ModulesSearchAll">, DefaultFalse,
  PosFlag<SetTrue, [], "Search even non-imported modules to resolve references">,
  NegFlag<SetFalse>, BothFlags<[NoXarchOption, CC1Option]>>,
  ShouldParseIf<fmodules.KeyPath>;
defm implicit_modules : BoolFOption<"implicit-modules",
  LangOpts<"ImplicitModules">, DefaultTrue,
  NegFlag<SetFalse, [CC1Option]>, PosFlag<SetTrue>, BothFlags<[NoXarchOption]>>;
def fretain_comments_from_system_headers : Flag<["-"], "fretain-comments-from-system-headers">, Group<f_Group>, Flags<[CC1Option]>,
  MarshallingInfoFlag<LangOpts<"RetainCommentsFromSystemHeaders">>;

def fmudflapth : Flag<["-"], "fmudflapth">, Group<f_Group>;
def fmudflap : Flag<["-"], "fmudflap">, Group<f_Group>;
def fnested_functions : Flag<["-"], "fnested-functions">, Group<f_Group>;
def fnext_runtime : Flag<["-"], "fnext-runtime">, Group<f_Group>;
def fno_asm : Flag<["-"], "fno-asm">, Group<f_Group>;
def fno_asynchronous_unwind_tables : Flag<["-"], "fno-asynchronous-unwind-tables">, Group<f_Group>;
def fno_assume_sane_operator_new : Flag<["-"], "fno-assume-sane-operator-new">, Group<f_Group>,
  HelpText<"Don't assume that C++'s global operator new can't alias any pointer">,
  Flags<[CC1Option]>, MarshallingInfoNegativeFlag<CodeGenOpts<"AssumeSaneOperatorNew">>;
def fno_builtin : Flag<["-"], "fno-builtin">, Group<f_Group>, Flags<[CC1Option, CoreOption]>,
  HelpText<"Disable implicit builtin knowledge of functions">;
def fno_builtin_ : Joined<["-"], "fno-builtin-">, Group<f_Group>, Flags<[CC1Option, CoreOption]>,
  HelpText<"Disable implicit builtin knowledge of a specific function">;
#if INTEL_CUSTOMIZATION
def nolib_inline : Flag<["-"], "nolib-inline">, Flags<[NoXarchOption]>, Alias<fno_builtin>,
  HelpText<"disable inline expansion of intrinsic functions">;
def : Flag<["-"], "nolib_inline">, Alias<fno_builtin>;
#endif // INTEL_CUSTOMIZATION
def fno_diagnostics_color : Flag<["-"], "fno-diagnostics-color">, Group<f_Group>,
  Flags<[CoreOption, NoXarchOption]>;
def fno_common : Flag<["-"], "fno-common">, Group<f_Group>, Flags<[CC1Option]>,
    HelpText<"Compile common globals like normal definitions">;
def fno_cxx_modules : Flag <["-"], "fno-cxx-modules">, Group<f_Group>,
  Flags<[NoXarchOption]>;
defm digraphs : BoolFOption<"digraphs",
  LangOpts<"Digraphs">, Default<std#".hasDigraphs()">,
  PosFlag<SetTrue, [], "Enable alternative token representations '<:', ':>', '<%', '%>', '%:', '%:%:' (default)">,
  NegFlag<SetFalse, [], "Disallow alternative token representations '<:', ':>', '<%', '%>', '%:', '%:%:'">,
  BothFlags<[CC1Option]>>;
def fno_eliminate_unused_debug_symbols : Flag<["-"], "fno-eliminate-unused-debug-symbols">, Group<f_Group>;
def fno_inline_functions : Flag<["-"], "fno-inline-functions">, Group<f_clang_Group>, Flags<[CC1Option]>;
def fno_inline : Flag<["-"], "fno-inline">, Group<f_clang_Group>, Flags<[CC1Option]>;
#if INTEL_CUSTOMIZATION
def inline_level_EQ : Joined<["-"], "inline-level=">, Flags<[NoXarchOption]>,
  HelpText<"Set function inlining level where: 0 is disable, 1 is inline "
           "marked functions and 2 is inline at compilers discretion">, Values<"0,1,2">;
#endif // INTEL_CUSTOMIZATION
def fno_global_isel : Flag<["-"], "fno-global-isel">, Group<f_clang_Group>,
  HelpText<"Disables the global instruction selector">;
def fno_experimental_isel : Flag<["-"], "fno-experimental-isel">, Group<f_clang_Group>,
  Alias<fno_global_isel>;
def fveclib : Joined<["-"], "fveclib=">, Group<f_Group>, Flags<[CC1Option]>,
    HelpText<"Use the given vector functions library">,
    Values<"Accelerate,libmvec,MASSV,SVML,Darwin_libsystem_m,none">,
    NormalizedValuesScope<"CodeGenOptions">,
    NormalizedValues<["Accelerate", "LIBMVEC", "MASSV", "SVML",
                      "Darwin_libsystem_m", "NoLibrary"]>,
    MarshallingInfoEnum<CodeGenOpts<"VecLib">, "NoLibrary">;
def fno_lax_vector_conversions : Flag<["-"], "fno-lax-vector-conversions">, Group<f_Group>,
  Alias<flax_vector_conversions_EQ>, AliasArgs<["none"]>;
def fno_implicit_module_maps : Flag <["-"], "fno-implicit-module-maps">, Group<f_Group>,
  Flags<[NoXarchOption]>;
def fno_module_maps : Flag <["-"], "fno-module-maps">, Alias<fno_implicit_module_maps>;
def fno_modules_strict_decluse : Flag <["-"], "fno-strict-modules-decluse">, Group<f_Group>,
  Flags<[NoXarchOption]>;
def fmodule_file_deps : Flag <["-"], "fmodule-file-deps">, Group<f_Group>,
  Flags<[NoXarchOption]>;
def fno_module_file_deps : Flag <["-"], "fno-module-file-deps">, Group<f_Group>,
  Flags<[NoXarchOption]>;
def fno_ms_extensions : Flag<["-"], "fno-ms-extensions">, Group<f_Group>,
  Flags<[CoreOption]>;
def fno_ms_compatibility : Flag<["-"], "fno-ms-compatibility">, Group<f_Group>,
  Flags<[CoreOption]>;
def fno_objc_legacy_dispatch : Flag<["-"], "fno-objc-legacy-dispatch">, Group<f_Group>;
def fno_objc_weak : Flag<["-"], "fno-objc-weak">, Group<f_Group>, Flags<[CC1Option]>;
def fno_omit_frame_pointer : Flag<["-"], "fno-omit-frame-pointer">, Group<f_Group>;
def fno_operator_names : Flag<["-"], "fno-operator-names">, Group<f_Group>,
  HelpText<"Do not treat C++ operator name keywords as synonyms for operators">,
  Flags<[CC1Option]>, MarshallingInfoNegativeFlag<LangOpts<"CXXOperatorNames">, cplusplus.KeyPath>;
def fdiagnostics_absolute_paths : Flag<["-"], "fdiagnostics-absolute-paths">, Group<f_Group>,
  Flags<[CC1Option, CoreOption]>, HelpText<"Print absolute paths in diagnostics">,
  MarshallingInfoFlag<DiagnosticOpts<"AbsolutePath">>;
def fno_stack_protector : Flag<["-"], "fno-stack-protector">, Group<f_Group>,
  HelpText<"Disable the use of stack protectors">;
def fno_strict_aliasing : Flag<["-"], "fno-strict-aliasing">, Group<f_Group>,
  Flags<[NoXarchOption, CoreOption]>;
def fstruct_path_tbaa : Flag<["-"], "fstruct-path-tbaa">, Group<f_Group>;
def fno_struct_path_tbaa : Flag<["-"], "fno-struct-path-tbaa">, Group<f_Group>;
def fno_strict_enums : Flag<["-"], "fno-strict-enums">, Group<f_Group>;
def fno_strict_overflow : Flag<["-"], "fno-strict-overflow">, Group<f_Group>;
def fno_temp_file : Flag<["-"], "fno-temp-file">, Group<f_Group>,
  Flags<[CC1Option, CoreOption]>, HelpText<
  "Directly create compilation output files. This may lead to incorrect incremental builds if the compiler crashes">,
  MarshallingInfoNegativeFlag<FrontendOpts<"UseTemporary">>;
defm use_cxa_atexit : BoolFOption<"use-cxa-atexit",
  CodeGenOpts<"CXAAtExit">, DefaultTrue,
  NegFlag<SetFalse, [CC1Option], "Don't use __cxa_atexit for calling destructors">,
  PosFlag<SetTrue>>;
def fno_unit_at_a_time : Flag<["-"], "fno-unit-at-a-time">, Group<f_Group>;
def fno_unwind_tables : Flag<["-"], "fno-unwind-tables">, Group<f_Group>;
def fno_verbose_asm : Flag<["-"], "fno-verbose-asm">, Group<f_Group>, Flags<[CC1Option]>,
  MarshallingInfoNegativeFlag<CodeGenOpts<"AsmVerbose">>;
def fno_working_directory : Flag<["-"], "fno-working-directory">, Group<f_Group>;
def fno_wrapv : Flag<["-"], "fno-wrapv">, Group<f_Group>;
def fobjc_arc : Flag<["-"], "fobjc-arc">, Group<f_Group>, Flags<[CC1Option]>,
  HelpText<"Synthesize retain and release calls for Objective-C pointers">;
def fno_objc_arc : Flag<["-"], "fno-objc-arc">, Group<f_Group>;
defm objc_encode_cxx_class_template_spec : BoolFOption<"objc-encode-cxx-class-template-spec",
  LangOpts<"EncodeCXXClassTemplateSpec">, DefaultFalse,
  PosFlag<SetTrue, [CC1Option], "Fully encode c++ class template specialization">,
  NegFlag<SetFalse>>;
defm objc_convert_messages_to_runtime_calls : BoolFOption<"objc-convert-messages-to-runtime-calls",
  CodeGenOpts<"ObjCConvertMessagesToRuntimeCalls">, DefaultTrue,
  NegFlag<SetFalse, [CC1Option]>, PosFlag<SetTrue>>;
defm objc_arc_exceptions : BoolFOption<"objc-arc-exceptions",
  CodeGenOpts<"ObjCAutoRefCountExceptions">, DefaultFalse,
  PosFlag<SetTrue, [CC1Option], "Use EH-safe code when synthesizing retains and releases in -fobjc-arc">,
  NegFlag<SetFalse>>;
def fobjc_atdefs : Flag<["-"], "fobjc-atdefs">, Group<clang_ignored_f_Group>;
def fobjc_call_cxx_cdtors : Flag<["-"], "fobjc-call-cxx-cdtors">, Group<clang_ignored_f_Group>;
defm objc_exceptions : BoolFOption<"objc-exceptions",
  LangOpts<"ObjCExceptions">, DefaultFalse,
  PosFlag<SetTrue, [CC1Option], "Enable Objective-C exceptions">, NegFlag<SetFalse>>;
defm application_extension : BoolFOption<"application-extension",
  LangOpts<"AppExt">, DefaultFalse,
  PosFlag<SetTrue, [CC1Option], "Restrict code to those available for App Extensions">,
  NegFlag<SetFalse>>;
defm relaxed_template_template_args : BoolFOption<"relaxed-template-template-args",
  LangOpts<"RelaxedTemplateTemplateArgs">, DefaultFalse,
  PosFlag<SetTrue, [CC1Option], "Enable C++17 relaxed template template argument matching">,
  NegFlag<SetFalse>>;
defm sized_deallocation : BoolFOption<"sized-deallocation",
  LangOpts<"SizedDeallocation">, DefaultFalse,
  PosFlag<SetTrue, [CC1Option], "Enable C++14 sized global deallocation functions">,
  NegFlag<SetFalse>>;
defm aligned_allocation : BoolFOption<"aligned-allocation",
  LangOpts<"AlignedAllocation">, Default<cpp17.KeyPath>,
  PosFlag<SetTrue, [], "Enable C++17 aligned allocation functions">,
  NegFlag<SetFalse>, BothFlags<[CC1Option]>>;
def fnew_alignment_EQ : Joined<["-"], "fnew-alignment=">,
  HelpText<"Specifies the largest alignment guaranteed by '::operator new(size_t)'">,
  MetaVarName<"<align>">, Group<f_Group>, Flags<[CC1Option]>,
  MarshallingInfoInt<LangOpts<"NewAlignOverride">>;
def : Separate<["-"], "fnew-alignment">, Alias<fnew_alignment_EQ>;
def : Flag<["-"], "faligned-new">, Alias<faligned_allocation>;
def : Flag<["-"], "fno-aligned-new">, Alias<fno_aligned_allocation>;
def faligned_new_EQ : Joined<["-"], "faligned-new=">;

def fobjc_legacy_dispatch : Flag<["-"], "fobjc-legacy-dispatch">, Group<f_Group>;
def fobjc_new_property : Flag<["-"], "fobjc-new-property">, Group<clang_ignored_f_Group>;
defm objc_infer_related_result_type : BoolFOption<"objc-infer-related-result-type",
  LangOpts<"ObjCInferRelatedResultType">, DefaultTrue,
  NegFlag<SetFalse, [CC1Option], "do not infer Objective-C related result type based on method family">,
  PosFlag<SetTrue>>;
def fobjc_link_runtime: Flag<["-"], "fobjc-link-runtime">, Group<f_Group>;
def fobjc_weak : Flag<["-"], "fobjc-weak">, Group<f_Group>, Flags<[CC1Option]>,
  HelpText<"Enable ARC-style weak references in Objective-C">;

// Objective-C ABI options.
def fobjc_runtime_EQ : Joined<["-"], "fobjc-runtime=">, Group<f_Group>, Flags<[CC1Option, CoreOption]>,
  HelpText<"Specify the target Objective-C runtime kind and version">;
def fobjc_abi_version_EQ : Joined<["-"], "fobjc-abi-version=">, Group<f_Group>;
def fobjc_nonfragile_abi_version_EQ : Joined<["-"], "fobjc-nonfragile-abi-version=">, Group<f_Group>;
def fobjc_nonfragile_abi : Flag<["-"], "fobjc-nonfragile-abi">, Group<f_Group>;
def fno_objc_nonfragile_abi : Flag<["-"], "fno-objc-nonfragile-abi">, Group<f_Group>;

def fobjc_sender_dependent_dispatch : Flag<["-"], "fobjc-sender-dependent-dispatch">, Group<f_Group>;
def foffload_static_lib_EQ : CommaJoined<["-"], "foffload-static-lib=">, Flags<[NoXarchOption, CoreOption]>, Group<offload_lib_Group>;
def foffload_whole_static_lib_EQ : CommaJoined<["-"], "foffload-whole-static-lib=">, Flags<[NoXarchOption, CoreOption]>, Group<offload_lib_Group>;
def fobjc_disable_direct_methods_for_testing :
  Flag<["-"], "fobjc-disable-direct-methods-for-testing">,
  Group<f_Group>, Flags<[CC1Option]>,
  HelpText<"Ignore attribute objc_direct so that direct methods can be tested">,
  MarshallingInfoFlag<LangOpts<"ObjCDisableDirectMethodsForTesting">>;

def fomit_frame_pointer : Flag<["-"], "fomit-frame-pointer">, Group<f_Group>;
def fopenmp : Flag<["-"], "fopenmp">, Group<f_Group>, Flags<[CC1Option, NoArgumentUnused, FlangOption, FC1Option]>,
  HelpText<"Parse OpenMP pragmas and generate parallel code.">;
def fno_openmp : Flag<["-"], "fno-openmp">, Group<f_Group>, Flags<[NoArgumentUnused]>;
#if INTEL_CUSTOMIZATION
def fopenmp_version_EQ : Joined<["-"], "fopenmp-version=">, Group<f_Group>, Flags<[CC1Option, NoArgumentUnused]>,
  HelpText<"Choose which OpenMP version to link with.">;
def fopenmp_EQ : Joined<["-"], "fopenmp=">, Group<f_Group>;
def qopenmp_threadprivate_EQ: Joined<["-"], "qopenmp-threadprivate=">,
  HelpText<"Choose which threadprivate implementation to use: compat or legacy.">;
def fintel_pragma_prefetch : Flag<["-"],
  "fintel-pragma-prefetch">, Group<f_Group>,
  Flags<[CC1Option, NoArgumentUnused]>;
def fno_intel_pragma_prefetch : Flag<["-"],
  "fno-intel-pragma-prefetch">,
  MarshallingInfoNegativeFlag<LangOpts<"IntelPragmaPrefetch">>;
#endif // INTEL_CUSTOMIZATION
def fopenmp_use_tls : Flag<["-"], "fopenmp-use-tls">, Group<f_Group>,
  Flags<[NoArgumentUnused, HelpHidden]>;
def fnoopenmp_use_tls : Flag<["-"], "fnoopenmp-use-tls">, Group<f_Group>,
  Flags<[CC1Option, NoArgumentUnused, HelpHidden]>;
// INTEL_COLLAB
def fopenmp_late_outline : Flag<["-"], "fopenmp-late-outline">, Group<f_Group>,
  Flags<[CC1Option, NoArgumentUnused]>;
def fopenmp_use_single_elem_array_funcs : Flag<["-"],
  "fopenmp-use-single-elem-array-funcs">, Group<f_Group>,
  Flags<[CC1Option, NoArgumentUnused]>;
def fno_openmp_use_single_elem_array_funcs : Flag<["-"],
  "fno-openmp-use-single-elem-array-funcs">,
  MarshallingInfoNegativeFlag<LangOpts<"OpenMPUseSingleElemArrayFuncs">>;
defm openmp_target_malloc : BoolFOption<"openmp-target-malloc",
  LangOpts<"OpenMPTargetMalloc">, DefaultFalse,
  PosFlag<SetTrue, [CC1Option]>, NegFlag<SetFalse, [CC1Option]>,
  BothFlags<[NoArgumentUnused, HelpHidden]>>;
// end INTEL_COLLAB
def fopenmp_targets_EQ : CommaJoined<["-"], "fopenmp-targets=">, Flags<[NoXarchOption, CC1Option]>,
  HelpText<"Specify comma-separated list of triples OpenMP offloading targets to be supported">;
def fopenmp_relocatable_target : Flag<["-"], "fopenmp-relocatable-target">,
  Group<f_Group>, Flags<[CC1Option, NoArgumentUnused, HelpHidden]>;
def fnoopenmp_relocatable_target : Flag<["-"], "fnoopenmp-relocatable-target">,
  Group<f_Group>, Flags<[CC1Option, NoArgumentUnused, HelpHidden]>;
def fopenmp_simd : Flag<["-"], "fopenmp-simd">, Group<f_Group>, Flags<[CC1Option, NoArgumentUnused]>,
  HelpText<"Emit OpenMP code only for SIMD-based constructs.">;
#if INTEL_CUSTOMIZATION
def fiopenmp_simd : Flag<["-"], "fiopenmp-simd">, Group<f_Group>, Flags<[CC1Option, NoArgumentUnused]>;
def fno_iopenmp_simd : Flag<["-"], "fno-iopenmp-simd">, Group<f_Group>, Flags<[NoArgumentUnused]>;
def fopenmp_stable_file_id : Flag<["-"], "fopenmp-stable-file-id">,
  Group<f_Group>,
  Flags<[CC1Option, NoArgumentUnused, CoreOption, HelpHidden]>,
  MarshallingInfoFlag<LangOpts<"OpenMPStableFileID">>;
def fopenmp_device_lib_EQ : CommaJoined<["-"], "fopenmp-device-lib=">, Flags<[NoXarchOption, CoreOption]>,
  Values<"libc, libm-fp32, libm-fp64, all">, HelpText<"Control inclusion of "
  "device libraries into device binary linkage. Valid arguments "
  "are libc, libm-fp32, libm-fp64, all">;
def fno_openmp_device_lib_EQ : CommaJoined<["-"], "fno-openmp-device-lib=">, Flags<[NoXarchOption, CoreOption]>,
  Values<"libc, libm-fp32, libm-fp64, all">, HelpText<"Control exclusion of "
  "device libraries from device binary linkage. Valid arguments "
  "are libc, libm-fp32, libm-fp64, all">;
def fiopenmp_offload : Flag<["-"], "fiopenmp-offload">, Flags<[NoXarchOption]>, Group<f_Group>;
def fno_iopenmp_offload : Flag<["-"], "fno-iopenmp-offload">, Flags<[NoXarchOption]>, Group<f_Group>;
def fopenmp_target_simd : Flag<["-"], "fopenmp-target-simd">, Flags<[NoXarchOption,
  HelpHidden, CC1Option]>, Group<f_Group>,
  MarshallingInfoFlag<LangOpts<"OpenMPTargetSimd">>;
#endif // INTEL_CUSTOMIZATION
def fopenmp_enable_irbuilder : Flag<["-"], "fopenmp-enable-irbuilder">, Group<f_Group>, Flags<[CC1Option, NoArgumentUnused, HelpHidden]>,
  HelpText<"Use the experimental OpenMP-IR-Builder codegen path.">;
def fno_openmp_simd : Flag<["-"], "fno-openmp-simd">, Group<f_Group>, Flags<[CC1Option, NoArgumentUnused]>;
def fopenmp_cuda_mode : Flag<["-"], "fopenmp-cuda-mode">, Group<f_Group>,
  Flags<[CC1Option, NoArgumentUnused, HelpHidden]>;
def fno_openmp_cuda_mode : Flag<["-"], "fno-openmp-cuda-mode">, Group<f_Group>,
  Flags<[NoArgumentUnused, HelpHidden]>;
def fopenmp_cuda_force_full_runtime : Flag<["-"], "fopenmp-cuda-force-full-runtime">, Group<f_Group>,
  Flags<[CC1Option, NoArgumentUnused, HelpHidden]>;
def fno_openmp_cuda_force_full_runtime : Flag<["-"], "fno-openmp-cuda-force-full-runtime">, Group<f_Group>,
  Flags<[NoArgumentUnused, HelpHidden]>;
def fopenmp_cuda_number_of_sm_EQ : Joined<["-"], "fopenmp-cuda-number-of-sm=">, Group<f_Group>,
  Flags<[CC1Option, NoArgumentUnused, HelpHidden]>;
def fopenmp_cuda_blocks_per_sm_EQ : Joined<["-"], "fopenmp-cuda-blocks-per-sm=">, Group<f_Group>,
  Flags<[CC1Option, NoArgumentUnused, HelpHidden]>;
def fopenmp_cuda_teams_reduction_recs_num_EQ : Joined<["-"], "fopenmp-cuda-teams-reduction-recs-num=">, Group<f_Group>,
  Flags<[CC1Option, NoArgumentUnused, HelpHidden]>;
defm openmp_optimistic_collapse : BoolFOption<"openmp-optimistic-collapse",
  LangOpts<"OpenMPOptimisticCollapse">, DefaultFalse,
  PosFlag<SetTrue, [CC1Option]>, NegFlag<SetFalse>, BothFlags<[NoArgumentUnused, HelpHidden]>>;
// INTEL_COLLAB
def fiopenmp : Flag<["-"], "fiopenmp">, Group<f_Group>, Flags<[NoArgumentUnused]>;
def fno_iopenmp : Flag<["-"], "fno-iopenmp">, Group<f_Group>, Flags<[NoArgumentUnused]>;
// end INTEL_COLLAB
#if INTEL_CUSTOMIZATION
def static_openmp: Flag<["-"], "static-openmp">,
  HelpText<"Use the static host OpenMP runtime while linking.">;
def qopenmp_simd: Flag<["-"], "qopenmp-simd">, Alias<fiopenmp_simd>,
  HelpText<"Emit OpenMP code only for SIMD-based constructs.">;
def qno_openmp_simd: Flag<["-"], "qno-openmp-simd">, Alias<fno_iopenmp_simd>;
def qno_openmp : Flag<["-"], "qno-openmp">, Group<f_Group>, Flags<[NoArgumentUnused]>, Alias<fno_iopenmp>, HelpText<"Disable OpenMP support">;
def qopenmp: Flag<["-"], "qopenmp">, Alias<fiopenmp>,
  HelpText<"Parse OpenMP pragmas and generate parallel code.">;
def qopenmp_stubs : Flag<["-"], "qopenmp-stubs">,
  HelpText<"enables the user to compile OpenMP programs in sequential mode. "
  "The OpenMP directives are ignored and a stub OpenMP library is linked.">;
def qopenmp_link_EQ : Joined<["-"], "qopenmp-link=">,
  HelpText<"Choose whether to link with the static or dynamic OpenMP "
  "libraries. Default is dynamic.">;
def qopenmp_target_simd : Flag<["-"], "qopenmp-target-simd">, Alias<fopenmp_target_simd>;
#endif // INTEL_CUSTOMIZATION
def fopenmp_cuda_parallel_target_regions : Flag<["-"], "fopenmp-cuda-parallel-target-regions">, Group<f_Group>,
  Flags<[CC1Option, NoArgumentUnused, HelpHidden]>,
  HelpText<"Support parallel execution of target regions on Cuda-based devices.">;
def fno_openmp_cuda_parallel_target_regions : Flag<["-"], "fno-openmp-cuda-parallel-target-regions">, Group<f_Group>,
  Flags<[NoArgumentUnused, HelpHidden]>,
  HelpText<"Support only serial execution of target regions on Cuda-based devices.">;
def fno_optimize_sibling_calls : Flag<["-"], "fno-optimize-sibling-calls">, Group<f_Group>;
def foptimize_sibling_calls : Flag<["-"], "foptimize-sibling-calls">, Group<f_Group>;
defm escaping_block_tail_calls : BoolFOption<"escaping-block-tail-calls",
  CodeGenOpts<"NoEscapingBlockTailCalls">, DefaultFalse,
  NegFlag<SetTrue, [CC1Option]>, PosFlag<SetFalse>>;
def force__cpusubtype__ALL : Flag<["-"], "force_cpusubtype_ALL">;
def force__flat__namespace : Flag<["-"], "force_flat_namespace">;
def force__load : Separate<["-"], "force_load">;
def force_addr : Joined<["-"], "fforce-addr">, Group<clang_ignored_f_Group>;
def foutput_class_dir_EQ : Joined<["-"], "foutput-class-dir=">, Group<f_Group>;
def fpack_struct : Flag<["-"], "fpack-struct">, Group<f_Group>;
def fno_pack_struct : Flag<["-"], "fno-pack-struct">, Group<f_Group>;
def fpack_struct_EQ : Joined<["-"], "fpack-struct=">, Group<f_Group>, Flags<[CC1Option]>,
  HelpText<"Specify the default maximum struct packing alignment">,
  MarshallingInfoInt<LangOpts<"PackStruct">>;
def fmax_type_align_EQ : Joined<["-"], "fmax-type-align=">, Group<f_Group>, Flags<[CC1Option]>,
  HelpText<"Specify the maximum alignment to enforce on pointers lacking an explicit alignment">,
  MarshallingInfoInt<LangOpts<"MaxTypeAlign">>;
def fno_max_type_align : Flag<["-"], "fno-max-type-align">, Group<f_Group>;
defm pascal_strings : BoolFOption<"pascal-strings",
  LangOpts<"PascalStrings">, DefaultFalse,
  PosFlag<SetTrue, [CC1Option], "Recognize and construct Pascal-style string literals">,
  NegFlag<SetFalse>>;
// Note: This flag has different semantics in the driver and in -cc1. The driver accepts -fpatchable-function-entry=M,N
// and forwards it to -cc1 as -fpatchable-function-entry=M and -fpatchable-function-entry-offset=N. In -cc1, both flags
// are treated as a single integer.
def fpatchable_function_entry_EQ : Joined<["-"], "fpatchable-function-entry=">, Group<f_Group>, Flags<[CC1Option]>,
  MetaVarName<"<N,M>">, HelpText<"Generate M NOPs before function entry and N-M NOPs after function entry">,
  MarshallingInfoInt<CodeGenOpts<"PatchableFunctionEntryCount">>;
def fpcc_struct_return : Flag<["-"], "fpcc-struct-return">, Group<f_Group>, Flags<[CC1Option]>,
  HelpText<"Override the default ABI to return all structs on the stack">;
def fpch_preprocess : Flag<["-"], "fpch-preprocess">, Group<f_Group>;
def fpic : Flag<["-"], "fpic">, Group<f_Group>;
def fno_pic : Flag<["-"], "fno-pic">, Group<f_Group>;
def fpie : Flag<["-"], "fpie">, Group<f_Group>;
def fno_pie : Flag<["-"], "fno-pie">, Group<f_Group>;
def fdirect_access_external_data : Flag<["-"], "fdirect-access-external-data">, Group<f_Group>, Flags<[CC1Option]>,
  HelpText<"Don't use GOT indirection to reference external data symbols">;
def fno_direct_access_external_data : Flag<["-"], "fno-direct-access-external-data">, Group<f_Group>, Flags<[CC1Option]>,
  HelpText<"Use GOT indirection to reference external data symbols">;
defm plt : BoolFOption<"plt",
  CodeGenOpts<"NoPLT">, DefaultFalse,
  NegFlag<SetTrue, [CC1Option], "Use GOT indirection instead of PLT to make external function calls (x86 only)">,
  PosFlag<SetFalse>>;
defm ropi : BoolFOption<"ropi",
  LangOpts<"ROPI">, DefaultFalse,
  PosFlag<SetTrue, [CC1Option], "Generate read-only position independent code (ARM only)">,
  NegFlag<SetFalse>>;
defm rwpi : BoolFOption<"rwpi",
  LangOpts<"RWPI">, DefaultFalse,
  PosFlag<SetTrue, [CC1Option], "Generate read-write position independent code (ARM only)">,
  NegFlag<SetFalse>>;
def fplugin_EQ : Joined<["-"], "fplugin=">, Group<f_Group>, Flags<[NoXarchOption]>, MetaVarName<"<dsopath>">,
  HelpText<"Load the named plugin (dynamic shared object)">;
def fpass_plugin_EQ : Joined<["-"], "fpass-plugin=">,
  Group<f_Group>, Flags<[CC1Option]>, MetaVarName<"<dsopath>">,
  HelpText<"Load pass plugin from a dynamic shared object file (only with new pass manager).">,
  MarshallingInfoStringVector<CodeGenOpts<"PassPlugins">>;
defm preserve_as_comments : BoolFOption<"preserve-as-comments",
  CodeGenOpts<"PreserveAsmComments">, DefaultTrue,
  NegFlag<SetFalse, [CC1Option], "Do not preserve comments in inline assembly">,
  PosFlag<SetTrue>>;
def framework : Separate<["-"], "framework">, Flags<[LinkerInput]>;
def frandom_seed_EQ : Joined<["-"], "frandom-seed=">, Group<clang_ignored_f_Group>;
def freg_struct_return : Flag<["-"], "freg-struct-return">, Group<f_Group>, Flags<[CC1Option]>,
  HelpText<"Override the default ABI to return small structs in registers">;
defm rtti : BoolFOption<"rtti",
  LangOpts<"RTTI">, Default<cplusplus.KeyPath>,
  NegFlag<SetFalse, [CC1Option], "Disable generation of rtti information">,
  PosFlag<SetTrue>>, ShouldParseIf<cplusplus.KeyPath>;
defm rtti_data : BoolFOption<"rtti-data",
  LangOpts<"RTTIData">, Default<frtti.KeyPath>,
  NegFlag<SetFalse, [CC1Option], "Disable generation of RTTI data">,
  PosFlag<SetTrue>>, ShouldParseIf<frtti.KeyPath>;
def : Flag<["-"], "fsched-interblock">, Group<clang_ignored_f_Group>;
defm short_enums : BoolFOption<"short-enums",
  LangOpts<"ShortEnums">, DefaultFalse,
  PosFlag<SetTrue, [CC1Option], "Allocate to an enum type only as many bytes as it"
           " needs for the declared range of possible values">,
  NegFlag<SetFalse>>;
defm char8__t : BoolFOption<"char8_t",
  LangOpts<"Char8">, Default<cpp20.KeyPath>,
  PosFlag<SetTrue, [], "Enable">, NegFlag<SetFalse, [], "Disable">,
  BothFlags<[CC1Option], " C++ builtin type char8_t">>;
def fshort_wchar : Flag<["-"], "fshort-wchar">, Group<f_Group>,
  HelpText<"Force wchar_t to be a short unsigned int">;
def fno_short_wchar : Flag<["-"], "fno-short-wchar">, Group<f_Group>,
  HelpText<"Force wchar_t to be an unsigned int">;
def fshow_overloads_EQ : Joined<["-"], "fshow-overloads=">, Group<f_Group>, Flags<[CC1Option]>,
  HelpText<"Which overload candidates to show when overload resolution fails: "
           "best|all; defaults to all">, Values<"best,all">,
  NormalizedValues<["Ovl_Best", "Ovl_All"]>,
  MarshallingInfoEnum<DiagnosticOpts<"ShowOverloads">, "Ovl_All">;
defm show_column : BoolFOption<"show-column",
  DiagnosticOpts<"ShowColumn">, DefaultTrue,
  NegFlag<SetFalse, [CC1Option], "Do not include column number on diagnostics">,
  PosFlag<SetTrue>>;
defm show_source_location : BoolFOption<"show-source-location",
  DiagnosticOpts<"ShowLocation">, DefaultTrue,
  NegFlag<SetFalse, [CC1Option], "Do not include source location information with diagnostics">,
  PosFlag<SetTrue>>;
defm spell_checking : BoolFOption<"spell-checking",
  LangOpts<"SpellChecking">, DefaultTrue,
  NegFlag<SetFalse, [CC1Option], "Disable spell-checking">, PosFlag<SetTrue>>;
def fspell_checking_limit_EQ : Joined<["-"], "fspell-checking-limit=">, Group<f_Group>;
def fsigned_bitfields : Flag<["-"], "fsigned-bitfields">, Group<f_Group>;
defm signed_char : BoolFOption<"signed-char",
  LangOpts<"CharIsSigned">, DefaultTrue,
  NegFlag<SetFalse, [CC1Option], "char is unsigned">, PosFlag<SetTrue, [], "char is signed">>,
  ShouldParseIf<!strconcat("!", open_cl.KeyPath)>;
defm split_stack : BoolFOption<"split-stack",
  CodeGenOpts<"EnableSegmentedStacks">, DefaultFalse,
  NegFlag<SetFalse, [], "Wouldn't use segmented stack">, 
  PosFlag<SetTrue, [CC1Option], "Use segmented stack">>;
def fstack_protector_all : Flag<["-"], "fstack-protector-all">, Group<f_Group>,
  HelpText<"Enable stack protectors for all functions">;
defm stack_clash_protection : BoolFOption<"stack-clash-protection",
  CodeGenOpts<"StackClashProtector">, DefaultFalse,
  PosFlag<SetTrue, [CC1Option], "Enable">, NegFlag<SetFalse, [], "Disable">,
  BothFlags<[], " stack clash protection">>;
def fstack_protector_strong : Flag<["-"], "fstack-protector-strong">, Group<f_Group>,
  HelpText<"Enable stack protectors for some functions vulnerable to stack smashing. "
           "Compared to -fstack-protector, this uses a stronger heuristic "
           "that includes functions containing arrays of any size (and any type), "
           "as well as any calls to alloca or the taking of an address from a local variable">;
#if INTEL_CUSTOMIZATION
def fstack_security_check : Flag<["-"], "fstack-security-check">, Alias<fstack_protector_strong>,
  HelpText<"Enable overflow security checks">;
def fstack_limit_register_EQ : Joined<["-"], "fstack-limit-register=">,
  Flags<[NoXarchOption]>, HelpText<"Limits the stack register size">;
#endif // INTEL_CUSTOMIZATION
def fstack_protector : Flag<["-"], "fstack-protector">, Group<f_Group>,
  HelpText<"Enable stack protectors for some functions vulnerable to stack smashing. "
           "This uses a loose heuristic which considers functions vulnerable if they "
           "contain a char (or 8bit integer) array or constant sized calls to alloca "
           ", which are of greater size than ssp-buffer-size (default: 8 bytes). All "
           "variable sized calls to alloca are considered vulnerable. A function with "
           "a stack protector has a guard value added to the stack frame that is "
           "checked on function exit. The guard value must be positioned in the "
           "stack frame such that a buffer overflow from a vulnerable variable will "
           "overwrite the guard value before overwriting the function's return "
           "address. The reference stack guard value is stored in a global variable.">;
def ftrivial_auto_var_init : Joined<["-"], "ftrivial-auto-var-init=">, Group<f_Group>,
  Flags<[CC1Option, CoreOption]>, HelpText<"Initialize trivial automatic stack variables: uninitialized (default)"
  " | pattern">, Values<"uninitialized,zero,pattern">,
  NormalizedValuesScope<"LangOptions::TrivialAutoVarInitKind">,
  NormalizedValues<["Uninitialized", "Zero", "Pattern"]>,
  MarshallingInfoEnum<LangOpts<"TrivialAutoVarInit">, "Uninitialized">;
def enable_trivial_var_init_zero : Flag<["-"], "enable-trivial-auto-var-init-zero-knowing-it-will-be-removed-from-clang">,
  Flags<[CC1Option, CoreOption]>,
  HelpText<"Trivial automatic variable initialization to zero is only here for benchmarks, it'll eventually be removed, and I'm OK with that because I'm only using it to benchmark">;
def ftrivial_auto_var_init_stop_after : Joined<["-"], "ftrivial-auto-var-init-stop-after=">, Group<f_Group>,
  Flags<[CC1Option, CoreOption]>, HelpText<"Stop initializing trivial automatic stack variables after the specified number of instances">,
  MarshallingInfoInt<LangOpts<"TrivialAutoVarInitStopAfter">>;
def fstandalone_debug : Flag<["-"], "fstandalone-debug">, Group<f_Group>, Flags<[CoreOption]>,
  HelpText<"Emit full debug info for all types used by the program">;
def fno_standalone_debug : Flag<["-"], "fno-standalone-debug">, Group<f_Group>, Flags<[CoreOption]>,
  HelpText<"Limit debug information produced to reduce size of debug binary">;
def flimit_debug_info : Flag<["-"], "flimit-debug-info">, Flags<[CoreOption]>, Alias<fno_standalone_debug>;
def fno_limit_debug_info : Flag<["-"], "fno-limit-debug-info">, Flags<[CoreOption]>, Alias<fstandalone_debug>;
#if INTEL_CUSTOMIZATION
def femit_class_debug_always : Flag<["-"], "femit-class-debug-always">, Flags<[NoXarchOption]>,
  Alias<fstandalone_debug>,
  HelpText<"Emit debug information for a C++ class into each object file where the class is used."
           " This flag is useful for tools which are unable to resolve incomplete type descriptions."
           "  Using this option may cause a large increase in the size of the debug information">;
def fno_emit_class_debug_always : Flag<["-"], "fno-emit-class-debug-always">, Flags<[NoXarchOption]>,
  Alias<fno_standalone_debug>,
  HelpText<"Emit debug information for a C++ class in only one object file">;
#endif // INTEL_CUSTOMIZATION
def fdebug_macro : Flag<["-"], "fdebug-macro">, Group<f_Group>, Flags<[CoreOption]>,
  HelpText<"Emit macro debug information">;
def fno_debug_macro : Flag<["-"], "fno-debug-macro">, Group<f_Group>, Flags<[CoreOption]>,
  HelpText<"Do not emit macro debug information">;
def fstrict_aliasing : Flag<["-"], "fstrict-aliasing">, Group<f_Group>,
  Flags<[NoXarchOption, CoreOption]>;
def fstrict_enums : Flag<["-"], "fstrict-enums">, Group<f_Group>, Flags<[CC1Option]>,
  HelpText<"Enable optimizations based on the strict definition of an enum's "
           "value range">,
  MarshallingInfoFlag<CodeGenOpts<"StrictEnums">>;
defm strict_vtable_pointers : BoolFOption<"strict-vtable-pointers",
  CodeGenOpts<"StrictVTablePointers">, DefaultFalse,
  PosFlag<SetTrue, [CC1Option], "Enable optimizations based on the strict rules for"
            " overwriting polymorphic C++ objects">,
  NegFlag<SetFalse>>;
def fstrict_overflow : Flag<["-"], "fstrict-overflow">, Group<f_Group>;
#if INTEL_CUSTOMIZATION
def fintelfpga : Flag<["-"], "fintelfpga">, Group<f_Group>,
  Flags<[CC1Option, CoreOption, DpcppOption]>, HelpText<"Perform ahead of time compilation for FPGA">;
def fsycl_device_only : Flag<["-"], "fsycl-device-only">, Flags<[CoreOption, DpcppOption]>,
  HelpText<"Compile SYCL kernels for device">;
def fsycl_targets_EQ : CommaJoined<["-"], "fsycl-targets=">, Flags<[NoXarchOption, CC1Option, CoreOption, DpcppOption]>,
  HelpText<"Specify comma-separated list of triples SYCL offloading targets to be supported">;
def fsycl_add_targets_EQ : CommaJoined<["-"], "fsycl-add-targets=">, Flags<[NoXarchOption, CoreOption, DpcppOption]>,
  HelpText<"Specify comma-separated list of triple and device binary image pairs to add to the final SYCL binary">;
def fsycl_link_targets_EQ : CommaJoined<["-"], "fsycl-link-targets=">, Flags<[NoXarchOption, CC1Option, CoreOption, DpcppOption]>,
  HelpText<"Specify comma-separated list of triples SYCL offloading targets to produce linked device images">;
def fsycl_device_code_split_EQ : Joined<["-"], "fsycl-device-code-split=">,
   Flags<[CC1Option, CoreOption, DpcppOption]>, HelpText<"Perform SYCL device code split: per_kernel (device code module is "
  "created for each SYCL kernel) | per_source (device code module is created for each source (translation unit)) | off (no device code split). | auto (use heuristic to select the best way of splitting device code)"
  "Default is 'auto' - use heuristic to distribute device code across modules">, Values<"per_source, per_kernel, off, auto">;
def fsycl_device_code_split : Flag<["-"], "fsycl-device-code-split">, Alias<fsycl_device_code_split_EQ>,
  AliasArgs<["auto"]>, Flags<[CC1Option, CoreOption, DpcppOption]>,
  HelpText<"Perform SYCL device code split in the 'auto' mode, i.e. use heuristic to distribute device code across modules">;
def fsycl_device_code_split_esimd : Flag<["-"], "fsycl-device-code-split-esimd">,
  Flags<[CC1Option, CoreOption, DpcppOption]>, HelpText<"Split SYCL and ESIMD kernels into separate modules">;
def fno_sycl_device_code_split_esimd : Flag<["-"], "fno-sycl-device-code-split-esimd">,
  Flags<[CC1Option, CoreOption, DpcppOption]>, HelpText<"Don't split SYCL and ESIMD kernels into separate modules">;
def fsycl_device_code_lower_esimd : Flag<["-"], "fsycl-device-code-lower-esimd">,
  Flags<[CC1Option, CoreOption, DpcppOption]>, HelpText<"Lower ESIMD-specific constructs">;
def fno_sycl_device_code_lower_esimd : Flag<["-"], "fno-sycl-device-code-lower-esimd">,
  Flags<[CC1Option, CoreOption]>, HelpText<"Do not lower ESIMD-specific constructs">;
#if INTEL_CUSTOMIZATION
defm sycl_instrument_device_code : BoolOption<"f", "sycl-instrument-device-code",
  CodeGenOpts<"SPIRITTAnnotations">, DefaultFalse,
  PosFlag<SetTrue, [], "Add ITT instrumentation intrinsics calls">,
  NegFlag<SetFalse, [], "Do not add ITT instrumentation intrinsics calls">,
  BothFlags<[CC1Option, CoreOption]>>, Group<sycl_Group>;
#endif // INTEL_CUSTOMIZATION
defm sycl_id_queries_fit_in_int: BoolFOption<"sycl-id-queries-fit-in-int",
  LangOpts<"SYCLValueFitInMaxInt">, DefaultTrue,
  PosFlag<SetTrue, [], "Assume">, NegFlag<SetFalse, [], "Do not assume">,
  BothFlags<[CC1Option, CoreOption], " that SYCL ID queries fit within MAX_INT.">>;
def fsycl_use_bitcode : Flag<["-"], "fsycl-use-bitcode">,
  Flags<[CC1Option, CoreOption, DpcppOption]>, HelpText<"Use LLVM bitcode instead of SPIR-V in fat objects">;
def fno_sycl_use_bitcode : Flag<["-"], "fno-sycl-use-bitcode">,
  Flags<[CC1Option, CoreOption, DpcppOption]>, HelpText<"Use SPIR-V instead of LLVM bitcode in fat objects">;
def fsycl_link_EQ : Joined<["-"], "fsycl-link=">,
  Flags<[CC1Option, CoreOption, DpcppOption]>, HelpText<"Generate partially linked device and host object to be used at various stages of compilation">, Values<"image,early">;
def fsycl_link : Flag<["-"], "fsycl-link">, Alias<fsycl_link_EQ>,
  AliasArgs<["early"]>, Flags<[CC1Option, CoreOption, DpcppOption]>,
  HelpText<"Generate partially linked device object to be used with the host link">;
def fsycl_unnamed_lambda : Flag<["-"], "fsycl-unnamed-lambda">,
  Flags<[CC1Option, CoreOption, DpcppOption]>, HelpText<"Allow unnamed SYCL lambda kernels">,
  MarshallingInfoFlag<LangOpts<"SYCLUnnamedLambda">>;
def fno_sycl_unnamed_lambda : Flag<["-"], "fno-sycl-unnamed-lambda">,
  Flags<[CC1Option, CoreOption, DpcppOption]>;
def fsycl_help_EQ : Joined<["-"], "fsycl-help=">,
  Flags<[NoXarchOption, CoreOption, DpcppOption]>, HelpText<"Emit help information from the "
  "related offline compilation tool. Valid values: all, fpga, gen, x86_64.">,
  Values<"all,fpga,gen,x86_64">;
def fsycl_help : Flag<["-"], "fsycl-help">, Alias<fsycl_help_EQ>,
  Flags<[NoXarchOption, CoreOption, DpcppOption]>, AliasArgs<["all"]>, HelpText<"Emit help information "
  "from all of the offline compilation tools">;
def fsycl_libspirv_path_EQ : Joined<["-"], "fsycl-libspirv-path=">,
  Flags<[CC1Option, CoreOption, DpcppOption]>, HelpText<"Path to libspirv library">;
def fno_sycl_libspirv : Flag<["-"], "fno-sycl-libspirv">, Flags<[DpcppOption]>, HelpText<"Disable check for libspirv">;
def fsycl_host_compiler_EQ : Joined<["-"], "fsycl-host-compiler=">,
  Flags<[CoreOption, DpcppOption]>, HelpText<"Specify C++ compiler binary to perform host "
  "compilation with during SYCL offload compiles.">;
def fsycl_host_compiler_options_EQ : Joined<["-"], "fsycl-host-compiler-options=">,
  Flags<[CoreOption, DpcppOption]>, HelpText<"When performing the host compilation with "
  "-fsycl-host-compiler specified, use the given options during that compile. "
  "Options are expected to be a quoted list of space separated options.">;
<<<<<<< HEAD
#endif // INTEL_CUSTOMIZATION
=======
def fsycl_use_footer : Flag<["-"], "fsycl-use-footer">, Flags<[CoreOption]>,
  HelpText<"Enable usage of the integration footer during SYCL enabled "
  "compilations.">;
>>>>>>> 878dd104
def fsyntax_only : Flag<["-"], "fsyntax-only">,
  Flags<[NoXarchOption,CoreOption,CC1Option,FC1Option]>, Group<Action_Group>;
def ftabstop_EQ : Joined<["-"], "ftabstop=">, Group<f_Group>;
#if INTEL_CUSTOMIZATION
def ftemplate_depth_EQ : Joined<["-"], "ftemplate-depth=">, Group<f_Group>,
  HelpText<"Control the depth in which recursive templates are expanded.">;
#endif // INTEL_CUSTOMIZATION
def ftemplate_depth_ : Joined<["-"], "ftemplate-depth-">, Group<f_Group>;
def ftemplate_backtrace_limit_EQ : Joined<["-"], "ftemplate-backtrace-limit=">,
                                   Group<f_Group>;
def foperator_arrow_depth_EQ : Joined<["-"], "foperator-arrow-depth=">,
                               Group<f_Group>;

def fsave_optimization_record : Flag<["-"], "fsave-optimization-record">,
  Group<f_Group>, HelpText<"Generate a YAML optimization record file">;
def fsave_optimization_record_EQ : Joined<["-"], "fsave-optimization-record=">,
  Group<f_Group>, HelpText<"Generate an optimization record file in a specific format">,
  MetaVarName<"<format>">;
def fno_save_optimization_record : Flag<["-"], "fno-save-optimization-record">,
  Group<f_Group>, Flags<[NoArgumentUnused]>;
def foptimization_record_file_EQ : Joined<["-"], "foptimization-record-file=">,
  Group<f_Group>,
  HelpText<"Specify the output name of the file containing the optimization remarks. Implies -fsave-optimization-record. On Darwin platforms, this cannot be used with multiple -arch <arch> options.">,
  MetaVarName<"<file>">;
def foptimization_record_passes_EQ : Joined<["-"], "foptimization-record-passes=">,
  Group<f_Group>,
  HelpText<"Only include passes which match a specified regular expression in the generated optimization record (by default, include all passes)">,
  MetaVarName<"<regex>">;

def fvectorize : Flag<["-"], "fvectorize">, Group<f_Group>,
  HelpText<"Enable the loop vectorization passes">;
def fno_vectorize : Flag<["-"], "fno-vectorize">, Group<f_Group>;
def : Flag<["-"], "ftree-vectorize">, Alias<fvectorize>;
def : Flag<["-"], "fno-tree-vectorize">, Alias<fno_vectorize>;
def fslp_vectorize : Flag<["-"], "fslp-vectorize">, Group<f_Group>,
  HelpText<"Enable the superword-level parallelism vectorization passes">;
def fno_slp_vectorize : Flag<["-"], "fno-slp-vectorize">, Group<f_Group>;
def : Flag<["-"], "ftree-slp-vectorize">, Alias<fslp_vectorize>;
def : Flag<["-"], "fno-tree-slp-vectorize">, Alias<fno_slp_vectorize>;
def Wlarge_by_value_copy_def : Flag<["-"], "Wlarge-by-value-copy">,
  HelpText<"Warn if a function definition returns or accepts an object larger "
           "in bytes than a given value">, Flags<[HelpHidden]>;
def Wlarge_by_value_copy_EQ : Joined<["-"], "Wlarge-by-value-copy=">, Flags<[CC1Option]>,
  MarshallingInfoInt<LangOpts<"NumLargeByValueCopy">>;

// These "special" warning flags are effectively processed as f_Group flags by the driver:
// Just silence warnings about -Wlarger-than for now.
def Wlarger_than_EQ : Joined<["-"], "Wlarger-than=">, Group<clang_ignored_f_Group>;
def Wlarger_than_ : Joined<["-"], "Wlarger-than-">, Alias<Wlarger_than_EQ>;
def Wframe_larger_than_EQ : Joined<["-"], "Wframe-larger-than=">, Group<f_Group>, Flags<[NoXarchOption]>;

def : Flag<["-"], "fterminated-vtables">, Alias<fapple_kext>;
defm threadsafe_statics : BoolFOption<"threadsafe-statics",
  LangOpts<"ThreadsafeStatics">, DefaultTrue,
  NegFlag<SetFalse, [CC1Option], "Do not emit code to make initialization of local statics thread safe">,
  PosFlag<SetTrue>>;
def ftime_report : Flag<["-"], "ftime-report">, Group<f_Group>, Flags<[CC1Option]>,
  MarshallingInfoFlag<CodeGenOpts<"TimePasses">>;
def ftime_report_EQ: Joined<["-"], "ftime-report=">, Group<f_Group>,
  Flags<[CC1Option]>, Values<"per-pass,per-pass-run">,
  MarshallingInfoFlag<CodeGenOpts<"TimePassesPerRun">>,
  HelpText<"(For new pass manager) \"per-pass\": one report for each pass; "
           "\"per-pass-run\": one report for each pass invocation">;
def ftime_trace : Flag<["-"], "ftime-trace">, Group<f_Group>,
  HelpText<"Turn on time profiler. Generates JSON file based on output filename.">,
  DocBrief<[{
Turn on time profiler. Generates JSON file based on output filename. Results
can be analyzed with chrome://tracing or `Speedscope App
<https://www.speedscope.app>`_ for flamegraph visualization.}]>,
  Flags<[CC1Option, CoreOption]>,
  MarshallingInfoFlag<FrontendOpts<"TimeTrace">>;
def ftime_trace_granularity_EQ : Joined<["-"], "ftime-trace-granularity=">, Group<f_Group>,
  HelpText<"Minimum time granularity (in microseconds) traced by time profiler">,
  Flags<[CC1Option, CoreOption]>,
  MarshallingInfoInt<FrontendOpts<"TimeTraceGranularity">, "500u">;
def fproc_stat_report : Joined<["-"], "fproc-stat-report">, Group<f_Group>,
  HelpText<"Print subprocess statistics">;
def fproc_stat_report_EQ : Joined<["-"], "fproc-stat-report=">, Group<f_Group>,
  HelpText<"Save subprocess statistics to the given file">;
def ftlsmodel_EQ : Joined<["-"], "ftls-model=">, Group<f_Group>, Flags<[CC1Option]>,
  Values<"global-dynamic,local-dynamic,initial-exec,local-exec">,
  NormalizedValuesScope<"CodeGenOptions">,
  NormalizedValues<["GeneralDynamicTLSModel", "LocalDynamicTLSModel", "InitialExecTLSModel", "LocalExecTLSModel"]>,
  MarshallingInfoEnum<CodeGenOpts<"DefaultTLSModel">, "GeneralDynamicTLSModel">;
def ftrapv : Flag<["-"], "ftrapv">, Group<f_Group>, Flags<[CC1Option]>,
  HelpText<"Trap on integer overflow">;
def ftrapv_handler_EQ : Joined<["-"], "ftrapv-handler=">, Group<f_Group>,
  MetaVarName<"<function name>">,
  HelpText<"Specify the function to be called on overflow">;
def ftrapv_handler : Separate<["-"], "ftrapv-handler">, Group<f_Group>, Flags<[CC1Option]>;
def ftrap_function_EQ : Joined<["-"], "ftrap-function=">, Group<f_Group>, Flags<[CC1Option]>,
  HelpText<"Issue call to specified function rather than a trap instruction">,
  MarshallingInfoString<CodeGenOpts<"TrapFuncName">>;
def funit_at_a_time : Flag<["-"], "funit-at-a-time">, Group<f_Group>;
def funroll_loops : Flag<["-"], "funroll-loops">, Group<f_Group>,
  HelpText<"Turn on loop unroller">, Flags<[CC1Option]>;
def fno_unroll_loops : Flag<["-"], "fno-unroll-loops">, Group<f_Group>,
  HelpText<"Turn off loop unroller">, Flags<[CC1Option]>;
defm reroll_loops : BoolFOption<"reroll-loops",
  CodeGenOpts<"RerollLoops">, DefaultFalse,
  PosFlag<SetTrue, [CC1Option], "Turn on loop reroller">, NegFlag<SetFalse>>;
def ffinite_loops: Flag<["-"],  "ffinite-loops">, Group<f_Group>,
  HelpText<"Assume all loops are finite.">, Flags<[CC1Option]>;
def fno_finite_loops: Flag<["-"], "fno-finite-loops">, Group<f_Group>,
  HelpText<"Do not assume that any loop is finite.">, Flags<[CC1Option]>;

def ftrigraphs : Flag<["-"], "ftrigraphs">, Group<f_Group>,
  HelpText<"Process trigraph sequences">, Flags<[CC1Option]>;
def fno_trigraphs : Flag<["-"], "fno-trigraphs">, Group<f_Group>,
  HelpText<"Do not process trigraph sequences">, Flags<[CC1Option]>;
def funsigned_bitfields : Flag<["-"], "funsigned-bitfields">, Group<f_Group>;
def funsigned_char : Flag<["-"], "funsigned-char">, Group<f_Group>;
def fno_unsigned_char : Flag<["-"], "fno-unsigned-char">;
def funwind_tables : Flag<["-"], "funwind-tables">, Group<f_Group>;
defm register_global_dtors_with_atexit : BoolFOption<"register-global-dtors-with-atexit",
  CodeGenOpts<"RegisterGlobalDtorsWithAtExit">, DefaultFalse,
  PosFlag<SetTrue, [CC1Option], "Use">, NegFlag<SetFalse, [], "Don't use">,
  BothFlags<[], " atexit or __cxa_atexit to register global destructors">>;
defm use_init_array : BoolFOption<"use-init-array",
  CodeGenOpts<"UseInitArray">, DefaultTrue,
  NegFlag<SetFalse, [CC1Option], "Use .ctors/.dtors instead of .init_array/.fini_array">,
  PosFlag<SetTrue>>;
def fno_var_tracking : Flag<["-"], "fno-var-tracking">, Group<clang_ignored_f_Group>;
def fverbose_asm : Flag<["-"], "fverbose-asm">, Group<f_Group>,
  HelpText<"Generate verbose assembly output">;
def dA : Flag<["-"], "dA">, Alias<fverbose_asm>;
defm visibility_from_dllstorageclass : BoolFOption<"visibility-from-dllstorageclass",
  LangOpts<"VisibilityFromDLLStorageClass">, DefaultFalse,
  PosFlag<SetTrue, [CC1Option], "Set the visiblity of symbols in the generated code from their DLL storage class">,
  NegFlag<SetFalse>>;
def fvisibility_dllexport_EQ : Joined<["-"], "fvisibility-dllexport=">, Group<f_Group>, Flags<[CC1Option]>,
  HelpText<"The visibility for dllexport defintions [-fvisibility-from-dllstorageclass]">,
  MarshallingInfoVisibility<LangOpts<"DLLExportVisibility">, "DefaultVisibility">,
  ShouldParseIf<fvisibility_from_dllstorageclass.KeyPath>;
def fvisibility_nodllstorageclass_EQ : Joined<["-"], "fvisibility-nodllstorageclass=">, Group<f_Group>, Flags<[CC1Option]>,
  HelpText<"The visibility for defintiions without an explicit DLL export class [-fvisibility-from-dllstorageclass]">,
  MarshallingInfoVisibility<LangOpts<"NoDLLStorageClassVisibility">, "HiddenVisibility">,
  ShouldParseIf<fvisibility_from_dllstorageclass.KeyPath>;
def fvisibility_externs_dllimport_EQ : Joined<["-"], "fvisibility-externs-dllimport=">, Group<f_Group>, Flags<[CC1Option]>,
  HelpText<"The visibility for dllimport external declarations [-fvisibility-from-dllstorageclass]">,
  MarshallingInfoVisibility<LangOpts<"ExternDeclDLLImportVisibility">, "DefaultVisibility">,
  ShouldParseIf<fvisibility_from_dllstorageclass.KeyPath>;
def fvisibility_externs_nodllstorageclass_EQ : Joined<["-"], "fvisibility-externs-nodllstorageclass=">, Group<f_Group>, Flags<[CC1Option]>,
  HelpText<"The visibility for external declarations without an explicit DLL dllstorageclass [-fvisibility-from-dllstorageclass]">,
  MarshallingInfoVisibility<LangOpts<"ExternDeclNoDLLStorageClassVisibility">, "HiddenVisibility">,
  ShouldParseIf<fvisibility_from_dllstorageclass.KeyPath>;
def fvisibility_EQ : Joined<["-"], "fvisibility=">, Group<f_Group>,
  HelpText<"Set the default symbol visibility for all global declarations">, Values<"hidden,default">;
def fvisibility_inlines_hidden : Flag<["-"], "fvisibility-inlines-hidden">, Group<f_Group>,
  HelpText<"Give inline C++ member functions hidden visibility by default">,
  Flags<[CC1Option]>, MarshallingInfoFlag<LangOpts<"InlineVisibilityHidden">>;
defm visibility_inlines_hidden_static_local_var : BoolFOption<"visibility-inlines-hidden-static-local-var",
  LangOpts<"VisibilityInlinesHiddenStaticLocalVar">, DefaultFalse,
  PosFlag<SetTrue, [CC1Option], "When -fvisibility-inlines-hidden is enabled, static variables in"
            " inline C++ member functions will also be given hidden visibility by default">,
  NegFlag<SetFalse, [], "Disables -fvisibility-inlines-hidden-static-local-var"
         " (this is the default on non-darwin targets)">, BothFlags<[CC1Option]>>;
def fvisibility_ms_compat : Flag<["-"], "fvisibility-ms-compat">, Group<f_Group>,
  HelpText<"Give global types 'default' visibility and global functions and "
           "variables 'hidden' visibility by default">;
def fvisibility_global_new_delete_hidden : Flag<["-"], "fvisibility-global-new-delete-hidden">, Group<f_Group>,
  HelpText<"Give global C++ operator new and delete declarations hidden visibility">, Flags<[CC1Option]>,
  MarshallingInfoFlag<LangOpts<"GlobalAllocationFunctionVisibilityHidden">>;
defm whole_program_vtables : BoolFOption<"whole-program-vtables",
  CodeGenOpts<"WholeProgramVTables">, DefaultFalse,
  PosFlag<SetTrue, [CC1Option], "Enables whole-program vtable optimization. Requires -flto">,
  NegFlag<SetFalse>, BothFlags<[CoreOption]>>;
defm split_lto_unit : BoolFOption<"split-lto-unit",
  CodeGenOpts<"EnableSplitLTOUnit">, DefaultFalse,
  PosFlag<SetTrue, [CC1Option], "Enables splitting of the LTO unit">,
  NegFlag<SetFalse>, BothFlags<[CoreOption]>>;
defm force_emit_vtables : BoolFOption<"force-emit-vtables",
  CodeGenOpts<"ForceEmitVTables">, DefaultFalse,
  PosFlag<SetTrue, [CC1Option], "Emits more virtual tables to improve devirtualization">,
  NegFlag<SetFalse>, BothFlags<[CoreOption]>>;
defm virtual_function_elimination : BoolFOption<"virtual-function-elimination",
  CodeGenOpts<"VirtualFunctionElimination">, DefaultFalse,
  PosFlag<SetTrue, [CC1Option], "Enables dead virtual function elimination optimization. Requires -flto=full">,
  NegFlag<SetFalse>, BothFlags<[CoreOption]>>;

def fwrapv : Flag<["-"], "fwrapv">, Group<f_Group>, Flags<[CC1Option]>,
  HelpText<"Treat signed integer overflow as two's complement">;
def fwritable_strings : Flag<["-"], "fwritable-strings">, Group<f_Group>, Flags<[CC1Option]>,
  HelpText<"Store string literals as writable data">,
  MarshallingInfoFlag<LangOpts<"WritableStrings">>;
defm zero_initialized_in_bss : BoolFOption<"zero-initialized-in-bss",
  CodeGenOpts<"NoZeroInitializedInBSS">, DefaultFalse,
  NegFlag<SetTrue, [CC1Option], "Don't place zero initialized data in BSS">,
  PosFlag<SetFalse>>;
defm function_sections : BoolFOption<"function-sections",
  CodeGenOpts<"FunctionSections">, DefaultFalse,
  PosFlag<SetTrue, [CC1Option], "Place each function in its own section">,
  NegFlag<SetFalse>>;
def fbasic_block_sections_EQ : Joined<["-"], "fbasic-block-sections=">, Group<f_Group>,
  Flags<[CC1Option, CC1AsOption]>,
  HelpText<"Place each function's basic blocks in unique sections (ELF Only) : all | labels | none | list=<file>">,
  DocBrief<[{Generate labels for each basic block or place each basic block or a subset of basic blocks in its own section.}]>,
  Values<"all,labels,none,list=">,
  MarshallingInfoString<CodeGenOpts<"BBSections">, [{"none"}]>;
defm data_sections : BoolFOption<"data-sections",
  CodeGenOpts<"DataSections">, DefaultFalse,
  PosFlag<SetTrue, [CC1Option], "Place each data in its own section">, NegFlag<SetFalse>>;
defm stack_size_section : BoolFOption<"stack-size-section",
  CodeGenOpts<"StackSizeSection">, DefaultFalse,
  PosFlag<SetTrue, [CC1Option], "Emit section containing metadata on function stack sizes">,
  NegFlag<SetFalse>>;
def fstack_usage : Flag<["-"], "fstack-usage">, Group<f_Group>,
  HelpText<"Emit .su file containing information on function stack sizes">;
def stack_usage_file : Separate<["-"], "stack-usage-file">,
  Flags<[CC1Option, NoDriverOption]>,
  HelpText<"Filename (or -) to write stack usage output to">,
  MarshallingInfoString<CodeGenOpts<"StackUsageOutput">>;

defm unique_basic_block_section_names : BoolFOption<"unique-basic-block-section-names",
  CodeGenOpts<"UniqueBasicBlockSectionNames">, DefaultFalse,
  PosFlag<SetTrue, [CC1Option], "Use unique names for basic block sections (ELF Only)">,
  NegFlag<SetFalse>>;
defm unique_internal_linkage_names : BoolFOption<"unique-internal-linkage-names",
  CodeGenOpts<"UniqueInternalLinkageNames">, DefaultFalse,
  PosFlag<SetTrue, [CC1Option], "Uniqueify Internal Linkage Symbol Names by appending"
            " the MD5 hash of the module path">,
  NegFlag<SetFalse>>;
defm unique_section_names : BoolFOption<"unique-section-names",
  CodeGenOpts<"UniqueSectionNames">, DefaultTrue,
  NegFlag<SetFalse, [CC1Option], "Don't use unique names for text and data sections">,
  PosFlag<SetTrue>>;

defm split_machine_functions: BoolFOption<"split-machine-functions",
  CodeGenOpts<"SplitMachineFunctions">, DefaultFalse,
  PosFlag<SetTrue, [CC1Option], "Enable">, NegFlag<SetFalse, [], "Disable">,
  BothFlags<[], " late function splitting using profile information (x86 ELF)">>;

defm strict_return : BoolFOption<"strict-return",
  CodeGenOpts<"StrictReturn">, DefaultTrue,
  NegFlag<SetFalse, [CC1Option], "Don't treat control flow paths that fall off the end"
            " of a non-void function as unreachable">,
  PosFlag<SetTrue>>;

def fenable_matrix : Flag<["-"], "fenable-matrix">, Group<f_Group>,
    Flags<[CC1Option]>,
    HelpText<"Enable matrix data type and related builtin functions">,
    MarshallingInfoFlag<LangOpts<"MatrixTypes">>;


def fdebug_types_section: Flag <["-"], "fdebug-types-section">, Group<f_Group>,
  HelpText<"Place debug types in their own section (ELF Only)">;
def fno_debug_types_section: Flag<["-"], "fno-debug-types-section">, Group<f_Group>;
defm debug_ranges_base_address : BoolFOption<"debug-ranges-base-address",
  CodeGenOpts<"DebugRangesBaseAddress">, DefaultFalse,
  PosFlag<SetTrue, [CC1Option], "Use DWARF base address selection entries in .debug_ranges">,
  NegFlag<SetFalse>>;
defm split_dwarf_inlining : BoolFOption<"split-dwarf-inlining",
  CodeGenOpts<"SplitDwarfInlining">, DefaultFalse,
  NegFlag<SetFalse, []>,
  PosFlag<SetTrue, [CC1Option], "Provide minimal debug info in the object/executable"
          " to facilitate online symbolication/stack traces in the absence of"
          " .dwo/.dwp files when using Split DWARF">>;
def fdebug_default_version: Joined<["-"], "fdebug-default-version=">, Group<f_Group>,
  HelpText<"Default DWARF version to use, if a -g option caused DWARF debug info to be produced">;
def fdebug_prefix_map_EQ
  : Joined<["-"], "fdebug-prefix-map=">, Group<f_Group>,
    Flags<[CC1Option,CC1AsOption]>,
    HelpText<"remap file source paths in debug info">;
def fcoverage_prefix_map_EQ
  : Joined<["-"], "fcoverage-prefix-map=">, Group<f_Group>,
    Flags<[CC1Option]>,
    HelpText<"remap file source paths in coverage mapping">;
def ffile_prefix_map_EQ
  : Joined<["-"], "ffile-prefix-map=">, Group<f_Group>,
    HelpText<"remap file source paths in debug info and predefined preprocessor macros">;
def fmacro_prefix_map_EQ
  : Joined<["-"], "fmacro-prefix-map=">, Group<Preprocessor_Group>, Flags<[CC1Option]>,
    HelpText<"remap file source paths in predefined preprocessor macros">;
defm force_dwarf_frame : BoolFOption<"force-dwarf-frame",
  CodeGenOpts<"ForceDwarfFrameSection">, DefaultFalse,
  PosFlag<SetTrue, [CC1Option], "Always emit a debug frame section">, NegFlag<SetFalse>>;
def g_Flag : Flag<["-"], "g">, Group<g_Group>,
  HelpText<"Generate source-level debug information">;
def gline_tables_only : Flag<["-"], "gline-tables-only">, Group<gN_Group>,
  Flags<[CoreOption]>, HelpText<"Emit debug line number tables only">;
def gline_directives_only : Flag<["-"], "gline-directives-only">, Group<gN_Group>,
  Flags<[CoreOption]>, HelpText<"Emit debug line info directives only">;
def gmlt : Flag<["-"], "gmlt">, Alias<gline_tables_only>;
def g0 : Flag<["-"], "g0">, Group<gN_Group>;
def g1 : Flag<["-"], "g1">, Group<gN_Group>, Alias<gline_tables_only>;
def g2 : Flag<["-"], "g2">, Group<gN_Group>;
def g3 : Flag<["-"], "g3">, Group<gN_Group>;
def ggdb : Flag<["-"], "ggdb">, Group<gTune_Group>;
def ggdb0 : Flag<["-"], "ggdb0">, Group<ggdbN_Group>;
def ggdb1 : Flag<["-"], "ggdb1">, Group<ggdbN_Group>;
def ggdb2 : Flag<["-"], "ggdb2">, Group<ggdbN_Group>;
def ggdb3 : Flag<["-"], "ggdb3">, Group<ggdbN_Group>;
def glldb : Flag<["-"], "glldb">, Group<gTune_Group>;
def gsce : Flag<["-"], "gsce">, Group<gTune_Group>;
def gdbx : Flag<["-"], "gdbx">, Group<gTune_Group>;
// Equivalent to our default dwarf version. Forces usual dwarf emission when
// CodeView is enabled.
def gdwarf : Flag<["-"], "gdwarf">, Group<g_Group>, Flags<[CoreOption]>,
  HelpText<"Generate source-level debug information with the default dwarf version">;
def gdwarf_2 : Flag<["-"], "gdwarf-2">, Group<g_Group>,
  HelpText<"Generate source-level debug information with dwarf version 2">;
def gdwarf_3 : Flag<["-"], "gdwarf-3">, Group<g_Group>,
  HelpText<"Generate source-level debug information with dwarf version 3">;
def gdwarf_4 : Flag<["-"], "gdwarf-4">, Group<g_Group>,
  HelpText<"Generate source-level debug information with dwarf version 4">;
def gdwarf_5 : Flag<["-"], "gdwarf-5">, Group<g_Group>,
  HelpText<"Generate source-level debug information with dwarf version 5">;
def gdwarf64 : Flag<["-"], "gdwarf64">, Group<g_Group>,
  Flags<[CC1Option, CC1AsOption]>,
  HelpText<"Enables DWARF64 format for ELF binaries, if debug information emission is enabled.">,
  MarshallingInfoFlag<CodeGenOpts<"Dwarf64">>;
def gdwarf32 : Flag<["-"], "gdwarf32">, Group<g_Group>,
  Flags<[CC1Option, CC1AsOption]>,
  HelpText<"Enables DWARF32 format for ELF binaries, if debug information emission is enabled.">;

def gcodeview : Flag<["-"], "gcodeview">,
  HelpText<"Generate CodeView debug information">,
  Flags<[CC1Option, CC1AsOption, CoreOption]>,
  MarshallingInfoFlag<CodeGenOpts<"EmitCodeView">>;
#if INTEL_CUSTOMIZATION
def traceback : Flag<["-"], "traceback">,
  HelpText<"Generate traceback debug information">,
  Flags<[CC1Option, CoreOption]>,
  MarshallingInfoFlag<CodeGenOpts<"EmitTraceBack">>;
#endif // INTEL_CUSTOMIZATION
defm codeview_ghash : BoolOption<"g", "codeview-ghash",
  CodeGenOpts<"CodeViewGHash">, DefaultFalse,
  PosFlag<SetTrue, [CC1Option], "Emit type record hashes in a .debug$H section">,
  NegFlag<SetFalse>, BothFlags<[CoreOption]>>;
defm inline_line_tables : BoolGOption<"inline-line-tables",
  CodeGenOpts<"NoInlineLineTables">, DefaultFalse,
  NegFlag<SetTrue, [CC1Option], "Don't emit inline line tables.">,
  PosFlag<SetFalse>, BothFlags<[CoreOption]>>;
// if INTEL_CUSTOMIZATION
def gintel_sti : Flag<["-"], "gintel-sti">,
  HelpText<"Generate Intel STI debug information">,
  Flags<[CC1Option]>,
  MarshallingInfoFlag<CodeGenOpts<"EmitIntelSTI">>;
def gintel_opencl_builtin_types : Joined<["-"], "gintel-opencl-builtin-types">,
 Group<internal_Group>,
 HelpText<"Emit OpenCL builtin types in debug as basic types">,
 Flags<[CC1Option]>,
 MarshallingInfoFlag<CodeGenOpts<"DebugOpenCLBasicTypes">>;
def gno_intel_opencl_builtin_types : Joined<["-"], "gno-intel-opencl-builtin-types">,
 Group<internal_Group>,
 HelpText<"Emit OpenCL builtin types in debug as defined in OpenCL headers">;
// endif // INTEL_CUSTOMIZATION

def gfull : Flag<["-"], "gfull">, Group<g_Group>;
def gused : Flag<["-"], "gused">, Group<g_Group>;
def gstabs : Joined<["-"], "gstabs">, Group<g_Group>, Flags<[Unsupported]>;
def gcoff : Joined<["-"], "gcoff">, Group<g_Group>, Flags<[Unsupported]>;
def gxcoff : Joined<["-"], "gxcoff">, Group<g_Group>, Flags<[Unsupported]>;
def gvms : Joined<["-"], "gvms">, Group<g_Group>, Flags<[Unsupported]>;
def gtoggle : Flag<["-"], "gtoggle">, Group<g_flags_Group>, Flags<[Unsupported]>;
def grecord_command_line : Flag<["-"], "grecord-command-line">,
  Group<g_flags_Group>;
def gno_record_command_line : Flag<["-"], "gno-record-command-line">,
  Group<g_flags_Group>;
def : Flag<["-"], "grecord-gcc-switches">, Alias<grecord_command_line>;
def : Flag<["-"], "gno-record-gcc-switches">, Alias<gno_record_command_line>;
defm strict_dwarf : BoolOption<"g", "strict-dwarf",
  CodeGenOpts<"DebugStrictDwarf">, DefaultFalse,
  PosFlag<SetTrue, [CC1Option]>, NegFlag<SetFalse>, BothFlags<[CoreOption]>>,
  Group<g_flags_Group>;
defm column_info : BoolOption<"g", "column-info",
  CodeGenOpts<"DebugColumnInfo">, DefaultTrue,
  NegFlag<SetFalse, [CC1Option]>, PosFlag<SetTrue>, BothFlags<[CoreOption]>>,
  Group<g_flags_Group>;
def gsplit_dwarf : Flag<["-"], "gsplit-dwarf">, Group<g_flags_Group>;
def gsplit_dwarf_EQ : Joined<["-"], "gsplit-dwarf=">, Group<g_flags_Group>,
  HelpText<"Set DWARF fission mode to either 'split' or 'single'">,
  Values<"split,single">;
def gno_split_dwarf : Flag<["-"], "gno-split-dwarf">, Group<g_flags_Group>;
def ggnu_pubnames : Flag<["-"], "ggnu-pubnames">, Group<g_flags_Group>, Flags<[CC1Option]>;
def gno_gnu_pubnames : Flag<["-"], "gno-gnu-pubnames">, Group<g_flags_Group>;
def gpubnames : Flag<["-"], "gpubnames">, Group<g_flags_Group>, Flags<[CC1Option]>;
def gno_pubnames : Flag<["-"], "gno-pubnames">, Group<g_flags_Group>;
def gdwarf_aranges : Flag<["-"], "gdwarf-aranges">, Group<g_flags_Group>;
def gmodules : Flag <["-"], "gmodules">, Group<gN_Group>,
  HelpText<"Generate debug info with external references to clang modules"
           " or precompiled headers">;
def gz_EQ : Joined<["-"], "gz=">, Group<g_flags_Group>,
    HelpText<"DWARF debug sections compression type">;
def gz : Flag<["-"], "gz">, Alias<gz_EQ>, AliasArgs<["zlib"]>, Group<g_flags_Group>;
def gembed_source : Flag<["-"], "gembed-source">, Group<g_flags_Group>, Flags<[CC1Option]>,
    HelpText<"Embed source text in DWARF debug sections">,
    MarshallingInfoFlag<CodeGenOpts<"EmbedSource">>;
def gno_embed_source : Flag<["-"], "gno-embed-source">, Group<g_flags_Group>,
    Flags<[NoXarchOption]>,
    HelpText<"Restore the default behavior of not embedding source text in DWARF debug sections">;
def headerpad__max__install__names : Joined<["-"], "headerpad_max_install_names">;
def help : Flag<["-", "--"], "help">, Flags<[CC1Option,CC1AsOption, FC1Option,
    FlangOption]>, HelpText<"Display available options">,
    MarshallingInfoFlag<FrontendOpts<"ShowHelp">>;
//if INTEL_CUSTOMIZATION
def fhelp : Flag<["-"], "fhelp">, Flags<[NoXarchOption]>, Alias<help>,
  HelpText<"Display available options">;
//endif INTEL_CUSTOMIZATION
def ibuiltininc : Flag<["-"], "ibuiltininc">,
  HelpText<"Enable builtin #include directories even when -nostdinc is used "
           "before or after -ibuiltininc. "
           "Using -nobuiltininc after the option disables it">;
def index_header_map : Flag<["-"], "index-header-map">, Flags<[CC1Option]>,
  HelpText<"Make the next included directory (-I or -F) an indexer header map">;
def idirafter : JoinedOrSeparate<["-"], "idirafter">, Group<clang_i_Group>, Flags<[CC1Option]>,
  HelpText<"Add directory to AFTER include search path">;
def iframework : JoinedOrSeparate<["-"], "iframework">, Group<clang_i_Group>, Flags<[CC1Option]>,
  HelpText<"Add directory to SYSTEM framework search path">;
def iframeworkwithsysroot : JoinedOrSeparate<["-"], "iframeworkwithsysroot">,
  Group<clang_i_Group>,
  HelpText<"Add directory to SYSTEM framework search path, "
           "absolute paths are relative to -isysroot">,
  MetaVarName<"<directory>">, Flags<[CC1Option]>;
def imacros : JoinedOrSeparate<["-", "--"], "imacros">, Group<clang_i_Group>, Flags<[CC1Option]>,
  HelpText<"Include macros from file before parsing">, MetaVarName<"<file>">,
  MarshallingInfoStringVector<PreprocessorOpts<"MacroIncludes">>;
def image__base : Separate<["-"], "image_base">;
def include_ : JoinedOrSeparate<["-", "--"], "include">, Group<clang_i_Group>, EnumName<"include">,
    MetaVarName<"<file>">, HelpText<"Include file before parsing">, Flags<[CC1Option]>;
def include_pch : Separate<["-"], "include-pch">, Group<clang_i_Group>, Flags<[CC1Option]>,
  HelpText<"Include precompiled header file">, MetaVarName<"<file>">,
  MarshallingInfoString<PreprocessorOpts<"ImplicitPCHInclude">>;
#if INTEL_CUSTOMIZATION
def pch_use : Separate<["-"], "pch-use">, Flags<[NoXarchOption]>, Alias<include_pch>,
  HelpText<"Include precompiled header file">, MetaVarName<"<file>">;
#endif // INTEL_CUSTOMIZATION
def relocatable_pch : Flag<["-", "--"], "relocatable-pch">, Flags<[CC1Option]>,
  HelpText<"Whether to build a relocatable precompiled header">,
  MarshallingInfoFlag<FrontendOpts<"RelocatablePCH">>;
def verify_pch : Flag<["-"], "verify-pch">, Group<Action_Group>, Flags<[CC1Option]>,
  HelpText<"Load and verify that a pre-compiled header file is not stale">;
def init : Separate<["-"], "init">;
def install__name : Separate<["-"], "install_name">;
def iprefix : JoinedOrSeparate<["-"], "iprefix">, Group<clang_i_Group>, Flags<[CC1Option]>,
  HelpText<"Set the -iwithprefix/-iwithprefixbefore prefix">, MetaVarName<"<dir>">;
//if INTEL_CUSTOMIZATION
def ipo : Flag<["-"], "ipo">, Alias<flto>,
  HelpText<"Enable LTO in 'full' mode">;
def no_ipo : Flag<["-"], "no-ipo">, Alias<fno_lto>,
  HelpText<"Disable LTO mode (default)">;
//endif INTEL_CUSTOMIZATION
def iquote : JoinedOrSeparate<["-"], "iquote">, Group<clang_i_Group>, Flags<[CC1Option]>,
  HelpText<"Add directory to QUOTE include search path">, MetaVarName<"<directory>">;
def isysroot : JoinedOrSeparate<["-"], "isysroot">, Group<clang_i_Group>, Flags<[CC1Option]>,
  HelpText<"Set the system root directory (usually /)">, MetaVarName<"<dir>">,
  MarshallingInfoString<HeaderSearchOpts<"Sysroot">, [{"/"}]>;
def isystem : JoinedOrSeparate<["-"], "isystem">, Group<clang_i_Group>,
  Flags<[CC1Option]>,
  HelpText<"Add directory to SYSTEM include search path">, MetaVarName<"<directory>">;
def isystem_after : JoinedOrSeparate<["-"], "isystem-after">,
  Group<clang_i_Group>, Flags<[NoXarchOption]>, MetaVarName<"<directory>">,
  HelpText<"Add directory to end of the SYSTEM include search path">;
def iwithprefixbefore : JoinedOrSeparate<["-"], "iwithprefixbefore">, Group<clang_i_Group>,
  HelpText<"Set directory to include search path with prefix">, MetaVarName<"<dir>">,
  Flags<[CC1Option]>;
def iwithprefix : JoinedOrSeparate<["-"], "iwithprefix">, Group<clang_i_Group>, Flags<[CC1Option]>,
  HelpText<"Set directory to SYSTEM include search path with prefix">, MetaVarName<"<dir>">;
def iwithsysroot : JoinedOrSeparate<["-"], "iwithsysroot">, Group<clang_i_Group>,
  HelpText<"Add directory to SYSTEM include search path, "
           "absolute paths are relative to -isysroot">, MetaVarName<"<directory>">,
  Flags<[CC1Option]>;
def ivfsoverlay : JoinedOrSeparate<["-"], "ivfsoverlay">, Group<clang_i_Group>, Flags<[CC1Option]>,
  HelpText<"Overlay the virtual filesystem described by file over the real file system">;
// if INTEL_CUSTOMIZATION
def ivfsoverlay_lib : JoinedOrSeparate<["-"], "ivfsoverlay-lib">, Group<clang_i_Group>, Flags<[CC1Option]>,
  HelpText<"Load the virtual filesystem from shared library">,
  MarshallingInfoStringVector<HeaderSearchOpts<"VFSOverlayLibs">>;
// endif INTEL_CUSTOMIZATION
def imultilib : Separate<["-"], "imultilib">, Group<gfortran_Group>;
def keep__private__externs : Flag<["-"], "keep_private_externs">;
def l : JoinedOrSeparate<["-"], "l">, Flags<[LinkerInput, RenderJoined]>,
        Group<Link_Group>;
def lazy__framework : Separate<["-"], "lazy_framework">, Flags<[LinkerInput]>;
def lazy__library : Separate<["-"], "lazy_library">, Flags<[LinkerInput]>;
def mlittle_endian : Flag<["-"], "mlittle-endian">, Flags<[NoXarchOption]>;
def EL : Flag<["-"], "EL">, Alias<mlittle_endian>;
def mbig_endian : Flag<["-"], "mbig-endian">, Flags<[NoXarchOption]>;
def EB : Flag<["-"], "EB">, Alias<mbig_endian>;
def m16 : Flag<["-"], "m16">, Group<m_Group>, Flags<[NoXarchOption, CoreOption]>;
def m32 : Flag<["-"], "m32">, Group<m_Group>, Flags<[NoXarchOption, CoreOption]>;
def mqdsp6_compat : Flag<["-"], "mqdsp6-compat">, Group<m_Group>, Flags<[NoXarchOption,CC1Option]>,
  HelpText<"Enable hexagon-qdsp6 backward compatibility">,
  MarshallingInfoFlag<LangOpts<"HexagonQdsp6Compat">>;
def m64 : Flag<["-"], "m64">, Group<m_Group>, Flags<[NoXarchOption, CoreOption]>;
#if INTEL_CUSTOMIZATION
#if INTEL_FEATURE_ICECODE
def micecode : Flag<["-"], "micecode">, Group<m_Group>, Flags<[NoXarchOption, CoreOption]>;
#endif // INTEL_FEATURE_ICECODE
#endif // INTEL_CUSTOMIZATION
def mx32 : Flag<["-"], "mx32">, Group<m_Group>, Flags<[NoXarchOption, CoreOption]>;
def mabi_EQ : Joined<["-"], "mabi=">, Group<m_Group>;
def miamcu : Flag<["-"], "miamcu">, Group<m_Group>, Flags<[NoXarchOption, CoreOption]>,
  HelpText<"Use Intel MCU ABI">;
def mno_iamcu : Flag<["-"], "mno-iamcu">, Group<m_Group>, Flags<[NoXarchOption, CoreOption]>;
def malign_functions_EQ : Joined<["-"], "malign-functions=">, Group<clang_ignored_m_Group>;
def malign_loops_EQ : Joined<["-"], "malign-loops=">, Group<clang_ignored_m_Group>;
def malign_jumps_EQ : Joined<["-"], "malign-jumps=">, Group<clang_ignored_m_Group>;
def malign_branch_EQ : CommaJoined<["-"], "malign-branch=">, Group<m_Group>, Flags<[NoXarchOption]>,
  HelpText<"Specify types of branches to align">;
def malign_branch_boundary_EQ : Joined<["-"], "malign-branch-boundary=">, Group<m_Group>, Flags<[NoXarchOption]>,
  HelpText<"Specify the boundary's size to align branches">;
def mpad_max_prefix_size_EQ : Joined<["-"], "mpad-max-prefix-size=">, Group<m_Group>, Flags<[NoXarchOption]>,
  HelpText<"Specify maximum number of prefixes to use for padding">;
def mbranches_within_32B_boundaries : Flag<["-"], "mbranches-within-32B-boundaries">, Flags<[NoXarchOption]>, Group<m_Group>,
  HelpText<"Align selected branches (fused, jcc, jmp) within 32-byte boundary">;
def mfancy_math_387 : Flag<["-"], "mfancy-math-387">, Group<clang_ignored_m_Group>;
def mlong_calls : Flag<["-"], "mlong-calls">, Group<m_Group>,
  HelpText<"Generate branches with extended addressability, usually via indirect jumps.">;
def mdouble_EQ : Joined<["-"], "mdouble=">, Group<m_Group>, Values<"32,64">, Flags<[CC1Option]>,
  HelpText<"Force double to be 32 bits or 64 bits">,
  MarshallingInfoInt<LangOpts<"DoubleSize">, "0">;
def LongDouble_Group : OptionGroup<"<LongDouble group>">, Group<m_Group>,
  DocName<"Long double flags">,
  DocBrief<[{Selects the long double implementation}]>;
def mlong_double_64 : Flag<["-"], "mlong-double-64">, Group<LongDouble_Group>, Flags<[CC1Option]>,
  HelpText<"Force long double to be 64 bits">;
def mlong_double_80 : Flag<["-"], "mlong-double-80">, Group<LongDouble_Group>, Flags<[CC1Option]>,
  HelpText<"Force long double to be 80 bits, padded to 128 bits for storage">;
def mlong_double_128 : Flag<["-"], "mlong-double-128">, Group<LongDouble_Group>, Flags<[CC1Option]>,
  HelpText<"Force long double to be 128 bits">;
def mno_long_calls : Flag<["-"], "mno-long-calls">, Group<m_Group>,
  HelpText<"Restore the default behaviour of not generating long calls">;
def mexecute_only : Flag<["-"], "mexecute-only">, Group<m_arm_Features_Group>,
  HelpText<"Disallow generation of data access to code sections (ARM only)">;
def mno_execute_only : Flag<["-"], "mno-execute-only">, Group<m_arm_Features_Group>,
  HelpText<"Allow generation of data access to code sections (ARM only)">;
def mtp_mode_EQ : Joined<["-"], "mtp=">, Group<m_arm_Features_Group>, Values<"soft,cp15,el0,el1,el2,el3">,
  HelpText<"Thread pointer access method (AArch32/AArch64 only)">;
def mpure_code : Flag<["-"], "mpure-code">, Alias<mexecute_only>; // Alias for GCC compatibility
def mno_pure_code : Flag<["-"], "mno-pure-code">, Alias<mno_execute_only>;
def mtvos_version_min_EQ : Joined<["-"], "mtvos-version-min=">, Group<m_Group>;
def mappletvos_version_min_EQ : Joined<["-"], "mappletvos-version-min=">, Alias<mtvos_version_min_EQ>;
def mtvos_simulator_version_min_EQ : Joined<["-"], "mtvos-simulator-version-min=">;
def mappletvsimulator_version_min_EQ : Joined<["-"], "mappletvsimulator-version-min=">, Alias<mtvos_simulator_version_min_EQ>;
def mwatchos_version_min_EQ : Joined<["-"], "mwatchos-version-min=">, Group<m_Group>;
def mwatchos_simulator_version_min_EQ : Joined<["-"], "mwatchos-simulator-version-min=">;
def mwatchsimulator_version_min_EQ : Joined<["-"], "mwatchsimulator-version-min=">, Alias<mwatchos_simulator_version_min_EQ>;
def march_EQ : Joined<["-"], "march=">, Group<m_Group>, Flags<[CoreOption]>;
def masm_EQ : Joined<["-"], "masm=">, Group<m_Group>, Flags<[NoXarchOption]>;
def mcmodel_EQ : Joined<["-"], "mcmodel=">, Group<m_Group>, Flags<[CC1Option]>,
  MarshallingInfoString<TargetOpts<"CodeModel">, [{"default"}]>;
#if INTEL_CUSTOMIZATION
def mcmodel_Separate : Separate<["-"], "mcmodel">, Alias<mcmodel_EQ>;
#endif // INTEL_CUSTOMIZATION
def mtls_size_EQ : Joined<["-"], "mtls-size=">, Group<m_Group>, Flags<[NoXarchOption, CC1Option]>,
  HelpText<"Specify bit size of immediate TLS offsets (AArch64 ELF only): "
           "12 (for 4KB) | 24 (for 16MB, default) | 32 (for 4GB) | 48 (for 256TB, needs -mcmodel=large)">,
  MarshallingInfoInt<CodeGenOpts<"TLSSize">>;
def mimplicit_it_EQ : Joined<["-"], "mimplicit-it=">, Group<m_Group>;
def mdefault_build_attributes : Joined<["-"], "mdefault-build-attributes">, Group<m_Group>;
def mno_default_build_attributes : Joined<["-"], "mno-default-build-attributes">, Group<m_Group>;
def mconstant_cfstrings : Flag<["-"], "mconstant-cfstrings">, Group<clang_ignored_m_Group>;
def mconsole : Joined<["-"], "mconsole">, Group<m_Group>, Flags<[NoXarchOption]>;
def mwindows : Joined<["-"], "mwindows">, Group<m_Group>, Flags<[NoXarchOption]>;
def mdll : Joined<["-"], "mdll">, Group<m_Group>, Flags<[NoXarchOption]>;
def municode : Joined<["-"], "municode">, Group<m_Group>, Flags<[NoXarchOption]>;
def mthreads : Joined<["-"], "mthreads">, Group<m_Group>, Flags<[NoXarchOption]>;
def mcpu_EQ : Joined<["-"], "mcpu=">, Group<m_Group>;
def mmcu_EQ : Joined<["-"], "mmcu=">, Group<m_Group>;
def msim : Flag<["-"], "msim">, Group<m_Group>;
def mdynamic_no_pic : Joined<["-"], "mdynamic-no-pic">, Group<m_Group>;
def mfix_and_continue : Flag<["-"], "mfix-and-continue">, Group<clang_ignored_m_Group>;
def mieee_fp : Flag<["-"], "mieee-fp">, Group<clang_ignored_m_Group>;
def minline_all_stringops : Flag<["-"], "minline-all-stringops">, Group<clang_ignored_m_Group>;
def mno_inline_all_stringops : Flag<["-"], "mno-inline-all-stringops">, Group<clang_ignored_m_Group>;
def malign_double : Flag<["-"], "malign-double">, Group<m_Group>, Flags<[CC1Option]>,
  HelpText<"Align doubles to two words in structs (x86 only)">,
  MarshallingInfoFlag<LangOpts<"AlignDouble">>;
def mfloat_abi_EQ : Joined<["-"], "mfloat-abi=">, Group<m_Group>, Values<"soft,softfp,hard">;
def mfpmath_EQ : Joined<["-"], "mfpmath=">, Group<m_Group>;
def mfpu_EQ : Joined<["-"], "mfpu=">, Group<m_Group>;
def mhwdiv_EQ : Joined<["-"], "mhwdiv=">, Group<m_Group>;
def mhwmult_EQ : Joined<["-"], "mhwmult=">, Group<m_Group>;
def mglobal_merge : Flag<["-"], "mglobal-merge">, Group<m_Group>, Flags<[CC1Option]>,
  HelpText<"Enable merging of globals">;
def mhard_float : Flag<["-"], "mhard-float">, Group<m_Group>;
def miphoneos_version_min_EQ : Joined<["-"], "miphoneos-version-min=">, Group<m_Group>;
def mios_version_min_EQ : Joined<["-"], "mios-version-min=">,
  Alias<miphoneos_version_min_EQ>, HelpText<"Set iOS deployment target">;
def mios_simulator_version_min_EQ : Joined<["-"], "mios-simulator-version-min=">;
def miphonesimulator_version_min_EQ : Joined<["-"], "miphonesimulator-version-min=">, Alias<mios_simulator_version_min_EQ>;
def mkernel : Flag<["-"], "mkernel">, Group<m_Group>;
def mlinker_version_EQ : Joined<["-"], "mlinker-version=">,
  Flags<[NoXarchOption]>;
def mllvm : Separate<["-"], "mllvm">, Flags<[CC1Option,CC1AsOption,CoreOption]>,
  HelpText<"Additional arguments to forward to LLVM's option processing">,
  MarshallingInfoStringVector<FrontendOpts<"LLVMArgs">>;
def mmacosx_version_min_EQ : Joined<["-"], "mmacosx-version-min=">,
  Group<m_Group>, HelpText<"Set Mac OS X deployment target">;
def mmacos_version_min_EQ : Joined<["-"], "mmacos-version-min=">,
  Group<m_Group>, Alias<mmacosx_version_min_EQ>;
def mms_bitfields : Flag<["-"], "mms-bitfields">, Group<m_Group>, Flags<[CC1Option]>,
  HelpText<"Set the default structure layout to be compatible with the Microsoft compiler standard">,
  MarshallingInfoFlag<LangOpts<"MSBitfields">>;
def moutline : Flag<["-"], "moutline">, Group<f_clang_Group>, Flags<[CC1Option]>,
    HelpText<"Enable function outlining (AArch64 only)">;
def mno_outline : Flag<["-"], "mno-outline">, Group<f_clang_Group>, Flags<[CC1Option]>,
    HelpText<"Disable function outlining (AArch64 only)">;
def mno_ms_bitfields : Flag<["-"], "mno-ms-bitfields">, Group<m_Group>,
  HelpText<"Do not set the default structure layout to be compatible with the Microsoft compiler standard">;
def mstackrealign : Flag<["-"], "mstackrealign">, Group<m_Group>, Flags<[CC1Option]>,
  HelpText<"Force realign the stack at entry to every function">,
  MarshallingInfoFlag<CodeGenOpts<"StackRealignment">>;
def mstack_alignment : Joined<["-"], "mstack-alignment=">, Group<m_Group>, Flags<[CC1Option]>,
  HelpText<"Set the stack alignment">,
  MarshallingInfoInt<CodeGenOpts<"StackAlignment">>;
def mstack_probe_size : Joined<["-"], "mstack-probe-size=">, Group<m_Group>, Flags<[CC1Option]>,
  HelpText<"Set the stack probe size">,
  MarshallingInfoInt<CodeGenOpts<"StackProbeSize">, "4096">;
def mstack_arg_probe : Flag<["-"], "mstack-arg-probe">, Group<m_Group>,
  HelpText<"Enable stack probes">;
def mno_stack_arg_probe : Flag<["-"], "mno-stack-arg-probe">, Group<m_Group>, Flags<[CC1Option]>,
  HelpText<"Disable stack probes which are enabled by default">,
  MarshallingInfoFlag<CodeGenOpts<"NoStackArgProbe">>;
def mthread_model : Separate<["-"], "mthread-model">, Group<m_Group>, Flags<[CC1Option]>,
  HelpText<"The thread model to use, e.g. posix, single (posix by default)">, Values<"posix,single">,
  NormalizedValues<["POSIX", "Single"]>, NormalizedValuesScope<"LangOptions::ThreadModelKind">,
  MarshallingInfoEnum<LangOpts<"ThreadModel">, "POSIX">;
def meabi : Separate<["-"], "meabi">, Group<m_Group>, Flags<[CC1Option]>,
  HelpText<"Set EABI type, e.g. 4, 5 or gnu (default depends on triple)">, Values<"default,4,5,gnu">,
  MarshallingInfoEnum<TargetOpts<"EABIVersion">, "Default">,
  NormalizedValuesScope<"llvm::EABI">,
  NormalizedValues<["Default", "EABI4", "EABI5", "GNU"]>;

def mno_constant_cfstrings : Flag<["-"], "mno-constant-cfstrings">, Group<m_Group>;
def mno_global_merge : Flag<["-"], "mno-global-merge">, Group<m_Group>, Flags<[CC1Option]>,
  HelpText<"Disable merging of globals">;
def mno_pascal_strings : Flag<["-"], "mno-pascal-strings">,
  Alias<fno_pascal_strings>;
def mno_red_zone : Flag<["-"], "mno-red-zone">, Group<m_Group>;
def mno_tls_direct_seg_refs : Flag<["-"], "mno-tls-direct-seg-refs">, Group<m_Group>, Flags<[CC1Option]>,
  HelpText<"Disable direct TLS access through segment registers">,
  MarshallingInfoFlag<CodeGenOpts<"IndirectTlsSegRefs">>;
def mno_relax_all : Flag<["-"], "mno-relax-all">, Group<m_Group>;
def mno_rtd: Flag<["-"], "mno-rtd">, Group<m_Group>;
def mno_soft_float : Flag<["-"], "mno-soft-float">, Group<m_Group>;
def mno_stackrealign : Flag<["-"], "mno-stackrealign">, Group<m_Group>;

def mretpoline : Flag<["-"], "mretpoline">, Group<m_Group>, Flags<[CoreOption,NoXarchOption]>;
def mno_retpoline : Flag<["-"], "mno-retpoline">, Group<m_Group>, Flags<[CoreOption,NoXarchOption]>;
defm speculative_load_hardening : BoolOption<"m", "speculative-load-hardening",
  CodeGenOpts<"SpeculativeLoadHardening">, DefaultFalse,
  PosFlag<SetTrue, [CC1Option]>, NegFlag<SetFalse>, BothFlags<[CoreOption]>>,
  Group<m_Group>;
def mlvi_hardening : Flag<["-"], "mlvi-hardening">, Group<m_Group>, Flags<[CoreOption,NoXarchOption]>,
  HelpText<"Enable all mitigations for Load Value Injection (LVI)">;
def mno_lvi_hardening : Flag<["-"], "mno-lvi-hardening">, Group<m_Group>, Flags<[CoreOption,NoXarchOption]>,
  HelpText<"Disable mitigations for Load Value Injection (LVI)">;
def mlvi_cfi : Flag<["-"], "mlvi-cfi">, Group<m_Group>, Flags<[CoreOption,NoXarchOption]>,
  HelpText<"Enable only control-flow mitigations for Load Value Injection (LVI)">;
def mno_lvi_cfi : Flag<["-"], "mno-lvi-cfi">, Group<m_Group>, Flags<[CoreOption,NoXarchOption]>,
  HelpText<"Disable control-flow mitigations for Load Value Injection (LVI)">;
def m_seses : Flag<["-"], "mseses">, Group<m_Group>, Flags<[CoreOption, NoXarchOption]>,
  HelpText<"Enable speculative execution side effect suppression (SESES). "
    "Includes LVI control flow integrity mitigations">;
def mno_seses : Flag<["-"], "mno-seses">, Group<m_Group>, Flags<[CoreOption, NoXarchOption]>,
  HelpText<"Disable speculative execution side effect suppression (SESES)">;

def mrelax : Flag<["-"], "mrelax">, Group<m_Group>,
  HelpText<"Enable linker relaxation">;
def mno_relax : Flag<["-"], "mno-relax">, Group<m_Group>,
  HelpText<"Disable linker relaxation">;
def msmall_data_limit_EQ : Joined<["-"], "msmall-data-limit=">, Group<m_Group>,
  Alias<G>,
  HelpText<"Put global and static data smaller than the limit into a special section">;
def msave_restore : Flag<["-"], "msave-restore">, Group<m_riscv_Features_Group>,
  HelpText<"Enable using library calls for save and restore">;
def mno_save_restore : Flag<["-"], "mno-save-restore">, Group<m_riscv_Features_Group>,
  HelpText<"Disable using library calls for save and restore">;
def mcmodel_EQ_medlow : Flag<["-"], "mcmodel=medlow">, Group<m_riscv_Features_Group>,
  Flags<[CC1Option]>, Alias<mcmodel_EQ>, AliasArgs<["small"]>,
  HelpText<"Equivalent to -mcmodel=small, compatible with RISC-V gcc.">;
def mcmodel_EQ_medany : Flag<["-"], "mcmodel=medany">, Group<m_riscv_Features_Group>,
  Flags<[CC1Option]>, Alias<mcmodel_EQ>, AliasArgs<["medium"]>,
  HelpText<"Equivalent to -mcmodel=medium, compatible with RISC-V gcc.">;
def menable_experimental_extensions : Flag<["-"], "menable-experimental-extensions">, Group<m_Group>,
  HelpText<"Enable use of experimental RISC-V extensions.">;

def munaligned_access : Flag<["-"], "munaligned-access">, Group<m_arm_Features_Group>,
  HelpText<"Allow memory accesses to be unaligned (AArch32/AArch64 only)">;
def mno_unaligned_access : Flag<["-"], "mno-unaligned-access">, Group<m_arm_Features_Group>,
  HelpText<"Force all memory accesses to be aligned (AArch32/AArch64 only)">;
def mstrict_align : Flag<["-"], "mstrict-align">, Alias<mno_unaligned_access>, Flags<[CC1Option,HelpHidden]>,
  HelpText<"Force all memory accesses to be aligned (same as mno-unaligned-access)">;
def mno_thumb : Flag<["-"], "mno-thumb">, Group<m_arm_Features_Group>;
def mrestrict_it: Flag<["-"], "mrestrict-it">, Group<m_arm_Features_Group>,
  HelpText<"Disallow generation of deprecated IT blocks for ARMv8. It is on by default for ARMv8 Thumb mode.">;
def mno_restrict_it: Flag<["-"], "mno-restrict-it">, Group<m_arm_Features_Group>,
  HelpText<"Allow generation of deprecated IT blocks for ARMv8. It is off by default for ARMv8 Thumb mode">;
def marm : Flag<["-"], "marm">, Alias<mno_thumb>;
def ffixed_r9 : Flag<["-"], "ffixed-r9">, Group<m_arm_Features_Group>,
  HelpText<"Reserve the r9 register (ARM only)">;
def mno_movt : Flag<["-"], "mno-movt">, Group<m_arm_Features_Group>,
  HelpText<"Disallow use of movt/movw pairs (ARM only)">;
def mcrc : Flag<["-"], "mcrc">, Group<m_Group>,
  HelpText<"Allow use of CRC instructions (ARM/Mips only)">;
def mnocrc : Flag<["-"], "mnocrc">, Group<m_arm_Features_Group>,
  HelpText<"Disallow use of CRC instructions (ARM only)">;
def mno_neg_immediates: Flag<["-"], "mno-neg-immediates">, Group<m_arm_Features_Group>,
  HelpText<"Disallow converting instructions with negative immediates to their negation or inversion.">;
def mcmse : Flag<["-"], "mcmse">, Group<m_arm_Features_Group>,
  Flags<[NoXarchOption,CC1Option]>,
  HelpText<"Allow use of CMSE (Armv8-M Security Extensions)">,
  MarshallingInfoFlag<LangOpts<"Cmse">>;
def ForceAAPCSBitfieldLoad : Flag<["-"], "faapcs-bitfield-load">, Group<m_arm_Features_Group>,
  Flags<[NoXarchOption,CC1Option]>,
  HelpText<"Follows the AAPCS standard that all volatile bit-field write generates at least one load. (ARM only).">,
  MarshallingInfoFlag<CodeGenOpts<"ForceAAPCSBitfieldLoad">>;
defm aapcs_bitfield_width : BoolOption<"f", "aapcs-bitfield-width",
  CodeGenOpts<"AAPCSBitfieldWidth">, DefaultTrue,
  NegFlag<SetFalse, [], "Do not follow">, PosFlag<SetTrue, [], "Follow">,
  BothFlags<[NoXarchOption, CC1Option], " the AAPCS standard requirement stating that"
            " volatile bit-field width is dictated by the field container type. (ARM only).">>,
  Group<m_arm_Features_Group>;

def mgeneral_regs_only : Flag<["-"], "mgeneral-regs-only">, Group<m_aarch64_Features_Group>,
  HelpText<"Generate code which only uses the general purpose registers (AArch64 only)">;
def mfix_cortex_a53_835769 : Flag<["-"], "mfix-cortex-a53-835769">,
  Group<m_aarch64_Features_Group>,
  HelpText<"Workaround Cortex-A53 erratum 835769 (AArch64 only)">;
def mno_fix_cortex_a53_835769 : Flag<["-"], "mno-fix-cortex-a53-835769">,
  Group<m_aarch64_Features_Group>,
  HelpText<"Don't workaround Cortex-A53 erratum 835769 (AArch64 only)">;
def mmark_bti_property : Flag<["-"], "mmark-bti-property">,
  Group<m_aarch64_Features_Group>,
  HelpText<"Add .note.gnu.property with BTI to assembly files (AArch64 only)">;
foreach i = {1-31} in
  def ffixed_x#i : Flag<["-"], "ffixed-x"#i>, Group<m_Group>,
    HelpText<"Reserve the x"#i#" register (AArch64/RISC-V only)">;

foreach i = {8-15,18} in
  def fcall_saved_x#i : Flag<["-"], "fcall-saved-x"#i>, Group<m_aarch64_Features_Group>,
    HelpText<"Make the x"#i#" register call-saved (AArch64 only)">;

def msve_vector_bits_EQ : Joined<["-"], "msve-vector-bits=">,
  Group<m_aarch64_Features_Group>, Flags<[NoXarchOption,CC1Option]>,
  HelpText<"Specify the size in bits of an SVE vector register. Defaults to the"
           " vector length agnostic value of \"scalable\". (AArch64 only)">,
  Values<"128,256,512,1024,2048,scalable">,
  NormalizedValues<["128", "256", "512", "1024", "2048", "0"]>,
  MarshallingInfoEnum<LangOpts<"ArmSveVectorBits">, "0">;

def msign_return_address_EQ : Joined<["-"], "msign-return-address=">,
  Flags<[CC1Option]>, Group<m_Group>, Values<"none,all,non-leaf">,
  HelpText<"Select return address signing scope">;
def mbranch_protection_EQ : Joined<["-"], "mbranch-protection=">,
  HelpText<"Enforce targets of indirect branches and function returns">;

def mharden_sls_EQ : Joined<["-"], "mharden-sls=">,
  HelpText<"Select straight-line speculation hardening scope">;

def msimd128 : Flag<["-"], "msimd128">, Group<m_wasm_Features_Group>;
def mno_simd128 : Flag<["-"], "mno-simd128">, Group<m_wasm_Features_Group>;
def mnontrapping_fptoint : Flag<["-"], "mnontrapping-fptoint">, Group<m_wasm_Features_Group>;
def mno_nontrapping_fptoint : Flag<["-"], "mno-nontrapping-fptoint">, Group<m_wasm_Features_Group>;
def msign_ext : Flag<["-"], "msign-ext">, Group<m_wasm_Features_Group>;
def mno_sign_ext : Flag<["-"], "mno-sign-ext">, Group<m_wasm_Features_Group>;
def mexception_handing : Flag<["-"], "mexception-handling">, Group<m_wasm_Features_Group>;
def mno_exception_handing : Flag<["-"], "mno-exception-handling">, Group<m_wasm_Features_Group>;
def matomics : Flag<["-"], "matomics">, Group<m_wasm_Features_Group>;
def mno_atomics : Flag<["-"], "mno-atomics">, Group<m_wasm_Features_Group>;
def mbulk_memory : Flag<["-"], "mbulk-memory">, Group<m_wasm_Features_Group>;
def mno_bulk_memory : Flag<["-"], "mno-bulk-memory">, Group<m_wasm_Features_Group>;
def mmutable_globals : Flag<["-"], "mmutable-globals">, Group<m_wasm_Features_Group>;
def mno_mutable_globals : Flag<["-"], "mno-mutable-globals">, Group<m_wasm_Features_Group>;
def mmultivalue : Flag<["-"], "mmultivalue">, Group<m_wasm_Features_Group>;
def mno_multivalue : Flag<["-"], "mno-multivalue">, Group<m_wasm_Features_Group>;
def mtail_call : Flag<["-"], "mtail-call">, Group<m_wasm_Features_Group>;
def mno_tail_call : Flag<["-"], "mno-tail-call">, Group<m_wasm_Features_Group>;
def mreference_types : Flag<["-"], "mreference-types">, Group<m_wasm_Features_Group>;
def mno_reference_types : Flag<["-"], "mno-reference-types">, Group<m_wasm_Features_Group>;
def mexec_model_EQ : Joined<["-"], "mexec-model=">, Group<m_wasm_Features_Driver_Group>,
                     Values<"command,reactor">,
                     HelpText<"Execution model (WebAssembly only)">;

defm amdgpu_ieee : BoolOption<"m", "amdgpu-ieee",
  CodeGenOpts<"EmitIEEENaNCompliantInsts">, DefaultTrue,
  PosFlag<SetTrue, [], "Sets the IEEE bit in the expected default floating point "
  " mode register. Floating point opcodes that support exception flag "
  "gathering quiet and propagate signaling NaN inputs per IEEE 754-2008. "
  "This option changes the ABI. (AMDGPU only)">,
  NegFlag<SetFalse, [CC1Option]>>, Group<m_Group>;

def mcode_object_version_EQ : Joined<["-"], "mcode-object-version=">, Group<m_Group>,
  HelpText<"Specify code object ABI version. Defaults to 3. (AMDGPU only)">,
  MetaVarName<"<version>">, Values<"2,3,4">;

defm code_object_v3_legacy : SimpleMFlag<"code-object-v3",
  "Legacy option to specify code object ABI V3",
  "Legacy option to specify code object ABI V2",
  " (AMDGPU only)">;
defm cumode : SimpleMFlag<"cumode",
  "Specify CU wavefront", "Specify WGP wavefront",
  " execution mode (AMDGPU only)", m_amdgpu_Features_Group>;
defm tgsplit : SimpleMFlag<"tgsplit", "Enable", "Disable",
  " threadgroup split execution mode (AMDGPU only)", m_amdgpu_Features_Group>;
defm wavefrontsize64 : SimpleMFlag<"wavefrontsize64",
  "Specify wavefront size 64", "Specify wavefront size 32",
  " mode (AMDGPU only)">;

defm unsafe_fp_atomics : BoolOption<"m", "unsafe-fp-atomics",
  TargetOpts<"AllowAMDGPUUnsafeFPAtomics">, DefaultFalse,
  PosFlag<SetTrue, [CC1Option], "Enable unsafe floating point atomic instructions (AMDGPU only)">,
  NegFlag<SetFalse>>, Group<m_Group>;

def faltivec : Flag<["-"], "faltivec">, Group<f_Group>, Flags<[NoXarchOption]>;
def fno_altivec : Flag<["-"], "fno-altivec">, Group<f_Group>, Flags<[NoXarchOption]>;
def maltivec : Flag<["-"], "maltivec">, Group<m_ppc_Features_Group>;
def mno_altivec : Flag<["-"], "mno-altivec">, Group<m_ppc_Features_Group>;
def mpcrel: Flag<["-"], "mpcrel">, Group<m_ppc_Features_Group>;
def mno_pcrel: Flag<["-"], "mno-pcrel">, Group<m_ppc_Features_Group>;
def mprefixed: Flag<["-"], "mprefixed">, Group<m_ppc_Features_Group>;
def mno_prefixed: Flag<["-"], "mno-prefixed">, Group<m_ppc_Features_Group>;
def mspe : Flag<["-"], "mspe">, Group<m_ppc_Features_Group>;
def mno_spe : Flag<["-"], "mno-spe">, Group<m_ppc_Features_Group>;
def mefpu2 : Flag<["-"], "mefpu2">, Group<m_ppc_Features_Group>;
def mabi_EQ_vec_extabi : Flag<["-"], "mabi=vec-extabi">, Group<m_Group>, Flags<[CC1Option]>,
  HelpText<"Enable the extended Altivec ABI on AIX (AIX only). Uses volatile and nonvolatile vector registers">,
  MarshallingInfoFlag<LangOpts<"EnableAIXExtendedAltivecABI">>;
def mabi_EQ_vec_default : Flag<["-"], "mabi=vec-default">, Group<m_Group>, Flags<[CC1Option]>,
  HelpText<"Enable the default Altivec ABI on AIX (AIX only). Uses only volatile vector registers.">;
def mvsx : Flag<["-"], "mvsx">, Group<m_ppc_Features_Group>;
def mno_vsx : Flag<["-"], "mno-vsx">, Group<m_ppc_Features_Group>;
def msecure_plt : Flag<["-"], "msecure-plt">, Group<m_ppc_Features_Group>;
def mpower8_vector : Flag<["-"], "mpower8-vector">,
    Group<m_ppc_Features_Group>;
def mno_power8_vector : Flag<["-"], "mno-power8-vector">,
    Group<m_ppc_Features_Group>;
def mpower9_vector : Flag<["-"], "mpower9-vector">,
    Group<m_ppc_Features_Group>;
def mno_power9_vector : Flag<["-"], "mno-power9-vector">,
    Group<m_ppc_Features_Group>;
def mpower10_vector : Flag<["-"], "mpower10-vector">,
    Group<m_ppc_Features_Group>;
def mno_power10_vector : Flag<["-"], "mno-power10-vector">,
    Group<m_ppc_Features_Group>;
def mpower8_crypto : Flag<["-"], "mcrypto">,
    Group<m_ppc_Features_Group>;
def mnopower8_crypto : Flag<["-"], "mno-crypto">,
    Group<m_ppc_Features_Group>;
def mdirect_move : Flag<["-"], "mdirect-move">,
    Group<m_ppc_Features_Group>;
def mnodirect_move : Flag<["-"], "mno-direct-move">,
    Group<m_ppc_Features_Group>;
def mpaired_vector_memops: Flag<["-"], "mpaired-vector-memops">,
    Group<m_ppc_Features_Group>;
def mnopaired_vector_memops: Flag<["-"], "mno-paired-vector-memops">,
    Group<m_ppc_Features_Group>;
def mhtm : Flag<["-"], "mhtm">, Group<m_ppc_Features_Group>;
def mno_htm : Flag<["-"], "mno-htm">, Group<m_ppc_Features_Group>;
def mfprnd : Flag<["-"], "mfprnd">, Group<m_ppc_Features_Group>;
def mno_fprnd : Flag<["-"], "mno-fprnd">, Group<m_ppc_Features_Group>;
def mcmpb : Flag<["-"], "mcmpb">, Group<m_ppc_Features_Group>;
def mno_cmpb : Flag<["-"], "mno-cmpb">, Group<m_ppc_Features_Group>;
def misel : Flag<["-"], "misel">, Group<m_ppc_Features_Group>;
def mno_isel : Flag<["-"], "mno-isel">, Group<m_ppc_Features_Group>;
def mmfocrf : Flag<["-"], "mmfocrf">, Group<m_ppc_Features_Group>;
def mmfcrf : Flag<["-"], "mmfcrf">, Alias<mmfocrf>;
def mno_mfocrf : Flag<["-"], "mno-mfocrf">, Group<m_ppc_Features_Group>;
def mno_mfcrf : Flag<["-"], "mno-mfcrf">, Alias<mno_mfocrf>;
def mpopcntd : Flag<["-"], "mpopcntd">, Group<m_ppc_Features_Group>;
def mno_popcntd : Flag<["-"], "mno-popcntd">, Group<m_ppc_Features_Group>;
def mcrbits : Flag<["-"], "mcrbits">, Group<m_ppc_Features_Group>;
def mno_crbits : Flag<["-"], "mno-crbits">, Group<m_ppc_Features_Group>;
def minvariant_function_descriptors :
  Flag<["-"], "minvariant-function-descriptors">, Group<m_ppc_Features_Group>;
def mno_invariant_function_descriptors :
  Flag<["-"], "mno-invariant-function-descriptors">,
  Group<m_ppc_Features_Group>;
def mfloat128: Flag<["-"], "mfloat128">,
    Group<m_ppc_Features_Group>;
def mno_float128 : Flag<["-"], "mno-float128">,
    Group<m_ppc_Features_Group>;
def mlongcall: Flag<["-"], "mlongcall">,
    Group<m_ppc_Features_Group>;
def mno_longcall : Flag<["-"], "mno-longcall">,
    Group<m_ppc_Features_Group>;
def mmma: Flag<["-"], "mmma">, Group<m_ppc_Features_Group>;
def mno_mma: Flag<["-"], "mno-mma">, Group<m_ppc_Features_Group>;
def mrop_protect : Flag<["-"], "mrop-protect">,
    Group<m_ppc_Features_Group>;
def mprivileged : Flag<["-"], "mprivileged">,
    Group<m_ppc_Features_Group>;
def maix_struct_return : Flag<["-"], "maix-struct-return">,
  Group<m_Group>, Flags<[CC1Option]>,
  HelpText<"Return all structs in memory (PPC32 only)">;
def msvr4_struct_return : Flag<["-"], "msvr4-struct-return">,
  Group<m_Group>, Flags<[CC1Option]>,
  HelpText<"Return small structs in registers (PPC32 only)">;

def mvx : Flag<["-"], "mvx">, Group<m_Group>;
def mno_vx : Flag<["-"], "mno-vx">, Group<m_Group>;

defm zvector : BoolFOption<"zvector",
  LangOpts<"ZVector">, DefaultFalse,
  PosFlag<SetTrue, [CC1Option], "Enable System z vector language extension">,
  NegFlag<SetFalse>>;
def mzvector : Flag<["-"], "mzvector">, Alias<fzvector>;
def mno_zvector : Flag<["-"], "mno-zvector">, Alias<fno_zvector>;

def mignore_xcoff_visibility : Flag<["-"], "mignore-xcoff-visibility">, Group<m_Group>,
HelpText<"Not emit the visibility attribute for asm in AIX OS or give all symbols 'unspecified' visibility in XCOFF object file">,
  Flags<[CC1Option]>;
defm backchain : BoolOption<"m", "backchain",
  CodeGenOpts<"Backchain">, DefaultFalse,
  PosFlag<SetTrue, [], "Link stack frames through backchain on System Z">,
  NegFlag<SetFalse>, BothFlags<[NoXarchOption,CC1Option]>>, Group<m_Group>;

def mno_warn_nonportable_cfstrings : Flag<["-"], "mno-warn-nonportable-cfstrings">, Group<m_Group>;
def mno_omit_leaf_frame_pointer : Flag<["-"], "mno-omit-leaf-frame-pointer">, Group<m_Group>;
def momit_leaf_frame_pointer : Flag<["-"], "momit-leaf-frame-pointer">, Group<m_Group>,
  HelpText<"Omit frame pointer setup for leaf functions">;
def moslib_EQ : Joined<["-"], "moslib=">, Group<m_Group>;
def mpascal_strings : Flag<["-"], "mpascal-strings">, Alias<fpascal_strings>;
def mred_zone : Flag<["-"], "mred-zone">, Group<m_Group>;
def mtls_direct_seg_refs : Flag<["-"], "mtls-direct-seg-refs">, Group<m_Group>,
  HelpText<"Enable direct TLS access through segment registers (default)">;
def mregparm_EQ : Joined<["-"], "mregparm=">, Group<m_Group>;
def mrelax_all : Flag<["-"], "mrelax-all">, Group<m_Group>, Flags<[CC1Option,CC1AsOption]>,
  HelpText<"(integrated-as) Relax all machine instructions">,
  MarshallingInfoFlag<CodeGenOpts<"RelaxAll">>;
def mincremental_linker_compatible : Flag<["-"], "mincremental-linker-compatible">, Group<m_Group>,
  Flags<[CC1Option,CC1AsOption]>,
  HelpText<"(integrated-as) Emit an object file which can be used with an incremental linker">,
  MarshallingInfoFlag<CodeGenOpts<"IncrementalLinkerCompatible">>;
def mno_incremental_linker_compatible : Flag<["-"], "mno-incremental-linker-compatible">, Group<m_Group>,
  HelpText<"(integrated-as) Emit an object file which cannot be used with an incremental linker">;
def mrtd : Flag<["-"], "mrtd">, Group<m_Group>, Flags<[CC1Option]>,
  HelpText<"Make StdCall calling convention the default">;
def msmall_data_threshold_EQ : Joined <["-"], "msmall-data-threshold=">,
  Group<m_Group>, Alias<G>;
def msoft_float : Flag<["-"], "msoft-float">, Group<m_Group>, Flags<[CC1Option]>,
  HelpText<"Use software floating point">,
  MarshallingInfoFlag<CodeGenOpts<"SoftFloat">>;
def moutline_atomics : Flag<["-"], "moutline-atomics">, Group<f_clang_Group>, Flags<[CC1Option]>,
  HelpText<"Generate local calls to out-of-line atomic operations">;
def mno_outline_atomics : Flag<["-"], "mno-outline-atomics">, Group<f_clang_Group>, Flags<[CC1Option]>,
  HelpText<"Don't generate local calls to out-of-line atomic operations">;
def mno_implicit_float : Flag<["-"], "mno-implicit-float">, Group<m_Group>,
  HelpText<"Don't generate implicit floating point instructions">;
def mimplicit_float : Flag<["-"], "mimplicit-float">, Group<m_Group>;
def mrecip : Flag<["-"], "mrecip">, Group<m_Group>;
def mrecip_EQ : CommaJoined<["-"], "mrecip=">, Group<m_Group>, Flags<[CC1Option]>,
  MarshallingInfoStringVector<CodeGenOpts<"Reciprocals">>;
def mprefer_vector_width_EQ : Joined<["-"], "mprefer-vector-width=">, Group<m_Group>, Flags<[CC1Option]>,
  HelpText<"Specifies preferred vector width for auto-vectorization. Defaults to 'none' which allows target specific decisions.">,
  MarshallingInfoString<CodeGenOpts<"PreferVectorWidth">>;
def mstack_protector_guard_EQ : Joined<["-"], "mstack-protector-guard=">, Group<m_Group>, Flags<[CC1Option]>,
  HelpText<"Use the given guard (global, tls) for addressing the stack-protector guard">,
  MarshallingInfoString<CodeGenOpts<"StackProtectorGuard">>;
def mstack_protector_guard_offset_EQ : Joined<["-"], "mstack-protector-guard-offset=">, Group<m_Group>, Flags<[CC1Option]>,
  HelpText<"Use the given offset for addressing the stack-protector guard">,
  MarshallingInfoInt<CodeGenOpts<"StackProtectorGuardOffset">, "INT_MAX", "int">;
def mstack_protector_guard_reg_EQ : Joined<["-"], "mstack-protector-guard-reg=">, Group<m_Group>, Flags<[CC1Option]>,
  HelpText<"Use the given reg for addressing the stack-protector guard">,
  MarshallingInfoString<CodeGenOpts<"StackProtectorGuardReg">, [{"none"}]>;
def mfentry : Flag<["-"], "mfentry">, HelpText<"Insert calls to fentry at function entry (x86/SystemZ only)">,
  Flags<[CC1Option]>, Group<m_Group>,
  MarshallingInfoFlag<CodeGenOpts<"CallFEntry">>;
def mnop_mcount : Flag<["-"], "mnop-mcount">, HelpText<"Generate mcount/__fentry__ calls as nops. To activate they need to be patched in.">,
  Flags<[CC1Option]>, Group<m_Group>,
  MarshallingInfoFlag<CodeGenOpts<"MNopMCount">>;
def mrecord_mcount : Flag<["-"], "mrecord-mcount">, HelpText<"Generate a __mcount_loc section entry for each __fentry__ call.">,
  Flags<[CC1Option]>, Group<m_Group>,
  MarshallingInfoFlag<CodeGenOpts<"RecordMCount">>;
def mpacked_stack : Flag<["-"], "mpacked-stack">, HelpText<"Use packed stack layout (SystemZ only).">,
  Flags<[CC1Option]>, Group<m_Group>,
  MarshallingInfoFlag<CodeGenOpts<"PackedStack">>;
def mno_packed_stack : Flag<["-"], "mno-packed-stack">, Flags<[CC1Option]>, Group<m_Group>;
def mips16 : Flag<["-"], "mips16">, Group<m_mips_Features_Group>;
def mno_mips16 : Flag<["-"], "mno-mips16">, Group<m_mips_Features_Group>;
def mmicromips : Flag<["-"], "mmicromips">, Group<m_mips_Features_Group>;
def mno_micromips : Flag<["-"], "mno-micromips">, Group<m_mips_Features_Group>;
def mxgot : Flag<["-"], "mxgot">, Group<m_mips_Features_Group>;
def mno_xgot : Flag<["-"], "mno-xgot">, Group<m_mips_Features_Group>;
def mldc1_sdc1 : Flag<["-"], "mldc1-sdc1">, Group<m_mips_Features_Group>;
def mno_ldc1_sdc1 : Flag<["-"], "mno-ldc1-sdc1">, Group<m_mips_Features_Group>;
def mcheck_zero_division : Flag<["-"], "mcheck-zero-division">,
                           Group<m_mips_Features_Group>;
def mno_check_zero_division : Flag<["-"], "mno-check-zero-division">,
                              Group<m_mips_Features_Group>;
def mcompact_branches_EQ : Joined<["-"], "mcompact-branches=">,
                           Group<m_mips_Features_Group>;
def mbranch_likely : Flag<["-"], "mbranch-likely">, Group<m_Group>,
  IgnoredGCCCompat;
def mno_branch_likely : Flag<["-"], "mno-branch-likely">, Group<m_Group>,
  IgnoredGCCCompat;
def mindirect_jump_EQ : Joined<["-"], "mindirect-jump=">,
  Group<m_mips_Features_Group>,
  HelpText<"Change indirect jump instructions to inhibit speculation">;
def mdsp : Flag<["-"], "mdsp">, Group<m_mips_Features_Group>;
def mno_dsp : Flag<["-"], "mno-dsp">, Group<m_mips_Features_Group>;
def mdspr2 : Flag<["-"], "mdspr2">, Group<m_mips_Features_Group>;
def mno_dspr2 : Flag<["-"], "mno-dspr2">, Group<m_mips_Features_Group>;
def msingle_float : Flag<["-"], "msingle-float">, Group<m_mips_Features_Group>;
def mdouble_float : Flag<["-"], "mdouble-float">, Group<m_mips_Features_Group>;
def mmadd4 : Flag<["-"], "mmadd4">, Group<m_mips_Features_Group>,
  HelpText<"Enable the generation of 4-operand madd.s, madd.d and related instructions.">;
def mno_madd4 : Flag<["-"], "mno-madd4">, Group<m_mips_Features_Group>,
  HelpText<"Disable the generation of 4-operand madd.s, madd.d and related instructions.">;
def mmsa : Flag<["-"], "mmsa">, Group<m_mips_Features_Group>,
  HelpText<"Enable MSA ASE (MIPS only)">;
def mno_msa : Flag<["-"], "mno-msa">, Group<m_mips_Features_Group>,
  HelpText<"Disable MSA ASE (MIPS only)">;
def mmt : Flag<["-"], "mmt">, Group<m_mips_Features_Group>,
  HelpText<"Enable MT ASE (MIPS only)">;
def mno_mt : Flag<["-"], "mno-mt">, Group<m_mips_Features_Group>,
  HelpText<"Disable MT ASE (MIPS only)">;
def mfp64 : Flag<["-"], "mfp64">, Group<m_mips_Features_Group>,
  HelpText<"Use 64-bit floating point registers (MIPS only)">;
def mfp32 : Flag<["-"], "mfp32">, Group<m_mips_Features_Group>,
  HelpText<"Use 32-bit floating point registers (MIPS only)">;
def mgpopt : Flag<["-"], "mgpopt">, Group<m_mips_Features_Group>,
  HelpText<"Use GP relative accesses for symbols known to be in a small"
           " data section (MIPS)">;
def mno_gpopt : Flag<["-"], "mno-gpopt">, Group<m_mips_Features_Group>,
  HelpText<"Do not use GP relative accesses for symbols known to be in a small"
           " data section (MIPS)">;
def mlocal_sdata : Flag<["-"], "mlocal-sdata">,
  Group<m_mips_Features_Group>,
  HelpText<"Extend the -G behaviour to object local data (MIPS)">;
def mno_local_sdata : Flag<["-"], "mno-local-sdata">,
  Group<m_mips_Features_Group>,
  HelpText<"Do not extend the -G behaviour to object local data (MIPS)">;
def mextern_sdata : Flag<["-"], "mextern-sdata">,
  Group<m_mips_Features_Group>,
  HelpText<"Assume that externally defined data is in the small data if it"
           " meets the -G <size> threshold (MIPS)">;
def mno_extern_sdata : Flag<["-"], "mno-extern-sdata">,
  Group<m_mips_Features_Group>,
  HelpText<"Do not assume that externally defined data is in the small data if"
           " it meets the -G <size> threshold (MIPS)">;
def membedded_data : Flag<["-"], "membedded-data">,
  Group<m_mips_Features_Group>,
  HelpText<"Place constants in the .rodata section instead of the .sdata "
           "section even if they meet the -G <size> threshold (MIPS)">;
def mno_embedded_data : Flag<["-"], "mno-embedded-data">,
  Group<m_mips_Features_Group>,
  HelpText<"Do not place constants in the .rodata section instead of the "
           ".sdata if they meet the -G <size> threshold (MIPS)">;
def mnan_EQ : Joined<["-"], "mnan=">, Group<m_mips_Features_Group>;
def mabs_EQ : Joined<["-"], "mabs=">, Group<m_mips_Features_Group>;
def mabicalls : Flag<["-"], "mabicalls">, Group<m_mips_Features_Group>,
  HelpText<"Enable SVR4-style position-independent code (Mips only)">;
def mno_abicalls : Flag<["-"], "mno-abicalls">, Group<m_mips_Features_Group>,
  HelpText<"Disable SVR4-style position-independent code (Mips only)">;
def mno_crc : Flag<["-"], "mno-crc">, Group<m_mips_Features_Group>,
  HelpText<"Disallow use of CRC instructions (Mips only)">;
def mvirt : Flag<["-"], "mvirt">, Group<m_mips_Features_Group>;
def mno_virt : Flag<["-"], "mno-virt">, Group<m_mips_Features_Group>;
def mginv : Flag<["-"], "mginv">, Group<m_mips_Features_Group>;
def mno_ginv : Flag<["-"], "mno-ginv">, Group<m_mips_Features_Group>;
def mips1 : Flag<["-"], "mips1">,
  Alias<march_EQ>, AliasArgs<["mips1"]>, Group<m_mips_Features_Group>,
  HelpText<"Equivalent to -march=mips1">, Flags<[HelpHidden]>;
def mips2 : Flag<["-"], "mips2">,
  Alias<march_EQ>, AliasArgs<["mips2"]>, Group<m_mips_Features_Group>,
  HelpText<"Equivalent to -march=mips2">, Flags<[HelpHidden]>;
def mips3 : Flag<["-"], "mips3">,
  Alias<march_EQ>, AliasArgs<["mips3"]>, Group<m_mips_Features_Group>,
  HelpText<"Equivalent to -march=mips3">, Flags<[HelpHidden]>;
def mips4 : Flag<["-"], "mips4">,
  Alias<march_EQ>, AliasArgs<["mips4"]>, Group<m_mips_Features_Group>,
  HelpText<"Equivalent to -march=mips4">, Flags<[HelpHidden]>;
def mips5 : Flag<["-"], "mips5">,
  Alias<march_EQ>, AliasArgs<["mips5"]>, Group<m_mips_Features_Group>,
  HelpText<"Equivalent to -march=mips5">, Flags<[HelpHidden]>;
def mips32 : Flag<["-"], "mips32">,
  Alias<march_EQ>, AliasArgs<["mips32"]>, Group<m_mips_Features_Group>,
  HelpText<"Equivalent to -march=mips32">, Flags<[HelpHidden]>;
def mips32r2 : Flag<["-"], "mips32r2">,
  Alias<march_EQ>, AliasArgs<["mips32r2"]>, Group<m_mips_Features_Group>,
  HelpText<"Equivalent to -march=mips32r2">, Flags<[HelpHidden]>;
def mips32r3 : Flag<["-"], "mips32r3">,
  Alias<march_EQ>, AliasArgs<["mips32r3"]>, Group<m_mips_Features_Group>,
  HelpText<"Equivalent to -march=mips32r3">, Flags<[HelpHidden]>;
def mips32r5 : Flag<["-"], "mips32r5">,
  Alias<march_EQ>, AliasArgs<["mips32r5"]>, Group<m_mips_Features_Group>,
  HelpText<"Equivalent to -march=mips32r5">, Flags<[HelpHidden]>;
def mips32r6 : Flag<["-"], "mips32r6">,
  Alias<march_EQ>, AliasArgs<["mips32r6"]>, Group<m_mips_Features_Group>,
  HelpText<"Equivalent to -march=mips32r6">, Flags<[HelpHidden]>;
def mips64 : Flag<["-"], "mips64">,
  Alias<march_EQ>, AliasArgs<["mips64"]>, Group<m_mips_Features_Group>,
  HelpText<"Equivalent to -march=mips64">, Flags<[HelpHidden]>;
def mips64r2 : Flag<["-"], "mips64r2">,
  Alias<march_EQ>, AliasArgs<["mips64r2"]>, Group<m_mips_Features_Group>,
  HelpText<"Equivalent to -march=mips64r2">, Flags<[HelpHidden]>;
def mips64r3 : Flag<["-"], "mips64r3">,
  Alias<march_EQ>, AliasArgs<["mips64r3"]>, Group<m_mips_Features_Group>,
  HelpText<"Equivalent to -march=mips64r3">, Flags<[HelpHidden]>;
def mips64r5 : Flag<["-"], "mips64r5">,
  Alias<march_EQ>, AliasArgs<["mips64r5"]>, Group<m_mips_Features_Group>,
  HelpText<"Equivalent to -march=mips64r5">, Flags<[HelpHidden]>;
def mips64r6 : Flag<["-"], "mips64r6">,
  Alias<march_EQ>, AliasArgs<["mips64r6"]>, Group<m_mips_Features_Group>,
  HelpText<"Equivalent to -march=mips64r6">, Flags<[HelpHidden]>;
def mfpxx : Flag<["-"], "mfpxx">, Group<m_mips_Features_Group>,
  HelpText<"Avoid FPU mode dependent operations when used with the O32 ABI">,
  Flags<[HelpHidden]>;
def modd_spreg : Flag<["-"], "modd-spreg">, Group<m_mips_Features_Group>,
  HelpText<"Enable odd single-precision floating point registers">,
  Flags<[HelpHidden]>;
def mno_odd_spreg : Flag<["-"], "mno-odd-spreg">, Group<m_mips_Features_Group>,
  HelpText<"Disable odd single-precision floating point registers">,
  Flags<[HelpHidden]>;
def mrelax_pic_calls : Flag<["-"], "mrelax-pic-calls">,
  Group<m_mips_Features_Group>,
  HelpText<"Produce relaxation hints for linkers to try optimizing PIC "
           "call sequences into direct calls (MIPS only)">, Flags<[HelpHidden]>;
def mno_relax_pic_calls : Flag<["-"], "mno-relax-pic-calls">,
  Group<m_mips_Features_Group>,
  HelpText<"Do not produce relaxation hints for linkers to try optimizing PIC "
           "call sequences into direct calls (MIPS only)">, Flags<[HelpHidden]>;
def mglibc : Flag<["-"], "mglibc">, Group<m_libc_Group>, Flags<[HelpHidden]>;
def muclibc : Flag<["-"], "muclibc">, Group<m_libc_Group>, Flags<[HelpHidden]>;
def module_file_info : Flag<["-"], "module-file-info">, Flags<[NoXarchOption,CC1Option]>, Group<Action_Group>,
  HelpText<"Provide information about a particular module file">;
def mthumb : Flag<["-"], "mthumb">, Group<m_Group>;
def mtune_EQ : Joined<["-"], "mtune=">, Group<m_Group>,
  HelpText<"Only supported on X86 and RISC-V. Otherwise accepted for compatibility with GCC.">;
def multi__module : Flag<["-"], "multi_module">;
def multiply__defined__unused : Separate<["-"], "multiply_defined_unused">;
def multiply__defined : Separate<["-"], "multiply_defined">;
def mwarn_nonportable_cfstrings : Flag<["-"], "mwarn-nonportable-cfstrings">, Group<m_Group>;
#if INTEL_CUSTOMIZATION
def ansi_alias : Flag<["-"], "ansi-alias">, Alias<fstrict_aliasing>,
  HelpText<"enable use of ANSI aliasing rules optimizations"
           " user asserts that the program adheres to these rules">;
def no_ansi_alias : Flag<["-"], "no-ansi-alias">, Alias<fno_strict_aliasing>,
  HelpText<"disable use of ANSI aliasing rules optimizations">;
#endif //INTEL_CUSTOMIZATION
def no_canonical_prefixes : Flag<["-"], "no-canonical-prefixes">, Flags<[HelpHidden, CoreOption]>,
  HelpText<"Use relative instead of canonical paths">;
def no_cpp_precomp : Flag<["-"], "no-cpp-precomp">, Group<clang_ignored_f_Group>;
def no_integrated_cpp : Flag<["-", "--"], "no-integrated-cpp">, Flags<[NoXarchOption]>;
def no_pedantic : Flag<["-", "--"], "no-pedantic">, Group<pedantic_Group>;
def no__dead__strip__inits__and__terms : Flag<["-"], "no_dead_strip_inits_and_terms">;
def nobuiltininc : Flag<["-"], "nobuiltininc">, Flags<[CC1Option, CoreOption]>,
  HelpText<"Disable builtin #include directories">,
  MarshallingInfoNegativeFlag<HeaderSearchOpts<"UseBuiltinIncludes">>;
def nogpuinc : Flag<["-"], "nogpuinc">, HelpText<"Do not add include paths for CUDA/HIP and"
  " do not include the default CUDA/HIP wrapper headers">;
def : Flag<["-"], "nocudainc">, Alias<nogpuinc>;
#if INTEL_CUSTOMIZATION
def nogpulib : Flag<["-"], "nogpulib">, Flags<[DpcppUnsupported]>,
  HelpText<"Do not link device library for CUDA/HIP device compilation">;
#endif // INTEL_CUSTOMIZATION
def : Flag<["-"], "nocudalib">, Alias<nogpulib>;
def nodefaultlibs : Flag<["-"], "nodefaultlibs">;
def nofixprebinding : Flag<["-"], "nofixprebinding">;
def nolibc : Flag<["-"], "nolibc">;
def nomultidefs : Flag<["-"], "nomultidefs">;
def nopie : Flag<["-"], "nopie">;
def no_pie : Flag<["-"], "no-pie">, Alias<nopie>;
def noprebind : Flag<["-"], "noprebind">;
def noprofilelib : Flag<["-"], "noprofilelib">;
def noseglinkedit : Flag<["-"], "noseglinkedit">;
def nostartfiles : Flag<["-"], "nostartfiles">, Group<Link_Group>;
def nostdinc : Flag<["-"], "nostdinc">, Flags<[CoreOption]>;
def nostdlibinc : Flag<["-"], "nostdlibinc">;
def nostdincxx : Flag<["-"], "nostdinc++">, Flags<[CC1Option]>,
  HelpText<"Disable standard #include directories for the C++ standard library">,
  MarshallingInfoNegativeFlag<HeaderSearchOpts<"UseStandardCXXIncludes">>;
def nostdlib : Flag<["-"], "nostdlib">, Group<Link_Group>;
def nostdlibxx : Flag<["-"], "nostdlib++">;
def nolibsycl : Flag<["-"], "nolibsycl">, Flags<[NoXarchOption, CoreOption]>,
  HelpText<"Do not link SYCL runtime library">;
def object : Flag<["-"], "object">;
def o : JoinedOrSeparate<["-"], "o">, Flags<[NoXarchOption, RenderAsInput,
  CC1Option, CC1AsOption, FC1Option, FlangOption]>,
  HelpText<"Write output to <file>">, MetaVarName<"<file>">,
  MarshallingInfoString<FrontendOpts<"OutputFile">>;
#if INTEL_CUSTOMIZATION
def pc : Joined<["-"], "pc">, Flags<[NoXarchOption]>;
def : Joined<["-"], "pc=">, Alias<pc>, HelpText<"Initialize X87 floating "
  "point precision to single, double or double extendedSet FPU precision. "
  "Valid values of 32, 64 and 80">;
def parallel_source_info_EQ : Joined<["-"], "parallel-source-info=">,
  Values<"0,1,2">, Flags<[NoXarchOption]>, HelpText<"Emit source location "
  "information for parallel code generation with OpenMP and "
  "auto-parallelization.">;
def : Flag<["-"], "parallel-source-info">, Alias<parallel_source_info_EQ>,
  AliasArgs<["1"]>;
def : Flag<["-"], "no-parallel-source-info">, Alias<parallel_source_info_EQ>,
  AliasArgs<["0"]>, HelpText<"Disable emission of source location information "
  "for parallel code generation.">;
#endif // INTEL_CUSTOMIZATION
def pagezero__size : JoinedOrSeparate<["-"], "pagezero_size">;
def pass_exit_codes : Flag<["-", "--"], "pass-exit-codes">, Flags<[Unsupported]>;
def pedantic_errors : Flag<["-", "--"], "pedantic-errors">, Group<pedantic_Group>, Flags<[CC1Option]>,
  MarshallingInfoFlag<DiagnosticOpts<"PedanticErrors">>;
def pedantic : Flag<["-", "--"], "pedantic">, Group<pedantic_Group>, Flags<[CC1Option,FlangOption,FC1Option]>,
  HelpText<"Warn on language extensions">, MarshallingInfoFlag<DiagnosticOpts<"Pedantic">>;
def pg : Flag<["-"], "pg">, HelpText<"Enable mcount instrumentation">, Flags<[CC1Option]>,
  MarshallingInfoFlag<CodeGenOpts<"InstrumentForProfiling">>;
def pipe : Flag<["-", "--"], "pipe">,
  HelpText<"Use pipes between commands, when possible">;
def prebind__all__twolevel__modules : Flag<["-"], "prebind_all_twolevel_modules">;
def prebind : Flag<["-"], "prebind">;
def preload : Flag<["-"], "preload">;
def print_file_name_EQ : Joined<["-", "--"], "print-file-name=">,
  HelpText<"Print the full library path of <file>">, MetaVarName<"<file>">;
def print_ivar_layout : Flag<["-"], "print-ivar-layout">, Flags<[CC1Option]>,
  HelpText<"Enable Objective-C Ivar layout bitmap print trace">,
  MarshallingInfoFlag<LangOpts<"ObjCGCBitmapPrint">>;
def print_libgcc_file_name : Flag<["-", "--"], "print-libgcc-file-name">,
  HelpText<"Print the library path for the currently used compiler runtime "
           "library (\"libgcc.a\" or \"libclang_rt.builtins.*.a\")">;
def print_multi_directory : Flag<["-", "--"], "print-multi-directory">;
def print_multi_lib : Flag<["-", "--"], "print-multi-lib">;
def print_multi_os_directory : Flag<["-", "--"], "print-multi-os-directory">,
  Flags<[Unsupported]>;
def print_target_triple : Flag<["-", "--"], "print-target-triple">,
  HelpText<"Print the normalized target triple">;
def print_effective_triple : Flag<["-", "--"], "print-effective-triple">,
  HelpText<"Print the effective target triple">;
def print_multiarch : Flag<["-", "--"], "print-multiarch">,
  HelpText<"Print the multiarch target triple">;
def print_prog_name_EQ : Joined<["-", "--"], "print-prog-name=">,
  HelpText<"Print the full program path of <name>">, MetaVarName<"<name>">;
def print_resource_dir : Flag<["-", "--"], "print-resource-dir">,
  HelpText<"Print the resource directory pathname">;
def print_search_dirs : Flag<["-", "--"], "print-search-dirs">,
  HelpText<"Print the paths used for finding libraries and programs">;
def print_targets : Flag<["-", "--"], "print-targets">,
  HelpText<"Print the registered targets">;
def print_rocm_search_dirs : Flag<["-", "--"], "print-rocm-search-dirs">,
  HelpText<"Print the paths used for finding ROCm installation">;
def print_runtime_dir : Flag<["-", "--"], "print-runtime-dir">,
  HelpText<"Print the directory pathname containing clangs runtime libraries">;
def private__bundle : Flag<["-"], "private_bundle">;
def pthreads : Flag<["-"], "pthreads">;
defm pthread : BoolOption<"", "pthread",
  LangOpts<"POSIXThreads">, DefaultFalse,
  PosFlag<SetTrue, [], "Support POSIX threads in generated code">,
  NegFlag<SetFalse>, BothFlags<[CC1Option]>>;
def p : Flag<["-"], "p">;
def pie : Flag<["-"], "pie">, Group<Link_Group>;
def static_pie : Flag<["-"], "static-pie">, Group<Link_Group>;
def read__only__relocs : Separate<["-"], "read_only_relocs">;
def remap : Flag<["-"], "remap">;
def rewrite_objc : Flag<["-"], "rewrite-objc">, Flags<[NoXarchOption,CC1Option]>,
  HelpText<"Rewrite Objective-C source to C++">, Group<Action_Group>;
def rewrite_legacy_objc : Flag<["-"], "rewrite-legacy-objc">, Flags<[NoXarchOption]>,
  HelpText<"Rewrite Legacy Objective-C source to C++">;
def rdynamic : Flag<["-"], "rdynamic">, Group<Link_Group>;
def resource_dir : Separate<["-"], "resource-dir">,
  Flags<[NoXarchOption, CC1Option, CoreOption, HelpHidden]>,
  HelpText<"The directory which holds the compiler resource files">,
  MarshallingInfoString<HeaderSearchOpts<"ResourceDir">>;
def resource_dir_EQ : Joined<["-"], "resource-dir=">, Flags<[NoXarchOption, CoreOption]>,
  Alias<resource_dir>;
def rpath : Separate<["-"], "rpath">, Flags<[LinkerInput]>, Group<Link_Group>;
def rtlib_EQ : Joined<["-", "--"], "rtlib=">,
  HelpText<"Compiler runtime library to use">;
def frtlib_add_rpath: Flag<["-"], "frtlib-add-rpath">, Flags<[NoArgumentUnused]>,
  HelpText<"Add -rpath with architecture-specific resource directory to the linker flags">;
def fno_rtlib_add_rpath: Flag<["-"], "fno-rtlib-add-rpath">, Flags<[NoArgumentUnused]>,
  HelpText<"Do not add -rpath with architecture-specific resource directory to the linker flags">;
def r : Flag<["-"], "r">, Flags<[LinkerInput,NoArgumentUnused]>,
        Group<Link_Group>;
#if INTEL_CUSTOMIZATION
def regcall : Flag<["-"], "regcall">,
  HelpText<"Set __regcall as a default calling convention">;
#endif // INTEL_CUSTOMIZATION
def save_temps_EQ : Joined<["-", "--"], "save-temps=">, Flags<[CC1Option, NoXarchOption]>,
  HelpText<"Save intermediate compilation results.">;
def save_temps : Flag<["-", "--"], "save-temps">, Flags<[NoXarchOption]>,
  Alias<save_temps_EQ>, AliasArgs<["cwd"]>,
  HelpText<"Save intermediate compilation results">;
def save_stats_EQ : Joined<["-", "--"], "save-stats=">, Flags<[NoXarchOption]>,
  HelpText<"Save llvm statistics.">;
#if INTEL_CUSTOMIZATION
def i_save_temps : Flag<["-"], "i_save-temps">, Alias<save_temps_EQ>,
  AliasArgs<["cwd"]>;
#endif // INTEL_CUSTOMIZATION
def save_stats : Flag<["-", "--"], "save-stats">, Flags<[NoXarchOption]>,
  Alias<save_stats_EQ>, AliasArgs<["cwd"]>,
  HelpText<"Save llvm statistics.">;
def via_file_asm : Flag<["-", "--"], "via-file-asm">, InternalDebugOpt,
  HelpText<"Write assembly to file for input to assemble jobs">;
def sectalign : MultiArg<["-"], "sectalign", 3>;
def sectcreate : MultiArg<["-"], "sectcreate", 3>;
def sectobjectsymbols : MultiArg<["-"], "sectobjectsymbols", 2>;
def sectorder : MultiArg<["-"], "sectorder", 3>;
def seg1addr : JoinedOrSeparate<["-"], "seg1addr">;
def seg__addr__table__filename : Separate<["-"], "seg_addr_table_filename">;
def seg__addr__table : Separate<["-"], "seg_addr_table">;
def segaddr : MultiArg<["-"], "segaddr", 2>;
def segcreate : MultiArg<["-"], "segcreate", 3>;
def seglinkedit : Flag<["-"], "seglinkedit">;
def segprot : MultiArg<["-"], "segprot", 3>;
def segs__read__only__addr : Separate<["-"], "segs_read_only_addr">;
def segs__read__write__addr : Separate<["-"], "segs_read_write_addr">;
def segs__read__ : Joined<["-"], "segs_read_">;
def shared_libgcc : Flag<["-"], "shared-libgcc">;
def shared : Flag<["-", "--"], "shared">, Group<Link_Group>;
def single__module : Flag<["-"], "single_module">;
def specs_EQ : Joined<["-", "--"], "specs=">, Group<Link_Group>;
def specs : Separate<["-", "--"], "specs">, Flags<[Unsupported]>;
def static_libgcc : Flag<["-"], "static-libgcc">;
def static_libstdcxx : Flag<["-"], "static-libstdc++">;
def static : Flag<["-", "--"], "static">, Group<Link_Group>, Flags<[NoArgumentUnused]>;
def std_default_EQ : Joined<["-"], "std-default=">;
def std_EQ : Joined<["-", "--"], "std=">, Flags<[CC1Option,FlangOption,FC1Option]>,
  Group<CompileOnly_Group>, HelpText<"Language standard to compile for">,
  ValuesCode<[{
    const char *Values =
    #define LANGSTANDARD(id, name, lang, desc, features) name ","
    #define LANGSTANDARD_ALIAS(id, alias) alias ","
    #include "clang/Basic/LangStandards.def"
    ;
  }]>;
def stdlib_EQ : Joined<["-", "--"], "stdlib=">, Flags<[CC1Option]>,
  HelpText<"C++ standard library to use">, Values<"libc++,libstdc++,platform">;
def stdlibxx_isystem : JoinedOrSeparate<["-"], "stdlib++-isystem">,
  Group<clang_i_Group>,
  HelpText<"Use directory as the C++ standard library include path">,
  Flags<[NoXarchOption]>, MetaVarName<"<directory>">;
#if INTEL_CUSTOMIZATION
def strict_ansi : Flag<["-"], "strict-ansi">, Flags<[NoXarchOption]>,
  HelpText<"strict ANSI conformance dialect">;
def : Flag<["-"], "strict_ansi">, Alias<strict_ansi>;
def use_msasm : Flag<["-"], "use-msasm">, Alias<fasm_blocks>,
  HelpText<"enables the use of blocks and entire functions of assembly code"
  " within a C or C++ file">;
def : Flag<["-"], "use_msasm">, Alias<fasm_blocks>;
#endif // INTEL_CUSTOMIZATION
def unwindlib_EQ : Joined<["-", "--"], "unwindlib=">, Flags<[CC1Option]>,
  HelpText<"Unwind library to use">, Values<"libgcc,unwindlib,platform">;
def sub__library : JoinedOrSeparate<["-"], "sub_library">;
def sub__umbrella : JoinedOrSeparate<["-"], "sub_umbrella">;
def system_header_prefix : Joined<["--"], "system-header-prefix=">,
  Group<clang_i_Group>, Flags<[CC1Option]>, MetaVarName<"<prefix>">,
  HelpText<"Treat all #include paths starting with <prefix> as including a "
           "system header.">;
def : Separate<["--"], "system-header-prefix">, Alias<system_header_prefix>;
def no_system_header_prefix : Joined<["--"], "no-system-header-prefix=">,
  Group<clang_i_Group>, Flags<[CC1Option]>, MetaVarName<"<prefix>">,
  HelpText<"Treat all #include paths starting with <prefix> as not including a "
           "system header.">;
def : Separate<["--"], "no-system-header-prefix">, Alias<no_system_header_prefix>;
def s : Flag<["-"], "s">, Group<Link_Group>;
def target : Joined<["--"], "target=">, Flags<[NoXarchOption, CoreOption]>,
  HelpText<"Generate code for the given target">;
def print_supported_cpus : Flag<["-", "--"], "print-supported-cpus">,
  Group<CompileOnly_Group>, Flags<[CC1Option, CoreOption]>,
  HelpText<"Print supported cpu models for the given target (if target is not specified,"
           " it will print the supported cpus for the default target)">,
  MarshallingInfoFlag<FrontendOpts<"PrintSupportedCPUs">>;
def mcpu_EQ_QUESTION : Flag<["-"], "mcpu=?">, Alias<print_supported_cpus>;
def mtune_EQ_QUESTION : Flag<["-"], "mtune=?">, Alias<print_supported_cpus>;
def time : Flag<["-"], "time">,
  HelpText<"Time individual commands">;
def traditional_cpp : Flag<["-", "--"], "traditional-cpp">, Flags<[CC1Option]>,
  HelpText<"Enable some traditional CPP emulation">,
  MarshallingInfoFlag<LangOpts<"TraditionalCPP">>;
def traditional : Flag<["-", "--"], "traditional">;
def trigraphs : Flag<["-", "--"], "trigraphs">, Alias<ftrigraphs>,
  HelpText<"Process trigraph sequences">;
def twolevel__namespace__hints : Flag<["-"], "twolevel_namespace_hints">;
def twolevel__namespace : Flag<["-"], "twolevel_namespace">;
def t : Flag<["-"], "t">, Group<Link_Group>;
def umbrella : Separate<["-"], "umbrella">;
def undefined : JoinedOrSeparate<["-"], "undefined">, Group<u_Group>;
def undef : Flag<["-"], "undef">, Group<u_Group>, Flags<[CC1Option]>,
  HelpText<"undef all system defines">,
  MarshallingInfoNegativeFlag<PreprocessorOpts<"UsePredefines">>;
def unexported__symbols__list : Separate<["-"], "unexported_symbols_list">;
def u : JoinedOrSeparate<["-"], "u">, Group<u_Group>;
def v : Flag<["-"], "v">, Flags<[CC1Option, CoreOption]>,
  HelpText<"Show commands to run and use verbose output">,
  MarshallingInfoFlag<HeaderSearchOpts<"Verbose">>;
#if INTEL_CUSTOMIZATION
def i_keep : Flag<["-"], "i_keep">,
             Group<internal_driver_Group>,
             Flags<[NoArgumentUnused, NoXarchOption, HelpHidden]>,
             HelpText<"Save tool args to <tool>.arg file">;
def HASH_x : Flag<["-"], "#x">, Flags<[NoXarchOption]>,
  HelpText<"Show commands to run and use verbose output">;
def unroll : Joined<["-"], "unroll">, Flags<[NoXarchOption]>,
  HelpText<"Set maximum number of times to unroll loops.  Omit n to use "
  "default heuristics.  Use 0 to disable the loop unroller.">;
def unroll_EQ : Joined<["-"], "unroll=">, Alias<unroll>;
def vec : Flag<["-"], "vec">, Alias<fvectorize>,
  HelpText<"Enable the loop vectorization passes">;
def no_vec : Flag<["-"], "no-vec">, Alias<fno_vectorize>;
def vec_threshold_EQ : Joined<["-"], "vec-threshold=">;
def : Joined<["-"], "vec-threshold">, Alias<vec_threshold_EQ>,
      HelpText<"Sets a threshold for the vectorization of loops based on the "
      "probability of profitable execution of the vectorized loop in "
      "parallel.">;
def Zp : Flag<["-"], "Zp">, Alias<fpack_struct_EQ>, AliasArgs<["1"]>;
def Zp_EQ : Joined<["-"], "Zp">, Alias<fpack_struct_EQ>;
#endif // INTEL_CUSTOMIZATION
def verify_debug_info : Flag<["--"], "verify-debug-info">, Flags<[NoXarchOption]>,
  HelpText<"Verify the binary representation of debug output">;
def weak_l : Joined<["-"], "weak-l">, Flags<[LinkerInput]>;
def weak__framework : Separate<["-"], "weak_framework">, Flags<[LinkerInput]>;
def weak__library : Separate<["-"], "weak_library">, Flags<[LinkerInput]>;
def weak__reference__mismatches : Separate<["-"], "weak_reference_mismatches">;
def whatsloaded : Flag<["-"], "whatsloaded">;
def why_load : Flag<["-"], "why_load">;
def whyload : Flag<["-"], "whyload">, Alias<why_load>;
def w : Flag<["-"], "w">, HelpText<"Suppress all warnings">, Flags<[CC1Option]>,
  MarshallingInfoFlag<DiagnosticOpts<"IgnoreWarnings">>;
def x : JoinedOrSeparate<["-"], "x">, Flags<[NoXarchOption,CC1Option]>,
  HelpText<"Treat subsequent input files as having type <language>">,
  MetaVarName<"<language>">;
def y : Joined<["-"], "y">;

defm integrated_as : BoolFOption<"integrated-as",
  CodeGenOpts<"DisableIntegratedAS">, DefaultFalse,
  NegFlag<SetTrue, [CC1Option], "Disable">, PosFlag<SetFalse, [], "Enable">,
  BothFlags<[], " the integrated assembler">>;

def fintegrated_cc1 : Flag<["-"], "fintegrated-cc1">,
                      Flags<[CoreOption, NoXarchOption]>, Group<f_Group>,
                      HelpText<"Run cc1 in-process">;
def fno_integrated_cc1 : Flag<["-"], "fno-integrated-cc1">,
                         Flags<[CoreOption, NoXarchOption]>, Group<f_Group>,
                         HelpText<"Spawn a separate process for each cc1">;

def : Flag<["-"], "integrated-as">, Alias<fintegrated_as>, Flags<[NoXarchOption]>;
def : Flag<["-"], "no-integrated-as">, Alias<fno_integrated_as>,
      Flags<[CC1Option, NoXarchOption]>;

def working_directory : JoinedOrSeparate<["-"], "working-directory">, Flags<[CC1Option]>,
  HelpText<"Resolve file paths relative to the specified directory">,
  MarshallingInfoString<FileSystemOpts<"WorkingDir">>;
def working_directory_EQ : Joined<["-"], "working-directory=">, Flags<[CC1Option]>,
  Alias<working_directory>;

// Double dash options, which are usually an alias for one of the previous
// options.

def _mhwdiv_EQ : Joined<["--"], "mhwdiv=">, Alias<mhwdiv_EQ>;
def _mhwdiv : Separate<["--"], "mhwdiv">, Alias<mhwdiv_EQ>;
def _CLASSPATH_EQ : Joined<["--"], "CLASSPATH=">, Alias<fclasspath_EQ>;
def _CLASSPATH : Separate<["--"], "CLASSPATH">, Alias<fclasspath_EQ>;
def _all_warnings : Flag<["--"], "all-warnings">, Alias<Wall>;
def _analyzer_no_default_checks : Flag<["--"], "analyzer-no-default-checks">, Flags<[NoXarchOption]>;
def _analyzer_output : JoinedOrSeparate<["--"], "analyzer-output">, Flags<[NoXarchOption]>,
  HelpText<"Static analyzer report output format (html|plist|plist-multi-file|plist-html|sarif|sarif-html|text).">;
def _analyze : Flag<["--"], "analyze">, Flags<[NoXarchOption, CoreOption]>,
  HelpText<"Run the static analyzer">;
def _assemble : Flag<["--"], "assemble">, Alias<S>;
def _assert_EQ : Joined<["--"], "assert=">, Alias<A>;
def _assert : Separate<["--"], "assert">, Alias<A>;
def _bootclasspath_EQ : Joined<["--"], "bootclasspath=">, Alias<fbootclasspath_EQ>;
def _bootclasspath : Separate<["--"], "bootclasspath">, Alias<fbootclasspath_EQ>;
def _classpath_EQ : Joined<["--"], "classpath=">, Alias<fclasspath_EQ>;
def _classpath : Separate<["--"], "classpath">, Alias<fclasspath_EQ>;
def _comments_in_macros : Flag<["--"], "comments-in-macros">, Alias<CC>;
def _comments : Flag<["--"], "comments">, Alias<C>;
def _compile : Flag<["--"], "compile">, Alias<c>;
def _constant_cfstrings : Flag<["--"], "constant-cfstrings">;
def _debug_EQ : Joined<["--"], "debug=">, Alias<g_Flag>;
def _debug : Flag<["--"], "debug">, Alias<g_Flag>;
def _define_macro_EQ : Joined<["--"], "define-macro=">, Alias<D>;
def _define_macro : Separate<["--"], "define-macro">, Alias<D>;
def _dependencies : Flag<["--"], "dependencies">, Alias<M>;
def _dyld_prefix_EQ : Joined<["--"], "dyld-prefix=">;
def _dyld_prefix : Separate<["--"], "dyld-prefix">, Alias<_dyld_prefix_EQ>;
def _encoding_EQ : Joined<["--"], "encoding=">, Alias<fencoding_EQ>;
def _encoding : Separate<["--"], "encoding">, Alias<fencoding_EQ>;
def _entry : Flag<["--"], "entry">, Alias<e>;
def _extdirs_EQ : Joined<["--"], "extdirs=">, Alias<fextdirs_EQ>;
def _extdirs : Separate<["--"], "extdirs">, Alias<fextdirs_EQ>;
def _extra_warnings : Flag<["--"], "extra-warnings">, Alias<W_Joined>;
def _for_linker_EQ : Joined<["--"], "for-linker=">, Alias<Xlinker>;
def _for_linker : Separate<["--"], "for-linker">, Alias<Xlinker>;
def _force_link_EQ : Joined<["--"], "force-link=">, Alias<u>;
def _force_link : Separate<["--"], "force-link">, Alias<u>;
def _help_hidden : Flag<["--"], "help-hidden">,
  HelpText<"Display help for hidden options">;
def _imacros_EQ : Joined<["--"], "imacros=">, Alias<imacros>;
def _include_barrier : Flag<["--"], "include-barrier">, Alias<I_>;
def _include_directory_after_EQ : Joined<["--"], "include-directory-after=">, Alias<idirafter>;
def _include_directory_after : Separate<["--"], "include-directory-after">, Alias<idirafter>;
def _include_directory_EQ : Joined<["--"], "include-directory=">, Alias<I>;
def _include_directory : Separate<["--"], "include-directory">, Alias<I>;
def _include_prefix_EQ : Joined<["--"], "include-prefix=">, Alias<iprefix>;
def _include_prefix : Separate<["--"], "include-prefix">, Alias<iprefix>;
def _include_with_prefix_after_EQ : Joined<["--"], "include-with-prefix-after=">, Alias<iwithprefix>;
def _include_with_prefix_after : Separate<["--"], "include-with-prefix-after">, Alias<iwithprefix>;
def _include_with_prefix_before_EQ : Joined<["--"], "include-with-prefix-before=">, Alias<iwithprefixbefore>;
def _include_with_prefix_before : Separate<["--"], "include-with-prefix-before">, Alias<iwithprefixbefore>;
def _include_with_prefix_EQ : Joined<["--"], "include-with-prefix=">, Alias<iwithprefix>;
def _include_with_prefix : Separate<["--"], "include-with-prefix">, Alias<iwithprefix>;
def _include_EQ : Joined<["--"], "include=">, Alias<include_>;
def _language_EQ : Joined<["--"], "language=">, Alias<x>;
def _language : Separate<["--"], "language">, Alias<x>;
def _library_directory_EQ : Joined<["--"], "library-directory=">, Alias<L>;
def _library_directory : Separate<["--"], "library-directory">, Alias<L>;
def _no_line_commands : Flag<["--"], "no-line-commands">, Alias<P>;
def _no_standard_includes : Flag<["--"], "no-standard-includes">, Alias<nostdinc>;
def _no_standard_libraries : Flag<["--"], "no-standard-libraries">, Alias<nostdlib>;
def _no_undefined : Flag<["--"], "no-undefined">, Flags<[LinkerInput]>;
def _no_warnings : Flag<["--"], "no-warnings">, Alias<w>;
def _optimize_EQ : Joined<["--"], "optimize=">, Alias<O>;
def _optimize : Flag<["--"], "optimize">, Alias<O>;
def _output_class_directory_EQ : Joined<["--"], "output-class-directory=">, Alias<foutput_class_dir_EQ>;
def _output_class_directory : Separate<["--"], "output-class-directory">, Alias<foutput_class_dir_EQ>;
def _output_EQ : Joined<["--"], "output=">, Alias<o>;
def _output : Separate<["--"], "output">, Alias<o>;
def _param : Separate<["--"], "param">, Group<CompileOnly_Group>;
def _param_EQ : Joined<["--"], "param=">, Alias<_param>;
def _precompile : Flag<["--"], "precompile">, Flags<[NoXarchOption]>,
  Group<Action_Group>, HelpText<"Only precompile the input">;
def _prefix_EQ : Joined<["--"], "prefix=">, Alias<B>;
def _prefix : Separate<["--"], "prefix">, Alias<B>;
def _preprocess : Flag<["--"], "preprocess">, Alias<E>;
def _print_diagnostic_categories : Flag<["--"], "print-diagnostic-categories">;
def _print_file_name : Separate<["--"], "print-file-name">, Alias<print_file_name_EQ>;
def _print_missing_file_dependencies : Flag<["--"], "print-missing-file-dependencies">, Alias<MG>;
def _print_prog_name : Separate<["--"], "print-prog-name">, Alias<print_prog_name_EQ>;
def _profile_blocks : Flag<["--"], "profile-blocks">, Alias<a>;
def _profile : Flag<["--"], "profile">, Alias<p>;
def _resource_EQ : Joined<["--"], "resource=">, Alias<fcompile_resource_EQ>;
def _resource : Separate<["--"], "resource">, Alias<fcompile_resource_EQ>;
def _rtlib : Separate<["--"], "rtlib">, Alias<rtlib_EQ>;
def _serialize_diags : Separate<["-", "--"], "serialize-diagnostics">, Flags<[NoXarchOption]>,
  HelpText<"Serialize compiler diagnostics to a file">;
// We give --version different semantics from -version.
def _version : Flag<["--"], "version">,
  Flags<[CoreOption, CC1Option, FC1Option, FlangOption]>,
  HelpText<"Print version information">;
def _signed_char : Flag<["--"], "signed-char">, Alias<fsigned_char>;
def _std : Separate<["--"], "std">, Alias<std_EQ>;
def _stdlib : Separate<["--"], "stdlib">, Alias<stdlib_EQ>;
def _sysroot_EQ : Joined<["--"], "sysroot=">;
def _sysroot : Separate<["--"], "sysroot">, Alias<_sysroot_EQ>;
def _target_help : Flag<["--"], "target-help">;
def _trace_includes : Flag<["--"], "trace-includes">, Alias<H>;
def _undefine_macro_EQ : Joined<["--"], "undefine-macro=">, Alias<U>;
def _undefine_macro : Separate<["--"], "undefine-macro">, Alias<U>;
def _unsigned_char : Flag<["--"], "unsigned-char">, Alias<funsigned_char>;
def _user_dependencies : Flag<["--"], "user-dependencies">, Alias<MM>;
def _verbose : Flag<["--"], "verbose">, Alias<v>;
def _warn__EQ : Joined<["--"], "warn-=">, Alias<W_Joined>;
def _warn_ : Joined<["--"], "warn-">, Alias<W_Joined>;
def _write_dependencies : Flag<["--"], "write-dependencies">, Alias<MD>;
def _write_user_dependencies : Flag<["--"], "write-user-dependencies">, Alias<MMD>;
def _ : Joined<["--"], "">, Flags<[Unsupported]>;

// Hexagon feature flags.
def mieee_rnd_near : Flag<["-"], "mieee-rnd-near">,
  Group<m_hexagon_Features_Group>;
def mv5 : Flag<["-"], "mv5">, Group<m_hexagon_Features_Group>, Alias<mcpu_EQ>,
  AliasArgs<["hexagonv5"]>;
def mv55 : Flag<["-"], "mv55">, Group<m_hexagon_Features_Group>,
  Alias<mcpu_EQ>, AliasArgs<["hexagonv55"]>;
def mv60 : Flag<["-"], "mv60">, Group<m_hexagon_Features_Group>,
  Alias<mcpu_EQ>, AliasArgs<["hexagonv60"]>;
def mv62 : Flag<["-"], "mv62">, Group<m_hexagon_Features_Group>,
  Alias<mcpu_EQ>, AliasArgs<["hexagonv62"]>;
def mv65 : Flag<["-"], "mv65">, Group<m_hexagon_Features_Group>,
  Alias<mcpu_EQ>, AliasArgs<["hexagonv65"]>;
def mv66 : Flag<["-"], "mv66">, Group<m_hexagon_Features_Group>,
  Alias<mcpu_EQ>, AliasArgs<["hexagonv66"]>;
def mv67 : Flag<["-"], "mv67">, Group<m_hexagon_Features_Group>,
  Alias<mcpu_EQ>, AliasArgs<["hexagonv67"]>;
def mv67t : Flag<["-"], "mv67t">, Group<m_hexagon_Features_Group>,
  Alias<mcpu_EQ>, AliasArgs<["hexagonv67t"]>;
def mv68 : Flag<["-"], "mv68">, Group<m_hexagon_Features_Group>,
  Alias<mcpu_EQ>, AliasArgs<["hexagonv68"]>;
def mhexagon_hvx : Flag<["-"], "mhvx">, Group<m_hexagon_Features_HVX_Group>,
  HelpText<"Enable Hexagon Vector eXtensions">;
def mhexagon_hvx_EQ : Joined<["-"], "mhvx=">,
  Group<m_hexagon_Features_HVX_Group>,
  HelpText<"Enable Hexagon Vector eXtensions">;
def mno_hexagon_hvx : Flag<["-"], "mno-hvx">,
  Group<m_hexagon_Features_HVX_Group>,
  HelpText<"Disable Hexagon Vector eXtensions">;
def mhexagon_hvx_length_EQ : Joined<["-"], "mhvx-length=">,
  Group<m_hexagon_Features_HVX_Group>, HelpText<"Set Hexagon Vector Length">,
  Values<"64B,128B">;
def ffixed_r19: Flag<["-"], "ffixed-r19">,
  HelpText<"Reserve register r19 (Hexagon only)">;
def mmemops : Flag<["-"], "mmemops">, Group<m_hexagon_Features_Group>,
  Flags<[CC1Option]>, HelpText<"Enable generation of memop instructions">;
def mno_memops : Flag<["-"], "mno-memops">, Group<m_hexagon_Features_Group>,
  Flags<[CC1Option]>, HelpText<"Disable generation of memop instructions">;
def mpackets : Flag<["-"], "mpackets">, Group<m_hexagon_Features_Group>,
  Flags<[CC1Option]>, HelpText<"Enable generation of instruction packets">;
def mno_packets : Flag<["-"], "mno-packets">, Group<m_hexagon_Features_Group>,
  Flags<[CC1Option]>, HelpText<"Disable generation of instruction packets">;
def mnvj : Flag<["-"], "mnvj">, Group<m_hexagon_Features_Group>,
  Flags<[CC1Option]>, HelpText<"Enable generation of new-value jumps">;
def mno_nvj : Flag<["-"], "mno-nvj">, Group<m_hexagon_Features_Group>,
  Flags<[CC1Option]>, HelpText<"Disable generation of new-value jumps">;
def mnvs : Flag<["-"], "mnvs">, Group<m_hexagon_Features_Group>,
  Flags<[CC1Option]>, HelpText<"Enable generation of new-value stores">;
def mno_nvs : Flag<["-"], "mno-nvs">, Group<m_hexagon_Features_Group>,
  Flags<[CC1Option]>, HelpText<"Disable generation of new-value stores">;

// M68k features flags
def m68000 : Flag<["-"], "m68000">, Group<m_m68k_Features_Group>;
def m68010 : Flag<["-"], "m68010">, Group<m_m68k_Features_Group>;
def m68020 : Flag<["-"], "m68020">, Group<m_m68k_Features_Group>;
def m68030 : Flag<["-"], "m68030">, Group<m_m68k_Features_Group>;
def m68040 : Flag<["-"], "m68040">, Group<m_m68k_Features_Group>;
def m68060 : Flag<["-"], "m68060">, Group<m_m68k_Features_Group>;

// X86 feature flags
def mx87 : Flag<["-"], "mx87">, Group<m_x86_Features_Group>;
def mno_x87 : Flag<["-"], "mno-x87">, Group<m_x86_Features_Group>;
def m80387 : Flag<["-"], "m80387">, Alias<mx87>;
def mno_80387 : Flag<["-"], "mno-80387">, Alias<mno_x87>;
def mmmx : Flag<["-"], "mmmx">, Group<m_x86_Features_Group>;
def mno_mmx : Flag<["-"], "mno-mmx">, Group<m_x86_Features_Group>;
def m3dnow : Flag<["-"], "m3dnow">, Group<m_x86_Features_Group>;
def mno_3dnow : Flag<["-"], "mno-3dnow">, Group<m_x86_Features_Group>;
def m3dnowa : Flag<["-"], "m3dnowa">, Group<m_x86_Features_Group>;
def mno_3dnowa : Flag<["-"], "mno-3dnowa">, Group<m_x86_Features_Group>;
#if INTEL_CUSTOMIZATION
#if INTEL_FEATURE_ISA_AMX_AVX512_CVTROW
// AUTO GENERATED BY TOOL
def mamx_avx512_cvtrow : Flag<["-"], "mamx-avx512-cvtrow">, Group<m_x86_Features_Group>;
def mno_amx_avx512_cvtrow : Flag<["-"], "mno-amx-avx512-cvtrow">, Group<m_x86_Features_Group>;
// end AUTO GENERATED BY TOOL
#endif // INTEL_FEATURE_ISA_AMX_AVX512_CVTROW
#endif // INTEL_CUSTOMIZATION
def mamx_bf16 : Flag<["-"], "mamx-bf16">, Group<m_x86_Features_Group>;
def mno_amx_bf16 : Flag<["-"], "mno-amx-bf16">, Group<m_x86_Features_Group>;
def mtamx_int8 : Flag<["-"], "mamx-int8">, Group<m_x86_Features_Group>;
def mno_amx_int8 : Flag<["-"], "mno-amx-int8">, Group<m_x86_Features_Group>;
def mamx_tile : Flag<["-"], "mamx-tile">, Group<m_x86_Features_Group>;
def mno_amx_tile : Flag<["-"], "mno-amx-tile">, Group<m_x86_Features_Group>;
#if INTEL_CUSTOMIZATION
#if INTEL_FEATURE_ISA_AMX_BF8
def mamx_bf8 : Flag<["-"], "mamx-bf8">, Group<m_x86_Features_Group>;
def mno_amx_bf8 : Flag<["-"], "mno-amx-bf8">, Group<m_x86_Features_Group>;
#endif // INTEL_FEATURE_ISA_AMX_BF8

#if INTEL_FEATURE_ISA_AMX_COMPLEX
def mamx_complex : Flag<["-"], "mamx-complex">, Group<m_x86_Features_Group>;
def mno_amx_complex : Flag<["-"], "mno-amx-complex">, Group<m_x86_Features_Group>;
#endif // INTEL_FEATURE_ISA_AMX_COMPLEX

#if INTEL_FEATURE_ISA_AMX_MEMADVISE
def mamx_memadvise : Flag<["-"], "mamx-memadvise">, Group<m_x86_Features_Group>;
def mno_amx_memadvise : Flag<["-"], "mno-amx-memadvise">, Group<m_x86_Features_Group>;
#endif // INTEL_FEATURE_ISA_AMX_MEMADVISE
#if INTEL_FEATURE_ISA_AMX_MEMADVISE_EVEX
def mamx_memadvise_evex : Flag<["-"], "mamx-memadvise-evex">, Group<m_x86_Features_Group>;
def mno_amx_memadvise_evex : Flag<["-"], "mno-amx-memadvise-evex">, Group<m_x86_Features_Group>;
#endif // INTEL_FEATURE_ISA_AMX_MEMADVISE_EVEX
#if INTEL_FEATURE_ISA_AMX_FUTURE
def mamx_reduce : Flag<["-"], "mamx-reduce">, Group<m_x86_Features_Group>;
def mno_amx_reduce : Flag<["-"], "mno-amx-reduce">, Group<m_x86_Features_Group>;
def mamx_memory : Flag<["-"], "mamx-memory">, Group<m_x86_Features_Group>;
def mno_amx_memory : Flag<["-"], "mno-amx-memory">, Group<m_x86_Features_Group>;
def mamx_format : Flag<["-"], "mamx-format">, Group<m_x86_Features_Group>;
def mno_amx_format : Flag<["-"], "mno-amx-format">, Group<m_x86_Features_Group>;
def mamx_element : Flag<["-"], "mamx-element">, Group<m_x86_Features_Group>;
def mno_amx_element : Flag<["-"], "mno-amx-element">, Group<m_x86_Features_Group>;

#endif // INTEL_FEATURE_ISA_AMX_FUTURE
#if INTEL_FEATURE_ISA_AMX_LNC
def mamx_transpose : Flag<["-"], "mamx-transpose">, Group<m_x86_Features_Group>;
def mno_amx_transpose : Flag<["-"], "mno-amx-transpose">, Group<m_x86_Features_Group>;
def mamx_avx512 : Flag<["-"], "mamx-avx512">, Group<m_x86_Features_Group>;
def mno_amx_avx512 : Flag<["-"], "mno-amx-avx512">, Group<m_x86_Features_Group>;

#endif // INTEL_FEATURE_ISA_AMX_LNC
#if INTEL_FEATURE_ISA_AMX_FP16
def mamx_fp16 : Flag<["-"], "mamx-fp16">, Group<m_x86_Features_Group>;
def mno_amx_fp16 : Flag<["-"], "mno-amx-fp16">, Group<m_x86_Features_Group>;
#endif // INTEL_FEATURE_ISA_AMX_FP16

#if INTEL_FEATURE_ISA_AMX_FP19
def mamx_fp19 : Flag<["-"], "mamx-fp19">, Group<m_x86_Features_Group>;
def mno_amx_fp19 : Flag<["-"], "mno-amx-fp19">, Group<m_x86_Features_Group>;
#endif // INTEL_FEATURE_ISA_AMX_FP19

#if INTEL_FEATURE_ISA_AMX_MEMORY2
def mamx_memory2 : Flag<["-"], "mamx-memory2">, Group<m_x86_Features_Group>;
def mno_amx_memory2 : Flag<["-"], "mno-amx-memory2">, Group<m_x86_Features_Group>;
#endif // INTEL_FEATURE_ISA_AMX_MEMORY2

#if INTEL_FEATURE_ISA_AMX_BF16_EVEX
def mamx_bf16_evex : Flag<["-"], "mamx-bf16-evex">, Group<m_x86_Features_Group>;
def mno_amx_bf16_evex : Flag<["-"], "mno-amx-bf16-evex">, Group<m_x86_Features_Group>;
#endif // INTEL_FEATURE_ISA_AMX_BF16_EVEX

#if INTEL_FEATURE_ISA_AMX_CONVERT
def mamx_convert : Flag<["-"], "mamx-convert">, Group<m_x86_Features_Group>;
def mno_amx_convert : Flag<["-"], "mno-amx-convert">, Group<m_x86_Features_Group>;
#endif // INTEL_FEATURE_ISA_AMX_CONVERT

#if INTEL_FEATURE_ISA_AMX_ELEMENT_EVEX
def mamx_element_evex : Flag<["-"], "mamx-element-evex">, Group<m_x86_Features_Group>;
def mno_amx_element_evex : Flag<["-"], "mno-amx-element-evex">, Group<m_x86_Features_Group>;
#endif // INTEL_FEATURE_ISA_AMX_ELEMENT_EVEX

#if INTEL_FEATURE_ISA_AMX_INT8_EVEX
def mamx_int8_evex : Flag<["-"], "mamx-int8-evex">, Group<m_x86_Features_Group>;
def mno_amx_int8_evex : Flag<["-"], "mno-amx-int8-evex">, Group<m_x86_Features_Group>;
#endif // INTEL_FEATURE_ISA_AMX_INT8_EVEX

#if INTEL_FEATURE_ISA_AMX_TILE_EVEX
def mamx_tile_evex : Flag<["-"], "mamx-tile-evex">, Group<m_x86_Features_Group>;
def mno_amx_tile_evex : Flag<["-"], "mno-amx-tile-evex">, Group<m_x86_Features_Group>;
#endif // INTEL_FEATURE_ISA_AMX_TILE_EVEX

#if INTEL_FEATURE_ISA_AMX_TRANSPOSE2
def mamx_transpose2 : Flag<["-"], "mamx-transpose2">, Group<m_x86_Features_Group>;
def mno_amx_transpose2 : Flag<["-"], "mno-amx-transpose2">, Group<m_x86_Features_Group>;
#endif // INTEL_FEATURE_ISA_AMX_TRANSPOSE2

#if INTEL_FEATURE_ISA_AMX_TILE2
def mamx_tile2 : Flag<["-"], "mamx-tile2">, Group<m_x86_Features_Group>;
def mno_amx_tile2 : Flag<["-"], "mno-amx-tile2">, Group<m_x86_Features_Group>;
#endif // INTEL_FEATURE_ISA_AMX_TILE2
#endif // INTEL_CUSTOMIZATION
def msse : Flag<["-"], "msse">, Group<m_x86_Features_Group>;
def mno_sse : Flag<["-"], "mno-sse">, Group<m_x86_Features_Group>;
def msse2 : Flag<["-"], "msse2">, Group<m_x86_Features_Group>;
def mno_sse2 : Flag<["-"], "mno-sse2">, Group<m_x86_Features_Group>;
def msse3 : Flag<["-"], "msse3">, Group<m_x86_Features_Group>;
def mno_sse3 : Flag<["-"], "mno-sse3">, Group<m_x86_Features_Group>;
def mssse3 : Flag<["-"], "mssse3">, Group<m_x86_Features_Group>;
def mno_ssse3 : Flag<["-"], "mno-ssse3">, Group<m_x86_Features_Group>;
def msse4_1 : Flag<["-"], "msse4.1">, Group<m_x86_Features_Group>;
def mno_sse4_1 : Flag<["-"], "mno-sse4.1">, Group<m_x86_Features_Group>;
def msse4_2 : Flag<["-"], "msse4.2">, Group<m_x86_Features_Group>;
def mno_sse4_2 : Flag<["-"], "mno-sse4.2">, Group<m_x86_Features_Group>;
def msse4 : Flag<["-"], "msse4">, Alias<msse4_2>;
// -mno-sse4 turns off sse4.1 which has the effect of turning off everything
// later than 4.1. -msse4 turns on 4.2 which has the effect of turning on
// everything earlier than 4.2.
def mno_sse4 : Flag<["-"], "mno-sse4">, Alias<mno_sse4_1>;
def msse4a : Flag<["-"], "msse4a">, Group<m_x86_Features_Group>;
def mno_sse4a : Flag<["-"], "mno-sse4a">, Group<m_x86_Features_Group>;
def mavx : Flag<["-"], "mavx">, Group<m_x86_Features_Group>;
def mno_avx : Flag<["-"], "mno-avx">, Group<m_x86_Features_Group>;
def mavx2 : Flag<["-"], "mavx2">, Group<m_x86_Features_Group>;
def mno_avx2 : Flag<["-"], "mno-avx2">, Group<m_x86_Features_Group>;
def mavx512f : Flag<["-"], "mavx512f">, Group<m_x86_Features_Group>;
def mno_avx512f : Flag<["-"], "mno-avx512f">, Group<m_x86_Features_Group>;
def mavx512bf16 : Flag<["-"], "mavx512bf16">, Group<m_x86_Features_Group>;
def mno_avx512bf16 : Flag<["-"], "mno-avx512bf16">, Group<m_x86_Features_Group>;
#if INTEL_CUSTOMIZATION
#if INTEL_FEATURE_ISA_AVX512_CONVERT
def mavx512convert : Flag<["-"], "mavx512convert">, Group<m_x86_Features_Group>;
def mno_avx512convert : Flag<["-"], "mno-avx512convert">, Group<m_x86_Features_Group>;
#endif // INTEL_FEATURE_ISA_AVX512_CONVERT
#endif // INTEL_CUSTOMIZATION
#if INTEL_CUSTOMIZATION
#if INTEL_FEATURE_ISA_AVX512_DOTPROD_INT8
def mavx512dotprodint8 : Flag<["-"], "mavx512dotprodint8">, Group<m_x86_Features_Group>;
def mno_avx512dotprodint8 : Flag<["-"], "mno-avx512dotprodint8">, Group<m_x86_Features_Group>;
#endif // INTEL_FEATURE_ISA_AVX512_DOTPROD_INT8
#if INTEL_FEATURE_ISA_AVX512_DOTPROD_PHPS
def mavx512dotprodphps : Flag<["-"], "mavx512dotprodphps">, Group<m_x86_Features_Group>;
def mno_avx512dotprodphps : Flag<["-"], "mno-avx512dotprodphps">, Group<m_x86_Features_Group>;
#endif // INTEL_FEATURE_ISA_AVX512_DOTPROD_PHPS
#endif // INTEL_CUSTOMIZATION
#if INTEL_CUSTOMIZATION
#if INTEL_FEATURE_ISA_FP16
def mavx512fp16 : Flag<["-"], "mavx512fp16">, Group<m_x86_Features_Group>;
def mno_avx512fp16 : Flag<["-"], "mno-avx512fp16">, Group<m_x86_Features_Group>;
#endif // INTEL_FEATURE_ISA_FP16
#endif // INTEL_CUSTOMIZATION
def mavx512bitalg : Flag<["-"], "mavx512bitalg">, Group<m_x86_Features_Group>;
def mno_avx512bitalg : Flag<["-"], "mno-avx512bitalg">, Group<m_x86_Features_Group>;
def mavx512bw : Flag<["-"], "mavx512bw">, Group<m_x86_Features_Group>;
def mno_avx512bw : Flag<["-"], "mno-avx512bw">, Group<m_x86_Features_Group>;
def mavx512cd : Flag<["-"], "mavx512cd">, Group<m_x86_Features_Group>;
def mno_avx512cd : Flag<["-"], "mno-avx512cd">, Group<m_x86_Features_Group>;
def mavx512dq : Flag<["-"], "mavx512dq">, Group<m_x86_Features_Group>;
def mno_avx512dq : Flag<["-"], "mno-avx512dq">, Group<m_x86_Features_Group>;
def mavx512er : Flag<["-"], "mavx512er">, Group<m_x86_Features_Group>;
def mno_avx512er : Flag<["-"], "mno-avx512er">, Group<m_x86_Features_Group>;
def mavx512ifma : Flag<["-"], "mavx512ifma">, Group<m_x86_Features_Group>;
def mno_avx512ifma : Flag<["-"], "mno-avx512ifma">, Group<m_x86_Features_Group>;
#if INTEL_CUSTOMIZATION
#if INTEL_FEATURE_ISA_AVX_MEMADVISE
def mavx512memadvise : Flag<["-"], "mavx512memadvise">, Group<m_x86_Features_Group>;
def mno_avx512memadvise : Flag<["-"], "mno-avx512memadvise">, Group<m_x86_Features_Group>;
#endif // INTEL_FEATURE_ISA_AVX_MEMADVISE
#if INTEL_FEATURE_ISA_AVX512_MEDIAX
def mavx512mediax : Flag<["-"], "mavx512mediax">, Group<m_x86_Features_Group>;
def mno_avx512mediax : Flag<["-"], "mno-avx512mediax">, Group<m_x86_Features_Group>;
#endif // INTEL_FEATURE_ISA_AVX512_MEDIAX
#if INTEL_FEATURE_ISA_AVX512_NE_CONVERT
// AUTO GENERATED BY TOOL
def mavx512neconvert : Flag<["-"], "mavx512neconvert">, Group<m_x86_Features_Group>;
def mno_avx512neconvert : Flag<["-"], "mno-avx512neconvert">, Group<m_x86_Features_Group>;
// end AUTO GENERATED BY TOOL
#endif // INTEL_FEATURE_ISA_AVX512_NE_CONVERT
#if INTEL_FEATURE_ISA_AVX512_MOVGET
def mavx512movget : Flag<["-"], "mavx512movget">, Group<m_x86_Features_Group>;
def mno_avx512movget : Flag<["-"], "mno-avx512movget">, Group<m_x86_Features_Group>;
#endif // INTEL_FEATURE_ISA_AVX512_MOVGET
#endif // INTEL_CUSTOMIZATION
def mavx512pf : Flag<["-"], "mavx512pf">, Group<m_x86_Features_Group>;
def mno_avx512pf : Flag<["-"], "mno-avx512pf">, Group<m_x86_Features_Group>;
#if INTEL_CUSTOMIZATION
#if INTEL_FEATURE_ISA_AVX512_RAO_FP
// AUTO GENERATED BY TOOL
def mavx512raofp : Flag<["-"], "mavx512raofp">, Group<m_x86_Features_Group>;
def mno_avx512raofp : Flag<["-"], "mno-avx512raofp">, Group<m_x86_Features_Group>;
// end AUTO GENERATED BY TOOL
#endif // INTEL_FEATURE_ISA_AVX512_RAO_FP
#if INTEL_FEATURE_ISA_AVX512_RAO_INT
def mavx512raoint : Flag<["-"], "mavx512raoint">, Group<m_x86_Features_Group>;
def mno_avx512raoint : Flag<["-"], "mno-avx512raoint">, Group<m_x86_Features_Group>;
#endif // INTEL_FEATURE_ISA_AVX512_RAO_INT
#endif // INTEL_CUSTOMIZATION
def mavx512vbmi : Flag<["-"], "mavx512vbmi">, Group<m_x86_Features_Group>;
def mno_avx512vbmi : Flag<["-"], "mno-avx512vbmi">, Group<m_x86_Features_Group>;
def mavx512vbmi2 : Flag<["-"], "mavx512vbmi2">, Group<m_x86_Features_Group>;
def mno_avx512vbmi2 : Flag<["-"], "mno-avx512vbmi2">, Group<m_x86_Features_Group>;
def mavx512vl : Flag<["-"], "mavx512vl">, Group<m_x86_Features_Group>;
def mno_avx512vl : Flag<["-"], "mno-avx512vl">, Group<m_x86_Features_Group>;
def mavx512vnni : Flag<["-"], "mavx512vnni">, Group<m_x86_Features_Group>;
def mno_avx512vnni : Flag<["-"], "mno-avx512vnni">, Group<m_x86_Features_Group>;
def mavx512vpopcntdq : Flag<["-"], "mavx512vpopcntdq">, Group<m_x86_Features_Group>;
def mno_avx512vpopcntdq : Flag<["-"], "mno-avx512vpopcntdq">, Group<m_x86_Features_Group>;
def mavx512vp2intersect : Flag<["-"], "mavx512vp2intersect">, Group<m_x86_Features_Group>;
def mno_avx512vp2intersect : Flag<["-"], "mno-avx512vp2intersect">, Group<m_x86_Features_Group>;
#if INTEL_CUSTOMIZATION
#if INTEL_FEATURE_ISA_AVX_BF16
def mavxbf16 : Flag<["-"], "mavxbf16">, Group<m_x86_Features_Group>;
def mno_avxbf16 : Flag<["-"], "mno-avxbf16">, Group<m_x86_Features_Group>;
#endif // INTEL_FEATURE_ISA_AVX_BF16
#if INTEL_FEATURE_ISA_AVX_IFMA
def mavxifma : Flag<["-"], "mavxifma">, Group<m_x86_Features_Group>;
def mno_avxifma : Flag<["-"], "mno-avxifma">, Group<m_x86_Features_Group>;
#endif // INTEL_FEATURE_ISA_AVX_IFMA
#if INTEL_FEATURE_ISA_AVX_COMPRESS
def mavxcompress : Flag<["-"], "mavxcompress">, Group<m_x86_Features_Group>;
def mno_avxcompress : Flag<["-"], "mno-avxcompress">, Group<m_x86_Features_Group>;
#endif // INTEL_FEATURE_ISA_AVX_COMPRESS
#if INTEL_FEATURE_ISA_AVX_MEMADVISE
def mavxmemadvise : Flag<["-"], "mavxmemadvise">, Group<m_x86_Features_Group>;
def mno_avxmemadvise : Flag<["-"], "mno-avxmemadvise">, Group<m_x86_Features_Group>;
#endif // INTEL_FEATURE_ISA_AVX_MEMADVISE
#if INTEL_FEATURE_ISA_AVX_CONVERT
def mavxconvert : Flag<["-"], "mavxconvert">, Group<m_x86_Features_Group>;
def mno_avxconvert : Flag<["-"], "mno-avxconvert">, Group<m_x86_Features_Group>;
#endif // INTEL_FEATURE_ISA_AVX_CONVERT
#if INTEL_FEATURE_ISA_AVX_DOTPROD_INT8
def mavxdotprodint8 : Flag<["-"], "mavxdotprodint8">, Group<m_x86_Features_Group>;
def mno_avxdotprodint8 : Flag<["-"], "mno-avxdotprodint8">, Group<m_x86_Features_Group>;
#endif // INTEL_FEATURE_ISA_AVX_DOTPROD_INT8
#if INTEL_FEATURE_ISA_AVX_DOTPROD_PHPS
def mavxdotprodphps : Flag<["-"], "mavxdotprodphps">, Group<m_x86_Features_Group>;
def mno_avxdotprodphps : Flag<["-"], "mno-avxdotprodphps">, Group<m_x86_Features_Group>;
#endif // INTEL_FEATURE_ISA_AVX_DOTPROD_PHPS
#if INTEL_FEATURE_ISA_AVX_MOVGET
def mavxmovget : Flag<["-"], "mavxmovget">, Group<m_x86_Features_Group>;
def mno_avxmovget : Flag<["-"], "mno-avxmovget">, Group<m_x86_Features_Group>;
#endif // INTEL_FEATURE_ISA_AVX_MOVGET
#if INTEL_FEATURE_ISA_AVX_NE_CONVERT
// AUTO GENERATED BY TOOL
def mavxneconvert : Flag<["-"], "mavxneconvert">, Group<m_x86_Features_Group>;
def mno_avxneconvert : Flag<["-"], "mno-avxneconvert">, Group<m_x86_Features_Group>;
// end AUTO GENERATED BY TOOL
#endif // INTEL_FEATURE_ISA_AVX_NE_CONVERT
#if INTEL_FEATURE_ISA_AVX_RAO_FP
// AUTO GENERATED BY TOOL
def mavxraofp : Flag<["-"], "mavxraofp">, Group<m_x86_Features_Group>;
def mno_avxraofp : Flag<["-"], "mno-avxraofp">, Group<m_x86_Features_Group>;
// end AUTO GENERATED BY TOOL
#endif // INTEL_FEATURE_ISA_AVX_RAO_FP
#if INTEL_FEATURE_ISA_AVX_RAO_INT
def mavxraoint : Flag<["-"], "mavxraoint">, Group<m_x86_Features_Group>;
def mno_avxraoint : Flag<["-"], "mno-avxraoint">, Group<m_x86_Features_Group>;
#endif // INTEL_FEATURE_ISA_AVX_RAO_INT
#endif // INTEL_CUSTOMIZATION
def mavxvnni : Flag<["-"], "mavxvnni">, Group<m_x86_Features_Group>;
def mno_avxvnni : Flag<["-"], "mno-avxvnni">, Group<m_x86_Features_Group>;
def madx : Flag<["-"], "madx">, Group<m_x86_Features_Group>;
def mno_adx : Flag<["-"], "mno-adx">, Group<m_x86_Features_Group>;
def maes : Flag<["-"], "maes">, Group<m_x86_Features_Group>;
def mno_aes : Flag<["-"], "mno-aes">, Group<m_x86_Features_Group>;
def mbmi : Flag<["-"], "mbmi">, Group<m_x86_Features_Group>;
def mno_bmi : Flag<["-"], "mno-bmi">, Group<m_x86_Features_Group>;
def mbmi2 : Flag<["-"], "mbmi2">, Group<m_x86_Features_Group>;
def mno_bmi2 : Flag<["-"], "mno-bmi2">, Group<m_x86_Features_Group>;
def mcldemote : Flag<["-"], "mcldemote">, Group<m_x86_Features_Group>;
def mno_cldemote : Flag<["-"], "mno-cldemote">, Group<m_x86_Features_Group>;
def mclflushopt : Flag<["-"], "mclflushopt">, Group<m_x86_Features_Group>;
def mno_clflushopt : Flag<["-"], "mno-clflushopt">, Group<m_x86_Features_Group>;
def mclwb : Flag<["-"], "mclwb">, Group<m_x86_Features_Group>;
def mno_clwb : Flag<["-"], "mno-clwb">, Group<m_x86_Features_Group>;
def mwbnoinvd : Flag<["-"], "mwbnoinvd">, Group<m_x86_Features_Group>;
def mno_wbnoinvd : Flag<["-"], "mno-wbnoinvd">, Group<m_x86_Features_Group>;
def mclzero : Flag<["-"], "mclzero">, Group<m_x86_Features_Group>;
def mno_clzero : Flag<["-"], "mno-clzero">, Group<m_x86_Features_Group>;
def mcx16 : Flag<["-"], "mcx16">, Group<m_x86_Features_Group>;
def mno_cx16 : Flag<["-"], "mno-cx16">, Group<m_x86_Features_Group>;
def menqcmd : Flag<["-"], "menqcmd">, Group<m_x86_Features_Group>;
def mno_enqcmd : Flag<["-"], "mno-enqcmd">, Group<m_x86_Features_Group>;
def mf16c : Flag<["-"], "mf16c">, Group<m_x86_Features_Group>;
def mno_f16c : Flag<["-"], "mno-f16c">, Group<m_x86_Features_Group>;
def mfma : Flag<["-"], "mfma">, Group<m_x86_Features_Group>;
def mno_fma : Flag<["-"], "mno-fma">, Group<m_x86_Features_Group>;
def mfma4 : Flag<["-"], "mfma4">, Group<m_x86_Features_Group>;
def mno_fma4 : Flag<["-"], "mno-fma4">, Group<m_x86_Features_Group>;
def mfsgsbase : Flag<["-"], "mfsgsbase">, Group<m_x86_Features_Group>;
def mno_fsgsbase : Flag<["-"], "mno-fsgsbase">, Group<m_x86_Features_Group>;
def mfxsr : Flag<["-"], "mfxsr">, Group<m_x86_Features_Group>;
def mno_fxsr : Flag<["-"], "mno-fxsr">, Group<m_x86_Features_Group>;
def minvpcid : Flag<["-"], "minvpcid">, Group<m_x86_Features_Group>;
def mno_invpcid : Flag<["-"], "mno-invpcid">, Group<m_x86_Features_Group>;
def mgfni : Flag<["-"], "mgfni">, Group<m_x86_Features_Group>;
def mno_gfni : Flag<["-"], "mno-gfni">, Group<m_x86_Features_Group>;
#if INTEL_CUSTOMIZATION
#if INTEL_FEATURE_ISA_GPR_MOVGET
def mgprmovget : Flag<["-"], "mgprmovget">, Group<m_x86_Features_Group>;
def mno_gprmovget : Flag<["-"], "mno-gprmovget">, Group<m_x86_Features_Group>;
#endif // INTEL_FEATURE_ISA_GPR_MOVGET
#endif // INTEL_CUSTOMIZATION
def mhreset : Flag<["-"], "mhreset">, Group<m_x86_Features_Group>;
def mno_hreset : Flag<["-"], "mno-hreset">, Group<m_x86_Features_Group>;
def mkl : Flag<["-"], "mkl">, Group<m_x86_Features_Group>;
def mno_kl : Flag<["-"], "mno-kl">, Group<m_x86_Features_Group>;
def mwidekl : Flag<["-"], "mwidekl">, Group<m_x86_Features_Group>;
def mno_widekl : Flag<["-"], "mno-widekl">, Group<m_x86_Features_Group>;
def mlwp : Flag<["-"], "mlwp">, Group<m_x86_Features_Group>;
def mno_lwp : Flag<["-"], "mno-lwp">, Group<m_x86_Features_Group>;
def mlzcnt : Flag<["-"], "mlzcnt">, Group<m_x86_Features_Group>;
def mno_lzcnt : Flag<["-"], "mno-lzcnt">, Group<m_x86_Features_Group>;
def mmovbe : Flag<["-"], "mmovbe">, Group<m_x86_Features_Group>;
def mno_movbe : Flag<["-"], "mno-movbe">, Group<m_x86_Features_Group>;
def mmovdiri : Flag<["-"], "mmovdiri">, Group<m_x86_Features_Group>;
def mno_movdiri : Flag<["-"], "mno-movdiri">, Group<m_x86_Features_Group>;
def mmovdir64b : Flag<["-"], "mmovdir64b">, Group<m_x86_Features_Group>;
def mno_movdir64b : Flag<["-"], "mno-movdir64b">, Group<m_x86_Features_Group>;
#if INTEL_CUSTOMIZATION
#if INTEL_FEATURE_ISA_MOVGET64B
def mmovget64b : Flag<["-"], "mmovget64b">, Group<m_x86_Features_Group>;
def mno_movget64b : Flag<["-"], "mno-movget64b">, Group<m_x86_Features_Group>;
#endif // INTEL_FEATURE_ISA_MOVGET64B
#endif // INTEL_CUSTOMIZATION
def mmwaitx : Flag<["-"], "mmwaitx">, Group<m_x86_Features_Group>;
def mno_mwaitx : Flag<["-"], "mno-mwaitx">, Group<m_x86_Features_Group>;
def mpku : Flag<["-"], "mpku">, Group<m_x86_Features_Group>;
def mno_pku : Flag<["-"], "mno-pku">, Group<m_x86_Features_Group>;
def mpclmul : Flag<["-"], "mpclmul">, Group<m_x86_Features_Group>;
def mno_pclmul : Flag<["-"], "mno-pclmul">, Group<m_x86_Features_Group>;
def mpconfig : Flag<["-"], "mpconfig">, Group<m_x86_Features_Group>;
def mno_pconfig : Flag<["-"], "mno-pconfig">, Group<m_x86_Features_Group>;
def mpopcnt : Flag<["-"], "mpopcnt">, Group<m_x86_Features_Group>;
def mno_popcnt : Flag<["-"], "mno-popcnt">, Group<m_x86_Features_Group>;
def mprefetchwt1 : Flag<["-"], "mprefetchwt1">, Group<m_x86_Features_Group>;
def mno_prefetchwt1 : Flag<["-"], "mno-prefetchwt1">, Group<m_x86_Features_Group>;
def mprfchw : Flag<["-"], "mprfchw">, Group<m_x86_Features_Group>;
def mno_prfchw : Flag<["-"], "mno-prfchw">, Group<m_x86_Features_Group>;
def mptwrite : Flag<["-"], "mptwrite">, Group<m_x86_Features_Group>;
def mno_ptwrite : Flag<["-"], "mno-ptwrite">, Group<m_x86_Features_Group>;
#if INTEL_CUSTOMIZATION
#if INTEL_FEATURE_ISA_RAO_INT
def mraoint : Flag<["-"], "mraoint">, Group<m_x86_Features_Group>;
def mno_raoint : Flag<["-"], "mno-raoint">, Group<m_x86_Features_Group>;
#endif // INTEL_FEATURE_ISA_RAO_INT
#endif // INTEL_CUSTOMIZATION
def mrdpid : Flag<["-"], "mrdpid">, Group<m_x86_Features_Group>;
def mno_rdpid : Flag<["-"], "mno-rdpid">, Group<m_x86_Features_Group>;
def mrdrnd : Flag<["-"], "mrdrnd">, Group<m_x86_Features_Group>;
def mno_rdrnd : Flag<["-"], "mno-rdrnd">, Group<m_x86_Features_Group>;
def mrtm : Flag<["-"], "mrtm">, Group<m_x86_Features_Group>;
def mno_rtm : Flag<["-"], "mno-rtm">, Group<m_x86_Features_Group>;
def mrdseed : Flag<["-"], "mrdseed">, Group<m_x86_Features_Group>;
def mno_rdseed : Flag<["-"], "mno-rdseed">, Group<m_x86_Features_Group>;
def msahf : Flag<["-"], "msahf">, Group<m_x86_Features_Group>;
def mno_sahf : Flag<["-"], "mno-sahf">, Group<m_x86_Features_Group>;
def mserialize : Flag<["-"], "mserialize">, Group<m_x86_Features_Group>;
def mno_serialize : Flag<["-"], "mno-serialize">, Group<m_x86_Features_Group>;
def msgx : Flag<["-"], "msgx">, Group<m_x86_Features_Group>;
def mno_sgx : Flag<["-"], "mno-sgx">, Group<m_x86_Features_Group>;
def msha : Flag<["-"], "msha">, Group<m_x86_Features_Group>;
def mno_sha : Flag<["-"], "mno-sha">, Group<m_x86_Features_Group>;
def mtbm : Flag<["-"], "mtbm">, Group<m_x86_Features_Group>;
def mno_tbm : Flag<["-"], "mno-tbm">, Group<m_x86_Features_Group>;
def mtsxldtrk : Flag<["-"], "mtsxldtrk">, Group<m_x86_Features_Group>;
def mno_tsxldtrk : Flag<["-"], "mno-tsxldtrk">, Group<m_x86_Features_Group>;
def muintr : Flag<["-"], "muintr">, Group<m_x86_Features_Group>;
def mno_uintr : Flag<["-"], "mno-uintr">, Group<m_x86_Features_Group>;
def mvaes : Flag<["-"], "mvaes">, Group<m_x86_Features_Group>;
def mno_vaes : Flag<["-"], "mno-vaes">, Group<m_x86_Features_Group>;
def mvpclmulqdq : Flag<["-"], "mvpclmulqdq">, Group<m_x86_Features_Group>;
def mno_vpclmulqdq : Flag<["-"], "mno-vpclmulqdq">, Group<m_x86_Features_Group>;
def mwaitpkg : Flag<["-"], "mwaitpkg">, Group<m_x86_Features_Group>;
def mno_waitpkg : Flag<["-"], "mno-waitpkg">, Group<m_x86_Features_Group>;
def mxop : Flag<["-"], "mxop">, Group<m_x86_Features_Group>;
def mno_xop : Flag<["-"], "mno-xop">, Group<m_x86_Features_Group>;
def mxsave : Flag<["-"], "mxsave">, Group<m_x86_Features_Group>;
def mno_xsave : Flag<["-"], "mno-xsave">, Group<m_x86_Features_Group>;
def mxsavec : Flag<["-"], "mxsavec">, Group<m_x86_Features_Group>;
def mno_xsavec : Flag<["-"], "mno-xsavec">, Group<m_x86_Features_Group>;
def mxsaveopt : Flag<["-"], "mxsaveopt">, Group<m_x86_Features_Group>;
def mno_xsaveopt : Flag<["-"], "mno-xsaveopt">, Group<m_x86_Features_Group>;
def mxsaves : Flag<["-"], "mxsaves">, Group<m_x86_Features_Group>;
def mno_xsaves : Flag<["-"], "mno-xsaves">, Group<m_x86_Features_Group>;
def mshstk : Flag<["-"], "mshstk">, Group<m_x86_Features_Group>;
def mno_shstk : Flag<["-"], "mno-shstk">, Group<m_x86_Features_Group>;
def mretpoline_external_thunk : Flag<["-"], "mretpoline-external-thunk">, Group<m_x86_Features_Group>;
def mno_retpoline_external_thunk : Flag<["-"], "mno-retpoline-external-thunk">, Group<m_x86_Features_Group>;
def mvzeroupper : Flag<["-"], "mvzeroupper">, Group<m_x86_Features_Group>;
def mno_vzeroupper : Flag<["-"], "mno-vzeroupper">, Group<m_x86_Features_Group>;
// These are legacy user-facing driver-level option spellings. They are always
// aliases for options that are spelled using the more common Unix / GNU flag
// style of double-dash and equals-joined flags.
def gcc_toolchain_legacy_spelling : Separate<["-"], "gcc-toolchain">, Alias<gcc_toolchain>;
def target_legacy_spelling : Separate<["-"], "target">, Alias<target>;

// Special internal option to handle -Xlinker --no-demangle.
def Z_Xlinker__no_demangle : Flag<["-"], "Z-Xlinker-no-demangle">,
    Flags<[Unsupported, NoArgumentUnused]>;

// Special internal option to allow forwarding arbitrary arguments to linker.
def Zlinker_input : Separate<["-"], "Zlinker-input">,
    Flags<[Unsupported, NoArgumentUnused]>;

// Reserved library options.
def Z_reserved_lib_stdcxx : Flag<["-"], "Z-reserved-lib-stdc++">,
    Flags<[LinkerInput, NoArgumentUnused, Unsupported]>, Group<reserved_lib_Group>;
def Z_reserved_lib_cckext : Flag<["-"], "Z-reserved-lib-cckext">,
    Flags<[LinkerInput, NoArgumentUnused, Unsupported]>, Group<reserved_lib_Group>;
#if INTEL_CUSTOMIZATION
def Z_reserved_lib_imf : Flag<["-"], "Z-reserved-lib-imf">,
    Flags<[LinkerInput, NoArgumentUnused, Unsupported]>,
    Group<reserved_lib_Group>;
#endif // INTEL_CUSTOMIZATION

#if INTEL_CUSTOMIZATION
// -q Intel options
def qopt_assume_no_loop_carried_dep_EQ : Joined<["-"], "qopt-assume-no-loop-carried-dep=">, Values<"0,1,2">, Flags<[NoXarchOption]>, HelpText<"Set a level of "
  "performance tuning for loops.  0 - The compiler does not assume there is "
  "loop-carried dependencies (default).  1 - Assume there are no loop-carried "
  "dependencies for innermost loops.  2 - Assume there are no loop-carried "
  "dependencies for all loop levels.">;
def qopt_assume_no_loop_carried_dep : Flag<["-"], "qopt-assume-no-loop-carried-dep">,
  Alias<qopt_assume_no_loop_carried_dep_EQ>, AliasArgs<["1"]>;
def qopt_jump_tables : Flag<["-"], "qopt-jump-tables">,Alias<fjump_tables>,
  HelpText<"Control the generation of jump tables">;
def qno_opt_jump_tables : Flag<["-"], "qno-opt-jump-tables">,Alias<fno_jump_tables>,
  HelpText<"Do not use jump tables for lowering switches">;
def qopt_for_throughput_EQ : Joined<["-"], "qopt-for-throughput=">,
  Values<"single-job,multi-job">, Flags<[NoXarchOption]>, HelpText<"Optimize "
  "for throughput performance, assuming multiple jobs are running.  The memory "
  "optimizations for single job versus multiple jobs can be tuned in different "
  "ways by the compiler. Valid arguments: multi-job, single-job">;
def qopt_matmul : Flag<["-"], "qopt-matmul">, Flags<[NoXarchOption]>,
  HelpText<"Enables compiler-generated Matrix Multiply (matmul) library call">;
def qno_opt_matmul : Flag<["-"], "qno-opt-matmul">, Flags<[NoXarchOption]>,
  HelpText<"Disables compiler-generated Matrix Multiply (matmul) library call">;
def qopt_mem_layout_trans_EQ : Joined<["-"], "qopt-mem-layout-trans=">, Values<"0,1,2,3">,
  HelpText<"Control the level of memory layout transformations performed by the compiler">;
def qopt_mem_layout_trans : Flag<["-"], "qopt-mem-layout-trans">, Alias<qopt_mem_layout_trans_EQ>,
  AliasArgs<["2"]>;
def qno_opt_mem_layout_trans : Flag<["-"], "qno-opt-mem-layout-trans">, Alias<qopt_mem_layout_trans_EQ>,
  AliasArgs<["0"]>, HelpText<"Disable memory layout transformations">;
def qopt_multiple_gather_scatter_by_shuffles : Flag<["-"], "qopt-multiple-gather-scatter-by-shuffles">,
  Flags<[NoXarchOption]>,
  HelpText<"Enables the optimization for multiple adjacent gather/scatter type vector memory references">;
def qno_opt_multiple_gather_scatter_by_shuffles : Flag<["-"], "qno-opt-multiple-gather-scatter-by-shuffles">,
  Flags<[NoXarchOption]>,
  HelpText<"Disables the optimization for multiple adjacent gather/scatter type vector memory references">;
def qopt_report_EQ : Joined<["-"], "qopt-report=">, Values<"min,med,max">,
  HelpText<"Generate an optimization report, min, med or max.">;
def : Joined<["-"], "qopt-report">, Alias<qopt_report_EQ>;
def qopt_report : Flag<["-"], "qopt-report">, Alias<qopt_report_EQ>,
  AliasArgs<["2"]>;
def qopt_zmm_usage_EQ : Joined<["-"], "qopt-zmm-usage=">, Values<"low,high">,
  HelpText<"Specifies the level of zmm registers usage, low or high">;
def qoverride_limits : Flag<["-"], "qoverride-limits">,
  HelpText<"enables the user to skip throttling of loops in framework and DD.">;
#endif // INTEL_CUSTOMIZATION

// Ignored options
multiclass BooleanFFlag<string name> {
  def f#NAME : Flag<["-"], "f"#name>;
  def fno_#NAME : Flag<["-"], "fno-"#name>;
}

defm : BooleanFFlag<"keep-inline-functions">, Group<clang_ignored_gcc_optimization_f_Group>;

def fprofile_dir : Joined<["-"], "fprofile-dir=">, Group<f_Group>;

// The default value matches BinutilsVersion in MCAsmInfo.h.
def fbinutils_version_EQ : Joined<["-"], "fbinutils-version=">,
  MetaVarName<"<major.minor>">, Group<f_Group>, Flags<[CC1Option]>,
  HelpText<"Produced object files can use all ELF features supported by this "
  "binutils version and newer. If -fno-integrated-as is specified, the "
  "generated assembly will consider GNU as support. 'none' means that all ELF "
  "features can be used, regardless of binutils support. Defaults to 2.26.">;
def fuse_ld_EQ : Joined<["-"], "fuse-ld=">, Group<f_Group>, Flags<[CoreOption, LinkOption]>;
def ld_path_EQ : Joined<["--"], "ld-path=">, Group<Link_Group>;

defm align_labels : BooleanFFlag<"align-labels">, Group<clang_ignored_gcc_optimization_f_Group>;
def falign_labels_EQ : Joined<["-"], "falign-labels=">, Group<clang_ignored_gcc_optimization_f_Group>;
defm align_loops : BooleanFFlag<"align-loops">, Group<clang_ignored_gcc_optimization_f_Group>;
def falign_loops_EQ : Joined<["-"], "falign-loops=">, Group<clang_ignored_gcc_optimization_f_Group>;
defm align_jumps : BooleanFFlag<"align-jumps">, Group<clang_ignored_gcc_optimization_f_Group>;
def falign_jumps_EQ : Joined<["-"], "falign-jumps=">, Group<clang_ignored_gcc_optimization_f_Group>;

// FIXME: This option should be supported and wired up to our diognostics, but
// ignore it for now to avoid breaking builds that use it.
def fdiagnostics_show_location_EQ : Joined<["-"], "fdiagnostics-show-location=">, Group<clang_ignored_f_Group>;

defm fcheck_new : BooleanFFlag<"check-new">, Group<clang_ignored_f_Group>;
defm caller_saves : BooleanFFlag<"caller-saves">, Group<clang_ignored_gcc_optimization_f_Group>;
defm reorder_blocks : BooleanFFlag<"reorder-blocks">, Group<clang_ignored_gcc_optimization_f_Group>;
defm branch_count_reg : BooleanFFlag<"branch-count-reg">, Group<clang_ignored_gcc_optimization_f_Group>;
defm default_inline : BooleanFFlag<"default-inline">, Group<clang_ignored_gcc_optimization_f_Group>;
defm fat_lto_objects : BooleanFFlag<"fat-lto-objects">, Group<clang_ignored_gcc_optimization_f_Group>;
def : Flag<["-"], "flto=auto">, Group<clang_ignored_gcc_optimization_f_Group>;
def : Flag<["-"], "flto=jobserver">, Group<clang_ignored_gcc_optimization_f_Group>;
defm float_store : BooleanFFlag<"float-store">, Group<clang_ignored_gcc_optimization_f_Group>;
defm friend_injection : BooleanFFlag<"friend-injection">, Group<clang_ignored_f_Group>;
defm function_attribute_list : BooleanFFlag<"function-attribute-list">, Group<clang_ignored_f_Group>;
defm gcse : BooleanFFlag<"gcse">, Group<clang_ignored_gcc_optimization_f_Group>;
defm gcse_after_reload: BooleanFFlag<"gcse-after-reload">, Group<clang_ignored_gcc_optimization_f_Group>;
defm gcse_las: BooleanFFlag<"gcse-las">, Group<clang_ignored_gcc_optimization_f_Group>;
defm gcse_sm: BooleanFFlag<"gcse-sm">, Group<clang_ignored_gcc_optimization_f_Group>;
defm gnu : BooleanFFlag<"gnu">, Group<clang_ignored_f_Group>;
defm implicit_templates : BooleanFFlag<"implicit-templates">, Group<clang_ignored_f_Group>;
defm implement_inlines : BooleanFFlag<"implement-inlines">, Group<clang_ignored_f_Group>;
defm merge_constants : BooleanFFlag<"merge-constants">, Group<clang_ignored_gcc_optimization_f_Group>;
defm modulo_sched : BooleanFFlag<"modulo-sched">, Group<clang_ignored_gcc_optimization_f_Group>;
defm modulo_sched_allow_regmoves : BooleanFFlag<"modulo-sched-allow-regmoves">,
    Group<clang_ignored_gcc_optimization_f_Group>;
defm inline_functions_called_once : BooleanFFlag<"inline-functions-called-once">,
    Group<clang_ignored_gcc_optimization_f_Group>;
def finline_limit_EQ : Joined<["-"], "finline-limit=">, Group<clang_ignored_gcc_optimization_f_Group>;
defm finline_limit : BooleanFFlag<"inline-limit">, Group<clang_ignored_gcc_optimization_f_Group>;
defm inline_small_functions : BooleanFFlag<"inline-small-functions">,
    Group<clang_ignored_gcc_optimization_f_Group>;
defm ipa_cp : BooleanFFlag<"ipa-cp">,
    Group<clang_ignored_gcc_optimization_f_Group>;
defm ivopts : BooleanFFlag<"ivopts">, Group<clang_ignored_gcc_optimization_f_Group>;
defm semantic_interposition : BoolFOption<"semantic-interposition",
  LangOpts<"SemanticInterposition">, DefaultFalse,
  PosFlag<SetTrue, [CC1Option]>, NegFlag<SetFalse>>;
defm non_call_exceptions : BooleanFFlag<"non-call-exceptions">, Group<clang_ignored_f_Group>;
defm peel_loops : BooleanFFlag<"peel-loops">, Group<clang_ignored_gcc_optimization_f_Group>;
defm permissive : BooleanFFlag<"permissive">, Group<clang_ignored_f_Group>;
defm prefetch_loop_arrays : BooleanFFlag<"prefetch-loop-arrays">, Group<clang_ignored_gcc_optimization_f_Group>;
defm printf : BooleanFFlag<"printf">, Group<clang_ignored_f_Group>;
defm profile : BooleanFFlag<"profile">, Group<clang_ignored_f_Group>;
defm profile_correction : BooleanFFlag<"profile-correction">, Group<clang_ignored_gcc_optimization_f_Group>;
defm profile_generate_sampling : BooleanFFlag<"profile-generate-sampling">, Group<clang_ignored_f_Group>;
defm profile_reusedist : BooleanFFlag<"profile-reusedist">, Group<clang_ignored_f_Group>;
defm profile_values : BooleanFFlag<"profile-values">, Group<clang_ignored_gcc_optimization_f_Group>;
defm regs_graph : BooleanFFlag<"regs-graph">, Group<clang_ignored_f_Group>;
defm rename_registers : BooleanFFlag<"rename-registers">, Group<clang_ignored_gcc_optimization_f_Group>;
defm ripa : BooleanFFlag<"ripa">, Group<clang_ignored_f_Group>;
defm schedule_insns : BooleanFFlag<"schedule-insns">, Group<clang_ignored_gcc_optimization_f_Group>;
defm schedule_insns2 : BooleanFFlag<"schedule-insns2">, Group<clang_ignored_gcc_optimization_f_Group>;
defm see : BooleanFFlag<"see">, Group<clang_ignored_f_Group>;
defm signaling_nans : BooleanFFlag<"signaling-nans">, Group<clang_ignored_gcc_optimization_f_Group>;
defm single_precision_constant : BooleanFFlag<"single-precision-constant">,
    Group<clang_ignored_gcc_optimization_f_Group>;
defm spec_constr_count : BooleanFFlag<"spec-constr-count">, Group<clang_ignored_f_Group>;
defm stack_check : BooleanFFlag<"stack-check">, Group<clang_ignored_f_Group>;
defm strength_reduce :
    BooleanFFlag<"strength-reduce">, Group<clang_ignored_gcc_optimization_f_Group>;
defm tls_model : BooleanFFlag<"tls-model">, Group<clang_ignored_f_Group>;
defm tracer : BooleanFFlag<"tracer">, Group<clang_ignored_gcc_optimization_f_Group>;
defm tree_dce : BooleanFFlag<"tree-dce">, Group<clang_ignored_gcc_optimization_f_Group>;
defm tree_salias : BooleanFFlag<"tree-salias">, Group<clang_ignored_f_Group>;
defm tree_ter : BooleanFFlag<"tree-ter">, Group<clang_ignored_gcc_optimization_f_Group>;
defm tree_vectorizer_verbose : BooleanFFlag<"tree-vectorizer-verbose">, Group<clang_ignored_f_Group>;
defm tree_vrp : BooleanFFlag<"tree-vrp">, Group<clang_ignored_gcc_optimization_f_Group>;
defm unroll_all_loops : BooleanFFlag<"unroll-all-loops">, Group<clang_ignored_gcc_optimization_f_Group>;
defm unsafe_loop_optimizations : BooleanFFlag<"unsafe-loop-optimizations">,
    Group<clang_ignored_gcc_optimization_f_Group>;
defm unswitch_loops : BooleanFFlag<"unswitch-loops">, Group<clang_ignored_gcc_optimization_f_Group>;
defm use_linker_plugin : BooleanFFlag<"use-linker-plugin">, Group<clang_ignored_gcc_optimization_f_Group>;
defm vect_cost_model : BooleanFFlag<"vect-cost-model">, Group<clang_ignored_gcc_optimization_f_Group>;
defm variable_expansion_in_unroller : BooleanFFlag<"variable-expansion-in-unroller">,
    Group<clang_ignored_gcc_optimization_f_Group>;
defm web : BooleanFFlag<"web">, Group<clang_ignored_gcc_optimization_f_Group>;
defm whole_program : BooleanFFlag<"whole-program">, Group<clang_ignored_gcc_optimization_f_Group>;
defm devirtualize : BooleanFFlag<"devirtualize">, Group<clang_ignored_gcc_optimization_f_Group>;
defm devirtualize_speculatively : BooleanFFlag<"devirtualize-speculatively">,
    Group<clang_ignored_gcc_optimization_f_Group>;

// Generic gfortran options.
def A_DASH : Joined<["-"], "A-">, Group<gfortran_Group>;
def static_libgfortran : Flag<["-"], "static-libgfortran">, Group<gfortran_Group>;

// "f" options with values for gfortran.
def fblas_matmul_limit_EQ : Joined<["-"], "fblas-matmul-limit=">, Group<gfortran_Group>;
def fcheck_EQ : Joined<["-"], "fcheck=">, Group<gfortran_Group>;
def fcoarray_EQ : Joined<["-"], "fcoarray=">, Group<gfortran_Group>;
def fconvert_EQ : Joined<["-"], "fconvert=">, Group<gfortran_Group>;
def ffpe_trap_EQ : Joined<["-"], "ffpe-trap=">, Group<gfortran_Group>;
def ffree_line_length_VALUE : Joined<["-"], "ffree-line-length-">, Group<gfortran_Group>;
def finit_character_EQ : Joined<["-"], "finit-character=">, Group<gfortran_Group>;
def finit_integer_EQ : Joined<["-"], "finit-integer=">, Group<gfortran_Group>;
def finit_logical_EQ : Joined<["-"], "finit-logical=">, Group<gfortran_Group>;
def finit_real_EQ : Joined<["-"], "finit-real=">, Group<gfortran_Group>;
def fmax_array_constructor_EQ : Joined<["-"], "fmax-array-constructor=">, Group<gfortran_Group>;
#ifndef INTEL_CUSTOMIZATION
// Intel max-errors added for C/C++
def fmax_errors_EQ : Joined<["-"], "fmax-errors=">, Group<gfortran_Group>;
#endif // !INTEL_CUSTOMIZATION
def fmax_stack_var_size_EQ : Joined<["-"], "fmax-stack-var-size=">, Group<gfortran_Group>;
def fmax_subrecord_length_EQ : Joined<["-"], "fmax-subrecord-length=">, Group<gfortran_Group>;
def frecord_marker_EQ : Joined<["-"], "frecord-marker=">, Group<gfortran_Group>;

// "f" flags for gfortran.
defm aggressive_function_elimination : BooleanFFlag<"aggressive-function-elimination">, Group<gfortran_Group>;
defm align_commons : BooleanFFlag<"align-commons">, Group<gfortran_Group>;
defm all_intrinsics : BooleanFFlag<"all-intrinsics">, Group<gfortran_Group>;
defm automatic : BooleanFFlag<"automatic">, Group<gfortran_Group>;
defm backtrace : BooleanFFlag<"backtrace">, Group<gfortran_Group>;
defm bounds_check : BooleanFFlag<"bounds-check">, Group<gfortran_Group>;
defm check_array_temporaries : BooleanFFlag<"check-array-temporaries">, Group<gfortran_Group>;
defm cray_pointer : BooleanFFlag<"cray-pointer">, Group<gfortran_Group>;
defm d_lines_as_code : BooleanFFlag<"d-lines-as-code">, Group<gfortran_Group>;
defm d_lines_as_comments : BooleanFFlag<"d-lines-as-comments">, Group<gfortran_Group>;
defm dollar_ok : BooleanFFlag<"dollar-ok">, Group<gfortran_Group>;
defm dump_fortran_optimized : BooleanFFlag<"dump-fortran-optimized">, Group<gfortran_Group>;
defm dump_fortran_original : BooleanFFlag<"dump-fortran-original">, Group<gfortran_Group>;
defm dump_parse_tree : BooleanFFlag<"dump-parse-tree">, Group<gfortran_Group>;
defm external_blas : BooleanFFlag<"external-blas">, Group<gfortran_Group>;
defm f2c : BooleanFFlag<"f2c">, Group<gfortran_Group>;
defm frontend_optimize : BooleanFFlag<"frontend-optimize">, Group<gfortran_Group>;
defm init_local_zero : BooleanFFlag<"init-local-zero">, Group<gfortran_Group>;
defm integer_4_integer_8 : BooleanFFlag<"integer-4-integer-8">, Group<gfortran_Group>;
defm max_identifier_length : BooleanFFlag<"max-identifier-length">, Group<gfortran_Group>;
defm module_private : BooleanFFlag<"module-private">, Group<gfortran_Group>;
defm pack_derived : BooleanFFlag<"pack-derived">, Group<gfortran_Group>;
defm protect_parens : BooleanFFlag<"protect-parens">, Group<gfortran_Group>;
defm range_check : BooleanFFlag<"range-check">, Group<gfortran_Group>;
defm real_4_real_10 : BooleanFFlag<"real-4-real-10">, Group<gfortran_Group>;
defm real_4_real_16 : BooleanFFlag<"real-4-real-16">, Group<gfortran_Group>;
defm real_4_real_8 : BooleanFFlag<"real-4-real-8">, Group<gfortran_Group>;
defm real_8_real_10 : BooleanFFlag<"real-8-real-10">, Group<gfortran_Group>;
defm real_8_real_16 : BooleanFFlag<"real-8-real-16">, Group<gfortran_Group>;
defm real_8_real_4 : BooleanFFlag<"real-8-real-4">, Group<gfortran_Group>;
defm realloc_lhs : BooleanFFlag<"realloc-lhs">, Group<gfortran_Group>;
defm recursive : BooleanFFlag<"recursive">, Group<gfortran_Group>;
defm repack_arrays : BooleanFFlag<"repack-arrays">, Group<gfortran_Group>;
defm second_underscore : BooleanFFlag<"second-underscore">, Group<gfortran_Group>;
defm sign_zero : BooleanFFlag<"sign-zero">, Group<gfortran_Group>;
defm stack_arrays : BooleanFFlag<"stack-arrays">, Group<gfortran_Group>;
defm underscoring : BooleanFFlag<"underscoring">, Group<gfortran_Group>;
defm whole_file : BooleanFFlag<"whole-file">, Group<gfortran_Group>;

// C++ SYCL options
#if INTEL_CUSTOMIZATION
def reuse_exe_EQ : Joined<["-"], "reuse-exe=">, Flags<[CoreOption, DpcppOption]>,
  HelpText<"Speed up FPGA aoc compile if the device code in <exe> is unchanged.">,
  MetaVarName<"<exe>">;
def fsycl : Flag<["-"], "fsycl">, Flags<[NoXarchOption, CoreOption, DpcppOption]>, Group<sycl_Group>,
  HelpText<"Enables SYCL kernels compilation for device">;
def fno_sycl : Flag<["-"], "fno-sycl">, Flags<[NoXarchOption, CoreOption, DpcppOption]>, Group<sycl_Group>,
  HelpText<"Disables SYCL kernels compilation for device">;
// FIXME: -fsycl-explicit-simd is deprecated. remove it when support is dropped.
def : Flag<["-"], "fsycl-explicit-simd">, Flags<[CoreOption]>, Group<clang_ignored_legacy_options_Group>,
  HelpText<"Enable SYCL explicit SIMD extension. (deprecated)">;
def : Flag<["-"], "fno-sycl-explicit-simd">, Flags<[CoreOption]>, Group<clang_ignored_legacy_options_Group>,
  HelpText<"Disable SYCL explicit SIMD extension. (deprecated)">;
defm sycl_early_optimizations : OptOutFFlag<"sycl-early-optimizations", "Enable", "Disable", " standard optimization pipeline for SYCL device compiler", [CoreOption, DpcppOption]>;
def fsycl_enable_function_pointers : Flag<["-"],
  "fsycl-enable-function-pointers">, Flags<[CoreOption, DpcppOption]>,
  HelpText<"Experimental Feature: Enables function pointers and support for "
  "virtual functions for DPC++ kernels and device functions.">;
def fsycl_dead_args_optimization : Flag<["-"], "fsycl-dead-args-optimization">,
  Group<sycl_Group>, Flags<[NoArgumentUnused, CoreOption, DpcppOption]>, HelpText<"Enables "
  "elimination of DPC++ dead kernel arguments">;
def fno_sycl_dead_args_optimization : Flag<["-"], "fno-sycl-dead-args-optimization">,
  Group<sycl_Group>, Flags<[NoArgumentUnused, CoreOption, DpcppOption]>, HelpText<"Disables "
  "elimination of DPC++ dead kernel arguments">;
def fsycl_device_lib_EQ : CommaJoined<["-"], "fsycl-device-lib=">, Group<sycl_Group>, Flags<[NoXarchOption, CoreOption, DpcppOption]>,
  Values<"libc, libm-fp32, libm-fp64, all">, HelpText<"Control inclusion of "
  "device libraries into device binary linkage. Valid arguments "
  "are libc, libm-fp32, libm-fp64, all">;
def fno_sycl_device_lib_EQ : CommaJoined<["-"], "fno-sycl-device-lib=">, Group<sycl_Group>, Flags<[NoXarchOption, CoreOption, DpcppOption]>,
  Values<"libc, libm-fp32, libm-fp64, all">, HelpText<"Control exclusion of "
  "device libraries from device binary linkage. Valid arguments "
  "are libc, libm-fp32, libm-fp64, all">;
#endif // INTEL_CUSTOMIZATION

//===----------------------------------------------------------------------===//
// FLangOption + CoreOption + NoXarchOption
//===----------------------------------------------------------------------===//
let Flags = [FlangOption, FlangOnlyOption, NoXarchOption, CoreOption] in {
def Xflang : Separate<["-"], "Xflang">,
  HelpText<"Pass <arg> to the flang compiler">, MetaVarName<"<arg>">,
  Flags<[NoXarchOption, CoreOption]>, Group<CompileOnly_Group>;
}

//===----------------------------------------------------------------------===//
// FlangOption and FC1 Options
//===----------------------------------------------------------------------===//
let Flags = [FC1Option, FlangOption, FlangOnlyOption] in {

def cpp : Flag<["-"], "cpp">, Group<f_Group>,
  HelpText<"Enable predefined and command line preprocessor macros">;
def nocpp : Flag<["-"], "nocpp">, Group<f_Group>,
  HelpText<"Disable predefined and command line preprocessor macros">;
def module_dir : Separate<["-"], "module-dir">, MetaVarName<"<dir>">,
  HelpText<"Put MODULE files in <dir>">,
  DocBrief<[{This option specifies where to put .mod files for compiled modules.
It is also added to the list of directories to be searched by an USE statement.
The default is the current directory.}]>;

def ffixed_form : Flag<["-"], "ffixed-form">, Group<f_Group>,
  HelpText<"Process source files in fixed form">;
def ffree_form : Flag<["-"], "ffree-form">, Group<f_Group>,
  HelpText<"Process source files in free form">;
def ffixed_line_length_EQ : Joined<["-"], "ffixed-line-length=">, Group<f_Group>,
  HelpText<"Use <value> as character line width in fixed mode">,
  DocBrief<[{Set column after which characters are ignored in typical fixed-form lines in the source
file}]>;
def ffixed_line_length_VALUE : Joined<["-"], "ffixed-line-length-">, Group<f_Group>, Alias<ffixed_line_length_EQ>;
def fopenacc : Flag<["-"], "fopenacc">, Group<f_Group>,
  HelpText<"Enable OpenACC">;
def fdefault_double_8 : Flag<["-"],"fdefault-double-8">, Group<f_Group>,
  HelpText<"Set the default double precision kind to an 8 byte wide type">;
def fdefault_integer_8 : Flag<["-"],"fdefault-integer-8">, Group<f_Group>,
  HelpText<"Set the default integer kind to an 8 byte wide type">;
def fdefault_real_8 : Flag<["-"],"fdefault-real-8">, Group<f_Group>,
  HelpText<"Set the default real kind to an 8 byte wide type">;
def flarge_sizes : Flag<["-"],"flarge-sizes">, Group<f_Group>,
  HelpText<"Use INTEGER(KIND=8) for the result type in size-related intrinsics">;
def fbackslash : Flag<["-"], "fbackslash">, Group<f_Group>,
  HelpText<"Specify that backslash in string introduces an escape character">,
  DocBrief<[{Change the interpretation of backslashes in string literals from
a single backslash character to "C-style" escape characters.}]>;
def fno_backslash : Flag<["-"], "fno-backslash">, Group<f_Group>;
def fxor_operator : Flag<["-"], "fxor-operator">, Group<f_Group>,
  HelpText<"Enable .XOR. as a synonym of .NEQV.">;
def fno_xor_operator : Flag<["-"], "fno-xor-operator">, Group<f_Group>;
def flogical_abbreviations : Flag<["-"], "flogical-abbreviations">, Group<f_Group>,
  HelpText<"Enable logical abbreviations">;
def fno_logical_abbreviations : Flag<["-"], "fno-logical-abbreviations">, Group<f_Group>;
def fimplicit_none : Flag<["-"], "fimplicit-none">, Group<f_Group>,
  HelpText<"No implicit typing allowed unless overridden by IMPLICIT statements">;
def fno_implicit_none : Flag<["-"], "fno-implicit-none">, Group<f_Group>;
def falternative_parameter_statement : Flag<["-"], "falternative-parameter-statement">, Group<f_Group>,
  HelpText<"Enable the old style PARAMETER statement">;
def fintrinsic_modules_path : Separate<["-"], "fintrinsic-modules-path">,  Group<f_Group>, MetaVarName<"<dir>">,
  HelpText<"Specify where to find the compiled intrinsic modules">,
  DocBrief<[{This option specifies the location of pre-compiled intrinsic modules, 
  if they are not in the default location expected by the compiler.}]>;
}

def J : JoinedOrSeparate<["-"], "J">,
  Flags<[RenderJoined, FlangOption, FC1Option, FlangOnlyOption]>,
  Group<gfortran_Group>,
  Alias<module_dir>;

//===----------------------------------------------------------------------===//
// FC1 Options
//===----------------------------------------------------------------------===//
let Flags = [FC1Option, FlangOnlyOption] in {

def fget_definition : MultiArg<["-"], "fget-definition", 3>,
  HelpText<"Get the symbol definition from <line> <start-column> <end-column>">,
  Group<Action_Group>;
def test_io : Flag<["-"], "test-io">, Group<Action_Group>,
  HelpText<"Run the InputOuputTest action. Use for development and testing only.">;
def fdebug_unparse_no_sema : Flag<["-"], "fdebug-unparse-no-sema">, Group<Action_Group>,
  HelpText<"Unparse and stop (skips the semantic checks)">,
  DocBrief<[{Only run the parser, then unparse the parse-tree and output the
generated Fortran source file. Semantic checks are disabled.}]>;
def fdebug_unparse : Flag<["-"], "fdebug-unparse">, Group<Action_Group>,
  HelpText<"Unparse and stop.">,
  DocBrief<[{Run the parser and the semantic checks. Then unparse the
parse-tree and output the generated Fortran source file.}]>;
def fdebug_unparse_with_symbols : Flag<["-"], "fdebug-unparse-with-symbols">, Group<Action_Group>,
  HelpText<"Unparse and stop.">;
def fdebug_dump_symbols : Flag<["-"], "fdebug-dump-symbols">, Group<Action_Group>,
  HelpText<"Dump symbols after the semantic analysis">;
def fdebug_dump_parse_tree : Flag<["-"], "fdebug-dump-parse-tree">, Group<Action_Group>,
  HelpText<"Dump the parse tree">,
  DocBrief<[{Run the Parser and the semantic checks, and then output the
parse tree.}]>;
def fdebug_dump_parse_tree_no_sema : Flag<["-"], "fdebug-dump-parse-tree-no-sema">, Group<Action_Group>,
  HelpText<"Dump the parse tree (skips the semantic checks)">,
  DocBrief<[{Run the Parser and then output the parse tree. Semantic
checks are disabled.}]>;
def fdebug_dump_provenance : Flag<["-"], "fdebug-dump-provenance">, Group<Action_Group>,
  HelpText<"Dump provenance">;
def fdebug_dump_parsing_log : Flag<["-"], "fdebug-dump-parsing-log">, Group<Action_Group>,
  HelpText<"Run instrumented parse and dump the parsing log">;
def fdebug_measure_parse_tree : Flag<["-"], "fdebug-measure-parse-tree">, Group<Action_Group>,
  HelpText<"Measure the parse tree">;
def fdebug_pre_fir_tree : Flag<["-"], "fdebug-pre-fir-tree">, Group<Action_Group>,
  HelpText<"Dump the pre-FIR tree">;
def fdebug_module_writer : Flag<["-"],"fdebug-module-writer">, 
  HelpText<"Enable debug messages while writing module files">;
def fget_symbols_sources : Flag<["-"], "fget-symbols-sources">, Group<Action_Group>,
  HelpText<"Dump symbols and their source code locations">;

}

//===----------------------------------------------------------------------===//
// CC1 Options
//===----------------------------------------------------------------------===//

let Flags = [CC1Option, NoDriverOption] in {

//===----------------------------------------------------------------------===//
// Target Options
//===----------------------------------------------------------------------===//

let Flags = [CC1Option, CC1AsOption, NoDriverOption] in {

def target_cpu : Separate<["-"], "target-cpu">,
  HelpText<"Target a specific cpu type">,
  MarshallingInfoString<TargetOpts<"CPU">>;
def tune_cpu : Separate<["-"], "tune-cpu">,
  HelpText<"Tune for a specific cpu type">,
  MarshallingInfoString<TargetOpts<"TuneCPU">>;
def target_feature : Separate<["-"], "target-feature">,
  HelpText<"Target specific attributes">,
  MarshallingInfoStringVector<TargetOpts<"FeaturesAsWritten">>;
def triple : Separate<["-"], "triple">,
  HelpText<"Specify target triple (e.g. i686-apple-darwin9)">,
  MarshallingInfoString<TargetOpts<"Triple">, "llvm::Triple::normalize(llvm::sys::getDefaultTargetTriple())">,
  AlwaysEmit, Normalizer<"normalizeTriple">;
def target_abi : Separate<["-"], "target-abi">,
  HelpText<"Target a particular ABI type">,
  MarshallingInfoString<TargetOpts<"ABI">>;
def target_sdk_version_EQ : Joined<["-"], "target-sdk-version=">,
  HelpText<"The version of target SDK used for compilation">;

}

def target_linker_version : Separate<["-"], "target-linker-version">,
  HelpText<"Target linker version">,
  MarshallingInfoString<TargetOpts<"LinkerVersion">>;
def triple_EQ : Joined<["-"], "triple=">, Alias<triple>;
def mfpmath : Separate<["-"], "mfpmath">,
  HelpText<"Which unit to use for fp math">,
  MarshallingInfoString<TargetOpts<"FPMath">>;

defm padding_on_unsigned_fixed_point : BoolOption<"f", "padding-on-unsigned-fixed-point",
  LangOpts<"PaddingOnUnsignedFixedPoint">, DefaultFalse,
  PosFlag<SetTrue, [], "Force each unsigned fixed point type to have an extra bit of padding to align their scales with those of signed fixed point types">,
  NegFlag<SetFalse>>,
  ShouldParseIf<ffixed_point.KeyPath>;

//===----------------------------------------------------------------------===//
// Analyzer Options
//===----------------------------------------------------------------------===//

def analysis_UnoptimizedCFG : Flag<["-"], "unoptimized-cfg">,
  HelpText<"Generate unoptimized CFGs for all analyses">,
  MarshallingInfoFlag<AnalyzerOpts<"UnoptimizedCFG">>;
def analysis_CFGAddImplicitDtors : Flag<["-"], "cfg-add-implicit-dtors">,
  HelpText<"Add C++ implicit destructors to CFGs for all analyses">;

def analyzer_store : Separate<["-"], "analyzer-store">,
  HelpText<"Source Code Analysis - Abstract Memory Store Models">;
def analyzer_store_EQ : Joined<["-"], "analyzer-store=">, Alias<analyzer_store>;

def analyzer_constraints : Separate<["-"], "analyzer-constraints">,
  HelpText<"Source Code Analysis - Symbolic Constraint Engines">;
def analyzer_constraints_EQ : Joined<["-"], "analyzer-constraints=">,
  Alias<analyzer_constraints>;

def analyzer_output : Separate<["-"], "analyzer-output">,
  HelpText<"Source Code Analysis - Output Options">;
def analyzer_output_EQ : Joined<["-"], "analyzer-output=">,
  Alias<analyzer_output>;

def analyzer_purge : Separate<["-"], "analyzer-purge">,
  HelpText<"Source Code Analysis - Dead Symbol Removal Frequency">;
def analyzer_purge_EQ : Joined<["-"], "analyzer-purge=">, Alias<analyzer_purge>;

def analyzer_opt_analyze_headers : Flag<["-"], "analyzer-opt-analyze-headers">,
  HelpText<"Force the static analyzer to analyze functions defined in header files">,
  MarshallingInfoFlag<AnalyzerOpts<"AnalyzeAll">>;
def analyzer_opt_analyze_nested_blocks : Flag<["-"], "analyzer-opt-analyze-nested-blocks">,
  HelpText<"Analyze the definitions of blocks in addition to functions">,
  MarshallingInfoFlag<AnalyzerOpts<"AnalyzeNestedBlocks">>;
def analyzer_display_progress : Flag<["-"], "analyzer-display-progress">,
  HelpText<"Emit verbose output about the analyzer's progress">,
  MarshallingInfoFlag<AnalyzerOpts<"AnalyzerDisplayProgress">>;
def analyze_function : Separate<["-"], "analyze-function">,
  HelpText<"Run analysis on specific function (for C++ include parameters in name)">,
  MarshallingInfoString<AnalyzerOpts<"AnalyzeSpecificFunction">>;
def analyze_function_EQ : Joined<["-"], "analyze-function=">, Alias<analyze_function>;
def trim_egraph : Flag<["-"], "trim-egraph">,
  HelpText<"Only show error-related paths in the analysis graph">,
  MarshallingInfoFlag<AnalyzerOpts<"TrimGraph">>;
def analyzer_viz_egraph_graphviz : Flag<["-"], "analyzer-viz-egraph-graphviz">,
  HelpText<"Display exploded graph using GraphViz">,
  MarshallingInfoFlag<AnalyzerOpts<"visualizeExplodedGraphWithGraphViz">>;
def analyzer_dump_egraph : Separate<["-"], "analyzer-dump-egraph">,
  HelpText<"Dump exploded graph to the specified file">,
  MarshallingInfoString<AnalyzerOpts<"DumpExplodedGraphTo">>;
def analyzer_dump_egraph_EQ : Joined<["-"], "analyzer-dump-egraph=">, Alias<analyzer_dump_egraph>;

def analyzer_inline_max_stack_depth : Separate<["-"], "analyzer-inline-max-stack-depth">,
  HelpText<"Bound on stack depth while inlining (4 by default)">,
  // Cap the stack depth at 4 calls (5 stack frames, base + 4 calls).
  MarshallingInfoInt<AnalyzerOpts<"InlineMaxStackDepth">, "5">;
def analyzer_inline_max_stack_depth_EQ : Joined<["-"], "analyzer-inline-max-stack-depth=">,
  Alias<analyzer_inline_max_stack_depth>;

def analyzer_inlining_mode : Separate<["-"], "analyzer-inlining-mode">,
  HelpText<"Specify the function selection heuristic used during inlining">;
def analyzer_inlining_mode_EQ : Joined<["-"], "analyzer-inlining-mode=">, Alias<analyzer_inlining_mode>;

def analyzer_disable_retry_exhausted : Flag<["-"], "analyzer-disable-retry-exhausted">,
  HelpText<"Do not re-analyze paths leading to exhausted nodes with a different strategy (may decrease code coverage)">,
  MarshallingInfoFlag<AnalyzerOpts<"NoRetryExhausted">>;

def analyzer_max_loop : Separate<["-"], "analyzer-max-loop">,
  HelpText<"The maximum number of times the analyzer will go through a loop">,
  MarshallingInfoInt<AnalyzerOpts<"maxBlockVisitOnPath">, "4">;
def analyzer_stats : Flag<["-"], "analyzer-stats">,
  HelpText<"Print internal analyzer statistics.">,
  MarshallingInfoFlag<AnalyzerOpts<"PrintStats">>;

def analyzer_checker : Separate<["-"], "analyzer-checker">,
  HelpText<"Choose analyzer checkers to enable">,
  ValuesCode<[{
    const char *Values =
    #define GET_CHECKERS
    #define CHECKER(FULLNAME, CLASS, HT, DOC_URI, IS_HIDDEN)  FULLNAME ","
    #include "clang/StaticAnalyzer/Checkers/Checkers.inc"
    #undef GET_CHECKERS
    #define GET_PACKAGES
    #define PACKAGE(FULLNAME)  FULLNAME ","
    #include "clang/StaticAnalyzer/Checkers/Checkers.inc"
    #undef GET_PACKAGES
    ;
  }]>;
def analyzer_checker_EQ : Joined<["-"], "analyzer-checker=">,
  Alias<analyzer_checker>;

def analyzer_disable_checker : Separate<["-"], "analyzer-disable-checker">,
  HelpText<"Choose analyzer checkers to disable">;
def analyzer_disable_checker_EQ : Joined<["-"], "analyzer-disable-checker=">,
  Alias<analyzer_disable_checker>;

def analyzer_disable_all_checks : Flag<["-"], "analyzer-disable-all-checks">,
  HelpText<"Disable all static analyzer checks">,
  MarshallingInfoFlag<AnalyzerOpts<"DisableAllCheckers">>;

def analyzer_checker_help : Flag<["-"], "analyzer-checker-help">,
  HelpText<"Display the list of analyzer checkers that are available">,
  MarshallingInfoFlag<AnalyzerOpts<"ShowCheckerHelp">>;

def analyzer_checker_help_alpha : Flag<["-"], "analyzer-checker-help-alpha">,
  HelpText<"Display the list of in development analyzer checkers. These "
           "are NOT considered safe, they are unstable and will emit incorrect "
           "reports. Enable ONLY FOR DEVELOPMENT purposes">,
  MarshallingInfoFlag<AnalyzerOpts<"ShowCheckerHelpAlpha">>;

def analyzer_checker_help_developer : Flag<["-"], "analyzer-checker-help-developer">,
  HelpText<"Display the list of developer-only checkers such as modeling "
           "and debug checkers">,
  MarshallingInfoFlag<AnalyzerOpts<"ShowCheckerHelpDeveloper">>;

def analyzer_config_help : Flag<["-"], "analyzer-config-help">,
  HelpText<"Display the list of -analyzer-config options. These are meant for "
           "development purposes only!">,
  MarshallingInfoFlag<AnalyzerOpts<"ShowConfigOptionsList">>;

def analyzer_list_enabled_checkers : Flag<["-"], "analyzer-list-enabled-checkers">,
  HelpText<"Display the list of enabled analyzer checkers">,
  MarshallingInfoFlag<AnalyzerOpts<"ShowEnabledCheckerList">>;

def analyzer_config : Separate<["-"], "analyzer-config">,
  HelpText<"Choose analyzer options to enable">;

def analyzer_checker_option_help : Flag<["-"], "analyzer-checker-option-help">,
  HelpText<"Display the list of checker and package options">,
  MarshallingInfoFlag<AnalyzerOpts<"ShowCheckerOptionList">>;

def analyzer_checker_option_help_alpha : Flag<["-"], "analyzer-checker-option-help-alpha">,
  HelpText<"Display the list of in development checker and package options. "
           "These are NOT considered safe, they are unstable and will emit "
           "incorrect reports. Enable ONLY FOR DEVELOPMENT purposes">,
  MarshallingInfoFlag<AnalyzerOpts<"ShowCheckerOptionAlphaList">>;

def analyzer_checker_option_help_developer : Flag<["-"], "analyzer-checker-option-help-developer">,
  HelpText<"Display the list of checker and package options meant for "
           "development purposes only">,
  MarshallingInfoFlag<AnalyzerOpts<"ShowCheckerOptionDeveloperList">>;

def analyzer_config_compatibility_mode : Separate<["-"], "analyzer-config-compatibility-mode">,
  HelpText<"Don't emit errors on invalid analyzer-config inputs">,
  Values<"true,false">, NormalizedValues<[[{false}], [{true}]]>,
  MarshallingInfoEnum<AnalyzerOpts<"ShouldEmitErrorsOnInvalidConfigValue">, [{true}]>;

def analyzer_config_compatibility_mode_EQ : Joined<["-"], "analyzer-config-compatibility-mode=">,
  Alias<analyzer_config_compatibility_mode>;

def analyzer_werror : Flag<["-"], "analyzer-werror">,
  HelpText<"Emit analyzer results as errors rather than warnings">,
  MarshallingInfoFlag<AnalyzerOpts<"AnalyzerWerror">>;

//===----------------------------------------------------------------------===//
// Migrator Options
//===----------------------------------------------------------------------===//
def migrator_no_nsalloc_error : Flag<["-"], "no-ns-alloc-error">,
  HelpText<"Do not error on use of NSAllocateCollectable/NSReallocateCollectable">,
  MarshallingInfoFlag<MigratorOpts<"NoNSAllocReallocError">>;

def migrator_no_finalize_removal : Flag<["-"], "no-finalize-removal">,
  HelpText<"Do not remove finalize method in gc mode">,
  MarshallingInfoFlag<MigratorOpts<"NoFinalizeRemoval">>;

//===----------------------------------------------------------------------===//
// CodeGen Options
//===----------------------------------------------------------------------===//

let Flags = [CC1Option, CC1AsOption, NoDriverOption] in {
def debug_info_kind_EQ : Joined<["-"], "debug-info-kind=">;
def debug_info_macro : Flag<["-"], "debug-info-macro">,
  HelpText<"Emit macro debug information">,
  MarshallingInfoFlag<CodeGenOpts<"MacroDebugInfo">>;
def default_function_attr : Separate<["-"], "default-function-attr">,
  HelpText<"Apply given attribute to all functions">,
  MarshallingInfoStringVector<CodeGenOpts<"DefaultFunctionAttrs">>;
def dwarf_version_EQ : Joined<["-"], "dwarf-version=">,
  MarshallingInfoInt<CodeGenOpts<"DwarfVersion">>;
def debugger_tuning_EQ : Joined<["-"], "debugger-tuning=">,
  Values<"gdb,lldb,sce,dbx">,
  NormalizedValuesScope<"llvm::DebuggerKind">, NormalizedValues<["GDB", "LLDB", "SCE", "DBX"]>,
  MarshallingInfoEnum<CodeGenOpts<"DebuggerTuning">, "Default">;
def dwarf_debug_flags : Separate<["-"], "dwarf-debug-flags">,
  HelpText<"The string to embed in the Dwarf debug flags record.">,
  MarshallingInfoString<CodeGenOpts<"DwarfDebugFlags">>;
def record_command_line : Separate<["-"], "record-command-line">,
  HelpText<"The string to embed in the .LLVM.command.line section.">,
  MarshallingInfoString<CodeGenOpts<"RecordCommandLine">>;
def compress_debug_sections_EQ : Joined<["-", "--"], "compress-debug-sections=">,
    HelpText<"DWARF debug sections compression type">, Values<"none,zlib,zlib-gnu">,
    NormalizedValuesScope<"llvm::DebugCompressionType">, NormalizedValues<["None", "Z", "GNU"]>,
    MarshallingInfoEnum<CodeGenOpts<"CompressDebugSections">, "None">;
def compress_debug_sections : Flag<["-", "--"], "compress-debug-sections">,
  Alias<compress_debug_sections_EQ>, AliasArgs<["zlib"]>;
def mno_exec_stack : Flag<["-"], "mnoexecstack">,
  HelpText<"Mark the file as not needing an executable stack">,
  MarshallingInfoFlag<CodeGenOpts<"NoExecStack">>;
def massembler_no_warn : Flag<["-"], "massembler-no-warn">,
  HelpText<"Make assembler not emit warnings">,
  MarshallingInfoFlag<CodeGenOpts<"NoWarn">>;
def massembler_fatal_warnings : Flag<["-"], "massembler-fatal-warnings">,
  HelpText<"Make assembler warnings fatal">,
  MarshallingInfoFlag<CodeGenOpts<"FatalWarnings">>;
def mrelax_relocations : Flag<["--"], "mrelax-relocations">,
    HelpText<"Use relaxable elf relocations">,
    MarshallingInfoFlag<CodeGenOpts<"RelaxELFRelocations">>;
def msave_temp_labels : Flag<["-"], "msave-temp-labels">,
  HelpText<"Save temporary labels in the symbol table. "
           "Note this may change .s semantics and shouldn't generally be used "
           "on compiler-generated code.">,
  MarshallingInfoFlag<CodeGenOpts<"SaveTempLabels">>;
def mrelocation_model : Separate<["-"], "mrelocation-model">,
  HelpText<"The relocation model to use">, Values<"static,pic,ropi,rwpi,ropi-rwpi,dynamic-no-pic">,
  NormalizedValuesScope<"llvm::Reloc">,
  NormalizedValues<["Static", "PIC_", "ROPI", "RWPI", "ROPI_RWPI", "DynamicNoPIC"]>,
  MarshallingInfoEnum<CodeGenOpts<"RelocationModel">, "PIC_">;
def fno_math_builtin : Flag<["-"], "fno-math-builtin">,
  HelpText<"Disable implicit builtin knowledge of math functions">,
  MarshallingInfoFlag<LangOpts<"NoMathBuiltin">>;
def fuse_ctor_homing: Flag<["-"], "fuse-ctor-homing">,
    HelpText<"Use constructor homing if we are using limited debug info already">;
}

// if INTEL_CUSTOMIZATION
def disable_intel_proprietary_opts : Flag<["-"],
  "disable-intel-proprietary-opts">,
  HelpText<"Disable Intel proprietary optimizations">,
  MarshallingInfoFlag<CodeGenOpts<"DisableIntelProprietaryOpts">>;
def disable_cpudispatch_ifuncs : Flag<["-"], "disable-cpudispatch-ifuncs">,
  HelpText<"Forces cpu_dispatch resolver generation to not use ifuncs on ELF "
           "systems">,
  MarshallingInfoFlag<CodeGenOpts<"DisableCpuDispatchIFuncs">>;
// endif INTEL_CUSTOMIZATION

def disable_llvm_verifier : Flag<["-"], "disable-llvm-verifier">,
  HelpText<"Don't run the LLVM IR verifier pass">,
  MarshallingInfoNegativeFlag<CodeGenOpts<"VerifyModule">>;
def disable_llvm_passes : Flag<["-"], "disable-llvm-passes">,
  HelpText<"Use together with -emit-llvm to get pristine LLVM IR from the "
           "frontend by not running any LLVM passes at all">,
  MarshallingInfoFlag<CodeGenOpts<"DisableLLVMPasses">>;
def disable_llvm_optzns : Flag<["-"], "disable-llvm-optzns">,
  Alias<disable_llvm_passes>;
def disable_lifetimemarkers : Flag<["-"], "disable-lifetime-markers">,
  HelpText<"Disable lifetime-markers emission even when optimizations are "
           "enabled">,
  MarshallingInfoFlag<CodeGenOpts<"DisableLifetimeMarkers">>;
def disable_O0_optnone : Flag<["-"], "disable-O0-optnone">,
  HelpText<"Disable adding the optnone attribute to functions at O0">,
  MarshallingInfoFlag<CodeGenOpts<"DisableO0ImplyOptNone">>;
def disable_red_zone : Flag<["-"], "disable-red-zone">,
  HelpText<"Do not emit code that uses the red zone.">,
  MarshallingInfoFlag<CodeGenOpts<"DisableRedZone">>;
// if INTEL_CUSTOMIZATION
// TODO: Delete this customization once the option use removed from all drivers.
// -dwarf-column-info option was deleted in
// b0b5162 [Driver] Pass -gno-column-info instead of -dwarf-column-info
def dwarf_column_info : Flag<["-"], "dwarf-column-info">,
  HelpText<"Dummy option. Do not use.">;
// endif INTEL_CUSTOMIZATION
def dwarf_ext_refs : Flag<["-"], "dwarf-ext-refs">,
  HelpText<"Generate debug info with external references to clang modules"
           " or precompiled headers">,
  MarshallingInfoFlag<CodeGenOpts<"DebugTypeExtRefs">>;
def dwarf_explicit_import : Flag<["-"], "dwarf-explicit-import">,
  HelpText<"Generate explicit import from anonymous namespace to containing"
           " scope">,
  MarshallingInfoFlag<CodeGenOpts<"DebugExplicitImport">>;
def debug_forward_template_params : Flag<["-"], "debug-forward-template-params">,
  HelpText<"Emit complete descriptions of template parameters in forward"
           " declarations">,
  MarshallingInfoFlag<CodeGenOpts<"DebugFwdTemplateParams">>;
def fforbid_guard_variables : Flag<["-"], "fforbid-guard-variables">,
  HelpText<"Emit an error if a C++ static local initializer would need a guard variable">,
  MarshallingInfoFlag<CodeGenOpts<"ForbidGuardVariables">>;
def no_implicit_float : Flag<["-"], "no-implicit-float">,
  HelpText<"Don't generate implicit floating point instructions">,
  MarshallingInfoFlag<CodeGenOpts<"NoImplicitFloat">>;
def fdump_vtable_layouts : Flag<["-"], "fdump-vtable-layouts">,
  HelpText<"Dump the layouts of all vtables that will be emitted in a translation unit">,
  MarshallingInfoFlag<LangOpts<"DumpVTableLayouts">>;
def fmerge_functions : Flag<["-"], "fmerge-functions">,
  HelpText<"Permit merging of identical functions when optimizing.">,
  MarshallingInfoFlag<CodeGenOpts<"MergeFunctions">>;
def coverage_data_file : Separate<["-"], "coverage-data-file">,
  HelpText<"Emit coverage data to this filename.">,
  MarshallingInfoString<CodeGenOpts<"CoverageDataFile">>,
  ShouldParseIf<!strconcat(fprofile_arcs.KeyPath, "||", ftest_coverage.KeyPath)>;
def coverage_data_file_EQ : Joined<["-"], "coverage-data-file=">,
  Alias<coverage_data_file>;
def coverage_notes_file : Separate<["-"], "coverage-notes-file">,
  HelpText<"Emit coverage notes to this filename.">,
  MarshallingInfoString<CodeGenOpts<"CoverageNotesFile">>,
  ShouldParseIf<!strconcat(fprofile_arcs.KeyPath, "||", ftest_coverage.KeyPath)>;
def coverage_notes_file_EQ : Joined<["-"], "coverage-notes-file=">,
  Alias<coverage_notes_file>;
def coverage_version_EQ : Joined<["-"], "coverage-version=">,
  HelpText<"Four-byte version string for gcov files.">;
def dump_coverage_mapping : Flag<["-"], "dump-coverage-mapping">,
  HelpText<"Dump the coverage mapping records, for testing">,
  MarshallingInfoFlag<CodeGenOpts<"DumpCoverageMapping">>;
def fuse_register_sized_bitfield_access: Flag<["-"], "fuse-register-sized-bitfield-access">,
  HelpText<"Use register sized accesses to bit-fields, when possible.">,
  MarshallingInfoFlag<CodeGenOpts<"UseRegisterSizedBitfieldAccess">>;
def relaxed_aliasing : Flag<["-"], "relaxed-aliasing">,
  HelpText<"Turn off Type Based Alias Analysis">,
  MarshallingInfoFlag<CodeGenOpts<"RelaxedAliasing">>;
def no_struct_path_tbaa : Flag<["-"], "no-struct-path-tbaa">,
  HelpText<"Turn off struct-path aware Type Based Alias Analysis">,
  MarshallingInfoNegativeFlag<CodeGenOpts<"StructPathTBAA">>;
def new_struct_path_tbaa : Flag<["-"], "new-struct-path-tbaa">,
  HelpText<"Enable enhanced struct-path aware Type Based Alias Analysis">;
def mdebug_pass : Separate<["-"], "mdebug-pass">,
  HelpText<"Enable additional debug output">,
  MarshallingInfoString<CodeGenOpts<"DebugPass">>;
def mframe_pointer_EQ : Joined<["-"], "mframe-pointer=">,
  HelpText<"Specify which frame pointers to retain (all, non-leaf, none).">, Values<"all,non-leaf,none">,
  NormalizedValuesScope<"CodeGenOptions::FramePointerKind">, NormalizedValues<["All", "NonLeaf", "None"]>,
  MarshallingInfoEnum<CodeGenOpts<"FramePointer">, "None">;
def mdisable_tail_calls : Flag<["-"], "mdisable-tail-calls">,
  HelpText<"Disable tail call optimization, keeping the call stack accurate">,
  MarshallingInfoFlag<CodeGenOpts<"DisableTailCalls">>;
def menable_no_infinities : Flag<["-"], "menable-no-infs">,
  HelpText<"Allow optimization to assume there are no infinities.">,
  MarshallingInfoFlag<LangOpts<"NoHonorInfs">>, ImpliedByAnyOf<[ffinite_math_only.KeyPath]>;
def menable_no_nans : Flag<["-"], "menable-no-nans">,
  HelpText<"Allow optimization to assume there are no NaNs.">,
  MarshallingInfoFlag<LangOpts<"NoHonorNaNs">>, ImpliedByAnyOf<[ffinite_math_only.KeyPath]>;
def mreassociate : Flag<["-"], "mreassociate">,
  HelpText<"Allow reassociation transformations for floating-point instructions">,
  MarshallingInfoFlag<LangOpts<"AllowFPReassoc">>, ImpliedByAnyOf<[menable_unsafe_fp_math.KeyPath]>;
def mabi_EQ_ieeelongdouble : Flag<["-"], "mabi=ieeelongdouble">,
  HelpText<"Use IEEE 754 quadruple-precision for long double">,
  MarshallingInfoFlag<LangOpts<"PPCIEEELongDouble">>;
def mfloat_abi : Separate<["-"], "mfloat-abi">,
  HelpText<"The float ABI to use">,
  MarshallingInfoString<CodeGenOpts<"FloatABI">>;
def mtp : Separate<["-"], "mtp">,
  HelpText<"Mode for reading thread pointer">;
def mlimit_float_precision : Separate<["-"], "mlimit-float-precision">,
  HelpText<"Limit float precision to the given value">,
  MarshallingInfoString<CodeGenOpts<"LimitFloatPrecision">>;
def mregparm : Separate<["-"], "mregparm">,
  HelpText<"Limit the number of registers available for integer arguments">,
  MarshallingInfoInt<CodeGenOpts<"NumRegisterParameters">>;
def msmall_data_limit : Separate<["-"], "msmall-data-limit">,
  HelpText<"Put global and static data smaller than the limit into a special section">,
  MarshallingInfoInt<CodeGenOpts<"SmallDataLimit">>;
def munwind_tables : Flag<["-"], "munwind-tables">,
  HelpText<"Generate unwinding tables for all functions">,
  MarshallingInfoFlag<CodeGenOpts<"UnwindTables">>;
def mconstructor_aliases : Flag<["-"], "mconstructor-aliases">,
  HelpText<"Emit complete constructors and destructors as aliases when possible">,
  MarshallingInfoFlag<CodeGenOpts<"CXXCtorDtorAliases">>;
def mlink_bitcode_file : Separate<["-"], "mlink-bitcode-file">,
  HelpText<"Link the given bitcode file before performing optimizations.">;
def mlink_builtin_bitcode : Separate<["-"], "mlink-builtin-bitcode">,
  HelpText<"Link and internalize needed symbols from the given bitcode file "
           "before performing optimizations.">;
def mlink_cuda_bitcode : Separate<["-"], "mlink-cuda-bitcode">,
  Alias<mlink_builtin_bitcode>;
def vectorize_loops : Flag<["-"], "vectorize-loops">,
  HelpText<"Run the Loop vectorization passes">,
  MarshallingInfoFlag<CodeGenOpts<"VectorizeLoop">>;
def vectorize_slp : Flag<["-"], "vectorize-slp">,
  HelpText<"Run the SLP vectorization passes">,
  MarshallingInfoFlag<CodeGenOpts<"VectorizeSLP">>;
def dependent_lib : Joined<["--"], "dependent-lib=">,
  HelpText<"Add dependent library">,
  MarshallingInfoStringVector<CodeGenOpts<"DependentLibraries">>;
def linker_option : Joined<["--"], "linker-option=">,
  HelpText<"Add linker option">,
  MarshallingInfoStringVector<CodeGenOpts<"LinkerOptions">>;
def fsanitize_coverage_type : Joined<["-"], "fsanitize-coverage-type=">,
                              HelpText<"Sanitizer coverage type">,
                              MarshallingInfoInt<CodeGenOpts<"SanitizeCoverageType">>;
def fsanitize_coverage_indirect_calls
    : Flag<["-"], "fsanitize-coverage-indirect-calls">,
      HelpText<"Enable sanitizer coverage for indirect calls">,
      MarshallingInfoFlag<CodeGenOpts<"SanitizeCoverageIndirectCalls">>;
def fsanitize_coverage_trace_bb
    : Flag<["-"], "fsanitize-coverage-trace-bb">,
      HelpText<"Enable basic block tracing in sanitizer coverage">,
      MarshallingInfoFlag<CodeGenOpts<"SanitizeCoverageTraceBB">>;
def fsanitize_coverage_trace_cmp
    : Flag<["-"], "fsanitize-coverage-trace-cmp">,
      HelpText<"Enable cmp instruction tracing in sanitizer coverage">,
      MarshallingInfoFlag<CodeGenOpts<"SanitizeCoverageTraceCmp">>;
def fsanitize_coverage_trace_div
    : Flag<["-"], "fsanitize-coverage-trace-div">,
      HelpText<"Enable div instruction tracing in sanitizer coverage">,
      MarshallingInfoFlag<CodeGenOpts<"SanitizeCoverageTraceDiv">>;
def fsanitize_coverage_trace_gep
    : Flag<["-"], "fsanitize-coverage-trace-gep">,
      HelpText<"Enable gep instruction tracing in sanitizer coverage">,
      MarshallingInfoFlag<CodeGenOpts<"SanitizeCoverageTraceGep">>;
def fsanitize_coverage_8bit_counters
    : Flag<["-"], "fsanitize-coverage-8bit-counters">,
      HelpText<"Enable frequency counters in sanitizer coverage">,
      MarshallingInfoFlag<CodeGenOpts<"SanitizeCoverage8bitCounters">>;
def fsanitize_coverage_inline_8bit_counters
    : Flag<["-"], "fsanitize-coverage-inline-8bit-counters">,
      HelpText<"Enable inline 8-bit counters in sanitizer coverage">,
      MarshallingInfoFlag<CodeGenOpts<"SanitizeCoverageInline8bitCounters">>;
def fsanitize_coverage_inline_bool_flag
    : Flag<["-"], "fsanitize-coverage-inline-bool-flag">,
      HelpText<"Enable inline bool flag in sanitizer coverage">,
      MarshallingInfoFlag<CodeGenOpts<"SanitizeCoverageInlineBoolFlag">>;
def fsanitize_coverage_pc_table
    : Flag<["-"], "fsanitize-coverage-pc-table">,
      HelpText<"Create a table of coverage-instrumented PCs">,
      MarshallingInfoFlag<CodeGenOpts<"SanitizeCoveragePCTable">>;
def fsanitize_coverage_trace_pc
    : Flag<["-"], "fsanitize-coverage-trace-pc">,
      HelpText<"Enable PC tracing in sanitizer coverage">,
      MarshallingInfoFlag<CodeGenOpts<"SanitizeCoverageTracePC">>;
def fsanitize_coverage_trace_pc_guard
    : Flag<["-"], "fsanitize-coverage-trace-pc-guard">,
      HelpText<"Enable PC tracing with guard in sanitizer coverage">,
      MarshallingInfoFlag<CodeGenOpts<"SanitizeCoverageTracePCGuard">>;
def fsanitize_coverage_no_prune
    : Flag<["-"], "fsanitize-coverage-no-prune">,
      HelpText<"Disable coverage pruning (i.e. instrument all blocks/edges)">,
      MarshallingInfoFlag<CodeGenOpts<"SanitizeCoverageNoPrune">>;
def fsanitize_coverage_stack_depth
    : Flag<["-"], "fsanitize-coverage-stack-depth">,
      HelpText<"Enable max stack depth tracing">,
      MarshallingInfoFlag<CodeGenOpts<"SanitizeCoverageStackDepth">>;
def fpatchable_function_entry_offset_EQ
    : Joined<["-"], "fpatchable-function-entry-offset=">, MetaVarName<"<M>">,
      HelpText<"Generate M NOPs before function entry">,
      MarshallingInfoInt<CodeGenOpts<"PatchableFunctionEntryOffset">>;
def fprofile_instrument_EQ : Joined<["-"], "fprofile-instrument=">,
    HelpText<"Enable PGO instrumentation. The accepted value is clang, llvm, "
             "or none">, Values<"none,clang,llvm,csllvm">,
    NormalizedValuesScope<"CodeGenOptions">,
    NormalizedValues<["ProfileNone", "ProfileClangInstr", "ProfileIRInstr", "ProfileCSIRInstr"]>,
    MarshallingInfoEnum<CodeGenOpts<"ProfileInstr">, "ProfileNone">;
def fprofile_instrument_path_EQ : Joined<["-"], "fprofile-instrument-path=">,
    HelpText<"Generate instrumented code to collect execution counts into "
             "<file> (overridden by LLVM_PROFILE_FILE env var)">,
    MarshallingInfoString<CodeGenOpts<"InstrProfileOutput">>;
def fprofile_instrument_use_path_EQ :
    Joined<["-"], "fprofile-instrument-use-path=">,
    HelpText<"Specify the profile path in PGO use compilation">,
    MarshallingInfoString<CodeGenOpts<"ProfileInstrumentUsePath">>;
def flto_visibility_public_std:
    Flag<["-"], "flto-visibility-public-std">,
    HelpText<"Use public LTO visibility for classes in std and stdext namespaces">,
    MarshallingInfoFlag<CodeGenOpts<"LTOVisibilityPublicStd">>;
defm lto_unit : BoolOption<"f", "lto-unit",
  CodeGenOpts<"LTOUnit">, DefaultFalse,
  PosFlag<SetTrue, [CC1Option], "Emit IR to support LTO unit features (CFI, whole program vtable opt)">,
  NegFlag<SetFalse>>;
defm debug_pass_manager : BoolOption<"f", "debug-pass-manager",
  CodeGenOpts<"DebugPassManager">, DefaultFalse,
  PosFlag<SetTrue, [], "Prints debug information for the new pass manager">,
  NegFlag<SetFalse, [], "Disables debug printing for the new pass manager">>;
def fexperimental_debug_variable_locations : Flag<["-"],
    "fexperimental-debug-variable-locations">,
    HelpText<"Use experimental new value-tracking variable locations">,
    MarshallingInfoFlag<CodeGenOpts<"ValueTrackingVariableLocations">>;
def fverify_debuginfo_preserve
    : Flag<["-"], "fverify-debuginfo-preserve">,
      HelpText<"Enable Debug Info Metadata preservation testing in "
               "optimizations.">,
      MarshallingInfoFlag<CodeGenOpts<"EnableDIPreservationVerify">>;
def fverify_debuginfo_preserve_export
    : Joined<["-"], "fverify-debuginfo-preserve-export=">,
      MetaVarName<"<file>">,
      HelpText<"Export debug info (by testing original Debug Info) failures "
               "into specified (JSON) file (should be abs path as we use "
               "append mode to insert new JSON objects).">,
      MarshallingInfoString<CodeGenOpts<"DIBugsReportFilePath">>;
// The driver option takes the key as a parameter to the -msign-return-address=
// and -mbranch-protection= options, but CC1 has a separate option so we
// don't have to parse the parameter twice.
def msign_return_address_key_EQ : Joined<["-"], "msign-return-address-key=">,
    Values<"a_key,b_key">;
def mbranch_target_enforce : Flag<["-"], "mbranch-target-enforce">,
  MarshallingInfoFlag<LangOpts<"BranchTargetEnforcement">>;
def fno_dllexport_inlines : Flag<["-"], "fno-dllexport-inlines">,
  MarshallingInfoNegativeFlag<LangOpts<"DllExportInlines">>;
def cfguard_no_checks : Flag<["-"], "cfguard-no-checks">,
    HelpText<"Emit Windows Control Flow Guard tables only (no checks)">,
    MarshallingInfoFlag<CodeGenOpts<"ControlFlowGuardNoChecks">>;
def cfguard : Flag<["-"], "cfguard">,
    HelpText<"Emit Windows Control Flow Guard tables and checks">,
    MarshallingInfoFlag<CodeGenOpts<"ControlFlowGuard">>;
def ehcontguard : Flag<["-"], "ehcontguard">,
    HelpText<"Emit Windows EH Continuation Guard tables">,
    MarshallingInfoFlag<CodeGenOpts<"EHContGuard">>;

def fdenormal_fp_math_f32_EQ : Joined<["-"], "fdenormal-fp-math-f32=">,
   Group<f_Group>;

//===----------------------------------------------------------------------===//
// Dependency Output Options
//===----------------------------------------------------------------------===//

def sys_header_deps : Flag<["-"], "sys-header-deps">,
  HelpText<"Include system headers in dependency output">,
  MarshallingInfoFlag<DependencyOutputOpts<"IncludeSystemHeaders">>;
def module_file_deps : Flag<["-"], "module-file-deps">,
  HelpText<"Include module files in dependency output">,
  MarshallingInfoFlag<DependencyOutputOpts<"IncludeModuleFiles">>;
def header_include_file : Separate<["-"], "header-include-file">,
  HelpText<"Filename (or -) to write header include output to">,
  MarshallingInfoString<DependencyOutputOpts<"HeaderIncludeOutputFile">>;
def show_includes : Flag<["--"], "show-includes">,
  HelpText<"Print cl.exe style /showIncludes to stdout">;
def dependency_filter : Separate<["-"], "dependency-filter">,
  HelpText<"Filter dependencies with prefix from the dependency output.">,
  MarshallingInfoString<DependencyOutputOpts<"DependencyFilter">>;

//===----------------------------------------------------------------------===//
// Diagnostic Options
//===----------------------------------------------------------------------===//

def diagnostic_log_file : Separate<["-"], "diagnostic-log-file">,
  HelpText<"Filename (or -) to log diagnostics to">,
  MarshallingInfoString<DiagnosticOpts<"DiagnosticLogFile">>;
def diagnostic_serialized_file : Separate<["-"], "serialize-diagnostic-file">,
  MetaVarName<"<filename>">,
  HelpText<"File for serializing diagnostics in a binary format">;

def fdiagnostics_format : Separate<["-"], "fdiagnostics-format">,
  HelpText<"Change diagnostic formatting to match IDE and command line tools">, Values<"clang,msvc,vi">,
  NormalizedValuesScope<"DiagnosticOptions">, NormalizedValues<["Clang", "MSVC", "Vi"]>,
  MarshallingInfoEnum<DiagnosticOpts<"Format">, "Clang">;
def fdiagnostics_show_category : Separate<["-"], "fdiagnostics-show-category">,
  HelpText<"Print diagnostic category">, Values<"none,id,name">,
  NormalizedValues<["0", "1", "2"]>,
  MarshallingInfoEnum<DiagnosticOpts<"ShowCategories">, "0">;
def fno_diagnostics_use_presumed_location : Flag<["-"], "fno-diagnostics-use-presumed-location">,
  HelpText<"Ignore #line directives when displaying diagnostic locations">,
  MarshallingInfoNegativeFlag<DiagnosticOpts<"ShowPresumedLoc">>;
def ftabstop : Separate<["-"], "ftabstop">, MetaVarName<"<N>">,
  HelpText<"Set the tab stop distance.">,
  MarshallingInfoInt<DiagnosticOpts<"TabStop">, "DiagnosticOptions::DefaultTabStop">;
def ferror_limit : Separate<["-"], "ferror-limit">, MetaVarName<"<N>">,
  HelpText<"Set the maximum number of errors to emit before stopping (0 = no limit).">,
  MarshallingInfoInt<DiagnosticOpts<"ErrorLimit">>;
def fmacro_backtrace_limit : Separate<["-"], "fmacro-backtrace-limit">, MetaVarName<"<N>">,
  HelpText<"Set the maximum number of entries to print in a macro expansion backtrace (0 = no limit).">,
  MarshallingInfoInt<DiagnosticOpts<"MacroBacktraceLimit">, "DiagnosticOptions::DefaultMacroBacktraceLimit">;
def ftemplate_backtrace_limit : Separate<["-"], "ftemplate-backtrace-limit">, MetaVarName<"<N>">,
  HelpText<"Set the maximum number of entries to print in a template instantiation backtrace (0 = no limit).">,
  MarshallingInfoInt<DiagnosticOpts<"TemplateBacktraceLimit">, "DiagnosticOptions::DefaultTemplateBacktraceLimit">;
def fconstexpr_backtrace_limit : Separate<["-"], "fconstexpr-backtrace-limit">, MetaVarName<"<N>">,
  HelpText<"Set the maximum number of entries to print in a constexpr evaluation backtrace (0 = no limit).">,
  MarshallingInfoInt<DiagnosticOpts<"ConstexprBacktraceLimit">, "DiagnosticOptions::DefaultConstexprBacktraceLimit">;
def fspell_checking_limit : Separate<["-"], "fspell-checking-limit">, MetaVarName<"<N>">,
  HelpText<"Set the maximum number of times to perform spell checking on unrecognized identifiers (0 = no limit).">,
  MarshallingInfoInt<DiagnosticOpts<"SpellCheckingLimit">, "DiagnosticOptions::DefaultSpellCheckingLimit">;
def fcaret_diagnostics_max_lines :
  Separate<["-"], "fcaret-diagnostics-max-lines">, MetaVarName<"<N>">,
  HelpText<"Set the maximum number of source lines to show in a caret diagnostic">,
  MarshallingInfoInt<DiagnosticOpts<"SnippetLineLimit">, "DiagnosticOptions::DefaultSnippetLineLimit">;
def verify_EQ : CommaJoined<["-"], "verify=">,
  MetaVarName<"<prefixes>">,
  HelpText<"Verify diagnostic output using comment directives that start with"
           " prefixes in the comma-separated sequence <prefixes>">;
def verify : Flag<["-"], "verify">,
  HelpText<"Equivalent to -verify=expected">;
def verify_ignore_unexpected : Flag<["-"], "verify-ignore-unexpected">,
  HelpText<"Ignore unexpected diagnostic messages">;
def verify_ignore_unexpected_EQ : CommaJoined<["-"], "verify-ignore-unexpected=">,
  HelpText<"Ignore unexpected diagnostic messages">;
def Wno_rewrite_macros : Flag<["-"], "Wno-rewrite-macros">,
  HelpText<"Silence ObjC rewriting warnings">,
  MarshallingInfoFlag<DiagnosticOpts<"NoRewriteMacros">>;

//===----------------------------------------------------------------------===//
// Frontend Options
//===----------------------------------------------------------------------===//

// This isn't normally used, it is just here so we can parse a
// CompilerInvocation out of a driver-derived argument vector.
def cc1 : Flag<["-"], "cc1">;
def cc1as : Flag<["-"], "cc1as">;

def ast_merge : Separate<["-"], "ast-merge">,
  MetaVarName<"<ast file>">,
  HelpText<"Merge the given AST file into the translation unit being compiled.">,
  MarshallingInfoStringVector<FrontendOpts<"ASTMergeFiles">>;
def aux_target_cpu : Separate<["-"], "aux-target-cpu">,
  HelpText<"Target a specific auxiliary cpu type">;
def aux_target_feature : Separate<["-"], "aux-target-feature">,
  HelpText<"Target specific auxiliary attributes">;
def aux_triple : Separate<["-"], "aux-triple">,
  HelpText<"Auxiliary target triple.">,
  MarshallingInfoString<FrontendOpts<"AuxTriple">>;
def code_completion_at : Separate<["-"], "code-completion-at">,
  MetaVarName<"<file>:<line>:<column>">,
  HelpText<"Dump code-completion information at a location">;
def remap_file : Separate<["-"], "remap-file">,
  MetaVarName<"<from>;<to>">,
  HelpText<"Replace the contents of the <from> file with the contents of the <to> file">;
def code_completion_at_EQ : Joined<["-"], "code-completion-at=">,
  Alias<code_completion_at>;
def code_completion_macros : Flag<["-"], "code-completion-macros">,
  HelpText<"Include macros in code-completion results">,
  MarshallingInfoFlag<FrontendOpts<"CodeCompleteOpts.IncludeMacros">>;
def code_completion_patterns : Flag<["-"], "code-completion-patterns">,
  HelpText<"Include code patterns in code-completion results">,
  MarshallingInfoFlag<FrontendOpts<"CodeCompleteOpts.IncludeCodePatterns">>;
def no_code_completion_globals : Flag<["-"], "no-code-completion-globals">,
  HelpText<"Do not include global declarations in code-completion results.">,
  MarshallingInfoNegativeFlag<FrontendOpts<"CodeCompleteOpts.IncludeGlobals">>;
def no_code_completion_ns_level_decls : Flag<["-"], "no-code-completion-ns-level-decls">,
  HelpText<"Do not include declarations inside namespaces (incl. global namespace) in the code-completion results.">,
  MarshallingInfoNegativeFlag<FrontendOpts<"CodeCompleteOpts.IncludeNamespaceLevelDecls">>;
def code_completion_brief_comments : Flag<["-"], "code-completion-brief-comments">,
  HelpText<"Include brief documentation comments in code-completion results.">,
  MarshallingInfoFlag<FrontendOpts<"CodeCompleteOpts.IncludeBriefComments">>;
def code_completion_with_fixits : Flag<["-"], "code-completion-with-fixits">,
  HelpText<"Include code completion results which require small fix-its.">,
  MarshallingInfoFlag<FrontendOpts<"CodeCompleteOpts.IncludeFixIts">>;
def disable_free : Flag<["-"], "disable-free">,
  HelpText<"Disable freeing of memory on exit">,
  MarshallingInfoFlag<FrontendOpts<"DisableFree">>;
#if INTEL_CUSTOMIZATION
def no_disable_free: Flag<["-"], "no-disable-free">,
  HelpText<"Do not disable freeing of memory on exit">;
#endif // INTEL_CUSTOMIZATION
def enable_noundef_analysis : Flag<["-"], "enable-noundef-analysis">, Group<f_Group>,
  HelpText<"Enable analyzing function argument and return types for mandatory definedness">,
  MarshallingInfoFlag<CodeGenOpts<"EnableNoundefAttrs">>;
def discard_value_names : Flag<["-"], "discard-value-names">,
  HelpText<"Discard value names in LLVM IR">,
  MarshallingInfoFlag<CodeGenOpts<"DiscardValueNames">>;
def load : Separate<["-"], "load">, MetaVarName<"<dsopath>">,
  HelpText<"Load the named plugin (dynamic shared object)">;
def plugin : Separate<["-"], "plugin">, MetaVarName<"<name>">,
  HelpText<"Use the named plugin action instead of the default action (use \"help\" to list available options)">;
def plugin_arg : JoinedAndSeparate<["-"], "plugin-arg-">,
    MetaVarName<"<name> <arg>">,
    HelpText<"Pass <arg> to plugin <name>">;
def add_plugin : Separate<["-"], "add-plugin">, MetaVarName<"<name>">,
  HelpText<"Use the named plugin action in addition to the default action">,
  MarshallingInfoStringVector<FrontendOpts<"AddPluginActions">>;
def ast_dump_filter : Separate<["-"], "ast-dump-filter">,
  MetaVarName<"<dump_filter>">,
  HelpText<"Use with -ast-dump or -ast-print to dump/print only AST declaration"
           " nodes having a certain substring in a qualified name. Use"
           " -ast-list to list all filterable declaration node names.">,
  MarshallingInfoString<FrontendOpts<"ASTDumpFilter">>;
def fno_modules_global_index : Flag<["-"], "fno-modules-global-index">,
  HelpText<"Do not automatically generate or update the global module index">,
  MarshallingInfoNegativeFlag<FrontendOpts<"UseGlobalModuleIndex">>;
def fno_modules_error_recovery : Flag<["-"], "fno-modules-error-recovery">,
  HelpText<"Do not automatically import modules for error recovery">,
  MarshallingInfoNegativeFlag<LangOpts<"ModulesErrorRecovery">>;
def fmodule_map_file_home_is_cwd : Flag<["-"], "fmodule-map-file-home-is-cwd">,
  HelpText<"Use the current working directory as the home directory of "
           "module maps specified by -fmodule-map-file=<FILE>">,
  MarshallingInfoFlag<HeaderSearchOpts<"ModuleMapFileHomeIsCwd">>;
def fmodule_feature : Separate<["-"], "fmodule-feature">,
  MetaVarName<"<feature>">,
  HelpText<"Enable <feature> in module map requires declarations">,
  MarshallingInfoStringVector<LangOpts<"ModuleFeatures">>;
def fmodules_embed_file_EQ : Joined<["-"], "fmodules-embed-file=">,
  MetaVarName<"<file>">,
  HelpText<"Embed the contents of the specified file into the module file "
           "being compiled.">,
  MarshallingInfoStringVector<FrontendOpts<"ModulesEmbedFiles">>;
def fmodules_embed_all_files : Joined<["-"], "fmodules-embed-all-files">,
  HelpText<"Embed the contents of all files read by this compilation into "
           "the produced module file.">,
  MarshallingInfoFlag<FrontendOpts<"ModulesEmbedAllFiles">>;
// FIXME: We only need this in C++ modules / Modules TS if we might textually
// enter a different module (eg, when building a header unit).
def fmodules_local_submodule_visibility :
  Flag<["-"], "fmodules-local-submodule-visibility">,
  HelpText<"Enforce name visibility rules across submodules of the same "
           "top-level module.">,
  MarshallingInfoFlag<LangOpts<"ModulesLocalVisibility">>,
  ImpliedByAnyOf<[fmodules_ts.KeyPath, cpp_modules.KeyPath]>;
def fmodules_codegen :
  Flag<["-"], "fmodules-codegen">,
  HelpText<"Generate code for uses of this module that assumes an explicit "
           "object file will be built for the module">,
  MarshallingInfoFlag<LangOpts<"ModulesCodegen">>;
def fmodules_debuginfo :
  Flag<["-"], "fmodules-debuginfo">,
  HelpText<"Generate debug info for types in an object file built from this "
           "module and do not generate them elsewhere">,
  MarshallingInfoFlag<LangOpts<"ModulesDebugInfo">>;
def fmodule_format_EQ : Joined<["-"], "fmodule-format=">,
  HelpText<"Select the container format for clang modules and PCH. "
           "Supported options are 'raw' and 'obj'.">,
  MarshallingInfoString<HeaderSearchOpts<"ModuleFormat">, [{"raw"}]>;
def ftest_module_file_extension_EQ :
  Joined<["-"], "ftest-module-file-extension=">,
  HelpText<"introduce a module file extension for testing purposes. "
           "The argument is parsed as blockname:major:minor:hashed:user info">;
def fconcepts_ts : Flag<["-"], "fconcepts-ts">,
  HelpText<"Enable C++ Extensions for Concepts. (deprecated - use -std=c++2a)">;
def fno_concept_satisfaction_caching : Flag<["-"],
                                            "fno-concept-satisfaction-caching">,
  HelpText<"Disable satisfaction caching for C++2a Concepts.">,
  MarshallingInfoNegativeFlag<LangOpts<"ConceptSatisfactionCaching">>;

defm recovery_ast : BoolOption<"f", "recovery-ast",
  LangOpts<"RecoveryAST">, DefaultTrue,
  NegFlag<SetFalse>, PosFlag<SetTrue, [], "Preserve expressions in AST rather "
                              "than dropping them when encountering semantic errors">>;
defm recovery_ast_type : BoolOption<"f", "recovery-ast-type",
  LangOpts<"RecoveryASTType">, DefaultTrue,
  NegFlag<SetFalse>, PosFlag<SetTrue, [], "Preserve the type for recovery "
                              "expressions when possible">>;

let Group = Action_Group in {

def Eonly : Flag<["-"], "Eonly">,
  HelpText<"Just run preprocessor, no output (for timings)">;
def dump_raw_tokens : Flag<["-"], "dump-raw-tokens">,
  HelpText<"Lex file in raw mode and dump raw tokens">;
def analyze : Flag<["-"], "analyze">,
  HelpText<"Run static analysis engine">;
def dump_tokens : Flag<["-"], "dump-tokens">,
  HelpText<"Run preprocessor, dump internal rep of tokens">;
def init_only : Flag<["-"], "init-only">,
  HelpText<"Only execute frontend initialization">;
def fixit : Flag<["-"], "fixit">,
  HelpText<"Apply fix-it advice to the input source">;
def fixit_EQ : Joined<["-"], "fixit=">,
  HelpText<"Apply fix-it advice creating a file with the given suffix">;
def print_preamble : Flag<["-"], "print-preamble">,
  HelpText<"Print the \"preamble\" of a file, which is a candidate for implicit"
           " precompiled headers.">;
def emit_html : Flag<["-"], "emit-html">,
  HelpText<"Output input source as HTML">;
def ast_print : Flag<["-"], "ast-print">,
  HelpText<"Build ASTs and then pretty-print them">;
def ast_list : Flag<["-"], "ast-list">,
  HelpText<"Build ASTs and print the list of declaration node qualified names">;
def ast_dump : Flag<["-"], "ast-dump">,
  HelpText<"Build ASTs and then debug dump them">;
def ast_dump_EQ : Joined<["-"], "ast-dump=">,
  HelpText<"Build ASTs and then debug dump them in the specified format. "
           "Supported formats include: default, json">;
def ast_dump_all : Flag<["-"], "ast-dump-all">,
  HelpText<"Build ASTs and then debug dump them, forcing deserialization">;
def ast_dump_all_EQ : Joined<["-"], "ast-dump-all=">,
  HelpText<"Build ASTs and then debug dump them in the specified format, "
           "forcing deserialization. Supported formats include: default, json">;
def ast_dump_decl_types : Flag<["-"], "ast-dump-decl-types">,
  HelpText<"Include declaration types in AST dumps">,
  MarshallingInfoFlag<FrontendOpts<"ASTDumpDeclTypes">>;
def templight_dump : Flag<["-"], "templight-dump">,
  HelpText<"Dump templight information to stdout">;
def ast_dump_lookups : Flag<["-"], "ast-dump-lookups">,
  HelpText<"Build ASTs and then debug dump their name lookup tables">,
  MarshallingInfoFlag<FrontendOpts<"ASTDumpLookups">>;
def ast_view : Flag<["-"], "ast-view">,
  HelpText<"Build ASTs and view them with GraphViz">;
def emit_module : Flag<["-"], "emit-module">,
  HelpText<"Generate pre-compiled module file from a module map">;
def emit_module_interface : Flag<["-"], "emit-module-interface">,
  HelpText<"Generate pre-compiled module file from a C++ module interface">;
def emit_header_module : Flag<["-"], "emit-header-module">,
  HelpText<"Generate pre-compiled module file from a set of header files">;
def emit_pch : Flag<["-"], "emit-pch">,
  HelpText<"Generate pre-compiled header file">;
def emit_llvm_bc : Flag<["-"], "emit-llvm-bc">,
  HelpText<"Build ASTs then convert to LLVM, emit .bc file">;
def emit_llvm_only : Flag<["-"], "emit-llvm-only">,
  HelpText<"Build ASTs and convert to LLVM, discarding output">;
def emit_codegen_only : Flag<["-"], "emit-codegen-only">,
  HelpText<"Generate machine code, but discard output">;
def rewrite_test : Flag<["-"], "rewrite-test">,
  HelpText<"Rewriter playground">;
def rewrite_macros : Flag<["-"], "rewrite-macros">,
  HelpText<"Expand macros without full preprocessing">;
def migrate : Flag<["-"], "migrate">,
  HelpText<"Migrate source code">;
def compiler_options_dump : Flag<["-"], "compiler-options-dump">,
  HelpText<"Dump the compiler configuration options">;
def print_dependency_directives_minimized_source : Flag<["-"],
  "print-dependency-directives-minimized-source">,
  HelpText<"Print the output of the dependency directives source minimizer">;
}

defm emit_llvm_uselists : BoolOption<"", "emit-llvm-uselists",
  CodeGenOpts<"EmitLLVMUseLists">, DefaultFalse,
  PosFlag<SetTrue, [], "Preserve">,
  NegFlag<SetFalse, [], "Don't preserve">,
  BothFlags<[], " order of LLVM use-lists when serializing">>;

def mt_migrate_directory : Separate<["-"], "mt-migrate-directory">,
  HelpText<"Directory for temporary files produced during ARC or ObjC migration">,
  MarshallingInfoString<FrontendOpts<"MTMigrateDir">>;

def arcmt_action_EQ : Joined<["-"], "arcmt-action=">, Flags<[CC1Option, NoDriverOption]>,
  HelpText<"The ARC migration action to take">, Values<"check,modify,migrate">,
  NormalizedValuesScope<"FrontendOptions">,
  NormalizedValues<["ARCMT_Check", "ARCMT_Modify", "ARCMT_Migrate"]>,
  MarshallingInfoEnum<FrontendOpts<"ARCMTAction">, "ARCMT_None">;

def opt_record_file : Separate<["-"], "opt-record-file">,
  HelpText<"File name to use for YAML optimization record output">,
  MarshallingInfoString<CodeGenOpts<"OptRecordFile">>;
def opt_record_passes : Separate<["-"], "opt-record-passes">,
  HelpText<"Only record remark information for passes whose names match the given regular expression">;
def opt_record_format : Separate<["-"], "opt-record-format">,
  HelpText<"The format used for serializing remarks (default: YAML)">;

def print_stats : Flag<["-"], "print-stats">,
  HelpText<"Print performance metrics and statistics">,
  MarshallingInfoFlag<FrontendOpts<"ShowStats">>;
def stats_file : Joined<["-"], "stats-file=">,
  HelpText<"Filename to write statistics to">,
  MarshallingInfoString<FrontendOpts<"StatsFile">>;
def fdump_record_layouts_simple : Flag<["-"], "fdump-record-layouts-simple">,
  HelpText<"Dump record layout information in a simple form used for testing">,
  MarshallingInfoFlag<LangOpts<"DumpRecordLayoutsSimple">>;
def fdump_record_layouts : Flag<["-"], "fdump-record-layouts">,
  HelpText<"Dump record layout information">,
  MarshallingInfoFlag<LangOpts<"DumpRecordLayouts">>,
  ImpliedByAnyOf<[fdump_record_layouts_simple.KeyPath]>;
def fix_what_you_can : Flag<["-"], "fix-what-you-can">,
  HelpText<"Apply fix-it advice even in the presence of unfixable errors">,
  MarshallingInfoFlag<FrontendOpts<"FixWhatYouCan">>;
def fix_only_warnings : Flag<["-"], "fix-only-warnings">,
  HelpText<"Apply fix-it advice only for warnings, not errors">,
  MarshallingInfoFlag<FrontendOpts<"FixOnlyWarnings">>;
def fixit_recompile : Flag<["-"], "fixit-recompile">,
  HelpText<"Apply fix-it changes and recompile">,
  MarshallingInfoFlag<FrontendOpts<"FixAndRecompile">>;
def fixit_to_temp : Flag<["-"], "fixit-to-temporary">,
  HelpText<"Apply fix-it changes to temporary files">,
  MarshallingInfoFlag<FrontendOpts<"FixToTemporaries">>;

def foverride_record_layout_EQ : Joined<["-"], "foverride-record-layout=">,
  HelpText<"Override record layouts with those in the given file">,
  MarshallingInfoString<FrontendOpts<"OverrideRecordLayoutsFile">>;
def pch_through_header_EQ : Joined<["-"], "pch-through-header=">,
  HelpText<"Stop PCH generation after including this file.  When using a PCH, "
           "skip tokens until after this file is included.">,
  MarshallingInfoString<PreprocessorOpts<"PCHThroughHeader">>;
def pch_through_hdrstop_create : Flag<["-"], "pch-through-hdrstop-create">,
  HelpText<"When creating a PCH, stop PCH generation after #pragma hdrstop.">,
  MarshallingInfoFlag<PreprocessorOpts<"PCHWithHdrStopCreate">>;
def pch_through_hdrstop_use : Flag<["-"], "pch-through-hdrstop-use">,
  HelpText<"When using a PCH, skip tokens until after a #pragma hdrstop.">;
def fno_pch_timestamp : Flag<["-"], "fno-pch-timestamp">,
  HelpText<"Disable inclusion of timestamp in precompiled headers">,
  MarshallingInfoNegativeFlag<FrontendOpts<"IncludeTimestamps">>;
def building_pch_with_obj : Flag<["-"], "building-pch-with-obj">,
  HelpText<"This compilation is part of building a PCH with corresponding object file.">,
  MarshallingInfoFlag<LangOpts<"BuildingPCHWithObjectFile">>;

def aligned_alloc_unavailable : Flag<["-"], "faligned-alloc-unavailable">,
  HelpText<"Aligned allocation/deallocation functions are unavailable">,
  MarshallingInfoFlag<LangOpts<"AlignedAllocationUnavailable">>,
  ShouldParseIf<faligned_allocation.KeyPath>;

//===----------------------------------------------------------------------===//
// Language Options
//===----------------------------------------------------------------------===//

let Flags = [CC1Option, CC1AsOption, NoDriverOption] in {

def version : Flag<["-"], "version">,
  HelpText<"Print the compiler version">,
  MarshallingInfoFlag<FrontendOpts<"ShowVersion">>;
def main_file_name : Separate<["-"], "main-file-name">,
  HelpText<"Main file name to use for debug info and source if missing">,
  MarshallingInfoString<CodeGenOpts<"MainFileName">>;
def split_dwarf_output : Separate<["-"], "split-dwarf-output">,
  HelpText<"File name to use for split dwarf debug info output">,
  MarshallingInfoString<CodeGenOpts<"SplitDwarfOutput">>;

}

def fblocks_runtime_optional : Flag<["-"], "fblocks-runtime-optional">,
  HelpText<"Weakly link in the blocks runtime">,
  MarshallingInfoFlag<LangOpts<"BlocksRuntimeOptional">>;
def fexternc_nounwind : Flag<["-"], "fexternc-nounwind">,
  HelpText<"Assume all functions with C linkage do not unwind">,
  MarshallingInfoFlag<LangOpts<"ExternCNoUnwind">>;
def split_dwarf_file : Separate<["-"], "split-dwarf-file">,
  HelpText<"Name of the split dwarf debug info file to encode in the object file">,
  MarshallingInfoString<CodeGenOpts<"SplitDwarfFile">>;
def fno_wchar : Flag<["-"], "fno-wchar">,
  HelpText<"Disable C++ builtin type wchar_t">,
  MarshallingInfoNegativeFlag<LangOpts<"WChar">, cplusplus.KeyPath>,
  ShouldParseIf<cplusplus.KeyPath>;
// if INTEL_CUSTOMIZATION
// CQ#374455. This option is created due to QA needs. It should turn off
// wchar_t keyword and _WCHAR_T_DEFINED macro. That is what '-fno-wchar'
// option exactly does.
def no_wchar_t_keyword : Flag<["--"], "no_wchar_t_keyword">, Alias<fno_wchar>;
// endif INTEL_CUSTOMIZATION
def fconstant_string_class : Separate<["-"], "fconstant-string-class">,
  MetaVarName<"<class name>">,
  HelpText<"Specify the class to use for constant Objective-C string objects.">,
  MarshallingInfoString<LangOpts<"ObjCConstantStringClass">>;
def fobjc_arc_cxxlib_EQ : Joined<["-"], "fobjc-arc-cxxlib=">,
  HelpText<"Objective-C++ Automatic Reference Counting standard library kind">, Values<"libc++,libstdc++,none">,
  NormalizedValues<["ARCXX_libcxx", "ARCXX_libstdcxx", "ARCXX_nolib"]>,
  MarshallingInfoEnum<PreprocessorOpts<"ObjCXXARCStandardLibrary">, "ARCXX_nolib">;
def fobjc_runtime_has_weak : Flag<["-"], "fobjc-runtime-has-weak">,
  HelpText<"The target Objective-C runtime supports ARC weak operations">;
def fobjc_dispatch_method_EQ : Joined<["-"], "fobjc-dispatch-method=">,
  HelpText<"Objective-C dispatch method to use">, Values<"legacy,non-legacy,mixed">,
  NormalizedValuesScope<"CodeGenOptions">, NormalizedValues<["Legacy", "NonLegacy", "Mixed"]>,
  MarshallingInfoEnum<CodeGenOpts<"ObjCDispatchMethod">, "Legacy">;
def disable_objc_default_synthesize_properties : Flag<["-"], "disable-objc-default-synthesize-properties">,
  HelpText<"disable the default synthesis of Objective-C properties">,
  MarshallingInfoNegativeFlag<LangOpts<"ObjCDefaultSynthProperties">>;
def fencode_extended_block_signature : Flag<["-"], "fencode-extended-block-signature">,
  HelpText<"enable extended encoding of block type signature">,
  MarshallingInfoFlag<LangOpts<"EncodeExtendedBlockSig">>;
def function_alignment : Separate<["-"], "function-alignment">,
    HelpText<"default alignment for functions">,
    MarshallingInfoInt<LangOpts<"FunctionAlignment">>;
def pic_level : Separate<["-"], "pic-level">,
  HelpText<"Value for __PIC__">,
  MarshallingInfoInt<LangOpts<"PICLevel">>;
def pic_is_pie : Flag<["-"], "pic-is-pie">,
  HelpText<"File is for a position independent executable">,
  MarshallingInfoFlag<LangOpts<"PIE">>;
def fhalf_no_semantic_interposition : Flag<["-"], "fhalf-no-semantic-interposition">,
  HelpText<"Like -fno-semantic-interposition but don't use local aliases">,
  MarshallingInfoFlag<LangOpts<"HalfNoSemanticInterposition">>;
def fno_validate_pch : Flag<["-"], "fno-validate-pch">,
  HelpText<"Disable validation of precompiled headers">,
  MarshallingInfoFlag<PreprocessorOpts<"DisablePCHOrModuleValidation">, "DisableValidationForModuleKind::None">,
  Normalizer<"makeFlagToValueNormalizer(DisableValidationForModuleKind::All)">;
def fallow_pcm_with_errors : Flag<["-"], "fallow-pcm-with-compiler-errors">,
  HelpText<"Accept a PCM file that was created with compiler errors">,
  MarshallingInfoFlag<FrontendOpts<"AllowPCMWithCompilerErrors">>;
def fallow_pch_with_errors : Flag<["-"], "fallow-pch-with-compiler-errors">,
  HelpText<"Accept a PCH file that was created with compiler errors">,
  MarshallingInfoFlag<PreprocessorOpts<"AllowPCHWithCompilerErrors">>,
  ImpliedByAnyOf<[fallow_pcm_with_errors.KeyPath]>;
def dump_deserialized_pch_decls : Flag<["-"], "dump-deserialized-decls">,
  HelpText<"Dump declarations that are deserialized from PCH, for testing">,
  MarshallingInfoFlag<PreprocessorOpts<"DumpDeserializedPCHDecls">>;
def error_on_deserialized_pch_decl : Separate<["-"], "error-on-deserialized-decl">,
  HelpText<"Emit error if a specific declaration is deserialized from PCH, for testing">;
def error_on_deserialized_pch_decl_EQ : Joined<["-"], "error-on-deserialized-decl=">,
  Alias<error_on_deserialized_pch_decl>;
def static_define : Flag<["-"], "static-define">,
  HelpText<"Should __STATIC__ be defined">,
  MarshallingInfoFlag<LangOpts<"Static">>;
def stack_protector : Separate<["-"], "stack-protector">,
  HelpText<"Enable stack protectors">, Values<"0,1,2,3">,
  NormalizedValuesScope<"LangOptions">,
  NormalizedValues<["SSPOff", "SSPOn", "SSPStrong", "SSPReq"]>,
  MarshallingInfoEnum<LangOpts<"StackProtector">, "SSPOff">;
def stack_protector_buffer_size : Separate<["-"], "stack-protector-buffer-size">,
  HelpText<"Lower bound for a buffer to be considered for stack protection">,
  MarshallingInfoInt<CodeGenOpts<"SSPBufferSize">, "8">;
def fvisibility : Separate<["-"], "fvisibility">,
  HelpText<"Default type and symbol visibility">,
  MarshallingInfoVisibility<LangOpts<"ValueVisibilityMode">, "DefaultVisibility">,
  // Always emitting because of the relation to `-mignore-xcoff-visibility`.
  AlwaysEmit;
def ftype_visibility : Separate<["-"], "ftype-visibility">,
  HelpText<"Default type visibility">,
  MarshallingInfoVisibility<LangOpts<"TypeVisibilityMode">, fvisibility.KeyPath>;
def fapply_global_visibility_to_externs : Flag<["-"], "fapply-global-visibility-to-externs">,
  HelpText<"Apply global symbol visibility to external declarations without an explicit visibility">,
  MarshallingInfoFlag<LangOpts<"SetVisibilityForExternDecls">>;
def ftemplate_depth : Separate<["-"], "ftemplate-depth">,
  HelpText<"Maximum depth of recursive template instantiation">,
  MarshallingInfoInt<LangOpts<"InstantiationDepth">, "1024">;
def foperator_arrow_depth : Separate<["-"], "foperator-arrow-depth">,
  HelpText<"Maximum number of 'operator->'s to call for a member access">,
  MarshallingInfoInt<LangOpts<"ArrowDepth">, "256">;
def fconstexpr_depth : Separate<["-"], "fconstexpr-depth">,
  HelpText<"Maximum depth of recursive constexpr function calls">,
  MarshallingInfoInt<LangOpts<"ConstexprCallDepth">, "512">;
def fconstexpr_steps : Separate<["-"], "fconstexpr-steps">,
  HelpText<"Maximum number of steps in constexpr function evaluation">,
  MarshallingInfoInt<LangOpts<"ConstexprStepLimit">, "1048576">;
def fbracket_depth : Separate<["-"], "fbracket-depth">,
  HelpText<"Maximum nesting level for parentheses, brackets, and braces">,
  MarshallingInfoInt<LangOpts<"BracketDepth">, "256">;
defm const_strings : BoolOption<"f", "const-strings",
  LangOpts<"ConstStrings">, DefaultFalse,
  PosFlag<SetTrue, [CC1Option], "Use">, NegFlag<SetFalse, [], "Don't use">,
  BothFlags<[], " a const qualified type for string literals in C and ObjC">>;
def fno_bitfield_type_align : Flag<["-"], "fno-bitfield-type-align">,
  HelpText<"Ignore bit-field types when aligning structures">,
  MarshallingInfoFlag<LangOpts<"NoBitFieldTypeAlign">>;
// if INTEL_CUSTOMIZATION
def fopencl_force_vector_abi : Flag<["-"], "fopencl-force-vector-abi">,
  HelpText<"Disable vector to scalar coercion for OpenCL">,
  MarshallingInfoFlag<LangOpts<"OpenCLForceVectorABI">>;
// endif INTEL_CUSTOMIZATION
def ffake_address_space_map : Flag<["-"], "ffake-address-space-map">,
  HelpText<"Use a fake address space map; OpenCL testing purposes only">,
  MarshallingInfoFlag<LangOpts<"FakeAddressSpaceMap">>;
def faddress_space_map_mangling_EQ : Joined<["-"], "faddress-space-map-mangling=">, MetaVarName<"<yes|no|target>">,
  HelpText<"Set the mode for address space map based mangling; OpenCL testing purposes only">,
  Values<"target,no,yes">, NormalizedValuesScope<"LangOptions">,
  NormalizedValues<["ASMM_Target", "ASMM_Off", "ASMM_On"]>,
  MarshallingInfoEnum<LangOpts<"AddressSpaceMapMangling">, "ASMM_Target">;
def funknown_anytype : Flag<["-"], "funknown-anytype">,
  HelpText<"Enable parser support for the __unknown_anytype type; for testing purposes only">,
  MarshallingInfoFlag<LangOpts<"ParseUnknownAnytype">>;
def fdebugger_support : Flag<["-"], "fdebugger-support">,
  HelpText<"Enable special debugger support behavior">,
  MarshallingInfoFlag<LangOpts<"DebuggerSupport">>;
def fdebugger_cast_result_to_id : Flag<["-"], "fdebugger-cast-result-to-id">,
  HelpText<"Enable casting unknown expression results to id">,
  MarshallingInfoFlag<LangOpts<"DebuggerCastResultToId">>;
def fdebugger_objc_literal : Flag<["-"], "fdebugger-objc-literal">,
  HelpText<"Enable special debugger support for Objective-C subscripting and literals">,
  MarshallingInfoFlag<LangOpts<"DebuggerObjCLiteral">>;
defm deprecated_macro : BoolOption<"f", "deprecated-macro",
  LangOpts<"Deprecated">, DefaultFalse,
  PosFlag<SetTrue, [], "Defines">, NegFlag<SetFalse, [], "Undefines">,
  BothFlags<[], " the __DEPRECATED macro">>;
def fobjc_subscripting_legacy_runtime : Flag<["-"], "fobjc-subscripting-legacy-runtime">,
  HelpText<"Allow Objective-C array and dictionary subscripting in legacy runtime">;
// TODO: Enforce values valid for MSVtorDispMode.
def vtordisp_mode_EQ : Joined<["-"], "vtordisp-mode=">,
  HelpText<"Control vtordisp placement on win32 targets">,
  MarshallingInfoInt<LangOpts<"VtorDispMode">, "1">;
def fnative_half_type: Flag<["-"], "fnative-half-type">,
  HelpText<"Use the native half type for __fp16 instead of promoting to float">,
  MarshallingInfoFlag<LangOpts<"NativeHalfType">>,
  ImpliedByAnyOf<[open_cl.KeyPath, render_script.KeyPath]>;
def fnative_half_arguments_and_returns : Flag<["-"], "fnative-half-arguments-and-returns">,
  HelpText<"Use the native __fp16 type for arguments and returns (and skip ABI-specific lowering)">,
  MarshallingInfoFlag<LangOpts<"NativeHalfArgsAndReturns">>,
  ImpliedByAnyOf<[open_cl.KeyPath, render_script.KeyPath]>;
def fallow_half_arguments_and_returns : Flag<["-"], "fallow-half-arguments-and-returns">,
  HelpText<"Allow function arguments and returns of type half">,
  MarshallingInfoFlag<LangOpts<"HalfArgsAndReturns">>,
  ImpliedByAnyOf<[fnative_half_arguments_and_returns.KeyPath]>;
// if INTEL_CUSTOMIZATION
def fintel_compatibility : Flag<["-"], "fintel-compatibility">,
  HelpText<"Enable full Intel C/C++ compatibility">,
  MarshallingInfoFlag<LangOpts<"IntelCompat">>;
def fintel_compatibility_enable
    : Joined<[ "-" ], "fintel-compatibility-enable=">,
      HelpText<"Enable a list of Intel C/C++ compatibility items">;
def fintel_compatibility_disable
    : Joined<[ "-" ], "fintel-compatibility-disable=">,
      HelpText<"Disable a list of Intel C/C++ compatibility items">;
def fintel_compatibility_help
    : Flag<[ "-" ], "fintel-compatibility-help">,
      HelpText<"Display the list of Intel C/C++ compatibility items">,
      MarshallingInfoFlag<LangOpts<"ShowIntelCompatHelp">>;
def fintel_compatibility_doc
    : Joined<[ "-" ], "fintel-compatibility-doc=">,
      HelpText<"Display help information for Intel C/C++ compatibility items">;
def fintel_ms_compatibility : Flag<["-"], "fintel-ms-compatibility">,
  HelpText<"Enable Microsoft compatibility features that are not planned for clang/llvm trunk">,
  MarshallingInfoFlag<LangOpts<"IntelMSCompat">>;
def fintel_advanced_optim : Flag<["-"], "fintel-advanced-optim">,
  HelpText<"Enable Intel specific advanced optimizations">,
  MarshallingInfoFlag<CodeGenOpts<"IntelAdvancedOptim">>;
// CQ#366796 - support '--no_expr_source_pos' option.
def no_expr_source_pos : Flag<["--"], "no_expr_source_pos">,
  HelpText<"Disable emitting debug source positions for expressions">,
  MarshallingInfoFlag<CodeGenOpts<"NoExprSourcePos">>;
// CQ380574: Ability to set various predefines based on gcc version needed.
def gnu_version_EQ : Joined<["--"], "gnu_version=">,
  HelpText<"Emulate GNU C++ version">;
// IMF attributes support (CQ381541)
def fintel_imf_attr_EQ : Joined<["-"], "mGLOB_imf_attr=">;
def fintel_openmp_region : Flag<["-"], "fintel-openmp-region">,
  HelpText<"Enable emitting of Intel specific OpenMP code with regions">;
def fno_intel_openmp_offload : Flag<["-"], "fno-intel-openmp-offload">,
  HelpText<"Enable emitting of Intel specific OpenMP offload code">,
  MarshallingInfoNegativeFlag<LangOpts<"OpenMPLateOutlineTarget">>;
def fintel_openmp_region_atomic : Flag<["-"], "fintel-openmp-region-atomic">,
  HelpText<"Enable emitting of OpenMP atomics with regions">,
  MarshallingInfoFlag<LangOpts<"OpenMPLateOutlineAtomic">>;
def fintel_openmp_use_llvm_atomic : Flag<["-"],
  "fintel-openmp-use-llvm-atomic">,
  HelpText<"Use LLVM atomics instead of lib calls for OpenMP SPIR-V targets">;
def fno_intel_openmp_use_llvm_atomic : Flag<["-"],
  "fno-intel-openmp-use-llvm-atomic">,
  HelpText<"Use LLVM atomics instead of lib calls for OpenMP SPIR-V targets">,
  MarshallingInfoNegativeFlag<LangOpts<"OpenMPUseLLVMAtomic">>;
def fintel_openmp_region_early_collapsed_loops : Flag<["-"],
  "fintel-openmp-region-early-collapsed-loops">,
  HelpText<"Always generate early collapsed OpenMP loops">,
  MarshallingInfoNegativeFlag<LangOpts<
    "OpenMPLateOutlineAllowUncollapsedLoops">>;
def fintel_openmp_region_late_collapsed_loops : Flag<["-"],
      "fintel-openmp-region-late-collapsed-loops">,
      HelpText<"Generate late collapsed OpenMP loops if beneficial">;
def fopenmp_threadprivate_legacy : Flag<["-"], "fopenmp-threadprivate-legacy">,
  HelpText<"Generate legacy OpenMP threadprivates">,
  MarshallingInfoFlag<LangOpts<"OpenMPThreadPrivateLegacy">>;
def fintel_openmp_tbb : Flag<["-"], "fopenmp-tbb">,
  HelpText<"Enable OpenMP TBB directives">;
def fnointel_openmp_tbb : Flag<["-"], "fnoopenmp-tbb">,
  HelpText<"Disable OpenMP TBB directives">;
def fintel_driver_tempfile_name_EQ : Joined<["-"],
  "fintel-driver-tempfile-name=">,
  HelpText<"Name of the file for communication between "
           "front-end and driver.">,
  MarshallingInfoString<LangOpts<"IntelDriverTempfileName">>;
def header_base_path : JoinedOrSeparate<["-"], "header-base-path">,
                       MetaVarName<"<directory>">,
 MarshallingInfoString<HeaderSearchOpts<"HeaderBasePath">>;
// CMPLRLLVM-9854: X87 default precision options
def mx87_precision : Joined<["-"], "mx87-precision=">,
  HelpText<"Initialize X87 floating point precision to single, double or double extended">;
def fintel_compatibility_used : Flag<["-"], "fintel-compatibility-used">,
      HelpText<"Emit a diagnostic when an Intel compatibility feature is "
               "enabled and is used">,
      MarshallingInfoFlag<LangOpts<"ShowIntelCompatUsed">>;
def fintel_compatibility_unused : Flag<["-"], "fintel-compatibility-unused">,
      HelpText <"Emit a diagnostic when an Intel compatibility feature is "
                "disabled and could have been used">,
      MarshallingInfoFlag<LangOpts<"ShowIntelCompatUnused">>;
// endif INTEL_CUSTOMIZATION
def fdefault_calling_conv_EQ : Joined<["-"], "fdefault-calling-conv=">,
  HelpText<"Set default calling convention">, Values<"cdecl,fastcall,stdcall,vectorcall,regcall">,
  NormalizedValuesScope<"LangOptions">,
  NormalizedValues<["DCC_CDecl", "DCC_FastCall", "DCC_StdCall", "DCC_VectorCall", "DCC_RegCall"]>,
  MarshallingInfoEnum<LangOpts<"DefaultCallingConv">, "DCC_None">;

// These options cannot be marshalled, because they are used to set up the LangOptions defaults.
def finclude_default_header : Flag<["-"], "finclude-default-header">,
  HelpText<"Include default header file for OpenCL">;
def fdeclare_opencl_builtins : Flag<["-"], "fdeclare-opencl-builtins">,
  HelpText<"Add OpenCL builtin function declarations (experimental)">;
def fdeclare_spirv_builtins
    : Flag<["-"], "fdeclare-spirv-builtins">,
      HelpText<"Add SPIR-V builtin function declarations (experimental)">,
      MarshallingInfoFlag<LangOpts<"DeclareSPIRVBuiltins">>;

def fpreserve_vec3_type : Flag<["-"], "fpreserve-vec3-type">,
  HelpText<"Preserve 3-component vector type">,
  MarshallingInfoFlag<CodeGenOpts<"PreserveVec3Type">>;
def fwchar_type_EQ : Joined<["-"], "fwchar-type=">,
  HelpText<"Select underlying type for wchar_t">, Values<"char,short,int">,
  NormalizedValues<["1", "2", "4"]>,
  MarshallingInfoEnum<LangOpts<"WCharSize">, "0">;
defm signed_wchar : BoolOption<"f", "signed-wchar",
  LangOpts<"WCharIsSigned">, DefaultTrue,
  NegFlag<SetFalse, [CC1Option], "Use an unsigned">, PosFlag<SetTrue, [], "Use a signed">,
  BothFlags<[], " type for wchar_t">>;
def fcompatibility_qualified_id_block_param_type_checking : Flag<["-"], "fcompatibility-qualified-id-block-type-checking">,
  HelpText<"Allow using blocks with parameters of more specific type than "
           "the type system guarantees when a parameter is qualified id">,
  MarshallingInfoFlag<LangOpts<"CompatibilityQualifiedIdBlockParamTypeChecking">>;
def fpass_by_value_is_noalias: Flag<["-"], "fpass-by-value-is-noalias">,
  HelpText<"Allows assuming by-value parameters do not alias any other value. "
           "Has no effect on non-trivially-copyable classes in C++.">, Group<f_Group>,
  MarshallingInfoFlag<CodeGenOpts<"PassByValueIsNoAlias">>;

// FIXME: Remove these entirely once functionality/tests have been excised.
def fobjc_gc_only : Flag<["-"], "fobjc-gc-only">, Group<f_Group>,
  HelpText<"Use GC exclusively for Objective-C related memory management">;
def fobjc_gc : Flag<["-"], "fobjc-gc">, Group<f_Group>,
  HelpText<"Enable Objective-C garbage collection">;

//===----------------------------------------------------------------------===//
// Header Search Options
//===----------------------------------------------------------------------===//

def nostdsysteminc : Flag<["-"], "nostdsysteminc">,
  HelpText<"Disable standard system #include directories">,
  MarshallingInfoNegativeFlag<HeaderSearchOpts<"UseStandardSystemIncludes">>;
def fdisable_module_hash : Flag<["-"], "fdisable-module-hash">,
  HelpText<"Disable the module hash">,
  MarshallingInfoFlag<HeaderSearchOpts<"DisableModuleHash">>;
def fmodules_hash_content : Flag<["-"], "fmodules-hash-content">,
  HelpText<"Enable hashing the content of a module file">,
  MarshallingInfoFlag<HeaderSearchOpts<"ModulesHashContent">>;
def fmodules_strict_context_hash : Flag<["-"], "fmodules-strict-context-hash">,
  HelpText<"Enable hashing of all compiler options that could impact the "
           "semantics of a module in an implicit build">,
  MarshallingInfoFlag<HeaderSearchOpts<"ModulesStrictContextHash">>;
def c_isystem : JoinedOrSeparate<["-"], "c-isystem">, MetaVarName<"<directory>">,
  HelpText<"Add directory to the C SYSTEM include search path">;
def objc_isystem : JoinedOrSeparate<["-"], "objc-isystem">,
  MetaVarName<"<directory>">,
  HelpText<"Add directory to the ObjC SYSTEM include search path">;
def objcxx_isystem : JoinedOrSeparate<["-"], "objcxx-isystem">,
  MetaVarName<"<directory>">,
  HelpText<"Add directory to the ObjC++ SYSTEM include search path">;
def internal_isystem : JoinedOrSeparate<["-"], "internal-isystem">,
  MetaVarName<"<directory>">,
  HelpText<"Add directory to the internal system include search path; these "
           "are assumed to not be user-provided and are used to model system "
           "and standard headers' paths.">;
def internal_externc_isystem : JoinedOrSeparate<["-"], "internal-externc-isystem">,
  MetaVarName<"<directory>">,
  HelpText<"Add directory to the internal system include search path with "
           "implicit extern \"C\" semantics; these are assumed to not be "
           "user-provided and are used to model system and standard headers' "
           "paths.">;

//===----------------------------------------------------------------------===//
// Preprocessor Options
//===----------------------------------------------------------------------===//

def chain_include : Separate<["-"], "chain-include">, MetaVarName<"<file>">,
  HelpText<"Include and chain a header file after turning it into PCH">;
def preamble_bytes_EQ : Joined<["-"], "preamble-bytes=">,
  HelpText<"Assume that the precompiled header is a precompiled preamble "
           "covering the first N bytes of the main file">;
def detailed_preprocessing_record : Flag<["-"], "detailed-preprocessing-record">,
  HelpText<"include a detailed record of preprocessing actions">,
  MarshallingInfoFlag<PreprocessorOpts<"DetailedRecord">>;
def setup_static_analyzer : Flag<["-"], "setup-static-analyzer">,
  HelpText<"Set up preprocessor for static analyzer (done automatically when static analyzer is run).">,
  MarshallingInfoFlag<PreprocessorOpts<"SetUpStaticAnalyzer">>;
def disable_pragma_debug_crash : Flag<["-"], "disable-pragma-debug-crash">,
  HelpText<"Disable any #pragma clang __debug that can lead to crashing behavior. This is meant for testing.">,
  MarshallingInfoFlag<PreprocessorOpts<"DisablePragmaDebugCrash">>;

//===----------------------------------------------------------------------===//
// OpenCL Options
//===----------------------------------------------------------------------===//

def cl_ext_EQ : CommaJoined<["-"], "cl-ext=">,
  HelpText<"OpenCL only. Enable or disable OpenCL extensions. The argument is a comma-separated sequence of one or more extension names, each prefixed by '+' or '-'.">,
  MarshallingInfoStringVector<TargetOpts<"OpenCLExtensionsAsWritten">>;

//===----------------------------------------------------------------------===//
// CUDA Options
//===----------------------------------------------------------------------===//

def fcuda_is_device : Flag<["-"], "fcuda-is-device">,
  HelpText<"Generate code for CUDA device">,
  MarshallingInfoFlag<LangOpts<"CUDAIsDevice">>;
def fcuda_include_gpubinary : Separate<["-"], "fcuda-include-gpubinary">,
  HelpText<"Incorporate CUDA device-side binary into host object file.">,
  MarshallingInfoString<CodeGenOpts<"CudaGpuBinaryFileName">>;
def fcuda_allow_variadic_functions : Flag<["-"], "fcuda-allow-variadic-functions">,
  HelpText<"Allow variadic functions in CUDA device code.">,
  MarshallingInfoFlag<LangOpts<"CUDAAllowVariadicFunctions">>;
def fno_cuda_host_device_constexpr : Flag<["-"], "fno-cuda-host-device-constexpr">,
  HelpText<"Don't treat unattributed constexpr functions as __host__ __device__.">,
  MarshallingInfoNegativeFlag<LangOpts<"CUDAHostDeviceConstexpr">>;

//===----------------------------------------------------------------------===//
// OpenMP Options
//===----------------------------------------------------------------------===//

def fopenmp_is_device : Flag<["-"], "fopenmp-is-device">,
  HelpText<"Generate code only for an OpenMP target device.">;
def fopenmp_host_ir_file_path : Separate<["-"], "fopenmp-host-ir-file-path">,
  HelpText<"Path to the IR file produced by the frontend for the host.">;

//===----------------------------------------------------------------------===//
// SYCL Options
//===----------------------------------------------------------------------===//

def fsycl_is_device : Flag<["-"], "fsycl-is-device">,
  HelpText<"Generate code for SYCL device.">,
  MarshallingInfoFlag<LangOpts<"SYCLIsDevice">>;
def fsycl_is_host : Flag<["-"], "fsycl-is-host">,
  HelpText<"SYCL host compilation">,
  MarshallingInfoFlag<LangOpts<"SYCLIsHost">>;
def fsycl_int_header : Separate<["-"], "fsycl-int-header">,
  HelpText<"Generate SYCL integration header into this file.">,
  MarshallingInfoString<LangOpts<"SYCLIntHeader">>;
def fsycl_int_header_EQ : Joined<["-"], "fsycl-int-header=">,
  Alias<fsycl_int_header>;
def fsycl_int_footer : Separate<["-"], "fsycl-int-footer">,
  HelpText<"Generate SYCL integration footer into this file.">,
  MarshallingInfoString<LangOpts<"SYCLIntFooter">>;
def fsycl_int_footer_EQ : Joined<["-"], "fsycl-int-footer=">,
  Alias<fsycl_int_footer>;
def fsycl_unique_prefix_EQ
    : Joined<["-"], "fsycl-unique-prefix=">,
      HelpText<"A unique prefix for this translation unit across devices, used "
               "to generate a unique name for local variables.">,
      MarshallingInfoString<LangOpts<"SYCLUniquePrefix">>;
def fsycl_std_layout_kernel_params: Flag<["-"], "fsycl-std-layout-kernel-params">,
  HelpText<"Enable standard layout requirement for SYCL kernel parameters.">,
  MarshallingInfoFlag<LangOpts<"SYCLStdLayoutKernelParams">>;
defm sycl_allow_func_ptr: BoolFOption<"sycl-allow-func-ptr",
  LangOpts<"SYCLAllowFuncPtr">, DefaultFalse,
  PosFlag<SetTrue, [], "Allow">,
  NegFlag<SetFalse, [], "Disallow">,
  BothFlags<[CC1Option, CoreOption], " function pointers in SYCL device.">>;
#if INTEL_CUSTOMIZATION
def fenable_variant_function_pointers
    : Flag<["-"], "fenable-variant-function-pointers">,
      HelpText<"Enable variant function pointers.">,
      MarshallingInfoFlag<LangOpts<"EnableVariantFunctionPointers">>;
def fno_enable_variant_function_pointers
    : Flag<["-"], "fno-enable-variant-function-pointers">;
def fenable_variant_virtual_calls
    : Flag<["-"], "fenable-variant-virtual-calls">,
      HelpText<"Enable variant virtual function calls">,
      MarshallingInfoFlag<LangOpts<"EnableVariantVirtualCalls">>;
def fno_enable_variant_virtual_calls
    : Flag<["-"], "fno-enable-variant-virtual-calls">;
#endif // INTEL_CUSTOMIZATION
def fenable_sycl_dae : Flag<["-"], "fenable-sycl-dae">,
  HelpText<"Enable Dead Argument Elimination in SPIR kernels">,
  MarshallingInfoFlag<LangOpts<"EnableDAEInSpirKernels">>;
def fsycl_disable_range_rounding : Flag<["-"], "fsycl-disable-range-rounding">,
  HelpText<"Disable parallel for range rounding.">,
  MarshallingInfoFlag<LangOpts<"SYCLDisableRangeRounding">>;

} // let Flags = [CC1Option, NoDriverOption]

#if INTEL_CUSTOMIZATION
def sycl_std_EQ : Joined<["-"], "sycl-std=">, Group<sycl_Group>,
  Flags<[CC1Option, NoArgumentUnused, CoreOption, DpcppOption]>,
  HelpText<"SYCL language standard to compile for.">,
  Values<"2020,2017,121,1.2.1,sycl-1.2.1">,
  NormalizedValues<["SYCL_2020", "SYCL_2017", "SYCL_2017", "SYCL_2017", "SYCL_2017"]>,
  NormalizedValuesScope<"LangOptions">,
  MarshallingInfoEnum<LangOpts<"SYCLVersion">, "SYCL_None">,
  ShouldParseIf<!strconcat(fsycl_is_device.KeyPath, "||", fsycl_is_host.KeyPath)>;

def fsycl_default_sub_group_size
    : Separate<["-"], "fsycl-default-sub-group-size">,
      HelpText<"Set the default sub group size for SYCL kernels">,
      Flags<[CC1Option]>;
def fsycl_default_sub_group_size_EQ
    : Joined<["-"], "fsycl-default-sub-group-size=">,
      Alias<fsycl_default_sub_group_size>, Flags<[CC1Option]>;

defm cuda_approx_transcendentals : BoolFOption<"cuda-approx-transcendentals",
  LangOpts<"CUDADeviceApproxTranscendentals">, DefaultFalse,
  PosFlag<SetTrue, [CC1Option], "Use">, NegFlag<SetFalse, [], "Don't use">,
  BothFlags<[DpcppUnsupported], " approximate transcendental functions">>,
  ShouldParseIf<fcuda_is_device.KeyPath>;
#endif // INTEL_CUSTOMIZATION

//===----------------------------------------------------------------------===//
// Frontend Options - cc1 + fc1
//===----------------------------------------------------------------------===//
let Flags = [CC1Option, FC1Option, NoDriverOption] in {
let Group = Action_Group in {

def emit_obj : Flag<["-"], "emit-obj">,
  HelpText<"Emit native object files">;

} // let Group = Action_Group
} // let Flags = [CC1Option, FC1Option, NoDriverOption]

//===----------------------------------------------------------------------===//
// cc1as-only Options
//===----------------------------------------------------------------------===//

let Flags = [CC1AsOption, NoDriverOption] in {

// Language Options
def n : Flag<["-"], "n">,
  HelpText<"Don't automatically start assembly file with a text section">;

// Frontend Options
def filetype : Separate<["-"], "filetype">,
    HelpText<"Specify the output file type ('asm', 'null', or 'obj')">;

// Transliterate Options
def output_asm_variant : Separate<["-"], "output-asm-variant">,
    HelpText<"Select the asm variant index to use for output">;
def show_encoding : Flag<["-"], "show-encoding">,
    HelpText<"Show instruction encoding information in transliterate mode">;
def show_inst : Flag<["-"], "show-inst">,
    HelpText<"Show internal instruction representation in transliterate mode">;

// Assemble Options
def dwarf_debug_producer : Separate<["-"], "dwarf-debug-producer">,
  HelpText<"The string to embed in the Dwarf debug AT_producer record.">;

def defsym : Separate<["-"], "defsym">,
  HelpText<"Define a value for a symbol">;

} // let Flags = [CC1AsOption]

//===----------------------------------------------------------------------===//
// clang-cl Options
//===----------------------------------------------------------------------===//

def cl_Group : OptionGroup<"<clang-cl options>">, Flags<[CLOption]>,
  HelpText<"CL.EXE COMPATIBILITY OPTIONS">;

def cl_compile_Group : OptionGroup<"<clang-cl compile-only options>">,
  Group<cl_Group>;

def cl_ignored_Group : OptionGroup<"<clang-cl ignored options>">,
  Group<cl_Group>;

class CLFlag<string name> : Option<["/", "-"], name, KIND_FLAG>,
  Group<cl_Group>, Flags<[CLOption, NoXarchOption]>;

class CLCompileFlag<string name> : Option<["/", "-"], name, KIND_FLAG>,
  Group<cl_compile_Group>, Flags<[CLOption, NoXarchOption]>;

class CLIgnoredFlag<string name> : Option<["/", "-"], name, KIND_FLAG>,
  Group<cl_ignored_Group>, Flags<[CLOption, NoXarchOption]>;

class CLJoined<string name> : Option<["/", "-"], name, KIND_JOINED>,
  Group<cl_Group>, Flags<[CLOption, NoXarchOption]>;

class CLCompileJoined<string name> : Option<["/", "-"], name, KIND_JOINED>,
  Group<cl_compile_Group>, Flags<[CLOption, NoXarchOption]>;

class CLIgnoredJoined<string name> : Option<["/", "-"], name, KIND_JOINED>,
  Group<cl_ignored_Group>, Flags<[CLOption, NoXarchOption, HelpHidden]>;

class CLJoinedOrSeparate<string name> : Option<["/", "-"], name,
  KIND_JOINED_OR_SEPARATE>, Group<cl_Group>, Flags<[CLOption, NoXarchOption]>;

class CLCompileJoinedOrSeparate<string name> : Option<["/", "-"], name,
  KIND_JOINED_OR_SEPARATE>, Group<cl_compile_Group>,
  Flags<[CLOption, NoXarchOption]>;

class CLRemainingArgsJoined<string name> : Option<["/", "-"], name,
  KIND_REMAINING_ARGS_JOINED>, Group<cl_Group>, Flags<[CLOption, NoXarchOption]>;

#if INTEL_CUSTOMIZATION
class CLCommaJoined<string name> : Option<["/", "-"], name, KIND_COMMAJOINED>,
  Group<cl_Group>, Flags<[CLOption, NoXarchOption]>;
#endif // INTEL_CUSTOMIZATION

// Aliases:
// (We don't put any of these in cl_compile_Group as the options they alias are
// already in the right group.)

def _SLASH_Brepro : CLFlag<"Brepro">,
  HelpText<"Do not write current time into COFF output (breaks link.exe /incremental)">,
  Alias<mno_incremental_linker_compatible>;
def _SLASH_Brepro_ : CLFlag<"Brepro-">,
  HelpText<"Write current time into COFF output (default)">,
  Alias<mincremental_linker_compatible>;
def _SLASH_C : CLFlag<"C">,
  HelpText<"Do not discard comments when preprocessing">, Alias<C>;
def _SLASH_c : CLFlag<"c">, HelpText<"Compile only">, Alias<c>;
def _SLASH_d1PP : CLFlag<"d1PP">,
  HelpText<"Retain macro definitions in /E mode">, Alias<dD>;
def _SLASH_d1reportAllClassLayout : CLFlag<"d1reportAllClassLayout">,
  HelpText<"Dump record layout information">,
  Alias<Xclang>, AliasArgs<["-fdump-record-layouts"]>;
#if INTEL_CUSTOMIZATION
def _SLASH_debug_COL : CLJoined<"debug:">, Alias<debug_EQ>,
  HelpText<"Enable debug information. Valid args: none, all, full, minimal">;
def _SLASH_debug_EQ : CLJoined<"debug=">, Alias<debug_EQ>;
def _SLASH_debug_Flag : CLFlag<"debug">, Alias<debug_EQ>, AliasArgs<["full"]>,
  HelpText<"Enable debug information">;
#endif // INTEL_CUSTOMIZATION
def _SLASH_diagnostics_caret : CLFlag<"diagnostics:caret">,
  HelpText<"Enable caret and column diagnostics (default)">;
def _SLASH_diagnostics_column : CLFlag<"diagnostics:column">,
  HelpText<"Disable caret diagnostics but keep column info">;
def _SLASH_diagnostics_classic : CLFlag<"diagnostics:classic">,
  HelpText<"Disable column and caret diagnostics">;
def _SLASH_D : CLJoinedOrSeparate<"D">, HelpText<"Define macro">,
  MetaVarName<"<macro[=value]>">, Alias<D>;
def _SLASH_E : CLFlag<"E">, HelpText<"Preprocess to stdout">, Alias<E>;
def _SLASH_fp_except : CLFlag<"fp:except">, HelpText<"">, Alias<ftrapping_math>;
def _SLASH_fp_except_ : CLFlag<"fp:except-">,
  HelpText<"">, Alias<fno_trapping_math>;
#ifndef INTEL_CUSTOMIZATION
// Do not use these fp model variants for Intel, we use a common implementation
// with -ffp-model
def _SLASH_fp_fast : CLFlag<"fp:fast">, HelpText<"">, Alias<ffast_math>;
def _SLASH_fp_precise : CLFlag<"fp:precise">,
  HelpText<"">, Alias<fno_fast_math>;
def _SLASH_fp_strict : CLFlag<"fp:strict">, HelpText<"">, Alias<fno_fast_math>;
#endif // INTEL_CUSTOMIZATION
def _SLASH_fsanitize_EQ_address : CLFlag<"fsanitize=address">,
  HelpText<"Enable AddressSanitizer">,
  Alias<fsanitize_EQ>, AliasArgs<["address"]>;
def _SLASH_GA : CLFlag<"GA">, Alias<ftlsmodel_EQ>, AliasArgs<["local-exec"]>,
  HelpText<"Assume thread-local variables are defined in the executable">;
def _SLASH_GR : CLFlag<"GR">, HelpText<"Emit RTTI data (default)">;
def _SLASH_GR_ : CLFlag<"GR-">, HelpText<"Do not emit RTTI data">;
def _SLASH_GF : CLIgnoredFlag<"GF">,
  HelpText<"Enable string pooling (default)">;
def _SLASH_GF_ : CLFlag<"GF-">, HelpText<"Disable string pooling">,
  Alias<fwritable_strings>;
def _SLASH_GS : CLFlag<"GS">,
  HelpText<"Enable buffer security check (default)">;
def _SLASH_GS_ : CLFlag<"GS-">, HelpText<"Disable buffer security check">;
def : CLFlag<"Gs">, HelpText<"Use stack probes (default)">,
  Alias<mstack_probe_size>, AliasArgs<["4096"]>;
def _SLASH_Gs : CLJoined<"Gs">,
  HelpText<"Set stack probe size (default 4096)">, Alias<mstack_probe_size>;
def _SLASH_Gy : CLFlag<"Gy">, HelpText<"Put each function in its own section">,
  Alias<ffunction_sections>;
def _SLASH_Gy_ : CLFlag<"Gy-">,
  HelpText<"Do not put each function in its own section (default)">,
  Alias<fno_function_sections>;
def _SLASH_Gw : CLFlag<"Gw">, HelpText<"Put each data item in its own section">,
  Alias<fdata_sections>;
def _SLASH_Gw_ : CLFlag<"Gw-">,
  HelpText<"Do not put each data item in its own section (default)">,
  Alias<fno_data_sections>;
def _SLASH_help : CLFlag<"help">, Alias<help>,
  HelpText<"Display available options">;
def _SLASH_HELP : CLFlag<"HELP">, Alias<help>;
#if INTEL_CUSTOMIZATION
def _SLASH_Q_keep : CLFlag<"Q_keep">, Alias<i_keep>,
  HelpText<"Save tool args to <tool>.arg file">;
def _SLASH_HASH : CLFlag<"#">, Alias<_HASH>,
  HelpText<"Print (but do not run) the commands to run for this compilation">;
def _SLASH_HASH_x : CLFlag<"#x">, Alias<HASH_x>,
  HelpText<"Show commands to run and use verbose output">;
#endif // INTEL_CUSTOMIZATION
def _SLASH_I : CLJoinedOrSeparate<"I">,
  HelpText<"Add directory to include search path">, MetaVarName<"<dir>">,
  Alias<I>;
def _SLASH_J : CLFlag<"J">, HelpText<"Make char type unsigned">,
  Alias<funsigned_char>;

// The _SLASH_O option handles all the /O flags, but we also provide separate
// aliased options to provide separate help messages.
def _SLASH_O : CLJoined<"O">,
  HelpText<"Set multiple /O flags at once; e.g. '/O2y-' for '/O2 /Oy-'">,
  MetaVarName<"<flags>">;
def : CLFlag<"O1">, Alias<_SLASH_O>, AliasArgs<["1"]>,
  HelpText<"Optimize for size  (like /Og     /Os /Oy /Ob2 /GF /Gy)">;
def : CLFlag<"O2">, Alias<_SLASH_O>, AliasArgs<["2"]>,
  HelpText<"Optimize for speed (like /Og /Oi /Ot /Oy /Ob2 /GF /Gy)">;
#if INTEL_CUSTOMIZATION
def : CLFlag<"O3">, Alias<_SLASH_O>, AliasArgs<["3"]>,
  HelpText<"Optimize for maximum speed and enable more aggressive optimizations"
  " that may not improve performance on some programs">;
def _SLASH_Oa :CLFlag<"Oa">, Alias<fargument_noalias>,
  HelpText<"Enables 'noalias' attribute for all pointer-type arguments">;
def _SLASH_Ofast : CLFlag<"Ofast">, Alias<Ofast>;
def _SLASH_fast : CLFlag<"fast">, Alias<Ofast>;
#endif // INTEL_CUSTOMIZATION
def : CLFlag<"Ob0">, Alias<_SLASH_O>, AliasArgs<["b0"]>,
  HelpText<"Disable function inlining">;
def : CLFlag<"Ob1">, Alias<_SLASH_O>, AliasArgs<["b1"]>,
  HelpText<"Only inline functions explicitly or implicitly marked inline">;
def : CLFlag<"Ob2">, Alias<_SLASH_O>, AliasArgs<["b2"]>,
  HelpText<"Inline functions as deemed beneficial by the compiler">;
def : CLFlag<"Od">, Alias<_SLASH_O>, AliasArgs<["d"]>,
  HelpText<"Disable optimization">;
def : CLFlag<"Og">, Alias<_SLASH_O>, AliasArgs<["g"]>,
  HelpText<"No effect">;
def : CLFlag<"Oi">, Alias<_SLASH_O>, AliasArgs<["i"]>,
  HelpText<"Enable use of builtin functions">;
def : CLFlag<"Oi-">, Alias<_SLASH_O>, AliasArgs<["i-"]>,
  HelpText<"Disable use of builtin functions">;
def : CLFlag<"Os">, Alias<_SLASH_O>, AliasArgs<["s"]>,
  HelpText<"Optimize for size">;
def : CLFlag<"Ot">, Alias<_SLASH_O>, AliasArgs<["t"]>,
  HelpText<"Optimize for speed">;
def : CLFlag<"Ox">, Alias<_SLASH_O>, AliasArgs<["x"]>,
  HelpText<"Deprecated (like /Og /Oi /Ot /Oy /Ob2); use /O2">;
def : CLFlag<"Oy">, Alias<_SLASH_O>, AliasArgs<["y"]>,
  HelpText<"Enable frame pointer omission (x86 only)">;
def : CLFlag<"Oy-">, Alias<_SLASH_O>, AliasArgs<["y-"]>,
  HelpText<"Disable frame pointer omission (x86 only, default)">;

#if INTEL_CUSTOMIZATION
// Internal Intel options
def _SLASH_Q_no_use_libirc : CLFlag<"Q_no-use-libirc">, Alias<i_no_use_libirc>,
  HelpText<"Disable usage of libirc.">;
def _SLASH_Q_save_temps : CLFlag<"Q_save-temps">, Alias<save_temps_EQ>,
  AliasArgs<["cwd"]>;
def _SLASH_Q_allow_linux : Option<["/", "-"], "Q_allow-linux", KIND_FLAG>,
  Flags<[CLOption, HelpHidden]>, HelpText<"Allow for Linux options to be "
  "enabled when using the DPC++ enabled MSVC driver.">;
// Intel specific options (Intel only)
def : CLJoinedOrSeparate<"constexpr:steps">, Alias<fconstexpr_steps_EQ>;
def : CLCommaJoined<"device-math-lib:">, Alias<device_math_lib_EQ>,
  HelpText<"Control the addition of device math libraries when compiling for "
  "other devices.  Valid arguments are fp64, fp32">;
def : CLCommaJoined<"device-math-lib=">, Alias<device_math_lib_EQ>;
def : CLJoined<"masm=">, Alias<masm_EQ>;
def : CLJoined<"masm:">, Alias<masm_EQ>;
def : CLCommaJoined<"no-device-math-lib:">, Alias<no_device_math_lib_EQ>;
def : CLCommaJoined<"no-device-math-lib=">, Alias<no_device_math_lib_EQ>;
def _SLASH_Qansi_alias : CLFlag<"Qansi-alias">, Alias<fstrict_aliasing>,
  HelpText<"enable use of ANSI aliasing rules optimizations"
          " user asserts that the program adheres to these rules">;
def _SLASH_Qalign_branch_EQ :  CLCommaJoined<"Qalign-branch=">, Alias<malign_branch_EQ>;
def : CLCommaJoined<"Qalign-branch:">, Alias<malign_branch_EQ>;
def : CLFlag<"Qactypes">, Alias<qactypes>, HelpText<"Enable compile and link "
  "support for the Algorithmic C Data-types (AC types)">;
def _SLASH_Qalign_branch_boundary_EQ : CLJoined<"Qalign-branch-boundary=">,
  Alias<malign_branch_boundary_EQ>;
def : CLJoined<"Qalign-branch-boundary:">, Alias<malign_branch_boundary_EQ>;
def _SLASH_Qbranches_within_32B_boundaries : CLFlag<"Qbranches-within-32B-boundaries">,
  Alias<mbranches_within_32B_boundaries>;
def _SLASH_Qpad_max_prefix_size_EQ : CLJoined<"Qpad-max-prefix-size=">,
  Alias<mpad_max_prefix_size_EQ>;
def : CLJoined<"Qpad-max-prefix-size:">, Alias<mpad_max_prefix_size_EQ>;
def _SLASH_Qbuiltin : CLFlag<"Qbuiltin">, Alias<fbuiltin>;
def _SLASH_fp_EQ : CLJoined<"fp=">, Alias<ffp_model_EQ>,
  HelpText<"Controls the semantics of floating-point calculations.">;
def _SLASH_fp_COL : CLJoined<"fp:">, Alias<ffp_model_EQ>;
def _SLASH_ax : CLJoined<"Qax">, Alias<ax>;
def _SLASH_Qcf_protection_EQ : CLJoined<"Qcf-protection=">, Alias<fcf_protection_EQ>,
  HelpText<"Instrument control-flow architecture protection. Options: return, branch, full, none.">;
def _SLASH_Qcf_protection : CLFlag<"Qcf-protection">,
  Alias<fcf_protection_EQ>, AliasArgs<["full"]>,
  HelpText<"Enable cf-protection in 'full' mode">;
def : CLFlag<"Qcommon">, Alias<fcommon>, HelpText<"Place uninitialized global "
  "variables in a common block">;
def : CLFlag<"Qcommon-">, Alias<fno_common>, HelpText<"Compile common globals "
  "like normal definitions">;
def _SLASH_Qfp_speculation_EQ : CLJoined<"Qfp-speculation=">, Alias<ffp_exception_behavior_EQ>,
  HelpText<"Specifies the exception behavior of floating-point operations.">;
def _SLASH_Qfp_speculation_COL : CLJoined<"Qfp-speculation:">, Alias<ffp_exception_behavior_EQ>;
def _SLASH_Qfnalign : CLFlag<"Qfnalign">, Alias<falign_functions>,
  HelpText<"align the start of functions to an optimal machine-dependent value.">;
def _SLASH_Qfnalign_COL : CLJoined<"Qfnalign:">, Alias<falign_functions_EQ>,
  HelpText<"Align the start of functions on a 2 (DEFAULT) or <n> byte boundary "
  "where <n> is a power of 2.">;
def _SLASH_Qfnalign_EQ : CLJoined<"Qfnalign=">, Alias<falign_functions_EQ>;
def _SLASH_Qfnalign_ : CLFlag<"Qfnalign-">, Alias<fno_align_functions>,
  HelpText<"Aligns on a 2-byte boundary">;
def _SLASH_Qansi_alias_ : CLFlag<"Qansi-alias-">, Alias<fno_strict_aliasing>,
  HelpText<"disable use of ANSI aliasing rules optimizations">;
def : CLFlag<"Qfreestanding">, Alias<ffreestanding>,
  HelpText<"Assert that the compilation takes place in a freestanding environment">;
def _SLASH_Qinstrument_functions : CLFlag<"Qinstrument-functions">,
  Alias<finstrument_functions>, HelpText<"Generate calls to instrument "
  "function entry and exit">;
def _SLASH_Qinstrument_functions_ : CLFlag<"Qinstrument-functions-">,
  Alias<fno_instrument_functions>;
def _SLASH_Qipo : CLFlag<"Qipo">, Alias<flto>,
  HelpText<"Enable LTO in 'full' mode">;
def _SLASH_QdD : CLFlag<"QdD">, Alias<dD>,
  HelpText<"Print macro definitions in -E mode in addition to normal output.">;
def _SLASH_QdM : CLFlag<"QdM">, Alias<dM>,
  HelpText<"Print macro definitions in -E mode instead of normal output.">;
def _SLASH_Qipo_ : CLFlag<"Qipo-">, Alias<fno_lto>,
  HelpText<"Disable LTO mode (default)">;
def _SLASH_Qkeep_static_consts : CLFlag<"Qkeep-static-consts">,
  Alias<fkeep_static_consts>, HelpText<"Enable the ability to preserve "
  "allocation of variables that are not referenced in the source">;
def _SLASH_Qkeep_static_consts_ : CLFlag<"Qkeep-static-consts-">,
  Alias<fno_keep_static_consts>, HelpText<"Disable the ability to preserve "
  "allocation of variables that are not referenced in the source">;
def _SLASH_Qno_builtin_ : CLJoined<"Qno-builtin-">, Alias<fno_builtin_>,
  HelpText<"Disable implicit builtin knowledge of a specific function">;
def _SLASH_Qopenmp : CLFlag<"Qopenmp">, Alias<fiopenmp>,
  HelpText<"Parse OpenMP pragmas and generate parallel code.">;
def _SLASH_QopenmpP : CLFlag<"QopenmpP">, Alias<fiopenmp>,
  HelpText<"Parse OpenMP pragmas and generate parallel code.">;
def _SLASH_Qopenmp_ : CLFlag<"Qopenmp-">, Alias<fno_iopenmp>,
  HelpText<"Disable OpenMP support">;
def _SLASH_QopenmpP_ : CLFlag<"QopenmpP-">, Alias<fno_iopenmp>,
  HelpText<"Disable OpenMP support">;
def _SLASH_QopenmpS : CLFlag<"QopenmpS">, Alias<qopenmp_stubs>;
def _SLASH_Qopenmp_stubs : CLFlag<"Qopenmp-stubs">, Alias<qopenmp_stubs>,
  HelpText<"Enables the user to compile OpenMP programs in seqential mode. "
  "The OpenMP directives are ignored and a stub OpenMP library is linked.">;
def _SLASH_Qiopenmp : CLFlag<"Qiopenmp">, Alias<fiopenmp>;
def _SLASH_Qopenmp_simd : CLFlag<"Qopenmp-simd">, Alias<fiopenmp_simd>,
  HelpText<"Emit OpenMP code only for SIMD-based constructs.">;
def _SLASH_Qopenmp_simd_ : CLFlag<"Qopenmp-simd-">, Alias<fno_iopenmp_simd>;
def _SLASH_Qopenmp_target_simd : CLFlag<"Qopenmp-target-simd">, Alias<fopenmp_target_simd>;
def _SLASH_Qiopenmp_offload : CLFlag<"Qiopenmp-offload">, Alias<fiopenmp_offload>;
def _SLASH_Qiopenmp_offload_ : CLFlag<"Qiopenmp-offload-">, Alias<fno_iopenmp_offload>;
def : CLJoined<"Qparallel-source-info=">,
  Values<"0,1,2">, Alias<parallel_source_info_EQ>, HelpText<"Emit source "
  "location information for parallel code generation with OpenMP and "
  "auto-parallelization.">;
def : CLJoined<"Qparallel-source-info:">, Alias<parallel_source_info_EQ>;
def : CLFlag<"Qparallel-source-info">, Alias<parallel_source_info_EQ>,
  AliasArgs<["1"]>;
def : CLFlag<"Qparallel-source-info-">, Alias<parallel_source_info_EQ>,
  AliasArgs<["0"]>, HelpText<"Disable emission of source location information "
  "for parallel code generation.">;
def _SLASH_Qpc : CLJoined<"Qpc">, Alias<pc>, HelpText<"Initialize X87 "
  "floating point precision to single, double or double extended.  Valid "
  "values of 32, 64, and 80.">;
def _SLASH_Qpc_COL : CLJoined<"Qpc:">, Alias<pc>;
def _SLASH_Qpc_EQ : CLJoined<"Qpc=">, Alias<pc>;
def _SLASH_Qoption_COMMA : CLCommaJoined<"Qoption,">, Alias<Qoption_COMMA>,
  HelpText<" Qoption,<tool>,<args> to pass the comma separated arguments to the"
           " <tool>; <tool> can be asm for assembler (or) link/ld for linker"
           " (or) preprocessor for preprocessor (or) compiler for compiler">,
  MetaVarName<"<arg>">;
def _SLASH_QM : CLFlag<"QM">, Alias<M>, HelpText<"Like -MD, but also implies "
  "-E and writes to stdout by default">;
def _SLASH_QMM : CLFlag<"QMM">, Alias<MM>, HelpText<"Like -MMD, but also "
  "implies -E and writes to stdout by default.">;
def _SLASH_QMG : CLFlag<"QMG">, Alias<MG>, HelpText<"Add missing headers to "
  "depfile.">;
def _SLASH_QMT : CLJoinedOrSeparate<"QMT">, Alias<MT>, HelpText<"Specify name "
  "of main file output in depfile.">;
def _SLASH_QMQ : CLJoinedOrSeparate<"QMQ">, Alias<MQ>, HelpText<"Specify name "
  "of main file output to quote in depfile.">;
def _SLASH_QMD : CLFlag<"QMD">, Alias<MD>, HelpText<"Write a depfile "
  "containing user and system headers.">;
def _SLASH_QMMD : CLFlag<"QMMD">, Alias<MMD>, HelpText<"Write a depfile "
  "containing user headers.">;
def _SLASH_QMF : CLJoinedOrSeparate<"QMF">, Alias<MF>, HelpText<"Write depfile "
  "output from -MMD, -MD, -MM, or -M to <file>">, MetaVarName<"<file>">;
def _SLASH_Qiopenmp_simd : CLFlag<"Qiopenmp-simd">, Alias<fiopenmp_simd>;
def _SLASH_Qopenmp_targets_EQ : CLCommaJoined<"Qopenmp-targets=">,
  Alias<fopenmp_targets_EQ>;
def _SLASH_Qopenmp_targets_COL : CLCommaJoined<"Qopenmp-targets:">,
  Alias<fopenmp_targets_EQ>, HelpText<"Specify comma-separated list of triples"
  " OpenMP offloading targets to be supported">;
def _SLASH_Qopenmp_version_EQ : CLJoined<"Qopenmp-version=">,
  Alias<fopenmp_version_EQ>;
def _SLASH_Qopenmp_version_COL : CLJoined<"Qopenmp-version:">,
  Alias<fopenmp_version_EQ>, HelpText<"Choose which OpenMP version to"
  " link with.">;
def _SLASH_Qopenmp_threadprivate_EQ : CLJoined<"Qopenmp-threadprivate=">,
  Alias<qopenmp_threadprivate_EQ>;
def _SLASH_Qopenmp_threadprivate_COL : CLJoined<"Qopenmp-threadprivate:">,
  HelpText<"Choose which threadprivate implementation to use: compat or legacy.">,
  Alias<qopenmp_threadprivate_EQ>;
def _SLASH_Qopt_jump_tables : CLFlag<"Qopt-jump-tables">,
  Alias<fjump_tables>, HelpText<"Control the generation of jump tables">;
def : CLJoined<"Qopt-assume-no-loop-carried-dep:">,
  Alias<qopt_assume_no_loop_carried_dep_EQ>, HelpText<"Set a level of "
  "performance tuning for loops.  0 - The compiler does not assume there is "
  "loop-carried dependencies (default).  1 - Assume there are no loop-carried "
  "dependencies for innermost loops.  2 - Assume there are no loop-carried "
  "dependencies for all loop levels.">;
def : CLJoined<"Qopt-assume-no-loop-carried-dep=">, Alias<qopt_assume_no_loop_carried_dep_EQ>;
def : CLFlag<"Qopt-assume-no-loop-carried-dep">,
  Alias<qopt_assume_no_loop_carried_dep_EQ>, AliasArgs<["1"]>;
def : CLJoined<"Qopt-for-throughput=">, Alias<qopt_for_throughput_EQ>;
def : CLJoined<"Qopt-for-throughput:">, Alias<qopt_for_throughput_EQ>,
  HelpText<"Optimize for throughput performance, assuming multiple jobs are "
  "running.  The memory optimizations for single job versus multiple jobs can "
  "be tuned in different ways by the compiler. Valid arguments: multi-job, "
  "single-job">;
def _SLASH_Qopt_jump_tables_ : CLFlag<"Qopt-jump-tables-">,
  Alias<fno_jump_tables>, HelpText<"Do not use jump tables for lowering switches">;
def _SLASH_Qopt_matmul : CLFlag<"Qopt-matmul">, Alias<qopt_matmul>,
  HelpText<"Enables compiler-generated Matrix Multiply (matmul) library call">;
def _SLASH_Qopt_matmul_ : CLFlag<"Qopt-matmul-">, Alias<qno_opt_matmul>,
  HelpText<"Disables compiler-generated Matrix Multiply (matmul) library call">;
def _SLASH_Qopt_mem_layout_trans_EQ : CLJoined<"Qopt-mem-layout-trans=">,
  Alias<qopt_mem_layout_trans_EQ>;
def _SLASH_Qopt_mem_layout_trans : CLFlag<"Qopt-mem-layout-trans">,
  Alias<qopt_mem_layout_trans_EQ>, AliasArgs<["2"]>;
def _SLASH_Qopt_mem_layout_trans_COL : CLJoined<"Qopt-mem-layout-trans:">,
  Alias<qopt_mem_layout_trans_EQ>, HelpText<"Control the level of memory "
  "layout transformations performed by the compiler">;
def _SLASH_Qopt_mem_layout_trans_ : CLFlag<"Qopt-mem-layout-trans-">,
  Alias<qopt_mem_layout_trans_EQ>, AliasArgs<["0"]>,
  HelpText<"Disable memory layout transformations">;
def _SLASH_Qopt_multiple_gather_scatter_by_shuffles : CLFlag<"Qopt-multiple-gather-scatter-by-shuffles">,
  Alias<qopt_multiple_gather_scatter_by_shuffles>,
  HelpText<"Enables the optimization for multiple adjacent gather/scatter type vector memory references">;
def _SLASH_Qopt_multiple_gather_scatter_by_shuffles_ : CLFlag<"Qopt-multiple-gather-scatter-by-shuffles-">,
  Alias<qno_opt_multiple_gather_scatter_by_shuffles>,
  HelpText<"Disables the optimization for multiple adjacent gather/scatter type vector memory references">;
def _SLASH_Qopt_report_EQ : CLJoined<"Qopt-report=">, Alias<qopt_report_EQ>;
def : CLJoined<"Qopt-report">, Alias<qopt_report_EQ>;
def _SLASH_Qopt_report : CLFlag<"Qopt-report">, Alias<qopt_report_EQ>,
  AliasArgs<["2"]>;
def _SLASH_Qopt_report_COL : CLJoined<"Qopt-report:">, Alias<qopt_report_EQ>,
  HelpText<"Generate an optimization report, min, med or max.">;
def : CLJoined<"Qopt-zmm-usage:">, Alias<qopt_zmm_usage_EQ>,
  HelpText<"Specifies the level of zmm registers usage, low or high">;
def : CLJoined<"Qopt-zmm-usage=">, Alias<qopt_zmm_usage_EQ>;
def : CLJoined<"Qstd=">, Alias<std_EQ>;
def : CLJoined<"Qstd:">, Alias<std_EQ>, HelpText<"Language standard to compile for">;
def _SLASH_Qstrict_overflow : CLFlag<"Qstrict-overflow">,
  Alias<fstrict_overflow>;
def _SLASH_Qsave_temps : CLFlag<"Qsave-temps">, Alias<save_temps_EQ>,
  HelpText<"Save intermediate compilation results">, AliasArgs<["cwd"]>;
def _SLASH_Qno_strict_overflow : CLFlag<"Qno-strict-overflow">,
  Alias<fno_strict_overflow>;
def _SLASH_Qstrict_overflow_ : CLFlag<"Qstrict-overflow-">,
  Alias<fno_strict_overflow>;
def : CLJoined<"Qunroll">, Alias<unroll>,
  HelpText<"Set maximum number of times to unroll loops.  Omit n to use "
  "default heuristics.  Use 0 to disable the loop unroller.">;
def : CLJoined<"Qunroll:">, Alias<unroll>;
def : CLJoined<"Qunroll=">, Alias<unroll>;
def _SLASH_Qvec : CLFlag<"Qvec">,
  HelpText<"Enable the loop vectorization passes">, Alias<fvectorize>;
def _SLASH_Qvec_ : CLFlag<"Qvec-">,
  HelpText<"Disable the loop vectorization passes">, Alias<fno_vectorize>;
def : CLJoined<"Qvec-threshold=">, Alias<vec_threshold_EQ>;
def : CLJoined<"Qvec-threshold:">, Alias<vec_threshold_EQ>;
def : CLJoined<"Qvec-threshold">, Alias<vec_threshold_EQ>,
      HelpText<"Sets a threshold for the vectorization of loops based on the "
      "probability of profitable execution of the vectorized loop in "
      "parallel.">;
def _SLASH_Qintrinsic_promote : CLFlag<"Qintrinsic-promote">,
  Alias<intel_mintrinsic_promote>, HelpText<"For certain functions using "
  "intrinsics to promote their architectures and make the intrinsic headers "
  "included by default">;
def _SLASH_Qintrinsic_promote_ : CLFlag<"Qintrinsic-promote-">,
  Alias<intel_mno_intrinsic_promote>;
def _SLASH_Qipp_EQ : CLJoined<"Qipp=">, Alias<qipp_EQ>,
  HelpText<"Link commonly used Intel(R) Integrated Performace Primitives "
  "(Intel(R) IPP) libraries and bring in the associated headers"
  " (common,crypto,nonpic,nonpic_crypto)">;
def _SLASH_Qipp_COL : CLJoined<"Qipp:">, Alias<qipp_EQ>;
def _SLASH_Qipp_link_EQ : CLJoined<"Qipp-link=">, Alias<qipp_link_EQ>,
  HelpText<"Link Intel(R) IPP libraries in the requested manner"
  " (static,dynamic,shared)">;
def _SLASH_Qipp_link_COL : CLJoined<"Qipp-link:">, Alias<qipp_link_EQ>;
def _SLASH_Qipp : CLFlag<"Qipp">, Alias<qipp_EQ>, AliasArgs<["common"]>;
def _SLASH_Qmkl_EQ : CLJoined<"Qmkl=">, Alias<qmkl_EQ>,
  HelpText<"Link commonly used Intel(R) Math Kernel Library (Intel(R) MKL) "
  "and bring in the associated headers (parallel,sequential,cluster)"
  "(\"cluster\" is not supported in DPC++)">;
def _SLASH_Qmkl_COL : CLJoined<"Qmkl:">, Alias<qmkl_EQ>;
def _SLASH_Qmkl : CLFlag<"Qmkl">, Alias<qmkl_EQ>, AliasArgs<["parallel"]>;
def _SLASH_QMP : CLFlag<"QMP">, Alias<MP>, HelpText<"Create phony target for "
  "each dependency (other than main file)">;
def _SLASH_Qtbb : CLFlag<"Qtbb">, Alias<qtbb>,
  HelpText<"Link Intel(R) Threading Building Blocks (Intel(R) TBB) libraries "
  "and bring in the associated headers">;
def _SLASH_Qdaal_EQ : CLJoined<"Qdaal=">, Alias<qdaal_EQ>,
  HelpText<"Link Intel(R) Data Analytics Acceleration Library (Intel(R) DAAL) "
  "libraries and bring in the associated headers (parallel,sequential)">;
def _SLASH_Qdaal_COL : CLJoined<"Qdaal:">, Alias<qdaal_EQ>;
def _SLASH_Qdaal : CLFlag<"Qdaal">, Alias<qdaal_EQ>, AliasArgs<["parallel"]>;
def _SLASH_Qfma : CLFlag<"Qfma">, Alias<ffp_contract>, AliasArgs<["fast"]>,
  HelpText<"Enable the combining of floating point multiples and add/subtract "
  "operations.">;
def _SLASH_Qfma_ : CLFlag<"Qfma-">, Alias<ffp_contract>, AliasArgs<["off"]>,
  HelpText<"Disable the combining of floating point multiples and add/subtract "
  "operations.">;
def _SLASH_Qm32 : CLFlag<"Qm32">, Alias<m32>;
def _SLASH_Qm64 : CLFlag<"Qm64">, Alias<m64>;
def _SLASH_Qx : CLJoined<"Qx">,
  HelpText<"Generate specialized code to run exclusively on processors "
  "indicated by <code>.">, MetaVarName<"<code>">;
def _SLASH_Qlong_double : CLFlag<"Qlong-double">,
  HelpText<"Enable 80-bit long double">;
def _SLASH_Qlong_double_ : CLFlag<"Qlong-double-">;
def _SLASH_QH : CLFlag<"QH">, Alias<H>, HelpText<"Show header includes and "
  "nesting depth">;
def _SLASH_Qimf_arch_consistency_EQ : CLJoined<"Qimf-arch-consistency=">,
  Alias<fimf_arch_consistency_EQ>;
def _SLASH_Qimf_arch_consistency_COL : CLJoined<"Qimf-arch-consistency:">,
  Alias<fimf_arch_consistency_EQ>,HelpText<"Ensures that the math library "
  "functions produce consistent results across different implementations "
  "of the same architecture">;
def _SLASH_Qimf_max_error_EQ : CLJoined<"Qimf-max-error=">,
  Alias<fimf_max_error_EQ>;
def _SLASH_Qimf_max_error_COL : CLJoined<"Qimf-max-error:">,
  Alias<fimf_max_error_EQ>,HelpText<"defines the maximum allowable relative "
  "error, measured in ulps, for math library function results">;
def _SLASH_Qimf_absolute_error_EQ : CLJoined<"Qimf-absolute-error=">,
  Alias<fimf_absolute_error_EQ>;
def _SLASH_Qimf_absolute_error_COL : CLJoined<"Qimf-absolute-error:">,
  Alias<fimf_absolute_error_EQ>,HelpText<"Define the maximum allowable "
  "absolute error for math library function results">;
def _SLASH_Qimf_accuracy_bits_EQ : CLJoined<"Qimf-accuracy-bits=">,
  Alias<fimf_accuracy_bits_EQ>;
def _SLASH_Qimf_accuracy_bits_COL : CLJoined<"Qimf-accuracy-bits:">,
  Alias<fimf_accuracy_bits_EQ>,HelpText<"Define the relative error, measured "
  "by the number of correct bits,for math library function results">;
def _SLASH_Qimf_domain_exclusion_EQ : CLJoined<"Qimf-domain-exclusion=">,
  Alias<fimf_domain_exclusion_EQ>;
def _SLASH_Qimf_domain_exclusion_COL : CLJoined<"Qimf-domain-exclusion:">,
  Alias<fimf_domain_exclusion_EQ>,HelpText<"Indicates the input arguments "
  "domain on which math functions must provide correct results.">;
def _SLASH_Qimf_precision_EQ : CLJoined<"Qimf-precision=">,
  Alias<fimf_precision_EQ>;
def _SLASH_Qimf_precision_COL : CLJoined<"Qimf-precision:">,
  Alias<fimf_precision_EQ>,HelpText<"Defines the accuracy (precision) "
  "for math library functions.">;
def _SLASH_Qtemplate_depth_COL : CLJoined<"Qtemplate-depth:">,
  Alias<ftemplate_depth_EQ>, HelpText<"Control the depth in which recursive"
  " templates are expanded">;
def _SLASH_Qtemplate_depth_EQ : CLJoined<"Qtemplate-depth=">,
  Alias<ftemplate_depth_EQ>;
def : CLFlag<"S">, Alias<S>, HelpText<"Compile to assembly only, do not link">;
def _SLASH_Qvla : CLFlag<"Qvla">, HelpText<"Enable Variable Length "
  "Arrays (C99 feature)">;
def _SLASH_Qvla_ : CLFlag<"Qvla-">, HelpText<"Disable(DEFAULT) "
  "Variable Length Arrays (C99 feature)">;
def _SLASH_Qzero_initialized_in_bss : CLFlag<"Qzero-initialized-in-bss">,
  Alias<fzero_initialized_in_bss>;
def _SLASH_Qzero_initialized_in_bss_ : CLFlag<"Qzero-initialized-in-bss-">,
  Alias<fno_zero_initialized_in_bss>;
def _SLASH_QUESTION : CLFlag<"?">, Alias<help>,
  HelpText<"Display available options">;
def _SLASH_Qoverride_limits : CLFlag<"Qoverride-limits">, Alias<qoverride_limits>,
  HelpText<"Enables the user to skip throttling of loops in framework and DD.">;
#endif //INTEL_CUSTOMIZATION
def _SLASH_showIncludes : CLFlag<"showIncludes">,
  HelpText<"Print info about included files to stderr">;
def _SLASH_showIncludes_user : CLFlag<"showIncludes:user">,
  HelpText<"Like /showIncludes but omit system headers">;
def _SLASH_showFilenames : CLFlag<"showFilenames">,
  HelpText<"Print the name of each compiled file">;
def _SLASH_showFilenames_ : CLFlag<"showFilenames-">,
  HelpText<"Do not print the name of each compiled file (default)">;
def _SLASH_source_charset : CLCompileJoined<"source-charset:">,
  HelpText<"Set source encoding, supports only UTF-8">,
  Alias<finput_charset_EQ>;
def _SLASH_execution_charset : CLCompileJoined<"execution-charset:">,
  HelpText<"Set runtime encoding, supports only UTF-8">,
  Alias<fexec_charset_EQ>;
def _SLASH_std : CLCompileJoined<"std:">,
  HelpText<"Set language version (c++14,c++17,c++latest,c11,c17)">;
def _SLASH_U : CLJoinedOrSeparate<"U">, HelpText<"Undefine macro">,
  MetaVarName<"<macro>">, Alias<U>;
def _SLASH_validate_charset : CLFlag<"validate-charset">,
  Alias<W_Joined>, AliasArgs<["invalid-source-encoding"]>;
def _SLASH_validate_charset_ : CLFlag<"validate-charset-">,
  Alias<W_Joined>, AliasArgs<["no-invalid-source-encoding"]>;
def _SLASH_W0 : CLFlag<"W0">, HelpText<"Disable all warnings">, Alias<w>;
def _SLASH_W1 : CLFlag<"W1">, HelpText<"Enable -Wall">, Alias<Wall>;
def _SLASH_W2 : CLFlag<"W2">, HelpText<"Enable -Wall">, Alias<Wall>;
def _SLASH_W3 : CLFlag<"W3">, HelpText<"Enable -Wall">, Alias<Wall>;
def _SLASH_W4 : CLFlag<"W4">, HelpText<"Enable -Wall and -Wextra">, Alias<WCL4>;
#if INTEL_CUSTOMIZATION
def _SLASH_Wall : CLFlag<"Wall">, HelpText<"Enable -Wall">,
  Alias<W_Joined>, AliasArgs<["all"]>;
#endif // INTEL_CUSTOMIZATION
def _SLASH_WX : CLFlag<"WX">, HelpText<"Treat warnings as errors">,
  Alias<W_Joined>, AliasArgs<["error"]>;
def _SLASH_WX_ : CLFlag<"WX-">,
  HelpText<"Do not treat warnings as errors (default)">,
  Alias<W_Joined>, AliasArgs<["no-error"]>;
def _SLASH_w_flag : CLFlag<"w">, HelpText<"Disable all warnings">, Alias<w>;
def _SLASH_wd4005 : CLFlag<"wd4005">, Alias<W_Joined>,
  AliasArgs<["no-macro-redefined"]>;
def _SLASH_wd4018 : CLFlag<"wd4018">, Alias<W_Joined>,
  AliasArgs<["no-sign-compare"]>;
def _SLASH_wd4100 : CLFlag<"wd4100">, Alias<W_Joined>,
  AliasArgs<["no-unused-parameter"]>;
def _SLASH_wd4910 : CLFlag<"wd4910">, Alias<W_Joined>,
  AliasArgs<["no-dllexport-explicit-instantiation-decl"]>;
def _SLASH_wd4996 : CLFlag<"wd4996">, Alias<W_Joined>,
  AliasArgs<["no-deprecated-declarations"]>;
def _SLASH_vd : CLJoined<"vd">, HelpText<"Control vtordisp placement">,
  Alias<vtordisp_mode_EQ>;
def _SLASH_X : CLFlag<"X">,
  HelpText<"Do not add %INCLUDE% to include search path">, Alias<nostdlibinc>;
def _SLASH_Zc_sizedDealloc : CLFlag<"Zc:sizedDealloc">,
  HelpText<"Enable C++14 sized global deallocation functions">,
  Alias<fsized_deallocation>;
def _SLASH_Zc_sizedDealloc_ : CLFlag<"Zc:sizedDealloc-">,
  HelpText<"Disable C++14 sized global deallocation functions">,
  Alias<fno_sized_deallocation>;
def _SLASH_Zc_alignedNew : CLFlag<"Zc:alignedNew">,
  HelpText<"Enable C++17 aligned allocation functions">,
  Alias<faligned_allocation>;
def _SLASH_Zc_alignedNew_ : CLFlag<"Zc:alignedNew-">,
  HelpText<"Disable C++17 aligned allocation functions">,
  Alias<fno_aligned_allocation>;
def _SLASH_Zc_char8_t : CLFlag<"Zc:char8_t">,
  HelpText<"Enable char8_t from C++2a">,
  Alias<fchar8__t>;
def _SLASH_Zc_char8_t_ : CLFlag<"Zc:char8_t-">,
  HelpText<"Disable char8_t from c++2a">,
  Alias<fno_char8__t>;
def _SLASH_Zc_strictStrings : CLFlag<"Zc:strictStrings">,
  HelpText<"Treat string literals as const">, Alias<W_Joined>,
  AliasArgs<["error=c++11-compat-deprecated-writable-strings"]>;
def _SLASH_Zc_threadSafeInit : CLFlag<"Zc:threadSafeInit">,
  HelpText<"Enable thread-safe initialization of static variables">,
  Alias<fthreadsafe_statics>;
def _SLASH_Zc_threadSafeInit_ : CLFlag<"Zc:threadSafeInit-">,
  HelpText<"Disable thread-safe initialization of static variables">,
  Alias<fno_threadsafe_statics>;
def _SLASH_Zc_trigraphs : CLFlag<"Zc:trigraphs">,
  HelpText<"Enable trigraphs">, Alias<ftrigraphs>;
def _SLASH_Zc_trigraphs_off : CLFlag<"Zc:trigraphs-">,
  HelpText<"Disable trigraphs (default)">, Alias<fno_trigraphs>;
def _SLASH_Zc_twoPhase : CLFlag<"Zc:twoPhase">,
  HelpText<"Enable two-phase name lookup in templates">,
  Alias<fno_delayed_template_parsing>;
def _SLASH_Zc_twoPhase_ : CLFlag<"Zc:twoPhase-">,
  HelpText<"Disable two-phase name lookup in templates (default)">,
  Alias<fdelayed_template_parsing>;
#if INTEL_CUSTOMIZATION
def _SLASH_Zc_wchar_t : CLFlag<"Zc:wchar_t">,
  HelpText<"Specify that wchar_t is a native data type">;
def _SLASH_Zc_wchar_t_ : CLFlag<"Zc:wchar_t-">,
  HelpText<"Do not specify that wchar_t is a native data type">;
#endif // INTEL_CUSTOMIZATION
def _SLASH_Z7 : CLFlag<"Z7">,
  HelpText<"Enable CodeView debug information in object files">;
def _SLASH_Zi : CLFlag<"Zi">, Alias<_SLASH_Z7>,
  HelpText<"Like /Z7">;
def _SLASH_Zp : CLJoined<"Zp">,
  HelpText<"Set default maximum struct packing alignment">,
  Alias<fpack_struct_EQ>;
def _SLASH_Zp_flag : CLFlag<"Zp">,
  HelpText<"Set default maximum struct packing alignment to 1">,
  Alias<fpack_struct_EQ>, AliasArgs<["1"]>;
def _SLASH_Zs : CLFlag<"Zs">, HelpText<"Syntax-check only">,
  Alias<fsyntax_only>;
#if INTEL_CUSTOMIZATION
def _SLASH_ZI : CLFlag<"ZI">, Alias<_SLASH_Z7>, HelpText<"Like /Z7">;
#endif // INTEL_CUSTOMIZATION
def _SLASH_openmp_ : CLFlag<"openmp-">,
  HelpText<"Disable OpenMP support">, Alias<fno_openmp>;
def _SLASH_openmp : CLFlag<"openmp">, HelpText<"Enable OpenMP support">,
  Alias<fopenmp>;
def _SLASH_openmp_experimental : CLFlag<"openmp:experimental">,
  HelpText<"Enable OpenMP support with experimental SIMD support">,
  Alias<fopenmp>;
def _SLASH_tune : CLCompileJoined<"tune:">,
  HelpText<"Set CPU for optimization without affecting instruction set">,
  Alias<mtune_EQ>;
def _SLASH_QIntel_jcc_erratum : CLFlag<"QIntel-jcc-erratum">,
  HelpText<"Align branches within 32-byte boundaries to mitigate the performance impact of the Intel JCC erratum.">,
  Alias<mbranches_within_32B_boundaries>;

// Non-aliases:

def _SLASH_arch : CLCompileJoined<"arch:">,
  HelpText<"Set architecture for code generation">;

def _SLASH_M_Group : OptionGroup<"</M group>">, Group<cl_compile_Group>;
def _SLASH_volatile_Group : OptionGroup<"</volatile group>">,
  Group<cl_compile_Group>;

def _SLASH_EH : CLJoined<"EH">, HelpText<"Set exception handling model">;
def _SLASH_EP : CLFlag<"EP">,
  HelpText<"Disable linemarker output and preprocess to stdout">;
#if INTEL_CUSTOMIZATION
def _SLASH_F : CLJoinedOrSeparate<"F">, HelpText<"Set the stack reserve amount "
  "specified to the linker">;
#endif // INTEL_CUSTOMIZATION
def _SLASH_FA : CLFlag<"FA">,
  HelpText<"Output assembly code file during compilation">;
def _SLASH_Fa : CLJoined<"Fa">,
  HelpText<"Set assembly output file name (with /FA)">,
  MetaVarName<"<file or dir/>">;
def _SLASH_FI : CLJoinedOrSeparate<"FI">,
  HelpText<"Include file before parsing">, Alias<include_>;
def _SLASH_Fe : CLJoined<"Fe">,
  HelpText<"Set output executable file name">,
  MetaVarName<"<file or dir/>">;
def _SLASH_Fe_COLON : CLJoined<"Fe:">, Alias<_SLASH_Fe>;
def _SLASH_Fi : CLCompileJoined<"Fi">,
  HelpText<"Set preprocess output file name (with /P)">,
  MetaVarName<"<file>">;
def _SLASH_Fo : CLCompileJoined<"Fo">,
  HelpText<"Set output object file (with /c)">,
  MetaVarName<"<file or dir/>">;
#if INTEL_CUSTOMIZATION
def : CLCompileJoined<"Fo:">, Alias<_SLASH_Fo>;
#endif //INTEL_CUSTOMIZATION
def _SLASH_guard : CLJoined<"guard:">,
  HelpText<"Enable Control Flow Guard with /guard:cf, or only the table with /guard:cf,nochecks. "
           "Enable EH Continuation Guard with /guard:ehcont">;
def _SLASH_GX : CLFlag<"GX">,
  HelpText<"Deprecated; use /EHsc">;
def _SLASH_GX_ : CLFlag<"GX-">,
  HelpText<"Deprecated (like not passing /EH)">;
def _SLASH_imsvc : CLJoinedOrSeparate<"imsvc">,
  HelpText<"Add <dir> to system include search path, as if in %INCLUDE%">,
  MetaVarName<"<dir>">;
def _SLASH_LD : CLFlag<"LD">, HelpText<"Create DLL">;
def _SLASH_LDd : CLFlag<"LDd">, HelpText<"Create debug DLL">;
def _SLASH_link : CLRemainingArgsJoined<"link">,
  HelpText<"Forward options to the linker">, MetaVarName<"<options>">;
def _SLASH_MD : Option<["/", "-"], "MD", KIND_FLAG>, Group<_SLASH_M_Group>,
  Flags<[CLOption, NoXarchOption]>, HelpText<"Use DLL run-time">;
def _SLASH_MDd : Option<["/", "-"], "MDd", KIND_FLAG>, Group<_SLASH_M_Group>,
  Flags<[CLOption, NoXarchOption]>, HelpText<"Use DLL debug run-time">;
def _SLASH_MT : Option<["/", "-"], "MT", KIND_FLAG>, Group<_SLASH_M_Group>,
  Flags<[CLOption, NoXarchOption]>, HelpText<"Use static run-time">;
def _SLASH_MTd : Option<["/", "-"], "MTd", KIND_FLAG>, Group<_SLASH_M_Group>,
  Flags<[CLOption, NoXarchOption]>, HelpText<"Use static debug run-time">;
def _SLASH_o : CLJoinedOrSeparate<"o">,
  HelpText<"Deprecated (set output file name); use /Fe or /Fe">,
  MetaVarName<"<file or dir/>">;
def _SLASH_P : CLFlag<"P">, HelpText<"Preprocess to file">;
def _SLASH_Tc : CLCompileJoinedOrSeparate<"Tc">,
  HelpText<"Treat <file> as C source file">, MetaVarName<"<file>">;
def _SLASH_TC : CLCompileFlag<"TC">, HelpText<"Treat all source files as C">;
def _SLASH_Tp : CLCompileJoinedOrSeparate<"Tp">,
  HelpText<"Treat <file> as C++ source file">, MetaVarName<"<file>">;
def _SLASH_TP : CLCompileFlag<"TP">, HelpText<"Treat all source files as C++">;
def _SLASH_vctoolsdir : CLJoinedOrSeparate<"vctoolsdir">,
  HelpText<"Path to the VCToolChain">, MetaVarName<"<dir>">;
def _SLASH_vctoolsversion : CLJoinedOrSeparate<"vctoolsversion">,
  HelpText<"For use with /winsysroot, defaults to newest found">;
def _SLASH_winsdkdir : CLJoinedOrSeparate<"winsdkdir">,
  HelpText<"Path to the Windows SDK">, MetaVarName<"<dir>">;
def _SLASH_winsdkversion : CLJoinedOrSeparate<"winsdkversion">,
  HelpText<"Full version of the Windows SDK, defaults to newest found">;
def _SLASH_winsysroot : CLJoinedOrSeparate<"winsysroot">,
  HelpText<"Same as /vctoolsdir <dir>/VC/Tools/MSVC/<vctoolsversion> /winsdkdir <dir>/Windows Kits/10">,
  MetaVarName<"<dir>">;
def _SLASH_volatile_iso : Option<["/", "-"], "volatile:iso", KIND_FLAG>,
  Group<_SLASH_volatile_Group>, Flags<[CLOption, NoXarchOption]>,
  HelpText<"Volatile loads and stores have standard semantics">;
def _SLASH_vmb : CLFlag<"vmb">,
  HelpText<"Use a best-case representation method for member pointers">;
def _SLASH_vmg : CLFlag<"vmg">,
  HelpText<"Use a most-general representation for member pointers">;
def _SLASH_vms : CLFlag<"vms">,
  HelpText<"Set the default most-general representation to single inheritance">;
def _SLASH_vmm : CLFlag<"vmm">,
  HelpText<"Set the default most-general representation to "
           "multiple inheritance">;
def _SLASH_vmv : CLFlag<"vmv">,
  HelpText<"Set the default most-general representation to "
           "virtual inheritance">;
def _SLASH_volatile_ms  : Option<["/", "-"], "volatile:ms", KIND_FLAG>,
  Group<_SLASH_volatile_Group>, Flags<[CLOption, NoXarchOption]>,
  HelpText<"Volatile loads and stores have acquire and release semantics">;
def _SLASH_clang : CLJoined<"clang:">,
  HelpText<"Pass <arg> to the clang driver">, MetaVarName<"<arg>">;
def _SLASH_Zl : CLFlag<"Zl">,
  HelpText<"Do not let object file auto-link default libraries">;

def _SLASH_Yc : CLJoined<"Yc">,
  HelpText<"Generate a pch file for all code up to and including <filename>">,
  MetaVarName<"<filename>">;
def _SLASH_Yu : CLJoined<"Yu">,
  HelpText<"Load a pch file and use it instead of all code up to "
           "and including <filename>">,
  MetaVarName<"<filename>">;
def _SLASH_Y_ : CLFlag<"Y-">,
  HelpText<"Disable precompiled headers, overrides /Yc and /Yu">;
def _SLASH_Zc_dllexportInlines : CLFlag<"Zc:dllexportInlines">,
  HelpText<"dllexport/dllimport inline member functions of dllexport/import classes (default)">;
def _SLASH_Zc_dllexportInlines_ : CLFlag<"Zc:dllexportInlines-">,
  HelpText<"Do not dllexport/dllimport inline member functions of dllexport/import classes">;
def _SLASH_Fp : CLJoined<"Fp">,
  HelpText<"Set pch file name (with /Yc and /Yu)">, MetaVarName<"<file>">;

def _SLASH_Gd : CLFlag<"Gd">,
  HelpText<"Set __cdecl as a default calling convention">;
def _SLASH_Gr : CLFlag<"Gr">,
  HelpText<"Set __fastcall as a default calling convention">;
def _SLASH_Gz : CLFlag<"Gz">,
  HelpText<"Set __stdcall as a default calling convention">;
def _SLASH_Gv : CLFlag<"Gv">,
  HelpText<"Set __vectorcall as a default calling convention">;
def _SLASH_Gregcall : CLFlag<"Gregcall">,
  HelpText<"Set __regcall as a default calling convention">;
#if INTEL_CUSTOMIZATION
def _SLASH_Qregcall : CLFlag<"Qregcall">, Alias<_SLASH_Gregcall>,
  HelpText<"Set __regcall as a default calling convention">;
#endif // INTEL_CUSTOMIZATION

// Ignored:

def _SLASH_analyze_ : CLIgnoredFlag<"analyze-">;
def _SLASH_bigobj : CLIgnoredFlag<"bigobj">;
def _SLASH_cgthreads : CLIgnoredJoined<"cgthreads">;
def _SLASH_d2FastFail : CLIgnoredFlag<"d2FastFail">;
def _SLASH_d2Zi_PLUS : CLIgnoredFlag<"d2Zi+">;
def _SLASH_errorReport : CLIgnoredJoined<"errorReport">;
def _SLASH_FC : CLIgnoredFlag<"FC">;
def _SLASH_Fd : CLIgnoredJoined<"Fd">;
def _SLASH_FS : CLIgnoredFlag<"FS">;
def _SLASH_JMC : CLIgnoredFlag<"JMC">;
def _SLASH_kernel_ : CLIgnoredFlag<"kernel-">;
def _SLASH_nologo : CLIgnoredFlag<"nologo">;
def _SLASH_permissive_ : CLIgnoredFlag<"permissive-">;
def _SLASH_RTC : CLIgnoredJoined<"RTC">;
def _SLASH_sdl : CLIgnoredFlag<"sdl">;
def _SLASH_sdl_ : CLIgnoredFlag<"sdl-">;
def _SLASH_utf8 : CLIgnoredFlag<"utf-8">,
  HelpText<"Set source and runtime encoding to UTF-8 (default)">;
def _SLASH_w : CLIgnoredJoined<"w">;
def _SLASH_Zc___cplusplus : CLIgnoredFlag<"Zc:__cplusplus">;
def _SLASH_Zc_auto : CLIgnoredFlag<"Zc:auto">;
def _SLASH_Zc_forScope : CLIgnoredFlag<"Zc:forScope">;
def _SLASH_Zc_inline : CLIgnoredFlag<"Zc:inline">;
def _SLASH_Zc_rvalueCast : CLIgnoredFlag<"Zc:rvalueCast">;
def _SLASH_Zc_ternary : CLIgnoredFlag<"Zc:ternary">;
#ifndef INTEL_CUSTOMIZATION
// Support matching icx behavior has been added, do not add this as ignored.
def _SLASH_Zc_wchar_t : CLIgnoredFlag<"Zc:wchar_t">;
#endif // INTEL_CUSTOMIZATION
def _SLASH_ZH_MD5 : CLIgnoredFlag<"ZH:MD5">;
def _SLASH_ZH_SHA1 : CLIgnoredFlag<"ZH:SHA1">;
def _SLASH_ZH_SHA_256 : CLIgnoredFlag<"ZH:SHA_256">;
def _SLASH_Zm : CLIgnoredJoined<"Zm">;
def _SLASH_Zo : CLIgnoredFlag<"Zo">;
def _SLASH_Zo_ : CLIgnoredFlag<"Zo-">;


// Unsupported:

def _SLASH_await : CLFlag<"await">;
def _SLASH_constexpr : CLJoined<"constexpr:">;
def _SLASH_AI : CLJoinedOrSeparate<"AI">;
def _SLASH_Bt : CLFlag<"Bt">;
def _SLASH_Bt_plus : CLFlag<"Bt+">;
def _SLASH_clr : CLJoined<"clr">;
def _SLASH_d2 : CLJoined<"d2">;
def _SLASH_doc : CLJoined<"doc">;
def _SLASH_experimental : CLJoined<"experimental:">;
def _SLASH_exportHeader : CLFlag<"exportHeader">;
def _SLASH_FA_joined : CLJoined<"FA">;
def _SLASH_favor : CLJoined<"favor">;
def _SLASH_fsanitize_address_use_after_return : CLJoined<"fsanitize-address-use-after-return">;
def _SLASH_fno_sanitize_address_vcasan_lib : CLJoined<"fno-sanitize-address-vcasan-lib">;
#ifndef INTEL_CUSTOMIZATION
def _SLASH_F : CLJoinedOrSeparate<"F">;
#endif // INTEL_CUSTOMIZATION
def _SLASH_Fm : CLJoined<"Fm">;
def _SLASH_Fr : CLJoined<"Fr">;
def _SLASH_FR : CLJoined<"FR">;
def _SLASH_FU : CLJoinedOrSeparate<"FU">;
def _SLASH_Fx : CLFlag<"Fx">;
def _SLASH_G1 : CLFlag<"G1">;
def _SLASH_G2 : CLFlag<"G2">;
def _SLASH_Ge : CLFlag<"Ge">;
def _SLASH_Gh : CLFlag<"Gh">;
def _SLASH_GH : CLFlag<"GH">;
def _SLASH_GL : CLFlag<"GL">;
def _SLASH_GL_ : CLFlag<"GL-">;
def _SLASH_Gm : CLFlag<"Gm">;
def _SLASH_Gm_ : CLFlag<"Gm-">;
def _SLASH_GT : CLFlag<"GT">;
def _SLASH_GZ : CLFlag<"GZ">;
def _SLASH_H : CLFlag<"H">;
def _SLASH_headername : CLJoined<"headerName:">;
def _SLASH_headerUnit : CLJoinedOrSeparate<"headerUnit">;
def _SLASH_headerUnitAngle : CLJoinedOrSeparate<"headerUnit:angle">;
def _SLASH_headerUnitQuote : CLJoinedOrSeparate<"headerUnit:quote">;
def _SLASH_homeparams : CLFlag<"homeparams">;
def _SLASH_hotpatch : CLFlag<"hotpatch">;
def _SLASH_kernel : CLFlag<"kernel">;
def _SLASH_LN : CLFlag<"LN">;
def _SLASH_MP : CLJoined<"MP">;
def _SLASH_Qfast_transcendentals : CLFlag<"Qfast_transcendentals">;
def _SLASH_QIfist : CLFlag<"QIfist">;
def _SLASH_Qimprecise_fwaits : CLFlag<"Qimprecise_fwaits">;
def _SLASH_Qpar : CLFlag<"Qpar">;
def _SLASH_Qpar_report : CLJoined<"Qpar-report">;
def _SLASH_Qsafe_fp_loads : CLFlag<"Qsafe_fp_loads">;
def _SLASH_Qspectre : CLFlag<"Qspectre">;
def _SLASH_Qspectre_load : CLFlag<"Qspectre-load">;
def _SLASH_Qspectre_load_cf : CLFlag<"Qspectre-load-cf">;
def _SLASH_Qvec_report : CLJoined<"Qvec-report">;
def _SLASH_reference : CLJoinedOrSeparate<"reference">;
def _SLASH_sourceDependencies : CLJoinedOrSeparate<"sourceDependencies">;
def _SLASH_sourceDependenciesDirectives : CLJoinedOrSeparate<"sourceDependencies:directives">;
def _SLASH_translateInclude : CLFlag<"translateInclude">;
def _SLASH_u : CLFlag<"u">;
def _SLASH_V : CLFlag<"V">;
def _SLASH_WL : CLFlag<"WL">;
def _SLASH_Wp64 : CLFlag<"Wp64">;
def _SLASH_Yd : CLFlag<"Yd">;
def _SLASH_Yl : CLJoined<"Yl">;
def _SLASH_Za : CLFlag<"Za">;
def _SLASH_Zc : CLJoined<"Zc:">;
def _SLASH_Ze : CLFlag<"Ze">;
def _SLASH_Zg : CLFlag<"Zg">;
#ifndef INTEL_CUSTOMIZATION
def _SLASH_ZI : CLFlag<"ZI">;
#endif // !INTEL_CUSTOMIZATION
def _SLASH_ZW : CLJoined<"ZW">;<|MERGE_RESOLUTION|>--- conflicted
+++ resolved
@@ -2915,13 +2915,11 @@
   Flags<[CC1Option, CoreOption, DpcppOption]>, HelpText<"Lower ESIMD-specific constructs">;
 def fno_sycl_device_code_lower_esimd : Flag<["-"], "fno-sycl-device-code-lower-esimd">,
   Flags<[CC1Option, CoreOption]>, HelpText<"Do not lower ESIMD-specific constructs">;
-#if INTEL_CUSTOMIZATION
 defm sycl_instrument_device_code : BoolOption<"f", "sycl-instrument-device-code",
   CodeGenOpts<"SPIRITTAnnotations">, DefaultFalse,
   PosFlag<SetTrue, [], "Add ITT instrumentation intrinsics calls">,
   NegFlag<SetFalse, [], "Do not add ITT instrumentation intrinsics calls">,
   BothFlags<[CC1Option, CoreOption]>>, Group<sycl_Group>;
-#endif // INTEL_CUSTOMIZATION
 defm sycl_id_queries_fit_in_int: BoolFOption<"sycl-id-queries-fit-in-int",
   LangOpts<"SYCLValueFitInMaxInt">, DefaultTrue,
   PosFlag<SetTrue, [], "Assume">, NegFlag<SetFalse, [], "Do not assume">,
@@ -2957,13 +2955,10 @@
   Flags<[CoreOption, DpcppOption]>, HelpText<"When performing the host compilation with "
   "-fsycl-host-compiler specified, use the given options during that compile. "
   "Options are expected to be a quoted list of space separated options.">;
-<<<<<<< HEAD
-#endif // INTEL_CUSTOMIZATION
-=======
 def fsycl_use_footer : Flag<["-"], "fsycl-use-footer">, Flags<[CoreOption]>,
   HelpText<"Enable usage of the integration footer during SYCL enabled "
   "compilations.">;
->>>>>>> 878dd104
+#endif // INTEL_CUSTOMIZATION
 def fsyntax_only : Flag<["-"], "fsyntax-only">,
   Flags<[NoXarchOption,CoreOption,CC1Option,FC1Option]>, Group<Action_Group>;
 def ftabstop_EQ : Joined<["-"], "ftabstop=">, Group<f_Group>;
