--- conflicted
+++ resolved
@@ -322,7 +322,7 @@
   MetaVarName<"<gcc-path>">;
 #if INTEL_CUSTOMIZATION
 def _dpcpp : Flag<["--"], "dpcpp">, Group<internal_driver_Group>,
-  Flags<[CoreOption, DriverOption, HelpHidden]>,
+  Flags<[CoreOption, NoXarchOption, HelpHidden]>,
   HelpText<"Enable specific DPC++ driver behaviors">;
 #endif // INTEL_CUSTOMIZATION
 
@@ -398,22 +398,21 @@
 
 // Standard Options
 
-<<<<<<< HEAD
 // Intel-specific options
 #if INTEL_CUSTOMIZATION
 // Internal Intel options
 def i_no_use_libirc : Flag<["-"], "i_no-use-libirc">,
-  Group<internal_driver_Group>, Flags<[DriverOption, HelpHidden]>,
+  Group<internal_driver_Group>, Flags<[NoXarchOption, HelpHidden]>,
   HelpText<"Disable usage of libirc.">;
 // Add -ax so it does not error out.
 // TODO - there is some usage of this option even though it isn't supported.
 // we are accepting it so we can get around these usages for now.
 def ax : Joined<["-"], "ax">;
-def _intel : Flag<["--"], "intel">, Flags<[DriverOption, CoreOption]>,
+def _intel : Flag<["--"], "intel">, Flags<[NoXarchOption, CoreOption]>,
   HelpText<"Run in Intel Compiler mode">;
-def shared_intel : Flag<["-"], "shared-intel">, Flags<[DriverOption]>,
+def shared_intel : Flag<["-"], "shared-intel">, Flags<[NoXarchOption]>,
   HelpText<"link Intel provided libraries dynamically">;
-def static_intel : Flag<["-"], "static-intel">, Flags<[DriverOption]>,
+def static_intel : Flag<["-"], "static-intel">, Flags<[NoXarchOption]>,
   HelpText<"link Intel provided libraries statically">;
 def extended_float_types : Flag<["--"], "extended_float_types">, Flags<[CC1Option]>;
 def fintel_long_double_size_EQ : Joined<["-"], "fintel-long-double-size=">,
@@ -422,13 +421,13 @@
 def intel_mintrinsic_promote : Flag<["-"], "mintrinsic-promote">,
   Flags<[CC1Option]>, HelpText<"Force certain functions using intrinsics to "
   "promote their architectures and make the intrinsic headers included by default">;
-def intel_mno_intrinsic_promote : Flag<["-"], "mno-intrinsic-promote">, Flags<[DriverOption]>;
-def ipp_EQ : Joined<["-"], "ipp=">, Flags<[DriverOption]>,
+def intel_mno_intrinsic_promote : Flag<["-"], "mno-intrinsic-promote">, Flags<[NoXarchOption]>;
+def ipp_EQ : Joined<["-"], "ipp=">, Flags<[NoXarchOption]>,
   Values<"common,crypto,nonpic,nonpic_crypto">,
   HelpText<"Link commonly used Intel(R) Integrated Performace Primitives "
   "(Intel(R) IPP) libraries and bring in the associated headers">;
 def ipp : Flag<["-"], "ipp">, Alias<ipp_EQ>, AliasArgs<["common"]>;
-def ipp_link_EQ : Joined<["-"], "ipp-link=">, Flags<[DriverOption]>,
+def ipp_link_EQ : Joined<["-"], "ipp-link=">, Flags<[NoXarchOption]>,
   Values<"static,dynamic,shared">,
   HelpText<"Link Intel(R) IPP libraries in requested manner">;
 def mkl_EQ : Joined<["-"], "mmkl=">,
@@ -444,26 +443,23 @@
   HelpText<"Link Intel(R) Data Analytics Acceleration Library (Intel(R) DAAL) "
   "libraries and bring in the associated headers">;
 def daal : Flag<["-"], "daal">, Alias<daal_EQ>, AliasArgs<["parallel"]>;
-def x_intel : Joined<["-"], "x">, Flags<[DriverOption]>,
+def x_intel : Joined<["-"], "x">, Flags<[NoXarchOption]>,
   HelpText<"Generate specialized code to run exclusively on processors "
   "indicated by <code>.">, MetaVarName<"<code>">;
 def device_math_lib_EQ : CommaJoined<["-"], "device-math-lib=">,
-  Flags<[DriverOption]>, Values<"fp32,fp64">, HelpText<"Control the addition "
+  Flags<[NoXarchOption]>, Values<"fp32,fp64">, HelpText<"Control the addition "
   "of device math libraries when compiling for other devices.  Valid arguments "
   "are fp64, fp32">;
 def no_device_math_lib_EQ : CommaJoined<["-"], "no-device-math-lib=">,
-  Flags<[DriverOption]>, Values<"fp32,fp64">;
+  Flags<[NoXarchOption]>, Values<"fp32,fp64">;
 #endif // INTEL_CUSTOMIZATION
 
-def _HASH_HASH_HASH : Flag<["-"], "###">, Flags<[DriverOption, CoreOption]>,
-=======
 def _HASH_HASH_HASH : Flag<["-"], "###">, Flags<[NoXarchOption, CoreOption]>,
->>>>>>> 1d0d5657
     HelpText<"Print (but do not run) the commands to run for this compilation">;
 #if INTEL_CUSTOMIZATION
-def _dryrun : Flag<["-"], "dryrun">, Flags<[DriverOption]>, Alias<_HASH_HASH_HASH>,
+def _dryrun : Flag<["-"], "dryrun">, Flags<[NoXarchOption]>, Alias<_HASH_HASH_HASH>,
   HelpText<"Print (but do not run) the commands to run for this compilation">;
-def _HASH : Flag<["-"], "#">, Flags<[DriverOption]>,
+def _HASH : Flag<["-"], "#">, Flags<[NoXarchOption]>,
     HelpText<"Print (but do not run) the commands to run for this compilation">;
 #endif // INTEL_CUSTOMIZATION
 def _DASH_DASH : Option<["--"], "", KIND_REMAINING_ARGS>,
@@ -538,7 +534,7 @@
   HelpText<"Disable linemarker output in -E mode">;
 #if INTEL_CUSTOMIZATION
 def : Flag<["-"], "fast">, Alias<Ofast>;
-def EP : Flag<["-"], "EP">, Flags<[DriverOption]>, HelpText<"Preprocess to "
+def EP : Flag<["-"], "EP">, Flags<[NoXarchOption]>, HelpText<"Preprocess to "
   "stdout, omitting #line directives.">;
 #endif // INTEL_CUSTOMIZATION
 def Qy : Flag<["-"], "Qy">, Flags<[CC1Option]>,
@@ -575,10 +571,9 @@
   MetaVarName<"<script>">, HelpText<"Specify <script> as linker script">;
 def U : JoinedOrSeparate<["-"], "U">, Group<Preprocessor_Group>,
   Flags<[CC1Option]>, MetaVarName<"<macro>">, HelpText<"Undefine macro <macro>">;
-<<<<<<< HEAD
-def V : JoinedOrSeparate<["-"], "V">, Flags<[DriverOption, Unsupported]>;
+def V : JoinedOrSeparate<["-"], "V">, Flags<[NoXarchOption, Unsupported]>;
 #if INTEL_CUSTOMIZATION
-def Qoption_COMMA : CommaJoined<["-"], "Qoption,">, Flags<[DriverOption]>,
+def Qoption_COMMA : CommaJoined<["-"], "Qoption,">, Flags<[NoXarchOption]>,
   HelpText<" Qoption,<tool>,<args> to pass the comma separated arguments to the"
            " <tool>; <tool> can be asm for assembler (or) link/ld for linker"
            " (or) preprocessor for preprocessor (or) compiler for compiler">,
@@ -588,9 +583,6 @@
 def Wno_cxx11_narrowing : Flag<["-"], "Wno-c++11-narrowing">, Group<W_Group>,
   Flags<[CC1Option, CoreOption]>;
 #endif // INTEL_CUSTOMIZATION
-=======
-def V : JoinedOrSeparate<["-"], "V">, Flags<[NoXarchOption, Unsupported]>;
->>>>>>> 1d0d5657
 def Wa_COMMA : CommaJoined<["-"], "Wa,">,
   HelpText<"Pass the comma separated arguments in <arg> to the assembler">,
   MetaVarName<"<arg>">;
@@ -631,14 +623,9 @@
   Group<CompileOnly_Group>;
 def Xclang : Separate<["-"], "Xclang">,
   HelpText<"Pass <arg> to the clang compiler">, MetaVarName<"<arg>">,
-<<<<<<< HEAD
-  Flags<[DriverOption, CoreOption]>, Group<CompileOnly_Group>;
+  Flags<[NoXarchOption, CoreOption]>, Group<CompileOnly_Group>;
 #if INTEL_CUSTOMIZATION
 def Xcuda_fatbinary : Separate<["-"], "Xcuda-fatbinary">, Flags<[DpcppUnsupported]>,
-=======
-  Flags<[NoXarchOption, CoreOption]>, Group<CompileOnly_Group>;
-def Xcuda_fatbinary : Separate<["-"], "Xcuda-fatbinary">,
->>>>>>> 1d0d5657
   HelpText<"Pass <arg> to fatbinary invocation">, MetaVarName<"<arg>">;
 def Xcuda_ptxas : Separate<["-"], "Xcuda-ptxas">, Flags<[DpcppUnsupported]>,
   HelpText<"Pass <arg> to the ptxas assembler">, MetaVarName<"<arg>">;
@@ -754,45 +741,25 @@
 def cuda_compile_host_device : Flag<["--"], "cuda-compile-host-device">, Flags<[DpcppUnsupported]>,
   HelpText<"Compile CUDA code for both host and device (default).  Has no "
            "effect on non-CUDA compilations.">;
-<<<<<<< HEAD
-def cuda_include_ptx_EQ : Joined<["--"], "cuda-include-ptx=">, Flags<[DriverOption, DpcppUnsupported]>,
+def cuda_include_ptx_EQ : Joined<["--"], "cuda-include-ptx=">, Flags<[NoXarchOption, DpcppUnsupported]>,
   HelpText<"Include PTX for the following GPU architecture (e.g. sm_35) or 'all'. May be specified more than once.">;
-def no_cuda_include_ptx_EQ : Joined<["--"], "no-cuda-include-ptx=">, Flags<[DriverOption, DpcppUnsupported]>,
+def no_cuda_include_ptx_EQ : Joined<["--"], "no-cuda-include-ptx=">, Flags<[NoXarchOption, DpcppUnsupported]>,
   HelpText<"Do not include PTX for the following GPU architecture (e.g. sm_35) or 'all'. May be specified more than once.">;
-def offload_arch_EQ : Joined<["--"], "offload-arch=">, Flags<[DriverOption, DpcppUnsupported]>,
-=======
-def cuda_include_ptx_EQ : Joined<["--"], "cuda-include-ptx=">, Flags<[NoXarchOption]>,
-  HelpText<"Include PTX for the following GPU architecture (e.g. sm_35) or 'all'. May be specified more than once.">;
-def no_cuda_include_ptx_EQ : Joined<["--"], "no-cuda-include-ptx=">, Flags<[NoXarchOption]>,
-  HelpText<"Do not include PTX for the following GPU architecture (e.g. sm_35) or 'all'. May be specified more than once.">;
-def offload_arch_EQ : Joined<["--"], "offload-arch=">, Flags<[NoXarchOption]>,
->>>>>>> 1d0d5657
+def offload_arch_EQ : Joined<["--"], "offload-arch=">, Flags<[NoXarchOption, DpcppUnsupported]>,
   HelpText<"CUDA offloading device architecture (e.g. sm_35), or HIP offloading target ID in the form of a "
            "device architecture followed by target ID features delimited by a colon. Each target ID feature "
            "is a pre-defined string followed by a plus or minus sign (e.g. gfx908:xnack+:sram-ecc-).  May be "
            "specified more than once.">;
-<<<<<<< HEAD
-def cuda_gpu_arch_EQ : Joined<["--"], "cuda-gpu-arch=">, Flags<[DriverOption, DpcppUnsupported]>,
-=======
-def cuda_gpu_arch_EQ : Joined<["--"], "cuda-gpu-arch=">, Flags<[NoXarchOption]>,
->>>>>>> 1d0d5657
+def cuda_gpu_arch_EQ : Joined<["--"], "cuda-gpu-arch=">, Flags<[NoXarchOption, DpcppUnsupported]>,
   Alias<offload_arch_EQ>;
 def hip_link : Flag<["--"], "hip-link">, Flags<[DpcppUnsupported]>,
   HelpText<"Link clang-offload-bundler bundles for HIP">;
-<<<<<<< HEAD
-def no_offload_arch_EQ : Joined<["--"], "no-offload-arch=">, Flags<[DriverOption, DpcppUnsupported]>,
-=======
-def no_offload_arch_EQ : Joined<["--"], "no-offload-arch=">, Flags<[NoXarchOption]>,
->>>>>>> 1d0d5657
+def no_offload_arch_EQ : Joined<["--"], "no-offload-arch=">, Flags<[NoXarchOption, DpcppUnsupported]>,
   HelpText<"Remove CUDA/HIP offloading device architecture (e.g. sm_35, gfx906) from the list of devices to compile for. "
            "'all' resets the list to its default value.">;
 def emit_static_lib : Flag<["--"], "emit-static-lib">,
   HelpText<"Enable linker job to emit a static library.">;
-<<<<<<< HEAD
-def no_cuda_gpu_arch_EQ : Joined<["--"], "no-cuda-gpu-arch=">, Flags<[DriverOption, DpcppUnsupported]>,
-=======
-def no_cuda_gpu_arch_EQ : Joined<["--"], "no-cuda-gpu-arch=">, Flags<[NoXarchOption]>,
->>>>>>> 1d0d5657
+def no_cuda_gpu_arch_EQ : Joined<["--"], "no-cuda-gpu-arch=">, Flags<[NoXarchOption, DpcppUnsupported]>,
   Alias<no_offload_arch_EQ>;
 def cuda_noopt_device_debug : Flag<["--"], "cuda-noopt-device-debug">, Flags<[DpcppUnsupported]>,
   HelpText<"Enable device-side debug info generation. Disables ptxas optimizations.">;
@@ -857,7 +824,7 @@
 def dead__strip : Flag<["-"], "dead_strip">;
 #if INTEL_CUSTOMIZATION
 def debug_EQ : Joined<["-"], "debug=">, Group<intel_debug_Group>,
-  Flags<[DriverOption]>, HelpText<"Enable debug information. Valid args: "
+  Flags<[NoXarchOption]>, HelpText<"Enable debug information. Valid args: "
   "none, all, full, minimal">;
 def debug_Separate : Separate<["-"], "debug">, Alias<debug_EQ>;
 #endif // INTEL_CUSTOMIZATION
@@ -1193,10 +1160,10 @@
   HelpText<"Specifies the exception behavior of floating-point operations.">;
 // icc-compatible fcmp handling
 def fhonor_nan_compares : Flag<["-"], "fhonor-nan-compares">,
-  Flags<[DriverOption, CC1Option]>,
+  Flags<[NoXarchOption, CC1Option]>,
   HelpText<"Honor NaN compares with fast math">;
 def fno_honor_nan_compares : Flag<["-"], "fno-honor-nan-compares">,
-  Flags<[DriverOption, CC1Option]>,
+  Flags<[NoXarchOption, CC1Option]>,
   HelpText<"Do not honor NaN compares with fast math">;
 #endif // INTEL_CUSTOMIZATION
 defm fast_math : OptInFFlag<"fast-math", "Allow aggressive, lossy floating-point optimizations">;
@@ -1494,7 +1461,7 @@
   Group<f_Group>, Flags<[CC1Option]>, HelpText<"Generate calls "
   "to instrument function entry and exit">;
 def fno_instrument_functions : Flag<["-"], "fno-instrument-functions">,
-  Group<f_Group>, Flags<[DriverOption]>;
+  Group<f_Group>, Flags<[NoXarchOption]>;
 def fma : Flag<["-"], "fma">, Alias<ffp_contract>, AliasArgs<["fast"]>,
   HelpText<"Enable the combining of floating point multiples and add/subtract "
   "operations.">;
@@ -1617,10 +1584,10 @@
   Flags<[CC1Option, CoreOption]>, HelpText<"Allow merging of constants">;
 #if INTEL_CUSTOMIZATION
 def fmerge_debug_strings : Flag<["-"], "fmerge-debug-strings">, Group<f_Group>,
-  Flags<[DriverOption]>, HelpText<"Merge identical debug strings in "
+  Flags<[NoXarchOption]>, HelpText<"Merge identical debug strings in "
   "different object files.">;
 def fno_merge_debug_strings : Flag<["-"], "fno-merge-debug-strings">,
-  Group<f_Group>,Flags<[DriverOption]>, HelpText<" Do not merge"
+  Group<f_Group>,Flags<[NoXarchOption]>, HelpText<" Do not merge"
   "identical debug strings in different object files.">;
 #endif // INTEL_CUSTOMIZATION
 def fmessage_length_EQ : Joined<["-"], "fmessage-length=">, Group<f_Group>, Flags<[CC1Option]>,
@@ -1730,27 +1697,27 @@
   HelpText<"Implicitly search the file system for module map files.">;
 #if INTEL_CUSTOMIZATION
 def fimf_arch_consistency_EQ : Joined<["-"],"fimf-arch-consistency=">,
-  Group<f_Group>, Flags<[DriverOption]>, HelpText<"Ensures that "
+  Group<f_Group>, Flags<[NoXarchOption]>, HelpText<"Ensures that "
   "the math library functions produce consistent results across different "
   "implementations of the same architecture">;
 def fimf_max_error_EQ : Joined<["-"],"fimf-max-error=">,
-  Group<f_Group>, Flags<[DriverOption]>, HelpText<"defines the "
+  Group<f_Group>, Flags<[NoXarchOption]>, HelpText<"defines the "
   "maximum allowable relative error, measured in ulps, for math "
   "library function results">;
 def fimf_absolute_error_EQ : Joined<["-"],"fimf-absolute-error=">, Group<f_Group>,
-  Flags<[DriverOption]>, HelpText<"Define the maximum allowable "
+  Flags<[NoXarchOption]>, HelpText<"Define the maximum allowable "
   "absolute error for math library function results">;
 def fimf_accuracy_bits_EQ : Joined<["-"],"fimf-accuracy-bits=">, Group<f_Group>,
-  Flags<[DriverOption]>, HelpText<"Define the relative error, measured "
+  Flags<[NoXarchOption]>, HelpText<"Define the relative error, measured "
   "by the number of correct bits,for math library function results">;
 def fimf_domain_exclusion_EQ : Joined<["-"],"fimf-domain-exclusion=">, Group<f_Group>,
-  Flags<[DriverOption]>, HelpText<"Indicates the input arguments "
+  Flags<[NoXarchOption]>, HelpText<"Indicates the input arguments "
   "domain on which math functions must provide correct results.">;
 def fimf_precision_EQ : Joined<["-"],"fimf-precision=">,Group<f_Group>,
-  Flags<[DriverOption]>, HelpText<"Defines the accuracy (precision) "
+  Flags<[NoXarchOption]>, HelpText<"Defines the accuracy (precision) "
   "for math library functions.">;
 def fpermissive : Flag<["-"], "fpermissive">, Group<f_Group>,
-  Flags<[DriverOption]>, HelpText<"Allow extensions for some non-conformant code">;
+  Flags<[NoXarchOption]>, HelpText<"Allow extensions for some non-conformant code">;
 def fno_permissive : Flag<["-"], "fno-permissive">, Group<f_Group>;
 def fmax_errors_EQ : Joined<["-"], "fmax-errors=">, Alias<ferror_limit_EQ>;
 #endif // INTEL_CUSTOMIZATION
@@ -1802,7 +1769,7 @@
 def fno_builtin_ : Joined<["-"], "fno-builtin-">, Group<f_Group>, Flags<[CC1Option, CoreOption]>,
   HelpText<"Disable implicit builtin knowledge of a specific function">;
 #if INTEL_CUSTOMIZATION
-def nolib_inline : Flag<["-"], "nolib-inline">, Flags<[DriverOption]>, Alias<fno_builtin>,
+def nolib_inline : Flag<["-"], "nolib-inline">, Flags<[NoXarchOption]>, Alias<fno_builtin>,
   HelpText<"disable inline expansion of intrinsic functions">;
 def : Flag<["-"], "nolib_inline">, Alias<fno_builtin>;
 #endif // INTEL_CUSTOMIZATION
@@ -1836,7 +1803,7 @@
 def fno_inline_functions : Flag<["-"], "fno-inline-functions">, Group<f_clang_Group>, Flags<[CC1Option]>;
 def fno_inline : Flag<["-"], "fno-inline">, Group<f_clang_Group>, Flags<[CC1Option]>;
 #if INTEL_CUSTOMIZATION
-def inline_level_EQ : Joined<["-"], "inline-level=">, Flags<[DriverOption]>,
+def inline_level_EQ : Joined<["-"], "inline-level=">, Flags<[NoXarchOption]>,
   HelpText<"Set function inlining level where: 0 is disable, 1 is inline "
            "marked functions and 2 is inline at compilers discretion">, Values<"0,1,2">;
 #endif // INTEL_CUSTOMIZATION
@@ -1997,7 +1964,6 @@
   Flags<[NoArgumentUnused, HelpHidden]>;
 def fnoopenmp_use_tls : Flag<["-"], "fnoopenmp-use-tls">, Group<f_Group>,
   Flags<[CC1Option, NoArgumentUnused, HelpHidden]>;
-<<<<<<< HEAD
 // INTEL_COLLAB
 def fopenmp_late_outline : Flag<["-"], "fopenmp-late-outline">, Group<f_Group>,
   Flags<[CC1Option, NoArgumentUnused]>;
@@ -2007,10 +1973,7 @@
 def fno_openmp_use_single_elem_array_funcs : Flag<["-"],
   "fno-openmp-use-single-elem-array-funcs">;
 // end INTEL_COLLAB
-def fopenmp_targets_EQ : CommaJoined<["-"], "fopenmp-targets=">, Flags<[DriverOption, CC1Option]>,
-=======
 def fopenmp_targets_EQ : CommaJoined<["-"], "fopenmp-targets=">, Flags<[NoXarchOption, CC1Option]>,
->>>>>>> 1d0d5657
   HelpText<"Specify comma-separated list of triples OpenMP offloading targets to be supported">;
 def fopenmp_relocatable_target : Flag<["-"], "fopenmp-relocatable-target">,
   Group<f_Group>, Flags<[CC1Option, NoArgumentUnused, HelpHidden]>;
@@ -2023,16 +1986,16 @@
 def fno_iopenmp_simd : Flag<["-"], "fno-iopenmp-simd">, Group<f_Group>, Flags<[NoArgumentUnused]>;
 def fopenmp_stable_file_id : Flag<["-"], "fopenmp-stable-file-id">,
     Group<f_Group>, Flags<[CC1Option, NoArgumentUnused, CoreOption, HelpHidden]>;
-def fopenmp_device_lib_EQ : CommaJoined<["-"], "fopenmp-device-lib=">, Flags<[DriverOption, CoreOption]>,
+def fopenmp_device_lib_EQ : CommaJoined<["-"], "fopenmp-device-lib=">, Flags<[NoXarchOption, CoreOption]>,
   Values<"libc, libm-fp32, libm-fp64, all">, HelpText<"Control inclusion of "
   "device libraries into device binary linkage. Valid arguments "
   "are libc, libm-fp32, libm-fp64, all">;
-def fno_openmp_device_lib_EQ : CommaJoined<["-"], "fno-openmp-device-lib=">, Flags<[DriverOption, CoreOption]>,
+def fno_openmp_device_lib_EQ : CommaJoined<["-"], "fno-openmp-device-lib=">, Flags<[NoXarchOption, CoreOption]>,
   Values<"libc, libm-fp32, libm-fp64, all">, HelpText<"Control exclusion of "
   "device libraries from device binary linkage. Valid arguments "
   "are libc, libm-fp32, libm-fp64, all">;
-def fiopenmp_offload : Flag<["-"], "fiopenmp-offload">, Flags<[DriverOption]>, Group<f_Group>;
-def fno_iopenmp_offload : Flag<["-"], "fno-iopenmp-offload">, Flags<[DriverOption]>, Group<f_Group>;
+def fiopenmp_offload : Flag<["-"], "fiopenmp-offload">, Flags<[NoXarchOption]>, Group<f_Group>;
+def fno_iopenmp_offload : Flag<["-"], "fno-iopenmp-offload">, Flags<[NoXarchOption]>, Group<f_Group>;
 #endif // INTEL_CUSTOMIZATION
 def fopenmp_enable_irbuilder : Flag<["-"], "fopenmp-enable-irbuilder">, Group<f_Group>, Flags<[CC1Option, NoArgumentUnused, HelpHidden]>,
   HelpText<"Use the experimental OpenMP-IR-Builder codegen path.">;
@@ -2163,7 +2126,7 @@
 def fstack_security_check : Flag<["-"], "fstack-security-check">, Alias<fstack_protector_strong>,
   HelpText<"Enable overflow security checks">;
 def fstack_limit_register_EQ : Joined<["-"], "fstack-limit-register=">,
-  Flags<[DriverOption]>, HelpText<"Limits the stack register size">;
+  Flags<[NoXarchOption]>, HelpText<"Limits the stack register size">;
 #endif // INTEL_CUSTOMIZATION
 def fstack_protector : Flag<["-"], "fstack-protector">, Group<f_Group>,
   HelpText<"Enable stack protectors for some functions vulnerable to stack smashing. "
@@ -2191,12 +2154,12 @@
 def flimit_debug_info : Flag<["-"], "flimit-debug-info">, Flags<[CoreOption]>, Alias<fno_standalone_debug>;
 def fno_limit_debug_info : Flag<["-"], "fno-limit-debug-info">, Flags<[CoreOption]>, Alias<fstandalone_debug>;
 #if INTEL_CUSTOMIZATION
-def femit_class_debug_always : Flag<["-"], "femit-class-debug-always">, Flags<[DriverOption]>,
+def femit_class_debug_always : Flag<["-"], "femit-class-debug-always">, Flags<[NoXarchOption]>,
   Alias<fstandalone_debug>,
   HelpText<"Emit debug information for a C++ class into each object file where the class is used."
            " This flag is useful for tools which are unable to resolve incomplete type descriptions."
            "  Using this option may cause a large increase in the size of the debug information">;
-def fno_emit_class_debug_always : Flag<["-"], "fno-emit-class-debug-always">, Flags<[DriverOption]>,
+def fno_emit_class_debug_always : Flag<["-"], "fno-emit-class-debug-always">, Flags<[NoXarchOption]>,
   Alias<fno_standalone_debug>,
   HelpText<"Emit debug information for a C++ class in only one object file">;
 #endif // INTEL_CUSTOMIZATION
@@ -2538,7 +2501,7 @@
 def help : Flag<["-", "--"], "help">, Flags<[CC1Option,CC1AsOption, FC1Option,
     FlangOption]>, HelpText<"Display available options">;
 //if INTEL_CUSTOMIZATION
-def fhelp : Flag<["-"], "fhelp">, Flags<[DriverOption]>, Alias<help>,
+def fhelp : Flag<["-"], "fhelp">, Flags<[NoXarchOption]>, Alias<help>,
   HelpText<"Display available options">;
 //endif INTEL_CUSTOMIZATION
 def ibuiltininc : Flag<["-"], "ibuiltininc">,
@@ -2564,7 +2527,7 @@
 def include_pch : Separate<["-"], "include-pch">, Group<clang_i_Group>, Flags<[CC1Option]>,
   HelpText<"Include precompiled header file">, MetaVarName<"<file>">;
 #if INTEL_CUSTOMIZATION
-def pch_use : Separate<["-"], "pch-use">, Flags<[DriverOption]>, Alias<include_pch>,
+def pch_use : Separate<["-"], "pch-use">, Flags<[NoXarchOption]>, Alias<include_pch>,
   HelpText<"Include precompiled header file">, MetaVarName<"<file>">;
 #endif // INTEL_CUSTOMIZATION
 def relocatable_pch : Flag<["-", "--"], "relocatable-pch">, Flags<[CC1Option]>,
@@ -2620,18 +2583,13 @@
 def m32 : Flag<["-"], "m32">, Group<m_Group>, Flags<[NoXarchOption, CoreOption]>;
 def mqdsp6_compat : Flag<["-"], "mqdsp6-compat">, Group<m_Group>, Flags<[NoXarchOption,CC1Option]>,
   HelpText<"Enable hexagon-qdsp6 backward compatibility">;
-<<<<<<< HEAD
-def m64 : Flag<["-"], "m64">, Group<m_Group>, Flags<[DriverOption, CoreOption]>;
+def m64 : Flag<["-"], "m64">, Group<m_Group>, Flags<[NoXarchOption, CoreOption]>;
 #if INTEL_CUSTOMIZATION
 #if INTEL_FEATURE_ICECODE
-def micecode : Flag<["-"], "micecode">, Group<m_Group>, Flags<[DriverOption, CoreOption]>;
+def micecode : Flag<["-"], "micecode">, Group<m_Group>, Flags<[NoXarchOption, CoreOption]>;
 #endif // INTEL_FEATURE_ICECODE
 #endif // INTEL_CUSTOMIZATION
-def mx32 : Flag<["-"], "mx32">, Group<m_Group>, Flags<[DriverOption, CoreOption]>;
-=======
-def m64 : Flag<["-"], "m64">, Group<m_Group>, Flags<[NoXarchOption, CoreOption]>;
 def mx32 : Flag<["-"], "mx32">, Group<m_Group>, Flags<[NoXarchOption, CoreOption]>;
->>>>>>> 1d0d5657
 def mabi_EQ : Joined<["-"], "mabi=">, Group<m_Group>;
 def miamcu : Flag<["-"], "miamcu">, Group<m_Group>, Flags<[NoXarchOption, CoreOption]>,
   HelpText<"Use Intel MCU ABI">;
@@ -2681,14 +2639,10 @@
 def march_EQ : Joined<["-"], "march=">, Group<m_Group>, Flags<[CoreOption]>;
 def masm_EQ : Joined<["-"], "masm=">, Group<m_Group>, Flags<[NoXarchOption]>;
 def mcmodel_EQ : Joined<["-"], "mcmodel=">, Group<m_Group>, Flags<[CC1Option]>;
-<<<<<<< HEAD
 #if INTEL_CUSTOMIZATION
 def mcmodel_Separate : Separate<["-"], "mcmodel">, Alias<mcmodel_EQ>;
 #endif // INTEL_CUSTOMIZATION
-def mtls_size_EQ : Joined<["-"], "mtls-size=">, Group<m_Group>, Flags<[DriverOption, CC1Option]>,
-=======
 def mtls_size_EQ : Joined<["-"], "mtls-size=">, Group<m_Group>, Flags<[NoXarchOption, CC1Option]>,
->>>>>>> 1d0d5657
   HelpText<"Specify bit size of immediate TLS offsets (AArch64 ELF only): "
            "12 (for 4KB) | 24 (for 16MB, default) | 32 (for 4GB) | 48 (for 256TB, needs -mcmodel=large)">;
 def mimplicit_it_EQ : Joined<["-"], "mimplicit-it=">, Group<m_Group>;
@@ -3263,7 +3217,7 @@
   CC1Option, CC1AsOption, FC1Option, FlangOption]>,
   HelpText<"Write output to <file>">, MetaVarName<"<file>">;
 #if INTEL_CUSTOMIZATION
-def pc : Joined<["-"], "pc">, Flags<[DriverOption]>;
+def pc : Joined<["-"], "pc">, Flags<[NoXarchOption]>;
 def : Joined<["-"], "pc=">, Alias<pc>, HelpText<"Initialize X87 floating "
   "point precision to single, double or double extendedSet FPU precision. "
   "Valid values of 32, 64 and 80">;
@@ -3330,15 +3284,11 @@
   HelpText<"Do not add -rpath with architecture-specific resource directory to the linker flags">;
 def r : Flag<["-"], "r">, Flags<[LinkerInput,NoArgumentUnused]>,
         Group<Link_Group>;
-<<<<<<< HEAD
 #if INTEL_CUSTOMIZATION
 def regcall : Flag<["-"], "regcall">,
   HelpText<"Set __regcall as a default calling convention">;
 #endif // INTEL_CUSTOMIZATION
-def save_temps_EQ : Joined<["-", "--"], "save-temps=">, Flags<[CC1Option, DriverOption]>,
-=======
 def save_temps_EQ : Joined<["-", "--"], "save-temps=">, Flags<[CC1Option, NoXarchOption]>,
->>>>>>> 1d0d5657
   HelpText<"Save intermediate compilation results.">;
 def save_temps : Flag<["-", "--"], "save-temps">, Flags<[NoXarchOption]>,
   Alias<save_temps_EQ>, AliasArgs<["cwd"]>,
@@ -3387,10 +3337,9 @@
 def stdlibxx_isystem : JoinedOrSeparate<["-"], "stdlib++-isystem">,
   Group<clang_i_Group>,
   HelpText<"Use directory as the C++ standard library include path">,
-<<<<<<< HEAD
-  Flags<[DriverOption]>, MetaVarName<"<directory>">;
+  Flags<[NoXarchOption]>, MetaVarName<"<directory>">;
 #if INTEL_CUSTOMIZATION
-def strict_ansi : Flag<["-"], "strict-ansi">, Flags<[DriverOption]>,
+def strict_ansi : Flag<["-"], "strict-ansi">, Flags<[NoXarchOption]>,
   HelpText<"strict ANSI conformance dialect">;
 def : Flag<["-"], "strict_ansi">, Alias<strict_ansi>;
 def use_msasm : Flag<["-"], "use-msasm">, Alias<fasm_blocks>,
@@ -3398,9 +3347,6 @@
   " within a C or C++ file">;
 def : Flag<["-"], "use_msasm">, Alias<fasm_blocks>;
 #endif // INTEL_CUSTOMIZATION
-=======
-  Flags<[NoXarchOption]>, MetaVarName<"<directory>">;
->>>>>>> 1d0d5657
 def unwindlib_EQ : Joined<["-", "--"], "unwindlib=">, Flags<[CC1Option]>,
   HelpText<"Unwind library to use">, Values<"libgcc,unwindlib,platform">;
 def sub__library : JoinedOrSeparate<["-"], "sub_library">;
@@ -3444,11 +3390,10 @@
 def u : JoinedOrSeparate<["-"], "u">, Group<u_Group>;
 def v : Flag<["-"], "v">, Flags<[CC1Option, CoreOption]>,
   HelpText<"Show commands to run and use verbose output">;
-<<<<<<< HEAD
 #if INTEL_CUSTOMIZATION
-def HASH_x : Flag<["-"], "#x">, Flags<[DriverOption]>,
+def HASH_x : Flag<["-"], "#x">, Flags<[NoXarchOption]>,
   HelpText<"Show commands to run and use verbose output">;
-def unroll : Joined<["-"], "unroll">, Flags<[DriverOption]>,
+def unroll : Joined<["-"], "unroll">, Flags<[NoXarchOption]>,
   HelpText<"Set maximum number of times to unroll loops.  Omit n to use "
   "default heuristics.  Use 0 to disable the loop unroller.">;
 def unroll_EQ : Joined<["-"], "unroll=">, Alias<unroll>;
@@ -3458,10 +3403,7 @@
 def Zp : Flag<["-"], "Zp">, Alias<fpack_struct_EQ>, AliasArgs<["1"]>;
 def Zp_EQ : Joined<["-"], "Zp">, Alias<fpack_struct_EQ>;
 #endif // INTEL_CUSTOMIZATION
-def verify_debug_info : Flag<["--"], "verify-debug-info">, Flags<[DriverOption]>,
-=======
 def verify_debug_info : Flag<["--"], "verify-debug-info">, Flags<[NoXarchOption]>,
->>>>>>> 1d0d5657
   HelpText<"Verify the binary representation of debug output">;
 def weak_l : Joined<["-"], "weak-l">, Flags<[LinkerInput]>;
 def weak__framework : Separate<["-"], "weak_framework">, Flags<[LinkerInput]>;
@@ -3995,7 +3937,7 @@
 
 #if INTEL_CUSTOMIZATION
 // -q Intel options
-def qopt_assume_no_loop_carried_dep_EQ : Joined<["-"], "qopt-assume-no-loop-carried-dep=">, Values<"0,1,2">, Flags<[DriverOption]>, HelpText<"Set a level of "
+def qopt_assume_no_loop_carried_dep_EQ : Joined<["-"], "qopt-assume-no-loop-carried-dep=">, Values<"0,1,2">, Flags<[NoXarchOption]>, HelpText<"Set a level of "
   "performance tuning for loops.  0 - The compiler does not assume there is "
   "loop-carried dependencies (default).  1 - Assume there are no loop-carried "
   "dependencies for innermost loops.  2 - Assume there are no loop-carried "
@@ -4006,9 +3948,9 @@
   HelpText<"Control the generation of jump tables">;
 def qno_opt_jump_tables : Flag<["-"], "qno-opt-jump-tables">,Alias<fno_jump_tables>,
   HelpText<"Do not use jump tables for lowering switches">;
-def qopt_matmul : Flag<["-"], "qopt-matmul">, Flags<[DriverOption]>,
+def qopt_matmul : Flag<["-"], "qopt-matmul">, Flags<[NoXarchOption]>,
   HelpText<"Enables compiler-generated Matrix Multiply (matmul) library call">;
-def qno_opt_matmul : Flag<["-"], "qno-opt-matmul">, Flags<[DriverOption]>,
+def qno_opt_matmul : Flag<["-"], "qno-opt-matmul">, Flags<[NoXarchOption]>,
   HelpText<"Disables compiler-generated Matrix Multiply (matmul) library call">;
 def qopt_mem_layout_trans_EQ : Joined<["-"], "qopt-mem-layout-trans=">, Values<"0,1,2,3">,
   HelpText<"Control the level of memory layout transformations performed by the compiler">;
@@ -4017,10 +3959,10 @@
 def qno_opt_mem_layout_trans : Flag<["-"], "qno-opt-mem-layout-trans">, Alias<qopt_mem_layout_trans_EQ>,
   AliasArgs<["0"]>, HelpText<"Disable memory layout transformations">;
 def qopt_multiple_gather_scatter_by_shuffles : Flag<["-"], "qopt-multiple-gather-scatter-by-shuffles">,
-  Flags<[DriverOption]>,
+  Flags<[NoXarchOption]>,
   HelpText<"Enables the optimization for multiple adjacent gather/scatter type vector memory references">;
 def qno_opt_multiple_gather_scatter_by_shuffles : Flag<["-"], "qno-opt-multiple-gather-scatter-by-shuffles">,
-  Flags<[DriverOption]>,
+  Flags<[NoXarchOption]>,
   HelpText<"Disables the optimization for multiple adjacent gather/scatter type vector memory references">;
 def qopt_report_EQ : Joined<["-"], "qopt-report=">, Values<"min,med,max">,
   HelpText<"Generate an optimization report, min, med or max.">;
@@ -5356,7 +5298,7 @@
 
 #if INTEL_CUSTOMIZATION
 class CLCommaJoined<string name> : Option<["/", "-"], name, KIND_COMMAJOINED>,
-  Group<cl_Group>, Flags<[CLOption, DriverOption]>;
+  Group<cl_Group>, Flags<[CLOption, NoXarchOption]>;
 #endif // INTEL_CUSTOMIZATION
 
 // Aliases:
