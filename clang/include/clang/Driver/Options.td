//===--- Options.td - Options for clang -----------------------------------===//
//
//                     The LLVM Compiler Infrastructure
//
// This file is distributed under the University of Illinois Open Source
// License. See LICENSE.TXT for details.
//
//===----------------------------------------------------------------------===//
//
//  This file defines the options accepted by clang.
//
//===----------------------------------------------------------------------===//

// Include the common option parsing interfaces.
include "llvm/Option/OptParser.td"

/////////
// Flags

// DriverOption - The option is a "driver" option, and should not be forwarded
// to other tools.
def DriverOption : OptionFlag;

// LinkerInput - The option is a linker input.
def LinkerInput : OptionFlag;

// NoArgumentUnused - Don't report argument unused warnings for this option; this
// is useful for options like -static or -dynamic which a user may always end up
// passing, even if the platform defaults to (or only supports) that option.
def NoArgumentUnused : OptionFlag;

// Unsupported - The option is unsupported, and the driver will reject command
// lines that use it.
def Unsupported : OptionFlag;

// Ignored - The option is unsupported, and the driver will silently ignore it.
def Ignored : OptionFlag;

// CoreOption - This is considered a "core" Clang option, available in both
// clang and clang-cl modes.
def CoreOption : OptionFlag;

// CLOption - This is a cl.exe compatibility option. Options with this flag
// are made available when the driver is running in CL compatibility mode.
def CLOption : OptionFlag;

// CC1Option - This option should be accepted by clang -cc1.
def CC1Option : OptionFlag;

// CC1AsOption - This option should be accepted by clang -cc1as.
def CC1AsOption : OptionFlag;

// NoDriverOption - This option should not be accepted by the driver.
def NoDriverOption : OptionFlag;

// A short name to show in documentation. The name will be interpreted as rST.
class DocName<string name> { string DocName = name; }

// A brief description to show in documentation, interpreted as rST.
class DocBrief<code descr> { code DocBrief = descr; }

// Indicates that this group should be flattened into its parent when generating
// documentation.
class DocFlatten { bit DocFlatten = 1; }

// Indicates that this warning is ignored, but accepted with a warning for
// GCC compatibility.
class IgnoredGCCCompat : Flags<[HelpHidden]> {}

/////////
// Groups

def Action_Group : OptionGroup<"<action group>">, DocName<"Actions">,
                   DocBrief<[{The action to perform on the input.}]>;

// Meta-group for options which are only used for compilation,
// and not linking etc.
def CompileOnly_Group : OptionGroup<"<CompileOnly group>">,
                        DocName<"Compilation flags">, DocBrief<[{
Flags controlling the behavior of Clang during compilation. These flags have
no effect during actions that do not perform compilation.}]>;

def Preprocessor_Group : OptionGroup<"<Preprocessor group>">,
                         Group<CompileOnly_Group>,
                         DocName<"Preprocessor flags">, DocBrief<[{
Flags controlling the behavior of the Clang preprocessor.}]>;

def IncludePath_Group : OptionGroup<"<I/i group>">, Group<Preprocessor_Group>,
                        DocName<"Include path management">,
                        DocBrief<[{
Flags controlling how ``#include``\s are resolved to files.}]>;

def I_Group : OptionGroup<"<I group>">, Group<IncludePath_Group>, DocFlatten;
def i_Group : OptionGroup<"<i group>">, Group<IncludePath_Group>, DocFlatten;
def clang_i_Group : OptionGroup<"<clang i group>">, Group<i_Group>, DocFlatten;

def M_Group : OptionGroup<"<M group>">, Group<Preprocessor_Group>,
              DocName<"Dependency file generation">, DocBrief<[{
Flags controlling generation of a dependency file for ``make``-like build
systems.}]>;

def d_Group : OptionGroup<"<d group>">, Group<Preprocessor_Group>,
              DocName<"Dumping preprocessor state">, DocBrief<[{
Flags allowing the state of the preprocessor to be dumped in various ways.}]>;

def Diag_Group : OptionGroup<"<W/R group>">, Group<CompileOnly_Group>,
                 DocName<"Diagnostic flags">, DocBrief<[{
Flags controlling which warnings, errors, and remarks Clang will generate.
See the :doc:`full list of warning and remark flags <DiagnosticsReference>`.}]>;

def R_Group : OptionGroup<"<R group>">, Group<Diag_Group>, DocFlatten;
def R_value_Group : OptionGroup<"<R (with value) group>">, Group<R_Group>,
                    DocFlatten;
def W_Group : OptionGroup<"<W group>">, Group<Diag_Group>, DocFlatten;
def W_value_Group : OptionGroup<"<W (with value) group>">, Group<W_Group>,
                    DocFlatten;

def f_Group : OptionGroup<"<f group>">, Group<CompileOnly_Group>,
              DocName<"Target-independent compilation options">;

def f_clang_Group : OptionGroup<"<f (clang-only) group>">,
                    Group<CompileOnly_Group>, DocFlatten;
def pedantic_Group : OptionGroup<"<pedantic group>">, Group<f_Group>,
                     DocFlatten;
def opencl_Group : OptionGroup<"<opencl group>">, Group<f_Group>,
                   DocName<"OpenCL flags">;

def m_Group : OptionGroup<"<m group>">, Group<CompileOnly_Group>,
              DocName<"Target-dependent compilation options">;

// Feature groups - these take command line options that correspond directly to
// target specific features and can be translated directly from command line
// options.
def m_aarch64_Features_Group : OptionGroup<"<aarch64 features group>">,
                               Group<m_Group>, DocName<"AARCH64">;
def m_amdgpu_Features_Group : OptionGroup<"<amdgpu features group>">,
                              Group<m_Group>, DocName<"AMDGPU">;
def m_arm_Features_Group : OptionGroup<"<arm features group>">,
                           Group<m_Group>, DocName<"ARM">;
def m_hexagon_Features_Group : OptionGroup<"<hexagon features group>">,
                               Group<m_Group>, DocName<"Hexagon">;
// The features added by this group will not be added to target features.
// These are explicitly handled.
def m_hexagon_Features_HVX_Group : OptionGroup<"<hexagon features group>">,
                                   Group<m_Group>, DocName<"Hexagon">;
def m_ppc_Features_Group : OptionGroup<"<ppc features group>">,
                           Group<m_Group>, DocName<"PowerPC">;
def m_wasm_Features_Group : OptionGroup<"<wasm features group>">,
                            Group<m_Group>, DocName<"WebAssembly">;
def m_x86_Features_Group : OptionGroup<"<x86 features group>">,
                           Group<m_Group>, Flags<[CoreOption]>, DocName<"X86">;

def m_libc_Group : OptionGroup<"<m libc group>">, Group<m_Group>,
                   Flags<[HelpHidden]>;

def O_Group : OptionGroup<"<O group>">, Group<CompileOnly_Group>,
              DocName<"Optimization level">, DocBrief<[{
Flags controlling how much optimization should be performed.}]>;

def DebugInfo_Group : OptionGroup<"<g group>">, Group<CompileOnly_Group>,
                      DocName<"Debug information generation">, DocBrief<[{
Flags controlling how much and what kind of debug information should be
generated.}]>;

def g_Group : OptionGroup<"<g group>">, Group<DebugInfo_Group>,
              DocName<"Kind and level of debug information">;
def gN_Group : OptionGroup<"<gN group>">, Group<g_Group>,
               DocName<"Debug level">;
def ggdbN_Group : OptionGroup<"<ggdbN group>">, Group<gN_Group>, DocFlatten;
def gTune_Group : OptionGroup<"<gTune group>">, Group<g_Group>,
                  DocName<"Debugger to tune debug information for">;
def g_flags_Group : OptionGroup<"<g flags group>">, Group<DebugInfo_Group>,
                    DocName<"Debug information flags">;

def StaticAnalyzer_Group : OptionGroup<"<Static analyzer group>">,
                           DocName<"Static analyzer flags">, DocBrief<[{
Flags controlling the behavior of the Clang Static Analyzer.}]>;

// gfortran options that we recognize in the driver and pass along when
// invoking GCC to compile Fortran code.
def gfortran_Group : OptionGroup<"<gfortran group>">,
                     DocName<"Fortran compilation flags">, DocBrief<[{
Flags that will be passed onto the ``gfortran`` compiler when Clang is given
a Fortran input.}]>;

def Link_Group : OptionGroup<"<T/e/s/t/u group>">, DocName<"Linker flags">,
                 DocBrief<[{Flags that are passed on to the linker}]>;
def T_Group : OptionGroup<"<T group>">, Group<Link_Group>, DocFlatten;
def u_Group : OptionGroup<"<u group>">, Group<Link_Group>, DocFlatten;

def reserved_lib_Group : OptionGroup<"<reserved libs group>">,
                         Flags<[Unsupported]>;

// Temporary groups for clang options which we know we don't support,
// but don't want to verbosely warn the user about.
def clang_ignored_f_Group : OptionGroup<"<clang ignored f group>">,
  Group<f_Group>, Flags<[Ignored]>;
def clang_ignored_m_Group : OptionGroup<"<clang ignored m group>">,
  Group<m_Group>, Flags<[Ignored]>;

// Group for clang options in the process of deprecation.
// Please include the version that deprecated the flag as comment to allow
// easier garbage collection.
def clang_ignored_legacy_options_Group : OptionGroup<"<clang legacy flags>">,
  Group<f_Group>, Flags<[Ignored]>;

// Retired with clang-5.0
def : Flag<["-"], "fslp-vectorize-aggressive">, Group<clang_ignored_legacy_options_Group>;
def : Flag<["-"], "fno-slp-vectorize-aggressive">, Group<clang_ignored_legacy_options_Group>;

// Group that ignores all gcc optimizations that won't be implemented
def clang_ignored_gcc_optimization_f_Group : OptionGroup<
  "<clang_ignored_gcc_optimization_f_Group>">, Group<f_Group>, Flags<[Ignored]>;

/////////
// Options

// The internal option ID must be a valid C++ identifier and results in a
// clang::driver::options::OPT_XX enum constant for XX.
//
// We want to unambiguously be able to refer to options from the driver source
// code, for this reason the option name is mangled into an ID. This mangling
// isn't guaranteed to have an inverse, but for practical purposes it does.
//
// The mangling scheme is to ignore the leading '-', and perform the following
// substitutions:
//   _ => __
//   - => _
//   / => _SLASH
//   # => _HASH
//   ? => _QUESTION
//   , => _COMMA
//   = => _EQ
//   C++ => CXX
//   . => _

// Developer Driver Options

def internal_Group : OptionGroup<"<clang internal options>">, Flags<[HelpHidden]>;
def internal_driver_Group : OptionGroup<"<clang driver internal options>">,
  Group<internal_Group>, HelpText<"DRIVER OPTIONS">;
def internal_debug_Group :
  OptionGroup<"<clang debug/development internal options>">,
  Group<internal_Group>, HelpText<"DEBUG/DEVELOPMENT OPTIONS">;

class InternalDriverOpt : Group<internal_driver_Group>,
  Flags<[DriverOption, HelpHidden]>;
def driver_mode : Joined<["--"], "driver-mode=">, Group<internal_driver_Group>,
  Flags<[CoreOption, DriverOption, HelpHidden]>,
  HelpText<"Set the driver mode to either 'gcc', 'g++', 'cpp', or 'cl'">;
def rsp_quoting : Joined<["--"], "rsp-quoting=">, Group<internal_driver_Group>,
  Flags<[CoreOption, DriverOption, HelpHidden]>,
  HelpText<"Set the rsp quoting to either 'posix', or 'windows'">;
def ccc_gcc_name : Separate<["-"], "ccc-gcc-name">, InternalDriverOpt,
  HelpText<"Name for native GCC compiler">,
  MetaVarName<"<gcc-path>">;
def ccc_pch_is_pch : Flag<["-"], "ccc-pch-is-pch">, InternalDriverOpt,
  HelpText<"Use lazy PCH for precompiled headers">;
def ccc_pch_is_pth : Flag<["-"], "ccc-pch-is-pth">, InternalDriverOpt,
  HelpText<"Use pretokenized headers for precompiled headers">;

class InternalDebugOpt : Group<internal_debug_Group>,
  Flags<[DriverOption, HelpHidden, CoreOption]>;
def ccc_install_dir : Separate<["-"], "ccc-install-dir">, InternalDebugOpt,
  HelpText<"Simulate installation in the given directory">;
def ccc_print_phases : Flag<["-"], "ccc-print-phases">, InternalDebugOpt,
  HelpText<"Dump list of actions to perform">;
def ccc_print_bindings : Flag<["-"], "ccc-print-bindings">, InternalDebugOpt,
  HelpText<"Show bindings of tools to actions">;

def ccc_arcmt_check : Flag<["-"], "ccc-arcmt-check">, InternalDriverOpt,
  HelpText<"Check for ARC migration issues that need manual handling">;
def ccc_arcmt_modify : Flag<["-"], "ccc-arcmt-modify">, InternalDriverOpt,
  HelpText<"Apply modifications to files to conform to ARC">;
def ccc_arcmt_migrate : Separate<["-"], "ccc-arcmt-migrate">, InternalDriverOpt,
  HelpText<"Apply modifications and produces temporary files that conform to ARC">;
def arcmt_migrate_report_output : Separate<["-"], "arcmt-migrate-report-output">,
  HelpText<"Output path for the plist report">,  Flags<[CC1Option]>;
def arcmt_migrate_emit_arc_errors : Flag<["-"], "arcmt-migrate-emit-errors">,
  HelpText<"Emit ARC errors even if the migrator can fix them">,
  Flags<[CC1Option]>;
def gen_reproducer: Flag<["-"], "gen-reproducer">, InternalDebugOpt,
  HelpText<"Auto-generates preprocessed source files and a reproduction script">;

def _migrate : Flag<["--"], "migrate">, Flags<[DriverOption]>,
  HelpText<"Run the migrator">;
def ccc_objcmt_migrate : Separate<["-"], "ccc-objcmt-migrate">,
  InternalDriverOpt,
  HelpText<"Apply modifications and produces temporary files to migrate to "
   "modern ObjC syntax">;
def objcmt_migrate_literals : Flag<["-"], "objcmt-migrate-literals">, Flags<[CC1Option]>,
  HelpText<"Enable migration to modern ObjC literals">;
def objcmt_migrate_subscripting : Flag<["-"], "objcmt-migrate-subscripting">, Flags<[CC1Option]>,
  HelpText<"Enable migration to modern ObjC subscripting">;
def objcmt_migrate_property : Flag<["-"], "objcmt-migrate-property">, Flags<[CC1Option]>,
  HelpText<"Enable migration to modern ObjC property">;
def objcmt_migrate_all : Flag<["-"], "objcmt-migrate-all">, Flags<[CC1Option]>,
  HelpText<"Enable migration to modern ObjC">;
def objcmt_migrate_readonly_property : Flag<["-"], "objcmt-migrate-readonly-property">, Flags<[CC1Option]>,
  HelpText<"Enable migration to modern ObjC readonly property">;
def objcmt_migrate_readwrite_property : Flag<["-"], "objcmt-migrate-readwrite-property">, Flags<[CC1Option]>,
  HelpText<"Enable migration to modern ObjC readwrite property">;
def objcmt_migrate_property_dot_syntax : Flag<["-"], "objcmt-migrate-property-dot-syntax">, Flags<[CC1Option]>,
  HelpText<"Enable migration of setter/getter messages to property-dot syntax">;
def objcmt_migrate_annotation : Flag<["-"], "objcmt-migrate-annotation">, Flags<[CC1Option]>,
  HelpText<"Enable migration to property and method annotations">;
def objcmt_migrate_instancetype : Flag<["-"], "objcmt-migrate-instancetype">, Flags<[CC1Option]>,
  HelpText<"Enable migration to infer instancetype for method result type">;
def objcmt_migrate_nsmacros : Flag<["-"], "objcmt-migrate-ns-macros">, Flags<[CC1Option]>,
  HelpText<"Enable migration to NS_ENUM/NS_OPTIONS macros">;
def objcmt_migrate_protocol_conformance : Flag<["-"], "objcmt-migrate-protocol-conformance">, Flags<[CC1Option]>,
  HelpText<"Enable migration to add protocol conformance on classes">;
def objcmt_atomic_property : Flag<["-"], "objcmt-atomic-property">, Flags<[CC1Option]>,
  HelpText<"Make migration to 'atomic' properties">;
def objcmt_returns_innerpointer_property : Flag<["-"], "objcmt-returns-innerpointer-property">, Flags<[CC1Option]>,
  HelpText<"Enable migration to annotate property with NS_RETURNS_INNER_POINTER">;
def objcmt_ns_nonatomic_iosonly: Flag<["-"], "objcmt-ns-nonatomic-iosonly">, Flags<[CC1Option]>,
  HelpText<"Enable migration to use NS_NONATOMIC_IOSONLY macro for setting property's 'atomic' attribute">;
def objcmt_migrate_designated_init : Flag<["-"], "objcmt-migrate-designated-init">, Flags<[CC1Option]>,
  HelpText<"Enable migration to infer NS_DESIGNATED_INITIALIZER for initializer methods">;
def objcmt_whitelist_dir_path: Joined<["-"], "objcmt-whitelist-dir-path=">, Flags<[CC1Option]>,
  HelpText<"Only modify files with a filename contained in the provided directory path">;
// The misspelt "white-list" [sic] alias is due for removal.
def : Joined<["-"], "objcmt-white-list-dir-path=">, Flags<[CC1Option]>,
    Alias<objcmt_whitelist_dir_path>;

// Make sure all other -ccc- options are rejected.
def ccc_ : Joined<["-"], "ccc-">, Group<internal_Group>, Flags<[Unsupported]>;

// Standard Options

def _HASH_HASH_HASH : Flag<["-"], "###">, Flags<[DriverOption, CoreOption]>,
    HelpText<"Print (but do not run) the commands to run for this compilation">;
def _DASH_DASH : Option<["--"], "", KIND_REMAINING_ARGS>,
    Flags<[DriverOption, CoreOption]>;
def A : JoinedOrSeparate<["-"], "A">, Flags<[RenderJoined]>, Group<gfortran_Group>;
def B : JoinedOrSeparate<["-"], "B">, MetaVarName<"<dir>">,
    HelpText<"Add <dir> to search path for binaries and object files used implicitly">;
def CC : Flag<["-"], "CC">, Flags<[CC1Option]>, Group<Preprocessor_Group>,
    HelpText<"Include comments from within macros in preprocessed output">;
def C : Flag<["-"], "C">, Flags<[CC1Option]>, Group<Preprocessor_Group>,
    HelpText<"Include comments in preprocessed output">;
def D : JoinedOrSeparate<["-"], "D">, Group<Preprocessor_Group>,
    Flags<[CC1Option]>, MetaVarName<"<macro>=<value>">,
    HelpText<"Define <macro> to <value> (or 1 if <value> omitted)">;
def E : Flag<["-"], "E">, Flags<[DriverOption,CC1Option]>, Group<Action_Group>,
    HelpText<"Only run the preprocessor">;
def F : JoinedOrSeparate<["-"], "F">, Flags<[RenderJoined,CC1Option]>,
    HelpText<"Add directory to framework include search path">;
def G : JoinedOrSeparate<["-"], "G">, Flags<[DriverOption]>, Group<m_Group>,
    MetaVarName<"<size>">, HelpText<"Put objects of at most <size> bytes "
    "into small data section (MIPS / Hexagon)">;
def G_EQ : Joined<["-"], "G=">, Flags<[DriverOption]>, Group<m_Group>, Alias<G>;
def H : Flag<["-"], "H">, Flags<[CC1Option]>, Group<Preprocessor_Group>,
    HelpText<"Show header includes and nesting depth">;
def I_ : Flag<["-"], "I-">, Group<I_Group>,
    HelpText<"Restrict all prior -I flags to double-quoted inclusion and "
             "remove current directory from include path">;
def I : JoinedOrSeparate<["-"], "I">, Group<I_Group>,
    Flags<[CC1Option,CC1AsOption]>, MetaVarName<"<dir>">,
    HelpText<"Add directory to include search path">;
def L : JoinedOrSeparate<["-"], "L">, Flags<[RenderJoined]>, Group<Link_Group>,
    MetaVarName<"<dir>">, HelpText<"Add directory to library search path">;
def MD : Flag<["-"], "MD">, Group<M_Group>,
    HelpText<"Write a depfile containing user and system headers">;
def MMD : Flag<["-"], "MMD">, Group<M_Group>,
    HelpText<"Write a depfile containing user headers">;
def M : Flag<["-"], "M">, Group<M_Group>,
    HelpText<"Like -MD, but also implies -E and writes to stdout by default">;
def MM : Flag<["-"], "MM">, Group<M_Group>,
    HelpText<"Like -MMD, but also implies -E and writes to stdout by default">;
def MF : JoinedOrSeparate<["-"], "MF">, Group<M_Group>,
    HelpText<"Write depfile output from -MMD, -MD, -MM, or -M to <file>">,
    MetaVarName<"<file>">;
def MG : Flag<["-"], "MG">, Group<M_Group>, Flags<[CC1Option]>,
    HelpText<"Add missing headers to depfile">;
def MJ : JoinedOrSeparate<["-"], "MJ">, Group<M_Group>,
    HelpText<"Write a compilation database entry per input">;
def MP : Flag<["-"], "MP">, Group<M_Group>, Flags<[CC1Option]>,
    HelpText<"Create phony target for each dependency (other than main file)">;
def MQ : JoinedOrSeparate<["-"], "MQ">, Group<M_Group>, Flags<[CC1Option]>,
    HelpText<"Specify name of main file output to quote in depfile">;
def MT : JoinedOrSeparate<["-"], "MT">, Group<M_Group>, Flags<[CC1Option]>,
    HelpText<"Specify name of main file output in depfile">;
def MV : Flag<["-"], "MV">, Group<M_Group>, Flags<[CC1Option]>,
    HelpText<"Use NMake/Jom format for the depfile">;
def Mach : Flag<["-"], "Mach">, Group<Link_Group>;
def O0 : Flag<["-"], "O0">, Group<O_Group>, Flags<[CC1Option, HelpHidden]>;
def O4 : Flag<["-"], "O4">, Group<O_Group>, Flags<[CC1Option, HelpHidden]>;
def ObjCXX : Flag<["-"], "ObjC++">, Flags<[DriverOption]>,
  HelpText<"Treat source input files as Objective-C++ inputs">;
def ObjC : Flag<["-"], "ObjC">, Flags<[DriverOption]>,
  HelpText<"Treat source input files as Objective-C inputs">;
def O : Joined<["-"], "O">, Group<O_Group>, Flags<[CC1Option]>;
def O_flag : Flag<["-"], "O">, Flags<[CC1Option]>, Alias<O>, AliasArgs<["2"]>;
def Ofast : Joined<["-"], "Ofast">, Group<O_Group>, Flags<[CC1Option]>;
def P : Flag<["-"], "P">, Flags<[CC1Option]>, Group<Preprocessor_Group>,
  HelpText<"Disable linemarker output in -E mode">;
def Qn : Flag<["-"], "Qn">, IgnoredGCCCompat;
def Qunused_arguments : Flag<["-"], "Qunused-arguments">, Flags<[DriverOption, CoreOption]>,
  HelpText<"Don't emit warning for unused driver arguments">;
def Q : Flag<["-"], "Q">, IgnoredGCCCompat;
def Rpass_EQ : Joined<["-"], "Rpass=">, Group<R_value_Group>, Flags<[CC1Option]>,
  HelpText<"Report transformations performed by optimization passes whose "
           "name matches the given POSIX regular expression">;
def Rpass_missed_EQ : Joined<["-"], "Rpass-missed=">, Group<R_value_Group>,
  Flags<[CC1Option]>,
  HelpText<"Report missed transformations by optimization passes whose "
           "name matches the given POSIX regular expression">;
def Rpass_analysis_EQ : Joined<["-"], "Rpass-analysis=">, Group<R_value_Group>,
  Flags<[CC1Option]>,
  HelpText<"Report transformation analysis from optimization passes whose "
           "name matches the given POSIX regular expression">;
def R_Joined : Joined<["-"], "R">, Group<R_Group>, Flags<[CC1Option, CoreOption]>,
  MetaVarName<"<remark>">, HelpText<"Enable the specified remark">;
def S : Flag<["-"], "S">, Flags<[DriverOption,CC1Option]>, Group<Action_Group>,
  HelpText<"Only run preprocess and compilation steps">;
def Tbss : JoinedOrSeparate<["-"], "Tbss">, Group<T_Group>,
  MetaVarName<"<addr>">, HelpText<"Set starting address of BSS to <addr>">;
def Tdata : JoinedOrSeparate<["-"], "Tdata">, Group<T_Group>,
  MetaVarName<"<addr>">, HelpText<"Set starting address of BSS to <addr>">;
def Ttext : JoinedOrSeparate<["-"], "Ttext">, Group<T_Group>,
  MetaVarName<"<addr>">, HelpText<"Set starting address of BSS to <addr>">;
def T : JoinedOrSeparate<["-"], "T">, Group<T_Group>,
  MetaVarName<"<script>">, HelpText<"Specify <script> as linker script">;
def U : JoinedOrSeparate<["-"], "U">, Group<Preprocessor_Group>,
  Flags<[CC1Option]>, MetaVarName<"<macro>">, HelpText<"Undefine macro <macro>">;
def V : JoinedOrSeparate<["-"], "V">, Flags<[DriverOption, Unsupported]>;
def Wa_COMMA : CommaJoined<["-"], "Wa,">,
  HelpText<"Pass the comma separated arguments in <arg> to the assembler">,
  MetaVarName<"<arg>">;
def Wall : Flag<["-"], "Wall">, Group<W_Group>, Flags<[CC1Option, HelpHidden]>;
def WCL4 : Flag<["-"], "WCL4">, Group<W_Group>, Flags<[CC1Option, HelpHidden]>;
def Wdeprecated : Flag<["-"], "Wdeprecated">, Group<W_Group>, Flags<[CC1Option]>,
  HelpText<"Enable warnings for deprecated constructs and define __DEPRECATED">;
def Wno_deprecated : Flag<["-"], "Wno-deprecated">, Group<W_Group>, Flags<[CC1Option]>;
def Wl_COMMA : CommaJoined<["-"], "Wl,">, Flags<[LinkerInput, RenderAsInput]>,
  HelpText<"Pass the comma separated arguments in <arg> to the linker">,
  MetaVarName<"<arg>">, Group<Link_Group>;
// FIXME: This is broken; these should not be Joined arguments.
def Wno_nonportable_cfstrings : Joined<["-"], "Wno-nonportable-cfstrings">, Group<W_Group>,
  Flags<[CC1Option]>;
def Wnonportable_cfstrings : Joined<["-"], "Wnonportable-cfstrings">, Group<W_Group>,
  Flags<[CC1Option]>;
def Wp_COMMA : CommaJoined<["-"], "Wp,">,
  HelpText<"Pass the comma separated arguments in <arg> to the preprocessor">,
  MetaVarName<"<arg>">, Group<Preprocessor_Group>;
def Wwrite_strings : Flag<["-"], "Wwrite-strings">, Group<W_Group>, Flags<[CC1Option, HelpHidden]>;
def Wno_write_strings : Flag<["-"], "Wno-write-strings">, Group<W_Group>, Flags<[CC1Option, HelpHidden]>;
def W_Joined : Joined<["-"], "W">, Group<W_Group>, Flags<[CC1Option, CoreOption]>,
  MetaVarName<"<warning>">, HelpText<"Enable the specified warning">;
def Xanalyzer : Separate<["-"], "Xanalyzer">,
  HelpText<"Pass <arg> to the static analyzer">, MetaVarName<"<arg>">,
  Group<StaticAnalyzer_Group>;
def Xarch__ : JoinedAndSeparate<["-"], "Xarch_">, Flags<[DriverOption]>;
def Xassembler : Separate<["-"], "Xassembler">,
  HelpText<"Pass <arg> to the assembler">, MetaVarName<"<arg>">,
  Group<CompileOnly_Group>;
def Xclang : Separate<["-"], "Xclang">,
  HelpText<"Pass <arg> to the clang compiler">, MetaVarName<"<arg>">,
  Flags<[DriverOption, CoreOption]>, Group<CompileOnly_Group>;
def Xcuda_fatbinary : Separate<["-"], "Xcuda-fatbinary">,
  HelpText<"Pass <arg> to fatbinary invocation">, MetaVarName<"<arg>">;
def Xcuda_ptxas : Separate<["-"], "Xcuda-ptxas">,
  HelpText<"Pass <arg> to the ptxas assembler">, MetaVarName<"<arg>">;
def Xopenmp_target : Separate<["-"], "Xopenmp-target">,
  HelpText<"Pass <arg> to the target offloading toolchain.">, MetaVarName<"<arg>">;
def Xopenmp_target_EQ : JoinedAndSeparate<["-"], "Xopenmp-target=">,
  HelpText<"Pass <arg> to the specified target offloading toolchain. The triple that identifies the toolchain must be provided after the equals sign.">, MetaVarName<"<arg>">;
def z : Separate<["-"], "z">, Flags<[LinkerInput, RenderAsInput]>,
  HelpText<"Pass -z <arg> to the linker">, MetaVarName<"<arg>">,
  Group<Link_Group>;
def Xlinker : Separate<["-"], "Xlinker">, Flags<[LinkerInput, RenderAsInput]>,
  HelpText<"Pass <arg> to the linker">, MetaVarName<"<arg>">,
  Group<Link_Group>;
def Xpreprocessor : Separate<["-"], "Xpreprocessor">, Group<Preprocessor_Group>,
  HelpText<"Pass <arg> to the preprocessor">, MetaVarName<"<arg>">;
def X_Flag : Flag<["-"], "X">, Group<Link_Group>;
def X_Joined : Joined<["-"], "X">, IgnoredGCCCompat;
def Z_Flag : Flag<["-"], "Z">, Group<Link_Group>;
// FIXME: All we do with this is reject it. Remove.
def Z_Joined : Joined<["-"], "Z">;
def all__load : Flag<["-"], "all_load">;
def allowable__client : Separate<["-"], "allowable_client">;
def ansi : Flag<["-", "--"], "ansi">;
def arch__errors__fatal : Flag<["-"], "arch_errors_fatal">;
def arch : Separate<["-"], "arch">, Flags<[DriverOption]>;
def arch__only : Separate<["-"], "arch_only">;
def a : Joined<["-"], "a">;
def autocomplete : Joined<["--"], "autocomplete=">;
def bind__at__load : Flag<["-"], "bind_at_load">;
def bundle__loader : Separate<["-"], "bundle_loader">;
def bundle : Flag<["-"], "bundle">;
def b : JoinedOrSeparate<["-"], "b">, Flags<[Unsupported]>;
def cl_opt_disable : Flag<["-"], "cl-opt-disable">, Group<opencl_Group>, Flags<[CC1Option]>,
  HelpText<"OpenCL only. This option disables all optimizations. By default optimizations are enabled.">;
def cl_strict_aliasing : Flag<["-"], "cl-strict-aliasing">, Group<opencl_Group>, Flags<[CC1Option]>,
  HelpText<"OpenCL only. This option is added for compatibility with OpenCL 1.0.">;
def cl_single_precision_constant : Flag<["-"], "cl-single-precision-constant">, Group<opencl_Group>, Flags<[CC1Option]>,
  HelpText<"OpenCL only. Treat double precision floating-point constant as single precision constant.">;
def cl_finite_math_only : Flag<["-"], "cl-finite-math-only">, Group<opencl_Group>, Flags<[CC1Option]>,
  HelpText<"OpenCL only. Allow floating-point optimizations that assume arguments and results are not NaNs or +-Inf.">;
def cl_kernel_arg_info : Flag<["-"], "cl-kernel-arg-info">, Group<opencl_Group>, Flags<[CC1Option]>,
  HelpText<"OpenCL only. Generate kernel argument metadata.">;
def cl_unsafe_math_optimizations : Flag<["-"], "cl-unsafe-math-optimizations">, Group<opencl_Group>, Flags<[CC1Option]>,
  HelpText<"OpenCL only. Allow unsafe floating-point optimizations.  Also implies -cl-no-signed-zeros and -cl-mad-enable.">;
def cl_fast_relaxed_math : Flag<["-"], "cl-fast-relaxed-math">, Group<opencl_Group>, Flags<[CC1Option]>,
  HelpText<"OpenCL only. Sets -cl-finite-math-only and -cl-unsafe-math-optimizations, and defines __FAST_RELAXED_MATH__.">;
def cl_mad_enable : Flag<["-"], "cl-mad-enable">, Group<opencl_Group>, Flags<[CC1Option]>,
  HelpText<"OpenCL only. Allow use of less precise MAD computations in the generated binary.">;
def cl_no_signed_zeros : Flag<["-"], "cl-no-signed-zeros">, Group<opencl_Group>, Flags<[CC1Option]>,
  HelpText<"OpenCL only. Allow use of less precise no signed zeros computations in the generated binary.">;
def cl_std_EQ : Joined<["-"], "cl-std=">, Group<opencl_Group>, Flags<[CC1Option]>,
  HelpText<"OpenCL language standard to compile for.">, Values<"cl,CL,cl1.1,CL1.1,cl1.2,CL1.2,cl2.0,CL2.0">;
def cl_denorms_are_zero : Flag<["-"], "cl-denorms-are-zero">, Group<opencl_Group>, Flags<[CC1Option]>,
  HelpText<"OpenCL only. Allow denormals to be flushed to zero.">;
def cl_fp32_correctly_rounded_divide_sqrt : Flag<["-"], "cl-fp32-correctly-rounded-divide-sqrt">, Group<opencl_Group>, Flags<[CC1Option]>,
  HelpText<"OpenCL only. Specify that single precision floating-point divide and sqrt used in the program source are correctly rounded.">;
def client__name : JoinedOrSeparate<["-"], "client_name">;
def combine : Flag<["-", "--"], "combine">, Flags<[DriverOption, Unsupported]>;
def compatibility__version : JoinedOrSeparate<["-"], "compatibility_version">;
def coverage : Flag<["-", "--"], "coverage">, Flags<[CoreOption]>;
def cpp_precomp : Flag<["-"], "cpp-precomp">, Group<clang_ignored_f_Group>;
def current__version : JoinedOrSeparate<["-"], "current_version">;
def cxx_isystem : JoinedOrSeparate<["-"], "cxx-isystem">, Group<clang_i_Group>,
  HelpText<"Add directory to the C++ SYSTEM include search path">, Flags<[CC1Option]>,
  MetaVarName<"<directory>">;
def c : Flag<["-"], "c">, Flags<[DriverOption]>, Group<Action_Group>,
  HelpText<"Only run preprocess, compile, and assemble steps">;
def cuda_device_only : Flag<["--"], "cuda-device-only">,
  HelpText<"Compile CUDA code for device only">;
def cuda_host_only : Flag<["--"], "cuda-host-only">,
  HelpText<"Compile CUDA code for host only.  Has no effect on non-CUDA "
           "compilations.">;
def cuda_compile_host_device : Flag<["--"], "cuda-compile-host-device">,
  HelpText<"Compile CUDA code for both host and device (default).  Has no "
           "effect on non-CUDA compilations.">;
def cuda_gpu_arch_EQ : Joined<["--"], "cuda-gpu-arch=">, Flags<[DriverOption]>,
  HelpText<"CUDA GPU architecture (e.g. sm_35).  May be specified more than once.">;
def no_cuda_gpu_arch_EQ : Joined<["--"], "no-cuda-gpu-arch=">, Flags<[DriverOption]>,
  HelpText<"Remove GPU architecture (e.g. sm_35) from the list of GPUs to compile for. "
           "'all' resets the list to its default value.">;
def cuda_noopt_device_debug : Flag<["--"], "cuda-noopt-device-debug">,
  HelpText<"Enable device-side debug info generation. Disables ptxas optimizations.">;
def no_cuda_version_check : Flag<["--"], "no-cuda-version-check">,
  HelpText<"Don't error out if the detected version of the CUDA install is "
           "too low for the requested CUDA gpu architecture.">;
def no_cuda_noopt_device_debug : Flag<["--"], "no-cuda-noopt-device-debug">;
def cuda_path_EQ : Joined<["--"], "cuda-path=">, Group<i_Group>,
  HelpText<"CUDA installation path">;
def ptxas_path_EQ : Joined<["--"], "ptxas-path=">, Group<i_Group>,
  HelpText<"Path to ptxas (used for compiling CUDA code)">;
def fcuda_flush_denormals_to_zero : Flag<["-"], "fcuda-flush-denormals-to-zero">,
  Flags<[CC1Option]>, HelpText<"Flush denormal floating point values to zero in CUDA device mode.">;
def fno_cuda_flush_denormals_to_zero : Flag<["-"], "fno-cuda-flush-denormals-to-zero">;
def fcuda_approx_transcendentals : Flag<["-"], "fcuda-approx-transcendentals">,
  Flags<[CC1Option]>, HelpText<"Use approximate transcendental functions">;
def fno_cuda_approx_transcendentals : Flag<["-"], "fno-cuda-approx-transcendentals">;
def dA : Flag<["-"], "dA">, Group<d_Group>;
def dD : Flag<["-"], "dD">, Group<d_Group>, Flags<[CC1Option]>,
  HelpText<"Print macro definitions in -E mode in addition to normal output">;
def dI : Flag<["-"], "dI">, Group<d_Group>, Flags<[CC1Option]>,
  HelpText<"Print include directives in -E mode in addition to normal output">;
def dM : Flag<["-"], "dM">, Group<d_Group>, Flags<[CC1Option]>,
  HelpText<"Print macro definitions in -E mode instead of normal output">;
def dead__strip : Flag<["-"], "dead_strip">;
def dependency_file : Separate<["-"], "dependency-file">, Flags<[CC1Option]>,
  HelpText<"Filename (or -) to write dependency output to">;
def dependency_dot : Separate<["-"], "dependency-dot">, Flags<[CC1Option]>,
  HelpText<"Filename to write DOT-formatted header dependencies to">;
def module_dependency_dir : Separate<["-"], "module-dependency-dir">,
  Flags<[CC1Option]>, HelpText<"Directory to dump module dependencies to">;
def dumpmachine : Flag<["-"], "dumpmachine">;
def dumpspecs : Flag<["-"], "dumpspecs">, Flags<[Unsupported]>;
def dumpversion : Flag<["-"], "dumpversion">;
def dylib__file : Separate<["-"], "dylib_file">;
def dylinker__install__name : JoinedOrSeparate<["-"], "dylinker_install_name">;
def dylinker : Flag<["-"], "dylinker">;
def dynamiclib : Flag<["-"], "dynamiclib">;
def dynamic : Flag<["-"], "dynamic">, Flags<[NoArgumentUnused]>;
def d_Flag : Flag<["-"], "d">, Group<d_Group>;
def d_Joined : Joined<["-"], "d">, Group<d_Group>;
def emit_ast : Flag<["-"], "emit-ast">,
  HelpText<"Emit Clang AST files for source inputs">;
def emit_llvm : Flag<["-"], "emit-llvm">, Flags<[CC1Option]>, Group<Action_Group>,
  HelpText<"Use the LLVM representation for assembler and object files">;
def exported__symbols__list : Separate<["-"], "exported_symbols_list">;
def e : JoinedOrSeparate<["-"], "e">, Group<Link_Group>;
def fPIC : Flag<["-"], "fPIC">, Group<f_Group>;
def fno_PIC : Flag<["-"], "fno-PIC">, Group<f_Group>;
def fPIE : Flag<["-"], "fPIE">, Group<f_Group>;
def fno_PIE : Flag<["-"], "fno-PIE">, Group<f_Group>;
def faccess_control : Flag<["-"], "faccess-control">, Group<f_Group>;
def fallow_unsupported : Flag<["-"], "fallow-unsupported">, Group<f_Group>;
def fapple_kext : Flag<["-"], "fapple-kext">, Group<f_Group>, Flags<[CC1Option]>,
  HelpText<"Use Apple's kernel extensions ABI">;
def fapple_pragma_pack : Flag<["-"], "fapple-pragma-pack">, Group<f_Group>, Flags<[CC1Option]>,
  HelpText<"Enable Apple gcc-compatible #pragma pack handling">;
def shared_libsan : Flag<["-"], "shared-libsan">;
def static_libsan : Flag<["-"], "static-libsan">;
def : Flag<["-"], "shared-libasan">, Alias<shared_libsan>;
def fasm : Flag<["-"], "fasm">, Group<f_Group>;

def fasm_blocks : Flag<["-"], "fasm-blocks">, Group<f_Group>, Flags<[CC1Option]>;
def fno_asm_blocks : Flag<["-"], "fno-asm-blocks">, Group<f_Group>;

def fassume_sane_operator_new : Flag<["-"], "fassume-sane-operator-new">, Group<f_Group>;
def fastcp : Flag<["-"], "fastcp">, Group<f_Group>;
def fastf : Flag<["-"], "fastf">, Group<f_Group>;
def fast : Flag<["-"], "fast">, Group<f_Group>;
def fasynchronous_unwind_tables : Flag<["-"], "fasynchronous-unwind-tables">, Group<f_Group>;

def fdouble_square_bracket_attributes : Flag<[ "-" ], "fdouble-square-bracket-attributes">,
  Group<f_Group>, Flags<[DriverOption, CC1Option]>,
  HelpText<"Enable '[[]]' attributes in all C and C++ language modes">;
def fno_double_square_bracket_attributes : Flag<[ "-" ], "fno-double-square-bracket-attributes">,
  Group<f_Group>, Flags<[DriverOption, CC1Option]>,
  HelpText<"Disable '[[]]' attributes in all C and C++ language modes">;

def fautolink : Flag <["-"], "fautolink">, Group<f_Group>;
def fno_autolink : Flag <["-"], "fno-autolink">, Group<f_Group>,
  Flags<[DriverOption, CC1Option]>,
  HelpText<"Disable generation of linker directives for automatic library linking">;

// C++ Coroutines TS
def fcoroutines_ts : Flag <["-"], "fcoroutines-ts">, Group<f_Group>,
  Flags<[DriverOption, CC1Option]>,
  HelpText<"Enable support for the C++ Coroutines TS">;
def fno_coroutines_ts : Flag <["-"], "fno-coroutines-ts">, Group<f_Group>,
  Flags<[DriverOption]>;

def fembed_bitcode_EQ : Joined<["-"], "fembed-bitcode=">,
    Group<f_Group>, Flags<[DriverOption, CC1Option]>, MetaVarName<"<option>">,
    HelpText<"Embed LLVM bitcode (option: off, all, bitcode, marker)">;
def fembed_bitcode : Flag<["-"], "fembed-bitcode">, Group<f_Group>,
  Alias<fembed_bitcode_EQ>, AliasArgs<["all"]>,
  HelpText<"Embed LLVM IR bitcode as data">;
def fembed_bitcode_marker : Flag<["-"], "fembed-bitcode-marker">,
  Alias<fembed_bitcode_EQ>, AliasArgs<["marker"]>,
  HelpText<"Embed placeholder LLVM IR data as a marker">;
def fgnu_inline_asm : Flag<["-"], "fgnu-inline-asm">, Group<f_Group>, Flags<[DriverOption]>;
def fno_gnu_inline_asm : Flag<["-"], "fno-gnu-inline-asm">, Group<f_Group>,
  Flags<[DriverOption, CC1Option]>,
  HelpText<"Disable GNU style inline asm">;

def fprofile_sample_use : Flag<["-"], "fprofile-sample-use">, Group<f_Group>,
    Flags<[CoreOption]>;
def fno_profile_sample_use : Flag<["-"], "fno-profile-sample-use">, Group<f_Group>,
    Flags<[CoreOption]>;
def fprofile_sample_use_EQ : Joined<["-"], "fprofile-sample-use=">,
    Group<f_Group>, Flags<[DriverOption, CC1Option]>,
    HelpText<"Enable sample-based profile guided optimizations">;
def fprofile_sample_accurate : Flag<["-"], "fprofile-sample-accurate">,
    Group<f_Group>, Flags<[DriverOption, CC1Option]>,
    HelpText<"Specifies that the sample profile is accurate">,
    DocBrief<[{Specifies that the sample profile is accurate. If the sample
               profile is accurate, callsites without profile samples are marked
               as cold. Otherwise, treat callsites without profile samples as if
               we have no profile}]>;
def fno_profile_sample_accurate : Flag<["-"], "fno-profile-sample-accurate">,
  Group<f_Group>, Flags<[DriverOption]>;
def fauto_profile : Flag<["-"], "fauto-profile">, Group<f_Group>,
    Alias<fprofile_sample_use>;
def fno_auto_profile : Flag<["-"], "fno-auto-profile">, Group<f_Group>,
    Alias<fno_profile_sample_use>;
def fauto_profile_EQ : Joined<["-"], "fauto-profile=">,
    Alias<fprofile_sample_use_EQ>;
def fauto_profile_accurate : Flag<["-"], "fauto-profile-accurate">,
    Group<f_Group>, Alias<fprofile_sample_accurate>;
def fno_auto_profile_accurate : Flag<["-"], "fno-auto-profile-accurate">,
    Group<f_Group>, Alias<fno_profile_sample_accurate>;
def fdebug_info_for_profiling : Flag<["-"], "fdebug-info-for-profiling">, Group<f_Group>,
    Flags<[CC1Option]>,
    HelpText<"Emit extra debug info to make sample profile more accurate.">;
def fno_debug_info_for_profiling : Flag<["-"], "fno-debug-info-for-profiling">, Group<f_Group>,
    Flags<[DriverOption]>,
    HelpText<"Do not emit extra debug info for sample profiler.">;
def fprofile_instr_generate : Flag<["-"], "fprofile-instr-generate">,
    Group<f_Group>, Flags<[CoreOption]>,
    HelpText<"Generate instrumented code to collect execution counts into default.profraw file (overridden by '=' form of option or LLVM_PROFILE_FILE env var)">;
def fprofile_instr_generate_EQ : Joined<["-"], "fprofile-instr-generate=">,
    Group<f_Group>, Flags<[CoreOption]>, MetaVarName<"<file>">,
    HelpText<"Generate instrumented code to collect execution counts into <file> (overridden by LLVM_PROFILE_FILE env var)">;
def fprofile_instr_use : Flag<["-"], "fprofile-instr-use">, Group<f_Group>,
    Flags<[CoreOption]>;
def fprofile_instr_use_EQ : Joined<["-"], "fprofile-instr-use=">,
    Group<f_Group>, Flags<[CoreOption]>,
    HelpText<"Use instrumentation data for profile-guided optimization">;
def fcoverage_mapping : Flag<["-"], "fcoverage-mapping">,
    Group<f_Group>, Flags<[CC1Option]>,
    HelpText<"Generate coverage mapping to enable code coverage analysis">;
def fno_coverage_mapping : Flag<["-"], "fno-coverage-mapping">,
    Group<f_Group>, Flags<[DriverOption]>,
    HelpText<"Disable code coverage analysis">;
def fprofile_generate : Flag<["-"], "fprofile-generate">,
    Group<f_Group>, Flags<[DriverOption]>,
    HelpText<"Generate instrumented code to collect execution counts into default.profraw (overridden by LLVM_PROFILE_FILE env var)">;
def fprofile_generate_EQ : Joined<["-"], "fprofile-generate=">,
    Group<f_Group>, Flags<[DriverOption]>, MetaVarName<"<directory>">,
    HelpText<"Generate instrumented code to collect execution counts into <directory>/default.profraw (overridden by LLVM_PROFILE_FILE env var)">;
def fprofile_use : Flag<["-"], "fprofile-use">, Group<f_Group>,
    Alias<fprofile_instr_use>;
def fprofile_use_EQ : Joined<["-"], "fprofile-use=">,
    Group<f_Group>, Flags<[DriverOption]>, MetaVarName<"<pathname>">,
    HelpText<"Use instrumentation data for profile-guided optimization. If pathname is a directory, it reads from <pathname>/default.profdata. Otherwise, it reads from file <pathname>.">;
def fno_profile_instr_generate : Flag<["-"], "fno-profile-instr-generate">,
    Group<f_Group>, Flags<[DriverOption]>,
    HelpText<"Disable generation of profile instrumentation.">;
def fno_profile_generate : Flag<["-"], "fno-profile-generate">,
    Group<f_Group>, Flags<[DriverOption]>,
    HelpText<"Disable generation of profile instrumentation.">;
def fno_profile_instr_use : Flag<["-"], "fno-profile-instr-use">,
    Group<f_Group>, Flags<[DriverOption]>,
    HelpText<"Disable using instrumentation data for profile-guided optimization">;
def fno_profile_use : Flag<["-"], "fno-profile-use">,
    Alias<fno_profile_instr_use>;

def fblocks : Flag<["-"], "fblocks">, Group<f_Group>, Flags<[CC1Option]>,
  HelpText<"Enable the 'blocks' language feature">;
def fbootclasspath_EQ : Joined<["-"], "fbootclasspath=">, Group<f_Group>;
def fborland_extensions : Flag<["-"], "fborland-extensions">, Group<f_Group>, Flags<[CC1Option]>,
  HelpText<"Accept non-standard constructs supported by the Borland compiler">;
def fbuiltin : Flag<["-"], "fbuiltin">, Group<f_Group>;
def fbuiltin_module_map : Flag <["-"], "fbuiltin-module-map">, Group<f_Group>,
  Flags<[DriverOption]>, HelpText<"Load the clang builtins module map file.">;
def fcaret_diagnostics : Flag<["-"], "fcaret-diagnostics">, Group<f_Group>;
def fclang_abi_compat_EQ : Joined<["-"], "fclang-abi-compat=">, Group<f_clang_Group>,
  Flags<[CC1Option]>, MetaVarName<"<version>">, Values<"<major>.<minor>,latest">,
  HelpText<"Attempt to match the ABI of Clang <version>">;
def fclasspath_EQ : Joined<["-"], "fclasspath=">, Group<f_Group>;
def fcolor_diagnostics : Flag<["-"], "fcolor-diagnostics">, Group<f_Group>,
  Flags<[CoreOption, CC1Option]>, HelpText<"Use colors in diagnostics">;
def fdiagnostics_color : Flag<["-"], "fdiagnostics-color">, Group<f_Group>,
  Flags<[CoreOption, DriverOption]>;
def fdiagnostics_color_EQ : Joined<["-"], "fdiagnostics-color=">, Group<f_Group>;
def fansi_escape_codes : Flag<["-"], "fansi-escape-codes">, Group<f_Group>,
  Flags<[CoreOption, CC1Option]>, HelpText<"Use ANSI escape codes for diagnostics">;
def fcomment_block_commands : CommaJoined<["-"], "fcomment-block-commands=">, Group<f_clang_Group>, Flags<[CC1Option]>,
  HelpText<"Treat each comma separated argument in <arg> as a documentation comment block command">,
  MetaVarName<"<arg>">;
def fparse_all_comments : Flag<["-"], "fparse-all-comments">, Group<f_clang_Group>, Flags<[CC1Option]>;
def fcommon : Flag<["-"], "fcommon">, Group<f_Group>;
def fcompile_resource_EQ : Joined<["-"], "fcompile-resource=">, Group<f_Group>;
def fconstant_cfstrings : Flag<["-"], "fconstant-cfstrings">, Group<f_Group>;
def fconstant_string_class_EQ : Joined<["-"], "fconstant-string-class=">, Group<f_Group>;
def fconstexpr_depth_EQ : Joined<["-"], "fconstexpr-depth=">, Group<f_Group>;
def fconstexpr_steps_EQ : Joined<["-"], "fconstexpr-steps=">, Group<f_Group>;
def fconstexpr_backtrace_limit_EQ : Joined<["-"], "fconstexpr-backtrace-limit=">,
                                    Group<f_Group>;
def fno_crash_diagnostics : Flag<["-"], "fno-crash-diagnostics">, Group<f_clang_Group>, Flags<[NoArgumentUnused]>,
  HelpText<"Disable auto-generation of preprocessed source files and a script for reproduction during a clang crash">;
def fcreate_profile : Flag<["-"], "fcreate-profile">, Group<f_Group>;
def fcxx_exceptions: Flag<["-"], "fcxx-exceptions">, Group<f_Group>,
  HelpText<"Enable C++ exceptions">, Flags<[CC1Option]>;
def fcxx_modules : Flag <["-"], "fcxx-modules">, Group<f_Group>,
  Flags<[DriverOption]>;
def fdebug_pass_arguments : Flag<["-"], "fdebug-pass-arguments">, Group<f_Group>;
def fdebug_pass_structure : Flag<["-"], "fdebug-pass-structure">, Group<f_Group>;
def fdepfile_entry : Joined<["-"], "fdepfile-entry=">,
    Group<f_clang_Group>, Flags<[CC1Option]>;
def fdiagnostics_fixit_info : Flag<["-"], "fdiagnostics-fixit-info">, Group<f_clang_Group>;
def fdiagnostics_parseable_fixits : Flag<["-"], "fdiagnostics-parseable-fixits">, Group<f_clang_Group>,
    Flags<[CoreOption, CC1Option]>, HelpText<"Print fix-its in machine parseable form">;
def fdiagnostics_print_source_range_info : Flag<["-"], "fdiagnostics-print-source-range-info">,
    Group<f_clang_Group>,  Flags<[CC1Option]>,
    HelpText<"Print source range spans in numeric form">;
def fdiagnostics_show_hotness : Flag<["-"], "fdiagnostics-show-hotness">, Group<f_Group>,
    Flags<[CC1Option]>, HelpText<"Enable profile hotness information in diagnostic line">;
def fdiagnostics_hotness_threshold_EQ : Joined<["-"], "fdiagnostics-hotness-threshold=">,
    Group<f_Group>, Flags<[CC1Option]>, MetaVarName<"<number>">,
    HelpText<"Prevent optimization remarks from being output if they do not have at least this profile count">;
def fdiagnostics_show_option : Flag<["-"], "fdiagnostics-show-option">, Group<f_Group>,
    Flags<[CC1Option]>, HelpText<"Print option name with mappable diagnostics">;
def fdiagnostics_show_note_include_stack : Flag<["-"], "fdiagnostics-show-note-include-stack">,
    Group<f_Group>,  Flags<[CC1Option]>, HelpText<"Display include stacks for diagnostic notes">;
def fdiagnostics_format_EQ : Joined<["-"], "fdiagnostics-format=">, Group<f_clang_Group>;
def fdiagnostics_show_category_EQ : Joined<["-"], "fdiagnostics-show-category=">, Group<f_clang_Group>;
def fdiagnostics_show_template_tree : Flag<["-"], "fdiagnostics-show-template-tree">,
    Group<f_Group>, Flags<[CC1Option]>,
    HelpText<"Print a template comparison tree for differing templates">;
def fdeclspec : Flag<["-"], "fdeclspec">, Group<f_clang_Group>,
  HelpText<"Allow __declspec as a keyword">, Flags<[CC1Option]>;
def fdollars_in_identifiers : Flag<["-"], "fdollars-in-identifiers">, Group<f_Group>,
  HelpText<"Allow '$' in identifiers">, Flags<[CC1Option]>;
def fdwarf2_cfi_asm : Flag<["-"], "fdwarf2-cfi-asm">, Group<clang_ignored_f_Group>;
def fno_dwarf2_cfi_asm : Flag<["-"], "fno-dwarf2-cfi-asm">, Group<clang_ignored_f_Group>;
def fdwarf_directory_asm : Flag<["-"], "fdwarf-directory-asm">, Group<f_Group>;
def fno_dwarf_directory_asm : Flag<["-"], "fno-dwarf-directory-asm">, Group<f_Group>, Flags<[CC1Option]>;
def felide_constructors : Flag<["-"], "felide-constructors">, Group<f_Group>;
def fno_elide_type : Flag<["-"], "fno-elide-type">, Group<f_Group>,
    Flags<[CC1Option]>,
    HelpText<"Do not elide types when printing diagnostics">;
def feliminate_unused_debug_symbols : Flag<["-"], "feliminate-unused-debug-symbols">, Group<f_Group>;
def femit_all_decls : Flag<["-"], "femit-all-decls">, Group<f_Group>, Flags<[CC1Option]>,
  HelpText<"Emit all declarations, even if unused">;
def femulated_tls : Flag<["-"], "femulated-tls">, Group<f_Group>, Flags<[CC1Option]>,
  HelpText<"Use emutls functions to access thread_local variables">;
def fno_emulated_tls : Flag<["-"], "fno-emulated-tls">, Group<f_Group>;
def fencoding_EQ : Joined<["-"], "fencoding=">, Group<f_Group>;
def ferror_limit_EQ : Joined<["-"], "ferror-limit=">, Group<f_Group>, Flags<[CoreOption]>;
def fexceptions : Flag<["-"], "fexceptions">, Group<f_Group>, Flags<[CC1Option]>,
  HelpText<"Enable support for exception handling">;
def fdwarf_exceptions : Flag<["-"], "fdwarf-exceptions">, Group<f_Group>,
  Flags<[CC1Option]>, HelpText<"Use DWARF style exceptions">;
def fsjlj_exceptions : Flag<["-"], "fsjlj-exceptions">, Group<f_Group>,
  Flags<[CC1Option]>, HelpText<"Use SjLj style exceptions">;
def fseh_exceptions : Flag<["-"], "fseh-exceptions">, Group<f_Group>,
  Flags<[CC1Option]>, HelpText<"Use SEH style exceptions">;
def fexcess_precision_EQ : Joined<["-"], "fexcess-precision=">,
    Group<clang_ignored_gcc_optimization_f_Group>;
def : Flag<["-"], "fexpensive-optimizations">, Group<clang_ignored_gcc_optimization_f_Group>;
def : Flag<["-"], "fno-expensive-optimizations">, Group<clang_ignored_gcc_optimization_f_Group>;
def fextdirs_EQ : Joined<["-"], "fextdirs=">, Group<f_Group>;
def : Flag<["-"], "fdefer-pop">, Group<clang_ignored_gcc_optimization_f_Group>;
def : Flag<["-"], "fno-defer-pop">, Group<clang_ignored_gcc_optimization_f_Group>;
def : Flag<["-"], "fextended-identifiers">, Group<clang_ignored_f_Group>;
def : Flag<["-"], "fno-extended-identifiers">, Group<f_Group>, Flags<[Unsupported]>;
def fhosted : Flag<["-"], "fhosted">, Group<f_Group>;
def fdenormal_fp_math_EQ : Joined<["-"], "fdenormal-fp-math=">, Group<f_Group>, Flags<[CC1Option]>;
def ffast_math : Flag<["-"], "ffast-math">, Group<f_Group>, Flags<[CC1Option]>,
  HelpText<"Allow aggressive, lossy floating-point optimizations">;
def fno_fast_math : Flag<["-"], "fno-fast-math">, Group<f_Group>;
def fmath_errno : Flag<["-"], "fmath-errno">, Group<f_Group>, Flags<[CC1Option]>,
  HelpText<"Require math functions to indicate errors by setting errno">;
def fno_math_errno : Flag<["-"], "fno-math-errno">, Group<f_Group>;
def fbracket_depth_EQ : Joined<["-"], "fbracket-depth=">, Group<f_Group>;
def fsignaling_math : Flag<["-"], "fsignaling-math">, Group<f_Group>;
def fno_signaling_math : Flag<["-"], "fno-signaling-math">, Group<f_Group>;
def fjump_tables : Flag<["-"], "fjump-tables">, Group<f_Group>;
def fno_jump_tables : Flag<["-"], "fno-jump-tables">, Group<f_Group>, Flags<[CC1Option]>,
  HelpText<"Do not use jump tables for lowering switches">;

// Begin sanitizer flags. These should all be core options exposed in all driver
// modes.
let Flags = [CC1Option, CoreOption] in {

def fsanitize_EQ : CommaJoined<["-"], "fsanitize=">, Group<f_clang_Group>,
                   MetaVarName<"<check>">,
                   HelpText<"Turn on runtime checks for various forms of undefined "
                            "or suspicious behavior. See user manual for available checks">;
def fno_sanitize_EQ : CommaJoined<["-"], "fno-sanitize=">, Group<f_clang_Group>,
                      Flags<[CoreOption, DriverOption]>;
def fsanitize_blacklist : Joined<["-"], "fsanitize-blacklist=">,
                          Group<f_clang_Group>,
                          HelpText<"Path to blacklist file for sanitizers">;
def fno_sanitize_blacklist : Flag<["-"], "fno-sanitize-blacklist">,
                             Group<f_clang_Group>,
                             HelpText<"Don't use blacklist file for sanitizers">;
def fsanitize_coverage
    : CommaJoined<["-"], "fsanitize-coverage=">,
      Group<f_clang_Group>,
      HelpText<"Specify the type of coverage instrumentation for Sanitizers">;
def fno_sanitize_coverage
    : CommaJoined<["-"], "fno-sanitize-coverage=">,
      Group<f_clang_Group>, Flags<[CoreOption, DriverOption]>,
      HelpText<"Disable specified features of coverage instrumentation for "
               "Sanitizers">, Values<"func,bb,edge,indirect-calls,trace-bb,trace-cmp,trace-div,trace-gep,8bit-counters,trace-pc,trace-pc-guard,no-prune,inline-8bit-counters">;
def fsanitize_memory_track_origins_EQ : Joined<["-"], "fsanitize-memory-track-origins=">,
                                        Group<f_clang_Group>,
                                        HelpText<"Enable origins tracking in MemorySanitizer">;
def fsanitize_memory_track_origins : Flag<["-"], "fsanitize-memory-track-origins">,
                                     Group<f_clang_Group>,
                                     HelpText<"Enable origins tracking in MemorySanitizer">;
def fno_sanitize_memory_track_origins : Flag<["-"], "fno-sanitize-memory-track-origins">,
                                        Group<f_clang_Group>,
                                        Flags<[CoreOption, DriverOption]>,
                                        HelpText<"Disable origins tracking in MemorySanitizer">;
def fsanitize_memory_use_after_dtor : Flag<["-"], "fsanitize-memory-use-after-dtor">,
                                     Group<f_clang_Group>,
                                     HelpText<"Enable use-after-destroy detection in MemorySanitizer">;
def fno_sanitize_memory_use_after_dtor : Flag<["-"], "fno-sanitize-memory-use-after-dtor">,
                                     Group<f_clang_Group>,
                                     HelpText<"Disable use-after-destroy detection in MemorySanitizer">;
def fsanitize_address_field_padding : Joined<["-"], "fsanitize-address-field-padding=">,
                                        Group<f_clang_Group>,
                                        HelpText<"Level of field padding for AddressSanitizer">;
def fsanitize_address_use_after_scope : Flag<["-"], "fsanitize-address-use-after-scope">,
                                        Group<f_clang_Group>,
                                        HelpText<"Enable use-after-scope detection in AddressSanitizer">;
def fno_sanitize_address_use_after_scope : Flag<["-"], "fno-sanitize-address-use-after-scope">,
                                           Group<f_clang_Group>,
                                           Flags<[CoreOption, DriverOption]>,
                                           HelpText<"Disable use-after-scope detection in AddressSanitizer">;
def fsanitize_address_globals_dead_stripping : Flag<["-"], "fsanitize-address-globals-dead-stripping">,
                                        Group<f_clang_Group>,
                                        HelpText<"Enable linker dead stripping of globals in AddressSanitizer">;
def fsanitize_recover : Flag<["-"], "fsanitize-recover">, Group<f_clang_Group>;
def fno_sanitize_recover : Flag<["-"], "fno-sanitize-recover">,
                           Flags<[CoreOption, DriverOption]>,
                           Group<f_clang_Group>;
def fsanitize_recover_EQ : CommaJoined<["-"], "fsanitize-recover=">,
                           Group<f_clang_Group>,
                           HelpText<"Enable recovery for specified sanitizers">;
def fno_sanitize_recover_EQ
    : CommaJoined<["-"], "fno-sanitize-recover=">,
      Group<f_clang_Group>,
      Flags<[CoreOption, DriverOption]>,
      HelpText<"Disable recovery for specified sanitizers">;
def fsanitize_trap_EQ : CommaJoined<["-"], "fsanitize-trap=">, Group<f_clang_Group>,
                        HelpText<"Enable trapping for specified sanitizers">;
def fno_sanitize_trap_EQ : CommaJoined<["-"], "fno-sanitize-trap=">, Group<f_clang_Group>,
                           Flags<[CoreOption, DriverOption]>,
                           HelpText<"Disable trapping for specified sanitizers">;
def fsanitize_undefined_trap_on_error : Flag<["-"], "fsanitize-undefined-trap-on-error">,
                                        Group<f_clang_Group>;
def fno_sanitize_undefined_trap_on_error : Flag<["-"], "fno-sanitize-undefined-trap-on-error">,
                                           Group<f_clang_Group>;
def fsanitize_minimal_runtime : Flag<["-"], "fsanitize-minimal-runtime">,
                                        Group<f_clang_Group>;
def fno_sanitize_minimal_runtime : Flag<["-"], "fno-sanitize-minimal-runtime">,
                                        Group<f_clang_Group>;
def fsanitize_link_cxx_runtime : Flag<["-"], "fsanitize-link-c++-runtime">,
                                 Group<f_clang_Group>;
def fsanitize_cfi_cross_dso : Flag<["-"], "fsanitize-cfi-cross-dso">,
                              Group<f_clang_Group>,
                              HelpText<"Enable control flow integrity (CFI) checks for cross-DSO calls.">;
def fno_sanitize_cfi_cross_dso : Flag<["-"], "fno-sanitize-cfi-cross-dso">,
                                 Flags<[CoreOption, DriverOption]>,
                                 Group<f_clang_Group>,
                                 HelpText<"Disable control flow integrity (CFI) checks for cross-DSO calls.">;
def fsanitize_cfi_icall_generalize_pointers : Flag<["-"], "fsanitize-cfi-icall-generalize-pointers">,
                                              Group<f_clang_Group>,
                                              HelpText<"Generalize pointers in CFI indirect call type signature checks">;
def fsanitize_stats : Flag<["-"], "fsanitize-stats">,
                              Group<f_clang_Group>,
                              HelpText<"Enable sanitizer statistics gathering.">;
def fno_sanitize_stats : Flag<["-"], "fno-sanitize-stats">,
                                 Group<f_clang_Group>,
                                 Flags<[CoreOption, DriverOption]>,
                                 HelpText<"Disable sanitizer statistics gathering.">;
def fsanitize_thread_memory_access : Flag<["-"], "fsanitize-thread-memory-access">,
                                     Group<f_clang_Group>,
                                     HelpText<"Enable memory access instrumentation in ThreadSanitizer (default)">;
def fno_sanitize_thread_memory_access : Flag<["-"], "fno-sanitize-thread-memory-access">,
                                        Group<f_clang_Group>,
                                        Flags<[CoreOption, DriverOption]>,
                                        HelpText<"Disable memory access instrumentation in ThreadSanitizer">;
def fsanitize_thread_func_entry_exit : Flag<["-"], "fsanitize-thread-func-entry-exit">,
                                       Group<f_clang_Group>,
                                       HelpText<"Enable function entry/exit instrumentation in ThreadSanitizer (default)">;
def fno_sanitize_thread_func_entry_exit : Flag<["-"], "fno-sanitize-thread-func-entry-exit">,
                                          Group<f_clang_Group>,
                                          Flags<[CoreOption, DriverOption]>,
                                          HelpText<"Disable function entry/exit instrumentation in ThreadSanitizer">;
def fsanitize_thread_atomics : Flag<["-"], "fsanitize-thread-atomics">,
                               Group<f_clang_Group>,
                               HelpText<"Enable atomic operations instrumentation in ThreadSanitizer (default)">;
def fno_sanitize_thread_atomics : Flag<["-"], "fno-sanitize-thread-atomics">,
                                  Group<f_clang_Group>,
                                  Flags<[CoreOption, DriverOption]>,
                                  HelpText<"Disable atomic operations instrumentation in ThreadSanitizer">;
def fsanitize_undefined_strip_path_components_EQ : Joined<["-"], "fsanitize-undefined-strip-path-components=">,
  Group<f_clang_Group>, MetaVarName<"<number>">,
  HelpText<"Strip (or keep only, if negative) a given number of path components "
           "when emitting check metadata.">;

} // end -f[no-]sanitize* flags

def funsafe_math_optimizations : Flag<["-"], "funsafe-math-optimizations">,
  Group<f_Group>;
def fno_unsafe_math_optimizations : Flag<["-"], "fno-unsafe-math-optimizations">,
  Group<f_Group>;
def fassociative_math : Flag<["-"], "fassociative-math">, Group<f_Group>;
def fno_associative_math : Flag<["-"], "fno-associative-math">, Group<f_Group>;
def freciprocal_math :
  Flag<["-"], "freciprocal-math">, Group<f_Group>, Flags<[CC1Option]>,
  HelpText<"Allow division operations to be reassociated">;
def fno_reciprocal_math : Flag<["-"], "fno-reciprocal-math">, Group<f_Group>;
def ffinite_math_only : Flag<["-"], "ffinite-math-only">, Group<f_Group>, Flags<[CC1Option]>;
def fno_finite_math_only : Flag<["-"], "fno-finite-math-only">, Group<f_Group>;
def fsigned_zeros : Flag<["-"], "fsigned-zeros">, Group<f_Group>;
def fno_signed_zeros :
  Flag<["-"], "fno-signed-zeros">, Group<f_Group>, Flags<[CC1Option]>,
  HelpText<"Allow optimizations that ignore the sign of floating point zeros">;
def fhonor_nans : Flag<["-"], "fhonor-nans">, Group<f_Group>;
def fno_honor_nans : Flag<["-"], "fno-honor-nans">, Group<f_Group>;
def fhonor_infinities : Flag<["-"], "fhonor-infinities">, Group<f_Group>;
def fno_honor_infinities : Flag<["-"], "fno-honor-infinities">, Group<f_Group>;
// This option was originally misspelt "infinites" [sic].
def : Flag<["-"], "fhonor-infinites">, Alias<fhonor_infinities>;
def : Flag<["-"], "fno-honor-infinites">, Alias<fno_honor_infinities>;
def ftrapping_math : Flag<["-"], "ftrapping-math">, Group<f_Group>, Flags<[CC1Option]>;
def fno_trapping_math : Flag<["-"], "fno-trapping-math">, Group<f_Group>, Flags<[CC1Option]>;
def ffp_contract : Joined<["-"], "ffp-contract=">, Group<f_Group>,
  Flags<[CC1Option]>, HelpText<"Form fused FP ops (e.g. FMAs): fast (everywhere)"
  " | on (according to FP_CONTRACT pragma, default) | off (never fuse)">, Values<"fast,on,off">;

def ffor_scope : Flag<["-"], "ffor-scope">, Group<f_Group>;
def fno_for_scope : Flag<["-"], "fno-for-scope">, Group<f_Group>;

def frewrite_includes : Flag<["-"], "frewrite-includes">, Group<f_Group>,
  Flags<[CC1Option]>;
def fno_rewrite_includes : Flag<["-"], "fno-rewrite-includes">, Group<f_Group>;

def frewrite_imports : Flag<["-"], "frewrite-imports">, Group<f_Group>,
  Flags<[CC1Option]>;
def fno_rewrite_imports : Flag<["-"], "fno-rewrite-imports">, Group<f_Group>;

def frewrite_map_file : Separate<["-"], "frewrite-map-file">,
                        Group<f_Group>,
                        Flags<[ DriverOption, CC1Option ]>;
def frewrite_map_file_EQ : Joined<["-"], "frewrite-map-file=">,
                           Group<f_Group>,
                           Flags<[DriverOption]>;

def fuse_line_directives : Flag<["-"], "fuse-line-directives">, Group<f_Group>,
  Flags<[CC1Option]>;
def fno_use_line_directives : Flag<["-"], "fno-use-line-directives">, Group<f_Group>;

def ffreestanding : Flag<["-"], "ffreestanding">, Group<f_Group>, Flags<[CC1Option]>,
  HelpText<"Assert that the compilation takes place in a freestanding environment">;
def fgnu_keywords : Flag<["-"], "fgnu-keywords">, Group<f_Group>, Flags<[CC1Option]>,
  HelpText<"Allow GNU-extension keywords regardless of language standard">;
def fgnu89_inline : Flag<["-"], "fgnu89-inline">, Group<f_Group>, Flags<[CC1Option]>,
  HelpText<"Use the gnu89 inline semantics">;
def fno_gnu89_inline : Flag<["-"], "fno-gnu89-inline">, Group<f_Group>;
def fgnu_runtime : Flag<["-"], "fgnu-runtime">, Group<f_Group>,
  HelpText<"Generate output compatible with the standard GNU Objective-C runtime">;
def fheinous_gnu_extensions : Flag<["-"], "fheinous-gnu-extensions">, Flags<[CC1Option]>;
def filelist : Separate<["-"], "filelist">, Flags<[LinkerInput]>,
               Group<Link_Group>;
def : Flag<["-"], "findirect-virtual-calls">, Alias<fapple_kext>;
def finline_functions : Flag<["-"], "finline-functions">, Group<f_clang_Group>, Flags<[CC1Option]>,
  HelpText<"Inline suitable functions">;
def finline_hint_functions: Flag<["-"], "finline-hint-functions">, Group<f_clang_Group>, Flags<[CC1Option]>,
  HelpText<"Inline functions which are (explicitly or implicitly) marked inline">;
def finline : Flag<["-"], "finline">, Group<clang_ignored_f_Group>;
def fexperimental_new_pass_manager : Flag<["-"], "fexperimental-new-pass-manager">,
  Group<f_clang_Group>, Flags<[CC1Option]>,
  HelpText<"Enables an experimental new pass manager in LLVM.">;
def finput_charset_EQ : Joined<["-"], "finput-charset=">, Group<f_Group>;
def fexec_charset_EQ : Joined<["-"], "fexec-charset=">, Group<f_Group>;
def finstrument_functions : Flag<["-"], "finstrument-functions">, Group<f_Group>, Flags<[CC1Option]>,
  HelpText<"Generate calls to instrument function entry and exit">;
def finstrument_functions_after_inlining : Flag<["-"], "finstrument-functions-after-inlining">, Group<f_Group>, Flags<[CC1Option]>,
  HelpText<"Like -finstrument-functions, but insert the calls after inlining">;
def finstrument_function_entry_bare : Flag<["-"], "finstrument-function-entry-bare">, Group<f_Group>, Flags<[CC1Option]>,
  HelpText<"Instrument function entry only, after inlining, without arguments to the instrumentation call">;

def fxray_instrument : Flag<["-"], "fxray-instrument">, Group<f_Group>,
  Flags<[CC1Option]>,
  HelpText<"Generate XRay instrumentation sleds on function entry and exit">;
def fnoxray_instrument : Flag<["-"], "fno-xray-instrument">, Group<f_Group>,
  Flags<[CC1Option]>;

def fxray_instruction_threshold_EQ :
  JoinedOrSeparate<["-"], "fxray-instruction-threshold=">,
  Group<f_Group>, Flags<[CC1Option]>,
  HelpText<"Sets the minimum function size to instrument with XRay">;
def fxray_instruction_threshold_ :
  JoinedOrSeparate<["-"], "fxray-instruction-threshold">,
  Group<f_Group>, Flags<[CC1Option]>;

def fxray_always_instrument :
  JoinedOrSeparate<["-"], "fxray-always-instrument=">,
  Group<f_Group>, Flags<[CC1Option]>,
  HelpText<"Filename defining the whitelist for imbuing the 'always instrument' XRay attribute.">;
def fxray_never_instrument :
  JoinedOrSeparate<["-"], "fxray-never-instrument=">,
  Group<f_Group>, Flags<[CC1Option]>,
  HelpText<"Filename defining the whitelist for imbuing the 'never instrument' XRay attribute.">;

def fxray_always_emit_customevents : Flag<["-"], "fxray-always-emit-customevents">, Group<f_Group>,
  Flags<[CC1Option]>,
  HelpText<"Determine whether to always emit __xray_customevent(...) calls even if the function it appears in is not always instrumented.">;
def fnoxray_always_emit_customevents : Flag<["-"], "fno-xray-always-emit-customevents">, Group<f_Group>,
  Flags<[CC1Option]>;

def ffine_grained_bitfield_accesses : Flag<["-"],
  "ffine-grained-bitfield-accesses">, Group<f_clang_Group>, Flags<[CC1Option]>,
  HelpText<"Use separate accesses for bitfields with legal widths and alignments.">;
def fno_fine_grained_bitfield_accesses : Flag<["-"],
  "fno-fine-grained-bitfield-accesses">, Group<f_clang_Group>, Flags<[CC1Option]>,
  HelpText<"Use large-integer access for consecutive bitfield runs.">;

def flat__namespace : Flag<["-"], "flat_namespace">;
def flax_vector_conversions : Flag<["-"], "flax-vector-conversions">, Group<f_Group>;
def flimited_precision_EQ : Joined<["-"], "flimited-precision=">, Group<f_Group>;
def flto_EQ : Joined<["-"], "flto=">, Flags<[CoreOption, CC1Option]>, Group<f_Group>,
  HelpText<"Set LTO mode to either 'full' or 'thin'">, Values<"thin,full">;
def flto : Flag<["-"], "flto">, Flags<[CoreOption, CC1Option]>, Group<f_Group>,
  HelpText<"Enable LTO in 'full' mode">;
def fno_lto : Flag<["-"], "fno-lto">, Group<f_Group>,
  HelpText<"Disable LTO mode (default)">;
def flto_jobs_EQ : Joined<["-"], "flto-jobs=">,
  Flags<[CC1Option]>, Group<f_Group>,
  HelpText<"Controls the backend parallelism of -flto=thin (default "
           "of 0 means the number of threads will be derived from "
           "the number of CPUs detected)">;
def fthinlto_index_EQ : Joined<["-"], "fthinlto-index=">,
  Flags<[CC1Option]>, Group<f_Group>,
  HelpText<"Perform ThinLTO importing using provided function summary index">;
def fmacro_backtrace_limit_EQ : Joined<["-"], "fmacro-backtrace-limit=">,
                                Group<f_Group>, Flags<[DriverOption, CoreOption]>;
def fmerge_all_constants : Flag<["-"], "fmerge-all-constants">, Group<f_Group>;
def fmessage_length_EQ : Joined<["-"], "fmessage-length=">, Group<f_Group>;
def fms_extensions : Flag<["-"], "fms-extensions">, Group<f_Group>, Flags<[CC1Option, CoreOption]>,
  HelpText<"Accept some non-standard constructs supported by the Microsoft compiler">;
def fms_compatibility : Flag<["-"], "fms-compatibility">, Group<f_Group>, Flags<[CC1Option, CoreOption]>,
  HelpText<"Enable full Microsoft Visual C++ compatibility">;
def fms_volatile : Joined<["-"], "fms-volatile">, Group<f_Group>, Flags<[CC1Option]>;
def fmsc_version : Joined<["-"], "fmsc-version=">, Group<f_Group>, Flags<[DriverOption, CoreOption]>,
  HelpText<"Microsoft compiler version number to report in _MSC_VER (0 = don't define it (default))">;
def fms_compatibility_version
    : Joined<["-"], "fms-compatibility-version=">,
      Group<f_Group>,
      Flags<[ CC1Option, CoreOption ]>,
      HelpText<"Dot-separated value representing the Microsoft compiler "
               "version number to report in _MSC_VER (0 = don't define it "
               "(default))">;
def fdelayed_template_parsing : Flag<["-"], "fdelayed-template-parsing">, Group<f_Group>,
  HelpText<"Parse templated function definitions at the end of the "
           "translation unit">,  Flags<[CC1Option, CoreOption]>;
def fms_memptr_rep_EQ : Joined<["-"], "fms-memptr-rep=">, Group<f_Group>, Flags<[CC1Option]>;
def fmodules_cache_path : Joined<["-"], "fmodules-cache-path=">, Group<i_Group>,
  Flags<[DriverOption, CC1Option]>, MetaVarName<"<directory>">,
  HelpText<"Specify the module cache path">;
def fmodules_user_build_path : Separate<["-"], "fmodules-user-build-path">, Group<i_Group>,
  Flags<[DriverOption, CC1Option]>, MetaVarName<"<directory>">,
  HelpText<"Specify the module user build path">;
def fprebuilt_module_path : Joined<["-"], "fprebuilt-module-path=">, Group<i_Group>,
  Flags<[DriverOption, CC1Option]>, MetaVarName<"<directory>">,
  HelpText<"Specify the prebuilt module path">;
def fmodules_prune_interval : Joined<["-"], "fmodules-prune-interval=">, Group<i_Group>,
  Flags<[CC1Option]>, MetaVarName<"<seconds>">,
  HelpText<"Specify the interval (in seconds) between attempts to prune the module cache">;
def fmodules_prune_after : Joined<["-"], "fmodules-prune-after=">, Group<i_Group>,
  Flags<[CC1Option]>, MetaVarName<"<seconds>">,
  HelpText<"Specify the interval (in seconds) after which a module file will be considered unused">;
def fmodules_search_all : Flag <["-"], "fmodules-search-all">, Group<f_Group>,
  Flags<[DriverOption, CC1Option]>,
  HelpText<"Search even non-imported modules to resolve references">;
def fbuild_session_timestamp : Joined<["-"], "fbuild-session-timestamp=">,
  Group<i_Group>, Flags<[CC1Option]>, MetaVarName<"<time since Epoch in seconds>">,
  HelpText<"Time when the current build session started">;
def fbuild_session_file : Joined<["-"], "fbuild-session-file=">,
  Group<i_Group>, MetaVarName<"<file>">,
  HelpText<"Use the last modification time of <file> as the build session timestamp">;
def fmodules_validate_once_per_build_session : Flag<["-"], "fmodules-validate-once-per-build-session">,
  Group<i_Group>, Flags<[CC1Option]>,
  HelpText<"Don't verify input files for the modules if the module has been "
           "successfully validated or loaded during this build session">;
def fmodules_disable_diagnostic_validation : Flag<["-"], "fmodules-disable-diagnostic-validation">,
  Group<i_Group>, Flags<[CC1Option]>,
  HelpText<"Disable validation of the diagnostic options when loading the module">;
def fmodules_validate_system_headers : Flag<["-"], "fmodules-validate-system-headers">,
  Group<i_Group>, Flags<[CC1Option]>,
  HelpText<"Validate the system headers that a module depends on when loading the module">;
def fmodules : Flag <["-"], "fmodules">, Group<f_Group>,
  Flags<[DriverOption, CC1Option]>,
  HelpText<"Enable the 'modules' language feature">;
def fimplicit_module_maps : Flag <["-"], "fimplicit-module-maps">, Group<f_Group>,
  Flags<[DriverOption, CC1Option]>,
  HelpText<"Implicitly search the file system for module map files.">;
def fmodules_ts : Flag <["-"], "fmodules-ts">, Group<f_Group>,
  Flags<[CC1Option]>, HelpText<"Enable support for the C++ Modules TS">;
def fmodule_maps : Flag <["-"], "fmodule-maps">, Alias<fimplicit_module_maps>;
def fmodule_name_EQ : Joined<["-"], "fmodule-name=">, Group<f_Group>,
  Flags<[DriverOption,CC1Option]>, MetaVarName<"<name>">,
  HelpText<"Specify the name of the module to build">;
def fmodule_name : Separate<["-"], "fmodule-name">, Alias<fmodule_name_EQ>;
def fmodule_implementation_of : Separate<["-"], "fmodule-implementation-of">,
  Flags<[CC1Option]>, Alias<fmodule_name_EQ>;
def fmodule_map_file : Joined<["-"], "fmodule-map-file=">,
  Group<f_Group>, Flags<[DriverOption,CC1Option]>, MetaVarName<"<file>">,
  HelpText<"Load this module map file">;
def fmodule_file : Joined<["-"], "fmodule-file=">,
  Group<i_Group>, Flags<[DriverOption,CC1Option]>, MetaVarName<"[<name>=]<file>">,
  HelpText<"Specify the mapping of module name to precompiled module file, or load a module file if name is omitted.">;
def fmodules_ignore_macro : Joined<["-"], "fmodules-ignore-macro=">, Group<f_Group>, Flags<[CC1Option]>,
  HelpText<"Ignore the definition of the given macro when building and loading modules">;
def fmodules_decluse : Flag <["-"], "fmodules-decluse">, Group<f_Group>,
  Flags<[DriverOption,CC1Option]>,
  HelpText<"Require declaration of modules used within a module">;
def fmodules_strict_decluse : Flag <["-"], "fmodules-strict-decluse">, Group<f_Group>,
  Flags<[DriverOption,CC1Option]>,
  HelpText<"Like -fmodules-decluse but requires all headers to be in modules">;
def fno_modules_search_all : Flag <["-"], "fno-modules-search-all">, Group<f_Group>,
  Flags<[DriverOption, CC1Option]>;
def fno_implicit_modules :
  Flag <["-"], "fno-implicit-modules">,
  Group<f_Group>, Flags<[DriverOption, CC1Option]>;
def fretain_comments_from_system_headers : Flag<["-"], "fretain-comments-from-system-headers">, Group<f_Group>, Flags<[CC1Option]>;

def fmudflapth : Flag<["-"], "fmudflapth">, Group<f_Group>;
def fmudflap : Flag<["-"], "fmudflap">, Group<f_Group>;
def fnested_functions : Flag<["-"], "fnested-functions">, Group<f_Group>;
def fnext_runtime : Flag<["-"], "fnext-runtime">, Group<f_Group>;
def fno_access_control : Flag<["-"], "fno-access-control">, Group<f_Group>, Flags<[CC1Option]>,
  HelpText<"Disable C++ access control">;
def fno_apple_pragma_pack : Flag<["-"], "fno-apple-pragma-pack">, Group<f_Group>;
def fno_asm : Flag<["-"], "fno-asm">, Group<f_Group>;
def fno_asynchronous_unwind_tables : Flag<["-"], "fno-asynchronous-unwind-tables">, Group<f_Group>;
def fno_assume_sane_operator_new : Flag<["-"], "fno-assume-sane-operator-new">, Group<f_Group>,
  HelpText<"Don't assume that C++'s global operator new can't alias any pointer">,
  Flags<[CC1Option]>;
def fno_blocks : Flag<["-"], "fno-blocks">, Group<f_Group>;
def fno_borland_extensions : Flag<["-"], "fno-borland-extensions">, Group<f_Group>;
def fno_builtin : Flag<["-"], "fno-builtin">, Group<f_Group>, Flags<[CC1Option]>,
  HelpText<"Disable implicit builtin knowledge of functions">;
def fno_builtin_ : Joined<["-"], "fno-builtin-">, Group<f_Group>, Flags<[CC1Option]>,
  HelpText<"Disable implicit builtin knowledge of a specific function">;
def fno_caret_diagnostics : Flag<["-"], "fno-caret-diagnostics">, Group<f_Group>,
 Flags<[CC1Option]>;
def fno_color_diagnostics : Flag<["-"], "fno-color-diagnostics">, Group<f_Group>,
  Flags<[CoreOption, CC1Option]>;
def fno_diagnostics_color : Flag<["-"], "fno-diagnostics-color">, Group<f_Group>,
  Flags<[CoreOption, DriverOption]>;
def fno_common : Flag<["-"], "fno-common">, Group<f_Group>, Flags<[CC1Option]>,
    HelpText<"Compile common globals like normal definitions">;
def fno_constant_cfstrings : Flag<["-"], "fno-constant-cfstrings">, Group<f_Group>,
  Flags<[CC1Option]>,
  HelpText<"Disable creation of CodeFoundation-type constant strings">;
def fno_cxx_exceptions: Flag<["-"], "fno-cxx-exceptions">, Group<f_Group>;
def fno_cxx_modules : Flag <["-"], "fno-cxx-modules">, Group<f_Group>,
  Flags<[DriverOption]>;
def fno_diagnostics_fixit_info : Flag<["-"], "fno-diagnostics-fixit-info">, Group<f_Group>,
  Flags<[CC1Option]>, HelpText<"Do not include fixit information in diagnostics">;
def fno_diagnostics_show_hotness : Flag<["-"], "fno-diagnostics-show-hotness">, Group<f_Group>;
def fno_diagnostics_show_option : Flag<["-"], "fno-diagnostics-show-option">, Group<f_Group>;
def fno_diagnostics_show_note_include_stack : Flag<["-"], "fno-diagnostics-show-note-include-stack">,
    Flags<[CC1Option]>, Group<f_Group>;
def fno_declspec : Flag<["-"], "fno-declspec">, Group<f_clang_Group>,
  HelpText<"Disallow __declspec as a keyword">, Flags<[CC1Option]>;
def fno_dollars_in_identifiers : Flag<["-"], "fno-dollars-in-identifiers">, Group<f_Group>,
  HelpText<"Disallow '$' in identifiers">, Flags<[CC1Option]>;
def fno_elide_constructors : Flag<["-"], "fno-elide-constructors">, Group<f_Group>,
  HelpText<"Disable C++ copy constructor elision">, Flags<[CC1Option]>;
def fno_eliminate_unused_debug_symbols : Flag<["-"], "fno-eliminate-unused-debug-symbols">, Group<f_Group>;
def fno_exceptions : Flag<["-"], "fno-exceptions">, Group<f_Group>;
def fno_gnu_keywords : Flag<["-"], "fno-gnu-keywords">, Group<f_Group>, Flags<[CC1Option]>;
def fno_inline_functions : Flag<["-"], "fno-inline-functions">, Group<f_clang_Group>, Flags<[CC1Option]>;
def fno_inline : Flag<["-"], "fno-inline">, Group<f_clang_Group>, Flags<[CC1Option]>;
def fno_experimental_new_pass_manager : Flag<["-"], "fno-experimental-new-pass-manager">,
  Group<f_clang_Group>, Flags<[CC1Option]>,
  HelpText<"Disables an experimental new pass manager in LLVM.">;
def fveclib : Joined<["-"], "fveclib=">, Group<f_Group>, Flags<[CC1Option]>,
    HelpText<"Use the given vector functions library">, Values<"Accelerate,SVML,none">;
def fno_lax_vector_conversions : Flag<["-"], "fno-lax-vector-conversions">, Group<f_Group>,
  HelpText<"Disallow implicit conversions between vectors with a different number of elements or different element types">, Flags<[CC1Option]>;
def fno_merge_all_constants : Flag<["-"], "fno-merge-all-constants">, Group<f_Group>,
    Flags<[CC1Option]>, HelpText<"Disallow merging of constants">;
def fno_modules : Flag <["-"], "fno-modules">, Group<f_Group>,
  Flags<[DriverOption]>;
def fno_implicit_module_maps : Flag <["-"], "fno-implicit-module-maps">, Group<f_Group>,
  Flags<[DriverOption]>;
def fno_module_maps : Flag <["-"], "fno-module-maps">, Alias<fno_implicit_module_maps>;
def fno_modules_decluse : Flag <["-"], "fno-modules-decluse">, Group<f_Group>,
  Flags<[DriverOption]>;
def fno_modules_strict_decluse : Flag <["-"], "fno-strict-modules-decluse">, Group<f_Group>,
  Flags<[DriverOption]>;
def fimplicit_modules : Flag <["-"], "fimplicit-modules">, Group<f_Group>,
  Flags<[DriverOption]>;
def fmodule_file_deps : Flag <["-"], "fmodule-file-deps">, Group<f_Group>,
  Flags<[DriverOption]>;
def fno_module_file_deps : Flag <["-"], "fno-module-file-deps">, Group<f_Group>,
  Flags<[DriverOption]>;
def fno_ms_extensions : Flag<["-"], "fno-ms-extensions">, Group<f_Group>,
  Flags<[CoreOption]>;
def fno_ms_compatibility : Flag<["-"], "fno-ms-compatibility">, Group<f_Group>,
  Flags<[CoreOption]>;
def fno_delayed_template_parsing : Flag<["-"], "fno-delayed-template-parsing">, Group<f_Group>,
  HelpText<"Disable delayed template parsing">,
  Flags<[DriverOption, CoreOption]>;
def fno_objc_exceptions: Flag<["-"], "fno-objc-exceptions">, Group<f_Group>;
def fno_objc_legacy_dispatch : Flag<["-"], "fno-objc-legacy-dispatch">, Group<f_Group>;
def fno_objc_weak : Flag<["-"], "fno-objc-weak">, Group<f_Group>, Flags<[CC1Option]>;
def fno_omit_frame_pointer : Flag<["-"], "fno-omit-frame-pointer">, Group<f_Group>;
def fno_operator_names : Flag<["-"], "fno-operator-names">, Group<f_Group>,
  HelpText<"Do not treat C++ operator name keywords as synonyms for operators">,
  Flags<[CC1Option]>;
def fno_pascal_strings : Flag<["-"], "fno-pascal-strings">, Group<f_Group>;
def fno_rtti : Flag<["-"], "fno-rtti">, Group<f_Group>, Flags<[CC1Option]>,
  HelpText<"Disable generation of rtti information">;
def fno_short_enums : Flag<["-"], "fno-short-enums">, Group<f_Group>;
def fno_show_column : Flag<["-"], "fno-show-column">, Group<f_Group>, Flags<[CC1Option]>,
  HelpText<"Do not include column number on diagnostics">;
def fno_show_source_location : Flag<["-"], "fno-show-source-location">, Group<f_Group>,
  Flags<[CC1Option]>, HelpText<"Do not include source location information with diagnostics">;
def fdiagnostics_absolute_paths : Flag<["-"], "fdiagnostics-absolute-paths">, Group<f_Group>,
  Flags<[CC1Option, CoreOption]>, HelpText<"Print absolute paths in diagnostics">;
def fno_spell_checking : Flag<["-"], "fno-spell-checking">, Group<f_Group>,
  Flags<[CC1Option]>, HelpText<"Disable spell-checking">;
def fno_stack_protector : Flag<["-"], "fno-stack-protector">, Group<f_Group>,
  HelpText<"Disable the use of stack protectors">;
def fno_strict_aliasing : Flag<["-"], "fno-strict-aliasing">, Group<f_Group>,
  Flags<[DriverOption, CoreOption]>;
def fstruct_path_tbaa : Flag<["-"], "fstruct-path-tbaa">, Group<f_Group>;
def fno_struct_path_tbaa : Flag<["-"], "fno-struct-path-tbaa">, Group<f_Group>;
def fno_strict_enums : Flag<["-"], "fno-strict-enums">, Group<f_Group>;
def fno_strict_vtable_pointers: Flag<["-"], "fno-strict-vtable-pointers">,
  Group<f_Group>;
def fno_strict_overflow : Flag<["-"], "fno-strict-overflow">, Group<f_Group>;
def fno_threadsafe_statics : Flag<["-"], "fno-threadsafe-statics">, Group<f_Group>,
  Flags<[CC1Option]>, HelpText<"Do not emit code to make initialization of local statics thread safe">;
def fno_use_cxa_atexit : Flag<["-"], "fno-use-cxa-atexit">, Group<f_Group>, Flags<[CC1Option]>,
  HelpText<"Don't use __cxa_atexit for calling destructors">;
def fno_use_init_array : Flag<["-"], "fno-use-init-array">, Group<f_Group>, Flags<[CC1Option]>,
  HelpText<"Don't use .init_array instead of .ctors">;
def fno_unit_at_a_time : Flag<["-"], "fno-unit-at-a-time">, Group<f_Group>;
def fno_unwind_tables : Flag<["-"], "fno-unwind-tables">, Group<f_Group>;
def fno_verbose_asm : Flag<["-"], "fno-verbose-asm">, Group<f_Group>;
def fno_working_directory : Flag<["-"], "fno-working-directory">, Group<f_Group>;
def fno_wrapv : Flag<["-"], "fno-wrapv">, Group<f_Group>;
def fno_zero_initialized_in_bss : Flag<["-"], "fno-zero-initialized-in-bss">, Group<f_Group>;
def fobjc_arc : Flag<["-"], "fobjc-arc">, Group<f_Group>, Flags<[CC1Option]>,
  HelpText<"Synthesize retain and release calls for Objective-C pointers">;
def fno_objc_arc : Flag<["-"], "fno-objc-arc">, Group<f_Group>;
def fobjc_arc_exceptions : Flag<["-"], "fobjc-arc-exceptions">, Group<f_Group>, Flags<[CC1Option]>,
  HelpText<"Use EH-safe code when synthesizing retains and releases in -fobjc-arc">;
def fno_objc_arc_exceptions : Flag<["-"], "fno-objc-arc-exceptions">, Group<f_Group>;
def fobjc_atdefs : Flag<["-"], "fobjc-atdefs">, Group<clang_ignored_f_Group>;
def fobjc_call_cxx_cdtors : Flag<["-"], "fobjc-call-cxx-cdtors">, Group<clang_ignored_f_Group>;
def fobjc_exceptions: Flag<["-"], "fobjc-exceptions">, Group<f_Group>,
  HelpText<"Enable Objective-C exceptions">, Flags<[CC1Option]>;
def fapplication_extension : Flag<["-"], "fapplication-extension">,
  Group<f_Group>, Flags<[CC1Option]>,
  HelpText<"Restrict code to those available for App Extensions">;
def fno_application_extension : Flag<["-"], "fno-application-extension">,
  Group<f_Group>;
def frelaxed_template_template_args : Flag<["-"], "frelaxed-template-template-args">,
  Flags<[CC1Option]>, HelpText<"Enable C++17 relaxed template template argument matching">,
  Group<f_Group>;
def fno_relaxed_template_template_args : Flag<["-"], "fno-relaxed-template-template-args">,
  Group<f_Group>;
def fsized_deallocation : Flag<["-"], "fsized-deallocation">, Flags<[CC1Option]>,
  HelpText<"Enable C++14 sized global deallocation functions">, Group<f_Group>;
def fno_sized_deallocation: Flag<["-"], "fno-sized-deallocation">, Group<f_Group>;
def faligned_allocation : Flag<["-"], "faligned-allocation">, Flags<[CC1Option]>,
  HelpText<"Enable C++17 aligned allocation functions">, Group<f_Group>;
def fno_aligned_allocation: Flag<["-"], "fno-aligned-allocation">,
  Group<f_Group>, Flags<[CC1Option]>;
def fnew_alignment_EQ : Joined<["-"], "fnew-alignment=">,
  HelpText<"Specifies the largest alignment guaranteed by '::operator new(size_t)'">,
  MetaVarName<"<align>">, Group<f_Group>, Flags<[CC1Option]>;
def : Separate<["-"], "fnew-alignment">, Alias<fnew_alignment_EQ>;
def : Flag<["-"], "faligned-new">, Alias<faligned_allocation>;
def : Flag<["-"], "fno-aligned-new">, Alias<fno_aligned_allocation>;
def faligned_new_EQ : Joined<["-"], "faligned-new=">;

def fobjc_legacy_dispatch : Flag<["-"], "fobjc-legacy-dispatch">, Group<f_Group>;
def fobjc_new_property : Flag<["-"], "fobjc-new-property">, Group<clang_ignored_f_Group>;
def fobjc_infer_related_result_type : Flag<["-"], "fobjc-infer-related-result-type">,
                                      Group<f_Group>;
def fno_objc_infer_related_result_type : Flag<["-"],
  "fno-objc-infer-related-result-type">, Group<f_Group>,
  HelpText<
    "do not infer Objective-C related result type based on method family">,
  Flags<[CC1Option]>;
def fobjc_link_runtime: Flag<["-"], "fobjc-link-runtime">, Group<f_Group>;
def fobjc_weak : Flag<["-"], "fobjc-weak">, Group<f_Group>, Flags<[CC1Option]>,
  HelpText<"Enable ARC-style weak references in Objective-C">;

// Objective-C ABI options.
def fobjc_runtime_EQ : Joined<["-"], "fobjc-runtime=">, Group<f_Group>, Flags<[CC1Option]>,
  HelpText<"Specify the target Objective-C runtime kind and version">;
def fobjc_abi_version_EQ : Joined<["-"], "fobjc-abi-version=">, Group<f_Group>;
def fobjc_nonfragile_abi_version_EQ : Joined<["-"], "fobjc-nonfragile-abi-version=">, Group<f_Group>;
def fobjc_nonfragile_abi : Flag<["-"], "fobjc-nonfragile-abi">, Group<f_Group>;
def fno_objc_nonfragile_abi : Flag<["-"], "fno-objc-nonfragile-abi">, Group<f_Group>;

def fobjc_sender_dependent_dispatch : Flag<["-"], "fobjc-sender-dependent-dispatch">, Group<f_Group>;
def fomit_frame_pointer : Flag<["-"], "fomit-frame-pointer">, Group<f_Group>;
def fopenmp : Flag<["-"], "fopenmp">, Group<f_Group>, Flags<[CC1Option, NoArgumentUnused]>;
def fno_openmp : Flag<["-"], "fno-openmp">, Group<f_Group>, Flags<[NoArgumentUnused]>;
def fopenmp_version_EQ : Joined<["-"], "fopenmp-version=">, Group<f_Group>, Flags<[CC1Option, NoArgumentUnused]>;
def fopenmp_EQ : Joined<["-"], "fopenmp=">, Group<f_Group>;
def fopenmp_use_tls : Flag<["-"], "fopenmp-use-tls">, Group<f_Group>, Flags<[NoArgumentUnused]>;
def fnoopenmp_use_tls : Flag<["-"], "fnoopenmp-use-tls">, Group<f_Group>, Flags<[CC1Option, NoArgumentUnused]>;
def fopenmp_targets_EQ : CommaJoined<["-"], "fopenmp-targets=">, Flags<[DriverOption, CC1Option]>,
  HelpText<"Specify comma-separated list of triples OpenMP offloading targets to be supported">;
def fopenmp_dump_offload_linker_script : Flag<["-"], "fopenmp-dump-offload-linker-script">, Group<f_Group>, 
  Flags<[NoArgumentUnused]>;
def fopenmp_relocatable_target : Flag<["-"], "fopenmp-relocatable-target">, Group<f_Group>, Flags<[CC1Option, NoArgumentUnused]>,
  HelpText<"OpenMP target code is compiled as relocatable using the -c flag. For OpenMP targets the code is relocatable by default.">;
def fnoopenmp_relocatable_target : Flag<["-"], "fnoopenmp-relocatable-target">, Group<f_Group>, Flags<[CC1Option, NoArgumentUnused]>,
  HelpText<"Do not compile OpenMP target code as relocatable.">;
def fno_optimize_sibling_calls : Flag<["-"], "fno-optimize-sibling-calls">, Group<f_Group>;
def foptimize_sibling_calls : Flag<["-"], "foptimize-sibling-calls">, Group<f_Group>;
def force__cpusubtype__ALL : Flag<["-"], "force_cpusubtype_ALL">;
def force__flat__namespace : Flag<["-"], "force_flat_namespace">;
def force__load : Separate<["-"], "force_load">;
def force_addr : Joined<["-"], "fforce-addr">, Group<clang_ignored_f_Group>;
def foutput_class_dir_EQ : Joined<["-"], "foutput-class-dir=">, Group<f_Group>;
def fpack_struct : Flag<["-"], "fpack-struct">, Group<f_Group>;
def fno_pack_struct : Flag<["-"], "fno-pack-struct">, Group<f_Group>;
def fpack_struct_EQ : Joined<["-"], "fpack-struct=">, Group<f_Group>, Flags<[CC1Option]>,
  HelpText<"Specify the default maximum struct packing alignment">;
def fmax_type_align_EQ : Joined<["-"], "fmax-type-align=">, Group<f_Group>, Flags<[CC1Option]>,
  HelpText<"Specify the maximum alignment to enforce on pointers lacking an explicit alignment">;
def fno_max_type_align : Flag<["-"], "fno-max-type-align">, Group<f_Group>;
def fpascal_strings : Flag<["-"], "fpascal-strings">, Group<f_Group>, Flags<[CC1Option]>,
  HelpText<"Recognize and construct Pascal-style string literals">;
def fpcc_struct_return : Flag<["-"], "fpcc-struct-return">, Group<f_Group>, Flags<[CC1Option]>,
  HelpText<"Override the default ABI to return all structs on the stack">;
def fpch_preprocess : Flag<["-"], "fpch-preprocess">, Group<f_Group>;
def fpic : Flag<["-"], "fpic">, Group<f_Group>;
def fno_pic : Flag<["-"], "fno-pic">, Group<f_Group>;
def fpie : Flag<["-"], "fpie">, Group<f_Group>;
def fno_pie : Flag<["-"], "fno-pie">, Group<f_Group>;
def fplt : Flag<["-"], "fplt">, Group<f_Group>, Flags<[CC1Option]>,
  HelpText<"Use the PLT to make function calls">;
def fno_plt : Flag<["-"], "fno-plt">, Group<f_Group>, Flags<[CC1Option]>,
  HelpText<"Do not use the PLT to make function calls">;
def fropi : Flag<["-"], "fropi">, Group<f_Group>;
def fno_ropi : Flag<["-"], "fno-ropi">, Group<f_Group>;
def frwpi : Flag<["-"], "frwpi">, Group<f_Group>;
def fno_rwpi : Flag<["-"], "fno-rwpi">, Group<f_Group>;
def fplugin_EQ : Joined<["-"], "fplugin=">, Group<f_Group>, Flags<[DriverOption]>, MetaVarName<"<dsopath>">,
  HelpText<"Load the named plugin (dynamic shared object)">;
def fpreserve_as_comments : Flag<["-"], "fpreserve-as-comments">, Group<f_Group>;
def fno_preserve_as_comments : Flag<["-"], "fno-preserve-as-comments">, Group<f_Group>, Flags<[CC1Option]>,
  HelpText<"Do not preserve comments in inline assembly">;
def fprofile_arcs : Flag<["-"], "fprofile-arcs">, Group<f_Group>;
def fno_profile_arcs : Flag<["-"], "fno-profile-arcs">, Group<f_Group>;
def framework : Separate<["-"], "framework">, Flags<[LinkerInput]>;
def frandom_seed_EQ : Joined<["-"], "frandom-seed=">, Group<clang_ignored_f_Group>;
def freg_struct_return : Flag<["-"], "freg-struct-return">, Group<f_Group>, Flags<[CC1Option]>,
  HelpText<"Override the default ABI to return small structs in registers">;
def frtti : Flag<["-"], "frtti">, Group<f_Group>;
def : Flag<["-"], "fsched-interblock">, Group<clang_ignored_f_Group>;
def fshort_enums : Flag<["-"], "fshort-enums">, Group<f_Group>, Flags<[CC1Option]>,
  HelpText<"Allocate to an enum type only as many bytes as it needs for the declared range of possible values">;
def fshort_wchar : Flag<["-"], "fshort-wchar">, Group<f_Group>,
  HelpText<"Force wchar_t to be a short unsigned int">;
def fno_short_wchar : Flag<["-"], "fno-short-wchar">, Group<f_Group>,
  HelpText<"Force wchar_t to be an unsigned int">;
def fshow_overloads_EQ : Joined<["-"], "fshow-overloads=">, Group<f_Group>, Flags<[CC1Option]>,
  HelpText<"Which overload candidates to show when overload resolution fails: "
           "best|all; defaults to all">, Values<"best,all">;
def fshow_column : Flag<["-"], "fshow-column">, Group<f_Group>, Flags<[CC1Option]>;
def fshow_source_location : Flag<["-"], "fshow-source-location">, Group<f_Group>;
def fspell_checking : Flag<["-"], "fspell-checking">, Group<f_Group>;
def fspell_checking_limit_EQ : Joined<["-"], "fspell-checking-limit=">, Group<f_Group>;
def fsigned_bitfields : Flag<["-"], "fsigned-bitfields">, Group<f_Group>;
def fsigned_char : Flag<["-"], "fsigned-char">, Group<f_Group>;
def fno_signed_char : Flag<["-"], "fno-signed-char">, Group<f_Group>,
    Flags<[CC1Option]>, HelpText<"Char is unsigned">;
def fsplit_stack : Flag<["-"], "fsplit-stack">, Group<f_Group>;
def fstack_protector_all : Flag<["-"], "fstack-protector-all">, Group<f_Group>,
  HelpText<"Force the usage of stack protectors for all functions">;
def fstack_protector_strong : Flag<["-"], "fstack-protector-strong">, Group<f_Group>,
  HelpText<"Use a strong heuristic to apply stack protectors to functions">;
def fstack_protector : Flag<["-"], "fstack-protector">, Group<f_Group>,
  HelpText<"Enable stack protectors for functions potentially vulnerable to stack smashing">;
def fstandalone_debug : Flag<["-"], "fstandalone-debug">, Group<f_Group>, Flags<[CoreOption]>,
  HelpText<"Emit full debug info for all types used by the program">;
def fno_standalone_debug : Flag<["-"], "fno-standalone-debug">, Group<f_Group>, Flags<[CoreOption]>,
  HelpText<"Limit debug information produced to reduce size of debug binary">;
def flimit_debug_info : Flag<["-"], "flimit-debug-info">, Flags<[CoreOption]>, Alias<fno_standalone_debug>;
def fno_limit_debug_info : Flag<["-"], "fno-limit-debug-info">, Flags<[CoreOption]>, Alias<fstandalone_debug>;
def fdebug_macro : Flag<["-"], "fdebug-macro">, Group<f_Group>, Flags<[CoreOption]>,
  HelpText<"Emit macro debug information">;
def fno_debug_macro : Flag<["-"], "fno-debug-macro">, Group<f_Group>, Flags<[CoreOption]>,
  HelpText<"Do not emit macro debug information">;
def fstrict_aliasing : Flag<["-"], "fstrict-aliasing">, Group<f_Group>,
  Flags<[DriverOption, CoreOption]>;
def fstrict_enums : Flag<["-"], "fstrict-enums">, Group<f_Group>, Flags<[CC1Option]>,
  HelpText<"Enable optimizations based on the strict definition of an enum's "
           "value range">;
def fstrict_vtable_pointers: Flag<["-"], "fstrict-vtable-pointers">,
  Group<f_Group>, Flags<[CC1Option]>,
  HelpText<"Enable optimizations based on the strict rules for overwriting "
             "polymorphic C++ objects">;
def fstrict_overflow : Flag<["-"], "fstrict-overflow">, Group<f_Group>;
def fsyntax_only : Flag<["-"], "fsyntax-only">,
  Flags<[DriverOption,CoreOption,CC1Option]>, Group<Action_Group>;
def ftabstop_EQ : Joined<["-"], "ftabstop=">, Group<f_Group>;
def ftemplate_depth_EQ : Joined<["-"], "ftemplate-depth=">, Group<f_Group>;
def ftemplate_depth_ : Joined<["-"], "ftemplate-depth-">, Group<f_Group>;
def ftemplate_backtrace_limit_EQ : Joined<["-"], "ftemplate-backtrace-limit=">,
                                   Group<f_Group>;
def foperator_arrow_depth_EQ : Joined<["-"], "foperator-arrow-depth=">,
                               Group<f_Group>;

def fsave_optimization_record : Flag<["-"], "fsave-optimization-record">,
  Group<f_Group>, HelpText<"Generate a YAML optimization record file">;
def fno_save_optimization_record : Flag<["-"], "fno-save-optimization-record">,
  Group<f_Group>, Flags<[NoArgumentUnused]>;
def foptimization_record_file_EQ : Joined<["-"], "foptimization-record-file=">,
  Group<f_Group>,
  HelpText<"Specify the file name of any generated YAML optimization record">;

def ftest_coverage : Flag<["-"], "ftest-coverage">, Group<f_Group>;
def fvectorize : Flag<["-"], "fvectorize">, Group<f_Group>,
  HelpText<"Enable the loop vectorization passes">;
def fno_vectorize : Flag<["-"], "fno-vectorize">, Group<f_Group>;
def : Flag<["-"], "ftree-vectorize">, Alias<fvectorize>;
def : Flag<["-"], "fno-tree-vectorize">, Alias<fno_vectorize>;
def fslp_vectorize : Flag<["-"], "fslp-vectorize">, Group<f_Group>,
  HelpText<"Enable the superword-level parallelism vectorization passes">;
def fno_slp_vectorize : Flag<["-"], "fno-slp-vectorize">, Group<f_Group>;
def : Flag<["-"], "ftree-slp-vectorize">, Alias<fslp_vectorize>;
def : Flag<["-"], "fno-tree-slp-vectorize">, Alias<fno_slp_vectorize>;
def Wlarge_by_value_copy_def : Flag<["-"], "Wlarge-by-value-copy">,
  HelpText<"Warn if a function definition returns or accepts an object larger "
           "in bytes than a given value">, Flags<[HelpHidden]>;
def Wlarge_by_value_copy_EQ : Joined<["-"], "Wlarge-by-value-copy=">, Flags<[CC1Option]>;

// These "special" warning flags are effectively processed as f_Group flags by the driver:
// Just silence warnings about -Wlarger-than for now.
def Wlarger_than_EQ : Joined<["-"], "Wlarger-than=">, Group<clang_ignored_f_Group>;
def Wlarger_than_ : Joined<["-"], "Wlarger-than-">, Alias<Wlarger_than_EQ>;
def Wframe_larger_than_EQ : Joined<["-"], "Wframe-larger-than=">, Group<f_Group>, Flags<[DriverOption]>;

def : Flag<["-"], "fterminated-vtables">, Alias<fapple_kext>;
def fthreadsafe_statics : Flag<["-"], "fthreadsafe-statics">, Group<f_Group>;
def ftime_report : Flag<["-"], "ftime-report">, Group<f_Group>, Flags<[CC1Option]>;
def ftlsmodel_EQ : Joined<["-"], "ftls-model=">, Group<f_Group>, Flags<[CC1Option]>;
def ftrapv : Flag<["-"], "ftrapv">, Group<f_Group>, Flags<[CC1Option]>,
  HelpText<"Trap on integer overflow">;
def ftrapv_handler_EQ : Joined<["-"], "ftrapv-handler=">, Group<f_Group>,
  MetaVarName<"<function name>">,
  HelpText<"Specify the function to be called on overflow">;
def ftrapv_handler : Separate<["-"], "ftrapv-handler">, Group<f_Group>, Flags<[CC1Option]>;
def ftrap_function_EQ : Joined<["-"], "ftrap-function=">, Group<f_Group>, Flags<[CC1Option]>,
  HelpText<"Issue call to specified function rather than a trap instruction">;
def funit_at_a_time : Flag<["-"], "funit-at-a-time">, Group<f_Group>;
def funroll_loops : Flag<["-"], "funroll-loops">, Group<f_Group>,
  HelpText<"Turn on loop unroller">, Flags<[CC1Option]>;
def fno_unroll_loops : Flag<["-"], "fno-unroll-loops">, Group<f_Group>,
  HelpText<"Turn off loop unroller">, Flags<[CC1Option]>;
def freroll_loops : Flag<["-"], "freroll-loops">, Group<f_Group>,
  HelpText<"Turn on loop reroller">, Flags<[CC1Option]>;
def fno_reroll_loops : Flag<["-"], "fno-reroll-loops">, Group<f_Group>,
  HelpText<"Turn off loop reroller">;
def ftrigraphs : Flag<["-"], "ftrigraphs">, Group<f_Group>,
  HelpText<"Process trigraph sequences">, Flags<[CC1Option]>;
def fno_trigraphs : Flag<["-"], "fno-trigraphs">, Group<f_Group>,
  HelpText<"Do not process trigraph sequences">, Flags<[CC1Option]>;
def funsigned_bitfields : Flag<["-"], "funsigned-bitfields">, Group<f_Group>;
def funsigned_char : Flag<["-"], "funsigned-char">, Group<f_Group>;
def fno_unsigned_char : Flag<["-"], "fno-unsigned-char">;
def funwind_tables : Flag<["-"], "funwind-tables">, Group<f_Group>;
def fuse_cxa_atexit : Flag<["-"], "fuse-cxa-atexit">, Group<f_Group>;
def fuse_init_array : Flag<["-"], "fuse-init-array">, Group<f_Group>, Flags<[CC1Option]>,
  HelpText<"Use .init_array instead of .ctors">;
def fno_var_tracking : Flag<["-"], "fno-var-tracking">, Group<clang_ignored_f_Group>;
def fverbose_asm : Flag<["-"], "fverbose-asm">, Group<f_Group>;
def fvisibility_EQ : Joined<["-"], "fvisibility=">, Group<f_Group>,
  HelpText<"Set the default symbol visibility for all global declarations">, Values<"hidden,default">;
def fvisibility_inlines_hidden : Flag<["-"], "fvisibility-inlines-hidden">, Group<f_Group>,
  HelpText<"Give inline C++ member functions default visibility by default">,
  Flags<[CC1Option]>;
def fvisibility_ms_compat : Flag<["-"], "fvisibility-ms-compat">, Group<f_Group>,
  HelpText<"Give global types 'default' visibility and global functions and "
           "variables 'hidden' visibility by default">;
def fwhole_program_vtables : Flag<["-"], "fwhole-program-vtables">, Group<f_Group>,
  Flags<[CoreOption, CC1Option]>,
  HelpText<"Enables whole-program vtable optimization. Requires -flto">;
def fno_whole_program_vtables : Flag<["-"], "fno-whole-program-vtables">, Group<f_Group>,
  Flags<[CoreOption]>;
def fwrapv : Flag<["-"], "fwrapv">, Group<f_Group>, Flags<[CC1Option]>,
  HelpText<"Treat signed integer overflow as two's complement">;
def fwritable_strings : Flag<["-"], "fwritable-strings">, Group<f_Group>, Flags<[CC1Option]>,
  HelpText<"Store string literals as writable data">;
def fzero_initialized_in_bss : Flag<["-"], "fzero-initialized-in-bss">, Group<f_Group>;
def ffunction_sections : Flag<["-"], "ffunction-sections">, Group<f_Group>,
  Flags<[CC1Option]>,
  HelpText<"Place each function in its own section (ELF Only)">;
def fno_function_sections : Flag<["-"], "fno-function-sections">,
  Group<f_Group>, Flags<[CC1Option]>;
def fdata_sections : Flag <["-"], "fdata-sections">, Group<f_Group>,
 Flags<[CC1Option]>, HelpText<"Place each data in its own section (ELF Only)">;
def fno_data_sections : Flag <["-"], "fno-data-sections">, Group<f_Group>,
  Flags<[CC1Option]>;

def funique_section_names : Flag <["-"], "funique-section-names">,
  Group<f_Group>, Flags<[CC1Option]>,
  HelpText<"Use unique names for text and data sections (ELF Only)">;
def fno_unique_section_names : Flag <["-"], "fno-unique-section-names">,
  Group<f_Group>, Flags<[CC1Option]>;

def fstrict_return : Flag<["-"], "fstrict-return">, Group<f_Group>,
  Flags<[CC1Option]>,
  HelpText<"Always treat control flow paths that fall off the end of a "
           "non-void function as unreachable">;
def fno_strict_return : Flag<["-"], "fno-strict-return">, Group<f_Group>,
  Flags<[CC1Option]>;

def fallow_editor_placeholders : Flag<["-"], "fallow-editor-placeholders">,
  Group<f_Group>, Flags<[CC1Option]>,
  HelpText<"Treat editor placeholders as valid source code">;
def fno_allow_editor_placeholders : Flag<["-"],
  "fno-allow-editor-placeholders">, Group<f_Group>;

def fdebug_types_section: Flag <["-"], "fdebug-types-section">, Group<f_Group>,
  Flags<[CC1Option]>, HelpText<"Place debug types in their own section (ELF Only)">;
def fno_debug_types_section: Flag<["-"], "fno-debug-types-section">, Group<f_Group>,
  Flags<[CC1Option]>;
def fsplit_dwarf_inlining: Flag <["-"], "fsplit-dwarf-inlining">, Group<f_Group>,
  Flags<[CC1Option]>, HelpText<"Place debug types in their own section (ELF Only)">;
def fno_split_dwarf_inlining: Flag<["-"], "fno-split-dwarf-inlining">, Group<f_Group>,
  Flags<[CC1Option]>;
def fdebug_prefix_map_EQ
  : Joined<["-"], "fdebug-prefix-map=">, Group<f_Group>, Flags<[CC1Option]>,
    HelpText<"remap file source paths in debug info">;
def g_Flag : Flag<["-"], "g">, Group<g_Group>,
  HelpText<"Generate source-level debug information">;
def gline_tables_only : Flag<["-"], "gline-tables-only">, Group<gN_Group>,
  Flags<[CoreOption]>, HelpText<"Emit debug line number tables only">;
def gmlt : Flag<["-"], "gmlt">, Alias<gline_tables_only>;
def g0 : Flag<["-"], "g0">, Group<gN_Group>;
def g1 : Flag<["-"], "g1">, Group<gN_Group>, Alias<gline_tables_only>;
def g2 : Flag<["-"], "g2">, Group<gN_Group>;
def g3 : Flag<["-"], "g3">, Group<gN_Group>;
def ggdb : Flag<["-"], "ggdb">, Group<gTune_Group>;
def ggdb0 : Flag<["-"], "ggdb0">, Group<ggdbN_Group>;
def ggdb1 : Flag<["-"], "ggdb1">, Group<ggdbN_Group>;
def ggdb2 : Flag<["-"], "ggdb2">, Group<ggdbN_Group>;
def ggdb3 : Flag<["-"], "ggdb3">, Group<ggdbN_Group>;
def glldb : Flag<["-"], "glldb">, Group<gTune_Group>;
def gsce : Flag<["-"], "gsce">, Group<gTune_Group>;
def gdwarf_2 : Flag<["-"], "gdwarf-2">, Group<g_Group>,
  HelpText<"Generate source-level debug information with dwarf version 2">;
def gdwarf_3 : Flag<["-"], "gdwarf-3">, Group<g_Group>,
  HelpText<"Generate source-level debug information with dwarf version 3">;
def gdwarf_4 : Flag<["-"], "gdwarf-4">, Group<g_Group>,
  HelpText<"Generate source-level debug information with dwarf version 4">;
def gdwarf_5 : Flag<["-"], "gdwarf-5">, Group<g_Group>,
  HelpText<"Generate source-level debug information with dwarf version 5">;
def gcodeview : Flag<["-"], "gcodeview">,
  HelpText<"Generate CodeView debug information">,
  Flags<[CC1Option, CC1AsOption, CoreOption]>;
// Equivalent to our default dwarf version. Forces usual dwarf emission when
// CodeView is enabled.
def gdwarf : Flag<["-"], "gdwarf">, Alias<gdwarf_4>, Flags<[CoreOption]>;

def gfull : Flag<["-"], "gfull">, Group<g_Group>;
def gused : Flag<["-"], "gused">, Group<g_Group>;
def gstabs : Joined<["-"], "gstabs">, Group<g_Group>, Flags<[Unsupported]>;
def gcoff : Joined<["-"], "gcoff">, Group<g_Group>, Flags<[Unsupported]>;
def gxcoff : Joined<["-"], "gxcoff">, Group<g_Group>, Flags<[Unsupported]>;
def gvms : Joined<["-"], "gvms">, Group<g_Group>, Flags<[Unsupported]>;
def gtoggle : Flag<["-"], "gtoggle">, Group<g_flags_Group>, Flags<[Unsupported]>;
def grecord_gcc_switches : Flag<["-"], "grecord-gcc-switches">, Group<g_flags_Group>;
def gno_record_gcc_switches : Flag<["-"], "gno-record-gcc-switches">,
  Group<g_flags_Group>;
def gstrict_dwarf : Flag<["-"], "gstrict-dwarf">, Group<g_flags_Group>;
def gno_strict_dwarf : Flag<["-"], "gno-strict-dwarf">, Group<g_flags_Group>;
def gcolumn_info : Flag<["-"], "gcolumn-info">, Group<g_flags_Group>, Flags<[CoreOption]>;
def gno_column_info : Flag<["-"], "gno-column-info">, Group<g_flags_Group>, Flags<[CoreOption]>;
def gsplit_dwarf : Flag<["-"], "gsplit-dwarf">, Group<g_flags_Group>;
def ggnu_pubnames : Flag<["-"], "ggnu-pubnames">, Group<g_flags_Group>, Flags<[CC1Option]>;
def gdwarf_aranges : Flag<["-"], "gdwarf-aranges">, Group<g_flags_Group>;
def gmodules : Flag <["-"], "gmodules">, Group<gN_Group>,
  HelpText<"Generate debug info with external references to clang modules"
           " or precompiled headers">;
def gz : Flag<["-"], "gz">, Group<g_flags_Group>,
    HelpText<"DWARF debug sections compression type">;
def gz_EQ : Joined<["-"], "gz=">, Group<g_flags_Group>,
    HelpText<"DWARF debug sections compression type">;
def headerpad__max__install__names : Joined<["-"], "headerpad_max_install_names">;
def help : Flag<["-", "--"], "help">, Flags<[CC1Option,CC1AsOption]>,
  HelpText<"Display available options">;
def index_header_map : Flag<["-"], "index-header-map">, Flags<[CC1Option]>,
  HelpText<"Make the next included directory (-I or -F) an indexer header map">;
def idirafter : JoinedOrSeparate<["-"], "idirafter">, Group<clang_i_Group>, Flags<[CC1Option]>,
  HelpText<"Add directory to AFTER include search path">;
def iframework : JoinedOrSeparate<["-"], "iframework">, Group<clang_i_Group>, Flags<[CC1Option]>,
  HelpText<"Add directory to SYSTEM framework search path">;
def iframeworkwithsysroot : JoinedOrSeparate<["-"], "iframeworkwithsysroot">,
  Group<clang_i_Group>,
  HelpText<"Add directory to SYSTEM framework search path, "
           "absolute paths are relative to -isysroot">,
  MetaVarName<"<directory>">, Flags<[CC1Option]>;
def imacros : JoinedOrSeparate<["-", "--"], "imacros">, Group<clang_i_Group>, Flags<[CC1Option]>,
  HelpText<"Include macros from file before parsing">, MetaVarName<"<file>">;
def image__base : Separate<["-"], "image_base">;
def include_ : JoinedOrSeparate<["-", "--"], "include">, Group<clang_i_Group>, EnumName<"include">,
    MetaVarName<"<file>">, HelpText<"Include file before parsing">, Flags<[CC1Option]>;
def include_pch : Separate<["-"], "include-pch">, Group<clang_i_Group>, Flags<[CC1Option]>,
  HelpText<"Include precompiled header file">, MetaVarName<"<file>">;
def relocatable_pch : Flag<["-", "--"], "relocatable-pch">, Flags<[CC1Option]>,
  HelpText<"Whether to build a relocatable precompiled header">;
def verify_pch : Flag<["-"], "verify-pch">, Group<Action_Group>, Flags<[CC1Option]>,
  HelpText<"Load and verify that a pre-compiled header file is not stale">;
def init : Separate<["-"], "init">;
def install__name : Separate<["-"], "install_name">;
def iprefix : JoinedOrSeparate<["-"], "iprefix">, Group<clang_i_Group>, Flags<[CC1Option]>,
  HelpText<"Set the -iwithprefix/-iwithprefixbefore prefix">, MetaVarName<"<dir>">;
def iquote : JoinedOrSeparate<["-"], "iquote">, Group<clang_i_Group>, Flags<[CC1Option]>,
  HelpText<"Add directory to QUOTE include search path">, MetaVarName<"<directory>">;
def isysroot : JoinedOrSeparate<["-"], "isysroot">, Group<clang_i_Group>, Flags<[CC1Option]>,
  HelpText<"Set the system root directory (usually /)">, MetaVarName<"<dir>">;
def isystem : JoinedOrSeparate<["-"], "isystem">, Group<clang_i_Group>,
  Flags<[CC1Option]>,
  HelpText<"Add directory to SYSTEM include search path">, MetaVarName<"<directory>">;
def isystem_after : JoinedOrSeparate<["-"], "isystem-after">,
  Group<clang_i_Group>, Flags<[DriverOption]>, MetaVarName<"<directory>">,
  HelpText<"Add directory to end of the SYSTEM include search path">;
def iwithprefixbefore : JoinedOrSeparate<["-"], "iwithprefixbefore">, Group<clang_i_Group>,
  HelpText<"Set directory to include search path with prefix">, MetaVarName<"<dir>">,
  Flags<[CC1Option]>;
def iwithprefix : JoinedOrSeparate<["-"], "iwithprefix">, Group<clang_i_Group>, Flags<[CC1Option]>,
  HelpText<"Set directory to SYSTEM include search path with prefix">, MetaVarName<"<dir>">;
def iwithsysroot : JoinedOrSeparate<["-"], "iwithsysroot">, Group<clang_i_Group>,
  HelpText<"Add directory to SYSTEM include search path, "
           "absolute paths are relative to -isysroot">, MetaVarName<"<directory>">,
  Flags<[CC1Option]>;
def ivfsoverlay : JoinedOrSeparate<["-"], "ivfsoverlay">, Group<clang_i_Group>, Flags<[CC1Option]>,
  HelpText<"Overlay the virtual filesystem described by file over the real file system">;
def i : Joined<["-"], "i">, Group<i_Group>;
def keep__private__externs : Flag<["-"], "keep_private_externs">;
def l : JoinedOrSeparate<["-"], "l">, Flags<[LinkerInput, RenderJoined]>,
        Group<Link_Group>;
def lazy__framework : Separate<["-"], "lazy_framework">, Flags<[LinkerInput]>;
def lazy__library : Separate<["-"], "lazy_library">, Flags<[LinkerInput]>;
def mlittle_endian : Flag<["-"], "mlittle-endian">, Flags<[DriverOption]>;
def EL : Flag<["-"], "EL">, Alias<mlittle_endian>;
def mbig_endian : Flag<["-"], "mbig-endian">, Flags<[DriverOption]>;
def EB : Flag<["-"], "EB">, Alias<mbig_endian>;
def m16 : Flag<["-"], "m16">, Group<m_Group>, Flags<[DriverOption, CoreOption]>;
def m32 : Flag<["-"], "m32">, Group<m_Group>, Flags<[DriverOption, CoreOption]>;
def mqdsp6_compat : Flag<["-"], "mqdsp6-compat">, Group<m_Group>, Flags<[DriverOption,CC1Option]>,
  HelpText<"Enable hexagon-qdsp6 backward compatibility">;
def m64 : Flag<["-"], "m64">, Group<m_Group>, Flags<[DriverOption, CoreOption]>;
def mx32 : Flag<["-"], "mx32">, Group<m_Group>, Flags<[DriverOption, CoreOption]>;
def mabi_EQ : Joined<["-"], "mabi=">, Group<m_Group>;
def miamcu : Flag<["-"], "miamcu">, Group<m_Group>, Flags<[DriverOption, CoreOption]>,
  HelpText<"Use Intel MCU ABI">;
def mno_iamcu : Flag<["-"], "mno-iamcu">, Group<m_Group>, Flags<[DriverOption, CoreOption]>;
def malign_functions_EQ : Joined<["-"], "malign-functions=">, Group<clang_ignored_m_Group>;
def malign_loops_EQ : Joined<["-"], "malign-loops=">, Group<clang_ignored_m_Group>;
def malign_jumps_EQ : Joined<["-"], "malign-jumps=">, Group<clang_ignored_m_Group>;
def mfancy_math_387 : Flag<["-"], "mfancy-math-387">, Group<clang_ignored_m_Group>;
def mlong_calls : Flag<["-"], "mlong-calls">, Group<m_Group>,
  HelpText<"Generate branches with extended addressability, usually via indirect jumps.">;
def mno_long_calls : Flag<["-"], "mno-long-calls">, Group<m_Group>,
  HelpText<"Restore the default behaviour of not generating long calls">;
def mexecute_only : Flag<["-"], "mexecute-only">, Group<m_arm_Features_Group>,
  HelpText<"Disallow generation of data access to code sections (ARM only)">;
def mno_execute_only : Flag<["-"], "mno-execute-only">, Group<m_arm_Features_Group>,
  HelpText<"Allow generation of data access to code sections (ARM only)">;
def mtp_mode_EQ : Joined<["-"], "mtp=">, Group<m_arm_Features_Group>, Values<"soft, cp15">,
  HelpText<"Read thread pointer from coprocessor register (ARM only)">;
def mpure_code : Flag<["-"], "mpure-code">, Alias<mexecute_only>; // Alias for GCC compatibility
def mno_pure_code : Flag<["-"], "mno-pure-code">, Alias<mno_execute_only>;
def mtvos_version_min_EQ : Joined<["-"], "mtvos-version-min=">, Group<m_Group>;
def mappletvos_version_min_EQ : Joined<["-"], "mappletvos-version-min=">, Alias<mtvos_version_min_EQ>;
def mtvos_simulator_version_min_EQ : Joined<["-"], "mtvos-simulator-version-min=">;
def mappletvsimulator_version_min_EQ : Joined<["-"], "mappletvsimulator-version-min=">, Alias<mtvos_simulator_version_min_EQ>;
def mwatchos_version_min_EQ : Joined<["-"], "mwatchos-version-min=">, Group<m_Group>;
def mwatchos_simulator_version_min_EQ : Joined<["-"], "mwatchos-simulator-version-min=">;
def mwatchsimulator_version_min_EQ : Joined<["-"], "mwatchsimulator-version-min=">, Alias<mwatchos_simulator_version_min_EQ>;
def march_EQ : Joined<["-"], "march=">, Group<m_Group>;
def masm_EQ : Joined<["-"], "masm=">, Group<m_Group>, Flags<[DriverOption]>;
def mcmodel_EQ : Joined<["-"], "mcmodel=">, Group<m_Group>;
def mimplicit_it_EQ : Joined<["-"], "mimplicit-it=">, Group<m_Group>;
def mdefault_build_attributes : Joined<["-"], "mdefault-build-attributes">, Group<m_Group>;
def mno_default_build_attributes : Joined<["-"], "mno-default-build-attributes">, Group<m_Group>;
def mconstant_cfstrings : Flag<["-"], "mconstant-cfstrings">, Group<clang_ignored_m_Group>;
def mconsole : Joined<["-"], "mconsole">, Group<m_Group>, Flags<[DriverOption]>;
def mwindows : Joined<["-"], "mwindows">, Group<m_Group>, Flags<[DriverOption]>;
def mdll : Joined<["-"], "mdll">, Group<m_Group>, Flags<[DriverOption]>;
def municode : Joined<["-"], "municode">, Group<m_Group>, Flags<[DriverOption]>;
def mthreads : Joined<["-"], "mthreads">, Group<m_Group>, Flags<[DriverOption]>;
def mcpu_EQ : Joined<["-"], "mcpu=">, Group<m_Group>;
def mmcu_EQ : Joined<["-"], "mmcu=">, Group<m_Group>;
def mdynamic_no_pic : Joined<["-"], "mdynamic-no-pic">, Group<m_Group>;
def mfix_and_continue : Flag<["-"], "mfix-and-continue">, Group<clang_ignored_m_Group>;
def mieee_fp : Flag<["-"], "mieee-fp">, Group<clang_ignored_m_Group>;
def minline_all_stringops : Flag<["-"], "minline-all-stringops">, Group<clang_ignored_m_Group>;
def mno_inline_all_stringops : Flag<["-"], "mno-inline-all-stringops">, Group<clang_ignored_m_Group>;
def malign_double : Flag<["-"], "malign-double">, Group<m_Group>, Flags<[CC1Option]>,
  HelpText<"Align doubles to two words in structs (x86 only)">;
def mfloat_abi_EQ : Joined<["-"], "mfloat-abi=">, Group<m_Group>, Values<"soft,softfp,hard">;
def mfpmath_EQ : Joined<["-"], "mfpmath=">, Group<m_Group>;
def mfpu_EQ : Joined<["-"], "mfpu=">, Group<m_Group>;
def mhwdiv_EQ : Joined<["-"], "mhwdiv=">, Group<m_Group>;
def mglobal_merge : Flag<["-"], "mglobal-merge">, Group<m_Group>, Flags<[CC1Option]>,
  HelpText<"Enable merging of globals">;
def mhard_float : Flag<["-"], "mhard-float">, Group<m_Group>;
def miphoneos_version_min_EQ : Joined<["-"], "miphoneos-version-min=">, Group<m_Group>;
def mios_version_min_EQ : Joined<["-"], "mios-version-min=">,
  Alias<miphoneos_version_min_EQ>, HelpText<"Set iOS deployment target">;
def mios_simulator_version_min_EQ : Joined<["-"], "mios-simulator-version-min=">;
def miphonesimulator_version_min_EQ : Joined<["-"], "miphonesimulator-version-min=">, Alias<mios_simulator_version_min_EQ>;
def mkernel : Flag<["-"], "mkernel">, Group<m_Group>;
def mlinker_version_EQ : Joined<["-"], "mlinker-version=">,
  Flags<[DriverOption]>;
def mllvm : Separate<["-"], "mllvm">, Flags<[CC1Option,CC1AsOption,CoreOption]>,
  HelpText<"Additional arguments to forward to LLVM's option processing">;
def mmacosx_version_min_EQ : Joined<["-"], "mmacosx-version-min=">,
  Group<m_Group>, HelpText<"Set Mac OS X deployment target">;
def mmacos_version_min_EQ : Joined<["-"], "mmacos-version-min=">,
  Group<m_Group>, Alias<mmacosx_version_min_EQ>;
def mms_bitfields : Flag<["-"], "mms-bitfields">, Group<m_Group>, Flags<[CC1Option]>,
  HelpText<"Set the default structure layout to be compatible with the Microsoft compiler standard">;
def mno_ms_bitfields : Flag<["-"], "mno-ms-bitfields">, Group<m_Group>,
  HelpText<"Do not set the default structure layout to be compatible with the Microsoft compiler standard">;
def mstackrealign : Flag<["-"], "mstackrealign">, Group<m_Group>, Flags<[CC1Option]>,
  HelpText<"Force realign the stack at entry to every function">;
def mstack_alignment : Joined<["-"], "mstack-alignment=">, Group<m_Group>, Flags<[CC1Option]>,
  HelpText<"Set the stack alignment">;
def mstack_probe_size : Joined<["-"], "mstack-probe-size=">, Group<m_Group>, Flags<[CC1Option]>,
  HelpText<"Set the stack probe size">;
def mthread_model : Separate<["-"], "mthread-model">, Group<m_Group>, Flags<[CC1Option]>,
  HelpText<"The thread model to use, e.g. posix, single (posix by default)">, Values<"posix,single">;
def meabi : Separate<["-"], "meabi">, Group<m_Group>, Flags<[CC1Option]>,
  HelpText<"Set EABI type, e.g. 4, 5 or gnu (default depends on triple)">, Values<"default,4,5,gnu">;

def mno_constant_cfstrings : Flag<["-"], "mno-constant-cfstrings">, Group<m_Group>;
def mno_global_merge : Flag<["-"], "mno-global-merge">, Group<m_Group>, Flags<[CC1Option]>,
  HelpText<"Disable merging of globals">;
def mno_pascal_strings : Flag<["-"], "mno-pascal-strings">,
  Alias<fno_pascal_strings>;
def mno_red_zone : Flag<["-"], "mno-red-zone">, Group<m_Group>;
def mno_relax_all : Flag<["-"], "mno-relax-all">, Group<m_Group>;
def mno_rtd: Flag<["-"], "mno-rtd">, Group<m_Group>;
def mno_soft_float : Flag<["-"], "mno-soft-float">, Group<m_Group>;
def mno_stackrealign : Flag<["-"], "mno-stackrealign">, Group<m_Group>;

def munaligned_access : Flag<["-"], "munaligned-access">, Group<m_arm_Features_Group>,
  HelpText<"Allow memory accesses to be unaligned (AArch32/AArch64 only)">;
def mno_unaligned_access : Flag<["-"], "mno-unaligned-access">, Group<m_arm_Features_Group>,
  HelpText<"Force all memory accesses to be aligned (AArch32/AArch64 only)">;
def mstrict_align : Flag<["-"], "mstrict-align">, Alias<mno_unaligned_access>, Flags<[CC1Option,HelpHidden]>,
  HelpText<"Force all memory accesses to be aligned (same as mno-unaligned-access)">;
def mno_thumb : Flag<["-"], "mno-thumb">, Group<m_arm_Features_Group>;
def mrestrict_it: Flag<["-"], "mrestrict-it">, Group<m_arm_Features_Group>,
  HelpText<"Disallow generation of deprecated IT blocks for ARMv8. It is on by default for ARMv8 Thumb mode.">;
def mno_restrict_it: Flag<["-"], "mno-restrict-it">, Group<m_arm_Features_Group>,
  HelpText<"Allow generation of deprecated IT blocks for ARMv8. It is off by default for ARMv8 Thumb mode">;
def marm : Flag<["-"], "marm">, Alias<mno_thumb>;
def ffixed_r9 : Flag<["-"], "ffixed-r9">, Group<m_arm_Features_Group>,
  HelpText<"Reserve the r9 register (ARM only)">;
def mno_movt : Flag<["-"], "mno-movt">, Group<m_arm_Features_Group>,
  HelpText<"Disallow use of movt/movw pairs (ARM only)">;
def mcrc : Flag<["-"], "mcrc">, Group<m_arm_Features_Group>,
  HelpText<"Allow use of CRC instructions (ARM only)">;
def mnocrc : Flag<["-"], "mnocrc">, Group<m_arm_Features_Group>,
  HelpText<"Disallow use of CRC instructions (ARM only)">;
def mno_neg_immediates: Flag<["-"], "mno-neg-immediates">, Group<m_arm_Features_Group>,
  HelpText<"Disallow converting instructions with negative immediates to their negation or inversion.">;

def mgeneral_regs_only : Flag<["-"], "mgeneral-regs-only">, Group<m_aarch64_Features_Group>,
  HelpText<"Generate code which only uses the general purpose registers (AArch64 only)">;
def mfix_cortex_a53_835769 : Flag<["-"], "mfix-cortex-a53-835769">,
  Group<m_aarch64_Features_Group>,
  HelpText<"Workaround Cortex-A53 erratum 835769 (AArch64 only)">;
def mno_fix_cortex_a53_835769 : Flag<["-"], "mno-fix-cortex-a53-835769">,
  Group<m_aarch64_Features_Group>,
  HelpText<"Don't workaround Cortex-A53 erratum 835769 (AArch64 only)">;
def ffixed_x18 : Flag<["-"], "ffixed-x18">, Group<m_aarch64_Features_Group>,
  HelpText<"Reserve the x18 register (AArch64 only)">;

def msimd128 : Flag<["-"], "msimd128">, Group<m_wasm_Features_Group>;
def mno_simd128 : Flag<["-"], "mno-simd128">, Group<m_wasm_Features_Group>;
def mnontrapping_fptoint : Flag<["-"], "mnontrapping-fptoint">, Group<m_wasm_Features_Group>;
def mno_nontrapping_fptoint : Flag<["-"], "mno-nontrapping-fptoint">, Group<m_wasm_Features_Group>;

def mamdgpu_debugger_abi : Joined<["-"], "mamdgpu-debugger-abi=">,
  Flags<[HelpHidden]>,
  Group<m_Group>,
  HelpText<"Generate additional code for specified <version> of debugger ABI (AMDGPU only)">,
  MetaVarName<"<version>">;
def mxnack : Flag<["-"], "mxnack">, Group<m_amdgpu_Features_Group>,
  HelpText<"Enable XNACK (AMDGPU only)">;
def mno_xnack : Flag<["-"], "mno-xnack">, Group<m_amdgpu_Features_Group>,
  HelpText<"Disable XNACK (AMDGPU only)">;

def faltivec : Flag<["-"], "faltivec">, Group<f_Group>, Flags<[DriverOption]>;
def fno_altivec : Flag<["-"], "fno-altivec">, Group<f_Group>, Flags<[DriverOption]>;
def maltivec : Flag<["-"], "maltivec">, Group<m_ppc_Features_Group>;
def mno_altivec : Flag<["-"], "mno-altivec">, Group<m_ppc_Features_Group>;
def mvsx : Flag<["-"], "mvsx">, Group<m_ppc_Features_Group>;
def mno_vsx : Flag<["-"], "mno-vsx">, Group<m_ppc_Features_Group>;
def mpower8_vector : Flag<["-"], "mpower8-vector">,
    Group<m_ppc_Features_Group>;
def mno_power8_vector : Flag<["-"], "mno-power8-vector">,
    Group<m_ppc_Features_Group>;
def mpower9_vector : Flag<["-"], "mpower9-vector">,
    Group<m_ppc_Features_Group>;
def mno_power9_vector : Flag<["-"], "mno-power9-vector">,
    Group<m_ppc_Features_Group>;
def mpower8_crypto : Flag<["-"], "mcrypto">,
    Group<m_ppc_Features_Group>;
def mnopower8_crypto : Flag<["-"], "mno-crypto">,
    Group<m_ppc_Features_Group>;
def mdirect_move : Flag<["-"], "mdirect-move">,
    Group<m_ppc_Features_Group>;
def mnodirect_move : Flag<["-"], "mno-direct-move">,
    Group<m_ppc_Features_Group>;
def mhtm : Flag<["-"], "mhtm">, Group<m_ppc_Features_Group>;
def mno_htm : Flag<["-"], "mno-htm">, Group<m_ppc_Features_Group>;
def mfprnd : Flag<["-"], "mfprnd">, Group<m_ppc_Features_Group>;
def mno_fprnd : Flag<["-"], "mno-fprnd">, Group<m_ppc_Features_Group>;
def mcmpb : Flag<["-"], "mcmpb">, Group<m_ppc_Features_Group>;
def mno_cmpb : Flag<["-"], "mno-cmpb">, Group<m_ppc_Features_Group>;
def misel : Flag<["-"], "misel">, Group<m_ppc_Features_Group>;
def mno_isel : Flag<["-"], "mno-isel">, Group<m_ppc_Features_Group>;
def mmfocrf : Flag<["-"], "mmfocrf">, Group<m_ppc_Features_Group>;
def mmfcrf : Flag<["-"], "mmfcrf">, Alias<mmfocrf>;
def mno_mfocrf : Flag<["-"], "mno-mfocrf">, Group<m_ppc_Features_Group>;
def mno_mfcrf : Flag<["-"], "mno-mfcrf">, Alias<mno_mfocrf>;
def mpopcntd : Flag<["-"], "mpopcntd">, Group<m_ppc_Features_Group>;
def mno_popcntd : Flag<["-"], "mno-popcntd">, Group<m_ppc_Features_Group>;
def mqpx : Flag<["-"], "mqpx">, Group<m_ppc_Features_Group>;
def mno_qpx : Flag<["-"], "mno-qpx">, Group<m_ppc_Features_Group>;
def mcrbits : Flag<["-"], "mcrbits">, Group<m_ppc_Features_Group>;
def mno_crbits : Flag<["-"], "mno-crbits">, Group<m_ppc_Features_Group>;
def minvariant_function_descriptors :
  Flag<["-"], "minvariant-function-descriptors">, Group<m_ppc_Features_Group>;
def mno_invariant_function_descriptors :
  Flag<["-"], "mno-invariant-function-descriptors">,
  Group<m_ppc_Features_Group>;
def mfloat128: Flag<["-"], "mfloat128">,
    Group<m_ppc_Features_Group>;
def mno_float128 : Flag<["-"], "mno-float128">,
    Group<m_ppc_Features_Group>;
def mlongcall: Flag<["-"], "mlongcall">,
    Group<m_ppc_Features_Group>;
def mno_longcall : Flag<["-"], "mno-longcall">,
    Group<m_ppc_Features_Group>;

def mvx : Flag<["-"], "mvx">, Group<m_Group>;
def mno_vx : Flag<["-"], "mno-vx">, Group<m_Group>;

def fzvector : Flag<["-"], "fzvector">, Group<f_Group>, Flags<[CC1Option]>,
  HelpText<"Enable System z vector language extension">;
def fno_zvector : Flag<["-"], "fno-zvector">, Group<f_Group>,
  Flags<[CC1Option]>;
def mzvector : Flag<["-"], "mzvector">, Alias<fzvector>;
def mno_zvector : Flag<["-"], "mno-zvector">, Alias<fno_zvector>;

def mbackchain : Flag<["-"], "mbackchain">, Group<m_Group>, Flags<[DriverOption,CC1Option]>,
  HelpText<"Link stack frames through backchain on System Z">;
def mno_backchain : Flag<["-"], "mno-backchain">, Group<m_Group>, Flags<[DriverOption,CC1Option]>;

def mno_warn_nonportable_cfstrings : Flag<["-"], "mno-warn-nonportable-cfstrings">, Group<m_Group>;
def mno_omit_leaf_frame_pointer : Flag<["-"], "mno-omit-leaf-frame-pointer">, Group<m_Group>;
def momit_leaf_frame_pointer : Flag<["-"], "momit-leaf-frame-pointer">, Group<m_Group>,
  HelpText<"Omit frame pointer setup for leaf functions">, Flags<[CC1Option]>;
def moslib_EQ : Joined<["-"], "moslib=">, Group<m_Group>;
def mpascal_strings : Flag<["-"], "mpascal-strings">, Alias<fpascal_strings>;
def mred_zone : Flag<["-"], "mred-zone">, Group<m_Group>;
def mregparm_EQ : Joined<["-"], "mregparm=">, Group<m_Group>;
def mrelax_all : Flag<["-"], "mrelax-all">, Group<m_Group>, Flags<[CC1Option,CC1AsOption]>,
  HelpText<"(integrated-as) Relax all machine instructions">;
def mincremental_linker_compatible : Flag<["-"], "mincremental-linker-compatible">, Group<m_Group>,
  Flags<[CC1Option,CC1AsOption]>,
  HelpText<"(integrated-as) Emit an object file which can be used with an incremental linker">;
def mno_incremental_linker_compatible : Flag<["-"], "mno-incremental-linker-compatible">, Group<m_Group>,
  HelpText<"(integrated-as) Emit an object file which cannot be used with an incremental linker">;
def mrtd : Flag<["-"], "mrtd">, Group<m_Group>, Flags<[CC1Option]>,
  HelpText<"Make StdCall calling convention the default">;
def msmall_data_threshold_EQ : Joined <["-"], "msmall-data-threshold=">,
  Group<m_Group>, Alias<G>;
def msoft_float : Flag<["-"], "msoft-float">, Group<m_Group>, Flags<[CC1Option]>,
  HelpText<"Use software floating point">;
def mno_implicit_float : Flag<["-"], "mno-implicit-float">, Group<m_Group>,
  HelpText<"Don't generate implicit floating point instructions">;
def mimplicit_float : Flag<["-"], "mimplicit-float">, Group<m_Group>;
def mrecip : Flag<["-"], "mrecip">, Group<m_Group>;
def mrecip_EQ : CommaJoined<["-"], "mrecip=">, Group<m_Group>, Flags<[CC1Option]>;
def mpie_copy_relocations : Flag<["-"], "mpie-copy-relocations">, Group<m_Group>,
  Flags<[CC1Option]>,
  HelpText<"Use copy relocations support for PIE builds">;
def mno_pie_copy_relocations : Flag<["-"], "mno-pie-copy-relocations">, Group<m_Group>;
def mfentry : Flag<["-"], "mfentry">, HelpText<"Insert calls to fentry at function entry (x86 only)">,
  Flags<[CC1Option]>, Group<m_Group>;
def mips16 : Flag<["-"], "mips16">, Group<m_Group>;
def mno_mips16 : Flag<["-"], "mno-mips16">, Group<m_Group>;
def mmicromips : Flag<["-"], "mmicromips">, Group<m_Group>;
def mno_micromips : Flag<["-"], "mno-micromips">, Group<m_Group>;
def mxgot : Flag<["-"], "mxgot">, Group<m_Group>;
def mno_xgot : Flag<["-"], "mno-xgot">, Group<m_Group>;
def mldc1_sdc1 : Flag<["-"], "mldc1-sdc1">, Group<m_Group>;
def mno_ldc1_sdc1 : Flag<["-"], "mno-ldc1-sdc1">, Group<m_Group>;
def mcheck_zero_division : Flag<["-"], "mcheck-zero-division">, Group<m_Group>;
def mno_check_zero_division : Flag<["-"], "mno-check-zero-division">,
                              Group<m_Group>;
def mcompact_branches_EQ : Joined<["-"], "mcompact-branches=">, Group<m_Group>;
def mbranch_likely : Flag<["-"], "mbranch-likely">, Group<m_Group>,
  IgnoredGCCCompat;
def mno_branch_likely : Flag<["-"], "mno-branch-likely">, Group<m_Group>,
  IgnoredGCCCompat;
def mdsp : Flag<["-"], "mdsp">, Group<m_Group>;
def mno_dsp : Flag<["-"], "mno-dsp">, Group<m_Group>;
def mdspr2 : Flag<["-"], "mdspr2">, Group<m_Group>;
def mno_dspr2 : Flag<["-"], "mno-dspr2">, Group<m_Group>;
def msingle_float : Flag<["-"], "msingle-float">, Group<m_Group>;
def mdouble_float : Flag<["-"], "mdouble-float">, Group<m_Group>;
def mmadd4 : Flag<["-"], "mmadd4">, Group<m_Group>,
  HelpText<"Enable the generation of 4-operand madd.s, madd.d and related instructions.">;
def mno_madd4 : Flag<["-"], "mno-madd4">, Group<m_Group>,
  HelpText<"Disable the generation of 4-operand madd.s, madd.d and related instructions.">;
def mmsa : Flag<["-"], "mmsa">, Group<m_Group>,
  HelpText<"Enable MSA ASE (MIPS only)">;
def mno_msa : Flag<["-"], "mno-msa">, Group<m_Group>,
  HelpText<"Disable MSA ASE (MIPS only)">;
def mmt : Flag<["-"], "mmt">, Group<m_Group>,
  HelpText<"Enable MT ASE (MIPS only)">;
def mno_mt : Flag<["-"], "mno-mt">, Group<m_Group>,
  HelpText<"Disable MT ASE (MIPS only)">;
def mfp64 : Flag<["-"], "mfp64">, Group<m_Group>,
  HelpText<"Use 64-bit floating point registers (MIPS only)">;
def mfp32 : Flag<["-"], "mfp32">, Group<m_Group>,
  HelpText<"Use 32-bit floating point registers (MIPS only)">;
def mgpopt : Flag<["-"], "mgpopt">, Group<m_Group>,
  HelpText<"Use GP relative accesses for symbols known to be in a small"
           " data section (MIPS)">;
def mno_gpopt : Flag<["-"], "mno-gpopt">, Group<m_Group>,
  HelpText<"Do not use GP relative accesses for symbols known to be in a small"
           " data section (MIPS)">;
<<<<<<< HEAD
=======
def mlocal_sdata : Flag<["-"], "mlocal-sdata">, Group<m_Group>,
  HelpText<"Extend the -G behaviour to object local data (MIPS)">;
def mno_local_sdata : Flag<["-"], "mno-local-sdata">, Group<m_Group>,
  HelpText<"Do not extend the -G behaviour to object local data (MIPS)">;
def mextern_sdata : Flag<["-"], "mextern-sdata">, Group<m_Group>,
  HelpText<"Assume that externally defined data is in the small data if it"
           " meets the -G <size> threshold (MIPS)">;
def mno_extern_sdata : Flag<["-"], "mno-extern-sdata">, Group<m_Group>,
  HelpText<"Do not assume that externally defined data is in the small data if"
           " it meets the -G <size> threshold (MIPS)">;
def membedded_data : Flag<["-"], "membedded-data">, Group<m_Group>,
  HelpText<"Place constants in the .rodata section instead of the .sdata "
           "section even if they meet the -G <size> threshold (MIPS)">;
def mno_embedded_data : Flag<["-"], "mno-embedded-data">, Group<m_Group>,
  HelpText<"Do not place constants in the .rodata section instead of the "
           ".sdata if they meet the -G <size> threshold (MIPS)">;
>>>>>>> 2582fbcf
def mnan_EQ : Joined<["-"], "mnan=">, Group<m_Group>;
def mabs_EQ : Joined<["-"], "mabs=">, Group<m_Group>;
def mabicalls : Flag<["-"], "mabicalls">, Group<m_Group>,
  HelpText<"Enable SVR4-style position-independent code (Mips only)">;
def mno_abicalls : Flag<["-"], "mno-abicalls">, Group<m_Group>,
  HelpText<"Disable SVR4-style position-independent code (Mips only)">;
def mips1 : Flag<["-"], "mips1">,
  Alias<march_EQ>, AliasArgs<["mips1"]>,
  HelpText<"Equivalent to -march=mips1">, Flags<[HelpHidden]>;
def mips2 : Flag<["-"], "mips2">,
  Alias<march_EQ>, AliasArgs<["mips2"]>,
  HelpText<"Equivalent to -march=mips2">, Flags<[HelpHidden]>;
def mips3 : Flag<["-"], "mips3">,
  Alias<march_EQ>, AliasArgs<["mips3"]>,
  HelpText<"Equivalent to -march=mips3">, Flags<[HelpHidden]>;
def mips4 : Flag<["-"], "mips4">,
  Alias<march_EQ>, AliasArgs<["mips4"]>,
  HelpText<"Equivalent to -march=mips4">, Flags<[HelpHidden]>;
def mips5 : Flag<["-"], "mips5">,
  Alias<march_EQ>, AliasArgs<["mips5"]>,
  HelpText<"Equivalent to -march=mips5">, Flags<[HelpHidden]>;
def mips32 : Flag<["-"], "mips32">,
  Alias<march_EQ>, AliasArgs<["mips32"]>,
  HelpText<"Equivalent to -march=mips32">, Flags<[HelpHidden]>;
def mips32r2 : Flag<["-"], "mips32r2">,
  Alias<march_EQ>, AliasArgs<["mips32r2"]>,
  HelpText<"Equivalent to -march=mips32r2">, Flags<[HelpHidden]>;
def mips32r3 : Flag<["-"], "mips32r3">,
  Alias<march_EQ>, AliasArgs<["mips32r3"]>,
  HelpText<"Equivalent to -march=mips32r3">, Flags<[HelpHidden]>;
def mips32r5 : Flag<["-"], "mips32r5">,
  Alias<march_EQ>, AliasArgs<["mips32r5"]>,
  HelpText<"Equivalent to -march=mips32r5">, Flags<[HelpHidden]>;
def mips32r6 : Flag<["-"], "mips32r6">,
  Alias<march_EQ>, AliasArgs<["mips32r6"]>,
  HelpText<"Equivalent to -march=mips32r6">, Flags<[HelpHidden]>;
def mips64 : Flag<["-"], "mips64">,
  Alias<march_EQ>, AliasArgs<["mips64"]>,
  HelpText<"Equivalent to -march=mips64">, Flags<[HelpHidden]>;
def mips64r2 : Flag<["-"], "mips64r2">,
  Alias<march_EQ>, AliasArgs<["mips64r2"]>,
  HelpText<"Equivalent to -march=mips64r2">, Flags<[HelpHidden]>;
def mips64r3 : Flag<["-"], "mips64r3">,
  Alias<march_EQ>, AliasArgs<["mips64r3"]>,
  HelpText<"Equivalent to -march=mips64r3">, Flags<[HelpHidden]>;
def mips64r5 : Flag<["-"], "mips64r5">,
  Alias<march_EQ>, AliasArgs<["mips64r5"]>,
  HelpText<"Equivalent to -march=mips64r5">, Flags<[HelpHidden]>;
def mips64r6 : Flag<["-"], "mips64r6">,
  Alias<march_EQ>, AliasArgs<["mips64r6"]>,
  HelpText<"Equivalent to -march=mips64r6">, Flags<[HelpHidden]>;
def mfpxx : Flag<["-"], "mfpxx">, Group<m_Group>,
  HelpText<"Avoid FPU mode dependent operations when used with the O32 ABI">,
  Flags<[HelpHidden]>;
def modd_spreg : Flag<["-"], "modd-spreg">, Group<m_Group>,
  HelpText<"Enable odd single-precision floating point registers">,
  Flags<[HelpHidden]>;
def mno_odd_spreg : Flag<["-"], "mno-odd-spreg">, Group<m_Group>,
  HelpText<"Disable odd single-precision floating point registers">,
  Flags<[HelpHidden]>;
def mglibc : Flag<["-"], "mglibc">, Group<m_libc_Group>, Flags<[HelpHidden]>;
def muclibc : Flag<["-"], "muclibc">, Group<m_libc_Group>, Flags<[HelpHidden]>;
def module_file_info : Flag<["-"], "module-file-info">, Flags<[DriverOption,CC1Option]>, Group<Action_Group>,
  HelpText<"Provide information about a particular module file">;
def mthumb : Flag<["-"], "mthumb">, Group<m_Group>;
def mtune_EQ : Joined<["-"], "mtune=">, Group<m_Group>;
def multi__module : Flag<["-"], "multi_module">;
def multiply__defined__unused : Separate<["-"], "multiply_defined_unused">;
def multiply__defined : Separate<["-"], "multiply_defined">;
def mwarn_nonportable_cfstrings : Flag<["-"], "mwarn-nonportable-cfstrings">, Group<m_Group>;
def no_canonical_prefixes : Flag<["-"], "no-canonical-prefixes">, Flags<[HelpHidden]>,
  HelpText<"Use relative instead of canonical paths">;
def no_cpp_precomp : Flag<["-"], "no-cpp-precomp">, Group<clang_ignored_f_Group>;
def no_integrated_cpp : Flag<["-", "--"], "no-integrated-cpp">, Flags<[DriverOption]>;
def no_pedantic : Flag<["-", "--"], "no-pedantic">, Group<pedantic_Group>;
def no__dead__strip__inits__and__terms : Flag<["-"], "no_dead_strip_inits_and_terms">;
def nobuiltininc : Flag<["-"], "nobuiltininc">, Flags<[CC1Option, CoreOption]>,
  HelpText<"Disable builtin #include directories">;
def nocudainc : Flag<["-"], "nocudainc">;
def nocudalib : Flag<["-"], "nocudalib">;
def nodefaultlibs : Flag<["-"], "nodefaultlibs">;
def nofixprebinding : Flag<["-"], "nofixprebinding">;
def nolibc : Flag<["-"], "nolibc">;
def nomultidefs : Flag<["-"], "nomultidefs">;
def nopie : Flag<["-"], "nopie">;
def no_pie : Flag<["-"], "no-pie">, Alias<nopie>;
def noprebind : Flag<["-"], "noprebind">;
def noseglinkedit : Flag<["-"], "noseglinkedit">;
def nostartfiles : Flag<["-"], "nostartfiles">;
def nostdinc : Flag<["-"], "nostdinc">, Flags<[CoreOption]>;
def nostdlibinc : Flag<["-"], "nostdlibinc">;
def nostdincxx : Flag<["-"], "nostdinc++">, Flags<[CC1Option]>,
  HelpText<"Disable standard #include directories for the C++ standard library">;
def nostdlib : Flag<["-"], "nostdlib">;
def nostdlibxx : Flag<["-"], "nostdlib++">;
def object : Flag<["-"], "object">;
def o : JoinedOrSeparate<["-"], "o">, Flags<[DriverOption, RenderAsInput, CC1Option, CC1AsOption]>,
  HelpText<"Write output to <file>">, MetaVarName<"<file>">;
def pagezero__size : JoinedOrSeparate<["-"], "pagezero_size">;
def pass_exit_codes : Flag<["-", "--"], "pass-exit-codes">, Flags<[Unsupported]>;
def pedantic_errors : Flag<["-", "--"], "pedantic-errors">, Group<pedantic_Group>, Flags<[CC1Option]>;
def pedantic : Flag<["-", "--"], "pedantic">, Group<pedantic_Group>, Flags<[CC1Option]>;
def pg : Flag<["-"], "pg">, HelpText<"Enable mcount instrumentation">, Flags<[CC1Option]>;
def pipe : Flag<["-", "--"], "pipe">,
  HelpText<"Use pipes between commands, when possible">;
def prebind__all__twolevel__modules : Flag<["-"], "prebind_all_twolevel_modules">;
def prebind : Flag<["-"], "prebind">;
def preload : Flag<["-"], "preload">;
def print_file_name_EQ : Joined<["-", "--"], "print-file-name=">,
  HelpText<"Print the full library path of <file>">, MetaVarName<"<file>">;
def print_ivar_layout : Flag<["-"], "print-ivar-layout">, Flags<[CC1Option]>,
  HelpText<"Enable Objective-C Ivar layout bitmap print trace">;
def print_libgcc_file_name : Flag<["-", "--"], "print-libgcc-file-name">,
  HelpText<"Print the library path for the currently used compiler runtime "
           "library (\"libgcc.a\" or \"libclang_rt.builtins.*.a\")">;
def print_multi_directory : Flag<["-", "--"], "print-multi-directory">;
def print_multi_lib : Flag<["-", "--"], "print-multi-lib">;
def print_multi_os_directory : Flag<["-", "--"], "print-multi-os-directory">,
  Flags<[Unsupported]>;
def print_prog_name_EQ : Joined<["-", "--"], "print-prog-name=">,
  HelpText<"Print the full program path of <name>">, MetaVarName<"<name>">;
def print_resource_dir : Flag<["-", "--"], "print-resource-dir">,
  HelpText<"Print the resource directory pathname">;
def print_search_dirs : Flag<["-", "--"], "print-search-dirs">,
  HelpText<"Print the paths used for finding libraries and programs">;
def private__bundle : Flag<["-"], "private_bundle">;
def pthreads : Flag<["-"], "pthreads">;
def pthread : Flag<["-"], "pthread">, Flags<[CC1Option]>,
  HelpText<"Support POSIX threads in generated code">;
def no_pthread : Flag<["-"], "no-pthread">, Flags<[CC1Option]>;
def p : Flag<["-"], "p">;
def pie : Flag<["-"], "pie">;
def read__only__relocs : Separate<["-"], "read_only_relocs">;
def remap : Flag<["-"], "remap">;
def rewrite_objc : Flag<["-"], "rewrite-objc">, Flags<[DriverOption,CC1Option]>,
  HelpText<"Rewrite Objective-C source to C++">, Group<Action_Group>;
def rewrite_legacy_objc : Flag<["-"], "rewrite-legacy-objc">, Flags<[DriverOption]>,
  HelpText<"Rewrite Legacy Objective-C source to C++">;
def rdynamic : Flag<["-"], "rdynamic">;
def resource_dir : Separate<["-"], "resource-dir">,
  Flags<[DriverOption, CC1Option, CoreOption, HelpHidden]>,
  HelpText<"The directory which holds the compiler resource files">;
def resource_dir_EQ : Joined<["-"], "resource-dir=">, Flags<[DriverOption, CoreOption]>,
  Alias<resource_dir>;
def rpath : Separate<["-"], "rpath">, Flags<[LinkerInput]>, Group<Link_Group>;
def rtlib_EQ : Joined<["-", "--"], "rtlib=">,
  HelpText<"Compiler runtime library to use">;
def frtlib_add_rpath: Flag<["-"], "frtlib-add-rpath">, Flags<[NoArgumentUnused]>,
  HelpText<"Add -rpath with architecture-specific resource directory to the linker flags">;
def fno_rtlib_add_rpath: Flag<["-"], "fno-rtlib-add-rpath">, Flags<[NoArgumentUnused]>,
  HelpText<"Do not add -rpath with architecture-specific resource directory to the linker flags">;
def r : Flag<["-"], "r">, Flags<[LinkerInput,NoArgumentUnused]>,
        Group<Link_Group>;
def save_temps_EQ : Joined<["-", "--"], "save-temps=">, Flags<[DriverOption]>,
  HelpText<"Save intermediate compilation results.">;
def save_temps : Flag<["-", "--"], "save-temps">, Flags<[DriverOption]>,
  Alias<save_temps_EQ>, AliasArgs<["cwd"]>,
  HelpText<"Save intermediate compilation results">;
def save_stats_EQ : Joined<["-", "--"], "save-stats=">, Flags<[DriverOption]>,
  HelpText<"Save llvm statistics.">;
def save_stats : Flag<["-", "--"], "save-stats">, Flags<[DriverOption]>,
  Alias<save_stats_EQ>, AliasArgs<["cwd"]>,
  HelpText<"Save llvm statistics.">;
def via_file_asm : Flag<["-", "--"], "via-file-asm">, InternalDebugOpt,
  HelpText<"Write assembly to file for input to assemble jobs">;
def sectalign : MultiArg<["-"], "sectalign", 3>;
def sectcreate : MultiArg<["-"], "sectcreate", 3>;
def sectobjectsymbols : MultiArg<["-"], "sectobjectsymbols", 2>;
def sectorder : MultiArg<["-"], "sectorder", 3>;
def seg1addr : JoinedOrSeparate<["-"], "seg1addr">;
def seg__addr__table__filename : Separate<["-"], "seg_addr_table_filename">;
def seg__addr__table : Separate<["-"], "seg_addr_table">;
def segaddr : MultiArg<["-"], "segaddr", 2>;
def segcreate : MultiArg<["-"], "segcreate", 3>;
def seglinkedit : Flag<["-"], "seglinkedit">;
def segprot : MultiArg<["-"], "segprot", 3>;
def segs__read__only__addr : Separate<["-"], "segs_read_only_addr">;
def segs__read__write__addr : Separate<["-"], "segs_read_write_addr">;
def segs__read__ : Joined<["-"], "segs_read_">;
def shared_libgcc : Flag<["-"], "shared-libgcc">;
def shared : Flag<["-", "--"], "shared">;
def single__module : Flag<["-"], "single_module">;
def specs_EQ : Joined<["-", "--"], "specs=">;
def specs : Separate<["-", "--"], "specs">, Flags<[Unsupported]>;
def static_libgcc : Flag<["-"], "static-libgcc">;
def static_libstdcxx : Flag<["-"], "static-libstdc++">;
def static : Flag<["-", "--"], "static">, Flags<[NoArgumentUnused]>;
def std_default_EQ : Joined<["-"], "std-default=">;
def std_EQ : Joined<["-", "--"], "std=">, Flags<[CC1Option]>,
  Group<CompileOnly_Group>, HelpText<"Language standard to compile for">,
  ValuesCode<[{
    const char *Values =
    #define LANGSTANDARD(id, name, lang, desc, features) name ","
    #define LANGSTANDARD_ALIAS(id, alias) alias ","
    #include "clang/Frontend/LangStandards.def"
    ;
  }]>;
def stdlib_EQ : Joined<["-", "--"], "stdlib=">, Flags<[CC1Option]>,
  HelpText<"C++ standard library to use">, Values<"libc++,libstdc++,platform">;
def sub__library : JoinedOrSeparate<["-"], "sub_library">;
def sub__umbrella : JoinedOrSeparate<["-"], "sub_umbrella">;
def system_header_prefix : Joined<["--"], "system-header-prefix=">,
  Group<clang_i_Group>, Flags<[CC1Option]>, MetaVarName<"<prefix>">,
  HelpText<"Treat all #include paths starting with <prefix> as including a "
           "system header.">;
def : Separate<["--"], "system-header-prefix">, Alias<system_header_prefix>;
def no_system_header_prefix : Joined<["--"], "no-system-header-prefix=">,
  Group<clang_i_Group>, Flags<[CC1Option]>, MetaVarName<"<prefix>">,
  HelpText<"Treat all #include paths starting with <prefix> as not including a "
           "system header.">;
def : Separate<["--"], "no-system-header-prefix">, Alias<no_system_header_prefix>;
def s : Flag<["-"], "s">, Group<Link_Group>;
def target : Joined<["--"], "target=">, Flags<[DriverOption, CoreOption]>,
  HelpText<"Generate code for the given target">;
def gcc_toolchain : Joined<["--"], "gcc-toolchain=">, Flags<[DriverOption]>,
  HelpText<"Use the gcc toolchain at the given directory">;
def time : Flag<["-"], "time">,
  HelpText<"Time individual commands">;
def traditional_cpp : Flag<["-", "--"], "traditional-cpp">, Flags<[CC1Option]>,
  HelpText<"Enable some traditional CPP emulation">;
def traditional : Flag<["-", "--"], "traditional">;
def trigraphs : Flag<["-", "--"], "trigraphs">, Alias<ftrigraphs>,
  HelpText<"Process trigraph sequences">;
def twolevel__namespace__hints : Flag<["-"], "twolevel_namespace_hints">;
def twolevel__namespace : Flag<["-"], "twolevel_namespace">;
def t : Flag<["-"], "t">, Group<Link_Group>;
def umbrella : Separate<["-"], "umbrella">;
def undefined : JoinedOrSeparate<["-"], "undefined">, Group<u_Group>;
def undef : Flag<["-"], "undef">, Group<u_Group>, Flags<[CC1Option]>,
  HelpText<"undef all system defines">;
def unexported__symbols__list : Separate<["-"], "unexported_symbols_list">;
def u : JoinedOrSeparate<["-"], "u">, Group<u_Group>;
def v : Flag<["-"], "v">, Flags<[CC1Option, CoreOption]>,
  HelpText<"Show commands to run and use verbose output">;
def verify_debug_info : Flag<["--"], "verify-debug-info">, Flags<[DriverOption]>,
  HelpText<"Verify the binary representation of debug output">;
def weak_l : Joined<["-"], "weak-l">, Flags<[LinkerInput]>;
def weak__framework : Separate<["-"], "weak_framework">, Flags<[LinkerInput]>;
def weak__library : Separate<["-"], "weak_library">, Flags<[LinkerInput]>;
def weak__reference__mismatches : Separate<["-"], "weak_reference_mismatches">;
def whatsloaded : Flag<["-"], "whatsloaded">;
def whyload : Flag<["-"], "whyload">;
def w : Flag<["-"], "w">, HelpText<"Suppress all warnings">, Flags<[CC1Option]>;
def x : JoinedOrSeparate<["-"], "x">, Flags<[DriverOption,CC1Option]>,
  HelpText<"Treat subsequent input files as having type <language>">,
  MetaVarName<"<language>">;
def y : Joined<["-"], "y">;

def fintegrated_as : Flag<["-"], "fintegrated-as">, Flags<[DriverOption]>,
                     Group<f_Group>, HelpText<"Enable the integrated assembler">;
def fno_integrated_as : Flag<["-"], "fno-integrated-as">,
                        Flags<[CC1Option, DriverOption]>, Group<f_Group>,
                        HelpText<"Disable the integrated assembler">;
def : Flag<["-"], "integrated-as">, Alias<fintegrated_as>, Flags<[DriverOption]>;
def : Flag<["-"], "no-integrated-as">, Alias<fno_integrated_as>,
      Flags<[CC1Option, DriverOption]>;

def working_directory : JoinedOrSeparate<["-"], "working-directory">, Flags<[CC1Option]>,
  HelpText<"Resolve file paths relative to the specified directory">;
def working_directory_EQ : Joined<["-"], "working-directory=">, Flags<[CC1Option]>,
  Alias<working_directory>;

// Double dash options, which are usually an alias for one of the previous
// options.

def _mhwdiv_EQ : Joined<["--"], "mhwdiv=">, Alias<mhwdiv_EQ>;
def _mhwdiv : Separate<["--"], "mhwdiv">, Alias<mhwdiv_EQ>;
def _CLASSPATH_EQ : Joined<["--"], "CLASSPATH=">, Alias<fclasspath_EQ>;
def _CLASSPATH : Separate<["--"], "CLASSPATH">, Alias<fclasspath_EQ>;
def _all_warnings : Flag<["--"], "all-warnings">, Alias<Wall>;
def _analyze_auto : Flag<["--"], "analyze-auto">, Flags<[DriverOption]>;
def _analyzer_no_default_checks : Flag<["--"], "analyzer-no-default-checks">, Flags<[DriverOption]>;
def _analyzer_output : JoinedOrSeparate<["--"], "analyzer-output">, Flags<[DriverOption]>,
  HelpText<"Static analyzer report output format (html|plist|plist-multi-file|plist-html|text).">;
def _analyze : Flag<["--"], "analyze">, Flags<[DriverOption, CoreOption]>,
  HelpText<"Run the static analyzer">;
def _assemble : Flag<["--"], "assemble">, Alias<S>;
def _assert_EQ : Joined<["--"], "assert=">, Alias<A>;
def _assert : Separate<["--"], "assert">, Alias<A>;
def _bootclasspath_EQ : Joined<["--"], "bootclasspath=">, Alias<fbootclasspath_EQ>;
def _bootclasspath : Separate<["--"], "bootclasspath">, Alias<fbootclasspath_EQ>;
def _classpath_EQ : Joined<["--"], "classpath=">, Alias<fclasspath_EQ>;
def _classpath : Separate<["--"], "classpath">, Alias<fclasspath_EQ>;
def _comments_in_macros : Flag<["--"], "comments-in-macros">, Alias<CC>;
def _comments : Flag<["--"], "comments">, Alias<C>;
def _compile : Flag<["--"], "compile">, Alias<c>;
def _constant_cfstrings : Flag<["--"], "constant-cfstrings">;
def _debug_EQ : Joined<["--"], "debug=">, Alias<g_Flag>;
def _debug : Flag<["--"], "debug">, Alias<g_Flag>;
def _define_macro_EQ : Joined<["--"], "define-macro=">, Alias<D>;
def _define_macro : Separate<["--"], "define-macro">, Alias<D>;
def _dependencies : Flag<["--"], "dependencies">, Alias<M>;
def _dyld_prefix_EQ : Joined<["--"], "dyld-prefix=">;
def _dyld_prefix : Separate<["--"], "dyld-prefix">, Alias<_dyld_prefix_EQ>;
def _encoding_EQ : Joined<["--"], "encoding=">, Alias<fencoding_EQ>;
def _encoding : Separate<["--"], "encoding">, Alias<fencoding_EQ>;
def _entry : Flag<["--"], "entry">, Alias<e>;
def _extdirs_EQ : Joined<["--"], "extdirs=">, Alias<fextdirs_EQ>;
def _extdirs : Separate<["--"], "extdirs">, Alias<fextdirs_EQ>;
def _extra_warnings : Flag<["--"], "extra-warnings">, Alias<W_Joined>;
def _for_linker_EQ : Joined<["--"], "for-linker=">, Alias<Xlinker>;
def _for_linker : Separate<["--"], "for-linker">, Alias<Xlinker>;
def _force_link_EQ : Joined<["--"], "force-link=">, Alias<u>;
def _force_link : Separate<["--"], "force-link">, Alias<u>;
def _help_hidden : Flag<["--"], "help-hidden">;
def _imacros_EQ : Joined<["--"], "imacros=">, Alias<imacros>;
def _include_barrier : Flag<["--"], "include-barrier">, Alias<I_>;
def _include_directory_after_EQ : Joined<["--"], "include-directory-after=">, Alias<idirafter>;
def _include_directory_after : Separate<["--"], "include-directory-after">, Alias<idirafter>;
def _include_directory_EQ : Joined<["--"], "include-directory=">, Alias<I>;
def _include_directory : Separate<["--"], "include-directory">, Alias<I>;
def _include_prefix_EQ : Joined<["--"], "include-prefix=">, Alias<iprefix>;
def _include_prefix : Separate<["--"], "include-prefix">, Alias<iprefix>;
def _include_with_prefix_after_EQ : Joined<["--"], "include-with-prefix-after=">, Alias<iwithprefix>;
def _include_with_prefix_after : Separate<["--"], "include-with-prefix-after">, Alias<iwithprefix>;
def _include_with_prefix_before_EQ : Joined<["--"], "include-with-prefix-before=">, Alias<iwithprefixbefore>;
def _include_with_prefix_before : Separate<["--"], "include-with-prefix-before">, Alias<iwithprefixbefore>;
def _include_with_prefix_EQ : Joined<["--"], "include-with-prefix=">, Alias<iwithprefix>;
def _include_with_prefix : Separate<["--"], "include-with-prefix">, Alias<iwithprefix>;
def _include_EQ : Joined<["--"], "include=">, Alias<include_>;
def _language_EQ : Joined<["--"], "language=">, Alias<x>;
def _language : Separate<["--"], "language">, Alias<x>;
def _library_directory_EQ : Joined<["--"], "library-directory=">, Alias<L>;
def _library_directory : Separate<["--"], "library-directory">, Alias<L>;
def _no_line_commands : Flag<["--"], "no-line-commands">, Alias<P>;
def _no_standard_includes : Flag<["--"], "no-standard-includes">, Alias<nostdinc>;
def _no_standard_libraries : Flag<["--"], "no-standard-libraries">, Alias<nostdlib>;
def _no_undefined : Flag<["--"], "no-undefined">, Flags<[LinkerInput]>;
def _no_warnings : Flag<["--"], "no-warnings">, Alias<w>;
def _optimize_EQ : Joined<["--"], "optimize=">, Alias<O>;
def _optimize : Flag<["--"], "optimize">, Alias<O>;
def _output_class_directory_EQ : Joined<["--"], "output-class-directory=">, Alias<foutput_class_dir_EQ>;
def _output_class_directory : Separate<["--"], "output-class-directory">, Alias<foutput_class_dir_EQ>;
def _output_EQ : Joined<["--"], "output=">, Alias<o>;
def _output : Separate<["--"], "output">, Alias<o>;
def _param : Separate<["--"], "param">, Group<CompileOnly_Group>;
def _param_EQ : Joined<["--"], "param=">, Alias<_param>;
def _precompile : Flag<["--"], "precompile">, Flags<[DriverOption]>,
  Group<Action_Group>, HelpText<"Only precompile the input">;
def _prefix_EQ : Joined<["--"], "prefix=">, Alias<B>;
def _prefix : Separate<["--"], "prefix">, Alias<B>;
def _preprocess : Flag<["--"], "preprocess">, Alias<E>;
def _print_diagnostic_categories : Flag<["--"], "print-diagnostic-categories">;
def _print_file_name : Separate<["--"], "print-file-name">, Alias<print_file_name_EQ>;
def _print_missing_file_dependencies : Flag<["--"], "print-missing-file-dependencies">, Alias<MG>;
def _print_prog_name : Separate<["--"], "print-prog-name">, Alias<print_prog_name_EQ>;
def _profile_blocks : Flag<["--"], "profile-blocks">, Alias<a>;
def _profile : Flag<["--"], "profile">, Alias<p>;
def _resource_EQ : Joined<["--"], "resource=">, Alias<fcompile_resource_EQ>;
def _resource : Separate<["--"], "resource">, Alias<fcompile_resource_EQ>;
def _rtlib : Separate<["--"], "rtlib">, Alias<rtlib_EQ>;
def _serialize_diags : Separate<["-", "--"], "serialize-diagnostics">, Flags<[DriverOption]>,
  HelpText<"Serialize compiler diagnostics to a file">;
// We give --version different semantics from -version.
def _version : Flag<["--"], "version">, Flags<[CoreOption, CC1Option]>,
  HelpText<"Print version information">;
def _signed_char : Flag<["--"], "signed-char">, Alias<fsigned_char>;
def _std : Separate<["--"], "std">, Alias<std_EQ>;
def _stdlib : Separate<["--"], "stdlib">, Alias<stdlib_EQ>;
def _sysroot_EQ : Joined<["--"], "sysroot=">;
def _sysroot : Separate<["--"], "sysroot">, Alias<_sysroot_EQ>;
def _target_help : Flag<["--"], "target-help">;
def _trace_includes : Flag<["--"], "trace-includes">, Alias<H>;
def _undefine_macro_EQ : Joined<["--"], "undefine-macro=">, Alias<U>;
def _undefine_macro : Separate<["--"], "undefine-macro">, Alias<U>;
def _unsigned_char : Flag<["--"], "unsigned-char">, Alias<funsigned_char>;
def _user_dependencies : Flag<["--"], "user-dependencies">, Alias<MM>;
def _verbose : Flag<["--"], "verbose">, Alias<v>;
def _warn__EQ : Joined<["--"], "warn-=">, Alias<W_Joined>;
def _warn_ : Joined<["--"], "warn-">, Alias<W_Joined>;
def _write_dependencies : Flag<["--"], "write-dependencies">, Alias<MD>;
def _write_user_dependencies : Flag<["--"], "write-user-dependencies">, Alias<MMD>;
def _ : Joined<["--"], "">, Flags<[Unsupported]>;

def mieee_rnd_near : Flag<["-"], "mieee-rnd-near">, Group<m_hexagon_Features_Group>;
def mv4 : Flag<["-"], "mv4">, Group<m_hexagon_Features_Group>,
          Alias<mcpu_EQ>, AliasArgs<["hexagonv4"]>;
def mv5 : Flag<["-"], "mv5">, Group<m_hexagon_Features_Group>, Alias<mcpu_EQ>,
          AliasArgs<["hexagonv5"]>;
def mv55 : Flag<["-"], "mv55">, Group<m_hexagon_Features_Group>,
           Alias<mcpu_EQ>, AliasArgs<["hexagonv55"]>;
def mv60 : Flag<["-"], "mv60">, Group<m_hexagon_Features_Group>,
           Alias<mcpu_EQ>, AliasArgs<["hexagonv60"]>;
def mv62 : Flag<["-"], "mv62">, Group<m_hexagon_Features_Group>,
           Alias<mcpu_EQ>, AliasArgs<["hexagonv62"]>;
def mhexagon_hvx : Flag<[ "-" ], "mhvx">,
                   Group<m_hexagon_Features_HVX_Group>,
                   HelpText<"Enable Hexagon Vector eXtensions">;
def mhexagon_hvx_EQ : Joined<[ "-" ], "mhvx=">,
                     Group<m_hexagon_Features_HVX_Group>,
                     HelpText<"Enable Hexagon Vector eXtensions">;
def mno_hexagon_hvx : Flag<[ "-" ], "mno-hvx">,
                      Group<m_hexagon_Features_HVX_Group>,
                      HelpText<"Disable Hexagon Vector eXtensions">;
def mhexagon_hvx_length_EQ : Joined<[ "-" ], "mhvx-length=">,
                        Group<m_hexagon_Features_HVX_Group>,
                        HelpText<"Set Hexagon Vector Length">, Values<"64B,128B">;
// hvx-double deprecrated flag.
def mhexagon_hvx_double : Flag<[ "-" ], "mhvx-double">,
                          Group<m_hexagon_Features_HVX_Group>,
                          HelpText<"Enable Hexagon Double Vector eXtensions">;
def mno_hexagon_hvx_double
    : Flag<[ "-" ], "mno-hvx-double">,
      Group<m_hexagon_Features_HVX_Group>,
      HelpText<"Disable Hexagon Double Vector eXtensions">;


// X86 feature flags
def mx87 : Flag<["-"], "mx87">, Group<m_x86_Features_Group>;
def mno_x87 : Flag<["-"], "mno-x87">, Group<m_x86_Features_Group>;
def m80387 : Flag<["-"], "m80387">, Alias<mx87>;
def mno_80387 : Flag<["-"], "mno-80387">, Alias<mno_x87>;
def mmmx : Flag<["-"], "mmmx">, Group<m_x86_Features_Group>;
def mno_mmx : Flag<["-"], "mno-mmx">, Group<m_x86_Features_Group>;
def m3dnow : Flag<["-"], "m3dnow">, Group<m_x86_Features_Group>;
def mno_3dnow : Flag<["-"], "mno-3dnow">, Group<m_x86_Features_Group>;
def m3dnowa : Flag<["-"], "m3dnowa">, Group<m_x86_Features_Group>;
def mno_3dnowa : Flag<["-"], "mno-3dnowa">, Group<m_x86_Features_Group>;
def msse : Flag<["-"], "msse">, Group<m_x86_Features_Group>;
def mno_sse : Flag<["-"], "mno-sse">, Group<m_x86_Features_Group>;
def msse2 : Flag<["-"], "msse2">, Group<m_x86_Features_Group>;
def mno_sse2 : Flag<["-"], "mno-sse2">, Group<m_x86_Features_Group>;
def msse3 : Flag<["-"], "msse3">, Group<m_x86_Features_Group>;
def mno_sse3 : Flag<["-"], "mno-sse3">, Group<m_x86_Features_Group>;
def mssse3 : Flag<["-"], "mssse3">, Group<m_x86_Features_Group>;
def mno_ssse3 : Flag<["-"], "mno-ssse3">, Group<m_x86_Features_Group>;
def msse4_1 : Flag<["-"], "msse4.1">, Group<m_x86_Features_Group>;
def mno_sse4_1 : Flag<["-"], "mno-sse4.1">, Group<m_x86_Features_Group>;
def msse4_2 : Flag<["-"], "msse4.2">, Group<m_x86_Features_Group>;
def mno_sse4_2 : Flag<["-"], "mno-sse4.2">, Group<m_x86_Features_Group>;
def msse4 : Flag<["-"], "msse4">, Alias<msse4_2>;
// -mno-sse4 turns off sse4.1 which has the effect of turning off everything
// later than 4.1. -msse4 turns on 4.2 which has the effect of turning on
// everything earlier than 4.2.
def mno_sse4 : Flag<["-"], "mno-sse4">, Alias<mno_sse4_1>;
def msse4a : Flag<["-"], "msse4a">, Group<m_x86_Features_Group>;
def mno_sse4a : Flag<["-"], "mno-sse4a">, Group<m_x86_Features_Group>;
def mavx : Flag<["-"], "mavx">, Group<m_x86_Features_Group>;
def mno_avx : Flag<["-"], "mno-avx">, Group<m_x86_Features_Group>;
def mavx2 : Flag<["-"], "mavx2">, Group<m_x86_Features_Group>;
def mno_avx2 : Flag<["-"], "mno-avx2">, Group<m_x86_Features_Group>;
def mavx512f : Flag<["-"], "mavx512f">, Group<m_x86_Features_Group>;
def mno_avx512f : Flag<["-"], "mno-avx512f">, Group<m_x86_Features_Group>;
def mavx512bw : Flag<["-"], "mavx512bw">, Group<m_x86_Features_Group>;
def mno_avx512bw : Flag<["-"], "mno-avx512bw">, Group<m_x86_Features_Group>;
def mavx512cd : Flag<["-"], "mavx512cd">, Group<m_x86_Features_Group>;
def mno_avx512cd : Flag<["-"], "mno-avx512cd">, Group<m_x86_Features_Group>;
def mavx512dq : Flag<["-"], "mavx512dq">, Group<m_x86_Features_Group>;
def mno_avx512dq : Flag<["-"], "mno-avx512dq">, Group<m_x86_Features_Group>;
def mavx512er : Flag<["-"], "mavx512er">, Group<m_x86_Features_Group>;
def mno_avx512er : Flag<["-"], "mno-avx512er">, Group<m_x86_Features_Group>;
def mavx512ifma : Flag<["-"], "mavx512ifma">, Group<m_x86_Features_Group>;
def mno_avx512ifma : Flag<["-"], "mno-avx512ifma">, Group<m_x86_Features_Group>;
def mavx512pf : Flag<["-"], "mavx512pf">, Group<m_x86_Features_Group>;
def mno_avx512pf : Flag<["-"], "mno-avx512pf">, Group<m_x86_Features_Group>;
def mavx512vbmi : Flag<["-"], "mavx512vbmi">, Group<m_x86_Features_Group>;
def mno_avx512vbmi : Flag<["-"], "mno-avx512vbmi">, Group<m_x86_Features_Group>;
def mavx512vl : Flag<["-"], "mavx512vl">, Group<m_x86_Features_Group>;
def mno_avx512vl : Flag<["-"], "mno-avx512vl">, Group<m_x86_Features_Group>;
def mavx512vpopcntdq : Flag<["-"], "mavx512vpopcntdq">, Group<m_x86_Features_Group>;
def mno_avx512vpopcntdq : Flag<["-"], "mno-avx512vpopcntdq">, Group<m_x86_Features_Group>;
def madx : Flag<["-"], "madx">, Group<m_x86_Features_Group>;
def mno_adx : Flag<["-"], "mno-adx">, Group<m_x86_Features_Group>;
def maes : Flag<["-"], "maes">, Group<m_x86_Features_Group>;
def mno_aes : Flag<["-"], "mno-aes">, Group<m_x86_Features_Group>;
def mbmi : Flag<["-"], "mbmi">, Group<m_x86_Features_Group>;
def mno_bmi : Flag<["-"], "mno-bmi">, Group<m_x86_Features_Group>;
def mbmi2 : Flag<["-"], "mbmi2">, Group<m_x86_Features_Group>;
def mno_bmi2 : Flag<["-"], "mno-bmi2">, Group<m_x86_Features_Group>;
def mclflushopt : Flag<["-"], "mclflushopt">, Group<m_x86_Features_Group>;
def mno_clflushopt : Flag<["-"], "mno-clflushopt">, Group<m_x86_Features_Group>;
def mclwb : Flag<["-"], "mclwb">, Group<m_x86_Features_Group>;
def mno_clwb : Flag<["-"], "mno-clwb">, Group<m_x86_Features_Group>;
def mclzero : Flag<["-"], "mclzero">, Group<m_x86_Features_Group>;
def mno_clzero : Flag<["-"], "mno-clzero">, Group<m_x86_Features_Group>;
def mcx16 : Flag<["-"], "mcx16">, Group<m_x86_Features_Group>;
def mno_cx16 : Flag<["-"], "mno-cx16">, Group<m_x86_Features_Group>;
def mf16c : Flag<["-"], "mf16c">, Group<m_x86_Features_Group>;
def mno_f16c : Flag<["-"], "mno-f16c">, Group<m_x86_Features_Group>;
def mfma : Flag<["-"], "mfma">, Group<m_x86_Features_Group>;
def mno_fma : Flag<["-"], "mno-fma">, Group<m_x86_Features_Group>;
def mfma4 : Flag<["-"], "mfma4">, Group<m_x86_Features_Group>;
def mno_fma4 : Flag<["-"], "mno-fma4">, Group<m_x86_Features_Group>;
def mfsgsbase : Flag<["-"], "mfsgsbase">, Group<m_x86_Features_Group>;
def mno_fsgsbase : Flag<["-"], "mno-fsgsbase">, Group<m_x86_Features_Group>;
def mfxsr : Flag<["-"], "mfxsr">, Group<m_x86_Features_Group>;
def mno_fxsr : Flag<["-"], "mno-fxsr">, Group<m_x86_Features_Group>;
def mlwp : Flag<["-"], "mlwp">, Group<m_x86_Features_Group>;
def mno_lwp : Flag<["-"], "mno-lwp">, Group<m_x86_Features_Group>;
def mlzcnt : Flag<["-"], "mlzcnt">, Group<m_x86_Features_Group>;
def mno_lzcnt : Flag<["-"], "mno-lzcnt">, Group<m_x86_Features_Group>;
def mmovbe : Flag<["-"], "mmovbe">, Group<m_x86_Features_Group>;
def mno_movbe : Flag<["-"], "mno-movbe">, Group<m_x86_Features_Group>;
def mmpx : Flag<["-"], "mmpx">, Group<m_x86_Features_Group>;
def mno_mpx : Flag<["-"], "mno-mpx">, Group<m_x86_Features_Group>;
def mmwaitx : Flag<["-"], "mmwaitx">, Group<m_x86_Features_Group>;
def mno_mwaitx : Flag<["-"], "mno-mwaitx">, Group<m_x86_Features_Group>;
def mpku : Flag<["-"], "mpku">, Group<m_x86_Features_Group>;
def mno_pku : Flag<["-"], "mno-pku">, Group<m_x86_Features_Group>;
def mpclmul : Flag<["-"], "mpclmul">, Group<m_x86_Features_Group>;
def mno_pclmul : Flag<["-"], "mno-pclmul">, Group<m_x86_Features_Group>;
def mpopcnt : Flag<["-"], "mpopcnt">, Group<m_x86_Features_Group>;
def mno_popcnt : Flag<["-"], "mno-popcnt">, Group<m_x86_Features_Group>;
def mprefetchwt1 : Flag<["-"], "mprefetchwt1">, Group<m_x86_Features_Group>;
def mno_prefetchwt1 : Flag<["-"], "mno-prefetchwt1">, Group<m_x86_Features_Group>;
def mprfchw : Flag<["-"], "mprfchw">, Group<m_x86_Features_Group>;
def mno_prfchw : Flag<["-"], "mno-prfchw">, Group<m_x86_Features_Group>;
def mrdrnd : Flag<["-"], "mrdrnd">, Group<m_x86_Features_Group>;
def mno_rdrnd : Flag<["-"], "mno-rdrnd">, Group<m_x86_Features_Group>;
def mrtm : Flag<["-"], "mrtm">, Group<m_x86_Features_Group>;
def mno_rtm : Flag<["-"], "mno-rtm">, Group<m_x86_Features_Group>;
def mrdseed : Flag<["-"], "mrdseed">, Group<m_x86_Features_Group>;
def mno_rdseed : Flag<["-"], "mno-rdseed">, Group<m_x86_Features_Group>;
def msgx : Flag<["-"], "msgx">, Group<m_x86_Features_Group>;
def mno_sgx : Flag<["-"], "mno-sgx">, Group<m_x86_Features_Group>;
def msha : Flag<["-"], "msha">, Group<m_x86_Features_Group>;
def mno_sha : Flag<["-"], "mno-sha">, Group<m_x86_Features_Group>;
def mtbm : Flag<["-"], "mtbm">, Group<m_x86_Features_Group>;
def mno_tbm : Flag<["-"], "mno-tbm">, Group<m_x86_Features_Group>;
def mxop : Flag<["-"], "mxop">, Group<m_x86_Features_Group>;
def mno_xop : Flag<["-"], "mno-xop">, Group<m_x86_Features_Group>;
def mxsave : Flag<["-"], "mxsave">, Group<m_x86_Features_Group>;
def mno_xsave : Flag<["-"], "mno-xsave">, Group<m_x86_Features_Group>;
def mxsavec : Flag<["-"], "mxsavec">, Group<m_x86_Features_Group>;
def mno_xsavec : Flag<["-"], "mno-xsavec">, Group<m_x86_Features_Group>;
def mxsaveopt : Flag<["-"], "mxsaveopt">, Group<m_x86_Features_Group>;
def mno_xsaveopt : Flag<["-"], "mno-xsaveopt">, Group<m_x86_Features_Group>;
def mxsaves : Flag<["-"], "mxsaves">, Group<m_x86_Features_Group>;
def mno_xsaves : Flag<["-"], "mno-xsaves">, Group<m_x86_Features_Group>;
def mshstk : Flag<["-"], "mshstk">, Group<m_x86_Features_Group>;
def mno_shstk : Flag<["-"], "mno-shstk">, Group<m_x86_Features_Group>;
def mibt : Flag<["-"], "mibt">, Group<m_x86_Features_Group>;
def mno_ibt : Flag<["-"], "mno-ibt">, Group<m_x86_Features_Group>;

// These are legacy user-facing driver-level option spellings. They are always
// aliases for options that are spelled using the more common Unix / GNU flag
// style of double-dash and equals-joined flags.
def gcc_toolchain_legacy_spelling : Separate<["-"], "gcc-toolchain">, Alias<gcc_toolchain>;
def target_legacy_spelling : Separate<["-"], "target">, Alias<target>;

// Special internal option to handle -Xlinker --no-demangle.
def Z_Xlinker__no_demangle : Flag<["-"], "Z-Xlinker-no-demangle">,
    Flags<[Unsupported, NoArgumentUnused]>;

// Special internal option to allow forwarding arbitrary arguments to linker.
def Zlinker_input : Separate<["-"], "Zlinker-input">,
    Flags<[Unsupported, NoArgumentUnused]>;

// Reserved library options.
def Z_reserved_lib_stdcxx : Flag<["-"], "Z-reserved-lib-stdc++">,
    Flags<[LinkerInput, NoArgumentUnused, Unsupported]>, Group<reserved_lib_Group>;
def Z_reserved_lib_cckext : Flag<["-"], "Z-reserved-lib-cckext">,
    Flags<[LinkerInput, NoArgumentUnused, Unsupported]>, Group<reserved_lib_Group>;

// Ignored options
// FIXME: multiclasess produce suffixes, not prefixes. This is fine for now
// since it is only used in ignored options.
multiclass BooleanFFlag<string name> {
  def _f : Flag<["-"], "f"#name>;
  def _fno : Flag<["-"], "fno-"#name>;
}

defm : BooleanFFlag<"keep-inline-functions">, Group<clang_ignored_gcc_optimization_f_Group>;

def fprofile_dir : Joined<["-"], "fprofile-dir=">, Group<f_Group>;

def fuse_ld_EQ : Joined<["-"], "fuse-ld=">, Group<f_Group>, Flags<[CoreOption]>;

defm align_functions : BooleanFFlag<"align-functions">, Group<clang_ignored_gcc_optimization_f_Group>;
def falign_functions_EQ : Joined<["-"], "falign-functions=">, Group<clang_ignored_gcc_optimization_f_Group>;
defm align_labels : BooleanFFlag<"align-labels">, Group<clang_ignored_gcc_optimization_f_Group>;
def falign_labels_EQ : Joined<["-"], "falign-labels=">, Group<clang_ignored_gcc_optimization_f_Group>;
defm align_loops : BooleanFFlag<"align-loops">, Group<clang_ignored_gcc_optimization_f_Group>;
def falign_loops_EQ : Joined<["-"], "falign-loops=">, Group<clang_ignored_gcc_optimization_f_Group>;
defm align_jumps : BooleanFFlag<"align-jumps">, Group<clang_ignored_gcc_optimization_f_Group>;
def falign_jumps_EQ : Joined<["-"], "falign-jumps=">, Group<clang_ignored_gcc_optimization_f_Group>;

// FIXME: This option should be supported and wired up to our diognostics, but
// ignore it for now to avoid breaking builds that use it.
def fdiagnostics_show_location_EQ : Joined<["-"], "fdiagnostics-show-location=">, Group<clang_ignored_f_Group>;

defm fcheck_new : BooleanFFlag<"check-new">, Group<clang_ignored_f_Group>;
defm caller_saves : BooleanFFlag<"caller-saves">, Group<clang_ignored_gcc_optimization_f_Group>;
defm reorder_blocks : BooleanFFlag<"reorder-blocks">, Group<clang_ignored_gcc_optimization_f_Group>;
defm eliminate_unused_debug_types : BooleanFFlag<"eliminate-unused-debug-types">, Group<clang_ignored_f_Group>;
defm branch_count_reg : BooleanFFlag<"branch-count-reg">, Group<clang_ignored_gcc_optimization_f_Group>;
defm default_inline : BooleanFFlag<"default-inline">, Group<clang_ignored_gcc_optimization_f_Group>;
defm delete_null_pointer_checks : BooleanFFlag<"delete-null-pointer-checks">,
    Group<clang_ignored_gcc_optimization_f_Group>;
defm fat_lto_objects : BooleanFFlag<"fat-lto-objects">, Group<clang_ignored_gcc_optimization_f_Group>;
defm float_store : BooleanFFlag<"float-store">, Group<clang_ignored_gcc_optimization_f_Group>;
defm friend_injection : BooleanFFlag<"friend-injection">, Group<clang_ignored_f_Group>;
defm function_attribute_list : BooleanFFlag<"function-attribute-list">, Group<clang_ignored_f_Group>;
defm gcse : BooleanFFlag<"gcse">, Group<clang_ignored_gcc_optimization_f_Group>;
defm gcse_after_reload: BooleanFFlag<"gcse-after-reload">, Group<clang_ignored_gcc_optimization_f_Group>;
defm gcse_las: BooleanFFlag<"gcse-las">, Group<clang_ignored_gcc_optimization_f_Group>;
defm gcse_sm: BooleanFFlag<"gcse-sm">, Group<clang_ignored_gcc_optimization_f_Group>;
defm gnu : BooleanFFlag<"gnu">, Group<clang_ignored_f_Group>;
defm ident : BooleanFFlag<"ident">, Group<clang_ignored_f_Group>;
defm implicit_templates : BooleanFFlag<"implicit-templates">, Group<clang_ignored_f_Group>;
defm implement_inlines : BooleanFFlag<"implement-inlines">, Group<clang_ignored_f_Group>;
defm merge_constants : BooleanFFlag<"merge-constants">, Group<clang_ignored_gcc_optimization_f_Group>;
defm modulo_sched : BooleanFFlag<"modulo-sched">, Group<clang_ignored_gcc_optimization_f_Group>;
defm modulo_sched_allow_regmoves : BooleanFFlag<"modulo-sched-allow-regmoves">,
    Group<clang_ignored_gcc_optimization_f_Group>;
defm inline_functions_called_once : BooleanFFlag<"inline-functions-called-once">,
    Group<clang_ignored_gcc_optimization_f_Group>;
def finline_limit_EQ : Joined<["-"], "finline-limit=">, Group<clang_ignored_gcc_optimization_f_Group>;
defm finline_limit : BooleanFFlag<"inline-limit">, Group<clang_ignored_gcc_optimization_f_Group>;
defm inline_small_functions : BooleanFFlag<"inline-small-functions">,
    Group<clang_ignored_gcc_optimization_f_Group>;
defm ipa_cp : BooleanFFlag<"ipa-cp">,
    Group<clang_ignored_gcc_optimization_f_Group>;
defm ivopts : BooleanFFlag<"ivopts">, Group<clang_ignored_gcc_optimization_f_Group>;
defm non_call_exceptions : BooleanFFlag<"non-call-exceptions">, Group<clang_ignored_f_Group>;
defm peel_loops : BooleanFFlag<"peel-loops">, Group<clang_ignored_gcc_optimization_f_Group>;
defm permissive : BooleanFFlag<"permissive">, Group<clang_ignored_f_Group>;
defm prefetch_loop_arrays : BooleanFFlag<"prefetch-loop-arrays">, Group<clang_ignored_gcc_optimization_f_Group>;
defm printf : BooleanFFlag<"printf">, Group<clang_ignored_f_Group>;
defm profile : BooleanFFlag<"profile">, Group<clang_ignored_f_Group>;
defm profile_correction : BooleanFFlag<"profile-correction">, Group<clang_ignored_gcc_optimization_f_Group>;
defm profile_generate_sampling : BooleanFFlag<"profile-generate-sampling">, Group<clang_ignored_f_Group>;
defm profile_reusedist : BooleanFFlag<"profile-reusedist">, Group<clang_ignored_f_Group>;
defm profile_values : BooleanFFlag<"profile-values">, Group<clang_ignored_gcc_optimization_f_Group>;
defm regs_graph : BooleanFFlag<"regs-graph">, Group<clang_ignored_f_Group>;
defm rename_registers : BooleanFFlag<"rename-registers">, Group<clang_ignored_gcc_optimization_f_Group>;
defm ripa : BooleanFFlag<"ripa">, Group<clang_ignored_f_Group>;
defm rounding_math : BooleanFFlag<"rounding-math">, Group<clang_ignored_gcc_optimization_f_Group>;
defm schedule_insns : BooleanFFlag<"schedule-insns">, Group<clang_ignored_gcc_optimization_f_Group>;
defm schedule_insns2 : BooleanFFlag<"schedule-insns2">, Group<clang_ignored_gcc_optimization_f_Group>;
defm see : BooleanFFlag<"see">, Group<clang_ignored_f_Group>;
defm signaling_nans : BooleanFFlag<"signaling-nans">, Group<clang_ignored_gcc_optimization_f_Group>;
defm single_precision_constant : BooleanFFlag<"single-precision-constant">,
    Group<clang_ignored_gcc_optimization_f_Group>;
defm spec_constr_count : BooleanFFlag<"spec-constr-count">, Group<clang_ignored_f_Group>;
defm stack_check : BooleanFFlag<"stack-check">, Group<clang_ignored_f_Group>;
defm strength_reduce :
    BooleanFFlag<"strength-reduce">, Group<clang_ignored_gcc_optimization_f_Group>;
defm tls_model : BooleanFFlag<"tls-model">, Group<clang_ignored_f_Group>;
defm tracer : BooleanFFlag<"tracer">, Group<clang_ignored_gcc_optimization_f_Group>;
defm tree_dce : BooleanFFlag<"tree-dce">, Group<clang_ignored_gcc_optimization_f_Group>;
defm tree_loop_im : BooleanFFlag<"tree_loop_im">,  Group<clang_ignored_gcc_optimization_f_Group>;
defm tree_loop_ivcanon : BooleanFFlag<"tree_loop_ivcanon">,  Group<clang_ignored_gcc_optimization_f_Group>;
defm tree_loop_linear : BooleanFFlag<"tree_loop_linear">,  Group<clang_ignored_gcc_optimization_f_Group>;
defm tree_salias : BooleanFFlag<"tree-salias">, Group<clang_ignored_f_Group>;
defm tree_ter : BooleanFFlag<"tree-ter">, Group<clang_ignored_gcc_optimization_f_Group>;
defm tree_vectorizer_verbose : BooleanFFlag<"tree-vectorizer-verbose">, Group<clang_ignored_f_Group>;
defm tree_vrp : BooleanFFlag<"tree-vrp">, Group<clang_ignored_gcc_optimization_f_Group>;
defm unroll_all_loops : BooleanFFlag<"unroll-all-loops">, Group<clang_ignored_gcc_optimization_f_Group>;
defm unsafe_loop_optimizations : BooleanFFlag<"unsafe-loop-optimizations">,
    Group<clang_ignored_gcc_optimization_f_Group>;
defm unswitch_loops : BooleanFFlag<"unswitch-loops">, Group<clang_ignored_gcc_optimization_f_Group>;
defm use_linker_plugin : BooleanFFlag<"use-linker-plugin">, Group<clang_ignored_gcc_optimization_f_Group>;
defm vect_cost_model : BooleanFFlag<"vect-cost-model">, Group<clang_ignored_gcc_optimization_f_Group>;
defm variable_expansion_in_unroller : BooleanFFlag<"variable-expansion-in-unroller">,
    Group<clang_ignored_gcc_optimization_f_Group>;
defm web : BooleanFFlag<"web">, Group<clang_ignored_gcc_optimization_f_Group>;
defm whole_program : BooleanFFlag<"whole-program">, Group<clang_ignored_gcc_optimization_f_Group>;
defm devirtualize : BooleanFFlag<"devirtualize">, Group<clang_ignored_gcc_optimization_f_Group>;
defm devirtualize_speculatively : BooleanFFlag<"devirtualize-speculatively">,
    Group<clang_ignored_gcc_optimization_f_Group>;

// Generic gfortran options.
def A_DASH : Joined<["-"], "A-">, Group<gfortran_Group>;
def J : JoinedOrSeparate<["-"], "J">, Flags<[RenderJoined]>, Group<gfortran_Group>;
def cpp : Flag<["-"], "cpp">, Group<gfortran_Group>;
def nocpp : Flag<["-"], "nocpp">, Group<gfortran_Group>;
def static_libgfortran : Flag<["-"], "static-libgfortran">, Group<gfortran_Group>;

// "f" options with values for gfortran.
def fblas_matmul_limit_EQ : Joined<["-"], "fblas-matmul-limit=">, Group<gfortran_Group>;
def fcheck_EQ : Joined<["-"], "fcheck=">, Group<gfortran_Group>;
def fcoarray_EQ : Joined<["-"], "fcoarray=">, Group<gfortran_Group>;
def fconvert_EQ : Joined<["-"], "fconvert=">, Group<gfortran_Group>;
def ffixed_line_length_VALUE : Joined<["-"], "ffixed-line-length-">, Group<gfortran_Group>;
def ffpe_trap_EQ : Joined<["-"], "ffpe-trap=">, Group<gfortran_Group>;
def ffree_line_length_VALUE : Joined<["-"], "ffree-line-length-">, Group<gfortran_Group>;
def finit_character_EQ : Joined<["-"], "finit-character=">, Group<gfortran_Group>;
def finit_integer_EQ : Joined<["-"], "finit-integer=">, Group<gfortran_Group>;
def finit_logical_EQ : Joined<["-"], "finit-logical=">, Group<gfortran_Group>;
def finit_real_EQ : Joined<["-"], "finit-real=">, Group<gfortran_Group>;
def fmax_array_constructor_EQ : Joined<["-"], "fmax-array-constructor=">, Group<gfortran_Group>;
def fmax_errors_EQ : Joined<["-"], "fmax-errors=">, Group<gfortran_Group>;
def fmax_stack_var_size_EQ : Joined<["-"], "fmax-stack-var-size=">, Group<gfortran_Group>;
def fmax_subrecord_length_EQ : Joined<["-"], "fmax-subrecord-length=">, Group<gfortran_Group>;
def frecord_marker_EQ : Joined<["-"], "frecord-marker=">, Group<gfortran_Group>;

// "f" flags for gfortran.
defm aggressive_function_elimination : BooleanFFlag<"aggressive-function-elimination">, Group<gfortran_Group>;
defm align_commons : BooleanFFlag<"align-commons">, Group<gfortran_Group>;
defm all_intrinsics : BooleanFFlag<"all-intrinsics">, Group<gfortran_Group>;
defm automatic : BooleanFFlag<"automatic">, Group<gfortran_Group>;
defm backslash : BooleanFFlag<"backslash">, Group<gfortran_Group>;
defm backtrace : BooleanFFlag<"backtrace">, Group<gfortran_Group>;
defm bounds_check : BooleanFFlag<"bounds-check">, Group<gfortran_Group>;
defm check_array_temporaries : BooleanFFlag<"check-array-temporaries">, Group<gfortran_Group>;
defm cray_pointer : BooleanFFlag<"cray-pointer">, Group<gfortran_Group>;
defm d_lines_as_code : BooleanFFlag<"d-lines-as-code">, Group<gfortran_Group>;
defm d_lines_as_comments : BooleanFFlag<"d-lines-as-comments">, Group<gfortran_Group>;
defm default_double_8 : BooleanFFlag<"default-double-8">, Group<gfortran_Group>;
defm default_integer_8 : BooleanFFlag<"default-integer-8">, Group<gfortran_Group>;
defm default_real_8 : BooleanFFlag<"default-real-8">, Group<gfortran_Group>;
defm dollar_ok : BooleanFFlag<"dollar-ok">, Group<gfortran_Group>;
defm dump_fortran_optimized : BooleanFFlag<"dump-fortran-optimized">, Group<gfortran_Group>;
defm dump_fortran_original : BooleanFFlag<"dump-fortran-original">, Group<gfortran_Group>;
defm dump_parse_tree : BooleanFFlag<"dump-parse-tree">, Group<gfortran_Group>;
defm external_blas : BooleanFFlag<"external-blas">, Group<gfortran_Group>;
defm f2c : BooleanFFlag<"f2c">, Group<gfortran_Group>;
defm fixed_form : BooleanFFlag<"fixed-form">, Group<gfortran_Group>;
defm free_form : BooleanFFlag<"free-form">, Group<gfortran_Group>;
defm frontend_optimize : BooleanFFlag<"frontend-optimize">, Group<gfortran_Group>;
defm implicit_none : BooleanFFlag<"implicit-none">, Group<gfortran_Group>;
defm init_local_zero : BooleanFFlag<"init-local-zero">, Group<gfortran_Group>;
defm integer_4_integer_8 : BooleanFFlag<"integer-4-integer-8">, Group<gfortran_Group>;
defm intrinsic_modules_path : BooleanFFlag<"intrinsic-modules-path">, Group<gfortran_Group>;
defm max_identifier_length : BooleanFFlag<"max-identifier-length">, Group<gfortran_Group>;
defm module_private : BooleanFFlag<"module-private">, Group<gfortran_Group>;
defm pack_derived : BooleanFFlag<"pack-derived">, Group<gfortran_Group>;
defm protect_parens : BooleanFFlag<"protect-parens">, Group<gfortran_Group>;
defm range_check : BooleanFFlag<"range-check">, Group<gfortran_Group>;
defm real_4_real_10 : BooleanFFlag<"real-4-real-10">, Group<gfortran_Group>;
defm real_4_real_16 : BooleanFFlag<"real-4-real-16">, Group<gfortran_Group>;
defm real_4_real_8 : BooleanFFlag<"real-4-real-8">, Group<gfortran_Group>;
defm real_8_real_10 : BooleanFFlag<"real-8-real-10">, Group<gfortran_Group>;
defm real_8_real_16 : BooleanFFlag<"real-8-real-16">, Group<gfortran_Group>;
defm real_8_real_4 : BooleanFFlag<"real-8-real-4">, Group<gfortran_Group>;
defm realloc_lhs : BooleanFFlag<"realloc-lhs">, Group<gfortran_Group>;
defm recursive : BooleanFFlag<"recursive">, Group<gfortran_Group>;
defm repack_arrays : BooleanFFlag<"repack-arrays">, Group<gfortran_Group>;
defm second_underscore : BooleanFFlag<"second-underscore">, Group<gfortran_Group>;
defm sign_zero : BooleanFFlag<"sign-zero">, Group<gfortran_Group>;
defm stack_arrays : BooleanFFlag<"stack-arrays">, Group<gfortran_Group>;
defm underscoring : BooleanFFlag<"underscoring">, Group<gfortran_Group>;
defm whole_file : BooleanFFlag<"whole-file">, Group<gfortran_Group>;


include "CC1Options.td"

include "CLCompatOptions.td"<|MERGE_RESOLUTION|>--- conflicted
+++ resolved
@@ -2004,8 +2004,6 @@
 def mno_gpopt : Flag<["-"], "mno-gpopt">, Group<m_Group>,
   HelpText<"Do not use GP relative accesses for symbols known to be in a small"
            " data section (MIPS)">;
-<<<<<<< HEAD
-=======
 def mlocal_sdata : Flag<["-"], "mlocal-sdata">, Group<m_Group>,
   HelpText<"Extend the -G behaviour to object local data (MIPS)">;
 def mno_local_sdata : Flag<["-"], "mno-local-sdata">, Group<m_Group>,
@@ -2022,7 +2020,6 @@
 def mno_embedded_data : Flag<["-"], "mno-embedded-data">, Group<m_Group>,
   HelpText<"Do not place constants in the .rodata section instead of the "
            ".sdata if they meet the -G <size> threshold (MIPS)">;
->>>>>>> 2582fbcf
 def mnan_EQ : Joined<["-"], "mnan=">, Group<m_Group>;
 def mabs_EQ : Joined<["-"], "mabs=">, Group<m_Group>;
 def mabicalls : Flag<["-"], "mabicalls">, Group<m_Group>,
