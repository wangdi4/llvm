--- conflicted
+++ resolved
@@ -89,42 +89,8 @@
   llvm::Triple getTriple() const { return Triple; }
 };
 
-<<<<<<< HEAD
 llvm::Expected<bool> CheckBundledSection(const OffloadBundlerConfig&);
-// CompressedOffloadBundle represents the format for the compressed offload
-// bundles.
-//
-// The format is as follows:
-// - Magic Number (4 bytes) - A constant "CCOB".
-// - Version (2 bytes)
-// - Compression Method (2 bytes) - Uses the values from
-// llvm::compression::Format.
-// - Uncompressed Size (4 bytes).
-// - Truncated MD5 Hash (8 bytes).
-// - Compressed Data (variable length).
 
-class CompressedOffloadBundle {
-private:
-  static inline const size_t MagicSize = 4;
-  static inline const size_t VersionFieldSize = sizeof(uint16_t);
-  static inline const size_t MethodFieldSize = sizeof(uint16_t);
-  static inline const size_t SizeFieldSize = sizeof(uint32_t);
-  static inline const size_t HashFieldSize = 8;
-  static inline const size_t HeaderSize = MagicSize + VersionFieldSize +
-                                          MethodFieldSize + SizeFieldSize +
-                                          HashFieldSize;
-  static inline const llvm::StringRef MagicNumber = "CCOB";
-  static inline const uint16_t Version = 1;
-
-public:
-  static llvm::Expected<std::unique_ptr<llvm::MemoryBuffer>>
-  compress(const llvm::MemoryBuffer &Input, bool Verbose = false);
-  static llvm::Expected<std::unique_ptr<llvm::MemoryBuffer>>
-  decompress(const llvm::MemoryBuffer &Input, bool Verbose = false);
-};
-
-=======
->>>>>>> c6ed5a61
 } // namespace clang
 
 #endif // LLVM_CLANG_DRIVER_OFFLOADBUNDLER_H