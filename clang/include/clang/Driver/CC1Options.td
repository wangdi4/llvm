//===--- CC1Options.td - Options for clang -cc1 ---------------------------===//
//
// Part of the LLVM Project, under the Apache License v2.0 with LLVM Exceptions.
// See https://llvm.org/LICENSE.txt for license information.
// SPDX-License-Identifier: Apache-2.0 WITH LLVM-exception
//
//===----------------------------------------------------------------------===//
//
//  This file defines the options accepted by clang -cc1 and clang -cc1as.
//
//===----------------------------------------------------------------------===//

let Flags = [CC1Option, NoDriverOption] in {

//===----------------------------------------------------------------------===//
// Target Options
//===----------------------------------------------------------------------===//

let Flags = [CC1Option, CC1AsOption, NoDriverOption] in {

def target_cpu : Separate<["-"], "target-cpu">,
  HelpText<"Target a specific cpu type">;
def target_feature : Separate<["-"], "target-feature">,
  HelpText<"Target specific attributes">;
def triple : Separate<["-"], "triple">,
  HelpText<"Specify target triple (e.g. i686-apple-darwin9)">;
def target_abi : Separate<["-"], "target-abi">,
  HelpText<"Target a particular ABI type">;
def target_sdk_version_EQ : Joined<["-"], "target-sdk-version=">,
  HelpText<"The version of target SDK used for compilation">;

}

def target_linker_version : Separate<["-"], "target-linker-version">,
  HelpText<"Target linker version">;
def triple_EQ : Joined<["-"], "triple=">, Alias<triple>;
def mfpmath : Separate<["-"], "mfpmath">,
  HelpText<"Which unit to use for fp math">;

def fpadding_on_unsigned_fixed_point : Flag<["-"], "fpadding-on-unsigned-fixed-point">,
  HelpText<"Force each unsigned fixed point type to have an extra bit of padding to align their scales with those of signed fixed point types">;
def fno_padding_on_unsigned_fixed_point : Flag<["-"], "fno-padding-on-unsigned-fixed-point">;

//===----------------------------------------------------------------------===//
// Analyzer Options
//===----------------------------------------------------------------------===//

def analysis_UnoptimizedCFG : Flag<["-"], "unoptimized-cfg">,
  HelpText<"Generate unoptimized CFGs for all analyses">;
def analysis_CFGAddImplicitDtors : Flag<["-"], "cfg-add-implicit-dtors">,
  HelpText<"Add C++ implicit destructors to CFGs for all analyses">;

def analyzer_store : Separate<["-"], "analyzer-store">,
  HelpText<"Source Code Analysis - Abstract Memory Store Models">;
def analyzer_store_EQ : Joined<["-"], "analyzer-store=">, Alias<analyzer_store>;

def analyzer_constraints : Separate<["-"], "analyzer-constraints">,
  HelpText<"Source Code Analysis - Symbolic Constraint Engines">;
def analyzer_constraints_EQ : Joined<["-"], "analyzer-constraints=">,
  Alias<analyzer_constraints>;

def analyzer_output : Separate<["-"], "analyzer-output">,
  HelpText<"Source Code Analysis - Output Options">;
def analyzer_output_EQ : Joined<["-"], "analyzer-output=">,
  Alias<analyzer_output>;

def analyzer_purge : Separate<["-"], "analyzer-purge">,
  HelpText<"Source Code Analysis - Dead Symbol Removal Frequency">;
def analyzer_purge_EQ : Joined<["-"], "analyzer-purge=">, Alias<analyzer_purge>;

def analyzer_opt_analyze_headers : Flag<["-"], "analyzer-opt-analyze-headers">,
  HelpText<"Force the static analyzer to analyze functions defined in header files">;
def analyzer_opt_analyze_nested_blocks : Flag<["-"], "analyzer-opt-analyze-nested-blocks">,
  HelpText<"Analyze the definitions of blocks in addition to functions">;
def analyzer_display_progress : Flag<["-"], "analyzer-display-progress">,
  HelpText<"Emit verbose output about the analyzer's progress">;
def analyze_function : Separate<["-"], "analyze-function">,
  HelpText<"Run analysis on specific function (for C++ include parameters in name)">;
def analyze_function_EQ : Joined<["-"], "analyze-function=">, Alias<analyze_function>;
def trim_egraph : Flag<["-"], "trim-egraph">,
  HelpText<"Only show error-related paths in the analysis graph">;
def analyzer_viz_egraph_graphviz : Flag<["-"], "analyzer-viz-egraph-graphviz">,
  HelpText<"Display exploded graph using GraphViz">;
def analyzer_dump_egraph : Separate<["-"], "analyzer-dump-egraph">,
  HelpText<"Dump exploded graph to the specified file">;
def analyzer_dump_egraph_EQ : Joined<["-"], "analyzer-dump-egraph=">, Alias<analyzer_dump_egraph>;

def analyzer_inline_max_stack_depth : Separate<["-"], "analyzer-inline-max-stack-depth">,
  HelpText<"Bound on stack depth while inlining (4 by default)">;
def analyzer_inline_max_stack_depth_EQ : Joined<["-"], "analyzer-inline-max-stack-depth=">,
  Alias<analyzer_inline_max_stack_depth>;

def analyzer_inlining_mode : Separate<["-"], "analyzer-inlining-mode">,
  HelpText<"Specify the function selection heuristic used during inlining">;
def analyzer_inlining_mode_EQ : Joined<["-"], "analyzer-inlining-mode=">, Alias<analyzer_inlining_mode>;

def analyzer_disable_retry_exhausted : Flag<["-"], "analyzer-disable-retry-exhausted">,
  HelpText<"Do not re-analyze paths leading to exhausted nodes with a different strategy (may decrease code coverage)">;

def analyzer_max_loop : Separate<["-"], "analyzer-max-loop">,
  HelpText<"The maximum number of times the analyzer will go through a loop">;
def analyzer_stats : Flag<["-"], "analyzer-stats">,
  HelpText<"Print internal analyzer statistics.">;

def analyzer_checker : Separate<["-"], "analyzer-checker">,
  HelpText<"Choose analyzer checkers to enable">,
  ValuesCode<[{
    const char *Values =
    #define GET_CHECKERS
    #define CHECKER(FULLNAME, CLASS, HT, DOC_URI, IS_HIDDEN)  FULLNAME ","
    #include "clang/StaticAnalyzer/Checkers/Checkers.inc"
    #undef GET_CHECKERS
    #define GET_PACKAGES
    #define PACKAGE(FULLNAME)  FULLNAME ","
    #include "clang/StaticAnalyzer/Checkers/Checkers.inc"
    #undef GET_PACKAGES
    ;
  }]>;
def analyzer_checker_EQ : Joined<["-"], "analyzer-checker=">,
  Alias<analyzer_checker>;

def analyzer_disable_checker : Separate<["-"], "analyzer-disable-checker">,
  HelpText<"Choose analyzer checkers to disable">;
def analyzer_disable_checker_EQ : Joined<["-"], "analyzer-disable-checker=">,
  Alias<analyzer_disable_checker>;

def analyzer_disable_all_checks : Flag<["-"], "analyzer-disable-all-checks">,
  HelpText<"Disable all static analyzer checks">;

def analyzer_checker_help : Flag<["-"], "analyzer-checker-help">,
  HelpText<"Display the list of analyzer checkers that are available">;

def analyzer_checker_help_alpha : Flag<["-"], "analyzer-checker-help-alpha">,
  HelpText<"Display the list of in development analyzer checkers. These "
           "are NOT considered safe, they are unstable and will emit incorrect "
           "reports. Enable ONLY FOR DEVELOPMENT purposes">;

def analyzer_checker_help_developer : Flag<["-"], "analyzer-checker-help-developer">,
  HelpText<"Display the list of developer-only checkers such as modeling "
           "and debug checkers">;

def analyzer_config_help : Flag<["-"], "analyzer-config-help">,
  HelpText<"Display the list of -analyzer-config options. These are meant for "
           "development purposes only!">;

def analyzer_list_enabled_checkers : Flag<["-"], "analyzer-list-enabled-checkers">,
  HelpText<"Display the list of enabled analyzer checkers">;

def analyzer_config : Separate<["-"], "analyzer-config">,
  HelpText<"Choose analyzer options to enable">;

def analyzer_checker_option_help : Flag<["-"], "analyzer-checker-option-help">,
  HelpText<"Display the list of checker and package options">;

def analyzer_checker_option_help_alpha : Flag<["-"], "analyzer-checker-option-help-alpha">,
  HelpText<"Display the list of in development checker and package options. "
           "These are NOT considered safe, they are unstable and will emit "
           "incorrect reports. Enable ONLY FOR DEVELOPMENT purposes">;

def analyzer_checker_option_help_developer : Flag<["-"], "analyzer-checker-option-help-developer">,
  HelpText<"Display the list of checker and package options meant for "
           "development purposes only">;

def analyzer_config_compatibility_mode : Separate<["-"], "analyzer-config-compatibility-mode">,
  HelpText<"Don't emit errors on invalid analyzer-config inputs">;

def analyzer_config_compatibility_mode_EQ : Joined<["-"], "analyzer-config-compatibility-mode=">,
  Alias<analyzer_config_compatibility_mode>;

def analyzer_werror : Flag<["-"], "analyzer-werror">,
  HelpText<"Emit analyzer results as errors rather than warnings">;

//===----------------------------------------------------------------------===//
// Migrator Options
//===----------------------------------------------------------------------===//
def migrator_no_nsalloc_error : Flag<["-"], "no-ns-alloc-error">,
  HelpText<"Do not error on use of NSAllocateCollectable/NSReallocateCollectable">;

def migrator_no_finalize_removal : Flag<["-"], "no-finalize-removal">,
  HelpText<"Do not remove finalize method in gc mode">;

//===----------------------------------------------------------------------===//
// CodeGen Options
//===----------------------------------------------------------------------===//

let Flags = [CC1Option, CC1AsOption, NoDriverOption] in {
def debug_info_kind_EQ : Joined<["-"], "debug-info-kind=">;
def debug_info_macro : Flag<["-"], "debug-info-macro">,
  HelpText<"Emit macro debug information">;
def default_function_attr : Separate<["-"], "default-function-attr">,
  HelpText<"Apply given attribute to all functions">;
def dwarf_version_EQ : Joined<["-"], "dwarf-version=">;
def debugger_tuning_EQ : Joined<["-"], "debugger-tuning=">;
def dwarf_debug_flags : Separate<["-"], "dwarf-debug-flags">,
  HelpText<"The string to embed in the Dwarf debug flags record.">;
def record_command_line : Separate<["-"], "record-command-line">,
  HelpText<"The string to embed in the .LLVM.command.line section.">;
def compress_debug_sections : Flag<["-", "--"], "compress-debug-sections">,
    HelpText<"DWARF debug sections compression">;
def compress_debug_sections_EQ : Joined<["-", "--"], "compress-debug-sections=">,
    HelpText<"DWARF debug sections compression type">;
def mno_exec_stack : Flag<["-"], "mnoexecstack">,
  HelpText<"Mark the file as not needing an executable stack">;
def massembler_no_warn : Flag<["-"], "massembler-no-warn">,
  HelpText<"Make assembler not emit warnings">;
def massembler_fatal_warnings : Flag<["-"], "massembler-fatal-warnings">,
  HelpText<"Make assembler warnings fatal">;
def mrelax_relocations : Flag<["--"], "mrelax-relocations">,
    HelpText<"Use relaxable elf relocations">;
def msave_temp_labels : Flag<["-"], "msave-temp-labels">,
  HelpText<"Save temporary labels in the symbol table. "
           "Note this may change .s semantics and shouldn't generally be used "
           "on compiler-generated code.">;
def mrelocation_model : Separate<["-"], "mrelocation-model">,
  HelpText<"The relocation model to use">, Values<"static,pic,ropi,rwpi,ropi-rwpi,dynamic-no-pic">;
def fno_math_builtin : Flag<["-"], "fno-math-builtin">,
  HelpText<"Disable implicit builtin knowledge of math functions">;
}

// if INTEL_CUSTOMIZATION
def disable_intel_proprietary_opts : Flag<["-"],
  "disable-intel-proprietary-opts">,
  HelpText<"Disable Intel proprietary optimizations">;
def disable_cpudispatch_ifuncs : Flag<["-"], "disable-cpudispatch-ifuncs">,
  HelpText<"Forces cpu_dispatch resolver generation to not use ifuncs on ELF "
           "systems">;
// endif INTEL_CUSTOMIZATION

def disable_llvm_verifier : Flag<["-"], "disable-llvm-verifier">,
  HelpText<"Don't run the LLVM IR verifier pass">;
def disable_llvm_passes : Flag<["-"], "disable-llvm-passes">,
  HelpText<"Use together with -emit-llvm to get pristine LLVM IR from the "
           "frontend by not running any LLVM passes at all">;
def disable_llvm_optzns : Flag<["-"], "disable-llvm-optzns">,
  Alias<disable_llvm_passes>;
def disable_lifetimemarkers : Flag<["-"], "disable-lifetime-markers">,
  HelpText<"Disable lifetime-markers emission even when optimizations are "
           "enabled">;
def disable_O0_optnone : Flag<["-"], "disable-O0-optnone">,
  HelpText<"Disable adding the optnone attribute to functions at O0">;
def disable_red_zone : Flag<["-"], "disable-red-zone">,
  HelpText<"Do not emit code that uses the red zone.">;
def dwarf_column_info : Flag<["-"], "dwarf-column-info">,
  HelpText<"Turn on column location information.">;
def dwarf_ext_refs : Flag<["-"], "dwarf-ext-refs">,
  HelpText<"Generate debug info with external references to clang modules"
           " or precompiled headers">;
def dwarf_explicit_import : Flag<["-"], "dwarf-explicit-import">,
  HelpText<"Generate explicit import from anonymous namespace to containing"
           " scope">;
def debug_forward_template_params : Flag<["-"], "debug-forward-template-params">,
  HelpText<"Emit complete descriptions of template parameters in forward"
           " declarations">;
def fforbid_guard_variables : Flag<["-"], "fforbid-guard-variables">,
  HelpText<"Emit an error if a C++ static local initializer would need a guard variable">;
def no_implicit_float : Flag<["-"], "no-implicit-float">,
  HelpText<"Don't generate implicit floating point instructions">;
def fdump_vtable_layouts : Flag<["-"], "fdump-vtable-layouts">,
  HelpText<"Dump the layouts of all vtables that will be emitted in a translation unit">;
def fmerge_functions : Flag<["-"], "fmerge-functions">,
  HelpText<"Permit merging of identical functions when optimizing.">;
def femit_coverage_notes : Flag<["-"], "femit-coverage-notes">,
  HelpText<"Emit a gcov coverage notes file when compiling.">;
def femit_coverage_data: Flag<["-"], "femit-coverage-data">,
  HelpText<"Instrument the program to emit gcov coverage data when run.">;
def coverage_data_file : Separate<["-"], "coverage-data-file">,
  HelpText<"Emit coverage data to this filename.">;
def coverage_data_file_EQ : Joined<["-"], "coverage-data-file=">,
  Alias<coverage_data_file>;
def coverage_notes_file : Separate<["-"], "coverage-notes-file">,
  HelpText<"Emit coverage notes to this filename.">;
def coverage_notes_file_EQ : Joined<["-"], "coverage-notes-file=">,
  Alias<coverage_notes_file>;
def coverage_cfg_checksum : Flag<["-"], "coverage-cfg-checksum">,
  HelpText<"Emit CFG checksum for functions in .gcno files.">;
def coverage_no_function_names_in_data : Flag<["-"], "coverage-no-function-names-in-data">,
  HelpText<"Emit function names in .gcda files.">;
def coverage_exit_block_before_body : Flag<["-"], "coverage-exit-block-before-body">,
  HelpText<"Emit the exit block before the body blocks in .gcno files.">;
def coverage_version_EQ : Joined<["-"], "coverage-version=">,
  HelpText<"Four-byte version string for gcov files.">;
def test_coverage : Flag<["-"], "test-coverage">,
  HelpText<"Do not generate coverage files or remove coverage changes from IR">;
def dump_coverage_mapping : Flag<["-"], "dump-coverage-mapping">,
  HelpText<"Dump the coverage mapping records, for testing">;
def fuse_register_sized_bitfield_access: Flag<["-"], "fuse-register-sized-bitfield-access">,
  HelpText<"Use register sized accesses to bit-fields, when possible.">;
def relaxed_aliasing : Flag<["-"], "relaxed-aliasing">,
  HelpText<"Turn off Type Based Alias Analysis">;
def no_struct_path_tbaa : Flag<["-"], "no-struct-path-tbaa">,
  HelpText<"Turn off struct-path aware Type Based Alias Analysis">;
def new_struct_path_tbaa : Flag<["-"], "new-struct-path-tbaa">,
  HelpText<"Enable enhanced struct-path aware Type Based Alias Analysis">;
def mdebug_pass : Separate<["-"], "mdebug-pass">,
  HelpText<"Enable additional debug output">;
def mframe_pointer_EQ : Joined<["-"], "mframe-pointer=">,
  HelpText<"Specify which frame pointers to retain (all, non-leaf, none).">, Values<"all,non-leaf,none">;
def mdisable_tail_calls : Flag<["-"], "mdisable-tail-calls">,
  HelpText<"Disable tail call optimization, keeping the call stack accurate">;
def menable_no_infinities : Flag<["-"], "menable-no-infs">,
  HelpText<"Allow optimization to assume there are no infinities.">;
def menable_no_nans : Flag<["-"], "menable-no-nans">,
  HelpText<"Allow optimization to assume there are no NaNs.">;
def menable_unsafe_fp_math : Flag<["-"], "menable-unsafe-fp-math">,
  HelpText<"Allow unsafe floating-point math optimizations which may decrease "
           "precision">;
def mreassociate : Flag<["-"], "mreassociate">,
  HelpText<"Allow reassociation transformations for floating-point instructions">;
def mabi_EQ_ieeelongdouble : Flag<["-"], "mabi=ieeelongdouble">,
  HelpText<"Use IEEE 754 quadruple-precision for long double">;
def mfloat_abi : Separate<["-"], "mfloat-abi">,
  HelpText<"The float ABI to use">;
def mtp : Separate<["-"], "mtp">,
  HelpText<"Mode for reading thread pointer">;
def mlimit_float_precision : Separate<["-"], "mlimit-float-precision">,
  HelpText<"Limit float precision to the given value">;
def split_stacks : Flag<["-"], "split-stacks">,
  HelpText<"Try to use a split stack if possible.">;
def mno_zero_initialized_in_bss : Flag<["-"], "mno-zero-initialized-in-bss">,
  HelpText<"Do not put zero initialized data in the BSS">;
def mregparm : Separate<["-"], "mregparm">,
  HelpText<"Limit the number of registers available for integer arguments">;
def msmall_data_limit : Separate<["-"], "msmall-data-limit">,
  HelpText<"Put global and static data smaller than the limit into a special section">;
def munwind_tables : Flag<["-"], "munwind-tables">,
  HelpText<"Generate unwinding tables for all functions">;
def mconstructor_aliases : Flag<["-"], "mconstructor-aliases">,
  HelpText<"Emit complete constructors and destructors as aliases when possible">;
def mlink_bitcode_file : Separate<["-"], "mlink-bitcode-file">,
  HelpText<"Link the given bitcode file before performing optimizations.">;
def mlink_builtin_bitcode : Separate<["-"], "mlink-builtin-bitcode">,
  HelpText<"Link and internalize needed symbols from the given bitcode file "
           "before performing optimizations.">;
def mlink_cuda_bitcode : Separate<["-"], "mlink-cuda-bitcode">,
  Alias<mlink_builtin_bitcode>;
def vectorize_loops : Flag<["-"], "vectorize-loops">,
  HelpText<"Run the Loop vectorization passes">;
def vectorize_slp : Flag<["-"], "vectorize-slp">,
  HelpText<"Run the SLP vectorization passes">;
def dependent_lib : Joined<["--"], "dependent-lib=">,
  HelpText<"Add dependent library">;
def linker_option : Joined<["--"], "linker-option=">,
  HelpText<"Add linker option">;
def fsanitize_coverage_type : Joined<["-"], "fsanitize-coverage-type=">,
                              HelpText<"Sanitizer coverage type">;
def fsanitize_coverage_indirect_calls
    : Flag<["-"], "fsanitize-coverage-indirect-calls">,
      HelpText<"Enable sanitizer coverage for indirect calls">;
def fsanitize_coverage_trace_bb
    : Flag<["-"], "fsanitize-coverage-trace-bb">,
      HelpText<"Enable basic block tracing in sanitizer coverage">;
def fsanitize_coverage_trace_cmp
    : Flag<["-"], "fsanitize-coverage-trace-cmp">,
      HelpText<"Enable cmp instruction tracing in sanitizer coverage">;
def fsanitize_coverage_trace_div
    : Flag<["-"], "fsanitize-coverage-trace-div">,
      HelpText<"Enable div instruction tracing in sanitizer coverage">;
def fsanitize_coverage_trace_gep
    : Flag<["-"], "fsanitize-coverage-trace-gep">,
      HelpText<"Enable gep instruction tracing in sanitizer coverage">;
def fsanitize_coverage_8bit_counters
    : Flag<["-"], "fsanitize-coverage-8bit-counters">,
      HelpText<"Enable frequency counters in sanitizer coverage">;
def fsanitize_coverage_inline_8bit_counters
    : Flag<["-"], "fsanitize-coverage-inline-8bit-counters">,
      HelpText<"Enable inline 8-bit counters in sanitizer coverage">;
def fsanitize_coverage_pc_table
    : Flag<["-"], "fsanitize-coverage-pc-table">,
      HelpText<"Create a table of coverage-instrumented PCs">;
def fsanitize_coverage_trace_pc
    : Flag<["-"], "fsanitize-coverage-trace-pc">,
      HelpText<"Enable PC tracing in sanitizer coverage">;
def fsanitize_coverage_trace_pc_guard
    : Flag<["-"], "fsanitize-coverage-trace-pc-guard">,
      HelpText<"Enable PC tracing with guard in sanitizer coverage">;
def fsanitize_coverage_no_prune
    : Flag<["-"], "fsanitize-coverage-no-prune">,
      HelpText<"Disable coverage pruning (i.e. instrument all blocks/edges)">;
def fsanitize_coverage_stack_depth
    : Flag<["-"], "fsanitize-coverage-stack-depth">,
      HelpText<"Enable max stack depth tracing">;
def fpatchable_function_entry_offset_EQ
    : Joined<["-"], "fpatchable-function-entry-offset=">, MetaVarName<"<M>">,
      HelpText<"Generate M NOPs before function entry">;
def fprofile_instrument_EQ : Joined<["-"], "fprofile-instrument=">,
    HelpText<"Enable PGO instrumentation. The accepted value is clang, llvm, "
             "or none">, Values<"none,clang,llvm">;
def fprofile_instrument_path_EQ : Joined<["-"], "fprofile-instrument-path=">,
    HelpText<"Generate instrumented code to collect execution counts into "
             "<file> (overridden by LLVM_PROFILE_FILE env var)">;
def fprofile_instrument_use_path_EQ :
    Joined<["-"], "fprofile-instrument-use-path=">,
    HelpText<"Specify the profile path in PGO use compilation">;
def flto_visibility_public_std:
    Flag<["-"], "flto-visibility-public-std">,
    HelpText<"Use public LTO visibility for classes in std and stdext namespaces">;
def flto_unit: Flag<["-"], "flto-unit">,
    HelpText<"Emit IR to support LTO unit features (CFI, whole program vtable opt)">;
def fno_lto_unit: Flag<["-"], "fno-lto-unit">;
def fdebug_pass_manager : Flag<["-"], "fdebug-pass-manager">,
    HelpText<"Prints debug information for the new pass manager">;
def fno_debug_pass_manager : Flag<["-"], "fno-debug-pass-manager">,
    HelpText<"Disables debug printing for the new pass manager">;
// The driver option takes the key as a parameter to the -msign-return-address=
// and -mbranch-protection= options, but CC1 has a separate option so we
// don't have to parse the parameter twice.
def msign_return_address_key_EQ : Joined<["-"], "msign-return-address-key=">,
    Values<"a_key,b_key">;
def mbranch_target_enforce : Flag<["-"], "mbranch-target-enforce">;
def fno_dllexport_inlines : Flag<["-"], "fno-dllexport-inlines">;
def cfguard_no_checks : Flag<["-"], "cfguard-no-checks">,
    HelpText<"Emit Windows Control Flow Guard tables only (no checks)">;
def cfguard : Flag<["-"], "cfguard">,
    HelpText<"Emit Windows Control Flow Guard tables and checks">;

def fdenormal_fp_math_f32_EQ : Joined<["-"], "fdenormal-fp-math-f32=">,
   Group<f_Group>;

//===----------------------------------------------------------------------===//
// Dependency Output Options
//===----------------------------------------------------------------------===//

def sys_header_deps : Flag<["-"], "sys-header-deps">,
  HelpText<"Include system headers in dependency output">;
def module_file_deps : Flag<["-"], "module-file-deps">,
  HelpText<"Include module files in dependency output">;
def header_include_file : Separate<["-"], "header-include-file">,
  HelpText<"Filename (or -) to write header include output to">;
def show_includes : Flag<["--"], "show-includes">,
  HelpText<"Print cl.exe style /showIncludes to stdout">;
def dependency_filter : Separate<["-"], "dependency-filter">,
  HelpText<"Filter dependencies with prefix from the dependency output.">;

//===----------------------------------------------------------------------===//
// Diagnostic Options
//===----------------------------------------------------------------------===//

def diagnostic_log_file : Separate<["-"], "diagnostic-log-file">,
  HelpText<"Filename (or -) to log diagnostics to">;
def diagnostic_serialized_file : Separate<["-"], "serialize-diagnostic-file">,
  MetaVarName<"<filename>">,
  HelpText<"File for serializing diagnostics in a binary format">;

def fdiagnostics_format : Separate<["-"], "fdiagnostics-format">,
  HelpText<"Change diagnostic formatting to match IDE and command line tools">, Values<"clang,msvc,msvc-fallback,vi">;
def fdiagnostics_show_category : Separate<["-"], "fdiagnostics-show-category">,
  HelpText<"Print diagnostic category">, Values<"none,id,name">;
def fno_diagnostics_use_presumed_location : Flag<["-"], "fno-diagnostics-use-presumed-location">,
  HelpText<"Ignore #line directives when displaying diagnostic locations">;
def ftabstop : Separate<["-"], "ftabstop">, MetaVarName<"<N>">,
  HelpText<"Set the tab stop distance.">;
def ferror_limit : Separate<["-"], "ferror-limit">, MetaVarName<"<N>">,
  HelpText<"Set the maximum number of errors to emit before stopping (0 = no limit).">;
def fmacro_backtrace_limit : Separate<["-"], "fmacro-backtrace-limit">, MetaVarName<"<N>">,
  HelpText<"Set the maximum number of entries to print in a macro expansion backtrace (0 = no limit).">;
def ftemplate_backtrace_limit : Separate<["-"], "ftemplate-backtrace-limit">, MetaVarName<"<N>">,
  HelpText<"Set the maximum number of entries to print in a template instantiation backtrace (0 = no limit).">;
def fconstexpr_backtrace_limit : Separate<["-"], "fconstexpr-backtrace-limit">, MetaVarName<"<N>">,
  HelpText<"Set the maximum number of entries to print in a constexpr evaluation backtrace (0 = no limit).">;
def fspell_checking_limit : Separate<["-"], "fspell-checking-limit">, MetaVarName<"<N>">,
  HelpText<"Set the maximum number of times to perform spell checking on unrecognized identifiers (0 = no limit).">;
def fcaret_diagnostics_max_lines :
  Separate<["-"], "fcaret-diagnostics-max-lines">, MetaVarName<"<N>">,
  HelpText<"Set the maximum number of source lines to show in a caret diagnostic">;
def verify_EQ : CommaJoined<["-"], "verify=">,
  MetaVarName<"<prefixes>">,
  HelpText<"Verify diagnostic output using comment directives that start with"
           " prefixes in the comma-separated sequence <prefixes>">;
def verify : Flag<["-"], "verify">,
  HelpText<"Equivalent to -verify=expected">;
def verify_ignore_unexpected : Flag<["-"], "verify-ignore-unexpected">,
  HelpText<"Ignore unexpected diagnostic messages">;
def verify_ignore_unexpected_EQ : CommaJoined<["-"], "verify-ignore-unexpected=">,
  HelpText<"Ignore unexpected diagnostic messages">;
def Wno_rewrite_macros : Flag<["-"], "Wno-rewrite-macros">,
  HelpText<"Silence ObjC rewriting warnings">;

//===----------------------------------------------------------------------===//
// Frontend Options
//===----------------------------------------------------------------------===//

// This isn't normally used, it is just here so we can parse a
// CompilerInvocation out of a driver-derived argument vector.
def cc1 : Flag<["-"], "cc1">;
def cc1as : Flag<["-"], "cc1as">;

def ast_merge : Separate<["-"], "ast-merge">,
  MetaVarName<"<ast file>">,
  HelpText<"Merge the given AST file into the translation unit being compiled.">;
def aux_target_cpu : Separate<["-"], "aux-target-cpu">,
  HelpText<"Target a specific auxiliary cpu type">;
def aux_target_feature : Separate<["-"], "aux-target-feature">,
  HelpText<"Target specific auxiliary attributes">;
def aux_triple : Separate<["-"], "aux-triple">,
  HelpText<"Auxiliary target triple.">;
def code_completion_at : Separate<["-"], "code-completion-at">,
  MetaVarName<"<file>:<line>:<column>">,
  HelpText<"Dump code-completion information at a location">;
def remap_file : Separate<["-"], "remap-file">,
  MetaVarName<"<from>;<to>">,
  HelpText<"Replace the contents of the <from> file with the contents of the <to> file">;
def code_completion_at_EQ : Joined<["-"], "code-completion-at=">,
  Alias<code_completion_at>;
def code_completion_macros : Flag<["-"], "code-completion-macros">,
  HelpText<"Include macros in code-completion results">;
def code_completion_patterns : Flag<["-"], "code-completion-patterns">,
  HelpText<"Include code patterns in code-completion results">;
def no_code_completion_globals : Flag<["-"], "no-code-completion-globals">,
  HelpText<"Do not include global declarations in code-completion results.">;
def no_code_completion_ns_level_decls : Flag<["-"], "no-code-completion-ns-level-decls">,
  HelpText<"Do not include declarations inside namespaces (incl. global namespace) in the code-completion results.">;
def code_completion_brief_comments : Flag<["-"], "code-completion-brief-comments">,
  HelpText<"Include brief documentation comments in code-completion results.">;
def code_completion_with_fixits : Flag<["-"], "code-completion-with-fixits">,
  HelpText<"Include code completion results which require small fix-its.">;
def disable_free : Flag<["-"], "disable-free">,
  HelpText<"Disable freeing of memory on exit">;
def discard_value_names : Flag<["-"], "discard-value-names">,
  HelpText<"Discard value names in LLVM IR">;
def load : Separate<["-"], "load">, MetaVarName<"<dsopath>">,
  HelpText<"Load the named plugin (dynamic shared object)">;
def plugin : Separate<["-"], "plugin">, MetaVarName<"<name>">,
  HelpText<"Use the named plugin action instead of the default action (use \"help\" to list available options)">;
def plugin_arg : JoinedAndSeparate<["-"], "plugin-arg-">,
    MetaVarName<"<name> <arg>">,
    HelpText<"Pass <arg> to plugin <name>">;
def add_plugin : Separate<["-"], "add-plugin">, MetaVarName<"<name>">,
  HelpText<"Use the named plugin action in addition to the default action">;
def ast_dump_filter : Separate<["-"], "ast-dump-filter">,
  MetaVarName<"<dump_filter>">,
  HelpText<"Use with -ast-dump or -ast-print to dump/print only AST declaration"
           " nodes having a certain substring in a qualified name. Use"
           " -ast-list to list all filterable declaration node names.">;
def fno_modules_global_index : Flag<["-"], "fno-modules-global-index">,
  HelpText<"Do not automatically generate or update the global module index">;
def fno_modules_error_recovery : Flag<["-"], "fno-modules-error-recovery">,
  HelpText<"Do not automatically import modules for error recovery">;
def fmodule_map_file_home_is_cwd : Flag<["-"], "fmodule-map-file-home-is-cwd">,
  HelpText<"Use the current working directory as the home directory of "
           "module maps specified by -fmodule-map-file=<FILE>">;
def fmodule_feature : Separate<["-"], "fmodule-feature">,
  MetaVarName<"<feature>">,
  HelpText<"Enable <feature> in module map requires declarations">;
def fmodules_embed_file_EQ : Joined<["-"], "fmodules-embed-file=">,
  MetaVarName<"<file>">,
  HelpText<"Embed the contents of the specified file into the module file "
           "being compiled.">;
def fmodules_embed_all_files : Joined<["-"], "fmodules-embed-all-files">,
  HelpText<"Embed the contents of all files read by this compilation into "
           "the produced module file.">;
def fmodules_local_submodule_visibility :
  Flag<["-"], "fmodules-local-submodule-visibility">,
  HelpText<"Enforce name visibility rules across submodules of the same "
           "top-level module.">;
def fmodules_codegen :
  Flag<["-"], "fmodules-codegen">,
  HelpText<"Generate code for uses of this module that assumes an explicit "
           "object file will be built for the module">;
def fmodules_debuginfo :
  Flag<["-"], "fmodules-debuginfo">,
  HelpText<"Generate debug info for types in an object file built from this "
           "module and do not generate them elsewhere">;
def fmodule_format_EQ : Joined<["-"], "fmodule-format=">,
  HelpText<"Select the container format for clang modules and PCH. "
           "Supported options are 'raw' and 'obj'.">;
def ftest_module_file_extension_EQ :
  Joined<["-"], "ftest-module-file-extension=">,
  HelpText<"introduce a module file extension for testing purposes. "
           "The argument is parsed as blockname:major:minor:hashed:user info">;
def fconcepts_ts : Flag<["-"], "fconcepts-ts">,
  HelpText<"Enable C++ Extensions for Concepts. (deprecated - use -std=c++2a)">;
def fno_concept_satisfaction_caching : Flag<["-"],
                                            "fno-concept-satisfaction-caching">,
  HelpText<"Disable satisfaction caching for C++2a Concepts.">;

def frecovery_ast : Flag<["-"], "frecovery-ast">,
  HelpText<"Preserve expressions in AST rather than dropping them when "
           "encountering semantic errors">;
def fno_recovery_ast : Flag<["-"], "fno-recovery-ast">;

let Group = Action_Group in {

def Eonly : Flag<["-"], "Eonly">,
  HelpText<"Just run preprocessor, no output (for timings)">;
def dump_raw_tokens : Flag<["-"], "dump-raw-tokens">,
  HelpText<"Lex file in raw mode and dump raw tokens">;
def analyze : Flag<["-"], "analyze">,
  HelpText<"Run static analysis engine">;
def dump_tokens : Flag<["-"], "dump-tokens">,
  HelpText<"Run preprocessor, dump internal rep of tokens">;
def init_only : Flag<["-"], "init-only">,
  HelpText<"Only execute frontend initialization">;
def fixit : Flag<["-"], "fixit">,
  HelpText<"Apply fix-it advice to the input source">;
def fixit_EQ : Joined<["-"], "fixit=">,
  HelpText<"Apply fix-it advice creating a file with the given suffix">;
def print_preamble : Flag<["-"], "print-preamble">,
  HelpText<"Print the \"preamble\" of a file, which is a candidate for implicit"
           " precompiled headers.">;
def emit_html : Flag<["-"], "emit-html">,
  HelpText<"Output input source as HTML">;
def ast_print : Flag<["-"], "ast-print">,
  HelpText<"Build ASTs and then pretty-print them">;
def ast_list : Flag<["-"], "ast-list">,
  HelpText<"Build ASTs and print the list of declaration node qualified names">;
def ast_dump : Flag<["-"], "ast-dump">,
  HelpText<"Build ASTs and then debug dump them">;
def ast_dump_EQ : Joined<["-"], "ast-dump=">,
  HelpText<"Build ASTs and then debug dump them in the specified format. "
           "Supported formats include: default, json">;
def ast_dump_all : Flag<["-"], "ast-dump-all">,
  HelpText<"Build ASTs and then debug dump them, forcing deserialization">;
def ast_dump_all_EQ : Joined<["-"], "ast-dump-all=">,
  HelpText<"Build ASTs and then debug dump them in the specified format, "
           "forcing deserialization. Supported formats include: default, json">;
def templight_dump : Flag<["-"], "templight-dump">,
  HelpText<"Dump templight information to stdout">;
def ast_dump_lookups : Flag<["-"], "ast-dump-lookups">,
  HelpText<"Build ASTs and then debug dump their name lookup tables">;
def ast_view : Flag<["-"], "ast-view">,
  HelpText<"Build ASTs and view them with GraphViz">;
def emit_module : Flag<["-"], "emit-module">,
  HelpText<"Generate pre-compiled module file from a module map">;
def emit_module_interface : Flag<["-"], "emit-module-interface">,
  HelpText<"Generate pre-compiled module file from a C++ module interface">;
def emit_header_module : Flag<["-"], "emit-header-module">,
  HelpText<"Generate pre-compiled module file from a set of header files">;
def emit_pch : Flag<["-"], "emit-pch">,
  HelpText<"Generate pre-compiled header file">;
def emit_llvm_bc : Flag<["-"], "emit-llvm-bc">,
  HelpText<"Build ASTs then convert to LLVM, emit .bc file">;
def emit_llvm_only : Flag<["-"], "emit-llvm-only">,
  HelpText<"Build ASTs and convert to LLVM, discarding output">;
def emit_codegen_only : Flag<["-"], "emit-codegen-only">,
  HelpText<"Generate machine code, but discard output">;
def emit_obj : Flag<["-"], "emit-obj">,
  HelpText<"Emit native object files">;
def rewrite_test : Flag<["-"], "rewrite-test">,
  HelpText<"Rewriter playground">;
def rewrite_macros : Flag<["-"], "rewrite-macros">,
  HelpText<"Expand macros without full preprocessing">;
def migrate : Flag<["-"], "migrate">,
  HelpText<"Migrate source code">;
def compiler_options_dump : Flag<["-"], "compiler-options-dump">,
  HelpText<"Dump the compiler configuration options">;
def print_dependency_directives_minimized_source : Flag<["-"],
  "print-dependency-directives-minimized-source">,
  HelpText<"Print the output of the dependency directives source minimizer">;
}

def emit_llvm_uselists : Flag<["-"], "emit-llvm-uselists">,
  HelpText<"Preserve order of LLVM use-lists when serializing">;
def no_emit_llvm_uselists : Flag<["-"], "no-emit-llvm-uselists">,
  HelpText<"Don't preserve order of LLVM use-lists when serializing">;

def mt_migrate_directory : Separate<["-"], "mt-migrate-directory">,
  HelpText<"Directory for temporary files produced during ARC or ObjC migration">;
def arcmt_check : Flag<["-"], "arcmt-check">,
  HelpText<"Check for ARC migration issues that need manual handling">;
def arcmt_modify : Flag<["-"], "arcmt-modify">,
  HelpText<"Apply modifications to files to conform to ARC">;
def arcmt_migrate : Flag<["-"], "arcmt-migrate">,
  HelpText<"Apply modifications and produces temporary files that conform to ARC">;

def opt_record_file : Separate<["-"], "opt-record-file">,
  HelpText<"File name to use for YAML optimization record output">;
def opt_record_passes : Separate<["-"], "opt-record-passes">,
  HelpText<"Only record remark information for passes whose names match the given regular expression">;
def opt_record_format : Separate<["-"], "opt-record-format">,
  HelpText<"The format used for serializing remarks (default: YAML)">;

def print_stats : Flag<["-"], "print-stats">,
  HelpText<"Print performance metrics and statistics">;
def stats_file : Joined<["-"], "stats-file=">,
  HelpText<"Filename to write statistics to">;
def fdump_record_layouts : Flag<["-"], "fdump-record-layouts">,
  HelpText<"Dump record layout information">;
def fdump_record_layouts_simple : Flag<["-"], "fdump-record-layouts-simple">,
  HelpText<"Dump record layout information in a simple form used for testing">;
def fix_what_you_can : Flag<["-"], "fix-what-you-can">,
  HelpText<"Apply fix-it advice even in the presence of unfixable errors">;
def fix_only_warnings : Flag<["-"], "fix-only-warnings">,
  HelpText<"Apply fix-it advice only for warnings, not errors">;
def fixit_recompile : Flag<["-"], "fixit-recompile">,
  HelpText<"Apply fix-it changes and recompile">;
def fixit_to_temp : Flag<["-"], "fixit-to-temporary">,
  HelpText<"Apply fix-it changes to temporary files">;

def foverride_record_layout_EQ : Joined<["-"], "foverride-record-layout=">,
  HelpText<"Override record layouts with those in the given file">;
def pch_through_header_EQ : Joined<["-"], "pch-through-header=">,
  HelpText<"Stop PCH generation after including this file.  When using a PCH, "
           "skip tokens until after this file is included.">;
def pch_through_hdrstop_create : Flag<["-"], "pch-through-hdrstop-create">,
  HelpText<"When creating a PCH, stop PCH generation after #pragma hdrstop.">;
def pch_through_hdrstop_use : Flag<["-"], "pch-through-hdrstop-use">,
  HelpText<"When using a PCH, skip tokens until after a #pragma hdrstop.">;
def fno_pch_timestamp : Flag<["-"], "fno-pch-timestamp">,
  HelpText<"Disable inclusion of timestamp in precompiled headers">;
def building_pch_with_obj : Flag<["-"], "building-pch-with-obj">,
  HelpText<"This compilation is part of building a PCH with corresponding object file.">;

def aligned_alloc_unavailable : Flag<["-"], "faligned-alloc-unavailable">,
  HelpText<"Aligned allocation/deallocation functions are unavailable">;

//===----------------------------------------------------------------------===//
// Language Options
//===----------------------------------------------------------------------===//

let Flags = [CC1Option, CC1AsOption, NoDriverOption] in {

def version : Flag<["-"], "version">,
  HelpText<"Print the compiler version">;
def main_file_name : Separate<["-"], "main-file-name">,
  HelpText<"Main file name to use for debug info and source if missing">;
def split_dwarf_output : Separate<["-"], "split-dwarf-output">,
  HelpText<"File name to use for split dwarf debug info output">;

}

def fblocks_runtime_optional : Flag<["-"], "fblocks-runtime-optional">,
  HelpText<"Weakly link in the blocks runtime">;
def fexternc_nounwind : Flag<["-"], "fexternc-nounwind">,
  HelpText<"Assume all functions with C linkage do not unwind">;
def split_dwarf_file : Separate<["-"], "split-dwarf-file">,
  HelpText<"Name of the split dwarf debug info file to encode in the object file">;
def fno_wchar : Flag<["-"], "fno-wchar">,
  HelpText<"Disable C++ builtin type wchar_t">;
// if INTEL_CUSTOMIZATION
// CQ#374455. This option is created due to QA needs. It should turn off
// wchar_t keyword and _WCHAR_T_DEFINED macro. That is what '-fno-wchar'
// option exactly does.
def no_wchar_t_keyword : Flag<["--"], "no_wchar_t_keyword">, Alias<fno_wchar>;
// endif INTEL_CUSTOMIZATION
def fconstant_string_class : Separate<["-"], "fconstant-string-class">,
  MetaVarName<"<class name>">,
  HelpText<"Specify the class to use for constant Objective-C string objects.">;
def fobjc_arc_cxxlib_EQ : Joined<["-"], "fobjc-arc-cxxlib=">,
  HelpText<"Objective-C++ Automatic Reference Counting standard library kind">, Values<"libc++,libstdc++,none">;
def fobjc_runtime_has_weak : Flag<["-"], "fobjc-runtime-has-weak">,
  HelpText<"The target Objective-C runtime supports ARC weak operations">;
def fobjc_dispatch_method_EQ : Joined<["-"], "fobjc-dispatch-method=">,
  HelpText<"Objective-C dispatch method to use">, Values<"legacy,non-legacy,mixed">;
def disable_objc_default_synthesize_properties : Flag<["-"], "disable-objc-default-synthesize-properties">,
  HelpText<"disable the default synthesis of Objective-C properties">;
def fencode_extended_block_signature : Flag<["-"], "fencode-extended-block-signature">,
  HelpText<"enable extended encoding of block type signature">;
def function_alignment : Separate<["-"], "function-alignment">,
    HelpText<"default alignment for functions">;
def pic_level : Separate<["-"], "pic-level">,
  HelpText<"Value for __PIC__">;
def pic_is_pie : Flag<["-"], "pic-is-pie">,
  HelpText<"File is for a position independent executable">;
def fno_validate_pch : Flag<["-"], "fno-validate-pch">,
  HelpText<"Disable validation of precompiled headers">;
def fallow_pch_with_errors : Flag<["-"], "fallow-pch-with-compiler-errors">,
  HelpText<"Accept a PCH file that was created with compiler errors">;
def dump_deserialized_pch_decls : Flag<["-"], "dump-deserialized-decls">,
  HelpText<"Dump declarations that are deserialized from PCH, for testing">;
def error_on_deserialized_pch_decl : Separate<["-"], "error-on-deserialized-decl">,
  HelpText<"Emit error if a specific declaration is deserialized from PCH, for testing">;
def error_on_deserialized_pch_decl_EQ : Joined<["-"], "error-on-deserialized-decl=">,
  Alias<error_on_deserialized_pch_decl>;
def static_define : Flag<["-"], "static-define">,
  HelpText<"Should __STATIC__ be defined">;
def stack_protector : Separate<["-"], "stack-protector">,
  HelpText<"Enable stack protectors">;
def stack_protector_buffer_size : Separate<["-"], "stack-protector-buffer-size">,
  HelpText<"Lower bound for a buffer to be considered for stack protection">;
def fvisibility : Separate<["-"], "fvisibility">,
  HelpText<"Default type and symbol visibility">;
def ftype_visibility : Separate<["-"], "ftype-visibility">,
  HelpText<"Default type visibility">;
def fapply_global_visibility_to_externs : Flag<["-"], "fapply-global-visibility-to-externs">,
  HelpText<"Apply global symbol visibility to external declarations without an explicit visibility">;
def ftemplate_depth : Separate<["-"], "ftemplate-depth">,
  HelpText<"Maximum depth of recursive template instantiation">;
def foperator_arrow_depth : Separate<["-"], "foperator-arrow-depth">,
  HelpText<"Maximum number of 'operator->'s to call for a member access">;
def fconstexpr_depth : Separate<["-"], "fconstexpr-depth">,
  HelpText<"Maximum depth of recursive constexpr function calls">;
def fconstexpr_steps : Separate<["-"], "fconstexpr-steps">,
  HelpText<"Maximum number of steps in constexpr function evaluation">;
def fbracket_depth : Separate<["-"], "fbracket-depth">,
  HelpText<"Maximum nesting level for parentheses, brackets, and braces">;
def fconst_strings : Flag<["-"], "fconst-strings">,
  HelpText<"Use a const qualified type for string literals in C and ObjC">;
def fno_const_strings : Flag<["-"], "fno-const-strings">,
  HelpText<"Don't use a const qualified type for string literals in C and ObjC">;
def fno_bitfield_type_align : Flag<["-"], "fno-bitfield-type-align">,
  HelpText<"Ignore bit-field types when aligning structures">;
// if INTEL_CUSTOMIZATION
def fopencl_force_vector_abi : Flag<["-"], "fopencl-force-vector-abi">,
  HelpText<"Disable vector to scalar coercion for OpenCL">;
// endif INTEL_CUSTOMIZATION
def ffake_address_space_map : Flag<["-"], "ffake-address-space-map">,
  HelpText<"Use a fake address space map; OpenCL testing purposes only">;
def faddress_space_map_mangling_EQ : Joined<["-"], "faddress-space-map-mangling=">, MetaVarName<"<yes|no|target>">,
  HelpText<"Set the mode for address space map based mangling; OpenCL testing purposes only">;
def funknown_anytype : Flag<["-"], "funknown-anytype">,
  HelpText<"Enable parser support for the __unknown_anytype type; for testing purposes only">;
def fdebugger_support : Flag<["-"], "fdebugger-support">,
  HelpText<"Enable special debugger support behavior">;
def fdebugger_cast_result_to_id : Flag<["-"], "fdebugger-cast-result-to-id">,
  HelpText<"Enable casting unknown expression results to id">;
def fdebugger_objc_literal : Flag<["-"], "fdebugger-objc-literal">,
  HelpText<"Enable special debugger support for Objective-C subscripting and literals">;
def fdeprecated_macro : Flag<["-"], "fdeprecated-macro">,
  HelpText<"Defines the __DEPRECATED macro">;
def fno_deprecated_macro : Flag<["-"], "fno-deprecated-macro">,
  HelpText<"Undefines the __DEPRECATED macro">;
def fobjc_subscripting_legacy_runtime : Flag<["-"], "fobjc-subscripting-legacy-runtime">,
  HelpText<"Allow Objective-C array and dictionary subscripting in legacy runtime">;
def vtordisp_mode_EQ : Joined<["-"], "vtordisp-mode=">,
  HelpText<"Control vtordisp placement on win32 targets">;
def fnative_half_type: Flag<["-"], "fnative-half-type">,
  HelpText<"Use the native half type for __fp16 instead of promoting to float">;
def fnative_half_arguments_and_returns : Flag<["-"], "fnative-half-arguments-and-returns">,
  HelpText<"Use the native __fp16 type for arguments and returns (and skip ABI-specific lowering)">;
def fallow_half_arguments_and_returns : Flag<["-"], "fallow-half-arguments-and-returns">,
  HelpText<"Allow function arguments and returns of type half">;
// if INTEL_CUSTOMIZATION
def fintel_compatibility : Flag<["-"], "fintel-compatibility">,
  HelpText<"Enable full Intel C/C++ compatibility">;
def fintel_compatibility_enable
    : Joined<[ "-" ], "fintel-compatibility-enable=">,
      HelpText<"Enable a list of Intel C/C++ compatibility items">;
def fintel_compatibility_disable
    : Joined<[ "-" ], "fintel-compatibility-disable=">,
      HelpText<"Disable a list of Intel C/C++ compatibility items">;
def fintel_compatibility_help
    : Flag<[ "-" ], "fintel-compatibility-help">,
      HelpText<"Display the list of Intel C/C++ compatibility items">;
def fintel_compatibility_doc
    : Joined<[ "-" ], "fintel-compatibility-doc=">,
      HelpText<"Display help information for Intel C/C++ compatibility items">;
def fintel_ms_compatibility : Flag<["-"], "fintel-ms-compatibility">,
  HelpText<"Enable Microsoft compatibility features that are not planned for clang/llvm trunk">;
def fintel_advanced_optim : Flag<["-"], "fintel-advanced-optim">,
  HelpText<"Enable Intel specific advanced optimizations">;
// CQ#366796 - support '--no_expr_source_pos' option.
def no_expr_source_pos : Flag<["--"], "no_expr_source_pos">,
  HelpText<"Disable emitting debug source positions for expressions">;
// Support for Intel customization LangOptions::FArgumentNoalias
// support for '-fargument-noalias' option.
def fargument_noalias : Flag<["-"], "fargument-noalias">,
  HelpText<"Enables 'noalias' attribute for all pointer-type arguments">;
// CQ#373517,CQ#376357 - GCC option -fpermissive.
def gnu_permissive : Flag<["-"], "gnu-permissive">,
  HelpText<"Turn on GNU -fpermissive mode">;
// CQ380574: Ability to set various predefines based on gcc version needed.
def gnu_version_EQ : Joined<["--"], "gnu_version=">,
  HelpText<"Emulate GNU C++ version">;
// IMF attributes support (CQ381541)
def fintel_imf_attr_EQ : Joined<["-"], "mGLOB_imf_attr=">;
def fintel_openmp_region : Flag<["-"], "fintel-openmp-region">,
  HelpText<"Enable emitting of Intel specific OpenMP code with regions">;
def fno_intel_openmp_offload : Flag<["-"], "fno-intel-openmp-offload">,
  HelpText<"Enable emitting of Intel specific OpenMP offload code">;
def fintel_openmp_region_atomic : Flag<["-"], "fintel-openmp-region-atomic">,
  HelpText<"Enable emitting of OpenMP atomics with regions">;
def fintel_openmp_region_early_collapsed_loops : Flag<["-"],
      "fintel-openmp-region-early-collapsed-loops">,
      HelpText<"Always generate early collapsed OpenMP loops">;
def fintel_openmp_region_late_collapsed_loops : Flag<["-"],
      "fintel-openmp-region-late-collapsed-loops">,
      HelpText<"Generate late collapsed OpenMP loops if beneficial">;
def fopenmp_threadprivate_legacy : Flag<["-"], "fopenmp-threadprivate-legacy">,
  HelpText<"Generate legacy OpenMP threadprivates">;
def fintel_openmp_tbb : Flag<["-"], "fopenmp-tbb">,
  HelpText<"Enable OpenMP TBB directives">;
def fnointel_openmp_tbb : Flag<["-"], "fnoopenmp-tbb">,
  HelpText<"Disable OpenMP TBB directives">;
def fintel_driver_tempfile_name_EQ : Joined<["-"], "fintel-driver-tempfile-name=">,
  HelpText<"Name of the file for communication between front-end and driver.">;
def header_base_path : JoinedOrSeparate<["-"], "header-base-path">,
                       MetaVarName<"<directory>">;
<<<<<<< HEAD
=======
// CMPLRLLVM-9854: X87 default precision options
def mx87_precision : Joined<["-"], "mx87-precision=">,
  HelpText<"Initialize X87 floating point precision to single, double or double extended">;
// INTEL_FEATURE_CSA
def fcsa_visa : Flag<["-"], "fcsa-visa">,
  HelpText<"[CSA] Customize target IR for binary vISA">;
// end INTEL_FEATURE_CSA
>>>>>>> 732cd2fb
// endif INTEL_CUSTOMIZATION
def fdefault_calling_conv_EQ : Joined<["-"], "fdefault-calling-conv=">,
  HelpText<"Set default calling convention">, Values<"cdecl,fastcall,stdcall,vectorcall,regcall">;
def finclude_default_header : Flag<["-"], "finclude-default-header">,
  HelpText<"Include default header file for OpenCL">;
def fdeclare_opencl_builtins : Flag<["-"], "fdeclare-opencl-builtins">,
  HelpText<"Add OpenCL builtin function declarations (experimental)">;
def fdeclare_spirv_builtins : Flag<["-"], "fdeclare-spirv-builtins">,
  HelpText<"Add SPIR-V builtin function declarations (experimental)">;
def fpreserve_vec3_type : Flag<["-"], "fpreserve-vec3-type">,
  HelpText<"Preserve 3-component vector type">;
def fwchar_type_EQ : Joined<["-"], "fwchar-type=">,
  HelpText<"Select underlying type for wchar_t">, Values<"char,short,int">;
def fsigned_wchar : Flag<["-"], "fsigned-wchar">,
  HelpText<"Use a signed type for wchar_t">;
def fno_signed_wchar : Flag<["-"], "fno-signed-wchar">,
  HelpText<"Use an unsigned type for wchar_t">;

// FIXME: Remove these entirely once functionality/tests have been excised.
def fobjc_gc_only : Flag<["-"], "fobjc-gc-only">, Group<f_Group>,
  HelpText<"Use GC exclusively for Objective-C related memory management">;
def fobjc_gc : Flag<["-"], "fobjc-gc">, Group<f_Group>,
  HelpText<"Enable Objective-C garbage collection">;

//===----------------------------------------------------------------------===//
// Header Search Options
//===----------------------------------------------------------------------===//

def nostdsysteminc : Flag<["-"], "nostdsysteminc">,
  HelpText<"Disable standard system #include directories">;
def fdisable_module_hash : Flag<["-"], "fdisable-module-hash">,
  HelpText<"Disable the module hash">;
def fmodules_hash_content : Flag<["-"], "fmodules-hash-content">,
  HelpText<"Enable hashing the content of a module file">;
def fmodules_strict_context_hash : Flag<["-"], "fmodules-strict-context-hash">,
  HelpText<"Enable hashing of all compiler options that could impact the "
           "semantics of a module in an implicit build">;
def c_isystem : JoinedOrSeparate<["-"], "c-isystem">, MetaVarName<"<directory>">,
  HelpText<"Add directory to the C SYSTEM include search path">;
def objc_isystem : JoinedOrSeparate<["-"], "objc-isystem">,
  MetaVarName<"<directory>">,
  HelpText<"Add directory to the ObjC SYSTEM include search path">;
def objcxx_isystem : JoinedOrSeparate<["-"], "objcxx-isystem">,
  MetaVarName<"<directory>">,
  HelpText<"Add directory to the ObjC++ SYSTEM include search path">;
def internal_isystem : JoinedOrSeparate<["-"], "internal-isystem">,
  MetaVarName<"<directory>">,
  HelpText<"Add directory to the internal system include search path; these "
           "are assumed to not be user-provided and are used to model system "
           "and standard headers' paths.">;
def internal_externc_isystem : JoinedOrSeparate<["-"], "internal-externc-isystem">,
  MetaVarName<"<directory>">,
  HelpText<"Add directory to the internal system include search path with "
           "implicit extern \"C\" semantics; these are assumed to not be "
           "user-provided and are used to model system and standard headers' "
           "paths.">;

//===----------------------------------------------------------------------===//
// Preprocessor Options
//===----------------------------------------------------------------------===//

def chain_include : Separate<["-"], "chain-include">, MetaVarName<"<file>">,
  HelpText<"Include and chain a header file after turning it into PCH">;
def preamble_bytes_EQ : Joined<["-"], "preamble-bytes=">,
  HelpText<"Assume that the precompiled header is a precompiled preamble "
           "covering the first N bytes of the main file">;
def detailed_preprocessing_record : Flag<["-"], "detailed-preprocessing-record">,
  HelpText<"include a detailed record of preprocessing actions">;
def setup_static_analyzer : Flag<["-"], "setup-static-analyzer">,
  HelpText<"Set up preprocessor for static analyzer (done automatically when static analyzer is run).">;
def disable_pragma_debug_crash : Flag<["-"], "disable-pragma-debug-crash">,
  HelpText<"Disable any #pragma clang __debug that can lead to crashing behavior. This is meant for testing.">;

//===----------------------------------------------------------------------===//
// OpenCL Options
//===----------------------------------------------------------------------===//

def cl_ext_EQ : CommaJoined<["-"], "cl-ext=">,
  HelpText<"OpenCL only. Enable or disable OpenCL extensions. The argument is a comma-separated sequence of one or more extension names, each prefixed by '+' or '-'.">;

//===----------------------------------------------------------------------===//
// CUDA Options
//===----------------------------------------------------------------------===//

def fcuda_is_device : Flag<["-"], "fcuda-is-device">,
  HelpText<"Generate code for CUDA device">;
def fcuda_include_gpubinary : Separate<["-"], "fcuda-include-gpubinary">,
  HelpText<"Incorporate CUDA device-side binary into host object file.">;
def fcuda_allow_variadic_functions : Flag<["-"], "fcuda-allow-variadic-functions">,
  HelpText<"Allow variadic functions in CUDA device code.">;
def fno_cuda_host_device_constexpr : Flag<["-"], "fno-cuda-host-device-constexpr">,
  HelpText<"Don't treat unattributed constexpr functions as __host__ __device__.">;

//===----------------------------------------------------------------------===//
// OpenMP Options
//===----------------------------------------------------------------------===//

def fopenmp_is_device : Flag<["-"], "fopenmp-is-device">,
  HelpText<"Generate code only for an OpenMP target device.">;
def fopenmp_host_ir_file_path : Separate<["-"], "fopenmp-host-ir-file-path">,
  HelpText<"Path to the IR file produced by the frontend for the host.">;

//===----------------------------------------------------------------------===//
// SYCL Options
//===----------------------------------------------------------------------===//

def fsycl_is_device : Flag<["-"], "fsycl-is-device">,
  HelpText<"Generate code for SYCL device.">;
def fsycl_is_host : Flag<["-"], "fsycl-is-host">,
  HelpText<"SYCL host compilation">;
def fsycl_int_header : Separate<["-"], "fsycl-int-header">,
  HelpText<"Generate SYCL integration header into this file.">;
def fsycl_int_header_EQ : Joined<["-"], "fsycl-int-header=">,
  Alias<fsycl_int_header>;
def fsycl_std_layout_kernel_params: Flag<["-"], "fsycl-std-layout-kernel-params">,
  HelpText<"Enable standard layout requirement for SYCL kernel parameters.">;
def fsycl_allow_func_ptr : Flag<["-"], "fsycl-allow-func-ptr">,
  HelpText<"Allow function pointers in SYCL device.">;
def fno_sycl_allow_func_ptr : Flag<["-"], "fno-sycl-allow-func-ptr">;
def fsycl_enable_optimizations: Flag<["-"], "fsycl-enable-optimizations">,
  HelpText<"Experimental flag enabling standard optimization in the front-end.">;

} // let Flags = [CC1Option]

//===----------------------------------------------------------------------===//
// cc1as-only Options
//===----------------------------------------------------------------------===//

let Flags = [CC1AsOption, NoDriverOption] in {

// Language Options
def n : Flag<["-"], "n">,
  HelpText<"Don't automatically start assembly file with a text section">;

// Frontend Options
def filetype : Separate<["-"], "filetype">,
    HelpText<"Specify the output file type ('asm', 'null', or 'obj')">;

// Transliterate Options
def output_asm_variant : Separate<["-"], "output-asm-variant">,
    HelpText<"Select the asm variant index to use for output">;
def show_encoding : Flag<["-"], "show-encoding">,
    HelpText<"Show instruction encoding information in transliterate mode">;
def show_inst : Flag<["-"], "show-inst">,
    HelpText<"Show internal instruction representation in transliterate mode">;

// Assemble Options
def dwarf_debug_producer : Separate<["-"], "dwarf-debug-producer">,
  HelpText<"The string to embed in the Dwarf debug AT_producer record.">;

def defsym : Separate<["-"], "defsym">,
  HelpText<"Define a value for a symbol">;
} // let Flags = [CC1AsOption]<|MERGE_RESOLUTION|>--- conflicted
+++ resolved
@@ -875,16 +875,9 @@
   HelpText<"Name of the file for communication between front-end and driver.">;
 def header_base_path : JoinedOrSeparate<["-"], "header-base-path">,
                        MetaVarName<"<directory>">;
-<<<<<<< HEAD
-=======
 // CMPLRLLVM-9854: X87 default precision options
 def mx87_precision : Joined<["-"], "mx87-precision=">,
   HelpText<"Initialize X87 floating point precision to single, double or double extended">;
-// INTEL_FEATURE_CSA
-def fcsa_visa : Flag<["-"], "fcsa-visa">,
-  HelpText<"[CSA] Customize target IR for binary vISA">;
-// end INTEL_FEATURE_CSA
->>>>>>> 732cd2fb
 // endif INTEL_CUSTOMIZATION
 def fdefault_calling_conv_EQ : Joined<["-"], "fdefault-calling-conv=">,
   HelpText<"Set default calling convention">, Values<"cdecl,fastcall,stdcall,vectorcall,regcall">;
