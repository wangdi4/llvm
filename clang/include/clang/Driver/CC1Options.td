--- conflicted
+++ resolved
@@ -819,14 +819,6 @@
   HelpText<"Enable Microsoft compatibility features that are not planned for clang/llvm trunk">;
 def fintel_advanced_optim : Flag<["-"], "fintel-advanced-optim">,
   HelpText<"Enable Intel specific advanced optimizations">;
-<<<<<<< HEAD
-// CQ#368123 - support '-f[no-]emit-class-debug-always' options.
-def femit_class_debug_always : Flag<["-"], "femit-class-debug-always">,
-  HelpText<"Enable emitting debug info for all class methods">;
-def fno_emit_class_debug_always : Flag<["-"], "fno-emit-class-debug-always">,
-  HelpText<"Disable emitting debug info for all class methods">;
-=======
->>>>>>> a04ae881
 // CQ#366796 - support '--no_expr_source_pos' option.
 def no_expr_source_pos : Flag<["--"], "no_expr_source_pos">,
   HelpText<"Disable emitting debug source positions for expressions">;
@@ -858,13 +850,6 @@
   HelpText<"Name of the file for communication between front-end and driver.">;
 def header_base_path : JoinedOrSeparate<["-"], "header-base-path">,
                        MetaVarName<"<directory>">;
-<<<<<<< HEAD
-=======
-// INTEL_FEATURE_CSA
-def fcsa_visa : Flag<["-"], "fcsa-visa">,
-  HelpText<"[CSA] Customize target IR for binary vISA">;
-// end INTEL_FEATURE_CSA
->>>>>>> a04ae881
 // endif INTEL_CUSTOMIZATION
 def fdefault_calling_conv_EQ : Joined<["-"], "fdefault-calling-conv=">,
   HelpText<"Set default calling convention">, Values<"cdecl,fastcall,stdcall,vectorcall,regcall">;
