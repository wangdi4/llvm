--- conflicted
+++ resolved
@@ -646,11 +646,8 @@
   const char *CreateTempFile(Compilation &C, StringRef Prefix, StringRef Suffix,
                              bool MultipleArchs = false,
                              StringRef BoundArch = {},
-<<<<<<< HEAD
-                             types::ID Type = types::TY_Nothing) const;
-=======
+                             types::ID Type = types::TY_Nothing,
                              bool NeedUniqueDirectory = false) const;
->>>>>>> 1f8a3ce3
 
   /// GetNamedOutputPath - Return the name to use for the output of
   /// the action \p JA. The result is appended to the compilation's
