//===--- CLCompatOptions.td - Options for clang-cl ------------------------===//
//
// Part of the LLVM Project, under the Apache License v2.0 with LLVM Exceptions.
// See https://llvm.org/LICENSE.txt for license information.
// SPDX-License-Identifier: Apache-2.0 WITH LLVM-exception
//
//===----------------------------------------------------------------------===//
//
//  This file defines the options accepted by clang-cl.
//
//===----------------------------------------------------------------------===//

def cl_Group : OptionGroup<"<clang-cl options>">, Flags<[CLOption]>,
  HelpText<"CL.EXE COMPATIBILITY OPTIONS">;

def cl_compile_Group : OptionGroup<"<clang-cl compile-only options>">,
  Group<cl_Group>;

def cl_ignored_Group : OptionGroup<"<clang-cl ignored options>">,
  Group<cl_Group>;

class CLFlag<string name> : Option<["/", "-"], name, KIND_FLAG>,
  Group<cl_Group>, Flags<[CLOption, DriverOption]>;

class CLCompileFlag<string name> : Option<["/", "-"], name, KIND_FLAG>,
  Group<cl_compile_Group>, Flags<[CLOption, DriverOption]>;

class CLIgnoredFlag<string name> : Option<["/", "-"], name, KIND_FLAG>,
  Group<cl_ignored_Group>, Flags<[CLOption, DriverOption]>;

class CLJoined<string name> : Option<["/", "-"], name, KIND_JOINED>,
  Group<cl_Group>, Flags<[CLOption, DriverOption]>;

class CLCompileJoined<string name> : Option<["/", "-"], name, KIND_JOINED>,
  Group<cl_compile_Group>, Flags<[CLOption, DriverOption]>;

class CLIgnoredJoined<string name> : Option<["/", "-"], name, KIND_JOINED>,
  Group<cl_ignored_Group>, Flags<[CLOption, DriverOption, HelpHidden]>;

class CLJoinedOrSeparate<string name> : Option<["/", "-"], name,
  KIND_JOINED_OR_SEPARATE>, Group<cl_Group>, Flags<[CLOption, DriverOption]>;

class CLCompileJoinedOrSeparate<string name> : Option<["/", "-"], name,
  KIND_JOINED_OR_SEPARATE>, Group<cl_compile_Group>,
  Flags<[CLOption, DriverOption]>;

class CLRemainingArgsJoined<string name> : Option<["/", "-"], name,
  KIND_REMAINING_ARGS_JOINED>, Group<cl_Group>, Flags<[CLOption, DriverOption]>;

// Aliases:
// (We don't put any of these in cl_compile_Group as the options they alias are
// already in the right group.)

def _SLASH_Brepro : CLFlag<"Brepro">,
  HelpText<"Do not write current time into COFF output (breaks link.exe /incremental)">,
  Alias<mno_incremental_linker_compatible>;
def _SLASH_Brepro_ : CLFlag<"Brepro-">,
  HelpText<"Write current time into COFF output (default)">,
  Alias<mincremental_linker_compatible>;
def _SLASH_C : CLFlag<"C">,
  HelpText<"Do not discard comments when preprocessing">, Alias<C>;
def _SLASH_c : CLFlag<"c">, HelpText<"Compile only">, Alias<c>;
def _SLASH_d1PP : CLFlag<"d1PP">,
  HelpText<"Retain macro definitions in /E mode">, Alias<dD>;
def _SLASH_d1reportAllClassLayout : CLFlag<"d1reportAllClassLayout">,
  HelpText<"Dump record layout information">,
  Alias<Xclang>, AliasArgs<["-fdump-record-layouts"]>;
def _SLASH_diagnostics_caret : CLFlag<"diagnostics:caret">,
  HelpText<"Enable caret and column diagnostics (default)">;
def _SLASH_diagnostics_column : CLFlag<"diagnostics:column">,
  HelpText<"Disable caret diagnostics but keep column info">;
def _SLASH_diagnostics_classic : CLFlag<"diagnostics:classic">,
  HelpText<"Disable column and caret diagnostics">;
def _SLASH_D : CLJoinedOrSeparate<"D">, HelpText<"Define macro">,
  MetaVarName<"<macro[=value]>">, Alias<D>;
def _SLASH_E : CLFlag<"E">, HelpText<"Preprocess to stdout">, Alias<E>;
def _SLASH_fp_except : CLFlag<"fp:except">, HelpText<"">, Alias<ftrapping_math>;
def _SLASH_fp_except_ : CLFlag<"fp:except-">,
  HelpText<"">, Alias<fno_trapping_math>;
def _SLASH_fp_fast : CLFlag<"fp:fast">, HelpText<"">, Alias<ffast_math>;
def _SLASH_fp_precise : CLFlag<"fp:precise">,
  HelpText<"">, Alias<fno_fast_math>;
def _SLASH_fp_strict : CLFlag<"fp:strict">, HelpText<"">, Alias<fno_fast_math>;
def _SLASH_GA : CLFlag<"GA">, Alias<ftlsmodel_EQ>, AliasArgs<["local-exec"]>,
  HelpText<"Assume thread-local variables are defined in the executable">;
def _SLASH_GR : CLFlag<"GR">, HelpText<"Emit RTTI data (default)">;
def _SLASH_GR_ : CLFlag<"GR-">, HelpText<"Do not emit RTTI data">;
def _SLASH_GF : CLIgnoredFlag<"GF">,
  HelpText<"Enable string pooling (default)">;
def _SLASH_GF_ : CLFlag<"GF-">, HelpText<"Disable string pooling">,
  Alias<fwritable_strings>;
def _SLASH_GS : CLFlag<"GS">,
  HelpText<"Enable buffer security check (default)">;
def _SLASH_GS_ : CLFlag<"GS-">, HelpText<"Disable buffer security check">;
def : CLFlag<"Gs">, HelpText<"Use stack probes (default)">,
  Alias<mstack_probe_size>, AliasArgs<["4096"]>;
def _SLASH_Gs : CLJoined<"Gs">,
  HelpText<"Set stack probe size (default 4096)">, Alias<mstack_probe_size>;
def _SLASH_Gy : CLFlag<"Gy">, HelpText<"Put each function in its own section">,
  Alias<ffunction_sections>;
def _SLASH_Gy_ : CLFlag<"Gy-">,
  HelpText<"Do not put each function in its own section (default)">,
  Alias<fno_function_sections>;
def _SLASH_Gw : CLFlag<"Gw">, HelpText<"Put each data item in its own section">,
  Alias<fdata_sections>;
def _SLASH_Gw_ : CLFlag<"Gw-">,
  HelpText<"Do not put each data item in its own section (default)">,
  Alias<fno_data_sections>;
def _SLASH_help : CLFlag<"help">, Alias<help>,
  HelpText<"Display available options">;
def _SLASH_HELP : CLFlag<"HELP">, Alias<help>;
def _SLASH_I : CLJoinedOrSeparate<"I">,
  HelpText<"Add directory to include search path">, MetaVarName<"<dir>">,
  Alias<I>;
def _SLASH_J : CLFlag<"J">, HelpText<"Make char type unsigned">,
  Alias<funsigned_char>;

// The _SLASH_O option handles all the /O flags, but we also provide separate
// aliased options to provide separate help messages.
def _SLASH_O : CLJoined<"O">,
  HelpText<"Set multiple /O flags at once; e.g. '/O2y-' for '/O2 /Oy-'">,
  MetaVarName<"<flags>">;
def : CLFlag<"O1">, Alias<_SLASH_O>, AliasArgs<["1"]>,
  HelpText<"Optimize for size  (like /Og     /Os /Oy /Ob2 /GF /Gy)">;
def : CLFlag<"O2">, Alias<_SLASH_O>, AliasArgs<["2"]>,
<<<<<<< HEAD
  HelpText<"Optimize for speed (same as /Og /Oi /Ot /Oy /Ob2 /GF /Gy)">;
=======
  HelpText<"Optimize for speed (like /Og /Oi /Ot /Oy /Ob2 /GF /Gy)">;
>>>>>>> a04ae881
#if INTEL_CUSTOMIZATION
def _SLASH_Oa :CLFlag<"Oa">, Alias<fno_alias>,
  HelpText<"Enables 'noalias' attribute for all pointer-type arguments">;
#endif // INTEL_CUSTOMIZATION
def : CLFlag<"Ob0">, Alias<_SLASH_O>, AliasArgs<["b0"]>,
  HelpText<"Disable function inlining">;
def : CLFlag<"Ob1">, Alias<_SLASH_O>, AliasArgs<["b1"]>,
  HelpText<"Only inline functions explicitly or implicitly marked inline">;
def : CLFlag<"Ob2">, Alias<_SLASH_O>, AliasArgs<["b2"]>,
  HelpText<"Inline functions as deemed beneficial by the compiler">;
def : CLFlag<"Od">, Alias<_SLASH_O>, AliasArgs<["d"]>,
  HelpText<"Disable optimization">;
def : CLFlag<"Og">, Alias<_SLASH_O>, AliasArgs<["g"]>,
  HelpText<"No effect">;
def : CLFlag<"Oi">, Alias<_SLASH_O>, AliasArgs<["i"]>,
  HelpText<"Enable use of builtin functions">;
def : CLFlag<"Oi-">, Alias<_SLASH_O>, AliasArgs<["i-"]>,
  HelpText<"Disable use of builtin functions">;
def : CLFlag<"Os">, Alias<_SLASH_O>, AliasArgs<["s"]>,
  HelpText<"Optimize for size">;
def : CLFlag<"Ot">, Alias<_SLASH_O>, AliasArgs<["t"]>,
  HelpText<"Optimize for speed">;
def : CLFlag<"Ox">, Alias<_SLASH_O>, AliasArgs<["x"]>,
  HelpText<"Deprecated (like /Og /Oi /Ot /Oy /Ob2); use /O2">;
def : CLFlag<"Oy">, Alias<_SLASH_O>, AliasArgs<["y"]>,
  HelpText<"Enable frame pointer omission (x86 only)">;
def : CLFlag<"Oy-">, Alias<_SLASH_O>, AliasArgs<["y-"]>,
  HelpText<"Disable frame pointer omission (x86 only, default)">;

#if INTEL_CUSTOMIZATION
def _SLASH_Qansi_alias : CLFlag<"Qansi-alias">, Alias<fstrict_aliasing>,
  HelpText<"enable use of ANSI aliasing rules optimizations"
          " user asserts that the program adheres to these rules">;
def _SLASH_Qansi_alias_ : CLFlag<"Qansi-alias-">, Alias<fno_strict_aliasing>,
  HelpText<"disable use of ANSI aliasing rules optimizations">;
def _SLASH_Qipo : CLFlag<"Qipo">, Alias<flto>,
  HelpText<"Enable LTO in 'full' mode">;
def _SLASH_Qipo_ : CLFlag<"Qipo-">, Alias<fno_lto>,
  HelpText<"Disable LTO mode (default)">;
<<<<<<< HEAD
=======
def _SLASH_Qopenmp : CLFlag<"Qopenmp">, Alias<fopenmp>,
  HelpText<"Parse OpenMP pragmas and generate parallel code.">;
>>>>>>> a04ae881
#endif // INTEL_CUSTOMIZATION
def _SLASH_QUESTION : CLFlag<"?">, Alias<help>,
  HelpText<"Display available options">;
def _SLASH_Qvec : CLFlag<"Qvec">,
  HelpText<"Enable the loop vectorization passes">, Alias<fvectorize>;
def _SLASH_Qvec_ : CLFlag<"Qvec-">,
  HelpText<"Disable the loop vectorization passes">, Alias<fno_vectorize>;
#if INTEL_CUSTOMIZATION
def _SLASH_Qrestrict : CLFlag<"Qrestrict">, Alias<restrict>,
  HelpText<"enable the 'restrict' keyword for disambiguating pointers">;
def _SLASH_Qrestrict_ : CLFlag<"Qrestrict-">, Alias<no_restrict>,
  HelpText<"disable the 'restrict' keyword for disambiguating pointers">;
#endif //INTEL_CUSTOMIZATION
def _SLASH_showIncludes : CLFlag<"showIncludes">,
  HelpText<"Print info about included files to stderr">,
  Alias<show_includes>;
def _SLASH_showFilenames : CLFlag<"showFilenames">,
  HelpText<"Print the name of each compiled file">;
def _SLASH_showFilenames_ : CLFlag<"showFilenames-">,
  HelpText<"Do not print the name of each compiled file (default)">;
def _SLASH_source_charset : CLCompileJoined<"source-charset:">,
  HelpText<"Set source encoding, supports only UTF-8">,
  Alias<finput_charset_EQ>;
def _SLASH_execution_charset : CLCompileJoined<"execution-charset:">,
  HelpText<"Set runtime encoding, supports only UTF-8">,
  Alias<fexec_charset_EQ>;
def _SLASH_std : CLCompileJoined<"std:">,
  HelpText<"Set C++ version (c++14,c++17,c++latest)">;
def _SLASH_U : CLJoinedOrSeparate<"U">, HelpText<"Undefine macro">,
  MetaVarName<"<macro>">, Alias<U>;
def _SLASH_validate_charset : CLFlag<"validate-charset">,
  Alias<W_Joined>, AliasArgs<["invalid-source-encoding"]>;
def _SLASH_validate_charset_ : CLFlag<"validate-charset-">,
  Alias<W_Joined>, AliasArgs<["no-invalid-source-encoding"]>;
def _SLASH_W0 : CLFlag<"W0">, HelpText<"Disable all warnings">, Alias<w>;
def _SLASH_W1 : CLFlag<"W1">, HelpText<"Enable -Wall">, Alias<Wall>;
def _SLASH_W2 : CLFlag<"W2">, HelpText<"Enable -Wall">, Alias<Wall>;
def _SLASH_W3 : CLFlag<"W3">, HelpText<"Enable -Wall">, Alias<Wall>;
def _SLASH_W4 : CLFlag<"W4">, HelpText<"Enable -Wall and -Wextra">, Alias<WCL4>;
def _SLASH_Wall : CLFlag<"Wall">, HelpText<"Enable -Weverything">,
  Alias<W_Joined>, AliasArgs<["everything"]>;
def _SLASH_WX : CLFlag<"WX">, HelpText<"Treat warnings as errors">,
  Alias<W_Joined>, AliasArgs<["error"]>;
def _SLASH_WX_ : CLFlag<"WX-">,
  HelpText<"Do not treat warnings as errors (default)">,
  Alias<W_Joined>, AliasArgs<["no-error"]>;
def _SLASH_w_flag : CLFlag<"w">, HelpText<"Disable all warnings">, Alias<w>;
def _SLASH_wd4005 : CLFlag<"wd4005">, Alias<W_Joined>,
  AliasArgs<["no-macro-redefined"]>;
def _SLASH_wd4018 : CLFlag<"wd4018">, Alias<W_Joined>,
  AliasArgs<["no-sign-compare"]>;
def _SLASH_wd4100 : CLFlag<"wd4100">, Alias<W_Joined>,
  AliasArgs<["no-unused-parameter"]>;
def _SLASH_wd4910 : CLFlag<"wd4910">, Alias<W_Joined>,
  AliasArgs<["no-dllexport-explicit-instantiation-decl"]>;
def _SLASH_wd4996 : CLFlag<"wd4996">, Alias<W_Joined>,
  AliasArgs<["no-deprecated-declarations"]>;
def _SLASH_vd : CLJoined<"vd">, HelpText<"Control vtordisp placement">,
  Alias<vtordisp_mode_EQ>;
def _SLASH_X : CLFlag<"X">,
  HelpText<"Do not add %INCLUDE% to include search path">, Alias<nostdlibinc>;
def _SLASH_Zc_sizedDealloc : CLFlag<"Zc:sizedDealloc">,
  HelpText<"Enable C++14 sized global deallocation functions">,
  Alias<fsized_deallocation>;
def _SLASH_Zc_sizedDealloc_ : CLFlag<"Zc:sizedDealloc-">,
  HelpText<"Disable C++14 sized global deallocation functions">,
  Alias<fno_sized_deallocation>;
def _SLASH_Zc_alignedNew : CLFlag<"Zc:alignedNew">,
  HelpText<"Enable C++17 aligned allocation functions">,
  Alias<faligned_allocation>;
def _SLASH_Zc_alignedNew_ : CLFlag<"Zc:alignedNew-">,
  HelpText<"Disable C++17 aligned allocation functions">,
  Alias<fno_aligned_allocation>;
def _SLASH_Zc_char8_t : CLFlag<"Zc:char8_t">,
  HelpText<"Enable char8_t from C++2a">,
  Alias<fchar8__t>;
def _SLASH_Zc_char8_t_ : CLFlag<"Zc:char8_t-">,
  HelpText<"Disable char8_t from c++2a">,
  Alias<fno_char8__t>;
def _SLASH_Zc_strictStrings : CLFlag<"Zc:strictStrings">,
  HelpText<"Treat string literals as const">, Alias<W_Joined>,
  AliasArgs<["error=c++11-compat-deprecated-writable-strings"]>;
def _SLASH_Zc_threadSafeInit : CLFlag<"Zc:threadSafeInit">,
  HelpText<"Enable thread-safe initialization of static variables">,
  Alias<fthreadsafe_statics>;
def _SLASH_Zc_threadSafeInit_ : CLFlag<"Zc:threadSafeInit-">,
  HelpText<"Disable thread-safe initialization of static variables">,
  Alias<fno_threadsafe_statics>;
def _SLASH_Zc_trigraphs : CLFlag<"Zc:trigraphs">,
  HelpText<"Enable trigraphs">, Alias<ftrigraphs>;
def _SLASH_Zc_trigraphs_off : CLFlag<"Zc:trigraphs-">,
  HelpText<"Disable trigraphs (default)">, Alias<fno_trigraphs>;
def _SLASH_Zc_twoPhase : CLFlag<"Zc:twoPhase">,
  HelpText<"Enable two-phase name lookup in templates">,
  Alias<fno_delayed_template_parsing>;
def _SLASH_Zc_twoPhase_ : CLFlag<"Zc:twoPhase-">,
  HelpText<"Disable two-phase name lookup in templates (default)">,
  Alias<fdelayed_template_parsing>;
def _SLASH_Z7 : CLFlag<"Z7">,
  HelpText<"Enable CodeView debug information in object files">;
def _SLASH_Zd : CLFlag<"Zd">,
  HelpText<"Emit debug line number tables only">;
def _SLASH_Zi : CLFlag<"Zi">, Alias<_SLASH_Z7>,
  HelpText<"Like /Z7">;
def _SLASH_Zp : CLJoined<"Zp">,
  HelpText<"Set default maximum struct packing alignment">,
  Alias<fpack_struct_EQ>;
def _SLASH_Zp_flag : CLFlag<"Zp">,
  HelpText<"Set default maximum struct packing alignment to 1">,
  Alias<fpack_struct_EQ>, AliasArgs<["1"]>;
def _SLASH_Zs : CLFlag<"Zs">, HelpText<"Syntax-check only">,
  Alias<fsyntax_only>;


// Non-aliases:

def _SLASH_arch : CLCompileJoined<"arch:">,
  HelpText<"Set architecture for code generation">;

def _SLASH_M_Group : OptionGroup<"</M group>">, Group<cl_compile_Group>;
def _SLASH_volatile_Group : OptionGroup<"</volatile group>">,
  Group<cl_compile_Group>;

def _SLASH_EH : CLJoined<"EH">, HelpText<"Set exception handling model">;
def _SLASH_EP : CLFlag<"EP">,
  HelpText<"Disable linemarker output and preprocess to stdout">;
def _SLASH_FA : CLFlag<"FA">,
  HelpText<"Output assembly code file during compilation">;
def _SLASH_Fa : CLJoined<"Fa">,
  HelpText<"Set assembly output file name (with /FA)">,
  MetaVarName<"<file or dir/>">;
def _SLASH_fallback : CLCompileFlag<"fallback">,
  HelpText<"Fall back to cl.exe if clang-cl fails to compile">;
def _SLASH_FI : CLJoinedOrSeparate<"FI">,
  HelpText<"Include file before parsing">, Alias<include_>;
def _SLASH_Fe : CLJoined<"Fe">,
  HelpText<"Set output executable file name">,
  MetaVarName<"<file or dir/>">;
def _SLASH_Fi : CLCompileJoined<"Fi">,
  HelpText<"Set preprocess output file name (with /P)">,
  MetaVarName<"<file>">;
def _SLASH_Fo : CLCompileJoined<"Fo">,
  HelpText<"Set output object file (with /c)">,
  MetaVarName<"<file or dir/>">;
def _SLASH_guard : CLJoined<"guard:">,
  HelpText<"Enable Control Flow Guard with /guard:cf, or only the table with /guard:cf,nochecks">;
def _SLASH_GX : CLFlag<"GX">,
  HelpText<"Deprecated; use /EHsc">;
def _SLASH_GX_ : CLFlag<"GX-">,
  HelpText<"Deprecated (like not passing /EH)">;
def _SLASH_imsvc : CLJoinedOrSeparate<"imsvc">,
  HelpText<"Add <dir> to system include search path, as if in %INCLUDE%">,
  MetaVarName<"<dir>">;
def _SLASH_LD : CLFlag<"LD">, HelpText<"Create DLL">;
def _SLASH_LDd : CLFlag<"LDd">, HelpText<"Create debug DLL">;
def _SLASH_link : CLRemainingArgsJoined<"link">,
  HelpText<"Forward options to the linker">, MetaVarName<"<options>">;
def _SLASH_MD : Option<["/", "-"], "MD", KIND_FLAG>, Group<_SLASH_M_Group>,
  Flags<[CLOption, DriverOption]>, HelpText<"Use DLL run-time">;
def _SLASH_MDd : Option<["/", "-"], "MDd", KIND_FLAG>, Group<_SLASH_M_Group>,
  Flags<[CLOption, DriverOption]>, HelpText<"Use DLL debug run-time">;
def _SLASH_MT : Option<["/", "-"], "MT", KIND_FLAG>, Group<_SLASH_M_Group>,
  Flags<[CLOption, DriverOption]>, HelpText<"Use static run-time">;
def _SLASH_MTd : Option<["/", "-"], "MTd", KIND_FLAG>, Group<_SLASH_M_Group>,
  Flags<[CLOption, DriverOption]>, HelpText<"Use static debug run-time">;
def _SLASH_o : CLJoinedOrSeparate<"o">,
  HelpText<"Deprecated (set output file name); use /Fe or /Fe">,
  MetaVarName<"<file or dir/>">;
def _SLASH_P : CLFlag<"P">, HelpText<"Preprocess to file">;
def _SLASH_Tc : CLCompileJoinedOrSeparate<"Tc">,
  HelpText<"Treat <file> as C source file">, MetaVarName<"<file>">;
def _SLASH_TC : CLCompileFlag<"TC">, HelpText<"Treat all source files as C">;
def _SLASH_Tp : CLCompileJoinedOrSeparate<"Tp">,
  HelpText<"Treat <file> as C++ source file">, MetaVarName<"<file>">;
def _SLASH_TP : CLCompileFlag<"TP">, HelpText<"Treat all source files as C++">;
def _SLASH_volatile_iso : Option<["/", "-"], "volatile:iso", KIND_FLAG>,
  Group<_SLASH_volatile_Group>, Flags<[CLOption, DriverOption]>,
  HelpText<"Volatile loads and stores have standard semantics">;
def _SLASH_vmb : CLFlag<"vmb">,
  HelpText<"Use a best-case representation method for member pointers">;
def _SLASH_vmg : CLFlag<"vmg">,
  HelpText<"Use a most-general representation for member pointers">;
def _SLASH_vms : CLFlag<"vms">,
  HelpText<"Set the default most-general representation to single inheritance">;
def _SLASH_vmm : CLFlag<"vmm">,
  HelpText<"Set the default most-general representation to "
           "multiple inheritance">;
def _SLASH_vmv : CLFlag<"vmv">,
  HelpText<"Set the default most-general representation to "
           "virtual inheritance">;
def _SLASH_volatile_ms  : Option<["/", "-"], "volatile:ms", KIND_FLAG>,
  Group<_SLASH_volatile_Group>, Flags<[CLOption, DriverOption]>,
  HelpText<"Volatile loads and stores have acquire and release semantics">;
def _SLASH_clang : CLJoined<"clang:">,
  HelpText<"Pass <arg> to the clang driver">, MetaVarName<"<arg>">;
def _SLASH_Zl : CLFlag<"Zl">,
  HelpText<"Do not let object file auto-link default libraries">;

def _SLASH_Yc : CLJoined<"Yc">,
  HelpText<"Generate a pch file for all code up to and including <filename>">,
  MetaVarName<"<filename>">;
def _SLASH_Yu : CLJoined<"Yu">,
  HelpText<"Load a pch file and use it instead of all code up to "
           "and including <filename>">,
  MetaVarName<"<filename>">;
def _SLASH_Y_ : CLFlag<"Y-">,
  HelpText<"Disable precompiled headers, overrides /Yc and /Yu">;
def _SLASH_Zc_dllexportInlines : CLFlag<"Zc:dllexportInlines">,
  HelpText<"dllexport/dllimport inline member functions of dllexport/import classes (default)">;
def _SLASH_Zc_dllexportInlines_ : CLFlag<"Zc:dllexportInlines-">,
  HelpText<"Do not dllexport/dllimport inline member functions of dllexport/import classes">;
def _SLASH_Fp : CLJoined<"Fp">,
  HelpText<"Set pch file name (with /Yc and /Yu)">, MetaVarName<"<file>">;

def _SLASH_Gd : CLFlag<"Gd">,
  HelpText<"Set __cdecl as a default calling convention">;
def _SLASH_Gr : CLFlag<"Gr">,
  HelpText<"Set __fastcall as a default calling convention">;
def _SLASH_Gz : CLFlag<"Gz">,
  HelpText<"Set __stdcall as a default calling convention">;
def _SLASH_Gv : CLFlag<"Gv">,
  HelpText<"Set __vectorcall as a default calling convention">;
def _SLASH_Gregcall : CLFlag<"Gregcall">,
  HelpText<"Set __regcall as a default calling convention">;
#if INTEL_CUSTOMIZATION
def _SLASH_Qregcall : CLFlag<"Qregcall">, Alias<_SLASH_Gregcall>,
  HelpText<"Set __regcall as a default calling convention">;
#endif // INTEL_CUSTOMIZATION

// Ignored:

def _SLASH_analyze_ : CLIgnoredFlag<"analyze-">;
def _SLASH_bigobj : CLIgnoredFlag<"bigobj">;
def _SLASH_cgthreads : CLIgnoredJoined<"cgthreads">;
def _SLASH_d2FastFail : CLIgnoredFlag<"d2FastFail">;
def _SLASH_d2Zi_PLUS : CLIgnoredFlag<"d2Zi+">;
def _SLASH_errorReport : CLIgnoredJoined<"errorReport">;
def _SLASH_FC : CLIgnoredFlag<"FC">;
def _SLASH_Fd : CLIgnoredJoined<"Fd">;
def _SLASH_FS : CLIgnoredFlag<"FS">;
def _SLASH_JMC : CLIgnoredFlag<"JMC">;
def _SLASH_kernel_ : CLIgnoredFlag<"kernel-">;
def _SLASH_nologo : CLIgnoredFlag<"nologo">;
def _SLASH_openmp_ : CLIgnoredFlag<"openmp-">;
def _SLASH_permissive_ : CLIgnoredFlag<"permissive-">;
def _SLASH_RTC : CLIgnoredJoined<"RTC">;
def _SLASH_sdl : CLIgnoredFlag<"sdl">;
def _SLASH_sdl_ : CLIgnoredFlag<"sdl-">;
def _SLASH_utf8 : CLIgnoredFlag<"utf-8">,
  HelpText<"Set source and runtime encoding to UTF-8 (default)">;
def _SLASH_w : CLIgnoredJoined<"w">;
def _SLASH_Zc___cplusplus : CLIgnoredFlag<"Zc:__cplusplus">;
def _SLASH_Zc_auto : CLIgnoredFlag<"Zc:auto">;
def _SLASH_Zc_forScope : CLIgnoredFlag<"Zc:forScope">;
def _SLASH_Zc_inline : CLIgnoredFlag<"Zc:inline">;
def _SLASH_Zc_rvalueCast : CLIgnoredFlag<"Zc:rvalueCast">;
def _SLASH_Zc_ternary : CLIgnoredFlag<"Zc:ternary">;
def _SLASH_Zc_wchar_t : CLIgnoredFlag<"Zc:wchar_t">;
def _SLASH_Zm : CLIgnoredJoined<"Zm">;
def _SLASH_Zo : CLIgnoredFlag<"Zo">;
def _SLASH_Zo_ : CLIgnoredFlag<"Zo-">;


// Unsupported:

def _SLASH_await : CLFlag<"await">;
def _SLASH_constexpr : CLJoined<"constexpr:">;
def _SLASH_AI : CLJoinedOrSeparate<"AI">;
def _SLASH_Bt : CLFlag<"Bt">;
def _SLASH_Bt_plus : CLFlag<"Bt+">;
def _SLASH_clr : CLJoined<"clr">;
def _SLASH_d2 : CLJoined<"d2">;
def _SLASH_doc : CLJoined<"doc">;
def _SLASH_FA_joined : CLJoined<"FA">;
def _SLASH_favor : CLJoined<"favor">;
def _SLASH_F : CLJoinedOrSeparate<"F">;
def _SLASH_Fm : CLJoined<"Fm">;
def _SLASH_Fr : CLJoined<"Fr">;
def _SLASH_FR : CLJoined<"FR">;
def _SLASH_FU : CLJoinedOrSeparate<"FU">;
def _SLASH_Fx : CLFlag<"Fx">;
def _SLASH_G1 : CLFlag<"G1">;
def _SLASH_G2 : CLFlag<"G2">;
def _SLASH_Ge : CLFlag<"Ge">;
def _SLASH_Gh : CLFlag<"Gh">;
def _SLASH_GH : CLFlag<"GH">;
def _SLASH_GL : CLFlag<"GL">;
def _SLASH_GL_ : CLFlag<"GL-">;
def _SLASH_Gm : CLFlag<"Gm">;
def _SLASH_Gm_ : CLFlag<"Gm-">;
def _SLASH_GT : CLFlag<"GT">;
def _SLASH_GZ : CLFlag<"GZ">;
def _SLASH_H : CLFlag<"H">;
def _SLASH_homeparams : CLFlag<"homeparams">;
def _SLASH_hotpatch : CLFlag<"hotpatch">;
def _SLASH_kernel : CLFlag<"kernel">;
def _SLASH_LN : CLFlag<"LN">;
def _SLASH_MP : CLJoined<"MP">;
def _SLASH_openmp : CLFlag<"openmp">;
def _SLASH_openmp_experimental : CLFlag<"openmp:experimental">;
def _SLASH_Qfast_transcendentals : CLFlag<"Qfast_transcendentals">;
def _SLASH_QIfist : CLFlag<"QIfist">;
def _SLASH_Qimprecise_fwaits : CLFlag<"Qimprecise_fwaits">;
def _SLASH_Qpar : CLFlag<"Qpar">;
def _SLASH_Qpar_report : CLJoined<"Qpar-report">;
def _SLASH_Qsafe_fp_loads : CLFlag<"Qsafe_fp_loads">;
def _SLASH_Qspectre : CLFlag<"Qspectre">;
def _SLASH_Qvec_report : CLJoined<"Qvec-report">;
def _SLASH_u : CLFlag<"u">;
def _SLASH_V : CLFlag<"V">;
def _SLASH_WL : CLFlag<"WL">;
def _SLASH_Wp64 : CLFlag<"Wp64">;
def _SLASH_Yd : CLFlag<"Yd">;
def _SLASH_Yl : CLJoined<"Yl">;
def _SLASH_Za : CLFlag<"Za">;
def _SLASH_Zc : CLJoined<"Zc:">;
def _SLASH_Ze : CLFlag<"Ze">;
def _SLASH_Zg : CLFlag<"Zg">;
def _SLASH_ZI : CLFlag<"ZI">;
def _SLASH_ZW : CLJoined<"ZW">;<|MERGE_RESOLUTION|>--- conflicted
+++ resolved
@@ -123,11 +123,7 @@
 def : CLFlag<"O1">, Alias<_SLASH_O>, AliasArgs<["1"]>,
   HelpText<"Optimize for size  (like /Og     /Os /Oy /Ob2 /GF /Gy)">;
 def : CLFlag<"O2">, Alias<_SLASH_O>, AliasArgs<["2"]>,
-<<<<<<< HEAD
-  HelpText<"Optimize for speed (same as /Og /Oi /Ot /Oy /Ob2 /GF /Gy)">;
-=======
   HelpText<"Optimize for speed (like /Og /Oi /Ot /Oy /Ob2 /GF /Gy)">;
->>>>>>> a04ae881
 #if INTEL_CUSTOMIZATION
 def _SLASH_Oa :CLFlag<"Oa">, Alias<fno_alias>,
   HelpText<"Enables 'noalias' attribute for all pointer-type arguments">;
@@ -167,11 +163,8 @@
   HelpText<"Enable LTO in 'full' mode">;
 def _SLASH_Qipo_ : CLFlag<"Qipo-">, Alias<fno_lto>,
   HelpText<"Disable LTO mode (default)">;
-<<<<<<< HEAD
-=======
 def _SLASH_Qopenmp : CLFlag<"Qopenmp">, Alias<fopenmp>,
   HelpText<"Parse OpenMP pragmas and generate parallel code.">;
->>>>>>> a04ae881
 #endif // INTEL_CUSTOMIZATION
 def _SLASH_QUESTION : CLFlag<"?">, Alias<help>,
   HelpText<"Display available options">;
