--- conflicted
+++ resolved
@@ -8945,7 +8945,17 @@
       DC = CatD->getClassInterface();
     return DC;
   }
-<<<<<<< HEAD
+
+  /// \brief To be used for checking whether the arguments being passed to
+  /// function exceeds the number of parameters expected for it.
+  static bool TooManyArguments(size_t NumParams, size_t NumArgs,
+                               bool PartialOverloading = false) {
+    // We check whether we're just after a comma in code-completion.
+    if (NumArgs > 0 && PartialOverloading)
+      return NumArgs + 1 > NumParams; // If so, we view as an extra argument.
+    return NumArgs > NumParams;
+  }
+
 #ifdef INTEL_CUSTOMIZATION
 void SetMac68kAlignment();
 
@@ -9180,18 +9190,6 @@
 public:
 void DeletePragmaOnError(PragmaStmt *Pragma);
 #endif
-=======
-
-  /// \brief To be used for checking whether the arguments being passed to
-  /// function exceeds the number of parameters expected for it.
-  static bool TooManyArguments(size_t NumParams, size_t NumArgs,
-                               bool PartialOverloading = false) {
-    // We check whether we're just after a comma in code-completion.
-    if (NumArgs > 0 && PartialOverloading)
-      return NumArgs + 1 > NumParams; // If so, we view as an extra argument.
-    return NumArgs > NumParams;
-  }
->>>>>>> 1fe2a8d8
 };
 
 /// \brief RAII object that enters a new expression evaluation context.
