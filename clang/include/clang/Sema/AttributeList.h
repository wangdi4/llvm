//===--- AttributeList.h - Parsed attribute sets ----------------*- C++ -*-===//
//
//                     The LLVM Compiler Infrastructure
//
// This file is distributed under the University of Illinois Open Source
// License. See LICENSE.TXT for details.
//
//===----------------------------------------------------------------------===//
//
// This file defines the AttributeList class, which is used to collect
// parsed attributes.
//
//===----------------------------------------------------------------------===//

#ifndef LLVM_CLANG_SEMA_ATTRIBUTELIST_H
#define LLVM_CLANG_SEMA_ATTRIBUTELIST_H

#include "clang/Basic/SourceLocation.h"
#include "clang/Basic/VersionTuple.h"
#include "clang/Sema/Ownership.h"
#include "llvm/ADT/PointerUnion.h"
#include "llvm/ADT/SmallVector.h"
#include "llvm/ADT/Triple.h"
#include "llvm/Support/Allocator.h"
#include <cassert>

namespace clang {
  class ASTContext;
  class IdentifierInfo;
  class Expr;

/// \brief Represents information about a change in availability for
/// an entity, which is part of the encoding of the 'availability'
/// attribute.
struct AvailabilityChange {
  /// \brief The location of the keyword indicating the kind of change.
  SourceLocation KeywordLoc;

  /// \brief The version number at which the change occurred.
  VersionTuple Version;

  /// \brief The source range covering the version number.
  SourceRange VersionRange;

  /// \brief Determine whether this availability change is valid.
  bool isValid() const { return !Version.empty(); }
};

/// \brief Wraps an identifier and optional source location for the identifier.
struct IdentifierLoc {
  SourceLocation Loc;
  IdentifierInfo *Ident;

  static IdentifierLoc *create(ASTContext &Ctx, SourceLocation Loc,
                               IdentifierInfo *Ident);
};

/// \brief A union of the various pointer types that can be passed to an
/// AttributeList as an argument.
typedef llvm::PointerUnion<Expr*, IdentifierLoc*> ArgsUnion;
typedef llvm::SmallVector<ArgsUnion, 12U> ArgsVector;

/// AttributeList - Represents a syntactic attribute.
///
/// For a GNU attribute, there are four forms of this construct:
///
/// 1: __attribute__(( const )). ParmName/Args/NumArgs will all be unused.
/// 2: __attribute__(( mode(byte) )). ParmName used, Args/NumArgs unused.
/// 3: __attribute__(( format(printf, 1, 2) )). ParmName/Args/NumArgs all used.
/// 4: __attribute__(( aligned(16) )). ParmName is unused, Args/Num used.
///
class AttributeList { // TODO: This should really be called ParsedAttribute
public:
  /// The style used to specify an attribute.
  enum Syntax {
    /// __attribute__((...))
    AS_GNU,
    /// [[...]]
    AS_CXX11,
    /// __declspec(...)
    AS_Declspec,
    /// __ptr16, alignas(...), etc.
    AS_Keyword,
    /// Context-sensitive version of a keyword attribute.
    AS_ContextSensitiveKeyword,
    /// #pragma ...
    AS_Pragma
#ifdef INTEL_CUSTOMIZATION
    , AS_CilkKeyword
#endif  // INTEL_CUSTOMIZATION
  };

private:
  IdentifierInfo *AttrName;
  IdentifierInfo *ScopeName;
  SourceRange AttrRange;
  SourceLocation ScopeLoc;
  SourceLocation EllipsisLoc;

  /// The number of expression arguments this attribute has.
  /// The expressions themselves are stored after the object.
  unsigned NumArgs : 15;

  /// Corresponds to the Syntax enum.
  unsigned SyntaxUsed : 3;

  /// True if already diagnosed as invalid.
  mutable unsigned Invalid : 1;

  /// True if this attribute was used as a type attribute.
  mutable unsigned UsedAsTypeAttr : 1;

  /// True if this has the extra information associated with an
  /// availability attribute.
  unsigned IsAvailability : 1;

  /// True if this has extra information associated with a
  /// type_tag_for_datatype attribute.
  unsigned IsTypeTagForDatatype : 1;

  /// True if this has extra information associated with a
  /// Microsoft __delcspec(property) attribute.
  unsigned IsProperty : 1;

  /// True if this has a ParsedType
  unsigned HasParsedType : 1;

  unsigned AttrKind : 8;

  /// \brief The location of the 'unavailable' keyword in an
  /// availability attribute.
  SourceLocation UnavailableLoc;
  
  const Expr *MessageExpr;

  /// The next attribute in the current position.
  AttributeList *NextInPosition;

  /// The next attribute allocated in the current Pool.
  AttributeList *NextInPool;

  /// Arguments, if any, are stored immediately following the object.
  ArgsUnion *getArgsBuffer() {
    return reinterpret_cast<ArgsUnion*>(this+1);
  }
  ArgsUnion const *getArgsBuffer() const {
    return reinterpret_cast<ArgsUnion const *>(this+1);
  }

  enum AvailabilitySlot {
    IntroducedSlot, DeprecatedSlot, ObsoletedSlot
  };

  /// Availability information is stored immediately following the arguments,
  /// if any, at the end of the object.
  AvailabilityChange &getAvailabilitySlot(AvailabilitySlot index) {    
    return reinterpret_cast<AvailabilityChange*>(getArgsBuffer()
                                                 + NumArgs)[index];
  }
  const AvailabilityChange &getAvailabilitySlot(AvailabilitySlot index) const {
    return reinterpret_cast<const AvailabilityChange*>(getArgsBuffer()
                                                       + NumArgs)[index];
  }

public:
  struct TypeTagForDatatypeData {
    ParsedType *MatchingCType;
    unsigned LayoutCompatible : 1;
    unsigned MustBeNull : 1;
  };
  struct PropertyData {
    IdentifierInfo *GetterId, *SetterId;
    PropertyData(IdentifierInfo *getterId, IdentifierInfo *setterId)
    : GetterId(getterId), SetterId(setterId) {}
  };

private:
  /// Type tag information is stored immediately following the arguments, if
  /// any, at the end of the object.  They are mutually exlusive with
  /// availability slots.
  TypeTagForDatatypeData &getTypeTagForDatatypeDataSlot() {
    return *reinterpret_cast<TypeTagForDatatypeData*>(getArgsBuffer()+NumArgs);
  }

  const TypeTagForDatatypeData &getTypeTagForDatatypeDataSlot() const {
    return *reinterpret_cast<const TypeTagForDatatypeData*>(getArgsBuffer()
                                                            + NumArgs);
  }

  /// The type buffer immediately follows the object and are mutually exclusive
  /// with arguments.
  ParsedType &getTypeBuffer() {
    return *reinterpret_cast<ParsedType *>(this + 1);
  }

  const ParsedType &getTypeBuffer() const {
    return *reinterpret_cast<const ParsedType *>(this + 1);
  }

  /// The property data immediately follows the object is is mutually exclusive
  /// with arguments.
  PropertyData &getPropertyDataBuffer() {
    assert(IsProperty);
    return *reinterpret_cast<PropertyData*>(this + 1);
  }

  const PropertyData &getPropertyDataBuffer() const {
    assert(IsProperty);
    return *reinterpret_cast<const PropertyData*>(this + 1);
  }

  AttributeList(const AttributeList &) = delete;
  void operator=(const AttributeList &) = delete;
  void operator delete(void *) = delete;
  ~AttributeList() = delete;

  size_t allocated_size() const;

  /// Constructor for attributes with expression arguments.
  AttributeList(IdentifierInfo *attrName, SourceRange attrRange,
                IdentifierInfo *scopeName, SourceLocation scopeLoc,
                ArgsUnion *args, unsigned numArgs,
                Syntax syntaxUsed, SourceLocation ellipsisLoc)
    : AttrName(attrName), ScopeName(scopeName), AttrRange(attrRange),
      ScopeLoc(scopeLoc), EllipsisLoc(ellipsisLoc), NumArgs(numArgs),
      SyntaxUsed(syntaxUsed), Invalid(false), UsedAsTypeAttr(false),
      IsAvailability(false), IsTypeTagForDatatype(false), IsProperty(false),
      HasParsedType(false), NextInPosition(nullptr), NextInPool(nullptr) {
    if (numArgs) memcpy(getArgsBuffer(), args, numArgs * sizeof(ArgsUnion));
    AttrKind = getKind(getName(), getScopeName(), syntaxUsed);
  }

  /// Constructor for availability attributes.
  AttributeList(IdentifierInfo *attrName, SourceRange attrRange,
                IdentifierInfo *scopeName, SourceLocation scopeLoc,
                IdentifierLoc *Parm, const AvailabilityChange &introduced,
                const AvailabilityChange &deprecated,
                const AvailabilityChange &obsoleted,
                SourceLocation unavailable, 
                const Expr *messageExpr,
                Syntax syntaxUsed)
    : AttrName(attrName), ScopeName(scopeName), AttrRange(attrRange),
      ScopeLoc(scopeLoc), EllipsisLoc(), NumArgs(1), SyntaxUsed(syntaxUsed),
      Invalid(false), UsedAsTypeAttr(false), IsAvailability(true),
      IsTypeTagForDatatype(false), IsProperty(false), HasParsedType(false),
      UnavailableLoc(unavailable), MessageExpr(messageExpr),
      NextInPosition(nullptr), NextInPool(nullptr) {
    ArgsUnion PVal(Parm);
    memcpy(getArgsBuffer(), &PVal, sizeof(ArgsUnion));
    new (&getAvailabilitySlot(IntroducedSlot)) AvailabilityChange(introduced);
    new (&getAvailabilitySlot(DeprecatedSlot)) AvailabilityChange(deprecated);
    new (&getAvailabilitySlot(ObsoletedSlot)) AvailabilityChange(obsoleted);
    AttrKind = getKind(getName(), getScopeName(), syntaxUsed);
  }

  /// Constructor for objc_bridge_related attributes.
  AttributeList(IdentifierInfo *attrName, SourceRange attrRange,
                IdentifierInfo *scopeName, SourceLocation scopeLoc,
                IdentifierLoc *Parm1,
                IdentifierLoc *Parm2,
                IdentifierLoc *Parm3,
                Syntax syntaxUsed)
  : AttrName(attrName), ScopeName(scopeName), AttrRange(attrRange),
    ScopeLoc(scopeLoc), EllipsisLoc(), NumArgs(3), SyntaxUsed(syntaxUsed),
    Invalid(false), UsedAsTypeAttr(false), IsAvailability(false),
    IsTypeTagForDatatype(false), IsProperty(false), HasParsedType(false),
    NextInPosition(nullptr), NextInPool(nullptr) {
    ArgsVector Args;
    Args.push_back(Parm1);
    Args.push_back(Parm2);
    Args.push_back(Parm3);
    memcpy(getArgsBuffer(), &Args[0], 3 * sizeof(ArgsUnion));
    AttrKind = getKind(getName(), getScopeName(), syntaxUsed);
  }
  
  /// Constructor for type_tag_for_datatype attribute.
  AttributeList(IdentifierInfo *attrName, SourceRange attrRange,
                IdentifierInfo *scopeName, SourceLocation scopeLoc,
                IdentifierLoc *ArgKind, ParsedType matchingCType,
                bool layoutCompatible, bool mustBeNull, Syntax syntaxUsed)
    : AttrName(attrName), ScopeName(scopeName), AttrRange(attrRange),
      ScopeLoc(scopeLoc), EllipsisLoc(), NumArgs(1), SyntaxUsed(syntaxUsed),
      Invalid(false), UsedAsTypeAttr(false), IsAvailability(false),
      IsTypeTagForDatatype(true), IsProperty(false), HasParsedType(false),
      NextInPosition(nullptr), NextInPool(nullptr) {
    ArgsUnion PVal(ArgKind);
    memcpy(getArgsBuffer(), &PVal, sizeof(ArgsUnion));
    TypeTagForDatatypeData &ExtraData = getTypeTagForDatatypeDataSlot();
    new (&ExtraData.MatchingCType) ParsedType(matchingCType);
    ExtraData.LayoutCompatible = layoutCompatible;
    ExtraData.MustBeNull = mustBeNull;
    AttrKind = getKind(getName(), getScopeName(), syntaxUsed);
  }

  /// Constructor for attributes with a single type argument.
  AttributeList(IdentifierInfo *attrName, SourceRange attrRange,
                IdentifierInfo *scopeName, SourceLocation scopeLoc,
                ParsedType typeArg, Syntax syntaxUsed)
      : AttrName(attrName), ScopeName(scopeName), AttrRange(attrRange),
        ScopeLoc(scopeLoc), EllipsisLoc(), NumArgs(0), SyntaxUsed(syntaxUsed),
        Invalid(false), UsedAsTypeAttr(false), IsAvailability(false),
        IsTypeTagForDatatype(false), IsProperty(false), HasParsedType(true),
        NextInPosition(nullptr), NextInPool(nullptr) {
    new (&getTypeBuffer()) ParsedType(typeArg);
    AttrKind = getKind(getName(), getScopeName(), syntaxUsed);
  }

  /// Constructor for microsoft __declspec(property) attribute.
  AttributeList(IdentifierInfo *attrName, SourceRange attrRange,
                IdentifierInfo *scopeName, SourceLocation scopeLoc,
                IdentifierInfo *getterId, IdentifierInfo *setterId,
                Syntax syntaxUsed)
    : AttrName(attrName), ScopeName(scopeName), AttrRange(attrRange),
      ScopeLoc(scopeLoc), EllipsisLoc(), NumArgs(0), SyntaxUsed(syntaxUsed),
      Invalid(false), UsedAsTypeAttr(false), IsAvailability(false),
      IsTypeTagForDatatype(false), IsProperty(true), HasParsedType(false),
      NextInPosition(nullptr), NextInPool(nullptr) {
    new (&getPropertyDataBuffer()) PropertyData(getterId, setterId);
    AttrKind = getKind(getName(), getScopeName(), syntaxUsed);
  }

  friend class AttributePool;
  friend class AttributeFactory;

public:
  enum Kind {           
    #define PARSED_ATTR(NAME) AT_##NAME,
    #include "clang/Sema/AttrParsedAttrList.inc"
    #undef PARSED_ATTR
    IgnoredAttribute,
    UnknownAttribute
  };

  IdentifierInfo *getName() const { return AttrName; }
  SourceLocation getLoc() const { return AttrRange.getBegin(); }
  SourceRange getRange() const { return AttrRange; }
  
  bool hasScope() const { return ScopeName; }
  IdentifierInfo *getScopeName() const { return ScopeName; }
  SourceLocation getScopeLoc() const { return ScopeLoc; }
  
  bool hasParsedType() const { return HasParsedType; }

  /// Is this the Microsoft __declspec(property) attribute?
  bool isDeclspecPropertyAttribute() const  {
    return IsProperty;
  }

  bool isAlignasAttribute() const {
    // FIXME: Use a better mechanism to determine this.
    return getKind() == AT_Aligned && isKeywordAttribute();
  }

  bool isDeclspecAttribute() const { return SyntaxUsed == AS_Declspec; }
  bool isCXX11Attribute() const {
    return SyntaxUsed == AS_CXX11 || isAlignasAttribute();
  }
<<<<<<< HEAD
#ifndef INTEL_CUSTOMIZATION
  bool isKeywordAttribute() const { return SyntaxUsed == AS_Keyword; }
#else
  bool isKeywordAttribute() const { return SyntaxUsed == AS_Keyword ||
                                        SyntaxUsed == AS_CilkKeyword; }
#endif  // INTEL_CUSTOMIZATION
=======
  bool isKeywordAttribute() const {
    return SyntaxUsed == AS_Keyword || SyntaxUsed == AS_ContextSensitiveKeyword;
  }

  bool isContextSensitiveKeywordAttribute() const {
    return SyntaxUsed == AS_ContextSensitiveKeyword;
  }

>>>>>>> be822edf
  bool isInvalid() const { return Invalid; }
  void setInvalid(bool b = true) const { Invalid = b; }

  bool isUsedAsTypeAttr() const { return UsedAsTypeAttr; }
  void setUsedAsTypeAttr() { UsedAsTypeAttr = true; }

  bool isPackExpansion() const { return EllipsisLoc.isValid(); }
  SourceLocation getEllipsisLoc() const { return EllipsisLoc; }

  Kind getKind() const { return Kind(AttrKind); }
  static Kind getKind(const IdentifierInfo *Name, const IdentifierInfo *Scope,
                      Syntax SyntaxUsed);

  AttributeList *getNext() const { return NextInPosition; }
  void setNext(AttributeList *N) { NextInPosition = N; }

  /// getNumArgs - Return the number of actual arguments to this attribute.
  unsigned getNumArgs() const { return NumArgs; }

  /// getArg - Return the specified argument.
  ArgsUnion getArg(unsigned Arg) const {
    assert(Arg < NumArgs && "Arg access out of range!");
    return getArgsBuffer()[Arg];
  }

  bool isArgExpr(unsigned Arg) const {
    return Arg < NumArgs && getArg(Arg).is<Expr*>();
  }
  Expr *getArgAsExpr(unsigned Arg) const {
    return getArg(Arg).get<Expr*>();
  }

  bool isArgIdent(unsigned Arg) const {
    return Arg < NumArgs && getArg(Arg).is<IdentifierLoc*>();
  }
  IdentifierLoc *getArgAsIdent(unsigned Arg) const {
    return getArg(Arg).get<IdentifierLoc*>();
  }

  const AvailabilityChange &getAvailabilityIntroduced() const {
    assert(getKind() == AT_Availability && "Not an availability attribute");
    return getAvailabilitySlot(IntroducedSlot);
  }

  const AvailabilityChange &getAvailabilityDeprecated() const {
    assert(getKind() == AT_Availability && "Not an availability attribute");
    return getAvailabilitySlot(DeprecatedSlot);
  }

  const AvailabilityChange &getAvailabilityObsoleted() const {
    assert(getKind() == AT_Availability && "Not an availability attribute");
    return getAvailabilitySlot(ObsoletedSlot);
  }

  SourceLocation getUnavailableLoc() const {
    assert(getKind() == AT_Availability && "Not an availability attribute");
    return UnavailableLoc;
  }
  
  const Expr * getMessageExpr() const {
    assert(getKind() == AT_Availability && "Not an availability attribute");
    return MessageExpr;
  }

  const ParsedType &getMatchingCType() const {
    assert(getKind() == AT_TypeTagForDatatype &&
           "Not a type_tag_for_datatype attribute");
    return *getTypeTagForDatatypeDataSlot().MatchingCType;
  }

  bool getLayoutCompatible() const {
    assert(getKind() == AT_TypeTagForDatatype &&
           "Not a type_tag_for_datatype attribute");
    return getTypeTagForDatatypeDataSlot().LayoutCompatible;
  }

  bool getMustBeNull() const {
    assert(getKind() == AT_TypeTagForDatatype &&
           "Not a type_tag_for_datatype attribute");
    return getTypeTagForDatatypeDataSlot().MustBeNull;
  }

  const ParsedType &getTypeArg() const {
    assert(HasParsedType && "Not a type attribute");
    return getTypeBuffer();
  }

  const PropertyData &getPropertyData() const {
    assert(isDeclspecPropertyAttribute() && "Not a __delcspec(property) attribute");
    return getPropertyDataBuffer();
  }

  /// \brief Get an index into the attribute spelling list
  /// defined in Attr.td. This index is used by an attribute
  /// to pretty print itself.
  unsigned getAttributeSpellingListIndex() const;

  bool isTargetSpecificAttr() const;
  bool isTypeAttr() const;

  bool hasCustomParsing() const;
  unsigned getMinArgs() const;
  unsigned getMaxArgs() const;
  bool hasVariadicArg() const;
  bool diagnoseAppertainsTo(class Sema &S, const Decl *D) const;
  bool diagnoseLangOpts(class Sema &S) const;
  bool existsInTarget(const llvm::Triple &T) const;
  bool isKnownToGCC() const;

  /// \brief If the parsed attribute has a semantic equivalent, and it would
  /// have a semantic Spelling enumeration (due to having semantically-distinct
  /// spelling variations), return the value of that semantic spelling. If the
  /// parsed attribute does not have a semantic equivalent, or would not have
  /// a Spelling enumeration, the value UINT_MAX is returned.
  unsigned getSemanticSpelling() const;
};

/// A factory, from which one makes pools, from which one creates
/// individual attributes which are deallocated with the pool.
///
/// Note that it's tolerably cheap to create and destroy one of
/// these as long as you don't actually allocate anything in it.
class AttributeFactory {
public:
  enum {
    /// The required allocation size of an availability attribute,
    /// which we want to ensure is a multiple of sizeof(void*).
    AvailabilityAllocSize =
      sizeof(AttributeList)
      + ((3 * sizeof(AvailabilityChange) + sizeof(void*) +
         sizeof(ArgsUnion) - 1)
         / sizeof(void*) * sizeof(void*)),
    TypeTagForDatatypeAllocSize =
      sizeof(AttributeList)
      + (sizeof(AttributeList::TypeTagForDatatypeData) + sizeof(void *) +
         sizeof(ArgsUnion) - 1)
        / sizeof(void*) * sizeof(void*),
    PropertyAllocSize =
      sizeof(AttributeList)
      + (sizeof(AttributeList::PropertyData) + sizeof(void *) - 1)
        / sizeof(void*) * sizeof(void*)
  };

private:
  enum {
    /// The number of free lists we want to be sure to support
    /// inline.  This is just enough that availability attributes
    /// don't surpass it.  It's actually very unlikely we'll see an
    /// attribute that needs more than that; on x86-64 you'd need 10
    /// expression arguments, and on i386 you'd need 19.
    InlineFreeListsCapacity =
      1 + (AvailabilityAllocSize - sizeof(AttributeList)) / sizeof(void*)
  };

  llvm::BumpPtrAllocator Alloc;

  /// Free lists.  The index is determined by the following formula:
  ///   (size - sizeof(AttributeList)) / sizeof(void*)
  SmallVector<AttributeList*, InlineFreeListsCapacity> FreeLists;

  // The following are the private interface used by AttributePool.
  friend class AttributePool;

  /// Allocate an attribute of the given size.
  void *allocate(size_t size);

  /// Reclaim all the attributes in the given pool chain, which is
  /// non-empty.  Note that the current implementation is safe
  /// against reclaiming things which were not actually allocated
  /// with the allocator, although of course it's important to make
  /// sure that their allocator lives at least as long as this one.
  void reclaimPool(AttributeList *head);

public:
  AttributeFactory();
  ~AttributeFactory();
};

class AttributePool {
  AttributeFactory &Factory;
  AttributeList *Head;

  void *allocate(size_t size) {
    return Factory.allocate(size);
  }

  AttributeList *add(AttributeList *attr) {
    // We don't care about the order of the pool.
    attr->NextInPool = Head;
    Head = attr;
    return attr;
  }

  void takePool(AttributeList *pool);

public:
  /// Create a new pool for a factory.
  AttributePool(AttributeFactory &factory) : Factory(factory), Head(nullptr) {}

  /// Move the given pool's allocations to this pool.
  AttributePool(AttributePool &pool) : Factory(pool.Factory), Head(pool.Head) {
    pool.Head = nullptr;
  }

  AttributeFactory &getFactory() const { return Factory; }

  void clear() {
    if (Head) {
      Factory.reclaimPool(Head);
      Head = nullptr;
    }
  }

  /// Take the given pool's allocations and add them to this pool.
  void takeAllFrom(AttributePool &pool) {
    if (pool.Head) {
      takePool(pool.Head);
      pool.Head = nullptr;
    }
  }

  ~AttributePool() {
    if (Head) Factory.reclaimPool(Head);
  }

  AttributeList *create(IdentifierInfo *attrName, SourceRange attrRange,
                        IdentifierInfo *scopeName, SourceLocation scopeLoc,
                        ArgsUnion *args, unsigned numArgs,
                        AttributeList::Syntax syntax,
                        SourceLocation ellipsisLoc = SourceLocation()) {
    void *memory = allocate(sizeof(AttributeList)
                            + numArgs * sizeof(ArgsUnion));
    return add(new (memory) AttributeList(attrName, attrRange,
                                          scopeName, scopeLoc,
                                          args, numArgs, syntax,
                                          ellipsisLoc));
  }

  AttributeList *create(IdentifierInfo *attrName, SourceRange attrRange,
                        IdentifierInfo *scopeName, SourceLocation scopeLoc,
                        IdentifierLoc *Param,
                        const AvailabilityChange &introduced,
                        const AvailabilityChange &deprecated,
                        const AvailabilityChange &obsoleted,
                        SourceLocation unavailable,
                        const Expr *MessageExpr,
                        AttributeList::Syntax syntax) {
    void *memory = allocate(AttributeFactory::AvailabilityAllocSize);
    return add(new (memory) AttributeList(attrName, attrRange,
                                          scopeName, scopeLoc,
                                          Param, introduced, deprecated,
                                          obsoleted, unavailable, MessageExpr,
                                          syntax));
  }

  AttributeList *create(IdentifierInfo *attrName, SourceRange attrRange,
                        IdentifierInfo *scopeName, SourceLocation scopeLoc,
                        IdentifierLoc *Param1,
                        IdentifierLoc *Param2,
                        IdentifierLoc *Param3,
                        AttributeList::Syntax syntax) {
    size_t size = sizeof(AttributeList) + 3 * sizeof(ArgsUnion);
    void *memory = allocate(size);
    return add(new (memory) AttributeList(attrName, attrRange,
                                          scopeName, scopeLoc,
                                          Param1, Param2, Param3,
                                          syntax));
  }

  AttributeList *createTypeTagForDatatype(
                    IdentifierInfo *attrName, SourceRange attrRange,
                    IdentifierInfo *scopeName, SourceLocation scopeLoc,
                    IdentifierLoc *argumentKind, ParsedType matchingCType,
                    bool layoutCompatible, bool mustBeNull,
                    AttributeList::Syntax syntax) {
    void *memory = allocate(AttributeFactory::TypeTagForDatatypeAllocSize);
    return add(new (memory) AttributeList(attrName, attrRange,
                                          scopeName, scopeLoc,
                                          argumentKind, matchingCType,
                                          layoutCompatible, mustBeNull,
                                          syntax));
  }

  AttributeList *createTypeAttribute(
                    IdentifierInfo *attrName, SourceRange attrRange,
                    IdentifierInfo *scopeName, SourceLocation scopeLoc,
                    ParsedType typeArg, AttributeList::Syntax syntaxUsed) {
    void *memory = allocate(sizeof(AttributeList) + sizeof(void *));
    return add(new (memory) AttributeList(attrName, attrRange,
                                          scopeName, scopeLoc,
                                          typeArg, syntaxUsed));
  }

  AttributeList *createPropertyAttribute(
                    IdentifierInfo *attrName, SourceRange attrRange,
                    IdentifierInfo *scopeName, SourceLocation scopeLoc,
                    IdentifierInfo *getterId, IdentifierInfo *setterId,
                    AttributeList::Syntax syntaxUsed) {
    void *memory = allocate(AttributeFactory::PropertyAllocSize);
    return add(new (memory) AttributeList(attrName, attrRange,
                                          scopeName, scopeLoc,
                                          getterId, setterId,
                                          syntaxUsed));
  }
};

/// ParsedAttributes - A collection of parsed attributes.  Currently
/// we don't differentiate between the various attribute syntaxes,
/// which is basically silly.
///
/// Right now this is a very lightweight container, but the expectation
/// is that this will become significantly more serious.
class ParsedAttributes {
public:
  ParsedAttributes(AttributeFactory &factory)
    : pool(factory), list(nullptr) {
  }

  ParsedAttributes(const ParsedAttributes &) = delete;

  AttributePool &getPool() const { return pool; }

  bool empty() const { return list == nullptr; }

  void add(AttributeList *newAttr) {
    assert(newAttr);
    assert(newAttr->getNext() == nullptr);
    newAttr->setNext(list);
    list = newAttr;
  }

  void addAll(AttributeList *newList) {
    if (!newList) return;

    AttributeList *lastInNewList = newList;
    while (AttributeList *next = lastInNewList->getNext())
      lastInNewList = next;

    lastInNewList->setNext(list);
    list = newList;
  }

  void set(AttributeList *newList) {
    list = newList;
  }

  void takeAllFrom(ParsedAttributes &attrs) {
    addAll(attrs.list);
    attrs.list = nullptr;
    pool.takeAllFrom(attrs.pool);
  }

  void clear() { list = nullptr; pool.clear(); }
  AttributeList *getList() const { return list; }

  /// Returns a reference to the attribute list.  Try not to introduce
  /// dependencies on this method, it may not be long-lived.
  AttributeList *&getListRef() { return list; }

  /// Add attribute with expression arguments.
  AttributeList *addNew(IdentifierInfo *attrName, SourceRange attrRange,
                        IdentifierInfo *scopeName, SourceLocation scopeLoc,
                        ArgsUnion *args, unsigned numArgs,
                        AttributeList::Syntax syntax,
                        SourceLocation ellipsisLoc = SourceLocation()) {
    AttributeList *attr =
      pool.create(attrName, attrRange, scopeName, scopeLoc, args, numArgs,
                  syntax, ellipsisLoc);
    add(attr);
    return attr;
  }

  /// Add availability attribute.
  AttributeList *addNew(IdentifierInfo *attrName, SourceRange attrRange,
                        IdentifierInfo *scopeName, SourceLocation scopeLoc,
                        IdentifierLoc *Param,
                        const AvailabilityChange &introduced,
                        const AvailabilityChange &deprecated,
                        const AvailabilityChange &obsoleted,
                        SourceLocation unavailable,
                        const Expr *MessageExpr,
                        AttributeList::Syntax syntax) {
    AttributeList *attr =
      pool.create(attrName, attrRange, scopeName, scopeLoc, Param, introduced,
                  deprecated, obsoleted, unavailable, MessageExpr, syntax);
    add(attr);
    return attr;
  }

  /// Add objc_bridge_related attribute.
  AttributeList *addNew(IdentifierInfo *attrName, SourceRange attrRange,
                        IdentifierInfo *scopeName, SourceLocation scopeLoc,
                        IdentifierLoc *Param1,
                        IdentifierLoc *Param2,
                        IdentifierLoc *Param3,
                        AttributeList::Syntax syntax) {
    AttributeList *attr =
      pool.create(attrName, attrRange, scopeName, scopeLoc,
                  Param1, Param2, Param3, syntax);
    add(attr);
    return attr;
  }

  /// Add type_tag_for_datatype attribute.
  AttributeList *addNewTypeTagForDatatype(
                        IdentifierInfo *attrName, SourceRange attrRange,
                        IdentifierInfo *scopeName, SourceLocation scopeLoc,
                        IdentifierLoc *argumentKind, ParsedType matchingCType,
                        bool layoutCompatible, bool mustBeNull,
                        AttributeList::Syntax syntax) {
    AttributeList *attr =
      pool.createTypeTagForDatatype(attrName, attrRange,
                                    scopeName, scopeLoc,
                                    argumentKind, matchingCType,
                                    layoutCompatible, mustBeNull, syntax);
    add(attr);
    return attr;
  }

  /// Add an attribute with a single type argument.
  AttributeList *
  addNewTypeAttr(IdentifierInfo *attrName, SourceRange attrRange,
                 IdentifierInfo *scopeName, SourceLocation scopeLoc,
                 ParsedType typeArg, AttributeList::Syntax syntaxUsed) {
    AttributeList *attr =
        pool.createTypeAttribute(attrName, attrRange, scopeName, scopeLoc,
                                 typeArg, syntaxUsed);
    add(attr);
    return attr;
  }

  /// Add microsoft __delspec(property) attribute.
  AttributeList *
  addNewPropertyAttr(IdentifierInfo *attrName, SourceRange attrRange,
                 IdentifierInfo *scopeName, SourceLocation scopeLoc,
                 IdentifierInfo *getterId, IdentifierInfo *setterId,
                 AttributeList::Syntax syntaxUsed) {
    AttributeList *attr =
        pool.createPropertyAttribute(attrName, attrRange, scopeName, scopeLoc,
                                     getterId, setterId, syntaxUsed);
    add(attr);
    return attr;
  }

private:
  mutable AttributePool pool;
  AttributeList *list;
};

/// These constants match the enumerated choices of
/// err_attribute_argument_n_type and err_attribute_argument_type.
enum AttributeArgumentNType {
  AANT_ArgumentIntOrBool,
  AANT_ArgumentIntegerConstant,
  AANT_ArgumentString,
  AANT_ArgumentIdentifier
};

/// These constants match the enumerated choices of
/// warn_attribute_wrong_decl_type and err_attribute_wrong_decl_type.
enum AttributeDeclKind {
  ExpectedFunction,
  ExpectedUnion,
  ExpectedVariableOrFunction,
  ExpectedFunctionOrMethod,
  ExpectedParameter,
  ExpectedFunctionMethodOrBlock,
  ExpectedFunctionMethodOrClass,
  ExpectedFunctionMethodOrParameter,
  ExpectedClass,
  ExpectedEnum,
  ExpectedVariable,
  ExpectedMethod,
  ExpectedVariableFunctionOrLabel,
  ExpectedFieldOrGlobalVar,
  ExpectedStruct,
  ExpectedVariableOrTypedef,
  ExpectedTLSVar,
  ExpectedVariableOrField,
  ExpectedVariableFieldOrTag,
  ExpectedTypeOrNamespace,
  ExpectedObjectiveCInterface,
  ExpectedMethodOrProperty,
  ExpectedStructOrUnion,
  ExpectedStructOrUnionOrClass,
  ExpectedType,
  ExpectedObjCInstanceMethod,
  ExpectedObjCInterfaceDeclInitMethod,
  ExpectedFunctionVariableOrClass,
  ExpectedObjectiveCProtocol,
  ExpectedFunctionGlobalVarMethodOrProperty,
  ExpectedStructOrUnionOrTypedef,
  ExpectedStructOrTypedef,
  ExpectedObjectiveCInterfaceOrProtocol,
  ExpectedKernelFunction
};

}  // end namespace clang

#endif<|MERGE_RESOLUTION|>--- conflicted
+++ resolved
@@ -355,23 +355,17 @@
   bool isCXX11Attribute() const {
     return SyntaxUsed == AS_CXX11 || isAlignasAttribute();
   }
-<<<<<<< HEAD
-#ifndef INTEL_CUSTOMIZATION
-  bool isKeywordAttribute() const { return SyntaxUsed == AS_Keyword; }
-#else
-  bool isKeywordAttribute() const { return SyntaxUsed == AS_Keyword ||
-                                        SyntaxUsed == AS_CilkKeyword; }
-#endif  // INTEL_CUSTOMIZATION
-=======
   bool isKeywordAttribute() const {
+#ifdef INTEL_CUSTOMIZATION
+    if (SyntaxUsed == AS_CilkKeyword)
+      return true;
+#endif // INTEL_CUSTOMIZATION
     return SyntaxUsed == AS_Keyword || SyntaxUsed == AS_ContextSensitiveKeyword;
   }
-
   bool isContextSensitiveKeywordAttribute() const {
     return SyntaxUsed == AS_ContextSensitiveKeyword;
   }
 
->>>>>>> be822edf
   bool isInvalid() const { return Invalid; }
   void setInvalid(bool b = true) const { Invalid = b; }
 
