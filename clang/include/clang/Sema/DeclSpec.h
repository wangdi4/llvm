--- conflicted
+++ resolved
@@ -1227,11 +1227,7 @@
     /// Otherwise, it's an rvalue reference.
     unsigned RefQualifierIsLValueRef : 1;
 
-<<<<<<< HEAD
-    /// The type qualifiers: const/volatile/restrict/__unaligned.
-=======
     /// The type qualifiers: const/volatile/restrict/__unaligned
->>>>>>> 7108db77
     /// The qualifier bitmask values are the same as in QualType.
     unsigned TypeQuals : 4;
 
