--- conflicted
+++ resolved
@@ -20,13 +20,10 @@
 #include "clang/Basic/CapturedStmt.h"
 #include "clang/Basic/LLVM.h"
 #include "clang/Basic/PartialDiagnostic.h"
-<<<<<<< HEAD
 #if INTEL_CUSTOMIZATION
 #include "clang/Basic/intel/PragmaSIMD.h"
 #endif  // INTEL_CUSTOMIZATION
-=======
 #include "clang/Basic/SourceLocation.h"
->>>>>>> fe357865
 #include "clang/Sema/CleanupInfo.h"
 #include "llvm/ADT/DenseMap.h"
 #include "llvm/ADT/DenseMapInfo.h"
@@ -110,12 +107,7 @@
   
 public:
   /// \brief What kind of scope we are describing.
-<<<<<<< HEAD
-  ///
   ScopeKind Kind : 4;  // INTEL, extra bit to fix CQ 381208
-=======
-  ScopeKind Kind : 3;
->>>>>>> fe357865
 
   /// \brief Whether this function contains a VLA, \@try, try, C++
   /// initializer, or anything else that can't be jumped past.
