--- conflicted
+++ resolved
@@ -771,16 +771,12 @@
       /// \brief OpenCL event type.
       PREDEF_TYPE_EVENT_ID      = 43,
       /// \brief OpenCL sampler type.
-<<<<<<< HEAD
-      PREDEF_TYPE_SAMPLER_ID    = 45
+      PREDEF_TYPE_SAMPLER_ID    = 44
 #ifdef INTEL_CUSTOMIZATION
       ,
       /// \brief _Quad type.
       PREDEF_TYPE_FLOAT128_ID   = 46
 #endif  // INTEL_CUSTOMIZATION
-=======
-      PREDEF_TYPE_SAMPLER_ID    = 44
->>>>>>> 3b0f87d2
     };
 
     /// \brief The number of predefined type IDs that are reserved for
@@ -1111,17 +1107,13 @@
       /// \brief An OMPThreadPrivateDecl record.
       DECL_OMP_THREADPRIVATE,
       /// \brief An EmptyDecl record.
-<<<<<<< HEAD
-      DECL_EMPTY
+      DECL_EMPTY,
+      /// \brief An ObjCTypeParamDecl record.
+      DECL_OBJC_TYPE_PARAM,
 #ifdef INTEL_SPECIFIC_IL0_BACKEND
       /// \brief A PragmaDecl record.
       , DECL_PRAGMA
 #endif  // INTEL_SPECIFIC_IL0_BACKEND
-=======
-      DECL_EMPTY,
-      /// \brief An ObjCTypeParamDecl record.
-      DECL_OBJC_TYPE_PARAM,
->>>>>>> 3b0f87d2
     };
 
     /// \brief Record codes for each kind of statement or expression.
