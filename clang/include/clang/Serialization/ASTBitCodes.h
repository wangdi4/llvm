//===- ASTBitCodes.h - Enum values for the PCH bitcode format ---*- C++ -*-===//
//
//                     The LLVM Compiler Infrastructure
//
// This file is distributed under the University of Illinois Open Source
// License. See LICENSE.TXT for details.
//
//===----------------------------------------------------------------------===//
//
// This header defines Bitcode enum values for Clang serialized AST files.
//
// The enum values defined in this file should be considered permanent.  If
// new features are added, they should have values added at the end of the
// respective lists.
//
//===----------------------------------------------------------------------===//
#ifndef LLVM_CLANG_SERIALIZATION_ASTBITCODES_H
#define LLVM_CLANG_SERIALIZATION_ASTBITCODES_H

#include "clang/AST/DeclarationName.h"
#include "clang/AST/Type.h"
#include "llvm/ADT/DenseMap.h"
#include "llvm/Bitcode/BitCodes.h"
#include "llvm/Support/DataTypes.h"

namespace clang {
  namespace serialization {
    /// \brief AST file major version number supported by this version of
    /// Clang.
    ///
    /// Whenever the AST file format changes in a way that makes it
    /// incompatible with previous versions (such that a reader
    /// designed for the previous version could not support reading
    /// the new version), this number should be increased.
    ///
    /// Version 4 of AST files also requires that the version control branch and
    /// revision match exactly, since there is no backward compatibility of
    /// AST files at this time.
    const unsigned VERSION_MAJOR = 6;

    /// \brief AST file minor version number supported by this version of
    /// Clang.
    ///
    /// Whenever the AST format changes in a way that is still
    /// compatible with previous versions (such that a reader designed
    /// for the previous version could still support reading the new
    /// version by ignoring new kinds of subblocks), this number
    /// should be increased.
    const unsigned VERSION_MINOR = 0;

    /// \brief An ID number that refers to an identifier in an AST file.
    /// 
    /// The ID numbers of identifiers are consecutive (in order of discovery)
    /// and start at 1. 0 is reserved for NULL.
    typedef uint32_t IdentifierID;
    
    /// \brief An ID number that refers to a declaration in an AST file.
    ///
    /// The ID numbers of declarations are consecutive (in order of
    /// discovery), with values below NUM_PREDEF_DECL_IDS being reserved. 
    /// At the start of a chain of precompiled headers, declaration ID 1 is 
    /// used for the translation unit declaration.
    typedef uint32_t DeclID;

    // FIXME: Turn these into classes so we can have some type safety when
    // we go from local ID to global and vice-versa.
    typedef DeclID LocalDeclID;
    typedef DeclID GlobalDeclID;

    /// \brief An ID number that refers to a type in an AST file.
    ///
    /// The ID of a type is partitioned into two parts: the lower
    /// three bits are used to store the const/volatile/restrict
    /// qualifiers (as with QualType) and the upper bits provide a
    /// type index. The type index values are partitioned into two
    /// sets. The values below NUM_PREDEF_TYPE_IDs are predefined type
    /// IDs (based on the PREDEF_TYPE_*_ID constants), with 0 as a
    /// placeholder for "no type". Values from NUM_PREDEF_TYPE_IDs are
    /// other types that have serialized representations.
    typedef uint32_t TypeID;

    /// \brief A type index; the type ID with the qualifier bits removed.
    class TypeIdx {
      uint32_t Idx;
    public:
      TypeIdx() : Idx(0) { }
      explicit TypeIdx(uint32_t index) : Idx(index) { }

      uint32_t getIndex() const { return Idx; }
      TypeID asTypeID(unsigned FastQuals) const {
        if (Idx == uint32_t(-1))
          return TypeID(-1);
        
        return (Idx << Qualifiers::FastWidth) | FastQuals;
      }
      static TypeIdx fromTypeID(TypeID ID) {
        if (ID == TypeID(-1))
          return TypeIdx(-1);
        
        return TypeIdx(ID >> Qualifiers::FastWidth);
      }
    };

    /// A structure for putting "fast"-unqualified QualTypes into a
    /// DenseMap.  This uses the standard pointer hash function.
    struct UnsafeQualTypeDenseMapInfo {
      static inline bool isEqual(QualType A, QualType B) { return A == B; }
      static inline QualType getEmptyKey() {
        return QualType::getFromOpaquePtr((void*) 1);
      }
      static inline QualType getTombstoneKey() {
        return QualType::getFromOpaquePtr((void*) 2);
      }
      static inline unsigned getHashValue(QualType T) {
        assert(!T.getLocalFastQualifiers() && 
               "hash invalid for types with fast quals");
        uintptr_t v = reinterpret_cast<uintptr_t>(T.getAsOpaquePtr());
        return (unsigned(v) >> 4) ^ (unsigned(v) >> 9);
      }
    };

    /// \brief An ID number that refers to an identifier in an AST file.
    typedef uint32_t IdentID;

    /// \brief The number of predefined identifier IDs.
    const unsigned int NUM_PREDEF_IDENT_IDS = 1;

    /// \brief An ID number that refers to a macro in an AST file.
    typedef uint32_t MacroID;

    /// \brief A global ID number that refers to a macro in an AST file.
    typedef uint32_t GlobalMacroID;

    /// \brief A local to a module ID number that refers to a macro in an
    /// AST file.
    typedef uint32_t LocalMacroID;

    /// \brief The number of predefined macro IDs.
    const unsigned int NUM_PREDEF_MACRO_IDS = 1;

    /// \brief An ID number that refers to an ObjC selector in an AST file.
    typedef uint32_t SelectorID;

    /// \brief The number of predefined selector IDs.
    const unsigned int NUM_PREDEF_SELECTOR_IDS = 1;
    
    /// \brief An ID number that refers to a set of CXXBaseSpecifiers in an 
    /// AST file.
    typedef uint32_t CXXBaseSpecifiersID;

    /// \brief An ID number that refers to a list of CXXCtorInitializers in an
    /// AST file.
    typedef uint32_t CXXCtorInitializersID;

    /// \brief An ID number that refers to an entity in the detailed
    /// preprocessing record.
    typedef uint32_t PreprocessedEntityID;

    /// \brief An ID number that refers to a submodule in a module file.
    typedef uint32_t SubmoduleID;
    
    /// \brief The number of predefined submodule IDs.
    const unsigned int NUM_PREDEF_SUBMODULE_IDS = 1;

    /// \brief Source range/offset of a preprocessed entity.
    struct PPEntityOffset {
      /// \brief Raw source location of beginning of range.
      unsigned Begin;
      /// \brief Raw source location of end of range.
      unsigned End;
      /// \brief Offset in the AST file.
      uint32_t BitOffset;

      PPEntityOffset(SourceRange R, uint32_t BitOffset)
        : Begin(R.getBegin().getRawEncoding()),
          End(R.getEnd().getRawEncoding()),
          BitOffset(BitOffset) { }
      SourceLocation getBegin() const {
        return SourceLocation::getFromRawEncoding(Begin);
      }
      SourceLocation getEnd() const {
        return SourceLocation::getFromRawEncoding(End);
      }
    };

    /// \brief Source range/offset of a preprocessed entity.
    struct DeclOffset {
      /// \brief Raw source location.
      unsigned Loc;
      /// \brief Offset in the AST file.
      uint32_t BitOffset;

      DeclOffset() : Loc(0), BitOffset(0) { }
      DeclOffset(SourceLocation Loc, uint32_t BitOffset)
        : Loc(Loc.getRawEncoding()),
          BitOffset(BitOffset) { }
      void setLocation(SourceLocation L) {
        Loc = L.getRawEncoding();
      }
      SourceLocation getLocation() const {
        return SourceLocation::getFromRawEncoding(Loc);
      }
    };

    /// \brief The number of predefined preprocessed entity IDs.
    const unsigned int NUM_PREDEF_PP_ENTITY_IDS = 1;

    /// \brief Describes the various kinds of blocks that occur within
    /// an AST file.
    enum BlockIDs {
      /// \brief The AST block, which acts as a container around the
      /// full AST block.
      AST_BLOCK_ID = llvm::bitc::FIRST_APPLICATION_BLOCKID,

      /// \brief The block containing information about the source
      /// manager.
      SOURCE_MANAGER_BLOCK_ID,

      /// \brief The block containing information about the
      /// preprocessor.
      PREPROCESSOR_BLOCK_ID,

      /// \brief The block containing the definitions of all of the
      /// types and decls used within the AST file.
      DECLTYPES_BLOCK_ID,

      /// \brief The block containing the detailed preprocessing record.
      PREPROCESSOR_DETAIL_BLOCK_ID,
      
      /// \brief The block containing the submodule structure.
      SUBMODULE_BLOCK_ID,

      /// \brief The block containing comments.
      COMMENTS_BLOCK_ID,

      /// \brief The control block, which contains all of the
      /// information that needs to be validated prior to committing
      /// to loading the AST file.
      CONTROL_BLOCK_ID,

      /// \brief The block of input files, which were used as inputs
      /// to create this AST file.
      ///
      /// This block is part of the control block.
      INPUT_FILES_BLOCK_ID,

      /// \brief The block of configuration options, used to check that
      /// a module is being used in a configuration compatible with the
      /// configuration in which it was built.
      ///
      /// This block is part of the control block.
      OPTIONS_BLOCK_ID,

      /// \brief A block containing a module file extension.
      EXTENSION_BLOCK_ID,
    };

    /// \brief Record types that occur within the control block.
    enum ControlRecordTypes {
      /// \brief AST file metadata, including the AST file version number
      /// and information about the compiler used to build this AST file.
      METADATA = 1,

      /// \brief Record code for the list of other AST files imported by
      /// this AST file.
      IMPORTS,

      /// \brief Record code for the original file that was used to
      /// generate the AST file, including both its file ID and its
      /// name.
      ORIGINAL_FILE,
      
      /// \brief The directory that the PCH was originally created in.
      ORIGINAL_PCH_DIR,

      /// \brief Record code for file ID of the file or buffer that was used to
      /// generate the AST file.
      ORIGINAL_FILE_ID,

      /// \brief Offsets into the input-files block where input files
      /// reside.
      INPUT_FILE_OFFSETS,

      /// \brief Record code for the module name.
      MODULE_NAME,

      /// \brief Record code for the module map file that was used to build this
      /// AST file.
      MODULE_MAP_FILE,

      /// \brief Record code for the signature that identifiers this AST file.
      SIGNATURE,

      /// \brief Record code for the module build directory.
      MODULE_DIRECTORY,
    };

    /// \brief Record types that occur within the options block inside
    /// the control block.
    enum OptionsRecordTypes {
      /// \brief Record code for the language options table.
      ///
      /// The record with this code contains the contents of the
      /// LangOptions structure. We serialize the entire contents of
      /// the structure, and let the reader decide which options are
      /// actually important to check.
      LANGUAGE_OPTIONS = 1,

      /// \brief Record code for the target options table.
      TARGET_OPTIONS,

      /// \brief Record code for the diagnostic options table.
      DIAGNOSTIC_OPTIONS,

      /// \brief Record code for the filesystem options table.
      FILE_SYSTEM_OPTIONS,

      /// \brief Record code for the headers search options table.
      HEADER_SEARCH_OPTIONS,

      /// \brief Record code for the preprocessor options table.
      PREPROCESSOR_OPTIONS,
    };

    /// \brief Record code for extension blocks.
    enum ExtensionBlockRecordTypes {
      /// Metadata describing this particular extension.
      EXTENSION_METADATA = 1,

      /// The first record ID allocated to the extensions themselves.
      FIRST_EXTENSION_RECORD_ID = 4
    };

    /// \brief Record types that occur within the input-files block
    /// inside the control block.
    enum InputFileRecordTypes {
      /// \brief An input file.
      INPUT_FILE = 1
    };

    /// \brief Record types that occur within the AST block itself.
    enum ASTRecordTypes {
      /// \brief Record code for the offsets of each type.
      ///
      /// The TYPE_OFFSET constant describes the record that occurs
      /// within the AST block. The record itself is an array of offsets that
      /// point into the declarations and types block (identified by 
      /// DECLTYPES_BLOCK_ID). The index into the array is based on the ID
      /// of a type. For a given type ID @c T, the lower three bits of
      /// @c T are its qualifiers (const, volatile, restrict), as in
      /// the QualType class. The upper bits, after being shifted and
      /// subtracting NUM_PREDEF_TYPE_IDS, are used to index into the
      /// TYPE_OFFSET block to determine the offset of that type's
      /// corresponding record within the DECLTYPES_BLOCK_ID block.
      TYPE_OFFSET = 1,

      /// \brief Record code for the offsets of each decl.
      ///
      /// The DECL_OFFSET constant describes the record that occurs
      /// within the block identified by DECL_OFFSETS_BLOCK_ID within
      /// the AST block. The record itself is an array of offsets that
      /// point into the declarations and types block (identified by
      /// DECLTYPES_BLOCK_ID). The declaration ID is an index into this
      /// record, after subtracting one to account for the use of
      /// declaration ID 0 for a NULL declaration pointer. Index 0 is
      /// reserved for the translation unit declaration.
      DECL_OFFSET = 2,

      /// \brief Record code for the table of offsets of each
      /// identifier ID.
      ///
      /// The offset table contains offsets into the blob stored in
      /// the IDENTIFIER_TABLE record. Each offset points to the
      /// NULL-terminated string that corresponds to that identifier.
      IDENTIFIER_OFFSET = 3,

      /// \brief This is so that older clang versions, before the introduction
      /// of the control block, can read and reject the newer PCH format.
      /// *DON'T CHANGE THIS NUMBER*.
      METADATA_OLD_FORMAT = 4,

      /// \brief Record code for the identifier table.
      ///
      /// The identifier table is a simple blob that contains
      /// NULL-terminated strings for all of the identifiers
      /// referenced by the AST file. The IDENTIFIER_OFFSET table
      /// contains the mapping from identifier IDs to the characters
      /// in this blob. Note that the starting offsets of all of the
      /// identifiers are odd, so that, when the identifier offset
      /// table is loaded in, we can use the low bit to distinguish
      /// between offsets (for unresolved identifier IDs) and
      /// IdentifierInfo pointers (for already-resolved identifier
      /// IDs).
      IDENTIFIER_TABLE = 5,

      /// \brief Record code for the array of eagerly deserialized decls.
      ///
      /// The AST file contains a list of all of the declarations that should be
      /// eagerly deserialized present within the parsed headers, stored as an
      /// array of declaration IDs. These declarations will be
      /// reported to the AST consumer after the AST file has been
      /// read, since their presence can affect the semantics of the
      /// program (e.g., for code generation).
      EAGERLY_DESERIALIZED_DECLS = 6,

      /// \brief Record code for the set of non-builtin, special
      /// types.
      ///
      /// This record contains the type IDs for the various type nodes
      /// that are constructed during semantic analysis (e.g.,
      /// __builtin_va_list). The SPECIAL_TYPE_* constants provide
      /// offsets into this record.
      SPECIAL_TYPES = 7,

      /// \brief Record code for the extra statistics we gather while
      /// generating an AST file.
      STATISTICS = 8,

      /// \brief Record code for the array of tentative definitions.
      TENTATIVE_DEFINITIONS = 9,

      // ID 10 used to be for a list of extern "C" declarations.

      /// \brief Record code for the table of offsets into the
      /// Objective-C method pool.
      SELECTOR_OFFSETS = 11,

      /// \brief Record code for the Objective-C method pool,
      METHOD_POOL = 12,

      /// \brief The value of the next __COUNTER__ to dispense.
      /// [PP_COUNTER_VALUE, Val]
      PP_COUNTER_VALUE = 13,

      /// \brief Record code for the table of offsets into the block
      /// of source-location information.
      SOURCE_LOCATION_OFFSETS = 14,

      /// \brief Record code for the set of source location entries
      /// that need to be preloaded by the AST reader.
      ///
      /// This set contains the source location entry for the
      /// predefines buffer and for any file entries that need to be
      /// preloaded.
      SOURCE_LOCATION_PRELOADS = 15,

      /// \brief Record code for the set of ext_vector type names.
      EXT_VECTOR_DECLS = 16,
      
      /// \brief Record code for the array of unused file scoped decls.
      UNUSED_FILESCOPED_DECLS = 17,
      
      /// \brief Record code for the table of offsets to entries in the
      /// preprocessing record.
      PPD_ENTITIES_OFFSETS = 18,

      /// \brief Record code for the array of VTable uses.
      VTABLE_USES = 19,

      // ID 20 used to be for a list of dynamic classes.

      /// \brief Record code for referenced selector pool.
      REFERENCED_SELECTOR_POOL = 21,

      /// \brief Record code for an update to the TU's lexically contained
      /// declarations.
      TU_UPDATE_LEXICAL = 22,
      
      // ID 23 used to be for a list of local redeclarations.

      /// \brief Record code for declarations that Sema keeps references of.
      SEMA_DECL_REFS = 24,

      /// \brief Record code for weak undeclared identifiers.
      WEAK_UNDECLARED_IDENTIFIERS = 25,

      /// \brief Record code for pending implicit instantiations.
      PENDING_IMPLICIT_INSTANTIATIONS = 26,

      // ID 27 used to be for a list of replacement decls.

      /// \brief Record code for an update to a decl context's lookup table.
      ///
      /// In practice, this should only be used for the TU and namespaces.
      UPDATE_VISIBLE = 28,

      /// \brief Record for offsets of DECL_UPDATES records for declarations
      /// that were modified after being deserialized and need updates.
      DECL_UPDATE_OFFSETS = 29,

      // ID 30 used to be a decl update record. These are now in the DECLTYPES
      // block.
      
      // ID 31 used to be a list of offsets to DECL_CXX_BASE_SPECIFIERS records.

      /// \brief Record code for \#pragma diagnostic mappings.
      DIAG_PRAGMA_MAPPINGS = 32,

      /// \brief Record code for special CUDA declarations.
      CUDA_SPECIAL_DECL_REFS = 33,
      
      /// \brief Record code for header search information.
      HEADER_SEARCH_TABLE = 34,

      /// \brief Record code for floating point \#pragma options.
      FP_PRAGMA_OPTIONS = 35,

      /// \brief Record code for enabled OpenCL extensions.
      OPENCL_EXTENSIONS = 36,

      /// \brief The list of delegating constructor declarations.
      DELEGATING_CTORS = 37,

      /// \brief Record code for the set of known namespaces, which are used
      /// for typo correction.
      KNOWN_NAMESPACES = 38,

      /// \brief Record code for the remapping information used to relate
      /// loaded modules to the various offsets and IDs(e.g., source location 
      /// offests, declaration and type IDs) that are used in that module to
      /// refer to other modules.
      MODULE_OFFSET_MAP = 39,

      /// \brief Record code for the source manager line table information,
      /// which stores information about \#line directives.
      SOURCE_MANAGER_LINE_TABLE = 40,

      /// \brief Record code for map of Objective-C class definition IDs to the 
      /// ObjC categories in a module that are attached to that class.
      OBJC_CATEGORIES_MAP = 41,

      /// \brief Record code for a file sorted array of DeclIDs in a module.
      FILE_SORTED_DECLS = 42,
      
      /// \brief Record code for an array of all of the (sub)modules that were
      /// imported by the AST file.
      IMPORTED_MODULES = 43,
      
      // ID 44 used to be a table of merged canonical declarations.
      // ID 45 used to be a list of declaration IDs of local redeclarations.
      
      /// \brief Record code for the array of Objective-C categories (including
      /// extensions).
      ///
      /// This array can only be interpreted properly using the Objective-C
      /// categories map.
      OBJC_CATEGORIES = 46,

      /// \brief Record code for the table of offsets of each macro ID.
      ///
      /// The offset table contains offsets into the blob stored in
      /// the preprocessor block. Each offset points to the corresponding
      /// macro definition.
      MACRO_OFFSET = 47,

      /// \brief A list of "interesting" identifiers. Only used in C++ (where we
      /// don't normally do lookups into the serialized identifier table). These
      /// are eagerly deserialized.
      INTERESTING_IDENTIFIERS = 48,

      /// \brief Record code for undefined but used functions and variables that
      /// need a definition in this TU.
      UNDEFINED_BUT_USED = 49,

      /// \brief Record code for late parsed template functions.
      LATE_PARSED_TEMPLATE = 50,

      /// \brief Record code for \#pragma optimize options.
      OPTIMIZE_PRAGMA_OPTIONS = 51,

      /// \brief Record code for potentially unused local typedef names.
      UNUSED_LOCAL_TYPEDEF_NAME_CANDIDATES = 52,

      // ID 53 used to be a table of constructor initializer records.

      /// \brief Delete expressions that will be analyzed later.
      DELETE_EXPRS_TO_ANALYZE = 54,

      /// \brief Record code for \#pragma ms_struct options.
      MSSTRUCT_PRAGMA_OPTIONS = 55,

      /// \brief Record code for \#pragma ms_struct options.
      POINTERS_TO_MEMBERS_PRAGMA_OPTIONS = 56
    };

    /// \brief Record types used within a source manager block.
    enum SourceManagerRecordTypes {
      /// \brief Describes a source location entry (SLocEntry) for a
      /// file.
      SM_SLOC_FILE_ENTRY = 1,
      /// \brief Describes a source location entry (SLocEntry) for a
      /// buffer.
      SM_SLOC_BUFFER_ENTRY = 2,
      /// \brief Describes a blob that contains the data for a buffer
      /// entry. This kind of record always directly follows a
      /// SM_SLOC_BUFFER_ENTRY record or a SM_SLOC_FILE_ENTRY with an
      /// overridden buffer.
      SM_SLOC_BUFFER_BLOB = 3,
      /// \brief Describes a zlib-compressed blob that contains the data for
      /// a buffer entry.
      SM_SLOC_BUFFER_BLOB_COMPRESSED = 4,
      /// \brief Describes a source location entry (SLocEntry) for a
      /// macro expansion.
      SM_SLOC_EXPANSION_ENTRY = 5
    };

    /// \brief Record types used within a preprocessor block.
    enum PreprocessorRecordTypes {
      // The macros in the PP section are a PP_MACRO_* instance followed by a
      // list of PP_TOKEN instances for each token in the definition.

      /// \brief An object-like macro definition.
      /// [PP_MACRO_OBJECT_LIKE, IdentInfoID, SLoc, IsUsed]
      PP_MACRO_OBJECT_LIKE = 1,

      /// \brief A function-like macro definition.
      /// [PP_MACRO_FUNCTION_LIKE, \<ObjectLikeStuff>, IsC99Varargs,
      /// IsGNUVarars, NumArgs, ArgIdentInfoID* ]
      PP_MACRO_FUNCTION_LIKE = 2,

      /// \brief Describes one token.
      /// [PP_TOKEN, SLoc, Length, IdentInfoID, Kind, Flags]
      PP_TOKEN = 3,

      /// \brief The macro directives history for a particular identifier.
      PP_MACRO_DIRECTIVE_HISTORY = 4,

      /// \brief A macro directive exported by a module.
      /// [PP_MODULE_MACRO, SubmoduleID, MacroID, (Overridden SubmoduleID)*]
      PP_MODULE_MACRO = 5,
    };

    /// \brief Record types used within a preprocessor detail block.
    enum PreprocessorDetailRecordTypes {
      /// \brief Describes a macro expansion within the preprocessing record.
      PPD_MACRO_EXPANSION = 0,
      
      /// \brief Describes a macro definition within the preprocessing record.
      PPD_MACRO_DEFINITION = 1,
      
      /// \brief Describes an inclusion directive within the preprocessing
      /// record.
      PPD_INCLUSION_DIRECTIVE = 2
    };
    
    /// \brief Record types used within a submodule description block.
    enum SubmoduleRecordTypes {
      /// \brief Metadata for submodules as a whole.
      SUBMODULE_METADATA = 0,
      /// \brief Defines the major attributes of a submodule, including its
      /// name and parent.
      SUBMODULE_DEFINITION = 1,
      /// \brief Specifies the umbrella header used to create this module,
      /// if any.
      SUBMODULE_UMBRELLA_HEADER = 2,
      /// \brief Specifies a header that falls into this (sub)module.
      SUBMODULE_HEADER = 3,
      /// \brief Specifies a top-level header that falls into this (sub)module.
      SUBMODULE_TOPHEADER = 4,
      /// \brief Specifies an umbrella directory.
      SUBMODULE_UMBRELLA_DIR = 5,
      /// \brief Specifies the submodules that are imported by this 
      /// submodule.
      SUBMODULE_IMPORTS = 6,
      /// \brief Specifies the submodules that are re-exported from this 
      /// submodule.
      SUBMODULE_EXPORTS = 7,
      /// \brief Specifies a required feature.
      SUBMODULE_REQUIRES = 8,
      /// \brief Specifies a header that has been explicitly excluded
      /// from this submodule.
      SUBMODULE_EXCLUDED_HEADER = 9,
      /// \brief Specifies a library or framework to link against.
      SUBMODULE_LINK_LIBRARY = 10,
      /// \brief Specifies a configuration macro for this module.
      SUBMODULE_CONFIG_MACRO = 11,
      /// \brief Specifies a conflict with another module.
      SUBMODULE_CONFLICT = 12,
      /// \brief Specifies a header that is private to this submodule.
      SUBMODULE_PRIVATE_HEADER = 13,
      /// \brief Specifies a header that is part of the module but must be
      /// textually included.
      SUBMODULE_TEXTUAL_HEADER = 14,
      /// \brief Specifies a header that is private to this submodule but
      /// must be textually included.
      SUBMODULE_PRIVATE_TEXTUAL_HEADER = 15,
    };

    /// \brief Record types used within a comments block.
    enum CommentRecordTypes {
      COMMENTS_RAW_COMMENT = 0
    };

    /// \defgroup ASTAST AST file AST constants
    ///
    /// The constants in this group describe various components of the
    /// abstract syntax tree within an AST file.
    ///
    /// @{

    /// \brief Predefined type IDs.
    ///
    /// These type IDs correspond to predefined types in the AST
    /// context, such as built-in types (int) and special place-holder
    /// types (the \<overload> and \<dependent> type markers). Such
    /// types are never actually serialized, since they will be built
    /// by the AST context when it is created.
    enum PredefinedTypeIDs {
      /// \brief The NULL type.
      PREDEF_TYPE_NULL_ID       = 0,
      /// \brief The void type.
      PREDEF_TYPE_VOID_ID       = 1,
      /// \brief The 'bool' or '_Bool' type.
      PREDEF_TYPE_BOOL_ID       = 2,
      /// \brief The 'char' type, when it is unsigned.
      PREDEF_TYPE_CHAR_U_ID     = 3,
      /// \brief The 'unsigned char' type.
      PREDEF_TYPE_UCHAR_ID      = 4,
      /// \brief The 'unsigned short' type.
      PREDEF_TYPE_USHORT_ID     = 5,
      /// \brief The 'unsigned int' type.
      PREDEF_TYPE_UINT_ID       = 6,
      /// \brief The 'unsigned long' type.
      PREDEF_TYPE_ULONG_ID      = 7,
      /// \brief The 'unsigned long long' type.
      PREDEF_TYPE_ULONGLONG_ID  = 8,
      /// \brief The 'char' type, when it is signed.
      PREDEF_TYPE_CHAR_S_ID     = 9,
      /// \brief The 'signed char' type.
      PREDEF_TYPE_SCHAR_ID      = 10,
      /// \brief The C++ 'wchar_t' type.
      PREDEF_TYPE_WCHAR_ID      = 11,
      /// \brief The (signed) 'short' type.
      PREDEF_TYPE_SHORT_ID      = 12,
      /// \brief The (signed) 'int' type.
      PREDEF_TYPE_INT_ID        = 13,
      /// \brief The (signed) 'long' type.
      PREDEF_TYPE_LONG_ID       = 14,
      /// \brief The (signed) 'long long' type.
      PREDEF_TYPE_LONGLONG_ID   = 15,
      /// \brief The 'float' type.
      PREDEF_TYPE_FLOAT_ID      = 16,
      /// \brief The 'double' type.
      PREDEF_TYPE_DOUBLE_ID     = 17,
      /// \brief The 'long double' type.
      PREDEF_TYPE_LONGDOUBLE_ID = 18,
      /// \brief The placeholder type for overloaded function sets.
      PREDEF_TYPE_OVERLOAD_ID   = 19,
      /// \brief The placeholder type for dependent types.
      PREDEF_TYPE_DEPENDENT_ID  = 20,
      /// \brief The '__uint128_t' type.
      PREDEF_TYPE_UINT128_ID    = 21,
      /// \brief The '__int128_t' type.
      PREDEF_TYPE_INT128_ID     = 22,
      /// \brief The type of 'nullptr'.
      PREDEF_TYPE_NULLPTR_ID    = 23,
      /// \brief The C++ 'char16_t' type.
      PREDEF_TYPE_CHAR16_ID     = 24,
      /// \brief The C++ 'char32_t' type.
      PREDEF_TYPE_CHAR32_ID     = 25,
      /// \brief The ObjC 'id' type.
      PREDEF_TYPE_OBJC_ID       = 26,
      /// \brief The ObjC 'Class' type.
      PREDEF_TYPE_OBJC_CLASS    = 27,
      /// \brief The ObjC 'SEL' type.
      PREDEF_TYPE_OBJC_SEL      = 28,
      /// \brief The 'unknown any' placeholder type.
      PREDEF_TYPE_UNKNOWN_ANY   = 29,
      /// \brief The placeholder type for bound member functions.
      PREDEF_TYPE_BOUND_MEMBER  = 30,
      /// \brief The "auto" deduction type.
      PREDEF_TYPE_AUTO_DEDUCT   = 31,
      /// \brief The "auto &&" deduction type.
      PREDEF_TYPE_AUTO_RREF_DEDUCT = 32,
      /// \brief The OpenCL 'half' / ARM NEON __fp16 type.
      PREDEF_TYPE_HALF_ID       = 33,
      /// \brief ARC's unbridged-cast placeholder type.
      PREDEF_TYPE_ARC_UNBRIDGED_CAST = 34,
      /// \brief The pseudo-object placeholder type.
      PREDEF_TYPE_PSEUDO_OBJECT = 35,
      /// \brief The placeholder type for builtin functions.
      PREDEF_TYPE_BUILTIN_FN = 36,
      /// \brief OpenCL event type.
      PREDEF_TYPE_EVENT_ID      = 37,
      /// \brief OpenCL clk event type.
      PREDEF_TYPE_CLK_EVENT_ID  = 38,
      /// \brief OpenCL sampler type.
      PREDEF_TYPE_SAMPLER_ID    = 39,
      /// \brief OpenCL queue type.
      PREDEF_TYPE_QUEUE_ID      = 40,
      /// \brief OpenCL ndrange type.
      PREDEF_TYPE_NDRANGE_ID    = 41,
      /// \brief OpenCL reserve_id type.
      PREDEF_TYPE_RESERVE_ID_ID = 42,
      /// \brief The placeholder type for OpenMP array section.
<<<<<<< HEAD
      PREDEF_TYPE_OMP_ARRAY_SECTION = 55
#if INTEL_CUSTOMIZATION
      ,
      /// \brief _Quad type.
      PREDEF_TYPE_FLOAT128_ID   = 56
#endif  // INTEL_CUSTOMIZATION
=======
      PREDEF_TYPE_OMP_ARRAY_SECTION = 43,
      /// \brief OpenCL image types with auto numeration
#define IMAGE_TYPE(ImgType, Id, SingletonId, Access, Suffix) \
      PREDEF_TYPE_##Id##_ID,
#include "clang/Basic/OpenCLImageTypes.def"
>>>>>>> d7d45bf8
    };

    /// \brief The number of predefined type IDs that are reserved for
    /// the PREDEF_TYPE_* constants.
    ///
    /// Type IDs for non-predefined types will start at
    /// NUM_PREDEF_TYPE_IDs.
    const unsigned NUM_PREDEF_TYPE_IDS = 100;

    /// \brief Record codes for each kind of type.
    ///
    /// These constants describe the type records that can occur within a
    /// block identified by DECLTYPES_BLOCK_ID in the AST file. Each
    /// constant describes a record for a specific type class in the
    /// AST. Note that DeclCode values share this code space.
    enum TypeCode {
      /// \brief An ExtQualType record.
      TYPE_EXT_QUAL                 = 1,
      /// \brief A ComplexType record.
      TYPE_COMPLEX                  = 3,
      /// \brief A PointerType record.
      TYPE_POINTER                  = 4,
      /// \brief A BlockPointerType record.
      TYPE_BLOCK_POINTER            = 5,
      /// \brief An LValueReferenceType record.
      TYPE_LVALUE_REFERENCE         = 6,
      /// \brief An RValueReferenceType record.
      TYPE_RVALUE_REFERENCE         = 7,
      /// \brief A MemberPointerType record.
      TYPE_MEMBER_POINTER           = 8,
      /// \brief A ConstantArrayType record.
      TYPE_CONSTANT_ARRAY           = 9,
      /// \brief An IncompleteArrayType record.
      TYPE_INCOMPLETE_ARRAY         = 10,
      /// \brief A VariableArrayType record.
      TYPE_VARIABLE_ARRAY           = 11,
      /// \brief A VectorType record.
      TYPE_VECTOR                   = 12,
      /// \brief An ExtVectorType record.
      TYPE_EXT_VECTOR               = 13,
      /// \brief A FunctionNoProtoType record.
      TYPE_FUNCTION_NO_PROTO        = 14,
      /// \brief A FunctionProtoType record.
      TYPE_FUNCTION_PROTO           = 15,
      /// \brief A TypedefType record.
      TYPE_TYPEDEF                  = 16,
      /// \brief A TypeOfExprType record.
      TYPE_TYPEOF_EXPR              = 17,
      /// \brief A TypeOfType record.
      TYPE_TYPEOF                   = 18,
      /// \brief A RecordType record.
      TYPE_RECORD                   = 19,
      /// \brief An EnumType record.
      TYPE_ENUM                     = 20,
      /// \brief An ObjCInterfaceType record.
      TYPE_OBJC_INTERFACE           = 21,
      /// \brief An ObjCObjectPointerType record.
      TYPE_OBJC_OBJECT_POINTER      = 22,
      /// \brief a DecltypeType record.
      TYPE_DECLTYPE                 = 23,
      /// \brief An ElaboratedType record.
      TYPE_ELABORATED               = 24,
      /// \brief A SubstTemplateTypeParmType record.
      TYPE_SUBST_TEMPLATE_TYPE_PARM = 25,
      /// \brief An UnresolvedUsingType record.
      TYPE_UNRESOLVED_USING         = 26,
      /// \brief An InjectedClassNameType record.
      TYPE_INJECTED_CLASS_NAME      = 27,
      /// \brief An ObjCObjectType record.
      TYPE_OBJC_OBJECT              = 28,
      /// \brief An TemplateTypeParmType record.
      TYPE_TEMPLATE_TYPE_PARM       = 29,
      /// \brief An TemplateSpecializationType record.
      TYPE_TEMPLATE_SPECIALIZATION  = 30,
      /// \brief A DependentNameType record.
      TYPE_DEPENDENT_NAME           = 31,
      /// \brief A DependentTemplateSpecializationType record.
      TYPE_DEPENDENT_TEMPLATE_SPECIALIZATION = 32,
      /// \brief A DependentSizedArrayType record.
      TYPE_DEPENDENT_SIZED_ARRAY    = 33,
      /// \brief A ParenType record.
      TYPE_PAREN                    = 34,
      /// \brief A PackExpansionType record.
      TYPE_PACK_EXPANSION           = 35,
      /// \brief An AttributedType record.
      TYPE_ATTRIBUTED               = 36,
      /// \brief A SubstTemplateTypeParmPackType record.
      TYPE_SUBST_TEMPLATE_TYPE_PARM_PACK = 37,
      /// \brief A AutoType record.
      TYPE_AUTO                  = 38,
      /// \brief A UnaryTransformType record.
      TYPE_UNARY_TRANSFORM       = 39,
      /// \brief An AtomicType record.
      TYPE_ATOMIC                = 40,
      /// \brief A DecayedType record.
      TYPE_DECAYED               = 41,
      /// \brief An AdjustedType record.
      TYPE_ADJUSTED              = 42,
      /// \brief A PipeType record.
      TYPE_PIPE                  = 43
    };

    /// \brief The type IDs for special types constructed by semantic
    /// analysis.
    ///
    /// The constants in this enumeration are indices into the
    /// SPECIAL_TYPES record.
    enum SpecialTypeIDs {
      /// \brief CFConstantString type
      SPECIAL_TYPE_CF_CONSTANT_STRING          = 0,
      /// \brief C FILE typedef type
      SPECIAL_TYPE_FILE                        = 1,
      /// \brief C jmp_buf typedef type
      SPECIAL_TYPE_JMP_BUF                     = 2,
      /// \brief C sigjmp_buf typedef type
      SPECIAL_TYPE_SIGJMP_BUF                  = 3,
      /// \brief Objective-C "id" redefinition type
      SPECIAL_TYPE_OBJC_ID_REDEFINITION        = 4,
      /// \brief Objective-C "Class" redefinition type
      SPECIAL_TYPE_OBJC_CLASS_REDEFINITION     = 5,
      /// \brief Objective-C "SEL" redefinition type
      SPECIAL_TYPE_OBJC_SEL_REDEFINITION       = 6,
      /// \brief C ucontext_t typedef type
      SPECIAL_TYPE_UCONTEXT_T                  = 7
    };
    
    /// \brief The number of special type IDs.
    const unsigned NumSpecialTypeIDs = 8;

    /// \brief Predefined declaration IDs.
    ///
    /// These declaration IDs correspond to predefined declarations in the AST
    /// context, such as the NULL declaration ID. Such declarations are never
    /// actually serialized, since they will be built by the AST context when 
    /// it is created.
    enum PredefinedDeclIDs {
      /// \brief The NULL declaration.
      PREDEF_DECL_NULL_ID = 0,

      /// \brief The translation unit.
      PREDEF_DECL_TRANSLATION_UNIT_ID = 1,

      /// \brief The Objective-C 'id' type.
      PREDEF_DECL_OBJC_ID_ID = 2,

      /// \brief The Objective-C 'SEL' type.
      PREDEF_DECL_OBJC_SEL_ID = 3,

      /// \brief The Objective-C 'Class' type.
      PREDEF_DECL_OBJC_CLASS_ID = 4,

      /// \brief The Objective-C 'Protocol' type.
      PREDEF_DECL_OBJC_PROTOCOL_ID = 5,

      /// \brief The signed 128-bit integer type.
      PREDEF_DECL_INT_128_ID = 6,

      /// \brief The unsigned 128-bit integer type.
      PREDEF_DECL_UNSIGNED_INT_128_ID = 7,

      /// \brief The internal 'instancetype' typedef.
      PREDEF_DECL_OBJC_INSTANCETYPE_ID = 8,

      /// \brief The internal '__builtin_va_list' typedef.
      PREDEF_DECL_BUILTIN_VA_LIST_ID = 9,

      /// \brief The internal '__va_list_tag' struct, if any.
      PREDEF_DECL_VA_LIST_TAG = 10,

      /// \brief The internal '__builtin_ms_va_list' typedef.
      PREDEF_DECL_BUILTIN_MS_VA_LIST_ID = 11,

      /// \brief The extern "C" context.
      PREDEF_DECL_EXTERN_C_CONTEXT_ID = 12,

      /// \brief The internal '__make_integer_seq' template.
      PREDEF_DECL_MAKE_INTEGER_SEQ_ID = 13,

      /// \brief The internal '__NSConstantString' typedef.
      PREDEF_DECL_CF_CONSTANT_STRING_ID = 14,

      /// \brief The internal '__NSConstantString' tag type.
      PREDEF_DECL_CF_CONSTANT_STRING_TAG_ID = 15,
    };

    /// \brief The number of declaration IDs that are predefined.
    ///
    /// For more information about predefined declarations, see the
    /// \c PredefinedDeclIDs type and the PREDEF_DECL_*_ID constants.
    const unsigned int NUM_PREDEF_DECL_IDS = 16;

    /// \brief Record of updates for a declaration that was modified after
    /// being deserialized. This can occur within DECLTYPES_BLOCK_ID.
    const unsigned int DECL_UPDATES = 49;

    /// \brief Record code for a list of local redeclarations of a declaration.
    /// This can occur within DECLTYPES_BLOCK_ID.
    const unsigned int LOCAL_REDECLARATIONS = 50;
    
    /// \brief Record codes for each kind of declaration.
    ///
    /// These constants describe the declaration records that can occur within
    /// a declarations block (identified by DECLTYPES_BLOCK_ID). Each
    /// constant describes a record for a specific declaration class
    /// in the AST. Note that TypeCode values share this code space.
    enum DeclCode {
      /// \brief A TypedefDecl record.
      DECL_TYPEDEF = 51,
      /// \brief A TypeAliasDecl record.
      DECL_TYPEALIAS,
      /// \brief An EnumDecl record.
      DECL_ENUM,
      /// \brief A RecordDecl record.
      DECL_RECORD,
      /// \brief An EnumConstantDecl record.
      DECL_ENUM_CONSTANT,
      /// \brief A FunctionDecl record.
      DECL_FUNCTION,
      /// \brief A ObjCMethodDecl record.
      DECL_OBJC_METHOD,
      /// \brief A ObjCInterfaceDecl record.
      DECL_OBJC_INTERFACE,
      /// \brief A ObjCProtocolDecl record.
      DECL_OBJC_PROTOCOL,
      /// \brief A ObjCIvarDecl record.
      DECL_OBJC_IVAR,
      /// \brief A ObjCAtDefsFieldDecl record.
      DECL_OBJC_AT_DEFS_FIELD,
      /// \brief A ObjCCategoryDecl record.
      DECL_OBJC_CATEGORY,
      /// \brief A ObjCCategoryImplDecl record.
      DECL_OBJC_CATEGORY_IMPL,
      /// \brief A ObjCImplementationDecl record.
      DECL_OBJC_IMPLEMENTATION,
      /// \brief A ObjCCompatibleAliasDecl record.
      DECL_OBJC_COMPATIBLE_ALIAS,
      /// \brief A ObjCPropertyDecl record.
      DECL_OBJC_PROPERTY,
      /// \brief A ObjCPropertyImplDecl record.
      DECL_OBJC_PROPERTY_IMPL,
      /// \brief A FieldDecl record.
      DECL_FIELD,
      /// \brief A MSPropertyDecl record.
      DECL_MS_PROPERTY,
      /// \brief A VarDecl record.
      DECL_VAR,
      /// \brief An ImplicitParamDecl record.
      DECL_IMPLICIT_PARAM,
      /// \brief A ParmVarDecl record.
      DECL_PARM_VAR,
      /// \brief A FileScopeAsmDecl record.
      DECL_FILE_SCOPE_ASM,
      /// \brief A BlockDecl record.
      DECL_BLOCK,
      /// \brief A CapturedDecl record.
      DECL_CAPTURED,
      /// \brief A record that stores the set of declarations that are
      /// lexically stored within a given DeclContext.
      ///
      /// The record itself is a blob that is an array of declaration IDs,
      /// in the order in which those declarations were added to the
      /// declaration context. This data is used when iterating over
      /// the contents of a DeclContext, e.g., via
      /// DeclContext::decls_begin() and DeclContext::decls_end().
      DECL_CONTEXT_LEXICAL,
      /// \brief A record that stores the set of declarations that are
      /// visible from a given DeclContext.
      ///
      /// The record itself stores a set of mappings, each of which
      /// associates a declaration name with one or more declaration
      /// IDs. This data is used when performing qualified name lookup
      /// into a DeclContext via DeclContext::lookup.
      DECL_CONTEXT_VISIBLE,
      /// \brief A LabelDecl record.
      DECL_LABEL,
      /// \brief A NamespaceDecl record.
      DECL_NAMESPACE,
      /// \brief A NamespaceAliasDecl record.
      DECL_NAMESPACE_ALIAS,
      /// \brief A UsingDecl record.
      DECL_USING,
      /// \brief A UsingShadowDecl record.
      DECL_USING_SHADOW,
      /// \brief A UsingDirecitveDecl record.
      DECL_USING_DIRECTIVE,
      /// \brief An UnresolvedUsingValueDecl record.
      DECL_UNRESOLVED_USING_VALUE,
      /// \brief An UnresolvedUsingTypenameDecl record.
      DECL_UNRESOLVED_USING_TYPENAME,
      /// \brief A LinkageSpecDecl record.
      DECL_LINKAGE_SPEC,
      /// \brief A CXXRecordDecl record.
      DECL_CXX_RECORD,
      /// \brief A CXXMethodDecl record.
      DECL_CXX_METHOD,
      /// \brief A CXXConstructorDecl record.
      DECL_CXX_CONSTRUCTOR,
      /// \brief A CXXDestructorDecl record.
      DECL_CXX_DESTRUCTOR,
      /// \brief A CXXConversionDecl record.
      DECL_CXX_CONVERSION,
      /// \brief An AccessSpecDecl record.
      DECL_ACCESS_SPEC,

      /// \brief A FriendDecl record.
      DECL_FRIEND,
      /// \brief A FriendTemplateDecl record.
      DECL_FRIEND_TEMPLATE,
      /// \brief A ClassTemplateDecl record.
      DECL_CLASS_TEMPLATE,
      /// \brief A ClassTemplateSpecializationDecl record.
      DECL_CLASS_TEMPLATE_SPECIALIZATION,
      /// \brief A ClassTemplatePartialSpecializationDecl record.
      DECL_CLASS_TEMPLATE_PARTIAL_SPECIALIZATION,
      /// \brief A VarTemplateDecl record.
      DECL_VAR_TEMPLATE,
      /// \brief A VarTemplateSpecializationDecl record.
      DECL_VAR_TEMPLATE_SPECIALIZATION,
      /// \brief A VarTemplatePartialSpecializationDecl record.
      DECL_VAR_TEMPLATE_PARTIAL_SPECIALIZATION,
      /// \brief A FunctionTemplateDecl record.
      DECL_FUNCTION_TEMPLATE,
      /// \brief A TemplateTypeParmDecl record.
      DECL_TEMPLATE_TYPE_PARM,
      /// \brief A NonTypeTemplateParmDecl record.
      DECL_NON_TYPE_TEMPLATE_PARM,
      /// \brief A TemplateTemplateParmDecl record.
      DECL_TEMPLATE_TEMPLATE_PARM,
      /// \brief A TypeAliasTemplateDecl record.
      DECL_TYPE_ALIAS_TEMPLATE,
      /// \brief A StaticAssertDecl record.
      DECL_STATIC_ASSERT,
      /// \brief A record containing CXXBaseSpecifiers.
      DECL_CXX_BASE_SPECIFIERS,
      /// \brief A record containing CXXCtorInitializers.
      DECL_CXX_CTOR_INITIALIZERS,
      /// \brief A IndirectFieldDecl record.
      DECL_INDIRECTFIELD,
      /// \brief A NonTypeTemplateParmDecl record that stores an expanded
      /// non-type template parameter pack.
      DECL_EXPANDED_NON_TYPE_TEMPLATE_PARM_PACK,
      /// \brief A TemplateTemplateParmDecl record that stores an expanded
      /// template template parameter pack.
      DECL_EXPANDED_TEMPLATE_TEMPLATE_PARM_PACK,
      /// \brief A ClassScopeFunctionSpecializationDecl record a class scope
      /// function specialization. (Microsoft extension).
      DECL_CLASS_SCOPE_FUNCTION_SPECIALIZATION,
      /// \brief An ImportDecl recording a module import.
      DECL_IMPORT,
      /// \brief An OMPThreadPrivateDecl record.
      DECL_OMP_THREADPRIVATE,
      /// \brief An EmptyDecl record.
      DECL_EMPTY,
      /// \brief An ObjCTypeParamDecl record.
      DECL_OBJC_TYPE_PARAM,
#ifdef INTEL_SPECIFIC_IL0_BACKEND
      /// \brief A PragmaDecl record.
      DECL_PRAGMA,
#endif  // INTEL_SPECIFIC_IL0_BACKEND
      /// \brief An OMPCapturedExprDecl record.
      DECL_OMP_CAPTUREDEXPR,
      /// \brief A PragmaCommentDecl record.
      DECL_PRAGMA_COMMENT,
      /// \brief A PragmaDetectMismatchDecl record.
      DECL_PRAGMA_DETECT_MISMATCH,
      /// \brief An OMPDeclareReductionDecl record.
      DECL_OMP_DECLARE_REDUCTION,
    };

    /// \brief Record codes for each kind of statement or expression.
    ///
    /// These constants describe the records that describe statements
    /// or expressions. These records  occur within type and declarations
    /// block, so they begin with record values of 128.  Each constant 
    /// describes a record for a specific statement or expression class in the
    /// AST.
    enum StmtCode {
      /// \brief A marker record that indicates that we are at the end
      /// of an expression.
      STMT_STOP = 128,
      /// \brief A NULL expression.
      STMT_NULL_PTR,
      /// \brief A reference to a previously [de]serialized Stmt record.
      STMT_REF_PTR,
      /// \brief A NullStmt record.
      STMT_NULL,
      /// \brief A CompoundStmt record.
      STMT_COMPOUND,
      /// \brief A CaseStmt record.
      STMT_CASE,
      /// \brief A DefaultStmt record.
      STMT_DEFAULT,
      /// \brief A LabelStmt record.
      STMT_LABEL,
#ifdef INTEL_SPECIFIC_IL0_BACKEND
      /// \brief A PragmaStmt record.
      STMT_PRAGMA,
#endif  // INTEL_SPECIFIC_IL0_BACKEND
      /// \brief An AttributedStmt record.
      STMT_ATTRIBUTED,
      /// \brief An IfStmt record.
      STMT_IF,
      /// \brief A SwitchStmt record.
      STMT_SWITCH,
      /// \brief A WhileStmt record.
      STMT_WHILE,
      /// \brief A DoStmt record.
      STMT_DO,
      /// \brief A ForStmt record.
      STMT_FOR,
      /// \brief A GotoStmt record.
      STMT_GOTO,
      /// \brief An IndirectGotoStmt record.
      STMT_INDIRECT_GOTO,
      /// \brief A ContinueStmt record.
      STMT_CONTINUE,
      /// \brief A BreakStmt record.
      STMT_BREAK,
      /// \brief A ReturnStmt record.
      STMT_RETURN,
      /// \brief A DeclStmt record.
      STMT_DECL,
      /// \brief A CapturedStmt record.
      STMT_CAPTURED,
      /// \brief A GCC-style AsmStmt record.
      STMT_GCCASM,
      /// \brief A MS-style AsmStmt record.
      STMT_MSASM,
      /// \brief A PredefinedExpr record.
      EXPR_PREDEFINED,
      /// \brief A DeclRefExpr record.
      EXPR_DECL_REF,
      /// \brief An IntegerLiteral record.
      EXPR_INTEGER_LITERAL,
      /// \brief A FloatingLiteral record.
      EXPR_FLOATING_LITERAL,
      /// \brief An ImaginaryLiteral record.
      EXPR_IMAGINARY_LITERAL,
      /// \brief A StringLiteral record.
      EXPR_STRING_LITERAL,
      /// \brief A CharacterLiteral record.
      EXPR_CHARACTER_LITERAL,
      /// \brief A ParenExpr record.
      EXPR_PAREN,
      /// \brief A ParenListExpr record.
      EXPR_PAREN_LIST,
      /// \brief A UnaryOperator record.
      EXPR_UNARY_OPERATOR,
      /// \brief An OffsetOfExpr record.
      EXPR_OFFSETOF,
      /// \brief A SizefAlignOfExpr record.
      EXPR_SIZEOF_ALIGN_OF,
      /// \brief An ArraySubscriptExpr record.
      EXPR_ARRAY_SUBSCRIPT,
      /// \brief A CallExpr record.
      EXPR_CALL,
      /// \brief A MemberExpr record.
      EXPR_MEMBER,
      /// \brief A BinaryOperator record.
      EXPR_BINARY_OPERATOR,
      /// \brief A CompoundAssignOperator record.
      EXPR_COMPOUND_ASSIGN_OPERATOR,
      /// \brief A ConditionOperator record.
      EXPR_CONDITIONAL_OPERATOR,
      /// \brief An ImplicitCastExpr record.
      EXPR_IMPLICIT_CAST,
      /// \brief A CStyleCastExpr record.
      EXPR_CSTYLE_CAST,
      /// \brief A CompoundLiteralExpr record.
      EXPR_COMPOUND_LITERAL,
      /// \brief An ExtVectorElementExpr record.
      EXPR_EXT_VECTOR_ELEMENT,
      /// \brief An InitListExpr record.
      EXPR_INIT_LIST,
      /// \brief A DesignatedInitExpr record.
      EXPR_DESIGNATED_INIT,
      /// \brief A DesignatedInitUpdateExpr record.
      EXPR_DESIGNATED_INIT_UPDATE,
      /// \brief An ImplicitValueInitExpr record.
      EXPR_IMPLICIT_VALUE_INIT,
      /// \brief An NoInitExpr record.
      EXPR_NO_INIT,
      /// \brief A VAArgExpr record.
      EXPR_VA_ARG,
      /// \brief An AddrLabelExpr record.
      EXPR_ADDR_LABEL,
      /// \brief A StmtExpr record.
      EXPR_STMT,
      /// \brief A ChooseExpr record.
      EXPR_CHOOSE,
      /// \brief A GNUNullExpr record.
      EXPR_GNU_NULL,
      /// \brief A ShuffleVectorExpr record.
      EXPR_SHUFFLE_VECTOR,
      /// \brief A ConvertVectorExpr record.
      EXPR_CONVERT_VECTOR,
      /// \brief BlockExpr
      EXPR_BLOCK,
      /// \brief A GenericSelectionExpr record.
      EXPR_GENERIC_SELECTION,
      /// \brief A PseudoObjectExpr record.
      EXPR_PSEUDO_OBJECT,
      /// \brief An AtomicExpr record.
      EXPR_ATOMIC,
#if INTEL_SPECIFIC_CILKPLUS
      /// \brief A CEANIndexExpr record.
      EXPR_CEAN_INDEX,
      EXPR_CEAN_BUILTIN,
#endif // INTEL_SPECIFIC_CILKPLUS
      // Objective-C

      /// \brief An ObjCStringLiteral record.
      EXPR_OBJC_STRING_LITERAL,

      EXPR_OBJC_BOXED_EXPRESSION,
      EXPR_OBJC_ARRAY_LITERAL,
      EXPR_OBJC_DICTIONARY_LITERAL,

    
      /// \brief An ObjCEncodeExpr record.
      EXPR_OBJC_ENCODE,
      /// \brief An ObjCSelectorExpr record.
      EXPR_OBJC_SELECTOR_EXPR,
      /// \brief An ObjCProtocolExpr record.
      EXPR_OBJC_PROTOCOL_EXPR,
      /// \brief An ObjCIvarRefExpr record.
      EXPR_OBJC_IVAR_REF_EXPR,
      /// \brief An ObjCPropertyRefExpr record.
      EXPR_OBJC_PROPERTY_REF_EXPR,
      /// \brief An ObjCSubscriptRefExpr record.
      EXPR_OBJC_SUBSCRIPT_REF_EXPR,
      /// \brief UNUSED
      EXPR_OBJC_KVC_REF_EXPR,
      /// \brief An ObjCMessageExpr record.
      EXPR_OBJC_MESSAGE_EXPR,
      /// \brief An ObjCIsa Expr record.
      EXPR_OBJC_ISA,
      /// \brief An ObjCIndirectCopyRestoreExpr record.
      EXPR_OBJC_INDIRECT_COPY_RESTORE,

      /// \brief An ObjCForCollectionStmt record.
      STMT_OBJC_FOR_COLLECTION,
      /// \brief An ObjCAtCatchStmt record.
      STMT_OBJC_CATCH,
      /// \brief An ObjCAtFinallyStmt record.
      STMT_OBJC_FINALLY,
      /// \brief An ObjCAtTryStmt record.
      STMT_OBJC_AT_TRY,
      /// \brief An ObjCAtSynchronizedStmt record.
      STMT_OBJC_AT_SYNCHRONIZED,
      /// \brief An ObjCAtThrowStmt record.
      STMT_OBJC_AT_THROW,
      /// \brief An ObjCAutoreleasePoolStmt record.
      STMT_OBJC_AUTORELEASE_POOL,
      /// \brief A ObjCBoolLiteralExpr record.
      EXPR_OBJC_BOOL_LITERAL,

      // C++
      
      /// \brief A CXXCatchStmt record.
      STMT_CXX_CATCH,
      /// \brief A CXXTryStmt record.
      STMT_CXX_TRY,
      /// \brief A CXXForRangeStmt record.
      STMT_CXX_FOR_RANGE,

      /// \brief A CXXOperatorCallExpr record.
      EXPR_CXX_OPERATOR_CALL,
      /// \brief A CXXMemberCallExpr record.
      EXPR_CXX_MEMBER_CALL,
      /// \brief A CXXConstructExpr record.
      EXPR_CXX_CONSTRUCT,
      /// \brief A CXXTemporaryObjectExpr record.
      EXPR_CXX_TEMPORARY_OBJECT,
      /// \brief A CXXStaticCastExpr record.
      EXPR_CXX_STATIC_CAST,
      /// \brief A CXXDynamicCastExpr record.
      EXPR_CXX_DYNAMIC_CAST,
      /// \brief A CXXReinterpretCastExpr record.
      EXPR_CXX_REINTERPRET_CAST,
      /// \brief A CXXConstCastExpr record.
      EXPR_CXX_CONST_CAST,
      /// \brief A CXXFunctionalCastExpr record.
      EXPR_CXX_FUNCTIONAL_CAST,
      /// \brief A UserDefinedLiteral record.
      EXPR_USER_DEFINED_LITERAL,
      /// \brief A CXXStdInitializerListExpr record.
      EXPR_CXX_STD_INITIALIZER_LIST,
      /// \brief A CXXBoolLiteralExpr record.
      EXPR_CXX_BOOL_LITERAL,
      EXPR_CXX_NULL_PTR_LITERAL,  // CXXNullPtrLiteralExpr
      EXPR_CXX_TYPEID_EXPR,       // CXXTypeidExpr (of expr).
      EXPR_CXX_TYPEID_TYPE,       // CXXTypeidExpr (of type).
      EXPR_CXX_THIS,              // CXXThisExpr
      EXPR_CXX_THROW,             // CXXThrowExpr
      EXPR_CXX_DEFAULT_ARG,       // CXXDefaultArgExpr
      EXPR_CXX_DEFAULT_INIT,      // CXXDefaultInitExpr
      EXPR_CXX_BIND_TEMPORARY,    // CXXBindTemporaryExpr

      EXPR_CXX_SCALAR_VALUE_INIT, // CXXScalarValueInitExpr
      EXPR_CXX_NEW,               // CXXNewExpr
      EXPR_CXX_DELETE,            // CXXDeleteExpr
      EXPR_CXX_PSEUDO_DESTRUCTOR, // CXXPseudoDestructorExpr
      
      EXPR_EXPR_WITH_CLEANUPS,    // ExprWithCleanups
      
      EXPR_CXX_DEPENDENT_SCOPE_MEMBER,   // CXXDependentScopeMemberExpr
      EXPR_CXX_DEPENDENT_SCOPE_DECL_REF, // DependentScopeDeclRefExpr
      EXPR_CXX_UNRESOLVED_CONSTRUCT,     // CXXUnresolvedConstructExpr
      EXPR_CXX_UNRESOLVED_MEMBER,        // UnresolvedMemberExpr
      EXPR_CXX_UNRESOLVED_LOOKUP,        // UnresolvedLookupExpr

      EXPR_CXX_EXPRESSION_TRAIT,  // ExpressionTraitExpr
      EXPR_CXX_NOEXCEPT,          // CXXNoexceptExpr

      EXPR_OPAQUE_VALUE,          // OpaqueValueExpr
      EXPR_BINARY_CONDITIONAL_OPERATOR,  // BinaryConditionalOperator
      EXPR_TYPE_TRAIT,            // TypeTraitExpr
      EXPR_ARRAY_TYPE_TRAIT,      // ArrayTypeTraitIntExpr
      
      EXPR_PACK_EXPANSION,        // PackExpansionExpr
      EXPR_SIZEOF_PACK,           // SizeOfPackExpr
      EXPR_SUBST_NON_TYPE_TEMPLATE_PARM, // SubstNonTypeTemplateParmExpr
      EXPR_SUBST_NON_TYPE_TEMPLATE_PARM_PACK,// SubstNonTypeTemplateParmPackExpr
      EXPR_FUNCTION_PARM_PACK,    // FunctionParmPackExpr
      EXPR_MATERIALIZE_TEMPORARY, // MaterializeTemporaryExpr
      EXPR_CXX_FOLD,              // CXXFoldExpr

      // CUDA
      EXPR_CUDA_KERNEL_CALL,       // CUDAKernelCallExpr      

      // OpenCL
      EXPR_ASTYPE,                 // AsTypeExpr

      // Microsoft
      EXPR_CXX_PROPERTY_REF_EXPR, // MSPropertyRefExpr
      EXPR_CXX_PROPERTY_SUBSCRIPT_EXPR, // MSPropertySubscriptExpr
      EXPR_CXX_UUIDOF_EXPR,       // CXXUuidofExpr (of expr).
      EXPR_CXX_UUIDOF_TYPE,       // CXXUuidofExpr (of type).
      STMT_SEH_LEAVE,             // SEHLeaveStmt
      STMT_SEH_EXCEPT,            // SEHExceptStmt
      STMT_SEH_FINALLY,           // SEHFinallyStmt
      STMT_SEH_TRY,               // SEHTryStmt

      // OpenMP directives
      STMT_OMP_PARALLEL_DIRECTIVE,
      STMT_OMP_SIMD_DIRECTIVE,
      STMT_OMP_FOR_DIRECTIVE,
      STMT_OMP_FOR_SIMD_DIRECTIVE,
      STMT_OMP_SECTIONS_DIRECTIVE,
      STMT_OMP_SECTION_DIRECTIVE,
      STMT_OMP_SINGLE_DIRECTIVE,
      STMT_OMP_MASTER_DIRECTIVE,
      STMT_OMP_CRITICAL_DIRECTIVE,
      STMT_OMP_PARALLEL_FOR_DIRECTIVE,
      STMT_OMP_PARALLEL_FOR_SIMD_DIRECTIVE,
      STMT_OMP_PARALLEL_SECTIONS_DIRECTIVE,
      STMT_OMP_TASK_DIRECTIVE,
      STMT_OMP_TASKYIELD_DIRECTIVE,
      STMT_OMP_BARRIER_DIRECTIVE,
      STMT_OMP_TASKWAIT_DIRECTIVE,
      STMT_OMP_FLUSH_DIRECTIVE,
      STMT_OMP_ORDERED_DIRECTIVE,
      STMT_OMP_ATOMIC_DIRECTIVE,
      STMT_OMP_TARGET_DIRECTIVE,
      STMT_OMP_TARGET_DATA_DIRECTIVE,
      STMT_OMP_TARGET_ENTER_DATA_DIRECTIVE,
      STMT_OMP_TARGET_EXIT_DATA_DIRECTIVE,
      STMT_OMP_TARGET_PARALLEL_DIRECTIVE,
      STMT_OMP_TARGET_PARALLEL_FOR_DIRECTIVE,
      STMT_OMP_TEAMS_DIRECTIVE,
      STMT_OMP_TASKGROUP_DIRECTIVE,
      STMT_OMP_CANCELLATION_POINT_DIRECTIVE,
      STMT_OMP_CANCEL_DIRECTIVE,
      STMT_OMP_TASKLOOP_DIRECTIVE,
      STMT_OMP_TASKLOOP_SIMD_DIRECTIVE,
      STMT_OMP_DISTRIBUTE_DIRECTIVE,
      EXPR_OMP_ARRAY_SECTION,

      // ARC
      EXPR_OBJC_BRIDGED_CAST,     // ObjCBridgedCastExpr
      
      STMT_MS_DEPENDENT_EXISTS,   // MSDependentExistsStmt
      EXPR_LAMBDA                // LambdaExpr
#if INTEL_SPECIFIC_CILKPLUS
      // Cilk Plus
      ,
      STMT_CILKSYNC,
      STMT_CILK_FOR_GRAINSIZE,
      STMT_CILK_FOR,
      STMT_SIMD_FOR,
      STMT_CILK_RANKED
#endif // INTEL_SPECIFIC_CILKPLUS
    };

    /// \brief The kinds of designators that can occur in a
    /// DesignatedInitExpr.
    enum DesignatorTypes {
      /// \brief Field designator where only the field name is known.
      DESIG_FIELD_NAME  = 0,
      /// \brief Field designator where the field has been resolved to
      /// a declaration.
      DESIG_FIELD_DECL  = 1,
      /// \brief Array designator.
      DESIG_ARRAY       = 2,
      /// \brief GNU array range designator.
      DESIG_ARRAY_RANGE = 3
    };

    /// \brief The different kinds of data that can occur in a
    /// CtorInitializer.
    enum CtorInitializerType {
      CTOR_INITIALIZER_BASE,
      CTOR_INITIALIZER_DELEGATING,
      CTOR_INITIALIZER_MEMBER,
      CTOR_INITIALIZER_INDIRECT_MEMBER
    };

    /// \brief Describes the redeclarations of a declaration.
    struct LocalRedeclarationsInfo {
      DeclID FirstID;      // The ID of the first declaration
      unsigned Offset;     // Offset into the array of redeclaration chains.
      
      friend bool operator<(const LocalRedeclarationsInfo &X,
                            const LocalRedeclarationsInfo &Y) {
        return X.FirstID < Y.FirstID;
      }
      
      friend bool operator>(const LocalRedeclarationsInfo &X,
                            const LocalRedeclarationsInfo &Y) {
        return X.FirstID > Y.FirstID;
      }
      
      friend bool operator<=(const LocalRedeclarationsInfo &X,
                             const LocalRedeclarationsInfo &Y) {
        return X.FirstID <= Y.FirstID;
      }
      
      friend bool operator>=(const LocalRedeclarationsInfo &X,
                             const LocalRedeclarationsInfo &Y) {
        return X.FirstID >= Y.FirstID;
      }
    };

    /// \brief Describes the categories of an Objective-C class.
    struct ObjCCategoriesInfo {
      DeclID DefinitionID; // The ID of the definition
      unsigned Offset;     // Offset into the array of category lists.
      
      friend bool operator<(const ObjCCategoriesInfo &X,
                            const ObjCCategoriesInfo &Y) {
        return X.DefinitionID < Y.DefinitionID;
      }
      
      friend bool operator>(const ObjCCategoriesInfo &X,
                            const ObjCCategoriesInfo &Y) {
        return X.DefinitionID > Y.DefinitionID;
      }
      
      friend bool operator<=(const ObjCCategoriesInfo &X,
                             const ObjCCategoriesInfo &Y) {
        return X.DefinitionID <= Y.DefinitionID;
      }
      
      friend bool operator>=(const ObjCCategoriesInfo &X,
                             const ObjCCategoriesInfo &Y) {
        return X.DefinitionID >= Y.DefinitionID;
      }
    };

    /// \brief A key used when looking up entities by \ref DeclarationName.
    ///
    /// Different \ref DeclarationNames are mapped to different keys, but the
    /// same key can occasionally represent multiple names (for names that
    /// contain types, in particular).
    class DeclarationNameKey {
      typedef unsigned NameKind;

      NameKind Kind;
      uint64_t Data;

    public:
      DeclarationNameKey() : Kind(), Data() {}
      DeclarationNameKey(DeclarationName Name);

      DeclarationNameKey(NameKind Kind, uint64_t Data)
          : Kind(Kind), Data(Data) {}

      NameKind getKind() const { return Kind; }

      IdentifierInfo *getIdentifier() const {
        assert(Kind == DeclarationName::Identifier ||
               Kind == DeclarationName::CXXLiteralOperatorName);
        return (IdentifierInfo *)Data;
      }
      Selector getSelector() const {
        assert(Kind == DeclarationName::ObjCZeroArgSelector ||
               Kind == DeclarationName::ObjCOneArgSelector ||
               Kind == DeclarationName::ObjCMultiArgSelector);
        return Selector(Data);
      }
      OverloadedOperatorKind getOperatorKind() const {
        assert(Kind == DeclarationName::CXXOperatorName);
        return (OverloadedOperatorKind)Data;
      }

      /// Compute a fingerprint of this key for use in on-disk hash table.
      unsigned getHash() const;

      friend bool operator==(const DeclarationNameKey &A,
                             const DeclarationNameKey &B) {
        return A.Kind == B.Kind && A.Data == B.Data;
      }
    };

    /// @}
  }
} // end namespace clang

namespace llvm {
  template <> struct DenseMapInfo<clang::serialization::DeclarationNameKey> {
    static clang::serialization::DeclarationNameKey getEmptyKey() {
      return clang::serialization::DeclarationNameKey(-1, 1);
    }
    static clang::serialization::DeclarationNameKey getTombstoneKey() {
      return clang::serialization::DeclarationNameKey(-1, 2);
    }
    static unsigned
    getHashValue(const clang::serialization::DeclarationNameKey &Key) {
      return Key.getHash();
    }
    static bool isEqual(const clang::serialization::DeclarationNameKey &L,
                        const clang::serialization::DeclarationNameKey &R) {
      return L == R;
    }
  };
}

#endif<|MERGE_RESOLUTION|>--- conflicted
+++ resolved
@@ -793,20 +793,13 @@
       /// \brief OpenCL reserve_id type.
       PREDEF_TYPE_RESERVE_ID_ID = 42,
       /// \brief The placeholder type for OpenMP array section.
-<<<<<<< HEAD
-      PREDEF_TYPE_OMP_ARRAY_SECTION = 55
-#if INTEL_CUSTOMIZATION
-      ,
-      /// \brief _Quad type.
-      PREDEF_TYPE_FLOAT128_ID   = 56
-#endif  // INTEL_CUSTOMIZATION
-=======
       PREDEF_TYPE_OMP_ARRAY_SECTION = 43,
+      /// \brief _Quad type.                    // INTEL
+      PREDEF_TYPE_FLOAT128_ID   = 44,           // INTEL
       /// \brief OpenCL image types with auto numeration
 #define IMAGE_TYPE(ImgType, Id, SingletonId, Access, Suffix) \
       PREDEF_TYPE_##Id##_ID,
 #include "clang/Basic/OpenCLImageTypes.def"
->>>>>>> d7d45bf8
     };
 
     /// \brief The number of predefined type IDs that are reserved for
