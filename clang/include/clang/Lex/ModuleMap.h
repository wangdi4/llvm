--- conflicted
+++ resolved
@@ -415,11 +415,7 @@
   }
 
   /// Is this a compiler builtin header?
-<<<<<<< HEAD
-  bool isBuiltinHeader(const FileEntry *File);
-=======
   bool isBuiltinHeader(FileEntryRef File);
->>>>>>> 6351826c
 
   /// Add a module map callback.
   void addModuleMapCallbacks(std::unique_ptr<ModuleMapCallbacks> Callback) {
