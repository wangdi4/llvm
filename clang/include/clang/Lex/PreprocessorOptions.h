--- conflicted
+++ resolved
@@ -54,19 +54,17 @@
   /// definitions and expansions.
   bool DetailedRecord = false;
 
-<<<<<<< HEAD
 #if INTEL_CUSTOMIZATION
   // The output file specified so #import processing can find output directory
   StringRef OutputFile;
 #endif // INTEL_CUSTOMIZATION
-=======
+
   /// If non-empty, the filename used in an #include directive in the primary
   /// source file (or command-line preinclude) that is used to implement
   /// MSVC-style precompiled headers. When creating a PCH, after the #include
   /// of this header, the PCH generation stops. When using a PCH, tokens are
   /// skipped until after an #include of this header is seen.
   std::string PCHThroughHeader;
->>>>>>> f279169d
 
   /// The implicit PCH included at the start of the translation unit, or empty.
   std::string ImplicitPCHInclude;
