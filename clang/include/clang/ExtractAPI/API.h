//===- ExtractAPI/API.h -----------------------------------------*- C++ -*-===//
//
// Part of the LLVM Project, under the Apache License v2.0 with LLVM Exceptions.
// See https://llvm.org/LICENSE.txt for license information.
// SPDX-License-Identifier: Apache-2.0 WITH LLVM-exception
//
//===----------------------------------------------------------------------===//
///
/// \file
/// This file defines the APIRecord-based structs and the APISet class.
///
/// Clang ExtractAPI is a tool to collect API information from a given set of
/// header files. The structures in this file describe data representations of
/// the API information collected for various kinds of symbols.
///
//===----------------------------------------------------------------------===//

#ifndef LLVM_CLANG_EXTRACTAPI_API_H
#define LLVM_CLANG_EXTRACTAPI_API_H

#include "clang/AST/Decl.h"
#include "clang/AST/RawCommentList.h"
#include "clang/Basic/SourceLocation.h"
#include "clang/ExtractAPI/AvailabilityInfo.h"
#include "clang/ExtractAPI/DeclarationFragments.h"
#include "llvm/ADT/MapVector.h"
#include "llvm/ADT/StringRef.h"
#include "llvm/ADT/Triple.h"
#include "llvm/Support/Allocator.h"
#include "llvm/Support/Casting.h"
#include <memory>

namespace {

/// \brief A custom deleter used for ``std::unique_ptr`` to APIRecords stored
/// in the BumpPtrAllocator.
///
/// \tparam T the exact type of the APIRecord subclass.
template <typename T> struct UniquePtrBumpPtrAllocatorDeleter {
  void operator()(T *Instance) { Instance->~T(); }
};

/// A unique pointer to an APIRecord stored in the BumpPtrAllocator.
///
/// \tparam T the exact type of the APIRecord subclass.
template <typename T>
using APIRecordUniquePtr =
    std::unique_ptr<T, UniquePtrBumpPtrAllocatorDeleter<T>>;

} // anonymous namespace

namespace clang {
namespace extractapi {

/// DocComment is a vector of RawComment::CommentLine.
///
/// Each line represents one line of striped documentation comment,
/// with source range information. This simplifies calculating the source
/// location of a character in the doc comment for pointing back to the source
/// file.
/// e.g.
/// \code
///   /// This is a documentation comment
///       ^~~~~~~~~~~~~~~~~~~~~~~~~~~~~~'  First line.
///   ///     with multiple lines.
///       ^~~~~~~~~~~~~~~~~~~~~~~'         Second line.
/// \endcode
using DocComment = std::vector<RawComment::CommentLine>;

/// The base representation of an API record. Holds common symbol information.
struct APIRecord {
  StringRef Name;
  StringRef USR;
  PresumedLoc Location;
  AvailabilityInfo Availability;
  LinkageInfo Linkage;

  /// Documentation comment lines attached to this symbol declaration.
  DocComment Comment;

  /// Declaration fragments of this symbol declaration.
  DeclarationFragments Declaration;

  /// SubHeading provides a more detailed representation than the plain
  /// declaration name.
  ///
  /// SubHeading is an array of declaration fragments of tagged declaration
  /// name, with potentially more tokens (for example the \c +/- symbol for
  /// Objective-C class/instance methods).
  DeclarationFragments SubHeading;

  /// Discriminator for LLVM-style RTTI (dyn_cast<> et al.)
  enum RecordKind {
    RK_Global,
    RK_EnumConstant,
    RK_Enum,
    RK_StructField,
    RK_Struct,
  };

private:
  const RecordKind Kind;

public:
  RecordKind getKind() const { return Kind; }

  APIRecord() = delete;

  APIRecord(RecordKind Kind, StringRef Name, StringRef USR,
            PresumedLoc Location, const AvailabilityInfo &Availability,
            LinkageInfo Linkage, const DocComment &Comment,
            DeclarationFragments Declaration, DeclarationFragments SubHeading)
      : Name(Name), USR(USR), Location(Location), Availability(Availability),
        Linkage(Linkage), Comment(Comment), Declaration(Declaration),
        SubHeading(SubHeading), Kind(Kind) {}

  // Pure virtual destructor to make APIRecord abstract
  virtual ~APIRecord() = 0;
};

/// The kind of a global record.
enum class GVKind : uint8_t {
  Unknown = 0,
  Variable = 1,
  Function = 2,
};

/// This holds information associated with global variables or functions.
struct GlobalRecord : APIRecord {
  GVKind GlobalKind;

  /// The function signature of the record if it is a function.
  FunctionSignature Signature;

  GlobalRecord(GVKind Kind, StringRef Name, StringRef USR, PresumedLoc Loc,
               const AvailabilityInfo &Availability, LinkageInfo Linkage,
               const DocComment &Comment, DeclarationFragments Declaration,
               DeclarationFragments SubHeading, FunctionSignature Signature)
      : APIRecord(RK_Global, Name, USR, Loc, Availability, Linkage, Comment,
                  Declaration, SubHeading),
        GlobalKind(Kind), Signature(Signature) {}

  static bool classof(const APIRecord *Record) {
    return Record->getKind() == RK_Global;
  }

private:
  virtual void anchor();
};

/// This holds information associated with enum constants.
struct EnumConstantRecord : APIRecord {
  EnumConstantRecord(StringRef Name, StringRef USR, PresumedLoc Loc,
                     const AvailabilityInfo &Availability,
                     const DocComment &Comment,
                     DeclarationFragments Declaration,
                     DeclarationFragments SubHeading)
      : APIRecord(RK_EnumConstant, Name, USR, Loc, Availability,
                  LinkageInfo::none(), Comment, Declaration, SubHeading) {}

  static bool classof(const APIRecord *Record) {
    return Record->getKind() == RK_EnumConstant;
  }
};

/// This holds information associated with enums.
struct EnumRecord : APIRecord {
<<<<<<< HEAD
  SmallVector<APIRecordUniquePtr<EnumConstantRecord>> Constants;
=======
  SmallVector<std::unique_ptr<EnumConstantRecord>> Constants;
>>>>>>> b05e194a

  EnumRecord(StringRef Name, StringRef USR, PresumedLoc Loc,
             const AvailabilityInfo &Availability, const DocComment &Comment,
             DeclarationFragments Declaration, DeclarationFragments SubHeading)
      : APIRecord(RK_Enum, Name, USR, Loc, Availability, LinkageInfo::none(),
                  Comment, Declaration, SubHeading) {}

  static bool classof(const APIRecord *Record) {
    return Record->getKind() == RK_Enum;
  }
};

/// This holds information associated with struct fields.
struct StructFieldRecord : APIRecord {
  StructFieldRecord(StringRef Name, StringRef USR, PresumedLoc Loc,
                    const AvailabilityInfo &Availability,
                    const DocComment &Comment, DeclarationFragments Declaration,
                    DeclarationFragments SubHeading)
      : APIRecord(RK_StructField, Name, USR, Loc, Availability,
                  LinkageInfo::none(), Comment, Declaration, SubHeading) {}

  static bool classof(const APIRecord *Record) {
    return Record->getKind() == RK_StructField;
  }
};

/// This holds information associated with structs.
struct StructRecord : APIRecord {
<<<<<<< HEAD
  SmallVector<APIRecordUniquePtr<StructFieldRecord>> Fields;
=======
  SmallVector<std::unique_ptr<StructFieldRecord>> Fields;
>>>>>>> b05e194a

  StructRecord(StringRef Name, StringRef USR, PresumedLoc Loc,
               const AvailabilityInfo &Availability, const DocComment &Comment,
               DeclarationFragments Declaration,
               DeclarationFragments SubHeading)
      : APIRecord(RK_Struct, Name, USR, Loc, Availability, LinkageInfo::none(),
                  Comment, Declaration, SubHeading) {}

  static bool classof(const APIRecord *Record) {
    return Record->getKind() == RK_Struct;
  }
};

/// APISet holds the set of API records collected from given inputs.
class APISet {
public:
  /// Create and add a GlobalRecord of kind \p Kind into the API set.
  ///
  /// Note: the caller is responsible for keeping the StringRef \p Name and
  /// \p USR alive. APISet::copyString provides a way to copy strings into
  /// APISet itself, and APISet::recordUSR(const Decl *D) is a helper method
  /// to generate the USR for \c D and keep it alive in APISet.
  GlobalRecord *addGlobal(GVKind Kind, StringRef Name, StringRef USR,
                          PresumedLoc Loc, const AvailabilityInfo &Availability,
                          LinkageInfo Linkage, const DocComment &Comment,
                          DeclarationFragments Declaration,
                          DeclarationFragments SubHeading,
                          FunctionSignature Signature);

  /// Create and add a global variable record into the API set.
  ///
  /// Note: the caller is responsible for keeping the StringRef \p Name and
  /// \p USR alive. APISet::copyString provides a way to copy strings into
  /// APISet itself, and APISet::recordUSR(const Decl *D) is a helper method
  /// to generate the USR for \c D and keep it alive in APISet.
  GlobalRecord *addGlobalVar(StringRef Name, StringRef USR, PresumedLoc Loc,
                             const AvailabilityInfo &Availability,
                             LinkageInfo Linkage, const DocComment &Comment,
                             DeclarationFragments Declaration,
                             DeclarationFragments SubHeading);

  /// Create and add a function record into the API set.
  ///
  /// Note: the caller is responsible for keeping the StringRef \p Name and
  /// \p USR alive. APISet::copyString provides a way to copy strings into
  /// APISet itself, and APISet::recordUSR(const Decl *D) is a helper method
  /// to generate the USR for \c D and keep it alive in APISet.
  GlobalRecord *addFunction(StringRef Name, StringRef USR, PresumedLoc Loc,
                            const AvailabilityInfo &Availability,
                            LinkageInfo Linkage, const DocComment &Comment,
                            DeclarationFragments Declaration,
                            DeclarationFragments SubHeading,
                            FunctionSignature Signature);

  /// Create and add an enum constant record into the API set.
  ///
  /// Note: the caller is responsible for keeping the StringRef \p Name and
  /// \p USR alive. APISet::copyString provides a way to copy strings into
  /// APISet itself, and APISet::recordUSR(const Decl *D) is a helper method
  /// to generate the USR for \c D and keep it alive in APISet.
  EnumConstantRecord *addEnumConstant(EnumRecord *Enum, StringRef Name,
                                      StringRef USR, PresumedLoc Loc,
                                      const AvailabilityInfo &Availability,
                                      const DocComment &Comment,
                                      DeclarationFragments Declaration,
                                      DeclarationFragments SubHeading);

  /// Create and add an enum record into the API set.
  ///
  /// Note: the caller is responsible for keeping the StringRef \p Name and
  /// \p USR alive. APISet::copyString provides a way to copy strings into
  /// APISet itself, and APISet::recordUSR(const Decl *D) is a helper method
  /// to generate the USR for \c D and keep it alive in APISet.
  EnumRecord *addEnum(StringRef Name, StringRef USR, PresumedLoc Loc,
                      const AvailabilityInfo &Availability,
                      const DocComment &Comment,
                      DeclarationFragments Declaration,
                      DeclarationFragments SubHeading);

  /// Create and add a struct field record into the API set.
<<<<<<< HEAD
=======
  ///
  /// Note: the caller is responsible for keeping the StringRef \p Name and
  /// \p USR alive. APISet::copyString provides a way to copy strings into
  /// APISet itself, and APISet::recordUSR(const Decl *D) is a helper method
  /// to generate the USR for \c D and keep it alive in APISet.
  StructFieldRecord *addStructField(StructRecord *Struct, StringRef Name,
                                    StringRef USR, PresumedLoc Loc,
                                    const AvailabilityInfo &Availability,
                                    const DocComment &Comment,
                                    DeclarationFragments Declaration,
                                    DeclarationFragments SubHeading);

  /// Create and add a struct record into the API set.
>>>>>>> b05e194a
  ///
  /// Note: the caller is responsible for keeping the StringRef \p Name and
  /// \p USR alive. APISet::copyString provides a way to copy strings into
  /// APISet itself, and APISet::recordUSR(const Decl *D) is a helper method
  /// to generate the USR for \c D and keep it alive in APISet.
<<<<<<< HEAD
  StructFieldRecord *addStructField(StructRecord *Struct, StringRef Name,
                                    StringRef USR, PresumedLoc Loc,
                                    const AvailabilityInfo &Availability,
                                    const DocComment &Comment,
                                    DeclarationFragments Declaration,
                                    DeclarationFragments SubHeading);

  /// Create and add a struct record into the API set.
  ///
  /// Note: the caller is responsible for keeping the StringRef \p Name and
  /// \p USR alive. APISet::copyString provides a way to copy strings into
  /// APISet itself, and APISet::recordUSR(const Decl *D) is a helper method
  /// to generate the USR for \c D and keep it alive in APISet.
=======
>>>>>>> b05e194a
  StructRecord *addStruct(StringRef Name, StringRef USR, PresumedLoc Loc,
                          const AvailabilityInfo &Availability,
                          const DocComment &Comment,
                          DeclarationFragments Declaration,
                          DeclarationFragments SubHeading);

  /// A map to store the set of GlobalRecord%s with the declaration name as the
  /// key.
  using GlobalRecordMap =
      llvm::MapVector<StringRef, std::unique_ptr<GlobalRecord>>;

  /// A map to store the set of EnumRecord%s with the declaration name as the
  /// key.
  using EnumRecordMap = llvm::MapVector<StringRef, std::unique_ptr<EnumRecord>>;

  /// A map to store the set of StructRecord%s with the declaration name as the
  /// key.
  using StructRecordMap =
      llvm::MapVector<StringRef, std::unique_ptr<StructRecord>>;

  /// A map to store the set of EnumRecord%s with the declaration name as the
  /// key.
  using EnumRecordMap =
      llvm::MapVector<StringRef, APIRecordUniquePtr<EnumRecord>>;

  /// A map to store the set of StructRecord%s with the declaration name as the
  /// key.
  using StructRecordMap =
      llvm::MapVector<StringRef, APIRecordUniquePtr<StructRecord>>;

  /// Get the target triple for the ExtractAPI invocation.
  const llvm::Triple &getTarget() const { return Target; }

  /// Get the language options used to parse the APIs.
  const LangOptions &getLangOpts() const { return LangOpts; }

  const GlobalRecordMap &getGlobals() const { return Globals; }
  const EnumRecordMap &getEnums() const { return Enums; }
  const StructRecordMap &getStructs() const { return Structs; }

  /// Generate and store the USR of declaration \p D.
  ///
  /// Note: The USR string is stored in and owned by Allocator.
  ///
  /// \returns a StringRef of the generated USR string.
  StringRef recordUSR(const Decl *D);

  /// Copy \p String into the Allocator in this APISet.
  ///
  /// \returns a StringRef of the copied string in APISet::Allocator.
  StringRef copyString(StringRef String);

  APISet(const llvm::Triple &Target, const LangOptions &LangOpts)
      : Target(Target), LangOpts(LangOpts) {}

private:
  /// BumpPtrAllocator to store generated/copied strings.
  ///
  /// Note: The main use for this is being able to deduplicate strings.
  llvm::BumpPtrAllocator StringAllocator;

  const llvm::Triple Target;
  const LangOptions LangOpts;

  GlobalRecordMap Globals;
  EnumRecordMap Enums;
  StructRecordMap Structs;
};

} // namespace extractapi
} // namespace clang

#endif // LLVM_CLANG_EXTRACTAPI_API_H<|MERGE_RESOLUTION|>--- conflicted
+++ resolved
@@ -30,25 +30,6 @@
 #include "llvm/Support/Casting.h"
 #include <memory>
 
-namespace {
-
-/// \brief A custom deleter used for ``std::unique_ptr`` to APIRecords stored
-/// in the BumpPtrAllocator.
-///
-/// \tparam T the exact type of the APIRecord subclass.
-template <typename T> struct UniquePtrBumpPtrAllocatorDeleter {
-  void operator()(T *Instance) { Instance->~T(); }
-};
-
-/// A unique pointer to an APIRecord stored in the BumpPtrAllocator.
-///
-/// \tparam T the exact type of the APIRecord subclass.
-template <typename T>
-using APIRecordUniquePtr =
-    std::unique_ptr<T, UniquePtrBumpPtrAllocatorDeleter<T>>;
-
-} // anonymous namespace
-
 namespace clang {
 namespace extractapi {
 
@@ -165,11 +146,7 @@
 
 /// This holds information associated with enums.
 struct EnumRecord : APIRecord {
-<<<<<<< HEAD
-  SmallVector<APIRecordUniquePtr<EnumConstantRecord>> Constants;
-=======
   SmallVector<std::unique_ptr<EnumConstantRecord>> Constants;
->>>>>>> b05e194a
 
   EnumRecord(StringRef Name, StringRef USR, PresumedLoc Loc,
              const AvailabilityInfo &Availability, const DocComment &Comment,
@@ -198,11 +175,7 @@
 
 /// This holds information associated with structs.
 struct StructRecord : APIRecord {
-<<<<<<< HEAD
-  SmallVector<APIRecordUniquePtr<StructFieldRecord>> Fields;
-=======
   SmallVector<std::unique_ptr<StructFieldRecord>> Fields;
->>>>>>> b05e194a
 
   StructRecord(StringRef Name, StringRef USR, PresumedLoc Loc,
                const AvailabilityInfo &Availability, const DocComment &Comment,
@@ -283,8 +256,6 @@
                       DeclarationFragments SubHeading);
 
   /// Create and add a struct field record into the API set.
-<<<<<<< HEAD
-=======
   ///
   /// Note: the caller is responsible for keeping the StringRef \p Name and
   /// \p USR alive. APISet::copyString provides a way to copy strings into
@@ -298,28 +269,11 @@
                                     DeclarationFragments SubHeading);
 
   /// Create and add a struct record into the API set.
->>>>>>> b05e194a
-  ///
-  /// Note: the caller is responsible for keeping the StringRef \p Name and
-  /// \p USR alive. APISet::copyString provides a way to copy strings into
-  /// APISet itself, and APISet::recordUSR(const Decl *D) is a helper method
-  /// to generate the USR for \c D and keep it alive in APISet.
-<<<<<<< HEAD
-  StructFieldRecord *addStructField(StructRecord *Struct, StringRef Name,
-                                    StringRef USR, PresumedLoc Loc,
-                                    const AvailabilityInfo &Availability,
-                                    const DocComment &Comment,
-                                    DeclarationFragments Declaration,
-                                    DeclarationFragments SubHeading);
-
-  /// Create and add a struct record into the API set.
-  ///
-  /// Note: the caller is responsible for keeping the StringRef \p Name and
-  /// \p USR alive. APISet::copyString provides a way to copy strings into
-  /// APISet itself, and APISet::recordUSR(const Decl *D) is a helper method
-  /// to generate the USR for \c D and keep it alive in APISet.
-=======
->>>>>>> b05e194a
+  ///
+  /// Note: the caller is responsible for keeping the StringRef \p Name and
+  /// \p USR alive. APISet::copyString provides a way to copy strings into
+  /// APISet itself, and APISet::recordUSR(const Decl *D) is a helper method
+  /// to generate the USR for \c D and keep it alive in APISet.
   StructRecord *addStruct(StringRef Name, StringRef USR, PresumedLoc Loc,
                           const AvailabilityInfo &Availability,
                           const DocComment &Comment,
@@ -340,16 +294,6 @@
   using StructRecordMap =
       llvm::MapVector<StringRef, std::unique_ptr<StructRecord>>;
 
-  /// A map to store the set of EnumRecord%s with the declaration name as the
-  /// key.
-  using EnumRecordMap =
-      llvm::MapVector<StringRef, APIRecordUniquePtr<EnumRecord>>;
-
-  /// A map to store the set of StructRecord%s with the declaration name as the
-  /// key.
-  using StructRecordMap =
-      llvm::MapVector<StringRef, APIRecordUniquePtr<StructRecord>>;
-
   /// Get the target triple for the ExtractAPI invocation.
   const llvm::Triple &getTarget() const { return Target; }
 
