--- conflicted
+++ resolved
@@ -1562,13 +1562,9 @@
   typedef SmallVector<SourceLocation, 20> CommaLocsTy;
 
   /// ParseExpressionList - Used for C/C++ (argument-)expression-list.
-<<<<<<< HEAD
-  bool
-  ParseExpressionList(SmallVectorImpl<Expr *> &Exprs,
-                      SmallVectorImpl<SourceLocation> &CommaLocs,
-                      void (Sema::*Completer)(Scope *S, Expr *Data,
-                                              ArrayRef<Expr *> Args) = nullptr,
-                      Expr *Data = nullptr);
+  bool ParseExpressionList(SmallVectorImpl<Expr *> &Exprs,
+                           SmallVectorImpl<SourceLocation> &CommaLocs,
+                           std::function<void()> Completer = nullptr);
 #ifdef INTEL_CUSTOMIZATION
   /// ParseExpressionList - Used for C/C++ (argument-)expression-list.
   bool ParseSecReduceExpressionList(SmallVectorImpl<Expr*> &Exprs,
@@ -1579,12 +1575,6 @@
                                                    ArrayRef<Expr *> Args) = 0,
                            Expr *Data = 0);
 #endif
-=======
-  bool ParseExpressionList(SmallVectorImpl<Expr *> &Exprs,
-                           SmallVectorImpl<SourceLocation> &CommaLocs,
-                           std::function<void()> Completer = nullptr);
-
->>>>>>> 1fe2a8d8
   /// ParseSimpleExpressionList - A simple comma-separated list of expressions,
   /// used for misc language extensions.
   bool ParseSimpleExpressionList(SmallVectorImpl<Expr*> &Exprs,
