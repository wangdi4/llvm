--- conflicted
+++ resolved
@@ -1800,11 +1800,7 @@
   ExprResult ParsePostfixExpressionSuffix(ExprResult LHS);
   ExprResult ParseUnaryExprOrTypeTraitExpression();
   ExprResult ParseBuiltinPrimaryExpression();
-<<<<<<< HEAD
-  ExprResult ParseUniqueStableNameExpression();
-=======
   ExprResult ParseSYCLUniqueStableNameExpression();
->>>>>>> eba69b59
 
   ExprResult ParseExprAfterUnaryExprOrTypeTrait(const Token &OpTok,
                                                      bool &isCastExpr,
