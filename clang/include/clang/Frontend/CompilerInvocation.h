//===- CompilerInvocation.h - Compiler Invocation Helper Data ---*- C++ -*-===//
//
// Part of the LLVM Project, under the Apache License v2.0 with LLVM Exceptions.
// See https://llvm.org/LICENSE.txt for license information.
// SPDX-License-Identifier: Apache-2.0 WITH LLVM-exception
//
//===----------------------------------------------------------------------===//

#ifndef LLVM_CLANG_FRONTEND_COMPILERINVOCATION_H
#define LLVM_CLANG_FRONTEND_COMPILERINVOCATION_H

#include "clang/Basic/CodeGenOptions.h"
#include "clang/Basic/DiagnosticOptions.h"
#include "clang/Basic/FileSystemOptions.h"
#include "clang/Basic/LLVM.h"
#include "clang/Basic/LangOptions.h"
#include "clang/Basic/LangStandard.h"
#include "clang/Frontend/DependencyOutputOptions.h"
#include "clang/Frontend/FrontendOptions.h"
#include "clang/Frontend/MigratorOptions.h"
#include "clang/Frontend/PreprocessorOutputOptions.h"
#include "clang/StaticAnalyzer/Core/AnalyzerOptions.h"
#include "llvm/ADT/IntrusiveRefCntPtr.h"
#include "llvm/ADT/ArrayRef.h"
#include <memory>
#include <string>

namespace llvm {

class Triple;

namespace opt {

class ArgList;

} // namespace opt

namespace vfs {

class FileSystem;

} // namespace vfs

} // namespace llvm

namespace clang {

class DiagnosticsEngine;
class HeaderSearchOptions;
class PreprocessorOptions;
class TargetOptions;

// This lets us create the DiagnosticsEngine with a properly-filled-out
// DiagnosticOptions instance.
std::unique_ptr<DiagnosticOptions>
CreateAndPopulateDiagOpts(ArrayRef<const char *> Argv);

/// Fill out Opts based on the options given in Args.
///
/// Args must have been created from the OptTable returned by
/// createCC1OptTable().
///
/// When errors are encountered, return false and, if Diags is non-null,
/// report the error(s).
bool ParseDiagnosticArgs(DiagnosticOptions &Opts, llvm::opt::ArgList &Args,
                         DiagnosticsEngine *Diags = nullptr,
                         bool DefaultDiagColor = true);

/// The base class of CompilerInvocation. It keeps individual option objects
/// behind reference-counted pointers, which is useful for clients that want to
/// keep select option objects alive (even after CompilerInvocation gets
/// destroyed) without making a copy.
class CompilerInvocationBase {
protected:
  /// Options controlling the language variant.
  std::shared_ptr<LangOptions> LangOpts;

  /// Options controlling the target.
  std::shared_ptr<TargetOptions> TargetOpts;

  /// Options controlling the diagnostic engine.
  IntrusiveRefCntPtr<DiagnosticOptions> DiagnosticOpts;

  /// Options controlling the \#include directive.
  std::shared_ptr<HeaderSearchOptions> HSOpts;

  /// Options controlling the preprocessor (aside from \#include handling).
  std::shared_ptr<PreprocessorOptions> PPOpts;

  /// Options controlling the static analyzer.
  AnalyzerOptionsRef AnalyzerOpts;

  std::shared_ptr<MigratorOptions> MigratorOpts;

  /// Options controlling IRgen and the backend.
  std::shared_ptr<CodeGenOptions> CodeGenOpts;

  /// Options controlling file system operations.
  std::shared_ptr<FileSystemOptions> FSOpts;

  /// Options controlling the frontend itself.
  std::shared_ptr<FrontendOptions> FrontendOpts;

  /// Options controlling dependency output.
  std::shared_ptr<DependencyOutputOptions> DependencyOutputOpts;

  /// Options controlling preprocessed output.
  std::shared_ptr<PreprocessorOutputOptions> PreprocessorOutputOpts;
<<<<<<< HEAD

public:
  CompilerInvocationBase();
  CompilerInvocationBase(const CompilerInvocationBase &X) { operator=(X); }
  CompilerInvocationBase(CompilerInvocationBase &&X) = default;
  CompilerInvocationBase &operator=(const CompilerInvocationBase &X);
  CompilerInvocationBase &operator=(CompilerInvocationBase &&X) = default;
  ~CompilerInvocationBase() = default;

  const LangOptions &getLangOpts() const { return *LangOpts; }
  const TargetOptions &getTargetOpts() const { return *TargetOpts; }
  const DiagnosticOptions &getDiagnosticOpts() const { return *DiagnosticOpts; }
  const HeaderSearchOptions &getHeaderSearchOpts() const { return *HSOpts; }
  const PreprocessorOptions &getPreprocessorOpts() const { return *PPOpts; }
  const AnalyzerOptions &getAnalyzerOpts() const { return *AnalyzerOpts; }
  const MigratorOptions &getMigratorOpts() const { return *MigratorOpts; }
  const CodeGenOptions &getCodeGenOpts() const { return *CodeGenOpts; }
  const FileSystemOptions &getFileSystemOpts() const { return *FSOpts; }
  const FrontendOptions &getFrontendOpts() const { return *FrontendOpts; }
  const DependencyOutputOptions &getDependencyOutputOpts() const {
    return *DependencyOutputOpts;
  }
  const PreprocessorOutputOptions &getPreprocessorOutputOpts() const {
    return *PreprocessorOutputOpts;
  }

  LangOptions &getLangOpts() { return *LangOpts; }
  TargetOptions &getTargetOpts() { return *TargetOpts; }
  DiagnosticOptions &getDiagnosticOpts() { return *DiagnosticOpts; }
  HeaderSearchOptions &getHeaderSearchOpts() { return *HSOpts; }
  PreprocessorOptions &getPreprocessorOpts() { return *PPOpts; }
  AnalyzerOptions &getAnalyzerOpts() { return *AnalyzerOpts; }
  MigratorOptions &getMigratorOpts() { return *MigratorOpts; }
  CodeGenOptions &getCodeGenOpts() { return *CodeGenOpts; }
  FileSystemOptions &getFileSystemOpts() { return *FSOpts; }
  FrontendOptions &getFrontendOpts() { return *FrontendOpts; }
  DependencyOutputOptions &getDependencyOutputOpts() {
    return *DependencyOutputOpts;
  }
  PreprocessorOutputOptions &getPreprocessorOutputOpts() {
    return *PreprocessorOutputOpts;
  }
=======

  /// Dummy tag type whose instance can be passed into the constructor to
  /// prevent creation of the reference-counted option objects.
  struct EmptyConstructor {};

  CompilerInvocationBase();
  CompilerInvocationBase(EmptyConstructor) {}
  CompilerInvocationBase(const CompilerInvocationBase &X) = delete;
  CompilerInvocationBase(CompilerInvocationBase &&X) = default;
  CompilerInvocationBase &operator=(const CompilerInvocationBase &X) = delete;
  CompilerInvocationBase &deep_copy_assign(const CompilerInvocationBase &X);
  CompilerInvocationBase &shallow_copy_assign(const CompilerInvocationBase &X);
  CompilerInvocationBase &operator=(CompilerInvocationBase &&X) = default;
  ~CompilerInvocationBase() = default;

public:
  /// Const getters.
  /// @{
  const LangOptions &getLangOpts() const { return *LangOpts; }
  const TargetOptions &getTargetOpts() const { return *TargetOpts; }
  const DiagnosticOptions &getDiagnosticOpts() const { return *DiagnosticOpts; }
  const HeaderSearchOptions &getHeaderSearchOpts() const { return *HSOpts; }
  const PreprocessorOptions &getPreprocessorOpts() const { return *PPOpts; }
  const AnalyzerOptions &getAnalyzerOpts() const { return *AnalyzerOpts; }
  const MigratorOptions &getMigratorOpts() const { return *MigratorOpts; }
  const CodeGenOptions &getCodeGenOpts() const { return *CodeGenOpts; }
  const FileSystemOptions &getFileSystemOpts() const { return *FSOpts; }
  const FrontendOptions &getFrontendOpts() const { return *FrontendOpts; }
  const DependencyOutputOptions &getDependencyOutputOpts() const {
    return *DependencyOutputOpts;
  }
  const PreprocessorOutputOptions &getPreprocessorOutputOpts() const {
    return *PreprocessorOutputOpts;
  }
  /// @}

  /// Command line generation.
  /// @{
  using StringAllocator = llvm::function_ref<const char *(const Twine &)>;
  /// Generate cc1-compatible command line arguments from this instance.
  ///
  /// \param [out] Args - The generated arguments. Note that the caller is
  /// responsible for inserting the path to the clang executable and "-cc1" if
  /// desired.
  /// \param SA - A function that given a Twine can allocate storage for a given
  /// command line argument and return a pointer to the newly allocated string.
  /// The returned pointer is what gets appended to Args.
  void generateCC1CommandLine(llvm::SmallVectorImpl<const char *> &Args,
                              StringAllocator SA) const {
    generateCC1CommandLine([&](const Twine &Arg) {
      // No need to allocate static string literals.
      Args.push_back(Arg.isSingleStringLiteral()
                         ? Arg.getSingleStringRef().data()
                         : SA(Arg));
    });
  }

  using ArgumentConsumer = llvm::function_ref<void(const Twine &)>;
  /// Generate cc1-compatible command line arguments from this instance.
  ///
  /// \param Consumer - Callback that gets invoked for every single generated
  /// command line argument.
  void generateCC1CommandLine(ArgumentConsumer Consumer) const;

  /// Generate cc1-compatible command line arguments from this instance,
  /// wrapping the result as a std::vector<std::string>.
  ///
  /// This is a (less-efficient) wrapper over generateCC1CommandLine().
  std::vector<std::string> getCC1CommandLine() const;

private:
  /// Generate command line options from DiagnosticOptions.
  static void GenerateDiagnosticArgs(const DiagnosticOptions &Opts,
                                     ArgumentConsumer Consumer,
                                     bool DefaultDiagColor);

  /// Generate command line options from LangOptions.
  static void GenerateLangArgs(const LangOptions &Opts,
                               ArgumentConsumer Consumer, const llvm::Triple &T,
                               InputKind IK);

  // Generate command line options from CodeGenOptions.
  static void GenerateCodeGenArgs(const CodeGenOptions &Opts,
                                  ArgumentConsumer Consumer,
                                  const llvm::Triple &T,
                                  const std::string &OutputFile,
                                  const LangOptions *LangOpts);
  /// @}
>>>>>>> a47d0279
};

/// Helper class for holding the data necessary to invoke the compiler.
///
/// This class is designed to represent an abstract "invocation" of the
/// compiler, including data such as the include paths, the code generation
/// options, the warning flags, and so on.
class CompilerInvocation : public CompilerInvocationBase {
public:
<<<<<<< HEAD
=======
  CompilerInvocation() = default;
  CompilerInvocation(const CompilerInvocation &X)
      : CompilerInvocationBase(EmptyConstructor{}) {
    deep_copy_assign(X);
  }
  CompilerInvocation(CompilerInvocation &&) = default;
  CompilerInvocation &operator=(const CompilerInvocation &X) {
    deep_copy_assign(X);
    return *this;
  }
  ~CompilerInvocation() = default;

  /// Const getters.
  /// @{
  // Note: These need to be pulled in manually. Otherwise, they get hidden by
  // the mutable getters with the same names.
  using CompilerInvocationBase::getLangOpts;
  using CompilerInvocationBase::getTargetOpts;
  using CompilerInvocationBase::getDiagnosticOpts;
  using CompilerInvocationBase::getHeaderSearchOpts;
  using CompilerInvocationBase::getPreprocessorOpts;
  using CompilerInvocationBase::getAnalyzerOpts;
  using CompilerInvocationBase::getMigratorOpts;
  using CompilerInvocationBase::getCodeGenOpts;
  using CompilerInvocationBase::getFileSystemOpts;
  using CompilerInvocationBase::getFrontendOpts;
  using CompilerInvocationBase::getDependencyOutputOpts;
  using CompilerInvocationBase::getPreprocessorOutputOpts;
  /// @}

  /// Mutable getters.
  /// @{
  LangOptions &getLangOpts() { return *LangOpts; }
  TargetOptions &getTargetOpts() { return *TargetOpts; }
  DiagnosticOptions &getDiagnosticOpts() { return *DiagnosticOpts; }
  HeaderSearchOptions &getHeaderSearchOpts() { return *HSOpts; }
  PreprocessorOptions &getPreprocessorOpts() { return *PPOpts; }
  AnalyzerOptions &getAnalyzerOpts() { return *AnalyzerOpts; }
  MigratorOptions &getMigratorOpts() { return *MigratorOpts; }
  CodeGenOptions &getCodeGenOpts() { return *CodeGenOpts; }
  FileSystemOptions &getFileSystemOpts() { return *FSOpts; }
  FrontendOptions &getFrontendOpts() { return *FrontendOpts; }
  DependencyOutputOptions &getDependencyOutputOpts() {
    return *DependencyOutputOpts;
  }
  PreprocessorOutputOptions &getPreprocessorOutputOpts() {
    return *PreprocessorOutputOpts;
  }
  /// @}

>>>>>>> a47d0279
  /// Base class internals.
  /// @{
  using CompilerInvocationBase::LangOpts;
  using CompilerInvocationBase::TargetOpts;
  using CompilerInvocationBase::DiagnosticOpts;
  std::shared_ptr<HeaderSearchOptions> getHeaderSearchOptsPtr() {
    return HSOpts;
  }
  std::shared_ptr<PreprocessorOptions> getPreprocessorOptsPtr() {
    return PPOpts;
  }
  /// @}

  /// Create a compiler invocation from a list of input options.
  /// \returns true on success.
  ///
  /// \returns false if an error was encountered while parsing the arguments
  /// and attempts to recover and continue parsing the rest of the arguments.
  /// The recovery is best-effort and only guarantees that \p Res will end up in
  /// one of the vaild-to-access (albeit arbitrary) states.
  ///
  /// \param [out] Res - The resulting invocation.
  /// \param [in] CommandLineArgs - Array of argument strings, this must not
  /// contain "-cc1".
  static bool CreateFromArgs(CompilerInvocation &Res,
                             ArrayRef<const char *> CommandLineArgs,
                             DiagnosticsEngine &Diags,
                             const char *Argv0 = nullptr);

  /// Get the directory where the compiler headers
  /// reside, relative to the compiler binary (found by the passed in
  /// arguments).
  ///
  /// \param Argv0 - The program path (from argv[0]), for finding the builtin
  /// compiler path.
  /// \param MainAddr - The address of main (or some other function in the main
  /// executable), for finding the builtin compiler path.
  static std::string GetResourcesPath(const char *Argv0, void *MainAddr);

  /// Retrieve a module hash string that is suitable for uniquely
  /// identifying the conditions under which the module was built.
  std::string getModuleHash() const;

  /// Check that \p Args can be parsed and re-serialized without change,
  /// emiting diagnostics for any differences.
  ///
  /// This check is only suitable for command-lines that are expected to already
  /// be canonical.
  ///
  /// \return false if there are any errors.
  static bool checkCC1RoundTrip(ArrayRef<const char *> Args,
                                DiagnosticsEngine &Diags,
                                const char *Argv0 = nullptr);

  /// Reset all of the options that are not considered when building a
  /// module.
  void resetNonModularOptions();

  /// Disable implicit modules and canonicalize options that are only used by
  /// implicit modules.
  void clearImplicitModuleBuildOptions();

private:
  static bool CreateFromArgsImpl(CompilerInvocation &Res,
                                 ArrayRef<const char *> CommandLineArgs,
                                 DiagnosticsEngine &Diags, const char *Argv0);

  /// Parse command line options that map to LangOptions.
  static bool ParseLangArgs(LangOptions &Opts, llvm::opt::ArgList &Args,
                            InputKind IK, const llvm::Triple &T,
                            std::vector<std::string> &Includes,
                            DiagnosticsEngine &Diags);

  static void ParseFpAccuracyArgs(LangOptions &Opts, llvm::opt::ArgList &Args,
                                  DiagnosticsEngine &Diags);

  /// Parse command line options that map to CodeGenOptions.
  static bool ParseCodeGenArgs(CodeGenOptions &Opts, llvm::opt::ArgList &Args,
                               InputKind IK, DiagnosticsEngine &Diags,
                               const llvm::Triple &T,
                               const std::string &OutputFile,
                               const LangOptions &LangOptsRef);
};

/// Same as \c CompilerInvocation, but with copy-on-write optimization.
class CowCompilerInvocation : public CompilerInvocationBase {
public:
  CowCompilerInvocation() = default;
  CowCompilerInvocation(const CowCompilerInvocation &X)
      : CompilerInvocationBase(EmptyConstructor{}) {
    shallow_copy_assign(X);
  }
  CowCompilerInvocation(CowCompilerInvocation &&) = default;
  CowCompilerInvocation &operator=(const CowCompilerInvocation &X) {
    shallow_copy_assign(X);
    return *this;
  }
  ~CowCompilerInvocation() = default;

  CowCompilerInvocation(const CompilerInvocation &X)
      : CompilerInvocationBase(EmptyConstructor{}) {
    deep_copy_assign(X);
  }

  // Const getters are inherited from the base class.

  /// Mutable getters.
  /// @{
  LangOptions &getMutLangOpts();
  TargetOptions &getMutTargetOpts();
  DiagnosticOptions &getMutDiagnosticOpts();
  HeaderSearchOptions &getMutHeaderSearchOpts();
  PreprocessorOptions &getMutPreprocessorOpts();
  AnalyzerOptions &getMutAnalyzerOpts();
  MigratorOptions &getMutMigratorOpts();
  CodeGenOptions &getMutCodeGenOpts();
  FileSystemOptions &getMutFileSystemOpts();
  FrontendOptions &getMutFrontendOpts();
  DependencyOutputOptions &getMutDependencyOutputOpts();
  PreprocessorOutputOptions &getMutPreprocessorOutputOpts();
  /// @}
};

IntrusiveRefCntPtr<llvm::vfs::FileSystem>
createVFSFromCompilerInvocation(const CompilerInvocation &CI,
                                DiagnosticsEngine &Diags);

IntrusiveRefCntPtr<llvm::vfs::FileSystem> createVFSFromCompilerInvocation(
    const CompilerInvocation &CI, DiagnosticsEngine &Diags,
    IntrusiveRefCntPtr<llvm::vfs::FileSystem> BaseFS);

IntrusiveRefCntPtr<llvm::vfs::FileSystem>
createVFSFromOverlayFiles(ArrayRef<std::string> VFSOverlayFiles,
#ifdef INTEL_CUSTOMIZATION
                          ArrayRef<std::string> VFSOverlayLibs,
#endif // INTEL_CUSTOMIZATION
                          DiagnosticsEngine &Diags,
                          IntrusiveRefCntPtr<llvm::vfs::FileSystem> BaseFS);

} // namespace clang

#endif // LLVM_CLANG_FRONTEND_COMPILERINVOCATION_H<|MERGE_RESOLUTION|>--- conflicted
+++ resolved
@@ -106,50 +106,6 @@
 
   /// Options controlling preprocessed output.
   std::shared_ptr<PreprocessorOutputOptions> PreprocessorOutputOpts;
-<<<<<<< HEAD
-
-public:
-  CompilerInvocationBase();
-  CompilerInvocationBase(const CompilerInvocationBase &X) { operator=(X); }
-  CompilerInvocationBase(CompilerInvocationBase &&X) = default;
-  CompilerInvocationBase &operator=(const CompilerInvocationBase &X);
-  CompilerInvocationBase &operator=(CompilerInvocationBase &&X) = default;
-  ~CompilerInvocationBase() = default;
-
-  const LangOptions &getLangOpts() const { return *LangOpts; }
-  const TargetOptions &getTargetOpts() const { return *TargetOpts; }
-  const DiagnosticOptions &getDiagnosticOpts() const { return *DiagnosticOpts; }
-  const HeaderSearchOptions &getHeaderSearchOpts() const { return *HSOpts; }
-  const PreprocessorOptions &getPreprocessorOpts() const { return *PPOpts; }
-  const AnalyzerOptions &getAnalyzerOpts() const { return *AnalyzerOpts; }
-  const MigratorOptions &getMigratorOpts() const { return *MigratorOpts; }
-  const CodeGenOptions &getCodeGenOpts() const { return *CodeGenOpts; }
-  const FileSystemOptions &getFileSystemOpts() const { return *FSOpts; }
-  const FrontendOptions &getFrontendOpts() const { return *FrontendOpts; }
-  const DependencyOutputOptions &getDependencyOutputOpts() const {
-    return *DependencyOutputOpts;
-  }
-  const PreprocessorOutputOptions &getPreprocessorOutputOpts() const {
-    return *PreprocessorOutputOpts;
-  }
-
-  LangOptions &getLangOpts() { return *LangOpts; }
-  TargetOptions &getTargetOpts() { return *TargetOpts; }
-  DiagnosticOptions &getDiagnosticOpts() { return *DiagnosticOpts; }
-  HeaderSearchOptions &getHeaderSearchOpts() { return *HSOpts; }
-  PreprocessorOptions &getPreprocessorOpts() { return *PPOpts; }
-  AnalyzerOptions &getAnalyzerOpts() { return *AnalyzerOpts; }
-  MigratorOptions &getMigratorOpts() { return *MigratorOpts; }
-  CodeGenOptions &getCodeGenOpts() { return *CodeGenOpts; }
-  FileSystemOptions &getFileSystemOpts() { return *FSOpts; }
-  FrontendOptions &getFrontendOpts() { return *FrontendOpts; }
-  DependencyOutputOptions &getDependencyOutputOpts() {
-    return *DependencyOutputOpts;
-  }
-  PreprocessorOutputOptions &getPreprocessorOutputOpts() {
-    return *PreprocessorOutputOpts;
-  }
-=======
 
   /// Dummy tag type whose instance can be passed into the constructor to
   /// prevent creation of the reference-counted option objects.
@@ -238,7 +194,6 @@
                                   const std::string &OutputFile,
                                   const LangOptions *LangOpts);
   /// @}
->>>>>>> a47d0279
 };
 
 /// Helper class for holding the data necessary to invoke the compiler.
@@ -248,8 +203,6 @@
 /// options, the warning flags, and so on.
 class CompilerInvocation : public CompilerInvocationBase {
 public:
-<<<<<<< HEAD
-=======
   CompilerInvocation() = default;
   CompilerInvocation(const CompilerInvocation &X)
       : CompilerInvocationBase(EmptyConstructor{}) {
@@ -300,7 +253,6 @@
   }
   /// @}
 
->>>>>>> a47d0279
   /// Base class internals.
   /// @{
   using CompilerInvocationBase::LangOpts;
