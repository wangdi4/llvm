//===- CompilerInvocation.h - Compiler Invocation Helper Data ---*- C++ -*-===//
//
// Part of the LLVM Project, under the Apache License v2.0 with LLVM Exceptions.
// See https://llvm.org/LICENSE.txt for license information.
// SPDX-License-Identifier: Apache-2.0 WITH LLVM-exception
//
//===----------------------------------------------------------------------===//

#ifndef LLVM_CLANG_FRONTEND_COMPILERINVOCATION_H
#define LLVM_CLANG_FRONTEND_COMPILERINVOCATION_H

#include "clang/Basic/CodeGenOptions.h"
#include "clang/Basic/DiagnosticOptions.h"
#include "clang/Basic/FileSystemOptions.h"
#include "clang/Basic/LLVM.h"
#include "clang/Basic/LangOptions.h"
#include "clang/Basic/LangStandard.h"
#include "clang/Frontend/DependencyOutputOptions.h"
#include "clang/Frontend/FrontendOptions.h"
#include "clang/Frontend/MigratorOptions.h"
#include "clang/Frontend/PreprocessorOutputOptions.h"
#include "clang/StaticAnalyzer/Core/AnalyzerOptions.h"
#include "llvm/ADT/IntrusiveRefCntPtr.h"
#include "llvm/ADT/ArrayRef.h"
#include <memory>
#include <string>

namespace llvm {

class Triple;

namespace opt {

class ArgList;

} // namespace opt

namespace vfs {

class FileSystem;

} // namespace vfs

} // namespace llvm

namespace clang {

class DiagnosticsEngine;
class HeaderSearchOptions;
class PreprocessorOptions;
class TargetOptions;

/// Fill out Opts based on the options given in Args.
///
/// Args must have been created from the OptTable returned by
/// createCC1OptTable().
///
/// When errors are encountered, return false and, if Diags is non-null,
/// report the error(s).
bool ParseDiagnosticArgs(DiagnosticOptions &Opts, llvm::opt::ArgList &Args,
                         DiagnosticsEngine *Diags = nullptr,
                         bool DefaultDiagColor = true);

class CompilerInvocationBase {
public:
  /// Options controlling the language variant.
  std::shared_ptr<LangOptions> LangOpts;

  /// Options controlling the target.
  std::shared_ptr<TargetOptions> TargetOpts;

  /// Options controlling the diagnostic engine.
  IntrusiveRefCntPtr<DiagnosticOptions> DiagnosticOpts;

  /// Options controlling the \#include directive.
  std::shared_ptr<HeaderSearchOptions> HeaderSearchOpts;

  /// Options controlling the preprocessor (aside from \#include handling).
  std::shared_ptr<PreprocessorOptions> PreprocessorOpts;

  CompilerInvocationBase();
  CompilerInvocationBase(const CompilerInvocationBase &X);
  CompilerInvocationBase &operator=(const CompilerInvocationBase &) = delete;
  ~CompilerInvocationBase();

  LangOptions *getLangOpts() { return LangOpts.get(); }
  const LangOptions *getLangOpts() const { return LangOpts.get(); }

  TargetOptions &getTargetOpts() { return *TargetOpts.get(); }
  const TargetOptions &getTargetOpts() const { return *TargetOpts.get(); }

  DiagnosticOptions &getDiagnosticOpts() const { return *DiagnosticOpts; }

  HeaderSearchOptions &getHeaderSearchOpts() { return *HeaderSearchOpts; }

  const HeaderSearchOptions &getHeaderSearchOpts() const {
    return *HeaderSearchOpts;
  }

  std::shared_ptr<HeaderSearchOptions> getHeaderSearchOptsPtr() const {
    return HeaderSearchOpts;
  }

  std::shared_ptr<PreprocessorOptions> getPreprocessorOptsPtr() {
    return PreprocessorOpts;
  }

  PreprocessorOptions &getPreprocessorOpts() { return *PreprocessorOpts; }

  const PreprocessorOptions &getPreprocessorOpts() const {
    return *PreprocessorOpts;
  }
};

/// Helper class for holding the data necessary to invoke the compiler.
///
/// This class is designed to represent an abstract "invocation" of the
/// compiler, including data such as the include paths, the code generation
/// options, the warning flags, and so on.
class CompilerInvocation : public CompilerInvocationBase {
  /// Options controlling the static analyzer.
  AnalyzerOptionsRef AnalyzerOpts;

  MigratorOptions MigratorOpts;

  /// Options controlling IRgen and the backend.
  CodeGenOptions CodeGenOpts;

  /// Options controlling dependency output.
  DependencyOutputOptions DependencyOutputOpts;

  /// Options controlling file system operations.
  FileSystemOptions FileSystemOpts;

  /// Options controlling the frontend itself.
  FrontendOptions FrontendOpts;

  /// Options controlling preprocessed output.
  PreprocessorOutputOptions PreprocessorOutputOpts;

public:
  CompilerInvocation() : AnalyzerOpts(new AnalyzerOptions()) {}

  /// @name Utility Methods
  /// @{

  /// Create a compiler invocation from a list of input options.
  /// \returns true on success.
  ///
  /// \returns false if an error was encountered while parsing the arguments
  /// and attempts to recover and continue parsing the rest of the arguments.
  /// The recovery is best-effort and only guarantees that \p Res will end up in
  /// one of the vaild-to-access (albeit arbitrary) states.
  ///
  /// \param [out] Res - The resulting invocation.
  /// \param [in] CommandLineArgs - Array of argument strings, this must not
  /// contain "-cc1".
  static bool CreateFromArgs(CompilerInvocation &Res,
                             ArrayRef<const char *> CommandLineArgs,
                             DiagnosticsEngine &Diags,
                             const char *Argv0 = nullptr);

  /// Get the directory where the compiler headers
  /// reside, relative to the compiler binary (found by the passed in
  /// arguments).
  ///
  /// \param Argv0 - The program path (from argv[0]), for finding the builtin
  /// compiler path.
  /// \param MainAddr - The address of main (or some other function in the main
  /// executable), for finding the builtin compiler path.
  static std::string GetResourcesPath(const char *Argv0, void *MainAddr);

  /// Set language defaults for the given input language and
  /// language standard in the given LangOptions object.
  ///
  /// \param Opts - The LangOptions object to set up.
  /// \param IK - The input language.
  /// \param T - The target triple.
  /// \param Includes - The affected list of included files.
  /// \param LangStd - The input language standard.
  static void
  setLangDefaults(LangOptions &Opts, InputKind IK, const llvm::Triple &T,
                  std::vector<std::string> &Includes,
                  LangStandard::Kind LangStd = LangStandard::lang_unspecified);

  /// Retrieve a module hash string that is suitable for uniquely
  /// identifying the conditions under which the module was built.
  std::string getModuleHash() const;

  using StringAllocator = llvm::function_ref<const char *(const llvm::Twine &)>;
  /// Generate a cc1-compatible command line arguments from this instance.
  ///
  /// \param [out] Args - The generated arguments. Note that the caller is
  /// responsible for inserting the path to the clang executable and "-cc1" if
  /// desired.
  /// \param SA - A function that given a Twine can allocate storage for a given
  /// command line argument and return a pointer to the newly allocated string.
  /// The returned pointer is what gets appended to Args.
  void generateCC1CommandLine(llvm::SmallVectorImpl<const char *> &Args,
                              StringAllocator SA) const;

  /// @}
  /// @name Option Subgroups
  /// @{

  AnalyzerOptionsRef getAnalyzerOpts() const { return AnalyzerOpts; }

  MigratorOptions &getMigratorOpts() { return MigratorOpts; }
  const MigratorOptions &getMigratorOpts() const { return MigratorOpts; }

  CodeGenOptions &getCodeGenOpts() { return CodeGenOpts; }
  const CodeGenOptions &getCodeGenOpts() const { return CodeGenOpts; }

  DependencyOutputOptions &getDependencyOutputOpts() {
    return DependencyOutputOpts;
  }

  const DependencyOutputOptions &getDependencyOutputOpts() const {
    return DependencyOutputOpts;
  }

  FileSystemOptions &getFileSystemOpts() { return FileSystemOpts; }

  const FileSystemOptions &getFileSystemOpts() const {
    return FileSystemOpts;
  }

  FrontendOptions &getFrontendOpts() { return FrontendOpts; }
  const FrontendOptions &getFrontendOpts() const { return FrontendOpts; }

  PreprocessorOutputOptions &getPreprocessorOutputOpts() {
    return PreprocessorOutputOpts;
  }

  const PreprocessorOutputOptions &getPreprocessorOutputOpts() const {
    return PreprocessorOutputOpts;
  }

  /// @}

private:
  /// Parse options for flags that expose marshalling information in their
  /// table-gen definition
  ///
  /// \param Args - The argument list containing the arguments to parse
  /// \param Diags - The DiagnosticsEngine associated with CreateFromArgs
  /// \returns - True if parsing was successful, false otherwise
  bool parseSimpleArgs(const llvm::opt::ArgList &Args,
                       DiagnosticsEngine &Diags);

  /// Parse command line options that map to LangOptions.
  static void ParseLangArgs(LangOptions &Opts, llvm::opt::ArgList &Args,
                            InputKind IK, const llvm::Triple &T,
                            std::vector<std::string> &Includes,
                            DiagnosticsEngine &Diags);

  /// Parse command line options that map to CodeGenOptions.
  static bool ParseCodeGenArgs(CodeGenOptions &Opts, llvm::opt::ArgList &Args,
                               InputKind IK, DiagnosticsEngine &Diags,
                               const llvm::Triple &T,
<<<<<<< HEAD
                               const std::string &OutputFile);
=======
                               const std::string &OutputFile,
                               const LangOptions &LangOptsRef);
>>>>>>> b24fc16e
};

IntrusiveRefCntPtr<llvm::vfs::FileSystem>
createVFSFromCompilerInvocation(const CompilerInvocation &CI,
                                DiagnosticsEngine &Diags);

IntrusiveRefCntPtr<llvm::vfs::FileSystem> createVFSFromCompilerInvocation(
    const CompilerInvocation &CI, DiagnosticsEngine &Diags,
    IntrusiveRefCntPtr<llvm::vfs::FileSystem> BaseFS);

} // namespace clang

#endif // LLVM_CLANG_FRONTEND_COMPILERINVOCATION_H<|MERGE_RESOLUTION|>--- conflicted
+++ resolved
@@ -258,12 +258,8 @@
   static bool ParseCodeGenArgs(CodeGenOptions &Opts, llvm::opt::ArgList &Args,
                                InputKind IK, DiagnosticsEngine &Diags,
                                const llvm::Triple &T,
-<<<<<<< HEAD
-                               const std::string &OutputFile);
-=======
                                const std::string &OutputFile,
                                const LangOptions &LangOptsRef);
->>>>>>> b24fc16e
 };
 
 IntrusiveRefCntPtr<llvm::vfs::FileSystem>
