//===--- CodeGenOptions.h ---------------------------------------*- C++ -*-===//
//
//                     The LLVM Compiler Infrastructure
//
// This file is distributed under the University of Illinois Open Source
// License. See LICENSE.TXT for details.
//
//===----------------------------------------------------------------------===//
//
//  This file defines the CodeGenOptions interface.
//
//===----------------------------------------------------------------------===//

#ifndef LLVM_CLANG_FRONTEND_CODEGENOPTIONS_H
#define LLVM_CLANG_FRONTEND_CODEGENOPTIONS_H

#include "clang/Basic/Sanitizers.h"
#include "llvm/Support/Regex.h"
#include <map>
#include <memory>
#include <string>
#include <vector>

namespace clang {

/// \brief Bitfields of CodeGenOptions, split out from CodeGenOptions to ensure
/// that this large collection of bitfields is a trivial class type.
class CodeGenOptionsBase {
public:
#define CODEGENOPT(Name, Bits, Default) unsigned Name : Bits;
#define ENUM_CODEGENOPT(Name, Type, Bits, Default)
#include "clang/Frontend/CodeGenOptions.def"

protected:
#define CODEGENOPT(Name, Bits, Default)
#define ENUM_CODEGENOPT(Name, Type, Bits, Default) unsigned Name : Bits;
#include "clang/Frontend/CodeGenOptions.def"
};

/// CodeGenOptions - Track various options which control how the code
/// is optimized and passed to the backend.
class CodeGenOptions : public CodeGenOptionsBase {
public:
  enum InliningMethod {
    NoInlining,         // Perform no inlining whatsoever.
    NormalInlining,     // Use the standard function inlining pass.
    OnlyAlwaysInlining  // Only run the always inlining pass.
  };

  enum VectorLibrary {
    NoLibrary, // Don't use any vector library.
    Accelerate // Use the Accelerate framework.
  };

  enum ObjCDispatchMethodKind {
    Legacy = 0,
    NonLegacy = 1,
    Mixed = 2
  };

  enum DebugInfoKind {
    NoDebugInfo,          /// Don't generate debug info.

    LocTrackingOnly,      /// Emit location information but do not generate
                          /// debug info in the output. This is useful in
                          /// cases where the backend wants to track source
                          /// locations for instructions without actually
                          /// emitting debug info for them (e.g., when -Rpass
                          /// is used).

    DebugLineTablesOnly,  /// Emit only debug info necessary for generating
                          /// line number tables (-gline-tables-only).

    LimitedDebugInfo,     /// Limit generated debug info to reduce size
                          /// (-fno-standalone-debug). This emits
                          /// forward decls for types that could be
                          /// replaced with forward decls in the source
                          /// code. For dynamic C++ classes type info
                          /// is only emitted int the module that
                          /// contains the classe's vtable.

    FullDebugInfo         /// Generate complete debug info.
  };

<<<<<<< HEAD
#if INTEL_CUSTOMIZATION
  // CQ#368119 - support for '/Z7' and '/Zi' options.
  enum MSDebugInfoFileKind {
    MSDebugInfoNoFile,    /// Don't generate MS debug info.
    MSDebugInfoPdbFile,   /// Generate MS debug info in a separate PDB file.
    MSDebugInfoObjFile    /// Generate MS debug info in a COFF file.
  };
#endif //INTEL_CUSTOMIZATION
=======
  enum DebuggerKind {
    DebuggerKindDefault,
    DebuggerKindGDB,
    DebuggerKindLLDB,
    DebuggerKindSCE
  };
>>>>>>> 9d6940ba

  enum TLSModel {
    GeneralDynamicTLSModel,
    LocalDynamicTLSModel,
    InitialExecTLSModel,
    LocalExecTLSModel
  };

  enum FPContractModeKind {
    FPC_Off,        // Form fused FP ops only where result will not be affected.
    FPC_On,         // Form fused FP ops according to FP_CONTRACT rules.
    FPC_Fast        // Aggressively fuse FP ops (E.g. FMA).
  };

  enum StructReturnConventionKind {
    SRCK_Default,  // No special option was passed.
    SRCK_OnStack,  // Small structs on the stack (-fpcc-struct-return).
    SRCK_InRegs    // Small structs in registers (-freg-struct-return).
  };

  /// The code model to use (-mcmodel).
  std::string CodeModel;

  /// The filename with path we use for coverage files. The extension will be
  /// replaced.
  std::string CoverageFile;

  /// The version string to put into coverage files.
  char CoverageVersion[4];

  /// Enable additional debugging information.
  std::string DebugPass;

  /// The string to embed in debug information as the current working directory.
  std::string DebugCompilationDir;

  /// The string to embed in the debug information for the compile unit, if
  /// non-empty.
  std::string DwarfDebugFlags;

#if INTEL_CUSTOMIZATION
  // CQ#368125 - support for '/Fd' and '/Fo' options.
  /// The name of object file to emit MS debug info into.
  std::string MSOutputObjFile;
  /// The name of PDB file to emit MS debug info into.
  std::string MSOutputPdbFile;
#endif //INTEL_CUSTOMIZATION

  std::map<std::string, std::string> DebugPrefixMap;

  /// The ABI to use for passing floating point arguments.
  std::string FloatABI;

  /// The float precision limit to use, if non-empty.
  std::string LimitFloatPrecision;

  /// The name of the bitcode file to link before optzns.
  std::vector<std::pair<unsigned, std::string>> LinkBitcodeFiles;

  /// The user provided name for the "main file", if non-empty. This is useful
  /// in situations where the input file name does not match the original input
  /// file, for example with -save-temps.
  std::string MainFileName;

  /// The name for the split debug info file that we'll break out. This is used
  /// in the backend for setting the name in the skeleton cu.
  std::string SplitDwarfFile;

  /// The name of the relocation model to use.
  std::string RelocationModel;

  /// The thread model to use
  std::string ThreadModel;

  /// If not an empty string, trap intrinsics are lowered to calls to this
  /// function instead of to trap instructions.
  std::string TrapFuncName;

  /// A list of command-line options to forward to the LLVM backend.
  std::vector<std::string> BackendOptions;

  /// A list of dependent libraries.
  std::vector<std::string> DependentLibraries;

  /// Name of the profile file to use as output for -fprofile-instr-generate
  /// and -fprofile-generate.
  std::string InstrProfileOutput;

  /// Name of the profile file to use with -fprofile-sample-use.
  std::string SampleProfileFile;

  /// Name of the profile file to use as input for -fprofile-instr-use
  std::string InstrProfileInput;

  /// Name of the function summary index file to use for ThinLTO function
  /// importing.
  std::string ThinLTOIndexFile;

  /// The EABI version to use
  std::string EABIVersion;

  /// A list of file names passed with -fcuda-include-gpubinary options to
  /// forward to CUDA runtime back-end for incorporating them into host-side
  /// object file.
  std::vector<std::string> CudaGpuBinaryFileNames;

  /// Regular expression to select optimizations for which we should enable
  /// optimization remarks. Transformation passes whose name matches this
  /// expression (and support this feature), will emit a diagnostic
  /// whenever they perform a transformation. This is enabled by the
  /// -Rpass=regexp flag.
  std::shared_ptr<llvm::Regex> OptimizationRemarkPattern;

  /// Regular expression to select optimizations for which we should enable
  /// missed optimization remarks. Transformation passes whose name matches this
  /// expression (and support this feature), will emit a diagnostic
  /// whenever they tried but failed to perform a transformation. This is
  /// enabled by the -Rpass-missed=regexp flag.
  std::shared_ptr<llvm::Regex> OptimizationRemarkMissedPattern;

  /// Regular expression to select optimizations for which we should enable
  /// optimization analyses. Transformation passes whose name matches this
  /// expression (and support this feature), will emit a diagnostic
  /// whenever they want to explain why they decided to apply or not apply
  /// a given transformation. This is enabled by the -Rpass-analysis=regexp
  /// flag.
  std::shared_ptr<llvm::Regex> OptimizationRemarkAnalysisPattern;

  /// Set of files definining the rules for the symbol rewriting.
  std::vector<std::string> RewriteMapFiles;

  /// Set of sanitizer checks that are non-fatal (i.e. execution should be
  /// continued when possible).
  SanitizerSet SanitizeRecover;

  /// Set of sanitizer checks that trap rather than diagnose.
  SanitizerSet SanitizeTrap;

public:
  // Define accessors/mutators for code generation options of enumeration type.
#define CODEGENOPT(Name, Bits, Default)
#define ENUM_CODEGENOPT(Name, Type, Bits, Default) \
  Type get##Name() const { return static_cast<Type>(Name); } \
  void set##Name(Type Value) { Name = static_cast<unsigned>(Value); }
#include "clang/Frontend/CodeGenOptions.def"

  CodeGenOptions();
};

}  // end namespace clang

#endif<|MERGE_RESOLUTION|>--- conflicted
+++ resolved
@@ -82,7 +82,6 @@
     FullDebugInfo         /// Generate complete debug info.
   };
 
-<<<<<<< HEAD
 #if INTEL_CUSTOMIZATION
   // CQ#368119 - support for '/Z7' and '/Zi' options.
   enum MSDebugInfoFileKind {
@@ -91,14 +90,13 @@
     MSDebugInfoObjFile    /// Generate MS debug info in a COFF file.
   };
 #endif //INTEL_CUSTOMIZATION
-=======
+
   enum DebuggerKind {
     DebuggerKindDefault,
     DebuggerKindGDB,
     DebuggerKindLLDB,
     DebuggerKindSCE
   };
->>>>>>> 9d6940ba
 
   enum TLSModel {
     GeneralDynamicTLSModel,
