--- conflicted
+++ resolved
@@ -2049,12 +2049,6 @@
   bool isQueueT() const;                        // OpenCL queue_t
   bool isReserveIDT() const;                    // OpenCL reserve_id_t
 
-<<<<<<< HEAD
-#if INTEL_CUSTOMIZATION
-  bool isChannelType() const;                   // OpenCL channel type
-  bool isArbPrecIntType() const;                // Arbitrary Precision Int type
-#endif // INTEL_CUSTOMIZATION
-=======
 #define EXT_OPAQUE_TYPE(ExtType, Id, Ext) \
   bool is##Id##Type() const;
 #include "clang/Basic/OpenCLExtensionTypes.def"
@@ -2062,7 +2056,10 @@
   bool isOCLIntelSubgroupAVCType() const;
   bool isOCLExtOpaqueType() const;              // Any OpenCL extension type
 
->>>>>>> a8d2217a
+#if INTEL_CUSTOMIZATION
+  bool isChannelType() const;                   // OpenCL channel type
+  bool isArbPrecIntType() const;                // Arbitrary Precision Int type
+#endif // INTEL_CUSTOMIZATION
   bool isPipeType() const;                      // OpenCL pipe type
   bool isOpenCLSpecificType() const;            // Any OpenCL specific type
 
@@ -6604,17 +6601,6 @@
   return isa<PipeType>(CanonicalType);
 }
 
-<<<<<<< HEAD
-#if INTEL_CUSTOMIZATION
-inline bool Type::isChannelType() const {
-  return isa<ChannelType>(CanonicalType);
-}
-
-inline bool Type::isArbPrecIntType() const {
-  return isa<ArbPrecIntType>(CanonicalType);
-}
-#endif // INTEL_CUSTOMIZATION
-=======
 #define EXT_OPAQUE_TYPE(ExtType, Id, Ext) \
   inline bool Type::is##Id##Type() const { \
     return isSpecificBuiltinType(BuiltinType::Id); \
@@ -6635,7 +6621,16 @@
 #include "clang/Basic/OpenCLExtensionTypes.def"
     false; // end of boolean or operation
 }
->>>>>>> a8d2217a
+
+#if INTEL_CUSTOMIZATION
+inline bool Type::isChannelType() const {
+  return isa<ChannelType>(CanonicalType);
+}
+
+inline bool Type::isArbPrecIntType() const {
+  return isa<ArbPrecIntType>(CanonicalType);
+}
+#endif // INTEL_CUSTOMIZATION
 
 inline bool Type::isOpenCLSpecificType() const {
   return isSamplerT() || isEventT() || isImageType() || isClkEventT() ||
