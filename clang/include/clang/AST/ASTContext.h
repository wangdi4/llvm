//===- ASTContext.h - Context to hold long-lived AST nodes ------*- C++ -*-===//
//
// Part of the LLVM Project, under the Apache License v2.0 with LLVM Exceptions.
// See https://llvm.org/LICENSE.txt for license information.
// SPDX-License-Identifier: Apache-2.0 WITH LLVM-exception
//
//===----------------------------------------------------------------------===//
//
/// \file
/// Defines the clang::ASTContext interface.
//
//===----------------------------------------------------------------------===//

#ifndef LLVM_CLANG_AST_ASTCONTEXT_H
#define LLVM_CLANG_AST_ASTCONTEXT_H

#include "clang/AST/ASTContextAllocate.h"
#include "clang/AST/ASTFwd.h"
#include "clang/AST/CanonicalType.h"
#include "clang/AST/CommentCommandTraits.h"
#include "clang/AST/ComparisonCategories.h"
#include "clang/AST/Decl.h"
#include "clang/AST/DeclBase.h"
#include "clang/AST/DeclarationName.h"
#include "clang/AST/ExternalASTSource.h"
#include "clang/AST/NestedNameSpecifier.h"
#include "clang/AST/PrettyPrinter.h"
#include "clang/AST/RawCommentList.h"
#include "clang/AST/TemplateName.h"
#include "clang/AST/Type.h"
#include "clang/Basic/AddressSpaces.h"
#include "clang/Basic/AttrKinds.h"
#include "clang/Basic/IdentifierTable.h"
#include "clang/Basic/LLVM.h"
#include "clang/Basic/LangOptions.h"
#include "clang/Basic/Linkage.h"
#include "clang/Basic/OperatorKinds.h"
#include "clang/Basic/PartialDiagnostic.h"
#include "clang/Basic/SanitizerBlacklist.h"
#include "clang/Basic/SourceLocation.h"
#include "clang/Basic/Specifiers.h"
#include "clang/Basic/XRayLists.h"
#include "llvm/ADT/APSInt.h"
#include "llvm/ADT/ArrayRef.h"
#include "llvm/ADT/DenseMap.h"
#include "llvm/ADT/DenseSet.h"
#include "llvm/ADT/FoldingSet.h"
#include "llvm/ADT/IntrusiveRefCntPtr.h"
#include "llvm/ADT/MapVector.h"
#include "llvm/ADT/None.h"
#include "llvm/ADT/Optional.h"
#include "llvm/ADT/PointerIntPair.h"
#include "llvm/ADT/PointerUnion.h"
#include "llvm/ADT/SmallVector.h"
#include "llvm/ADT/StringMap.h"
#include "llvm/ADT/StringRef.h"
#include "llvm/ADT/TinyPtrVector.h"
#include "llvm/ADT/Triple.h"
#include "llvm/ADT/iterator_range.h"
#include "llvm/Support/AlignOf.h"
#include "llvm/Support/Allocator.h"
#include "llvm/Support/Casting.h"
#include "llvm/Support/Compiler.h"
#include "llvm/Support/TypeSize.h"
#include <cassert>
#include <cstddef>
#include <cstdint>
#include <iterator>
#include <memory>
#include <string>
#include <type_traits>
#include <utility>
#include <vector>

namespace llvm {

class APFixedPoint;
class FixedPointSemantics;
struct fltSemantics;
template <typename T, unsigned N> class SmallPtrSet;

} // namespace llvm

namespace clang {

class APValue;
class ASTMutationListener;
class ASTRecordLayout;
class AtomicExpr;
class BlockExpr;
class BuiltinTemplateDecl;
class CharUnits;
class ConceptDecl;
class CXXABI;
class CXXConstructorDecl;
class CXXMethodDecl;
class CXXRecordDecl;
class DiagnosticsEngine;
class ParentMapContext;
class DynTypedNode;
class DynTypedNodeList;
class Expr;
class GlobalDecl;
class MangleContext;
class MangleNumberingContext;
class MaterializeTemporaryExpr;
class MemberSpecializationInfo;
class Module;
struct MSGuidDeclParts;
class ObjCCategoryDecl;
class ObjCCategoryImplDecl;
class ObjCContainerDecl;
class ObjCImplDecl;
class ObjCImplementationDecl;
class ObjCInterfaceDecl;
class ObjCIvarDecl;
class ObjCMethodDecl;
class ObjCPropertyDecl;
class ObjCPropertyImplDecl;
class ObjCProtocolDecl;
class ObjCTypeParamDecl;
class OMPTraitInfo;
struct ParsedTargetAttr;
class Preprocessor;
class Stmt;
class StoredDeclsMap;
class TargetAttr;
class TargetInfo;
class TemplateDecl;
class TemplateParameterList;
class TemplateTemplateParmDecl;
class TemplateTypeParmDecl;
class UnresolvedSetIterator;
class UsingShadowDecl;
class VarTemplateDecl;
class VTableContextBase;
struct BlockVarCopyInit;

namespace Builtin {

class Context;

} // namespace Builtin

enum BuiltinTemplateKind : int;
enum OpenCLTypeKind : uint8_t;

namespace comments {

class FullComment;

} // namespace comments

namespace interp {

class Context;

} // namespace interp

namespace serialization {
template <class> class AbstractTypeReader;
} // namespace serialization

struct TypeInfo {
  uint64_t Width = 0;
  unsigned Align = 0;
  bool AlignIsRequired : 1;

  TypeInfo() : AlignIsRequired(false) {}
  TypeInfo(uint64_t Width, unsigned Align, bool AlignIsRequired)
      : Width(Width), Align(Align), AlignIsRequired(AlignIsRequired) {}
};

struct TypeInfoChars {
  CharUnits Width;
  CharUnits Align;
  bool AlignIsRequired : 1;

  TypeInfoChars() : AlignIsRequired(false) {}
  TypeInfoChars(CharUnits Width, CharUnits Align, bool AlignIsRequired)
      : Width(Width), Align(Align), AlignIsRequired(AlignIsRequired) {}
};

/// Holds long-lived AST nodes (such as types and decls) that can be
/// referred to throughout the semantic analysis of a file.
class ASTContext : public RefCountedBase<ASTContext> {
  friend class NestedNameSpecifier;

  mutable SmallVector<Type *, 0> Types;
  mutable llvm::FoldingSet<ExtQuals> ExtQualNodes;
  mutable llvm::FoldingSet<ComplexType> ComplexTypes;
  mutable llvm::FoldingSet<PointerType> PointerTypes;
  mutable llvm::FoldingSet<AdjustedType> AdjustedTypes;
  mutable llvm::FoldingSet<BlockPointerType> BlockPointerTypes;
  mutable llvm::FoldingSet<LValueReferenceType> LValueReferenceTypes;
  mutable llvm::FoldingSet<RValueReferenceType> RValueReferenceTypes;
  mutable llvm::FoldingSet<MemberPointerType> MemberPointerTypes;
  mutable llvm::ContextualFoldingSet<ConstantArrayType, ASTContext &>
      ConstantArrayTypes;
  mutable llvm::FoldingSet<IncompleteArrayType> IncompleteArrayTypes;
  mutable std::vector<VariableArrayType*> VariableArrayTypes;
  mutable llvm::FoldingSet<DependentSizedArrayType> DependentSizedArrayTypes;
  mutable llvm::FoldingSet<DependentSizedExtVectorType>
    DependentSizedExtVectorTypes;
  mutable llvm::FoldingSet<DependentAddressSpaceType>
      DependentAddressSpaceTypes;
  mutable llvm::FoldingSet<VectorType> VectorTypes;
  mutable llvm::FoldingSet<DependentVectorType> DependentVectorTypes;
  mutable llvm::FoldingSet<ConstantMatrixType> MatrixTypes;
  mutable llvm::FoldingSet<DependentSizedMatrixType> DependentSizedMatrixTypes;
  mutable llvm::FoldingSet<FunctionNoProtoType> FunctionNoProtoTypes;
  mutable llvm::ContextualFoldingSet<FunctionProtoType, ASTContext&>
    FunctionProtoTypes;
  mutable llvm::FoldingSet<DependentTypeOfExprType> DependentTypeOfExprTypes;
  mutable llvm::FoldingSet<DependentDecltypeType> DependentDecltypeTypes;
  mutable llvm::FoldingSet<TemplateTypeParmType> TemplateTypeParmTypes;
  mutable llvm::FoldingSet<ObjCTypeParamType> ObjCTypeParamTypes;
  mutable llvm::FoldingSet<SubstTemplateTypeParmType>
    SubstTemplateTypeParmTypes;
  mutable llvm::FoldingSet<SubstTemplateTypeParmPackType>
    SubstTemplateTypeParmPackTypes;
  mutable llvm::ContextualFoldingSet<TemplateSpecializationType, ASTContext&>
    TemplateSpecializationTypes;
  mutable llvm::FoldingSet<ParenType> ParenTypes;
  mutable llvm::FoldingSet<ElaboratedType> ElaboratedTypes;
  mutable llvm::FoldingSet<DependentNameType> DependentNameTypes;
  mutable llvm::ContextualFoldingSet<DependentTemplateSpecializationType,
                                     ASTContext&>
    DependentTemplateSpecializationTypes;
  llvm::FoldingSet<PackExpansionType> PackExpansionTypes;
  mutable llvm::FoldingSet<ObjCObjectTypeImpl> ObjCObjectTypes;
  mutable llvm::FoldingSet<ObjCObjectPointerType> ObjCObjectPointerTypes;
  mutable llvm::FoldingSet<DependentUnaryTransformType>
    DependentUnaryTransformTypes;
  mutable llvm::ContextualFoldingSet<AutoType, ASTContext&> AutoTypes;
  mutable llvm::FoldingSet<DeducedTemplateSpecializationType>
    DeducedTemplateSpecializationTypes;
  mutable llvm::FoldingSet<AtomicType> AtomicTypes;
  llvm::FoldingSet<AttributedType> AttributedTypes;
  mutable llvm::FoldingSet<PipeType> PipeTypes;
#if INTEL_CUSTOMIZATION
  mutable llvm::FoldingSet<ChannelType> ChannelTypes;
  mutable llvm::FoldingSet<ArbPrecIntType> ArbPrecIntTypes;
  mutable llvm::FoldingSet<DependentSizedArbPrecIntType>
      DependentSizedArbPrecIntTypes;
#endif // INTEL_CUSTOMIZATION
  mutable llvm::FoldingSet<ExtIntType> ExtIntTypes;
  mutable llvm::FoldingSet<DependentExtIntType> DependentExtIntTypes;

  mutable llvm::FoldingSet<QualifiedTemplateName> QualifiedTemplateNames;
  mutable llvm::FoldingSet<DependentTemplateName> DependentTemplateNames;
  mutable llvm::FoldingSet<SubstTemplateTemplateParmStorage>
    SubstTemplateTemplateParms;
  mutable llvm::ContextualFoldingSet<SubstTemplateTemplateParmPackStorage,
                                     ASTContext&>
    SubstTemplateTemplateParmPacks;

  /// The set of nested name specifiers.
  ///
  /// This set is managed by the NestedNameSpecifier class.
  mutable llvm::FoldingSet<NestedNameSpecifier> NestedNameSpecifiers;
  mutable NestedNameSpecifier *GlobalNestedNameSpecifier = nullptr;

  /// A cache mapping from RecordDecls to ASTRecordLayouts.
  ///
  /// This is lazily created.  This is intentionally not serialized.
  mutable llvm::DenseMap<const RecordDecl*, const ASTRecordLayout*>
    ASTRecordLayouts;
  mutable llvm::DenseMap<const ObjCContainerDecl*, const ASTRecordLayout*>
    ObjCLayouts;

  /// A cache from types to size and alignment information.
  using TypeInfoMap = llvm::DenseMap<const Type *, struct TypeInfo>;
  mutable TypeInfoMap MemoizedTypeInfo;

  /// A cache from types to unadjusted alignment information. Only ARM and
  /// AArch64 targets need this information, keeping it separate prevents
  /// imposing overhead on TypeInfo size.
  using UnadjustedAlignMap = llvm::DenseMap<const Type *, unsigned>;
  mutable UnadjustedAlignMap MemoizedUnadjustedAlign;

  /// A cache mapping from CXXRecordDecls to key functions.
  llvm::DenseMap<const CXXRecordDecl*, LazyDeclPtr> KeyFunctions;

  /// Mapping from ObjCContainers to their ObjCImplementations.
  llvm::DenseMap<ObjCContainerDecl*, ObjCImplDecl*> ObjCImpls;

  /// Mapping from ObjCMethod to its duplicate declaration in the same
  /// interface.
  llvm::DenseMap<const ObjCMethodDecl*,const ObjCMethodDecl*> ObjCMethodRedecls;

  /// Mapping from __block VarDecls to BlockVarCopyInit.
  llvm::DenseMap<const VarDecl *, BlockVarCopyInit> BlockVarCopyInits;

  /// Mapping from GUIDs to the corresponding MSGuidDecl.
  mutable llvm::FoldingSet<MSGuidDecl> MSGuidDecls;

  /// Mapping from APValues to the corresponding TemplateParamObjects.
  mutable llvm::FoldingSet<TemplateParamObjectDecl> TemplateParamObjectDecls;

  /// A cache mapping a string value to a StringLiteral object with the same
  /// value.
  ///
  /// This is lazily created.  This is intentionally not serialized.
  mutable llvm::StringMap<StringLiteral *> StringLiteralCache;

  /// Representation of a "canonical" template template parameter that
  /// is used in canonical template names.
  class CanonicalTemplateTemplateParm : public llvm::FoldingSetNode {
    TemplateTemplateParmDecl *Parm;

  public:
    CanonicalTemplateTemplateParm(TemplateTemplateParmDecl *Parm)
        : Parm(Parm) {}

    TemplateTemplateParmDecl *getParam() const { return Parm; }

    void Profile(llvm::FoldingSetNodeID &ID, const ASTContext &C) {
      Profile(ID, C, Parm);
    }

    static void Profile(llvm::FoldingSetNodeID &ID,
                        const ASTContext &C,
                        TemplateTemplateParmDecl *Parm);
  };
  mutable llvm::ContextualFoldingSet<CanonicalTemplateTemplateParm,
                                     const ASTContext&>
    CanonTemplateTemplateParms;

  TemplateTemplateParmDecl *
    getCanonicalTemplateTemplateParmDecl(TemplateTemplateParmDecl *TTP) const;

  /// The typedef for the __int128_t type.
  mutable TypedefDecl *Int128Decl = nullptr;

  /// The typedef for the __uint128_t type.
  mutable TypedefDecl *UInt128Decl = nullptr;

  /// The typedef for the target specific predefined
  /// __builtin_va_list type.
  mutable TypedefDecl *BuiltinVaListDecl = nullptr;

  /// The typedef for the predefined \c __builtin_ms_va_list type.
  mutable TypedefDecl *BuiltinMSVaListDecl = nullptr;

  /// The typedef for the predefined \c id type.
  mutable TypedefDecl *ObjCIdDecl = nullptr;

  /// The typedef for the predefined \c SEL type.
  mutable TypedefDecl *ObjCSelDecl = nullptr;

  /// The typedef for the predefined \c Class type.
  mutable TypedefDecl *ObjCClassDecl = nullptr;

  /// The typedef for the predefined \c Protocol class in Objective-C.
  mutable ObjCInterfaceDecl *ObjCProtocolClassDecl = nullptr;

  /// The typedef for the predefined 'BOOL' type.
  mutable TypedefDecl *BOOLDecl = nullptr;

  // Typedefs which may be provided defining the structure of Objective-C
  // pseudo-builtins
  QualType ObjCIdRedefinitionType;
  QualType ObjCClassRedefinitionType;
  QualType ObjCSelRedefinitionType;

  /// The identifier 'bool'.
  mutable IdentifierInfo *BoolName = nullptr;

  /// The identifier 'NSObject'.
  mutable IdentifierInfo *NSObjectName = nullptr;

  /// The identifier 'NSCopying'.
  IdentifierInfo *NSCopyingName = nullptr;

  /// The identifier '__make_integer_seq'.
  mutable IdentifierInfo *MakeIntegerSeqName = nullptr;

  /// The identifier '__type_pack_element'.
  mutable IdentifierInfo *TypePackElementName = nullptr;

  QualType ObjCConstantStringType;
  mutable RecordDecl *CFConstantStringTagDecl = nullptr;
  mutable TypedefDecl *CFConstantStringTypeDecl = nullptr;

  mutable QualType ObjCSuperType;

  QualType ObjCNSStringType;

  /// The typedef declaration for the Objective-C "instancetype" type.
  TypedefDecl *ObjCInstanceTypeDecl = nullptr;

  /// The type for the C FILE type.
  TypeDecl *FILEDecl = nullptr;

  /// The type for the C jmp_buf type.
  TypeDecl *jmp_bufDecl = nullptr;

  /// The type for the C sigjmp_buf type.
  TypeDecl *sigjmp_bufDecl = nullptr;

  /// The type for the C ucontext_t type.
  TypeDecl *ucontext_tDecl = nullptr;

  /// Type for the Block descriptor for Blocks CodeGen.
  ///
  /// Since this is only used for generation of debug info, it is not
  /// serialized.
  mutable RecordDecl *BlockDescriptorType = nullptr;

  /// Type for the Block descriptor for Blocks CodeGen.
  ///
  /// Since this is only used for generation of debug info, it is not
  /// serialized.
  mutable RecordDecl *BlockDescriptorExtendedType = nullptr;

  /// Declaration for the CUDA cudaConfigureCall function.
  FunctionDecl *cudaConfigureCallDecl = nullptr;

  /// Keeps track of all declaration attributes.
  ///
  /// Since so few decls have attrs, we keep them in a hash map instead of
  /// wasting space in the Decl class.
  llvm::DenseMap<const Decl*, AttrVec*> DeclAttrs;

  /// A mapping from non-redeclarable declarations in modules that were
  /// merged with other declarations to the canonical declaration that they were
  /// merged into.
  llvm::DenseMap<Decl*, Decl*> MergedDecls;

  /// A mapping from a defining declaration to a list of modules (other
  /// than the owning module of the declaration) that contain merged
  /// definitions of that entity.
  llvm::DenseMap<NamedDecl*, llvm::TinyPtrVector<Module*>> MergedDefModules;

  /// Initializers for a module, in order. Each Decl will be either
  /// something that has a semantic effect on startup (such as a variable with
  /// a non-constant initializer), or an ImportDecl (which recursively triggers
  /// initialization of another module).
  struct PerModuleInitializers {
    llvm::SmallVector<Decl*, 4> Initializers;
    llvm::SmallVector<uint32_t, 4> LazyInitializers;

    void resolve(ASTContext &Ctx);
  };
  llvm::DenseMap<Module*, PerModuleInitializers*> ModuleInitializers;

  ASTContext &this_() { return *this; }

public:
  /// A type synonym for the TemplateOrInstantiation mapping.
  using TemplateOrSpecializationInfo =
      llvm::PointerUnion<VarTemplateDecl *, MemberSpecializationInfo *>;

private:
  friend class ASTDeclReader;
  friend class ASTReader;
  friend class ASTWriter;
  template <class> friend class serialization::AbstractTypeReader;
  friend class CXXRecordDecl;

  /// A mapping to contain the template or declaration that
  /// a variable declaration describes or was instantiated from,
  /// respectively.
  ///
  /// For non-templates, this value will be NULL. For variable
  /// declarations that describe a variable template, this will be a
  /// pointer to a VarTemplateDecl. For static data members
  /// of class template specializations, this will be the
  /// MemberSpecializationInfo referring to the member variable that was
  /// instantiated or specialized. Thus, the mapping will keep track of
  /// the static data member templates from which static data members of
  /// class template specializations were instantiated.
  ///
  /// Given the following example:
  ///
  /// \code
  /// template<typename T>
  /// struct X {
  ///   static T value;
  /// };
  ///
  /// template<typename T>
  ///   T X<T>::value = T(17);
  ///
  /// int *x = &X<int>::value;
  /// \endcode
  ///
  /// This mapping will contain an entry that maps from the VarDecl for
  /// X<int>::value to the corresponding VarDecl for X<T>::value (within the
  /// class template X) and will be marked TSK_ImplicitInstantiation.
  llvm::DenseMap<const VarDecl *, TemplateOrSpecializationInfo>
  TemplateOrInstantiation;

  /// Keeps track of the declaration from which a using declaration was
  /// created during instantiation.
  ///
  /// The source and target declarations are always a UsingDecl, an
  /// UnresolvedUsingValueDecl, or an UnresolvedUsingTypenameDecl.
  ///
  /// For example:
  /// \code
  /// template<typename T>
  /// struct A {
  ///   void f();
  /// };
  ///
  /// template<typename T>
  /// struct B : A<T> {
  ///   using A<T>::f;
  /// };
  ///
  /// template struct B<int>;
  /// \endcode
  ///
  /// This mapping will contain an entry that maps from the UsingDecl in
  /// B<int> to the UnresolvedUsingDecl in B<T>.
  llvm::DenseMap<NamedDecl *, NamedDecl *> InstantiatedFromUsingDecl;

  llvm::DenseMap<UsingShadowDecl*, UsingShadowDecl*>
    InstantiatedFromUsingShadowDecl;

  llvm::DenseMap<FieldDecl *, FieldDecl *> InstantiatedFromUnnamedFieldDecl;

  /// Mapping that stores the methods overridden by a given C++
  /// member function.
  ///
  /// Since most C++ member functions aren't virtual and therefore
  /// don't override anything, we store the overridden functions in
  /// this map on the side rather than within the CXXMethodDecl structure.
  using CXXMethodVector = llvm::TinyPtrVector<const CXXMethodDecl *>;
  llvm::DenseMap<const CXXMethodDecl *, CXXMethodVector> OverriddenMethods;

  /// Mapping from each declaration context to its corresponding
  /// mangling numbering context (used for constructs like lambdas which
  /// need to be consistently numbered for the mangler).
  llvm::DenseMap<const DeclContext *, std::unique_ptr<MangleNumberingContext>>
      MangleNumberingContexts;
  llvm::DenseMap<const Decl *, std::unique_ptr<MangleNumberingContext>>
      ExtraMangleNumberingContexts;

  /// Side-table of mangling numbers for declarations which rarely
  /// need them (like static local vars).
  llvm::MapVector<const NamedDecl *, unsigned> MangleNumbers;
  llvm::MapVector<const VarDecl *, unsigned> StaticLocalNumbers;

  /// Mapping that stores parameterIndex values for ParmVarDecls when
  /// that value exceeds the bitfield size of ParmVarDeclBits.ParameterIndex.
  using ParameterIndexTable = llvm::DenseMap<const VarDecl *, unsigned>;
  ParameterIndexTable ParamIndices;

  ImportDecl *FirstLocalImport = nullptr;
  ImportDecl *LastLocalImport = nullptr;

  TranslationUnitDecl *TUDecl;
  mutable ExternCContextDecl *ExternCContext = nullptr;
  mutable BuiltinTemplateDecl *MakeIntegerSeqDecl = nullptr;
  mutable BuiltinTemplateDecl *TypePackElementDecl = nullptr;

  /// The associated SourceManager object.
  SourceManager &SourceMgr;

  /// The language options used to create the AST associated with
  ///  this ASTContext object.
  LangOptions &LangOpts;

#if INTEL_CUSTOMIZATION
  /// The flag specifies status of "fp_contract" feature
  bool DisabledFPContract;
#endif // INTEL_CUSTOMIZATION

  /// Blacklist object that is used by sanitizers to decide which
  /// entities should not be instrumented.
  std::unique_ptr<SanitizerBlacklist> SanitizerBL;

  /// Function filtering mechanism to determine whether a given function
  /// should be imbued with the XRay "always" or "never" attributes.
  std::unique_ptr<XRayFunctionFilter> XRayFilter;

  /// The allocator used to create AST objects.
  ///
  /// AST objects are never destructed; rather, all memory associated with the
  /// AST objects will be released when the ASTContext itself is destroyed.
  mutable llvm::BumpPtrAllocator BumpAlloc;

  /// Allocator for partial diagnostics.
  PartialDiagnostic::DiagStorageAllocator DiagAllocator;

  /// The current C++ ABI.
  std::unique_ptr<CXXABI> ABI;
  CXXABI *createCXXABI(const TargetInfo &T);

  /// The logical -> physical address space map.
  const LangASMap *AddrSpaceMap = nullptr;

  /// Address space map mangling must be used with language specific
  /// address spaces (e.g. OpenCL/CUDA)
  bool AddrSpaceMapMangling;

  const TargetInfo *Target = nullptr;
  const TargetInfo *AuxTarget = nullptr;
  clang::PrintingPolicy PrintingPolicy;
  std::unique_ptr<interp::Context> InterpContext;
  std::unique_ptr<ParentMapContext> ParentMapCtx;

public:
  IdentifierTable &Idents;
  SelectorTable &Selectors;
  Builtin::Context &BuiltinInfo;
  mutable DeclarationNameTable DeclarationNames;
  IntrusiveRefCntPtr<ExternalASTSource> ExternalSource;
  ASTMutationListener *Listener = nullptr;

  /// Returns the clang bytecode interpreter context.
  interp::Context &getInterpContext();

  /// Returns the dynamic AST node parent map context.
  ParentMapContext &getParentMapContext();

  // A traversal scope limits the parts of the AST visible to certain analyses.
  // RecursiveASTVisitor::TraverseAST will only visit reachable nodes, and
  // getParents() will only observe reachable parent edges.
  //
  // The scope is defined by a set of "top-level" declarations.
  // Initially, it is the entire TU: {getTranslationUnitDecl()}.
  // Changing the scope clears the parent cache, which is expensive to rebuild.
  std::vector<Decl *> getTraversalScope() const { return TraversalScope; }
  void setTraversalScope(const std::vector<Decl *> &);

  /// Forwards to get node parents from the ParentMapContext. New callers should
  /// use ParentMapContext::getParents() directly.
  template <typename NodeT> DynTypedNodeList getParents(const NodeT &Node);

  const clang::PrintingPolicy &getPrintingPolicy() const {
    return PrintingPolicy;
  }

  void setPrintingPolicy(const clang::PrintingPolicy &Policy) {
    PrintingPolicy = Policy;
  }

  SourceManager& getSourceManager() { return SourceMgr; }
  const SourceManager& getSourceManager() const { return SourceMgr; }

  llvm::BumpPtrAllocator &getAllocator() const {
    return BumpAlloc;
  }

  void *Allocate(size_t Size, unsigned Align = 8) const {
    return BumpAlloc.Allocate(Size, Align);
  }
  template <typename T> T *Allocate(size_t Num = 1) const {
    return static_cast<T *>(Allocate(Num * sizeof(T), alignof(T)));
  }
  void Deallocate(void *Ptr) const {}

  /// Return the total amount of physical memory allocated for representing
  /// AST nodes and type information.
  size_t getASTAllocatedMemory() const {
    return BumpAlloc.getTotalMemory();
  }

  /// Return the total memory used for various side tables.
  size_t getSideTableAllocatedMemory() const;

  PartialDiagnostic::DiagStorageAllocator &getDiagAllocator() {
    return DiagAllocator;
  }

  const TargetInfo &getTargetInfo() const { return *Target; }
  const TargetInfo *getAuxTargetInfo() const { return AuxTarget; }

  /// getIntTypeForBitwidth -
  /// sets integer QualTy according to specified details:
  /// bitwidth, signed/unsigned.
  /// Returns empty type if there is no appropriate target types.
  QualType getIntTypeForBitwidth(unsigned DestWidth,
                                 unsigned Signed) const;

  /// getRealTypeForBitwidth -
  /// sets floating point QualTy according to specified bitwidth.
  /// Returns empty type if there is no appropriate target types.
  QualType getRealTypeForBitwidth(unsigned DestWidth, bool ExplicitIEEE) const;

  bool AtomicUsesUnsupportedLibcall(const AtomicExpr *E) const;

  const LangOptions& getLangOpts() const { return LangOpts; }

  // If this condition is false, typo correction must be performed eagerly
  // rather than delayed in many places, as it makes use of dependent types.
  // the condition is false for clang's C-only codepath, as it doesn't support
  // dependent types yet.
  bool isDependenceAllowed() const {
    return LangOpts.CPlusPlus || LangOpts.RecoveryAST;
  }

  const SanitizerBlacklist &getSanitizerBlacklist() const {
    return *SanitizerBL;
  }

  const XRayFunctionFilter &getXRayFilter() const {
    return *XRayFilter;
  }

<<<<<<< HEAD
#if INTEL_CUSTOMIZATION
  void disableFPContract() { DisabledFPContract = true; }

  bool isFPContractDisabled() const { return DisabledFPContract; }
#endif // INTEL_CUSTOMIZATION

  const ProfileList &getProfileList() const { return *ProfList; }

=======
>>>>>>> 1e634f39
  DiagnosticsEngine &getDiagnostics() const;

  FullSourceLoc getFullLoc(SourceLocation Loc) const {
    return FullSourceLoc(Loc,SourceMgr);
  }

  /// All comments in this translation unit.
  RawCommentList Comments;

  /// True if comments are already loaded from ExternalASTSource.
  mutable bool CommentsLoaded = false;

  /// Mapping from declaration to directly attached comment.
  ///
  /// Raw comments are owned by Comments list.  This mapping is populated
  /// lazily.
  mutable llvm::DenseMap<const Decl *, const RawComment *> DeclRawComments;

  /// Mapping from canonical declaration to the first redeclaration in chain
  /// that has a comment attached.
  ///
  /// Raw comments are owned by Comments list.  This mapping is populated
  /// lazily.
  mutable llvm::DenseMap<const Decl *, const Decl *> RedeclChainComments;

  /// Keeps track of redeclaration chains that don't have any comment attached.
  /// Mapping from canonical declaration to redeclaration chain that has no
  /// comments attached to any redeclaration. Specifically it's mapping to
  /// the last redeclaration we've checked.
  ///
  /// Shall not contain declarations that have comments attached to any
  /// redeclaration in their chain.
  mutable llvm::DenseMap<const Decl *, const Decl *> CommentlessRedeclChains;

  /// Mapping from declarations to parsed comments attached to any
  /// redeclaration.
  mutable llvm::DenseMap<const Decl *, comments::FullComment *> ParsedComments;

  /// Attaches \p Comment to \p OriginalD and to its redeclaration chain
  /// and removes the redeclaration chain from the set of commentless chains.
  ///
  /// Don't do anything if a comment has already been attached to \p OriginalD
  /// or its redeclaration chain.
  void cacheRawCommentForDecl(const Decl &OriginalD,
                              const RawComment &Comment) const;

  /// \returns searches \p CommentsInFile for doc comment for \p D.
  ///
  /// \p RepresentativeLocForDecl is used as a location for searching doc
  /// comments. \p CommentsInFile is a mapping offset -> comment of files in the
  /// same file where \p RepresentativeLocForDecl is.
  RawComment *getRawCommentForDeclNoCacheImpl(
      const Decl *D, const SourceLocation RepresentativeLocForDecl,
      const std::map<unsigned, RawComment *> &CommentsInFile) const;

  /// Return the documentation comment attached to a given declaration,
  /// without looking into cache.
  RawComment *getRawCommentForDeclNoCache(const Decl *D) const;

public:
  void addComment(const RawComment &RC);

  /// Return the documentation comment attached to a given declaration.
  /// Returns nullptr if no comment is attached.
  ///
  /// \param OriginalDecl if not nullptr, is set to declaration AST node that
  /// had the comment, if the comment we found comes from a redeclaration.
  const RawComment *
  getRawCommentForAnyRedecl(const Decl *D,
                            const Decl **OriginalDecl = nullptr) const;

  /// Searches existing comments for doc comments that should be attached to \p
  /// Decls. If any doc comment is found, it is parsed.
  ///
  /// Requirement: All \p Decls are in the same file.
  ///
  /// If the last comment in the file is already attached we assume
  /// there are not comments left to be attached to \p Decls.
  void attachCommentsToJustParsedDecls(ArrayRef<Decl *> Decls,
                                       const Preprocessor *PP);

  /// Return parsed documentation comment attached to a given declaration.
  /// Returns nullptr if no comment is attached.
  ///
  /// \param PP the Preprocessor used with this TU.  Could be nullptr if
  /// preprocessor is not available.
  comments::FullComment *getCommentForDecl(const Decl *D,
                                           const Preprocessor *PP) const;

  /// Return parsed documentation comment attached to a given declaration.
  /// Returns nullptr if no comment is attached. Does not look at any
  /// redeclarations of the declaration.
  comments::FullComment *getLocalCommentForDeclUncached(const Decl *D) const;

  comments::FullComment *cloneFullComment(comments::FullComment *FC,
                                         const Decl *D) const;

private:
  mutable comments::CommandTraits CommentCommandTraits;

  /// Iterator that visits import declarations.
  class import_iterator {
    ImportDecl *Import = nullptr;

  public:
    using value_type = ImportDecl *;
    using reference = ImportDecl *;
    using pointer = ImportDecl *;
    using difference_type = int;
    using iterator_category = std::forward_iterator_tag;

    import_iterator() = default;
    explicit import_iterator(ImportDecl *Import) : Import(Import) {}

    reference operator*() const { return Import; }
    pointer operator->() const { return Import; }

    import_iterator &operator++() {
      Import = ASTContext::getNextLocalImport(Import);
      return *this;
    }

    import_iterator operator++(int) {
      import_iterator Other(*this);
      ++(*this);
      return Other;
    }

    friend bool operator==(import_iterator X, import_iterator Y) {
      return X.Import == Y.Import;
    }

    friend bool operator!=(import_iterator X, import_iterator Y) {
      return X.Import != Y.Import;
    }
  };

public:
  comments::CommandTraits &getCommentCommandTraits() const {
    return CommentCommandTraits;
  }

  /// Retrieve the attributes for the given declaration.
  AttrVec& getDeclAttrs(const Decl *D);

  /// Erase the attributes corresponding to the given declaration.
  void eraseDeclAttrs(const Decl *D);

  /// If this variable is an instantiated static data member of a
  /// class template specialization, returns the templated static data member
  /// from which it was instantiated.
  // FIXME: Remove ?
  MemberSpecializationInfo *getInstantiatedFromStaticDataMember(
                                                           const VarDecl *Var);

  TemplateOrSpecializationInfo
  getTemplateOrSpecializationInfo(const VarDecl *Var);

  /// Note that the static data member \p Inst is an instantiation of
  /// the static data member template \p Tmpl of a class template.
  void setInstantiatedFromStaticDataMember(VarDecl *Inst, VarDecl *Tmpl,
                                           TemplateSpecializationKind TSK,
                        SourceLocation PointOfInstantiation = SourceLocation());

  void setTemplateOrSpecializationInfo(VarDecl *Inst,
                                       TemplateOrSpecializationInfo TSI);

  /// If the given using decl \p Inst is an instantiation of a
  /// (possibly unresolved) using decl from a template instantiation,
  /// return it.
  NamedDecl *getInstantiatedFromUsingDecl(NamedDecl *Inst);

  /// Remember that the using decl \p Inst is an instantiation
  /// of the using decl \p Pattern of a class template.
  void setInstantiatedFromUsingDecl(NamedDecl *Inst, NamedDecl *Pattern);

  void setInstantiatedFromUsingShadowDecl(UsingShadowDecl *Inst,
                                          UsingShadowDecl *Pattern);
  UsingShadowDecl *getInstantiatedFromUsingShadowDecl(UsingShadowDecl *Inst);

  FieldDecl *getInstantiatedFromUnnamedFieldDecl(FieldDecl *Field);

  void setInstantiatedFromUnnamedFieldDecl(FieldDecl *Inst, FieldDecl *Tmpl);

  // Access to the set of methods overridden by the given C++ method.
  using overridden_cxx_method_iterator = CXXMethodVector::const_iterator;
  overridden_cxx_method_iterator
  overridden_methods_begin(const CXXMethodDecl *Method) const;

  overridden_cxx_method_iterator
  overridden_methods_end(const CXXMethodDecl *Method) const;

  unsigned overridden_methods_size(const CXXMethodDecl *Method) const;

  using overridden_method_range =
      llvm::iterator_range<overridden_cxx_method_iterator>;

  overridden_method_range overridden_methods(const CXXMethodDecl *Method) const;

  /// Note that the given C++ \p Method overrides the given \p
  /// Overridden method.
  void addOverriddenMethod(const CXXMethodDecl *Method,
                           const CXXMethodDecl *Overridden);

  /// Return C++ or ObjC overridden methods for the given \p Method.
  ///
  /// An ObjC method is considered to override any method in the class's
  /// base classes, its protocols, or its categories' protocols, that has
  /// the same selector and is of the same kind (class or instance).
  /// A method in an implementation is not considered as overriding the same
  /// method in the interface or its categories.
  void getOverriddenMethods(
                        const NamedDecl *Method,
                        SmallVectorImpl<const NamedDecl *> &Overridden) const;

  /// Notify the AST context that a new import declaration has been
  /// parsed or implicitly created within this translation unit.
  void addedLocalImportDecl(ImportDecl *Import);

  static ImportDecl *getNextLocalImport(ImportDecl *Import) {
    return Import->getNextLocalImport();
  }

  using import_range = llvm::iterator_range<import_iterator>;

  import_range local_imports() const {
    return import_range(import_iterator(FirstLocalImport), import_iterator());
  }

  Decl *getPrimaryMergedDecl(Decl *D) {
    Decl *Result = MergedDecls.lookup(D);
    return Result ? Result : D;
  }
  void setPrimaryMergedDecl(Decl *D, Decl *Primary) {
    MergedDecls[D] = Primary;
  }

  /// Note that the definition \p ND has been merged into module \p M,
  /// and should be visible whenever \p M is visible.
  void mergeDefinitionIntoModule(NamedDecl *ND, Module *M,
                                 bool NotifyListeners = true);

  /// Clean up the merged definition list. Call this if you might have
  /// added duplicates into the list.
  void deduplicateMergedDefinitonsFor(NamedDecl *ND);

  /// Get the additional modules in which the definition \p Def has
  /// been merged.
  ArrayRef<Module*> getModulesWithMergedDefinition(const NamedDecl *Def);

  /// Add a declaration to the list of declarations that are initialized
  /// for a module. This will typically be a global variable (with internal
  /// linkage) that runs module initializers, such as the iostream initializer,
  /// or an ImportDecl nominating another module that has initializers.
  void addModuleInitializer(Module *M, Decl *Init);

  void addLazyModuleInitializers(Module *M, ArrayRef<uint32_t> IDs);

  /// Get the initializations to perform when importing a module, if any.
  ArrayRef<Decl*> getModuleInitializers(Module *M);

  TranslationUnitDecl *getTranslationUnitDecl() const { return TUDecl; }

  ExternCContextDecl *getExternCContextDecl() const;
  BuiltinTemplateDecl *getMakeIntegerSeqDecl() const;
  BuiltinTemplateDecl *getTypePackElementDecl() const;

  // Builtin Types.
  CanQualType VoidTy;
  CanQualType BoolTy;
  CanQualType CharTy;
  CanQualType WCharTy;  // [C++ 3.9.1p5].
  CanQualType WideCharTy; // Same as WCharTy in C++, integer type in C99.
  CanQualType WIntTy;   // [C99 7.24.1], integer type unchanged by default promotions.
  CanQualType Char8Ty;  // [C++20 proposal]
  CanQualType Char16Ty; // [C++0x 3.9.1p5], integer type in C99.
  CanQualType Char32Ty; // [C++0x 3.9.1p5], integer type in C99.
  CanQualType SignedCharTy, ShortTy, IntTy, LongTy, LongLongTy, Int128Ty;
  CanQualType UnsignedCharTy, UnsignedShortTy, UnsignedIntTy, UnsignedLongTy;
  CanQualType UnsignedLongLongTy, UnsignedInt128Ty;
  CanQualType FloatTy, DoubleTy, LongDoubleTy, Float128Ty;
  CanQualType ShortAccumTy, AccumTy,
      LongAccumTy;  // ISO/IEC JTC1 SC22 WG14 N1169 Extension
  CanQualType UnsignedShortAccumTy, UnsignedAccumTy, UnsignedLongAccumTy;
  CanQualType ShortFractTy, FractTy, LongFractTy;
  CanQualType UnsignedShortFractTy, UnsignedFractTy, UnsignedLongFractTy;
  CanQualType SatShortAccumTy, SatAccumTy, SatLongAccumTy;
  CanQualType SatUnsignedShortAccumTy, SatUnsignedAccumTy,
      SatUnsignedLongAccumTy;
  CanQualType SatShortFractTy, SatFractTy, SatLongFractTy;
  CanQualType SatUnsignedShortFractTy, SatUnsignedFractTy,
      SatUnsignedLongFractTy;
  CanQualType HalfTy; // [OpenCL 6.1.1.1], ARM NEON
  CanQualType BFloat16Ty;
  CanQualType Float16Ty; // C11 extension ISO/IEC TS 18661-3
  CanQualType FloatComplexTy, DoubleComplexTy, LongDoubleComplexTy;
  CanQualType Float128ComplexTy;
  CanQualType VoidPtrTy, NullPtrTy;
  CanQualType DependentTy, OverloadTy, BoundMemberTy, UnknownAnyTy;
  CanQualType BuiltinFnTy;
  CanQualType PseudoObjectTy, ARCUnbridgedCastTy;
  CanQualType ObjCBuiltinIdTy, ObjCBuiltinClassTy, ObjCBuiltinSelTy;
  CanQualType ObjCBuiltinBoolTy;
#define IMAGE_TYPE(ImgType, Id, SingletonId, Access, Suffix) \
  CanQualType SingletonId;
#include "clang/Basic/OpenCLImageTypes.def"
#define IMAGE_TYPE(ImgType, Id, SingletonId, Access, Suffix)                   \
  CanQualType Sampled##SingletonId;
#define IMAGE_WRITE_TYPE(Type, Id, Ext)
#define IMAGE_READ_WRITE_TYPE(Type, Id, Ext)
#include "clang/Basic/OpenCLImageTypes.def"
  CanQualType OCLSamplerTy, OCLEventTy, OCLClkEventTy;
  CanQualType OCLQueueTy, OCLReserveIDTy;
  CanQualType IncompleteMatrixIdxTy;
  CanQualType OMPArraySectionTy, OMPArrayShapingTy, OMPIteratorTy;
#define EXT_OPAQUE_TYPE(ExtType, Id, Ext) \
  CanQualType Id##Ty;
#include "clang/Basic/OpenCLExtensionTypes.def"
#define SVE_TYPE(Name, Id, SingletonId) \
  CanQualType SingletonId;
#include "clang/Basic/AArch64SVEACLETypes.def"
  CanQualType VAArgPackTy; // INTEL
#define PPC_VECTOR_TYPE(Name, Id, Size) \
  CanQualType Id##Ty;
#include "clang/Basic/PPCTypes.def"

  // Types for deductions in C++0x [stmt.ranged]'s desugaring. Built on demand.
  mutable QualType AutoDeductTy;     // Deduction against 'auto'.
  mutable QualType AutoRRefDeductTy; // Deduction against 'auto &&'.

  // Decl used to help define __builtin_va_list for some targets.
  // The decl is built when constructing 'BuiltinVaListDecl'.
  mutable Decl *VaListTagDecl = nullptr;

  // Implicitly-declared type 'struct _GUID'.
  mutable TagDecl *MSGuidTagDecl = nullptr;

  /// Keep track of CUDA/HIP static device variables referenced by host code.
  llvm::DenseSet<const VarDecl *> CUDAStaticDeviceVarReferencedByHost;

  ASTContext(LangOptions &LOpts, SourceManager &SM, IdentifierTable &idents,
             SelectorTable &sels, Builtin::Context &builtins);
  ASTContext(const ASTContext &) = delete;
  ASTContext &operator=(const ASTContext &) = delete;
  ~ASTContext();

  /// Attach an external AST source to the AST context.
  ///
  /// The external AST source provides the ability to load parts of
  /// the abstract syntax tree as needed from some external storage,
  /// e.g., a precompiled header.
  void setExternalSource(IntrusiveRefCntPtr<ExternalASTSource> Source);

  /// Retrieve a pointer to the external AST source associated
  /// with this AST context, if any.
  ExternalASTSource *getExternalSource() const {
    return ExternalSource.get();
  }

  /// Attach an AST mutation listener to the AST context.
  ///
  /// The AST mutation listener provides the ability to track modifications to
  /// the abstract syntax tree entities committed after they were initially
  /// created.
  void setASTMutationListener(ASTMutationListener *Listener) {
    this->Listener = Listener;
  }

  /// Retrieve a pointer to the AST mutation listener associated
  /// with this AST context, if any.
  ASTMutationListener *getASTMutationListener() const { return Listener; }

  void PrintStats() const;
  const SmallVectorImpl<Type *>& getTypes() const { return Types; }

  BuiltinTemplateDecl *buildBuiltinTemplateDecl(BuiltinTemplateKind BTK,
                                                const IdentifierInfo *II) const;

  /// Create a new implicit TU-level CXXRecordDecl or RecordDecl
  /// declaration.
  RecordDecl *buildImplicitRecord(StringRef Name,
                                  RecordDecl::TagKind TK = TTK_Struct) const;

  /// Create a new implicit TU-level typedef declaration.
  TypedefDecl *buildImplicitTypedef(QualType T, StringRef Name) const;

  /// Retrieve the declaration for the 128-bit signed integer type.
  TypedefDecl *getInt128Decl() const;

  /// Retrieve the declaration for the 128-bit unsigned integer type.
  TypedefDecl *getUInt128Decl() const;

  //===--------------------------------------------------------------------===//
  //                           Type Constructors
  //===--------------------------------------------------------------------===//

private:
  /// Return a type with extended qualifiers.
  QualType getExtQualType(const Type *Base, Qualifiers Quals) const;

  QualType getTypeDeclTypeSlow(const TypeDecl *Decl) const;

  QualType getPipeType(QualType T, bool ReadOnly) const;

public:
  /// Return the uniqued reference to the type for an address space
  /// qualified type with the specified type and address space.
  ///
  /// The resulting type has a union of the qualifiers from T and the address
  /// space. If T already has an address space specifier, it is silently
  /// replaced.
  QualType getAddrSpaceQualType(QualType T, LangAS AddressSpace) const;

  /// Remove any existing address space on the type and returns the type
  /// with qualifiers intact (or that's the idea anyway)
  ///
  /// The return type should be T with all prior qualifiers minus the address
  /// space.
  QualType removeAddrSpaceQualType(QualType T) const;

  /// Apply Objective-C protocol qualifiers to the given type.
  /// \param allowOnPointerType specifies if we can apply protocol
  /// qualifiers on ObjCObjectPointerType. It can be set to true when
  /// constructing the canonical type of a Objective-C type parameter.
  QualType applyObjCProtocolQualifiers(QualType type,
      ArrayRef<ObjCProtocolDecl *> protocols, bool &hasError,
      bool allowOnPointerType = false) const;

  /// Return the uniqued reference to the type for an Objective-C
  /// gc-qualified type.
  ///
  /// The resulting type has a union of the qualifiers from T and the gc
  /// attribute.
  QualType getObjCGCQualType(QualType T, Qualifiers::GC gcAttr) const;

  /// Remove the existing address space on the type if it is a pointer size
  /// address space and return the type with qualifiers intact.
  QualType removePtrSizeAddrSpace(QualType T) const;

  /// Return the uniqued reference to the type for a \c restrict
  /// qualified type.
  ///
  /// The resulting type has a union of the qualifiers from \p T and
  /// \c restrict.
  QualType getRestrictType(QualType T) const {
    return T.withFastQualifiers(Qualifiers::Restrict);
  }

  /// Return the uniqued reference to the type for a \c volatile
  /// qualified type.
  ///
  /// The resulting type has a union of the qualifiers from \p T and
  /// \c volatile.
  QualType getVolatileType(QualType T) const {
    return T.withFastQualifiers(Qualifiers::Volatile);
  }

  /// Return the uniqued reference to the type for a \c const
  /// qualified type.
  ///
  /// The resulting type has a union of the qualifiers from \p T and \c const.
  ///
  /// It can be reasonably expected that this will always be equivalent to
  /// calling T.withConst().
  QualType getConstType(QualType T) const { return T.withConst(); }

  /// Change the ExtInfo on a function type.
  const FunctionType *adjustFunctionType(const FunctionType *Fn,
                                         FunctionType::ExtInfo EInfo);

  /// Adjust the given function result type.
  CanQualType getCanonicalFunctionResultType(QualType ResultType) const;

  /// Change the result type of a function type once it is deduced.
  void adjustDeducedFunctionResultType(FunctionDecl *FD, QualType ResultType);

  /// Get a function type and produce the equivalent function type with the
  /// specified exception specification. Type sugar that can be present on a
  /// declaration of a function with an exception specification is permitted
  /// and preserved. Other type sugar (for instance, typedefs) is not.
  QualType getFunctionTypeWithExceptionSpec(
      QualType Orig, const FunctionProtoType::ExceptionSpecInfo &ESI);

  /// Determine whether two function types are the same, ignoring
  /// exception specifications in cases where they're part of the type.
  bool hasSameFunctionTypeIgnoringExceptionSpec(QualType T, QualType U);

  /// Change the exception specification on a function once it is
  /// delay-parsed, instantiated, or computed.
  void adjustExceptionSpec(FunctionDecl *FD,
                           const FunctionProtoType::ExceptionSpecInfo &ESI,
                           bool AsWritten = false);

  /// Get a function type and produce the equivalent function type where
  /// pointer size address spaces in the return type and parameter tyeps are
  /// replaced with the default address space.
  QualType getFunctionTypeWithoutPtrSizes(QualType T);

  /// Determine whether two function types are the same, ignoring pointer sizes
  /// in the return type and parameter types.
  bool hasSameFunctionTypeIgnoringPtrSizes(QualType T, QualType U);

  /// Return the uniqued reference to the type for a complex
  /// number with the specified element type.
  QualType getComplexType(QualType T) const;
  CanQualType getComplexType(CanQualType T) const {
    return CanQualType::CreateUnsafe(getComplexType((QualType) T));
  }

  /// Return the uniqued reference to the type for a pointer to
  /// the specified type.
  QualType getPointerType(QualType T) const;
  CanQualType getPointerType(CanQualType T) const {
    return CanQualType::CreateUnsafe(getPointerType((QualType) T));
  }

  /// Return the uniqued reference to a type adjusted from the original
  /// type to a new type.
  QualType getAdjustedType(QualType Orig, QualType New) const;
  CanQualType getAdjustedType(CanQualType Orig, CanQualType New) const {
    return CanQualType::CreateUnsafe(
        getAdjustedType((QualType)Orig, (QualType)New));
  }

  /// Return the uniqued reference to the decayed version of the given
  /// type.  Can only be called on array and function types which decay to
  /// pointer types.
  QualType getDecayedType(QualType T) const;
  CanQualType getDecayedType(CanQualType T) const {
    return CanQualType::CreateUnsafe(getDecayedType((QualType) T));
  }

  /// Return the uniqued reference to the atomic type for the specified
  /// type.
  QualType getAtomicType(QualType T) const;

  /// Return the uniqued reference to the type for a block of the
  /// specified type.
  QualType getBlockPointerType(QualType T) const;

  /// Gets the struct used to keep track of the descriptor for pointer to
  /// blocks.
  QualType getBlockDescriptorType() const;

  /// Return a read_only pipe type for the specified type.
  QualType getReadPipeType(QualType T) const;

  /// Return a write_only pipe type for the specified type.
  QualType getWritePipeType(QualType T) const;

#if INTEL_CUSTOMIZATION
  QualType getChannelType(QualType T) const;
  QualType getArbPrecIntType(QualType Type, unsigned NumBits,
                             SourceLocation AttrLoc) const;
  QualType getDependentSizedArbPrecIntType(QualType Type,
                                          Expr *BitsExpr,
                                          SourceLocation AttrLoc) const;
#endif // INTEL_CUSTOMIZATION
  /// Return an extended integer type with the specified signedness and bit
  /// count.
  QualType getExtIntType(bool Unsigned, unsigned NumBits) const;

  /// Return a dependent extended integer type with the specified signedness and
  /// bit count.
  QualType getDependentExtIntType(bool Unsigned, Expr *BitsExpr) const;

  /// Gets the struct used to keep track of the extended descriptor for
  /// pointer to blocks.
  QualType getBlockDescriptorExtendedType() const;

  /// Map an AST Type to an OpenCLTypeKind enum value.
  OpenCLTypeKind getOpenCLTypeKind(const Type *T) const;

  /// Get address space for OpenCL type.
  LangAS getOpenCLTypeAddrSpace(const Type *T) const;

  void setcudaConfigureCallDecl(FunctionDecl *FD) {
    cudaConfigureCallDecl = FD;
  }

  FunctionDecl *getcudaConfigureCallDecl() {
    return cudaConfigureCallDecl;
  }

  /// Returns true iff we need copy/dispose helpers for the given type.
  bool BlockRequiresCopying(QualType Ty, const VarDecl *D);

  /// Returns true, if given type has a known lifetime. HasByrefExtendedLayout
  /// is set to false in this case. If HasByrefExtendedLayout returns true,
  /// byref variable has extended lifetime.
  bool getByrefLifetime(QualType Ty,
                        Qualifiers::ObjCLifetime &Lifetime,
                        bool &HasByrefExtendedLayout) const;

  /// Return the uniqued reference to the type for an lvalue reference
  /// to the specified type.
  QualType getLValueReferenceType(QualType T, bool SpelledAsLValue = true)
    const;

  /// Return the uniqued reference to the type for an rvalue reference
  /// to the specified type.
  QualType getRValueReferenceType(QualType T) const;

  /// Return the uniqued reference to the type for a member pointer to
  /// the specified type in the specified class.
  ///
  /// The class \p Cls is a \c Type because it could be a dependent name.
  QualType getMemberPointerType(QualType T, const Type *Cls) const;

  /// Return a non-unique reference to the type for a variable array of
  /// the specified element type.
  QualType getVariableArrayType(QualType EltTy, Expr *NumElts,
                                ArrayType::ArraySizeModifier ASM,
                                unsigned IndexTypeQuals,
                                SourceRange Brackets) const;

  /// Return a non-unique reference to the type for a dependently-sized
  /// array of the specified element type.
  ///
  /// FIXME: We will need these to be uniqued, or at least comparable, at some
  /// point.
  QualType getDependentSizedArrayType(QualType EltTy, Expr *NumElts,
                                      ArrayType::ArraySizeModifier ASM,
                                      unsigned IndexTypeQuals,
                                      SourceRange Brackets) const;

  /// Return a unique reference to the type for an incomplete array of
  /// the specified element type.
  QualType getIncompleteArrayType(QualType EltTy,
                                  ArrayType::ArraySizeModifier ASM,
                                  unsigned IndexTypeQuals) const;

  /// Return the unique reference to the type for a constant array of
  /// the specified element type.
  QualType getConstantArrayType(QualType EltTy, const llvm::APInt &ArySize,
                                const Expr *SizeExpr,
                                ArrayType::ArraySizeModifier ASM,
                                unsigned IndexTypeQuals) const;

  /// Return a type for a constant array for a string literal of the
  /// specified element type and length.
  QualType getStringLiteralArrayType(QualType EltTy, unsigned Length) const;

  /// Returns a vla type where known sizes are replaced with [*].
  QualType getVariableArrayDecayedType(QualType Ty) const;

  // Convenience struct to return information about a builtin vector type.
  struct BuiltinVectorTypeInfo {
    QualType ElementType;
    llvm::ElementCount EC;
    unsigned NumVectors;
    BuiltinVectorTypeInfo(QualType ElementType, llvm::ElementCount EC,
                          unsigned NumVectors)
        : ElementType(ElementType), EC(EC), NumVectors(NumVectors) {}
  };

  /// Returns the element type, element count and number of vectors
  /// (in case of tuple) for a builtin vector type.
  BuiltinVectorTypeInfo
  getBuiltinVectorTypeInfo(const BuiltinType *VecTy) const;

  /// Return the unique reference to a scalable vector type of the specified
  /// element type and scalable number of elements.
  ///
  /// \pre \p EltTy must be a built-in type.
  QualType getScalableVectorType(QualType EltTy, unsigned NumElts) const;

  /// Return the unique reference to a vector type of the specified
  /// element type and size.
  ///
  /// \pre \p VectorType must be a built-in type.
  QualType getVectorType(QualType VectorType, unsigned NumElts,
                         VectorType::VectorKind VecKind) const;
  /// Return the unique reference to the type for a dependently sized vector of
  /// the specified element type.
  QualType getDependentVectorType(QualType VectorType, Expr *SizeExpr,
                                  SourceLocation AttrLoc,
                                  VectorType::VectorKind VecKind) const;

  /// Return the unique reference to an extended vector type
  /// of the specified element type and size.
  ///
  /// \pre \p VectorType must be a built-in type.
  QualType getExtVectorType(QualType VectorType, unsigned NumElts) const;

  /// \pre Return a non-unique reference to the type for a dependently-sized
  /// vector of the specified element type.
  ///
  /// FIXME: We will need these to be uniqued, or at least comparable, at some
  /// point.
  QualType getDependentSizedExtVectorType(QualType VectorType,
                                          Expr *SizeExpr,
                                          SourceLocation AttrLoc) const;

  /// Return the unique reference to the matrix type of the specified element
  /// type and size
  ///
  /// \pre \p ElementType must be a valid matrix element type (see
  /// MatrixType::isValidElementType).
  QualType getConstantMatrixType(QualType ElementType, unsigned NumRows,
                                 unsigned NumColumns) const;

  /// Return the unique reference to the matrix type of the specified element
  /// type and size
  QualType getDependentSizedMatrixType(QualType ElementType, Expr *RowExpr,
                                       Expr *ColumnExpr,
                                       SourceLocation AttrLoc) const;

  QualType getDependentAddressSpaceType(QualType PointeeType,
                                        Expr *AddrSpaceExpr,
                                        SourceLocation AttrLoc) const;

  /// Return a K&R style C function type like 'int()'.
  QualType getFunctionNoProtoType(QualType ResultTy,
                                  const FunctionType::ExtInfo &Info) const;

  QualType getFunctionNoProtoType(QualType ResultTy) const {
    return getFunctionNoProtoType(ResultTy, FunctionType::ExtInfo());
  }

  /// Return a normal function type with a typed argument list.
  QualType getFunctionType(QualType ResultTy, ArrayRef<QualType> Args,
                           const FunctionProtoType::ExtProtoInfo &EPI) const {
    return getFunctionTypeInternal(ResultTy, Args, EPI, false);
  }

  QualType adjustStringLiteralBaseType(QualType StrLTy) const;

private:
  /// Return a normal function type with a typed argument list.
  QualType getFunctionTypeInternal(QualType ResultTy, ArrayRef<QualType> Args,
                                   const FunctionProtoType::ExtProtoInfo &EPI,
                                   bool OnlyWantCanonical) const;

public:
  /// Return the unique reference to the type for the specified type
  /// declaration.
  QualType getTypeDeclType(const TypeDecl *Decl,
                           const TypeDecl *PrevDecl = nullptr) const {
    assert(Decl && "Passed null for Decl param");
    if (Decl->TypeForDecl) return QualType(Decl->TypeForDecl, 0);

    if (PrevDecl) {
      assert(PrevDecl->TypeForDecl && "previous decl has no TypeForDecl");
      Decl->TypeForDecl = PrevDecl->TypeForDecl;
      return QualType(PrevDecl->TypeForDecl, 0);
    }

    return getTypeDeclTypeSlow(Decl);
  }

  /// Return the unique reference to the type for the specified
  /// typedef-name decl.
  QualType getTypedefType(const TypedefNameDecl *Decl,
                          QualType Underlying = QualType()) const;

  QualType getRecordType(const RecordDecl *Decl) const;

  QualType getEnumType(const EnumDecl *Decl) const;

  QualType getInjectedClassNameType(CXXRecordDecl *Decl, QualType TST) const;

  QualType getAttributedType(attr::Kind attrKind,
                             QualType modifiedType,
                             QualType equivalentType);

  QualType getSubstTemplateTypeParmType(const TemplateTypeParmType *Replaced,
                                        QualType Replacement) const;
  QualType getSubstTemplateTypeParmPackType(
                                          const TemplateTypeParmType *Replaced,
                                            const TemplateArgument &ArgPack);

  QualType
  getTemplateTypeParmType(unsigned Depth, unsigned Index,
                          bool ParameterPack,
                          TemplateTypeParmDecl *ParmDecl = nullptr) const;

  QualType getTemplateSpecializationType(TemplateName T,
                                         ArrayRef<TemplateArgument> Args,
                                         QualType Canon = QualType()) const;

  QualType
  getCanonicalTemplateSpecializationType(TemplateName T,
                                         ArrayRef<TemplateArgument> Args) const;

  QualType getTemplateSpecializationType(TemplateName T,
                                         const TemplateArgumentListInfo &Args,
                                         QualType Canon = QualType()) const;

  TypeSourceInfo *
  getTemplateSpecializationTypeInfo(TemplateName T, SourceLocation TLoc,
                                    const TemplateArgumentListInfo &Args,
                                    QualType Canon = QualType()) const;

  QualType getParenType(QualType NamedType) const;

  QualType getMacroQualifiedType(QualType UnderlyingTy,
                                 const IdentifierInfo *MacroII) const;

  QualType getElaboratedType(ElaboratedTypeKeyword Keyword,
                             NestedNameSpecifier *NNS, QualType NamedType,
                             TagDecl *OwnedTagDecl = nullptr) const;
  QualType getDependentNameType(ElaboratedTypeKeyword Keyword,
                                NestedNameSpecifier *NNS,
                                const IdentifierInfo *Name,
                                QualType Canon = QualType()) const;

  QualType getDependentTemplateSpecializationType(ElaboratedTypeKeyword Keyword,
                                                  NestedNameSpecifier *NNS,
                                                  const IdentifierInfo *Name,
                                    const TemplateArgumentListInfo &Args) const;
  QualType getDependentTemplateSpecializationType(
      ElaboratedTypeKeyword Keyword, NestedNameSpecifier *NNS,
      const IdentifierInfo *Name, ArrayRef<TemplateArgument> Args) const;

  TemplateArgument getInjectedTemplateArg(NamedDecl *ParamDecl);

  /// Get a template argument list with one argument per template parameter
  /// in a template parameter list, such as for the injected class name of
  /// a class template.
  void getInjectedTemplateArgs(const TemplateParameterList *Params,
                               SmallVectorImpl<TemplateArgument> &Args);

  /// Form a pack expansion type with the given pattern.
  /// \param NumExpansions The number of expansions for the pack, if known.
  /// \param ExpectPackInType If \c false, we should not expect \p Pattern to
  ///        contain an unexpanded pack. This only makes sense if the pack
  ///        expansion is used in a context where the arity is inferred from
  ///        elsewhere, such as if the pattern contains a placeholder type or
  ///        if this is the canonical type of another pack expansion type.
  QualType getPackExpansionType(QualType Pattern,
                                Optional<unsigned> NumExpansions,
                                bool ExpectPackInType = true);

  QualType getObjCInterfaceType(const ObjCInterfaceDecl *Decl,
                                ObjCInterfaceDecl *PrevDecl = nullptr) const;

  /// Legacy interface: cannot provide type arguments or __kindof.
  QualType getObjCObjectType(QualType Base,
                             ObjCProtocolDecl * const *Protocols,
                             unsigned NumProtocols) const;

  QualType getObjCObjectType(QualType Base,
                             ArrayRef<QualType> typeArgs,
                             ArrayRef<ObjCProtocolDecl *> protocols,
                             bool isKindOf) const;

  QualType getObjCTypeParamType(const ObjCTypeParamDecl *Decl,
                                ArrayRef<ObjCProtocolDecl *> protocols) const;
  void adjustObjCTypeParamBoundType(const ObjCTypeParamDecl *Orig,
                                    ObjCTypeParamDecl *New) const;

  bool ObjCObjectAdoptsQTypeProtocols(QualType QT, ObjCInterfaceDecl *Decl);

  /// QIdProtocolsAdoptObjCObjectProtocols - Checks that protocols in
  /// QT's qualified-id protocol list adopt all protocols in IDecl's list
  /// of protocols.
  bool QIdProtocolsAdoptObjCObjectProtocols(QualType QT,
                                            ObjCInterfaceDecl *IDecl);

  /// Return a ObjCObjectPointerType type for the given ObjCObjectType.
  QualType getObjCObjectPointerType(QualType OIT) const;

  /// GCC extension.
  QualType getTypeOfExprType(Expr *e) const;
  QualType getTypeOfType(QualType t) const;

  /// C++11 decltype.
  QualType getDecltypeType(Expr *e, QualType UnderlyingType) const;

  /// Unary type transforms
  QualType getUnaryTransformType(QualType BaseType, QualType UnderlyingType,
                                 UnaryTransformType::UTTKind UKind) const;

  /// C++11 deduced auto type.
  QualType getAutoType(QualType DeducedType, AutoTypeKeyword Keyword,
                       bool IsDependent, bool IsPack = false,
                       ConceptDecl *TypeConstraintConcept = nullptr,
                       ArrayRef<TemplateArgument> TypeConstraintArgs ={}) const;

  /// C++11 deduction pattern for 'auto' type.
  QualType getAutoDeductType() const;

  /// C++11 deduction pattern for 'auto &&' type.
  QualType getAutoRRefDeductType() const;

  /// C++17 deduced class template specialization type.
  QualType getDeducedTemplateSpecializationType(TemplateName Template,
                                                QualType DeducedType,
                                                bool IsDependent) const;

  /// Return the unique reference to the type for the specified TagDecl
  /// (struct/union/class/enum) decl.
  QualType getTagDeclType(const TagDecl *Decl) const;

  /// Return the unique type for "size_t" (C99 7.17), defined in
  /// <stddef.h>.
  ///
  /// The sizeof operator requires this (C99 6.5.3.4p4).
  CanQualType getSizeType() const;

  /// Return the unique signed counterpart of
  /// the integer type corresponding to size_t.
  CanQualType getSignedSizeType() const;

  /// Return the unique type for "intmax_t" (C99 7.18.1.5), defined in
  /// <stdint.h>.
  CanQualType getIntMaxType() const;

  /// Return the unique type for "uintmax_t" (C99 7.18.1.5), defined in
  /// <stdint.h>.
  CanQualType getUIntMaxType() const;

  /// Return the unique wchar_t type available in C++ (and available as
  /// __wchar_t as a Microsoft extension).
  QualType getWCharType() const { return WCharTy; }

  /// Return the type of wide characters. In C++, this returns the
  /// unique wchar_t type. In C99, this returns a type compatible with the type
  /// defined in <stddef.h> as defined by the target.
  QualType getWideCharType() const { return WideCharTy; }

  /// Return the type of "signed wchar_t".
  ///
  /// Used when in C++, as a GCC extension.
  QualType getSignedWCharType() const;

  /// Return the type of "unsigned wchar_t".
  ///
  /// Used when in C++, as a GCC extension.
  QualType getUnsignedWCharType() const;

  /// In C99, this returns a type compatible with the type
  /// defined in <stddef.h> as defined by the target.
  QualType getWIntType() const { return WIntTy; }

  /// Return a type compatible with "intptr_t" (C99 7.18.1.4),
  /// as defined by the target.
  QualType getIntPtrType() const;

  /// Return a type compatible with "uintptr_t" (C99 7.18.1.4),
  /// as defined by the target.
  QualType getUIntPtrType() const;

  /// Return the unique type for "ptrdiff_t" (C99 7.17) defined in
  /// <stddef.h>. Pointer - pointer requires this (C99 6.5.6p9).
  QualType getPointerDiffType() const;

  /// Return the unique unsigned counterpart of "ptrdiff_t"
  /// integer type. The standard (C11 7.21.6.1p7) refers to this type
  /// in the definition of %tu format specifier.
  QualType getUnsignedPointerDiffType() const;

  /// Return the unique type for "pid_t" defined in
  /// <sys/types.h>. We need this to compute the correct type for vfork().
  QualType getProcessIDType() const;

  /// Return the C structure type used to represent constant CFStrings.
  QualType getCFConstantStringType() const;

  /// Returns the C struct type for objc_super
  QualType getObjCSuperType() const;
  void setObjCSuperType(QualType ST) { ObjCSuperType = ST; }

  /// Get the structure type used to representation CFStrings, or NULL
  /// if it hasn't yet been built.
  QualType getRawCFConstantStringType() const {
    if (CFConstantStringTypeDecl)
      return getTypedefType(CFConstantStringTypeDecl);
    return QualType();
  }
  void setCFConstantStringType(QualType T);
  TypedefDecl *getCFConstantStringDecl() const;
  RecordDecl *getCFConstantStringTagDecl() const;

  // This setter/getter represents the ObjC type for an NSConstantString.
  void setObjCConstantStringInterface(ObjCInterfaceDecl *Decl);
  QualType getObjCConstantStringInterface() const {
    return ObjCConstantStringType;
  }

  QualType getObjCNSStringType() const {
    return ObjCNSStringType;
  }

  void setObjCNSStringType(QualType T) {
    ObjCNSStringType = T;
  }

  /// Retrieve the type that \c id has been defined to, which may be
  /// different from the built-in \c id if \c id has been typedef'd.
  QualType getObjCIdRedefinitionType() const {
    if (ObjCIdRedefinitionType.isNull())
      return getObjCIdType();
    return ObjCIdRedefinitionType;
  }

  /// Set the user-written type that redefines \c id.
  void setObjCIdRedefinitionType(QualType RedefType) {
    ObjCIdRedefinitionType = RedefType;
  }

  /// Retrieve the type that \c Class has been defined to, which may be
  /// different from the built-in \c Class if \c Class has been typedef'd.
  QualType getObjCClassRedefinitionType() const {
    if (ObjCClassRedefinitionType.isNull())
      return getObjCClassType();
    return ObjCClassRedefinitionType;
  }

  /// Set the user-written type that redefines 'SEL'.
  void setObjCClassRedefinitionType(QualType RedefType) {
    ObjCClassRedefinitionType = RedefType;
  }

  /// Retrieve the type that 'SEL' has been defined to, which may be
  /// different from the built-in 'SEL' if 'SEL' has been typedef'd.
  QualType getObjCSelRedefinitionType() const {
    if (ObjCSelRedefinitionType.isNull())
      return getObjCSelType();
    return ObjCSelRedefinitionType;
  }

  /// Set the user-written type that redefines 'SEL'.
  void setObjCSelRedefinitionType(QualType RedefType) {
    ObjCSelRedefinitionType = RedefType;
  }

  /// Retrieve the identifier 'NSObject'.
  IdentifierInfo *getNSObjectName() const {
    if (!NSObjectName) {
      NSObjectName = &Idents.get("NSObject");
    }

    return NSObjectName;
  }

  /// Retrieve the identifier 'NSCopying'.
  IdentifierInfo *getNSCopyingName() {
    if (!NSCopyingName) {
      NSCopyingName = &Idents.get("NSCopying");
    }

    return NSCopyingName;
  }

  CanQualType getNSUIntegerType() const;

  CanQualType getNSIntegerType() const;

  /// Retrieve the identifier 'bool'.
  IdentifierInfo *getBoolName() const {
    if (!BoolName)
      BoolName = &Idents.get("bool");
    return BoolName;
  }

  IdentifierInfo *getMakeIntegerSeqName() const {
    if (!MakeIntegerSeqName)
      MakeIntegerSeqName = &Idents.get("__make_integer_seq");
    return MakeIntegerSeqName;
  }

  IdentifierInfo *getTypePackElementName() const {
    if (!TypePackElementName)
      TypePackElementName = &Idents.get("__type_pack_element");
    return TypePackElementName;
  }

  /// Retrieve the Objective-C "instancetype" type, if already known;
  /// otherwise, returns a NULL type;
  QualType getObjCInstanceType() {
    return getTypeDeclType(getObjCInstanceTypeDecl());
  }

  /// Retrieve the typedef declaration corresponding to the Objective-C
  /// "instancetype" type.
  TypedefDecl *getObjCInstanceTypeDecl();

  /// Set the type for the C FILE type.
  void setFILEDecl(TypeDecl *FILEDecl) { this->FILEDecl = FILEDecl; }

  /// Retrieve the C FILE type.
  QualType getFILEType() const {
    if (FILEDecl)
      return getTypeDeclType(FILEDecl);
    return QualType();
  }

  /// Set the type for the C jmp_buf type.
  void setjmp_bufDecl(TypeDecl *jmp_bufDecl) {
    this->jmp_bufDecl = jmp_bufDecl;
  }

  /// Retrieve the C jmp_buf type.
  QualType getjmp_bufType() const {
    if (jmp_bufDecl)
      return getTypeDeclType(jmp_bufDecl);
    return QualType();
  }

  /// Set the type for the C sigjmp_buf type.
  void setsigjmp_bufDecl(TypeDecl *sigjmp_bufDecl) {
    this->sigjmp_bufDecl = sigjmp_bufDecl;
  }

  /// Retrieve the C sigjmp_buf type.
  QualType getsigjmp_bufType() const {
    if (sigjmp_bufDecl)
      return getTypeDeclType(sigjmp_bufDecl);
    return QualType();
  }

  /// Set the type for the C ucontext_t type.
  void setucontext_tDecl(TypeDecl *ucontext_tDecl) {
    this->ucontext_tDecl = ucontext_tDecl;
  }

  /// Retrieve the C ucontext_t type.
  QualType getucontext_tType() const {
    if (ucontext_tDecl)
      return getTypeDeclType(ucontext_tDecl);
    return QualType();
  }

  /// The result type of logical operations, '<', '>', '!=', etc.
  QualType getLogicalOperationType() const {
    return getLangOpts().CPlusPlus ? BoolTy : IntTy;
  }

  /// Emit the Objective-CC type encoding for the given type \p T into
  /// \p S.
  ///
  /// If \p Field is specified then record field names are also encoded.
  void getObjCEncodingForType(QualType T, std::string &S,
                              const FieldDecl *Field=nullptr,
                              QualType *NotEncodedT=nullptr) const;

  /// Emit the Objective-C property type encoding for the given
  /// type \p T into \p S.
  void getObjCEncodingForPropertyType(QualType T, std::string &S) const;

  void getLegacyIntegralTypeEncoding(QualType &t) const;

  /// Put the string version of the type qualifiers \p QT into \p S.
  void getObjCEncodingForTypeQualifier(Decl::ObjCDeclQualifier QT,
                                       std::string &S) const;

  /// Emit the encoded type for the function \p Decl into \p S.
  ///
  /// This is in the same format as Objective-C method encodings.
  ///
  /// \returns true if an error occurred (e.g., because one of the parameter
  /// types is incomplete), false otherwise.
  std::string getObjCEncodingForFunctionDecl(const FunctionDecl *Decl) const;

  /// Emit the encoded type for the method declaration \p Decl into
  /// \p S.
  std::string getObjCEncodingForMethodDecl(const ObjCMethodDecl *Decl,
                                           bool Extended = false) const;

  /// Return the encoded type for this block declaration.
  std::string getObjCEncodingForBlock(const BlockExpr *blockExpr) const;

  /// getObjCEncodingForPropertyDecl - Return the encoded type for
  /// this method declaration. If non-NULL, Container must be either
  /// an ObjCCategoryImplDecl or ObjCImplementationDecl; it should
  /// only be NULL when getting encodings for protocol properties.
  std::string getObjCEncodingForPropertyDecl(const ObjCPropertyDecl *PD,
                                             const Decl *Container) const;

  bool ProtocolCompatibleWithProtocol(ObjCProtocolDecl *lProto,
                                      ObjCProtocolDecl *rProto) const;

  ObjCPropertyImplDecl *getObjCPropertyImplDeclForPropertyDecl(
                                                  const ObjCPropertyDecl *PD,
                                                  const Decl *Container) const;

  /// Return the size of type \p T for Objective-C encoding purpose,
  /// in characters.
  CharUnits getObjCEncodingTypeSize(QualType T) const;

  /// Retrieve the typedef corresponding to the predefined \c id type
  /// in Objective-C.
  TypedefDecl *getObjCIdDecl() const;

  /// Represents the Objective-CC \c id type.
  ///
  /// This is set up lazily, by Sema.  \c id is always a (typedef for a)
  /// pointer type, a pointer to a struct.
  QualType getObjCIdType() const {
    return getTypeDeclType(getObjCIdDecl());
  }

  /// Retrieve the typedef corresponding to the predefined 'SEL' type
  /// in Objective-C.
  TypedefDecl *getObjCSelDecl() const;

  /// Retrieve the type that corresponds to the predefined Objective-C
  /// 'SEL' type.
  QualType getObjCSelType() const {
    return getTypeDeclType(getObjCSelDecl());
  }

  /// Retrieve the typedef declaration corresponding to the predefined
  /// Objective-C 'Class' type.
  TypedefDecl *getObjCClassDecl() const;

  /// Represents the Objective-C \c Class type.
  ///
  /// This is set up lazily, by Sema.  \c Class is always a (typedef for a)
  /// pointer type, a pointer to a struct.
  QualType getObjCClassType() const {
    return getTypeDeclType(getObjCClassDecl());
  }

  /// Retrieve the Objective-C class declaration corresponding to
  /// the predefined \c Protocol class.
  ObjCInterfaceDecl *getObjCProtocolDecl() const;

  /// Retrieve declaration of 'BOOL' typedef
  TypedefDecl *getBOOLDecl() const {
    return BOOLDecl;
  }

  /// Save declaration of 'BOOL' typedef
  void setBOOLDecl(TypedefDecl *TD) {
    BOOLDecl = TD;
  }

  /// type of 'BOOL' type.
  QualType getBOOLType() const {
    return getTypeDeclType(getBOOLDecl());
  }

  /// Retrieve the type of the Objective-C \c Protocol class.
  QualType getObjCProtoType() const {
    return getObjCInterfaceType(getObjCProtocolDecl());
  }

  /// Retrieve the C type declaration corresponding to the predefined
  /// \c __builtin_va_list type.
  TypedefDecl *getBuiltinVaListDecl() const;

  /// Retrieve the type of the \c __builtin_va_list type.
  QualType getBuiltinVaListType() const {
    return getTypeDeclType(getBuiltinVaListDecl());
  }

  /// Retrieve the C type declaration corresponding to the predefined
  /// \c __va_list_tag type used to help define the \c __builtin_va_list type
  /// for some targets.
  Decl *getVaListTagDecl() const;

  /// Retrieve the C type declaration corresponding to the predefined
  /// \c __builtin_ms_va_list type.
  TypedefDecl *getBuiltinMSVaListDecl() const;

  /// Retrieve the type of the \c __builtin_ms_va_list type.
  QualType getBuiltinMSVaListType() const {
    return getTypeDeclType(getBuiltinMSVaListDecl());
  }

  /// Retrieve the implicitly-predeclared 'struct _GUID' declaration.
  TagDecl *getMSGuidTagDecl() const { return MSGuidTagDecl; }

  /// Retrieve the implicitly-predeclared 'struct _GUID' type.
  QualType getMSGuidType() const {
    assert(MSGuidTagDecl && "asked for GUID type but MS extensions disabled");
    return getTagDeclType(MSGuidTagDecl);
  }

  /// Return whether a declaration to a builtin is allowed to be
  /// overloaded/redeclared.
  bool canBuiltinBeRedeclared(const FunctionDecl *) const;

  /// Return a type with additional \c const, \c volatile, or
  /// \c restrict qualifiers.
  QualType getCVRQualifiedType(QualType T, unsigned CVR) const {
    return getQualifiedType(T, Qualifiers::fromCVRMask(CVR));
  }

  /// Un-split a SplitQualType.
  QualType getQualifiedType(SplitQualType split) const {
    return getQualifiedType(split.Ty, split.Quals);
  }

  /// Return a type with additional qualifiers.
  QualType getQualifiedType(QualType T, Qualifiers Qs) const {
    if (!Qs.hasNonFastQualifiers())
      return T.withFastQualifiers(Qs.getFastQualifiers());
    QualifierCollector Qc(Qs);
    const Type *Ptr = Qc.strip(T);
    return getExtQualType(Ptr, Qc);
  }

  /// Return a type with additional qualifiers.
  QualType getQualifiedType(const Type *T, Qualifiers Qs) const {
    if (!Qs.hasNonFastQualifiers())
      return QualType(T, Qs.getFastQualifiers());
    return getExtQualType(T, Qs);
  }

  /// Return a type with the given lifetime qualifier.
  ///
  /// \pre Neither type.ObjCLifetime() nor \p lifetime may be \c OCL_None.
  QualType getLifetimeQualifiedType(QualType type,
                                    Qualifiers::ObjCLifetime lifetime) {
    assert(type.getObjCLifetime() == Qualifiers::OCL_None);
    assert(lifetime != Qualifiers::OCL_None);

    Qualifiers qs;
    qs.addObjCLifetime(lifetime);
    return getQualifiedType(type, qs);
  }

  /// getUnqualifiedObjCPointerType - Returns version of
  /// Objective-C pointer type with lifetime qualifier removed.
  QualType getUnqualifiedObjCPointerType(QualType type) const {
    if (!type.getTypePtr()->isObjCObjectPointerType() ||
        !type.getQualifiers().hasObjCLifetime())
      return type;
    Qualifiers Qs = type.getQualifiers();
    Qs.removeObjCLifetime();
    return getQualifiedType(type.getUnqualifiedType(), Qs);
  }

  unsigned char getFixedPointScale(QualType Ty) const;
  unsigned char getFixedPointIBits(QualType Ty) const;
  llvm::FixedPointSemantics getFixedPointSemantics(QualType Ty) const;
  llvm::APFixedPoint getFixedPointMax(QualType Ty) const;
  llvm::APFixedPoint getFixedPointMin(QualType Ty) const;

  DeclarationNameInfo getNameForTemplate(TemplateName Name,
                                         SourceLocation NameLoc) const;

  TemplateName getOverloadedTemplateName(UnresolvedSetIterator Begin,
                                         UnresolvedSetIterator End) const;
  TemplateName getAssumedTemplateName(DeclarationName Name) const;

  TemplateName getQualifiedTemplateName(NestedNameSpecifier *NNS,
                                        bool TemplateKeyword,
                                        TemplateDecl *Template) const;

  TemplateName getDependentTemplateName(NestedNameSpecifier *NNS,
                                        const IdentifierInfo *Name) const;
  TemplateName getDependentTemplateName(NestedNameSpecifier *NNS,
                                        OverloadedOperatorKind Operator) const;
  TemplateName getSubstTemplateTemplateParm(TemplateTemplateParmDecl *param,
                                            TemplateName replacement) const;
  TemplateName getSubstTemplateTemplateParmPack(TemplateTemplateParmDecl *Param,
                                        const TemplateArgument &ArgPack) const;

  enum GetBuiltinTypeError {
    /// No error
    GE_None,

    /// Missing a type
    GE_Missing_type,

    /// Missing a type from <stdio.h>
    GE_Missing_stdio,

    /// Missing a type from <setjmp.h>
    GE_Missing_setjmp,

    /// Missing a type from <ucontext.h>
    GE_Missing_ucontext
  };

  QualType DecodeTypeStr(const char *&Str, const ASTContext &Context,
                         ASTContext::GetBuiltinTypeError &Error,
                         bool &RequireICE, bool AllowTypeModifiers) const;

  /// Return the type for the specified builtin.
  ///
  /// If \p IntegerConstantArgs is non-null, it is filled in with a bitmask of
  /// arguments to the builtin that are required to be integer constant
  /// expressions.
  QualType GetBuiltinType(unsigned ID, GetBuiltinTypeError &Error,
                          unsigned *IntegerConstantArgs = nullptr) const;

  /// Types and expressions required to build C++2a three-way comparisons
  /// using operator<=>, including the values return by builtin <=> operators.
  ComparisonCategories CompCategories;

private:
  CanQualType getFromTargetType(unsigned Type) const;
  TypeInfo getTypeInfoImpl(const Type *T) const;

  //===--------------------------------------------------------------------===//
  //                         Type Predicates.
  //===--------------------------------------------------------------------===//

public:
  /// Return one of the GCNone, Weak or Strong Objective-C garbage
  /// collection attributes.
  Qualifiers::GC getObjCGCAttrKind(QualType Ty) const;

  /// Return true if the given vector types are of the same unqualified
  /// type or if they are equivalent to the same GCC vector type.
  ///
  /// \note This ignores whether they are target-specific (AltiVec or Neon)
  /// types.
  bool areCompatibleVectorTypes(QualType FirstVec, QualType SecondVec);

  /// Return true if the given types are an SVE builtin and a VectorType that
  /// is a fixed-length representation of the SVE builtin for a specific
  /// vector-length.
  bool areCompatibleSveTypes(QualType FirstType, QualType SecondType);

  /// Return true if the given vector types are lax-compatible SVE vector types,
  /// false otherwise.
  bool areLaxCompatibleSveTypes(QualType FirstType, QualType SecondType);

  /// Return true if the type has been explicitly qualified with ObjC ownership.
  /// A type may be implicitly qualified with ownership under ObjC ARC, and in
  /// some cases the compiler treats these differently.
  bool hasDirectOwnershipQualifier(QualType Ty) const;

  /// Return true if this is an \c NSObject object with its \c NSObject
  /// attribute set.
  static bool isObjCNSObjectType(QualType Ty) {
    return Ty->isObjCNSObjectType();
  }

  //===--------------------------------------------------------------------===//
  //                         Type Sizing and Analysis
  //===--------------------------------------------------------------------===//

  /// Return the APFloat 'semantics' for the specified scalar floating
  /// point type.
  const llvm::fltSemantics &getFloatTypeSemantics(QualType T) const;

  /// Get the size and alignment of the specified complete type in bits.
  TypeInfo getTypeInfo(const Type *T) const;
  TypeInfo getTypeInfo(QualType T) const { return getTypeInfo(T.getTypePtr()); }

  /// Get default simd alignment of the specified complete type in bits.
  unsigned getOpenMPDefaultSimdAlign(QualType T) const;

  /// Return the size of the specified (complete) type \p T, in bits.
  uint64_t getTypeSize(QualType T) const { return getTypeInfo(T).Width; }
  uint64_t getTypeSize(const Type *T) const { return getTypeInfo(T).Width; }

  /// Return the size of the character type, in bits.
  uint64_t getCharWidth() const {
    return getTypeSize(CharTy);
  }

  /// Convert a size in bits to a size in characters.
  CharUnits toCharUnitsFromBits(int64_t BitSize) const;

  /// Convert a size in characters to a size in bits.
  int64_t toBits(CharUnits CharSize) const;

  /// Return the size of the specified (complete) type \p T, in
  /// characters.
  CharUnits getTypeSizeInChars(QualType T) const;
  CharUnits getTypeSizeInChars(const Type *T) const;

  Optional<CharUnits> getTypeSizeInCharsIfKnown(QualType Ty) const {
    if (Ty->isIncompleteType() || Ty->isDependentType())
      return None;
    return getTypeSizeInChars(Ty);
  }

  Optional<CharUnits> getTypeSizeInCharsIfKnown(const Type *Ty) const {
    return getTypeSizeInCharsIfKnown(QualType(Ty, 0));
  }

  /// Return the ABI-specified alignment of a (complete) type \p T, in
  /// bits.
  unsigned getTypeAlign(QualType T) const { return getTypeInfo(T).Align; }
  unsigned getTypeAlign(const Type *T) const { return getTypeInfo(T).Align; }

  /// Return the ABI-specified natural alignment of a (complete) type \p T,
  /// before alignment adjustments, in bits.
  ///
  /// This alignment is curently used only by ARM and AArch64 when passing
  /// arguments of a composite type.
  unsigned getTypeUnadjustedAlign(QualType T) const {
    return getTypeUnadjustedAlign(T.getTypePtr());
  }
  unsigned getTypeUnadjustedAlign(const Type *T) const;

  /// Return the alignment of a type, in bits, or 0 if
  /// the type is incomplete and we cannot determine the alignment (for
  /// example, from alignment attributes). The returned alignment is the
  /// Preferred alignment if NeedsPreferredAlignment is true, otherwise is the
  /// ABI alignment.
  unsigned getTypeAlignIfKnown(QualType T,
                               bool NeedsPreferredAlignment = false) const;

  /// Return the ABI-specified alignment of a (complete) type \p T, in
  /// characters.
  CharUnits getTypeAlignInChars(QualType T) const;
  CharUnits getTypeAlignInChars(const Type *T) const;

  /// Return the PreferredAlignment of a (complete) type \p T, in
  /// characters.
  CharUnits getPreferredTypeAlignInChars(QualType T) const {
    return toCharUnitsFromBits(getPreferredTypeAlign(T));
  }

  /// getTypeUnadjustedAlignInChars - Return the ABI-specified alignment of a type,
  /// in characters, before alignment adjustments. This method does not work on
  /// incomplete types.
  CharUnits getTypeUnadjustedAlignInChars(QualType T) const;
  CharUnits getTypeUnadjustedAlignInChars(const Type *T) const;

  // getTypeInfoDataSizeInChars - Return the size of a type, in chars. If the
  // type is a record, its data size is returned.
  TypeInfoChars getTypeInfoDataSizeInChars(QualType T) const;

  TypeInfoChars getTypeInfoInChars(const Type *T) const;
  TypeInfoChars getTypeInfoInChars(QualType T) const;

  /// Determine if the alignment the type has was required using an
  /// alignment attribute.
  bool isAlignmentRequired(const Type *T) const;
  bool isAlignmentRequired(QualType T) const;

  /// Return the "preferred" alignment of the specified type \p T for
  /// the current target, in bits.
  ///
  /// This can be different than the ABI alignment in cases where it is
  /// beneficial for performance or backwards compatibility preserving to
  /// overalign a data type. (Note: despite the name, the preferred alignment
  /// is ABI-impacting, and not an optimization.)
  unsigned getPreferredTypeAlign(QualType T) const {
    return getPreferredTypeAlign(T.getTypePtr());
  }
  unsigned getPreferredTypeAlign(const Type *T) const;

  /// Return the default alignment for __attribute__((aligned)) on
  /// this target, to be used if no alignment value is specified.
  unsigned getTargetDefaultAlignForAttributeAligned() const;

  /// Return the alignment in bits that should be given to a
  /// global variable with type \p T.
  unsigned getAlignOfGlobalVar(QualType T) const;

  /// Return the alignment in characters that should be given to a
  /// global variable with type \p T.
  CharUnits getAlignOfGlobalVarInChars(QualType T) const;

  /// Return a conservative estimate of the alignment of the specified
  /// decl \p D.
  ///
  /// \pre \p D must not be a bitfield type, as bitfields do not have a valid
  /// alignment.
  ///
  /// If \p ForAlignof, references are treated like their underlying type
  /// and  large arrays don't get any special treatment. If not \p ForAlignof
  /// it computes the value expected by CodeGen: references are treated like
  /// pointers and large arrays get extra alignment.
  CharUnits getDeclAlign(const Decl *D, bool ForAlignof = false) const;

  /// Return the alignment (in bytes) of the thrown exception object. This is
  /// only meaningful for targets that allocate C++ exceptions in a system
  /// runtime, such as those using the Itanium C++ ABI.
  CharUnits getExnObjectAlignment() const;

  /// Get or compute information about the layout of the specified
  /// record (struct/union/class) \p D, which indicates its size and field
  /// position information.
  const ASTRecordLayout &getASTRecordLayout(const RecordDecl *D) const;

  /// Get or compute information about the layout of the specified
  /// Objective-C interface.
  const ASTRecordLayout &getASTObjCInterfaceLayout(const ObjCInterfaceDecl *D)
    const;

  void DumpRecordLayout(const RecordDecl *RD, raw_ostream &OS,
                        bool Simple = false) const;

  /// Get or compute information about the layout of the specified
  /// Objective-C implementation.
  ///
  /// This may differ from the interface if synthesized ivars are present.
  const ASTRecordLayout &
  getASTObjCImplementationLayout(const ObjCImplementationDecl *D) const;

  /// Get our current best idea for the key function of the
  /// given record decl, or nullptr if there isn't one.
  ///
  /// The key function is, according to the Itanium C++ ABI section 5.2.3:
  ///   ...the first non-pure virtual function that is not inline at the
  ///   point of class definition.
  ///
  /// Other ABIs use the same idea.  However, the ARM C++ ABI ignores
  /// virtual functions that are defined 'inline', which means that
  /// the result of this computation can change.
  const CXXMethodDecl *getCurrentKeyFunction(const CXXRecordDecl *RD);

  /// Observe that the given method cannot be a key function.
  /// Checks the key-function cache for the method's class and clears it
  /// if matches the given declaration.
  ///
  /// This is used in ABIs where out-of-line definitions marked
  /// inline are not considered to be key functions.
  ///
  /// \param method should be the declaration from the class definition
  void setNonKeyFunction(const CXXMethodDecl *method);

  /// Loading virtual member pointers using the virtual inheritance model
  /// always results in an adjustment using the vbtable even if the index is
  /// zero.
  ///
  /// This is usually OK because the first slot in the vbtable points
  /// backwards to the top of the MDC.  However, the MDC might be reusing a
  /// vbptr from an nv-base.  In this case, the first slot in the vbtable
  /// points to the start of the nv-base which introduced the vbptr and *not*
  /// the MDC.  Modify the NonVirtualBaseAdjustment to account for this.
  CharUnits getOffsetOfBaseWithVBPtr(const CXXRecordDecl *RD) const;

  /// Get the offset of a FieldDecl or IndirectFieldDecl, in bits.
  uint64_t getFieldOffset(const ValueDecl *FD) const;

  /// Get the offset of an ObjCIvarDecl in bits.
  uint64_t lookupFieldBitOffset(const ObjCInterfaceDecl *OID,
                                const ObjCImplementationDecl *ID,
                                const ObjCIvarDecl *Ivar) const;

  /// Find the 'this' offset for the member path in a pointer-to-member
  /// APValue.
  CharUnits getMemberPointerPathAdjustment(const APValue &MP) const;

  bool isNearlyEmpty(const CXXRecordDecl *RD) const;

  VTableContextBase *getVTableContext();

  /// If \p T is null pointer, assume the target in ASTContext.
  MangleContext *createMangleContext(const TargetInfo *T = nullptr);

  void DeepCollectObjCIvars(const ObjCInterfaceDecl *OI, bool leafClass,
                            SmallVectorImpl<const ObjCIvarDecl*> &Ivars) const;

  unsigned CountNonClassIvars(const ObjCInterfaceDecl *OI) const;
  void CollectInheritedProtocols(const Decl *CDecl,
                          llvm::SmallPtrSet<ObjCProtocolDecl*, 8> &Protocols);

  /// Return true if the specified type has unique object representations
  /// according to (C++17 [meta.unary.prop]p9)
  bool hasUniqueObjectRepresentations(QualType Ty) const;

  //===--------------------------------------------------------------------===//
  //                            Type Operators
  //===--------------------------------------------------------------------===//

  /// Return the canonical (structural) type corresponding to the
  /// specified potentially non-canonical type \p T.
  ///
  /// The non-canonical version of a type may have many "decorated" versions of
  /// types.  Decorators can include typedefs, 'typeof' operators, etc. The
  /// returned type is guaranteed to be free of any of these, allowing two
  /// canonical types to be compared for exact equality with a simple pointer
  /// comparison.
  CanQualType getCanonicalType(QualType T) const {
    return CanQualType::CreateUnsafe(T.getCanonicalType());
  }

  const Type *getCanonicalType(const Type *T) const {
    return T->getCanonicalTypeInternal().getTypePtr();
  }

  /// Return the canonical parameter type corresponding to the specific
  /// potentially non-canonical one.
  ///
  /// Qualifiers are stripped off, functions are turned into function
  /// pointers, and arrays decay one level into pointers.
  CanQualType getCanonicalParamType(QualType T) const;

  /// Determine whether the given types \p T1 and \p T2 are equivalent.
  bool hasSameType(QualType T1, QualType T2) const {
    return getCanonicalType(T1) == getCanonicalType(T2);
  }
  bool hasSameType(const Type *T1, const Type *T2) const {
    return getCanonicalType(T1) == getCanonicalType(T2);
  }

  /// Return this type as a completely-unqualified array type,
  /// capturing the qualifiers in \p Quals.
  ///
  /// This will remove the minimal amount of sugaring from the types, similar
  /// to the behavior of QualType::getUnqualifiedType().
  ///
  /// \param T is the qualified type, which may be an ArrayType
  ///
  /// \param Quals will receive the full set of qualifiers that were
  /// applied to the array.
  ///
  /// \returns if this is an array type, the completely unqualified array type
  /// that corresponds to it. Otherwise, returns T.getUnqualifiedType().
  QualType getUnqualifiedArrayType(QualType T, Qualifiers &Quals);

  /// Determine whether the given types are equivalent after
  /// cvr-qualifiers have been removed.
  bool hasSameUnqualifiedType(QualType T1, QualType T2) const {
    return getCanonicalType(T1).getTypePtr() ==
           getCanonicalType(T2).getTypePtr();
  }

  bool hasSameNullabilityTypeQualifier(QualType SubT, QualType SuperT,
                                       bool IsParam) const {
    auto SubTnullability = SubT->getNullability(*this);
    auto SuperTnullability = SuperT->getNullability(*this);
    if (SubTnullability.hasValue() == SuperTnullability.hasValue()) {
      // Neither has nullability; return true
      if (!SubTnullability)
        return true;
      // Both have nullability qualifier.
      if (*SubTnullability == *SuperTnullability ||
          *SubTnullability == NullabilityKind::Unspecified ||
          *SuperTnullability == NullabilityKind::Unspecified)
        return true;

      if (IsParam) {
        // Ok for the superclass method parameter to be "nonnull" and the subclass
        // method parameter to be "nullable"
        return (*SuperTnullability == NullabilityKind::NonNull &&
                *SubTnullability == NullabilityKind::Nullable);
      }
      // For the return type, it's okay for the superclass method to specify
      // "nullable" and the subclass method specify "nonnull"
      return (*SuperTnullability == NullabilityKind::Nullable &&
              *SubTnullability == NullabilityKind::NonNull);
    }
    return true;
  }

  bool ObjCMethodsAreEqual(const ObjCMethodDecl *MethodDecl,
                           const ObjCMethodDecl *MethodImp);

  bool UnwrapSimilarTypes(QualType &T1, QualType &T2);
  bool UnwrapSimilarArrayTypes(QualType &T1, QualType &T2);

  /// Determine if two types are similar, according to the C++ rules. That is,
  /// determine if they are the same other than qualifiers on the initial
  /// sequence of pointer / pointer-to-member / array (and in Clang, object
  /// pointer) types and their element types.
  ///
  /// Clang offers a number of qualifiers in addition to the C++ qualifiers;
  /// those qualifiers are also ignored in the 'similarity' check.
  bool hasSimilarType(QualType T1, QualType T2);

  /// Determine if two types are similar, ignoring only CVR qualifiers.
  bool hasCvrSimilarType(QualType T1, QualType T2);

  /// Retrieves the "canonical" nested name specifier for a
  /// given nested name specifier.
  ///
  /// The canonical nested name specifier is a nested name specifier
  /// that uniquely identifies a type or namespace within the type
  /// system. For example, given:
  ///
  /// \code
  /// namespace N {
  ///   struct S {
  ///     template<typename T> struct X { typename T* type; };
  ///   };
  /// }
  ///
  /// template<typename T> struct Y {
  ///   typename N::S::X<T>::type member;
  /// };
  /// \endcode
  ///
  /// Here, the nested-name-specifier for N::S::X<T>:: will be
  /// S::X<template-param-0-0>, since 'S' and 'X' are uniquely defined
  /// by declarations in the type system and the canonical type for
  /// the template type parameter 'T' is template-param-0-0.
  NestedNameSpecifier *
  getCanonicalNestedNameSpecifier(NestedNameSpecifier *NNS) const;

  /// Retrieves the default calling convention for the current target.
  CallingConv getDefaultCallingConvention(bool IsVariadic,
                                          bool IsCXXMethod,
                                          bool IsBuiltin = false) const;

  /// Retrieves the "canonical" template name that refers to a
  /// given template.
  ///
  /// The canonical template name is the simplest expression that can
  /// be used to refer to a given template. For most templates, this
  /// expression is just the template declaration itself. For example,
  /// the template std::vector can be referred to via a variety of
  /// names---std::vector, \::std::vector, vector (if vector is in
  /// scope), etc.---but all of these names map down to the same
  /// TemplateDecl, which is used to form the canonical template name.
  ///
  /// Dependent template names are more interesting. Here, the
  /// template name could be something like T::template apply or
  /// std::allocator<T>::template rebind, where the nested name
  /// specifier itself is dependent. In this case, the canonical
  /// template name uses the shortest form of the dependent
  /// nested-name-specifier, which itself contains all canonical
  /// types, values, and templates.
  TemplateName getCanonicalTemplateName(TemplateName Name) const;

  /// Determine whether the given template names refer to the same
  /// template.
  bool hasSameTemplateName(TemplateName X, TemplateName Y);

  /// Retrieve the "canonical" template argument.
  ///
  /// The canonical template argument is the simplest template argument
  /// (which may be a type, value, expression, or declaration) that
  /// expresses the value of the argument.
  TemplateArgument getCanonicalTemplateArgument(const TemplateArgument &Arg)
    const;

  /// Type Query functions.  If the type is an instance of the specified class,
  /// return the Type pointer for the underlying maximally pretty type.  This
  /// is a member of ASTContext because this may need to do some amount of
  /// canonicalization, e.g. to move type qualifiers into the element type.
  const ArrayType *getAsArrayType(QualType T) const;
  const ConstantArrayType *getAsConstantArrayType(QualType T) const {
    return dyn_cast_or_null<ConstantArrayType>(getAsArrayType(T));
  }
  const VariableArrayType *getAsVariableArrayType(QualType T) const {
    return dyn_cast_or_null<VariableArrayType>(getAsArrayType(T));
  }
  const IncompleteArrayType *getAsIncompleteArrayType(QualType T) const {
    return dyn_cast_or_null<IncompleteArrayType>(getAsArrayType(T));
  }
  const DependentSizedArrayType *getAsDependentSizedArrayType(QualType T)
    const {
    return dyn_cast_or_null<DependentSizedArrayType>(getAsArrayType(T));
  }

  /// Return the innermost element type of an array type.
  ///
  /// For example, will return "int" for int[m][n]
  QualType getBaseElementType(const ArrayType *VAT) const;

  /// Return the innermost element type of a type (which needn't
  /// actually be an array type).
  QualType getBaseElementType(QualType QT) const;

  /// Return number of constant array elements.
  uint64_t getConstantArrayElementCount(const ConstantArrayType *CA) const;

  /// Perform adjustment on the parameter type of a function.
  ///
  /// This routine adjusts the given parameter type @p T to the actual
  /// parameter type used by semantic analysis (C99 6.7.5.3p[7,8],
  /// C++ [dcl.fct]p3). The adjusted parameter type is returned.
  QualType getAdjustedParameterType(QualType T) const;

  /// Retrieve the parameter type as adjusted for use in the signature
  /// of a function, decaying array and function types and removing top-level
  /// cv-qualifiers.
  QualType getSignatureParameterType(QualType T) const;

  QualType getExceptionObjectType(QualType T) const;

  /// Return the properly qualified result of decaying the specified
  /// array type to a pointer.
  ///
  /// This operation is non-trivial when handling typedefs etc.  The canonical
  /// type of \p T must be an array type, this returns a pointer to a properly
  /// qualified element of the array.
  ///
  /// See C99 6.7.5.3p7 and C99 6.3.2.1p3.
  QualType getArrayDecayedType(QualType T) const;

  /// Return the type that \p PromotableType will promote to: C99
  /// 6.3.1.1p2, assuming that \p PromotableType is a promotable integer type.
  QualType getPromotedIntegerType(QualType PromotableType) const;

  /// Recurses in pointer/array types until it finds an Objective-C
  /// retainable type and returns its ownership.
  Qualifiers::ObjCLifetime getInnerObjCOwnership(QualType T) const;

  /// Whether this is a promotable bitfield reference according
  /// to C99 6.3.1.1p2, bullet 2 (and GCC extensions).
  ///
  /// \returns the type this bit-field will promote to, or NULL if no
  /// promotion occurs.
  QualType isPromotableBitField(Expr *E) const;

  /// Return the highest ranked integer type, see C99 6.3.1.8p1.
  ///
  /// If \p LHS > \p RHS, returns 1.  If \p LHS == \p RHS, returns 0.  If
  /// \p LHS < \p RHS, return -1.
  int getIntegerTypeOrder(QualType LHS, QualType RHS) const;

  /// Compare the rank of the two specified floating point types,
  /// ignoring the domain of the type (i.e. 'double' == '_Complex double').
  ///
  /// If \p LHS > \p RHS, returns 1.  If \p LHS == \p RHS, returns 0.  If
  /// \p LHS < \p RHS, return -1.
  int getFloatingTypeOrder(QualType LHS, QualType RHS) const;

  /// Compare the rank of two floating point types as above, but compare equal
  /// if both types have the same floating-point semantics on the target (i.e.
  /// long double and double on AArch64 will return 0).
  int getFloatingTypeSemanticOrder(QualType LHS, QualType RHS) const;

  /// Return a real floating point or a complex type (based on
  /// \p typeDomain/\p typeSize).
  ///
  /// \param typeDomain a real floating point or complex type.
  /// \param typeSize a real floating point or complex type.
  QualType getFloatingTypeOfSizeWithinDomain(QualType typeSize,
                                             QualType typeDomain) const;

  unsigned getTargetAddressSpace(QualType T) const {
    return getTargetAddressSpace(T.getQualifiers());
  }

  unsigned getTargetAddressSpace(Qualifiers Q) const {
    return getTargetAddressSpace(Q.getAddressSpace());
  }

  unsigned getTargetAddressSpace(LangAS AS) const;

  LangAS getLangASForBuiltinAddressSpace(unsigned AS) const;

  /// Get target-dependent integer value for null pointer which is used for
  /// constant folding.
  uint64_t getTargetNullPointerValue(QualType QT) const;

  bool addressSpaceMapManglingFor(LangAS AS) const {
    return AddrSpaceMapMangling || isTargetAddressSpace(AS);
  }

private:
  // Helper for integer ordering
  unsigned getIntegerRank(const Type *T) const;

public:
  //===--------------------------------------------------------------------===//
  //                    Type Compatibility Predicates
  //===--------------------------------------------------------------------===//

  /// Compatibility predicates used to check assignment expressions.
  bool typesAreCompatible(QualType T1, QualType T2,
                          bool CompareUnqualified = false); // C99 6.2.7p1

  bool propertyTypesAreCompatible(QualType, QualType);
  bool typesAreBlockPointerCompatible(QualType, QualType);

  bool isObjCIdType(QualType T) const {
    return T == getObjCIdType();
  }

  bool isObjCClassType(QualType T) const {
    return T == getObjCClassType();
  }

  bool isObjCSelType(QualType T) const {
    return T == getObjCSelType();
  }

  bool ObjCQualifiedIdTypesAreCompatible(const ObjCObjectPointerType *LHS,
                                         const ObjCObjectPointerType *RHS,
                                         bool ForCompare);

  bool ObjCQualifiedClassTypesAreCompatible(const ObjCObjectPointerType *LHS,
                                            const ObjCObjectPointerType *RHS);

  // Check the safety of assignment from LHS to RHS
  bool canAssignObjCInterfaces(const ObjCObjectPointerType *LHSOPT,
                               const ObjCObjectPointerType *RHSOPT);
  bool canAssignObjCInterfaces(const ObjCObjectType *LHS,
                               const ObjCObjectType *RHS);
  bool canAssignObjCInterfacesInBlockPointer(
                                          const ObjCObjectPointerType *LHSOPT,
                                          const ObjCObjectPointerType *RHSOPT,
                                          bool BlockReturnType);
  bool areComparableObjCPointerTypes(QualType LHS, QualType RHS);
  QualType areCommonBaseCompatible(const ObjCObjectPointerType *LHSOPT,
                                   const ObjCObjectPointerType *RHSOPT);
  bool canBindObjCObjectType(QualType To, QualType From);

  // Functions for calculating composite types
  QualType mergeTypes(QualType, QualType, bool OfBlockPointer=false,
                      bool Unqualified = false, bool BlockReturnType = false);
  QualType mergeFunctionTypes(QualType, QualType, bool OfBlockPointer=false,
                              bool Unqualified = false, bool AllowCXX = false);
  QualType mergeFunctionParameterTypes(QualType, QualType,
                                       bool OfBlockPointer = false,
                                       bool Unqualified = false);
  QualType mergeTransparentUnionType(QualType, QualType,
                                     bool OfBlockPointer=false,
                                     bool Unqualified = false);

  QualType mergeObjCGCQualifiers(QualType, QualType);

  /// This function merges the ExtParameterInfo lists of two functions. It
  /// returns true if the lists are compatible. The merged list is returned in
  /// NewParamInfos.
  ///
  /// \param FirstFnType The type of the first function.
  ///
  /// \param SecondFnType The type of the second function.
  ///
  /// \param CanUseFirst This flag is set to true if the first function's
  /// ExtParameterInfo list can be used as the composite list of
  /// ExtParameterInfo.
  ///
  /// \param CanUseSecond This flag is set to true if the second function's
  /// ExtParameterInfo list can be used as the composite list of
  /// ExtParameterInfo.
  ///
  /// \param NewParamInfos The composite list of ExtParameterInfo. The list is
  /// empty if none of the flags are set.
  ///
  bool mergeExtParameterInfo(
      const FunctionProtoType *FirstFnType,
      const FunctionProtoType *SecondFnType,
      bool &CanUseFirst, bool &CanUseSecond,
      SmallVectorImpl<FunctionProtoType::ExtParameterInfo> &NewParamInfos);

  void ResetObjCLayout(const ObjCContainerDecl *CD);

  //===--------------------------------------------------------------------===//
  //                    Integer Predicates
  //===--------------------------------------------------------------------===//

  // The width of an integer, as defined in C99 6.2.6.2. This is the number
  // of bits in an integer type excluding any padding bits.
  unsigned getIntWidth(QualType T) const;

  // Per C99 6.2.5p6, for every signed integer type, there is a corresponding
  // unsigned integer type.  This method takes a signed type, and returns the
  // corresponding unsigned integer type.
  // With the introduction of fixed point types in ISO N1169, this method also
  // accepts fixed point types and returns the corresponding unsigned type for
  // a given fixed point type.
  QualType getCorrespondingUnsignedType(QualType T) const;

  // Per ISO N1169, this method accepts fixed point types and returns the
  // corresponding saturated type for a given fixed point type.
  QualType getCorrespondingSaturatedType(QualType Ty) const;

  // This method accepts fixed point types and returns the corresponding signed
  // type. Unlike getCorrespondingUnsignedType(), this only accepts unsigned
  // fixed point types because there are unsigned integer types like bool and
  // char8_t that don't have signed equivalents.
  QualType getCorrespondingSignedFixedPointType(QualType Ty) const;

  //===--------------------------------------------------------------------===//
  //                    Integer Values
  //===--------------------------------------------------------------------===//

  /// Make an APSInt of the appropriate width and signedness for the
  /// given \p Value and integer \p Type.
  llvm::APSInt MakeIntValue(uint64_t Value, QualType Type) const {
    // If Type is a signed integer type larger than 64 bits, we need to be sure
    // to sign extend Res appropriately.
    llvm::APSInt Res(64, !Type->isSignedIntegerOrEnumerationType());
    Res = Value;
    unsigned Width = getIntWidth(Type);
    if (Width != Res.getBitWidth())
      return Res.extOrTrunc(Width);
    return Res;
  }

  bool isSentinelNullExpr(const Expr *E);

  /// Get the implementation of the ObjCInterfaceDecl \p D, or nullptr if
  /// none exists.
  ObjCImplementationDecl *getObjCImplementation(ObjCInterfaceDecl *D);

  /// Get the implementation of the ObjCCategoryDecl \p D, or nullptr if
  /// none exists.
  ObjCCategoryImplDecl *getObjCImplementation(ObjCCategoryDecl *D);

  /// Return true if there is at least one \@implementation in the TU.
  bool AnyObjCImplementation() {
    return !ObjCImpls.empty();
  }

  /// Set the implementation of ObjCInterfaceDecl.
  void setObjCImplementation(ObjCInterfaceDecl *IFaceD,
                             ObjCImplementationDecl *ImplD);

  /// Set the implementation of ObjCCategoryDecl.
  void setObjCImplementation(ObjCCategoryDecl *CatD,
                             ObjCCategoryImplDecl *ImplD);

  /// Get the duplicate declaration of a ObjCMethod in the same
  /// interface, or null if none exists.
  const ObjCMethodDecl *
  getObjCMethodRedeclaration(const ObjCMethodDecl *MD) const;

  void setObjCMethodRedeclaration(const ObjCMethodDecl *MD,
                                  const ObjCMethodDecl *Redecl);

  /// Returns the Objective-C interface that \p ND belongs to if it is
  /// an Objective-C method/property/ivar etc. that is part of an interface,
  /// otherwise returns null.
  const ObjCInterfaceDecl *getObjContainingInterface(const NamedDecl *ND) const;

  /// Set the copy initialization expression of a block var decl. \p CanThrow
  /// indicates whether the copy expression can throw or not.
  void setBlockVarCopyInit(const VarDecl* VD, Expr *CopyExpr, bool CanThrow);

  /// Get the copy initialization expression of the VarDecl \p VD, or
  /// nullptr if none exists.
  BlockVarCopyInit getBlockVarCopyInit(const VarDecl* VD) const;

  /// Allocate an uninitialized TypeSourceInfo.
  ///
  /// The caller should initialize the memory held by TypeSourceInfo using
  /// the TypeLoc wrappers.
  ///
  /// \param T the type that will be the basis for type source info. This type
  /// should refer to how the declarator was written in source code, not to
  /// what type semantic analysis resolved the declarator to.
  ///
  /// \param Size the size of the type info to create, or 0 if the size
  /// should be calculated based on the type.
  TypeSourceInfo *CreateTypeSourceInfo(QualType T, unsigned Size = 0) const;

  /// Allocate a TypeSourceInfo where all locations have been
  /// initialized to a given location, which defaults to the empty
  /// location.
  TypeSourceInfo *
  getTrivialTypeSourceInfo(QualType T,
                           SourceLocation Loc = SourceLocation()) const;

  /// Add a deallocation callback that will be invoked when the
  /// ASTContext is destroyed.
  ///
  /// \param Callback A callback function that will be invoked on destruction.
  ///
  /// \param Data Pointer data that will be provided to the callback function
  /// when it is called.
  void AddDeallocation(void (*Callback)(void *), void *Data) const;

  /// If T isn't trivially destructible, calls AddDeallocation to register it
  /// for destruction.
  template <typename T> void addDestruction(T *Ptr) const {
    if (!std::is_trivially_destructible<T>::value) {
      auto DestroyPtr = [](void *V) { static_cast<T *>(V)->~T(); };
      AddDeallocation(DestroyPtr, Ptr);
    }
  }

  GVALinkage GetGVALinkageForFunction(const FunctionDecl *FD) const;
  GVALinkage GetGVALinkageForVariable(const VarDecl *VD);

  /// Determines if the decl can be CodeGen'ed or deserialized from PCH
  /// lazily, only when used; this is only relevant for function or file scoped
  /// var definitions.
  ///
  /// \returns true if the function/var must be CodeGen'ed/deserialized even if
  /// it is not used.
  bool DeclMustBeEmitted(const Decl *D);

  /// Visits all versions of a multiversioned function with the passed
  /// predicate.
  void forEachMultiversionedFunctionVersion(
      const FunctionDecl *FD,
      llvm::function_ref<void(FunctionDecl *)> Pred) const;

  const CXXConstructorDecl *
  getCopyConstructorForExceptionObject(CXXRecordDecl *RD);

  void addCopyConstructorForExceptionObject(CXXRecordDecl *RD,
                                            CXXConstructorDecl *CD);

  void addTypedefNameForUnnamedTagDecl(TagDecl *TD, TypedefNameDecl *TND);

  TypedefNameDecl *getTypedefNameForUnnamedTagDecl(const TagDecl *TD);

  void addDeclaratorForUnnamedTagDecl(TagDecl *TD, DeclaratorDecl *DD);

  DeclaratorDecl *getDeclaratorForUnnamedTagDecl(const TagDecl *TD);

  void setManglingNumber(const NamedDecl *ND, unsigned Number);
  unsigned getManglingNumber(const NamedDecl *ND) const;

  void setStaticLocalNumber(const VarDecl *VD, unsigned Number);
  unsigned getStaticLocalNumber(const VarDecl *VD) const;

  /// Retrieve the context for computing mangling numbers in the given
  /// DeclContext.
  MangleNumberingContext &getManglingNumberContext(const DeclContext *DC);
  enum NeedExtraManglingDecl_t { NeedExtraManglingDecl };
  MangleNumberingContext &getManglingNumberContext(NeedExtraManglingDecl_t,
                                                   const Decl *D);

  std::unique_ptr<MangleNumberingContext> createMangleNumberingContext() const;

  /// Used by ParmVarDecl to store on the side the
  /// index of the parameter when it exceeds the size of the normal bitfield.
  void setParameterIndex(const ParmVarDecl *D, unsigned index);

  /// Used by ParmVarDecl to retrieve on the side the
  /// index of the parameter when it exceeds the size of the normal bitfield.
  unsigned getParameterIndex(const ParmVarDecl *D) const;

  /// Return a string representing the human readable name for the specified
  /// function declaration or file name. Used by SourceLocExpr and
  /// PredefinedExpr to cache evaluated results.
  StringLiteral *getPredefinedStringLiteralFromCache(StringRef Key) const;

  /// Return a declaration for the global GUID object representing the given
  /// GUID value.
  MSGuidDecl *getMSGuidDecl(MSGuidDeclParts Parts) const;

  /// Return the template parameter object of the given type with the given
  /// value.
  TemplateParamObjectDecl *getTemplateParamObjectDecl(QualType T,
                                                      const APValue &V) const;

  /// Parses the target attributes passed in, and returns only the ones that are
  /// valid feature names.
  ParsedTargetAttr filterFunctionTargetAttrs(const TargetAttr *TD) const;

  void getFunctionFeatureMap(llvm::StringMap<bool> &FeatureMap,
                             const FunctionDecl *) const;
  void getFunctionFeatureMap(llvm::StringMap<bool> &FeatureMap,
                             GlobalDecl GD) const;

  //===--------------------------------------------------------------------===//
  //                    Statistics
  //===--------------------------------------------------------------------===//

  /// The number of implicitly-declared default constructors.
  unsigned NumImplicitDefaultConstructors = 0;

  /// The number of implicitly-declared default constructors for
  /// which declarations were built.
  unsigned NumImplicitDefaultConstructorsDeclared = 0;

  /// The number of implicitly-declared copy constructors.
  unsigned NumImplicitCopyConstructors = 0;

  /// The number of implicitly-declared copy constructors for
  /// which declarations were built.
  unsigned NumImplicitCopyConstructorsDeclared = 0;

  /// The number of implicitly-declared move constructors.
  unsigned NumImplicitMoveConstructors = 0;

  /// The number of implicitly-declared move constructors for
  /// which declarations were built.
  unsigned NumImplicitMoveConstructorsDeclared = 0;

  /// The number of implicitly-declared copy assignment operators.
  unsigned NumImplicitCopyAssignmentOperators = 0;

  /// The number of implicitly-declared copy assignment operators for
  /// which declarations were built.
  unsigned NumImplicitCopyAssignmentOperatorsDeclared = 0;

  /// The number of implicitly-declared move assignment operators.
  unsigned NumImplicitMoveAssignmentOperators = 0;

  /// The number of implicitly-declared move assignment operators for
  /// which declarations were built.
  unsigned NumImplicitMoveAssignmentOperatorsDeclared = 0;

  /// The number of implicitly-declared destructors.
  unsigned NumImplicitDestructors = 0;

  /// The number of implicitly-declared destructors for which
  /// declarations were built.
  unsigned NumImplicitDestructorsDeclared = 0;

public:
  /// Initialize built-in types.
  ///
  /// This routine may only be invoked once for a given ASTContext object.
  /// It is normally invoked after ASTContext construction.
  ///
  /// \param Target The target
  void InitBuiltinTypes(const TargetInfo &Target,
                        const TargetInfo *AuxTarget = nullptr);

private:
  void InitBuiltinType(CanQualType &R, BuiltinType::Kind K);

  class ObjCEncOptions {
    unsigned Bits;

    ObjCEncOptions(unsigned Bits) : Bits(Bits) {}

  public:
    ObjCEncOptions() : Bits(0) {}
    ObjCEncOptions(const ObjCEncOptions &RHS) : Bits(RHS.Bits) {}

#define OPT_LIST(V)                                                            \
  V(ExpandPointedToStructures, 0)                                              \
  V(ExpandStructures, 1)                                                       \
  V(IsOutermostType, 2)                                                        \
  V(EncodingProperty, 3)                                                       \
  V(IsStructField, 4)                                                          \
  V(EncodeBlockParameters, 5)                                                  \
  V(EncodeClassNames, 6)                                                       \

#define V(N,I) ObjCEncOptions& set##N() { Bits |= 1 << I; return *this; }
OPT_LIST(V)
#undef V

#define V(N,I) bool N() const { return Bits & 1 << I; }
OPT_LIST(V)
#undef V

#undef OPT_LIST

    LLVM_NODISCARD ObjCEncOptions keepingOnly(ObjCEncOptions Mask) const {
      return Bits & Mask.Bits;
    }

    LLVM_NODISCARD ObjCEncOptions forComponentType() const {
      ObjCEncOptions Mask = ObjCEncOptions()
                                .setIsOutermostType()
                                .setIsStructField();
      return Bits & ~Mask.Bits;
    }
  };

  // Return the Objective-C type encoding for a given type.
  void getObjCEncodingForTypeImpl(QualType t, std::string &S,
                                  ObjCEncOptions Options,
                                  const FieldDecl *Field,
                                  QualType *NotEncodedT = nullptr) const;

  // Adds the encoding of the structure's members.
  void getObjCEncodingForStructureImpl(RecordDecl *RD, std::string &S,
                                       const FieldDecl *Field,
                                       bool includeVBases = true,
                                       QualType *NotEncodedT=nullptr) const;

public:
  // Adds the encoding of a method parameter or return type.
  void getObjCEncodingForMethodParameter(Decl::ObjCDeclQualifier QT,
                                         QualType T, std::string& S,
                                         bool Extended) const;

  /// Returns true if this is an inline-initialized static data member
  /// which is treated as a definition for MSVC compatibility.
  bool isMSStaticDataMemberInlineDefinition(const VarDecl *VD) const;

  enum class InlineVariableDefinitionKind {
    /// Not an inline variable.
    None,

    /// Weak definition of inline variable.
    Weak,

    /// Weak for now, might become strong later in this TU.
    WeakUnknown,

    /// Strong definition.
    Strong
  };

  /// Determine whether a definition of this inline variable should
  /// be treated as a weak or strong definition. For compatibility with
  /// C++14 and before, for a constexpr static data member, if there is an
  /// out-of-line declaration of the member, we may promote it from weak to
  /// strong.
  InlineVariableDefinitionKind
  getInlineVariableDefinitionKind(const VarDecl *VD) const;

private:
  friend class DeclarationNameTable;
  friend class DeclContext;

  const ASTRecordLayout &
  getObjCLayout(const ObjCInterfaceDecl *D,
                const ObjCImplementationDecl *Impl) const;

  /// A set of deallocations that should be performed when the
  /// ASTContext is destroyed.
  // FIXME: We really should have a better mechanism in the ASTContext to
  // manage running destructors for types which do variable sized allocation
  // within the AST. In some places we thread the AST bump pointer allocator
  // into the datastructures which avoids this mess during deallocation but is
  // wasteful of memory, and here we require a lot of error prone book keeping
  // in order to track and run destructors while we're tearing things down.
  using DeallocationFunctionsAndArguments =
      llvm::SmallVector<std::pair<void (*)(void *), void *>, 16>;
  mutable DeallocationFunctionsAndArguments Deallocations;

  // FIXME: This currently contains the set of StoredDeclMaps used
  // by DeclContext objects.  This probably should not be in ASTContext,
  // but we include it here so that ASTContext can quickly deallocate them.
  llvm::PointerIntPair<StoredDeclsMap *, 1> LastSDM;

  std::vector<Decl *> TraversalScope;

  std::unique_ptr<VTableContextBase> VTContext;

  void ReleaseDeclContextMaps();

public:
  enum PragmaSectionFlag : unsigned {
    PSF_None = 0,
    PSF_Read = 0x1,
    PSF_Write = 0x2,
    PSF_Execute = 0x4,
    PSF_Implicit = 0x8,
    PSF_ZeroInit = 0x10,
    PSF_Invalid = 0x80000000U,
  };

  struct SectionInfo {
    NamedDecl *Decl;
    SourceLocation PragmaSectionLocation;
    int SectionFlags;

    SectionInfo() = default;
    SectionInfo(NamedDecl *Decl, SourceLocation PragmaSectionLocation,
                int SectionFlags)
        : Decl(Decl), PragmaSectionLocation(PragmaSectionLocation),
          SectionFlags(SectionFlags) {}
  };

  llvm::StringMap<SectionInfo> SectionInfos;

  /// Return a new OMPTraitInfo object owned by this context.
  OMPTraitInfo &getNewOMPTraitInfo();

  /// Whether a C++ static variable may be externalized.
  bool mayExternalizeStaticVar(const Decl *D) const;

  /// Whether a C++ static variable should be externalized.
  bool shouldExternalizeStaticVar(const Decl *D) const;

private:
  /// All OMPTraitInfo objects live in this collection, one per
  /// `pragma omp [begin] declare variant` directive.
  SmallVector<std::unique_ptr<OMPTraitInfo>, 4> OMPTraitInfoVector;
};

/// Insertion operator for diagnostics.
const StreamingDiagnostic &operator<<(const StreamingDiagnostic &DB,
                                      const ASTContext::SectionInfo &Section);

/// Utility function for constructing a nullary selector.
inline Selector GetNullarySelector(StringRef name, ASTContext &Ctx) {
  IdentifierInfo* II = &Ctx.Idents.get(name);
  return Ctx.Selectors.getSelector(0, &II);
}

/// Utility function for constructing an unary selector.
inline Selector GetUnarySelector(StringRef name, ASTContext &Ctx) {
  IdentifierInfo* II = &Ctx.Idents.get(name);
  return Ctx.Selectors.getSelector(1, &II);
}

} // namespace clang

// operator new and delete aren't allowed inside namespaces.

/// Placement new for using the ASTContext's allocator.
///
/// This placement form of operator new uses the ASTContext's allocator for
/// obtaining memory.
///
/// IMPORTANT: These are also declared in clang/AST/ASTContextAllocate.h!
/// Any changes here need to also be made there.
///
/// We intentionally avoid using a nothrow specification here so that the calls
/// to this operator will not perform a null check on the result -- the
/// underlying allocator never returns null pointers.
///
/// Usage looks like this (assuming there's an ASTContext 'Context' in scope):
/// @code
/// // Default alignment (8)
/// IntegerLiteral *Ex = new (Context) IntegerLiteral(arguments);
/// // Specific alignment
/// IntegerLiteral *Ex2 = new (Context, 4) IntegerLiteral(arguments);
/// @endcode
/// Memory allocated through this placement new operator does not need to be
/// explicitly freed, as ASTContext will free all of this memory when it gets
/// destroyed. Please note that you cannot use delete on the pointer.
///
/// @param Bytes The number of bytes to allocate. Calculated by the compiler.
/// @param C The ASTContext that provides the allocator.
/// @param Alignment The alignment of the allocated memory (if the underlying
///                  allocator supports it).
/// @return The allocated memory. Could be nullptr.
inline void *operator new(size_t Bytes, const clang::ASTContext &C,
                          size_t Alignment /* = 8 */) {
  return C.Allocate(Bytes, Alignment);
}

/// Placement delete companion to the new above.
///
/// This operator is just a companion to the new above. There is no way of
/// invoking it directly; see the new operator for more details. This operator
/// is called implicitly by the compiler if a placement new expression using
/// the ASTContext throws in the object constructor.
inline void operator delete(void *Ptr, const clang::ASTContext &C, size_t) {
  C.Deallocate(Ptr);
}

/// This placement form of operator new[] uses the ASTContext's allocator for
/// obtaining memory.
///
/// We intentionally avoid using a nothrow specification here so that the calls
/// to this operator will not perform a null check on the result -- the
/// underlying allocator never returns null pointers.
///
/// Usage looks like this (assuming there's an ASTContext 'Context' in scope):
/// @code
/// // Default alignment (8)
/// char *data = new (Context) char[10];
/// // Specific alignment
/// char *data = new (Context, 4) char[10];
/// @endcode
/// Memory allocated through this placement new[] operator does not need to be
/// explicitly freed, as ASTContext will free all of this memory when it gets
/// destroyed. Please note that you cannot use delete on the pointer.
///
/// @param Bytes The number of bytes to allocate. Calculated by the compiler.
/// @param C The ASTContext that provides the allocator.
/// @param Alignment The alignment of the allocated memory (if the underlying
///                  allocator supports it).
/// @return The allocated memory. Could be nullptr.
inline void *operator new[](size_t Bytes, const clang::ASTContext& C,
                            size_t Alignment /* = 8 */) {
  return C.Allocate(Bytes, Alignment);
}

/// Placement delete[] companion to the new[] above.
///
/// This operator is just a companion to the new[] above. There is no way of
/// invoking it directly; see the new[] operator for more details. This operator
/// is called implicitly by the compiler if a placement new[] expression using
/// the ASTContext throws in the object constructor.
inline void operator delete[](void *Ptr, const clang::ASTContext &C, size_t) {
  C.Deallocate(Ptr);
}

/// Create the representation of a LazyGenerationalUpdatePtr.
template <typename Owner, typename T,
          void (clang::ExternalASTSource::*Update)(Owner)>
typename clang::LazyGenerationalUpdatePtr<Owner, T, Update>::ValueType
    clang::LazyGenerationalUpdatePtr<Owner, T, Update>::makeValue(
        const clang::ASTContext &Ctx, T Value) {
  // Note, this is implemented here so that ExternalASTSource.h doesn't need to
  // include ASTContext.h. We explicitly instantiate it for all relevant types
  // in ASTContext.cpp.
  if (auto *Source = Ctx.getExternalSource())
    return new (Ctx) LazyData(Source, Value);
  return Value;
}

#endif // LLVM_CLANG_AST_ASTCONTEXT_H<|MERGE_RESOLUTION|>--- conflicted
+++ resolved
@@ -702,17 +702,12 @@
     return *XRayFilter;
   }
 
-<<<<<<< HEAD
 #if INTEL_CUSTOMIZATION
   void disableFPContract() { DisabledFPContract = true; }
 
   bool isFPContractDisabled() const { return DisabledFPContract; }
 #endif // INTEL_CUSTOMIZATION
 
-  const ProfileList &getProfileList() const { return *ProfList; }
-
-=======
->>>>>>> 1e634f39
   DiagnosticsEngine &getDiagnostics() const;
 
   FullSourceLoc getFullLoc(SourceLocation Loc) const {
