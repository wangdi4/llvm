--- conflicted
+++ resolved
@@ -1029,13 +1029,10 @@
 #define SVE_TYPE(Name, Id, SingletonId) \
   CanQualType SingletonId;
 #include "clang/Basic/AArch64SVEACLETypes.def"
-<<<<<<< HEAD
   CanQualType VAArgPackTy; // INTEL
-=======
 #define PPC_MMA_VECTOR_TYPE(Name, Id, Size) \
   CanQualType Id##Ty;
 #include "clang/Basic/PPCTypes.def"
->>>>>>> 40dd4d52
 
   // Types for deductions in C++0x [stmt.ranged]'s desugaring. Built on demand.
   mutable QualType AutoDeductTy;     // Deduction against 'auto'.
