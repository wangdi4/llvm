--- conflicted
+++ resolved
@@ -313,11 +313,7 @@
     unsigned ContainsUnexpandedParameterPack : 1;
     unsigned IsCondition : 1; // INTEL
   };
-<<<<<<< HEAD
-  enum { NumExprBits = 18 }; // INTEL
-=======
-  enum { NumExprBits = NumStmtBits + 9 };
->>>>>>> a8d2217a
+  enum { NumExprBits = NumStmtBits + 10 }; //INTEL
 
   class PredefinedExprBitfields {
     friend class ASTStmtReader;
