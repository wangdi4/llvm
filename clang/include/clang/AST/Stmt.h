//===--- Stmt.h - Classes for representing statements -----------*- C++ -*-===//
//
//                     The LLVM Compiler Infrastructure
//
// This file is distributed under the University of Illinois Open Source
// License. See LICENSE.TXT for details.
//
//===----------------------------------------------------------------------===//
//
//  This file defines the Stmt interface and subclasses.
//
//===----------------------------------------------------------------------===//

#ifndef LLVM_CLANG_AST_STMT_H
#define LLVM_CLANG_AST_STMT_H

#include "clang/AST/DeclGroup.h"
#include "clang/AST/StmtIterator.h"
#include "clang/Basic/CapturedStmt.h"
#include "clang/Basic/IdentifierTable.h"
#include "clang/Basic/LLVM.h"
#include "clang/Basic/SourceLocation.h"
#include "llvm/ADT/ArrayRef.h"
#include "llvm/ADT/PointerIntPair.h"
#include "llvm/ADT/iterator.h"
#include "llvm/Support/Compiler.h"
#include "llvm/Support/ErrorHandling.h"
#include <string>

namespace llvm {
  class FoldingSetNodeID;
}

namespace clang {
  class ASTContext;
  class Attr;
  class CapturedDecl;
  class Decl;
  class Expr;
  class IdentifierInfo;
  class LabelDecl;
  class ODRHash;
  class ParmVarDecl;
  class PrinterHelper;
  struct PrintingPolicy;
  class QualType;
  class RecordDecl;
  class SourceManager;
  class StringLiteral;
  class SwitchStmt;
  class Token;
  class VarDecl;

//===----------------------------------------------------------------------===//
// AST classes for statements.
//===----------------------------------------------------------------------===//

/// Stmt - This represents one statement.
///
class alignas(void *) Stmt {
public:
  enum StmtClass {
    NoStmtClass = 0,
#define STMT(CLASS, PARENT) CLASS##Class,
#define STMT_RANGE(BASE, FIRST, LAST) \
        first##BASE##Constant=FIRST##Class, last##BASE##Constant=LAST##Class,
#define LAST_STMT_RANGE(BASE, FIRST, LAST) \
        first##BASE##Constant=FIRST##Class, last##BASE##Constant=LAST##Class
#define ABSTRACT_STMT(STMT)
#include "clang/AST/StmtNodes.inc"
  };

  // Make vanilla 'new' and 'delete' illegal for Stmts.
protected:
  void *operator new(size_t bytes) noexcept {
    llvm_unreachable("Stmts cannot be allocated with regular 'new'.");
  }
  void operator delete(void *data) noexcept {
    llvm_unreachable("Stmts cannot be released with regular 'delete'.");
  }

  class StmtBitfields {
    friend class Stmt;

    /// \brief The statement class.
    unsigned sClass : 8;
  };
  enum { NumStmtBits = 8 };

  class CompoundStmtBitfields {
    friend class CompoundStmt;
    unsigned : NumStmtBits;

    unsigned NumStmts : 32 - NumStmtBits;
  };

  class IfStmtBitfields {
    friend class IfStmt;
    unsigned : NumStmtBits;

    unsigned IsConstexpr : 1;
  };

  class ExprBitfields {
    friend class Expr;
    friend class DeclRefExpr; // computeDependence
    friend class InitListExpr; // ctor
    friend class DesignatedInitExpr; // ctor
    friend class BlockDeclRefExpr; // ctor
    friend class ASTStmtReader; // deserialization
    friend class CXXNewExpr; // ctor
    friend class DependentScopeDeclRefExpr; // ctor
    friend class CXXConstructExpr; // ctor
    friend class CallExpr; // ctor
    friend class OffsetOfExpr; // ctor
    friend class ObjCMessageExpr; // ctor
    friend class ObjCArrayLiteral; // ctor
    friend class ObjCDictionaryLiteral; // ctor
    friend class ShuffleVectorExpr; // ctor
    friend class ParenListExpr; // ctor
    friend class CXXUnresolvedConstructExpr; // ctor
    friend class CXXDependentScopeMemberExpr; // ctor
    friend class OverloadExpr; // ctor
    friend class PseudoObjectExpr; // ctor
    friend class AtomicExpr; // ctor
    friend class OpaqueValueExpr; // ctor
    unsigned : NumStmtBits;

    unsigned ValueKind : 2;
    unsigned ObjectKind : 3;
    unsigned TypeDependent : 1;
    unsigned ValueDependent : 1;
    unsigned InstantiationDependent : 1;
    unsigned ContainsUnexpandedParameterPack : 1;
    unsigned IsCondition : 1; // INTEL
  };
<<<<<<< HEAD
  enum { NumExprBits = 17 }; // INTEL
=======
  enum { NumExprBits = 17 };
>>>>>>> b971198e

  class CharacterLiteralBitfields {
    friend class CharacterLiteral;
    unsigned : NumExprBits;

    unsigned Kind : 3;
  };

  enum APFloatSemantics {
    IEEEhalf,
    IEEEsingle,
    IEEEdouble,
    x87DoubleExtended,
    IEEEquad,
    PPCDoubleDouble
  };

  class FloatingLiteralBitfields {
    friend class FloatingLiteral;
    unsigned : NumExprBits;

    unsigned Semantics : 3; // Provides semantics for APFloat construction
    unsigned IsExact : 1;
  };

  class UnaryExprOrTypeTraitExprBitfields {
    friend class UnaryExprOrTypeTraitExpr;
    unsigned : NumExprBits;

    unsigned Kind : 2;
    unsigned IsType : 1; // true if operand is a type, false if an expression.
  };

  class DeclRefExprBitfields {
    friend class DeclRefExpr;
    friend class ASTStmtReader; // deserialization
    unsigned : NumExprBits;

    unsigned HasQualifier : 1;
    unsigned HasTemplateKWAndArgsInfo : 1;
    unsigned HasFoundDecl : 1;
    unsigned HadMultipleCandidates : 1;
    unsigned RefersToEnclosingVariableOrCapture : 1;
  };

  class CastExprBitfields {
    friend class CastExpr;
    unsigned : NumExprBits;

    unsigned Kind : 6;
    unsigned BasePathSize : 32 - 6 - NumExprBits;
  };

  class CallExprBitfields {
    friend class CallExpr;
    unsigned : NumExprBits;

    unsigned NumPreArgs : 1;
  };

  class ExprWithCleanupsBitfields {
    friend class ExprWithCleanups;
    friend class ASTStmtReader; // deserialization

    unsigned : NumExprBits;

    // When false, it must not have side effects.
    unsigned CleanupsHaveSideEffects : 1;

    unsigned NumObjects : 32 - 1 - NumExprBits;
  };

  class PseudoObjectExprBitfields {
    friend class PseudoObjectExpr;
    friend class ASTStmtReader; // deserialization

    unsigned : NumExprBits;

    // These don't need to be particularly wide, because they're
    // strictly limited by the forms of expressions we permit.
    unsigned NumSubExprs : 8;
    unsigned ResultIndex : 32 - 8 - NumExprBits;
  };

  class ObjCIndirectCopyRestoreExprBitfields {
    friend class ObjCIndirectCopyRestoreExpr;
    unsigned : NumExprBits;

    unsigned ShouldCopy : 1;
  };

  class InitListExprBitfields {
    friend class InitListExpr;

    unsigned : NumExprBits;

    /// Whether this initializer list originally had a GNU array-range
    /// designator in it. This is a temporary marker used by CodeGen.
    unsigned HadArrayRangeDesignator : 1;
  };

  class TypeTraitExprBitfields {
    friend class TypeTraitExpr;
    friend class ASTStmtReader;
    friend class ASTStmtWriter;
    
    unsigned : NumExprBits;
    
    /// \brief The kind of type trait, which is a value of a TypeTrait enumerator.
    unsigned Kind : 8;
    
    /// \brief If this expression is not value-dependent, this indicates whether
    /// the trait evaluated true or false.
    unsigned Value : 1;

    /// \brief The number of arguments to this type trait.
    unsigned NumArgs : 32 - 8 - 1 - NumExprBits;
  };

  class CoawaitExprBitfields {
    friend class CoawaitExpr;

    unsigned : NumExprBits;

    unsigned IsImplicit : 1;
  };

  union {
    StmtBitfields StmtBits;
    CompoundStmtBitfields CompoundStmtBits;
    IfStmtBitfields IfStmtBits;
    ExprBitfields ExprBits;
    CharacterLiteralBitfields CharacterLiteralBits;
    FloatingLiteralBitfields FloatingLiteralBits;
    UnaryExprOrTypeTraitExprBitfields UnaryExprOrTypeTraitExprBits;
    DeclRefExprBitfields DeclRefExprBits;
    CastExprBitfields CastExprBits;
    CallExprBitfields CallExprBits;
    ExprWithCleanupsBitfields ExprWithCleanupsBits;
    PseudoObjectExprBitfields PseudoObjectExprBits;
    ObjCIndirectCopyRestoreExprBitfields ObjCIndirectCopyRestoreExprBits;
    InitListExprBitfields InitListExprBits;
    TypeTraitExprBitfields TypeTraitExprBits;
    CoawaitExprBitfields CoawaitBits;
  };

  friend class ASTStmtReader;
  friend class ASTStmtWriter;

public:
  // Only allow allocation of Stmts using the allocator in ASTContext
  // or by doing a placement new.
  void* operator new(size_t bytes, const ASTContext& C,
                     unsigned alignment = 8);

  void* operator new(size_t bytes, const ASTContext* C,
                     unsigned alignment = 8) {
    return operator new(bytes, *C, alignment);
  }

  void *operator new(size_t bytes, void *mem) noexcept { return mem; }

  void operator delete(void *, const ASTContext &, unsigned) noexcept {}
  void operator delete(void *, const ASTContext *, unsigned) noexcept {}
  void operator delete(void *, size_t) noexcept {}
  void operator delete(void *, void *) noexcept {}

public:
  /// \brief A placeholder type used to construct an empty shell of a
  /// type, that will be filled in later (e.g., by some
  /// de-serialization).
  struct EmptyShell { };

protected:
  /// Iterator for iterating over Stmt * arrays that contain only Expr *
  ///
  /// This is needed because AST nodes use Stmt* arrays to store
  /// references to children (to be compatible with StmtIterator).
  struct ExprIterator
      : llvm::iterator_adaptor_base<ExprIterator, Stmt **,
                                    std::random_access_iterator_tag, Expr *> {
    ExprIterator() : iterator_adaptor_base(nullptr) {}
    ExprIterator(Stmt **I) : iterator_adaptor_base(I) {}

    reference operator*() const {
      assert((*I)->getStmtClass() >= firstExprConstant &&
             (*I)->getStmtClass() <= lastExprConstant);
      return *reinterpret_cast<Expr **>(I);
    }
  };

  /// Const iterator for iterating over Stmt * arrays that contain only Expr *
  struct ConstExprIterator
      : llvm::iterator_adaptor_base<ConstExprIterator, const Stmt *const *,
                                    std::random_access_iterator_tag,
                                    const Expr *const> {
    ConstExprIterator() : iterator_adaptor_base(nullptr) {}
    ConstExprIterator(const Stmt *const *I) : iterator_adaptor_base(I) {}

    reference operator*() const {
      assert((*I)->getStmtClass() >= firstExprConstant &&
             (*I)->getStmtClass() <= lastExprConstant);
      return *reinterpret_cast<const Expr *const *>(I);
    }
  };

private:
  /// \brief Whether statistic collection is enabled.
  static bool StatisticsEnabled;

protected:
  /// \brief Construct an empty statement.
  explicit Stmt(StmtClass SC, EmptyShell) : Stmt(SC) {}

public:
  Stmt(StmtClass SC) {
    static_assert(sizeof(*this) == sizeof(void *),
                  "changing bitfields changed sizeof(Stmt)");
    static_assert(sizeof(*this) % alignof(void *) == 0,
                  "Insufficient alignment!");
    StmtBits.sClass = SC;
    if (StatisticsEnabled) Stmt::addStmtClass(SC);
  }

  StmtClass getStmtClass() const {
    return static_cast<StmtClass>(StmtBits.sClass);
  }
  const char *getStmtClassName() const;

  /// SourceLocation tokens are not useful in isolation - they are low level
  /// value objects created/interpreted by SourceManager. We assume AST
  /// clients will have a pointer to the respective SourceManager.
  SourceRange getSourceRange() const LLVM_READONLY;
  SourceLocation getLocStart() const LLVM_READONLY;
  SourceLocation getLocEnd() const LLVM_READONLY;

  // global temp stats (until we have a per-module visitor)
  static void addStmtClass(const StmtClass s);
  static void EnableStatistics();
  static void PrintStats();

  /// \brief Dumps the specified AST fragment and all subtrees to
  /// \c llvm::errs().
  void dump() const;
  void dump(SourceManager &SM) const;
  void dump(raw_ostream &OS, SourceManager &SM) const;
  void dump(raw_ostream &OS) const;

  /// dumpColor - same as dump(), but forces color highlighting.
  void dumpColor() const;

  /// dumpPretty/printPretty - These two methods do a "pretty print" of the AST
  /// back to its original source language syntax.
  void dumpPretty(const ASTContext &Context) const;
  void printPretty(raw_ostream &OS, PrinterHelper *Helper,
                   const PrintingPolicy &Policy,
                   unsigned Indentation = 0) const;

  /// viewAST - Visualize an AST rooted at this Stmt* using GraphViz.  Only
  ///   works on systems with GraphViz (Mac OS X) or dot+gv installed.
  void viewAST() const;

  /// Skip past any implicit AST nodes which might surround this
  /// statement, such as ExprWithCleanups or ImplicitCastExpr nodes.
  Stmt *IgnoreImplicit();
  const Stmt *IgnoreImplicit() const {
    return const_cast<Stmt *>(this)->IgnoreImplicit();
  }

  /// \brief Skip no-op (attributed, compound) container stmts and skip captured
  /// stmt at the top, if \a IgnoreCaptured is true.
  Stmt *IgnoreContainers(bool IgnoreCaptured = false);

  const Stmt *stripLabelLikeStatements() const;
  Stmt *stripLabelLikeStatements() {
    return const_cast<Stmt*>(
      const_cast<const Stmt*>(this)->stripLabelLikeStatements());
  }

  /// Child Iterators: All subclasses must implement 'children'
  /// to permit easy iteration over the substatements/subexpessions of an
  /// AST node.  This permits easy iteration over all nodes in the AST.
  typedef StmtIterator       child_iterator;
  typedef ConstStmtIterator  const_child_iterator;

  typedef llvm::iterator_range<child_iterator> child_range;
  typedef llvm::iterator_range<const_child_iterator> const_child_range;

  child_range children();
  const_child_range children() const {
    auto Children = const_cast<Stmt *>(this)->children();
    return const_child_range(Children.begin(), Children.end());
  }

  child_iterator child_begin() { return children().begin(); }
  child_iterator child_end() { return children().end(); }

  const_child_iterator child_begin() const { return children().begin(); }
  const_child_iterator child_end() const { return children().end(); }

  /// \brief Produce a unique representation of the given statement.
  ///
  /// \param ID once the profiling operation is complete, will contain
  /// the unique representation of the given statement.
  ///
  /// \param Context the AST context in which the statement resides
  ///
  /// \param Canonical whether the profile should be based on the canonical
  /// representation of this statement (e.g., where non-type template
  /// parameters are identified by index/level rather than their
  /// declaration pointers) or the exact representation of the statement as
  /// written in the source.
  void Profile(llvm::FoldingSetNodeID &ID, const ASTContext &Context,
               bool Canonical) const;

  /// \brief Calculate a unique representation for a statement that is
  /// stable across compiler invocations.
  ///
  /// \param ID profile information will be stored in ID.
  ///
  /// \param Hash an ODRHash object which will be called where pointers would
  /// have been used in the Profile function.
  void ProcessODRHash(llvm::FoldingSetNodeID &ID, ODRHash& Hash) const;
};

/// DeclStmt - Adaptor class for mixing declarations with statements and
/// expressions. For example, CompoundStmt mixes statements, expressions
/// and declarations (variables, types). Another example is ForStmt, where
/// the first statement can be an expression or a declaration.
///
class DeclStmt : public Stmt {
  DeclGroupRef DG;
  SourceLocation StartLoc, EndLoc;

public:
  DeclStmt(DeclGroupRef dg, SourceLocation startLoc,
           SourceLocation endLoc) : Stmt(DeclStmtClass), DG(dg),
                                    StartLoc(startLoc), EndLoc(endLoc) {}

  /// \brief Build an empty declaration statement.
  explicit DeclStmt(EmptyShell Empty) : Stmt(DeclStmtClass, Empty) { }

  /// isSingleDecl - This method returns true if this DeclStmt refers
  /// to a single Decl.
  bool isSingleDecl() const {
    return DG.isSingleDecl();
  }

  const Decl *getSingleDecl() const { return DG.getSingleDecl(); }
  Decl *getSingleDecl() { return DG.getSingleDecl(); }

  const DeclGroupRef getDeclGroup() const { return DG; }
  DeclGroupRef getDeclGroup() { return DG; }
  void setDeclGroup(DeclGroupRef DGR) { DG = DGR; }

  SourceLocation getStartLoc() const { return StartLoc; }
  void setStartLoc(SourceLocation L) { StartLoc = L; }
  SourceLocation getEndLoc() const { return EndLoc; }
  void setEndLoc(SourceLocation L) { EndLoc = L; }

  SourceLocation getLocStart() const LLVM_READONLY { return StartLoc; }
  SourceLocation getLocEnd() const LLVM_READONLY { return EndLoc; }

  static bool classof(const Stmt *T) {
    return T->getStmtClass() == DeclStmtClass;
  }

  // Iterators over subexpressions.
  child_range children() {
    return child_range(child_iterator(DG.begin(), DG.end()),
                       child_iterator(DG.end(), DG.end()));
  }

  typedef DeclGroupRef::iterator decl_iterator;
  typedef DeclGroupRef::const_iterator const_decl_iterator;
  typedef llvm::iterator_range<decl_iterator> decl_range;
  typedef llvm::iterator_range<const_decl_iterator> decl_const_range;

  decl_range decls() { return decl_range(decl_begin(), decl_end()); }
  decl_const_range decls() const {
    return decl_const_range(decl_begin(), decl_end());
  }
  decl_iterator decl_begin() { return DG.begin(); }
  decl_iterator decl_end() { return DG.end(); }
  const_decl_iterator decl_begin() const { return DG.begin(); }
  const_decl_iterator decl_end() const { return DG.end(); }

  typedef std::reverse_iterator<decl_iterator> reverse_decl_iterator;
  reverse_decl_iterator decl_rbegin() {
    return reverse_decl_iterator(decl_end());
  }
  reverse_decl_iterator decl_rend() {
    return reverse_decl_iterator(decl_begin());
  }
};

/// NullStmt - This is the null statement ";": C99 6.8.3p3.
///
class NullStmt : public Stmt {
  SourceLocation SemiLoc;

  /// \brief True if the null statement was preceded by an empty macro, e.g:
  /// @code
  ///   #define CALL(x)
  ///   CALL(0);
  /// @endcode
  bool HasLeadingEmptyMacro;
public:
  NullStmt(SourceLocation L, bool hasLeadingEmptyMacro = false)
    : Stmt(NullStmtClass), SemiLoc(L),
      HasLeadingEmptyMacro(hasLeadingEmptyMacro) {}

  /// \brief Build an empty null statement.
  explicit NullStmt(EmptyShell Empty) : Stmt(NullStmtClass, Empty),
      HasLeadingEmptyMacro(false) { }

  SourceLocation getSemiLoc() const { return SemiLoc; }
  void setSemiLoc(SourceLocation L) { SemiLoc = L; }

  bool hasLeadingEmptyMacro() const { return HasLeadingEmptyMacro; }

  SourceLocation getLocStart() const LLVM_READONLY { return SemiLoc; }
  SourceLocation getLocEnd() const LLVM_READONLY { return SemiLoc; }

  static bool classof(const Stmt *T) {
    return T->getStmtClass() == NullStmtClass;
  }

  child_range children() {
    return child_range(child_iterator(), child_iterator());
  }

  friend class ASTStmtReader;
  friend class ASTStmtWriter;
};

/// CompoundStmt - This represents a group of statements like { stmt stmt }.
///
class CompoundStmt : public Stmt {
  Stmt** Body;
  SourceLocation LBraceLoc, RBraceLoc;

  friend class ASTStmtReader;

public:
  CompoundStmt(const ASTContext &C, ArrayRef<Stmt*> Stmts,
               SourceLocation LB, SourceLocation RB);

  // \brief Build an empty compound statement with a location.
  explicit CompoundStmt(SourceLocation Loc)
    : Stmt(CompoundStmtClass), Body(nullptr), LBraceLoc(Loc), RBraceLoc(Loc) {
    CompoundStmtBits.NumStmts = 0;
  }

  // \brief Build an empty compound statement.
  explicit CompoundStmt(EmptyShell Empty)
    : Stmt(CompoundStmtClass, Empty), Body(nullptr) {
    CompoundStmtBits.NumStmts = 0;
  }

  void setStmts(const ASTContext &C, ArrayRef<Stmt *> Stmts);

  bool body_empty() const { return CompoundStmtBits.NumStmts == 0; }
  unsigned size() const { return CompoundStmtBits.NumStmts; }

  typedef Stmt** body_iterator;
  typedef llvm::iterator_range<body_iterator> body_range;

  body_range body() { return body_range(body_begin(), body_end()); }
  body_iterator body_begin() { return Body; }
  body_iterator body_end() { return Body + size(); }
  Stmt *body_front() { return !body_empty() ? Body[0] : nullptr; }
  Stmt *body_back() { return !body_empty() ? Body[size()-1] : nullptr; }

  void setLastStmt(Stmt *S) {
    assert(!body_empty() && "setLastStmt");
    Body[size()-1] = S;
  }

  typedef Stmt* const * const_body_iterator;
  typedef llvm::iterator_range<const_body_iterator> body_const_range;

  body_const_range body() const {
    return body_const_range(body_begin(), body_end());
  }
  const_body_iterator body_begin() const { return Body; }
  const_body_iterator body_end() const { return Body + size(); }
  const Stmt *body_front() const {
    return !body_empty() ? Body[0] : nullptr;
  }
  const Stmt *body_back() const {
    return !body_empty() ? Body[size() - 1] : nullptr;
  }

  typedef std::reverse_iterator<body_iterator> reverse_body_iterator;
  reverse_body_iterator body_rbegin() {
    return reverse_body_iterator(body_end());
  }
  reverse_body_iterator body_rend() {
    return reverse_body_iterator(body_begin());
  }

  typedef std::reverse_iterator<const_body_iterator>
          const_reverse_body_iterator;

  const_reverse_body_iterator body_rbegin() const {
    return const_reverse_body_iterator(body_end());
  }

  const_reverse_body_iterator body_rend() const {
    return const_reverse_body_iterator(body_begin());
  }

  SourceLocation getLocStart() const LLVM_READONLY { return LBraceLoc; }
  SourceLocation getLocEnd() const LLVM_READONLY { return RBraceLoc; }

  SourceLocation getLBracLoc() const { return LBraceLoc; }
  SourceLocation getRBracLoc() const { return RBraceLoc; }

  static bool classof(const Stmt *T) {
    return T->getStmtClass() == CompoundStmtClass;
  }

  // Iterators
  child_range children() {
    return child_range(Body, Body + CompoundStmtBits.NumStmts);
  }

  const_child_range children() const {
    return const_child_range(child_iterator(Body),
                             child_iterator(Body + CompoundStmtBits.NumStmts));
  }
};

// SwitchCase is the base class for CaseStmt and DefaultStmt,
class SwitchCase : public Stmt {
protected:
  // A pointer to the following CaseStmt or DefaultStmt class,
  // used by SwitchStmt.
  SwitchCase *NextSwitchCase;
  SourceLocation KeywordLoc;
  SourceLocation ColonLoc;

  SwitchCase(StmtClass SC, SourceLocation KWLoc, SourceLocation ColonLoc)
    : Stmt(SC), NextSwitchCase(nullptr), KeywordLoc(KWLoc), ColonLoc(ColonLoc) {
  }

  SwitchCase(StmtClass SC, EmptyShell)
    : Stmt(SC), NextSwitchCase(nullptr) {}

public:
  const SwitchCase *getNextSwitchCase() const { return NextSwitchCase; }

  SwitchCase *getNextSwitchCase() { return NextSwitchCase; }

  void setNextSwitchCase(SwitchCase *SC) { NextSwitchCase = SC; }

  SourceLocation getKeywordLoc() const { return KeywordLoc; }
  void setKeywordLoc(SourceLocation L) { KeywordLoc = L; }
  SourceLocation getColonLoc() const { return ColonLoc; }
  void setColonLoc(SourceLocation L) { ColonLoc = L; }

  Stmt *getSubStmt();
  const Stmt *getSubStmt() const {
    return const_cast<SwitchCase*>(this)->getSubStmt();
  }

  SourceLocation getLocStart() const LLVM_READONLY { return KeywordLoc; }
  SourceLocation getLocEnd() const LLVM_READONLY;

  static bool classof(const Stmt *T) {
    return T->getStmtClass() == CaseStmtClass ||
           T->getStmtClass() == DefaultStmtClass;
  }
};

class CaseStmt : public SwitchCase {
  SourceLocation EllipsisLoc;
  enum { LHS, RHS, SUBSTMT, END_EXPR };
  Stmt* SubExprs[END_EXPR];  // The expression for the RHS is Non-null for
                             // GNU "case 1 ... 4" extension
public:
  CaseStmt(Expr *lhs, Expr *rhs, SourceLocation caseLoc,
           SourceLocation ellipsisLoc, SourceLocation colonLoc)
    : SwitchCase(CaseStmtClass, caseLoc, colonLoc) {
    SubExprs[SUBSTMT] = nullptr;
    SubExprs[LHS] = reinterpret_cast<Stmt*>(lhs);
    SubExprs[RHS] = reinterpret_cast<Stmt*>(rhs);
    EllipsisLoc = ellipsisLoc;
  }

  /// \brief Build an empty switch case statement.
  explicit CaseStmt(EmptyShell Empty) : SwitchCase(CaseStmtClass, Empty) { }

  SourceLocation getCaseLoc() const { return KeywordLoc; }
  void setCaseLoc(SourceLocation L) { KeywordLoc = L; }
  SourceLocation getEllipsisLoc() const { return EllipsisLoc; }
  void setEllipsisLoc(SourceLocation L) { EllipsisLoc = L; }
  SourceLocation getColonLoc() const { return ColonLoc; }
  void setColonLoc(SourceLocation L) { ColonLoc = L; }

  Expr *getLHS() { return reinterpret_cast<Expr*>(SubExprs[LHS]); }
  Expr *getRHS() { return reinterpret_cast<Expr*>(SubExprs[RHS]); }
  Stmt *getSubStmt() { return SubExprs[SUBSTMT]; }

  const Expr *getLHS() const {
    return reinterpret_cast<const Expr*>(SubExprs[LHS]);
  }
  const Expr *getRHS() const {
    return reinterpret_cast<const Expr*>(SubExprs[RHS]);
  }
  const Stmt *getSubStmt() const { return SubExprs[SUBSTMT]; }

  void setSubStmt(Stmt *S) { SubExprs[SUBSTMT] = S; }
  void setLHS(Expr *Val) { SubExprs[LHS] = reinterpret_cast<Stmt*>(Val); }
  void setRHS(Expr *Val) { SubExprs[RHS] = reinterpret_cast<Stmt*>(Val); }

  SourceLocation getLocStart() const LLVM_READONLY { return KeywordLoc; }
  SourceLocation getLocEnd() const LLVM_READONLY {
    // Handle deeply nested case statements with iteration instead of recursion.
    const CaseStmt *CS = this;
    while (const CaseStmt *CS2 = dyn_cast<CaseStmt>(CS->getSubStmt()))
      CS = CS2;

    return CS->getSubStmt()->getLocEnd();
  }

  static bool classof(const Stmt *T) {
    return T->getStmtClass() == CaseStmtClass;
  }

  // Iterators
  child_range children() {
    return child_range(&SubExprs[0], &SubExprs[END_EXPR]);
  }
};

class DefaultStmt : public SwitchCase {
  Stmt* SubStmt;
public:
  DefaultStmt(SourceLocation DL, SourceLocation CL, Stmt *substmt) :
    SwitchCase(DefaultStmtClass, DL, CL), SubStmt(substmt) {}

  /// \brief Build an empty default statement.
  explicit DefaultStmt(EmptyShell Empty)
    : SwitchCase(DefaultStmtClass, Empty) { }

  Stmt *getSubStmt() { return SubStmt; }
  const Stmt *getSubStmt() const { return SubStmt; }
  void setSubStmt(Stmt *S) { SubStmt = S; }

  SourceLocation getDefaultLoc() const { return KeywordLoc; }
  void setDefaultLoc(SourceLocation L) { KeywordLoc = L; }
  SourceLocation getColonLoc() const { return ColonLoc; }
  void setColonLoc(SourceLocation L) { ColonLoc = L; }

  SourceLocation getLocStart() const LLVM_READONLY { return KeywordLoc; }
  SourceLocation getLocEnd() const LLVM_READONLY { return SubStmt->getLocEnd();}

  static bool classof(const Stmt *T) {
    return T->getStmtClass() == DefaultStmtClass;
  }

  // Iterators
  child_range children() { return child_range(&SubStmt, &SubStmt+1); }
};

inline SourceLocation SwitchCase::getLocEnd() const {
  if (const CaseStmt *CS = dyn_cast<CaseStmt>(this))
    return CS->getLocEnd();
  return cast<DefaultStmt>(this)->getLocEnd();
}

/// LabelStmt - Represents a label, which has a substatement.  For example:
///    foo: return;
///
class LabelStmt : public Stmt {
  SourceLocation IdentLoc;
  LabelDecl *TheDecl;
  Stmt *SubStmt;

public:
  LabelStmt(SourceLocation IL, LabelDecl *D, Stmt *substmt)
      : Stmt(LabelStmtClass), IdentLoc(IL), TheDecl(D), SubStmt(substmt) {
    static_assert(sizeof(LabelStmt) ==
                      2 * sizeof(SourceLocation) + 2 * sizeof(void *),
                  "LabelStmt too big");
  }

  // \brief Build an empty label statement.
  explicit LabelStmt(EmptyShell Empty) : Stmt(LabelStmtClass, Empty) { }

  SourceLocation getIdentLoc() const { return IdentLoc; }
  LabelDecl *getDecl() const { return TheDecl; }
  void setDecl(LabelDecl *D) { TheDecl = D; }
  const char *getName() const;
  Stmt *getSubStmt() { return SubStmt; }
  const Stmt *getSubStmt() const { return SubStmt; }
  void setIdentLoc(SourceLocation L) { IdentLoc = L; }
  void setSubStmt(Stmt *SS) { SubStmt = SS; }

  SourceLocation getLocStart() const LLVM_READONLY { return IdentLoc; }
  SourceLocation getLocEnd() const LLVM_READONLY { return SubStmt->getLocEnd();}

  child_range children() { return child_range(&SubStmt, &SubStmt+1); }

  static bool classof(const Stmt *T) {
    return T->getStmtClass() == LabelStmtClass;
  }
};


/// \brief Represents an attribute applied to a statement.
///
/// Represents an attribute applied to a statement. For example:
///   [[omp::for(...)]] for (...) { ... }
///
class AttributedStmt : public Stmt {
  Stmt *SubStmt;
  SourceLocation AttrLoc;
  unsigned NumAttrs;

  friend class ASTStmtReader;

  AttributedStmt(SourceLocation Loc, ArrayRef<const Attr*> Attrs, Stmt *SubStmt)
    : Stmt(AttributedStmtClass), SubStmt(SubStmt), AttrLoc(Loc),
      NumAttrs(Attrs.size()) {
    std::copy(Attrs.begin(), Attrs.end(), getAttrArrayPtr());
  }

  explicit AttributedStmt(EmptyShell Empty, unsigned NumAttrs)
    : Stmt(AttributedStmtClass, Empty), NumAttrs(NumAttrs) {
    std::fill_n(getAttrArrayPtr(), NumAttrs, nullptr);
  }

  const Attr *const *getAttrArrayPtr() const {
    return reinterpret_cast<const Attr *const *>(this + 1);
  }
  const Attr **getAttrArrayPtr() {
    return reinterpret_cast<const Attr **>(this + 1);
  }

public:
  static AttributedStmt *Create(const ASTContext &C, SourceLocation Loc,
                                ArrayRef<const Attr*> Attrs, Stmt *SubStmt);
  // \brief Build an empty attributed statement.
  static AttributedStmt *CreateEmpty(const ASTContext &C, unsigned NumAttrs);

  SourceLocation getAttrLoc() const { return AttrLoc; }
  ArrayRef<const Attr*> getAttrs() const {
    return llvm::makeArrayRef(getAttrArrayPtr(), NumAttrs);
  }
  Stmt *getSubStmt() { return SubStmt; }
  const Stmt *getSubStmt() const { return SubStmt; }

  SourceLocation getLocStart() const LLVM_READONLY { return AttrLoc; }
  SourceLocation getLocEnd() const LLVM_READONLY { return SubStmt->getLocEnd();}

  child_range children() { return child_range(&SubStmt, &SubStmt + 1); }

  static bool classof(const Stmt *T) {
    return T->getStmtClass() == AttributedStmtClass;
  }
};


/// IfStmt - This represents an if/then/else.
///
class IfStmt : public Stmt {
  enum { INIT, VAR, COND, THEN, ELSE, END_EXPR };
  Stmt* SubExprs[END_EXPR];

  SourceLocation IfLoc;
  SourceLocation ElseLoc;

public:
  IfStmt(const ASTContext &C, SourceLocation IL,
         bool IsConstexpr, Stmt *init, VarDecl *var, Expr *cond,
         Stmt *then, SourceLocation EL = SourceLocation(),
         Stmt *elsev = nullptr);

  /// \brief Build an empty if/then/else statement
  explicit IfStmt(EmptyShell Empty) : Stmt(IfStmtClass, Empty) { }

  /// \brief Retrieve the variable declared in this "if" statement, if any.
  ///
  /// In the following example, "x" is the condition variable.
  /// \code
  /// if (int x = foo()) {
  ///   printf("x is %d", x);
  /// }
  /// \endcode
  VarDecl *getConditionVariable() const;
  void setConditionVariable(const ASTContext &C, VarDecl *V);

  /// If this IfStmt has a condition variable, return the faux DeclStmt
  /// associated with the creation of that condition variable.
  const DeclStmt *getConditionVariableDeclStmt() const {
    return reinterpret_cast<DeclStmt*>(SubExprs[VAR]);
  }

  Stmt *getInit() { return SubExprs[INIT]; }
  const Stmt *getInit() const { return SubExprs[INIT]; }
  void setInit(Stmt *S) { SubExprs[INIT] = S; }
  const Expr *getCond() const { return reinterpret_cast<Expr*>(SubExprs[COND]);}
  void setCond(Expr *E) { SubExprs[COND] = reinterpret_cast<Stmt *>(E); }
  const Stmt *getThen() const { return SubExprs[THEN]; }
  void setThen(Stmt *S) { SubExprs[THEN] = S; }
  const Stmt *getElse() const { return SubExprs[ELSE]; }
  void setElse(Stmt *S) { SubExprs[ELSE] = S; }

  Expr *getCond() { return reinterpret_cast<Expr*>(SubExprs[COND]); }
  Stmt *getThen() { return SubExprs[THEN]; }
  Stmt *getElse() { return SubExprs[ELSE]; }

  SourceLocation getIfLoc() const { return IfLoc; }
  void setIfLoc(SourceLocation L) { IfLoc = L; }
  SourceLocation getElseLoc() const { return ElseLoc; }
  void setElseLoc(SourceLocation L) { ElseLoc = L; }

  bool isConstexpr() const { return IfStmtBits.IsConstexpr; }
  void setConstexpr(bool C) { IfStmtBits.IsConstexpr = C; }

  bool isObjCAvailabilityCheck() const;

  SourceLocation getLocStart() const LLVM_READONLY { return IfLoc; }
  SourceLocation getLocEnd() const LLVM_READONLY {
    if (SubExprs[ELSE])
      return SubExprs[ELSE]->getLocEnd();
    else
      return SubExprs[THEN]->getLocEnd();
  }

  // Iterators over subexpressions.  The iterators will include iterating
  // over the initialization expression referenced by the condition variable.
  child_range children() {
    return child_range(&SubExprs[0], &SubExprs[0]+END_EXPR);
  }

  static bool classof(const Stmt *T) {
    return T->getStmtClass() == IfStmtClass;
  }
};

/// SwitchStmt - This represents a 'switch' stmt.
///
class SwitchStmt : public Stmt {
  SourceLocation SwitchLoc;
  enum { INIT, VAR, COND, BODY, END_EXPR };
  Stmt* SubExprs[END_EXPR];
  // This points to a linked list of case and default statements and, if the
  // SwitchStmt is a switch on an enum value, records whether all the enum
  // values were covered by CaseStmts.  The coverage information value is meant
  // to be a hint for possible clients.
  llvm::PointerIntPair<SwitchCase *, 1, bool> FirstCase;

public:
  SwitchStmt(const ASTContext &C, Stmt *Init, VarDecl *Var, Expr *cond);

  /// \brief Build a empty switch statement.
  explicit SwitchStmt(EmptyShell Empty) : Stmt(SwitchStmtClass, Empty) { }

  /// \brief Retrieve the variable declared in this "switch" statement, if any.
  ///
  /// In the following example, "x" is the condition variable.
  /// \code
  /// switch (int x = foo()) {
  ///   case 0: break;
  ///   // ...
  /// }
  /// \endcode
  VarDecl *getConditionVariable() const;
  void setConditionVariable(const ASTContext &C, VarDecl *V);

  /// If this SwitchStmt has a condition variable, return the faux DeclStmt
  /// associated with the creation of that condition variable.
  const DeclStmt *getConditionVariableDeclStmt() const {
    return reinterpret_cast<DeclStmt*>(SubExprs[VAR]);
  }

  Stmt *getInit() { return SubExprs[INIT]; }
  const Stmt *getInit() const { return SubExprs[INIT]; }
  void setInit(Stmt *S) { SubExprs[INIT] = S; }
  const Expr *getCond() const { return reinterpret_cast<Expr*>(SubExprs[COND]);}
  const Stmt *getBody() const { return SubExprs[BODY]; }
  const SwitchCase *getSwitchCaseList() const { return FirstCase.getPointer(); }

  Expr *getCond() { return reinterpret_cast<Expr*>(SubExprs[COND]);}
  void setCond(Expr *E) { SubExprs[COND] = reinterpret_cast<Stmt *>(E); }
  Stmt *getBody() { return SubExprs[BODY]; }
  void setBody(Stmt *S) { SubExprs[BODY] = S; }
  SwitchCase *getSwitchCaseList() { return FirstCase.getPointer(); }

  /// \brief Set the case list for this switch statement.
  void setSwitchCaseList(SwitchCase *SC) { FirstCase.setPointer(SC); }

  SourceLocation getSwitchLoc() const { return SwitchLoc; }
  void setSwitchLoc(SourceLocation L) { SwitchLoc = L; }

  void setBody(Stmt *S, SourceLocation SL) {
    SubExprs[BODY] = S;
    SwitchLoc = SL;
  }
  void addSwitchCase(SwitchCase *SC) {
    assert(!SC->getNextSwitchCase()
           && "case/default already added to a switch");
    SC->setNextSwitchCase(FirstCase.getPointer());
    FirstCase.setPointer(SC);
  }

  /// Set a flag in the SwitchStmt indicating that if the 'switch (X)' is a
  /// switch over an enum value then all cases have been explicitly covered.
  void setAllEnumCasesCovered() { FirstCase.setInt(true); }

  /// Returns true if the SwitchStmt is a switch of an enum value and all cases
  /// have been explicitly covered.
  bool isAllEnumCasesCovered() const { return FirstCase.getInt(); }

  SourceLocation getLocStart() const LLVM_READONLY { return SwitchLoc; }
  SourceLocation getLocEnd() const LLVM_READONLY {
    return SubExprs[BODY] ? SubExprs[BODY]->getLocEnd() : SubExprs[COND]->getLocEnd();
  }

  // Iterators
  child_range children() {
    return child_range(&SubExprs[0], &SubExprs[0]+END_EXPR);
  }

  static bool classof(const Stmt *T) {
    return T->getStmtClass() == SwitchStmtClass;
  }
};


/// WhileStmt - This represents a 'while' stmt.
///
class WhileStmt : public Stmt {
  SourceLocation WhileLoc;
  enum { VAR, COND, BODY, END_EXPR };
  Stmt* SubExprs[END_EXPR];
public:
  WhileStmt(const ASTContext &C, VarDecl *Var, Expr *cond, Stmt *body,
            SourceLocation WL);

  /// \brief Build an empty while statement.
  explicit WhileStmt(EmptyShell Empty) : Stmt(WhileStmtClass, Empty) { }

  /// \brief Retrieve the variable declared in this "while" statement, if any.
  ///
  /// In the following example, "x" is the condition variable.
  /// \code
  /// while (int x = random()) {
  ///   // ...
  /// }
  /// \endcode
  VarDecl *getConditionVariable() const;
  void setConditionVariable(const ASTContext &C, VarDecl *V);

  /// If this WhileStmt has a condition variable, return the faux DeclStmt
  /// associated with the creation of that condition variable.
  const DeclStmt *getConditionVariableDeclStmt() const {
    return reinterpret_cast<DeclStmt*>(SubExprs[VAR]);
  }

  Expr *getCond() { return reinterpret_cast<Expr*>(SubExprs[COND]); }
  const Expr *getCond() const { return reinterpret_cast<Expr*>(SubExprs[COND]);}
  void setCond(Expr *E) { SubExprs[COND] = reinterpret_cast<Stmt*>(E); }
  Stmt *getBody() { return SubExprs[BODY]; }
  const Stmt *getBody() const { return SubExprs[BODY]; }
  void setBody(Stmt *S) { SubExprs[BODY] = S; }

  SourceLocation getWhileLoc() const { return WhileLoc; }
  void setWhileLoc(SourceLocation L) { WhileLoc = L; }

  SourceLocation getLocStart() const LLVM_READONLY { return WhileLoc; }
  SourceLocation getLocEnd() const LLVM_READONLY {
    return SubExprs[BODY]->getLocEnd();
  }

  static bool classof(const Stmt *T) {
    return T->getStmtClass() == WhileStmtClass;
  }

  // Iterators
  child_range children() {
    return child_range(&SubExprs[0], &SubExprs[0]+END_EXPR);
  }
};

/// DoStmt - This represents a 'do/while' stmt.
///
class DoStmt : public Stmt {
  SourceLocation DoLoc;
  enum { BODY, COND, END_EXPR };
  Stmt* SubExprs[END_EXPR];
  SourceLocation WhileLoc;
  SourceLocation RParenLoc;  // Location of final ')' in do stmt condition.

public:
  DoStmt(Stmt *body, Expr *cond, SourceLocation DL, SourceLocation WL,
         SourceLocation RP)
    : Stmt(DoStmtClass), DoLoc(DL), WhileLoc(WL), RParenLoc(RP) {
    SubExprs[COND] = reinterpret_cast<Stmt*>(cond);
    SubExprs[BODY] = body;
  }

  /// \brief Build an empty do-while statement.
  explicit DoStmt(EmptyShell Empty) : Stmt(DoStmtClass, Empty) { }

  Expr *getCond() { return reinterpret_cast<Expr*>(SubExprs[COND]); }
  const Expr *getCond() const { return reinterpret_cast<Expr*>(SubExprs[COND]);}
  void setCond(Expr *E) { SubExprs[COND] = reinterpret_cast<Stmt*>(E); }
  Stmt *getBody() { return SubExprs[BODY]; }
  const Stmt *getBody() const { return SubExprs[BODY]; }
  void setBody(Stmt *S) { SubExprs[BODY] = S; }

  SourceLocation getDoLoc() const { return DoLoc; }
  void setDoLoc(SourceLocation L) { DoLoc = L; }
  SourceLocation getWhileLoc() const { return WhileLoc; }
  void setWhileLoc(SourceLocation L) { WhileLoc = L; }

  SourceLocation getRParenLoc() const { return RParenLoc; }
  void setRParenLoc(SourceLocation L) { RParenLoc = L; }

  SourceLocation getLocStart() const LLVM_READONLY { return DoLoc; }
  SourceLocation getLocEnd() const LLVM_READONLY { return RParenLoc; }

  static bool classof(const Stmt *T) {
    return T->getStmtClass() == DoStmtClass;
  }

  // Iterators
  child_range children() {
    return child_range(&SubExprs[0], &SubExprs[0]+END_EXPR);
  }
};


/// ForStmt - This represents a 'for (init;cond;inc)' stmt.  Note that any of
/// the init/cond/inc parts of the ForStmt will be null if they were not
/// specified in the source.
///
class ForStmt : public Stmt {
  SourceLocation ForLoc;
  enum { INIT, CONDVAR, COND, INC, BODY, END_EXPR };
  Stmt* SubExprs[END_EXPR]; // SubExprs[INIT] is an expression or declstmt.
  SourceLocation LParenLoc, RParenLoc;

public:
  ForStmt(const ASTContext &C, Stmt *Init, Expr *Cond, VarDecl *condVar,
          Expr *Inc, Stmt *Body, SourceLocation FL, SourceLocation LP,
          SourceLocation RP);

  /// \brief Build an empty for statement.
  explicit ForStmt(EmptyShell Empty) : Stmt(ForStmtClass, Empty) { }

  Stmt *getInit() { return SubExprs[INIT]; }

  /// \brief Retrieve the variable declared in this "for" statement, if any.
  ///
  /// In the following example, "y" is the condition variable.
  /// \code
  /// for (int x = random(); int y = mangle(x); ++x) {
  ///   // ...
  /// }
  /// \endcode
  VarDecl *getConditionVariable() const;
  void setConditionVariable(const ASTContext &C, VarDecl *V);

  /// If this ForStmt has a condition variable, return the faux DeclStmt
  /// associated with the creation of that condition variable.
  const DeclStmt *getConditionVariableDeclStmt() const {
    return reinterpret_cast<DeclStmt*>(SubExprs[CONDVAR]);
  }

  Expr *getCond() { return reinterpret_cast<Expr*>(SubExprs[COND]); }
  Expr *getInc()  { return reinterpret_cast<Expr*>(SubExprs[INC]); }
  Stmt *getBody() { return SubExprs[BODY]; }

  const Stmt *getInit() const { return SubExprs[INIT]; }
  const Expr *getCond() const { return reinterpret_cast<Expr*>(SubExprs[COND]);}
  const Expr *getInc()  const { return reinterpret_cast<Expr*>(SubExprs[INC]); }
  const Stmt *getBody() const { return SubExprs[BODY]; }

  void setInit(Stmt *S) { SubExprs[INIT] = S; }
  void setCond(Expr *E) { SubExprs[COND] = reinterpret_cast<Stmt*>(E); }
  void setInc(Expr *E) { SubExprs[INC] = reinterpret_cast<Stmt*>(E); }
  void setBody(Stmt *S) { SubExprs[BODY] = S; }

  SourceLocation getForLoc() const { return ForLoc; }
  void setForLoc(SourceLocation L) { ForLoc = L; }
  SourceLocation getLParenLoc() const { return LParenLoc; }
  void setLParenLoc(SourceLocation L) { LParenLoc = L; }
  SourceLocation getRParenLoc() const { return RParenLoc; }
  void setRParenLoc(SourceLocation L) { RParenLoc = L; }

  SourceLocation getLocStart() const LLVM_READONLY { return ForLoc; }
  SourceLocation getLocEnd() const LLVM_READONLY {
    return SubExprs[BODY]->getLocEnd();
  }

  static bool classof(const Stmt *T) {
    return T->getStmtClass() == ForStmtClass;
  }

  // Iterators
  child_range children() {
    return child_range(&SubExprs[0], &SubExprs[0]+END_EXPR);
  }
};

/// GotoStmt - This represents a direct goto.
///
class GotoStmt : public Stmt {
  LabelDecl *Label;
  SourceLocation GotoLoc;
  SourceLocation LabelLoc;
public:
  GotoStmt(LabelDecl *label, SourceLocation GL, SourceLocation LL)
    : Stmt(GotoStmtClass), Label(label), GotoLoc(GL), LabelLoc(LL) {}

  /// \brief Build an empty goto statement.
  explicit GotoStmt(EmptyShell Empty) : Stmt(GotoStmtClass, Empty) { }

  LabelDecl *getLabel() const { return Label; }
  void setLabel(LabelDecl *D) { Label = D; }

  SourceLocation getGotoLoc() const { return GotoLoc; }
  void setGotoLoc(SourceLocation L) { GotoLoc = L; }
  SourceLocation getLabelLoc() const { return LabelLoc; }
  void setLabelLoc(SourceLocation L) { LabelLoc = L; }

  SourceLocation getLocStart() const LLVM_READONLY { return GotoLoc; }
  SourceLocation getLocEnd() const LLVM_READONLY { return LabelLoc; }

  static bool classof(const Stmt *T) {
    return T->getStmtClass() == GotoStmtClass;
  }

  // Iterators
  child_range children() {
    return child_range(child_iterator(), child_iterator());
  }
};

/// IndirectGotoStmt - This represents an indirect goto.
///
class IndirectGotoStmt : public Stmt {
  SourceLocation GotoLoc;
  SourceLocation StarLoc;
  Stmt *Target;
public:
  IndirectGotoStmt(SourceLocation gotoLoc, SourceLocation starLoc,
                   Expr *target)
    : Stmt(IndirectGotoStmtClass), GotoLoc(gotoLoc), StarLoc(starLoc),
      Target((Stmt*)target) {}

  /// \brief Build an empty indirect goto statement.
  explicit IndirectGotoStmt(EmptyShell Empty)
    : Stmt(IndirectGotoStmtClass, Empty) { }

  void setGotoLoc(SourceLocation L) { GotoLoc = L; }
  SourceLocation getGotoLoc() const { return GotoLoc; }
  void setStarLoc(SourceLocation L) { StarLoc = L; }
  SourceLocation getStarLoc() const { return StarLoc; }

  Expr *getTarget() { return reinterpret_cast<Expr*>(Target); }
  const Expr *getTarget() const {return reinterpret_cast<const Expr*>(Target);}
  void setTarget(Expr *E) { Target = reinterpret_cast<Stmt*>(E); }

  /// getConstantTarget - Returns the fixed target of this indirect
  /// goto, if one exists.
  LabelDecl *getConstantTarget();
  const LabelDecl *getConstantTarget() const {
    return const_cast<IndirectGotoStmt*>(this)->getConstantTarget();
  }

  SourceLocation getLocStart() const LLVM_READONLY { return GotoLoc; }
  SourceLocation getLocEnd() const LLVM_READONLY { return Target->getLocEnd(); }

  static bool classof(const Stmt *T) {
    return T->getStmtClass() == IndirectGotoStmtClass;
  }

  // Iterators
  child_range children() { return child_range(&Target, &Target+1); }
};


/// ContinueStmt - This represents a continue.
///
class ContinueStmt : public Stmt {
  SourceLocation ContinueLoc;
public:
  ContinueStmt(SourceLocation CL) : Stmt(ContinueStmtClass), ContinueLoc(CL) {}

  /// \brief Build an empty continue statement.
  explicit ContinueStmt(EmptyShell Empty) : Stmt(ContinueStmtClass, Empty) { }

  SourceLocation getContinueLoc() const { return ContinueLoc; }
  void setContinueLoc(SourceLocation L) { ContinueLoc = L; }

  SourceLocation getLocStart() const LLVM_READONLY { return ContinueLoc; }
  SourceLocation getLocEnd() const LLVM_READONLY { return ContinueLoc; }

  static bool classof(const Stmt *T) {
    return T->getStmtClass() == ContinueStmtClass;
  }

  // Iterators
  child_range children() {
    return child_range(child_iterator(), child_iterator());
  }
};

/// BreakStmt - This represents a break.
///
class BreakStmt : public Stmt {
  SourceLocation BreakLoc;

public:
  BreakStmt(SourceLocation BL) : Stmt(BreakStmtClass), BreakLoc(BL) {
    static_assert(sizeof(BreakStmt) == 2 * sizeof(SourceLocation),
                  "BreakStmt too large");
  }

  /// \brief Build an empty break statement.
  explicit BreakStmt(EmptyShell Empty) : Stmt(BreakStmtClass, Empty) { }

  SourceLocation getBreakLoc() const { return BreakLoc; }
  void setBreakLoc(SourceLocation L) { BreakLoc = L; }

  SourceLocation getLocStart() const LLVM_READONLY { return BreakLoc; }
  SourceLocation getLocEnd() const LLVM_READONLY { return BreakLoc; }

  static bool classof(const Stmt *T) {
    return T->getStmtClass() == BreakStmtClass;
  }

  // Iterators
  child_range children() {
    return child_range(child_iterator(), child_iterator());
  }
};


/// ReturnStmt - This represents a return, optionally of an expression:
///   return;
///   return 4;
///
/// Note that GCC allows return with no argument in a function declared to
/// return a value, and it allows returning a value in functions declared to
/// return void.  We explicitly model this in the AST, which means you can't
/// depend on the return type of the function and the presence of an argument.
///
class ReturnStmt : public Stmt {
  SourceLocation RetLoc;
  Stmt *RetExpr;
  const VarDecl *NRVOCandidate;

public:
  explicit ReturnStmt(SourceLocation RL) : ReturnStmt(RL, nullptr, nullptr) {}

  ReturnStmt(SourceLocation RL, Expr *E, const VarDecl *NRVOCandidate)
      : Stmt(ReturnStmtClass), RetLoc(RL), RetExpr((Stmt *)E),
        NRVOCandidate(NRVOCandidate) {}

  /// \brief Build an empty return expression.
  explicit ReturnStmt(EmptyShell Empty) : Stmt(ReturnStmtClass, Empty) { }

  const Expr *getRetValue() const;
  Expr *getRetValue();
  void setRetValue(Expr *E) { RetExpr = reinterpret_cast<Stmt*>(E); }

  SourceLocation getReturnLoc() const { return RetLoc; }
  void setReturnLoc(SourceLocation L) { RetLoc = L; }

  /// \brief Retrieve the variable that might be used for the named return
  /// value optimization.
  ///
  /// The optimization itself can only be performed if the variable is
  /// also marked as an NRVO object.
  const VarDecl *getNRVOCandidate() const { return NRVOCandidate; }
  void setNRVOCandidate(const VarDecl *Var) { NRVOCandidate = Var; }

  SourceLocation getLocStart() const LLVM_READONLY { return RetLoc; }
  SourceLocation getLocEnd() const LLVM_READONLY {
    return RetExpr ? RetExpr->getLocEnd() : RetLoc;
  }

  static bool classof(const Stmt *T) {
    return T->getStmtClass() == ReturnStmtClass;
  }

  // Iterators
  child_range children() {
    if (RetExpr) return child_range(&RetExpr, &RetExpr+1);
    return child_range(child_iterator(), child_iterator());
  }
};

/// AsmStmt is the base class for GCCAsmStmt and MSAsmStmt.
///
class AsmStmt : public Stmt {
protected:
  SourceLocation AsmLoc;
  /// \brief True if the assembly statement does not have any input or output
  /// operands.
  bool IsSimple;

  /// \brief If true, treat this inline assembly as having side effects.
  /// This assembly statement should not be optimized, deleted or moved.
  bool IsVolatile;

  unsigned NumOutputs;
  unsigned NumInputs;
  unsigned NumClobbers;

  Stmt **Exprs;

  AsmStmt(StmtClass SC, SourceLocation asmloc, bool issimple, bool isvolatile,
          unsigned numoutputs, unsigned numinputs, unsigned numclobbers) :
    Stmt (SC), AsmLoc(asmloc), IsSimple(issimple), IsVolatile(isvolatile),
    NumOutputs(numoutputs), NumInputs(numinputs), NumClobbers(numclobbers) { }

  friend class ASTStmtReader;

public:
  /// \brief Build an empty inline-assembly statement.
  explicit AsmStmt(StmtClass SC, EmptyShell Empty) :
    Stmt(SC, Empty), Exprs(nullptr) { }

  SourceLocation getAsmLoc() const { return AsmLoc; }
  void setAsmLoc(SourceLocation L) { AsmLoc = L; }

  bool isSimple() const { return IsSimple; }
  void setSimple(bool V) { IsSimple = V; }

  bool isVolatile() const { return IsVolatile; }
  void setVolatile(bool V) { IsVolatile = V; }

  SourceLocation getLocStart() const LLVM_READONLY { return SourceLocation(); }
  SourceLocation getLocEnd() const LLVM_READONLY { return SourceLocation(); }

  //===--- Asm String Analysis ---===//

  /// Assemble final IR asm string.
  std::string generateAsmString(const ASTContext &C) const;

  //===--- Output operands ---===//

  unsigned getNumOutputs() const { return NumOutputs; }

  /// getOutputConstraint - Return the constraint string for the specified
  /// output operand.  All output constraints are known to be non-empty (either
  /// '=' or '+').
  StringRef getOutputConstraint(unsigned i) const;

  /// isOutputPlusConstraint - Return true if the specified output constraint
  /// is a "+" constraint (which is both an input and an output) or false if it
  /// is an "=" constraint (just an output).
  bool isOutputPlusConstraint(unsigned i) const {
    return getOutputConstraint(i)[0] == '+';
  }

  const Expr *getOutputExpr(unsigned i) const;

  /// getNumPlusOperands - Return the number of output operands that have a "+"
  /// constraint.
  unsigned getNumPlusOperands() const;

  //===--- Input operands ---===//

  unsigned getNumInputs() const { return NumInputs; }

  /// getInputConstraint - Return the specified input constraint.  Unlike output
  /// constraints, these can be empty.
  StringRef getInputConstraint(unsigned i) const;
  
  const Expr *getInputExpr(unsigned i) const;

  //===--- Other ---===//

  unsigned getNumClobbers() const { return NumClobbers; }
  StringRef getClobber(unsigned i) const;

  static bool classof(const Stmt *T) {
    return T->getStmtClass() == GCCAsmStmtClass ||
      T->getStmtClass() == MSAsmStmtClass;
  }

  // Input expr iterators.

  typedef ExprIterator inputs_iterator;
  typedef ConstExprIterator const_inputs_iterator;
  typedef llvm::iterator_range<inputs_iterator> inputs_range;
  typedef llvm::iterator_range<const_inputs_iterator> inputs_const_range;

  inputs_iterator begin_inputs() {
    return &Exprs[0] + NumOutputs;
  }

  inputs_iterator end_inputs() {
    return &Exprs[0] + NumOutputs + NumInputs;
  }

  inputs_range inputs() { return inputs_range(begin_inputs(), end_inputs()); }

  const_inputs_iterator begin_inputs() const {
    return &Exprs[0] + NumOutputs;
  }

  const_inputs_iterator end_inputs() const {
    return &Exprs[0] + NumOutputs + NumInputs;
  }

  inputs_const_range inputs() const {
    return inputs_const_range(begin_inputs(), end_inputs());
  }

  // Output expr iterators.

  typedef ExprIterator outputs_iterator;
  typedef ConstExprIterator const_outputs_iterator;
  typedef llvm::iterator_range<outputs_iterator> outputs_range;
  typedef llvm::iterator_range<const_outputs_iterator> outputs_const_range;

  outputs_iterator begin_outputs() {
    return &Exprs[0];
  }
  outputs_iterator end_outputs() {
    return &Exprs[0] + NumOutputs;
  }
  outputs_range outputs() {
    return outputs_range(begin_outputs(), end_outputs());
  }

  const_outputs_iterator begin_outputs() const {
    return &Exprs[0];
  }
  const_outputs_iterator end_outputs() const {
    return &Exprs[0] + NumOutputs;
  }
  outputs_const_range outputs() const {
    return outputs_const_range(begin_outputs(), end_outputs());
  }

  child_range children() {
    return child_range(&Exprs[0], &Exprs[0] + NumOutputs + NumInputs);
  }
};

/// This represents a GCC inline-assembly statement extension.
///
class GCCAsmStmt : public AsmStmt {
  SourceLocation RParenLoc;
  StringLiteral *AsmStr;

  // FIXME: If we wanted to, we could allocate all of these in one big array.
  StringLiteral **Constraints;
  StringLiteral **Clobbers;
  IdentifierInfo **Names;

  friend class ASTStmtReader;

public:
  GCCAsmStmt(const ASTContext &C, SourceLocation asmloc, bool issimple,
             bool isvolatile, unsigned numoutputs, unsigned numinputs,
             IdentifierInfo **names, StringLiteral **constraints, Expr **exprs,
             StringLiteral *asmstr, unsigned numclobbers,
             StringLiteral **clobbers, SourceLocation rparenloc);

  /// \brief Build an empty inline-assembly statement.
  explicit GCCAsmStmt(EmptyShell Empty) : AsmStmt(GCCAsmStmtClass, Empty),
    Constraints(nullptr), Clobbers(nullptr), Names(nullptr) { }

  SourceLocation getRParenLoc() const { return RParenLoc; }
  void setRParenLoc(SourceLocation L) { RParenLoc = L; }

  //===--- Asm String Analysis ---===//

  const StringLiteral *getAsmString() const { return AsmStr; }
  StringLiteral *getAsmString() { return AsmStr; }
  void setAsmString(StringLiteral *E) { AsmStr = E; }

  /// AsmStringPiece - this is part of a decomposed asm string specification
  /// (for use with the AnalyzeAsmString function below).  An asm string is
  /// considered to be a concatenation of these parts.
  class AsmStringPiece {
  public:
    enum Kind {
      String,  // String in .ll asm string form, "$" -> "$$" and "%%" -> "%".
      Operand  // Operand reference, with optional modifier %c4.
    };
  private:
    Kind MyKind;
    std::string Str;
    unsigned OperandNo;

    // Source range for operand references.
    CharSourceRange Range;
  public:
    AsmStringPiece(const std::string &S) : MyKind(String), Str(S) {}
    AsmStringPiece(unsigned OpNo, const std::string &S, SourceLocation Begin,
                   SourceLocation End)
      : MyKind(Operand), Str(S), OperandNo(OpNo),
        Range(CharSourceRange::getCharRange(Begin, End)) {
    }

    bool isString() const { return MyKind == String; }
    bool isOperand() const { return MyKind == Operand; }

    const std::string &getString() const {
      return Str;
    }

    unsigned getOperandNo() const {
      assert(isOperand());
      return OperandNo;
    }

    CharSourceRange getRange() const {
      assert(isOperand() && "Range is currently used only for Operands.");
      return Range;
    }

    /// getModifier - Get the modifier for this operand, if present.  This
    /// returns '\0' if there was no modifier.
    char getModifier() const;
  };

  /// AnalyzeAsmString - Analyze the asm string of the current asm, decomposing
  /// it into pieces.  If the asm string is erroneous, emit errors and return
  /// true, otherwise return false.  This handles canonicalization and
  /// translation of strings from GCC syntax to LLVM IR syntax, and handles
  //// flattening of named references like %[foo] to Operand AsmStringPiece's.
  unsigned AnalyzeAsmString(SmallVectorImpl<AsmStringPiece> &Pieces,
                            const ASTContext &C, unsigned &DiagOffs) const;

  /// Assemble final IR asm string.
  std::string generateAsmString(const ASTContext &C) const;

  //===--- Output operands ---===//

  IdentifierInfo *getOutputIdentifier(unsigned i) const {
    return Names[i];
  }

  StringRef getOutputName(unsigned i) const {
    if (IdentifierInfo *II = getOutputIdentifier(i))
      return II->getName();

    return StringRef();
  }

  StringRef getOutputConstraint(unsigned i) const;

  const StringLiteral *getOutputConstraintLiteral(unsigned i) const {
    return Constraints[i];
  }
  StringLiteral *getOutputConstraintLiteral(unsigned i) {
    return Constraints[i];
  }

  Expr *getOutputExpr(unsigned i);

  const Expr *getOutputExpr(unsigned i) const {
    return const_cast<GCCAsmStmt*>(this)->getOutputExpr(i);
  }

  //===--- Input operands ---===//

  IdentifierInfo *getInputIdentifier(unsigned i) const {
    return Names[i + NumOutputs];
  }

  StringRef getInputName(unsigned i) const {
    if (IdentifierInfo *II = getInputIdentifier(i))
      return II->getName();

    return StringRef();
  }

  StringRef getInputConstraint(unsigned i) const;

  const StringLiteral *getInputConstraintLiteral(unsigned i) const {
    return Constraints[i + NumOutputs];
  }
  StringLiteral *getInputConstraintLiteral(unsigned i) {
    return Constraints[i + NumOutputs];
  }

  Expr *getInputExpr(unsigned i);
  void setInputExpr(unsigned i, Expr *E);

  const Expr *getInputExpr(unsigned i) const {
    return const_cast<GCCAsmStmt*>(this)->getInputExpr(i);
  }

private:
  void setOutputsAndInputsAndClobbers(const ASTContext &C,
                                      IdentifierInfo **Names,
                                      StringLiteral **Constraints,
                                      Stmt **Exprs,
                                      unsigned NumOutputs,
                                      unsigned NumInputs,
                                      StringLiteral **Clobbers,
                                      unsigned NumClobbers);
public:

  //===--- Other ---===//

  /// getNamedOperand - Given a symbolic operand reference like %[foo],
  /// translate this into a numeric value needed to reference the same operand.
  /// This returns -1 if the operand name is invalid.
  int getNamedOperand(StringRef SymbolicName) const;

  StringRef getClobber(unsigned i) const;
  StringLiteral *getClobberStringLiteral(unsigned i) { return Clobbers[i]; }
  const StringLiteral *getClobberStringLiteral(unsigned i) const {
    return Clobbers[i];
  }

  SourceLocation getLocStart() const LLVM_READONLY { return AsmLoc; }
  SourceLocation getLocEnd() const LLVM_READONLY { return RParenLoc; }

  static bool classof(const Stmt *T) {
    return T->getStmtClass() == GCCAsmStmtClass;
  }
};

/// This represents a Microsoft inline-assembly statement extension.
///
class MSAsmStmt : public AsmStmt {
  SourceLocation LBraceLoc, EndLoc;
  StringRef AsmStr;

  unsigned NumAsmToks;

  Token *AsmToks;
  StringRef *Constraints;
  StringRef *Clobbers;

  friend class ASTStmtReader;

public:
  MSAsmStmt(const ASTContext &C, SourceLocation asmloc,
            SourceLocation lbraceloc, bool issimple, bool isvolatile,
            ArrayRef<Token> asmtoks, unsigned numoutputs, unsigned numinputs,
            ArrayRef<StringRef> constraints,
            ArrayRef<Expr*> exprs, StringRef asmstr,
            ArrayRef<StringRef> clobbers, SourceLocation endloc);

  /// \brief Build an empty MS-style inline-assembly statement.
  explicit MSAsmStmt(EmptyShell Empty) : AsmStmt(MSAsmStmtClass, Empty),
    NumAsmToks(0), AsmToks(nullptr), Constraints(nullptr), Clobbers(nullptr) { }

  SourceLocation getLBraceLoc() const { return LBraceLoc; }
  void setLBraceLoc(SourceLocation L) { LBraceLoc = L; }
  SourceLocation getEndLoc() const { return EndLoc; }
  void setEndLoc(SourceLocation L) { EndLoc = L; }

  bool hasBraces() const { return LBraceLoc.isValid(); }

  unsigned getNumAsmToks() { return NumAsmToks; }
  Token *getAsmToks() { return AsmToks; }

  //===--- Asm String Analysis ---===//
  StringRef getAsmString() const { return AsmStr; }

  /// Assemble final IR asm string.
  std::string generateAsmString(const ASTContext &C) const;

  //===--- Output operands ---===//

  StringRef getOutputConstraint(unsigned i) const {
    assert(i < NumOutputs);
    return Constraints[i];
  }

  Expr *getOutputExpr(unsigned i);

  const Expr *getOutputExpr(unsigned i) const {
    return const_cast<MSAsmStmt*>(this)->getOutputExpr(i);
  }

  //===--- Input operands ---===//

  StringRef getInputConstraint(unsigned i) const {
    assert(i < NumInputs);
    return Constraints[i + NumOutputs];
  }

  Expr *getInputExpr(unsigned i);
  void setInputExpr(unsigned i, Expr *E);

  const Expr *getInputExpr(unsigned i) const {
    return const_cast<MSAsmStmt*>(this)->getInputExpr(i);
  }

  //===--- Other ---===//

  ArrayRef<StringRef> getAllConstraints() const {
    return llvm::makeArrayRef(Constraints, NumInputs + NumOutputs);
  }
  ArrayRef<StringRef> getClobbers() const {
    return llvm::makeArrayRef(Clobbers, NumClobbers);
  }
  ArrayRef<Expr*> getAllExprs() const {
    return llvm::makeArrayRef(reinterpret_cast<Expr**>(Exprs),
                              NumInputs + NumOutputs);
  }

  StringRef getClobber(unsigned i) const { return getClobbers()[i]; }

private:
  void initialize(const ASTContext &C, StringRef AsmString,
                  ArrayRef<Token> AsmToks, ArrayRef<StringRef> Constraints,
                  ArrayRef<Expr*> Exprs, ArrayRef<StringRef> Clobbers);
public:

  SourceLocation getLocStart() const LLVM_READONLY { return AsmLoc; }
  SourceLocation getLocEnd() const LLVM_READONLY { return EndLoc; }

  static bool classof(const Stmt *T) {
    return T->getStmtClass() == MSAsmStmtClass;
  }

  child_range children() {
    return child_range(&Exprs[0], &Exprs[NumInputs + NumOutputs]);
  }
};

class SEHExceptStmt : public Stmt {
  SourceLocation  Loc;
  Stmt           *Children[2];

  enum { FILTER_EXPR, BLOCK };

  SEHExceptStmt(SourceLocation Loc,
                Expr *FilterExpr,
                Stmt *Block);

  friend class ASTReader;
  friend class ASTStmtReader;
  explicit SEHExceptStmt(EmptyShell E) : Stmt(SEHExceptStmtClass, E) { }

public:
  static SEHExceptStmt* Create(const ASTContext &C,
                               SourceLocation ExceptLoc,
                               Expr *FilterExpr,
                               Stmt *Block);

  SourceLocation getLocStart() const LLVM_READONLY { return getExceptLoc(); }
  SourceLocation getLocEnd() const LLVM_READONLY { return getEndLoc(); }

  SourceLocation getExceptLoc() const { return Loc; }
  SourceLocation getEndLoc() const { return getBlock()->getLocEnd(); }

  Expr *getFilterExpr() const {
    return reinterpret_cast<Expr*>(Children[FILTER_EXPR]);
  }

  CompoundStmt *getBlock() const {
    return cast<CompoundStmt>(Children[BLOCK]);
  }

  child_range children() {
    return child_range(Children,Children+2);
  }

  static bool classof(const Stmt *T) {
    return T->getStmtClass() == SEHExceptStmtClass;
  }

};

class SEHFinallyStmt : public Stmt {
  SourceLocation  Loc;
  Stmt           *Block;

  SEHFinallyStmt(SourceLocation Loc,
                 Stmt *Block);

  friend class ASTReader;
  friend class ASTStmtReader;
  explicit SEHFinallyStmt(EmptyShell E) : Stmt(SEHFinallyStmtClass, E) { }

public:
  static SEHFinallyStmt* Create(const ASTContext &C,
                                SourceLocation FinallyLoc,
                                Stmt *Block);

  SourceLocation getLocStart() const LLVM_READONLY { return getFinallyLoc(); }
  SourceLocation getLocEnd() const LLVM_READONLY { return getEndLoc(); }

  SourceLocation getFinallyLoc() const { return Loc; }
  SourceLocation getEndLoc() const { return Block->getLocEnd(); }

  CompoundStmt *getBlock() const { return cast<CompoundStmt>(Block); }

  child_range children() {
    return child_range(&Block,&Block+1);
  }

  static bool classof(const Stmt *T) {
    return T->getStmtClass() == SEHFinallyStmtClass;
  }

};

class SEHTryStmt : public Stmt {
  bool            IsCXXTry;
  SourceLocation  TryLoc;
  Stmt           *Children[2];

  enum { TRY = 0, HANDLER = 1 };

  SEHTryStmt(bool isCXXTry, // true if 'try' otherwise '__try'
             SourceLocation TryLoc,
             Stmt *TryBlock,
             Stmt *Handler);

  friend class ASTReader;
  friend class ASTStmtReader;
  explicit SEHTryStmt(EmptyShell E) : Stmt(SEHTryStmtClass, E) { }

public:
  static SEHTryStmt* Create(const ASTContext &C, bool isCXXTry,
                            SourceLocation TryLoc, Stmt *TryBlock,
                            Stmt *Handler);

  SourceLocation getLocStart() const LLVM_READONLY { return getTryLoc(); }
  SourceLocation getLocEnd() const LLVM_READONLY { return getEndLoc(); }

  SourceLocation getTryLoc() const { return TryLoc; }
  SourceLocation getEndLoc() const { return Children[HANDLER]->getLocEnd(); }

  bool getIsCXXTry() const { return IsCXXTry; }

  CompoundStmt* getTryBlock() const {
    return cast<CompoundStmt>(Children[TRY]);
  }

  Stmt *getHandler() const { return Children[HANDLER]; }

  /// Returns 0 if not defined
  SEHExceptStmt  *getExceptHandler() const;
  SEHFinallyStmt *getFinallyHandler() const;

  child_range children() {
    return child_range(Children,Children+2);
  }

  static bool classof(const Stmt *T) {
    return T->getStmtClass() == SEHTryStmtClass;
  }
};

/// Represents a __leave statement.
///
class SEHLeaveStmt : public Stmt {
  SourceLocation LeaveLoc;
public:
  explicit SEHLeaveStmt(SourceLocation LL)
      : Stmt(SEHLeaveStmtClass), LeaveLoc(LL) {}

  /// \brief Build an empty __leave statement.
  explicit SEHLeaveStmt(EmptyShell Empty) : Stmt(SEHLeaveStmtClass, Empty) { }

  SourceLocation getLeaveLoc() const { return LeaveLoc; }
  void setLeaveLoc(SourceLocation L) { LeaveLoc = L; }

  SourceLocation getLocStart() const LLVM_READONLY { return LeaveLoc; }
  SourceLocation getLocEnd() const LLVM_READONLY { return LeaveLoc; }

  static bool classof(const Stmt *T) {
    return T->getStmtClass() == SEHLeaveStmtClass;
  }

  // Iterators
  child_range children() {
    return child_range(child_iterator(), child_iterator());
  }
};

/// \brief This captures a statement into a function. For example, the following
/// pragma annotated compound statement can be represented as a CapturedStmt,
/// and this compound statement is the body of an anonymous outlined function.
/// @code
/// #pragma omp parallel
/// {
///   compute();
/// }
/// @endcode
class CapturedStmt : public Stmt {
public:
  /// \brief The different capture forms: by 'this', by reference, capture for
  /// variable-length array type etc.
  enum VariableCaptureKind {
    VCK_This,
    VCK_ByRef,
    VCK_ByCopy,
    VCK_VLAType,
  };

  /// \brief Describes the capture of either a variable, or 'this', or
  /// variable-length array type.
  class Capture {
    llvm::PointerIntPair<VarDecl *, 2, VariableCaptureKind> VarAndKind;
    SourceLocation Loc;

  public:
    /// \brief Create a new capture.
    ///
    /// \param Loc The source location associated with this capture.
    ///
    /// \param Kind The kind of capture (this, ByRef, ...).
    ///
    /// \param Var The variable being captured, or null if capturing this.
    ///
    Capture(SourceLocation Loc, VariableCaptureKind Kind,
            VarDecl *Var = nullptr);

    /// \brief Determine the kind of capture.
    VariableCaptureKind getCaptureKind() const;

    /// \brief Retrieve the source location at which the variable or 'this' was
    /// first used.
    SourceLocation getLocation() const { return Loc; }

    /// \brief Determine whether this capture handles the C++ 'this' pointer.
    bool capturesThis() const { return getCaptureKind() == VCK_This; }

    /// \brief Determine whether this capture handles a variable (by reference).
    bool capturesVariable() const { return getCaptureKind() == VCK_ByRef; }

    /// \brief Determine whether this capture handles a variable by copy.
    bool capturesVariableByCopy() const {
      return getCaptureKind() == VCK_ByCopy;
    }

    /// \brief Determine whether this capture handles a variable-length array
    /// type.
    bool capturesVariableArrayType() const {
      return getCaptureKind() == VCK_VLAType;
    }

    /// \brief Retrieve the declaration of the variable being captured.
    ///
    /// This operation is only valid if this capture captures a variable.
    VarDecl *getCapturedVar() const;

    friend class ASTStmtReader;
  };

private:
  /// \brief The number of variable captured, including 'this'.
  unsigned NumCaptures;

  /// \brief The pointer part is the implicit the outlined function and the
  /// int part is the captured region kind, 'CR_Default' etc.
#if INTEL_CUSTOMIZATION || INTEL_SPECIFIC_CILKPLUS
  // The old code here used to use
  //
  // llvm::PointerIntPair<CapturedDecl *, 1, CapturedRegionKind> CapDeclAndKind;
  //
  // This had to be changed because PointerIntPair supports a maximum of
  // only 2 bits for use for the integer, and for INTEL_CUSTOMIZATION
  // there are at least 3 bits needed, since there are 5 separate values
  // in the CapturedRegionKind type.  So, changed this code to use two
  // separate fields, and created this new class that mimics some interfaces
  // of llvm::PointerIntPair because that isolates all Intel specific
  // changes to right here.
  //
  class CapturedDeclAndKindType {
    public:
    CapturedDeclAndKindType(CapturedDecl *CD, CapturedRegionKind CK) {
      CapDecl = CD;
      CapKind = CK;
    }

    CapturedDecl * getPointer() const { return CapDecl; }

    CapturedRegionKind getInt() const { return CapKind; }

    void setPointer(CapturedDecl * CD) { CapDecl = CD; }

    void setInt(CapturedRegionKind CK)  { CapKind = CK; }

    private:
    CapturedDecl * CapDecl;
    CapturedRegionKind CapKind;
  } CapDeclAndKind;
#endif // INTEL_CUSTOMIZATION

  /// \brief The record for captured variables, a RecordDecl or CXXRecordDecl.
  RecordDecl *TheRecordDecl;

  /// \brief Construct a captured statement.
  CapturedStmt(Stmt *S, CapturedRegionKind Kind, ArrayRef<Capture> Captures,
               ArrayRef<Expr *> CaptureInits, CapturedDecl *CD, RecordDecl *RD);

  /// \brief Construct an empty captured statement.
  CapturedStmt(EmptyShell Empty, unsigned NumCaptures);

  Stmt **getStoredStmts() { return reinterpret_cast<Stmt **>(this + 1); }

  Stmt *const *getStoredStmts() const {
    return reinterpret_cast<Stmt *const *>(this + 1);
  }

  Capture *getStoredCaptures() const;

  void setCapturedStmt(Stmt *S) { getStoredStmts()[NumCaptures] = S; }

public:
  static CapturedStmt *Create(const ASTContext &Context, Stmt *S,
                              CapturedRegionKind Kind,
                              ArrayRef<Capture> Captures,
                              ArrayRef<Expr *> CaptureInits,
                              CapturedDecl *CD, RecordDecl *RD);

  static CapturedStmt *CreateDeserialized(const ASTContext &Context,
                                          unsigned NumCaptures);

  /// \brief Retrieve the statement being captured.
  Stmt *getCapturedStmt() { return getStoredStmts()[NumCaptures]; }
  const Stmt *getCapturedStmt() const { return getStoredStmts()[NumCaptures]; }

  /// \brief Retrieve the outlined function declaration.
  CapturedDecl *getCapturedDecl();
  const CapturedDecl *getCapturedDecl() const;

  /// \brief Set the outlined function declaration.
  void setCapturedDecl(CapturedDecl *D);

  /// \brief Retrieve the captured region kind.
  CapturedRegionKind getCapturedRegionKind() const;

  /// \brief Set the captured region kind.
  void setCapturedRegionKind(CapturedRegionKind Kind);

  /// \brief Retrieve the record declaration for captured variables.
  const RecordDecl *getCapturedRecordDecl() const { return TheRecordDecl; }

  /// \brief Set the record declaration for captured variables.
  void setCapturedRecordDecl(RecordDecl *D) {
    assert(D && "null RecordDecl");
    TheRecordDecl = D;
  }

  /// \brief True if this variable has been captured.
  bool capturesVariable(const VarDecl *Var) const;

  /// \brief An iterator that walks over the captures.
  typedef Capture *capture_iterator;
  typedef const Capture *const_capture_iterator;
  typedef llvm::iterator_range<capture_iterator> capture_range;
  typedef llvm::iterator_range<const_capture_iterator> capture_const_range;

  capture_range captures() {
    return capture_range(capture_begin(), capture_end());
  }
  capture_const_range captures() const {
    return capture_const_range(capture_begin(), capture_end());
  }

  /// \brief Retrieve an iterator pointing to the first capture.
  capture_iterator capture_begin() { return getStoredCaptures(); }
  const_capture_iterator capture_begin() const { return getStoredCaptures(); }

  /// \brief Retrieve an iterator pointing past the end of the sequence of
  /// captures.
  capture_iterator capture_end() const {
    return getStoredCaptures() + NumCaptures;
  }

  /// \brief Retrieve the number of captures, including 'this'.
  unsigned capture_size() const { return NumCaptures; }

  /// \brief Iterator that walks over the capture initialization arguments.
  typedef Expr **capture_init_iterator;
  typedef llvm::iterator_range<capture_init_iterator> capture_init_range;

  /// \brief Const iterator that walks over the capture initialization
  /// arguments.
  typedef Expr *const *const_capture_init_iterator;
  typedef llvm::iterator_range<const_capture_init_iterator>
      const_capture_init_range;

  capture_init_range capture_inits() {
    return capture_init_range(capture_init_begin(), capture_init_end());
  }

  const_capture_init_range capture_inits() const {
    return const_capture_init_range(capture_init_begin(), capture_init_end());
  }

  /// \brief Retrieve the first initialization argument.
  capture_init_iterator capture_init_begin() {
    return reinterpret_cast<Expr **>(getStoredStmts());
  }

  const_capture_init_iterator capture_init_begin() const {
    return reinterpret_cast<Expr *const *>(getStoredStmts());
  }

  /// \brief Retrieve the iterator pointing one past the last initialization
  /// argument.
  capture_init_iterator capture_init_end() {
    return capture_init_begin() + NumCaptures;
  }

  const_capture_init_iterator capture_init_end() const {
    return capture_init_begin() + NumCaptures;
  }

  SourceLocation getLocStart() const LLVM_READONLY {
    return getCapturedStmt()->getLocStart();
  }
  SourceLocation getLocEnd() const LLVM_READONLY {
    return getCapturedStmt()->getLocEnd();
  }
  SourceRange getSourceRange() const LLVM_READONLY {
    return getCapturedStmt()->getSourceRange();
  }

  static bool classof(const Stmt *T) {
    return T->getStmtClass() == CapturedStmtClass;
  }

  child_range children();

  friend class ASTStmtReader;
};

#if INTEL_CUSTOMIZATION
#ifdef INTEL_SPECIFIC_IL0_BACKEND
/// PragmaStmt
///

enum IntelPragmaKindType {
  IntelUnknownPragmaKind,
  IntelPragmaIvdep,
  IntelPragmaDistribute,
  IntelPragmaInline,
  IntelPragmaInlineEnd,
  IntelPragmaLoopCount,
  IntelPragmaNoVector,
  IntelPragmaOptimize,
  IntelPragmaOptimizationLevel,
  IntelPragmaOptimizationLevelGCC,
  IntelPragmaNoParallel,
  IntelPragmaUnroll,
  IntelPragmaUnrollAndJam,
  IntelPragmaNoFusion,
  IntelPragmaVector,
  IntelPragmaOptimizationParameter,
  IntelPragmaParallel,
  IntelPragmaAllocSection,
  IntelPragmaSection,
  IntelPragmaAllocText,
  IntelPragmaAutoInline,
  IntelPragmaBCCDSeg,
  IntelPragmaCheckStack,
  IntelPragmaInitSeg,
  IntelPragmaFloatControl,
  IntelPragmaKindCommonOnOff,
  IntelCommonAttribute,
  IntelAssumeAligned,
  IntelPragma_SPECCALL,
  IntelPragma_SPECCALLAGG
};

enum IntelPragmaExprKind {
  IntelPragmaExprConst,
  IntelPragmaExprLValue,
  IntelPragmaExprRValue
};

struct IntelPragmaAttrib {
  Expr *Value;
  IntelPragmaExprKind ExprKind;
  
  IntelPragmaAttrib(Expr *Val, IntelPragmaExprKind Kind) : Value(Val), ExprKind(Kind) {}
};

typedef llvm::SmallVector<IntelPragmaAttrib, 4> PragmaAttribsVector;
typedef llvm::SmallVector<Expr *, 4> PragmaRealAttribsVector;

class PragmaStmt : public Stmt {
  SourceLocation SemiLoc;
  PragmaAttribsVector Attribs;
  PragmaRealAttribsVector RealAttribs;
  IntelPragmaKindType PragmaKind;
  bool IsDecl;
public:
  PragmaStmt(SourceLocation L)
    : Stmt(PragmaStmtClass), SemiLoc(L), Attribs(), RealAttribs(),
      PragmaKind(IntelUnknownPragmaKind), IsDecl(false) {}

  /// \brief Build an empty null statement.
  explicit PragmaStmt(EmptyShell Empty) : Stmt(PragmaStmtClass, Empty),
    SemiLoc(), Attribs(), RealAttribs(), PragmaKind(IntelUnknownPragmaKind), IsDecl(false) { }

  SourceLocation getSemiLoc() const { return SemiLoc; }
  void setSemiLoc(SourceLocation L) { SemiLoc = L; }

  SourceRange getSourceRange() const LLVM_READONLY { return SourceRange(SemiLoc); }
  SourceLocation getLocStart() const LLVM_READONLY { return SemiLoc; }
  SourceLocation getLocEnd() const LLVM_READONLY { return SemiLoc; }

  PragmaAttribsVector &getAttribs() { return (Attribs); }
  const PragmaAttribsVector &getAttribs() const { return (Attribs); }
  PragmaRealAttribsVector &getRealAttribs() { return (RealAttribs); }
  const PragmaRealAttribsVector &getRealAttribs() const { return (RealAttribs); }

  bool isNullOp() const { return (PragmaKind == IntelUnknownPragmaKind); }
  void turnToNullOp();
  IntelPragmaKindType getPragmaKind() const { return PragmaKind; }
  void setPragmaKind(IntelPragmaKindType K) { PragmaKind = K; }
  void setDecl() { IsDecl = true; }
  bool isDecl() const { return (IsDecl); }

  static bool classof(const Stmt *T) {
    return T->getStmtClass() == PragmaStmtClass;
  }
  static bool classof(const PragmaStmt *) { return true; }

  child_range children() {
    return child_range(child_iterator(), child_iterator());
  }

  friend class ASTStmtReader;
  friend class ASTStmtWriter;
};
#else
class PragmaStmt : public Stmt {
public:
  SourceLocation getLocStart() const LLVM_READONLY {
    llvm_unreachable("Intel pragma can't be used without INTEL_SPECIFIC_IL0_BACKEND");
    return SourceLocation();
  }
  SourceLocation getLocEnd() const LLVM_READONLY {
    llvm_unreachable("Intel pragma can't be used without INTEL_SPECIFIC_IL0_BACKEND");
    return SourceLocation();
  }
  child_range children() {
    llvm_unreachable("Intel pragma can't be used without INTEL_SPECIFIC_IL0_BACKEND");
    return child_range(child_iterator(), child_iterator());
  }
  static bool classof(const Stmt *) {
    llvm_unreachable("Intel pragma can't be used without INTEL_SPECIFIC_IL0_BACKEND");
    return false;
  }
};
#endif // INTEL_SPECIFIC_IL0_BACKEND
#endif // INTEL_CUSTOMIZATION
}  // end namespace clang

#endif<|MERGE_RESOLUTION|>--- conflicted
+++ resolved
@@ -134,11 +134,7 @@
     unsigned ContainsUnexpandedParameterPack : 1;
     unsigned IsCondition : 1; // INTEL
   };
-<<<<<<< HEAD
-  enum { NumExprBits = 17 }; // INTEL
-=======
-  enum { NumExprBits = 17 };
->>>>>>> b971198e
+  enum { NumExprBits = 18 }; // INTEL
 
   class CharacterLiteralBitfields {
     friend class CharacterLiteral;
