--- conflicted
+++ resolved
@@ -2295,7 +2295,6 @@
   child_range children();
 };
 
-<<<<<<< HEAD
 #if INTEL_CUSTOMIZATION
 #ifdef INTEL_SPECIFIC_IL0_BACKEND
 /// PragmaStmt
@@ -2412,9 +2411,6 @@
 };
 #endif // INTEL_SPECIFIC_IL0_BACKEND
 #endif // INTEL_CUSTOMIZATION
-}  // end namespace clang
-=======
 } // namespace clang
->>>>>>> 2f8e66bb
 
 #endif // LLVM_CLANG_AST_STMT_H