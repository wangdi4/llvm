--- conflicted
+++ resolved
@@ -1484,18 +1484,10 @@
   bool IsExplicitlyDefaulted : 1; //sunk from CXXMethodDecl
   bool HasImplicitReturnZero : 1;
   bool IsLateTemplateParsed : 1;
-<<<<<<< HEAD
-#ifdef INTEL_CUSTOMIZATION  
-  bool IsSpawning: 1;
-#endif
-  bool IsConstexpr : 1;
-
-=======
   bool IsConstexpr : 1;
 #ifdef INTEL_CUSTOMIZATION
   bool IsSpawning: 1;
 #endif  // INTEL_CUSTOMIZATION
->>>>>>> 7b99b69e
   /// \brief Indicates if the function uses __try.
   bool UsesSEHTry : 1;
 
@@ -1590,13 +1582,8 @@
       IsConstexpr(isConstexprSpecified),
 #ifdef INTEL_CUSTOMIZATION
       IsSpawning(false),
-<<<<<<< HEAD
-#endif
-      IsConstexpr(isConstexprSpecified), UsesSEHTry(false),
-=======
 #endif  // INTEL_CUSTOMIZATION
       UsesSEHTry(false),
->>>>>>> 7b99b69e
       HasSkippedBody(false), EndRangeLoc(NameInfo.getEndLoc()),
       TemplateOrSpecialization(),
       DNLoc(NameInfo.getInfo()) {}
