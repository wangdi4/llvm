--- conflicted
+++ resolved
@@ -586,8 +586,13 @@
 
   /// HasSideEffects - This routine returns true for all those expressions
   /// which have any effect other than producing a value. Example is a function
-  /// call, volatile variable read, or throwing an exception.
-  bool HasSideEffects(const ASTContext &Ctx) const;
+  /// call, volatile variable read, or throwing an exception. If
+  /// IncludePossibleEffects is false, this call treats certain expressions with
+  /// potential side effects (such as function call-like expressions,
+  /// instantiation-dependent expressions, or invocations from a macro) as not
+  /// having side effects.
+  bool HasSideEffects(const ASTContext &Ctx,
+                      bool IncludePossibleEffects = true) const;
 
   /// \brief Determine whether this expression involves a call to any function
   /// that is not trivial.
@@ -912,15 +917,9 @@
 ///   DeclRefExprBits.HasTemplateKWAndArgsInfo:
 ///       Specifies when this declaration reference expression has an explicit
 ///       C++ template keyword and/or template argument list.
-<<<<<<< HEAD
-///   DeclRefExprBits.RefersToEnclosingLocal
-///       Specifies when this declaration reference expression (validly)
-///       refers to a local variable from a different function.
-=======
 ///   DeclRefExprBits.RefersToEnclosingVariableOrCapture
 ///       Specifies when this declaration reference expression (validly)
 ///       refers to an enclosed local or a captured variable.
->>>>>>> cb0d13fc
 class DeclRefExpr : public Expr {
   /// \brief The declaration that we are referencing.
   ValueDecl *D;
@@ -965,11 +964,7 @@
   DeclRefExpr(const ASTContext &Ctx,
               NestedNameSpecifierLoc QualifierLoc,
               SourceLocation TemplateKWLoc,
-<<<<<<< HEAD
-              ValueDecl *D, bool refersToEnclosingLocal,
-=======
               ValueDecl *D, bool RefersToEnlosingVariableOrCapture,
->>>>>>> cb0d13fc
               const DeclarationNameInfo &NameInfo,
               NamedDecl *FoundD,
               const TemplateArgumentListInfo *TemplateArgs,
@@ -984,11 +979,7 @@
   void computeDependence(const ASTContext &C);
 
 public:
-<<<<<<< HEAD
-  DeclRefExpr(ValueDecl *D, bool refersToEnclosingLocal, QualType T,
-=======
   DeclRefExpr(ValueDecl *D, bool RefersToEnclosingVariableOrCapture, QualType T,
->>>>>>> cb0d13fc
               ExprValueKind VK, SourceLocation L,
               const DeclarationNameLoc &LocInfo = DeclarationNameLoc())
     : Expr(DeclRefExprClass, T, VK, OK_Ordinary, false, false, false, false),
@@ -997,36 +988,22 @@
     DeclRefExprBits.HasTemplateKWAndArgsInfo = 0;
     DeclRefExprBits.HasFoundDecl = 0;
     DeclRefExprBits.HadMultipleCandidates = 0;
-<<<<<<< HEAD
-    DeclRefExprBits.RefersToEnclosingLocal = refersToEnclosingLocal;
-=======
     DeclRefExprBits.RefersToEnclosingVariableOrCapture =
         RefersToEnclosingVariableOrCapture;
->>>>>>> cb0d13fc
     computeDependence(D->getASTContext());
   }
 
   static DeclRefExpr *
   Create(const ASTContext &Context, NestedNameSpecifierLoc QualifierLoc,
-<<<<<<< HEAD
-         SourceLocation TemplateKWLoc, ValueDecl *D, bool isEnclosingLocal,
-         SourceLocation NameLoc, QualType T, ExprValueKind VK,
-         NamedDecl *FoundD = nullptr,
-=======
          SourceLocation TemplateKWLoc, ValueDecl *D,
          bool RefersToEnclosingVariableOrCapture, SourceLocation NameLoc,
          QualType T, ExprValueKind VK, NamedDecl *FoundD = nullptr,
->>>>>>> cb0d13fc
          const TemplateArgumentListInfo *TemplateArgs = nullptr);
 
   static DeclRefExpr *
   Create(const ASTContext &Context, NestedNameSpecifierLoc QualifierLoc,
-<<<<<<< HEAD
-         SourceLocation TemplateKWLoc, ValueDecl *D, bool isEnclosingLocal,
-=======
          SourceLocation TemplateKWLoc, ValueDecl *D,
          bool RefersToEnclosingVariableOrCapture,
->>>>>>> cb0d13fc
          const DeclarationNameInfo &NameInfo, QualType T, ExprValueKind VK,
          NamedDecl *FoundD = nullptr,
          const TemplateArgumentListInfo *TemplateArgs = nullptr);
@@ -1200,17 +1177,10 @@
     DeclRefExprBits.HadMultipleCandidates = V;
   }
 
-<<<<<<< HEAD
-  /// Does this DeclRefExpr refer to a local declaration from an
-  /// enclosing function scope?
-  bool refersToEnclosingLocal() const {
-    return DeclRefExprBits.RefersToEnclosingLocal;
-=======
   /// \brief Does this DeclRefExpr refer to an enclosing local or a captured
   /// variable?
   bool refersToEnclosingVariableOrCapture() const {
     return DeclRefExprBits.RefersToEnclosingVariableOrCapture;
->>>>>>> cb0d13fc
   }
 
   static bool classof(const Stmt *T) {
