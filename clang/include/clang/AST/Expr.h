--- conflicted
+++ resolved
@@ -5058,7 +5058,7 @@
   }
 
 };
-<<<<<<< HEAD
+
 #ifdef INTEL_CUSTOMIZATION
 /// CEANIndexExpr - CEAN index triplet.
 class CEANIndexExpr : public Expr {
@@ -5260,9 +5260,6 @@
   }
 };
 #endif  // INTEL_CUSTOMIZATION
-}  // end namespace clang
-=======
 } // end namespace clang
->>>>>>> 49475756
 
 #endif // LLVM_CLANG_AST_EXPR_H