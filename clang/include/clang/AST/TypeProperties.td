//==--- TypeProperties.td - Type property definitions ---------------------===//
//
// Part of the LLVM Project, under the Apache License v2.0 with LLVM Exceptions.
// See https://llvm.org/LICENSE.txt for license information.
// SPDX-License-Identifier: Apache-2.0 WITH LLVM-exception
//
//===----------------------------------------------------------------------===//

include "clang/AST/PropertiesBase.td"
include "clang/Basic/TypeNodes.td"

let Class = ComplexType in {
  def : Property<"elementType", QualType> {
    let Read = [{ node->getElementType() }];    
  }

  def : Creator<[{ return ctx.getComplexType(elementType); }]>;
}

let Class = PointerType in {
  def : Property<"pointeeType", QualType> {
    let Read = [{ node->getPointeeType() }];
  }

  def : Creator<[{ return ctx.getPointerType(pointeeType); }]>;
}

let Class = AdjustedType in {
  def : Property<"originalType", QualType> {
    let Read = [{ node->getOriginalType() }];
  }
  def : Property<"adjustedType", QualType> {
    let Read = [{ node->getAdjustedType() }];
  }

  def : Creator<[{ return ctx.getAdjustedType(originalType, adjustedType); }]>;
}

let Class = DecayedType in {
  def : Override {
    // We don't need to serialize the adjusted type because we can always
    // derive it by decaying the original type.
    let IgnoredProperties = [ "adjustedType" ];
  }

  def : Creator<[{ return ctx.getAdjustedParameterType(originalType); }]>;
}

let Class = BlockPointerType in {
  def : Property<"pointeeType", QualType> {
    let Read = [{ node->getPointeeType() }];
  }

  def : Creator<[{ return ctx.getBlockPointerType(pointeeType); }]>;
}

let Class = ReferenceType in {
  def : Property<"pointeeTypeAsWritten", QualType> {
    let Read = [{ node->getPointeeTypeAsWritten() }];
  }
}

let Class = LValueReferenceType in {
  def : Property<"isSpelledAsLValue", Bool> {
    let Read = [{ node->isSpelledAsLValue() }];
  }

  def : Creator<[{
    return ctx.getLValueReferenceType(pointeeTypeAsWritten,
                                      isSpelledAsLValue);
  }]>;
}

let Class = RValueReferenceType in {
  def : Creator<[{
    return ctx.getRValueReferenceType(pointeeTypeAsWritten);
  }]>;
}

let Class = MemberPointerType in {
  def : Property<"pointeeType", QualType> {
    let Read = [{ node->getPointeeType() }];
  }
  def : Property<"baseType", QualType> {
    let Read = [{ QualType(node->getClass(), 0) }];
  }

  def : Creator<[{
    return ctx.getMemberPointerType(pointeeType, baseType.getTypePtr());
  }]>;
}

let Class = ArrayType in {
  def : Property<"elementType", QualType> {
    let Read = [{ node->getElementType() }];
  }
  def : Property<"sizeModifier", ArraySizeModifier> {
    let Read = [{ node->getSizeModifier() }];
  }
  def : Property<"indexQualifiers", Qualifiers> {
    let Read = [{ Qualifiers::fromCVRMask(node->getIndexTypeCVRQualifiers()) }];
  }
}

let Class = ConstantArrayType in {
  def : Property<"sizeValue", APInt> {
    let Read = [{ node->getSize() }];
  }
  def : Property<"size", ExprRef> {
    let Read = [{ node->getSizeExpr() }];
  }

  def : Creator<[{
    return ctx.getConstantArrayType(elementType, sizeValue, size,
                                    sizeModifier,
                                    indexQualifiers.getCVRQualifiers());
  }]>;
}

let Class = IncompleteArrayType in {
  def : Creator<[{
    return ctx.getIncompleteArrayType(elementType, sizeModifier,
                                      indexQualifiers.getCVRQualifiers());
  }]>;
}

let Class = VariableArrayType in {
  def : Property<"leftBracketLoc", SourceLocation> {
    let Read = [{ node->getLBracketLoc() }];
  }
  def : Property<"rightBracketLoc", SourceLocation> {
    let Read = [{ node->getRBracketLoc() }];
  }
  def : Property<"size", ExprRef> {
    let Read = [{ node->getSizeExpr() }];
  }

  def : Creator<[{
    return ctx.getVariableArrayType(elementType, size, sizeModifier,
                                    indexQualifiers.getCVRQualifiers(),
                                    SourceRange(leftBracketLoc,
                                                rightBracketLoc));
  }]>;
}

let Class = DependentSizedArrayType in {
  def : Property<"size", ExprRef> {
    let Read = [{ node->getSizeExpr() }];
  }
  def : Property<"leftBracketLoc", SourceLocation> {
    let Read = [{ node->getLBracketLoc() }];
  }
  def : Property<"rightBracketLoc", SourceLocation> {
    let Read = [{ node->getRBracketLoc() }];
  }

  def : Creator<[{
    return ctx.getDependentSizedArrayType(elementType, size, sizeModifier,
                                          indexQualifiers.getCVRQualifiers(),
                                          SourceRange(leftBracketLoc,
                                                      rightBracketLoc));
  }]>;
}

let Class = VectorType in {
  def : Property<"elementType", QualType> {
    let Read = [{ node->getElementType() }];
  }
  def : Property<"numElements", UInt32> {
    let Read = [{ node->getNumElements() }];
  }
  def : Property<"vectorKind", VectorKind> {
    let Read = [{ node->getVectorKind() }];
  }

  def : Creator<[{
    return ctx.getVectorType(elementType, numElements, vectorKind);
  }]>;
}

let Class = DependentVectorType in {
  def : Property<"elementType", QualType> {
    let Read = [{ node->getElementType() }];
  }
  def : Property<"size", ExprRef> {
    let Read = [{ node->getSizeExpr() }];
  }
  def : Property<"attributeLoc", SourceLocation> {
    let Read = [{ node->getAttributeLoc() }];
  }
  def : Property<"vectorKind", VectorKind> {
    let Read = [{ node->getVectorKind() }];
  }

  def : Creator<[{
    return ctx.getDependentVectorType(elementType, size, attributeLoc,
                                      vectorKind);
  }]>;
}

let Class = ExtVectorType in {
  def : Override {
    let IgnoredProperties = [ "vectorKind" ];
  }

  def : Creator<[{
    return ctx.getExtVectorType(elementType, numElements);
  }]>;
}

let Class = DependentSizedExtVectorType in {
  def : Property<"elementType", QualType> {
    let Read = [{ node->getElementType() }];
  }
  def : Property<"size", ExprRef> {
    let Read = [{ node->getSizeExpr() }];
  }
  def : Property<"attributeLoc", SourceLocation> {
    let Read = [{ node->getAttributeLoc() }];
  }

  def : Creator<[{
    return ctx.getDependentSizedExtVectorType(elementType, size, attributeLoc);
  }]>;
}

let Class = FunctionType in {
  def : Property<"returnType", QualType> {
    let Read = [{ node->getReturnType() }];
  }
  def : Property<"noReturn", Bool> {
    let Read = [{ node->getExtInfo().getNoReturn() }];
  }
  def : Property<"hasRegParm", Bool> {
    let Read = [{ node->getExtInfo().getHasRegParm() }];
  }
  def : Property<"regParm", UInt32> {
    let Read = [{ node->getExtInfo().getRegParm() }];
  }
  def : Property<"callingConvention", CallingConv> {
    let Read = [{ node->getExtInfo().getCC() }];
  }
  def : Property<"producesResult", Bool> {
    let Read = [{ node->getExtInfo().getProducesResult() }];
  }
  def : Property<"noCallerSavedRegs", Bool> {
    let Read = [{ node->getExtInfo().getNoCallerSavedRegs() }];
  }
  def : Property<"noCfCheck", Bool> {
    let Read = [{ node->getExtInfo().getNoCfCheck() }];
  }
}

let Class = FunctionNoProtoType in {
  def : Creator<[{
    auto extInfo = FunctionType::ExtInfo(noReturn, hasRegParm, regParm,
                                         callingConvention, producesResult,
                                         noCallerSavedRegs, noCfCheck);
    return ctx.getFunctionNoProtoType(returnType, extInfo);
  }]>;
}

let Class = FunctionProtoType in {
  def : Property<"variadic", Bool> {
    let Read = [{ node->isVariadic() }];
  }
  def : Property<"trailingReturn", Bool> {
    let Read = [{ node->hasTrailingReturn() }];
  }
  def : Property<"methodQualifiers", Qualifiers> {
    let Read = [{ node->getMethodQuals() }];
  }
  def : Property<"refQualifier", RefQualifierKind> {
    let Read = [{ node->getRefQualifier() }];
  }
  def : Property<"exceptionSpecifier", ExceptionSpecInfo> {
    let Read = [{ node->getExceptionSpecInfo() }];
  }
  def : Property<"parameters", Array<QualType>> {
    let Read = [{ node->getParamTypes() }];
  }
  def : Property<"extParameterInfo", Array<ExtParameterInfo>> {
    let Read = [{ node->hasExtParameterInfos()
                    ? node->getExtParameterInfos()
                    : llvm::ArrayRef<FunctionProtoType::ExtParameterInfo>() }];
  }

  def : Creator<[{
    auto extInfo = FunctionType::ExtInfo(noReturn, hasRegParm, regParm,
                                         callingConvention, producesResult,
                                         noCallerSavedRegs, noCfCheck);
    FunctionProtoType::ExtProtoInfo epi;
    epi.ExtInfo = extInfo;
    epi.Variadic = variadic;
    epi.HasTrailingReturn = trailingReturn;
    epi.TypeQuals = methodQualifiers;
    epi.RefQualifier = refQualifier;
    epi.ExceptionSpec = exceptionSpecifier;
    epi.ExtParameterInfos =
      extParameterInfo.empty() ? nullptr : extParameterInfo.data();
    return ctx.getFunctionType(returnType, parameters, epi);
  }]>;
}

let Class = AtomicType in {
  def : Property<"valueType", QualType> {
    let Read = [{ node->getValueType() }];
  }

  def : Creator<[{
    return ctx.getAtomicType(valueType);
  }]>;
}

let Class = UnresolvedUsingType in {
  def : Property<"declaration", DeclRef> {
    let Read = [{ node->getDecl() }];
  }

  def : Creator<[{
    return ctx.getTypeDeclType(cast<UnresolvedUsingTypenameDecl>(declaration));
  }]>;
}

let Class = TypedefType in {
  def : Property<"declaration", DeclRef> {
    let Read = [{ node->getDecl() }];
  }
  def : Property<"canonicalType", Optional<QualType>> {
    let Read = [{ makeOptionalFromNullable(node->getCanonicalTypeInternal()) }];
  }

  def : Creator<[{
    QualType finalCanonicalType =
      canonicalType ? ctx.getCanonicalType(*canonicalType)
                    : QualType();
    return ctx.getTypedefType(cast<TypedefNameDecl>(declaration),
                              finalCanonicalType);
  }]>;
}

let Class = TypeOfExprType in {
  def : Property<"expression", ExprRef> {
    let Read = [{ node->getUnderlyingExpr() }];
  }

  def : Creator<[{
    return ctx.getTypeOfExprType(expression);
  }]>;
}

let Class = TypeOfType in {
  def : Property<"underlyingType", QualType> {
    let Read = [{ node->getUnderlyingType() }];
  }

  def : Creator<[{
    return ctx.getTypeOfType(underlyingType);
  }]>;
}

let Class = DecltypeType in {
  def : Property<"underlyingType", QualType> {
    let Read = [{ node->getUnderlyingType() }];
  }
  def : Property<"expression", ExprRef> {
    let Read = [{ node->getUnderlyingExpr() }];
  }

  def : Creator<[{
    return ctx.getDecltypeType(expression, underlyingType);
  }]>;
}

let Class = UnaryTransformType in {
  def : Property<"baseType", QualType> {
    let Read = [{ node->getBaseType() }];
  }
  def : Property<"underlyingType", QualType> {
    let Read = [{ node->getUnderlyingType() }];
  }
  def : Property<"transform", UnaryTypeTransformKind> {
    let Read = [{ node->getUTTKind() }];
  }

  def : Creator<[{
    return ctx.getUnaryTransformType(baseType, underlyingType, transform);
  }]>;
}

let Class = AutoType in {
  def : Property<"deducedType", Optional<QualType>> {
    let Read = [{ makeOptionalFromNullable(node->getDeducedType()) }];
  }
  def : Property<"keyword", AutoTypeKeyword> {
    let Read = [{ node->getKeyword() }];
  }
  // FIXME: better enumerated value
  // Only really required when the deduced type is null
  def : Property<"dependence", UInt32> {
    let Read = [{ !node->getDeducedType().isNull() ? 0 :
                  node->containsUnexpandedParameterPack() ? 2 :
                  node->isDependentType() ? 1 : 0 }];
  }

  def : Creator<[{
    return ctx.getAutoType(makeNullableFromOptional(deducedType), keyword,
                           /*isDependentWithoutDeducedType*/ dependence > 0,
                           /*isPackWithoutDeducedType*/ dependence > 1);
  }]>;
}

let Class = DeducedTemplateSpecializationType in {
  def : Property<"templateName", Optional<TemplateName>> {
    let Read = [{ makeOptionalFromNullable(node->getTemplateName()) }];
  }
  def : Property<"deducedType", QualType> {
    let Read = [{ node->getDeducedType() }];
  }
  // Only really required when the deduced type is null
  def : Property<"dependent", Bool> {
    let Read = [{ !node->getDeducedType().isNull()
                    ? false : node->isDependentType() }];
  }

  def : Creator<[{
    return ctx.getDeducedTemplateSpecializationType(
                                     makeNullableFromOptional(templateName),
                                     deducedType, dependent);
  }]>;
}

let Class = TagType in {
  def : Property<"dependent", Bool> {
    let Read = [{ node->isDependentType() }];
  }
  def : Property<"declaration", DeclRef> {
    // Serializing a reference to the canonical declaration is apparently
    // necessary to make module-merging work.
    let Read = [{ node->getDecl()->getCanonicalDecl() }];
  }
}

let Class = EnumType in {
  def : Creator<[{
    QualType result = ctx.getEnumType(cast<EnumDecl>(declaration));
    const_cast<Type*>(result.getTypePtr())->setDependent(dependent);
    return result;
  }]>;
}

let Class = RecordType in {
  def : Creator<[{
    auto record = cast<RecordDecl>(declaration);
    QualType result = ctx.getRecordType(record);
    const_cast<Type*>(result.getTypePtr())->setDependent(dependent);
    return result;
  }]>;
}

let Class = ElaboratedType in {
  def : Property<"keyword", ElaboratedTypeKeyword> {
    let Read = [{ node->getKeyword() }];
  }
  def : Property<"qualifier", NestedNameSpecifier> {
    let Read = [{ node->getQualifier() }];
  }
  def : Property<"namedType", QualType> {
    let Read = [{ node->getNamedType() }];
  }
  def : Property<"ownedTag", Optional<TagDeclRef>> {
    let Read = [{ makeOptionalFromPointer(
                    const_cast<const TagDecl *>(node->getOwnedTagDecl())) }];
  }

  def : Creator<[{
    return ctx.getElaboratedType(keyword, qualifier, namedType,
                                 makePointerFromOptional(ownedTag));
  }]>;
}

let Class = InjectedClassNameType in {
  def : Property<"declaration", DeclRef> {
    // FIXME: drilling down to the canonical declaration is what the
    // existing serialization code was doing, but it's not clear why.
    let Read = [{ node->getDecl()->getCanonicalDecl() }];
  }
  def : Property<"injectedSpecializationType", QualType> {
    let Read = [{ node->getInjectedSpecializationType() }];
  }

  def : Creator<[{
    // FIXME: ASTContext::getInjectedClassNameType is not currently suitable
    // for AST reading, too much interdependencies.
    const Type *T = nullptr;
    auto typeDecl = cast<CXXRecordDecl>(declaration);
    for (auto *DI = typeDecl; DI; DI = DI->getPreviousDecl()) {
      if (const Type *existing = DI->getTypeForDecl()) {
        T = existing;
        break;
      }
    }
    if (!T) {
      T = new (ctx, TypeAlignment)
            InjectedClassNameType(typeDecl, injectedSpecializationType);
      for (auto *DI = typeDecl; DI; DI = DI->getPreviousDecl())
        DI->setTypeForDecl(T);
    }
    return QualType(T, 0);
  }]>;
}

let Class = ParenType in {
  def : Property<"innerType", QualType> {
    let Read = [{ node->getInnerType() }];
  }

  def : Creator<[{
    return ctx.getParenType(innerType);
  }]>;  
}

let Class = MacroQualifiedType in {
  def : Property<"underlyingType", QualType> {
    let Read = [{ node->getUnderlyingType() }];
  }
  def : Property<"macroIdentifier", Identifier> {
    let Read = [{ node->getMacroIdentifier() }];
  }

  def : Creator<[{
    return ctx.getMacroQualifiedType(underlyingType, macroIdentifier);
  }]>;
}

let Class = AttributedType in {
  def : Property<"modifiedType", QualType> {
    let Read = [{ node->getModifiedType() }];
  }
  def : Property<"equivalentType", QualType> {
    let Read = [{ node->getEquivalentType() }];
  }
  def : Property<"attribute", AttrKind> {
    let Read = [{ node->getAttrKind() }];
  }

  def : Creator<[{
    return ctx.getAttributedType(attribute, modifiedType, equivalentType);
  }]>;
}

let Class = DependentAddressSpaceType in {
  def : Property<"pointeeType", QualType> {
    let Read = [{ node->getPointeeType() }];
  }
  def : Property<"addressSpace", ExprRef> {
    let Read = [{ node->getAddrSpaceExpr() }];
  }
  def : Property<"attributeLoc", SourceLocation> {
    let Read = [{ node->getAttributeLoc() }];
  }

  def : Creator<[{
    return ctx.getDependentAddressSpaceType(pointeeType, addressSpace,
                                            attributeLoc);
  }]>;
}

let Class = TemplateSpecializationType in {
  def : Property<"dependent", Bool> {
    let Read = [{ node->isDependentType() }];
  }
  def : Property<"templateName", TemplateName> {
    let Read = [{ node->getTemplateName() }];
  }
  def : Property<"templateArguments", Array<TemplateArgument>> {
    let Read = [{ node->template_arguments() }];
  }
  def : Property<"underlyingType", Optional<QualType>> {
    let Read = [{
      node->isTypeAlias()
        ? llvm::Optional<QualType>(node->getAliasedType())
        : node->isCanonicalUnqualified()
            ? llvm::None
            : llvm::Optional<QualType>(node->getCanonicalTypeInternal())
    }];
  }

  def : Creator<[{
    QualType result;
    if (!underlyingType.hasValue()) {
      result = ctx.getCanonicalTemplateSpecializationType(templateName,
                                                          templateArguments);
    } else {
      result = ctx.getTemplateSpecializationType(templateName,
                                                 templateArguments,
                                                 *underlyingType);
    }
    const_cast<Type*>(result.getTypePtr())->setDependent(dependent);
    return result;
  }]>;
}

let Class = DependentTemplateSpecializationType in {
  def : Property<"keyword", ElaboratedTypeKeyword> {
    let Read = [{ node->getKeyword() }];
  }
  def : Property<"qualifier", NestedNameSpecifier> {
    let Read = [{ node->getQualifier() }];
  }
  def : Property<"name", Identifier> {
    let Read = [{ node->getIdentifier() }];
  }
  def : Property<"templateArguments", Array<TemplateArgument>> {
    let Read = [{ node->template_arguments() }];
  }

  def : Creator<[{
    return ctx.getDependentTemplateSpecializationType(keyword, qualifier,
                                                      name, templateArguments);
  }]>;
}

let Class = TemplateTypeParmType in {
  def : Property<"depth", UInt32> {
    let Read = [{ node->getDepth() }];
  }
  def : Property<"index", UInt32> {
    let Read = [{ node->getIndex() }];
  }
  def : Property<"isParameterPack", Bool> {
    let Read = [{ node->isParameterPack() }];
  }
  def : Property<"declaration", Optional<TemplateTypeParmDeclRef>> {
    let Read = [{ makeOptionalFromPointer(
                    const_cast<const TemplateTypeParmDecl*>(node->getDecl())) }];
  }

  def : Creator<[{
    return ctx.getTemplateTypeParmType(depth, index, isParameterPack,
                                       makePointerFromOptional(declaration));
  }]>;
}

let Class = SubstTemplateTypeParmType in {
  def : Property<"replacedParameter", QualType> {
    let Read = [{ QualType(node->getReplacedParameter(), 0) }];
  }
  def : Property<"replacementType", QualType> {
    let Read = [{ node->getReplacementType() }];
  }

  def : Creator<[{
    // The call to getCanonicalType here existed in ASTReader.cpp, too.
    return ctx.getSubstTemplateTypeParmType(
        cast<TemplateTypeParmType>(replacedParameter),
        ctx.getCanonicalType(replacementType));
  }]>;
}

let Class = PackExpansionType in {
  def : Property<"pattern", QualType> {
    let Read = [{ node->getPattern() }];
  }
  def : Property<"numExpansions", Optional<UInt32>> {
    let Read = [{ node->getNumExpansions() }];
  }

  def : Creator<[{
    return ctx.getPackExpansionType(pattern, numExpansions);
  }]>;
}

let Class = SubstTemplateTypeParmPackType in {
  def : Property<"replacedParameter", QualType> {
    let Read = [{ QualType(node->getReplacedParameter(), 0) }];
  }
  def : Property<"replacementPack", TemplateArgument> {
    let Read = [{ node->getArgumentPack() }];
  }

  def : Creator<[{
    return ctx.getSubstTemplateTypeParmPackType(
                         cast<TemplateTypeParmType>(replacedParameter),
                        replacementPack);
  }]>;
}

let Class = BuiltinType in {
  def : Property<"kind", BuiltinTypeKind> {
    let Read = [{ node->getKind() }];
  }

  def : Creator<[{
      switch (kind) {
#define IMAGE_TYPE(IMGTYPE, ID, SINGLETON_ID, ACCESS, SUFFIX) \
      case BuiltinType::ID: return ctx.SINGLETON_ID;
#include "clang/Basic/OpenCLImageTypes.def"

#define EXT_OPAQUE_TYPE(EXTTYPE, ID, EXT) \
      case BuiltinType::ID: return ctx.ID##Ty;
#include "clang/Basic/OpenCLExtensionTypes.def"

#define SVE_TYPE(NAME, ID, SINGLETON_ID) \
      case BuiltinType::ID: return ctx.SINGLETON_ID;
#include "clang/Basic/AArch64SVEACLETypes.def"

#define BUILTIN_TYPE(ID, SINGLETON_ID) \
      case BuiltinType::ID: return ctx.SINGLETON_ID;
#include "clang/AST/BuiltinTypes.def"
      }
      llvm_unreachable("unreachable builtin case");
  }]>;
}

let Class = DependentNameType in {
  def : Property<"keyword", ElaboratedTypeKeyword> {
    let Read = [{ node->getKeyword() }];
  }
  def : Property<"qualifier", NestedNameSpecifier> {
    let Read = [{ node->getQualifier() }];
  }
  def : Property<"name", Identifier> {
    let Read = [{ node->getIdentifier() }];
  }
  def : Property<"underlyingType", Optional<QualType>> {
    let Read = [{
      node->isCanonicalUnqualified()
        ? llvm::None
        : llvm::Optional<QualType>(node->getCanonicalTypeInternal())
    }];
  }

  def : Creator<[{
    QualType canon = (underlyingType
                        ? ctx.getCanonicalType(*underlyingType)
                        : QualType());
    return ctx.getDependentNameType(keyword, qualifier, name, canon);
  }]>;
}

let Class = ObjCObjectType in {
  def : Property<"baseType", QualType> {
    let Read = [{ node->getBaseType() }];
  }
  def : Property<"typeArgsAsWritten", Array<QualType>> {
    let Read = [{ node->getTypeArgsAsWritten() }];
  }
  def : Property<"qualifiers", Array<ObjCProtocolDeclRef>> {
    let Read = [{ node->getProtocols() }];
  }
  def : Property<"isKindOfTypeAsWritten", Bool> {
    let Read = [{ node->isKindOfTypeAsWritten() }];
  }

  def : Creator<[{
    return ctx.getObjCObjectType(baseType, typeArgsAsWritten, qualifiers,
                                 isKindOfTypeAsWritten);
  }]>;
}

let Class = ObjCInterfaceType in {
  // We don't actually want any of the properties of the superclass.
  def : Override {
    let IgnoredProperties = [ "baseType", "typeArgsAsWritten",
                              "qualifiers", "isKindOfTypeAsWritten" ];
  }

  def : Property<"declaration", DeclRef> {
    // FIXME: drilling down to the canonical declaration is what the
    // existing serialization code was doing, but it's not clear why.
    let Read = [{ node->getDecl()->getCanonicalDecl() }];
  }

  def : Creator<[{
    return ctx.getObjCInterfaceType(
             cast<ObjCInterfaceDecl>(declaration->getCanonicalDecl()));
  }]>;
}

let Class = ObjCTypeParamType in {
  def : Property<"declaration", ObjCTypeParamDeclRef> {
    let Read = [{ node->getDecl() }];
  }  
  def : Property<"qualifiers", Array<ObjCProtocolDeclRef>> {
    let Read = [{ node->getProtocols() }];
  }

  def : Creator<[{
    return ctx.getObjCTypeParamType(declaration, qualifiers);
  }]>;
}

let Class = ObjCObjectPointerType in {
  def : Property<"pointeeType", QualType> {
    let Read = [{ node->getPointeeType() }];
  }

  def : Creator<[{
    return ctx.getObjCObjectPointerType(pointeeType);
  }]>;
}

let Class = PipeType in {
  def : Property<"elementType", QualType> {
    let Read = [{ node->getElementType() }];
  }
  def : Property<"isReadOnly", Bool> {
    let Read = [{ node->isReadOnly() }];
  }

  def : Creator<[{
<<<<<<< HEAD
		return ctx.getPipeType(elementType, isReadOnly);
	}]>;
}

// INTEL_CUSTOMIZATION
let Class = ChannelType in {
  def : Property<"elementType", QualType> {
    let Read = [{ node->getElementType() }];
  }

  def : Creator<[{
		return ctx.getChannelType(elementType);
	}]>;
}

let Class = ArbPrecIntType in {
  def : Property<"underlyingType", QualType> {
    let Read = [{ node->getUnderlyingType() }];
  }
  def : Property<"numBits", UInt32> {
    let Read = [{ node->getNumBits() }];
  }
  def : Property<"attributeLoc", SourceLocation> {
    let Read = [{ node->getAttributeLoc() }];
  }

  def : Creator<[{
    return ctx.getArbPrecIntType(underlyingType, numBits, attributeLoc);
  }]>;
}

let Class = DependentSizedArbPrecIntType in {
  def : Property<"underlyingType", QualType> {
    let Read = [{ node->getUnderlyingType() }];
  }
  def : Property<"numBitsExpr", ExprRef> {
    let Read = [{ node->getNumBitsExpr() }];
  }
  def : Property<"attributeLoc", SourceLocation> {
    let Read = [{ node->getAttributeLoc() }];
  }

  def : Creator<[{
    return ctx.getDependentSizedArbPrecIntType(underlyingType, numBitsExpr,
                                               attributeLoc);
  }]>;
}
// end INTEL_CUSTOMIZATION
=======
    return ctx.getPipeType(elementType, isReadOnly);
  }]>;
}
>>>>>>> 6a71355e
<|MERGE_RESOLUTION|>--- conflicted
+++ resolved
@@ -810,9 +810,8 @@
   }
 
   def : Creator<[{
-<<<<<<< HEAD
-		return ctx.getPipeType(elementType, isReadOnly);
-	}]>;
+    return ctx.getPipeType(elementType, isReadOnly);
+  }]>;
 }
 
 // INTEL_CUSTOMIZATION
@@ -858,9 +857,4 @@
                                                attributeLoc);
   }]>;
 }
-// end INTEL_CUSTOMIZATION
-=======
-    return ctx.getPipeType(elementType, isReadOnly);
-  }]>;
-}
->>>>>>> 6a71355e
+// end INTEL_CUSTOMIZATION