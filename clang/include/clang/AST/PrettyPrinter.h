//===--- PrettyPrinter.h - Classes for aiding with AST printing -*- C++ -*-===//
//
//                     The LLVM Compiler Infrastructure
//
// This file is distributed under the University of Illinois Open Source
// License. See LICENSE.TXT for details.
//
//===----------------------------------------------------------------------===//
//
//  This file defines the PrinterHelper interface.
//
//===----------------------------------------------------------------------===//

#ifndef LLVM_CLANG_AST_PRETTYPRINTER_H
#define LLVM_CLANG_AST_PRETTYPRINTER_H

#include "clang/Basic/LLVM.h"
#include "clang/Basic/LangOptions.h"

namespace clang {

class LangOptions;
class SourceManager;
class Stmt;
class TagDecl;

class PrinterHelper {
public:
  virtual ~PrinterHelper();
  virtual bool handledStmt(Stmt* E, raw_ostream& OS) = 0;
};

/// Describes how types, statements, expressions, and declarations should be
/// printed.
///
/// This type is intended to be small and suitable for passing by value.
/// It is very frequently copied.
struct PrintingPolicy {
  /// \brief Create a default printing policy for the specified language.
  PrintingPolicy(const LangOptions &LO)
    : Indentation(2), SuppressSpecifiers(false),
      SuppressTagKeyword(LO.CPlusPlus),
      IncludeTagDefinition(false), SuppressScope(false),
      SuppressUnwrittenScope(false), SuppressInitializers(false),
      ConstantArraySizeAsWritten(false), AnonymousTagLocations(true),
      SuppressStrongLifetime(false), SuppressLifetimeQualifiers(false),
      SuppressTemplateArgsInCXXConstructors(false),
      Bool(LO.Bool), Restrict(LO.C99),
      Alignof(LO.CPlusPlus11), UnderscoreAlignof(LO.C11),
      UseVoidForZeroParams(!LO.CPlusPlus),
      TerseOutput(false), PolishForDeclaration(false),
      Half(LO.Half), MSWChar(LO.MicrosoftExt && !LO.WChar),
      IncludeNewlines(true), MSVCFormatting(false),
<<<<<<< HEAD
      ConstantsAsWritten(false),
      IntelCompat(LO.IntelCompat) // INTEL
  { } // INTEL
=======
      ConstantsAsWritten(false), SuppressImplicitBase(false) { }
>>>>>>> 2f8e66bb

  /// Adjust this printing policy for cases where it's known that we're
  /// printing C++ code (for instance, if AST dumping reaches a C++-only
  /// construct). This should not be used if a real LangOptions object is
  /// available.
  void adjustForCPlusPlus() {
    SuppressTagKeyword = true;
    Bool = true;
    UseVoidForZeroParams = false;
  }

  /// The number of spaces to use to indent each line.
  unsigned Indentation : 8;

  /// Whether we should suppress printing of the actual specifiers for
  /// the given type or declaration.
  ///
  /// This flag is only used when we are printing declarators beyond
  /// the first declarator within a declaration group. For example, given:
  ///
  /// \code
  /// const int *x, *y;
  /// \endcode
  ///
  /// SuppressSpecifiers will be false when printing the
  /// declaration for "x", so that we will print "int *x"; it will be
  /// \c true when we print "y", so that we suppress printing the
  /// "const int" type specifier and instead only print the "*y".
  bool SuppressSpecifiers : 1;

  /// Whether type printing should skip printing the tag keyword.
  ///
  /// This is used when printing the inner type of elaborated types,
  /// (as the tag keyword is part of the elaborated type):
  ///
  /// \code
  /// struct Geometry::Point;
  /// \endcode
  bool SuppressTagKeyword : 1;

  /// When true, include the body of a tag definition.
  ///
  /// This is used to place the definition of a struct
  /// in the middle of another declaration as with:
  ///
  /// \code
  /// typedef struct { int x, y; } Point;
  /// \endcode
  bool IncludeTagDefinition : 1;

  /// Suppresses printing of scope specifiers.
  bool SuppressScope : 1;

  /// Suppress printing parts of scope specifiers that don't need
  /// to be written, e.g., for inline or anonymous namespaces.
  bool SuppressUnwrittenScope : 1;
  
  /// Suppress printing of variable initializers.
  ///
  /// This flag is used when printing the loop variable in a for-range
  /// statement. For example, given:
  ///
  /// \code
  /// for (auto x : coll)
  /// \endcode
  ///
  /// SuppressInitializers will be true when printing "auto x", so that the
  /// internal initializer constructed for x will not be printed.
  bool SuppressInitializers : 1;

  /// Whether we should print the sizes of constant array expressions as written
  /// in the sources.
  ///
  /// This flag determines whether array types declared as
  ///
  /// \code
  /// int a[4+10*10];
  /// char a[] = "A string";
  /// \endcode
  ///
  /// will be printed as written or as follows:
  ///
  /// \code
  /// int a[104];
  /// char a[9] = "A string";
  /// \endcode
  bool ConstantArraySizeAsWritten : 1;
  
  /// When printing an anonymous tag name, also print the location of that
  /// entity (e.g., "enum <anonymous at t.h:10:5>"). Otherwise, just prints
  /// "(anonymous)" for the name.
  bool AnonymousTagLocations : 1;
  
  /// When true, suppress printing of the __strong lifetime qualifier in ARC.
  unsigned SuppressStrongLifetime : 1;
  
  /// When true, suppress printing of lifetime qualifier in ARC.
  unsigned SuppressLifetimeQualifiers : 1;

  /// When true, suppresses printing template arguments in names of C++
  /// constructors.
  unsigned SuppressTemplateArgsInCXXConstructors : 1;

  /// Whether we can use 'bool' rather than '_Bool' (even if the language
  /// doesn't actually have 'bool', because, e.g., it is defined as a macro).
  unsigned Bool : 1;

  /// Whether we can use 'restrict' rather than '__restrict'.
  unsigned Restrict : 1;

  /// Whether we can use 'alignof' rather than '__alignof'.
  unsigned Alignof : 1;

  /// Whether we can use '_Alignof' rather than '__alignof'.
  unsigned UnderscoreAlignof : 1;

  /// Whether we should use '(void)' rather than '()' for a function prototype
  /// with zero parameters.
  unsigned UseVoidForZeroParams : 1;

  /// Provide a 'terse' output.
  ///
  /// For example, in this mode we don't print function bodies, class members,
  /// declarations inside namespaces etc.  Effectively, this should print
  /// only the requested declaration.
  unsigned TerseOutput : 1;
  
  /// When true, do certain refinement needed for producing proper declaration
  /// tag; such as, do not print attributes attached to the declaration.
  ///
  unsigned PolishForDeclaration : 1;

  /// When true, print the half-precision floating-point type as 'half'
  /// instead of '__fp16'
  unsigned Half : 1;

  /// When true, print the built-in wchar_t type as __wchar_t. For use in
  /// Microsoft mode when wchar_t is not available.
  unsigned MSWChar : 1;

  /// When true, include newlines after statements like "break", etc.
  unsigned IncludeNewlines : 1;

  /// Use whitespace and punctuation like MSVC does. In particular, this prints
  /// anonymous namespaces as `anonymous namespace' and does not insert spaces
  /// after template arguments.
  bool MSVCFormatting : 1;

  /// Whether we should print the constant expressions as written in the
  /// sources.
  ///
  /// This flag determines whether constants expressions like
  ///
  /// \code
  /// 0x10
  /// 2.5e3
  /// \endcode
  ///
  /// will be printed as written or as follows:
  ///
  /// \code
  /// 0x10
  /// 2.5e3
  /// \endcode
<<<<<<< HEAD
  bool ConstantsAsWritten;

#if INTEL_CUSTOMIZATION
  /// \brief Whether to use Intel Compatability printing options
  bool IntelCompat : 1;
#endif // INTEL_CUSTOMIZATION
=======
  bool ConstantsAsWritten : 1;

  /// When true, don't print the implicit 'self' or 'this' expressions.
  bool SuppressImplicitBase : 1;
>>>>>>> 2f8e66bb
};

} // end namespace clang

#endif<|MERGE_RESOLUTION|>--- conflicted
+++ resolved
@@ -51,13 +51,8 @@
       TerseOutput(false), PolishForDeclaration(false),
       Half(LO.Half), MSWChar(LO.MicrosoftExt && !LO.WChar),
       IncludeNewlines(true), MSVCFormatting(false),
-<<<<<<< HEAD
-      ConstantsAsWritten(false),
-      IntelCompat(LO.IntelCompat) // INTEL
-  { } // INTEL
-=======
-      ConstantsAsWritten(false), SuppressImplicitBase(false) { }
->>>>>>> 2f8e66bb
+      ConstantsAsWritten(false), SuppressImplicitBase(false), // INTEL
+      IntelCompat(LO.IntelCompat) { } // INTEL
 
   /// Adjust this printing policy for cases where it's known that we're
   /// printing C++ code (for instance, if AST dumping reaches a C++-only
@@ -222,19 +217,14 @@
   /// 0x10
   /// 2.5e3
   /// \endcode
-<<<<<<< HEAD
-  bool ConstantsAsWritten;
-
+  bool ConstantsAsWritten : 1;
+
+  /// When true, don't print the implicit 'self' or 'this' expressions.
+  bool SuppressImplicitBase : 1;
 #if INTEL_CUSTOMIZATION
   /// \brief Whether to use Intel Compatability printing options
   bool IntelCompat : 1;
 #endif // INTEL_CUSTOMIZATION
-=======
-  bool ConstantsAsWritten : 1;
-
-  /// When true, don't print the implicit 'self' or 'this' expressions.
-  bool SuppressImplicitBase : 1;
->>>>>>> 2f8e66bb
 };
 
 } // end namespace clang
