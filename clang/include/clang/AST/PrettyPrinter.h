--- conflicted
+++ resolved
@@ -78,12 +78,8 @@
         SuppressDefinition(false), SuppressDefaultTemplateArguments(false),
         PrintCanonicalTypes(false),
         SkipCanonicalizationOfTemplateTypeParms(false),
-<<<<<<< HEAD
-        PrintInjectedClassNameWithArguments(true), UsePreferredNames(true) {}
-=======
         PrintInjectedClassNameWithArguments(true), UsePreferredNames(true),
         UseIntegerTypeSuffixesAlways(false) {}
->>>>>>> 40564986
 
   /// Adjust this printing policy for cases where it's known that we're
   /// printing C++ code (for instance, if AST dumping reaches a C++-only
