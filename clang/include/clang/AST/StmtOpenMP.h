//===- StmtOpenMP.h - Classes for OpenMP directives  ------------*- C++ -*-===//
//
// Part of the LLVM Project, under the Apache License v2.0 with LLVM Exceptions.
// See https://llvm.org/LICENSE.txt for license information.
// SPDX-License-Identifier: Apache-2.0 WITH LLVM-exception
//
//===----------------------------------------------------------------------===//
/// \file
/// This file defines OpenMP AST classes for executable directives and
/// clauses.
///
//===----------------------------------------------------------------------===//

#ifndef LLVM_CLANG_AST_STMTOPENMP_H
#define LLVM_CLANG_AST_STMTOPENMP_H

#include "clang/AST/ASTContext.h"
#include "clang/AST/Expr.h"
#include "clang/AST/OpenMPClause.h"
#include "clang/AST/Stmt.h"
#include "clang/AST/StmtCXX.h"
#include "clang/Basic/OpenMPKinds.h"
#include "clang/Basic/SourceLocation.h"

namespace clang {

//===----------------------------------------------------------------------===//
// AST classes for directives.
//===----------------------------------------------------------------------===//

/// Representation of an OpenMP canonical loop.
///
/// OpenMP 1.0 C/C++, section 2.4.1 for Construct; canonical-shape
/// OpenMP 2.0 C/C++, section 2.4.1 for Construct; canonical-shape
/// OpenMP 2.5, section 2.5.1 Loop Construct; canonical form
/// OpenMP 3.1, section 2.5.1 Loop Construct; canonical form
/// OpenMP 4.0, section 2.6 Canonical Loop Form
/// OpenMP 4.5, section 2.6 Canonical Loop Form
/// OpenMP 5.0, section 2.9.1 Canonical Loop Form
/// OpenMP 5.1, section 2.11.1 Canonical Loop Nest Form
///
/// An OpenMP canonical loop is a for-statement or range-based for-statement
/// with additional requirements that ensure that the number of iterations is
/// known before entering the loop and allow skipping to an arbitrary iteration.
/// The OMPCanonicalLoop AST node wraps a ForStmt or CXXForRangeStmt that is
/// known to fulfill OpenMP's canonical loop requirements because of being
/// associated to an OMPLoopBasedDirective. That is, the general structure is:
///
///  OMPLoopBasedDirective
/// [`- CapturedStmt   ]
/// [   `- CapturedDecl]
///        ` OMPCanonicalLoop
///          `- ForStmt/CXXForRangeStmt
///             `- Stmt
///
/// One or multiple CapturedStmt/CapturedDecl pairs may be inserted by some
/// directives such as OMPParallelForDirective, but others do not need them
/// (such as OMPTileDirective). In  The OMPCanonicalLoop and
/// ForStmt/CXXForRangeStmt pair is repeated for loop associated with the
/// directive. A OMPCanonicalLoop must not appear in the AST unless associated
/// with a OMPLoopBasedDirective. In an imperfectly nested loop nest, the
/// OMPCanonicalLoop may also be wrapped in a CompoundStmt:
///
/// [...]
///  ` OMPCanonicalLoop
///    `- ForStmt/CXXForRangeStmt
///       `- CompoundStmt
///          |- Leading in-between code (if any)
///          |- OMPCanonicalLoop
///          |  `- ForStmt/CXXForRangeStmt
///          |     `- ...
///          `- Trailing in-between code (if any)
///
/// The leading/trailing in-between code must not itself be a OMPCanonicalLoop
/// to avoid confusion which loop belongs to the nesting.
///
/// There are three different kinds of iteration variables for different
/// purposes:
/// * Loop user variable: The user-accessible variable with different value for
///   each iteration.
/// * Loop iteration variable: The variable used to identify a loop iteration;
///   for range-based for-statement, this is the hidden iterator '__begin'. For
///   other loops, it is identical to the loop user variable. Must be a
///   random-access iterator, pointer or integer type.
/// * Logical iteration counter: Normalized loop counter starting at 0 and
///   incrementing by one at each iteration. Allows abstracting over the type
///   of the loop iteration variable and is always an unsigned integer type
///   appropriate to represent the range of the loop iteration variable. Its
///   value corresponds to the logical iteration number in the OpenMP
///   specification.
///
/// This AST node provides two captured statements:
/// * The distance function which computes the number of iterations.
/// * The loop user variable function that computes the loop user variable when
///   given a logical iteration number.
///
/// These captured statements provide the link between C/C++ semantics and the
/// logical iteration counters used by the OpenMPIRBuilder which is
/// language-agnostic and therefore does not know e.g. how to advance a
/// random-access iterator. The OpenMPIRBuilder will use this information to
/// apply simd, workshare-loop, distribute, taskloop and loop directives to the
/// loop. For compatibility with the non-OpenMPIRBuilder codegen path, an
/// OMPCanonicalLoop can itself also be wrapped into the CapturedStmts of an
/// OMPLoopDirective and skipped when searching for the associated syntactical
/// loop.
///
/// Example:
/// <code>
///   std::vector<std::string> Container{1,2,3};
///   for (std::string Str : Container)
///      Body(Str);
/// </code>
/// which is syntactic sugar for approximately:
/// <code>
///   auto &&__range = Container;
///   auto __begin = std::begin(__range);
///   auto __end = std::end(__range);
///   for (; __begin != __end; ++__begin) {
///     std::String Str = *__begin;
///     Body(Str);
///   }
/// </code>
/// In this example, the loop user variable is `Str`, the loop iteration
/// variable is `__begin` of type `std::vector<std::string>::iterator` and the
/// logical iteration number type is `size_t` (unsigned version of
/// `std::vector<std::string>::iterator::difference_type` aka `ptrdiff_t`).
/// Therefore, the distance function will be
/// <code>
///   [&](size_t &Result) { Result = __end - __begin; }
/// </code>
/// and the loop variable function is
/// <code>
///   [&,__begin](std::vector<std::string>::iterator &Result, size_t Logical) {
///     Result = __begin + Logical;
///   }
/// </code>
/// The variable `__begin`, aka the loop iteration variable, is captured by
/// value because it is modified in the loop body, but both functions require
/// the initial value. The OpenMP specification explicitly leaves unspecified
/// when the loop expressions are evaluated such that a capture by reference is
/// sufficient.
class OMPCanonicalLoop : public Stmt {
  friend class ASTStmtReader;
  friend class ASTStmtWriter;

  /// Children of this AST node.
  enum {
    LOOP_STMT,
    DISTANCE_FUNC,
    LOOPVAR_FUNC,
    LOOPVAR_REF,
    LastSubStmt = LOOPVAR_REF
  };

private:
  /// This AST node's children.
  Stmt *SubStmts[LastSubStmt + 1] = {};

  OMPCanonicalLoop() : Stmt(StmtClass::OMPCanonicalLoopClass) {}

public:
  /// Create a new OMPCanonicalLoop.
  static OMPCanonicalLoop *create(const ASTContext &Ctx, Stmt *LoopStmt,
                                  CapturedStmt *DistanceFunc,
                                  CapturedStmt *LoopVarFunc,
                                  DeclRefExpr *LoopVarRef) {
    OMPCanonicalLoop *S = new (Ctx) OMPCanonicalLoop();
    S->setLoopStmt(LoopStmt);
    S->setDistanceFunc(DistanceFunc);
    S->setLoopVarFunc(LoopVarFunc);
    S->setLoopVarRef(LoopVarRef);
    return S;
  }

  /// Create an empty OMPCanonicalLoop for deserialization.
  static OMPCanonicalLoop *createEmpty(const ASTContext &Ctx) {
    return new (Ctx) OMPCanonicalLoop();
  }

  static bool classof(const Stmt *S) {
    return S->getStmtClass() == StmtClass::OMPCanonicalLoopClass;
  }

  SourceLocation getBeginLoc() const { return getLoopStmt()->getBeginLoc(); }
  SourceLocation getEndLoc() const { return getLoopStmt()->getEndLoc(); }

  /// Return this AST node's children.
  /// @{
  child_range children() {
    return child_range(&SubStmts[0], &SubStmts[0] + LastSubStmt + 1);
  }
  const_child_range children() const {
    return const_child_range(&SubStmts[0], &SubStmts[0] + LastSubStmt + 1);
  }
  /// @}

  /// The wrapped syntactic loop statement (ForStmt or CXXForRangeStmt).
  /// @{
  Stmt *getLoopStmt() { return SubStmts[LOOP_STMT]; }
  const Stmt *getLoopStmt() const { return SubStmts[LOOP_STMT]; }
  void setLoopStmt(Stmt *S) {
    assert((isa<ForStmt>(S) || isa<CXXForRangeStmt>(S)) &&
           "Canonical loop must be a for loop (range-based or otherwise)");
    SubStmts[LOOP_STMT] = S;
  }
  /// @}

  /// The function that computes the number of loop iterations. Can be evaluated
  /// before entering the loop but after the syntactical loop's init
  /// statement(s).
  ///
  /// Function signature: void(LogicalTy &Result)
  /// Any values necessary to compute the distance are captures of the closure.
  /// @{
  CapturedStmt *getDistanceFunc() {
    return cast<CapturedStmt>(SubStmts[DISTANCE_FUNC]);
  }
  const CapturedStmt *getDistanceFunc() const {
    return cast<CapturedStmt>(SubStmts[DISTANCE_FUNC]);
  }
  void setDistanceFunc(CapturedStmt *S) {
    assert(S && "Expected non-null captured statement");
    SubStmts[DISTANCE_FUNC] = S;
  }
  /// @}

  /// The function that computes the loop user variable from a logical iteration
  /// counter. Can be evaluated as first statement in the loop.
  ///
  /// Function signature: void(LoopVarTy &Result, LogicalTy Number)
  /// Any other values required to compute the loop user variable (such as start
  /// value, step size) are captured by the closure. In particular, the initial
  /// value of loop iteration variable is captured by value to be unaffected by
  /// previous iterations.
  /// @{
  CapturedStmt *getLoopVarFunc() {
    return cast<CapturedStmt>(SubStmts[LOOPVAR_FUNC]);
  }
  const CapturedStmt *getLoopVarFunc() const {
    return cast<CapturedStmt>(SubStmts[LOOPVAR_FUNC]);
  }
  void setLoopVarFunc(CapturedStmt *S) {
    assert(S && "Expected non-null captured statement");
    SubStmts[LOOPVAR_FUNC] = S;
  }
  /// @}

  /// Reference to the loop user variable as accessed in the loop body.
  /// @{
  DeclRefExpr *getLoopVarRef() {
    return cast<DeclRefExpr>(SubStmts[LOOPVAR_REF]);
  }
  const DeclRefExpr *getLoopVarRef() const {
    return cast<DeclRefExpr>(SubStmts[LOOPVAR_REF]);
  }
  void setLoopVarRef(DeclRefExpr *E) {
    assert(E && "Expected non-null loop variable");
    SubStmts[LOOPVAR_REF] = E;
  }
  /// @}
};

/// This is a basic class for representing single OpenMP executable
/// directive.
///
class OMPExecutableDirective : public Stmt {
  friend class ASTStmtReader;
  friend class ASTStmtWriter;

  /// Kind of the directive.
  OpenMPDirectiveKind Kind = llvm::omp::OMPD_unknown;
  /// Starting location of the directive (directive keyword).
  SourceLocation StartLoc;
  /// Ending location of the directive.
  SourceLocation EndLoc;

  /// Get the clauses storage.
  MutableArrayRef<OMPClause *> getClauses() {
    if (!Data)
      return llvm::None;
    return Data->getClauses();
  }

protected:
  /// Data, associated with the directive.
  OMPChildren *Data = nullptr;

  /// Build instance of directive of class \a K.
  ///
  /// \param SC Statement class.
  /// \param K Kind of OpenMP directive.
  /// \param StartLoc Starting location of the directive (directive keyword).
  /// \param EndLoc Ending location of the directive.
  ///
  OMPExecutableDirective(StmtClass SC, OpenMPDirectiveKind K,
                         SourceLocation StartLoc, SourceLocation EndLoc)
      : Stmt(SC), Kind(K), StartLoc(std::move(StartLoc)),
        EndLoc(std::move(EndLoc)) {}

  template <typename T, typename... Params>
  static T *createDirective(const ASTContext &C, ArrayRef<OMPClause *> Clauses,
                            Stmt *AssociatedStmt, unsigned NumChildren,
                            Params &&... P) {
    void *Mem =
        C.Allocate(sizeof(T) + OMPChildren::size(Clauses.size(), AssociatedStmt,
                                                 NumChildren),
                   alignof(T));

    auto *Data = OMPChildren::Create(reinterpret_cast<T *>(Mem) + 1, Clauses,
                                     AssociatedStmt, NumChildren);
    auto *Inst = new (Mem) T(std::forward<Params>(P)...);
    Inst->Data = Data;
    return Inst;
  }

  template <typename T, typename... Params>
  static T *createEmptyDirective(const ASTContext &C, unsigned NumClauses,
                                 bool HasAssociatedStmt, unsigned NumChildren,
                                 Params &&... P) {
    void *Mem =
        C.Allocate(sizeof(T) + OMPChildren::size(NumClauses, HasAssociatedStmt,
                                                 NumChildren),
                   alignof(T));
    auto *Data =
        OMPChildren::CreateEmpty(reinterpret_cast<T *>(Mem) + 1, NumClauses,
                                 HasAssociatedStmt, NumChildren);
    auto *Inst = new (Mem) T(std::forward<Params>(P)...);
    Inst->Data = Data;
    return Inst;
  }

  template <typename T>
  static T *createEmptyDirective(const ASTContext &C, unsigned NumClauses,
                                 bool HasAssociatedStmt = false,
                                 unsigned NumChildren = 0) {
    void *Mem =
        C.Allocate(sizeof(T) + OMPChildren::size(NumClauses, HasAssociatedStmt,
                                                 NumChildren),
                   alignof(T));
    auto *Data =
        OMPChildren::CreateEmpty(reinterpret_cast<T *>(Mem) + 1, NumClauses,
                                 HasAssociatedStmt, NumChildren);
    auto *Inst = new (Mem) T;
    Inst->Data = Data;
    return Inst;
  }

public:
  /// Iterates over expressions/statements used in the construct.
  class used_clauses_child_iterator
      : public llvm::iterator_adaptor_base<
            used_clauses_child_iterator, ArrayRef<OMPClause *>::iterator,
            std::forward_iterator_tag, Stmt *, ptrdiff_t, Stmt *, Stmt *> {
    ArrayRef<OMPClause *>::iterator End;
    OMPClause::child_iterator ChildI, ChildEnd;

    void MoveToNext() {
      if (ChildI != ChildEnd)
        return;
      while (this->I != End) {
        ++this->I;
        if (this->I != End) {
          ChildI = (*this->I)->used_children().begin();
          ChildEnd = (*this->I)->used_children().end();
          if (ChildI != ChildEnd)
            return;
        }
      }
    }

  public:
    explicit used_clauses_child_iterator(ArrayRef<OMPClause *> Clauses)
        : used_clauses_child_iterator::iterator_adaptor_base(Clauses.begin()),
          End(Clauses.end()) {
      if (this->I != End) {
        ChildI = (*this->I)->used_children().begin();
        ChildEnd = (*this->I)->used_children().end();
        MoveToNext();
      }
    }
    Stmt *operator*() const { return *ChildI; }
    Stmt *operator->() const { return **this; }

    used_clauses_child_iterator &operator++() {
      ++ChildI;
      if (ChildI != ChildEnd)
        return *this;
      if (this->I != End) {
        ++this->I;
        if (this->I != End) {
          ChildI = (*this->I)->used_children().begin();
          ChildEnd = (*this->I)->used_children().end();
        }
      }
      MoveToNext();
      return *this;
    }
  };

  static llvm::iterator_range<used_clauses_child_iterator>
  used_clauses_children(ArrayRef<OMPClause *> Clauses) {
    return {used_clauses_child_iterator(Clauses),
            used_clauses_child_iterator(llvm::makeArrayRef(Clauses.end(), 0))};
  }

  /// Iterates over a filtered subrange of clauses applied to a
  /// directive.
  ///
  /// This iterator visits only clauses of type SpecificClause.
  template <typename SpecificClause>
  class specific_clause_iterator
      : public llvm::iterator_adaptor_base<
            specific_clause_iterator<SpecificClause>,
            ArrayRef<OMPClause *>::const_iterator, std::forward_iterator_tag,
            const SpecificClause *, ptrdiff_t, const SpecificClause *,
            const SpecificClause *> {
    ArrayRef<OMPClause *>::const_iterator End;

    void SkipToNextClause() {
      while (this->I != End && !isa<SpecificClause>(*this->I))
        ++this->I;
    }

  public:
    explicit specific_clause_iterator(ArrayRef<OMPClause *> Clauses)
        : specific_clause_iterator::iterator_adaptor_base(Clauses.begin()),
          End(Clauses.end()) {
      SkipToNextClause();
    }

    const SpecificClause *operator*() const {
      return cast<SpecificClause>(*this->I);
    }
    const SpecificClause *operator->() const { return **this; }

    specific_clause_iterator &operator++() {
      ++this->I;
      SkipToNextClause();
      return *this;
    }
  };

  template <typename SpecificClause>
  static llvm::iterator_range<specific_clause_iterator<SpecificClause>>
  getClausesOfKind(ArrayRef<OMPClause *> Clauses) {
    return {specific_clause_iterator<SpecificClause>(Clauses),
            specific_clause_iterator<SpecificClause>(
                llvm::makeArrayRef(Clauses.end(), 0))};
  }

  template <typename SpecificClause>
  llvm::iterator_range<specific_clause_iterator<SpecificClause>>
  getClausesOfKind() const {
    return getClausesOfKind<SpecificClause>(clauses());
  }

  /// Gets a single clause of the specified kind associated with the
  /// current directive iff there is only one clause of this kind (and assertion
  /// is fired if there is more than one clause is associated with the
  /// directive). Returns nullptr if no clause of this kind is associated with
  /// the directive.
  template <typename SpecificClause>
  static const SpecificClause *getSingleClause(ArrayRef<OMPClause *> Clauses) {
    auto ClausesOfKind = getClausesOfKind<SpecificClause>(Clauses);

    if (ClausesOfKind.begin() != ClausesOfKind.end()) {
      assert(std::next(ClausesOfKind.begin()) == ClausesOfKind.end() &&
             "There are at least 2 clauses of the specified kind");
      return *ClausesOfKind.begin();
    }
    return nullptr;
  }

  template <typename SpecificClause>
  const SpecificClause *getSingleClause() const {
    return getSingleClause<SpecificClause>(clauses());
  }

  /// Returns true if the current directive has one or more clauses of a
  /// specific kind.
  template <typename SpecificClause>
  bool hasClausesOfKind() const {
    auto Clauses = getClausesOfKind<SpecificClause>();
    return Clauses.begin() != Clauses.end();
  }

  /// Returns starting location of directive kind.
  SourceLocation getBeginLoc() const { return StartLoc; }
  /// Returns ending location of directive.
  SourceLocation getEndLoc() const { return EndLoc; }

  /// Set starting location of directive kind.
  ///
  /// \param Loc New starting location of directive.
  ///
  void setLocStart(SourceLocation Loc) { StartLoc = Loc; }
  /// Set ending location of directive.
  ///
  /// \param Loc New ending location of directive.
  ///
  void setLocEnd(SourceLocation Loc) { EndLoc = Loc; }

  /// Get number of clauses.
  unsigned getNumClauses() const {
    if (!Data)
      return 0;
    return Data->getNumClauses();
  }

  /// Returns specified clause.
  ///
  /// \param I Number of clause.
  ///
  OMPClause *getClause(unsigned I) const { return clauses()[I]; }

  /// Returns true if directive has associated statement.
  bool hasAssociatedStmt() const { return Data && Data->hasAssociatedStmt(); }

  /// Returns statement associated with the directive.
  const Stmt *getAssociatedStmt() const {
    return const_cast<OMPExecutableDirective *>(this)->getAssociatedStmt();
  }
  Stmt *getAssociatedStmt() {
    assert(hasAssociatedStmt() &&
           "Expected directive with the associated statement.");
    return Data->getAssociatedStmt();
  }

  /// Returns the captured statement associated with the
  /// component region within the (combined) directive.
  ///
  /// \param RegionKind Component region kind.
  const CapturedStmt *getCapturedStmt(OpenMPDirectiveKind RegionKind) const {
    assert(hasAssociatedStmt() &&
           "Expected directive with the associated statement.");
    SmallVector<OpenMPDirectiveKind, 4> CaptureRegions;
    getOpenMPCaptureRegions(CaptureRegions, getDirectiveKind());
    return Data->getCapturedStmt(RegionKind, CaptureRegions);
  }

  /// Get innermost captured statement for the construct.
  CapturedStmt *getInnermostCapturedStmt() {
    assert(hasAssociatedStmt() &&
           "Expected directive with the associated statement.");
    SmallVector<OpenMPDirectiveKind, 4> CaptureRegions;
    getOpenMPCaptureRegions(CaptureRegions, getDirectiveKind());
    return Data->getInnermostCapturedStmt(CaptureRegions);
  }

  const CapturedStmt *getInnermostCapturedStmt() const {
    return const_cast<OMPExecutableDirective *>(this)
        ->getInnermostCapturedStmt();
  }

  OpenMPDirectiveKind getDirectiveKind() const { return Kind; }

  static bool classof(const Stmt *S) {
    return S->getStmtClass() >= firstOMPExecutableDirectiveConstant &&
           S->getStmtClass() <= lastOMPExecutableDirectiveConstant;
  }

  child_range children() {
    if (!Data)
      return child_range(child_iterator(), child_iterator());
    return Data->getAssociatedStmtAsRange();
  }

  const_child_range children() const {
    return const_cast<OMPExecutableDirective *>(this)->children();
  }

  ArrayRef<OMPClause *> clauses() const {
    if (!Data)
      return llvm::None;
    return Data->getClauses();
  }

  /// Returns whether or not this is a Standalone directive.
  ///
  /// Stand-alone directives are executable directives
  /// that have no associated user code.
  bool isStandaloneDirective() const;

  /// Returns the AST node representing OpenMP structured-block of this
  /// OpenMP executable directive,
  /// Prerequisite: Executable Directive must not be Standalone directive.
  const Stmt *getStructuredBlock() const {
    return const_cast<OMPExecutableDirective *>(this)->getStructuredBlock();
  }
  Stmt *getStructuredBlock();

  const Stmt *getRawStmt() const {
    return const_cast<OMPExecutableDirective *>(this)->getRawStmt();
  }
  Stmt *getRawStmt() {
    assert(hasAssociatedStmt() &&
           "Expected directive with the associated statement.");
    return Data->getRawStmt();
  }
};

/// This represents '#pragma omp parallel' directive.
///
/// \code
/// #pragma omp parallel private(a,b) reduction(+: c,d)
/// \endcode
/// In this example directive '#pragma omp parallel' has clauses 'private'
/// with the variables 'a' and 'b' and 'reduction' with operator '+' and
/// variables 'c' and 'd'.
///
class OMPParallelDirective : public OMPExecutableDirective {
  friend class ASTStmtReader;
  friend class OMPExecutableDirective;
  /// true if the construct has inner cancel directive.
  bool HasCancel = false;

  /// Build directive with the given start and end location.
  ///
  /// \param StartLoc Starting location of the directive (directive keyword).
  /// \param EndLoc Ending Location of the directive.
  ///
  OMPParallelDirective(SourceLocation StartLoc, SourceLocation EndLoc)
      : OMPExecutableDirective(OMPParallelDirectiveClass,
                               llvm::omp::OMPD_parallel, StartLoc, EndLoc) {}

  /// Build an empty directive.
  ///
  explicit OMPParallelDirective()
      : OMPExecutableDirective(OMPParallelDirectiveClass,
                               llvm::omp::OMPD_parallel, SourceLocation(),
                               SourceLocation()) {}

  /// Sets special task reduction descriptor.
  void setTaskReductionRefExpr(Expr *E) { Data->getChildren()[0] = E; }

  /// Set cancel state.
  void setHasCancel(bool Has) { HasCancel = Has; }

public:
  /// Creates directive with a list of \a Clauses.
  ///
  /// \param C AST context.
  /// \param StartLoc Starting location of the directive kind.
  /// \param EndLoc Ending Location of the directive.
  /// \param Clauses List of clauses.
  /// \param AssociatedStmt Statement associated with the directive.
  /// \param TaskRedRef Task reduction special reference expression to handle
  /// taskgroup descriptor.
  /// \param HasCancel true if this directive has inner cancel directive.
  ///
  static OMPParallelDirective *
  Create(const ASTContext &C, SourceLocation StartLoc, SourceLocation EndLoc,
         ArrayRef<OMPClause *> Clauses, Stmt *AssociatedStmt, Expr *TaskRedRef,
         bool HasCancel);

  /// Creates an empty directive with the place for \a N clauses.
  ///
  /// \param C AST context.
  /// \param NumClauses Number of clauses.
  ///
  static OMPParallelDirective *CreateEmpty(const ASTContext &C,
                                           unsigned NumClauses, EmptyShell);

  /// Returns special task reduction reference expression.
  Expr *getTaskReductionRefExpr() {
    return cast_or_null<Expr>(Data->getChildren()[0]);
  }
  const Expr *getTaskReductionRefExpr() const {
    return const_cast<OMPParallelDirective *>(this)->getTaskReductionRefExpr();
  }

  /// Return true if current directive has inner cancel directive.
  bool hasCancel() const { return HasCancel; }

  static bool classof(const Stmt *T) {
    return T->getStmtClass() == OMPParallelDirectiveClass;
  }
};

/// The base class for all loop-based directives, including loop transformation
/// directives.
class OMPLoopBasedDirective : public OMPExecutableDirective {
  friend class ASTStmtReader;

protected:
  /// Number of collapsed loops as specified by 'collapse' clause.
  unsigned NumAssociatedLoops = 0;

  /// Build instance of loop directive of class \a Kind.
  ///
  /// \param SC Statement class.
  /// \param Kind Kind of OpenMP directive.
  /// \param StartLoc Starting location of the directive (directive keyword).
  /// \param EndLoc Ending location of the directive.
  /// \param NumAssociatedLoops Number of loops associated with the construct.
  ///
  OMPLoopBasedDirective(StmtClass SC, OpenMPDirectiveKind Kind,
                        SourceLocation StartLoc, SourceLocation EndLoc,
                        unsigned NumAssociatedLoops)
      : OMPExecutableDirective(SC, Kind, StartLoc, EndLoc),
        NumAssociatedLoops(NumAssociatedLoops) {}

public:
  /// The expressions built to support OpenMP loops in combined/composite
  /// pragmas (e.g. pragma omp distribute parallel for)
  struct DistCombinedHelperExprs {
    /// DistributeLowerBound - used when composing 'omp distribute' with
    /// 'omp for' in a same construct.
    Expr *LB;
    /// DistributeUpperBound - used when composing 'omp distribute' with
    /// 'omp for' in a same construct.
    Expr *UB;
    /// DistributeEnsureUpperBound - used when composing 'omp distribute'
    ///  with 'omp for' in a same construct, EUB depends on DistUB
    Expr *EUB;
    /// Distribute loop iteration variable init used when composing 'omp
    /// distribute'
    ///  with 'omp for' in a same construct
    Expr *Init;
    /// Distribute Loop condition used when composing 'omp distribute'
    ///  with 'omp for' in a same construct
    Expr *Cond;
    /// Update of LowerBound for statically scheduled omp loops for
    /// outer loop in combined constructs (e.g. 'distribute parallel for')
    Expr *NLB;
    /// Update of UpperBound for statically scheduled omp loops for
    /// outer loop in combined constructs (e.g. 'distribute parallel for')
    Expr *NUB;
    /// Distribute Loop condition used when composing 'omp distribute'
    ///  with 'omp for' in a same construct when schedule is chunked.
    Expr *DistCond;
    /// 'omp parallel for' loop condition used when composed with
    /// 'omp distribute' in the same construct and when schedule is
    /// chunked and the chunk size is 1.
    Expr *ParForInDistCond;
  };

  /// The expressions built for the OpenMP loop CodeGen for the
  /// whole collapsed loop nest.
  struct HelperExprs {
    /// Loop iteration variable.
    Expr *IterationVarRef;
    /// Loop last iteration number.
    Expr *LastIteration;
    /// Loop number of iterations.
    Expr *NumIterations;
    /// Calculation of last iteration.
    Expr *CalcLastIteration;
    /// Loop pre-condition.
    Expr *PreCond;
    /// Loop condition.
    Expr *Cond;
#if INTEL_COLLAB
    /// Late-outlining loop condition.
    Expr *LateOutlineCond;
    /// Step used for linear counter variables.
    Expr *LateOutlineLinearCounterStep;
    /// Increment expression used for linear counter variables.
    Expr *LateOutlineLinearCounterIncrement;
#endif // INTEL_COLLAB
    /// Loop iteration variable init.
    Expr *Init;
    /// Loop increment.
    Expr *Inc;
    /// IsLastIteration - local flag variable passed to runtime.
    Expr *IL;
    /// LowerBound - local variable passed to runtime.
    Expr *LB;
    /// UpperBound - local variable passed to runtime.
    Expr *UB;
    /// Stride - local variable passed to runtime.
    Expr *ST;
    /// EnsureUpperBound -- expression UB = min(UB, NumIterations).
    Expr *EUB;
    /// Update of LowerBound for statically scheduled 'omp for' loops.
    Expr *NLB;
    /// Update of UpperBound for statically scheduled 'omp for' loops.
    Expr *NUB;
    /// PreviousLowerBound - local variable passed to runtime in the
    /// enclosing schedule or null if that does not apply.
    Expr *PrevLB;
    /// PreviousUpperBound - local variable passed to runtime in the
    /// enclosing schedule or null if that does not apply.
    Expr *PrevUB;
    /// DistInc - increment expression for distribute loop when found
    /// combined with a further loop level (e.g. in 'distribute parallel for')
    /// expression IV = IV + ST
    Expr *DistInc;
    /// PrevEUB - expression similar to EUB but to be used when loop
    /// scheduling uses PrevLB and PrevUB (e.g.  in 'distribute parallel for'
    /// when ensuring that the UB is either the calculated UB by the runtime or
    /// the end of the assigned distribute chunk)
    /// expression UB = min (UB, PrevUB)
    Expr *PrevEUB;
    /// Counters Loop counters.
    SmallVector<Expr *, 4> Counters;
    /// PrivateCounters Loop counters.
    SmallVector<Expr *, 4> PrivateCounters;
    /// Expressions for loop counters inits for CodeGen.
    SmallVector<Expr *, 4> Inits;
    /// Expressions for loop counters update for CodeGen.
    SmallVector<Expr *, 4> Updates;
    /// Final loop counter values for GodeGen.
    SmallVector<Expr *, 4> Finals;
    /// List of counters required for the generation of the non-rectangular
    /// loops.
    SmallVector<Expr *, 4> DependentCounters;
    /// List of initializers required for the generation of the non-rectangular
    /// loops.
    SmallVector<Expr *, 4> DependentInits;
    /// List of final conditions required for the generation of the
    /// non-rectangular loops.
    SmallVector<Expr *, 4> FinalsConditions;
#if INTEL_CUSTOMIZATION
    // Added uncollapsed expressions for NDRange support.
    SmallVector<Expr *, 4> UncollapsedIVs;
    SmallVector<Expr *, 4> UncollapsedLowerBounds;
    SmallVector<Expr *, 4> UncollapsedUpperBounds;
    SmallVector<Expr *, 4> UncollapsedInits;
    SmallVector<Expr *, 4> UncollapsedLoopConds;
    SmallVector<Expr *, 4> UncollapsedIncs;
    SmallVector<Expr *, 4> UncollapsedUpdates;
#endif // INTEL_CUSTOMIZATION
    /// Init statement for all captured expressions.
    Stmt *PreInits;

    /// Expressions used when combining OpenMP loop pragmas
    DistCombinedHelperExprs DistCombinedFields;

    /// Check if all the expressions are built (does not check the
    /// worksharing ones).
    bool builtAll() {
      return IterationVarRef != nullptr && LastIteration != nullptr &&
             NumIterations != nullptr && PreCond != nullptr &&
             Cond != nullptr && Init != nullptr && Inc != nullptr;
    }

    /// Initialize all the fields to null.
    /// \param Size Number of elements in the
    /// counters/finals/updates/dependent_counters/dependent_inits/finals_conditions
    /// arrays.
    void clear(unsigned Size) {
      IterationVarRef = nullptr;
      LastIteration = nullptr;
      CalcLastIteration = nullptr;
      PreCond = nullptr;
      Cond = nullptr;
#if INTEL_COLLAB
      LateOutlineCond = nullptr;
      LateOutlineLinearCounterStep = nullptr;
      LateOutlineLinearCounterIncrement = nullptr;
#endif // INTEL_COLLAB
      Init = nullptr;
      Inc = nullptr;
      IL = nullptr;
      LB = nullptr;
      UB = nullptr;
      ST = nullptr;
      EUB = nullptr;
      NLB = nullptr;
      NUB = nullptr;
      NumIterations = nullptr;
      PrevLB = nullptr;
      PrevUB = nullptr;
      DistInc = nullptr;
      PrevEUB = nullptr;
      Counters.resize(Size);
      PrivateCounters.resize(Size);
      Inits.resize(Size);
      Updates.resize(Size);
      Finals.resize(Size);
      DependentCounters.resize(Size);
      DependentInits.resize(Size);
      FinalsConditions.resize(Size);
#if INTEL_CUSTOMIZATION
      UncollapsedIVs.resize(Size);
      UncollapsedLowerBounds.resize(Size);
      UncollapsedUpperBounds.resize(Size);
      UncollapsedInits.resize(Size);
      UncollapsedLoopConds.resize(Size);
      UncollapsedIncs.resize(Size);
      UncollapsedUpdates.resize(Size);
#endif // INTEL_CUSTOMIZATION
      for (unsigned I = 0; I < Size; ++I) {
        Counters[I] = nullptr;
        PrivateCounters[I] = nullptr;
        Inits[I] = nullptr;
        Updates[I] = nullptr;
        Finals[I] = nullptr;
        DependentCounters[I] = nullptr;
        DependentInits[I] = nullptr;
        FinalsConditions[I] = nullptr;
#if INTEL_CUSTOMIZATION
        UncollapsedIVs[I] = nullptr;
        UncollapsedLowerBounds[I] = nullptr;
        UncollapsedUpperBounds[I] = nullptr;
        UncollapsedInits[I] = nullptr;
        UncollapsedLoopConds[I] = nullptr;
        UncollapsedIncs[I] = nullptr;
        UncollapsedUpdates[I] = nullptr;
#endif // INTEL_CUSTOMIZATION
      }
      PreInits = nullptr;
      DistCombinedFields.LB = nullptr;
      DistCombinedFields.UB = nullptr;
      DistCombinedFields.EUB = nullptr;
      DistCombinedFields.Init = nullptr;
      DistCombinedFields.Cond = nullptr;
      DistCombinedFields.NLB = nullptr;
      DistCombinedFields.NUB = nullptr;
      DistCombinedFields.DistCond = nullptr;
      DistCombinedFields.ParForInDistCond = nullptr;
    }
  };

  /// Get number of collapsed loops.
  unsigned getLoopsNumber() const { return NumAssociatedLoops; }

  /// Try to find the next loop sub-statement in the specified statement \p
  /// CurStmt.
  /// \param TryImperfectlyNestedLoops true, if we need to try to look for the
  /// imperfectly nested loop.
  static Stmt *tryToFindNextInnerLoop(Stmt *CurStmt,
                                      bool TryImperfectlyNestedLoops);
  static const Stmt *tryToFindNextInnerLoop(const Stmt *CurStmt,
                                            bool TryImperfectlyNestedLoops) {
    return tryToFindNextInnerLoop(const_cast<Stmt *>(CurStmt),
                                  TryImperfectlyNestedLoops);
  }

  /// Calls the specified callback function for all the loops in \p CurStmt,
  /// from the outermost to the innermost.
  static bool doForAllLoops(Stmt *CurStmt, bool TryImperfectlyNestedLoops,
                            unsigned NumLoops,
                            llvm::function_ref<bool(unsigned, Stmt *)> Callback,
                            llvm::function_ref<void(OMPLoopBasedDirective *)>
                                OnTransformationCallback);
  static bool
  doForAllLoops(const Stmt *CurStmt, bool TryImperfectlyNestedLoops,
                unsigned NumLoops,
                llvm::function_ref<bool(unsigned, const Stmt *)> Callback,
                llvm::function_ref<void(const OMPLoopBasedDirective *)>
                    OnTransformationCallback) {
    auto &&NewCallback = [Callback](unsigned Cnt, Stmt *CurStmt) {
      return Callback(Cnt, CurStmt);
    };
    auto &&NewTransformCb =
        [OnTransformationCallback](OMPLoopBasedDirective *A) {
          OnTransformationCallback(A);
        };
    return doForAllLoops(const_cast<Stmt *>(CurStmt), TryImperfectlyNestedLoops,
                         NumLoops, NewCallback, NewTransformCb);
  }

  /// Calls the specified callback function for all the loops in \p CurStmt,
  /// from the outermost to the innermost.
  static bool
  doForAllLoops(Stmt *CurStmt, bool TryImperfectlyNestedLoops,
                unsigned NumLoops,
                llvm::function_ref<bool(unsigned, Stmt *)> Callback) {
    auto &&TransformCb = [](OMPLoopBasedDirective *) {};
    return doForAllLoops(CurStmt, TryImperfectlyNestedLoops, NumLoops, Callback,
                         TransformCb);
  }
  static bool
  doForAllLoops(const Stmt *CurStmt, bool TryImperfectlyNestedLoops,
                unsigned NumLoops,
                llvm::function_ref<bool(unsigned, const Stmt *)> Callback) {
    auto &&NewCallback = [Callback](unsigned Cnt, const Stmt *CurStmt) {
      return Callback(Cnt, CurStmt);
    };
    return doForAllLoops(const_cast<Stmt *>(CurStmt), TryImperfectlyNestedLoops,
                         NumLoops, NewCallback);
  }

  /// Calls the specified callback function for all the loop bodies in \p
  /// CurStmt, from the outermost loop to the innermost.
  static void doForAllLoopsBodies(
      Stmt *CurStmt, bool TryImperfectlyNestedLoops, unsigned NumLoops,
      llvm::function_ref<void(unsigned, Stmt *, Stmt *)> Callback);
  static void doForAllLoopsBodies(
      const Stmt *CurStmt, bool TryImperfectlyNestedLoops, unsigned NumLoops,
      llvm::function_ref<void(unsigned, const Stmt *, const Stmt *)> Callback) {
    auto &&NewCallback = [Callback](unsigned Cnt, Stmt *Loop, Stmt *Body) {
      Callback(Cnt, Loop, Body);
    };
    doForAllLoopsBodies(const_cast<Stmt *>(CurStmt), TryImperfectlyNestedLoops,
                        NumLoops, NewCallback);
  }

  static bool classof(const Stmt *T) {
    if (auto *D = dyn_cast<OMPExecutableDirective>(T))
      return isOpenMPLoopDirective(D->getDirectiveKind());
    return false;
  }
};

/// This is a common base class for loop directives ('omp simd', 'omp
/// for', 'omp for simd' etc.). It is responsible for the loop code generation.
///
class OMPLoopDirective : public OMPLoopBasedDirective {
  friend class ASTStmtReader;

  /// Offsets to the stored exprs.
  /// This enumeration contains offsets to all the pointers to children
  /// expressions stored in OMPLoopDirective.
  /// The first 9 children are necessary for all the loop directives,
  /// the next 8 are specific to the worksharing ones, and the next 11 are
  /// used for combined constructs containing two pragmas associated to loops.
  /// After the fixed children, three arrays of length NumAssociatedLoops are
  /// allocated: loop counters, their updates and final values.
  /// PrevLowerBound and PrevUpperBound are used to communicate blocking
  /// information in composite constructs which require loop blocking
  /// DistInc is used to generate the increment expression for the distribute
  /// loop when combined with a further nested loop
  /// PrevEnsureUpperBound is used as the EnsureUpperBound expression for the
  /// for loop when combined with a previous distribute loop in the same pragma
  /// (e.g. 'distribute parallel for')
  ///
  enum {
    IterationVariableOffset = 0,
    LastIterationOffset = 1,
    CalcLastIterationOffset = 2,
    PreConditionOffset = 3,
    CondOffset = 4,
#if INTEL_COLLAB
    LateOutlineCondOffset = 5,
    LateOutlineLinearCounterStepOffset = 6,
    LateOutlineLinearCounterIncrementOffset = 7,
    InitOffset = 8,
    IncOffset = 9,
    PreInitsOffset = 10,
    UpperBoundVariableOffset = 11,
    // The '...End' enumerators do not correspond to child expressions - they
    // specify the offset to the end (and start of the following counters/
    // updates/finals/dependent_counters/dependent_inits/finals_conditions
    // arrays).
    DefaultEnd = 12,
    // The following 7 exprs are used by worksharing and distribute loops only.
    IsLastIterVariableOffset = 12,
    LowerBoundVariableOffset = 13,
    StrideVariableOffset = 14,
    EnsureUpperBoundOffset = 15,
    NextLowerBoundOffset = 16,
    NextUpperBoundOffset = 17,
    NumIterationsOffset = 18,
    // Offset to the end for worksharing loop directives.
    WorksharingEnd = 19,
    PrevLowerBoundVariableOffset = 19,
    PrevUpperBoundVariableOffset = 20,
    DistIncOffset = 21,
    PrevEnsureUpperBoundOffset = 22,
    CombinedLowerBoundVariableOffset = 23,
    CombinedUpperBoundVariableOffset = 24,
    CombinedEnsureUpperBoundOffset = 25,
    CombinedInitOffset = 26,
    CombinedConditionOffset = 27,
    CombinedNextLowerBoundOffset = 28,
    CombinedNextUpperBoundOffset = 29,
    CombinedDistConditionOffset = 30,
    CombinedParForInDistConditionOffset = 31,
    // Offset to the end (and start of the following
    // counters/updates/finals/dependent_counters/dependent_inits/finals_conditions
    // arrays) for combined distribute loop directives.
    CombinedDistributeEnd = 32,
#else // INTEL_COLLAB
    InitOffset = 5,
    IncOffset = 6,
    PreInitsOffset = 7,
    // The '...End' enumerators do not correspond to child expressions - they
    // specify the offset to the end (and start of the following counters/
    // updates/finals/dependent_counters/dependent_inits/finals_conditions
    // arrays).
    DefaultEnd = 8,
    // The following 8 exprs are used by worksharing and distribute loops only.
    IsLastIterVariableOffset = 8,
    LowerBoundVariableOffset = 9,
    UpperBoundVariableOffset = 10,
    StrideVariableOffset = 11,
    EnsureUpperBoundOffset = 12,
    NextLowerBoundOffset = 13,
    NextUpperBoundOffset = 14,
    NumIterationsOffset = 15,
    // Offset to the end for worksharing loop directives.
    WorksharingEnd = 16,
    PrevLowerBoundVariableOffset = 16,
    PrevUpperBoundVariableOffset = 17,
    DistIncOffset = 18,
    PrevEnsureUpperBoundOffset = 19,
    CombinedLowerBoundVariableOffset = 20,
    CombinedUpperBoundVariableOffset = 21,
    CombinedEnsureUpperBoundOffset = 22,
    CombinedInitOffset = 23,
    CombinedConditionOffset = 24,
    CombinedNextLowerBoundOffset = 25,
    CombinedNextUpperBoundOffset = 26,
    CombinedDistConditionOffset = 27,
    CombinedParForInDistConditionOffset = 28,
    // Offset to the end (and start of the following
    // counters/updates/finals/dependent_counters/dependent_inits/finals_conditions
    // arrays) for combined distribute loop directives.
    CombinedDistributeEnd = 29,
#endif // INTEL_COLLAB
  };

  /// Get the counters storage.
  MutableArrayRef<Expr *> getCounters() {
    auto **Storage = reinterpret_cast<Expr **>(
        &Data->getChildren()[getArraysOffset(getDirectiveKind())]);
    return llvm::makeMutableArrayRef(Storage, getLoopsNumber());
  }

  /// Get the private counters storage.
  MutableArrayRef<Expr *> getPrivateCounters() {
    auto **Storage = reinterpret_cast<Expr **>(
        &Data->getChildren()[getArraysOffset(getDirectiveKind()) +
                             getLoopsNumber()]);
    return llvm::makeMutableArrayRef(Storage, getLoopsNumber());
  }

  /// Get the updates storage.
  MutableArrayRef<Expr *> getInits() {
    auto **Storage = reinterpret_cast<Expr **>(
        &Data->getChildren()[getArraysOffset(getDirectiveKind()) +
                             2 * getLoopsNumber()]);
    return llvm::makeMutableArrayRef(Storage, getLoopsNumber());
  }

  /// Get the updates storage.
  MutableArrayRef<Expr *> getUpdates() {
    auto **Storage = reinterpret_cast<Expr **>(
        &Data->getChildren()[getArraysOffset(getDirectiveKind()) +
                             3 * getLoopsNumber()]);
    return llvm::makeMutableArrayRef(Storage, getLoopsNumber());
  }

  /// Get the final counter updates storage.
  MutableArrayRef<Expr *> getFinals() {
    auto **Storage = reinterpret_cast<Expr **>(
        &Data->getChildren()[getArraysOffset(getDirectiveKind()) +
                             4 * getLoopsNumber()]);
    return llvm::makeMutableArrayRef(Storage, getLoopsNumber());
  }

  /// Get the dependent counters storage.
  MutableArrayRef<Expr *> getDependentCounters() {
    auto **Storage = reinterpret_cast<Expr **>(
        &Data->getChildren()[getArraysOffset(getDirectiveKind()) +
                             5 * getLoopsNumber()]);
    return llvm::makeMutableArrayRef(Storage, getLoopsNumber());
  }

  /// Get the dependent inits storage.
  MutableArrayRef<Expr *> getDependentInits() {
    auto **Storage = reinterpret_cast<Expr **>(
        &Data->getChildren()[getArraysOffset(getDirectiveKind()) +
                             6 * getLoopsNumber()]);
    return llvm::makeMutableArrayRef(Storage, getLoopsNumber());
  }

  /// Get the finals conditions storage.
  MutableArrayRef<Expr *> getFinalsConditions() {
    auto **Storage = reinterpret_cast<Expr **>(
        &Data->getChildren()[getArraysOffset(getDirectiveKind()) +
                             7 * getLoopsNumber()]);
    return llvm::makeMutableArrayRef(Storage, getLoopsNumber());
  }

#if INTEL_COLLAB
#define DEFINE_GET_UNCOLLAPSED(Name, Offset)                                   \
  MutableArrayRef<Expr *> getUncollapsed##Name() {                             \
    Expr **Storage = reinterpret_cast<Expr **>(                                \
        &Data->getChildren()[getArraysOffset(getDirectiveKind()) +             \
                             Offset * getLoopsNumber()]);                      \
    return llvm::makeMutableArrayRef(Storage, getLoopsNumber());               \
  }
  // Offsets start one more than last community value.
  DEFINE_GET_UNCOLLAPSED(IVs, 8)
  DEFINE_GET_UNCOLLAPSED(LowerBounds, 9)
  DEFINE_GET_UNCOLLAPSED(UpperBounds, 10)
  DEFINE_GET_UNCOLLAPSED(Inits, 11)
  DEFINE_GET_UNCOLLAPSED(LoopConds, 12)
  DEFINE_GET_UNCOLLAPSED(Incs, 13)
  DEFINE_GET_UNCOLLAPSED(Updates, 14)
#undef DEFINE_GET_UNCOLLAPSED
#endif // INTEL_COLLAB

protected:
  /// Build instance of loop directive of class \a Kind.
  ///
  /// \param SC Statement class.
  /// \param Kind Kind of OpenMP directive.
  /// \param StartLoc Starting location of the directive (directive keyword).
  /// \param EndLoc Ending location of the directive.
  /// \param CollapsedNum Number of collapsed loops from 'collapse' clause.
  ///
  OMPLoopDirective(StmtClass SC, OpenMPDirectiveKind Kind,
                   SourceLocation StartLoc, SourceLocation EndLoc,
                   unsigned CollapsedNum)
      : OMPLoopBasedDirective(SC, Kind, StartLoc, EndLoc, CollapsedNum) {}

  /// Offset to the start of children expression arrays.
  static unsigned getArraysOffset(OpenMPDirectiveKind Kind) {
    if (isOpenMPLoopBoundSharingDirective(Kind))
      return CombinedDistributeEnd;
    if (isOpenMPWorksharingDirective(Kind) || isOpenMPTaskLoopDirective(Kind) ||
#if INTEL_COLLAB
        isOpenMPGenericLoopDirective(Kind) ||
#endif // INTEL_COLLAB
        isOpenMPDistributeDirective(Kind))
      return WorksharingEnd;
    return DefaultEnd;
  }

  /// Children number.
  static unsigned numLoopChildren(unsigned CollapsedNum,
                                  OpenMPDirectiveKind Kind) {
    return getArraysOffset(Kind) +
#if INTEL_CUSTOMIZATION
           // Community value plus 7 we've added.
           // Also adjust the offsets used in DEFINE_GET_UNCOLLAPSED.
           15 * CollapsedNum; // Counters, PrivateCounters, Inits,
#endif // INTEL_CUSTOMIZATION
                             // Updates, Finals, DependentCounters,
                             // DependentInits, FinalsConditions.
  }

  void setIterationVariable(Expr *IV) {
    Data->getChildren()[IterationVariableOffset] = IV;
  }
  void setLastIteration(Expr *LI) {
    Data->getChildren()[LastIterationOffset] = LI;
  }
  void setCalcLastIteration(Expr *CLI) {
    Data->getChildren()[CalcLastIterationOffset] = CLI;
  }
  void setPreCond(Expr *PC) { Data->getChildren()[PreConditionOffset] = PC; }
  void setCond(Expr *Cond) { Data->getChildren()[CondOffset] = Cond; }
  void setInit(Expr *Init) { Data->getChildren()[InitOffset] = Init; }
  void setInc(Expr *Inc) { Data->getChildren()[IncOffset] = Inc; }
  void setPreInits(Stmt *PreInits) {
    Data->getChildren()[PreInitsOffset] = PreInits;
  }
#if INTEL_COLLAB
  void setLateOutlineCond(Expr *LateOutlineCond) {
    Data->getChildren()[LateOutlineCondOffset] = LateOutlineCond;
  }
  void setLateOutlineLinearCounterStep(Expr *LateOutlineLinearCounterStep) {
    Data->getChildren()[LateOutlineLinearCounterStepOffset] =
        LateOutlineLinearCounterStep;
  }
  void setLateOutlineLinearCounterIncrement(
      Expr *LateOutlineLinearCounterIncrement) {
    Data->getChildren()[LateOutlineLinearCounterIncrementOffset] =
        LateOutlineLinearCounterIncrement;
  }
#endif // INTEL_COLLAB
  void setIsLastIterVariable(Expr *IL) {
#if INTEL_COLLAB
    assert(isOpenMPLoopDirective(getDirectiveKind()) &&
           "expected loop directive");
#else // INTEL_COLLAB
    assert((isOpenMPWorksharingDirective(getDirectiveKind()) ||
            isOpenMPTaskLoopDirective(getDirectiveKind()) ||
            isOpenMPDistributeDirective(getDirectiveKind())) &&
           "expected worksharing loop directive");
#endif // INTEL_COLLAB
    Data->getChildren()[IsLastIterVariableOffset] = IL;
  }
  void setLowerBoundVariable(Expr *LB) {
#if INTEL_COLLAB
    assert(isOpenMPLoopDirective(getDirectiveKind()) &&
           "expected loop directive");
#else // INTEL_COLLAB
    assert((isOpenMPWorksharingDirective(getDirectiveKind()) ||
            isOpenMPTaskLoopDirective(getDirectiveKind()) ||
            isOpenMPDistributeDirective(getDirectiveKind())) &&
           "expected worksharing loop directive");
#endif // INTEL_COLLAB
    Data->getChildren()[LowerBoundVariableOffset] = LB;
  }
  void setUpperBoundVariable(Expr *UB) {
#if INTEL_COLLAB
    assert(isOpenMPLoopDirective(getDirectiveKind()) &&
           "expected loop directive");
#else // INTEL_COLLAB
    assert((isOpenMPWorksharingDirective(getDirectiveKind()) ||
            isOpenMPTaskLoopDirective(getDirectiveKind()) ||
            isOpenMPDistributeDirective(getDirectiveKind())) &&
           "expected worksharing loop directive");
#endif // INTEL_COLLAB
    Data->getChildren()[UpperBoundVariableOffset] = UB;
  }
  void setStrideVariable(Expr *ST) {
#if INTEL_COLLAB
    assert(isOpenMPLoopDirective(getDirectiveKind()) &&
           "expected loop directive");
#else // INTEL_COLLAB
    assert((isOpenMPWorksharingDirective(getDirectiveKind()) ||
            isOpenMPTaskLoopDirective(getDirectiveKind()) ||
            isOpenMPDistributeDirective(getDirectiveKind())) &&
           "expected worksharing loop directive");
#endif // INTEL_COLLAB
    Data->getChildren()[StrideVariableOffset] = ST;
  }
  void setEnsureUpperBound(Expr *EUB) {
#if INTEL_COLLAB
    assert(isOpenMPLoopDirective(getDirectiveKind()) &&
           "expected loop directive");
#else // INTEL_COLLAB
    assert((isOpenMPWorksharingDirective(getDirectiveKind()) ||
            isOpenMPTaskLoopDirective(getDirectiveKind()) ||
            isOpenMPDistributeDirective(getDirectiveKind())) &&
           "expected worksharing loop directive");
#endif // INTEL_COLLAB
    Data->getChildren()[EnsureUpperBoundOffset] = EUB;
  }
  void setNextLowerBound(Expr *NLB) {
#if INTEL_COLLAB
    assert(isOpenMPLoopDirective(getDirectiveKind()) &&
           "expected loop directive");
#else // INTEL_COLLAB
    assert((isOpenMPWorksharingDirective(getDirectiveKind()) ||
            isOpenMPTaskLoopDirective(getDirectiveKind()) ||
            isOpenMPDistributeDirective(getDirectiveKind())) &&
           "expected worksharing loop directive");
#endif // INTEL_COLLAB
    Data->getChildren()[NextLowerBoundOffset] = NLB;
  }
  void setNextUpperBound(Expr *NUB) {
#if INTEL_COLLAB
    assert(isOpenMPLoopDirective(getDirectiveKind()) &&
           "expected loop directive");
#else // INTEL_COLLAB
    assert((isOpenMPWorksharingDirective(getDirectiveKind()) ||
            isOpenMPTaskLoopDirective(getDirectiveKind()) ||
            isOpenMPDistributeDirective(getDirectiveKind())) &&
           "expected worksharing loop directive");
#endif // INTEL_COLLAB
    Data->getChildren()[NextUpperBoundOffset] = NUB;
  }
  void setNumIterations(Expr *NI) {
#if INTEL_COLLAB
    assert(isOpenMPLoopDirective(getDirectiveKind()) &&
           "expected loop directive");
#else // INTEL_COLLAB
    assert((isOpenMPWorksharingDirective(getDirectiveKind()) ||
            isOpenMPTaskLoopDirective(getDirectiveKind()) ||
            isOpenMPDistributeDirective(getDirectiveKind())) &&
           "expected worksharing loop directive");
#endif // INTEL_COLLAB
    Data->getChildren()[NumIterationsOffset] = NI;
  }
  void setPrevLowerBoundVariable(Expr *PrevLB) {
    assert(isOpenMPLoopBoundSharingDirective(getDirectiveKind()) &&
           "expected loop bound sharing directive");
    Data->getChildren()[PrevLowerBoundVariableOffset] = PrevLB;
  }
  void setPrevUpperBoundVariable(Expr *PrevUB) {
    assert(isOpenMPLoopBoundSharingDirective(getDirectiveKind()) &&
           "expected loop bound sharing directive");
    Data->getChildren()[PrevUpperBoundVariableOffset] = PrevUB;
  }
  void setDistInc(Expr *DistInc) {
    assert(isOpenMPLoopBoundSharingDirective(getDirectiveKind()) &&
           "expected loop bound sharing directive");
    Data->getChildren()[DistIncOffset] = DistInc;
  }
  void setPrevEnsureUpperBound(Expr *PrevEUB) {
    assert(isOpenMPLoopBoundSharingDirective(getDirectiveKind()) &&
           "expected loop bound sharing directive");
    Data->getChildren()[PrevEnsureUpperBoundOffset] = PrevEUB;
  }
  void setCombinedLowerBoundVariable(Expr *CombLB) {
    assert(isOpenMPLoopBoundSharingDirective(getDirectiveKind()) &&
           "expected loop bound sharing directive");
    Data->getChildren()[CombinedLowerBoundVariableOffset] = CombLB;
  }
  void setCombinedUpperBoundVariable(Expr *CombUB) {
    assert(isOpenMPLoopBoundSharingDirective(getDirectiveKind()) &&
           "expected loop bound sharing directive");
    Data->getChildren()[CombinedUpperBoundVariableOffset] = CombUB;
  }
  void setCombinedEnsureUpperBound(Expr *CombEUB) {
    assert(isOpenMPLoopBoundSharingDirective(getDirectiveKind()) &&
           "expected loop bound sharing directive");
    Data->getChildren()[CombinedEnsureUpperBoundOffset] = CombEUB;
  }
  void setCombinedInit(Expr *CombInit) {
    assert(isOpenMPLoopBoundSharingDirective(getDirectiveKind()) &&
           "expected loop bound sharing directive");
    Data->getChildren()[CombinedInitOffset] = CombInit;
  }
  void setCombinedCond(Expr *CombCond) {
    assert(isOpenMPLoopBoundSharingDirective(getDirectiveKind()) &&
           "expected loop bound sharing directive");
    Data->getChildren()[CombinedConditionOffset] = CombCond;
  }
  void setCombinedNextLowerBound(Expr *CombNLB) {
    assert(isOpenMPLoopBoundSharingDirective(getDirectiveKind()) &&
           "expected loop bound sharing directive");
    Data->getChildren()[CombinedNextLowerBoundOffset] = CombNLB;
  }
  void setCombinedNextUpperBound(Expr *CombNUB) {
    assert(isOpenMPLoopBoundSharingDirective(getDirectiveKind()) &&
           "expected loop bound sharing directive");
    Data->getChildren()[CombinedNextUpperBoundOffset] = CombNUB;
  }
  void setCombinedDistCond(Expr *CombDistCond) {
    assert(isOpenMPLoopBoundSharingDirective(getDirectiveKind()) &&
           "expected loop bound distribute sharing directive");
    Data->getChildren()[CombinedDistConditionOffset] = CombDistCond;
  }
  void setCombinedParForInDistCond(Expr *CombParForInDistCond) {
    assert(isOpenMPLoopBoundSharingDirective(getDirectiveKind()) &&
           "expected loop bound distribute sharing directive");
    Data->getChildren()[CombinedParForInDistConditionOffset] =
        CombParForInDistCond;
  }
  void setCounters(ArrayRef<Expr *> A);
  void setPrivateCounters(ArrayRef<Expr *> A);
  void setInits(ArrayRef<Expr *> A);
  void setUpdates(ArrayRef<Expr *> A);
  void setFinals(ArrayRef<Expr *> A);
  void setDependentCounters(ArrayRef<Expr *> A);
  void setDependentInits(ArrayRef<Expr *> A);
  void setFinalsConditions(ArrayRef<Expr *> A);
#if INTEL_COLLAB
  void setUncollapsedIVs(ArrayRef<Expr *> A);
  void setUncollapsedLowerBounds(ArrayRef<Expr *> A);
  void setUncollapsedUpperBounds(ArrayRef<Expr *> A);
  void setUncollapsedInits(ArrayRef<Expr *> A);
  void setUncollapsedLoopConds(ArrayRef<Expr *> A);
  void setUncollapsedIncs(ArrayRef<Expr *> A);
  void setUncollapsedUpdates(ArrayRef<Expr *> A);
#endif // INTEL_COLLAB

public:
  Expr *getIterationVariable() const {
    return cast<Expr>(Data->getChildren()[IterationVariableOffset]);
  }
  Expr *getLastIteration() const {
    return cast<Expr>(Data->getChildren()[LastIterationOffset]);
  }
  Expr *getCalcLastIteration() const {
    return cast<Expr>(Data->getChildren()[CalcLastIterationOffset]);
  }
  Expr *getPreCond() const {
    return cast<Expr>(Data->getChildren()[PreConditionOffset]);
  }
  Expr *getCond() const { return cast<Expr>(Data->getChildren()[CondOffset]); }
#if INTEL_COLLAB
  Expr *getLateOutlineCond() const {
    return cast<Expr>(Data->getChildren()[LateOutlineCondOffset]);
  }
  Expr *getLateOutlineLinearCounterStep() const {
    return cast_or_null<Expr>(
        Data->getChildren()[LateOutlineLinearCounterStepOffset]);
  }
  Expr *getLateOutlineLinearCounterIncrement() const {
    return cast_or_null<Expr>(
        Data->getChildren()[LateOutlineLinearCounterIncrementOffset]);
  }
#endif // INTEL_COLLAB
  Expr *getInit() const { return cast<Expr>(Data->getChildren()[InitOffset]); }
  Expr *getInc() const { return cast<Expr>(Data->getChildren()[IncOffset]); }
  const Stmt *getPreInits() const {
    return Data->getChildren()[PreInitsOffset];
  }
  Stmt *getPreInits() { return Data->getChildren()[PreInitsOffset]; }
  Expr *getIsLastIterVariable() const {
#if INTEL_COLLAB
    assert(isOpenMPLoopDirective(getDirectiveKind()) &&
           "expected loop directive");
#else // INTEL_COLLAB
    assert((isOpenMPWorksharingDirective(getDirectiveKind()) ||
            isOpenMPTaskLoopDirective(getDirectiveKind()) ||
            isOpenMPDistributeDirective(getDirectiveKind())) &&
           "expected worksharing loop directive");
#endif // INTEL_COLLAB
    return cast<Expr>(Data->getChildren()[IsLastIterVariableOffset]);
  }
  Expr *getLowerBoundVariable() const {
#if INTEL_COLLAB
    assert(isOpenMPLoopDirective(getDirectiveKind()) &&
           "expected loop directive");
#else // INTEL_COLLAB
    assert((isOpenMPWorksharingDirective(getDirectiveKind()) ||
            isOpenMPTaskLoopDirective(getDirectiveKind()) ||
            isOpenMPDistributeDirective(getDirectiveKind())) &&
           "expected worksharing loop directive");
#endif // INTEL_COLLAB
    return cast<Expr>(Data->getChildren()[LowerBoundVariableOffset]);
  }
  Expr *getUpperBoundVariable() const {
#if INTEL_COLLAB
    assert(isOpenMPLoopDirective(getDirectiveKind()) &&
           "expected loop directive");
#else // INTEL_COLLAB
    assert((isOpenMPWorksharingDirective(getDirectiveKind()) ||
            isOpenMPTaskLoopDirective(getDirectiveKind()) ||
            isOpenMPDistributeDirective(getDirectiveKind())) &&
           "expected worksharing loop directive");
#endif // INTEL_COLLAB
    return cast<Expr>(Data->getChildren()[UpperBoundVariableOffset]);
  }
  Expr *getStrideVariable() const {
#if INTEL_COLLAB
    assert(isOpenMPLoopDirective(getDirectiveKind()) &&
           "expected loop directive");
#else // INTEL_COLLAB
    assert((isOpenMPWorksharingDirective(getDirectiveKind()) ||
            isOpenMPTaskLoopDirective(getDirectiveKind()) ||
            isOpenMPDistributeDirective(getDirectiveKind())) &&
           "expected worksharing loop directive");
#endif // INTEL_COLLAB
    return cast<Expr>(Data->getChildren()[StrideVariableOffset]);
  }
  Expr *getEnsureUpperBound() const {
#if INTEL_COLLAB
    assert(isOpenMPLoopDirective(getDirectiveKind()) &&
           "expected loop directive");
#else // INTEL_COLLAB
    assert((isOpenMPWorksharingDirective(getDirectiveKind()) ||
            isOpenMPTaskLoopDirective(getDirectiveKind()) ||
            isOpenMPDistributeDirective(getDirectiveKind())) &&
           "expected worksharing loop directive");
#endif // INTEL_COLLAB
    return cast<Expr>(Data->getChildren()[EnsureUpperBoundOffset]);
  }
  Expr *getNextLowerBound() const {
#if INTEL_COLLAB
    assert(isOpenMPLoopDirective(getDirectiveKind()) &&
           "expected loop directive");
#else // INTEL_COLLAB
    assert((isOpenMPWorksharingDirective(getDirectiveKind()) ||
            isOpenMPTaskLoopDirective(getDirectiveKind()) ||
            isOpenMPDistributeDirective(getDirectiveKind())) &&
           "expected worksharing loop directive");
#endif // INTEL_COLLAB
    return cast<Expr>(Data->getChildren()[NextLowerBoundOffset]);
  }
  Expr *getNextUpperBound() const {
#if INTEL_COLLAB
    assert(isOpenMPLoopDirective(getDirectiveKind()) &&
           "expected loop directive");
#else // INTEL_COLLAB
    assert((isOpenMPWorksharingDirective(getDirectiveKind()) ||
            isOpenMPTaskLoopDirective(getDirectiveKind()) ||
            isOpenMPDistributeDirective(getDirectiveKind())) &&
           "expected worksharing loop directive");
#endif // INTEL_COLLAB
    return cast<Expr>(Data->getChildren()[NextUpperBoundOffset]);
  }
  Expr *getNumIterations() const {
#if INTEL_COLLAB
    assert(isOpenMPLoopDirective(getDirectiveKind()) &&
           "expected loop directive");
#else // INTEL_COLLAB
    assert((isOpenMPWorksharingDirective(getDirectiveKind()) ||
            isOpenMPTaskLoopDirective(getDirectiveKind()) ||
            isOpenMPDistributeDirective(getDirectiveKind())) &&
           "expected worksharing loop directive");
#endif // INTEL_COLLAB
    return cast<Expr>(Data->getChildren()[NumIterationsOffset]);
  }
  Expr *getPrevLowerBoundVariable() const {
    assert(isOpenMPLoopBoundSharingDirective(getDirectiveKind()) &&
           "expected loop bound sharing directive");
    return cast<Expr>(Data->getChildren()[PrevLowerBoundVariableOffset]);
  }
  Expr *getPrevUpperBoundVariable() const {
    assert(isOpenMPLoopBoundSharingDirective(getDirectiveKind()) &&
           "expected loop bound sharing directive");
    return cast<Expr>(Data->getChildren()[PrevUpperBoundVariableOffset]);
  }
  Expr *getDistInc() const {
    assert(isOpenMPLoopBoundSharingDirective(getDirectiveKind()) &&
           "expected loop bound sharing directive");
    return cast<Expr>(Data->getChildren()[DistIncOffset]);
  }
  Expr *getPrevEnsureUpperBound() const {
    assert(isOpenMPLoopBoundSharingDirective(getDirectiveKind()) &&
           "expected loop bound sharing directive");
    return cast<Expr>(Data->getChildren()[PrevEnsureUpperBoundOffset]);
  }
  Expr *getCombinedLowerBoundVariable() const {
    assert(isOpenMPLoopBoundSharingDirective(getDirectiveKind()) &&
           "expected loop bound sharing directive");
    return cast<Expr>(Data->getChildren()[CombinedLowerBoundVariableOffset]);
  }
  Expr *getCombinedUpperBoundVariable() const {
    assert(isOpenMPLoopBoundSharingDirective(getDirectiveKind()) &&
           "expected loop bound sharing directive");
    return cast<Expr>(Data->getChildren()[CombinedUpperBoundVariableOffset]);
  }
  Expr *getCombinedEnsureUpperBound() const {
    assert(isOpenMPLoopBoundSharingDirective(getDirectiveKind()) &&
           "expected loop bound sharing directive");
    return cast<Expr>(Data->getChildren()[CombinedEnsureUpperBoundOffset]);
  }
  Expr *getCombinedInit() const {
    assert(isOpenMPLoopBoundSharingDirective(getDirectiveKind()) &&
           "expected loop bound sharing directive");
    return cast<Expr>(Data->getChildren()[CombinedInitOffset]);
  }
  Expr *getCombinedCond() const {
    assert(isOpenMPLoopBoundSharingDirective(getDirectiveKind()) &&
           "expected loop bound sharing directive");
    return cast<Expr>(Data->getChildren()[CombinedConditionOffset]);
  }
  Expr *getCombinedNextLowerBound() const {
    assert(isOpenMPLoopBoundSharingDirective(getDirectiveKind()) &&
           "expected loop bound sharing directive");
    return cast<Expr>(Data->getChildren()[CombinedNextLowerBoundOffset]);
  }
  Expr *getCombinedNextUpperBound() const {
    assert(isOpenMPLoopBoundSharingDirective(getDirectiveKind()) &&
           "expected loop bound sharing directive");
    return cast<Expr>(Data->getChildren()[CombinedNextUpperBoundOffset]);
  }
  Expr *getCombinedDistCond() const {
    assert(isOpenMPLoopBoundSharingDirective(getDirectiveKind()) &&
           "expected loop bound distribute sharing directive");
    return cast<Expr>(Data->getChildren()[CombinedDistConditionOffset]);
  }
  Expr *getCombinedParForInDistCond() const {
    assert(isOpenMPLoopBoundSharingDirective(getDirectiveKind()) &&
           "expected loop bound distribute sharing directive");
    return cast<Expr>(Data->getChildren()[CombinedParForInDistConditionOffset]);
  }
  Stmt *getBody();
  const Stmt *getBody() const {
    return const_cast<OMPLoopDirective *>(this)->getBody();
  }

  ArrayRef<Expr *> counters() { return getCounters(); }

  ArrayRef<Expr *> counters() const {
    return const_cast<OMPLoopDirective *>(this)->getCounters();
  }

  ArrayRef<Expr *> private_counters() { return getPrivateCounters(); }

  ArrayRef<Expr *> private_counters() const {
    return const_cast<OMPLoopDirective *>(this)->getPrivateCounters();
  }

  ArrayRef<Expr *> inits() { return getInits(); }

  ArrayRef<Expr *> inits() const {
    return const_cast<OMPLoopDirective *>(this)->getInits();
  }

  ArrayRef<Expr *> updates() { return getUpdates(); }

  ArrayRef<Expr *> updates() const {
    return const_cast<OMPLoopDirective *>(this)->getUpdates();
  }

  ArrayRef<Expr *> finals() { return getFinals(); }

  ArrayRef<Expr *> finals() const {
    return const_cast<OMPLoopDirective *>(this)->getFinals();
  }
#if INTEL_COLLAB
#define DEFINE_UNCOLLAPSED_RANGES(Name)                                        \
  ArrayRef<Expr *> uncollapsed##Name() { return getUncollapsed##Name(); }      \
                                                                               \
  ArrayRef<Expr *> uncollapsed##Name() const {                                 \
    return const_cast<OMPLoopDirective *>(this)->getUncollapsed##Name();       \
  }
  DEFINE_UNCOLLAPSED_RANGES(IVs)
  DEFINE_UNCOLLAPSED_RANGES(LowerBounds)
  DEFINE_UNCOLLAPSED_RANGES(UpperBounds)
  DEFINE_UNCOLLAPSED_RANGES(Inits)
  DEFINE_UNCOLLAPSED_RANGES(LoopConds)
  DEFINE_UNCOLLAPSED_RANGES(Incs)
  DEFINE_UNCOLLAPSED_RANGES(Updates)
#undef DEFINE_UNCOLLAPSED_RANGES
#endif // INTEL_COLLAB

  ArrayRef<Expr *> dependent_counters() { return getDependentCounters(); }

  ArrayRef<Expr *> dependent_counters() const {
    return const_cast<OMPLoopDirective *>(this)->getDependentCounters();
  }

  ArrayRef<Expr *> dependent_inits() { return getDependentInits(); }

  ArrayRef<Expr *> dependent_inits() const {
    return const_cast<OMPLoopDirective *>(this)->getDependentInits();
  }

  ArrayRef<Expr *> finals_conditions() { return getFinalsConditions(); }

  ArrayRef<Expr *> finals_conditions() const {
    return const_cast<OMPLoopDirective *>(this)->getFinalsConditions();
  }

  static bool classof(const Stmt *T) {
    return T->getStmtClass() == OMPSimdDirectiveClass ||
           T->getStmtClass() == OMPForDirectiveClass ||
           T->getStmtClass() == OMPForSimdDirectiveClass ||
           T->getStmtClass() == OMPParallelForDirectiveClass ||
           T->getStmtClass() == OMPParallelForSimdDirectiveClass ||
           T->getStmtClass() == OMPTaskLoopDirectiveClass ||
           T->getStmtClass() == OMPTaskLoopSimdDirectiveClass ||
           T->getStmtClass() == OMPMasterTaskLoopDirectiveClass ||
           T->getStmtClass() == OMPMasterTaskLoopSimdDirectiveClass ||
#if INTEL_COLLAB
           T->getStmtClass() == OMPGenericLoopDirectiveClass ||
           T->getStmtClass() == OMPTeamsGenericLoopDirectiveClass ||
           T->getStmtClass() == OMPTargetTeamsGenericLoopDirectiveClass ||
           T->getStmtClass() == OMPParallelGenericLoopDirectiveClass ||
           T->getStmtClass() == OMPTargetParallelGenericLoopDirectiveClass ||
#endif // INTEL_COLLAB
           T->getStmtClass() == OMPParallelMasterTaskLoopDirectiveClass ||
           T->getStmtClass() == OMPParallelMasterTaskLoopSimdDirectiveClass ||
           T->getStmtClass() == OMPDistributeDirectiveClass ||
           T->getStmtClass() == OMPTargetParallelForDirectiveClass ||
           T->getStmtClass() == OMPDistributeParallelForDirectiveClass ||
           T->getStmtClass() == OMPDistributeParallelForSimdDirectiveClass ||
           T->getStmtClass() == OMPDistributeSimdDirectiveClass ||
           T->getStmtClass() == OMPTargetParallelForSimdDirectiveClass ||
           T->getStmtClass() == OMPTargetSimdDirectiveClass ||
           T->getStmtClass() == OMPTeamsDistributeDirectiveClass ||
           T->getStmtClass() == OMPTeamsDistributeSimdDirectiveClass ||
           T->getStmtClass() ==
               OMPTeamsDistributeParallelForSimdDirectiveClass ||
           T->getStmtClass() == OMPTeamsDistributeParallelForDirectiveClass ||
           T->getStmtClass() ==
               OMPTargetTeamsDistributeParallelForDirectiveClass ||
           T->getStmtClass() ==
               OMPTargetTeamsDistributeParallelForSimdDirectiveClass ||
           T->getStmtClass() == OMPTargetTeamsDistributeDirectiveClass ||
           T->getStmtClass() == OMPTargetTeamsDistributeSimdDirectiveClass;
  }
};

/// This represents '#pragma omp simd' directive.
///
/// \code
/// #pragma omp simd private(a,b) linear(i,j:s) reduction(+:c,d)
/// \endcode
/// In this example directive '#pragma omp simd' has clauses 'private'
/// with the variables 'a' and 'b', 'linear' with variables 'i', 'j' and
/// linear step 's', 'reduction' with operator '+' and variables 'c' and 'd'.
///
class OMPSimdDirective : public OMPLoopDirective {
  friend class ASTStmtReader;
  friend class OMPExecutableDirective;
  /// Build directive with the given start and end location.
  ///
  /// \param StartLoc Starting location of the directive kind.
  /// \param EndLoc Ending location of the directive.
  /// \param CollapsedNum Number of collapsed nested loops.
  ///
  OMPSimdDirective(SourceLocation StartLoc, SourceLocation EndLoc,
                   unsigned CollapsedNum)
      : OMPLoopDirective(OMPSimdDirectiveClass, llvm::omp::OMPD_simd, StartLoc,
                         EndLoc, CollapsedNum) {}

  /// Build an empty directive.
  ///
  /// \param CollapsedNum Number of collapsed nested loops.
  ///
  explicit OMPSimdDirective(unsigned CollapsedNum)
      : OMPLoopDirective(OMPSimdDirectiveClass, llvm::omp::OMPD_simd,
                         SourceLocation(), SourceLocation(), CollapsedNum) {}

public:
  /// Creates directive with a list of \a Clauses.
  ///
  /// \param C AST context.
  /// \param StartLoc Starting location of the directive kind.
  /// \param EndLoc Ending Location of the directive.
  /// \param CollapsedNum Number of collapsed loops.
  /// \param Clauses List of clauses.
  /// \param AssociatedStmt Statement, associated with the directive.
  /// \param Exprs Helper expressions for CodeGen.
  ///
  static OMPSimdDirective *Create(const ASTContext &C, SourceLocation StartLoc,
                                  SourceLocation EndLoc, unsigned CollapsedNum,
                                  ArrayRef<OMPClause *> Clauses,
                                  Stmt *AssociatedStmt,
                                  const HelperExprs &Exprs);

  /// Creates an empty directive with the place
  /// for \a NumClauses clauses.
  ///
  /// \param C AST context.
  /// \param CollapsedNum Number of collapsed nested loops.
  /// \param NumClauses Number of clauses.
  ///
  static OMPSimdDirective *CreateEmpty(const ASTContext &C, unsigned NumClauses,
                                       unsigned CollapsedNum, EmptyShell);

  static bool classof(const Stmt *T) {
    return T->getStmtClass() == OMPSimdDirectiveClass;
  }
};

/// This represents '#pragma omp for' directive.
///
/// \code
/// #pragma omp for private(a,b) reduction(+:c,d)
/// \endcode
/// In this example directive '#pragma omp for' has clauses 'private' with the
/// variables 'a' and 'b' and 'reduction' with operator '+' and variables 'c'
/// and 'd'.
///
class OMPForDirective : public OMPLoopDirective {
  friend class ASTStmtReader;
  friend class OMPExecutableDirective;
  /// true if current directive has inner cancel directive.
  bool HasCancel = false;

  /// Build directive with the given start and end location.
  ///
  /// \param StartLoc Starting location of the directive kind.
  /// \param EndLoc Ending location of the directive.
  /// \param CollapsedNum Number of collapsed nested loops.
  ///
  OMPForDirective(SourceLocation StartLoc, SourceLocation EndLoc,
                  unsigned CollapsedNum)
      : OMPLoopDirective(OMPForDirectiveClass, llvm::omp::OMPD_for, StartLoc,
                         EndLoc, CollapsedNum) {}

  /// Build an empty directive.
  ///
  /// \param CollapsedNum Number of collapsed nested loops.
  ///
  explicit OMPForDirective(unsigned CollapsedNum)
      : OMPLoopDirective(OMPForDirectiveClass, llvm::omp::OMPD_for,
                         SourceLocation(), SourceLocation(), CollapsedNum) {}

  /// Sets special task reduction descriptor.
  void setTaskReductionRefExpr(Expr *E) {
    Data->getChildren()[numLoopChildren(getLoopsNumber(),
                                        llvm::omp::OMPD_for)] = E;
  }

  /// Set cancel state.
  void setHasCancel(bool Has) { HasCancel = Has; }

public:
  /// Creates directive with a list of \a Clauses.
  ///
  /// \param C AST context.
  /// \param StartLoc Starting location of the directive kind.
  /// \param EndLoc Ending Location of the directive.
  /// \param CollapsedNum Number of collapsed loops.
  /// \param Clauses List of clauses.
  /// \param AssociatedStmt Statement, associated with the directive.
  /// \param Exprs Helper expressions for CodeGen.
  /// \param TaskRedRef Task reduction special reference expression to handle
  /// taskgroup descriptor.
  /// \param HasCancel true if current directive has inner cancel directive.
  ///
  static OMPForDirective *Create(const ASTContext &C, SourceLocation StartLoc,
                                 SourceLocation EndLoc, unsigned CollapsedNum,
                                 ArrayRef<OMPClause *> Clauses,
                                 Stmt *AssociatedStmt, const HelperExprs &Exprs,
                                 Expr *TaskRedRef, bool HasCancel);

  /// Creates an empty directive with the place
  /// for \a NumClauses clauses.
  ///
  /// \param C AST context.
  /// \param CollapsedNum Number of collapsed nested loops.
  /// \param NumClauses Number of clauses.
  ///
  static OMPForDirective *CreateEmpty(const ASTContext &C, unsigned NumClauses,
                                      unsigned CollapsedNum, EmptyShell);

  /// Returns special task reduction reference expression.
  Expr *getTaskReductionRefExpr() {
    return cast_or_null<Expr>(Data->getChildren()[numLoopChildren(
        getLoopsNumber(), llvm::omp::OMPD_for)]);
  }
  const Expr *getTaskReductionRefExpr() const {
    return const_cast<OMPForDirective *>(this)->getTaskReductionRefExpr();
  }

  /// Return true if current directive has inner cancel directive.
  bool hasCancel() const { return HasCancel; }

  static bool classof(const Stmt *T) {
    return T->getStmtClass() == OMPForDirectiveClass;
  }
};

/// This represents '#pragma omp for simd' directive.
///
/// \code
/// #pragma omp for simd private(a,b) linear(i,j:s) reduction(+:c,d)
/// \endcode
/// In this example directive '#pragma omp for simd' has clauses 'private'
/// with the variables 'a' and 'b', 'linear' with variables 'i', 'j' and
/// linear step 's', 'reduction' with operator '+' and variables 'c' and 'd'.
///
class OMPForSimdDirective : public OMPLoopDirective {
  friend class ASTStmtReader;
  friend class OMPExecutableDirective;
  /// Build directive with the given start and end location.
  ///
  /// \param StartLoc Starting location of the directive kind.
  /// \param EndLoc Ending location of the directive.
  /// \param CollapsedNum Number of collapsed nested loops.
  ///
  OMPForSimdDirective(SourceLocation StartLoc, SourceLocation EndLoc,
                      unsigned CollapsedNum)
      : OMPLoopDirective(OMPForSimdDirectiveClass, llvm::omp::OMPD_for_simd,
                         StartLoc, EndLoc, CollapsedNum) {}

  /// Build an empty directive.
  ///
  /// \param CollapsedNum Number of collapsed nested loops.
  ///
  explicit OMPForSimdDirective(unsigned CollapsedNum)
      : OMPLoopDirective(OMPForSimdDirectiveClass, llvm::omp::OMPD_for_simd,
                         SourceLocation(), SourceLocation(), CollapsedNum) {}

public:
  /// Creates directive with a list of \a Clauses.
  ///
  /// \param C AST context.
  /// \param StartLoc Starting location of the directive kind.
  /// \param EndLoc Ending Location of the directive.
  /// \param CollapsedNum Number of collapsed loops.
  /// \param Clauses List of clauses.
  /// \param AssociatedStmt Statement, associated with the directive.
  /// \param Exprs Helper expressions for CodeGen.
  ///
  static OMPForSimdDirective *
  Create(const ASTContext &C, SourceLocation StartLoc, SourceLocation EndLoc,
         unsigned CollapsedNum, ArrayRef<OMPClause *> Clauses,
         Stmt *AssociatedStmt, const HelperExprs &Exprs);

  /// Creates an empty directive with the place
  /// for \a NumClauses clauses.
  ///
  /// \param C AST context.
  /// \param CollapsedNum Number of collapsed nested loops.
  /// \param NumClauses Number of clauses.
  ///
  static OMPForSimdDirective *CreateEmpty(const ASTContext &C,
                                          unsigned NumClauses,
                                          unsigned CollapsedNum, EmptyShell);

  static bool classof(const Stmt *T) {
    return T->getStmtClass() == OMPForSimdDirectiveClass;
  }
};

/// This represents '#pragma omp sections' directive.
///
/// \code
/// #pragma omp sections private(a,b) reduction(+:c,d)
/// \endcode
/// In this example directive '#pragma omp sections' has clauses 'private' with
/// the variables 'a' and 'b' and 'reduction' with operator '+' and variables
/// 'c' and 'd'.
///
class OMPSectionsDirective : public OMPExecutableDirective {
  friend class ASTStmtReader;
  friend class OMPExecutableDirective;

  /// true if current directive has inner cancel directive.
  bool HasCancel = false;

  /// Build directive with the given start and end location.
  ///
  /// \param StartLoc Starting location of the directive kind.
  /// \param EndLoc Ending location of the directive.
  ///
  OMPSectionsDirective(SourceLocation StartLoc, SourceLocation EndLoc)
      : OMPExecutableDirective(OMPSectionsDirectiveClass,
                               llvm::omp::OMPD_sections, StartLoc, EndLoc) {}

  /// Build an empty directive.
  ///
  explicit OMPSectionsDirective()
      : OMPExecutableDirective(OMPSectionsDirectiveClass,
                               llvm::omp::OMPD_sections, SourceLocation(),
                               SourceLocation()) {}

  /// Sets special task reduction descriptor.
  void setTaskReductionRefExpr(Expr *E) { Data->getChildren()[0] = E; }

  /// Set cancel state.
  void setHasCancel(bool Has) { HasCancel = Has; }

public:
  /// Creates directive with a list of \a Clauses.
  ///
  /// \param C AST context.
  /// \param StartLoc Starting location of the directive kind.
  /// \param EndLoc Ending Location of the directive.
  /// \param Clauses List of clauses.
  /// \param AssociatedStmt Statement, associated with the directive.
  /// \param TaskRedRef Task reduction special reference expression to handle
  /// taskgroup descriptor.
  /// \param HasCancel true if current directive has inner directive.
  ///
  static OMPSectionsDirective *
  Create(const ASTContext &C, SourceLocation StartLoc, SourceLocation EndLoc,
         ArrayRef<OMPClause *> Clauses, Stmt *AssociatedStmt, Expr *TaskRedRef,
         bool HasCancel);

  /// Creates an empty directive with the place for \a NumClauses
  /// clauses.
  ///
  /// \param C AST context.
  /// \param NumClauses Number of clauses.
  ///
  static OMPSectionsDirective *CreateEmpty(const ASTContext &C,
                                           unsigned NumClauses, EmptyShell);

  /// Returns special task reduction reference expression.
  Expr *getTaskReductionRefExpr() {
    return cast_or_null<Expr>(Data->getChildren()[0]);
  }
  const Expr *getTaskReductionRefExpr() const {
    return const_cast<OMPSectionsDirective *>(this)->getTaskReductionRefExpr();
  }

  /// Return true if current directive has inner cancel directive.
  bool hasCancel() const { return HasCancel; }

  static bool classof(const Stmt *T) {
    return T->getStmtClass() == OMPSectionsDirectiveClass;
  }
};

/// This represents '#pragma omp section' directive.
///
/// \code
/// #pragma omp section
/// \endcode
///
class OMPSectionDirective : public OMPExecutableDirective {
  friend class ASTStmtReader;
  friend class OMPExecutableDirective;

  /// true if current directive has inner cancel directive.
  bool HasCancel = false;

  /// Build directive with the given start and end location.
  ///
  /// \param StartLoc Starting location of the directive kind.
  /// \param EndLoc Ending location of the directive.
  ///
  OMPSectionDirective(SourceLocation StartLoc, SourceLocation EndLoc)
      : OMPExecutableDirective(OMPSectionDirectiveClass,
                               llvm::omp::OMPD_section, StartLoc, EndLoc) {}

  /// Build an empty directive.
  ///
  explicit OMPSectionDirective()
      : OMPExecutableDirective(OMPSectionDirectiveClass,
                               llvm::omp::OMPD_section, SourceLocation(),
                               SourceLocation()) {}

public:
  /// Creates directive.
  ///
  /// \param C AST context.
  /// \param StartLoc Starting location of the directive kind.
  /// \param EndLoc Ending Location of the directive.
  /// \param AssociatedStmt Statement, associated with the directive.
  /// \param HasCancel true if current directive has inner directive.
  ///
  static OMPSectionDirective *Create(const ASTContext &C,
                                     SourceLocation StartLoc,
                                     SourceLocation EndLoc,
                                     Stmt *AssociatedStmt, bool HasCancel);

  /// Creates an empty directive.
  ///
  /// \param C AST context.
  ///
  static OMPSectionDirective *CreateEmpty(const ASTContext &C, EmptyShell);

  /// Set cancel state.
  void setHasCancel(bool Has) { HasCancel = Has; }

  /// Return true if current directive has inner cancel directive.
  bool hasCancel() const { return HasCancel; }

  static bool classof(const Stmt *T) {
    return T->getStmtClass() == OMPSectionDirectiveClass;
  }
};

#if INTEL_COLLAB
/// This represents '#pragma omp loop' directive.
///
/// \code
/// #pragma omp loop private(a,b) binding(parallel) order(concurrent)
/// \endcode
/// In this example directive '#pragma omp loop' has
/// clauses 'private' with the variables 'a' and 'b', 'binding' with
/// modifier 'parallel' and 'order(concurrent).
///
class OMPGenericLoopDirective : public OMPLoopDirective {
  friend class ASTStmtReader;
  friend class OMPExecutableDirective;
  /// Build directive with the given start and end location.
  ///
  /// \param StartLoc Starting location of the directive kind.
  /// \param EndLoc Ending location of the directive.
  /// \param CollapsedNum Number of collapsed nested loops.
  ///
  OMPGenericLoopDirective(SourceLocation StartLoc, SourceLocation EndLoc,
                          unsigned CollapsedNum)
      : OMPLoopDirective(OMPGenericLoopDirectiveClass, llvm::omp::OMPD_loop,
                         StartLoc, EndLoc, CollapsedNum) {}

  /// Build an empty directive.
  ///
  /// \param CollapsedNum Number of collapsed nested loops.
  ///
  explicit OMPGenericLoopDirective(unsigned CollapsedNum)
      : OMPLoopDirective(OMPGenericLoopDirectiveClass, llvm::omp::OMPD_loop,
                         SourceLocation(), SourceLocation(), CollapsedNum) {}

public:
  /// Creates directive with a list of \p Clauses.
  ///
  /// \param C AST context.
  /// \param StartLoc Starting location of the directive kind.
  /// \param EndLoc Ending Location of the directive.
  /// \param CollapsedNum Number of collapsed loops.
  /// \param Clauses List of clauses.
  /// \param AssociatedStmt Statement, associated with the directive.
  /// \param Exprs Helper expressions for CodeGen.
  ///
  static OMPGenericLoopDirective *
  Create(const ASTContext &C, SourceLocation StartLoc, SourceLocation EndLoc,
         unsigned CollapsedNum, ArrayRef<OMPClause *> Clauses,
         Stmt *AssociatedStmt, const HelperExprs &Exprs);

  /// Creates an empty directive with the place
  /// for \a NumClauses clauses.
  ///
  /// \param C AST context.
  /// \param CollapsedNum Number of collapsed nested loops.
  /// \param NumClauses Number of clauses.
  ///
  static OMPGenericLoopDirective *CreateEmpty(const ASTContext &C,
                                              unsigned NumClauses,
                                              unsigned CollapsedNum,
                                              EmptyShell);

  static bool classof(const Stmt *T) {
    return T->getStmtClass() == OMPGenericLoopDirectiveClass;
  }
};

/// This represents '#pragma omp teams loop' directive.
///
/// \code
/// #pragma omp teams loop private(a,b) order(concurrent)
/// \endcode
/// In this example directive '#pragma omp teams loop' has
/// clauses 'private' with the variables 'a' and 'b', and order(concurrent).
///
class OMPTeamsGenericLoopDirective : public OMPLoopDirective {
  friend class ASTStmtReader;
  friend class OMPExecutableDirective;
  /// Build directive with the given start and end location.
  ///
  /// \param StartLoc Starting location of the directive kind.
  /// \param EndLoc Ending location of the directive.
  /// \param CollapsedNum Number of collapsed nested loops.
  ///
  OMPTeamsGenericLoopDirective(SourceLocation StartLoc, SourceLocation EndLoc,
                               unsigned CollapsedNum)
      : OMPLoopDirective(OMPTeamsGenericLoopDirectiveClass,
                         llvm::omp::OMPD_teams_loop, StartLoc, EndLoc,
                         CollapsedNum) {}

  /// Build an empty directive.
  ///
  /// \param CollapsedNum Number of collapsed nested loops.
  ///
  explicit OMPTeamsGenericLoopDirective(unsigned CollapsedNum)
      : OMPLoopDirective(OMPTeamsGenericLoopDirectiveClass,
                         llvm::omp::OMPD_teams_loop, SourceLocation(),
                         SourceLocation(), CollapsedNum) {}

public:
  /// Creates directive with a list of \p Clauses.
  ///
  /// \param C AST context.
  /// \param StartLoc Starting location of the directive kind.
  /// \param EndLoc Ending Location of the directive.
  /// \param CollapsedNum Number of collapsed loops.
  /// \param Clauses List of clauses.
  /// \param AssociatedStmt Statement, associated with the directive.
  /// \param Exprs Helper expressions for CodeGen.
  ///
  static OMPTeamsGenericLoopDirective *
  Create(const ASTContext &C, SourceLocation StartLoc, SourceLocation EndLoc,
         unsigned CollapsedNum, ArrayRef<OMPClause *> Clauses,
         Stmt *AssociatedStmt, const HelperExprs &Exprs);

  /// Creates an empty directive with the place
  /// for \a NumClauses clauses.
  ///
  /// \param C AST context.
  /// \param CollapsedNum Number of collapsed nested loops.
  /// \param NumClauses Number of clauses.
  ///
  static OMPTeamsGenericLoopDirective *CreateEmpty(const ASTContext &C,
                                                   unsigned NumClauses,
                                                   unsigned CollapsedNum,
                                                   EmptyShell);

  static bool classof(const Stmt *T) {
    return T->getStmtClass() == OMPTeamsGenericLoopDirectiveClass;
  }
};

/// This represents '#pragma omp target teams loop' directive.
///
/// \code
/// #pragma omp target teams loop private(a,b) order(concurrent)
/// \endcode
/// In this example directive '#pragma omp target teams loop' has
/// clauses 'private' with the variables 'a' and 'b', and order(concurrent).
///
class OMPTargetTeamsGenericLoopDirective : public OMPLoopDirective {
  friend class ASTStmtReader;
  friend class OMPExecutableDirective;
  /// Build directive with the given start and end location.
  ///
  /// \param StartLoc Starting location of the directive kind.
  /// \param EndLoc Ending location of the directive.
  /// \param CollapsedNum Number of collapsed nested loops.
  ///
  OMPTargetTeamsGenericLoopDirective(SourceLocation StartLoc,
                                     SourceLocation EndLoc,
                                     unsigned CollapsedNum)
      : OMPLoopDirective(OMPTargetTeamsGenericLoopDirectiveClass,
                         llvm::omp::OMPD_target_teams_loop, StartLoc, EndLoc,
                         CollapsedNum) {}

  /// Build an empty directive.
  ///
  /// \param CollapsedNum Number of collapsed nested loops.
  ///
  explicit OMPTargetTeamsGenericLoopDirective(unsigned CollapsedNum)
      : OMPLoopDirective(OMPTargetTeamsGenericLoopDirectiveClass,
                         llvm::omp::OMPD_target_teams_loop, SourceLocation(),
                         SourceLocation(), CollapsedNum) {}

public:
  /// Creates directive with a list of \p Clauses.
  ///
  /// \param C AST context.
  /// \param StartLoc Starting location of the directive kind.
  /// \param EndLoc Ending Location of the directive.
  /// \param CollapsedNum Number of collapsed loops.
  /// \param Clauses List of clauses.
  /// \param AssociatedStmt Statement, associated with the directive.
  /// \param Exprs Helper expressions for CodeGen.
  ///
  static OMPTargetTeamsGenericLoopDirective *
  Create(const ASTContext &C, SourceLocation StartLoc, SourceLocation EndLoc,
         unsigned CollapsedNum, ArrayRef<OMPClause *> Clauses,
         Stmt *AssociatedStmt, const HelperExprs &Exprs);

  /// Creates an empty directive with the place
  /// for \a NumClauses clauses.
  ///
  /// \param C AST context.
  /// \param CollapsedNum Number of collapsed nested loops.
  /// \param NumClauses Number of clauses.
  ///
  static OMPTargetTeamsGenericLoopDirective *CreateEmpty(const ASTContext &C,
                                                         unsigned NumClauses,
                                                         unsigned CollapsedNum,
                                                         EmptyShell);

  static bool classof(const Stmt *T) {
    return T->getStmtClass() == OMPTargetTeamsGenericLoopDirectiveClass;
  }
};

/// This represents '#pragma omp parallel loop' directive.
///
/// \code
/// #pragma omp parallel loop private(a,b) order(concurrent)
/// \endcode
/// In this example directive '#pragma omp parallel loop' has
/// clauses 'private' with the variables 'a' and 'b', and order(concurrent).
///
class OMPParallelGenericLoopDirective : public OMPLoopDirective {
  friend class ASTStmtReader;
  friend class OMPExecutableDirective;
  /// Build directive with the given start and end location.
  ///
  /// \param StartLoc Starting location of the directive kind.
  /// \param EndLoc Ending location of the directive.
  /// \param CollapsedNum Number of collapsed nested loops.
  ///
  OMPParallelGenericLoopDirective(SourceLocation StartLoc,
                                  SourceLocation EndLoc, unsigned CollapsedNum)
      : OMPLoopDirective(OMPParallelGenericLoopDirectiveClass,
                         llvm::omp::OMPD_parallel_loop, StartLoc, EndLoc,
                         CollapsedNum) {}

  /// Build an empty directive.
  ///
  /// \param CollapsedNum Number of collapsed nested loops.
  ///
  explicit OMPParallelGenericLoopDirective(unsigned CollapsedNum)
      : OMPLoopDirective(OMPParallelGenericLoopDirectiveClass,
                         llvm::omp::OMPD_parallel_loop, SourceLocation(),
                         SourceLocation(), CollapsedNum) {}

public:
  /// Creates directive with a list of \p Clauses.
  ///
  /// \param C AST context.
  /// \param StartLoc Starting location of the directive kind.
  /// \param EndLoc Ending Location of the directive.
  /// \param CollapsedNum Number of collapsed loops.
  /// \param Clauses List of clauses.
  /// \param AssociatedStmt Statement, associated with the directive.
  /// \param Exprs Helper expressions for CodeGen.
  ///
  static OMPParallelGenericLoopDirective *
  Create(const ASTContext &C, SourceLocation StartLoc, SourceLocation EndLoc,
         unsigned CollapsedNum, ArrayRef<OMPClause *> Clauses,
         Stmt *AssociatedStmt, const HelperExprs &Exprs);

  /// Creates an empty directive with the place
  /// for \a NumClauses clauses.
  ///
  /// \param C AST context.
  /// \param CollapsedNum Number of collapsed nested loops.
  /// \param NumClauses Number of clauses.
  ///
  static OMPParallelGenericLoopDirective *CreateEmpty(const ASTContext &C,
                                                      unsigned NumClauses,
                                                      unsigned CollapsedNum,
                                                      EmptyShell);

  static bool classof(const Stmt *T) {
    return T->getStmtClass() == OMPParallelGenericLoopDirectiveClass;
  }
};

/// This represents '#pragma omp target parallel loop' directive.
///
/// \code
/// #pragma omp target parallel loop private(a,b) order(concurrent)
/// \endcode
/// In this example directive '#pragma omp target parallel loop' has
/// clauses 'private' with the variables 'a' and 'b', and order(concurrent).
///
class OMPTargetParallelGenericLoopDirective : public OMPLoopDirective {
  friend class ASTStmtReader;
  friend class OMPExecutableDirective;
  /// Build directive with the given start and end location.
  ///
  /// \param StartLoc Starting location of the directive kind.
  /// \param EndLoc Ending location of the directive.
  /// \param CollapsedNum Number of collapsed nested loops.
  ///
  OMPTargetParallelGenericLoopDirective(SourceLocation StartLoc,
                                        SourceLocation EndLoc,
                                        unsigned CollapsedNum)
      : OMPLoopDirective(OMPTargetParallelGenericLoopDirectiveClass,
                         llvm::omp::OMPD_target_parallel_loop, StartLoc, EndLoc,
                         CollapsedNum) {}

  /// Build an empty directive.
  ///
  /// \param CollapsedNum Number of collapsed nested loops.
  ///
  explicit OMPTargetParallelGenericLoopDirective(unsigned CollapsedNum)
      : OMPLoopDirective(OMPTargetParallelGenericLoopDirectiveClass,
                         llvm::omp::OMPD_target_parallel_loop, SourceLocation(),
                         SourceLocation(), CollapsedNum) {}

public:
  /// Creates directive with a list of \p Clauses.
  ///
  /// \param C AST context.
  /// \param StartLoc Starting location of the directive kind.
  /// \param EndLoc Ending Location of the directive.
  /// \param CollapsedNum Number of collapsed loops.
  /// \param Clauses List of clauses.
  /// \param AssociatedStmt Statement, associated with the directive.
  /// \param Exprs Helper expressions for CodeGen.
  ///
  static OMPTargetParallelGenericLoopDirective *
  Create(const ASTContext &C, SourceLocation StartLoc, SourceLocation EndLoc,
         unsigned CollapsedNum, ArrayRef<OMPClause *> Clauses,
         Stmt *AssociatedStmt, const HelperExprs &Exprs);

  /// Creates an empty directive with the place
  /// for \a NumClauses clauses.
  ///
  /// \param C AST context.
  /// \param CollapsedNum Number of collapsed nested loops.
  /// \param NumClauses Number of clauses.
  ///
  static OMPTargetParallelGenericLoopDirective *
  CreateEmpty(const ASTContext &C, unsigned NumClauses, unsigned CollapsedNum,
              EmptyShell);

  static bool classof(const Stmt *T) {
    return T->getStmtClass() == OMPTargetParallelGenericLoopDirectiveClass;
  }
};

/// This represents '#pragma omp target variant dispatch' directive.
///
/// \code
/// #pragma omp target variant dispatch device(dnum)
/// \endcode
/// This example shows a directive '#pragma omp target variant dispatch' with a
/// device clause with variable 'dnum'.
///
class OMPTargetVariantDispatchDirective : public OMPExecutableDirective {
  friend class ASTStmtReader;
  friend class OMPExecutableDirective;
  /// Build directive with the given start and end location.
  ///
  /// \param StartLoc Starting location of the directive kind.
  /// \param EndLoc Ending location of the directive.
  ///
  OMPTargetVariantDispatchDirective(SourceLocation StartLoc,
                                    SourceLocation EndLoc)
      : OMPExecutableDirective(OMPTargetVariantDispatchDirectiveClass,
                               llvm::omp::OMPD_target_variant_dispatch,
                               StartLoc, EndLoc) {}

  /// Build an empty directive.
  ///
  explicit OMPTargetVariantDispatchDirective()
      : OMPExecutableDirective(OMPTargetVariantDispatchDirectiveClass,
                               llvm::omp::OMPD_target_variant_dispatch,
                               SourceLocation(), SourceLocation()) {}

public:
  /// Creates directive with a list of \a Clauses.
  ///
  /// \param C AST context.
  /// \param StartLoc Starting location of the directive kind.
  /// \param EndLoc Ending Location of the directive.
  /// \param Clauses List of clauses.
  /// \param AssociatedStmt Statement, associated with the directive.
  ///
  static OMPTargetVariantDispatchDirective *
  Create(const ASTContext &C, SourceLocation StartLoc, SourceLocation EndLoc,
         ArrayRef<OMPClause *> Clauses, Stmt *AssociatedStmt);

  /// Creates an empty directive with the place for \a NumClauses
  /// clauses.
  ///
  /// \param C AST context.
  /// \param NumClauses Number of clauses.
  ///
  static OMPTargetVariantDispatchDirective *
  CreateEmpty(const ASTContext &C, unsigned NumClauses, EmptyShell);

  static bool classof(const Stmt *T) {
    return T->getStmtClass() == OMPTargetVariantDispatchDirectiveClass;
  }
};

/// This represents '#pragma omp prefetch' directive.
///
/// \code
/// #pragma omp prefetch data(addr:1:2) if(b < c)
/// \endcode
/// In this example directive '#pragma omp prefetch' has clauses 'data'
/// with address 'addr', hint value of 1, and number of elements equal 2, and
/// 'if' with condition 'b < c'.
///
class OMPPrefetchDirective : public OMPExecutableDirective {
  friend class ASTStmtReader;
  friend class OMPExecutableDirective;

  /// Build directive with the given start and end location.
  ///
  /// \param StartLoc Starting location of the directive (directive keyword).
  /// \param EndLoc Ending Location of the directive.
  ///
  OMPPrefetchDirective(SourceLocation StartLoc, SourceLocation EndLoc)
      : OMPExecutableDirective(OMPPrefetchDirectiveClass,
                               llvm::omp::OMPD_prefetch, StartLoc, EndLoc) {}

  /// Build an empty directive.
  ///
  explicit OMPPrefetchDirective()
      : OMPExecutableDirective(OMPPrefetchDirectiveClass,
                               llvm::omp::OMPD_prefetch, SourceLocation(),
                               SourceLocation()) {}

public:
  /// Creates directive with a list of \a Clauses.
  ///
  /// \param C AST context.
  /// \param StartLoc Starting location of the directive kind.
  /// \param EndLoc Ending Location of the directive.
  /// \param Clauses List of clauses.
  ///
  static OMPPrefetchDirective *
  Create(const ASTContext &C, SourceLocation StartLoc, SourceLocation EndLoc,
         ArrayRef<OMPClause *> Clauses);

  /// Creates an empty directive with the place for \a N clauses.
  ///
  /// \param C AST context.
  /// \param NumClauses Number of clauses.
  ///
  static OMPPrefetchDirective *CreateEmpty(const ASTContext &C,
                                           unsigned NumClauses, EmptyShell);

  static bool classof(const Stmt *T) {
    return T->getStmtClass() == OMPPrefetchDirectiveClass;
  }
};
#endif // INTEL_COLLAB

/// This represents '#pragma omp single' directive.
///
/// \code
/// #pragma omp single private(a,b) copyprivate(c,d)
/// \endcode
/// In this example directive '#pragma omp single' has clauses 'private' with
/// the variables 'a' and 'b' and 'copyprivate' with variables 'c' and 'd'.
///
class OMPSingleDirective : public OMPExecutableDirective {
  friend class ASTStmtReader;
  friend class OMPExecutableDirective;
  /// Build directive with the given start and end location.
  ///
  /// \param StartLoc Starting location of the directive kind.
  /// \param EndLoc Ending location of the directive.
  ///
  OMPSingleDirective(SourceLocation StartLoc, SourceLocation EndLoc)
      : OMPExecutableDirective(OMPSingleDirectiveClass, llvm::omp::OMPD_single,
                               StartLoc, EndLoc) {}

  /// Build an empty directive.
  ///
  explicit OMPSingleDirective()
      : OMPExecutableDirective(OMPSingleDirectiveClass, llvm::omp::OMPD_single,
                               SourceLocation(), SourceLocation()) {}

public:
  /// Creates directive with a list of \a Clauses.
  ///
  /// \param C AST context.
  /// \param StartLoc Starting location of the directive kind.
  /// \param EndLoc Ending Location of the directive.
  /// \param Clauses List of clauses.
  /// \param AssociatedStmt Statement, associated with the directive.
  ///
  static OMPSingleDirective *
  Create(const ASTContext &C, SourceLocation StartLoc, SourceLocation EndLoc,
         ArrayRef<OMPClause *> Clauses, Stmt *AssociatedStmt);

  /// Creates an empty directive with the place for \a NumClauses
  /// clauses.
  ///
  /// \param C AST context.
  /// \param NumClauses Number of clauses.
  ///
  static OMPSingleDirective *CreateEmpty(const ASTContext &C,
                                         unsigned NumClauses, EmptyShell);

  static bool classof(const Stmt *T) {
    return T->getStmtClass() == OMPSingleDirectiveClass;
  }
};

/// This represents '#pragma omp master' directive.
///
/// \code
/// #pragma omp master
/// \endcode
///
class OMPMasterDirective : public OMPExecutableDirective {
  friend class ASTStmtReader;
  friend class OMPExecutableDirective;
  /// Build directive with the given start and end location.
  ///
  /// \param StartLoc Starting location of the directive kind.
  /// \param EndLoc Ending location of the directive.
  ///
  OMPMasterDirective(SourceLocation StartLoc, SourceLocation EndLoc)
      : OMPExecutableDirective(OMPMasterDirectiveClass, llvm::omp::OMPD_master,
                               StartLoc, EndLoc) {}

  /// Build an empty directive.
  ///
  explicit OMPMasterDirective()
      : OMPExecutableDirective(OMPMasterDirectiveClass, llvm::omp::OMPD_master,
                               SourceLocation(), SourceLocation()) {}

public:
  /// Creates directive.
  ///
  /// \param C AST context.
  /// \param StartLoc Starting location of the directive kind.
  /// \param EndLoc Ending Location of the directive.
  /// \param AssociatedStmt Statement, associated with the directive.
  ///
  static OMPMasterDirective *Create(const ASTContext &C,
                                    SourceLocation StartLoc,
                                    SourceLocation EndLoc,
                                    Stmt *AssociatedStmt);

  /// Creates an empty directive.
  ///
  /// \param C AST context.
  ///
  static OMPMasterDirective *CreateEmpty(const ASTContext &C, EmptyShell);

  static bool classof(const Stmt *T) {
    return T->getStmtClass() == OMPMasterDirectiveClass;
  }
};

/// This represents '#pragma omp critical' directive.
///
/// \code
/// #pragma omp critical
/// \endcode
///
class OMPCriticalDirective : public OMPExecutableDirective {
  friend class ASTStmtReader;
  friend class OMPExecutableDirective;
  /// Name of the directive.
  DeclarationNameInfo DirName;
  /// Build directive with the given start and end location.
  ///
  /// \param Name Name of the directive.
  /// \param StartLoc Starting location of the directive kind.
  /// \param EndLoc Ending location of the directive.
  ///
  OMPCriticalDirective(const DeclarationNameInfo &Name, SourceLocation StartLoc,
                       SourceLocation EndLoc)
      : OMPExecutableDirective(OMPCriticalDirectiveClass,
                               llvm::omp::OMPD_critical, StartLoc, EndLoc),
        DirName(Name) {}

  /// Build an empty directive.
  ///
  explicit OMPCriticalDirective()
      : OMPExecutableDirective(OMPCriticalDirectiveClass,
                               llvm::omp::OMPD_critical, SourceLocation(),
                               SourceLocation()) {}

  /// Set name of the directive.
  ///
  /// \param Name Name of the directive.
  ///
  void setDirectiveName(const DeclarationNameInfo &Name) { DirName = Name; }

public:
  /// Creates directive.
  ///
  /// \param C AST context.
  /// \param Name Name of the directive.
  /// \param StartLoc Starting location of the directive kind.
  /// \param EndLoc Ending Location of the directive.
  /// \param Clauses List of clauses.
  /// \param AssociatedStmt Statement, associated with the directive.
  ///
  static OMPCriticalDirective *
  Create(const ASTContext &C, const DeclarationNameInfo &Name,
         SourceLocation StartLoc, SourceLocation EndLoc,
         ArrayRef<OMPClause *> Clauses, Stmt *AssociatedStmt);

  /// Creates an empty directive.
  ///
  /// \param C AST context.
  /// \param NumClauses Number of clauses.
  ///
  static OMPCriticalDirective *CreateEmpty(const ASTContext &C,
                                           unsigned NumClauses, EmptyShell);

  /// Return name of the directive.
  ///
  DeclarationNameInfo getDirectiveName() const { return DirName; }

  static bool classof(const Stmt *T) {
    return T->getStmtClass() == OMPCriticalDirectiveClass;
  }
};

/// This represents '#pragma omp parallel for' directive.
///
/// \code
/// #pragma omp parallel for private(a,b) reduction(+:c,d)
/// \endcode
/// In this example directive '#pragma omp parallel for' has clauses 'private'
/// with the variables 'a' and 'b' and 'reduction' with operator '+' and
/// variables 'c' and 'd'.
///
class OMPParallelForDirective : public OMPLoopDirective {
  friend class ASTStmtReader;
  friend class OMPExecutableDirective;

  /// true if current region has inner cancel directive.
  bool HasCancel = false;

  /// Build directive with the given start and end location.
  ///
  /// \param StartLoc Starting location of the directive kind.
  /// \param EndLoc Ending location of the directive.
  /// \param CollapsedNum Number of collapsed nested loops.
  ///
  OMPParallelForDirective(SourceLocation StartLoc, SourceLocation EndLoc,
                          unsigned CollapsedNum)
      : OMPLoopDirective(OMPParallelForDirectiveClass,
                         llvm::omp::OMPD_parallel_for, StartLoc, EndLoc,
                         CollapsedNum) {}

  /// Build an empty directive.
  ///
  /// \param CollapsedNum Number of collapsed nested loops.
  ///
  explicit OMPParallelForDirective(unsigned CollapsedNum)
      : OMPLoopDirective(OMPParallelForDirectiveClass,
                         llvm::omp::OMPD_parallel_for, SourceLocation(),
                         SourceLocation(), CollapsedNum) {}

  /// Sets special task reduction descriptor.
  void setTaskReductionRefExpr(Expr *E) {
    Data->getChildren()[numLoopChildren(getLoopsNumber(),
                                        llvm::omp::OMPD_parallel_for)] = E;
  }

  /// Set cancel state.
  void setHasCancel(bool Has) { HasCancel = Has; }

public:
  /// Creates directive with a list of \a Clauses.
  ///
  /// \param C AST context.
  /// \param StartLoc Starting location of the directive kind.
  /// \param EndLoc Ending Location of the directive.
  /// \param CollapsedNum Number of collapsed loops.
  /// \param Clauses List of clauses.
  /// \param AssociatedStmt Statement, associated with the directive.
  /// \param Exprs Helper expressions for CodeGen.
  /// \param TaskRedRef Task reduction special reference expression to handle
  /// taskgroup descriptor.
  /// \param HasCancel true if current directive has inner cancel directive.
  ///
  static OMPParallelForDirective *
  Create(const ASTContext &C, SourceLocation StartLoc, SourceLocation EndLoc,
         unsigned CollapsedNum, ArrayRef<OMPClause *> Clauses,
         Stmt *AssociatedStmt, const HelperExprs &Exprs, Expr *TaskRedRef,
         bool HasCancel);

  /// Creates an empty directive with the place
  /// for \a NumClauses clauses.
  ///
  /// \param C AST context.
  /// \param CollapsedNum Number of collapsed nested loops.
  /// \param NumClauses Number of clauses.
  ///
  static OMPParallelForDirective *CreateEmpty(const ASTContext &C,
                                              unsigned NumClauses,
                                              unsigned CollapsedNum,
                                              EmptyShell);

  /// Returns special task reduction reference expression.
  Expr *getTaskReductionRefExpr() {
    return cast_or_null<Expr>(Data->getChildren()[numLoopChildren(
        getLoopsNumber(), llvm::omp::OMPD_parallel_for)]);
  }
  const Expr *getTaskReductionRefExpr() const {
    return const_cast<OMPParallelForDirective *>(this)
        ->getTaskReductionRefExpr();
  }

  /// Return true if current directive has inner cancel directive.
  bool hasCancel() const { return HasCancel; }

  static bool classof(const Stmt *T) {
    return T->getStmtClass() == OMPParallelForDirectiveClass;
  }
};

/// This represents '#pragma omp parallel for simd' directive.
///
/// \code
/// #pragma omp parallel for simd private(a,b) linear(i,j:s) reduction(+:c,d)
/// \endcode
/// In this example directive '#pragma omp parallel for simd' has clauses
/// 'private' with the variables 'a' and 'b', 'linear' with variables 'i', 'j'
/// and linear step 's', 'reduction' with operator '+' and variables 'c' and
/// 'd'.
///
class OMPParallelForSimdDirective : public OMPLoopDirective {
  friend class ASTStmtReader;
  friend class OMPExecutableDirective;
  /// Build directive with the given start and end location.
  ///
  /// \param StartLoc Starting location of the directive kind.
  /// \param EndLoc Ending location of the directive.
  /// \param CollapsedNum Number of collapsed nested loops.
  ///
  OMPParallelForSimdDirective(SourceLocation StartLoc, SourceLocation EndLoc,
                              unsigned CollapsedNum)
      : OMPLoopDirective(OMPParallelForSimdDirectiveClass,
                         llvm::omp::OMPD_parallel_for_simd, StartLoc, EndLoc,
                         CollapsedNum) {}

  /// Build an empty directive.
  ///
  /// \param CollapsedNum Number of collapsed nested loops.
  ///
  explicit OMPParallelForSimdDirective(unsigned CollapsedNum)
      : OMPLoopDirective(OMPParallelForSimdDirectiveClass,
                         llvm::omp::OMPD_parallel_for_simd, SourceLocation(),
                         SourceLocation(), CollapsedNum) {}

public:
  /// Creates directive with a list of \a Clauses.
  ///
  /// \param C AST context.
  /// \param StartLoc Starting location of the directive kind.
  /// \param EndLoc Ending Location of the directive.
  /// \param CollapsedNum Number of collapsed loops.
  /// \param Clauses List of clauses.
  /// \param AssociatedStmt Statement, associated with the directive.
  /// \param Exprs Helper expressions for CodeGen.
  ///
  static OMPParallelForSimdDirective *
  Create(const ASTContext &C, SourceLocation StartLoc, SourceLocation EndLoc,
         unsigned CollapsedNum, ArrayRef<OMPClause *> Clauses,
         Stmt *AssociatedStmt, const HelperExprs &Exprs);

  /// Creates an empty directive with the place
  /// for \a NumClauses clauses.
  ///
  /// \param C AST context.
  /// \param CollapsedNum Number of collapsed nested loops.
  /// \param NumClauses Number of clauses.
  ///
  static OMPParallelForSimdDirective *CreateEmpty(const ASTContext &C,
                                                  unsigned NumClauses,
                                                  unsigned CollapsedNum,
                                                  EmptyShell);

  static bool classof(const Stmt *T) {
    return T->getStmtClass() == OMPParallelForSimdDirectiveClass;
  }
};

/// This represents '#pragma omp parallel master' directive.
///
/// \code
/// #pragma omp parallel master private(a,b)
/// \endcode
/// In this example directive '#pragma omp parallel master' has clauses
/// 'private' with the variables 'a' and 'b'
///
class OMPParallelMasterDirective : public OMPExecutableDirective {
  friend class ASTStmtReader;
  friend class OMPExecutableDirective;

  OMPParallelMasterDirective(SourceLocation StartLoc, SourceLocation EndLoc)
      : OMPExecutableDirective(OMPParallelMasterDirectiveClass,
                               llvm::omp::OMPD_parallel_master, StartLoc,
                               EndLoc) {}

  explicit OMPParallelMasterDirective()
      : OMPExecutableDirective(OMPParallelMasterDirectiveClass,
                               llvm::omp::OMPD_parallel_master,
                               SourceLocation(), SourceLocation()) {}

  /// Sets special task reduction descriptor.
  void setTaskReductionRefExpr(Expr *E) { Data->getChildren()[0] = E; }

public:
  /// Creates directive with a list of \a Clauses.
  ///
  /// \param C AST context.
  /// \param StartLoc Starting location of the directive kind.
  /// \param EndLoc Ending Location of the directive.
  /// \param Clauses List of clauses.
  /// \param AssociatedStmt Statement, associated with the directive.
  /// \param TaskRedRef Task reduction special reference expression to handle
  /// taskgroup descriptor.
  ///
  static OMPParallelMasterDirective *
  Create(const ASTContext &C, SourceLocation StartLoc, SourceLocation EndLoc,
         ArrayRef<OMPClause *> Clauses, Stmt *AssociatedStmt, Expr *TaskRedRef);

  /// Creates an empty directive with the place for \a NumClauses
  /// clauses.
  ///
  /// \param C AST context.
  /// \param NumClauses Number of clauses.
  ///
  static OMPParallelMasterDirective *
  CreateEmpty(const ASTContext &C, unsigned NumClauses, EmptyShell);

  /// Returns special task reduction reference expression.
  Expr *getTaskReductionRefExpr() {
    return cast_or_null<Expr>(Data->getChildren()[0]);
  }
  const Expr *getTaskReductionRefExpr() const {
    return const_cast<OMPParallelMasterDirective *>(this)
        ->getTaskReductionRefExpr();
  }

  static bool classof(const Stmt *T) {
    return T->getStmtClass() == OMPParallelMasterDirectiveClass;
  }
};

/// This represents '#pragma omp parallel sections' directive.
///
/// \code
/// #pragma omp parallel sections private(a,b) reduction(+:c,d)
/// \endcode
/// In this example directive '#pragma omp parallel sections' has clauses
/// 'private' with the variables 'a' and 'b' and 'reduction' with operator '+'
/// and variables 'c' and 'd'.
///
class OMPParallelSectionsDirective : public OMPExecutableDirective {
  friend class ASTStmtReader;
  friend class OMPExecutableDirective;

  /// true if current directive has inner cancel directive.
  bool HasCancel = false;

  /// Build directive with the given start and end location.
  ///
  /// \param StartLoc Starting location of the directive kind.
  /// \param EndLoc Ending location of the directive.
  ///
  OMPParallelSectionsDirective(SourceLocation StartLoc, SourceLocation EndLoc)
      : OMPExecutableDirective(OMPParallelSectionsDirectiveClass,
                               llvm::omp::OMPD_parallel_sections, StartLoc,
                               EndLoc) {}

  /// Build an empty directive.
  ///
  explicit OMPParallelSectionsDirective()
      : OMPExecutableDirective(OMPParallelSectionsDirectiveClass,
                               llvm::omp::OMPD_parallel_sections,
                               SourceLocation(), SourceLocation()) {}

  /// Sets special task reduction descriptor.
  void setTaskReductionRefExpr(Expr *E) { Data->getChildren()[0] = E; }

  /// Set cancel state.
  void setHasCancel(bool Has) { HasCancel = Has; }

public:
  /// Creates directive with a list of \a Clauses.
  ///
  /// \param C AST context.
  /// \param StartLoc Starting location of the directive kind.
  /// \param EndLoc Ending Location of the directive.
  /// \param Clauses List of clauses.
  /// \param AssociatedStmt Statement, associated with the directive.
  /// \param TaskRedRef Task reduction special reference expression to handle
  /// taskgroup descriptor.
  /// \param HasCancel true if current directive has inner cancel directive.
  ///
  static OMPParallelSectionsDirective *
  Create(const ASTContext &C, SourceLocation StartLoc, SourceLocation EndLoc,
         ArrayRef<OMPClause *> Clauses, Stmt *AssociatedStmt, Expr *TaskRedRef,
         bool HasCancel);

  /// Creates an empty directive with the place for \a NumClauses
  /// clauses.
  ///
  /// \param C AST context.
  /// \param NumClauses Number of clauses.
  ///
  static OMPParallelSectionsDirective *
  CreateEmpty(const ASTContext &C, unsigned NumClauses, EmptyShell);

  /// Returns special task reduction reference expression.
  Expr *getTaskReductionRefExpr() {
    return cast_or_null<Expr>(Data->getChildren()[0]);
  }
  const Expr *getTaskReductionRefExpr() const {
    return const_cast<OMPParallelSectionsDirective *>(this)
        ->getTaskReductionRefExpr();
  }

  /// Return true if current directive has inner cancel directive.
  bool hasCancel() const { return HasCancel; }

  static bool classof(const Stmt *T) {
    return T->getStmtClass() == OMPParallelSectionsDirectiveClass;
  }
};

/// This represents '#pragma omp task' directive.
///
/// \code
/// #pragma omp task private(a,b) final(d)
/// \endcode
/// In this example directive '#pragma omp task' has clauses 'private' with the
/// variables 'a' and 'b' and 'final' with condition 'd'.
///
class OMPTaskDirective : public OMPExecutableDirective {
  friend class ASTStmtReader;
  friend class OMPExecutableDirective;
  /// true if this directive has inner cancel directive.
  bool HasCancel = false;

  /// Build directive with the given start and end location.
  ///
  /// \param StartLoc Starting location of the directive kind.
  /// \param EndLoc Ending location of the directive.
  ///
  OMPTaskDirective(SourceLocation StartLoc, SourceLocation EndLoc)
      : OMPExecutableDirective(OMPTaskDirectiveClass, llvm::omp::OMPD_task,
                               StartLoc, EndLoc) {}

  /// Build an empty directive.
  ///
  explicit OMPTaskDirective()
      : OMPExecutableDirective(OMPTaskDirectiveClass, llvm::omp::OMPD_task,
                               SourceLocation(), SourceLocation()) {}

  /// Set cancel state.
  void setHasCancel(bool Has) { HasCancel = Has; }

public:
  /// Creates directive with a list of \a Clauses.
  ///
  /// \param C AST context.
  /// \param StartLoc Starting location of the directive kind.
  /// \param EndLoc Ending Location of the directive.
  /// \param Clauses List of clauses.
  /// \param AssociatedStmt Statement, associated with the directive.
  /// \param HasCancel true, if current directive has inner cancel directive.
  ///
  static OMPTaskDirective *Create(const ASTContext &C, SourceLocation StartLoc,
                                  SourceLocation EndLoc,
                                  ArrayRef<OMPClause *> Clauses,
                                  Stmt *AssociatedStmt, bool HasCancel);

  /// Creates an empty directive with the place for \a NumClauses
  /// clauses.
  ///
  /// \param C AST context.
  /// \param NumClauses Number of clauses.
  ///
  static OMPTaskDirective *CreateEmpty(const ASTContext &C, unsigned NumClauses,
                                       EmptyShell);

  /// Return true if current directive has inner cancel directive.
  bool hasCancel() const { return HasCancel; }

  static bool classof(const Stmt *T) {
    return T->getStmtClass() == OMPTaskDirectiveClass;
  }
};

/// This represents '#pragma omp taskyield' directive.
///
/// \code
/// #pragma omp taskyield
/// \endcode
///
class OMPTaskyieldDirective : public OMPExecutableDirective {
  friend class ASTStmtReader;
  friend class OMPExecutableDirective;
  /// Build directive with the given start and end location.
  ///
  /// \param StartLoc Starting location of the directive kind.
  /// \param EndLoc Ending location of the directive.
  ///
  OMPTaskyieldDirective(SourceLocation StartLoc, SourceLocation EndLoc)
      : OMPExecutableDirective(OMPTaskyieldDirectiveClass,
                               llvm::omp::OMPD_taskyield, StartLoc, EndLoc) {}

  /// Build an empty directive.
  ///
  explicit OMPTaskyieldDirective()
      : OMPExecutableDirective(OMPTaskyieldDirectiveClass,
                               llvm::omp::OMPD_taskyield, SourceLocation(),
                               SourceLocation()) {}

public:
  /// Creates directive.
  ///
  /// \param C AST context.
  /// \param StartLoc Starting location of the directive kind.
  /// \param EndLoc Ending Location of the directive.
  ///
  static OMPTaskyieldDirective *
  Create(const ASTContext &C, SourceLocation StartLoc, SourceLocation EndLoc);

  /// Creates an empty directive.
  ///
  /// \param C AST context.
  ///
  static OMPTaskyieldDirective *CreateEmpty(const ASTContext &C, EmptyShell);

  static bool classof(const Stmt *T) {
    return T->getStmtClass() == OMPTaskyieldDirectiveClass;
  }
};

/// This represents '#pragma omp barrier' directive.
///
/// \code
/// #pragma omp barrier
/// \endcode
///
class OMPBarrierDirective : public OMPExecutableDirective {
  friend class ASTStmtReader;
  friend class OMPExecutableDirective;
  /// Build directive with the given start and end location.
  ///
  /// \param StartLoc Starting location of the directive kind.
  /// \param EndLoc Ending location of the directive.
  ///
  OMPBarrierDirective(SourceLocation StartLoc, SourceLocation EndLoc)
      : OMPExecutableDirective(OMPBarrierDirectiveClass,
                               llvm::omp::OMPD_barrier, StartLoc, EndLoc) {}

  /// Build an empty directive.
  ///
  explicit OMPBarrierDirective()
      : OMPExecutableDirective(OMPBarrierDirectiveClass,
                               llvm::omp::OMPD_barrier, SourceLocation(),
                               SourceLocation()) {}

public:
  /// Creates directive.
  ///
  /// \param C AST context.
  /// \param StartLoc Starting location of the directive kind.
  /// \param EndLoc Ending Location of the directive.
  ///
  static OMPBarrierDirective *
  Create(const ASTContext &C, SourceLocation StartLoc, SourceLocation EndLoc);

  /// Creates an empty directive.
  ///
  /// \param C AST context.
  ///
  static OMPBarrierDirective *CreateEmpty(const ASTContext &C, EmptyShell);

  static bool classof(const Stmt *T) {
    return T->getStmtClass() == OMPBarrierDirectiveClass;
  }
};

/// This represents '#pragma omp taskwait' directive.
///
/// \code
/// #pragma omp taskwait
/// \endcode
///
class OMPTaskwaitDirective : public OMPExecutableDirective {
  friend class ASTStmtReader;
  friend class OMPExecutableDirective;
  /// Build directive with the given start and end location.
  ///
  /// \param StartLoc Starting location of the directive kind.
  /// \param EndLoc Ending location of the directive.
  ///
  OMPTaskwaitDirective(SourceLocation StartLoc, SourceLocation EndLoc)
      : OMPExecutableDirective(OMPTaskwaitDirectiveClass,
                               llvm::omp::OMPD_taskwait, StartLoc, EndLoc) {}

  /// Build an empty directive.
  ///
  explicit OMPTaskwaitDirective()
      : OMPExecutableDirective(OMPTaskwaitDirectiveClass,
                               llvm::omp::OMPD_taskwait, SourceLocation(),
                               SourceLocation()) {}

public:
  /// Creates directive.
  ///
  /// \param C AST context.
  /// \param StartLoc Starting location of the directive kind.
  /// \param EndLoc Ending Location of the directive.
#if INTEL_COLLAB
  /// \param Clauses List of clauses.
#endif // INTEL_COLLAB
  ///
  static OMPTaskwaitDirective *
#if INTEL_COLLAB
  Create(const ASTContext &C, SourceLocation StartLoc, SourceLocation EndLoc,
         ArrayRef<OMPClause *> Clauses);
#else // INTEL_COLLAB
  Create(const ASTContext &C, SourceLocation StartLoc, SourceLocation EndLoc);
#endif // INTEL_COLLAB

#if INTEL_COLLAB
  /// Creates an empty directive with the place for \a N clauses.
  ///
  /// \param C AST context.
  /// \param NumClauses Number of clauses.
  ///
  static OMPTaskwaitDirective *CreateEmpty(const ASTContext &C,
                                           unsigned NumClauses, EmptyShell);
#else // INTEL_COLLAB
  /// Creates an empty directive.
  ///
  /// \param C AST context.
  ///
  static OMPTaskwaitDirective *CreateEmpty(const ASTContext &C, EmptyShell);
#endif // INTEL_COLLAB

  static bool classof(const Stmt *T) {
    return T->getStmtClass() == OMPTaskwaitDirectiveClass;
  }
};

/// This represents '#pragma omp taskgroup' directive.
///
/// \code
/// #pragma omp taskgroup
/// \endcode
///
class OMPTaskgroupDirective : public OMPExecutableDirective {
  friend class ASTStmtReader;
  friend class OMPExecutableDirective;
  /// Build directive with the given start and end location.
  ///
  /// \param StartLoc Starting location of the directive kind.
  /// \param EndLoc Ending location of the directive.
  ///
  OMPTaskgroupDirective(SourceLocation StartLoc, SourceLocation EndLoc)
      : OMPExecutableDirective(OMPTaskgroupDirectiveClass,
                               llvm::omp::OMPD_taskgroup, StartLoc, EndLoc) {}

  /// Build an empty directive.
  ///
  explicit OMPTaskgroupDirective()
      : OMPExecutableDirective(OMPTaskgroupDirectiveClass,
                               llvm::omp::OMPD_taskgroup, SourceLocation(),
                               SourceLocation()) {}

  /// Sets the task_reduction return variable.
  void setReductionRef(Expr *RR) { Data->getChildren()[0] = RR; }

public:
  /// Creates directive.
  ///
  /// \param C AST context.
  /// \param StartLoc Starting location of the directive kind.
  /// \param EndLoc Ending Location of the directive.
  /// \param Clauses List of clauses.
  /// \param AssociatedStmt Statement, associated with the directive.
  /// \param ReductionRef Reference to the task_reduction return variable.
  ///
  static OMPTaskgroupDirective *
  Create(const ASTContext &C, SourceLocation StartLoc, SourceLocation EndLoc,
         ArrayRef<OMPClause *> Clauses, Stmt *AssociatedStmt,
         Expr *ReductionRef);

  /// Creates an empty directive.
  ///
  /// \param C AST context.
  /// \param NumClauses Number of clauses.
  ///
  static OMPTaskgroupDirective *CreateEmpty(const ASTContext &C,
                                            unsigned NumClauses, EmptyShell);


  /// Returns reference to the task_reduction return variable.
  const Expr *getReductionRef() const {
    return const_cast<OMPTaskgroupDirective *>(this)->getReductionRef();
  }
  Expr *getReductionRef() { return cast_or_null<Expr>(Data->getChildren()[0]); }

  static bool classof(const Stmt *T) {
    return T->getStmtClass() == OMPTaskgroupDirectiveClass;
  }
};

/// This represents '#pragma omp flush' directive.
///
/// \code
/// #pragma omp flush(a,b)
/// \endcode
/// In this example directive '#pragma omp flush' has 2 arguments- variables 'a'
/// and 'b'.
/// 'omp flush' directive does not have clauses but have an optional list of
/// variables to flush. This list of variables is stored within some fake clause
/// FlushClause.
class OMPFlushDirective : public OMPExecutableDirective {
  friend class ASTStmtReader;
  friend class OMPExecutableDirective;
  /// Build directive with the given start and end location.
  ///
  /// \param StartLoc Starting location of the directive kind.
  /// \param EndLoc Ending location of the directive.
  ///
  OMPFlushDirective(SourceLocation StartLoc, SourceLocation EndLoc)
      : OMPExecutableDirective(OMPFlushDirectiveClass, llvm::omp::OMPD_flush,
                               StartLoc, EndLoc) {}

  /// Build an empty directive.
  ///
  explicit OMPFlushDirective()
      : OMPExecutableDirective(OMPFlushDirectiveClass, llvm::omp::OMPD_flush,
                               SourceLocation(), SourceLocation()) {}

public:
  /// Creates directive with a list of \a Clauses.
  ///
  /// \param C AST context.
  /// \param StartLoc Starting location of the directive kind.
  /// \param EndLoc Ending Location of the directive.
  /// \param Clauses List of clauses (only single OMPFlushClause clause is
  /// allowed).
  ///
  static OMPFlushDirective *Create(const ASTContext &C, SourceLocation StartLoc,
                                   SourceLocation EndLoc,
                                   ArrayRef<OMPClause *> Clauses);

  /// Creates an empty directive with the place for \a NumClauses
  /// clauses.
  ///
  /// \param C AST context.
  /// \param NumClauses Number of clauses.
  ///
  static OMPFlushDirective *CreateEmpty(const ASTContext &C,
                                        unsigned NumClauses, EmptyShell);

  static bool classof(const Stmt *T) {
    return T->getStmtClass() == OMPFlushDirectiveClass;
  }
};

/// This represents '#pragma omp depobj' directive.
///
/// \code
/// #pragma omp depobj(a) depend(in:x,y)
/// \endcode
/// In this example directive '#pragma omp  depobj' initializes a depobj object
/// 'a' with dependence type 'in' and a list with 'x' and 'y' locators.
class OMPDepobjDirective final : public OMPExecutableDirective {
  friend class ASTStmtReader;
  friend class OMPExecutableDirective;

  /// Build directive with the given start and end location.
  ///
  /// \param StartLoc Starting location of the directive kind.
  /// \param EndLoc Ending location of the directive.
  ///
  OMPDepobjDirective(SourceLocation StartLoc, SourceLocation EndLoc)
      : OMPExecutableDirective(OMPDepobjDirectiveClass, llvm::omp::OMPD_depobj,
                               StartLoc, EndLoc) {}

  /// Build an empty directive.
  ///
  explicit OMPDepobjDirective()
      : OMPExecutableDirective(OMPDepobjDirectiveClass, llvm::omp::OMPD_depobj,
                               SourceLocation(), SourceLocation()) {}

public:
  /// Creates directive with a list of \a Clauses.
  ///
  /// \param C AST context.
  /// \param StartLoc Starting location of the directive kind.
  /// \param EndLoc Ending Location of the directive.
  /// \param Clauses List of clauses.
  ///
  static OMPDepobjDirective *Create(const ASTContext &C,
                                    SourceLocation StartLoc,
                                    SourceLocation EndLoc,
                                    ArrayRef<OMPClause *> Clauses);

  /// Creates an empty directive with the place for \a NumClauses
  /// clauses.
  ///
  /// \param C AST context.
  /// \param NumClauses Number of clauses.
  ///
  static OMPDepobjDirective *CreateEmpty(const ASTContext &C,
                                         unsigned NumClauses, EmptyShell);

  static bool classof(const Stmt *T) {
    return T->getStmtClass() == OMPDepobjDirectiveClass;
  }
};

/// This represents '#pragma omp ordered' directive.
///
/// \code
/// #pragma omp ordered
/// \endcode
///
class OMPOrderedDirective : public OMPExecutableDirective {
  friend class ASTStmtReader;
  friend class OMPExecutableDirective;
  /// Build directive with the given start and end location.
  ///
  /// \param StartLoc Starting location of the directive kind.
  /// \param EndLoc Ending location of the directive.
  ///
  OMPOrderedDirective(SourceLocation StartLoc, SourceLocation EndLoc)
      : OMPExecutableDirective(OMPOrderedDirectiveClass,
                               llvm::omp::OMPD_ordered, StartLoc, EndLoc) {}

  /// Build an empty directive.
  ///
  explicit OMPOrderedDirective()
      : OMPExecutableDirective(OMPOrderedDirectiveClass,
                               llvm::omp::OMPD_ordered, SourceLocation(),
                               SourceLocation()) {}

public:
  /// Creates directive.
  ///
  /// \param C AST context.
  /// \param StartLoc Starting location of the directive kind.
  /// \param EndLoc Ending Location of the directive.
  /// \param Clauses List of clauses.
  /// \param AssociatedStmt Statement, associated with the directive.
  ///
  static OMPOrderedDirective *
  Create(const ASTContext &C, SourceLocation StartLoc, SourceLocation EndLoc,
         ArrayRef<OMPClause *> Clauses, Stmt *AssociatedStmt);

  /// Creates an empty directive.
  ///
  /// \param C AST context.
  /// \param NumClauses Number of clauses.
  /// \param IsStandalone true, if the the standalone directive is created.
  ///
  static OMPOrderedDirective *CreateEmpty(const ASTContext &C,
                                          unsigned NumClauses,
                                          bool IsStandalone, EmptyShell);

  static bool classof(const Stmt *T) {
    return T->getStmtClass() == OMPOrderedDirectiveClass;
  }
};

/// This represents '#pragma omp atomic' directive.
///
/// \code
/// #pragma omp atomic capture
/// \endcode
/// In this example directive '#pragma omp atomic' has clause 'capture'.
///
class OMPAtomicDirective : public OMPExecutableDirective {
  friend class ASTStmtReader;
  friend class OMPExecutableDirective;
  /// Used for 'atomic update' or 'atomic capture' constructs. They may
  /// have atomic expressions of forms
  /// \code
  /// x = x binop expr;
  /// x = expr binop x;
  /// \endcode
  /// This field is true for the first form of the expression and false for the
  /// second. Required for correct codegen of non-associative operations (like
  /// << or >>).
  bool IsXLHSInRHSPart = false;
  /// Used for 'atomic update' or 'atomic capture' constructs. They may
  /// have atomic expressions of forms
  /// \code
  /// v = x; <update x>;
  /// <update x>; v = x;
  /// \endcode
  /// This field is true for the first(postfix) form of the expression and false
  /// otherwise.
  bool IsPostfixUpdate = false;
#if INTEL_COLLAB
  /// Used for 'atomic compare' constructs. True for forms that result in a
  /// 'min' operation:
  /// \code
  /// x = expr < x ? expr : x;
  /// x = x > expr ? expr : x;
  /// if (expr < x) { x = expr; }
  /// if (x > expr) { x = expr; }
  /// \endcode
  bool IsCompareMin = false;
  /// Used for 'atomic compare' constructs. True for forms that result in a
  /// 'max' operation:
  /// \code
  /// x = expr > x ? expr : x;
  /// x = x < expr ? expr : x;
  /// if (expr > x) { x = expr; }
  /// if (x < expr) { x = expr; }
  /// \endcode
  bool IsCompareMax = false;
#endif // INTEL_COLLAB

  /// Build directive with the given start and end location.
  ///
  /// \param StartLoc Starting location of the directive kind.
  /// \param EndLoc Ending location of the directive.
  ///
  OMPAtomicDirective(SourceLocation StartLoc, SourceLocation EndLoc)
      : OMPExecutableDirective(OMPAtomicDirectiveClass, llvm::omp::OMPD_atomic,
                               StartLoc, EndLoc) {}

  /// Build an empty directive.
  ///
  explicit OMPAtomicDirective()
      : OMPExecutableDirective(OMPAtomicDirectiveClass, llvm::omp::OMPD_atomic,
                               SourceLocation(), SourceLocation()) {}

  enum DataPositionTy : size_t {
    POS_X = 0,
    POS_V,
    POS_E,
    POS_UpdateExpr,
  };

  /// Set 'x' part of the associated expression/statement.
  void setX(Expr *X) { Data->getChildren()[DataPositionTy::POS_X] = X; }
  /// Set helper expression of the form
  /// 'OpaqueValueExpr(x) binop OpaqueValueExpr(expr)' or
  /// 'OpaqueValueExpr(expr) binop OpaqueValueExpr(x)'.
  void setUpdateExpr(Expr *UE) {
    Data->getChildren()[DataPositionTy::POS_UpdateExpr] = UE;
  }
  /// Set 'v' part of the associated expression/statement.
  void setV(Expr *V) { Data->getChildren()[DataPositionTy::POS_V] = V; }
  /// Set 'expr' part of the associated expression/statement.
<<<<<<< HEAD
#if INTEL_COLLAB
  /// This is also in the CAS 'compare' form for the 'desired' value.
#endif // INTEL_COLLAB
  void setExpr(Expr *E) { Data->getChildren()[3] = E; }
#if INTEL_COLLAB
  /// Set 'expected' part of the associated expression/statement.
  /// This is used in the CAS 'compare' forms.
  void setExpected(Expr *E) { Data->getChildren()[4] = E; }
#endif // INTEL_COLLAB
=======
  void setExpr(Expr *E) { Data->getChildren()[DataPositionTy::POS_E] = E; }
>>>>>>> 148bc251

public:
  /// Creates directive with a list of \a Clauses and 'x', 'v' and 'expr'
  /// parts of the atomic construct (see Section 2.12.6, atomic Construct, for
  /// detailed description of 'x', 'v' and 'expr').
  ///
  /// \param C AST context.
  /// \param StartLoc Starting location of the directive kind.
  /// \param EndLoc Ending Location of the directive.
  /// \param Clauses List of clauses.
  /// \param AssociatedStmt Statement, associated with the directive.
  /// \param X 'x' part of the associated expression/statement.
  /// \param V 'v' part of the associated expression/statement.
  /// \param E 'expr' part of the associated expression/statement.
#if INTEL_COLLAB
  /// \param Expected 'expected' part of the associated expression/statement.
#endif // INTEL_COLLAB
  /// \param UE Helper expression of the form
  /// 'OpaqueValueExpr(x) binop OpaqueValueExpr(expr)' or
  /// 'OpaqueValueExpr(expr) binop OpaqueValueExpr(x)'.
  /// \param IsXLHSInRHSPart true if \a UE has the first form and false if the
  /// second.
  /// \param IsPostfixUpdate true if original value of 'x' must be stored in
  /// 'v', not an updated one.
#if INTEL_COLLAB
  /// \param IsCompareMin true if 'compare' min case
  /// \param IsCompareMax true if 'compare' max case
#endif // INTEL_COLLAB
  static OMPAtomicDirective *
  Create(const ASTContext &C, SourceLocation StartLoc, SourceLocation EndLoc,
         ArrayRef<OMPClause *> Clauses, Stmt *AssociatedStmt, Expr *X, Expr *V,
#if INTEL_COLLAB
         Expr *E, Expr *Expected, Expr *UE, bool IsXLHSInRHSPart,
         bool IsPostfixUpdate, bool IsCompareMin, bool IsCompareMax);
#else // INTEL_COLLAB
         Expr *E, Expr *UE, bool IsXLHSInRHSPart, bool IsPostfixUpdate);
#endif // INTEL_COLLAB

  /// Creates an empty directive with the place for \a NumClauses
  /// clauses.
  ///
  /// \param C AST context.
  /// \param NumClauses Number of clauses.
  ///
  static OMPAtomicDirective *CreateEmpty(const ASTContext &C,
                                         unsigned NumClauses, EmptyShell);

  /// Get 'x' part of the associated expression/statement.
  Expr *getX() {
    return cast_or_null<Expr>(Data->getChildren()[DataPositionTy::POS_X]);
  }
  const Expr *getX() const {
    return cast_or_null<Expr>(Data->getChildren()[DataPositionTy::POS_X]);
  }
  /// Get helper expression of the form
  /// 'OpaqueValueExpr(x) binop OpaqueValueExpr(expr)' or
  /// 'OpaqueValueExpr(expr) binop OpaqueValueExpr(x)'.
  Expr *getUpdateExpr() {
    return cast_or_null<Expr>(
        Data->getChildren()[DataPositionTy::POS_UpdateExpr]);
  }
  const Expr *getUpdateExpr() const {
    return cast_or_null<Expr>(
        Data->getChildren()[DataPositionTy::POS_UpdateExpr]);
  }
  /// Return true if helper update expression has form
  /// 'OpaqueValueExpr(x) binop OpaqueValueExpr(expr)' and false if it has form
  /// 'OpaqueValueExpr(expr) binop OpaqueValueExpr(x)'.
  bool isXLHSInRHSPart() const { return IsXLHSInRHSPart; }
  /// Return true if 'v' expression must be updated to original value of
  /// 'x', false if 'v' must be updated to the new value of 'x'.
  bool isPostfixUpdate() const { return IsPostfixUpdate; }

#if INTEL_COLLAB
  /// Return true if atomic compare is 'min' form.
  bool isCompareMin() const { return IsCompareMin; }
  /// Return true if atomic compare is 'max' form.
  bool isCompareMax() const { return IsCompareMax; }
#endif // INTEL_COLLAB

  /// Get 'v' part of the associated expression/statement.
  Expr *getV() {
    return cast_or_null<Expr>(Data->getChildren()[DataPositionTy::POS_V]);
  }
  const Expr *getV() const {
    return cast_or_null<Expr>(Data->getChildren()[DataPositionTy::POS_V]);
  }
  /// Get 'expr' part of the associated expression/statement.
<<<<<<< HEAD
#if INTEL_COLLAB
  /// Or if the 'compare' CAS form, the 'desired' expression.
#endif // INTEL_COLLAB
  Expr *getExpr() { return cast_or_null<Expr>(Data->getChildren()[3]); }
=======
  Expr *getExpr() {
    return cast_or_null<Expr>(Data->getChildren()[DataPositionTy::POS_E]);
  }
>>>>>>> 148bc251
  const Expr *getExpr() const {
    return cast_or_null<Expr>(Data->getChildren()[DataPositionTy::POS_E]);
  }

#if INTEL_COLLAB
  /// Get 'expected' part of the associated expression/statement.
  Expr *getExpected() { return cast_or_null<Expr>(Data->getChildren()[4]); }
  const Expr *getExpected() const {
    return cast_or_null<Expr>(Data->getChildren()[4]);
  }
#endif // INTEL_COLLAB

  static bool classof(const Stmt *T) {
    return T->getStmtClass() == OMPAtomicDirectiveClass;
  }
};

/// This represents '#pragma omp target' directive.
///
/// \code
/// #pragma omp target if(a)
/// \endcode
/// In this example directive '#pragma omp target' has clause 'if' with
/// condition 'a'.
///
class OMPTargetDirective : public OMPExecutableDirective {
  friend class ASTStmtReader;
  friend class OMPExecutableDirective;
  /// Build directive with the given start and end location.
  ///
  /// \param StartLoc Starting location of the directive kind.
  /// \param EndLoc Ending location of the directive.
  ///
  OMPTargetDirective(SourceLocation StartLoc, SourceLocation EndLoc)
      : OMPExecutableDirective(OMPTargetDirectiveClass, llvm::omp::OMPD_target,
                               StartLoc, EndLoc) {}

  /// Build an empty directive.
  ///
  explicit OMPTargetDirective()
      : OMPExecutableDirective(OMPTargetDirectiveClass, llvm::omp::OMPD_target,
                               SourceLocation(), SourceLocation()) {}

public:
  /// Creates directive with a list of \a Clauses.
  ///
  /// \param C AST context.
  /// \param StartLoc Starting location of the directive kind.
  /// \param EndLoc Ending Location of the directive.
  /// \param Clauses List of clauses.
  /// \param AssociatedStmt Statement, associated with the directive.
  ///
  static OMPTargetDirective *
  Create(const ASTContext &C, SourceLocation StartLoc, SourceLocation EndLoc,
         ArrayRef<OMPClause *> Clauses, Stmt *AssociatedStmt);

  /// Creates an empty directive with the place for \a NumClauses
  /// clauses.
  ///
  /// \param C AST context.
  /// \param NumClauses Number of clauses.
  ///
  static OMPTargetDirective *CreateEmpty(const ASTContext &C,
                                         unsigned NumClauses, EmptyShell);

  static bool classof(const Stmt *T) {
    return T->getStmtClass() == OMPTargetDirectiveClass;
  }
};

/// This represents '#pragma omp target data' directive.
///
/// \code
/// #pragma omp target data device(0) if(a) map(b[:])
/// \endcode
/// In this example directive '#pragma omp target data' has clauses 'device'
/// with the value '0', 'if' with condition 'a' and 'map' with array
/// section 'b[:]'.
///
class OMPTargetDataDirective : public OMPExecutableDirective {
  friend class ASTStmtReader;
  friend class OMPExecutableDirective;
  /// Build directive with the given start and end location.
  ///
  /// \param StartLoc Starting location of the directive kind.
  /// \param EndLoc Ending Location of the directive.
  ///
  OMPTargetDataDirective(SourceLocation StartLoc, SourceLocation EndLoc)
      : OMPExecutableDirective(OMPTargetDataDirectiveClass,
                               llvm::omp::OMPD_target_data, StartLoc, EndLoc) {}

  /// Build an empty directive.
  ///
  explicit OMPTargetDataDirective()
      : OMPExecutableDirective(OMPTargetDataDirectiveClass,
                               llvm::omp::OMPD_target_data, SourceLocation(),
                               SourceLocation()) {}

public:
  /// Creates directive with a list of \a Clauses.
  ///
  /// \param C AST context.
  /// \param StartLoc Starting location of the directive kind.
  /// \param EndLoc Ending Location of the directive.
  /// \param Clauses List of clauses.
  /// \param AssociatedStmt Statement, associated with the directive.
  ///
  static OMPTargetDataDirective *
  Create(const ASTContext &C, SourceLocation StartLoc, SourceLocation EndLoc,
         ArrayRef<OMPClause *> Clauses, Stmt *AssociatedStmt);

  /// Creates an empty directive with the place for \a N clauses.
  ///
  /// \param C AST context.
  /// \param N The number of clauses.
  ///
  static OMPTargetDataDirective *CreateEmpty(const ASTContext &C, unsigned N,
                                             EmptyShell);

  static bool classof(const Stmt *T) {
    return T->getStmtClass() == OMPTargetDataDirectiveClass;
  }
};

/// This represents '#pragma omp target enter data' directive.
///
/// \code
/// #pragma omp target enter data device(0) if(a) map(b[:])
/// \endcode
/// In this example directive '#pragma omp target enter data' has clauses
/// 'device' with the value '0', 'if' with condition 'a' and 'map' with array
/// section 'b[:]'.
///
class OMPTargetEnterDataDirective : public OMPExecutableDirective {
  friend class ASTStmtReader;
  friend class OMPExecutableDirective;
  /// Build directive with the given start and end location.
  ///
  /// \param StartLoc Starting location of the directive kind.
  /// \param EndLoc Ending Location of the directive.
  ///
  OMPTargetEnterDataDirective(SourceLocation StartLoc, SourceLocation EndLoc)
      : OMPExecutableDirective(OMPTargetEnterDataDirectiveClass,
                               llvm::omp::OMPD_target_enter_data, StartLoc,
                               EndLoc) {}

  /// Build an empty directive.
  ///
  explicit OMPTargetEnterDataDirective()
      : OMPExecutableDirective(OMPTargetEnterDataDirectiveClass,
                               llvm::omp::OMPD_target_enter_data,
                               SourceLocation(), SourceLocation()) {}

public:
  /// Creates directive with a list of \a Clauses.
  ///
  /// \param C AST context.
  /// \param StartLoc Starting location of the directive kind.
  /// \param EndLoc Ending Location of the directive.
  /// \param Clauses List of clauses.
  /// \param AssociatedStmt Statement, associated with the directive.
  ///
  static OMPTargetEnterDataDirective *
  Create(const ASTContext &C, SourceLocation StartLoc, SourceLocation EndLoc,
         ArrayRef<OMPClause *> Clauses, Stmt *AssociatedStmt);

  /// Creates an empty directive with the place for \a N clauses.
  ///
  /// \param C AST context.
  /// \param N The number of clauses.
  ///
  static OMPTargetEnterDataDirective *CreateEmpty(const ASTContext &C,
                                                  unsigned N, EmptyShell);

  static bool classof(const Stmt *T) {
    return T->getStmtClass() == OMPTargetEnterDataDirectiveClass;
  }
};

/// This represents '#pragma omp target exit data' directive.
///
/// \code
/// #pragma omp target exit data device(0) if(a) map(b[:])
/// \endcode
/// In this example directive '#pragma omp target exit data' has clauses
/// 'device' with the value '0', 'if' with condition 'a' and 'map' with array
/// section 'b[:]'.
///
class OMPTargetExitDataDirective : public OMPExecutableDirective {
  friend class ASTStmtReader;
  friend class OMPExecutableDirective;
  /// Build directive with the given start and end location.
  ///
  /// \param StartLoc Starting location of the directive kind.
  /// \param EndLoc Ending Location of the directive.
  ///
  OMPTargetExitDataDirective(SourceLocation StartLoc, SourceLocation EndLoc)
      : OMPExecutableDirective(OMPTargetExitDataDirectiveClass,
                               llvm::omp::OMPD_target_exit_data, StartLoc,
                               EndLoc) {}

  /// Build an empty directive.
  ///
  explicit OMPTargetExitDataDirective()
      : OMPExecutableDirective(OMPTargetExitDataDirectiveClass,
                               llvm::omp::OMPD_target_exit_data,
                               SourceLocation(), SourceLocation()) {}

public:
  /// Creates directive with a list of \a Clauses.
  ///
  /// \param C AST context.
  /// \param StartLoc Starting location of the directive kind.
  /// \param EndLoc Ending Location of the directive.
  /// \param Clauses List of clauses.
  /// \param AssociatedStmt Statement, associated with the directive.
  ///
  static OMPTargetExitDataDirective *
  Create(const ASTContext &C, SourceLocation StartLoc, SourceLocation EndLoc,
         ArrayRef<OMPClause *> Clauses, Stmt *AssociatedStmt);

  /// Creates an empty directive with the place for \a N clauses.
  ///
  /// \param C AST context.
  /// \param N The number of clauses.
  ///
  static OMPTargetExitDataDirective *CreateEmpty(const ASTContext &C,
                                                 unsigned N, EmptyShell);

  static bool classof(const Stmt *T) {
    return T->getStmtClass() == OMPTargetExitDataDirectiveClass;
  }
};

/// This represents '#pragma omp target parallel' directive.
///
/// \code
/// #pragma omp target parallel if(a)
/// \endcode
/// In this example directive '#pragma omp target parallel' has clause 'if' with
/// condition 'a'.
///
class OMPTargetParallelDirective : public OMPExecutableDirective {
  friend class ASTStmtReader;
  friend class OMPExecutableDirective;
  /// true if the construct has inner cancel directive.
  bool HasCancel = false;

  /// Build directive with the given start and end location.
  ///
  /// \param StartLoc Starting location of the directive kind.
  /// \param EndLoc Ending location of the directive.
  ///
  OMPTargetParallelDirective(SourceLocation StartLoc, SourceLocation EndLoc)
      : OMPExecutableDirective(OMPTargetParallelDirectiveClass,
                               llvm::omp::OMPD_target_parallel, StartLoc,
                               EndLoc) {}

  /// Build an empty directive.
  ///
  explicit OMPTargetParallelDirective()
      : OMPExecutableDirective(OMPTargetParallelDirectiveClass,
                               llvm::omp::OMPD_target_parallel,
                               SourceLocation(), SourceLocation()) {}

  /// Sets special task reduction descriptor.
  void setTaskReductionRefExpr(Expr *E) { Data->getChildren()[0] = E; }
  /// Set cancel state.
  void setHasCancel(bool Has) { HasCancel = Has; }

public:
  /// Creates directive with a list of \a Clauses.
  ///
  /// \param C AST context.
  /// \param StartLoc Starting location of the directive kind.
  /// \param EndLoc Ending Location of the directive.
  /// \param Clauses List of clauses.
  /// \param AssociatedStmt Statement, associated with the directive.
  /// \param TaskRedRef Task reduction special reference expression to handle
  /// taskgroup descriptor.
  /// \param HasCancel true if this directive has inner cancel directive.
  ///
  static OMPTargetParallelDirective *
  Create(const ASTContext &C, SourceLocation StartLoc, SourceLocation EndLoc,
         ArrayRef<OMPClause *> Clauses, Stmt *AssociatedStmt, Expr *TaskRedRef,
         bool HasCancel);

  /// Creates an empty directive with the place for \a NumClauses
  /// clauses.
  ///
  /// \param C AST context.
  /// \param NumClauses Number of clauses.
  ///
  static OMPTargetParallelDirective *
  CreateEmpty(const ASTContext &C, unsigned NumClauses, EmptyShell);

  /// Returns special task reduction reference expression.
  Expr *getTaskReductionRefExpr() {
    return cast_or_null<Expr>(Data->getChildren()[0]);
  }
  const Expr *getTaskReductionRefExpr() const {
    return const_cast<OMPTargetParallelDirective *>(this)
        ->getTaskReductionRefExpr();
  }

  /// Return true if current directive has inner cancel directive.
  bool hasCancel() const { return HasCancel; }

  static bool classof(const Stmt *T) {
    return T->getStmtClass() == OMPTargetParallelDirectiveClass;
  }
};

/// This represents '#pragma omp target parallel for' directive.
///
/// \code
/// #pragma omp target parallel for private(a,b) reduction(+:c,d)
/// \endcode
/// In this example directive '#pragma omp target parallel for' has clauses
/// 'private' with the variables 'a' and 'b' and 'reduction' with operator '+'
/// and variables 'c' and 'd'.
///
class OMPTargetParallelForDirective : public OMPLoopDirective {
  friend class ASTStmtReader;
  friend class OMPExecutableDirective;

  /// true if current region has inner cancel directive.
  bool HasCancel = false;

  /// Build directive with the given start and end location.
  ///
  /// \param StartLoc Starting location of the directive kind.
  /// \param EndLoc Ending location of the directive.
  /// \param CollapsedNum Number of collapsed nested loops.
  ///
  OMPTargetParallelForDirective(SourceLocation StartLoc, SourceLocation EndLoc,
                                unsigned CollapsedNum)
      : OMPLoopDirective(OMPTargetParallelForDirectiveClass,
                         llvm::omp::OMPD_target_parallel_for, StartLoc, EndLoc,
                         CollapsedNum) {}

  /// Build an empty directive.
  ///
  /// \param CollapsedNum Number of collapsed nested loops.
  ///
  explicit OMPTargetParallelForDirective(unsigned CollapsedNum)
      : OMPLoopDirective(OMPTargetParallelForDirectiveClass,
                         llvm::omp::OMPD_target_parallel_for, SourceLocation(),
                         SourceLocation(), CollapsedNum) {}

  /// Sets special task reduction descriptor.
  void setTaskReductionRefExpr(Expr *E) {
    Data->getChildren()[numLoopChildren(
        getLoopsNumber(), llvm::omp::OMPD_target_parallel_for)] = E;
  }

  /// Set cancel state.
  void setHasCancel(bool Has) { HasCancel = Has; }

public:
  /// Creates directive with a list of \a Clauses.
  ///
  /// \param C AST context.
  /// \param StartLoc Starting location of the directive kind.
  /// \param EndLoc Ending Location of the directive.
  /// \param CollapsedNum Number of collapsed loops.
  /// \param Clauses List of clauses.
  /// \param AssociatedStmt Statement, associated with the directive.
  /// \param Exprs Helper expressions for CodeGen.
  /// \param TaskRedRef Task reduction special reference expression to handle
  /// taskgroup descriptor.
  /// \param HasCancel true if current directive has inner cancel directive.
  ///
  static OMPTargetParallelForDirective *
  Create(const ASTContext &C, SourceLocation StartLoc, SourceLocation EndLoc,
         unsigned CollapsedNum, ArrayRef<OMPClause *> Clauses,
         Stmt *AssociatedStmt, const HelperExprs &Exprs, Expr *TaskRedRef,
         bool HasCancel);

  /// Creates an empty directive with the place
  /// for \a NumClauses clauses.
  ///
  /// \param C AST context.
  /// \param CollapsedNum Number of collapsed nested loops.
  /// \param NumClauses Number of clauses.
  ///
  static OMPTargetParallelForDirective *CreateEmpty(const ASTContext &C,
                                                    unsigned NumClauses,
                                                    unsigned CollapsedNum,
                                                    EmptyShell);

  /// Returns special task reduction reference expression.
  Expr *getTaskReductionRefExpr() {
    return cast_or_null<Expr>(Data->getChildren()[numLoopChildren(
        getLoopsNumber(), llvm::omp::OMPD_target_parallel_for)]);
  }
  const Expr *getTaskReductionRefExpr() const {
    return const_cast<OMPTargetParallelForDirective *>(this)
        ->getTaskReductionRefExpr();
  }

  /// Return true if current directive has inner cancel directive.
  bool hasCancel() const { return HasCancel; }

  static bool classof(const Stmt *T) {
    return T->getStmtClass() == OMPTargetParallelForDirectiveClass;
  }
};

/// This represents '#pragma omp teams' directive.
///
/// \code
/// #pragma omp teams if(a)
/// \endcode
/// In this example directive '#pragma omp teams' has clause 'if' with
/// condition 'a'.
///
class OMPTeamsDirective : public OMPExecutableDirective {
  friend class ASTStmtReader;
  friend class OMPExecutableDirective;
  /// Build directive with the given start and end location.
  ///
  /// \param StartLoc Starting location of the directive kind.
  /// \param EndLoc Ending location of the directive.
  ///
  OMPTeamsDirective(SourceLocation StartLoc, SourceLocation EndLoc)
      : OMPExecutableDirective(OMPTeamsDirectiveClass, llvm::omp::OMPD_teams,
                               StartLoc, EndLoc) {}

  /// Build an empty directive.
  ///
  explicit OMPTeamsDirective()
      : OMPExecutableDirective(OMPTeamsDirectiveClass, llvm::omp::OMPD_teams,
                               SourceLocation(), SourceLocation()) {}

public:
  /// Creates directive with a list of \a Clauses.
  ///
  /// \param C AST context.
  /// \param StartLoc Starting location of the directive kind.
  /// \param EndLoc Ending Location of the directive.
  /// \param Clauses List of clauses.
  /// \param AssociatedStmt Statement, associated with the directive.
  ///
  static OMPTeamsDirective *Create(const ASTContext &C, SourceLocation StartLoc,
                                   SourceLocation EndLoc,
                                   ArrayRef<OMPClause *> Clauses,
                                   Stmt *AssociatedStmt);

  /// Creates an empty directive with the place for \a NumClauses
  /// clauses.
  ///
  /// \param C AST context.
  /// \param NumClauses Number of clauses.
  ///
  static OMPTeamsDirective *CreateEmpty(const ASTContext &C,
                                        unsigned NumClauses, EmptyShell);

  static bool classof(const Stmt *T) {
    return T->getStmtClass() == OMPTeamsDirectiveClass;
  }
};

/// This represents '#pragma omp cancellation point' directive.
///
/// \code
/// #pragma omp cancellation point for
/// \endcode
///
/// In this example a cancellation point is created for innermost 'for' region.
class OMPCancellationPointDirective : public OMPExecutableDirective {
  friend class ASTStmtReader;
  friend class OMPExecutableDirective;
  OpenMPDirectiveKind CancelRegion = llvm::omp::OMPD_unknown;
  /// Build directive with the given start and end location.
  ///
  /// \param StartLoc Starting location of the directive kind.
  /// \param EndLoc Ending location of the directive.
  /// statements and child expressions.
  ///
  OMPCancellationPointDirective(SourceLocation StartLoc, SourceLocation EndLoc)
      : OMPExecutableDirective(OMPCancellationPointDirectiveClass,
                               llvm::omp::OMPD_cancellation_point, StartLoc,
                               EndLoc) {}

  /// Build an empty directive.
  explicit OMPCancellationPointDirective()
      : OMPExecutableDirective(OMPCancellationPointDirectiveClass,
                               llvm::omp::OMPD_cancellation_point,
                               SourceLocation(), SourceLocation()) {}

  /// Set cancel region for current cancellation point.
  /// \param CR Cancellation region.
  void setCancelRegion(OpenMPDirectiveKind CR) { CancelRegion = CR; }

public:
  /// Creates directive.
  ///
  /// \param C AST context.
  /// \param StartLoc Starting location of the directive kind.
  /// \param EndLoc Ending Location of the directive.
  ///
  static OMPCancellationPointDirective *
  Create(const ASTContext &C, SourceLocation StartLoc, SourceLocation EndLoc,
         OpenMPDirectiveKind CancelRegion);

  /// Creates an empty directive.
  ///
  /// \param C AST context.
  ///
  static OMPCancellationPointDirective *CreateEmpty(const ASTContext &C,
                                                    EmptyShell);

  /// Get cancellation region for the current cancellation point.
  OpenMPDirectiveKind getCancelRegion() const { return CancelRegion; }

  static bool classof(const Stmt *T) {
    return T->getStmtClass() == OMPCancellationPointDirectiveClass;
  }
};

/// This represents '#pragma omp cancel' directive.
///
/// \code
/// #pragma omp cancel for
/// \endcode
///
/// In this example a cancel is created for innermost 'for' region.
class OMPCancelDirective : public OMPExecutableDirective {
  friend class ASTStmtReader;
  friend class OMPExecutableDirective;
  OpenMPDirectiveKind CancelRegion = llvm::omp::OMPD_unknown;
  /// Build directive with the given start and end location.
  ///
  /// \param StartLoc Starting location of the directive kind.
  /// \param EndLoc Ending location of the directive.
  ///
  OMPCancelDirective(SourceLocation StartLoc, SourceLocation EndLoc)
      : OMPExecutableDirective(OMPCancelDirectiveClass, llvm::omp::OMPD_cancel,
                               StartLoc, EndLoc) {}

  /// Build an empty directive.
  ///
  explicit OMPCancelDirective()
      : OMPExecutableDirective(OMPCancelDirectiveClass, llvm::omp::OMPD_cancel,
                               SourceLocation(), SourceLocation()) {}

  /// Set cancel region for current cancellation point.
  /// \param CR Cancellation region.
  void setCancelRegion(OpenMPDirectiveKind CR) { CancelRegion = CR; }

public:
  /// Creates directive.
  ///
  /// \param C AST context.
  /// \param StartLoc Starting location of the directive kind.
  /// \param EndLoc Ending Location of the directive.
  /// \param Clauses List of clauses.
  ///
  static OMPCancelDirective *
  Create(const ASTContext &C, SourceLocation StartLoc, SourceLocation EndLoc,
         ArrayRef<OMPClause *> Clauses, OpenMPDirectiveKind CancelRegion);

  /// Creates an empty directive.
  ///
  /// \param C AST context.
  /// \param NumClauses Number of clauses.
  ///
  static OMPCancelDirective *CreateEmpty(const ASTContext &C,
                                         unsigned NumClauses, EmptyShell);

  /// Get cancellation region for the current cancellation point.
  OpenMPDirectiveKind getCancelRegion() const { return CancelRegion; }

  static bool classof(const Stmt *T) {
    return T->getStmtClass() == OMPCancelDirectiveClass;
  }
};

/// This represents '#pragma omp taskloop' directive.
///
/// \code
/// #pragma omp taskloop private(a,b) grainsize(val) num_tasks(num)
/// \endcode
/// In this example directive '#pragma omp taskloop' has clauses 'private'
/// with the variables 'a' and 'b', 'grainsize' with expression 'val' and
/// 'num_tasks' with expression 'num'.
///
class OMPTaskLoopDirective : public OMPLoopDirective {
  friend class ASTStmtReader;
  friend class OMPExecutableDirective;
  /// true if the construct has inner cancel directive.
  bool HasCancel = false;

  /// Build directive with the given start and end location.
  ///
  /// \param StartLoc Starting location of the directive kind.
  /// \param EndLoc Ending location of the directive.
  /// \param CollapsedNum Number of collapsed nested loops.
  ///
  OMPTaskLoopDirective(SourceLocation StartLoc, SourceLocation EndLoc,
                       unsigned CollapsedNum)
      : OMPLoopDirective(OMPTaskLoopDirectiveClass, llvm::omp::OMPD_taskloop,
                         StartLoc, EndLoc, CollapsedNum) {}

  /// Build an empty directive.
  ///
  /// \param CollapsedNum Number of collapsed nested loops.
  ///
  explicit OMPTaskLoopDirective(unsigned CollapsedNum)
      : OMPLoopDirective(OMPTaskLoopDirectiveClass, llvm::omp::OMPD_taskloop,
                         SourceLocation(), SourceLocation(), CollapsedNum) {}

  /// Set cancel state.
  void setHasCancel(bool Has) { HasCancel = Has; }

public:
  /// Creates directive with a list of \a Clauses.
  ///
  /// \param C AST context.
  /// \param StartLoc Starting location of the directive kind.
  /// \param EndLoc Ending Location of the directive.
  /// \param CollapsedNum Number of collapsed loops.
  /// \param Clauses List of clauses.
  /// \param AssociatedStmt Statement, associated with the directive.
  /// \param Exprs Helper expressions for CodeGen.
  /// \param HasCancel true if this directive has inner cancel directive.
  ///
  static OMPTaskLoopDirective *
  Create(const ASTContext &C, SourceLocation StartLoc, SourceLocation EndLoc,
         unsigned CollapsedNum, ArrayRef<OMPClause *> Clauses,
         Stmt *AssociatedStmt, const HelperExprs &Exprs, bool HasCancel);

  /// Creates an empty directive with the place
  /// for \a NumClauses clauses.
  ///
  /// \param C AST context.
  /// \param CollapsedNum Number of collapsed nested loops.
  /// \param NumClauses Number of clauses.
  ///
  static OMPTaskLoopDirective *CreateEmpty(const ASTContext &C,
                                           unsigned NumClauses,
                                           unsigned CollapsedNum, EmptyShell);

  /// Return true if current directive has inner cancel directive.
  bool hasCancel() const { return HasCancel; }

  static bool classof(const Stmt *T) {
    return T->getStmtClass() == OMPTaskLoopDirectiveClass;
  }
};

/// This represents '#pragma omp taskloop simd' directive.
///
/// \code
/// #pragma omp taskloop simd private(a,b) grainsize(val) num_tasks(num)
/// \endcode
/// In this example directive '#pragma omp taskloop simd' has clauses 'private'
/// with the variables 'a' and 'b', 'grainsize' with expression 'val' and
/// 'num_tasks' with expression 'num'.
///
class OMPTaskLoopSimdDirective : public OMPLoopDirective {
  friend class ASTStmtReader;
  friend class OMPExecutableDirective;
  /// Build directive with the given start and end location.
  ///
  /// \param StartLoc Starting location of the directive kind.
  /// \param EndLoc Ending location of the directive.
  /// \param CollapsedNum Number of collapsed nested loops.
  ///
  OMPTaskLoopSimdDirective(SourceLocation StartLoc, SourceLocation EndLoc,
                           unsigned CollapsedNum)
      : OMPLoopDirective(OMPTaskLoopSimdDirectiveClass,
                         llvm::omp::OMPD_taskloop_simd, StartLoc, EndLoc,
                         CollapsedNum) {}

  /// Build an empty directive.
  ///
  /// \param CollapsedNum Number of collapsed nested loops.
  ///
  explicit OMPTaskLoopSimdDirective(unsigned CollapsedNum)
      : OMPLoopDirective(OMPTaskLoopSimdDirectiveClass,
                         llvm::omp::OMPD_taskloop_simd, SourceLocation(),
                         SourceLocation(), CollapsedNum) {}

public:
  /// Creates directive with a list of \a Clauses.
  ///
  /// \param C AST context.
  /// \param StartLoc Starting location of the directive kind.
  /// \param EndLoc Ending Location of the directive.
  /// \param CollapsedNum Number of collapsed loops.
  /// \param Clauses List of clauses.
  /// \param AssociatedStmt Statement, associated with the directive.
  /// \param Exprs Helper expressions for CodeGen.
  ///
  static OMPTaskLoopSimdDirective *
  Create(const ASTContext &C, SourceLocation StartLoc, SourceLocation EndLoc,
         unsigned CollapsedNum, ArrayRef<OMPClause *> Clauses,
         Stmt *AssociatedStmt, const HelperExprs &Exprs);

  /// Creates an empty directive with the place
  /// for \a NumClauses clauses.
  ///
  /// \param C AST context.
  /// \param CollapsedNum Number of collapsed nested loops.
  /// \param NumClauses Number of clauses.
  ///
  static OMPTaskLoopSimdDirective *CreateEmpty(const ASTContext &C,
                                               unsigned NumClauses,
                                               unsigned CollapsedNum,
                                               EmptyShell);

  static bool classof(const Stmt *T) {
    return T->getStmtClass() == OMPTaskLoopSimdDirectiveClass;
  }
};

/// This represents '#pragma omp master taskloop' directive.
///
/// \code
/// #pragma omp master taskloop private(a,b) grainsize(val) num_tasks(num)
/// \endcode
/// In this example directive '#pragma omp master taskloop' has clauses
/// 'private' with the variables 'a' and 'b', 'grainsize' with expression 'val'
/// and 'num_tasks' with expression 'num'.
///
class OMPMasterTaskLoopDirective : public OMPLoopDirective {
  friend class ASTStmtReader;
  friend class OMPExecutableDirective;
  /// true if the construct has inner cancel directive.
  bool HasCancel = false;

  /// Build directive with the given start and end location.
  ///
  /// \param StartLoc Starting location of the directive kind.
  /// \param EndLoc Ending location of the directive.
  /// \param CollapsedNum Number of collapsed nested loops.
  ///
  OMPMasterTaskLoopDirective(SourceLocation StartLoc, SourceLocation EndLoc,
                             unsigned CollapsedNum)
      : OMPLoopDirective(OMPMasterTaskLoopDirectiveClass,
                         llvm::omp::OMPD_master_taskloop, StartLoc, EndLoc,
                         CollapsedNum) {}

  /// Build an empty directive.
  ///
  /// \param CollapsedNum Number of collapsed nested loops.
  ///
  explicit OMPMasterTaskLoopDirective(unsigned CollapsedNum)
      : OMPLoopDirective(OMPMasterTaskLoopDirectiveClass,
                         llvm::omp::OMPD_master_taskloop, SourceLocation(),
                         SourceLocation(), CollapsedNum) {}

  /// Set cancel state.
  void setHasCancel(bool Has) { HasCancel = Has; }

public:
  /// Creates directive with a list of \a Clauses.
  ///
  /// \param C AST context.
  /// \param StartLoc Starting location of the directive kind.
  /// \param EndLoc Ending Location of the directive.
  /// \param CollapsedNum Number of collapsed loops.
  /// \param Clauses List of clauses.
  /// \param AssociatedStmt Statement, associated with the directive.
  /// \param Exprs Helper expressions for CodeGen.
  /// \param HasCancel true if this directive has inner cancel directive.
  ///
  static OMPMasterTaskLoopDirective *
  Create(const ASTContext &C, SourceLocation StartLoc, SourceLocation EndLoc,
         unsigned CollapsedNum, ArrayRef<OMPClause *> Clauses,
         Stmt *AssociatedStmt, const HelperExprs &Exprs, bool HasCancel);

  /// Creates an empty directive with the place
  /// for \a NumClauses clauses.
  ///
  /// \param C AST context.
  /// \param CollapsedNum Number of collapsed nested loops.
  /// \param NumClauses Number of clauses.
  ///
  static OMPMasterTaskLoopDirective *CreateEmpty(const ASTContext &C,
                                                 unsigned NumClauses,
                                                 unsigned CollapsedNum,
                                                 EmptyShell);

  /// Return true if current directive has inner cancel directive.
  bool hasCancel() const { return HasCancel; }

  static bool classof(const Stmt *T) {
    return T->getStmtClass() == OMPMasterTaskLoopDirectiveClass;
  }
};

/// This represents '#pragma omp master taskloop simd' directive.
///
/// \code
/// #pragma omp master taskloop simd private(a,b) grainsize(val) num_tasks(num)
/// \endcode
/// In this example directive '#pragma omp master taskloop simd' has clauses
/// 'private' with the variables 'a' and 'b', 'grainsize' with expression 'val'
/// and 'num_tasks' with expression 'num'.
///
class OMPMasterTaskLoopSimdDirective : public OMPLoopDirective {
  friend class ASTStmtReader;
  friend class OMPExecutableDirective;
  /// Build directive with the given start and end location.
  ///
  /// \param StartLoc Starting location of the directive kind.
  /// \param EndLoc Ending location of the directive.
  /// \param CollapsedNum Number of collapsed nested loops.
  ///
  OMPMasterTaskLoopSimdDirective(SourceLocation StartLoc, SourceLocation EndLoc,
                                 unsigned CollapsedNum)
      : OMPLoopDirective(OMPMasterTaskLoopSimdDirectiveClass,
                         llvm::omp::OMPD_master_taskloop_simd, StartLoc, EndLoc,
                         CollapsedNum) {}

  /// Build an empty directive.
  ///
  /// \param CollapsedNum Number of collapsed nested loops.
  ///
  explicit OMPMasterTaskLoopSimdDirective(unsigned CollapsedNum)
      : OMPLoopDirective(OMPMasterTaskLoopSimdDirectiveClass,
                         llvm::omp::OMPD_master_taskloop_simd, SourceLocation(),
                         SourceLocation(), CollapsedNum) {}

public:
  /// Creates directive with a list of \p Clauses.
  ///
  /// \param C AST context.
  /// \param StartLoc Starting location of the directive kind.
  /// \param EndLoc Ending Location of the directive.
  /// \param CollapsedNum Number of collapsed loops.
  /// \param Clauses List of clauses.
  /// \param AssociatedStmt Statement, associated with the directive.
  /// \param Exprs Helper expressions for CodeGen.
  ///
  static OMPMasterTaskLoopSimdDirective *
  Create(const ASTContext &C, SourceLocation StartLoc, SourceLocation EndLoc,
         unsigned CollapsedNum, ArrayRef<OMPClause *> Clauses,
         Stmt *AssociatedStmt, const HelperExprs &Exprs);

  /// Creates an empty directive with the place for \p NumClauses clauses.
  ///
  /// \param C AST context.
  /// \param CollapsedNum Number of collapsed nested loops.
  /// \param NumClauses Number of clauses.
  ///
  static OMPMasterTaskLoopSimdDirective *CreateEmpty(const ASTContext &C,
                                                     unsigned NumClauses,
                                                     unsigned CollapsedNum,
                                                     EmptyShell);

  static bool classof(const Stmt *T) {
    return T->getStmtClass() == OMPMasterTaskLoopSimdDirectiveClass;
  }
};

/// This represents '#pragma omp parallel master taskloop' directive.
///
/// \code
/// #pragma omp parallel master taskloop private(a,b) grainsize(val)
/// num_tasks(num)
/// \endcode
/// In this example directive '#pragma omp parallel master taskloop' has clauses
/// 'private' with the variables 'a' and 'b', 'grainsize' with expression 'val'
/// and 'num_tasks' with expression 'num'.
///
class OMPParallelMasterTaskLoopDirective : public OMPLoopDirective {
  friend class ASTStmtReader;
  friend class OMPExecutableDirective;
  /// true if the construct has inner cancel directive.
  bool HasCancel = false;

  /// Build directive with the given start and end location.
  ///
  /// \param StartLoc Starting location of the directive kind.
  /// \param EndLoc Ending location of the directive.
  /// \param CollapsedNum Number of collapsed nested loops.
  ///
  OMPParallelMasterTaskLoopDirective(SourceLocation StartLoc,
                                     SourceLocation EndLoc,
                                     unsigned CollapsedNum)
      : OMPLoopDirective(OMPParallelMasterTaskLoopDirectiveClass,
                         llvm::omp::OMPD_parallel_master_taskloop, StartLoc,
                         EndLoc, CollapsedNum) {}

  /// Build an empty directive.
  ///
  /// \param CollapsedNum Number of collapsed nested loops.
  ///
  explicit OMPParallelMasterTaskLoopDirective(unsigned CollapsedNum)
      : OMPLoopDirective(OMPParallelMasterTaskLoopDirectiveClass,
                         llvm::omp::OMPD_parallel_master_taskloop,
                         SourceLocation(), SourceLocation(), CollapsedNum) {}

  /// Set cancel state.
  void setHasCancel(bool Has) { HasCancel = Has; }

public:
  /// Creates directive with a list of \a Clauses.
  ///
  /// \param C AST context.
  /// \param StartLoc Starting location of the directive kind.
  /// \param EndLoc Ending Location of the directive.
  /// \param CollapsedNum Number of collapsed loops.
  /// \param Clauses List of clauses.
  /// \param AssociatedStmt Statement, associated with the directive.
  /// \param Exprs Helper expressions for CodeGen.
  /// \param HasCancel true if this directive has inner cancel directive.
  ///
  static OMPParallelMasterTaskLoopDirective *
  Create(const ASTContext &C, SourceLocation StartLoc, SourceLocation EndLoc,
         unsigned CollapsedNum, ArrayRef<OMPClause *> Clauses,
         Stmt *AssociatedStmt, const HelperExprs &Exprs, bool HasCancel);

  /// Creates an empty directive with the place
  /// for \a NumClauses clauses.
  ///
  /// \param C AST context.
  /// \param CollapsedNum Number of collapsed nested loops.
  /// \param NumClauses Number of clauses.
  ///
  static OMPParallelMasterTaskLoopDirective *CreateEmpty(const ASTContext &C,
                                                         unsigned NumClauses,
                                                         unsigned CollapsedNum,
                                                         EmptyShell);

  /// Return true if current directive has inner cancel directive.
  bool hasCancel() const { return HasCancel; }

  static bool classof(const Stmt *T) {
    return T->getStmtClass() == OMPParallelMasterTaskLoopDirectiveClass;
  }
};

/// This represents '#pragma omp parallel master taskloop simd' directive.
///
/// \code
/// #pragma omp parallel master taskloop simd private(a,b) grainsize(val)
/// num_tasks(num)
/// \endcode
/// In this example directive '#pragma omp parallel master taskloop simd' has
/// clauses 'private' with the variables 'a' and 'b', 'grainsize' with
/// expression 'val' and 'num_tasks' with expression 'num'.
///
class OMPParallelMasterTaskLoopSimdDirective : public OMPLoopDirective {
  friend class ASTStmtReader;
  friend class OMPExecutableDirective;
  /// Build directive with the given start and end location.
  ///
  /// \param StartLoc Starting location of the directive kind.
  /// \param EndLoc Ending location of the directive.
  /// \param CollapsedNum Number of collapsed nested loops.
  ///
  OMPParallelMasterTaskLoopSimdDirective(SourceLocation StartLoc,
                                         SourceLocation EndLoc,
                                         unsigned CollapsedNum)
      : OMPLoopDirective(OMPParallelMasterTaskLoopSimdDirectiveClass,
                         llvm::omp::OMPD_parallel_master_taskloop_simd,
                         StartLoc, EndLoc, CollapsedNum) {}

  /// Build an empty directive.
  ///
  /// \param CollapsedNum Number of collapsed nested loops.
  ///
  explicit OMPParallelMasterTaskLoopSimdDirective(unsigned CollapsedNum)
      : OMPLoopDirective(OMPParallelMasterTaskLoopSimdDirectiveClass,
                         llvm::omp::OMPD_parallel_master_taskloop_simd,
                         SourceLocation(), SourceLocation(), CollapsedNum) {}

public:
  /// Creates directive with a list of \p Clauses.
  ///
  /// \param C AST context.
  /// \param StartLoc Starting location of the directive kind.
  /// \param EndLoc Ending Location of the directive.
  /// \param CollapsedNum Number of collapsed loops.
  /// \param Clauses List of clauses.
  /// \param AssociatedStmt Statement, associated with the directive.
  /// \param Exprs Helper expressions for CodeGen.
  ///
  static OMPParallelMasterTaskLoopSimdDirective *
  Create(const ASTContext &C, SourceLocation StartLoc, SourceLocation EndLoc,
         unsigned CollapsedNum, ArrayRef<OMPClause *> Clauses,
         Stmt *AssociatedStmt, const HelperExprs &Exprs);

  /// Creates an empty directive with the place
  /// for \a NumClauses clauses.
  ///
  /// \param C AST context.
  /// \param CollapsedNum Number of collapsed nested loops.
  /// \param NumClauses Number of clauses.
  ///
  static OMPParallelMasterTaskLoopSimdDirective *
  CreateEmpty(const ASTContext &C, unsigned NumClauses, unsigned CollapsedNum,
              EmptyShell);

  static bool classof(const Stmt *T) {
    return T->getStmtClass() == OMPParallelMasterTaskLoopSimdDirectiveClass;
  }
};

/// This represents '#pragma omp distribute' directive.
///
/// \code
/// #pragma omp distribute private(a,b)
/// \endcode
/// In this example directive '#pragma omp distribute' has clauses 'private'
/// with the variables 'a' and 'b'
///
class OMPDistributeDirective : public OMPLoopDirective {
  friend class ASTStmtReader;
  friend class OMPExecutableDirective;

  /// Build directive with the given start and end location.
  ///
  /// \param StartLoc Starting location of the directive kind.
  /// \param EndLoc Ending location of the directive.
  /// \param CollapsedNum Number of collapsed nested loops.
  ///
  OMPDistributeDirective(SourceLocation StartLoc, SourceLocation EndLoc,
                         unsigned CollapsedNum)
      : OMPLoopDirective(OMPDistributeDirectiveClass,
                         llvm::omp::OMPD_distribute, StartLoc, EndLoc,
                         CollapsedNum) {}

  /// Build an empty directive.
  ///
  /// \param CollapsedNum Number of collapsed nested loops.
  ///
  explicit OMPDistributeDirective(unsigned CollapsedNum)
      : OMPLoopDirective(OMPDistributeDirectiveClass,
                         llvm::omp::OMPD_distribute, SourceLocation(),
                         SourceLocation(), CollapsedNum) {}

public:
  /// Creates directive with a list of \a Clauses.
  ///
  /// \param C AST context.
  /// \param StartLoc Starting location of the directive kind.
  /// \param EndLoc Ending Location of the directive.
  /// \param CollapsedNum Number of collapsed loops.
  /// \param Clauses List of clauses.
  /// \param AssociatedStmt Statement, associated with the directive.
  /// \param Exprs Helper expressions for CodeGen.
  ///
  static OMPDistributeDirective *
  Create(const ASTContext &C, SourceLocation StartLoc, SourceLocation EndLoc,
         unsigned CollapsedNum, ArrayRef<OMPClause *> Clauses,
         Stmt *AssociatedStmt, const HelperExprs &Exprs);

  /// Creates an empty directive with the place
  /// for \a NumClauses clauses.
  ///
  /// \param C AST context.
  /// \param CollapsedNum Number of collapsed nested loops.
  /// \param NumClauses Number of clauses.
  ///
  static OMPDistributeDirective *CreateEmpty(const ASTContext &C,
                                             unsigned NumClauses,
                                             unsigned CollapsedNum, EmptyShell);

  static bool classof(const Stmt *T) {
    return T->getStmtClass() == OMPDistributeDirectiveClass;
  }
};

/// This represents '#pragma omp target update' directive.
///
/// \code
/// #pragma omp target update to(a) from(b) device(1)
/// \endcode
/// In this example directive '#pragma omp target update' has clause 'to' with
/// argument 'a', clause 'from' with argument 'b' and clause 'device' with
/// argument '1'.
///
class OMPTargetUpdateDirective : public OMPExecutableDirective {
  friend class ASTStmtReader;
  friend class OMPExecutableDirective;
  /// Build directive with the given start and end location.
  ///
  /// \param StartLoc Starting location of the directive kind.
  /// \param EndLoc Ending Location of the directive.
  ///
  OMPTargetUpdateDirective(SourceLocation StartLoc, SourceLocation EndLoc)
      : OMPExecutableDirective(OMPTargetUpdateDirectiveClass,
                               llvm::omp::OMPD_target_update, StartLoc,
                               EndLoc) {}

  /// Build an empty directive.
  ///
  explicit OMPTargetUpdateDirective()
      : OMPExecutableDirective(OMPTargetUpdateDirectiveClass,
                               llvm::omp::OMPD_target_update, SourceLocation(),
                               SourceLocation()) {}

public:
  /// Creates directive with a list of \a Clauses.
  ///
  /// \param C AST context.
  /// \param StartLoc Starting location of the directive kind.
  /// \param EndLoc Ending Location of the directive.
  /// \param Clauses List of clauses.
  /// \param AssociatedStmt Statement, associated with the directive.
  ///
  static OMPTargetUpdateDirective *
  Create(const ASTContext &C, SourceLocation StartLoc, SourceLocation EndLoc,
         ArrayRef<OMPClause *> Clauses, Stmt *AssociatedStmt);

  /// Creates an empty directive with the place for \a NumClauses
  /// clauses.
  ///
  /// \param C AST context.
  /// \param NumClauses The number of clauses.
  ///
  static OMPTargetUpdateDirective *CreateEmpty(const ASTContext &C,
                                               unsigned NumClauses, EmptyShell);

  static bool classof(const Stmt *T) {
    return T->getStmtClass() == OMPTargetUpdateDirectiveClass;
  }
};

/// This represents '#pragma omp distribute parallel for' composite
///  directive.
///
/// \code
/// #pragma omp distribute parallel for private(a,b)
/// \endcode
/// In this example directive '#pragma omp distribute parallel for' has clause
/// 'private' with the variables 'a' and 'b'
///
class OMPDistributeParallelForDirective : public OMPLoopDirective {
  friend class ASTStmtReader;
  friend class OMPExecutableDirective;
  /// true if the construct has inner cancel directive.
  bool HasCancel = false;

  /// Build directive with the given start and end location.
  ///
  /// \param StartLoc Starting location of the directive kind.
  /// \param EndLoc Ending location of the directive.
  /// \param CollapsedNum Number of collapsed nested loops.
  ///
  OMPDistributeParallelForDirective(SourceLocation StartLoc,
                                    SourceLocation EndLoc,
                                    unsigned CollapsedNum)
      : OMPLoopDirective(OMPDistributeParallelForDirectiveClass,
                         llvm::omp::OMPD_distribute_parallel_for, StartLoc,
                         EndLoc, CollapsedNum) {}

  /// Build an empty directive.
  ///
  /// \param CollapsedNum Number of collapsed nested loops.
  ///
  explicit OMPDistributeParallelForDirective(unsigned CollapsedNum)
      : OMPLoopDirective(OMPDistributeParallelForDirectiveClass,
                         llvm::omp::OMPD_distribute_parallel_for,
                         SourceLocation(), SourceLocation(), CollapsedNum) {}

  /// Sets special task reduction descriptor.
  void setTaskReductionRefExpr(Expr *E) {
    Data->getChildren()[numLoopChildren(
        getLoopsNumber(), llvm::omp::OMPD_distribute_parallel_for)] = E;
  }

  /// Set cancel state.
  void setHasCancel(bool Has) { HasCancel = Has; }

public:
  /// Creates directive with a list of \a Clauses.
  ///
  /// \param C AST context.
  /// \param StartLoc Starting location of the directive kind.
  /// \param EndLoc Ending Location of the directive.
  /// \param CollapsedNum Number of collapsed loops.
  /// \param Clauses List of clauses.
  /// \param AssociatedStmt Statement, associated with the directive.
  /// \param Exprs Helper expressions for CodeGen.
  /// \param TaskRedRef Task reduction special reference expression to handle
  /// taskgroup descriptor.
  /// \param HasCancel true if this directive has inner cancel directive.
  ///
  static OMPDistributeParallelForDirective *
  Create(const ASTContext &C, SourceLocation StartLoc, SourceLocation EndLoc,
         unsigned CollapsedNum, ArrayRef<OMPClause *> Clauses,
         Stmt *AssociatedStmt, const HelperExprs &Exprs, Expr *TaskRedRef,
         bool HasCancel);

  /// Creates an empty directive with the place
  /// for \a NumClauses clauses.
  ///
  /// \param C AST context.
  /// \param CollapsedNum Number of collapsed nested loops.
  /// \param NumClauses Number of clauses.
  ///
  static OMPDistributeParallelForDirective *CreateEmpty(const ASTContext &C,
                                                        unsigned NumClauses,
                                                        unsigned CollapsedNum,
                                                        EmptyShell);

  /// Returns special task reduction reference expression.
  Expr *getTaskReductionRefExpr() {
    return cast_or_null<Expr>(Data->getChildren()[numLoopChildren(
        getLoopsNumber(), llvm::omp::OMPD_distribute_parallel_for)]);
  }
  const Expr *getTaskReductionRefExpr() const {
    return const_cast<OMPDistributeParallelForDirective *>(this)
        ->getTaskReductionRefExpr();
  }

  /// Return true if current directive has inner cancel directive.
  bool hasCancel() const { return HasCancel; }

  static bool classof(const Stmt *T) {
    return T->getStmtClass() == OMPDistributeParallelForDirectiveClass;
  }
};

/// This represents '#pragma omp distribute parallel for simd' composite
/// directive.
///
/// \code
/// #pragma omp distribute parallel for simd private(x)
/// \endcode
/// In this example directive '#pragma omp distribute parallel for simd' has
/// clause 'private' with the variables 'x'
///
class OMPDistributeParallelForSimdDirective final : public OMPLoopDirective {
  friend class ASTStmtReader;
  friend class OMPExecutableDirective;

  /// Build directive with the given start and end location.
  ///
  /// \param StartLoc Starting location of the directive kind.
  /// \param EndLoc Ending location of the directive.
  /// \param CollapsedNum Number of collapsed nested loops.
  ///
  OMPDistributeParallelForSimdDirective(SourceLocation StartLoc,
                                        SourceLocation EndLoc,
                                        unsigned CollapsedNum)
      : OMPLoopDirective(OMPDistributeParallelForSimdDirectiveClass,
                         llvm::omp::OMPD_distribute_parallel_for_simd, StartLoc,
                         EndLoc, CollapsedNum) {}

  /// Build an empty directive.
  ///
  /// \param CollapsedNum Number of collapsed nested loops.
  ///
  explicit OMPDistributeParallelForSimdDirective(unsigned CollapsedNum)
      : OMPLoopDirective(OMPDistributeParallelForSimdDirectiveClass,
                         llvm::omp::OMPD_distribute_parallel_for_simd,
                         SourceLocation(), SourceLocation(), CollapsedNum) {}

public:
  /// Creates directive with a list of \a Clauses.
  ///
  /// \param C AST context.
  /// \param StartLoc Starting location of the directive kind.
  /// \param EndLoc Ending Location of the directive.
  /// \param CollapsedNum Number of collapsed loops.
  /// \param Clauses List of clauses.
  /// \param AssociatedStmt Statement, associated with the directive.
  /// \param Exprs Helper expressions for CodeGen.
  ///
  static OMPDistributeParallelForSimdDirective *Create(
      const ASTContext &C, SourceLocation StartLoc, SourceLocation EndLoc,
      unsigned CollapsedNum, ArrayRef<OMPClause *> Clauses,
      Stmt *AssociatedStmt, const HelperExprs &Exprs);

  /// Creates an empty directive with the place for \a NumClauses clauses.
  ///
  /// \param C AST context.
  /// \param CollapsedNum Number of collapsed nested loops.
  /// \param NumClauses Number of clauses.
  ///
  static OMPDistributeParallelForSimdDirective *CreateEmpty(
      const ASTContext &C, unsigned NumClauses, unsigned CollapsedNum,
      EmptyShell);

  static bool classof(const Stmt *T) {
    return T->getStmtClass() == OMPDistributeParallelForSimdDirectiveClass;
  }
};

/// This represents '#pragma omp distribute simd' composite directive.
///
/// \code
/// #pragma omp distribute simd private(x)
/// \endcode
/// In this example directive '#pragma omp distribute simd' has clause
/// 'private' with the variables 'x'
///
class OMPDistributeSimdDirective final : public OMPLoopDirective {
  friend class ASTStmtReader;
  friend class OMPExecutableDirective;

  /// Build directive with the given start and end location.
  ///
  /// \param StartLoc Starting location of the directive kind.
  /// \param EndLoc Ending location of the directive.
  /// \param CollapsedNum Number of collapsed nested loops.
  ///
  OMPDistributeSimdDirective(SourceLocation StartLoc, SourceLocation EndLoc,
                             unsigned CollapsedNum)
      : OMPLoopDirective(OMPDistributeSimdDirectiveClass,
                         llvm::omp::OMPD_distribute_simd, StartLoc, EndLoc,
                         CollapsedNum) {}

  /// Build an empty directive.
  ///
  /// \param CollapsedNum Number of collapsed nested loops.
  ///
  explicit OMPDistributeSimdDirective(unsigned CollapsedNum)
      : OMPLoopDirective(OMPDistributeSimdDirectiveClass,
                         llvm::omp::OMPD_distribute_simd, SourceLocation(),
                         SourceLocation(), CollapsedNum) {}

public:
  /// Creates directive with a list of \a Clauses.
  ///
  /// \param C AST context.
  /// \param StartLoc Starting location of the directive kind.
  /// \param EndLoc Ending Location of the directive.
  /// \param CollapsedNum Number of collapsed loops.
  /// \param Clauses List of clauses.
  /// \param AssociatedStmt Statement, associated with the directive.
  /// \param Exprs Helper expressions for CodeGen.
  ///
  static OMPDistributeSimdDirective *
  Create(const ASTContext &C, SourceLocation StartLoc, SourceLocation EndLoc,
         unsigned CollapsedNum, ArrayRef<OMPClause *> Clauses,
         Stmt *AssociatedStmt, const HelperExprs &Exprs);

  /// Creates an empty directive with the place for \a NumClauses clauses.
  ///
  /// \param C AST context.
  /// \param CollapsedNum Number of collapsed nested loops.
  /// \param NumClauses Number of clauses.
  ///
  static OMPDistributeSimdDirective *CreateEmpty(const ASTContext &C,
                                                 unsigned NumClauses,
                                                 unsigned CollapsedNum,
                                                 EmptyShell);

  static bool classof(const Stmt *T) {
    return T->getStmtClass() == OMPDistributeSimdDirectiveClass;
  }
};

/// This represents '#pragma omp target parallel for simd' directive.
///
/// \code
/// #pragma omp target parallel for simd private(a) map(b) safelen(c)
/// \endcode
/// In this example directive '#pragma omp target parallel for simd' has clauses
/// 'private' with the variable 'a', 'map' with the variable 'b' and 'safelen'
/// with the variable 'c'.
///
class OMPTargetParallelForSimdDirective final : public OMPLoopDirective {
  friend class ASTStmtReader;
  friend class OMPExecutableDirective;

  /// Build directive with the given start and end location.
  ///
  /// \param StartLoc Starting location of the directive kind.
  /// \param EndLoc Ending location of the directive.
  /// \param CollapsedNum Number of collapsed nested loops.
  ///
  OMPTargetParallelForSimdDirective(SourceLocation StartLoc,
                                    SourceLocation EndLoc,
                                    unsigned CollapsedNum)
      : OMPLoopDirective(OMPTargetParallelForSimdDirectiveClass,
                         llvm::omp::OMPD_target_parallel_for_simd, StartLoc,
                         EndLoc, CollapsedNum) {}

  /// Build an empty directive.
  ///
  /// \param CollapsedNum Number of collapsed nested loops.
  ///
  explicit OMPTargetParallelForSimdDirective(unsigned CollapsedNum)
      : OMPLoopDirective(OMPTargetParallelForSimdDirectiveClass,
                         llvm::omp::OMPD_target_parallel_for_simd,
                         SourceLocation(), SourceLocation(), CollapsedNum) {}

public:
  /// Creates directive with a list of \a Clauses.
  ///
  /// \param C AST context.
  /// \param StartLoc Starting location of the directive kind.
  /// \param EndLoc Ending Location of the directive.
  /// \param CollapsedNum Number of collapsed loops.
  /// \param Clauses List of clauses.
  /// \param AssociatedStmt Statement, associated with the directive.
  /// \param Exprs Helper expressions for CodeGen.
  ///
  static OMPTargetParallelForSimdDirective *
  Create(const ASTContext &C, SourceLocation StartLoc, SourceLocation EndLoc,
         unsigned CollapsedNum, ArrayRef<OMPClause *> Clauses,
         Stmt *AssociatedStmt, const HelperExprs &Exprs);

  /// Creates an empty directive with the place for \a NumClauses clauses.
  ///
  /// \param C AST context.
  /// \param CollapsedNum Number of collapsed nested loops.
  /// \param NumClauses Number of clauses.
  ///
  static OMPTargetParallelForSimdDirective *CreateEmpty(const ASTContext &C,
                                                        unsigned NumClauses,
                                                        unsigned CollapsedNum,
                                                        EmptyShell);

  static bool classof(const Stmt *T) {
    return T->getStmtClass() == OMPTargetParallelForSimdDirectiveClass;
  }
};

/// This represents '#pragma omp target simd' directive.
///
/// \code
/// #pragma omp target simd private(a) map(b) safelen(c)
/// \endcode
/// In this example directive '#pragma omp target simd' has clauses 'private'
/// with the variable 'a', 'map' with the variable 'b' and 'safelen' with
/// the variable 'c'.
///
class OMPTargetSimdDirective final : public OMPLoopDirective {
  friend class ASTStmtReader;
  friend class OMPExecutableDirective;

  /// Build directive with the given start and end location.
  ///
  /// \param StartLoc Starting location of the directive kind.
  /// \param EndLoc Ending location of the directive.
  /// \param CollapsedNum Number of collapsed nested loops.
  ///
  OMPTargetSimdDirective(SourceLocation StartLoc, SourceLocation EndLoc,
                         unsigned CollapsedNum)
      : OMPLoopDirective(OMPTargetSimdDirectiveClass,
                         llvm::omp::OMPD_target_simd, StartLoc, EndLoc,
                         CollapsedNum) {}

  /// Build an empty directive.
  ///
  /// \param CollapsedNum Number of collapsed nested loops.
  ///
  explicit OMPTargetSimdDirective(unsigned CollapsedNum)
      : OMPLoopDirective(OMPTargetSimdDirectiveClass,
                         llvm::omp::OMPD_target_simd, SourceLocation(),
                         SourceLocation(), CollapsedNum) {}

public:
  /// Creates directive with a list of \a Clauses.
  ///
  /// \param C AST context.
  /// \param StartLoc Starting location of the directive kind.
  /// \param EndLoc Ending Location of the directive.
  /// \param CollapsedNum Number of collapsed loops.
  /// \param Clauses List of clauses.
  /// \param AssociatedStmt Statement, associated with the directive.
  /// \param Exprs Helper expressions for CodeGen.
  ///
  static OMPTargetSimdDirective *
  Create(const ASTContext &C, SourceLocation StartLoc, SourceLocation EndLoc,
         unsigned CollapsedNum, ArrayRef<OMPClause *> Clauses,
         Stmt *AssociatedStmt, const HelperExprs &Exprs);

  /// Creates an empty directive with the place for \a NumClauses clauses.
  ///
  /// \param C AST context.
  /// \param CollapsedNum Number of collapsed nested loops.
  /// \param NumClauses Number of clauses.
  ///
  static OMPTargetSimdDirective *CreateEmpty(const ASTContext &C,
                                             unsigned NumClauses,
                                             unsigned CollapsedNum,
                                             EmptyShell);

  static bool classof(const Stmt *T) {
    return T->getStmtClass() == OMPTargetSimdDirectiveClass;
  }
};

/// This represents '#pragma omp teams distribute' directive.
///
/// \code
/// #pragma omp teams distribute private(a,b)
/// \endcode
/// In this example directive '#pragma omp teams distribute' has clauses
/// 'private' with the variables 'a' and 'b'
///
class OMPTeamsDistributeDirective final : public OMPLoopDirective {
  friend class ASTStmtReader;
  friend class OMPExecutableDirective;

  /// Build directive with the given start and end location.
  ///
  /// \param StartLoc Starting location of the directive kind.
  /// \param EndLoc Ending location of the directive.
  /// \param CollapsedNum Number of collapsed nested loops.
  ///
  OMPTeamsDistributeDirective(SourceLocation StartLoc, SourceLocation EndLoc,
                              unsigned CollapsedNum)
      : OMPLoopDirective(OMPTeamsDistributeDirectiveClass,
                         llvm::omp::OMPD_teams_distribute, StartLoc, EndLoc,
                         CollapsedNum) {}

  /// Build an empty directive.
  ///
  /// \param CollapsedNum Number of collapsed nested loops.
  ///
  explicit OMPTeamsDistributeDirective(unsigned CollapsedNum)
      : OMPLoopDirective(OMPTeamsDistributeDirectiveClass,
                         llvm::omp::OMPD_teams_distribute, SourceLocation(),
                         SourceLocation(), CollapsedNum) {}

public:
  /// Creates directive with a list of \a Clauses.
  ///
  /// \param C AST context.
  /// \param StartLoc Starting location of the directive kind.
  /// \param EndLoc Ending Location of the directive.
  /// \param CollapsedNum Number of collapsed loops.
  /// \param Clauses List of clauses.
  /// \param AssociatedStmt Statement, associated with the directive.
  /// \param Exprs Helper expressions for CodeGen.
  ///
  static OMPTeamsDistributeDirective *
  Create(const ASTContext &C, SourceLocation StartLoc, SourceLocation EndLoc,
         unsigned CollapsedNum, ArrayRef<OMPClause *> Clauses,
         Stmt *AssociatedStmt, const HelperExprs &Exprs);

  /// Creates an empty directive with the place for \a NumClauses clauses.
  ///
  /// \param C AST context.
  /// \param CollapsedNum Number of collapsed nested loops.
  /// \param NumClauses Number of clauses.
  ///
  static OMPTeamsDistributeDirective *CreateEmpty(const ASTContext &C,
                                                  unsigned NumClauses,
                                                  unsigned CollapsedNum,
                                                  EmptyShell);

  static bool classof(const Stmt *T) {
    return T->getStmtClass() == OMPTeamsDistributeDirectiveClass;
  }
};

/// This represents '#pragma omp teams distribute simd'
/// combined directive.
///
/// \code
/// #pragma omp teams distribute simd private(a,b)
/// \endcode
/// In this example directive '#pragma omp teams distribute simd'
/// has clause 'private' with the variables 'a' and 'b'
///
class OMPTeamsDistributeSimdDirective final : public OMPLoopDirective {
  friend class ASTStmtReader;
  friend class OMPExecutableDirective;

  /// Build directive with the given start and end location.
  ///
  /// \param StartLoc Starting location of the directive kind.
  /// \param EndLoc Ending location of the directive.
  /// \param CollapsedNum Number of collapsed nested loops.
  ///
  OMPTeamsDistributeSimdDirective(SourceLocation StartLoc,
                                  SourceLocation EndLoc, unsigned CollapsedNum)
      : OMPLoopDirective(OMPTeamsDistributeSimdDirectiveClass,
                         llvm::omp::OMPD_teams_distribute_simd, StartLoc,
                         EndLoc, CollapsedNum) {}

  /// Build an empty directive.
  ///
  /// \param CollapsedNum Number of collapsed nested loops.
  ///
  explicit OMPTeamsDistributeSimdDirective(unsigned CollapsedNum)
      : OMPLoopDirective(OMPTeamsDistributeSimdDirectiveClass,
                         llvm::omp::OMPD_teams_distribute_simd,
                         SourceLocation(), SourceLocation(), CollapsedNum) {}

public:
  /// Creates directive with a list of \a Clauses.
  ///
  /// \param C AST context.
  /// \param StartLoc Starting location of the directive kind.
  /// \param EndLoc Ending Location of the directive.
  /// \param CollapsedNum Number of collapsed loops.
  /// \param Clauses List of clauses.
  /// \param AssociatedStmt Statement, associated with the directive.
  /// \param Exprs Helper expressions for CodeGen.
  ///
  static OMPTeamsDistributeSimdDirective *
  Create(const ASTContext &C, SourceLocation StartLoc, SourceLocation EndLoc,
         unsigned CollapsedNum, ArrayRef<OMPClause *> Clauses,
         Stmt *AssociatedStmt, const HelperExprs &Exprs);

  /// Creates an empty directive with the place
  /// for \a NumClauses clauses.
  ///
  /// \param C AST context.
  /// \param CollapsedNum Number of collapsed nested loops.
  /// \param NumClauses Number of clauses.
  ///
  static OMPTeamsDistributeSimdDirective *CreateEmpty(const ASTContext &C,
                                                      unsigned NumClauses,
                                                      unsigned CollapsedNum,
                                                      EmptyShell);

  static bool classof(const Stmt *T) {
    return T->getStmtClass() == OMPTeamsDistributeSimdDirectiveClass;
  }
};

/// This represents '#pragma omp teams distribute parallel for simd' composite
/// directive.
///
/// \code
/// #pragma omp teams distribute parallel for simd private(x)
/// \endcode
/// In this example directive '#pragma omp teams distribute parallel for simd'
/// has clause 'private' with the variables 'x'
///
class OMPTeamsDistributeParallelForSimdDirective final
    : public OMPLoopDirective {
  friend class ASTStmtReader;
  friend class OMPExecutableDirective;

  /// Build directive with the given start and end location.
  ///
  /// \param StartLoc Starting location of the directive kind.
  /// \param EndLoc Ending location of the directive.
  /// \param CollapsedNum Number of collapsed nested loops.
  ///
  OMPTeamsDistributeParallelForSimdDirective(SourceLocation StartLoc,
                                             SourceLocation EndLoc,
                                             unsigned CollapsedNum)
      : OMPLoopDirective(OMPTeamsDistributeParallelForSimdDirectiveClass,
                         llvm::omp::OMPD_teams_distribute_parallel_for_simd,
                         StartLoc, EndLoc, CollapsedNum) {}

  /// Build an empty directive.
  ///
  /// \param CollapsedNum Number of collapsed nested loops.
  ///
  explicit OMPTeamsDistributeParallelForSimdDirective(unsigned CollapsedNum)
      : OMPLoopDirective(OMPTeamsDistributeParallelForSimdDirectiveClass,
                         llvm::omp::OMPD_teams_distribute_parallel_for_simd,
                         SourceLocation(), SourceLocation(), CollapsedNum) {}

public:
  /// Creates directive with a list of \a Clauses.
  ///
  /// \param C AST context.
  /// \param StartLoc Starting location of the directive kind.
  /// \param EndLoc Ending Location of the directive.
  /// \param CollapsedNum Number of collapsed loops.
  /// \param Clauses List of clauses.
  /// \param AssociatedStmt Statement, associated with the directive.
  /// \param Exprs Helper expressions for CodeGen.
  ///
  static OMPTeamsDistributeParallelForSimdDirective *
  Create(const ASTContext &C, SourceLocation StartLoc, SourceLocation EndLoc,
         unsigned CollapsedNum, ArrayRef<OMPClause *> Clauses,
         Stmt *AssociatedStmt, const HelperExprs &Exprs);

  /// Creates an empty directive with the place for \a NumClauses clauses.
  ///
  /// \param C AST context.
  /// \param CollapsedNum Number of collapsed nested loops.
  /// \param NumClauses Number of clauses.
  ///
  static OMPTeamsDistributeParallelForSimdDirective *
  CreateEmpty(const ASTContext &C, unsigned NumClauses, unsigned CollapsedNum,
              EmptyShell);

  static bool classof(const Stmt *T) {
    return T->getStmtClass() == OMPTeamsDistributeParallelForSimdDirectiveClass;
  }
};

/// This represents '#pragma omp teams distribute parallel for' composite
/// directive.
///
/// \code
/// #pragma omp teams distribute parallel for private(x)
/// \endcode
/// In this example directive '#pragma omp teams distribute parallel for'
/// has clause 'private' with the variables 'x'
///
class OMPTeamsDistributeParallelForDirective final : public OMPLoopDirective {
  friend class ASTStmtReader;
  friend class OMPExecutableDirective;
  /// true if the construct has inner cancel directive.
  bool HasCancel = false;

  /// Build directive with the given start and end location.
  ///
  /// \param StartLoc Starting location of the directive kind.
  /// \param EndLoc Ending location of the directive.
  /// \param CollapsedNum Number of collapsed nested loops.
  ///
  OMPTeamsDistributeParallelForDirective(SourceLocation StartLoc,
                                         SourceLocation EndLoc,
                                         unsigned CollapsedNum)
      : OMPLoopDirective(OMPTeamsDistributeParallelForDirectiveClass,
                         llvm::omp::OMPD_teams_distribute_parallel_for,
                         StartLoc, EndLoc, CollapsedNum) {}

  /// Build an empty directive.
  ///
  /// \param CollapsedNum Number of collapsed nested loops.
  ///
  explicit OMPTeamsDistributeParallelForDirective(unsigned CollapsedNum)
      : OMPLoopDirective(OMPTeamsDistributeParallelForDirectiveClass,
                         llvm::omp::OMPD_teams_distribute_parallel_for,
                         SourceLocation(), SourceLocation(), CollapsedNum) {}

  /// Sets special task reduction descriptor.
  void setTaskReductionRefExpr(Expr *E) {
    Data->getChildren()[numLoopChildren(
        getLoopsNumber(), llvm::omp::OMPD_teams_distribute_parallel_for)] = E;
  }

  /// Set cancel state.
  void setHasCancel(bool Has) { HasCancel = Has; }

public:
  /// Creates directive with a list of \a Clauses.
  ///
  /// \param C AST context.
  /// \param StartLoc Starting location of the directive kind.
  /// \param EndLoc Ending Location of the directive.
  /// \param CollapsedNum Number of collapsed loops.
  /// \param Clauses List of clauses.
  /// \param AssociatedStmt Statement, associated with the directive.
  /// \param Exprs Helper expressions for CodeGen.
  /// \param TaskRedRef Task reduction special reference expression to handle
  /// taskgroup descriptor.
  /// \param HasCancel true if this directive has inner cancel directive.
  ///
  static OMPTeamsDistributeParallelForDirective *
  Create(const ASTContext &C, SourceLocation StartLoc, SourceLocation EndLoc,
         unsigned CollapsedNum, ArrayRef<OMPClause *> Clauses,
         Stmt *AssociatedStmt, const HelperExprs &Exprs, Expr *TaskRedRef,
         bool HasCancel);

  /// Creates an empty directive with the place for \a NumClauses clauses.
  ///
  /// \param C AST context.
  /// \param CollapsedNum Number of collapsed nested loops.
  /// \param NumClauses Number of clauses.
  ///
  static OMPTeamsDistributeParallelForDirective *
  CreateEmpty(const ASTContext &C, unsigned NumClauses, unsigned CollapsedNum,
              EmptyShell);

  /// Returns special task reduction reference expression.
  Expr *getTaskReductionRefExpr() {
    return cast_or_null<Expr>(Data->getChildren()[numLoopChildren(
        getLoopsNumber(), llvm::omp::OMPD_teams_distribute_parallel_for)]);
  }
  const Expr *getTaskReductionRefExpr() const {
    return const_cast<OMPTeamsDistributeParallelForDirective *>(this)
        ->getTaskReductionRefExpr();
  }

  /// Return true if current directive has inner cancel directive.
  bool hasCancel() const { return HasCancel; }

  static bool classof(const Stmt *T) {
    return T->getStmtClass() == OMPTeamsDistributeParallelForDirectiveClass;
  }
};

/// This represents '#pragma omp target teams' directive.
///
/// \code
/// #pragma omp target teams if(a>0)
/// \endcode
/// In this example directive '#pragma omp target teams' has clause 'if' with
/// condition 'a>0'.
///
class OMPTargetTeamsDirective final : public OMPExecutableDirective {
  friend class ASTStmtReader;
  friend class OMPExecutableDirective;
  /// Build directive with the given start and end location.
  ///
  /// \param StartLoc Starting location of the directive kind.
  /// \param EndLoc Ending location of the directive.
  ///
  OMPTargetTeamsDirective(SourceLocation StartLoc, SourceLocation EndLoc)
      : OMPExecutableDirective(OMPTargetTeamsDirectiveClass,
                               llvm::omp::OMPD_target_teams, StartLoc, EndLoc) {
  }

  /// Build an empty directive.
  ///
  explicit OMPTargetTeamsDirective()
      : OMPExecutableDirective(OMPTargetTeamsDirectiveClass,
                               llvm::omp::OMPD_target_teams, SourceLocation(),
                               SourceLocation()) {}

public:
  /// Creates directive with a list of \a Clauses.
  ///
  /// \param C AST context.
  /// \param StartLoc Starting location of the directive kind.
  /// \param EndLoc Ending Location of the directive.
  /// \param Clauses List of clauses.
  /// \param AssociatedStmt Statement, associated with the directive.
  ///
  static OMPTargetTeamsDirective *Create(const ASTContext &C,
                                         SourceLocation StartLoc,
                                         SourceLocation EndLoc,
                                         ArrayRef<OMPClause *> Clauses,
                                         Stmt *AssociatedStmt);

  /// Creates an empty directive with the place for \a NumClauses clauses.
  ///
  /// \param C AST context.
  /// \param NumClauses Number of clauses.
  ///
  static OMPTargetTeamsDirective *CreateEmpty(const ASTContext &C,
                                              unsigned NumClauses, EmptyShell);

  static bool classof(const Stmt *T) {
    return T->getStmtClass() == OMPTargetTeamsDirectiveClass;
  }
};

/// This represents '#pragma omp target teams distribute' combined directive.
///
/// \code
/// #pragma omp target teams distribute private(x)
/// \endcode
/// In this example directive '#pragma omp target teams distribute' has clause
/// 'private' with the variables 'x'
///
class OMPTargetTeamsDistributeDirective final : public OMPLoopDirective {
  friend class ASTStmtReader;
  friend class OMPExecutableDirective;

  /// Build directive with the given start and end location.
  ///
  /// \param StartLoc Starting location of the directive kind.
  /// \param EndLoc Ending location of the directive.
  /// \param CollapsedNum Number of collapsed nested loops.
  ///
  OMPTargetTeamsDistributeDirective(SourceLocation StartLoc,
                                    SourceLocation EndLoc,
                                    unsigned CollapsedNum)
      : OMPLoopDirective(OMPTargetTeamsDistributeDirectiveClass,
                         llvm::omp::OMPD_target_teams_distribute, StartLoc,
                         EndLoc, CollapsedNum) {}

  /// Build an empty directive.
  ///
  /// \param CollapsedNum Number of collapsed nested loops.
  ///
  explicit OMPTargetTeamsDistributeDirective(unsigned CollapsedNum)
      : OMPLoopDirective(OMPTargetTeamsDistributeDirectiveClass,
                         llvm::omp::OMPD_target_teams_distribute,
                         SourceLocation(), SourceLocation(), CollapsedNum) {}

public:
  /// Creates directive with a list of \a Clauses.
  ///
  /// \param C AST context.
  /// \param StartLoc Starting location of the directive kind.
  /// \param EndLoc Ending Location of the directive.
  /// \param CollapsedNum Number of collapsed loops.
  /// \param Clauses List of clauses.
  /// \param AssociatedStmt Statement, associated with the directive.
  /// \param Exprs Helper expressions for CodeGen.
  ///
  static OMPTargetTeamsDistributeDirective *
  Create(const ASTContext &C, SourceLocation StartLoc, SourceLocation EndLoc,
         unsigned CollapsedNum, ArrayRef<OMPClause *> Clauses,
         Stmt *AssociatedStmt, const HelperExprs &Exprs);

  /// Creates an empty directive with the place for \a NumClauses clauses.
  ///
  /// \param C AST context.
  /// \param CollapsedNum Number of collapsed nested loops.
  /// \param NumClauses Number of clauses.
  ///
  static OMPTargetTeamsDistributeDirective *
  CreateEmpty(const ASTContext &C, unsigned NumClauses, unsigned CollapsedNum,
              EmptyShell);

  static bool classof(const Stmt *T) {
    return T->getStmtClass() == OMPTargetTeamsDistributeDirectiveClass;
  }
};

/// This represents '#pragma omp target teams distribute parallel for' combined
/// directive.
///
/// \code
/// #pragma omp target teams distribute parallel for private(x)
/// \endcode
/// In this example directive '#pragma omp target teams distribute parallel
/// for' has clause 'private' with the variables 'x'
///
class OMPTargetTeamsDistributeParallelForDirective final
    : public OMPLoopDirective {
  friend class ASTStmtReader;
  friend class OMPExecutableDirective;
  /// true if the construct has inner cancel directive.
  bool HasCancel = false;

  /// Build directive with the given start and end location.
  ///
  /// \param StartLoc Starting location of the directive kind.
  /// \param EndLoc Ending location of the directive.
  /// \param CollapsedNum Number of collapsed nested loops.
  ///
  OMPTargetTeamsDistributeParallelForDirective(SourceLocation StartLoc,
                                               SourceLocation EndLoc,
                                               unsigned CollapsedNum)
      : OMPLoopDirective(OMPTargetTeamsDistributeParallelForDirectiveClass,
                         llvm::omp::OMPD_target_teams_distribute_parallel_for,
                         StartLoc, EndLoc, CollapsedNum) {}

  /// Build an empty directive.
  ///
  /// \param CollapsedNum Number of collapsed nested loops.
  ///
  explicit OMPTargetTeamsDistributeParallelForDirective(unsigned CollapsedNum)
      : OMPLoopDirective(OMPTargetTeamsDistributeParallelForDirectiveClass,
                         llvm::omp::OMPD_target_teams_distribute_parallel_for,
                         SourceLocation(), SourceLocation(), CollapsedNum) {}

  /// Sets special task reduction descriptor.
  void setTaskReductionRefExpr(Expr *E) {
    Data->getChildren()[numLoopChildren(
        getLoopsNumber(),
        llvm::omp::OMPD_target_teams_distribute_parallel_for)] = E;
  }

  /// Set cancel state.
  void setHasCancel(bool Has) { HasCancel = Has; }

public:
  /// Creates directive with a list of \a Clauses.
  ///
  /// \param C AST context.
  /// \param StartLoc Starting location of the directive kind.
  /// \param EndLoc Ending Location of the directive.
  /// \param CollapsedNum Number of collapsed loops.
  /// \param Clauses List of clauses.
  /// \param AssociatedStmt Statement, associated with the directive.
  /// \param Exprs Helper expressions for CodeGen.
  /// \param TaskRedRef Task reduction special reference expression to handle
  /// taskgroup descriptor.
  /// \param HasCancel true if this directive has inner cancel directive.
  ///
  static OMPTargetTeamsDistributeParallelForDirective *
  Create(const ASTContext &C, SourceLocation StartLoc, SourceLocation EndLoc,
         unsigned CollapsedNum, ArrayRef<OMPClause *> Clauses,
         Stmt *AssociatedStmt, const HelperExprs &Exprs, Expr *TaskRedRef,
         bool HasCancel);

  /// Creates an empty directive with the place for \a NumClauses clauses.
  ///
  /// \param C AST context.
  /// \param CollapsedNum Number of collapsed nested loops.
  /// \param NumClauses Number of clauses.
  ///
  static OMPTargetTeamsDistributeParallelForDirective *
  CreateEmpty(const ASTContext &C, unsigned NumClauses, unsigned CollapsedNum,
              EmptyShell);

  /// Returns special task reduction reference expression.
  Expr *getTaskReductionRefExpr() {
    return cast_or_null<Expr>(Data->getChildren()[numLoopChildren(
        getLoopsNumber(),
        llvm::omp::OMPD_target_teams_distribute_parallel_for)]);
  }
  const Expr *getTaskReductionRefExpr() const {
    return const_cast<OMPTargetTeamsDistributeParallelForDirective *>(this)
        ->getTaskReductionRefExpr();
  }

  /// Return true if current directive has inner cancel directive.
  bool hasCancel() const { return HasCancel; }

  static bool classof(const Stmt *T) {
    return T->getStmtClass() ==
           OMPTargetTeamsDistributeParallelForDirectiveClass;
  }
};

/// This represents '#pragma omp target teams distribute parallel for simd'
/// combined directive.
///
/// \code
/// #pragma omp target teams distribute parallel for simd private(x)
/// \endcode
/// In this example directive '#pragma omp target teams distribute parallel
/// for simd' has clause 'private' with the variables 'x'
///
class OMPTargetTeamsDistributeParallelForSimdDirective final
    : public OMPLoopDirective {
  friend class ASTStmtReader;
  friend class OMPExecutableDirective;

  /// Build directive with the given start and end location.
  ///
  /// \param StartLoc Starting location of the directive kind.
  /// \param EndLoc Ending location of the directive.
  /// \param CollapsedNum Number of collapsed nested loops.
  ///
  OMPTargetTeamsDistributeParallelForSimdDirective(SourceLocation StartLoc,
                                                   SourceLocation EndLoc,
                                                   unsigned CollapsedNum)
      : OMPLoopDirective(
            OMPTargetTeamsDistributeParallelForSimdDirectiveClass,
            llvm::omp::OMPD_target_teams_distribute_parallel_for_simd, StartLoc,
            EndLoc, CollapsedNum) {}

  /// Build an empty directive.
  ///
  /// \param CollapsedNum Number of collapsed nested loops.
  ///
  explicit OMPTargetTeamsDistributeParallelForSimdDirective(
      unsigned CollapsedNum)
      : OMPLoopDirective(
            OMPTargetTeamsDistributeParallelForSimdDirectiveClass,
            llvm::omp::OMPD_target_teams_distribute_parallel_for_simd,
            SourceLocation(), SourceLocation(), CollapsedNum) {}

public:
  /// Creates directive with a list of \a Clauses.
  ///
  /// \param C AST context.
  /// \param StartLoc Starting location of the directive kind.
  /// \param EndLoc Ending Location of the directive.
  /// \param CollapsedNum Number of collapsed loops.
  /// \param Clauses List of clauses.
  /// \param AssociatedStmt Statement, associated with the directive.
  /// \param Exprs Helper expressions for CodeGen.
  ///
  static OMPTargetTeamsDistributeParallelForSimdDirective *
  Create(const ASTContext &C, SourceLocation StartLoc, SourceLocation EndLoc,
         unsigned CollapsedNum, ArrayRef<OMPClause *> Clauses,
         Stmt *AssociatedStmt, const HelperExprs &Exprs);

  /// Creates an empty directive with the place for \a NumClauses clauses.
  ///
  /// \param C AST context.
  /// \param CollapsedNum Number of collapsed nested loops.
  /// \param NumClauses Number of clauses.
  ///
  static OMPTargetTeamsDistributeParallelForSimdDirective *
  CreateEmpty(const ASTContext &C, unsigned NumClauses, unsigned CollapsedNum,
              EmptyShell);

  static bool classof(const Stmt *T) {
    return T->getStmtClass() ==
           OMPTargetTeamsDistributeParallelForSimdDirectiveClass;
  }
};

/// This represents '#pragma omp target teams distribute simd' combined
/// directive.
///
/// \code
/// #pragma omp target teams distribute simd private(x)
/// \endcode
/// In this example directive '#pragma omp target teams distribute simd'
/// has clause 'private' with the variables 'x'
///
class OMPTargetTeamsDistributeSimdDirective final : public OMPLoopDirective {
  friend class ASTStmtReader;
  friend class OMPExecutableDirective;

  /// Build directive with the given start and end location.
  ///
  /// \param StartLoc Starting location of the directive kind.
  /// \param EndLoc Ending location of the directive.
  /// \param CollapsedNum Number of collapsed nested loops.
  ///
  OMPTargetTeamsDistributeSimdDirective(SourceLocation StartLoc,
                                        SourceLocation EndLoc,
                                        unsigned CollapsedNum)
      : OMPLoopDirective(OMPTargetTeamsDistributeSimdDirectiveClass,
                         llvm::omp::OMPD_target_teams_distribute_simd, StartLoc,
                         EndLoc, CollapsedNum) {}

  /// Build an empty directive.
  ///
  /// \param CollapsedNum Number of collapsed nested loops.
  ///
  explicit OMPTargetTeamsDistributeSimdDirective(unsigned CollapsedNum)
      : OMPLoopDirective(OMPTargetTeamsDistributeSimdDirectiveClass,
                         llvm::omp::OMPD_target_teams_distribute_simd,
                         SourceLocation(), SourceLocation(), CollapsedNum) {}

public:
  /// Creates directive with a list of \a Clauses.
  ///
  /// \param C AST context.
  /// \param StartLoc Starting location of the directive kind.
  /// \param EndLoc Ending Location of the directive.
  /// \param CollapsedNum Number of collapsed loops.
  /// \param Clauses List of clauses.
  /// \param AssociatedStmt Statement, associated with the directive.
  /// \param Exprs Helper expressions for CodeGen.
  ///
  static OMPTargetTeamsDistributeSimdDirective *
  Create(const ASTContext &C, SourceLocation StartLoc, SourceLocation EndLoc,
         unsigned CollapsedNum, ArrayRef<OMPClause *> Clauses,
         Stmt *AssociatedStmt, const HelperExprs &Exprs);

  /// Creates an empty directive with the place for \a NumClauses clauses.
  ///
  /// \param C AST context.
  /// \param CollapsedNum Number of collapsed nested loops.
  /// \param NumClauses Number of clauses.
  ///
  static OMPTargetTeamsDistributeSimdDirective *
  CreateEmpty(const ASTContext &C, unsigned NumClauses, unsigned CollapsedNum,
              EmptyShell);

  static bool classof(const Stmt *T) {
    return T->getStmtClass() == OMPTargetTeamsDistributeSimdDirectiveClass;
  }
};

/// This represents the '#pragma omp tile' loop transformation directive.
class OMPTileDirective final : public OMPLoopBasedDirective {
  friend class ASTStmtReader;
  friend class OMPExecutableDirective;

  /// Default list of offsets.
  enum {
    PreInitsOffset = 0,
    TransformedStmtOffset,
  };

  explicit OMPTileDirective(SourceLocation StartLoc, SourceLocation EndLoc,
                            unsigned NumLoops)
      : OMPLoopBasedDirective(OMPTileDirectiveClass, llvm::omp::OMPD_tile,
                              StartLoc, EndLoc, NumLoops) {}

  void setPreInits(Stmt *PreInits) {
    Data->getChildren()[PreInitsOffset] = PreInits;
  }

  void setTransformedStmt(Stmt *S) {
    Data->getChildren()[TransformedStmtOffset] = S;
  }

public:
  /// Create a new AST node representation for '#pragma omp tile'.
  ///
  /// \param C         Context of the AST.
  /// \param StartLoc  Location of the introducer (e.g. the 'omp' token).
  /// \param EndLoc    Location of the directive's end (e.g. the tok::eod).
  /// \param Clauses   The directive's clauses.
  /// \param NumLoops  Number of associated loops (number of items in the
  ///                  'sizes' clause).
  /// \param AssociatedStmt The outermost associated loop.
  /// \param TransformedStmt The loop nest after tiling, or nullptr in
  ///                        dependent contexts.
  /// \param PreInits Helper preinits statements for the loop nest.
  static OMPTileDirective *Create(const ASTContext &C, SourceLocation StartLoc,
                                  SourceLocation EndLoc,
                                  ArrayRef<OMPClause *> Clauses,
                                  unsigned NumLoops, Stmt *AssociatedStmt,
                                  Stmt *TransformedStmt, Stmt *PreInits);

  /// Build an empty '#pragma omp tile' AST node for deserialization.
  ///
  /// \param C          Context of the AST.
  /// \param NumClauses Number of clauses to allocate.
  /// \param NumLoops   Number of associated loops to allocate.
  static OMPTileDirective *CreateEmpty(const ASTContext &C, unsigned NumClauses,
                                       unsigned NumLoops);

  unsigned getNumAssociatedLoops() const { return getLoopsNumber(); }

  /// Gets/sets the associated loops after tiling.
  ///
  /// This is in de-sugared format stored as a CompoundStmt.
  ///
  /// \code
  ///   for (...)
  ///     ...
  /// \endcode
  ///
  /// Note that if the generated loops a become associated loops of another
  /// directive, they may need to be hoisted before them.
  Stmt *getTransformedStmt() const {
    return Data->getChildren()[TransformedStmtOffset];
  }

  /// Return preinits statement.
  Stmt *getPreInits() const { return Data->getChildren()[PreInitsOffset]; }

  static bool classof(const Stmt *T) {
    return T->getStmtClass() == OMPTileDirectiveClass;
  }
};

/// This represents the '#pragma omp unroll' loop transformation directive.
///
/// \code
/// #pragma omp unroll
/// for (int i = 0; i < 64; ++i)
/// \endcode
class OMPUnrollDirective final : public OMPLoopBasedDirective {
  friend class ASTStmtReader;
  friend class OMPExecutableDirective;

  /// Default list of offsets.
  enum {
    PreInitsOffset = 0,
    TransformedStmtOffset,
  };

  explicit OMPUnrollDirective(SourceLocation StartLoc, SourceLocation EndLoc)
      : OMPLoopBasedDirective(OMPUnrollDirectiveClass, llvm::omp::OMPD_unroll,
                              StartLoc, EndLoc, 1) {}

  /// Set the pre-init statements.
  void setPreInits(Stmt *PreInits) {
    Data->getChildren()[PreInitsOffset] = PreInits;
  }

  /// Set the de-sugared statement.
  void setTransformedStmt(Stmt *S) {
    Data->getChildren()[TransformedStmtOffset] = S;
  }

public:
  /// Create a new AST node representation for '#pragma omp unroll'.
  ///
  /// \param C         Context of the AST.
  /// \param StartLoc  Location of the introducer (e.g. the 'omp' token).
  /// \param EndLoc    Location of the directive's end (e.g. the tok::eod).
  /// \param Clauses   The directive's clauses.
  /// \param AssociatedStmt The outermost associated loop.
  /// \param TransformedStmt The loop nest after tiling, or nullptr in
  ///                        dependent contexts.
  /// \param PreInits   Helper preinits statements for the loop nest.
  static OMPUnrollDirective *
  Create(const ASTContext &C, SourceLocation StartLoc, SourceLocation EndLoc,
         ArrayRef<OMPClause *> Clauses, Stmt *AssociatedStmt,
         Stmt *TransformedStmt, Stmt *PreInits);

  /// Build an empty '#pragma omp unroll' AST node for deserialization.
  ///
  /// \param C          Context of the AST.
  /// \param NumClauses Number of clauses to allocate.
  static OMPUnrollDirective *CreateEmpty(const ASTContext &C,
                                         unsigned NumClauses);

  /// Get the de-sugared associated loops after unrolling.
  ///
  /// This is only used if the unrolled loop becomes an associated loop of
  /// another directive, otherwise the loop is emitted directly using loop
  /// transformation metadata. When the unrolled loop cannot be used by another
  /// directive (e.g. because of the full clause), the transformed stmt can also
  /// be nullptr.
  Stmt *getTransformedStmt() const {
    return Data->getChildren()[TransformedStmtOffset];
  }

  /// Return the pre-init statements.
  Stmt *getPreInits() const { return Data->getChildren()[PreInitsOffset]; }

  static bool classof(const Stmt *T) {
    return T->getStmtClass() == OMPUnrollDirectiveClass;
  }
};

/// This represents '#pragma omp scan' directive.
///
/// \code
/// #pragma omp scan inclusive(a)
/// \endcode
/// In this example directive '#pragma omp scan' has clause 'inclusive' with
/// list item 'a'.
class OMPScanDirective final : public OMPExecutableDirective {
  friend class ASTStmtReader;
  friend class OMPExecutableDirective;
  /// Build directive with the given start and end location.
  ///
  /// \param StartLoc Starting location of the directive kind.
  /// \param EndLoc Ending location of the directive.
  ///
  OMPScanDirective(SourceLocation StartLoc, SourceLocation EndLoc)
      : OMPExecutableDirective(OMPScanDirectiveClass, llvm::omp::OMPD_scan,
                               StartLoc, EndLoc) {}

  /// Build an empty directive.
  ///
  explicit OMPScanDirective()
      : OMPExecutableDirective(OMPScanDirectiveClass, llvm::omp::OMPD_scan,
                               SourceLocation(), SourceLocation()) {}

public:
  /// Creates directive with a list of \a Clauses.
  ///
  /// \param C AST context.
  /// \param StartLoc Starting location of the directive kind.
  /// \param EndLoc Ending Location of the directive.
  /// \param Clauses List of clauses (only single OMPFlushClause clause is
  /// allowed).
  ///
  static OMPScanDirective *Create(const ASTContext &C, SourceLocation StartLoc,
                                  SourceLocation EndLoc,
                                  ArrayRef<OMPClause *> Clauses);

  /// Creates an empty directive with the place for \a NumClauses
  /// clauses.
  ///
  /// \param C AST context.
  /// \param NumClauses Number of clauses.
  ///
  static OMPScanDirective *CreateEmpty(const ASTContext &C, unsigned NumClauses,
                                       EmptyShell);

  static bool classof(const Stmt *T) {
    return T->getStmtClass() == OMPScanDirectiveClass;
  }
};

/// This represents '#pragma omp interop' directive.
///
/// \code
/// #pragma omp interop init(target:obj) device(x) depend(inout:y) nowait
/// \endcode
/// In this example directive '#pragma omp interop' has
/// clauses 'init', 'device', 'depend' and 'nowait'.
///
class OMPInteropDirective final : public OMPExecutableDirective {
  friend class ASTStmtReader;
  friend class OMPExecutableDirective;

  /// Build directive with the given start and end location.
  ///
  /// \param StartLoc Starting location of the directive.
  /// \param EndLoc Ending location of the directive.
  ///
  OMPInteropDirective(SourceLocation StartLoc, SourceLocation EndLoc)
      : OMPExecutableDirective(OMPInteropDirectiveClass,
                               llvm::omp::OMPD_interop, StartLoc, EndLoc) {}

  /// Build an empty directive.
  ///
  explicit OMPInteropDirective()
      : OMPExecutableDirective(OMPInteropDirectiveClass,
                               llvm::omp::OMPD_interop, SourceLocation(),
                               SourceLocation()) {}

public:
  /// Creates directive.
  ///
  /// \param C AST context.
  /// \param StartLoc Starting location of the directive.
  /// \param EndLoc Ending Location of the directive.
  /// \param Clauses The directive's clauses.
  ///
  static OMPInteropDirective *Create(const ASTContext &C,
                                     SourceLocation StartLoc,
                                     SourceLocation EndLoc,
                                     ArrayRef<OMPClause *> Clauses);

  /// Creates an empty directive.
  ///
  /// \param C AST context.
  ///
  static OMPInteropDirective *CreateEmpty(const ASTContext &C,
                                          unsigned NumClauses, EmptyShell);

  static bool classof(const Stmt *T) {
    return T->getStmtClass() == OMPInteropDirectiveClass;
  }
};

/// This represents '#pragma omp dispatch' directive.
///
/// \code
/// #pragma omp dispatch device(dnum)
/// \endcode
/// This example shows a directive '#pragma omp dispatch' with a
/// device clause with variable 'dnum'.
///
class OMPDispatchDirective final : public OMPExecutableDirective {
  friend class ASTStmtReader;
  friend class OMPExecutableDirective;

  /// The location of the target-call.
  SourceLocation TargetCallLoc;

  /// Set the location of the target-call.
  void setTargetCallLoc(SourceLocation Loc) { TargetCallLoc = Loc; }

  /// Build directive with the given start and end location.
  ///
  /// \param StartLoc Starting location of the directive kind.
  /// \param EndLoc Ending location of the directive.
  ///
  OMPDispatchDirective(SourceLocation StartLoc, SourceLocation EndLoc)
      : OMPExecutableDirective(OMPDispatchDirectiveClass,
                               llvm::omp::OMPD_dispatch, StartLoc, EndLoc) {}

  /// Build an empty directive.
  ///
  explicit OMPDispatchDirective()
      : OMPExecutableDirective(OMPDispatchDirectiveClass,
                               llvm::omp::OMPD_dispatch, SourceLocation(),
                               SourceLocation()) {}

public:
  /// Creates directive with a list of \a Clauses.
  ///
  /// \param C AST context.
  /// \param StartLoc Starting location of the directive kind.
  /// \param EndLoc Ending Location of the directive.
  /// \param Clauses List of clauses.
  /// \param AssociatedStmt Statement, associated with the directive.
  /// \param TargetCallLoc Location of the target-call.
  ///
  static OMPDispatchDirective *
  Create(const ASTContext &C, SourceLocation StartLoc, SourceLocation EndLoc,
         ArrayRef<OMPClause *> Clauses, Stmt *AssociatedStmt,
         SourceLocation TargetCallLoc);

  /// Creates an empty directive with the place for \a NumClauses
  /// clauses.
  ///
  /// \param C AST context.
  /// \param NumClauses Number of clauses.
  ///
  static OMPDispatchDirective *CreateEmpty(const ASTContext &C,
                                           unsigned NumClauses, EmptyShell);

  /// Return location of target-call.
  SourceLocation getTargetCallLoc() const { return TargetCallLoc; }

  static bool classof(const Stmt *T) {
    return T->getStmtClass() == OMPDispatchDirectiveClass;
  }
};

/// This represents '#pragma omp masked' directive.
/// \code
/// #pragma omp masked filter(tid)
/// \endcode
/// This example shows a directive '#pragma omp masked' with a filter clause
/// with variable 'tid'.
///
class OMPMaskedDirective final : public OMPExecutableDirective {
  friend class ASTStmtReader;
  friend class OMPExecutableDirective;

  /// Build directive with the given start and end location.
  ///
  /// \param StartLoc Starting location of the directive kind.
  /// \param EndLoc Ending location of the directive.
  ///
  OMPMaskedDirective(SourceLocation StartLoc, SourceLocation EndLoc)
      : OMPExecutableDirective(OMPMaskedDirectiveClass, llvm::omp::OMPD_masked,
                               StartLoc, EndLoc) {}

  /// Build an empty directive.
  ///
  explicit OMPMaskedDirective()
      : OMPExecutableDirective(OMPMaskedDirectiveClass, llvm::omp::OMPD_masked,
                               SourceLocation(), SourceLocation()) {}

public:
  /// Creates directive.
  ///
  /// \param C AST context.
  /// \param StartLoc Starting location of the directive kind.
  /// \param EndLoc Ending Location of the directive.
  /// \param AssociatedStmt Statement, associated with the directive.
  ///
  static OMPMaskedDirective *
  Create(const ASTContext &C, SourceLocation StartLoc, SourceLocation EndLoc,
         ArrayRef<OMPClause *> Clauses, Stmt *AssociatedStmt);

  /// Creates an empty directive.
  ///
  /// \param C AST context.
  ///
  static OMPMaskedDirective *CreateEmpty(const ASTContext &C,
                                         unsigned NumClauses, EmptyShell);

  static bool classof(const Stmt *T) {
    return T->getStmtClass() == OMPMaskedDirectiveClass;
  }
};

} // end namespace clang

#endif<|MERGE_RESOLUTION|>--- conflicted
+++ resolved
@@ -3522,6 +3522,9 @@
     POS_V,
     POS_E,
     POS_UpdateExpr,
+#if INTEL_COLLAB
+    POS_Expected,
+#endif
   };
 
   /// Set 'x' part of the associated expression/statement.
@@ -3535,19 +3538,17 @@
   /// Set 'v' part of the associated expression/statement.
   void setV(Expr *V) { Data->getChildren()[DataPositionTy::POS_V] = V; }
   /// Set 'expr' part of the associated expression/statement.
-<<<<<<< HEAD
 #if INTEL_COLLAB
   /// This is also in the CAS 'compare' form for the 'desired' value.
 #endif // INTEL_COLLAB
-  void setExpr(Expr *E) { Data->getChildren()[3] = E; }
+  void setExpr(Expr *E) { Data->getChildren()[DataPositionTy::POS_E] = E; }
 #if INTEL_COLLAB
   /// Set 'expected' part of the associated expression/statement.
   /// This is used in the CAS 'compare' forms.
-  void setExpected(Expr *E) { Data->getChildren()[4] = E; }
+  void setExpected(Expr *E) {
+    Data->getChildren()[DataPositionTy::POS_Expected] = E;
+  }
 #endif // INTEL_COLLAB
-=======
-  void setExpr(Expr *E) { Data->getChildren()[DataPositionTy::POS_E] = E; }
->>>>>>> 148bc251
 
 public:
   /// Creates directive with a list of \a Clauses and 'x', 'v' and 'expr'
@@ -3636,25 +3637,25 @@
     return cast_or_null<Expr>(Data->getChildren()[DataPositionTy::POS_V]);
   }
   /// Get 'expr' part of the associated expression/statement.
-<<<<<<< HEAD
 #if INTEL_COLLAB
   /// Or if the 'compare' CAS form, the 'desired' expression.
 #endif // INTEL_COLLAB
-  Expr *getExpr() { return cast_or_null<Expr>(Data->getChildren()[3]); }
-=======
   Expr *getExpr() {
     return cast_or_null<Expr>(Data->getChildren()[DataPositionTy::POS_E]);
   }
->>>>>>> 148bc251
   const Expr *getExpr() const {
     return cast_or_null<Expr>(Data->getChildren()[DataPositionTy::POS_E]);
   }
 
 #if INTEL_COLLAB
   /// Get 'expected' part of the associated expression/statement.
-  Expr *getExpected() { return cast_or_null<Expr>(Data->getChildren()[4]); }
+  Expr *getExpected() {
+    return cast_or_null<Expr>(
+        Data->getChildren()[DataPositionTy::POS_Expected]);
+  }
   const Expr *getExpected() const {
-    return cast_or_null<Expr>(Data->getChildren()[4]);
+    return cast_or_null<Expr>(
+        Data->getChildren()[DataPositionTy::POS_Expected]);
   }
 #endif // INTEL_COLLAB
 
