//===- StmtOpenMP.h - Classes for OpenMP directives  ------------*- C++ -*-===//
//
// Part of the LLVM Project, under the Apache License v2.0 with LLVM Exceptions.
// See https://llvm.org/LICENSE.txt for license information.
// SPDX-License-Identifier: Apache-2.0 WITH LLVM-exception
//
//===----------------------------------------------------------------------===//
/// \file
/// This file defines OpenMP AST classes for executable directives and
/// clauses.
///
//===----------------------------------------------------------------------===//

#ifndef LLVM_CLANG_AST_STMTOPENMP_H
#define LLVM_CLANG_AST_STMTOPENMP_H

#include "clang/AST/ASTContext.h"
#include "clang/AST/Expr.h"
#include "clang/AST/OpenMPClause.h"
#include "clang/AST/Stmt.h"
#include "clang/AST/StmtCXX.h"
#include "clang/Basic/OpenMPKinds.h"
#include "clang/Basic/SourceLocation.h"

namespace clang {

//===----------------------------------------------------------------------===//
// AST classes for directives.
//===----------------------------------------------------------------------===//

/// This is a basic class for representing single OpenMP executable
/// directive.
///
class OMPExecutableDirective : public Stmt {
  friend class ASTStmtReader;
  friend class ASTStmtWriter;

  /// Kind of the directive.
  OpenMPDirectiveKind Kind = llvm::omp::OMPD_unknown;
  /// Starting location of the directive (directive keyword).
  SourceLocation StartLoc;
  /// Ending location of the directive.
  SourceLocation EndLoc;

  /// Get the clauses storage.
  MutableArrayRef<OMPClause *> getClauses() {
    if (!Data)
      return llvm::None;
    return Data->getClauses();
  }

protected:
  /// Data, associated with the directive.
  OMPChildren *Data = nullptr;

  /// Build instance of directive of class \a K.
  ///
  /// \param SC Statement class.
  /// \param K Kind of OpenMP directive.
  /// \param StartLoc Starting location of the directive (directive keyword).
  /// \param EndLoc Ending location of the directive.
  ///
  OMPExecutableDirective(StmtClass SC, OpenMPDirectiveKind K,
                         SourceLocation StartLoc, SourceLocation EndLoc)
      : Stmt(SC), Kind(K), StartLoc(std::move(StartLoc)),
        EndLoc(std::move(EndLoc)) {}

  template <typename T, typename... Params>
  static T *createDirective(const ASTContext &C, ArrayRef<OMPClause *> Clauses,
                            Stmt *AssociatedStmt, unsigned NumChildren,
                            Params &&... P) {
    void *Mem =
        C.Allocate(sizeof(T) + OMPChildren::size(Clauses.size(), AssociatedStmt,
                                                 NumChildren),
                   alignof(T));

    auto *Data = OMPChildren::Create(reinterpret_cast<T *>(Mem) + 1, Clauses,
                                     AssociatedStmt, NumChildren);
    auto *Inst = new (Mem) T(std::forward<Params>(P)...);
    Inst->Data = Data;
    return Inst;
  }

  template <typename T, typename... Params>
  static T *createEmptyDirective(const ASTContext &C, unsigned NumClauses,
                                 bool HasAssociatedStmt, unsigned NumChildren,
                                 Params &&... P) {
    void *Mem =
        C.Allocate(sizeof(T) + OMPChildren::size(NumClauses, HasAssociatedStmt,
                                                 NumChildren),
                   alignof(T));
    auto *Data =
        OMPChildren::CreateEmpty(reinterpret_cast<T *>(Mem) + 1, NumClauses,
                                 HasAssociatedStmt, NumChildren);
    auto *Inst = new (Mem) T(std::forward<Params>(P)...);
    Inst->Data = Data;
    return Inst;
  }

  template <typename T>
  static T *createEmptyDirective(const ASTContext &C, unsigned NumClauses,
                                 bool HasAssociatedStmt = false,
                                 unsigned NumChildren = 0) {
    void *Mem =
        C.Allocate(sizeof(T) + OMPChildren::size(NumClauses, HasAssociatedStmt,
                                                 NumChildren),
                   alignof(T));
    auto *Data =
        OMPChildren::CreateEmpty(reinterpret_cast<T *>(Mem) + 1, NumClauses,
                                 HasAssociatedStmt, NumChildren);
    auto *Inst = new (Mem) T;
    Inst->Data = Data;
    return Inst;
  }

public:
  /// Iterates over expressions/statements used in the construct.
  class used_clauses_child_iterator
      : public llvm::iterator_adaptor_base<
            used_clauses_child_iterator, ArrayRef<OMPClause *>::iterator,
            std::forward_iterator_tag, Stmt *, ptrdiff_t, Stmt *, Stmt *> {
    ArrayRef<OMPClause *>::iterator End;
    OMPClause::child_iterator ChildI, ChildEnd;

    void MoveToNext() {
      if (ChildI != ChildEnd)
        return;
      while (this->I != End) {
        ++this->I;
        if (this->I != End) {
          ChildI = (*this->I)->used_children().begin();
          ChildEnd = (*this->I)->used_children().end();
          if (ChildI != ChildEnd)
            return;
        }
      }
    }

  public:
    explicit used_clauses_child_iterator(ArrayRef<OMPClause *> Clauses)
        : used_clauses_child_iterator::iterator_adaptor_base(Clauses.begin()),
          End(Clauses.end()) {
      if (this->I != End) {
        ChildI = (*this->I)->used_children().begin();
        ChildEnd = (*this->I)->used_children().end();
        MoveToNext();
      }
    }
    Stmt *operator*() const { return *ChildI; }
    Stmt *operator->() const { return **this; }

    used_clauses_child_iterator &operator++() {
      ++ChildI;
      if (ChildI != ChildEnd)
        return *this;
      if (this->I != End) {
        ++this->I;
        if (this->I != End) {
          ChildI = (*this->I)->used_children().begin();
          ChildEnd = (*this->I)->used_children().end();
        }
      }
      MoveToNext();
      return *this;
    }
  };

  static llvm::iterator_range<used_clauses_child_iterator>
  used_clauses_children(ArrayRef<OMPClause *> Clauses) {
    return {used_clauses_child_iterator(Clauses),
            used_clauses_child_iterator(llvm::makeArrayRef(Clauses.end(), 0))};
  }

  /// Iterates over a filtered subrange of clauses applied to a
  /// directive.
  ///
  /// This iterator visits only clauses of type SpecificClause.
  template <typename SpecificClause>
  class specific_clause_iterator
      : public llvm::iterator_adaptor_base<
            specific_clause_iterator<SpecificClause>,
            ArrayRef<OMPClause *>::const_iterator, std::forward_iterator_tag,
            const SpecificClause *, ptrdiff_t, const SpecificClause *,
            const SpecificClause *> {
    ArrayRef<OMPClause *>::const_iterator End;

    void SkipToNextClause() {
      while (this->I != End && !isa<SpecificClause>(*this->I))
        ++this->I;
    }

  public:
    explicit specific_clause_iterator(ArrayRef<OMPClause *> Clauses)
        : specific_clause_iterator::iterator_adaptor_base(Clauses.begin()),
          End(Clauses.end()) {
      SkipToNextClause();
    }

    const SpecificClause *operator*() const {
      return cast<SpecificClause>(*this->I);
    }
    const SpecificClause *operator->() const { return **this; }

    specific_clause_iterator &operator++() {
      ++this->I;
      SkipToNextClause();
      return *this;
    }
  };

  template <typename SpecificClause>
  static llvm::iterator_range<specific_clause_iterator<SpecificClause>>
  getClausesOfKind(ArrayRef<OMPClause *> Clauses) {
    return {specific_clause_iterator<SpecificClause>(Clauses),
            specific_clause_iterator<SpecificClause>(
                llvm::makeArrayRef(Clauses.end(), 0))};
  }

  template <typename SpecificClause>
  llvm::iterator_range<specific_clause_iterator<SpecificClause>>
  getClausesOfKind() const {
    return getClausesOfKind<SpecificClause>(clauses());
  }

  /// Gets a single clause of the specified kind associated with the
  /// current directive iff there is only one clause of this kind (and assertion
  /// is fired if there is more than one clause is associated with the
  /// directive). Returns nullptr if no clause of this kind is associated with
  /// the directive.
  template <typename SpecificClause>
  const SpecificClause *getSingleClause() const {
    auto Clauses = getClausesOfKind<SpecificClause>();

    if (Clauses.begin() != Clauses.end()) {
      assert(std::next(Clauses.begin()) == Clauses.end() &&
             "There are at least 2 clauses of the specified kind");
      return *Clauses.begin();
    }
    return nullptr;
  }

  /// Returns true if the current directive has one or more clauses of a
  /// specific kind.
  template <typename SpecificClause>
  bool hasClausesOfKind() const {
    auto Clauses = getClausesOfKind<SpecificClause>();
    return Clauses.begin() != Clauses.end();
  }

  /// Returns starting location of directive kind.
  SourceLocation getBeginLoc() const { return StartLoc; }
  /// Returns ending location of directive.
  SourceLocation getEndLoc() const { return EndLoc; }

  /// Set starting location of directive kind.
  ///
  /// \param Loc New starting location of directive.
  ///
  void setLocStart(SourceLocation Loc) { StartLoc = Loc; }
  /// Set ending location of directive.
  ///
  /// \param Loc New ending location of directive.
  ///
  void setLocEnd(SourceLocation Loc) { EndLoc = Loc; }

  /// Get number of clauses.
  unsigned getNumClauses() const {
    if (!Data)
      return 0;
    return Data->getNumClauses();
  }

  /// Returns specified clause.
  ///
  /// \param I Number of clause.
  ///
  OMPClause *getClause(unsigned I) const { return clauses()[I]; }

  /// Returns true if directive has associated statement.
  bool hasAssociatedStmt() const { return Data && Data->hasAssociatedStmt(); }

  /// Returns statement associated with the directive.
  const Stmt *getAssociatedStmt() const {
    return const_cast<OMPExecutableDirective *>(this)->getAssociatedStmt();
  }
  Stmt *getAssociatedStmt() {
    assert(hasAssociatedStmt() &&
           "Expected directive with the associated statement.");
    return Data->getAssociatedStmt();
  }

  /// Returns the captured statement associated with the
  /// component region within the (combined) directive.
  ///
  /// \param RegionKind Component region kind.
  const CapturedStmt *getCapturedStmt(OpenMPDirectiveKind RegionKind) const {
    assert(hasAssociatedStmt() &&
           "Expected directive with the associated statement.");
    SmallVector<OpenMPDirectiveKind, 4> CaptureRegions;
    getOpenMPCaptureRegions(CaptureRegions, getDirectiveKind());
    return Data->getCapturedStmt(RegionKind, CaptureRegions);
  }

  /// Get innermost captured statement for the construct.
  CapturedStmt *getInnermostCapturedStmt() {
    assert(hasAssociatedStmt() &&
           "Expected directive with the associated statement.");
    SmallVector<OpenMPDirectiveKind, 4> CaptureRegions;
    getOpenMPCaptureRegions(CaptureRegions, getDirectiveKind());
    return Data->getInnermostCapturedStmt(CaptureRegions);
  }

  const CapturedStmt *getInnermostCapturedStmt() const {
    return const_cast<OMPExecutableDirective *>(this)
        ->getInnermostCapturedStmt();
  }

  OpenMPDirectiveKind getDirectiveKind() const { return Kind; }

  static bool classof(const Stmt *S) {
    return S->getStmtClass() >= firstOMPExecutableDirectiveConstant &&
           S->getStmtClass() <= lastOMPExecutableDirectiveConstant;
  }

  child_range children() {
    if (!Data)
      return child_range(child_iterator(), child_iterator());
    return Data->getAssociatedStmtAsRange();
  }

  const_child_range children() const {
    return const_cast<OMPExecutableDirective *>(this)->children();
  }

  ArrayRef<OMPClause *> clauses() const {
    if (!Data)
      return llvm::None;
    return Data->getClauses();
  }

  /// Returns whether or not this is a Standalone directive.
  ///
  /// Stand-alone directives are executable directives
  /// that have no associated user code.
  bool isStandaloneDirective() const;

  /// Returns the AST node representing OpenMP structured-block of this
  /// OpenMP executable directive,
  /// Prerequisite: Executable Directive must not be Standalone directive.
  const Stmt *getStructuredBlock() const {
    return const_cast<OMPExecutableDirective *>(this)->getStructuredBlock();
  }
  Stmt *getStructuredBlock();

  const Stmt *getRawStmt() const {
    return const_cast<OMPExecutableDirective *>(this)->getRawStmt();
  }
  Stmt *getRawStmt() {
    assert(hasAssociatedStmt() &&
           "Expected directive with the associated statement.");
    return Data->getRawStmt();
  }
};

/// This represents '#pragma omp parallel' directive.
///
/// \code
/// #pragma omp parallel private(a,b) reduction(+: c,d)
/// \endcode
/// In this example directive '#pragma omp parallel' has clauses 'private'
/// with the variables 'a' and 'b' and 'reduction' with operator '+' and
/// variables 'c' and 'd'.
///
class OMPParallelDirective : public OMPExecutableDirective {
  friend class ASTStmtReader;
  friend class OMPExecutableDirective;
  /// true if the construct has inner cancel directive.
  bool HasCancel = false;

  /// Build directive with the given start and end location.
  ///
  /// \param StartLoc Starting location of the directive (directive keyword).
  /// \param EndLoc Ending Location of the directive.
  ///
  OMPParallelDirective(SourceLocation StartLoc, SourceLocation EndLoc)
      : OMPExecutableDirective(OMPParallelDirectiveClass,
                               llvm::omp::OMPD_parallel, StartLoc, EndLoc) {}

  /// Build an empty directive.
  ///
  explicit OMPParallelDirective()
      : OMPExecutableDirective(OMPParallelDirectiveClass,
                               llvm::omp::OMPD_parallel, SourceLocation(),
                               SourceLocation()) {}

  /// Sets special task reduction descriptor.
  void setTaskReductionRefExpr(Expr *E) { Data->getChildren()[0] = E; }

  /// Set cancel state.
  void setHasCancel(bool Has) { HasCancel = Has; }

public:
  /// Creates directive with a list of \a Clauses.
  ///
  /// \param C AST context.
  /// \param StartLoc Starting location of the directive kind.
  /// \param EndLoc Ending Location of the directive.
  /// \param Clauses List of clauses.
  /// \param AssociatedStmt Statement associated with the directive.
  /// \param TaskRedRef Task reduction special reference expression to handle
  /// taskgroup descriptor.
  /// \param HasCancel true if this directive has inner cancel directive.
  ///
  static OMPParallelDirective *
  Create(const ASTContext &C, SourceLocation StartLoc, SourceLocation EndLoc,
         ArrayRef<OMPClause *> Clauses, Stmt *AssociatedStmt, Expr *TaskRedRef,
         bool HasCancel);

  /// Creates an empty directive with the place for \a N clauses.
  ///
  /// \param C AST context.
  /// \param NumClauses Number of clauses.
  ///
  static OMPParallelDirective *CreateEmpty(const ASTContext &C,
                                           unsigned NumClauses, EmptyShell);

  /// Returns special task reduction reference expression.
  Expr *getTaskReductionRefExpr() {
    return cast_or_null<Expr>(Data->getChildren()[0]);
  }
  const Expr *getTaskReductionRefExpr() const {
    return const_cast<OMPParallelDirective *>(this)->getTaskReductionRefExpr();
  }

  /// Return true if current directive has inner cancel directive.
  bool hasCancel() const { return HasCancel; }

  static bool classof(const Stmt *T) {
    return T->getStmtClass() == OMPParallelDirectiveClass;
  }
};

/// The base class for all loop-based directives, including loop transformation
/// directives.
class OMPLoopBasedDirective : public OMPExecutableDirective {
  friend class ASTStmtReader;

protected:
  /// Number of collapsed loops as specified by 'collapse' clause.
  unsigned NumAssociatedLoops = 0;

  /// Build instance of loop directive of class \a Kind.
  ///
  /// \param SC Statement class.
  /// \param Kind Kind of OpenMP directive.
  /// \param StartLoc Starting location of the directive (directive keyword).
  /// \param EndLoc Ending location of the directive.
  /// \param NumAssociatedLoops Number of loops associated with the construct.
  ///
  OMPLoopBasedDirective(StmtClass SC, OpenMPDirectiveKind Kind,
                        SourceLocation StartLoc, SourceLocation EndLoc,
                        unsigned NumAssociatedLoops)
      : OMPExecutableDirective(SC, Kind, StartLoc, EndLoc),
        NumAssociatedLoops(NumAssociatedLoops) {}

public:
  /// The expressions built to support OpenMP loops in combined/composite
  /// pragmas (e.g. pragma omp distribute parallel for)
  struct DistCombinedHelperExprs {
    /// DistributeLowerBound - used when composing 'omp distribute' with
    /// 'omp for' in a same construct.
    Expr *LB;
    /// DistributeUpperBound - used when composing 'omp distribute' with
    /// 'omp for' in a same construct.
    Expr *UB;
    /// DistributeEnsureUpperBound - used when composing 'omp distribute'
    ///  with 'omp for' in a same construct, EUB depends on DistUB
    Expr *EUB;
    /// Distribute loop iteration variable init used when composing 'omp
    /// distribute'
    ///  with 'omp for' in a same construct
    Expr *Init;
    /// Distribute Loop condition used when composing 'omp distribute'
    ///  with 'omp for' in a same construct
    Expr *Cond;
    /// Update of LowerBound for statically scheduled omp loops for
    /// outer loop in combined constructs (e.g. 'distribute parallel for')
    Expr *NLB;
    /// Update of UpperBound for statically scheduled omp loops for
    /// outer loop in combined constructs (e.g. 'distribute parallel for')
    Expr *NUB;
    /// Distribute Loop condition used when composing 'omp distribute'
    ///  with 'omp for' in a same construct when schedule is chunked.
    Expr *DistCond;
    /// 'omp parallel for' loop condition used when composed with
    /// 'omp distribute' in the same construct and when schedule is
    /// chunked and the chunk size is 1.
    Expr *ParForInDistCond;
  };

  /// The expressions built for the OpenMP loop CodeGen for the
  /// whole collapsed loop nest.
  struct HelperExprs {
    /// Loop iteration variable.
    Expr *IterationVarRef;
    /// Loop last iteration number.
    Expr *LastIteration;
    /// Loop number of iterations.
    Expr *NumIterations;
    /// Calculation of last iteration.
    Expr *CalcLastIteration;
    /// Loop pre-condition.
    Expr *PreCond;
    /// Loop condition.
    Expr *Cond;
    /// Loop iteration variable init.
    Expr *Init;
    /// Loop increment.
    Expr *Inc;
    /// IsLastIteration - local flag variable passed to runtime.
    Expr *IL;
    /// LowerBound - local variable passed to runtime.
    Expr *LB;
    /// UpperBound - local variable passed to runtime.
    Expr *UB;
    /// Stride - local variable passed to runtime.
    Expr *ST;
    /// EnsureUpperBound -- expression UB = min(UB, NumIterations).
    Expr *EUB;
    /// Update of LowerBound for statically scheduled 'omp for' loops.
    Expr *NLB;
    /// Update of UpperBound for statically scheduled 'omp for' loops.
    Expr *NUB;
    /// PreviousLowerBound - local variable passed to runtime in the
    /// enclosing schedule or null if that does not apply.
    Expr *PrevLB;
    /// PreviousUpperBound - local variable passed to runtime in the
    /// enclosing schedule or null if that does not apply.
    Expr *PrevUB;
    /// DistInc - increment expression for distribute loop when found
    /// combined with a further loop level (e.g. in 'distribute parallel for')
    /// expression IV = IV + ST
    Expr *DistInc;
    /// PrevEUB - expression similar to EUB but to be used when loop
    /// scheduling uses PrevLB and PrevUB (e.g.  in 'distribute parallel for'
    /// when ensuring that the UB is either the calculated UB by the runtime or
    /// the end of the assigned distribute chunk)
    /// expression UB = min (UB, PrevUB)
    Expr *PrevEUB;
    /// Counters Loop counters.
    SmallVector<Expr *, 4> Counters;
    /// PrivateCounters Loop counters.
    SmallVector<Expr *, 4> PrivateCounters;
    /// Expressions for loop counters inits for CodeGen.
    SmallVector<Expr *, 4> Inits;
    /// Expressions for loop counters update for CodeGen.
    SmallVector<Expr *, 4> Updates;
    /// Final loop counter values for GodeGen.
    SmallVector<Expr *, 4> Finals;
    /// List of counters required for the generation of the non-rectangular
    /// loops.
    SmallVector<Expr *, 4> DependentCounters;
    /// List of initializers required for the generation of the non-rectangular
    /// loops.
    SmallVector<Expr *, 4> DependentInits;
    /// List of final conditions required for the generation of the
    /// non-rectangular loops.
    SmallVector<Expr *, 4> FinalsConditions;
    /// Init statement for all captured expressions.
    Stmt *PreInits;

    /// Expressions used when combining OpenMP loop pragmas
    DistCombinedHelperExprs DistCombinedFields;

    /// Check if all the expressions are built (does not check the
    /// worksharing ones).
    bool builtAll() {
      return IterationVarRef != nullptr && LastIteration != nullptr &&
             NumIterations != nullptr && PreCond != nullptr &&
             Cond != nullptr && Init != nullptr && Inc != nullptr;
    }

    /// Initialize all the fields to null.
    /// \param Size Number of elements in the
    /// counters/finals/updates/dependent_counters/dependent_inits/finals_conditions
    /// arrays.
    void clear(unsigned Size) {
      IterationVarRef = nullptr;
      LastIteration = nullptr;
      CalcLastIteration = nullptr;
      PreCond = nullptr;
      Cond = nullptr;
      Init = nullptr;
      Inc = nullptr;
      IL = nullptr;
      LB = nullptr;
      UB = nullptr;
      ST = nullptr;
      EUB = nullptr;
      NLB = nullptr;
      NUB = nullptr;
      NumIterations = nullptr;
      PrevLB = nullptr;
      PrevUB = nullptr;
      DistInc = nullptr;
      PrevEUB = nullptr;
      Counters.resize(Size);
      PrivateCounters.resize(Size);
      Inits.resize(Size);
      Updates.resize(Size);
      Finals.resize(Size);
      DependentCounters.resize(Size);
      DependentInits.resize(Size);
      FinalsConditions.resize(Size);
      for (unsigned I = 0; I < Size; ++I) {
        Counters[I] = nullptr;
        PrivateCounters[I] = nullptr;
        Inits[I] = nullptr;
        Updates[I] = nullptr;
        Finals[I] = nullptr;
        DependentCounters[I] = nullptr;
        DependentInits[I] = nullptr;
        FinalsConditions[I] = nullptr;
      }
      PreInits = nullptr;
      DistCombinedFields.LB = nullptr;
      DistCombinedFields.UB = nullptr;
      DistCombinedFields.EUB = nullptr;
      DistCombinedFields.Init = nullptr;
      DistCombinedFields.Cond = nullptr;
      DistCombinedFields.NLB = nullptr;
      DistCombinedFields.NUB = nullptr;
      DistCombinedFields.DistCond = nullptr;
      DistCombinedFields.ParForInDistCond = nullptr;
    }
  };

  /// Get number of collapsed loops.
  unsigned getLoopsNumber() const { return NumAssociatedLoops; }

  /// Try to find the next loop sub-statement in the specified statement \p
  /// CurStmt.
  /// \param TryImperfectlyNestedLoops true, if we need to try to look for the
  /// imperfectly nested loop.
  static Stmt *tryToFindNextInnerLoop(Stmt *CurStmt,
                                      bool TryImperfectlyNestedLoops);
  static const Stmt *tryToFindNextInnerLoop(const Stmt *CurStmt,
                                            bool TryImperfectlyNestedLoops) {
    return tryToFindNextInnerLoop(const_cast<Stmt *>(CurStmt),
                                  TryImperfectlyNestedLoops);
  }

  /// Calls the specified callback function for all the loops in \p CurStmt,
  /// from the outermost to the innermost.
  static bool
  doForAllLoops(Stmt *CurStmt, bool TryImperfectlyNestedLoops,
                unsigned NumLoops,
                llvm::function_ref<bool(unsigned, Stmt *)> Callback);
  static bool
  doForAllLoops(const Stmt *CurStmt, bool TryImperfectlyNestedLoops,
                unsigned NumLoops,
                llvm::function_ref<bool(unsigned, const Stmt *)> Callback) {
    auto &&NewCallback = [Callback](unsigned Cnt, Stmt *CurStmt) {
      return Callback(Cnt, CurStmt);
    };
    return doForAllLoops(const_cast<Stmt *>(CurStmt), TryImperfectlyNestedLoops,
                         NumLoops, NewCallback);
  }

  /// Calls the specified callback function for all the loop bodies in \p
  /// CurStmt, from the outermost loop to the innermost.
  static void doForAllLoopsBodies(
      Stmt *CurStmt, bool TryImperfectlyNestedLoops, unsigned NumLoops,
      llvm::function_ref<void(unsigned, Stmt *, Stmt *)> Callback);
  static void doForAllLoopsBodies(
      const Stmt *CurStmt, bool TryImperfectlyNestedLoops, unsigned NumLoops,
      llvm::function_ref<void(unsigned, const Stmt *, const Stmt *)> Callback) {
    auto &&NewCallback = [Callback](unsigned Cnt, Stmt *Loop, Stmt *Body) {
      Callback(Cnt, Loop, Body);
    };
    doForAllLoopsBodies(const_cast<Stmt *>(CurStmt), TryImperfectlyNestedLoops,
                        NumLoops, NewCallback);
  }

  static bool classof(const Stmt *T) {
    if (auto *D = dyn_cast<OMPExecutableDirective>(T))
      return isOpenMPLoopDirective(D->getDirectiveKind());
    return false;
  }
};

/// This is a common base class for loop directives ('omp simd', 'omp
/// for', 'omp for simd' etc.). It is responsible for the loop code generation.
///
class OMPLoopDirective : public OMPLoopBasedDirective {
  friend class ASTStmtReader;

  /// Offsets to the stored exprs.
  /// This enumeration contains offsets to all the pointers to children
  /// expressions stored in OMPLoopDirective.
  /// The first 9 children are necessary for all the loop directives,
  /// the next 8 are specific to the worksharing ones, and the next 11 are
  /// used for combined constructs containing two pragmas associated to loops.
  /// After the fixed children, three arrays of length NumAssociatedLoops are
  /// allocated: loop counters, their updates and final values.
  /// PrevLowerBound and PrevUpperBound are used to communicate blocking
  /// information in composite constructs which require loop blocking
  /// DistInc is used to generate the increment expression for the distribute
  /// loop when combined with a further nested loop
  /// PrevEnsureUpperBound is used as the EnsureUpperBound expression for the
  /// for loop when combined with a previous distribute loop in the same pragma
  /// (e.g. 'distribute parallel for')
  ///
  enum {
    IterationVariableOffset = 0,
    LastIterationOffset = 1,
    CalcLastIterationOffset = 2,
    PreConditionOffset = 3,
    CondOffset = 4,
#if INTEL_COLLAB
    LateOutlineCondOffset = 5,
    LateOutlineLinearCounterStepOffset = 6,
    LateOutlineLinearCounterIncrementOffset = 7,
    InitOffset = 8,
    IncOffset = 9,
    PreInitsOffset = 10,
    UpperBoundVariableOffset = 11,
    // The '...End' enumerators do not correspond to child expressions - they
    // specify the offset to the end (and start of the following counters/
    // updates/finals/dependent_counters/dependent_inits/finals_conditions
    // arrays).
    DefaultEnd = 12,
    // The following 7 exprs are used by worksharing and distribute loops only.
    IsLastIterVariableOffset = 12,
    LowerBoundVariableOffset = 13,
    StrideVariableOffset = 14,
    EnsureUpperBoundOffset = 15,
    NextLowerBoundOffset = 16,
    NextUpperBoundOffset = 17,
    NumIterationsOffset = 18,
    // Offset to the end for worksharing loop directives.
    WorksharingEnd = 19,
    PrevLowerBoundVariableOffset = 19,
    PrevUpperBoundVariableOffset = 20,
    DistIncOffset = 21,
    PrevEnsureUpperBoundOffset = 22,
    CombinedLowerBoundVariableOffset = 23,
    CombinedUpperBoundVariableOffset = 24,
    CombinedEnsureUpperBoundOffset = 25,
    CombinedInitOffset = 26,
    CombinedConditionOffset = 27,
    CombinedNextLowerBoundOffset = 28,
    CombinedNextUpperBoundOffset = 29,
    CombinedDistConditionOffset = 30,
    CombinedParForInDistConditionOffset = 31,
    // Offset to the end (and start of the following
    // counters/updates/finals/dependent_counters/dependent_inits/finals_conditions
    // arrays) for combined distribute loop directives.
    CombinedDistributeEnd = 32,
#else // INTEL_COLLAB
    InitOffset = 5,
    IncOffset = 6,
    PreInitsOffset = 7,
    // The '...End' enumerators do not correspond to child expressions - they
    // specify the offset to the end (and start of the following counters/
    // updates/finals/dependent_counters/dependent_inits/finals_conditions
    // arrays).
    DefaultEnd = 8,
    // The following 8 exprs are used by worksharing and distribute loops only.
    IsLastIterVariableOffset = 8,
    LowerBoundVariableOffset = 9,
    UpperBoundVariableOffset = 10,
    StrideVariableOffset = 11,
    EnsureUpperBoundOffset = 12,
    NextLowerBoundOffset = 13,
    NextUpperBoundOffset = 14,
    NumIterationsOffset = 15,
    // Offset to the end for worksharing loop directives.
    WorksharingEnd = 16,
    PrevLowerBoundVariableOffset = 16,
    PrevUpperBoundVariableOffset = 17,
    DistIncOffset = 18,
    PrevEnsureUpperBoundOffset = 19,
    CombinedLowerBoundVariableOffset = 20,
    CombinedUpperBoundVariableOffset = 21,
    CombinedEnsureUpperBoundOffset = 22,
    CombinedInitOffset = 23,
    CombinedConditionOffset = 24,
    CombinedNextLowerBoundOffset = 25,
    CombinedNextUpperBoundOffset = 26,
    CombinedDistConditionOffset = 27,
    CombinedParForInDistConditionOffset = 28,
    // Offset to the end (and start of the following
    // counters/updates/finals/dependent_counters/dependent_inits/finals_conditions
    // arrays) for combined distribute loop directives.
    CombinedDistributeEnd = 29,
#endif // INTEL_COLLAB
  };

  /// Get the counters storage.
  MutableArrayRef<Expr *> getCounters() {
    auto **Storage = reinterpret_cast<Expr **>(
        &Data->getChildren()[getArraysOffset(getDirectiveKind())]);
    return llvm::makeMutableArrayRef(Storage, getLoopsNumber());
  }

  /// Get the private counters storage.
  MutableArrayRef<Expr *> getPrivateCounters() {
    auto **Storage = reinterpret_cast<Expr **>(
        &Data->getChildren()[getArraysOffset(getDirectiveKind()) +
                             getLoopsNumber()]);
    return llvm::makeMutableArrayRef(Storage, getLoopsNumber());
  }

  /// Get the updates storage.
  MutableArrayRef<Expr *> getInits() {
    auto **Storage = reinterpret_cast<Expr **>(
        &Data->getChildren()[getArraysOffset(getDirectiveKind()) +
                             2 * getLoopsNumber()]);
    return llvm::makeMutableArrayRef(Storage, getLoopsNumber());
  }

  /// Get the updates storage.
  MutableArrayRef<Expr *> getUpdates() {
    auto **Storage = reinterpret_cast<Expr **>(
        &Data->getChildren()[getArraysOffset(getDirectiveKind()) +
                             3 * getLoopsNumber()]);
    return llvm::makeMutableArrayRef(Storage, getLoopsNumber());
  }

  /// Get the final counter updates storage.
  MutableArrayRef<Expr *> getFinals() {
    auto **Storage = reinterpret_cast<Expr **>(
        &Data->getChildren()[getArraysOffset(getDirectiveKind()) +
                             4 * getLoopsNumber()]);
    return llvm::makeMutableArrayRef(Storage, getLoopsNumber());
  }

  /// Get the dependent counters storage.
  MutableArrayRef<Expr *> getDependentCounters() {
    auto **Storage = reinterpret_cast<Expr **>(
        &Data->getChildren()[getArraysOffset(getDirectiveKind()) +
                             5 * getLoopsNumber()]);
    return llvm::makeMutableArrayRef(Storage, getLoopsNumber());
  }

  /// Get the dependent inits storage.
  MutableArrayRef<Expr *> getDependentInits() {
    auto **Storage = reinterpret_cast<Expr **>(
        &Data->getChildren()[getArraysOffset(getDirectiveKind()) +
                             6 * getLoopsNumber()]);
    return llvm::makeMutableArrayRef(Storage, getLoopsNumber());
  }

  /// Get the finals conditions storage.
  MutableArrayRef<Expr *> getFinalsConditions() {
    auto **Storage = reinterpret_cast<Expr **>(
        &Data->getChildren()[getArraysOffset(getDirectiveKind()) +
                             7 * getLoopsNumber()]);
    return llvm::makeMutableArrayRef(Storage, getLoopsNumber());
  }

#if INTEL_COLLAB
#define DEFINE_GET_UNCOLLAPSED(Name, Offset)                                   \
  MutableArrayRef<Expr *> getUncollapsed##Name() {                             \
    Expr **Storage = reinterpret_cast<Expr **>(                                \
        &Data->getChildren()[getArraysOffset(getDirectiveKind()) +             \
                             Offset * CollapsedNum]);                          \
    return llvm::makeMutableArrayRef(Storage, CollapsedNum);                   \
  }
  // Offsets start one more than last community value.
  DEFINE_GET_UNCOLLAPSED(IVs, 8)
  DEFINE_GET_UNCOLLAPSED(LowerBounds, 9)
  DEFINE_GET_UNCOLLAPSED(UpperBounds, 10)
  DEFINE_GET_UNCOLLAPSED(Inits, 11)
  DEFINE_GET_UNCOLLAPSED(LoopConds, 12)
  DEFINE_GET_UNCOLLAPSED(Incs, 13)
  DEFINE_GET_UNCOLLAPSED(Updates, 14)
#undef DEFINE_GET_UNCOLLAPSED
#endif // INTEL_COLLAB

protected:
  /// Build instance of loop directive of class \a Kind.
  ///
  /// \param SC Statement class.
  /// \param Kind Kind of OpenMP directive.
  /// \param StartLoc Starting location of the directive (directive keyword).
  /// \param EndLoc Ending location of the directive.
  /// \param CollapsedNum Number of collapsed loops from 'collapse' clause.
  ///
  OMPLoopDirective(StmtClass SC, OpenMPDirectiveKind Kind,
                   SourceLocation StartLoc, SourceLocation EndLoc,
                   unsigned CollapsedNum)
      : OMPLoopBasedDirective(SC, Kind, StartLoc, EndLoc, CollapsedNum) {}

  /// Offset to the start of children expression arrays.
  static unsigned getArraysOffset(OpenMPDirectiveKind Kind) {
    if (isOpenMPLoopBoundSharingDirective(Kind))
      return CombinedDistributeEnd;
    if (isOpenMPWorksharingDirective(Kind) || isOpenMPTaskLoopDirective(Kind) ||
        isOpenMPDistributeDirective(Kind))
      return WorksharingEnd;
    return DefaultEnd;
  }

  /// Children number.
  static unsigned numLoopChildren(unsigned CollapsedNum,
                                  OpenMPDirectiveKind Kind) {
    return getArraysOffset(Kind) +
#if INTEL_CUSTOMIZATION
           // Community value plus 7 we've added.
           // Also adjust the offsets used in DEFINE_GET_UNCOLLAPSED.
           15 * CollapsedNum; // Counters, PrivateCounters, Inits,
#endif // INTEL_CUSTOMIZATION
                             // Updates, Finals, DependentCounters,
                             // DependentInits, FinalsConditions.
  }

  void setIterationVariable(Expr *IV) {
    Data->getChildren()[IterationVariableOffset] = IV;
  }
  void setLastIteration(Expr *LI) {
    Data->getChildren()[LastIterationOffset] = LI;
  }
  void setCalcLastIteration(Expr *CLI) {
    Data->getChildren()[CalcLastIterationOffset] = CLI;
  }
  void setPreCond(Expr *PC) { Data->getChildren()[PreConditionOffset] = PC; }
  void setCond(Expr *Cond) { Data->getChildren()[CondOffset] = Cond; }
  void setInit(Expr *Init) { Data->getChildren()[InitOffset] = Init; }
  void setInc(Expr *Inc) { Data->getChildren()[IncOffset] = Inc; }
  void setPreInits(Stmt *PreInits) {
    Data->getChildren()[PreInitsOffset] = PreInits;
  }
#if INTEL_COLLAB
  void setLateOutlineCond(Expr *LateOutlineCond) {
    Data->getChildren()[LateOutlineCondOffset] = LateOutlineCond;
  }
  void setLateOutlineLinearCounterStep(Expr *LateOutlineLinearCounterStep) {
    Data->getChildren()[LateOutlineLinearCounterStepOffset] =
        LateOutlineLinearCounterStep;
  }
  void setLateOutlineLinearCounterIncrement(
      Expr *LateOutlineLinearCounterIncrement) {
    Data->getChildren()[LateOutlineLinearCounterIncrementOffset] =
        LateOutlineLinearCounterIncrement;
  }
#endif // INTEL_COLLAB
  void setIsLastIterVariable(Expr *IL) {
    assert((isOpenMPWorksharingDirective(getDirectiveKind()) ||
            isOpenMPTaskLoopDirective(getDirectiveKind()) ||
            isOpenMPDistributeDirective(getDirectiveKind())) &&
           "expected worksharing loop directive");
    Data->getChildren()[IsLastIterVariableOffset] = IL;
  }
  void setLowerBoundVariable(Expr *LB) {
    assert((isOpenMPWorksharingDirective(getDirectiveKind()) ||
            isOpenMPTaskLoopDirective(getDirectiveKind()) ||
            isOpenMPDistributeDirective(getDirectiveKind())) &&
           "expected worksharing loop directive");
    Data->getChildren()[LowerBoundVariableOffset] = LB;
  }
  void setUpperBoundVariable(Expr *UB) {
#if INTEL_COLLAB
    assert(isOpenMPLoopDirective(getDirectiveKind()) &&
           "expected loop directive");
#else
    assert((isOpenMPWorksharingDirective(getDirectiveKind()) ||
            isOpenMPTaskLoopDirective(getDirectiveKind()) ||
            isOpenMPDistributeDirective(getDirectiveKind())) &&
           "expected worksharing loop directive");
#endif // INTEL_COLLAB
    Data->getChildren()[UpperBoundVariableOffset] = UB;
  }
  void setStrideVariable(Expr *ST) {
    assert((isOpenMPWorksharingDirective(getDirectiveKind()) ||
            isOpenMPTaskLoopDirective(getDirectiveKind()) ||
            isOpenMPDistributeDirective(getDirectiveKind())) &&
           "expected worksharing loop directive");
    Data->getChildren()[StrideVariableOffset] = ST;
  }
  void setEnsureUpperBound(Expr *EUB) {
    assert((isOpenMPWorksharingDirective(getDirectiveKind()) ||
            isOpenMPTaskLoopDirective(getDirectiveKind()) ||
            isOpenMPDistributeDirective(getDirectiveKind())) &&
           "expected worksharing loop directive");
    Data->getChildren()[EnsureUpperBoundOffset] = EUB;
  }
  void setNextLowerBound(Expr *NLB) {
    assert((isOpenMPWorksharingDirective(getDirectiveKind()) ||
            isOpenMPTaskLoopDirective(getDirectiveKind()) ||
            isOpenMPDistributeDirective(getDirectiveKind())) &&
           "expected worksharing loop directive");
    Data->getChildren()[NextLowerBoundOffset] = NLB;
  }
  void setNextUpperBound(Expr *NUB) {
    assert((isOpenMPWorksharingDirective(getDirectiveKind()) ||
            isOpenMPTaskLoopDirective(getDirectiveKind()) ||
            isOpenMPDistributeDirective(getDirectiveKind())) &&
           "expected worksharing loop directive");
    Data->getChildren()[NextUpperBoundOffset] = NUB;
  }
  void setNumIterations(Expr *NI) {
    assert((isOpenMPWorksharingDirective(getDirectiveKind()) ||
            isOpenMPTaskLoopDirective(getDirectiveKind()) ||
            isOpenMPDistributeDirective(getDirectiveKind())) &&
           "expected worksharing loop directive");
    Data->getChildren()[NumIterationsOffset] = NI;
  }
  void setPrevLowerBoundVariable(Expr *PrevLB) {
    assert(isOpenMPLoopBoundSharingDirective(getDirectiveKind()) &&
           "expected loop bound sharing directive");
    Data->getChildren()[PrevLowerBoundVariableOffset] = PrevLB;
  }
  void setPrevUpperBoundVariable(Expr *PrevUB) {
    assert(isOpenMPLoopBoundSharingDirective(getDirectiveKind()) &&
           "expected loop bound sharing directive");
    Data->getChildren()[PrevUpperBoundVariableOffset] = PrevUB;
  }
  void setDistInc(Expr *DistInc) {
    assert(isOpenMPLoopBoundSharingDirective(getDirectiveKind()) &&
           "expected loop bound sharing directive");
    Data->getChildren()[DistIncOffset] = DistInc;
  }
  void setPrevEnsureUpperBound(Expr *PrevEUB) {
    assert(isOpenMPLoopBoundSharingDirective(getDirectiveKind()) &&
           "expected loop bound sharing directive");
    Data->getChildren()[PrevEnsureUpperBoundOffset] = PrevEUB;
  }
  void setCombinedLowerBoundVariable(Expr *CombLB) {
    assert(isOpenMPLoopBoundSharingDirective(getDirectiveKind()) &&
           "expected loop bound sharing directive");
    Data->getChildren()[CombinedLowerBoundVariableOffset] = CombLB;
  }
  void setCombinedUpperBoundVariable(Expr *CombUB) {
    assert(isOpenMPLoopBoundSharingDirective(getDirectiveKind()) &&
           "expected loop bound sharing directive");
    Data->getChildren()[CombinedUpperBoundVariableOffset] = CombUB;
  }
  void setCombinedEnsureUpperBound(Expr *CombEUB) {
    assert(isOpenMPLoopBoundSharingDirective(getDirectiveKind()) &&
           "expected loop bound sharing directive");
    Data->getChildren()[CombinedEnsureUpperBoundOffset] = CombEUB;
  }
  void setCombinedInit(Expr *CombInit) {
    assert(isOpenMPLoopBoundSharingDirective(getDirectiveKind()) &&
           "expected loop bound sharing directive");
    Data->getChildren()[CombinedInitOffset] = CombInit;
  }
  void setCombinedCond(Expr *CombCond) {
    assert(isOpenMPLoopBoundSharingDirective(getDirectiveKind()) &&
           "expected loop bound sharing directive");
    Data->getChildren()[CombinedConditionOffset] = CombCond;
  }
  void setCombinedNextLowerBound(Expr *CombNLB) {
    assert(isOpenMPLoopBoundSharingDirective(getDirectiveKind()) &&
           "expected loop bound sharing directive");
    Data->getChildren()[CombinedNextLowerBoundOffset] = CombNLB;
  }
  void setCombinedNextUpperBound(Expr *CombNUB) {
    assert(isOpenMPLoopBoundSharingDirective(getDirectiveKind()) &&
           "expected loop bound sharing directive");
    Data->getChildren()[CombinedNextUpperBoundOffset] = CombNUB;
  }
  void setCombinedDistCond(Expr *CombDistCond) {
    assert(isOpenMPLoopBoundSharingDirective(getDirectiveKind()) &&
           "expected loop bound distribute sharing directive");
    Data->getChildren()[CombinedDistConditionOffset] = CombDistCond;
  }
  void setCombinedParForInDistCond(Expr *CombParForInDistCond) {
    assert(isOpenMPLoopBoundSharingDirective(getDirectiveKind()) &&
           "expected loop bound distribute sharing directive");
    Data->getChildren()[CombinedParForInDistConditionOffset] =
        CombParForInDistCond;
  }
  void setCounters(ArrayRef<Expr *> A);
  void setPrivateCounters(ArrayRef<Expr *> A);
  void setInits(ArrayRef<Expr *> A);
  void setUpdates(ArrayRef<Expr *> A);
  void setFinals(ArrayRef<Expr *> A);
  void setDependentCounters(ArrayRef<Expr *> A);
  void setDependentInits(ArrayRef<Expr *> A);
  void setFinalsConditions(ArrayRef<Expr *> A);
#if INTEL_COLLAB
  void setUncollapsedIVs(ArrayRef<Expr *> A);
  void setUncollapsedLowerBounds(ArrayRef<Expr *> A);
  void setUncollapsedUpperBounds(ArrayRef<Expr *> A);
  void setUncollapsedInits(ArrayRef<Expr *> A);
  void setUncollapsedLoopConds(ArrayRef<Expr *> A);
  void setUncollapsedIncs(ArrayRef<Expr *> A);
  void setUncollapsedUpdates(ArrayRef<Expr *> A);
#endif // INTEL_COLLAB

public:
<<<<<<< HEAD
  /// The expressions built to support OpenMP loops in combined/composite
  /// pragmas (e.g. pragma omp distribute parallel for)
  struct DistCombinedHelperExprs {
    /// DistributeLowerBound - used when composing 'omp distribute' with
    /// 'omp for' in a same construct.
    Expr *LB;
    /// DistributeUpperBound - used when composing 'omp distribute' with
    /// 'omp for' in a same construct.
    Expr *UB;
    /// DistributeEnsureUpperBound - used when composing 'omp distribute'
    ///  with 'omp for' in a same construct, EUB depends on DistUB
    Expr *EUB;
    /// Distribute loop iteration variable init used when composing 'omp
    /// distribute'
    ///  with 'omp for' in a same construct
    Expr *Init;
    /// Distribute Loop condition used when composing 'omp distribute'
    ///  with 'omp for' in a same construct
    Expr *Cond;
    /// Update of LowerBound for statically scheduled omp loops for
    /// outer loop in combined constructs (e.g. 'distribute parallel for')
    Expr *NLB;
    /// Update of UpperBound for statically scheduled omp loops for
    /// outer loop in combined constructs (e.g. 'distribute parallel for')
    Expr *NUB;
    /// Distribute Loop condition used when composing 'omp distribute'
    ///  with 'omp for' in a same construct when schedule is chunked.
    Expr *DistCond;
    /// 'omp parallel for' loop condition used when composed with
    /// 'omp distribute' in the same construct and when schedule is
    /// chunked and the chunk size is 1.
    Expr *ParForInDistCond;
  };

  /// The expressions built for the OpenMP loop CodeGen for the
  /// whole collapsed loop nest.
  struct HelperExprs {
    /// Loop iteration variable.
    Expr *IterationVarRef;
    /// Loop last iteration number.
    Expr *LastIteration;
    /// Loop number of iterations.
    Expr *NumIterations;
    /// Calculation of last iteration.
    Expr *CalcLastIteration;
    /// Loop pre-condition.
    Expr *PreCond;
    /// Loop condition.
    Expr *Cond;
#if INTEL_COLLAB
    /// Late-outlining loop condition.
    Expr *LateOutlineCond;
    /// Step used for linear counter variables.
    Expr *LateOutlineLinearCounterStep;
    /// Increment expression used for linear counter variables.
    Expr *LateOutlineLinearCounterIncrement;
#endif // INTEL_COLLAB
    /// Loop iteration variable init.
    Expr *Init;
    /// Loop increment.
    Expr *Inc;
    /// IsLastIteration - local flag variable passed to runtime.
    Expr *IL;
    /// LowerBound - local variable passed to runtime.
    Expr *LB;
    /// UpperBound - local variable passed to runtime.
    Expr *UB;
    /// Stride - local variable passed to runtime.
    Expr *ST;
    /// EnsureUpperBound -- expression UB = min(UB, NumIterations).
    Expr *EUB;
    /// Update of LowerBound for statically scheduled 'omp for' loops.
    Expr *NLB;
    /// Update of UpperBound for statically scheduled 'omp for' loops.
    Expr *NUB;
    /// PreviousLowerBound - local variable passed to runtime in the
    /// enclosing schedule or null if that does not apply.
    Expr *PrevLB;
    /// PreviousUpperBound - local variable passed to runtime in the
    /// enclosing schedule or null if that does not apply.
    Expr *PrevUB;
    /// DistInc - increment expression for distribute loop when found
    /// combined with a further loop level (e.g. in 'distribute parallel for')
    /// expression IV = IV + ST
    Expr *DistInc;
    /// PrevEUB - expression similar to EUB but to be used when loop
    /// scheduling uses PrevLB and PrevUB (e.g.  in 'distribute parallel for'
    /// when ensuring that the UB is either the calculated UB by the runtime or
    /// the end of the assigned distribute chunk)
    /// expression UB = min (UB, PrevUB)
    Expr *PrevEUB;
    /// Counters Loop counters.
    SmallVector<Expr *, 4> Counters;
    /// PrivateCounters Loop counters.
    SmallVector<Expr *, 4> PrivateCounters;
    /// Expressions for loop counters inits for CodeGen.
    SmallVector<Expr *, 4> Inits;
    /// Expressions for loop counters update for CodeGen.
    SmallVector<Expr *, 4> Updates;
    /// Final loop counter values for GodeGen.
    SmallVector<Expr *, 4> Finals;
    /// List of counters required for the generation of the non-rectangular
    /// loops.
    SmallVector<Expr *, 4> DependentCounters;
    /// List of initializers required for the generation of the non-rectangular
    /// loops.
    SmallVector<Expr *, 4> DependentInits;
    /// List of final conditions required for the generation of the
    /// non-rectangular loops.
    SmallVector<Expr *, 4> FinalsConditions;
#if INTEL_CUSTOMIZATION
    // Added uncollapsed expressions for NDRange support.
    SmallVector<Expr *, 4> UncollapsedIVs;
    SmallVector<Expr *, 4> UncollapsedLowerBounds;
    SmallVector<Expr *, 4> UncollapsedUpperBounds;
    SmallVector<Expr *, 4> UncollapsedInits;
    SmallVector<Expr *, 4> UncollapsedLoopConds;
    SmallVector<Expr *, 4> UncollapsedIncs;
    SmallVector<Expr *, 4> UncollapsedUpdates;
#endif // INTEL_CUSTOMIZATION
    /// Init statement for all captured expressions.
    Stmt *PreInits;

    /// Expressions used when combining OpenMP loop pragmas
    DistCombinedHelperExprs DistCombinedFields;

    /// Check if all the expressions are built (does not check the
    /// worksharing ones).
    bool builtAll() {
      return IterationVarRef != nullptr && LastIteration != nullptr &&
             NumIterations != nullptr && PreCond != nullptr &&
             Cond != nullptr && Init != nullptr && Inc != nullptr;
    }

    /// Initialize all the fields to null.
    /// \param Size Number of elements in the
    /// counters/finals/updates/dependent_counters/dependent_inits/finals_conditions
    /// arrays.
    void clear(unsigned Size) {
      IterationVarRef = nullptr;
      LastIteration = nullptr;
      CalcLastIteration = nullptr;
      PreCond = nullptr;
      Cond = nullptr;
#if INTEL_COLLAB
      LateOutlineCond = nullptr;
      LateOutlineLinearCounterStep = nullptr;
      LateOutlineLinearCounterIncrement = nullptr;
#endif // INTEL_COLLAB
      Init = nullptr;
      Inc = nullptr;
      IL = nullptr;
      LB = nullptr;
      UB = nullptr;
      ST = nullptr;
      EUB = nullptr;
      NLB = nullptr;
      NUB = nullptr;
      NumIterations = nullptr;
      PrevLB = nullptr;
      PrevUB = nullptr;
      DistInc = nullptr;
      PrevEUB = nullptr;
      Counters.resize(Size);
      PrivateCounters.resize(Size);
      Inits.resize(Size);
      Updates.resize(Size);
      Finals.resize(Size);
      DependentCounters.resize(Size);
      DependentInits.resize(Size);
      FinalsConditions.resize(Size);
#if INTEL_CUSTOMIZATION
      UncollapsedIVs.resize(Size);
      UncollapsedLowerBounds.resize(Size);
      UncollapsedUpperBounds.resize(Size);
      UncollapsedInits.resize(Size);
      UncollapsedLoopConds.resize(Size);
      UncollapsedIncs.resize(Size);
      UncollapsedUpdates.resize(Size);
#endif // INTEL_CUSTOMIZATION
      for (unsigned i = 0; i < Size; ++i) {
        Counters[i] = nullptr;
        PrivateCounters[i] = nullptr;
        Inits[i] = nullptr;
        Updates[i] = nullptr;
        Finals[i] = nullptr;
        DependentCounters[i] = nullptr;
        DependentInits[i] = nullptr;
        FinalsConditions[i] = nullptr;
#if INTEL_CUSTOMIZATION
        UncollapsedIVs[i] = nullptr;
        UncollapsedLowerBounds[i] = nullptr;
        UncollapsedUpperBounds[i] = nullptr;
        UncollapsedInits[i] = nullptr;
        UncollapsedLoopConds[i] = nullptr;
        UncollapsedIncs[i] = nullptr;
        UncollapsedUpdates[i] = nullptr;
#endif // INTEL_CUSTOMIZATION
      }
      PreInits = nullptr;
      DistCombinedFields.LB = nullptr;
      DistCombinedFields.UB = nullptr;
      DistCombinedFields.EUB = nullptr;
      DistCombinedFields.Init = nullptr;
      DistCombinedFields.Cond = nullptr;
      DistCombinedFields.NLB = nullptr;
      DistCombinedFields.NUB = nullptr;
      DistCombinedFields.DistCond = nullptr;
      DistCombinedFields.ParForInDistCond = nullptr;
    }
  };

  /// Get number of collapsed loops.
  unsigned getCollapsedNumber() const { return CollapsedNum; }

=======
>>>>>>> 6c050052
  Expr *getIterationVariable() const {
    return cast<Expr>(Data->getChildren()[IterationVariableOffset]);
  }
  Expr *getLastIteration() const {
    return cast<Expr>(Data->getChildren()[LastIterationOffset]);
  }
  Expr *getCalcLastIteration() const {
    return cast<Expr>(Data->getChildren()[CalcLastIterationOffset]);
  }
  Expr *getPreCond() const {
    return cast<Expr>(Data->getChildren()[PreConditionOffset]);
  }
  Expr *getCond() const { return cast<Expr>(Data->getChildren()[CondOffset]); }
#if INTEL_COLLAB
  Expr *getLateOutlineCond() const {
    return cast<Expr>(Data->getChildren()[LateOutlineCondOffset]);
  }
  Expr *getLateOutlineLinearCounterStep() const {
    return cast_or_null<Expr>(
        Data->getChildren()[LateOutlineLinearCounterStepOffset]);
  }
  Expr *getLateOutlineLinearCounterIncrement() const {
    return cast_or_null<Expr>(
        Data->getChildren()[LateOutlineLinearCounterIncrementOffset]);
  }
#endif // INTEL_COLLAB
  Expr *getInit() const { return cast<Expr>(Data->getChildren()[InitOffset]); }
  Expr *getInc() const { return cast<Expr>(Data->getChildren()[IncOffset]); }
  const Stmt *getPreInits() const {
    return Data->getChildren()[PreInitsOffset];
  }
  Stmt *getPreInits() { return Data->getChildren()[PreInitsOffset]; }
  Expr *getIsLastIterVariable() const {
    assert((isOpenMPWorksharingDirective(getDirectiveKind()) ||
            isOpenMPTaskLoopDirective(getDirectiveKind()) ||
            isOpenMPDistributeDirective(getDirectiveKind())) &&
           "expected worksharing loop directive");
    return cast<Expr>(Data->getChildren()[IsLastIterVariableOffset]);
  }
  Expr *getLowerBoundVariable() const {
    assert((isOpenMPWorksharingDirective(getDirectiveKind()) ||
            isOpenMPTaskLoopDirective(getDirectiveKind()) ||
            isOpenMPDistributeDirective(getDirectiveKind())) &&
           "expected worksharing loop directive");
    return cast<Expr>(Data->getChildren()[LowerBoundVariableOffset]);
  }
  Expr *getUpperBoundVariable() const {
#if INTEL_COLLAB
    assert(isOpenMPLoopDirective(getDirectiveKind()) &&
           "expected loop directive");
#else
    assert((isOpenMPWorksharingDirective(getDirectiveKind()) ||
            isOpenMPTaskLoopDirective(getDirectiveKind()) ||
            isOpenMPDistributeDirective(getDirectiveKind())) &&
           "expected worksharing loop directive");
#endif // INTEL_COLLAB
    return cast<Expr>(Data->getChildren()[UpperBoundVariableOffset]);
  }
  Expr *getStrideVariable() const {
    assert((isOpenMPWorksharingDirective(getDirectiveKind()) ||
            isOpenMPTaskLoopDirective(getDirectiveKind()) ||
            isOpenMPDistributeDirective(getDirectiveKind())) &&
           "expected worksharing loop directive");
    return cast<Expr>(Data->getChildren()[StrideVariableOffset]);
  }
  Expr *getEnsureUpperBound() const {
    assert((isOpenMPWorksharingDirective(getDirectiveKind()) ||
            isOpenMPTaskLoopDirective(getDirectiveKind()) ||
            isOpenMPDistributeDirective(getDirectiveKind())) &&
           "expected worksharing loop directive");
    return cast<Expr>(Data->getChildren()[EnsureUpperBoundOffset]);
  }
  Expr *getNextLowerBound() const {
    assert((isOpenMPWorksharingDirective(getDirectiveKind()) ||
            isOpenMPTaskLoopDirective(getDirectiveKind()) ||
            isOpenMPDistributeDirective(getDirectiveKind())) &&
           "expected worksharing loop directive");
    return cast<Expr>(Data->getChildren()[NextLowerBoundOffset]);
  }
  Expr *getNextUpperBound() const {
    assert((isOpenMPWorksharingDirective(getDirectiveKind()) ||
            isOpenMPTaskLoopDirective(getDirectiveKind()) ||
            isOpenMPDistributeDirective(getDirectiveKind())) &&
           "expected worksharing loop directive");
    return cast<Expr>(Data->getChildren()[NextUpperBoundOffset]);
  }
  Expr *getNumIterations() const {
    assert((isOpenMPWorksharingDirective(getDirectiveKind()) ||
            isOpenMPTaskLoopDirective(getDirectiveKind()) ||
            isOpenMPDistributeDirective(getDirectiveKind())) &&
           "expected worksharing loop directive");
    return cast<Expr>(Data->getChildren()[NumIterationsOffset]);
  }
  Expr *getPrevLowerBoundVariable() const {
    assert(isOpenMPLoopBoundSharingDirective(getDirectiveKind()) &&
           "expected loop bound sharing directive");
    return cast<Expr>(Data->getChildren()[PrevLowerBoundVariableOffset]);
  }
  Expr *getPrevUpperBoundVariable() const {
    assert(isOpenMPLoopBoundSharingDirective(getDirectiveKind()) &&
           "expected loop bound sharing directive");
    return cast<Expr>(Data->getChildren()[PrevUpperBoundVariableOffset]);
  }
  Expr *getDistInc() const {
    assert(isOpenMPLoopBoundSharingDirective(getDirectiveKind()) &&
           "expected loop bound sharing directive");
    return cast<Expr>(Data->getChildren()[DistIncOffset]);
  }
  Expr *getPrevEnsureUpperBound() const {
    assert(isOpenMPLoopBoundSharingDirective(getDirectiveKind()) &&
           "expected loop bound sharing directive");
    return cast<Expr>(Data->getChildren()[PrevEnsureUpperBoundOffset]);
  }
  Expr *getCombinedLowerBoundVariable() const {
    assert(isOpenMPLoopBoundSharingDirective(getDirectiveKind()) &&
           "expected loop bound sharing directive");
    return cast<Expr>(Data->getChildren()[CombinedLowerBoundVariableOffset]);
  }
  Expr *getCombinedUpperBoundVariable() const {
    assert(isOpenMPLoopBoundSharingDirective(getDirectiveKind()) &&
           "expected loop bound sharing directive");
    return cast<Expr>(Data->getChildren()[CombinedUpperBoundVariableOffset]);
  }
  Expr *getCombinedEnsureUpperBound() const {
    assert(isOpenMPLoopBoundSharingDirective(getDirectiveKind()) &&
           "expected loop bound sharing directive");
    return cast<Expr>(Data->getChildren()[CombinedEnsureUpperBoundOffset]);
  }
  Expr *getCombinedInit() const {
    assert(isOpenMPLoopBoundSharingDirective(getDirectiveKind()) &&
           "expected loop bound sharing directive");
    return cast<Expr>(Data->getChildren()[CombinedInitOffset]);
  }
  Expr *getCombinedCond() const {
    assert(isOpenMPLoopBoundSharingDirective(getDirectiveKind()) &&
           "expected loop bound sharing directive");
    return cast<Expr>(Data->getChildren()[CombinedConditionOffset]);
  }
  Expr *getCombinedNextLowerBound() const {
    assert(isOpenMPLoopBoundSharingDirective(getDirectiveKind()) &&
           "expected loop bound sharing directive");
    return cast<Expr>(Data->getChildren()[CombinedNextLowerBoundOffset]);
  }
  Expr *getCombinedNextUpperBound() const {
    assert(isOpenMPLoopBoundSharingDirective(getDirectiveKind()) &&
           "expected loop bound sharing directive");
    return cast<Expr>(Data->getChildren()[CombinedNextUpperBoundOffset]);
  }
  Expr *getCombinedDistCond() const {
    assert(isOpenMPLoopBoundSharingDirective(getDirectiveKind()) &&
           "expected loop bound distribute sharing directive");
    return cast<Expr>(Data->getChildren()[CombinedDistConditionOffset]);
  }
  Expr *getCombinedParForInDistCond() const {
    assert(isOpenMPLoopBoundSharingDirective(getDirectiveKind()) &&
           "expected loop bound distribute sharing directive");
    return cast<Expr>(Data->getChildren()[CombinedParForInDistConditionOffset]);
  }
  Stmt *getBody();
  const Stmt *getBody() const {
    return const_cast<OMPLoopDirective *>(this)->getBody();
  }

  ArrayRef<Expr *> counters() { return getCounters(); }

  ArrayRef<Expr *> counters() const {
    return const_cast<OMPLoopDirective *>(this)->getCounters();
  }

  ArrayRef<Expr *> private_counters() { return getPrivateCounters(); }

  ArrayRef<Expr *> private_counters() const {
    return const_cast<OMPLoopDirective *>(this)->getPrivateCounters();
  }

  ArrayRef<Expr *> inits() { return getInits(); }

  ArrayRef<Expr *> inits() const {
    return const_cast<OMPLoopDirective *>(this)->getInits();
  }

  ArrayRef<Expr *> updates() { return getUpdates(); }

  ArrayRef<Expr *> updates() const {
    return const_cast<OMPLoopDirective *>(this)->getUpdates();
  }

  ArrayRef<Expr *> finals() { return getFinals(); }

  ArrayRef<Expr *> finals() const {
    return const_cast<OMPLoopDirective *>(this)->getFinals();
  }
#if INTEL_COLLAB
#define DEFINE_UNCOLLAPSED_RANGES(Name)                                        \
  ArrayRef<Expr *> uncollapsed##Name() { return getUncollapsed##Name(); }      \
                                                                               \
  ArrayRef<Expr *> uncollapsed##Name() const {                                 \
    return const_cast<OMPLoopDirective *>(this)->getUncollapsed##Name();       \
  }
  DEFINE_UNCOLLAPSED_RANGES(IVs)
  DEFINE_UNCOLLAPSED_RANGES(LowerBounds)
  DEFINE_UNCOLLAPSED_RANGES(UpperBounds)
  DEFINE_UNCOLLAPSED_RANGES(Inits)
  DEFINE_UNCOLLAPSED_RANGES(LoopConds)
  DEFINE_UNCOLLAPSED_RANGES(Incs)
  DEFINE_UNCOLLAPSED_RANGES(Updates)
#undef DEFINE_UNCOLLAPSED_RANGES
#endif // INTEL_COLLAB

  ArrayRef<Expr *> dependent_counters() { return getDependentCounters(); }

  ArrayRef<Expr *> dependent_counters() const {
    return const_cast<OMPLoopDirective *>(this)->getDependentCounters();
  }

  ArrayRef<Expr *> dependent_inits() { return getDependentInits(); }

  ArrayRef<Expr *> dependent_inits() const {
    return const_cast<OMPLoopDirective *>(this)->getDependentInits();
  }

  ArrayRef<Expr *> finals_conditions() { return getFinalsConditions(); }

  ArrayRef<Expr *> finals_conditions() const {
    return const_cast<OMPLoopDirective *>(this)->getFinalsConditions();
  }

  static bool classof(const Stmt *T) {
    return T->getStmtClass() == OMPSimdDirectiveClass ||
           T->getStmtClass() == OMPForDirectiveClass ||
           T->getStmtClass() == OMPForSimdDirectiveClass ||
           T->getStmtClass() == OMPParallelForDirectiveClass ||
           T->getStmtClass() == OMPParallelForSimdDirectiveClass ||
           T->getStmtClass() == OMPTaskLoopDirectiveClass ||
           T->getStmtClass() == OMPTaskLoopSimdDirectiveClass ||
           T->getStmtClass() == OMPMasterTaskLoopDirectiveClass ||
           T->getStmtClass() == OMPMasterTaskLoopSimdDirectiveClass ||
#if INTEL_COLLAB
           T->getStmtClass() == OMPGenericLoopDirectiveClass ||
           T->getStmtClass() == OMPTeamsGenericLoopDirectiveClass ||
           T->getStmtClass() == OMPTargetTeamsGenericLoopDirectiveClass ||
           T->getStmtClass() == OMPParallelGenericLoopDirectiveClass ||
           T->getStmtClass() == OMPTargetParallelGenericLoopDirectiveClass ||
#endif // INTEL_COLLAB
           T->getStmtClass() == OMPParallelMasterTaskLoopDirectiveClass ||
           T->getStmtClass() == OMPParallelMasterTaskLoopSimdDirectiveClass ||
           T->getStmtClass() == OMPDistributeDirectiveClass ||
           T->getStmtClass() == OMPTargetParallelForDirectiveClass ||
           T->getStmtClass() == OMPDistributeParallelForDirectiveClass ||
           T->getStmtClass() == OMPDistributeParallelForSimdDirectiveClass ||
           T->getStmtClass() == OMPDistributeSimdDirectiveClass ||
           T->getStmtClass() == OMPTargetParallelForSimdDirectiveClass ||
           T->getStmtClass() == OMPTargetSimdDirectiveClass ||
           T->getStmtClass() == OMPTeamsDistributeDirectiveClass ||
           T->getStmtClass() == OMPTeamsDistributeSimdDirectiveClass ||
           T->getStmtClass() ==
               OMPTeamsDistributeParallelForSimdDirectiveClass ||
           T->getStmtClass() == OMPTeamsDistributeParallelForDirectiveClass ||
           T->getStmtClass() ==
               OMPTargetTeamsDistributeParallelForDirectiveClass ||
           T->getStmtClass() ==
               OMPTargetTeamsDistributeParallelForSimdDirectiveClass ||
           T->getStmtClass() == OMPTargetTeamsDistributeDirectiveClass ||
           T->getStmtClass() == OMPTargetTeamsDistributeSimdDirectiveClass;
  }
};

/// This represents '#pragma omp simd' directive.
///
/// \code
/// #pragma omp simd private(a,b) linear(i,j:s) reduction(+:c,d)
/// \endcode
/// In this example directive '#pragma omp simd' has clauses 'private'
/// with the variables 'a' and 'b', 'linear' with variables 'i', 'j' and
/// linear step 's', 'reduction' with operator '+' and variables 'c' and 'd'.
///
class OMPSimdDirective : public OMPLoopDirective {
  friend class ASTStmtReader;
  friend class OMPExecutableDirective;
  /// Build directive with the given start and end location.
  ///
  /// \param StartLoc Starting location of the directive kind.
  /// \param EndLoc Ending location of the directive.
  /// \param CollapsedNum Number of collapsed nested loops.
  ///
  OMPSimdDirective(SourceLocation StartLoc, SourceLocation EndLoc,
                   unsigned CollapsedNum)
      : OMPLoopDirective(OMPSimdDirectiveClass, llvm::omp::OMPD_simd, StartLoc,
                         EndLoc, CollapsedNum) {}

  /// Build an empty directive.
  ///
  /// \param CollapsedNum Number of collapsed nested loops.
  ///
  explicit OMPSimdDirective(unsigned CollapsedNum)
      : OMPLoopDirective(OMPSimdDirectiveClass, llvm::omp::OMPD_simd,
                         SourceLocation(), SourceLocation(), CollapsedNum) {}

public:
  /// Creates directive with a list of \a Clauses.
  ///
  /// \param C AST context.
  /// \param StartLoc Starting location of the directive kind.
  /// \param EndLoc Ending Location of the directive.
  /// \param CollapsedNum Number of collapsed loops.
  /// \param Clauses List of clauses.
  /// \param AssociatedStmt Statement, associated with the directive.
  /// \param Exprs Helper expressions for CodeGen.
  ///
  static OMPSimdDirective *Create(const ASTContext &C, SourceLocation StartLoc,
                                  SourceLocation EndLoc, unsigned CollapsedNum,
                                  ArrayRef<OMPClause *> Clauses,
                                  Stmt *AssociatedStmt,
                                  const HelperExprs &Exprs);

  /// Creates an empty directive with the place
  /// for \a NumClauses clauses.
  ///
  /// \param C AST context.
  /// \param CollapsedNum Number of collapsed nested loops.
  /// \param NumClauses Number of clauses.
  ///
  static OMPSimdDirective *CreateEmpty(const ASTContext &C, unsigned NumClauses,
                                       unsigned CollapsedNum, EmptyShell);

  static bool classof(const Stmt *T) {
    return T->getStmtClass() == OMPSimdDirectiveClass;
  }
};

/// This represents '#pragma omp for' directive.
///
/// \code
/// #pragma omp for private(a,b) reduction(+:c,d)
/// \endcode
/// In this example directive '#pragma omp for' has clauses 'private' with the
/// variables 'a' and 'b' and 'reduction' with operator '+' and variables 'c'
/// and 'd'.
///
class OMPForDirective : public OMPLoopDirective {
  friend class ASTStmtReader;
  friend class OMPExecutableDirective;
  /// true if current directive has inner cancel directive.
  bool HasCancel = false;

  /// Build directive with the given start and end location.
  ///
  /// \param StartLoc Starting location of the directive kind.
  /// \param EndLoc Ending location of the directive.
  /// \param CollapsedNum Number of collapsed nested loops.
  ///
  OMPForDirective(SourceLocation StartLoc, SourceLocation EndLoc,
                  unsigned CollapsedNum)
      : OMPLoopDirective(OMPForDirectiveClass, llvm::omp::OMPD_for, StartLoc,
                         EndLoc, CollapsedNum) {}

  /// Build an empty directive.
  ///
  /// \param CollapsedNum Number of collapsed nested loops.
  ///
  explicit OMPForDirective(unsigned CollapsedNum)
      : OMPLoopDirective(OMPForDirectiveClass, llvm::omp::OMPD_for,
                         SourceLocation(), SourceLocation(), CollapsedNum) {}

  /// Sets special task reduction descriptor.
  void setTaskReductionRefExpr(Expr *E) {
    Data->getChildren()[numLoopChildren(getLoopsNumber(),
                                        llvm::omp::OMPD_for)] = E;
  }

  /// Set cancel state.
  void setHasCancel(bool Has) { HasCancel = Has; }

public:
  /// Creates directive with a list of \a Clauses.
  ///
  /// \param C AST context.
  /// \param StartLoc Starting location of the directive kind.
  /// \param EndLoc Ending Location of the directive.
  /// \param CollapsedNum Number of collapsed loops.
  /// \param Clauses List of clauses.
  /// \param AssociatedStmt Statement, associated with the directive.
  /// \param Exprs Helper expressions for CodeGen.
  /// \param TaskRedRef Task reduction special reference expression to handle
  /// taskgroup descriptor.
  /// \param HasCancel true if current directive has inner cancel directive.
  ///
  static OMPForDirective *Create(const ASTContext &C, SourceLocation StartLoc,
                                 SourceLocation EndLoc, unsigned CollapsedNum,
                                 ArrayRef<OMPClause *> Clauses,
                                 Stmt *AssociatedStmt, const HelperExprs &Exprs,
                                 Expr *TaskRedRef, bool HasCancel);

  /// Creates an empty directive with the place
  /// for \a NumClauses clauses.
  ///
  /// \param C AST context.
  /// \param CollapsedNum Number of collapsed nested loops.
  /// \param NumClauses Number of clauses.
  ///
  static OMPForDirective *CreateEmpty(const ASTContext &C, unsigned NumClauses,
                                      unsigned CollapsedNum, EmptyShell);

  /// Returns special task reduction reference expression.
  Expr *getTaskReductionRefExpr() {
    return cast_or_null<Expr>(Data->getChildren()[numLoopChildren(
        getLoopsNumber(), llvm::omp::OMPD_for)]);
  }
  const Expr *getTaskReductionRefExpr() const {
    return const_cast<OMPForDirective *>(this)->getTaskReductionRefExpr();
  }

  /// Return true if current directive has inner cancel directive.
  bool hasCancel() const { return HasCancel; }

  static bool classof(const Stmt *T) {
    return T->getStmtClass() == OMPForDirectiveClass;
  }
};

/// This represents '#pragma omp for simd' directive.
///
/// \code
/// #pragma omp for simd private(a,b) linear(i,j:s) reduction(+:c,d)
/// \endcode
/// In this example directive '#pragma omp for simd' has clauses 'private'
/// with the variables 'a' and 'b', 'linear' with variables 'i', 'j' and
/// linear step 's', 'reduction' with operator '+' and variables 'c' and 'd'.
///
class OMPForSimdDirective : public OMPLoopDirective {
  friend class ASTStmtReader;
  friend class OMPExecutableDirective;
  /// Build directive with the given start and end location.
  ///
  /// \param StartLoc Starting location of the directive kind.
  /// \param EndLoc Ending location of the directive.
  /// \param CollapsedNum Number of collapsed nested loops.
  ///
  OMPForSimdDirective(SourceLocation StartLoc, SourceLocation EndLoc,
                      unsigned CollapsedNum)
      : OMPLoopDirective(OMPForSimdDirectiveClass, llvm::omp::OMPD_for_simd,
                         StartLoc, EndLoc, CollapsedNum) {}

  /// Build an empty directive.
  ///
  /// \param CollapsedNum Number of collapsed nested loops.
  ///
  explicit OMPForSimdDirective(unsigned CollapsedNum)
      : OMPLoopDirective(OMPForSimdDirectiveClass, llvm::omp::OMPD_for_simd,
                         SourceLocation(), SourceLocation(), CollapsedNum) {}

public:
  /// Creates directive with a list of \a Clauses.
  ///
  /// \param C AST context.
  /// \param StartLoc Starting location of the directive kind.
  /// \param EndLoc Ending Location of the directive.
  /// \param CollapsedNum Number of collapsed loops.
  /// \param Clauses List of clauses.
  /// \param AssociatedStmt Statement, associated with the directive.
  /// \param Exprs Helper expressions for CodeGen.
  ///
  static OMPForSimdDirective *
  Create(const ASTContext &C, SourceLocation StartLoc, SourceLocation EndLoc,
         unsigned CollapsedNum, ArrayRef<OMPClause *> Clauses,
         Stmt *AssociatedStmt, const HelperExprs &Exprs);

  /// Creates an empty directive with the place
  /// for \a NumClauses clauses.
  ///
  /// \param C AST context.
  /// \param CollapsedNum Number of collapsed nested loops.
  /// \param NumClauses Number of clauses.
  ///
  static OMPForSimdDirective *CreateEmpty(const ASTContext &C,
                                          unsigned NumClauses,
                                          unsigned CollapsedNum, EmptyShell);

  static bool classof(const Stmt *T) {
    return T->getStmtClass() == OMPForSimdDirectiveClass;
  }
};

/// This represents '#pragma omp sections' directive.
///
/// \code
/// #pragma omp sections private(a,b) reduction(+:c,d)
/// \endcode
/// In this example directive '#pragma omp sections' has clauses 'private' with
/// the variables 'a' and 'b' and 'reduction' with operator '+' and variables
/// 'c' and 'd'.
///
class OMPSectionsDirective : public OMPExecutableDirective {
  friend class ASTStmtReader;
  friend class OMPExecutableDirective;

  /// true if current directive has inner cancel directive.
  bool HasCancel = false;

  /// Build directive with the given start and end location.
  ///
  /// \param StartLoc Starting location of the directive kind.
  /// \param EndLoc Ending location of the directive.
  ///
  OMPSectionsDirective(SourceLocation StartLoc, SourceLocation EndLoc)
      : OMPExecutableDirective(OMPSectionsDirectiveClass,
                               llvm::omp::OMPD_sections, StartLoc, EndLoc) {}

  /// Build an empty directive.
  ///
  explicit OMPSectionsDirective()
      : OMPExecutableDirective(OMPSectionsDirectiveClass,
                               llvm::omp::OMPD_sections, SourceLocation(),
                               SourceLocation()) {}

  /// Sets special task reduction descriptor.
  void setTaskReductionRefExpr(Expr *E) { Data->getChildren()[0] = E; }

  /// Set cancel state.
  void setHasCancel(bool Has) { HasCancel = Has; }

public:
  /// Creates directive with a list of \a Clauses.
  ///
  /// \param C AST context.
  /// \param StartLoc Starting location of the directive kind.
  /// \param EndLoc Ending Location of the directive.
  /// \param Clauses List of clauses.
  /// \param AssociatedStmt Statement, associated with the directive.
  /// \param TaskRedRef Task reduction special reference expression to handle
  /// taskgroup descriptor.
  /// \param HasCancel true if current directive has inner directive.
  ///
  static OMPSectionsDirective *
  Create(const ASTContext &C, SourceLocation StartLoc, SourceLocation EndLoc,
         ArrayRef<OMPClause *> Clauses, Stmt *AssociatedStmt, Expr *TaskRedRef,
         bool HasCancel);

  /// Creates an empty directive with the place for \a NumClauses
  /// clauses.
  ///
  /// \param C AST context.
  /// \param NumClauses Number of clauses.
  ///
  static OMPSectionsDirective *CreateEmpty(const ASTContext &C,
                                           unsigned NumClauses, EmptyShell);

  /// Returns special task reduction reference expression.
  Expr *getTaskReductionRefExpr() {
    return cast_or_null<Expr>(Data->getChildren()[0]);
  }
  const Expr *getTaskReductionRefExpr() const {
    return const_cast<OMPSectionsDirective *>(this)->getTaskReductionRefExpr();
  }

  /// Return true if current directive has inner cancel directive.
  bool hasCancel() const { return HasCancel; }

  static bool classof(const Stmt *T) {
    return T->getStmtClass() == OMPSectionsDirectiveClass;
  }
};

/// This represents '#pragma omp section' directive.
///
/// \code
/// #pragma omp section
/// \endcode
///
class OMPSectionDirective : public OMPExecutableDirective {
  friend class ASTStmtReader;
  friend class OMPExecutableDirective;

  /// true if current directive has inner cancel directive.
  bool HasCancel = false;

  /// Build directive with the given start and end location.
  ///
  /// \param StartLoc Starting location of the directive kind.
  /// \param EndLoc Ending location of the directive.
  ///
  OMPSectionDirective(SourceLocation StartLoc, SourceLocation EndLoc)
      : OMPExecutableDirective(OMPSectionDirectiveClass,
                               llvm::omp::OMPD_section, StartLoc, EndLoc) {}

  /// Build an empty directive.
  ///
  explicit OMPSectionDirective()
      : OMPExecutableDirective(OMPSectionDirectiveClass,
                               llvm::omp::OMPD_section, SourceLocation(),
                               SourceLocation()) {}

public:
  /// Creates directive.
  ///
  /// \param C AST context.
  /// \param StartLoc Starting location of the directive kind.
  /// \param EndLoc Ending Location of the directive.
  /// \param AssociatedStmt Statement, associated with the directive.
  /// \param HasCancel true if current directive has inner directive.
  ///
  static OMPSectionDirective *Create(const ASTContext &C,
                                     SourceLocation StartLoc,
                                     SourceLocation EndLoc,
                                     Stmt *AssociatedStmt, bool HasCancel);

  /// Creates an empty directive.
  ///
  /// \param C AST context.
  ///
  static OMPSectionDirective *CreateEmpty(const ASTContext &C, EmptyShell);

  /// Set cancel state.
  void setHasCancel(bool Has) { HasCancel = Has; }

  /// Return true if current directive has inner cancel directive.
  bool hasCancel() const { return HasCancel; }

  static bool classof(const Stmt *T) {
    return T->getStmtClass() == OMPSectionDirectiveClass;
  }
};

#if INTEL_COLLAB
/// This represents '#pragma omp loop' directive.
///
/// \code
/// #pragma omp loop private(a,b) binding(parallel) order(concurrent)
/// \endcode
/// In this example directive '#pragma omp loop' has
/// clauses 'private' with the variables 'a' and 'b', 'binding' with
/// modifier 'parallel' and 'order(concurrent).
///
class OMPGenericLoopDirective : public OMPLoopDirective {
  friend class ASTStmtReader;
  friend class OMPExecutableDirective;
  /// Build directive with the given start and end location.
  ///
  /// \param StartLoc Starting location of the directive kind.
  /// \param EndLoc Ending location of the directive.
  /// \param CollapsedNum Number of collapsed nested loops.
  ///
  OMPGenericLoopDirective(SourceLocation StartLoc, SourceLocation EndLoc,
                          unsigned CollapsedNum)
      : OMPLoopDirective(OMPGenericLoopDirectiveClass, llvm::omp::OMPD_loop,
                         StartLoc, EndLoc, CollapsedNum) {}

  /// Build an empty directive.
  ///
  /// \param CollapsedNum Number of collapsed nested loops.
  ///
  explicit OMPGenericLoopDirective(unsigned CollapsedNum)
      : OMPLoopDirective(OMPGenericLoopDirectiveClass, llvm::omp::OMPD_loop,
                         SourceLocation(), SourceLocation(), CollapsedNum) {}

public:
  /// Creates directive with a list of \p Clauses.
  ///
  /// \param C AST context.
  /// \param StartLoc Starting location of the directive kind.
  /// \param EndLoc Ending Location of the directive.
  /// \param CollapsedNum Number of collapsed loops.
  /// \param Clauses List of clauses.
  /// \param AssociatedStmt Statement, associated with the directive.
  /// \param Exprs Helper expressions for CodeGen.
  ///
  static OMPGenericLoopDirective *
  Create(const ASTContext &C, SourceLocation StartLoc, SourceLocation EndLoc,
         unsigned CollapsedNum, ArrayRef<OMPClause *> Clauses,
         Stmt *AssociatedStmt, const HelperExprs &Exprs);

  /// Creates an empty directive with the place
  /// for \a NumClauses clauses.
  ///
  /// \param C AST context.
  /// \param CollapsedNum Number of collapsed nested loops.
  /// \param NumClauses Number of clauses.
  ///
  static OMPGenericLoopDirective *CreateEmpty(const ASTContext &C,
                                              unsigned NumClauses,
                                              unsigned CollapsedNum,
                                              EmptyShell);

  static bool classof(const Stmt *T) {
    return T->getStmtClass() == OMPGenericLoopDirectiveClass;
  }
};

/// This represents '#pragma omp teams loop' directive.
///
/// \code
/// #pragma omp teams loop private(a,b) order(concurrent)
/// \endcode
/// In this example directive '#pragma omp teams loop' has
/// clauses 'private' with the variables 'a' and 'b', and order(concurrent).
///
class OMPTeamsGenericLoopDirective : public OMPLoopDirective {
  friend class ASTStmtReader;
  friend class OMPExecutableDirective;
  /// Build directive with the given start and end location.
  ///
  /// \param StartLoc Starting location of the directive kind.
  /// \param EndLoc Ending location of the directive.
  /// \param CollapsedNum Number of collapsed nested loops.
  ///
  OMPTeamsGenericLoopDirective(SourceLocation StartLoc, SourceLocation EndLoc,
                               unsigned CollapsedNum)
      : OMPLoopDirective(OMPTeamsGenericLoopDirectiveClass,
                         llvm::omp::OMPD_teams_loop, StartLoc, EndLoc,
                         CollapsedNum) {}

  /// Build an empty directive.
  ///
  /// \param CollapsedNum Number of collapsed nested loops.
  ///
  explicit OMPTeamsGenericLoopDirective(unsigned CollapsedNum)
      : OMPLoopDirective(OMPTeamsGenericLoopDirectiveClass,
                         llvm::omp::OMPD_teams_loop, SourceLocation(),
                         SourceLocation(), CollapsedNum) {}

public:
  /// Creates directive with a list of \p Clauses.
  ///
  /// \param C AST context.
  /// \param StartLoc Starting location of the directive kind.
  /// \param EndLoc Ending Location of the directive.
  /// \param CollapsedNum Number of collapsed loops.
  /// \param Clauses List of clauses.
  /// \param AssociatedStmt Statement, associated with the directive.
  /// \param Exprs Helper expressions for CodeGen.
  ///
  static OMPTeamsGenericLoopDirective *
  Create(const ASTContext &C, SourceLocation StartLoc, SourceLocation EndLoc,
         unsigned CollapsedNum, ArrayRef<OMPClause *> Clauses,
         Stmt *AssociatedStmt, const HelperExprs &Exprs);

  /// Creates an empty directive with the place
  /// for \a NumClauses clauses.
  ///
  /// \param C AST context.
  /// \param CollapsedNum Number of collapsed nested loops.
  /// \param NumClauses Number of clauses.
  ///
  static OMPTeamsGenericLoopDirective *CreateEmpty(const ASTContext &C,
                                                   unsigned NumClauses,
                                                   unsigned CollapsedNum,
                                                   EmptyShell);

  static bool classof(const Stmt *T) {
    return T->getStmtClass() == OMPTeamsGenericLoopDirectiveClass;
  }
};

/// This represents '#pragma omp target teams loop' directive.
///
/// \code
/// #pragma omp target teams loop private(a,b) order(concurrent)
/// \endcode
/// In this example directive '#pragma omp target teams loop' has
/// clauses 'private' with the variables 'a' and 'b', and order(concurrent).
///
class OMPTargetTeamsGenericLoopDirective : public OMPLoopDirective {
  friend class ASTStmtReader;
  friend class OMPExecutableDirective;
  /// Build directive with the given start and end location.
  ///
  /// \param StartLoc Starting location of the directive kind.
  /// \param EndLoc Ending location of the directive.
  /// \param CollapsedNum Number of collapsed nested loops.
  ///
  OMPTargetTeamsGenericLoopDirective(SourceLocation StartLoc,
                                     SourceLocation EndLoc,
                                     unsigned CollapsedNum)
      : OMPLoopDirective(OMPTargetTeamsGenericLoopDirectiveClass,
                         llvm::omp::OMPD_target_teams_loop, StartLoc, EndLoc,
                         CollapsedNum) {}

  /// Build an empty directive.
  ///
  /// \param CollapsedNum Number of collapsed nested loops.
  ///
  explicit OMPTargetTeamsGenericLoopDirective(unsigned CollapsedNum)
      : OMPLoopDirective(OMPTargetTeamsGenericLoopDirectiveClass,
                         llvm::omp::OMPD_target_teams_loop, SourceLocation(),
                         SourceLocation(), CollapsedNum) {}

public:
  /// Creates directive with a list of \p Clauses.
  ///
  /// \param C AST context.
  /// \param StartLoc Starting location of the directive kind.
  /// \param EndLoc Ending Location of the directive.
  /// \param CollapsedNum Number of collapsed loops.
  /// \param Clauses List of clauses.
  /// \param AssociatedStmt Statement, associated with the directive.
  /// \param Exprs Helper expressions for CodeGen.
  ///
  static OMPTargetTeamsGenericLoopDirective *
  Create(const ASTContext &C, SourceLocation StartLoc, SourceLocation EndLoc,
         unsigned CollapsedNum, ArrayRef<OMPClause *> Clauses,
         Stmt *AssociatedStmt, const HelperExprs &Exprs);

  /// Creates an empty directive with the place
  /// for \a NumClauses clauses.
  ///
  /// \param C AST context.
  /// \param CollapsedNum Number of collapsed nested loops.
  /// \param NumClauses Number of clauses.
  ///
  static OMPTargetTeamsGenericLoopDirective *CreateEmpty(const ASTContext &C,
                                                         unsigned NumClauses,
                                                         unsigned CollapsedNum,
                                                         EmptyShell);

  static bool classof(const Stmt *T) {
    return T->getStmtClass() == OMPTargetTeamsGenericLoopDirectiveClass;
  }
};

/// This represents '#pragma omp parallel loop' directive.
///
/// \code
/// #pragma omp parallel loop private(a,b) order(concurrent)
/// \endcode
/// In this example directive '#pragma omp parallel loop' has
/// clauses 'private' with the variables 'a' and 'b', and order(concurrent).
///
class OMPParallelGenericLoopDirective : public OMPLoopDirective {
  friend class ASTStmtReader;
  friend class OMPExecutableDirective;
  /// Build directive with the given start and end location.
  ///
  /// \param StartLoc Starting location of the directive kind.
  /// \param EndLoc Ending location of the directive.
  /// \param CollapsedNum Number of collapsed nested loops.
  ///
  OMPParallelGenericLoopDirective(SourceLocation StartLoc,
                                  SourceLocation EndLoc, unsigned CollapsedNum)
      : OMPLoopDirective(OMPParallelGenericLoopDirectiveClass,
                         llvm::omp::OMPD_parallel_loop, StartLoc, EndLoc,
                         CollapsedNum) {}

  /// Build an empty directive.
  ///
  /// \param CollapsedNum Number of collapsed nested loops.
  ///
  explicit OMPParallelGenericLoopDirective(unsigned CollapsedNum)
      : OMPLoopDirective(OMPParallelGenericLoopDirectiveClass,
                         llvm::omp::OMPD_parallel_loop, SourceLocation(),
                         SourceLocation(), CollapsedNum) {}

public:
  /// Creates directive with a list of \p Clauses.
  ///
  /// \param C AST context.
  /// \param StartLoc Starting location of the directive kind.
  /// \param EndLoc Ending Location of the directive.
  /// \param CollapsedNum Number of collapsed loops.
  /// \param Clauses List of clauses.
  /// \param AssociatedStmt Statement, associated with the directive.
  /// \param Exprs Helper expressions for CodeGen.
  ///
  static OMPParallelGenericLoopDirective *
  Create(const ASTContext &C, SourceLocation StartLoc, SourceLocation EndLoc,
         unsigned CollapsedNum, ArrayRef<OMPClause *> Clauses,
         Stmt *AssociatedStmt, const HelperExprs &Exprs);

  /// Creates an empty directive with the place
  /// for \a NumClauses clauses.
  ///
  /// \param C AST context.
  /// \param CollapsedNum Number of collapsed nested loops.
  /// \param NumClauses Number of clauses.
  ///
  static OMPParallelGenericLoopDirective *CreateEmpty(const ASTContext &C,
                                                      unsigned NumClauses,
                                                      unsigned CollapsedNum,
                                                      EmptyShell);

  static bool classof(const Stmt *T) {
    return T->getStmtClass() == OMPParallelGenericLoopDirectiveClass;
  }
};

/// This represents '#pragma omp target parallel loop' directive.
///
/// \code
/// #pragma omp target parallel loop private(a,b) order(concurrent)
/// \endcode
/// In this example directive '#pragma omp target parallel loop' has
/// clauses 'private' with the variables 'a' and 'b', and order(concurrent).
///
class OMPTargetParallelGenericLoopDirective : public OMPLoopDirective {
  friend class ASTStmtReader;
  friend class OMPExecutableDirective;
  /// Build directive with the given start and end location.
  ///
  /// \param StartLoc Starting location of the directive kind.
  /// \param EndLoc Ending location of the directive.
  /// \param CollapsedNum Number of collapsed nested loops.
  ///
  OMPTargetParallelGenericLoopDirective(SourceLocation StartLoc,
                                        SourceLocation EndLoc,
                                        unsigned CollapsedNum)
      : OMPLoopDirective(OMPTargetParallelGenericLoopDirectiveClass,
                         llvm::omp::OMPD_target_parallel_loop, StartLoc, EndLoc,
                         CollapsedNum) {}

  /// Build an empty directive.
  ///
  /// \param CollapsedNum Number of collapsed nested loops.
  ///
  explicit OMPTargetParallelGenericLoopDirective(unsigned CollapsedNum)
      : OMPLoopDirective(OMPTargetParallelGenericLoopDirectiveClass,
                         llvm::omp::OMPD_target_parallel_loop, SourceLocation(),
                         SourceLocation(), CollapsedNum) {}

public:
  /// Creates directive with a list of \p Clauses.
  ///
  /// \param C AST context.
  /// \param StartLoc Starting location of the directive kind.
  /// \param EndLoc Ending Location of the directive.
  /// \param CollapsedNum Number of collapsed loops.
  /// \param Clauses List of clauses.
  /// \param AssociatedStmt Statement, associated with the directive.
  /// \param Exprs Helper expressions for CodeGen.
  ///
  static OMPTargetParallelGenericLoopDirective *
  Create(const ASTContext &C, SourceLocation StartLoc, SourceLocation EndLoc,
         unsigned CollapsedNum, ArrayRef<OMPClause *> Clauses,
         Stmt *AssociatedStmt, const HelperExprs &Exprs);

  /// Creates an empty directive with the place
  /// for \a NumClauses clauses.
  ///
  /// \param C AST context.
  /// \param CollapsedNum Number of collapsed nested loops.
  /// \param NumClauses Number of clauses.
  ///
  static OMPTargetParallelGenericLoopDirective *
  CreateEmpty(const ASTContext &C, unsigned NumClauses, unsigned CollapsedNum,
              EmptyShell);

  static bool classof(const Stmt *T) {
    return T->getStmtClass() == OMPTargetParallelGenericLoopDirectiveClass;
  }
};

/// This represents '#pragma omp target variant dispatch' directive.
///
/// \code
/// #pragma omp target variant dispatch device(dnum)
/// \endcode
/// This example shows a directive '#pragma omp target variant dispatch' with a
/// device clause with variable 'dnum'.
///
class OMPTargetVariantDispatchDirective : public OMPExecutableDirective {
  friend class ASTStmtReader;
  friend class OMPExecutableDirective;
  /// Build directive with the given start and end location.
  ///
  /// \param StartLoc Starting location of the directive kind.
  /// \param EndLoc Ending location of the directive.
  ///
  OMPTargetVariantDispatchDirective(SourceLocation StartLoc,
                                    SourceLocation EndLoc)
      : OMPExecutableDirective(OMPTargetVariantDispatchDirectiveClass,
                               llvm::omp::OMPD_target_variant_dispatch,
                               StartLoc, EndLoc) {}

  /// Build an empty directive.
  ///
  explicit OMPTargetVariantDispatchDirective()
      : OMPExecutableDirective(OMPTargetVariantDispatchDirectiveClass,
                               llvm::omp::OMPD_target_variant_dispatch,
                               SourceLocation(), SourceLocation()) {}

public:
  /// Creates directive with a list of \a Clauses.
  ///
  /// \param C AST context.
  /// \param StartLoc Starting location of the directive kind.
  /// \param EndLoc Ending Location of the directive.
  /// \param Clauses List of clauses.
  /// \param AssociatedStmt Statement, associated with the directive.
  ///
  static OMPTargetVariantDispatchDirective *
  Create(const ASTContext &C, SourceLocation StartLoc, SourceLocation EndLoc,
         ArrayRef<OMPClause *> Clauses, Stmt *AssociatedStmt);

  /// Creates an empty directive with the place for \a NumClauses
  /// clauses.
  ///
  /// \param C AST context.
  /// \param NumClauses Number of clauses.
  ///
  static OMPTargetVariantDispatchDirective *
  CreateEmpty(const ASTContext &C, unsigned NumClauses, EmptyShell);

  static bool classof(const Stmt *T) {
    return T->getStmtClass() == OMPTargetVariantDispatchDirectiveClass;
  }
};
#endif // INTEL_COLLAB

/// This represents '#pragma omp single' directive.
///
/// \code
/// #pragma omp single private(a,b) copyprivate(c,d)
/// \endcode
/// In this example directive '#pragma omp single' has clauses 'private' with
/// the variables 'a' and 'b' and 'copyprivate' with variables 'c' and 'd'.
///
class OMPSingleDirective : public OMPExecutableDirective {
  friend class ASTStmtReader;
  friend class OMPExecutableDirective;
  /// Build directive with the given start and end location.
  ///
  /// \param StartLoc Starting location of the directive kind.
  /// \param EndLoc Ending location of the directive.
  ///
  OMPSingleDirective(SourceLocation StartLoc, SourceLocation EndLoc)
      : OMPExecutableDirective(OMPSingleDirectiveClass, llvm::omp::OMPD_single,
                               StartLoc, EndLoc) {}

  /// Build an empty directive.
  ///
  explicit OMPSingleDirective()
      : OMPExecutableDirective(OMPSingleDirectiveClass, llvm::omp::OMPD_single,
                               SourceLocation(), SourceLocation()) {}

public:
  /// Creates directive with a list of \a Clauses.
  ///
  /// \param C AST context.
  /// \param StartLoc Starting location of the directive kind.
  /// \param EndLoc Ending Location of the directive.
  /// \param Clauses List of clauses.
  /// \param AssociatedStmt Statement, associated with the directive.
  ///
  static OMPSingleDirective *
  Create(const ASTContext &C, SourceLocation StartLoc, SourceLocation EndLoc,
         ArrayRef<OMPClause *> Clauses, Stmt *AssociatedStmt);

  /// Creates an empty directive with the place for \a NumClauses
  /// clauses.
  ///
  /// \param C AST context.
  /// \param NumClauses Number of clauses.
  ///
  static OMPSingleDirective *CreateEmpty(const ASTContext &C,
                                         unsigned NumClauses, EmptyShell);

  static bool classof(const Stmt *T) {
    return T->getStmtClass() == OMPSingleDirectiveClass;
  }
};

/// This represents '#pragma omp master' directive.
///
/// \code
/// #pragma omp master
/// \endcode
///
class OMPMasterDirective : public OMPExecutableDirective {
  friend class ASTStmtReader;
  friend class OMPExecutableDirective;
  /// Build directive with the given start and end location.
  ///
  /// \param StartLoc Starting location of the directive kind.
  /// \param EndLoc Ending location of the directive.
  ///
  OMPMasterDirective(SourceLocation StartLoc, SourceLocation EndLoc)
      : OMPExecutableDirective(OMPMasterDirectiveClass, llvm::omp::OMPD_master,
                               StartLoc, EndLoc) {}

  /// Build an empty directive.
  ///
  explicit OMPMasterDirective()
      : OMPExecutableDirective(OMPMasterDirectiveClass, llvm::omp::OMPD_master,
                               SourceLocation(), SourceLocation()) {}

public:
  /// Creates directive.
  ///
  /// \param C AST context.
  /// \param StartLoc Starting location of the directive kind.
  /// \param EndLoc Ending Location of the directive.
  /// \param AssociatedStmt Statement, associated with the directive.
  ///
  static OMPMasterDirective *Create(const ASTContext &C,
                                    SourceLocation StartLoc,
                                    SourceLocation EndLoc,
                                    Stmt *AssociatedStmt);

  /// Creates an empty directive.
  ///
  /// \param C AST context.
  ///
  static OMPMasterDirective *CreateEmpty(const ASTContext &C, EmptyShell);

  static bool classof(const Stmt *T) {
    return T->getStmtClass() == OMPMasterDirectiveClass;
  }
};

/// This represents '#pragma omp critical' directive.
///
/// \code
/// #pragma omp critical
/// \endcode
///
class OMPCriticalDirective : public OMPExecutableDirective {
  friend class ASTStmtReader;
  friend class OMPExecutableDirective;
  /// Name of the directive.
  DeclarationNameInfo DirName;
  /// Build directive with the given start and end location.
  ///
  /// \param Name Name of the directive.
  /// \param StartLoc Starting location of the directive kind.
  /// \param EndLoc Ending location of the directive.
  ///
  OMPCriticalDirective(const DeclarationNameInfo &Name, SourceLocation StartLoc,
                       SourceLocation EndLoc)
      : OMPExecutableDirective(OMPCriticalDirectiveClass,
                               llvm::omp::OMPD_critical, StartLoc, EndLoc),
        DirName(Name) {}

  /// Build an empty directive.
  ///
  explicit OMPCriticalDirective()
      : OMPExecutableDirective(OMPCriticalDirectiveClass,
                               llvm::omp::OMPD_critical, SourceLocation(),
                               SourceLocation()) {}

  /// Set name of the directive.
  ///
  /// \param Name Name of the directive.
  ///
  void setDirectiveName(const DeclarationNameInfo &Name) { DirName = Name; }

public:
  /// Creates directive.
  ///
  /// \param C AST context.
  /// \param Name Name of the directive.
  /// \param StartLoc Starting location of the directive kind.
  /// \param EndLoc Ending Location of the directive.
  /// \param Clauses List of clauses.
  /// \param AssociatedStmt Statement, associated with the directive.
  ///
  static OMPCriticalDirective *
  Create(const ASTContext &C, const DeclarationNameInfo &Name,
         SourceLocation StartLoc, SourceLocation EndLoc,
         ArrayRef<OMPClause *> Clauses, Stmt *AssociatedStmt);

  /// Creates an empty directive.
  ///
  /// \param C AST context.
  /// \param NumClauses Number of clauses.
  ///
  static OMPCriticalDirective *CreateEmpty(const ASTContext &C,
                                           unsigned NumClauses, EmptyShell);

  /// Return name of the directive.
  ///
  DeclarationNameInfo getDirectiveName() const { return DirName; }

  static bool classof(const Stmt *T) {
    return T->getStmtClass() == OMPCriticalDirectiveClass;
  }
};

/// This represents '#pragma omp parallel for' directive.
///
/// \code
/// #pragma omp parallel for private(a,b) reduction(+:c,d)
/// \endcode
/// In this example directive '#pragma omp parallel for' has clauses 'private'
/// with the variables 'a' and 'b' and 'reduction' with operator '+' and
/// variables 'c' and 'd'.
///
class OMPParallelForDirective : public OMPLoopDirective {
  friend class ASTStmtReader;
  friend class OMPExecutableDirective;

  /// true if current region has inner cancel directive.
  bool HasCancel = false;

  /// Build directive with the given start and end location.
  ///
  /// \param StartLoc Starting location of the directive kind.
  /// \param EndLoc Ending location of the directive.
  /// \param CollapsedNum Number of collapsed nested loops.
  ///
  OMPParallelForDirective(SourceLocation StartLoc, SourceLocation EndLoc,
                          unsigned CollapsedNum)
      : OMPLoopDirective(OMPParallelForDirectiveClass,
                         llvm::omp::OMPD_parallel_for, StartLoc, EndLoc,
                         CollapsedNum) {}

  /// Build an empty directive.
  ///
  /// \param CollapsedNum Number of collapsed nested loops.
  ///
  explicit OMPParallelForDirective(unsigned CollapsedNum)
      : OMPLoopDirective(OMPParallelForDirectiveClass,
                         llvm::omp::OMPD_parallel_for, SourceLocation(),
                         SourceLocation(), CollapsedNum) {}

  /// Sets special task reduction descriptor.
  void setTaskReductionRefExpr(Expr *E) {
    Data->getChildren()[numLoopChildren(getLoopsNumber(),
                                        llvm::omp::OMPD_parallel_for)] = E;
  }

  /// Set cancel state.
  void setHasCancel(bool Has) { HasCancel = Has; }

public:
  /// Creates directive with a list of \a Clauses.
  ///
  /// \param C AST context.
  /// \param StartLoc Starting location of the directive kind.
  /// \param EndLoc Ending Location of the directive.
  /// \param CollapsedNum Number of collapsed loops.
  /// \param Clauses List of clauses.
  /// \param AssociatedStmt Statement, associated with the directive.
  /// \param Exprs Helper expressions for CodeGen.
  /// \param TaskRedRef Task reduction special reference expression to handle
  /// taskgroup descriptor.
  /// \param HasCancel true if current directive has inner cancel directive.
  ///
  static OMPParallelForDirective *
  Create(const ASTContext &C, SourceLocation StartLoc, SourceLocation EndLoc,
         unsigned CollapsedNum, ArrayRef<OMPClause *> Clauses,
         Stmt *AssociatedStmt, const HelperExprs &Exprs, Expr *TaskRedRef,
         bool HasCancel);

  /// Creates an empty directive with the place
  /// for \a NumClauses clauses.
  ///
  /// \param C AST context.
  /// \param CollapsedNum Number of collapsed nested loops.
  /// \param NumClauses Number of clauses.
  ///
  static OMPParallelForDirective *CreateEmpty(const ASTContext &C,
                                              unsigned NumClauses,
                                              unsigned CollapsedNum,
                                              EmptyShell);

  /// Returns special task reduction reference expression.
  Expr *getTaskReductionRefExpr() {
    return cast_or_null<Expr>(Data->getChildren()[numLoopChildren(
        getLoopsNumber(), llvm::omp::OMPD_parallel_for)]);
  }
  const Expr *getTaskReductionRefExpr() const {
    return const_cast<OMPParallelForDirective *>(this)
        ->getTaskReductionRefExpr();
  }

  /// Return true if current directive has inner cancel directive.
  bool hasCancel() const { return HasCancel; }

  static bool classof(const Stmt *T) {
    return T->getStmtClass() == OMPParallelForDirectiveClass;
  }
};

/// This represents '#pragma omp parallel for simd' directive.
///
/// \code
/// #pragma omp parallel for simd private(a,b) linear(i,j:s) reduction(+:c,d)
/// \endcode
/// In this example directive '#pragma omp parallel for simd' has clauses
/// 'private' with the variables 'a' and 'b', 'linear' with variables 'i', 'j'
/// and linear step 's', 'reduction' with operator '+' and variables 'c' and
/// 'd'.
///
class OMPParallelForSimdDirective : public OMPLoopDirective {
  friend class ASTStmtReader;
  friend class OMPExecutableDirective;
  /// Build directive with the given start and end location.
  ///
  /// \param StartLoc Starting location of the directive kind.
  /// \param EndLoc Ending location of the directive.
  /// \param CollapsedNum Number of collapsed nested loops.
  ///
  OMPParallelForSimdDirective(SourceLocation StartLoc, SourceLocation EndLoc,
                              unsigned CollapsedNum)
      : OMPLoopDirective(OMPParallelForSimdDirectiveClass,
                         llvm::omp::OMPD_parallel_for_simd, StartLoc, EndLoc,
                         CollapsedNum) {}

  /// Build an empty directive.
  ///
  /// \param CollapsedNum Number of collapsed nested loops.
  ///
  explicit OMPParallelForSimdDirective(unsigned CollapsedNum)
      : OMPLoopDirective(OMPParallelForSimdDirectiveClass,
                         llvm::omp::OMPD_parallel_for_simd, SourceLocation(),
                         SourceLocation(), CollapsedNum) {}

public:
  /// Creates directive with a list of \a Clauses.
  ///
  /// \param C AST context.
  /// \param StartLoc Starting location of the directive kind.
  /// \param EndLoc Ending Location of the directive.
  /// \param CollapsedNum Number of collapsed loops.
  /// \param Clauses List of clauses.
  /// \param AssociatedStmt Statement, associated with the directive.
  /// \param Exprs Helper expressions for CodeGen.
  ///
  static OMPParallelForSimdDirective *
  Create(const ASTContext &C, SourceLocation StartLoc, SourceLocation EndLoc,
         unsigned CollapsedNum, ArrayRef<OMPClause *> Clauses,
         Stmt *AssociatedStmt, const HelperExprs &Exprs);

  /// Creates an empty directive with the place
  /// for \a NumClauses clauses.
  ///
  /// \param C AST context.
  /// \param CollapsedNum Number of collapsed nested loops.
  /// \param NumClauses Number of clauses.
  ///
  static OMPParallelForSimdDirective *CreateEmpty(const ASTContext &C,
                                                  unsigned NumClauses,
                                                  unsigned CollapsedNum,
                                                  EmptyShell);

  static bool classof(const Stmt *T) {
    return T->getStmtClass() == OMPParallelForSimdDirectiveClass;
  }
};

/// This represents '#pragma omp parallel master' directive.
///
/// \code
/// #pragma omp parallel master private(a,b)
/// \endcode
/// In this example directive '#pragma omp parallel master' has clauses
/// 'private' with the variables 'a' and 'b'
///
class OMPParallelMasterDirective : public OMPExecutableDirective {
  friend class ASTStmtReader;
  friend class OMPExecutableDirective;

  OMPParallelMasterDirective(SourceLocation StartLoc, SourceLocation EndLoc)
      : OMPExecutableDirective(OMPParallelMasterDirectiveClass,
                               llvm::omp::OMPD_parallel_master, StartLoc,
                               EndLoc) {}

  explicit OMPParallelMasterDirective()
      : OMPExecutableDirective(OMPParallelMasterDirectiveClass,
                               llvm::omp::OMPD_parallel_master,
                               SourceLocation(), SourceLocation()) {}

  /// Sets special task reduction descriptor.
  void setTaskReductionRefExpr(Expr *E) { Data->getChildren()[0] = E; }

public:
  /// Creates directive with a list of \a Clauses.
  ///
  /// \param C AST context.
  /// \param StartLoc Starting location of the directive kind.
  /// \param EndLoc Ending Location of the directive.
  /// \param Clauses List of clauses.
  /// \param AssociatedStmt Statement, associated with the directive.
  /// \param TaskRedRef Task reduction special reference expression to handle
  /// taskgroup descriptor.
  ///
  static OMPParallelMasterDirective *
  Create(const ASTContext &C, SourceLocation StartLoc, SourceLocation EndLoc,
         ArrayRef<OMPClause *> Clauses, Stmt *AssociatedStmt, Expr *TaskRedRef);

  /// Creates an empty directive with the place for \a NumClauses
  /// clauses.
  ///
  /// \param C AST context.
  /// \param NumClauses Number of clauses.
  ///
  static OMPParallelMasterDirective *
  CreateEmpty(const ASTContext &C, unsigned NumClauses, EmptyShell);

  /// Returns special task reduction reference expression.
  Expr *getTaskReductionRefExpr() {
    return cast_or_null<Expr>(Data->getChildren()[0]);
  }
  const Expr *getTaskReductionRefExpr() const {
    return const_cast<OMPParallelMasterDirective *>(this)
        ->getTaskReductionRefExpr();
  }

  static bool classof(const Stmt *T) {
    return T->getStmtClass() == OMPParallelMasterDirectiveClass;
  }
};

/// This represents '#pragma omp parallel sections' directive.
///
/// \code
/// #pragma omp parallel sections private(a,b) reduction(+:c,d)
/// \endcode
/// In this example directive '#pragma omp parallel sections' has clauses
/// 'private' with the variables 'a' and 'b' and 'reduction' with operator '+'
/// and variables 'c' and 'd'.
///
class OMPParallelSectionsDirective : public OMPExecutableDirective {
  friend class ASTStmtReader;
  friend class OMPExecutableDirective;

  /// true if current directive has inner cancel directive.
  bool HasCancel = false;

  /// Build directive with the given start and end location.
  ///
  /// \param StartLoc Starting location of the directive kind.
  /// \param EndLoc Ending location of the directive.
  ///
  OMPParallelSectionsDirective(SourceLocation StartLoc, SourceLocation EndLoc)
      : OMPExecutableDirective(OMPParallelSectionsDirectiveClass,
                               llvm::omp::OMPD_parallel_sections, StartLoc,
                               EndLoc) {}

  /// Build an empty directive.
  ///
  explicit OMPParallelSectionsDirective()
      : OMPExecutableDirective(OMPParallelSectionsDirectiveClass,
                               llvm::omp::OMPD_parallel_sections,
                               SourceLocation(), SourceLocation()) {}

  /// Sets special task reduction descriptor.
  void setTaskReductionRefExpr(Expr *E) { Data->getChildren()[0] = E; }

  /// Set cancel state.
  void setHasCancel(bool Has) { HasCancel = Has; }

public:
  /// Creates directive with a list of \a Clauses.
  ///
  /// \param C AST context.
  /// \param StartLoc Starting location of the directive kind.
  /// \param EndLoc Ending Location of the directive.
  /// \param Clauses List of clauses.
  /// \param AssociatedStmt Statement, associated with the directive.
  /// \param TaskRedRef Task reduction special reference expression to handle
  /// taskgroup descriptor.
  /// \param HasCancel true if current directive has inner cancel directive.
  ///
  static OMPParallelSectionsDirective *
  Create(const ASTContext &C, SourceLocation StartLoc, SourceLocation EndLoc,
         ArrayRef<OMPClause *> Clauses, Stmt *AssociatedStmt, Expr *TaskRedRef,
         bool HasCancel);

  /// Creates an empty directive with the place for \a NumClauses
  /// clauses.
  ///
  /// \param C AST context.
  /// \param NumClauses Number of clauses.
  ///
  static OMPParallelSectionsDirective *
  CreateEmpty(const ASTContext &C, unsigned NumClauses, EmptyShell);

  /// Returns special task reduction reference expression.
  Expr *getTaskReductionRefExpr() {
    return cast_or_null<Expr>(Data->getChildren()[0]);
  }
  const Expr *getTaskReductionRefExpr() const {
    return const_cast<OMPParallelSectionsDirective *>(this)
        ->getTaskReductionRefExpr();
  }

  /// Return true if current directive has inner cancel directive.
  bool hasCancel() const { return HasCancel; }

  static bool classof(const Stmt *T) {
    return T->getStmtClass() == OMPParallelSectionsDirectiveClass;
  }
};

/// This represents '#pragma omp task' directive.
///
/// \code
/// #pragma omp task private(a,b) final(d)
/// \endcode
/// In this example directive '#pragma omp task' has clauses 'private' with the
/// variables 'a' and 'b' and 'final' with condition 'd'.
///
class OMPTaskDirective : public OMPExecutableDirective {
  friend class ASTStmtReader;
  friend class OMPExecutableDirective;
  /// true if this directive has inner cancel directive.
  bool HasCancel = false;

  /// Build directive with the given start and end location.
  ///
  /// \param StartLoc Starting location of the directive kind.
  /// \param EndLoc Ending location of the directive.
  ///
  OMPTaskDirective(SourceLocation StartLoc, SourceLocation EndLoc)
      : OMPExecutableDirective(OMPTaskDirectiveClass, llvm::omp::OMPD_task,
                               StartLoc, EndLoc) {}

  /// Build an empty directive.
  ///
  explicit OMPTaskDirective()
      : OMPExecutableDirective(OMPTaskDirectiveClass, llvm::omp::OMPD_task,
                               SourceLocation(), SourceLocation()) {}

  /// Set cancel state.
  void setHasCancel(bool Has) { HasCancel = Has; }

public:
  /// Creates directive with a list of \a Clauses.
  ///
  /// \param C AST context.
  /// \param StartLoc Starting location of the directive kind.
  /// \param EndLoc Ending Location of the directive.
  /// \param Clauses List of clauses.
  /// \param AssociatedStmt Statement, associated with the directive.
  /// \param HasCancel true, if current directive has inner cancel directive.
  ///
  static OMPTaskDirective *Create(const ASTContext &C, SourceLocation StartLoc,
                                  SourceLocation EndLoc,
                                  ArrayRef<OMPClause *> Clauses,
                                  Stmt *AssociatedStmt, bool HasCancel);

  /// Creates an empty directive with the place for \a NumClauses
  /// clauses.
  ///
  /// \param C AST context.
  /// \param NumClauses Number of clauses.
  ///
  static OMPTaskDirective *CreateEmpty(const ASTContext &C, unsigned NumClauses,
                                       EmptyShell);

  /// Return true if current directive has inner cancel directive.
  bool hasCancel() const { return HasCancel; }

  static bool classof(const Stmt *T) {
    return T->getStmtClass() == OMPTaskDirectiveClass;
  }
};

/// This represents '#pragma omp taskyield' directive.
///
/// \code
/// #pragma omp taskyield
/// \endcode
///
class OMPTaskyieldDirective : public OMPExecutableDirective {
  friend class ASTStmtReader;
  friend class OMPExecutableDirective;
  /// Build directive with the given start and end location.
  ///
  /// \param StartLoc Starting location of the directive kind.
  /// \param EndLoc Ending location of the directive.
  ///
  OMPTaskyieldDirective(SourceLocation StartLoc, SourceLocation EndLoc)
      : OMPExecutableDirective(OMPTaskyieldDirectiveClass,
                               llvm::omp::OMPD_taskyield, StartLoc, EndLoc) {}

  /// Build an empty directive.
  ///
  explicit OMPTaskyieldDirective()
      : OMPExecutableDirective(OMPTaskyieldDirectiveClass,
                               llvm::omp::OMPD_taskyield, SourceLocation(),
                               SourceLocation()) {}

public:
  /// Creates directive.
  ///
  /// \param C AST context.
  /// \param StartLoc Starting location of the directive kind.
  /// \param EndLoc Ending Location of the directive.
  ///
  static OMPTaskyieldDirective *
  Create(const ASTContext &C, SourceLocation StartLoc, SourceLocation EndLoc);

  /// Creates an empty directive.
  ///
  /// \param C AST context.
  ///
  static OMPTaskyieldDirective *CreateEmpty(const ASTContext &C, EmptyShell);

  static bool classof(const Stmt *T) {
    return T->getStmtClass() == OMPTaskyieldDirectiveClass;
  }
};

/// This represents '#pragma omp barrier' directive.
///
/// \code
/// #pragma omp barrier
/// \endcode
///
class OMPBarrierDirective : public OMPExecutableDirective {
  friend class ASTStmtReader;
  friend class OMPExecutableDirective;
  /// Build directive with the given start and end location.
  ///
  /// \param StartLoc Starting location of the directive kind.
  /// \param EndLoc Ending location of the directive.
  ///
  OMPBarrierDirective(SourceLocation StartLoc, SourceLocation EndLoc)
      : OMPExecutableDirective(OMPBarrierDirectiveClass,
                               llvm::omp::OMPD_barrier, StartLoc, EndLoc) {}

  /// Build an empty directive.
  ///
  explicit OMPBarrierDirective()
      : OMPExecutableDirective(OMPBarrierDirectiveClass,
                               llvm::omp::OMPD_barrier, SourceLocation(),
                               SourceLocation()) {}

public:
  /// Creates directive.
  ///
  /// \param C AST context.
  /// \param StartLoc Starting location of the directive kind.
  /// \param EndLoc Ending Location of the directive.
  ///
  static OMPBarrierDirective *
  Create(const ASTContext &C, SourceLocation StartLoc, SourceLocation EndLoc);

  /// Creates an empty directive.
  ///
  /// \param C AST context.
  ///
  static OMPBarrierDirective *CreateEmpty(const ASTContext &C, EmptyShell);

  static bool classof(const Stmt *T) {
    return T->getStmtClass() == OMPBarrierDirectiveClass;
  }
};

/// This represents '#pragma omp taskwait' directive.
///
/// \code
/// #pragma omp taskwait
/// \endcode
///
class OMPTaskwaitDirective : public OMPExecutableDirective {
  friend class ASTStmtReader;
  friend class OMPExecutableDirective;
  /// Build directive with the given start and end location.
  ///
  /// \param StartLoc Starting location of the directive kind.
  /// \param EndLoc Ending location of the directive.
  ///
  OMPTaskwaitDirective(SourceLocation StartLoc, SourceLocation EndLoc)
      : OMPExecutableDirective(OMPTaskwaitDirectiveClass,
                               llvm::omp::OMPD_taskwait, StartLoc, EndLoc) {}

  /// Build an empty directive.
  ///
  explicit OMPTaskwaitDirective()
      : OMPExecutableDirective(OMPTaskwaitDirectiveClass,
                               llvm::omp::OMPD_taskwait, SourceLocation(),
                               SourceLocation()) {}

public:
  /// Creates directive.
  ///
  /// \param C AST context.
  /// \param StartLoc Starting location of the directive kind.
  /// \param EndLoc Ending Location of the directive.
  ///
  static OMPTaskwaitDirective *
  Create(const ASTContext &C, SourceLocation StartLoc, SourceLocation EndLoc);

  /// Creates an empty directive.
  ///
  /// \param C AST context.
  ///
  static OMPTaskwaitDirective *CreateEmpty(const ASTContext &C, EmptyShell);

  static bool classof(const Stmt *T) {
    return T->getStmtClass() == OMPTaskwaitDirectiveClass;
  }
};

/// This represents '#pragma omp taskgroup' directive.
///
/// \code
/// #pragma omp taskgroup
/// \endcode
///
class OMPTaskgroupDirective : public OMPExecutableDirective {
  friend class ASTStmtReader;
  friend class OMPExecutableDirective;
  /// Build directive with the given start and end location.
  ///
  /// \param StartLoc Starting location of the directive kind.
  /// \param EndLoc Ending location of the directive.
  ///
  OMPTaskgroupDirective(SourceLocation StartLoc, SourceLocation EndLoc)
      : OMPExecutableDirective(OMPTaskgroupDirectiveClass,
                               llvm::omp::OMPD_taskgroup, StartLoc, EndLoc) {}

  /// Build an empty directive.
  ///
  explicit OMPTaskgroupDirective()
      : OMPExecutableDirective(OMPTaskgroupDirectiveClass,
                               llvm::omp::OMPD_taskgroup, SourceLocation(),
                               SourceLocation()) {}

  /// Sets the task_reduction return variable.
  void setReductionRef(Expr *RR) { Data->getChildren()[0] = RR; }

public:
  /// Creates directive.
  ///
  /// \param C AST context.
  /// \param StartLoc Starting location of the directive kind.
  /// \param EndLoc Ending Location of the directive.
  /// \param Clauses List of clauses.
  /// \param AssociatedStmt Statement, associated with the directive.
  /// \param ReductionRef Reference to the task_reduction return variable.
  ///
  static OMPTaskgroupDirective *
  Create(const ASTContext &C, SourceLocation StartLoc, SourceLocation EndLoc,
         ArrayRef<OMPClause *> Clauses, Stmt *AssociatedStmt,
         Expr *ReductionRef);

  /// Creates an empty directive.
  ///
  /// \param C AST context.
  /// \param NumClauses Number of clauses.
  ///
  static OMPTaskgroupDirective *CreateEmpty(const ASTContext &C,
                                            unsigned NumClauses, EmptyShell);


  /// Returns reference to the task_reduction return variable.
  const Expr *getReductionRef() const {
    return const_cast<OMPTaskgroupDirective *>(this)->getReductionRef();
  }
  Expr *getReductionRef() { return cast_or_null<Expr>(Data->getChildren()[0]); }

  static bool classof(const Stmt *T) {
    return T->getStmtClass() == OMPTaskgroupDirectiveClass;
  }
};

/// This represents '#pragma omp flush' directive.
///
/// \code
/// #pragma omp flush(a,b)
/// \endcode
/// In this example directive '#pragma omp flush' has 2 arguments- variables 'a'
/// and 'b'.
/// 'omp flush' directive does not have clauses but have an optional list of
/// variables to flush. This list of variables is stored within some fake clause
/// FlushClause.
class OMPFlushDirective : public OMPExecutableDirective {
  friend class ASTStmtReader;
  friend class OMPExecutableDirective;
  /// Build directive with the given start and end location.
  ///
  /// \param StartLoc Starting location of the directive kind.
  /// \param EndLoc Ending location of the directive.
  ///
  OMPFlushDirective(SourceLocation StartLoc, SourceLocation EndLoc)
      : OMPExecutableDirective(OMPFlushDirectiveClass, llvm::omp::OMPD_flush,
                               StartLoc, EndLoc) {}

  /// Build an empty directive.
  ///
  explicit OMPFlushDirective()
      : OMPExecutableDirective(OMPFlushDirectiveClass, llvm::omp::OMPD_flush,
                               SourceLocation(), SourceLocation()) {}

public:
  /// Creates directive with a list of \a Clauses.
  ///
  /// \param C AST context.
  /// \param StartLoc Starting location of the directive kind.
  /// \param EndLoc Ending Location of the directive.
  /// \param Clauses List of clauses (only single OMPFlushClause clause is
  /// allowed).
  ///
  static OMPFlushDirective *Create(const ASTContext &C, SourceLocation StartLoc,
                                   SourceLocation EndLoc,
                                   ArrayRef<OMPClause *> Clauses);

  /// Creates an empty directive with the place for \a NumClauses
  /// clauses.
  ///
  /// \param C AST context.
  /// \param NumClauses Number of clauses.
  ///
  static OMPFlushDirective *CreateEmpty(const ASTContext &C,
                                        unsigned NumClauses, EmptyShell);

  static bool classof(const Stmt *T) {
    return T->getStmtClass() == OMPFlushDirectiveClass;
  }
};

/// This represents '#pragma omp depobj' directive.
///
/// \code
/// #pragma omp depobj(a) depend(in:x,y)
/// \endcode
/// In this example directive '#pragma omp  depobj' initializes a depobj object
/// 'a' with dependence type 'in' and a list with 'x' and 'y' locators.
class OMPDepobjDirective final : public OMPExecutableDirective {
  friend class ASTStmtReader;
  friend class OMPExecutableDirective;

  /// Build directive with the given start and end location.
  ///
  /// \param StartLoc Starting location of the directive kind.
  /// \param EndLoc Ending location of the directive.
  ///
  OMPDepobjDirective(SourceLocation StartLoc, SourceLocation EndLoc)
      : OMPExecutableDirective(OMPDepobjDirectiveClass, llvm::omp::OMPD_depobj,
                               StartLoc, EndLoc) {}

  /// Build an empty directive.
  ///
  explicit OMPDepobjDirective()
      : OMPExecutableDirective(OMPDepobjDirectiveClass, llvm::omp::OMPD_depobj,
                               SourceLocation(), SourceLocation()) {}

public:
  /// Creates directive with a list of \a Clauses.
  ///
  /// \param C AST context.
  /// \param StartLoc Starting location of the directive kind.
  /// \param EndLoc Ending Location of the directive.
  /// \param Clauses List of clauses.
  ///
  static OMPDepobjDirective *Create(const ASTContext &C,
                                    SourceLocation StartLoc,
                                    SourceLocation EndLoc,
                                    ArrayRef<OMPClause *> Clauses);

  /// Creates an empty directive with the place for \a NumClauses
  /// clauses.
  ///
  /// \param C AST context.
  /// \param NumClauses Number of clauses.
  ///
  static OMPDepobjDirective *CreateEmpty(const ASTContext &C,
                                         unsigned NumClauses, EmptyShell);

  static bool classof(const Stmt *T) {
    return T->getStmtClass() == OMPDepobjDirectiveClass;
  }
};

/// This represents '#pragma omp ordered' directive.
///
/// \code
/// #pragma omp ordered
/// \endcode
///
class OMPOrderedDirective : public OMPExecutableDirective {
  friend class ASTStmtReader;
  friend class OMPExecutableDirective;
  /// Build directive with the given start and end location.
  ///
  /// \param StartLoc Starting location of the directive kind.
  /// \param EndLoc Ending location of the directive.
  ///
  OMPOrderedDirective(SourceLocation StartLoc, SourceLocation EndLoc)
      : OMPExecutableDirective(OMPOrderedDirectiveClass,
                               llvm::omp::OMPD_ordered, StartLoc, EndLoc) {}

  /// Build an empty directive.
  ///
  explicit OMPOrderedDirective()
      : OMPExecutableDirective(OMPOrderedDirectiveClass,
                               llvm::omp::OMPD_ordered, SourceLocation(),
                               SourceLocation()) {}

public:
  /// Creates directive.
  ///
  /// \param C AST context.
  /// \param StartLoc Starting location of the directive kind.
  /// \param EndLoc Ending Location of the directive.
  /// \param Clauses List of clauses.
  /// \param AssociatedStmt Statement, associated with the directive.
  ///
  static OMPOrderedDirective *
  Create(const ASTContext &C, SourceLocation StartLoc, SourceLocation EndLoc,
         ArrayRef<OMPClause *> Clauses, Stmt *AssociatedStmt);

  /// Creates an empty directive.
  ///
  /// \param C AST context.
  /// \param NumClauses Number of clauses.
  /// \param IsStandalone true, if the the standalone directive is created.
  ///
  static OMPOrderedDirective *CreateEmpty(const ASTContext &C,
                                          unsigned NumClauses,
                                          bool IsStandalone, EmptyShell);

  static bool classof(const Stmt *T) {
    return T->getStmtClass() == OMPOrderedDirectiveClass;
  }
};

/// This represents '#pragma omp atomic' directive.
///
/// \code
/// #pragma omp atomic capture
/// \endcode
/// In this example directive '#pragma omp atomic' has clause 'capture'.
///
class OMPAtomicDirective : public OMPExecutableDirective {
  friend class ASTStmtReader;
  friend class OMPExecutableDirective;
  /// Used for 'atomic update' or 'atomic capture' constructs. They may
  /// have atomic expressions of forms
  /// \code
  /// x = x binop expr;
  /// x = expr binop x;
  /// \endcode
  /// This field is true for the first form of the expression and false for the
  /// second. Required for correct codegen of non-associative operations (like
  /// << or >>).
  bool IsXLHSInRHSPart = false;
  /// Used for 'atomic update' or 'atomic capture' constructs. They may
  /// have atomic expressions of forms
  /// \code
  /// v = x; <update x>;
  /// <update x>; v = x;
  /// \endcode
  /// This field is true for the first(postfix) form of the expression and false
  /// otherwise.
  bool IsPostfixUpdate = false;

  /// Build directive with the given start and end location.
  ///
  /// \param StartLoc Starting location of the directive kind.
  /// \param EndLoc Ending location of the directive.
  ///
  OMPAtomicDirective(SourceLocation StartLoc, SourceLocation EndLoc)
      : OMPExecutableDirective(OMPAtomicDirectiveClass, llvm::omp::OMPD_atomic,
                               StartLoc, EndLoc) {}

  /// Build an empty directive.
  ///
  explicit OMPAtomicDirective()
      : OMPExecutableDirective(OMPAtomicDirectiveClass, llvm::omp::OMPD_atomic,
                               SourceLocation(), SourceLocation()) {}

  /// Set 'x' part of the associated expression/statement.
  void setX(Expr *X) { Data->getChildren()[0] = X; }
  /// Set helper expression of the form
  /// 'OpaqueValueExpr(x) binop OpaqueValueExpr(expr)' or
  /// 'OpaqueValueExpr(expr) binop OpaqueValueExpr(x)'.
  void setUpdateExpr(Expr *UE) { Data->getChildren()[1] = UE; }
  /// Set 'v' part of the associated expression/statement.
  void setV(Expr *V) { Data->getChildren()[2] = V; }
  /// Set 'expr' part of the associated expression/statement.
  void setExpr(Expr *E) { Data->getChildren()[3] = E; }

public:
  /// Creates directive with a list of \a Clauses and 'x', 'v' and 'expr'
  /// parts of the atomic construct (see Section 2.12.6, atomic Construct, for
  /// detailed description of 'x', 'v' and 'expr').
  ///
  /// \param C AST context.
  /// \param StartLoc Starting location of the directive kind.
  /// \param EndLoc Ending Location of the directive.
  /// \param Clauses List of clauses.
  /// \param AssociatedStmt Statement, associated with the directive.
  /// \param X 'x' part of the associated expression/statement.
  /// \param V 'v' part of the associated expression/statement.
  /// \param E 'expr' part of the associated expression/statement.
  /// \param UE Helper expression of the form
  /// 'OpaqueValueExpr(x) binop OpaqueValueExpr(expr)' or
  /// 'OpaqueValueExpr(expr) binop OpaqueValueExpr(x)'.
  /// \param IsXLHSInRHSPart true if \a UE has the first form and false if the
  /// second.
  /// \param IsPostfixUpdate true if original value of 'x' must be stored in
  /// 'v', not an updated one.
  static OMPAtomicDirective *
  Create(const ASTContext &C, SourceLocation StartLoc, SourceLocation EndLoc,
         ArrayRef<OMPClause *> Clauses, Stmt *AssociatedStmt, Expr *X, Expr *V,
         Expr *E, Expr *UE, bool IsXLHSInRHSPart, bool IsPostfixUpdate);

  /// Creates an empty directive with the place for \a NumClauses
  /// clauses.
  ///
  /// \param C AST context.
  /// \param NumClauses Number of clauses.
  ///
  static OMPAtomicDirective *CreateEmpty(const ASTContext &C,
                                         unsigned NumClauses, EmptyShell);

  /// Get 'x' part of the associated expression/statement.
  Expr *getX() { return cast_or_null<Expr>(Data->getChildren()[0]); }
  const Expr *getX() const {
    return cast_or_null<Expr>(Data->getChildren()[0]);
  }
  /// Get helper expression of the form
  /// 'OpaqueValueExpr(x) binop OpaqueValueExpr(expr)' or
  /// 'OpaqueValueExpr(expr) binop OpaqueValueExpr(x)'.
  Expr *getUpdateExpr() { return cast_or_null<Expr>(Data->getChildren()[1]); }
  const Expr *getUpdateExpr() const {
    return cast_or_null<Expr>(Data->getChildren()[1]);
  }
  /// Return true if helper update expression has form
  /// 'OpaqueValueExpr(x) binop OpaqueValueExpr(expr)' and false if it has form
  /// 'OpaqueValueExpr(expr) binop OpaqueValueExpr(x)'.
  bool isXLHSInRHSPart() const { return IsXLHSInRHSPart; }
  /// Return true if 'v' expression must be updated to original value of
  /// 'x', false if 'v' must be updated to the new value of 'x'.
  bool isPostfixUpdate() const { return IsPostfixUpdate; }
  /// Get 'v' part of the associated expression/statement.
  Expr *getV() { return cast_or_null<Expr>(Data->getChildren()[2]); }
  const Expr *getV() const {
    return cast_or_null<Expr>(Data->getChildren()[2]);
  }
  /// Get 'expr' part of the associated expression/statement.
  Expr *getExpr() { return cast_or_null<Expr>(Data->getChildren()[3]); }
  const Expr *getExpr() const {
    return cast_or_null<Expr>(Data->getChildren()[3]);
  }

  static bool classof(const Stmt *T) {
    return T->getStmtClass() == OMPAtomicDirectiveClass;
  }
};

/// This represents '#pragma omp target' directive.
///
/// \code
/// #pragma omp target if(a)
/// \endcode
/// In this example directive '#pragma omp target' has clause 'if' with
/// condition 'a'.
///
class OMPTargetDirective : public OMPExecutableDirective {
  friend class ASTStmtReader;
  friend class OMPExecutableDirective;
  /// Build directive with the given start and end location.
  ///
  /// \param StartLoc Starting location of the directive kind.
  /// \param EndLoc Ending location of the directive.
  ///
  OMPTargetDirective(SourceLocation StartLoc, SourceLocation EndLoc)
      : OMPExecutableDirective(OMPTargetDirectiveClass, llvm::omp::OMPD_target,
                               StartLoc, EndLoc) {}

  /// Build an empty directive.
  ///
  explicit OMPTargetDirective()
      : OMPExecutableDirective(OMPTargetDirectiveClass, llvm::omp::OMPD_target,
                               SourceLocation(), SourceLocation()) {}

public:
  /// Creates directive with a list of \a Clauses.
  ///
  /// \param C AST context.
  /// \param StartLoc Starting location of the directive kind.
  /// \param EndLoc Ending Location of the directive.
  /// \param Clauses List of clauses.
  /// \param AssociatedStmt Statement, associated with the directive.
  ///
  static OMPTargetDirective *
  Create(const ASTContext &C, SourceLocation StartLoc, SourceLocation EndLoc,
         ArrayRef<OMPClause *> Clauses, Stmt *AssociatedStmt);

  /// Creates an empty directive with the place for \a NumClauses
  /// clauses.
  ///
  /// \param C AST context.
  /// \param NumClauses Number of clauses.
  ///
  static OMPTargetDirective *CreateEmpty(const ASTContext &C,
                                         unsigned NumClauses, EmptyShell);

  static bool classof(const Stmt *T) {
    return T->getStmtClass() == OMPTargetDirectiveClass;
  }
};

/// This represents '#pragma omp target data' directive.
///
/// \code
/// #pragma omp target data device(0) if(a) map(b[:])
/// \endcode
/// In this example directive '#pragma omp target data' has clauses 'device'
/// with the value '0', 'if' with condition 'a' and 'map' with array
/// section 'b[:]'.
///
class OMPTargetDataDirective : public OMPExecutableDirective {
  friend class ASTStmtReader;
  friend class OMPExecutableDirective;
  /// Build directive with the given start and end location.
  ///
  /// \param StartLoc Starting location of the directive kind.
  /// \param EndLoc Ending Location of the directive.
  ///
  OMPTargetDataDirective(SourceLocation StartLoc, SourceLocation EndLoc)
      : OMPExecutableDirective(OMPTargetDataDirectiveClass,
                               llvm::omp::OMPD_target_data, StartLoc, EndLoc) {}

  /// Build an empty directive.
  ///
  explicit OMPTargetDataDirective()
      : OMPExecutableDirective(OMPTargetDataDirectiveClass,
                               llvm::omp::OMPD_target_data, SourceLocation(),
                               SourceLocation()) {}

public:
  /// Creates directive with a list of \a Clauses.
  ///
  /// \param C AST context.
  /// \param StartLoc Starting location of the directive kind.
  /// \param EndLoc Ending Location of the directive.
  /// \param Clauses List of clauses.
  /// \param AssociatedStmt Statement, associated with the directive.
  ///
  static OMPTargetDataDirective *
  Create(const ASTContext &C, SourceLocation StartLoc, SourceLocation EndLoc,
         ArrayRef<OMPClause *> Clauses, Stmt *AssociatedStmt);

  /// Creates an empty directive with the place for \a N clauses.
  ///
  /// \param C AST context.
  /// \param N The number of clauses.
  ///
  static OMPTargetDataDirective *CreateEmpty(const ASTContext &C, unsigned N,
                                             EmptyShell);

  static bool classof(const Stmt *T) {
    return T->getStmtClass() == OMPTargetDataDirectiveClass;
  }
};

/// This represents '#pragma omp target enter data' directive.
///
/// \code
/// #pragma omp target enter data device(0) if(a) map(b[:])
/// \endcode
/// In this example directive '#pragma omp target enter data' has clauses
/// 'device' with the value '0', 'if' with condition 'a' and 'map' with array
/// section 'b[:]'.
///
class OMPTargetEnterDataDirective : public OMPExecutableDirective {
  friend class ASTStmtReader;
  friend class OMPExecutableDirective;
  /// Build directive with the given start and end location.
  ///
  /// \param StartLoc Starting location of the directive kind.
  /// \param EndLoc Ending Location of the directive.
  ///
  OMPTargetEnterDataDirective(SourceLocation StartLoc, SourceLocation EndLoc)
      : OMPExecutableDirective(OMPTargetEnterDataDirectiveClass,
                               llvm::omp::OMPD_target_enter_data, StartLoc,
                               EndLoc) {}

  /// Build an empty directive.
  ///
  explicit OMPTargetEnterDataDirective()
      : OMPExecutableDirective(OMPTargetEnterDataDirectiveClass,
                               llvm::omp::OMPD_target_enter_data,
                               SourceLocation(), SourceLocation()) {}

public:
  /// Creates directive with a list of \a Clauses.
  ///
  /// \param C AST context.
  /// \param StartLoc Starting location of the directive kind.
  /// \param EndLoc Ending Location of the directive.
  /// \param Clauses List of clauses.
  /// \param AssociatedStmt Statement, associated with the directive.
  ///
  static OMPTargetEnterDataDirective *
  Create(const ASTContext &C, SourceLocation StartLoc, SourceLocation EndLoc,
         ArrayRef<OMPClause *> Clauses, Stmt *AssociatedStmt);

  /// Creates an empty directive with the place for \a N clauses.
  ///
  /// \param C AST context.
  /// \param N The number of clauses.
  ///
  static OMPTargetEnterDataDirective *CreateEmpty(const ASTContext &C,
                                                  unsigned N, EmptyShell);

  static bool classof(const Stmt *T) {
    return T->getStmtClass() == OMPTargetEnterDataDirectiveClass;
  }
};

/// This represents '#pragma omp target exit data' directive.
///
/// \code
/// #pragma omp target exit data device(0) if(a) map(b[:])
/// \endcode
/// In this example directive '#pragma omp target exit data' has clauses
/// 'device' with the value '0', 'if' with condition 'a' and 'map' with array
/// section 'b[:]'.
///
class OMPTargetExitDataDirective : public OMPExecutableDirective {
  friend class ASTStmtReader;
  friend class OMPExecutableDirective;
  /// Build directive with the given start and end location.
  ///
  /// \param StartLoc Starting location of the directive kind.
  /// \param EndLoc Ending Location of the directive.
  ///
  OMPTargetExitDataDirective(SourceLocation StartLoc, SourceLocation EndLoc)
      : OMPExecutableDirective(OMPTargetExitDataDirectiveClass,
                               llvm::omp::OMPD_target_exit_data, StartLoc,
                               EndLoc) {}

  /// Build an empty directive.
  ///
  explicit OMPTargetExitDataDirective()
      : OMPExecutableDirective(OMPTargetExitDataDirectiveClass,
                               llvm::omp::OMPD_target_exit_data,
                               SourceLocation(), SourceLocation()) {}

public:
  /// Creates directive with a list of \a Clauses.
  ///
  /// \param C AST context.
  /// \param StartLoc Starting location of the directive kind.
  /// \param EndLoc Ending Location of the directive.
  /// \param Clauses List of clauses.
  /// \param AssociatedStmt Statement, associated with the directive.
  ///
  static OMPTargetExitDataDirective *
  Create(const ASTContext &C, SourceLocation StartLoc, SourceLocation EndLoc,
         ArrayRef<OMPClause *> Clauses, Stmt *AssociatedStmt);

  /// Creates an empty directive with the place for \a N clauses.
  ///
  /// \param C AST context.
  /// \param N The number of clauses.
  ///
  static OMPTargetExitDataDirective *CreateEmpty(const ASTContext &C,
                                                 unsigned N, EmptyShell);

  static bool classof(const Stmt *T) {
    return T->getStmtClass() == OMPTargetExitDataDirectiveClass;
  }
};

/// This represents '#pragma omp target parallel' directive.
///
/// \code
/// #pragma omp target parallel if(a)
/// \endcode
/// In this example directive '#pragma omp target parallel' has clause 'if' with
/// condition 'a'.
///
class OMPTargetParallelDirective : public OMPExecutableDirective {
  friend class ASTStmtReader;
  friend class OMPExecutableDirective;
  /// true if the construct has inner cancel directive.
  bool HasCancel = false;

  /// Build directive with the given start and end location.
  ///
  /// \param StartLoc Starting location of the directive kind.
  /// \param EndLoc Ending location of the directive.
  ///
  OMPTargetParallelDirective(SourceLocation StartLoc, SourceLocation EndLoc)
      : OMPExecutableDirective(OMPTargetParallelDirectiveClass,
                               llvm::omp::OMPD_target_parallel, StartLoc,
                               EndLoc) {}

  /// Build an empty directive.
  ///
  explicit OMPTargetParallelDirective()
      : OMPExecutableDirective(OMPTargetParallelDirectiveClass,
                               llvm::omp::OMPD_target_parallel,
                               SourceLocation(), SourceLocation()) {}

  /// Sets special task reduction descriptor.
  void setTaskReductionRefExpr(Expr *E) { Data->getChildren()[0] = E; }
  /// Set cancel state.
  void setHasCancel(bool Has) { HasCancel = Has; }

public:
  /// Creates directive with a list of \a Clauses.
  ///
  /// \param C AST context.
  /// \param StartLoc Starting location of the directive kind.
  /// \param EndLoc Ending Location of the directive.
  /// \param Clauses List of clauses.
  /// \param AssociatedStmt Statement, associated with the directive.
  /// \param TaskRedRef Task reduction special reference expression to handle
  /// taskgroup descriptor.
  /// \param HasCancel true if this directive has inner cancel directive.
  ///
  static OMPTargetParallelDirective *
  Create(const ASTContext &C, SourceLocation StartLoc, SourceLocation EndLoc,
         ArrayRef<OMPClause *> Clauses, Stmt *AssociatedStmt, Expr *TaskRedRef,
         bool HasCancel);

  /// Creates an empty directive with the place for \a NumClauses
  /// clauses.
  ///
  /// \param C AST context.
  /// \param NumClauses Number of clauses.
  ///
  static OMPTargetParallelDirective *
  CreateEmpty(const ASTContext &C, unsigned NumClauses, EmptyShell);

  /// Returns special task reduction reference expression.
  Expr *getTaskReductionRefExpr() {
    return cast_or_null<Expr>(Data->getChildren()[0]);
  }
  const Expr *getTaskReductionRefExpr() const {
    return const_cast<OMPTargetParallelDirective *>(this)
        ->getTaskReductionRefExpr();
  }

  /// Return true if current directive has inner cancel directive.
  bool hasCancel() const { return HasCancel; }

  static bool classof(const Stmt *T) {
    return T->getStmtClass() == OMPTargetParallelDirectiveClass;
  }
};

/// This represents '#pragma omp target parallel for' directive.
///
/// \code
/// #pragma omp target parallel for private(a,b) reduction(+:c,d)
/// \endcode
/// In this example directive '#pragma omp target parallel for' has clauses
/// 'private' with the variables 'a' and 'b' and 'reduction' with operator '+'
/// and variables 'c' and 'd'.
///
class OMPTargetParallelForDirective : public OMPLoopDirective {
  friend class ASTStmtReader;
  friend class OMPExecutableDirective;

  /// true if current region has inner cancel directive.
  bool HasCancel = false;

  /// Build directive with the given start and end location.
  ///
  /// \param StartLoc Starting location of the directive kind.
  /// \param EndLoc Ending location of the directive.
  /// \param CollapsedNum Number of collapsed nested loops.
  ///
  OMPTargetParallelForDirective(SourceLocation StartLoc, SourceLocation EndLoc,
                                unsigned CollapsedNum)
      : OMPLoopDirective(OMPTargetParallelForDirectiveClass,
                         llvm::omp::OMPD_target_parallel_for, StartLoc, EndLoc,
                         CollapsedNum) {}

  /// Build an empty directive.
  ///
  /// \param CollapsedNum Number of collapsed nested loops.
  ///
  explicit OMPTargetParallelForDirective(unsigned CollapsedNum)
      : OMPLoopDirective(OMPTargetParallelForDirectiveClass,
                         llvm::omp::OMPD_target_parallel_for, SourceLocation(),
                         SourceLocation(), CollapsedNum) {}

  /// Sets special task reduction descriptor.
  void setTaskReductionRefExpr(Expr *E) {
    Data->getChildren()[numLoopChildren(
        getLoopsNumber(), llvm::omp::OMPD_target_parallel_for)] = E;
  }

  /// Set cancel state.
  void setHasCancel(bool Has) { HasCancel = Has; }

public:
  /// Creates directive with a list of \a Clauses.
  ///
  /// \param C AST context.
  /// \param StartLoc Starting location of the directive kind.
  /// \param EndLoc Ending Location of the directive.
  /// \param CollapsedNum Number of collapsed loops.
  /// \param Clauses List of clauses.
  /// \param AssociatedStmt Statement, associated with the directive.
  /// \param Exprs Helper expressions for CodeGen.
  /// \param TaskRedRef Task reduction special reference expression to handle
  /// taskgroup descriptor.
  /// \param HasCancel true if current directive has inner cancel directive.
  ///
  static OMPTargetParallelForDirective *
  Create(const ASTContext &C, SourceLocation StartLoc, SourceLocation EndLoc,
         unsigned CollapsedNum, ArrayRef<OMPClause *> Clauses,
         Stmt *AssociatedStmt, const HelperExprs &Exprs, Expr *TaskRedRef,
         bool HasCancel);

  /// Creates an empty directive with the place
  /// for \a NumClauses clauses.
  ///
  /// \param C AST context.
  /// \param CollapsedNum Number of collapsed nested loops.
  /// \param NumClauses Number of clauses.
  ///
  static OMPTargetParallelForDirective *CreateEmpty(const ASTContext &C,
                                                    unsigned NumClauses,
                                                    unsigned CollapsedNum,
                                                    EmptyShell);

  /// Returns special task reduction reference expression.
  Expr *getTaskReductionRefExpr() {
    return cast_or_null<Expr>(Data->getChildren()[numLoopChildren(
        getLoopsNumber(), llvm::omp::OMPD_target_parallel_for)]);
  }
  const Expr *getTaskReductionRefExpr() const {
    return const_cast<OMPTargetParallelForDirective *>(this)
        ->getTaskReductionRefExpr();
  }

  /// Return true if current directive has inner cancel directive.
  bool hasCancel() const { return HasCancel; }

  static bool classof(const Stmt *T) {
    return T->getStmtClass() == OMPTargetParallelForDirectiveClass;
  }
};

/// This represents '#pragma omp teams' directive.
///
/// \code
/// #pragma omp teams if(a)
/// \endcode
/// In this example directive '#pragma omp teams' has clause 'if' with
/// condition 'a'.
///
class OMPTeamsDirective : public OMPExecutableDirective {
  friend class ASTStmtReader;
  friend class OMPExecutableDirective;
  /// Build directive with the given start and end location.
  ///
  /// \param StartLoc Starting location of the directive kind.
  /// \param EndLoc Ending location of the directive.
  ///
  OMPTeamsDirective(SourceLocation StartLoc, SourceLocation EndLoc)
      : OMPExecutableDirective(OMPTeamsDirectiveClass, llvm::omp::OMPD_teams,
                               StartLoc, EndLoc) {}

  /// Build an empty directive.
  ///
  explicit OMPTeamsDirective()
      : OMPExecutableDirective(OMPTeamsDirectiveClass, llvm::omp::OMPD_teams,
                               SourceLocation(), SourceLocation()) {}

public:
  /// Creates directive with a list of \a Clauses.
  ///
  /// \param C AST context.
  /// \param StartLoc Starting location of the directive kind.
  /// \param EndLoc Ending Location of the directive.
  /// \param Clauses List of clauses.
  /// \param AssociatedStmt Statement, associated with the directive.
  ///
  static OMPTeamsDirective *Create(const ASTContext &C, SourceLocation StartLoc,
                                   SourceLocation EndLoc,
                                   ArrayRef<OMPClause *> Clauses,
                                   Stmt *AssociatedStmt);

  /// Creates an empty directive with the place for \a NumClauses
  /// clauses.
  ///
  /// \param C AST context.
  /// \param NumClauses Number of clauses.
  ///
  static OMPTeamsDirective *CreateEmpty(const ASTContext &C,
                                        unsigned NumClauses, EmptyShell);

  static bool classof(const Stmt *T) {
    return T->getStmtClass() == OMPTeamsDirectiveClass;
  }
};

/// This represents '#pragma omp cancellation point' directive.
///
/// \code
/// #pragma omp cancellation point for
/// \endcode
///
/// In this example a cancellation point is created for innermost 'for' region.
class OMPCancellationPointDirective : public OMPExecutableDirective {
  friend class ASTStmtReader;
  friend class OMPExecutableDirective;
  OpenMPDirectiveKind CancelRegion = llvm::omp::OMPD_unknown;
  /// Build directive with the given start and end location.
  ///
  /// \param StartLoc Starting location of the directive kind.
  /// \param EndLoc Ending location of the directive.
  /// statements and child expressions.
  ///
  OMPCancellationPointDirective(SourceLocation StartLoc, SourceLocation EndLoc)
      : OMPExecutableDirective(OMPCancellationPointDirectiveClass,
                               llvm::omp::OMPD_cancellation_point, StartLoc,
                               EndLoc) {}

  /// Build an empty directive.
  explicit OMPCancellationPointDirective()
      : OMPExecutableDirective(OMPCancellationPointDirectiveClass,
                               llvm::omp::OMPD_cancellation_point,
                               SourceLocation(), SourceLocation()) {}

  /// Set cancel region for current cancellation point.
  /// \param CR Cancellation region.
  void setCancelRegion(OpenMPDirectiveKind CR) { CancelRegion = CR; }

public:
  /// Creates directive.
  ///
  /// \param C AST context.
  /// \param StartLoc Starting location of the directive kind.
  /// \param EndLoc Ending Location of the directive.
  ///
  static OMPCancellationPointDirective *
  Create(const ASTContext &C, SourceLocation StartLoc, SourceLocation EndLoc,
         OpenMPDirectiveKind CancelRegion);

  /// Creates an empty directive.
  ///
  /// \param C AST context.
  ///
  static OMPCancellationPointDirective *CreateEmpty(const ASTContext &C,
                                                    EmptyShell);

  /// Get cancellation region for the current cancellation point.
  OpenMPDirectiveKind getCancelRegion() const { return CancelRegion; }

  static bool classof(const Stmt *T) {
    return T->getStmtClass() == OMPCancellationPointDirectiveClass;
  }
};

/// This represents '#pragma omp cancel' directive.
///
/// \code
/// #pragma omp cancel for
/// \endcode
///
/// In this example a cancel is created for innermost 'for' region.
class OMPCancelDirective : public OMPExecutableDirective {
  friend class ASTStmtReader;
  friend class OMPExecutableDirective;
  OpenMPDirectiveKind CancelRegion = llvm::omp::OMPD_unknown;
  /// Build directive with the given start and end location.
  ///
  /// \param StartLoc Starting location of the directive kind.
  /// \param EndLoc Ending location of the directive.
  ///
  OMPCancelDirective(SourceLocation StartLoc, SourceLocation EndLoc)
      : OMPExecutableDirective(OMPCancelDirectiveClass, llvm::omp::OMPD_cancel,
                               StartLoc, EndLoc) {}

  /// Build an empty directive.
  ///
  explicit OMPCancelDirective()
      : OMPExecutableDirective(OMPCancelDirectiveClass, llvm::omp::OMPD_cancel,
                               SourceLocation(), SourceLocation()) {}

  /// Set cancel region for current cancellation point.
  /// \param CR Cancellation region.
  void setCancelRegion(OpenMPDirectiveKind CR) { CancelRegion = CR; }

public:
  /// Creates directive.
  ///
  /// \param C AST context.
  /// \param StartLoc Starting location of the directive kind.
  /// \param EndLoc Ending Location of the directive.
  /// \param Clauses List of clauses.
  ///
  static OMPCancelDirective *
  Create(const ASTContext &C, SourceLocation StartLoc, SourceLocation EndLoc,
         ArrayRef<OMPClause *> Clauses, OpenMPDirectiveKind CancelRegion);

  /// Creates an empty directive.
  ///
  /// \param C AST context.
  /// \param NumClauses Number of clauses.
  ///
  static OMPCancelDirective *CreateEmpty(const ASTContext &C,
                                         unsigned NumClauses, EmptyShell);

  /// Get cancellation region for the current cancellation point.
  OpenMPDirectiveKind getCancelRegion() const { return CancelRegion; }

  static bool classof(const Stmt *T) {
    return T->getStmtClass() == OMPCancelDirectiveClass;
  }
};

/// This represents '#pragma omp taskloop' directive.
///
/// \code
/// #pragma omp taskloop private(a,b) grainsize(val) num_tasks(num)
/// \endcode
/// In this example directive '#pragma omp taskloop' has clauses 'private'
/// with the variables 'a' and 'b', 'grainsize' with expression 'val' and
/// 'num_tasks' with expression 'num'.
///
class OMPTaskLoopDirective : public OMPLoopDirective {
  friend class ASTStmtReader;
  friend class OMPExecutableDirective;
  /// true if the construct has inner cancel directive.
  bool HasCancel = false;

  /// Build directive with the given start and end location.
  ///
  /// \param StartLoc Starting location of the directive kind.
  /// \param EndLoc Ending location of the directive.
  /// \param CollapsedNum Number of collapsed nested loops.
  ///
  OMPTaskLoopDirective(SourceLocation StartLoc, SourceLocation EndLoc,
                       unsigned CollapsedNum)
      : OMPLoopDirective(OMPTaskLoopDirectiveClass, llvm::omp::OMPD_taskloop,
                         StartLoc, EndLoc, CollapsedNum) {}

  /// Build an empty directive.
  ///
  /// \param CollapsedNum Number of collapsed nested loops.
  ///
  explicit OMPTaskLoopDirective(unsigned CollapsedNum)
      : OMPLoopDirective(OMPTaskLoopDirectiveClass, llvm::omp::OMPD_taskloop,
                         SourceLocation(), SourceLocation(), CollapsedNum) {}

  /// Set cancel state.
  void setHasCancel(bool Has) { HasCancel = Has; }

public:
  /// Creates directive with a list of \a Clauses.
  ///
  /// \param C AST context.
  /// \param StartLoc Starting location of the directive kind.
  /// \param EndLoc Ending Location of the directive.
  /// \param CollapsedNum Number of collapsed loops.
  /// \param Clauses List of clauses.
  /// \param AssociatedStmt Statement, associated with the directive.
  /// \param Exprs Helper expressions for CodeGen.
  /// \param HasCancel true if this directive has inner cancel directive.
  ///
  static OMPTaskLoopDirective *
  Create(const ASTContext &C, SourceLocation StartLoc, SourceLocation EndLoc,
         unsigned CollapsedNum, ArrayRef<OMPClause *> Clauses,
         Stmt *AssociatedStmt, const HelperExprs &Exprs, bool HasCancel);

  /// Creates an empty directive with the place
  /// for \a NumClauses clauses.
  ///
  /// \param C AST context.
  /// \param CollapsedNum Number of collapsed nested loops.
  /// \param NumClauses Number of clauses.
  ///
  static OMPTaskLoopDirective *CreateEmpty(const ASTContext &C,
                                           unsigned NumClauses,
                                           unsigned CollapsedNum, EmptyShell);

  /// Return true if current directive has inner cancel directive.
  bool hasCancel() const { return HasCancel; }

  static bool classof(const Stmt *T) {
    return T->getStmtClass() == OMPTaskLoopDirectiveClass;
  }
};

/// This represents '#pragma omp taskloop simd' directive.
///
/// \code
/// #pragma omp taskloop simd private(a,b) grainsize(val) num_tasks(num)
/// \endcode
/// In this example directive '#pragma omp taskloop simd' has clauses 'private'
/// with the variables 'a' and 'b', 'grainsize' with expression 'val' and
/// 'num_tasks' with expression 'num'.
///
class OMPTaskLoopSimdDirective : public OMPLoopDirective {
  friend class ASTStmtReader;
  friend class OMPExecutableDirective;
  /// Build directive with the given start and end location.
  ///
  /// \param StartLoc Starting location of the directive kind.
  /// \param EndLoc Ending location of the directive.
  /// \param CollapsedNum Number of collapsed nested loops.
  ///
  OMPTaskLoopSimdDirective(SourceLocation StartLoc, SourceLocation EndLoc,
                           unsigned CollapsedNum)
      : OMPLoopDirective(OMPTaskLoopSimdDirectiveClass,
                         llvm::omp::OMPD_taskloop_simd, StartLoc, EndLoc,
                         CollapsedNum) {}

  /// Build an empty directive.
  ///
  /// \param CollapsedNum Number of collapsed nested loops.
  ///
  explicit OMPTaskLoopSimdDirective(unsigned CollapsedNum)
      : OMPLoopDirective(OMPTaskLoopSimdDirectiveClass,
                         llvm::omp::OMPD_taskloop_simd, SourceLocation(),
                         SourceLocation(), CollapsedNum) {}

public:
  /// Creates directive with a list of \a Clauses.
  ///
  /// \param C AST context.
  /// \param StartLoc Starting location of the directive kind.
  /// \param EndLoc Ending Location of the directive.
  /// \param CollapsedNum Number of collapsed loops.
  /// \param Clauses List of clauses.
  /// \param AssociatedStmt Statement, associated with the directive.
  /// \param Exprs Helper expressions for CodeGen.
  ///
  static OMPTaskLoopSimdDirective *
  Create(const ASTContext &C, SourceLocation StartLoc, SourceLocation EndLoc,
         unsigned CollapsedNum, ArrayRef<OMPClause *> Clauses,
         Stmt *AssociatedStmt, const HelperExprs &Exprs);

  /// Creates an empty directive with the place
  /// for \a NumClauses clauses.
  ///
  /// \param C AST context.
  /// \param CollapsedNum Number of collapsed nested loops.
  /// \param NumClauses Number of clauses.
  ///
  static OMPTaskLoopSimdDirective *CreateEmpty(const ASTContext &C,
                                               unsigned NumClauses,
                                               unsigned CollapsedNum,
                                               EmptyShell);

  static bool classof(const Stmt *T) {
    return T->getStmtClass() == OMPTaskLoopSimdDirectiveClass;
  }
};

/// This represents '#pragma omp master taskloop' directive.
///
/// \code
/// #pragma omp master taskloop private(a,b) grainsize(val) num_tasks(num)
/// \endcode
/// In this example directive '#pragma omp master taskloop' has clauses
/// 'private' with the variables 'a' and 'b', 'grainsize' with expression 'val'
/// and 'num_tasks' with expression 'num'.
///
class OMPMasterTaskLoopDirective : public OMPLoopDirective {
  friend class ASTStmtReader;
  friend class OMPExecutableDirective;
  /// true if the construct has inner cancel directive.
  bool HasCancel = false;

  /// Build directive with the given start and end location.
  ///
  /// \param StartLoc Starting location of the directive kind.
  /// \param EndLoc Ending location of the directive.
  /// \param CollapsedNum Number of collapsed nested loops.
  ///
  OMPMasterTaskLoopDirective(SourceLocation StartLoc, SourceLocation EndLoc,
                             unsigned CollapsedNum)
      : OMPLoopDirective(OMPMasterTaskLoopDirectiveClass,
                         llvm::omp::OMPD_master_taskloop, StartLoc, EndLoc,
                         CollapsedNum) {}

  /// Build an empty directive.
  ///
  /// \param CollapsedNum Number of collapsed nested loops.
  ///
  explicit OMPMasterTaskLoopDirective(unsigned CollapsedNum)
      : OMPLoopDirective(OMPMasterTaskLoopDirectiveClass,
                         llvm::omp::OMPD_master_taskloop, SourceLocation(),
                         SourceLocation(), CollapsedNum) {}

  /// Set cancel state.
  void setHasCancel(bool Has) { HasCancel = Has; }

public:
  /// Creates directive with a list of \a Clauses.
  ///
  /// \param C AST context.
  /// \param StartLoc Starting location of the directive kind.
  /// \param EndLoc Ending Location of the directive.
  /// \param CollapsedNum Number of collapsed loops.
  /// \param Clauses List of clauses.
  /// \param AssociatedStmt Statement, associated with the directive.
  /// \param Exprs Helper expressions for CodeGen.
  /// \param HasCancel true if this directive has inner cancel directive.
  ///
  static OMPMasterTaskLoopDirective *
  Create(const ASTContext &C, SourceLocation StartLoc, SourceLocation EndLoc,
         unsigned CollapsedNum, ArrayRef<OMPClause *> Clauses,
         Stmt *AssociatedStmt, const HelperExprs &Exprs, bool HasCancel);

  /// Creates an empty directive with the place
  /// for \a NumClauses clauses.
  ///
  /// \param C AST context.
  /// \param CollapsedNum Number of collapsed nested loops.
  /// \param NumClauses Number of clauses.
  ///
  static OMPMasterTaskLoopDirective *CreateEmpty(const ASTContext &C,
                                                 unsigned NumClauses,
                                                 unsigned CollapsedNum,
                                                 EmptyShell);

  /// Return true if current directive has inner cancel directive.
  bool hasCancel() const { return HasCancel; }

  static bool classof(const Stmt *T) {
    return T->getStmtClass() == OMPMasterTaskLoopDirectiveClass;
  }
};

/// This represents '#pragma omp master taskloop simd' directive.
///
/// \code
/// #pragma omp master taskloop simd private(a,b) grainsize(val) num_tasks(num)
/// \endcode
/// In this example directive '#pragma omp master taskloop simd' has clauses
/// 'private' with the variables 'a' and 'b', 'grainsize' with expression 'val'
/// and 'num_tasks' with expression 'num'.
///
class OMPMasterTaskLoopSimdDirective : public OMPLoopDirective {
  friend class ASTStmtReader;
  friend class OMPExecutableDirective;
  /// Build directive with the given start and end location.
  ///
  /// \param StartLoc Starting location of the directive kind.
  /// \param EndLoc Ending location of the directive.
  /// \param CollapsedNum Number of collapsed nested loops.
  ///
  OMPMasterTaskLoopSimdDirective(SourceLocation StartLoc, SourceLocation EndLoc,
                                 unsigned CollapsedNum)
      : OMPLoopDirective(OMPMasterTaskLoopSimdDirectiveClass,
                         llvm::omp::OMPD_master_taskloop_simd, StartLoc, EndLoc,
                         CollapsedNum) {}

  /// Build an empty directive.
  ///
  /// \param CollapsedNum Number of collapsed nested loops.
  ///
  explicit OMPMasterTaskLoopSimdDirective(unsigned CollapsedNum)
      : OMPLoopDirective(OMPMasterTaskLoopSimdDirectiveClass,
                         llvm::omp::OMPD_master_taskloop_simd, SourceLocation(),
                         SourceLocation(), CollapsedNum) {}

public:
  /// Creates directive with a list of \p Clauses.
  ///
  /// \param C AST context.
  /// \param StartLoc Starting location of the directive kind.
  /// \param EndLoc Ending Location of the directive.
  /// \param CollapsedNum Number of collapsed loops.
  /// \param Clauses List of clauses.
  /// \param AssociatedStmt Statement, associated with the directive.
  /// \param Exprs Helper expressions for CodeGen.
  ///
  static OMPMasterTaskLoopSimdDirective *
  Create(const ASTContext &C, SourceLocation StartLoc, SourceLocation EndLoc,
         unsigned CollapsedNum, ArrayRef<OMPClause *> Clauses,
         Stmt *AssociatedStmt, const HelperExprs &Exprs);

  /// Creates an empty directive with the place for \p NumClauses clauses.
  ///
  /// \param C AST context.
  /// \param CollapsedNum Number of collapsed nested loops.
  /// \param NumClauses Number of clauses.
  ///
  static OMPMasterTaskLoopSimdDirective *CreateEmpty(const ASTContext &C,
                                                     unsigned NumClauses,
                                                     unsigned CollapsedNum,
                                                     EmptyShell);

  static bool classof(const Stmt *T) {
    return T->getStmtClass() == OMPMasterTaskLoopSimdDirectiveClass;
  }
};

/// This represents '#pragma omp parallel master taskloop' directive.
///
/// \code
/// #pragma omp parallel master taskloop private(a,b) grainsize(val)
/// num_tasks(num)
/// \endcode
/// In this example directive '#pragma omp parallel master taskloop' has clauses
/// 'private' with the variables 'a' and 'b', 'grainsize' with expression 'val'
/// and 'num_tasks' with expression 'num'.
///
class OMPParallelMasterTaskLoopDirective : public OMPLoopDirective {
  friend class ASTStmtReader;
  friend class OMPExecutableDirective;
  /// true if the construct has inner cancel directive.
  bool HasCancel = false;

  /// Build directive with the given start and end location.
  ///
  /// \param StartLoc Starting location of the directive kind.
  /// \param EndLoc Ending location of the directive.
  /// \param CollapsedNum Number of collapsed nested loops.
  ///
  OMPParallelMasterTaskLoopDirective(SourceLocation StartLoc,
                                     SourceLocation EndLoc,
                                     unsigned CollapsedNum)
      : OMPLoopDirective(OMPParallelMasterTaskLoopDirectiveClass,
                         llvm::omp::OMPD_parallel_master_taskloop, StartLoc,
                         EndLoc, CollapsedNum) {}

  /// Build an empty directive.
  ///
  /// \param CollapsedNum Number of collapsed nested loops.
  ///
  explicit OMPParallelMasterTaskLoopDirective(unsigned CollapsedNum)
      : OMPLoopDirective(OMPParallelMasterTaskLoopDirectiveClass,
                         llvm::omp::OMPD_parallel_master_taskloop,
                         SourceLocation(), SourceLocation(), CollapsedNum) {}

  /// Set cancel state.
  void setHasCancel(bool Has) { HasCancel = Has; }

public:
  /// Creates directive with a list of \a Clauses.
  ///
  /// \param C AST context.
  /// \param StartLoc Starting location of the directive kind.
  /// \param EndLoc Ending Location of the directive.
  /// \param CollapsedNum Number of collapsed loops.
  /// \param Clauses List of clauses.
  /// \param AssociatedStmt Statement, associated with the directive.
  /// \param Exprs Helper expressions for CodeGen.
  /// \param HasCancel true if this directive has inner cancel directive.
  ///
  static OMPParallelMasterTaskLoopDirective *
  Create(const ASTContext &C, SourceLocation StartLoc, SourceLocation EndLoc,
         unsigned CollapsedNum, ArrayRef<OMPClause *> Clauses,
         Stmt *AssociatedStmt, const HelperExprs &Exprs, bool HasCancel);

  /// Creates an empty directive with the place
  /// for \a NumClauses clauses.
  ///
  /// \param C AST context.
  /// \param CollapsedNum Number of collapsed nested loops.
  /// \param NumClauses Number of clauses.
  ///
  static OMPParallelMasterTaskLoopDirective *CreateEmpty(const ASTContext &C,
                                                         unsigned NumClauses,
                                                         unsigned CollapsedNum,
                                                         EmptyShell);

  /// Return true if current directive has inner cancel directive.
  bool hasCancel() const { return HasCancel; }

  static bool classof(const Stmt *T) {
    return T->getStmtClass() == OMPParallelMasterTaskLoopDirectiveClass;
  }
};

/// This represents '#pragma omp parallel master taskloop simd' directive.
///
/// \code
/// #pragma omp parallel master taskloop simd private(a,b) grainsize(val)
/// num_tasks(num)
/// \endcode
/// In this example directive '#pragma omp parallel master taskloop simd' has
/// clauses 'private' with the variables 'a' and 'b', 'grainsize' with
/// expression 'val' and 'num_tasks' with expression 'num'.
///
class OMPParallelMasterTaskLoopSimdDirective : public OMPLoopDirective {
  friend class ASTStmtReader;
  friend class OMPExecutableDirective;
  /// Build directive with the given start and end location.
  ///
  /// \param StartLoc Starting location of the directive kind.
  /// \param EndLoc Ending location of the directive.
  /// \param CollapsedNum Number of collapsed nested loops.
  ///
  OMPParallelMasterTaskLoopSimdDirective(SourceLocation StartLoc,
                                         SourceLocation EndLoc,
                                         unsigned CollapsedNum)
      : OMPLoopDirective(OMPParallelMasterTaskLoopSimdDirectiveClass,
                         llvm::omp::OMPD_parallel_master_taskloop_simd,
                         StartLoc, EndLoc, CollapsedNum) {}

  /// Build an empty directive.
  ///
  /// \param CollapsedNum Number of collapsed nested loops.
  ///
  explicit OMPParallelMasterTaskLoopSimdDirective(unsigned CollapsedNum)
      : OMPLoopDirective(OMPParallelMasterTaskLoopSimdDirectiveClass,
                         llvm::omp::OMPD_parallel_master_taskloop_simd,
                         SourceLocation(), SourceLocation(), CollapsedNum) {}

public:
  /// Creates directive with a list of \p Clauses.
  ///
  /// \param C AST context.
  /// \param StartLoc Starting location of the directive kind.
  /// \param EndLoc Ending Location of the directive.
  /// \param CollapsedNum Number of collapsed loops.
  /// \param Clauses List of clauses.
  /// \param AssociatedStmt Statement, associated with the directive.
  /// \param Exprs Helper expressions for CodeGen.
  ///
  static OMPParallelMasterTaskLoopSimdDirective *
  Create(const ASTContext &C, SourceLocation StartLoc, SourceLocation EndLoc,
         unsigned CollapsedNum, ArrayRef<OMPClause *> Clauses,
         Stmt *AssociatedStmt, const HelperExprs &Exprs);

  /// Creates an empty directive with the place
  /// for \a NumClauses clauses.
  ///
  /// \param C AST context.
  /// \param CollapsedNum Number of collapsed nested loops.
  /// \param NumClauses Number of clauses.
  ///
  static OMPParallelMasterTaskLoopSimdDirective *
  CreateEmpty(const ASTContext &C, unsigned NumClauses, unsigned CollapsedNum,
              EmptyShell);

  static bool classof(const Stmt *T) {
    return T->getStmtClass() == OMPParallelMasterTaskLoopSimdDirectiveClass;
  }
};

/// This represents '#pragma omp distribute' directive.
///
/// \code
/// #pragma omp distribute private(a,b)
/// \endcode
/// In this example directive '#pragma omp distribute' has clauses 'private'
/// with the variables 'a' and 'b'
///
class OMPDistributeDirective : public OMPLoopDirective {
  friend class ASTStmtReader;
  friend class OMPExecutableDirective;

  /// Build directive with the given start and end location.
  ///
  /// \param StartLoc Starting location of the directive kind.
  /// \param EndLoc Ending location of the directive.
  /// \param CollapsedNum Number of collapsed nested loops.
  ///
  OMPDistributeDirective(SourceLocation StartLoc, SourceLocation EndLoc,
                         unsigned CollapsedNum)
      : OMPLoopDirective(OMPDistributeDirectiveClass,
                         llvm::omp::OMPD_distribute, StartLoc, EndLoc,
                         CollapsedNum) {}

  /// Build an empty directive.
  ///
  /// \param CollapsedNum Number of collapsed nested loops.
  ///
  explicit OMPDistributeDirective(unsigned CollapsedNum)
      : OMPLoopDirective(OMPDistributeDirectiveClass,
                         llvm::omp::OMPD_distribute, SourceLocation(),
                         SourceLocation(), CollapsedNum) {}

public:
  /// Creates directive with a list of \a Clauses.
  ///
  /// \param C AST context.
  /// \param StartLoc Starting location of the directive kind.
  /// \param EndLoc Ending Location of the directive.
  /// \param CollapsedNum Number of collapsed loops.
  /// \param Clauses List of clauses.
  /// \param AssociatedStmt Statement, associated with the directive.
  /// \param Exprs Helper expressions for CodeGen.
  ///
  static OMPDistributeDirective *
  Create(const ASTContext &C, SourceLocation StartLoc, SourceLocation EndLoc,
         unsigned CollapsedNum, ArrayRef<OMPClause *> Clauses,
         Stmt *AssociatedStmt, const HelperExprs &Exprs);

  /// Creates an empty directive with the place
  /// for \a NumClauses clauses.
  ///
  /// \param C AST context.
  /// \param CollapsedNum Number of collapsed nested loops.
  /// \param NumClauses Number of clauses.
  ///
  static OMPDistributeDirective *CreateEmpty(const ASTContext &C,
                                             unsigned NumClauses,
                                             unsigned CollapsedNum, EmptyShell);

  static bool classof(const Stmt *T) {
    return T->getStmtClass() == OMPDistributeDirectiveClass;
  }
};

/// This represents '#pragma omp target update' directive.
///
/// \code
/// #pragma omp target update to(a) from(b) device(1)
/// \endcode
/// In this example directive '#pragma omp target update' has clause 'to' with
/// argument 'a', clause 'from' with argument 'b' and clause 'device' with
/// argument '1'.
///
class OMPTargetUpdateDirective : public OMPExecutableDirective {
  friend class ASTStmtReader;
  friend class OMPExecutableDirective;
  /// Build directive with the given start and end location.
  ///
  /// \param StartLoc Starting location of the directive kind.
  /// \param EndLoc Ending Location of the directive.
  ///
  OMPTargetUpdateDirective(SourceLocation StartLoc, SourceLocation EndLoc)
      : OMPExecutableDirective(OMPTargetUpdateDirectiveClass,
                               llvm::omp::OMPD_target_update, StartLoc,
                               EndLoc) {}

  /// Build an empty directive.
  ///
  explicit OMPTargetUpdateDirective()
      : OMPExecutableDirective(OMPTargetUpdateDirectiveClass,
                               llvm::omp::OMPD_target_update, SourceLocation(),
                               SourceLocation()) {}

public:
  /// Creates directive with a list of \a Clauses.
  ///
  /// \param C AST context.
  /// \param StartLoc Starting location of the directive kind.
  /// \param EndLoc Ending Location of the directive.
  /// \param Clauses List of clauses.
  /// \param AssociatedStmt Statement, associated with the directive.
  ///
  static OMPTargetUpdateDirective *
  Create(const ASTContext &C, SourceLocation StartLoc, SourceLocation EndLoc,
         ArrayRef<OMPClause *> Clauses, Stmt *AssociatedStmt);

  /// Creates an empty directive with the place for \a NumClauses
  /// clauses.
  ///
  /// \param C AST context.
  /// \param NumClauses The number of clauses.
  ///
  static OMPTargetUpdateDirective *CreateEmpty(const ASTContext &C,
                                               unsigned NumClauses, EmptyShell);

  static bool classof(const Stmt *T) {
    return T->getStmtClass() == OMPTargetUpdateDirectiveClass;
  }
};

/// This represents '#pragma omp distribute parallel for' composite
///  directive.
///
/// \code
/// #pragma omp distribute parallel for private(a,b)
/// \endcode
/// In this example directive '#pragma omp distribute parallel for' has clause
/// 'private' with the variables 'a' and 'b'
///
class OMPDistributeParallelForDirective : public OMPLoopDirective {
  friend class ASTStmtReader;
  friend class OMPExecutableDirective;
  /// true if the construct has inner cancel directive.
  bool HasCancel = false;

  /// Build directive with the given start and end location.
  ///
  /// \param StartLoc Starting location of the directive kind.
  /// \param EndLoc Ending location of the directive.
  /// \param CollapsedNum Number of collapsed nested loops.
  ///
  OMPDistributeParallelForDirective(SourceLocation StartLoc,
                                    SourceLocation EndLoc,
                                    unsigned CollapsedNum)
      : OMPLoopDirective(OMPDistributeParallelForDirectiveClass,
                         llvm::omp::OMPD_distribute_parallel_for, StartLoc,
                         EndLoc, CollapsedNum) {}

  /// Build an empty directive.
  ///
  /// \param CollapsedNum Number of collapsed nested loops.
  ///
  explicit OMPDistributeParallelForDirective(unsigned CollapsedNum)
      : OMPLoopDirective(OMPDistributeParallelForDirectiveClass,
                         llvm::omp::OMPD_distribute_parallel_for,
                         SourceLocation(), SourceLocation(), CollapsedNum) {}

  /// Sets special task reduction descriptor.
  void setTaskReductionRefExpr(Expr *E) {
    Data->getChildren()[numLoopChildren(
        getLoopsNumber(), llvm::omp::OMPD_distribute_parallel_for)] = E;
  }

  /// Set cancel state.
  void setHasCancel(bool Has) { HasCancel = Has; }

public:
  /// Creates directive with a list of \a Clauses.
  ///
  /// \param C AST context.
  /// \param StartLoc Starting location of the directive kind.
  /// \param EndLoc Ending Location of the directive.
  /// \param CollapsedNum Number of collapsed loops.
  /// \param Clauses List of clauses.
  /// \param AssociatedStmt Statement, associated with the directive.
  /// \param Exprs Helper expressions for CodeGen.
  /// \param TaskRedRef Task reduction special reference expression to handle
  /// taskgroup descriptor.
  /// \param HasCancel true if this directive has inner cancel directive.
  ///
  static OMPDistributeParallelForDirective *
  Create(const ASTContext &C, SourceLocation StartLoc, SourceLocation EndLoc,
         unsigned CollapsedNum, ArrayRef<OMPClause *> Clauses,
         Stmt *AssociatedStmt, const HelperExprs &Exprs, Expr *TaskRedRef,
         bool HasCancel);

  /// Creates an empty directive with the place
  /// for \a NumClauses clauses.
  ///
  /// \param C AST context.
  /// \param CollapsedNum Number of collapsed nested loops.
  /// \param NumClauses Number of clauses.
  ///
  static OMPDistributeParallelForDirective *CreateEmpty(const ASTContext &C,
                                                        unsigned NumClauses,
                                                        unsigned CollapsedNum,
                                                        EmptyShell);

  /// Returns special task reduction reference expression.
  Expr *getTaskReductionRefExpr() {
    return cast_or_null<Expr>(Data->getChildren()[numLoopChildren(
        getLoopsNumber(), llvm::omp::OMPD_distribute_parallel_for)]);
  }
  const Expr *getTaskReductionRefExpr() const {
    return const_cast<OMPDistributeParallelForDirective *>(this)
        ->getTaskReductionRefExpr();
  }

  /// Return true if current directive has inner cancel directive.
  bool hasCancel() const { return HasCancel; }

  static bool classof(const Stmt *T) {
    return T->getStmtClass() == OMPDistributeParallelForDirectiveClass;
  }
};

/// This represents '#pragma omp distribute parallel for simd' composite
/// directive.
///
/// \code
/// #pragma omp distribute parallel for simd private(x)
/// \endcode
/// In this example directive '#pragma omp distribute parallel for simd' has
/// clause 'private' with the variables 'x'
///
class OMPDistributeParallelForSimdDirective final : public OMPLoopDirective {
  friend class ASTStmtReader;
  friend class OMPExecutableDirective;

  /// Build directive with the given start and end location.
  ///
  /// \param StartLoc Starting location of the directive kind.
  /// \param EndLoc Ending location of the directive.
  /// \param CollapsedNum Number of collapsed nested loops.
  ///
  OMPDistributeParallelForSimdDirective(SourceLocation StartLoc,
                                        SourceLocation EndLoc,
                                        unsigned CollapsedNum)
      : OMPLoopDirective(OMPDistributeParallelForSimdDirectiveClass,
                         llvm::omp::OMPD_distribute_parallel_for_simd, StartLoc,
                         EndLoc, CollapsedNum) {}

  /// Build an empty directive.
  ///
  /// \param CollapsedNum Number of collapsed nested loops.
  ///
  explicit OMPDistributeParallelForSimdDirective(unsigned CollapsedNum)
      : OMPLoopDirective(OMPDistributeParallelForSimdDirectiveClass,
                         llvm::omp::OMPD_distribute_parallel_for_simd,
                         SourceLocation(), SourceLocation(), CollapsedNum) {}

public:
  /// Creates directive with a list of \a Clauses.
  ///
  /// \param C AST context.
  /// \param StartLoc Starting location of the directive kind.
  /// \param EndLoc Ending Location of the directive.
  /// \param CollapsedNum Number of collapsed loops.
  /// \param Clauses List of clauses.
  /// \param AssociatedStmt Statement, associated with the directive.
  /// \param Exprs Helper expressions for CodeGen.
  ///
  static OMPDistributeParallelForSimdDirective *Create(
      const ASTContext &C, SourceLocation StartLoc, SourceLocation EndLoc,
      unsigned CollapsedNum, ArrayRef<OMPClause *> Clauses,
      Stmt *AssociatedStmt, const HelperExprs &Exprs);

  /// Creates an empty directive with the place for \a NumClauses clauses.
  ///
  /// \param C AST context.
  /// \param CollapsedNum Number of collapsed nested loops.
  /// \param NumClauses Number of clauses.
  ///
  static OMPDistributeParallelForSimdDirective *CreateEmpty(
      const ASTContext &C, unsigned NumClauses, unsigned CollapsedNum,
      EmptyShell);

  static bool classof(const Stmt *T) {
    return T->getStmtClass() == OMPDistributeParallelForSimdDirectiveClass;
  }
};

/// This represents '#pragma omp distribute simd' composite directive.
///
/// \code
/// #pragma omp distribute simd private(x)
/// \endcode
/// In this example directive '#pragma omp distribute simd' has clause
/// 'private' with the variables 'x'
///
class OMPDistributeSimdDirective final : public OMPLoopDirective {
  friend class ASTStmtReader;
  friend class OMPExecutableDirective;

  /// Build directive with the given start and end location.
  ///
  /// \param StartLoc Starting location of the directive kind.
  /// \param EndLoc Ending location of the directive.
  /// \param CollapsedNum Number of collapsed nested loops.
  ///
  OMPDistributeSimdDirective(SourceLocation StartLoc, SourceLocation EndLoc,
                             unsigned CollapsedNum)
      : OMPLoopDirective(OMPDistributeSimdDirectiveClass,
                         llvm::omp::OMPD_distribute_simd, StartLoc, EndLoc,
                         CollapsedNum) {}

  /// Build an empty directive.
  ///
  /// \param CollapsedNum Number of collapsed nested loops.
  ///
  explicit OMPDistributeSimdDirective(unsigned CollapsedNum)
      : OMPLoopDirective(OMPDistributeSimdDirectiveClass,
                         llvm::omp::OMPD_distribute_simd, SourceLocation(),
                         SourceLocation(), CollapsedNum) {}

public:
  /// Creates directive with a list of \a Clauses.
  ///
  /// \param C AST context.
  /// \param StartLoc Starting location of the directive kind.
  /// \param EndLoc Ending Location of the directive.
  /// \param CollapsedNum Number of collapsed loops.
  /// \param Clauses List of clauses.
  /// \param AssociatedStmt Statement, associated with the directive.
  /// \param Exprs Helper expressions for CodeGen.
  ///
  static OMPDistributeSimdDirective *
  Create(const ASTContext &C, SourceLocation StartLoc, SourceLocation EndLoc,
         unsigned CollapsedNum, ArrayRef<OMPClause *> Clauses,
         Stmt *AssociatedStmt, const HelperExprs &Exprs);

  /// Creates an empty directive with the place for \a NumClauses clauses.
  ///
  /// \param C AST context.
  /// \param CollapsedNum Number of collapsed nested loops.
  /// \param NumClauses Number of clauses.
  ///
  static OMPDistributeSimdDirective *CreateEmpty(const ASTContext &C,
                                                 unsigned NumClauses,
                                                 unsigned CollapsedNum,
                                                 EmptyShell);

  static bool classof(const Stmt *T) {
    return T->getStmtClass() == OMPDistributeSimdDirectiveClass;
  }
};

/// This represents '#pragma omp target parallel for simd' directive.
///
/// \code
/// #pragma omp target parallel for simd private(a) map(b) safelen(c)
/// \endcode
/// In this example directive '#pragma omp target parallel for simd' has clauses
/// 'private' with the variable 'a', 'map' with the variable 'b' and 'safelen'
/// with the variable 'c'.
///
class OMPTargetParallelForSimdDirective final : public OMPLoopDirective {
  friend class ASTStmtReader;
  friend class OMPExecutableDirective;

  /// Build directive with the given start and end location.
  ///
  /// \param StartLoc Starting location of the directive kind.
  /// \param EndLoc Ending location of the directive.
  /// \param CollapsedNum Number of collapsed nested loops.
  ///
  OMPTargetParallelForSimdDirective(SourceLocation StartLoc,
                                    SourceLocation EndLoc,
                                    unsigned CollapsedNum)
      : OMPLoopDirective(OMPTargetParallelForSimdDirectiveClass,
                         llvm::omp::OMPD_target_parallel_for_simd, StartLoc,
                         EndLoc, CollapsedNum) {}

  /// Build an empty directive.
  ///
  /// \param CollapsedNum Number of collapsed nested loops.
  ///
  explicit OMPTargetParallelForSimdDirective(unsigned CollapsedNum)
      : OMPLoopDirective(OMPTargetParallelForSimdDirectiveClass,
                         llvm::omp::OMPD_target_parallel_for_simd,
                         SourceLocation(), SourceLocation(), CollapsedNum) {}

public:
  /// Creates directive with a list of \a Clauses.
  ///
  /// \param C AST context.
  /// \param StartLoc Starting location of the directive kind.
  /// \param EndLoc Ending Location of the directive.
  /// \param CollapsedNum Number of collapsed loops.
  /// \param Clauses List of clauses.
  /// \param AssociatedStmt Statement, associated with the directive.
  /// \param Exprs Helper expressions for CodeGen.
  ///
  static OMPTargetParallelForSimdDirective *
  Create(const ASTContext &C, SourceLocation StartLoc, SourceLocation EndLoc,
         unsigned CollapsedNum, ArrayRef<OMPClause *> Clauses,
         Stmt *AssociatedStmt, const HelperExprs &Exprs);

  /// Creates an empty directive with the place for \a NumClauses clauses.
  ///
  /// \param C AST context.
  /// \param CollapsedNum Number of collapsed nested loops.
  /// \param NumClauses Number of clauses.
  ///
  static OMPTargetParallelForSimdDirective *CreateEmpty(const ASTContext &C,
                                                        unsigned NumClauses,
                                                        unsigned CollapsedNum,
                                                        EmptyShell);

  static bool classof(const Stmt *T) {
    return T->getStmtClass() == OMPTargetParallelForSimdDirectiveClass;
  }
};

/// This represents '#pragma omp target simd' directive.
///
/// \code
/// #pragma omp target simd private(a) map(b) safelen(c)
/// \endcode
/// In this example directive '#pragma omp target simd' has clauses 'private'
/// with the variable 'a', 'map' with the variable 'b' and 'safelen' with
/// the variable 'c'.
///
class OMPTargetSimdDirective final : public OMPLoopDirective {
  friend class ASTStmtReader;
  friend class OMPExecutableDirective;

  /// Build directive with the given start and end location.
  ///
  /// \param StartLoc Starting location of the directive kind.
  /// \param EndLoc Ending location of the directive.
  /// \param CollapsedNum Number of collapsed nested loops.
  ///
  OMPTargetSimdDirective(SourceLocation StartLoc, SourceLocation EndLoc,
                         unsigned CollapsedNum)
      : OMPLoopDirective(OMPTargetSimdDirectiveClass,
                         llvm::omp::OMPD_target_simd, StartLoc, EndLoc,
                         CollapsedNum) {}

  /// Build an empty directive.
  ///
  /// \param CollapsedNum Number of collapsed nested loops.
  ///
  explicit OMPTargetSimdDirective(unsigned CollapsedNum)
      : OMPLoopDirective(OMPTargetSimdDirectiveClass,
                         llvm::omp::OMPD_target_simd, SourceLocation(),
                         SourceLocation(), CollapsedNum) {}

public:
  /// Creates directive with a list of \a Clauses.
  ///
  /// \param C AST context.
  /// \param StartLoc Starting location of the directive kind.
  /// \param EndLoc Ending Location of the directive.
  /// \param CollapsedNum Number of collapsed loops.
  /// \param Clauses List of clauses.
  /// \param AssociatedStmt Statement, associated with the directive.
  /// \param Exprs Helper expressions for CodeGen.
  ///
  static OMPTargetSimdDirective *
  Create(const ASTContext &C, SourceLocation StartLoc, SourceLocation EndLoc,
         unsigned CollapsedNum, ArrayRef<OMPClause *> Clauses,
         Stmt *AssociatedStmt, const HelperExprs &Exprs);

  /// Creates an empty directive with the place for \a NumClauses clauses.
  ///
  /// \param C AST context.
  /// \param CollapsedNum Number of collapsed nested loops.
  /// \param NumClauses Number of clauses.
  ///
  static OMPTargetSimdDirective *CreateEmpty(const ASTContext &C,
                                             unsigned NumClauses,
                                             unsigned CollapsedNum,
                                             EmptyShell);

  static bool classof(const Stmt *T) {
    return T->getStmtClass() == OMPTargetSimdDirectiveClass;
  }
};

/// This represents '#pragma omp teams distribute' directive.
///
/// \code
/// #pragma omp teams distribute private(a,b)
/// \endcode
/// In this example directive '#pragma omp teams distribute' has clauses
/// 'private' with the variables 'a' and 'b'
///
class OMPTeamsDistributeDirective final : public OMPLoopDirective {
  friend class ASTStmtReader;
  friend class OMPExecutableDirective;

  /// Build directive with the given start and end location.
  ///
  /// \param StartLoc Starting location of the directive kind.
  /// \param EndLoc Ending location of the directive.
  /// \param CollapsedNum Number of collapsed nested loops.
  ///
  OMPTeamsDistributeDirective(SourceLocation StartLoc, SourceLocation EndLoc,
                              unsigned CollapsedNum)
      : OMPLoopDirective(OMPTeamsDistributeDirectiveClass,
                         llvm::omp::OMPD_teams_distribute, StartLoc, EndLoc,
                         CollapsedNum) {}

  /// Build an empty directive.
  ///
  /// \param CollapsedNum Number of collapsed nested loops.
  ///
  explicit OMPTeamsDistributeDirective(unsigned CollapsedNum)
      : OMPLoopDirective(OMPTeamsDistributeDirectiveClass,
                         llvm::omp::OMPD_teams_distribute, SourceLocation(),
                         SourceLocation(), CollapsedNum) {}

public:
  /// Creates directive with a list of \a Clauses.
  ///
  /// \param C AST context.
  /// \param StartLoc Starting location of the directive kind.
  /// \param EndLoc Ending Location of the directive.
  /// \param CollapsedNum Number of collapsed loops.
  /// \param Clauses List of clauses.
  /// \param AssociatedStmt Statement, associated with the directive.
  /// \param Exprs Helper expressions for CodeGen.
  ///
  static OMPTeamsDistributeDirective *
  Create(const ASTContext &C, SourceLocation StartLoc, SourceLocation EndLoc,
         unsigned CollapsedNum, ArrayRef<OMPClause *> Clauses,
         Stmt *AssociatedStmt, const HelperExprs &Exprs);

  /// Creates an empty directive with the place for \a NumClauses clauses.
  ///
  /// \param C AST context.
  /// \param CollapsedNum Number of collapsed nested loops.
  /// \param NumClauses Number of clauses.
  ///
  static OMPTeamsDistributeDirective *CreateEmpty(const ASTContext &C,
                                                  unsigned NumClauses,
                                                  unsigned CollapsedNum,
                                                  EmptyShell);

  static bool classof(const Stmt *T) {
    return T->getStmtClass() == OMPTeamsDistributeDirectiveClass;
  }
};

/// This represents '#pragma omp teams distribute simd'
/// combined directive.
///
/// \code
/// #pragma omp teams distribute simd private(a,b)
/// \endcode
/// In this example directive '#pragma omp teams distribute simd'
/// has clause 'private' with the variables 'a' and 'b'
///
class OMPTeamsDistributeSimdDirective final : public OMPLoopDirective {
  friend class ASTStmtReader;
  friend class OMPExecutableDirective;

  /// Build directive with the given start and end location.
  ///
  /// \param StartLoc Starting location of the directive kind.
  /// \param EndLoc Ending location of the directive.
  /// \param CollapsedNum Number of collapsed nested loops.
  ///
  OMPTeamsDistributeSimdDirective(SourceLocation StartLoc,
                                  SourceLocation EndLoc, unsigned CollapsedNum)
      : OMPLoopDirective(OMPTeamsDistributeSimdDirectiveClass,
                         llvm::omp::OMPD_teams_distribute_simd, StartLoc,
                         EndLoc, CollapsedNum) {}

  /// Build an empty directive.
  ///
  /// \param CollapsedNum Number of collapsed nested loops.
  ///
  explicit OMPTeamsDistributeSimdDirective(unsigned CollapsedNum)
      : OMPLoopDirective(OMPTeamsDistributeSimdDirectiveClass,
                         llvm::omp::OMPD_teams_distribute_simd,
                         SourceLocation(), SourceLocation(), CollapsedNum) {}

public:
  /// Creates directive with a list of \a Clauses.
  ///
  /// \param C AST context.
  /// \param StartLoc Starting location of the directive kind.
  /// \param EndLoc Ending Location of the directive.
  /// \param CollapsedNum Number of collapsed loops.
  /// \param Clauses List of clauses.
  /// \param AssociatedStmt Statement, associated with the directive.
  /// \param Exprs Helper expressions for CodeGen.
  ///
  static OMPTeamsDistributeSimdDirective *
  Create(const ASTContext &C, SourceLocation StartLoc, SourceLocation EndLoc,
         unsigned CollapsedNum, ArrayRef<OMPClause *> Clauses,
         Stmt *AssociatedStmt, const HelperExprs &Exprs);

  /// Creates an empty directive with the place
  /// for \a NumClauses clauses.
  ///
  /// \param C AST context.
  /// \param CollapsedNum Number of collapsed nested loops.
  /// \param NumClauses Number of clauses.
  ///
  static OMPTeamsDistributeSimdDirective *CreateEmpty(const ASTContext &C,
                                                      unsigned NumClauses,
                                                      unsigned CollapsedNum,
                                                      EmptyShell);

  static bool classof(const Stmt *T) {
    return T->getStmtClass() == OMPTeamsDistributeSimdDirectiveClass;
  }
};

/// This represents '#pragma omp teams distribute parallel for simd' composite
/// directive.
///
/// \code
/// #pragma omp teams distribute parallel for simd private(x)
/// \endcode
/// In this example directive '#pragma omp teams distribute parallel for simd'
/// has clause 'private' with the variables 'x'
///
class OMPTeamsDistributeParallelForSimdDirective final
    : public OMPLoopDirective {
  friend class ASTStmtReader;
  friend class OMPExecutableDirective;

  /// Build directive with the given start and end location.
  ///
  /// \param StartLoc Starting location of the directive kind.
  /// \param EndLoc Ending location of the directive.
  /// \param CollapsedNum Number of collapsed nested loops.
  ///
  OMPTeamsDistributeParallelForSimdDirective(SourceLocation StartLoc,
                                             SourceLocation EndLoc,
                                             unsigned CollapsedNum)
      : OMPLoopDirective(OMPTeamsDistributeParallelForSimdDirectiveClass,
                         llvm::omp::OMPD_teams_distribute_parallel_for_simd,
                         StartLoc, EndLoc, CollapsedNum) {}

  /// Build an empty directive.
  ///
  /// \param CollapsedNum Number of collapsed nested loops.
  ///
  explicit OMPTeamsDistributeParallelForSimdDirective(unsigned CollapsedNum)
      : OMPLoopDirective(OMPTeamsDistributeParallelForSimdDirectiveClass,
                         llvm::omp::OMPD_teams_distribute_parallel_for_simd,
                         SourceLocation(), SourceLocation(), CollapsedNum) {}

public:
  /// Creates directive with a list of \a Clauses.
  ///
  /// \param C AST context.
  /// \param StartLoc Starting location of the directive kind.
  /// \param EndLoc Ending Location of the directive.
  /// \param CollapsedNum Number of collapsed loops.
  /// \param Clauses List of clauses.
  /// \param AssociatedStmt Statement, associated with the directive.
  /// \param Exprs Helper expressions for CodeGen.
  ///
  static OMPTeamsDistributeParallelForSimdDirective *
  Create(const ASTContext &C, SourceLocation StartLoc, SourceLocation EndLoc,
         unsigned CollapsedNum, ArrayRef<OMPClause *> Clauses,
         Stmt *AssociatedStmt, const HelperExprs &Exprs);

  /// Creates an empty directive with the place for \a NumClauses clauses.
  ///
  /// \param C AST context.
  /// \param CollapsedNum Number of collapsed nested loops.
  /// \param NumClauses Number of clauses.
  ///
  static OMPTeamsDistributeParallelForSimdDirective *
  CreateEmpty(const ASTContext &C, unsigned NumClauses, unsigned CollapsedNum,
              EmptyShell);

  static bool classof(const Stmt *T) {
    return T->getStmtClass() == OMPTeamsDistributeParallelForSimdDirectiveClass;
  }
};

/// This represents '#pragma omp teams distribute parallel for' composite
/// directive.
///
/// \code
/// #pragma omp teams distribute parallel for private(x)
/// \endcode
/// In this example directive '#pragma omp teams distribute parallel for'
/// has clause 'private' with the variables 'x'
///
class OMPTeamsDistributeParallelForDirective final : public OMPLoopDirective {
  friend class ASTStmtReader;
  friend class OMPExecutableDirective;
  /// true if the construct has inner cancel directive.
  bool HasCancel = false;

  /// Build directive with the given start and end location.
  ///
  /// \param StartLoc Starting location of the directive kind.
  /// \param EndLoc Ending location of the directive.
  /// \param CollapsedNum Number of collapsed nested loops.
  ///
  OMPTeamsDistributeParallelForDirective(SourceLocation StartLoc,
                                         SourceLocation EndLoc,
                                         unsigned CollapsedNum)
      : OMPLoopDirective(OMPTeamsDistributeParallelForDirectiveClass,
                         llvm::omp::OMPD_teams_distribute_parallel_for,
                         StartLoc, EndLoc, CollapsedNum) {}

  /// Build an empty directive.
  ///
  /// \param CollapsedNum Number of collapsed nested loops.
  ///
  explicit OMPTeamsDistributeParallelForDirective(unsigned CollapsedNum)
      : OMPLoopDirective(OMPTeamsDistributeParallelForDirectiveClass,
                         llvm::omp::OMPD_teams_distribute_parallel_for,
                         SourceLocation(), SourceLocation(), CollapsedNum) {}

  /// Sets special task reduction descriptor.
  void setTaskReductionRefExpr(Expr *E) {
    Data->getChildren()[numLoopChildren(
        getLoopsNumber(), llvm::omp::OMPD_teams_distribute_parallel_for)] = E;
  }

  /// Set cancel state.
  void setHasCancel(bool Has) { HasCancel = Has; }

public:
  /// Creates directive with a list of \a Clauses.
  ///
  /// \param C AST context.
  /// \param StartLoc Starting location of the directive kind.
  /// \param EndLoc Ending Location of the directive.
  /// \param CollapsedNum Number of collapsed loops.
  /// \param Clauses List of clauses.
  /// \param AssociatedStmt Statement, associated with the directive.
  /// \param Exprs Helper expressions for CodeGen.
  /// \param TaskRedRef Task reduction special reference expression to handle
  /// taskgroup descriptor.
  /// \param HasCancel true if this directive has inner cancel directive.
  ///
  static OMPTeamsDistributeParallelForDirective *
  Create(const ASTContext &C, SourceLocation StartLoc, SourceLocation EndLoc,
         unsigned CollapsedNum, ArrayRef<OMPClause *> Clauses,
         Stmt *AssociatedStmt, const HelperExprs &Exprs, Expr *TaskRedRef,
         bool HasCancel);

  /// Creates an empty directive with the place for \a NumClauses clauses.
  ///
  /// \param C AST context.
  /// \param CollapsedNum Number of collapsed nested loops.
  /// \param NumClauses Number of clauses.
  ///
  static OMPTeamsDistributeParallelForDirective *
  CreateEmpty(const ASTContext &C, unsigned NumClauses, unsigned CollapsedNum,
              EmptyShell);

  /// Returns special task reduction reference expression.
  Expr *getTaskReductionRefExpr() {
    return cast_or_null<Expr>(Data->getChildren()[numLoopChildren(
        getLoopsNumber(), llvm::omp::OMPD_teams_distribute_parallel_for)]);
  }
  const Expr *getTaskReductionRefExpr() const {
    return const_cast<OMPTeamsDistributeParallelForDirective *>(this)
        ->getTaskReductionRefExpr();
  }

  /// Return true if current directive has inner cancel directive.
  bool hasCancel() const { return HasCancel; }

  static bool classof(const Stmt *T) {
    return T->getStmtClass() == OMPTeamsDistributeParallelForDirectiveClass;
  }
};

/// This represents '#pragma omp target teams' directive.
///
/// \code
/// #pragma omp target teams if(a>0)
/// \endcode
/// In this example directive '#pragma omp target teams' has clause 'if' with
/// condition 'a>0'.
///
class OMPTargetTeamsDirective final : public OMPExecutableDirective {
  friend class ASTStmtReader;
  friend class OMPExecutableDirective;
  /// Build directive with the given start and end location.
  ///
  /// \param StartLoc Starting location of the directive kind.
  /// \param EndLoc Ending location of the directive.
  ///
  OMPTargetTeamsDirective(SourceLocation StartLoc, SourceLocation EndLoc)
      : OMPExecutableDirective(OMPTargetTeamsDirectiveClass,
                               llvm::omp::OMPD_target_teams, StartLoc, EndLoc) {
  }

  /// Build an empty directive.
  ///
  explicit OMPTargetTeamsDirective()
      : OMPExecutableDirective(OMPTargetTeamsDirectiveClass,
                               llvm::omp::OMPD_target_teams, SourceLocation(),
                               SourceLocation()) {}

public:
  /// Creates directive with a list of \a Clauses.
  ///
  /// \param C AST context.
  /// \param StartLoc Starting location of the directive kind.
  /// \param EndLoc Ending Location of the directive.
  /// \param Clauses List of clauses.
  /// \param AssociatedStmt Statement, associated with the directive.
  ///
  static OMPTargetTeamsDirective *Create(const ASTContext &C,
                                         SourceLocation StartLoc,
                                         SourceLocation EndLoc,
                                         ArrayRef<OMPClause *> Clauses,
                                         Stmt *AssociatedStmt);

  /// Creates an empty directive with the place for \a NumClauses clauses.
  ///
  /// \param C AST context.
  /// \param NumClauses Number of clauses.
  ///
  static OMPTargetTeamsDirective *CreateEmpty(const ASTContext &C,
                                              unsigned NumClauses, EmptyShell);

  static bool classof(const Stmt *T) {
    return T->getStmtClass() == OMPTargetTeamsDirectiveClass;
  }
};

/// This represents '#pragma omp target teams distribute' combined directive.
///
/// \code
/// #pragma omp target teams distribute private(x)
/// \endcode
/// In this example directive '#pragma omp target teams distribute' has clause
/// 'private' with the variables 'x'
///
class OMPTargetTeamsDistributeDirective final : public OMPLoopDirective {
  friend class ASTStmtReader;
  friend class OMPExecutableDirective;

  /// Build directive with the given start and end location.
  ///
  /// \param StartLoc Starting location of the directive kind.
  /// \param EndLoc Ending location of the directive.
  /// \param CollapsedNum Number of collapsed nested loops.
  ///
  OMPTargetTeamsDistributeDirective(SourceLocation StartLoc,
                                    SourceLocation EndLoc,
                                    unsigned CollapsedNum)
      : OMPLoopDirective(OMPTargetTeamsDistributeDirectiveClass,
                         llvm::omp::OMPD_target_teams_distribute, StartLoc,
                         EndLoc, CollapsedNum) {}

  /// Build an empty directive.
  ///
  /// \param CollapsedNum Number of collapsed nested loops.
  ///
  explicit OMPTargetTeamsDistributeDirective(unsigned CollapsedNum)
      : OMPLoopDirective(OMPTargetTeamsDistributeDirectiveClass,
                         llvm::omp::OMPD_target_teams_distribute,
                         SourceLocation(), SourceLocation(), CollapsedNum) {}

public:
  /// Creates directive with a list of \a Clauses.
  ///
  /// \param C AST context.
  /// \param StartLoc Starting location of the directive kind.
  /// \param EndLoc Ending Location of the directive.
  /// \param CollapsedNum Number of collapsed loops.
  /// \param Clauses List of clauses.
  /// \param AssociatedStmt Statement, associated with the directive.
  /// \param Exprs Helper expressions for CodeGen.
  ///
  static OMPTargetTeamsDistributeDirective *
  Create(const ASTContext &C, SourceLocation StartLoc, SourceLocation EndLoc,
         unsigned CollapsedNum, ArrayRef<OMPClause *> Clauses,
         Stmt *AssociatedStmt, const HelperExprs &Exprs);

  /// Creates an empty directive with the place for \a NumClauses clauses.
  ///
  /// \param C AST context.
  /// \param CollapsedNum Number of collapsed nested loops.
  /// \param NumClauses Number of clauses.
  ///
  static OMPTargetTeamsDistributeDirective *
  CreateEmpty(const ASTContext &C, unsigned NumClauses, unsigned CollapsedNum,
              EmptyShell);

  static bool classof(const Stmt *T) {
    return T->getStmtClass() == OMPTargetTeamsDistributeDirectiveClass;
  }
};

/// This represents '#pragma omp target teams distribute parallel for' combined
/// directive.
///
/// \code
/// #pragma omp target teams distribute parallel for private(x)
/// \endcode
/// In this example directive '#pragma omp target teams distribute parallel
/// for' has clause 'private' with the variables 'x'
///
class OMPTargetTeamsDistributeParallelForDirective final
    : public OMPLoopDirective {
  friend class ASTStmtReader;
  friend class OMPExecutableDirective;
  /// true if the construct has inner cancel directive.
  bool HasCancel = false;

  /// Build directive with the given start and end location.
  ///
  /// \param StartLoc Starting location of the directive kind.
  /// \param EndLoc Ending location of the directive.
  /// \param CollapsedNum Number of collapsed nested loops.
  ///
  OMPTargetTeamsDistributeParallelForDirective(SourceLocation StartLoc,
                                               SourceLocation EndLoc,
                                               unsigned CollapsedNum)
      : OMPLoopDirective(OMPTargetTeamsDistributeParallelForDirectiveClass,
                         llvm::omp::OMPD_target_teams_distribute_parallel_for,
                         StartLoc, EndLoc, CollapsedNum) {}

  /// Build an empty directive.
  ///
  /// \param CollapsedNum Number of collapsed nested loops.
  ///
  explicit OMPTargetTeamsDistributeParallelForDirective(unsigned CollapsedNum)
      : OMPLoopDirective(OMPTargetTeamsDistributeParallelForDirectiveClass,
                         llvm::omp::OMPD_target_teams_distribute_parallel_for,
                         SourceLocation(), SourceLocation(), CollapsedNum) {}

  /// Sets special task reduction descriptor.
  void setTaskReductionRefExpr(Expr *E) {
    Data->getChildren()[numLoopChildren(
        getLoopsNumber(),
        llvm::omp::OMPD_target_teams_distribute_parallel_for)] = E;
  }

  /// Set cancel state.
  void setHasCancel(bool Has) { HasCancel = Has; }

public:
  /// Creates directive with a list of \a Clauses.
  ///
  /// \param C AST context.
  /// \param StartLoc Starting location of the directive kind.
  /// \param EndLoc Ending Location of the directive.
  /// \param CollapsedNum Number of collapsed loops.
  /// \param Clauses List of clauses.
  /// \param AssociatedStmt Statement, associated with the directive.
  /// \param Exprs Helper expressions for CodeGen.
  /// \param TaskRedRef Task reduction special reference expression to handle
  /// taskgroup descriptor.
  /// \param HasCancel true if this directive has inner cancel directive.
  ///
  static OMPTargetTeamsDistributeParallelForDirective *
  Create(const ASTContext &C, SourceLocation StartLoc, SourceLocation EndLoc,
         unsigned CollapsedNum, ArrayRef<OMPClause *> Clauses,
         Stmt *AssociatedStmt, const HelperExprs &Exprs, Expr *TaskRedRef,
         bool HasCancel);

  /// Creates an empty directive with the place for \a NumClauses clauses.
  ///
  /// \param C AST context.
  /// \param CollapsedNum Number of collapsed nested loops.
  /// \param NumClauses Number of clauses.
  ///
  static OMPTargetTeamsDistributeParallelForDirective *
  CreateEmpty(const ASTContext &C, unsigned NumClauses, unsigned CollapsedNum,
              EmptyShell);

  /// Returns special task reduction reference expression.
  Expr *getTaskReductionRefExpr() {
    return cast_or_null<Expr>(Data->getChildren()[numLoopChildren(
        getLoopsNumber(),
        llvm::omp::OMPD_target_teams_distribute_parallel_for)]);
  }
  const Expr *getTaskReductionRefExpr() const {
    return const_cast<OMPTargetTeamsDistributeParallelForDirective *>(this)
        ->getTaskReductionRefExpr();
  }

  /// Return true if current directive has inner cancel directive.
  bool hasCancel() const { return HasCancel; }

  static bool classof(const Stmt *T) {
    return T->getStmtClass() ==
           OMPTargetTeamsDistributeParallelForDirectiveClass;
  }
};

/// This represents '#pragma omp target teams distribute parallel for simd'
/// combined directive.
///
/// \code
/// #pragma omp target teams distribute parallel for simd private(x)
/// \endcode
/// In this example directive '#pragma omp target teams distribute parallel
/// for simd' has clause 'private' with the variables 'x'
///
class OMPTargetTeamsDistributeParallelForSimdDirective final
    : public OMPLoopDirective {
  friend class ASTStmtReader;
  friend class OMPExecutableDirective;

  /// Build directive with the given start and end location.
  ///
  /// \param StartLoc Starting location of the directive kind.
  /// \param EndLoc Ending location of the directive.
  /// \param CollapsedNum Number of collapsed nested loops.
  ///
  OMPTargetTeamsDistributeParallelForSimdDirective(SourceLocation StartLoc,
                                                   SourceLocation EndLoc,
                                                   unsigned CollapsedNum)
      : OMPLoopDirective(
            OMPTargetTeamsDistributeParallelForSimdDirectiveClass,
            llvm::omp::OMPD_target_teams_distribute_parallel_for_simd, StartLoc,
            EndLoc, CollapsedNum) {}

  /// Build an empty directive.
  ///
  /// \param CollapsedNum Number of collapsed nested loops.
  ///
  explicit OMPTargetTeamsDistributeParallelForSimdDirective(
      unsigned CollapsedNum)
      : OMPLoopDirective(
            OMPTargetTeamsDistributeParallelForSimdDirectiveClass,
            llvm::omp::OMPD_target_teams_distribute_parallel_for_simd,
            SourceLocation(), SourceLocation(), CollapsedNum) {}

public:
  /// Creates directive with a list of \a Clauses.
  ///
  /// \param C AST context.
  /// \param StartLoc Starting location of the directive kind.
  /// \param EndLoc Ending Location of the directive.
  /// \param CollapsedNum Number of collapsed loops.
  /// \param Clauses List of clauses.
  /// \param AssociatedStmt Statement, associated with the directive.
  /// \param Exprs Helper expressions for CodeGen.
  ///
  static OMPTargetTeamsDistributeParallelForSimdDirective *
  Create(const ASTContext &C, SourceLocation StartLoc, SourceLocation EndLoc,
         unsigned CollapsedNum, ArrayRef<OMPClause *> Clauses,
         Stmt *AssociatedStmt, const HelperExprs &Exprs);

  /// Creates an empty directive with the place for \a NumClauses clauses.
  ///
  /// \param C AST context.
  /// \param CollapsedNum Number of collapsed nested loops.
  /// \param NumClauses Number of clauses.
  ///
  static OMPTargetTeamsDistributeParallelForSimdDirective *
  CreateEmpty(const ASTContext &C, unsigned NumClauses, unsigned CollapsedNum,
              EmptyShell);

  static bool classof(const Stmt *T) {
    return T->getStmtClass() ==
           OMPTargetTeamsDistributeParallelForSimdDirectiveClass;
  }
};

/// This represents '#pragma omp target teams distribute simd' combined
/// directive.
///
/// \code
/// #pragma omp target teams distribute simd private(x)
/// \endcode
/// In this example directive '#pragma omp target teams distribute simd'
/// has clause 'private' with the variables 'x'
///
class OMPTargetTeamsDistributeSimdDirective final : public OMPLoopDirective {
  friend class ASTStmtReader;
  friend class OMPExecutableDirective;

  /// Build directive with the given start and end location.
  ///
  /// \param StartLoc Starting location of the directive kind.
  /// \param EndLoc Ending location of the directive.
  /// \param CollapsedNum Number of collapsed nested loops.
  ///
  OMPTargetTeamsDistributeSimdDirective(SourceLocation StartLoc,
                                        SourceLocation EndLoc,
                                        unsigned CollapsedNum)
      : OMPLoopDirective(OMPTargetTeamsDistributeSimdDirectiveClass,
                         llvm::omp::OMPD_target_teams_distribute_simd, StartLoc,
                         EndLoc, CollapsedNum) {}

  /// Build an empty directive.
  ///
  /// \param CollapsedNum Number of collapsed nested loops.
  ///
  explicit OMPTargetTeamsDistributeSimdDirective(unsigned CollapsedNum)
      : OMPLoopDirective(OMPTargetTeamsDistributeSimdDirectiveClass,
                         llvm::omp::OMPD_target_teams_distribute_simd,
                         SourceLocation(), SourceLocation(), CollapsedNum) {}

public:
  /// Creates directive with a list of \a Clauses.
  ///
  /// \param C AST context.
  /// \param StartLoc Starting location of the directive kind.
  /// \param EndLoc Ending Location of the directive.
  /// \param CollapsedNum Number of collapsed loops.
  /// \param Clauses List of clauses.
  /// \param AssociatedStmt Statement, associated with the directive.
  /// \param Exprs Helper expressions for CodeGen.
  ///
  static OMPTargetTeamsDistributeSimdDirective *
  Create(const ASTContext &C, SourceLocation StartLoc, SourceLocation EndLoc,
         unsigned CollapsedNum, ArrayRef<OMPClause *> Clauses,
         Stmt *AssociatedStmt, const HelperExprs &Exprs);

  /// Creates an empty directive with the place for \a NumClauses clauses.
  ///
  /// \param C AST context.
  /// \param CollapsedNum Number of collapsed nested loops.
  /// \param NumClauses Number of clauses.
  ///
  static OMPTargetTeamsDistributeSimdDirective *
  CreateEmpty(const ASTContext &C, unsigned NumClauses, unsigned CollapsedNum,
              EmptyShell);

  static bool classof(const Stmt *T) {
    return T->getStmtClass() == OMPTargetTeamsDistributeSimdDirectiveClass;
  }
};

/// This represents the '#pragma omp tile' loop transformation directive.
class OMPTileDirective final : public OMPLoopBasedDirective {
  friend class ASTStmtReader;
  friend class OMPExecutableDirective;

  /// Default list of offsets.
  enum {
    PreInitsOffset = 0,
    TransformedStmtOffset,
  };

  explicit OMPTileDirective(SourceLocation StartLoc, SourceLocation EndLoc,
                            unsigned NumLoops)
      : OMPLoopBasedDirective(OMPTileDirectiveClass, llvm::omp::OMPD_tile,
                              StartLoc, EndLoc, NumLoops) {}

  void setPreInits(Stmt *PreInits) {
    Data->getChildren()[PreInitsOffset] = PreInits;
  }

  void setTransformedStmt(Stmt *S) {
    Data->getChildren()[TransformedStmtOffset] = S;
  }

public:
  /// Create a new AST node representation for '#pragma omp tile'.
  ///
  /// \param C         Context of the AST.
  /// \param StartLoc  Location of the introducer (e.g. the 'omp' token).
  /// \param EndLoc    Location of the directive's end (e.g. the tok::eod).
  /// \param Clauses   The directive's clauses.
  /// \param NumLoops  Number of associated loops (number of items in the
  ///                  'sizes' clause).
  /// \param AssociatedStmt The outermost associated loop.
  /// \param TransformedStmt The loop nest after tiling, or nullptr in
  ///                        dependent contexts.
  /// \param PreInits Helper preinits statements for the loop nest.
  static OMPTileDirective *Create(const ASTContext &C, SourceLocation StartLoc,
                                  SourceLocation EndLoc,
                                  ArrayRef<OMPClause *> Clauses,
                                  unsigned NumLoops, Stmt *AssociatedStmt,
                                  Stmt *TransformedStmt, Stmt *PreInits);

  /// Build an empty '#pragma omp tile' AST node for deserialization.
  ///
  /// \param C          Context of the AST.
  /// \param NumClauses Number of clauses to allocate.
  /// \param NumLoops   Number of associated loops to allocate.
  static OMPTileDirective *CreateEmpty(const ASTContext &C, unsigned NumClauses,
                                       unsigned NumLoops);

  unsigned getNumAssociatedLoops() const { return getLoopsNumber(); }

  /// Gets/sets the associated loops after tiling.
  ///
  /// This is in de-sugared format stored as a CompoundStmt.
  ///
  /// \code
  ///   for (...)
  ///     ...
  /// \endcode
  ///
  /// Note that if the generated loops a become associated loops of another
  /// directive, they may need to be hoisted before them.
  Stmt *getTransformedStmt() const {
    return Data->getChildren()[TransformedStmtOffset];
  }

  /// Return preinits statement.
  Stmt *getPreInits() const { return Data->getChildren()[PreInitsOffset]; }

  static bool classof(const Stmt *T) {
    return T->getStmtClass() == OMPTileDirectiveClass;
  }
};

/// This represents '#pragma omp scan' directive.
///
/// \code
/// #pragma omp scan inclusive(a)
/// \endcode
/// In this example directive '#pragma omp scan' has clause 'inclusive' with
/// list item 'a'.
class OMPScanDirective final : public OMPExecutableDirective {
  friend class ASTStmtReader;
  friend class OMPExecutableDirective;
  /// Build directive with the given start and end location.
  ///
  /// \param StartLoc Starting location of the directive kind.
  /// \param EndLoc Ending location of the directive.
  ///
  OMPScanDirective(SourceLocation StartLoc, SourceLocation EndLoc)
      : OMPExecutableDirective(OMPScanDirectiveClass, llvm::omp::OMPD_scan,
                               StartLoc, EndLoc) {}

  /// Build an empty directive.
  ///
  explicit OMPScanDirective()
      : OMPExecutableDirective(OMPScanDirectiveClass, llvm::omp::OMPD_scan,
                               SourceLocation(), SourceLocation()) {}

public:
  /// Creates directive with a list of \a Clauses.
  ///
  /// \param C AST context.
  /// \param StartLoc Starting location of the directive kind.
  /// \param EndLoc Ending Location of the directive.
  /// \param Clauses List of clauses (only single OMPFlushClause clause is
  /// allowed).
  ///
  static OMPScanDirective *Create(const ASTContext &C, SourceLocation StartLoc,
                                  SourceLocation EndLoc,
                                  ArrayRef<OMPClause *> Clauses);

  /// Creates an empty directive with the place for \a NumClauses
  /// clauses.
  ///
  /// \param C AST context.
  /// \param NumClauses Number of clauses.
  ///
  static OMPScanDirective *CreateEmpty(const ASTContext &C, unsigned NumClauses,
                                       EmptyShell);

  static bool classof(const Stmt *T) {
    return T->getStmtClass() == OMPScanDirectiveClass;
  }
};

} // end namespace clang

#endif<|MERGE_RESOLUTION|>--- conflicted
+++ resolved
@@ -464,635 +464,6 @@
         NumAssociatedLoops(NumAssociatedLoops) {}
 
 public:
-  /// The expressions built to support OpenMP loops in combined/composite
-  /// pragmas (e.g. pragma omp distribute parallel for)
-  struct DistCombinedHelperExprs {
-    /// DistributeLowerBound - used when composing 'omp distribute' with
-    /// 'omp for' in a same construct.
-    Expr *LB;
-    /// DistributeUpperBound - used when composing 'omp distribute' with
-    /// 'omp for' in a same construct.
-    Expr *UB;
-    /// DistributeEnsureUpperBound - used when composing 'omp distribute'
-    ///  with 'omp for' in a same construct, EUB depends on DistUB
-    Expr *EUB;
-    /// Distribute loop iteration variable init used when composing 'omp
-    /// distribute'
-    ///  with 'omp for' in a same construct
-    Expr *Init;
-    /// Distribute Loop condition used when composing 'omp distribute'
-    ///  with 'omp for' in a same construct
-    Expr *Cond;
-    /// Update of LowerBound for statically scheduled omp loops for
-    /// outer loop in combined constructs (e.g. 'distribute parallel for')
-    Expr *NLB;
-    /// Update of UpperBound for statically scheduled omp loops for
-    /// outer loop in combined constructs (e.g. 'distribute parallel for')
-    Expr *NUB;
-    /// Distribute Loop condition used when composing 'omp distribute'
-    ///  with 'omp for' in a same construct when schedule is chunked.
-    Expr *DistCond;
-    /// 'omp parallel for' loop condition used when composed with
-    /// 'omp distribute' in the same construct and when schedule is
-    /// chunked and the chunk size is 1.
-    Expr *ParForInDistCond;
-  };
-
-  /// The expressions built for the OpenMP loop CodeGen for the
-  /// whole collapsed loop nest.
-  struct HelperExprs {
-    /// Loop iteration variable.
-    Expr *IterationVarRef;
-    /// Loop last iteration number.
-    Expr *LastIteration;
-    /// Loop number of iterations.
-    Expr *NumIterations;
-    /// Calculation of last iteration.
-    Expr *CalcLastIteration;
-    /// Loop pre-condition.
-    Expr *PreCond;
-    /// Loop condition.
-    Expr *Cond;
-    /// Loop iteration variable init.
-    Expr *Init;
-    /// Loop increment.
-    Expr *Inc;
-    /// IsLastIteration - local flag variable passed to runtime.
-    Expr *IL;
-    /// LowerBound - local variable passed to runtime.
-    Expr *LB;
-    /// UpperBound - local variable passed to runtime.
-    Expr *UB;
-    /// Stride - local variable passed to runtime.
-    Expr *ST;
-    /// EnsureUpperBound -- expression UB = min(UB, NumIterations).
-    Expr *EUB;
-    /// Update of LowerBound for statically scheduled 'omp for' loops.
-    Expr *NLB;
-    /// Update of UpperBound for statically scheduled 'omp for' loops.
-    Expr *NUB;
-    /// PreviousLowerBound - local variable passed to runtime in the
-    /// enclosing schedule or null if that does not apply.
-    Expr *PrevLB;
-    /// PreviousUpperBound - local variable passed to runtime in the
-    /// enclosing schedule or null if that does not apply.
-    Expr *PrevUB;
-    /// DistInc - increment expression for distribute loop when found
-    /// combined with a further loop level (e.g. in 'distribute parallel for')
-    /// expression IV = IV + ST
-    Expr *DistInc;
-    /// PrevEUB - expression similar to EUB but to be used when loop
-    /// scheduling uses PrevLB and PrevUB (e.g.  in 'distribute parallel for'
-    /// when ensuring that the UB is either the calculated UB by the runtime or
-    /// the end of the assigned distribute chunk)
-    /// expression UB = min (UB, PrevUB)
-    Expr *PrevEUB;
-    /// Counters Loop counters.
-    SmallVector<Expr *, 4> Counters;
-    /// PrivateCounters Loop counters.
-    SmallVector<Expr *, 4> PrivateCounters;
-    /// Expressions for loop counters inits for CodeGen.
-    SmallVector<Expr *, 4> Inits;
-    /// Expressions for loop counters update for CodeGen.
-    SmallVector<Expr *, 4> Updates;
-    /// Final loop counter values for GodeGen.
-    SmallVector<Expr *, 4> Finals;
-    /// List of counters required for the generation of the non-rectangular
-    /// loops.
-    SmallVector<Expr *, 4> DependentCounters;
-    /// List of initializers required for the generation of the non-rectangular
-    /// loops.
-    SmallVector<Expr *, 4> DependentInits;
-    /// List of final conditions required for the generation of the
-    /// non-rectangular loops.
-    SmallVector<Expr *, 4> FinalsConditions;
-    /// Init statement for all captured expressions.
-    Stmt *PreInits;
-
-    /// Expressions used when combining OpenMP loop pragmas
-    DistCombinedHelperExprs DistCombinedFields;
-
-    /// Check if all the expressions are built (does not check the
-    /// worksharing ones).
-    bool builtAll() {
-      return IterationVarRef != nullptr && LastIteration != nullptr &&
-             NumIterations != nullptr && PreCond != nullptr &&
-             Cond != nullptr && Init != nullptr && Inc != nullptr;
-    }
-
-    /// Initialize all the fields to null.
-    /// \param Size Number of elements in the
-    /// counters/finals/updates/dependent_counters/dependent_inits/finals_conditions
-    /// arrays.
-    void clear(unsigned Size) {
-      IterationVarRef = nullptr;
-      LastIteration = nullptr;
-      CalcLastIteration = nullptr;
-      PreCond = nullptr;
-      Cond = nullptr;
-      Init = nullptr;
-      Inc = nullptr;
-      IL = nullptr;
-      LB = nullptr;
-      UB = nullptr;
-      ST = nullptr;
-      EUB = nullptr;
-      NLB = nullptr;
-      NUB = nullptr;
-      NumIterations = nullptr;
-      PrevLB = nullptr;
-      PrevUB = nullptr;
-      DistInc = nullptr;
-      PrevEUB = nullptr;
-      Counters.resize(Size);
-      PrivateCounters.resize(Size);
-      Inits.resize(Size);
-      Updates.resize(Size);
-      Finals.resize(Size);
-      DependentCounters.resize(Size);
-      DependentInits.resize(Size);
-      FinalsConditions.resize(Size);
-      for (unsigned I = 0; I < Size; ++I) {
-        Counters[I] = nullptr;
-        PrivateCounters[I] = nullptr;
-        Inits[I] = nullptr;
-        Updates[I] = nullptr;
-        Finals[I] = nullptr;
-        DependentCounters[I] = nullptr;
-        DependentInits[I] = nullptr;
-        FinalsConditions[I] = nullptr;
-      }
-      PreInits = nullptr;
-      DistCombinedFields.LB = nullptr;
-      DistCombinedFields.UB = nullptr;
-      DistCombinedFields.EUB = nullptr;
-      DistCombinedFields.Init = nullptr;
-      DistCombinedFields.Cond = nullptr;
-      DistCombinedFields.NLB = nullptr;
-      DistCombinedFields.NUB = nullptr;
-      DistCombinedFields.DistCond = nullptr;
-      DistCombinedFields.ParForInDistCond = nullptr;
-    }
-  };
-
-  /// Get number of collapsed loops.
-  unsigned getLoopsNumber() const { return NumAssociatedLoops; }
-
-  /// Try to find the next loop sub-statement in the specified statement \p
-  /// CurStmt.
-  /// \param TryImperfectlyNestedLoops true, if we need to try to look for the
-  /// imperfectly nested loop.
-  static Stmt *tryToFindNextInnerLoop(Stmt *CurStmt,
-                                      bool TryImperfectlyNestedLoops);
-  static const Stmt *tryToFindNextInnerLoop(const Stmt *CurStmt,
-                                            bool TryImperfectlyNestedLoops) {
-    return tryToFindNextInnerLoop(const_cast<Stmt *>(CurStmt),
-                                  TryImperfectlyNestedLoops);
-  }
-
-  /// Calls the specified callback function for all the loops in \p CurStmt,
-  /// from the outermost to the innermost.
-  static bool
-  doForAllLoops(Stmt *CurStmt, bool TryImperfectlyNestedLoops,
-                unsigned NumLoops,
-                llvm::function_ref<bool(unsigned, Stmt *)> Callback);
-  static bool
-  doForAllLoops(const Stmt *CurStmt, bool TryImperfectlyNestedLoops,
-                unsigned NumLoops,
-                llvm::function_ref<bool(unsigned, const Stmt *)> Callback) {
-    auto &&NewCallback = [Callback](unsigned Cnt, Stmt *CurStmt) {
-      return Callback(Cnt, CurStmt);
-    };
-    return doForAllLoops(const_cast<Stmt *>(CurStmt), TryImperfectlyNestedLoops,
-                         NumLoops, NewCallback);
-  }
-
-  /// Calls the specified callback function for all the loop bodies in \p
-  /// CurStmt, from the outermost loop to the innermost.
-  static void doForAllLoopsBodies(
-      Stmt *CurStmt, bool TryImperfectlyNestedLoops, unsigned NumLoops,
-      llvm::function_ref<void(unsigned, Stmt *, Stmt *)> Callback);
-  static void doForAllLoopsBodies(
-      const Stmt *CurStmt, bool TryImperfectlyNestedLoops, unsigned NumLoops,
-      llvm::function_ref<void(unsigned, const Stmt *, const Stmt *)> Callback) {
-    auto &&NewCallback = [Callback](unsigned Cnt, Stmt *Loop, Stmt *Body) {
-      Callback(Cnt, Loop, Body);
-    };
-    doForAllLoopsBodies(const_cast<Stmt *>(CurStmt), TryImperfectlyNestedLoops,
-                        NumLoops, NewCallback);
-  }
-
-  static bool classof(const Stmt *T) {
-    if (auto *D = dyn_cast<OMPExecutableDirective>(T))
-      return isOpenMPLoopDirective(D->getDirectiveKind());
-    return false;
-  }
-};
-
-/// This is a common base class for loop directives ('omp simd', 'omp
-/// for', 'omp for simd' etc.). It is responsible for the loop code generation.
-///
-class OMPLoopDirective : public OMPLoopBasedDirective {
-  friend class ASTStmtReader;
-
-  /// Offsets to the stored exprs.
-  /// This enumeration contains offsets to all the pointers to children
-  /// expressions stored in OMPLoopDirective.
-  /// The first 9 children are necessary for all the loop directives,
-  /// the next 8 are specific to the worksharing ones, and the next 11 are
-  /// used for combined constructs containing two pragmas associated to loops.
-  /// After the fixed children, three arrays of length NumAssociatedLoops are
-  /// allocated: loop counters, their updates and final values.
-  /// PrevLowerBound and PrevUpperBound are used to communicate blocking
-  /// information in composite constructs which require loop blocking
-  /// DistInc is used to generate the increment expression for the distribute
-  /// loop when combined with a further nested loop
-  /// PrevEnsureUpperBound is used as the EnsureUpperBound expression for the
-  /// for loop when combined with a previous distribute loop in the same pragma
-  /// (e.g. 'distribute parallel for')
-  ///
-  enum {
-    IterationVariableOffset = 0,
-    LastIterationOffset = 1,
-    CalcLastIterationOffset = 2,
-    PreConditionOffset = 3,
-    CondOffset = 4,
-#if INTEL_COLLAB
-    LateOutlineCondOffset = 5,
-    LateOutlineLinearCounterStepOffset = 6,
-    LateOutlineLinearCounterIncrementOffset = 7,
-    InitOffset = 8,
-    IncOffset = 9,
-    PreInitsOffset = 10,
-    UpperBoundVariableOffset = 11,
-    // The '...End' enumerators do not correspond to child expressions - they
-    // specify the offset to the end (and start of the following counters/
-    // updates/finals/dependent_counters/dependent_inits/finals_conditions
-    // arrays).
-    DefaultEnd = 12,
-    // The following 7 exprs are used by worksharing and distribute loops only.
-    IsLastIterVariableOffset = 12,
-    LowerBoundVariableOffset = 13,
-    StrideVariableOffset = 14,
-    EnsureUpperBoundOffset = 15,
-    NextLowerBoundOffset = 16,
-    NextUpperBoundOffset = 17,
-    NumIterationsOffset = 18,
-    // Offset to the end for worksharing loop directives.
-    WorksharingEnd = 19,
-    PrevLowerBoundVariableOffset = 19,
-    PrevUpperBoundVariableOffset = 20,
-    DistIncOffset = 21,
-    PrevEnsureUpperBoundOffset = 22,
-    CombinedLowerBoundVariableOffset = 23,
-    CombinedUpperBoundVariableOffset = 24,
-    CombinedEnsureUpperBoundOffset = 25,
-    CombinedInitOffset = 26,
-    CombinedConditionOffset = 27,
-    CombinedNextLowerBoundOffset = 28,
-    CombinedNextUpperBoundOffset = 29,
-    CombinedDistConditionOffset = 30,
-    CombinedParForInDistConditionOffset = 31,
-    // Offset to the end (and start of the following
-    // counters/updates/finals/dependent_counters/dependent_inits/finals_conditions
-    // arrays) for combined distribute loop directives.
-    CombinedDistributeEnd = 32,
-#else // INTEL_COLLAB
-    InitOffset = 5,
-    IncOffset = 6,
-    PreInitsOffset = 7,
-    // The '...End' enumerators do not correspond to child expressions - they
-    // specify the offset to the end (and start of the following counters/
-    // updates/finals/dependent_counters/dependent_inits/finals_conditions
-    // arrays).
-    DefaultEnd = 8,
-    // The following 8 exprs are used by worksharing and distribute loops only.
-    IsLastIterVariableOffset = 8,
-    LowerBoundVariableOffset = 9,
-    UpperBoundVariableOffset = 10,
-    StrideVariableOffset = 11,
-    EnsureUpperBoundOffset = 12,
-    NextLowerBoundOffset = 13,
-    NextUpperBoundOffset = 14,
-    NumIterationsOffset = 15,
-    // Offset to the end for worksharing loop directives.
-    WorksharingEnd = 16,
-    PrevLowerBoundVariableOffset = 16,
-    PrevUpperBoundVariableOffset = 17,
-    DistIncOffset = 18,
-    PrevEnsureUpperBoundOffset = 19,
-    CombinedLowerBoundVariableOffset = 20,
-    CombinedUpperBoundVariableOffset = 21,
-    CombinedEnsureUpperBoundOffset = 22,
-    CombinedInitOffset = 23,
-    CombinedConditionOffset = 24,
-    CombinedNextLowerBoundOffset = 25,
-    CombinedNextUpperBoundOffset = 26,
-    CombinedDistConditionOffset = 27,
-    CombinedParForInDistConditionOffset = 28,
-    // Offset to the end (and start of the following
-    // counters/updates/finals/dependent_counters/dependent_inits/finals_conditions
-    // arrays) for combined distribute loop directives.
-    CombinedDistributeEnd = 29,
-#endif // INTEL_COLLAB
-  };
-
-  /// Get the counters storage.
-  MutableArrayRef<Expr *> getCounters() {
-    auto **Storage = reinterpret_cast<Expr **>(
-        &Data->getChildren()[getArraysOffset(getDirectiveKind())]);
-    return llvm::makeMutableArrayRef(Storage, getLoopsNumber());
-  }
-
-  /// Get the private counters storage.
-  MutableArrayRef<Expr *> getPrivateCounters() {
-    auto **Storage = reinterpret_cast<Expr **>(
-        &Data->getChildren()[getArraysOffset(getDirectiveKind()) +
-                             getLoopsNumber()]);
-    return llvm::makeMutableArrayRef(Storage, getLoopsNumber());
-  }
-
-  /// Get the updates storage.
-  MutableArrayRef<Expr *> getInits() {
-    auto **Storage = reinterpret_cast<Expr **>(
-        &Data->getChildren()[getArraysOffset(getDirectiveKind()) +
-                             2 * getLoopsNumber()]);
-    return llvm::makeMutableArrayRef(Storage, getLoopsNumber());
-  }
-
-  /// Get the updates storage.
-  MutableArrayRef<Expr *> getUpdates() {
-    auto **Storage = reinterpret_cast<Expr **>(
-        &Data->getChildren()[getArraysOffset(getDirectiveKind()) +
-                             3 * getLoopsNumber()]);
-    return llvm::makeMutableArrayRef(Storage, getLoopsNumber());
-  }
-
-  /// Get the final counter updates storage.
-  MutableArrayRef<Expr *> getFinals() {
-    auto **Storage = reinterpret_cast<Expr **>(
-        &Data->getChildren()[getArraysOffset(getDirectiveKind()) +
-                             4 * getLoopsNumber()]);
-    return llvm::makeMutableArrayRef(Storage, getLoopsNumber());
-  }
-
-  /// Get the dependent counters storage.
-  MutableArrayRef<Expr *> getDependentCounters() {
-    auto **Storage = reinterpret_cast<Expr **>(
-        &Data->getChildren()[getArraysOffset(getDirectiveKind()) +
-                             5 * getLoopsNumber()]);
-    return llvm::makeMutableArrayRef(Storage, getLoopsNumber());
-  }
-
-  /// Get the dependent inits storage.
-  MutableArrayRef<Expr *> getDependentInits() {
-    auto **Storage = reinterpret_cast<Expr **>(
-        &Data->getChildren()[getArraysOffset(getDirectiveKind()) +
-                             6 * getLoopsNumber()]);
-    return llvm::makeMutableArrayRef(Storage, getLoopsNumber());
-  }
-
-  /// Get the finals conditions storage.
-  MutableArrayRef<Expr *> getFinalsConditions() {
-    auto **Storage = reinterpret_cast<Expr **>(
-        &Data->getChildren()[getArraysOffset(getDirectiveKind()) +
-                             7 * getLoopsNumber()]);
-    return llvm::makeMutableArrayRef(Storage, getLoopsNumber());
-  }
-
-#if INTEL_COLLAB
-#define DEFINE_GET_UNCOLLAPSED(Name, Offset)                                   \
-  MutableArrayRef<Expr *> getUncollapsed##Name() {                             \
-    Expr **Storage = reinterpret_cast<Expr **>(                                \
-        &Data->getChildren()[getArraysOffset(getDirectiveKind()) +             \
-                             Offset * CollapsedNum]);                          \
-    return llvm::makeMutableArrayRef(Storage, CollapsedNum);                   \
-  }
-  // Offsets start one more than last community value.
-  DEFINE_GET_UNCOLLAPSED(IVs, 8)
-  DEFINE_GET_UNCOLLAPSED(LowerBounds, 9)
-  DEFINE_GET_UNCOLLAPSED(UpperBounds, 10)
-  DEFINE_GET_UNCOLLAPSED(Inits, 11)
-  DEFINE_GET_UNCOLLAPSED(LoopConds, 12)
-  DEFINE_GET_UNCOLLAPSED(Incs, 13)
-  DEFINE_GET_UNCOLLAPSED(Updates, 14)
-#undef DEFINE_GET_UNCOLLAPSED
-#endif // INTEL_COLLAB
-
-protected:
-  /// Build instance of loop directive of class \a Kind.
-  ///
-  /// \param SC Statement class.
-  /// \param Kind Kind of OpenMP directive.
-  /// \param StartLoc Starting location of the directive (directive keyword).
-  /// \param EndLoc Ending location of the directive.
-  /// \param CollapsedNum Number of collapsed loops from 'collapse' clause.
-  ///
-  OMPLoopDirective(StmtClass SC, OpenMPDirectiveKind Kind,
-                   SourceLocation StartLoc, SourceLocation EndLoc,
-                   unsigned CollapsedNum)
-      : OMPLoopBasedDirective(SC, Kind, StartLoc, EndLoc, CollapsedNum) {}
-
-  /// Offset to the start of children expression arrays.
-  static unsigned getArraysOffset(OpenMPDirectiveKind Kind) {
-    if (isOpenMPLoopBoundSharingDirective(Kind))
-      return CombinedDistributeEnd;
-    if (isOpenMPWorksharingDirective(Kind) || isOpenMPTaskLoopDirective(Kind) ||
-        isOpenMPDistributeDirective(Kind))
-      return WorksharingEnd;
-    return DefaultEnd;
-  }
-
-  /// Children number.
-  static unsigned numLoopChildren(unsigned CollapsedNum,
-                                  OpenMPDirectiveKind Kind) {
-    return getArraysOffset(Kind) +
-#if INTEL_CUSTOMIZATION
-           // Community value plus 7 we've added.
-           // Also adjust the offsets used in DEFINE_GET_UNCOLLAPSED.
-           15 * CollapsedNum; // Counters, PrivateCounters, Inits,
-#endif // INTEL_CUSTOMIZATION
-                             // Updates, Finals, DependentCounters,
-                             // DependentInits, FinalsConditions.
-  }
-
-  void setIterationVariable(Expr *IV) {
-    Data->getChildren()[IterationVariableOffset] = IV;
-  }
-  void setLastIteration(Expr *LI) {
-    Data->getChildren()[LastIterationOffset] = LI;
-  }
-  void setCalcLastIteration(Expr *CLI) {
-    Data->getChildren()[CalcLastIterationOffset] = CLI;
-  }
-  void setPreCond(Expr *PC) { Data->getChildren()[PreConditionOffset] = PC; }
-  void setCond(Expr *Cond) { Data->getChildren()[CondOffset] = Cond; }
-  void setInit(Expr *Init) { Data->getChildren()[InitOffset] = Init; }
-  void setInc(Expr *Inc) { Data->getChildren()[IncOffset] = Inc; }
-  void setPreInits(Stmt *PreInits) {
-    Data->getChildren()[PreInitsOffset] = PreInits;
-  }
-#if INTEL_COLLAB
-  void setLateOutlineCond(Expr *LateOutlineCond) {
-    Data->getChildren()[LateOutlineCondOffset] = LateOutlineCond;
-  }
-  void setLateOutlineLinearCounterStep(Expr *LateOutlineLinearCounterStep) {
-    Data->getChildren()[LateOutlineLinearCounterStepOffset] =
-        LateOutlineLinearCounterStep;
-  }
-  void setLateOutlineLinearCounterIncrement(
-      Expr *LateOutlineLinearCounterIncrement) {
-    Data->getChildren()[LateOutlineLinearCounterIncrementOffset] =
-        LateOutlineLinearCounterIncrement;
-  }
-#endif // INTEL_COLLAB
-  void setIsLastIterVariable(Expr *IL) {
-    assert((isOpenMPWorksharingDirective(getDirectiveKind()) ||
-            isOpenMPTaskLoopDirective(getDirectiveKind()) ||
-            isOpenMPDistributeDirective(getDirectiveKind())) &&
-           "expected worksharing loop directive");
-    Data->getChildren()[IsLastIterVariableOffset] = IL;
-  }
-  void setLowerBoundVariable(Expr *LB) {
-    assert((isOpenMPWorksharingDirective(getDirectiveKind()) ||
-            isOpenMPTaskLoopDirective(getDirectiveKind()) ||
-            isOpenMPDistributeDirective(getDirectiveKind())) &&
-           "expected worksharing loop directive");
-    Data->getChildren()[LowerBoundVariableOffset] = LB;
-  }
-  void setUpperBoundVariable(Expr *UB) {
-#if INTEL_COLLAB
-    assert(isOpenMPLoopDirective(getDirectiveKind()) &&
-           "expected loop directive");
-#else
-    assert((isOpenMPWorksharingDirective(getDirectiveKind()) ||
-            isOpenMPTaskLoopDirective(getDirectiveKind()) ||
-            isOpenMPDistributeDirective(getDirectiveKind())) &&
-           "expected worksharing loop directive");
-#endif // INTEL_COLLAB
-    Data->getChildren()[UpperBoundVariableOffset] = UB;
-  }
-  void setStrideVariable(Expr *ST) {
-    assert((isOpenMPWorksharingDirective(getDirectiveKind()) ||
-            isOpenMPTaskLoopDirective(getDirectiveKind()) ||
-            isOpenMPDistributeDirective(getDirectiveKind())) &&
-           "expected worksharing loop directive");
-    Data->getChildren()[StrideVariableOffset] = ST;
-  }
-  void setEnsureUpperBound(Expr *EUB) {
-    assert((isOpenMPWorksharingDirective(getDirectiveKind()) ||
-            isOpenMPTaskLoopDirective(getDirectiveKind()) ||
-            isOpenMPDistributeDirective(getDirectiveKind())) &&
-           "expected worksharing loop directive");
-    Data->getChildren()[EnsureUpperBoundOffset] = EUB;
-  }
-  void setNextLowerBound(Expr *NLB) {
-    assert((isOpenMPWorksharingDirective(getDirectiveKind()) ||
-            isOpenMPTaskLoopDirective(getDirectiveKind()) ||
-            isOpenMPDistributeDirective(getDirectiveKind())) &&
-           "expected worksharing loop directive");
-    Data->getChildren()[NextLowerBoundOffset] = NLB;
-  }
-  void setNextUpperBound(Expr *NUB) {
-    assert((isOpenMPWorksharingDirective(getDirectiveKind()) ||
-            isOpenMPTaskLoopDirective(getDirectiveKind()) ||
-            isOpenMPDistributeDirective(getDirectiveKind())) &&
-           "expected worksharing loop directive");
-    Data->getChildren()[NextUpperBoundOffset] = NUB;
-  }
-  void setNumIterations(Expr *NI) {
-    assert((isOpenMPWorksharingDirective(getDirectiveKind()) ||
-            isOpenMPTaskLoopDirective(getDirectiveKind()) ||
-            isOpenMPDistributeDirective(getDirectiveKind())) &&
-           "expected worksharing loop directive");
-    Data->getChildren()[NumIterationsOffset] = NI;
-  }
-  void setPrevLowerBoundVariable(Expr *PrevLB) {
-    assert(isOpenMPLoopBoundSharingDirective(getDirectiveKind()) &&
-           "expected loop bound sharing directive");
-    Data->getChildren()[PrevLowerBoundVariableOffset] = PrevLB;
-  }
-  void setPrevUpperBoundVariable(Expr *PrevUB) {
-    assert(isOpenMPLoopBoundSharingDirective(getDirectiveKind()) &&
-           "expected loop bound sharing directive");
-    Data->getChildren()[PrevUpperBoundVariableOffset] = PrevUB;
-  }
-  void setDistInc(Expr *DistInc) {
-    assert(isOpenMPLoopBoundSharingDirective(getDirectiveKind()) &&
-           "expected loop bound sharing directive");
-    Data->getChildren()[DistIncOffset] = DistInc;
-  }
-  void setPrevEnsureUpperBound(Expr *PrevEUB) {
-    assert(isOpenMPLoopBoundSharingDirective(getDirectiveKind()) &&
-           "expected loop bound sharing directive");
-    Data->getChildren()[PrevEnsureUpperBoundOffset] = PrevEUB;
-  }
-  void setCombinedLowerBoundVariable(Expr *CombLB) {
-    assert(isOpenMPLoopBoundSharingDirective(getDirectiveKind()) &&
-           "expected loop bound sharing directive");
-    Data->getChildren()[CombinedLowerBoundVariableOffset] = CombLB;
-  }
-  void setCombinedUpperBoundVariable(Expr *CombUB) {
-    assert(isOpenMPLoopBoundSharingDirective(getDirectiveKind()) &&
-           "expected loop bound sharing directive");
-    Data->getChildren()[CombinedUpperBoundVariableOffset] = CombUB;
-  }
-  void setCombinedEnsureUpperBound(Expr *CombEUB) {
-    assert(isOpenMPLoopBoundSharingDirective(getDirectiveKind()) &&
-           "expected loop bound sharing directive");
-    Data->getChildren()[CombinedEnsureUpperBoundOffset] = CombEUB;
-  }
-  void setCombinedInit(Expr *CombInit) {
-    assert(isOpenMPLoopBoundSharingDirective(getDirectiveKind()) &&
-           "expected loop bound sharing directive");
-    Data->getChildren()[CombinedInitOffset] = CombInit;
-  }
-  void setCombinedCond(Expr *CombCond) {
-    assert(isOpenMPLoopBoundSharingDirective(getDirectiveKind()) &&
-           "expected loop bound sharing directive");
-    Data->getChildren()[CombinedConditionOffset] = CombCond;
-  }
-  void setCombinedNextLowerBound(Expr *CombNLB) {
-    assert(isOpenMPLoopBoundSharingDirective(getDirectiveKind()) &&
-           "expected loop bound sharing directive");
-    Data->getChildren()[CombinedNextLowerBoundOffset] = CombNLB;
-  }
-  void setCombinedNextUpperBound(Expr *CombNUB) {
-    assert(isOpenMPLoopBoundSharingDirective(getDirectiveKind()) &&
-           "expected loop bound sharing directive");
-    Data->getChildren()[CombinedNextUpperBoundOffset] = CombNUB;
-  }
-  void setCombinedDistCond(Expr *CombDistCond) {
-    assert(isOpenMPLoopBoundSharingDirective(getDirectiveKind()) &&
-           "expected loop bound distribute sharing directive");
-    Data->getChildren()[CombinedDistConditionOffset] = CombDistCond;
-  }
-  void setCombinedParForInDistCond(Expr *CombParForInDistCond) {
-    assert(isOpenMPLoopBoundSharingDirective(getDirectiveKind()) &&
-           "expected loop bound distribute sharing directive");
-    Data->getChildren()[CombinedParForInDistConditionOffset] =
-        CombParForInDistCond;
-  }
-  void setCounters(ArrayRef<Expr *> A);
-  void setPrivateCounters(ArrayRef<Expr *> A);
-  void setInits(ArrayRef<Expr *> A);
-  void setUpdates(ArrayRef<Expr *> A);
-  void setFinals(ArrayRef<Expr *> A);
-  void setDependentCounters(ArrayRef<Expr *> A);
-  void setDependentInits(ArrayRef<Expr *> A);
-  void setFinalsConditions(ArrayRef<Expr *> A);
-#if INTEL_COLLAB
-  void setUncollapsedIVs(ArrayRef<Expr *> A);
-  void setUncollapsedLowerBounds(ArrayRef<Expr *> A);
-  void setUncollapsedUpperBounds(ArrayRef<Expr *> A);
-  void setUncollapsedInits(ArrayRef<Expr *> A);
-  void setUncollapsedLoopConds(ArrayRef<Expr *> A);
-  void setUncollapsedIncs(ArrayRef<Expr *> A);
-  void setUncollapsedUpdates(ArrayRef<Expr *> A);
-#endif // INTEL_COLLAB
-
-public:
-<<<<<<< HEAD
   /// The expressions built to support OpenMP loops in combined/composite
   /// pragmas (e.g. pragma omp distribute parallel for)
   struct DistCombinedHelperExprs {
@@ -1273,23 +644,23 @@
       UncollapsedIncs.resize(Size);
       UncollapsedUpdates.resize(Size);
 #endif // INTEL_CUSTOMIZATION
-      for (unsigned i = 0; i < Size; ++i) {
-        Counters[i] = nullptr;
-        PrivateCounters[i] = nullptr;
-        Inits[i] = nullptr;
-        Updates[i] = nullptr;
-        Finals[i] = nullptr;
-        DependentCounters[i] = nullptr;
-        DependentInits[i] = nullptr;
-        FinalsConditions[i] = nullptr;
+      for (unsigned I = 0; I < Size; ++I) {
+        Counters[I] = nullptr;
+        PrivateCounters[I] = nullptr;
+        Inits[I] = nullptr;
+        Updates[I] = nullptr;
+        Finals[I] = nullptr;
+        DependentCounters[I] = nullptr;
+        DependentInits[I] = nullptr;
+        FinalsConditions[I] = nullptr;
 #if INTEL_CUSTOMIZATION
-        UncollapsedIVs[i] = nullptr;
-        UncollapsedLowerBounds[i] = nullptr;
-        UncollapsedUpperBounds[i] = nullptr;
-        UncollapsedInits[i] = nullptr;
-        UncollapsedLoopConds[i] = nullptr;
-        UncollapsedIncs[i] = nullptr;
-        UncollapsedUpdates[i] = nullptr;
+        UncollapsedIVs[I] = nullptr;
+        UncollapsedLowerBounds[I] = nullptr;
+        UncollapsedUpperBounds[I] = nullptr;
+        UncollapsedInits[I] = nullptr;
+        UncollapsedLoopConds[I] = nullptr;
+        UncollapsedIncs[I] = nullptr;
+        UncollapsedUpdates[I] = nullptr;
 #endif // INTEL_CUSTOMIZATION
       }
       PreInits = nullptr;
@@ -1306,10 +677,462 @@
   };
 
   /// Get number of collapsed loops.
-  unsigned getCollapsedNumber() const { return CollapsedNum; }
-
-=======
->>>>>>> 6c050052
+  unsigned getLoopsNumber() const { return NumAssociatedLoops; }
+
+  /// Try to find the next loop sub-statement in the specified statement \p
+  /// CurStmt.
+  /// \param TryImperfectlyNestedLoops true, if we need to try to look for the
+  /// imperfectly nested loop.
+  static Stmt *tryToFindNextInnerLoop(Stmt *CurStmt,
+                                      bool TryImperfectlyNestedLoops);
+  static const Stmt *tryToFindNextInnerLoop(const Stmt *CurStmt,
+                                            bool TryImperfectlyNestedLoops) {
+    return tryToFindNextInnerLoop(const_cast<Stmt *>(CurStmt),
+                                  TryImperfectlyNestedLoops);
+  }
+
+  /// Calls the specified callback function for all the loops in \p CurStmt,
+  /// from the outermost to the innermost.
+  static bool
+  doForAllLoops(Stmt *CurStmt, bool TryImperfectlyNestedLoops,
+                unsigned NumLoops,
+                llvm::function_ref<bool(unsigned, Stmt *)> Callback);
+  static bool
+  doForAllLoops(const Stmt *CurStmt, bool TryImperfectlyNestedLoops,
+                unsigned NumLoops,
+                llvm::function_ref<bool(unsigned, const Stmt *)> Callback) {
+    auto &&NewCallback = [Callback](unsigned Cnt, Stmt *CurStmt) {
+      return Callback(Cnt, CurStmt);
+    };
+    return doForAllLoops(const_cast<Stmt *>(CurStmt), TryImperfectlyNestedLoops,
+                         NumLoops, NewCallback);
+  }
+
+  /// Calls the specified callback function for all the loop bodies in \p
+  /// CurStmt, from the outermost loop to the innermost.
+  static void doForAllLoopsBodies(
+      Stmt *CurStmt, bool TryImperfectlyNestedLoops, unsigned NumLoops,
+      llvm::function_ref<void(unsigned, Stmt *, Stmt *)> Callback);
+  static void doForAllLoopsBodies(
+      const Stmt *CurStmt, bool TryImperfectlyNestedLoops, unsigned NumLoops,
+      llvm::function_ref<void(unsigned, const Stmt *, const Stmt *)> Callback) {
+    auto &&NewCallback = [Callback](unsigned Cnt, Stmt *Loop, Stmt *Body) {
+      Callback(Cnt, Loop, Body);
+    };
+    doForAllLoopsBodies(const_cast<Stmt *>(CurStmt), TryImperfectlyNestedLoops,
+                        NumLoops, NewCallback);
+  }
+
+  static bool classof(const Stmt *T) {
+    if (auto *D = dyn_cast<OMPExecutableDirective>(T))
+      return isOpenMPLoopDirective(D->getDirectiveKind());
+    return false;
+  }
+};
+
+/// This is a common base class for loop directives ('omp simd', 'omp
+/// for', 'omp for simd' etc.). It is responsible for the loop code generation.
+///
+class OMPLoopDirective : public OMPLoopBasedDirective {
+  friend class ASTStmtReader;
+
+  /// Offsets to the stored exprs.
+  /// This enumeration contains offsets to all the pointers to children
+  /// expressions stored in OMPLoopDirective.
+  /// The first 9 children are necessary for all the loop directives,
+  /// the next 8 are specific to the worksharing ones, and the next 11 are
+  /// used for combined constructs containing two pragmas associated to loops.
+  /// After the fixed children, three arrays of length NumAssociatedLoops are
+  /// allocated: loop counters, their updates and final values.
+  /// PrevLowerBound and PrevUpperBound are used to communicate blocking
+  /// information in composite constructs which require loop blocking
+  /// DistInc is used to generate the increment expression for the distribute
+  /// loop when combined with a further nested loop
+  /// PrevEnsureUpperBound is used as the EnsureUpperBound expression for the
+  /// for loop when combined with a previous distribute loop in the same pragma
+  /// (e.g. 'distribute parallel for')
+  ///
+  enum {
+    IterationVariableOffset = 0,
+    LastIterationOffset = 1,
+    CalcLastIterationOffset = 2,
+    PreConditionOffset = 3,
+    CondOffset = 4,
+#if INTEL_COLLAB
+    LateOutlineCondOffset = 5,
+    LateOutlineLinearCounterStepOffset = 6,
+    LateOutlineLinearCounterIncrementOffset = 7,
+    InitOffset = 8,
+    IncOffset = 9,
+    PreInitsOffset = 10,
+    UpperBoundVariableOffset = 11,
+    // The '...End' enumerators do not correspond to child expressions - they
+    // specify the offset to the end (and start of the following counters/
+    // updates/finals/dependent_counters/dependent_inits/finals_conditions
+    // arrays).
+    DefaultEnd = 12,
+    // The following 7 exprs are used by worksharing and distribute loops only.
+    IsLastIterVariableOffset = 12,
+    LowerBoundVariableOffset = 13,
+    StrideVariableOffset = 14,
+    EnsureUpperBoundOffset = 15,
+    NextLowerBoundOffset = 16,
+    NextUpperBoundOffset = 17,
+    NumIterationsOffset = 18,
+    // Offset to the end for worksharing loop directives.
+    WorksharingEnd = 19,
+    PrevLowerBoundVariableOffset = 19,
+    PrevUpperBoundVariableOffset = 20,
+    DistIncOffset = 21,
+    PrevEnsureUpperBoundOffset = 22,
+    CombinedLowerBoundVariableOffset = 23,
+    CombinedUpperBoundVariableOffset = 24,
+    CombinedEnsureUpperBoundOffset = 25,
+    CombinedInitOffset = 26,
+    CombinedConditionOffset = 27,
+    CombinedNextLowerBoundOffset = 28,
+    CombinedNextUpperBoundOffset = 29,
+    CombinedDistConditionOffset = 30,
+    CombinedParForInDistConditionOffset = 31,
+    // Offset to the end (and start of the following
+    // counters/updates/finals/dependent_counters/dependent_inits/finals_conditions
+    // arrays) for combined distribute loop directives.
+    CombinedDistributeEnd = 32,
+#else // INTEL_COLLAB
+    InitOffset = 5,
+    IncOffset = 6,
+    PreInitsOffset = 7,
+    // The '...End' enumerators do not correspond to child expressions - they
+    // specify the offset to the end (and start of the following counters/
+    // updates/finals/dependent_counters/dependent_inits/finals_conditions
+    // arrays).
+    DefaultEnd = 8,
+    // The following 8 exprs are used by worksharing and distribute loops only.
+    IsLastIterVariableOffset = 8,
+    LowerBoundVariableOffset = 9,
+    UpperBoundVariableOffset = 10,
+    StrideVariableOffset = 11,
+    EnsureUpperBoundOffset = 12,
+    NextLowerBoundOffset = 13,
+    NextUpperBoundOffset = 14,
+    NumIterationsOffset = 15,
+    // Offset to the end for worksharing loop directives.
+    WorksharingEnd = 16,
+    PrevLowerBoundVariableOffset = 16,
+    PrevUpperBoundVariableOffset = 17,
+    DistIncOffset = 18,
+    PrevEnsureUpperBoundOffset = 19,
+    CombinedLowerBoundVariableOffset = 20,
+    CombinedUpperBoundVariableOffset = 21,
+    CombinedEnsureUpperBoundOffset = 22,
+    CombinedInitOffset = 23,
+    CombinedConditionOffset = 24,
+    CombinedNextLowerBoundOffset = 25,
+    CombinedNextUpperBoundOffset = 26,
+    CombinedDistConditionOffset = 27,
+    CombinedParForInDistConditionOffset = 28,
+    // Offset to the end (and start of the following
+    // counters/updates/finals/dependent_counters/dependent_inits/finals_conditions
+    // arrays) for combined distribute loop directives.
+    CombinedDistributeEnd = 29,
+#endif // INTEL_COLLAB
+  };
+
+  /// Get the counters storage.
+  MutableArrayRef<Expr *> getCounters() {
+    auto **Storage = reinterpret_cast<Expr **>(
+        &Data->getChildren()[getArraysOffset(getDirectiveKind())]);
+    return llvm::makeMutableArrayRef(Storage, getLoopsNumber());
+  }
+
+  /// Get the private counters storage.
+  MutableArrayRef<Expr *> getPrivateCounters() {
+    auto **Storage = reinterpret_cast<Expr **>(
+        &Data->getChildren()[getArraysOffset(getDirectiveKind()) +
+                             getLoopsNumber()]);
+    return llvm::makeMutableArrayRef(Storage, getLoopsNumber());
+  }
+
+  /// Get the updates storage.
+  MutableArrayRef<Expr *> getInits() {
+    auto **Storage = reinterpret_cast<Expr **>(
+        &Data->getChildren()[getArraysOffset(getDirectiveKind()) +
+                             2 * getLoopsNumber()]);
+    return llvm::makeMutableArrayRef(Storage, getLoopsNumber());
+  }
+
+  /// Get the updates storage.
+  MutableArrayRef<Expr *> getUpdates() {
+    auto **Storage = reinterpret_cast<Expr **>(
+        &Data->getChildren()[getArraysOffset(getDirectiveKind()) +
+                             3 * getLoopsNumber()]);
+    return llvm::makeMutableArrayRef(Storage, getLoopsNumber());
+  }
+
+  /// Get the final counter updates storage.
+  MutableArrayRef<Expr *> getFinals() {
+    auto **Storage = reinterpret_cast<Expr **>(
+        &Data->getChildren()[getArraysOffset(getDirectiveKind()) +
+                             4 * getLoopsNumber()]);
+    return llvm::makeMutableArrayRef(Storage, getLoopsNumber());
+  }
+
+  /// Get the dependent counters storage.
+  MutableArrayRef<Expr *> getDependentCounters() {
+    auto **Storage = reinterpret_cast<Expr **>(
+        &Data->getChildren()[getArraysOffset(getDirectiveKind()) +
+                             5 * getLoopsNumber()]);
+    return llvm::makeMutableArrayRef(Storage, getLoopsNumber());
+  }
+
+  /// Get the dependent inits storage.
+  MutableArrayRef<Expr *> getDependentInits() {
+    auto **Storage = reinterpret_cast<Expr **>(
+        &Data->getChildren()[getArraysOffset(getDirectiveKind()) +
+                             6 * getLoopsNumber()]);
+    return llvm::makeMutableArrayRef(Storage, getLoopsNumber());
+  }
+
+  /// Get the finals conditions storage.
+  MutableArrayRef<Expr *> getFinalsConditions() {
+    auto **Storage = reinterpret_cast<Expr **>(
+        &Data->getChildren()[getArraysOffset(getDirectiveKind()) +
+                             7 * getLoopsNumber()]);
+    return llvm::makeMutableArrayRef(Storage, getLoopsNumber());
+  }
+
+#if INTEL_COLLAB
+#define DEFINE_GET_UNCOLLAPSED(Name, Offset)                                   \
+  MutableArrayRef<Expr *> getUncollapsed##Name() {                             \
+    Expr **Storage = reinterpret_cast<Expr **>(                                \
+        &Data->getChildren()[getArraysOffset(getDirectiveKind()) +             \
+                             Offset * getLoopsNumber()]);                      \
+    return llvm::makeMutableArrayRef(Storage, getLoopsNumber());               \
+  }
+  // Offsets start one more than last community value.
+  DEFINE_GET_UNCOLLAPSED(IVs, 8)
+  DEFINE_GET_UNCOLLAPSED(LowerBounds, 9)
+  DEFINE_GET_UNCOLLAPSED(UpperBounds, 10)
+  DEFINE_GET_UNCOLLAPSED(Inits, 11)
+  DEFINE_GET_UNCOLLAPSED(LoopConds, 12)
+  DEFINE_GET_UNCOLLAPSED(Incs, 13)
+  DEFINE_GET_UNCOLLAPSED(Updates, 14)
+#undef DEFINE_GET_UNCOLLAPSED
+#endif // INTEL_COLLAB
+
+protected:
+  /// Build instance of loop directive of class \a Kind.
+  ///
+  /// \param SC Statement class.
+  /// \param Kind Kind of OpenMP directive.
+  /// \param StartLoc Starting location of the directive (directive keyword).
+  /// \param EndLoc Ending location of the directive.
+  /// \param CollapsedNum Number of collapsed loops from 'collapse' clause.
+  ///
+  OMPLoopDirective(StmtClass SC, OpenMPDirectiveKind Kind,
+                   SourceLocation StartLoc, SourceLocation EndLoc,
+                   unsigned CollapsedNum)
+      : OMPLoopBasedDirective(SC, Kind, StartLoc, EndLoc, CollapsedNum) {}
+
+  /// Offset to the start of children expression arrays.
+  static unsigned getArraysOffset(OpenMPDirectiveKind Kind) {
+    if (isOpenMPLoopBoundSharingDirective(Kind))
+      return CombinedDistributeEnd;
+    if (isOpenMPWorksharingDirective(Kind) || isOpenMPTaskLoopDirective(Kind) ||
+        isOpenMPDistributeDirective(Kind))
+      return WorksharingEnd;
+    return DefaultEnd;
+  }
+
+  /// Children number.
+  static unsigned numLoopChildren(unsigned CollapsedNum,
+                                  OpenMPDirectiveKind Kind) {
+    return getArraysOffset(Kind) +
+#if INTEL_CUSTOMIZATION
+           // Community value plus 7 we've added.
+           // Also adjust the offsets used in DEFINE_GET_UNCOLLAPSED.
+           15 * CollapsedNum; // Counters, PrivateCounters, Inits,
+#endif // INTEL_CUSTOMIZATION
+                             // Updates, Finals, DependentCounters,
+                             // DependentInits, FinalsConditions.
+  }
+
+  void setIterationVariable(Expr *IV) {
+    Data->getChildren()[IterationVariableOffset] = IV;
+  }
+  void setLastIteration(Expr *LI) {
+    Data->getChildren()[LastIterationOffset] = LI;
+  }
+  void setCalcLastIteration(Expr *CLI) {
+    Data->getChildren()[CalcLastIterationOffset] = CLI;
+  }
+  void setPreCond(Expr *PC) { Data->getChildren()[PreConditionOffset] = PC; }
+  void setCond(Expr *Cond) { Data->getChildren()[CondOffset] = Cond; }
+  void setInit(Expr *Init) { Data->getChildren()[InitOffset] = Init; }
+  void setInc(Expr *Inc) { Data->getChildren()[IncOffset] = Inc; }
+  void setPreInits(Stmt *PreInits) {
+    Data->getChildren()[PreInitsOffset] = PreInits;
+  }
+#if INTEL_COLLAB
+  void setLateOutlineCond(Expr *LateOutlineCond) {
+    Data->getChildren()[LateOutlineCondOffset] = LateOutlineCond;
+  }
+  void setLateOutlineLinearCounterStep(Expr *LateOutlineLinearCounterStep) {
+    Data->getChildren()[LateOutlineLinearCounterStepOffset] =
+        LateOutlineLinearCounterStep;
+  }
+  void setLateOutlineLinearCounterIncrement(
+      Expr *LateOutlineLinearCounterIncrement) {
+    Data->getChildren()[LateOutlineLinearCounterIncrementOffset] =
+        LateOutlineLinearCounterIncrement;
+  }
+#endif // INTEL_COLLAB
+  void setIsLastIterVariable(Expr *IL) {
+    assert((isOpenMPWorksharingDirective(getDirectiveKind()) ||
+            isOpenMPTaskLoopDirective(getDirectiveKind()) ||
+            isOpenMPDistributeDirective(getDirectiveKind())) &&
+           "expected worksharing loop directive");
+    Data->getChildren()[IsLastIterVariableOffset] = IL;
+  }
+  void setLowerBoundVariable(Expr *LB) {
+    assert((isOpenMPWorksharingDirective(getDirectiveKind()) ||
+            isOpenMPTaskLoopDirective(getDirectiveKind()) ||
+            isOpenMPDistributeDirective(getDirectiveKind())) &&
+           "expected worksharing loop directive");
+    Data->getChildren()[LowerBoundVariableOffset] = LB;
+  }
+  void setUpperBoundVariable(Expr *UB) {
+#if INTEL_COLLAB
+    assert(isOpenMPLoopDirective(getDirectiveKind()) &&
+           "expected loop directive");
+#else
+    assert((isOpenMPWorksharingDirective(getDirectiveKind()) ||
+            isOpenMPTaskLoopDirective(getDirectiveKind()) ||
+            isOpenMPDistributeDirective(getDirectiveKind())) &&
+           "expected worksharing loop directive");
+#endif // INTEL_COLLAB
+    Data->getChildren()[UpperBoundVariableOffset] = UB;
+  }
+  void setStrideVariable(Expr *ST) {
+    assert((isOpenMPWorksharingDirective(getDirectiveKind()) ||
+            isOpenMPTaskLoopDirective(getDirectiveKind()) ||
+            isOpenMPDistributeDirective(getDirectiveKind())) &&
+           "expected worksharing loop directive");
+    Data->getChildren()[StrideVariableOffset] = ST;
+  }
+  void setEnsureUpperBound(Expr *EUB) {
+    assert((isOpenMPWorksharingDirective(getDirectiveKind()) ||
+            isOpenMPTaskLoopDirective(getDirectiveKind()) ||
+            isOpenMPDistributeDirective(getDirectiveKind())) &&
+           "expected worksharing loop directive");
+    Data->getChildren()[EnsureUpperBoundOffset] = EUB;
+  }
+  void setNextLowerBound(Expr *NLB) {
+    assert((isOpenMPWorksharingDirective(getDirectiveKind()) ||
+            isOpenMPTaskLoopDirective(getDirectiveKind()) ||
+            isOpenMPDistributeDirective(getDirectiveKind())) &&
+           "expected worksharing loop directive");
+    Data->getChildren()[NextLowerBoundOffset] = NLB;
+  }
+  void setNextUpperBound(Expr *NUB) {
+    assert((isOpenMPWorksharingDirective(getDirectiveKind()) ||
+            isOpenMPTaskLoopDirective(getDirectiveKind()) ||
+            isOpenMPDistributeDirective(getDirectiveKind())) &&
+           "expected worksharing loop directive");
+    Data->getChildren()[NextUpperBoundOffset] = NUB;
+  }
+  void setNumIterations(Expr *NI) {
+    assert((isOpenMPWorksharingDirective(getDirectiveKind()) ||
+            isOpenMPTaskLoopDirective(getDirectiveKind()) ||
+            isOpenMPDistributeDirective(getDirectiveKind())) &&
+           "expected worksharing loop directive");
+    Data->getChildren()[NumIterationsOffset] = NI;
+  }
+  void setPrevLowerBoundVariable(Expr *PrevLB) {
+    assert(isOpenMPLoopBoundSharingDirective(getDirectiveKind()) &&
+           "expected loop bound sharing directive");
+    Data->getChildren()[PrevLowerBoundVariableOffset] = PrevLB;
+  }
+  void setPrevUpperBoundVariable(Expr *PrevUB) {
+    assert(isOpenMPLoopBoundSharingDirective(getDirectiveKind()) &&
+           "expected loop bound sharing directive");
+    Data->getChildren()[PrevUpperBoundVariableOffset] = PrevUB;
+  }
+  void setDistInc(Expr *DistInc) {
+    assert(isOpenMPLoopBoundSharingDirective(getDirectiveKind()) &&
+           "expected loop bound sharing directive");
+    Data->getChildren()[DistIncOffset] = DistInc;
+  }
+  void setPrevEnsureUpperBound(Expr *PrevEUB) {
+    assert(isOpenMPLoopBoundSharingDirective(getDirectiveKind()) &&
+           "expected loop bound sharing directive");
+    Data->getChildren()[PrevEnsureUpperBoundOffset] = PrevEUB;
+  }
+  void setCombinedLowerBoundVariable(Expr *CombLB) {
+    assert(isOpenMPLoopBoundSharingDirective(getDirectiveKind()) &&
+           "expected loop bound sharing directive");
+    Data->getChildren()[CombinedLowerBoundVariableOffset] = CombLB;
+  }
+  void setCombinedUpperBoundVariable(Expr *CombUB) {
+    assert(isOpenMPLoopBoundSharingDirective(getDirectiveKind()) &&
+           "expected loop bound sharing directive");
+    Data->getChildren()[CombinedUpperBoundVariableOffset] = CombUB;
+  }
+  void setCombinedEnsureUpperBound(Expr *CombEUB) {
+    assert(isOpenMPLoopBoundSharingDirective(getDirectiveKind()) &&
+           "expected loop bound sharing directive");
+    Data->getChildren()[CombinedEnsureUpperBoundOffset] = CombEUB;
+  }
+  void setCombinedInit(Expr *CombInit) {
+    assert(isOpenMPLoopBoundSharingDirective(getDirectiveKind()) &&
+           "expected loop bound sharing directive");
+    Data->getChildren()[CombinedInitOffset] = CombInit;
+  }
+  void setCombinedCond(Expr *CombCond) {
+    assert(isOpenMPLoopBoundSharingDirective(getDirectiveKind()) &&
+           "expected loop bound sharing directive");
+    Data->getChildren()[CombinedConditionOffset] = CombCond;
+  }
+  void setCombinedNextLowerBound(Expr *CombNLB) {
+    assert(isOpenMPLoopBoundSharingDirective(getDirectiveKind()) &&
+           "expected loop bound sharing directive");
+    Data->getChildren()[CombinedNextLowerBoundOffset] = CombNLB;
+  }
+  void setCombinedNextUpperBound(Expr *CombNUB) {
+    assert(isOpenMPLoopBoundSharingDirective(getDirectiveKind()) &&
+           "expected loop bound sharing directive");
+    Data->getChildren()[CombinedNextUpperBoundOffset] = CombNUB;
+  }
+  void setCombinedDistCond(Expr *CombDistCond) {
+    assert(isOpenMPLoopBoundSharingDirective(getDirectiveKind()) &&
+           "expected loop bound distribute sharing directive");
+    Data->getChildren()[CombinedDistConditionOffset] = CombDistCond;
+  }
+  void setCombinedParForInDistCond(Expr *CombParForInDistCond) {
+    assert(isOpenMPLoopBoundSharingDirective(getDirectiveKind()) &&
+           "expected loop bound distribute sharing directive");
+    Data->getChildren()[CombinedParForInDistConditionOffset] =
+        CombParForInDistCond;
+  }
+  void setCounters(ArrayRef<Expr *> A);
+  void setPrivateCounters(ArrayRef<Expr *> A);
+  void setInits(ArrayRef<Expr *> A);
+  void setUpdates(ArrayRef<Expr *> A);
+  void setFinals(ArrayRef<Expr *> A);
+  void setDependentCounters(ArrayRef<Expr *> A);
+  void setDependentInits(ArrayRef<Expr *> A);
+  void setFinalsConditions(ArrayRef<Expr *> A);
+#if INTEL_COLLAB
+  void setUncollapsedIVs(ArrayRef<Expr *> A);
+  void setUncollapsedLowerBounds(ArrayRef<Expr *> A);
+  void setUncollapsedUpperBounds(ArrayRef<Expr *> A);
+  void setUncollapsedInits(ArrayRef<Expr *> A);
+  void setUncollapsedLoopConds(ArrayRef<Expr *> A);
+  void setUncollapsedIncs(ArrayRef<Expr *> A);
+  void setUncollapsedUpdates(ArrayRef<Expr *> A);
+#endif // INTEL_COLLAB
+
+public:
   Expr *getIterationVariable() const {
     return cast<Expr>(Data->getChildren()[IterationVariableOffset]);
   }
