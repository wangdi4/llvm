--- conflicted
+++ resolved
@@ -384,7 +384,6 @@
     NextUpperBoundOffset = 15 + 2,
     NumIterationsOffset = 16 + 2,
     // Offset to the end for worksharing loop directives.
-<<<<<<< HEAD
     WorksharingEnd = 17 + 2,
     PrevLowerBoundVariableOffset = 17 + 2,
     PrevUpperBoundVariableOffset = 18 + 2,
@@ -397,29 +396,12 @@
     CombinedConditionOffset = 25 + 2,
     CombinedNextLowerBoundOffset = 26 + 2,
     CombinedNextUpperBoundOffset = 27 + 2,
+    CombinedDistConditionOffset = 28 + 2,
+    CombinedParForInDistConditionOffset = 29 + 2,
     // Offset to the end (and start of the following counters/updates/finals
     // arrays) for combined distribute loop directives.
-    CombinedDistributeEnd = 28 + 2,
+    CombinedDistributeEnd = 30 + 2,
 #endif // INTEL_CUSTOMIZATION
-=======
-    WorksharingEnd = 17,
-    PrevLowerBoundVariableOffset = 17,
-    PrevUpperBoundVariableOffset = 18,
-    DistIncOffset = 19,
-    PrevEnsureUpperBoundOffset = 20,
-    CombinedLowerBoundVariableOffset = 21,
-    CombinedUpperBoundVariableOffset = 22,
-    CombinedEnsureUpperBoundOffset = 23,
-    CombinedInitOffset = 24,
-    CombinedConditionOffset = 25,
-    CombinedNextLowerBoundOffset = 26,
-    CombinedNextUpperBoundOffset = 27,
-    CombinedDistConditionOffset = 28,
-    CombinedParForInDistConditionOffset = 29,
-    // Offset to the end (and start of the following counters/updates/finals
-    // arrays) for combined distribute loop directives.
-    CombinedDistributeEnd = 30,
->>>>>>> 902fa411
   };
 
   /// Get the counters storage.
