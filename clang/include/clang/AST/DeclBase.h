--- conflicted
+++ resolved
@@ -907,18 +907,16 @@
            DeclKind == FunctionTemplate;
   }
 
-<<<<<<< HEAD
 #if INTEL_SPECIFIC_CILKPLUS
   /// \brief Whether this declaration has Cilk spawns.
   ///
   /// Currently only FunctionDecl and CapturedDecl can have Cilk spawns.
   bool isSpawning() const;
 #endif // INTEL_SPECIFIC_CILKPLUS
-=======
+
   /// \brief If this is a declaration that describes some template, this
   /// method returns that template declaration.
   TemplateDecl *getDescribedTemplate() const;
->>>>>>> 5f0e96e5
 
   /// \brief Returns the function itself, or the templated function if this is a
   /// function template.
