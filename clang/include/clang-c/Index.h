/*===-- clang-c/Index.h - Indexing Public C Interface -------------*- C -*-===*\
|*                                                                            *|
|*                     The LLVM Compiler Infrastructure                       *|
|*                                                                            *|
|* This file is distributed under the University of Illinois Open Source      *|
|* License. See LICENSE.TXT for details.                                      *|
|*                                                                            *|
|*===----------------------------------------------------------------------===*|
|*                                                                            *|
|* This header provides a public inferface to a Clang library for extracting  *|
|* high-level symbol information from source files without exposing the full  *|
|* Clang C++ API.                                                             *|
|*                                                                            *|
\*===----------------------------------------------------------------------===*/

#ifndef LLVM_CLANG_C_INDEX_H
#define LLVM_CLANG_C_INDEX_H

#include <time.h>

#include "clang-c/Platform.h"
#include "clang-c/CXErrorCode.h"
#include "clang-c/CXString.h"
#include "clang-c/BuildSystem.h"

/**
 * \brief The version constants for the libclang API.
 * CINDEX_VERSION_MINOR should increase when there are API additions.
 * CINDEX_VERSION_MAJOR is intended for "major" source/ABI breaking changes.
 *
 * The policy about the libclang API was always to keep it source and ABI
 * compatible, thus CINDEX_VERSION_MAJOR is expected to remain stable.
 */
#define CINDEX_VERSION_MAJOR 0
#define CINDEX_VERSION_MINOR 35

#define CINDEX_VERSION_ENCODE(major, minor) ( \
      ((major) * 10000)                       \
    + ((minor) *     1))

#define CINDEX_VERSION CINDEX_VERSION_ENCODE( \
    CINDEX_VERSION_MAJOR,                     \
    CINDEX_VERSION_MINOR )

#define CINDEX_VERSION_STRINGIZE_(major, minor)   \
    #major"."#minor
#define CINDEX_VERSION_STRINGIZE(major, minor)    \
    CINDEX_VERSION_STRINGIZE_(major, minor)

#define CINDEX_VERSION_STRING CINDEX_VERSION_STRINGIZE( \
    CINDEX_VERSION_MAJOR,                               \
    CINDEX_VERSION_MINOR)

#ifdef __cplusplus
extern "C" {
#endif

/** \defgroup CINDEX libclang: C Interface to Clang
 *
 * The C Interface to Clang provides a relatively small API that exposes
 * facilities for parsing source code into an abstract syntax tree (AST),
 * loading already-parsed ASTs, traversing the AST, associating
 * physical source locations with elements within the AST, and other
 * facilities that support Clang-based development tools.
 *
 * This C interface to Clang will never provide all of the information
 * representation stored in Clang's C++ AST, nor should it: the intent is to
 * maintain an API that is relatively stable from one release to the next,
 * providing only the basic functionality needed to support development tools.
 *
 * To avoid namespace pollution, data types are prefixed with "CX" and
 * functions are prefixed with "clang_".
 *
 * @{
 */

/**
 * \brief An "index" that consists of a set of translation units that would
 * typically be linked together into an executable or library.
 */
typedef void *CXIndex;

/**
 * \brief A single translation unit, which resides in an index.
 */
typedef struct CXTranslationUnitImpl *CXTranslationUnit;

/**
 * \brief Opaque pointer representing client data that will be passed through
 * to various callbacks and visitors.
 */
typedef void *CXClientData;

/**
 * \brief Provides the contents of a file that has not yet been saved to disk.
 *
 * Each CXUnsavedFile instance provides the name of a file on the
 * system along with the current contents of that file that have not
 * yet been saved to disk.
 */
struct CXUnsavedFile {
  /**
   * \brief The file whose contents have not yet been saved.
   *
   * This file must already exist in the file system.
   */
  const char *Filename;

  /**
   * \brief A buffer containing the unsaved contents of this file.
   */
  const char *Contents;

  /**
   * \brief The length of the unsaved contents of this buffer.
   */
  unsigned long Length;
};

/**
 * \brief Describes the availability of a particular entity, which indicates
 * whether the use of this entity will result in a warning or error due to
 * it being deprecated or unavailable.
 */
enum CXAvailabilityKind {
  /**
   * \brief The entity is available.
   */
  CXAvailability_Available,
  /**
   * \brief The entity is available, but has been deprecated (and its use is
   * not recommended).
   */
  CXAvailability_Deprecated,
  /**
   * \brief The entity is not available; any use of it will be an error.
   */
  CXAvailability_NotAvailable,
  /**
   * \brief The entity is available, but not accessible; any use of it will be
   * an error.
   */
  CXAvailability_NotAccessible
};

/**
 * \brief Describes a version number of the form major.minor.subminor.
 */
typedef struct CXVersion {
  /**
   * \brief The major version number, e.g., the '10' in '10.7.3'. A negative
   * value indicates that there is no version number at all.
   */
  int Major;
  /**
   * \brief The minor version number, e.g., the '7' in '10.7.3'. This value
   * will be negative if no minor version number was provided, e.g., for 
   * version '10'.
   */
  int Minor;
  /**
   * \brief The subminor version number, e.g., the '3' in '10.7.3'. This value
   * will be negative if no minor or subminor version number was provided,
   * e.g., in version '10' or '10.7'.
   */
  int Subminor;
} CXVersion;
  
/**
 * \brief Provides a shared context for creating translation units.
 *
 * It provides two options:
 *
 * - excludeDeclarationsFromPCH: When non-zero, allows enumeration of "local"
 * declarations (when loading any new translation units). A "local" declaration
 * is one that belongs in the translation unit itself and not in a precompiled
 * header that was used by the translation unit. If zero, all declarations
 * will be enumerated.
 *
 * Here is an example:
 *
 * \code
 *   // excludeDeclsFromPCH = 1, displayDiagnostics=1
 *   Idx = clang_createIndex(1, 1);
 *
 *   // IndexTest.pch was produced with the following command:
 *   // "clang -x c IndexTest.h -emit-ast -o IndexTest.pch"
 *   TU = clang_createTranslationUnit(Idx, "IndexTest.pch");
 *
 *   // This will load all the symbols from 'IndexTest.pch'
 *   clang_visitChildren(clang_getTranslationUnitCursor(TU),
 *                       TranslationUnitVisitor, 0);
 *   clang_disposeTranslationUnit(TU);
 *
 *   // This will load all the symbols from 'IndexTest.c', excluding symbols
 *   // from 'IndexTest.pch'.
 *   char *args[] = { "-Xclang", "-include-pch=IndexTest.pch" };
 *   TU = clang_createTranslationUnitFromSourceFile(Idx, "IndexTest.c", 2, args,
 *                                                  0, 0);
 *   clang_visitChildren(clang_getTranslationUnitCursor(TU),
 *                       TranslationUnitVisitor, 0);
 *   clang_disposeTranslationUnit(TU);
 * \endcode
 *
 * This process of creating the 'pch', loading it separately, and using it (via
 * -include-pch) allows 'excludeDeclsFromPCH' to remove redundant callbacks
 * (which gives the indexer the same performance benefit as the compiler).
 */
CINDEX_LINKAGE CXIndex clang_createIndex(int excludeDeclarationsFromPCH,
                                         int displayDiagnostics);

/**
 * \brief Destroy the given index.
 *
 * The index must not be destroyed until all of the translation units created
 * within that index have been destroyed.
 */
CINDEX_LINKAGE void clang_disposeIndex(CXIndex index);

typedef enum {
  /**
   * \brief Used to indicate that no special CXIndex options are needed.
   */
  CXGlobalOpt_None = 0x0,

  /**
   * \brief Used to indicate that threads that libclang creates for indexing
   * purposes should use background priority.
   *
   * Affects #clang_indexSourceFile, #clang_indexTranslationUnit,
   * #clang_parseTranslationUnit, #clang_saveTranslationUnit.
   */
  CXGlobalOpt_ThreadBackgroundPriorityForIndexing = 0x1,

  /**
   * \brief Used to indicate that threads that libclang creates for editing
   * purposes should use background priority.
   *
   * Affects #clang_reparseTranslationUnit, #clang_codeCompleteAt,
   * #clang_annotateTokens
   */
  CXGlobalOpt_ThreadBackgroundPriorityForEditing = 0x2,

  /**
   * \brief Used to indicate that all threads that libclang creates should use
   * background priority.
   */
  CXGlobalOpt_ThreadBackgroundPriorityForAll =
      CXGlobalOpt_ThreadBackgroundPriorityForIndexing |
      CXGlobalOpt_ThreadBackgroundPriorityForEditing

} CXGlobalOptFlags;

/**
 * \brief Sets general options associated with a CXIndex.
 *
 * For example:
 * \code
 * CXIndex idx = ...;
 * clang_CXIndex_setGlobalOptions(idx,
 *     clang_CXIndex_getGlobalOptions(idx) |
 *     CXGlobalOpt_ThreadBackgroundPriorityForIndexing);
 * \endcode
 *
 * \param options A bitmask of options, a bitwise OR of CXGlobalOpt_XXX flags.
 */
CINDEX_LINKAGE void clang_CXIndex_setGlobalOptions(CXIndex, unsigned options);

/**
 * \brief Gets the general options associated with a CXIndex.
 *
 * \returns A bitmask of options, a bitwise OR of CXGlobalOpt_XXX flags that
 * are associated with the given CXIndex object.
 */
CINDEX_LINKAGE unsigned clang_CXIndex_getGlobalOptions(CXIndex);

/**
 * \defgroup CINDEX_FILES File manipulation routines
 *
 * @{
 */

/**
 * \brief A particular source file that is part of a translation unit.
 */
typedef void *CXFile;

/**
 * \brief Retrieve the complete file and path name of the given file.
 */
CINDEX_LINKAGE CXString clang_getFileName(CXFile SFile);

/**
 * \brief Retrieve the last modification time of the given file.
 */
CINDEX_LINKAGE time_t clang_getFileTime(CXFile SFile);

/**
 * \brief Uniquely identifies a CXFile, that refers to the same underlying file,
 * across an indexing session.
 */
typedef struct {
  unsigned long long data[3];
} CXFileUniqueID;

/**
 * \brief Retrieve the unique ID for the given \c file.
 *
 * \param file the file to get the ID for.
 * \param outID stores the returned CXFileUniqueID.
 * \returns If there was a failure getting the unique ID, returns non-zero,
 * otherwise returns 0.
*/
CINDEX_LINKAGE int clang_getFileUniqueID(CXFile file, CXFileUniqueID *outID);

/**
 * \brief Determine whether the given header is guarded against
 * multiple inclusions, either with the conventional
 * \#ifndef/\#define/\#endif macro guards or with \#pragma once.
 */
CINDEX_LINKAGE unsigned 
clang_isFileMultipleIncludeGuarded(CXTranslationUnit tu, CXFile file);

/**
 * \brief Retrieve a file handle within the given translation unit.
 *
 * \param tu the translation unit
 *
 * \param file_name the name of the file.
 *
 * \returns the file handle for the named file in the translation unit \p tu,
 * or a NULL file handle if the file was not a part of this translation unit.
 */
CINDEX_LINKAGE CXFile clang_getFile(CXTranslationUnit tu,
                                    const char *file_name);

/**
 * \brief Returns non-zero if the \c file1 and \c file2 point to the same file,
 * or they are both NULL.
 */
CINDEX_LINKAGE int clang_File_isEqual(CXFile file1, CXFile file2);

/**
 * @}
 */

/**
 * \defgroup CINDEX_LOCATIONS Physical source locations
 *
 * Clang represents physical source locations in its abstract syntax tree in
 * great detail, with file, line, and column information for the majority of
 * the tokens parsed in the source code. These data types and functions are
 * used to represent source location information, either for a particular
 * point in the program or for a range of points in the program, and extract
 * specific location information from those data types.
 *
 * @{
 */

/**
 * \brief Identifies a specific source location within a translation
 * unit.
 *
 * Use clang_getExpansionLocation() or clang_getSpellingLocation()
 * to map a source location to a particular file, line, and column.
 */
typedef struct {
  const void *ptr_data[2];
  unsigned int_data;
} CXSourceLocation;

/**
 * \brief Identifies a half-open character range in the source code.
 *
 * Use clang_getRangeStart() and clang_getRangeEnd() to retrieve the
 * starting and end locations from a source range, respectively.
 */
typedef struct {
  const void *ptr_data[2];
  unsigned begin_int_data;
  unsigned end_int_data;
} CXSourceRange;

/**
 * \brief Retrieve a NULL (invalid) source location.
 */
CINDEX_LINKAGE CXSourceLocation clang_getNullLocation(void);

/**
 * \brief Determine whether two source locations, which must refer into
 * the same translation unit, refer to exactly the same point in the source
 * code.
 *
 * \returns non-zero if the source locations refer to the same location, zero
 * if they refer to different locations.
 */
CINDEX_LINKAGE unsigned clang_equalLocations(CXSourceLocation loc1,
                                             CXSourceLocation loc2);

/**
 * \brief Retrieves the source location associated with a given file/line/column
 * in a particular translation unit.
 */
CINDEX_LINKAGE CXSourceLocation clang_getLocation(CXTranslationUnit tu,
                                                  CXFile file,
                                                  unsigned line,
                                                  unsigned column);
/**
 * \brief Retrieves the source location associated with a given character offset
 * in a particular translation unit.
 */
CINDEX_LINKAGE CXSourceLocation clang_getLocationForOffset(CXTranslationUnit tu,
                                                           CXFile file,
                                                           unsigned offset);

/**
 * \brief Returns non-zero if the given source location is in a system header.
 */
CINDEX_LINKAGE int clang_Location_isInSystemHeader(CXSourceLocation location);

/**
 * \brief Returns non-zero if the given source location is in the main file of
 * the corresponding translation unit.
 */
CINDEX_LINKAGE int clang_Location_isFromMainFile(CXSourceLocation location);

/**
 * \brief Retrieve a NULL (invalid) source range.
 */
CINDEX_LINKAGE CXSourceRange clang_getNullRange(void);

/**
 * \brief Retrieve a source range given the beginning and ending source
 * locations.
 */
CINDEX_LINKAGE CXSourceRange clang_getRange(CXSourceLocation begin,
                                            CXSourceLocation end);

/**
 * \brief Determine whether two ranges are equivalent.
 *
 * \returns non-zero if the ranges are the same, zero if they differ.
 */
CINDEX_LINKAGE unsigned clang_equalRanges(CXSourceRange range1,
                                          CXSourceRange range2);

/**
 * \brief Returns non-zero if \p range is null.
 */
CINDEX_LINKAGE int clang_Range_isNull(CXSourceRange range);

/**
 * \brief Retrieve the file, line, column, and offset represented by
 * the given source location.
 *
 * If the location refers into a macro expansion, retrieves the
 * location of the macro expansion.
 *
 * \param location the location within a source file that will be decomposed
 * into its parts.
 *
 * \param file [out] if non-NULL, will be set to the file to which the given
 * source location points.
 *
 * \param line [out] if non-NULL, will be set to the line to which the given
 * source location points.
 *
 * \param column [out] if non-NULL, will be set to the column to which the given
 * source location points.
 *
 * \param offset [out] if non-NULL, will be set to the offset into the
 * buffer to which the given source location points.
 */
CINDEX_LINKAGE void clang_getExpansionLocation(CXSourceLocation location,
                                               CXFile *file,
                                               unsigned *line,
                                               unsigned *column,
                                               unsigned *offset);

/**
 * \brief Retrieve the file, line, column, and offset represented by
 * the given source location, as specified in a # line directive.
 *
 * Example: given the following source code in a file somefile.c
 *
 * \code
 * #123 "dummy.c" 1
 *
 * static int func(void)
 * {
 *     return 0;
 * }
 * \endcode
 *
 * the location information returned by this function would be
 *
 * File: dummy.c Line: 124 Column: 12
 *
 * whereas clang_getExpansionLocation would have returned
 *
 * File: somefile.c Line: 3 Column: 12
 *
 * \param location the location within a source file that will be decomposed
 * into its parts.
 *
 * \param filename [out] if non-NULL, will be set to the filename of the
 * source location. Note that filenames returned will be for "virtual" files,
 * which don't necessarily exist on the machine running clang - e.g. when
 * parsing preprocessed output obtained from a different environment. If
 * a non-NULL value is passed in, remember to dispose of the returned value
 * using \c clang_disposeString() once you've finished with it. For an invalid
 * source location, an empty string is returned.
 *
 * \param line [out] if non-NULL, will be set to the line number of the
 * source location. For an invalid source location, zero is returned.
 *
 * \param column [out] if non-NULL, will be set to the column number of the
 * source location. For an invalid source location, zero is returned.
 */
CINDEX_LINKAGE void clang_getPresumedLocation(CXSourceLocation location,
                                              CXString *filename,
                                              unsigned *line,
                                              unsigned *column);

/**
 * \brief Legacy API to retrieve the file, line, column, and offset represented
 * by the given source location.
 *
 * This interface has been replaced by the newer interface
 * #clang_getExpansionLocation(). See that interface's documentation for
 * details.
 */
CINDEX_LINKAGE void clang_getInstantiationLocation(CXSourceLocation location,
                                                   CXFile *file,
                                                   unsigned *line,
                                                   unsigned *column,
                                                   unsigned *offset);

/**
 * \brief Retrieve the file, line, column, and offset represented by
 * the given source location.
 *
 * If the location refers into a macro instantiation, return where the
 * location was originally spelled in the source file.
 *
 * \param location the location within a source file that will be decomposed
 * into its parts.
 *
 * \param file [out] if non-NULL, will be set to the file to which the given
 * source location points.
 *
 * \param line [out] if non-NULL, will be set to the line to which the given
 * source location points.
 *
 * \param column [out] if non-NULL, will be set to the column to which the given
 * source location points.
 *
 * \param offset [out] if non-NULL, will be set to the offset into the
 * buffer to which the given source location points.
 */
CINDEX_LINKAGE void clang_getSpellingLocation(CXSourceLocation location,
                                              CXFile *file,
                                              unsigned *line,
                                              unsigned *column,
                                              unsigned *offset);

/**
 * \brief Retrieve the file, line, column, and offset represented by
 * the given source location.
 *
 * If the location refers into a macro expansion, return where the macro was
 * expanded or where the macro argument was written, if the location points at
 * a macro argument.
 *
 * \param location the location within a source file that will be decomposed
 * into its parts.
 *
 * \param file [out] if non-NULL, will be set to the file to which the given
 * source location points.
 *
 * \param line [out] if non-NULL, will be set to the line to which the given
 * source location points.
 *
 * \param column [out] if non-NULL, will be set to the column to which the given
 * source location points.
 *
 * \param offset [out] if non-NULL, will be set to the offset into the
 * buffer to which the given source location points.
 */
CINDEX_LINKAGE void clang_getFileLocation(CXSourceLocation location,
                                          CXFile *file,
                                          unsigned *line,
                                          unsigned *column,
                                          unsigned *offset);

/**
 * \brief Retrieve a source location representing the first character within a
 * source range.
 */
CINDEX_LINKAGE CXSourceLocation clang_getRangeStart(CXSourceRange range);

/**
 * \brief Retrieve a source location representing the last character within a
 * source range.
 */
CINDEX_LINKAGE CXSourceLocation clang_getRangeEnd(CXSourceRange range);

/**
 * \brief Identifies an array of ranges.
 */
typedef struct {
  /** \brief The number of ranges in the \c ranges array. */
  unsigned count;
  /**
   * \brief An array of \c CXSourceRanges.
   */
  CXSourceRange *ranges;
} CXSourceRangeList;

/**
 * \brief Retrieve all ranges that were skipped by the preprocessor.
 *
 * The preprocessor will skip lines when they are surrounded by an
 * if/ifdef/ifndef directive whose condition does not evaluate to true.
 */
CINDEX_LINKAGE CXSourceRangeList *clang_getSkippedRanges(CXTranslationUnit tu,
                                                         CXFile file);

/**
 * \brief Destroy the given \c CXSourceRangeList.
 */
CINDEX_LINKAGE void clang_disposeSourceRangeList(CXSourceRangeList *ranges);

/**
 * @}
 */

/**
 * \defgroup CINDEX_DIAG Diagnostic reporting
 *
 * @{
 */

/**
 * \brief Describes the severity of a particular diagnostic.
 */
enum CXDiagnosticSeverity {
  /**
   * \brief A diagnostic that has been suppressed, e.g., by a command-line
   * option.
   */
  CXDiagnostic_Ignored = 0,

  /**
   * \brief This diagnostic is a note that should be attached to the
   * previous (non-note) diagnostic.
   */
  CXDiagnostic_Note    = 1,

  /**
   * \brief This diagnostic indicates suspicious code that may not be
   * wrong.
   */
  CXDiagnostic_Warning = 2,

  /**
   * \brief This diagnostic indicates that the code is ill-formed.
   */
  CXDiagnostic_Error   = 3,

  /**
   * \brief This diagnostic indicates that the code is ill-formed such
   * that future parser recovery is unlikely to produce useful
   * results.
   */
  CXDiagnostic_Fatal   = 4
};

/**
 * \brief A single diagnostic, containing the diagnostic's severity,
 * location, text, source ranges, and fix-it hints.
 */
typedef void *CXDiagnostic;

/**
 * \brief A group of CXDiagnostics.
 */
typedef void *CXDiagnosticSet;
  
/**
 * \brief Determine the number of diagnostics in a CXDiagnosticSet.
 */
CINDEX_LINKAGE unsigned clang_getNumDiagnosticsInSet(CXDiagnosticSet Diags);

/**
 * \brief Retrieve a diagnostic associated with the given CXDiagnosticSet.
 *
 * \param Diags the CXDiagnosticSet to query.
 * \param Index the zero-based diagnostic number to retrieve.
 *
 * \returns the requested diagnostic. This diagnostic must be freed
 * via a call to \c clang_disposeDiagnostic().
 */
CINDEX_LINKAGE CXDiagnostic clang_getDiagnosticInSet(CXDiagnosticSet Diags,
                                                     unsigned Index);  

/**
 * \brief Describes the kind of error that occurred (if any) in a call to
 * \c clang_loadDiagnostics.
 */
enum CXLoadDiag_Error {
  /**
   * \brief Indicates that no error occurred.
   */
  CXLoadDiag_None = 0,
  
  /**
   * \brief Indicates that an unknown error occurred while attempting to
   * deserialize diagnostics.
   */
  CXLoadDiag_Unknown = 1,
  
  /**
   * \brief Indicates that the file containing the serialized diagnostics
   * could not be opened.
   */
  CXLoadDiag_CannotLoad = 2,
  
  /**
   * \brief Indicates that the serialized diagnostics file is invalid or
   * corrupt.
   */
  CXLoadDiag_InvalidFile = 3
};
  
/**
 * \brief Deserialize a set of diagnostics from a Clang diagnostics bitcode
 * file.
 *
 * \param file The name of the file to deserialize.
 * \param error A pointer to a enum value recording if there was a problem
 *        deserializing the diagnostics.
 * \param errorString A pointer to a CXString for recording the error string
 *        if the file was not successfully loaded.
 *
 * \returns A loaded CXDiagnosticSet if successful, and NULL otherwise.  These
 * diagnostics should be released using clang_disposeDiagnosticSet().
 */
CINDEX_LINKAGE CXDiagnosticSet clang_loadDiagnostics(const char *file,
                                                  enum CXLoadDiag_Error *error,
                                                  CXString *errorString);

/**
 * \brief Release a CXDiagnosticSet and all of its contained diagnostics.
 */
CINDEX_LINKAGE void clang_disposeDiagnosticSet(CXDiagnosticSet Diags);

/**
 * \brief Retrieve the child diagnostics of a CXDiagnostic. 
 *
 * This CXDiagnosticSet does not need to be released by
 * clang_disposeDiagnosticSet.
 */
CINDEX_LINKAGE CXDiagnosticSet clang_getChildDiagnostics(CXDiagnostic D);

/**
 * \brief Determine the number of diagnostics produced for the given
 * translation unit.
 */
CINDEX_LINKAGE unsigned clang_getNumDiagnostics(CXTranslationUnit Unit);

/**
 * \brief Retrieve a diagnostic associated with the given translation unit.
 *
 * \param Unit the translation unit to query.
 * \param Index the zero-based diagnostic number to retrieve.
 *
 * \returns the requested diagnostic. This diagnostic must be freed
 * via a call to \c clang_disposeDiagnostic().
 */
CINDEX_LINKAGE CXDiagnostic clang_getDiagnostic(CXTranslationUnit Unit,
                                                unsigned Index);

/**
 * \brief Retrieve the complete set of diagnostics associated with a
 *        translation unit.
 *
 * \param Unit the translation unit to query.
 */
CINDEX_LINKAGE CXDiagnosticSet
  clang_getDiagnosticSetFromTU(CXTranslationUnit Unit);  

/**
 * \brief Destroy a diagnostic.
 */
CINDEX_LINKAGE void clang_disposeDiagnostic(CXDiagnostic Diagnostic);

/**
 * \brief Options to control the display of diagnostics.
 *
 * The values in this enum are meant to be combined to customize the
 * behavior of \c clang_formatDiagnostic().
 */
enum CXDiagnosticDisplayOptions {
  /**
   * \brief Display the source-location information where the
   * diagnostic was located.
   *
   * When set, diagnostics will be prefixed by the file, line, and
   * (optionally) column to which the diagnostic refers. For example,
   *
   * \code
   * test.c:28: warning: extra tokens at end of #endif directive
   * \endcode
   *
   * This option corresponds to the clang flag \c -fshow-source-location.
   */
  CXDiagnostic_DisplaySourceLocation = 0x01,

  /**
   * \brief If displaying the source-location information of the
   * diagnostic, also include the column number.
   *
   * This option corresponds to the clang flag \c -fshow-column.
   */
  CXDiagnostic_DisplayColumn = 0x02,

  /**
   * \brief If displaying the source-location information of the
   * diagnostic, also include information about source ranges in a
   * machine-parsable format.
   *
   * This option corresponds to the clang flag
   * \c -fdiagnostics-print-source-range-info.
   */
  CXDiagnostic_DisplaySourceRanges = 0x04,
  
  /**
   * \brief Display the option name associated with this diagnostic, if any.
   *
   * The option name displayed (e.g., -Wconversion) will be placed in brackets
   * after the diagnostic text. This option corresponds to the clang flag
   * \c -fdiagnostics-show-option.
   */
  CXDiagnostic_DisplayOption = 0x08,
  
  /**
   * \brief Display the category number associated with this diagnostic, if any.
   *
   * The category number is displayed within brackets after the diagnostic text.
   * This option corresponds to the clang flag 
   * \c -fdiagnostics-show-category=id.
   */
  CXDiagnostic_DisplayCategoryId = 0x10,

  /**
   * \brief Display the category name associated with this diagnostic, if any.
   *
   * The category name is displayed within brackets after the diagnostic text.
   * This option corresponds to the clang flag 
   * \c -fdiagnostics-show-category=name.
   */
  CXDiagnostic_DisplayCategoryName = 0x20
};

/**
 * \brief Format the given diagnostic in a manner that is suitable for display.
 *
 * This routine will format the given diagnostic to a string, rendering
 * the diagnostic according to the various options given. The
 * \c clang_defaultDiagnosticDisplayOptions() function returns the set of
 * options that most closely mimics the behavior of the clang compiler.
 *
 * \param Diagnostic The diagnostic to print.
 *
 * \param Options A set of options that control the diagnostic display,
 * created by combining \c CXDiagnosticDisplayOptions values.
 *
 * \returns A new string containing for formatted diagnostic.
 */
CINDEX_LINKAGE CXString clang_formatDiagnostic(CXDiagnostic Diagnostic,
                                               unsigned Options);

/**
 * \brief Retrieve the set of display options most similar to the
 * default behavior of the clang compiler.
 *
 * \returns A set of display options suitable for use with \c
 * clang_formatDiagnostic().
 */
CINDEX_LINKAGE unsigned clang_defaultDiagnosticDisplayOptions(void);

/**
 * \brief Determine the severity of the given diagnostic.
 */
CINDEX_LINKAGE enum CXDiagnosticSeverity
clang_getDiagnosticSeverity(CXDiagnostic);

/**
 * \brief Retrieve the source location of the given diagnostic.
 *
 * This location is where Clang would print the caret ('^') when
 * displaying the diagnostic on the command line.
 */
CINDEX_LINKAGE CXSourceLocation clang_getDiagnosticLocation(CXDiagnostic);

/**
 * \brief Retrieve the text of the given diagnostic.
 */
CINDEX_LINKAGE CXString clang_getDiagnosticSpelling(CXDiagnostic);

/**
 * \brief Retrieve the name of the command-line option that enabled this
 * diagnostic.
 *
 * \param Diag The diagnostic to be queried.
 *
 * \param Disable If non-NULL, will be set to the option that disables this
 * diagnostic (if any).
 *
 * \returns A string that contains the command-line option used to enable this
 * warning, such as "-Wconversion" or "-pedantic". 
 */
CINDEX_LINKAGE CXString clang_getDiagnosticOption(CXDiagnostic Diag,
                                                  CXString *Disable);

/**
 * \brief Retrieve the category number for this diagnostic.
 *
 * Diagnostics can be categorized into groups along with other, related
 * diagnostics (e.g., diagnostics under the same warning flag). This routine 
 * retrieves the category number for the given diagnostic.
 *
 * \returns The number of the category that contains this diagnostic, or zero
 * if this diagnostic is uncategorized.
 */
CINDEX_LINKAGE unsigned clang_getDiagnosticCategory(CXDiagnostic);

/**
 * \brief Retrieve the name of a particular diagnostic category.  This
 *  is now deprecated.  Use clang_getDiagnosticCategoryText()
 *  instead.
 *
 * \param Category A diagnostic category number, as returned by 
 * \c clang_getDiagnosticCategory().
 *
 * \returns The name of the given diagnostic category.
 */
CINDEX_DEPRECATED CINDEX_LINKAGE
CXString clang_getDiagnosticCategoryName(unsigned Category);

/**
 * \brief Retrieve the diagnostic category text for a given diagnostic.
 *
 * \returns The text of the given diagnostic category.
 */
CINDEX_LINKAGE CXString clang_getDiagnosticCategoryText(CXDiagnostic);
  
/**
 * \brief Determine the number of source ranges associated with the given
 * diagnostic.
 */
CINDEX_LINKAGE unsigned clang_getDiagnosticNumRanges(CXDiagnostic);

/**
 * \brief Retrieve a source range associated with the diagnostic.
 *
 * A diagnostic's source ranges highlight important elements in the source
 * code. On the command line, Clang displays source ranges by
 * underlining them with '~' characters.
 *
 * \param Diagnostic the diagnostic whose range is being extracted.
 *
 * \param Range the zero-based index specifying which range to
 *
 * \returns the requested source range.
 */
CINDEX_LINKAGE CXSourceRange clang_getDiagnosticRange(CXDiagnostic Diagnostic,
                                                      unsigned Range);

/**
 * \brief Determine the number of fix-it hints associated with the
 * given diagnostic.
 */
CINDEX_LINKAGE unsigned clang_getDiagnosticNumFixIts(CXDiagnostic Diagnostic);

/**
 * \brief Retrieve the replacement information for a given fix-it.
 *
 * Fix-its are described in terms of a source range whose contents
 * should be replaced by a string. This approach generalizes over
 * three kinds of operations: removal of source code (the range covers
 * the code to be removed and the replacement string is empty),
 * replacement of source code (the range covers the code to be
 * replaced and the replacement string provides the new code), and
 * insertion (both the start and end of the range point at the
 * insertion location, and the replacement string provides the text to
 * insert).
 *
 * \param Diagnostic The diagnostic whose fix-its are being queried.
 *
 * \param FixIt The zero-based index of the fix-it.
 *
 * \param ReplacementRange The source range whose contents will be
 * replaced with the returned replacement string. Note that source
 * ranges are half-open ranges [a, b), so the source code should be
 * replaced from a and up to (but not including) b.
 *
 * \returns A string containing text that should be replace the source
 * code indicated by the \c ReplacementRange.
 */
CINDEX_LINKAGE CXString clang_getDiagnosticFixIt(CXDiagnostic Diagnostic,
                                                 unsigned FixIt,
                                               CXSourceRange *ReplacementRange);

/**
 * @}
 */

/**
 * \defgroup CINDEX_TRANSLATION_UNIT Translation unit manipulation
 *
 * The routines in this group provide the ability to create and destroy
 * translation units from files, either by parsing the contents of the files or
 * by reading in a serialized representation of a translation unit.
 *
 * @{
 */

/**
 * \brief Get the original translation unit source file name.
 */
CINDEX_LINKAGE CXString
clang_getTranslationUnitSpelling(CXTranslationUnit CTUnit);

/**
 * \brief Return the CXTranslationUnit for a given source file and the provided
 * command line arguments one would pass to the compiler.
 *
 * Note: The 'source_filename' argument is optional.  If the caller provides a
 * NULL pointer, the name of the source file is expected to reside in the
 * specified command line arguments.
 *
 * Note: When encountered in 'clang_command_line_args', the following options
 * are ignored:
 *
 *   '-c'
 *   '-emit-ast'
 *   '-fsyntax-only'
 *   '-o \<output file>'  (both '-o' and '\<output file>' are ignored)
 *
 * \param CIdx The index object with which the translation unit will be
 * associated.
 *
 * \param source_filename The name of the source file to load, or NULL if the
 * source file is included in \p clang_command_line_args.
 *
 * \param num_clang_command_line_args The number of command-line arguments in
 * \p clang_command_line_args.
 *
 * \param clang_command_line_args The command-line arguments that would be
 * passed to the \c clang executable if it were being invoked out-of-process.
 * These command-line options will be parsed and will affect how the translation
 * unit is parsed. Note that the following options are ignored: '-c',
 * '-emit-ast', '-fsyntax-only' (which is the default), and '-o \<output file>'.
 *
 * \param num_unsaved_files the number of unsaved file entries in \p
 * unsaved_files.
 *
 * \param unsaved_files the files that have not yet been saved to disk
 * but may be required for code completion, including the contents of
 * those files.  The contents and name of these files (as specified by
 * CXUnsavedFile) are copied when necessary, so the client only needs to
 * guarantee their validity until the call to this function returns.
 */
CINDEX_LINKAGE CXTranslationUnit clang_createTranslationUnitFromSourceFile(
                                         CXIndex CIdx,
                                         const char *source_filename,
                                         int num_clang_command_line_args,
                                   const char * const *clang_command_line_args,
                                         unsigned num_unsaved_files,
                                         struct CXUnsavedFile *unsaved_files);

/**
 * \brief Same as \c clang_createTranslationUnit2, but returns
 * the \c CXTranslationUnit instead of an error code.  In case of an error this
 * routine returns a \c NULL \c CXTranslationUnit, without further detailed
 * error codes.
 */
CINDEX_LINKAGE CXTranslationUnit clang_createTranslationUnit(
    CXIndex CIdx,
    const char *ast_filename);

/**
 * \brief Create a translation unit from an AST file (\c -emit-ast).
 *
 * \param[out] out_TU A non-NULL pointer to store the created
 * \c CXTranslationUnit.
 *
 * \returns Zero on success, otherwise returns an error code.
 */
CINDEX_LINKAGE enum CXErrorCode clang_createTranslationUnit2(
    CXIndex CIdx,
    const char *ast_filename,
    CXTranslationUnit *out_TU);

/**
 * \brief Flags that control the creation of translation units.
 *
 * The enumerators in this enumeration type are meant to be bitwise
 * ORed together to specify which options should be used when
 * constructing the translation unit.
 */
enum CXTranslationUnit_Flags {
  /**
   * \brief Used to indicate that no special translation-unit options are
   * needed.
   */
  CXTranslationUnit_None = 0x0,

  /**
   * \brief Used to indicate that the parser should construct a "detailed"
   * preprocessing record, including all macro definitions and instantiations.
   *
   * Constructing a detailed preprocessing record requires more memory
   * and time to parse, since the information contained in the record
   * is usually not retained. However, it can be useful for
   * applications that require more detailed information about the
   * behavior of the preprocessor.
   */
  CXTranslationUnit_DetailedPreprocessingRecord = 0x01,

  /**
   * \brief Used to indicate that the translation unit is incomplete.
   *
   * When a translation unit is considered "incomplete", semantic
   * analysis that is typically performed at the end of the
   * translation unit will be suppressed. For example, this suppresses
   * the completion of tentative declarations in C and of
   * instantiation of implicitly-instantiation function templates in
   * C++. This option is typically used when parsing a header with the
   * intent of producing a precompiled header.
   */
  CXTranslationUnit_Incomplete = 0x02,
  
  /**
   * \brief Used to indicate that the translation unit should be built with an 
   * implicit precompiled header for the preamble.
   *
   * An implicit precompiled header is used as an optimization when a
   * particular translation unit is likely to be reparsed many times
   * when the sources aren't changing that often. In this case, an
   * implicit precompiled header will be built containing all of the
   * initial includes at the top of the main file (what we refer to as
   * the "preamble" of the file). In subsequent parses, if the
   * preamble or the files in it have not changed, \c
   * clang_reparseTranslationUnit() will re-use the implicit
   * precompiled header to improve parsing performance.
   */
  CXTranslationUnit_PrecompiledPreamble = 0x04,
  
  /**
   * \brief Used to indicate that the translation unit should cache some
   * code-completion results with each reparse of the source file.
   *
   * Caching of code-completion results is a performance optimization that
   * introduces some overhead to reparsing but improves the performance of
   * code-completion operations.
   */
  CXTranslationUnit_CacheCompletionResults = 0x08,

  /**
   * \brief Used to indicate that the translation unit will be serialized with
   * \c clang_saveTranslationUnit.
   *
   * This option is typically used when parsing a header with the intent of
   * producing a precompiled header.
   */
  CXTranslationUnit_ForSerialization = 0x10,

  /**
   * \brief DEPRECATED: Enabled chained precompiled preambles in C++.
   *
   * Note: this is a *temporary* option that is available only while
   * we are testing C++ precompiled preamble support. It is deprecated.
   */
  CXTranslationUnit_CXXChainedPCH = 0x20,

  /**
   * \brief Used to indicate that function/method bodies should be skipped while
   * parsing.
   *
   * This option can be used to search for declarations/definitions while
   * ignoring the usages.
   */
  CXTranslationUnit_SkipFunctionBodies = 0x40,

  /**
   * \brief Used to indicate that brief documentation comments should be
   * included into the set of code completions returned from this translation
   * unit.
   */
  CXTranslationUnit_IncludeBriefCommentsInCodeCompletion = 0x80,

  /**
   * \brief Used to indicate that the precompiled preamble should be created on
   * the first parse. Otherwise it will be created on the first reparse. This
   * trades runtime on the first parse (serializing the preamble takes time) for
   * reduced runtime on the second parse (can now reuse the preamble).
   */
  CXTranslationUnit_CreatePreambleOnFirstParse = 0x100,

  /**
   * \brief Do not stop processing when fatal errors are encountered.
   *
   * When fatal errors are encountered while parsing a translation unit,
   * semantic analysis is typically stopped early when compiling code. A common
   * source for fatal errors are unresolvable include files. For the
   * purposes of an IDE, this is undesirable behavior and as much information
   * as possible should be reported. Use this flag to enable this behavior.
   */
  CXTranslationUnit_KeepGoing = 0x200
};

/**
 * \brief Returns the set of flags that is suitable for parsing a translation
 * unit that is being edited.
 *
 * The set of flags returned provide options for \c clang_parseTranslationUnit()
 * to indicate that the translation unit is likely to be reparsed many times,
 * either explicitly (via \c clang_reparseTranslationUnit()) or implicitly
 * (e.g., by code completion (\c clang_codeCompletionAt())). The returned flag
 * set contains an unspecified set of optimizations (e.g., the precompiled 
 * preamble) geared toward improving the performance of these routines. The
 * set of optimizations enabled may change from one version to the next.
 */
CINDEX_LINKAGE unsigned clang_defaultEditingTranslationUnitOptions(void);

/**
 * \brief Same as \c clang_parseTranslationUnit2, but returns
 * the \c CXTranslationUnit instead of an error code.  In case of an error this
 * routine returns a \c NULL \c CXTranslationUnit, without further detailed
 * error codes.
 */
CINDEX_LINKAGE CXTranslationUnit
clang_parseTranslationUnit(CXIndex CIdx,
                           const char *source_filename,
                           const char *const *command_line_args,
                           int num_command_line_args,
                           struct CXUnsavedFile *unsaved_files,
                           unsigned num_unsaved_files,
                           unsigned options);

/**
 * \brief Parse the given source file and the translation unit corresponding
 * to that file.
 *
 * This routine is the main entry point for the Clang C API, providing the
 * ability to parse a source file into a translation unit that can then be
 * queried by other functions in the API. This routine accepts a set of
 * command-line arguments so that the compilation can be configured in the same
 * way that the compiler is configured on the command line.
 *
 * \param CIdx The index object with which the translation unit will be 
 * associated.
 *
 * \param source_filename The name of the source file to load, or NULL if the
 * source file is included in \c command_line_args.
 *
 * \param command_line_args The command-line arguments that would be
 * passed to the \c clang executable if it were being invoked out-of-process.
 * These command-line options will be parsed and will affect how the translation
 * unit is parsed. Note that the following options are ignored: '-c', 
 * '-emit-ast', '-fsyntax-only' (which is the default), and '-o \<output file>'.
 *
 * \param num_command_line_args The number of command-line arguments in
 * \c command_line_args.
 *
 * \param unsaved_files the files that have not yet been saved to disk
 * but may be required for parsing, including the contents of
 * those files.  The contents and name of these files (as specified by
 * CXUnsavedFile) are copied when necessary, so the client only needs to
 * guarantee their validity until the call to this function returns.
 *
 * \param num_unsaved_files the number of unsaved file entries in \p
 * unsaved_files.
 *
 * \param options A bitmask of options that affects how the translation unit
 * is managed but not its compilation. This should be a bitwise OR of the
 * CXTranslationUnit_XXX flags.
 *
 * \param[out] out_TU A non-NULL pointer to store the created
 * \c CXTranslationUnit, describing the parsed code and containing any
 * diagnostics produced by the compiler.
 *
 * \returns Zero on success, otherwise returns an error code.
 */
CINDEX_LINKAGE enum CXErrorCode
clang_parseTranslationUnit2(CXIndex CIdx,
                            const char *source_filename,
                            const char *const *command_line_args,
                            int num_command_line_args,
                            struct CXUnsavedFile *unsaved_files,
                            unsigned num_unsaved_files,
                            unsigned options,
                            CXTranslationUnit *out_TU);

/**
 * \brief Same as clang_parseTranslationUnit2 but requires a full command line
 * for \c command_line_args including argv[0]. This is useful if the standard
 * library paths are relative to the binary.
 */
CINDEX_LINKAGE enum CXErrorCode clang_parseTranslationUnit2FullArgv(
    CXIndex CIdx, const char *source_filename,
    const char *const *command_line_args, int num_command_line_args,
    struct CXUnsavedFile *unsaved_files, unsigned num_unsaved_files,
    unsigned options, CXTranslationUnit *out_TU);

/**
 * \brief Flags that control how translation units are saved.
 *
 * The enumerators in this enumeration type are meant to be bitwise
 * ORed together to specify which options should be used when
 * saving the translation unit.
 */
enum CXSaveTranslationUnit_Flags {
  /**
   * \brief Used to indicate that no special saving options are needed.
   */
  CXSaveTranslationUnit_None = 0x0
};

/**
 * \brief Returns the set of flags that is suitable for saving a translation
 * unit.
 *
 * The set of flags returned provide options for
 * \c clang_saveTranslationUnit() by default. The returned flag
 * set contains an unspecified set of options that save translation units with
 * the most commonly-requested data.
 */
CINDEX_LINKAGE unsigned clang_defaultSaveOptions(CXTranslationUnit TU);

/**
 * \brief Describes the kind of error that occurred (if any) in a call to
 * \c clang_saveTranslationUnit().
 */
enum CXSaveError {
  /**
   * \brief Indicates that no error occurred while saving a translation unit.
   */
  CXSaveError_None = 0,
  
  /**
   * \brief Indicates that an unknown error occurred while attempting to save
   * the file.
   *
   * This error typically indicates that file I/O failed when attempting to 
   * write the file.
   */
  CXSaveError_Unknown = 1,
  
  /**
   * \brief Indicates that errors during translation prevented this attempt
   * to save the translation unit.
   * 
   * Errors that prevent the translation unit from being saved can be
   * extracted using \c clang_getNumDiagnostics() and \c clang_getDiagnostic().
   */
  CXSaveError_TranslationErrors = 2,
  
  /**
   * \brief Indicates that the translation unit to be saved was somehow
   * invalid (e.g., NULL).
   */
  CXSaveError_InvalidTU = 3
};
  
/**
 * \brief Saves a translation unit into a serialized representation of
 * that translation unit on disk.
 *
 * Any translation unit that was parsed without error can be saved
 * into a file. The translation unit can then be deserialized into a
 * new \c CXTranslationUnit with \c clang_createTranslationUnit() or,
 * if it is an incomplete translation unit that corresponds to a
 * header, used as a precompiled header when parsing other translation
 * units.
 *
 * \param TU The translation unit to save.
 *
 * \param FileName The file to which the translation unit will be saved.
 *
 * \param options A bitmask of options that affects how the translation unit
 * is saved. This should be a bitwise OR of the
 * CXSaveTranslationUnit_XXX flags.
 *
 * \returns A value that will match one of the enumerators of the CXSaveError
 * enumeration. Zero (CXSaveError_None) indicates that the translation unit was 
 * saved successfully, while a non-zero value indicates that a problem occurred.
 */
CINDEX_LINKAGE int clang_saveTranslationUnit(CXTranslationUnit TU,
                                             const char *FileName,
                                             unsigned options);

/**
 * \brief Destroy the specified CXTranslationUnit object.
 */
CINDEX_LINKAGE void clang_disposeTranslationUnit(CXTranslationUnit);

/**
 * \brief Flags that control the reparsing of translation units.
 *
 * The enumerators in this enumeration type are meant to be bitwise
 * ORed together to specify which options should be used when
 * reparsing the translation unit.
 */
enum CXReparse_Flags {
  /**
   * \brief Used to indicate that no special reparsing options are needed.
   */
  CXReparse_None = 0x0
};
 
/**
 * \brief Returns the set of flags that is suitable for reparsing a translation
 * unit.
 *
 * The set of flags returned provide options for
 * \c clang_reparseTranslationUnit() by default. The returned flag
 * set contains an unspecified set of optimizations geared toward common uses
 * of reparsing. The set of optimizations enabled may change from one version 
 * to the next.
 */
CINDEX_LINKAGE unsigned clang_defaultReparseOptions(CXTranslationUnit TU);

/**
 * \brief Reparse the source files that produced this translation unit.
 *
 * This routine can be used to re-parse the source files that originally
 * created the given translation unit, for example because those source files
 * have changed (either on disk or as passed via \p unsaved_files). The
 * source code will be reparsed with the same command-line options as it
 * was originally parsed. 
 *
 * Reparsing a translation unit invalidates all cursors and source locations
 * that refer into that translation unit. This makes reparsing a translation
 * unit semantically equivalent to destroying the translation unit and then
 * creating a new translation unit with the same command-line arguments.
 * However, it may be more efficient to reparse a translation 
 * unit using this routine.
 *
 * \param TU The translation unit whose contents will be re-parsed. The
 * translation unit must originally have been built with 
 * \c clang_createTranslationUnitFromSourceFile().
 *
 * \param num_unsaved_files The number of unsaved file entries in \p
 * unsaved_files.
 *
 * \param unsaved_files The files that have not yet been saved to disk
 * but may be required for parsing, including the contents of
 * those files.  The contents and name of these files (as specified by
 * CXUnsavedFile) are copied when necessary, so the client only needs to
 * guarantee their validity until the call to this function returns.
 * 
 * \param options A bitset of options composed of the flags in CXReparse_Flags.
 * The function \c clang_defaultReparseOptions() produces a default set of
 * options recommended for most uses, based on the translation unit.
 *
 * \returns 0 if the sources could be reparsed.  A non-zero error code will be
 * returned if reparsing was impossible, such that the translation unit is
 * invalid. In such cases, the only valid call for \c TU is
 * \c clang_disposeTranslationUnit(TU).  The error codes returned by this
 * routine are described by the \c CXErrorCode enum.
 */
CINDEX_LINKAGE int clang_reparseTranslationUnit(CXTranslationUnit TU,
                                                unsigned num_unsaved_files,
                                          struct CXUnsavedFile *unsaved_files,
                                                unsigned options);

/**
  * \brief Categorizes how memory is being used by a translation unit.
  */
enum CXTUResourceUsageKind {
  CXTUResourceUsage_AST = 1,
  CXTUResourceUsage_Identifiers = 2,
  CXTUResourceUsage_Selectors = 3,
  CXTUResourceUsage_GlobalCompletionResults = 4,
  CXTUResourceUsage_SourceManagerContentCache = 5,
  CXTUResourceUsage_AST_SideTables = 6,
  CXTUResourceUsage_SourceManager_Membuffer_Malloc = 7,
  CXTUResourceUsage_SourceManager_Membuffer_MMap = 8,
  CXTUResourceUsage_ExternalASTSource_Membuffer_Malloc = 9, 
  CXTUResourceUsage_ExternalASTSource_Membuffer_MMap = 10, 
  CXTUResourceUsage_Preprocessor = 11,
  CXTUResourceUsage_PreprocessingRecord = 12,
  CXTUResourceUsage_SourceManager_DataStructures = 13,
  CXTUResourceUsage_Preprocessor_HeaderSearch = 14,
  CXTUResourceUsage_MEMORY_IN_BYTES_BEGIN = CXTUResourceUsage_AST,
  CXTUResourceUsage_MEMORY_IN_BYTES_END =
    CXTUResourceUsage_Preprocessor_HeaderSearch,

  CXTUResourceUsage_First = CXTUResourceUsage_AST,
  CXTUResourceUsage_Last = CXTUResourceUsage_Preprocessor_HeaderSearch
};

/**
  * \brief Returns the human-readable null-terminated C string that represents
  *  the name of the memory category.  This string should never be freed.
  */
CINDEX_LINKAGE
const char *clang_getTUResourceUsageName(enum CXTUResourceUsageKind kind);

typedef struct CXTUResourceUsageEntry {
  /* \brief The memory usage category. */
  enum CXTUResourceUsageKind kind;  
  /* \brief Amount of resources used. 
      The units will depend on the resource kind. */
  unsigned long amount;
} CXTUResourceUsageEntry;

/**
  * \brief The memory usage of a CXTranslationUnit, broken into categories.
  */
typedef struct CXTUResourceUsage {
  /* \brief Private data member, used for queries. */
  void *data;

  /* \brief The number of entries in the 'entries' array. */
  unsigned numEntries;

  /* \brief An array of key-value pairs, representing the breakdown of memory
            usage. */
  CXTUResourceUsageEntry *entries;

} CXTUResourceUsage;

/**
  * \brief Return the memory usage of a translation unit.  This object
  *  should be released with clang_disposeCXTUResourceUsage().
  */
CINDEX_LINKAGE CXTUResourceUsage clang_getCXTUResourceUsage(CXTranslationUnit TU);

CINDEX_LINKAGE void clang_disposeCXTUResourceUsage(CXTUResourceUsage usage);

/**
 * @}
 */

/**
 * \brief Describes the kind of entity that a cursor refers to.
 */
enum CXCursorKind {
  /* Declarations */
  /**
   * \brief A declaration whose specific kind is not exposed via this
   * interface.
   *
   * Unexposed declarations have the same operations as any other kind
   * of declaration; one can extract their location information,
   * spelling, find their definitions, etc. However, the specific kind
   * of the declaration is not reported.
   */
  CXCursor_UnexposedDecl                 = 1,
  /** \brief A C or C++ struct. */
  CXCursor_StructDecl                    = 2,
  /** \brief A C or C++ union. */
  CXCursor_UnionDecl                     = 3,
  /** \brief A C++ class. */
  CXCursor_ClassDecl                     = 4,
  /** \brief An enumeration. */
  CXCursor_EnumDecl                      = 5,
  /**
   * \brief A field (in C) or non-static data member (in C++) in a
   * struct, union, or C++ class.
   */
  CXCursor_FieldDecl                     = 6,
  /** \brief An enumerator constant. */
  CXCursor_EnumConstantDecl              = 7,
  /** \brief A function. */
  CXCursor_FunctionDecl                  = 8,
  /** \brief A variable. */
  CXCursor_VarDecl                       = 9,
  /** \brief A function or method parameter. */
  CXCursor_ParmDecl                      = 10,
  /** \brief An Objective-C \@interface. */
  CXCursor_ObjCInterfaceDecl             = 11,
  /** \brief An Objective-C \@interface for a category. */
  CXCursor_ObjCCategoryDecl              = 12,
  /** \brief An Objective-C \@protocol declaration. */
  CXCursor_ObjCProtocolDecl              = 13,
  /** \brief An Objective-C \@property declaration. */
  CXCursor_ObjCPropertyDecl              = 14,
  /** \brief An Objective-C instance variable. */
  CXCursor_ObjCIvarDecl                  = 15,
  /** \brief An Objective-C instance method. */
  CXCursor_ObjCInstanceMethodDecl        = 16,
  /** \brief An Objective-C class method. */
  CXCursor_ObjCClassMethodDecl           = 17,
  /** \brief An Objective-C \@implementation. */
  CXCursor_ObjCImplementationDecl        = 18,
  /** \brief An Objective-C \@implementation for a category. */
  CXCursor_ObjCCategoryImplDecl          = 19,
  /** \brief A typedef. */
  CXCursor_TypedefDecl                   = 20,
  /** \brief A C++ class method. */
  CXCursor_CXXMethod                     = 21,
  /** \brief A C++ namespace. */
  CXCursor_Namespace                     = 22,
  /** \brief A linkage specification, e.g. 'extern "C"'. */
  CXCursor_LinkageSpec                   = 23,
  /** \brief A C++ constructor. */
  CXCursor_Constructor                   = 24,
  /** \brief A C++ destructor. */
  CXCursor_Destructor                    = 25,
  /** \brief A C++ conversion function. */
  CXCursor_ConversionFunction            = 26,
  /** \brief A C++ template type parameter. */
  CXCursor_TemplateTypeParameter         = 27,
  /** \brief A C++ non-type template parameter. */
  CXCursor_NonTypeTemplateParameter      = 28,
  /** \brief A C++ template template parameter. */
  CXCursor_TemplateTemplateParameter     = 29,
  /** \brief A C++ function template. */
  CXCursor_FunctionTemplate              = 30,
  /** \brief A C++ class template. */
  CXCursor_ClassTemplate                 = 31,
  /** \brief A C++ class template partial specialization. */
  CXCursor_ClassTemplatePartialSpecialization = 32,
  /** \brief A C++ namespace alias declaration. */
  CXCursor_NamespaceAlias                = 33,
  /** \brief A C++ using directive. */
  CXCursor_UsingDirective                = 34,
  /** \brief A C++ using declaration. */
  CXCursor_UsingDeclaration              = 35,
  /** \brief A C++ alias declaration */
  CXCursor_TypeAliasDecl                 = 36,
  /** \brief An Objective-C \@synthesize definition. */
  CXCursor_ObjCSynthesizeDecl            = 37,
  /** \brief An Objective-C \@dynamic definition. */
  CXCursor_ObjCDynamicDecl               = 38,
  /** \brief An access specifier. */
  CXCursor_CXXAccessSpecifier            = 39,

  CXCursor_FirstDecl                     = CXCursor_UnexposedDecl,
  CXCursor_LastDecl                      = CXCursor_CXXAccessSpecifier,

  /* References */
  CXCursor_FirstRef                      = 40, /* Decl references */
  CXCursor_ObjCSuperClassRef             = 40,
  CXCursor_ObjCProtocolRef               = 41,
  CXCursor_ObjCClassRef                  = 42,
  /**
   * \brief A reference to a type declaration.
   *
   * A type reference occurs anywhere where a type is named but not
   * declared. For example, given:
   *
   * \code
   * typedef unsigned size_type;
   * size_type size;
   * \endcode
   *
   * The typedef is a declaration of size_type (CXCursor_TypedefDecl),
   * while the type of the variable "size" is referenced. The cursor
   * referenced by the type of size is the typedef for size_type.
   */
  CXCursor_TypeRef                       = 43,
  CXCursor_CXXBaseSpecifier              = 44,
  /** 
   * \brief A reference to a class template, function template, template
   * template parameter, or class template partial specialization.
   */
  CXCursor_TemplateRef                   = 45,
  /**
   * \brief A reference to a namespace or namespace alias.
   */
  CXCursor_NamespaceRef                  = 46,
  /**
   * \brief A reference to a member of a struct, union, or class that occurs in 
   * some non-expression context, e.g., a designated initializer.
   */
  CXCursor_MemberRef                     = 47,
  /**
   * \brief A reference to a labeled statement.
   *
   * This cursor kind is used to describe the jump to "start_over" in the 
   * goto statement in the following example:
   *
   * \code
   *   start_over:
   *     ++counter;
   *
   *     goto start_over;
   * \endcode
   *
   * A label reference cursor refers to a label statement.
   */
  CXCursor_LabelRef                      = 48,
  
  /**
   * \brief A reference to a set of overloaded functions or function templates
   * that has not yet been resolved to a specific function or function template.
   *
   * An overloaded declaration reference cursor occurs in C++ templates where
   * a dependent name refers to a function. For example:
   *
   * \code
   * template<typename T> void swap(T&, T&);
   *
   * struct X { ... };
   * void swap(X&, X&);
   *
   * template<typename T>
   * void reverse(T* first, T* last) {
   *   while (first < last - 1) {
   *     swap(*first, *--last);
   *     ++first;
   *   }
   * }
   *
   * struct Y { };
   * void swap(Y&, Y&);
   * \endcode
   *
   * Here, the identifier "swap" is associated with an overloaded declaration
   * reference. In the template definition, "swap" refers to either of the two
   * "swap" functions declared above, so both results will be available. At
   * instantiation time, "swap" may also refer to other functions found via
   * argument-dependent lookup (e.g., the "swap" function at the end of the
   * example).
   *
   * The functions \c clang_getNumOverloadedDecls() and 
   * \c clang_getOverloadedDecl() can be used to retrieve the definitions
   * referenced by this cursor.
   */
  CXCursor_OverloadedDeclRef             = 49,
  
  /**
   * \brief A reference to a variable that occurs in some non-expression 
   * context, e.g., a C++ lambda capture list.
   */
  CXCursor_VariableRef                   = 50,
  
  CXCursor_LastRef                       = CXCursor_VariableRef,

  /* Error conditions */
  CXCursor_FirstInvalid                  = 70,
  CXCursor_InvalidFile                   = 70,
  CXCursor_NoDeclFound                   = 71,
  CXCursor_NotImplemented                = 72,
  CXCursor_InvalidCode                   = 73,
  CXCursor_LastInvalid                   = CXCursor_InvalidCode,

  /* Expressions */
  CXCursor_FirstExpr                     = 100,

  /**
   * \brief An expression whose specific kind is not exposed via this
   * interface.
   *
   * Unexposed expressions have the same operations as any other kind
   * of expression; one can extract their location information,
   * spelling, children, etc. However, the specific kind of the
   * expression is not reported.
   */
  CXCursor_UnexposedExpr                 = 100,

  /**
   * \brief An expression that refers to some value declaration, such
   * as a function, variable, or enumerator.
   */
  CXCursor_DeclRefExpr                   = 101,

  /**
   * \brief An expression that refers to a member of a struct, union,
   * class, Objective-C class, etc.
   */
  CXCursor_MemberRefExpr                 = 102,

  /** \brief An expression that calls a function. */
  CXCursor_CallExpr                      = 103,

  /** \brief An expression that sends a message to an Objective-C
   object or class. */
  CXCursor_ObjCMessageExpr               = 104,

  /** \brief An expression that represents a block literal. */
  CXCursor_BlockExpr                     = 105,

  /** \brief An integer literal.
   */
  CXCursor_IntegerLiteral                = 106,

  /** \brief A floating point number literal.
   */
  CXCursor_FloatingLiteral               = 107,

  /** \brief An imaginary number literal.
   */
  CXCursor_ImaginaryLiteral              = 108,

  /** \brief A string literal.
   */
  CXCursor_StringLiteral                 = 109,

  /** \brief A character literal.
   */
  CXCursor_CharacterLiteral              = 110,

  /** \brief A parenthesized expression, e.g. "(1)".
   *
   * This AST node is only formed if full location information is requested.
   */
  CXCursor_ParenExpr                     = 111,

  /** \brief This represents the unary-expression's (except sizeof and
   * alignof).
   */
  CXCursor_UnaryOperator                 = 112,

  /** \brief [C99 6.5.2.1] Array Subscripting.
   */
  CXCursor_ArraySubscriptExpr            = 113,

  /** \brief A builtin binary operation expression such as "x + y" or
   * "x <= y".
   */
  CXCursor_BinaryOperator                = 114,

  /** \brief Compound assignment such as "+=".
   */
  CXCursor_CompoundAssignOperator        = 115,

  /** \brief The ?: ternary operator.
   */
  CXCursor_ConditionalOperator           = 116,

  /** \brief An explicit cast in C (C99 6.5.4) or a C-style cast in C++
   * (C++ [expr.cast]), which uses the syntax (Type)expr.
   *
   * For example: (int)f.
   */
  CXCursor_CStyleCastExpr                = 117,

  /** \brief [C99 6.5.2.5]
   */
  CXCursor_CompoundLiteralExpr           = 118,

  /** \brief Describes an C or C++ initializer list.
   */
  CXCursor_InitListExpr                  = 119,

  /** \brief The GNU address of label extension, representing &&label.
   */
  CXCursor_AddrLabelExpr                 = 120,

  /** \brief This is the GNU Statement Expression extension: ({int X=4; X;})
   */
  CXCursor_StmtExpr                      = 121,

  /** \brief Represents a C11 generic selection.
   */
  CXCursor_GenericSelectionExpr          = 122,

  /** \brief Implements the GNU __null extension, which is a name for a null
   * pointer constant that has integral type (e.g., int or long) and is the same
   * size and alignment as a pointer.
   *
   * The __null extension is typically only used by system headers, which define
   * NULL as __null in C++ rather than using 0 (which is an integer that may not
   * match the size of a pointer).
   */
  CXCursor_GNUNullExpr                   = 123,

  /** \brief C++'s static_cast<> expression.
   */
  CXCursor_CXXStaticCastExpr             = 124,

  /** \brief C++'s dynamic_cast<> expression.
   */
  CXCursor_CXXDynamicCastExpr            = 125,

  /** \brief C++'s reinterpret_cast<> expression.
   */
  CXCursor_CXXReinterpretCastExpr        = 126,

  /** \brief C++'s const_cast<> expression.
   */
  CXCursor_CXXConstCastExpr              = 127,

  /** \brief Represents an explicit C++ type conversion that uses "functional"
   * notion (C++ [expr.type.conv]).
   *
   * Example:
   * \code
   *   x = int(0.5);
   * \endcode
   */
  CXCursor_CXXFunctionalCastExpr         = 128,

  /** \brief A C++ typeid expression (C++ [expr.typeid]).
   */
  CXCursor_CXXTypeidExpr                 = 129,

  /** \brief [C++ 2.13.5] C++ Boolean Literal.
   */
  CXCursor_CXXBoolLiteralExpr            = 130,

  /** \brief [C++0x 2.14.7] C++ Pointer Literal.
   */
  CXCursor_CXXNullPtrLiteralExpr         = 131,

  /** \brief Represents the "this" expression in C++
   */
  CXCursor_CXXThisExpr                   = 132,

  /** \brief [C++ 15] C++ Throw Expression.
   *
   * This handles 'throw' and 'throw' assignment-expression. When
   * assignment-expression isn't present, Op will be null.
   */
  CXCursor_CXXThrowExpr                  = 133,

  /** \brief A new expression for memory allocation and constructor calls, e.g:
   * "new CXXNewExpr(foo)".
   */
  CXCursor_CXXNewExpr                    = 134,

  /** \brief A delete expression for memory deallocation and destructor calls,
   * e.g. "delete[] pArray".
   */
  CXCursor_CXXDeleteExpr                 = 135,

  /** \brief A unary expression. (noexcept, sizeof, or other traits)
   */
  CXCursor_UnaryExpr                     = 136,

  /** \brief An Objective-C string literal i.e. @"foo".
   */
  CXCursor_ObjCStringLiteral             = 137,

  /** \brief An Objective-C \@encode expression.
   */
  CXCursor_ObjCEncodeExpr                = 138,

  /** \brief An Objective-C \@selector expression.
   */
  CXCursor_ObjCSelectorExpr              = 139,

  /** \brief An Objective-C \@protocol expression.
   */
  CXCursor_ObjCProtocolExpr              = 140,

  /** \brief An Objective-C "bridged" cast expression, which casts between
   * Objective-C pointers and C pointers, transferring ownership in the process.
   *
   * \code
   *   NSString *str = (__bridge_transfer NSString *)CFCreateString();
   * \endcode
   */
  CXCursor_ObjCBridgedCastExpr           = 141,

  /** \brief Represents a C++0x pack expansion that produces a sequence of
   * expressions.
   *
   * A pack expansion expression contains a pattern (which itself is an
   * expression) followed by an ellipsis. For example:
   *
   * \code
   * template<typename F, typename ...Types>
   * void forward(F f, Types &&...args) {
   *  f(static_cast<Types&&>(args)...);
   * }
   * \endcode
   */
  CXCursor_PackExpansionExpr             = 142,

  /** \brief Represents an expression that computes the length of a parameter
   * pack.
   *
   * \code
   * template<typename ...Types>
   * struct count {
   *   static const unsigned value = sizeof...(Types);
   * };
   * \endcode
   */
  CXCursor_SizeOfPackExpr                = 143,

  /* \brief Represents a C++ lambda expression that produces a local function
   * object.
   *
   * \code
   * void abssort(float *x, unsigned N) {
   *   std::sort(x, x + N,
   *             [](float a, float b) {
   *               return std::abs(a) < std::abs(b);
   *             });
   * }
   * \endcode
   */
  CXCursor_LambdaExpr                    = 144,
  
  /** \brief Objective-c Boolean Literal.
   */
  CXCursor_ObjCBoolLiteralExpr           = 145,

  /** \brief Represents the "self" expression in an Objective-C method.
   */
  CXCursor_ObjCSelfExpr                  = 146,

  /** \brief OpenMP 4.0 [2.4, Array Section].
   */
  CXCursor_OMPArraySectionExpr           = 147,

  CXCursor_LastExpr                      = CXCursor_OMPArraySectionExpr,

  /* Statements */
  CXCursor_FirstStmt                     = 200,
  /**
   * \brief A statement whose specific kind is not exposed via this
   * interface.
   *
   * Unexposed statements have the same operations as any other kind of
   * statement; one can extract their location information, spelling,
   * children, etc. However, the specific kind of the statement is not
   * reported.
   */
  CXCursor_UnexposedStmt                 = 200,
  
  /** \brief A labelled statement in a function. 
   *
   * This cursor kind is used to describe the "start_over:" label statement in 
   * the following example:
   *
   * \code
   *   start_over:
   *     ++counter;
   * \endcode
   *
   */
  CXCursor_LabelStmt                     = 201,

  /** \brief A group of statements like { stmt stmt }.
   *
   * This cursor kind is used to describe compound statements, e.g. function
   * bodies.
   */
  CXCursor_CompoundStmt                  = 202,

  /** \brief A case statement.
   */
  CXCursor_CaseStmt                      = 203,

  /** \brief A default statement.
   */
  CXCursor_DefaultStmt                   = 204,

  /** \brief An if statement
   */
  CXCursor_IfStmt                        = 205,

  /** \brief A switch statement.
   */
  CXCursor_SwitchStmt                    = 206,

  /** \brief A while statement.
   */
  CXCursor_WhileStmt                     = 207,

  /** \brief A do statement.
   */
  CXCursor_DoStmt                        = 208,

  /** \brief A for statement.
   */
  CXCursor_ForStmt                       = 209,

  /** \brief A goto statement.
   */
  CXCursor_GotoStmt                      = 210,

  /** \brief An indirect goto statement.
   */
  CXCursor_IndirectGotoStmt              = 211,

  /** \brief A continue statement.
   */
  CXCursor_ContinueStmt                  = 212,

  /** \brief A break statement.
   */
  CXCursor_BreakStmt                     = 213,

  /** \brief A return statement.
   */
  CXCursor_ReturnStmt                    = 214,

  /** \brief A GCC inline assembly statement extension.
   */
  CXCursor_GCCAsmStmt                    = 215,
  CXCursor_AsmStmt                       = CXCursor_GCCAsmStmt,

  /** \brief Objective-C's overall \@try-\@catch-\@finally statement.
   */
  CXCursor_ObjCAtTryStmt                 = 216,

  /** \brief Objective-C's \@catch statement.
   */
  CXCursor_ObjCAtCatchStmt               = 217,

  /** \brief Objective-C's \@finally statement.
   */
  CXCursor_ObjCAtFinallyStmt             = 218,

  /** \brief Objective-C's \@throw statement.
   */
  CXCursor_ObjCAtThrowStmt               = 219,

  /** \brief Objective-C's \@synchronized statement.
   */
  CXCursor_ObjCAtSynchronizedStmt        = 220,

  /** \brief Objective-C's autorelease pool statement.
   */
  CXCursor_ObjCAutoreleasePoolStmt       = 221,

  /** \brief Objective-C's collection statement.
   */
  CXCursor_ObjCForCollectionStmt         = 222,

  /** \brief C++'s catch statement.
   */
  CXCursor_CXXCatchStmt                  = 223,

  /** \brief C++'s try statement.
   */
  CXCursor_CXXTryStmt                    = 224,

  /** \brief C++'s for (* : *) statement.
   */
  CXCursor_CXXForRangeStmt               = 225,

  /** \brief Windows Structured Exception Handling's try statement.
   */
  CXCursor_SEHTryStmt                    = 226,

  /** \brief Windows Structured Exception Handling's except statement.
   */
  CXCursor_SEHExceptStmt                 = 227,

  /** \brief Windows Structured Exception Handling's finally statement.
   */
  CXCursor_SEHFinallyStmt                = 228,

  /** \brief A MS inline assembly statement extension.
   */
  CXCursor_MSAsmStmt                     = 229,

  /** \brief The null statement ";": C99 6.8.3p3.
   *
   * This cursor kind is used to describe the null statement.
   */
  CXCursor_NullStmt                      = 230,

  /** \brief Adaptor class for mixing declarations with statements and
   * expressions.
   */
  CXCursor_DeclStmt                      = 231,

  /** \brief OpenMP parallel directive.
   */
  CXCursor_OMPParallelDirective          = 232,

  /** \brief OpenMP SIMD directive.
   */
  CXCursor_OMPSimdDirective              = 233,

  /** \brief OpenMP for directive.
   */
  CXCursor_OMPForDirective               = 234,

  /** \brief OpenMP sections directive.
   */
  CXCursor_OMPSectionsDirective          = 235,

  /** \brief OpenMP section directive.
   */
  CXCursor_OMPSectionDirective           = 236,

  /** \brief OpenMP single directive.
   */
  CXCursor_OMPSingleDirective            = 237,

  /** \brief OpenMP parallel for directive.
   */
  CXCursor_OMPParallelForDirective       = 238,

  /** \brief OpenMP parallel sections directive.
   */
  CXCursor_OMPParallelSectionsDirective  = 239,

  /** \brief OpenMP task directive.
   */
  CXCursor_OMPTaskDirective              = 240,

  /** \brief OpenMP master directive.
   */
  CXCursor_OMPMasterDirective            = 241,

  /** \brief OpenMP critical directive.
   */
  CXCursor_OMPCriticalDirective          = 242,

  /** \brief OpenMP taskyield directive.
   */
  CXCursor_OMPTaskyieldDirective         = 243,

  /** \brief OpenMP barrier directive.
   */
  CXCursor_OMPBarrierDirective           = 244,

  /** \brief OpenMP taskwait directive.
   */
  CXCursor_OMPTaskwaitDirective          = 245,

  /** \brief OpenMP flush directive.
   */
  CXCursor_OMPFlushDirective             = 246,

  /** \brief Windows Structured Exception Handling's leave statement.
   */
  CXCursor_SEHLeaveStmt                  = 247,

  /** \brief OpenMP ordered directive.
   */
  CXCursor_OMPOrderedDirective           = 248,

  /** \brief OpenMP atomic directive.
   */
  CXCursor_OMPAtomicDirective            = 249,

  /** \brief OpenMP for SIMD directive.
   */
  CXCursor_OMPForSimdDirective           = 250,

  /** \brief OpenMP parallel for SIMD directive.
   */
  CXCursor_OMPParallelForSimdDirective   = 251,

  /** \brief OpenMP target directive.
   */
  CXCursor_OMPTargetDirective            = 252,

  /** \brief OpenMP teams directive.
   */
  CXCursor_OMPTeamsDirective             = 253,

  /** \brief OpenMP taskgroup directive.
   */
  CXCursor_OMPTaskgroupDirective         = 254,

  /** \brief OpenMP cancellation point directive.
   */
  CXCursor_OMPCancellationPointDirective = 255,

  /** \brief OpenMP cancel directive.
   */
  CXCursor_OMPCancelDirective            = 256,

  /** \brief OpenMP target data directive.
   */
  CXCursor_OMPTargetDataDirective        = 257,

  /** \brief OpenMP taskloop directive.
   */
  CXCursor_OMPTaskLoopDirective          = 258,

  /** \brief OpenMP taskloop simd directive.
   */
  CXCursor_OMPTaskLoopSimdDirective      = 259,

  /** \brief OpenMP distribute directive.
   */
  CXCursor_OMPDistributeDirective        = 260,

  /** \brief OpenMP target enter data directive.
   */
  CXCursor_OMPTargetEnterDataDirective   = 261,

  /** \brief OpenMP target exit data directive.
   */
  CXCursor_OMPTargetExitDataDirective    = 262,

  /** \brief OpenMP target parallel directive.
   */
  CXCursor_OMPTargetParallelDirective    = 263,

  /** \brief OpenMP target parallel for directive.
   */
  CXCursor_OMPTargetParallelForDirective = 264,

<<<<<<< HEAD
#ifdef INTEL_CUSTOMIZATION
  CXCursor_CilkRankedStmt                = 265,
  CXCursor_LastStmt                      = CXCursor_CilkRankedStmt,
#endif /* INTEL_CUSTOMIZATION */
=======
  /** \brief OpenMP target update directive.
   */
  CXCursor_OMPTargetUpdateDirective      = 265,

  /** \brief OpenMP distribute parallel for directive.
   */
  CXCursor_OMPDistributeParallelForDirective = 266,

  CXCursor_LastStmt                = CXCursor_OMPDistributeParallelForDirective,
>>>>>>> 7108db77

  /**
   * \brief Cursor that represents the translation unit itself.
   *
   * The translation unit cursor exists primarily to act as the root
   * cursor for traversing the contents of a translation unit.
   */
  CXCursor_TranslationUnit               = 300,

  /* Attributes */
  CXCursor_FirstAttr                     = 400,
  /**
   * \brief An attribute whose specific kind is not exposed via this
   * interface.
   */
  CXCursor_UnexposedAttr                 = 400,

  CXCursor_IBActionAttr                  = 401,
  CXCursor_IBOutletAttr                  = 402,
  CXCursor_IBOutletCollectionAttr        = 403,
  CXCursor_CXXFinalAttr                  = 404,
  CXCursor_CXXOverrideAttr               = 405,
  CXCursor_AnnotateAttr                  = 406,
  CXCursor_AsmLabelAttr                  = 407,
  CXCursor_PackedAttr                    = 408,
  CXCursor_PureAttr                      = 409,
  CXCursor_ConstAttr                     = 410,
  CXCursor_NoDuplicateAttr               = 411,
  CXCursor_CUDAConstantAttr              = 412,
  CXCursor_CUDADeviceAttr                = 413,
  CXCursor_CUDAGlobalAttr                = 414,
  CXCursor_CUDAHostAttr                  = 415,
  CXCursor_CUDASharedAttr                = 416,
  CXCursor_VisibilityAttr                = 417,
  CXCursor_DLLExport                     = 418,
  CXCursor_DLLImport                     = 419,
  CXCursor_LastAttr                      = CXCursor_DLLImport,

  /* Preprocessing */
  CXCursor_PreprocessingDirective        = 500,
  CXCursor_MacroDefinition               = 501,
  CXCursor_MacroExpansion                = 502,
  CXCursor_MacroInstantiation            = CXCursor_MacroExpansion,
  CXCursor_InclusionDirective            = 503,
  CXCursor_FirstPreprocessing            = CXCursor_PreprocessingDirective,
  CXCursor_LastPreprocessing             = CXCursor_InclusionDirective,

  /* Extra Declarations */
  /**
   * \brief A module import declaration.
   */
  CXCursor_ModuleImportDecl              = 600,
  CXCursor_TypeAliasTemplateDecl         = 601,
  /**
   * \brief A static_assert or _Static_assert node
   */
  CXCursor_StaticAssert                  = 602,
  CXCursor_FirstExtraDecl                = CXCursor_ModuleImportDecl,
  CXCursor_LastExtraDecl                 = CXCursor_StaticAssert,

  /**
   * \brief A code completion overload candidate.
   */
  CXCursor_OverloadCandidate             = 700
};

/**
 * \brief A cursor representing some element in the abstract syntax tree for
 * a translation unit.
 *
 * The cursor abstraction unifies the different kinds of entities in a
 * program--declaration, statements, expressions, references to declarations,
 * etc.--under a single "cursor" abstraction with a common set of operations.
 * Common operation for a cursor include: getting the physical location in
 * a source file where the cursor points, getting the name associated with a
 * cursor, and retrieving cursors for any child nodes of a particular cursor.
 *
 * Cursors can be produced in two specific ways.
 * clang_getTranslationUnitCursor() produces a cursor for a translation unit,
 * from which one can use clang_visitChildren() to explore the rest of the
 * translation unit. clang_getCursor() maps from a physical source location
 * to the entity that resides at that location, allowing one to map from the
 * source code into the AST.
 */
typedef struct {
  enum CXCursorKind kind;
  int xdata;
  const void *data[3];
} CXCursor;

/**
 * \defgroup CINDEX_CURSOR_MANIP Cursor manipulations
 *
 * @{
 */

/**
 * \brief Retrieve the NULL cursor, which represents no entity.
 */
CINDEX_LINKAGE CXCursor clang_getNullCursor(void);

/**
 * \brief Retrieve the cursor that represents the given translation unit.
 *
 * The translation unit cursor can be used to start traversing the
 * various declarations within the given translation unit.
 */
CINDEX_LINKAGE CXCursor clang_getTranslationUnitCursor(CXTranslationUnit);

/**
 * \brief Determine whether two cursors are equivalent.
 */
CINDEX_LINKAGE unsigned clang_equalCursors(CXCursor, CXCursor);

/**
 * \brief Returns non-zero if \p cursor is null.
 */
CINDEX_LINKAGE int clang_Cursor_isNull(CXCursor cursor);

/**
 * \brief Compute a hash value for the given cursor.
 */
CINDEX_LINKAGE unsigned clang_hashCursor(CXCursor);
  
/**
 * \brief Retrieve the kind of the given cursor.
 */
CINDEX_LINKAGE enum CXCursorKind clang_getCursorKind(CXCursor);

/**
 * \brief Determine whether the given cursor kind represents a declaration.
 */
CINDEX_LINKAGE unsigned clang_isDeclaration(enum CXCursorKind);

/**
 * \brief Determine whether the given cursor kind represents a simple
 * reference.
 *
 * Note that other kinds of cursors (such as expressions) can also refer to
 * other cursors. Use clang_getCursorReferenced() to determine whether a
 * particular cursor refers to another entity.
 */
CINDEX_LINKAGE unsigned clang_isReference(enum CXCursorKind);

/**
 * \brief Determine whether the given cursor kind represents an expression.
 */
CINDEX_LINKAGE unsigned clang_isExpression(enum CXCursorKind);

/**
 * \brief Determine whether the given cursor kind represents a statement.
 */
CINDEX_LINKAGE unsigned clang_isStatement(enum CXCursorKind);

/**
 * \brief Determine whether the given cursor kind represents an attribute.
 */
CINDEX_LINKAGE unsigned clang_isAttribute(enum CXCursorKind);

/**
 * \brief Determine whether the given cursor has any attributes.
 */
CINDEX_LINKAGE unsigned clang_Cursor_hasAttrs(CXCursor C);

/**
 * \brief Determine whether the given cursor kind represents an invalid
 * cursor.
 */
CINDEX_LINKAGE unsigned clang_isInvalid(enum CXCursorKind);

/**
 * \brief Determine whether the given cursor kind represents a translation
 * unit.
 */
CINDEX_LINKAGE unsigned clang_isTranslationUnit(enum CXCursorKind);

/***
 * \brief Determine whether the given cursor represents a preprocessing
 * element, such as a preprocessor directive or macro instantiation.
 */
CINDEX_LINKAGE unsigned clang_isPreprocessing(enum CXCursorKind);
  
/***
 * \brief Determine whether the given cursor represents a currently
 *  unexposed piece of the AST (e.g., CXCursor_UnexposedStmt).
 */
CINDEX_LINKAGE unsigned clang_isUnexposed(enum CXCursorKind);

/**
 * \brief Describe the linkage of the entity referred to by a cursor.
 */
enum CXLinkageKind {
  /** \brief This value indicates that no linkage information is available
   * for a provided CXCursor. */
  CXLinkage_Invalid,
  /**
   * \brief This is the linkage for variables, parameters, and so on that
   *  have automatic storage.  This covers normal (non-extern) local variables.
   */
  CXLinkage_NoLinkage,
  /** \brief This is the linkage for static variables and static functions. */
  CXLinkage_Internal,
  /** \brief This is the linkage for entities with external linkage that live
   * in C++ anonymous namespaces.*/
  CXLinkage_UniqueExternal,
  /** \brief This is the linkage for entities with true, external linkage. */
  CXLinkage_External
};

/**
 * \brief Determine the linkage of the entity referred to by a given cursor.
 */
CINDEX_LINKAGE enum CXLinkageKind clang_getCursorLinkage(CXCursor cursor);

enum CXVisibilityKind {
  /** \brief This value indicates that no visibility information is available
   * for a provided CXCursor. */
  CXVisibility_Invalid,

  /** \brief Symbol not seen by the linker. */
  CXVisibility_Hidden,
  /** \brief Symbol seen by the linker but resolves to a symbol inside this object. */
  CXVisibility_Protected,
  /** \brief Symbol seen by the linker and acts like a normal symbol. */
  CXVisibility_Default
};

/**
 * \brief Describe the visibility of the entity referred to by a cursor.
 *
 * This returns the default visibility if not explicitly specified by
 * a visibility attribute. The default visibility may be changed by
 * commandline arguments.
 *
 * \param cursor The cursor to query.
 *
 * \returns The visibility of the cursor.
 */
CINDEX_LINKAGE enum CXVisibilityKind clang_getCursorVisibility(CXCursor cursor);

/**
 * \brief Determine the availability of the entity that this cursor refers to,
 * taking the current target platform into account.
 *
 * \param cursor The cursor to query.
 *
 * \returns The availability of the cursor.
 */
CINDEX_LINKAGE enum CXAvailabilityKind 
clang_getCursorAvailability(CXCursor cursor);

/**
 * Describes the availability of a given entity on a particular platform, e.g.,
 * a particular class might only be available on Mac OS 10.7 or newer.
 */
typedef struct CXPlatformAvailability {
  /**
   * \brief A string that describes the platform for which this structure
   * provides availability information.
   *
   * Possible values are "ios" or "macos".
   */
  CXString Platform;
  /**
   * \brief The version number in which this entity was introduced.
   */
  CXVersion Introduced;
  /**
   * \brief The version number in which this entity was deprecated (but is
   * still available).
   */
  CXVersion Deprecated;
  /**
   * \brief The version number in which this entity was obsoleted, and therefore
   * is no longer available.
   */
  CXVersion Obsoleted;
  /**
   * \brief Whether the entity is unconditionally unavailable on this platform.
   */
  int Unavailable;
  /**
   * \brief An optional message to provide to a user of this API, e.g., to
   * suggest replacement APIs.
   */
  CXString Message;
} CXPlatformAvailability;

/**
 * \brief Determine the availability of the entity that this cursor refers to
 * on any platforms for which availability information is known.
 *
 * \param cursor The cursor to query.
 *
 * \param always_deprecated If non-NULL, will be set to indicate whether the 
 * entity is deprecated on all platforms.
 *
 * \param deprecated_message If non-NULL, will be set to the message text 
 * provided along with the unconditional deprecation of this entity. The client
 * is responsible for deallocating this string.
 *
 * \param always_unavailable If non-NULL, will be set to indicate whether the
 * entity is unavailable on all platforms.
 *
 * \param unavailable_message If non-NULL, will be set to the message text
 * provided along with the unconditional unavailability of this entity. The 
 * client is responsible for deallocating this string.
 *
 * \param availability If non-NULL, an array of CXPlatformAvailability instances
 * that will be populated with platform availability information, up to either
 * the number of platforms for which availability information is available (as
 * returned by this function) or \c availability_size, whichever is smaller.
 *
 * \param availability_size The number of elements available in the 
 * \c availability array.
 *
 * \returns The number of platforms (N) for which availability information is
 * available (which is unrelated to \c availability_size).
 *
 * Note that the client is responsible for calling 
 * \c clang_disposeCXPlatformAvailability to free each of the 
 * platform-availability structures returned. There are 
 * \c min(N, availability_size) such structures.
 */
CINDEX_LINKAGE int
clang_getCursorPlatformAvailability(CXCursor cursor,
                                    int *always_deprecated,
                                    CXString *deprecated_message,
                                    int *always_unavailable,
                                    CXString *unavailable_message,
                                    CXPlatformAvailability *availability,
                                    int availability_size);

/**
 * \brief Free the memory associated with a \c CXPlatformAvailability structure.
 */
CINDEX_LINKAGE void
clang_disposeCXPlatformAvailability(CXPlatformAvailability *availability);
  
/**
 * \brief Describe the "language" of the entity referred to by a cursor.
 */
enum CXLanguageKind {
  CXLanguage_Invalid = 0,
  CXLanguage_C,
  CXLanguage_ObjC,
  CXLanguage_CPlusPlus
};

/**
 * \brief Determine the "language" of the entity referred to by a given cursor.
 */
CINDEX_LINKAGE enum CXLanguageKind clang_getCursorLanguage(CXCursor cursor);

/**
 * \brief Returns the translation unit that a cursor originated from.
 */
CINDEX_LINKAGE CXTranslationUnit clang_Cursor_getTranslationUnit(CXCursor);

/**
 * \brief A fast container representing a set of CXCursors.
 */
typedef struct CXCursorSetImpl *CXCursorSet;

/**
 * \brief Creates an empty CXCursorSet.
 */
CINDEX_LINKAGE CXCursorSet clang_createCXCursorSet(void);

/**
 * \brief Disposes a CXCursorSet and releases its associated memory.
 */
CINDEX_LINKAGE void clang_disposeCXCursorSet(CXCursorSet cset);

/**
 * \brief Queries a CXCursorSet to see if it contains a specific CXCursor.
 *
 * \returns non-zero if the set contains the specified cursor.
*/
CINDEX_LINKAGE unsigned clang_CXCursorSet_contains(CXCursorSet cset,
                                                   CXCursor cursor);

/**
 * \brief Inserts a CXCursor into a CXCursorSet.
 *
 * \returns zero if the CXCursor was already in the set, and non-zero otherwise.
*/
CINDEX_LINKAGE unsigned clang_CXCursorSet_insert(CXCursorSet cset,
                                                 CXCursor cursor);

/**
 * \brief Determine the semantic parent of the given cursor.
 *
 * The semantic parent of a cursor is the cursor that semantically contains
 * the given \p cursor. For many declarations, the lexical and semantic parents
 * are equivalent (the lexical parent is returned by 
 * \c clang_getCursorLexicalParent()). They diverge when declarations or
 * definitions are provided out-of-line. For example:
 *
 * \code
 * class C {
 *  void f();
 * };
 *
 * void C::f() { }
 * \endcode
 *
 * In the out-of-line definition of \c C::f, the semantic parent is
 * the class \c C, of which this function is a member. The lexical parent is
 * the place where the declaration actually occurs in the source code; in this
 * case, the definition occurs in the translation unit. In general, the
 * lexical parent for a given entity can change without affecting the semantics
 * of the program, and the lexical parent of different declarations of the
 * same entity may be different. Changing the semantic parent of a declaration,
 * on the other hand, can have a major impact on semantics, and redeclarations
 * of a particular entity should all have the same semantic context.
 *
 * In the example above, both declarations of \c C::f have \c C as their
 * semantic context, while the lexical context of the first \c C::f is \c C
 * and the lexical context of the second \c C::f is the translation unit.
 *
 * For global declarations, the semantic parent is the translation unit.
 */
CINDEX_LINKAGE CXCursor clang_getCursorSemanticParent(CXCursor cursor);

/**
 * \brief Determine the lexical parent of the given cursor.
 *
 * The lexical parent of a cursor is the cursor in which the given \p cursor
 * was actually written. For many declarations, the lexical and semantic parents
 * are equivalent (the semantic parent is returned by 
 * \c clang_getCursorSemanticParent()). They diverge when declarations or
 * definitions are provided out-of-line. For example:
 *
 * \code
 * class C {
 *  void f();
 * };
 *
 * void C::f() { }
 * \endcode
 *
 * In the out-of-line definition of \c C::f, the semantic parent is
 * the class \c C, of which this function is a member. The lexical parent is
 * the place where the declaration actually occurs in the source code; in this
 * case, the definition occurs in the translation unit. In general, the
 * lexical parent for a given entity can change without affecting the semantics
 * of the program, and the lexical parent of different declarations of the
 * same entity may be different. Changing the semantic parent of a declaration,
 * on the other hand, can have a major impact on semantics, and redeclarations
 * of a particular entity should all have the same semantic context.
 *
 * In the example above, both declarations of \c C::f have \c C as their
 * semantic context, while the lexical context of the first \c C::f is \c C
 * and the lexical context of the second \c C::f is the translation unit.
 *
 * For declarations written in the global scope, the lexical parent is
 * the translation unit.
 */
CINDEX_LINKAGE CXCursor clang_getCursorLexicalParent(CXCursor cursor);

/**
 * \brief Determine the set of methods that are overridden by the given
 * method.
 *
 * In both Objective-C and C++, a method (aka virtual member function,
 * in C++) can override a virtual method in a base class. For
 * Objective-C, a method is said to override any method in the class's
 * base class, its protocols, or its categories' protocols, that has the same
 * selector and is of the same kind (class or instance).
 * If no such method exists, the search continues to the class's superclass,
 * its protocols, and its categories, and so on. A method from an Objective-C
 * implementation is considered to override the same methods as its
 * corresponding method in the interface.
 *
 * For C++, a virtual member function overrides any virtual member
 * function with the same signature that occurs in its base
 * classes. With multiple inheritance, a virtual member function can
 * override several virtual member functions coming from different
 * base classes.
 *
 * In all cases, this function determines the immediate overridden
 * method, rather than all of the overridden methods. For example, if
 * a method is originally declared in a class A, then overridden in B
 * (which in inherits from A) and also in C (which inherited from B),
 * then the only overridden method returned from this function when
 * invoked on C's method will be B's method. The client may then
 * invoke this function again, given the previously-found overridden
 * methods, to map out the complete method-override set.
 *
 * \param cursor A cursor representing an Objective-C or C++
 * method. This routine will compute the set of methods that this
 * method overrides.
 * 
 * \param overridden A pointer whose pointee will be replaced with a
 * pointer to an array of cursors, representing the set of overridden
 * methods. If there are no overridden methods, the pointee will be
 * set to NULL. The pointee must be freed via a call to 
 * \c clang_disposeOverriddenCursors().
 *
 * \param num_overridden A pointer to the number of overridden
 * functions, will be set to the number of overridden functions in the
 * array pointed to by \p overridden.
 */
CINDEX_LINKAGE void clang_getOverriddenCursors(CXCursor cursor, 
                                               CXCursor **overridden,
                                               unsigned *num_overridden);

/**
 * \brief Free the set of overridden cursors returned by \c
 * clang_getOverriddenCursors().
 */
CINDEX_LINKAGE void clang_disposeOverriddenCursors(CXCursor *overridden);

/**
 * \brief Retrieve the file that is included by the given inclusion directive
 * cursor.
 */
CINDEX_LINKAGE CXFile clang_getIncludedFile(CXCursor cursor);
  
/**
 * @}
 */

/**
 * \defgroup CINDEX_CURSOR_SOURCE Mapping between cursors and source code
 *
 * Cursors represent a location within the Abstract Syntax Tree (AST). These
 * routines help map between cursors and the physical locations where the
 * described entities occur in the source code. The mapping is provided in
 * both directions, so one can map from source code to the AST and back.
 *
 * @{
 */

/**
 * \brief Map a source location to the cursor that describes the entity at that
 * location in the source code.
 *
 * clang_getCursor() maps an arbitrary source location within a translation
 * unit down to the most specific cursor that describes the entity at that
 * location. For example, given an expression \c x + y, invoking
 * clang_getCursor() with a source location pointing to "x" will return the
 * cursor for "x"; similarly for "y". If the cursor points anywhere between
 * "x" or "y" (e.g., on the + or the whitespace around it), clang_getCursor()
 * will return a cursor referring to the "+" expression.
 *
 * \returns a cursor representing the entity at the given source location, or
 * a NULL cursor if no such entity can be found.
 */
CINDEX_LINKAGE CXCursor clang_getCursor(CXTranslationUnit, CXSourceLocation);

/**
 * \brief Retrieve the physical location of the source constructor referenced
 * by the given cursor.
 *
 * The location of a declaration is typically the location of the name of that
 * declaration, where the name of that declaration would occur if it is
 * unnamed, or some keyword that introduces that particular declaration.
 * The location of a reference is where that reference occurs within the
 * source code.
 */
CINDEX_LINKAGE CXSourceLocation clang_getCursorLocation(CXCursor);

/**
 * \brief Retrieve the physical extent of the source construct referenced by
 * the given cursor.
 *
 * The extent of a cursor starts with the file/line/column pointing at the
 * first character within the source construct that the cursor refers to and
 * ends with the last character within that source construct. For a
 * declaration, the extent covers the declaration itself. For a reference,
 * the extent covers the location of the reference (e.g., where the referenced
 * entity was actually used).
 */
CINDEX_LINKAGE CXSourceRange clang_getCursorExtent(CXCursor);

/**
 * @}
 */
    
/**
 * \defgroup CINDEX_TYPES Type information for CXCursors
 *
 * @{
 */

/**
 * \brief Describes the kind of type
 */
enum CXTypeKind {
  /**
   * \brief Represents an invalid type (e.g., where no type is available).
   */
  CXType_Invalid = 0,

  /**
   * \brief A type whose specific kind is not exposed via this
   * interface.
   */
  CXType_Unexposed = 1,

  /* Builtin types */
  CXType_Void = 2,
  CXType_Bool = 3,
  CXType_Char_U = 4,
  CXType_UChar = 5,
  CXType_Char16 = 6,
  CXType_Char32 = 7,
  CXType_UShort = 8,
  CXType_UInt = 9,
  CXType_ULong = 10,
  CXType_ULongLong = 11,
  CXType_UInt128 = 12,
  CXType_Char_S = 13,
  CXType_SChar = 14,
  CXType_WChar = 15,
  CXType_Short = 16,
  CXType_Int = 17,
  CXType_Long = 18,
  CXType_LongLong = 19,
  CXType_Int128 = 20,
  CXType_Float = 21,
  CXType_Double = 22,
  CXType_LongDouble = 23,
  CXType_NullPtr = 24,
  CXType_Overload = 25,
  CXType_Dependent = 26,
  CXType_ObjCId = 27,
  CXType_ObjCClass = 28,
  CXType_ObjCSel = 29,
  CXType_Float128 = 30,
  CXType_FirstBuiltin = CXType_Void,
  CXType_LastBuiltin = CXType_Float128,
  CXType_Complex = 100,
  CXType_Pointer = 101,
  CXType_BlockPointer = 102,
  CXType_LValueReference = 103,
  CXType_RValueReference = 104,
  CXType_Record = 105,
  CXType_Enum = 106,
  CXType_Typedef = 107,
  CXType_ObjCInterface = 108,
  CXType_ObjCObjectPointer = 109,
  CXType_FunctionNoProto = 110,
  CXType_FunctionProto = 111,
  CXType_ConstantArray = 112,
  CXType_Vector = 113,
  CXType_IncompleteArray = 114,
  CXType_VariableArray = 115,
  CXType_DependentSizedArray = 116,
  CXType_MemberPointer = 117,
  CXType_Auto = 118,

  /**
   * \brief Represents a type that was referred to using an elaborated type keyword.
   *
   * E.g., struct S, or via a qualified name, e.g., N::M::type, or both.
   */
  CXType_Elaborated = 119
};

/**
 * \brief Describes the calling convention of a function type
 */
enum CXCallingConv {
  CXCallingConv_Default = 0,
  CXCallingConv_C = 1,
  CXCallingConv_X86StdCall = 2,
  CXCallingConv_X86FastCall = 3,
  CXCallingConv_X86ThisCall = 4,
  CXCallingConv_X86Pascal = 5,
  CXCallingConv_AAPCS = 6,
  CXCallingConv_AAPCS_VFP = 7,
  /* Value 8 was PnaclCall, but it was never used, so it could safely be re-used. */
  CXCallingConv_IntelOclBicc = 9,
  CXCallingConv_X86_64Win64 = 10,
  CXCallingConv_X86_64SysV = 11,
  CXCallingConv_X86VectorCall = 12,
  CXCallingConv_Swift = 13,
  CXCallingConv_PreserveMost = 14,
  CXCallingConv_PreserveAll = 15,
#if INTEL_CUSTOMIZATION
  CXCallingConv_X86RegCall = 20,
#endif /* INTEL_CUSTOMIZATION */

  CXCallingConv_Invalid = 100,
  CXCallingConv_Unexposed = 200
};

/**
 * \brief The type of an element in the abstract syntax tree.
 *
 */
typedef struct {
  enum CXTypeKind kind;
  void *data[2];
} CXType;

/**
 * \brief Retrieve the type of a CXCursor (if any).
 */
CINDEX_LINKAGE CXType clang_getCursorType(CXCursor C);

/**
 * \brief Pretty-print the underlying type using the rules of the
 * language of the translation unit from which it came.
 *
 * If the type is invalid, an empty string is returned.
 */
CINDEX_LINKAGE CXString clang_getTypeSpelling(CXType CT);

/**
 * \brief Retrieve the underlying type of a typedef declaration.
 *
 * If the cursor does not reference a typedef declaration, an invalid type is
 * returned.
 */
CINDEX_LINKAGE CXType clang_getTypedefDeclUnderlyingType(CXCursor C);

/**
 * \brief Retrieve the integer type of an enum declaration.
 *
 * If the cursor does not reference an enum declaration, an invalid type is
 * returned.
 */
CINDEX_LINKAGE CXType clang_getEnumDeclIntegerType(CXCursor C);

/**
 * \brief Retrieve the integer value of an enum constant declaration as a signed
 *  long long.
 *
 * If the cursor does not reference an enum constant declaration, LLONG_MIN is returned.
 * Since this is also potentially a valid constant value, the kind of the cursor
 * must be verified before calling this function.
 */
CINDEX_LINKAGE long long clang_getEnumConstantDeclValue(CXCursor C);

/**
 * \brief Retrieve the integer value of an enum constant declaration as an unsigned
 *  long long.
 *
 * If the cursor does not reference an enum constant declaration, ULLONG_MAX is returned.
 * Since this is also potentially a valid constant value, the kind of the cursor
 * must be verified before calling this function.
 */
CINDEX_LINKAGE unsigned long long clang_getEnumConstantDeclUnsignedValue(CXCursor C);

/**
 * \brief Retrieve the bit width of a bit field declaration as an integer.
 *
 * If a cursor that is not a bit field declaration is passed in, -1 is returned.
 */
CINDEX_LINKAGE int clang_getFieldDeclBitWidth(CXCursor C);

/**
 * \brief Retrieve the number of non-variadic arguments associated with a given
 * cursor.
 *
 * The number of arguments can be determined for calls as well as for
 * declarations of functions or methods. For other cursors -1 is returned.
 */
CINDEX_LINKAGE int clang_Cursor_getNumArguments(CXCursor C);

/**
 * \brief Retrieve the argument cursor of a function or method.
 *
 * The argument cursor can be determined for calls as well as for declarations
 * of functions or methods. For other cursors and for invalid indices, an
 * invalid cursor is returned.
 */
CINDEX_LINKAGE CXCursor clang_Cursor_getArgument(CXCursor C, unsigned i);

/**
 * \brief Describes the kind of a template argument.
 *
 * See the definition of llvm::clang::TemplateArgument::ArgKind for full
 * element descriptions.
 */
enum CXTemplateArgumentKind {
  CXTemplateArgumentKind_Null,
  CXTemplateArgumentKind_Type,
  CXTemplateArgumentKind_Declaration,
  CXTemplateArgumentKind_NullPtr,
  CXTemplateArgumentKind_Integral,
  CXTemplateArgumentKind_Template,
  CXTemplateArgumentKind_TemplateExpansion,
  CXTemplateArgumentKind_Expression,
  CXTemplateArgumentKind_Pack,
  /* Indicates an error case, preventing the kind from being deduced. */
  CXTemplateArgumentKind_Invalid
};

/**
 *\brief Returns the number of template args of a function decl representing a
 * template specialization.
 *
 * If the argument cursor cannot be converted into a template function
 * declaration, -1 is returned.
 *
 * For example, for the following declaration and specialization:
 *   template <typename T, int kInt, bool kBool>
 *   void foo() { ... }
 *
 *   template <>
 *   void foo<float, -7, true>();
 *
 * The value 3 would be returned from this call.
 */
CINDEX_LINKAGE int clang_Cursor_getNumTemplateArguments(CXCursor C);

/**
 * \brief Retrieve the kind of the I'th template argument of the CXCursor C.
 *
 * If the argument CXCursor does not represent a FunctionDecl, an invalid
 * template argument kind is returned.
 *
 * For example, for the following declaration and specialization:
 *   template <typename T, int kInt, bool kBool>
 *   void foo() { ... }
 *
 *   template <>
 *   void foo<float, -7, true>();
 *
 * For I = 0, 1, and 2, Type, Integral, and Integral will be returned,
 * respectively.
 */
CINDEX_LINKAGE enum CXTemplateArgumentKind clang_Cursor_getTemplateArgumentKind(
    CXCursor C, unsigned I);

/**
 * \brief Retrieve a CXType representing the type of a TemplateArgument of a
 *  function decl representing a template specialization.
 *
 * If the argument CXCursor does not represent a FunctionDecl whose I'th
 * template argument has a kind of CXTemplateArgKind_Integral, an invalid type
 * is returned.
 *
 * For example, for the following declaration and specialization:
 *   template <typename T, int kInt, bool kBool>
 *   void foo() { ... }
 *
 *   template <>
 *   void foo<float, -7, true>();
 *
 * If called with I = 0, "float", will be returned.
 * Invalid types will be returned for I == 1 or 2.
 */
CINDEX_LINKAGE CXType clang_Cursor_getTemplateArgumentType(CXCursor C,
                                                           unsigned I);

/**
 * \brief Retrieve the value of an Integral TemplateArgument (of a function
 *  decl representing a template specialization) as a signed long long.
 *
 * It is undefined to call this function on a CXCursor that does not represent a
 * FunctionDecl or whose I'th template argument is not an integral value.
 *
 * For example, for the following declaration and specialization:
 *   template <typename T, int kInt, bool kBool>
 *   void foo() { ... }
 *
 *   template <>
 *   void foo<float, -7, true>();
 *
 * If called with I = 1 or 2, -7 or true will be returned, respectively.
 * For I == 0, this function's behavior is undefined.
 */
CINDEX_LINKAGE long long clang_Cursor_getTemplateArgumentValue(CXCursor C,
                                                               unsigned I);

/**
 * \brief Retrieve the value of an Integral TemplateArgument (of a function
 *  decl representing a template specialization) as an unsigned long long.
 *
 * It is undefined to call this function on a CXCursor that does not represent a
 * FunctionDecl or whose I'th template argument is not an integral value.
 *
 * For example, for the following declaration and specialization:
 *   template <typename T, int kInt, bool kBool>
 *   void foo() { ... }
 *
 *   template <>
 *   void foo<float, 2147483649, true>();
 *
 * If called with I = 1 or 2, 2147483649 or true will be returned, respectively.
 * For I == 0, this function's behavior is undefined.
 */
CINDEX_LINKAGE unsigned long long clang_Cursor_getTemplateArgumentUnsignedValue(
    CXCursor C, unsigned I);

/**
 * \brief Determine whether two CXTypes represent the same type.
 *
 * \returns non-zero if the CXTypes represent the same type and
 *          zero otherwise.
 */
CINDEX_LINKAGE unsigned clang_equalTypes(CXType A, CXType B);

/**
 * \brief Return the canonical type for a CXType.
 *
 * Clang's type system explicitly models typedefs and all the ways
 * a specific type can be represented.  The canonical type is the underlying
 * type with all the "sugar" removed.  For example, if 'T' is a typedef
 * for 'int', the canonical type for 'T' would be 'int'.
 */
CINDEX_LINKAGE CXType clang_getCanonicalType(CXType T);

/**
 * \brief Determine whether a CXType has the "const" qualifier set,
 * without looking through typedefs that may have added "const" at a
 * different level.
 */
CINDEX_LINKAGE unsigned clang_isConstQualifiedType(CXType T);

/**
 * \brief Determine whether a  CXCursor that is a macro, is
 * function like.
 */
CINDEX_LINKAGE unsigned clang_Cursor_isMacroFunctionLike(CXCursor C);

/**
 * \brief Determine whether a  CXCursor that is a macro, is a
 * builtin one.
 */
CINDEX_LINKAGE unsigned clang_Cursor_isMacroBuiltin(CXCursor C);

/**
 * \brief Determine whether a  CXCursor that is a function declaration, is an
 * inline declaration.
 */
CINDEX_LINKAGE unsigned clang_Cursor_isFunctionInlined(CXCursor C);

/**
 * \brief Determine whether a CXType has the "volatile" qualifier set,
 * without looking through typedefs that may have added "volatile" at
 * a different level.
 */
CINDEX_LINKAGE unsigned clang_isVolatileQualifiedType(CXType T);

/**
 * \brief Determine whether a CXType has the "restrict" qualifier set,
 * without looking through typedefs that may have added "restrict" at a
 * different level.
 */
CINDEX_LINKAGE unsigned clang_isRestrictQualifiedType(CXType T);

/**
 * \brief For pointer types, returns the type of the pointee.
 */
CINDEX_LINKAGE CXType clang_getPointeeType(CXType T);

/**
 * \brief Return the cursor for the declaration of the given type.
 */
CINDEX_LINKAGE CXCursor clang_getTypeDeclaration(CXType T);

/**
 * Returns the Objective-C type encoding for the specified declaration.
 */
CINDEX_LINKAGE CXString clang_getDeclObjCTypeEncoding(CXCursor C);

/**
 * Returns the Objective-C type encoding for the specified CXType.
 */
CINDEX_LINKAGE CXString clang_Type_getObjCEncoding(CXType type); 

/**
 * \brief Retrieve the spelling of a given CXTypeKind.
 */
CINDEX_LINKAGE CXString clang_getTypeKindSpelling(enum CXTypeKind K);

/**
 * \brief Retrieve the calling convention associated with a function type.
 *
 * If a non-function type is passed in, CXCallingConv_Invalid is returned.
 */
CINDEX_LINKAGE enum CXCallingConv clang_getFunctionTypeCallingConv(CXType T);

/**
 * \brief Retrieve the return type associated with a function type.
 *
 * If a non-function type is passed in, an invalid type is returned.
 */
CINDEX_LINKAGE CXType clang_getResultType(CXType T);

/**
 * \brief Retrieve the number of non-variadic parameters associated with a
 * function type.
 *
 * If a non-function type is passed in, -1 is returned.
 */
CINDEX_LINKAGE int clang_getNumArgTypes(CXType T);

/**
 * \brief Retrieve the type of a parameter of a function type.
 *
 * If a non-function type is passed in or the function does not have enough
 * parameters, an invalid type is returned.
 */
CINDEX_LINKAGE CXType clang_getArgType(CXType T, unsigned i);

/**
 * \brief Return 1 if the CXType is a variadic function type, and 0 otherwise.
 */
CINDEX_LINKAGE unsigned clang_isFunctionTypeVariadic(CXType T);

/**
 * \brief Retrieve the return type associated with a given cursor.
 *
 * This only returns a valid type if the cursor refers to a function or method.
 */
CINDEX_LINKAGE CXType clang_getCursorResultType(CXCursor C);

/**
 * \brief Return 1 if the CXType is a POD (plain old data) type, and 0
 *  otherwise.
 */
CINDEX_LINKAGE unsigned clang_isPODType(CXType T);

/**
 * \brief Return the element type of an array, complex, or vector type.
 *
 * If a type is passed in that is not an array, complex, or vector type,
 * an invalid type is returned.
 */
CINDEX_LINKAGE CXType clang_getElementType(CXType T);

/**
 * \brief Return the number of elements of an array or vector type.
 *
 * If a type is passed in that is not an array or vector type,
 * -1 is returned.
 */
CINDEX_LINKAGE long long clang_getNumElements(CXType T);

/**
 * \brief Return the element type of an array type.
 *
 * If a non-array type is passed in, an invalid type is returned.
 */
CINDEX_LINKAGE CXType clang_getArrayElementType(CXType T);

/**
 * \brief Return the array size of a constant array.
 *
 * If a non-array type is passed in, -1 is returned.
 */
CINDEX_LINKAGE long long clang_getArraySize(CXType T);

/**
 * \brief Retrieve the type named by the qualified-id.
 *
 * If a non-elaborated type is passed in, an invalid type is returned.
 */
CINDEX_LINKAGE CXType clang_Type_getNamedType(CXType T);

/**
 * \brief List the possible error codes for \c clang_Type_getSizeOf,
 *   \c clang_Type_getAlignOf, \c clang_Type_getOffsetOf and
 *   \c clang_Cursor_getOffsetOf.
 *
 * A value of this enumeration type can be returned if the target type is not
 * a valid argument to sizeof, alignof or offsetof.
 */
enum CXTypeLayoutError {
  /**
   * \brief Type is of kind CXType_Invalid.
   */
  CXTypeLayoutError_Invalid = -1,
  /**
   * \brief The type is an incomplete Type.
   */
  CXTypeLayoutError_Incomplete = -2,
  /**
   * \brief The type is a dependent Type.
   */
  CXTypeLayoutError_Dependent = -3,
  /**
   * \brief The type is not a constant size type.
   */
  CXTypeLayoutError_NotConstantSize = -4,
  /**
   * \brief The Field name is not valid for this record.
   */
  CXTypeLayoutError_InvalidFieldName = -5
};

/**
 * \brief Return the alignment of a type in bytes as per C++[expr.alignof]
 *   standard.
 *
 * If the type declaration is invalid, CXTypeLayoutError_Invalid is returned.
 * If the type declaration is an incomplete type, CXTypeLayoutError_Incomplete
 *   is returned.
 * If the type declaration is a dependent type, CXTypeLayoutError_Dependent is
 *   returned.
 * If the type declaration is not a constant size type,
 *   CXTypeLayoutError_NotConstantSize is returned.
 */
CINDEX_LINKAGE long long clang_Type_getAlignOf(CXType T);

/**
 * \brief Return the class type of an member pointer type.
 *
 * If a non-member-pointer type is passed in, an invalid type is returned.
 */
CINDEX_LINKAGE CXType clang_Type_getClassType(CXType T);

/**
 * \brief Return the size of a type in bytes as per C++[expr.sizeof] standard.
 *
 * If the type declaration is invalid, CXTypeLayoutError_Invalid is returned.
 * If the type declaration is an incomplete type, CXTypeLayoutError_Incomplete
 *   is returned.
 * If the type declaration is a dependent type, CXTypeLayoutError_Dependent is
 *   returned.
 */
CINDEX_LINKAGE long long clang_Type_getSizeOf(CXType T);

/**
 * \brief Return the offset of a field named S in a record of type T in bits
 *   as it would be returned by __offsetof__ as per C++11[18.2p4]
 *
 * If the cursor is not a record field declaration, CXTypeLayoutError_Invalid
 *   is returned.
 * If the field's type declaration is an incomplete type,
 *   CXTypeLayoutError_Incomplete is returned.
 * If the field's type declaration is a dependent type,
 *   CXTypeLayoutError_Dependent is returned.
 * If the field's name S is not found,
 *   CXTypeLayoutError_InvalidFieldName is returned.
 */
CINDEX_LINKAGE long long clang_Type_getOffsetOf(CXType T, const char *S);

/**
 * \brief Return the offset of the field represented by the Cursor.
 *
 * If the cursor is not a field declaration, -1 is returned.
 * If the cursor semantic parent is not a record field declaration,
 *   CXTypeLayoutError_Invalid is returned.
 * If the field's type declaration is an incomplete type,
 *   CXTypeLayoutError_Incomplete is returned.
 * If the field's type declaration is a dependent type,
 *   CXTypeLayoutError_Dependent is returned.
 * If the field's name S is not found,
 *   CXTypeLayoutError_InvalidFieldName is returned.
 */
CINDEX_LINKAGE long long clang_Cursor_getOffsetOfField(CXCursor C);

/**
 * \brief Determine whether the given cursor represents an anonymous record
 * declaration.
 */
CINDEX_LINKAGE unsigned clang_Cursor_isAnonymous(CXCursor C);

enum CXRefQualifierKind {
  /** \brief No ref-qualifier was provided. */
  CXRefQualifier_None = 0,
  /** \brief An lvalue ref-qualifier was provided (\c &). */
  CXRefQualifier_LValue,
  /** \brief An rvalue ref-qualifier was provided (\c &&). */
  CXRefQualifier_RValue
};

/**
 * \brief Returns the number of template arguments for given class template
 * specialization, or -1 if type \c T is not a class template specialization.
 *
 * Variadic argument packs count as only one argument, and can not be inspected
 * further.
 */
CINDEX_LINKAGE int clang_Type_getNumTemplateArguments(CXType T);

/**
 * \brief Returns the type template argument of a template class specialization
 * at given index.
 *
 * This function only returns template type arguments and does not handle
 * template template arguments or variadic packs.
 */
CINDEX_LINKAGE CXType clang_Type_getTemplateArgumentAsType(CXType T, unsigned i);

/**
 * \brief Retrieve the ref-qualifier kind of a function or method.
 *
 * The ref-qualifier is returned for C++ functions or methods. For other types
 * or non-C++ declarations, CXRefQualifier_None is returned.
 */
CINDEX_LINKAGE enum CXRefQualifierKind clang_Type_getCXXRefQualifier(CXType T);

/**
 * \brief Returns non-zero if the cursor specifies a Record member that is a
 *   bitfield.
 */
CINDEX_LINKAGE unsigned clang_Cursor_isBitField(CXCursor C);

/**
 * \brief Returns 1 if the base class specified by the cursor with kind
 *   CX_CXXBaseSpecifier is virtual.
 */
CINDEX_LINKAGE unsigned clang_isVirtualBase(CXCursor);
    
/**
 * \brief Represents the C++ access control level to a base class for a
 * cursor with kind CX_CXXBaseSpecifier.
 */
enum CX_CXXAccessSpecifier {
  CX_CXXInvalidAccessSpecifier,
  CX_CXXPublic,
  CX_CXXProtected,
  CX_CXXPrivate
};

/**
 * \brief Returns the access control level for the referenced object.
 *
 * If the cursor refers to a C++ declaration, its access control level within its
 * parent scope is returned. Otherwise, if the cursor refers to a base specifier or
 * access specifier, the specifier itself is returned.
 */
CINDEX_LINKAGE enum CX_CXXAccessSpecifier clang_getCXXAccessSpecifier(CXCursor);

/**
 * \brief Represents the storage classes as declared in the source. CX_SC_Invalid
 * was added for the case that the passed cursor in not a declaration.
 */
enum CX_StorageClass {
  CX_SC_Invalid,
  CX_SC_None,
  CX_SC_Extern,
  CX_SC_Static,
  CX_SC_PrivateExtern,
  CX_SC_OpenCLWorkGroupLocal,
  CX_SC_Auto,
  CX_SC_Register
};

/**
 * \brief Returns the storage class for a function or variable declaration.
 *
 * If the passed in Cursor is not a function or variable declaration,
 * CX_SC_Invalid is returned else the storage class.
 */
CINDEX_LINKAGE enum CX_StorageClass clang_Cursor_getStorageClass(CXCursor);

/**
 * \brief Determine the number of overloaded declarations referenced by a 
 * \c CXCursor_OverloadedDeclRef cursor.
 *
 * \param cursor The cursor whose overloaded declarations are being queried.
 *
 * \returns The number of overloaded declarations referenced by \c cursor. If it
 * is not a \c CXCursor_OverloadedDeclRef cursor, returns 0.
 */
CINDEX_LINKAGE unsigned clang_getNumOverloadedDecls(CXCursor cursor);

/**
 * \brief Retrieve a cursor for one of the overloaded declarations referenced
 * by a \c CXCursor_OverloadedDeclRef cursor.
 *
 * \param cursor The cursor whose overloaded declarations are being queried.
 *
 * \param index The zero-based index into the set of overloaded declarations in
 * the cursor.
 *
 * \returns A cursor representing the declaration referenced by the given 
 * \c cursor at the specified \c index. If the cursor does not have an 
 * associated set of overloaded declarations, or if the index is out of bounds,
 * returns \c clang_getNullCursor();
 */
CINDEX_LINKAGE CXCursor clang_getOverloadedDecl(CXCursor cursor, 
                                                unsigned index);
  
/**
 * @}
 */
  
/**
 * \defgroup CINDEX_ATTRIBUTES Information for attributes
 *
 * @{
 */

/**
 * \brief For cursors representing an iboutletcollection attribute,
 *  this function returns the collection element type.
 *
 */
CINDEX_LINKAGE CXType clang_getIBOutletCollectionType(CXCursor);

/**
 * @}
 */

/**
 * \defgroup CINDEX_CURSOR_TRAVERSAL Traversing the AST with cursors
 *
 * These routines provide the ability to traverse the abstract syntax tree
 * using cursors.
 *
 * @{
 */

/**
 * \brief Describes how the traversal of the children of a particular
 * cursor should proceed after visiting a particular child cursor.
 *
 * A value of this enumeration type should be returned by each
 * \c CXCursorVisitor to indicate how clang_visitChildren() proceed.
 */
enum CXChildVisitResult {
  /**
   * \brief Terminates the cursor traversal.
   */
  CXChildVisit_Break,
  /**
   * \brief Continues the cursor traversal with the next sibling of
   * the cursor just visited, without visiting its children.
   */
  CXChildVisit_Continue,
  /**
   * \brief Recursively traverse the children of this cursor, using
   * the same visitor and client data.
   */
  CXChildVisit_Recurse
};

/**
 * \brief Visitor invoked for each cursor found by a traversal.
 *
 * This visitor function will be invoked for each cursor found by
 * clang_visitCursorChildren(). Its first argument is the cursor being
 * visited, its second argument is the parent visitor for that cursor,
 * and its third argument is the client data provided to
 * clang_visitCursorChildren().
 *
 * The visitor should return one of the \c CXChildVisitResult values
 * to direct clang_visitCursorChildren().
 */
typedef enum CXChildVisitResult (*CXCursorVisitor)(CXCursor cursor,
                                                   CXCursor parent,
                                                   CXClientData client_data);

/**
 * \brief Visit the children of a particular cursor.
 *
 * This function visits all the direct children of the given cursor,
 * invoking the given \p visitor function with the cursors of each
 * visited child. The traversal may be recursive, if the visitor returns
 * \c CXChildVisit_Recurse. The traversal may also be ended prematurely, if
 * the visitor returns \c CXChildVisit_Break.
 *
 * \param parent the cursor whose child may be visited. All kinds of
 * cursors can be visited, including invalid cursors (which, by
 * definition, have no children).
 *
 * \param visitor the visitor function that will be invoked for each
 * child of \p parent.
 *
 * \param client_data pointer data supplied by the client, which will
 * be passed to the visitor each time it is invoked.
 *
 * \returns a non-zero value if the traversal was terminated
 * prematurely by the visitor returning \c CXChildVisit_Break.
 */
CINDEX_LINKAGE unsigned clang_visitChildren(CXCursor parent,
                                            CXCursorVisitor visitor,
                                            CXClientData client_data);
#ifdef __has_feature
#  if __has_feature(blocks)
/**
 * \brief Visitor invoked for each cursor found by a traversal.
 *
 * This visitor block will be invoked for each cursor found by
 * clang_visitChildrenWithBlock(). Its first argument is the cursor being
 * visited, its second argument is the parent visitor for that cursor.
 *
 * The visitor should return one of the \c CXChildVisitResult values
 * to direct clang_visitChildrenWithBlock().
 */
typedef enum CXChildVisitResult 
     (^CXCursorVisitorBlock)(CXCursor cursor, CXCursor parent);

/**
 * Visits the children of a cursor using the specified block.  Behaves
 * identically to clang_visitChildren() in all other respects.
 */
CINDEX_LINKAGE unsigned clang_visitChildrenWithBlock(CXCursor parent,
                                                    CXCursorVisitorBlock block);
#  endif
#endif

/**
 * @}
 */

/**
 * \defgroup CINDEX_CURSOR_XREF Cross-referencing in the AST
 *
 * These routines provide the ability to determine references within and
 * across translation units, by providing the names of the entities referenced
 * by cursors, follow reference cursors to the declarations they reference,
 * and associate declarations with their definitions.
 *
 * @{
 */

/**
 * \brief Retrieve a Unified Symbol Resolution (USR) for the entity referenced
 * by the given cursor.
 *
 * A Unified Symbol Resolution (USR) is a string that identifies a particular
 * entity (function, class, variable, etc.) within a program. USRs can be
 * compared across translation units to determine, e.g., when references in
 * one translation refer to an entity defined in another translation unit.
 */
CINDEX_LINKAGE CXString clang_getCursorUSR(CXCursor);

/**
 * \brief Construct a USR for a specified Objective-C class.
 */
CINDEX_LINKAGE CXString clang_constructUSR_ObjCClass(const char *class_name);

/**
 * \brief Construct a USR for a specified Objective-C category.
 */
CINDEX_LINKAGE CXString
  clang_constructUSR_ObjCCategory(const char *class_name,
                                 const char *category_name);

/**
 * \brief Construct a USR for a specified Objective-C protocol.
 */
CINDEX_LINKAGE CXString
  clang_constructUSR_ObjCProtocol(const char *protocol_name);

/**
 * \brief Construct a USR for a specified Objective-C instance variable and
 *   the USR for its containing class.
 */
CINDEX_LINKAGE CXString clang_constructUSR_ObjCIvar(const char *name,
                                                    CXString classUSR);

/**
 * \brief Construct a USR for a specified Objective-C method and
 *   the USR for its containing class.
 */
CINDEX_LINKAGE CXString clang_constructUSR_ObjCMethod(const char *name,
                                                      unsigned isInstanceMethod,
                                                      CXString classUSR);

/**
 * \brief Construct a USR for a specified Objective-C property and the USR
 *  for its containing class.
 */
CINDEX_LINKAGE CXString clang_constructUSR_ObjCProperty(const char *property,
                                                        CXString classUSR);

/**
 * \brief Retrieve a name for the entity referenced by this cursor.
 */
CINDEX_LINKAGE CXString clang_getCursorSpelling(CXCursor);

/**
 * \brief Retrieve a range for a piece that forms the cursors spelling name.
 * Most of the times there is only one range for the complete spelling but for
 * Objective-C methods and Objective-C message expressions, there are multiple
 * pieces for each selector identifier.
 * 
 * \param pieceIndex the index of the spelling name piece. If this is greater
 * than the actual number of pieces, it will return a NULL (invalid) range.
 *  
 * \param options Reserved.
 */
CINDEX_LINKAGE CXSourceRange clang_Cursor_getSpellingNameRange(CXCursor,
                                                          unsigned pieceIndex,
                                                          unsigned options);

/**
 * \brief Retrieve the display name for the entity referenced by this cursor.
 *
 * The display name contains extra information that helps identify the cursor,
 * such as the parameters of a function or template or the arguments of a 
 * class template specialization.
 */
CINDEX_LINKAGE CXString clang_getCursorDisplayName(CXCursor);
  
/** \brief For a cursor that is a reference, retrieve a cursor representing the
 * entity that it references.
 *
 * Reference cursors refer to other entities in the AST. For example, an
 * Objective-C superclass reference cursor refers to an Objective-C class.
 * This function produces the cursor for the Objective-C class from the
 * cursor for the superclass reference. If the input cursor is a declaration or
 * definition, it returns that declaration or definition unchanged.
 * Otherwise, returns the NULL cursor.
 */
CINDEX_LINKAGE CXCursor clang_getCursorReferenced(CXCursor);

/**
 *  \brief For a cursor that is either a reference to or a declaration
 *  of some entity, retrieve a cursor that describes the definition of
 *  that entity.
 *
 *  Some entities can be declared multiple times within a translation
 *  unit, but only one of those declarations can also be a
 *  definition. For example, given:
 *
 *  \code
 *  int f(int, int);
 *  int g(int x, int y) { return f(x, y); }
 *  int f(int a, int b) { return a + b; }
 *  int f(int, int);
 *  \endcode
 *
 *  there are three declarations of the function "f", but only the
 *  second one is a definition. The clang_getCursorDefinition()
 *  function will take any cursor pointing to a declaration of "f"
 *  (the first or fourth lines of the example) or a cursor referenced
 *  that uses "f" (the call to "f' inside "g") and will return a
 *  declaration cursor pointing to the definition (the second "f"
 *  declaration).
 *
 *  If given a cursor for which there is no corresponding definition,
 *  e.g., because there is no definition of that entity within this
 *  translation unit, returns a NULL cursor.
 */
CINDEX_LINKAGE CXCursor clang_getCursorDefinition(CXCursor);

/**
 * \brief Determine whether the declaration pointed to by this cursor
 * is also a definition of that entity.
 */
CINDEX_LINKAGE unsigned clang_isCursorDefinition(CXCursor);

/**
 * \brief Retrieve the canonical cursor corresponding to the given cursor.
 *
 * In the C family of languages, many kinds of entities can be declared several
 * times within a single translation unit. For example, a structure type can
 * be forward-declared (possibly multiple times) and later defined:
 *
 * \code
 * struct X;
 * struct X;
 * struct X {
 *   int member;
 * };
 * \endcode
 *
 * The declarations and the definition of \c X are represented by three 
 * different cursors, all of which are declarations of the same underlying 
 * entity. One of these cursor is considered the "canonical" cursor, which
 * is effectively the representative for the underlying entity. One can 
 * determine if two cursors are declarations of the same underlying entity by
 * comparing their canonical cursors.
 *
 * \returns The canonical cursor for the entity referred to by the given cursor.
 */
CINDEX_LINKAGE CXCursor clang_getCanonicalCursor(CXCursor);

/**
 * \brief If the cursor points to a selector identifier in an Objective-C
 * method or message expression, this returns the selector index.
 *
 * After getting a cursor with #clang_getCursor, this can be called to
 * determine if the location points to a selector identifier.
 *
 * \returns The selector index if the cursor is an Objective-C method or message
 * expression and the cursor is pointing to a selector identifier, or -1
 * otherwise.
 */
CINDEX_LINKAGE int clang_Cursor_getObjCSelectorIndex(CXCursor);

/**
 * \brief Given a cursor pointing to a C++ method call or an Objective-C
 * message, returns non-zero if the method/message is "dynamic", meaning:
 * 
 * For a C++ method: the call is virtual.
 * For an Objective-C message: the receiver is an object instance, not 'super'
 * or a specific class.
 * 
 * If the method/message is "static" or the cursor does not point to a
 * method/message, it will return zero.
 */
CINDEX_LINKAGE int clang_Cursor_isDynamicCall(CXCursor C);

/**
 * \brief Given a cursor pointing to an Objective-C message, returns the CXType
 * of the receiver.
 */
CINDEX_LINKAGE CXType clang_Cursor_getReceiverType(CXCursor C);

/**
 * \brief Property attributes for a \c CXCursor_ObjCPropertyDecl.
 */
typedef enum {
  CXObjCPropertyAttr_noattr    = 0x00,
  CXObjCPropertyAttr_readonly  = 0x01,
  CXObjCPropertyAttr_getter    = 0x02,
  CXObjCPropertyAttr_assign    = 0x04,
  CXObjCPropertyAttr_readwrite = 0x08,
  CXObjCPropertyAttr_retain    = 0x10,
  CXObjCPropertyAttr_copy      = 0x20,
  CXObjCPropertyAttr_nonatomic = 0x40,
  CXObjCPropertyAttr_setter    = 0x80,
  CXObjCPropertyAttr_atomic    = 0x100,
  CXObjCPropertyAttr_weak      = 0x200,
  CXObjCPropertyAttr_strong    = 0x400,
  CXObjCPropertyAttr_unsafe_unretained = 0x800,
  CXObjCPropertyAttr_class = 0x1000
} CXObjCPropertyAttrKind;

/**
 * \brief Given a cursor that represents a property declaration, return the
 * associated property attributes. The bits are formed from
 * \c CXObjCPropertyAttrKind.
 *
 * \param reserved Reserved for future use, pass 0.
 */
CINDEX_LINKAGE unsigned clang_Cursor_getObjCPropertyAttributes(CXCursor C,
                                                             unsigned reserved);

/**
 * \brief 'Qualifiers' written next to the return and parameter types in
 * Objective-C method declarations.
 */
typedef enum {
  CXObjCDeclQualifier_None = 0x0,
  CXObjCDeclQualifier_In = 0x1,
  CXObjCDeclQualifier_Inout = 0x2,
  CXObjCDeclQualifier_Out = 0x4,
  CXObjCDeclQualifier_Bycopy = 0x8,
  CXObjCDeclQualifier_Byref = 0x10,
  CXObjCDeclQualifier_Oneway = 0x20
} CXObjCDeclQualifierKind;

/**
 * \brief Given a cursor that represents an Objective-C method or parameter
 * declaration, return the associated Objective-C qualifiers for the return
 * type or the parameter respectively. The bits are formed from
 * CXObjCDeclQualifierKind.
 */
CINDEX_LINKAGE unsigned clang_Cursor_getObjCDeclQualifiers(CXCursor C);

/**
 * \brief Given a cursor that represents an Objective-C method or property
 * declaration, return non-zero if the declaration was affected by "@optional".
 * Returns zero if the cursor is not such a declaration or it is "@required".
 */
CINDEX_LINKAGE unsigned clang_Cursor_isObjCOptional(CXCursor C);

/**
 * \brief Returns non-zero if the given cursor is a variadic function or method.
 */
CINDEX_LINKAGE unsigned clang_Cursor_isVariadic(CXCursor C);

/**
 * \brief Given a cursor that represents a declaration, return the associated
 * comment's source range.  The range may include multiple consecutive comments
 * with whitespace in between.
 */
CINDEX_LINKAGE CXSourceRange clang_Cursor_getCommentRange(CXCursor C);

/**
 * \brief Given a cursor that represents a declaration, return the associated
 * comment text, including comment markers.
 */
CINDEX_LINKAGE CXString clang_Cursor_getRawCommentText(CXCursor C);

/**
 * \brief Given a cursor that represents a documentable entity (e.g.,
 * declaration), return the associated \\brief paragraph; otherwise return the
 * first paragraph.
 */
CINDEX_LINKAGE CXString clang_Cursor_getBriefCommentText(CXCursor C);

/**
 * @}
 */

/** \defgroup CINDEX_MANGLE Name Mangling API Functions
 *
 * @{
 */

/**
 * \brief Retrieve the CXString representing the mangled name of the cursor.
 */
CINDEX_LINKAGE CXString clang_Cursor_getMangling(CXCursor);

/**
 * \brief Retrieve the CXStrings representing the mangled symbols of the C++
 * constructor or destructor at the cursor.
 */
CINDEX_LINKAGE CXStringSet *clang_Cursor_getCXXManglings(CXCursor);

/**
 * @}
 */

/**
 * \defgroup CINDEX_MODULE Module introspection
 *
 * The functions in this group provide access to information about modules.
 *
 * @{
 */

typedef void *CXModule;

/**
 * \brief Given a CXCursor_ModuleImportDecl cursor, return the associated module.
 */
CINDEX_LINKAGE CXModule clang_Cursor_getModule(CXCursor C);

/**
 * \brief Given a CXFile header file, return the module that contains it, if one
 * exists.
 */
CINDEX_LINKAGE CXModule clang_getModuleForFile(CXTranslationUnit, CXFile);

/**
 * \param Module a module object.
 *
 * \returns the module file where the provided module object came from.
 */
CINDEX_LINKAGE CXFile clang_Module_getASTFile(CXModule Module);

/**
 * \param Module a module object.
 *
 * \returns the parent of a sub-module or NULL if the given module is top-level,
 * e.g. for 'std.vector' it will return the 'std' module.
 */
CINDEX_LINKAGE CXModule clang_Module_getParent(CXModule Module);

/**
 * \param Module a module object.
 *
 * \returns the name of the module, e.g. for the 'std.vector' sub-module it
 * will return "vector".
 */
CINDEX_LINKAGE CXString clang_Module_getName(CXModule Module);

/**
 * \param Module a module object.
 *
 * \returns the full name of the module, e.g. "std.vector".
 */
CINDEX_LINKAGE CXString clang_Module_getFullName(CXModule Module);

/**
 * \param Module a module object.
 *
 * \returns non-zero if the module is a system one.
 */
CINDEX_LINKAGE int clang_Module_isSystem(CXModule Module);

/**
 * \param Module a module object.
 *
 * \returns the number of top level headers associated with this module.
 */
CINDEX_LINKAGE unsigned clang_Module_getNumTopLevelHeaders(CXTranslationUnit,
                                                           CXModule Module);

/**
 * \param Module a module object.
 *
 * \param Index top level header index (zero-based).
 *
 * \returns the specified top level header associated with the module.
 */
CINDEX_LINKAGE
CXFile clang_Module_getTopLevelHeader(CXTranslationUnit,
                                      CXModule Module, unsigned Index);

/**
 * @}
 */

/**
 * \defgroup CINDEX_CPP C++ AST introspection
 *
 * The routines in this group provide access information in the ASTs specific
 * to C++ language features.
 *
 * @{
 */

/**
 * \brief Determine if a C++ constructor is a converting constructor.
 */
CINDEX_LINKAGE unsigned clang_CXXConstructor_isConvertingConstructor(CXCursor C);

/**
 * \brief Determine if a C++ constructor is a copy constructor.
 */
CINDEX_LINKAGE unsigned clang_CXXConstructor_isCopyConstructor(CXCursor C);

/**
 * \brief Determine if a C++ constructor is the default constructor.
 */
CINDEX_LINKAGE unsigned clang_CXXConstructor_isDefaultConstructor(CXCursor C);

/**
 * \brief Determine if a C++ constructor is a move constructor.
 */
CINDEX_LINKAGE unsigned clang_CXXConstructor_isMoveConstructor(CXCursor C);

/**
 * \brief Determine if a C++ field is declared 'mutable'.
 */
CINDEX_LINKAGE unsigned clang_CXXField_isMutable(CXCursor C);

/**
 * \brief Determine if a C++ method is declared '= default'.
 */
CINDEX_LINKAGE unsigned clang_CXXMethod_isDefaulted(CXCursor C);

/**
 * \brief Determine if a C++ member function or member function template is
 * pure virtual.
 */
CINDEX_LINKAGE unsigned clang_CXXMethod_isPureVirtual(CXCursor C);

/**
 * \brief Determine if a C++ member function or member function template is 
 * declared 'static'.
 */
CINDEX_LINKAGE unsigned clang_CXXMethod_isStatic(CXCursor C);

/**
 * \brief Determine if a C++ member function or member function template is
 * explicitly declared 'virtual' or if it overrides a virtual method from
 * one of the base classes.
 */
CINDEX_LINKAGE unsigned clang_CXXMethod_isVirtual(CXCursor C);

/**
 * \brief Determine if a C++ member function or member function template is
 * declared 'const'.
 */
CINDEX_LINKAGE unsigned clang_CXXMethod_isConst(CXCursor C);

/**
 * \brief Given a cursor that represents a template, determine
 * the cursor kind of the specializations would be generated by instantiating
 * the template.
 *
 * This routine can be used to determine what flavor of function template,
 * class template, or class template partial specialization is stored in the
 * cursor. For example, it can describe whether a class template cursor is
 * declared with "struct", "class" or "union".
 *
 * \param C The cursor to query. This cursor should represent a template
 * declaration.
 *
 * \returns The cursor kind of the specializations that would be generated
 * by instantiating the template \p C. If \p C is not a template, returns
 * \c CXCursor_NoDeclFound.
 */
CINDEX_LINKAGE enum CXCursorKind clang_getTemplateCursorKind(CXCursor C);
  
/**
 * \brief Given a cursor that may represent a specialization or instantiation
 * of a template, retrieve the cursor that represents the template that it
 * specializes or from which it was instantiated.
 *
 * This routine determines the template involved both for explicit 
 * specializations of templates and for implicit instantiations of the template,
 * both of which are referred to as "specializations". For a class template
 * specialization (e.g., \c std::vector<bool>), this routine will return 
 * either the primary template (\c std::vector) or, if the specialization was
 * instantiated from a class template partial specialization, the class template
 * partial specialization. For a class template partial specialization and a
 * function template specialization (including instantiations), this
 * this routine will return the specialized template.
 *
 * For members of a class template (e.g., member functions, member classes, or
 * static data members), returns the specialized or instantiated member. 
 * Although not strictly "templates" in the C++ language, members of class
 * templates have the same notions of specializations and instantiations that
 * templates do, so this routine treats them similarly.
 *
 * \param C A cursor that may be a specialization of a template or a member
 * of a template.
 *
 * \returns If the given cursor is a specialization or instantiation of a 
 * template or a member thereof, the template or member that it specializes or
 * from which it was instantiated. Otherwise, returns a NULL cursor.
 */
CINDEX_LINKAGE CXCursor clang_getSpecializedCursorTemplate(CXCursor C);

/**
 * \brief Given a cursor that references something else, return the source range
 * covering that reference.
 *
 * \param C A cursor pointing to a member reference, a declaration reference, or
 * an operator call.
 * \param NameFlags A bitset with three independent flags: 
 * CXNameRange_WantQualifier, CXNameRange_WantTemplateArgs, and
 * CXNameRange_WantSinglePiece.
 * \param PieceIndex For contiguous names or when passing the flag 
 * CXNameRange_WantSinglePiece, only one piece with index 0 is 
 * available. When the CXNameRange_WantSinglePiece flag is not passed for a
 * non-contiguous names, this index can be used to retrieve the individual
 * pieces of the name. See also CXNameRange_WantSinglePiece.
 *
 * \returns The piece of the name pointed to by the given cursor. If there is no
 * name, or if the PieceIndex is out-of-range, a null-cursor will be returned.
 */
CINDEX_LINKAGE CXSourceRange clang_getCursorReferenceNameRange(CXCursor C,
                                                unsigned NameFlags, 
                                                unsigned PieceIndex);

enum CXNameRefFlags {
  /**
   * \brief Include the nested-name-specifier, e.g. Foo:: in x.Foo::y, in the
   * range.
   */
  CXNameRange_WantQualifier = 0x1,
  
  /**
   * \brief Include the explicit template arguments, e.g. \<int> in x.f<int>,
   * in the range.
   */
  CXNameRange_WantTemplateArgs = 0x2,

  /**
   * \brief If the name is non-contiguous, return the full spanning range.
   *
   * Non-contiguous names occur in Objective-C when a selector with two or more
   * parameters is used, or in C++ when using an operator:
   * \code
   * [object doSomething:here withValue:there]; // Objective-C
   * return some_vector[1]; // C++
   * \endcode
   */
  CXNameRange_WantSinglePiece = 0x4
};
  
/**
 * @}
 */

/**
 * \defgroup CINDEX_LEX Token extraction and manipulation
 *
 * The routines in this group provide access to the tokens within a
 * translation unit, along with a semantic mapping of those tokens to
 * their corresponding cursors.
 *
 * @{
 */

/**
 * \brief Describes a kind of token.
 */
typedef enum CXTokenKind {
  /**
   * \brief A token that contains some kind of punctuation.
   */
  CXToken_Punctuation,

  /**
   * \brief A language keyword.
   */
  CXToken_Keyword,

  /**
   * \brief An identifier (that is not a keyword).
   */
  CXToken_Identifier,

  /**
   * \brief A numeric, string, or character literal.
   */
  CXToken_Literal,

  /**
   * \brief A comment.
   */
  CXToken_Comment
} CXTokenKind;

/**
 * \brief Describes a single preprocessing token.
 */
typedef struct {
  unsigned int_data[4];
  void *ptr_data;
} CXToken;

/**
 * \brief Determine the kind of the given token.
 */
CINDEX_LINKAGE CXTokenKind clang_getTokenKind(CXToken);

/**
 * \brief Determine the spelling of the given token.
 *
 * The spelling of a token is the textual representation of that token, e.g.,
 * the text of an identifier or keyword.
 */
CINDEX_LINKAGE CXString clang_getTokenSpelling(CXTranslationUnit, CXToken);

/**
 * \brief Retrieve the source location of the given token.
 */
CINDEX_LINKAGE CXSourceLocation clang_getTokenLocation(CXTranslationUnit,
                                                       CXToken);

/**
 * \brief Retrieve a source range that covers the given token.
 */
CINDEX_LINKAGE CXSourceRange clang_getTokenExtent(CXTranslationUnit, CXToken);

/**
 * \brief Tokenize the source code described by the given range into raw
 * lexical tokens.
 *
 * \param TU the translation unit whose text is being tokenized.
 *
 * \param Range the source range in which text should be tokenized. All of the
 * tokens produced by tokenization will fall within this source range,
 *
 * \param Tokens this pointer will be set to point to the array of tokens
 * that occur within the given source range. The returned pointer must be
 * freed with clang_disposeTokens() before the translation unit is destroyed.
 *
 * \param NumTokens will be set to the number of tokens in the \c *Tokens
 * array.
 *
 */
CINDEX_LINKAGE void clang_tokenize(CXTranslationUnit TU, CXSourceRange Range,
                                   CXToken **Tokens, unsigned *NumTokens);

/**
 * \brief Annotate the given set of tokens by providing cursors for each token
 * that can be mapped to a specific entity within the abstract syntax tree.
 *
 * This token-annotation routine is equivalent to invoking
 * clang_getCursor() for the source locations of each of the
 * tokens. The cursors provided are filtered, so that only those
 * cursors that have a direct correspondence to the token are
 * accepted. For example, given a function call \c f(x),
 * clang_getCursor() would provide the following cursors:
 *
 *   * when the cursor is over the 'f', a DeclRefExpr cursor referring to 'f'.
 *   * when the cursor is over the '(' or the ')', a CallExpr referring to 'f'.
 *   * when the cursor is over the 'x', a DeclRefExpr cursor referring to 'x'.
 *
 * Only the first and last of these cursors will occur within the
 * annotate, since the tokens "f" and "x' directly refer to a function
 * and a variable, respectively, but the parentheses are just a small
 * part of the full syntax of the function call expression, which is
 * not provided as an annotation.
 *
 * \param TU the translation unit that owns the given tokens.
 *
 * \param Tokens the set of tokens to annotate.
 *
 * \param NumTokens the number of tokens in \p Tokens.
 *
 * \param Cursors an array of \p NumTokens cursors, whose contents will be
 * replaced with the cursors corresponding to each token.
 */
CINDEX_LINKAGE void clang_annotateTokens(CXTranslationUnit TU,
                                         CXToken *Tokens, unsigned NumTokens,
                                         CXCursor *Cursors);

/**
 * \brief Free the given set of tokens.
 */
CINDEX_LINKAGE void clang_disposeTokens(CXTranslationUnit TU,
                                        CXToken *Tokens, unsigned NumTokens);

/**
 * @}
 */

/**
 * \defgroup CINDEX_DEBUG Debugging facilities
 *
 * These routines are used for testing and debugging, only, and should not
 * be relied upon.
 *
 * @{
 */

/* for debug/testing */
CINDEX_LINKAGE CXString clang_getCursorKindSpelling(enum CXCursorKind Kind);
CINDEX_LINKAGE void clang_getDefinitionSpellingAndExtent(CXCursor,
                                          const char **startBuf,
                                          const char **endBuf,
                                          unsigned *startLine,
                                          unsigned *startColumn,
                                          unsigned *endLine,
                                          unsigned *endColumn);
CINDEX_LINKAGE void clang_enableStackTraces(void);
CINDEX_LINKAGE void clang_executeOnThread(void (*fn)(void*), void *user_data,
                                          unsigned stack_size);

/**
 * @}
 */

/**
 * \defgroup CINDEX_CODE_COMPLET Code completion
 *
 * Code completion involves taking an (incomplete) source file, along with
 * knowledge of where the user is actively editing that file, and suggesting
 * syntactically- and semantically-valid constructs that the user might want to
 * use at that particular point in the source code. These data structures and
 * routines provide support for code completion.
 *
 * @{
 */

/**
 * \brief A semantic string that describes a code-completion result.
 *
 * A semantic string that describes the formatting of a code-completion
 * result as a single "template" of text that should be inserted into the
 * source buffer when a particular code-completion result is selected.
 * Each semantic string is made up of some number of "chunks", each of which
 * contains some text along with a description of what that text means, e.g.,
 * the name of the entity being referenced, whether the text chunk is part of
 * the template, or whether it is a "placeholder" that the user should replace
 * with actual code,of a specific kind. See \c CXCompletionChunkKind for a
 * description of the different kinds of chunks.
 */
typedef void *CXCompletionString;

/**
 * \brief A single result of code completion.
 */
typedef struct {
  /**
   * \brief The kind of entity that this completion refers to.
   *
   * The cursor kind will be a macro, keyword, or a declaration (one of the
   * *Decl cursor kinds), describing the entity that the completion is
   * referring to.
   *
   * \todo In the future, we would like to provide a full cursor, to allow
   * the client to extract additional information from declaration.
   */
  enum CXCursorKind CursorKind;

  /**
   * \brief The code-completion string that describes how to insert this
   * code-completion result into the editing buffer.
   */
  CXCompletionString CompletionString;
} CXCompletionResult;

/**
 * \brief Describes a single piece of text within a code-completion string.
 *
 * Each "chunk" within a code-completion string (\c CXCompletionString) is
 * either a piece of text with a specific "kind" that describes how that text
 * should be interpreted by the client or is another completion string.
 */
enum CXCompletionChunkKind {
  /**
   * \brief A code-completion string that describes "optional" text that
   * could be a part of the template (but is not required).
   *
   * The Optional chunk is the only kind of chunk that has a code-completion
   * string for its representation, which is accessible via
   * \c clang_getCompletionChunkCompletionString(). The code-completion string
   * describes an additional part of the template that is completely optional.
   * For example, optional chunks can be used to describe the placeholders for
   * arguments that match up with defaulted function parameters, e.g. given:
   *
   * \code
   * void f(int x, float y = 3.14, double z = 2.71828);
   * \endcode
   *
   * The code-completion string for this function would contain:
   *   - a TypedText chunk for "f".
   *   - a LeftParen chunk for "(".
   *   - a Placeholder chunk for "int x"
   *   - an Optional chunk containing the remaining defaulted arguments, e.g.,
   *       - a Comma chunk for ","
   *       - a Placeholder chunk for "float y"
   *       - an Optional chunk containing the last defaulted argument:
   *           - a Comma chunk for ","
   *           - a Placeholder chunk for "double z"
   *   - a RightParen chunk for ")"
   *
   * There are many ways to handle Optional chunks. Two simple approaches are:
   *   - Completely ignore optional chunks, in which case the template for the
   *     function "f" would only include the first parameter ("int x").
   *   - Fully expand all optional chunks, in which case the template for the
   *     function "f" would have all of the parameters.
   */
  CXCompletionChunk_Optional,
  /**
   * \brief Text that a user would be expected to type to get this
   * code-completion result.
   *
   * There will be exactly one "typed text" chunk in a semantic string, which
   * will typically provide the spelling of a keyword or the name of a
   * declaration that could be used at the current code point. Clients are
   * expected to filter the code-completion results based on the text in this
   * chunk.
   */
  CXCompletionChunk_TypedText,
  /**
   * \brief Text that should be inserted as part of a code-completion result.
   *
   * A "text" chunk represents text that is part of the template to be
   * inserted into user code should this particular code-completion result
   * be selected.
   */
  CXCompletionChunk_Text,
  /**
   * \brief Placeholder text that should be replaced by the user.
   *
   * A "placeholder" chunk marks a place where the user should insert text
   * into the code-completion template. For example, placeholders might mark
   * the function parameters for a function declaration, to indicate that the
   * user should provide arguments for each of those parameters. The actual
   * text in a placeholder is a suggestion for the text to display before
   * the user replaces the placeholder with real code.
   */
  CXCompletionChunk_Placeholder,
  /**
   * \brief Informative text that should be displayed but never inserted as
   * part of the template.
   *
   * An "informative" chunk contains annotations that can be displayed to
   * help the user decide whether a particular code-completion result is the
   * right option, but which is not part of the actual template to be inserted
   * by code completion.
   */
  CXCompletionChunk_Informative,
  /**
   * \brief Text that describes the current parameter when code-completion is
   * referring to function call, message send, or template specialization.
   *
   * A "current parameter" chunk occurs when code-completion is providing
   * information about a parameter corresponding to the argument at the
   * code-completion point. For example, given a function
   *
   * \code
   * int add(int x, int y);
   * \endcode
   *
   * and the source code \c add(, where the code-completion point is after the
   * "(", the code-completion string will contain a "current parameter" chunk
   * for "int x", indicating that the current argument will initialize that
   * parameter. After typing further, to \c add(17, (where the code-completion
   * point is after the ","), the code-completion string will contain a
   * "current paremeter" chunk to "int y".
   */
  CXCompletionChunk_CurrentParameter,
  /**
   * \brief A left parenthesis ('('), used to initiate a function call or
   * signal the beginning of a function parameter list.
   */
  CXCompletionChunk_LeftParen,
  /**
   * \brief A right parenthesis (')'), used to finish a function call or
   * signal the end of a function parameter list.
   */
  CXCompletionChunk_RightParen,
  /**
   * \brief A left bracket ('[').
   */
  CXCompletionChunk_LeftBracket,
  /**
   * \brief A right bracket (']').
   */
  CXCompletionChunk_RightBracket,
  /**
   * \brief A left brace ('{').
   */
  CXCompletionChunk_LeftBrace,
  /**
   * \brief A right brace ('}').
   */
  CXCompletionChunk_RightBrace,
  /**
   * \brief A left angle bracket ('<').
   */
  CXCompletionChunk_LeftAngle,
  /**
   * \brief A right angle bracket ('>').
   */
  CXCompletionChunk_RightAngle,
  /**
   * \brief A comma separator (',').
   */
  CXCompletionChunk_Comma,
  /**
   * \brief Text that specifies the result type of a given result.
   *
   * This special kind of informative chunk is not meant to be inserted into
   * the text buffer. Rather, it is meant to illustrate the type that an
   * expression using the given completion string would have.
   */
  CXCompletionChunk_ResultType,
  /**
   * \brief A colon (':').
   */
  CXCompletionChunk_Colon,
  /**
   * \brief A semicolon (';').
   */
  CXCompletionChunk_SemiColon,
  /**
   * \brief An '=' sign.
   */
  CXCompletionChunk_Equal,
  /**
   * Horizontal space (' ').
   */
  CXCompletionChunk_HorizontalSpace,
  /**
   * Vertical space ('\n'), after which it is generally a good idea to
   * perform indentation.
   */
  CXCompletionChunk_VerticalSpace
};

/**
 * \brief Determine the kind of a particular chunk within a completion string.
 *
 * \param completion_string the completion string to query.
 *
 * \param chunk_number the 0-based index of the chunk in the completion string.
 *
 * \returns the kind of the chunk at the index \c chunk_number.
 */
CINDEX_LINKAGE enum CXCompletionChunkKind
clang_getCompletionChunkKind(CXCompletionString completion_string,
                             unsigned chunk_number);

/**
 * \brief Retrieve the text associated with a particular chunk within a
 * completion string.
 *
 * \param completion_string the completion string to query.
 *
 * \param chunk_number the 0-based index of the chunk in the completion string.
 *
 * \returns the text associated with the chunk at index \c chunk_number.
 */
CINDEX_LINKAGE CXString
clang_getCompletionChunkText(CXCompletionString completion_string,
                             unsigned chunk_number);

/**
 * \brief Retrieve the completion string associated with a particular chunk
 * within a completion string.
 *
 * \param completion_string the completion string to query.
 *
 * \param chunk_number the 0-based index of the chunk in the completion string.
 *
 * \returns the completion string associated with the chunk at index
 * \c chunk_number.
 */
CINDEX_LINKAGE CXCompletionString
clang_getCompletionChunkCompletionString(CXCompletionString completion_string,
                                         unsigned chunk_number);

/**
 * \brief Retrieve the number of chunks in the given code-completion string.
 */
CINDEX_LINKAGE unsigned
clang_getNumCompletionChunks(CXCompletionString completion_string);

/**
 * \brief Determine the priority of this code completion.
 *
 * The priority of a code completion indicates how likely it is that this 
 * particular completion is the completion that the user will select. The
 * priority is selected by various internal heuristics.
 *
 * \param completion_string The completion string to query.
 *
 * \returns The priority of this completion string. Smaller values indicate
 * higher-priority (more likely) completions.
 */
CINDEX_LINKAGE unsigned
clang_getCompletionPriority(CXCompletionString completion_string);
  
/**
 * \brief Determine the availability of the entity that this code-completion
 * string refers to.
 *
 * \param completion_string The completion string to query.
 *
 * \returns The availability of the completion string.
 */
CINDEX_LINKAGE enum CXAvailabilityKind 
clang_getCompletionAvailability(CXCompletionString completion_string);

/**
 * \brief Retrieve the number of annotations associated with the given
 * completion string.
 *
 * \param completion_string the completion string to query.
 *
 * \returns the number of annotations associated with the given completion
 * string.
 */
CINDEX_LINKAGE unsigned
clang_getCompletionNumAnnotations(CXCompletionString completion_string);

/**
 * \brief Retrieve the annotation associated with the given completion string.
 *
 * \param completion_string the completion string to query.
 *
 * \param annotation_number the 0-based index of the annotation of the
 * completion string.
 *
 * \returns annotation string associated with the completion at index
 * \c annotation_number, or a NULL string if that annotation is not available.
 */
CINDEX_LINKAGE CXString
clang_getCompletionAnnotation(CXCompletionString completion_string,
                              unsigned annotation_number);

/**
 * \brief Retrieve the parent context of the given completion string.
 *
 * The parent context of a completion string is the semantic parent of 
 * the declaration (if any) that the code completion represents. For example,
 * a code completion for an Objective-C method would have the method's class
 * or protocol as its context.
 *
 * \param completion_string The code completion string whose parent is
 * being queried.
 *
 * \param kind DEPRECATED: always set to CXCursor_NotImplemented if non-NULL.
 *
 * \returns The name of the completion parent, e.g., "NSObject" if
 * the completion string represents a method in the NSObject class.
 */
CINDEX_LINKAGE CXString
clang_getCompletionParent(CXCompletionString completion_string,
                          enum CXCursorKind *kind);

/**
 * \brief Retrieve the brief documentation comment attached to the declaration
 * that corresponds to the given completion string.
 */
CINDEX_LINKAGE CXString
clang_getCompletionBriefComment(CXCompletionString completion_string);

/**
 * \brief Retrieve a completion string for an arbitrary declaration or macro
 * definition cursor.
 *
 * \param cursor The cursor to query.
 *
 * \returns A non-context-sensitive completion string for declaration and macro
 * definition cursors, or NULL for other kinds of cursors.
 */
CINDEX_LINKAGE CXCompletionString
clang_getCursorCompletionString(CXCursor cursor);
  
/**
 * \brief Contains the results of code-completion.
 *
 * This data structure contains the results of code completion, as
 * produced by \c clang_codeCompleteAt(). Its contents must be freed by
 * \c clang_disposeCodeCompleteResults.
 */
typedef struct {
  /**
   * \brief The code-completion results.
   */
  CXCompletionResult *Results;

  /**
   * \brief The number of code-completion results stored in the
   * \c Results array.
   */
  unsigned NumResults;
} CXCodeCompleteResults;

/**
 * \brief Flags that can be passed to \c clang_codeCompleteAt() to
 * modify its behavior.
 *
 * The enumerators in this enumeration can be bitwise-OR'd together to
 * provide multiple options to \c clang_codeCompleteAt().
 */
enum CXCodeComplete_Flags {
  /**
   * \brief Whether to include macros within the set of code
   * completions returned.
   */
  CXCodeComplete_IncludeMacros = 0x01,

  /**
   * \brief Whether to include code patterns for language constructs
   * within the set of code completions, e.g., for loops.
   */
  CXCodeComplete_IncludeCodePatterns = 0x02,

  /**
   * \brief Whether to include brief documentation within the set of code
   * completions returned.
   */
  CXCodeComplete_IncludeBriefComments = 0x04
};

/**
 * \brief Bits that represent the context under which completion is occurring.
 *
 * The enumerators in this enumeration may be bitwise-OR'd together if multiple
 * contexts are occurring simultaneously.
 */
enum CXCompletionContext {
  /**
   * \brief The context for completions is unexposed, as only Clang results
   * should be included. (This is equivalent to having no context bits set.)
   */
  CXCompletionContext_Unexposed = 0,
  
  /**
   * \brief Completions for any possible type should be included in the results.
   */
  CXCompletionContext_AnyType = 1 << 0,
  
  /**
   * \brief Completions for any possible value (variables, function calls, etc.)
   * should be included in the results.
   */
  CXCompletionContext_AnyValue = 1 << 1,
  /**
   * \brief Completions for values that resolve to an Objective-C object should
   * be included in the results.
   */
  CXCompletionContext_ObjCObjectValue = 1 << 2,
  /**
   * \brief Completions for values that resolve to an Objective-C selector
   * should be included in the results.
   */
  CXCompletionContext_ObjCSelectorValue = 1 << 3,
  /**
   * \brief Completions for values that resolve to a C++ class type should be
   * included in the results.
   */
  CXCompletionContext_CXXClassTypeValue = 1 << 4,
  
  /**
   * \brief Completions for fields of the member being accessed using the dot
   * operator should be included in the results.
   */
  CXCompletionContext_DotMemberAccess = 1 << 5,
  /**
   * \brief Completions for fields of the member being accessed using the arrow
   * operator should be included in the results.
   */
  CXCompletionContext_ArrowMemberAccess = 1 << 6,
  /**
   * \brief Completions for properties of the Objective-C object being accessed
   * using the dot operator should be included in the results.
   */
  CXCompletionContext_ObjCPropertyAccess = 1 << 7,
  
  /**
   * \brief Completions for enum tags should be included in the results.
   */
  CXCompletionContext_EnumTag = 1 << 8,
  /**
   * \brief Completions for union tags should be included in the results.
   */
  CXCompletionContext_UnionTag = 1 << 9,
  /**
   * \brief Completions for struct tags should be included in the results.
   */
  CXCompletionContext_StructTag = 1 << 10,
  
  /**
   * \brief Completions for C++ class names should be included in the results.
   */
  CXCompletionContext_ClassTag = 1 << 11,
  /**
   * \brief Completions for C++ namespaces and namespace aliases should be
   * included in the results.
   */
  CXCompletionContext_Namespace = 1 << 12,
  /**
   * \brief Completions for C++ nested name specifiers should be included in
   * the results.
   */
  CXCompletionContext_NestedNameSpecifier = 1 << 13,
  
  /**
   * \brief Completions for Objective-C interfaces (classes) should be included
   * in the results.
   */
  CXCompletionContext_ObjCInterface = 1 << 14,
  /**
   * \brief Completions for Objective-C protocols should be included in
   * the results.
   */
  CXCompletionContext_ObjCProtocol = 1 << 15,
  /**
   * \brief Completions for Objective-C categories should be included in
   * the results.
   */
  CXCompletionContext_ObjCCategory = 1 << 16,
  /**
   * \brief Completions for Objective-C instance messages should be included
   * in the results.
   */
  CXCompletionContext_ObjCInstanceMessage = 1 << 17,
  /**
   * \brief Completions for Objective-C class messages should be included in
   * the results.
   */
  CXCompletionContext_ObjCClassMessage = 1 << 18,
  /**
   * \brief Completions for Objective-C selector names should be included in
   * the results.
   */
  CXCompletionContext_ObjCSelectorName = 1 << 19,
  
  /**
   * \brief Completions for preprocessor macro names should be included in
   * the results.
   */
  CXCompletionContext_MacroName = 1 << 20,
  
  /**
   * \brief Natural language completions should be included in the results.
   */
  CXCompletionContext_NaturalLanguage = 1 << 21,
  
  /**
   * \brief The current context is unknown, so set all contexts.
   */
  CXCompletionContext_Unknown = ((1 << 22) - 1)
};
  
/**
 * \brief Returns a default set of code-completion options that can be
 * passed to\c clang_codeCompleteAt(). 
 */
CINDEX_LINKAGE unsigned clang_defaultCodeCompleteOptions(void);

/**
 * \brief Perform code completion at a given location in a translation unit.
 *
 * This function performs code completion at a particular file, line, and
 * column within source code, providing results that suggest potential
 * code snippets based on the context of the completion. The basic model
 * for code completion is that Clang will parse a complete source file,
 * performing syntax checking up to the location where code-completion has
 * been requested. At that point, a special code-completion token is passed
 * to the parser, which recognizes this token and determines, based on the
 * current location in the C/Objective-C/C++ grammar and the state of
 * semantic analysis, what completions to provide. These completions are
 * returned via a new \c CXCodeCompleteResults structure.
 *
 * Code completion itself is meant to be triggered by the client when the
 * user types punctuation characters or whitespace, at which point the
 * code-completion location will coincide with the cursor. For example, if \c p
 * is a pointer, code-completion might be triggered after the "-" and then
 * after the ">" in \c p->. When the code-completion location is afer the ">",
 * the completion results will provide, e.g., the members of the struct that
 * "p" points to. The client is responsible for placing the cursor at the
 * beginning of the token currently being typed, then filtering the results
 * based on the contents of the token. For example, when code-completing for
 * the expression \c p->get, the client should provide the location just after
 * the ">" (e.g., pointing at the "g") to this code-completion hook. Then, the
 * client can filter the results based on the current token text ("get"), only
 * showing those results that start with "get". The intent of this interface
 * is to separate the relatively high-latency acquisition of code-completion
 * results from the filtering of results on a per-character basis, which must
 * have a lower latency.
 *
 * \param TU The translation unit in which code-completion should
 * occur. The source files for this translation unit need not be
 * completely up-to-date (and the contents of those source files may
 * be overridden via \p unsaved_files). Cursors referring into the
 * translation unit may be invalidated by this invocation.
 *
 * \param complete_filename The name of the source file where code
 * completion should be performed. This filename may be any file
 * included in the translation unit.
 *
 * \param complete_line The line at which code-completion should occur.
 *
 * \param complete_column The column at which code-completion should occur.
 * Note that the column should point just after the syntactic construct that
 * initiated code completion, and not in the middle of a lexical token.
 *
 * \param unsaved_files the Files that have not yet been saved to disk
 * but may be required for parsing or code completion, including the
 * contents of those files.  The contents and name of these files (as
 * specified by CXUnsavedFile) are copied when necessary, so the
 * client only needs to guarantee their validity until the call to
 * this function returns.
 *
 * \param num_unsaved_files The number of unsaved file entries in \p
 * unsaved_files.
 *
 * \param options Extra options that control the behavior of code
 * completion, expressed as a bitwise OR of the enumerators of the
 * CXCodeComplete_Flags enumeration. The 
 * \c clang_defaultCodeCompleteOptions() function returns a default set
 * of code-completion options.
 *
 * \returns If successful, a new \c CXCodeCompleteResults structure
 * containing code-completion results, which should eventually be
 * freed with \c clang_disposeCodeCompleteResults(). If code
 * completion fails, returns NULL.
 */
CINDEX_LINKAGE
CXCodeCompleteResults *clang_codeCompleteAt(CXTranslationUnit TU,
                                            const char *complete_filename,
                                            unsigned complete_line,
                                            unsigned complete_column,
                                            struct CXUnsavedFile *unsaved_files,
                                            unsigned num_unsaved_files,
                                            unsigned options);

/**
 * \brief Sort the code-completion results in case-insensitive alphabetical 
 * order.
 *
 * \param Results The set of results to sort.
 * \param NumResults The number of results in \p Results.
 */
CINDEX_LINKAGE
void clang_sortCodeCompletionResults(CXCompletionResult *Results,
                                     unsigned NumResults);
  
/**
 * \brief Free the given set of code-completion results.
 */
CINDEX_LINKAGE
void clang_disposeCodeCompleteResults(CXCodeCompleteResults *Results);
  
/**
 * \brief Determine the number of diagnostics produced prior to the
 * location where code completion was performed.
 */
CINDEX_LINKAGE
unsigned clang_codeCompleteGetNumDiagnostics(CXCodeCompleteResults *Results);

/**
 * \brief Retrieve a diagnostic associated with the given code completion.
 *
 * \param Results the code completion results to query.
 * \param Index the zero-based diagnostic number to retrieve.
 *
 * \returns the requested diagnostic. This diagnostic must be freed
 * via a call to \c clang_disposeDiagnostic().
 */
CINDEX_LINKAGE
CXDiagnostic clang_codeCompleteGetDiagnostic(CXCodeCompleteResults *Results,
                                             unsigned Index);

/**
 * \brief Determines what completions are appropriate for the context
 * the given code completion.
 * 
 * \param Results the code completion results to query
 *
 * \returns the kinds of completions that are appropriate for use
 * along with the given code completion results.
 */
CINDEX_LINKAGE
unsigned long long clang_codeCompleteGetContexts(
                                                CXCodeCompleteResults *Results);

/**
 * \brief Returns the cursor kind for the container for the current code
 * completion context. The container is only guaranteed to be set for
 * contexts where a container exists (i.e. member accesses or Objective-C
 * message sends); if there is not a container, this function will return
 * CXCursor_InvalidCode.
 *
 * \param Results the code completion results to query
 *
 * \param IsIncomplete on return, this value will be false if Clang has complete
 * information about the container. If Clang does not have complete
 * information, this value will be true.
 *
 * \returns the container kind, or CXCursor_InvalidCode if there is not a
 * container
 */
CINDEX_LINKAGE
enum CXCursorKind clang_codeCompleteGetContainerKind(
                                                 CXCodeCompleteResults *Results,
                                                     unsigned *IsIncomplete);

/**
 * \brief Returns the USR for the container for the current code completion
 * context. If there is not a container for the current context, this
 * function will return the empty string.
 *
 * \param Results the code completion results to query
 *
 * \returns the USR for the container
 */
CINDEX_LINKAGE
CXString clang_codeCompleteGetContainerUSR(CXCodeCompleteResults *Results);

/**
 * \brief Returns the currently-entered selector for an Objective-C message
 * send, formatted like "initWithFoo:bar:". Only guaranteed to return a
 * non-empty string for CXCompletionContext_ObjCInstanceMessage and
 * CXCompletionContext_ObjCClassMessage.
 *
 * \param Results the code completion results to query
 *
 * \returns the selector (or partial selector) that has been entered thus far
 * for an Objective-C message send.
 */
CINDEX_LINKAGE
CXString clang_codeCompleteGetObjCSelector(CXCodeCompleteResults *Results);
  
/**
 * @}
 */

/**
 * \defgroup CINDEX_MISC Miscellaneous utility functions
 *
 * @{
 */

/**
 * \brief Return a version string, suitable for showing to a user, but not
 *        intended to be parsed (the format is not guaranteed to be stable).
 */
CINDEX_LINKAGE CXString clang_getClangVersion(void);

/**
 * \brief Enable/disable crash recovery.
 *
 * \param isEnabled Flag to indicate if crash recovery is enabled.  A non-zero
 *        value enables crash recovery, while 0 disables it.
 */
CINDEX_LINKAGE void clang_toggleCrashRecovery(unsigned isEnabled);
  
 /**
  * \brief Visitor invoked for each file in a translation unit
  *        (used with clang_getInclusions()).
  *
  * This visitor function will be invoked by clang_getInclusions() for each
  * file included (either at the top-level or by \#include directives) within
  * a translation unit.  The first argument is the file being included, and
  * the second and third arguments provide the inclusion stack.  The
  * array is sorted in order of immediate inclusion.  For example,
  * the first element refers to the location that included 'included_file'.
  */
typedef void (*CXInclusionVisitor)(CXFile included_file,
                                   CXSourceLocation* inclusion_stack,
                                   unsigned include_len,
                                   CXClientData client_data);

/**
 * \brief Visit the set of preprocessor inclusions in a translation unit.
 *   The visitor function is called with the provided data for every included
 *   file.  This does not include headers included by the PCH file (unless one
 *   is inspecting the inclusions in the PCH file itself).
 */
CINDEX_LINKAGE void clang_getInclusions(CXTranslationUnit tu,
                                        CXInclusionVisitor visitor,
                                        CXClientData client_data);

typedef enum {
  CXEval_Int = 1 ,
  CXEval_Float = 2,
  CXEval_ObjCStrLiteral = 3,
  CXEval_StrLiteral = 4,
  CXEval_CFStr = 5,
  CXEval_Other = 6,

  CXEval_UnExposed = 0

} CXEvalResultKind ;

/**
 * \brief Evaluation result of a cursor
 */
typedef void * CXEvalResult;

/**
 * \brief If cursor is a statement declaration tries to evaluate the 
 * statement and if its variable, tries to evaluate its initializer,
 * into its corresponding type.
 */
CINDEX_LINKAGE CXEvalResult clang_Cursor_Evaluate(CXCursor C);

/**
 * \brief Returns the kind of the evaluated result.
 */
CINDEX_LINKAGE CXEvalResultKind clang_EvalResult_getKind(CXEvalResult E);

/**
 * \brief Returns the evaluation result as integer if the
 * kind is Int.
 */
CINDEX_LINKAGE int clang_EvalResult_getAsInt(CXEvalResult E);

/**
 * \brief Returns the evaluation result as double if the
 * kind is double.
 */
CINDEX_LINKAGE double clang_EvalResult_getAsDouble(CXEvalResult E);

/**
 * \brief Returns the evaluation result as a constant string if the
 * kind is other than Int or float. User must not free this pointer,
 * instead call clang_EvalResult_dispose on the CXEvalResult returned
 * by clang_Cursor_Evaluate.
 */
CINDEX_LINKAGE const char* clang_EvalResult_getAsStr(CXEvalResult E);

/**
 * \brief Disposes the created Eval memory.
 */
CINDEX_LINKAGE void clang_EvalResult_dispose(CXEvalResult E);
/**
 * @}
 */

/** \defgroup CINDEX_REMAPPING Remapping functions
 *
 * @{
 */

/**
 * \brief A remapping of original source files and their translated files.
 */
typedef void *CXRemapping;

/**
 * \brief Retrieve a remapping.
 *
 * \param path the path that contains metadata about remappings.
 *
 * \returns the requested remapping. This remapping must be freed
 * via a call to \c clang_remap_dispose(). Can return NULL if an error occurred.
 */
CINDEX_LINKAGE CXRemapping clang_getRemappings(const char *path);

/**
 * \brief Retrieve a remapping.
 *
 * \param filePaths pointer to an array of file paths containing remapping info.
 *
 * \param numFiles number of file paths.
 *
 * \returns the requested remapping. This remapping must be freed
 * via a call to \c clang_remap_dispose(). Can return NULL if an error occurred.
 */
CINDEX_LINKAGE
CXRemapping clang_getRemappingsFromFileList(const char **filePaths,
                                            unsigned numFiles);

/**
 * \brief Determine the number of remappings.
 */
CINDEX_LINKAGE unsigned clang_remap_getNumFiles(CXRemapping);

/**
 * \brief Get the original and the associated filename from the remapping.
 * 
 * \param original If non-NULL, will be set to the original filename.
 *
 * \param transformed If non-NULL, will be set to the filename that the original
 * is associated with.
 */
CINDEX_LINKAGE void clang_remap_getFilenames(CXRemapping, unsigned index,
                                     CXString *original, CXString *transformed);

/**
 * \brief Dispose the remapping.
 */
CINDEX_LINKAGE void clang_remap_dispose(CXRemapping);

/**
 * @}
 */

/** \defgroup CINDEX_HIGH Higher level API functions
 *
 * @{
 */

enum CXVisitorResult {
  CXVisit_Break,
  CXVisit_Continue
};

typedef struct CXCursorAndRangeVisitor {
  void *context;
  enum CXVisitorResult (*visit)(void *context, CXCursor, CXSourceRange);
} CXCursorAndRangeVisitor;

typedef enum {
  /**
   * \brief Function returned successfully.
   */
  CXResult_Success = 0,
  /**
   * \brief One of the parameters was invalid for the function.
   */
  CXResult_Invalid = 1,
  /**
   * \brief The function was terminated by a callback (e.g. it returned
   * CXVisit_Break)
   */
  CXResult_VisitBreak = 2

} CXResult;

/**
 * \brief Find references of a declaration in a specific file.
 * 
 * \param cursor pointing to a declaration or a reference of one.
 *
 * \param file to search for references.
 *
 * \param visitor callback that will receive pairs of CXCursor/CXSourceRange for
 * each reference found.
 * The CXSourceRange will point inside the file; if the reference is inside
 * a macro (and not a macro argument) the CXSourceRange will be invalid.
 *
 * \returns one of the CXResult enumerators.
 */
CINDEX_LINKAGE CXResult clang_findReferencesInFile(CXCursor cursor, CXFile file,
                                               CXCursorAndRangeVisitor visitor);

/**
 * \brief Find #import/#include directives in a specific file.
 *
 * \param TU translation unit containing the file to query.
 *
 * \param file to search for #import/#include directives.
 *
 * \param visitor callback that will receive pairs of CXCursor/CXSourceRange for
 * each directive found.
 *
 * \returns one of the CXResult enumerators.
 */
CINDEX_LINKAGE CXResult clang_findIncludesInFile(CXTranslationUnit TU,
                                                 CXFile file,
                                              CXCursorAndRangeVisitor visitor);

#ifdef __has_feature
#  if __has_feature(blocks)

typedef enum CXVisitorResult
    (^CXCursorAndRangeVisitorBlock)(CXCursor, CXSourceRange);

CINDEX_LINKAGE
CXResult clang_findReferencesInFileWithBlock(CXCursor, CXFile,
                                             CXCursorAndRangeVisitorBlock);

CINDEX_LINKAGE
CXResult clang_findIncludesInFileWithBlock(CXTranslationUnit, CXFile,
                                           CXCursorAndRangeVisitorBlock);

#  endif
#endif

/**
 * \brief The client's data object that is associated with a CXFile.
 */
typedef void *CXIdxClientFile;

/**
 * \brief The client's data object that is associated with a semantic entity.
 */
typedef void *CXIdxClientEntity;

/**
 * \brief The client's data object that is associated with a semantic container
 * of entities.
 */
typedef void *CXIdxClientContainer;

/**
 * \brief The client's data object that is associated with an AST file (PCH
 * or module).
 */
typedef void *CXIdxClientASTFile;

/**
 * \brief Source location passed to index callbacks.
 */
typedef struct {
  void *ptr_data[2];
  unsigned int_data;
} CXIdxLoc;

/**
 * \brief Data for ppIncludedFile callback.
 */
typedef struct {
  /**
   * \brief Location of '#' in the \#include/\#import directive.
   */
  CXIdxLoc hashLoc;
  /**
   * \brief Filename as written in the \#include/\#import directive.
   */
  const char *filename;
  /**
   * \brief The actual file that the \#include/\#import directive resolved to.
   */
  CXFile file;
  int isImport;
  int isAngled;
  /**
   * \brief Non-zero if the directive was automatically turned into a module
   * import.
   */
  int isModuleImport;
} CXIdxIncludedFileInfo;

/**
 * \brief Data for IndexerCallbacks#importedASTFile.
 */
typedef struct {
  /**
   * \brief Top level AST file containing the imported PCH, module or submodule.
   */
  CXFile file;
  /**
   * \brief The imported module or NULL if the AST file is a PCH.
   */
  CXModule module;
  /**
   * \brief Location where the file is imported. Applicable only for modules.
   */
  CXIdxLoc loc;
  /**
   * \brief Non-zero if an inclusion directive was automatically turned into
   * a module import. Applicable only for modules.
   */
  int isImplicit;

} CXIdxImportedASTFileInfo;

typedef enum {
  CXIdxEntity_Unexposed     = 0,
  CXIdxEntity_Typedef       = 1,
  CXIdxEntity_Function      = 2,
  CXIdxEntity_Variable      = 3,
  CXIdxEntity_Field         = 4,
  CXIdxEntity_EnumConstant  = 5,

  CXIdxEntity_ObjCClass     = 6,
  CXIdxEntity_ObjCProtocol  = 7,
  CXIdxEntity_ObjCCategory  = 8,

  CXIdxEntity_ObjCInstanceMethod = 9,
  CXIdxEntity_ObjCClassMethod    = 10,
  CXIdxEntity_ObjCProperty  = 11,
  CXIdxEntity_ObjCIvar      = 12,

  CXIdxEntity_Enum          = 13,
  CXIdxEntity_Struct        = 14,
  CXIdxEntity_Union         = 15,

  CXIdxEntity_CXXClass              = 16,
  CXIdxEntity_CXXNamespace          = 17,
  CXIdxEntity_CXXNamespaceAlias     = 18,
  CXIdxEntity_CXXStaticVariable     = 19,
  CXIdxEntity_CXXStaticMethod       = 20,
  CXIdxEntity_CXXInstanceMethod     = 21,
  CXIdxEntity_CXXConstructor        = 22,
  CXIdxEntity_CXXDestructor         = 23,
  CXIdxEntity_CXXConversionFunction = 24,
  CXIdxEntity_CXXTypeAlias          = 25,
  CXIdxEntity_CXXInterface          = 26

} CXIdxEntityKind;

typedef enum {
  CXIdxEntityLang_None = 0,
  CXIdxEntityLang_C    = 1,
  CXIdxEntityLang_ObjC = 2,
  CXIdxEntityLang_CXX  = 3
} CXIdxEntityLanguage;

/**
 * \brief Extra C++ template information for an entity. This can apply to:
 * CXIdxEntity_Function
 * CXIdxEntity_CXXClass
 * CXIdxEntity_CXXStaticMethod
 * CXIdxEntity_CXXInstanceMethod
 * CXIdxEntity_CXXConstructor
 * CXIdxEntity_CXXConversionFunction
 * CXIdxEntity_CXXTypeAlias
 */
typedef enum {
  CXIdxEntity_NonTemplate   = 0,
  CXIdxEntity_Template      = 1,
  CXIdxEntity_TemplatePartialSpecialization = 2,
  CXIdxEntity_TemplateSpecialization = 3
} CXIdxEntityCXXTemplateKind;

typedef enum {
  CXIdxAttr_Unexposed     = 0,
  CXIdxAttr_IBAction      = 1,
  CXIdxAttr_IBOutlet      = 2,
  CXIdxAttr_IBOutletCollection = 3
} CXIdxAttrKind;

typedef struct {
  CXIdxAttrKind kind;
  CXCursor cursor;
  CXIdxLoc loc;
} CXIdxAttrInfo;

typedef struct {
  CXIdxEntityKind kind;
  CXIdxEntityCXXTemplateKind templateKind;
  CXIdxEntityLanguage lang;
  const char *name;
  const char *USR;
  CXCursor cursor;
  const CXIdxAttrInfo *const *attributes;
  unsigned numAttributes;
} CXIdxEntityInfo;

typedef struct {
  CXCursor cursor;
} CXIdxContainerInfo;

typedef struct {
  const CXIdxAttrInfo *attrInfo;
  const CXIdxEntityInfo *objcClass;
  CXCursor classCursor;
  CXIdxLoc classLoc;
} CXIdxIBOutletCollectionAttrInfo;

typedef enum {
  CXIdxDeclFlag_Skipped = 0x1
} CXIdxDeclInfoFlags;

typedef struct {
  const CXIdxEntityInfo *entityInfo;
  CXCursor cursor;
  CXIdxLoc loc;
  const CXIdxContainerInfo *semanticContainer;
  /**
   * \brief Generally same as #semanticContainer but can be different in
   * cases like out-of-line C++ member functions.
   */
  const CXIdxContainerInfo *lexicalContainer;
  int isRedeclaration;
  int isDefinition;
  int isContainer;
  const CXIdxContainerInfo *declAsContainer;
  /**
   * \brief Whether the declaration exists in code or was created implicitly
   * by the compiler, e.g. implicit Objective-C methods for properties.
   */
  int isImplicit;
  const CXIdxAttrInfo *const *attributes;
  unsigned numAttributes;

  unsigned flags;

} CXIdxDeclInfo;

typedef enum {
  CXIdxObjCContainer_ForwardRef = 0,
  CXIdxObjCContainer_Interface = 1,
  CXIdxObjCContainer_Implementation = 2
} CXIdxObjCContainerKind;

typedef struct {
  const CXIdxDeclInfo *declInfo;
  CXIdxObjCContainerKind kind;
} CXIdxObjCContainerDeclInfo;

typedef struct {
  const CXIdxEntityInfo *base;
  CXCursor cursor;
  CXIdxLoc loc;
} CXIdxBaseClassInfo;

typedef struct {
  const CXIdxEntityInfo *protocol;
  CXCursor cursor;
  CXIdxLoc loc;
} CXIdxObjCProtocolRefInfo;

typedef struct {
  const CXIdxObjCProtocolRefInfo *const *protocols;
  unsigned numProtocols;
} CXIdxObjCProtocolRefListInfo;

typedef struct {
  const CXIdxObjCContainerDeclInfo *containerInfo;
  const CXIdxBaseClassInfo *superInfo;
  const CXIdxObjCProtocolRefListInfo *protocols;
} CXIdxObjCInterfaceDeclInfo;

typedef struct {
  const CXIdxObjCContainerDeclInfo *containerInfo;
  const CXIdxEntityInfo *objcClass;
  CXCursor classCursor;
  CXIdxLoc classLoc;
  const CXIdxObjCProtocolRefListInfo *protocols;
} CXIdxObjCCategoryDeclInfo;

typedef struct {
  const CXIdxDeclInfo *declInfo;
  const CXIdxEntityInfo *getter;
  const CXIdxEntityInfo *setter;
} CXIdxObjCPropertyDeclInfo;

typedef struct {
  const CXIdxDeclInfo *declInfo;
  const CXIdxBaseClassInfo *const *bases;
  unsigned numBases;
} CXIdxCXXClassDeclInfo;

/**
 * \brief Data for IndexerCallbacks#indexEntityReference.
 */
typedef enum {
  /**
   * \brief The entity is referenced directly in user's code.
   */
  CXIdxEntityRef_Direct = 1,
  /**
   * \brief An implicit reference, e.g. a reference of an Objective-C method
   * via the dot syntax.
   */
  CXIdxEntityRef_Implicit = 2
} CXIdxEntityRefKind;

/**
 * \brief Data for IndexerCallbacks#indexEntityReference.
 */
typedef struct {
  CXIdxEntityRefKind kind;
  /**
   * \brief Reference cursor.
   */
  CXCursor cursor;
  CXIdxLoc loc;
  /**
   * \brief The entity that gets referenced.
   */
  const CXIdxEntityInfo *referencedEntity;
  /**
   * \brief Immediate "parent" of the reference. For example:
   * 
   * \code
   * Foo *var;
   * \endcode
   * 
   * The parent of reference of type 'Foo' is the variable 'var'.
   * For references inside statement bodies of functions/methods,
   * the parentEntity will be the function/method.
   */
  const CXIdxEntityInfo *parentEntity;
  /**
   * \brief Lexical container context of the reference.
   */
  const CXIdxContainerInfo *container;
} CXIdxEntityRefInfo;

/**
 * \brief A group of callbacks used by #clang_indexSourceFile and
 * #clang_indexTranslationUnit.
 */
typedef struct {
  /**
   * \brief Called periodically to check whether indexing should be aborted.
   * Should return 0 to continue, and non-zero to abort.
   */
  int (*abortQuery)(CXClientData client_data, void *reserved);

  /**
   * \brief Called at the end of indexing; passes the complete diagnostic set.
   */
  void (*diagnostic)(CXClientData client_data,
                     CXDiagnosticSet, void *reserved);

  CXIdxClientFile (*enteredMainFile)(CXClientData client_data,
                                     CXFile mainFile, void *reserved);
  
  /**
   * \brief Called when a file gets \#included/\#imported.
   */
  CXIdxClientFile (*ppIncludedFile)(CXClientData client_data,
                                    const CXIdxIncludedFileInfo *);
  
  /**
   * \brief Called when a AST file (PCH or module) gets imported.
   * 
   * AST files will not get indexed (there will not be callbacks to index all
   * the entities in an AST file). The recommended action is that, if the AST
   * file is not already indexed, to initiate a new indexing job specific to
   * the AST file.
   */
  CXIdxClientASTFile (*importedASTFile)(CXClientData client_data,
                                        const CXIdxImportedASTFileInfo *);

  /**
   * \brief Called at the beginning of indexing a translation unit.
   */
  CXIdxClientContainer (*startedTranslationUnit)(CXClientData client_data,
                                                 void *reserved);

  void (*indexDeclaration)(CXClientData client_data,
                           const CXIdxDeclInfo *);

  /**
   * \brief Called to index a reference of an entity.
   */
  void (*indexEntityReference)(CXClientData client_data,
                               const CXIdxEntityRefInfo *);

} IndexerCallbacks;

CINDEX_LINKAGE int clang_index_isEntityObjCContainerKind(CXIdxEntityKind);
CINDEX_LINKAGE const CXIdxObjCContainerDeclInfo *
clang_index_getObjCContainerDeclInfo(const CXIdxDeclInfo *);

CINDEX_LINKAGE const CXIdxObjCInterfaceDeclInfo *
clang_index_getObjCInterfaceDeclInfo(const CXIdxDeclInfo *);

CINDEX_LINKAGE
const CXIdxObjCCategoryDeclInfo *
clang_index_getObjCCategoryDeclInfo(const CXIdxDeclInfo *);

CINDEX_LINKAGE const CXIdxObjCProtocolRefListInfo *
clang_index_getObjCProtocolRefListInfo(const CXIdxDeclInfo *);

CINDEX_LINKAGE const CXIdxObjCPropertyDeclInfo *
clang_index_getObjCPropertyDeclInfo(const CXIdxDeclInfo *);

CINDEX_LINKAGE const CXIdxIBOutletCollectionAttrInfo *
clang_index_getIBOutletCollectionAttrInfo(const CXIdxAttrInfo *);

CINDEX_LINKAGE const CXIdxCXXClassDeclInfo *
clang_index_getCXXClassDeclInfo(const CXIdxDeclInfo *);

/**
 * \brief For retrieving a custom CXIdxClientContainer attached to a
 * container.
 */
CINDEX_LINKAGE CXIdxClientContainer
clang_index_getClientContainer(const CXIdxContainerInfo *);

/**
 * \brief For setting a custom CXIdxClientContainer attached to a
 * container.
 */
CINDEX_LINKAGE void
clang_index_setClientContainer(const CXIdxContainerInfo *,CXIdxClientContainer);

/**
 * \brief For retrieving a custom CXIdxClientEntity attached to an entity.
 */
CINDEX_LINKAGE CXIdxClientEntity
clang_index_getClientEntity(const CXIdxEntityInfo *);

/**
 * \brief For setting a custom CXIdxClientEntity attached to an entity.
 */
CINDEX_LINKAGE void
clang_index_setClientEntity(const CXIdxEntityInfo *, CXIdxClientEntity);

/**
 * \brief An indexing action/session, to be applied to one or multiple
 * translation units.
 */
typedef void *CXIndexAction;

/**
 * \brief An indexing action/session, to be applied to one or multiple
 * translation units.
 *
 * \param CIdx The index object with which the index action will be associated.
 */
CINDEX_LINKAGE CXIndexAction clang_IndexAction_create(CXIndex CIdx);

/**
 * \brief Destroy the given index action.
 *
 * The index action must not be destroyed until all of the translation units
 * created within that index action have been destroyed.
 */
CINDEX_LINKAGE void clang_IndexAction_dispose(CXIndexAction);

typedef enum {
  /**
   * \brief Used to indicate that no special indexing options are needed.
   */
  CXIndexOpt_None = 0x0,
  
  /**
   * \brief Used to indicate that IndexerCallbacks#indexEntityReference should
   * be invoked for only one reference of an entity per source file that does
   * not also include a declaration/definition of the entity.
   */
  CXIndexOpt_SuppressRedundantRefs = 0x1,

  /**
   * \brief Function-local symbols should be indexed. If this is not set
   * function-local symbols will be ignored.
   */
  CXIndexOpt_IndexFunctionLocalSymbols = 0x2,

  /**
   * \brief Implicit function/class template instantiations should be indexed.
   * If this is not set, implicit instantiations will be ignored.
   */
  CXIndexOpt_IndexImplicitTemplateInstantiations = 0x4,

  /**
   * \brief Suppress all compiler warnings when parsing for indexing.
   */
  CXIndexOpt_SuppressWarnings = 0x8,

  /**
   * \brief Skip a function/method body that was already parsed during an
   * indexing session associated with a \c CXIndexAction object.
   * Bodies in system headers are always skipped.
   */
  CXIndexOpt_SkipParsedBodiesInSession = 0x10

} CXIndexOptFlags;

/**
 * \brief Index the given source file and the translation unit corresponding
 * to that file via callbacks implemented through #IndexerCallbacks.
 *
 * \param client_data pointer data supplied by the client, which will
 * be passed to the invoked callbacks.
 *
 * \param index_callbacks Pointer to indexing callbacks that the client
 * implements.
 *
 * \param index_callbacks_size Size of #IndexerCallbacks structure that gets
 * passed in index_callbacks.
 *
 * \param index_options A bitmask of options that affects how indexing is
 * performed. This should be a bitwise OR of the CXIndexOpt_XXX flags.
 *
 * \param[out] out_TU pointer to store a \c CXTranslationUnit that can be
 * reused after indexing is finished. Set to \c NULL if you do not require it.
 *
 * \returns 0 on success or if there were errors from which the compiler could
 * recover.  If there is a failure from which there is no recovery, returns
 * a non-zero \c CXErrorCode.
 *
 * The rest of the parameters are the same as #clang_parseTranslationUnit.
 */
CINDEX_LINKAGE int clang_indexSourceFile(CXIndexAction,
                                         CXClientData client_data,
                                         IndexerCallbacks *index_callbacks,
                                         unsigned index_callbacks_size,
                                         unsigned index_options,
                                         const char *source_filename,
                                         const char * const *command_line_args,
                                         int num_command_line_args,
                                         struct CXUnsavedFile *unsaved_files,
                                         unsigned num_unsaved_files,
                                         CXTranslationUnit *out_TU,
                                         unsigned TU_options);

/**
 * \brief Same as clang_indexSourceFile but requires a full command line
 * for \c command_line_args including argv[0]. This is useful if the standard
 * library paths are relative to the binary.
 */
CINDEX_LINKAGE int clang_indexSourceFileFullArgv(
    CXIndexAction, CXClientData client_data, IndexerCallbacks *index_callbacks,
    unsigned index_callbacks_size, unsigned index_options,
    const char *source_filename, const char *const *command_line_args,
    int num_command_line_args, struct CXUnsavedFile *unsaved_files,
    unsigned num_unsaved_files, CXTranslationUnit *out_TU, unsigned TU_options);

/**
 * \brief Index the given translation unit via callbacks implemented through
 * #IndexerCallbacks.
 * 
 * The order of callback invocations is not guaranteed to be the same as
 * when indexing a source file. The high level order will be:
 * 
 *   -Preprocessor callbacks invocations
 *   -Declaration/reference callbacks invocations
 *   -Diagnostic callback invocations
 *
 * The parameters are the same as #clang_indexSourceFile.
 * 
 * \returns If there is a failure from which there is no recovery, returns
 * non-zero, otherwise returns 0.
 */
CINDEX_LINKAGE int clang_indexTranslationUnit(CXIndexAction,
                                              CXClientData client_data,
                                              IndexerCallbacks *index_callbacks,
                                              unsigned index_callbacks_size,
                                              unsigned index_options,
                                              CXTranslationUnit);

/**
 * \brief Retrieve the CXIdxFile, file, line, column, and offset represented by
 * the given CXIdxLoc.
 *
 * If the location refers into a macro expansion, retrieves the
 * location of the macro expansion and if it refers into a macro argument
 * retrieves the location of the argument.
 */
CINDEX_LINKAGE void clang_indexLoc_getFileLocation(CXIdxLoc loc,
                                                   CXIdxClientFile *indexFile,
                                                   CXFile *file,
                                                   unsigned *line,
                                                   unsigned *column,
                                                   unsigned *offset);

/**
 * \brief Retrieve the CXSourceLocation represented by the given CXIdxLoc.
 */
CINDEX_LINKAGE
CXSourceLocation clang_indexLoc_getCXSourceLocation(CXIdxLoc loc);

/**
 * \brief Visitor invoked for each field found by a traversal.
 *
 * This visitor function will be invoked for each field found by
 * \c clang_Type_visitFields. Its first argument is the cursor being
 * visited, its second argument is the client data provided to
 * \c clang_Type_visitFields.
 *
 * The visitor should return one of the \c CXVisitorResult values
 * to direct \c clang_Type_visitFields.
 */
typedef enum CXVisitorResult (*CXFieldVisitor)(CXCursor C,
                                               CXClientData client_data);

/**
 * \brief Visit the fields of a particular type.
 *
 * This function visits all the direct fields of the given cursor,
 * invoking the given \p visitor function with the cursors of each
 * visited field. The traversal may be ended prematurely, if
 * the visitor returns \c CXFieldVisit_Break.
 *
 * \param T the record type whose field may be visited.
 *
 * \param visitor the visitor function that will be invoked for each
 * field of \p T.
 *
 * \param client_data pointer data supplied by the client, which will
 * be passed to the visitor each time it is invoked.
 *
 * \returns a non-zero value if the traversal was terminated
 * prematurely by the visitor returning \c CXFieldVisit_Break.
 */
CINDEX_LINKAGE unsigned clang_Type_visitFields(CXType T,
                                               CXFieldVisitor visitor,
                                               CXClientData client_data);

/**
 * @}
 */

/**
 * @}
 */

#ifdef __cplusplus
}
#endif
#endif<|MERGE_RESOLUTION|>--- conflicted
+++ resolved
@@ -2301,22 +2301,18 @@
    */
   CXCursor_OMPTargetParallelForDirective = 264,
 
-<<<<<<< HEAD
+  /** \brief OpenMP target update directive.
+   */
+  CXCursor_OMPTargetUpdateDirective      = 265,
+
+  /** \brief OpenMP distribute parallel for directive.
+   */
+  CXCursor_OMPDistributeParallelForDirective = 266,
+
 #ifdef INTEL_CUSTOMIZATION
-  CXCursor_CilkRankedStmt                = 265,
+  CXCursor_CilkRankedStmt                = 267,
   CXCursor_LastStmt                      = CXCursor_CilkRankedStmt,
 #endif /* INTEL_CUSTOMIZATION */
-=======
-  /** \brief OpenMP target update directive.
-   */
-  CXCursor_OMPTargetUpdateDirective      = 265,
-
-  /** \brief OpenMP distribute parallel for directive.
-   */
-  CXCursor_OMPDistributeParallelForDirective = 266,
-
-  CXCursor_LastStmt                = CXCursor_OMPDistributeParallelForDirective,
->>>>>>> 7108db77
 
   /**
    * \brief Cursor that represents the translation unit itself.
