/*===-- clang-c/Index.h - Indexing Public C Interface -------------*- C -*-===*\
|*                                                                            *|
|* Part of the LLVM Project, under the Apache License v2.0 with LLVM          *|
|* Exceptions.                                                                *|
|* See https://llvm.org/LICENSE.txt for license information.                  *|
|* SPDX-License-Identifier: Apache-2.0 WITH LLVM-exception                    *|
|*                                                                            *|
|*===----------------------------------------------------------------------===*|
|*                                                                            *|
|* This header provides a public interface to a Clang library for extracting  *|
|* high-level symbol information from source files without exposing the full  *|
|* Clang C++ API.                                                             *|
|*                                                                            *|
\*===----------------------------------------------------------------------===*/

#ifndef LLVM_CLANG_C_INDEX_H
#define LLVM_CLANG_C_INDEX_H

#include <time.h>

#include "clang-c/BuildSystem.h"
#include "clang-c/CXErrorCode.h"
#include "clang-c/CXString.h"
#include "clang-c/ExternC.h"
#include "clang-c/Platform.h"

/**
 * The version constants for the libclang API.
 * CINDEX_VERSION_MINOR should increase when there are API additions.
 * CINDEX_VERSION_MAJOR is intended for "major" source/ABI breaking changes.
 *
 * The policy about the libclang API was always to keep it source and ABI
 * compatible, thus CINDEX_VERSION_MAJOR is expected to remain stable.
 */
#define CINDEX_VERSION_MAJOR 0
#define CINDEX_VERSION_MINOR 61

#define CINDEX_VERSION_ENCODE(major, minor) (((major)*10000) + ((minor)*1))

#define CINDEX_VERSION                                                         \
  CINDEX_VERSION_ENCODE(CINDEX_VERSION_MAJOR, CINDEX_VERSION_MINOR)

#define CINDEX_VERSION_STRINGIZE_(major, minor) #major "." #minor
#define CINDEX_VERSION_STRINGIZE(major, minor)                                 \
  CINDEX_VERSION_STRINGIZE_(major, minor)

#define CINDEX_VERSION_STRING                                                  \
  CINDEX_VERSION_STRINGIZE(CINDEX_VERSION_MAJOR, CINDEX_VERSION_MINOR)

LLVM_CLANG_C_EXTERN_C_BEGIN

/** \defgroup CINDEX libclang: C Interface to Clang
 *
 * The C Interface to Clang provides a relatively small API that exposes
 * facilities for parsing source code into an abstract syntax tree (AST),
 * loading already-parsed ASTs, traversing the AST, associating
 * physical source locations with elements within the AST, and other
 * facilities that support Clang-based development tools.
 *
 * This C interface to Clang will never provide all of the information
 * representation stored in Clang's C++ AST, nor should it: the intent is to
 * maintain an API that is relatively stable from one release to the next,
 * providing only the basic functionality needed to support development tools.
 *
 * To avoid namespace pollution, data types are prefixed with "CX" and
 * functions are prefixed with "clang_".
 *
 * @{
 */

/**
 * An "index" that consists of a set of translation units that would
 * typically be linked together into an executable or library.
 */
typedef void *CXIndex;

/**
 * An opaque type representing target information for a given translation
 * unit.
 */
typedef struct CXTargetInfoImpl *CXTargetInfo;

/**
 * A single translation unit, which resides in an index.
 */
typedef struct CXTranslationUnitImpl *CXTranslationUnit;

/**
 * Opaque pointer representing client data that will be passed through
 * to various callbacks and visitors.
 */
typedef void *CXClientData;

/**
 * Provides the contents of a file that has not yet been saved to disk.
 *
 * Each CXUnsavedFile instance provides the name of a file on the
 * system along with the current contents of that file that have not
 * yet been saved to disk.
 */
struct CXUnsavedFile {
  /**
   * The file whose contents have not yet been saved.
   *
   * This file must already exist in the file system.
   */
  const char *Filename;

  /**
   * A buffer containing the unsaved contents of this file.
   */
  const char *Contents;

  /**
   * The length of the unsaved contents of this buffer.
   */
  unsigned long Length;
};

/**
 * Describes the availability of a particular entity, which indicates
 * whether the use of this entity will result in a warning or error due to
 * it being deprecated or unavailable.
 */
enum CXAvailabilityKind {
  /**
   * The entity is available.
   */
  CXAvailability_Available,
  /**
   * The entity is available, but has been deprecated (and its use is
   * not recommended).
   */
  CXAvailability_Deprecated,
  /**
   * The entity is not available; any use of it will be an error.
   */
  CXAvailability_NotAvailable,
  /**
   * The entity is available, but not accessible; any use of it will be
   * an error.
   */
  CXAvailability_NotAccessible
};

/**
 * Describes a version number of the form major.minor.subminor.
 */
typedef struct CXVersion {
  /**
   * The major version number, e.g., the '10' in '10.7.3'. A negative
   * value indicates that there is no version number at all.
   */
  int Major;
  /**
   * The minor version number, e.g., the '7' in '10.7.3'. This value
   * will be negative if no minor version number was provided, e.g., for
   * version '10'.
   */
  int Minor;
  /**
   * The subminor version number, e.g., the '3' in '10.7.3'. This value
   * will be negative if no minor or subminor version number was provided,
   * e.g., in version '10' or '10.7'.
   */
  int Subminor;
} CXVersion;

/**
 * Describes the exception specification of a cursor.
 *
 * A negative value indicates that the cursor is not a function declaration.
 */
enum CXCursor_ExceptionSpecificationKind {
  /**
   * The cursor has no exception specification.
   */
  CXCursor_ExceptionSpecificationKind_None,

  /**
   * The cursor has exception specification throw()
   */
  CXCursor_ExceptionSpecificationKind_DynamicNone,

  /**
   * The cursor has exception specification throw(T1, T2)
   */
  CXCursor_ExceptionSpecificationKind_Dynamic,

  /**
   * The cursor has exception specification throw(...).
   */
  CXCursor_ExceptionSpecificationKind_MSAny,

  /**
   * The cursor has exception specification basic noexcept.
   */
  CXCursor_ExceptionSpecificationKind_BasicNoexcept,

  /**
   * The cursor has exception specification computed noexcept.
   */
  CXCursor_ExceptionSpecificationKind_ComputedNoexcept,

  /**
   * The exception specification has not yet been evaluated.
   */
  CXCursor_ExceptionSpecificationKind_Unevaluated,

  /**
   * The exception specification has not yet been instantiated.
   */
  CXCursor_ExceptionSpecificationKind_Uninstantiated,

  /**
   * The exception specification has not been parsed yet.
   */
  CXCursor_ExceptionSpecificationKind_Unparsed,

  /**
   * The cursor has a __declspec(nothrow) exception specification.
   */
  CXCursor_ExceptionSpecificationKind_NoThrow
};

/**
 * Provides a shared context for creating translation units.
 *
 * It provides two options:
 *
 * - excludeDeclarationsFromPCH: When non-zero, allows enumeration of "local"
 * declarations (when loading any new translation units). A "local" declaration
 * is one that belongs in the translation unit itself and not in a precompiled
 * header that was used by the translation unit. If zero, all declarations
 * will be enumerated.
 *
 * Here is an example:
 *
 * \code
 *   // excludeDeclsFromPCH = 1, displayDiagnostics=1
 *   Idx = clang_createIndex(1, 1);
 *
 *   // IndexTest.pch was produced with the following command:
 *   // "clang -x c IndexTest.h -emit-ast -o IndexTest.pch"
 *   TU = clang_createTranslationUnit(Idx, "IndexTest.pch");
 *
 *   // This will load all the symbols from 'IndexTest.pch'
 *   clang_visitChildren(clang_getTranslationUnitCursor(TU),
 *                       TranslationUnitVisitor, 0);
 *   clang_disposeTranslationUnit(TU);
 *
 *   // This will load all the symbols from 'IndexTest.c', excluding symbols
 *   // from 'IndexTest.pch'.
 *   char *args[] = { "-Xclang", "-include-pch=IndexTest.pch" };
 *   TU = clang_createTranslationUnitFromSourceFile(Idx, "IndexTest.c", 2, args,
 *                                                  0, 0);
 *   clang_visitChildren(clang_getTranslationUnitCursor(TU),
 *                       TranslationUnitVisitor, 0);
 *   clang_disposeTranslationUnit(TU);
 * \endcode
 *
 * This process of creating the 'pch', loading it separately, and using it (via
 * -include-pch) allows 'excludeDeclsFromPCH' to remove redundant callbacks
 * (which gives the indexer the same performance benefit as the compiler).
 */
CINDEX_LINKAGE CXIndex clang_createIndex(int excludeDeclarationsFromPCH,
                                         int displayDiagnostics);

/**
 * Destroy the given index.
 *
 * The index must not be destroyed until all of the translation units created
 * within that index have been destroyed.
 */
CINDEX_LINKAGE void clang_disposeIndex(CXIndex index);

typedef enum {
  /**
   * Used to indicate that no special CXIndex options are needed.
   */
  CXGlobalOpt_None = 0x0,

  /**
   * Used to indicate that threads that libclang creates for indexing
   * purposes should use background priority.
   *
   * Affects #clang_indexSourceFile, #clang_indexTranslationUnit,
   * #clang_parseTranslationUnit, #clang_saveTranslationUnit.
   */
  CXGlobalOpt_ThreadBackgroundPriorityForIndexing = 0x1,

  /**
   * Used to indicate that threads that libclang creates for editing
   * purposes should use background priority.
   *
   * Affects #clang_reparseTranslationUnit, #clang_codeCompleteAt,
   * #clang_annotateTokens
   */
  CXGlobalOpt_ThreadBackgroundPriorityForEditing = 0x2,

  /**
   * Used to indicate that all threads that libclang creates should use
   * background priority.
   */
  CXGlobalOpt_ThreadBackgroundPriorityForAll =
      CXGlobalOpt_ThreadBackgroundPriorityForIndexing |
      CXGlobalOpt_ThreadBackgroundPriorityForEditing

} CXGlobalOptFlags;

/**
 * Sets general options associated with a CXIndex.
 *
 * For example:
 * \code
 * CXIndex idx = ...;
 * clang_CXIndex_setGlobalOptions(idx,
 *     clang_CXIndex_getGlobalOptions(idx) |
 *     CXGlobalOpt_ThreadBackgroundPriorityForIndexing);
 * \endcode
 *
 * \param options A bitmask of options, a bitwise OR of CXGlobalOpt_XXX flags.
 */
CINDEX_LINKAGE void clang_CXIndex_setGlobalOptions(CXIndex, unsigned options);

/**
 * Gets the general options associated with a CXIndex.
 *
 * \returns A bitmask of options, a bitwise OR of CXGlobalOpt_XXX flags that
 * are associated with the given CXIndex object.
 */
CINDEX_LINKAGE unsigned clang_CXIndex_getGlobalOptions(CXIndex);

/**
 * Sets the invocation emission path option in a CXIndex.
 *
 * The invocation emission path specifies a path which will contain log
 * files for certain libclang invocations. A null value (default) implies that
 * libclang invocations are not logged..
 */
CINDEX_LINKAGE void
clang_CXIndex_setInvocationEmissionPathOption(CXIndex, const char *Path);

/**
 * \defgroup CINDEX_FILES File manipulation routines
 *
 * @{
 */

/**
 * A particular source file that is part of a translation unit.
 */
typedef void *CXFile;

/**
 * Retrieve the complete file and path name of the given file.
 */
CINDEX_LINKAGE CXString clang_getFileName(CXFile SFile);

/**
 * Retrieve the last modification time of the given file.
 */
CINDEX_LINKAGE time_t clang_getFileTime(CXFile SFile);

/**
 * Uniquely identifies a CXFile, that refers to the same underlying file,
 * across an indexing session.
 */
typedef struct {
  unsigned long long data[3];
} CXFileUniqueID;

/**
 * Retrieve the unique ID for the given \c file.
 *
 * \param file the file to get the ID for.
 * \param outID stores the returned CXFileUniqueID.
 * \returns If there was a failure getting the unique ID, returns non-zero,
 * otherwise returns 0.
 */
CINDEX_LINKAGE int clang_getFileUniqueID(CXFile file, CXFileUniqueID *outID);

/**
 * Determine whether the given header is guarded against
 * multiple inclusions, either with the conventional
 * \#ifndef/\#define/\#endif macro guards or with \#pragma once.
 */
CINDEX_LINKAGE unsigned clang_isFileMultipleIncludeGuarded(CXTranslationUnit tu,
                                                           CXFile file);

/**
 * Retrieve a file handle within the given translation unit.
 *
 * \param tu the translation unit
 *
 * \param file_name the name of the file.
 *
 * \returns the file handle for the named file in the translation unit \p tu,
 * or a NULL file handle if the file was not a part of this translation unit.
 */
CINDEX_LINKAGE CXFile clang_getFile(CXTranslationUnit tu,
                                    const char *file_name);

/**
 * Retrieve the buffer associated with the given file.
 *
 * \param tu the translation unit
 *
 * \param file the file for which to retrieve the buffer.
 *
 * \param size [out] if non-NULL, will be set to the size of the buffer.
 *
 * \returns a pointer to the buffer in memory that holds the contents of
 * \p file, or a NULL pointer when the file is not loaded.
 */
CINDEX_LINKAGE const char *clang_getFileContents(CXTranslationUnit tu,
                                                 CXFile file, size_t *size);

/**
 * Returns non-zero if the \c file1 and \c file2 point to the same file,
 * or they are both NULL.
 */
CINDEX_LINKAGE int clang_File_isEqual(CXFile file1, CXFile file2);

/**
 * Returns the real path name of \c file.
 *
 * An empty string may be returned. Use \c clang_getFileName() in that case.
 */
CINDEX_LINKAGE CXString clang_File_tryGetRealPathName(CXFile file);

/**
 * @}
 */

/**
 * \defgroup CINDEX_LOCATIONS Physical source locations
 *
 * Clang represents physical source locations in its abstract syntax tree in
 * great detail, with file, line, and column information for the majority of
 * the tokens parsed in the source code. These data types and functions are
 * used to represent source location information, either for a particular
 * point in the program or for a range of points in the program, and extract
 * specific location information from those data types.
 *
 * @{
 */

/**
 * Identifies a specific source location within a translation
 * unit.
 *
 * Use clang_getExpansionLocation() or clang_getSpellingLocation()
 * to map a source location to a particular file, line, and column.
 */
typedef struct {
  const void *ptr_data[2];
  unsigned int_data;
} CXSourceLocation;

/**
 * Identifies a half-open character range in the source code.
 *
 * Use clang_getRangeStart() and clang_getRangeEnd() to retrieve the
 * starting and end locations from a source range, respectively.
 */
typedef struct {
  const void *ptr_data[2];
  unsigned begin_int_data;
  unsigned end_int_data;
} CXSourceRange;

/**
 * Retrieve a NULL (invalid) source location.
 */
CINDEX_LINKAGE CXSourceLocation clang_getNullLocation(void);

/**
 * Determine whether two source locations, which must refer into
 * the same translation unit, refer to exactly the same point in the source
 * code.
 *
 * \returns non-zero if the source locations refer to the same location, zero
 * if they refer to different locations.
 */
CINDEX_LINKAGE unsigned clang_equalLocations(CXSourceLocation loc1,
                                             CXSourceLocation loc2);

/**
 * Retrieves the source location associated with a given file/line/column
 * in a particular translation unit.
 */
CINDEX_LINKAGE CXSourceLocation clang_getLocation(CXTranslationUnit tu,
                                                  CXFile file, unsigned line,
                                                  unsigned column);
/**
 * Retrieves the source location associated with a given character offset
 * in a particular translation unit.
 */
CINDEX_LINKAGE CXSourceLocation clang_getLocationForOffset(CXTranslationUnit tu,
                                                           CXFile file,
                                                           unsigned offset);

/**
 * Returns non-zero if the given source location is in a system header.
 */
CINDEX_LINKAGE int clang_Location_isInSystemHeader(CXSourceLocation location);

/**
 * Returns non-zero if the given source location is in the main file of
 * the corresponding translation unit.
 */
CINDEX_LINKAGE int clang_Location_isFromMainFile(CXSourceLocation location);

/**
 * Retrieve a NULL (invalid) source range.
 */
CINDEX_LINKAGE CXSourceRange clang_getNullRange(void);

/**
 * Retrieve a source range given the beginning and ending source
 * locations.
 */
CINDEX_LINKAGE CXSourceRange clang_getRange(CXSourceLocation begin,
                                            CXSourceLocation end);

/**
 * Determine whether two ranges are equivalent.
 *
 * \returns non-zero if the ranges are the same, zero if they differ.
 */
CINDEX_LINKAGE unsigned clang_equalRanges(CXSourceRange range1,
                                          CXSourceRange range2);

/**
 * Returns non-zero if \p range is null.
 */
CINDEX_LINKAGE int clang_Range_isNull(CXSourceRange range);

/**
 * Retrieve the file, line, column, and offset represented by
 * the given source location.
 *
 * If the location refers into a macro expansion, retrieves the
 * location of the macro expansion.
 *
 * \param location the location within a source file that will be decomposed
 * into its parts.
 *
 * \param file [out] if non-NULL, will be set to the file to which the given
 * source location points.
 *
 * \param line [out] if non-NULL, will be set to the line to which the given
 * source location points.
 *
 * \param column [out] if non-NULL, will be set to the column to which the given
 * source location points.
 *
 * \param offset [out] if non-NULL, will be set to the offset into the
 * buffer to which the given source location points.
 */
CINDEX_LINKAGE void clang_getExpansionLocation(CXSourceLocation location,
                                               CXFile *file, unsigned *line,
                                               unsigned *column,
                                               unsigned *offset);

/**
 * Retrieve the file, line and column represented by the given source
 * location, as specified in a # line directive.
 *
 * Example: given the following source code in a file somefile.c
 *
 * \code
 * #123 "dummy.c" 1
 *
 * static int func(void)
 * {
 *     return 0;
 * }
 * \endcode
 *
 * the location information returned by this function would be
 *
 * File: dummy.c Line: 124 Column: 12
 *
 * whereas clang_getExpansionLocation would have returned
 *
 * File: somefile.c Line: 3 Column: 12
 *
 * \param location the location within a source file that will be decomposed
 * into its parts.
 *
 * \param filename [out] if non-NULL, will be set to the filename of the
 * source location. Note that filenames returned will be for "virtual" files,
 * which don't necessarily exist on the machine running clang - e.g. when
 * parsing preprocessed output obtained from a different environment. If
 * a non-NULL value is passed in, remember to dispose of the returned value
 * using \c clang_disposeString() once you've finished with it. For an invalid
 * source location, an empty string is returned.
 *
 * \param line [out] if non-NULL, will be set to the line number of the
 * source location. For an invalid source location, zero is returned.
 *
 * \param column [out] if non-NULL, will be set to the column number of the
 * source location. For an invalid source location, zero is returned.
 */
CINDEX_LINKAGE void clang_getPresumedLocation(CXSourceLocation location,
                                              CXString *filename,
                                              unsigned *line, unsigned *column);

/**
 * Legacy API to retrieve the file, line, column, and offset represented
 * by the given source location.
 *
 * This interface has been replaced by the newer interface
 * #clang_getExpansionLocation(). See that interface's documentation for
 * details.
 */
CINDEX_LINKAGE void clang_getInstantiationLocation(CXSourceLocation location,
                                                   CXFile *file, unsigned *line,
                                                   unsigned *column,
                                                   unsigned *offset);

/**
 * Retrieve the file, line, column, and offset represented by
 * the given source location.
 *
 * If the location refers into a macro instantiation, return where the
 * location was originally spelled in the source file.
 *
 * \param location the location within a source file that will be decomposed
 * into its parts.
 *
 * \param file [out] if non-NULL, will be set to the file to which the given
 * source location points.
 *
 * \param line [out] if non-NULL, will be set to the line to which the given
 * source location points.
 *
 * \param column [out] if non-NULL, will be set to the column to which the given
 * source location points.
 *
 * \param offset [out] if non-NULL, will be set to the offset into the
 * buffer to which the given source location points.
 */
CINDEX_LINKAGE void clang_getSpellingLocation(CXSourceLocation location,
                                              CXFile *file, unsigned *line,
                                              unsigned *column,
                                              unsigned *offset);

/**
 * Retrieve the file, line, column, and offset represented by
 * the given source location.
 *
 * If the location refers into a macro expansion, return where the macro was
 * expanded or where the macro argument was written, if the location points at
 * a macro argument.
 *
 * \param location the location within a source file that will be decomposed
 * into its parts.
 *
 * \param file [out] if non-NULL, will be set to the file to which the given
 * source location points.
 *
 * \param line [out] if non-NULL, will be set to the line to which the given
 * source location points.
 *
 * \param column [out] if non-NULL, will be set to the column to which the given
 * source location points.
 *
 * \param offset [out] if non-NULL, will be set to the offset into the
 * buffer to which the given source location points.
 */
CINDEX_LINKAGE void clang_getFileLocation(CXSourceLocation location,
                                          CXFile *file, unsigned *line,
                                          unsigned *column, unsigned *offset);

/**
 * Retrieve a source location representing the first character within a
 * source range.
 */
CINDEX_LINKAGE CXSourceLocation clang_getRangeStart(CXSourceRange range);

/**
 * Retrieve a source location representing the last character within a
 * source range.
 */
CINDEX_LINKAGE CXSourceLocation clang_getRangeEnd(CXSourceRange range);

/**
 * Identifies an array of ranges.
 */
typedef struct {
  /** The number of ranges in the \c ranges array. */
  unsigned count;
  /**
   * An array of \c CXSourceRanges.
   */
  CXSourceRange *ranges;
} CXSourceRangeList;

/**
 * Retrieve all ranges that were skipped by the preprocessor.
 *
 * The preprocessor will skip lines when they are surrounded by an
 * if/ifdef/ifndef directive whose condition does not evaluate to true.
 */
CINDEX_LINKAGE CXSourceRangeList *clang_getSkippedRanges(CXTranslationUnit tu,
                                                         CXFile file);

/**
 * Retrieve all ranges from all files that were skipped by the
 * preprocessor.
 *
 * The preprocessor will skip lines when they are surrounded by an
 * if/ifdef/ifndef directive whose condition does not evaluate to true.
 */
CINDEX_LINKAGE CXSourceRangeList *
clang_getAllSkippedRanges(CXTranslationUnit tu);

/**
 * Destroy the given \c CXSourceRangeList.
 */
CINDEX_LINKAGE void clang_disposeSourceRangeList(CXSourceRangeList *ranges);

/**
 * @}
 */

/**
 * \defgroup CINDEX_DIAG Diagnostic reporting
 *
 * @{
 */

/**
 * Describes the severity of a particular diagnostic.
 */
enum CXDiagnosticSeverity {
  /**
   * A diagnostic that has been suppressed, e.g., by a command-line
   * option.
   */
  CXDiagnostic_Ignored = 0,

  /**
   * This diagnostic is a note that should be attached to the
   * previous (non-note) diagnostic.
   */
  CXDiagnostic_Note = 1,

  /**
   * This diagnostic indicates suspicious code that may not be
   * wrong.
   */
  CXDiagnostic_Warning = 2,

  /**
   * This diagnostic indicates that the code is ill-formed.
   */
  CXDiagnostic_Error = 3,

  /**
   * This diagnostic indicates that the code is ill-formed such
   * that future parser recovery is unlikely to produce useful
   * results.
   */
  CXDiagnostic_Fatal = 4
};

/**
 * A single diagnostic, containing the diagnostic's severity,
 * location, text, source ranges, and fix-it hints.
 */
typedef void *CXDiagnostic;

/**
 * A group of CXDiagnostics.
 */
typedef void *CXDiagnosticSet;

/**
 * Determine the number of diagnostics in a CXDiagnosticSet.
 */
CINDEX_LINKAGE unsigned clang_getNumDiagnosticsInSet(CXDiagnosticSet Diags);

/**
 * Retrieve a diagnostic associated with the given CXDiagnosticSet.
 *
 * \param Diags the CXDiagnosticSet to query.
 * \param Index the zero-based diagnostic number to retrieve.
 *
 * \returns the requested diagnostic. This diagnostic must be freed
 * via a call to \c clang_disposeDiagnostic().
 */
CINDEX_LINKAGE CXDiagnostic clang_getDiagnosticInSet(CXDiagnosticSet Diags,
                                                     unsigned Index);

/**
 * Describes the kind of error that occurred (if any) in a call to
 * \c clang_loadDiagnostics.
 */
enum CXLoadDiag_Error {
  /**
   * Indicates that no error occurred.
   */
  CXLoadDiag_None = 0,

  /**
   * Indicates that an unknown error occurred while attempting to
   * deserialize diagnostics.
   */
  CXLoadDiag_Unknown = 1,

  /**
   * Indicates that the file containing the serialized diagnostics
   * could not be opened.
   */
  CXLoadDiag_CannotLoad = 2,

  /**
   * Indicates that the serialized diagnostics file is invalid or
   * corrupt.
   */
  CXLoadDiag_InvalidFile = 3
};

/**
 * Deserialize a set of diagnostics from a Clang diagnostics bitcode
 * file.
 *
 * \param file The name of the file to deserialize.
 * \param error A pointer to a enum value recording if there was a problem
 *        deserializing the diagnostics.
 * \param errorString A pointer to a CXString for recording the error string
 *        if the file was not successfully loaded.
 *
 * \returns A loaded CXDiagnosticSet if successful, and NULL otherwise.  These
 * diagnostics should be released using clang_disposeDiagnosticSet().
 */
CINDEX_LINKAGE CXDiagnosticSet clang_loadDiagnostics(
    const char *file, enum CXLoadDiag_Error *error, CXString *errorString);

/**
 * Release a CXDiagnosticSet and all of its contained diagnostics.
 */
CINDEX_LINKAGE void clang_disposeDiagnosticSet(CXDiagnosticSet Diags);

/**
 * Retrieve the child diagnostics of a CXDiagnostic.
 *
 * This CXDiagnosticSet does not need to be released by
 * clang_disposeDiagnosticSet.
 */
CINDEX_LINKAGE CXDiagnosticSet clang_getChildDiagnostics(CXDiagnostic D);

/**
 * Determine the number of diagnostics produced for the given
 * translation unit.
 */
CINDEX_LINKAGE unsigned clang_getNumDiagnostics(CXTranslationUnit Unit);

/**
 * Retrieve a diagnostic associated with the given translation unit.
 *
 * \param Unit the translation unit to query.
 * \param Index the zero-based diagnostic number to retrieve.
 *
 * \returns the requested diagnostic. This diagnostic must be freed
 * via a call to \c clang_disposeDiagnostic().
 */
CINDEX_LINKAGE CXDiagnostic clang_getDiagnostic(CXTranslationUnit Unit,
                                                unsigned Index);

/**
 * Retrieve the complete set of diagnostics associated with a
 *        translation unit.
 *
 * \param Unit the translation unit to query.
 */
CINDEX_LINKAGE CXDiagnosticSet
clang_getDiagnosticSetFromTU(CXTranslationUnit Unit);

/**
 * Destroy a diagnostic.
 */
CINDEX_LINKAGE void clang_disposeDiagnostic(CXDiagnostic Diagnostic);

/**
 * Options to control the display of diagnostics.
 *
 * The values in this enum are meant to be combined to customize the
 * behavior of \c clang_formatDiagnostic().
 */
enum CXDiagnosticDisplayOptions {
  /**
   * Display the source-location information where the
   * diagnostic was located.
   *
   * When set, diagnostics will be prefixed by the file, line, and
   * (optionally) column to which the diagnostic refers. For example,
   *
   * \code
   * test.c:28: warning: extra tokens at end of #endif directive
   * \endcode
   *
   * This option corresponds to the clang flag \c -fshow-source-location.
   */
  CXDiagnostic_DisplaySourceLocation = 0x01,

  /**
   * If displaying the source-location information of the
   * diagnostic, also include the column number.
   *
   * This option corresponds to the clang flag \c -fshow-column.
   */
  CXDiagnostic_DisplayColumn = 0x02,

  /**
   * If displaying the source-location information of the
   * diagnostic, also include information about source ranges in a
   * machine-parsable format.
   *
   * This option corresponds to the clang flag
   * \c -fdiagnostics-print-source-range-info.
   */
  CXDiagnostic_DisplaySourceRanges = 0x04,

  /**
   * Display the option name associated with this diagnostic, if any.
   *
   * The option name displayed (e.g., -Wconversion) will be placed in brackets
   * after the diagnostic text. This option corresponds to the clang flag
   * \c -fdiagnostics-show-option.
   */
  CXDiagnostic_DisplayOption = 0x08,

  /**
   * Display the category number associated with this diagnostic, if any.
   *
   * The category number is displayed within brackets after the diagnostic text.
   * This option corresponds to the clang flag
   * \c -fdiagnostics-show-category=id.
   */
  CXDiagnostic_DisplayCategoryId = 0x10,

  /**
   * Display the category name associated with this diagnostic, if any.
   *
   * The category name is displayed within brackets after the diagnostic text.
   * This option corresponds to the clang flag
   * \c -fdiagnostics-show-category=name.
   */
  CXDiagnostic_DisplayCategoryName = 0x20
};

/**
 * Format the given diagnostic in a manner that is suitable for display.
 *
 * This routine will format the given diagnostic to a string, rendering
 * the diagnostic according to the various options given. The
 * \c clang_defaultDiagnosticDisplayOptions() function returns the set of
 * options that most closely mimics the behavior of the clang compiler.
 *
 * \param Diagnostic The diagnostic to print.
 *
 * \param Options A set of options that control the diagnostic display,
 * created by combining \c CXDiagnosticDisplayOptions values.
 *
 * \returns A new string containing for formatted diagnostic.
 */
CINDEX_LINKAGE CXString clang_formatDiagnostic(CXDiagnostic Diagnostic,
                                               unsigned Options);

/**
 * Retrieve the set of display options most similar to the
 * default behavior of the clang compiler.
 *
 * \returns A set of display options suitable for use with \c
 * clang_formatDiagnostic().
 */
CINDEX_LINKAGE unsigned clang_defaultDiagnosticDisplayOptions(void);

/**
 * Determine the severity of the given diagnostic.
 */
CINDEX_LINKAGE enum CXDiagnosticSeverity
    clang_getDiagnosticSeverity(CXDiagnostic);

/**
 * Retrieve the source location of the given diagnostic.
 *
 * This location is where Clang would print the caret ('^') when
 * displaying the diagnostic on the command line.
 */
CINDEX_LINKAGE CXSourceLocation clang_getDiagnosticLocation(CXDiagnostic);

/**
 * Retrieve the text of the given diagnostic.
 */
CINDEX_LINKAGE CXString clang_getDiagnosticSpelling(CXDiagnostic);

/**
 * Retrieve the name of the command-line option that enabled this
 * diagnostic.
 *
 * \param Diag The diagnostic to be queried.
 *
 * \param Disable If non-NULL, will be set to the option that disables this
 * diagnostic (if any).
 *
 * \returns A string that contains the command-line option used to enable this
 * warning, such as "-Wconversion" or "-pedantic".
 */
CINDEX_LINKAGE CXString clang_getDiagnosticOption(CXDiagnostic Diag,
                                                  CXString *Disable);

/**
 * Retrieve the category number for this diagnostic.
 *
 * Diagnostics can be categorized into groups along with other, related
 * diagnostics (e.g., diagnostics under the same warning flag). This routine
 * retrieves the category number for the given diagnostic.
 *
 * \returns The number of the category that contains this diagnostic, or zero
 * if this diagnostic is uncategorized.
 */
CINDEX_LINKAGE unsigned clang_getDiagnosticCategory(CXDiagnostic);

/**
 * Retrieve the name of a particular diagnostic category.  This
 *  is now deprecated.  Use clang_getDiagnosticCategoryText()
 *  instead.
 *
 * \param Category A diagnostic category number, as returned by
 * \c clang_getDiagnosticCategory().
 *
 * \returns The name of the given diagnostic category.
 */
CINDEX_DEPRECATED CINDEX_LINKAGE CXString
clang_getDiagnosticCategoryName(unsigned Category);

/**
 * Retrieve the diagnostic category text for a given diagnostic.
 *
 * \returns The text of the given diagnostic category.
 */
CINDEX_LINKAGE CXString clang_getDiagnosticCategoryText(CXDiagnostic);

/**
 * Determine the number of source ranges associated with the given
 * diagnostic.
 */
CINDEX_LINKAGE unsigned clang_getDiagnosticNumRanges(CXDiagnostic);

/**
 * Retrieve a source range associated with the diagnostic.
 *
 * A diagnostic's source ranges highlight important elements in the source
 * code. On the command line, Clang displays source ranges by
 * underlining them with '~' characters.
 *
 * \param Diagnostic the diagnostic whose range is being extracted.
 *
 * \param Range the zero-based index specifying which range to
 *
 * \returns the requested source range.
 */
CINDEX_LINKAGE CXSourceRange clang_getDiagnosticRange(CXDiagnostic Diagnostic,
                                                      unsigned Range);

/**
 * Determine the number of fix-it hints associated with the
 * given diagnostic.
 */
CINDEX_LINKAGE unsigned clang_getDiagnosticNumFixIts(CXDiagnostic Diagnostic);

/**
 * Retrieve the replacement information for a given fix-it.
 *
 * Fix-its are described in terms of a source range whose contents
 * should be replaced by a string. This approach generalizes over
 * three kinds of operations: removal of source code (the range covers
 * the code to be removed and the replacement string is empty),
 * replacement of source code (the range covers the code to be
 * replaced and the replacement string provides the new code), and
 * insertion (both the start and end of the range point at the
 * insertion location, and the replacement string provides the text to
 * insert).
 *
 * \param Diagnostic The diagnostic whose fix-its are being queried.
 *
 * \param FixIt The zero-based index of the fix-it.
 *
 * \param ReplacementRange The source range whose contents will be
 * replaced with the returned replacement string. Note that source
 * ranges are half-open ranges [a, b), so the source code should be
 * replaced from a and up to (but not including) b.
 *
 * \returns A string containing text that should be replace the source
 * code indicated by the \c ReplacementRange.
 */
CINDEX_LINKAGE CXString clang_getDiagnosticFixIt(
    CXDiagnostic Diagnostic, unsigned FixIt, CXSourceRange *ReplacementRange);

/**
 * @}
 */

/**
 * \defgroup CINDEX_TRANSLATION_UNIT Translation unit manipulation
 *
 * The routines in this group provide the ability to create and destroy
 * translation units from files, either by parsing the contents of the files or
 * by reading in a serialized representation of a translation unit.
 *
 * @{
 */

/**
 * Get the original translation unit source file name.
 */
CINDEX_LINKAGE CXString
clang_getTranslationUnitSpelling(CXTranslationUnit CTUnit);

/**
 * Return the CXTranslationUnit for a given source file and the provided
 * command line arguments one would pass to the compiler.
 *
 * Note: The 'source_filename' argument is optional.  If the caller provides a
 * NULL pointer, the name of the source file is expected to reside in the
 * specified command line arguments.
 *
 * Note: When encountered in 'clang_command_line_args', the following options
 * are ignored:
 *
 *   '-c'
 *   '-emit-ast'
 *   '-fsyntax-only'
 *   '-o \<output file>'  (both '-o' and '\<output file>' are ignored)
 *
 * \param CIdx The index object with which the translation unit will be
 * associated.
 *
 * \param source_filename The name of the source file to load, or NULL if the
 * source file is included in \p clang_command_line_args.
 *
 * \param num_clang_command_line_args The number of command-line arguments in
 * \p clang_command_line_args.
 *
 * \param clang_command_line_args The command-line arguments that would be
 * passed to the \c clang executable if it were being invoked out-of-process.
 * These command-line options will be parsed and will affect how the translation
 * unit is parsed. Note that the following options are ignored: '-c',
 * '-emit-ast', '-fsyntax-only' (which is the default), and '-o \<output file>'.
 *
 * \param num_unsaved_files the number of unsaved file entries in \p
 * unsaved_files.
 *
 * \param unsaved_files the files that have not yet been saved to disk
 * but may be required for code completion, including the contents of
 * those files.  The contents and name of these files (as specified by
 * CXUnsavedFile) are copied when necessary, so the client only needs to
 * guarantee their validity until the call to this function returns.
 */
CINDEX_LINKAGE CXTranslationUnit clang_createTranslationUnitFromSourceFile(
    CXIndex CIdx, const char *source_filename, int num_clang_command_line_args,
    const char *const *clang_command_line_args, unsigned num_unsaved_files,
    struct CXUnsavedFile *unsaved_files);

/**
 * Same as \c clang_createTranslationUnit2, but returns
 * the \c CXTranslationUnit instead of an error code.  In case of an error this
 * routine returns a \c NULL \c CXTranslationUnit, without further detailed
 * error codes.
 */
CINDEX_LINKAGE CXTranslationUnit
clang_createTranslationUnit(CXIndex CIdx, const char *ast_filename);

/**
 * Create a translation unit from an AST file (\c -emit-ast).
 *
 * \param[out] out_TU A non-NULL pointer to store the created
 * \c CXTranslationUnit.
 *
 * \returns Zero on success, otherwise returns an error code.
 */
CINDEX_LINKAGE enum CXErrorCode
clang_createTranslationUnit2(CXIndex CIdx, const char *ast_filename,
                             CXTranslationUnit *out_TU);

/**
 * Flags that control the creation of translation units.
 *
 * The enumerators in this enumeration type are meant to be bitwise
 * ORed together to specify which options should be used when
 * constructing the translation unit.
 */
enum CXTranslationUnit_Flags {
  /**
   * Used to indicate that no special translation-unit options are
   * needed.
   */
  CXTranslationUnit_None = 0x0,

  /**
   * Used to indicate that the parser should construct a "detailed"
   * preprocessing record, including all macro definitions and instantiations.
   *
   * Constructing a detailed preprocessing record requires more memory
   * and time to parse, since the information contained in the record
   * is usually not retained. However, it can be useful for
   * applications that require more detailed information about the
   * behavior of the preprocessor.
   */
  CXTranslationUnit_DetailedPreprocessingRecord = 0x01,

  /**
   * Used to indicate that the translation unit is incomplete.
   *
   * When a translation unit is considered "incomplete", semantic
   * analysis that is typically performed at the end of the
   * translation unit will be suppressed. For example, this suppresses
   * the completion of tentative declarations in C and of
   * instantiation of implicitly-instantiation function templates in
   * C++. This option is typically used when parsing a header with the
   * intent of producing a precompiled header.
   */
  CXTranslationUnit_Incomplete = 0x02,

  /**
   * Used to indicate that the translation unit should be built with an
   * implicit precompiled header for the preamble.
   *
   * An implicit precompiled header is used as an optimization when a
   * particular translation unit is likely to be reparsed many times
   * when the sources aren't changing that often. In this case, an
   * implicit precompiled header will be built containing all of the
   * initial includes at the top of the main file (what we refer to as
   * the "preamble" of the file). In subsequent parses, if the
   * preamble or the files in it have not changed, \c
   * clang_reparseTranslationUnit() will re-use the implicit
   * precompiled header to improve parsing performance.
   */
  CXTranslationUnit_PrecompiledPreamble = 0x04,

  /**
   * Used to indicate that the translation unit should cache some
   * code-completion results with each reparse of the source file.
   *
   * Caching of code-completion results is a performance optimization that
   * introduces some overhead to reparsing but improves the performance of
   * code-completion operations.
   */
  CXTranslationUnit_CacheCompletionResults = 0x08,

  /**
   * Used to indicate that the translation unit will be serialized with
   * \c clang_saveTranslationUnit.
   *
   * This option is typically used when parsing a header with the intent of
   * producing a precompiled header.
   */
  CXTranslationUnit_ForSerialization = 0x10,

  /**
   * DEPRECATED: Enabled chained precompiled preambles in C++.
   *
   * Note: this is a *temporary* option that is available only while
   * we are testing C++ precompiled preamble support. It is deprecated.
   */
  CXTranslationUnit_CXXChainedPCH = 0x20,

  /**
   * Used to indicate that function/method bodies should be skipped while
   * parsing.
   *
   * This option can be used to search for declarations/definitions while
   * ignoring the usages.
   */
  CXTranslationUnit_SkipFunctionBodies = 0x40,

  /**
   * Used to indicate that brief documentation comments should be
   * included into the set of code completions returned from this translation
   * unit.
   */
  CXTranslationUnit_IncludeBriefCommentsInCodeCompletion = 0x80,

  /**
   * Used to indicate that the precompiled preamble should be created on
   * the first parse. Otherwise it will be created on the first reparse. This
   * trades runtime on the first parse (serializing the preamble takes time) for
   * reduced runtime on the second parse (can now reuse the preamble).
   */
  CXTranslationUnit_CreatePreambleOnFirstParse = 0x100,

  /**
   * Do not stop processing when fatal errors are encountered.
   *
   * When fatal errors are encountered while parsing a translation unit,
   * semantic analysis is typically stopped early when compiling code. A common
   * source for fatal errors are unresolvable include files. For the
   * purposes of an IDE, this is undesirable behavior and as much information
   * as possible should be reported. Use this flag to enable this behavior.
   */
  CXTranslationUnit_KeepGoing = 0x200,

  /**
   * Sets the preprocessor in a mode for parsing a single file only.
   */
  CXTranslationUnit_SingleFileParse = 0x400,

  /**
   * Used in combination with CXTranslationUnit_SkipFunctionBodies to
   * constrain the skipping of function bodies to the preamble.
   *
   * The function bodies of the main file are not skipped.
   */
  CXTranslationUnit_LimitSkipFunctionBodiesToPreamble = 0x800,

  /**
   * Used to indicate that attributed types should be included in CXType.
   */
  CXTranslationUnit_IncludeAttributedTypes = 0x1000,

  /**
   * Used to indicate that implicit attributes should be visited.
   */
  CXTranslationUnit_VisitImplicitAttributes = 0x2000,

  /**
   * Used to indicate that non-errors from included files should be ignored.
   *
   * If set, clang_getDiagnosticSetFromTU() will not report e.g. warnings from
   * included files anymore. This speeds up clang_getDiagnosticSetFromTU() for
   * the case where these warnings are not of interest, as for an IDE for
   * example, which typically shows only the diagnostics in the main file.
   */
  CXTranslationUnit_IgnoreNonErrorsFromIncludedFiles = 0x4000,

  /**
   * Tells the preprocessor not to skip excluded conditional blocks.
   */
  CXTranslationUnit_RetainExcludedConditionalBlocks = 0x8000
};

/**
 * Returns the set of flags that is suitable for parsing a translation
 * unit that is being edited.
 *
 * The set of flags returned provide options for \c clang_parseTranslationUnit()
 * to indicate that the translation unit is likely to be reparsed many times,
 * either explicitly (via \c clang_reparseTranslationUnit()) or implicitly
 * (e.g., by code completion (\c clang_codeCompletionAt())). The returned flag
 * set contains an unspecified set of optimizations (e.g., the precompiled
 * preamble) geared toward improving the performance of these routines. The
 * set of optimizations enabled may change from one version to the next.
 */
CINDEX_LINKAGE unsigned clang_defaultEditingTranslationUnitOptions(void);

/**
 * Same as \c clang_parseTranslationUnit2, but returns
 * the \c CXTranslationUnit instead of an error code.  In case of an error this
 * routine returns a \c NULL \c CXTranslationUnit, without further detailed
 * error codes.
 */
CINDEX_LINKAGE CXTranslationUnit clang_parseTranslationUnit(
    CXIndex CIdx, const char *source_filename,
    const char *const *command_line_args, int num_command_line_args,
    struct CXUnsavedFile *unsaved_files, unsigned num_unsaved_files,
    unsigned options);

/**
 * Parse the given source file and the translation unit corresponding
 * to that file.
 *
 * This routine is the main entry point for the Clang C API, providing the
 * ability to parse a source file into a translation unit that can then be
 * queried by other functions in the API. This routine accepts a set of
 * command-line arguments so that the compilation can be configured in the same
 * way that the compiler is configured on the command line.
 *
 * \param CIdx The index object with which the translation unit will be
 * associated.
 *
 * \param source_filename The name of the source file to load, or NULL if the
 * source file is included in \c command_line_args.
 *
 * \param command_line_args The command-line arguments that would be
 * passed to the \c clang executable if it were being invoked out-of-process.
 * These command-line options will be parsed and will affect how the translation
 * unit is parsed. Note that the following options are ignored: '-c',
 * '-emit-ast', '-fsyntax-only' (which is the default), and '-o \<output file>'.
 *
 * \param num_command_line_args The number of command-line arguments in
 * \c command_line_args.
 *
 * \param unsaved_files the files that have not yet been saved to disk
 * but may be required for parsing, including the contents of
 * those files.  The contents and name of these files (as specified by
 * CXUnsavedFile) are copied when necessary, so the client only needs to
 * guarantee their validity until the call to this function returns.
 *
 * \param num_unsaved_files the number of unsaved file entries in \p
 * unsaved_files.
 *
 * \param options A bitmask of options that affects how the translation unit
 * is managed but not its compilation. This should be a bitwise OR of the
 * CXTranslationUnit_XXX flags.
 *
 * \param[out] out_TU A non-NULL pointer to store the created
 * \c CXTranslationUnit, describing the parsed code and containing any
 * diagnostics produced by the compiler.
 *
 * \returns Zero on success, otherwise returns an error code.
 */
CINDEX_LINKAGE enum CXErrorCode clang_parseTranslationUnit2(
    CXIndex CIdx, const char *source_filename,
    const char *const *command_line_args, int num_command_line_args,
    struct CXUnsavedFile *unsaved_files, unsigned num_unsaved_files,
    unsigned options, CXTranslationUnit *out_TU);

/**
 * Same as clang_parseTranslationUnit2 but requires a full command line
 * for \c command_line_args including argv[0]. This is useful if the standard
 * library paths are relative to the binary.
 */
CINDEX_LINKAGE enum CXErrorCode clang_parseTranslationUnit2FullArgv(
    CXIndex CIdx, const char *source_filename,
    const char *const *command_line_args, int num_command_line_args,
    struct CXUnsavedFile *unsaved_files, unsigned num_unsaved_files,
    unsigned options, CXTranslationUnit *out_TU);

/**
 * Flags that control how translation units are saved.
 *
 * The enumerators in this enumeration type are meant to be bitwise
 * ORed together to specify which options should be used when
 * saving the translation unit.
 */
enum CXSaveTranslationUnit_Flags {
  /**
   * Used to indicate that no special saving options are needed.
   */
  CXSaveTranslationUnit_None = 0x0
};

/**
 * Returns the set of flags that is suitable for saving a translation
 * unit.
 *
 * The set of flags returned provide options for
 * \c clang_saveTranslationUnit() by default. The returned flag
 * set contains an unspecified set of options that save translation units with
 * the most commonly-requested data.
 */
CINDEX_LINKAGE unsigned clang_defaultSaveOptions(CXTranslationUnit TU);

/**
 * Describes the kind of error that occurred (if any) in a call to
 * \c clang_saveTranslationUnit().
 */
enum CXSaveError {
  /**
   * Indicates that no error occurred while saving a translation unit.
   */
  CXSaveError_None = 0,

  /**
   * Indicates that an unknown error occurred while attempting to save
   * the file.
   *
   * This error typically indicates that file I/O failed when attempting to
   * write the file.
   */
  CXSaveError_Unknown = 1,

  /**
   * Indicates that errors during translation prevented this attempt
   * to save the translation unit.
   *
   * Errors that prevent the translation unit from being saved can be
   * extracted using \c clang_getNumDiagnostics() and \c clang_getDiagnostic().
   */
  CXSaveError_TranslationErrors = 2,

  /**
   * Indicates that the translation unit to be saved was somehow
   * invalid (e.g., NULL).
   */
  CXSaveError_InvalidTU = 3
};

/**
 * Saves a translation unit into a serialized representation of
 * that translation unit on disk.
 *
 * Any translation unit that was parsed without error can be saved
 * into a file. The translation unit can then be deserialized into a
 * new \c CXTranslationUnit with \c clang_createTranslationUnit() or,
 * if it is an incomplete translation unit that corresponds to a
 * header, used as a precompiled header when parsing other translation
 * units.
 *
 * \param TU The translation unit to save.
 *
 * \param FileName The file to which the translation unit will be saved.
 *
 * \param options A bitmask of options that affects how the translation unit
 * is saved. This should be a bitwise OR of the
 * CXSaveTranslationUnit_XXX flags.
 *
 * \returns A value that will match one of the enumerators of the CXSaveError
 * enumeration. Zero (CXSaveError_None) indicates that the translation unit was
 * saved successfully, while a non-zero value indicates that a problem occurred.
 */
CINDEX_LINKAGE int clang_saveTranslationUnit(CXTranslationUnit TU,
                                             const char *FileName,
                                             unsigned options);

/**
 * Suspend a translation unit in order to free memory associated with it.
 *
 * A suspended translation unit uses significantly less memory but on the other
 * side does not support any other calls than \c clang_reparseTranslationUnit
 * to resume it or \c clang_disposeTranslationUnit to dispose it completely.
 */
CINDEX_LINKAGE unsigned clang_suspendTranslationUnit(CXTranslationUnit);

/**
 * Destroy the specified CXTranslationUnit object.
 */
CINDEX_LINKAGE void clang_disposeTranslationUnit(CXTranslationUnit);

/**
 * Flags that control the reparsing of translation units.
 *
 * The enumerators in this enumeration type are meant to be bitwise
 * ORed together to specify which options should be used when
 * reparsing the translation unit.
 */
enum CXReparse_Flags {
  /**
   * Used to indicate that no special reparsing options are needed.
   */
  CXReparse_None = 0x0
};

/**
 * Returns the set of flags that is suitable for reparsing a translation
 * unit.
 *
 * The set of flags returned provide options for
 * \c clang_reparseTranslationUnit() by default. The returned flag
 * set contains an unspecified set of optimizations geared toward common uses
 * of reparsing. The set of optimizations enabled may change from one version
 * to the next.
 */
CINDEX_LINKAGE unsigned clang_defaultReparseOptions(CXTranslationUnit TU);

/**
 * Reparse the source files that produced this translation unit.
 *
 * This routine can be used to re-parse the source files that originally
 * created the given translation unit, for example because those source files
 * have changed (either on disk or as passed via \p unsaved_files). The
 * source code will be reparsed with the same command-line options as it
 * was originally parsed.
 *
 * Reparsing a translation unit invalidates all cursors and source locations
 * that refer into that translation unit. This makes reparsing a translation
 * unit semantically equivalent to destroying the translation unit and then
 * creating a new translation unit with the same command-line arguments.
 * However, it may be more efficient to reparse a translation
 * unit using this routine.
 *
 * \param TU The translation unit whose contents will be re-parsed. The
 * translation unit must originally have been built with
 * \c clang_createTranslationUnitFromSourceFile().
 *
 * \param num_unsaved_files The number of unsaved file entries in \p
 * unsaved_files.
 *
 * \param unsaved_files The files that have not yet been saved to disk
 * but may be required for parsing, including the contents of
 * those files.  The contents and name of these files (as specified by
 * CXUnsavedFile) are copied when necessary, so the client only needs to
 * guarantee their validity until the call to this function returns.
 *
 * \param options A bitset of options composed of the flags in CXReparse_Flags.
 * The function \c clang_defaultReparseOptions() produces a default set of
 * options recommended for most uses, based on the translation unit.
 *
 * \returns 0 if the sources could be reparsed.  A non-zero error code will be
 * returned if reparsing was impossible, such that the translation unit is
 * invalid. In such cases, the only valid call for \c TU is
 * \c clang_disposeTranslationUnit(TU).  The error codes returned by this
 * routine are described by the \c CXErrorCode enum.
 */
CINDEX_LINKAGE int
clang_reparseTranslationUnit(CXTranslationUnit TU, unsigned num_unsaved_files,
                             struct CXUnsavedFile *unsaved_files,
                             unsigned options);

/**
 * Categorizes how memory is being used by a translation unit.
 */
enum CXTUResourceUsageKind {
  CXTUResourceUsage_AST = 1,
  CXTUResourceUsage_Identifiers = 2,
  CXTUResourceUsage_Selectors = 3,
  CXTUResourceUsage_GlobalCompletionResults = 4,
  CXTUResourceUsage_SourceManagerContentCache = 5,
  CXTUResourceUsage_AST_SideTables = 6,
  CXTUResourceUsage_SourceManager_Membuffer_Malloc = 7,
  CXTUResourceUsage_SourceManager_Membuffer_MMap = 8,
  CXTUResourceUsage_ExternalASTSource_Membuffer_Malloc = 9,
  CXTUResourceUsage_ExternalASTSource_Membuffer_MMap = 10,
  CXTUResourceUsage_Preprocessor = 11,
  CXTUResourceUsage_PreprocessingRecord = 12,
  CXTUResourceUsage_SourceManager_DataStructures = 13,
  CXTUResourceUsage_Preprocessor_HeaderSearch = 14,
  CXTUResourceUsage_MEMORY_IN_BYTES_BEGIN = CXTUResourceUsage_AST,
  CXTUResourceUsage_MEMORY_IN_BYTES_END =
      CXTUResourceUsage_Preprocessor_HeaderSearch,

  CXTUResourceUsage_First = CXTUResourceUsage_AST,
  CXTUResourceUsage_Last = CXTUResourceUsage_Preprocessor_HeaderSearch
};

/**
 * Returns the human-readable null-terminated C string that represents
 *  the name of the memory category.  This string should never be freed.
 */
CINDEX_LINKAGE
const char *clang_getTUResourceUsageName(enum CXTUResourceUsageKind kind);

typedef struct CXTUResourceUsageEntry {
  /* The memory usage category. */
  enum CXTUResourceUsageKind kind;
  /* Amount of resources used.
      The units will depend on the resource kind. */
  unsigned long amount;
} CXTUResourceUsageEntry;

/**
 * The memory usage of a CXTranslationUnit, broken into categories.
 */
typedef struct CXTUResourceUsage {
  /* Private data member, used for queries. */
  void *data;

  /* The number of entries in the 'entries' array. */
  unsigned numEntries;

  /* An array of key-value pairs, representing the breakdown of memory
            usage. */
  CXTUResourceUsageEntry *entries;

} CXTUResourceUsage;

/**
 * Return the memory usage of a translation unit.  This object
 *  should be released with clang_disposeCXTUResourceUsage().
 */
CINDEX_LINKAGE CXTUResourceUsage
clang_getCXTUResourceUsage(CXTranslationUnit TU);

CINDEX_LINKAGE void clang_disposeCXTUResourceUsage(CXTUResourceUsage usage);

/**
 * Get target information for this translation unit.
 *
 * The CXTargetInfo object cannot outlive the CXTranslationUnit object.
 */
CINDEX_LINKAGE CXTargetInfo
clang_getTranslationUnitTargetInfo(CXTranslationUnit CTUnit);

/**
 * Destroy the CXTargetInfo object.
 */
CINDEX_LINKAGE void clang_TargetInfo_dispose(CXTargetInfo Info);

/**
 * Get the normalized target triple as a string.
 *
 * Returns the empty string in case of any error.
 */
CINDEX_LINKAGE CXString clang_TargetInfo_getTriple(CXTargetInfo Info);

/**
 * Get the pointer width of the target in bits.
 *
 * Returns -1 in case of error.
 */
CINDEX_LINKAGE int clang_TargetInfo_getPointerWidth(CXTargetInfo Info);

/**
 * @}
 */

/**
 * Describes the kind of entity that a cursor refers to.
 */
enum CXCursorKind {
  /* Declarations */
  /**
   * A declaration whose specific kind is not exposed via this
   * interface.
   *
   * Unexposed declarations have the same operations as any other kind
   * of declaration; one can extract their location information,
   * spelling, find their definitions, etc. However, the specific kind
   * of the declaration is not reported.
   */
  CXCursor_UnexposedDecl = 1,
  /** A C or C++ struct. */
  CXCursor_StructDecl = 2,
  /** A C or C++ union. */
  CXCursor_UnionDecl = 3,
  /** A C++ class. */
  CXCursor_ClassDecl = 4,
  /** An enumeration. */
  CXCursor_EnumDecl = 5,
  /**
   * A field (in C) or non-static data member (in C++) in a
   * struct, union, or C++ class.
   */
  CXCursor_FieldDecl = 6,
  /** An enumerator constant. */
  CXCursor_EnumConstantDecl = 7,
  /** A function. */
  CXCursor_FunctionDecl = 8,
  /** A variable. */
  CXCursor_VarDecl = 9,
  /** A function or method parameter. */
  CXCursor_ParmDecl = 10,
  /** An Objective-C \@interface. */
  CXCursor_ObjCInterfaceDecl = 11,
  /** An Objective-C \@interface for a category. */
  CXCursor_ObjCCategoryDecl = 12,
  /** An Objective-C \@protocol declaration. */
  CXCursor_ObjCProtocolDecl = 13,
  /** An Objective-C \@property declaration. */
  CXCursor_ObjCPropertyDecl = 14,
  /** An Objective-C instance variable. */
  CXCursor_ObjCIvarDecl = 15,
  /** An Objective-C instance method. */
  CXCursor_ObjCInstanceMethodDecl = 16,
  /** An Objective-C class method. */
  CXCursor_ObjCClassMethodDecl = 17,
  /** An Objective-C \@implementation. */
  CXCursor_ObjCImplementationDecl = 18,
  /** An Objective-C \@implementation for a category. */
  CXCursor_ObjCCategoryImplDecl = 19,
  /** A typedef. */
  CXCursor_TypedefDecl = 20,
  /** A C++ class method. */
  CXCursor_CXXMethod = 21,
  /** A C++ namespace. */
  CXCursor_Namespace = 22,
  /** A linkage specification, e.g. 'extern "C"'. */
  CXCursor_LinkageSpec = 23,
  /** A C++ constructor. */
  CXCursor_Constructor = 24,
  /** A C++ destructor. */
  CXCursor_Destructor = 25,
  /** A C++ conversion function. */
  CXCursor_ConversionFunction = 26,
  /** A C++ template type parameter. */
  CXCursor_TemplateTypeParameter = 27,
  /** A C++ non-type template parameter. */
  CXCursor_NonTypeTemplateParameter = 28,
  /** A C++ template template parameter. */
  CXCursor_TemplateTemplateParameter = 29,
  /** A C++ function template. */
  CXCursor_FunctionTemplate = 30,
  /** A C++ class template. */
  CXCursor_ClassTemplate = 31,
  /** A C++ class template partial specialization. */
  CXCursor_ClassTemplatePartialSpecialization = 32,
  /** A C++ namespace alias declaration. */
  CXCursor_NamespaceAlias = 33,
  /** A C++ using directive. */
  CXCursor_UsingDirective = 34,
  /** A C++ using declaration. */
  CXCursor_UsingDeclaration = 35,
  /** A C++ alias declaration */
  CXCursor_TypeAliasDecl = 36,
  /** An Objective-C \@synthesize definition. */
  CXCursor_ObjCSynthesizeDecl = 37,
  /** An Objective-C \@dynamic definition. */
  CXCursor_ObjCDynamicDecl = 38,
  /** An access specifier. */
  CXCursor_CXXAccessSpecifier = 39,

  CXCursor_FirstDecl = CXCursor_UnexposedDecl,
  CXCursor_LastDecl = CXCursor_CXXAccessSpecifier,

  /* References */
  CXCursor_FirstRef = 40, /* Decl references */
  CXCursor_ObjCSuperClassRef = 40,
  CXCursor_ObjCProtocolRef = 41,
  CXCursor_ObjCClassRef = 42,
  /**
   * A reference to a type declaration.
   *
   * A type reference occurs anywhere where a type is named but not
   * declared. For example, given:
   *
   * \code
   * typedef unsigned size_type;
   * size_type size;
   * \endcode
   *
   * The typedef is a declaration of size_type (CXCursor_TypedefDecl),
   * while the type of the variable "size" is referenced. The cursor
   * referenced by the type of size is the typedef for size_type.
   */
  CXCursor_TypeRef = 43,
  CXCursor_CXXBaseSpecifier = 44,
  /**
   * A reference to a class template, function template, template
   * template parameter, or class template partial specialization.
   */
  CXCursor_TemplateRef = 45,
  /**
   * A reference to a namespace or namespace alias.
   */
  CXCursor_NamespaceRef = 46,
  /**
   * A reference to a member of a struct, union, or class that occurs in
   * some non-expression context, e.g., a designated initializer.
   */
  CXCursor_MemberRef = 47,
  /**
   * A reference to a labeled statement.
   *
   * This cursor kind is used to describe the jump to "start_over" in the
   * goto statement in the following example:
   *
   * \code
   *   start_over:
   *     ++counter;
   *
   *     goto start_over;
   * \endcode
   *
   * A label reference cursor refers to a label statement.
   */
  CXCursor_LabelRef = 48,

  /**
   * A reference to a set of overloaded functions or function templates
   * that has not yet been resolved to a specific function or function template.
   *
   * An overloaded declaration reference cursor occurs in C++ templates where
   * a dependent name refers to a function. For example:
   *
   * \code
   * template<typename T> void swap(T&, T&);
   *
   * struct X { ... };
   * void swap(X&, X&);
   *
   * template<typename T>
   * void reverse(T* first, T* last) {
   *   while (first < last - 1) {
   *     swap(*first, *--last);
   *     ++first;
   *   }
   * }
   *
   * struct Y { };
   * void swap(Y&, Y&);
   * \endcode
   *
   * Here, the identifier "swap" is associated with an overloaded declaration
   * reference. In the template definition, "swap" refers to either of the two
   * "swap" functions declared above, so both results will be available. At
   * instantiation time, "swap" may also refer to other functions found via
   * argument-dependent lookup (e.g., the "swap" function at the end of the
   * example).
   *
   * The functions \c clang_getNumOverloadedDecls() and
   * \c clang_getOverloadedDecl() can be used to retrieve the definitions
   * referenced by this cursor.
   */
  CXCursor_OverloadedDeclRef = 49,

  /**
   * A reference to a variable that occurs in some non-expression
   * context, e.g., a C++ lambda capture list.
   */
  CXCursor_VariableRef = 50,

  CXCursor_LastRef = CXCursor_VariableRef,

  /* Error conditions */
  CXCursor_FirstInvalid = 70,
  CXCursor_InvalidFile = 70,
  CXCursor_NoDeclFound = 71,
  CXCursor_NotImplemented = 72,
  CXCursor_InvalidCode = 73,
  CXCursor_LastInvalid = CXCursor_InvalidCode,

  /* Expressions */
  CXCursor_FirstExpr = 100,

  /**
   * An expression whose specific kind is not exposed via this
   * interface.
   *
   * Unexposed expressions have the same operations as any other kind
   * of expression; one can extract their location information,
   * spelling, children, etc. However, the specific kind of the
   * expression is not reported.
   */
  CXCursor_UnexposedExpr = 100,

  /**
   * An expression that refers to some value declaration, such
   * as a function, variable, or enumerator.
   */
  CXCursor_DeclRefExpr = 101,

  /**
   * An expression that refers to a member of a struct, union,
   * class, Objective-C class, etc.
   */
  CXCursor_MemberRefExpr = 102,

  /** An expression that calls a function. */
  CXCursor_CallExpr = 103,

  /** An expression that sends a message to an Objective-C
   object or class. */
  CXCursor_ObjCMessageExpr = 104,

  /** An expression that represents a block literal. */
  CXCursor_BlockExpr = 105,

  /** An integer literal.
   */
  CXCursor_IntegerLiteral = 106,

  /** A floating point number literal.
   */
  CXCursor_FloatingLiteral = 107,

  /** An imaginary number literal.
   */
  CXCursor_ImaginaryLiteral = 108,

  /** A string literal.
   */
  CXCursor_StringLiteral = 109,

  /** A character literal.
   */
  CXCursor_CharacterLiteral = 110,

  /** A parenthesized expression, e.g. "(1)".
   *
   * This AST node is only formed if full location information is requested.
   */
  CXCursor_ParenExpr = 111,

  /** This represents the unary-expression's (except sizeof and
   * alignof).
   */
  CXCursor_UnaryOperator = 112,

  /** [C99 6.5.2.1] Array Subscripting.
   */
  CXCursor_ArraySubscriptExpr = 113,

  /** A builtin binary operation expression such as "x + y" or
   * "x <= y".
   */
  CXCursor_BinaryOperator = 114,

  /** Compound assignment such as "+=".
   */
  CXCursor_CompoundAssignOperator = 115,

  /** The ?: ternary operator.
   */
  CXCursor_ConditionalOperator = 116,

  /** An explicit cast in C (C99 6.5.4) or a C-style cast in C++
   * (C++ [expr.cast]), which uses the syntax (Type)expr.
   *
   * For example: (int)f.
   */
  CXCursor_CStyleCastExpr = 117,

  /** [C99 6.5.2.5]
   */
  CXCursor_CompoundLiteralExpr = 118,

  /** Describes an C or C++ initializer list.
   */
  CXCursor_InitListExpr = 119,

  /** The GNU address of label extension, representing &&label.
   */
  CXCursor_AddrLabelExpr = 120,

  /** This is the GNU Statement Expression extension: ({int X=4; X;})
   */
  CXCursor_StmtExpr = 121,

  /** Represents a C11 generic selection.
   */
  CXCursor_GenericSelectionExpr = 122,

  /** Implements the GNU __null extension, which is a name for a null
   * pointer constant that has integral type (e.g., int or long) and is the same
   * size and alignment as a pointer.
   *
   * The __null extension is typically only used by system headers, which define
   * NULL as __null in C++ rather than using 0 (which is an integer that may not
   * match the size of a pointer).
   */
  CXCursor_GNUNullExpr = 123,

  /** C++'s static_cast<> expression.
   */
  CXCursor_CXXStaticCastExpr = 124,

  /** C++'s dynamic_cast<> expression.
   */
  CXCursor_CXXDynamicCastExpr = 125,

  /** C++'s reinterpret_cast<> expression.
   */
  CXCursor_CXXReinterpretCastExpr = 126,

  /** C++'s const_cast<> expression.
   */
  CXCursor_CXXConstCastExpr = 127,

  /** Represents an explicit C++ type conversion that uses "functional"
   * notion (C++ [expr.type.conv]).
   *
   * Example:
   * \code
   *   x = int(0.5);
   * \endcode
   */
  CXCursor_CXXFunctionalCastExpr = 128,

  /** A C++ typeid expression (C++ [expr.typeid]).
   */
  CXCursor_CXXTypeidExpr = 129,

  /** [C++ 2.13.5] C++ Boolean Literal.
   */
  CXCursor_CXXBoolLiteralExpr = 130,

  /** [C++0x 2.14.7] C++ Pointer Literal.
   */
  CXCursor_CXXNullPtrLiteralExpr = 131,

  /** Represents the "this" expression in C++
   */
  CXCursor_CXXThisExpr = 132,

  /** [C++ 15] C++ Throw Expression.
   *
   * This handles 'throw' and 'throw' assignment-expression. When
   * assignment-expression isn't present, Op will be null.
   */
  CXCursor_CXXThrowExpr = 133,

  /** A new expression for memory allocation and constructor calls, e.g:
   * "new CXXNewExpr(foo)".
   */
  CXCursor_CXXNewExpr = 134,

  /** A delete expression for memory deallocation and destructor calls,
   * e.g. "delete[] pArray".
   */
  CXCursor_CXXDeleteExpr = 135,

  /** A unary expression. (noexcept, sizeof, or other traits)
   */
  CXCursor_UnaryExpr = 136,

  /** An Objective-C string literal i.e. @"foo".
   */
  CXCursor_ObjCStringLiteral = 137,

  /** An Objective-C \@encode expression.
   */
  CXCursor_ObjCEncodeExpr = 138,

  /** An Objective-C \@selector expression.
   */
  CXCursor_ObjCSelectorExpr = 139,

  /** An Objective-C \@protocol expression.
   */
  CXCursor_ObjCProtocolExpr = 140,

  /** An Objective-C "bridged" cast expression, which casts between
   * Objective-C pointers and C pointers, transferring ownership in the process.
   *
   * \code
   *   NSString *str = (__bridge_transfer NSString *)CFCreateString();
   * \endcode
   */
  CXCursor_ObjCBridgedCastExpr = 141,

  /** Represents a C++0x pack expansion that produces a sequence of
   * expressions.
   *
   * A pack expansion expression contains a pattern (which itself is an
   * expression) followed by an ellipsis. For example:
   *
   * \code
   * template<typename F, typename ...Types>
   * void forward(F f, Types &&...args) {
   *  f(static_cast<Types&&>(args)...);
   * }
   * \endcode
   */
  CXCursor_PackExpansionExpr = 142,

  /** Represents an expression that computes the length of a parameter
   * pack.
   *
   * \code
   * template<typename ...Types>
   * struct count {
   *   static const unsigned value = sizeof...(Types);
   * };
   * \endcode
   */
  CXCursor_SizeOfPackExpr = 143,

  /* Represents a C++ lambda expression that produces a local function
   * object.
   *
   * \code
   * void abssort(float *x, unsigned N) {
   *   std::sort(x, x + N,
   *             [](float a, float b) {
   *               return std::abs(a) < std::abs(b);
   *             });
   * }
   * \endcode
   */
  CXCursor_LambdaExpr = 144,

  /** Objective-c Boolean Literal.
   */
  CXCursor_ObjCBoolLiteralExpr = 145,

  /** Represents the "self" expression in an Objective-C method.
   */
  CXCursor_ObjCSelfExpr = 146,

  /** OpenMP 5.0 [2.1.5, Array Section].
   */
  CXCursor_OMPArraySectionExpr = 147,

  /** Represents an @available(...) check.
   */
  CXCursor_ObjCAvailabilityCheckExpr = 148,

  /**
   * Fixed point literal
   */
  CXCursor_FixedPointLiteral = 149,

  /** OpenMP 5.0 [2.1.4, Array Shaping].
   */
  CXCursor_OMPArrayShapingExpr = 150,

  /**
   * OpenMP 5.0 [2.1.6 Iterators]
   */
  CXCursor_OMPIteratorExpr = 151,

  /** OpenCL's addrspace_cast<> expression.
   */
  CXCursor_CXXAddrspaceCastExpr = 152,

  CXCursor_LastExpr = CXCursor_CXXAddrspaceCastExpr,

  /* Statements */
  CXCursor_FirstStmt = 200,
  /**
   * A statement whose specific kind is not exposed via this
   * interface.
   *
   * Unexposed statements have the same operations as any other kind of
   * statement; one can extract their location information, spelling,
   * children, etc. However, the specific kind of the statement is not
   * reported.
   */
  CXCursor_UnexposedStmt = 200,

  /** A labelled statement in a function.
   *
   * This cursor kind is used to describe the "start_over:" label statement in
   * the following example:
   *
   * \code
   *   start_over:
   *     ++counter;
   * \endcode
   *
   */
  CXCursor_LabelStmt = 201,

  /** A group of statements like { stmt stmt }.
   *
   * This cursor kind is used to describe compound statements, e.g. function
   * bodies.
   */
  CXCursor_CompoundStmt = 202,

  /** A case statement.
   */
  CXCursor_CaseStmt = 203,

  /** A default statement.
   */
  CXCursor_DefaultStmt = 204,

  /** An if statement
   */
  CXCursor_IfStmt = 205,

  /** A switch statement.
   */
  CXCursor_SwitchStmt = 206,

  /** A while statement.
   */
  CXCursor_WhileStmt = 207,

  /** A do statement.
   */
  CXCursor_DoStmt = 208,

  /** A for statement.
   */
  CXCursor_ForStmt = 209,

  /** A goto statement.
   */
  CXCursor_GotoStmt = 210,

  /** An indirect goto statement.
   */
  CXCursor_IndirectGotoStmt = 211,

  /** A continue statement.
   */
  CXCursor_ContinueStmt = 212,

  /** A break statement.
   */
  CXCursor_BreakStmt = 213,

  /** A return statement.
   */
  CXCursor_ReturnStmt = 214,

  /** A GCC inline assembly statement extension.
   */
  CXCursor_GCCAsmStmt = 215,
  CXCursor_AsmStmt = CXCursor_GCCAsmStmt,

  /** Objective-C's overall \@try-\@catch-\@finally statement.
   */
  CXCursor_ObjCAtTryStmt = 216,

  /** Objective-C's \@catch statement.
   */
  CXCursor_ObjCAtCatchStmt = 217,

  /** Objective-C's \@finally statement.
   */
  CXCursor_ObjCAtFinallyStmt = 218,

  /** Objective-C's \@throw statement.
   */
  CXCursor_ObjCAtThrowStmt = 219,

  /** Objective-C's \@synchronized statement.
   */
  CXCursor_ObjCAtSynchronizedStmt = 220,

  /** Objective-C's autorelease pool statement.
   */
  CXCursor_ObjCAutoreleasePoolStmt = 221,

  /** Objective-C's collection statement.
   */
  CXCursor_ObjCForCollectionStmt = 222,

  /** C++'s catch statement.
   */
  CXCursor_CXXCatchStmt = 223,

  /** C++'s try statement.
   */
  CXCursor_CXXTryStmt = 224,

  /** C++'s for (* : *) statement.
   */
  CXCursor_CXXForRangeStmt = 225,

  /** Windows Structured Exception Handling's try statement.
   */
  CXCursor_SEHTryStmt = 226,

  /** Windows Structured Exception Handling's except statement.
   */
  CXCursor_SEHExceptStmt = 227,

  /** Windows Structured Exception Handling's finally statement.
   */
  CXCursor_SEHFinallyStmt = 228,

  /** A MS inline assembly statement extension.
   */
  CXCursor_MSAsmStmt = 229,

  /** The null statement ";": C99 6.8.3p3.
   *
   * This cursor kind is used to describe the null statement.
   */
  CXCursor_NullStmt = 230,

  /** Adaptor class for mixing declarations with statements and
   * expressions.
   */
  CXCursor_DeclStmt = 231,

  /** OpenMP parallel directive.
   */
  CXCursor_OMPParallelDirective = 232,

  /** OpenMP SIMD directive.
   */
  CXCursor_OMPSimdDirective = 233,

  /** OpenMP for directive.
   */
  CXCursor_OMPForDirective = 234,

  /** OpenMP sections directive.
   */
  CXCursor_OMPSectionsDirective = 235,

  /** OpenMP section directive.
   */
  CXCursor_OMPSectionDirective = 236,

  /** OpenMP single directive.
   */
  CXCursor_OMPSingleDirective = 237,

  /** OpenMP parallel for directive.
   */
  CXCursor_OMPParallelForDirective = 238,

  /** OpenMP parallel sections directive.
   */
  CXCursor_OMPParallelSectionsDirective = 239,

  /** OpenMP task directive.
   */
  CXCursor_OMPTaskDirective = 240,

  /** OpenMP master directive.
   */
  CXCursor_OMPMasterDirective = 241,

  /** OpenMP critical directive.
   */
  CXCursor_OMPCriticalDirective = 242,

  /** OpenMP taskyield directive.
   */
  CXCursor_OMPTaskyieldDirective = 243,

  /** OpenMP barrier directive.
   */
  CXCursor_OMPBarrierDirective = 244,

  /** OpenMP taskwait directive.
   */
  CXCursor_OMPTaskwaitDirective = 245,

  /** OpenMP flush directive.
   */
  CXCursor_OMPFlushDirective = 246,

  /** Windows Structured Exception Handling's leave statement.
   */
  CXCursor_SEHLeaveStmt = 247,

  /** OpenMP ordered directive.
   */
  CXCursor_OMPOrderedDirective = 248,

  /** OpenMP atomic directive.
   */
  CXCursor_OMPAtomicDirective = 249,

  /** OpenMP for SIMD directive.
   */
  CXCursor_OMPForSimdDirective = 250,

  /** OpenMP parallel for SIMD directive.
   */
  CXCursor_OMPParallelForSimdDirective = 251,

  /** OpenMP target directive.
   */
  CXCursor_OMPTargetDirective = 252,

  /** OpenMP teams directive.
   */
  CXCursor_OMPTeamsDirective = 253,

  /** OpenMP taskgroup directive.
   */
  CXCursor_OMPTaskgroupDirective = 254,

  /** OpenMP cancellation point directive.
   */
  CXCursor_OMPCancellationPointDirective = 255,

  /** OpenMP cancel directive.
   */
  CXCursor_OMPCancelDirective = 256,

  /** OpenMP target data directive.
   */
  CXCursor_OMPTargetDataDirective = 257,

  /** OpenMP taskloop directive.
   */
  CXCursor_OMPTaskLoopDirective = 258,

  /** OpenMP taskloop simd directive.
   */
  CXCursor_OMPTaskLoopSimdDirective = 259,

  /** OpenMP distribute directive.
   */
  CXCursor_OMPDistributeDirective = 260,

  /** OpenMP target enter data directive.
   */
  CXCursor_OMPTargetEnterDataDirective = 261,

  /** OpenMP target exit data directive.
   */
  CXCursor_OMPTargetExitDataDirective = 262,

  /** OpenMP target parallel directive.
   */
  CXCursor_OMPTargetParallelDirective = 263,

  /** OpenMP target parallel for directive.
   */
  CXCursor_OMPTargetParallelForDirective = 264,

  /** OpenMP target update directive.
   */
  CXCursor_OMPTargetUpdateDirective = 265,

  /** OpenMP distribute parallel for directive.
   */
  CXCursor_OMPDistributeParallelForDirective = 266,

  /** OpenMP distribute parallel for simd directive.
   */
  CXCursor_OMPDistributeParallelForSimdDirective = 267,

  /** OpenMP distribute simd directive.
   */
  CXCursor_OMPDistributeSimdDirective = 268,

  /** OpenMP target parallel for simd directive.
   */
  CXCursor_OMPTargetParallelForSimdDirective = 269,

  /** OpenMP target simd directive.
   */
  CXCursor_OMPTargetSimdDirective = 270,

  /** OpenMP teams distribute directive.
   */
  CXCursor_OMPTeamsDistributeDirective = 271,

  /** OpenMP teams distribute simd directive.
   */
  CXCursor_OMPTeamsDistributeSimdDirective = 272,

  /** OpenMP teams distribute parallel for simd directive.
   */
  CXCursor_OMPTeamsDistributeParallelForSimdDirective = 273,

  /** OpenMP teams distribute parallel for directive.
   */
  CXCursor_OMPTeamsDistributeParallelForDirective = 274,

  /** OpenMP target teams directive.
   */
  CXCursor_OMPTargetTeamsDirective = 275,

  /** OpenMP target teams distribute directive.
   */
  CXCursor_OMPTargetTeamsDistributeDirective = 276,

  /** OpenMP target teams distribute parallel for directive.
   */
  CXCursor_OMPTargetTeamsDistributeParallelForDirective = 277,

  /** OpenMP target teams distribute parallel for simd directive.
   */
  CXCursor_OMPTargetTeamsDistributeParallelForSimdDirective = 278,

  /** OpenMP target teams distribute simd directive.
   */
  CXCursor_OMPTargetTeamsDistributeSimdDirective = 279,

  /** C++2a std::bit_cast expression.
   */
  CXCursor_BuiltinBitCastExpr = 280,

  /** OpenMP master taskloop directive.
   */
  CXCursor_OMPMasterTaskLoopDirective = 281,

  /** OpenMP parallel master taskloop directive.
   */
  CXCursor_OMPParallelMasterTaskLoopDirective = 282,

  /** OpenMP master taskloop simd directive.
   */
  CXCursor_OMPMasterTaskLoopSimdDirective = 283,

  /** OpenMP parallel master taskloop simd directive.
   */
  CXCursor_OMPParallelMasterTaskLoopSimdDirective = 284,

  /** OpenMP parallel master directive.
   */
  CXCursor_OMPParallelMasterDirective = 285,

  /** OpenMP depobj directive.
   */
  CXCursor_OMPDepobjDirective = 286,

  /** OpenMP scan directive.
   */
  CXCursor_OMPScanDirective = 287,

<<<<<<< HEAD
#if INTEL_COLLAB
  CXCursor_OMPTargetVariantDispatchDirective = 288,
  CXCursor_OMPGenericLoopDirective = 289,
  CXCursor_OMPTeamsGenericLoopDirective = 290,
  CXCursor_OMPTargetTeamsGenericLoopDirective = 291,
  CXCursor_OMPParallelGenericLoopDirective = 292,
  CXCursor_OMPTargetParallelGenericLoopDirective = 293,

  CXCursor_LastStmt = CXCursor_OMPTargetParallelGenericLoopDirective,
#else /* INTEL_COLLAB */
  CXCursor_LastStmt = CXCursor_OMPScanDirective,
#endif /* INTEL_COLLAB */
=======
  /** OpenMP tile directive.
   */
  CXCursor_OMPTileDirective = 288,

  CXCursor_LastStmt = CXCursor_OMPTileDirective,
>>>>>>> 6c050052

  /**
   * Cursor that represents the translation unit itself.
   *
   * The translation unit cursor exists primarily to act as the root
   * cursor for traversing the contents of a translation unit.
   */
  CXCursor_TranslationUnit = 300,

  /* Attributes */
  CXCursor_FirstAttr = 400,
  /**
   * An attribute whose specific kind is not exposed via this
   * interface.
   */
  CXCursor_UnexposedAttr = 400,

  CXCursor_IBActionAttr = 401,
  CXCursor_IBOutletAttr = 402,
  CXCursor_IBOutletCollectionAttr = 403,
  CXCursor_CXXFinalAttr = 404,
  CXCursor_CXXOverrideAttr = 405,
  CXCursor_AnnotateAttr = 406,
  CXCursor_AsmLabelAttr = 407,
  CXCursor_PackedAttr = 408,
  CXCursor_PureAttr = 409,
  CXCursor_ConstAttr = 410,
  CXCursor_NoDuplicateAttr = 411,
  CXCursor_CUDAConstantAttr = 412,
  CXCursor_CUDADeviceAttr = 413,
  CXCursor_CUDAGlobalAttr = 414,
  CXCursor_CUDAHostAttr = 415,
  CXCursor_CUDASharedAttr = 416,
  CXCursor_VisibilityAttr = 417,
  CXCursor_DLLExport = 418,
  CXCursor_DLLImport = 419,
  CXCursor_NSReturnsRetained = 420,
  CXCursor_NSReturnsNotRetained = 421,
  CXCursor_NSReturnsAutoreleased = 422,
  CXCursor_NSConsumesSelf = 423,
  CXCursor_NSConsumed = 424,
  CXCursor_ObjCException = 425,
  CXCursor_ObjCNSObject = 426,
  CXCursor_ObjCIndependentClass = 427,
  CXCursor_ObjCPreciseLifetime = 428,
  CXCursor_ObjCReturnsInnerPointer = 429,
  CXCursor_ObjCRequiresSuper = 430,
  CXCursor_ObjCRootClass = 431,
  CXCursor_ObjCSubclassingRestricted = 432,
  CXCursor_ObjCExplicitProtocolImpl = 433,
  CXCursor_ObjCDesignatedInitializer = 434,
  CXCursor_ObjCRuntimeVisible = 435,
  CXCursor_ObjCBoxable = 436,
  CXCursor_FlagEnum = 437,
  CXCursor_ConvergentAttr = 438,
  CXCursor_WarnUnusedAttr = 439,
  CXCursor_WarnUnusedResultAttr = 440,
  CXCursor_AlignedAttr = 441,
  CXCursor_LastAttr = CXCursor_AlignedAttr,

  /* Preprocessing */
  CXCursor_PreprocessingDirective = 500,
  CXCursor_MacroDefinition = 501,
  CXCursor_MacroExpansion = 502,
  CXCursor_MacroInstantiation = CXCursor_MacroExpansion,
  CXCursor_InclusionDirective = 503,
  CXCursor_FirstPreprocessing = CXCursor_PreprocessingDirective,
  CXCursor_LastPreprocessing = CXCursor_InclusionDirective,

  /* Extra Declarations */
  /**
   * A module import declaration.
   */
  CXCursor_ModuleImportDecl = 600,
  CXCursor_TypeAliasTemplateDecl = 601,
  /**
   * A static_assert or _Static_assert node
   */
  CXCursor_StaticAssert = 602,
  /**
   * a friend declaration.
   */
  CXCursor_FriendDecl = 603,
  CXCursor_FirstExtraDecl = CXCursor_ModuleImportDecl,
  CXCursor_LastExtraDecl = CXCursor_FriendDecl,

  /**
   * A code completion overload candidate.
   */
  CXCursor_OverloadCandidate = 700
};

/**
 * A cursor representing some element in the abstract syntax tree for
 * a translation unit.
 *
 * The cursor abstraction unifies the different kinds of entities in a
 * program--declaration, statements, expressions, references to declarations,
 * etc.--under a single "cursor" abstraction with a common set of operations.
 * Common operation for a cursor include: getting the physical location in
 * a source file where the cursor points, getting the name associated with a
 * cursor, and retrieving cursors for any child nodes of a particular cursor.
 *
 * Cursors can be produced in two specific ways.
 * clang_getTranslationUnitCursor() produces a cursor for a translation unit,
 * from which one can use clang_visitChildren() to explore the rest of the
 * translation unit. clang_getCursor() maps from a physical source location
 * to the entity that resides at that location, allowing one to map from the
 * source code into the AST.
 */
typedef struct {
  enum CXCursorKind kind;
  int xdata;
  const void *data[3];
} CXCursor;

/**
 * \defgroup CINDEX_CURSOR_MANIP Cursor manipulations
 *
 * @{
 */

/**
 * Retrieve the NULL cursor, which represents no entity.
 */
CINDEX_LINKAGE CXCursor clang_getNullCursor(void);

/**
 * Retrieve the cursor that represents the given translation unit.
 *
 * The translation unit cursor can be used to start traversing the
 * various declarations within the given translation unit.
 */
CINDEX_LINKAGE CXCursor clang_getTranslationUnitCursor(CXTranslationUnit);

/**
 * Determine whether two cursors are equivalent.
 */
CINDEX_LINKAGE unsigned clang_equalCursors(CXCursor, CXCursor);

/**
 * Returns non-zero if \p cursor is null.
 */
CINDEX_LINKAGE int clang_Cursor_isNull(CXCursor cursor);

/**
 * Compute a hash value for the given cursor.
 */
CINDEX_LINKAGE unsigned clang_hashCursor(CXCursor);

/**
 * Retrieve the kind of the given cursor.
 */
CINDEX_LINKAGE enum CXCursorKind clang_getCursorKind(CXCursor);

/**
 * Determine whether the given cursor kind represents a declaration.
 */
CINDEX_LINKAGE unsigned clang_isDeclaration(enum CXCursorKind);

/**
 * Determine whether the given declaration is invalid.
 *
 * A declaration is invalid if it could not be parsed successfully.
 *
 * \returns non-zero if the cursor represents a declaration and it is
 * invalid, otherwise NULL.
 */
CINDEX_LINKAGE unsigned clang_isInvalidDeclaration(CXCursor);

/**
 * Determine whether the given cursor kind represents a simple
 * reference.
 *
 * Note that other kinds of cursors (such as expressions) can also refer to
 * other cursors. Use clang_getCursorReferenced() to determine whether a
 * particular cursor refers to another entity.
 */
CINDEX_LINKAGE unsigned clang_isReference(enum CXCursorKind);

/**
 * Determine whether the given cursor kind represents an expression.
 */
CINDEX_LINKAGE unsigned clang_isExpression(enum CXCursorKind);

/**
 * Determine whether the given cursor kind represents a statement.
 */
CINDEX_LINKAGE unsigned clang_isStatement(enum CXCursorKind);

/**
 * Determine whether the given cursor kind represents an attribute.
 */
CINDEX_LINKAGE unsigned clang_isAttribute(enum CXCursorKind);

/**
 * Determine whether the given cursor has any attributes.
 */
CINDEX_LINKAGE unsigned clang_Cursor_hasAttrs(CXCursor C);

/**
 * Determine whether the given cursor kind represents an invalid
 * cursor.
 */
CINDEX_LINKAGE unsigned clang_isInvalid(enum CXCursorKind);

/**
 * Determine whether the given cursor kind represents a translation
 * unit.
 */
CINDEX_LINKAGE unsigned clang_isTranslationUnit(enum CXCursorKind);

/***
 * Determine whether the given cursor represents a preprocessing
 * element, such as a preprocessor directive or macro instantiation.
 */
CINDEX_LINKAGE unsigned clang_isPreprocessing(enum CXCursorKind);

/***
 * Determine whether the given cursor represents a currently
 *  unexposed piece of the AST (e.g., CXCursor_UnexposedStmt).
 */
CINDEX_LINKAGE unsigned clang_isUnexposed(enum CXCursorKind);

/**
 * Describe the linkage of the entity referred to by a cursor.
 */
enum CXLinkageKind {
  /** This value indicates that no linkage information is available
   * for a provided CXCursor. */
  CXLinkage_Invalid,
  /**
   * This is the linkage for variables, parameters, and so on that
   *  have automatic storage.  This covers normal (non-extern) local variables.
   */
  CXLinkage_NoLinkage,
  /** This is the linkage for static variables and static functions. */
  CXLinkage_Internal,
  /** This is the linkage for entities with external linkage that live
   * in C++ anonymous namespaces.*/
  CXLinkage_UniqueExternal,
  /** This is the linkage for entities with true, external linkage. */
  CXLinkage_External
};

/**
 * Determine the linkage of the entity referred to by a given cursor.
 */
CINDEX_LINKAGE enum CXLinkageKind clang_getCursorLinkage(CXCursor cursor);

enum CXVisibilityKind {
  /** This value indicates that no visibility information is available
   * for a provided CXCursor. */
  CXVisibility_Invalid,

  /** Symbol not seen by the linker. */
  CXVisibility_Hidden,
  /** Symbol seen by the linker but resolves to a symbol inside this object. */
  CXVisibility_Protected,
  /** Symbol seen by the linker and acts like a normal symbol. */
  CXVisibility_Default
};

/**
 * Describe the visibility of the entity referred to by a cursor.
 *
 * This returns the default visibility if not explicitly specified by
 * a visibility attribute. The default visibility may be changed by
 * commandline arguments.
 *
 * \param cursor The cursor to query.
 *
 * \returns The visibility of the cursor.
 */
CINDEX_LINKAGE enum CXVisibilityKind clang_getCursorVisibility(CXCursor cursor);

/**
 * Determine the availability of the entity that this cursor refers to,
 * taking the current target platform into account.
 *
 * \param cursor The cursor to query.
 *
 * \returns The availability of the cursor.
 */
CINDEX_LINKAGE enum CXAvailabilityKind
clang_getCursorAvailability(CXCursor cursor);

/**
 * Describes the availability of a given entity on a particular platform, e.g.,
 * a particular class might only be available on Mac OS 10.7 or newer.
 */
typedef struct CXPlatformAvailability {
  /**
   * A string that describes the platform for which this structure
   * provides availability information.
   *
   * Possible values are "ios" or "macos".
   */
  CXString Platform;
  /**
   * The version number in which this entity was introduced.
   */
  CXVersion Introduced;
  /**
   * The version number in which this entity was deprecated (but is
   * still available).
   */
  CXVersion Deprecated;
  /**
   * The version number in which this entity was obsoleted, and therefore
   * is no longer available.
   */
  CXVersion Obsoleted;
  /**
   * Whether the entity is unconditionally unavailable on this platform.
   */
  int Unavailable;
  /**
   * An optional message to provide to a user of this API, e.g., to
   * suggest replacement APIs.
   */
  CXString Message;
} CXPlatformAvailability;

/**
 * Determine the availability of the entity that this cursor refers to
 * on any platforms for which availability information is known.
 *
 * \param cursor The cursor to query.
 *
 * \param always_deprecated If non-NULL, will be set to indicate whether the
 * entity is deprecated on all platforms.
 *
 * \param deprecated_message If non-NULL, will be set to the message text
 * provided along with the unconditional deprecation of this entity. The client
 * is responsible for deallocating this string.
 *
 * \param always_unavailable If non-NULL, will be set to indicate whether the
 * entity is unavailable on all platforms.
 *
 * \param unavailable_message If non-NULL, will be set to the message text
 * provided along with the unconditional unavailability of this entity. The
 * client is responsible for deallocating this string.
 *
 * \param availability If non-NULL, an array of CXPlatformAvailability instances
 * that will be populated with platform availability information, up to either
 * the number of platforms for which availability information is available (as
 * returned by this function) or \c availability_size, whichever is smaller.
 *
 * \param availability_size The number of elements available in the
 * \c availability array.
 *
 * \returns The number of platforms (N) for which availability information is
 * available (which is unrelated to \c availability_size).
 *
 * Note that the client is responsible for calling
 * \c clang_disposeCXPlatformAvailability to free each of the
 * platform-availability structures returned. There are
 * \c min(N, availability_size) such structures.
 */
CINDEX_LINKAGE int clang_getCursorPlatformAvailability(
    CXCursor cursor, int *always_deprecated, CXString *deprecated_message,
    int *always_unavailable, CXString *unavailable_message,
    CXPlatformAvailability *availability, int availability_size);

/**
 * Free the memory associated with a \c CXPlatformAvailability structure.
 */
CINDEX_LINKAGE void
clang_disposeCXPlatformAvailability(CXPlatformAvailability *availability);

/**
 * If cursor refers to a variable declaration and it has initializer returns
 * cursor referring to the initializer otherwise return null cursor.
 */
CINDEX_LINKAGE CXCursor clang_Cursor_getVarDeclInitializer(CXCursor cursor);

/**
 * If cursor refers to a variable declaration that has global storage returns 1.
 * If cursor refers to a variable declaration that doesn't have global storage
 * returns 0. Otherwise returns -1.
 */
CINDEX_LINKAGE int clang_Cursor_hasVarDeclGlobalStorage(CXCursor cursor);

/**
 * If cursor refers to a variable declaration that has external storage
 * returns 1. If cursor refers to a variable declaration that doesn't have
 * external storage returns 0. Otherwise returns -1.
 */
CINDEX_LINKAGE int clang_Cursor_hasVarDeclExternalStorage(CXCursor cursor);

/**
 * Describe the "language" of the entity referred to by a cursor.
 */
enum CXLanguageKind {
  CXLanguage_Invalid = 0,
  CXLanguage_C,
  CXLanguage_ObjC,
  CXLanguage_CPlusPlus
};

/**
 * Determine the "language" of the entity referred to by a given cursor.
 */
CINDEX_LINKAGE enum CXLanguageKind clang_getCursorLanguage(CXCursor cursor);

/**
 * Describe the "thread-local storage (TLS) kind" of the declaration
 * referred to by a cursor.
 */
enum CXTLSKind { CXTLS_None = 0, CXTLS_Dynamic, CXTLS_Static };

/**
 * Determine the "thread-local storage (TLS) kind" of the declaration
 * referred to by a cursor.
 */
CINDEX_LINKAGE enum CXTLSKind clang_getCursorTLSKind(CXCursor cursor);

/**
 * Returns the translation unit that a cursor originated from.
 */
CINDEX_LINKAGE CXTranslationUnit clang_Cursor_getTranslationUnit(CXCursor);

/**
 * A fast container representing a set of CXCursors.
 */
typedef struct CXCursorSetImpl *CXCursorSet;

/**
 * Creates an empty CXCursorSet.
 */
CINDEX_LINKAGE CXCursorSet clang_createCXCursorSet(void);

/**
 * Disposes a CXCursorSet and releases its associated memory.
 */
CINDEX_LINKAGE void clang_disposeCXCursorSet(CXCursorSet cset);

/**
 * Queries a CXCursorSet to see if it contains a specific CXCursor.
 *
 * \returns non-zero if the set contains the specified cursor.
 */
CINDEX_LINKAGE unsigned clang_CXCursorSet_contains(CXCursorSet cset,
                                                   CXCursor cursor);

/**
 * Inserts a CXCursor into a CXCursorSet.
 *
 * \returns zero if the CXCursor was already in the set, and non-zero otherwise.
 */
CINDEX_LINKAGE unsigned clang_CXCursorSet_insert(CXCursorSet cset,
                                                 CXCursor cursor);

/**
 * Determine the semantic parent of the given cursor.
 *
 * The semantic parent of a cursor is the cursor that semantically contains
 * the given \p cursor. For many declarations, the lexical and semantic parents
 * are equivalent (the lexical parent is returned by
 * \c clang_getCursorLexicalParent()). They diverge when declarations or
 * definitions are provided out-of-line. For example:
 *
 * \code
 * class C {
 *  void f();
 * };
 *
 * void C::f() { }
 * \endcode
 *
 * In the out-of-line definition of \c C::f, the semantic parent is
 * the class \c C, of which this function is a member. The lexical parent is
 * the place where the declaration actually occurs in the source code; in this
 * case, the definition occurs in the translation unit. In general, the
 * lexical parent for a given entity can change without affecting the semantics
 * of the program, and the lexical parent of different declarations of the
 * same entity may be different. Changing the semantic parent of a declaration,
 * on the other hand, can have a major impact on semantics, and redeclarations
 * of a particular entity should all have the same semantic context.
 *
 * In the example above, both declarations of \c C::f have \c C as their
 * semantic context, while the lexical context of the first \c C::f is \c C
 * and the lexical context of the second \c C::f is the translation unit.
 *
 * For global declarations, the semantic parent is the translation unit.
 */
CINDEX_LINKAGE CXCursor clang_getCursorSemanticParent(CXCursor cursor);

/**
 * Determine the lexical parent of the given cursor.
 *
 * The lexical parent of a cursor is the cursor in which the given \p cursor
 * was actually written. For many declarations, the lexical and semantic parents
 * are equivalent (the semantic parent is returned by
 * \c clang_getCursorSemanticParent()). They diverge when declarations or
 * definitions are provided out-of-line. For example:
 *
 * \code
 * class C {
 *  void f();
 * };
 *
 * void C::f() { }
 * \endcode
 *
 * In the out-of-line definition of \c C::f, the semantic parent is
 * the class \c C, of which this function is a member. The lexical parent is
 * the place where the declaration actually occurs in the source code; in this
 * case, the definition occurs in the translation unit. In general, the
 * lexical parent for a given entity can change without affecting the semantics
 * of the program, and the lexical parent of different declarations of the
 * same entity may be different. Changing the semantic parent of a declaration,
 * on the other hand, can have a major impact on semantics, and redeclarations
 * of a particular entity should all have the same semantic context.
 *
 * In the example above, both declarations of \c C::f have \c C as their
 * semantic context, while the lexical context of the first \c C::f is \c C
 * and the lexical context of the second \c C::f is the translation unit.
 *
 * For declarations written in the global scope, the lexical parent is
 * the translation unit.
 */
CINDEX_LINKAGE CXCursor clang_getCursorLexicalParent(CXCursor cursor);

/**
 * Determine the set of methods that are overridden by the given
 * method.
 *
 * In both Objective-C and C++, a method (aka virtual member function,
 * in C++) can override a virtual method in a base class. For
 * Objective-C, a method is said to override any method in the class's
 * base class, its protocols, or its categories' protocols, that has the same
 * selector and is of the same kind (class or instance).
 * If no such method exists, the search continues to the class's superclass,
 * its protocols, and its categories, and so on. A method from an Objective-C
 * implementation is considered to override the same methods as its
 * corresponding method in the interface.
 *
 * For C++, a virtual member function overrides any virtual member
 * function with the same signature that occurs in its base
 * classes. With multiple inheritance, a virtual member function can
 * override several virtual member functions coming from different
 * base classes.
 *
 * In all cases, this function determines the immediate overridden
 * method, rather than all of the overridden methods. For example, if
 * a method is originally declared in a class A, then overridden in B
 * (which in inherits from A) and also in C (which inherited from B),
 * then the only overridden method returned from this function when
 * invoked on C's method will be B's method. The client may then
 * invoke this function again, given the previously-found overridden
 * methods, to map out the complete method-override set.
 *
 * \param cursor A cursor representing an Objective-C or C++
 * method. This routine will compute the set of methods that this
 * method overrides.
 *
 * \param overridden A pointer whose pointee will be replaced with a
 * pointer to an array of cursors, representing the set of overridden
 * methods. If there are no overridden methods, the pointee will be
 * set to NULL. The pointee must be freed via a call to
 * \c clang_disposeOverriddenCursors().
 *
 * \param num_overridden A pointer to the number of overridden
 * functions, will be set to the number of overridden functions in the
 * array pointed to by \p overridden.
 */
CINDEX_LINKAGE void clang_getOverriddenCursors(CXCursor cursor,
                                               CXCursor **overridden,
                                               unsigned *num_overridden);

/**
 * Free the set of overridden cursors returned by \c
 * clang_getOverriddenCursors().
 */
CINDEX_LINKAGE void clang_disposeOverriddenCursors(CXCursor *overridden);

/**
 * Retrieve the file that is included by the given inclusion directive
 * cursor.
 */
CINDEX_LINKAGE CXFile clang_getIncludedFile(CXCursor cursor);

/**
 * @}
 */

/**
 * \defgroup CINDEX_CURSOR_SOURCE Mapping between cursors and source code
 *
 * Cursors represent a location within the Abstract Syntax Tree (AST). These
 * routines help map between cursors and the physical locations where the
 * described entities occur in the source code. The mapping is provided in
 * both directions, so one can map from source code to the AST and back.
 *
 * @{
 */

/**
 * Map a source location to the cursor that describes the entity at that
 * location in the source code.
 *
 * clang_getCursor() maps an arbitrary source location within a translation
 * unit down to the most specific cursor that describes the entity at that
 * location. For example, given an expression \c x + y, invoking
 * clang_getCursor() with a source location pointing to "x" will return the
 * cursor for "x"; similarly for "y". If the cursor points anywhere between
 * "x" or "y" (e.g., on the + or the whitespace around it), clang_getCursor()
 * will return a cursor referring to the "+" expression.
 *
 * \returns a cursor representing the entity at the given source location, or
 * a NULL cursor if no such entity can be found.
 */
CINDEX_LINKAGE CXCursor clang_getCursor(CXTranslationUnit, CXSourceLocation);

/**
 * Retrieve the physical location of the source constructor referenced
 * by the given cursor.
 *
 * The location of a declaration is typically the location of the name of that
 * declaration, where the name of that declaration would occur if it is
 * unnamed, or some keyword that introduces that particular declaration.
 * The location of a reference is where that reference occurs within the
 * source code.
 */
CINDEX_LINKAGE CXSourceLocation clang_getCursorLocation(CXCursor);

/**
 * Retrieve the physical extent of the source construct referenced by
 * the given cursor.
 *
 * The extent of a cursor starts with the file/line/column pointing at the
 * first character within the source construct that the cursor refers to and
 * ends with the last character within that source construct. For a
 * declaration, the extent covers the declaration itself. For a reference,
 * the extent covers the location of the reference (e.g., where the referenced
 * entity was actually used).
 */
CINDEX_LINKAGE CXSourceRange clang_getCursorExtent(CXCursor);

/**
 * @}
 */

/**
 * \defgroup CINDEX_TYPES Type information for CXCursors
 *
 * @{
 */

/**
 * Describes the kind of type
 */
enum CXTypeKind {
  /**
   * Represents an invalid type (e.g., where no type is available).
   */
  CXType_Invalid = 0,

  /**
   * A type whose specific kind is not exposed via this
   * interface.
   */
  CXType_Unexposed = 1,

  /* Builtin types */
  CXType_Void = 2,
  CXType_Bool = 3,
  CXType_Char_U = 4,
  CXType_UChar = 5,
  CXType_Char16 = 6,
  CXType_Char32 = 7,
  CXType_UShort = 8,
  CXType_UInt = 9,
  CXType_ULong = 10,
  CXType_ULongLong = 11,
  CXType_UInt128 = 12,
  CXType_Char_S = 13,
  CXType_SChar = 14,
  CXType_WChar = 15,
  CXType_Short = 16,
  CXType_Int = 17,
  CXType_Long = 18,
  CXType_LongLong = 19,
  CXType_Int128 = 20,
  CXType_Float = 21,
  CXType_Double = 22,
  CXType_LongDouble = 23,
  CXType_NullPtr = 24,
  CXType_Overload = 25,
  CXType_Dependent = 26,
  CXType_ObjCId = 27,
  CXType_ObjCClass = 28,
  CXType_ObjCSel = 29,
  CXType_Float128 = 30,
  CXType_Half = 31,
  CXType_Float16 = 32,
  CXType_ShortAccum = 33,
  CXType_Accum = 34,
  CXType_LongAccum = 35,
  CXType_UShortAccum = 36,
  CXType_UAccum = 37,
  CXType_ULongAccum = 38,
  CXType_BFloat16 = 39,
  CXType_FirstBuiltin = CXType_Void,
  CXType_LastBuiltin = CXType_BFloat16,

  CXType_Complex = 100,
  CXType_Pointer = 101,
  CXType_BlockPointer = 102,
  CXType_LValueReference = 103,
  CXType_RValueReference = 104,
  CXType_Record = 105,
  CXType_Enum = 106,
  CXType_Typedef = 107,
  CXType_ObjCInterface = 108,
  CXType_ObjCObjectPointer = 109,
  CXType_FunctionNoProto = 110,
  CXType_FunctionProto = 111,
  CXType_ConstantArray = 112,
  CXType_Vector = 113,
  CXType_IncompleteArray = 114,
  CXType_VariableArray = 115,
  CXType_DependentSizedArray = 116,
  CXType_MemberPointer = 117,
  CXType_Auto = 118,

  /**
   * Represents a type that was referred to using an elaborated type keyword.
   *
   * E.g., struct S, or via a qualified name, e.g., N::M::type, or both.
   */
  CXType_Elaborated = 119,

  /* OpenCL PipeType. */
  CXType_Pipe = 120,

  /* OpenCL builtin types. */
  CXType_OCLImage1dRO = 121,
  CXType_OCLImage1dArrayRO = 122,
  CXType_OCLImage1dBufferRO = 123,
  CXType_OCLImage2dRO = 124,
  CXType_OCLImage2dArrayRO = 125,
  CXType_OCLImage2dDepthRO = 126,
  CXType_OCLImage2dArrayDepthRO = 127,
  CXType_OCLImage2dMSAARO = 128,
  CXType_OCLImage2dArrayMSAARO = 129,
  CXType_OCLImage2dMSAADepthRO = 130,
  CXType_OCLImage2dArrayMSAADepthRO = 131,
  CXType_OCLImage3dRO = 132,
  CXType_OCLImage1dWO = 133,
  CXType_OCLImage1dArrayWO = 134,
  CXType_OCLImage1dBufferWO = 135,
  CXType_OCLImage2dWO = 136,
  CXType_OCLImage2dArrayWO = 137,
  CXType_OCLImage2dDepthWO = 138,
  CXType_OCLImage2dArrayDepthWO = 139,
  CXType_OCLImage2dMSAAWO = 140,
  CXType_OCLImage2dArrayMSAAWO = 141,
  CXType_OCLImage2dMSAADepthWO = 142,
  CXType_OCLImage2dArrayMSAADepthWO = 143,
  CXType_OCLImage3dWO = 144,
  CXType_OCLImage1dRW = 145,
  CXType_OCLImage1dArrayRW = 146,
  CXType_OCLImage1dBufferRW = 147,
  CXType_OCLImage2dRW = 148,
  CXType_OCLImage2dArrayRW = 149,
  CXType_OCLImage2dDepthRW = 150,
  CXType_OCLImage2dArrayDepthRW = 151,
  CXType_OCLImage2dMSAARW = 152,
  CXType_OCLImage2dArrayMSAARW = 153,
  CXType_OCLImage2dMSAADepthRW = 154,
  CXType_OCLImage2dArrayMSAADepthRW = 155,
  CXType_OCLImage3dRW = 156,
  CXType_OCLSampler = 157,
  CXType_OCLEvent = 158,
  CXType_OCLQueue = 159,
  CXType_OCLReserveID = 160,

  CXType_ObjCObject = 161,
  CXType_ObjCTypeParam = 162,
  CXType_Attributed = 163,

  CXType_OCLIntelSubgroupAVCMcePayload = 164,
  CXType_OCLIntelSubgroupAVCImePayload = 165,
  CXType_OCLIntelSubgroupAVCRefPayload = 166,
  CXType_OCLIntelSubgroupAVCSicPayload = 167,
  CXType_OCLIntelSubgroupAVCMceResult = 168,
  CXType_OCLIntelSubgroupAVCImeResult = 169,
  CXType_OCLIntelSubgroupAVCRefResult = 170,
  CXType_OCLIntelSubgroupAVCSicResult = 171,
  CXType_OCLIntelSubgroupAVCImeResultSingleRefStreamout = 172,
  CXType_OCLIntelSubgroupAVCImeResultDualRefStreamout = 173,
  CXType_OCLIntelSubgroupAVCImeSingleRefStreamin = 174,

  CXType_OCLIntelSubgroupAVCImeDualRefStreamin = 175,

  CXType_ExtVector = 176,
  CXType_Atomic = 177,

  /* SPIRV builtin types. */
  CXType_SampledOCLImage1dRO = 178,
  CXType_SampledOCLImage1dArrayRO = 179,
  CXType_SampledOCLImage1dBufferRO = 180,
  CXType_SampledOCLImage2dRO = 181,
  CXType_SampledOCLImage2dArrayRO = 182,
  CXType_SampledOCLImage2dDepthRO = 183,
  CXType_SampledOCLImage2dArrayDepthRO = 184,
  CXType_SampledOCLImage2dMSAARO = 185,
  CXType_SampledOCLImage2dArrayMSAARO = 186,
  CXType_SampledOCLImage2dMSAADepthRO = 187,
  CXType_SampledOCLImage2dArrayMSAADepthRO = 188,
  CXType_SampledOCLImage3dRO = 189
};

/**
 * Describes the calling convention of a function type
 */
enum CXCallingConv {
  CXCallingConv_Default = 0,
  CXCallingConv_C = 1,
  CXCallingConv_X86StdCall = 2,
  CXCallingConv_X86FastCall = 3,
  CXCallingConv_X86ThisCall = 4,
  CXCallingConv_X86Pascal = 5,
  CXCallingConv_AAPCS = 6,
  CXCallingConv_AAPCS_VFP = 7,
  CXCallingConv_X86RegCall = 8,
  CXCallingConv_IntelOclBicc = 9,
  CXCallingConv_Win64 = 10,
  /* Alias for compatibility with older versions of API. */
  CXCallingConv_X86_64Win64 = CXCallingConv_Win64,
  CXCallingConv_X86_64SysV = 11,
  CXCallingConv_X86VectorCall = 12,
  CXCallingConv_Swift = 13,
  CXCallingConv_PreserveMost = 14,
  CXCallingConv_PreserveAll = 15,
  CXCallingConv_AArch64VectorCall = 16,
#if INTEL_CUSTOMIZATION
  CXCallingConv_IntelOclBiccAVX = 17,
  CXCallingConv_IntelOclBiccAVX512 = 18,
#endif /* INTEL_CUSTOMIZATION */

  CXCallingConv_Invalid = 100,
  CXCallingConv_Unexposed = 200
};

/**
 * The type of an element in the abstract syntax tree.
 *
 */
typedef struct {
  enum CXTypeKind kind;
  void *data[2];
} CXType;

/**
 * Retrieve the type of a CXCursor (if any).
 */
CINDEX_LINKAGE CXType clang_getCursorType(CXCursor C);

/**
 * Pretty-print the underlying type using the rules of the
 * language of the translation unit from which it came.
 *
 * If the type is invalid, an empty string is returned.
 */
CINDEX_LINKAGE CXString clang_getTypeSpelling(CXType CT);

/**
 * Retrieve the underlying type of a typedef declaration.
 *
 * If the cursor does not reference a typedef declaration, an invalid type is
 * returned.
 */
CINDEX_LINKAGE CXType clang_getTypedefDeclUnderlyingType(CXCursor C);

/**
 * Retrieve the integer type of an enum declaration.
 *
 * If the cursor does not reference an enum declaration, an invalid type is
 * returned.
 */
CINDEX_LINKAGE CXType clang_getEnumDeclIntegerType(CXCursor C);

/**
 * Retrieve the integer value of an enum constant declaration as a signed
 *  long long.
 *
 * If the cursor does not reference an enum constant declaration, LLONG_MIN is
 * returned. Since this is also potentially a valid constant value, the kind of
 * the cursor must be verified before calling this function.
 */
CINDEX_LINKAGE long long clang_getEnumConstantDeclValue(CXCursor C);

/**
 * Retrieve the integer value of an enum constant declaration as an unsigned
 *  long long.
 *
 * If the cursor does not reference an enum constant declaration, ULLONG_MAX is
 * returned. Since this is also potentially a valid constant value, the kind of
 * the cursor must be verified before calling this function.
 */
CINDEX_LINKAGE unsigned long long
clang_getEnumConstantDeclUnsignedValue(CXCursor C);

/**
 * Retrieve the bit width of a bit field declaration as an integer.
 *
 * If a cursor that is not a bit field declaration is passed in, -1 is returned.
 */
CINDEX_LINKAGE int clang_getFieldDeclBitWidth(CXCursor C);

/**
 * Retrieve the number of non-variadic arguments associated with a given
 * cursor.
 *
 * The number of arguments can be determined for calls as well as for
 * declarations of functions or methods. For other cursors -1 is returned.
 */
CINDEX_LINKAGE int clang_Cursor_getNumArguments(CXCursor C);

/**
 * Retrieve the argument cursor of a function or method.
 *
 * The argument cursor can be determined for calls as well as for declarations
 * of functions or methods. For other cursors and for invalid indices, an
 * invalid cursor is returned.
 */
CINDEX_LINKAGE CXCursor clang_Cursor_getArgument(CXCursor C, unsigned i);

/**
 * Describes the kind of a template argument.
 *
 * See the definition of llvm::clang::TemplateArgument::ArgKind for full
 * element descriptions.
 */
enum CXTemplateArgumentKind {
  CXTemplateArgumentKind_Null,
  CXTemplateArgumentKind_Type,
  CXTemplateArgumentKind_Declaration,
  CXTemplateArgumentKind_NullPtr,
  CXTemplateArgumentKind_Integral,
  CXTemplateArgumentKind_Template,
  CXTemplateArgumentKind_TemplateExpansion,
  CXTemplateArgumentKind_Expression,
  CXTemplateArgumentKind_Pack,
  /* Indicates an error case, preventing the kind from being deduced. */
  CXTemplateArgumentKind_Invalid
};

/**
 *Returns the number of template args of a function decl representing a
 * template specialization.
 *
 * If the argument cursor cannot be converted into a template function
 * declaration, -1 is returned.
 *
 * For example, for the following declaration and specialization:
 *   template <typename T, int kInt, bool kBool>
 *   void foo() { ... }
 *
 *   template <>
 *   void foo<float, -7, true>();
 *
 * The value 3 would be returned from this call.
 */
CINDEX_LINKAGE int clang_Cursor_getNumTemplateArguments(CXCursor C);

/**
 * Retrieve the kind of the I'th template argument of the CXCursor C.
 *
 * If the argument CXCursor does not represent a FunctionDecl, an invalid
 * template argument kind is returned.
 *
 * For example, for the following declaration and specialization:
 *   template <typename T, int kInt, bool kBool>
 *   void foo() { ... }
 *
 *   template <>
 *   void foo<float, -7, true>();
 *
 * For I = 0, 1, and 2, Type, Integral, and Integral will be returned,
 * respectively.
 */
CINDEX_LINKAGE enum CXTemplateArgumentKind
clang_Cursor_getTemplateArgumentKind(CXCursor C, unsigned I);

/**
 * Retrieve a CXType representing the type of a TemplateArgument of a
 *  function decl representing a template specialization.
 *
 * If the argument CXCursor does not represent a FunctionDecl whose I'th
 * template argument has a kind of CXTemplateArgKind_Integral, an invalid type
 * is returned.
 *
 * For example, for the following declaration and specialization:
 *   template <typename T, int kInt, bool kBool>
 *   void foo() { ... }
 *
 *   template <>
 *   void foo<float, -7, true>();
 *
 * If called with I = 0, "float", will be returned.
 * Invalid types will be returned for I == 1 or 2.
 */
CINDEX_LINKAGE CXType clang_Cursor_getTemplateArgumentType(CXCursor C,
                                                           unsigned I);

/**
 * Retrieve the value of an Integral TemplateArgument (of a function
 *  decl representing a template specialization) as a signed long long.
 *
 * It is undefined to call this function on a CXCursor that does not represent a
 * FunctionDecl or whose I'th template argument is not an integral value.
 *
 * For example, for the following declaration and specialization:
 *   template <typename T, int kInt, bool kBool>
 *   void foo() { ... }
 *
 *   template <>
 *   void foo<float, -7, true>();
 *
 * If called with I = 1 or 2, -7 or true will be returned, respectively.
 * For I == 0, this function's behavior is undefined.
 */
CINDEX_LINKAGE long long clang_Cursor_getTemplateArgumentValue(CXCursor C,
                                                               unsigned I);

/**
 * Retrieve the value of an Integral TemplateArgument (of a function
 *  decl representing a template specialization) as an unsigned long long.
 *
 * It is undefined to call this function on a CXCursor that does not represent a
 * FunctionDecl or whose I'th template argument is not an integral value.
 *
 * For example, for the following declaration and specialization:
 *   template <typename T, int kInt, bool kBool>
 *   void foo() { ... }
 *
 *   template <>
 *   void foo<float, 2147483649, true>();
 *
 * If called with I = 1 or 2, 2147483649 or true will be returned, respectively.
 * For I == 0, this function's behavior is undefined.
 */
CINDEX_LINKAGE unsigned long long
clang_Cursor_getTemplateArgumentUnsignedValue(CXCursor C, unsigned I);

/**
 * Determine whether two CXTypes represent the same type.
 *
 * \returns non-zero if the CXTypes represent the same type and
 *          zero otherwise.
 */
CINDEX_LINKAGE unsigned clang_equalTypes(CXType A, CXType B);

/**
 * Return the canonical type for a CXType.
 *
 * Clang's type system explicitly models typedefs and all the ways
 * a specific type can be represented.  The canonical type is the underlying
 * type with all the "sugar" removed.  For example, if 'T' is a typedef
 * for 'int', the canonical type for 'T' would be 'int'.
 */
CINDEX_LINKAGE CXType clang_getCanonicalType(CXType T);

/**
 * Determine whether a CXType has the "const" qualifier set,
 * without looking through typedefs that may have added "const" at a
 * different level.
 */
CINDEX_LINKAGE unsigned clang_isConstQualifiedType(CXType T);

/**
 * Determine whether a  CXCursor that is a macro, is
 * function like.
 */
CINDEX_LINKAGE unsigned clang_Cursor_isMacroFunctionLike(CXCursor C);

/**
 * Determine whether a  CXCursor that is a macro, is a
 * builtin one.
 */
CINDEX_LINKAGE unsigned clang_Cursor_isMacroBuiltin(CXCursor C);

/**
 * Determine whether a  CXCursor that is a function declaration, is an
 * inline declaration.
 */
CINDEX_LINKAGE unsigned clang_Cursor_isFunctionInlined(CXCursor C);

/**
 * Determine whether a CXType has the "volatile" qualifier set,
 * without looking through typedefs that may have added "volatile" at
 * a different level.
 */
CINDEX_LINKAGE unsigned clang_isVolatileQualifiedType(CXType T);

/**
 * Determine whether a CXType has the "restrict" qualifier set,
 * without looking through typedefs that may have added "restrict" at a
 * different level.
 */
CINDEX_LINKAGE unsigned clang_isRestrictQualifiedType(CXType T);

/**
 * Returns the address space of the given type.
 */
CINDEX_LINKAGE unsigned clang_getAddressSpace(CXType T);

/**
 * Returns the typedef name of the given type.
 */
CINDEX_LINKAGE CXString clang_getTypedefName(CXType CT);

/**
 * For pointer types, returns the type of the pointee.
 */
CINDEX_LINKAGE CXType clang_getPointeeType(CXType T);

/**
 * Return the cursor for the declaration of the given type.
 */
CINDEX_LINKAGE CXCursor clang_getTypeDeclaration(CXType T);

/**
 * Returns the Objective-C type encoding for the specified declaration.
 */
CINDEX_LINKAGE CXString clang_getDeclObjCTypeEncoding(CXCursor C);

/**
 * Returns the Objective-C type encoding for the specified CXType.
 */
CINDEX_LINKAGE CXString clang_Type_getObjCEncoding(CXType type);

/**
 * Retrieve the spelling of a given CXTypeKind.
 */
CINDEX_LINKAGE CXString clang_getTypeKindSpelling(enum CXTypeKind K);

/**
 * Retrieve the calling convention associated with a function type.
 *
 * If a non-function type is passed in, CXCallingConv_Invalid is returned.
 */
CINDEX_LINKAGE enum CXCallingConv clang_getFunctionTypeCallingConv(CXType T);

/**
 * Retrieve the return type associated with a function type.
 *
 * If a non-function type is passed in, an invalid type is returned.
 */
CINDEX_LINKAGE CXType clang_getResultType(CXType T);

/**
 * Retrieve the exception specification type associated with a function type.
 * This is a value of type CXCursor_ExceptionSpecificationKind.
 *
 * If a non-function type is passed in, an error code of -1 is returned.
 */
CINDEX_LINKAGE int clang_getExceptionSpecificationType(CXType T);

/**
 * Retrieve the number of non-variadic parameters associated with a
 * function type.
 *
 * If a non-function type is passed in, -1 is returned.
 */
CINDEX_LINKAGE int clang_getNumArgTypes(CXType T);

/**
 * Retrieve the type of a parameter of a function type.
 *
 * If a non-function type is passed in or the function does not have enough
 * parameters, an invalid type is returned.
 */
CINDEX_LINKAGE CXType clang_getArgType(CXType T, unsigned i);

/**
 * Retrieves the base type of the ObjCObjectType.
 *
 * If the type is not an ObjC object, an invalid type is returned.
 */
CINDEX_LINKAGE CXType clang_Type_getObjCObjectBaseType(CXType T);

/**
 * Retrieve the number of protocol references associated with an ObjC object/id.
 *
 * If the type is not an ObjC object, 0 is returned.
 */
CINDEX_LINKAGE unsigned clang_Type_getNumObjCProtocolRefs(CXType T);

/**
 * Retrieve the decl for a protocol reference for an ObjC object/id.
 *
 * If the type is not an ObjC object or there are not enough protocol
 * references, an invalid cursor is returned.
 */
CINDEX_LINKAGE CXCursor clang_Type_getObjCProtocolDecl(CXType T, unsigned i);

/**
 * Retrieve the number of type arguments associated with an ObjC object.
 *
 * If the type is not an ObjC object, 0 is returned.
 */
CINDEX_LINKAGE unsigned clang_Type_getNumObjCTypeArgs(CXType T);

/**
 * Retrieve a type argument associated with an ObjC object.
 *
 * If the type is not an ObjC or the index is not valid,
 * an invalid type is returned.
 */
CINDEX_LINKAGE CXType clang_Type_getObjCTypeArg(CXType T, unsigned i);

/**
 * Return 1 if the CXType is a variadic function type, and 0 otherwise.
 */
CINDEX_LINKAGE unsigned clang_isFunctionTypeVariadic(CXType T);

/**
 * Retrieve the return type associated with a given cursor.
 *
 * This only returns a valid type if the cursor refers to a function or method.
 */
CINDEX_LINKAGE CXType clang_getCursorResultType(CXCursor C);

/**
 * Retrieve the exception specification type associated with a given cursor.
 * This is a value of type CXCursor_ExceptionSpecificationKind.
 *
 * This only returns a valid result if the cursor refers to a function or
 * method.
 */
CINDEX_LINKAGE int clang_getCursorExceptionSpecificationType(CXCursor C);

/**
 * Return 1 if the CXType is a POD (plain old data) type, and 0
 *  otherwise.
 */
CINDEX_LINKAGE unsigned clang_isPODType(CXType T);

/**
 * Return the element type of an array, complex, or vector type.
 *
 * If a type is passed in that is not an array, complex, or vector type,
 * an invalid type is returned.
 */
CINDEX_LINKAGE CXType clang_getElementType(CXType T);

/**
 * Return the number of elements of an array or vector type.
 *
 * If a type is passed in that is not an array or vector type,
 * -1 is returned.
 */
CINDEX_LINKAGE long long clang_getNumElements(CXType T);

/**
 * Return the element type of an array type.
 *
 * If a non-array type is passed in, an invalid type is returned.
 */
CINDEX_LINKAGE CXType clang_getArrayElementType(CXType T);

/**
 * Return the array size of a constant array.
 *
 * If a non-array type is passed in, -1 is returned.
 */
CINDEX_LINKAGE long long clang_getArraySize(CXType T);

/**
 * Retrieve the type named by the qualified-id.
 *
 * If a non-elaborated type is passed in, an invalid type is returned.
 */
CINDEX_LINKAGE CXType clang_Type_getNamedType(CXType T);

/**
 * Determine if a typedef is 'transparent' tag.
 *
 * A typedef is considered 'transparent' if it shares a name and spelling
 * location with its underlying tag type, as is the case with the NS_ENUM macro.
 *
 * \returns non-zero if transparent and zero otherwise.
 */
CINDEX_LINKAGE unsigned clang_Type_isTransparentTagTypedef(CXType T);

enum CXTypeNullabilityKind {
  /**
   * Values of this type can never be null.
   */
  CXTypeNullability_NonNull = 0,
  /**
   * Values of this type can be null.
   */
  CXTypeNullability_Nullable = 1,
  /**
   * Whether values of this type can be null is (explicitly)
   * unspecified. This captures a (fairly rare) case where we
   * can't conclude anything about the nullability of the type even
   * though it has been considered.
   */
  CXTypeNullability_Unspecified = 2,
  /**
   * Nullability is not applicable to this type.
   */
  CXTypeNullability_Invalid = 3,

  /**
   * Generally behaves like Nullable, except when used in a block parameter that
   * was imported into a swift async method. There, swift will assume that the
   * parameter can get null even if no error occured. _Nullable parameters are
   * assumed to only get null on error.
   */
  CXTypeNullability_NullableResult = 4
};

/**
 * Retrieve the nullability kind of a pointer type.
 */
CINDEX_LINKAGE enum CXTypeNullabilityKind clang_Type_getNullability(CXType T);

/**
 * List the possible error codes for \c clang_Type_getSizeOf,
 *   \c clang_Type_getAlignOf, \c clang_Type_getOffsetOf and
 *   \c clang_Cursor_getOffsetOf.
 *
 * A value of this enumeration type can be returned if the target type is not
 * a valid argument to sizeof, alignof or offsetof.
 */
enum CXTypeLayoutError {
  /**
   * Type is of kind CXType_Invalid.
   */
  CXTypeLayoutError_Invalid = -1,
  /**
   * The type is an incomplete Type.
   */
  CXTypeLayoutError_Incomplete = -2,
  /**
   * The type is a dependent Type.
   */
  CXTypeLayoutError_Dependent = -3,
  /**
   * The type is not a constant size type.
   */
  CXTypeLayoutError_NotConstantSize = -4,
  /**
   * The Field name is not valid for this record.
   */
  CXTypeLayoutError_InvalidFieldName = -5,
  /**
   * The type is undeduced.
   */
  CXTypeLayoutError_Undeduced = -6
};

/**
 * Return the alignment of a type in bytes as per C++[expr.alignof]
 *   standard.
 *
 * If the type declaration is invalid, CXTypeLayoutError_Invalid is returned.
 * If the type declaration is an incomplete type, CXTypeLayoutError_Incomplete
 *   is returned.
 * If the type declaration is a dependent type, CXTypeLayoutError_Dependent is
 *   returned.
 * If the type declaration is not a constant size type,
 *   CXTypeLayoutError_NotConstantSize is returned.
 */
CINDEX_LINKAGE long long clang_Type_getAlignOf(CXType T);

/**
 * Return the class type of an member pointer type.
 *
 * If a non-member-pointer type is passed in, an invalid type is returned.
 */
CINDEX_LINKAGE CXType clang_Type_getClassType(CXType T);

/**
 * Return the size of a type in bytes as per C++[expr.sizeof] standard.
 *
 * If the type declaration is invalid, CXTypeLayoutError_Invalid is returned.
 * If the type declaration is an incomplete type, CXTypeLayoutError_Incomplete
 *   is returned.
 * If the type declaration is a dependent type, CXTypeLayoutError_Dependent is
 *   returned.
 */
CINDEX_LINKAGE long long clang_Type_getSizeOf(CXType T);

/**
 * Return the offset of a field named S in a record of type T in bits
 *   as it would be returned by __offsetof__ as per C++11[18.2p4]
 *
 * If the cursor is not a record field declaration, CXTypeLayoutError_Invalid
 *   is returned.
 * If the field's type declaration is an incomplete type,
 *   CXTypeLayoutError_Incomplete is returned.
 * If the field's type declaration is a dependent type,
 *   CXTypeLayoutError_Dependent is returned.
 * If the field's name S is not found,
 *   CXTypeLayoutError_InvalidFieldName is returned.
 */
CINDEX_LINKAGE long long clang_Type_getOffsetOf(CXType T, const char *S);

/**
 * Return the type that was modified by this attributed type.
 *
 * If the type is not an attributed type, an invalid type is returned.
 */
CINDEX_LINKAGE CXType clang_Type_getModifiedType(CXType T);

/**
 * Gets the type contained by this atomic type.
 *
 * If a non-atomic type is passed in, an invalid type is returned.
 */
CINDEX_LINKAGE CXType clang_Type_getValueType(CXType CT);

/**
 * Return the offset of the field represented by the Cursor.
 *
 * If the cursor is not a field declaration, -1 is returned.
 * If the cursor semantic parent is not a record field declaration,
 *   CXTypeLayoutError_Invalid is returned.
 * If the field's type declaration is an incomplete type,
 *   CXTypeLayoutError_Incomplete is returned.
 * If the field's type declaration is a dependent type,
 *   CXTypeLayoutError_Dependent is returned.
 * If the field's name S is not found,
 *   CXTypeLayoutError_InvalidFieldName is returned.
 */
CINDEX_LINKAGE long long clang_Cursor_getOffsetOfField(CXCursor C);

/**
 * Determine whether the given cursor represents an anonymous
 * tag or namespace
 */
CINDEX_LINKAGE unsigned clang_Cursor_isAnonymous(CXCursor C);

/**
 * Determine whether the given cursor represents an anonymous record
 * declaration.
 */
CINDEX_LINKAGE unsigned clang_Cursor_isAnonymousRecordDecl(CXCursor C);

/**
 * Determine whether the given cursor represents an inline namespace
 * declaration.
 */
CINDEX_LINKAGE unsigned clang_Cursor_isInlineNamespace(CXCursor C);

enum CXRefQualifierKind {
  /** No ref-qualifier was provided. */
  CXRefQualifier_None = 0,
  /** An lvalue ref-qualifier was provided (\c &). */
  CXRefQualifier_LValue,
  /** An rvalue ref-qualifier was provided (\c &&). */
  CXRefQualifier_RValue
};

/**
 * Returns the number of template arguments for given template
 * specialization, or -1 if type \c T is not a template specialization.
 */
CINDEX_LINKAGE int clang_Type_getNumTemplateArguments(CXType T);

/**
 * Returns the type template argument of a template class specialization
 * at given index.
 *
 * This function only returns template type arguments and does not handle
 * template template arguments or variadic packs.
 */
CINDEX_LINKAGE CXType clang_Type_getTemplateArgumentAsType(CXType T,
                                                           unsigned i);

/**
 * Retrieve the ref-qualifier kind of a function or method.
 *
 * The ref-qualifier is returned for C++ functions or methods. For other types
 * or non-C++ declarations, CXRefQualifier_None is returned.
 */
CINDEX_LINKAGE enum CXRefQualifierKind clang_Type_getCXXRefQualifier(CXType T);

/**
 * Returns non-zero if the cursor specifies a Record member that is a
 *   bitfield.
 */
CINDEX_LINKAGE unsigned clang_Cursor_isBitField(CXCursor C);

/**
 * Returns 1 if the base class specified by the cursor with kind
 *   CX_CXXBaseSpecifier is virtual.
 */
CINDEX_LINKAGE unsigned clang_isVirtualBase(CXCursor);

/**
 * Represents the C++ access control level to a base class for a
 * cursor with kind CX_CXXBaseSpecifier.
 */
enum CX_CXXAccessSpecifier {
  CX_CXXInvalidAccessSpecifier,
  CX_CXXPublic,
  CX_CXXProtected,
  CX_CXXPrivate
};

/**
 * Returns the access control level for the referenced object.
 *
 * If the cursor refers to a C++ declaration, its access control level within
 * its parent scope is returned. Otherwise, if the cursor refers to a base
 * specifier or access specifier, the specifier itself is returned.
 */
CINDEX_LINKAGE enum CX_CXXAccessSpecifier clang_getCXXAccessSpecifier(CXCursor);

/**
 * Represents the storage classes as declared in the source. CX_SC_Invalid
 * was added for the case that the passed cursor in not a declaration.
 */
enum CX_StorageClass {
  CX_SC_Invalid,
  CX_SC_None,
  CX_SC_Extern,
  CX_SC_Static,
  CX_SC_PrivateExtern,
  CX_SC_OpenCLWorkGroupLocal,
  CX_SC_Auto,
  CX_SC_Register
};

/**
 * Returns the storage class for a function or variable declaration.
 *
 * If the passed in Cursor is not a function or variable declaration,
 * CX_SC_Invalid is returned else the storage class.
 */
CINDEX_LINKAGE enum CX_StorageClass clang_Cursor_getStorageClass(CXCursor);

/**
 * Determine the number of overloaded declarations referenced by a
 * \c CXCursor_OverloadedDeclRef cursor.
 *
 * \param cursor The cursor whose overloaded declarations are being queried.
 *
 * \returns The number of overloaded declarations referenced by \c cursor. If it
 * is not a \c CXCursor_OverloadedDeclRef cursor, returns 0.
 */
CINDEX_LINKAGE unsigned clang_getNumOverloadedDecls(CXCursor cursor);

/**
 * Retrieve a cursor for one of the overloaded declarations referenced
 * by a \c CXCursor_OverloadedDeclRef cursor.
 *
 * \param cursor The cursor whose overloaded declarations are being queried.
 *
 * \param index The zero-based index into the set of overloaded declarations in
 * the cursor.
 *
 * \returns A cursor representing the declaration referenced by the given
 * \c cursor at the specified \c index. If the cursor does not have an
 * associated set of overloaded declarations, or if the index is out of bounds,
 * returns \c clang_getNullCursor();
 */
CINDEX_LINKAGE CXCursor clang_getOverloadedDecl(CXCursor cursor,
                                                unsigned index);

/**
 * @}
 */

/**
 * \defgroup CINDEX_ATTRIBUTES Information for attributes
 *
 * @{
 */

/**
 * For cursors representing an iboutletcollection attribute,
 *  this function returns the collection element type.
 *
 */
CINDEX_LINKAGE CXType clang_getIBOutletCollectionType(CXCursor);

/**
 * @}
 */

/**
 * \defgroup CINDEX_CURSOR_TRAVERSAL Traversing the AST with cursors
 *
 * These routines provide the ability to traverse the abstract syntax tree
 * using cursors.
 *
 * @{
 */

/**
 * Describes how the traversal of the children of a particular
 * cursor should proceed after visiting a particular child cursor.
 *
 * A value of this enumeration type should be returned by each
 * \c CXCursorVisitor to indicate how clang_visitChildren() proceed.
 */
enum CXChildVisitResult {
  /**
   * Terminates the cursor traversal.
   */
  CXChildVisit_Break,
  /**
   * Continues the cursor traversal with the next sibling of
   * the cursor just visited, without visiting its children.
   */
  CXChildVisit_Continue,
  /**
   * Recursively traverse the children of this cursor, using
   * the same visitor and client data.
   */
  CXChildVisit_Recurse
};

/**
 * Visitor invoked for each cursor found by a traversal.
 *
 * This visitor function will be invoked for each cursor found by
 * clang_visitCursorChildren(). Its first argument is the cursor being
 * visited, its second argument is the parent visitor for that cursor,
 * and its third argument is the client data provided to
 * clang_visitCursorChildren().
 *
 * The visitor should return one of the \c CXChildVisitResult values
 * to direct clang_visitCursorChildren().
 */
typedef enum CXChildVisitResult (*CXCursorVisitor)(CXCursor cursor,
                                                   CXCursor parent,
                                                   CXClientData client_data);

/**
 * Visit the children of a particular cursor.
 *
 * This function visits all the direct children of the given cursor,
 * invoking the given \p visitor function with the cursors of each
 * visited child. The traversal may be recursive, if the visitor returns
 * \c CXChildVisit_Recurse. The traversal may also be ended prematurely, if
 * the visitor returns \c CXChildVisit_Break.
 *
 * \param parent the cursor whose child may be visited. All kinds of
 * cursors can be visited, including invalid cursors (which, by
 * definition, have no children).
 *
 * \param visitor the visitor function that will be invoked for each
 * child of \p parent.
 *
 * \param client_data pointer data supplied by the client, which will
 * be passed to the visitor each time it is invoked.
 *
 * \returns a non-zero value if the traversal was terminated
 * prematurely by the visitor returning \c CXChildVisit_Break.
 */
CINDEX_LINKAGE unsigned clang_visitChildren(CXCursor parent,
                                            CXCursorVisitor visitor,
                                            CXClientData client_data);
#ifdef __has_feature
#if __has_feature(blocks)
/**
 * Visitor invoked for each cursor found by a traversal.
 *
 * This visitor block will be invoked for each cursor found by
 * clang_visitChildrenWithBlock(). Its first argument is the cursor being
 * visited, its second argument is the parent visitor for that cursor.
 *
 * The visitor should return one of the \c CXChildVisitResult values
 * to direct clang_visitChildrenWithBlock().
 */
typedef enum CXChildVisitResult (^CXCursorVisitorBlock)(CXCursor cursor,
                                                        CXCursor parent);

/**
 * Visits the children of a cursor using the specified block.  Behaves
 * identically to clang_visitChildren() in all other respects.
 */
CINDEX_LINKAGE unsigned
clang_visitChildrenWithBlock(CXCursor parent, CXCursorVisitorBlock block);
#endif
#endif

/**
 * @}
 */

/**
 * \defgroup CINDEX_CURSOR_XREF Cross-referencing in the AST
 *
 * These routines provide the ability to determine references within and
 * across translation units, by providing the names of the entities referenced
 * by cursors, follow reference cursors to the declarations they reference,
 * and associate declarations with their definitions.
 *
 * @{
 */

/**
 * Retrieve a Unified Symbol Resolution (USR) for the entity referenced
 * by the given cursor.
 *
 * A Unified Symbol Resolution (USR) is a string that identifies a particular
 * entity (function, class, variable, etc.) within a program. USRs can be
 * compared across translation units to determine, e.g., when references in
 * one translation refer to an entity defined in another translation unit.
 */
CINDEX_LINKAGE CXString clang_getCursorUSR(CXCursor);

/**
 * Construct a USR for a specified Objective-C class.
 */
CINDEX_LINKAGE CXString clang_constructUSR_ObjCClass(const char *class_name);

/**
 * Construct a USR for a specified Objective-C category.
 */
CINDEX_LINKAGE CXString clang_constructUSR_ObjCCategory(
    const char *class_name, const char *category_name);

/**
 * Construct a USR for a specified Objective-C protocol.
 */
CINDEX_LINKAGE CXString
clang_constructUSR_ObjCProtocol(const char *protocol_name);

/**
 * Construct a USR for a specified Objective-C instance variable and
 *   the USR for its containing class.
 */
CINDEX_LINKAGE CXString clang_constructUSR_ObjCIvar(const char *name,
                                                    CXString classUSR);

/**
 * Construct a USR for a specified Objective-C method and
 *   the USR for its containing class.
 */
CINDEX_LINKAGE CXString clang_constructUSR_ObjCMethod(const char *name,
                                                      unsigned isInstanceMethod,
                                                      CXString classUSR);

/**
 * Construct a USR for a specified Objective-C property and the USR
 *  for its containing class.
 */
CINDEX_LINKAGE CXString clang_constructUSR_ObjCProperty(const char *property,
                                                        CXString classUSR);

/**
 * Retrieve a name for the entity referenced by this cursor.
 */
CINDEX_LINKAGE CXString clang_getCursorSpelling(CXCursor);

/**
 * Retrieve a range for a piece that forms the cursors spelling name.
 * Most of the times there is only one range for the complete spelling but for
 * Objective-C methods and Objective-C message expressions, there are multiple
 * pieces for each selector identifier.
 *
 * \param pieceIndex the index of the spelling name piece. If this is greater
 * than the actual number of pieces, it will return a NULL (invalid) range.
 *
 * \param options Reserved.
 */
CINDEX_LINKAGE CXSourceRange clang_Cursor_getSpellingNameRange(
    CXCursor, unsigned pieceIndex, unsigned options);

/**
 * Opaque pointer representing a policy that controls pretty printing
 * for \c clang_getCursorPrettyPrinted.
 */
typedef void *CXPrintingPolicy;

/**
 * Properties for the printing policy.
 *
 * See \c clang::PrintingPolicy for more information.
 */
enum CXPrintingPolicyProperty {
  CXPrintingPolicy_Indentation,
  CXPrintingPolicy_SuppressSpecifiers,
  CXPrintingPolicy_SuppressTagKeyword,
  CXPrintingPolicy_IncludeTagDefinition,
  CXPrintingPolicy_SuppressScope,
  CXPrintingPolicy_SuppressUnwrittenScope,
  CXPrintingPolicy_SuppressInitializers,
  CXPrintingPolicy_ConstantArraySizeAsWritten,
  CXPrintingPolicy_AnonymousTagLocations,
  CXPrintingPolicy_SuppressStrongLifetime,
  CXPrintingPolicy_SuppressLifetimeQualifiers,
  CXPrintingPolicy_SuppressTemplateArgsInCXXConstructors,
  CXPrintingPolicy_Bool,
  CXPrintingPolicy_Restrict,
  CXPrintingPolicy_Alignof,
  CXPrintingPolicy_UnderscoreAlignof,
  CXPrintingPolicy_UseVoidForZeroParams,
  CXPrintingPolicy_TerseOutput,
  CXPrintingPolicy_PolishForDeclaration,
  CXPrintingPolicy_Half,
  CXPrintingPolicy_MSWChar,
  CXPrintingPolicy_IncludeNewlines,
  CXPrintingPolicy_MSVCFormatting,
  CXPrintingPolicy_ConstantsAsWritten,
  CXPrintingPolicy_SuppressImplicitBase,
  CXPrintingPolicy_FullyQualifiedName,

  CXPrintingPolicy_LastProperty = CXPrintingPolicy_FullyQualifiedName
};

/**
 * Get a property value for the given printing policy.
 */
CINDEX_LINKAGE unsigned
clang_PrintingPolicy_getProperty(CXPrintingPolicy Policy,
                                 enum CXPrintingPolicyProperty Property);

/**
 * Set a property value for the given printing policy.
 */
CINDEX_LINKAGE void
clang_PrintingPolicy_setProperty(CXPrintingPolicy Policy,
                                 enum CXPrintingPolicyProperty Property,
                                 unsigned Value);

/**
 * Retrieve the default policy for the cursor.
 *
 * The policy should be released after use with \c
 * clang_PrintingPolicy_dispose.
 */
CINDEX_LINKAGE CXPrintingPolicy clang_getCursorPrintingPolicy(CXCursor);

/**
 * Release a printing policy.
 */
CINDEX_LINKAGE void clang_PrintingPolicy_dispose(CXPrintingPolicy Policy);

/**
 * Pretty print declarations.
 *
 * \param Cursor The cursor representing a declaration.
 *
 * \param Policy The policy to control the entities being printed. If
 * NULL, a default policy is used.
 *
 * \returns The pretty printed declaration or the empty string for
 * other cursors.
 */
CINDEX_LINKAGE CXString clang_getCursorPrettyPrinted(CXCursor Cursor,
                                                     CXPrintingPolicy Policy);

/**
 * Retrieve the display name for the entity referenced by this cursor.
 *
 * The display name contains extra information that helps identify the cursor,
 * such as the parameters of a function or template or the arguments of a
 * class template specialization.
 */
CINDEX_LINKAGE CXString clang_getCursorDisplayName(CXCursor);

/** For a cursor that is a reference, retrieve a cursor representing the
 * entity that it references.
 *
 * Reference cursors refer to other entities in the AST. For example, an
 * Objective-C superclass reference cursor refers to an Objective-C class.
 * This function produces the cursor for the Objective-C class from the
 * cursor for the superclass reference. If the input cursor is a declaration or
 * definition, it returns that declaration or definition unchanged.
 * Otherwise, returns the NULL cursor.
 */
CINDEX_LINKAGE CXCursor clang_getCursorReferenced(CXCursor);

/**
 *  For a cursor that is either a reference to or a declaration
 *  of some entity, retrieve a cursor that describes the definition of
 *  that entity.
 *
 *  Some entities can be declared multiple times within a translation
 *  unit, but only one of those declarations can also be a
 *  definition. For example, given:
 *
 *  \code
 *  int f(int, int);
 *  int g(int x, int y) { return f(x, y); }
 *  int f(int a, int b) { return a + b; }
 *  int f(int, int);
 *  \endcode
 *
 *  there are three declarations of the function "f", but only the
 *  second one is a definition. The clang_getCursorDefinition()
 *  function will take any cursor pointing to a declaration of "f"
 *  (the first or fourth lines of the example) or a cursor referenced
 *  that uses "f" (the call to "f' inside "g") and will return a
 *  declaration cursor pointing to the definition (the second "f"
 *  declaration).
 *
 *  If given a cursor for which there is no corresponding definition,
 *  e.g., because there is no definition of that entity within this
 *  translation unit, returns a NULL cursor.
 */
CINDEX_LINKAGE CXCursor clang_getCursorDefinition(CXCursor);

/**
 * Determine whether the declaration pointed to by this cursor
 * is also a definition of that entity.
 */
CINDEX_LINKAGE unsigned clang_isCursorDefinition(CXCursor);

/**
 * Retrieve the canonical cursor corresponding to the given cursor.
 *
 * In the C family of languages, many kinds of entities can be declared several
 * times within a single translation unit. For example, a structure type can
 * be forward-declared (possibly multiple times) and later defined:
 *
 * \code
 * struct X;
 * struct X;
 * struct X {
 *   int member;
 * };
 * \endcode
 *
 * The declarations and the definition of \c X are represented by three
 * different cursors, all of which are declarations of the same underlying
 * entity. One of these cursor is considered the "canonical" cursor, which
 * is effectively the representative for the underlying entity. One can
 * determine if two cursors are declarations of the same underlying entity by
 * comparing their canonical cursors.
 *
 * \returns The canonical cursor for the entity referred to by the given cursor.
 */
CINDEX_LINKAGE CXCursor clang_getCanonicalCursor(CXCursor);

/**
 * If the cursor points to a selector identifier in an Objective-C
 * method or message expression, this returns the selector index.
 *
 * After getting a cursor with #clang_getCursor, this can be called to
 * determine if the location points to a selector identifier.
 *
 * \returns The selector index if the cursor is an Objective-C method or message
 * expression and the cursor is pointing to a selector identifier, or -1
 * otherwise.
 */
CINDEX_LINKAGE int clang_Cursor_getObjCSelectorIndex(CXCursor);

/**
 * Given a cursor pointing to a C++ method call or an Objective-C
 * message, returns non-zero if the method/message is "dynamic", meaning:
 *
 * For a C++ method: the call is virtual.
 * For an Objective-C message: the receiver is an object instance, not 'super'
 * or a specific class.
 *
 * If the method/message is "static" or the cursor does not point to a
 * method/message, it will return zero.
 */
CINDEX_LINKAGE int clang_Cursor_isDynamicCall(CXCursor C);

/**
 * Given a cursor pointing to an Objective-C message or property
 * reference, or C++ method call, returns the CXType of the receiver.
 */
CINDEX_LINKAGE CXType clang_Cursor_getReceiverType(CXCursor C);

/**
 * Property attributes for a \c CXCursor_ObjCPropertyDecl.
 */
typedef enum {
  CXObjCPropertyAttr_noattr = 0x00,
  CXObjCPropertyAttr_readonly = 0x01,
  CXObjCPropertyAttr_getter = 0x02,
  CXObjCPropertyAttr_assign = 0x04,
  CXObjCPropertyAttr_readwrite = 0x08,
  CXObjCPropertyAttr_retain = 0x10,
  CXObjCPropertyAttr_copy = 0x20,
  CXObjCPropertyAttr_nonatomic = 0x40,
  CXObjCPropertyAttr_setter = 0x80,
  CXObjCPropertyAttr_atomic = 0x100,
  CXObjCPropertyAttr_weak = 0x200,
  CXObjCPropertyAttr_strong = 0x400,
  CXObjCPropertyAttr_unsafe_unretained = 0x800,
  CXObjCPropertyAttr_class = 0x1000
} CXObjCPropertyAttrKind;

/**
 * Given a cursor that represents a property declaration, return the
 * associated property attributes. The bits are formed from
 * \c CXObjCPropertyAttrKind.
 *
 * \param reserved Reserved for future use, pass 0.
 */
CINDEX_LINKAGE unsigned
clang_Cursor_getObjCPropertyAttributes(CXCursor C, unsigned reserved);

/**
 * Given a cursor that represents a property declaration, return the
 * name of the method that implements the getter.
 */
CINDEX_LINKAGE CXString clang_Cursor_getObjCPropertyGetterName(CXCursor C);

/**
 * Given a cursor that represents a property declaration, return the
 * name of the method that implements the setter, if any.
 */
CINDEX_LINKAGE CXString clang_Cursor_getObjCPropertySetterName(CXCursor C);

/**
 * 'Qualifiers' written next to the return and parameter types in
 * Objective-C method declarations.
 */
typedef enum {
  CXObjCDeclQualifier_None = 0x0,
  CXObjCDeclQualifier_In = 0x1,
  CXObjCDeclQualifier_Inout = 0x2,
  CXObjCDeclQualifier_Out = 0x4,
  CXObjCDeclQualifier_Bycopy = 0x8,
  CXObjCDeclQualifier_Byref = 0x10,
  CXObjCDeclQualifier_Oneway = 0x20
} CXObjCDeclQualifierKind;

/**
 * Given a cursor that represents an Objective-C method or parameter
 * declaration, return the associated Objective-C qualifiers for the return
 * type or the parameter respectively. The bits are formed from
 * CXObjCDeclQualifierKind.
 */
CINDEX_LINKAGE unsigned clang_Cursor_getObjCDeclQualifiers(CXCursor C);

/**
 * Given a cursor that represents an Objective-C method or property
 * declaration, return non-zero if the declaration was affected by "\@optional".
 * Returns zero if the cursor is not such a declaration or it is "\@required".
 */
CINDEX_LINKAGE unsigned clang_Cursor_isObjCOptional(CXCursor C);

/**
 * Returns non-zero if the given cursor is a variadic function or method.
 */
CINDEX_LINKAGE unsigned clang_Cursor_isVariadic(CXCursor C);

/**
 * Returns non-zero if the given cursor points to a symbol marked with
 * external_source_symbol attribute.
 *
 * \param language If non-NULL, and the attribute is present, will be set to
 * the 'language' string from the attribute.
 *
 * \param definedIn If non-NULL, and the attribute is present, will be set to
 * the 'definedIn' string from the attribute.
 *
 * \param isGenerated If non-NULL, and the attribute is present, will be set to
 * non-zero if the 'generated_declaration' is set in the attribute.
 */
CINDEX_LINKAGE unsigned clang_Cursor_isExternalSymbol(CXCursor C,
                                                      CXString *language,
                                                      CXString *definedIn,
                                                      unsigned *isGenerated);

/**
 * Given a cursor that represents a declaration, return the associated
 * comment's source range.  The range may include multiple consecutive comments
 * with whitespace in between.
 */
CINDEX_LINKAGE CXSourceRange clang_Cursor_getCommentRange(CXCursor C);

/**
 * Given a cursor that represents a declaration, return the associated
 * comment text, including comment markers.
 */
CINDEX_LINKAGE CXString clang_Cursor_getRawCommentText(CXCursor C);

/**
 * Given a cursor that represents a documentable entity (e.g.,
 * declaration), return the associated \paragraph; otherwise return the
 * first paragraph.
 */
CINDEX_LINKAGE CXString clang_Cursor_getBriefCommentText(CXCursor C);

/**
 * @}
 */

/** \defgroup CINDEX_MANGLE Name Mangling API Functions
 *
 * @{
 */

/**
 * Retrieve the CXString representing the mangled name of the cursor.
 */
CINDEX_LINKAGE CXString clang_Cursor_getMangling(CXCursor);

/**
 * Retrieve the CXStrings representing the mangled symbols of the C++
 * constructor or destructor at the cursor.
 */
CINDEX_LINKAGE CXStringSet *clang_Cursor_getCXXManglings(CXCursor);

/**
 * Retrieve the CXStrings representing the mangled symbols of the ObjC
 * class interface or implementation at the cursor.
 */
CINDEX_LINKAGE CXStringSet *clang_Cursor_getObjCManglings(CXCursor);

/**
 * @}
 */

/**
 * \defgroup CINDEX_MODULE Module introspection
 *
 * The functions in this group provide access to information about modules.
 *
 * @{
 */

typedef void *CXModule;

/**
 * Given a CXCursor_ModuleImportDecl cursor, return the associated module.
 */
CINDEX_LINKAGE CXModule clang_Cursor_getModule(CXCursor C);

/**
 * Given a CXFile header file, return the module that contains it, if one
 * exists.
 */
CINDEX_LINKAGE CXModule clang_getModuleForFile(CXTranslationUnit, CXFile);

/**
 * \param Module a module object.
 *
 * \returns the module file where the provided module object came from.
 */
CINDEX_LINKAGE CXFile clang_Module_getASTFile(CXModule Module);

/**
 * \param Module a module object.
 *
 * \returns the parent of a sub-module or NULL if the given module is top-level,
 * e.g. for 'std.vector' it will return the 'std' module.
 */
CINDEX_LINKAGE CXModule clang_Module_getParent(CXModule Module);

/**
 * \param Module a module object.
 *
 * \returns the name of the module, e.g. for the 'std.vector' sub-module it
 * will return "vector".
 */
CINDEX_LINKAGE CXString clang_Module_getName(CXModule Module);

/**
 * \param Module a module object.
 *
 * \returns the full name of the module, e.g. "std.vector".
 */
CINDEX_LINKAGE CXString clang_Module_getFullName(CXModule Module);

/**
 * \param Module a module object.
 *
 * \returns non-zero if the module is a system one.
 */
CINDEX_LINKAGE int clang_Module_isSystem(CXModule Module);

/**
 * \param Module a module object.
 *
 * \returns the number of top level headers associated with this module.
 */
CINDEX_LINKAGE unsigned clang_Module_getNumTopLevelHeaders(CXTranslationUnit,
                                                           CXModule Module);

/**
 * \param Module a module object.
 *
 * \param Index top level header index (zero-based).
 *
 * \returns the specified top level header associated with the module.
 */
CINDEX_LINKAGE
CXFile clang_Module_getTopLevelHeader(CXTranslationUnit, CXModule Module,
                                      unsigned Index);

/**
 * @}
 */

/**
 * \defgroup CINDEX_CPP C++ AST introspection
 *
 * The routines in this group provide access information in the ASTs specific
 * to C++ language features.
 *
 * @{
 */

/**
 * Determine if a C++ constructor is a converting constructor.
 */
CINDEX_LINKAGE unsigned
clang_CXXConstructor_isConvertingConstructor(CXCursor C);

/**
 * Determine if a C++ constructor is a copy constructor.
 */
CINDEX_LINKAGE unsigned clang_CXXConstructor_isCopyConstructor(CXCursor C);

/**
 * Determine if a C++ constructor is the default constructor.
 */
CINDEX_LINKAGE unsigned clang_CXXConstructor_isDefaultConstructor(CXCursor C);

/**
 * Determine if a C++ constructor is a move constructor.
 */
CINDEX_LINKAGE unsigned clang_CXXConstructor_isMoveConstructor(CXCursor C);

/**
 * Determine if a C++ field is declared 'mutable'.
 */
CINDEX_LINKAGE unsigned clang_CXXField_isMutable(CXCursor C);

/**
 * Determine if a C++ method is declared '= default'.
 */
CINDEX_LINKAGE unsigned clang_CXXMethod_isDefaulted(CXCursor C);

/**
 * Determine if a C++ member function or member function template is
 * pure virtual.
 */
CINDEX_LINKAGE unsigned clang_CXXMethod_isPureVirtual(CXCursor C);

/**
 * Determine if a C++ member function or member function template is
 * declared 'static'.
 */
CINDEX_LINKAGE unsigned clang_CXXMethod_isStatic(CXCursor C);

/**
 * Determine if a C++ member function or member function template is
 * explicitly declared 'virtual' or if it overrides a virtual method from
 * one of the base classes.
 */
CINDEX_LINKAGE unsigned clang_CXXMethod_isVirtual(CXCursor C);

/**
 * Determine if a C++ record is abstract, i.e. whether a class or struct
 * has a pure virtual member function.
 */
CINDEX_LINKAGE unsigned clang_CXXRecord_isAbstract(CXCursor C);

/**
 * Determine if an enum declaration refers to a scoped enum.
 */
CINDEX_LINKAGE unsigned clang_EnumDecl_isScoped(CXCursor C);

/**
 * Determine if a C++ member function or member function template is
 * declared 'const'.
 */
CINDEX_LINKAGE unsigned clang_CXXMethod_isConst(CXCursor C);

/**
 * Given a cursor that represents a template, determine
 * the cursor kind of the specializations would be generated by instantiating
 * the template.
 *
 * This routine can be used to determine what flavor of function template,
 * class template, or class template partial specialization is stored in the
 * cursor. For example, it can describe whether a class template cursor is
 * declared with "struct", "class" or "union".
 *
 * \param C The cursor to query. This cursor should represent a template
 * declaration.
 *
 * \returns The cursor kind of the specializations that would be generated
 * by instantiating the template \p C. If \p C is not a template, returns
 * \c CXCursor_NoDeclFound.
 */
CINDEX_LINKAGE enum CXCursorKind clang_getTemplateCursorKind(CXCursor C);

/**
 * Given a cursor that may represent a specialization or instantiation
 * of a template, retrieve the cursor that represents the template that it
 * specializes or from which it was instantiated.
 *
 * This routine determines the template involved both for explicit
 * specializations of templates and for implicit instantiations of the template,
 * both of which are referred to as "specializations". For a class template
 * specialization (e.g., \c std::vector<bool>), this routine will return
 * either the primary template (\c std::vector) or, if the specialization was
 * instantiated from a class template partial specialization, the class template
 * partial specialization. For a class template partial specialization and a
 * function template specialization (including instantiations), this
 * this routine will return the specialized template.
 *
 * For members of a class template (e.g., member functions, member classes, or
 * static data members), returns the specialized or instantiated member.
 * Although not strictly "templates" in the C++ language, members of class
 * templates have the same notions of specializations and instantiations that
 * templates do, so this routine treats them similarly.
 *
 * \param C A cursor that may be a specialization of a template or a member
 * of a template.
 *
 * \returns If the given cursor is a specialization or instantiation of a
 * template or a member thereof, the template or member that it specializes or
 * from which it was instantiated. Otherwise, returns a NULL cursor.
 */
CINDEX_LINKAGE CXCursor clang_getSpecializedCursorTemplate(CXCursor C);

/**
 * Given a cursor that references something else, return the source range
 * covering that reference.
 *
 * \param C A cursor pointing to a member reference, a declaration reference, or
 * an operator call.
 * \param NameFlags A bitset with three independent flags:
 * CXNameRange_WantQualifier, CXNameRange_WantTemplateArgs, and
 * CXNameRange_WantSinglePiece.
 * \param PieceIndex For contiguous names or when passing the flag
 * CXNameRange_WantSinglePiece, only one piece with index 0 is
 * available. When the CXNameRange_WantSinglePiece flag is not passed for a
 * non-contiguous names, this index can be used to retrieve the individual
 * pieces of the name. See also CXNameRange_WantSinglePiece.
 *
 * \returns The piece of the name pointed to by the given cursor. If there is no
 * name, or if the PieceIndex is out-of-range, a null-cursor will be returned.
 */
CINDEX_LINKAGE CXSourceRange clang_getCursorReferenceNameRange(
    CXCursor C, unsigned NameFlags, unsigned PieceIndex);

enum CXNameRefFlags {
  /**
   * Include the nested-name-specifier, e.g. Foo:: in x.Foo::y, in the
   * range.
   */
  CXNameRange_WantQualifier = 0x1,

  /**
   * Include the explicit template arguments, e.g. \<int> in x.f<int>,
   * in the range.
   */
  CXNameRange_WantTemplateArgs = 0x2,

  /**
   * If the name is non-contiguous, return the full spanning range.
   *
   * Non-contiguous names occur in Objective-C when a selector with two or more
   * parameters is used, or in C++ when using an operator:
   * \code
   * [object doSomething:here withValue:there]; // Objective-C
   * return some_vector[1]; // C++
   * \endcode
   */
  CXNameRange_WantSinglePiece = 0x4
};

/**
 * @}
 */

/**
 * \defgroup CINDEX_LEX Token extraction and manipulation
 *
 * The routines in this group provide access to the tokens within a
 * translation unit, along with a semantic mapping of those tokens to
 * their corresponding cursors.
 *
 * @{
 */

/**
 * Describes a kind of token.
 */
typedef enum CXTokenKind {
  /**
   * A token that contains some kind of punctuation.
   */
  CXToken_Punctuation,

  /**
   * A language keyword.
   */
  CXToken_Keyword,

  /**
   * An identifier (that is not a keyword).
   */
  CXToken_Identifier,

  /**
   * A numeric, string, or character literal.
   */
  CXToken_Literal,

  /**
   * A comment.
   */
  CXToken_Comment
} CXTokenKind;

/**
 * Describes a single preprocessing token.
 */
typedef struct {
  unsigned int_data[4];
  void *ptr_data;
} CXToken;

/**
 * Get the raw lexical token starting with the given location.
 *
 * \param TU the translation unit whose text is being tokenized.
 *
 * \param Location the source location with which the token starts.
 *
 * \returns The token starting with the given location or NULL if no such token
 * exist. The returned pointer must be freed with clang_disposeTokens before the
 * translation unit is destroyed.
 */
CINDEX_LINKAGE CXToken *clang_getToken(CXTranslationUnit TU,
                                       CXSourceLocation Location);

/**
 * Determine the kind of the given token.
 */
CINDEX_LINKAGE CXTokenKind clang_getTokenKind(CXToken);

/**
 * Determine the spelling of the given token.
 *
 * The spelling of a token is the textual representation of that token, e.g.,
 * the text of an identifier or keyword.
 */
CINDEX_LINKAGE CXString clang_getTokenSpelling(CXTranslationUnit, CXToken);

/**
 * Retrieve the source location of the given token.
 */
CINDEX_LINKAGE CXSourceLocation clang_getTokenLocation(CXTranslationUnit,
                                                       CXToken);

/**
 * Retrieve a source range that covers the given token.
 */
CINDEX_LINKAGE CXSourceRange clang_getTokenExtent(CXTranslationUnit, CXToken);

/**
 * Tokenize the source code described by the given range into raw
 * lexical tokens.
 *
 * \param TU the translation unit whose text is being tokenized.
 *
 * \param Range the source range in which text should be tokenized. All of the
 * tokens produced by tokenization will fall within this source range,
 *
 * \param Tokens this pointer will be set to point to the array of tokens
 * that occur within the given source range. The returned pointer must be
 * freed with clang_disposeTokens() before the translation unit is destroyed.
 *
 * \param NumTokens will be set to the number of tokens in the \c *Tokens
 * array.
 *
 */
CINDEX_LINKAGE void clang_tokenize(CXTranslationUnit TU, CXSourceRange Range,
                                   CXToken **Tokens, unsigned *NumTokens);

/**
 * Annotate the given set of tokens by providing cursors for each token
 * that can be mapped to a specific entity within the abstract syntax tree.
 *
 * This token-annotation routine is equivalent to invoking
 * clang_getCursor() for the source locations of each of the
 * tokens. The cursors provided are filtered, so that only those
 * cursors that have a direct correspondence to the token are
 * accepted. For example, given a function call \c f(x),
 * clang_getCursor() would provide the following cursors:
 *
 *   * when the cursor is over the 'f', a DeclRefExpr cursor referring to 'f'.
 *   * when the cursor is over the '(' or the ')', a CallExpr referring to 'f'.
 *   * when the cursor is over the 'x', a DeclRefExpr cursor referring to 'x'.
 *
 * Only the first and last of these cursors will occur within the
 * annotate, since the tokens "f" and "x' directly refer to a function
 * and a variable, respectively, but the parentheses are just a small
 * part of the full syntax of the function call expression, which is
 * not provided as an annotation.
 *
 * \param TU the translation unit that owns the given tokens.
 *
 * \param Tokens the set of tokens to annotate.
 *
 * \param NumTokens the number of tokens in \p Tokens.
 *
 * \param Cursors an array of \p NumTokens cursors, whose contents will be
 * replaced with the cursors corresponding to each token.
 */
CINDEX_LINKAGE void clang_annotateTokens(CXTranslationUnit TU, CXToken *Tokens,
                                         unsigned NumTokens, CXCursor *Cursors);

/**
 * Free the given set of tokens.
 */
CINDEX_LINKAGE void clang_disposeTokens(CXTranslationUnit TU, CXToken *Tokens,
                                        unsigned NumTokens);

/**
 * @}
 */

/**
 * \defgroup CINDEX_DEBUG Debugging facilities
 *
 * These routines are used for testing and debugging, only, and should not
 * be relied upon.
 *
 * @{
 */

/* for debug/testing */
CINDEX_LINKAGE CXString clang_getCursorKindSpelling(enum CXCursorKind Kind);
CINDEX_LINKAGE void clang_getDefinitionSpellingAndExtent(
    CXCursor, const char **startBuf, const char **endBuf, unsigned *startLine,
    unsigned *startColumn, unsigned *endLine, unsigned *endColumn);
CINDEX_LINKAGE void clang_enableStackTraces(void);
CINDEX_LINKAGE void clang_executeOnThread(void (*fn)(void *), void *user_data,
                                          unsigned stack_size);

/**
 * @}
 */

/**
 * \defgroup CINDEX_CODE_COMPLET Code completion
 *
 * Code completion involves taking an (incomplete) source file, along with
 * knowledge of where the user is actively editing that file, and suggesting
 * syntactically- and semantically-valid constructs that the user might want to
 * use at that particular point in the source code. These data structures and
 * routines provide support for code completion.
 *
 * @{
 */

/**
 * A semantic string that describes a code-completion result.
 *
 * A semantic string that describes the formatting of a code-completion
 * result as a single "template" of text that should be inserted into the
 * source buffer when a particular code-completion result is selected.
 * Each semantic string is made up of some number of "chunks", each of which
 * contains some text along with a description of what that text means, e.g.,
 * the name of the entity being referenced, whether the text chunk is part of
 * the template, or whether it is a "placeholder" that the user should replace
 * with actual code,of a specific kind. See \c CXCompletionChunkKind for a
 * description of the different kinds of chunks.
 */
typedef void *CXCompletionString;

/**
 * A single result of code completion.
 */
typedef struct {
  /**
   * The kind of entity that this completion refers to.
   *
   * The cursor kind will be a macro, keyword, or a declaration (one of the
   * *Decl cursor kinds), describing the entity that the completion is
   * referring to.
   *
   * \todo In the future, we would like to provide a full cursor, to allow
   * the client to extract additional information from declaration.
   */
  enum CXCursorKind CursorKind;

  /**
   * The code-completion string that describes how to insert this
   * code-completion result into the editing buffer.
   */
  CXCompletionString CompletionString;
} CXCompletionResult;

/**
 * Describes a single piece of text within a code-completion string.
 *
 * Each "chunk" within a code-completion string (\c CXCompletionString) is
 * either a piece of text with a specific "kind" that describes how that text
 * should be interpreted by the client or is another completion string.
 */
enum CXCompletionChunkKind {
  /**
   * A code-completion string that describes "optional" text that
   * could be a part of the template (but is not required).
   *
   * The Optional chunk is the only kind of chunk that has a code-completion
   * string for its representation, which is accessible via
   * \c clang_getCompletionChunkCompletionString(). The code-completion string
   * describes an additional part of the template that is completely optional.
   * For example, optional chunks can be used to describe the placeholders for
   * arguments that match up with defaulted function parameters, e.g. given:
   *
   * \code
   * void f(int x, float y = 3.14, double z = 2.71828);
   * \endcode
   *
   * The code-completion string for this function would contain:
   *   - a TypedText chunk for "f".
   *   - a LeftParen chunk for "(".
   *   - a Placeholder chunk for "int x"
   *   - an Optional chunk containing the remaining defaulted arguments, e.g.,
   *       - a Comma chunk for ","
   *       - a Placeholder chunk for "float y"
   *       - an Optional chunk containing the last defaulted argument:
   *           - a Comma chunk for ","
   *           - a Placeholder chunk for "double z"
   *   - a RightParen chunk for ")"
   *
   * There are many ways to handle Optional chunks. Two simple approaches are:
   *   - Completely ignore optional chunks, in which case the template for the
   *     function "f" would only include the first parameter ("int x").
   *   - Fully expand all optional chunks, in which case the template for the
   *     function "f" would have all of the parameters.
   */
  CXCompletionChunk_Optional,
  /**
   * Text that a user would be expected to type to get this
   * code-completion result.
   *
   * There will be exactly one "typed text" chunk in a semantic string, which
   * will typically provide the spelling of a keyword or the name of a
   * declaration that could be used at the current code point. Clients are
   * expected to filter the code-completion results based on the text in this
   * chunk.
   */
  CXCompletionChunk_TypedText,
  /**
   * Text that should be inserted as part of a code-completion result.
   *
   * A "text" chunk represents text that is part of the template to be
   * inserted into user code should this particular code-completion result
   * be selected.
   */
  CXCompletionChunk_Text,
  /**
   * Placeholder text that should be replaced by the user.
   *
   * A "placeholder" chunk marks a place where the user should insert text
   * into the code-completion template. For example, placeholders might mark
   * the function parameters for a function declaration, to indicate that the
   * user should provide arguments for each of those parameters. The actual
   * text in a placeholder is a suggestion for the text to display before
   * the user replaces the placeholder with real code.
   */
  CXCompletionChunk_Placeholder,
  /**
   * Informative text that should be displayed but never inserted as
   * part of the template.
   *
   * An "informative" chunk contains annotations that can be displayed to
   * help the user decide whether a particular code-completion result is the
   * right option, but which is not part of the actual template to be inserted
   * by code completion.
   */
  CXCompletionChunk_Informative,
  /**
   * Text that describes the current parameter when code-completion is
   * referring to function call, message send, or template specialization.
   *
   * A "current parameter" chunk occurs when code-completion is providing
   * information about a parameter corresponding to the argument at the
   * code-completion point. For example, given a function
   *
   * \code
   * int add(int x, int y);
   * \endcode
   *
   * and the source code \c add(, where the code-completion point is after the
   * "(", the code-completion string will contain a "current parameter" chunk
   * for "int x", indicating that the current argument will initialize that
   * parameter. After typing further, to \c add(17, (where the code-completion
   * point is after the ","), the code-completion string will contain a
   * "current parameter" chunk to "int y".
   */
  CXCompletionChunk_CurrentParameter,
  /**
   * A left parenthesis ('('), used to initiate a function call or
   * signal the beginning of a function parameter list.
   */
  CXCompletionChunk_LeftParen,
  /**
   * A right parenthesis (')'), used to finish a function call or
   * signal the end of a function parameter list.
   */
  CXCompletionChunk_RightParen,
  /**
   * A left bracket ('[').
   */
  CXCompletionChunk_LeftBracket,
  /**
   * A right bracket (']').
   */
  CXCompletionChunk_RightBracket,
  /**
   * A left brace ('{').
   */
  CXCompletionChunk_LeftBrace,
  /**
   * A right brace ('}').
   */
  CXCompletionChunk_RightBrace,
  /**
   * A left angle bracket ('<').
   */
  CXCompletionChunk_LeftAngle,
  /**
   * A right angle bracket ('>').
   */
  CXCompletionChunk_RightAngle,
  /**
   * A comma separator (',').
   */
  CXCompletionChunk_Comma,
  /**
   * Text that specifies the result type of a given result.
   *
   * This special kind of informative chunk is not meant to be inserted into
   * the text buffer. Rather, it is meant to illustrate the type that an
   * expression using the given completion string would have.
   */
  CXCompletionChunk_ResultType,
  /**
   * A colon (':').
   */
  CXCompletionChunk_Colon,
  /**
   * A semicolon (';').
   */
  CXCompletionChunk_SemiColon,
  /**
   * An '=' sign.
   */
  CXCompletionChunk_Equal,
  /**
   * Horizontal space (' ').
   */
  CXCompletionChunk_HorizontalSpace,
  /**
   * Vertical space ('\\n'), after which it is generally a good idea to
   * perform indentation.
   */
  CXCompletionChunk_VerticalSpace
};

/**
 * Determine the kind of a particular chunk within a completion string.
 *
 * \param completion_string the completion string to query.
 *
 * \param chunk_number the 0-based index of the chunk in the completion string.
 *
 * \returns the kind of the chunk at the index \c chunk_number.
 */
CINDEX_LINKAGE enum CXCompletionChunkKind
clang_getCompletionChunkKind(CXCompletionString completion_string,
                             unsigned chunk_number);

/**
 * Retrieve the text associated with a particular chunk within a
 * completion string.
 *
 * \param completion_string the completion string to query.
 *
 * \param chunk_number the 0-based index of the chunk in the completion string.
 *
 * \returns the text associated with the chunk at index \c chunk_number.
 */
CINDEX_LINKAGE CXString clang_getCompletionChunkText(
    CXCompletionString completion_string, unsigned chunk_number);

/**
 * Retrieve the completion string associated with a particular chunk
 * within a completion string.
 *
 * \param completion_string the completion string to query.
 *
 * \param chunk_number the 0-based index of the chunk in the completion string.
 *
 * \returns the completion string associated with the chunk at index
 * \c chunk_number.
 */
CINDEX_LINKAGE CXCompletionString clang_getCompletionChunkCompletionString(
    CXCompletionString completion_string, unsigned chunk_number);

/**
 * Retrieve the number of chunks in the given code-completion string.
 */
CINDEX_LINKAGE unsigned
clang_getNumCompletionChunks(CXCompletionString completion_string);

/**
 * Determine the priority of this code completion.
 *
 * The priority of a code completion indicates how likely it is that this
 * particular completion is the completion that the user will select. The
 * priority is selected by various internal heuristics.
 *
 * \param completion_string The completion string to query.
 *
 * \returns The priority of this completion string. Smaller values indicate
 * higher-priority (more likely) completions.
 */
CINDEX_LINKAGE unsigned
clang_getCompletionPriority(CXCompletionString completion_string);

/**
 * Determine the availability of the entity that this code-completion
 * string refers to.
 *
 * \param completion_string The completion string to query.
 *
 * \returns The availability of the completion string.
 */
CINDEX_LINKAGE enum CXAvailabilityKind
clang_getCompletionAvailability(CXCompletionString completion_string);

/**
 * Retrieve the number of annotations associated with the given
 * completion string.
 *
 * \param completion_string the completion string to query.
 *
 * \returns the number of annotations associated with the given completion
 * string.
 */
CINDEX_LINKAGE unsigned
clang_getCompletionNumAnnotations(CXCompletionString completion_string);

/**
 * Retrieve the annotation associated with the given completion string.
 *
 * \param completion_string the completion string to query.
 *
 * \param annotation_number the 0-based index of the annotation of the
 * completion string.
 *
 * \returns annotation string associated with the completion at index
 * \c annotation_number, or a NULL string if that annotation is not available.
 */
CINDEX_LINKAGE CXString clang_getCompletionAnnotation(
    CXCompletionString completion_string, unsigned annotation_number);

/**
 * Retrieve the parent context of the given completion string.
 *
 * The parent context of a completion string is the semantic parent of
 * the declaration (if any) that the code completion represents. For example,
 * a code completion for an Objective-C method would have the method's class
 * or protocol as its context.
 *
 * \param completion_string The code completion string whose parent is
 * being queried.
 *
 * \param kind DEPRECATED: always set to CXCursor_NotImplemented if non-NULL.
 *
 * \returns The name of the completion parent, e.g., "NSObject" if
 * the completion string represents a method in the NSObject class.
 */
CINDEX_LINKAGE CXString clang_getCompletionParent(
    CXCompletionString completion_string, enum CXCursorKind *kind);

/**
 * Retrieve the brief documentation comment attached to the declaration
 * that corresponds to the given completion string.
 */
CINDEX_LINKAGE CXString
clang_getCompletionBriefComment(CXCompletionString completion_string);

/**
 * Retrieve a completion string for an arbitrary declaration or macro
 * definition cursor.
 *
 * \param cursor The cursor to query.
 *
 * \returns A non-context-sensitive completion string for declaration and macro
 * definition cursors, or NULL for other kinds of cursors.
 */
CINDEX_LINKAGE CXCompletionString
clang_getCursorCompletionString(CXCursor cursor);

/**
 * Contains the results of code-completion.
 *
 * This data structure contains the results of code completion, as
 * produced by \c clang_codeCompleteAt(). Its contents must be freed by
 * \c clang_disposeCodeCompleteResults.
 */
typedef struct {
  /**
   * The code-completion results.
   */
  CXCompletionResult *Results;

  /**
   * The number of code-completion results stored in the
   * \c Results array.
   */
  unsigned NumResults;
} CXCodeCompleteResults;

/**
 * Retrieve the number of fix-its for the given completion index.
 *
 * Calling this makes sense only if CXCodeComplete_IncludeCompletionsWithFixIts
 * option was set.
 *
 * \param results The structure keeping all completion results
 *
 * \param completion_index The index of the completion
 *
 * \return The number of fix-its which must be applied before the completion at
 * completion_index can be applied
 */
CINDEX_LINKAGE unsigned
clang_getCompletionNumFixIts(CXCodeCompleteResults *results,
                             unsigned completion_index);

/**
 * Fix-its that *must* be applied before inserting the text for the
 * corresponding completion.
 *
 * By default, clang_codeCompleteAt() only returns completions with empty
 * fix-its. Extra completions with non-empty fix-its should be explicitly
 * requested by setting CXCodeComplete_IncludeCompletionsWithFixIts.
 *
 * For the clients to be able to compute position of the cursor after applying
 * fix-its, the following conditions are guaranteed to hold for
 * replacement_range of the stored fix-its:
 *  - Ranges in the fix-its are guaranteed to never contain the completion
 *  point (or identifier under completion point, if any) inside them, except
 *  at the start or at the end of the range.
 *  - If a fix-it range starts or ends with completion point (or starts or
 *  ends after the identifier under completion point), it will contain at
 *  least one character. It allows to unambiguously recompute completion
 *  point after applying the fix-it.
 *
 * The intuition is that provided fix-its change code around the identifier we
 * complete, but are not allowed to touch the identifier itself or the
 * completion point. One example of completions with corrections are the ones
 * replacing '.' with '->' and vice versa:
 *
 * std::unique_ptr<std::vector<int>> vec_ptr;
 * In 'vec_ptr.^', one of the completions is 'push_back', it requires
 * replacing '.' with '->'.
 * In 'vec_ptr->^', one of the completions is 'release', it requires
 * replacing '->' with '.'.
 *
 * \param results The structure keeping all completion results
 *
 * \param completion_index The index of the completion
 *
 * \param fixit_index The index of the fix-it for the completion at
 * completion_index
 *
 * \param replacement_range The fix-it range that must be replaced before the
 * completion at completion_index can be applied
 *
 * \returns The fix-it string that must replace the code at replacement_range
 * before the completion at completion_index can be applied
 */
CINDEX_LINKAGE CXString clang_getCompletionFixIt(
    CXCodeCompleteResults *results, unsigned completion_index,
    unsigned fixit_index, CXSourceRange *replacement_range);

/**
 * Flags that can be passed to \c clang_codeCompleteAt() to
 * modify its behavior.
 *
 * The enumerators in this enumeration can be bitwise-OR'd together to
 * provide multiple options to \c clang_codeCompleteAt().
 */
enum CXCodeComplete_Flags {
  /**
   * Whether to include macros within the set of code
   * completions returned.
   */
  CXCodeComplete_IncludeMacros = 0x01,

  /**
   * Whether to include code patterns for language constructs
   * within the set of code completions, e.g., for loops.
   */
  CXCodeComplete_IncludeCodePatterns = 0x02,

  /**
   * Whether to include brief documentation within the set of code
   * completions returned.
   */
  CXCodeComplete_IncludeBriefComments = 0x04,

  /**
   * Whether to speed up completion by omitting top- or namespace-level entities
   * defined in the preamble. There's no guarantee any particular entity is
   * omitted. This may be useful if the headers are indexed externally.
   */
  CXCodeComplete_SkipPreamble = 0x08,

  /**
   * Whether to include completions with small
   * fix-its, e.g. change '.' to '->' on member access, etc.
   */
  CXCodeComplete_IncludeCompletionsWithFixIts = 0x10
};

/**
 * Bits that represent the context under which completion is occurring.
 *
 * The enumerators in this enumeration may be bitwise-OR'd together if multiple
 * contexts are occurring simultaneously.
 */
enum CXCompletionContext {
  /**
   * The context for completions is unexposed, as only Clang results
   * should be included. (This is equivalent to having no context bits set.)
   */
  CXCompletionContext_Unexposed = 0,

  /**
   * Completions for any possible type should be included in the results.
   */
  CXCompletionContext_AnyType = 1 << 0,

  /**
   * Completions for any possible value (variables, function calls, etc.)
   * should be included in the results.
   */
  CXCompletionContext_AnyValue = 1 << 1,
  /**
   * Completions for values that resolve to an Objective-C object should
   * be included in the results.
   */
  CXCompletionContext_ObjCObjectValue = 1 << 2,
  /**
   * Completions for values that resolve to an Objective-C selector
   * should be included in the results.
   */
  CXCompletionContext_ObjCSelectorValue = 1 << 3,
  /**
   * Completions for values that resolve to a C++ class type should be
   * included in the results.
   */
  CXCompletionContext_CXXClassTypeValue = 1 << 4,

  /**
   * Completions for fields of the member being accessed using the dot
   * operator should be included in the results.
   */
  CXCompletionContext_DotMemberAccess = 1 << 5,
  /**
   * Completions for fields of the member being accessed using the arrow
   * operator should be included in the results.
   */
  CXCompletionContext_ArrowMemberAccess = 1 << 6,
  /**
   * Completions for properties of the Objective-C object being accessed
   * using the dot operator should be included in the results.
   */
  CXCompletionContext_ObjCPropertyAccess = 1 << 7,

  /**
   * Completions for enum tags should be included in the results.
   */
  CXCompletionContext_EnumTag = 1 << 8,
  /**
   * Completions for union tags should be included in the results.
   */
  CXCompletionContext_UnionTag = 1 << 9,
  /**
   * Completions for struct tags should be included in the results.
   */
  CXCompletionContext_StructTag = 1 << 10,

  /**
   * Completions for C++ class names should be included in the results.
   */
  CXCompletionContext_ClassTag = 1 << 11,
  /**
   * Completions for C++ namespaces and namespace aliases should be
   * included in the results.
   */
  CXCompletionContext_Namespace = 1 << 12,
  /**
   * Completions for C++ nested name specifiers should be included in
   * the results.
   */
  CXCompletionContext_NestedNameSpecifier = 1 << 13,

  /**
   * Completions for Objective-C interfaces (classes) should be included
   * in the results.
   */
  CXCompletionContext_ObjCInterface = 1 << 14,
  /**
   * Completions for Objective-C protocols should be included in
   * the results.
   */
  CXCompletionContext_ObjCProtocol = 1 << 15,
  /**
   * Completions for Objective-C categories should be included in
   * the results.
   */
  CXCompletionContext_ObjCCategory = 1 << 16,
  /**
   * Completions for Objective-C instance messages should be included
   * in the results.
   */
  CXCompletionContext_ObjCInstanceMessage = 1 << 17,
  /**
   * Completions for Objective-C class messages should be included in
   * the results.
   */
  CXCompletionContext_ObjCClassMessage = 1 << 18,
  /**
   * Completions for Objective-C selector names should be included in
   * the results.
   */
  CXCompletionContext_ObjCSelectorName = 1 << 19,

  /**
   * Completions for preprocessor macro names should be included in
   * the results.
   */
  CXCompletionContext_MacroName = 1 << 20,

  /**
   * Natural language completions should be included in the results.
   */
  CXCompletionContext_NaturalLanguage = 1 << 21,

  /**
   * #include file completions should be included in the results.
   */
  CXCompletionContext_IncludedFile = 1 << 22,

  /**
   * The current context is unknown, so set all contexts.
   */
  CXCompletionContext_Unknown = ((1 << 23) - 1)
};

/**
 * Returns a default set of code-completion options that can be
 * passed to\c clang_codeCompleteAt().
 */
CINDEX_LINKAGE unsigned clang_defaultCodeCompleteOptions(void);

/**
 * Perform code completion at a given location in a translation unit.
 *
 * This function performs code completion at a particular file, line, and
 * column within source code, providing results that suggest potential
 * code snippets based on the context of the completion. The basic model
 * for code completion is that Clang will parse a complete source file,
 * performing syntax checking up to the location where code-completion has
 * been requested. At that point, a special code-completion token is passed
 * to the parser, which recognizes this token and determines, based on the
 * current location in the C/Objective-C/C++ grammar and the state of
 * semantic analysis, what completions to provide. These completions are
 * returned via a new \c CXCodeCompleteResults structure.
 *
 * Code completion itself is meant to be triggered by the client when the
 * user types punctuation characters or whitespace, at which point the
 * code-completion location will coincide with the cursor. For example, if \c p
 * is a pointer, code-completion might be triggered after the "-" and then
 * after the ">" in \c p->. When the code-completion location is after the ">",
 * the completion results will provide, e.g., the members of the struct that
 * "p" points to. The client is responsible for placing the cursor at the
 * beginning of the token currently being typed, then filtering the results
 * based on the contents of the token. For example, when code-completing for
 * the expression \c p->get, the client should provide the location just after
 * the ">" (e.g., pointing at the "g") to this code-completion hook. Then, the
 * client can filter the results based on the current token text ("get"), only
 * showing those results that start with "get". The intent of this interface
 * is to separate the relatively high-latency acquisition of code-completion
 * results from the filtering of results on a per-character basis, which must
 * have a lower latency.
 *
 * \param TU The translation unit in which code-completion should
 * occur. The source files for this translation unit need not be
 * completely up-to-date (and the contents of those source files may
 * be overridden via \p unsaved_files). Cursors referring into the
 * translation unit may be invalidated by this invocation.
 *
 * \param complete_filename The name of the source file where code
 * completion should be performed. This filename may be any file
 * included in the translation unit.
 *
 * \param complete_line The line at which code-completion should occur.
 *
 * \param complete_column The column at which code-completion should occur.
 * Note that the column should point just after the syntactic construct that
 * initiated code completion, and not in the middle of a lexical token.
 *
 * \param unsaved_files the Files that have not yet been saved to disk
 * but may be required for parsing or code completion, including the
 * contents of those files.  The contents and name of these files (as
 * specified by CXUnsavedFile) are copied when necessary, so the
 * client only needs to guarantee their validity until the call to
 * this function returns.
 *
 * \param num_unsaved_files The number of unsaved file entries in \p
 * unsaved_files.
 *
 * \param options Extra options that control the behavior of code
 * completion, expressed as a bitwise OR of the enumerators of the
 * CXCodeComplete_Flags enumeration. The
 * \c clang_defaultCodeCompleteOptions() function returns a default set
 * of code-completion options.
 *
 * \returns If successful, a new \c CXCodeCompleteResults structure
 * containing code-completion results, which should eventually be
 * freed with \c clang_disposeCodeCompleteResults(). If code
 * completion fails, returns NULL.
 */
CINDEX_LINKAGE
CXCodeCompleteResults *
clang_codeCompleteAt(CXTranslationUnit TU, const char *complete_filename,
                     unsigned complete_line, unsigned complete_column,
                     struct CXUnsavedFile *unsaved_files,
                     unsigned num_unsaved_files, unsigned options);

/**
 * Sort the code-completion results in case-insensitive alphabetical
 * order.
 *
 * \param Results The set of results to sort.
 * \param NumResults The number of results in \p Results.
 */
CINDEX_LINKAGE
void clang_sortCodeCompletionResults(CXCompletionResult *Results,
                                     unsigned NumResults);

/**
 * Free the given set of code-completion results.
 */
CINDEX_LINKAGE
void clang_disposeCodeCompleteResults(CXCodeCompleteResults *Results);

/**
 * Determine the number of diagnostics produced prior to the
 * location where code completion was performed.
 */
CINDEX_LINKAGE
unsigned clang_codeCompleteGetNumDiagnostics(CXCodeCompleteResults *Results);

/**
 * Retrieve a diagnostic associated with the given code completion.
 *
 * \param Results the code completion results to query.
 * \param Index the zero-based diagnostic number to retrieve.
 *
 * \returns the requested diagnostic. This diagnostic must be freed
 * via a call to \c clang_disposeDiagnostic().
 */
CINDEX_LINKAGE
CXDiagnostic clang_codeCompleteGetDiagnostic(CXCodeCompleteResults *Results,
                                             unsigned Index);

/**
 * Determines what completions are appropriate for the context
 * the given code completion.
 *
 * \param Results the code completion results to query
 *
 * \returns the kinds of completions that are appropriate for use
 * along with the given code completion results.
 */
CINDEX_LINKAGE
unsigned long long
clang_codeCompleteGetContexts(CXCodeCompleteResults *Results);

/**
 * Returns the cursor kind for the container for the current code
 * completion context. The container is only guaranteed to be set for
 * contexts where a container exists (i.e. member accesses or Objective-C
 * message sends); if there is not a container, this function will return
 * CXCursor_InvalidCode.
 *
 * \param Results the code completion results to query
 *
 * \param IsIncomplete on return, this value will be false if Clang has complete
 * information about the container. If Clang does not have complete
 * information, this value will be true.
 *
 * \returns the container kind, or CXCursor_InvalidCode if there is not a
 * container
 */
CINDEX_LINKAGE
enum CXCursorKind
clang_codeCompleteGetContainerKind(CXCodeCompleteResults *Results,
                                   unsigned *IsIncomplete);

/**
 * Returns the USR for the container for the current code completion
 * context. If there is not a container for the current context, this
 * function will return the empty string.
 *
 * \param Results the code completion results to query
 *
 * \returns the USR for the container
 */
CINDEX_LINKAGE
CXString clang_codeCompleteGetContainerUSR(CXCodeCompleteResults *Results);

/**
 * Returns the currently-entered selector for an Objective-C message
 * send, formatted like "initWithFoo:bar:". Only guaranteed to return a
 * non-empty string for CXCompletionContext_ObjCInstanceMessage and
 * CXCompletionContext_ObjCClassMessage.
 *
 * \param Results the code completion results to query
 *
 * \returns the selector (or partial selector) that has been entered thus far
 * for an Objective-C message send.
 */
CINDEX_LINKAGE
CXString clang_codeCompleteGetObjCSelector(CXCodeCompleteResults *Results);

/**
 * @}
 */

/**
 * \defgroup CINDEX_MISC Miscellaneous utility functions
 *
 * @{
 */

/**
 * Return a version string, suitable for showing to a user, but not
 *        intended to be parsed (the format is not guaranteed to be stable).
 */
CINDEX_LINKAGE CXString clang_getClangVersion(void);

/**
 * Enable/disable crash recovery.
 *
 * \param isEnabled Flag to indicate if crash recovery is enabled.  A non-zero
 *        value enables crash recovery, while 0 disables it.
 */
CINDEX_LINKAGE void clang_toggleCrashRecovery(unsigned isEnabled);

/**
 * Visitor invoked for each file in a translation unit
 *        (used with clang_getInclusions()).
 *
 * This visitor function will be invoked by clang_getInclusions() for each
 * file included (either at the top-level or by \#include directives) within
 * a translation unit.  The first argument is the file being included, and
 * the second and third arguments provide the inclusion stack.  The
 * array is sorted in order of immediate inclusion.  For example,
 * the first element refers to the location that included 'included_file'.
 */
typedef void (*CXInclusionVisitor)(CXFile included_file,
                                   CXSourceLocation *inclusion_stack,
                                   unsigned include_len,
                                   CXClientData client_data);

/**
 * Visit the set of preprocessor inclusions in a translation unit.
 *   The visitor function is called with the provided data for every included
 *   file.  This does not include headers included by the PCH file (unless one
 *   is inspecting the inclusions in the PCH file itself).
 */
CINDEX_LINKAGE void clang_getInclusions(CXTranslationUnit tu,
                                        CXInclusionVisitor visitor,
                                        CXClientData client_data);

typedef enum {
  CXEval_Int = 1,
  CXEval_Float = 2,
  CXEval_ObjCStrLiteral = 3,
  CXEval_StrLiteral = 4,
  CXEval_CFStr = 5,
  CXEval_Other = 6,

  CXEval_UnExposed = 0

} CXEvalResultKind;

/**
 * Evaluation result of a cursor
 */
typedef void *CXEvalResult;

/**
 * If cursor is a statement declaration tries to evaluate the
 * statement and if its variable, tries to evaluate its initializer,
 * into its corresponding type.
 * If it's an expression, tries to evaluate the expression.
 */
CINDEX_LINKAGE CXEvalResult clang_Cursor_Evaluate(CXCursor C);

/**
 * Returns the kind of the evaluated result.
 */
CINDEX_LINKAGE CXEvalResultKind clang_EvalResult_getKind(CXEvalResult E);

/**
 * Returns the evaluation result as integer if the
 * kind is Int.
 */
CINDEX_LINKAGE int clang_EvalResult_getAsInt(CXEvalResult E);

/**
 * Returns the evaluation result as a long long integer if the
 * kind is Int. This prevents overflows that may happen if the result is
 * returned with clang_EvalResult_getAsInt.
 */
CINDEX_LINKAGE long long clang_EvalResult_getAsLongLong(CXEvalResult E);

/**
 * Returns a non-zero value if the kind is Int and the evaluation
 * result resulted in an unsigned integer.
 */
CINDEX_LINKAGE unsigned clang_EvalResult_isUnsignedInt(CXEvalResult E);

/**
 * Returns the evaluation result as an unsigned integer if
 * the kind is Int and clang_EvalResult_isUnsignedInt is non-zero.
 */
CINDEX_LINKAGE unsigned long long
clang_EvalResult_getAsUnsigned(CXEvalResult E);

/**
 * Returns the evaluation result as double if the
 * kind is double.
 */
CINDEX_LINKAGE double clang_EvalResult_getAsDouble(CXEvalResult E);

/**
 * Returns the evaluation result as a constant string if the
 * kind is other than Int or float. User must not free this pointer,
 * instead call clang_EvalResult_dispose on the CXEvalResult returned
 * by clang_Cursor_Evaluate.
 */
CINDEX_LINKAGE const char *clang_EvalResult_getAsStr(CXEvalResult E);

/**
 * Disposes the created Eval memory.
 */
CINDEX_LINKAGE void clang_EvalResult_dispose(CXEvalResult E);
/**
 * @}
 */

/** \defgroup CINDEX_REMAPPING Remapping functions
 *
 * @{
 */

/**
 * A remapping of original source files and their translated files.
 */
typedef void *CXRemapping;

/**
 * Retrieve a remapping.
 *
 * \param path the path that contains metadata about remappings.
 *
 * \returns the requested remapping. This remapping must be freed
 * via a call to \c clang_remap_dispose(). Can return NULL if an error occurred.
 */
CINDEX_LINKAGE CXRemapping clang_getRemappings(const char *path);

/**
 * Retrieve a remapping.
 *
 * \param filePaths pointer to an array of file paths containing remapping info.
 *
 * \param numFiles number of file paths.
 *
 * \returns the requested remapping. This remapping must be freed
 * via a call to \c clang_remap_dispose(). Can return NULL if an error occurred.
 */
CINDEX_LINKAGE
CXRemapping clang_getRemappingsFromFileList(const char **filePaths,
                                            unsigned numFiles);

/**
 * Determine the number of remappings.
 */
CINDEX_LINKAGE unsigned clang_remap_getNumFiles(CXRemapping);

/**
 * Get the original and the associated filename from the remapping.
 *
 * \param original If non-NULL, will be set to the original filename.
 *
 * \param transformed If non-NULL, will be set to the filename that the original
 * is associated with.
 */
CINDEX_LINKAGE void clang_remap_getFilenames(CXRemapping, unsigned index,
                                             CXString *original,
                                             CXString *transformed);

/**
 * Dispose the remapping.
 */
CINDEX_LINKAGE void clang_remap_dispose(CXRemapping);

/**
 * @}
 */

/** \defgroup CINDEX_HIGH Higher level API functions
 *
 * @{
 */

enum CXVisitorResult { CXVisit_Break, CXVisit_Continue };

typedef struct CXCursorAndRangeVisitor {
  void *context;
  enum CXVisitorResult (*visit)(void *context, CXCursor, CXSourceRange);
} CXCursorAndRangeVisitor;

typedef enum {
  /**
   * Function returned successfully.
   */
  CXResult_Success = 0,
  /**
   * One of the parameters was invalid for the function.
   */
  CXResult_Invalid = 1,
  /**
   * The function was terminated by a callback (e.g. it returned
   * CXVisit_Break)
   */
  CXResult_VisitBreak = 2

} CXResult;

/**
 * Find references of a declaration in a specific file.
 *
 * \param cursor pointing to a declaration or a reference of one.
 *
 * \param file to search for references.
 *
 * \param visitor callback that will receive pairs of CXCursor/CXSourceRange for
 * each reference found.
 * The CXSourceRange will point inside the file; if the reference is inside
 * a macro (and not a macro argument) the CXSourceRange will be invalid.
 *
 * \returns one of the CXResult enumerators.
 */
CINDEX_LINKAGE CXResult clang_findReferencesInFile(
    CXCursor cursor, CXFile file, CXCursorAndRangeVisitor visitor);

/**
 * Find #import/#include directives in a specific file.
 *
 * \param TU translation unit containing the file to query.
 *
 * \param file to search for #import/#include directives.
 *
 * \param visitor callback that will receive pairs of CXCursor/CXSourceRange for
 * each directive found.
 *
 * \returns one of the CXResult enumerators.
 */
CINDEX_LINKAGE CXResult clang_findIncludesInFile(
    CXTranslationUnit TU, CXFile file, CXCursorAndRangeVisitor visitor);

#ifdef __has_feature
#if __has_feature(blocks)

typedef enum CXVisitorResult (^CXCursorAndRangeVisitorBlock)(CXCursor,
                                                             CXSourceRange);

CINDEX_LINKAGE
CXResult clang_findReferencesInFileWithBlock(CXCursor, CXFile,
                                             CXCursorAndRangeVisitorBlock);

CINDEX_LINKAGE
CXResult clang_findIncludesInFileWithBlock(CXTranslationUnit, CXFile,
                                           CXCursorAndRangeVisitorBlock);

#endif
#endif

/**
 * The client's data object that is associated with a CXFile.
 */
typedef void *CXIdxClientFile;

/**
 * The client's data object that is associated with a semantic entity.
 */
typedef void *CXIdxClientEntity;

/**
 * The client's data object that is associated with a semantic container
 * of entities.
 */
typedef void *CXIdxClientContainer;

/**
 * The client's data object that is associated with an AST file (PCH
 * or module).
 */
typedef void *CXIdxClientASTFile;

/**
 * Source location passed to index callbacks.
 */
typedef struct {
  void *ptr_data[2];
  unsigned int_data;
} CXIdxLoc;

/**
 * Data for ppIncludedFile callback.
 */
typedef struct {
  /**
   * Location of '#' in the \#include/\#import directive.
   */
  CXIdxLoc hashLoc;
  /**
   * Filename as written in the \#include/\#import directive.
   */
  const char *filename;
  /**
   * The actual file that the \#include/\#import directive resolved to.
   */
  CXFile file;
  int isImport;
  int isAngled;
  /**
   * Non-zero if the directive was automatically turned into a module
   * import.
   */
  int isModuleImport;
} CXIdxIncludedFileInfo;

/**
 * Data for IndexerCallbacks#importedASTFile.
 */
typedef struct {
  /**
   * Top level AST file containing the imported PCH, module or submodule.
   */
  CXFile file;
  /**
   * The imported module or NULL if the AST file is a PCH.
   */
  CXModule module;
  /**
   * Location where the file is imported. Applicable only for modules.
   */
  CXIdxLoc loc;
  /**
   * Non-zero if an inclusion directive was automatically turned into
   * a module import. Applicable only for modules.
   */
  int isImplicit;

} CXIdxImportedASTFileInfo;

typedef enum {
  CXIdxEntity_Unexposed = 0,
  CXIdxEntity_Typedef = 1,
  CXIdxEntity_Function = 2,
  CXIdxEntity_Variable = 3,
  CXIdxEntity_Field = 4,
  CXIdxEntity_EnumConstant = 5,

  CXIdxEntity_ObjCClass = 6,
  CXIdxEntity_ObjCProtocol = 7,
  CXIdxEntity_ObjCCategory = 8,

  CXIdxEntity_ObjCInstanceMethod = 9,
  CXIdxEntity_ObjCClassMethod = 10,
  CXIdxEntity_ObjCProperty = 11,
  CXIdxEntity_ObjCIvar = 12,

  CXIdxEntity_Enum = 13,
  CXIdxEntity_Struct = 14,
  CXIdxEntity_Union = 15,

  CXIdxEntity_CXXClass = 16,
  CXIdxEntity_CXXNamespace = 17,
  CXIdxEntity_CXXNamespaceAlias = 18,
  CXIdxEntity_CXXStaticVariable = 19,
  CXIdxEntity_CXXStaticMethod = 20,
  CXIdxEntity_CXXInstanceMethod = 21,
  CXIdxEntity_CXXConstructor = 22,
  CXIdxEntity_CXXDestructor = 23,
  CXIdxEntity_CXXConversionFunction = 24,
  CXIdxEntity_CXXTypeAlias = 25,
  CXIdxEntity_CXXInterface = 26

} CXIdxEntityKind;

typedef enum {
  CXIdxEntityLang_None = 0,
  CXIdxEntityLang_C = 1,
  CXIdxEntityLang_ObjC = 2,
  CXIdxEntityLang_CXX = 3,
  CXIdxEntityLang_Swift = 4
} CXIdxEntityLanguage;

/**
 * Extra C++ template information for an entity. This can apply to:
 * CXIdxEntity_Function
 * CXIdxEntity_CXXClass
 * CXIdxEntity_CXXStaticMethod
 * CXIdxEntity_CXXInstanceMethod
 * CXIdxEntity_CXXConstructor
 * CXIdxEntity_CXXConversionFunction
 * CXIdxEntity_CXXTypeAlias
 */
typedef enum {
  CXIdxEntity_NonTemplate = 0,
  CXIdxEntity_Template = 1,
  CXIdxEntity_TemplatePartialSpecialization = 2,
  CXIdxEntity_TemplateSpecialization = 3
} CXIdxEntityCXXTemplateKind;

typedef enum {
  CXIdxAttr_Unexposed = 0,
  CXIdxAttr_IBAction = 1,
  CXIdxAttr_IBOutlet = 2,
  CXIdxAttr_IBOutletCollection = 3
} CXIdxAttrKind;

typedef struct {
  CXIdxAttrKind kind;
  CXCursor cursor;
  CXIdxLoc loc;
} CXIdxAttrInfo;

typedef struct {
  CXIdxEntityKind kind;
  CXIdxEntityCXXTemplateKind templateKind;
  CXIdxEntityLanguage lang;
  const char *name;
  const char *USR;
  CXCursor cursor;
  const CXIdxAttrInfo *const *attributes;
  unsigned numAttributes;
} CXIdxEntityInfo;

typedef struct {
  CXCursor cursor;
} CXIdxContainerInfo;

typedef struct {
  const CXIdxAttrInfo *attrInfo;
  const CXIdxEntityInfo *objcClass;
  CXCursor classCursor;
  CXIdxLoc classLoc;
} CXIdxIBOutletCollectionAttrInfo;

typedef enum { CXIdxDeclFlag_Skipped = 0x1 } CXIdxDeclInfoFlags;

typedef struct {
  const CXIdxEntityInfo *entityInfo;
  CXCursor cursor;
  CXIdxLoc loc;
  const CXIdxContainerInfo *semanticContainer;
  /**
   * Generally same as #semanticContainer but can be different in
   * cases like out-of-line C++ member functions.
   */
  const CXIdxContainerInfo *lexicalContainer;
  int isRedeclaration;
  int isDefinition;
  int isContainer;
  const CXIdxContainerInfo *declAsContainer;
  /**
   * Whether the declaration exists in code or was created implicitly
   * by the compiler, e.g. implicit Objective-C methods for properties.
   */
  int isImplicit;
  const CXIdxAttrInfo *const *attributes;
  unsigned numAttributes;

  unsigned flags;

} CXIdxDeclInfo;

typedef enum {
  CXIdxObjCContainer_ForwardRef = 0,
  CXIdxObjCContainer_Interface = 1,
  CXIdxObjCContainer_Implementation = 2
} CXIdxObjCContainerKind;

typedef struct {
  const CXIdxDeclInfo *declInfo;
  CXIdxObjCContainerKind kind;
} CXIdxObjCContainerDeclInfo;

typedef struct {
  const CXIdxEntityInfo *base;
  CXCursor cursor;
  CXIdxLoc loc;
} CXIdxBaseClassInfo;

typedef struct {
  const CXIdxEntityInfo *protocol;
  CXCursor cursor;
  CXIdxLoc loc;
} CXIdxObjCProtocolRefInfo;

typedef struct {
  const CXIdxObjCProtocolRefInfo *const *protocols;
  unsigned numProtocols;
} CXIdxObjCProtocolRefListInfo;

typedef struct {
  const CXIdxObjCContainerDeclInfo *containerInfo;
  const CXIdxBaseClassInfo *superInfo;
  const CXIdxObjCProtocolRefListInfo *protocols;
} CXIdxObjCInterfaceDeclInfo;

typedef struct {
  const CXIdxObjCContainerDeclInfo *containerInfo;
  const CXIdxEntityInfo *objcClass;
  CXCursor classCursor;
  CXIdxLoc classLoc;
  const CXIdxObjCProtocolRefListInfo *protocols;
} CXIdxObjCCategoryDeclInfo;

typedef struct {
  const CXIdxDeclInfo *declInfo;
  const CXIdxEntityInfo *getter;
  const CXIdxEntityInfo *setter;
} CXIdxObjCPropertyDeclInfo;

typedef struct {
  const CXIdxDeclInfo *declInfo;
  const CXIdxBaseClassInfo *const *bases;
  unsigned numBases;
} CXIdxCXXClassDeclInfo;

/**
 * Data for IndexerCallbacks#indexEntityReference.
 *
 * This may be deprecated in a future version as this duplicates
 * the \c CXSymbolRole_Implicit bit in \c CXSymbolRole.
 */
typedef enum {
  /**
   * The entity is referenced directly in user's code.
   */
  CXIdxEntityRef_Direct = 1,
  /**
   * An implicit reference, e.g. a reference of an Objective-C method
   * via the dot syntax.
   */
  CXIdxEntityRef_Implicit = 2
} CXIdxEntityRefKind;

/**
 * Roles that are attributed to symbol occurrences.
 *
 * Internal: this currently mirrors low 9 bits of clang::index::SymbolRole with
 * higher bits zeroed. These high bits may be exposed in the future.
 */
typedef enum {
  CXSymbolRole_None = 0,
  CXSymbolRole_Declaration = 1 << 0,
  CXSymbolRole_Definition = 1 << 1,
  CXSymbolRole_Reference = 1 << 2,
  CXSymbolRole_Read = 1 << 3,
  CXSymbolRole_Write = 1 << 4,
  CXSymbolRole_Call = 1 << 5,
  CXSymbolRole_Dynamic = 1 << 6,
  CXSymbolRole_AddressOf = 1 << 7,
  CXSymbolRole_Implicit = 1 << 8
} CXSymbolRole;

/**
 * Data for IndexerCallbacks#indexEntityReference.
 */
typedef struct {
  CXIdxEntityRefKind kind;
  /**
   * Reference cursor.
   */
  CXCursor cursor;
  CXIdxLoc loc;
  /**
   * The entity that gets referenced.
   */
  const CXIdxEntityInfo *referencedEntity;
  /**
   * Immediate "parent" of the reference. For example:
   *
   * \code
   * Foo *var;
   * \endcode
   *
   * The parent of reference of type 'Foo' is the variable 'var'.
   * For references inside statement bodies of functions/methods,
   * the parentEntity will be the function/method.
   */
  const CXIdxEntityInfo *parentEntity;
  /**
   * Lexical container context of the reference.
   */
  const CXIdxContainerInfo *container;
  /**
   * Sets of symbol roles of the reference.
   */
  CXSymbolRole role;
} CXIdxEntityRefInfo;

/**
 * A group of callbacks used by #clang_indexSourceFile and
 * #clang_indexTranslationUnit.
 */
typedef struct {
  /**
   * Called periodically to check whether indexing should be aborted.
   * Should return 0 to continue, and non-zero to abort.
   */
  int (*abortQuery)(CXClientData client_data, void *reserved);

  /**
   * Called at the end of indexing; passes the complete diagnostic set.
   */
  void (*diagnostic)(CXClientData client_data, CXDiagnosticSet, void *reserved);

  CXIdxClientFile (*enteredMainFile)(CXClientData client_data, CXFile mainFile,
                                     void *reserved);

  /**
   * Called when a file gets \#included/\#imported.
   */
  CXIdxClientFile (*ppIncludedFile)(CXClientData client_data,
                                    const CXIdxIncludedFileInfo *);

  /**
   * Called when a AST file (PCH or module) gets imported.
   *
   * AST files will not get indexed (there will not be callbacks to index all
   * the entities in an AST file). The recommended action is that, if the AST
   * file is not already indexed, to initiate a new indexing job specific to
   * the AST file.
   */
  CXIdxClientASTFile (*importedASTFile)(CXClientData client_data,
                                        const CXIdxImportedASTFileInfo *);

  /**
   * Called at the beginning of indexing a translation unit.
   */
  CXIdxClientContainer (*startedTranslationUnit)(CXClientData client_data,
                                                 void *reserved);

  void (*indexDeclaration)(CXClientData client_data, const CXIdxDeclInfo *);

  /**
   * Called to index a reference of an entity.
   */
  void (*indexEntityReference)(CXClientData client_data,
                               const CXIdxEntityRefInfo *);

} IndexerCallbacks;

CINDEX_LINKAGE int clang_index_isEntityObjCContainerKind(CXIdxEntityKind);
CINDEX_LINKAGE const CXIdxObjCContainerDeclInfo *
clang_index_getObjCContainerDeclInfo(const CXIdxDeclInfo *);

CINDEX_LINKAGE const CXIdxObjCInterfaceDeclInfo *
clang_index_getObjCInterfaceDeclInfo(const CXIdxDeclInfo *);

CINDEX_LINKAGE
const CXIdxObjCCategoryDeclInfo *
clang_index_getObjCCategoryDeclInfo(const CXIdxDeclInfo *);

CINDEX_LINKAGE const CXIdxObjCProtocolRefListInfo *
clang_index_getObjCProtocolRefListInfo(const CXIdxDeclInfo *);

CINDEX_LINKAGE const CXIdxObjCPropertyDeclInfo *
clang_index_getObjCPropertyDeclInfo(const CXIdxDeclInfo *);

CINDEX_LINKAGE const CXIdxIBOutletCollectionAttrInfo *
clang_index_getIBOutletCollectionAttrInfo(const CXIdxAttrInfo *);

CINDEX_LINKAGE const CXIdxCXXClassDeclInfo *
clang_index_getCXXClassDeclInfo(const CXIdxDeclInfo *);

/**
 * For retrieving a custom CXIdxClientContainer attached to a
 * container.
 */
CINDEX_LINKAGE CXIdxClientContainer
clang_index_getClientContainer(const CXIdxContainerInfo *);

/**
 * For setting a custom CXIdxClientContainer attached to a
 * container.
 */
CINDEX_LINKAGE void clang_index_setClientContainer(const CXIdxContainerInfo *,
                                                   CXIdxClientContainer);

/**
 * For retrieving a custom CXIdxClientEntity attached to an entity.
 */
CINDEX_LINKAGE CXIdxClientEntity
clang_index_getClientEntity(const CXIdxEntityInfo *);

/**
 * For setting a custom CXIdxClientEntity attached to an entity.
 */
CINDEX_LINKAGE void clang_index_setClientEntity(const CXIdxEntityInfo *,
                                                CXIdxClientEntity);

/**
 * An indexing action/session, to be applied to one or multiple
 * translation units.
 */
typedef void *CXIndexAction;

/**
 * An indexing action/session, to be applied to one or multiple
 * translation units.
 *
 * \param CIdx The index object with which the index action will be associated.
 */
CINDEX_LINKAGE CXIndexAction clang_IndexAction_create(CXIndex CIdx);

/**
 * Destroy the given index action.
 *
 * The index action must not be destroyed until all of the translation units
 * created within that index action have been destroyed.
 */
CINDEX_LINKAGE void clang_IndexAction_dispose(CXIndexAction);

typedef enum {
  /**
   * Used to indicate that no special indexing options are needed.
   */
  CXIndexOpt_None = 0x0,

  /**
   * Used to indicate that IndexerCallbacks#indexEntityReference should
   * be invoked for only one reference of an entity per source file that does
   * not also include a declaration/definition of the entity.
   */
  CXIndexOpt_SuppressRedundantRefs = 0x1,

  /**
   * Function-local symbols should be indexed. If this is not set
   * function-local symbols will be ignored.
   */
  CXIndexOpt_IndexFunctionLocalSymbols = 0x2,

  /**
   * Implicit function/class template instantiations should be indexed.
   * If this is not set, implicit instantiations will be ignored.
   */
  CXIndexOpt_IndexImplicitTemplateInstantiations = 0x4,

  /**
   * Suppress all compiler warnings when parsing for indexing.
   */
  CXIndexOpt_SuppressWarnings = 0x8,

  /**
   * Skip a function/method body that was already parsed during an
   * indexing session associated with a \c CXIndexAction object.
   * Bodies in system headers are always skipped.
   */
  CXIndexOpt_SkipParsedBodiesInSession = 0x10

} CXIndexOptFlags;

/**
 * Index the given source file and the translation unit corresponding
 * to that file via callbacks implemented through #IndexerCallbacks.
 *
 * \param client_data pointer data supplied by the client, which will
 * be passed to the invoked callbacks.
 *
 * \param index_callbacks Pointer to indexing callbacks that the client
 * implements.
 *
 * \param index_callbacks_size Size of #IndexerCallbacks structure that gets
 * passed in index_callbacks.
 *
 * \param index_options A bitmask of options that affects how indexing is
 * performed. This should be a bitwise OR of the CXIndexOpt_XXX flags.
 *
 * \param[out] out_TU pointer to store a \c CXTranslationUnit that can be
 * reused after indexing is finished. Set to \c NULL if you do not require it.
 *
 * \returns 0 on success or if there were errors from which the compiler could
 * recover.  If there is a failure from which there is no recovery, returns
 * a non-zero \c CXErrorCode.
 *
 * The rest of the parameters are the same as #clang_parseTranslationUnit.
 */
CINDEX_LINKAGE int clang_indexSourceFile(
    CXIndexAction, CXClientData client_data, IndexerCallbacks *index_callbacks,
    unsigned index_callbacks_size, unsigned index_options,
    const char *source_filename, const char *const *command_line_args,
    int num_command_line_args, struct CXUnsavedFile *unsaved_files,
    unsigned num_unsaved_files, CXTranslationUnit *out_TU, unsigned TU_options);

/**
 * Same as clang_indexSourceFile but requires a full command line
 * for \c command_line_args including argv[0]. This is useful if the standard
 * library paths are relative to the binary.
 */
CINDEX_LINKAGE int clang_indexSourceFileFullArgv(
    CXIndexAction, CXClientData client_data, IndexerCallbacks *index_callbacks,
    unsigned index_callbacks_size, unsigned index_options,
    const char *source_filename, const char *const *command_line_args,
    int num_command_line_args, struct CXUnsavedFile *unsaved_files,
    unsigned num_unsaved_files, CXTranslationUnit *out_TU, unsigned TU_options);

/**
 * Index the given translation unit via callbacks implemented through
 * #IndexerCallbacks.
 *
 * The order of callback invocations is not guaranteed to be the same as
 * when indexing a source file. The high level order will be:
 *
 *   -Preprocessor callbacks invocations
 *   -Declaration/reference callbacks invocations
 *   -Diagnostic callback invocations
 *
 * The parameters are the same as #clang_indexSourceFile.
 *
 * \returns If there is a failure from which there is no recovery, returns
 * non-zero, otherwise returns 0.
 */
CINDEX_LINKAGE int clang_indexTranslationUnit(
    CXIndexAction, CXClientData client_data, IndexerCallbacks *index_callbacks,
    unsigned index_callbacks_size, unsigned index_options, CXTranslationUnit);

/**
 * Retrieve the CXIdxFile, file, line, column, and offset represented by
 * the given CXIdxLoc.
 *
 * If the location refers into a macro expansion, retrieves the
 * location of the macro expansion and if it refers into a macro argument
 * retrieves the location of the argument.
 */
CINDEX_LINKAGE void clang_indexLoc_getFileLocation(CXIdxLoc loc,
                                                   CXIdxClientFile *indexFile,
                                                   CXFile *file, unsigned *line,
                                                   unsigned *column,
                                                   unsigned *offset);

/**
 * Retrieve the CXSourceLocation represented by the given CXIdxLoc.
 */
CINDEX_LINKAGE
CXSourceLocation clang_indexLoc_getCXSourceLocation(CXIdxLoc loc);

/**
 * Visitor invoked for each field found by a traversal.
 *
 * This visitor function will be invoked for each field found by
 * \c clang_Type_visitFields. Its first argument is the cursor being
 * visited, its second argument is the client data provided to
 * \c clang_Type_visitFields.
 *
 * The visitor should return one of the \c CXVisitorResult values
 * to direct \c clang_Type_visitFields.
 */
typedef enum CXVisitorResult (*CXFieldVisitor)(CXCursor C,
                                               CXClientData client_data);

/**
 * Visit the fields of a particular type.
 *
 * This function visits all the direct fields of the given cursor,
 * invoking the given \p visitor function with the cursors of each
 * visited field. The traversal may be ended prematurely, if
 * the visitor returns \c CXFieldVisit_Break.
 *
 * \param T the record type whose field may be visited.
 *
 * \param visitor the visitor function that will be invoked for each
 * field of \p T.
 *
 * \param client_data pointer data supplied by the client, which will
 * be passed to the visitor each time it is invoked.
 *
 * \returns a non-zero value if the traversal was terminated
 * prematurely by the visitor returning \c CXFieldVisit_Break.
 */
CINDEX_LINKAGE unsigned clang_Type_visitFields(CXType T, CXFieldVisitor visitor,
                                               CXClientData client_data);

/**
 * @}
 */

/**
 * @}
 */

LLVM_CLANG_C_EXTERN_C_END

#endif<|MERGE_RESOLUTION|>--- conflicted
+++ resolved
@@ -2568,26 +2568,22 @@
    */
   CXCursor_OMPScanDirective = 287,
 
-<<<<<<< HEAD
+  /** OpenMP tile directive.
+   */
+  CXCursor_OMPTileDirective = 288,
+
 #if INTEL_COLLAB
-  CXCursor_OMPTargetVariantDispatchDirective = 288,
-  CXCursor_OMPGenericLoopDirective = 289,
-  CXCursor_OMPTeamsGenericLoopDirective = 290,
-  CXCursor_OMPTargetTeamsGenericLoopDirective = 291,
-  CXCursor_OMPParallelGenericLoopDirective = 292,
-  CXCursor_OMPTargetParallelGenericLoopDirective = 293,
+  CXCursor_OMPTargetVariantDispatchDirective = 289,
+  CXCursor_OMPGenericLoopDirective = 290,
+  CXCursor_OMPTeamsGenericLoopDirective = 291,
+  CXCursor_OMPTargetTeamsGenericLoopDirective = 292,
+  CXCursor_OMPParallelGenericLoopDirective = 293,
+  CXCursor_OMPTargetParallelGenericLoopDirective = 294,
 
   CXCursor_LastStmt = CXCursor_OMPTargetParallelGenericLoopDirective,
 #else /* INTEL_COLLAB */
-  CXCursor_LastStmt = CXCursor_OMPScanDirective,
+  CXCursor_LastStmt = CXCursor_OMPTileDirective,
 #endif /* INTEL_COLLAB */
-=======
-  /** OpenMP tile directive.
-   */
-  CXCursor_OMPTileDirective = 288,
-
-  CXCursor_LastStmt = CXCursor_OMPTileDirective,
->>>>>>> 6c050052
 
   /**
    * Cursor that represents the translation unit itself.
