--- conflicted
+++ resolved
@@ -2313,30 +2313,26 @@
    */
   CXCursor_OMPDistributeParallelForDirective = 266,
 
-<<<<<<< HEAD
+  /** \brief OpenMP distribute parallel for simd directive.
+   */
+  CXCursor_OMPDistributeParallelForSimdDirective = 267,
+
+  /** \brief OpenMP distribute simd directive.
+   */
+  CXCursor_OMPDistributeSimdDirective = 268,
+
+  /** \brief OpenMP target parallel for simd directive.
+   */
+  CXCursor_OMPTargetParallelForSimdDirective = 269,
+
+  /** \brief OpenMP target simd directive.
+   */
+  CXCursor_OMPTargetSimdDirective = 270,
+
 #ifdef INTEL_CUSTOMIZATION
-  CXCursor_CilkRankedStmt                = 267,
+  CXCursor_CilkRankedStmt                = 271,
   CXCursor_LastStmt                      = CXCursor_CilkRankedStmt,
 #endif /* INTEL_CUSTOMIZATION */
-=======
-  /** \brief OpenMP distribute parallel for simd directive.
-   */
-  CXCursor_OMPDistributeParallelForSimdDirective = 267,
-
-  /** \brief OpenMP distribute simd directive.
-   */
-  CXCursor_OMPDistributeSimdDirective = 268,
-
-  /** \brief OpenMP target parallel for simd directive.
-   */
-  CXCursor_OMPTargetParallelForSimdDirective = 269,
-
-  /** \brief OpenMP target simd directive.
-   */
-  CXCursor_OMPTargetSimdDirective = 270,
-
-  CXCursor_LastStmt = CXCursor_OMPTargetSimdDirective,
->>>>>>> 12b9e76b
 
   /**
    * \brief Cursor that represents the translation unit itself.
