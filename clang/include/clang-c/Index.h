/*===-- clang-c/Index.h - Indexing Public C Interface -------------*- C -*-===*\
|*                                                                            *|
|*                     The LLVM Compiler Infrastructure                       *|
|*                                                                            *|
|* This file is distributed under the University of Illinois Open Source      *|
|* License. See LICENSE.TXT for details.                                      *|
|*                                                                            *|
|*===----------------------------------------------------------------------===*|
|*                                                                            *|
|* This header provides a public inferface to a Clang library for extracting  *|
|* high-level symbol information from source files without exposing the full  *|
|* Clang C++ API.                                                             *|
|*                                                                            *|
\*===----------------------------------------------------------------------===*/

#ifndef LLVM_CLANG_C_INDEX_H
#define LLVM_CLANG_C_INDEX_H

#include <time.h>

#include "clang-c/Platform.h"
#include "clang-c/CXErrorCode.h"
#include "clang-c/CXString.h"
#include "clang-c/BuildSystem.h"

/**
 * \brief The version constants for the libclang API.
 * CINDEX_VERSION_MINOR should increase when there are API additions.
 * CINDEX_VERSION_MAJOR is intended for "major" source/ABI breaking changes.
 *
 * The policy about the libclang API was always to keep it source and ABI
 * compatible, thus CINDEX_VERSION_MAJOR is expected to remain stable.
 */
#define CINDEX_VERSION_MAJOR 0
#define CINDEX_VERSION_MINOR 36

#define CINDEX_VERSION_ENCODE(major, minor) ( \
      ((major) * 10000)                       \
    + ((minor) *     1))

#define CINDEX_VERSION CINDEX_VERSION_ENCODE( \
    CINDEX_VERSION_MAJOR,                     \
    CINDEX_VERSION_MINOR )

#define CINDEX_VERSION_STRINGIZE_(major, minor)   \
    #major"."#minor
#define CINDEX_VERSION_STRINGIZE(major, minor)    \
    CINDEX_VERSION_STRINGIZE_(major, minor)

#define CINDEX_VERSION_STRING CINDEX_VERSION_STRINGIZE( \
    CINDEX_VERSION_MAJOR,                               \
    CINDEX_VERSION_MINOR)

#ifdef __cplusplus
extern "C" {
#endif

/** \defgroup CINDEX libclang: C Interface to Clang
 *
 * The C Interface to Clang provides a relatively small API that exposes
 * facilities for parsing source code into an abstract syntax tree (AST),
 * loading already-parsed ASTs, traversing the AST, associating
 * physical source locations with elements within the AST, and other
 * facilities that support Clang-based development tools.
 *
 * This C interface to Clang will never provide all of the information
 * representation stored in Clang's C++ AST, nor should it: the intent is to
 * maintain an API that is relatively stable from one release to the next,
 * providing only the basic functionality needed to support development tools.
 *
 * To avoid namespace pollution, data types are prefixed with "CX" and
 * functions are prefixed with "clang_".
 *
 * @{
 */

/**
 * \brief An "index" that consists of a set of translation units that would
 * typically be linked together into an executable or library.
 */
typedef void *CXIndex;

/**
 * \brief A single translation unit, which resides in an index.
 */
typedef struct CXTranslationUnitImpl *CXTranslationUnit;

/**
 * \brief Opaque pointer representing client data that will be passed through
 * to various callbacks and visitors.
 */
typedef void *CXClientData;

/**
 * \brief Provides the contents of a file that has not yet been saved to disk.
 *
 * Each CXUnsavedFile instance provides the name of a file on the
 * system along with the current contents of that file that have not
 * yet been saved to disk.
 */
struct CXUnsavedFile {
  /**
   * \brief The file whose contents have not yet been saved.
   *
   * This file must already exist in the file system.
   */
  const char *Filename;

  /**
   * \brief A buffer containing the unsaved contents of this file.
   */
  const char *Contents;

  /**
   * \brief The length of the unsaved contents of this buffer.
   */
  unsigned long Length;
};

/**
 * \brief Describes the availability of a particular entity, which indicates
 * whether the use of this entity will result in a warning or error due to
 * it being deprecated or unavailable.
 */
enum CXAvailabilityKind {
  /**
   * \brief The entity is available.
   */
  CXAvailability_Available,
  /**
   * \brief The entity is available, but has been deprecated (and its use is
   * not recommended).
   */
  CXAvailability_Deprecated,
  /**
   * \brief The entity is not available; any use of it will be an error.
   */
  CXAvailability_NotAvailable,
  /**
   * \brief The entity is available, but not accessible; any use of it will be
   * an error.
   */
  CXAvailability_NotAccessible
};

/**
 * \brief Describes a version number of the form major.minor.subminor.
 */
typedef struct CXVersion {
  /**
   * \brief The major version number, e.g., the '10' in '10.7.3'. A negative
   * value indicates that there is no version number at all.
   */
  int Major;
  /**
   * \brief The minor version number, e.g., the '7' in '10.7.3'. This value
   * will be negative if no minor version number was provided, e.g., for 
   * version '10'.
   */
  int Minor;
  /**
   * \brief The subminor version number, e.g., the '3' in '10.7.3'. This value
   * will be negative if no minor or subminor version number was provided,
   * e.g., in version '10' or '10.7'.
   */
  int Subminor;
} CXVersion;
  
/**
 * \brief Provides a shared context for creating translation units.
 *
 * It provides two options:
 *
 * - excludeDeclarationsFromPCH: When non-zero, allows enumeration of "local"
 * declarations (when loading any new translation units). A "local" declaration
 * is one that belongs in the translation unit itself and not in a precompiled
 * header that was used by the translation unit. If zero, all declarations
 * will be enumerated.
 *
 * Here is an example:
 *
 * \code
 *   // excludeDeclsFromPCH = 1, displayDiagnostics=1
 *   Idx = clang_createIndex(1, 1);
 *
 *   // IndexTest.pch was produced with the following command:
 *   // "clang -x c IndexTest.h -emit-ast -o IndexTest.pch"
 *   TU = clang_createTranslationUnit(Idx, "IndexTest.pch");
 *
 *   // This will load all the symbols from 'IndexTest.pch'
 *   clang_visitChildren(clang_getTranslationUnitCursor(TU),
 *                       TranslationUnitVisitor, 0);
 *   clang_disposeTranslationUnit(TU);
 *
 *   // This will load all the symbols from 'IndexTest.c', excluding symbols
 *   // from 'IndexTest.pch'.
 *   char *args[] = { "-Xclang", "-include-pch=IndexTest.pch" };
 *   TU = clang_createTranslationUnitFromSourceFile(Idx, "IndexTest.c", 2, args,
 *                                                  0, 0);
 *   clang_visitChildren(clang_getTranslationUnitCursor(TU),
 *                       TranslationUnitVisitor, 0);
 *   clang_disposeTranslationUnit(TU);
 * \endcode
 *
 * This process of creating the 'pch', loading it separately, and using it (via
 * -include-pch) allows 'excludeDeclsFromPCH' to remove redundant callbacks
 * (which gives the indexer the same performance benefit as the compiler).
 */
CINDEX_LINKAGE CXIndex clang_createIndex(int excludeDeclarationsFromPCH,
                                         int displayDiagnostics);

/**
 * \brief Destroy the given index.
 *
 * The index must not be destroyed until all of the translation units created
 * within that index have been destroyed.
 */
CINDEX_LINKAGE void clang_disposeIndex(CXIndex index);

typedef enum {
  /**
   * \brief Used to indicate that no special CXIndex options are needed.
   */
  CXGlobalOpt_None = 0x0,

  /**
   * \brief Used to indicate that threads that libclang creates for indexing
   * purposes should use background priority.
   *
   * Affects #clang_indexSourceFile, #clang_indexTranslationUnit,
   * #clang_parseTranslationUnit, #clang_saveTranslationUnit.
   */
  CXGlobalOpt_ThreadBackgroundPriorityForIndexing = 0x1,

  /**
   * \brief Used to indicate that threads that libclang creates for editing
   * purposes should use background priority.
   *
   * Affects #clang_reparseTranslationUnit, #clang_codeCompleteAt,
   * #clang_annotateTokens
   */
  CXGlobalOpt_ThreadBackgroundPriorityForEditing = 0x2,

  /**
   * \brief Used to indicate that all threads that libclang creates should use
   * background priority.
   */
  CXGlobalOpt_ThreadBackgroundPriorityForAll =
      CXGlobalOpt_ThreadBackgroundPriorityForIndexing |
      CXGlobalOpt_ThreadBackgroundPriorityForEditing

} CXGlobalOptFlags;

/**
 * \brief Sets general options associated with a CXIndex.
 *
 * For example:
 * \code
 * CXIndex idx = ...;
 * clang_CXIndex_setGlobalOptions(idx,
 *     clang_CXIndex_getGlobalOptions(idx) |
 *     CXGlobalOpt_ThreadBackgroundPriorityForIndexing);
 * \endcode
 *
 * \param options A bitmask of options, a bitwise OR of CXGlobalOpt_XXX flags.
 */
CINDEX_LINKAGE void clang_CXIndex_setGlobalOptions(CXIndex, unsigned options);

/**
 * \brief Gets the general options associated with a CXIndex.
 *
 * \returns A bitmask of options, a bitwise OR of CXGlobalOpt_XXX flags that
 * are associated with the given CXIndex object.
 */
CINDEX_LINKAGE unsigned clang_CXIndex_getGlobalOptions(CXIndex);

/**
 * \defgroup CINDEX_FILES File manipulation routines
 *
 * @{
 */

/**
 * \brief A particular source file that is part of a translation unit.
 */
typedef void *CXFile;

/**
 * \brief Retrieve the complete file and path name of the given file.
 */
CINDEX_LINKAGE CXString clang_getFileName(CXFile SFile);

/**
 * \brief Retrieve the last modification time of the given file.
 */
CINDEX_LINKAGE time_t clang_getFileTime(CXFile SFile);

/**
 * \brief Uniquely identifies a CXFile, that refers to the same underlying file,
 * across an indexing session.
 */
typedef struct {
  unsigned long long data[3];
} CXFileUniqueID;

/**
 * \brief Retrieve the unique ID for the given \c file.
 *
 * \param file the file to get the ID for.
 * \param outID stores the returned CXFileUniqueID.
 * \returns If there was a failure getting the unique ID, returns non-zero,
 * otherwise returns 0.
*/
CINDEX_LINKAGE int clang_getFileUniqueID(CXFile file, CXFileUniqueID *outID);

/**
 * \brief Determine whether the given header is guarded against
 * multiple inclusions, either with the conventional
 * \#ifndef/\#define/\#endif macro guards or with \#pragma once.
 */
CINDEX_LINKAGE unsigned 
clang_isFileMultipleIncludeGuarded(CXTranslationUnit tu, CXFile file);

/**
 * \brief Retrieve a file handle within the given translation unit.
 *
 * \param tu the translation unit
 *
* \param file_name the name of the file.
 *
 * \returns the file handle for the named file in the translation unit \p tu,
 * or a NULL file handle if the file was not a part of this translation unit.
 */
CINDEX_LINKAGE CXFile clang_getFile(CXTranslationUnit tu,
                                    const char *file_name);

/**
 * \brief Returns non-zero if the \c file1 and \c file2 point to the same file,
 * or they are both NULL.
 */
CINDEX_LINKAGE int clang_File_isEqual(CXFile file1, CXFile file2);

/**
 * @}
 */

/**
 * \defgroup CINDEX_LOCATIONS Physical source locations
 *
 * Clang represents physical source locations in its abstract syntax tree in
 * great detail, with file, line, and column information for the majority of
 * the tokens parsed in the source code. These data types and functions are
 * used to represent source location information, either for a particular
 * point in the program or for a range of points in the program, and extract
 * specific location information from those data types.
 *
 * @{
 */

/**
 * \brief Identifies a specific source location within a translation
 * unit.
 *
 * Use clang_getExpansionLocation() or clang_getSpellingLocation()
 * to map a source location to a particular file, line, and column.
 */
typedef struct {
  const void *ptr_data[2];
  unsigned int_data;
} CXSourceLocation;

/**
 * \brief Identifies a half-open character range in the source code.
 *
 * Use clang_getRangeStart() and clang_getRangeEnd() to retrieve the
 * starting and end locations from a source range, respectively.
 */
typedef struct {
  const void *ptr_data[2];
  unsigned begin_int_data;
  unsigned end_int_data;
} CXSourceRange;

/**
 * \brief Retrieve a NULL (invalid) source location.
 */
CINDEX_LINKAGE CXSourceLocation clang_getNullLocation(void);

/**
 * \brief Determine whether two source locations, which must refer into
 * the same translation unit, refer to exactly the same point in the source
 * code.
 *
 * \returns non-zero if the source locations refer to the same location, zero
 * if they refer to different locations.
 */
CINDEX_LINKAGE unsigned clang_equalLocations(CXSourceLocation loc1,
                                             CXSourceLocation loc2);

/**
 * \brief Retrieves the source location associated with a given file/line/column
 * in a particular translation unit.
 */
CINDEX_LINKAGE CXSourceLocation clang_getLocation(CXTranslationUnit tu,
                                                  CXFile file,
                                                  unsigned line,
                                                  unsigned column);
/**
 * \brief Retrieves the source location associated with a given character offset
 * in a particular translation unit.
 */
CINDEX_LINKAGE CXSourceLocation clang_getLocationForOffset(CXTranslationUnit tu,
                                                           CXFile file,
                                                           unsigned offset);

/**
 * \brief Returns non-zero if the given source location is in a system header.
 */
CINDEX_LINKAGE int clang_Location_isInSystemHeader(CXSourceLocation location);

/**
 * \brief Returns non-zero if the given source location is in the main file of
 * the corresponding translation unit.
 */
CINDEX_LINKAGE int clang_Location_isFromMainFile(CXSourceLocation location);

/**
 * \brief Retrieve a NULL (invalid) source range.
 */
CINDEX_LINKAGE CXSourceRange clang_getNullRange(void);

/**
 * \brief Retrieve a source range given the beginning and ending source
 * locations.
 */
CINDEX_LINKAGE CXSourceRange clang_getRange(CXSourceLocation begin,
                                            CXSourceLocation end);

/**
 * \brief Determine whether two ranges are equivalent.
 *
 * \returns non-zero if the ranges are the same, zero if they differ.
 */
CINDEX_LINKAGE unsigned clang_equalRanges(CXSourceRange range1,
                                          CXSourceRange range2);

/**
 * \brief Returns non-zero if \p range is null.
 */
CINDEX_LINKAGE int clang_Range_isNull(CXSourceRange range);

/**
 * \brief Retrieve the file, line, column, and offset represented by
 * the given source location.
 *
 * If the location refers into a macro expansion, retrieves the
 * location of the macro expansion.
 *
 * \param location the location within a source file that will be decomposed
 * into its parts.
 *
 * \param file [out] if non-NULL, will be set to the file to which the given
 * source location points.
 *
 * \param line [out] if non-NULL, will be set to the line to which the given
 * source location points.
 *
 * \param column [out] if non-NULL, will be set to the column to which the given
 * source location points.
 *
 * \param offset [out] if non-NULL, will be set to the offset into the
 * buffer to which the given source location points.
 */
CINDEX_LINKAGE void clang_getExpansionLocation(CXSourceLocation location,
                                               CXFile *file,
                                               unsigned *line,
                                               unsigned *column,
                                               unsigned *offset);

/**
 * \brief Retrieve the file, line, column, and offset represented by
 * the given source location, as specified in a # line directive.
 *
 * Example: given the following source code in a file somefile.c
 *
 * \code
 * #123 "dummy.c" 1
 *
 * static int func(void)
 * {
 *     return 0;
 * }
 * \endcode
 *
 * the location information returned by this function would be
 *
 * File: dummy.c Line: 124 Column: 12
 *
 * whereas clang_getExpansionLocation would have returned
 *
 * File: somefile.c Line: 3 Column: 12
 *
 * \param location the location within a source file that will be decomposed
 * into its parts.
 *
 * \param filename [out] if non-NULL, will be set to the filename of the
 * source location. Note that filenames returned will be for "virtual" files,
 * which don't necessarily exist on the machine running clang - e.g. when
 * parsing preprocessed output obtained from a different environment. If
 * a non-NULL value is passed in, remember to dispose of the returned value
 * using \c clang_disposeString() once you've finished with it. For an invalid
 * source location, an empty string is returned.
 *
 * \param line [out] if non-NULL, will be set to the line number of the
 * source location. For an invalid source location, zero is returned.
 *
 * \param column [out] if non-NULL, will be set to the column number of the
 * source location. For an invalid source location, zero is returned.
 */
CINDEX_LINKAGE void clang_getPresumedLocation(CXSourceLocation location,
                                              CXString *filename,
                                              unsigned *line,
                                              unsigned *column);

/**
 * \brief Legacy API to retrieve the file, line, column, and offset represented
 * by the given source location.
 *
 * This interface has been replaced by the newer interface
 * #clang_getExpansionLocation(). See that interface's documentation for
 * details.
 */
CINDEX_LINKAGE void clang_getInstantiationLocation(CXSourceLocation location,
                                                   CXFile *file,
                                                   unsigned *line,
                                                   unsigned *column,
                                                   unsigned *offset);

/**
 * \brief Retrieve the file, line, column, and offset represented by
 * the given source location.
 *
 * If the location refers into a macro instantiation, return where the
 * location was originally spelled in the source file.
 *
 * \param location the location within a source file that will be decomposed
 * into its parts.
 *
 * \param file [out] if non-NULL, will be set to the file to which the given
 * source location points.
 *
 * \param line [out] if non-NULL, will be set to the line to which the given
 * source location points.
 *
 * \param column [out] if non-NULL, will be set to the column to which the given
 * source location points.
 *
 * \param offset [out] if non-NULL, will be set to the offset into the
 * buffer to which the given source location points.
 */
CINDEX_LINKAGE void clang_getSpellingLocation(CXSourceLocation location,
                                              CXFile *file,
                                              unsigned *line,
                                              unsigned *column,
                                              unsigned *offset);

/**
 * \brief Retrieve the file, line, column, and offset represented by
 * the given source location.
 *
 * If the location refers into a macro expansion, return where the macro was
 * expanded or where the macro argument was written, if the location points at
 * a macro argument.
 *
 * \param location the location within a source file that will be decomposed
 * into its parts.
 *
 * \param file [out] if non-NULL, will be set to the file to which the given
 * source location points.
 *
 * \param line [out] if non-NULL, will be set to the line to which the given
 * source location points.
 *
 * \param column [out] if non-NULL, will be set to the column to which the given
 * source location points.
 *
 * \param offset [out] if non-NULL, will be set to the offset into the
 * buffer to which the given source location points.
 */
CINDEX_LINKAGE void clang_getFileLocation(CXSourceLocation location,
                                          CXFile *file,
                                          unsigned *line,
                                          unsigned *column,
                                          unsigned *offset);

/**
 * \brief Retrieve a source location representing the first character within a
 * source range.
 */
CINDEX_LINKAGE CXSourceLocation clang_getRangeStart(CXSourceRange range);

/**
 * \brief Retrieve a source location representing the last character within a
 * source range.
 */
CINDEX_LINKAGE CXSourceLocation clang_getRangeEnd(CXSourceRange range);

/**
 * \brief Identifies an array of ranges.
 */
typedef struct {
  /** \brief The number of ranges in the \c ranges array. */
  unsigned count;
  /**
   * \brief An array of \c CXSourceRanges.
   */
  CXSourceRange *ranges;
} CXSourceRangeList;

/**
 * \brief Retrieve all ranges that were skipped by the preprocessor.
 *
 * The preprocessor will skip lines when they are surrounded by an
 * if/ifdef/ifndef directive whose condition does not evaluate to true.
 */
CINDEX_LINKAGE CXSourceRangeList *clang_getSkippedRanges(CXTranslationUnit tu,
                                                         CXFile file);

/**
 * \brief Retrieve all ranges from all files that were skipped by the
 * preprocessor.
 *
 * The preprocessor will skip lines when they are surrounded by an
 * if/ifdef/ifndef directive whose condition does not evaluate to true.
 */
CINDEX_LINKAGE CXSourceRangeList *clang_getAllSkippedRanges(CXTranslationUnit tu);

/**
 * \brief Destroy the given \c CXSourceRangeList.
 */
CINDEX_LINKAGE void clang_disposeSourceRangeList(CXSourceRangeList *ranges);

/**
 * @}
 */

/**
 * \defgroup CINDEX_DIAG Diagnostic reporting
 *
 * @{
 */

/**
 * \brief Describes the severity of a particular diagnostic.
 */
enum CXDiagnosticSeverity {
  /**
   * \brief A diagnostic that has been suppressed, e.g., by a command-line
   * option.
   */
  CXDiagnostic_Ignored = 0,

  /**
   * \brief This diagnostic is a note that should be attached to the
   * previous (non-note) diagnostic.
   */
  CXDiagnostic_Note    = 1,

  /**
   * \brief This diagnostic indicates suspicious code that may not be
   * wrong.
   */
  CXDiagnostic_Warning = 2,

  /**
   * \brief This diagnostic indicates that the code is ill-formed.
   */
  CXDiagnostic_Error   = 3,

  /**
   * \brief This diagnostic indicates that the code is ill-formed such
   * that future parser recovery is unlikely to produce useful
   * results.
   */
  CXDiagnostic_Fatal   = 4
};

/**
 * \brief A single diagnostic, containing the diagnostic's severity,
 * location, text, source ranges, and fix-it hints.
 */
typedef void *CXDiagnostic;

/**
 * \brief A group of CXDiagnostics.
 */
typedef void *CXDiagnosticSet;
  
/**
 * \brief Determine the number of diagnostics in a CXDiagnosticSet.
 */
CINDEX_LINKAGE unsigned clang_getNumDiagnosticsInSet(CXDiagnosticSet Diags);

/**
 * \brief Retrieve a diagnostic associated with the given CXDiagnosticSet.
 *
 * \param Diags the CXDiagnosticSet to query.
 * \param Index the zero-based diagnostic number to retrieve.
 *
 * \returns the requested diagnostic. This diagnostic must be freed
 * via a call to \c clang_disposeDiagnostic().
 */
CINDEX_LINKAGE CXDiagnostic clang_getDiagnosticInSet(CXDiagnosticSet Diags,
                                                     unsigned Index);  

/**
 * \brief Describes the kind of error that occurred (if any) in a call to
 * \c clang_loadDiagnostics.
 */
enum CXLoadDiag_Error {
  /**
   * \brief Indicates that no error occurred.
   */
  CXLoadDiag_None = 0,
  
  /**
   * \brief Indicates that an unknown error occurred while attempting to
   * deserialize diagnostics.
   */
  CXLoadDiag_Unknown = 1,
  
  /**
   * \brief Indicates that the file containing the serialized diagnostics
   * could not be opened.
   */
  CXLoadDiag_CannotLoad = 2,
  
  /**
   * \brief Indicates that the serialized diagnostics file is invalid or
   * corrupt.
   */
  CXLoadDiag_InvalidFile = 3
};
  
/**
 * \brief Deserialize a set of diagnostics from a Clang diagnostics bitcode
 * file.
 *
 * \param file The name of the file to deserialize.
 * \param error A pointer to a enum value recording if there was a problem
 *        deserializing the diagnostics.
 * \param errorString A pointer to a CXString for recording the error string
 *        if the file was not successfully loaded.
 *
 * \returns A loaded CXDiagnosticSet if successful, and NULL otherwise.  These
 * diagnostics should be released using clang_disposeDiagnosticSet().
 */
CINDEX_LINKAGE CXDiagnosticSet clang_loadDiagnostics(const char *file,
                                                  enum CXLoadDiag_Error *error,
                                                  CXString *errorString);

/**
 * \brief Release a CXDiagnosticSet and all of its contained diagnostics.
 */
CINDEX_LINKAGE void clang_disposeDiagnosticSet(CXDiagnosticSet Diags);

/**
 * \brief Retrieve the child diagnostics of a CXDiagnostic. 
 *
 * This CXDiagnosticSet does not need to be released by
 * clang_disposeDiagnosticSet.
 */
CINDEX_LINKAGE CXDiagnosticSet clang_getChildDiagnostics(CXDiagnostic D);

/**
 * \brief Determine the number of diagnostics produced for the given
 * translation unit.
 */
CINDEX_LINKAGE unsigned clang_getNumDiagnostics(CXTranslationUnit Unit);

/**
 * \brief Retrieve a diagnostic associated with the given translation unit.
 *
 * \param Unit the translation unit to query.
 * \param Index the zero-based diagnostic number to retrieve.
 *
 * \returns the requested diagnostic. This diagnostic must be freed
 * via a call to \c clang_disposeDiagnostic().
 */
CINDEX_LINKAGE CXDiagnostic clang_getDiagnostic(CXTranslationUnit Unit,
                                                unsigned Index);

/**
 * \brief Retrieve the complete set of diagnostics associated with a
 *        translation unit.
 *
 * \param Unit the translation unit to query.
 */
CINDEX_LINKAGE CXDiagnosticSet
  clang_getDiagnosticSetFromTU(CXTranslationUnit Unit);  

/**
 * \brief Destroy a diagnostic.
 */
CINDEX_LINKAGE void clang_disposeDiagnostic(CXDiagnostic Diagnostic);

/**
 * \brief Options to control the display of diagnostics.
 *
 * The values in this enum are meant to be combined to customize the
 * behavior of \c clang_formatDiagnostic().
 */
enum CXDiagnosticDisplayOptions {
  /**
   * \brief Display the source-location information where the
   * diagnostic was located.
   *
   * When set, diagnostics will be prefixed by the file, line, and
   * (optionally) column to which the diagnostic refers. For example,
   *
   * \code
   * test.c:28: warning: extra tokens at end of #endif directive
   * \endcode
   *
   * This option corresponds to the clang flag \c -fshow-source-location.
   */
  CXDiagnostic_DisplaySourceLocation = 0x01,

  /**
   * \brief If displaying the source-location information of the
   * diagnostic, also include the column number.
   *
   * This option corresponds to the clang flag \c -fshow-column.
   */
  CXDiagnostic_DisplayColumn = 0x02,

  /**
   * \brief If displaying the source-location information of the
   * diagnostic, also include information about source ranges in a
   * machine-parsable format.
   *
   * This option corresponds to the clang flag
   * \c -fdiagnostics-print-source-range-info.
   */
  CXDiagnostic_DisplaySourceRanges = 0x04,
  
  /**
   * \brief Display the option name associated with this diagnostic, if any.
   *
   * The option name displayed (e.g., -Wconversion) will be placed in brackets
   * after the diagnostic text. This option corresponds to the clang flag
   * \c -fdiagnostics-show-option.
   */
  CXDiagnostic_DisplayOption = 0x08,
  
  /**
   * \brief Display the category number associated with this diagnostic, if any.
   *
   * The category number is displayed within brackets after the diagnostic text.
   * This option corresponds to the clang flag 
   * \c -fdiagnostics-show-category=id.
   */
  CXDiagnostic_DisplayCategoryId = 0x10,

  /**
   * \brief Display the category name associated with this diagnostic, if any.
   *
   * The category name is displayed within brackets after the diagnostic text.
   * This option corresponds to the clang flag 
   * \c -fdiagnostics-show-category=name.
   */
  CXDiagnostic_DisplayCategoryName = 0x20
};

/**
 * \brief Format the given diagnostic in a manner that is suitable for display.
 *
 * This routine will format the given diagnostic to a string, rendering
 * the diagnostic according to the various options given. The
 * \c clang_defaultDiagnosticDisplayOptions() function returns the set of
 * options that most closely mimics the behavior of the clang compiler.
 *
 * \param Diagnostic The diagnostic to print.
 *
 * \param Options A set of options that control the diagnostic display,
 * created by combining \c CXDiagnosticDisplayOptions values.
 *
 * \returns A new string containing for formatted diagnostic.
 */
CINDEX_LINKAGE CXString clang_formatDiagnostic(CXDiagnostic Diagnostic,
                                               unsigned Options);

/**
 * \brief Retrieve the set of display options most similar to the
 * default behavior of the clang compiler.
 *
 * \returns A set of display options suitable for use with \c
 * clang_formatDiagnostic().
 */
CINDEX_LINKAGE unsigned clang_defaultDiagnosticDisplayOptions(void);

/**
 * \brief Determine the severity of the given diagnostic.
 */
CINDEX_LINKAGE enum CXDiagnosticSeverity
clang_getDiagnosticSeverity(CXDiagnostic);

/**
 * \brief Retrieve the source location of the given diagnostic.
 *
 * This location is where Clang would print the caret ('^') when
 * displaying the diagnostic on the command line.
 */
CINDEX_LINKAGE CXSourceLocation clang_getDiagnosticLocation(CXDiagnostic);

/**
 * \brief Retrieve the text of the given diagnostic.
 */
CINDEX_LINKAGE CXString clang_getDiagnosticSpelling(CXDiagnostic);

/**
 * \brief Retrieve the name of the command-line option that enabled this
 * diagnostic.
 *
 * \param Diag The diagnostic to be queried.
 *
 * \param Disable If non-NULL, will be set to the option that disables this
 * diagnostic (if any).
 *
 * \returns A string that contains the command-line option used to enable this
 * warning, such as "-Wconversion" or "-pedantic". 
 */
CINDEX_LINKAGE CXString clang_getDiagnosticOption(CXDiagnostic Diag,
                                                  CXString *Disable);

/**
 * \brief Retrieve the category number for this diagnostic.
 *
 * Diagnostics can be categorized into groups along with other, related
 * diagnostics (e.g., diagnostics under the same warning flag). This routine 
 * retrieves the category number for the given diagnostic.
 *
 * \returns The number of the category that contains this diagnostic, or zero
 * if this diagnostic is uncategorized.
 */
CINDEX_LINKAGE unsigned clang_getDiagnosticCategory(CXDiagnostic);

/**
 * \brief Retrieve the name of a particular diagnostic category.  This
 *  is now deprecated.  Use clang_getDiagnosticCategoryText()
 *  instead.
 *
 * \param Category A diagnostic category number, as returned by 
 * \c clang_getDiagnosticCategory().
 *
 * \returns The name of the given diagnostic category.
 */
CINDEX_DEPRECATED CINDEX_LINKAGE
CXString clang_getDiagnosticCategoryName(unsigned Category);

/**
 * \brief Retrieve the diagnostic category text for a given diagnostic.
 *
 * \returns The text of the given diagnostic category.
 */
CINDEX_LINKAGE CXString clang_getDiagnosticCategoryText(CXDiagnostic);
  
/**
 * \brief Determine the number of source ranges associated with the given
 * diagnostic.
 */
CINDEX_LINKAGE unsigned clang_getDiagnosticNumRanges(CXDiagnostic);

/**
 * \brief Retrieve a source range associated with the diagnostic.
 *
 * A diagnostic's source ranges highlight important elements in the source
 * code. On the command line, Clang displays source ranges by
 * underlining them with '~' characters.
 *
 * \param Diagnostic the diagnostic whose range is being extracted.
 *
 * \param Range the zero-based index specifying which range to
 *
 * \returns the requested source range.
 */
CINDEX_LINKAGE CXSourceRange clang_getDiagnosticRange(CXDiagnostic Diagnostic,
                                                      unsigned Range);

/**
 * \brief Determine the number of fix-it hints associated with the
 * given diagnostic.
 */
CINDEX_LINKAGE unsigned clang_getDiagnosticNumFixIts(CXDiagnostic Diagnostic);

/**
 * \brief Retrieve the replacement information for a given fix-it.
 *
 * Fix-its are described in terms of a source range whose contents
 * should be replaced by a string. This approach generalizes over
 * three kinds of operations: removal of source code (the range covers
 * the code to be removed and the replacement string is empty),
 * replacement of source code (the range covers the code to be
 * replaced and the replacement string provides the new code), and
 * insertion (both the start and end of the range point at the
 * insertion location, and the replacement string provides the text to
 * insert).
 *
 * \param Diagnostic The diagnostic whose fix-its are being queried.
 *
 * \param FixIt The zero-based index of the fix-it.
 *
 * \param ReplacementRange The source range whose contents will be
 * replaced with the returned replacement string. Note that source
 * ranges are half-open ranges [a, b), so the source code should be
 * replaced from a and up to (but not including) b.
 *
 * \returns A string containing text that should be replace the source
 * code indicated by the \c ReplacementRange.
 */
CINDEX_LINKAGE CXString clang_getDiagnosticFixIt(CXDiagnostic Diagnostic,
                                                 unsigned FixIt,
                                               CXSourceRange *ReplacementRange);

/**
 * @}
 */

/**
 * \defgroup CINDEX_TRANSLATION_UNIT Translation unit manipulation
 *
 * The routines in this group provide the ability to create and destroy
 * translation units from files, either by parsing the contents of the files or
 * by reading in a serialized representation of a translation unit.
 *
 * @{
 */

/**
 * \brief Get the original translation unit source file name.
 */
CINDEX_LINKAGE CXString
clang_getTranslationUnitSpelling(CXTranslationUnit CTUnit);

/**
 * \brief Return the CXTranslationUnit for a given source file and the provided
 * command line arguments one would pass to the compiler.
 *
 * Note: The 'source_filename' argument is optional.  If the caller provides a
 * NULL pointer, the name of the source file is expected to reside in the
 * specified command line arguments.
 *
 * Note: When encountered in 'clang_command_line_args', the following options
 * are ignored:
 *
 *   '-c'
 *   '-emit-ast'
 *   '-fsyntax-only'
 *   '-o \<output file>'  (both '-o' and '\<output file>' are ignored)
 *
 * \param CIdx The index object with which the translation unit will be
 * associated.
 *
 * \param source_filename The name of the source file to load, or NULL if the
 * source file is included in \p clang_command_line_args.
 *
 * \param num_clang_command_line_args The number of command-line arguments in
 * \p clang_command_line_args.
 *
 * \param clang_command_line_args The command-line arguments that would be
 * passed to the \c clang executable if it were being invoked out-of-process.
 * These command-line options will be parsed and will affect how the translation
 * unit is parsed. Note that the following options are ignored: '-c',
 * '-emit-ast', '-fsyntax-only' (which is the default), and '-o \<output file>'.
 *
 * \param num_unsaved_files the number of unsaved file entries in \p
 * unsaved_files.
 *
 * \param unsaved_files the files that have not yet been saved to disk
 * but may be required for code completion, including the contents of
 * those files.  The contents and name of these files (as specified by
 * CXUnsavedFile) are copied when necessary, so the client only needs to
 * guarantee their validity until the call to this function returns.
 */
CINDEX_LINKAGE CXTranslationUnit clang_createTranslationUnitFromSourceFile(
                                         CXIndex CIdx,
                                         const char *source_filename,
                                         int num_clang_command_line_args,
                                   const char * const *clang_command_line_args,
                                         unsigned num_unsaved_files,
                                         struct CXUnsavedFile *unsaved_files);

/**
 * \brief Same as \c clang_createTranslationUnit2, but returns
 * the \c CXTranslationUnit instead of an error code.  In case of an error this
 * routine returns a \c NULL \c CXTranslationUnit, without further detailed
 * error codes.
 */
CINDEX_LINKAGE CXTranslationUnit clang_createTranslationUnit(
    CXIndex CIdx,
    const char *ast_filename);

/**
 * \brief Create a translation unit from an AST file (\c -emit-ast).
 *
 * \param[out] out_TU A non-NULL pointer to store the created
 * \c CXTranslationUnit.
 *
 * \returns Zero on success, otherwise returns an error code.
 */
CINDEX_LINKAGE enum CXErrorCode clang_createTranslationUnit2(
    CXIndex CIdx,
    const char *ast_filename,
    CXTranslationUnit *out_TU);

/**
 * \brief Flags that control the creation of translation units.
 *
 * The enumerators in this enumeration type are meant to be bitwise
 * ORed together to specify which options should be used when
 * constructing the translation unit.
 */
enum CXTranslationUnit_Flags {
  /**
   * \brief Used to indicate that no special translation-unit options are
   * needed.
   */
  CXTranslationUnit_None = 0x0,

  /**
   * \brief Used to indicate that the parser should construct a "detailed"
   * preprocessing record, including all macro definitions and instantiations.
   *
   * Constructing a detailed preprocessing record requires more memory
   * and time to parse, since the information contained in the record
   * is usually not retained. However, it can be useful for
   * applications that require more detailed information about the
   * behavior of the preprocessor.
   */
  CXTranslationUnit_DetailedPreprocessingRecord = 0x01,

  /**
   * \brief Used to indicate that the translation unit is incomplete.
   *
   * When a translation unit is considered "incomplete", semantic
   * analysis that is typically performed at the end of the
   * translation unit will be suppressed. For example, this suppresses
   * the completion of tentative declarations in C and of
   * instantiation of implicitly-instantiation function templates in
   * C++. This option is typically used when parsing a header with the
   * intent of producing a precompiled header.
   */
  CXTranslationUnit_Incomplete = 0x02,
  
  /**
   * \brief Used to indicate that the translation unit should be built with an 
   * implicit precompiled header for the preamble.
   *
   * An implicit precompiled header is used as an optimization when a
   * particular translation unit is likely to be reparsed many times
   * when the sources aren't changing that often. In this case, an
   * implicit precompiled header will be built containing all of the
   * initial includes at the top of the main file (what we refer to as
   * the "preamble" of the file). In subsequent parses, if the
   * preamble or the files in it have not changed, \c
   * clang_reparseTranslationUnit() will re-use the implicit
   * precompiled header to improve parsing performance.
   */
  CXTranslationUnit_PrecompiledPreamble = 0x04,
  
  /**
   * \brief Used to indicate that the translation unit should cache some
   * code-completion results with each reparse of the source file.
   *
   * Caching of code-completion results is a performance optimization that
   * introduces some overhead to reparsing but improves the performance of
   * code-completion operations.
   */
  CXTranslationUnit_CacheCompletionResults = 0x08,

  /**
   * \brief Used to indicate that the translation unit will be serialized with
   * \c clang_saveTranslationUnit.
   *
   * This option is typically used when parsing a header with the intent of
   * producing a precompiled header.
   */
  CXTranslationUnit_ForSerialization = 0x10,

  /**
   * \brief DEPRECATED: Enabled chained precompiled preambles in C++.
   *
   * Note: this is a *temporary* option that is available only while
   * we are testing C++ precompiled preamble support. It is deprecated.
   */
  CXTranslationUnit_CXXChainedPCH = 0x20,

  /**
   * \brief Used to indicate that function/method bodies should be skipped while
   * parsing.
   *
   * This option can be used to search for declarations/definitions while
   * ignoring the usages.
   */
  CXTranslationUnit_SkipFunctionBodies = 0x40,

  /**
   * \brief Used to indicate that brief documentation comments should be
   * included into the set of code completions returned from this translation
   * unit.
   */
  CXTranslationUnit_IncludeBriefCommentsInCodeCompletion = 0x80,

  /**
   * \brief Used to indicate that the precompiled preamble should be created on
   * the first parse. Otherwise it will be created on the first reparse. This
   * trades runtime on the first parse (serializing the preamble takes time) for
   * reduced runtime on the second parse (can now reuse the preamble).
   */
  CXTranslationUnit_CreatePreambleOnFirstParse = 0x100,

  /**
   * \brief Do not stop processing when fatal errors are encountered.
   *
   * When fatal errors are encountered while parsing a translation unit,
   * semantic analysis is typically stopped early when compiling code. A common
   * source for fatal errors are unresolvable include files. For the
   * purposes of an IDE, this is undesirable behavior and as much information
   * as possible should be reported. Use this flag to enable this behavior.
   */
  CXTranslationUnit_KeepGoing = 0x200
};

/**
 * \brief Returns the set of flags that is suitable for parsing a translation
 * unit that is being edited.
 *
 * The set of flags returned provide options for \c clang_parseTranslationUnit()
 * to indicate that the translation unit is likely to be reparsed many times,
 * either explicitly (via \c clang_reparseTranslationUnit()) or implicitly
 * (e.g., by code completion (\c clang_codeCompletionAt())). The returned flag
 * set contains an unspecified set of optimizations (e.g., the precompiled 
 * preamble) geared toward improving the performance of these routines. The
 * set of optimizations enabled may change from one version to the next.
 */
CINDEX_LINKAGE unsigned clang_defaultEditingTranslationUnitOptions(void);

/**
 * \brief Same as \c clang_parseTranslationUnit2, but returns
 * the \c CXTranslationUnit instead of an error code.  In case of an error this
 * routine returns a \c NULL \c CXTranslationUnit, without further detailed
 * error codes.
 */
CINDEX_LINKAGE CXTranslationUnit
clang_parseTranslationUnit(CXIndex CIdx,
                           const char *source_filename,
                           const char *const *command_line_args,
                           int num_command_line_args,
                           struct CXUnsavedFile *unsaved_files,
                           unsigned num_unsaved_files,
                           unsigned options);

/**
 * \brief Parse the given source file and the translation unit corresponding
 * to that file.
 *
 * This routine is the main entry point for the Clang C API, providing the
 * ability to parse a source file into a translation unit that can then be
 * queried by other functions in the API. This routine accepts a set of
 * command-line arguments so that the compilation can be configured in the same
 * way that the compiler is configured on the command line.
 *
 * \param CIdx The index object with which the translation unit will be 
 * associated.
 *
 * \param source_filename The name of the source file to load, or NULL if the
 * source file is included in \c command_line_args.
 *
 * \param command_line_args The command-line arguments that would be
 * passed to the \c clang executable if it were being invoked out-of-process.
 * These command-line options will be parsed and will affect how the translation
 * unit is parsed. Note that the following options are ignored: '-c', 
 * '-emit-ast', '-fsyntax-only' (which is the default), and '-o \<output file>'.
 *
 * \param num_command_line_args The number of command-line arguments in
 * \c command_line_args.
 *
 * \param unsaved_files the files that have not yet been saved to disk
 * but may be required for parsing, including the contents of
 * those files.  The contents and name of these files (as specified by
 * CXUnsavedFile) are copied when necessary, so the client only needs to
 * guarantee their validity until the call to this function returns.
 *
 * \param num_unsaved_files the number of unsaved file entries in \p
 * unsaved_files.
 *
 * \param options A bitmask of options that affects how the translation unit
 * is managed but not its compilation. This should be a bitwise OR of the
 * CXTranslationUnit_XXX flags.
 *
 * \param[out] out_TU A non-NULL pointer to store the created
 * \c CXTranslationUnit, describing the parsed code and containing any
 * diagnostics produced by the compiler.
 *
 * \returns Zero on success, otherwise returns an error code.
 */
CINDEX_LINKAGE enum CXErrorCode
clang_parseTranslationUnit2(CXIndex CIdx,
                            const char *source_filename,
                            const char *const *command_line_args,
                            int num_command_line_args,
                            struct CXUnsavedFile *unsaved_files,
                            unsigned num_unsaved_files,
                            unsigned options,
                            CXTranslationUnit *out_TU);

/**
 * \brief Same as clang_parseTranslationUnit2 but requires a full command line
 * for \c command_line_args including argv[0]. This is useful if the standard
 * library paths are relative to the binary.
 */
CINDEX_LINKAGE enum CXErrorCode clang_parseTranslationUnit2FullArgv(
    CXIndex CIdx, const char *source_filename,
    const char *const *command_line_args, int num_command_line_args,
    struct CXUnsavedFile *unsaved_files, unsigned num_unsaved_files,
    unsigned options, CXTranslationUnit *out_TU);

/**
 * \brief Flags that control how translation units are saved.
 *
 * The enumerators in this enumeration type are meant to be bitwise
 * ORed together to specify which options should be used when
 * saving the translation unit.
 */
enum CXSaveTranslationUnit_Flags {
  /**
   * \brief Used to indicate that no special saving options are needed.
   */
  CXSaveTranslationUnit_None = 0x0
};

/**
 * \brief Returns the set of flags that is suitable for saving a translation
 * unit.
 *
 * The set of flags returned provide options for
 * \c clang_saveTranslationUnit() by default. The returned flag
 * set contains an unspecified set of options that save translation units with
 * the most commonly-requested data.
 */
CINDEX_LINKAGE unsigned clang_defaultSaveOptions(CXTranslationUnit TU);

/**
 * \brief Describes the kind of error that occurred (if any) in a call to
 * \c clang_saveTranslationUnit().
 */
enum CXSaveError {
  /**
   * \brief Indicates that no error occurred while saving a translation unit.
   */
  CXSaveError_None = 0,
  
  /**
   * \brief Indicates that an unknown error occurred while attempting to save
   * the file.
   *
   * This error typically indicates that file I/O failed when attempting to 
   * write the file.
   */
  CXSaveError_Unknown = 1,
  
  /**
   * \brief Indicates that errors during translation prevented this attempt
   * to save the translation unit.
   * 
   * Errors that prevent the translation unit from being saved can be
   * extracted using \c clang_getNumDiagnostics() and \c clang_getDiagnostic().
   */
  CXSaveError_TranslationErrors = 2,
  
  /**
   * \brief Indicates that the translation unit to be saved was somehow
   * invalid (e.g., NULL).
   */
  CXSaveError_InvalidTU = 3
};
  
/**
 * \brief Saves a translation unit into a serialized representation of
 * that translation unit on disk.
 *
 * Any translation unit that was parsed without error can be saved
 * into a file. The translation unit can then be deserialized into a
 * new \c CXTranslationUnit with \c clang_createTranslationUnit() or,
 * if it is an incomplete translation unit that corresponds to a
 * header, used as a precompiled header when parsing other translation
 * units.
 *
 * \param TU The translation unit to save.
 *
 * \param FileName The file to which the translation unit will be saved.
 *
 * \param options A bitmask of options that affects how the translation unit
 * is saved. This should be a bitwise OR of the
 * CXSaveTranslationUnit_XXX flags.
 *
 * \returns A value that will match one of the enumerators of the CXSaveError
 * enumeration. Zero (CXSaveError_None) indicates that the translation unit was 
 * saved successfully, while a non-zero value indicates that a problem occurred.
 */
CINDEX_LINKAGE int clang_saveTranslationUnit(CXTranslationUnit TU,
                                             const char *FileName,
                                             unsigned options);

/**
 * \brief Destroy the specified CXTranslationUnit object.
 */
CINDEX_LINKAGE void clang_disposeTranslationUnit(CXTranslationUnit);

/**
 * \brief Flags that control the reparsing of translation units.
 *
 * The enumerators in this enumeration type are meant to be bitwise
 * ORed together to specify which options should be used when
 * reparsing the translation unit.
 */
enum CXReparse_Flags {
  /**
   * \brief Used to indicate that no special reparsing options are needed.
   */
  CXReparse_None = 0x0
};
 
/**
 * \brief Returns the set of flags that is suitable for reparsing a translation
 * unit.
 *
 * The set of flags returned provide options for
 * \c clang_reparseTranslationUnit() by default. The returned flag
 * set contains an unspecified set of optimizations geared toward common uses
 * of reparsing. The set of optimizations enabled may change from one version 
 * to the next.
 */
CINDEX_LINKAGE unsigned clang_defaultReparseOptions(CXTranslationUnit TU);

/**
 * \brief Reparse the source files that produced this translation unit.
 *
 * This routine can be used to re-parse the source files that originally
 * created the given translation unit, for example because those source files
 * have changed (either on disk or as passed via \p unsaved_files). The
 * source code will be reparsed with the same command-line options as it
 * was originally parsed. 
 *
 * Reparsing a translation unit invalidates all cursors and source locations
 * that refer into that translation unit. This makes reparsing a translation
 * unit semantically equivalent to destroying the translation unit and then
 * creating a new translation unit with the same command-line arguments.
 * However, it may be more efficient to reparse a translation 
 * unit using this routine.
 *
 * \param TU The translation unit whose contents will be re-parsed. The
 * translation unit must originally have been built with 
 * \c clang_createTranslationUnitFromSourceFile().
 *
 * \param num_unsaved_files The number of unsaved file entries in \p
 * unsaved_files.
 *
 * \param unsaved_files The files that have not yet been saved to disk
 * but may be required for parsing, including the contents of
 * those files.  The contents and name of these files (as specified by
 * CXUnsavedFile) are copied when necessary, so the client only needs to
 * guarantee their validity until the call to this function returns.
 * 
 * \param options A bitset of options composed of the flags in CXReparse_Flags.
 * The function \c clang_defaultReparseOptions() produces a default set of
 * options recommended for most uses, based on the translation unit.
 *
 * \returns 0 if the sources could be reparsed.  A non-zero error code will be
 * returned if reparsing was impossible, such that the translation unit is
 * invalid. In such cases, the only valid call for \c TU is
 * \c clang_disposeTranslationUnit(TU).  The error codes returned by this
 * routine are described by the \c CXErrorCode enum.
 */
CINDEX_LINKAGE int clang_reparseTranslationUnit(CXTranslationUnit TU,
                                                unsigned num_unsaved_files,
                                          struct CXUnsavedFile *unsaved_files,
                                                unsigned options);

/**
  * \brief Categorizes how memory is being used by a translation unit.
  */
enum CXTUResourceUsageKind {
  CXTUResourceUsage_AST = 1,
  CXTUResourceUsage_Identifiers = 2,
  CXTUResourceUsage_Selectors = 3,
  CXTUResourceUsage_GlobalCompletionResults = 4,
  CXTUResourceUsage_SourceManagerContentCache = 5,
  CXTUResourceUsage_AST_SideTables = 6,
  CXTUResourceUsage_SourceManager_Membuffer_Malloc = 7,
  CXTUResourceUsage_SourceManager_Membuffer_MMap = 8,
  CXTUResourceUsage_ExternalASTSource_Membuffer_Malloc = 9, 
  CXTUResourceUsage_ExternalASTSource_Membuffer_MMap = 10, 
  CXTUResourceUsage_Preprocessor = 11,
  CXTUResourceUsage_PreprocessingRecord = 12,
  CXTUResourceUsage_SourceManager_DataStructures = 13,
  CXTUResourceUsage_Preprocessor_HeaderSearch = 14,
  CXTUResourceUsage_MEMORY_IN_BYTES_BEGIN = CXTUResourceUsage_AST,
  CXTUResourceUsage_MEMORY_IN_BYTES_END =
    CXTUResourceUsage_Preprocessor_HeaderSearch,

  CXTUResourceUsage_First = CXTUResourceUsage_AST,
  CXTUResourceUsage_Last = CXTUResourceUsage_Preprocessor_HeaderSearch
};

/**
  * \brief Returns the human-readable null-terminated C string that represents
  *  the name of the memory category.  This string should never be freed.
  */
CINDEX_LINKAGE
const char *clang_getTUResourceUsageName(enum CXTUResourceUsageKind kind);

typedef struct CXTUResourceUsageEntry {
  /* \brief The memory usage category. */
  enum CXTUResourceUsageKind kind;  
  /* \brief Amount of resources used. 
      The units will depend on the resource kind. */
  unsigned long amount;
} CXTUResourceUsageEntry;

/**
  * \brief The memory usage of a CXTranslationUnit, broken into categories.
  */
typedef struct CXTUResourceUsage {
  /* \brief Private data member, used for queries. */
  void *data;

  /* \brief The number of entries in the 'entries' array. */
  unsigned numEntries;

  /* \brief An array of key-value pairs, representing the breakdown of memory
            usage. */
  CXTUResourceUsageEntry *entries;

} CXTUResourceUsage;

/**
  * \brief Return the memory usage of a translation unit.  This object
  *  should be released with clang_disposeCXTUResourceUsage().
  */
CINDEX_LINKAGE CXTUResourceUsage clang_getCXTUResourceUsage(CXTranslationUnit TU);

CINDEX_LINKAGE void clang_disposeCXTUResourceUsage(CXTUResourceUsage usage);

/**
 * @}
 */

/**
 * \brief Describes the kind of entity that a cursor refers to.
 */
enum CXCursorKind {
  /* Declarations */
  /**
   * \brief A declaration whose specific kind is not exposed via this
   * interface.
   *
   * Unexposed declarations have the same operations as any other kind
   * of declaration; one can extract their location information,
   * spelling, find their definitions, etc. However, the specific kind
   * of the declaration is not reported.
   */
  CXCursor_UnexposedDecl                 = 1,
  /** \brief A C or C++ struct. */
  CXCursor_StructDecl                    = 2,
  /** \brief A C or C++ union. */
  CXCursor_UnionDecl                     = 3,
  /** \brief A C++ class. */
  CXCursor_ClassDecl                     = 4,
  /** \brief An enumeration. */
  CXCursor_EnumDecl                      = 5,
  /**
   * \brief A field (in C) or non-static data member (in C++) in a
   * struct, union, or C++ class.
   */
  CXCursor_FieldDecl                     = 6,
  /** \brief An enumerator constant. */
  CXCursor_EnumConstantDecl              = 7,
  /** \brief A function. */
  CXCursor_FunctionDecl                  = 8,
  /** \brief A variable. */
  CXCursor_VarDecl                       = 9,
  /** \brief A function or method parameter. */
  CXCursor_ParmDecl                      = 10,
  /** \brief An Objective-C \@interface. */
  CXCursor_ObjCInterfaceDecl             = 11,
  /** \brief An Objective-C \@interface for a category. */
  CXCursor_ObjCCategoryDecl              = 12,
  /** \brief An Objective-C \@protocol declaration. */
  CXCursor_ObjCProtocolDecl              = 13,
  /** \brief An Objective-C \@property declaration. */
  CXCursor_ObjCPropertyDecl              = 14,
  /** \brief An Objective-C instance variable. */
  CXCursor_ObjCIvarDecl                  = 15,
  /** \brief An Objective-C instance method. */
  CXCursor_ObjCInstanceMethodDecl        = 16,
  /** \brief An Objective-C class method. */
  CXCursor_ObjCClassMethodDecl           = 17,
  /** \brief An Objective-C \@implementation. */
  CXCursor_ObjCImplementationDecl        = 18,
  /** \brief An Objective-C \@implementation for a category. */
  CXCursor_ObjCCategoryImplDecl          = 19,
  /** \brief A typedef. */
  CXCursor_TypedefDecl                   = 20,
  /** \brief A C++ class method. */
  CXCursor_CXXMethod                     = 21,
  /** \brief A C++ namespace. */
  CXCursor_Namespace                     = 22,
  /** \brief A linkage specification, e.g. 'extern "C"'. */
  CXCursor_LinkageSpec                   = 23,
  /** \brief A C++ constructor. */
  CXCursor_Constructor                   = 24,
  /** \brief A C++ destructor. */
  CXCursor_Destructor                    = 25,
  /** \brief A C++ conversion function. */
  CXCursor_ConversionFunction            = 26,
  /** \brief A C++ template type parameter. */
  CXCursor_TemplateTypeParameter         = 27,
  /** \brief A C++ non-type template parameter. */
  CXCursor_NonTypeTemplateParameter      = 28,
  /** \brief A C++ template template parameter. */
  CXCursor_TemplateTemplateParameter     = 29,
  /** \brief A C++ function template. */
  CXCursor_FunctionTemplate              = 30,
  /** \brief A C++ class template. */
  CXCursor_ClassTemplate                 = 31,
  /** \brief A C++ class template partial specialization. */
  CXCursor_ClassTemplatePartialSpecialization = 32,
  /** \brief A C++ namespace alias declaration. */
  CXCursor_NamespaceAlias                = 33,
  /** \brief A C++ using directive. */
  CXCursor_UsingDirective                = 34,
  /** \brief A C++ using declaration. */
  CXCursor_UsingDeclaration              = 35,
  /** \brief A C++ alias declaration */
  CXCursor_TypeAliasDecl                 = 36,
  /** \brief An Objective-C \@synthesize definition. */
  CXCursor_ObjCSynthesizeDecl            = 37,
  /** \brief An Objective-C \@dynamic definition. */
  CXCursor_ObjCDynamicDecl               = 38,
  /** \brief An access specifier. */
  CXCursor_CXXAccessSpecifier            = 39,

  CXCursor_FirstDecl                     = CXCursor_UnexposedDecl,
  CXCursor_LastDecl                      = CXCursor_CXXAccessSpecifier,

  /* References */
  CXCursor_FirstRef                      = 40, /* Decl references */
  CXCursor_ObjCSuperClassRef             = 40,
  CXCursor_ObjCProtocolRef               = 41,
  CXCursor_ObjCClassRef                  = 42,
  /**
   * \brief A reference to a type declaration.
   *
   * A type reference occurs anywhere where a type is named but not
   * declared. For example, given:
   *
   * \code
   * typedef unsigned size_type;
   * size_type size;
   * \endcode
   *
   * The typedef is a declaration of size_type (CXCursor_TypedefDecl),
   * while the type of the variable "size" is referenced. The cursor
   * referenced by the type of size is the typedef for size_type.
   */
  CXCursor_TypeRef                       = 43,
  CXCursor_CXXBaseSpecifier              = 44,
  /** 
   * \brief A reference to a class template, function template, template
   * template parameter, or class template partial specialization.
   */
  CXCursor_TemplateRef                   = 45,
  /**
   * \brief A reference to a namespace or namespace alias.
   */
  CXCursor_NamespaceRef                  = 46,
  /**
   * \brief A reference to a member of a struct, union, or class that occurs in 
   * some non-expression context, e.g., a designated initializer.
   */
  CXCursor_MemberRef                     = 47,
  /**
   * \brief A reference to a labeled statement.
   *
   * This cursor kind is used to describe the jump to "start_over" in the 
   * goto statement in the following example:
   *
   * \code
   *   start_over:
   *     ++counter;
   *
   *     goto start_over;
   * \endcode
   *
   * A label reference cursor refers to a label statement.
   */
  CXCursor_LabelRef                      = 48,
  
  /**
   * \brief A reference to a set of overloaded functions or function templates
   * that has not yet been resolved to a specific function or function template.
   *
   * An overloaded declaration reference cursor occurs in C++ templates where
   * a dependent name refers to a function. For example:
   *
   * \code
   * template<typename T> void swap(T&, T&);
   *
   * struct X { ... };
   * void swap(X&, X&);
   *
   * template<typename T>
   * void reverse(T* first, T* last) {
   *   while (first < last - 1) {
   *     swap(*first, *--last);
   *     ++first;
   *   }
   * }
   *
   * struct Y { };
   * void swap(Y&, Y&);
   * \endcode
   *
   * Here, the identifier "swap" is associated with an overloaded declaration
   * reference. In the template definition, "swap" refers to either of the two
   * "swap" functions declared above, so both results will be available. At
   * instantiation time, "swap" may also refer to other functions found via
   * argument-dependent lookup (e.g., the "swap" function at the end of the
   * example).
   *
   * The functions \c clang_getNumOverloadedDecls() and 
   * \c clang_getOverloadedDecl() can be used to retrieve the definitions
   * referenced by this cursor.
   */
  CXCursor_OverloadedDeclRef             = 49,
  
  /**
   * \brief A reference to a variable that occurs in some non-expression 
   * context, e.g., a C++ lambda capture list.
   */
  CXCursor_VariableRef                   = 50,
  
  CXCursor_LastRef                       = CXCursor_VariableRef,

  /* Error conditions */
  CXCursor_FirstInvalid                  = 70,
  CXCursor_InvalidFile                   = 70,
  CXCursor_NoDeclFound                   = 71,
  CXCursor_NotImplemented                = 72,
  CXCursor_InvalidCode                   = 73,
  CXCursor_LastInvalid                   = CXCursor_InvalidCode,

  /* Expressions */
  CXCursor_FirstExpr                     = 100,

  /**
   * \brief An expression whose specific kind is not exposed via this
   * interface.
   *
   * Unexposed expressions have the same operations as any other kind
   * of expression; one can extract their location information,
   * spelling, children, etc. However, the specific kind of the
   * expression is not reported.
   */
  CXCursor_UnexposedExpr                 = 100,

  /**
   * \brief An expression that refers to some value declaration, such
   * as a function, variable, or enumerator.
   */
  CXCursor_DeclRefExpr                   = 101,

  /**
   * \brief An expression that refers to a member of a struct, union,
   * class, Objective-C class, etc.
   */
  CXCursor_MemberRefExpr                 = 102,

  /** \brief An expression that calls a function. */
  CXCursor_CallExpr                      = 103,

  /** \brief An expression that sends a message to an Objective-C
   object or class. */
  CXCursor_ObjCMessageExpr               = 104,

  /** \brief An expression that represents a block literal. */
  CXCursor_BlockExpr                     = 105,

  /** \brief An integer literal.
   */
  CXCursor_IntegerLiteral                = 106,

  /** \brief A floating point number literal.
   */
  CXCursor_FloatingLiteral               = 107,

  /** \brief An imaginary number literal.
   */
  CXCursor_ImaginaryLiteral              = 108,

  /** \brief A string literal.
   */
  CXCursor_StringLiteral                 = 109,

  /** \brief A character literal.
   */
  CXCursor_CharacterLiteral              = 110,

  /** \brief A parenthesized expression, e.g. "(1)".
   *
   * This AST node is only formed if full location information is requested.
   */
  CXCursor_ParenExpr                     = 111,

  /** \brief This represents the unary-expression's (except sizeof and
   * alignof).
   */
  CXCursor_UnaryOperator                 = 112,

  /** \brief [C99 6.5.2.1] Array Subscripting.
   */
  CXCursor_ArraySubscriptExpr            = 113,

  /** \brief A builtin binary operation expression such as "x + y" or
   * "x <= y".
   */
  CXCursor_BinaryOperator                = 114,

  /** \brief Compound assignment such as "+=".
   */
  CXCursor_CompoundAssignOperator        = 115,

  /** \brief The ?: ternary operator.
   */
  CXCursor_ConditionalOperator           = 116,

  /** \brief An explicit cast in C (C99 6.5.4) or a C-style cast in C++
   * (C++ [expr.cast]), which uses the syntax (Type)expr.
   *
   * For example: (int)f.
   */
  CXCursor_CStyleCastExpr                = 117,

  /** \brief [C99 6.5.2.5]
   */
  CXCursor_CompoundLiteralExpr           = 118,

  /** \brief Describes an C or C++ initializer list.
   */
  CXCursor_InitListExpr                  = 119,

  /** \brief The GNU address of label extension, representing &&label.
   */
  CXCursor_AddrLabelExpr                 = 120,

  /** \brief This is the GNU Statement Expression extension: ({int X=4; X;})
   */
  CXCursor_StmtExpr                      = 121,

  /** \brief Represents a C11 generic selection.
   */
  CXCursor_GenericSelectionExpr          = 122,

  /** \brief Implements the GNU __null extension, which is a name for a null
   * pointer constant that has integral type (e.g., int or long) and is the same
   * size and alignment as a pointer.
   *
   * The __null extension is typically only used by system headers, which define
   * NULL as __null in C++ rather than using 0 (which is an integer that may not
   * match the size of a pointer).
   */
  CXCursor_GNUNullExpr                   = 123,

  /** \brief C++'s static_cast<> expression.
   */
  CXCursor_CXXStaticCastExpr             = 124,

  /** \brief C++'s dynamic_cast<> expression.
   */
  CXCursor_CXXDynamicCastExpr            = 125,

  /** \brief C++'s reinterpret_cast<> expression.
   */
  CXCursor_CXXReinterpretCastExpr        = 126,

  /** \brief C++'s const_cast<> expression.
   */
  CXCursor_CXXConstCastExpr              = 127,

  /** \brief Represents an explicit C++ type conversion that uses "functional"
   * notion (C++ [expr.type.conv]).
   *
   * Example:
   * \code
   *   x = int(0.5);
   * \endcode
   */
  CXCursor_CXXFunctionalCastExpr         = 128,

  /** \brief A C++ typeid expression (C++ [expr.typeid]).
   */
  CXCursor_CXXTypeidExpr                 = 129,

  /** \brief [C++ 2.13.5] C++ Boolean Literal.
   */
  CXCursor_CXXBoolLiteralExpr            = 130,

  /** \brief [C++0x 2.14.7] C++ Pointer Literal.
   */
  CXCursor_CXXNullPtrLiteralExpr         = 131,

  /** \brief Represents the "this" expression in C++
   */
  CXCursor_CXXThisExpr                   = 132,

  /** \brief [C++ 15] C++ Throw Expression.
   *
   * This handles 'throw' and 'throw' assignment-expression. When
   * assignment-expression isn't present, Op will be null.
   */
  CXCursor_CXXThrowExpr                  = 133,

  /** \brief A new expression for memory allocation and constructor calls, e.g:
   * "new CXXNewExpr(foo)".
   */
  CXCursor_CXXNewExpr                    = 134,

  /** \brief A delete expression for memory deallocation and destructor calls,
   * e.g. "delete[] pArray".
   */
  CXCursor_CXXDeleteExpr                 = 135,

  /** \brief A unary expression. (noexcept, sizeof, or other traits)
   */
  CXCursor_UnaryExpr                     = 136,

  /** \brief An Objective-C string literal i.e. @"foo".
   */
  CXCursor_ObjCStringLiteral             = 137,

  /** \brief An Objective-C \@encode expression.
   */
  CXCursor_ObjCEncodeExpr                = 138,

  /** \brief An Objective-C \@selector expression.
   */
  CXCursor_ObjCSelectorExpr              = 139,

  /** \brief An Objective-C \@protocol expression.
   */
  CXCursor_ObjCProtocolExpr              = 140,

  /** \brief An Objective-C "bridged" cast expression, which casts between
   * Objective-C pointers and C pointers, transferring ownership in the process.
   *
   * \code
   *   NSString *str = (__bridge_transfer NSString *)CFCreateString();
   * \endcode
   */
  CXCursor_ObjCBridgedCastExpr           = 141,

  /** \brief Represents a C++0x pack expansion that produces a sequence of
   * expressions.
   *
   * A pack expansion expression contains a pattern (which itself is an
   * expression) followed by an ellipsis. For example:
   *
   * \code
   * template<typename F, typename ...Types>
   * void forward(F f, Types &&...args) {
   *  f(static_cast<Types&&>(args)...);
   * }
   * \endcode
   */
  CXCursor_PackExpansionExpr             = 142,

  /** \brief Represents an expression that computes the length of a parameter
   * pack.
   *
   * \code
   * template<typename ...Types>
   * struct count {
   *   static const unsigned value = sizeof...(Types);
   * };
   * \endcode
   */
  CXCursor_SizeOfPackExpr                = 143,

  /* \brief Represents a C++ lambda expression that produces a local function
   * object.
   *
   * \code
   * void abssort(float *x, unsigned N) {
   *   std::sort(x, x + N,
   *             [](float a, float b) {
   *               return std::abs(a) < std::abs(b);
   *             });
   * }
   * \endcode
   */
  CXCursor_LambdaExpr                    = 144,
  
  /** \brief Objective-c Boolean Literal.
   */
  CXCursor_ObjCBoolLiteralExpr           = 145,

  /** \brief Represents the "self" expression in an Objective-C method.
   */
  CXCursor_ObjCSelfExpr                  = 146,

  /** \brief OpenMP 4.0 [2.4, Array Section].
   */
  CXCursor_OMPArraySectionExpr           = 147,

  /** \brief Represents an @available(...) check.
   */
  CXCursor_ObjCAvailabilityCheckExpr     = 148,

  CXCursor_LastExpr                      = CXCursor_ObjCAvailabilityCheckExpr,

  /* Statements */
  CXCursor_FirstStmt                     = 200,
  /**
   * \brief A statement whose specific kind is not exposed via this
   * interface.
   *
   * Unexposed statements have the same operations as any other kind of
   * statement; one can extract their location information, spelling,
   * children, etc. However, the specific kind of the statement is not
   * reported.
   */
  CXCursor_UnexposedStmt                 = 200,
  
  /** \brief A labelled statement in a function. 
   *
   * This cursor kind is used to describe the "start_over:" label statement in 
   * the following example:
   *
   * \code
   *   start_over:
   *     ++counter;
   * \endcode
   *
   */
  CXCursor_LabelStmt                     = 201,

  /** \brief A group of statements like { stmt stmt }.
   *
   * This cursor kind is used to describe compound statements, e.g. function
   * bodies.
   */
  CXCursor_CompoundStmt                  = 202,

  /** \brief A case statement.
   */
  CXCursor_CaseStmt                      = 203,

  /** \brief A default statement.
   */
  CXCursor_DefaultStmt                   = 204,

  /** \brief An if statement
   */
  CXCursor_IfStmt                        = 205,

  /** \brief A switch statement.
   */
  CXCursor_SwitchStmt                    = 206,

  /** \brief A while statement.
   */
  CXCursor_WhileStmt                     = 207,

  /** \brief A do statement.
   */
  CXCursor_DoStmt                        = 208,

  /** \brief A for statement.
   */
  CXCursor_ForStmt                       = 209,

  /** \brief A goto statement.
   */
  CXCursor_GotoStmt                      = 210,

  /** \brief An indirect goto statement.
   */
  CXCursor_IndirectGotoStmt              = 211,

  /** \brief A continue statement.
   */
  CXCursor_ContinueStmt                  = 212,

  /** \brief A break statement.
   */
  CXCursor_BreakStmt                     = 213,

  /** \brief A return statement.
   */
  CXCursor_ReturnStmt                    = 214,

  /** \brief A GCC inline assembly statement extension.
   */
  CXCursor_GCCAsmStmt                    = 215,
  CXCursor_AsmStmt                       = CXCursor_GCCAsmStmt,

  /** \brief Objective-C's overall \@try-\@catch-\@finally statement.
   */
  CXCursor_ObjCAtTryStmt                 = 216,

  /** \brief Objective-C's \@catch statement.
   */
  CXCursor_ObjCAtCatchStmt               = 217,

  /** \brief Objective-C's \@finally statement.
   */
  CXCursor_ObjCAtFinallyStmt             = 218,

  /** \brief Objective-C's \@throw statement.
   */
  CXCursor_ObjCAtThrowStmt               = 219,

  /** \brief Objective-C's \@synchronized statement.
   */
  CXCursor_ObjCAtSynchronizedStmt        = 220,

  /** \brief Objective-C's autorelease pool statement.
   */
  CXCursor_ObjCAutoreleasePoolStmt       = 221,

  /** \brief Objective-C's collection statement.
   */
  CXCursor_ObjCForCollectionStmt         = 222,

  /** \brief C++'s catch statement.
   */
  CXCursor_CXXCatchStmt                  = 223,

  /** \brief C++'s try statement.
   */
  CXCursor_CXXTryStmt                    = 224,

  /** \brief C++'s for (* : *) statement.
   */
  CXCursor_CXXForRangeStmt               = 225,

  /** \brief Windows Structured Exception Handling's try statement.
   */
  CXCursor_SEHTryStmt                    = 226,

  /** \brief Windows Structured Exception Handling's except statement.
   */
  CXCursor_SEHExceptStmt                 = 227,

  /** \brief Windows Structured Exception Handling's finally statement.
   */
  CXCursor_SEHFinallyStmt                = 228,

  /** \brief A MS inline assembly statement extension.
   */
  CXCursor_MSAsmStmt                     = 229,

  /** \brief The null statement ";": C99 6.8.3p3.
   *
   * This cursor kind is used to describe the null statement.
   */
  CXCursor_NullStmt                      = 230,

  /** \brief Adaptor class for mixing declarations with statements and
   * expressions.
   */
  CXCursor_DeclStmt                      = 231,

  /** \brief OpenMP parallel directive.
   */
  CXCursor_OMPParallelDirective          = 232,

  /** \brief OpenMP SIMD directive.
   */
  CXCursor_OMPSimdDirective              = 233,

  /** \brief OpenMP for directive.
   */
  CXCursor_OMPForDirective               = 234,

  /** \brief OpenMP sections directive.
   */
  CXCursor_OMPSectionsDirective          = 235,

  /** \brief OpenMP section directive.
   */
  CXCursor_OMPSectionDirective           = 236,

  /** \brief OpenMP single directive.
   */
  CXCursor_OMPSingleDirective            = 237,

  /** \brief OpenMP parallel for directive.
   */
  CXCursor_OMPParallelForDirective       = 238,

  /** \brief OpenMP parallel sections directive.
   */
  CXCursor_OMPParallelSectionsDirective  = 239,

  /** \brief OpenMP task directive.
   */
  CXCursor_OMPTaskDirective              = 240,

  /** \brief OpenMP master directive.
   */
  CXCursor_OMPMasterDirective            = 241,

  /** \brief OpenMP critical directive.
   */
  CXCursor_OMPCriticalDirective          = 242,

  /** \brief OpenMP taskyield directive.
   */
  CXCursor_OMPTaskyieldDirective         = 243,

  /** \brief OpenMP barrier directive.
   */
  CXCursor_OMPBarrierDirective           = 244,

  /** \brief OpenMP taskwait directive.
   */
  CXCursor_OMPTaskwaitDirective          = 245,

  /** \brief OpenMP flush directive.
   */
  CXCursor_OMPFlushDirective             = 246,

  /** \brief Windows Structured Exception Handling's leave statement.
   */
  CXCursor_SEHLeaveStmt                  = 247,

  /** \brief OpenMP ordered directive.
   */
  CXCursor_OMPOrderedDirective           = 248,

  /** \brief OpenMP atomic directive.
   */
  CXCursor_OMPAtomicDirective            = 249,

  /** \brief OpenMP for SIMD directive.
   */
  CXCursor_OMPForSimdDirective           = 250,

  /** \brief OpenMP parallel for SIMD directive.
   */
  CXCursor_OMPParallelForSimdDirective   = 251,

  /** \brief OpenMP target directive.
   */
  CXCursor_OMPTargetDirective            = 252,

  /** \brief OpenMP teams directive.
   */
  CXCursor_OMPTeamsDirective             = 253,

  /** \brief OpenMP taskgroup directive.
   */
  CXCursor_OMPTaskgroupDirective         = 254,

  /** \brief OpenMP cancellation point directive.
   */
  CXCursor_OMPCancellationPointDirective = 255,

  /** \brief OpenMP cancel directive.
   */
  CXCursor_OMPCancelDirective            = 256,

  /** \brief OpenMP target data directive.
   */
  CXCursor_OMPTargetDataDirective        = 257,

  /** \brief OpenMP taskloop directive.
   */
  CXCursor_OMPTaskLoopDirective          = 258,

  /** \brief OpenMP taskloop simd directive.
   */
  CXCursor_OMPTaskLoopSimdDirective      = 259,

  /** \brief OpenMP distribute directive.
   */
  CXCursor_OMPDistributeDirective        = 260,

  /** \brief OpenMP target enter data directive.
   */
  CXCursor_OMPTargetEnterDataDirective   = 261,

  /** \brief OpenMP target exit data directive.
   */
  CXCursor_OMPTargetExitDataDirective    = 262,

  /** \brief OpenMP target parallel directive.
   */
  CXCursor_OMPTargetParallelDirective    = 263,

  /** \brief OpenMP target parallel for directive.
   */
  CXCursor_OMPTargetParallelForDirective = 264,

  /** \brief OpenMP target update directive.
   */
  CXCursor_OMPTargetUpdateDirective      = 265,

  /** \brief OpenMP distribute parallel for directive.
   */
  CXCursor_OMPDistributeParallelForDirective = 266,

  /** \brief OpenMP distribute parallel for simd directive.
   */
  CXCursor_OMPDistributeParallelForSimdDirective = 267,

  /** \brief OpenMP distribute simd directive.
   */
  CXCursor_OMPDistributeSimdDirective = 268,

  /** \brief OpenMP target parallel for simd directive.
   */
  CXCursor_OMPTargetParallelForSimdDirective = 269,

  /** \brief OpenMP target simd directive.
   */
  CXCursor_OMPTargetSimdDirective = 270,

  /** \brief OpenMP teams distribute directive.
   */
  CXCursor_OMPTeamsDistributeDirective = 271,

<<<<<<< HEAD
#ifdef INTEL_CUSTOMIZATION
  CXCursor_CilkRankedStmt                = 272,
  CXCursor_LastStmt                      = CXCursor_CilkRankedStmt,
#endif /* INTEL_CUSTOMIZATION */
=======
  /** \brief OpenMP teams distribute simd directive.
   */
  CXCursor_OMPTeamsDistributeSimdDirective = 272,

  CXCursor_LastStmt = CXCursor_OMPTeamsDistributeSimdDirective,
>>>>>>> 62ae8f67

  /**
   * \brief Cursor that represents the translation unit itself.
   *
   * The translation unit cursor exists primarily to act as the root
   * cursor for traversing the contents of a translation unit.
   */
  CXCursor_TranslationUnit               = 300,

  /* Attributes */
  CXCursor_FirstAttr                     = 400,
  /**
   * \brief An attribute whose specific kind is not exposed via this
   * interface.
   */
  CXCursor_UnexposedAttr                 = 400,

  CXCursor_IBActionAttr                  = 401,
  CXCursor_IBOutletAttr                  = 402,
  CXCursor_IBOutletCollectionAttr        = 403,
  CXCursor_CXXFinalAttr                  = 404,
  CXCursor_CXXOverrideAttr               = 405,
  CXCursor_AnnotateAttr                  = 406,
  CXCursor_AsmLabelAttr                  = 407,
  CXCursor_PackedAttr                    = 408,
  CXCursor_PureAttr                      = 409,
  CXCursor_ConstAttr                     = 410,
  CXCursor_NoDuplicateAttr               = 411,
  CXCursor_CUDAConstantAttr              = 412,
  CXCursor_CUDADeviceAttr                = 413,
  CXCursor_CUDAGlobalAttr                = 414,
  CXCursor_CUDAHostAttr                  = 415,
  CXCursor_CUDASharedAttr                = 416,
  CXCursor_VisibilityAttr                = 417,
  CXCursor_DLLExport                     = 418,
  CXCursor_DLLImport                     = 419,
  CXCursor_LastAttr                      = CXCursor_DLLImport,

  /* Preprocessing */
  CXCursor_PreprocessingDirective        = 500,
  CXCursor_MacroDefinition               = 501,
  CXCursor_MacroExpansion                = 502,
  CXCursor_MacroInstantiation            = CXCursor_MacroExpansion,
  CXCursor_InclusionDirective            = 503,
  CXCursor_FirstPreprocessing            = CXCursor_PreprocessingDirective,
  CXCursor_LastPreprocessing             = CXCursor_InclusionDirective,

  /* Extra Declarations */
  /**
   * \brief A module import declaration.
   */
  CXCursor_ModuleImportDecl              = 600,
  CXCursor_TypeAliasTemplateDecl         = 601,
  /**
   * \brief A static_assert or _Static_assert node
   */
  CXCursor_StaticAssert                  = 602,
  /**
   * \brief a friend declaration.
   */
  CXCursor_FriendDecl                    = 603,
  CXCursor_FirstExtraDecl                = CXCursor_ModuleImportDecl,
  CXCursor_LastExtraDecl                 = CXCursor_FriendDecl,

  /**
   * \brief A code completion overload candidate.
   */
  CXCursor_OverloadCandidate             = 700
};

/**
 * \brief A cursor representing some element in the abstract syntax tree for
 * a translation unit.
 *
 * The cursor abstraction unifies the different kinds of entities in a
 * program--declaration, statements, expressions, references to declarations,
 * etc.--under a single "cursor" abstraction with a common set of operations.
 * Common operation for a cursor include: getting the physical location in
 * a source file where the cursor points, getting the name associated with a
 * cursor, and retrieving cursors for any child nodes of a particular cursor.
 *
 * Cursors can be produced in two specific ways.
 * clang_getTranslationUnitCursor() produces a cursor for a translation unit,
 * from which one can use clang_visitChildren() to explore the rest of the
 * translation unit. clang_getCursor() maps from a physical source location
 * to the entity that resides at that location, allowing one to map from the
 * source code into the AST.
 */
typedef struct {
  enum CXCursorKind kind;
  int xdata;
  const void *data[3];
} CXCursor;

/**
 * \defgroup CINDEX_CURSOR_MANIP Cursor manipulations
 *
 * @{
 */

/**
 * \brief Retrieve the NULL cursor, which represents no entity.
 */
CINDEX_LINKAGE CXCursor clang_getNullCursor(void);

/**
 * \brief Retrieve the cursor that represents the given translation unit.
 *
 * The translation unit cursor can be used to start traversing the
 * various declarations within the given translation unit.
 */
CINDEX_LINKAGE CXCursor clang_getTranslationUnitCursor(CXTranslationUnit);

/**
 * \brief Determine whether two cursors are equivalent.
 */
CINDEX_LINKAGE unsigned clang_equalCursors(CXCursor, CXCursor);

/**
 * \brief Returns non-zero if \p cursor is null.
 */
CINDEX_LINKAGE int clang_Cursor_isNull(CXCursor cursor);

/**
 * \brief Compute a hash value for the given cursor.
 */
CINDEX_LINKAGE unsigned clang_hashCursor(CXCursor);
  
/**
 * \brief Retrieve the kind of the given cursor.
 */
CINDEX_LINKAGE enum CXCursorKind clang_getCursorKind(CXCursor);

/**
 * \brief Determine whether the given cursor kind represents a declaration.
 */
CINDEX_LINKAGE unsigned clang_isDeclaration(enum CXCursorKind);

/**
 * \brief Determine whether the given cursor kind represents a simple
 * reference.
 *
 * Note that other kinds of cursors (such as expressions) can also refer to
 * other cursors. Use clang_getCursorReferenced() to determine whether a
 * particular cursor refers to another entity.
 */
CINDEX_LINKAGE unsigned clang_isReference(enum CXCursorKind);

/**
 * \brief Determine whether the given cursor kind represents an expression.
 */
CINDEX_LINKAGE unsigned clang_isExpression(enum CXCursorKind);

/**
 * \brief Determine whether the given cursor kind represents a statement.
 */
CINDEX_LINKAGE unsigned clang_isStatement(enum CXCursorKind);

/**
 * \brief Determine whether the given cursor kind represents an attribute.
 */
CINDEX_LINKAGE unsigned clang_isAttribute(enum CXCursorKind);

/**
 * \brief Determine whether the given cursor has any attributes.
 */
CINDEX_LINKAGE unsigned clang_Cursor_hasAttrs(CXCursor C);

/**
 * \brief Determine whether the given cursor kind represents an invalid
 * cursor.
 */
CINDEX_LINKAGE unsigned clang_isInvalid(enum CXCursorKind);

/**
 * \brief Determine whether the given cursor kind represents a translation
 * unit.
 */
CINDEX_LINKAGE unsigned clang_isTranslationUnit(enum CXCursorKind);

/***
 * \brief Determine whether the given cursor represents a preprocessing
 * element, such as a preprocessor directive or macro instantiation.
 */
CINDEX_LINKAGE unsigned clang_isPreprocessing(enum CXCursorKind);
  
/***
 * \brief Determine whether the given cursor represents a currently
 *  unexposed piece of the AST (e.g., CXCursor_UnexposedStmt).
 */
CINDEX_LINKAGE unsigned clang_isUnexposed(enum CXCursorKind);

/**
 * \brief Describe the linkage of the entity referred to by a cursor.
 */
enum CXLinkageKind {
  /** \brief This value indicates that no linkage information is available
   * for a provided CXCursor. */
  CXLinkage_Invalid,
  /**
   * \brief This is the linkage for variables, parameters, and so on that
   *  have automatic storage.  This covers normal (non-extern) local variables.
   */
  CXLinkage_NoLinkage,
  /** \brief This is the linkage for static variables and static functions. */
  CXLinkage_Internal,
  /** \brief This is the linkage for entities with external linkage that live
   * in C++ anonymous namespaces.*/
  CXLinkage_UniqueExternal,
  /** \brief This is the linkage for entities with true, external linkage. */
  CXLinkage_External
};

/**
 * \brief Determine the linkage of the entity referred to by a given cursor.
 */
CINDEX_LINKAGE enum CXLinkageKind clang_getCursorLinkage(CXCursor cursor);

enum CXVisibilityKind {
  /** \brief This value indicates that no visibility information is available
   * for a provided CXCursor. */
  CXVisibility_Invalid,

  /** \brief Symbol not seen by the linker. */
  CXVisibility_Hidden,
  /** \brief Symbol seen by the linker but resolves to a symbol inside this object. */
  CXVisibility_Protected,
  /** \brief Symbol seen by the linker and acts like a normal symbol. */
  CXVisibility_Default
};

/**
 * \brief Describe the visibility of the entity referred to by a cursor.
 *
 * This returns the default visibility if not explicitly specified by
 * a visibility attribute. The default visibility may be changed by
 * commandline arguments.
 *
 * \param cursor The cursor to query.
 *
 * \returns The visibility of the cursor.
 */
CINDEX_LINKAGE enum CXVisibilityKind clang_getCursorVisibility(CXCursor cursor);

/**
 * \brief Determine the availability of the entity that this cursor refers to,
 * taking the current target platform into account.
 *
 * \param cursor The cursor to query.
 *
 * \returns The availability of the cursor.
 */
CINDEX_LINKAGE enum CXAvailabilityKind 
clang_getCursorAvailability(CXCursor cursor);

/**
 * Describes the availability of a given entity on a particular platform, e.g.,
 * a particular class might only be available on Mac OS 10.7 or newer.
 */
typedef struct CXPlatformAvailability {
  /**
   * \brief A string that describes the platform for which this structure
   * provides availability information.
   *
   * Possible values are "ios" or "macos".
   */
  CXString Platform;
  /**
   * \brief The version number in which this entity was introduced.
   */
  CXVersion Introduced;
  /**
   * \brief The version number in which this entity was deprecated (but is
   * still available).
   */
  CXVersion Deprecated;
  /**
   * \brief The version number in which this entity was obsoleted, and therefore
   * is no longer available.
   */
  CXVersion Obsoleted;
  /**
   * \brief Whether the entity is unconditionally unavailable on this platform.
   */
  int Unavailable;
  /**
   * \brief An optional message to provide to a user of this API, e.g., to
   * suggest replacement APIs.
   */
  CXString Message;
} CXPlatformAvailability;

/**
 * \brief Determine the availability of the entity that this cursor refers to
 * on any platforms for which availability information is known.
 *
 * \param cursor The cursor to query.
 *
 * \param always_deprecated If non-NULL, will be set to indicate whether the 
 * entity is deprecated on all platforms.
 *
 * \param deprecated_message If non-NULL, will be set to the message text 
 * provided along with the unconditional deprecation of this entity. The client
 * is responsible for deallocating this string.
 *
 * \param always_unavailable If non-NULL, will be set to indicate whether the
 * entity is unavailable on all platforms.
 *
 * \param unavailable_message If non-NULL, will be set to the message text
 * provided along with the unconditional unavailability of this entity. The 
 * client is responsible for deallocating this string.
 *
 * \param availability If non-NULL, an array of CXPlatformAvailability instances
 * that will be populated with platform availability information, up to either
 * the number of platforms for which availability information is available (as
 * returned by this function) or \c availability_size, whichever is smaller.
 *
 * \param availability_size The number of elements available in the 
 * \c availability array.
 *
 * \returns The number of platforms (N) for which availability information is
 * available (which is unrelated to \c availability_size).
 *
 * Note that the client is responsible for calling 
 * \c clang_disposeCXPlatformAvailability to free each of the 
 * platform-availability structures returned. There are 
 * \c min(N, availability_size) such structures.
 */
CINDEX_LINKAGE int
clang_getCursorPlatformAvailability(CXCursor cursor,
                                    int *always_deprecated,
                                    CXString *deprecated_message,
                                    int *always_unavailable,
                                    CXString *unavailable_message,
                                    CXPlatformAvailability *availability,
                                    int availability_size);

/**
 * \brief Free the memory associated with a \c CXPlatformAvailability structure.
 */
CINDEX_LINKAGE void
clang_disposeCXPlatformAvailability(CXPlatformAvailability *availability);
  
/**
 * \brief Describe the "language" of the entity referred to by a cursor.
 */
enum CXLanguageKind {
  CXLanguage_Invalid = 0,
  CXLanguage_C,
  CXLanguage_ObjC,
  CXLanguage_CPlusPlus
};

/**
 * \brief Determine the "language" of the entity referred to by a given cursor.
 */
CINDEX_LINKAGE enum CXLanguageKind clang_getCursorLanguage(CXCursor cursor);

/**
 * \brief Returns the translation unit that a cursor originated from.
 */
CINDEX_LINKAGE CXTranslationUnit clang_Cursor_getTranslationUnit(CXCursor);

/**
 * \brief A fast container representing a set of CXCursors.
 */
typedef struct CXCursorSetImpl *CXCursorSet;

/**
 * \brief Creates an empty CXCursorSet.
 */
CINDEX_LINKAGE CXCursorSet clang_createCXCursorSet(void);

/**
 * \brief Disposes a CXCursorSet and releases its associated memory.
 */
CINDEX_LINKAGE void clang_disposeCXCursorSet(CXCursorSet cset);

/**
 * \brief Queries a CXCursorSet to see if it contains a specific CXCursor.
 *
 * \returns non-zero if the set contains the specified cursor.
*/
CINDEX_LINKAGE unsigned clang_CXCursorSet_contains(CXCursorSet cset,
                                                   CXCursor cursor);

/**
 * \brief Inserts a CXCursor into a CXCursorSet.
 *
 * \returns zero if the CXCursor was already in the set, and non-zero otherwise.
*/
CINDEX_LINKAGE unsigned clang_CXCursorSet_insert(CXCursorSet cset,
                                                 CXCursor cursor);

/**
 * \brief Determine the semantic parent of the given cursor.
 *
 * The semantic parent of a cursor is the cursor that semantically contains
 * the given \p cursor. For many declarations, the lexical and semantic parents
 * are equivalent (the lexical parent is returned by 
 * \c clang_getCursorLexicalParent()). They diverge when declarations or
 * definitions are provided out-of-line. For example:
 *
 * \code
 * class C {
 *  void f();
 * };
 *
 * void C::f() { }
 * \endcode
 *
 * In the out-of-line definition of \c C::f, the semantic parent is
 * the class \c C, of which this function is a member. The lexical parent is
 * the place where the declaration actually occurs in the source code; in this
 * case, the definition occurs in the translation unit. In general, the
 * lexical parent for a given entity can change without affecting the semantics
 * of the program, and the lexical parent of different declarations of the
 * same entity may be different. Changing the semantic parent of a declaration,
 * on the other hand, can have a major impact on semantics, and redeclarations
 * of a particular entity should all have the same semantic context.
 *
 * In the example above, both declarations of \c C::f have \c C as their
 * semantic context, while the lexical context of the first \c C::f is \c C
 * and the lexical context of the second \c C::f is the translation unit.
 *
 * For global declarations, the semantic parent is the translation unit.
 */
CINDEX_LINKAGE CXCursor clang_getCursorSemanticParent(CXCursor cursor);

/**
 * \brief Determine the lexical parent of the given cursor.
 *
 * The lexical parent of a cursor is the cursor in which the given \p cursor
 * was actually written. For many declarations, the lexical and semantic parents
 * are equivalent (the semantic parent is returned by 
 * \c clang_getCursorSemanticParent()). They diverge when declarations or
 * definitions are provided out-of-line. For example:
 *
 * \code
 * class C {
 *  void f();
 * };
 *
 * void C::f() { }
 * \endcode
 *
 * In the out-of-line definition of \c C::f, the semantic parent is
 * the class \c C, of which this function is a member. The lexical parent is
 * the place where the declaration actually occurs in the source code; in this
 * case, the definition occurs in the translation unit. In general, the
 * lexical parent for a given entity can change without affecting the semantics
 * of the program, and the lexical parent of different declarations of the
 * same entity may be different. Changing the semantic parent of a declaration,
 * on the other hand, can have a major impact on semantics, and redeclarations
 * of a particular entity should all have the same semantic context.
 *
 * In the example above, both declarations of \c C::f have \c C as their
 * semantic context, while the lexical context of the first \c C::f is \c C
 * and the lexical context of the second \c C::f is the translation unit.
 *
 * For declarations written in the global scope, the lexical parent is
 * the translation unit.
 */
CINDEX_LINKAGE CXCursor clang_getCursorLexicalParent(CXCursor cursor);

/**
 * \brief Determine the set of methods that are overridden by the given
 * method.
 *
 * In both Objective-C and C++, a method (aka virtual member function,
 * in C++) can override a virtual method in a base class. For
 * Objective-C, a method is said to override any method in the class's
 * base class, its protocols, or its categories' protocols, that has the same
 * selector and is of the same kind (class or instance).
 * If no such method exists, the search continues to the class's superclass,
 * its protocols, and its categories, and so on. A method from an Objective-C
 * implementation is considered to override the same methods as its
 * corresponding method in the interface.
 *
 * For C++, a virtual member function overrides any virtual member
 * function with the same signature that occurs in its base
 * classes. With multiple inheritance, a virtual member function can
 * override several virtual member functions coming from different
 * base classes.
 *
 * In all cases, this function determines the immediate overridden
 * method, rather than all of the overridden methods. For example, if
 * a method is originally declared in a class A, then overridden in B
 * (which in inherits from A) and also in C (which inherited from B),
 * then the only overridden method returned from this function when
 * invoked on C's method will be B's method. The client may then
 * invoke this function again, given the previously-found overridden
 * methods, to map out the complete method-override set.
 *
 * \param cursor A cursor representing an Objective-C or C++
 * method. This routine will compute the set of methods that this
 * method overrides.
 * 
 * \param overridden A pointer whose pointee will be replaced with a
 * pointer to an array of cursors, representing the set of overridden
 * methods. If there are no overridden methods, the pointee will be
 * set to NULL. The pointee must be freed via a call to 
 * \c clang_disposeOverriddenCursors().
 *
 * \param num_overridden A pointer to the number of overridden
 * functions, will be set to the number of overridden functions in the
 * array pointed to by \p overridden.
 */
CINDEX_LINKAGE void clang_getOverriddenCursors(CXCursor cursor, 
                                               CXCursor **overridden,
                                               unsigned *num_overridden);

/**
 * \brief Free the set of overridden cursors returned by \c
 * clang_getOverriddenCursors().
 */
CINDEX_LINKAGE void clang_disposeOverriddenCursors(CXCursor *overridden);

/**
 * \brief Retrieve the file that is included by the given inclusion directive
 * cursor.
 */
CINDEX_LINKAGE CXFile clang_getIncludedFile(CXCursor cursor);
  
/**
 * @}
 */

/**
 * \defgroup CINDEX_CURSOR_SOURCE Mapping between cursors and source code
 *
 * Cursors represent a location within the Abstract Syntax Tree (AST). These
 * routines help map between cursors and the physical locations where the
 * described entities occur in the source code. The mapping is provided in
 * both directions, so one can map from source code to the AST and back.
 *
 * @{
 */

/**
 * \brief Map a source location to the cursor that describes the entity at that
 * location in the source code.
 *
 * clang_getCursor() maps an arbitrary source location within a translation
 * unit down to the most specific cursor that describes the entity at that
 * location. For example, given an expression \c x + y, invoking
 * clang_getCursor() with a source location pointing to "x" will return the
 * cursor for "x"; similarly for "y". If the cursor points anywhere between
 * "x" or "y" (e.g., on the + or the whitespace around it), clang_getCursor()
 * will return a cursor referring to the "+" expression.
 *
 * \returns a cursor representing the entity at the given source location, or
 * a NULL cursor if no such entity can be found.
 */
CINDEX_LINKAGE CXCursor clang_getCursor(CXTranslationUnit, CXSourceLocation);

/**
 * \brief Retrieve the physical location of the source constructor referenced
 * by the given cursor.
 *
 * The location of a declaration is typically the location of the name of that
 * declaration, where the name of that declaration would occur if it is
 * unnamed, or some keyword that introduces that particular declaration.
 * The location of a reference is where that reference occurs within the
 * source code.
 */
CINDEX_LINKAGE CXSourceLocation clang_getCursorLocation(CXCursor);

/**
 * \brief Retrieve the physical extent of the source construct referenced by
 * the given cursor.
 *
 * The extent of a cursor starts with the file/line/column pointing at the
 * first character within the source construct that the cursor refers to and
 * ends with the last character within that source construct. For a
 * declaration, the extent covers the declaration itself. For a reference,
 * the extent covers the location of the reference (e.g., where the referenced
 * entity was actually used).
 */
CINDEX_LINKAGE CXSourceRange clang_getCursorExtent(CXCursor);

/**
 * @}
 */
    
/**
 * \defgroup CINDEX_TYPES Type information for CXCursors
 *
 * @{
 */

/**
 * \brief Describes the kind of type
 */
enum CXTypeKind {
  /**
   * \brief Represents an invalid type (e.g., where no type is available).
   */
  CXType_Invalid = 0,

  /**
   * \brief A type whose specific kind is not exposed via this
   * interface.
   */
  CXType_Unexposed = 1,

  /* Builtin types */
  CXType_Void = 2,
  CXType_Bool = 3,
  CXType_Char_U = 4,
  CXType_UChar = 5,
  CXType_Char16 = 6,
  CXType_Char32 = 7,
  CXType_UShort = 8,
  CXType_UInt = 9,
  CXType_ULong = 10,
  CXType_ULongLong = 11,
  CXType_UInt128 = 12,
  CXType_Char_S = 13,
  CXType_SChar = 14,
  CXType_WChar = 15,
  CXType_Short = 16,
  CXType_Int = 17,
  CXType_Long = 18,
  CXType_LongLong = 19,
  CXType_Int128 = 20,
  CXType_Float = 21,
  CXType_Double = 22,
  CXType_LongDouble = 23,
  CXType_NullPtr = 24,
  CXType_Overload = 25,
  CXType_Dependent = 26,
  CXType_ObjCId = 27,
  CXType_ObjCClass = 28,
  CXType_ObjCSel = 29,
  CXType_Float128 = 30,
  CXType_FirstBuiltin = CXType_Void,
  CXType_LastBuiltin = CXType_Float128,
  CXType_Complex = 100,
  CXType_Pointer = 101,
  CXType_BlockPointer = 102,
  CXType_LValueReference = 103,
  CXType_RValueReference = 104,
  CXType_Record = 105,
  CXType_Enum = 106,
  CXType_Typedef = 107,
  CXType_ObjCInterface = 108,
  CXType_ObjCObjectPointer = 109,
  CXType_FunctionNoProto = 110,
  CXType_FunctionProto = 111,
  CXType_ConstantArray = 112,
  CXType_Vector = 113,
  CXType_IncompleteArray = 114,
  CXType_VariableArray = 115,
  CXType_DependentSizedArray = 116,
  CXType_MemberPointer = 117,
  CXType_Auto = 118,

  /**
   * \brief Represents a type that was referred to using an elaborated type keyword.
   *
   * E.g., struct S, or via a qualified name, e.g., N::M::type, or both.
   */
  CXType_Elaborated = 119
};

/**
 * \brief Describes the calling convention of a function type
 */
enum CXCallingConv {
  CXCallingConv_Default = 0,
  CXCallingConv_C = 1,
  CXCallingConv_X86StdCall = 2,
  CXCallingConv_X86FastCall = 3,
  CXCallingConv_X86ThisCall = 4,
  CXCallingConv_X86Pascal = 5,
  CXCallingConv_AAPCS = 6,
  CXCallingConv_AAPCS_VFP = 7,
  CXCallingConv_X86RegCall = 8,
  CXCallingConv_IntelOclBicc = 9,
  CXCallingConv_X86_64Win64 = 10,
  CXCallingConv_X86_64SysV = 11,
  CXCallingConv_X86VectorCall = 12,
  CXCallingConv_Swift = 13,
  CXCallingConv_PreserveMost = 14,
  CXCallingConv_PreserveAll = 15,
#if INTEL_CUSTOMIZATION
  CXCallingConv_X86RegCall = 20,
#endif /* INTEL_CUSTOMIZATION */

  CXCallingConv_Invalid = 100,
  CXCallingConv_Unexposed = 200
};

/**
 * \brief The type of an element in the abstract syntax tree.
 *
 */
typedef struct {
  enum CXTypeKind kind;
  void *data[2];
} CXType;

/**
 * \brief Retrieve the type of a CXCursor (if any).
 */
CINDEX_LINKAGE CXType clang_getCursorType(CXCursor C);

/**
 * \brief Pretty-print the underlying type using the rules of the
 * language of the translation unit from which it came.
 *
 * If the type is invalid, an empty string is returned.
 */
CINDEX_LINKAGE CXString clang_getTypeSpelling(CXType CT);

/**
 * \brief Retrieve the underlying type of a typedef declaration.
 *
 * If the cursor does not reference a typedef declaration, an invalid type is
 * returned.
 */
CINDEX_LINKAGE CXType clang_getTypedefDeclUnderlyingType(CXCursor C);

/**
 * \brief Retrieve the integer type of an enum declaration.
 *
 * If the cursor does not reference an enum declaration, an invalid type is
 * returned.
 */
CINDEX_LINKAGE CXType clang_getEnumDeclIntegerType(CXCursor C);

/**
 * \brief Retrieve the integer value of an enum constant declaration as a signed
 *  long long.
 *
 * If the cursor does not reference an enum constant declaration, LLONG_MIN is returned.
 * Since this is also potentially a valid constant value, the kind of the cursor
 * must be verified before calling this function.
 */
CINDEX_LINKAGE long long clang_getEnumConstantDeclValue(CXCursor C);

/**
 * \brief Retrieve the integer value of an enum constant declaration as an unsigned
 *  long long.
 *
 * If the cursor does not reference an enum constant declaration, ULLONG_MAX is returned.
 * Since this is also potentially a valid constant value, the kind of the cursor
 * must be verified before calling this function.
 */
CINDEX_LINKAGE unsigned long long clang_getEnumConstantDeclUnsignedValue(CXCursor C);

/**
 * \brief Retrieve the bit width of a bit field declaration as an integer.
 *
 * If a cursor that is not a bit field declaration is passed in, -1 is returned.
 */
CINDEX_LINKAGE int clang_getFieldDeclBitWidth(CXCursor C);

/**
 * \brief Retrieve the number of non-variadic arguments associated with a given
 * cursor.
 *
 * The number of arguments can be determined for calls as well as for
 * declarations of functions or methods. For other cursors -1 is returned.
 */
CINDEX_LINKAGE int clang_Cursor_getNumArguments(CXCursor C);

/**
 * \brief Retrieve the argument cursor of a function or method.
 *
 * The argument cursor can be determined for calls as well as for declarations
 * of functions or methods. For other cursors and for invalid indices, an
 * invalid cursor is returned.
 */
CINDEX_LINKAGE CXCursor clang_Cursor_getArgument(CXCursor C, unsigned i);

/**
 * \brief Describes the kind of a template argument.
 *
 * See the definition of llvm::clang::TemplateArgument::ArgKind for full
 * element descriptions.
 */
enum CXTemplateArgumentKind {
  CXTemplateArgumentKind_Null,
  CXTemplateArgumentKind_Type,
  CXTemplateArgumentKind_Declaration,
  CXTemplateArgumentKind_NullPtr,
  CXTemplateArgumentKind_Integral,
  CXTemplateArgumentKind_Template,
  CXTemplateArgumentKind_TemplateExpansion,
  CXTemplateArgumentKind_Expression,
  CXTemplateArgumentKind_Pack,
  /* Indicates an error case, preventing the kind from being deduced. */
  CXTemplateArgumentKind_Invalid
};

/**
 *\brief Returns the number of template args of a function decl representing a
 * template specialization.
 *
 * If the argument cursor cannot be converted into a template function
 * declaration, -1 is returned.
 *
 * For example, for the following declaration and specialization:
 *   template <typename T, int kInt, bool kBool>
 *   void foo() { ... }
 *
 *   template <>
 *   void foo<float, -7, true>();
 *
 * The value 3 would be returned from this call.
 */
CINDEX_LINKAGE int clang_Cursor_getNumTemplateArguments(CXCursor C);

/**
 * \brief Retrieve the kind of the I'th template argument of the CXCursor C.
 *
 * If the argument CXCursor does not represent a FunctionDecl, an invalid
 * template argument kind is returned.
 *
 * For example, for the following declaration and specialization:
 *   template <typename T, int kInt, bool kBool>
 *   void foo() { ... }
 *
 *   template <>
 *   void foo<float, -7, true>();
 *
 * For I = 0, 1, and 2, Type, Integral, and Integral will be returned,
 * respectively.
 */
CINDEX_LINKAGE enum CXTemplateArgumentKind clang_Cursor_getTemplateArgumentKind(
    CXCursor C, unsigned I);

/**
 * \brief Retrieve a CXType representing the type of a TemplateArgument of a
 *  function decl representing a template specialization.
 *
 * If the argument CXCursor does not represent a FunctionDecl whose I'th
 * template argument has a kind of CXTemplateArgKind_Integral, an invalid type
 * is returned.
 *
 * For example, for the following declaration and specialization:
 *   template <typename T, int kInt, bool kBool>
 *   void foo() { ... }
 *
 *   template <>
 *   void foo<float, -7, true>();
 *
 * If called with I = 0, "float", will be returned.
 * Invalid types will be returned for I == 1 or 2.
 */
CINDEX_LINKAGE CXType clang_Cursor_getTemplateArgumentType(CXCursor C,
                                                           unsigned I);

/**
 * \brief Retrieve the value of an Integral TemplateArgument (of a function
 *  decl representing a template specialization) as a signed long long.
 *
 * It is undefined to call this function on a CXCursor that does not represent a
 * FunctionDecl or whose I'th template argument is not an integral value.
 *
 * For example, for the following declaration and specialization:
 *   template <typename T, int kInt, bool kBool>
 *   void foo() { ... }
 *
 *   template <>
 *   void foo<float, -7, true>();
 *
 * If called with I = 1 or 2, -7 or true will be returned, respectively.
 * For I == 0, this function's behavior is undefined.
 */
CINDEX_LINKAGE long long clang_Cursor_getTemplateArgumentValue(CXCursor C,
                                                               unsigned I);

/**
 * \brief Retrieve the value of an Integral TemplateArgument (of a function
 *  decl representing a template specialization) as an unsigned long long.
 *
 * It is undefined to call this function on a CXCursor that does not represent a
 * FunctionDecl or whose I'th template argument is not an integral value.
 *
 * For example, for the following declaration and specialization:
 *   template <typename T, int kInt, bool kBool>
 *   void foo() { ... }
 *
 *   template <>
 *   void foo<float, 2147483649, true>();
 *
 * If called with I = 1 or 2, 2147483649 or true will be returned, respectively.
 * For I == 0, this function's behavior is undefined.
 */
CINDEX_LINKAGE unsigned long long clang_Cursor_getTemplateArgumentUnsignedValue(
    CXCursor C, unsigned I);

/**
 * \brief Determine whether two CXTypes represent the same type.
 *
 * \returns non-zero if the CXTypes represent the same type and
 *          zero otherwise.
 */
CINDEX_LINKAGE unsigned clang_equalTypes(CXType A, CXType B);

/**
 * \brief Return the canonical type for a CXType.
 *
 * Clang's type system explicitly models typedefs and all the ways
 * a specific type can be represented.  The canonical type is the underlying
 * type with all the "sugar" removed.  For example, if 'T' is a typedef
 * for 'int', the canonical type for 'T' would be 'int'.
 */
CINDEX_LINKAGE CXType clang_getCanonicalType(CXType T);

/**
 * \brief Determine whether a CXType has the "const" qualifier set,
 * without looking through typedefs that may have added "const" at a
 * different level.
 */
CINDEX_LINKAGE unsigned clang_isConstQualifiedType(CXType T);

/**
 * \brief Determine whether a  CXCursor that is a macro, is
 * function like.
 */
CINDEX_LINKAGE unsigned clang_Cursor_isMacroFunctionLike(CXCursor C);

/**
 * \brief Determine whether a  CXCursor that is a macro, is a
 * builtin one.
 */
CINDEX_LINKAGE unsigned clang_Cursor_isMacroBuiltin(CXCursor C);

/**
 * \brief Determine whether a  CXCursor that is a function declaration, is an
 * inline declaration.
 */
CINDEX_LINKAGE unsigned clang_Cursor_isFunctionInlined(CXCursor C);

/**
 * \brief Determine whether a CXType has the "volatile" qualifier set,
 * without looking through typedefs that may have added "volatile" at
 * a different level.
 */
CINDEX_LINKAGE unsigned clang_isVolatileQualifiedType(CXType T);

/**
 * \brief Determine whether a CXType has the "restrict" qualifier set,
 * without looking through typedefs that may have added "restrict" at a
 * different level.
 */
CINDEX_LINKAGE unsigned clang_isRestrictQualifiedType(CXType T);

/**
 * \brief For pointer types, returns the type of the pointee.
 */
CINDEX_LINKAGE CXType clang_getPointeeType(CXType T);

/**
 * \brief Return the cursor for the declaration of the given type.
 */
CINDEX_LINKAGE CXCursor clang_getTypeDeclaration(CXType T);

/**
 * Returns the Objective-C type encoding for the specified declaration.
 */
CINDEX_LINKAGE CXString clang_getDeclObjCTypeEncoding(CXCursor C);

/**
 * Returns the Objective-C type encoding for the specified CXType.
 */
CINDEX_LINKAGE CXString clang_Type_getObjCEncoding(CXType type); 

/**
 * \brief Retrieve the spelling of a given CXTypeKind.
 */
CINDEX_LINKAGE CXString clang_getTypeKindSpelling(enum CXTypeKind K);

/**
 * \brief Retrieve the calling convention associated with a function type.
 *
 * If a non-function type is passed in, CXCallingConv_Invalid is returned.
 */
CINDEX_LINKAGE enum CXCallingConv clang_getFunctionTypeCallingConv(CXType T);

/**
 * \brief Retrieve the return type associated with a function type.
 *
 * If a non-function type is passed in, an invalid type is returned.
 */
CINDEX_LINKAGE CXType clang_getResultType(CXType T);

/**
 * \brief Retrieve the number of non-variadic parameters associated with a
 * function type.
 *
 * If a non-function type is passed in, -1 is returned.
 */
CINDEX_LINKAGE int clang_getNumArgTypes(CXType T);

/**
 * \brief Retrieve the type of a parameter of a function type.
 *
 * If a non-function type is passed in or the function does not have enough
 * parameters, an invalid type is returned.
 */
CINDEX_LINKAGE CXType clang_getArgType(CXType T, unsigned i);

/**
 * \brief Return 1 if the CXType is a variadic function type, and 0 otherwise.
 */
CINDEX_LINKAGE unsigned clang_isFunctionTypeVariadic(CXType T);

/**
 * \brief Retrieve the return type associated with a given cursor.
 *
 * This only returns a valid type if the cursor refers to a function or method.
 */
CINDEX_LINKAGE CXType clang_getCursorResultType(CXCursor C);

/**
 * \brief Return 1 if the CXType is a POD (plain old data) type, and 0
 *  otherwise.
 */
CINDEX_LINKAGE unsigned clang_isPODType(CXType T);

/**
 * \brief Return the element type of an array, complex, or vector type.
 *
 * If a type is passed in that is not an array, complex, or vector type,
 * an invalid type is returned.
 */
CINDEX_LINKAGE CXType clang_getElementType(CXType T);

/**
 * \brief Return the number of elements of an array or vector type.
 *
 * If a type is passed in that is not an array or vector type,
 * -1 is returned.
 */
CINDEX_LINKAGE long long clang_getNumElements(CXType T);

/**
 * \brief Return the element type of an array type.
 *
 * If a non-array type is passed in, an invalid type is returned.
 */
CINDEX_LINKAGE CXType clang_getArrayElementType(CXType T);

/**
 * \brief Return the array size of a constant array.
 *
 * If a non-array type is passed in, -1 is returned.
 */
CINDEX_LINKAGE long long clang_getArraySize(CXType T);

/**
 * \brief Retrieve the type named by the qualified-id.
 *
 * If a non-elaborated type is passed in, an invalid type is returned.
 */
CINDEX_LINKAGE CXType clang_Type_getNamedType(CXType T);

/**
 * \brief List the possible error codes for \c clang_Type_getSizeOf,
 *   \c clang_Type_getAlignOf, \c clang_Type_getOffsetOf and
 *   \c clang_Cursor_getOffsetOf.
 *
 * A value of this enumeration type can be returned if the target type is not
 * a valid argument to sizeof, alignof or offsetof.
 */
enum CXTypeLayoutError {
  /**
   * \brief Type is of kind CXType_Invalid.
   */
  CXTypeLayoutError_Invalid = -1,
  /**
   * \brief The type is an incomplete Type.
   */
  CXTypeLayoutError_Incomplete = -2,
  /**
   * \brief The type is a dependent Type.
   */
  CXTypeLayoutError_Dependent = -3,
  /**
   * \brief The type is not a constant size type.
   */
  CXTypeLayoutError_NotConstantSize = -4,
  /**
   * \brief The Field name is not valid for this record.
   */
  CXTypeLayoutError_InvalidFieldName = -5
};

/**
 * \brief Return the alignment of a type in bytes as per C++[expr.alignof]
 *   standard.
 *
 * If the type declaration is invalid, CXTypeLayoutError_Invalid is returned.
 * If the type declaration is an incomplete type, CXTypeLayoutError_Incomplete
 *   is returned.
 * If the type declaration is a dependent type, CXTypeLayoutError_Dependent is
 *   returned.
 * If the type declaration is not a constant size type,
 *   CXTypeLayoutError_NotConstantSize is returned.
 */
CINDEX_LINKAGE long long clang_Type_getAlignOf(CXType T);

/**
 * \brief Return the class type of an member pointer type.
 *
 * If a non-member-pointer type is passed in, an invalid type is returned.
 */
CINDEX_LINKAGE CXType clang_Type_getClassType(CXType T);

/**
 * \brief Return the size of a type in bytes as per C++[expr.sizeof] standard.
 *
 * If the type declaration is invalid, CXTypeLayoutError_Invalid is returned.
 * If the type declaration is an incomplete type, CXTypeLayoutError_Incomplete
 *   is returned.
 * If the type declaration is a dependent type, CXTypeLayoutError_Dependent is
 *   returned.
 */
CINDEX_LINKAGE long long clang_Type_getSizeOf(CXType T);

/**
 * \brief Return the offset of a field named S in a record of type T in bits
 *   as it would be returned by __offsetof__ as per C++11[18.2p4]
 *
 * If the cursor is not a record field declaration, CXTypeLayoutError_Invalid
 *   is returned.
 * If the field's type declaration is an incomplete type,
 *   CXTypeLayoutError_Incomplete is returned.
 * If the field's type declaration is a dependent type,
 *   CXTypeLayoutError_Dependent is returned.
 * If the field's name S is not found,
 *   CXTypeLayoutError_InvalidFieldName is returned.
 */
CINDEX_LINKAGE long long clang_Type_getOffsetOf(CXType T, const char *S);

/**
 * \brief Return the offset of the field represented by the Cursor.
 *
 * If the cursor is not a field declaration, -1 is returned.
 * If the cursor semantic parent is not a record field declaration,
 *   CXTypeLayoutError_Invalid is returned.
 * If the field's type declaration is an incomplete type,
 *   CXTypeLayoutError_Incomplete is returned.
 * If the field's type declaration is a dependent type,
 *   CXTypeLayoutError_Dependent is returned.
 * If the field's name S is not found,
 *   CXTypeLayoutError_InvalidFieldName is returned.
 */
CINDEX_LINKAGE long long clang_Cursor_getOffsetOfField(CXCursor C);

/**
 * \brief Determine whether the given cursor represents an anonymous record
 * declaration.
 */
CINDEX_LINKAGE unsigned clang_Cursor_isAnonymous(CXCursor C);

enum CXRefQualifierKind {
  /** \brief No ref-qualifier was provided. */
  CXRefQualifier_None = 0,
  /** \brief An lvalue ref-qualifier was provided (\c &). */
  CXRefQualifier_LValue,
  /** \brief An rvalue ref-qualifier was provided (\c &&). */
  CXRefQualifier_RValue
};

/**
 * \brief Returns the number of template arguments for given template
 * specialization, or -1 if type \c T is not a template specialization.
 */
CINDEX_LINKAGE int clang_Type_getNumTemplateArguments(CXType T);

/**
 * \brief Returns the type template argument of a template class specialization
 * at given index.
 *
 * This function only returns template type arguments and does not handle
 * template template arguments or variadic packs.
 */
CINDEX_LINKAGE CXType clang_Type_getTemplateArgumentAsType(CXType T, unsigned i);

/**
 * \brief Retrieve the ref-qualifier kind of a function or method.
 *
 * The ref-qualifier is returned for C++ functions or methods. For other types
 * or non-C++ declarations, CXRefQualifier_None is returned.
 */
CINDEX_LINKAGE enum CXRefQualifierKind clang_Type_getCXXRefQualifier(CXType T);

/**
 * \brief Returns non-zero if the cursor specifies a Record member that is a
 *   bitfield.
 */
CINDEX_LINKAGE unsigned clang_Cursor_isBitField(CXCursor C);

/**
 * \brief Returns 1 if the base class specified by the cursor with kind
 *   CX_CXXBaseSpecifier is virtual.
 */
CINDEX_LINKAGE unsigned clang_isVirtualBase(CXCursor);
    
/**
 * \brief Represents the C++ access control level to a base class for a
 * cursor with kind CX_CXXBaseSpecifier.
 */
enum CX_CXXAccessSpecifier {
  CX_CXXInvalidAccessSpecifier,
  CX_CXXPublic,
  CX_CXXProtected,
  CX_CXXPrivate
};

/**
 * \brief Returns the access control level for the referenced object.
 *
 * If the cursor refers to a C++ declaration, its access control level within its
 * parent scope is returned. Otherwise, if the cursor refers to a base specifier or
 * access specifier, the specifier itself is returned.
 */
CINDEX_LINKAGE enum CX_CXXAccessSpecifier clang_getCXXAccessSpecifier(CXCursor);

/**
 * \brief Represents the storage classes as declared in the source. CX_SC_Invalid
 * was added for the case that the passed cursor in not a declaration.
 */
enum CX_StorageClass {
  CX_SC_Invalid,
  CX_SC_None,
  CX_SC_Extern,
  CX_SC_Static,
  CX_SC_PrivateExtern,
  CX_SC_OpenCLWorkGroupLocal,
  CX_SC_Auto,
  CX_SC_Register
};

/**
 * \brief Returns the storage class for a function or variable declaration.
 *
 * If the passed in Cursor is not a function or variable declaration,
 * CX_SC_Invalid is returned else the storage class.
 */
CINDEX_LINKAGE enum CX_StorageClass clang_Cursor_getStorageClass(CXCursor);

/**
 * \brief Determine the number of overloaded declarations referenced by a 
 * \c CXCursor_OverloadedDeclRef cursor.
 *
 * \param cursor The cursor whose overloaded declarations are being queried.
 *
 * \returns The number of overloaded declarations referenced by \c cursor. If it
 * is not a \c CXCursor_OverloadedDeclRef cursor, returns 0.
 */
CINDEX_LINKAGE unsigned clang_getNumOverloadedDecls(CXCursor cursor);

/**
 * \brief Retrieve a cursor for one of the overloaded declarations referenced
 * by a \c CXCursor_OverloadedDeclRef cursor.
 *
 * \param cursor The cursor whose overloaded declarations are being queried.
 *
 * \param index The zero-based index into the set of overloaded declarations in
 * the cursor.
 *
 * \returns A cursor representing the declaration referenced by the given 
 * \c cursor at the specified \c index. If the cursor does not have an 
 * associated set of overloaded declarations, or if the index is out of bounds,
 * returns \c clang_getNullCursor();
 */
CINDEX_LINKAGE CXCursor clang_getOverloadedDecl(CXCursor cursor, 
                                                unsigned index);
  
/**
 * @}
 */
  
/**
 * \defgroup CINDEX_ATTRIBUTES Information for attributes
 *
 * @{
 */

/**
 * \brief For cursors representing an iboutletcollection attribute,
 *  this function returns the collection element type.
 *
 */
CINDEX_LINKAGE CXType clang_getIBOutletCollectionType(CXCursor);

/**
 * @}
 */

/**
 * \defgroup CINDEX_CURSOR_TRAVERSAL Traversing the AST with cursors
 *
 * These routines provide the ability to traverse the abstract syntax tree
 * using cursors.
 *
 * @{
 */

/**
 * \brief Describes how the traversal of the children of a particular
 * cursor should proceed after visiting a particular child cursor.
 *
 * A value of this enumeration type should be returned by each
 * \c CXCursorVisitor to indicate how clang_visitChildren() proceed.
 */
enum CXChildVisitResult {
  /**
   * \brief Terminates the cursor traversal.
   */
  CXChildVisit_Break,
  /**
   * \brief Continues the cursor traversal with the next sibling of
   * the cursor just visited, without visiting its children.
   */
  CXChildVisit_Continue,
  /**
   * \brief Recursively traverse the children of this cursor, using
   * the same visitor and client data.
   */
  CXChildVisit_Recurse
};

/**
 * \brief Visitor invoked for each cursor found by a traversal.
 *
 * This visitor function will be invoked for each cursor found by
 * clang_visitCursorChildren(). Its first argument is the cursor being
 * visited, its second argument is the parent visitor for that cursor,
 * and its third argument is the client data provided to
 * clang_visitCursorChildren().
 *
 * The visitor should return one of the \c CXChildVisitResult values
 * to direct clang_visitCursorChildren().
 */
typedef enum CXChildVisitResult (*CXCursorVisitor)(CXCursor cursor,
                                                   CXCursor parent,
                                                   CXClientData client_data);

/**
 * \brief Visit the children of a particular cursor.
 *
 * This function visits all the direct children of the given cursor,
 * invoking the given \p visitor function with the cursors of each
 * visited child. The traversal may be recursive, if the visitor returns
 * \c CXChildVisit_Recurse. The traversal may also be ended prematurely, if
 * the visitor returns \c CXChildVisit_Break.
 *
 * \param parent the cursor whose child may be visited. All kinds of
 * cursors can be visited, including invalid cursors (which, by
 * definition, have no children).
 *
 * \param visitor the visitor function that will be invoked for each
 * child of \p parent.
 *
 * \param client_data pointer data supplied by the client, which will
 * be passed to the visitor each time it is invoked.
 *
 * \returns a non-zero value if the traversal was terminated
 * prematurely by the visitor returning \c CXChildVisit_Break.
 */
CINDEX_LINKAGE unsigned clang_visitChildren(CXCursor parent,
                                            CXCursorVisitor visitor,
                                            CXClientData client_data);
#ifdef __has_feature
#  if __has_feature(blocks)
/**
 * \brief Visitor invoked for each cursor found by a traversal.
 *
 * This visitor block will be invoked for each cursor found by
 * clang_visitChildrenWithBlock(). Its first argument is the cursor being
 * visited, its second argument is the parent visitor for that cursor.
 *
 * The visitor should return one of the \c CXChildVisitResult values
 * to direct clang_visitChildrenWithBlock().
 */
typedef enum CXChildVisitResult 
     (^CXCursorVisitorBlock)(CXCursor cursor, CXCursor parent);

/**
 * Visits the children of a cursor using the specified block.  Behaves
 * identically to clang_visitChildren() in all other respects.
 */
CINDEX_LINKAGE unsigned clang_visitChildrenWithBlock(CXCursor parent,
                                                    CXCursorVisitorBlock block);
#  endif
#endif

/**
 * @}
 */

/**
 * \defgroup CINDEX_CURSOR_XREF Cross-referencing in the AST
 *
 * These routines provide the ability to determine references within and
 * across translation units, by providing the names of the entities referenced
 * by cursors, follow reference cursors to the declarations they reference,
 * and associate declarations with their definitions.
 *
 * @{
 */

/**
 * \brief Retrieve a Unified Symbol Resolution (USR) for the entity referenced
 * by the given cursor.
 *
 * A Unified Symbol Resolution (USR) is a string that identifies a particular
 * entity (function, class, variable, etc.) within a program. USRs can be
 * compared across translation units to determine, e.g., when references in
 * one translation refer to an entity defined in another translation unit.
 */
CINDEX_LINKAGE CXString clang_getCursorUSR(CXCursor);

/**
 * \brief Construct a USR for a specified Objective-C class.
 */
CINDEX_LINKAGE CXString clang_constructUSR_ObjCClass(const char *class_name);

/**
 * \brief Construct a USR for a specified Objective-C category.
 */
CINDEX_LINKAGE CXString
  clang_constructUSR_ObjCCategory(const char *class_name,
                                 const char *category_name);

/**
 * \brief Construct a USR for a specified Objective-C protocol.
 */
CINDEX_LINKAGE CXString
  clang_constructUSR_ObjCProtocol(const char *protocol_name);

/**
 * \brief Construct a USR for a specified Objective-C instance variable and
 *   the USR for its containing class.
 */
CINDEX_LINKAGE CXString clang_constructUSR_ObjCIvar(const char *name,
                                                    CXString classUSR);

/**
 * \brief Construct a USR for a specified Objective-C method and
 *   the USR for its containing class.
 */
CINDEX_LINKAGE CXString clang_constructUSR_ObjCMethod(const char *name,
                                                      unsigned isInstanceMethod,
                                                      CXString classUSR);

/**
 * \brief Construct a USR for a specified Objective-C property and the USR
 *  for its containing class.
 */
CINDEX_LINKAGE CXString clang_constructUSR_ObjCProperty(const char *property,
                                                        CXString classUSR);

/**
 * \brief Retrieve a name for the entity referenced by this cursor.
 */
CINDEX_LINKAGE CXString clang_getCursorSpelling(CXCursor);

/**
 * \brief Retrieve a range for a piece that forms the cursors spelling name.
 * Most of the times there is only one range for the complete spelling but for
 * Objective-C methods and Objective-C message expressions, there are multiple
 * pieces for each selector identifier.
 * 
 * \param pieceIndex the index of the spelling name piece. If this is greater
 * than the actual number of pieces, it will return a NULL (invalid) range.
 *  
 * \param options Reserved.
 */
CINDEX_LINKAGE CXSourceRange clang_Cursor_getSpellingNameRange(CXCursor,
                                                          unsigned pieceIndex,
                                                          unsigned options);

/**
 * \brief Retrieve the display name for the entity referenced by this cursor.
 *
 * The display name contains extra information that helps identify the cursor,
 * such as the parameters of a function or template or the arguments of a 
 * class template specialization.
 */
CINDEX_LINKAGE CXString clang_getCursorDisplayName(CXCursor);
  
/** \brief For a cursor that is a reference, retrieve a cursor representing the
 * entity that it references.
 *
 * Reference cursors refer to other entities in the AST. For example, an
 * Objective-C superclass reference cursor refers to an Objective-C class.
 * This function produces the cursor for the Objective-C class from the
 * cursor for the superclass reference. If the input cursor is a declaration or
 * definition, it returns that declaration or definition unchanged.
 * Otherwise, returns the NULL cursor.
 */
CINDEX_LINKAGE CXCursor clang_getCursorReferenced(CXCursor);

/**
 *  \brief For a cursor that is either a reference to or a declaration
 *  of some entity, retrieve a cursor that describes the definition of
 *  that entity.
 *
 *  Some entities can be declared multiple times within a translation
 *  unit, but only one of those declarations can also be a
 *  definition. For example, given:
 *
 *  \code
 *  int f(int, int);
 *  int g(int x, int y) { return f(x, y); }
 *  int f(int a, int b) { return a + b; }
 *  int f(int, int);
 *  \endcode
 *
 *  there are three declarations of the function "f", but only the
 *  second one is a definition. The clang_getCursorDefinition()
 *  function will take any cursor pointing to a declaration of "f"
 *  (the first or fourth lines of the example) or a cursor referenced
 *  that uses "f" (the call to "f' inside "g") and will return a
 *  declaration cursor pointing to the definition (the second "f"
 *  declaration).
 *
 *  If given a cursor for which there is no corresponding definition,
 *  e.g., because there is no definition of that entity within this
 *  translation unit, returns a NULL cursor.
 */
CINDEX_LINKAGE CXCursor clang_getCursorDefinition(CXCursor);

/**
 * \brief Determine whether the declaration pointed to by this cursor
 * is also a definition of that entity.
 */
CINDEX_LINKAGE unsigned clang_isCursorDefinition(CXCursor);

/**
 * \brief Retrieve the canonical cursor corresponding to the given cursor.
 *
 * In the C family of languages, many kinds of entities can be declared several
 * times within a single translation unit. For example, a structure type can
 * be forward-declared (possibly multiple times) and later defined:
 *
 * \code
 * struct X;
 * struct X;
 * struct X {
 *   int member;
 * };
 * \endcode
 *
 * The declarations and the definition of \c X are represented by three 
 * different cursors, all of which are declarations of the same underlying 
 * entity. One of these cursor is considered the "canonical" cursor, which
 * is effectively the representative for the underlying entity. One can 
 * determine if two cursors are declarations of the same underlying entity by
 * comparing their canonical cursors.
 *
 * \returns The canonical cursor for the entity referred to by the given cursor.
 */
CINDEX_LINKAGE CXCursor clang_getCanonicalCursor(CXCursor);

/**
 * \brief If the cursor points to a selector identifier in an Objective-C
 * method or message expression, this returns the selector index.
 *
 * After getting a cursor with #clang_getCursor, this can be called to
 * determine if the location points to a selector identifier.
 *
 * \returns The selector index if the cursor is an Objective-C method or message
 * expression and the cursor is pointing to a selector identifier, or -1
 * otherwise.
 */
CINDEX_LINKAGE int clang_Cursor_getObjCSelectorIndex(CXCursor);

/**
 * \brief Given a cursor pointing to a C++ method call or an Objective-C
 * message, returns non-zero if the method/message is "dynamic", meaning:
 * 
 * For a C++ method: the call is virtual.
 * For an Objective-C message: the receiver is an object instance, not 'super'
 * or a specific class.
 * 
 * If the method/message is "static" or the cursor does not point to a
 * method/message, it will return zero.
 */
CINDEX_LINKAGE int clang_Cursor_isDynamicCall(CXCursor C);

/**
 * \brief Given a cursor pointing to an Objective-C message, returns the CXType
 * of the receiver.
 */
CINDEX_LINKAGE CXType clang_Cursor_getReceiverType(CXCursor C);

/**
 * \brief Property attributes for a \c CXCursor_ObjCPropertyDecl.
 */
typedef enum {
  CXObjCPropertyAttr_noattr    = 0x00,
  CXObjCPropertyAttr_readonly  = 0x01,
  CXObjCPropertyAttr_getter    = 0x02,
  CXObjCPropertyAttr_assign    = 0x04,
  CXObjCPropertyAttr_readwrite = 0x08,
  CXObjCPropertyAttr_retain    = 0x10,
  CXObjCPropertyAttr_copy      = 0x20,
  CXObjCPropertyAttr_nonatomic = 0x40,
  CXObjCPropertyAttr_setter    = 0x80,
  CXObjCPropertyAttr_atomic    = 0x100,
  CXObjCPropertyAttr_weak      = 0x200,
  CXObjCPropertyAttr_strong    = 0x400,
  CXObjCPropertyAttr_unsafe_unretained = 0x800,
  CXObjCPropertyAttr_class = 0x1000
} CXObjCPropertyAttrKind;

/**
 * \brief Given a cursor that represents a property declaration, return the
 * associated property attributes. The bits are formed from
 * \c CXObjCPropertyAttrKind.
 *
 * \param reserved Reserved for future use, pass 0.
 */
CINDEX_LINKAGE unsigned clang_Cursor_getObjCPropertyAttributes(CXCursor C,
                                                             unsigned reserved);

/**
 * \brief 'Qualifiers' written next to the return and parameter types in
 * Objective-C method declarations.
 */
typedef enum {
  CXObjCDeclQualifier_None = 0x0,
  CXObjCDeclQualifier_In = 0x1,
  CXObjCDeclQualifier_Inout = 0x2,
  CXObjCDeclQualifier_Out = 0x4,
  CXObjCDeclQualifier_Bycopy = 0x8,
  CXObjCDeclQualifier_Byref = 0x10,
  CXObjCDeclQualifier_Oneway = 0x20
} CXObjCDeclQualifierKind;

/**
 * \brief Given a cursor that represents an Objective-C method or parameter
 * declaration, return the associated Objective-C qualifiers for the return
 * type or the parameter respectively. The bits are formed from
 * CXObjCDeclQualifierKind.
 */
CINDEX_LINKAGE unsigned clang_Cursor_getObjCDeclQualifiers(CXCursor C);

/**
 * \brief Given a cursor that represents an Objective-C method or property
 * declaration, return non-zero if the declaration was affected by "@optional".
 * Returns zero if the cursor is not such a declaration or it is "@required".
 */
CINDEX_LINKAGE unsigned clang_Cursor_isObjCOptional(CXCursor C);

/**
 * \brief Returns non-zero if the given cursor is a variadic function or method.
 */
CINDEX_LINKAGE unsigned clang_Cursor_isVariadic(CXCursor C);

/**
 * \brief Given a cursor that represents a declaration, return the associated
 * comment's source range.  The range may include multiple consecutive comments
 * with whitespace in between.
 */
CINDEX_LINKAGE CXSourceRange clang_Cursor_getCommentRange(CXCursor C);

/**
 * \brief Given a cursor that represents a declaration, return the associated
 * comment text, including comment markers.
 */
CINDEX_LINKAGE CXString clang_Cursor_getRawCommentText(CXCursor C);

/**
 * \brief Given a cursor that represents a documentable entity (e.g.,
 * declaration), return the associated \\brief paragraph; otherwise return the
 * first paragraph.
 */
CINDEX_LINKAGE CXString clang_Cursor_getBriefCommentText(CXCursor C);

/**
 * @}
 */

/** \defgroup CINDEX_MANGLE Name Mangling API Functions
 *
 * @{
 */

/**
 * \brief Retrieve the CXString representing the mangled name of the cursor.
 */
CINDEX_LINKAGE CXString clang_Cursor_getMangling(CXCursor);

/**
 * \brief Retrieve the CXStrings representing the mangled symbols of the C++
 * constructor or destructor at the cursor.
 */
CINDEX_LINKAGE CXStringSet *clang_Cursor_getCXXManglings(CXCursor);

/**
 * @}
 */

/**
 * \defgroup CINDEX_MODULE Module introspection
 *
 * The functions in this group provide access to information about modules.
 *
 * @{
 */

typedef void *CXModule;

/**
 * \brief Given a CXCursor_ModuleImportDecl cursor, return the associated module.
 */
CINDEX_LINKAGE CXModule clang_Cursor_getModule(CXCursor C);

/**
 * \brief Given a CXFile header file, return the module that contains it, if one
 * exists.
 */
CINDEX_LINKAGE CXModule clang_getModuleForFile(CXTranslationUnit, CXFile);

/**
 * \param Module a module object.
 *
 * \returns the module file where the provided module object came from.
 */
CINDEX_LINKAGE CXFile clang_Module_getASTFile(CXModule Module);

/**
 * \param Module a module object.
 *
 * \returns the parent of a sub-module or NULL if the given module is top-level,
 * e.g. for 'std.vector' it will return the 'std' module.
 */
CINDEX_LINKAGE CXModule clang_Module_getParent(CXModule Module);

/**
 * \param Module a module object.
 *
 * \returns the name of the module, e.g. for the 'std.vector' sub-module it
 * will return "vector".
 */
CINDEX_LINKAGE CXString clang_Module_getName(CXModule Module);

/**
 * \param Module a module object.
 *
 * \returns the full name of the module, e.g. "std.vector".
 */
CINDEX_LINKAGE CXString clang_Module_getFullName(CXModule Module);

/**
 * \param Module a module object.
 *
 * \returns non-zero if the module is a system one.
 */
CINDEX_LINKAGE int clang_Module_isSystem(CXModule Module);

/**
 * \param Module a module object.
 *
 * \returns the number of top level headers associated with this module.
 */
CINDEX_LINKAGE unsigned clang_Module_getNumTopLevelHeaders(CXTranslationUnit,
                                                           CXModule Module);

/**
 * \param Module a module object.
 *
 * \param Index top level header index (zero-based).
 *
 * \returns the specified top level header associated with the module.
 */
CINDEX_LINKAGE
CXFile clang_Module_getTopLevelHeader(CXTranslationUnit,
                                      CXModule Module, unsigned Index);

/**
 * @}
 */

/**
 * \defgroup CINDEX_CPP C++ AST introspection
 *
 * The routines in this group provide access information in the ASTs specific
 * to C++ language features.
 *
 * @{
 */

/**
 * \brief Determine if a C++ constructor is a converting constructor.
 */
CINDEX_LINKAGE unsigned clang_CXXConstructor_isConvertingConstructor(CXCursor C);

/**
 * \brief Determine if a C++ constructor is a copy constructor.
 */
CINDEX_LINKAGE unsigned clang_CXXConstructor_isCopyConstructor(CXCursor C);

/**
 * \brief Determine if a C++ constructor is the default constructor.
 */
CINDEX_LINKAGE unsigned clang_CXXConstructor_isDefaultConstructor(CXCursor C);

/**
 * \brief Determine if a C++ constructor is a move constructor.
 */
CINDEX_LINKAGE unsigned clang_CXXConstructor_isMoveConstructor(CXCursor C);

/**
 * \brief Determine if a C++ field is declared 'mutable'.
 */
CINDEX_LINKAGE unsigned clang_CXXField_isMutable(CXCursor C);

/**
 * \brief Determine if a C++ method is declared '= default'.
 */
CINDEX_LINKAGE unsigned clang_CXXMethod_isDefaulted(CXCursor C);

/**
 * \brief Determine if a C++ member function or member function template is
 * pure virtual.
 */
CINDEX_LINKAGE unsigned clang_CXXMethod_isPureVirtual(CXCursor C);

/**
 * \brief Determine if a C++ member function or member function template is 
 * declared 'static'.
 */
CINDEX_LINKAGE unsigned clang_CXXMethod_isStatic(CXCursor C);

/**
 * \brief Determine if a C++ member function or member function template is
 * explicitly declared 'virtual' or if it overrides a virtual method from
 * one of the base classes.
 */
CINDEX_LINKAGE unsigned clang_CXXMethod_isVirtual(CXCursor C);

/**
 * \brief Determine if a C++ member function or member function template is
 * declared 'const'.
 */
CINDEX_LINKAGE unsigned clang_CXXMethod_isConst(CXCursor C);

/**
 * \brief Given a cursor that represents a template, determine
 * the cursor kind of the specializations would be generated by instantiating
 * the template.
 *
 * This routine can be used to determine what flavor of function template,
 * class template, or class template partial specialization is stored in the
 * cursor. For example, it can describe whether a class template cursor is
 * declared with "struct", "class" or "union".
 *
 * \param C The cursor to query. This cursor should represent a template
 * declaration.
 *
 * \returns The cursor kind of the specializations that would be generated
 * by instantiating the template \p C. If \p C is not a template, returns
 * \c CXCursor_NoDeclFound.
 */
CINDEX_LINKAGE enum CXCursorKind clang_getTemplateCursorKind(CXCursor C);
  
/**
 * \brief Given a cursor that may represent a specialization or instantiation
 * of a template, retrieve the cursor that represents the template that it
 * specializes or from which it was instantiated.
 *
 * This routine determines the template involved both for explicit 
 * specializations of templates and for implicit instantiations of the template,
 * both of which are referred to as "specializations". For a class template
 * specialization (e.g., \c std::vector<bool>), this routine will return 
 * either the primary template (\c std::vector) or, if the specialization was
 * instantiated from a class template partial specialization, the class template
 * partial specialization. For a class template partial specialization and a
 * function template specialization (including instantiations), this
 * this routine will return the specialized template.
 *
 * For members of a class template (e.g., member functions, member classes, or
 * static data members), returns the specialized or instantiated member. 
 * Although not strictly "templates" in the C++ language, members of class
 * templates have the same notions of specializations and instantiations that
 * templates do, so this routine treats them similarly.
 *
 * \param C A cursor that may be a specialization of a template or a member
 * of a template.
 *
 * \returns If the given cursor is a specialization or instantiation of a 
 * template or a member thereof, the template or member that it specializes or
 * from which it was instantiated. Otherwise, returns a NULL cursor.
 */
CINDEX_LINKAGE CXCursor clang_getSpecializedCursorTemplate(CXCursor C);

/**
 * \brief Given a cursor that references something else, return the source range
 * covering that reference.
 *
 * \param C A cursor pointing to a member reference, a declaration reference, or
 * an operator call.
 * \param NameFlags A bitset with three independent flags: 
 * CXNameRange_WantQualifier, CXNameRange_WantTemplateArgs, and
 * CXNameRange_WantSinglePiece.
 * \param PieceIndex For contiguous names or when passing the flag 
 * CXNameRange_WantSinglePiece, only one piece with index 0 is 
 * available. When the CXNameRange_WantSinglePiece flag is not passed for a
 * non-contiguous names, this index can be used to retrieve the individual
 * pieces of the name. See also CXNameRange_WantSinglePiece.
 *
 * \returns The piece of the name pointed to by the given cursor. If there is no
 * name, or if the PieceIndex is out-of-range, a null-cursor will be returned.
 */
CINDEX_LINKAGE CXSourceRange clang_getCursorReferenceNameRange(CXCursor C,
                                                unsigned NameFlags, 
                                                unsigned PieceIndex);

enum CXNameRefFlags {
  /**
   * \brief Include the nested-name-specifier, e.g. Foo:: in x.Foo::y, in the
   * range.
   */
  CXNameRange_WantQualifier = 0x1,
  
  /**
   * \brief Include the explicit template arguments, e.g. \<int> in x.f<int>,
   * in the range.
   */
  CXNameRange_WantTemplateArgs = 0x2,

  /**
   * \brief If the name is non-contiguous, return the full spanning range.
   *
   * Non-contiguous names occur in Objective-C when a selector with two or more
   * parameters is used, or in C++ when using an operator:
   * \code
   * [object doSomething:here withValue:there]; // Objective-C
   * return some_vector[1]; // C++
   * \endcode
   */
  CXNameRange_WantSinglePiece = 0x4
};
  
/**
 * @}
 */

/**
 * \defgroup CINDEX_LEX Token extraction and manipulation
 *
 * The routines in this group provide access to the tokens within a
 * translation unit, along with a semantic mapping of those tokens to
 * their corresponding cursors.
 *
 * @{
 */

/**
 * \brief Describes a kind of token.
 */
typedef enum CXTokenKind {
  /**
   * \brief A token that contains some kind of punctuation.
   */
  CXToken_Punctuation,

  /**
   * \brief A language keyword.
   */
  CXToken_Keyword,

  /**
   * \brief An identifier (that is not a keyword).
   */
  CXToken_Identifier,

  /**
   * \brief A numeric, string, or character literal.
   */
  CXToken_Literal,

  /**
   * \brief A comment.
   */
  CXToken_Comment
} CXTokenKind;

/**
 * \brief Describes a single preprocessing token.
 */
typedef struct {
  unsigned int_data[4];
  void *ptr_data;
} CXToken;

/**
 * \brief Determine the kind of the given token.
 */
CINDEX_LINKAGE CXTokenKind clang_getTokenKind(CXToken);

/**
 * \brief Determine the spelling of the given token.
 *
 * The spelling of a token is the textual representation of that token, e.g.,
 * the text of an identifier or keyword.
 */
CINDEX_LINKAGE CXString clang_getTokenSpelling(CXTranslationUnit, CXToken);

/**
 * \brief Retrieve the source location of the given token.
 */
CINDEX_LINKAGE CXSourceLocation clang_getTokenLocation(CXTranslationUnit,
                                                       CXToken);

/**
 * \brief Retrieve a source range that covers the given token.
 */
CINDEX_LINKAGE CXSourceRange clang_getTokenExtent(CXTranslationUnit, CXToken);

/**
 * \brief Tokenize the source code described by the given range into raw
 * lexical tokens.
 *
 * \param TU the translation unit whose text is being tokenized.
 *
 * \param Range the source range in which text should be tokenized. All of the
 * tokens produced by tokenization will fall within this source range,
 *
 * \param Tokens this pointer will be set to point to the array of tokens
 * that occur within the given source range. The returned pointer must be
 * freed with clang_disposeTokens() before the translation unit is destroyed.
 *
 * \param NumTokens will be set to the number of tokens in the \c *Tokens
 * array.
 *
 */
CINDEX_LINKAGE void clang_tokenize(CXTranslationUnit TU, CXSourceRange Range,
                                   CXToken **Tokens, unsigned *NumTokens);

/**
 * \brief Annotate the given set of tokens by providing cursors for each token
 * that can be mapped to a specific entity within the abstract syntax tree.
 *
 * This token-annotation routine is equivalent to invoking
 * clang_getCursor() for the source locations of each of the
 * tokens. The cursors provided are filtered, so that only those
 * cursors that have a direct correspondence to the token are
 * accepted. For example, given a function call \c f(x),
 * clang_getCursor() would provide the following cursors:
 *
 *   * when the cursor is over the 'f', a DeclRefExpr cursor referring to 'f'.
 *   * when the cursor is over the '(' or the ')', a CallExpr referring to 'f'.
 *   * when the cursor is over the 'x', a DeclRefExpr cursor referring to 'x'.
 *
 * Only the first and last of these cursors will occur within the
 * annotate, since the tokens "f" and "x' directly refer to a function
 * and a variable, respectively, but the parentheses are just a small
 * part of the full syntax of the function call expression, which is
 * not provided as an annotation.
 *
 * \param TU the translation unit that owns the given tokens.
 *
 * \param Tokens the set of tokens to annotate.
 *
 * \param NumTokens the number of tokens in \p Tokens.
 *
 * \param Cursors an array of \p NumTokens cursors, whose contents will be
 * replaced with the cursors corresponding to each token.
 */
CINDEX_LINKAGE void clang_annotateTokens(CXTranslationUnit TU,
                                         CXToken *Tokens, unsigned NumTokens,
                                         CXCursor *Cursors);

/**
 * \brief Free the given set of tokens.
 */
CINDEX_LINKAGE void clang_disposeTokens(CXTranslationUnit TU,
                                        CXToken *Tokens, unsigned NumTokens);

/**
 * @}
 */

/**
 * \defgroup CINDEX_DEBUG Debugging facilities
 *
 * These routines are used for testing and debugging, only, and should not
 * be relied upon.
 *
 * @{
 */

/* for debug/testing */
CINDEX_LINKAGE CXString clang_getCursorKindSpelling(enum CXCursorKind Kind);
CINDEX_LINKAGE void clang_getDefinitionSpellingAndExtent(CXCursor,
                                          const char **startBuf,
                                          const char **endBuf,
                                          unsigned *startLine,
                                          unsigned *startColumn,
                                          unsigned *endLine,
                                          unsigned *endColumn);
CINDEX_LINKAGE void clang_enableStackTraces(void);
CINDEX_LINKAGE void clang_executeOnThread(void (*fn)(void*), void *user_data,
                                          unsigned stack_size);

/**
 * @}
 */

/**
 * \defgroup CINDEX_CODE_COMPLET Code completion
 *
 * Code completion involves taking an (incomplete) source file, along with
 * knowledge of where the user is actively editing that file, and suggesting
 * syntactically- and semantically-valid constructs that the user might want to
 * use at that particular point in the source code. These data structures and
 * routines provide support for code completion.
 *
 * @{
 */

/**
 * \brief A semantic string that describes a code-completion result.
 *
 * A semantic string that describes the formatting of a code-completion
 * result as a single "template" of text that should be inserted into the
 * source buffer when a particular code-completion result is selected.
 * Each semantic string is made up of some number of "chunks", each of which
 * contains some text along with a description of what that text means, e.g.,
 * the name of the entity being referenced, whether the text chunk is part of
 * the template, or whether it is a "placeholder" that the user should replace
 * with actual code,of a specific kind. See \c CXCompletionChunkKind for a
 * description of the different kinds of chunks.
 */
typedef void *CXCompletionString;

/**
 * \brief A single result of code completion.
 */
typedef struct {
  /**
   * \brief The kind of entity that this completion refers to.
   *
   * The cursor kind will be a macro, keyword, or a declaration (one of the
   * *Decl cursor kinds), describing the entity that the completion is
   * referring to.
   *
   * \todo In the future, we would like to provide a full cursor, to allow
   * the client to extract additional information from declaration.
   */
  enum CXCursorKind CursorKind;

  /**
   * \brief The code-completion string that describes how to insert this
   * code-completion result into the editing buffer.
   */
  CXCompletionString CompletionString;
} CXCompletionResult;

/**
 * \brief Describes a single piece of text within a code-completion string.
 *
 * Each "chunk" within a code-completion string (\c CXCompletionString) is
 * either a piece of text with a specific "kind" that describes how that text
 * should be interpreted by the client or is another completion string.
 */
enum CXCompletionChunkKind {
  /**
   * \brief A code-completion string that describes "optional" text that
   * could be a part of the template (but is not required).
   *
   * The Optional chunk is the only kind of chunk that has a code-completion
   * string for its representation, which is accessible via
   * \c clang_getCompletionChunkCompletionString(). The code-completion string
   * describes an additional part of the template that is completely optional.
   * For example, optional chunks can be used to describe the placeholders for
   * arguments that match up with defaulted function parameters, e.g. given:
   *
   * \code
   * void f(int x, float y = 3.14, double z = 2.71828);
   * \endcode
   *
   * The code-completion string for this function would contain:
   *   - a TypedText chunk for "f".
   *   - a LeftParen chunk for "(".
   *   - a Placeholder chunk for "int x"
   *   - an Optional chunk containing the remaining defaulted arguments, e.g.,
   *       - a Comma chunk for ","
   *       - a Placeholder chunk for "float y"
   *       - an Optional chunk containing the last defaulted argument:
   *           - a Comma chunk for ","
   *           - a Placeholder chunk for "double z"
   *   - a RightParen chunk for ")"
   *
   * There are many ways to handle Optional chunks. Two simple approaches are:
   *   - Completely ignore optional chunks, in which case the template for the
   *     function "f" would only include the first parameter ("int x").
   *   - Fully expand all optional chunks, in which case the template for the
   *     function "f" would have all of the parameters.
   */
  CXCompletionChunk_Optional,
  /**
   * \brief Text that a user would be expected to type to get this
   * code-completion result.
   *
   * There will be exactly one "typed text" chunk in a semantic string, which
   * will typically provide the spelling of a keyword or the name of a
   * declaration that could be used at the current code point. Clients are
   * expected to filter the code-completion results based on the text in this
   * chunk.
   */
  CXCompletionChunk_TypedText,
  /**
   * \brief Text that should be inserted as part of a code-completion result.
   *
   * A "text" chunk represents text that is part of the template to be
   * inserted into user code should this particular code-completion result
   * be selected.
   */
  CXCompletionChunk_Text,
  /**
   * \brief Placeholder text that should be replaced by the user.
   *
   * A "placeholder" chunk marks a place where the user should insert text
   * into the code-completion template. For example, placeholders might mark
   * the function parameters for a function declaration, to indicate that the
   * user should provide arguments for each of those parameters. The actual
   * text in a placeholder is a suggestion for the text to display before
   * the user replaces the placeholder with real code.
   */
  CXCompletionChunk_Placeholder,
  /**
   * \brief Informative text that should be displayed but never inserted as
   * part of the template.
   *
   * An "informative" chunk contains annotations that can be displayed to
   * help the user decide whether a particular code-completion result is the
   * right option, but which is not part of the actual template to be inserted
   * by code completion.
   */
  CXCompletionChunk_Informative,
  /**
   * \brief Text that describes the current parameter when code-completion is
   * referring to function call, message send, or template specialization.
   *
   * A "current parameter" chunk occurs when code-completion is providing
   * information about a parameter corresponding to the argument at the
   * code-completion point. For example, given a function
   *
   * \code
   * int add(int x, int y);
   * \endcode
   *
   * and the source code \c add(, where the code-completion point is after the
   * "(", the code-completion string will contain a "current parameter" chunk
   * for "int x", indicating that the current argument will initialize that
   * parameter. After typing further, to \c add(17, (where the code-completion
   * point is after the ","), the code-completion string will contain a
   * "current paremeter" chunk to "int y".
   */
  CXCompletionChunk_CurrentParameter,
  /**
   * \brief A left parenthesis ('('), used to initiate a function call or
   * signal the beginning of a function parameter list.
   */
  CXCompletionChunk_LeftParen,
  /**
   * \brief A right parenthesis (')'), used to finish a function call or
   * signal the end of a function parameter list.
   */
  CXCompletionChunk_RightParen,
  /**
   * \brief A left bracket ('[').
   */
  CXCompletionChunk_LeftBracket,
  /**
   * \brief A right bracket (']').
   */
  CXCompletionChunk_RightBracket,
  /**
   * \brief A left brace ('{').
   */
  CXCompletionChunk_LeftBrace,
  /**
   * \brief A right brace ('}').
   */
  CXCompletionChunk_RightBrace,
  /**
   * \brief A left angle bracket ('<').
   */
  CXCompletionChunk_LeftAngle,
  /**
   * \brief A right angle bracket ('>').
   */
  CXCompletionChunk_RightAngle,
  /**
   * \brief A comma separator (',').
   */
  CXCompletionChunk_Comma,
  /**
   * \brief Text that specifies the result type of a given result.
   *
   * This special kind of informative chunk is not meant to be inserted into
   * the text buffer. Rather, it is meant to illustrate the type that an
   * expression using the given completion string would have.
   */
  CXCompletionChunk_ResultType,
  /**
   * \brief A colon (':').
   */
  CXCompletionChunk_Colon,
  /**
   * \brief A semicolon (';').
   */
  CXCompletionChunk_SemiColon,
  /**
   * \brief An '=' sign.
   */
  CXCompletionChunk_Equal,
  /**
   * Horizontal space (' ').
   */
  CXCompletionChunk_HorizontalSpace,
  /**
   * Vertical space ('\n'), after which it is generally a good idea to
   * perform indentation.
   */
  CXCompletionChunk_VerticalSpace
};

/**
 * \brief Determine the kind of a particular chunk within a completion string.
 *
 * \param completion_string the completion string to query.
 *
 * \param chunk_number the 0-based index of the chunk in the completion string.
 *
 * \returns the kind of the chunk at the index \c chunk_number.
 */
CINDEX_LINKAGE enum CXCompletionChunkKind
clang_getCompletionChunkKind(CXCompletionString completion_string,
                             unsigned chunk_number);

/**
 * \brief Retrieve the text associated with a particular chunk within a
 * completion string.
 *
 * \param completion_string the completion string to query.
 *
 * \param chunk_number the 0-based index of the chunk in the completion string.
 *
 * \returns the text associated with the chunk at index \c chunk_number.
 */
CINDEX_LINKAGE CXString
clang_getCompletionChunkText(CXCompletionString completion_string,
                             unsigned chunk_number);

/**
 * \brief Retrieve the completion string associated with a particular chunk
 * within a completion string.
 *
 * \param completion_string the completion string to query.
 *
 * \param chunk_number the 0-based index of the chunk in the completion string.
 *
 * \returns the completion string associated with the chunk at index
 * \c chunk_number.
 */
CINDEX_LINKAGE CXCompletionString
clang_getCompletionChunkCompletionString(CXCompletionString completion_string,
                                         unsigned chunk_number);

/**
 * \brief Retrieve the number of chunks in the given code-completion string.
 */
CINDEX_LINKAGE unsigned
clang_getNumCompletionChunks(CXCompletionString completion_string);

/**
 * \brief Determine the priority of this code completion.
 *
 * The priority of a code completion indicates how likely it is that this 
 * particular completion is the completion that the user will select. The
 * priority is selected by various internal heuristics.
 *
 * \param completion_string The completion string to query.
 *
 * \returns The priority of this completion string. Smaller values indicate
 * higher-priority (more likely) completions.
 */
CINDEX_LINKAGE unsigned
clang_getCompletionPriority(CXCompletionString completion_string);
  
/**
 * \brief Determine the availability of the entity that this code-completion
 * string refers to.
 *
 * \param completion_string The completion string to query.
 *
 * \returns The availability of the completion string.
 */
CINDEX_LINKAGE enum CXAvailabilityKind 
clang_getCompletionAvailability(CXCompletionString completion_string);

/**
 * \brief Retrieve the number of annotations associated with the given
 * completion string.
 *
 * \param completion_string the completion string to query.
 *
 * \returns the number of annotations associated with the given completion
 * string.
 */
CINDEX_LINKAGE unsigned
clang_getCompletionNumAnnotations(CXCompletionString completion_string);

/**
 * \brief Retrieve the annotation associated with the given completion string.
 *
 * \param completion_string the completion string to query.
 *
 * \param annotation_number the 0-based index of the annotation of the
 * completion string.
 *
 * \returns annotation string associated with the completion at index
 * \c annotation_number, or a NULL string if that annotation is not available.
 */
CINDEX_LINKAGE CXString
clang_getCompletionAnnotation(CXCompletionString completion_string,
                              unsigned annotation_number);

/**
 * \brief Retrieve the parent context of the given completion string.
 *
 * The parent context of a completion string is the semantic parent of 
 * the declaration (if any) that the code completion represents. For example,
 * a code completion for an Objective-C method would have the method's class
 * or protocol as its context.
 *
 * \param completion_string The code completion string whose parent is
 * being queried.
 *
 * \param kind DEPRECATED: always set to CXCursor_NotImplemented if non-NULL.
 *
 * \returns The name of the completion parent, e.g., "NSObject" if
 * the completion string represents a method in the NSObject class.
 */
CINDEX_LINKAGE CXString
clang_getCompletionParent(CXCompletionString completion_string,
                          enum CXCursorKind *kind);

/**
 * \brief Retrieve the brief documentation comment attached to the declaration
 * that corresponds to the given completion string.
 */
CINDEX_LINKAGE CXString
clang_getCompletionBriefComment(CXCompletionString completion_string);

/**
 * \brief Retrieve a completion string for an arbitrary declaration or macro
 * definition cursor.
 *
 * \param cursor The cursor to query.
 *
 * \returns A non-context-sensitive completion string for declaration and macro
 * definition cursors, or NULL for other kinds of cursors.
 */
CINDEX_LINKAGE CXCompletionString
clang_getCursorCompletionString(CXCursor cursor);
  
/**
 * \brief Contains the results of code-completion.
 *
 * This data structure contains the results of code completion, as
 * produced by \c clang_codeCompleteAt(). Its contents must be freed by
 * \c clang_disposeCodeCompleteResults.
 */
typedef struct {
  /**
   * \brief The code-completion results.
   */
  CXCompletionResult *Results;

  /**
   * \brief The number of code-completion results stored in the
   * \c Results array.
   */
  unsigned NumResults;
} CXCodeCompleteResults;

/**
 * \brief Flags that can be passed to \c clang_codeCompleteAt() to
 * modify its behavior.
 *
 * The enumerators in this enumeration can be bitwise-OR'd together to
 * provide multiple options to \c clang_codeCompleteAt().
 */
enum CXCodeComplete_Flags {
  /**
   * \brief Whether to include macros within the set of code
   * completions returned.
   */
  CXCodeComplete_IncludeMacros = 0x01,

  /**
   * \brief Whether to include code patterns for language constructs
   * within the set of code completions, e.g., for loops.
   */
  CXCodeComplete_IncludeCodePatterns = 0x02,

  /**
   * \brief Whether to include brief documentation within the set of code
   * completions returned.
   */
  CXCodeComplete_IncludeBriefComments = 0x04
};

/**
 * \brief Bits that represent the context under which completion is occurring.
 *
 * The enumerators in this enumeration may be bitwise-OR'd together if multiple
 * contexts are occurring simultaneously.
 */
enum CXCompletionContext {
  /**
   * \brief The context for completions is unexposed, as only Clang results
   * should be included. (This is equivalent to having no context bits set.)
   */
  CXCompletionContext_Unexposed = 0,
  
  /**
   * \brief Completions for any possible type should be included in the results.
   */
  CXCompletionContext_AnyType = 1 << 0,
  
  /**
   * \brief Completions for any possible value (variables, function calls, etc.)
   * should be included in the results.
   */
  CXCompletionContext_AnyValue = 1 << 1,
  /**
   * \brief Completions for values that resolve to an Objective-C object should
   * be included in the results.
   */
  CXCompletionContext_ObjCObjectValue = 1 << 2,
  /**
   * \brief Completions for values that resolve to an Objective-C selector
   * should be included in the results.
   */
  CXCompletionContext_ObjCSelectorValue = 1 << 3,
  /**
   * \brief Completions for values that resolve to a C++ class type should be
   * included in the results.
   */
  CXCompletionContext_CXXClassTypeValue = 1 << 4,
  
  /**
   * \brief Completions for fields of the member being accessed using the dot
   * operator should be included in the results.
   */
  CXCompletionContext_DotMemberAccess = 1 << 5,
  /**
   * \brief Completions for fields of the member being accessed using the arrow
   * operator should be included in the results.
   */
  CXCompletionContext_ArrowMemberAccess = 1 << 6,
  /**
   * \brief Completions for properties of the Objective-C object being accessed
   * using the dot operator should be included in the results.
   */
  CXCompletionContext_ObjCPropertyAccess = 1 << 7,
  
  /**
   * \brief Completions for enum tags should be included in the results.
   */
  CXCompletionContext_EnumTag = 1 << 8,
  /**
   * \brief Completions for union tags should be included in the results.
   */
  CXCompletionContext_UnionTag = 1 << 9,
  /**
   * \brief Completions for struct tags should be included in the results.
   */
  CXCompletionContext_StructTag = 1 << 10,
  
  /**
   * \brief Completions for C++ class names should be included in the results.
   */
  CXCompletionContext_ClassTag = 1 << 11,
  /**
   * \brief Completions for C++ namespaces and namespace aliases should be
   * included in the results.
   */
  CXCompletionContext_Namespace = 1 << 12,
  /**
   * \brief Completions for C++ nested name specifiers should be included in
   * the results.
   */
  CXCompletionContext_NestedNameSpecifier = 1 << 13,
  
  /**
   * \brief Completions for Objective-C interfaces (classes) should be included
   * in the results.
   */
  CXCompletionContext_ObjCInterface = 1 << 14,
  /**
   * \brief Completions for Objective-C protocols should be included in
   * the results.
   */
  CXCompletionContext_ObjCProtocol = 1 << 15,
  /**
   * \brief Completions for Objective-C categories should be included in
   * the results.
   */
  CXCompletionContext_ObjCCategory = 1 << 16,
  /**
   * \brief Completions for Objective-C instance messages should be included
   * in the results.
   */
  CXCompletionContext_ObjCInstanceMessage = 1 << 17,
  /**
   * \brief Completions for Objective-C class messages should be included in
   * the results.
   */
  CXCompletionContext_ObjCClassMessage = 1 << 18,
  /**
   * \brief Completions for Objective-C selector names should be included in
   * the results.
   */
  CXCompletionContext_ObjCSelectorName = 1 << 19,
  
  /**
   * \brief Completions for preprocessor macro names should be included in
   * the results.
   */
  CXCompletionContext_MacroName = 1 << 20,
  
  /**
   * \brief Natural language completions should be included in the results.
   */
  CXCompletionContext_NaturalLanguage = 1 << 21,
  
  /**
   * \brief The current context is unknown, so set all contexts.
   */
  CXCompletionContext_Unknown = ((1 << 22) - 1)
};
  
/**
 * \brief Returns a default set of code-completion options that can be
 * passed to\c clang_codeCompleteAt(). 
 */
CINDEX_LINKAGE unsigned clang_defaultCodeCompleteOptions(void);

/**
 * \brief Perform code completion at a given location in a translation unit.
 *
 * This function performs code completion at a particular file, line, and
 * column within source code, providing results that suggest potential
 * code snippets based on the context of the completion. The basic model
 * for code completion is that Clang will parse a complete source file,
 * performing syntax checking up to the location where code-completion has
 * been requested. At that point, a special code-completion token is passed
 * to the parser, which recognizes this token and determines, based on the
 * current location in the C/Objective-C/C++ grammar and the state of
 * semantic analysis, what completions to provide. These completions are
 * returned via a new \c CXCodeCompleteResults structure.
 *
 * Code completion itself is meant to be triggered by the client when the
 * user types punctuation characters or whitespace, at which point the
 * code-completion location will coincide with the cursor. For example, if \c p
 * is a pointer, code-completion might be triggered after the "-" and then
 * after the ">" in \c p->. When the code-completion location is afer the ">",
 * the completion results will provide, e.g., the members of the struct that
 * "p" points to. The client is responsible for placing the cursor at the
 * beginning of the token currently being typed, then filtering the results
 * based on the contents of the token. For example, when code-completing for
 * the expression \c p->get, the client should provide the location just after
 * the ">" (e.g., pointing at the "g") to this code-completion hook. Then, the
 * client can filter the results based on the current token text ("get"), only
 * showing those results that start with "get". The intent of this interface
 * is to separate the relatively high-latency acquisition of code-completion
 * results from the filtering of results on a per-character basis, which must
 * have a lower latency.
 *
 * \param TU The translation unit in which code-completion should
 * occur. The source files for this translation unit need not be
 * completely up-to-date (and the contents of those source files may
 * be overridden via \p unsaved_files). Cursors referring into the
 * translation unit may be invalidated by this invocation.
 *
 * \param complete_filename The name of the source file where code
 * completion should be performed. This filename may be any file
 * included in the translation unit.
 *
 * \param complete_line The line at which code-completion should occur.
 *
 * \param complete_column The column at which code-completion should occur.
 * Note that the column should point just after the syntactic construct that
 * initiated code completion, and not in the middle of a lexical token.
 *
 * \param unsaved_files the Files that have not yet been saved to disk
 * but may be required for parsing or code completion, including the
 * contents of those files.  The contents and name of these files (as
 * specified by CXUnsavedFile) are copied when necessary, so the
 * client only needs to guarantee their validity until the call to
 * this function returns.
 *
 * \param num_unsaved_files The number of unsaved file entries in \p
 * unsaved_files.
 *
 * \param options Extra options that control the behavior of code
 * completion, expressed as a bitwise OR of the enumerators of the
 * CXCodeComplete_Flags enumeration. The 
 * \c clang_defaultCodeCompleteOptions() function returns a default set
 * of code-completion options.
 *
 * \returns If successful, a new \c CXCodeCompleteResults structure
 * containing code-completion results, which should eventually be
 * freed with \c clang_disposeCodeCompleteResults(). If code
 * completion fails, returns NULL.
 */
CINDEX_LINKAGE
CXCodeCompleteResults *clang_codeCompleteAt(CXTranslationUnit TU,
                                            const char *complete_filename,
                                            unsigned complete_line,
                                            unsigned complete_column,
                                            struct CXUnsavedFile *unsaved_files,
                                            unsigned num_unsaved_files,
                                            unsigned options);

/**
 * \brief Sort the code-completion results in case-insensitive alphabetical 
 * order.
 *
 * \param Results The set of results to sort.
 * \param NumResults The number of results in \p Results.
 */
CINDEX_LINKAGE
void clang_sortCodeCompletionResults(CXCompletionResult *Results,
                                     unsigned NumResults);
  
/**
 * \brief Free the given set of code-completion results.
 */
CINDEX_LINKAGE
void clang_disposeCodeCompleteResults(CXCodeCompleteResults *Results);
  
/**
 * \brief Determine the number of diagnostics produced prior to the
 * location where code completion was performed.
 */
CINDEX_LINKAGE
unsigned clang_codeCompleteGetNumDiagnostics(CXCodeCompleteResults *Results);

/**
 * \brief Retrieve a diagnostic associated with the given code completion.
 *
 * \param Results the code completion results to query.
 * \param Index the zero-based diagnostic number to retrieve.
 *
 * \returns the requested diagnostic. This diagnostic must be freed
 * via a call to \c clang_disposeDiagnostic().
 */
CINDEX_LINKAGE
CXDiagnostic clang_codeCompleteGetDiagnostic(CXCodeCompleteResults *Results,
                                             unsigned Index);

/**
 * \brief Determines what completions are appropriate for the context
 * the given code completion.
 * 
 * \param Results the code completion results to query
 *
 * \returns the kinds of completions that are appropriate for use
 * along with the given code completion results.
 */
CINDEX_LINKAGE
unsigned long long clang_codeCompleteGetContexts(
                                                CXCodeCompleteResults *Results);

/**
 * \brief Returns the cursor kind for the container for the current code
 * completion context. The container is only guaranteed to be set for
 * contexts where a container exists (i.e. member accesses or Objective-C
 * message sends); if there is not a container, this function will return
 * CXCursor_InvalidCode.
 *
 * \param Results the code completion results to query
 *
 * \param IsIncomplete on return, this value will be false if Clang has complete
 * information about the container. If Clang does not have complete
 * information, this value will be true.
 *
 * \returns the container kind, or CXCursor_InvalidCode if there is not a
 * container
 */
CINDEX_LINKAGE
enum CXCursorKind clang_codeCompleteGetContainerKind(
                                                 CXCodeCompleteResults *Results,
                                                     unsigned *IsIncomplete);

/**
 * \brief Returns the USR for the container for the current code completion
 * context. If there is not a container for the current context, this
 * function will return the empty string.
 *
 * \param Results the code completion results to query
 *
 * \returns the USR for the container
 */
CINDEX_LINKAGE
CXString clang_codeCompleteGetContainerUSR(CXCodeCompleteResults *Results);

/**
 * \brief Returns the currently-entered selector for an Objective-C message
 * send, formatted like "initWithFoo:bar:". Only guaranteed to return a
 * non-empty string for CXCompletionContext_ObjCInstanceMessage and
 * CXCompletionContext_ObjCClassMessage.
 *
 * \param Results the code completion results to query
 *
 * \returns the selector (or partial selector) that has been entered thus far
 * for an Objective-C message send.
 */
CINDEX_LINKAGE
CXString clang_codeCompleteGetObjCSelector(CXCodeCompleteResults *Results);
  
/**
 * @}
 */

/**
 * \defgroup CINDEX_MISC Miscellaneous utility functions
 *
 * @{
 */

/**
 * \brief Return a version string, suitable for showing to a user, but not
 *        intended to be parsed (the format is not guaranteed to be stable).
 */
CINDEX_LINKAGE CXString clang_getClangVersion(void);

/**
 * \brief Enable/disable crash recovery.
 *
 * \param isEnabled Flag to indicate if crash recovery is enabled.  A non-zero
 *        value enables crash recovery, while 0 disables it.
 */
CINDEX_LINKAGE void clang_toggleCrashRecovery(unsigned isEnabled);
  
 /**
  * \brief Visitor invoked for each file in a translation unit
  *        (used with clang_getInclusions()).
  *
  * This visitor function will be invoked by clang_getInclusions() for each
  * file included (either at the top-level or by \#include directives) within
  * a translation unit.  The first argument is the file being included, and
  * the second and third arguments provide the inclusion stack.  The
  * array is sorted in order of immediate inclusion.  For example,
  * the first element refers to the location that included 'included_file'.
  */
typedef void (*CXInclusionVisitor)(CXFile included_file,
                                   CXSourceLocation* inclusion_stack,
                                   unsigned include_len,
                                   CXClientData client_data);

/**
 * \brief Visit the set of preprocessor inclusions in a translation unit.
 *   The visitor function is called with the provided data for every included
 *   file.  This does not include headers included by the PCH file (unless one
 *   is inspecting the inclusions in the PCH file itself).
 */
CINDEX_LINKAGE void clang_getInclusions(CXTranslationUnit tu,
                                        CXInclusionVisitor visitor,
                                        CXClientData client_data);

typedef enum {
  CXEval_Int = 1 ,
  CXEval_Float = 2,
  CXEval_ObjCStrLiteral = 3,
  CXEval_StrLiteral = 4,
  CXEval_CFStr = 5,
  CXEval_Other = 6,

  CXEval_UnExposed = 0

} CXEvalResultKind ;

/**
 * \brief Evaluation result of a cursor
 */
typedef void * CXEvalResult;

/**
 * \brief If cursor is a statement declaration tries to evaluate the 
 * statement and if its variable, tries to evaluate its initializer,
 * into its corresponding type.
 */
CINDEX_LINKAGE CXEvalResult clang_Cursor_Evaluate(CXCursor C);

/**
 * \brief Returns the kind of the evaluated result.
 */
CINDEX_LINKAGE CXEvalResultKind clang_EvalResult_getKind(CXEvalResult E);

/**
 * \brief Returns the evaluation result as integer if the
 * kind is Int.
 */
CINDEX_LINKAGE int clang_EvalResult_getAsInt(CXEvalResult E);

/**
 * \brief Returns the evaluation result as double if the
 * kind is double.
 */
CINDEX_LINKAGE double clang_EvalResult_getAsDouble(CXEvalResult E);

/**
 * \brief Returns the evaluation result as a constant string if the
 * kind is other than Int or float. User must not free this pointer,
 * instead call clang_EvalResult_dispose on the CXEvalResult returned
 * by clang_Cursor_Evaluate.
 */
CINDEX_LINKAGE const char* clang_EvalResult_getAsStr(CXEvalResult E);

/**
 * \brief Disposes the created Eval memory.
 */
CINDEX_LINKAGE void clang_EvalResult_dispose(CXEvalResult E);
/**
 * @}
 */

/** \defgroup CINDEX_REMAPPING Remapping functions
 *
 * @{
 */

/**
 * \brief A remapping of original source files and their translated files.
 */
typedef void *CXRemapping;

/**
 * \brief Retrieve a remapping.
 *
 * \param path the path that contains metadata about remappings.
 *
 * \returns the requested remapping. This remapping must be freed
 * via a call to \c clang_remap_dispose(). Can return NULL if an error occurred.
 */
CINDEX_LINKAGE CXRemapping clang_getRemappings(const char *path);

/**
 * \brief Retrieve a remapping.
 *
 * \param filePaths pointer to an array of file paths containing remapping info.
 *
 * \param numFiles number of file paths.
 *
 * \returns the requested remapping. This remapping must be freed
 * via a call to \c clang_remap_dispose(). Can return NULL if an error occurred.
 */
CINDEX_LINKAGE
CXRemapping clang_getRemappingsFromFileList(const char **filePaths,
                                            unsigned numFiles);

/**
 * \brief Determine the number of remappings.
 */
CINDEX_LINKAGE unsigned clang_remap_getNumFiles(CXRemapping);

/**
 * \brief Get the original and the associated filename from the remapping.
 * 
 * \param original If non-NULL, will be set to the original filename.
 *
 * \param transformed If non-NULL, will be set to the filename that the original
 * is associated with.
 */
CINDEX_LINKAGE void clang_remap_getFilenames(CXRemapping, unsigned index,
                                     CXString *original, CXString *transformed);

/**
 * \brief Dispose the remapping.
 */
CINDEX_LINKAGE void clang_remap_dispose(CXRemapping);

/**
 * @}
 */

/** \defgroup CINDEX_HIGH Higher level API functions
 *
 * @{
 */

enum CXVisitorResult {
  CXVisit_Break,
  CXVisit_Continue
};

typedef struct CXCursorAndRangeVisitor {
  void *context;
  enum CXVisitorResult (*visit)(void *context, CXCursor, CXSourceRange);
} CXCursorAndRangeVisitor;

typedef enum {
  /**
   * \brief Function returned successfully.
   */
  CXResult_Success = 0,
  /**
   * \brief One of the parameters was invalid for the function.
   */
  CXResult_Invalid = 1,
  /**
   * \brief The function was terminated by a callback (e.g. it returned
   * CXVisit_Break)
   */
  CXResult_VisitBreak = 2

} CXResult;

/**
 * \brief Find references of a declaration in a specific file.
 * 
 * \param cursor pointing to a declaration or a reference of one.
 *
 * \param file to search for references.
 *
 * \param visitor callback that will receive pairs of CXCursor/CXSourceRange for
 * each reference found.
 * The CXSourceRange will point inside the file; if the reference is inside
 * a macro (and not a macro argument) the CXSourceRange will be invalid.
 *
 * \returns one of the CXResult enumerators.
 */
CINDEX_LINKAGE CXResult clang_findReferencesInFile(CXCursor cursor, CXFile file,
                                               CXCursorAndRangeVisitor visitor);

/**
 * \brief Find #import/#include directives in a specific file.
 *
 * \param TU translation unit containing the file to query.
 *
 * \param file to search for #import/#include directives.
 *
 * \param visitor callback that will receive pairs of CXCursor/CXSourceRange for
 * each directive found.
 *
 * \returns one of the CXResult enumerators.
 */
CINDEX_LINKAGE CXResult clang_findIncludesInFile(CXTranslationUnit TU,
                                                 CXFile file,
                                              CXCursorAndRangeVisitor visitor);

#ifdef __has_feature
#  if __has_feature(blocks)

typedef enum CXVisitorResult
    (^CXCursorAndRangeVisitorBlock)(CXCursor, CXSourceRange);

CINDEX_LINKAGE
CXResult clang_findReferencesInFileWithBlock(CXCursor, CXFile,
                                             CXCursorAndRangeVisitorBlock);

CINDEX_LINKAGE
CXResult clang_findIncludesInFileWithBlock(CXTranslationUnit, CXFile,
                                           CXCursorAndRangeVisitorBlock);

#  endif
#endif

/**
 * \brief The client's data object that is associated with a CXFile.
 */
typedef void *CXIdxClientFile;

/**
 * \brief The client's data object that is associated with a semantic entity.
 */
typedef void *CXIdxClientEntity;

/**
 * \brief The client's data object that is associated with a semantic container
 * of entities.
 */
typedef void *CXIdxClientContainer;

/**
 * \brief The client's data object that is associated with an AST file (PCH
 * or module).
 */
typedef void *CXIdxClientASTFile;

/**
 * \brief Source location passed to index callbacks.
 */
typedef struct {
  void *ptr_data[2];
  unsigned int_data;
} CXIdxLoc;

/**
 * \brief Data for ppIncludedFile callback.
 */
typedef struct {
  /**
   * \brief Location of '#' in the \#include/\#import directive.
   */
  CXIdxLoc hashLoc;
  /**
   * \brief Filename as written in the \#include/\#import directive.
   */
  const char *filename;
  /**
   * \brief The actual file that the \#include/\#import directive resolved to.
   */
  CXFile file;
  int isImport;
  int isAngled;
  /**
   * \brief Non-zero if the directive was automatically turned into a module
   * import.
   */
  int isModuleImport;
} CXIdxIncludedFileInfo;

/**
 * \brief Data for IndexerCallbacks#importedASTFile.
 */
typedef struct {
  /**
   * \brief Top level AST file containing the imported PCH, module or submodule.
   */
  CXFile file;
  /**
   * \brief The imported module or NULL if the AST file is a PCH.
   */
  CXModule module;
  /**
   * \brief Location where the file is imported. Applicable only for modules.
   */
  CXIdxLoc loc;
  /**
   * \brief Non-zero if an inclusion directive was automatically turned into
   * a module import. Applicable only for modules.
   */
  int isImplicit;

} CXIdxImportedASTFileInfo;

typedef enum {
  CXIdxEntity_Unexposed     = 0,
  CXIdxEntity_Typedef       = 1,
  CXIdxEntity_Function      = 2,
  CXIdxEntity_Variable      = 3,
  CXIdxEntity_Field         = 4,
  CXIdxEntity_EnumConstant  = 5,

  CXIdxEntity_ObjCClass     = 6,
  CXIdxEntity_ObjCProtocol  = 7,
  CXIdxEntity_ObjCCategory  = 8,

  CXIdxEntity_ObjCInstanceMethod = 9,
  CXIdxEntity_ObjCClassMethod    = 10,
  CXIdxEntity_ObjCProperty  = 11,
  CXIdxEntity_ObjCIvar      = 12,

  CXIdxEntity_Enum          = 13,
  CXIdxEntity_Struct        = 14,
  CXIdxEntity_Union         = 15,

  CXIdxEntity_CXXClass              = 16,
  CXIdxEntity_CXXNamespace          = 17,
  CXIdxEntity_CXXNamespaceAlias     = 18,
  CXIdxEntity_CXXStaticVariable     = 19,
  CXIdxEntity_CXXStaticMethod       = 20,
  CXIdxEntity_CXXInstanceMethod     = 21,
  CXIdxEntity_CXXConstructor        = 22,
  CXIdxEntity_CXXDestructor         = 23,
  CXIdxEntity_CXXConversionFunction = 24,
  CXIdxEntity_CXXTypeAlias          = 25,
  CXIdxEntity_CXXInterface          = 26

} CXIdxEntityKind;

typedef enum {
  CXIdxEntityLang_None = 0,
  CXIdxEntityLang_C    = 1,
  CXIdxEntityLang_ObjC = 2,
  CXIdxEntityLang_CXX  = 3
} CXIdxEntityLanguage;

/**
 * \brief Extra C++ template information for an entity. This can apply to:
 * CXIdxEntity_Function
 * CXIdxEntity_CXXClass
 * CXIdxEntity_CXXStaticMethod
 * CXIdxEntity_CXXInstanceMethod
 * CXIdxEntity_CXXConstructor
 * CXIdxEntity_CXXConversionFunction
 * CXIdxEntity_CXXTypeAlias
 */
typedef enum {
  CXIdxEntity_NonTemplate   = 0,
  CXIdxEntity_Template      = 1,
  CXIdxEntity_TemplatePartialSpecialization = 2,
  CXIdxEntity_TemplateSpecialization = 3
} CXIdxEntityCXXTemplateKind;

typedef enum {
  CXIdxAttr_Unexposed     = 0,
  CXIdxAttr_IBAction      = 1,
  CXIdxAttr_IBOutlet      = 2,
  CXIdxAttr_IBOutletCollection = 3
} CXIdxAttrKind;

typedef struct {
  CXIdxAttrKind kind;
  CXCursor cursor;
  CXIdxLoc loc;
} CXIdxAttrInfo;

typedef struct {
  CXIdxEntityKind kind;
  CXIdxEntityCXXTemplateKind templateKind;
  CXIdxEntityLanguage lang;
  const char *name;
  const char *USR;
  CXCursor cursor;
  const CXIdxAttrInfo *const *attributes;
  unsigned numAttributes;
} CXIdxEntityInfo;

typedef struct {
  CXCursor cursor;
} CXIdxContainerInfo;

typedef struct {
  const CXIdxAttrInfo *attrInfo;
  const CXIdxEntityInfo *objcClass;
  CXCursor classCursor;
  CXIdxLoc classLoc;
} CXIdxIBOutletCollectionAttrInfo;

typedef enum {
  CXIdxDeclFlag_Skipped = 0x1
} CXIdxDeclInfoFlags;

typedef struct {
  const CXIdxEntityInfo *entityInfo;
  CXCursor cursor;
  CXIdxLoc loc;
  const CXIdxContainerInfo *semanticContainer;
  /**
   * \brief Generally same as #semanticContainer but can be different in
   * cases like out-of-line C++ member functions.
   */
  const CXIdxContainerInfo *lexicalContainer;
  int isRedeclaration;
  int isDefinition;
  int isContainer;
  const CXIdxContainerInfo *declAsContainer;
  /**
   * \brief Whether the declaration exists in code or was created implicitly
   * by the compiler, e.g. implicit Objective-C methods for properties.
   */
  int isImplicit;
  const CXIdxAttrInfo *const *attributes;
  unsigned numAttributes;

  unsigned flags;

} CXIdxDeclInfo;

typedef enum {
  CXIdxObjCContainer_ForwardRef = 0,
  CXIdxObjCContainer_Interface = 1,
  CXIdxObjCContainer_Implementation = 2
} CXIdxObjCContainerKind;

typedef struct {
  const CXIdxDeclInfo *declInfo;
  CXIdxObjCContainerKind kind;
} CXIdxObjCContainerDeclInfo;

typedef struct {
  const CXIdxEntityInfo *base;
  CXCursor cursor;
  CXIdxLoc loc;
} CXIdxBaseClassInfo;

typedef struct {
  const CXIdxEntityInfo *protocol;
  CXCursor cursor;
  CXIdxLoc loc;
} CXIdxObjCProtocolRefInfo;

typedef struct {
  const CXIdxObjCProtocolRefInfo *const *protocols;
  unsigned numProtocols;
} CXIdxObjCProtocolRefListInfo;

typedef struct {
  const CXIdxObjCContainerDeclInfo *containerInfo;
  const CXIdxBaseClassInfo *superInfo;
  const CXIdxObjCProtocolRefListInfo *protocols;
} CXIdxObjCInterfaceDeclInfo;

typedef struct {
  const CXIdxObjCContainerDeclInfo *containerInfo;
  const CXIdxEntityInfo *objcClass;
  CXCursor classCursor;
  CXIdxLoc classLoc;
  const CXIdxObjCProtocolRefListInfo *protocols;
} CXIdxObjCCategoryDeclInfo;

typedef struct {
  const CXIdxDeclInfo *declInfo;
  const CXIdxEntityInfo *getter;
  const CXIdxEntityInfo *setter;
} CXIdxObjCPropertyDeclInfo;

typedef struct {
  const CXIdxDeclInfo *declInfo;
  const CXIdxBaseClassInfo *const *bases;
  unsigned numBases;
} CXIdxCXXClassDeclInfo;

/**
 * \brief Data for IndexerCallbacks#indexEntityReference.
 */
typedef enum {
  /**
   * \brief The entity is referenced directly in user's code.
   */
  CXIdxEntityRef_Direct = 1,
  /**
   * \brief An implicit reference, e.g. a reference of an Objective-C method
   * via the dot syntax.
   */
  CXIdxEntityRef_Implicit = 2
} CXIdxEntityRefKind;

/**
 * \brief Data for IndexerCallbacks#indexEntityReference.
 */
typedef struct {
  CXIdxEntityRefKind kind;
  /**
   * \brief Reference cursor.
   */
  CXCursor cursor;
  CXIdxLoc loc;
  /**
   * \brief The entity that gets referenced.
   */
  const CXIdxEntityInfo *referencedEntity;
  /**
   * \brief Immediate "parent" of the reference. For example:
   * 
   * \code
   * Foo *var;
   * \endcode
   * 
   * The parent of reference of type 'Foo' is the variable 'var'.
   * For references inside statement bodies of functions/methods,
   * the parentEntity will be the function/method.
   */
  const CXIdxEntityInfo *parentEntity;
  /**
   * \brief Lexical container context of the reference.
   */
  const CXIdxContainerInfo *container;
} CXIdxEntityRefInfo;

/**
 * \brief A group of callbacks used by #clang_indexSourceFile and
 * #clang_indexTranslationUnit.
 */
typedef struct {
  /**
   * \brief Called periodically to check whether indexing should be aborted.
   * Should return 0 to continue, and non-zero to abort.
   */
  int (*abortQuery)(CXClientData client_data, void *reserved);

  /**
   * \brief Called at the end of indexing; passes the complete diagnostic set.
   */
  void (*diagnostic)(CXClientData client_data,
                     CXDiagnosticSet, void *reserved);

  CXIdxClientFile (*enteredMainFile)(CXClientData client_data,
                                     CXFile mainFile, void *reserved);
  
  /**
   * \brief Called when a file gets \#included/\#imported.
   */
  CXIdxClientFile (*ppIncludedFile)(CXClientData client_data,
                                    const CXIdxIncludedFileInfo *);
  
  /**
   * \brief Called when a AST file (PCH or module) gets imported.
   * 
   * AST files will not get indexed (there will not be callbacks to index all
   * the entities in an AST file). The recommended action is that, if the AST
   * file is not already indexed, to initiate a new indexing job specific to
   * the AST file.
   */
  CXIdxClientASTFile (*importedASTFile)(CXClientData client_data,
                                        const CXIdxImportedASTFileInfo *);

  /**
   * \brief Called at the beginning of indexing a translation unit.
   */
  CXIdxClientContainer (*startedTranslationUnit)(CXClientData client_data,
                                                 void *reserved);

  void (*indexDeclaration)(CXClientData client_data,
                           const CXIdxDeclInfo *);

  /**
   * \brief Called to index a reference of an entity.
   */
  void (*indexEntityReference)(CXClientData client_data,
                               const CXIdxEntityRefInfo *);

} IndexerCallbacks;

CINDEX_LINKAGE int clang_index_isEntityObjCContainerKind(CXIdxEntityKind);
CINDEX_LINKAGE const CXIdxObjCContainerDeclInfo *
clang_index_getObjCContainerDeclInfo(const CXIdxDeclInfo *);

CINDEX_LINKAGE const CXIdxObjCInterfaceDeclInfo *
clang_index_getObjCInterfaceDeclInfo(const CXIdxDeclInfo *);

CINDEX_LINKAGE
const CXIdxObjCCategoryDeclInfo *
clang_index_getObjCCategoryDeclInfo(const CXIdxDeclInfo *);

CINDEX_LINKAGE const CXIdxObjCProtocolRefListInfo *
clang_index_getObjCProtocolRefListInfo(const CXIdxDeclInfo *);

CINDEX_LINKAGE const CXIdxObjCPropertyDeclInfo *
clang_index_getObjCPropertyDeclInfo(const CXIdxDeclInfo *);

CINDEX_LINKAGE const CXIdxIBOutletCollectionAttrInfo *
clang_index_getIBOutletCollectionAttrInfo(const CXIdxAttrInfo *);

CINDEX_LINKAGE const CXIdxCXXClassDeclInfo *
clang_index_getCXXClassDeclInfo(const CXIdxDeclInfo *);

/**
 * \brief For retrieving a custom CXIdxClientContainer attached to a
 * container.
 */
CINDEX_LINKAGE CXIdxClientContainer
clang_index_getClientContainer(const CXIdxContainerInfo *);

/**
 * \brief For setting a custom CXIdxClientContainer attached to a
 * container.
 */
CINDEX_LINKAGE void
clang_index_setClientContainer(const CXIdxContainerInfo *,CXIdxClientContainer);

/**
 * \brief For retrieving a custom CXIdxClientEntity attached to an entity.
 */
CINDEX_LINKAGE CXIdxClientEntity
clang_index_getClientEntity(const CXIdxEntityInfo *);

/**
 * \brief For setting a custom CXIdxClientEntity attached to an entity.
 */
CINDEX_LINKAGE void
clang_index_setClientEntity(const CXIdxEntityInfo *, CXIdxClientEntity);

/**
 * \brief An indexing action/session, to be applied to one or multiple
 * translation units.
 */
typedef void *CXIndexAction;

/**
 * \brief An indexing action/session, to be applied to one or multiple
 * translation units.
 *
 * \param CIdx The index object with which the index action will be associated.
 */
CINDEX_LINKAGE CXIndexAction clang_IndexAction_create(CXIndex CIdx);

/**
 * \brief Destroy the given index action.
 *
 * The index action must not be destroyed until all of the translation units
 * created within that index action have been destroyed.
 */
CINDEX_LINKAGE void clang_IndexAction_dispose(CXIndexAction);

typedef enum {
  /**
   * \brief Used to indicate that no special indexing options are needed.
   */
  CXIndexOpt_None = 0x0,
  
  /**
   * \brief Used to indicate that IndexerCallbacks#indexEntityReference should
   * be invoked for only one reference of an entity per source file that does
   * not also include a declaration/definition of the entity.
   */
  CXIndexOpt_SuppressRedundantRefs = 0x1,

  /**
   * \brief Function-local symbols should be indexed. If this is not set
   * function-local symbols will be ignored.
   */
  CXIndexOpt_IndexFunctionLocalSymbols = 0x2,

  /**
   * \brief Implicit function/class template instantiations should be indexed.
   * If this is not set, implicit instantiations will be ignored.
   */
  CXIndexOpt_IndexImplicitTemplateInstantiations = 0x4,

  /**
   * \brief Suppress all compiler warnings when parsing for indexing.
   */
  CXIndexOpt_SuppressWarnings = 0x8,

  /**
   * \brief Skip a function/method body that was already parsed during an
   * indexing session associated with a \c CXIndexAction object.
   * Bodies in system headers are always skipped.
   */
  CXIndexOpt_SkipParsedBodiesInSession = 0x10

} CXIndexOptFlags;

/**
 * \brief Index the given source file and the translation unit corresponding
 * to that file via callbacks implemented through #IndexerCallbacks.
 *
 * \param client_data pointer data supplied by the client, which will
 * be passed to the invoked callbacks.
 *
 * \param index_callbacks Pointer to indexing callbacks that the client
 * implements.
 *
 * \param index_callbacks_size Size of #IndexerCallbacks structure that gets
 * passed in index_callbacks.
 *
 * \param index_options A bitmask of options that affects how indexing is
 * performed. This should be a bitwise OR of the CXIndexOpt_XXX flags.
 *
 * \param[out] out_TU pointer to store a \c CXTranslationUnit that can be
 * reused after indexing is finished. Set to \c NULL if you do not require it.
 *
 * \returns 0 on success or if there were errors from which the compiler could
 * recover.  If there is a failure from which there is no recovery, returns
 * a non-zero \c CXErrorCode.
 *
 * The rest of the parameters are the same as #clang_parseTranslationUnit.
 */
CINDEX_LINKAGE int clang_indexSourceFile(CXIndexAction,
                                         CXClientData client_data,
                                         IndexerCallbacks *index_callbacks,
                                         unsigned index_callbacks_size,
                                         unsigned index_options,
                                         const char *source_filename,
                                         const char * const *command_line_args,
                                         int num_command_line_args,
                                         struct CXUnsavedFile *unsaved_files,
                                         unsigned num_unsaved_files,
                                         CXTranslationUnit *out_TU,
                                         unsigned TU_options);

/**
 * \brief Same as clang_indexSourceFile but requires a full command line
 * for \c command_line_args including argv[0]. This is useful if the standard
 * library paths are relative to the binary.
 */
CINDEX_LINKAGE int clang_indexSourceFileFullArgv(
    CXIndexAction, CXClientData client_data, IndexerCallbacks *index_callbacks,
    unsigned index_callbacks_size, unsigned index_options,
    const char *source_filename, const char *const *command_line_args,
    int num_command_line_args, struct CXUnsavedFile *unsaved_files,
    unsigned num_unsaved_files, CXTranslationUnit *out_TU, unsigned TU_options);

/**
 * \brief Index the given translation unit via callbacks implemented through
 * #IndexerCallbacks.
 * 
 * The order of callback invocations is not guaranteed to be the same as
 * when indexing a source file. The high level order will be:
 * 
 *   -Preprocessor callbacks invocations
 *   -Declaration/reference callbacks invocations
 *   -Diagnostic callback invocations
 *
 * The parameters are the same as #clang_indexSourceFile.
 * 
 * \returns If there is a failure from which there is no recovery, returns
 * non-zero, otherwise returns 0.
 */
CINDEX_LINKAGE int clang_indexTranslationUnit(CXIndexAction,
                                              CXClientData client_data,
                                              IndexerCallbacks *index_callbacks,
                                              unsigned index_callbacks_size,
                                              unsigned index_options,
                                              CXTranslationUnit);

/**
 * \brief Retrieve the CXIdxFile, file, line, column, and offset represented by
 * the given CXIdxLoc.
 *
 * If the location refers into a macro expansion, retrieves the
 * location of the macro expansion and if it refers into a macro argument
 * retrieves the location of the argument.
 */
CINDEX_LINKAGE void clang_indexLoc_getFileLocation(CXIdxLoc loc,
                                                   CXIdxClientFile *indexFile,
                                                   CXFile *file,
                                                   unsigned *line,
                                                   unsigned *column,
                                                   unsigned *offset);

/**
 * \brief Retrieve the CXSourceLocation represented by the given CXIdxLoc.
 */
CINDEX_LINKAGE
CXSourceLocation clang_indexLoc_getCXSourceLocation(CXIdxLoc loc);

/**
 * \brief Visitor invoked for each field found by a traversal.
 *
 * This visitor function will be invoked for each field found by
 * \c clang_Type_visitFields. Its first argument is the cursor being
 * visited, its second argument is the client data provided to
 * \c clang_Type_visitFields.
 *
 * The visitor should return one of the \c CXVisitorResult values
 * to direct \c clang_Type_visitFields.
 */
typedef enum CXVisitorResult (*CXFieldVisitor)(CXCursor C,
                                               CXClientData client_data);

/**
 * \brief Visit the fields of a particular type.
 *
 * This function visits all the direct fields of the given cursor,
 * invoking the given \p visitor function with the cursors of each
 * visited field. The traversal may be ended prematurely, if
 * the visitor returns \c CXFieldVisit_Break.
 *
 * \param T the record type whose field may be visited.
 *
 * \param visitor the visitor function that will be invoked for each
 * field of \p T.
 *
 * \param client_data pointer data supplied by the client, which will
 * be passed to the visitor each time it is invoked.
 *
 * \returns a non-zero value if the traversal was terminated
 * prematurely by the visitor returning \c CXFieldVisit_Break.
 */
CINDEX_LINKAGE unsigned clang_Type_visitFields(CXType T,
                                               CXFieldVisitor visitor,
                                               CXClientData client_data);

/**
 * @}
 */

/**
 * @}
 */

#ifdef __cplusplus
}
#endif
#endif<|MERGE_RESOLUTION|>--- conflicted
+++ resolved
@@ -2342,18 +2342,13 @@
    */
   CXCursor_OMPTeamsDistributeDirective = 271,
 
-<<<<<<< HEAD
+  /** \brief OpenMP teams distribute simd directive.
+   */
+  CXCursor_OMPTeamsDistributeSimdDirective = 272,
 #ifdef INTEL_CUSTOMIZATION
-  CXCursor_CilkRankedStmt                = 272,
+  CXCursor_CilkRankedStmt                = 273,
   CXCursor_LastStmt                      = CXCursor_CilkRankedStmt,
 #endif /* INTEL_CUSTOMIZATION */
-=======
-  /** \brief OpenMP teams distribute simd directive.
-   */
-  CXCursor_OMPTeamsDistributeSimdDirective = 272,
-
-  CXCursor_LastStmt = CXCursor_OMPTeamsDistributeSimdDirective,
->>>>>>> 62ae8f67
 
   /**
    * \brief Cursor that represents the translation unit itself.
@@ -3040,9 +3035,6 @@
   CXCallingConv_Swift = 13,
   CXCallingConv_PreserveMost = 14,
   CXCallingConv_PreserveAll = 15,
-#if INTEL_CUSTOMIZATION
-  CXCallingConv_X86RegCall = 20,
-#endif /* INTEL_CUSTOMIZATION */
 
   CXCallingConv_Invalid = 100,
   CXCallingConv_Unexposed = 200
