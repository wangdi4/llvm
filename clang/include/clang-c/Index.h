/*===-- clang-c/Index.h - Indexing Public C Interface -------------*- C -*-===*\
|*                                                                            *|
|* Part of the LLVM Project, under the Apache License v2.0 with LLVM          *|
|* Exceptions.                                                                *|
|* See https://llvm.org/LICENSE.txt for license information.                  *|
|* SPDX-License-Identifier: Apache-2.0 WITH LLVM-exception                    *|
|*                                                                            *|
|*===----------------------------------------------------------------------===*|
|*                                                                            *|
|* This header provides a public interface to a Clang library for extracting  *|
|* high-level symbol information from source files without exposing the full  *|
|* Clang C++ API.                                                             *|
|*                                                                            *|
\*===----------------------------------------------------------------------===*/

#ifndef LLVM_CLANG_C_INDEX_H
#define LLVM_CLANG_C_INDEX_H

#include <time.h>

#include "clang-c/BuildSystem.h"
#include "clang-c/CXErrorCode.h"
#include "clang-c/CXString.h"
#include "clang-c/ExternC.h"
#include "clang-c/Platform.h"

/**
 * The version constants for the libclang API.
 * CINDEX_VERSION_MINOR should increase when there are API additions.
 * CINDEX_VERSION_MAJOR is intended for "major" source/ABI breaking changes.
 *
 * The policy about the libclang API was always to keep it source and ABI
 * compatible, thus CINDEX_VERSION_MAJOR is expected to remain stable.
 */
#define CINDEX_VERSION_MAJOR 0
#define CINDEX_VERSION_MINOR 61

#define CINDEX_VERSION_ENCODE(major, minor) (((major)*10000) + ((minor)*1))

#define CINDEX_VERSION                                                         \
  CINDEX_VERSION_ENCODE(CINDEX_VERSION_MAJOR, CINDEX_VERSION_MINOR)

#define CINDEX_VERSION_STRINGIZE_(major, minor) #major "." #minor
#define CINDEX_VERSION_STRINGIZE(major, minor)                                 \
  CINDEX_VERSION_STRINGIZE_(major, minor)

#define CINDEX_VERSION_STRING                                                  \
  CINDEX_VERSION_STRINGIZE(CINDEX_VERSION_MAJOR, CINDEX_VERSION_MINOR)

LLVM_CLANG_C_EXTERN_C_BEGIN

/** \defgroup CINDEX libclang: C Interface to Clang
 *
 * The C Interface to Clang provides a relatively small API that exposes
 * facilities for parsing source code into an abstract syntax tree (AST),
 * loading already-parsed ASTs, traversing the AST, associating
 * physical source locations with elements within the AST, and other
 * facilities that support Clang-based development tools.
 *
 * This C interface to Clang will never provide all of the information
 * representation stored in Clang's C++ AST, nor should it: the intent is to
 * maintain an API that is relatively stable from one release to the next,
 * providing only the basic functionality needed to support development tools.
 *
 * To avoid namespace pollution, data types are prefixed with "CX" and
 * functions are prefixed with "clang_".
 *
 * @{
 */

/**
 * An "index" that consists of a set of translation units that would
 * typically be linked together into an executable or library.
 */
typedef void *CXIndex;

/**
 * An opaque type representing target information for a given translation
 * unit.
 */
typedef struct CXTargetInfoImpl *CXTargetInfo;

/**
 * A single translation unit, which resides in an index.
 */
typedef struct CXTranslationUnitImpl *CXTranslationUnit;

/**
 * Opaque pointer representing client data that will be passed through
 * to various callbacks and visitors.
 */
typedef void *CXClientData;

/**
 * Provides the contents of a file that has not yet been saved to disk.
 *
 * Each CXUnsavedFile instance provides the name of a file on the
 * system along with the current contents of that file that have not
 * yet been saved to disk.
 */
struct CXUnsavedFile {
  /**
   * The file whose contents have not yet been saved.
   *
   * This file must already exist in the file system.
   */
  const char *Filename;

  /**
   * A buffer containing the unsaved contents of this file.
   */
  const char *Contents;

  /**
   * The length of the unsaved contents of this buffer.
   */
  unsigned long Length;
};

/**
 * Describes the availability of a particular entity, which indicates
 * whether the use of this entity will result in a warning or error due to
 * it being deprecated or unavailable.
 */
enum CXAvailabilityKind {
  /**
   * The entity is available.
   */
  CXAvailability_Available,
  /**
   * The entity is available, but has been deprecated (and its use is
   * not recommended).
   */
  CXAvailability_Deprecated,
  /**
   * The entity is not available; any use of it will be an error.
   */
  CXAvailability_NotAvailable,
  /**
   * The entity is available, but not accessible; any use of it will be
   * an error.
   */
  CXAvailability_NotAccessible
};

/**
 * Describes a version number of the form major.minor.subminor.
 */
typedef struct CXVersion {
  /**
   * The major version number, e.g., the '10' in '10.7.3'. A negative
   * value indicates that there is no version number at all.
   */
  int Major;
  /**
   * The minor version number, e.g., the '7' in '10.7.3'. This value
   * will be negative if no minor version number was provided, e.g., for
   * version '10'.
   */
  int Minor;
  /**
   * The subminor version number, e.g., the '3' in '10.7.3'. This value
   * will be negative if no minor or subminor version number was provided,
   * e.g., in version '10' or '10.7'.
   */
  int Subminor;
} CXVersion;

/**
 * Describes the exception specification of a cursor.
 *
 * A negative value indicates that the cursor is not a function declaration.
 */
enum CXCursor_ExceptionSpecificationKind {
  /**
   * The cursor has no exception specification.
   */
  CXCursor_ExceptionSpecificationKind_None,

  /**
   * The cursor has exception specification throw()
   */
  CXCursor_ExceptionSpecificationKind_DynamicNone,

  /**
   * The cursor has exception specification throw(T1, T2)
   */
  CXCursor_ExceptionSpecificationKind_Dynamic,

  /**
   * The cursor has exception specification throw(...).
   */
  CXCursor_ExceptionSpecificationKind_MSAny,

  /**
   * The cursor has exception specification basic noexcept.
   */
  CXCursor_ExceptionSpecificationKind_BasicNoexcept,

  /**
   * The cursor has exception specification computed noexcept.
   */
  CXCursor_ExceptionSpecificationKind_ComputedNoexcept,

  /**
   * The exception specification has not yet been evaluated.
   */
  CXCursor_ExceptionSpecificationKind_Unevaluated,

  /**
   * The exception specification has not yet been instantiated.
   */
  CXCursor_ExceptionSpecificationKind_Uninstantiated,

  /**
   * The exception specification has not been parsed yet.
   */
  CXCursor_ExceptionSpecificationKind_Unparsed,

  /**
   * The cursor has a __declspec(nothrow) exception specification.
   */
  CXCursor_ExceptionSpecificationKind_NoThrow
};

/**
 * Provides a shared context for creating translation units.
 *
 * It provides two options:
 *
 * - excludeDeclarationsFromPCH: When non-zero, allows enumeration of "local"
 * declarations (when loading any new translation units). A "local" declaration
 * is one that belongs in the translation unit itself and not in a precompiled
 * header that was used by the translation unit. If zero, all declarations
 * will be enumerated.
 *
 * Here is an example:
 *
 * \code
 *   // excludeDeclsFromPCH = 1, displayDiagnostics=1
 *   Idx = clang_createIndex(1, 1);
 *
 *   // IndexTest.pch was produced with the following command:
 *   // "clang -x c IndexTest.h -emit-ast -o IndexTest.pch"
 *   TU = clang_createTranslationUnit(Idx, "IndexTest.pch");
 *
 *   // This will load all the symbols from 'IndexTest.pch'
 *   clang_visitChildren(clang_getTranslationUnitCursor(TU),
 *                       TranslationUnitVisitor, 0);
 *   clang_disposeTranslationUnit(TU);
 *
 *   // This will load all the symbols from 'IndexTest.c', excluding symbols
 *   // from 'IndexTest.pch'.
 *   char *args[] = { "-Xclang", "-include-pch=IndexTest.pch" };
 *   TU = clang_createTranslationUnitFromSourceFile(Idx, "IndexTest.c", 2, args,
 *                                                  0, 0);
 *   clang_visitChildren(clang_getTranslationUnitCursor(TU),
 *                       TranslationUnitVisitor, 0);
 *   clang_disposeTranslationUnit(TU);
 * \endcode
 *
 * This process of creating the 'pch', loading it separately, and using it (via
 * -include-pch) allows 'excludeDeclsFromPCH' to remove redundant callbacks
 * (which gives the indexer the same performance benefit as the compiler).
 */
CINDEX_LINKAGE CXIndex clang_createIndex(int excludeDeclarationsFromPCH,
                                         int displayDiagnostics);

/**
 * Destroy the given index.
 *
 * The index must not be destroyed until all of the translation units created
 * within that index have been destroyed.
 */
CINDEX_LINKAGE void clang_disposeIndex(CXIndex index);

typedef enum {
  /**
   * Used to indicate that no special CXIndex options are needed.
   */
  CXGlobalOpt_None = 0x0,

  /**
   * Used to indicate that threads that libclang creates for indexing
   * purposes should use background priority.
   *
   * Affects #clang_indexSourceFile, #clang_indexTranslationUnit,
   * #clang_parseTranslationUnit, #clang_saveTranslationUnit.
   */
  CXGlobalOpt_ThreadBackgroundPriorityForIndexing = 0x1,

  /**
   * Used to indicate that threads that libclang creates for editing
   * purposes should use background priority.
   *
   * Affects #clang_reparseTranslationUnit, #clang_codeCompleteAt,
   * #clang_annotateTokens
   */
  CXGlobalOpt_ThreadBackgroundPriorityForEditing = 0x2,

  /**
   * Used to indicate that all threads that libclang creates should use
   * background priority.
   */
  CXGlobalOpt_ThreadBackgroundPriorityForAll =
      CXGlobalOpt_ThreadBackgroundPriorityForIndexing |
      CXGlobalOpt_ThreadBackgroundPriorityForEditing

} CXGlobalOptFlags;

/**
 * Sets general options associated with a CXIndex.
 *
 * For example:
 * \code
 * CXIndex idx = ...;
 * clang_CXIndex_setGlobalOptions(idx,
 *     clang_CXIndex_getGlobalOptions(idx) |
 *     CXGlobalOpt_ThreadBackgroundPriorityForIndexing);
 * \endcode
 *
 * \param options A bitmask of options, a bitwise OR of CXGlobalOpt_XXX flags.
 */
CINDEX_LINKAGE void clang_CXIndex_setGlobalOptions(CXIndex, unsigned options);

/**
 * Gets the general options associated with a CXIndex.
 *
 * \returns A bitmask of options, a bitwise OR of CXGlobalOpt_XXX flags that
 * are associated with the given CXIndex object.
 */
CINDEX_LINKAGE unsigned clang_CXIndex_getGlobalOptions(CXIndex);

/**
 * Sets the invocation emission path option in a CXIndex.
 *
 * The invocation emission path specifies a path which will contain log
 * files for certain libclang invocations. A null value (default) implies that
 * libclang invocations are not logged..
 */
CINDEX_LINKAGE void
clang_CXIndex_setInvocationEmissionPathOption(CXIndex, const char *Path);

/**
 * \defgroup CINDEX_FILES File manipulation routines
 *
 * @{
 */

/**
 * A particular source file that is part of a translation unit.
 */
typedef void *CXFile;

/**
 * Retrieve the complete file and path name of the given file.
 */
CINDEX_LINKAGE CXString clang_getFileName(CXFile SFile);

/**
 * Retrieve the last modification time of the given file.
 */
CINDEX_LINKAGE time_t clang_getFileTime(CXFile SFile);

/**
 * Uniquely identifies a CXFile, that refers to the same underlying file,
 * across an indexing session.
 */
typedef struct {
  unsigned long long data[3];
} CXFileUniqueID;

/**
 * Retrieve the unique ID for the given \c file.
 *
 * \param file the file to get the ID for.
 * \param outID stores the returned CXFileUniqueID.
 * \returns If there was a failure getting the unique ID, returns non-zero,
 * otherwise returns 0.
 */
CINDEX_LINKAGE int clang_getFileUniqueID(CXFile file, CXFileUniqueID *outID);

/**
 * Determine whether the given header is guarded against
 * multiple inclusions, either with the conventional
 * \#ifndef/\#define/\#endif macro guards or with \#pragma once.
 */
CINDEX_LINKAGE unsigned clang_isFileMultipleIncludeGuarded(CXTranslationUnit tu,
                                                           CXFile file);

/**
 * Retrieve a file handle within the given translation unit.
 *
 * \param tu the translation unit
 *
 * \param file_name the name of the file.
 *
 * \returns the file handle for the named file in the translation unit \p tu,
 * or a NULL file handle if the file was not a part of this translation unit.
 */
CINDEX_LINKAGE CXFile clang_getFile(CXTranslationUnit tu,
                                    const char *file_name);

/**
 * Retrieve the buffer associated with the given file.
 *
 * \param tu the translation unit
 *
 * \param file the file for which to retrieve the buffer.
 *
 * \param size [out] if non-NULL, will be set to the size of the buffer.
 *
 * \returns a pointer to the buffer in memory that holds the contents of
 * \p file, or a NULL pointer when the file is not loaded.
 */
CINDEX_LINKAGE const char *clang_getFileContents(CXTranslationUnit tu,
                                                 CXFile file, size_t *size);

/**
 * Returns non-zero if the \c file1 and \c file2 point to the same file,
 * or they are both NULL.
 */
CINDEX_LINKAGE int clang_File_isEqual(CXFile file1, CXFile file2);

/**
 * Returns the real path name of \c file.
 *
 * An empty string may be returned. Use \c clang_getFileName() in that case.
 */
CINDEX_LINKAGE CXString clang_File_tryGetRealPathName(CXFile file);

/**
 * @}
 */

/**
 * \defgroup CINDEX_LOCATIONS Physical source locations
 *
 * Clang represents physical source locations in its abstract syntax tree in
 * great detail, with file, line, and column information for the majority of
 * the tokens parsed in the source code. These data types and functions are
 * used to represent source location information, either for a particular
 * point in the program or for a range of points in the program, and extract
 * specific location information from those data types.
 *
 * @{
 */

/**
 * Identifies a specific source location within a translation
 * unit.
 *
 * Use clang_getExpansionLocation() or clang_getSpellingLocation()
 * to map a source location to a particular file, line, and column.
 */
typedef struct {
  const void *ptr_data[2];
  unsigned int_data;
} CXSourceLocation;

/**
 * Identifies a half-open character range in the source code.
 *
 * Use clang_getRangeStart() and clang_getRangeEnd() to retrieve the
 * starting and end locations from a source range, respectively.
 */
typedef struct {
  const void *ptr_data[2];
  unsigned begin_int_data;
  unsigned end_int_data;
} CXSourceRange;

/**
 * Retrieve a NULL (invalid) source location.
 */
CINDEX_LINKAGE CXSourceLocation clang_getNullLocation(void);

/**
 * Determine whether two source locations, which must refer into
 * the same translation unit, refer to exactly the same point in the source
 * code.
 *
 * \returns non-zero if the source locations refer to the same location, zero
 * if they refer to different locations.
 */
CINDEX_LINKAGE unsigned clang_equalLocations(CXSourceLocation loc1,
                                             CXSourceLocation loc2);

/**
 * Retrieves the source location associated with a given file/line/column
 * in a particular translation unit.
 */
CINDEX_LINKAGE CXSourceLocation clang_getLocation(CXTranslationUnit tu,
                                                  CXFile file, unsigned line,
                                                  unsigned column);
/**
 * Retrieves the source location associated with a given character offset
 * in a particular translation unit.
 */
CINDEX_LINKAGE CXSourceLocation clang_getLocationForOffset(CXTranslationUnit tu,
                                                           CXFile file,
                                                           unsigned offset);

/**
 * Returns non-zero if the given source location is in a system header.
 */
CINDEX_LINKAGE int clang_Location_isInSystemHeader(CXSourceLocation location);

/**
 * Returns non-zero if the given source location is in the main file of
 * the corresponding translation unit.
 */
CINDEX_LINKAGE int clang_Location_isFromMainFile(CXSourceLocation location);

/**
 * Retrieve a NULL (invalid) source range.
 */
CINDEX_LINKAGE CXSourceRange clang_getNullRange(void);

/**
 * Retrieve a source range given the beginning and ending source
 * locations.
 */
CINDEX_LINKAGE CXSourceRange clang_getRange(CXSourceLocation begin,
                                            CXSourceLocation end);

/**
 * Determine whether two ranges are equivalent.
 *
 * \returns non-zero if the ranges are the same, zero if they differ.
 */
CINDEX_LINKAGE unsigned clang_equalRanges(CXSourceRange range1,
                                          CXSourceRange range2);

/**
 * Returns non-zero if \p range is null.
 */
CINDEX_LINKAGE int clang_Range_isNull(CXSourceRange range);

/**
 * Retrieve the file, line, column, and offset represented by
 * the given source location.
 *
 * If the location refers into a macro expansion, retrieves the
 * location of the macro expansion.
 *
 * \param location the location within a source file that will be decomposed
 * into its parts.
 *
 * \param file [out] if non-NULL, will be set to the file to which the given
 * source location points.
 *
 * \param line [out] if non-NULL, will be set to the line to which the given
 * source location points.
 *
 * \param column [out] if non-NULL, will be set to the column to which the given
 * source location points.
 *
 * \param offset [out] if non-NULL, will be set to the offset into the
 * buffer to which the given source location points.
 */
CINDEX_LINKAGE void clang_getExpansionLocation(CXSourceLocation location,
                                               CXFile *file, unsigned *line,
                                               unsigned *column,
                                               unsigned *offset);

/**
 * Retrieve the file, line and column represented by the given source
 * location, as specified in a # line directive.
 *
 * Example: given the following source code in a file somefile.c
 *
 * \code
 * #123 "dummy.c" 1
 *
 * static int func(void)
 * {
 *     return 0;
 * }
 * \endcode
 *
 * the location information returned by this function would be
 *
 * File: dummy.c Line: 124 Column: 12
 *
 * whereas clang_getExpansionLocation would have returned
 *
 * File: somefile.c Line: 3 Column: 12
 *
 * \param location the location within a source file that will be decomposed
 * into its parts.
 *
 * \param filename [out] if non-NULL, will be set to the filename of the
 * source location. Note that filenames returned will be for "virtual" files,
 * which don't necessarily exist on the machine running clang - e.g. when
 * parsing preprocessed output obtained from a different environment. If
 * a non-NULL value is passed in, remember to dispose of the returned value
 * using \c clang_disposeString() once you've finished with it. For an invalid
 * source location, an empty string is returned.
 *
 * \param line [out] if non-NULL, will be set to the line number of the
 * source location. For an invalid source location, zero is returned.
 *
 * \param column [out] if non-NULL, will be set to the column number of the
 * source location. For an invalid source location, zero is returned.
 */
CINDEX_LINKAGE void clang_getPresumedLocation(CXSourceLocation location,
                                              CXString *filename,
                                              unsigned *line, unsigned *column);

/**
 * Legacy API to retrieve the file, line, column, and offset represented
 * by the given source location.
 *
 * This interface has been replaced by the newer interface
 * #clang_getExpansionLocation(). See that interface's documentation for
 * details.
 */
CINDEX_LINKAGE void clang_getInstantiationLocation(CXSourceLocation location,
                                                   CXFile *file, unsigned *line,
                                                   unsigned *column,
                                                   unsigned *offset);

/**
 * Retrieve the file, line, column, and offset represented by
 * the given source location.
 *
 * If the location refers into a macro instantiation, return where the
 * location was originally spelled in the source file.
 *
 * \param location the location within a source file that will be decomposed
 * into its parts.
 *
 * \param file [out] if non-NULL, will be set to the file to which the given
 * source location points.
 *
 * \param line [out] if non-NULL, will be set to the line to which the given
 * source location points.
 *
 * \param column [out] if non-NULL, will be set to the column to which the given
 * source location points.
 *
 * \param offset [out] if non-NULL, will be set to the offset into the
 * buffer to which the given source location points.
 */
CINDEX_LINKAGE void clang_getSpellingLocation(CXSourceLocation location,
                                              CXFile *file, unsigned *line,
                                              unsigned *column,
                                              unsigned *offset);

/**
 * Retrieve the file, line, column, and offset represented by
 * the given source location.
 *
 * If the location refers into a macro expansion, return where the macro was
 * expanded or where the macro argument was written, if the location points at
 * a macro argument.
 *
 * \param location the location within a source file that will be decomposed
 * into its parts.
 *
 * \param file [out] if non-NULL, will be set to the file to which the given
 * source location points.
 *
 * \param line [out] if non-NULL, will be set to the line to which the given
 * source location points.
 *
 * \param column [out] if non-NULL, will be set to the column to which the given
 * source location points.
 *
 * \param offset [out] if non-NULL, will be set to the offset into the
 * buffer to which the given source location points.
 */
CINDEX_LINKAGE void clang_getFileLocation(CXSourceLocation location,
                                          CXFile *file, unsigned *line,
                                          unsigned *column, unsigned *offset);

/**
 * Retrieve a source location representing the first character within a
 * source range.
 */
CINDEX_LINKAGE CXSourceLocation clang_getRangeStart(CXSourceRange range);

/**
 * Retrieve a source location representing the last character within a
 * source range.
 */
CINDEX_LINKAGE CXSourceLocation clang_getRangeEnd(CXSourceRange range);

/**
 * Identifies an array of ranges.
 */
typedef struct {
  /** The number of ranges in the \c ranges array. */
  unsigned count;
  /**
   * An array of \c CXSourceRanges.
   */
  CXSourceRange *ranges;
} CXSourceRangeList;

/**
 * Retrieve all ranges that were skipped by the preprocessor.
 *
 * The preprocessor will skip lines when they are surrounded by an
 * if/ifdef/ifndef directive whose condition does not evaluate to true.
 */
CINDEX_LINKAGE CXSourceRangeList *clang_getSkippedRanges(CXTranslationUnit tu,
                                                         CXFile file);

/**
 * Retrieve all ranges from all files that were skipped by the
 * preprocessor.
 *
 * The preprocessor will skip lines when they are surrounded by an
 * if/ifdef/ifndef directive whose condition does not evaluate to true.
 */
CINDEX_LINKAGE CXSourceRangeList *
clang_getAllSkippedRanges(CXTranslationUnit tu);

/**
 * Destroy the given \c CXSourceRangeList.
 */
CINDEX_LINKAGE void clang_disposeSourceRangeList(CXSourceRangeList *ranges);

/**
 * @}
 */

/**
 * \defgroup CINDEX_DIAG Diagnostic reporting
 *
 * @{
 */

/**
 * Describes the severity of a particular diagnostic.
 */
enum CXDiagnosticSeverity {
  /**
   * A diagnostic that has been suppressed, e.g., by a command-line
   * option.
   */
  CXDiagnostic_Ignored = 0,

  /**
   * This diagnostic is a note that should be attached to the
   * previous (non-note) diagnostic.
   */
  CXDiagnostic_Note = 1,

  /**
   * This diagnostic indicates suspicious code that may not be
   * wrong.
   */
  CXDiagnostic_Warning = 2,

  /**
   * This diagnostic indicates that the code is ill-formed.
   */
  CXDiagnostic_Error = 3,

  /**
   * This diagnostic indicates that the code is ill-formed such
   * that future parser recovery is unlikely to produce useful
   * results.
   */
  CXDiagnostic_Fatal = 4
};

/**
 * A single diagnostic, containing the diagnostic's severity,
 * location, text, source ranges, and fix-it hints.
 */
typedef void *CXDiagnostic;

/**
 * A group of CXDiagnostics.
 */
typedef void *CXDiagnosticSet;

/**
 * Determine the number of diagnostics in a CXDiagnosticSet.
 */
CINDEX_LINKAGE unsigned clang_getNumDiagnosticsInSet(CXDiagnosticSet Diags);

/**
 * Retrieve a diagnostic associated with the given CXDiagnosticSet.
 *
 * \param Diags the CXDiagnosticSet to query.
 * \param Index the zero-based diagnostic number to retrieve.
 *
 * \returns the requested diagnostic. This diagnostic must be freed
 * via a call to \c clang_disposeDiagnostic().
 */
CINDEX_LINKAGE CXDiagnostic clang_getDiagnosticInSet(CXDiagnosticSet Diags,
                                                     unsigned Index);

/**
 * Describes the kind of error that occurred (if any) in a call to
 * \c clang_loadDiagnostics.
 */
enum CXLoadDiag_Error {
  /**
   * Indicates that no error occurred.
   */
  CXLoadDiag_None = 0,

  /**
   * Indicates that an unknown error occurred while attempting to
   * deserialize diagnostics.
   */
  CXLoadDiag_Unknown = 1,

  /**
   * Indicates that the file containing the serialized diagnostics
   * could not be opened.
   */
  CXLoadDiag_CannotLoad = 2,

  /**
   * Indicates that the serialized diagnostics file is invalid or
   * corrupt.
   */
  CXLoadDiag_InvalidFile = 3
};

/**
 * Deserialize a set of diagnostics from a Clang diagnostics bitcode
 * file.
 *
 * \param file The name of the file to deserialize.
 * \param error A pointer to a enum value recording if there was a problem
 *        deserializing the diagnostics.
 * \param errorString A pointer to a CXString for recording the error string
 *        if the file was not successfully loaded.
 *
 * \returns A loaded CXDiagnosticSet if successful, and NULL otherwise.  These
 * diagnostics should be released using clang_disposeDiagnosticSet().
 */
CINDEX_LINKAGE CXDiagnosticSet clang_loadDiagnostics(
    const char *file, enum CXLoadDiag_Error *error, CXString *errorString);

/**
 * Release a CXDiagnosticSet and all of its contained diagnostics.
 */
CINDEX_LINKAGE void clang_disposeDiagnosticSet(CXDiagnosticSet Diags);

/**
 * Retrieve the child diagnostics of a CXDiagnostic.
 *
 * This CXDiagnosticSet does not need to be released by
 * clang_disposeDiagnosticSet.
 */
CINDEX_LINKAGE CXDiagnosticSet clang_getChildDiagnostics(CXDiagnostic D);

/**
 * Determine the number of diagnostics produced for the given
 * translation unit.
 */
CINDEX_LINKAGE unsigned clang_getNumDiagnostics(CXTranslationUnit Unit);

/**
 * Retrieve a diagnostic associated with the given translation unit.
 *
 * \param Unit the translation unit to query.
 * \param Index the zero-based diagnostic number to retrieve.
 *
 * \returns the requested diagnostic. This diagnostic must be freed
 * via a call to \c clang_disposeDiagnostic().
 */
CINDEX_LINKAGE CXDiagnostic clang_getDiagnostic(CXTranslationUnit Unit,
                                                unsigned Index);

/**
 * Retrieve the complete set of diagnostics associated with a
 *        translation unit.
 *
 * \param Unit the translation unit to query.
 */
CINDEX_LINKAGE CXDiagnosticSet
clang_getDiagnosticSetFromTU(CXTranslationUnit Unit);

/**
 * Destroy a diagnostic.
 */
CINDEX_LINKAGE void clang_disposeDiagnostic(CXDiagnostic Diagnostic);

/**
 * Options to control the display of diagnostics.
 *
 * The values in this enum are meant to be combined to customize the
 * behavior of \c clang_formatDiagnostic().
 */
enum CXDiagnosticDisplayOptions {
  /**
   * Display the source-location information where the
   * diagnostic was located.
   *
   * When set, diagnostics will be prefixed by the file, line, and
   * (optionally) column to which the diagnostic refers. For example,
   *
   * \code
   * test.c:28: warning: extra tokens at end of #endif directive
   * \endcode
   *
   * This option corresponds to the clang flag \c -fshow-source-location.
   */
  CXDiagnostic_DisplaySourceLocation = 0x01,

  /**
   * If displaying the source-location information of the
   * diagnostic, also include the column number.
   *
   * This option corresponds to the clang flag \c -fshow-column.
   */
  CXDiagnostic_DisplayColumn = 0x02,

  /**
   * If displaying the source-location information of the
   * diagnostic, also include information about source ranges in a
   * machine-parsable format.
   *
   * This option corresponds to the clang flag
   * \c -fdiagnostics-print-source-range-info.
   */
  CXDiagnostic_DisplaySourceRanges = 0x04,

  /**
   * Display the option name associated with this diagnostic, if any.
   *
   * The option name displayed (e.g., -Wconversion) will be placed in brackets
   * after the diagnostic text. This option corresponds to the clang flag
   * \c -fdiagnostics-show-option.
   */
  CXDiagnostic_DisplayOption = 0x08,

  /**
   * Display the category number associated with this diagnostic, if any.
   *
   * The category number is displayed within brackets after the diagnostic text.
   * This option corresponds to the clang flag
   * \c -fdiagnostics-show-category=id.
   */
  CXDiagnostic_DisplayCategoryId = 0x10,

  /**
   * Display the category name associated with this diagnostic, if any.
   *
   * The category name is displayed within brackets after the diagnostic text.
   * This option corresponds to the clang flag
   * \c -fdiagnostics-show-category=name.
   */
  CXDiagnostic_DisplayCategoryName = 0x20
};

/**
 * Format the given diagnostic in a manner that is suitable for display.
 *
 * This routine will format the given diagnostic to a string, rendering
 * the diagnostic according to the various options given. The
 * \c clang_defaultDiagnosticDisplayOptions() function returns the set of
 * options that most closely mimics the behavior of the clang compiler.
 *
 * \param Diagnostic The diagnostic to print.
 *
 * \param Options A set of options that control the diagnostic display,
 * created by combining \c CXDiagnosticDisplayOptions values.
 *
 * \returns A new string containing for formatted diagnostic.
 */
CINDEX_LINKAGE CXString clang_formatDiagnostic(CXDiagnostic Diagnostic,
                                               unsigned Options);

/**
 * Retrieve the set of display options most similar to the
 * default behavior of the clang compiler.
 *
 * \returns A set of display options suitable for use with \c
 * clang_formatDiagnostic().
 */
CINDEX_LINKAGE unsigned clang_defaultDiagnosticDisplayOptions(void);

/**
 * Determine the severity of the given diagnostic.
 */
CINDEX_LINKAGE enum CXDiagnosticSeverity
    clang_getDiagnosticSeverity(CXDiagnostic);

/**
 * Retrieve the source location of the given diagnostic.
 *
 * This location is where Clang would print the caret ('^') when
 * displaying the diagnostic on the command line.
 */
CINDEX_LINKAGE CXSourceLocation clang_getDiagnosticLocation(CXDiagnostic);

/**
 * Retrieve the text of the given diagnostic.
 */
CINDEX_LINKAGE CXString clang_getDiagnosticSpelling(CXDiagnostic);

/**
 * Retrieve the name of the command-line option that enabled this
 * diagnostic.
 *
 * \param Diag The diagnostic to be queried.
 *
 * \param Disable If non-NULL, will be set to the option that disables this
 * diagnostic (if any).
 *
 * \returns A string that contains the command-line option used to enable this
 * warning, such as "-Wconversion" or "-pedantic".
 */
CINDEX_LINKAGE CXString clang_getDiagnosticOption(CXDiagnostic Diag,
                                                  CXString *Disable);

/**
 * Retrieve the category number for this diagnostic.
 *
 * Diagnostics can be categorized into groups along with other, related
 * diagnostics (e.g., diagnostics under the same warning flag). This routine
 * retrieves the category number for the given diagnostic.
 *
 * \returns The number of the category that contains this diagnostic, or zero
 * if this diagnostic is uncategorized.
 */
CINDEX_LINKAGE unsigned clang_getDiagnosticCategory(CXDiagnostic);

/**
 * Retrieve the name of a particular diagnostic category.  This
 *  is now deprecated.  Use clang_getDiagnosticCategoryText()
 *  instead.
 *
 * \param Category A diagnostic category number, as returned by
 * \c clang_getDiagnosticCategory().
 *
 * \returns The name of the given diagnostic category.
 */
CINDEX_DEPRECATED CINDEX_LINKAGE CXString
clang_getDiagnosticCategoryName(unsigned Category);

/**
 * Retrieve the diagnostic category text for a given diagnostic.
 *
 * \returns The text of the given diagnostic category.
 */
CINDEX_LINKAGE CXString clang_getDiagnosticCategoryText(CXDiagnostic);

/**
 * Determine the number of source ranges associated with the given
 * diagnostic.
 */
CINDEX_LINKAGE unsigned clang_getDiagnosticNumRanges(CXDiagnostic);

/**
 * Retrieve a source range associated with the diagnostic.
 *
 * A diagnostic's source ranges highlight important elements in the source
 * code. On the command line, Clang displays source ranges by
 * underlining them with '~' characters.
 *
 * \param Diagnostic the diagnostic whose range is being extracted.
 *
 * \param Range the zero-based index specifying which range to
 *
 * \returns the requested source range.
 */
CINDEX_LINKAGE CXSourceRange clang_getDiagnosticRange(CXDiagnostic Diagnostic,
                                                      unsigned Range);

/**
 * Determine the number of fix-it hints associated with the
 * given diagnostic.
 */
CINDEX_LINKAGE unsigned clang_getDiagnosticNumFixIts(CXDiagnostic Diagnostic);

/**
 * Retrieve the replacement information for a given fix-it.
 *
 * Fix-its are described in terms of a source range whose contents
 * should be replaced by a string. This approach generalizes over
 * three kinds of operations: removal of source code (the range covers
 * the code to be removed and the replacement string is empty),
 * replacement of source code (the range covers the code to be
 * replaced and the replacement string provides the new code), and
 * insertion (both the start and end of the range point at the
 * insertion location, and the replacement string provides the text to
 * insert).
 *
 * \param Diagnostic The diagnostic whose fix-its are being queried.
 *
 * \param FixIt The zero-based index of the fix-it.
 *
 * \param ReplacementRange The source range whose contents will be
 * replaced with the returned replacement string. Note that source
 * ranges are half-open ranges [a, b), so the source code should be
 * replaced from a and up to (but not including) b.
 *
 * \returns A string containing text that should be replace the source
 * code indicated by the \c ReplacementRange.
 */
CINDEX_LINKAGE CXString clang_getDiagnosticFixIt(
    CXDiagnostic Diagnostic, unsigned FixIt, CXSourceRange *ReplacementRange);

/**
 * @}
 */

/**
 * \defgroup CINDEX_TRANSLATION_UNIT Translation unit manipulation
 *
 * The routines in this group provide the ability to create and destroy
 * translation units from files, either by parsing the contents of the files or
 * by reading in a serialized representation of a translation unit.
 *
 * @{
 */

/**
 * Get the original translation unit source file name.
 */
CINDEX_LINKAGE CXString
clang_getTranslationUnitSpelling(CXTranslationUnit CTUnit);

/**
 * Return the CXTranslationUnit for a given source file and the provided
 * command line arguments one would pass to the compiler.
 *
 * Note: The 'source_filename' argument is optional.  If the caller provides a
 * NULL pointer, the name of the source file is expected to reside in the
 * specified command line arguments.
 *
 * Note: When encountered in 'clang_command_line_args', the following options
 * are ignored:
 *
 *   '-c'
 *   '-emit-ast'
 *   '-fsyntax-only'
 *   '-o \<output file>'  (both '-o' and '\<output file>' are ignored)
 *
 * \param CIdx The index object with which the translation unit will be
 * associated.
 *
 * \param source_filename The name of the source file to load, or NULL if the
 * source file is included in \p clang_command_line_args.
 *
 * \param num_clang_command_line_args The number of command-line arguments in
 * \p clang_command_line_args.
 *
 * \param clang_command_line_args The command-line arguments that would be
 * passed to the \c clang executable if it were being invoked out-of-process.
 * These command-line options will be parsed and will affect how the translation
 * unit is parsed. Note that the following options are ignored: '-c',
 * '-emit-ast', '-fsyntax-only' (which is the default), and '-o \<output file>'.
 *
 * \param num_unsaved_files the number of unsaved file entries in \p
 * unsaved_files.
 *
 * \param unsaved_files the files that have not yet been saved to disk
 * but may be required for code completion, including the contents of
 * those files.  The contents and name of these files (as specified by
 * CXUnsavedFile) are copied when necessary, so the client only needs to
 * guarantee their validity until the call to this function returns.
 */
CINDEX_LINKAGE CXTranslationUnit clang_createTranslationUnitFromSourceFile(
    CXIndex CIdx, const char *source_filename, int num_clang_command_line_args,
    const char *const *clang_command_line_args, unsigned num_unsaved_files,
    struct CXUnsavedFile *unsaved_files);

/**
 * Same as \c clang_createTranslationUnit2, but returns
 * the \c CXTranslationUnit instead of an error code.  In case of an error this
 * routine returns a \c NULL \c CXTranslationUnit, without further detailed
 * error codes.
 */
CINDEX_LINKAGE CXTranslationUnit
clang_createTranslationUnit(CXIndex CIdx, const char *ast_filename);

/**
 * Create a translation unit from an AST file (\c -emit-ast).
 *
 * \param[out] out_TU A non-NULL pointer to store the created
 * \c CXTranslationUnit.
 *
 * \returns Zero on success, otherwise returns an error code.
 */
CINDEX_LINKAGE enum CXErrorCode
clang_createTranslationUnit2(CXIndex CIdx, const char *ast_filename,
                             CXTranslationUnit *out_TU);

/**
 * Flags that control the creation of translation units.
 *
 * The enumerators in this enumeration type are meant to be bitwise
 * ORed together to specify which options should be used when
 * constructing the translation unit.
 */
enum CXTranslationUnit_Flags {
  /**
   * Used to indicate that no special translation-unit options are
   * needed.
   */
  CXTranslationUnit_None = 0x0,

  /**
   * Used to indicate that the parser should construct a "detailed"
   * preprocessing record, including all macro definitions and instantiations.
   *
   * Constructing a detailed preprocessing record requires more memory
   * and time to parse, since the information contained in the record
   * is usually not retained. However, it can be useful for
   * applications that require more detailed information about the
   * behavior of the preprocessor.
   */
  CXTranslationUnit_DetailedPreprocessingRecord = 0x01,

  /**
   * Used to indicate that the translation unit is incomplete.
   *
   * When a translation unit is considered "incomplete", semantic
   * analysis that is typically performed at the end of the
   * translation unit will be suppressed. For example, this suppresses
   * the completion of tentative declarations in C and of
   * instantiation of implicitly-instantiation function templates in
   * C++. This option is typically used when parsing a header with the
   * intent of producing a precompiled header.
   */
  CXTranslationUnit_Incomplete = 0x02,

  /**
   * Used to indicate that the translation unit should be built with an
   * implicit precompiled header for the preamble.
   *
   * An implicit precompiled header is used as an optimization when a
   * particular translation unit is likely to be reparsed many times
   * when the sources aren't changing that often. In this case, an
   * implicit precompiled header will be built containing all of the
   * initial includes at the top of the main file (what we refer to as
   * the "preamble" of the file). In subsequent parses, if the
   * preamble or the files in it have not changed, \c
   * clang_reparseTranslationUnit() will re-use the implicit
   * precompiled header to improve parsing performance.
   */
  CXTranslationUnit_PrecompiledPreamble = 0x04,

  /**
   * Used to indicate that the translation unit should cache some
   * code-completion results with each reparse of the source file.
   *
   * Caching of code-completion results is a performance optimization that
   * introduces some overhead to reparsing but improves the performance of
   * code-completion operations.
   */
  CXTranslationUnit_CacheCompletionResults = 0x08,

  /**
   * Used to indicate that the translation unit will be serialized with
   * \c clang_saveTranslationUnit.
   *
   * This option is typically used when parsing a header with the intent of
   * producing a precompiled header.
   */
  CXTranslationUnit_ForSerialization = 0x10,

  /**
   * DEPRECATED: Enabled chained precompiled preambles in C++.
   *
   * Note: this is a *temporary* option that is available only while
   * we are testing C++ precompiled preamble support. It is deprecated.
   */
  CXTranslationUnit_CXXChainedPCH = 0x20,

  /**
   * Used to indicate that function/method bodies should be skipped while
   * parsing.
   *
   * This option can be used to search for declarations/definitions while
   * ignoring the usages.
   */
  CXTranslationUnit_SkipFunctionBodies = 0x40,

  /**
   * Used to indicate that brief documentation comments should be
   * included into the set of code completions returned from this translation
   * unit.
   */
  CXTranslationUnit_IncludeBriefCommentsInCodeCompletion = 0x80,

  /**
   * Used to indicate that the precompiled preamble should be created on
   * the first parse. Otherwise it will be created on the first reparse. This
   * trades runtime on the first parse (serializing the preamble takes time) for
   * reduced runtime on the second parse (can now reuse the preamble).
   */
  CXTranslationUnit_CreatePreambleOnFirstParse = 0x100,

  /**
   * Do not stop processing when fatal errors are encountered.
   *
   * When fatal errors are encountered while parsing a translation unit,
   * semantic analysis is typically stopped early when compiling code. A common
   * source for fatal errors are unresolvable include files. For the
   * purposes of an IDE, this is undesirable behavior and as much information
   * as possible should be reported. Use this flag to enable this behavior.
   */
  CXTranslationUnit_KeepGoing = 0x200,

  /**
   * Sets the preprocessor in a mode for parsing a single file only.
   */
  CXTranslationUnit_SingleFileParse = 0x400,

  /**
   * Used in combination with CXTranslationUnit_SkipFunctionBodies to
   * constrain the skipping of function bodies to the preamble.
   *
   * The function bodies of the main file are not skipped.
   */
  CXTranslationUnit_LimitSkipFunctionBodiesToPreamble = 0x800,

  /**
   * Used to indicate that attributed types should be included in CXType.
   */
  CXTranslationUnit_IncludeAttributedTypes = 0x1000,

  /**
   * Used to indicate that implicit attributes should be visited.
   */
  CXTranslationUnit_VisitImplicitAttributes = 0x2000,

  /**
   * Used to indicate that non-errors from included files should be ignored.
   *
   * If set, clang_getDiagnosticSetFromTU() will not report e.g. warnings from
   * included files anymore. This speeds up clang_getDiagnosticSetFromTU() for
   * the case where these warnings are not of interest, as for an IDE for
   * example, which typically shows only the diagnostics in the main file.
   */
  CXTranslationUnit_IgnoreNonErrorsFromIncludedFiles = 0x4000,

  /**
   * Tells the preprocessor not to skip excluded conditional blocks.
   */
  CXTranslationUnit_RetainExcludedConditionalBlocks = 0x8000
};

/**
 * Returns the set of flags that is suitable for parsing a translation
 * unit that is being edited.
 *
 * The set of flags returned provide options for \c clang_parseTranslationUnit()
 * to indicate that the translation unit is likely to be reparsed many times,
 * either explicitly (via \c clang_reparseTranslationUnit()) or implicitly
 * (e.g., by code completion (\c clang_codeCompletionAt())). The returned flag
 * set contains an unspecified set of optimizations (e.g., the precompiled
 * preamble) geared toward improving the performance of these routines. The
 * set of optimizations enabled may change from one version to the next.
 */
CINDEX_LINKAGE unsigned clang_defaultEditingTranslationUnitOptions(void);

/**
 * Same as \c clang_parseTranslationUnit2, but returns
 * the \c CXTranslationUnit instead of an error code.  In case of an error this
 * routine returns a \c NULL \c CXTranslationUnit, without further detailed
 * error codes.
 */
CINDEX_LINKAGE CXTranslationUnit clang_parseTranslationUnit(
    CXIndex CIdx, const char *source_filename,
    const char *const *command_line_args, int num_command_line_args,
    struct CXUnsavedFile *unsaved_files, unsigned num_unsaved_files,
    unsigned options);

/**
 * Parse the given source file and the translation unit corresponding
 * to that file.
 *
 * This routine is the main entry point for the Clang C API, providing the
 * ability to parse a source file into a translation unit that can then be
 * queried by other functions in the API. This routine accepts a set of
 * command-line arguments so that the compilation can be configured in the same
 * way that the compiler is configured on the command line.
 *
 * \param CIdx The index object with which the translation unit will be
 * associated.
 *
 * \param source_filename The name of the source file to load, or NULL if the
 * source file is included in \c command_line_args.
 *
 * \param command_line_args The command-line arguments that would be
 * passed to the \c clang executable if it were being invoked out-of-process.
 * These command-line options will be parsed and will affect how the translation
 * unit is parsed. Note that the following options are ignored: '-c',
 * '-emit-ast', '-fsyntax-only' (which is the default), and '-o \<output file>'.
 *
 * \param num_command_line_args The number of command-line arguments in
 * \c command_line_args.
 *
 * \param unsaved_files the files that have not yet been saved to disk
 * but may be required for parsing, including the contents of
 * those files.  The contents and name of these files (as specified by
 * CXUnsavedFile) are copied when necessary, so the client only needs to
 * guarantee their validity until the call to this function returns.
 *
 * \param num_unsaved_files the number of unsaved file entries in \p
 * unsaved_files.
 *
 * \param options A bitmask of options that affects how the translation unit
 * is managed but not its compilation. This should be a bitwise OR of the
 * CXTranslationUnit_XXX flags.
 *
 * \param[out] out_TU A non-NULL pointer to store the created
 * \c CXTranslationUnit, describing the parsed code and containing any
 * diagnostics produced by the compiler.
 *
 * \returns Zero on success, otherwise returns an error code.
 */
CINDEX_LINKAGE enum CXErrorCode clang_parseTranslationUnit2(
    CXIndex CIdx, const char *source_filename,
    const char *const *command_line_args, int num_command_line_args,
    struct CXUnsavedFile *unsaved_files, unsigned num_unsaved_files,
    unsigned options, CXTranslationUnit *out_TU);

/**
 * Same as clang_parseTranslationUnit2 but requires a full command line
 * for \c command_line_args including argv[0]. This is useful if the standard
 * library paths are relative to the binary.
 */
CINDEX_LINKAGE enum CXErrorCode clang_parseTranslationUnit2FullArgv(
    CXIndex CIdx, const char *source_filename,
    const char *const *command_line_args, int num_command_line_args,
    struct CXUnsavedFile *unsaved_files, unsigned num_unsaved_files,
    unsigned options, CXTranslationUnit *out_TU);

/**
 * Flags that control how translation units are saved.
 *
 * The enumerators in this enumeration type are meant to be bitwise
 * ORed together to specify which options should be used when
 * saving the translation unit.
 */
enum CXSaveTranslationUnit_Flags {
  /**
   * Used to indicate that no special saving options are needed.
   */
  CXSaveTranslationUnit_None = 0x0
};

/**
 * Returns the set of flags that is suitable for saving a translation
 * unit.
 *
 * The set of flags returned provide options for
 * \c clang_saveTranslationUnit() by default. The returned flag
 * set contains an unspecified set of options that save translation units with
 * the most commonly-requested data.
 */
CINDEX_LINKAGE unsigned clang_defaultSaveOptions(CXTranslationUnit TU);

/**
 * Describes the kind of error that occurred (if any) in a call to
 * \c clang_saveTranslationUnit().
 */
enum CXSaveError {
  /**
   * Indicates that no error occurred while saving a translation unit.
   */
  CXSaveError_None = 0,

  /**
   * Indicates that an unknown error occurred while attempting to save
   * the file.
   *
   * This error typically indicates that file I/O failed when attempting to
   * write the file.
   */
  CXSaveError_Unknown = 1,

  /**
   * Indicates that errors during translation prevented this attempt
   * to save the translation unit.
   *
   * Errors that prevent the translation unit from being saved can be
   * extracted using \c clang_getNumDiagnostics() and \c clang_getDiagnostic().
   */
  CXSaveError_TranslationErrors = 2,

  /**
   * Indicates that the translation unit to be saved was somehow
   * invalid (e.g., NULL).
   */
  CXSaveError_InvalidTU = 3
};

/**
 * Saves a translation unit into a serialized representation of
 * that translation unit on disk.
 *
 * Any translation unit that was parsed without error can be saved
 * into a file. The translation unit can then be deserialized into a
 * new \c CXTranslationUnit with \c clang_createTranslationUnit() or,
 * if it is an incomplete translation unit that corresponds to a
 * header, used as a precompiled header when parsing other translation
 * units.
 *
 * \param TU The translation unit to save.
 *
 * \param FileName The file to which the translation unit will be saved.
 *
 * \param options A bitmask of options that affects how the translation unit
 * is saved. This should be a bitwise OR of the
 * CXSaveTranslationUnit_XXX flags.
 *
 * \returns A value that will match one of the enumerators of the CXSaveError
 * enumeration. Zero (CXSaveError_None) indicates that the translation unit was
 * saved successfully, while a non-zero value indicates that a problem occurred.
 */
CINDEX_LINKAGE int clang_saveTranslationUnit(CXTranslationUnit TU,
                                             const char *FileName,
                                             unsigned options);

/**
 * Suspend a translation unit in order to free memory associated with it.
 *
 * A suspended translation unit uses significantly less memory but on the other
 * side does not support any other calls than \c clang_reparseTranslationUnit
 * to resume it or \c clang_disposeTranslationUnit to dispose it completely.
 */
CINDEX_LINKAGE unsigned clang_suspendTranslationUnit(CXTranslationUnit);

/**
 * Destroy the specified CXTranslationUnit object.
 */
CINDEX_LINKAGE void clang_disposeTranslationUnit(CXTranslationUnit);

/**
 * Flags that control the reparsing of translation units.
 *
 * The enumerators in this enumeration type are meant to be bitwise
 * ORed together to specify which options should be used when
 * reparsing the translation unit.
 */
enum CXReparse_Flags {
  /**
   * Used to indicate that no special reparsing options are needed.
   */
  CXReparse_None = 0x0
};

/**
 * Returns the set of flags that is suitable for reparsing a translation
 * unit.
 *
 * The set of flags returned provide options for
 * \c clang_reparseTranslationUnit() by default. The returned flag
 * set contains an unspecified set of optimizations geared toward common uses
 * of reparsing. The set of optimizations enabled may change from one version
 * to the next.
 */
CINDEX_LINKAGE unsigned clang_defaultReparseOptions(CXTranslationUnit TU);

/**
 * Reparse the source files that produced this translation unit.
 *
 * This routine can be used to re-parse the source files that originally
 * created the given translation unit, for example because those source files
 * have changed (either on disk or as passed via \p unsaved_files). The
 * source code will be reparsed with the same command-line options as it
 * was originally parsed.
 *
 * Reparsing a translation unit invalidates all cursors and source locations
 * that refer into that translation unit. This makes reparsing a translation
 * unit semantically equivalent to destroying the translation unit and then
 * creating a new translation unit with the same command-line arguments.
 * However, it may be more efficient to reparse a translation
 * unit using this routine.
 *
 * \param TU The translation unit whose contents will be re-parsed. The
 * translation unit must originally have been built with
 * \c clang_createTranslationUnitFromSourceFile().
 *
 * \param num_unsaved_files The number of unsaved file entries in \p
 * unsaved_files.
 *
 * \param unsaved_files The files that have not yet been saved to disk
 * but may be required for parsing, including the contents of
 * those files.  The contents and name of these files (as specified by
 * CXUnsavedFile) are copied when necessary, so the client only needs to
 * guarantee their validity until the call to this function returns.
 *
 * \param options A bitset of options composed of the flags in CXReparse_Flags.
 * The function \c clang_defaultReparseOptions() produces a default set of
 * options recommended for most uses, based on the translation unit.
 *
 * \returns 0 if the sources could be reparsed.  A non-zero error code will be
 * returned if reparsing was impossible, such that the translation unit is
 * invalid. In such cases, the only valid call for \c TU is
 * \c clang_disposeTranslationUnit(TU).  The error codes returned by this
 * routine are described by the \c CXErrorCode enum.
 */
CINDEX_LINKAGE int
clang_reparseTranslationUnit(CXTranslationUnit TU, unsigned num_unsaved_files,
                             struct CXUnsavedFile *unsaved_files,
                             unsigned options);

/**
 * Categorizes how memory is being used by a translation unit.
 */
enum CXTUResourceUsageKind {
  CXTUResourceUsage_AST = 1,
  CXTUResourceUsage_Identifiers = 2,
  CXTUResourceUsage_Selectors = 3,
  CXTUResourceUsage_GlobalCompletionResults = 4,
  CXTUResourceUsage_SourceManagerContentCache = 5,
  CXTUResourceUsage_AST_SideTables = 6,
  CXTUResourceUsage_SourceManager_Membuffer_Malloc = 7,
  CXTUResourceUsage_SourceManager_Membuffer_MMap = 8,
  CXTUResourceUsage_ExternalASTSource_Membuffer_Malloc = 9,
  CXTUResourceUsage_ExternalASTSource_Membuffer_MMap = 10,
  CXTUResourceUsage_Preprocessor = 11,
  CXTUResourceUsage_PreprocessingRecord = 12,
  CXTUResourceUsage_SourceManager_DataStructures = 13,
  CXTUResourceUsage_Preprocessor_HeaderSearch = 14,
  CXTUResourceUsage_MEMORY_IN_BYTES_BEGIN = CXTUResourceUsage_AST,
  CXTUResourceUsage_MEMORY_IN_BYTES_END =
      CXTUResourceUsage_Preprocessor_HeaderSearch,

  CXTUResourceUsage_First = CXTUResourceUsage_AST,
  CXTUResourceUsage_Last = CXTUResourceUsage_Preprocessor_HeaderSearch
};

/**
 * Returns the human-readable null-terminated C string that represents
 *  the name of the memory category.  This string should never be freed.
 */
CINDEX_LINKAGE
const char *clang_getTUResourceUsageName(enum CXTUResourceUsageKind kind);

typedef struct CXTUResourceUsageEntry {
  /* The memory usage category. */
  enum CXTUResourceUsageKind kind;
  /* Amount of resources used.
      The units will depend on the resource kind. */
  unsigned long amount;
} CXTUResourceUsageEntry;

/**
 * The memory usage of a CXTranslationUnit, broken into categories.
 */
typedef struct CXTUResourceUsage {
  /* Private data member, used for queries. */
  void *data;

  /* The number of entries in the 'entries' array. */
  unsigned numEntries;

  /* An array of key-value pairs, representing the breakdown of memory
            usage. */
  CXTUResourceUsageEntry *entries;

} CXTUResourceUsage;

/**
 * Return the memory usage of a translation unit.  This object
 *  should be released with clang_disposeCXTUResourceUsage().
 */
CINDEX_LINKAGE CXTUResourceUsage
clang_getCXTUResourceUsage(CXTranslationUnit TU);

CINDEX_LINKAGE void clang_disposeCXTUResourceUsage(CXTUResourceUsage usage);

/**
 * Get target information for this translation unit.
 *
 * The CXTargetInfo object cannot outlive the CXTranslationUnit object.
 */
CINDEX_LINKAGE CXTargetInfo
clang_getTranslationUnitTargetInfo(CXTranslationUnit CTUnit);

/**
 * Destroy the CXTargetInfo object.
 */
CINDEX_LINKAGE void clang_TargetInfo_dispose(CXTargetInfo Info);

/**
 * Get the normalized target triple as a string.
 *
 * Returns the empty string in case of any error.
 */
CINDEX_LINKAGE CXString clang_TargetInfo_getTriple(CXTargetInfo Info);

/**
 * Get the pointer width of the target in bits.
 *
 * Returns -1 in case of error.
 */
CINDEX_LINKAGE int clang_TargetInfo_getPointerWidth(CXTargetInfo Info);

/**
 * @}
 */

/**
 * Describes the kind of entity that a cursor refers to.
 */
enum CXCursorKind {
  /* Declarations */
  /**
   * A declaration whose specific kind is not exposed via this
   * interface.
   *
   * Unexposed declarations have the same operations as any other kind
   * of declaration; one can extract their location information,
   * spelling, find their definitions, etc. However, the specific kind
   * of the declaration is not reported.
   */
  CXCursor_UnexposedDecl = 1,
  /** A C or C++ struct. */
  CXCursor_StructDecl = 2,
  /** A C or C++ union. */
  CXCursor_UnionDecl = 3,
  /** A C++ class. */
  CXCursor_ClassDecl = 4,
  /** An enumeration. */
  CXCursor_EnumDecl = 5,
  /**
   * A field (in C) or non-static data member (in C++) in a
   * struct, union, or C++ class.
   */
  CXCursor_FieldDecl = 6,
  /** An enumerator constant. */
  CXCursor_EnumConstantDecl = 7,
  /** A function. */
  CXCursor_FunctionDecl = 8,
  /** A variable. */
  CXCursor_VarDecl = 9,
  /** A function or method parameter. */
  CXCursor_ParmDecl = 10,
  /** An Objective-C \@interface. */
  CXCursor_ObjCInterfaceDecl = 11,
  /** An Objective-C \@interface for a category. */
  CXCursor_ObjCCategoryDecl = 12,
  /** An Objective-C \@protocol declaration. */
  CXCursor_ObjCProtocolDecl = 13,
  /** An Objective-C \@property declaration. */
  CXCursor_ObjCPropertyDecl = 14,
  /** An Objective-C instance variable. */
  CXCursor_ObjCIvarDecl = 15,
  /** An Objective-C instance method. */
  CXCursor_ObjCInstanceMethodDecl = 16,
  /** An Objective-C class method. */
  CXCursor_ObjCClassMethodDecl = 17,
  /** An Objective-C \@implementation. */
  CXCursor_ObjCImplementationDecl = 18,
  /** An Objective-C \@implementation for a category. */
  CXCursor_ObjCCategoryImplDecl = 19,
  /** A typedef. */
  CXCursor_TypedefDecl = 20,
  /** A C++ class method. */
  CXCursor_CXXMethod = 21,
  /** A C++ namespace. */
  CXCursor_Namespace = 22,
  /** A linkage specification, e.g. 'extern "C"'. */
  CXCursor_LinkageSpec = 23,
  /** A C++ constructor. */
  CXCursor_Constructor = 24,
  /** A C++ destructor. */
  CXCursor_Destructor = 25,
  /** A C++ conversion function. */
  CXCursor_ConversionFunction = 26,
  /** A C++ template type parameter. */
  CXCursor_TemplateTypeParameter = 27,
  /** A C++ non-type template parameter. */
  CXCursor_NonTypeTemplateParameter = 28,
  /** A C++ template template parameter. */
  CXCursor_TemplateTemplateParameter = 29,
  /** A C++ function template. */
  CXCursor_FunctionTemplate = 30,
  /** A C++ class template. */
  CXCursor_ClassTemplate = 31,
  /** A C++ class template partial specialization. */
  CXCursor_ClassTemplatePartialSpecialization = 32,
  /** A C++ namespace alias declaration. */
  CXCursor_NamespaceAlias = 33,
  /** A C++ using directive. */
  CXCursor_UsingDirective = 34,
  /** A C++ using declaration. */
  CXCursor_UsingDeclaration = 35,
  /** A C++ alias declaration */
  CXCursor_TypeAliasDecl = 36,
  /** An Objective-C \@synthesize definition. */
  CXCursor_ObjCSynthesizeDecl = 37,
  /** An Objective-C \@dynamic definition. */
  CXCursor_ObjCDynamicDecl = 38,
  /** An access specifier. */
  CXCursor_CXXAccessSpecifier = 39,

  CXCursor_FirstDecl = CXCursor_UnexposedDecl,
  CXCursor_LastDecl = CXCursor_CXXAccessSpecifier,

  /* References */
  CXCursor_FirstRef = 40, /* Decl references */
  CXCursor_ObjCSuperClassRef = 40,
  CXCursor_ObjCProtocolRef = 41,
  CXCursor_ObjCClassRef = 42,
  /**
   * A reference to a type declaration.
   *
   * A type reference occurs anywhere where a type is named but not
   * declared. For example, given:
   *
   * \code
   * typedef unsigned size_type;
   * size_type size;
   * \endcode
   *
   * The typedef is a declaration of size_type (CXCursor_TypedefDecl),
   * while the type of the variable "size" is referenced. The cursor
   * referenced by the type of size is the typedef for size_type.
   */
  CXCursor_TypeRef = 43,
  CXCursor_CXXBaseSpecifier = 44,
  /**
   * A reference to a class template, function template, template
   * template parameter, or class template partial specialization.
   */
  CXCursor_TemplateRef = 45,
  /**
   * A reference to a namespace or namespace alias.
   */
  CXCursor_NamespaceRef = 46,
  /**
   * A reference to a member of a struct, union, or class that occurs in
   * some non-expression context, e.g., a designated initializer.
   */
  CXCursor_MemberRef = 47,
  /**
   * A reference to a labeled statement.
   *
   * This cursor kind is used to describe the jump to "start_over" in the
   * goto statement in the following example:
   *
   * \code
   *   start_over:
   *     ++counter;
   *
   *     goto start_over;
   * \endcode
   *
   * A label reference cursor refers to a label statement.
   */
  CXCursor_LabelRef = 48,

  /**
   * A reference to a set of overloaded functions or function templates
   * that has not yet been resolved to a specific function or function template.
   *
   * An overloaded declaration reference cursor occurs in C++ templates where
   * a dependent name refers to a function. For example:
   *
   * \code
   * template<typename T> void swap(T&, T&);
   *
   * struct X { ... };
   * void swap(X&, X&);
   *
   * template<typename T>
   * void reverse(T* first, T* last) {
   *   while (first < last - 1) {
   *     swap(*first, *--last);
   *     ++first;
   *   }
   * }
   *
   * struct Y { };
   * void swap(Y&, Y&);
   * \endcode
   *
   * Here, the identifier "swap" is associated with an overloaded declaration
   * reference. In the template definition, "swap" refers to either of the two
   * "swap" functions declared above, so both results will be available. At
   * instantiation time, "swap" may also refer to other functions found via
   * argument-dependent lookup (e.g., the "swap" function at the end of the
   * example).
   *
   * The functions \c clang_getNumOverloadedDecls() and
   * \c clang_getOverloadedDecl() can be used to retrieve the definitions
   * referenced by this cursor.
   */
  CXCursor_OverloadedDeclRef = 49,

  /**
   * A reference to a variable that occurs in some non-expression
   * context, e.g., a C++ lambda capture list.
   */
  CXCursor_VariableRef = 50,

  CXCursor_LastRef = CXCursor_VariableRef,

  /* Error conditions */
  CXCursor_FirstInvalid = 70,
  CXCursor_InvalidFile = 70,
  CXCursor_NoDeclFound = 71,
  CXCursor_NotImplemented = 72,
  CXCursor_InvalidCode = 73,
  CXCursor_LastInvalid = CXCursor_InvalidCode,

  /* Expressions */
  CXCursor_FirstExpr = 100,

  /**
   * An expression whose specific kind is not exposed via this
   * interface.
   *
   * Unexposed expressions have the same operations as any other kind
   * of expression; one can extract their location information,
   * spelling, children, etc. However, the specific kind of the
   * expression is not reported.
   */
  CXCursor_UnexposedExpr = 100,

  /**
   * An expression that refers to some value declaration, such
   * as a function, variable, or enumerator.
   */
  CXCursor_DeclRefExpr = 101,

  /**
   * An expression that refers to a member of a struct, union,
   * class, Objective-C class, etc.
   */
  CXCursor_MemberRefExpr = 102,

  /** An expression that calls a function. */
  CXCursor_CallExpr = 103,

  /** An expression that sends a message to an Objective-C
   object or class. */
  CXCursor_ObjCMessageExpr = 104,

  /** An expression that represents a block literal. */
  CXCursor_BlockExpr = 105,

  /** An integer literal.
   */
  CXCursor_IntegerLiteral = 106,

  /** A floating point number literal.
   */
  CXCursor_FloatingLiteral = 107,

  /** An imaginary number literal.
   */
  CXCursor_ImaginaryLiteral = 108,

  /** A string literal.
   */
  CXCursor_StringLiteral = 109,

  /** A character literal.
   */
  CXCursor_CharacterLiteral = 110,

  /** A parenthesized expression, e.g. "(1)".
   *
   * This AST node is only formed if full location information is requested.
   */
  CXCursor_ParenExpr = 111,

  /** This represents the unary-expression's (except sizeof and
   * alignof).
   */
  CXCursor_UnaryOperator = 112,

  /** [C99 6.5.2.1] Array Subscripting.
   */
  CXCursor_ArraySubscriptExpr = 113,

  /** A builtin binary operation expression such as "x + y" or
   * "x <= y".
   */
  CXCursor_BinaryOperator = 114,

  /** Compound assignment such as "+=".
   */
  CXCursor_CompoundAssignOperator = 115,

  /** The ?: ternary operator.
   */
  CXCursor_ConditionalOperator = 116,

  /** An explicit cast in C (C99 6.5.4) or a C-style cast in C++
   * (C++ [expr.cast]), which uses the syntax (Type)expr.
   *
   * For example: (int)f.
   */
  CXCursor_CStyleCastExpr = 117,

  /** [C99 6.5.2.5]
   */
  CXCursor_CompoundLiteralExpr = 118,

  /** Describes an C or C++ initializer list.
   */
  CXCursor_InitListExpr = 119,

  /** The GNU address of label extension, representing &&label.
   */
  CXCursor_AddrLabelExpr = 120,

  /** This is the GNU Statement Expression extension: ({int X=4; X;})
   */
  CXCursor_StmtExpr = 121,

  /** Represents a C11 generic selection.
   */
  CXCursor_GenericSelectionExpr = 122,

  /** Implements the GNU __null extension, which is a name for a null
   * pointer constant that has integral type (e.g., int or long) and is the same
   * size and alignment as a pointer.
   *
   * The __null extension is typically only used by system headers, which define
   * NULL as __null in C++ rather than using 0 (which is an integer that may not
   * match the size of a pointer).
   */
  CXCursor_GNUNullExpr = 123,

  /** C++'s static_cast<> expression.
   */
  CXCursor_CXXStaticCastExpr = 124,

  /** C++'s dynamic_cast<> expression.
   */
  CXCursor_CXXDynamicCastExpr = 125,

  /** C++'s reinterpret_cast<> expression.
   */
  CXCursor_CXXReinterpretCastExpr = 126,

  /** C++'s const_cast<> expression.
   */
  CXCursor_CXXConstCastExpr = 127,

  /** Represents an explicit C++ type conversion that uses "functional"
   * notion (C++ [expr.type.conv]).
   *
   * Example:
   * \code
   *   x = int(0.5);
   * \endcode
   */
  CXCursor_CXXFunctionalCastExpr = 128,

  /** A C++ typeid expression (C++ [expr.typeid]).
   */
  CXCursor_CXXTypeidExpr = 129,

  /** [C++ 2.13.5] C++ Boolean Literal.
   */
  CXCursor_CXXBoolLiteralExpr = 130,

  /** [C++0x 2.14.7] C++ Pointer Literal.
   */
  CXCursor_CXXNullPtrLiteralExpr = 131,

  /** Represents the "this" expression in C++
   */
  CXCursor_CXXThisExpr = 132,

  /** [C++ 15] C++ Throw Expression.
   *
   * This handles 'throw' and 'throw' assignment-expression. When
   * assignment-expression isn't present, Op will be null.
   */
  CXCursor_CXXThrowExpr = 133,

  /** A new expression for memory allocation and constructor calls, e.g:
   * "new CXXNewExpr(foo)".
   */
  CXCursor_CXXNewExpr = 134,

  /** A delete expression for memory deallocation and destructor calls,
   * e.g. "delete[] pArray".
   */
  CXCursor_CXXDeleteExpr = 135,

  /** A unary expression. (noexcept, sizeof, or other traits)
   */
  CXCursor_UnaryExpr = 136,

  /** An Objective-C string literal i.e. @"foo".
   */
  CXCursor_ObjCStringLiteral = 137,

  /** An Objective-C \@encode expression.
   */
  CXCursor_ObjCEncodeExpr = 138,

  /** An Objective-C \@selector expression.
   */
  CXCursor_ObjCSelectorExpr = 139,

  /** An Objective-C \@protocol expression.
   */
  CXCursor_ObjCProtocolExpr = 140,

  /** An Objective-C "bridged" cast expression, which casts between
   * Objective-C pointers and C pointers, transferring ownership in the process.
   *
   * \code
   *   NSString *str = (__bridge_transfer NSString *)CFCreateString();
   * \endcode
   */
  CXCursor_ObjCBridgedCastExpr = 141,

  /** Represents a C++0x pack expansion that produces a sequence of
   * expressions.
   *
   * A pack expansion expression contains a pattern (which itself is an
   * expression) followed by an ellipsis. For example:
   *
   * \code
   * template<typename F, typename ...Types>
   * void forward(F f, Types &&...args) {
   *  f(static_cast<Types&&>(args)...);
   * }
   * \endcode
   */
  CXCursor_PackExpansionExpr = 142,

  /** Represents an expression that computes the length of a parameter
   * pack.
   *
   * \code
   * template<typename ...Types>
   * struct count {
   *   static const unsigned value = sizeof...(Types);
   * };
   * \endcode
   */
  CXCursor_SizeOfPackExpr = 143,

  /* Represents a C++ lambda expression that produces a local function
   * object.
   *
   * \code
   * void abssort(float *x, unsigned N) {
   *   std::sort(x, x + N,
   *             [](float a, float b) {
   *               return std::abs(a) < std::abs(b);
   *             });
   * }
   * \endcode
   */
  CXCursor_LambdaExpr = 144,

  /** Objective-c Boolean Literal.
   */
  CXCursor_ObjCBoolLiteralExpr = 145,

  /** Represents the "self" expression in an Objective-C method.
   */
  CXCursor_ObjCSelfExpr = 146,

  /** OpenMP 5.0 [2.1.5, Array Section].
   */
  CXCursor_OMPArraySectionExpr = 147,

  /** Represents an @available(...) check.
   */
  CXCursor_ObjCAvailabilityCheckExpr = 148,

  /**
   * Fixed point literal
   */
  CXCursor_FixedPointLiteral = 149,

  /** OpenMP 5.0 [2.1.4, Array Shaping].
   */
  CXCursor_OMPArrayShapingExpr = 150,

  /**
   * OpenMP 5.0 [2.1.6 Iterators]
   */
  CXCursor_OMPIteratorExpr = 151,

  /** OpenCL's addrspace_cast<> expression.
   */
  CXCursor_CXXAddrspaceCastExpr = 152,

  CXCursor_LastExpr = CXCursor_CXXAddrspaceCastExpr,

  /* Statements */
  CXCursor_FirstStmt = 200,
  /**
   * A statement whose specific kind is not exposed via this
   * interface.
   *
   * Unexposed statements have the same operations as any other kind of
   * statement; one can extract their location information, spelling,
   * children, etc. However, the specific kind of the statement is not
   * reported.
   */
  CXCursor_UnexposedStmt = 200,

  /** A labelled statement in a function.
   *
   * This cursor kind is used to describe the "start_over:" label statement in
   * the following example:
   *
   * \code
   *   start_over:
   *     ++counter;
   * \endcode
   *
   */
  CXCursor_LabelStmt = 201,

  /** A group of statements like { stmt stmt }.
   *
   * This cursor kind is used to describe compound statements, e.g. function
   * bodies.
   */
  CXCursor_CompoundStmt = 202,

  /** A case statement.
   */
  CXCursor_CaseStmt = 203,

  /** A default statement.
   */
  CXCursor_DefaultStmt = 204,

  /** An if statement
   */
  CXCursor_IfStmt = 205,

  /** A switch statement.
   */
  CXCursor_SwitchStmt = 206,

  /** A while statement.
   */
  CXCursor_WhileStmt = 207,

  /** A do statement.
   */
  CXCursor_DoStmt = 208,

  /** A for statement.
   */
  CXCursor_ForStmt = 209,

  /** A goto statement.
   */
  CXCursor_GotoStmt = 210,

  /** An indirect goto statement.
   */
  CXCursor_IndirectGotoStmt = 211,

  /** A continue statement.
   */
  CXCursor_ContinueStmt = 212,

  /** A break statement.
   */
  CXCursor_BreakStmt = 213,

  /** A return statement.
   */
  CXCursor_ReturnStmt = 214,

  /** A GCC inline assembly statement extension.
   */
  CXCursor_GCCAsmStmt = 215,
  CXCursor_AsmStmt = CXCursor_GCCAsmStmt,

  /** Objective-C's overall \@try-\@catch-\@finally statement.
   */
  CXCursor_ObjCAtTryStmt = 216,

  /** Objective-C's \@catch statement.
   */
  CXCursor_ObjCAtCatchStmt = 217,

  /** Objective-C's \@finally statement.
   */
  CXCursor_ObjCAtFinallyStmt = 218,

  /** Objective-C's \@throw statement.
   */
  CXCursor_ObjCAtThrowStmt = 219,

  /** Objective-C's \@synchronized statement.
   */
  CXCursor_ObjCAtSynchronizedStmt = 220,

  /** Objective-C's autorelease pool statement.
   */
  CXCursor_ObjCAutoreleasePoolStmt = 221,

  /** Objective-C's collection statement.
   */
  CXCursor_ObjCForCollectionStmt = 222,

  /** C++'s catch statement.
   */
  CXCursor_CXXCatchStmt = 223,

  /** C++'s try statement.
   */
  CXCursor_CXXTryStmt = 224,

  /** C++'s for (* : *) statement.
   */
  CXCursor_CXXForRangeStmt = 225,

  /** Windows Structured Exception Handling's try statement.
   */
  CXCursor_SEHTryStmt = 226,

  /** Windows Structured Exception Handling's except statement.
   */
  CXCursor_SEHExceptStmt = 227,

  /** Windows Structured Exception Handling's finally statement.
   */
  CXCursor_SEHFinallyStmt = 228,

  /** A MS inline assembly statement extension.
   */
  CXCursor_MSAsmStmt = 229,

  /** The null statement ";": C99 6.8.3p3.
   *
   * This cursor kind is used to describe the null statement.
   */
  CXCursor_NullStmt = 230,

  /** Adaptor class for mixing declarations with statements and
   * expressions.
   */
  CXCursor_DeclStmt = 231,

  /** OpenMP parallel directive.
   */
  CXCursor_OMPParallelDirective = 232,

  /** OpenMP SIMD directive.
   */
  CXCursor_OMPSimdDirective = 233,

  /** OpenMP for directive.
   */
  CXCursor_OMPForDirective = 234,

  /** OpenMP sections directive.
   */
  CXCursor_OMPSectionsDirective = 235,

  /** OpenMP section directive.
   */
  CXCursor_OMPSectionDirective = 236,

  /** OpenMP single directive.
   */
  CXCursor_OMPSingleDirective = 237,

  /** OpenMP parallel for directive.
   */
  CXCursor_OMPParallelForDirective = 238,

  /** OpenMP parallel sections directive.
   */
  CXCursor_OMPParallelSectionsDirective = 239,

  /** OpenMP task directive.
   */
  CXCursor_OMPTaskDirective = 240,

  /** OpenMP master directive.
   */
  CXCursor_OMPMasterDirective = 241,

  /** OpenMP critical directive.
   */
  CXCursor_OMPCriticalDirective = 242,

  /** OpenMP taskyield directive.
   */
  CXCursor_OMPTaskyieldDirective = 243,

  /** OpenMP barrier directive.
   */
  CXCursor_OMPBarrierDirective = 244,

  /** OpenMP taskwait directive.
   */
  CXCursor_OMPTaskwaitDirective = 245,

  /** OpenMP flush directive.
   */
  CXCursor_OMPFlushDirective = 246,

  /** Windows Structured Exception Handling's leave statement.
   */
  CXCursor_SEHLeaveStmt = 247,

  /** OpenMP ordered directive.
   */
  CXCursor_OMPOrderedDirective = 248,

  /** OpenMP atomic directive.
   */
  CXCursor_OMPAtomicDirective = 249,

  /** OpenMP for SIMD directive.
   */
  CXCursor_OMPForSimdDirective = 250,

  /** OpenMP parallel for SIMD directive.
   */
  CXCursor_OMPParallelForSimdDirective = 251,

  /** OpenMP target directive.
   */
  CXCursor_OMPTargetDirective = 252,

  /** OpenMP teams directive.
   */
  CXCursor_OMPTeamsDirective = 253,

  /** OpenMP taskgroup directive.
   */
  CXCursor_OMPTaskgroupDirective = 254,

  /** OpenMP cancellation point directive.
   */
  CXCursor_OMPCancellationPointDirective = 255,

  /** OpenMP cancel directive.
   */
  CXCursor_OMPCancelDirective = 256,

  /** OpenMP target data directive.
   */
  CXCursor_OMPTargetDataDirective = 257,

  /** OpenMP taskloop directive.
   */
  CXCursor_OMPTaskLoopDirective = 258,

  /** OpenMP taskloop simd directive.
   */
  CXCursor_OMPTaskLoopSimdDirective = 259,

  /** OpenMP distribute directive.
   */
  CXCursor_OMPDistributeDirective = 260,

  /** OpenMP target enter data directive.
   */
  CXCursor_OMPTargetEnterDataDirective = 261,

  /** OpenMP target exit data directive.
   */
  CXCursor_OMPTargetExitDataDirective = 262,

  /** OpenMP target parallel directive.
   */
  CXCursor_OMPTargetParallelDirective = 263,

  /** OpenMP target parallel for directive.
   */
  CXCursor_OMPTargetParallelForDirective = 264,

  /** OpenMP target update directive.
   */
  CXCursor_OMPTargetUpdateDirective = 265,

  /** OpenMP distribute parallel for directive.
   */
  CXCursor_OMPDistributeParallelForDirective = 266,

  /** OpenMP distribute parallel for simd directive.
   */
  CXCursor_OMPDistributeParallelForSimdDirective = 267,

  /** OpenMP distribute simd directive.
   */
  CXCursor_OMPDistributeSimdDirective = 268,

  /** OpenMP target parallel for simd directive.
   */
  CXCursor_OMPTargetParallelForSimdDirective = 269,

  /** OpenMP target simd directive.
   */
  CXCursor_OMPTargetSimdDirective = 270,

  /** OpenMP teams distribute directive.
   */
  CXCursor_OMPTeamsDistributeDirective = 271,

  /** OpenMP teams distribute simd directive.
   */
  CXCursor_OMPTeamsDistributeSimdDirective = 272,

  /** OpenMP teams distribute parallel for simd directive.
   */
  CXCursor_OMPTeamsDistributeParallelForSimdDirective = 273,

  /** OpenMP teams distribute parallel for directive.
   */
  CXCursor_OMPTeamsDistributeParallelForDirective = 274,

  /** OpenMP target teams directive.
   */
  CXCursor_OMPTargetTeamsDirective = 275,

  /** OpenMP target teams distribute directive.
   */
  CXCursor_OMPTargetTeamsDistributeDirective = 276,

  /** OpenMP target teams distribute parallel for directive.
   */
  CXCursor_OMPTargetTeamsDistributeParallelForDirective = 277,

  /** OpenMP target teams distribute parallel for simd directive.
   */
  CXCursor_OMPTargetTeamsDistributeParallelForSimdDirective = 278,

  /** OpenMP target teams distribute simd directive.
   */
  CXCursor_OMPTargetTeamsDistributeSimdDirective = 279,

  /** C++2a std::bit_cast expression.
   */
  CXCursor_BuiltinBitCastExpr = 280,

  /** OpenMP master taskloop directive.
   */
  CXCursor_OMPMasterTaskLoopDirective = 281,

  /** OpenMP parallel master taskloop directive.
   */
  CXCursor_OMPParallelMasterTaskLoopDirective = 282,

  /** OpenMP master taskloop simd directive.
   */
  CXCursor_OMPMasterTaskLoopSimdDirective = 283,

  /** OpenMP parallel master taskloop simd directive.
   */
  CXCursor_OMPParallelMasterTaskLoopSimdDirective = 284,

  /** OpenMP parallel master directive.
   */
  CXCursor_OMPParallelMasterDirective = 285,

  /** OpenMP depobj directive.
   */
  CXCursor_OMPDepobjDirective = 286,

  /** OpenMP scan directive.
   */
  CXCursor_OMPScanDirective = 287,

  /** OpenMP tile directive.
   */
  CXCursor_OMPTileDirective = 288,

  /** OpenMP canonical loop.
   */
  CXCursor_OMPCanonicalLoop = 289,

<<<<<<< HEAD
#if INTEL_COLLAB
  CXCursor_OMPTargetVariantDispatchDirective = 290,
  CXCursor_OMPGenericLoopDirective = 291,
  CXCursor_OMPTeamsGenericLoopDirective = 292,
  CXCursor_OMPTargetTeamsGenericLoopDirective = 293,
  CXCursor_OMPParallelGenericLoopDirective = 294,
  CXCursor_OMPTargetParallelGenericLoopDirective = 295,

  CXCursor_LastStmt = CXCursor_OMPTargetParallelGenericLoopDirective,
#else /* INTEL_COLLAB */
  CXCursor_LastStmt = CXCursor_OMPCanonicalLoop,
#endif /* INTEL_COLLAB */
=======
  /** OpenMP interop directive.
   */
  CXCursor_OMPInteropDirective = 290,

  CXCursor_LastStmt = CXCursor_OMPInteropDirective,
>>>>>>> 410f09af

  /**
   * Cursor that represents the translation unit itself.
   *
   * The translation unit cursor exists primarily to act as the root
   * cursor for traversing the contents of a translation unit.
   */
  CXCursor_TranslationUnit = 300,

  /* Attributes */
  CXCursor_FirstAttr = 400,
  /**
   * An attribute whose specific kind is not exposed via this
   * interface.
   */
  CXCursor_UnexposedAttr = 400,

  CXCursor_IBActionAttr = 401,
  CXCursor_IBOutletAttr = 402,
  CXCursor_IBOutletCollectionAttr = 403,
  CXCursor_CXXFinalAttr = 404,
  CXCursor_CXXOverrideAttr = 405,
  CXCursor_AnnotateAttr = 406,
  CXCursor_AsmLabelAttr = 407,
  CXCursor_PackedAttr = 408,
  CXCursor_PureAttr = 409,
  CXCursor_ConstAttr = 410,
  CXCursor_NoDuplicateAttr = 411,
  CXCursor_CUDAConstantAttr = 412,
  CXCursor_CUDADeviceAttr = 413,
  CXCursor_CUDAGlobalAttr = 414,
  CXCursor_CUDAHostAttr = 415,
  CXCursor_CUDASharedAttr = 416,
  CXCursor_VisibilityAttr = 417,
  CXCursor_DLLExport = 418,
  CXCursor_DLLImport = 419,
  CXCursor_NSReturnsRetained = 420,
  CXCursor_NSReturnsNotRetained = 421,
  CXCursor_NSReturnsAutoreleased = 422,
  CXCursor_NSConsumesSelf = 423,
  CXCursor_NSConsumed = 424,
  CXCursor_ObjCException = 425,
  CXCursor_ObjCNSObject = 426,
  CXCursor_ObjCIndependentClass = 427,
  CXCursor_ObjCPreciseLifetime = 428,
  CXCursor_ObjCReturnsInnerPointer = 429,
  CXCursor_ObjCRequiresSuper = 430,
  CXCursor_ObjCRootClass = 431,
  CXCursor_ObjCSubclassingRestricted = 432,
  CXCursor_ObjCExplicitProtocolImpl = 433,
  CXCursor_ObjCDesignatedInitializer = 434,
  CXCursor_ObjCRuntimeVisible = 435,
  CXCursor_ObjCBoxable = 436,
  CXCursor_FlagEnum = 437,
  CXCursor_ConvergentAttr = 438,
  CXCursor_WarnUnusedAttr = 439,
  CXCursor_WarnUnusedResultAttr = 440,
  CXCursor_AlignedAttr = 441,
  CXCursor_LastAttr = CXCursor_AlignedAttr,

  /* Preprocessing */
  CXCursor_PreprocessingDirective = 500,
  CXCursor_MacroDefinition = 501,
  CXCursor_MacroExpansion = 502,
  CXCursor_MacroInstantiation = CXCursor_MacroExpansion,
  CXCursor_InclusionDirective = 503,
  CXCursor_FirstPreprocessing = CXCursor_PreprocessingDirective,
  CXCursor_LastPreprocessing = CXCursor_InclusionDirective,

  /* Extra Declarations */
  /**
   * A module import declaration.
   */
  CXCursor_ModuleImportDecl = 600,
  CXCursor_TypeAliasTemplateDecl = 601,
  /**
   * A static_assert or _Static_assert node
   */
  CXCursor_StaticAssert = 602,
  /**
   * a friend declaration.
   */
  CXCursor_FriendDecl = 603,
  CXCursor_FirstExtraDecl = CXCursor_ModuleImportDecl,
  CXCursor_LastExtraDecl = CXCursor_FriendDecl,

  /**
   * A code completion overload candidate.
   */
  CXCursor_OverloadCandidate = 700
};

/**
 * A cursor representing some element in the abstract syntax tree for
 * a translation unit.
 *
 * The cursor abstraction unifies the different kinds of entities in a
 * program--declaration, statements, expressions, references to declarations,
 * etc.--under a single "cursor" abstraction with a common set of operations.
 * Common operation for a cursor include: getting the physical location in
 * a source file where the cursor points, getting the name associated with a
 * cursor, and retrieving cursors for any child nodes of a particular cursor.
 *
 * Cursors can be produced in two specific ways.
 * clang_getTranslationUnitCursor() produces a cursor for a translation unit,
 * from which one can use clang_visitChildren() to explore the rest of the
 * translation unit. clang_getCursor() maps from a physical source location
 * to the entity that resides at that location, allowing one to map from the
 * source code into the AST.
 */
typedef struct {
  enum CXCursorKind kind;
  int xdata;
  const void *data[3];
} CXCursor;

/**
 * \defgroup CINDEX_CURSOR_MANIP Cursor manipulations
 *
 * @{
 */

/**
 * Retrieve the NULL cursor, which represents no entity.
 */
CINDEX_LINKAGE CXCursor clang_getNullCursor(void);

/**
 * Retrieve the cursor that represents the given translation unit.
 *
 * The translation unit cursor can be used to start traversing the
 * various declarations within the given translation unit.
 */
CINDEX_LINKAGE CXCursor clang_getTranslationUnitCursor(CXTranslationUnit);

/**
 * Determine whether two cursors are equivalent.
 */
CINDEX_LINKAGE unsigned clang_equalCursors(CXCursor, CXCursor);

/**
 * Returns non-zero if \p cursor is null.
 */
CINDEX_LINKAGE int clang_Cursor_isNull(CXCursor cursor);

/**
 * Compute a hash value for the given cursor.
 */
CINDEX_LINKAGE unsigned clang_hashCursor(CXCursor);

/**
 * Retrieve the kind of the given cursor.
 */
CINDEX_LINKAGE enum CXCursorKind clang_getCursorKind(CXCursor);

/**
 * Determine whether the given cursor kind represents a declaration.
 */
CINDEX_LINKAGE unsigned clang_isDeclaration(enum CXCursorKind);

/**
 * Determine whether the given declaration is invalid.
 *
 * A declaration is invalid if it could not be parsed successfully.
 *
 * \returns non-zero if the cursor represents a declaration and it is
 * invalid, otherwise NULL.
 */
CINDEX_LINKAGE unsigned clang_isInvalidDeclaration(CXCursor);

/**
 * Determine whether the given cursor kind represents a simple
 * reference.
 *
 * Note that other kinds of cursors (such as expressions) can also refer to
 * other cursors. Use clang_getCursorReferenced() to determine whether a
 * particular cursor refers to another entity.
 */
CINDEX_LINKAGE unsigned clang_isReference(enum CXCursorKind);

/**
 * Determine whether the given cursor kind represents an expression.
 */
CINDEX_LINKAGE unsigned clang_isExpression(enum CXCursorKind);

/**
 * Determine whether the given cursor kind represents a statement.
 */
CINDEX_LINKAGE unsigned clang_isStatement(enum CXCursorKind);

/**
 * Determine whether the given cursor kind represents an attribute.
 */
CINDEX_LINKAGE unsigned clang_isAttribute(enum CXCursorKind);

/**
 * Determine whether the given cursor has any attributes.
 */
CINDEX_LINKAGE unsigned clang_Cursor_hasAttrs(CXCursor C);

/**
 * Determine whether the given cursor kind represents an invalid
 * cursor.
 */
CINDEX_LINKAGE unsigned clang_isInvalid(enum CXCursorKind);

/**
 * Determine whether the given cursor kind represents a translation
 * unit.
 */
CINDEX_LINKAGE unsigned clang_isTranslationUnit(enum CXCursorKind);

/***
 * Determine whether the given cursor represents a preprocessing
 * element, such as a preprocessor directive or macro instantiation.
 */
CINDEX_LINKAGE unsigned clang_isPreprocessing(enum CXCursorKind);

/***
 * Determine whether the given cursor represents a currently
 *  unexposed piece of the AST (e.g., CXCursor_UnexposedStmt).
 */
CINDEX_LINKAGE unsigned clang_isUnexposed(enum CXCursorKind);

/**
 * Describe the linkage of the entity referred to by a cursor.
 */
enum CXLinkageKind {
  /** This value indicates that no linkage information is available
   * for a provided CXCursor. */
  CXLinkage_Invalid,
  /**
   * This is the linkage for variables, parameters, and so on that
   *  have automatic storage.  This covers normal (non-extern) local variables.
   */
  CXLinkage_NoLinkage,
  /** This is the linkage for static variables and static functions. */
  CXLinkage_Internal,
  /** This is the linkage for entities with external linkage that live
   * in C++ anonymous namespaces.*/
  CXLinkage_UniqueExternal,
  /** This is the linkage for entities with true, external linkage. */
  CXLinkage_External
};

/**
 * Determine the linkage of the entity referred to by a given cursor.
 */
CINDEX_LINKAGE enum CXLinkageKind clang_getCursorLinkage(CXCursor cursor);

enum CXVisibilityKind {
  /** This value indicates that no visibility information is available
   * for a provided CXCursor. */
  CXVisibility_Invalid,

  /** Symbol not seen by the linker. */
  CXVisibility_Hidden,
  /** Symbol seen by the linker but resolves to a symbol inside this object. */
  CXVisibility_Protected,
  /** Symbol seen by the linker and acts like a normal symbol. */
  CXVisibility_Default
};

/**
 * Describe the visibility of the entity referred to by a cursor.
 *
 * This returns the default visibility if not explicitly specified by
 * a visibility attribute. The default visibility may be changed by
 * commandline arguments.
 *
 * \param cursor The cursor to query.
 *
 * \returns The visibility of the cursor.
 */
CINDEX_LINKAGE enum CXVisibilityKind clang_getCursorVisibility(CXCursor cursor);

/**
 * Determine the availability of the entity that this cursor refers to,
 * taking the current target platform into account.
 *
 * \param cursor The cursor to query.
 *
 * \returns The availability of the cursor.
 */
CINDEX_LINKAGE enum CXAvailabilityKind
clang_getCursorAvailability(CXCursor cursor);

/**
 * Describes the availability of a given entity on a particular platform, e.g.,
 * a particular class might only be available on Mac OS 10.7 or newer.
 */
typedef struct CXPlatformAvailability {
  /**
   * A string that describes the platform for which this structure
   * provides availability information.
   *
   * Possible values are "ios" or "macos".
   */
  CXString Platform;
  /**
   * The version number in which this entity was introduced.
   */
  CXVersion Introduced;
  /**
   * The version number in which this entity was deprecated (but is
   * still available).
   */
  CXVersion Deprecated;
  /**
   * The version number in which this entity was obsoleted, and therefore
   * is no longer available.
   */
  CXVersion Obsoleted;
  /**
   * Whether the entity is unconditionally unavailable on this platform.
   */
  int Unavailable;
  /**
   * An optional message to provide to a user of this API, e.g., to
   * suggest replacement APIs.
   */
  CXString Message;
} CXPlatformAvailability;

/**
 * Determine the availability of the entity that this cursor refers to
 * on any platforms for which availability information is known.
 *
 * \param cursor The cursor to query.
 *
 * \param always_deprecated If non-NULL, will be set to indicate whether the
 * entity is deprecated on all platforms.
 *
 * \param deprecated_message If non-NULL, will be set to the message text
 * provided along with the unconditional deprecation of this entity. The client
 * is responsible for deallocating this string.
 *
 * \param always_unavailable If non-NULL, will be set to indicate whether the
 * entity is unavailable on all platforms.
 *
 * \param unavailable_message If non-NULL, will be set to the message text
 * provided along with the unconditional unavailability of this entity. The
 * client is responsible for deallocating this string.
 *
 * \param availability If non-NULL, an array of CXPlatformAvailability instances
 * that will be populated with platform availability information, up to either
 * the number of platforms for which availability information is available (as
 * returned by this function) or \c availability_size, whichever is smaller.
 *
 * \param availability_size The number of elements available in the
 * \c availability array.
 *
 * \returns The number of platforms (N) for which availability information is
 * available (which is unrelated to \c availability_size).
 *
 * Note that the client is responsible for calling
 * \c clang_disposeCXPlatformAvailability to free each of the
 * platform-availability structures returned. There are
 * \c min(N, availability_size) such structures.
 */
CINDEX_LINKAGE int clang_getCursorPlatformAvailability(
    CXCursor cursor, int *always_deprecated, CXString *deprecated_message,
    int *always_unavailable, CXString *unavailable_message,
    CXPlatformAvailability *availability, int availability_size);

/**
 * Free the memory associated with a \c CXPlatformAvailability structure.
 */
CINDEX_LINKAGE void
clang_disposeCXPlatformAvailability(CXPlatformAvailability *availability);

/**
 * If cursor refers to a variable declaration and it has initializer returns
 * cursor referring to the initializer otherwise return null cursor.
 */
CINDEX_LINKAGE CXCursor clang_Cursor_getVarDeclInitializer(CXCursor cursor);

/**
 * If cursor refers to a variable declaration that has global storage returns 1.
 * If cursor refers to a variable declaration that doesn't have global storage
 * returns 0. Otherwise returns -1.
 */
CINDEX_LINKAGE int clang_Cursor_hasVarDeclGlobalStorage(CXCursor cursor);

/**
 * If cursor refers to a variable declaration that has external storage
 * returns 1. If cursor refers to a variable declaration that doesn't have
 * external storage returns 0. Otherwise returns -1.
 */
CINDEX_LINKAGE int clang_Cursor_hasVarDeclExternalStorage(CXCursor cursor);

/**
 * Describe the "language" of the entity referred to by a cursor.
 */
enum CXLanguageKind {
  CXLanguage_Invalid = 0,
  CXLanguage_C,
  CXLanguage_ObjC,
  CXLanguage_CPlusPlus
};

/**
 * Determine the "language" of the entity referred to by a given cursor.
 */
CINDEX_LINKAGE enum CXLanguageKind clang_getCursorLanguage(CXCursor cursor);

/**
 * Describe the "thread-local storage (TLS) kind" of the declaration
 * referred to by a cursor.
 */
enum CXTLSKind { CXTLS_None = 0, CXTLS_Dynamic, CXTLS_Static };

/**
 * Determine the "thread-local storage (TLS) kind" of the declaration
 * referred to by a cursor.
 */
CINDEX_LINKAGE enum CXTLSKind clang_getCursorTLSKind(CXCursor cursor);

/**
 * Returns the translation unit that a cursor originated from.
 */
CINDEX_LINKAGE CXTranslationUnit clang_Cursor_getTranslationUnit(CXCursor);

/**
 * A fast container representing a set of CXCursors.
 */
typedef struct CXCursorSetImpl *CXCursorSet;

/**
 * Creates an empty CXCursorSet.
 */
CINDEX_LINKAGE CXCursorSet clang_createCXCursorSet(void);

/**
 * Disposes a CXCursorSet and releases its associated memory.
 */
CINDEX_LINKAGE void clang_disposeCXCursorSet(CXCursorSet cset);

/**
 * Queries a CXCursorSet to see if it contains a specific CXCursor.
 *
 * \returns non-zero if the set contains the specified cursor.
 */
CINDEX_LINKAGE unsigned clang_CXCursorSet_contains(CXCursorSet cset,
                                                   CXCursor cursor);

/**
 * Inserts a CXCursor into a CXCursorSet.
 *
 * \returns zero if the CXCursor was already in the set, and non-zero otherwise.
 */
CINDEX_LINKAGE unsigned clang_CXCursorSet_insert(CXCursorSet cset,
                                                 CXCursor cursor);

/**
 * Determine the semantic parent of the given cursor.
 *
 * The semantic parent of a cursor is the cursor that semantically contains
 * the given \p cursor. For many declarations, the lexical and semantic parents
 * are equivalent (the lexical parent is returned by
 * \c clang_getCursorLexicalParent()). They diverge when declarations or
 * definitions are provided out-of-line. For example:
 *
 * \code
 * class C {
 *  void f();
 * };
 *
 * void C::f() { }
 * \endcode
 *
 * In the out-of-line definition of \c C::f, the semantic parent is
 * the class \c C, of which this function is a member. The lexical parent is
 * the place where the declaration actually occurs in the source code; in this
 * case, the definition occurs in the translation unit. In general, the
 * lexical parent for a given entity can change without affecting the semantics
 * of the program, and the lexical parent of different declarations of the
 * same entity may be different. Changing the semantic parent of a declaration,
 * on the other hand, can have a major impact on semantics, and redeclarations
 * of a particular entity should all have the same semantic context.
 *
 * In the example above, both declarations of \c C::f have \c C as their
 * semantic context, while the lexical context of the first \c C::f is \c C
 * and the lexical context of the second \c C::f is the translation unit.
 *
 * For global declarations, the semantic parent is the translation unit.
 */
CINDEX_LINKAGE CXCursor clang_getCursorSemanticParent(CXCursor cursor);

/**
 * Determine the lexical parent of the given cursor.
 *
 * The lexical parent of a cursor is the cursor in which the given \p cursor
 * was actually written. For many declarations, the lexical and semantic parents
 * are equivalent (the semantic parent is returned by
 * \c clang_getCursorSemanticParent()). They diverge when declarations or
 * definitions are provided out-of-line. For example:
 *
 * \code
 * class C {
 *  void f();
 * };
 *
 * void C::f() { }
 * \endcode
 *
 * In the out-of-line definition of \c C::f, the semantic parent is
 * the class \c C, of which this function is a member. The lexical parent is
 * the place where the declaration actually occurs in the source code; in this
 * case, the definition occurs in the translation unit. In general, the
 * lexical parent for a given entity can change without affecting the semantics
 * of the program, and the lexical parent of different declarations of the
 * same entity may be different. Changing the semantic parent of a declaration,
 * on the other hand, can have a major impact on semantics, and redeclarations
 * of a particular entity should all have the same semantic context.
 *
 * In the example above, both declarations of \c C::f have \c C as their
 * semantic context, while the lexical context of the first \c C::f is \c C
 * and the lexical context of the second \c C::f is the translation unit.
 *
 * For declarations written in the global scope, the lexical parent is
 * the translation unit.
 */
CINDEX_LINKAGE CXCursor clang_getCursorLexicalParent(CXCursor cursor);

/**
 * Determine the set of methods that are overridden by the given
 * method.
 *
 * In both Objective-C and C++, a method (aka virtual member function,
 * in C++) can override a virtual method in a base class. For
 * Objective-C, a method is said to override any method in the class's
 * base class, its protocols, or its categories' protocols, that has the same
 * selector and is of the same kind (class or instance).
 * If no such method exists, the search continues to the class's superclass,
 * its protocols, and its categories, and so on. A method from an Objective-C
 * implementation is considered to override the same methods as its
 * corresponding method in the interface.
 *
 * For C++, a virtual member function overrides any virtual member
 * function with the same signature that occurs in its base
 * classes. With multiple inheritance, a virtual member function can
 * override several virtual member functions coming from different
 * base classes.
 *
 * In all cases, this function determines the immediate overridden
 * method, rather than all of the overridden methods. For example, if
 * a method is originally declared in a class A, then overridden in B
 * (which in inherits from A) and also in C (which inherited from B),
 * then the only overridden method returned from this function when
 * invoked on C's method will be B's method. The client may then
 * invoke this function again, given the previously-found overridden
 * methods, to map out the complete method-override set.
 *
 * \param cursor A cursor representing an Objective-C or C++
 * method. This routine will compute the set of methods that this
 * method overrides.
 *
 * \param overridden A pointer whose pointee will be replaced with a
 * pointer to an array of cursors, representing the set of overridden
 * methods. If there are no overridden methods, the pointee will be
 * set to NULL. The pointee must be freed via a call to
 * \c clang_disposeOverriddenCursors().
 *
 * \param num_overridden A pointer to the number of overridden
 * functions, will be set to the number of overridden functions in the
 * array pointed to by \p overridden.
 */
CINDEX_LINKAGE void clang_getOverriddenCursors(CXCursor cursor,
                                               CXCursor **overridden,
                                               unsigned *num_overridden);

/**
 * Free the set of overridden cursors returned by \c
 * clang_getOverriddenCursors().
 */
CINDEX_LINKAGE void clang_disposeOverriddenCursors(CXCursor *overridden);

/**
 * Retrieve the file that is included by the given inclusion directive
 * cursor.
 */
CINDEX_LINKAGE CXFile clang_getIncludedFile(CXCursor cursor);

/**
 * @}
 */

/**
 * \defgroup CINDEX_CURSOR_SOURCE Mapping between cursors and source code
 *
 * Cursors represent a location within the Abstract Syntax Tree (AST). These
 * routines help map between cursors and the physical locations where the
 * described entities occur in the source code. The mapping is provided in
 * both directions, so one can map from source code to the AST and back.
 *
 * @{
 */

/**
 * Map a source location to the cursor that describes the entity at that
 * location in the source code.
 *
 * clang_getCursor() maps an arbitrary source location within a translation
 * unit down to the most specific cursor that describes the entity at that
 * location. For example, given an expression \c x + y, invoking
 * clang_getCursor() with a source location pointing to "x" will return the
 * cursor for "x"; similarly for "y". If the cursor points anywhere between
 * "x" or "y" (e.g., on the + or the whitespace around it), clang_getCursor()
 * will return a cursor referring to the "+" expression.
 *
 * \returns a cursor representing the entity at the given source location, or
 * a NULL cursor if no such entity can be found.
 */
CINDEX_LINKAGE CXCursor clang_getCursor(CXTranslationUnit, CXSourceLocation);

/**
 * Retrieve the physical location of the source constructor referenced
 * by the given cursor.
 *
 * The location of a declaration is typically the location of the name of that
 * declaration, where the name of that declaration would occur if it is
 * unnamed, or some keyword that introduces that particular declaration.
 * The location of a reference is where that reference occurs within the
 * source code.
 */
CINDEX_LINKAGE CXSourceLocation clang_getCursorLocation(CXCursor);

/**
 * Retrieve the physical extent of the source construct referenced by
 * the given cursor.
 *
 * The extent of a cursor starts with the file/line/column pointing at the
 * first character within the source construct that the cursor refers to and
 * ends with the last character within that source construct. For a
 * declaration, the extent covers the declaration itself. For a reference,
 * the extent covers the location of the reference (e.g., where the referenced
 * entity was actually used).
 */
CINDEX_LINKAGE CXSourceRange clang_getCursorExtent(CXCursor);

/**
 * @}
 */

/**
 * \defgroup CINDEX_TYPES Type information for CXCursors
 *
 * @{
 */

/**
 * Describes the kind of type
 */
enum CXTypeKind {
  /**
   * Represents an invalid type (e.g., where no type is available).
   */
  CXType_Invalid = 0,

  /**
   * A type whose specific kind is not exposed via this
   * interface.
   */
  CXType_Unexposed = 1,

  /* Builtin types */
  CXType_Void = 2,
  CXType_Bool = 3,
  CXType_Char_U = 4,
  CXType_UChar = 5,
  CXType_Char16 = 6,
  CXType_Char32 = 7,
  CXType_UShort = 8,
  CXType_UInt = 9,
  CXType_ULong = 10,
  CXType_ULongLong = 11,
  CXType_UInt128 = 12,
  CXType_Char_S = 13,
  CXType_SChar = 14,
  CXType_WChar = 15,
  CXType_Short = 16,
  CXType_Int = 17,
  CXType_Long = 18,
  CXType_LongLong = 19,
  CXType_Int128 = 20,
  CXType_Float = 21,
  CXType_Double = 22,
  CXType_LongDouble = 23,
  CXType_NullPtr = 24,
  CXType_Overload = 25,
  CXType_Dependent = 26,
  CXType_ObjCId = 27,
  CXType_ObjCClass = 28,
  CXType_ObjCSel = 29,
  CXType_Float128 = 30,
  CXType_Half = 31,
  CXType_Float16 = 32,
  CXType_ShortAccum = 33,
  CXType_Accum = 34,
  CXType_LongAccum = 35,
  CXType_UShortAccum = 36,
  CXType_UAccum = 37,
  CXType_ULongAccum = 38,
  CXType_BFloat16 = 39,
  CXType_FirstBuiltin = CXType_Void,
  CXType_LastBuiltin = CXType_BFloat16,

  CXType_Complex = 100,
  CXType_Pointer = 101,
  CXType_BlockPointer = 102,
  CXType_LValueReference = 103,
  CXType_RValueReference = 104,
  CXType_Record = 105,
  CXType_Enum = 106,
  CXType_Typedef = 107,
  CXType_ObjCInterface = 108,
  CXType_ObjCObjectPointer = 109,
  CXType_FunctionNoProto = 110,
  CXType_FunctionProto = 111,
  CXType_ConstantArray = 112,
  CXType_Vector = 113,
  CXType_IncompleteArray = 114,
  CXType_VariableArray = 115,
  CXType_DependentSizedArray = 116,
  CXType_MemberPointer = 117,
  CXType_Auto = 118,

  /**
   * Represents a type that was referred to using an elaborated type keyword.
   *
   * E.g., struct S, or via a qualified name, e.g., N::M::type, or both.
   */
  CXType_Elaborated = 119,

  /* OpenCL PipeType. */
  CXType_Pipe = 120,

  /* OpenCL builtin types. */
  CXType_OCLImage1dRO = 121,
  CXType_OCLImage1dArrayRO = 122,
  CXType_OCLImage1dBufferRO = 123,
  CXType_OCLImage2dRO = 124,
  CXType_OCLImage2dArrayRO = 125,
  CXType_OCLImage2dDepthRO = 126,
  CXType_OCLImage2dArrayDepthRO = 127,
  CXType_OCLImage2dMSAARO = 128,
  CXType_OCLImage2dArrayMSAARO = 129,
  CXType_OCLImage2dMSAADepthRO = 130,
  CXType_OCLImage2dArrayMSAADepthRO = 131,
  CXType_OCLImage3dRO = 132,
  CXType_OCLImage1dWO = 133,
  CXType_OCLImage1dArrayWO = 134,
  CXType_OCLImage1dBufferWO = 135,
  CXType_OCLImage2dWO = 136,
  CXType_OCLImage2dArrayWO = 137,
  CXType_OCLImage2dDepthWO = 138,
  CXType_OCLImage2dArrayDepthWO = 139,
  CXType_OCLImage2dMSAAWO = 140,
  CXType_OCLImage2dArrayMSAAWO = 141,
  CXType_OCLImage2dMSAADepthWO = 142,
  CXType_OCLImage2dArrayMSAADepthWO = 143,
  CXType_OCLImage3dWO = 144,
  CXType_OCLImage1dRW = 145,
  CXType_OCLImage1dArrayRW = 146,
  CXType_OCLImage1dBufferRW = 147,
  CXType_OCLImage2dRW = 148,
  CXType_OCLImage2dArrayRW = 149,
  CXType_OCLImage2dDepthRW = 150,
  CXType_OCLImage2dArrayDepthRW = 151,
  CXType_OCLImage2dMSAARW = 152,
  CXType_OCLImage2dArrayMSAARW = 153,
  CXType_OCLImage2dMSAADepthRW = 154,
  CXType_OCLImage2dArrayMSAADepthRW = 155,
  CXType_OCLImage3dRW = 156,
  CXType_OCLSampler = 157,
  CXType_OCLEvent = 158,
  CXType_OCLQueue = 159,
  CXType_OCLReserveID = 160,

  CXType_ObjCObject = 161,
  CXType_ObjCTypeParam = 162,
  CXType_Attributed = 163,

  CXType_OCLIntelSubgroupAVCMcePayload = 164,
  CXType_OCLIntelSubgroupAVCImePayload = 165,
  CXType_OCLIntelSubgroupAVCRefPayload = 166,
  CXType_OCLIntelSubgroupAVCSicPayload = 167,
  CXType_OCLIntelSubgroupAVCMceResult = 168,
  CXType_OCLIntelSubgroupAVCImeResult = 169,
  CXType_OCLIntelSubgroupAVCRefResult = 170,
  CXType_OCLIntelSubgroupAVCSicResult = 171,
  CXType_OCLIntelSubgroupAVCImeResultSingleRefStreamout = 172,
  CXType_OCLIntelSubgroupAVCImeResultDualRefStreamout = 173,
  CXType_OCLIntelSubgroupAVCImeSingleRefStreamin = 174,

  CXType_OCLIntelSubgroupAVCImeDualRefStreamin = 175,

  CXType_ExtVector = 176,
  CXType_Atomic = 177,

  /* SPIRV builtin types. */
  CXType_SampledOCLImage1dRO = 178,
  CXType_SampledOCLImage1dArrayRO = 179,
  CXType_SampledOCLImage1dBufferRO = 180,
  CXType_SampledOCLImage2dRO = 181,
  CXType_SampledOCLImage2dArrayRO = 182,
  CXType_SampledOCLImage2dDepthRO = 183,
  CXType_SampledOCLImage2dArrayDepthRO = 184,
  CXType_SampledOCLImage2dMSAARO = 185,
  CXType_SampledOCLImage2dArrayMSAARO = 186,
  CXType_SampledOCLImage2dMSAADepthRO = 187,
  CXType_SampledOCLImage2dArrayMSAADepthRO = 188,
  CXType_SampledOCLImage3dRO = 189
};

/**
 * Describes the calling convention of a function type
 */
enum CXCallingConv {
  CXCallingConv_Default = 0,
  CXCallingConv_C = 1,
  CXCallingConv_X86StdCall = 2,
  CXCallingConv_X86FastCall = 3,
  CXCallingConv_X86ThisCall = 4,
  CXCallingConv_X86Pascal = 5,
  CXCallingConv_AAPCS = 6,
  CXCallingConv_AAPCS_VFP = 7,
  CXCallingConv_X86RegCall = 8,
  CXCallingConv_IntelOclBicc = 9,
  CXCallingConv_Win64 = 10,
  /* Alias for compatibility with older versions of API. */
  CXCallingConv_X86_64Win64 = CXCallingConv_Win64,
  CXCallingConv_X86_64SysV = 11,
  CXCallingConv_X86VectorCall = 12,
  CXCallingConv_Swift = 13,
  CXCallingConv_PreserveMost = 14,
  CXCallingConv_PreserveAll = 15,
  CXCallingConv_AArch64VectorCall = 16,
#if INTEL_CUSTOMIZATION
  CXCallingConv_IntelOclBiccAVX = 17,
  CXCallingConv_IntelOclBiccAVX512 = 18,
#endif /* INTEL_CUSTOMIZATION */

  CXCallingConv_Invalid = 100,
  CXCallingConv_Unexposed = 200
};

/**
 * The type of an element in the abstract syntax tree.
 *
 */
typedef struct {
  enum CXTypeKind kind;
  void *data[2];
} CXType;

/**
 * Retrieve the type of a CXCursor (if any).
 */
CINDEX_LINKAGE CXType clang_getCursorType(CXCursor C);

/**
 * Pretty-print the underlying type using the rules of the
 * language of the translation unit from which it came.
 *
 * If the type is invalid, an empty string is returned.
 */
CINDEX_LINKAGE CXString clang_getTypeSpelling(CXType CT);

/**
 * Retrieve the underlying type of a typedef declaration.
 *
 * If the cursor does not reference a typedef declaration, an invalid type is
 * returned.
 */
CINDEX_LINKAGE CXType clang_getTypedefDeclUnderlyingType(CXCursor C);

/**
 * Retrieve the integer type of an enum declaration.
 *
 * If the cursor does not reference an enum declaration, an invalid type is
 * returned.
 */
CINDEX_LINKAGE CXType clang_getEnumDeclIntegerType(CXCursor C);

/**
 * Retrieve the integer value of an enum constant declaration as a signed
 *  long long.
 *
 * If the cursor does not reference an enum constant declaration, LLONG_MIN is
 * returned. Since this is also potentially a valid constant value, the kind of
 * the cursor must be verified before calling this function.
 */
CINDEX_LINKAGE long long clang_getEnumConstantDeclValue(CXCursor C);

/**
 * Retrieve the integer value of an enum constant declaration as an unsigned
 *  long long.
 *
 * If the cursor does not reference an enum constant declaration, ULLONG_MAX is
 * returned. Since this is also potentially a valid constant value, the kind of
 * the cursor must be verified before calling this function.
 */
CINDEX_LINKAGE unsigned long long
clang_getEnumConstantDeclUnsignedValue(CXCursor C);

/**
 * Retrieve the bit width of a bit field declaration as an integer.
 *
 * If a cursor that is not a bit field declaration is passed in, -1 is returned.
 */
CINDEX_LINKAGE int clang_getFieldDeclBitWidth(CXCursor C);

/**
 * Retrieve the number of non-variadic arguments associated with a given
 * cursor.
 *
 * The number of arguments can be determined for calls as well as for
 * declarations of functions or methods. For other cursors -1 is returned.
 */
CINDEX_LINKAGE int clang_Cursor_getNumArguments(CXCursor C);

/**
 * Retrieve the argument cursor of a function or method.
 *
 * The argument cursor can be determined for calls as well as for declarations
 * of functions or methods. For other cursors and for invalid indices, an
 * invalid cursor is returned.
 */
CINDEX_LINKAGE CXCursor clang_Cursor_getArgument(CXCursor C, unsigned i);

/**
 * Describes the kind of a template argument.
 *
 * See the definition of llvm::clang::TemplateArgument::ArgKind for full
 * element descriptions.
 */
enum CXTemplateArgumentKind {
  CXTemplateArgumentKind_Null,
  CXTemplateArgumentKind_Type,
  CXTemplateArgumentKind_Declaration,
  CXTemplateArgumentKind_NullPtr,
  CXTemplateArgumentKind_Integral,
  CXTemplateArgumentKind_Template,
  CXTemplateArgumentKind_TemplateExpansion,
  CXTemplateArgumentKind_Expression,
  CXTemplateArgumentKind_Pack,
  /* Indicates an error case, preventing the kind from being deduced. */
  CXTemplateArgumentKind_Invalid
};

/**
 *Returns the number of template args of a function decl representing a
 * template specialization.
 *
 * If the argument cursor cannot be converted into a template function
 * declaration, -1 is returned.
 *
 * For example, for the following declaration and specialization:
 *   template <typename T, int kInt, bool kBool>
 *   void foo() { ... }
 *
 *   template <>
 *   void foo<float, -7, true>();
 *
 * The value 3 would be returned from this call.
 */
CINDEX_LINKAGE int clang_Cursor_getNumTemplateArguments(CXCursor C);

/**
 * Retrieve the kind of the I'th template argument of the CXCursor C.
 *
 * If the argument CXCursor does not represent a FunctionDecl, an invalid
 * template argument kind is returned.
 *
 * For example, for the following declaration and specialization:
 *   template <typename T, int kInt, bool kBool>
 *   void foo() { ... }
 *
 *   template <>
 *   void foo<float, -7, true>();
 *
 * For I = 0, 1, and 2, Type, Integral, and Integral will be returned,
 * respectively.
 */
CINDEX_LINKAGE enum CXTemplateArgumentKind
clang_Cursor_getTemplateArgumentKind(CXCursor C, unsigned I);

/**
 * Retrieve a CXType representing the type of a TemplateArgument of a
 *  function decl representing a template specialization.
 *
 * If the argument CXCursor does not represent a FunctionDecl whose I'th
 * template argument has a kind of CXTemplateArgKind_Integral, an invalid type
 * is returned.
 *
 * For example, for the following declaration and specialization:
 *   template <typename T, int kInt, bool kBool>
 *   void foo() { ... }
 *
 *   template <>
 *   void foo<float, -7, true>();
 *
 * If called with I = 0, "float", will be returned.
 * Invalid types will be returned for I == 1 or 2.
 */
CINDEX_LINKAGE CXType clang_Cursor_getTemplateArgumentType(CXCursor C,
                                                           unsigned I);

/**
 * Retrieve the value of an Integral TemplateArgument (of a function
 *  decl representing a template specialization) as a signed long long.
 *
 * It is undefined to call this function on a CXCursor that does not represent a
 * FunctionDecl or whose I'th template argument is not an integral value.
 *
 * For example, for the following declaration and specialization:
 *   template <typename T, int kInt, bool kBool>
 *   void foo() { ... }
 *
 *   template <>
 *   void foo<float, -7, true>();
 *
 * If called with I = 1 or 2, -7 or true will be returned, respectively.
 * For I == 0, this function's behavior is undefined.
 */
CINDEX_LINKAGE long long clang_Cursor_getTemplateArgumentValue(CXCursor C,
                                                               unsigned I);

/**
 * Retrieve the value of an Integral TemplateArgument (of a function
 *  decl representing a template specialization) as an unsigned long long.
 *
 * It is undefined to call this function on a CXCursor that does not represent a
 * FunctionDecl or whose I'th template argument is not an integral value.
 *
 * For example, for the following declaration and specialization:
 *   template <typename T, int kInt, bool kBool>
 *   void foo() { ... }
 *
 *   template <>
 *   void foo<float, 2147483649, true>();
 *
 * If called with I = 1 or 2, 2147483649 or true will be returned, respectively.
 * For I == 0, this function's behavior is undefined.
 */
CINDEX_LINKAGE unsigned long long
clang_Cursor_getTemplateArgumentUnsignedValue(CXCursor C, unsigned I);

/**
 * Determine whether two CXTypes represent the same type.
 *
 * \returns non-zero if the CXTypes represent the same type and
 *          zero otherwise.
 */
CINDEX_LINKAGE unsigned clang_equalTypes(CXType A, CXType B);

/**
 * Return the canonical type for a CXType.
 *
 * Clang's type system explicitly models typedefs and all the ways
 * a specific type can be represented.  The canonical type is the underlying
 * type with all the "sugar" removed.  For example, if 'T' is a typedef
 * for 'int', the canonical type for 'T' would be 'int'.
 */
CINDEX_LINKAGE CXType clang_getCanonicalType(CXType T);

/**
 * Determine whether a CXType has the "const" qualifier set,
 * without looking through typedefs that may have added "const" at a
 * different level.
 */
CINDEX_LINKAGE unsigned clang_isConstQualifiedType(CXType T);

/**
 * Determine whether a  CXCursor that is a macro, is
 * function like.
 */
CINDEX_LINKAGE unsigned clang_Cursor_isMacroFunctionLike(CXCursor C);

/**
 * Determine whether a  CXCursor that is a macro, is a
 * builtin one.
 */
CINDEX_LINKAGE unsigned clang_Cursor_isMacroBuiltin(CXCursor C);

/**
 * Determine whether a  CXCursor that is a function declaration, is an
 * inline declaration.
 */
CINDEX_LINKAGE unsigned clang_Cursor_isFunctionInlined(CXCursor C);

/**
 * Determine whether a CXType has the "volatile" qualifier set,
 * without looking through typedefs that may have added "volatile" at
 * a different level.
 */
CINDEX_LINKAGE unsigned clang_isVolatileQualifiedType(CXType T);

/**
 * Determine whether a CXType has the "restrict" qualifier set,
 * without looking through typedefs that may have added "restrict" at a
 * different level.
 */
CINDEX_LINKAGE unsigned clang_isRestrictQualifiedType(CXType T);

/**
 * Returns the address space of the given type.
 */
CINDEX_LINKAGE unsigned clang_getAddressSpace(CXType T);

/**
 * Returns the typedef name of the given type.
 */
CINDEX_LINKAGE CXString clang_getTypedefName(CXType CT);

/**
 * For pointer types, returns the type of the pointee.
 */
CINDEX_LINKAGE CXType clang_getPointeeType(CXType T);

/**
 * Return the cursor for the declaration of the given type.
 */
CINDEX_LINKAGE CXCursor clang_getTypeDeclaration(CXType T);

/**
 * Returns the Objective-C type encoding for the specified declaration.
 */
CINDEX_LINKAGE CXString clang_getDeclObjCTypeEncoding(CXCursor C);

/**
 * Returns the Objective-C type encoding for the specified CXType.
 */
CINDEX_LINKAGE CXString clang_Type_getObjCEncoding(CXType type);

/**
 * Retrieve the spelling of a given CXTypeKind.
 */
CINDEX_LINKAGE CXString clang_getTypeKindSpelling(enum CXTypeKind K);

/**
 * Retrieve the calling convention associated with a function type.
 *
 * If a non-function type is passed in, CXCallingConv_Invalid is returned.
 */
CINDEX_LINKAGE enum CXCallingConv clang_getFunctionTypeCallingConv(CXType T);

/**
 * Retrieve the return type associated with a function type.
 *
 * If a non-function type is passed in, an invalid type is returned.
 */
CINDEX_LINKAGE CXType clang_getResultType(CXType T);

/**
 * Retrieve the exception specification type associated with a function type.
 * This is a value of type CXCursor_ExceptionSpecificationKind.
 *
 * If a non-function type is passed in, an error code of -1 is returned.
 */
CINDEX_LINKAGE int clang_getExceptionSpecificationType(CXType T);

/**
 * Retrieve the number of non-variadic parameters associated with a
 * function type.
 *
 * If a non-function type is passed in, -1 is returned.
 */
CINDEX_LINKAGE int clang_getNumArgTypes(CXType T);

/**
 * Retrieve the type of a parameter of a function type.
 *
 * If a non-function type is passed in or the function does not have enough
 * parameters, an invalid type is returned.
 */
CINDEX_LINKAGE CXType clang_getArgType(CXType T, unsigned i);

/**
 * Retrieves the base type of the ObjCObjectType.
 *
 * If the type is not an ObjC object, an invalid type is returned.
 */
CINDEX_LINKAGE CXType clang_Type_getObjCObjectBaseType(CXType T);

/**
 * Retrieve the number of protocol references associated with an ObjC object/id.
 *
 * If the type is not an ObjC object, 0 is returned.
 */
CINDEX_LINKAGE unsigned clang_Type_getNumObjCProtocolRefs(CXType T);

/**
 * Retrieve the decl for a protocol reference for an ObjC object/id.
 *
 * If the type is not an ObjC object or there are not enough protocol
 * references, an invalid cursor is returned.
 */
CINDEX_LINKAGE CXCursor clang_Type_getObjCProtocolDecl(CXType T, unsigned i);

/**
 * Retrieve the number of type arguments associated with an ObjC object.
 *
 * If the type is not an ObjC object, 0 is returned.
 */
CINDEX_LINKAGE unsigned clang_Type_getNumObjCTypeArgs(CXType T);

/**
 * Retrieve a type argument associated with an ObjC object.
 *
 * If the type is not an ObjC or the index is not valid,
 * an invalid type is returned.
 */
CINDEX_LINKAGE CXType clang_Type_getObjCTypeArg(CXType T, unsigned i);

/**
 * Return 1 if the CXType is a variadic function type, and 0 otherwise.
 */
CINDEX_LINKAGE unsigned clang_isFunctionTypeVariadic(CXType T);

/**
 * Retrieve the return type associated with a given cursor.
 *
 * This only returns a valid type if the cursor refers to a function or method.
 */
CINDEX_LINKAGE CXType clang_getCursorResultType(CXCursor C);

/**
 * Retrieve the exception specification type associated with a given cursor.
 * This is a value of type CXCursor_ExceptionSpecificationKind.
 *
 * This only returns a valid result if the cursor refers to a function or
 * method.
 */
CINDEX_LINKAGE int clang_getCursorExceptionSpecificationType(CXCursor C);

/**
 * Return 1 if the CXType is a POD (plain old data) type, and 0
 *  otherwise.
 */
CINDEX_LINKAGE unsigned clang_isPODType(CXType T);

/**
 * Return the element type of an array, complex, or vector type.
 *
 * If a type is passed in that is not an array, complex, or vector type,
 * an invalid type is returned.
 */
CINDEX_LINKAGE CXType clang_getElementType(CXType T);

/**
 * Return the number of elements of an array or vector type.
 *
 * If a type is passed in that is not an array or vector type,
 * -1 is returned.
 */
CINDEX_LINKAGE long long clang_getNumElements(CXType T);

/**
 * Return the element type of an array type.
 *
 * If a non-array type is passed in, an invalid type is returned.
 */
CINDEX_LINKAGE CXType clang_getArrayElementType(CXType T);

/**
 * Return the array size of a constant array.
 *
 * If a non-array type is passed in, -1 is returned.
 */
CINDEX_LINKAGE long long clang_getArraySize(CXType T);

/**
 * Retrieve the type named by the qualified-id.
 *
 * If a non-elaborated type is passed in, an invalid type is returned.
 */
CINDEX_LINKAGE CXType clang_Type_getNamedType(CXType T);

/**
 * Determine if a typedef is 'transparent' tag.
 *
 * A typedef is considered 'transparent' if it shares a name and spelling
 * location with its underlying tag type, as is the case with the NS_ENUM macro.
 *
 * \returns non-zero if transparent and zero otherwise.
 */
CINDEX_LINKAGE unsigned clang_Type_isTransparentTagTypedef(CXType T);

enum CXTypeNullabilityKind {
  /**
   * Values of this type can never be null.
   */
  CXTypeNullability_NonNull = 0,
  /**
   * Values of this type can be null.
   */
  CXTypeNullability_Nullable = 1,
  /**
   * Whether values of this type can be null is (explicitly)
   * unspecified. This captures a (fairly rare) case where we
   * can't conclude anything about the nullability of the type even
   * though it has been considered.
   */
  CXTypeNullability_Unspecified = 2,
  /**
   * Nullability is not applicable to this type.
   */
  CXTypeNullability_Invalid = 3,

  /**
   * Generally behaves like Nullable, except when used in a block parameter that
   * was imported into a swift async method. There, swift will assume that the
   * parameter can get null even if no error occured. _Nullable parameters are
   * assumed to only get null on error.
   */
  CXTypeNullability_NullableResult = 4
};

/**
 * Retrieve the nullability kind of a pointer type.
 */
CINDEX_LINKAGE enum CXTypeNullabilityKind clang_Type_getNullability(CXType T);

/**
 * List the possible error codes for \c clang_Type_getSizeOf,
 *   \c clang_Type_getAlignOf, \c clang_Type_getOffsetOf and
 *   \c clang_Cursor_getOffsetOf.
 *
 * A value of this enumeration type can be returned if the target type is not
 * a valid argument to sizeof, alignof or offsetof.
 */
enum CXTypeLayoutError {
  /**
   * Type is of kind CXType_Invalid.
   */
  CXTypeLayoutError_Invalid = -1,
  /**
   * The type is an incomplete Type.
   */
  CXTypeLayoutError_Incomplete = -2,
  /**
   * The type is a dependent Type.
   */
  CXTypeLayoutError_Dependent = -3,
  /**
   * The type is not a constant size type.
   */
  CXTypeLayoutError_NotConstantSize = -4,
  /**
   * The Field name is not valid for this record.
   */
  CXTypeLayoutError_InvalidFieldName = -5,
  /**
   * The type is undeduced.
   */
  CXTypeLayoutError_Undeduced = -6
};

/**
 * Return the alignment of a type in bytes as per C++[expr.alignof]
 *   standard.
 *
 * If the type declaration is invalid, CXTypeLayoutError_Invalid is returned.
 * If the type declaration is an incomplete type, CXTypeLayoutError_Incomplete
 *   is returned.
 * If the type declaration is a dependent type, CXTypeLayoutError_Dependent is
 *   returned.
 * If the type declaration is not a constant size type,
 *   CXTypeLayoutError_NotConstantSize is returned.
 */
CINDEX_LINKAGE long long clang_Type_getAlignOf(CXType T);

/**
 * Return the class type of an member pointer type.
 *
 * If a non-member-pointer type is passed in, an invalid type is returned.
 */
CINDEX_LINKAGE CXType clang_Type_getClassType(CXType T);

/**
 * Return the size of a type in bytes as per C++[expr.sizeof] standard.
 *
 * If the type declaration is invalid, CXTypeLayoutError_Invalid is returned.
 * If the type declaration is an incomplete type, CXTypeLayoutError_Incomplete
 *   is returned.
 * If the type declaration is a dependent type, CXTypeLayoutError_Dependent is
 *   returned.
 */
CINDEX_LINKAGE long long clang_Type_getSizeOf(CXType T);

/**
 * Return the offset of a field named S in a record of type T in bits
 *   as it would be returned by __offsetof__ as per C++11[18.2p4]
 *
 * If the cursor is not a record field declaration, CXTypeLayoutError_Invalid
 *   is returned.
 * If the field's type declaration is an incomplete type,
 *   CXTypeLayoutError_Incomplete is returned.
 * If the field's type declaration is a dependent type,
 *   CXTypeLayoutError_Dependent is returned.
 * If the field's name S is not found,
 *   CXTypeLayoutError_InvalidFieldName is returned.
 */
CINDEX_LINKAGE long long clang_Type_getOffsetOf(CXType T, const char *S);

/**
 * Return the type that was modified by this attributed type.
 *
 * If the type is not an attributed type, an invalid type is returned.
 */
CINDEX_LINKAGE CXType clang_Type_getModifiedType(CXType T);

/**
 * Gets the type contained by this atomic type.
 *
 * If a non-atomic type is passed in, an invalid type is returned.
 */
CINDEX_LINKAGE CXType clang_Type_getValueType(CXType CT);

/**
 * Return the offset of the field represented by the Cursor.
 *
 * If the cursor is not a field declaration, -1 is returned.
 * If the cursor semantic parent is not a record field declaration,
 *   CXTypeLayoutError_Invalid is returned.
 * If the field's type declaration is an incomplete type,
 *   CXTypeLayoutError_Incomplete is returned.
 * If the field's type declaration is a dependent type,
 *   CXTypeLayoutError_Dependent is returned.
 * If the field's name S is not found,
 *   CXTypeLayoutError_InvalidFieldName is returned.
 */
CINDEX_LINKAGE long long clang_Cursor_getOffsetOfField(CXCursor C);

/**
 * Determine whether the given cursor represents an anonymous
 * tag or namespace
 */
CINDEX_LINKAGE unsigned clang_Cursor_isAnonymous(CXCursor C);

/**
 * Determine whether the given cursor represents an anonymous record
 * declaration.
 */
CINDEX_LINKAGE unsigned clang_Cursor_isAnonymousRecordDecl(CXCursor C);

/**
 * Determine whether the given cursor represents an inline namespace
 * declaration.
 */
CINDEX_LINKAGE unsigned clang_Cursor_isInlineNamespace(CXCursor C);

enum CXRefQualifierKind {
  /** No ref-qualifier was provided. */
  CXRefQualifier_None = 0,
  /** An lvalue ref-qualifier was provided (\c &). */
  CXRefQualifier_LValue,
  /** An rvalue ref-qualifier was provided (\c &&). */
  CXRefQualifier_RValue
};

/**
 * Returns the number of template arguments for given template
 * specialization, or -1 if type \c T is not a template specialization.
 */
CINDEX_LINKAGE int clang_Type_getNumTemplateArguments(CXType T);

/**
 * Returns the type template argument of a template class specialization
 * at given index.
 *
 * This function only returns template type arguments and does not handle
 * template template arguments or variadic packs.
 */
CINDEX_LINKAGE CXType clang_Type_getTemplateArgumentAsType(CXType T,
                                                           unsigned i);

/**
 * Retrieve the ref-qualifier kind of a function or method.
 *
 * The ref-qualifier is returned for C++ functions or methods. For other types
 * or non-C++ declarations, CXRefQualifier_None is returned.
 */
CINDEX_LINKAGE enum CXRefQualifierKind clang_Type_getCXXRefQualifier(CXType T);

/**
 * Returns non-zero if the cursor specifies a Record member that is a
 *   bitfield.
 */
CINDEX_LINKAGE unsigned clang_Cursor_isBitField(CXCursor C);

/**
 * Returns 1 if the base class specified by the cursor with kind
 *   CX_CXXBaseSpecifier is virtual.
 */
CINDEX_LINKAGE unsigned clang_isVirtualBase(CXCursor);

/**
 * Represents the C++ access control level to a base class for a
 * cursor with kind CX_CXXBaseSpecifier.
 */
enum CX_CXXAccessSpecifier {
  CX_CXXInvalidAccessSpecifier,
  CX_CXXPublic,
  CX_CXXProtected,
  CX_CXXPrivate
};

/**
 * Returns the access control level for the referenced object.
 *
 * If the cursor refers to a C++ declaration, its access control level within
 * its parent scope is returned. Otherwise, if the cursor refers to a base
 * specifier or access specifier, the specifier itself is returned.
 */
CINDEX_LINKAGE enum CX_CXXAccessSpecifier clang_getCXXAccessSpecifier(CXCursor);

/**
 * Represents the storage classes as declared in the source. CX_SC_Invalid
 * was added for the case that the passed cursor in not a declaration.
 */
enum CX_StorageClass {
  CX_SC_Invalid,
  CX_SC_None,
  CX_SC_Extern,
  CX_SC_Static,
  CX_SC_PrivateExtern,
  CX_SC_OpenCLWorkGroupLocal,
  CX_SC_Auto,
  CX_SC_Register
};

/**
 * Returns the storage class for a function or variable declaration.
 *
 * If the passed in Cursor is not a function or variable declaration,
 * CX_SC_Invalid is returned else the storage class.
 */
CINDEX_LINKAGE enum CX_StorageClass clang_Cursor_getStorageClass(CXCursor);

/**
 * Determine the number of overloaded declarations referenced by a
 * \c CXCursor_OverloadedDeclRef cursor.
 *
 * \param cursor The cursor whose overloaded declarations are being queried.
 *
 * \returns The number of overloaded declarations referenced by \c cursor. If it
 * is not a \c CXCursor_OverloadedDeclRef cursor, returns 0.
 */
CINDEX_LINKAGE unsigned clang_getNumOverloadedDecls(CXCursor cursor);

/**
 * Retrieve a cursor for one of the overloaded declarations referenced
 * by a \c CXCursor_OverloadedDeclRef cursor.
 *
 * \param cursor The cursor whose overloaded declarations are being queried.
 *
 * \param index The zero-based index into the set of overloaded declarations in
 * the cursor.
 *
 * \returns A cursor representing the declaration referenced by the given
 * \c cursor at the specified \c index. If the cursor does not have an
 * associated set of overloaded declarations, or if the index is out of bounds,
 * returns \c clang_getNullCursor();
 */
CINDEX_LINKAGE CXCursor clang_getOverloadedDecl(CXCursor cursor,
                                                unsigned index);

/**
 * @}
 */

/**
 * \defgroup CINDEX_ATTRIBUTES Information for attributes
 *
 * @{
 */

/**
 * For cursors representing an iboutletcollection attribute,
 *  this function returns the collection element type.
 *
 */
CINDEX_LINKAGE CXType clang_getIBOutletCollectionType(CXCursor);

/**
 * @}
 */

/**
 * \defgroup CINDEX_CURSOR_TRAVERSAL Traversing the AST with cursors
 *
 * These routines provide the ability to traverse the abstract syntax tree
 * using cursors.
 *
 * @{
 */

/**
 * Describes how the traversal of the children of a particular
 * cursor should proceed after visiting a particular child cursor.
 *
 * A value of this enumeration type should be returned by each
 * \c CXCursorVisitor to indicate how clang_visitChildren() proceed.
 */
enum CXChildVisitResult {
  /**
   * Terminates the cursor traversal.
   */
  CXChildVisit_Break,
  /**
   * Continues the cursor traversal with the next sibling of
   * the cursor just visited, without visiting its children.
   */
  CXChildVisit_Continue,
  /**
   * Recursively traverse the children of this cursor, using
   * the same visitor and client data.
   */
  CXChildVisit_Recurse
};

/**
 * Visitor invoked for each cursor found by a traversal.
 *
 * This visitor function will be invoked for each cursor found by
 * clang_visitCursorChildren(). Its first argument is the cursor being
 * visited, its second argument is the parent visitor for that cursor,
 * and its third argument is the client data provided to
 * clang_visitCursorChildren().
 *
 * The visitor should return one of the \c CXChildVisitResult values
 * to direct clang_visitCursorChildren().
 */
typedef enum CXChildVisitResult (*CXCursorVisitor)(CXCursor cursor,
                                                   CXCursor parent,
                                                   CXClientData client_data);

/**
 * Visit the children of a particular cursor.
 *
 * This function visits all the direct children of the given cursor,
 * invoking the given \p visitor function with the cursors of each
 * visited child. The traversal may be recursive, if the visitor returns
 * \c CXChildVisit_Recurse. The traversal may also be ended prematurely, if
 * the visitor returns \c CXChildVisit_Break.
 *
 * \param parent the cursor whose child may be visited. All kinds of
 * cursors can be visited, including invalid cursors (which, by
 * definition, have no children).
 *
 * \param visitor the visitor function that will be invoked for each
 * child of \p parent.
 *
 * \param client_data pointer data supplied by the client, which will
 * be passed to the visitor each time it is invoked.
 *
 * \returns a non-zero value if the traversal was terminated
 * prematurely by the visitor returning \c CXChildVisit_Break.
 */
CINDEX_LINKAGE unsigned clang_visitChildren(CXCursor parent,
                                            CXCursorVisitor visitor,
                                            CXClientData client_data);
#ifdef __has_feature
#if __has_feature(blocks)
/**
 * Visitor invoked for each cursor found by a traversal.
 *
 * This visitor block will be invoked for each cursor found by
 * clang_visitChildrenWithBlock(). Its first argument is the cursor being
 * visited, its second argument is the parent visitor for that cursor.
 *
 * The visitor should return one of the \c CXChildVisitResult values
 * to direct clang_visitChildrenWithBlock().
 */
typedef enum CXChildVisitResult (^CXCursorVisitorBlock)(CXCursor cursor,
                                                        CXCursor parent);

/**
 * Visits the children of a cursor using the specified block.  Behaves
 * identically to clang_visitChildren() in all other respects.
 */
CINDEX_LINKAGE unsigned
clang_visitChildrenWithBlock(CXCursor parent, CXCursorVisitorBlock block);
#endif
#endif

/**
 * @}
 */

/**
 * \defgroup CINDEX_CURSOR_XREF Cross-referencing in the AST
 *
 * These routines provide the ability to determine references within and
 * across translation units, by providing the names of the entities referenced
 * by cursors, follow reference cursors to the declarations they reference,
 * and associate declarations with their definitions.
 *
 * @{
 */

/**
 * Retrieve a Unified Symbol Resolution (USR) for the entity referenced
 * by the given cursor.
 *
 * A Unified Symbol Resolution (USR) is a string that identifies a particular
 * entity (function, class, variable, etc.) within a program. USRs can be
 * compared across translation units to determine, e.g., when references in
 * one translation refer to an entity defined in another translation unit.
 */
CINDEX_LINKAGE CXString clang_getCursorUSR(CXCursor);

/**
 * Construct a USR for a specified Objective-C class.
 */
CINDEX_LINKAGE CXString clang_constructUSR_ObjCClass(const char *class_name);

/**
 * Construct a USR for a specified Objective-C category.
 */
CINDEX_LINKAGE CXString clang_constructUSR_ObjCCategory(
    const char *class_name, const char *category_name);

/**
 * Construct a USR for a specified Objective-C protocol.
 */
CINDEX_LINKAGE CXString
clang_constructUSR_ObjCProtocol(const char *protocol_name);

/**
 * Construct a USR for a specified Objective-C instance variable and
 *   the USR for its containing class.
 */
CINDEX_LINKAGE CXString clang_constructUSR_ObjCIvar(const char *name,
                                                    CXString classUSR);

/**
 * Construct a USR for a specified Objective-C method and
 *   the USR for its containing class.
 */
CINDEX_LINKAGE CXString clang_constructUSR_ObjCMethod(const char *name,
                                                      unsigned isInstanceMethod,
                                                      CXString classUSR);

/**
 * Construct a USR for a specified Objective-C property and the USR
 *  for its containing class.
 */
CINDEX_LINKAGE CXString clang_constructUSR_ObjCProperty(const char *property,
                                                        CXString classUSR);

/**
 * Retrieve a name for the entity referenced by this cursor.
 */
CINDEX_LINKAGE CXString clang_getCursorSpelling(CXCursor);

/**
 * Retrieve a range for a piece that forms the cursors spelling name.
 * Most of the times there is only one range for the complete spelling but for
 * Objective-C methods and Objective-C message expressions, there are multiple
 * pieces for each selector identifier.
 *
 * \param pieceIndex the index of the spelling name piece. If this is greater
 * than the actual number of pieces, it will return a NULL (invalid) range.
 *
 * \param options Reserved.
 */
CINDEX_LINKAGE CXSourceRange clang_Cursor_getSpellingNameRange(
    CXCursor, unsigned pieceIndex, unsigned options);

/**
 * Opaque pointer representing a policy that controls pretty printing
 * for \c clang_getCursorPrettyPrinted.
 */
typedef void *CXPrintingPolicy;

/**
 * Properties for the printing policy.
 *
 * See \c clang::PrintingPolicy for more information.
 */
enum CXPrintingPolicyProperty {
  CXPrintingPolicy_Indentation,
  CXPrintingPolicy_SuppressSpecifiers,
  CXPrintingPolicy_SuppressTagKeyword,
  CXPrintingPolicy_IncludeTagDefinition,
  CXPrintingPolicy_SuppressScope,
  CXPrintingPolicy_SuppressUnwrittenScope,
  CXPrintingPolicy_SuppressInitializers,
  CXPrintingPolicy_ConstantArraySizeAsWritten,
  CXPrintingPolicy_AnonymousTagLocations,
  CXPrintingPolicy_SuppressStrongLifetime,
  CXPrintingPolicy_SuppressLifetimeQualifiers,
  CXPrintingPolicy_SuppressTemplateArgsInCXXConstructors,
  CXPrintingPolicy_Bool,
  CXPrintingPolicy_Restrict,
  CXPrintingPolicy_Alignof,
  CXPrintingPolicy_UnderscoreAlignof,
  CXPrintingPolicy_UseVoidForZeroParams,
  CXPrintingPolicy_TerseOutput,
  CXPrintingPolicy_PolishForDeclaration,
  CXPrintingPolicy_Half,
  CXPrintingPolicy_MSWChar,
  CXPrintingPolicy_IncludeNewlines,
  CXPrintingPolicy_MSVCFormatting,
  CXPrintingPolicy_ConstantsAsWritten,
  CXPrintingPolicy_SuppressImplicitBase,
  CXPrintingPolicy_FullyQualifiedName,

  CXPrintingPolicy_LastProperty = CXPrintingPolicy_FullyQualifiedName
};

/**
 * Get a property value for the given printing policy.
 */
CINDEX_LINKAGE unsigned
clang_PrintingPolicy_getProperty(CXPrintingPolicy Policy,
                                 enum CXPrintingPolicyProperty Property);

/**
 * Set a property value for the given printing policy.
 */
CINDEX_LINKAGE void
clang_PrintingPolicy_setProperty(CXPrintingPolicy Policy,
                                 enum CXPrintingPolicyProperty Property,
                                 unsigned Value);

/**
 * Retrieve the default policy for the cursor.
 *
 * The policy should be released after use with \c
 * clang_PrintingPolicy_dispose.
 */
CINDEX_LINKAGE CXPrintingPolicy clang_getCursorPrintingPolicy(CXCursor);

/**
 * Release a printing policy.
 */
CINDEX_LINKAGE void clang_PrintingPolicy_dispose(CXPrintingPolicy Policy);

/**
 * Pretty print declarations.
 *
 * \param Cursor The cursor representing a declaration.
 *
 * \param Policy The policy to control the entities being printed. If
 * NULL, a default policy is used.
 *
 * \returns The pretty printed declaration or the empty string for
 * other cursors.
 */
CINDEX_LINKAGE CXString clang_getCursorPrettyPrinted(CXCursor Cursor,
                                                     CXPrintingPolicy Policy);

/**
 * Retrieve the display name for the entity referenced by this cursor.
 *
 * The display name contains extra information that helps identify the cursor,
 * such as the parameters of a function or template or the arguments of a
 * class template specialization.
 */
CINDEX_LINKAGE CXString clang_getCursorDisplayName(CXCursor);

/** For a cursor that is a reference, retrieve a cursor representing the
 * entity that it references.
 *
 * Reference cursors refer to other entities in the AST. For example, an
 * Objective-C superclass reference cursor refers to an Objective-C class.
 * This function produces the cursor for the Objective-C class from the
 * cursor for the superclass reference. If the input cursor is a declaration or
 * definition, it returns that declaration or definition unchanged.
 * Otherwise, returns the NULL cursor.
 */
CINDEX_LINKAGE CXCursor clang_getCursorReferenced(CXCursor);

/**
 *  For a cursor that is either a reference to or a declaration
 *  of some entity, retrieve a cursor that describes the definition of
 *  that entity.
 *
 *  Some entities can be declared multiple times within a translation
 *  unit, but only one of those declarations can also be a
 *  definition. For example, given:
 *
 *  \code
 *  int f(int, int);
 *  int g(int x, int y) { return f(x, y); }
 *  int f(int a, int b) { return a + b; }
 *  int f(int, int);
 *  \endcode
 *
 *  there are three declarations of the function "f", but only the
 *  second one is a definition. The clang_getCursorDefinition()
 *  function will take any cursor pointing to a declaration of "f"
 *  (the first or fourth lines of the example) or a cursor referenced
 *  that uses "f" (the call to "f' inside "g") and will return a
 *  declaration cursor pointing to the definition (the second "f"
 *  declaration).
 *
 *  If given a cursor for which there is no corresponding definition,
 *  e.g., because there is no definition of that entity within this
 *  translation unit, returns a NULL cursor.
 */
CINDEX_LINKAGE CXCursor clang_getCursorDefinition(CXCursor);

/**
 * Determine whether the declaration pointed to by this cursor
 * is also a definition of that entity.
 */
CINDEX_LINKAGE unsigned clang_isCursorDefinition(CXCursor);

/**
 * Retrieve the canonical cursor corresponding to the given cursor.
 *
 * In the C family of languages, many kinds of entities can be declared several
 * times within a single translation unit. For example, a structure type can
 * be forward-declared (possibly multiple times) and later defined:
 *
 * \code
 * struct X;
 * struct X;
 * struct X {
 *   int member;
 * };
 * \endcode
 *
 * The declarations and the definition of \c X are represented by three
 * different cursors, all of which are declarations of the same underlying
 * entity. One of these cursor is considered the "canonical" cursor, which
 * is effectively the representative for the underlying entity. One can
 * determine if two cursors are declarations of the same underlying entity by
 * comparing their canonical cursors.
 *
 * \returns The canonical cursor for the entity referred to by the given cursor.
 */
CINDEX_LINKAGE CXCursor clang_getCanonicalCursor(CXCursor);

/**
 * If the cursor points to a selector identifier in an Objective-C
 * method or message expression, this returns the selector index.
 *
 * After getting a cursor with #clang_getCursor, this can be called to
 * determine if the location points to a selector identifier.
 *
 * \returns The selector index if the cursor is an Objective-C method or message
 * expression and the cursor is pointing to a selector identifier, or -1
 * otherwise.
 */
CINDEX_LINKAGE int clang_Cursor_getObjCSelectorIndex(CXCursor);

/**
 * Given a cursor pointing to a C++ method call or an Objective-C
 * message, returns non-zero if the method/message is "dynamic", meaning:
 *
 * For a C++ method: the call is virtual.
 * For an Objective-C message: the receiver is an object instance, not 'super'
 * or a specific class.
 *
 * If the method/message is "static" or the cursor does not point to a
 * method/message, it will return zero.
 */
CINDEX_LINKAGE int clang_Cursor_isDynamicCall(CXCursor C);

/**
 * Given a cursor pointing to an Objective-C message or property
 * reference, or C++ method call, returns the CXType of the receiver.
 */
CINDEX_LINKAGE CXType clang_Cursor_getReceiverType(CXCursor C);

/**
 * Property attributes for a \c CXCursor_ObjCPropertyDecl.
 */
typedef enum {
  CXObjCPropertyAttr_noattr = 0x00,
  CXObjCPropertyAttr_readonly = 0x01,
  CXObjCPropertyAttr_getter = 0x02,
  CXObjCPropertyAttr_assign = 0x04,
  CXObjCPropertyAttr_readwrite = 0x08,
  CXObjCPropertyAttr_retain = 0x10,
  CXObjCPropertyAttr_copy = 0x20,
  CXObjCPropertyAttr_nonatomic = 0x40,
  CXObjCPropertyAttr_setter = 0x80,
  CXObjCPropertyAttr_atomic = 0x100,
  CXObjCPropertyAttr_weak = 0x200,
  CXObjCPropertyAttr_strong = 0x400,
  CXObjCPropertyAttr_unsafe_unretained = 0x800,
  CXObjCPropertyAttr_class = 0x1000
} CXObjCPropertyAttrKind;

/**
 * Given a cursor that represents a property declaration, return the
 * associated property attributes. The bits are formed from
 * \c CXObjCPropertyAttrKind.
 *
 * \param reserved Reserved for future use, pass 0.
 */
CINDEX_LINKAGE unsigned
clang_Cursor_getObjCPropertyAttributes(CXCursor C, unsigned reserved);

/**
 * Given a cursor that represents a property declaration, return the
 * name of the method that implements the getter.
 */
CINDEX_LINKAGE CXString clang_Cursor_getObjCPropertyGetterName(CXCursor C);

/**
 * Given a cursor that represents a property declaration, return the
 * name of the method that implements the setter, if any.
 */
CINDEX_LINKAGE CXString clang_Cursor_getObjCPropertySetterName(CXCursor C);

/**
 * 'Qualifiers' written next to the return and parameter types in
 * Objective-C method declarations.
 */
typedef enum {
  CXObjCDeclQualifier_None = 0x0,
  CXObjCDeclQualifier_In = 0x1,
  CXObjCDeclQualifier_Inout = 0x2,
  CXObjCDeclQualifier_Out = 0x4,
  CXObjCDeclQualifier_Bycopy = 0x8,
  CXObjCDeclQualifier_Byref = 0x10,
  CXObjCDeclQualifier_Oneway = 0x20
} CXObjCDeclQualifierKind;

/**
 * Given a cursor that represents an Objective-C method or parameter
 * declaration, return the associated Objective-C qualifiers for the return
 * type or the parameter respectively. The bits are formed from
 * CXObjCDeclQualifierKind.
 */
CINDEX_LINKAGE unsigned clang_Cursor_getObjCDeclQualifiers(CXCursor C);

/**
 * Given a cursor that represents an Objective-C method or property
 * declaration, return non-zero if the declaration was affected by "\@optional".
 * Returns zero if the cursor is not such a declaration or it is "\@required".
 */
CINDEX_LINKAGE unsigned clang_Cursor_isObjCOptional(CXCursor C);

/**
 * Returns non-zero if the given cursor is a variadic function or method.
 */
CINDEX_LINKAGE unsigned clang_Cursor_isVariadic(CXCursor C);

/**
 * Returns non-zero if the given cursor points to a symbol marked with
 * external_source_symbol attribute.
 *
 * \param language If non-NULL, and the attribute is present, will be set to
 * the 'language' string from the attribute.
 *
 * \param definedIn If non-NULL, and the attribute is present, will be set to
 * the 'definedIn' string from the attribute.
 *
 * \param isGenerated If non-NULL, and the attribute is present, will be set to
 * non-zero if the 'generated_declaration' is set in the attribute.
 */
CINDEX_LINKAGE unsigned clang_Cursor_isExternalSymbol(CXCursor C,
                                                      CXString *language,
                                                      CXString *definedIn,
                                                      unsigned *isGenerated);

/**
 * Given a cursor that represents a declaration, return the associated
 * comment's source range.  The range may include multiple consecutive comments
 * with whitespace in between.
 */
CINDEX_LINKAGE CXSourceRange clang_Cursor_getCommentRange(CXCursor C);

/**
 * Given a cursor that represents a declaration, return the associated
 * comment text, including comment markers.
 */
CINDEX_LINKAGE CXString clang_Cursor_getRawCommentText(CXCursor C);

/**
 * Given a cursor that represents a documentable entity (e.g.,
 * declaration), return the associated \paragraph; otherwise return the
 * first paragraph.
 */
CINDEX_LINKAGE CXString clang_Cursor_getBriefCommentText(CXCursor C);

/**
 * @}
 */

/** \defgroup CINDEX_MANGLE Name Mangling API Functions
 *
 * @{
 */

/**
 * Retrieve the CXString representing the mangled name of the cursor.
 */
CINDEX_LINKAGE CXString clang_Cursor_getMangling(CXCursor);

/**
 * Retrieve the CXStrings representing the mangled symbols of the C++
 * constructor or destructor at the cursor.
 */
CINDEX_LINKAGE CXStringSet *clang_Cursor_getCXXManglings(CXCursor);

/**
 * Retrieve the CXStrings representing the mangled symbols of the ObjC
 * class interface or implementation at the cursor.
 */
CINDEX_LINKAGE CXStringSet *clang_Cursor_getObjCManglings(CXCursor);

/**
 * @}
 */

/**
 * \defgroup CINDEX_MODULE Module introspection
 *
 * The functions in this group provide access to information about modules.
 *
 * @{
 */

typedef void *CXModule;

/**
 * Given a CXCursor_ModuleImportDecl cursor, return the associated module.
 */
CINDEX_LINKAGE CXModule clang_Cursor_getModule(CXCursor C);

/**
 * Given a CXFile header file, return the module that contains it, if one
 * exists.
 */
CINDEX_LINKAGE CXModule clang_getModuleForFile(CXTranslationUnit, CXFile);

/**
 * \param Module a module object.
 *
 * \returns the module file where the provided module object came from.
 */
CINDEX_LINKAGE CXFile clang_Module_getASTFile(CXModule Module);

/**
 * \param Module a module object.
 *
 * \returns the parent of a sub-module or NULL if the given module is top-level,
 * e.g. for 'std.vector' it will return the 'std' module.
 */
CINDEX_LINKAGE CXModule clang_Module_getParent(CXModule Module);

/**
 * \param Module a module object.
 *
 * \returns the name of the module, e.g. for the 'std.vector' sub-module it
 * will return "vector".
 */
CINDEX_LINKAGE CXString clang_Module_getName(CXModule Module);

/**
 * \param Module a module object.
 *
 * \returns the full name of the module, e.g. "std.vector".
 */
CINDEX_LINKAGE CXString clang_Module_getFullName(CXModule Module);

/**
 * \param Module a module object.
 *
 * \returns non-zero if the module is a system one.
 */
CINDEX_LINKAGE int clang_Module_isSystem(CXModule Module);

/**
 * \param Module a module object.
 *
 * \returns the number of top level headers associated with this module.
 */
CINDEX_LINKAGE unsigned clang_Module_getNumTopLevelHeaders(CXTranslationUnit,
                                                           CXModule Module);

/**
 * \param Module a module object.
 *
 * \param Index top level header index (zero-based).
 *
 * \returns the specified top level header associated with the module.
 */
CINDEX_LINKAGE
CXFile clang_Module_getTopLevelHeader(CXTranslationUnit, CXModule Module,
                                      unsigned Index);

/**
 * @}
 */

/**
 * \defgroup CINDEX_CPP C++ AST introspection
 *
 * The routines in this group provide access information in the ASTs specific
 * to C++ language features.
 *
 * @{
 */

/**
 * Determine if a C++ constructor is a converting constructor.
 */
CINDEX_LINKAGE unsigned
clang_CXXConstructor_isConvertingConstructor(CXCursor C);

/**
 * Determine if a C++ constructor is a copy constructor.
 */
CINDEX_LINKAGE unsigned clang_CXXConstructor_isCopyConstructor(CXCursor C);

/**
 * Determine if a C++ constructor is the default constructor.
 */
CINDEX_LINKAGE unsigned clang_CXXConstructor_isDefaultConstructor(CXCursor C);

/**
 * Determine if a C++ constructor is a move constructor.
 */
CINDEX_LINKAGE unsigned clang_CXXConstructor_isMoveConstructor(CXCursor C);

/**
 * Determine if a C++ field is declared 'mutable'.
 */
CINDEX_LINKAGE unsigned clang_CXXField_isMutable(CXCursor C);

/**
 * Determine if a C++ method is declared '= default'.
 */
CINDEX_LINKAGE unsigned clang_CXXMethod_isDefaulted(CXCursor C);

/**
 * Determine if a C++ member function or member function template is
 * pure virtual.
 */
CINDEX_LINKAGE unsigned clang_CXXMethod_isPureVirtual(CXCursor C);

/**
 * Determine if a C++ member function or member function template is
 * declared 'static'.
 */
CINDEX_LINKAGE unsigned clang_CXXMethod_isStatic(CXCursor C);

/**
 * Determine if a C++ member function or member function template is
 * explicitly declared 'virtual' or if it overrides a virtual method from
 * one of the base classes.
 */
CINDEX_LINKAGE unsigned clang_CXXMethod_isVirtual(CXCursor C);

/**
 * Determine if a C++ record is abstract, i.e. whether a class or struct
 * has a pure virtual member function.
 */
CINDEX_LINKAGE unsigned clang_CXXRecord_isAbstract(CXCursor C);

/**
 * Determine if an enum declaration refers to a scoped enum.
 */
CINDEX_LINKAGE unsigned clang_EnumDecl_isScoped(CXCursor C);

/**
 * Determine if a C++ member function or member function template is
 * declared 'const'.
 */
CINDEX_LINKAGE unsigned clang_CXXMethod_isConst(CXCursor C);

/**
 * Given a cursor that represents a template, determine
 * the cursor kind of the specializations would be generated by instantiating
 * the template.
 *
 * This routine can be used to determine what flavor of function template,
 * class template, or class template partial specialization is stored in the
 * cursor. For example, it can describe whether a class template cursor is
 * declared with "struct", "class" or "union".
 *
 * \param C The cursor to query. This cursor should represent a template
 * declaration.
 *
 * \returns The cursor kind of the specializations that would be generated
 * by instantiating the template \p C. If \p C is not a template, returns
 * \c CXCursor_NoDeclFound.
 */
CINDEX_LINKAGE enum CXCursorKind clang_getTemplateCursorKind(CXCursor C);

/**
 * Given a cursor that may represent a specialization or instantiation
 * of a template, retrieve the cursor that represents the template that it
 * specializes or from which it was instantiated.
 *
 * This routine determines the template involved both for explicit
 * specializations of templates and for implicit instantiations of the template,
 * both of which are referred to as "specializations". For a class template
 * specialization (e.g., \c std::vector<bool>), this routine will return
 * either the primary template (\c std::vector) or, if the specialization was
 * instantiated from a class template partial specialization, the class template
 * partial specialization. For a class template partial specialization and a
 * function template specialization (including instantiations), this
 * this routine will return the specialized template.
 *
 * For members of a class template (e.g., member functions, member classes, or
 * static data members), returns the specialized or instantiated member.
 * Although not strictly "templates" in the C++ language, members of class
 * templates have the same notions of specializations and instantiations that
 * templates do, so this routine treats them similarly.
 *
 * \param C A cursor that may be a specialization of a template or a member
 * of a template.
 *
 * \returns If the given cursor is a specialization or instantiation of a
 * template or a member thereof, the template or member that it specializes or
 * from which it was instantiated. Otherwise, returns a NULL cursor.
 */
CINDEX_LINKAGE CXCursor clang_getSpecializedCursorTemplate(CXCursor C);

/**
 * Given a cursor that references something else, return the source range
 * covering that reference.
 *
 * \param C A cursor pointing to a member reference, a declaration reference, or
 * an operator call.
 * \param NameFlags A bitset with three independent flags:
 * CXNameRange_WantQualifier, CXNameRange_WantTemplateArgs, and
 * CXNameRange_WantSinglePiece.
 * \param PieceIndex For contiguous names or when passing the flag
 * CXNameRange_WantSinglePiece, only one piece with index 0 is
 * available. When the CXNameRange_WantSinglePiece flag is not passed for a
 * non-contiguous names, this index can be used to retrieve the individual
 * pieces of the name. See also CXNameRange_WantSinglePiece.
 *
 * \returns The piece of the name pointed to by the given cursor. If there is no
 * name, or if the PieceIndex is out-of-range, a null-cursor will be returned.
 */
CINDEX_LINKAGE CXSourceRange clang_getCursorReferenceNameRange(
    CXCursor C, unsigned NameFlags, unsigned PieceIndex);

enum CXNameRefFlags {
  /**
   * Include the nested-name-specifier, e.g. Foo:: in x.Foo::y, in the
   * range.
   */
  CXNameRange_WantQualifier = 0x1,

  /**
   * Include the explicit template arguments, e.g. \<int> in x.f<int>,
   * in the range.
   */
  CXNameRange_WantTemplateArgs = 0x2,

  /**
   * If the name is non-contiguous, return the full spanning range.
   *
   * Non-contiguous names occur in Objective-C when a selector with two or more
   * parameters is used, or in C++ when using an operator:
   * \code
   * [object doSomething:here withValue:there]; // Objective-C
   * return some_vector[1]; // C++
   * \endcode
   */
  CXNameRange_WantSinglePiece = 0x4
};

/**
 * @}
 */

/**
 * \defgroup CINDEX_LEX Token extraction and manipulation
 *
 * The routines in this group provide access to the tokens within a
 * translation unit, along with a semantic mapping of those tokens to
 * their corresponding cursors.
 *
 * @{
 */

/**
 * Describes a kind of token.
 */
typedef enum CXTokenKind {
  /**
   * A token that contains some kind of punctuation.
   */
  CXToken_Punctuation,

  /**
   * A language keyword.
   */
  CXToken_Keyword,

  /**
   * An identifier (that is not a keyword).
   */
  CXToken_Identifier,

  /**
   * A numeric, string, or character literal.
   */
  CXToken_Literal,

  /**
   * A comment.
   */
  CXToken_Comment
} CXTokenKind;

/**
 * Describes a single preprocessing token.
 */
typedef struct {
  unsigned int_data[4];
  void *ptr_data;
} CXToken;

/**
 * Get the raw lexical token starting with the given location.
 *
 * \param TU the translation unit whose text is being tokenized.
 *
 * \param Location the source location with which the token starts.
 *
 * \returns The token starting with the given location or NULL if no such token
 * exist. The returned pointer must be freed with clang_disposeTokens before the
 * translation unit is destroyed.
 */
CINDEX_LINKAGE CXToken *clang_getToken(CXTranslationUnit TU,
                                       CXSourceLocation Location);

/**
 * Determine the kind of the given token.
 */
CINDEX_LINKAGE CXTokenKind clang_getTokenKind(CXToken);

/**
 * Determine the spelling of the given token.
 *
 * The spelling of a token is the textual representation of that token, e.g.,
 * the text of an identifier or keyword.
 */
CINDEX_LINKAGE CXString clang_getTokenSpelling(CXTranslationUnit, CXToken);

/**
 * Retrieve the source location of the given token.
 */
CINDEX_LINKAGE CXSourceLocation clang_getTokenLocation(CXTranslationUnit,
                                                       CXToken);

/**
 * Retrieve a source range that covers the given token.
 */
CINDEX_LINKAGE CXSourceRange clang_getTokenExtent(CXTranslationUnit, CXToken);

/**
 * Tokenize the source code described by the given range into raw
 * lexical tokens.
 *
 * \param TU the translation unit whose text is being tokenized.
 *
 * \param Range the source range in which text should be tokenized. All of the
 * tokens produced by tokenization will fall within this source range,
 *
 * \param Tokens this pointer will be set to point to the array of tokens
 * that occur within the given source range. The returned pointer must be
 * freed with clang_disposeTokens() before the translation unit is destroyed.
 *
 * \param NumTokens will be set to the number of tokens in the \c *Tokens
 * array.
 *
 */
CINDEX_LINKAGE void clang_tokenize(CXTranslationUnit TU, CXSourceRange Range,
                                   CXToken **Tokens, unsigned *NumTokens);

/**
 * Annotate the given set of tokens by providing cursors for each token
 * that can be mapped to a specific entity within the abstract syntax tree.
 *
 * This token-annotation routine is equivalent to invoking
 * clang_getCursor() for the source locations of each of the
 * tokens. The cursors provided are filtered, so that only those
 * cursors that have a direct correspondence to the token are
 * accepted. For example, given a function call \c f(x),
 * clang_getCursor() would provide the following cursors:
 *
 *   * when the cursor is over the 'f', a DeclRefExpr cursor referring to 'f'.
 *   * when the cursor is over the '(' or the ')', a CallExpr referring to 'f'.
 *   * when the cursor is over the 'x', a DeclRefExpr cursor referring to 'x'.
 *
 * Only the first and last of these cursors will occur within the
 * annotate, since the tokens "f" and "x' directly refer to a function
 * and a variable, respectively, but the parentheses are just a small
 * part of the full syntax of the function call expression, which is
 * not provided as an annotation.
 *
 * \param TU the translation unit that owns the given tokens.
 *
 * \param Tokens the set of tokens to annotate.
 *
 * \param NumTokens the number of tokens in \p Tokens.
 *
 * \param Cursors an array of \p NumTokens cursors, whose contents will be
 * replaced with the cursors corresponding to each token.
 */
CINDEX_LINKAGE void clang_annotateTokens(CXTranslationUnit TU, CXToken *Tokens,
                                         unsigned NumTokens, CXCursor *Cursors);

/**
 * Free the given set of tokens.
 */
CINDEX_LINKAGE void clang_disposeTokens(CXTranslationUnit TU, CXToken *Tokens,
                                        unsigned NumTokens);

/**
 * @}
 */

/**
 * \defgroup CINDEX_DEBUG Debugging facilities
 *
 * These routines are used for testing and debugging, only, and should not
 * be relied upon.
 *
 * @{
 */

/* for debug/testing */
CINDEX_LINKAGE CXString clang_getCursorKindSpelling(enum CXCursorKind Kind);
CINDEX_LINKAGE void clang_getDefinitionSpellingAndExtent(
    CXCursor, const char **startBuf, const char **endBuf, unsigned *startLine,
    unsigned *startColumn, unsigned *endLine, unsigned *endColumn);
CINDEX_LINKAGE void clang_enableStackTraces(void);
CINDEX_LINKAGE void clang_executeOnThread(void (*fn)(void *), void *user_data,
                                          unsigned stack_size);

/**
 * @}
 */

/**
 * \defgroup CINDEX_CODE_COMPLET Code completion
 *
 * Code completion involves taking an (incomplete) source file, along with
 * knowledge of where the user is actively editing that file, and suggesting
 * syntactically- and semantically-valid constructs that the user might want to
 * use at that particular point in the source code. These data structures and
 * routines provide support for code completion.
 *
 * @{
 */

/**
 * A semantic string that describes a code-completion result.
 *
 * A semantic string that describes the formatting of a code-completion
 * result as a single "template" of text that should be inserted into the
 * source buffer when a particular code-completion result is selected.
 * Each semantic string is made up of some number of "chunks", each of which
 * contains some text along with a description of what that text means, e.g.,
 * the name of the entity being referenced, whether the text chunk is part of
 * the template, or whether it is a "placeholder" that the user should replace
 * with actual code,of a specific kind. See \c CXCompletionChunkKind for a
 * description of the different kinds of chunks.
 */
typedef void *CXCompletionString;

/**
 * A single result of code completion.
 */
typedef struct {
  /**
   * The kind of entity that this completion refers to.
   *
   * The cursor kind will be a macro, keyword, or a declaration (one of the
   * *Decl cursor kinds), describing the entity that the completion is
   * referring to.
   *
   * \todo In the future, we would like to provide a full cursor, to allow
   * the client to extract additional information from declaration.
   */
  enum CXCursorKind CursorKind;

  /**
   * The code-completion string that describes how to insert this
   * code-completion result into the editing buffer.
   */
  CXCompletionString CompletionString;
} CXCompletionResult;

/**
 * Describes a single piece of text within a code-completion string.
 *
 * Each "chunk" within a code-completion string (\c CXCompletionString) is
 * either a piece of text with a specific "kind" that describes how that text
 * should be interpreted by the client or is another completion string.
 */
enum CXCompletionChunkKind {
  /**
   * A code-completion string that describes "optional" text that
   * could be a part of the template (but is not required).
   *
   * The Optional chunk is the only kind of chunk that has a code-completion
   * string for its representation, which is accessible via
   * \c clang_getCompletionChunkCompletionString(). The code-completion string
   * describes an additional part of the template that is completely optional.
   * For example, optional chunks can be used to describe the placeholders for
   * arguments that match up with defaulted function parameters, e.g. given:
   *
   * \code
   * void f(int x, float y = 3.14, double z = 2.71828);
   * \endcode
   *
   * The code-completion string for this function would contain:
   *   - a TypedText chunk for "f".
   *   - a LeftParen chunk for "(".
   *   - a Placeholder chunk for "int x"
   *   - an Optional chunk containing the remaining defaulted arguments, e.g.,
   *       - a Comma chunk for ","
   *       - a Placeholder chunk for "float y"
   *       - an Optional chunk containing the last defaulted argument:
   *           - a Comma chunk for ","
   *           - a Placeholder chunk for "double z"
   *   - a RightParen chunk for ")"
   *
   * There are many ways to handle Optional chunks. Two simple approaches are:
   *   - Completely ignore optional chunks, in which case the template for the
   *     function "f" would only include the first parameter ("int x").
   *   - Fully expand all optional chunks, in which case the template for the
   *     function "f" would have all of the parameters.
   */
  CXCompletionChunk_Optional,
  /**
   * Text that a user would be expected to type to get this
   * code-completion result.
   *
   * There will be exactly one "typed text" chunk in a semantic string, which
   * will typically provide the spelling of a keyword or the name of a
   * declaration that could be used at the current code point. Clients are
   * expected to filter the code-completion results based on the text in this
   * chunk.
   */
  CXCompletionChunk_TypedText,
  /**
   * Text that should be inserted as part of a code-completion result.
   *
   * A "text" chunk represents text that is part of the template to be
   * inserted into user code should this particular code-completion result
   * be selected.
   */
  CXCompletionChunk_Text,
  /**
   * Placeholder text that should be replaced by the user.
   *
   * A "placeholder" chunk marks a place where the user should insert text
   * into the code-completion template. For example, placeholders might mark
   * the function parameters for a function declaration, to indicate that the
   * user should provide arguments for each of those parameters. The actual
   * text in a placeholder is a suggestion for the text to display before
   * the user replaces the placeholder with real code.
   */
  CXCompletionChunk_Placeholder,
  /**
   * Informative text that should be displayed but never inserted as
   * part of the template.
   *
   * An "informative" chunk contains annotations that can be displayed to
   * help the user decide whether a particular code-completion result is the
   * right option, but which is not part of the actual template to be inserted
   * by code completion.
   */
  CXCompletionChunk_Informative,
  /**
   * Text that describes the current parameter when code-completion is
   * referring to function call, message send, or template specialization.
   *
   * A "current parameter" chunk occurs when code-completion is providing
   * information about a parameter corresponding to the argument at the
   * code-completion point. For example, given a function
   *
   * \code
   * int add(int x, int y);
   * \endcode
   *
   * and the source code \c add(, where the code-completion point is after the
   * "(", the code-completion string will contain a "current parameter" chunk
   * for "int x", indicating that the current argument will initialize that
   * parameter. After typing further, to \c add(17, (where the code-completion
   * point is after the ","), the code-completion string will contain a
   * "current parameter" chunk to "int y".
   */
  CXCompletionChunk_CurrentParameter,
  /**
   * A left parenthesis ('('), used to initiate a function call or
   * signal the beginning of a function parameter list.
   */
  CXCompletionChunk_LeftParen,
  /**
   * A right parenthesis (')'), used to finish a function call or
   * signal the end of a function parameter list.
   */
  CXCompletionChunk_RightParen,
  /**
   * A left bracket ('[').
   */
  CXCompletionChunk_LeftBracket,
  /**
   * A right bracket (']').
   */
  CXCompletionChunk_RightBracket,
  /**
   * A left brace ('{').
   */
  CXCompletionChunk_LeftBrace,
  /**
   * A right brace ('}').
   */
  CXCompletionChunk_RightBrace,
  /**
   * A left angle bracket ('<').
   */
  CXCompletionChunk_LeftAngle,
  /**
   * A right angle bracket ('>').
   */
  CXCompletionChunk_RightAngle,
  /**
   * A comma separator (',').
   */
  CXCompletionChunk_Comma,
  /**
   * Text that specifies the result type of a given result.
   *
   * This special kind of informative chunk is not meant to be inserted into
   * the text buffer. Rather, it is meant to illustrate the type that an
   * expression using the given completion string would have.
   */
  CXCompletionChunk_ResultType,
  /**
   * A colon (':').
   */
  CXCompletionChunk_Colon,
  /**
   * A semicolon (';').
   */
  CXCompletionChunk_SemiColon,
  /**
   * An '=' sign.
   */
  CXCompletionChunk_Equal,
  /**
   * Horizontal space (' ').
   */
  CXCompletionChunk_HorizontalSpace,
  /**
   * Vertical space ('\\n'), after which it is generally a good idea to
   * perform indentation.
   */
  CXCompletionChunk_VerticalSpace
};

/**
 * Determine the kind of a particular chunk within a completion string.
 *
 * \param completion_string the completion string to query.
 *
 * \param chunk_number the 0-based index of the chunk in the completion string.
 *
 * \returns the kind of the chunk at the index \c chunk_number.
 */
CINDEX_LINKAGE enum CXCompletionChunkKind
clang_getCompletionChunkKind(CXCompletionString completion_string,
                             unsigned chunk_number);

/**
 * Retrieve the text associated with a particular chunk within a
 * completion string.
 *
 * \param completion_string the completion string to query.
 *
 * \param chunk_number the 0-based index of the chunk in the completion string.
 *
 * \returns the text associated with the chunk at index \c chunk_number.
 */
CINDEX_LINKAGE CXString clang_getCompletionChunkText(
    CXCompletionString completion_string, unsigned chunk_number);

/**
 * Retrieve the completion string associated with a particular chunk
 * within a completion string.
 *
 * \param completion_string the completion string to query.
 *
 * \param chunk_number the 0-based index of the chunk in the completion string.
 *
 * \returns the completion string associated with the chunk at index
 * \c chunk_number.
 */
CINDEX_LINKAGE CXCompletionString clang_getCompletionChunkCompletionString(
    CXCompletionString completion_string, unsigned chunk_number);

/**
 * Retrieve the number of chunks in the given code-completion string.
 */
CINDEX_LINKAGE unsigned
clang_getNumCompletionChunks(CXCompletionString completion_string);

/**
 * Determine the priority of this code completion.
 *
 * The priority of a code completion indicates how likely it is that this
 * particular completion is the completion that the user will select. The
 * priority is selected by various internal heuristics.
 *
 * \param completion_string The completion string to query.
 *
 * \returns The priority of this completion string. Smaller values indicate
 * higher-priority (more likely) completions.
 */
CINDEX_LINKAGE unsigned
clang_getCompletionPriority(CXCompletionString completion_string);

/**
 * Determine the availability of the entity that this code-completion
 * string refers to.
 *
 * \param completion_string The completion string to query.
 *
 * \returns The availability of the completion string.
 */
CINDEX_LINKAGE enum CXAvailabilityKind
clang_getCompletionAvailability(CXCompletionString completion_string);

/**
 * Retrieve the number of annotations associated with the given
 * completion string.
 *
 * \param completion_string the completion string to query.
 *
 * \returns the number of annotations associated with the given completion
 * string.
 */
CINDEX_LINKAGE unsigned
clang_getCompletionNumAnnotations(CXCompletionString completion_string);

/**
 * Retrieve the annotation associated with the given completion string.
 *
 * \param completion_string the completion string to query.
 *
 * \param annotation_number the 0-based index of the annotation of the
 * completion string.
 *
 * \returns annotation string associated with the completion at index
 * \c annotation_number, or a NULL string if that annotation is not available.
 */
CINDEX_LINKAGE CXString clang_getCompletionAnnotation(
    CXCompletionString completion_string, unsigned annotation_number);

/**
 * Retrieve the parent context of the given completion string.
 *
 * The parent context of a completion string is the semantic parent of
 * the declaration (if any) that the code completion represents. For example,
 * a code completion for an Objective-C method would have the method's class
 * or protocol as its context.
 *
 * \param completion_string The code completion string whose parent is
 * being queried.
 *
 * \param kind DEPRECATED: always set to CXCursor_NotImplemented if non-NULL.
 *
 * \returns The name of the completion parent, e.g., "NSObject" if
 * the completion string represents a method in the NSObject class.
 */
CINDEX_LINKAGE CXString clang_getCompletionParent(
    CXCompletionString completion_string, enum CXCursorKind *kind);

/**
 * Retrieve the brief documentation comment attached to the declaration
 * that corresponds to the given completion string.
 */
CINDEX_LINKAGE CXString
clang_getCompletionBriefComment(CXCompletionString completion_string);

/**
 * Retrieve a completion string for an arbitrary declaration or macro
 * definition cursor.
 *
 * \param cursor The cursor to query.
 *
 * \returns A non-context-sensitive completion string for declaration and macro
 * definition cursors, or NULL for other kinds of cursors.
 */
CINDEX_LINKAGE CXCompletionString
clang_getCursorCompletionString(CXCursor cursor);

/**
 * Contains the results of code-completion.
 *
 * This data structure contains the results of code completion, as
 * produced by \c clang_codeCompleteAt(). Its contents must be freed by
 * \c clang_disposeCodeCompleteResults.
 */
typedef struct {
  /**
   * The code-completion results.
   */
  CXCompletionResult *Results;

  /**
   * The number of code-completion results stored in the
   * \c Results array.
   */
  unsigned NumResults;
} CXCodeCompleteResults;

/**
 * Retrieve the number of fix-its for the given completion index.
 *
 * Calling this makes sense only if CXCodeComplete_IncludeCompletionsWithFixIts
 * option was set.
 *
 * \param results The structure keeping all completion results
 *
 * \param completion_index The index of the completion
 *
 * \return The number of fix-its which must be applied before the completion at
 * completion_index can be applied
 */
CINDEX_LINKAGE unsigned
clang_getCompletionNumFixIts(CXCodeCompleteResults *results,
                             unsigned completion_index);

/**
 * Fix-its that *must* be applied before inserting the text for the
 * corresponding completion.
 *
 * By default, clang_codeCompleteAt() only returns completions with empty
 * fix-its. Extra completions with non-empty fix-its should be explicitly
 * requested by setting CXCodeComplete_IncludeCompletionsWithFixIts.
 *
 * For the clients to be able to compute position of the cursor after applying
 * fix-its, the following conditions are guaranteed to hold for
 * replacement_range of the stored fix-its:
 *  - Ranges in the fix-its are guaranteed to never contain the completion
 *  point (or identifier under completion point, if any) inside them, except
 *  at the start or at the end of the range.
 *  - If a fix-it range starts or ends with completion point (or starts or
 *  ends after the identifier under completion point), it will contain at
 *  least one character. It allows to unambiguously recompute completion
 *  point after applying the fix-it.
 *
 * The intuition is that provided fix-its change code around the identifier we
 * complete, but are not allowed to touch the identifier itself or the
 * completion point. One example of completions with corrections are the ones
 * replacing '.' with '->' and vice versa:
 *
 * std::unique_ptr<std::vector<int>> vec_ptr;
 * In 'vec_ptr.^', one of the completions is 'push_back', it requires
 * replacing '.' with '->'.
 * In 'vec_ptr->^', one of the completions is 'release', it requires
 * replacing '->' with '.'.
 *
 * \param results The structure keeping all completion results
 *
 * \param completion_index The index of the completion
 *
 * \param fixit_index The index of the fix-it for the completion at
 * completion_index
 *
 * \param replacement_range The fix-it range that must be replaced before the
 * completion at completion_index can be applied
 *
 * \returns The fix-it string that must replace the code at replacement_range
 * before the completion at completion_index can be applied
 */
CINDEX_LINKAGE CXString clang_getCompletionFixIt(
    CXCodeCompleteResults *results, unsigned completion_index,
    unsigned fixit_index, CXSourceRange *replacement_range);

/**
 * Flags that can be passed to \c clang_codeCompleteAt() to
 * modify its behavior.
 *
 * The enumerators in this enumeration can be bitwise-OR'd together to
 * provide multiple options to \c clang_codeCompleteAt().
 */
enum CXCodeComplete_Flags {
  /**
   * Whether to include macros within the set of code
   * completions returned.
   */
  CXCodeComplete_IncludeMacros = 0x01,

  /**
   * Whether to include code patterns for language constructs
   * within the set of code completions, e.g., for loops.
   */
  CXCodeComplete_IncludeCodePatterns = 0x02,

  /**
   * Whether to include brief documentation within the set of code
   * completions returned.
   */
  CXCodeComplete_IncludeBriefComments = 0x04,

  /**
   * Whether to speed up completion by omitting top- or namespace-level entities
   * defined in the preamble. There's no guarantee any particular entity is
   * omitted. This may be useful if the headers are indexed externally.
   */
  CXCodeComplete_SkipPreamble = 0x08,

  /**
   * Whether to include completions with small
   * fix-its, e.g. change '.' to '->' on member access, etc.
   */
  CXCodeComplete_IncludeCompletionsWithFixIts = 0x10
};

/**
 * Bits that represent the context under which completion is occurring.
 *
 * The enumerators in this enumeration may be bitwise-OR'd together if multiple
 * contexts are occurring simultaneously.
 */
enum CXCompletionContext {
  /**
   * The context for completions is unexposed, as only Clang results
   * should be included. (This is equivalent to having no context bits set.)
   */
  CXCompletionContext_Unexposed = 0,

  /**
   * Completions for any possible type should be included in the results.
   */
  CXCompletionContext_AnyType = 1 << 0,

  /**
   * Completions for any possible value (variables, function calls, etc.)
   * should be included in the results.
   */
  CXCompletionContext_AnyValue = 1 << 1,
  /**
   * Completions for values that resolve to an Objective-C object should
   * be included in the results.
   */
  CXCompletionContext_ObjCObjectValue = 1 << 2,
  /**
   * Completions for values that resolve to an Objective-C selector
   * should be included in the results.
   */
  CXCompletionContext_ObjCSelectorValue = 1 << 3,
  /**
   * Completions for values that resolve to a C++ class type should be
   * included in the results.
   */
  CXCompletionContext_CXXClassTypeValue = 1 << 4,

  /**
   * Completions for fields of the member being accessed using the dot
   * operator should be included in the results.
   */
  CXCompletionContext_DotMemberAccess = 1 << 5,
  /**
   * Completions for fields of the member being accessed using the arrow
   * operator should be included in the results.
   */
  CXCompletionContext_ArrowMemberAccess = 1 << 6,
  /**
   * Completions for properties of the Objective-C object being accessed
   * using the dot operator should be included in the results.
   */
  CXCompletionContext_ObjCPropertyAccess = 1 << 7,

  /**
   * Completions for enum tags should be included in the results.
   */
  CXCompletionContext_EnumTag = 1 << 8,
  /**
   * Completions for union tags should be included in the results.
   */
  CXCompletionContext_UnionTag = 1 << 9,
  /**
   * Completions for struct tags should be included in the results.
   */
  CXCompletionContext_StructTag = 1 << 10,

  /**
   * Completions for C++ class names should be included in the results.
   */
  CXCompletionContext_ClassTag = 1 << 11,
  /**
   * Completions for C++ namespaces and namespace aliases should be
   * included in the results.
   */
  CXCompletionContext_Namespace = 1 << 12,
  /**
   * Completions for C++ nested name specifiers should be included in
   * the results.
   */
  CXCompletionContext_NestedNameSpecifier = 1 << 13,

  /**
   * Completions for Objective-C interfaces (classes) should be included
   * in the results.
   */
  CXCompletionContext_ObjCInterface = 1 << 14,
  /**
   * Completions for Objective-C protocols should be included in
   * the results.
   */
  CXCompletionContext_ObjCProtocol = 1 << 15,
  /**
   * Completions for Objective-C categories should be included in
   * the results.
   */
  CXCompletionContext_ObjCCategory = 1 << 16,
  /**
   * Completions for Objective-C instance messages should be included
   * in the results.
   */
  CXCompletionContext_ObjCInstanceMessage = 1 << 17,
  /**
   * Completions for Objective-C class messages should be included in
   * the results.
   */
  CXCompletionContext_ObjCClassMessage = 1 << 18,
  /**
   * Completions for Objective-C selector names should be included in
   * the results.
   */
  CXCompletionContext_ObjCSelectorName = 1 << 19,

  /**
   * Completions for preprocessor macro names should be included in
   * the results.
   */
  CXCompletionContext_MacroName = 1 << 20,

  /**
   * Natural language completions should be included in the results.
   */
  CXCompletionContext_NaturalLanguage = 1 << 21,

  /**
   * #include file completions should be included in the results.
   */
  CXCompletionContext_IncludedFile = 1 << 22,

  /**
   * The current context is unknown, so set all contexts.
   */
  CXCompletionContext_Unknown = ((1 << 23) - 1)
};

/**
 * Returns a default set of code-completion options that can be
 * passed to\c clang_codeCompleteAt().
 */
CINDEX_LINKAGE unsigned clang_defaultCodeCompleteOptions(void);

/**
 * Perform code completion at a given location in a translation unit.
 *
 * This function performs code completion at a particular file, line, and
 * column within source code, providing results that suggest potential
 * code snippets based on the context of the completion. The basic model
 * for code completion is that Clang will parse a complete source file,
 * performing syntax checking up to the location where code-completion has
 * been requested. At that point, a special code-completion token is passed
 * to the parser, which recognizes this token and determines, based on the
 * current location in the C/Objective-C/C++ grammar and the state of
 * semantic analysis, what completions to provide. These completions are
 * returned via a new \c CXCodeCompleteResults structure.
 *
 * Code completion itself is meant to be triggered by the client when the
 * user types punctuation characters or whitespace, at which point the
 * code-completion location will coincide with the cursor. For example, if \c p
 * is a pointer, code-completion might be triggered after the "-" and then
 * after the ">" in \c p->. When the code-completion location is after the ">",
 * the completion results will provide, e.g., the members of the struct that
 * "p" points to. The client is responsible for placing the cursor at the
 * beginning of the token currently being typed, then filtering the results
 * based on the contents of the token. For example, when code-completing for
 * the expression \c p->get, the client should provide the location just after
 * the ">" (e.g., pointing at the "g") to this code-completion hook. Then, the
 * client can filter the results based on the current token text ("get"), only
 * showing those results that start with "get". The intent of this interface
 * is to separate the relatively high-latency acquisition of code-completion
 * results from the filtering of results on a per-character basis, which must
 * have a lower latency.
 *
 * \param TU The translation unit in which code-completion should
 * occur. The source files for this translation unit need not be
 * completely up-to-date (and the contents of those source files may
 * be overridden via \p unsaved_files). Cursors referring into the
 * translation unit may be invalidated by this invocation.
 *
 * \param complete_filename The name of the source file where code
 * completion should be performed. This filename may be any file
 * included in the translation unit.
 *
 * \param complete_line The line at which code-completion should occur.
 *
 * \param complete_column The column at which code-completion should occur.
 * Note that the column should point just after the syntactic construct that
 * initiated code completion, and not in the middle of a lexical token.
 *
 * \param unsaved_files the Files that have not yet been saved to disk
 * but may be required for parsing or code completion, including the
 * contents of those files.  The contents and name of these files (as
 * specified by CXUnsavedFile) are copied when necessary, so the
 * client only needs to guarantee their validity until the call to
 * this function returns.
 *
 * \param num_unsaved_files The number of unsaved file entries in \p
 * unsaved_files.
 *
 * \param options Extra options that control the behavior of code
 * completion, expressed as a bitwise OR of the enumerators of the
 * CXCodeComplete_Flags enumeration. The
 * \c clang_defaultCodeCompleteOptions() function returns a default set
 * of code-completion options.
 *
 * \returns If successful, a new \c CXCodeCompleteResults structure
 * containing code-completion results, which should eventually be
 * freed with \c clang_disposeCodeCompleteResults(). If code
 * completion fails, returns NULL.
 */
CINDEX_LINKAGE
CXCodeCompleteResults *
clang_codeCompleteAt(CXTranslationUnit TU, const char *complete_filename,
                     unsigned complete_line, unsigned complete_column,
                     struct CXUnsavedFile *unsaved_files,
                     unsigned num_unsaved_files, unsigned options);

/**
 * Sort the code-completion results in case-insensitive alphabetical
 * order.
 *
 * \param Results The set of results to sort.
 * \param NumResults The number of results in \p Results.
 */
CINDEX_LINKAGE
void clang_sortCodeCompletionResults(CXCompletionResult *Results,
                                     unsigned NumResults);

/**
 * Free the given set of code-completion results.
 */
CINDEX_LINKAGE
void clang_disposeCodeCompleteResults(CXCodeCompleteResults *Results);

/**
 * Determine the number of diagnostics produced prior to the
 * location where code completion was performed.
 */
CINDEX_LINKAGE
unsigned clang_codeCompleteGetNumDiagnostics(CXCodeCompleteResults *Results);

/**
 * Retrieve a diagnostic associated with the given code completion.
 *
 * \param Results the code completion results to query.
 * \param Index the zero-based diagnostic number to retrieve.
 *
 * \returns the requested diagnostic. This diagnostic must be freed
 * via a call to \c clang_disposeDiagnostic().
 */
CINDEX_LINKAGE
CXDiagnostic clang_codeCompleteGetDiagnostic(CXCodeCompleteResults *Results,
                                             unsigned Index);

/**
 * Determines what completions are appropriate for the context
 * the given code completion.
 *
 * \param Results the code completion results to query
 *
 * \returns the kinds of completions that are appropriate for use
 * along with the given code completion results.
 */
CINDEX_LINKAGE
unsigned long long
clang_codeCompleteGetContexts(CXCodeCompleteResults *Results);

/**
 * Returns the cursor kind for the container for the current code
 * completion context. The container is only guaranteed to be set for
 * contexts where a container exists (i.e. member accesses or Objective-C
 * message sends); if there is not a container, this function will return
 * CXCursor_InvalidCode.
 *
 * \param Results the code completion results to query
 *
 * \param IsIncomplete on return, this value will be false if Clang has complete
 * information about the container. If Clang does not have complete
 * information, this value will be true.
 *
 * \returns the container kind, or CXCursor_InvalidCode if there is not a
 * container
 */
CINDEX_LINKAGE
enum CXCursorKind
clang_codeCompleteGetContainerKind(CXCodeCompleteResults *Results,
                                   unsigned *IsIncomplete);

/**
 * Returns the USR for the container for the current code completion
 * context. If there is not a container for the current context, this
 * function will return the empty string.
 *
 * \param Results the code completion results to query
 *
 * \returns the USR for the container
 */
CINDEX_LINKAGE
CXString clang_codeCompleteGetContainerUSR(CXCodeCompleteResults *Results);

/**
 * Returns the currently-entered selector for an Objective-C message
 * send, formatted like "initWithFoo:bar:". Only guaranteed to return a
 * non-empty string for CXCompletionContext_ObjCInstanceMessage and
 * CXCompletionContext_ObjCClassMessage.
 *
 * \param Results the code completion results to query
 *
 * \returns the selector (or partial selector) that has been entered thus far
 * for an Objective-C message send.
 */
CINDEX_LINKAGE
CXString clang_codeCompleteGetObjCSelector(CXCodeCompleteResults *Results);

/**
 * @}
 */

/**
 * \defgroup CINDEX_MISC Miscellaneous utility functions
 *
 * @{
 */

/**
 * Return a version string, suitable for showing to a user, but not
 *        intended to be parsed (the format is not guaranteed to be stable).
 */
CINDEX_LINKAGE CXString clang_getClangVersion(void);

/**
 * Enable/disable crash recovery.
 *
 * \param isEnabled Flag to indicate if crash recovery is enabled.  A non-zero
 *        value enables crash recovery, while 0 disables it.
 */
CINDEX_LINKAGE void clang_toggleCrashRecovery(unsigned isEnabled);

/**
 * Visitor invoked for each file in a translation unit
 *        (used with clang_getInclusions()).
 *
 * This visitor function will be invoked by clang_getInclusions() for each
 * file included (either at the top-level or by \#include directives) within
 * a translation unit.  The first argument is the file being included, and
 * the second and third arguments provide the inclusion stack.  The
 * array is sorted in order of immediate inclusion.  For example,
 * the first element refers to the location that included 'included_file'.
 */
typedef void (*CXInclusionVisitor)(CXFile included_file,
                                   CXSourceLocation *inclusion_stack,
                                   unsigned include_len,
                                   CXClientData client_data);

/**
 * Visit the set of preprocessor inclusions in a translation unit.
 *   The visitor function is called with the provided data for every included
 *   file.  This does not include headers included by the PCH file (unless one
 *   is inspecting the inclusions in the PCH file itself).
 */
CINDEX_LINKAGE void clang_getInclusions(CXTranslationUnit tu,
                                        CXInclusionVisitor visitor,
                                        CXClientData client_data);

typedef enum {
  CXEval_Int = 1,
  CXEval_Float = 2,
  CXEval_ObjCStrLiteral = 3,
  CXEval_StrLiteral = 4,
  CXEval_CFStr = 5,
  CXEval_Other = 6,

  CXEval_UnExposed = 0

} CXEvalResultKind;

/**
 * Evaluation result of a cursor
 */
typedef void *CXEvalResult;

/**
 * If cursor is a statement declaration tries to evaluate the
 * statement and if its variable, tries to evaluate its initializer,
 * into its corresponding type.
 * If it's an expression, tries to evaluate the expression.
 */
CINDEX_LINKAGE CXEvalResult clang_Cursor_Evaluate(CXCursor C);

/**
 * Returns the kind of the evaluated result.
 */
CINDEX_LINKAGE CXEvalResultKind clang_EvalResult_getKind(CXEvalResult E);

/**
 * Returns the evaluation result as integer if the
 * kind is Int.
 */
CINDEX_LINKAGE int clang_EvalResult_getAsInt(CXEvalResult E);

/**
 * Returns the evaluation result as a long long integer if the
 * kind is Int. This prevents overflows that may happen if the result is
 * returned with clang_EvalResult_getAsInt.
 */
CINDEX_LINKAGE long long clang_EvalResult_getAsLongLong(CXEvalResult E);

/**
 * Returns a non-zero value if the kind is Int and the evaluation
 * result resulted in an unsigned integer.
 */
CINDEX_LINKAGE unsigned clang_EvalResult_isUnsignedInt(CXEvalResult E);

/**
 * Returns the evaluation result as an unsigned integer if
 * the kind is Int and clang_EvalResult_isUnsignedInt is non-zero.
 */
CINDEX_LINKAGE unsigned long long
clang_EvalResult_getAsUnsigned(CXEvalResult E);

/**
 * Returns the evaluation result as double if the
 * kind is double.
 */
CINDEX_LINKAGE double clang_EvalResult_getAsDouble(CXEvalResult E);

/**
 * Returns the evaluation result as a constant string if the
 * kind is other than Int or float. User must not free this pointer,
 * instead call clang_EvalResult_dispose on the CXEvalResult returned
 * by clang_Cursor_Evaluate.
 */
CINDEX_LINKAGE const char *clang_EvalResult_getAsStr(CXEvalResult E);

/**
 * Disposes the created Eval memory.
 */
CINDEX_LINKAGE void clang_EvalResult_dispose(CXEvalResult E);
/**
 * @}
 */

/** \defgroup CINDEX_REMAPPING Remapping functions
 *
 * @{
 */

/**
 * A remapping of original source files and their translated files.
 */
typedef void *CXRemapping;

/**
 * Retrieve a remapping.
 *
 * \param path the path that contains metadata about remappings.
 *
 * \returns the requested remapping. This remapping must be freed
 * via a call to \c clang_remap_dispose(). Can return NULL if an error occurred.
 */
CINDEX_LINKAGE CXRemapping clang_getRemappings(const char *path);

/**
 * Retrieve a remapping.
 *
 * \param filePaths pointer to an array of file paths containing remapping info.
 *
 * \param numFiles number of file paths.
 *
 * \returns the requested remapping. This remapping must be freed
 * via a call to \c clang_remap_dispose(). Can return NULL if an error occurred.
 */
CINDEX_LINKAGE
CXRemapping clang_getRemappingsFromFileList(const char **filePaths,
                                            unsigned numFiles);

/**
 * Determine the number of remappings.
 */
CINDEX_LINKAGE unsigned clang_remap_getNumFiles(CXRemapping);

/**
 * Get the original and the associated filename from the remapping.
 *
 * \param original If non-NULL, will be set to the original filename.
 *
 * \param transformed If non-NULL, will be set to the filename that the original
 * is associated with.
 */
CINDEX_LINKAGE void clang_remap_getFilenames(CXRemapping, unsigned index,
                                             CXString *original,
                                             CXString *transformed);

/**
 * Dispose the remapping.
 */
CINDEX_LINKAGE void clang_remap_dispose(CXRemapping);

/**
 * @}
 */

/** \defgroup CINDEX_HIGH Higher level API functions
 *
 * @{
 */

enum CXVisitorResult { CXVisit_Break, CXVisit_Continue };

typedef struct CXCursorAndRangeVisitor {
  void *context;
  enum CXVisitorResult (*visit)(void *context, CXCursor, CXSourceRange);
} CXCursorAndRangeVisitor;

typedef enum {
  /**
   * Function returned successfully.
   */
  CXResult_Success = 0,
  /**
   * One of the parameters was invalid for the function.
   */
  CXResult_Invalid = 1,
  /**
   * The function was terminated by a callback (e.g. it returned
   * CXVisit_Break)
   */
  CXResult_VisitBreak = 2

} CXResult;

/**
 * Find references of a declaration in a specific file.
 *
 * \param cursor pointing to a declaration or a reference of one.
 *
 * \param file to search for references.
 *
 * \param visitor callback that will receive pairs of CXCursor/CXSourceRange for
 * each reference found.
 * The CXSourceRange will point inside the file; if the reference is inside
 * a macro (and not a macro argument) the CXSourceRange will be invalid.
 *
 * \returns one of the CXResult enumerators.
 */
CINDEX_LINKAGE CXResult clang_findReferencesInFile(
    CXCursor cursor, CXFile file, CXCursorAndRangeVisitor visitor);

/**
 * Find #import/#include directives in a specific file.
 *
 * \param TU translation unit containing the file to query.
 *
 * \param file to search for #import/#include directives.
 *
 * \param visitor callback that will receive pairs of CXCursor/CXSourceRange for
 * each directive found.
 *
 * \returns one of the CXResult enumerators.
 */
CINDEX_LINKAGE CXResult clang_findIncludesInFile(
    CXTranslationUnit TU, CXFile file, CXCursorAndRangeVisitor visitor);

#ifdef __has_feature
#if __has_feature(blocks)

typedef enum CXVisitorResult (^CXCursorAndRangeVisitorBlock)(CXCursor,
                                                             CXSourceRange);

CINDEX_LINKAGE
CXResult clang_findReferencesInFileWithBlock(CXCursor, CXFile,
                                             CXCursorAndRangeVisitorBlock);

CINDEX_LINKAGE
CXResult clang_findIncludesInFileWithBlock(CXTranslationUnit, CXFile,
                                           CXCursorAndRangeVisitorBlock);

#endif
#endif

/**
 * The client's data object that is associated with a CXFile.
 */
typedef void *CXIdxClientFile;

/**
 * The client's data object that is associated with a semantic entity.
 */
typedef void *CXIdxClientEntity;

/**
 * The client's data object that is associated with a semantic container
 * of entities.
 */
typedef void *CXIdxClientContainer;

/**
 * The client's data object that is associated with an AST file (PCH
 * or module).
 */
typedef void *CXIdxClientASTFile;

/**
 * Source location passed to index callbacks.
 */
typedef struct {
  void *ptr_data[2];
  unsigned int_data;
} CXIdxLoc;

/**
 * Data for ppIncludedFile callback.
 */
typedef struct {
  /**
   * Location of '#' in the \#include/\#import directive.
   */
  CXIdxLoc hashLoc;
  /**
   * Filename as written in the \#include/\#import directive.
   */
  const char *filename;
  /**
   * The actual file that the \#include/\#import directive resolved to.
   */
  CXFile file;
  int isImport;
  int isAngled;
  /**
   * Non-zero if the directive was automatically turned into a module
   * import.
   */
  int isModuleImport;
} CXIdxIncludedFileInfo;

/**
 * Data for IndexerCallbacks#importedASTFile.
 */
typedef struct {
  /**
   * Top level AST file containing the imported PCH, module or submodule.
   */
  CXFile file;
  /**
   * The imported module or NULL if the AST file is a PCH.
   */
  CXModule module;
  /**
   * Location where the file is imported. Applicable only for modules.
   */
  CXIdxLoc loc;
  /**
   * Non-zero if an inclusion directive was automatically turned into
   * a module import. Applicable only for modules.
   */
  int isImplicit;

} CXIdxImportedASTFileInfo;

typedef enum {
  CXIdxEntity_Unexposed = 0,
  CXIdxEntity_Typedef = 1,
  CXIdxEntity_Function = 2,
  CXIdxEntity_Variable = 3,
  CXIdxEntity_Field = 4,
  CXIdxEntity_EnumConstant = 5,

  CXIdxEntity_ObjCClass = 6,
  CXIdxEntity_ObjCProtocol = 7,
  CXIdxEntity_ObjCCategory = 8,

  CXIdxEntity_ObjCInstanceMethod = 9,
  CXIdxEntity_ObjCClassMethod = 10,
  CXIdxEntity_ObjCProperty = 11,
  CXIdxEntity_ObjCIvar = 12,

  CXIdxEntity_Enum = 13,
  CXIdxEntity_Struct = 14,
  CXIdxEntity_Union = 15,

  CXIdxEntity_CXXClass = 16,
  CXIdxEntity_CXXNamespace = 17,
  CXIdxEntity_CXXNamespaceAlias = 18,
  CXIdxEntity_CXXStaticVariable = 19,
  CXIdxEntity_CXXStaticMethod = 20,
  CXIdxEntity_CXXInstanceMethod = 21,
  CXIdxEntity_CXXConstructor = 22,
  CXIdxEntity_CXXDestructor = 23,
  CXIdxEntity_CXXConversionFunction = 24,
  CXIdxEntity_CXXTypeAlias = 25,
  CXIdxEntity_CXXInterface = 26

} CXIdxEntityKind;

typedef enum {
  CXIdxEntityLang_None = 0,
  CXIdxEntityLang_C = 1,
  CXIdxEntityLang_ObjC = 2,
  CXIdxEntityLang_CXX = 3,
  CXIdxEntityLang_Swift = 4
} CXIdxEntityLanguage;

/**
 * Extra C++ template information for an entity. This can apply to:
 * CXIdxEntity_Function
 * CXIdxEntity_CXXClass
 * CXIdxEntity_CXXStaticMethod
 * CXIdxEntity_CXXInstanceMethod
 * CXIdxEntity_CXXConstructor
 * CXIdxEntity_CXXConversionFunction
 * CXIdxEntity_CXXTypeAlias
 */
typedef enum {
  CXIdxEntity_NonTemplate = 0,
  CXIdxEntity_Template = 1,
  CXIdxEntity_TemplatePartialSpecialization = 2,
  CXIdxEntity_TemplateSpecialization = 3
} CXIdxEntityCXXTemplateKind;

typedef enum {
  CXIdxAttr_Unexposed = 0,
  CXIdxAttr_IBAction = 1,
  CXIdxAttr_IBOutlet = 2,
  CXIdxAttr_IBOutletCollection = 3
} CXIdxAttrKind;

typedef struct {
  CXIdxAttrKind kind;
  CXCursor cursor;
  CXIdxLoc loc;
} CXIdxAttrInfo;

typedef struct {
  CXIdxEntityKind kind;
  CXIdxEntityCXXTemplateKind templateKind;
  CXIdxEntityLanguage lang;
  const char *name;
  const char *USR;
  CXCursor cursor;
  const CXIdxAttrInfo *const *attributes;
  unsigned numAttributes;
} CXIdxEntityInfo;

typedef struct {
  CXCursor cursor;
} CXIdxContainerInfo;

typedef struct {
  const CXIdxAttrInfo *attrInfo;
  const CXIdxEntityInfo *objcClass;
  CXCursor classCursor;
  CXIdxLoc classLoc;
} CXIdxIBOutletCollectionAttrInfo;

typedef enum { CXIdxDeclFlag_Skipped = 0x1 } CXIdxDeclInfoFlags;

typedef struct {
  const CXIdxEntityInfo *entityInfo;
  CXCursor cursor;
  CXIdxLoc loc;
  const CXIdxContainerInfo *semanticContainer;
  /**
   * Generally same as #semanticContainer but can be different in
   * cases like out-of-line C++ member functions.
   */
  const CXIdxContainerInfo *lexicalContainer;
  int isRedeclaration;
  int isDefinition;
  int isContainer;
  const CXIdxContainerInfo *declAsContainer;
  /**
   * Whether the declaration exists in code or was created implicitly
   * by the compiler, e.g. implicit Objective-C methods for properties.
   */
  int isImplicit;
  const CXIdxAttrInfo *const *attributes;
  unsigned numAttributes;

  unsigned flags;

} CXIdxDeclInfo;

typedef enum {
  CXIdxObjCContainer_ForwardRef = 0,
  CXIdxObjCContainer_Interface = 1,
  CXIdxObjCContainer_Implementation = 2
} CXIdxObjCContainerKind;

typedef struct {
  const CXIdxDeclInfo *declInfo;
  CXIdxObjCContainerKind kind;
} CXIdxObjCContainerDeclInfo;

typedef struct {
  const CXIdxEntityInfo *base;
  CXCursor cursor;
  CXIdxLoc loc;
} CXIdxBaseClassInfo;

typedef struct {
  const CXIdxEntityInfo *protocol;
  CXCursor cursor;
  CXIdxLoc loc;
} CXIdxObjCProtocolRefInfo;

typedef struct {
  const CXIdxObjCProtocolRefInfo *const *protocols;
  unsigned numProtocols;
} CXIdxObjCProtocolRefListInfo;

typedef struct {
  const CXIdxObjCContainerDeclInfo *containerInfo;
  const CXIdxBaseClassInfo *superInfo;
  const CXIdxObjCProtocolRefListInfo *protocols;
} CXIdxObjCInterfaceDeclInfo;

typedef struct {
  const CXIdxObjCContainerDeclInfo *containerInfo;
  const CXIdxEntityInfo *objcClass;
  CXCursor classCursor;
  CXIdxLoc classLoc;
  const CXIdxObjCProtocolRefListInfo *protocols;
} CXIdxObjCCategoryDeclInfo;

typedef struct {
  const CXIdxDeclInfo *declInfo;
  const CXIdxEntityInfo *getter;
  const CXIdxEntityInfo *setter;
} CXIdxObjCPropertyDeclInfo;

typedef struct {
  const CXIdxDeclInfo *declInfo;
  const CXIdxBaseClassInfo *const *bases;
  unsigned numBases;
} CXIdxCXXClassDeclInfo;

/**
 * Data for IndexerCallbacks#indexEntityReference.
 *
 * This may be deprecated in a future version as this duplicates
 * the \c CXSymbolRole_Implicit bit in \c CXSymbolRole.
 */
typedef enum {
  /**
   * The entity is referenced directly in user's code.
   */
  CXIdxEntityRef_Direct = 1,
  /**
   * An implicit reference, e.g. a reference of an Objective-C method
   * via the dot syntax.
   */
  CXIdxEntityRef_Implicit = 2
} CXIdxEntityRefKind;

/**
 * Roles that are attributed to symbol occurrences.
 *
 * Internal: this currently mirrors low 9 bits of clang::index::SymbolRole with
 * higher bits zeroed. These high bits may be exposed in the future.
 */
typedef enum {
  CXSymbolRole_None = 0,
  CXSymbolRole_Declaration = 1 << 0,
  CXSymbolRole_Definition = 1 << 1,
  CXSymbolRole_Reference = 1 << 2,
  CXSymbolRole_Read = 1 << 3,
  CXSymbolRole_Write = 1 << 4,
  CXSymbolRole_Call = 1 << 5,
  CXSymbolRole_Dynamic = 1 << 6,
  CXSymbolRole_AddressOf = 1 << 7,
  CXSymbolRole_Implicit = 1 << 8
} CXSymbolRole;

/**
 * Data for IndexerCallbacks#indexEntityReference.
 */
typedef struct {
  CXIdxEntityRefKind kind;
  /**
   * Reference cursor.
   */
  CXCursor cursor;
  CXIdxLoc loc;
  /**
   * The entity that gets referenced.
   */
  const CXIdxEntityInfo *referencedEntity;
  /**
   * Immediate "parent" of the reference. For example:
   *
   * \code
   * Foo *var;
   * \endcode
   *
   * The parent of reference of type 'Foo' is the variable 'var'.
   * For references inside statement bodies of functions/methods,
   * the parentEntity will be the function/method.
   */
  const CXIdxEntityInfo *parentEntity;
  /**
   * Lexical container context of the reference.
   */
  const CXIdxContainerInfo *container;
  /**
   * Sets of symbol roles of the reference.
   */
  CXSymbolRole role;
} CXIdxEntityRefInfo;

/**
 * A group of callbacks used by #clang_indexSourceFile and
 * #clang_indexTranslationUnit.
 */
typedef struct {
  /**
   * Called periodically to check whether indexing should be aborted.
   * Should return 0 to continue, and non-zero to abort.
   */
  int (*abortQuery)(CXClientData client_data, void *reserved);

  /**
   * Called at the end of indexing; passes the complete diagnostic set.
   */
  void (*diagnostic)(CXClientData client_data, CXDiagnosticSet, void *reserved);

  CXIdxClientFile (*enteredMainFile)(CXClientData client_data, CXFile mainFile,
                                     void *reserved);

  /**
   * Called when a file gets \#included/\#imported.
   */
  CXIdxClientFile (*ppIncludedFile)(CXClientData client_data,
                                    const CXIdxIncludedFileInfo *);

  /**
   * Called when a AST file (PCH or module) gets imported.
   *
   * AST files will not get indexed (there will not be callbacks to index all
   * the entities in an AST file). The recommended action is that, if the AST
   * file is not already indexed, to initiate a new indexing job specific to
   * the AST file.
   */
  CXIdxClientASTFile (*importedASTFile)(CXClientData client_data,
                                        const CXIdxImportedASTFileInfo *);

  /**
   * Called at the beginning of indexing a translation unit.
   */
  CXIdxClientContainer (*startedTranslationUnit)(CXClientData client_data,
                                                 void *reserved);

  void (*indexDeclaration)(CXClientData client_data, const CXIdxDeclInfo *);

  /**
   * Called to index a reference of an entity.
   */
  void (*indexEntityReference)(CXClientData client_data,
                               const CXIdxEntityRefInfo *);

} IndexerCallbacks;

CINDEX_LINKAGE int clang_index_isEntityObjCContainerKind(CXIdxEntityKind);
CINDEX_LINKAGE const CXIdxObjCContainerDeclInfo *
clang_index_getObjCContainerDeclInfo(const CXIdxDeclInfo *);

CINDEX_LINKAGE const CXIdxObjCInterfaceDeclInfo *
clang_index_getObjCInterfaceDeclInfo(const CXIdxDeclInfo *);

CINDEX_LINKAGE
const CXIdxObjCCategoryDeclInfo *
clang_index_getObjCCategoryDeclInfo(const CXIdxDeclInfo *);

CINDEX_LINKAGE const CXIdxObjCProtocolRefListInfo *
clang_index_getObjCProtocolRefListInfo(const CXIdxDeclInfo *);

CINDEX_LINKAGE const CXIdxObjCPropertyDeclInfo *
clang_index_getObjCPropertyDeclInfo(const CXIdxDeclInfo *);

CINDEX_LINKAGE const CXIdxIBOutletCollectionAttrInfo *
clang_index_getIBOutletCollectionAttrInfo(const CXIdxAttrInfo *);

CINDEX_LINKAGE const CXIdxCXXClassDeclInfo *
clang_index_getCXXClassDeclInfo(const CXIdxDeclInfo *);

/**
 * For retrieving a custom CXIdxClientContainer attached to a
 * container.
 */
CINDEX_LINKAGE CXIdxClientContainer
clang_index_getClientContainer(const CXIdxContainerInfo *);

/**
 * For setting a custom CXIdxClientContainer attached to a
 * container.
 */
CINDEX_LINKAGE void clang_index_setClientContainer(const CXIdxContainerInfo *,
                                                   CXIdxClientContainer);

/**
 * For retrieving a custom CXIdxClientEntity attached to an entity.
 */
CINDEX_LINKAGE CXIdxClientEntity
clang_index_getClientEntity(const CXIdxEntityInfo *);

/**
 * For setting a custom CXIdxClientEntity attached to an entity.
 */
CINDEX_LINKAGE void clang_index_setClientEntity(const CXIdxEntityInfo *,
                                                CXIdxClientEntity);

/**
 * An indexing action/session, to be applied to one or multiple
 * translation units.
 */
typedef void *CXIndexAction;

/**
 * An indexing action/session, to be applied to one or multiple
 * translation units.
 *
 * \param CIdx The index object with which the index action will be associated.
 */
CINDEX_LINKAGE CXIndexAction clang_IndexAction_create(CXIndex CIdx);

/**
 * Destroy the given index action.
 *
 * The index action must not be destroyed until all of the translation units
 * created within that index action have been destroyed.
 */
CINDEX_LINKAGE void clang_IndexAction_dispose(CXIndexAction);

typedef enum {
  /**
   * Used to indicate that no special indexing options are needed.
   */
  CXIndexOpt_None = 0x0,

  /**
   * Used to indicate that IndexerCallbacks#indexEntityReference should
   * be invoked for only one reference of an entity per source file that does
   * not also include a declaration/definition of the entity.
   */
  CXIndexOpt_SuppressRedundantRefs = 0x1,

  /**
   * Function-local symbols should be indexed. If this is not set
   * function-local symbols will be ignored.
   */
  CXIndexOpt_IndexFunctionLocalSymbols = 0x2,

  /**
   * Implicit function/class template instantiations should be indexed.
   * If this is not set, implicit instantiations will be ignored.
   */
  CXIndexOpt_IndexImplicitTemplateInstantiations = 0x4,

  /**
   * Suppress all compiler warnings when parsing for indexing.
   */
  CXIndexOpt_SuppressWarnings = 0x8,

  /**
   * Skip a function/method body that was already parsed during an
   * indexing session associated with a \c CXIndexAction object.
   * Bodies in system headers are always skipped.
   */
  CXIndexOpt_SkipParsedBodiesInSession = 0x10

} CXIndexOptFlags;

/**
 * Index the given source file and the translation unit corresponding
 * to that file via callbacks implemented through #IndexerCallbacks.
 *
 * \param client_data pointer data supplied by the client, which will
 * be passed to the invoked callbacks.
 *
 * \param index_callbacks Pointer to indexing callbacks that the client
 * implements.
 *
 * \param index_callbacks_size Size of #IndexerCallbacks structure that gets
 * passed in index_callbacks.
 *
 * \param index_options A bitmask of options that affects how indexing is
 * performed. This should be a bitwise OR of the CXIndexOpt_XXX flags.
 *
 * \param[out] out_TU pointer to store a \c CXTranslationUnit that can be
 * reused after indexing is finished. Set to \c NULL if you do not require it.
 *
 * \returns 0 on success or if there were errors from which the compiler could
 * recover.  If there is a failure from which there is no recovery, returns
 * a non-zero \c CXErrorCode.
 *
 * The rest of the parameters are the same as #clang_parseTranslationUnit.
 */
CINDEX_LINKAGE int clang_indexSourceFile(
    CXIndexAction, CXClientData client_data, IndexerCallbacks *index_callbacks,
    unsigned index_callbacks_size, unsigned index_options,
    const char *source_filename, const char *const *command_line_args,
    int num_command_line_args, struct CXUnsavedFile *unsaved_files,
    unsigned num_unsaved_files, CXTranslationUnit *out_TU, unsigned TU_options);

/**
 * Same as clang_indexSourceFile but requires a full command line
 * for \c command_line_args including argv[0]. This is useful if the standard
 * library paths are relative to the binary.
 */
CINDEX_LINKAGE int clang_indexSourceFileFullArgv(
    CXIndexAction, CXClientData client_data, IndexerCallbacks *index_callbacks,
    unsigned index_callbacks_size, unsigned index_options,
    const char *source_filename, const char *const *command_line_args,
    int num_command_line_args, struct CXUnsavedFile *unsaved_files,
    unsigned num_unsaved_files, CXTranslationUnit *out_TU, unsigned TU_options);

/**
 * Index the given translation unit via callbacks implemented through
 * #IndexerCallbacks.
 *
 * The order of callback invocations is not guaranteed to be the same as
 * when indexing a source file. The high level order will be:
 *
 *   -Preprocessor callbacks invocations
 *   -Declaration/reference callbacks invocations
 *   -Diagnostic callback invocations
 *
 * The parameters are the same as #clang_indexSourceFile.
 *
 * \returns If there is a failure from which there is no recovery, returns
 * non-zero, otherwise returns 0.
 */
CINDEX_LINKAGE int clang_indexTranslationUnit(
    CXIndexAction, CXClientData client_data, IndexerCallbacks *index_callbacks,
    unsigned index_callbacks_size, unsigned index_options, CXTranslationUnit);

/**
 * Retrieve the CXIdxFile, file, line, column, and offset represented by
 * the given CXIdxLoc.
 *
 * If the location refers into a macro expansion, retrieves the
 * location of the macro expansion and if it refers into a macro argument
 * retrieves the location of the argument.
 */
CINDEX_LINKAGE void clang_indexLoc_getFileLocation(CXIdxLoc loc,
                                                   CXIdxClientFile *indexFile,
                                                   CXFile *file, unsigned *line,
                                                   unsigned *column,
                                                   unsigned *offset);

/**
 * Retrieve the CXSourceLocation represented by the given CXIdxLoc.
 */
CINDEX_LINKAGE
CXSourceLocation clang_indexLoc_getCXSourceLocation(CXIdxLoc loc);

/**
 * Visitor invoked for each field found by a traversal.
 *
 * This visitor function will be invoked for each field found by
 * \c clang_Type_visitFields. Its first argument is the cursor being
 * visited, its second argument is the client data provided to
 * \c clang_Type_visitFields.
 *
 * The visitor should return one of the \c CXVisitorResult values
 * to direct \c clang_Type_visitFields.
 */
typedef enum CXVisitorResult (*CXFieldVisitor)(CXCursor C,
                                               CXClientData client_data);

/**
 * Visit the fields of a particular type.
 *
 * This function visits all the direct fields of the given cursor,
 * invoking the given \p visitor function with the cursors of each
 * visited field. The traversal may be ended prematurely, if
 * the visitor returns \c CXFieldVisit_Break.
 *
 * \param T the record type whose field may be visited.
 *
 * \param visitor the visitor function that will be invoked for each
 * field of \p T.
 *
 * \param client_data pointer data supplied by the client, which will
 * be passed to the visitor each time it is invoked.
 *
 * \returns a non-zero value if the traversal was terminated
 * prematurely by the visitor returning \c CXFieldVisit_Break.
 */
CINDEX_LINKAGE unsigned clang_Type_visitFields(CXType T, CXFieldVisitor visitor,
                                               CXClientData client_data);

/**
 * @}
 */

/**
 * @}
 */

LLVM_CLANG_C_EXTERN_C_END

#endif<|MERGE_RESOLUTION|>--- conflicted
+++ resolved
@@ -2576,26 +2576,22 @@
    */
   CXCursor_OMPCanonicalLoop = 289,
 
-<<<<<<< HEAD
+  /** OpenMP interop directive.
+   */
+  CXCursor_OMPInteropDirective = 290,
+
 #if INTEL_COLLAB
-  CXCursor_OMPTargetVariantDispatchDirective = 290,
-  CXCursor_OMPGenericLoopDirective = 291,
-  CXCursor_OMPTeamsGenericLoopDirective = 292,
-  CXCursor_OMPTargetTeamsGenericLoopDirective = 293,
-  CXCursor_OMPParallelGenericLoopDirective = 294,
-  CXCursor_OMPTargetParallelGenericLoopDirective = 295,
+  CXCursor_OMPTargetVariantDispatchDirective = 291,
+  CXCursor_OMPGenericLoopDirective = 292,
+  CXCursor_OMPTeamsGenericLoopDirective = 293,
+  CXCursor_OMPTargetTeamsGenericLoopDirective = 294,
+  CXCursor_OMPParallelGenericLoopDirective = 295,
+  CXCursor_OMPTargetParallelGenericLoopDirective = 296,
 
   CXCursor_LastStmt = CXCursor_OMPTargetParallelGenericLoopDirective,
 #else /* INTEL_COLLAB */
-  CXCursor_LastStmt = CXCursor_OMPCanonicalLoop,
+  CXCursor_LastStmt = CXCursor_OMPInteropDirective,
 #endif /* INTEL_COLLAB */
-=======
-  /** OpenMP interop directive.
-   */
-  CXCursor_OMPInteropDirective = 290,
-
-  CXCursor_LastStmt = CXCursor_OMPInteropDirective,
->>>>>>> 410f09af
 
   /**
    * Cursor that represents the translation unit itself.
