//===-- clang-format/ClangFormat.cpp - Clang format tool ------------------===//
//
// Part of the LLVM Project, under the Apache License v2.0 with LLVM Exceptions.
// See https://llvm.org/LICENSE.txt for license information.
// SPDX-License-Identifier: Apache-2.0 WITH LLVM-exception
//
//===----------------------------------------------------------------------===//
///
/// \file
/// This file implements a clang-format tool that automatically formats
/// (fragments of) C++ code.
///
//===----------------------------------------------------------------------===//

#include "clang/Basic/Diagnostic.h"
#include "clang/Basic/DiagnosticOptions.h"
#include "clang/Basic/FileManager.h"
#include "clang/Basic/SourceManager.h"
#include "clang/Basic/Version.h"
#include "clang/Format/Format.h"
#include "clang/Frontend/TextDiagnosticPrinter.h"
#include "clang/Rewrite/Core/Rewriter.h"
#include "llvm/Support/CommandLine.h"
#include "llvm/Support/FileSystem.h"
#include "llvm/Support/InitLLVM.h"
#include "llvm/Support/Process.h"

using namespace llvm;
using clang::tooling::Replacements;

static cl::opt<bool> Help("h", cl::desc("Alias for -help"), cl::Hidden);

// Mark all our options with this category, everything else (except for -version
// and -help) will be hidden.
static cl::OptionCategory ClangFormatCategory("Clang-format options");

static cl::list<unsigned>
    Offsets("offset",
            cl::desc("Format a range starting at this byte offset.\n"
                     "Multiple ranges can be formatted by specifying\n"
                     "several -offset and -length pairs.\n"
                     "Can only be used with one input file."),
            cl::cat(ClangFormatCategory));
static cl::list<unsigned>
    Lengths("length",
            cl::desc("Format a range of this length (in bytes).\n"
                     "Multiple ranges can be formatted by specifying\n"
                     "several -offset and -length pairs.\n"
                     "When only a single -offset is specified without\n"
                     "-length, clang-format will format up to the end\n"
                     "of the file.\n"
                     "Can only be used with one input file."),
            cl::cat(ClangFormatCategory));
static cl::list<std::string>
    LineRanges("lines",
               cl::desc("<start line>:<end line> - format a range of\n"
                        "lines (both 1-based).\n"
                        "Multiple ranges can be formatted by specifying\n"
                        "several -lines arguments.\n"
                        "Can't be used with -offset and -length.\n"
                        "Can only be used with one input file."),
               cl::cat(ClangFormatCategory));
static cl::opt<std::string>
    Style("style", cl::desc(clang::format::StyleOptionHelpDescription),
          cl::init(clang::format::DefaultFormatStyle),
          cl::cat(ClangFormatCategory));
static cl::opt<std::string>
    FallbackStyle("fallback-style",
                  cl::desc("The name of the predefined style used as a\n"
                           "fallback in case clang-format is invoked with\n"
                           "-style=file, but can not find the .clang-format\n"
                           "file to use.\n"
                           "Use -fallback-style=none to skip formatting."),
                  cl::init(clang::format::DefaultFallbackStyle),
                  cl::cat(ClangFormatCategory));

static cl::opt<std::string> AssumeFileName(
    "assume-filename",
    cl::desc("When reading from stdin, clang-format assumes this\n"
             "filename to look for a style config file (with\n"
             "-style=file) and to determine the language."),
    cl::init("<stdin>"), cl::cat(ClangFormatCategory));

static cl::opt<bool> Inplace("i",
                             cl::desc("Inplace edit <file>s, if specified."),
                             cl::cat(ClangFormatCategory));

static cl::opt<bool> OutputXML("output-replacements-xml",
                               cl::desc("Output replacements as XML."),
                               cl::cat(ClangFormatCategory));
static cl::opt<bool>
    DumpConfig("dump-config",
               cl::desc("Dump configuration options to stdout and exit.\n"
                        "Can be used with -style option."),
               cl::cat(ClangFormatCategory));
static cl::opt<unsigned>
    Cursor("cursor",
           cl::desc("The position of the cursor when invoking\n"
                    "clang-format from an editor integration"),
           cl::init(0), cl::cat(ClangFormatCategory));

static cl::opt<bool> SortIncludes(
    "sort-includes",
    cl::desc("If set, overrides the include sorting behavior determined by the "
             "SortIncludes style flag"),
    cl::cat(ClangFormatCategory));

static cl::opt<bool>
    Verbose("verbose", cl::desc("If set, shows the list of processed files"),
            cl::cat(ClangFormatCategory));

// Use --dry-run to match other LLVM tools when you mean do it but don't
// actually do it
static cl::opt<bool>
    DryRun("dry-run",
           cl::desc("If set, do not actually make the formatting changes"),
           cl::cat(ClangFormatCategory));

// Use -n as a common command as an alias for --dry-run. (git and make use -n)
static cl::alias DryRunShort("n", cl::desc("Alias for --dry-run"),
                             cl::cat(ClangFormatCategory), cl::aliasopt(DryRun),
                             cl::NotHidden);

// Emulate being able to turn on/off the warning.
static cl::opt<bool>
    WarnFormat("Wclang-format-violations",
               cl::desc("Warnings about individual formatting changes needed. "
                        "Used only with --dry-run or -n"),
               cl::init(true), cl::cat(ClangFormatCategory), cl::Hidden);

static cl::opt<bool>
    NoWarnFormat("Wno-clang-format-violations",
                 cl::desc("Do not warn about individual formatting changes "
                          "needed. Used only with --dry-run or -n"),
                 cl::init(false), cl::cat(ClangFormatCategory), cl::Hidden);

static cl::opt<unsigned> ErrorLimit(
    "ferror-limit",
    cl::desc("Set the maximum number of clang-format errors to emit before "
             "stopping (0 = no limit). Used only with --dry-run or -n"),
    cl::init(0), cl::cat(ClangFormatCategory));

static cl::opt<bool>
    WarningsAsErrors("Werror",
                     cl::desc("If set, changes formatting warnings to errors"),
                     cl::cat(ClangFormatCategory));

static cl::opt<bool>
    ShowColors("fcolor-diagnostics",
               cl::desc("If set, and on a color-capable terminal controls "
                        "whether or not to print diagnostics in color"),
               cl::init(true), cl::cat(ClangFormatCategory), cl::Hidden);

static cl::opt<bool>
    NoShowColors("fno-color-diagnostics",
                 cl::desc("If set, and on a color-capable terminal controls "
                          "whether or not to print diagnostics in color"),
                 cl::init(false), cl::cat(ClangFormatCategory), cl::Hidden);

static cl::list<std::string> FileNames(cl::Positional, cl::desc("[<file> ...]"),
                                       cl::cat(ClangFormatCategory));

namespace clang {
namespace format {

static FileID createInMemoryFile(StringRef FileName, MemoryBuffer *Source,
                                 SourceManager &Sources, FileManager &Files,
                                 llvm::vfs::InMemoryFileSystem *MemFS) {
  MemFS->addFileNoOwn(FileName, 0, Source);
  auto File = Files.getFile(FileName);
  return Sources.createFileID(File ? *File : nullptr, SourceLocation(),
                              SrcMgr::C_User);
}

// Parses <start line>:<end line> input to a pair of line numbers.
// Returns true on error.
static bool parseLineRange(StringRef Input, unsigned &FromLine,
                           unsigned &ToLine) {
  std::pair<StringRef, StringRef> LineRange = Input.split(':');
  return LineRange.first.getAsInteger(0, FromLine) ||
         LineRange.second.getAsInteger(0, ToLine);
}

static bool fillRanges(MemoryBuffer *Code,
                       std::vector<tooling::Range> &Ranges) {
  IntrusiveRefCntPtr<llvm::vfs::InMemoryFileSystem> InMemoryFileSystem(
      new llvm::vfs::InMemoryFileSystem);
  FileManager Files(FileSystemOptions(), InMemoryFileSystem);
  DiagnosticsEngine Diagnostics(
      IntrusiveRefCntPtr<DiagnosticIDs>(new DiagnosticIDs),
      new DiagnosticOptions);
  SourceManager Sources(Diagnostics, Files);
  FileID ID = createInMemoryFile("<irrelevant>", Code, Sources, Files,
                                 InMemoryFileSystem.get());
  if (!LineRanges.empty()) {
    if (!Offsets.empty() || !Lengths.empty()) {
      errs() << "error: cannot use -lines with -offset/-length\n";
      return true;
    }

    for (unsigned i = 0, e = LineRanges.size(); i < e; ++i) {
      unsigned FromLine, ToLine;
      if (parseLineRange(LineRanges[i], FromLine, ToLine)) {
        errs() << "error: invalid <start line>:<end line> pair\n";
        return true;
      }
      if (FromLine > ToLine) {
        errs() << "error: start line should be less than end line\n";
        return true;
      }
      SourceLocation Start = Sources.translateLineCol(ID, FromLine, 1);
      SourceLocation End = Sources.translateLineCol(ID, ToLine, UINT_MAX);
      if (Start.isInvalid() || End.isInvalid())
        return true;
      unsigned Offset = Sources.getFileOffset(Start);
      unsigned Length = Sources.getFileOffset(End) - Offset;
      Ranges.push_back(tooling::Range(Offset, Length));
    }
    return false;
  }

  if (Offsets.empty())
    Offsets.push_back(0);
  if (Offsets.size() != Lengths.size() &&
      !(Offsets.size() == 1 && Lengths.empty())) {
    errs() << "error: number of -offset and -length arguments must match.\n";
    return true;
  }
  for (unsigned i = 0, e = Offsets.size(); i != e; ++i) {
    if (Offsets[i] >= Code->getBufferSize()) {
      errs() << "error: offset " << Offsets[i] << " is outside the file\n";
      return true;
    }
    SourceLocation Start =
        Sources.getLocForStartOfFile(ID).getLocWithOffset(Offsets[i]);
    SourceLocation End;
    if (i < Lengths.size()) {
      if (Offsets[i] + Lengths[i] > Code->getBufferSize()) {
        errs() << "error: invalid length " << Lengths[i]
               << ", offset + length (" << Offsets[i] + Lengths[i]
               << ") is outside the file.\n";
        return true;
      }
      End = Start.getLocWithOffset(Lengths[i]);
    } else {
      End = Sources.getLocForEndOfFile(ID);
    }
    unsigned Offset = Sources.getFileOffset(Start);
    unsigned Length = Sources.getFileOffset(End) - Offset;
    Ranges.push_back(tooling::Range(Offset, Length));
  }
  return false;
}

static void outputReplacementXML(StringRef Text) {
  // FIXME: When we sort includes, we need to make sure the stream is correct
  // utf-8.
  size_t From = 0;
  size_t Index;
  while ((Index = Text.find_first_of("\n\r<&", From)) != StringRef::npos) {
    outs() << Text.substr(From, Index - From);
    switch (Text[Index]) {
    case '\n':
      outs() << "&#10;";
      break;
    case '\r':
      outs() << "&#13;";
      break;
    case '<':
      outs() << "&lt;";
      break;
    case '&':
      outs() << "&amp;";
      break;
    default:
      llvm_unreachable("Unexpected character encountered!");
    }
    From = Index + 1;
  }
  outs() << Text.substr(From);
}

static void outputReplacementsXML(const Replacements &Replaces) {
  for (const auto &R : Replaces) {
    outs() << "<replacement "
           << "offset='" << R.getOffset() << "' "
           << "length='" << R.getLength() << "'>";
    outputReplacementXML(R.getReplacementText());
    outs() << "</replacement>\n";
  }
}

<<<<<<< HEAD
// If BufStr has an invalid BOM, returns the BOM name; otherwise, returns
// nullptr.
static const char *getInValidBOM(StringRef BufStr) {
  // Check to see if the buffer has a UTF Byte Order Mark (BOM).
  // We only support UTF-8 with and without a BOM right now.  See
  // https://en.wikipedia.org/wiki/Byte_order_mark#Byte_order_marks_by_encoding
  // for more information.
  const char *InvalidBOM =
      llvm::StringSwitch<const char *>(BufStr)
          .StartsWith(llvm::StringLiteral::withInnerNUL("\x00\x00\xFE\xFF"),
                      "UTF-32 (BE)")
          .StartsWith(llvm::StringLiteral::withInnerNUL("\xFF\xFE\x00\x00"),
                      "UTF-32 (LE)")
          .StartsWith("\xFE\xFF", "UTF-16 (BE)")
          .StartsWith("\xFF\xFE", "UTF-16 (LE)")
          .StartsWith("\x2B\x2F\x76", "UTF-7")
          .StartsWith("\xF7\x64\x4C", "UTF-1")
          .StartsWith("\xDD\x73\x66\x73", "UTF-EBCDIC")
          .StartsWith("\x0E\xFE\xFF", "SCSU")
          .StartsWith("\xFB\xEE\x28", "BOCU-1")
          .StartsWith("\x84\x31\x95\x33", "GB-18030")
          .Default(nullptr);
  return InvalidBOM;
}

=======
>>>>>>> e4eba774
static bool
emitReplacementWarnings(const Replacements &Replaces, StringRef AssumedFileName,
                        const std::unique_ptr<llvm::MemoryBuffer> &Code) {
  if (Replaces.empty()) {
    return false;
  }

  IntrusiveRefCntPtr<DiagnosticOptions> DiagOpts = new DiagnosticOptions();
  DiagOpts->ShowColors = (ShowColors && !NoShowColors);

<<<<<<< HEAD
  TextDiagnosticPrinter *DiagsBuffer =
      new TextDiagnosticPrinter(llvm::errs(), &*DiagOpts, false);

  IntrusiveRefCntPtr<DiagnosticIDs> DiagID(new DiagnosticIDs());
  IntrusiveRefCntPtr<DiagnosticsEngine> Diags(
      new DiagnosticsEngine(DiagID, &*DiagOpts, DiagsBuffer));
=======
  IntrusiveRefCntPtr<DiagnosticIDs> DiagID(new DiagnosticIDs());
  IntrusiveRefCntPtr<DiagnosticsEngine> Diags(
      new DiagnosticsEngine(DiagID, &*DiagOpts));
>>>>>>> e4eba774

  IntrusiveRefCntPtr<llvm::vfs::InMemoryFileSystem> InMemoryFileSystem(
      new llvm::vfs::InMemoryFileSystem);
  FileManager Files(FileSystemOptions(), InMemoryFileSystem);
  SourceManager Sources(*Diags, Files);
  FileID FileID = createInMemoryFile(AssumedFileName, Code.get(), Sources,
                                     Files, InMemoryFileSystem.get());

<<<<<<< HEAD
  const unsigned ID = Diags->getCustomDiagID(
      WarningsAsErrors ? clang::DiagnosticsEngine::Error
                       : clang::DiagnosticsEngine::Warning,
      "code should be clang-formatted [-Wclang-format-violations]");

  unsigned Errors = 0;
  DiagsBuffer->BeginSourceFile(LangOptions(), nullptr);
  if (WarnFormat && !NoWarnFormat) {
    for (const auto &R : Replaces) {
      Diags->Report(
          Sources.getLocForStartOfFile(FileID).getLocWithOffset(R.getOffset()),
          ID);
=======
  FileManager &FileMgr = Sources.getFileManager();
  llvm::ErrorOr<const FileEntry *> FileEntryPtr =
      FileMgr.getFile(AssumedFileName);

  unsigned Errors = 0;
  if (WarnFormat && !NoWarnFormat) {
    for (const auto &R : Replaces) {
      PresumedLoc PLoc = Sources.getPresumedLoc(
          Sources.getLocForStartOfFile(FileID).getLocWithOffset(R.getOffset()));

      SourceLocation LineBegin =
          Sources.translateFileLineCol(FileEntryPtr.get(), PLoc.getLine(), 1);
      SourceLocation NextLineBegin = Sources.translateFileLineCol(
          FileEntryPtr.get(), PLoc.getLine() + 1, 1);

      const char *StartBuf = Sources.getCharacterData(LineBegin);
      const char *EndBuf = Sources.getCharacterData(NextLineBegin);

      StringRef Line(StartBuf, (EndBuf - StartBuf) - 1);

      SMDiagnostic Diags(
          llvm::SourceMgr(), SMLoc(), AssumedFileName, PLoc.getLine(),
          PLoc.getColumn(),
          WarningsAsErrors ? SourceMgr::DiagKind::DK_Error
                           : SourceMgr::DiagKind::DK_Warning,
          "code should be clang-formatted [-Wclang-format-violations]", Line,
          ArrayRef<std::pair<unsigned, unsigned>>());

      Diags.print(nullptr, llvm::errs(), (ShowColors && !NoShowColors));
>>>>>>> e4eba774
      Errors++;
      if (ErrorLimit && Errors >= ErrorLimit)
        break;
    }
  }
<<<<<<< HEAD
  DiagsBuffer->EndSourceFile();
=======
>>>>>>> e4eba774
  return WarningsAsErrors;
}

static void outputXML(const Replacements &Replaces,
                      const Replacements &FormatChanges,
                      const FormattingAttemptStatus &Status,
                      const cl::opt<unsigned> &Cursor,
                      unsigned CursorPosition) {
  outs() << "<?xml version='1.0'?>\n<replacements "
            "xml:space='preserve' incomplete_format='"
         << (Status.FormatComplete ? "false" : "true") << "'";
  if (!Status.FormatComplete)
    outs() << " line='" << Status.Line << "'";
  outs() << ">\n";
  if (Cursor.getNumOccurrences() != 0)
    outs() << "<cursor>" << FormatChanges.getShiftedCodePosition(CursorPosition)
           << "</cursor>\n";

  outputReplacementsXML(Replaces);
  outs() << "</replacements>\n";
}

// Returns true on error.
static bool format(StringRef FileName) {
  if (!OutputXML && Inplace && FileName == "-") {
    errs() << "error: cannot use -i when reading from stdin.\n";
    return false;
  }
  // On Windows, overwriting a file with an open file mapping doesn't work,
  // so read the whole file into memory when formatting in-place.
  ErrorOr<std::unique_ptr<MemoryBuffer>> CodeOrErr =
      !OutputXML && Inplace ? MemoryBuffer::getFileAsStream(FileName)
                            : MemoryBuffer::getFileOrSTDIN(FileName);
  if (std::error_code EC = CodeOrErr.getError()) {
    errs() << EC.message() << "\n";
    return true;
  }
  std::unique_ptr<llvm::MemoryBuffer> Code = std::move(CodeOrErr.get());
  if (Code->getBufferSize() == 0)
    return false; // Empty files are formatted correctly.

  StringRef BufStr = Code->getBuffer();

<<<<<<< HEAD
  const char *InvalidBOM = getInValidBOM(BufStr);
=======
  const char *InvalidBOM = SrcMgr::ContentCache::getInvalidBOM(BufStr);
>>>>>>> e4eba774

  if (InvalidBOM) {
    errs() << "error: encoding with unsupported byte order mark \""
           << InvalidBOM << "\" detected";
    if (FileName != "-")
      errs() << " in file '" << FileName << "'";
    errs() << ".\n";
    return true;
  }

  std::vector<tooling::Range> Ranges;
  if (fillRanges(Code.get(), Ranges))
    return true;
  StringRef AssumedFileName = (FileName == "-") ? AssumeFileName : FileName;

  llvm::Expected<FormatStyle> FormatStyle =
      getStyle(Style, AssumedFileName, FallbackStyle, Code->getBuffer());
  if (!FormatStyle) {
    llvm::errs() << llvm::toString(FormatStyle.takeError()) << "\n";
    return true;
  }

  if (SortIncludes.getNumOccurrences() != 0)
    FormatStyle->SortIncludes = SortIncludes;
  unsigned CursorPosition = Cursor;
  Replacements Replaces = sortIncludes(*FormatStyle, Code->getBuffer(), Ranges,
                                       AssumedFileName, &CursorPosition);
  auto ChangedCode = tooling::applyAllReplacements(Code->getBuffer(), Replaces);
  if (!ChangedCode) {
    llvm::errs() << llvm::toString(ChangedCode.takeError()) << "\n";
    return true;
  }
  // Get new affected ranges after sorting `#includes`.
  Ranges = tooling::calculateRangesAfterReplacements(Replaces, Ranges);
  FormattingAttemptStatus Status;
  Replacements FormatChanges =
      reformat(*FormatStyle, *ChangedCode, Ranges, AssumedFileName, &Status);
  Replaces = Replaces.merge(FormatChanges);
  if (OutputXML || DryRun) {
    if (DryRun) {
      return emitReplacementWarnings(Replaces, AssumedFileName, Code);
    } else {
      outputXML(Replaces, FormatChanges, Status, Cursor, CursorPosition);
    }
  } else {
    IntrusiveRefCntPtr<llvm::vfs::InMemoryFileSystem> InMemoryFileSystem(
        new llvm::vfs::InMemoryFileSystem);
    FileManager Files(FileSystemOptions(), InMemoryFileSystem);
    DiagnosticsEngine Diagnostics(
        IntrusiveRefCntPtr<DiagnosticIDs>(new DiagnosticIDs),
        new DiagnosticOptions);
    SourceManager Sources(Diagnostics, Files);
    FileID ID = createInMemoryFile(AssumedFileName, Code.get(), Sources, Files,
                                   InMemoryFileSystem.get());
    Rewriter Rewrite(Sources, LangOptions());
    tooling::applyAllReplacements(Replaces, Rewrite);
    if (Inplace) {
      if (Rewrite.overwriteChangedFiles())
        return true;
    } else {
      if (Cursor.getNumOccurrences() != 0) {
        outs() << "{ \"Cursor\": "
               << FormatChanges.getShiftedCodePosition(CursorPosition)
               << ", \"IncompleteFormat\": "
               << (Status.FormatComplete ? "false" : "true");
        if (!Status.FormatComplete)
          outs() << ", \"Line\": " << Status.Line;
        outs() << " }\n";
      }
      Rewrite.getEditBuffer(ID).write(outs());
    }
  }
  return false;
}

} // namespace format
} // namespace clang

static void PrintVersion(raw_ostream &OS) {
  OS << clang::getClangToolFullVersion("clang-format") << '\n';
}

// Dump the configuration.
static int dumpConfig() {
  StringRef FileName;
  std::unique_ptr<llvm::MemoryBuffer> Code;
  if (FileNames.empty()) {
    // We can't read the code to detect the language if there's no
    // file name, so leave Code empty here.
    FileName = AssumeFileName;
  } else {
    // Read in the code in case the filename alone isn't enough to
    // detect the language.
    ErrorOr<std::unique_ptr<MemoryBuffer>> CodeOrErr =
        MemoryBuffer::getFileOrSTDIN(FileNames[0]);
    if (std::error_code EC = CodeOrErr.getError()) {
      llvm::errs() << EC.message() << "\n";
      return 1;
    }
    FileName = (FileNames[0] == "-") ? AssumeFileName : FileNames[0];
    Code = std::move(CodeOrErr.get());
  }
  llvm::Expected<clang::format::FormatStyle> FormatStyle =
      clang::format::getStyle(Style, FileName, FallbackStyle,
                              Code ? Code->getBuffer() : "");
  if (!FormatStyle) {
    llvm::errs() << llvm::toString(FormatStyle.takeError()) << "\n";
    return 1;
  }
  std::string Config = clang::format::configurationAsText(*FormatStyle);
  outs() << Config << "\n";
  return 0;
}

int main(int argc, const char **argv) {
  llvm::InitLLVM X(argc, argv);

  cl::HideUnrelatedOptions(ClangFormatCategory);

  cl::SetVersionPrinter(PrintVersion);
  cl::ParseCommandLineOptions(
      argc, argv,
      "A tool to format C/C++/Java/JavaScript/Objective-C/Protobuf/C# code.\n\n"
      "If no arguments are specified, it formats the code from standard input\n"
      "and writes the result to the standard output.\n"
      "If <file>s are given, it reformats the files. If -i is specified\n"
      "together with <file>s, the files are edited in-place. Otherwise, the\n"
      "result is written to the standard output.\n");

  if (Help) {
    cl::PrintHelpMessage();
    return 0;
  }

  if (DumpConfig) {
    return dumpConfig();
  }

  bool Error = false;
  if (FileNames.empty()) {
    Error = clang::format::format("-");
    return Error ? 1 : 0;
  }
  if (FileNames.size() != 1 &&
      (!Offsets.empty() || !Lengths.empty() || !LineRanges.empty())) {
    errs() << "error: -offset, -length and -lines can only be used for "
              "single file.\n";
    return 1;
  }
  for (const auto &FileName : FileNames) {
    if (Verbose)
      errs() << "Formatting " << FileName << "\n";
    Error |= clang::format::format(FileName);
  }
  return Error ? 1 : 0;
}<|MERGE_RESOLUTION|>--- conflicted
+++ resolved
@@ -18,7 +18,6 @@
 #include "clang/Basic/SourceManager.h"
 #include "clang/Basic/Version.h"
 #include "clang/Format/Format.h"
-#include "clang/Frontend/TextDiagnosticPrinter.h"
 #include "clang/Rewrite/Core/Rewriter.h"
 #include "llvm/Support/CommandLine.h"
 #include "llvm/Support/FileSystem.h"
@@ -290,34 +289,6 @@
   }
 }
 
-<<<<<<< HEAD
-// If BufStr has an invalid BOM, returns the BOM name; otherwise, returns
-// nullptr.
-static const char *getInValidBOM(StringRef BufStr) {
-  // Check to see if the buffer has a UTF Byte Order Mark (BOM).
-  // We only support UTF-8 with and without a BOM right now.  See
-  // https://en.wikipedia.org/wiki/Byte_order_mark#Byte_order_marks_by_encoding
-  // for more information.
-  const char *InvalidBOM =
-      llvm::StringSwitch<const char *>(BufStr)
-          .StartsWith(llvm::StringLiteral::withInnerNUL("\x00\x00\xFE\xFF"),
-                      "UTF-32 (BE)")
-          .StartsWith(llvm::StringLiteral::withInnerNUL("\xFF\xFE\x00\x00"),
-                      "UTF-32 (LE)")
-          .StartsWith("\xFE\xFF", "UTF-16 (BE)")
-          .StartsWith("\xFF\xFE", "UTF-16 (LE)")
-          .StartsWith("\x2B\x2F\x76", "UTF-7")
-          .StartsWith("\xF7\x64\x4C", "UTF-1")
-          .StartsWith("\xDD\x73\x66\x73", "UTF-EBCDIC")
-          .StartsWith("\x0E\xFE\xFF", "SCSU")
-          .StartsWith("\xFB\xEE\x28", "BOCU-1")
-          .StartsWith("\x84\x31\x95\x33", "GB-18030")
-          .Default(nullptr);
-  return InvalidBOM;
-}
-
-=======
->>>>>>> e4eba774
 static bool
 emitReplacementWarnings(const Replacements &Replaces, StringRef AssumedFileName,
                         const std::unique_ptr<llvm::MemoryBuffer> &Code) {
@@ -328,18 +299,9 @@
   IntrusiveRefCntPtr<DiagnosticOptions> DiagOpts = new DiagnosticOptions();
   DiagOpts->ShowColors = (ShowColors && !NoShowColors);
 
-<<<<<<< HEAD
-  TextDiagnosticPrinter *DiagsBuffer =
-      new TextDiagnosticPrinter(llvm::errs(), &*DiagOpts, false);
-
-  IntrusiveRefCntPtr<DiagnosticIDs> DiagID(new DiagnosticIDs());
-  IntrusiveRefCntPtr<DiagnosticsEngine> Diags(
-      new DiagnosticsEngine(DiagID, &*DiagOpts, DiagsBuffer));
-=======
   IntrusiveRefCntPtr<DiagnosticIDs> DiagID(new DiagnosticIDs());
   IntrusiveRefCntPtr<DiagnosticsEngine> Diags(
       new DiagnosticsEngine(DiagID, &*DiagOpts));
->>>>>>> e4eba774
 
   IntrusiveRefCntPtr<llvm::vfs::InMemoryFileSystem> InMemoryFileSystem(
       new llvm::vfs::InMemoryFileSystem);
@@ -348,20 +310,6 @@
   FileID FileID = createInMemoryFile(AssumedFileName, Code.get(), Sources,
                                      Files, InMemoryFileSystem.get());
 
-<<<<<<< HEAD
-  const unsigned ID = Diags->getCustomDiagID(
-      WarningsAsErrors ? clang::DiagnosticsEngine::Error
-                       : clang::DiagnosticsEngine::Warning,
-      "code should be clang-formatted [-Wclang-format-violations]");
-
-  unsigned Errors = 0;
-  DiagsBuffer->BeginSourceFile(LangOptions(), nullptr);
-  if (WarnFormat && !NoWarnFormat) {
-    for (const auto &R : Replaces) {
-      Diags->Report(
-          Sources.getLocForStartOfFile(FileID).getLocWithOffset(R.getOffset()),
-          ID);
-=======
   FileManager &FileMgr = Sources.getFileManager();
   llvm::ErrorOr<const FileEntry *> FileEntryPtr =
       FileMgr.getFile(AssumedFileName);
@@ -391,16 +339,11 @@
           ArrayRef<std::pair<unsigned, unsigned>>());
 
       Diags.print(nullptr, llvm::errs(), (ShowColors && !NoShowColors));
->>>>>>> e4eba774
       Errors++;
       if (ErrorLimit && Errors >= ErrorLimit)
         break;
     }
   }
-<<<<<<< HEAD
-  DiagsBuffer->EndSourceFile();
-=======
->>>>>>> e4eba774
   return WarningsAsErrors;
 }
 
@@ -444,11 +387,7 @@
 
   StringRef BufStr = Code->getBuffer();
 
-<<<<<<< HEAD
-  const char *InvalidBOM = getInValidBOM(BufStr);
-=======
   const char *InvalidBOM = SrcMgr::ContentCache::getInvalidBOM(BufStr);
->>>>>>> e4eba774
 
   if (InvalidBOM) {
     errs() << "error: encoding with unsupported byte order mark \""
