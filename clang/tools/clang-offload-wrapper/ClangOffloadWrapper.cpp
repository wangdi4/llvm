--- conflicted
+++ resolved
@@ -19,13 +19,7 @@
 #include "llvm/ADT/SmallVector.h"
 #include "llvm/ADT/Triple.h"
 #include "llvm/ADT/Twine.h"
-<<<<<<< HEAD
-#if INTEL_COLLAB
 #include "llvm/BinaryFormat/ELF.h"
-#endif // INTEL_COLLAB
-=======
-#include "llvm/BinaryFormat/ELF.h"
->>>>>>> 22933932
 #include "llvm/Bitcode/BitcodeWriter.h"
 #include "llvm/Config/dpcpp.version.info.h" // INTEL
 #include "llvm/IR/Constants.h"
@@ -37,21 +31,10 @@
 #ifndef NDEBUG
 #include "llvm/IR/Verifier.h"
 #endif // NDEBUG
-<<<<<<< HEAD
-#if INTEL_COLLAB
-#include "llvm/Object/ELFObjectFile.h"
-#include "llvm/Object/ObjectFile.h"
-#endif // INTEL_COLLAB
-#include "llvm/Support/CommandLine.h"
-#if INTEL_COLLAB
-#include "llvm/Support/EndianStream.h"
-#endif // INTEL_COLLAB
-=======
 #include "llvm/Object/ELFObjectFile.h"
 #include "llvm/Object/ObjectFile.h"
 #include "llvm/Support/CommandLine.h"
 #include "llvm/Support/EndianStream.h"
->>>>>>> 22933932
 #include "llvm/Support/Errc.h"
 #include "llvm/Support/Error.h"
 #include "llvm/Support/ErrorOr.h"
@@ -59,26 +42,13 @@
 #include "llvm/Support/LineIterator.h"
 #include "llvm/Support/FileSystem.h"
 #include "llvm/Support/MemoryBuffer.h"
-<<<<<<< HEAD
-#include "llvm/Support/Path.h" // INTEL
-#if INTEL_COLLAB
-#include "llvm/Support/Program.h"
-#endif // INTEL_COLLAB
-=======
 #include "llvm/Support/Path.h"
 #include "llvm/Support/Program.h"
->>>>>>> 22933932
 #include "llvm/Support/PropertySetIO.h"
 #include "llvm/Support/Signals.h"
 #include "llvm/Support/SimpleTable.h"
 #include "llvm/Support/ToolOutputFile.h"
-<<<<<<< HEAD
-#if INTEL_COLLAB
 #include "llvm/Support/VCSRevision.h"
-#endif // INTEL_COLLAB
-=======
-#include "llvm/Support/VCSRevision.h"
->>>>>>> 22933932
 #include "llvm/Support/WithColor.h"
 #if INTEL_CUSTOMIZATION
 #include "llvm/ObjectYAML/ELFYAML.h"
@@ -94,21 +64,10 @@
 #include <string>
 #include <tuple>
 
-<<<<<<< HEAD
-#if INTEL_COLLAB
-#define OPENMP_OFFLOAD_IMAGE_VERSION "1.0"
-
-#endif // INTEL_COLLAB
-using namespace llvm;
-#if INTEL_COLLAB
-using namespace llvm::object;
-#endif // INTEL_COLLAB
-=======
 #define OPENMP_OFFLOAD_IMAGE_VERSION "1.0"
 
 using namespace llvm;
 using namespace llvm::object;
->>>>>>> 22933932
 
 // Fields in the binary descriptor which are made available to SYCL runtime
 // by the offload wrapper. Must match across tools -
@@ -301,20 +260,12 @@
   return "<ERROR>";
 }
 
-<<<<<<< HEAD
-#if INTEL_COLLAB
-=======
->>>>>>> 22933932
 static cl::opt<bool> SaveTemps(
     "save-temps",
     cl::desc("Save temporary files that may be produced by the tool. "
              "This option forces print-out of the temporary files' names."),
     cl::Hidden);
 
-<<<<<<< HEAD
-#endif // INTEL_COLLAB
-=======
->>>>>>> 22933932
 namespace {
 
 struct OffloadKindToUint {
@@ -395,10 +346,6 @@
         File, Manif, Tgt, Fmt, CompileOpts, LinkOpts, EntriesFile, PropsFile));
   }
 
-<<<<<<< HEAD
-#if INTEL_COLLAB
-=======
->>>>>>> 22933932
   std::string ToolName;
   std::string ObjcopyPath;
   // Temporary file names that may be created during adding notes
@@ -408,13 +355,9 @@
   // them, if you have multiple inputs.
   std::vector<std::string> TempFiles;
 
-<<<<<<< HEAD
-#endif // INTEL_COLLAB
 #if INTEL_CUSTOMIZATION
   std::string Yaml2ObjPath;
 #endif // INTEL_CUSTOMIZATION
-=======
->>>>>>> 22933932
 private:
   IntegerType *getSizeTTy() {
     switch (M.getDataLayout().getPointerTypeSize(Type::getInt8PtrTy(C))) {
@@ -898,18 +841,10 @@
     return addStructArrayToModule(PropSetsInits, getSyclPropSetTy());
   }
 
-<<<<<<< HEAD
-#if INTEL_COLLAB
-=======
->>>>>>> 22933932
 public:
     MemoryBuffer *addELFNotes(MemoryBuffer *Buf, StringRef OriginalFileName);
 
 private:
-<<<<<<< HEAD
-#endif // INTEL_COLLAB
-=======
->>>>>>> 22933932
   /// Creates binary descriptor for the given device images. Binary descriptor
   /// is an object that is passed to the offloading runtime at program startup
   /// and it describes all device images available in the executable or shared
@@ -1096,18 +1031,10 @@
       if (!BinOrErr)
         return BinOrErr.takeError();
       MemoryBuffer *Bin = *BinOrErr;
-<<<<<<< HEAD
-#if INTEL_COLLAB
-=======
->>>>>>> 22933932
       if (Img.File != "-" && Kind == OffloadKind::OpenMP) {
         // Adding ELF notes for STDIN is not supported yet.
         Bin = addELFNotes(Bin, Img.File);
       }
-<<<<<<< HEAD
-#endif // INTEL_COLLAB
-=======
->>>>>>> 22933932
       std::pair<Constant *, Constant *> Fbin = addDeviceImageToModule(
           makeArrayRef(Bin->getBufferStart(), Bin->getBufferSize()),
           Twine(OffloadKindTag) + Twine(ImgId) + Twine(".data"), Kind, Img.Tgt);
@@ -1257,7 +1184,6 @@
   }
 
 public:
-<<<<<<< HEAD
 #if INTEL_CUSTOMIZATION
   void setToolPath(std::string &ToolPath, StringRef ToolName,
                    StringRef FailMessage) {
@@ -1290,7 +1216,6 @@
 
   }
 #endif // INTEL_CUSTOMIZATION
-#if INTEL_COLLAB
   BinaryWrapper(StringRef Target, StringRef ToolName)
       : M("offload.wrapper.object", C), ToolName(ToolName) {
     M.setTargetTriple(Target);
@@ -1350,67 +1275,6 @@
                     << EC.message().c_str() << "\n";
     }
   }
-#else // INTEL_COLLAB
-  BinaryWrapper(StringRef Target) : M("offload.wrapper.object", C) {
-=======
-  BinaryWrapper(StringRef Target, StringRef ToolName)
-      : M("offload.wrapper.object", C), ToolName(ToolName) {
->>>>>>> 22933932
-    M.setTargetTriple(Target);
-    // Look for llvm-objcopy in the same directory, from which
-    // clang-offload-wrapper is invoked. This helps OpenMP offload
-    // LIT tests.
-
-    // This just needs to be some symbol in the binary; C++ doesn't
-    // allow taking the address of ::main however.
-    void *P = (void *)(intptr_t)&Help;
-    std::string COWPath = sys::fs::getMainExecutable(ToolName.str().c_str(), P);
-    if (!COWPath.empty()) {
-      auto COWDir = sys::path::parent_path(COWPath);
-      ErrorOr<std::string> ObjcopyPathOrErr =
-          sys::findProgramByName("llvm-objcopy", {COWDir});
-      if (ObjcopyPathOrErr) {
-        ObjcopyPath = *ObjcopyPathOrErr;
-        return;
-      }
-
-      // Otherwise, look through PATH environment.
-    }
-
-    ErrorOr<std::string> ObjcopyPathOrErr =
-        sys::findProgramByName("llvm-objcopy");
-    if (!ObjcopyPathOrErr) {
-      WithColor::warning(errs(), ToolName)
-          << "cannot find llvm-objcopy[.exe] in PATH; ELF notes cannot be "
-             "added.\n";
-      return;
-    }
-
-    ObjcopyPath = *ObjcopyPathOrErr;
-  }
-
-  ~BinaryWrapper() {
-    if (TempFiles.empty())
-      return;
-
-    StringRef ToolNameRef(ToolName);
-    auto warningOS = [ToolNameRef]() -> raw_ostream & {
-      return WithColor::warning(errs(), ToolNameRef);
-    };
-
-    for (auto &F : TempFiles) {
-      if (SaveTemps) {
-        warningOS() << "keeping temporary file " << F << "\n";
-        continue;
-      }
-
-      auto EC = sys::fs::remove(F, false);
-      if (EC)
-        warningOS() << "cannot remove temporary file " << F << ": "
-                    << EC.message().c_str() << "\n";
-    }
-  }
-#endif // INTEL_COLLAB
 
   Expected<const Module *> wrap() {
     for (auto &X : Packs) {
@@ -1802,6 +1666,17 @@
     // get some information from the offload image).
     Notes.emplace_back("LLVMOMPOFFLOAD", ELF::NT_LLVM_OPENMP_OFFLOAD_VERSION,
                        OPENMP_OFFLOAD_IMAGE_VERSION);
+#if INTEL_CUSTOMIZATION
+    Notes.emplace_back("LLVMOMPOFFLOAD", ELF::NT_LLVM_OPENMP_OFFLOAD_PRODUCER,
+                       clang::getDPCPPProductName());
+    // This is a producer version. Use the same format that is used
+    // by clang to report the LLVM version.
+    std::string ClangVersion = clang::getClangRevision();
+    Notes.emplace_back("LLVMOMPOFFLOAD",
+                       ELF::NT_LLVM_OPENMP_OFFLOAD_PRODUCER_VERSION,
+                       getDPCPPVersionString() +
+                       (ClangVersion.empty() ? "" : (" " + ClangVersion)));
+#else // INTEL_CUSTOMIZATION
     // This is a producer identification string. We are LLVM!
     Notes.emplace_back("LLVMOMPOFFLOAD", ELF::NT_LLVM_OPENMP_OFFLOAD_PRODUCER,
                        "LLVM");
@@ -1814,6 +1689,7 @@
                        " " LLVM_REVISION
 #endif
     );
+#endif // INTEL_CUSTOMIZATION
 
     // Return the amount of padding required for a blob of N bytes
     // to be aligned to Alignment bytes.
@@ -2047,223 +1923,7 @@
 
   template <int N> my_enable_if_t<N == 0> inc() { incImpl<N>(); }
 };
-#if INTEL_COLLAB
-  // The whole function body is misaligned just to simplify
-  // conflict resolution, when https://reviews.llvm.org/D99551
-  // merges into xmain.
-  MemoryBuffer *BinaryWrapper::addELFNotes(
-      MemoryBuffer *Buf,
-      StringRef OriginalFileName) {
-    // Cannot add notes, if llvm-objcopy is not available.
-    //
-    // I did not find a clean way to add a new notes section into an existing
-    // ELF file. llvm-objcopy seems to recreate a new ELF from scratch,
-    // and we just try to use llvm-objcopy here.
-    if (ObjcopyPath.empty())
-      return Buf;
-
-    StringRef ToolNameRef(ToolName);
-
-    // Helpers to emit warnings.
-    auto warningOS = [ToolNameRef]() -> raw_ostream & {
-      return WithColor::warning(errs(), ToolNameRef);
-    };
-    auto handleErrorAsWarning = [&warningOS](Error E) {
-      logAllUnhandledErrors(std::move(E), warningOS());
-    };
-
-    Expected<std::unique_ptr<ObjectFile>> BinOrErr =
-        ObjectFile::createELFObjectFile(Buf->getMemBufferRef(),
-                                        /*InitContent=*/false);
-    if (Error E = BinOrErr.takeError()) {
-      consumeError(std::move(E));
-      // This warning is questionable, but let it be here,
-      // assuming that most OpenMP offload models use ELF offload images.
-      warningOS() << OriginalFileName
-                  << " is not an ELF image, so notes cannot be added to it.\n";
-      return Buf;
-    }
-
-    // If we fail to add the note section, we just pass through the original
-    // ELF image for wrapping. At some point we should enforce the note section
-    // and start emitting errors vs warnings.
-    support::endianness Endianness;
-    if (isa<ELF64LEObjectFile>(BinOrErr->get()) ||
-        isa<ELF32LEObjectFile>(BinOrErr->get())) {
-      Endianness = support::little;
-    } else if (isa<ELF64BEObjectFile>(BinOrErr->get()) ||
-               isa<ELF32BEObjectFile>(BinOrErr->get())) {
-      Endianness = support::big;
-    } else {
-      warningOS() << OriginalFileName
-                  << " is an ELF image of unrecognized format.\n";
-      return Buf;
-    }
-
-    // Create temporary file for the data of a new SHT_NOTE section.
-    // We fill it in with data and then pass to llvm-objcopy invocation
-    // for reading.
-    Twine NotesFileModel = OriginalFileName + Twine(".elfnotes.%%%%%%%.tmp");
-    Expected<sys::fs::TempFile> NotesTemp =
-        sys::fs::TempFile::create(NotesFileModel);
-    if (Error E = NotesTemp.takeError()) {
-      handleErrorAsWarning(createFileError(NotesFileModel, std::move(E)));
-      return Buf;
-    }
-    TempFiles.push_back(NotesTemp->TmpName);
-
-    // Create temporary file for the updated ELF image.
-    // This is an empty file that we pass to llvm-objcopy invocation
-    // for writing.
-    Twine ELFFileModel = OriginalFileName + Twine(".elfwithnotes.%%%%%%%.tmp");
-    Expected<sys::fs::TempFile> ELFTemp =
-        sys::fs::TempFile::create(ELFFileModel);
-    if (Error E = ELFTemp.takeError()) {
-      handleErrorAsWarning(createFileError(ELFFileModel, std::move(E)));
-      return Buf;
-    }
-    TempFiles.push_back(ELFTemp->TmpName);
-
-    // Keep the new ELF image file to reserve the name for the future
-    // llvm-objcopy invocation.
-    std::string ELFTmpFileName = ELFTemp->TmpName;
-    if (Error E = ELFTemp->keep(ELFTmpFileName)) {
-      handleErrorAsWarning(createFileError(ELFTmpFileName, std::move(E)));
-      return Buf;
-    }
-
-    // Write notes to the *elfnotes*.tmp file.
-    raw_fd_ostream NotesOS(NotesTemp->FD, false);
-
-    struct NoteTy {
-      // Note name is a null-terminated "LLVMOMPOFFLOAD".
-      std::string Name;
-      // Note type defined in llvm/include/llvm/BinaryFormat/ELF.h.
-      uint32_t Type = 0;
-      // Each note has type-specific associated data.
-      std::string Desc;
-
-      NoteTy(std::string &&Name, uint32_t Type, std::string &&Desc)
-          : Name(std::move(Name)), Type(Type), Desc(std::move(Desc)) {}
-    };
-
-    // So far we emit just three notes.
-    SmallVector<NoteTy, 3> Notes;
-    // Version of the offload image identifying the structure of the ELF image.
-    // Version 1.0 does not have any specific requirements.
-    // We may come up with some structure that has to be honored by all
-    // offload implementations in future (e.g. to let libomptarget
-    // get some information from the offload image).
-    Notes.emplace_back("LLVMOMPOFFLOAD", ELF::NT_LLVM_OPENMP_OFFLOAD_VERSION,
-                       OPENMP_OFFLOAD_IMAGE_VERSION);
-#if INTEL_CUSTOMIZATION
-    Notes.emplace_back("LLVMOMPOFFLOAD", ELF::NT_LLVM_OPENMP_OFFLOAD_PRODUCER,
-                       clang::getDPCPPProductName());
-    // This is a producer version. Use the same format that is used
-    // by clang to report the LLVM version.
-    std::string ClangVersion = clang::getClangRevision();
-    Notes.emplace_back("LLVMOMPOFFLOAD",
-                       ELF::NT_LLVM_OPENMP_OFFLOAD_PRODUCER_VERSION,
-                       getDPCPPVersionString() +
-                       (ClangVersion.empty() ? "" : (" " + ClangVersion)));
-#else // INTEL_CUSTOMIZATION
-    // This is a producer identification string. We are LLVM!
-    Notes.emplace_back("LLVMOMPOFFLOAD", ELF::NT_LLVM_OPENMP_OFFLOAD_PRODUCER,
-                       "LLVM");
-    // This is a producer version. Use the same format that is used
-    // by clang to report the LLVM version.
-    Notes.emplace_back("LLVMOMPOFFLOAD",
-                       ELF::NT_LLVM_OPENMP_OFFLOAD_PRODUCER_VERSION,
-                       LLVM_VERSION_STRING
-#ifdef LLVM_REVISION
-                       " " LLVM_REVISION
-#endif
-    );
-#endif // INTEL_CUSTOMIZATION
-
-    // Return the amount of padding required for a blob of N bytes
-    // to be aligned to Alignment bytes.
-    auto getPadAmount = [](uint32_t N, uint32_t Alignment) -> uint32_t {
-      uint32_t Mod = (N % Alignment);
-      if (Mod == 0)
-        return 0;
-      return Alignment - Mod;
-    };
-    auto emitPadding = [&getPadAmount](raw_ostream &OS, uint32_t Size) {
-      for (uint32_t I = 0; I < getPadAmount(Size, 4); ++I)
-        OS << '\0';
-    };
-
-    // Put notes into the file.
-    for (auto &N : Notes) {
-      assert(!N.Name.empty() && "We should not create notes with empty names.");
-      // Name must be null-terminated.
-      if (N.Name.back() != '\0')
-        N.Name += '\0';
-      uint32_t NameSz = N.Name.size();
-      uint32_t DescSz = N.Desc.size();
-      // A note starts with three 4-byte values:
-      //   NameSz
-      //   DescSz
-      //   Type
-      // These three fields are endian-sensitive.
-      support::endian::write<uint32_t>(NotesOS, NameSz, Endianness);
-      support::endian::write<uint32_t>(NotesOS, DescSz, Endianness);
-      support::endian::write<uint32_t>(NotesOS, N.Type, Endianness);
-      // Next, we have a null-terminated Name padded to a 4-byte boundary.
-      NotesOS << N.Name;
-      emitPadding(NotesOS, NameSz);
-      if (DescSz == 0)
-        continue;
-      // Finally, we have a descriptor, which is an arbitrary flow of bytes.
-      NotesOS << N.Desc;
-      emitPadding(NotesOS, DescSz);
-    }
-    NotesOS.flush();
-
-    // Keep the notes file.
-    std::string NotesTmpFileName = NotesTemp->TmpName;
-    if (Error E = NotesTemp->keep(NotesTmpFileName)) {
-      handleErrorAsWarning(createFileError(NotesTmpFileName, std::move(E)));
-      return Buf;
-    }
-
-    // Run llvm-objcopy like this:
-    //   llvm-objcopy --add-section=.note.openmp=<notes-tmp-file-name> \
-    //       <orig-file-name> <elf-tmp-file-name>
-    //
-    // This will add a SHT_NOTE section on top of the original ELF.
-    std::vector<StringRef> Args;
-    Args.push_back(ObjcopyPath);
-    std::string Option("--add-section=.note.openmp=" + NotesTmpFileName);
-    Args.push_back(Option);
-    Args.push_back(OriginalFileName);
-    Args.push_back(ELFTmpFileName);
-    bool ExecutionFailed = false;
-    std::string ErrMsg;
-    (void)sys::ExecuteAndWait(ObjcopyPath, Args,
-                              /*Env=*/llvm::None, /*Redirects=*/{},
-                              /*SecondsToWait=*/0,
-                              /*MemoryLimit=*/0, &ErrMsg, &ExecutionFailed);
-
-    if (ExecutionFailed) {
-      warningOS() << ErrMsg << "\n";
-      return Buf;
-    }
-
-    // Substitute the original ELF with new one.
-    ErrorOr<std::unique_ptr<MemoryBuffer>> BufOrErr =
-        MemoryBuffer::getFile(ELFTmpFileName);
-    if (!BufOrErr) {
-      handleErrorAsWarning(
-          createFileError(ELFTmpFileName, BufOrErr.getError()));
-      return Buf;
-    }
-
-    AutoGcBufs.emplace_back(std::move(*BufOrErr));
-    return AutoGcBufs.back().get();
-  }
-#endif // INTEL_COLLAB
+
 } // anonymous namespace
 
 int main(int argc, const char **argv) {
@@ -2353,16 +2013,8 @@
 
   // Construct BinaryWrapper::Image instances based on command line args and
   // add them to the wrapper
-<<<<<<< HEAD
-#if INTEL_COLLAB
+
   BinaryWrapper Wr(Target, argv[0]);
-#else // INTEL_COLLAB
-  BinaryWrapper Wr(Target);
-#endif // INTEL_COLLAB
-=======
-
-  BinaryWrapper Wr(Target, argv[0]);
->>>>>>> 22933932
   OffloadKind Knd = OffloadKind::Unknown;
   llvm::StringRef Tgt = "";
   BinaryImageFormat Fmt = BinaryImageFormat::none;
