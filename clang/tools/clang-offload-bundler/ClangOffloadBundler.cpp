--- conflicted
+++ resolved
@@ -1549,11 +1549,7 @@
     return 0;
   }
 
-<<<<<<< HEAD
-  if (OutputFileNames.getNumOccurrences() == 0) {
-=======
   if (OutputFileNames.getNumOccurrences() == 0 && !CheckSection) {
->>>>>>> 37a9a2a9
     reportError(createStringError(
         errc::invalid_argument,
         "for the --outputs option: must be specified at least once!"));
@@ -1664,8 +1660,6 @@
     ++Index;
   }
 
-<<<<<<< HEAD
-=======
   if (CheckSection) {
     Expected<bool> Res = CheckBundledSection();
     if (!Res) {
@@ -1675,7 +1669,6 @@
     return !*Res;
   }
 
->>>>>>> 37a9a2a9
   // Host triple is not really needed for unbundling operation, so do not
   // treat missing host triple as error if we do unbundling.
   if ((Unbundle && HostTargetNum > 1) || (!Unbundle && HostTargetNum != 1)) {
