//===-- clang-offload-bundler/ClangOffloadBundler.cpp ---------------------===//
//
// Part of the LLVM Project, under the Apache License v2.0 with LLVM Exceptions.
// See https://llvm.org/LICENSE.txt for license information.
// SPDX-License-Identifier: Apache-2.0 WITH LLVM-exception
//
//===----------------------------------------------------------------------===//
///
/// \file
/// This file implements a clang-offload-bundler that bundles different
/// files that relate with the same source code but different targets into a
/// single one. Also the implements the opposite functionality, i.e. unbundle
/// files previous created by this tool.
///
//===----------------------------------------------------------------------===//

#include "clang/Basic/Version.h"
#include "llvm/ADT/ArrayRef.h"
#include "llvm/ADT/SmallString.h"
#include "llvm/ADT/SmallVector.h"
#include "llvm/ADT/StringMap.h"
#include "llvm/ADT/StringRef.h"
#include "llvm/ADT/StringSet.h"
#include "llvm/ADT/StringSwitch.h"
#include "llvm/ADT/Triple.h"
#include "llvm/Object/Archive.h"
#include "llvm/Object/Binary.h"
#include "llvm/Object/ObjectFile.h"
#include "llvm/Support/Casting.h"
#include "llvm/Support/CommandLine.h"
#include "llvm/Support/Endian.h"
#include "llvm/Support/Errc.h"
#include "llvm/Support/Error.h"
#include "llvm/Support/ErrorOr.h"
#include "llvm/Support/FileSystem.h"
#include "llvm/Support/MemoryBuffer.h"
#include "llvm/Support/Path.h"
#include "llvm/Support/Program.h"
#include "llvm/Support/Signals.h"
#include "llvm/Support/StringSaver.h"
#include "llvm/Support/WithColor.h"
#include "llvm/Support/raw_ostream.h"
#include <algorithm>
#include <cassert>
#include <cstddef>
#include <cstdint>
#include <list>
#include <memory>
#include <string>
#include <system_error>
#include <utility>

using namespace llvm;
using namespace llvm::object;

static cl::opt<bool> Help("h", cl::desc("Alias for -help"), cl::Hidden);

// Mark all our options with this category, everything else (except for -version
// and -help) will be hidden.
static cl::OptionCategory
    ClangOffloadBundlerCategory("clang-offload-bundler options");

static cl::list<std::string>
    InputFileNames("inputs", cl::CommaSeparated, cl::OneOrMore,
                   cl::desc("[<input file>,...]"),
                   cl::cat(ClangOffloadBundlerCategory));
static cl::list<std::string>
    OutputFileNames("outputs", cl::CommaSeparated, cl::ZeroOrMore,
                    cl::desc("[<output file>,...]"),
                    cl::cat(ClangOffloadBundlerCategory));
static cl::list<std::string>
    TargetNames("targets", cl::CommaSeparated, cl::OneOrMore,
                cl::desc("[<offload kind>-<target triple>,...]"),
                cl::cat(ClangOffloadBundlerCategory));

static cl::opt<std::string> FilesType(
    "type", cl::Required,
    cl::desc("Type of the files to be bundled/unbundled/checked.\n"
             "Current supported types are:\n"
             "  i   - cpp-output\n"
             "  ii  - c++-cpp-output\n"
             "  cui - cuda/hip-output\n"
             "  d   - dependency\n"
             "  ll  - llvm\n"
             "  bc  - llvm-bc\n"
             "  s   - assembler\n"
             "  o   - object\n"
             "  oo  - object; output file is a list of unbundled objects\n"
             "  gch - precompiled-header\n"
             "  ast - clang AST file\n"
             "  ao  - archive with one object; output is an unbundled object\n"
             "  aoo - archive; output file is a list of unbundled objects\n"),
    cl::cat(ClangOffloadBundlerCategory));

static cl::opt<bool>
    Unbundle("unbundle",
             cl::desc("Unbundle bundled file into several output files.\n"),
             cl::init(false), cl::cat(ClangOffloadBundlerCategory));

static cl::opt<bool> CheckSection("check-section",
                                  cl::desc("Check if the section exists.\n"),
                                  cl::init(false),
                                  cl::cat(ClangOffloadBundlerCategory));

static cl::opt<bool> PrintExternalCommands(
    "###",
    cl::desc("Print any external commands that are to be executed "
             "instead of actually executing them - for testing purposes.\n"),
    cl::init(false), cl::cat(ClangOffloadBundlerCategory));

static cl::opt<unsigned>
    BundleAlignment("bundle-align",
                    cl::desc("Alignment of bundle for binary files"),
                    cl::init(1), cl::cat(ClangOffloadBundlerCategory));

/// Magic string that marks the existence of offloading data.
#define OFFLOAD_BUNDLER_MAGIC_STR "__CLANG_OFFLOAD_BUNDLE__"

/// Prefix of an added section name with bundle size.
#define SIZE_SECTION_PREFIX "__CLANG_OFFLOAD_BUNDLE_SIZE__"

/// The index of the host input in the list of inputs.
static unsigned HostInputIndex = ~0u;

/// Path to the current binary.
static std::string BundlerExecutable;

/// Obtain the offload kind and real machine triple out of the target
/// information specified by the user.
static void getOffloadKindAndTriple(StringRef Target, StringRef &OffloadKind,
                                    StringRef &Triple) {
  auto KindTriplePair = Target.split('-');
  OffloadKind = KindTriplePair.first;
  Triple = KindTriplePair.second;
}
static bool hasHostKind(StringRef Target) {
  StringRef OffloadKind;
  StringRef Triple;
  getOffloadKindAndTriple(Target, OffloadKind, Triple);
  return OffloadKind == "host";
}

/// Generic file handler interface.
class FileHandler {
public:
  FileHandler() {}

  virtual ~FileHandler() {}

  /// Update the file handler with information from the header of the bundled
  /// file.
  virtual Error ReadHeader(MemoryBuffer &Input) = 0;

  /// Read the marker of the next bundled to be read in the file. The bundle
  /// name is returned if there is one in the file, or `None` if there are no
  /// more bundles to be read.
  virtual Expected<Optional<StringRef>>
  ReadBundleStart(MemoryBuffer &Input) = 0;

  /// Read the marker that closes the current bundle.
  virtual Error ReadBundleEnd(MemoryBuffer &Input) = 0;

  /// Read the current bundle and write the result into the stream \a OS.
  virtual Error ReadBundle(raw_fd_ostream &OS, MemoryBuffer &Input) = 0;

  /// Read the current bundle and write the result into the file \a FileName.
  /// The meaning of \a FileName depends on unbundling type - in some
  /// cases (type="oo") it will contain a list of actual outputs.
  virtual Error ReadBundle(StringRef FileName, MemoryBuffer &Input) {
    std::error_code EC;
    raw_fd_ostream OS(FileName, EC);

    if (EC)
      return createFileError(FileName, EC);
    return ReadBundle(OS, Input);
  }

  /// Write the header of the bundled file to \a OS based on the information
  /// gathered from \a Inputs.
  virtual Error WriteHeader(raw_fd_ostream &OS,
                            ArrayRef<std::unique_ptr<MemoryBuffer>> Inputs) = 0;

  /// Write the marker that initiates a bundle for the triple \a TargetTriple to
  /// \a OS.
  virtual Error WriteBundleStart(raw_fd_ostream &OS,
                                 StringRef TargetTriple) = 0;

  /// Write the marker that closes a bundle for the triple \a TargetTriple to \a
  /// OS.
  virtual Error WriteBundleEnd(raw_fd_ostream &OS, StringRef TargetTriple) = 0;

  /// Write the bundle from \a Input into \a OS.
  virtual Error WriteBundle(raw_fd_ostream &OS, MemoryBuffer &Input) = 0;

  /// Sets a base name for temporary filename generation.
  void SetTempFileNameBase(StringRef Base) {
    TempFileNameBase = std::string(Base);
  }

protected:
  /// Serves as a base name for temporary filename generation.
  std::string TempFileNameBase;
};

/// Handler for binary files. The bundled file will have the following format
/// (all integers are stored in little-endian format):
///
/// "OFFLOAD_BUNDLER_MAGIC_STR" (ASCII encoding of the string)
///
/// NumberOfOffloadBundles (8-byte integer)
///
/// OffsetOfBundle1 (8-byte integer)
/// SizeOfBundle1 (8-byte integer)
/// NumberOfBytesInTripleOfBundle1 (8-byte integer)
/// TripleOfBundle1 (byte length defined before)
///
/// ...
///
/// OffsetOfBundleN (8-byte integer)
/// SizeOfBundleN (8-byte integer)
/// NumberOfBytesInTripleOfBundleN (8-byte integer)
/// TripleOfBundleN (byte length defined before)
///
/// Bundle1
/// ...
/// BundleN

/// Read 8-byte integers from a buffer in little-endian format.
static uint64_t Read8byteIntegerFromBuffer(StringRef Buffer, size_t pos) {
  uint64_t Res = 0;
  const char *Data = Buffer.data();

  for (unsigned i = 0; i < 8; ++i) {
    Res <<= 8;
    uint64_t Char = (uint64_t)Data[pos + 7 - i];
    Res |= 0xffu & Char;
  }
  return Res;
}

/// Write 8-byte integers to a buffer in little-endian format.
static void Write8byteIntegerToBuffer(raw_fd_ostream &OS, uint64_t Val) {
  for (unsigned i = 0; i < 8; ++i) {
    char Char = (char)(Val & 0xffu);
    OS.write(&Char, 1);
    Val >>= 8;
  }
}

class BinaryFileHandler final : public FileHandler {
  /// Information about the bundles extracted from the header.
  struct BundleInfo final {
    /// Size of the bundle.
    uint64_t Size = 0u;
    /// Offset at which the bundle starts in the bundled file.
    uint64_t Offset = 0u;

    BundleInfo() {}
    BundleInfo(uint64_t Size, uint64_t Offset) : Size(Size), Offset(Offset) {}
  };

  /// Map between a triple and the corresponding bundle information.
  StringMap<BundleInfo> BundlesInfo;

  /// Iterator for the bundle information that is being read.
  StringMap<BundleInfo>::iterator CurBundleInfo;
  StringMap<BundleInfo>::iterator NextBundleInfo;

  /// Current bundle target to be written.
  std::string CurWriteBundleTarget;

public:
  BinaryFileHandler() : FileHandler() {}

  ~BinaryFileHandler() final {}

  Error ReadHeader(MemoryBuffer &Input) final {
    StringRef FC = Input.getBuffer();

    // Initialize the current bundle with the end of the container.
    CurBundleInfo = BundlesInfo.end();

    // Check if buffer is smaller than magic string.
    size_t ReadChars = sizeof(OFFLOAD_BUNDLER_MAGIC_STR) - 1;
    if (ReadChars > FC.size())
      return Error::success();

    // Check if no magic was found.
    StringRef Magic(FC.data(), sizeof(OFFLOAD_BUNDLER_MAGIC_STR) - 1);
    if (!Magic.equals(OFFLOAD_BUNDLER_MAGIC_STR))
      return Error::success();

    // Read number of bundles.
    if (ReadChars + 8 > FC.size())
      return Error::success();

    uint64_t NumberOfBundles = Read8byteIntegerFromBuffer(FC, ReadChars);
    ReadChars += 8;

    // Read bundle offsets, sizes and triples.
    for (uint64_t i = 0; i < NumberOfBundles; ++i) {

      // Read offset.
      if (ReadChars + 8 > FC.size())
        return Error::success();

      uint64_t Offset = Read8byteIntegerFromBuffer(FC, ReadChars);
      ReadChars += 8;

      // Read size.
      if (ReadChars + 8 > FC.size())
        return Error::success();

      uint64_t Size = Read8byteIntegerFromBuffer(FC, ReadChars);
      ReadChars += 8;

      // Read triple size.
      if (ReadChars + 8 > FC.size())
        return Error::success();

      uint64_t TripleSize = Read8byteIntegerFromBuffer(FC, ReadChars);
      ReadChars += 8;

      // Read triple.
      if (ReadChars + TripleSize > FC.size())
        return Error::success();

      StringRef Triple(&FC.data()[ReadChars], TripleSize);
      ReadChars += TripleSize;

      // Check if the offset and size make sense.
      if (!Offset || Offset + Size > FC.size())
        return Error::success();

      assert(BundlesInfo.find(Triple) == BundlesInfo.end() &&
             "Triple is duplicated??");
      BundlesInfo[Triple] = BundleInfo(Size, Offset);
    }
    // Set the iterator to where we will start to read.
    CurBundleInfo = BundlesInfo.end();
    NextBundleInfo = BundlesInfo.begin();
    return Error::success();
  }

  Expected<Optional<StringRef>> ReadBundleStart(MemoryBuffer &Input) final {
    if (NextBundleInfo == BundlesInfo.end())
      return None;
    CurBundleInfo = NextBundleInfo++;
    return CurBundleInfo->first();
  }

  Error ReadBundleEnd(MemoryBuffer &Input) final {
    assert(CurBundleInfo != BundlesInfo.end() && "Invalid reader info!");
    return Error::success();
  }

  using FileHandler::ReadBundle; // to avoid hiding via the overload below

  Error ReadBundle(raw_fd_ostream &OS, MemoryBuffer &Input) final {
    assert(CurBundleInfo != BundlesInfo.end() && "Invalid reader info!");
    StringRef FC = Input.getBuffer();
    OS.write(FC.data() + CurBundleInfo->second.Offset,
             CurBundleInfo->second.Size);
    return Error::success();
  }

  Error WriteHeader(raw_fd_ostream &OS,
                    ArrayRef<std::unique_ptr<MemoryBuffer>> Inputs) final {
    // Compute size of the header.
    uint64_t HeaderSize = 0;

    HeaderSize += sizeof(OFFLOAD_BUNDLER_MAGIC_STR) - 1;
    HeaderSize += 8; // Number of Bundles

    for (auto &T : TargetNames) {
      HeaderSize += 3 * 8; // Bundle offset, Size of bundle and size of triple.
      HeaderSize += T.size(); // The triple.
    }

    // Write to the buffer the header.
    OS << OFFLOAD_BUNDLER_MAGIC_STR;

    Write8byteIntegerToBuffer(OS, TargetNames.size());

    unsigned Idx = 0;
    for (auto &T : TargetNames) {
      MemoryBuffer &MB = *Inputs[Idx++];
      HeaderSize = alignTo(HeaderSize, BundleAlignment);
      // Bundle offset.
      Write8byteIntegerToBuffer(OS, HeaderSize);
      // Size of the bundle (adds to the next bundle's offset)
      Write8byteIntegerToBuffer(OS, MB.getBufferSize());
      BundlesInfo[T] = BundleInfo(MB.getBufferSize(), HeaderSize);
      HeaderSize += MB.getBufferSize();
      // Size of the triple
      Write8byteIntegerToBuffer(OS, T.size());
      // Triple
      OS << T;
    }
    return Error::success();
  }

  Error WriteBundleStart(raw_fd_ostream &OS, StringRef TargetTriple) final {
    CurWriteBundleTarget = TargetTriple.str();
    return Error::success();
  }

  Error WriteBundleEnd(raw_fd_ostream &OS, StringRef TargetTriple) final {
    return Error::success();
  }

  Error WriteBundle(raw_fd_ostream &OS, MemoryBuffer &Input) final {
    auto BI = BundlesInfo[CurWriteBundleTarget];
    OS.seek(BI.Offset);
    OS.write(Input.getBufferStart(), Input.getBufferSize());
    return Error::success();
  }
};

namespace {

// This class implements a list of temporary files that are removed upon
// object destruction.
class TempFileHandlerRAII {
public:
  ~TempFileHandlerRAII() {
    for (const auto &File : Files)
      sys::fs::remove(File);
  }

  // Creates temporary file with given contents.
  Expected<StringRef> Create(Optional<ArrayRef<char>> Contents) {
    SmallString<128u> File;
    if (std::error_code EC =
            sys::fs::createTemporaryFile("clang-offload-bundler", "tmp", File))
      return createFileError(File, EC);
    Files.push_back(File);

    if (Contents) {
      std::error_code EC;
      raw_fd_ostream OS(File, EC);
      if (EC)
        return createFileError(File, EC);
      OS.write(Contents->data(), Contents->size());
    }
    return Files.back();
  }

private:
  SmallVector<SmallString<128u>, 4u> Files;
};

} // end anonymous namespace

/// Handler for object files. The bundles are organized by sections with a
/// designated name.
///
/// To unbundle, we just copy the contents of the designated section.
///
/// The bundler produces object file in host target native format (e.g. ELF for
/// Linux). The sections it creates are:
///
/// <OFFLOAD_BUNDLER_MAGIC_STR><target triple 1>
/// |
/// | binary data for the <target 1>'s bundle
/// |
/// <SIZE_SECTION_PREFIX><target triple 1>
/// | size of the <target1>'s bundle (8 bytes)
/// ...
/// <OFFLOAD_BUNDLER_MAGIC_STR><target triple N>
/// |
/// | binary data for the <target N>'s bundle
/// |
/// <SIZE_SECTION_PREFIX><target triple N>
/// | size of the <target N>'s bundle (8 bytes)
/// ...
/// <OFFLOAD_BUNDLER_MAGIC_STR><host target>
/// | 0 (1 byte long)
/// <SIZE_SECTION_PREFIX><host target>
/// | 1 (8 bytes)
/// ...
///
/// Further, these fat objects can be "partially" linked by a platform linker:
/// 1) ld -r a_fat.o b_fat.o c_fat.o -o abc_fat.o
/// 2) ld -r a_fat.o -L. -lbc -o abc_fat.o
///   where libbc.a is a static library created from b_fat.o and c_fat.o.
/// This will still result in a fat object. But this object will have bundle and
/// size sections for the same triple concatenated:
/// ...
/// <OFFLOAD_BUNDLER_MAGIC_STR><target triple 1>
/// | binary data for the <target 1>'s bundle (from a_fat.o)
/// | binary data for the <target 1>'s bundle (from b_fat.o)
/// | binary data for the <target 1>'s bundle (from c_fat.o)
/// <SIZE_SECTION_PREFIX><target triple 1>
/// | size of the <target1>'s bundle (8 bytes) (from a_fat.o)
/// | size of the <target1>'s bundle (8 bytes) (from b_fat.o)
/// | size of the <target1>'s bundle (8 bytes) (from c_fat.o)
/// ...
///
/// The alignment of all the added sections is set to one to avoid padding
/// between concatenated parts.
///
/// The unbundler is able to unbundle both kinds of the fat objects. The first
/// one can be handled either with -type=o or -type=oo option, the second one -
/// with -type=oo option only. In the latter case unbundling may result in
/// multiple files per target, and the output file in this case is a list of
/// actual outputs.
///
class ObjectFileHandler final : public FileHandler {
  /// Keeps infomation about a bundle for a particular target.
  struct BundleInfo final {
    /// The section that contains bundle data, can be a concatenation of a
    /// number of individual bundles if produced via partial linkage of multiple
    /// fat objects.
    section_iterator BundleSection;
    /// The sizes (in correct order) of the individual bundles constituting
    /// bundle data.
    SmallVector<uint64_t, 4> ObjectSizes;

    BundleInfo(section_iterator S) : BundleSection(S) {}
  };
  /// The object file we are currently dealing with.
  std::unique_ptr<ObjectFile> Obj;

  /// Maps triple string to its bundle information
  StringMap<std::unique_ptr<BundleInfo>> TripleToBundleInfo;
  /// The two iterators below are to support the
  /// ReadBundleStart/ReadBundle/ReadBundleEnd iteration mechanism
  StringMap<std::unique_ptr<BundleInfo>>::iterator CurBundle;
  StringMap<std::unique_ptr<BundleInfo>>::iterator NextBundle;

  /// Return the input file contents.
  StringRef getInputFileContents() const { return Obj->getData(); }

  /// Return bundle name (<kind>-<triple>) if the provided section is an offload
  /// section.
  static Expected<Optional<StringRef>> IsOffloadSection(SectionRef CurSection,
                                                        StringRef NamePrefix) {
    Expected<StringRef> NameOrErr = CurSection.getName();
    if (!NameOrErr)
      return NameOrErr.takeError();

    // If it does not start with given prefix, just skip this section.
    if (!NameOrErr->startswith(NamePrefix))
      return None;

    // Return the suffix.
    return NameOrErr->substr(NamePrefix.size());
  }

  /// Total number of inputs.
  unsigned NumberOfInputs = 0;

  /// Total number of processed inputs, i.e, inputs that were already
  /// read from the buffers.
  unsigned NumberOfProcessedInputs = 0;

  /// Input sizes.
  SmallVector<uint64_t, 16u> InputSizes;

public:
  ObjectFileHandler(std::unique_ptr<ObjectFile> ObjIn)
      : FileHandler(), Obj(std::move(ObjIn)),
        CurBundle(TripleToBundleInfo.end()),
        NextBundle(TripleToBundleInfo.end()) {}

  ~ObjectFileHandler() final {}

  // Iterate through sections and create a map from triple to relevant bundle
  // information.
  Error ReadHeader(MemoryBuffer &Input) final {
    for (section_iterator Sec = Obj->section_begin(); Sec != Obj->section_end();
         ++Sec) {
      // Test if current section is an offload bundle section
      Expected<Optional<StringRef>> BundleOrErr =
          IsOffloadSection(*Sec, OFFLOAD_BUNDLER_MAGIC_STR);
      if (!BundleOrErr)
        return BundleOrErr.takeError();
      if (*BundleOrErr) {
        StringRef OffloadTriple = **BundleOrErr;
        std::unique_ptr<BundleInfo> &BI = TripleToBundleInfo[OffloadTriple];
        assert(!BI.get() || BI->BundleSection == Obj->section_end());

        if (!BI.get()) {
          BI.reset(new BundleInfo(Sec));
        } else {
          BI->BundleSection = Sec;
        }
        continue;
      }
      // Test if current section is an offload bundle size section
      BundleOrErr = IsOffloadSection(*Sec, SIZE_SECTION_PREFIX);
      if (!BundleOrErr)
        return BundleOrErr.takeError();
      if (*BundleOrErr) {
        StringRef OffloadTriple = **BundleOrErr;

        // yes, it is - parse object sizes
        Expected<StringRef> Content = Sec->getContents();
        if (!Content)
          return Content.takeError();
        unsigned int ElemSize = sizeof(uint64_t);

        // the size of the size section must be a multiple of ElemSize
        if (Content->size() % ElemSize != 0)
          return createStringError(
              errc::invalid_argument,
              "invalid size of the bundle size section for triple " +
                  OffloadTriple + ": " + Twine(Content->size()));
        // read sizes
        llvm::support::endianness E = Obj->isLittleEndian()
                                          ? llvm::support::endianness::little
                                          : llvm::support::endianness::big;
        std::unique_ptr<BundleInfo> &BI = TripleToBundleInfo[OffloadTriple];
        assert(!BI.get() || BI->ObjectSizes.size() == 0);

        if (!BI.get()) {
          BI.reset(new BundleInfo(Obj->section_end()));
        }
        for (const char *Ptr = Content->data();
             Ptr < Content->data() + Content->size(); Ptr += ElemSize) {
          uint64_t Size = support::endian::read64(Ptr, E);
          BI->ObjectSizes.push_back(Size);
        }
      }
    }
    NextBundle = TripleToBundleInfo.begin();
    return Error::success();
  }

  Expected<Optional<StringRef>> ReadBundleStart(MemoryBuffer &Input) final {
    if (NextBundle == TripleToBundleInfo.end())
      return None;
    CurBundle = NextBundle;
    NextBundle++;
    return CurBundle->getKey();
  }

  Error ReadBundleEnd(MemoryBuffer &Input) final { return Error::success(); }

  Error ReadBundle(raw_fd_ostream &OS, MemoryBuffer &Input) {
    llvm_unreachable("must not be called for the ObjectFileHandler");
  }
<<<<<<< HEAD

  Error ReadBundle(StringRef OutName, MemoryBuffer &Input) final {
    assert(CurBundle != TripleToBundleInfo.end() &&
           "all bundles have been read already");

=======

  Error ReadBundle(StringRef OutName, MemoryBuffer &Input) final {
    assert(CurBundle != TripleToBundleInfo.end() &&
           "all bundles have been read already");

>>>>>>> dcd1f125
    // TODO: temporary workaround to copy fat object to the host output until
    // driver is fixed to correctly handle list file for the host bundle in
    // 'oo' mode.
    if (FilesType == "oo" && hasHostKind(CurBundle->getKey())) {
      std::error_code EC;
      raw_fd_ostream OS(OutName, EC);

      if (EC)
        return createFileError(OutName, EC);
      OS.write(Input.getBufferStart(), Input.getBufferSize());
      return Error::success();
    }

    // Read content of the section representing the bundle
    Expected<StringRef> Content =
        CurBundle->second->BundleSection->getContents();
    if (!Content)
      return Content.takeError();
<<<<<<< HEAD

#if INTEL_CUSTOMIZATION
    // Backwards compatibility adjustment: object files created with older
    // versions of clang-offload-bundler (before support for partially-linked
    // objects) do not contain a sizes section and rightfully so because such a
    // section was not necessary. However, the current version of the bundler
    // expects the object to have a sizes section, even if it is a
    // non-partially-linked one. Emulate the existence of a sizes section by
    // adding the related number into ObjectSizes manually.
    if (CurBundle->second->ObjectSizes.empty() && FilesType == "o") {
      CurBundle->second->ObjectSizes.push_back(Content->size());
    }
#endif // INTEL_CUSTOMIZATION

=======
>>>>>>> dcd1f125
    const char *ObjData = Content->data();
    // Determine the number of "device objects" (or individual bundles
    // concatenated by partial linkage) in the bundle:
    const auto &SizeVec = CurBundle->second->ObjectSizes;
    auto NumObjects = SizeVec.size();
    bool FileListMode = FilesType == "oo";

    if (NumObjects > 1 && !FileListMode)
      return createStringError(
          errc::invalid_argument,
          "'o' file type is requested, but the fat object contains multiple "
          "device objects; use 'oo' instead");
    std::string FileList;

    // Iterate through individual objects and extract them
    for (size_t I = 0; I < NumObjects; ++I) {
      uint64_t ObjSize = SizeVec[I];
      // Flag for the special case used to "unbundle" host target object.
      bool HostTriple = ObjSize == 1;

      StringRef ObjFileName = OutName;
      SmallString<128> Path;

      // If not in file list mode there is no need in a temporary file - output
      // goes directly to what was specified in -outputs. The same is true for
      // the host triple.
      if (FileListMode && !HostTriple) {
        std::error_code EC =
            sys::fs::createTemporaryFile(TempFileNameBase, "devo", Path);
        ObjFileName = Path.data();

        if (EC)
          return createFileError(ObjFileName, EC);
      }
      std::error_code EC;
      raw_fd_ostream OS(ObjFileName, EC);

      if (EC)
        return createFileError(ObjFileName, EC);

      if (HostTriple) {
        // Copy fat object contents to the output when extracting host bundle.

        // In the partially linked fat object multiple dummy host bundles were
        // concatenated - check all of them were of size 1
        for (size_t II = I; II < NumObjects; ++II)
          if (SizeVec[II] != 1)
            return createStringError(inconvertibleErrorCode(),
                                     "inconsistent host triple bundle");
        OS.write(Input.getBufferStart(), Input.getBufferSize());
        break;
      }
      OS.write(ObjData, ObjSize);

      if (FileListMode) {
        // add the written file name to the output list of files
        FileList = (Twine(FileList) + Twine(ObjFileName) + Twine("\n")).str();
      }
      // Move "object data" pointer to the next object within the concatenated
      // bundle.
      ObjData += ObjSize;
    }
    if (FileListMode) {
      // dump the list of files into the file list specified in -outputs for the
      // current target
      std::error_code EC;
      raw_fd_ostream OS1(OutName, EC);

      if (EC)
        return createFileError(OutName, EC);
      OS1.write(FileList.data(), FileList.size());
    }
    return Error::success();
  }

  Error WriteHeader(raw_fd_ostream &OS,
                    ArrayRef<std::unique_ptr<MemoryBuffer>> Inputs) final {
    assert(HostInputIndex != ~0u && "Host input index not defined.");

    // Record number of inputs.
    NumberOfInputs = Inputs.size();

    // And input sizes.
    for (unsigned I = 0; I < NumberOfInputs; ++I)
      InputSizes.push_back(I == HostInputIndex ? 1u
                                               : Inputs[I]->getBufferSize());
    return Error::success();
  }

  Error WriteBundleStart(raw_fd_ostream &OS, StringRef TargetTriple) final {
    ++NumberOfProcessedInputs;
    return Error::success();
  }

  Error WriteBundleEnd(raw_fd_ostream &OS, StringRef TargetTriple) final {
    assert(NumberOfProcessedInputs <= NumberOfInputs &&
           "Processing more inputs that actually exist!");
    assert(HostInputIndex != ~0u && "Host input index not defined.");

    // If this is not the last output, we don't have to do anything.
    if (NumberOfProcessedInputs != NumberOfInputs)
      return Error::success();

    // We will use llvm-objcopy to add target objects sections to the output
    // fat object. These sections should have 'exclude' flag set which tells
    // link editor to remove them from linker inputs when linking executable or
    // shared library. llvm-objcopy currently does not support adding new
    // section and changing flags for the added section in one invocation, and
    // because of that we have to run it two times. First run adds sections and
    // the second changes flags.
    // TODO: change it to one run once llvm-objcopy starts supporting that.

    // Find llvm-objcopy in order to create the bundle binary.
    ErrorOr<std::string> Objcopy = sys::findProgramByName(
        "llvm-objcopy", sys::path::parent_path(BundlerExecutable));
    if (!Objcopy)
      Objcopy = sys::findProgramByName("llvm-objcopy");
    if (!Objcopy)
      return createStringError(Objcopy.getError(),
                               "unable to find 'llvm-objcopy' in path");

    // We write to the output file directly. So, we close it and use the name
    // to pass down to llvm-objcopy.
    OS.close();

    // Temporary files that need to be removed.
    TempFileHandlerRAII TempFiles;

    // Create an intermediate temporary file to save object after the first
    // llvm-objcopy run.
    Expected<StringRef> IntermediateObjOrErr = TempFiles.Create(None);
    if (!IntermediateObjOrErr)
      return IntermediateObjOrErr.takeError();
    StringRef IntermediateObj = *IntermediateObjOrErr;

    // Compose llvm-objcopy command line for add target objects' sections.
    BumpPtrAllocator Alloc;
    StringSaver SS{Alloc};
    SmallVector<StringRef, 8u> ObjcopyArgs{"llvm-objcopy"};
    for (unsigned I = 0; I < NumberOfInputs; ++I) {
      StringRef InputFile = InputFileNames[I];
      if (I == HostInputIndex) {
        // Special handling for the host bundle. We do not need to add a
        // standard bundle for the host object since we are going to use fat
        // object as a host object. Therefore use dummy contents (one zero byte)
        // when creating section for the host bundle.
        Expected<StringRef> TempFileOrErr = TempFiles.Create(ArrayRef<char>(0));
        if (!TempFileOrErr)
          return TempFileOrErr.takeError();
        InputFile = *TempFileOrErr;
      }

      ObjcopyArgs.push_back(SS.save(Twine("--add-section=") +
                                    OFFLOAD_BUNDLER_MAGIC_STR + TargetNames[I] +
                                    "=" + InputFile));

      // Create temporary file with the section size contents.
      Expected<StringRef> SizeFileOrErr = TempFiles.Create(makeArrayRef(
          reinterpret_cast<char *>(&InputSizes[I]), sizeof(InputSizes[I])));
      if (!SizeFileOrErr)
        return SizeFileOrErr.takeError();

      // And add one more section with target object size.
      ObjcopyArgs.push_back(SS.save(Twine("--add-section=") +
                                    SIZE_SECTION_PREFIX + TargetNames[I] + "=" +
                                    *SizeFileOrErr));
    }
    ObjcopyArgs.push_back(InputFileNames[HostInputIndex]);
    ObjcopyArgs.push_back(IntermediateObj);

    if (Error Err = executeObjcopy(*Objcopy, ObjcopyArgs))
      return Err;

    // And run llvm-objcopy for the second time to update section flags.
    ObjcopyArgs.resize(1);
    for (unsigned I = 0; I < NumberOfInputs; ++I) {
      ObjcopyArgs.push_back(SS.save(Twine("--set-section-flags=") +
                                    OFFLOAD_BUNDLER_MAGIC_STR + TargetNames[I] +
                                    "=readonly,exclude"));
      ObjcopyArgs.push_back(SS.save(Twine("--set-section-flags=") +
                                    SIZE_SECTION_PREFIX + TargetNames[I] +
                                    "=readonly,exclude"));
    }
    ObjcopyArgs.push_back(IntermediateObj);
    ObjcopyArgs.push_back(OutputFileNames.front());

    if (Error Err = executeObjcopy(*Objcopy, ObjcopyArgs))
      return Err;

    return Error::success();
  }

  Error WriteBundle(raw_fd_ostream &OS, MemoryBuffer &Input) final {
    return Error::success();
  }

private:
  static Error executeObjcopy(StringRef Objcopy, ArrayRef<StringRef> Args) {
    // If the user asked for the commands to be printed out, we do that
    // instead of executing it.
    if (PrintExternalCommands) {
      errs() << "\"" << Objcopy << "\"";
      for (StringRef Arg : drop_begin(Args, 1))
        errs() << " \"" << Arg << "\"";
      errs() << "\n";
    } else {
      if (sys::ExecuteAndWait(Objcopy, Args))
        return createStringError(inconvertibleErrorCode(),
                                 "'llvm-objcopy' tool failed");
    }
    return Error::success();
  }
};

/// Handler for text files. The bundled file will have the following format.
///
/// "Comment OFFLOAD_BUNDLER_MAGIC_STR__START__ triple"
/// Bundle 1
/// "Comment OFFLOAD_BUNDLER_MAGIC_STR__END__ triple"
/// ...
/// "Comment OFFLOAD_BUNDLER_MAGIC_STR__START__ triple"
/// Bundle N
/// "Comment OFFLOAD_BUNDLER_MAGIC_STR__END__ triple"
class TextFileHandler final : public FileHandler {
  /// String that begins a line comment.
  StringRef Comment;

  /// String that initiates a bundle.
  std::string BundleStartString;

  /// String that closes a bundle.
  std::string BundleEndString;

  /// Number of chars read from input.
  size_t ReadChars = 0u;

protected:
  Error ReadHeader(MemoryBuffer &Input) final { return Error::success(); }

  Expected<Optional<StringRef>> ReadBundleStart(MemoryBuffer &Input) final {
    StringRef FC = Input.getBuffer();

    // Find start of the bundle.
    ReadChars = FC.find(BundleStartString, ReadChars);
    if (ReadChars == FC.npos)
      return None;

    // Get position of the triple.
    size_t TripleStart = ReadChars = ReadChars + BundleStartString.size();

    // Get position that closes the triple.
    size_t TripleEnd = ReadChars = FC.find("\n", ReadChars);
    if (TripleEnd == FC.npos)
      return None;

    // Next time we read after the new line.
    ++ReadChars;

    return StringRef(&FC.data()[TripleStart], TripleEnd - TripleStart);
  }

  Error ReadBundleEnd(MemoryBuffer &Input) final {
    StringRef FC = Input.getBuffer();

    // Read up to the next new line.
    assert(FC[ReadChars] == '\n' && "The bundle should end with a new line.");

    size_t TripleEnd = ReadChars = FC.find("\n", ReadChars + 1);
    if (TripleEnd != FC.npos)
      // Next time we read after the new line.
      ++ReadChars;

    return Error::success();
  }

  using FileHandler::ReadBundle; // to avoid hiding via the overload below

  Error ReadBundle(raw_fd_ostream &OS, MemoryBuffer &Input) final {
    StringRef FC = Input.getBuffer();
    size_t BundleStart = ReadChars;

    // Find end of the bundle.
    size_t BundleEnd = ReadChars = FC.find(BundleEndString, ReadChars);

    StringRef Bundle(&FC.data()[BundleStart], BundleEnd - BundleStart);
    OS << Bundle;

    return Error::success();
  }

  Error WriteHeader(raw_fd_ostream &OS,
                    ArrayRef<std::unique_ptr<MemoryBuffer>> Inputs) final {
    return Error::success();
  }

  Error WriteBundleStart(raw_fd_ostream &OS, StringRef TargetTriple) final {
    OS << BundleStartString << TargetTriple << "\n";
    return Error::success();
  }

  Error WriteBundleEnd(raw_fd_ostream &OS, StringRef TargetTriple) final {
    OS << BundleEndString << TargetTriple << "\n";
    return Error::success();
  }

  Error WriteBundle(raw_fd_ostream &OS, MemoryBuffer &Input) final {
    OS << Input.getBuffer();
    return Error::success();
  }

public:
  TextFileHandler(StringRef Comment)
      : FileHandler(), Comment(Comment), ReadChars(0) {
    BundleStartString =
        "\n" + Comment.str() + " " OFFLOAD_BUNDLER_MAGIC_STR "__START__ ";
    BundleEndString =
        "\n" + Comment.str() + " " OFFLOAD_BUNDLER_MAGIC_STR "__END__ ";
  }
};

/// Archive file handler. Only unbundling is supported so far.
class ArchiveFileHandler final : public FileHandler {
  /// Archive we are dealing with.
  std::unique_ptr<Archive> Ar;

  /// Union of bundle names from all object. The value is a count of how many
  /// times we've seen the bundle in the archive object(s).
  StringMap<unsigned> Bundles;

  /// Iterators over the bundle names.
  StringMap<unsigned>::iterator CurrBundle = Bundles.end();
  StringMap<unsigned>::iterator NextBundle = Bundles.end();

public:
  ArchiveFileHandler() = default;
  ~ArchiveFileHandler() = default;

  Error ReadHeader(MemoryBuffer &Input) override {
    // Create archive instance for the given input.
    auto ArOrErr = Archive::create(Input);
    if (!ArOrErr)
      return ArOrErr.takeError();
    Ar = std::move(*ArOrErr);

    // Read all children.
    Error Err = Error::success();
    for (auto &C : Ar->children(Err)) {
      auto BinOrErr = C.getAsBinary();
      if (!BinOrErr) {
        if (auto Err = isNotObjectErrorInvalidFileType(BinOrErr.takeError()))
          return Err;
        continue;
      }

      auto &Bin = BinOrErr.get();
      if (!Bin->isObject())
        continue;

      auto Obj = std::unique_ptr<ObjectFile>(cast<ObjectFile>(Bin.release()));
      auto Buf = MemoryBuffer::getMemBuffer(Obj->getMemoryBufferRef(), false);

      // Collect the list of bundles from the object.
      ObjectFileHandler OFH(std::move(Obj));
      if (Error Err = OFH.ReadHeader(*Buf))
        return Err;
      Expected<Optional<StringRef>> NameOrErr = OFH.ReadBundleStart(*Buf);
      if (!NameOrErr)
        return NameOrErr.takeError();
      while (*NameOrErr) {
        ++Bundles[**NameOrErr];
        NameOrErr = OFH.ReadBundleStart(*Buf);
        if (!NameOrErr)
          return NameOrErr.takeError();
      }
    }
    if (Err)
      return Err;

    CurrBundle = Bundles.end();
    NextBundle = Bundles.begin();
    return Error::success();
  }

  Expected<Optional<StringRef>> ReadBundleStart(MemoryBuffer &Input) override {
    if (NextBundle == Bundles.end())
      return None;
    CurrBundle = NextBundle++;
    return CurrBundle->first();
  }

  Error ReadBundleEnd(MemoryBuffer &Input) override { return Error::success(); }

  Error ReadBundle(StringRef OutName, MemoryBuffer &Input) override {
    assert(CurrBundle->second && "attempt to extract nonexistent bundle");

    bool FileListMode = FilesType == "aoo";

    // In single-file mode we do not expect to see bundle more than once.
    if (!FileListMode && CurrBundle->second > 1)
      return createStringError(
          errc::invalid_argument,
          "'ao' file type is requested, but the archive contains multiple "
          "device objects; use 'aoo' instead");

    // In file-list mode archive unbundling produces multiple files, so output
    // file is a file list where we write the unbundled object names.
    SmallVector<char, 0u> FileListBuf;
    raw_svector_ostream FileList{FileListBuf};

    // Read all children.
    Error Err = Error::success();
    for (auto &C : Ar->children(Err)) {
      auto BinOrErr = C.getAsBinary();
      if (!BinOrErr) {
        if (auto Err = isNotObjectErrorInvalidFileType(BinOrErr.takeError()))
          return Err;
        continue;
      }

      auto &Bin = BinOrErr.get();
      if (!Bin->isObject())
        continue;

      auto Obj = std::unique_ptr<ObjectFile>(cast<ObjectFile>(Bin.release()));
      auto Buf = MemoryBuffer::getMemBuffer(Obj->getMemoryBufferRef(), false);

      ObjectFileHandler OFH(std::move(Obj));
      if (Error Err = OFH.ReadHeader(*Buf))
        return Err;
      Expected<Optional<StringRef>> NameOrErr = OFH.ReadBundleStart(*Buf);
      if (!NameOrErr)
        return NameOrErr.takeError();
      while (*NameOrErr) {
        auto TT = **NameOrErr;
        if (TT == CurrBundle->first()) {
          // This is the bundle we are looking for. Create temporary file where
          // the device part will be extracted if we are in the file-list mode,
          // or write directly to the output file otherwise.
          SmallString<128u> ChildFileName;
          if (FileListMode) {
            auto EC = sys::fs::createTemporaryFile(TempFileNameBase, "o",
                                                   ChildFileName);
            if (EC)
              return createFileError(ChildFileName, EC);
          } else
            ChildFileName = OutName;

          // And extract the bundle.
          if (Error Err = OFH.ReadBundle(ChildFileName, *Buf))
            return Err;
          if (Error Err = OFH.ReadBundleEnd(*Buf))
            return Err;

          if (FileListMode)
            // Add temporary file name with the device part to the output file
            // list.
            FileList << ChildFileName << "\n";
        }
        NameOrErr = OFH.ReadBundleStart(*Buf);
        if (!NameOrErr)
          return NameOrErr.takeError();
      }
    }
    if (Err)
      return Err;

    if (FileListMode) {
      // Dump file list to the output file.
      std::error_code EC;
      raw_fd_ostream OS(OutName, EC);
      if (EC)
        return createFileError(OutName, EC);
      OS << FileList.str();
    }
    return Error::success();
  }

  Error ReadBundle(raw_fd_ostream &OS, MemoryBuffer &Input) override {
    llvm_unreachable("must not be called for the ArchiveFileHandler");
  }

  Error WriteHeader(raw_fd_ostream &OS,
                    ArrayRef<std::unique_ptr<MemoryBuffer>> Inputs) override {
    llvm_unreachable("unsupported for the ArchiveFileHandler");
  }

  Error WriteBundleStart(raw_fd_ostream &OS, StringRef TargetTriple) override {
    llvm_unreachable("unsupported for the ArchiveFileHandler");
  }

  Error WriteBundleEnd(raw_fd_ostream &OS, StringRef TargetTriple) override {
    llvm_unreachable("unsupported for the ArchiveFileHandler");
  }

  Error WriteBundle(raw_fd_ostream &OS, MemoryBuffer &Input) override {
    llvm_unreachable("unsupported for the ArchiveFileHandler");
  }
};

/// Return an appropriate object file handler. We use the specific object
/// handler if we know how to deal with that format, otherwise we use a default
/// binary file handler.
static std::unique_ptr<FileHandler>
CreateObjectFileHandler(MemoryBuffer &FirstInput) {
  // Check if the input file format is one that we know how to deal with.
  Expected<std::unique_ptr<Binary>> BinaryOrErr = createBinary(FirstInput);

  // We only support regular object files. If failed to open the input as a
  // known binary or this is not an object file use the default binary handler.
  if (errorToBool(BinaryOrErr.takeError()) || !isa<ObjectFile>(*BinaryOrErr))
    return std::make_unique<BinaryFileHandler>();

  // Otherwise create an object file handler. The handler will be owned by the
  // client of this function.
  return std::make_unique<ObjectFileHandler>(
      std::unique_ptr<ObjectFile>(cast<ObjectFile>(BinaryOrErr->release())));
}

/// Return an appropriate handler given the input files and options.
static Expected<std::unique_ptr<FileHandler>>
CreateFileHandler(MemoryBuffer &FirstInput) {
  if (FilesType == "i")
    return std::make_unique<TextFileHandler>(/*Comment=*/"//");
  if (FilesType == "ii")
    return std::make_unique<TextFileHandler>(/*Comment=*/"//");
  if (FilesType == "cui")
    return std::make_unique<TextFileHandler>(/*Comment=*/"//");
  // TODO: `.d` should be eventually removed once `-M` and its variants are
  // handled properly in offload compilation.
  if (FilesType == "d")
    return std::make_unique<TextFileHandler>(/*Comment=*/"#");
  if (FilesType == "ll")
    return std::make_unique<TextFileHandler>(/*Comment=*/";");
  if (FilesType == "bc")
    return std::make_unique<BinaryFileHandler>();
  if (FilesType == "s")
    return std::make_unique<TextFileHandler>(/*Comment=*/"#");
  if (FilesType == "o" || FilesType == "oo")
    return CreateObjectFileHandler(FirstInput);
  if (FilesType == "gch")
    return std::make_unique<BinaryFileHandler>();
  if (FilesType == "ast")
    return std::make_unique<BinaryFileHandler>();
  if (FilesType == "ao" || FilesType == "aoo")
    return std::make_unique<ArchiveFileHandler>();

  return createStringError(errc::invalid_argument,
                           "'" + FilesType + "': invalid file type specified");
}

/// Bundle the files. Return true if an error was found.
static Error BundleFiles() {
  std::error_code EC;

  if (FilesType == "ao" || FilesType == "aoo")
    return createStringError(errc::invalid_argument,
                             "bundling is not supported for archives");

  // Create output file.
  raw_fd_ostream OutputFile(OutputFileNames.front(), EC, sys::fs::OF_None);
  if (EC)
    return createFileError(OutputFileNames.front(), EC);

  // Open input files.
  SmallVector<std::unique_ptr<MemoryBuffer>, 8u> InputBuffers;
  InputBuffers.reserve(InputFileNames.size());
  for (auto &I : InputFileNames) {
    ErrorOr<std::unique_ptr<MemoryBuffer>> CodeOrErr =
        MemoryBuffer::getFileOrSTDIN(I);
    if (std::error_code EC = CodeOrErr.getError())
      return createFileError(I, EC);
    InputBuffers.emplace_back(std::move(*CodeOrErr));
  }

  // Get the file handler. We use the host buffer as reference.
  assert(HostInputIndex != ~0u && "Host input index undefined??");
  Expected<std::unique_ptr<FileHandler>> FileHandlerOrErr =
      CreateFileHandler(*InputBuffers[HostInputIndex]);
  if (!FileHandlerOrErr)
    return FileHandlerOrErr.takeError();

  std::unique_ptr<FileHandler> &FH = *FileHandlerOrErr;
  assert(FH);

  // Write header.
  if (Error Err = FH->WriteHeader(OutputFile, InputBuffers))
    return Err;

  // Write all bundles along with the start/end markers. If an error was found
  // writing the end of the bundle component, abort the bundle writing.
  auto Input = InputBuffers.begin();
  for (auto &Triple : TargetNames) {
    if (Error Err = FH->WriteBundleStart(OutputFile, Triple))
      return Err;
    if (Error Err = FH->WriteBundle(OutputFile, **Input))
      return Err;
    if (Error Err = FH->WriteBundleEnd(OutputFile, Triple))
      return Err;
    ++Input;
  }
  return Error::success();
}

// Unbundle the files. Return true if an error was found.
static Error UnbundleFiles() {
  // Open Input file.
  ErrorOr<std::unique_ptr<MemoryBuffer>> CodeOrErr =
      MemoryBuffer::getFileOrSTDIN(InputFileNames.front());
  if (std::error_code EC = CodeOrErr.getError())
    return createFileError(InputFileNames.front(), EC);

  MemoryBuffer &Input = **CodeOrErr;

  // Select the right files handler.
  Expected<std::unique_ptr<FileHandler>> FileHandlerOrErr =
      CreateFileHandler(Input);
  if (!FileHandlerOrErr)
    return FileHandlerOrErr.takeError();

  std::unique_ptr<FileHandler> &FH = *FileHandlerOrErr;
  assert(FH);

  // Seed temporary filename generation with the stem of the input file.
  FH->SetTempFileNameBase(llvm::sys::path::stem(InputFileNames.front()));

  // Read the header of the bundled file.
  if (Error Err = FH->ReadHeader(Input))
    return Err;

  // Create a work list that consist of the map triple/output file.
  StringMap<StringRef> Worklist;
  auto Output = OutputFileNames.begin();
  for (auto &Triple : TargetNames) {
    Worklist[Triple] = *Output;
    ++Output;
  }

  // Read all the bundles that are in the work list. If we find no bundles we
  // assume the file is meant for the host target.
  bool FoundHostBundle = false;
  while (!Worklist.empty()) {
    Expected<Optional<StringRef>> CurTripleOrErr = FH->ReadBundleStart(Input);
    if (!CurTripleOrErr)
      return CurTripleOrErr.takeError();

    // We don't have more bundles.
    if (!*CurTripleOrErr)
      break;

    StringRef CurTriple = **CurTripleOrErr;
    assert(!CurTriple.empty());

    auto Output = Worklist.find(CurTriple);
    // The file may have more bundles for other targets, that we don't care
    // about. Therefore, move on to the next triple
    if (Output == Worklist.end())
      continue;

    // Check if the output file can be opened and copy the bundle to it.
    if (Error Err = FH->ReadBundle(Output->second, Input))
      return Err;
    if (Error Err = FH->ReadBundleEnd(Input))
      return Err;
    Worklist.erase(Output);

    // Record if we found the host bundle.
    if (hasHostKind(CurTriple))
      FoundHostBundle = true;
  }

  // If no bundles were found, assume the input file is the host bundle and
  // create empty files for the remaining targets.
  if (Worklist.size() == TargetNames.size()) {
    for (auto &E : Worklist) {
      std::error_code EC;
      raw_fd_ostream OutputFile(E.second, EC, sys::fs::OF_None);
      if (EC)
        return createFileError(E.second, EC);

      // If this entry has a host kind, copy the input file to the output file
      // except for the archive unbundling where output is a list file.
      if (hasHostKind(E.first()) && FilesType != "ao" && FilesType != "aoo")
        OutputFile.write(Input.getBufferStart(), Input.getBufferSize());
    }
    return Error::success();
  }

  // If we found elements, we emit an error if none of those were for the host
  // in case host bundle name was provided in command line.
  if (!FoundHostBundle && HostInputIndex != ~0u)
    return createStringError(inconvertibleErrorCode(),
                             "Can't find bundle for the host target");

  // If we still have any elements in the worklist, create empty files for them.
  for (auto &E : Worklist) {
    std::error_code EC;
    raw_fd_ostream OutputFile(E.second, EC, sys::fs::OF_None);
    if (EC)
      return createFileError(E.second, EC);
  }

  return Error::success();
}

// Unbundle the files. Return true if an error was found.
static Expected<bool> CheckBundledSection() {
  // Open Input file.
  ErrorOr<std::unique_ptr<MemoryBuffer>> CodeOrErr =
      MemoryBuffer::getFileOrSTDIN(InputFileNames.front());
  if (std::error_code EC = CodeOrErr.getError())
    return createFileError(InputFileNames.front(), EC);
  MemoryBuffer &Input = *CodeOrErr.get();

  // Select the right files handler.
  Expected<std::unique_ptr<FileHandler>> FileHandlerOrErr =
      CreateFileHandler(Input);
  if (!FileHandlerOrErr)
    return FileHandlerOrErr.takeError();

  std::unique_ptr<FileHandler> &FH = *FileHandlerOrErr;

  // Quit if we don't have a handler.
  if (!FH)
    return true;

  // Seed temporary filename generation with the stem of the input file.
  FH->SetTempFileNameBase(llvm::sys::path::stem(InputFileNames.front()));

  // Read the header of the bundled file.
  if (Error Err = FH->ReadHeader(Input))
    return std::move(Err);

  StringRef triple = TargetNames.front();
  // Read all the bundles that are in the work list. If we find no bundles we
  // assume the file is meant for the host target.
  bool found = false;
  while (!found) {
    Expected<Optional<StringRef>> CurTripleOrErr = FH->ReadBundleStart(Input);
    if (!CurTripleOrErr)
      return CurTripleOrErr.takeError();

    // We don't have more bundles.
    if (!*CurTripleOrErr)
      break;

    if (*CurTripleOrErr == triple) {
      found = true;
      break;
    }
  }
  return found;
}

static void PrintVersion(raw_ostream &OS) {
  OS << clang::getClangToolFullVersion("clang-offload-bundler") << '\n';
}

int main(int argc, const char **argv) {
  sys::PrintStackTraceOnErrorSignal(argv[0]);

  cl::HideUnrelatedOptions(ClangOffloadBundlerCategory);
  cl::SetVersionPrinter(PrintVersion);
  cl::ParseCommandLineOptions(
      argc, argv,
      "A tool to bundle several input files of the specified type <type> \n"
      "referring to the same source file but different targets into a single \n"
      "one. The resulting file can also be unbundled into different files by \n"
      "this tool if -unbundle is provided.\n");

  if (Help) {
    cl::PrintHelpMessage();
    return 0;
  }

  auto reportError = [argv](Error E) {
    logAllUnhandledErrors(std::move(E), WithColor::error(errs(), argv[0]));
  };

  if (Unbundle && CheckSection) {
    reportError(createStringError(
        errc::invalid_argument,
        "-unbundle and -check-section are not compatible options"));
    return 1;
  }

  bool Error = false;

  // -check-section
  if (CheckSection) {
    if (InputFileNames.size() != 1) {
      Error = true;
      reportError(
          createStringError(errc::invalid_argument,
                            "only one input file supported in checking mode"));
    }
    if (TargetNames.size() != 1) {
      Error = true;
      reportError(
          createStringError(errc::invalid_argument,
                            "only one target supported in checking mode"));
    }
    if (OutputFileNames.size() != 0) {
      Error = true;
      reportError(createStringError(
          errc::invalid_argument, "no output file supported in checking mode"));
    }
  }
  // -unbundle
  else if (Unbundle) {
    if (InputFileNames.size() != 1) {
      Error = true;
      reportError(createStringError(
          errc::invalid_argument,
          "only one input file supported in unbundling mode"));
    }
    if (OutputFileNames.size() != TargetNames.size()) {
      Error = true;
      reportError(createStringError(errc::invalid_argument,
                                    "number of output files and targets should "
                                    "match in unbundling mode"));
    }
  }
  // no explicit option: bundle
  else {
    if (OutputFileNames.size() != 1) {
      Error = true;
      reportError(
          createStringError(errc::invalid_argument,
                            "only one output file supported in bundling mode"));
    }
    if (InputFileNames.size() != TargetNames.size()) {
      Error = true;
      reportError(createStringError(
          errc::invalid_argument,
          "number of input files and targets should match in bundling mode"));
    }
  }

  // Verify that the offload kinds and triples are known. We also check that we
  // have exactly one host target.
  unsigned Index = 0u;
  unsigned HostTargetNum = 0u;
  for (StringRef Target : TargetNames) {
    StringRef Kind;
    StringRef Triple;
    getOffloadKindAndTriple(Target, Kind, Triple);

    bool KindIsValid = !Kind.empty();
    KindIsValid = KindIsValid && StringSwitch<bool>(Kind)
                                     .Case("host", true)
                                     .Case("openmp", true)
                                     .Case("hip", true)
                                     .Case("sycl", true)
                                     .Case("fpga", true)
                                     .Default(false);

    bool TripleIsValid = !Triple.empty();
    llvm::Triple T(Triple);
    TripleIsValid &= T.getArch() != Triple::UnknownArch;

    if (!KindIsValid || !TripleIsValid) {
      Error = true;

      SmallVector<char, 128u> Buf;
      raw_svector_ostream Msg(Buf);
      Msg << "invalid target '" << Target << "'";
      if (!KindIsValid)
        Msg << ", unknown offloading kind '" << Kind << "'";
      if (!TripleIsValid)
        Msg << ", unknown target triple '" << Triple << "'";
      reportError(createStringError(errc::invalid_argument, Msg.str()));
    }

    if (KindIsValid && Kind == "host") {
      ++HostTargetNum;
      // Save the index of the input that refers to the host.
      HostInputIndex = Index;
    }

    ++Index;
  }

  // Host triple is not really needed for unbundling operation, so do not
  // treat missing host triple as error if we do unbundling.
  if (!CheckSection &&
      ((Unbundle && HostTargetNum > 1) || (!Unbundle && HostTargetNum != 1))) {
    Error = true;
    reportError(createStringError(errc::invalid_argument,
                                  "expecting exactly one host target but got " +
                                      Twine(HostTargetNum)));
  }

  if (Error)
    return 1;

  // Save the current executable directory as it will be useful to find other
  // tools.
  BundlerExecutable = sys::fs::getMainExecutable(argv[0], &BundlerExecutable);

  if (CheckSection) {
    Expected<bool> Res = CheckBundledSection();
    if (!Res) {
      reportError(Res.takeError());
      return 1;
    }
    return !*Res;
  }
  if (llvm::Error Err = Unbundle ? UnbundleFiles() : BundleFiles()) {
    reportError(std::move(Err));
    return 1;
  }
  return 0;
}<|MERGE_RESOLUTION|>--- conflicted
+++ resolved
@@ -641,19 +641,11 @@
   Error ReadBundle(raw_fd_ostream &OS, MemoryBuffer &Input) {
     llvm_unreachable("must not be called for the ObjectFileHandler");
   }
-<<<<<<< HEAD
 
   Error ReadBundle(StringRef OutName, MemoryBuffer &Input) final {
     assert(CurBundle != TripleToBundleInfo.end() &&
            "all bundles have been read already");
 
-=======
-
-  Error ReadBundle(StringRef OutName, MemoryBuffer &Input) final {
-    assert(CurBundle != TripleToBundleInfo.end() &&
-           "all bundles have been read already");
-
->>>>>>> dcd1f125
     // TODO: temporary workaround to copy fat object to the host output until
     // driver is fixed to correctly handle list file for the host bundle in
     // 'oo' mode.
@@ -672,7 +664,6 @@
         CurBundle->second->BundleSection->getContents();
     if (!Content)
       return Content.takeError();
-<<<<<<< HEAD
 
 #if INTEL_CUSTOMIZATION
     // Backwards compatibility adjustment: object files created with older
@@ -687,8 +678,6 @@
     }
 #endif // INTEL_CUSTOMIZATION
 
-=======
->>>>>>> dcd1f125
     const char *ObjData = Content->data();
     // Determine the number of "device objects" (or individual bundles
     // concatenated by partial linkage) in the bundle:
