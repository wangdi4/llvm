//===-- clang-offload-bundler/ClangOffloadBundler.cpp ---------------------===//
//
// Part of the LLVM Project, under the Apache License v2.0 with LLVM Exceptions.
// See https://llvm.org/LICENSE.txt for license information.
// SPDX-License-Identifier: Apache-2.0 WITH LLVM-exception
//
//===----------------------------------------------------------------------===//
///
/// \file
/// This file implements a clang-offload-bundler that bundles different
/// files that relate with the same source code but different targets into a
/// single one. Also the implements the opposite functionality, i.e. unbundle
/// files previous created by this tool.
///
//===----------------------------------------------------------------------===//

#include "clang/Basic/Version.h"
#include "llvm/ADT/ArrayRef.h"
#include "llvm/ADT/SmallString.h"
#include "llvm/ADT/StringMap.h"
#include "llvm/ADT/StringRef.h"
#include "llvm/ADT/StringSwitch.h"
#include "llvm/ADT/Triple.h"
#if INTEL_COLLAB
// Cherry-pick from https://github.com/intel/llvm/pull/363/commits
// The lines in the else clause were deleted.
#else   // INTEL_COLLAB
#include "llvm/Bitcode/BitcodeWriter.h"
#include "llvm/IR/Constant.h"
#include "llvm/IR/Constants.h"
#include "llvm/IR/GlobalVariable.h"
#include "llvm/IR/LLVMContext.h"
#include "llvm/IR/Module.h"
#endif  // INTEL_COLLAB
#include "llvm/Object/Binary.h"
#include "llvm/Object/ObjectFile.h"
#include "llvm/Support/Casting.h"
#include "llvm/Support/CommandLine.h"
#include "llvm/Support/Endian.h"
#include "llvm/Support/Error.h"
#include "llvm/Support/ErrorOr.h"
#include "llvm/Support/FileSystem.h"
#include "llvm/Support/MemoryBuffer.h"
#include "llvm/Support/Path.h"
#include "llvm/Support/Program.h"
#include "llvm/Support/Signals.h"
#include "llvm/Support/raw_ostream.h"
#include <algorithm>
#include <cassert>
#include <cstddef>
#include <cstdint>
#include <memory>
#include <string>
#include <system_error>
#include <vector>

using namespace llvm;
using namespace llvm::object;

static cl::opt<bool> Help("h", cl::desc("Alias for -help"), cl::Hidden);

// Mark all our options with this category, everything else (except for -version
// and -help) will be hidden.
static cl::OptionCategory
    ClangOffloadBundlerCategory("clang-offload-bundler options");

static cl::list<std::string>
    InputFileNames("inputs", cl::CommaSeparated, cl::OneOrMore,
                   cl::desc("[<input file>,...]"),
                   cl::cat(ClangOffloadBundlerCategory));
static cl::list<std::string>
    OutputFileNames("outputs", cl::CommaSeparated, cl::OneOrMore,
                    cl::desc("[<output file>,...]"),
                    cl::cat(ClangOffloadBundlerCategory));
static cl::list<std::string>
    TargetNames("targets", cl::CommaSeparated, cl::OneOrMore,
                cl::desc("[<offload kind>-<target triple>,...]"),
                cl::cat(ClangOffloadBundlerCategory));

static cl::opt<std::string> FilesType(
    "type", cl::Required,
    cl::desc("Type of the files to be bundled/unbundled.\n"
             "Current supported types are:\n"
             "  i   - cpp-output\n"
             "  ii  - c++-cpp-output\n"
             "  ll  - llvm\n"
             "  bc  - llvm-bc\n"
             "  s   - assembler\n"
             "  o   - object\n"
             "  oo  - object; output file is a list of unbundled objects\n"
             "  gch - precompiled-header\n"
             "  ast - clang AST file"),
    cl::cat(ClangOffloadBundlerCategory));
static cl::opt<bool>
    Unbundle("unbundle",
             cl::desc("Unbundle bundled file into several output files.\n"),
             cl::init(false), cl::cat(ClangOffloadBundlerCategory));

static cl::opt<bool> PrintExternalCommands(
    "###",
    cl::desc("Print any external commands that are to be executed "
             "instead of actually executing them - for testing purposes.\n"),
    cl::init(false), cl::cat(ClangOffloadBundlerCategory));
#if INTEL_COLLAB
// Cherry-pick from https://github.com/intel/llvm/pull/363/commits
static cl::opt<bool>
    SaveTemporaryFiles("save-temps",
                       cl::desc("Saves intermediate temporary files.\n"),
                       cl::init(false), cl::cat(ClangOffloadBundlerCategory));
#else  // INTEL_COLLAB
static cl::opt<bool> DumpTemporaryFiles(
    "dump-temporary-files",
    cl::desc("Dumps any temporary files created - for testing purposes.\n"),
    cl::init(false), cl::cat(ClangOffloadBundlerCategory));
#endif // INTEL_COLLAB

/// Magic string that marks the existence of offloading data.
#define OFFLOAD_BUNDLER_MAGIC_STR "__CLANG_OFFLOAD_BUNDLE__"

/// Prefix of an added section name with bundle size.
#define SIZE_SECTION_PREFIX "__CLANG_OFFLOAD_BUNDLE_SIZE__"

/// The index of the host input in the list of inputs.
static unsigned HostInputIndex = ~0u;

/// Path to the current binary.
static std::string BundlerExecutable;

/// Obtain the offload kind and real machine triple out of the target
/// information specified by the user.
static void getOffloadKindAndTriple(StringRef Target, StringRef &OffloadKind,
                                    StringRef &Triple) {
  auto KindTriplePair = Target.split('-');
  OffloadKind = KindTriplePair.first;
  Triple = KindTriplePair.second;
}
#if INTEL_COLLAB
// Cherry-pick from https://github.com/intel/llvm/pull/363/commits
// The lines in the else clause were deleted.
#else  // INTEL_COLLAB
static StringRef getTriple(StringRef Target) {
  StringRef OffloadKind;
  StringRef Triple;
  getOffloadKindAndTriple(Target, OffloadKind, Triple);
  return Triple;
}
#endif // INTEL_COLLAB
static bool hasHostKind(StringRef Target) {
  StringRef OffloadKind;
  StringRef Triple;
  getOffloadKindAndTriple(Target, OffloadKind, Triple);
  return OffloadKind == "host";
}

/// Generic file handler interface.
class FileHandler {
public:
  FileHandler() {}

  virtual ~FileHandler() {}

  /// Update the file handler with information from the header of the bundled
  /// file
  virtual void ReadHeader(MemoryBuffer &Input) = 0;

  /// Read the marker of the next bundled to be read in the file. The triple of
  /// the target associated with that bundle is returned. An empty string is
  /// returned if there are no more bundles to be read.
  virtual StringRef ReadBundleStart(MemoryBuffer &Input) = 0;

  /// Read the marker that closes the current bundle.
  virtual void ReadBundleEnd(MemoryBuffer &Input) = 0;

  /// Read the current bundle and write the result into the stream \a OS.
  virtual void ReadBundle(raw_fd_ostream &OS, MemoryBuffer &Input) = 0;

  /// Read the current bundle and write the result into the file \a FileName.
  /// The meaning of \a FileName depends on unbundling type - in some
  /// cases (type="oo") it will contain a list of actual outputs.
  virtual void ReadBundle(StringRef FileName, MemoryBuffer &Input) {
    std::error_code EC;
    raw_fd_ostream OS(FileName, EC);

    if (EC)
      report_fatal_error(Twine("Can't open file for writing ") +
                               Twine(FileName) + Twine(": ") +
                               Twine(EC.message()));
    ReadBundle(OS, Input);
  }

  /// Write the header of the bundled file to \a OS based on the information
  /// gathered from \a Inputs.
  virtual void WriteHeader(raw_fd_ostream &OS,
                           ArrayRef<std::unique_ptr<MemoryBuffer>> Inputs) = 0;

  /// Write the marker that initiates a bundle for the triple \a TargetTriple to
  /// \a OS.
  virtual void WriteBundleStart(raw_fd_ostream &OS, StringRef TargetTriple) = 0;

  /// Write the marker that closes a bundle for the triple \a TargetTriple to \a
  /// OS. Return true if any error was found.

  virtual bool WriteBundleEnd(raw_fd_ostream &OS, StringRef TargetTriple) = 0;

  /// Write the bundle from \a Input into \a OS.
  virtual void WriteBundle(raw_fd_ostream &OS, MemoryBuffer &Input) = 0;

  /// Sets a base name for temporary filename generation.
  void SetTempFileNameBase(StringRef Base) { TempFileNameBase = Base; }

protected:
  /// Serves as a base name for temporary filename generation.
  std::string TempFileNameBase;
};

/// Handler for binary files. The bundled file will have the following format
/// (all integers are stored in little-endian format):
///
/// "OFFLOAD_BUNDLER_MAGIC_STR" (ASCII encoding of the string)
///
/// NumberOfOffloadBundles (8-byte integer)
///
/// OffsetOfBundle1 (8-byte integer)
/// SizeOfBundle1 (8-byte integer)
/// NumberOfBytesInTripleOfBundle1 (8-byte integer)
/// TripleOfBundle1 (byte length defined before)
///
/// ...
///
/// OffsetOfBundleN (8-byte integer)
/// SizeOfBundleN (8-byte integer)
/// NumberOfBytesInTripleOfBundleN (8-byte integer)
/// TripleOfBundleN (byte length defined before)
///
/// Bundle1
/// ...
/// BundleN

/// Read 8-byte integers from a buffer in little-endian format.
static uint64_t Read8byteIntegerFromBuffer(StringRef Buffer, size_t pos) {
  uint64_t Res = 0;
  const char *Data = Buffer.data();

  for (unsigned i = 0; i < 8; ++i) {
    Res <<= 8;
    uint64_t Char = (uint64_t)Data[pos + 7 - i];
    Res |= 0xffu & Char;
  }
  return Res;
}

/// Write 8-byte integers to a buffer in little-endian format.
static void Write8byteIntegerToBuffer(raw_fd_ostream &OS, uint64_t Val) {
  for (unsigned i = 0; i < 8; ++i) {
    char Char = (char)(Val & 0xffu);
    OS.write(&Char, 1);
    Val >>= 8;
  }
}

class BinaryFileHandler final : public FileHandler {
  /// Information about the bundles extracted from the header.
  struct BundleInfo final {
    /// Size of the bundle.
    uint64_t Size = 0u;
    /// Offset at which the bundle starts in the bundled file.
    uint64_t Offset = 0u;

    BundleInfo() {}
    BundleInfo(uint64_t Size, uint64_t Offset) : Size(Size), Offset(Offset) {}
  };

  /// Map between a triple and the corresponding bundle information.
  StringMap<BundleInfo> BundlesInfo;

  /// Iterator for the bundle information that is being read.
  StringMap<BundleInfo>::iterator CurBundleInfo;

public:
  BinaryFileHandler() : FileHandler() {}

  ~BinaryFileHandler() final {}

  void ReadHeader(MemoryBuffer &Input) final {
    StringRef FC = Input.getBuffer();

    // Initialize the current bundle with the end of the container.
    CurBundleInfo = BundlesInfo.end();

    // Check if buffer is smaller than magic string.
    size_t ReadChars = sizeof(OFFLOAD_BUNDLER_MAGIC_STR) - 1;
    if (ReadChars > FC.size())
      return;

    // Check if no magic was found.
    StringRef Magic(FC.data(), sizeof(OFFLOAD_BUNDLER_MAGIC_STR) - 1);
    if (!Magic.equals(OFFLOAD_BUNDLER_MAGIC_STR))
      return;

    // Read number of bundles.
    if (ReadChars + 8 > FC.size())
      return;

    uint64_t NumberOfBundles = Read8byteIntegerFromBuffer(FC, ReadChars);
    ReadChars += 8;

    // Read bundle offsets, sizes and triples.
    for (uint64_t i = 0; i < NumberOfBundles; ++i) {

      // Read offset.
      if (ReadChars + 8 > FC.size())
        return;

      uint64_t Offset = Read8byteIntegerFromBuffer(FC, ReadChars);
      ReadChars += 8;

      // Read size.
      if (ReadChars + 8 > FC.size())
        return;

      uint64_t Size = Read8byteIntegerFromBuffer(FC, ReadChars);
      ReadChars += 8;

      // Read triple size.
      if (ReadChars + 8 > FC.size())
        return;

      uint64_t TripleSize = Read8byteIntegerFromBuffer(FC, ReadChars);
      ReadChars += 8;

      // Read triple.
      if (ReadChars + TripleSize > FC.size())
        return;

      StringRef Triple(&FC.data()[ReadChars], TripleSize);
      ReadChars += TripleSize;

      // Check if the offset and size make sense.
      if (!Offset || Offset + Size > FC.size())
        return;

      assert(BundlesInfo.find(Triple) == BundlesInfo.end() &&
             "Triple is duplicated??");
      BundlesInfo[Triple] = BundleInfo(Size, Offset);
    }
    // Set the iterator to where we will start to read.
    CurBundleInfo = BundlesInfo.begin();
  }

  StringRef ReadBundleStart(MemoryBuffer &Input) final {
    if (CurBundleInfo == BundlesInfo.end())
      return StringRef();

    return CurBundleInfo->first();
  }

  void ReadBundleEnd(MemoryBuffer &Input) final {
    assert(CurBundleInfo != BundlesInfo.end() && "Invalid reader info!");
    ++CurBundleInfo;
  }

  using FileHandler::ReadBundle; // to avoid hiding via the overload below

  void ReadBundle(raw_fd_ostream &OS, MemoryBuffer &Input) final {
    assert(CurBundleInfo != BundlesInfo.end() && "Invalid reader info!");
    StringRef FC = Input.getBuffer();
    OS.write(FC.data() + CurBundleInfo->second.Offset,
             CurBundleInfo->second.Size);
  }

  void WriteHeader(raw_fd_ostream &OS,
                   ArrayRef<std::unique_ptr<MemoryBuffer>> Inputs) final {
    // Compute size of the header.
    uint64_t HeaderSize = 0;

    HeaderSize += sizeof(OFFLOAD_BUNDLER_MAGIC_STR) - 1;
    HeaderSize += 8; // Number of Bundles

    for (auto &T : TargetNames) {
      HeaderSize += 3 * 8; // Bundle offset, Size of bundle and size of triple.
      HeaderSize += T.size(); // The triple.
    }

    // Write to the buffer the header.
    OS << OFFLOAD_BUNDLER_MAGIC_STR;

    Write8byteIntegerToBuffer(OS, TargetNames.size());

    unsigned Idx = 0;
    for (auto &T : TargetNames) {
      MemoryBuffer &MB = *Inputs[Idx++].get();
      // Bundle offset.
      Write8byteIntegerToBuffer(OS, HeaderSize);
      // Size of the bundle (adds to the next bundle's offset)
      Write8byteIntegerToBuffer(OS, MB.getBufferSize());
      HeaderSize += MB.getBufferSize();
      // Size of the triple
      Write8byteIntegerToBuffer(OS, T.size());
      // Triple
      OS << T;
    }
  }

  void WriteBundleStart(raw_fd_ostream &OS, StringRef TargetTriple) final {}

  bool WriteBundleEnd(raw_fd_ostream &OS, StringRef TargetTriple) final {
    return false;
  }

  void WriteBundle(raw_fd_ostream &OS, MemoryBuffer &Input) final {
    OS.write(Input.getBufferStart(), Input.getBufferSize());
  }
};

/// Handler for object files. The bundles are organized by sections with a
/// designated name.
///
/// In order to bundle we create an IR file with the content of each section and
/// use incremental linking to produce the resulting object. We also add section
/// with a single byte to state the name of the component the main object file
/// (the one we are bundling into) refers to.
///
/// To unbundle, we use just copy the contents of the designated section. If the
/// requested bundle refer to the main object file, we just copy it with no
/// changes.
///
/// The bundler produces object file in host target native format (e.g. ELF for
/// Linux). The sections it creates are:
///
/// <OFFLOAD_BUNDLER_MAGIC_STR><target triple 1>
/// |
/// | binary data for the <target 1>'s bundle
/// |
/// <SIZE_SECTION_PREFIX><target triple 1>
/// | size of the <target1>'s bundle (8 bytes)
/// ...
/// <OFFLOAD_BUNDLER_MAGIC_STR><target triple N>
/// |
/// | binary data for the <target N>'s bundle
/// |
/// <SIZE_SECTION_PREFIX><target triple N>
/// | size of the <target N>'s bundle (8 bytes)
/// ...
/// <OFFLOAD_BUNDLER_MAGIC_STR><host target>
/// | 0 (1 byte long)
/// <SIZE_SECTION_PREFIX><host target>
/// | 1 (8 bytes)
/// ...
///
/// Further, these fat objects can be "partially" linked by a platform linker:
/// 1) ld -r a_fat.o b_fat.o c_fat.o -o abc_fat.o
/// 2) ld -r a_fat.o -L. -lbc -o abc_fat.o
///   where libbc.a is a static library created from b_fat.o and c_fat.o.
/// This will still result in a fat object. But this object will have bundle and
/// size sections for the same triple concatenated:
/// ...
/// <OFFLOAD_BUNDLER_MAGIC_STR><target triple 1>
/// | binary data for the <target 1>'s bundle (from a_fat.o)
/// | binary data for the <target 1>'s bundle (from b_fat.o)
/// | binary data for the <target 1>'s bundle (from c_fat.o)
/// <SIZE_SECTION_PREFIX><target triple 1>
/// | size of the <target1>'s bundle (8 bytes) (from a_fat.o)
/// | size of the <target1>'s bundle (8 bytes) (from b_fat.o)
/// | size of the <target1>'s bundle (8 bytes) (from c_fat.o)
/// ...
///
/// The alignment of all the added sections is set to one to avoid padding
/// between concatenated parts.
///
/// The unbundler is able to unbundle both kinds of the fat objects. The first
/// one can be handled either with -type=o or -type=oo option, the second one -
/// with -type=oo option only. In the latter case unbundling may result in
/// multiple files per target, and the output file in this case is a list of
/// actual outputs.
///
class ObjectFileHandler final : public FileHandler {
  /// Keeps infomation about a bundle for a particular target.
  struct BundleInfo final {
    /// The section that contains bundle data, can be a concatenation of a
    /// number of individual bundles if produced via partial linkage of multiple
    /// fat objects.
    section_iterator BundleSection;
    /// The sizes (in correct order) of the individual bundles constituting
    /// bundle data.
    SmallVector<uint64_t, 4> ObjectSizes;

    BundleInfo(section_iterator S) : BundleSection(S) {}
  };
  /// The object file we are currently dealing with.
  std::unique_ptr<ObjectFile> Obj;

  /// Maps triple string to its bundle information
  StringMap<std::unique_ptr<BundleInfo>> TripleToBundleInfo;
  /// The two iterators below are to support the
  /// ReadBundleStart/ReadBundle/ReadBundleEnd iteration mechanism
  StringMap<std::unique_ptr<BundleInfo>>::iterator CurBundle;
  StringMap<std::unique_ptr<BundleInfo>>::iterator NextBundle;

  /// Return the input file contents.
  StringRef getInputFileContents() const { return Obj->getData(); }

  /// Return true if the provided section's name starts with given prefix and
  /// set the provided \a NameSuffix to the suffix - the name with the prexix
  /// removed.
  static bool matchSectionName(StringRef NamePrefix, SectionRef CurSection,
                               StringRef &NameSuffix) {
    StringRef SectionName;
    CurSection.getName(SectionName);

    // If it does not start with given prefix, just skip this section.
    if (!SectionName.startswith(NamePrefix))
      return false;

    // Return the suffix.
    NameSuffix = SectionName.substr(NamePrefix.size());
    return true;
  }
<<<<<<< HEAD

=======
#if INTEL_COLLAB
  // Cherry-pick from https://github.com/intel/llvm/pull/363/commits
  // The lines in the else clause were deleted.
#else  // INTEL_COLLAB
>>>>>>> a04ae881
  /// \return LLVM type representing an ELF section size.
  static inline Type *getSectionSizeTy(LLVMContext &C) {
    return Type::getInt64Ty(C);
  }
<<<<<<< HEAD

=======
#endif // INTEL_COLLAB
>>>>>>> a04ae881
  /// Total number of inputs.
  unsigned NumberOfInputs = 0;

  /// Total number of processed inputs, i.e, inputs that were already
  /// read from the buffers.
  unsigned NumberOfProcessedInputs = 0;

#if INTEL_COLLAB
  // Cherry-pick from https://github.com/intel/llvm/pull/363/commits
  // The lines in the else clause were deleted.
  /// Input sizes.
  SmallVector<uint64_t, 16u> InputSizes;
#else  // INTEL_COLLAB
  /// LLVM context used to create the auxiliary modules.
  LLVMContext VMContext;

  /// LLVM module used to create an object with all the bundle
  /// components.
  std::unique_ptr<Module> AuxModule;

  /// The current triple we are working with.
  StringRef CurrentTriple;

  /// The name of the main input file.
  StringRef MainInputFileName;
<<<<<<< HEAD
=======
#endif // INTEL_COLLAB
>>>>>>> a04ae881

public:
  ObjectFileHandler(std::unique_ptr<ObjectFile> ObjIn)
      : FileHandler(), Obj(std::move(ObjIn)),
        CurBundle(TripleToBundleInfo.end()),
        NextBundle(TripleToBundleInfo.end()) {}

  ~ObjectFileHandler() final {}

  // Iterate through sections and create a map from triple to relevant bundle
  // information.
  void ReadHeader(MemoryBuffer &Input) final {
    for (section_iterator Sec = Obj->section_begin(); Sec != Obj->section_end();
         ++Sec) {
      StringRef OffloadTriple;

      // Test if current section is an offload bundle section
      if (matchSectionName(OFFLOAD_BUNDLER_MAGIC_STR, *Sec, OffloadTriple)) {
        std::unique_ptr<BundleInfo> &BI = TripleToBundleInfo[OffloadTriple];
        assert(!BI.get() || BI->BundleSection == Obj->section_end());

        if (!BI.get()) {
          BI.reset(new BundleInfo(Sec));
        } else {
          BI->BundleSection = Sec;
        }
        continue;
      }
      // Test if current section is an offload bundle size section
      if (matchSectionName(SIZE_SECTION_PREFIX, *Sec, OffloadTriple)) {
        // yes, it is - parse object sizes
        Expected<StringRef> Content = Sec->getContents();
        if (!Content) {
          consumeError(Content.takeError());
          return;
        }
<<<<<<< HEAD
        unsigned int ElemSize =
            getSectionSizeTy(VMContext)->getPrimitiveSizeInBits() / 8;
=======
#if INTEL_COLLAB
        // Cherry-pick from https://github.com/intel/llvm/pull/363/commits
        unsigned int ElemSize = sizeof(uint64_t);
#else  // INTEL_COLLAB
        unsigned int ElemSize =
            getSectionSizeTy(VMContext)->getPrimitiveSizeInBits() / 8;
#endif // INTEL_COLLAB

>>>>>>> a04ae881
        // the size of the size section must be a multiple of ElemSize
        if (Content->size() % ElemSize != 0)
          report_fatal_error(
              Twine("invalid size of the bundle size section for triple ") +
              Twine(OffloadTriple) + Twine(": ") + Twine(Content->size()));
        // read sizes
        llvm::support::endianness E = Obj->isLittleEndian()
                                          ? llvm::support::endianness::little
                                          : llvm::support::endianness::big;
        std::unique_ptr<BundleInfo> &BI = TripleToBundleInfo[OffloadTriple];
        assert(!BI.get() || BI->ObjectSizes.size() == 0);

        if (!BI.get()) {
          BI.reset(new BundleInfo(Obj->section_end()));
        }
        for (const char *Ptr = Content->data();
             Ptr < Content->data() + Content->size(); Ptr += ElemSize) {
          uint64_t Size = support::endian::read64(Ptr, E);
          BI->ObjectSizes.push_back(Size);
        }
      }
    }
    NextBundle = TripleToBundleInfo.begin();
  }

  StringRef ReadBundleStart(MemoryBuffer &Input) final {
    if (NextBundle == TripleToBundleInfo.end())
      return "";
    CurBundle = NextBundle;
    NextBundle++;
    return CurBundle->getKey();
  }

  void ReadBundleEnd(MemoryBuffer &Input) final {}

  void ReadBundle(raw_fd_ostream &OS, MemoryBuffer &Input) {
    llvm_unreachable("must not be called for the ObjectFileHandler");
  }

  virtual void ReadBundle(StringRef OutName,
                          MemoryBuffer &Input) final override {
    assert(CurBundle != TripleToBundleInfo.end() &&
           "all bundles have been read already");
    // Read content of the section representing the bundle
    Expected<StringRef> Content =
      CurBundle->second->BundleSection->getContents();
    if (!Content) {
      consumeError(Content.takeError());
      return;
    }
    const char *ObjData = Content->data();
    // Determine the number of "device objects" (or individual bundles
    // concatenated by partial linkage) in the bundle:
    const auto &SizeVec = CurBundle->second->ObjectSizes;
    auto NumObjects = SizeVec.size();
    bool FileListMode = FilesType == "oo";

    if (NumObjects > 1 && !FileListMode)
      report_fatal_error(
          "'o' file type is requested, but the fat object contains multiple "
          "device objects; use 'oo' instead");
    std::string FileList;

    // Iterate through individual objects and extract them
    for (size_t I = 0; I < NumObjects; ++I) {
      uint64_t ObjSize = SizeVec[I];
      // Flag for the special case used to "unbundle" host target object
      bool HostTriple = ObjSize == 1;

      StringRef ObjFileName = OutName;
      SmallString<128> Path;

      // If not in file list mode there is no need in a temporary file - output
      // goes directly to what was specified in -outputs. The same is true for
      // the host triple.
      if (FileListMode && !HostTriple) {
        std::error_code EC =
            sys::fs::createTemporaryFile(TempFileNameBase, "devo", Path);
        ObjFileName = Path.data();

        if (EC)
          report_fatal_error(Twine("can't create temporary file ") +
                                   Twine(ObjFileName) + Twine(": ") +
                                   Twine(EC.message()));
      }
      std::error_code EC;
      raw_fd_ostream OS(ObjFileName, EC);

      if (EC)
        report_fatal_error(Twine("can't open file for writing") +
                                 Twine(ObjFileName) + Twine(": ") +
                                 Twine(EC.message()));
      if (HostTriple) {
        // Handling of the special case - just copy the input host object into
        // what's specified in -outputs for host.
        //
        // TODO: Instead of copying the input file as is, deactivate the section
        // that is no longer needed.

        // In the partially linked fat object multiple dummy host bundles were
        // concatenated - check all of them were of size 1
        for (size_t II = I; II < NumObjects; ++II) {
          if (SizeVec[II] != 1)
            report_fatal_error("inconsistent host triple bundle");
        }
        if (!HostTriple && Content->size() != static_cast<size_t>(ObjSize))
          report_fatal_error("real object size and the size found in the "
                                   "size section mismatch: " +
                                   Twine(Content->size()) + Twine(" != ") +
                                   Twine(ObjSize));
        ObjData = Input.getBufferStart();
        ObjSize = static_cast<decltype(ObjSize)>(Input.getBufferSize());
      }
      OS.write(ObjData, ObjSize);
<<<<<<< HEAD

      if (HostTriple) {
        // nothing else to do in this special case - host object needs to be
        // "unbundled" only once, its name must not appear in the list file
        return;
      }
      if (FileListMode) {
        // add the written file name to the output list of files
        FileList = (Twine(FileList) + Twine(ObjFileName) + Twine("\n")).str();
      }
      // Move "object data" pointer to the next object within the concatenated
      // bundle.
      ObjData += ObjSize;
    }
    if (FileListMode) {
      // dump the list of files into the file list specified in -outputs for the
      // current target
      std::error_code EC;
      raw_fd_ostream OS1(OutName, EC);

=======

      if (HostTriple) {
        // nothing else to do in this special case - host object needs to be
        // "unbundled" only once, its name must not appear in the list file
        return;
      }
      if (FileListMode) {
        // add the written file name to the output list of files
        FileList = (Twine(FileList) + Twine(ObjFileName) + Twine("\n")).str();
      }
      // Move "object data" pointer to the next object within the concatenated
      // bundle.
      ObjData += ObjSize;
    }
    if (FileListMode) {
      // dump the list of files into the file list specified in -outputs for the
      // current target
      std::error_code EC;
      raw_fd_ostream OS1(OutName, EC);

>>>>>>> a04ae881
      if (EC)
        report_fatal_error("can't open file for writing" +
                                 Twine(OutName) + Twine(": ") +
                                 Twine(EC.message()));
      OS1.write(FileList.data(), FileList.size());
    }
  }

  void WriteHeader(raw_fd_ostream &OS,
                   ArrayRef<std::unique_ptr<MemoryBuffer>> Inputs) final {
    assert(HostInputIndex != ~0u && "Host input index not defined.");

    // Record number of inputs.
    NumberOfInputs = Inputs.size();
#if INTEL_COLLAB
    // Cherry-pick from https://github.com/intel/llvm/pull/363/commits
    // And input sizes.
    for (unsigned I = 0; I < NumberOfInputs; ++I)
      InputSizes.push_back(I == HostInputIndex ? 1u
                                               : Inputs[I]->getBufferSize());
#else  // INTEL_COLLAB
    // Create an LLVM module to have the content we need to bundle.
    auto *M = new Module("clang-offload-bundle", VMContext);
    M->setTargetTriple(getTriple(TargetNames[HostInputIndex]));
    AuxModule.reset(M);
#endif // INTEL_COLLAB
  }

  void WriteBundleStart(raw_fd_ostream &OS, StringRef TargetTriple) final {
    ++NumberOfProcessedInputs;
#if INTEL_COLLAB
    // Cherry-pick from https://github.com/intel/llvm/pull/363/commits
    // The lines in the else clause were deleted.
#else  // INTEL_COLLAB
    // Record the triple we are using, that will be used to name the section we
    // will create.
    CurrentTriple = TargetTriple;
#endif // INTEL_COLLAB
  }

  bool WriteBundleEnd(raw_fd_ostream &OS, StringRef TargetTriple) final {
    assert(NumberOfProcessedInputs <= NumberOfInputs &&
           "Processing more inputs that actually exist!");
    assert(HostInputIndex != ~0u && "Host input index not defined.");

    // If this is not the last output, we don't have to do anything.
    if (NumberOfProcessedInputs != NumberOfInputs)
      return false;
#if INTEL_COLLAB
    // Cherry-pick from https://github.com/intel/llvm/pull/363/commits
    // Find llvm-objcopy in order to create the bundle binary.
    auto Objcopy = sys::findProgramByName(
        "llvm-objcopy", sys::path::parent_path(BundlerExecutable));
    if (Objcopy.getError()) {
      errs() << "error: unable to find 'llvm-objcopy' in path.\n";
      return true;
    }
#else  // INTEL_COLLAB
    // Create the bitcode file name to write the resulting code to. Keep it if
    // save-temps is active.
    SmallString<128> BitcodeFileName;
    if (sys::fs::createTemporaryFile("clang-offload-bundler", "bc",
                                     BitcodeFileName)) {
      errs() << "error: unable to create temporary file.\n";
      return true;
    }
#endif // INTEL_COLLAB
#if INTEL_COLLAB
    // Cherry-pick from https://github.com/intel/llvm/pull/363/commits
    // The lines in the else clause were deleted.
#else  // INTEL_COLLAB
    // Dump the contents of the temporary file if that was requested.
    if (DumpTemporaryFiles) {
      errs() << ";\n; Object file bundler IR file.\n;\n";
      AuxModule.get()->print(errs(), nullptr,
                             /*ShouldPreserveUseListOrder=*/false,
                             /*IsForDebug=*/true);
      errs() << '\n';
    }

    // Find clang in order to create the bundle binary.
    StringRef Dir = sys::path::parent_path(BundlerExecutable);

    auto ClangBinary = sys::findProgramByName("clang", Dir);
    if (ClangBinary.getError()) {
      // Remove bitcode file.
      sys::fs::remove(BitcodeFileName);

      errs() << "error: unable to find 'clang' in path.\n";
      return true;
    }
#endif // INTEL_COLLAB
#if INTEL_COLLAB
    // Cherry-pick from https://github.com/intel/llvm/pull/363/commits
    // We write to the output file directly. So, we close it and use the name
    // to pass down to llvm-objcopy.
    OS.close();

    // Temp files that need to be removed.
    struct Dummy : public SmallVector<std::string, 8u> {
      ~Dummy() {
        if (!SaveTemporaryFiles)
          for (const auto &File : *this)
            sys::fs::remove(File);
        clear();
      }
    } TempFiles;

    // Helper lambda that creates temporary file with given contents.
    auto CreateTempFile =
        [&TempFiles](ArrayRef<char> Contents) -> Optional<std::string> {
      SmallString<128u> FileName;
      if (sys::fs::createTemporaryFile("clang-offload-bundler", "tmp",
                                       FileName)) {
        errs() << "error: unable to create temporary file.\n";
        return {};
      }

      TempFiles.push_back(FileName.c_str());

      std::error_code EC;
      raw_fd_ostream HostFile(FileName, EC);
      if (EC) {
        errs() << "can't open file for writing" << FileName << ": "
               << EC.message() << "\n";
        return {};
      }
      HostFile.write(Contents.data(), Contents.size());
      return TempFiles.back();
    };

    // Create temp file with zero char for the host object section.
    char Byte[] = {0};
    auto DummyHostFile = CreateTempFile(Byte);
    if (!DummyHostFile)
      return true;

    // Compose command line for the objcopy tool.
    SmallVector<std::string, 16u> ObjcopyArgs = {"llvm-objcopy"};
    for (unsigned I = 0; I < NumberOfInputs; ++I) {
      const auto &Triple = TargetNames[I];
      const auto &InputFile =
          I == HostInputIndex ? DummyHostFile.getValue() : InputFileNames[I];

      // Add section with target object.
      ObjcopyArgs.push_back(std::string("--add-section=") +
                            OFFLOAD_BUNDLER_MAGIC_STR + Triple + "=" +
                            InputFile);

      // Create temporary file with the section size contents.
      auto SizeFile = CreateTempFile(makeArrayRef(
          reinterpret_cast<char *>(&InputSizes[I]), sizeof(InputSizes[I])));
      if (!SizeFile)
        return true;

      // And add one more section with target object size.
      ObjcopyArgs.push_back(std::string("--add-section=") +
                            SIZE_SECTION_PREFIX + Triple + "=" +
                            SizeFile.getValue());
    }

    ObjcopyArgs.push_back(InputFileNames[HostInputIndex]);
    ObjcopyArgs.push_back(OutputFileNames.front());
#else  // INTEL_COLLAB
    // Do the incremental linking. We write to the output file directly. So, we
    // close it and use the name to pass down to clang.
    OS.close();
    SmallString<128> TargetName = getTriple(TargetNames[HostInputIndex]);
    std::vector<StringRef> ClangArgs = {"clang",
                                        "-r",
                                        "-target",
                                        TargetName.c_str(),
                                        "-o",
                                        OutputFileNames.front().c_str(),
                                        InputFileNames[HostInputIndex].c_str(),
                                        BitcodeFileName.c_str(),
                                        "-nostdlib"};
#endif // INTEL_COLLAB
    // If the user asked for the commands to be printed out, we do that instead
    // of executing it.
#if INTEL_COLLAB
    // Cherry-pick from https://github.com/intel/llvm/pull/363/commits
    if (PrintExternalCommands) {
      errs() << "\"" << Objcopy.get() << "\"";
      for (StringRef Arg : ObjcopyArgs)
        errs() << " \"" << Arg << "\"";
      errs() << "\n";
    } else {
      SmallVector<StringRef, 16u> Args;
      copy(ObjcopyArgs, std::back_inserter(Args));
      if (sys::ExecuteAndWait(Objcopy.get(), Args)) {
        errs() << "error: llvm-objcopy tool failed.\n";
        return true;
      }
    }
#else  // INTEL_COLLAB
    if (PrintExternalCommands) {
      errs() << "\"" << ClangBinary.get() << "\"";
      for (StringRef Arg : ClangArgs)
        errs() << " \"" << Arg << "\"";
      errs() << "\n";
    } else {
      // Write the bitcode contents to the temporary file.
      {
        std::error_code EC;
        raw_fd_ostream BitcodeFile(BitcodeFileName, EC, sys::fs::F_None);
        if (EC) {
          errs() << "error: unable to open temporary file.\n";
          return true;
        }
        WriteBitcodeToFile(*AuxModule, BitcodeFile);
      }

      bool Failed = sys::ExecuteAndWait(ClangBinary.get(), ClangArgs);

      // Remove bitcode file.
      sys::fs::remove(BitcodeFileName);

      if (Failed) {
        errs() << "error: incremental linking by external tool failed.\n";
        return true;
      }
    }
#endif // INTEL_COLLAB
    return false;
  }
#if INTEL_COLLAB
// Cherry-pick from https://github.com/intel/llvm/pull/363/commits
  void WriteBundle(raw_fd_ostream &OS, MemoryBuffer &Input) final {}
#else  // INTEL_COLLAB
  void WriteBundle(raw_fd_ostream &OS, MemoryBuffer &Input) final {
    Module *M = AuxModule.get();

    // Create the new section name, it will consist of the reserved prefix
    // concatenated with the triple.
    std::string SectionName = OFFLOAD_BUNDLER_MAGIC_STR;
    SectionName += CurrentTriple;

    // Create the constant with the content of the section. For the input we are
    // bundling into (the host input), this is just a place-holder, so a single
    // byte is sufficient.
    assert(HostInputIndex != ~0u && "Host input index undefined??");
    Constant *Content;

    if (NumberOfProcessedInputs == HostInputIndex + 1) {
      uint8_t Byte[] = {0};
      Content = ConstantDataArray::get(VMContext, Byte);
    } else
      Content = ConstantDataArray::get(
          VMContext, ArrayRef<uint8_t>(reinterpret_cast<const uint8_t *>(
                                           Input.getBufferStart()),
                                       Input.getBufferSize()));

    // Create the global in the desired section. We don't want these globals in
    // the symbol table, so we mark them private.
    auto *GV = new GlobalVariable(*M, Content->getType(), /*IsConstant=*/true,
                                  GlobalVariable::PrivateLinkage, Content);
    GV->setSection(SectionName);
    // Set alignment to 1 to avoid gaps between concatenated sections after
    // linkage of a number of fat objects:
    GV->setAlignment(1);

    // Now add a section with the data section size
    ConstantDataArray *CDA = reinterpret_cast<ConstantDataArray *>(Content);
    auto *BufSize =
        ConstantInt::get(getSectionSizeTy(VMContext),
                         CDA->getNumElements() * CDA->getElementByteSize());
    auto *SizeV =
        new GlobalVariable(*M, Type::getInt64Ty(VMContext), /*IsConstant=*/true,
                           GlobalVariable::PrivateLinkage, BufSize);
    SizeV->setSection(
        (Twine(SIZE_SECTION_PREFIX) + Twine(CurrentTriple)).str());
    SizeV->setAlignment(1);
  }
#endif // INTEL_COLLAB
};

/// Handler for text files. The bundled file will have the following format.
///
/// "Comment OFFLOAD_BUNDLER_MAGIC_STR__START__ triple"
/// Bundle 1
/// "Comment OFFLOAD_BUNDLER_MAGIC_STR__END__ triple"
/// ...
/// "Comment OFFLOAD_BUNDLER_MAGIC_STR__START__ triple"
/// Bundle N
/// "Comment OFFLOAD_BUNDLER_MAGIC_STR__END__ triple"
class TextFileHandler final : public FileHandler {
  /// String that begins a line comment.
  StringRef Comment;

  /// String that initiates a bundle.
  std::string BundleStartString;

  /// String that closes a bundle.
  std::string BundleEndString;

  /// Number of chars read from input.
  size_t ReadChars = 0u;

protected:
  void ReadHeader(MemoryBuffer &Input) final {}

  StringRef ReadBundleStart(MemoryBuffer &Input) final {
    StringRef FC = Input.getBuffer();

    // Find start of the bundle.
    ReadChars = FC.find(BundleStartString, ReadChars);
    if (ReadChars == FC.npos)
      return StringRef();

    // Get position of the triple.
    size_t TripleStart = ReadChars = ReadChars + BundleStartString.size();

    // Get position that closes the triple.
    size_t TripleEnd = ReadChars = FC.find("\n", ReadChars);
    if (TripleEnd == FC.npos)
      return StringRef();

    // Next time we read after the new line.
    ++ReadChars;

    return StringRef(&FC.data()[TripleStart], TripleEnd - TripleStart);
  }

  void ReadBundleEnd(MemoryBuffer &Input) final {
    StringRef FC = Input.getBuffer();

    // Read up to the next new line.
    assert(FC[ReadChars] == '\n' && "The bundle should end with a new line.");

    size_t TripleEnd = ReadChars = FC.find("\n", ReadChars + 1);
    if (TripleEnd == FC.npos)
      return;

    // Next time we read after the new line.
    ++ReadChars;
  }

  using FileHandler::ReadBundle; // to avoid hiding via the overload below

  void ReadBundle(raw_fd_ostream &OS, MemoryBuffer &Input) final {
    StringRef FC = Input.getBuffer();
    size_t BundleStart = ReadChars;

    // Find end of the bundle.
    size_t BundleEnd = ReadChars = FC.find(BundleEndString, ReadChars);

    StringRef Bundle(&FC.data()[BundleStart], BundleEnd - BundleStart);
    OS << Bundle;
  }

  void WriteHeader(raw_fd_ostream &OS,
                   ArrayRef<std::unique_ptr<MemoryBuffer>> Inputs) final {}

  void WriteBundleStart(raw_fd_ostream &OS, StringRef TargetTriple) final {
    OS << BundleStartString << TargetTriple << "\n";
  }

  bool WriteBundleEnd(raw_fd_ostream &OS, StringRef TargetTriple) final {
    OS << BundleEndString << TargetTriple << "\n";
    return false;
  }

  void WriteBundle(raw_fd_ostream &OS, MemoryBuffer &Input) final {
    OS << Input.getBuffer();
  }

public:
  TextFileHandler(StringRef Comment)
      : FileHandler(), Comment(Comment), ReadChars(0) {
    BundleStartString =
        "\n" + Comment.str() + " " OFFLOAD_BUNDLER_MAGIC_STR "__START__ ";
    BundleEndString =
        "\n" + Comment.str() + " " OFFLOAD_BUNDLER_MAGIC_STR "__END__ ";
  }
};

/// Return an appropriate object file handler. We use the specific object
/// handler if we know how to deal with that format, otherwise we use a default
/// binary file handler.
static FileHandler *CreateObjectFileHandler(MemoryBuffer &FirstInput) {
  // Check if the input file format is one that we know how to deal with.
  Expected<std::unique_ptr<Binary>> BinaryOrErr = createBinary(FirstInput);

  // Failed to open the input as a known binary. Use the default binary handler.
  if (!BinaryOrErr) {
    // We don't really care about the error (we just consume it), if we could
    // not get a valid device binary object we use the default binary handler.
    consumeError(BinaryOrErr.takeError());
    return new BinaryFileHandler();
  }

  // We only support regular object files. If this is not an object file,
  // default to the binary handler. The handler will be owned by the client of
  // this function.
  std::unique_ptr<ObjectFile> Obj(
      dyn_cast<ObjectFile>(BinaryOrErr.get().release()));

  if (!Obj)
    return new BinaryFileHandler();

  return new ObjectFileHandler(std::move(Obj));
}

/// Return an appropriate handler given the input files and options.
static FileHandler *CreateFileHandler(MemoryBuffer &FirstInput) {
  if (FilesType == "i")
    return new TextFileHandler(/*Comment=*/"//");
  if (FilesType == "ii")
    return new TextFileHandler(/*Comment=*/"//");
  if (FilesType == "ll")
    return new TextFileHandler(/*Comment=*/";");
  if (FilesType == "bc")
    return new BinaryFileHandler();
  if (FilesType == "s")
    return new TextFileHandler(/*Comment=*/"#");
  if (FilesType == "o" || FilesType == "oo")
    return CreateObjectFileHandler(FirstInput);
  if (FilesType == "gch")
    return new BinaryFileHandler();
  if (FilesType == "ast")
    return new BinaryFileHandler();

  errs() << "error: invalid file type specified.\n";
  return nullptr;
}

/// Bundle the files. Return true if an error was found.
static bool BundleFiles() {
  std::error_code EC;

  // Create output file.
  raw_fd_ostream OutputFile(OutputFileNames.front(), EC, sys::fs::F_None);

  if (EC) {
    errs() << "error: Can't open file " << OutputFileNames.front() << ".\n";
    return true;
  }

  // Open input files.
  std::vector<std::unique_ptr<MemoryBuffer>> InputBuffers(
      InputFileNames.size());

  unsigned Idx = 0;
  for (auto &I : InputFileNames) {
    ErrorOr<std::unique_ptr<MemoryBuffer>> CodeOrErr =
        MemoryBuffer::getFileOrSTDIN(I);
    if (std::error_code EC = CodeOrErr.getError()) {
      errs() << "error: Can't open file " << I << ": " << EC.message() << "\n";
      return true;
    }
    InputBuffers[Idx++] = std::move(CodeOrErr.get());
  }

  // Get the file handler. We use the host buffer as reference.
  assert(HostInputIndex != ~0u && "Host input index undefined??");
  std::unique_ptr<FileHandler> FH;
  FH.reset(CreateFileHandler(*InputBuffers[HostInputIndex].get()));

  // Quit if we don't have a handler.
  if (!FH.get())
    return true;

  // Write header.
  FH.get()->WriteHeader(OutputFile, InputBuffers);

  // Write all bundles along with the start/end markers. If an error was found
  // writing the end of the bundle component, abort the bundle writing.
  auto Input = InputBuffers.begin();
  for (auto &Triple : TargetNames) {
    FH.get()->WriteBundleStart(OutputFile, Triple);
    FH.get()->WriteBundle(OutputFile, *Input->get());
    if (FH.get()->WriteBundleEnd(OutputFile, Triple))
      return true;
    ++Input;
  }
  return false;
}

// Unbundle the files. Return true if an error was found.
static bool UnbundleFiles() {
  const StringRef InputFileName = InputFileNames.front();
  // Open Input file.
  ErrorOr<std::unique_ptr<MemoryBuffer>> CodeOrErr =
      MemoryBuffer::getFileOrSTDIN(InputFileName);
  if (std::error_code EC = CodeOrErr.getError()) {
    errs() << "error: Can't open file " << InputFileName << ": " << EC.message()
           << "\n";
    return true;
  }
  MemoryBuffer &Input = *CodeOrErr.get();

  // Select the right files handler.
  std::unique_ptr<FileHandler> FH;
  FH.reset(CreateFileHandler(Input));

  // Quit if we don't have a handler.
  if (!FH.get())
    return true;

  // Seed temporary filename generation with the stem of the input file.
  FH->SetTempFileNameBase(llvm::sys::path::stem(InputFileName));

  // Read the header of the bundled file.
  FH->ReadHeader(Input);

  // Create a work list that consist of the map triple/output file.
  StringMap<StringRef> Worklist;
  auto Output = OutputFileNames.begin();
  for (auto &Triple : TargetNames) {
    Worklist[Triple] = *Output;
    ++Output;
  }

  // Read all the bundles that are in the work list. If we find no bundles we
  // assume the file is meant for the host target.
  bool FoundHostBundle = false;
  while (!Worklist.empty()) {
    StringRef CurTriple = FH->ReadBundleStart(Input);

    // We don't have more bundles.
    if (CurTriple.empty())
      break;

    auto Output = Worklist.find(CurTriple);
    // The file may have more bundles for other targets, that we don't care
    // about. Therefore, move on to the next triple
    if (Output == Worklist.end()) {
      continue;
    }

    // Check if the output file can be opened and copy the bundle to it.
    FH->ReadBundle(Output->second, Input);
    FH->ReadBundleEnd(Input);
    Worklist.erase(Output);

    // Record if we found the host bundle.
    if (hasHostKind(CurTriple))
      FoundHostBundle = true;
  }

  // If no bundles were found, assume the input file is the host bundle and
  // create empty files for the remaining targets.
  if (Worklist.size() == TargetNames.size()) {
    for (auto &E : Worklist) {
      std::error_code EC;
      raw_fd_ostream OutputFile(E.second, EC, sys::fs::F_None);
      if (EC) {
        errs() << "error: Can't open file " << E.second << ": " << EC.message()
               << "\n";
        return true;
      }

      // If this entry has a host kind, copy the input file to the output file.
      if (hasHostKind(E.first()))
        OutputFile.write(Input.getBufferStart(), Input.getBufferSize());
    }
    return false;
  }

  // If we found elements, we emit an error if none of those were for the host.
  if (!FoundHostBundle) {
    errs() << "error: Can't find bundle for the host target\n";
    return true;
  }

  // If we still have any elements in the worklist, create empty files for them.
  for (auto &E : Worklist) {
    std::error_code EC;
    raw_fd_ostream OutputFile(E.second, EC, sys::fs::F_None);
    if (EC) {
      errs() << "error: Can't open file " << E.second << ": " << EC.message()
             << "\n";
      return true;
    }
  }

  return false;
}

static void PrintVersion(raw_ostream &OS) {
  OS << clang::getClangToolFullVersion("clang-offload-bundler") << '\n';
}

int main(int argc, const char **argv) {
  sys::PrintStackTraceOnErrorSignal(argv[0]);

  cl::HideUnrelatedOptions(ClangOffloadBundlerCategory);
  cl::SetVersionPrinter(PrintVersion);
  cl::ParseCommandLineOptions(
      argc, argv,
      "A tool to bundle several input files of the specified type <type> \n"
      "referring to the same source file but different targets into a single \n"
      "one. The resulting file can also be unbundled into different files by \n"
      "this tool if -unbundle is provided.\n");

  if (Help) {
    cl::PrintHelpMessage();
    return 0;
  }

  bool Error = false;
  if (Unbundle) {
    if (InputFileNames.size() != 1) {
      Error = true;
      errs() << "error: only one input file supported in unbundling mode.\n";
    }
    if (OutputFileNames.size() != TargetNames.size()) {
      Error = true;
      errs() << "error: number of output files and targets should match in "
                "unbundling mode.\n";
    }
  } else {
    if (OutputFileNames.size() != 1) {
      Error = true;
      errs() << "error: only one output file supported in bundling mode.\n";
    }
    if (InputFileNames.size() != TargetNames.size()) {
      Error = true;
      errs() << "error: number of input files and targets should match in "
                "bundling mode.\n";
    }
  }

  // Verify that the offload kinds and triples are known. We also check that we
  // have exactly one host target.
  unsigned Index = 0u;
  unsigned HostTargetNum = 0u;
  for (StringRef Target : TargetNames) {
    StringRef Kind;
    StringRef Triple;
    getOffloadKindAndTriple(Target, Kind, Triple);

    bool KindIsValid = !Kind.empty();
    KindIsValid = KindIsValid && StringSwitch<bool>(Kind)
                                     .Case("host", true)
                                     .Case("openmp", true)
                                     .Case("hip", true)
                                     .Case("sycl", true)
                                     .Default(false);

    bool TripleIsValid = !Triple.empty();
    llvm::Triple T(Triple);
    TripleIsValid &= T.getArch() != Triple::UnknownArch;

    if (!KindIsValid || !TripleIsValid) {
      Error = true;
      errs() << "error: invalid target '" << Target << "'";

      if (!KindIsValid)
        errs() << ", unknown offloading kind '" << Kind << "'";
      if (!TripleIsValid)
        errs() << ", unknown target triple '" << Triple << "'";
      errs() << ".\n";
    }

    if (KindIsValid && Kind == "host") {
      ++HostTargetNum;
      // Save the index of the input that refers to the host.
      HostInputIndex = Index;
    }

    ++Index;
  }

  if (HostTargetNum != 1) {
    Error = true;
    errs() << "error: expecting exactly one host target but got "
           << HostTargetNum << ".\n";
  }

  if (Error)
    return 1;

  // Save the current executable directory as it will be useful to find other
  // tools.
  BundlerExecutable = sys::fs::getMainExecutable(argv[0], &BundlerExecutable);

  return Unbundle ? UnbundleFiles() : BundleFiles();
}<|MERGE_RESOLUTION|>--- conflicted
+++ resolved
@@ -515,23 +515,15 @@
     NameSuffix = SectionName.substr(NamePrefix.size());
     return true;
   }
-<<<<<<< HEAD
-
-=======
 #if INTEL_COLLAB
   // Cherry-pick from https://github.com/intel/llvm/pull/363/commits
   // The lines in the else clause were deleted.
 #else  // INTEL_COLLAB
->>>>>>> a04ae881
   /// \return LLVM type representing an ELF section size.
   static inline Type *getSectionSizeTy(LLVMContext &C) {
     return Type::getInt64Ty(C);
   }
-<<<<<<< HEAD
-
-=======
 #endif // INTEL_COLLAB
->>>>>>> a04ae881
   /// Total number of inputs.
   unsigned NumberOfInputs = 0;
 
@@ -557,10 +549,7 @@
 
   /// The name of the main input file.
   StringRef MainInputFileName;
-<<<<<<< HEAD
-=======
 #endif // INTEL_COLLAB
->>>>>>> a04ae881
 
 public:
   ObjectFileHandler(std::unique_ptr<ObjectFile> ObjIn)
@@ -597,10 +586,6 @@
           consumeError(Content.takeError());
           return;
         }
-<<<<<<< HEAD
-        unsigned int ElemSize =
-            getSectionSizeTy(VMContext)->getPrimitiveSizeInBits() / 8;
-=======
 #if INTEL_COLLAB
         // Cherry-pick from https://github.com/intel/llvm/pull/363/commits
         unsigned int ElemSize = sizeof(uint64_t);
@@ -609,7 +594,6 @@
             getSectionSizeTy(VMContext)->getPrimitiveSizeInBits() / 8;
 #endif // INTEL_COLLAB
 
->>>>>>> a04ae881
         // the size of the size section must be a multiple of ElemSize
         if (Content->size() % ElemSize != 0)
           report_fatal_error(
@@ -724,7 +708,6 @@
         ObjSize = static_cast<decltype(ObjSize)>(Input.getBufferSize());
       }
       OS.write(ObjData, ObjSize);
-<<<<<<< HEAD
 
       if (HostTriple) {
         // nothing else to do in this special case - host object needs to be
@@ -745,28 +728,6 @@
       std::error_code EC;
       raw_fd_ostream OS1(OutName, EC);
 
-=======
-
-      if (HostTriple) {
-        // nothing else to do in this special case - host object needs to be
-        // "unbundled" only once, its name must not appear in the list file
-        return;
-      }
-      if (FileListMode) {
-        // add the written file name to the output list of files
-        FileList = (Twine(FileList) + Twine(ObjFileName) + Twine("\n")).str();
-      }
-      // Move "object data" pointer to the next object within the concatenated
-      // bundle.
-      ObjData += ObjSize;
-    }
-    if (FileListMode) {
-      // dump the list of files into the file list specified in -outputs for the
-      // current target
-      std::error_code EC;
-      raw_fd_ostream OS1(OutName, EC);
-
->>>>>>> a04ae881
       if (EC)
         report_fatal_error("can't open file for writing" +
                                  Twine(OutName) + Twine(": ") +
