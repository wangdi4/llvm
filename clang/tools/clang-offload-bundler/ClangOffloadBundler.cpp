--- conflicted
+++ resolved
@@ -633,55 +633,10 @@
   Error ReadBundleEnd(MemoryBuffer &Input) final { return Error::success(); }
 
   Error ReadBundle(raw_ostream &OS, MemoryBuffer &Input) final {
-<<<<<<< HEAD
-    assert(CurBundle != TripleToBundleInfo.end() &&
-           "all bundles have been read already");
-
-    // TODO: temporary workaround to copy fat object to the host output until
-    // driver is fixed to correctly handle list file for the host bundle in
-    // 'oo' mode.
-    if (FilesType == "oo" && hasHostKind(CurBundle->getKey())) {
-      OS.write(Input.getBufferStart(), Input.getBufferSize());
-      return Error::success();
-    }
-
-    // Read content of the section representing the bundle
-    Expected<StringRef> Content =
-        CurBundle->second->BundleSection->getContents();
-    if (!Content)
-      return Content.takeError();
-
-#if INTEL_CUSTOMIZATION
-    // Backwards compatibility adjustment: object files created with older
-    // versions of clang-offload-bundler (before support for partially-linked
-    // objects) do not contain a sizes section and rightfully so because such a
-    // section was not necessary. However, the current version of the bundler
-    // expects the object to have a sizes section, even if it is a
-    // non-partially-linked one. Emulate the existence of a sizes section by
-    // adding the related number into ObjectSizes manually.
-    if (CurBundle->second->ObjectSizes.empty() && FilesType == "o") {
-      CurBundle->second->ObjectSizes.push_back(Content->size());
-    }
-#endif // INTEL_CUSTOMIZATION
-
-    const char *ObjData = Content->data();
-    // Determine the number of "device objects" (or individual bundles
-    // concatenated by partial linkage) in the bundle:
-    const auto &SizeVec = CurBundle->second->ObjectSizes;
-    auto NumObjects = SizeVec.size();
-    bool FileListMode = FilesType == "oo";
-
-    if (NumObjects > 1 && !FileListMode)
-      return createStringError(
-          errc::invalid_argument,
-          "'o' file type is requested, but the fat object contains multiple "
-          "device objects; use 'oo' instead");
-=======
     Expected<StringRef> ContentOrErr = CurrentSection->getContents();
     if (!ContentOrErr)
       return ContentOrErr.takeError();
     StringRef Content = *ContentOrErr;
->>>>>>> 3372601d
 
     // Copy fat object contents to the output when extracting host bundle.
     if (Content.size() == 1u && Content.front() == 0)
