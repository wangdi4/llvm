--- conflicted
+++ resolved
@@ -831,24 +831,6 @@
                                     OFFLOAD_BUNDLER_MAGIC_STR + TargetNames[I] +
                                     "=readonly,exclude"));
     }
-<<<<<<< HEAD
-    // Add a section with symbol names that are defined in target objects to the
-    // output fat object.
-    Expected<SmallVector<char, 0>> SymbolsOrErr = makeTargetSymbolTable();
-    if (!SymbolsOrErr)
-      return SymbolsOrErr.takeError();
-
-    if (!SymbolsOrErr->empty()) {
-      // Add section with symbols names to fat object.
-      Expected<StringRef> SymbolsFileOrErr =
-          TempFiles.Create(makeArrayRef(*SymbolsOrErr));
-      if (!SymbolsFileOrErr)
-        return SymbolsFileOrErr.takeError();
-
-      ObjcopyArgs.push_back(SS.save(Twine("--add-section=") +
-                                    SYMBOLS_SECTION_NAME + "=" +
-                                    *SymbolsFileOrErr));
-=======
     if (AddTargetSymbols) {
       // Add a section with symbol names that are defined in target objects to
       // the output fat object.
@@ -867,7 +849,6 @@
                                       SYMBOLS_SECTION_NAME + "=" +
                                       *SymbolsFileOrErr));
       }
->>>>>>> 6abb6b1d
     }
     ObjcopyArgs.push_back("--");
     ObjcopyArgs.push_back(InputFileNames[HostInputIndex]);
