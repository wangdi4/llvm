//===-- clang-offload-bundler/ClangOffloadBundler.cpp ---------------------===//
//
// Part of the LLVM Project, under the Apache License v2.0 with LLVM Exceptions.
// See https://llvm.org/LICENSE.txt for license information.
// SPDX-License-Identifier: Apache-2.0 WITH LLVM-exception
//
//===----------------------------------------------------------------------===//
///
/// \file
/// This file implements a clang-offload-bundler that bundles different
/// files that relate with the same source code but different targets into a
/// single one. Also the implements the opposite functionality, i.e. unbundle
/// files previous created by this tool.
///
//===----------------------------------------------------------------------===//

#include "clang/Basic/Cuda.h"
#include "clang/Basic/Version.h"
#include "llvm/ADT/ArrayRef.h"
#include "llvm/ADT/SmallString.h"
#include "llvm/ADT/SmallVector.h"
#include "llvm/ADT/StringMap.h"
#include "llvm/ADT/StringRef.h"
#include "llvm/ADT/StringSwitch.h"
#include "llvm/ADT/Triple.h"
#include "llvm/Bitcode/BitcodeReader.h"
#include "llvm/Bitcode/BitcodeWriter.h"
#include "llvm/IR/LLVMContext.h"
#include "llvm/IRReader/IRReader.h"
#include "llvm/Object/Archive.h"
#include "llvm/Object/ArchiveWriter.h"
#include "llvm/Object/Binary.h"
#include "llvm/Object/ObjectFile.h"
#include "llvm/Support/Casting.h"
#include "llvm/Support/CommandLine.h"
#include "llvm/Support/Debug.h"
#include "llvm/Support/Errc.h"
#include "llvm/Support/Error.h"
#include "llvm/Support/ErrorOr.h"
#include "llvm/Support/FileSystem.h"
#include "llvm/Support/Host.h"
#include "llvm/Support/MemoryBuffer.h"
#include "llvm/Support/Path.h"
#include "llvm/Support/Program.h"
#include "llvm/Support/Signals.h"
#include "llvm/Support/StringSaver.h"
#include "llvm/Support/TargetSelect.h"
#include "llvm/Support/WithColor.h"
#include "llvm/Support/raw_ostream.h"
#include "llvm/Support/SourceMgr.h"
#include <algorithm>
#include <cassert>
#include <cstddef>
#include <cstdint>
#include <forward_list>
#include <memory>
#include <set>
#include <string>
#include <system_error>
#include <utility>

using namespace llvm;
using namespace llvm::object;

static cl::opt<bool> Help("h", cl::desc("Alias for -help"), cl::Hidden);

// Mark all our options with this category, everything else (except for -version
// and -help) will be hidden.
static cl::OptionCategory
    ClangOffloadBundlerCategory("clang-offload-bundler options");

static cl::list<std::string>
    InputFileNames("inputs", cl::CommaSeparated, cl::OneOrMore,
                   cl::desc("[<input file>,...]"),
                   cl::cat(ClangOffloadBundlerCategory));
static cl::list<std::string>
    OutputFileNames("outputs", cl::CommaSeparated,
                    cl::desc("[<output file>,...]"),
                    cl::cat(ClangOffloadBundlerCategory));
static cl::list<std::string>
    TargetNames("targets", cl::CommaSeparated,
                cl::desc("[<offload kind>-<target triple>,...]"),
                cl::cat(ClangOffloadBundlerCategory));

static cl::opt<std::string> FilesType(
    "type", cl::Required,
    cl::desc("Type of the files to be bundled/unbundled/checked.\n"
             "Current supported types are:\n"
             "  i   - cpp-output\n"
             "  ii  - c++-cpp-output\n"
             "  cui - cuda/hip-output\n"
             "  d   - dependency\n"
             "  ll  - llvm\n"
             "  bc  - llvm-bc\n"
             "  s   - assembler\n"
             "  o   - object\n"
             "  gch - precompiled-header\n"
             "  ast - clang AST file\n"
             "  a   - archive of objects\n"
             "  ao  - archive with one object; output is an unbundled object\n"
             "  aocr - AOCR archive; output file is a list of unbundled\n"
             "         .aocr files\n"
             "  aocx - AOCX archive; output file is a list of unbundled\n"
             "         .aocx files\n"
             "  aoo - archive; output file is a list of unbundled objects\n"),
    cl::cat(ClangOffloadBundlerCategory));

static cl::opt<bool>
    Unbundle("unbundle",
             cl::desc("Unbundle bundled file into several output files.\n"),
             cl::init(false), cl::cat(ClangOffloadBundlerCategory));

static cl::opt<bool> CheckSection("check-section",
                                  cl::desc("Check if the section exists.\n"),
                                  cl::init(false),
                                  cl::cat(ClangOffloadBundlerCategory));

static cl::opt<bool>
    ListBundleIDs("list", cl::desc("List bundle IDs in the bundled file.\n"),
                  cl::init(false), cl::cat(ClangOffloadBundlerCategory));

static cl::opt<bool> PrintExternalCommands(
    "###",
    cl::desc("Print any external commands that are to be executed "
             "instead of actually executing them - for testing purposes.\n"),
    cl::init(false), cl::cat(ClangOffloadBundlerCategory));

static cl::opt<bool>
    AllowMissingBundles("allow-missing-bundles",
                        cl::desc("Create empty files if bundles are missing "
                                 "when unbundling.\n"),
                        cl::init(false), cl::cat(ClangOffloadBundlerCategory));

static cl::opt<unsigned>
    BundleAlignment("bundle-align",
                    cl::desc("Alignment of bundle for binary files"),
                    cl::init(1), cl::cat(ClangOffloadBundlerCategory));

static cl::opt<bool>
    AddTargetSymbols("add-target-symbols-to-bundled-object",
                     cl::desc("Add .tgtsym section with target symbol names to "
                              "the output file when bundling object files.\n"),
                     cl::init(true), cl::cat(ClangOffloadBundlerCategory));

/// Magic string that marks the existence of offloading data.
#define OFFLOAD_BUNDLER_MAGIC_STR "__CLANG_OFFLOAD_BUNDLE__"

/// Section name which holds target symbol names.
#define SYMBOLS_SECTION_NAME ".tgtsym"

/// The index of the host input in the list of inputs.
static unsigned HostInputIndex = ~0u;

/// Whether not having host target is allowed.
static bool AllowNoHost = false;

/// Path to the current binary.
static std::string BundlerExecutable;

/// Obtain the offload kind, real machine triple, and an optional GPUArch
/// out of the target information specified by the user.
/// Bundle Entry ID (or, Offload Target String) has following components:
///  * Offload Kind - Host, OpenMP, or HIP
///  * Triple - Standard LLVM Triple
///  * GPUArch (Optional) - Processor name, like gfx906 or sm_30

struct OffloadTargetInfo {
  StringRef OffloadKind;
  llvm::Triple Triple;
  StringRef GPUArch;

  OffloadTargetInfo(const StringRef Target) {
    auto TargetFeatures = Target.split(':');
    auto TripleOrGPU = TargetFeatures.first.rsplit('-');

    if (clang::StringToCudaArch(TripleOrGPU.second) !=
        clang::CudaArch::UNKNOWN) {
      auto KindTriple = TripleOrGPU.first.split('-');
      this->OffloadKind = KindTriple.first;
      this->Triple = llvm::Triple(KindTriple.second);
      this->GPUArch = Target.substr(Target.find(TripleOrGPU.second));
    } else {
      auto KindTriple = TargetFeatures.first.split('-');
      this->OffloadKind = KindTriple.first;
      this->Triple = llvm::Triple(KindTriple.second);
      this->GPUArch = "";
    }
  }

  bool hasHostKind() const { return this->OffloadKind == "host"; }

  bool isOffloadKindValid() const {
    return OffloadKind == "host" || OffloadKind == "openmp" ||
           OffloadKind == "sycl" || OffloadKind == "fpga" ||
           OffloadKind == "hip" || OffloadKind == "hipv4";
  }

  bool isTripleValid() const {
    return !Triple.str().empty() && Triple.getArch() != Triple::UnknownArch;
  }

  bool operator==(const OffloadTargetInfo &Target) const {
    return OffloadKind == Target.OffloadKind &&
           Triple.isCompatibleWith(Target.Triple) && GPUArch == Target.GPUArch;
  }

  std::string str() {
    return Twine(OffloadKind + "-" + Triple.str() + "-" + GPUArch).str();
  }

  llvm::Triple getTriple() {
    return Triple;
  }
};

static Triple getTargetTriple(StringRef Target) {
  auto OffloadInfo = OffloadTargetInfo(Target);
  return Triple(OffloadInfo.getTriple());
}

/// Generic file handler interface.
class FileHandler {
public:
  struct BundleInfo {
    StringRef BundleID;
  };

  FileHandler() {}

  virtual ~FileHandler() {}

  /// Update the file handler with information from the header of the bundled
  /// file.
  virtual Error ReadHeader(MemoryBuffer &Input) = 0;

  /// Read the marker of the next bundled to be read in the file. The bundle
  /// name is returned if there is one in the file, or `None` if there are no
  /// more bundles to be read.
  virtual Expected<Optional<StringRef>>
  ReadBundleStart(MemoryBuffer &Input) = 0;

  /// Read the marker that closes the current bundle.
  virtual Error ReadBundleEnd(MemoryBuffer &Input) = 0;

  /// Read the current bundle and write the result into the stream \a OS.
  virtual Error ReadBundle(raw_ostream &OS, MemoryBuffer &Input) = 0;

  /// Write the header of the bundled file to \a OS based on the information
  /// gathered from \a Inputs.
  virtual Error WriteHeader(raw_fd_ostream &OS,
                            ArrayRef<std::unique_ptr<MemoryBuffer>> Inputs) = 0;

  /// Write the marker that initiates a bundle for the triple \a TargetTriple to
  /// \a OS.
  virtual Error WriteBundleStart(raw_fd_ostream &OS,
                                 StringRef TargetTriple) = 0;

  /// Write the marker that closes a bundle for the triple \a TargetTriple to \a
  /// OS.
  virtual Error WriteBundleEnd(raw_fd_ostream &OS, StringRef TargetTriple) = 0;

  /// Write the bundle from \a Input into \a OS.
  virtual Error WriteBundle(raw_fd_ostream &OS, MemoryBuffer &Input) = 0;

  /// Sets a base name for temporary filename generation.
  void SetTempFileNameBase(StringRef Base) {
    TempFileNameBase = std::string(Base);
  }

  /// List bundle IDs in \a Input.
  virtual Error listBundleIDs(MemoryBuffer &Input) {
    if (Error Err = ReadHeader(Input))
      return Err;

    return forEachBundle(Input, [&](const BundleInfo &Info) -> Error {
      llvm::outs() << Info.BundleID << '\n';
      Error Err = listBundleIDsCallback(Input, Info);
      if (Err)
        return Err;
      return Error::success();
    });
  }

  /// For each bundle in \a Input, do \a Func.
  Error forEachBundle(MemoryBuffer &Input,
                      std::function<Error(const BundleInfo &)> Func) {
    while (true) {
      Expected<Optional<StringRef>> CurTripleOrErr = ReadBundleStart(Input);
      if (!CurTripleOrErr)
        return CurTripleOrErr.takeError();

      // No more bundles.
      if (!*CurTripleOrErr)
        break;

      StringRef CurTriple = **CurTripleOrErr;
      assert(!CurTriple.empty());

      BundleInfo Info{CurTriple};
      if (Error Err = Func(Info))
        return Err;
    }
    return Error::success();
  }

protected:
  /// Serves as a base name for temporary filename generation.
  std::string TempFileNameBase;

  virtual Error listBundleIDsCallback(MemoryBuffer &Input,
                                      const BundleInfo &Info) {
    return Error::success();
  }
};

/// Handler for binary files. The bundled file will have the following format
/// (all integers are stored in little-endian format):
///
/// "OFFLOAD_BUNDLER_MAGIC_STR" (ASCII encoding of the string)
///
/// NumberOfOffloadBundles (8-byte integer)
///
/// OffsetOfBundle1 (8-byte integer)
/// SizeOfBundle1 (8-byte integer)
/// NumberOfBytesInTripleOfBundle1 (8-byte integer)
/// TripleOfBundle1 (byte length defined before)
///
/// ...
///
/// OffsetOfBundleN (8-byte integer)
/// SizeOfBundleN (8-byte integer)
/// NumberOfBytesInTripleOfBundleN (8-byte integer)
/// TripleOfBundleN (byte length defined before)
///
/// Bundle1
/// ...
/// BundleN

/// Read 8-byte integers from a buffer in little-endian format.
static uint64_t Read8byteIntegerFromBuffer(StringRef Buffer, size_t pos) {
  uint64_t Res = 0;
  const char *Data = Buffer.data();

  for (unsigned i = 0; i < 8; ++i) {
    Res <<= 8;
    uint64_t Char = (uint64_t)Data[pos + 7 - i];
    Res |= 0xffu & Char;
  }
  return Res;
}

/// Write 8-byte integers to a buffer in little-endian format.
static void Write8byteIntegerToBuffer(raw_fd_ostream &OS, uint64_t Val) {
  for (unsigned i = 0; i < 8; ++i) {
    char Char = (char)(Val & 0xffu);
    OS.write(&Char, 1);
    Val >>= 8;
  }
}

class BinaryFileHandler final : public FileHandler {
  /// Information about the bundles extracted from the header.
  struct BinaryBundleInfo final : public BundleInfo {
    /// Size of the bundle.
    uint64_t Size = 0u;
    /// Offset at which the bundle starts in the bundled file.
    uint64_t Offset = 0u;

    BinaryBundleInfo() {}
    BinaryBundleInfo(uint64_t Size, uint64_t Offset)
        : Size(Size), Offset(Offset) {}
  };

  /// Map between a triple and the corresponding bundle information.
  StringMap<BinaryBundleInfo> BundlesInfo;

  /// Iterator for the bundle information that is being read.
  StringMap<BinaryBundleInfo>::iterator CurBundleInfo;
  StringMap<BinaryBundleInfo>::iterator NextBundleInfo;

  /// Current bundle target to be written.
  std::string CurWriteBundleTarget;

public:
  BinaryFileHandler() : FileHandler() {}

  ~BinaryFileHandler() final {}

  Error ReadHeader(MemoryBuffer &Input) final {
    StringRef FC = Input.getBuffer();

    // Initialize the current bundle with the end of the container.
    CurBundleInfo = BundlesInfo.end();

    // Check if buffer is smaller than magic string.
    size_t ReadChars = sizeof(OFFLOAD_BUNDLER_MAGIC_STR) - 1;
    if (ReadChars > FC.size())
      return Error::success();

    // Check if no magic was found.
    StringRef Magic(FC.data(), sizeof(OFFLOAD_BUNDLER_MAGIC_STR) - 1);
    if (!Magic.equals(OFFLOAD_BUNDLER_MAGIC_STR))
      return Error::success();

    // Read number of bundles.
    if (ReadChars + 8 > FC.size())
      return Error::success();

    uint64_t NumberOfBundles = Read8byteIntegerFromBuffer(FC, ReadChars);
    ReadChars += 8;

    // Read bundle offsets, sizes and triples.
    for (uint64_t i = 0; i < NumberOfBundles; ++i) {

      // Read offset.
      if (ReadChars + 8 > FC.size())
        return Error::success();

      uint64_t Offset = Read8byteIntegerFromBuffer(FC, ReadChars);
      ReadChars += 8;

      // Read size.
      if (ReadChars + 8 > FC.size())
        return Error::success();

      uint64_t Size = Read8byteIntegerFromBuffer(FC, ReadChars);
      ReadChars += 8;

      // Read triple size.
      if (ReadChars + 8 > FC.size())
        return Error::success();

      uint64_t TripleSize = Read8byteIntegerFromBuffer(FC, ReadChars);
      ReadChars += 8;

      // Read triple.
      if (ReadChars + TripleSize > FC.size())
        return Error::success();

      StringRef Triple(&FC.data()[ReadChars], TripleSize);
      ReadChars += TripleSize;

      // Check if the offset and size make sense.
      if (!Offset || Offset + Size > FC.size())
        return Error::success();

      assert(BundlesInfo.find(Triple) == BundlesInfo.end() &&
             "Triple is duplicated??");
      BundlesInfo[Triple] = BinaryBundleInfo(Size, Offset);
    }
    // Set the iterator to where we will start to read.
    CurBundleInfo = BundlesInfo.end();
    NextBundleInfo = BundlesInfo.begin();
    return Error::success();
  }

  Expected<Optional<StringRef>> ReadBundleStart(MemoryBuffer &Input) final {
    if (NextBundleInfo == BundlesInfo.end())
      return None;
    CurBundleInfo = NextBundleInfo++;
    return CurBundleInfo->first();
  }

  Error ReadBundleEnd(MemoryBuffer &Input) final {
    assert(CurBundleInfo != BundlesInfo.end() && "Invalid reader info!");
    return Error::success();
  }

  Error ReadBundle(raw_ostream &OS, MemoryBuffer &Input) final {
    assert(CurBundleInfo != BundlesInfo.end() && "Invalid reader info!");
    StringRef FC = Input.getBuffer();
    OS.write(FC.data() + CurBundleInfo->second.Offset,
             CurBundleInfo->second.Size);
    return Error::success();
  }

  Error WriteHeader(raw_fd_ostream &OS,
                    ArrayRef<std::unique_ptr<MemoryBuffer>> Inputs) final {
    // Compute size of the header.
    uint64_t HeaderSize = 0;

    HeaderSize += sizeof(OFFLOAD_BUNDLER_MAGIC_STR) - 1;
    HeaderSize += 8; // Number of Bundles

    for (auto &T : TargetNames) {
      HeaderSize += 3 * 8; // Bundle offset, Size of bundle and size of triple.
      HeaderSize += T.size(); // The triple.
    }

    // Write to the buffer the header.
    OS << OFFLOAD_BUNDLER_MAGIC_STR;

    Write8byteIntegerToBuffer(OS, TargetNames.size());

    unsigned Idx = 0;
    for (auto &T : TargetNames) {
      MemoryBuffer &MB = *Inputs[Idx++];
      HeaderSize = alignTo(HeaderSize, BundleAlignment);
      // Bundle offset.
      Write8byteIntegerToBuffer(OS, HeaderSize);
      // Size of the bundle (adds to the next bundle's offset)
      Write8byteIntegerToBuffer(OS, MB.getBufferSize());
      BundlesInfo[T] = BinaryBundleInfo(MB.getBufferSize(), HeaderSize);
      HeaderSize += MB.getBufferSize();
      // Size of the triple
      Write8byteIntegerToBuffer(OS, T.size());
      // Triple
      OS << T;
    }
    return Error::success();
  }

  Error WriteBundleStart(raw_fd_ostream &OS, StringRef TargetTriple) final {
    CurWriteBundleTarget = TargetTriple.str();
    return Error::success();
  }

  Error WriteBundleEnd(raw_fd_ostream &OS, StringRef TargetTriple) final {
    return Error::success();
  }

  Error WriteBundle(raw_fd_ostream &OS, MemoryBuffer &Input) final {
    auto BI = BundlesInfo[CurWriteBundleTarget];
    OS.seek(BI.Offset);
    OS.write(Input.getBufferStart(), Input.getBufferSize());
    return Error::success();
  }
};

namespace {

// This class implements a list of temporary files that are removed upon
// object destruction.
class TempFileHandlerRAII {
public:
  ~TempFileHandlerRAII() {
    for (const auto &File : Files)
      sys::fs::remove(File);
  }

  // Creates temporary file with given contents.
  Expected<StringRef> Create(Optional<ArrayRef<char>> Contents) {
    SmallString<128u> File;
    if (std::error_code EC =
            sys::fs::createTemporaryFile("clang-offload-bundler", "tmp", File))
      return createFileError(File, EC);
    Files.push_front(File);

    if (Contents) {
      std::error_code EC;
      raw_fd_ostream OS(File, EC);
      if (EC)
        return createFileError(File, EC);
      OS.write(Contents->data(), Contents->size());
    }
    return Files.front().str();
  }

private:
  std::forward_list<SmallString<128u>> Files;
};

} // end anonymous namespace

/// Handler for object files. The bundles are organized by sections with a
/// designated name.
///
/// To unbundle, we just copy the contents of the designated section.
///
/// The bundler produces object file in host target native format (e.g. ELF for
/// Linux). The sections it creates are:
///
/// <OFFLOAD_BUNDLER_MAGIC_STR><target triple 1>
/// |
/// | binary data for the <target 1>'s bundle
/// |
/// ...
/// <OFFLOAD_BUNDLER_MAGIC_STR><target triple N>
/// |
/// | binary data for the <target N>'s bundle
/// |
/// ...
/// <OFFLOAD_BUNDLER_MAGIC_STR><host target>
/// | 0 (1 byte long)
/// ...
///
/// The alignment of all the added sections is set to one to avoid padding
/// between concatenated parts.
///
class ObjectFileHandler final : public FileHandler {

  /// The object file we are currently dealing with.
  std::unique_ptr<ObjectFile> Obj;

  /// Return the input file contents.
  StringRef getInputFileContents() const { return Obj->getData(); }

  /// Return bundle name (<kind>-<triple>) if the provided section is an offload
  /// section.
  static Expected<Optional<StringRef>> IsOffloadSection(SectionRef CurSection) {
    Expected<StringRef> NameOrErr = CurSection.getName();
    if (!NameOrErr)
      return NameOrErr.takeError();

    // If it does not start with the reserved suffix, just skip this section.
    if (!NameOrErr->startswith(OFFLOAD_BUNDLER_MAGIC_STR))
      return None;

    // Return the triple that is right after the reserved prefix.
    return NameOrErr->substr(sizeof(OFFLOAD_BUNDLER_MAGIC_STR) - 1);
  }

  /// Total number of inputs.
  unsigned NumberOfInputs = 0;

  /// Total number of processed inputs, i.e, inputs that were already
  /// read from the buffers.
  unsigned NumberOfProcessedInputs = 0;

  /// Iterator of the current and next section.
  section_iterator CurrentSection;
  section_iterator NextSection;

  // Return a buffer with symbol names that are defined in target objects.
  // Each symbol name is prefixed by a target name <kind>-<triple> to uniquely
  // identify the target it belongs to, and symbol names are separated from each
  // other by '\0' characters.
  Expected<SmallVector<char, 0>> makeTargetSymbolTable() {
    SmallVector<char, 0> SymbolsBuf;
    raw_svector_ostream SymbolsOS(SymbolsBuf);
    LLVMContext Context;

    for (unsigned I = 0; I < NumberOfInputs; ++I) {
      if (I == HostInputIndex)
        continue;

      // Get the list of symbols defined in the target object. Open file and
      // check if it is a symbolic file.
      ErrorOr<std::unique_ptr<MemoryBuffer>> BufOrErr =
          MemoryBuffer::getFileOrSTDIN(InputFileNames[I]);
      if (!BufOrErr)
        return createFileError(InputFileNames[I], BufOrErr.getError());

      std::unique_ptr<MemoryBuffer> Buf = std::move(*BufOrErr);

      // Workaround for the absence of assembly parser for spir target. If this
      // input is a bitcode for spir target we need to remove module-level
      // inline asm from it, if there is one, and recreate the buffer with new
      // contents.
      // TODO: remove this workaround once spir target gets asm parser.
      if (isBitcode((const unsigned char *)Buf->getBufferStart(),
                    (const unsigned char *)Buf->getBufferEnd()))
        if (getTargetTriple(TargetNames[I]).isSPIR()) {
          SMDiagnostic Err;
          std::unique_ptr<Module> Mod = parseIR(*Buf, Err, Context);
          if (!Mod)
            return createStringError(inconvertibleErrorCode(),
                                     Err.getMessage());

          bool UpdateBuf = false;
          if (!Mod->getModuleInlineAsm().empty()) {
            Mod->setModuleInlineAsm("");
            UpdateBuf = true;
          }
          for (auto I = Mod->global_begin(), E = Mod->global_end(); I != E;) {
            GlobalVariable &GV = *I++;
            // Do not add globals with constant address space to the tgtsym.
            if (!GV.isDeclaration() && !GV.hasLocalLinkage() &&
                GV.getAddressSpace() == 2) {
<<<<<<< HEAD
=======
              GV.replaceAllUsesWith(UndefValue::get(GV.getType()));
>>>>>>> d2d0a52b
              GV.dropAllReferences();
              GV.eraseFromParent();
              UpdateBuf = true;
            }
          }
          if (UpdateBuf) {
            SmallVector<char, 0> ModuleBuf;
            raw_svector_ostream ModuleOS(ModuleBuf);
            WriteBitcodeToFile(*Mod, ModuleOS);

            Buf = MemoryBuffer::getMemBufferCopy(ModuleOS.str(),
                                                 Buf->getBufferIdentifier());
          }
        }

      Expected<std::unique_ptr<Binary>> BinOrErr =
          createBinary(Buf->getMemBufferRef(), &Context);

      // If it is not a symbolic file just ignore it since we cannot do anything
      // with it.
      if (!BinOrErr) {
        if (auto Err = isNotObjectErrorInvalidFileType(BinOrErr.takeError()))
          return std::move(Err);
        continue;
      }
      auto *SF = dyn_cast<SymbolicFile>(&**BinOrErr);
      if (!SF)
        continue;

      for (BasicSymbolRef Symbol : SF->symbols()) {
        Expected<uint32_t> FlagsOrErr = Symbol.getFlags();
        if (!FlagsOrErr)
          return FlagsOrErr.takeError();

        // We are interested in externally visible and defined symbols only, so
        // ignore it if this is not such a symbol.
        bool Undefined = *FlagsOrErr & SymbolRef::SF_Undefined;
        bool Global = *FlagsOrErr & SymbolRef::SF_Global;
        if (Undefined || !Global)
          continue;

        // Get symbol name.
        std::string Name;
        raw_string_ostream NameOS(Name);
        if (Error Err = Symbol.printName(NameOS))
          return std::move(Err);

        // If we are dealing with a bitcode file do not add special globals
        // llvm.used and llvm.compiler.used to the list of defined symbols.
        if (SF->isIR() && (Name == "llvm.used" || Name == "llvm.compiler.used"))
          continue;

        // Add symbol name with the target prefix to the buffer.
        SymbolsOS << TargetNames[I] << "." << Name << '\0';
      }
    }
    return SymbolsBuf;
  }

public:
  ObjectFileHandler(std::unique_ptr<ObjectFile> ObjIn)
      : FileHandler(), Obj(std::move(ObjIn)),
        CurrentSection(Obj->section_begin()),
        NextSection(Obj->section_begin()) {}

  ~ObjectFileHandler() final {}

  Error ReadHeader(MemoryBuffer &Input) final { return Error::success(); }

  Expected<Optional<StringRef>> ReadBundleStart(MemoryBuffer &Input) final {
    while (NextSection != Obj->section_end()) {
      CurrentSection = NextSection;
      ++NextSection;

      // Check if the current section name starts with the reserved prefix. If
      // so, return the triple.
      Expected<Optional<StringRef>> TripleOrErr =
          IsOffloadSection(*CurrentSection);
      if (!TripleOrErr)
        return TripleOrErr.takeError();
      if (*TripleOrErr)
        return **TripleOrErr;
    }
    return None;
  }

  Error ReadBundleEnd(MemoryBuffer &Input) final { return Error::success(); }

  Error ReadBundle(raw_ostream &OS, MemoryBuffer &Input) final {
    Expected<StringRef> ContentOrErr = CurrentSection->getContents();
    if (!ContentOrErr)
      return ContentOrErr.takeError();
    StringRef Content = *ContentOrErr;

    // Copy fat object contents to the output when extracting host bundle.
    if (Content.size() == 1u && Content.front() == 0)
      Content = StringRef(Input.getBufferStart(), Input.getBufferSize());

    OS.write(Content.data(), Content.size());
    return Error::success();
  }

  Error WriteHeader(raw_fd_ostream &OS,
                    ArrayRef<std::unique_ptr<MemoryBuffer>> Inputs) final {
    assert(HostInputIndex != ~0u && "Host input index not defined.");

    // Record number of inputs.
    NumberOfInputs = Inputs.size();
    return Error::success();
  }

  Error WriteBundleStart(raw_fd_ostream &OS, StringRef TargetTriple) final {
    ++NumberOfProcessedInputs;
    return Error::success();
  }

  Error WriteBundleEnd(raw_fd_ostream &OS, StringRef TargetTriple) final {
    assert(NumberOfProcessedInputs <= NumberOfInputs &&
           "Processing more inputs that actually exist!");
    assert(HostInputIndex != ~0u && "Host input index not defined.");

    // If this is not the last output, we don't have to do anything.
    if (NumberOfProcessedInputs != NumberOfInputs)
      return Error::success();

    // We will use llvm-objcopy to add target objects sections to the output
    // fat object. These sections should have 'exclude' flag set which tells
    // link editor to remove them from linker inputs when linking executable or
    // shared library.

    // Find llvm-objcopy in order to create the bundle binary.
    ErrorOr<std::string> Objcopy = sys::findProgramByName(
        "llvm-objcopy", sys::path::parent_path(BundlerExecutable));
    if (!Objcopy)
      Objcopy = sys::findProgramByName("llvm-objcopy");
    if (!Objcopy)
      return createStringError(Objcopy.getError(),
                               "unable to find 'llvm-objcopy' in path");

    // We write to the output file directly. So, we close it and use the name
    // to pass down to llvm-objcopy.
    OS.close();

    // Temporary files that need to be removed.
    TempFileHandlerRAII TempFiles;

    // Compose llvm-objcopy command line for add target objects' sections with
    // appropriate flags.
    BumpPtrAllocator Alloc;
    StringSaver SS{Alloc};
    SmallVector<StringRef, 8u> ObjcopyArgs{"llvm-objcopy"};
    for (unsigned I = 0; I < NumberOfInputs; ++I) {
      StringRef InputFile = InputFileNames[I];
      if (I == HostInputIndex) {
        // Special handling for the host bundle. We do not need to add a
        // standard bundle for the host object since we are going to use fat
        // object as a host object. Therefore use dummy contents (one zero byte)
        // when creating section for the host bundle.
        Expected<StringRef> TempFileOrErr = TempFiles.Create(ArrayRef<char>(0));
        if (!TempFileOrErr)
          return TempFileOrErr.takeError();
        InputFile = *TempFileOrErr;
      }

      ObjcopyArgs.push_back(SS.save(Twine("--add-section=") +
                                    OFFLOAD_BUNDLER_MAGIC_STR + TargetNames[I] +
                                    "=" + InputFile));
      ObjcopyArgs.push_back(SS.save(Twine("--set-section-flags=") +
                                    OFFLOAD_BUNDLER_MAGIC_STR + TargetNames[I] +
                                    "=readonly,exclude"));
    }
    if (AddTargetSymbols) {
      // Add a section with symbol names that are defined in target objects to
      // the output fat object.
      Expected<SmallVector<char, 0>> SymbolsOrErr = makeTargetSymbolTable();
      if (!SymbolsOrErr)
        return SymbolsOrErr.takeError();

      if (!SymbolsOrErr->empty()) {
        // Add section with symbols names to fat object.
        Expected<StringRef> SymbolsFileOrErr =
            TempFiles.Create(makeArrayRef(*SymbolsOrErr));
        if (!SymbolsFileOrErr)
          return SymbolsFileOrErr.takeError();

        ObjcopyArgs.push_back(SS.save(Twine("--add-section=") +
                                      SYMBOLS_SECTION_NAME + "=" +
                                      *SymbolsFileOrErr));
      }
    }
    ObjcopyArgs.push_back("--");
    ObjcopyArgs.push_back(InputFileNames[HostInputIndex]);
    ObjcopyArgs.push_back(OutputFileNames.front());

    if (Error Err = executeObjcopy(*Objcopy, ObjcopyArgs))
      return Err;

    return Error::success();
  }

  Error WriteBundle(raw_fd_ostream &OS, MemoryBuffer &Input) final {
    return Error::success();
  }

private:
  static Error executeObjcopy(StringRef Objcopy, ArrayRef<StringRef> Args) {
    // If the user asked for the commands to be printed out, we do that
    // instead of executing it.
    if (PrintExternalCommands) {
      errs() << "\"" << Objcopy << "\"";
      for (StringRef Arg : drop_begin(Args, 1))
        errs() << " \"" << Arg << "\"";
      errs() << "\n";
    } else {
      if (sys::ExecuteAndWait(Objcopy, Args))
        return createStringError(inconvertibleErrorCode(),
                                 "'llvm-objcopy' tool failed");
    }
    return Error::success();
  }
};

/// Handler for text files. The bundled file will have the following format.
///
/// "Comment OFFLOAD_BUNDLER_MAGIC_STR__START__ triple"
/// Bundle 1
/// "Comment OFFLOAD_BUNDLER_MAGIC_STR__END__ triple"
/// ...
/// "Comment OFFLOAD_BUNDLER_MAGIC_STR__START__ triple"
/// Bundle N
/// "Comment OFFLOAD_BUNDLER_MAGIC_STR__END__ triple"
class TextFileHandler final : public FileHandler {
  /// String that begins a line comment.
  StringRef Comment;

  /// String that initiates a bundle.
  std::string BundleStartString;

  /// String that closes a bundle.
  std::string BundleEndString;

  /// Number of chars read from input.
  size_t ReadChars = 0u;

protected:
  Error ReadHeader(MemoryBuffer &Input) final { return Error::success(); }

  Expected<Optional<StringRef>> ReadBundleStart(MemoryBuffer &Input) final {
    StringRef FC = Input.getBuffer();

    // Find start of the bundle.
    ReadChars = FC.find(BundleStartString, ReadChars);
    if (ReadChars == FC.npos)
      return None;

    // Get position of the triple.
    size_t TripleStart = ReadChars = ReadChars + BundleStartString.size();

    // Get position that closes the triple.
    size_t TripleEnd = ReadChars = FC.find("\n", ReadChars);
    if (TripleEnd == FC.npos)
      return None;

    // Next time we read after the new line.
    ++ReadChars;

    return StringRef(&FC.data()[TripleStart], TripleEnd - TripleStart);
  }

  Error ReadBundleEnd(MemoryBuffer &Input) final {
    StringRef FC = Input.getBuffer();

    // Read up to the next new line.
    assert(FC[ReadChars] == '\n' && "The bundle should end with a new line.");

    size_t TripleEnd = ReadChars = FC.find("\n", ReadChars + 1);
    if (TripleEnd != FC.npos)
      // Next time we read after the new line.
      ++ReadChars;

    return Error::success();
  }

  Error ReadBundle(raw_ostream &OS, MemoryBuffer &Input) final {
    StringRef FC = Input.getBuffer();
    size_t BundleStart = ReadChars;

    // Find end of the bundle.
    size_t BundleEnd = ReadChars = FC.find(BundleEndString, ReadChars);

    StringRef Bundle(&FC.data()[BundleStart], BundleEnd - BundleStart);
    OS << Bundle;

    return Error::success();
  }

  Error WriteHeader(raw_fd_ostream &OS,
                    ArrayRef<std::unique_ptr<MemoryBuffer>> Inputs) final {
    return Error::success();
  }

  Error WriteBundleStart(raw_fd_ostream &OS, StringRef TargetTriple) final {
    OS << BundleStartString << TargetTriple << "\n";
    return Error::success();
  }

  Error WriteBundleEnd(raw_fd_ostream &OS, StringRef TargetTriple) final {
    OS << BundleEndString << TargetTriple << "\n";
    return Error::success();
  }

  Error WriteBundle(raw_fd_ostream &OS, MemoryBuffer &Input) final {
    OS << Input.getBuffer();
    return Error::success();
  }

public:
  TextFileHandler(StringRef Comment)
      : FileHandler(), Comment(Comment), ReadChars(0) {
    BundleStartString =
        "\n" + Comment.str() + " " OFFLOAD_BUNDLER_MAGIC_STR "__START__ ";
    BundleEndString =
        "\n" + Comment.str() + " " OFFLOAD_BUNDLER_MAGIC_STR "__END__ ";
  }

  Error listBundleIDsCallback(MemoryBuffer &Input,
                              const BundleInfo &Info) final {
    // TODO: To list bundle IDs in a bundled text file we need to go through
    // all bundles. The format of bundled text file may need to include a
    // header if the performance of listing bundle IDs of bundled text file is
    // important.
    ReadChars = Input.getBuffer().find(BundleEndString, ReadChars);
    if (Error Err = ReadBundleEnd(Input))
      return Err;
    return Error::success();
  }
};

/// Archive file handler. Only unbundling is supported so far.
class ArchiveFileHandler final : public FileHandler {
  /// Archive we are dealing with.
  std::unique_ptr<Archive> Ar;

  /// Union of bundle names from all object. The value is a count of how many
  /// times we've seen the bundle in the archive object(s).
  StringMap<unsigned> Bundles;

  /// Iterators over the bundle names.
  StringMap<unsigned>::iterator CurrBundle = Bundles.end();
  StringMap<unsigned>::iterator NextBundle = Bundles.end();

  /// Output mode for the archive unbundler.
  enum class OutputType {
    Unknown,
    FileList, // Output is a list file with extracted object file names
    Object,   // Output is a single object file
    Archive   // Output is an archive with extracted objects
  };
  const OutputType Mode =
      StringSwitch<OutputType>(FilesType)
          .Cases("aoo", "aocx", "aocr", OutputType::FileList)
          .Case("ao", OutputType::Object)
          .Case("a", OutputType::Archive)
          .Default(OutputType::Unknown);

public:
  ArchiveFileHandler() = default;
  ~ArchiveFileHandler() = default;

  Error ReadHeader(MemoryBuffer &Input) override {
    assert(Mode != OutputType::Unknown && "unknown output mode");

    // Create archive instance for the given input.
    auto ArOrErr = Archive::create(Input);
    if (!ArOrErr)
      return ArOrErr.takeError();
    Ar = std::move(*ArOrErr);

    // Read all children.
    Error Err = Error::success();
    for (auto &C : Ar->children(Err)) {
      auto BinOrErr = C.getAsBinary();
      if (!BinOrErr) {
        if (auto Err = isNotObjectErrorInvalidFileType(BinOrErr.takeError()))
          return Err;
        continue;
      }

      auto &Bin = BinOrErr.get();
      if (!Bin->isObject())
        continue;

      auto Obj = std::unique_ptr<ObjectFile>(cast<ObjectFile>(Bin.release()));
      auto Buf = MemoryBuffer::getMemBuffer(Obj->getMemoryBufferRef(), false);

      // Collect the list of bundles from the object.
      ObjectFileHandler OFH(std::move(Obj));
      if (Error Err = OFH.ReadHeader(*Buf))
        return Err;
      Expected<Optional<StringRef>> NameOrErr = OFH.ReadBundleStart(*Buf);
      if (!NameOrErr)
        return NameOrErr.takeError();
      while (*NameOrErr) {
        ++Bundles[**NameOrErr];
        NameOrErr = OFH.ReadBundleStart(*Buf);
        if (!NameOrErr)
          return NameOrErr.takeError();
      }
    }
    if (Err)
      return Err;

    CurrBundle = Bundles.end();
    NextBundle = Bundles.begin();
    return Error::success();
  }

  Expected<Optional<StringRef>> ReadBundleStart(MemoryBuffer &Input) override {
    if (NextBundle == Bundles.end())
      return None;
    CurrBundle = NextBundle++;
    return CurrBundle->first();
  }

  Error ReadBundleEnd(MemoryBuffer &Input) override { return Error::success(); }

  Error ReadBundle(raw_ostream &OS, MemoryBuffer &Input) override {
    assert(CurrBundle->second && "attempt to extract nonexistent bundle");

    // In single-file mode we do not expect to see bundle more than once.
    if (Mode == OutputType::Object && CurrBundle->second > 1)
      return createStringError(
          errc::invalid_argument,
          "'ao' file type is requested, but the archive contains multiple "
          "device objects; use 'aoo' instead");

    // For 'host' archive bundle just copy input data to the output stream.
    if (Mode == OutputType::Archive &&
        OffloadTargetInfo(CurrBundle->first()).hasHostKind()) {
      OS << Input.getBuffer();
      return Error::success();
    }

    // Extracted objects data for archive mode.
    SmallVector<NewArchiveMember, 8u> ArMembers;

    // Read all children.
    Error Err = Error::success();
    for (auto &C : Ar->children(Err)) {
      auto BinOrErr = C.getAsBinary();
      if (!BinOrErr) {
        if (auto Err = isNotObjectErrorInvalidFileType(BinOrErr.takeError()))
          return Err;
        continue;
      }

      auto &Bin = BinOrErr.get();
      if (!Bin->isObject())
        continue;

      auto Obj = std::unique_ptr<ObjectFile>(cast<ObjectFile>(Bin.release()));
      auto Buf = MemoryBuffer::getMemBuffer(Obj->getMemoryBufferRef(), false);

      auto ChildNameOrErr = C.getName();
      if (!ChildNameOrErr)
        return ChildNameOrErr.takeError();

      ObjectFileHandler OFH(std::move(Obj));
      if (Error Err = OFH.ReadHeader(*Buf))
        return Err;
      Expected<Optional<StringRef>> NameOrErr = OFH.ReadBundleStart(*Buf);
      if (!NameOrErr)
        return NameOrErr.takeError();
      while (*NameOrErr) {
        auto TT = **NameOrErr;
        if (TT == CurrBundle->first()) {
          // This is the bundle we are looking for.
          if (Mode == OutputType::FileList) {
            // Create temporary file where the device part will be extracted to.
            SmallString<128u> ChildFileName;
            StringRef Ext("o");
            if (FilesType == "aocr" || FilesType == "aocx")
              Ext = FilesType;
            auto EC = sys::fs::createTemporaryFile(TempFileNameBase, Ext,
                                                   ChildFileName);
            if (EC)
              return createFileError(ChildFileName, EC);

            raw_fd_ostream ChildOS(ChildFileName, EC);
            if (EC)
              return createFileError(ChildFileName, EC);

            if (Error Err = OFH.ReadBundle(ChildOS, *Buf))
              return Err;

            if (ChildOS.has_error())
              return createFileError(ChildFileName, ChildOS.error());

            // Add temporary file name with the device part to the output file
            // list.
            OS << ChildFileName << "\n";
          } else if (Mode == OutputType::Object) {
            // Extract the bundle to the output file in single file mode.
            if (Error Err = OFH.ReadBundle(OS, *Buf))
              return Err;
          } else if (Mode == OutputType::Archive) {
            // Extract the bundle to a buffer.
            SmallVector<char> Data;
            raw_svector_ostream ChildOS{Data};
            if (Error Err = OFH.ReadBundle(ChildOS, *Buf))
              return Err;

            // Add new archive member.
            NewArchiveMember &Member = ArMembers.emplace_back();
            std::string Name = (TT + "." + *ChildNameOrErr).str();
            Member.Buf = MemoryBuffer::getMemBufferCopy(ChildOS.str(), Name);
            Member.MemberName = Member.Buf->getBufferIdentifier();
          }
          if (Error Err = OFH.ReadBundleEnd(*Buf))
            return Err;
        }
        NameOrErr = OFH.ReadBundleStart(*Buf);
        if (!NameOrErr)
          return NameOrErr.takeError();
      }
    }
    if (Err)
      return Err;

    if (Mode == OutputType::Archive) {
      // Determine archive kind for the offload target.
      auto ArKind = getTargetTriple(CurrBundle->first()).isOSDarwin()
                        ? Archive::K_DARWIN
                        : Archive::K_GNU;

      // And write archive to the output.
      Expected<std::unique_ptr<MemoryBuffer>> NewAr =
          writeArchiveToBuffer(ArMembers, /*WriteSymtab=*/true, ArKind,
                               /*Deterministic=*/true, /*Thin=*/false);
      if (!NewAr)
        return NewAr.takeError();
      OS << NewAr.get()->getBuffer();
    }
    return Error::success();
  }

  Error WriteHeader(raw_fd_ostream &OS,
                    ArrayRef<std::unique_ptr<MemoryBuffer>> Inputs) override {
    llvm_unreachable("unsupported for the ArchiveFileHandler");
  }

  Error WriteBundleStart(raw_fd_ostream &OS, StringRef TargetTriple) override {
    llvm_unreachable("unsupported for the ArchiveFileHandler");
  }

  Error WriteBundleEnd(raw_fd_ostream &OS, StringRef TargetTriple) override {
    llvm_unreachable("unsupported for the ArchiveFileHandler");
  }

  Error WriteBundle(raw_fd_ostream &OS, MemoryBuffer &Input) override {
    llvm_unreachable("unsupported for the ArchiveFileHandler");
  }
};

/// Return an appropriate object file handler. We use the specific object
/// handler if we know how to deal with that format, otherwise we use a default
/// binary file handler.
static std::unique_ptr<FileHandler>
CreateObjectFileHandler(MemoryBuffer &FirstInput) {
  // Check if the input file format is one that we know how to deal with.
  Expected<std::unique_ptr<Binary>> BinaryOrErr = createBinary(FirstInput);

  // We only support regular object files. If failed to open the input as a
  // known binary or this is not an object file use the default binary handler.
  if (errorToBool(BinaryOrErr.takeError()) || !isa<ObjectFile>(*BinaryOrErr))
    return std::make_unique<BinaryFileHandler>();

  // Otherwise create an object file handler. The handler will be owned by the
  // client of this function.
  return std::make_unique<ObjectFileHandler>(
      std::unique_ptr<ObjectFile>(cast<ObjectFile>(BinaryOrErr->release())));
}

static bool FilesTypeIsArchiveToList(void) {
  return FilesType == "ao" || FilesType == "aoo" || FilesType == "aocr" ||
         FilesType == "aocx";
}

static bool FilesTypeIsArchive(void) {
  return FilesType == "a" || FilesTypeIsArchiveToList();
}

/// Return an appropriate handler given the input files and options.
static Expected<std::unique_ptr<FileHandler>>
CreateFileHandler(MemoryBuffer &FirstInput) {
  if (FilesType == "i")
    return std::make_unique<TextFileHandler>(/*Comment=*/"//");
  if (FilesType == "ii")
    return std::make_unique<TextFileHandler>(/*Comment=*/"//");
  if (FilesType == "cui")
    return std::make_unique<TextFileHandler>(/*Comment=*/"//");
  // TODO: `.d` should be eventually removed once `-M` and its variants are
  // handled properly in offload compilation.
  if (FilesType == "d")
    return std::make_unique<TextFileHandler>(/*Comment=*/"#");
  if (FilesType == "ll")
    return std::make_unique<TextFileHandler>(/*Comment=*/";");
  if (FilesType == "bc")
    return std::make_unique<BinaryFileHandler>();
  if (FilesType == "s")
    return std::make_unique<TextFileHandler>(/*Comment=*/"#");
  if (FilesType == "o")
    return CreateObjectFileHandler(FirstInput);
  if (FilesType == "a")
    return CreateObjectFileHandler(FirstInput);
  if (FilesType == "gch")
    return std::make_unique<BinaryFileHandler>();
  if (FilesType == "ast")
    return std::make_unique<BinaryFileHandler>();
  if (FilesTypeIsArchive())
    return std::make_unique<ArchiveFileHandler>();

  return createStringError(errc::invalid_argument,
                           "'" + FilesType + "': invalid file type specified");
}

/// Bundle the files. Return true if an error was found.
static Error BundleFiles() {
  std::error_code EC;

  if (FilesTypeIsArchive())
    return createStringError(errc::invalid_argument,
                             "bundling is not supported for archives");

  // Create output file.
  raw_fd_ostream OutputFile(OutputFileNames.front(), EC, sys::fs::OF_None);
  if (EC)
    return createFileError(OutputFileNames.front(), EC);

  // Open input files.
  SmallVector<std::unique_ptr<MemoryBuffer>, 8u> InputBuffers;
  InputBuffers.reserve(InputFileNames.size());
  for (auto &I : InputFileNames) {
    ErrorOr<std::unique_ptr<MemoryBuffer>> CodeOrErr =
        MemoryBuffer::getFileOrSTDIN(I);
    if (std::error_code EC = CodeOrErr.getError())
      return createFileError(I, EC);
    InputBuffers.emplace_back(std::move(*CodeOrErr));
  }

  // Get the file handler. We use the host buffer as reference.
  assert((HostInputIndex != ~0u || AllowNoHost) &&
         "Host input index undefined??");
  Expected<std::unique_ptr<FileHandler>> FileHandlerOrErr =
      CreateFileHandler(*InputBuffers[AllowNoHost ? 0 : HostInputIndex]);
  if (!FileHandlerOrErr)
    return FileHandlerOrErr.takeError();

  std::unique_ptr<FileHandler> &FH = *FileHandlerOrErr;
  assert(FH);

  // Write header.
  if (Error Err = FH->WriteHeader(OutputFile, InputBuffers))
    return Err;

  // Write all bundles along with the start/end markers. If an error was found
  // writing the end of the bundle component, abort the bundle writing.
  auto Input = InputBuffers.begin();
  for (auto &Triple : TargetNames) {
    if (Error Err = FH->WriteBundleStart(OutputFile, Triple))
      return Err;
    if (Error Err = FH->WriteBundle(OutputFile, **Input))
      return Err;
    if (Error Err = FH->WriteBundleEnd(OutputFile, Triple))
      return Err;
    ++Input;
  }
  return Error::success();
}

// List bundle IDs. Return true if an error was found.
static Error ListBundleIDsInFile(StringRef InputFileName) {
  // Open Input file.
  ErrorOr<std::unique_ptr<MemoryBuffer>> CodeOrErr =
      MemoryBuffer::getFileOrSTDIN(InputFileName);
  if (std::error_code EC = CodeOrErr.getError())
    return createFileError(InputFileName, EC);

  MemoryBuffer &Input = **CodeOrErr;

  // Select the right files handler.
  Expected<std::unique_ptr<FileHandler>> FileHandlerOrErr =
      CreateFileHandler(Input);
  if (!FileHandlerOrErr)
    return FileHandlerOrErr.takeError();

  std::unique_ptr<FileHandler> &FH = *FileHandlerOrErr;
  assert(FH);
  return FH->listBundleIDs(Input);
}

// Unbundle the files. Return true if an error was found.
static Error UnbundleFiles() {
  // Open Input file.
  ErrorOr<std::unique_ptr<MemoryBuffer>> CodeOrErr =
      MemoryBuffer::getFileOrSTDIN(InputFileNames.front());
  if (std::error_code EC = CodeOrErr.getError())
    return createFileError(InputFileNames.front(), EC);

  MemoryBuffer &Input = **CodeOrErr;

  // Select the right files handler.
  Expected<std::unique_ptr<FileHandler>> FileHandlerOrErr =
      CreateFileHandler(Input);
  if (!FileHandlerOrErr)
    return FileHandlerOrErr.takeError();

  std::unique_ptr<FileHandler> &FH = *FileHandlerOrErr;
  assert(FH);

  // Seed temporary filename generation with the stem of the input file.
  FH->SetTempFileNameBase(llvm::sys::path::stem(InputFileNames.front()));

  // Read the header of the bundled file.
  if (Error Err = FH->ReadHeader(Input))
    return Err;

  // Create a work list that consist of the map triple/output file.
  StringMap<StringRef> Worklist;
  auto Output = OutputFileNames.begin();
  for (auto &Triple : TargetNames) {
    Worklist[Triple] = *Output;
    ++Output;
  }

  // Read all the bundles that are in the work list. If we find no bundles we
  // assume the file is meant for the host target.
  bool FoundHostBundle = false;
  while (!Worklist.empty()) {
    Expected<Optional<StringRef>> CurTripleOrErr = FH->ReadBundleStart(Input);
    if (!CurTripleOrErr)
      return CurTripleOrErr.takeError();

    // We don't have more bundles.
    if (!*CurTripleOrErr)
      break;

    StringRef CurTriple = **CurTripleOrErr;
    assert(!CurTriple.empty());

    auto Output = Worklist.find(CurTriple);
    // The file may have more bundles for other targets, that we don't care
    // about. Therefore, move on to the next triple
    if (Output == Worklist.end()) {
      // FIXME: temporary solution for supporting binaries produced by old
      // versions of SYCL toolchain. Old versions used triples with 'sycldevice'
      // environment component of the triple, whereas new toolchain use
      // 'unknown' value for that triple component. Here we assume that if we
      // are looking for a bundle for sycl offload kind, for the same target
      // triple there might be either one with 'sycldevice' environment or with
      // 'unknown' environment, but not both. So we will look for any of these
      // two variants.
      if (!CurTriple.startswith("sycl-") || !CurTriple.endswith("-sycldevice"))
        continue;
      Output =
          Worklist.find(CurTriple.drop_back(11 /*length of "-sycldevice"*/));
      if (Output == Worklist.end())
        continue;
    }

    // Check if the output file can be opened and copy the bundle to it.
    std::error_code EC;
    raw_fd_ostream OutputFile(Output->second, EC, sys::fs::OF_None);
    if (EC)
      return createFileError(Output->second, EC);
    if (Error Err = FH->ReadBundle(OutputFile, Input))
      return Err;
    if (Error Err = FH->ReadBundleEnd(Input))
      return Err;
    Worklist.erase(Output);

    // Record if we found the host bundle.
    auto OffloadInfo = OffloadTargetInfo(CurTriple);
    if (OffloadInfo.hasHostKind())
      FoundHostBundle = true;
  }

  if (!AllowMissingBundles && !Worklist.empty()) {
    std::string ErrMsg = "Can't find bundles for";
    std::set<StringRef> Sorted;
    for (auto &E : Worklist)
      Sorted.insert(E.first());
    unsigned I = 0;
    unsigned Last = Sorted.size() - 1;
    for (auto &E : Sorted) {
      if (I != 0 && Last > 1)
        ErrMsg += ",";
      ErrMsg += " ";
      if (I == Last && I != 0)
        ErrMsg += "and ";
      ErrMsg += E.str();
      ++I;
    }
    return createStringError(inconvertibleErrorCode(), ErrMsg);
  }

  // If no bundles were found, assume the input file is the host bundle and
  // create empty files for the remaining targets.
  if (Worklist.size() == TargetNames.size()) {
    for (auto &E : Worklist) {
      std::error_code EC;
      raw_fd_ostream OutputFile(E.second, EC, sys::fs::OF_None);
      if (EC)
        return createFileError(E.second, EC);

      // If this entry has a host kind, copy the input file to the output file
      // except for the archive unbundling where output is a list file.
      auto OffloadInfo = OffloadTargetInfo(E.getKey());
      if (OffloadInfo.hasHostKind() && !FilesTypeIsArchiveToList())
        OutputFile.write(Input.getBufferStart(), Input.getBufferSize());
    }
    return Error::success();
  }

  // If we found elements, we emit an error if none of those were for the host
  // in case host bundle name was provided in command line.
  if (!FoundHostBundle && HostInputIndex != ~0u)
    return createStringError(inconvertibleErrorCode(),
                             "Can't find bundle for the host target");

  // If we still have any elements in the worklist, create empty files for them.
  for (auto &E : Worklist) {
    std::error_code EC;
    raw_fd_ostream OutputFile(E.second, EC, sys::fs::OF_None);
    if (EC)
      return createFileError(E.second, EC);
  }

  return Error::success();
}

// Unbundle the files. Return true if an error was found.
static Expected<bool> CheckBundledSection() {
  // Open Input file.
  ErrorOr<std::unique_ptr<MemoryBuffer>> CodeOrErr =
      MemoryBuffer::getFileOrSTDIN(InputFileNames.front());
  if (std::error_code EC = CodeOrErr.getError())
    return createFileError(InputFileNames.front(), EC);
  MemoryBuffer &Input = *CodeOrErr.get();

  // Select the right files handler.
  Expected<std::unique_ptr<FileHandler>> FileHandlerOrErr =
      CreateFileHandler(Input);
  if (!FileHandlerOrErr)
    return FileHandlerOrErr.takeError();

  std::unique_ptr<FileHandler> &FH = *FileHandlerOrErr;

  // Quit if we don't have a handler.
  if (!FH)
    return true;

  // Seed temporary filename generation with the stem of the input file.
  FH->SetTempFileNameBase(llvm::sys::path::stem(InputFileNames.front()));

  // Read the header of the bundled file.
  if (Error Err = FH->ReadHeader(Input))
    return std::move(Err);

  StringRef triple = TargetNames.front();

  // FIXME: temporary solution for supporting binaries produced by old versions
  // of SYCL toolchain. Old versions used triples with 'sycldevice' environment
  // component of the triple, whereas new toolchain use 'unknown' value for that
  // triple component. Here we assume that if we are looking for a bundle for
  // sycl offload kind, for the same target triple there might be either one
  // with 'sycldevice' environment or with 'unknown' environment, but not both.
  // So we will look for any of these two variants.
  OffloadTargetInfo TI(triple);
  bool checkCompatibleTriple =
      (TI.OffloadKind == "sycl") &&
      (TI.Triple.getEnvironment() == Triple::UnknownEnvironment);
  TI.Triple.setEnvironmentName("sycldevice");
  std::string compatibleTriple = Twine("sycl-" + TI.Triple.str()).str();

  // assume the file is meant for the host target.
  bool found = false;
  while (!found) {
    Expected<Optional<StringRef>> CurTripleOrErr = FH->ReadBundleStart(Input);
    if (!CurTripleOrErr)
      return CurTripleOrErr.takeError();

    // We don't have more bundles.
    if (!*CurTripleOrErr)
      break;

    if (*CurTripleOrErr == triple ||
        (checkCompatibleTriple &&
         *CurTripleOrErr == StringRef(compatibleTriple))) {
      found = true;
      break;
    }
  }
  return found;
}

static Archive::Kind getDefaultArchiveKindForHost() {
  return Triple(sys::getDefaultTargetTriple()).isOSDarwin() ? Archive::K_DARWIN
                                                            : Archive::K_GNU;
}

/// @brief Checks if a code object \p CodeObjectInfo is compatible with a given
/// target \p TargetInfo.
/// @link https://clang.llvm.org/docs/ClangOffloadBundler.html#bundle-entry-id
bool isCodeObjectCompatible(OffloadTargetInfo &CodeObjectInfo,
                            OffloadTargetInfo &TargetInfo) {

  // Compatible in case of exact match.
  if (CodeObjectInfo == TargetInfo) {
    DEBUG_WITH_TYPE("CodeObjectCompatibility",
                    dbgs() << "Compatible: Exact match: \t[CodeObject: "
                           << CodeObjectInfo.str()
                           << "]\t:\t[Target: " << TargetInfo.str() << "]\n");
    return true;
  }

  // Incompatible if Kinds or Triples mismatch.
  if (CodeObjectInfo.OffloadKind != TargetInfo.OffloadKind ||
      !CodeObjectInfo.Triple.isCompatibleWith(TargetInfo.Triple)) {
    DEBUG_WITH_TYPE(
        "CodeObjectCompatibility",
        dbgs() << "Incompatible: Kind/Triple mismatch \t[CodeObject: "
               << CodeObjectInfo.str() << "]\t:\t[Target: " << TargetInfo.str()
               << "]\n");
    return false;
  }

  // Incompatible if GPUArch mismatch.
  if (CodeObjectInfo.GPUArch != TargetInfo.GPUArch) {
    DEBUG_WITH_TYPE("CodeObjectCompatibility",
                    dbgs() << "Incompatible: GPU Arch mismatch \t[CodeObject: "
                           << CodeObjectInfo.str()
                           << "]\t:\t[Target: " << TargetInfo.str() << "]\n");
    return false;
  }

  DEBUG_WITH_TYPE(
      "CodeObjectCompatibility",
      dbgs() << "Compatible: Code Objects are compatible \t[CodeObject: "
             << CodeObjectInfo.str() << "]\t:\t[Target: " << TargetInfo.str()
             << "]\n");
  return true;
}

/// @brief Computes a list of targets among all given targets which are
/// compatible with this code object
/// @param [in] CodeObjectInfo Code Object
/// @param [out] CompatibleTargets List of all compatible targets among all
/// given targets
/// @return false, if no compatible target is found.
static bool
getCompatibleOffloadTargets(OffloadTargetInfo &CodeObjectInfo,
                            SmallVectorImpl<StringRef> &CompatibleTargets) {
  if (!CompatibleTargets.empty()) {
    DEBUG_WITH_TYPE("CodeObjectCompatibility",
                    dbgs() << "CompatibleTargets list should be empty\n");
    return false;
  }
  for (auto &Target : TargetNames) {
    auto TargetInfo = OffloadTargetInfo(Target);
    if (isCodeObjectCompatible(CodeObjectInfo, TargetInfo))
      CompatibleTargets.push_back(Target);
  }
  return !CompatibleTargets.empty();
}

/// UnbundleArchive takes an archive file (".a") as input containing bundled
/// code object files, and a list of offload targets (not host), and extracts
/// the code objects into a new archive file for each offload target. Each
/// resulting archive file contains all code object files corresponding to that
/// particular offload target. The created archive file does not
/// contain an index of the symbols and code object files are named as
/// <<Parent Bundle Name>-<CodeObject's GPUArch>>, with ':' replaced with '_'.
static Error UnbundleArchive() {
  std::vector<std::unique_ptr<MemoryBuffer>> ArchiveBuffers;

  /// Map of target names with list of object files that will form the device
  /// specific archive for that target
  StringMap<std::vector<NewArchiveMember>> OutputArchivesMap;

  // Map of target names and output archive filenames
  StringMap<StringRef> TargetOutputFileNameMap;

  auto Output = OutputFileNames.begin();
  for (auto &Target : TargetNames) {
    TargetOutputFileNameMap[Target] = *Output;
    ++Output;
  }

  StringRef IFName = InputFileNames.front();
  ErrorOr<std::unique_ptr<MemoryBuffer>> BufOrErr =
      MemoryBuffer::getFileOrSTDIN(IFName, true, false);
  if (std::error_code EC = BufOrErr.getError())
    return createFileError(InputFileNames.front(), EC);

  ArchiveBuffers.push_back(std::move(*BufOrErr));
  Expected<std::unique_ptr<llvm::object::Archive>> LibOrErr =
      Archive::create(ArchiveBuffers.back()->getMemBufferRef());
  if (!LibOrErr)
    return LibOrErr.takeError();

  auto Archive = std::move(*LibOrErr);

  Error ArchiveErr = Error::success();
  auto ChildEnd = Archive->child_end();

  /// Iterate over all bundled code object files in the input archive.
  for (auto ArchiveIter = Archive->child_begin(ArchiveErr);
       ArchiveIter != ChildEnd; ++ArchiveIter) {
    if (ArchiveErr)
      return ArchiveErr;
    auto ArchiveChildNameOrErr = (*ArchiveIter).getName();
    if (!ArchiveChildNameOrErr)
      return ArchiveChildNameOrErr.takeError();

    StringRef BundledObjectFile = sys::path::filename(*ArchiveChildNameOrErr);

    auto CodeObjectBufferRefOrErr = (*ArchiveIter).getMemoryBufferRef();
    if (!CodeObjectBufferRefOrErr)
      return CodeObjectBufferRefOrErr.takeError();

    auto CodeObjectBuffer =
        MemoryBuffer::getMemBuffer(*CodeObjectBufferRefOrErr, false);

    Expected<std::unique_ptr<FileHandler>> FileHandlerOrErr =
        CreateFileHandler(*CodeObjectBuffer);
    if (!FileHandlerOrErr)
      return FileHandlerOrErr.takeError();

    std::unique_ptr<FileHandler> &FileHandler = *FileHandlerOrErr;
    assert(FileHandler &&
           "FileHandle creation failed for file in the archive!");

    if (Error ReadErr = FileHandler.get()->ReadHeader(*CodeObjectBuffer))
      return ReadErr;

    Expected<Optional<StringRef>> CurBundleIDOrErr =
        FileHandler->ReadBundleStart(*CodeObjectBuffer);
    if (!CurBundleIDOrErr)
      return CurBundleIDOrErr.takeError();

    Optional<StringRef> OptionalCurBundleID = *CurBundleIDOrErr;
    // No device code in this child, skip.
    if (!OptionalCurBundleID.hasValue())
      continue;
    StringRef CodeObject = *OptionalCurBundleID;

    // Process all bundle entries (CodeObjects) found in this child of input
    // archive.
    while (!CodeObject.empty()) {
      SmallVector<StringRef> CompatibleTargets;
      auto CodeObjectInfo = OffloadTargetInfo(CodeObject);
      if (CodeObjectInfo.hasHostKind()) {
        // Do nothing, we don't extract host code yet.
      } else if (getCompatibleOffloadTargets(CodeObjectInfo,
                                             CompatibleTargets)) {
        std::string BundleData;
        raw_string_ostream DataStream(BundleData);
        if (Error Err =
                FileHandler.get()->ReadBundle(DataStream, *CodeObjectBuffer))
          return Err;

        for (auto &CompatibleTarget : CompatibleTargets) {
          SmallString<128> BundledObjectFileName;
          BundledObjectFileName.assign(BundledObjectFile);
          auto OutputBundleName =
              Twine(llvm::sys::path::stem(BundledObjectFileName) + "-" +
                    CodeObject)
                  .str();
          // Replace ':' in optional target feature list with '_' to ensure
          // cross-platform validity.
          std::replace(OutputBundleName.begin(), OutputBundleName.end(), ':',
                       '_');

          std::unique_ptr<MemoryBuffer> MemBuf = MemoryBuffer::getMemBufferCopy(
              DataStream.str(), OutputBundleName);
          ArchiveBuffers.push_back(std::move(MemBuf));
          llvm::MemoryBufferRef MemBufRef =
              MemoryBufferRef(*(ArchiveBuffers.back()));

          // For inserting <CompatibleTarget, list<CodeObject>> entry in
          // OutputArchivesMap.
          if (OutputArchivesMap.find(CompatibleTarget) ==
              OutputArchivesMap.end()) {

            std::vector<NewArchiveMember> ArchiveMembers;
            ArchiveMembers.push_back(NewArchiveMember(MemBufRef));
            OutputArchivesMap.insert_or_assign(CompatibleTarget,
                                               std::move(ArchiveMembers));
          } else {
            OutputArchivesMap[CompatibleTarget].push_back(
                NewArchiveMember(MemBufRef));
          }
        }
      }

      if (Error Err = FileHandler.get()->ReadBundleEnd(*CodeObjectBuffer))
        return Err;

      Expected<Optional<StringRef>> NextTripleOrErr =
          FileHandler->ReadBundleStart(*CodeObjectBuffer);
      if (!NextTripleOrErr)
        return NextTripleOrErr.takeError();

      CodeObject = ((*NextTripleOrErr).hasValue()) ? **NextTripleOrErr : "";
    } // End of processing of all bundle entries of this child of input archive.
  }   // End of while over children of input archive.

  assert(!ArchiveErr && "Error occured while reading archive!");

  /// Write out an archive for each target
  for (auto &Target : TargetNames) {
    StringRef FileName = TargetOutputFileNameMap[Target];
    StringMapIterator<std::vector<llvm::NewArchiveMember>> CurArchiveMembers =
        OutputArchivesMap.find(Target);
    if (CurArchiveMembers != OutputArchivesMap.end()) {
      if (Error WriteErr = writeArchive(FileName, CurArchiveMembers->getValue(),
                                        true, getDefaultArchiveKindForHost(),
                                        true, false, nullptr))
        return WriteErr;
    } else if (!AllowMissingBundles) {
      std::string ErrMsg =
          Twine("no compatible code object found for the target '" + Target +
                "' in heterogeneous archive library: " + IFName)
              .str();
      return createStringError(inconvertibleErrorCode(), ErrMsg);
    } else { // Create an empty archive file if no compatible code object is
             // found and "allow-missing-bundles" is enabled. It ensures that
             // the linker using output of this step doesn't complain about
             // the missing input file.
      std::vector<llvm::NewArchiveMember> EmptyArchive;
      EmptyArchive.clear();
      if (Error WriteErr = writeArchive(FileName, EmptyArchive, true,
                                        getDefaultArchiveKindForHost(), true,
                                        false, nullptr))
        return WriteErr;
    }
  }

  return Error::success();
}

static void PrintVersion(raw_ostream &OS) {
  OS << clang::getClangToolFullVersion("clang-offload-bundler") << '\n';
}

int main(int argc, const char **argv) {
  sys::PrintStackTraceOnErrorSignal(argv[0]);

  cl::HideUnrelatedOptions(ClangOffloadBundlerCategory);
  cl::SetVersionPrinter(PrintVersion);
  cl::ParseCommandLineOptions(
      argc, argv,
      "A tool to bundle several input files of the specified type <type> \n"
      "referring to the same source file but different targets into a single \n"
      "one. The resulting file can also be unbundled into different files by \n"
      "this tool if -unbundle is provided.\n");

  if (Help) {
    cl::PrintHelpMessage();
    return 0;
  }

  // These calls are needed so that we can read bitcode correctly.
  InitializeAllTargetInfos();
  InitializeAllTargetMCs();
  InitializeAllAsmParsers();

  auto reportError = [argv](Error E) {
    logAllUnhandledErrors(std::move(E), WithColor::error(errs(), argv[0]));
    exit(1);
  };

  auto doWork = [&](std::function<llvm::Error()> Work) {
    // Save the current executable directory as it will be useful to find other
    // tools.
    BundlerExecutable = argv[0];
    if (!llvm::sys::fs::exists(BundlerExecutable))
      BundlerExecutable =
          sys::fs::getMainExecutable(argv[0], &BundlerExecutable);

    if (llvm::Error Err = Work()) {
      reportError(std::move(Err));
    }
  };

  if (ListBundleIDs) {
    if (Unbundle) {
      reportError(
          createStringError(errc::invalid_argument,
                            "-unbundle and -list cannot be used together"));
    }
    if (InputFileNames.size() != 1) {
      reportError(createStringError(errc::invalid_argument,
                                    "only one input file supported for -list"));
    }
    if (OutputFileNames.size()) {
      reportError(createStringError(errc::invalid_argument,
                                    "-outputs option is invalid for -list"));
    }
    if (TargetNames.size()) {
      reportError(createStringError(errc::invalid_argument,
                                    "-targets option is invalid for -list"));
    }

    doWork([]() { return ListBundleIDsInFile(InputFileNames.front()); });
    return 0;
  }

  if (OutputFileNames.getNumOccurrences() == 0 && !CheckSection) {
    reportError(createStringError(
        errc::invalid_argument,
        "for the --outputs option: must be specified at least once!"));
  }
  if (TargetNames.getNumOccurrences() == 0) {
    reportError(createStringError(
        errc::invalid_argument,
        "for the --targets option: must be specified at least once!"));
  }

  if (Unbundle && CheckSection) {
    reportError(createStringError(
        errc::invalid_argument,
        "-unbundle and -check-section are not compatible options"));
    return 1;
  }

  // -check-section
  if (CheckSection) {
    if (InputFileNames.size() != 1) {
      reportError(
          createStringError(errc::invalid_argument,
                            "only one input file supported in checking mode"));
    }
    if (TargetNames.size() != 1) {
      reportError(
          createStringError(errc::invalid_argument,
                            "only one target supported in checking mode"));
    }
    if (OutputFileNames.size() != 0) {
      reportError(createStringError(
          errc::invalid_argument, "no output file supported in checking mode"));
    }
  }
  // -unbundle
  else if (Unbundle) {
    if (InputFileNames.size() != 1) {
      reportError(createStringError(
          errc::invalid_argument,
          "only one input file supported in unbundling mode"));
    }
    if (OutputFileNames.size() != TargetNames.size()) {
      reportError(createStringError(errc::invalid_argument,
                                    "number of output files and targets should "
                                    "match in unbundling mode"));
    }
  }
  // no explicit option: bundle
  else {
    if (FilesType == "a") {
      reportError(createStringError(errc::invalid_argument,
                                    "Archive files are only supported "
                                    "for unbundling"));
    }
    if (OutputFileNames.size() != 1) {
      reportError(createStringError(
          errc::invalid_argument,
          "only one output file supported in bundling mode"));
    }
    if (InputFileNames.size() != TargetNames.size()) {
      reportError(createStringError(
          errc::invalid_argument,
          "number of input files and targets should match in bundling mode"));
    }
  }

  // Verify that the offload kinds and triples are known. We also check that we
  // have exactly one host target.
  unsigned Index = 0u;
  unsigned HostTargetNum = 0u;
  bool HIPOnly = true;
  llvm::DenseSet<StringRef> ParsedTargets;
  for (StringRef Target : TargetNames) {
    if (ParsedTargets.contains(Target)) {
      reportError(createStringError(errc::invalid_argument,
                                    "Duplicate targets are not allowed"));
    }
    ParsedTargets.insert(Target);

    auto OffloadInfo = OffloadTargetInfo(Target);
    bool KindIsValid = OffloadInfo.isOffloadKindValid();
    bool TripleIsValid = OffloadInfo.isTripleValid();

    if (!KindIsValid || !TripleIsValid) {
      SmallVector<char, 128u> Buf;
      raw_svector_ostream Msg(Buf);
      Msg << "invalid target '" << Target << "'";
      if (!KindIsValid)
        Msg << ", unknown offloading kind '" << OffloadInfo.OffloadKind << "'";
      if (!TripleIsValid)
        Msg << ", unknown target triple '" << OffloadInfo.Triple.str() << "'";
      reportError(createStringError(errc::invalid_argument, Msg.str()));
    }

    if (KindIsValid && OffloadInfo.hasHostKind()) {
      ++HostTargetNum;
      // Save the index of the input that refers to the host.
      HostInputIndex = Index;
    }

    if (OffloadInfo.OffloadKind != "hip" && OffloadInfo.OffloadKind != "hipv4")
      HIPOnly = false;

    ++Index;
  }

  if (CheckSection) {
    Expected<bool> Res = CheckBundledSection();
    if (!Res) {
      reportError(Res.takeError());
      return 1;
    }
    return !*Res;
  }

  // HIP uses clang-offload-bundler to bundle device-only compilation results
  // for multiple GPU archs, therefore allow no host target if all entries
  // are for HIP.
  AllowNoHost = HIPOnly;

  // Host triple is not really needed for unbundling operation, so do not
  // treat missing host triple as error if we do unbundling.
  if ((Unbundle && HostTargetNum > 1) ||
      (!Unbundle && HostTargetNum != 1 && !AllowNoHost)) {
    reportError(createStringError(errc::invalid_argument,
                                  "expecting exactly one host target but got " +
                                      Twine(HostTargetNum)));
  }

  doWork([]() {
    if (Unbundle) {
      if (FilesType == "a")
        return UnbundleArchive();
      else
        return UnbundleFiles();
    } else
      return BundleFiles();
  });
  return 0;
}<|MERGE_RESOLUTION|>--- conflicted
+++ resolved
@@ -667,10 +667,7 @@
             // Do not add globals with constant address space to the tgtsym.
             if (!GV.isDeclaration() && !GV.hasLocalLinkage() &&
                 GV.getAddressSpace() == 2) {
-<<<<<<< HEAD
-=======
               GV.replaceAllUsesWith(UndefValue::get(GV.getType()));
->>>>>>> d2d0a52b
               GV.dropAllReferences();
               GV.eraseFromParent();
               UpdateBuf = true;
