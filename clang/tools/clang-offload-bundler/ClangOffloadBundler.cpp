//===-- clang-offload-bundler/ClangOffloadBundler.cpp ---------------------===//
//
// Part of the LLVM Project, under the Apache License v2.0 with LLVM Exceptions.
// See https://llvm.org/LICENSE.txt for license information.
// SPDX-License-Identifier: Apache-2.0 WITH LLVM-exception
//
//===----------------------------------------------------------------------===//
///
/// \file
/// This file implements a clang-offload-bundler that bundles different
/// files that relate with the same source code but different targets into a
/// single one. Also the implements the opposite functionality, i.e. unbundle
/// files previous created by this tool.
///
//===----------------------------------------------------------------------===//

#include "clang/Basic/Version.h"
#include "llvm/ADT/ArrayRef.h"
#include "llvm/ADT/SmallString.h"
#include "llvm/ADT/StringMap.h"
#include "llvm/ADT/StringRef.h"
#include "llvm/ADT/StringSet.h"
#include "llvm/ADT/StringSwitch.h"
#include "llvm/ADT/Triple.h"
<<<<<<< HEAD
#if INTEL_COLLAB
// Cherry-pick from https://github.com/intel/llvm/pull/363/commits
// The lines in the else clause were deleted.
#else   // INTEL_COLLAB
#include "llvm/Bitcode/BitcodeWriter.h"
#include "llvm/IR/Constant.h"
#include "llvm/IR/Constants.h"
#include "llvm/IR/GlobalVariable.h"
#include "llvm/IR/LLVMContext.h"
#include "llvm/IR/Module.h"
#endif  // INTEL_COLLAB
=======
#include "llvm/Object/Archive.h"
>>>>>>> 97b6396c
#include "llvm/Object/Binary.h"
#include "llvm/Object/ObjectFile.h"
#include "llvm/Support/Casting.h"
#include "llvm/Support/CommandLine.h"
#include "llvm/Support/Endian.h"
#include "llvm/Support/Error.h"
#include "llvm/Support/ErrorOr.h"
#include "llvm/Support/FileSystem.h"
#include "llvm/Support/MemoryBuffer.h"
#include "llvm/Support/Path.h"
#include "llvm/Support/Program.h"
#include "llvm/Support/Signals.h"
#include "llvm/Support/raw_ostream.h"
#include <algorithm>
#include <cassert>
#include <cstddef>
#include <cstdint>
#include <list>
#include <memory>
#include <string>
#include <system_error>
#include <vector>

using namespace llvm;
using namespace llvm::object;

static cl::opt<bool> Help("h", cl::desc("Alias for -help"), cl::Hidden);

// Mark all our options with this category, everything else (except for -version
// and -help) will be hidden.
static cl::OptionCategory
    ClangOffloadBundlerCategory("clang-offload-bundler options");

static cl::list<std::string>
    InputFileNames("inputs", cl::CommaSeparated, cl::OneOrMore,
                   cl::desc("[<input file>,...]"),
                   cl::cat(ClangOffloadBundlerCategory));
static cl::list<std::string>
    OutputFileNames("outputs", cl::CommaSeparated, cl::ZeroOrMore,
                    cl::desc("[<output file>,...]"),
                    cl::cat(ClangOffloadBundlerCategory));
static cl::list<std::string>
    TargetNames("targets", cl::CommaSeparated, cl::OneOrMore,
                cl::desc("[<offload kind>-<target triple>,...]"),
                cl::cat(ClangOffloadBundlerCategory));

static cl::opt<std::string> FilesType(
    "type", cl::Required,
<<<<<<< HEAD
    cl::desc("Type of the files to be bundled/unbundled.\n"
=======
    cl::desc("Type of the files to be bundled/unbundled/checked.\n"
>>>>>>> 97b6396c
             "Current supported types are:\n"
             "  i   - cpp-output\n"
             "  ii  - c++-cpp-output\n"
             "  ll  - llvm\n"
             "  bc  - llvm-bc\n"
             "  s   - assembler\n"
             "  o   - object\n"
             "  oo  - object; output file is a list of unbundled objects\n"
             "  gch - precompiled-header\n"
<<<<<<< HEAD
             "  ast - clang AST file"),
    cl::cat(ClangOffloadBundlerCategory));
=======
             "  ast - clang AST file\n"
             "  ao  - archive; output file is a list of unbundled objects\n"),
    cl::cat(ClangOffloadBundlerCategory));

>>>>>>> 97b6396c
static cl::opt<bool>
    Unbundle("unbundle",
             cl::desc("Unbundle bundled file into several output files.\n"),
             cl::init(false), cl::cat(ClangOffloadBundlerCategory));

static cl::opt<bool>
    CheckSection("check-section",
             cl::desc("Check if the section exists.\n"),
             cl::init(false), cl::cat(ClangOffloadBundlerCategory));

static cl::opt<bool> PrintExternalCommands(
    "###",
    cl::desc("Print any external commands that are to be executed "
             "instead of actually executing them - for testing purposes.\n"),
    cl::init(false), cl::cat(ClangOffloadBundlerCategory));
<<<<<<< HEAD
#if INTEL_COLLAB
// Cherry-pick from https://github.com/intel/llvm/pull/363/commits
=======

>>>>>>> 97b6396c
static cl::opt<bool>
    SaveTemporaryFiles("save-temps",
                       cl::desc("Saves intermediate temporary files.\n"),
                       cl::init(false), cl::cat(ClangOffloadBundlerCategory));
<<<<<<< HEAD
#else  // INTEL_COLLAB
static cl::opt<bool> DumpTemporaryFiles(
    "dump-temporary-files",
    cl::desc("Dumps any temporary files created - for testing purposes.\n"),
    cl::init(false), cl::cat(ClangOffloadBundlerCategory));
#endif // INTEL_COLLAB
=======
>>>>>>> 97b6396c

/// Magic string that marks the existence of offloading data.
#define OFFLOAD_BUNDLER_MAGIC_STR "__CLANG_OFFLOAD_BUNDLE__"

/// Prefix of an added section name with bundle size.
#define SIZE_SECTION_PREFIX "__CLANG_OFFLOAD_BUNDLE_SIZE__"

/// The index of the host input in the list of inputs.
static unsigned HostInputIndex = ~0u;

/// Path to the current binary.
static std::string BundlerExecutable;

/// Obtain the offload kind and real machine triple out of the target
/// information specified by the user.
static void getOffloadKindAndTriple(StringRef Target, StringRef &OffloadKind,
                                    StringRef &Triple) {
  auto KindTriplePair = Target.split('-');
  OffloadKind = KindTriplePair.first;
  Triple = KindTriplePair.second;
}
<<<<<<< HEAD
#if INTEL_COLLAB
// Cherry-pick from https://github.com/intel/llvm/pull/363/commits
// The lines in the else clause were deleted.
#else  // INTEL_COLLAB
static StringRef getTriple(StringRef Target) {
  StringRef OffloadKind;
  StringRef Triple;
  getOffloadKindAndTriple(Target, OffloadKind, Triple);
  return Triple;
}
#endif // INTEL_COLLAB
=======
>>>>>>> 97b6396c
static bool hasHostKind(StringRef Target) {
  StringRef OffloadKind;
  StringRef Triple;
  getOffloadKindAndTriple(Target, OffloadKind, Triple);
  return OffloadKind == "host";
}

/// Generic file handler interface.
class FileHandler {
public:
  FileHandler() {}

  virtual ~FileHandler() {}

  /// Update the file handler with information from the header of the bundled
  /// file
  virtual void ReadHeader(MemoryBuffer &Input) = 0;

  /// Read the marker of the next bundled to be read in the file. The triple of
  /// the target associated with that bundle is returned. An empty string is
  /// returned if there are no more bundles to be read.
  virtual StringRef ReadBundleStart(MemoryBuffer &Input) = 0;

  /// Read the marker that closes the current bundle.
  virtual void ReadBundleEnd(MemoryBuffer &Input) = 0;

  /// Read the current bundle and write the result into the stream \a OS.
  virtual void ReadBundle(raw_fd_ostream &OS, MemoryBuffer &Input) = 0;

  /// Read the current bundle and write the result into the file \a FileName.
  /// The meaning of \a FileName depends on unbundling type - in some
  /// cases (type="oo") it will contain a list of actual outputs.
  virtual void ReadBundle(StringRef FileName, MemoryBuffer &Input) {
    std::error_code EC;
    raw_fd_ostream OS(FileName, EC);

    if (EC)
      report_fatal_error(Twine("Can't open file for writing ") +
                               Twine(FileName) + Twine(": ") +
                               Twine(EC.message()));
    ReadBundle(OS, Input);
  }

  /// Write the header of the bundled file to \a OS based on the information
  /// gathered from \a Inputs.
  virtual void WriteHeader(raw_fd_ostream &OS,
                           ArrayRef<std::unique_ptr<MemoryBuffer>> Inputs) = 0;

  /// Write the marker that initiates a bundle for the triple \a TargetTriple to
  /// \a OS.
  virtual void WriteBundleStart(raw_fd_ostream &OS, StringRef TargetTriple) = 0;

  /// Write the marker that closes a bundle for the triple \a TargetTriple to \a
  /// OS. Return true if any error was found.

  virtual bool WriteBundleEnd(raw_fd_ostream &OS, StringRef TargetTriple) = 0;

  /// Write the bundle from \a Input into \a OS.
  virtual void WriteBundle(raw_fd_ostream &OS, MemoryBuffer &Input) = 0;

  /// Sets a base name for temporary filename generation.
  void SetTempFileNameBase(StringRef Base) { TempFileNameBase = Base; }

protected:
  /// Serves as a base name for temporary filename generation.
  std::string TempFileNameBase;
};

/// Handler for binary files. The bundled file will have the following format
/// (all integers are stored in little-endian format):
///
/// "OFFLOAD_BUNDLER_MAGIC_STR" (ASCII encoding of the string)
///
/// NumberOfOffloadBundles (8-byte integer)
///
/// OffsetOfBundle1 (8-byte integer)
/// SizeOfBundle1 (8-byte integer)
/// NumberOfBytesInTripleOfBundle1 (8-byte integer)
/// TripleOfBundle1 (byte length defined before)
///
/// ...
///
/// OffsetOfBundleN (8-byte integer)
/// SizeOfBundleN (8-byte integer)
/// NumberOfBytesInTripleOfBundleN (8-byte integer)
/// TripleOfBundleN (byte length defined before)
///
/// Bundle1
/// ...
/// BundleN

/// Read 8-byte integers from a buffer in little-endian format.
static uint64_t Read8byteIntegerFromBuffer(StringRef Buffer, size_t pos) {
  uint64_t Res = 0;
  const char *Data = Buffer.data();

  for (unsigned i = 0; i < 8; ++i) {
    Res <<= 8;
    uint64_t Char = (uint64_t)Data[pos + 7 - i];
    Res |= 0xffu & Char;
  }
  return Res;
}

/// Write 8-byte integers to a buffer in little-endian format.
static void Write8byteIntegerToBuffer(raw_fd_ostream &OS, uint64_t Val) {
  for (unsigned i = 0; i < 8; ++i) {
    char Char = (char)(Val & 0xffu);
    OS.write(&Char, 1);
    Val >>= 8;
  }
}

class BinaryFileHandler final : public FileHandler {
  /// Information about the bundles extracted from the header.
  struct BundleInfo final {
    /// Size of the bundle.
    uint64_t Size = 0u;
    /// Offset at which the bundle starts in the bundled file.
    uint64_t Offset = 0u;

    BundleInfo() {}
    BundleInfo(uint64_t Size, uint64_t Offset) : Size(Size), Offset(Offset) {}
  };

  /// Map between a triple and the corresponding bundle information.
  StringMap<BundleInfo> BundlesInfo;

  /// Iterator for the bundle information that is being read.
  StringMap<BundleInfo>::iterator CurBundleInfo;

public:
  BinaryFileHandler() : FileHandler() {}

  ~BinaryFileHandler() final {}

  void ReadHeader(MemoryBuffer &Input) final {
    StringRef FC = Input.getBuffer();

    // Initialize the current bundle with the end of the container.
    CurBundleInfo = BundlesInfo.end();

    // Check if buffer is smaller than magic string.
    size_t ReadChars = sizeof(OFFLOAD_BUNDLER_MAGIC_STR) - 1;
    if (ReadChars > FC.size())
      return;

    // Check if no magic was found.
    StringRef Magic(FC.data(), sizeof(OFFLOAD_BUNDLER_MAGIC_STR) - 1);
    if (!Magic.equals(OFFLOAD_BUNDLER_MAGIC_STR))
      return;

    // Read number of bundles.
    if (ReadChars + 8 > FC.size())
      return;

    uint64_t NumberOfBundles = Read8byteIntegerFromBuffer(FC, ReadChars);
    ReadChars += 8;

    // Read bundle offsets, sizes and triples.
    for (uint64_t i = 0; i < NumberOfBundles; ++i) {

      // Read offset.
      if (ReadChars + 8 > FC.size())
        return;

      uint64_t Offset = Read8byteIntegerFromBuffer(FC, ReadChars);
      ReadChars += 8;

      // Read size.
      if (ReadChars + 8 > FC.size())
        return;

      uint64_t Size = Read8byteIntegerFromBuffer(FC, ReadChars);
      ReadChars += 8;

      // Read triple size.
      if (ReadChars + 8 > FC.size())
        return;

      uint64_t TripleSize = Read8byteIntegerFromBuffer(FC, ReadChars);
      ReadChars += 8;

      // Read triple.
      if (ReadChars + TripleSize > FC.size())
        return;

      StringRef Triple(&FC.data()[ReadChars], TripleSize);
      ReadChars += TripleSize;

      // Check if the offset and size make sense.
      if (!Offset || Offset + Size > FC.size())
        return;

      assert(BundlesInfo.find(Triple) == BundlesInfo.end() &&
             "Triple is duplicated??");
      BundlesInfo[Triple] = BundleInfo(Size, Offset);
    }
    // Set the iterator to where we will start to read.
    CurBundleInfo = BundlesInfo.begin();
  }

  StringRef ReadBundleStart(MemoryBuffer &Input) final {
    if (CurBundleInfo == BundlesInfo.end())
      return StringRef();

    return CurBundleInfo->first();
  }

  void ReadBundleEnd(MemoryBuffer &Input) final {
    assert(CurBundleInfo != BundlesInfo.end() && "Invalid reader info!");
    ++CurBundleInfo;
  }

  using FileHandler::ReadBundle; // to avoid hiding via the overload below

  void ReadBundle(raw_fd_ostream &OS, MemoryBuffer &Input) final {
    assert(CurBundleInfo != BundlesInfo.end() && "Invalid reader info!");
    StringRef FC = Input.getBuffer();
    OS.write(FC.data() + CurBundleInfo->second.Offset,
             CurBundleInfo->second.Size);
  }

  void WriteHeader(raw_fd_ostream &OS,
                   ArrayRef<std::unique_ptr<MemoryBuffer>> Inputs) final {
    // Compute size of the header.
    uint64_t HeaderSize = 0;

    HeaderSize += sizeof(OFFLOAD_BUNDLER_MAGIC_STR) - 1;
    HeaderSize += 8; // Number of Bundles

    for (auto &T : TargetNames) {
      HeaderSize += 3 * 8; // Bundle offset, Size of bundle and size of triple.
      HeaderSize += T.size(); // The triple.
    }

    // Write to the buffer the header.
    OS << OFFLOAD_BUNDLER_MAGIC_STR;

    Write8byteIntegerToBuffer(OS, TargetNames.size());

    unsigned Idx = 0;
    for (auto &T : TargetNames) {
      MemoryBuffer &MB = *Inputs[Idx++].get();
      // Bundle offset.
      Write8byteIntegerToBuffer(OS, HeaderSize);
      // Size of the bundle (adds to the next bundle's offset)
      Write8byteIntegerToBuffer(OS, MB.getBufferSize());
      HeaderSize += MB.getBufferSize();
      // Size of the triple
      Write8byteIntegerToBuffer(OS, T.size());
      // Triple
      OS << T;
    }
  }

  void WriteBundleStart(raw_fd_ostream &OS, StringRef TargetTriple) final {}

  bool WriteBundleEnd(raw_fd_ostream &OS, StringRef TargetTriple) final {
    return false;
  }

  void WriteBundle(raw_fd_ostream &OS, MemoryBuffer &Input) final {
    OS.write(Input.getBufferStart(), Input.getBufferSize());
  }
};

/// Handler for object files. The bundles are organized by sections with a
/// designated name.
///
/// In order to bundle we create an IR file with the content of each section and
/// use incremental linking to produce the resulting object. We also add section
/// with a single byte to state the name of the component the main object file
/// (the one we are bundling into) refers to.
///
/// To unbundle, we use just copy the contents of the designated section. If the
/// requested bundle refer to the main object file, we just copy it with no
/// changes.
///
/// The bundler produces object file in host target native format (e.g. ELF for
/// Linux). The sections it creates are:
///
/// <OFFLOAD_BUNDLER_MAGIC_STR><target triple 1>
/// |
/// | binary data for the <target 1>'s bundle
/// |
/// <SIZE_SECTION_PREFIX><target triple 1>
/// | size of the <target1>'s bundle (8 bytes)
/// ...
/// <OFFLOAD_BUNDLER_MAGIC_STR><target triple N>
/// |
/// | binary data for the <target N>'s bundle
/// |
/// <SIZE_SECTION_PREFIX><target triple N>
/// | size of the <target N>'s bundle (8 bytes)
/// ...
/// <OFFLOAD_BUNDLER_MAGIC_STR><host target>
/// | 0 (1 byte long)
/// <SIZE_SECTION_PREFIX><host target>
/// | 1 (8 bytes)
/// ...
///
/// Further, these fat objects can be "partially" linked by a platform linker:
/// 1) ld -r a_fat.o b_fat.o c_fat.o -o abc_fat.o
/// 2) ld -r a_fat.o -L. -lbc -o abc_fat.o
///   where libbc.a is a static library created from b_fat.o and c_fat.o.
/// This will still result in a fat object. But this object will have bundle and
/// size sections for the same triple concatenated:
/// ...
/// <OFFLOAD_BUNDLER_MAGIC_STR><target triple 1>
/// | binary data for the <target 1>'s bundle (from a_fat.o)
/// | binary data for the <target 1>'s bundle (from b_fat.o)
/// | binary data for the <target 1>'s bundle (from c_fat.o)
/// <SIZE_SECTION_PREFIX><target triple 1>
/// | size of the <target1>'s bundle (8 bytes) (from a_fat.o)
/// | size of the <target1>'s bundle (8 bytes) (from b_fat.o)
/// | size of the <target1>'s bundle (8 bytes) (from c_fat.o)
/// ...
///
/// The alignment of all the added sections is set to one to avoid padding
/// between concatenated parts.
///
/// The unbundler is able to unbundle both kinds of the fat objects. The first
/// one can be handled either with -type=o or -type=oo option, the second one -
/// with -type=oo option only. In the latter case unbundling may result in
/// multiple files per target, and the output file in this case is a list of
/// actual outputs.
///
class ObjectFileHandler final : public FileHandler {
  /// Keeps infomation about a bundle for a particular target.
  struct BundleInfo final {
    /// The section that contains bundle data, can be a concatenation of a
    /// number of individual bundles if produced via partial linkage of multiple
    /// fat objects.
    section_iterator BundleSection;
    /// The sizes (in correct order) of the individual bundles constituting
    /// bundle data.
    SmallVector<uint64_t, 4> ObjectSizes;

    BundleInfo(section_iterator S) : BundleSection(S) {}
  };
  /// The object file we are currently dealing with.
  std::unique_ptr<ObjectFile> Obj;

  /// Maps triple string to its bundle information
  StringMap<std::unique_ptr<BundleInfo>> TripleToBundleInfo;
  /// The two iterators below are to support the
  /// ReadBundleStart/ReadBundle/ReadBundleEnd iteration mechanism
  StringMap<std::unique_ptr<BundleInfo>>::iterator CurBundle;
  StringMap<std::unique_ptr<BundleInfo>>::iterator NextBundle;

  /// Return the input file contents.
  StringRef getInputFileContents() const { return Obj->getData(); }

  /// Return true if the provided section's name starts with given prefix and
  /// set the provided \a NameSuffix to the suffix - the name with the prexix
  /// removed.
  static bool matchSectionName(StringRef NamePrefix, SectionRef CurSection,
                               StringRef &NameSuffix) {
    StringRef SectionName;
    CurSection.getName(SectionName);

    // If it does not start with given prefix, just skip this section.
    if (!SectionName.startswith(NamePrefix))
      return false;

    // Return the suffix.
    NameSuffix = SectionName.substr(NamePrefix.size());
    return true;
  }
#if INTEL_COLLAB
  // Cherry-pick from https://github.com/intel/llvm/pull/363/commits
  // The lines in the else clause were deleted.
#else  // INTEL_COLLAB
  /// \return LLVM type representing an ELF section size.
  static inline Type *getSectionSizeTy(LLVMContext &C) {
    return Type::getInt64Ty(C);
  }
#endif // INTEL_COLLAB
  /// Total number of inputs.
  unsigned NumberOfInputs = 0;

  /// Total number of processed inputs, i.e, inputs that were already
  /// read from the buffers.
  unsigned NumberOfProcessedInputs = 0;

<<<<<<< HEAD
#if INTEL_COLLAB
  // Cherry-pick from https://github.com/intel/llvm/pull/363/commits
  // The lines in the else clause were deleted.
  /// Input sizes.
  SmallVector<uint64_t, 16u> InputSizes;
#else  // INTEL_COLLAB
  /// LLVM context used to create the auxiliary modules.
  LLVMContext VMContext;

  /// LLVM module used to create an object with all the bundle
  /// components.
  std::unique_ptr<Module> AuxModule;

  /// The current triple we are working with.
  StringRef CurrentTriple;

  /// The name of the main input file.
  StringRef MainInputFileName;
#endif // INTEL_COLLAB
=======
  /// Input sizes.
  SmallVector<uint64_t, 16u> InputSizes;
>>>>>>> 97b6396c

public:
  ObjectFileHandler(std::unique_ptr<ObjectFile> ObjIn)
      : FileHandler(), Obj(std::move(ObjIn)),
        CurBundle(TripleToBundleInfo.end()),
        NextBundle(TripleToBundleInfo.end()) {}

  ~ObjectFileHandler() final {}

  // Iterate through sections and create a map from triple to relevant bundle
  // information.
  void ReadHeader(MemoryBuffer &Input) final {
    for (section_iterator Sec = Obj->section_begin(); Sec != Obj->section_end();
         ++Sec) {
      StringRef OffloadTriple;

      // Test if current section is an offload bundle section
      if (matchSectionName(OFFLOAD_BUNDLER_MAGIC_STR, *Sec, OffloadTriple)) {
        std::unique_ptr<BundleInfo> &BI = TripleToBundleInfo[OffloadTriple];
        assert(!BI.get() || BI->BundleSection == Obj->section_end());

        if (!BI.get()) {
          BI.reset(new BundleInfo(Sec));
        } else {
          BI->BundleSection = Sec;
        }
        continue;
      }
      // Test if current section is an offload bundle size section
      if (matchSectionName(SIZE_SECTION_PREFIX, *Sec, OffloadTriple)) {
        // yes, it is - parse object sizes
        Expected<StringRef> Content = Sec->getContents();
        if (!Content) {
          consumeError(Content.takeError());
          return;
        }
<<<<<<< HEAD
#if INTEL_COLLAB
        // Cherry-pick from https://github.com/intel/llvm/pull/363/commits
        unsigned int ElemSize = sizeof(uint64_t);
#else  // INTEL_COLLAB
        unsigned int ElemSize =
            getSectionSizeTy(VMContext)->getPrimitiveSizeInBits() / 8;
#endif // INTEL_COLLAB
=======
        unsigned int ElemSize = sizeof(uint64_t);
>>>>>>> 97b6396c

        // the size of the size section must be a multiple of ElemSize
        if (Content->size() % ElemSize != 0)
          report_fatal_error(
              Twine("invalid size of the bundle size section for triple ") +
              Twine(OffloadTriple) + Twine(": ") + Twine(Content->size()));
        // read sizes
        llvm::support::endianness E = Obj->isLittleEndian()
                                          ? llvm::support::endianness::little
                                          : llvm::support::endianness::big;
        std::unique_ptr<BundleInfo> &BI = TripleToBundleInfo[OffloadTriple];
        assert(!BI.get() || BI->ObjectSizes.size() == 0);

        if (!BI.get()) {
          BI.reset(new BundleInfo(Obj->section_end()));
        }
        for (const char *Ptr = Content->data();
             Ptr < Content->data() + Content->size(); Ptr += ElemSize) {
          uint64_t Size = support::endian::read64(Ptr, E);
          BI->ObjectSizes.push_back(Size);
        }
      }
    }
    NextBundle = TripleToBundleInfo.begin();
  }

  StringRef ReadBundleStart(MemoryBuffer &Input) final {
    if (NextBundle == TripleToBundleInfo.end())
      return "";
    CurBundle = NextBundle;
    NextBundle++;
    return CurBundle->getKey();
  }

  void ReadBundleEnd(MemoryBuffer &Input) final {}

  void ReadBundle(raw_fd_ostream &OS, MemoryBuffer &Input) {
    llvm_unreachable("must not be called for the ObjectFileHandler");
  }

  virtual void ReadBundle(StringRef OutName,
                          MemoryBuffer &Input) final override {
    assert(CurBundle != TripleToBundleInfo.end() &&
           "all bundles have been read already");
    // Read content of the section representing the bundle
    Expected<StringRef> Content =
      CurBundle->second->BundleSection->getContents();
    if (!Content) {
      consumeError(Content.takeError());
      return;
    }
    const char *ObjData = Content->data();
    // Determine the number of "device objects" (or individual bundles
    // concatenated by partial linkage) in the bundle:
    const auto &SizeVec = CurBundle->second->ObjectSizes;
    auto NumObjects = SizeVec.size();
    bool FileListMode = FilesType == "oo";

    if (NumObjects > 1 && !FileListMode)
      report_fatal_error(
          "'o' file type is requested, but the fat object contains multiple "
          "device objects; use 'oo' instead");
    std::string FileList;

    // Iterate through individual objects and extract them
    for (size_t I = 0; I < NumObjects; ++I) {
      uint64_t ObjSize = SizeVec[I];
      // Flag for the special case used to "unbundle" host target object
      bool HostTriple = ObjSize == 1;

      StringRef ObjFileName = OutName;
      SmallString<128> Path;

      // If not in file list mode there is no need in a temporary file - output
      // goes directly to what was specified in -outputs. The same is true for
      // the host triple.
      if (FileListMode && !HostTriple) {
        std::error_code EC =
            sys::fs::createTemporaryFile(TempFileNameBase, "devo", Path);
        ObjFileName = Path.data();

        if (EC)
          report_fatal_error(Twine("can't create temporary file ") +
                                   Twine(ObjFileName) + Twine(": ") +
                                   Twine(EC.message()));
      }
      std::error_code EC;
      raw_fd_ostream OS(ObjFileName, EC);

      if (EC)
        report_fatal_error(Twine("can't open file for writing") +
                                 Twine(ObjFileName) + Twine(": ") +
                                 Twine(EC.message()));
      if (HostTriple) {
        // Handling of the special case - just copy the input host object into
        // what's specified in -outputs for host.
        //
        // TODO: Instead of copying the input file as is, deactivate the section
        // that is no longer needed.

        // In the partially linked fat object multiple dummy host bundles were
        // concatenated - check all of them were of size 1
        for (size_t II = I; II < NumObjects; ++II) {
          if (SizeVec[II] != 1)
            report_fatal_error("inconsistent host triple bundle");
        }
        if (!HostTriple && Content->size() != static_cast<size_t>(ObjSize))
          report_fatal_error("real object size and the size found in the "
                                   "size section mismatch: " +
                                   Twine(Content->size()) + Twine(" != ") +
                                   Twine(ObjSize));
        ObjData = Input.getBufferStart();
        ObjSize = static_cast<decltype(ObjSize)>(Input.getBufferSize());
      }
      OS.write(ObjData, ObjSize);

      if (HostTriple) {
        // nothing else to do in this special case - host object needs to be
        // "unbundled" only once, its name must not appear in the list file
        return;
      }
      if (FileListMode) {
        // add the written file name to the output list of files
        FileList = (Twine(FileList) + Twine(ObjFileName) + Twine("\n")).str();
      }
      // Move "object data" pointer to the next object within the concatenated
      // bundle.
      ObjData += ObjSize;
    }
    if (FileListMode) {
      // dump the list of files into the file list specified in -outputs for the
      // current target
      std::error_code EC;
      raw_fd_ostream OS1(OutName, EC);

      if (EC)
        report_fatal_error("can't open file for writing" +
                                 Twine(OutName) + Twine(": ") +
                                 Twine(EC.message()));
      OS1.write(FileList.data(), FileList.size());
    }
  }

  void WriteHeader(raw_fd_ostream &OS,
                   ArrayRef<std::unique_ptr<MemoryBuffer>> Inputs) final {
    assert(HostInputIndex != ~0u && "Host input index not defined.");

    // Record number of inputs.
    NumberOfInputs = Inputs.size();
<<<<<<< HEAD
#if INTEL_COLLAB
    // Cherry-pick from https://github.com/intel/llvm/pull/363/commits
=======

>>>>>>> 97b6396c
    // And input sizes.
    for (unsigned I = 0; I < NumberOfInputs; ++I)
      InputSizes.push_back(I == HostInputIndex ? 1u
                                               : Inputs[I]->getBufferSize());
<<<<<<< HEAD
#else  // INTEL_COLLAB
    // Create an LLVM module to have the content we need to bundle.
    auto *M = new Module("clang-offload-bundle", VMContext);
    M->setTargetTriple(getTriple(TargetNames[HostInputIndex]));
    AuxModule.reset(M);
#endif // INTEL_COLLAB
=======
>>>>>>> 97b6396c
  }

  void WriteBundleStart(raw_fd_ostream &OS, StringRef TargetTriple) final {
    ++NumberOfProcessedInputs;
<<<<<<< HEAD
#if INTEL_COLLAB
    // Cherry-pick from https://github.com/intel/llvm/pull/363/commits
    // The lines in the else clause were deleted.
#else  // INTEL_COLLAB
    // Record the triple we are using, that will be used to name the section we
    // will create.
    CurrentTriple = TargetTriple;
#endif // INTEL_COLLAB
=======
>>>>>>> 97b6396c
  }

  bool WriteBundleEnd(raw_fd_ostream &OS, StringRef TargetTriple) final {
    assert(NumberOfProcessedInputs <= NumberOfInputs &&
           "Processing more inputs that actually exist!");
    assert(HostInputIndex != ~0u && "Host input index not defined.");

    // If this is not the last output, we don't have to do anything.
    if (NumberOfProcessedInputs != NumberOfInputs)
      return false;
<<<<<<< HEAD
#if INTEL_COLLAB
    // Cherry-pick from https://github.com/intel/llvm/pull/363/commits
=======

>>>>>>> 97b6396c
    // Find llvm-objcopy in order to create the bundle binary.
    auto Objcopy = sys::findProgramByName(
        "llvm-objcopy", sys::path::parent_path(BundlerExecutable));
    if (Objcopy.getError()) {
      errs() << "error: unable to find 'llvm-objcopy' in path.\n";
<<<<<<< HEAD
      return true;
    }
#else  // INTEL_COLLAB
    // Create the bitcode file name to write the resulting code to. Keep it if
    // save-temps is active.
    SmallString<128> BitcodeFileName;
    if (sys::fs::createTemporaryFile("clang-offload-bundler", "bc",
                                     BitcodeFileName)) {
      errs() << "error: unable to create temporary file.\n";
      return true;
    }
#endif // INTEL_COLLAB
#if INTEL_COLLAB
    // Cherry-pick from https://github.com/intel/llvm/pull/363/commits
    // The lines in the else clause were deleted.
#else  // INTEL_COLLAB
    // Dump the contents of the temporary file if that was requested.
    if (DumpTemporaryFiles) {
      errs() << ";\n; Object file bundler IR file.\n;\n";
      AuxModule.get()->print(errs(), nullptr,
                             /*ShouldPreserveUseListOrder=*/false,
                             /*IsForDebug=*/true);
      errs() << '\n';
    }
=======
      return true;
    }

    // We write to the output file directly. So, we close it and use the name
    // to pass down to llvm-objcopy.
    OS.close();
>>>>>>> 97b6396c

    // Temp files that need to be removed.
    struct Dummy : public SmallVector<std::string, 8u> {
      ~Dummy() {
        if (!SaveTemporaryFiles)
          for (const auto &File : *this)
            sys::fs::remove(File);
        clear();
      }
    } TempFiles;

    // Helper lambda that creates temporary file with given contents.
    auto CreateTempFile =
        [&TempFiles](ArrayRef<char> Contents) -> Optional<std::string> {
      SmallString<128u> FileName;
      if (sys::fs::createTemporaryFile("clang-offload-bundler", "tmp",
                                       FileName)) {
        errs() << "error: unable to create temporary file.\n";
        return {};
      }

      TempFiles.push_back(FileName.c_str());

      std::error_code EC;
      raw_fd_ostream HostFile(FileName, EC);
      if (EC) {
        errs() << "can't open file for writing" << FileName << ": "
               << EC.message() << "\n";
        return {};
      }
      HostFile.write(Contents.data(), Contents.size());
      return TempFiles.back();
    };

    // Create temp file with zero char for the host object section.
    char Byte[] = {0};
    auto DummyHostFile = CreateTempFile(Byte);
    if (!DummyHostFile)
      return true;

    // Compose command line for the objcopy tool.
    SmallVector<std::string, 16u> ObjcopyArgs = {"llvm-objcopy"};
    for (unsigned I = 0; I < NumberOfInputs; ++I) {
      const auto &Triple = TargetNames[I];
      const auto &InputFile =
          I == HostInputIndex ? DummyHostFile.getValue() : InputFileNames[I];

      // Add section with target object.
      ObjcopyArgs.push_back(std::string("--add-section=") +
                            OFFLOAD_BUNDLER_MAGIC_STR + Triple + "=" +
                            InputFile);

      // Create temporary file with the section size contents.
      auto SizeFile = CreateTempFile(makeArrayRef(
          reinterpret_cast<char *>(&InputSizes[I]), sizeof(InputSizes[I])));
      if (!SizeFile)
        return true;

      // And add one more section with target object size.
      ObjcopyArgs.push_back(std::string("--add-section=") +
                            SIZE_SECTION_PREFIX + Triple + "=" +
                            SizeFile.getValue());
    }
#endif // INTEL_COLLAB
#if INTEL_COLLAB
    // Cherry-pick from https://github.com/intel/llvm/pull/363/commits
    // We write to the output file directly. So, we close it and use the name
    // to pass down to llvm-objcopy.
    OS.close();

    // Temp files that need to be removed.
    struct Dummy : public SmallVector<std::string, 8u> {
      ~Dummy() {
        if (!SaveTemporaryFiles)
          for (const auto &File : *this)
            sys::fs::remove(File);
        clear();
      }
    } TempFiles;

    // Helper lambda that creates temporary file with given contents.
    auto CreateTempFile =
        [&TempFiles](ArrayRef<char> Contents) -> Optional<std::string> {
      SmallString<128u> FileName;
      if (sys::fs::createTemporaryFile("clang-offload-bundler", "tmp",
                                       FileName)) {
        errs() << "error: unable to create temporary file.\n";
        return {};
      }

      TempFiles.push_back(FileName.c_str());

      std::error_code EC;
      raw_fd_ostream HostFile(FileName, EC);
      if (EC) {
        errs() << "can't open file for writing" << FileName << ": "
               << EC.message() << "\n";
        return {};
      }
      HostFile.write(Contents.data(), Contents.size());
      return TempFiles.back();
    };

    // Create temp file with zero char for the host object section.
    char Byte[] = {0};
    auto DummyHostFile = CreateTempFile(Byte);
    if (!DummyHostFile)
      return true;

    // Compose command line for the objcopy tool.
    SmallVector<std::string, 16u> ObjcopyArgs = {"llvm-objcopy"};
    for (unsigned I = 0; I < NumberOfInputs; ++I) {
      const auto &Triple = TargetNames[I];
      const auto &InputFile =
          I == HostInputIndex ? DummyHostFile.getValue() : InputFileNames[I];

      // Add section with target object.
      ObjcopyArgs.push_back(std::string("--add-section=") +
                            OFFLOAD_BUNDLER_MAGIC_STR + Triple + "=" +
                            InputFile);

      // Create temporary file with the section size contents.
      auto SizeFile = CreateTempFile(makeArrayRef(
          reinterpret_cast<char *>(&InputSizes[I]), sizeof(InputSizes[I])));
      if (!SizeFile)
        return true;

      // And add one more section with target object size.
      ObjcopyArgs.push_back(std::string("--add-section=") +
                            SIZE_SECTION_PREFIX + Triple + "=" +
                            SizeFile.getValue());
    }

    ObjcopyArgs.push_back(InputFileNames[HostInputIndex]);
    ObjcopyArgs.push_back(OutputFileNames.front());
<<<<<<< HEAD
#else  // INTEL_COLLAB
    // Do the incremental linking. We write to the output file directly. So, we
    // close it and use the name to pass down to clang.
    OS.close();
    SmallString<128> TargetName = getTriple(TargetNames[HostInputIndex]);
    std::vector<StringRef> ClangArgs = {"clang",
                                        "-r",
                                        "-target",
                                        TargetName.c_str(),
                                        "-o",
                                        OutputFileNames.front().c_str(),
                                        InputFileNames[HostInputIndex].c_str(),
                                        BitcodeFileName.c_str(),
                                        "-nostdlib"};
#endif // INTEL_COLLAB
=======

>>>>>>> 97b6396c
    // If the user asked for the commands to be printed out, we do that instead
    // of executing it.
#if INTEL_COLLAB
    // Cherry-pick from https://github.com/intel/llvm/pull/363/commits
    if (PrintExternalCommands) {
      errs() << "\"" << Objcopy.get() << "\"";
      for (StringRef Arg : ObjcopyArgs)
        errs() << " \"" << Arg << "\"";
      errs() << "\n";
    } else {
      SmallVector<StringRef, 16u> Args;
      copy(ObjcopyArgs, std::back_inserter(Args));
      if (sys::ExecuteAndWait(Objcopy.get(), Args)) {
        errs() << "error: llvm-objcopy tool failed.\n";
        return true;
      }
    }
#else  // INTEL_COLLAB
    if (PrintExternalCommands) {
      errs() << "\"" << Objcopy.get() << "\"";
      for (StringRef Arg : ObjcopyArgs)
        errs() << " \"" << Arg << "\"";
      errs() << "\n";
    } else {
      SmallVector<StringRef, 16u> Args;
      copy(ObjcopyArgs, std::back_inserter(Args));
      if (sys::ExecuteAndWait(Objcopy.get(), Args)) {
        errs() << "error: llvm-objcopy tool failed.\n";
        return true;
      }
    }
#endif // INTEL_COLLAB
    return false;
  }
<<<<<<< HEAD
#if INTEL_COLLAB
// Cherry-pick from https://github.com/intel/llvm/pull/363/commits
  void WriteBundle(raw_fd_ostream &OS, MemoryBuffer &Input) final {}
#else  // INTEL_COLLAB
  void WriteBundle(raw_fd_ostream &OS, MemoryBuffer &Input) final {
    Module *M = AuxModule.get();

    // Create the new section name, it will consist of the reserved prefix
    // concatenated with the triple.
    std::string SectionName = OFFLOAD_BUNDLER_MAGIC_STR;
    SectionName += CurrentTriple;

    // Create the constant with the content of the section. For the input we are
    // bundling into (the host input), this is just a place-holder, so a single
    // byte is sufficient.
    assert(HostInputIndex != ~0u && "Host input index undefined??");
    Constant *Content;

    if (NumberOfProcessedInputs == HostInputIndex + 1) {
      uint8_t Byte[] = {0};
      Content = ConstantDataArray::get(VMContext, Byte);
    } else
      Content = ConstantDataArray::get(
          VMContext, ArrayRef<uint8_t>(reinterpret_cast<const uint8_t *>(
                                           Input.getBufferStart()),
                                       Input.getBufferSize()));

    // Create the global in the desired section. We don't want these globals in
    // the symbol table, so we mark them private.
    auto *GV = new GlobalVariable(*M, Content->getType(), /*IsConstant=*/true,
                                  GlobalVariable::PrivateLinkage, Content);
    GV->setSection(SectionName);
    // Set alignment to 1 to avoid gaps between concatenated sections after
    // linkage of a number of fat objects:
    GV->setAlignment(1);

    // Now add a section with the data section size
    ConstantDataArray *CDA = reinterpret_cast<ConstantDataArray *>(Content);
    auto *BufSize =
        ConstantInt::get(getSectionSizeTy(VMContext),
                         CDA->getNumElements() * CDA->getElementByteSize());
    auto *SizeV =
        new GlobalVariable(*M, Type::getInt64Ty(VMContext), /*IsConstant=*/true,
                           GlobalVariable::PrivateLinkage, BufSize);
    SizeV->setSection(
        (Twine(SIZE_SECTION_PREFIX) + Twine(CurrentTriple)).str());
    SizeV->setAlignment(1);
  }
#endif // INTEL_COLLAB
=======

  void WriteBundle(raw_fd_ostream &OS, MemoryBuffer &Input) final {}
>>>>>>> 97b6396c
};

/// Handler for text files. The bundled file will have the following format.
///
/// "Comment OFFLOAD_BUNDLER_MAGIC_STR__START__ triple"
/// Bundle 1
/// "Comment OFFLOAD_BUNDLER_MAGIC_STR__END__ triple"
/// ...
/// "Comment OFFLOAD_BUNDLER_MAGIC_STR__START__ triple"
/// Bundle N
/// "Comment OFFLOAD_BUNDLER_MAGIC_STR__END__ triple"
class TextFileHandler final : public FileHandler {
  /// String that begins a line comment.
  StringRef Comment;

  /// String that initiates a bundle.
  std::string BundleStartString;

  /// String that closes a bundle.
  std::string BundleEndString;

  /// Number of chars read from input.
  size_t ReadChars = 0u;

protected:
  void ReadHeader(MemoryBuffer &Input) final {}

  StringRef ReadBundleStart(MemoryBuffer &Input) final {
    StringRef FC = Input.getBuffer();

    // Find start of the bundle.
    ReadChars = FC.find(BundleStartString, ReadChars);
    if (ReadChars == FC.npos)
      return StringRef();

    // Get position of the triple.
    size_t TripleStart = ReadChars = ReadChars + BundleStartString.size();

    // Get position that closes the triple.
    size_t TripleEnd = ReadChars = FC.find("\n", ReadChars);
    if (TripleEnd == FC.npos)
      return StringRef();

    // Next time we read after the new line.
    ++ReadChars;

    return StringRef(&FC.data()[TripleStart], TripleEnd - TripleStart);
  }

  void ReadBundleEnd(MemoryBuffer &Input) final {
    StringRef FC = Input.getBuffer();

    // Read up to the next new line.
    assert(FC[ReadChars] == '\n' && "The bundle should end with a new line.");

    size_t TripleEnd = ReadChars = FC.find("\n", ReadChars + 1);
    if (TripleEnd == FC.npos)
      return;

    // Next time we read after the new line.
    ++ReadChars;
  }

  using FileHandler::ReadBundle; // to avoid hiding via the overload below

  void ReadBundle(raw_fd_ostream &OS, MemoryBuffer &Input) final {
    StringRef FC = Input.getBuffer();
    size_t BundleStart = ReadChars;

    // Find end of the bundle.
    size_t BundleEnd = ReadChars = FC.find(BundleEndString, ReadChars);

    StringRef Bundle(&FC.data()[BundleStart], BundleEnd - BundleStart);
    OS << Bundle;
  }

  void WriteHeader(raw_fd_ostream &OS,
                   ArrayRef<std::unique_ptr<MemoryBuffer>> Inputs) final {}

  void WriteBundleStart(raw_fd_ostream &OS, StringRef TargetTriple) final {
    OS << BundleStartString << TargetTriple << "\n";
  }

  bool WriteBundleEnd(raw_fd_ostream &OS, StringRef TargetTriple) final {
    OS << BundleEndString << TargetTriple << "\n";
    return false;
  }

  void WriteBundle(raw_fd_ostream &OS, MemoryBuffer &Input) final {
    OS << Input.getBuffer();
  }

public:
  TextFileHandler(StringRef Comment)
      : FileHandler(), Comment(Comment), ReadChars(0) {
    BundleStartString =
        "\n" + Comment.str() + " " OFFLOAD_BUNDLER_MAGIC_STR "__START__ ";
    BundleEndString =
        "\n" + Comment.str() + " " OFFLOAD_BUNDLER_MAGIC_STR "__END__ ";
  }
};

static void fatalError(std::error_code EC, Twine Context = "") {
  auto Msg = Context.str();
  if (!Msg.empty())
    Msg += ": " + EC.message();
  report_fatal_error(Msg);
}

static void fatalError(Error E, Twine Context = "") {
  handleAllErrors(std::move(E), [&](const ErrorInfoBase &EIB) {
    auto Msg = Context.str();
    if (!Msg.empty())
      Msg += ": " + EIB.message();
    report_fatal_error(Msg);
  });
}

/// Archive file handler. Only unbundling is supported so far.
class ArchiveFileHandler final : public FileHandler {
  /// Archive we are dealing with.
  std::unique_ptr<Archive> Ar;

  /// Union of bundle names from all object.
  StringSet<> Bundles;

  /// Iterators over the bundle names.
  StringSet<>::iterator CurrBundle = Bundles.end();
  StringSet<>::iterator NextBundle = Bundles.end();

public:
  ArchiveFileHandler() = default;
  ~ArchiveFileHandler() = default;

  void ReadHeader(MemoryBuffer &Input) override {
    // Create archive instance for the given input.
    auto ArOrErr = Archive::create(Input);
    if (!ArOrErr)
      fatalError(ArOrErr.takeError());
    Ar = std::move(*ArOrErr);

    // Read all children.
    Error Err = Error::success();
    for (auto &C : Ar->children(Err)) {
      auto BinOrErr = C.getAsBinary();
      if (!BinOrErr)
        fatalError(BinOrErr.takeError());

      auto &Bin = BinOrErr.get();
      if (!Bin->isObject())
        continue;

      auto Obj = std::unique_ptr<ObjectFile>(cast<ObjectFile>(Bin.release()));
      auto Buf = MemoryBuffer::getMemBuffer(Obj->getMemoryBufferRef(), false);

      // Collect the list of bundles from the object.
      ObjectFileHandler OFH(std::move(Obj));
      OFH.ReadHeader(*Buf);

      for (auto TT = OFH.ReadBundleStart(*Buf); !TT.empty();
           TT = OFH.ReadBundleStart(*Buf))
        Bundles.insert(TT);
    }
    if (Err)
      fatalError(std::move(Err));

    CurrBundle = Bundles.end();
    NextBundle = Bundles.begin();
  }

  StringRef ReadBundleStart(MemoryBuffer &Input) override {
    if (NextBundle == Bundles.end())
      return "";
    CurrBundle = NextBundle++;
    return CurrBundle->first();
  }

  void ReadBundleEnd(MemoryBuffer &Input) override {}

  void ReadBundle(StringRef OutName, MemoryBuffer &Input) override {
    // Archive unbundling produces multiple files, so output file is a file list
    // where we write the unbundled object names.
    std::error_code EC;
    raw_fd_ostream OS(OutName, EC);
    if (EC)
      fatalError(EC, Twine("can't open file for writing ") + OutName);

    // Read all children.
    Error Err = Error::success();
    for (auto &C : Ar->children(Err)) {
      auto BinOrErr = C.getAsBinary();
      if (!BinOrErr)
        fatalError(BinOrErr.takeError());

      auto &Bin = BinOrErr.get();
      if (!Bin->isObject())
        continue;

      auto Obj = std::unique_ptr<ObjectFile>(cast<ObjectFile>(Bin.release()));
      auto Buf = MemoryBuffer::getMemBuffer(Obj->getMemoryBufferRef(), false);

      ObjectFileHandler OFH(std::move(Obj));
      OFH.ReadHeader(*Buf);
      for (auto TT = OFH.ReadBundleStart(*Buf); !TT.empty();
           TT = OFH.ReadBundleStart(*Buf)) {
        if (TT != CurrBundle->first())
          continue;

        // This is the bundle we are looking for. Created temporary file
        // where the device part will be extracted.
        SmallString<128u> ChildFileName;
        auto EC =
            sys::fs::createTemporaryFile(TempFileNameBase, "o", ChildFileName);
        if (EC)
          fatalError(EC, "can't create temporary file");

        // And extract the bundle.
        OFH.ReadBundle(ChildFileName, *Buf);
        OFH.ReadBundleEnd(*Buf);

        // Add temporary file name with the device part to the output file list.
        OS << ChildFileName << "\n";
      }
    }
    if (Err)
      fatalError(std::move(Err));
  }

  void ReadBundle(raw_fd_ostream &OS, MemoryBuffer &Input) override {
    llvm_unreachable("must not be called for the ArchiveFileHandler");
  }

  void WriteHeader(raw_fd_ostream &OS,
                   ArrayRef<std::unique_ptr<MemoryBuffer>> Inputs) override {
    llvm_unreachable("unsupported for the ArchiveFileHandler");
  }

  void WriteBundleStart(raw_fd_ostream &OS, StringRef TargetTriple) override {
    llvm_unreachable("unsupported for the ArchiveFileHandler");
  }

  bool WriteBundleEnd(raw_fd_ostream &OS, StringRef TargetTriple) override {
    llvm_unreachable("unsupported for the ArchiveFileHandler");
  }

  void WriteBundle(raw_fd_ostream &OS, MemoryBuffer &Input) override {
    llvm_unreachable("unsupported for the ArchiveFileHandler");
  }
};

/// Return an appropriate object file handler. We use the specific object
/// handler if we know how to deal with that format, otherwise we use a default
/// binary file handler.
static FileHandler *CreateObjectFileHandler(MemoryBuffer &FirstInput) {
  // Check if the input file format is one that we know how to deal with.
  Expected<std::unique_ptr<Binary>> BinaryOrErr = createBinary(FirstInput);

  // Failed to open the input as a known binary. Use the default binary handler.
  if (!BinaryOrErr) {
    // We don't really care about the error (we just consume it), if we could
    // not get a valid device binary object we use the default binary handler.
    consumeError(BinaryOrErr.takeError());
    return new BinaryFileHandler();
  }

  // We only support regular object files. If this is not an object file,
  // default to the binary handler. The handler will be owned by the client of
  // this function.
  std::unique_ptr<ObjectFile> Obj(
      dyn_cast<ObjectFile>(BinaryOrErr.get().release()));

  if (!Obj)
    return new BinaryFileHandler();

  return new ObjectFileHandler(std::move(Obj));
}

/// Return an appropriate handler given the input files and options.
static FileHandler *CreateFileHandler(MemoryBuffer &FirstInput) {
  if (FilesType == "i")
    return new TextFileHandler(/*Comment=*/"//");
  if (FilesType == "ii")
    return new TextFileHandler(/*Comment=*/"//");
  if (FilesType == "ll")
    return new TextFileHandler(/*Comment=*/";");
  if (FilesType == "bc")
    return new BinaryFileHandler();
  if (FilesType == "s")
    return new TextFileHandler(/*Comment=*/"#");
  if (FilesType == "o" || FilesType == "oo")
    return CreateObjectFileHandler(FirstInput);
  if (FilesType == "gch")
    return new BinaryFileHandler();
  if (FilesType == "ast")
    return new BinaryFileHandler();
  if (FilesType == "ao")
    return new ArchiveFileHandler();

  errs() << "error: invalid file type specified.\n";
  return nullptr;
}

/// Bundle the files. Return true if an error was found.
static bool BundleFiles() {
  std::error_code EC;

  if (FilesType == "ao") {
    errs() << "error: bundling is not supported for archives\n";
    return true;
  }

  // Create output file.
  raw_fd_ostream OutputFile(OutputFileNames.front(), EC, sys::fs::F_None);

  if (EC) {
    errs() << "error: Can't open file " << OutputFileNames.front() << ".\n";
    return true;
  }

  // Open input files.
  std::vector<std::unique_ptr<MemoryBuffer>> InputBuffers(
      InputFileNames.size());

  unsigned Idx = 0;
  for (auto &I : InputFileNames) {
    ErrorOr<std::unique_ptr<MemoryBuffer>> CodeOrErr =
        MemoryBuffer::getFileOrSTDIN(I);
    if (std::error_code EC = CodeOrErr.getError()) {
      errs() << "error: Can't open file " << I << ": " << EC.message() << "\n";
      return true;
    }
    InputBuffers[Idx++] = std::move(CodeOrErr.get());
  }

  // Get the file handler. We use the host buffer as reference.
  assert(HostInputIndex != ~0u && "Host input index undefined??");
  std::unique_ptr<FileHandler> FH;
  FH.reset(CreateFileHandler(*InputBuffers[HostInputIndex].get()));

  // Quit if we don't have a handler.
  if (!FH.get())
    return true;

  // Write header.
  FH.get()->WriteHeader(OutputFile, InputBuffers);

  // Write all bundles along with the start/end markers. If an error was found
  // writing the end of the bundle component, abort the bundle writing.
  auto Input = InputBuffers.begin();
  for (auto &Triple : TargetNames) {
    FH.get()->WriteBundleStart(OutputFile, Triple);
    FH.get()->WriteBundle(OutputFile, *Input->get());
    if (FH.get()->WriteBundleEnd(OutputFile, Triple))
      return true;
    ++Input;
  }
  return false;
}

// Unbundle the files. Return true if an error was found.
static bool UnbundleFiles() {
  const StringRef InputFileName = InputFileNames.front();
  // Open Input file.
  ErrorOr<std::unique_ptr<MemoryBuffer>> CodeOrErr =
      MemoryBuffer::getFileOrSTDIN(InputFileName);
  if (std::error_code EC = CodeOrErr.getError()) {
    errs() << "error: Can't open file " << InputFileName << ": " << EC.message()
           << "\n";
    return true;
  }
  MemoryBuffer &Input = *CodeOrErr.get();

  // Select the right files handler.
  std::unique_ptr<FileHandler> FH;
  FH.reset(CreateFileHandler(Input));

  // Quit if we don't have a handler.
  if (!FH.get())
    return true;

  // Seed temporary filename generation with the stem of the input file.
  FH->SetTempFileNameBase(llvm::sys::path::stem(InputFileName));

  // Read the header of the bundled file.
  FH->ReadHeader(Input);

  // Create a work list that consist of the map triple/output file.
  StringMap<StringRef> Worklist;
  auto Output = OutputFileNames.begin();
  for (auto &Triple : TargetNames) {
    Worklist[Triple] = *Output;
    ++Output;
  }

  // Read all the bundles that are in the work list. If we find no bundles we
  // assume the file is meant for the host target.
  bool FoundHostBundle = false;
  while (!Worklist.empty()) {
    StringRef CurTriple = FH->ReadBundleStart(Input);

    // We don't have more bundles.
    if (CurTriple.empty())
      break;

    auto Output = Worklist.find(CurTriple);

<<<<<<< HEAD
    // Check if the output file can be opened and copy the bundle to it.
    FH->ReadBundle(Output->second, Input);
    FH->ReadBundleEnd(Input);
    Worklist.erase(Output);
=======
    // Read the bundle if triple is included in targets
    if (Output != Worklist.end()) {
      // Check if the output file can be opened and copy the bundle to it.
      FH->ReadBundle(Output->second, Input);
      Worklist.erase(Output);
    }
    
    FH->ReadBundleEnd(Input);
>>>>>>> 97b6396c

    // Record if we found the host bundle.
    if (hasHostKind(CurTriple))
      FoundHostBundle = true;
  }

  // If no bundles were found, assume the input file is the host bundle and
  // create empty files for the remaining targets.
  if (Worklist.size() == TargetNames.size()) {
    for (auto &E : Worklist) {
      std::error_code EC;
      raw_fd_ostream OutputFile(E.second, EC, sys::fs::F_None);
      if (EC) {
        errs() << "error: Can't open file " << E.second << ": " << EC.message()
               << "\n";
        return true;
      }

      // If this entry has a host kind, copy the input file to the output file
      // except for the archive unbundling where output is a list file.
      if (hasHostKind(E.first()) && FilesType != "ao")
        OutputFile.write(Input.getBufferStart(), Input.getBufferSize());
    }
    return false;
  }

  // If we found elements, we emit an error if none of those were for the host.
  if (!FoundHostBundle) {
    errs() << "error: Can't find bundle for the host target\n";
    return true;
  }

  // If we still have any elements in the worklist, create empty files for them.
  for (auto &E : Worklist) {
    std::error_code EC;
    raw_fd_ostream OutputFile(E.second, EC, sys::fs::F_None);
    if (EC) {
      errs() << "error: Can't open file " << E.second << ": " << EC.message()
             << "\n";
      return true;
    }
  }

  return false;
}

// Unbundle the files. Return true if an error was found.
static bool CheckBundledSection() {
  const StringRef InputFileName = InputFileNames.front();
  // Open Input file.
  ErrorOr<std::unique_ptr<MemoryBuffer>> CodeOrErr =
      MemoryBuffer::getFileOrSTDIN(InputFileName);
  if (std::error_code EC = CodeOrErr.getError()) {
    errs() << "error: Can't open file " << InputFileName << ": " << EC.message()
           << "\n";
    return true;
  }
  MemoryBuffer &Input = *CodeOrErr.get();

  // Select the right files handler.
  std::unique_ptr<FileHandler> FH;
  FH.reset(CreateFileHandler(Input));

  // Quit if we don't have a handler.
  if (!FH.get())
    return true;

  // Seed temporary filename generation with the stem of the input file.
  FH->SetTempFileNameBase(llvm::sys::path::stem(InputFileName));

  // Read the header of the bundled file.
  FH->ReadHeader(Input);
  StringRef triple = TargetNames.front();
  // Read all the bundles that are in the work list. If we find no bundles we
  // assume the file is meant for the host target.
  bool found = false;
  while (!found) {
    StringRef CurTriple = FH->ReadBundleStart(Input);
    // We don't have more bundles.
    if (CurTriple.empty())
      break;

    if(CurTriple == triple) {
      found = true;
    }
    FH->ReadBundleEnd(Input);
  }
  return found;
}


static void PrintVersion(raw_ostream &OS) {
  OS << clang::getClangToolFullVersion("clang-offload-bundler") << '\n';
}

int main(int argc, const char **argv) {
  sys::PrintStackTraceOnErrorSignal(argv[0]);

  cl::HideUnrelatedOptions(ClangOffloadBundlerCategory);
  cl::SetVersionPrinter(PrintVersion);
  cl::ParseCommandLineOptions(
      argc, argv,
      "A tool to bundle several input files of the specified type <type> \n"
      "referring to the same source file but different targets into a single \n"
      "one. The resulting file can also be unbundled into different files by \n"
      "this tool if -unbundle is provided.\n");

  if (Help) {
    cl::PrintHelpMessage();
    return 0;
  }

  if(Unbundle && CheckSection) {
    errs() << "error: -unbundle and -check-section are not compatible options.\n";
    return 1;
  }

  bool Error = false;

  // -check-section
  if(CheckSection) {
    if (InputFileNames.size() != 1) {
      Error = true;
      errs() << "error: only one input file supported in checking mode.\n";
    }
    if (TargetNames.size() != 1) {
      Error = true;
      errs() << "error: only one target supported in checking mode.\n";
    }
    if (OutputFileNames.size() != 0) {
      Error = true;
      errs() << "error: no output file supported in checking mode.\n";
    }
  }
  // -unbundle
  else if (Unbundle) {
    if (InputFileNames.size() != 1) {
      Error = true;
      errs() << "error: only one input file supported in unbundling mode.\n";
    }
    if (OutputFileNames.size() != TargetNames.size()) {
      Error = true;
      errs() << "error: number of output files and targets should match in "
                "unbundling mode.\n";
    }
  }
  // no explicit option: bundle
  else {
    if (OutputFileNames.size() != 1) {
      Error = true;
      errs() << "error: only one output file supported in bundling mode.\n";
    }
    if (InputFileNames.size() != TargetNames.size()) {
      Error = true;
      errs() << "error: number of input files and targets should match in "
                "bundling mode.\n";
    }
  }

  // Verify that the offload kinds and triples are known. We also check that we
  // have exactly one host target.
  unsigned Index = 0u;
  unsigned HostTargetNum = 0u;
  for (StringRef Target : TargetNames) {
    StringRef Kind;
    StringRef Triple;
    getOffloadKindAndTriple(Target, Kind, Triple);

    bool KindIsValid = !Kind.empty();
    KindIsValid = KindIsValid && StringSwitch<bool>(Kind)
                                     .Case("host", true)
                                     .Case("openmp", true)
                                     .Case("hip", true)
                                     .Case("sycl", true)
<<<<<<< HEAD
                                     .Default(false);
=======
                                     .Case("fpga", true)
                                     .Default(false);                           
>>>>>>> 97b6396c

    bool TripleIsValid = !Triple.empty();
    llvm::Triple T(Triple);
    TripleIsValid &= T.getArch() != Triple::UnknownArch;

    if (!KindIsValid || !TripleIsValid) {
      Error = true;
      errs() << "error: invalid target '" << Target << "'";

      if (!KindIsValid)
        errs() << ", unknown offloading kind '" << Kind << "'";
      if (!TripleIsValid)
        errs() << ", unknown target triple '" << Triple << "'";
      errs() << ".\n";
    }

    if (KindIsValid && Kind == "host") {
      ++HostTargetNum;
      // Save the index of the input that refers to the host.
      HostInputIndex = Index;
    }

    ++Index;
  }

  if (!CheckSection && HostTargetNum != 1) {
    Error = true;
    errs() << "error: expecting exactly one host target but got "
           << HostTargetNum << ".\n";
  }

  if (Error)
    return 1;

  // Save the current executable directory as it will be useful to find other
  // tools.
  BundlerExecutable = sys::fs::getMainExecutable(argv[0], &BundlerExecutable);

  if(CheckSection) return !CheckBundledSection();
  return Unbundle ? UnbundleFiles() : BundleFiles();
}<|MERGE_RESOLUTION|>--- conflicted
+++ resolved
@@ -22,21 +22,7 @@
 #include "llvm/ADT/StringSet.h"
 #include "llvm/ADT/StringSwitch.h"
 #include "llvm/ADT/Triple.h"
-<<<<<<< HEAD
-#if INTEL_COLLAB
-// Cherry-pick from https://github.com/intel/llvm/pull/363/commits
-// The lines in the else clause were deleted.
-#else   // INTEL_COLLAB
-#include "llvm/Bitcode/BitcodeWriter.h"
-#include "llvm/IR/Constant.h"
-#include "llvm/IR/Constants.h"
-#include "llvm/IR/GlobalVariable.h"
-#include "llvm/IR/LLVMContext.h"
-#include "llvm/IR/Module.h"
-#endif  // INTEL_COLLAB
-=======
 #include "llvm/Object/Archive.h"
->>>>>>> 97b6396c
 #include "llvm/Object/Binary.h"
 #include "llvm/Object/ObjectFile.h"
 #include "llvm/Support/Casting.h"
@@ -85,11 +71,7 @@
 
 static cl::opt<std::string> FilesType(
     "type", cl::Required,
-<<<<<<< HEAD
-    cl::desc("Type of the files to be bundled/unbundled.\n"
-=======
     cl::desc("Type of the files to be bundled/unbundled/checked.\n"
->>>>>>> 97b6396c
              "Current supported types are:\n"
              "  i   - cpp-output\n"
              "  ii  - c++-cpp-output\n"
@@ -99,15 +81,10 @@
              "  o   - object\n"
              "  oo  - object; output file is a list of unbundled objects\n"
              "  gch - precompiled-header\n"
-<<<<<<< HEAD
-             "  ast - clang AST file"),
-    cl::cat(ClangOffloadBundlerCategory));
-=======
              "  ast - clang AST file\n"
              "  ao  - archive; output file is a list of unbundled objects\n"),
     cl::cat(ClangOffloadBundlerCategory));
 
->>>>>>> 97b6396c
 static cl::opt<bool>
     Unbundle("unbundle",
              cl::desc("Unbundle bundled file into several output files.\n"),
@@ -123,25 +100,18 @@
     cl::desc("Print any external commands that are to be executed "
              "instead of actually executing them - for testing purposes.\n"),
     cl::init(false), cl::cat(ClangOffloadBundlerCategory));
-<<<<<<< HEAD
 #if INTEL_COLLAB
 // Cherry-pick from https://github.com/intel/llvm/pull/363/commits
-=======
-
->>>>>>> 97b6396c
 static cl::opt<bool>
     SaveTemporaryFiles("save-temps",
                        cl::desc("Saves intermediate temporary files.\n"),
                        cl::init(false), cl::cat(ClangOffloadBundlerCategory));
-<<<<<<< HEAD
 #else  // INTEL_COLLAB
 static cl::opt<bool> DumpTemporaryFiles(
     "dump-temporary-files",
     cl::desc("Dumps any temporary files created - for testing purposes.\n"),
     cl::init(false), cl::cat(ClangOffloadBundlerCategory));
 #endif // INTEL_COLLAB
-=======
->>>>>>> 97b6396c
 
 /// Magic string that marks the existence of offloading data.
 #define OFFLOAD_BUNDLER_MAGIC_STR "__CLANG_OFFLOAD_BUNDLE__"
@@ -163,7 +133,6 @@
   OffloadKind = KindTriplePair.first;
   Triple = KindTriplePair.second;
 }
-<<<<<<< HEAD
 #if INTEL_COLLAB
 // Cherry-pick from https://github.com/intel/llvm/pull/363/commits
 // The lines in the else clause were deleted.
@@ -175,8 +144,6 @@
   return Triple;
 }
 #endif // INTEL_COLLAB
-=======
->>>>>>> 97b6396c
 static bool hasHostKind(StringRef Target) {
   StringRef OffloadKind;
   StringRef Triple;
@@ -563,7 +530,6 @@
   /// read from the buffers.
   unsigned NumberOfProcessedInputs = 0;
 
-<<<<<<< HEAD
 #if INTEL_COLLAB
   // Cherry-pick from https://github.com/intel/llvm/pull/363/commits
   // The lines in the else clause were deleted.
@@ -583,10 +549,6 @@
   /// The name of the main input file.
   StringRef MainInputFileName;
 #endif // INTEL_COLLAB
-=======
-  /// Input sizes.
-  SmallVector<uint64_t, 16u> InputSizes;
->>>>>>> 97b6396c
 
 public:
   ObjectFileHandler(std::unique_ptr<ObjectFile> ObjIn)
@@ -623,7 +585,6 @@
           consumeError(Content.takeError());
           return;
         }
-<<<<<<< HEAD
 #if INTEL_COLLAB
         // Cherry-pick from https://github.com/intel/llvm/pull/363/commits
         unsigned int ElemSize = sizeof(uint64_t);
@@ -631,9 +592,6 @@
         unsigned int ElemSize =
             getSectionSizeTy(VMContext)->getPrimitiveSizeInBits() / 8;
 #endif // INTEL_COLLAB
-=======
-        unsigned int ElemSize = sizeof(uint64_t);
->>>>>>> 97b6396c
 
         // the size of the size section must be a multiple of ElemSize
         if (Content->size() % ElemSize != 0)
@@ -783,30 +741,22 @@
 
     // Record number of inputs.
     NumberOfInputs = Inputs.size();
-<<<<<<< HEAD
 #if INTEL_COLLAB
     // Cherry-pick from https://github.com/intel/llvm/pull/363/commits
-=======
-
->>>>>>> 97b6396c
     // And input sizes.
     for (unsigned I = 0; I < NumberOfInputs; ++I)
       InputSizes.push_back(I == HostInputIndex ? 1u
                                                : Inputs[I]->getBufferSize());
-<<<<<<< HEAD
 #else  // INTEL_COLLAB
     // Create an LLVM module to have the content we need to bundle.
     auto *M = new Module("clang-offload-bundle", VMContext);
     M->setTargetTriple(getTriple(TargetNames[HostInputIndex]));
     AuxModule.reset(M);
 #endif // INTEL_COLLAB
-=======
->>>>>>> 97b6396c
   }
 
   void WriteBundleStart(raw_fd_ostream &OS, StringRef TargetTriple) final {
     ++NumberOfProcessedInputs;
-<<<<<<< HEAD
 #if INTEL_COLLAB
     // Cherry-pick from https://github.com/intel/llvm/pull/363/commits
     // The lines in the else clause were deleted.
@@ -815,8 +765,6 @@
     // will create.
     CurrentTriple = TargetTriple;
 #endif // INTEL_COLLAB
-=======
->>>>>>> 97b6396c
   }
 
   bool WriteBundleEnd(raw_fd_ostream &OS, StringRef TargetTriple) final {
@@ -827,18 +775,13 @@
     // If this is not the last output, we don't have to do anything.
     if (NumberOfProcessedInputs != NumberOfInputs)
       return false;
-<<<<<<< HEAD
 #if INTEL_COLLAB
     // Cherry-pick from https://github.com/intel/llvm/pull/363/commits
-=======
-
->>>>>>> 97b6396c
     // Find llvm-objcopy in order to create the bundle binary.
     auto Objcopy = sys::findProgramByName(
         "llvm-objcopy", sys::path::parent_path(BundlerExecutable));
     if (Objcopy.getError()) {
       errs() << "error: unable to find 'llvm-objcopy' in path.\n";
-<<<<<<< HEAD
       return true;
     }
 #else  // INTEL_COLLAB
@@ -863,14 +806,24 @@
                              /*IsForDebug=*/true);
       errs() << '\n';
     }
-=======
+
+    // Find clang in order to create the bundle binary.
+    StringRef Dir = sys::path::parent_path(BundlerExecutable);
+
+    auto ClangBinary = sys::findProgramByName("clang", Dir);
+    if (ClangBinary.getError()) {
+      // Remove bitcode file.
+      sys::fs::remove(BitcodeFileName);
+
+      errs() << "error: unable to find 'clang' in path.\n";
       return true;
     }
-
+#endif // INTEL_COLLAB
+#if INTEL_COLLAB
+    // Cherry-pick from https://github.com/intel/llvm/pull/363/commits
     // We write to the output file directly. So, we close it and use the name
     // to pass down to llvm-objcopy.
     OS.close();
->>>>>>> 97b6396c
 
     // Temp files that need to be removed.
     struct Dummy : public SmallVector<std::string, 8u> {
@@ -934,79 +887,9 @@
                             SIZE_SECTION_PREFIX + Triple + "=" +
                             SizeFile.getValue());
     }
-#endif // INTEL_COLLAB
-#if INTEL_COLLAB
-    // Cherry-pick from https://github.com/intel/llvm/pull/363/commits
-    // We write to the output file directly. So, we close it and use the name
-    // to pass down to llvm-objcopy.
-    OS.close();
-
-    // Temp files that need to be removed.
-    struct Dummy : public SmallVector<std::string, 8u> {
-      ~Dummy() {
-        if (!SaveTemporaryFiles)
-          for (const auto &File : *this)
-            sys::fs::remove(File);
-        clear();
-      }
-    } TempFiles;
-
-    // Helper lambda that creates temporary file with given contents.
-    auto CreateTempFile =
-        [&TempFiles](ArrayRef<char> Contents) -> Optional<std::string> {
-      SmallString<128u> FileName;
-      if (sys::fs::createTemporaryFile("clang-offload-bundler", "tmp",
-                                       FileName)) {
-        errs() << "error: unable to create temporary file.\n";
-        return {};
-      }
-
-      TempFiles.push_back(FileName.c_str());
-
-      std::error_code EC;
-      raw_fd_ostream HostFile(FileName, EC);
-      if (EC) {
-        errs() << "can't open file for writing" << FileName << ": "
-               << EC.message() << "\n";
-        return {};
-      }
-      HostFile.write(Contents.data(), Contents.size());
-      return TempFiles.back();
-    };
-
-    // Create temp file with zero char for the host object section.
-    char Byte[] = {0};
-    auto DummyHostFile = CreateTempFile(Byte);
-    if (!DummyHostFile)
-      return true;
-
-    // Compose command line for the objcopy tool.
-    SmallVector<std::string, 16u> ObjcopyArgs = {"llvm-objcopy"};
-    for (unsigned I = 0; I < NumberOfInputs; ++I) {
-      const auto &Triple = TargetNames[I];
-      const auto &InputFile =
-          I == HostInputIndex ? DummyHostFile.getValue() : InputFileNames[I];
-
-      // Add section with target object.
-      ObjcopyArgs.push_back(std::string("--add-section=") +
-                            OFFLOAD_BUNDLER_MAGIC_STR + Triple + "=" +
-                            InputFile);
-
-      // Create temporary file with the section size contents.
-      auto SizeFile = CreateTempFile(makeArrayRef(
-          reinterpret_cast<char *>(&InputSizes[I]), sizeof(InputSizes[I])));
-      if (!SizeFile)
-        return true;
-
-      // And add one more section with target object size.
-      ObjcopyArgs.push_back(std::string("--add-section=") +
-                            SIZE_SECTION_PREFIX + Triple + "=" +
-                            SizeFile.getValue());
-    }
 
     ObjcopyArgs.push_back(InputFileNames[HostInputIndex]);
     ObjcopyArgs.push_back(OutputFileNames.front());
-<<<<<<< HEAD
 #else  // INTEL_COLLAB
     // Do the incremental linking. We write to the output file directly. So, we
     // close it and use the name to pass down to clang.
@@ -1022,9 +905,6 @@
                                         BitcodeFileName.c_str(),
                                         "-nostdlib"};
 #endif // INTEL_COLLAB
-=======
-
->>>>>>> 97b6396c
     // If the user asked for the commands to be printed out, we do that instead
     // of executing it.
 #if INTEL_COLLAB
@@ -1044,22 +924,35 @@
     }
 #else  // INTEL_COLLAB
     if (PrintExternalCommands) {
-      errs() << "\"" << Objcopy.get() << "\"";
-      for (StringRef Arg : ObjcopyArgs)
+      errs() << "\"" << ClangBinary.get() << "\"";
+      for (StringRef Arg : ClangArgs)
         errs() << " \"" << Arg << "\"";
       errs() << "\n";
     } else {
-      SmallVector<StringRef, 16u> Args;
-      copy(ObjcopyArgs, std::back_inserter(Args));
-      if (sys::ExecuteAndWait(Objcopy.get(), Args)) {
-        errs() << "error: llvm-objcopy tool failed.\n";
+      // Write the bitcode contents to the temporary file.
+      {
+        std::error_code EC;
+        raw_fd_ostream BitcodeFile(BitcodeFileName, EC, sys::fs::F_None);
+        if (EC) {
+          errs() << "error: unable to open temporary file.\n";
+          return true;
+        }
+        WriteBitcodeToFile(*AuxModule, BitcodeFile);
+      }
+
+      bool Failed = sys::ExecuteAndWait(ClangBinary.get(), ClangArgs);
+
+      // Remove bitcode file.
+      sys::fs::remove(BitcodeFileName);
+
+      if (Failed) {
+        errs() << "error: incremental linking by external tool failed.\n";
         return true;
       }
     }
 #endif // INTEL_COLLAB
     return false;
   }
-<<<<<<< HEAD
 #if INTEL_COLLAB
 // Cherry-pick from https://github.com/intel/llvm/pull/363/commits
   void WriteBundle(raw_fd_ostream &OS, MemoryBuffer &Input) final {}
@@ -1109,10 +1002,6 @@
     SizeV->setAlignment(1);
   }
 #endif // INTEL_COLLAB
-=======
-
-  void WriteBundle(raw_fd_ostream &OS, MemoryBuffer &Input) final {}
->>>>>>> 97b6396c
 };
 
 /// Handler for text files. The bundled file will have the following format.
@@ -1519,12 +1408,6 @@
 
     auto Output = Worklist.find(CurTriple);
 
-<<<<<<< HEAD
-    // Check if the output file can be opened and copy the bundle to it.
-    FH->ReadBundle(Output->second, Input);
-    FH->ReadBundleEnd(Input);
-    Worklist.erase(Output);
-=======
     // Read the bundle if triple is included in targets
     if (Output != Worklist.end()) {
       // Check if the output file can be opened and copy the bundle to it.
@@ -1533,7 +1416,6 @@
     }
     
     FH->ReadBundleEnd(Input);
->>>>>>> 97b6396c
 
     // Record if we found the host bundle.
     if (hasHostKind(CurTriple))
@@ -1708,12 +1590,8 @@
                                      .Case("openmp", true)
                                      .Case("hip", true)
                                      .Case("sycl", true)
-<<<<<<< HEAD
-                                     .Default(false);
-=======
                                      .Case("fpga", true)
                                      .Default(false);                           
->>>>>>> 97b6396c
 
     bool TripleIsValid = !Triple.empty();
     llvm::Triple T(Triple);
