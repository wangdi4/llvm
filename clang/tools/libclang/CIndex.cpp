//===- CIndex.cpp - Clang-C Source Indexing Library -----------------------===//
//
//                     The LLVM Compiler Infrastructure
//
// This file is distributed under the University of Illinois Open Source
// License. See LICENSE.TXT for details.
//
//===----------------------------------------------------------------------===//
//
// This file implements the main API hooks in the Clang-C Source Indexing
// library.
//
//===----------------------------------------------------------------------===//

#include "CIndexer.h"
#include "CIndexDiagnostic.h"
#include "CLog.h"
#include "CXCursor.h"
#include "CXSourceLocation.h"
#include "CXString.h"
#include "CXTranslationUnit.h"
#include "CXType.h"
#include "CursorVisitor.h"
#include "clang/AST/Attr.h"
#include "clang/AST/Mangle.h"
#include "clang/AST/StmtVisitor.h"
#include "clang/AST/VTableBuilder.h"
#include "clang/Basic/Diagnostic.h"
#include "clang/Basic/DiagnosticCategories.h"
#include "clang/Basic/DiagnosticIDs.h"
#include "clang/Basic/TargetInfo.h"
#include "clang/Basic/Version.h"
#include "clang/Frontend/ASTUnit.h"
#include "clang/Frontend/CompilerInstance.h"
#include "clang/Frontend/FrontendDiagnostic.h"
#include "clang/Index/CommentToXML.h"
#include "clang/Lex/HeaderSearch.h"
#include "clang/Lex/Lexer.h"
#include "clang/Lex/PreprocessingRecord.h"
#include "clang/Lex/Preprocessor.h"
#include "clang/Serialization/SerializationDiagnostic.h"
#include "llvm/ADT/Optional.h"
#include "llvm/ADT/STLExtras.h"
#include "llvm/ADT/StringSwitch.h"
#include "llvm/Config/llvm-config.h"
#include "llvm/IR/DataLayout.h"
#include "llvm/IR/Mangler.h"
#include "llvm/Support/Compiler.h"
#include "llvm/Support/CrashRecoveryContext.h"
#include "llvm/Support/Format.h"
#include "llvm/Support/ManagedStatic.h"
#include "llvm/Support/MemoryBuffer.h"
#include "llvm/Support/Mutex.h"
#include "llvm/Support/Program.h"
#include "llvm/Support/SaveAndRestore.h"
#include "llvm/Support/Signals.h"
#include "llvm/Support/TargetSelect.h"
#include "llvm/Support/Threading.h"
#include "llvm/Support/Timer.h"
#include "llvm/Support/raw_ostream.h"

#if LLVM_ENABLE_THREADS != 0 && defined(__APPLE__)
#define USE_DARWIN_THREADS
#endif

#ifdef USE_DARWIN_THREADS
#include <pthread.h>
#endif

using namespace clang;
using namespace clang::cxcursor;
using namespace clang::cxtu;
using namespace clang::cxindex;

CXTranslationUnit cxtu::MakeCXTranslationUnit(CIndexer *CIdx, ASTUnit *AU) {
  if (!AU)
    return nullptr;
  assert(CIdx);
  CXTranslationUnit D = new CXTranslationUnitImpl();
  D->CIdx = CIdx;
  D->TheASTUnit = AU;
  D->StringPool = new cxstring::CXStringPool();
  D->Diagnostics = nullptr;
  D->OverridenCursorsPool = createOverridenCXCursorsPool();
  D->CommentToXML = nullptr;
  return D;
}

bool cxtu::isASTReadError(ASTUnit *AU) {
  for (ASTUnit::stored_diag_iterator D = AU->stored_diag_begin(),
                                     DEnd = AU->stored_diag_end();
       D != DEnd; ++D) {
    if (D->getLevel() >= DiagnosticsEngine::Error &&
        DiagnosticIDs::getCategoryNumberForDiag(D->getID()) ==
            diag::DiagCat_AST_Deserialization_Issue)
      return true;
  }
  return false;
}

cxtu::CXTUOwner::~CXTUOwner() {
  if (TU)
    clang_disposeTranslationUnit(TU);
}

/// \brief Compare two source ranges to determine their relative position in
/// the translation unit.
static RangeComparisonResult RangeCompare(SourceManager &SM,
                                          SourceRange R1,
                                          SourceRange R2) {
  assert(R1.isValid() && "First range is invalid?");
  assert(R2.isValid() && "Second range is invalid?");
  if (R1.getEnd() != R2.getBegin() &&
      SM.isBeforeInTranslationUnit(R1.getEnd(), R2.getBegin()))
    return RangeBefore;
  if (R2.getEnd() != R1.getBegin() &&
      SM.isBeforeInTranslationUnit(R2.getEnd(), R1.getBegin()))
    return RangeAfter;
  return RangeOverlap;
}

/// \brief Determine if a source location falls within, before, or after a
///   a given source range.
static RangeComparisonResult LocationCompare(SourceManager &SM,
                                             SourceLocation L, SourceRange R) {
  assert(R.isValid() && "First range is invalid?");
  assert(L.isValid() && "Second range is invalid?");
  if (L == R.getBegin() || L == R.getEnd())
    return RangeOverlap;
  if (SM.isBeforeInTranslationUnit(L, R.getBegin()))
    return RangeBefore;
  if (SM.isBeforeInTranslationUnit(R.getEnd(), L))
    return RangeAfter;
  return RangeOverlap;
}

/// \brief Translate a Clang source range into a CIndex source range.
///
/// Clang internally represents ranges where the end location points to the
/// start of the token at the end. However, for external clients it is more
/// useful to have a CXSourceRange be a proper half-open interval. This routine
/// does the appropriate translation.
CXSourceRange cxloc::translateSourceRange(const SourceManager &SM,
                                          const LangOptions &LangOpts,
                                          const CharSourceRange &R) {
  // We want the last character in this location, so we will adjust the
  // location accordingly.
  SourceLocation EndLoc = R.getEnd();
  if (EndLoc.isValid() && EndLoc.isMacroID() && !SM.isMacroArgExpansion(EndLoc))
    EndLoc = SM.getExpansionRange(EndLoc).second;
  if (R.isTokenRange() && EndLoc.isValid()) {
    unsigned Length = Lexer::MeasureTokenLength(SM.getSpellingLoc(EndLoc),
                                                SM, LangOpts);
    EndLoc = EndLoc.getLocWithOffset(Length);
  }

  CXSourceRange Result = {
    { &SM, &LangOpts },
    R.getBegin().getRawEncoding(),
    EndLoc.getRawEncoding()
  };
  return Result;
}

//===----------------------------------------------------------------------===//
// Cursor visitor.
//===----------------------------------------------------------------------===//

static SourceRange getRawCursorExtent(CXCursor C);
static SourceRange getFullCursorExtent(CXCursor C, SourceManager &SrcMgr);

#if INTEL_CUSTOMIZATION
bool CursorVisitor::VisitPragmaDecl(PragmaDecl *D) {
#ifdef INTEL_SPECIFIC_IL0_BACKEND
  if (Stmt *PS = D->getStmt())
    return Visit(MakeCXCursor(PS, StmtParent, TU, RegionOfInterest));
  return false;
#else
  llvm_unreachable("Intel pragma can't be used without INTEL_SPECIFIC_IL0_BACKEND");
  return false;
#endif  // INTEL_SPECIFIC_IL0_BACKEND
}
#endif  // INTEL_CUSTOMIZATION

RangeComparisonResult CursorVisitor::CompareRegionOfInterest(SourceRange R) {
  return RangeCompare(AU->getSourceManager(), R, RegionOfInterest);
}

/// \brief Visit the given cursor and, if requested by the visitor,
/// its children.
///
/// \param Cursor the cursor to visit.
///
/// \param CheckedRegionOfInterest if true, then the caller already checked
/// that this cursor is within the region of interest.
///
/// \returns true if the visitation should be aborted, false if it
/// should continue.
bool CursorVisitor::Visit(CXCursor Cursor, bool CheckedRegionOfInterest) {
  if (clang_isInvalid(Cursor.kind))
    return false;

  if (clang_isDeclaration(Cursor.kind)) {
    const Decl *D = getCursorDecl(Cursor);
    if (!D) {
      assert(0 && "Invalid declaration cursor");
      return true; // abort.
    }
    
    // Ignore implicit declarations, unless it's an objc method because
    // currently we should report implicit methods for properties when indexing.
    if (D->isImplicit() && !isa<ObjCMethodDecl>(D))
      return false;
  }

  // If we have a range of interest, and this cursor doesn't intersect with it,
  // we're done.
  if (RegionOfInterest.isValid() && !CheckedRegionOfInterest) {
    SourceRange Range = getRawCursorExtent(Cursor);
    if (Range.isInvalid() || CompareRegionOfInterest(Range))
      return false;
  }

  switch (Visitor(Cursor, Parent, ClientData)) {
  case CXChildVisit_Break:
    return true;

  case CXChildVisit_Continue:
    return false;

  case CXChildVisit_Recurse: {
    bool ret = VisitChildren(Cursor);
    if (PostChildrenVisitor)
      if (PostChildrenVisitor(Cursor, ClientData))
        return true;
    return ret;
  }
  }

  llvm_unreachable("Invalid CXChildVisitResult!");
}

static bool visitPreprocessedEntitiesInRange(SourceRange R,
                                             PreprocessingRecord &PPRec,
                                             CursorVisitor &Visitor) {
  SourceManager &SM = Visitor.getASTUnit()->getSourceManager();
  FileID FID;
  
  if (!Visitor.shouldVisitIncludedEntities()) {
    // If the begin/end of the range lie in the same FileID, do the optimization
    // where we skip preprocessed entities that do not come from the same FileID.
    FID = SM.getFileID(SM.getFileLoc(R.getBegin()));
    if (FID != SM.getFileID(SM.getFileLoc(R.getEnd())))
      FID = FileID();
  }

  const auto &Entities = PPRec.getPreprocessedEntitiesInRange(R);
  return Visitor.visitPreprocessedEntities(Entities.begin(), Entities.end(),
                                           PPRec, FID);
}

bool CursorVisitor::visitFileRegion() {
  if (RegionOfInterest.isInvalid())
    return false;

  ASTUnit *Unit = cxtu::getASTUnit(TU);
  SourceManager &SM = Unit->getSourceManager();
  
  std::pair<FileID, unsigned>
    Begin = SM.getDecomposedLoc(SM.getFileLoc(RegionOfInterest.getBegin())), 
    End = SM.getDecomposedLoc(SM.getFileLoc(RegionOfInterest.getEnd())); 

  if (End.first != Begin.first) {
    // If the end does not reside in the same file, try to recover by
    // picking the end of the file of begin location.
    End.first = Begin.first;
    End.second = SM.getFileIDSize(Begin.first);
  }

  assert(Begin.first == End.first);
  if (Begin.second > End.second)
    return false;
  
  FileID File = Begin.first;
  unsigned Offset = Begin.second;
  unsigned Length = End.second - Begin.second;

  if (!VisitDeclsOnly && !VisitPreprocessorLast)
    if (visitPreprocessedEntitiesInRegion())
      return true; // visitation break.

  if (visitDeclsFromFileRegion(File, Offset, Length))
    return true; // visitation break.

  if (!VisitDeclsOnly && VisitPreprocessorLast)
    return visitPreprocessedEntitiesInRegion();

  return false;
}

static bool isInLexicalContext(Decl *D, DeclContext *DC) {
  if (!DC)
    return false;

  for (DeclContext *DeclDC = D->getLexicalDeclContext();
         DeclDC; DeclDC = DeclDC->getLexicalParent()) {
    if (DeclDC == DC)
      return true;
  }
  return false;
}

bool CursorVisitor::visitDeclsFromFileRegion(FileID File,
                                             unsigned Offset, unsigned Length) {
  ASTUnit *Unit = cxtu::getASTUnit(TU);
  SourceManager &SM = Unit->getSourceManager();
  SourceRange Range = RegionOfInterest;

  SmallVector<Decl *, 16> Decls;
  Unit->findFileRegionDecls(File, Offset, Length, Decls);

  // If we didn't find any file level decls for the file, try looking at the
  // file that it was included from.
  while (Decls.empty() || Decls.front()->isTopLevelDeclInObjCContainer()) {
    bool Invalid = false;
    const SrcMgr::SLocEntry &SLEntry = SM.getSLocEntry(File, &Invalid);
    if (Invalid)
      return false;

    SourceLocation Outer;
    if (SLEntry.isFile())
      Outer = SLEntry.getFile().getIncludeLoc();
    else
      Outer = SLEntry.getExpansion().getExpansionLocStart();
    if (Outer.isInvalid())
      return false;

    std::tie(File, Offset) = SM.getDecomposedExpansionLoc(Outer);
    Length = 0;
    Unit->findFileRegionDecls(File, Offset, Length, Decls);
  }

  assert(!Decls.empty());

  bool VisitedAtLeastOnce = false;
  DeclContext *CurDC = nullptr;
  SmallVectorImpl<Decl *>::iterator DIt = Decls.begin();
  for (SmallVectorImpl<Decl *>::iterator DE = Decls.end(); DIt != DE; ++DIt) {
    Decl *D = *DIt;
    if (D->getSourceRange().isInvalid())
      continue;

    if (isInLexicalContext(D, CurDC))
      continue;

    CurDC = dyn_cast<DeclContext>(D);

    if (TagDecl *TD = dyn_cast<TagDecl>(D))
      if (!TD->isFreeStanding())
        continue;

    RangeComparisonResult CompRes = RangeCompare(SM, D->getSourceRange(),Range);
    if (CompRes == RangeBefore)
      continue;
    if (CompRes == RangeAfter)
      break;

    assert(CompRes == RangeOverlap);
    VisitedAtLeastOnce = true;

    if (isa<ObjCContainerDecl>(D)) {
      FileDI_current = &DIt;
      FileDE_current = DE;
    } else {
      FileDI_current = nullptr;
    }

    if (Visit(MakeCXCursor(D, TU, Range), /*CheckedRegionOfInterest=*/true))
      return true; // visitation break.
  }

  if (VisitedAtLeastOnce)
    return false;

  // No Decls overlapped with the range. Move up the lexical context until there
  // is a context that contains the range or we reach the translation unit
  // level.
  DeclContext *DC = DIt == Decls.begin() ? (*DIt)->getLexicalDeclContext()
                                         : (*(DIt-1))->getLexicalDeclContext();

  while (DC && !DC->isTranslationUnit()) {
    Decl *D = cast<Decl>(DC);
    SourceRange CurDeclRange = D->getSourceRange();
    if (CurDeclRange.isInvalid())
      break;

    if (RangeCompare(SM, CurDeclRange, Range) == RangeOverlap) {
      if (Visit(MakeCXCursor(D, TU, Range), /*CheckedRegionOfInterest=*/true))
        return true; // visitation break.
    }

    DC = D->getLexicalDeclContext();
  }

  return false;
}

bool CursorVisitor::visitPreprocessedEntitiesInRegion() {
  if (!AU->getPreprocessor().getPreprocessingRecord())
    return false;

  PreprocessingRecord &PPRec
    = *AU->getPreprocessor().getPreprocessingRecord();
  SourceManager &SM = AU->getSourceManager();
  
  if (RegionOfInterest.isValid()) {
    SourceRange MappedRange = AU->mapRangeToPreamble(RegionOfInterest);
    SourceLocation B = MappedRange.getBegin();
    SourceLocation E = MappedRange.getEnd();

    if (AU->isInPreambleFileID(B)) {
      if (SM.isLoadedSourceLocation(E))
        return visitPreprocessedEntitiesInRange(SourceRange(B, E),
                                                 PPRec, *this);

      // Beginning of range lies in the preamble but it also extends beyond
      // it into the main file. Split the range into 2 parts, one covering
      // the preamble and another covering the main file. This allows subsequent
      // calls to visitPreprocessedEntitiesInRange to accept a source range that
      // lies in the same FileID, allowing it to skip preprocessed entities that
      // do not come from the same FileID.
      bool breaked =
        visitPreprocessedEntitiesInRange(
                                   SourceRange(B, AU->getEndOfPreambleFileID()),
                                          PPRec, *this);
      if (breaked) return true;
      return visitPreprocessedEntitiesInRange(
                                    SourceRange(AU->getStartOfMainFileID(), E),
                                        PPRec, *this);
    }

    return visitPreprocessedEntitiesInRange(SourceRange(B, E), PPRec, *this);
  }

  bool OnlyLocalDecls
    = !AU->isMainFileAST() && AU->getOnlyLocalDecls(); 
  
  if (OnlyLocalDecls)
    return visitPreprocessedEntities(PPRec.local_begin(), PPRec.local_end(),
                                     PPRec);

  return visitPreprocessedEntities(PPRec.begin(), PPRec.end(), PPRec);
}

template<typename InputIterator>
bool CursorVisitor::visitPreprocessedEntities(InputIterator First,
                                              InputIterator Last,
                                              PreprocessingRecord &PPRec,
                                              FileID FID) {
  for (; First != Last; ++First) {
    if (!FID.isInvalid() && !PPRec.isEntityInFileID(First, FID))
      continue;

    PreprocessedEntity *PPE = *First;
    if (!PPE)
      continue;

    if (MacroExpansion *ME = dyn_cast<MacroExpansion>(PPE)) {
      if (Visit(MakeMacroExpansionCursor(ME, TU)))
        return true;

      continue;
    }

    if (MacroDefinitionRecord *MD = dyn_cast<MacroDefinitionRecord>(PPE)) {
      if (Visit(MakeMacroDefinitionCursor(MD, TU)))
        return true;

      continue;
    }
    
    if (InclusionDirective *ID = dyn_cast<InclusionDirective>(PPE)) {
      if (Visit(MakeInclusionDirectiveCursor(ID, TU)))
        return true;
      
      continue;
    }
  }

  return false;
}

/// \brief Visit the children of the given cursor.
/// 
/// \returns true if the visitation should be aborted, false if it
/// should continue.
bool CursorVisitor::VisitChildren(CXCursor Cursor) {
  if (clang_isReference(Cursor.kind) && 
      Cursor.kind != CXCursor_CXXBaseSpecifier) {
    // By definition, references have no children.
    return false;
  }

  // Set the Parent field to Cursor, then back to its old value once we're
  // done.
  SetParentRAII SetParent(Parent, StmtParent, Cursor);

  if (clang_isDeclaration(Cursor.kind)) {
    Decl *D = const_cast<Decl *>(getCursorDecl(Cursor));
    if (!D)
      return false;

    return VisitAttributes(D) || Visit(D);
  }

  if (clang_isStatement(Cursor.kind)) {
    if (const Stmt *S = getCursorStmt(Cursor))
      return Visit(S);

    return false;
  }

  if (clang_isExpression(Cursor.kind)) {
    if (const Expr *E = getCursorExpr(Cursor))
      return Visit(E);

    return false;
  }

  if (clang_isTranslationUnit(Cursor.kind)) {
    CXTranslationUnit TU = getCursorTU(Cursor);
    ASTUnit *CXXUnit = cxtu::getASTUnit(TU);
    
    int VisitOrder[2] = { VisitPreprocessorLast, !VisitPreprocessorLast };
    for (unsigned I = 0; I != 2; ++I) {
      if (VisitOrder[I]) {
        if (!CXXUnit->isMainFileAST() && CXXUnit->getOnlyLocalDecls() &&
            RegionOfInterest.isInvalid()) {
          for (ASTUnit::top_level_iterator TL = CXXUnit->top_level_begin(),
                                        TLEnd = CXXUnit->top_level_end();
               TL != TLEnd; ++TL) {
            if (Visit(MakeCXCursor(*TL, TU, RegionOfInterest), true))
              return true;
          }
        } else if (VisitDeclContext(
                                CXXUnit->getASTContext().getTranslationUnitDecl()))
          return true;
        continue;
      }

      // Walk the preprocessing record.
      if (CXXUnit->getPreprocessor().getPreprocessingRecord())
        visitPreprocessedEntitiesInRegion();
    }
    
    return false;
  }

  if (Cursor.kind == CXCursor_CXXBaseSpecifier) {
    if (const CXXBaseSpecifier *Base = getCursorCXXBaseSpecifier(Cursor)) {
      if (TypeSourceInfo *BaseTSInfo = Base->getTypeSourceInfo()) {
        return Visit(BaseTSInfo->getTypeLoc());
      }
    }
  }

  if (Cursor.kind == CXCursor_IBOutletCollectionAttr) {
    const IBOutletCollectionAttr *A =
      cast<IBOutletCollectionAttr>(cxcursor::getCursorAttr(Cursor));
    if (const ObjCObjectType *ObjT = A->getInterface()->getAs<ObjCObjectType>())
      return Visit(cxcursor::MakeCursorObjCClassRef(
          ObjT->getInterface(),
          A->getInterfaceLoc()->getTypeLoc().getLocStart(), TU));
  }

  // If pointing inside a macro definition, check if the token is an identifier
  // that was ever defined as a macro. In such a case, create a "pseudo" macro
  // expansion cursor for that token.
  SourceLocation BeginLoc = RegionOfInterest.getBegin();
  if (Cursor.kind == CXCursor_MacroDefinition &&
      BeginLoc == RegionOfInterest.getEnd()) {
    SourceLocation Loc = AU->mapLocationToPreamble(BeginLoc);
    const MacroInfo *MI =
        getMacroInfo(cxcursor::getCursorMacroDefinition(Cursor), TU);
    if (MacroDefinitionRecord *MacroDef =
            checkForMacroInMacroDefinition(MI, Loc, TU))
      return Visit(cxcursor::MakeMacroExpansionCursor(MacroDef, BeginLoc, TU));
  }

  // Nothing to visit at the moment.
  return false;
}

bool CursorVisitor::VisitBlockDecl(BlockDecl *B) {
  if (TypeSourceInfo *TSInfo = B->getSignatureAsWritten())
    if (Visit(TSInfo->getTypeLoc()))
        return true;

  if (Stmt *Body = B->getBody())
    return Visit(MakeCXCursor(Body, StmtParent, TU, RegionOfInterest));

  return false;
}

Optional<bool> CursorVisitor::shouldVisitCursor(CXCursor Cursor) {
  if (RegionOfInterest.isValid()) {
    SourceRange Range = getFullCursorExtent(Cursor, AU->getSourceManager());
    if (Range.isInvalid())
      return None;
    
    switch (CompareRegionOfInterest(Range)) {
    case RangeBefore:
      // This declaration comes before the region of interest; skip it.
      return None;

    case RangeAfter:
      // This declaration comes after the region of interest; we're done.
      return false;

    case RangeOverlap:
      // This declaration overlaps the region of interest; visit it.
      break;
    }
  }
  return true;
}

bool CursorVisitor::VisitDeclContext(DeclContext *DC) {
  DeclContext::decl_iterator I = DC->decls_begin(), E = DC->decls_end();

  // FIXME: Eventually remove.  This part of a hack to support proper
  // iteration over all Decls contained lexically within an ObjC container.
  SaveAndRestore<DeclContext::decl_iterator*> DI_saved(DI_current, &I);
  SaveAndRestore<DeclContext::decl_iterator> DE_saved(DE_current, E);

  for ( ; I != E; ++I) {
    Decl *D = *I;
    if (D->getLexicalDeclContext() != DC)
      continue;
    CXCursor Cursor = MakeCXCursor(D, TU, RegionOfInterest);

    // Ignore synthesized ivars here, otherwise if we have something like:
    //   @synthesize prop = _prop;
    // and '_prop' is not declared, we will encounter a '_prop' ivar before
    // encountering the 'prop' synthesize declaration and we will think that
    // we passed the region-of-interest.
    if (ObjCIvarDecl *ivarD = dyn_cast<ObjCIvarDecl>(D)) {
      if (ivarD->getSynthesize())
        continue;
    }

    // FIXME: ObjCClassRef/ObjCProtocolRef for forward class/protocol
    // declarations is a mismatch with the compiler semantics.
    if (Cursor.kind == CXCursor_ObjCInterfaceDecl) {
      ObjCInterfaceDecl *ID = cast<ObjCInterfaceDecl>(D);
      if (!ID->isThisDeclarationADefinition())
        Cursor = MakeCursorObjCClassRef(ID, ID->getLocation(), TU);

    } else if (Cursor.kind == CXCursor_ObjCProtocolDecl) {
      ObjCProtocolDecl *PD = cast<ObjCProtocolDecl>(D);
      if (!PD->isThisDeclarationADefinition())
        Cursor = MakeCursorObjCProtocolRef(PD, PD->getLocation(), TU);
    }

    const Optional<bool> &V = shouldVisitCursor(Cursor);
    if (!V.hasValue())
      continue;
    if (!V.getValue())
      return false;
    if (Visit(Cursor, true))
      return true;
  }
  return false;
}

bool CursorVisitor::VisitTranslationUnitDecl(TranslationUnitDecl *D) {
  llvm_unreachable("Translation units are visited directly by Visit()");
}

bool CursorVisitor::VisitTypeAliasTemplateDecl(TypeAliasTemplateDecl *D) {
    if (VisitTemplateParameters(D->getTemplateParameters()))
        return true;

    return Visit(MakeCXCursor(D->getTemplatedDecl(), TU, RegionOfInterest));
}

bool CursorVisitor::VisitTypeAliasDecl(TypeAliasDecl *D) {
  if (TypeSourceInfo *TSInfo = D->getTypeSourceInfo())
    return Visit(TSInfo->getTypeLoc());

  return false;
}

bool CursorVisitor::VisitTypedefDecl(TypedefDecl *D) {
  if (TypeSourceInfo *TSInfo = D->getTypeSourceInfo())
    return Visit(TSInfo->getTypeLoc());

  return false;
}

bool CursorVisitor::VisitTagDecl(TagDecl *D) {
  return VisitDeclContext(D);
}

bool CursorVisitor::VisitClassTemplateSpecializationDecl(
                                          ClassTemplateSpecializationDecl *D) {
  bool ShouldVisitBody = false;
  switch (D->getSpecializationKind()) {
  case TSK_Undeclared:
  case TSK_ImplicitInstantiation:
    // Nothing to visit
    return false;
      
  case TSK_ExplicitInstantiationDeclaration:
  case TSK_ExplicitInstantiationDefinition:
    break;
      
  case TSK_ExplicitSpecialization:
    ShouldVisitBody = true;
    break;
  }
  
  // Visit the template arguments used in the specialization.
  if (TypeSourceInfo *SpecType = D->getTypeAsWritten()) {
    TypeLoc TL = SpecType->getTypeLoc();
    if (TemplateSpecializationTypeLoc TSTLoc =
            TL.getAs<TemplateSpecializationTypeLoc>()) {
      for (unsigned I = 0, N = TSTLoc.getNumArgs(); I != N; ++I)
        if (VisitTemplateArgumentLoc(TSTLoc.getArgLoc(I)))
          return true;
    }
  }

  return ShouldVisitBody && VisitCXXRecordDecl(D);
}

bool CursorVisitor::VisitClassTemplatePartialSpecializationDecl(
                                   ClassTemplatePartialSpecializationDecl *D) {
  // FIXME: Visit the "outer" template parameter lists on the TagDecl
  // before visiting these template parameters.
  if (VisitTemplateParameters(D->getTemplateParameters()))
    return true;

  // Visit the partial specialization arguments.
  const ASTTemplateArgumentListInfo *Info = D->getTemplateArgsAsWritten();
  const TemplateArgumentLoc *TemplateArgs = Info->getTemplateArgs();
  for (unsigned I = 0, N = Info->NumTemplateArgs; I != N; ++I)
    if (VisitTemplateArgumentLoc(TemplateArgs[I]))
      return true;
  
  return VisitCXXRecordDecl(D);
}

bool CursorVisitor::VisitTemplateTypeParmDecl(TemplateTypeParmDecl *D) {
  // Visit the default argument.
  if (D->hasDefaultArgument() && !D->defaultArgumentWasInherited())
    if (TypeSourceInfo *DefArg = D->getDefaultArgumentInfo())
      if (Visit(DefArg->getTypeLoc()))
        return true;
  
  return false;
}

bool CursorVisitor::VisitEnumConstantDecl(EnumConstantDecl *D) {
  if (Expr *Init = D->getInitExpr())
    return Visit(MakeCXCursor(Init, StmtParent, TU, RegionOfInterest));
  return false;
}

bool CursorVisitor::VisitDeclaratorDecl(DeclaratorDecl *DD) {
  unsigned NumParamList = DD->getNumTemplateParameterLists();
  for (unsigned i = 0; i < NumParamList; i++) {
    TemplateParameterList* Params = DD->getTemplateParameterList(i);
    if (VisitTemplateParameters(Params))
      return true;
  }

  if (TypeSourceInfo *TSInfo = DD->getTypeSourceInfo())
    if (Visit(TSInfo->getTypeLoc()))
      return true;

  // Visit the nested-name-specifier, if present.
  if (NestedNameSpecifierLoc QualifierLoc = DD->getQualifierLoc())
    if (VisitNestedNameSpecifierLoc(QualifierLoc))
      return true;

  return false;
}

/// \brief Compare two base or member initializers based on their source order.
static int CompareCXXCtorInitializers(CXXCtorInitializer *const *X,
                                      CXXCtorInitializer *const *Y) {
  return (*X)->getSourceOrder() - (*Y)->getSourceOrder();
}

bool CursorVisitor::VisitFunctionDecl(FunctionDecl *ND) {
  unsigned NumParamList = ND->getNumTemplateParameterLists();
  for (unsigned i = 0; i < NumParamList; i++) {
    TemplateParameterList* Params = ND->getTemplateParameterList(i);
    if (VisitTemplateParameters(Params))
      return true;
  }

  if (TypeSourceInfo *TSInfo = ND->getTypeSourceInfo()) {
    // Visit the function declaration's syntactic components in the order
    // written. This requires a bit of work.
    TypeLoc TL = TSInfo->getTypeLoc().IgnoreParens();
    FunctionTypeLoc FTL = TL.getAs<FunctionTypeLoc>();
    
    // If we have a function declared directly (without the use of a typedef),
    // visit just the return type. Otherwise, just visit the function's type
    // now.
    if ((FTL && !isa<CXXConversionDecl>(ND) && Visit(FTL.getReturnLoc())) ||
        (!FTL && Visit(TL)))
      return true;
    
    // Visit the nested-name-specifier, if present.
    if (NestedNameSpecifierLoc QualifierLoc = ND->getQualifierLoc())
      if (VisitNestedNameSpecifierLoc(QualifierLoc))
        return true;
    
    // Visit the declaration name.
    if (!isa<CXXDestructorDecl>(ND))
      if (VisitDeclarationNameInfo(ND->getNameInfo()))
        return true;
    
    // FIXME: Visit explicitly-specified template arguments!
    
    // Visit the function parameters, if we have a function type.
    if (FTL && VisitFunctionTypeLoc(FTL, true))
      return true;
    
    // FIXME: Attributes?
  }
  
  if (ND->doesThisDeclarationHaveABody() && !ND->isLateTemplateParsed()) {
    if (CXXConstructorDecl *Constructor = dyn_cast<CXXConstructorDecl>(ND)) {
      // Find the initializers that were written in the source.
      SmallVector<CXXCtorInitializer *, 4> WrittenInits;
      for (auto *I : Constructor->inits()) {
        if (!I->isWritten())
          continue;
      
        WrittenInits.push_back(I);
      }
      
      // Sort the initializers in source order
      llvm::array_pod_sort(WrittenInits.begin(), WrittenInits.end(),
                           &CompareCXXCtorInitializers);
      
      // Visit the initializers in source order
      for (unsigned I = 0, N = WrittenInits.size(); I != N; ++I) {
        CXXCtorInitializer *Init = WrittenInits[I];
        if (Init->isAnyMemberInitializer()) {
          if (Visit(MakeCursorMemberRef(Init->getAnyMember(),
                                        Init->getMemberLocation(), TU)))
            return true;
        } else if (TypeSourceInfo *TInfo = Init->getTypeSourceInfo()) {
          if (Visit(TInfo->getTypeLoc()))
            return true;
        }
        
        // Visit the initializer value.
        if (Expr *Initializer = Init->getInit())
          if (Visit(MakeCXCursor(Initializer, ND, TU, RegionOfInterest)))
            return true;
      } 
    }
    
    if (Visit(MakeCXCursor(ND->getBody(), StmtParent, TU, RegionOfInterest)))
      return true;
  }

  return false;
}

bool CursorVisitor::VisitFieldDecl(FieldDecl *D) {
  if (VisitDeclaratorDecl(D))
    return true;

  if (Expr *BitWidth = D->getBitWidth())
    return Visit(MakeCXCursor(BitWidth, StmtParent, TU, RegionOfInterest));

  return false;
}

bool CursorVisitor::VisitVarDecl(VarDecl *D) {
  if (VisitDeclaratorDecl(D))
    return true;

  if (Expr *Init = D->getInit())
    return Visit(MakeCXCursor(Init, StmtParent, TU, RegionOfInterest));

  return false;
}

bool CursorVisitor::VisitNonTypeTemplateParmDecl(NonTypeTemplateParmDecl *D) {
  if (VisitDeclaratorDecl(D))
    return true;
  
  if (D->hasDefaultArgument() && !D->defaultArgumentWasInherited())
    if (Expr *DefArg = D->getDefaultArgument())
      return Visit(MakeCXCursor(DefArg, StmtParent, TU, RegionOfInterest));
  
  return false;  
}

bool CursorVisitor::VisitFunctionTemplateDecl(FunctionTemplateDecl *D) {
  // FIXME: Visit the "outer" template parameter lists on the FunctionDecl
  // before visiting these template parameters.
  if (VisitTemplateParameters(D->getTemplateParameters()))
    return true;
  
  return VisitFunctionDecl(D->getTemplatedDecl());
}

bool CursorVisitor::VisitClassTemplateDecl(ClassTemplateDecl *D) {
  // FIXME: Visit the "outer" template parameter lists on the TagDecl
  // before visiting these template parameters.
  if (VisitTemplateParameters(D->getTemplateParameters()))
    return true;
  
  return VisitCXXRecordDecl(D->getTemplatedDecl());
}

bool CursorVisitor::VisitTemplateTemplateParmDecl(TemplateTemplateParmDecl *D) {
  if (VisitTemplateParameters(D->getTemplateParameters()))
    return true;
  
  if (D->hasDefaultArgument() && !D->defaultArgumentWasInherited() &&
      VisitTemplateArgumentLoc(D->getDefaultArgument()))
    return true;
  
  return false;
}

bool CursorVisitor::VisitObjCTypeParamDecl(ObjCTypeParamDecl *D) {
  // Visit the bound, if it's explicit.
  if (D->hasExplicitBound()) {
    if (auto TInfo = D->getTypeSourceInfo()) {
      if (Visit(TInfo->getTypeLoc()))
        return true;
    }
  }

  return false;
}

bool CursorVisitor::VisitObjCMethodDecl(ObjCMethodDecl *ND) {
  if (TypeSourceInfo *TSInfo = ND->getReturnTypeSourceInfo())
    if (Visit(TSInfo->getTypeLoc()))
      return true;

  for (const auto *P : ND->params()) {
    if (Visit(MakeCXCursor(P, TU, RegionOfInterest)))
      return true;
  }

  return ND->isThisDeclarationADefinition() &&
         Visit(MakeCXCursor(ND->getBody(), StmtParent, TU, RegionOfInterest));
}

template <typename DeclIt>
static void addRangedDeclsInContainer(DeclIt *DI_current, DeclIt DE_current,
                                      SourceManager &SM, SourceLocation EndLoc,
                                      SmallVectorImpl<Decl *> &Decls) {
  DeclIt next = *DI_current;
  while (++next != DE_current) {
    Decl *D_next = *next;
    if (!D_next)
      break;
    SourceLocation L = D_next->getLocStart();
    if (!L.isValid())
      break;
    if (SM.isBeforeInTranslationUnit(L, EndLoc)) {
      *DI_current = next;
      Decls.push_back(D_next);
      continue;
    }
    break;
  }
}

bool CursorVisitor::VisitObjCContainerDecl(ObjCContainerDecl *D) {
  // FIXME: Eventually convert back to just 'VisitDeclContext()'.  Essentially
  // an @implementation can lexically contain Decls that are not properly
  // nested in the AST.  When we identify such cases, we need to retrofit
  // this nesting here.
  if (!DI_current && !FileDI_current)
    return VisitDeclContext(D);

  // Scan the Decls that immediately come after the container
  // in the current DeclContext.  If any fall within the
  // container's lexical region, stash them into a vector
  // for later processing.
  SmallVector<Decl *, 24> DeclsInContainer;
  SourceLocation EndLoc = D->getSourceRange().getEnd();
  SourceManager &SM = AU->getSourceManager();
  if (EndLoc.isValid()) {
    if (DI_current) {
      addRangedDeclsInContainer(DI_current, DE_current, SM, EndLoc,
                                DeclsInContainer);
    } else {
      addRangedDeclsInContainer(FileDI_current, FileDE_current, SM, EndLoc,
                                DeclsInContainer);
    }
  }

  // The common case.
  if (DeclsInContainer.empty())
    return VisitDeclContext(D);

  // Get all the Decls in the DeclContext, and sort them with the
  // additional ones we've collected.  Then visit them.
  for (auto *SubDecl : D->decls()) {
    if (!SubDecl || SubDecl->getLexicalDeclContext() != D ||
        SubDecl->getLocStart().isInvalid())
      continue;
    DeclsInContainer.push_back(SubDecl);
  }

  // Now sort the Decls so that they appear in lexical order.
  std::sort(DeclsInContainer.begin(), DeclsInContainer.end(),
            [&SM](Decl *A, Decl *B) {
    SourceLocation L_A = A->getLocStart();
    SourceLocation L_B = B->getLocStart();
    assert(L_A.isValid() && L_B.isValid());
    return SM.isBeforeInTranslationUnit(L_A, L_B);
  });

  // Now visit the decls.
  for (SmallVectorImpl<Decl*>::iterator I = DeclsInContainer.begin(),
         E = DeclsInContainer.end(); I != E; ++I) {
    CXCursor Cursor = MakeCXCursor(*I, TU, RegionOfInterest);
    const Optional<bool> &V = shouldVisitCursor(Cursor);
    if (!V.hasValue())
      continue;
    if (!V.getValue())
      return false;
    if (Visit(Cursor, true))
      return true;
  }
  return false;
}

bool CursorVisitor::VisitObjCCategoryDecl(ObjCCategoryDecl *ND) {
  if (Visit(MakeCursorObjCClassRef(ND->getClassInterface(), ND->getLocation(),
                                   TU)))
    return true;

  if (VisitObjCTypeParamList(ND->getTypeParamList()))
    return true;

  ObjCCategoryDecl::protocol_loc_iterator PL = ND->protocol_loc_begin();
  for (ObjCCategoryDecl::protocol_iterator I = ND->protocol_begin(),
         E = ND->protocol_end(); I != E; ++I, ++PL)
    if (Visit(MakeCursorObjCProtocolRef(*I, *PL, TU)))
      return true;

  return VisitObjCContainerDecl(ND);
}

bool CursorVisitor::VisitObjCProtocolDecl(ObjCProtocolDecl *PID) {
  if (!PID->isThisDeclarationADefinition())
    return Visit(MakeCursorObjCProtocolRef(PID, PID->getLocation(), TU));
  
  ObjCProtocolDecl::protocol_loc_iterator PL = PID->protocol_loc_begin();
  for (ObjCProtocolDecl::protocol_iterator I = PID->protocol_begin(),
       E = PID->protocol_end(); I != E; ++I, ++PL)
    if (Visit(MakeCursorObjCProtocolRef(*I, *PL, TU)))
      return true;

  return VisitObjCContainerDecl(PID);
}

bool CursorVisitor::VisitObjCPropertyDecl(ObjCPropertyDecl *PD) {
  if (PD->getTypeSourceInfo() && Visit(PD->getTypeSourceInfo()->getTypeLoc()))
    return true;

  // FIXME: This implements a workaround with @property declarations also being
  // installed in the DeclContext for the @interface.  Eventually this code
  // should be removed.
  ObjCCategoryDecl *CDecl = dyn_cast<ObjCCategoryDecl>(PD->getDeclContext());
  if (!CDecl || !CDecl->IsClassExtension())
    return false;

  ObjCInterfaceDecl *ID = CDecl->getClassInterface();
  if (!ID)
    return false;

  IdentifierInfo *PropertyId = PD->getIdentifier();
  ObjCPropertyDecl *prevDecl =
    ObjCPropertyDecl::findPropertyDecl(cast<DeclContext>(ID), PropertyId,
                                       PD->getQueryKind());

  if (!prevDecl)
    return false;

  // Visit synthesized methods since they will be skipped when visiting
  // the @interface.
  if (ObjCMethodDecl *MD = prevDecl->getGetterMethodDecl())
    if (MD->isPropertyAccessor() && MD->getLexicalDeclContext() == CDecl)
      if (Visit(MakeCXCursor(MD, TU, RegionOfInterest)))
        return true;

  if (ObjCMethodDecl *MD = prevDecl->getSetterMethodDecl())
    if (MD->isPropertyAccessor() && MD->getLexicalDeclContext() == CDecl)
      if (Visit(MakeCXCursor(MD, TU, RegionOfInterest)))
        return true;

  return false;
}

bool CursorVisitor::VisitObjCTypeParamList(ObjCTypeParamList *typeParamList) {
  if (!typeParamList)
    return false;

  for (auto *typeParam : *typeParamList) {
    // Visit the type parameter.
    if (Visit(MakeCXCursor(typeParam, TU, RegionOfInterest)))
      return true;
  }

  return false;
}

bool CursorVisitor::VisitObjCInterfaceDecl(ObjCInterfaceDecl *D) {
  if (!D->isThisDeclarationADefinition()) {
    // Forward declaration is treated like a reference.
    return Visit(MakeCursorObjCClassRef(D, D->getLocation(), TU));
  }

  // Objective-C type parameters.
  if (VisitObjCTypeParamList(D->getTypeParamListAsWritten()))
    return true;

  // Issue callbacks for super class.
  if (D->getSuperClass() &&
      Visit(MakeCursorObjCSuperClassRef(D->getSuperClass(),
                                        D->getSuperClassLoc(),
                                        TU)))
    return true;

  if (TypeSourceInfo *SuperClassTInfo = D->getSuperClassTInfo())
    if (Visit(SuperClassTInfo->getTypeLoc()))
      return true;

  ObjCInterfaceDecl::protocol_loc_iterator PL = D->protocol_loc_begin();
  for (ObjCInterfaceDecl::protocol_iterator I = D->protocol_begin(),
         E = D->protocol_end(); I != E; ++I, ++PL)
    if (Visit(MakeCursorObjCProtocolRef(*I, *PL, TU)))
      return true;

  return VisitObjCContainerDecl(D);
}

bool CursorVisitor::VisitObjCImplDecl(ObjCImplDecl *D) {
  return VisitObjCContainerDecl(D);
}

bool CursorVisitor::VisitObjCCategoryImplDecl(ObjCCategoryImplDecl *D) {
  // 'ID' could be null when dealing with invalid code.
  if (ObjCInterfaceDecl *ID = D->getClassInterface())
    if (Visit(MakeCursorObjCClassRef(ID, D->getLocation(), TU)))
      return true;

  return VisitObjCImplDecl(D);
}

bool CursorVisitor::VisitObjCImplementationDecl(ObjCImplementationDecl *D) {
#if 0
  // Issue callbacks for super class.
  // FIXME: No source location information!
  if (D->getSuperClass() &&
      Visit(MakeCursorObjCSuperClassRef(D->getSuperClass(),
                                        D->getSuperClassLoc(),
                                        TU)))
    return true;
#endif

  return VisitObjCImplDecl(D);
}

bool CursorVisitor::VisitObjCPropertyImplDecl(ObjCPropertyImplDecl *PD) {
  if (ObjCIvarDecl *Ivar = PD->getPropertyIvarDecl())
    if (PD->isIvarNameSpecified())
      return Visit(MakeCursorMemberRef(Ivar, PD->getPropertyIvarDeclLoc(), TU));
  
  return false;
}

bool CursorVisitor::VisitNamespaceDecl(NamespaceDecl *D) {
  return VisitDeclContext(D);
}

bool CursorVisitor::VisitNamespaceAliasDecl(NamespaceAliasDecl *D) {
  // Visit nested-name-specifier.
  if (NestedNameSpecifierLoc QualifierLoc = D->getQualifierLoc())
    if (VisitNestedNameSpecifierLoc(QualifierLoc))
      return true;
  
  return Visit(MakeCursorNamespaceRef(D->getAliasedNamespace(), 
                                      D->getTargetNameLoc(), TU));
}

bool CursorVisitor::VisitUsingDecl(UsingDecl *D) {
  // Visit nested-name-specifier.
  if (NestedNameSpecifierLoc QualifierLoc = D->getQualifierLoc()) {
    if (VisitNestedNameSpecifierLoc(QualifierLoc))
      return true;
  }
  
  if (Visit(MakeCursorOverloadedDeclRef(D, D->getLocation(), TU)))
    return true;
    
  return VisitDeclarationNameInfo(D->getNameInfo());
}

bool CursorVisitor::VisitUsingDirectiveDecl(UsingDirectiveDecl *D) {
  // Visit nested-name-specifier.
  if (NestedNameSpecifierLoc QualifierLoc = D->getQualifierLoc())
    if (VisitNestedNameSpecifierLoc(QualifierLoc))
      return true;

  return Visit(MakeCursorNamespaceRef(D->getNominatedNamespaceAsWritten(),
                                      D->getIdentLocation(), TU));
}

bool CursorVisitor::VisitUnresolvedUsingValueDecl(UnresolvedUsingValueDecl *D) {
  // Visit nested-name-specifier.
  if (NestedNameSpecifierLoc QualifierLoc = D->getQualifierLoc()) {
    if (VisitNestedNameSpecifierLoc(QualifierLoc))
      return true;
  }

  return VisitDeclarationNameInfo(D->getNameInfo());
}

bool CursorVisitor::VisitUnresolvedUsingTypenameDecl(
                                               UnresolvedUsingTypenameDecl *D) {
  // Visit nested-name-specifier.
  if (NestedNameSpecifierLoc QualifierLoc = D->getQualifierLoc())
    if (VisitNestedNameSpecifierLoc(QualifierLoc))
      return true;
  
  return false;
}

bool CursorVisitor::VisitDeclarationNameInfo(DeclarationNameInfo Name) {
  switch (Name.getName().getNameKind()) {
  case clang::DeclarationName::Identifier:
  case clang::DeclarationName::CXXLiteralOperatorName:
  case clang::DeclarationName::CXXOperatorName:
  case clang::DeclarationName::CXXUsingDirective:
    return false;
      
  case clang::DeclarationName::CXXConstructorName:
  case clang::DeclarationName::CXXDestructorName:
  case clang::DeclarationName::CXXConversionFunctionName:
    if (TypeSourceInfo *TSInfo = Name.getNamedTypeInfo())
      return Visit(TSInfo->getTypeLoc());
    return false;

  case clang::DeclarationName::ObjCZeroArgSelector:
  case clang::DeclarationName::ObjCOneArgSelector:
  case clang::DeclarationName::ObjCMultiArgSelector:
    // FIXME: Per-identifier location info?
    return false;
  }

  llvm_unreachable("Invalid DeclarationName::Kind!");
}

bool CursorVisitor::VisitNestedNameSpecifier(NestedNameSpecifier *NNS, 
                                             SourceRange Range) {
  // FIXME: This whole routine is a hack to work around the lack of proper
  // source information in nested-name-specifiers (PR5791). Since we do have
  // a beginning source location, we can visit the first component of the
  // nested-name-specifier, if it's a single-token component.
  if (!NNS)
    return false;
  
  // Get the first component in the nested-name-specifier.
  while (NestedNameSpecifier *Prefix = NNS->getPrefix())
    NNS = Prefix;
  
  switch (NNS->getKind()) {
  case NestedNameSpecifier::Namespace:
    return Visit(MakeCursorNamespaceRef(NNS->getAsNamespace(), Range.getBegin(),
                                        TU));

  case NestedNameSpecifier::NamespaceAlias:
    return Visit(MakeCursorNamespaceRef(NNS->getAsNamespaceAlias(), 
                                        Range.getBegin(), TU));

  case NestedNameSpecifier::TypeSpec: {
    // If the type has a form where we know that the beginning of the source
    // range matches up with a reference cursor. Visit the appropriate reference
    // cursor.
    const Type *T = NNS->getAsType();
    if (const TypedefType *Typedef = dyn_cast<TypedefType>(T))
      return Visit(MakeCursorTypeRef(Typedef->getDecl(), Range.getBegin(), TU));
    if (const TagType *Tag = dyn_cast<TagType>(T))
      return Visit(MakeCursorTypeRef(Tag->getDecl(), Range.getBegin(), TU));
    if (const TemplateSpecializationType *TST
                                      = dyn_cast<TemplateSpecializationType>(T))
      return VisitTemplateName(TST->getTemplateName(), Range.getBegin());
    break;
  }
      
  case NestedNameSpecifier::TypeSpecWithTemplate:
  case NestedNameSpecifier::Global:
  case NestedNameSpecifier::Identifier:
  case NestedNameSpecifier::Super:
    break;      
  }
  
  return false;
}

bool 
CursorVisitor::VisitNestedNameSpecifierLoc(NestedNameSpecifierLoc Qualifier) {
  SmallVector<NestedNameSpecifierLoc, 4> Qualifiers;
  for (; Qualifier; Qualifier = Qualifier.getPrefix())
    Qualifiers.push_back(Qualifier);
  
  while (!Qualifiers.empty()) {
    NestedNameSpecifierLoc Q = Qualifiers.pop_back_val();
    NestedNameSpecifier *NNS = Q.getNestedNameSpecifier();
    switch (NNS->getKind()) {
    case NestedNameSpecifier::Namespace:
      if (Visit(MakeCursorNamespaceRef(NNS->getAsNamespace(), 
                                       Q.getLocalBeginLoc(),
                                       TU)))
        return true;
        
      break;
      
    case NestedNameSpecifier::NamespaceAlias:
      if (Visit(MakeCursorNamespaceRef(NNS->getAsNamespaceAlias(), 
                                       Q.getLocalBeginLoc(),
                                       TU)))
        return true;
        
      break;
        
    case NestedNameSpecifier::TypeSpec:
    case NestedNameSpecifier::TypeSpecWithTemplate:
      if (Visit(Q.getTypeLoc()))
        return true;
        
      break;
        
    case NestedNameSpecifier::Global:
    case NestedNameSpecifier::Identifier:
    case NestedNameSpecifier::Super:
      break;              
    }
  }
  
  return false;
}

bool CursorVisitor::VisitTemplateParameters(
                                          const TemplateParameterList *Params) {
  if (!Params)
    return false;
  
  for (TemplateParameterList::const_iterator P = Params->begin(),
                                          PEnd = Params->end();
       P != PEnd; ++P) {
    if (Visit(MakeCXCursor(*P, TU, RegionOfInterest)))
      return true;
  }
  
  return false;
}

bool CursorVisitor::VisitTemplateName(TemplateName Name, SourceLocation Loc) {
  switch (Name.getKind()) {
  case TemplateName::Template:
    return Visit(MakeCursorTemplateRef(Name.getAsTemplateDecl(), Loc, TU));

  case TemplateName::OverloadedTemplate:
    // Visit the overloaded template set.
    if (Visit(MakeCursorOverloadedDeclRef(Name, Loc, TU)))
      return true;

    return false;

  case TemplateName::DependentTemplate:
    // FIXME: Visit nested-name-specifier.
    return false;
      
  case TemplateName::QualifiedTemplate:
    // FIXME: Visit nested-name-specifier.
    return Visit(MakeCursorTemplateRef(
                                  Name.getAsQualifiedTemplateName()->getDecl(), 
                                       Loc, TU));

  case TemplateName::SubstTemplateTemplateParm:
    return Visit(MakeCursorTemplateRef(
                         Name.getAsSubstTemplateTemplateParm()->getParameter(),
                                       Loc, TU));
      
  case TemplateName::SubstTemplateTemplateParmPack:
    return Visit(MakeCursorTemplateRef(
                  Name.getAsSubstTemplateTemplateParmPack()->getParameterPack(),
                                       Loc, TU));
  }

  llvm_unreachable("Invalid TemplateName::Kind!");
}

bool CursorVisitor::VisitTemplateArgumentLoc(const TemplateArgumentLoc &TAL) {
  switch (TAL.getArgument().getKind()) {
  case TemplateArgument::Null:
  case TemplateArgument::Integral:
  case TemplateArgument::Pack:
    return false;
      
  case TemplateArgument::Type:
    if (TypeSourceInfo *TSInfo = TAL.getTypeSourceInfo())
      return Visit(TSInfo->getTypeLoc());
    return false;
      
  case TemplateArgument::Declaration:
    if (Expr *E = TAL.getSourceDeclExpression())
      return Visit(MakeCXCursor(E, StmtParent, TU, RegionOfInterest));
    return false;

  case TemplateArgument::NullPtr:
    if (Expr *E = TAL.getSourceNullPtrExpression())
      return Visit(MakeCXCursor(E, StmtParent, TU, RegionOfInterest));
    return false;

  case TemplateArgument::Expression:
    if (Expr *E = TAL.getSourceExpression())
      return Visit(MakeCXCursor(E, StmtParent, TU, RegionOfInterest));
    return false;
  
  case TemplateArgument::Template:
  case TemplateArgument::TemplateExpansion:
    if (VisitNestedNameSpecifierLoc(TAL.getTemplateQualifierLoc()))
      return true;
      
    return VisitTemplateName(TAL.getArgument().getAsTemplateOrTemplatePattern(), 
                             TAL.getTemplateNameLoc());
  }

  llvm_unreachable("Invalid TemplateArgument::Kind!");
}

bool CursorVisitor::VisitLinkageSpecDecl(LinkageSpecDecl *D) {
  return VisitDeclContext(D);
}

bool CursorVisitor::VisitQualifiedTypeLoc(QualifiedTypeLoc TL) {
  return Visit(TL.getUnqualifiedLoc());
}

bool CursorVisitor::VisitBuiltinTypeLoc(BuiltinTypeLoc TL) {
  ASTContext &Context = AU->getASTContext();

  // Some builtin types (such as Objective-C's "id", "sel", and
  // "Class") have associated declarations. Create cursors for those.
  QualType VisitType;
  switch (TL.getTypePtr()->getKind()) {

  case BuiltinType::Void:
  case BuiltinType::NullPtr:
  case BuiltinType::Dependent:
  case BuiltinType::OCLImage1d:
  case BuiltinType::OCLImage1dArray:
  case BuiltinType::OCLImage1dBuffer:
  case BuiltinType::OCLImage2d:
  case BuiltinType::OCLImage2dArray:
  case BuiltinType::OCLImage2dDepth:
  case BuiltinType::OCLImage2dArrayDepth:
  case BuiltinType::OCLImage2dMSAA:
  case BuiltinType::OCLImage2dArrayMSAA:
  case BuiltinType::OCLImage2dMSAADepth:
  case BuiltinType::OCLImage2dArrayMSAADepth:
  case BuiltinType::OCLImage3d:
  case BuiltinType::OCLSampler:
  case BuiltinType::OCLEvent:
  case BuiltinType::OCLClkEvent:
  case BuiltinType::OCLQueue:
  case BuiltinType::OCLNDRange:
  case BuiltinType::OCLReserveID:
#define BUILTIN_TYPE(Id, SingletonId)
#define SIGNED_TYPE(Id, SingletonId) case BuiltinType::Id:
#define UNSIGNED_TYPE(Id, SingletonId) case BuiltinType::Id:
#define FLOATING_TYPE(Id, SingletonId) case BuiltinType::Id:
#define PLACEHOLDER_TYPE(Id, SingletonId) case BuiltinType::Id:
#include "clang/AST/BuiltinTypes.def"
    break;

  case BuiltinType::ObjCId:
    VisitType = Context.getObjCIdType();
    break;

  case BuiltinType::ObjCClass:
    VisitType = Context.getObjCClassType();
    break;

  case BuiltinType::ObjCSel:
    VisitType = Context.getObjCSelType();
    break;
  }

  if (!VisitType.isNull()) {
    if (const TypedefType *Typedef = VisitType->getAs<TypedefType>())
      return Visit(MakeCursorTypeRef(Typedef->getDecl(), TL.getBuiltinLoc(),
                                     TU));
  }

  return false;
}

bool CursorVisitor::VisitTypedefTypeLoc(TypedefTypeLoc TL) {
  return Visit(MakeCursorTypeRef(TL.getTypedefNameDecl(), TL.getNameLoc(), TU));
}

bool CursorVisitor::VisitUnresolvedUsingTypeLoc(UnresolvedUsingTypeLoc TL) {
  return Visit(MakeCursorTypeRef(TL.getDecl(), TL.getNameLoc(), TU));
}

bool CursorVisitor::VisitTagTypeLoc(TagTypeLoc TL) {
  if (TL.isDefinition())
    return Visit(MakeCXCursor(TL.getDecl(), TU, RegionOfInterest));

  return Visit(MakeCursorTypeRef(TL.getDecl(), TL.getNameLoc(), TU));
}

bool CursorVisitor::VisitTemplateTypeParmTypeLoc(TemplateTypeParmTypeLoc TL) {
  return Visit(MakeCursorTypeRef(TL.getDecl(), TL.getNameLoc(), TU));
}

bool CursorVisitor::VisitObjCInterfaceTypeLoc(ObjCInterfaceTypeLoc TL) {
  return Visit(MakeCursorObjCClassRef(TL.getIFaceDecl(), TL.getNameLoc(), TU));
}

bool CursorVisitor::VisitObjCObjectTypeLoc(ObjCObjectTypeLoc TL) {
  if (TL.hasBaseTypeAsWritten() && Visit(TL.getBaseLoc()))
    return true;

  for (unsigned I = 0, N = TL.getNumTypeArgs(); I != N; ++I) {
    if (Visit(TL.getTypeArgTInfo(I)->getTypeLoc()))
      return true;
  }

  for (unsigned I = 0, N = TL.getNumProtocols(); I != N; ++I) {
    if (Visit(MakeCursorObjCProtocolRef(TL.getProtocol(I), TL.getProtocolLoc(I),
                                        TU)))
      return true;
  }

  return false;
}

bool CursorVisitor::VisitObjCObjectPointerTypeLoc(ObjCObjectPointerTypeLoc TL) {
  return Visit(TL.getPointeeLoc());
}

bool CursorVisitor::VisitParenTypeLoc(ParenTypeLoc TL) {
  return Visit(TL.getInnerLoc());
}

bool CursorVisitor::VisitPointerTypeLoc(PointerTypeLoc TL) {
  return Visit(TL.getPointeeLoc());
}

bool CursorVisitor::VisitBlockPointerTypeLoc(BlockPointerTypeLoc TL) {
  return Visit(TL.getPointeeLoc());
}

bool CursorVisitor::VisitMemberPointerTypeLoc(MemberPointerTypeLoc TL) {
  return Visit(TL.getPointeeLoc());
}

bool CursorVisitor::VisitLValueReferenceTypeLoc(LValueReferenceTypeLoc TL) {
  return Visit(TL.getPointeeLoc());
}

bool CursorVisitor::VisitRValueReferenceTypeLoc(RValueReferenceTypeLoc TL) {
  return Visit(TL.getPointeeLoc());
}

bool CursorVisitor::VisitAttributedTypeLoc(AttributedTypeLoc TL) {
  return Visit(TL.getModifiedLoc());
}

bool CursorVisitor::VisitFunctionTypeLoc(FunctionTypeLoc TL, 
                                         bool SkipResultType) {
  if (!SkipResultType && Visit(TL.getReturnLoc()))
    return true;

  for (unsigned I = 0, N = TL.getNumParams(); I != N; ++I)
    if (Decl *D = TL.getParam(I))
      if (Visit(MakeCXCursor(D, TU, RegionOfInterest)))
        return true;

  return false;
}

bool CursorVisitor::VisitArrayTypeLoc(ArrayTypeLoc TL) {
  if (Visit(TL.getElementLoc()))
    return true;

  if (Expr *Size = TL.getSizeExpr())
    return Visit(MakeCXCursor(Size, StmtParent, TU, RegionOfInterest));

  return false;
}

bool CursorVisitor::VisitDecayedTypeLoc(DecayedTypeLoc TL) {
  return Visit(TL.getOriginalLoc());
}

bool CursorVisitor::VisitAdjustedTypeLoc(AdjustedTypeLoc TL) {
  return Visit(TL.getOriginalLoc());
}

bool CursorVisitor::VisitTemplateSpecializationTypeLoc(
                                             TemplateSpecializationTypeLoc TL) {
  // Visit the template name.
  if (VisitTemplateName(TL.getTypePtr()->getTemplateName(), 
                        TL.getTemplateNameLoc()))
    return true;
  
  // Visit the template arguments.
  for (unsigned I = 0, N = TL.getNumArgs(); I != N; ++I)
    if (VisitTemplateArgumentLoc(TL.getArgLoc(I)))
      return true;
  
  return false;
}

bool CursorVisitor::VisitTypeOfExprTypeLoc(TypeOfExprTypeLoc TL) {
  return Visit(MakeCXCursor(TL.getUnderlyingExpr(), StmtParent, TU));
}

bool CursorVisitor::VisitTypeOfTypeLoc(TypeOfTypeLoc TL) {
  if (TypeSourceInfo *TSInfo = TL.getUnderlyingTInfo())
    return Visit(TSInfo->getTypeLoc());

  return false;
}

bool CursorVisitor::VisitUnaryTransformTypeLoc(UnaryTransformTypeLoc TL) {
  if (TypeSourceInfo *TSInfo = TL.getUnderlyingTInfo())
    return Visit(TSInfo->getTypeLoc());

  return false;
}

bool CursorVisitor::VisitDependentNameTypeLoc(DependentNameTypeLoc TL) {
  return VisitNestedNameSpecifierLoc(TL.getQualifierLoc());
}

bool CursorVisitor::VisitDependentTemplateSpecializationTypeLoc(
                                    DependentTemplateSpecializationTypeLoc TL) {
  // Visit the nested-name-specifier, if there is one.
  if (TL.getQualifierLoc() &&
      VisitNestedNameSpecifierLoc(TL.getQualifierLoc()))
    return true;
  
  // Visit the template arguments.
  for (unsigned I = 0, N = TL.getNumArgs(); I != N; ++I)
    if (VisitTemplateArgumentLoc(TL.getArgLoc(I)))
      return true;

  return false;
}

bool CursorVisitor::VisitElaboratedTypeLoc(ElaboratedTypeLoc TL) {
  if (VisitNestedNameSpecifierLoc(TL.getQualifierLoc()))
    return true;
  
  return Visit(TL.getNamedTypeLoc());
}

bool CursorVisitor::VisitPackExpansionTypeLoc(PackExpansionTypeLoc TL) {
  return Visit(TL.getPatternLoc());
}

bool CursorVisitor::VisitDecltypeTypeLoc(DecltypeTypeLoc TL) {
  if (Expr *E = TL.getUnderlyingExpr())
    return Visit(MakeCXCursor(E, StmtParent, TU));

  return false;
}

bool CursorVisitor::VisitInjectedClassNameTypeLoc(InjectedClassNameTypeLoc TL) {
  return Visit(MakeCursorTypeRef(TL.getDecl(), TL.getNameLoc(), TU));
}

bool CursorVisitor::VisitAtomicTypeLoc(AtomicTypeLoc TL) {
  return Visit(TL.getValueLoc());
}

bool CursorVisitor::VisitPipeTypeLoc(PipeTypeLoc TL) {
  return Visit(TL.getValueLoc());
}

#define DEFAULT_TYPELOC_IMPL(CLASS, PARENT) \
bool CursorVisitor::Visit##CLASS##TypeLoc(CLASS##TypeLoc TL) { \
  return Visit##PARENT##Loc(TL); \
}

DEFAULT_TYPELOC_IMPL(Complex, Type)
DEFAULT_TYPELOC_IMPL(ConstantArray, ArrayType)
DEFAULT_TYPELOC_IMPL(IncompleteArray, ArrayType)
DEFAULT_TYPELOC_IMPL(VariableArray, ArrayType)
DEFAULT_TYPELOC_IMPL(DependentSizedArray, ArrayType)
DEFAULT_TYPELOC_IMPL(DependentSizedExtVector, Type)
DEFAULT_TYPELOC_IMPL(Vector, Type)
DEFAULT_TYPELOC_IMPL(ExtVector, VectorType)
DEFAULT_TYPELOC_IMPL(FunctionProto, FunctionType)
DEFAULT_TYPELOC_IMPL(FunctionNoProto, FunctionType)
DEFAULT_TYPELOC_IMPL(Record, TagType)
DEFAULT_TYPELOC_IMPL(Enum, TagType)
DEFAULT_TYPELOC_IMPL(SubstTemplateTypeParm, Type)
DEFAULT_TYPELOC_IMPL(SubstTemplateTypeParmPack, Type)
DEFAULT_TYPELOC_IMPL(Auto, Type)

bool CursorVisitor::VisitCXXRecordDecl(CXXRecordDecl *D) {
  // Visit the nested-name-specifier, if present.
  if (NestedNameSpecifierLoc QualifierLoc = D->getQualifierLoc())
    if (VisitNestedNameSpecifierLoc(QualifierLoc))
      return true;

  if (D->isCompleteDefinition()) {
    for (const auto &I : D->bases()) {
      if (Visit(cxcursor::MakeCursorCXXBaseSpecifier(&I, TU)))
        return true;
    }
  }

  return VisitTagDecl(D);
}

bool CursorVisitor::VisitAttributes(Decl *D) {
  for (const auto *I : D->attrs())
    if (Visit(MakeCXCursor(I, D, TU)))
        return true;

  return false;
}

//===----------------------------------------------------------------------===//
// Data-recursive visitor methods.
//===----------------------------------------------------------------------===//

namespace {
#define DEF_JOB(NAME, DATA, KIND)\
class NAME : public VisitorJob {\
public:\
  NAME(const DATA *d, CXCursor parent) : \
      VisitorJob(parent, VisitorJob::KIND, d) {} \
  static bool classof(const VisitorJob *VJ) { return VJ->getKind() == KIND; }\
  const DATA *get() const { return static_cast<const DATA*>(data[0]); }\
};

DEF_JOB(StmtVisit, Stmt, StmtVisitKind)
DEF_JOB(MemberExprParts, MemberExpr, MemberExprPartsKind)
DEF_JOB(DeclRefExprParts, DeclRefExpr, DeclRefExprPartsKind)
DEF_JOB(OverloadExprParts, OverloadExpr, OverloadExprPartsKind)
DEF_JOB(SizeOfPackExprParts, SizeOfPackExpr, SizeOfPackExprPartsKind)
DEF_JOB(LambdaExprParts, LambdaExpr, LambdaExprPartsKind)
DEF_JOB(PostChildrenVisit, void, PostChildrenVisitKind)
#undef DEF_JOB

class ExplicitTemplateArgsVisit : public VisitorJob {
public:
  ExplicitTemplateArgsVisit(const TemplateArgumentLoc *Begin,
                            const TemplateArgumentLoc *End, CXCursor parent)
      : VisitorJob(parent, VisitorJob::ExplicitTemplateArgsVisitKind, Begin,
                   End) {}
  static bool classof(const VisitorJob *VJ) {
    return VJ->getKind() == ExplicitTemplateArgsVisitKind;
  }
  const TemplateArgumentLoc *begin() const {
    return static_cast<const TemplateArgumentLoc *>(data[0]);
  }
  const TemplateArgumentLoc *end() {
    return static_cast<const TemplateArgumentLoc *>(data[1]);
  }
};
class DeclVisit : public VisitorJob {
public:
  DeclVisit(const Decl *D, CXCursor parent, bool isFirst) :
    VisitorJob(parent, VisitorJob::DeclVisitKind,
               D, isFirst ? (void*) 1 : (void*) nullptr) {}
  static bool classof(const VisitorJob *VJ) {
    return VJ->getKind() == DeclVisitKind;
  }
  const Decl *get() const { return static_cast<const Decl *>(data[0]); }
  bool isFirst() const { return data[1] != nullptr; }
};
class TypeLocVisit : public VisitorJob {
public:
  TypeLocVisit(TypeLoc tl, CXCursor parent) :
    VisitorJob(parent, VisitorJob::TypeLocVisitKind,
               tl.getType().getAsOpaquePtr(), tl.getOpaqueData()) {}

  static bool classof(const VisitorJob *VJ) {
    return VJ->getKind() == TypeLocVisitKind;
  }

  TypeLoc get() const { 
    QualType T = QualType::getFromOpaquePtr(data[0]);
    return TypeLoc(T, const_cast<void *>(data[1]));
  }
};

class LabelRefVisit : public VisitorJob {
public:
  LabelRefVisit(LabelDecl *LD, SourceLocation labelLoc, CXCursor parent)
    : VisitorJob(parent, VisitorJob::LabelRefVisitKind, LD,
                 labelLoc.getPtrEncoding()) {}
  
  static bool classof(const VisitorJob *VJ) {
    return VJ->getKind() == VisitorJob::LabelRefVisitKind;
  }
  const LabelDecl *get() const {
    return static_cast<const LabelDecl *>(data[0]);
  }
  SourceLocation getLoc() const { 
    return SourceLocation::getFromPtrEncoding(data[1]); }
};
  
class NestedNameSpecifierLocVisit : public VisitorJob {
public:
  NestedNameSpecifierLocVisit(NestedNameSpecifierLoc Qualifier, CXCursor parent)
    : VisitorJob(parent, VisitorJob::NestedNameSpecifierLocVisitKind,
                 Qualifier.getNestedNameSpecifier(),
                 Qualifier.getOpaqueData()) { }
  
  static bool classof(const VisitorJob *VJ) {
    return VJ->getKind() == VisitorJob::NestedNameSpecifierLocVisitKind;
  }
  
  NestedNameSpecifierLoc get() const {
    return NestedNameSpecifierLoc(
            const_cast<NestedNameSpecifier *>(
              static_cast<const NestedNameSpecifier *>(data[0])),
            const_cast<void *>(data[1]));
  }
};
  
class DeclarationNameInfoVisit : public VisitorJob {
public:
  DeclarationNameInfoVisit(const Stmt *S, CXCursor parent)
    : VisitorJob(parent, VisitorJob::DeclarationNameInfoVisitKind, S) {}
  static bool classof(const VisitorJob *VJ) {
    return VJ->getKind() == VisitorJob::DeclarationNameInfoVisitKind;
  }
  DeclarationNameInfo get() const {
    const Stmt *S = static_cast<const Stmt *>(data[0]);
    switch (S->getStmtClass()) {
    default:
      llvm_unreachable("Unhandled Stmt");
    case clang::Stmt::MSDependentExistsStmtClass:
      return cast<MSDependentExistsStmt>(S)->getNameInfo();
    case Stmt::CXXDependentScopeMemberExprClass:
      return cast<CXXDependentScopeMemberExpr>(S)->getMemberNameInfo();
    case Stmt::DependentScopeDeclRefExprClass:
      return cast<DependentScopeDeclRefExpr>(S)->getNameInfo();
    case Stmt::OMPCriticalDirectiveClass:
      return cast<OMPCriticalDirective>(S)->getDirectiveName();
    }
  }
};
class MemberRefVisit : public VisitorJob {
public:
  MemberRefVisit(const FieldDecl *D, SourceLocation L, CXCursor parent)
    : VisitorJob(parent, VisitorJob::MemberRefVisitKind, D,
                 L.getPtrEncoding()) {}
  static bool classof(const VisitorJob *VJ) {
    return VJ->getKind() == VisitorJob::MemberRefVisitKind;
  }
  const FieldDecl *get() const {
    return static_cast<const FieldDecl *>(data[0]);
  }
  SourceLocation getLoc() const {
    return SourceLocation::getFromRawEncoding((unsigned)(uintptr_t) data[1]);
  }
};
class EnqueueVisitor : public ConstStmtVisitor<EnqueueVisitor, void> {
  friend class OMPClauseEnqueue;
  VisitorWorkList &WL;
  CXCursor Parent;
public:
  EnqueueVisitor(VisitorWorkList &wl, CXCursor parent)
    : WL(wl), Parent(parent) {}

  void VisitAddrLabelExpr(const AddrLabelExpr *E);
  void VisitBlockExpr(const BlockExpr *B);
  void VisitCompoundLiteralExpr(const CompoundLiteralExpr *E);
  void VisitCompoundStmt(const CompoundStmt *S);
  void VisitCXXDefaultArgExpr(const CXXDefaultArgExpr *E) { /* Do nothing. */ }
  void VisitMSDependentExistsStmt(const MSDependentExistsStmt *S);
  void VisitCXXDependentScopeMemberExpr(const CXXDependentScopeMemberExpr *E);
  void VisitCXXNewExpr(const CXXNewExpr *E);
  void VisitCXXScalarValueInitExpr(const CXXScalarValueInitExpr *E);
  void VisitCXXOperatorCallExpr(const CXXOperatorCallExpr *E);
  void VisitCXXPseudoDestructorExpr(const CXXPseudoDestructorExpr *E);
  void VisitCXXTemporaryObjectExpr(const CXXTemporaryObjectExpr *E);
  void VisitCXXTypeidExpr(const CXXTypeidExpr *E);
  void VisitCXXUnresolvedConstructExpr(const CXXUnresolvedConstructExpr *E);
  void VisitCXXUuidofExpr(const CXXUuidofExpr *E);
  void VisitCXXCatchStmt(const CXXCatchStmt *S);
  void VisitCXXForRangeStmt(const CXXForRangeStmt *S);
  void VisitDeclRefExpr(const DeclRefExpr *D);
  void VisitDeclStmt(const DeclStmt *S);
  void VisitDependentScopeDeclRefExpr(const DependentScopeDeclRefExpr *E);
  void VisitDesignatedInitExpr(const DesignatedInitExpr *E);
  void VisitExplicitCastExpr(const ExplicitCastExpr *E);
  void VisitForStmt(const ForStmt *FS);
  void VisitGotoStmt(const GotoStmt *GS);
  void VisitIfStmt(const IfStmt *If);
  void VisitInitListExpr(const InitListExpr *IE);
  void VisitMemberExpr(const MemberExpr *M);
  void VisitOffsetOfExpr(const OffsetOfExpr *E);
  void VisitObjCEncodeExpr(const ObjCEncodeExpr *E);
  void VisitObjCMessageExpr(const ObjCMessageExpr *M);
  void VisitOverloadExpr(const OverloadExpr *E);
  void VisitUnaryExprOrTypeTraitExpr(const UnaryExprOrTypeTraitExpr *E);
  void VisitStmt(const Stmt *S);
  void VisitSwitchStmt(const SwitchStmt *S);
  void VisitWhileStmt(const WhileStmt *W);
  void VisitTypeTraitExpr(const TypeTraitExpr *E);
  void VisitArrayTypeTraitExpr(const ArrayTypeTraitExpr *E);
  void VisitExpressionTraitExpr(const ExpressionTraitExpr *E);
  void VisitUnresolvedMemberExpr(const UnresolvedMemberExpr *U);
  void VisitVAArgExpr(const VAArgExpr *E);
  void VisitSizeOfPackExpr(const SizeOfPackExpr *E);
  void VisitPseudoObjectExpr(const PseudoObjectExpr *E);
  void VisitOpaqueValueExpr(const OpaqueValueExpr *E);
  void VisitLambdaExpr(const LambdaExpr *E);
  void VisitOMPExecutableDirective(const OMPExecutableDirective *D);
  void VisitOMPLoopDirective(const OMPLoopDirective *D);
  void VisitOMPParallelDirective(const OMPParallelDirective *D);
  void VisitOMPSimdDirective(const OMPSimdDirective *D);
  void VisitOMPForDirective(const OMPForDirective *D);
  void VisitOMPForSimdDirective(const OMPForSimdDirective *D);
  void VisitOMPSectionsDirective(const OMPSectionsDirective *D);
  void VisitOMPSectionDirective(const OMPSectionDirective *D);
  void VisitOMPSingleDirective(const OMPSingleDirective *D);
  void VisitOMPMasterDirective(const OMPMasterDirective *D);
  void VisitOMPCriticalDirective(const OMPCriticalDirective *D);
  void VisitOMPParallelForDirective(const OMPParallelForDirective *D);
  void VisitOMPParallelForSimdDirective(const OMPParallelForSimdDirective *D);
  void VisitOMPParallelSectionsDirective(const OMPParallelSectionsDirective *D);
  void VisitOMPTaskDirective(const OMPTaskDirective *D);
  void VisitOMPTaskyieldDirective(const OMPTaskyieldDirective *D);
  void VisitOMPBarrierDirective(const OMPBarrierDirective *D);
  void VisitOMPTaskwaitDirective(const OMPTaskwaitDirective *D);
  void VisitOMPTaskgroupDirective(const OMPTaskgroupDirective *D);
  void
  VisitOMPCancellationPointDirective(const OMPCancellationPointDirective *D);
  void VisitOMPCancelDirective(const OMPCancelDirective *D);
  void VisitOMPFlushDirective(const OMPFlushDirective *D);
  void VisitOMPOrderedDirective(const OMPOrderedDirective *D);
  void VisitOMPAtomicDirective(const OMPAtomicDirective *D);
  void VisitOMPTargetDirective(const OMPTargetDirective *D);
  void VisitOMPTargetDataDirective(const OMPTargetDataDirective *D);
  void VisitOMPTargetEnterDataDirective(const OMPTargetEnterDataDirective *D);
  void VisitOMPTargetExitDataDirective(const OMPTargetExitDataDirective *D);
  void VisitOMPTargetParallelDirective(const OMPTargetParallelDirective *D);
  void
  VisitOMPTargetParallelForDirective(const OMPTargetParallelForDirective *D);
  void VisitOMPTeamsDirective(const OMPTeamsDirective *D);
  void VisitOMPTaskLoopDirective(const OMPTaskLoopDirective *D);
  void VisitOMPTaskLoopSimdDirective(const OMPTaskLoopSimdDirective *D);
  void VisitOMPDistributeDirective(const OMPDistributeDirective *D);

private:
  void AddDeclarationNameInfo(const Stmt *S);
  void AddNestedNameSpecifierLoc(NestedNameSpecifierLoc Qualifier);
  void AddExplicitTemplateArgs(const TemplateArgumentLoc *A,
                               unsigned NumTemplateArgs);
  void AddMemberRef(const FieldDecl *D, SourceLocation L);
  void AddStmt(const Stmt *S);
  void AddDecl(const Decl *D, bool isFirst = true);
  void AddTypeLoc(TypeSourceInfo *TI);
  void EnqueueChildren(const Stmt *S);
  void EnqueueChildren(const OMPClause *S);
};
} // end anonyous namespace

void EnqueueVisitor::AddDeclarationNameInfo(const Stmt *S) {
  // 'S' should always be non-null, since it comes from the
  // statement we are visiting.
  WL.push_back(DeclarationNameInfoVisit(S, Parent));
}

void 
EnqueueVisitor::AddNestedNameSpecifierLoc(NestedNameSpecifierLoc Qualifier) {
  if (Qualifier)
    WL.push_back(NestedNameSpecifierLocVisit(Qualifier, Parent));
}

void EnqueueVisitor::AddStmt(const Stmt *S) {
  if (S)
    WL.push_back(StmtVisit(S, Parent));
}
void EnqueueVisitor::AddDecl(const Decl *D, bool isFirst) {
  if (D)
    WL.push_back(DeclVisit(D, Parent, isFirst));
}
void EnqueueVisitor::AddExplicitTemplateArgs(const TemplateArgumentLoc *A,
                                             unsigned NumTemplateArgs) {
  WL.push_back(ExplicitTemplateArgsVisit(A, A + NumTemplateArgs, Parent));
}
void EnqueueVisitor::AddMemberRef(const FieldDecl *D, SourceLocation L) {
  if (D)
    WL.push_back(MemberRefVisit(D, L, Parent));
}
void EnqueueVisitor::AddTypeLoc(TypeSourceInfo *TI) {
  if (TI)
    WL.push_back(TypeLocVisit(TI->getTypeLoc(), Parent));
 }
void EnqueueVisitor::EnqueueChildren(const Stmt *S) {
  unsigned size = WL.size();
  for (const Stmt *SubStmt : S->children()) {
    AddStmt(SubStmt);
  }
  if (size == WL.size())
    return;
  // Now reverse the entries we just added.  This will match the DFS
  // ordering performed by the worklist.
  VisitorWorkList::iterator I = WL.begin() + size, E = WL.end();
  std::reverse(I, E);
}
namespace {
class OMPClauseEnqueue : public ConstOMPClauseVisitor<OMPClauseEnqueue> {
  EnqueueVisitor *Visitor;
  /// \brief Process clauses with list of variables.
  template <typename T>
  void VisitOMPClauseList(T *Node);
public:
  OMPClauseEnqueue(EnqueueVisitor *Visitor) : Visitor(Visitor) { }
#define OPENMP_CLAUSE(Name, Class)                                             \
  void Visit##Class(const Class *C);
#include "clang/Basic/OpenMPKinds.def"
};

void OMPClauseEnqueue::VisitOMPIfClause(const OMPIfClause *C) {
  Visitor->AddStmt(C->getCondition());
}

void OMPClauseEnqueue::VisitOMPFinalClause(const OMPFinalClause *C) {
  Visitor->AddStmt(C->getCondition());
}

void OMPClauseEnqueue::VisitOMPNumThreadsClause(const OMPNumThreadsClause *C) {
  Visitor->AddStmt(C->getNumThreads());
}

void OMPClauseEnqueue::VisitOMPSafelenClause(const OMPSafelenClause *C) {
  Visitor->AddStmt(C->getSafelen());
}

void OMPClauseEnqueue::VisitOMPSimdlenClause(const OMPSimdlenClause *C) {
  Visitor->AddStmt(C->getSimdlen());
}

void OMPClauseEnqueue::VisitOMPCollapseClause(const OMPCollapseClause *C) {
  Visitor->AddStmt(C->getNumForLoops());
}

void OMPClauseEnqueue::VisitOMPDefaultClause(const OMPDefaultClause *C) { }

void OMPClauseEnqueue::VisitOMPProcBindClause(const OMPProcBindClause *C) { }

void OMPClauseEnqueue::VisitOMPScheduleClause(const OMPScheduleClause *C) {
  Visitor->AddStmt(C->getChunkSize());
  Visitor->AddStmt(C->getHelperChunkSize());
}

void OMPClauseEnqueue::VisitOMPOrderedClause(const OMPOrderedClause *C) {
  Visitor->AddStmt(C->getNumForLoops());
}

void OMPClauseEnqueue::VisitOMPNowaitClause(const OMPNowaitClause *) {}

void OMPClauseEnqueue::VisitOMPUntiedClause(const OMPUntiedClause *) {}

void OMPClauseEnqueue::VisitOMPMergeableClause(const OMPMergeableClause *) {}

void OMPClauseEnqueue::VisitOMPReadClause(const OMPReadClause *) {}

void OMPClauseEnqueue::VisitOMPWriteClause(const OMPWriteClause *) {}

void OMPClauseEnqueue::VisitOMPUpdateClause(const OMPUpdateClause *) {}

void OMPClauseEnqueue::VisitOMPCaptureClause(const OMPCaptureClause *) {}

void OMPClauseEnqueue::VisitOMPSeqCstClause(const OMPSeqCstClause *) {}

void OMPClauseEnqueue::VisitOMPThreadsClause(const OMPThreadsClause *) {}

void OMPClauseEnqueue::VisitOMPSIMDClause(const OMPSIMDClause *) {}

void OMPClauseEnqueue::VisitOMPNogroupClause(const OMPNogroupClause *) {}

void OMPClauseEnqueue::VisitOMPDeviceClause(const OMPDeviceClause *C) {
  Visitor->AddStmt(C->getDevice());
}

void OMPClauseEnqueue::VisitOMPNumTeamsClause(const OMPNumTeamsClause *C) {
  Visitor->AddStmt(C->getNumTeams());
}

void OMPClauseEnqueue::VisitOMPThreadLimitClause(const OMPThreadLimitClause *C) {
  Visitor->AddStmt(C->getThreadLimit());
}

void OMPClauseEnqueue::VisitOMPPriorityClause(const OMPPriorityClause *C) {
  Visitor->AddStmt(C->getPriority());
}

void OMPClauseEnqueue::VisitOMPGrainsizeClause(const OMPGrainsizeClause *C) {
  Visitor->AddStmt(C->getGrainsize());
}

void OMPClauseEnqueue::VisitOMPNumTasksClause(const OMPNumTasksClause *C) {
  Visitor->AddStmt(C->getNumTasks());
}

void OMPClauseEnqueue::VisitOMPHintClause(const OMPHintClause *C) {
  Visitor->AddStmt(C->getHint());
}

template<typename T>
void OMPClauseEnqueue::VisitOMPClauseList(T *Node) {
  for (const auto *I : Node->varlists()) {
    Visitor->AddStmt(I);
  }
}

void OMPClauseEnqueue::VisitOMPPrivateClause(const OMPPrivateClause *C) {
  VisitOMPClauseList(C);
  for (const auto *E : C->private_copies()) {
    Visitor->AddStmt(E);
  }
}
void OMPClauseEnqueue::VisitOMPFirstprivateClause(
                                        const OMPFirstprivateClause *C) {
  VisitOMPClauseList(C);
}
void OMPClauseEnqueue::VisitOMPLastprivateClause(
                                        const OMPLastprivateClause *C) {
  VisitOMPClauseList(C);
  for (auto *E : C->private_copies()) {
    Visitor->AddStmt(E);
  }
  for (auto *E : C->source_exprs()) {
    Visitor->AddStmt(E);
  }
  for (auto *E : C->destination_exprs()) {
    Visitor->AddStmt(E);
  }
  for (auto *E : C->assignment_ops()) {
    Visitor->AddStmt(E);
  }
}
void OMPClauseEnqueue::VisitOMPSharedClause(const OMPSharedClause *C) {
  VisitOMPClauseList(C);
}
void OMPClauseEnqueue::VisitOMPReductionClause(const OMPReductionClause *C) {
  VisitOMPClauseList(C);
  for (auto *E : C->privates()) {
    Visitor->AddStmt(E);
  }
  for (auto *E : C->lhs_exprs()) {
    Visitor->AddStmt(E);
  }
  for (auto *E : C->rhs_exprs()) {
    Visitor->AddStmt(E);
  }
  for (auto *E : C->reduction_ops()) {
    Visitor->AddStmt(E);
  }
}
void OMPClauseEnqueue::VisitOMPLinearClause(const OMPLinearClause *C) {
  VisitOMPClauseList(C);
  for (const auto *E : C->privates()) {
    Visitor->AddStmt(E);
  }
  for (const auto *E : C->inits()) {
    Visitor->AddStmt(E);
  }
  for (const auto *E : C->updates()) {
    Visitor->AddStmt(E);
  }
  for (const auto *E : C->finals()) {
    Visitor->AddStmt(E);
  }
  Visitor->AddStmt(C->getStep());
  Visitor->AddStmt(C->getCalcStep());
}
void OMPClauseEnqueue::VisitOMPAlignedClause(const OMPAlignedClause *C) {
  VisitOMPClauseList(C);
  Visitor->AddStmt(C->getAlignment());
}
void OMPClauseEnqueue::VisitOMPCopyinClause(const OMPCopyinClause *C) {
  VisitOMPClauseList(C);
  for (auto *E : C->source_exprs()) {
    Visitor->AddStmt(E);
  }
  for (auto *E : C->destination_exprs()) {
    Visitor->AddStmt(E);
  }
  for (auto *E : C->assignment_ops()) {
    Visitor->AddStmt(E);
  }
}
void
OMPClauseEnqueue::VisitOMPCopyprivateClause(const OMPCopyprivateClause *C) {
  VisitOMPClauseList(C);
  for (auto *E : C->source_exprs()) {
    Visitor->AddStmt(E);
  }
  for (auto *E : C->destination_exprs()) {
    Visitor->AddStmt(E);
  }
  for (auto *E : C->assignment_ops()) {
    Visitor->AddStmt(E);
  }
}
void OMPClauseEnqueue::VisitOMPFlushClause(const OMPFlushClause *C) {
  VisitOMPClauseList(C);
}
void OMPClauseEnqueue::VisitOMPDependClause(const OMPDependClause *C) {
  VisitOMPClauseList(C);
}
void OMPClauseEnqueue::VisitOMPMapClause(const OMPMapClause *C) {
  VisitOMPClauseList(C);
}
void OMPClauseEnqueue::VisitOMPDistScheduleClause(
    const OMPDistScheduleClause *C) {
  Visitor->AddStmt(C->getChunkSize());
  Visitor->AddStmt(C->getHelperChunkSize());
}
void OMPClauseEnqueue::VisitOMPDefaultmapClause(const OMPDefaultmapClause *C) {
}
}

void EnqueueVisitor::EnqueueChildren(const OMPClause *S) {
  unsigned size = WL.size();
  OMPClauseEnqueue Visitor(this);
  Visitor.Visit(S);
  if (size == WL.size())
    return;
  // Now reverse the entries we just added.  This will match the DFS
  // ordering performed by the worklist.
  VisitorWorkList::iterator I = WL.begin() + size, E = WL.end();
  std::reverse(I, E);
}
void EnqueueVisitor::VisitAddrLabelExpr(const AddrLabelExpr *E) {
  WL.push_back(LabelRefVisit(E->getLabel(), E->getLabelLoc(), Parent));
}
void EnqueueVisitor::VisitBlockExpr(const BlockExpr *B) {
  AddDecl(B->getBlockDecl());
}
void EnqueueVisitor::VisitCompoundLiteralExpr(const CompoundLiteralExpr *E) {
  EnqueueChildren(E);
  AddTypeLoc(E->getTypeSourceInfo());
}
void EnqueueVisitor::VisitCompoundStmt(const CompoundStmt *S) {
  for (auto &I : llvm::reverse(S->body()))
    AddStmt(I);
}
void EnqueueVisitor::
VisitMSDependentExistsStmt(const MSDependentExistsStmt *S) {
  AddStmt(S->getSubStmt());
  AddDeclarationNameInfo(S);
  if (NestedNameSpecifierLoc QualifierLoc = S->getQualifierLoc())
    AddNestedNameSpecifierLoc(QualifierLoc);
}

void EnqueueVisitor::
VisitCXXDependentScopeMemberExpr(const CXXDependentScopeMemberExpr *E) {
  if (E->hasExplicitTemplateArgs())
    AddExplicitTemplateArgs(E->getTemplateArgs(), E->getNumTemplateArgs());
  AddDeclarationNameInfo(E);
  if (NestedNameSpecifierLoc QualifierLoc = E->getQualifierLoc())
    AddNestedNameSpecifierLoc(QualifierLoc);
  if (!E->isImplicitAccess())
    AddStmt(E->getBase());
}
void EnqueueVisitor::VisitCXXNewExpr(const CXXNewExpr *E) {
  // Enqueue the initializer , if any.
  AddStmt(E->getInitializer());
  // Enqueue the array size, if any.
  AddStmt(E->getArraySize());
  // Enqueue the allocated type.
  AddTypeLoc(E->getAllocatedTypeSourceInfo());
  // Enqueue the placement arguments.
  for (unsigned I = E->getNumPlacementArgs(); I > 0; --I)
    AddStmt(E->getPlacementArg(I-1));
}
void EnqueueVisitor::VisitCXXOperatorCallExpr(const CXXOperatorCallExpr *CE) {
  for (unsigned I = CE->getNumArgs(); I > 1 /* Yes, this is 1 */; --I)
    AddStmt(CE->getArg(I-1));
  AddStmt(CE->getCallee());
  AddStmt(CE->getArg(0));
}
void EnqueueVisitor::VisitCXXPseudoDestructorExpr(
                                        const CXXPseudoDestructorExpr *E) {
  // Visit the name of the type being destroyed.
  AddTypeLoc(E->getDestroyedTypeInfo());
  // Visit the scope type that looks disturbingly like the nested-name-specifier
  // but isn't.
  AddTypeLoc(E->getScopeTypeInfo());
  // Visit the nested-name-specifier.
  if (NestedNameSpecifierLoc QualifierLoc = E->getQualifierLoc())
    AddNestedNameSpecifierLoc(QualifierLoc);
  // Visit base expression.
  AddStmt(E->getBase());
}
void EnqueueVisitor::VisitCXXScalarValueInitExpr(
                                        const CXXScalarValueInitExpr *E) {
  AddTypeLoc(E->getTypeSourceInfo());
}
void EnqueueVisitor::VisitCXXTemporaryObjectExpr(
                                        const CXXTemporaryObjectExpr *E) {
  EnqueueChildren(E);
  AddTypeLoc(E->getTypeSourceInfo());
}
void EnqueueVisitor::VisitCXXTypeidExpr(const CXXTypeidExpr *E) {
  EnqueueChildren(E);
  if (E->isTypeOperand())
    AddTypeLoc(E->getTypeOperandSourceInfo());
}

void EnqueueVisitor::VisitCXXUnresolvedConstructExpr(
                                        const CXXUnresolvedConstructExpr *E) {
  EnqueueChildren(E);
  AddTypeLoc(E->getTypeSourceInfo());
}
void EnqueueVisitor::VisitCXXUuidofExpr(const CXXUuidofExpr *E) {
  EnqueueChildren(E);
  if (E->isTypeOperand())
    AddTypeLoc(E->getTypeOperandSourceInfo());
}

void EnqueueVisitor::VisitCXXCatchStmt(const CXXCatchStmt *S) {
  EnqueueChildren(S);
  AddDecl(S->getExceptionDecl());
}

void EnqueueVisitor::VisitCXXForRangeStmt(const CXXForRangeStmt *S) {
  AddStmt(S->getBody());
  AddStmt(S->getRangeInit());
  AddDecl(S->getLoopVariable());
}

void EnqueueVisitor::VisitDeclRefExpr(const DeclRefExpr *DR) {
  if (DR->hasExplicitTemplateArgs())
    AddExplicitTemplateArgs(DR->getTemplateArgs(), DR->getNumTemplateArgs());
  WL.push_back(DeclRefExprParts(DR, Parent));
}
void EnqueueVisitor::VisitDependentScopeDeclRefExpr(
                                        const DependentScopeDeclRefExpr *E) {
  if (E->hasExplicitTemplateArgs())
    AddExplicitTemplateArgs(E->getTemplateArgs(), E->getNumTemplateArgs());
  AddDeclarationNameInfo(E);
  AddNestedNameSpecifierLoc(E->getQualifierLoc());
}
void EnqueueVisitor::VisitDeclStmt(const DeclStmt *S) {
  unsigned size = WL.size();
  bool isFirst = true;
  for (const auto *D : S->decls()) {
    AddDecl(D, isFirst);
    isFirst = false;
  }
  if (size == WL.size())
    return;
  // Now reverse the entries we just added.  This will match the DFS
  // ordering performed by the worklist.
  VisitorWorkList::iterator I = WL.begin() + size, E = WL.end();
  std::reverse(I, E);
}
void EnqueueVisitor::VisitDesignatedInitExpr(const DesignatedInitExpr *E) {
  AddStmt(E->getInit());
  for (DesignatedInitExpr::const_reverse_designators_iterator
         D = E->designators_rbegin(), DEnd = E->designators_rend();
         D != DEnd; ++D) {
    if (D->isFieldDesignator()) {
      if (FieldDecl *Field = D->getField())
        AddMemberRef(Field, D->getFieldLoc());
      continue;
    }
    if (D->isArrayDesignator()) {
      AddStmt(E->getArrayIndex(*D));
      continue;
    }
    assert(D->isArrayRangeDesignator() && "Unknown designator kind");
    AddStmt(E->getArrayRangeEnd(*D));
    AddStmt(E->getArrayRangeStart(*D));
  }
}
void EnqueueVisitor::VisitExplicitCastExpr(const ExplicitCastExpr *E) {
  EnqueueChildren(E);
  AddTypeLoc(E->getTypeInfoAsWritten());
}
void EnqueueVisitor::VisitForStmt(const ForStmt *FS) {
  AddStmt(FS->getBody());
  AddStmt(FS->getInc());
  AddStmt(FS->getCond());
  AddDecl(FS->getConditionVariable());
  AddStmt(FS->getInit());
}
void EnqueueVisitor::VisitGotoStmt(const GotoStmt *GS) {
  WL.push_back(LabelRefVisit(GS->getLabel(), GS->getLabelLoc(), Parent));
}
void EnqueueVisitor::VisitIfStmt(const IfStmt *If) {
  AddStmt(If->getElse());
  AddStmt(If->getThen());
  AddStmt(If->getCond());
  AddDecl(If->getConditionVariable());
}
void EnqueueVisitor::VisitInitListExpr(const InitListExpr *IE) {
  // We care about the syntactic form of the initializer list, only.
  if (InitListExpr *Syntactic = IE->getSyntacticForm())
    IE = Syntactic;
  EnqueueChildren(IE);
}
void EnqueueVisitor::VisitMemberExpr(const MemberExpr *M) {
  WL.push_back(MemberExprParts(M, Parent));
  
  // If the base of the member access expression is an implicit 'this', don't
  // visit it.
  // FIXME: If we ever want to show these implicit accesses, this will be
  // unfortunate. However, clang_getCursor() relies on this behavior.
  if (M->isImplicitAccess())
    return;

  // Ignore base anonymous struct/union fields, otherwise they will shadow the
  // real field that that we are interested in.
  if (auto *SubME = dyn_cast<MemberExpr>(M->getBase())) {
    if (auto *FD = dyn_cast_or_null<FieldDecl>(SubME->getMemberDecl())) {
      if (FD->isAnonymousStructOrUnion()) {
        AddStmt(SubME->getBase());
        return;
      }
    }
  }

  AddStmt(M->getBase());
}
void EnqueueVisitor::VisitObjCEncodeExpr(const ObjCEncodeExpr *E) {
  AddTypeLoc(E->getEncodedTypeSourceInfo());
}
void EnqueueVisitor::VisitObjCMessageExpr(const ObjCMessageExpr *M) {
  EnqueueChildren(M);
  AddTypeLoc(M->getClassReceiverTypeInfo());
}
void EnqueueVisitor::VisitOffsetOfExpr(const OffsetOfExpr *E) {
  // Visit the components of the offsetof expression.
  for (unsigned N = E->getNumComponents(), I = N; I > 0; --I) {
    const OffsetOfNode &Node = E->getComponent(I-1);
    switch (Node.getKind()) {
    case OffsetOfNode::Array:
      AddStmt(E->getIndexExpr(Node.getArrayExprIndex()));
      break;
    case OffsetOfNode::Field:
      AddMemberRef(Node.getField(), Node.getSourceRange().getEnd());
      break;
    case OffsetOfNode::Identifier:
    case OffsetOfNode::Base:
      continue;
    }
  }
  // Visit the type into which we're computing the offset.
  AddTypeLoc(E->getTypeSourceInfo());
}
void EnqueueVisitor::VisitOverloadExpr(const OverloadExpr *E) {
  if (E->hasExplicitTemplateArgs())
    AddExplicitTemplateArgs(E->getTemplateArgs(), E->getNumTemplateArgs());
  WL.push_back(OverloadExprParts(E, Parent));
}
void EnqueueVisitor::VisitUnaryExprOrTypeTraitExpr(
                                        const UnaryExprOrTypeTraitExpr *E) {
  EnqueueChildren(E);
  if (E->isArgumentType())
    AddTypeLoc(E->getArgumentTypeInfo());
}
void EnqueueVisitor::VisitStmt(const Stmt *S) {
  EnqueueChildren(S);
}
void EnqueueVisitor::VisitSwitchStmt(const SwitchStmt *S) {
  AddStmt(S->getBody());
  AddStmt(S->getCond());
  AddDecl(S->getConditionVariable());
}

void EnqueueVisitor::VisitWhileStmt(const WhileStmt *W) {
  AddStmt(W->getBody());
  AddStmt(W->getCond());
  AddDecl(W->getConditionVariable());
}

void EnqueueVisitor::VisitTypeTraitExpr(const TypeTraitExpr *E) {
  for (unsigned I = E->getNumArgs(); I > 0; --I)
    AddTypeLoc(E->getArg(I-1));
}

void EnqueueVisitor::VisitArrayTypeTraitExpr(const ArrayTypeTraitExpr *E) {
  AddTypeLoc(E->getQueriedTypeSourceInfo());
}

void EnqueueVisitor::VisitExpressionTraitExpr(const ExpressionTraitExpr *E) {
  EnqueueChildren(E);
}

void EnqueueVisitor::VisitUnresolvedMemberExpr(const UnresolvedMemberExpr *U) {
  VisitOverloadExpr(U);
  if (!U->isImplicitAccess())
    AddStmt(U->getBase());
}
void EnqueueVisitor::VisitVAArgExpr(const VAArgExpr *E) {
  AddStmt(E->getSubExpr());
  AddTypeLoc(E->getWrittenTypeInfo());
}
void EnqueueVisitor::VisitSizeOfPackExpr(const SizeOfPackExpr *E) {
  WL.push_back(SizeOfPackExprParts(E, Parent));
}
void EnqueueVisitor::VisitOpaqueValueExpr(const OpaqueValueExpr *E) {
  // If the opaque value has a source expression, just transparently
  // visit that.  This is useful for (e.g.) pseudo-object expressions.
  if (Expr *SourceExpr = E->getSourceExpr())
    return Visit(SourceExpr);
}
void EnqueueVisitor::VisitLambdaExpr(const LambdaExpr *E) {
  AddStmt(E->getBody());
  WL.push_back(LambdaExprParts(E, Parent));
}
void EnqueueVisitor::VisitPseudoObjectExpr(const PseudoObjectExpr *E) {
  // Treat the expression like its syntactic form.
  Visit(E->getSyntacticForm());
}

void EnqueueVisitor::VisitOMPExecutableDirective(
  const OMPExecutableDirective *D) {
  EnqueueChildren(D);
  for (ArrayRef<OMPClause *>::iterator I = D->clauses().begin(),
                                       E = D->clauses().end();
       I != E; ++I)
    EnqueueChildren(*I);
}

void EnqueueVisitor::VisitOMPLoopDirective(const OMPLoopDirective *D) {
  VisitOMPExecutableDirective(D);
}

void EnqueueVisitor::VisitOMPParallelDirective(const OMPParallelDirective *D) {
  VisitOMPExecutableDirective(D);
}

void EnqueueVisitor::VisitOMPSimdDirective(const OMPSimdDirective *D) {
  VisitOMPLoopDirective(D);
}

void EnqueueVisitor::VisitOMPForDirective(const OMPForDirective *D) {
  VisitOMPLoopDirective(D);
}

void EnqueueVisitor::VisitOMPForSimdDirective(const OMPForSimdDirective *D) {
  VisitOMPLoopDirective(D);
}

void EnqueueVisitor::VisitOMPSectionsDirective(const OMPSectionsDirective *D) {
  VisitOMPExecutableDirective(D);
}

void EnqueueVisitor::VisitOMPSectionDirective(const OMPSectionDirective *D) {
  VisitOMPExecutableDirective(D);
}

void EnqueueVisitor::VisitOMPSingleDirective(const OMPSingleDirective *D) {
  VisitOMPExecutableDirective(D);
}

void EnqueueVisitor::VisitOMPMasterDirective(const OMPMasterDirective *D) {
  VisitOMPExecutableDirective(D);
}

void EnqueueVisitor::VisitOMPCriticalDirective(const OMPCriticalDirective *D) {
  VisitOMPExecutableDirective(D);
  AddDeclarationNameInfo(D);
}

void
EnqueueVisitor::VisitOMPParallelForDirective(const OMPParallelForDirective *D) {
  VisitOMPLoopDirective(D);
}

void EnqueueVisitor::VisitOMPParallelForSimdDirective(
    const OMPParallelForSimdDirective *D) {
  VisitOMPLoopDirective(D);
}

void EnqueueVisitor::VisitOMPParallelSectionsDirective(
    const OMPParallelSectionsDirective *D) {
  VisitOMPExecutableDirective(D);
}

void EnqueueVisitor::VisitOMPTaskDirective(const OMPTaskDirective *D) {
  VisitOMPExecutableDirective(D);
}

void
EnqueueVisitor::VisitOMPTaskyieldDirective(const OMPTaskyieldDirective *D) {
  VisitOMPExecutableDirective(D);
}

void EnqueueVisitor::VisitOMPBarrierDirective(const OMPBarrierDirective *D) {
  VisitOMPExecutableDirective(D);
}

void EnqueueVisitor::VisitOMPTaskwaitDirective(const OMPTaskwaitDirective *D) {
  VisitOMPExecutableDirective(D);
}

void EnqueueVisitor::VisitOMPTaskgroupDirective(
    const OMPTaskgroupDirective *D) {
  VisitOMPExecutableDirective(D);
}

void EnqueueVisitor::VisitOMPFlushDirective(const OMPFlushDirective *D) {
  VisitOMPExecutableDirective(D);
}

void EnqueueVisitor::VisitOMPOrderedDirective(const OMPOrderedDirective *D) {
  VisitOMPExecutableDirective(D);
}

void EnqueueVisitor::VisitOMPAtomicDirective(const OMPAtomicDirective *D) {
  VisitOMPExecutableDirective(D);
}

void EnqueueVisitor::VisitOMPTargetDirective(const OMPTargetDirective *D) {
  VisitOMPExecutableDirective(D);
}

void EnqueueVisitor::VisitOMPTargetDataDirective(const 
                                                 OMPTargetDataDirective *D) {
  VisitOMPExecutableDirective(D);
}

void EnqueueVisitor::VisitOMPTargetEnterDataDirective(
    const OMPTargetEnterDataDirective *D) {
  VisitOMPExecutableDirective(D);
}

void EnqueueVisitor::VisitOMPTargetExitDataDirective(
    const OMPTargetExitDataDirective *D) {
  VisitOMPExecutableDirective(D);
}

void EnqueueVisitor::VisitOMPTargetParallelDirective(
    const OMPTargetParallelDirective *D) {
  VisitOMPExecutableDirective(D);
}

void EnqueueVisitor::VisitOMPTargetParallelForDirective(
    const OMPTargetParallelForDirective *D) {
  VisitOMPLoopDirective(D);
}

void EnqueueVisitor::VisitOMPTeamsDirective(const OMPTeamsDirective *D) {
  VisitOMPExecutableDirective(D);
}

void EnqueueVisitor::VisitOMPCancellationPointDirective(
    const OMPCancellationPointDirective *D) {
  VisitOMPExecutableDirective(D);
}

void EnqueueVisitor::VisitOMPCancelDirective(const OMPCancelDirective *D) {
  VisitOMPExecutableDirective(D);
}

void EnqueueVisitor::VisitOMPTaskLoopDirective(const OMPTaskLoopDirective *D) {
  VisitOMPLoopDirective(D);
}

void EnqueueVisitor::VisitOMPTaskLoopSimdDirective(
    const OMPTaskLoopSimdDirective *D) {
  VisitOMPLoopDirective(D);
}

void EnqueueVisitor::VisitOMPDistributeDirective(
    const OMPDistributeDirective *D) {
  VisitOMPLoopDirective(D);
}

void CursorVisitor::EnqueueWorkList(VisitorWorkList &WL, const Stmt *S) {
  EnqueueVisitor(WL, MakeCXCursor(S, StmtParent, TU,RegionOfInterest)).Visit(S);
}

bool CursorVisitor::IsInRegionOfInterest(CXCursor C) {
  if (RegionOfInterest.isValid()) {
    SourceRange Range = getRawCursorExtent(C);
    if (Range.isInvalid() || CompareRegionOfInterest(Range))
      return false;
  }
  return true;
}

bool CursorVisitor::RunVisitorWorkList(VisitorWorkList &WL) {
  while (!WL.empty()) {
    // Dequeue the worklist item.
    VisitorJob LI = WL.pop_back_val();

    // Set the Parent field, then back to its old value once we're done.
    SetParentRAII SetParent(Parent, StmtParent, LI.getParent());
  
    switch (LI.getKind()) {
      case VisitorJob::DeclVisitKind: {
        const Decl *D = cast<DeclVisit>(&LI)->get();
        if (!D)
          continue;

        // For now, perform default visitation for Decls.
        if (Visit(MakeCXCursor(D, TU, RegionOfInterest,
                               cast<DeclVisit>(&LI)->isFirst())))
            return true;

        continue;
      }
      case VisitorJob::ExplicitTemplateArgsVisitKind: {
        for (const TemplateArgumentLoc &Arg :
             *cast<ExplicitTemplateArgsVisit>(&LI)) {
          if (VisitTemplateArgumentLoc(Arg))
            return true;
        }
        continue;
      }
      case VisitorJob::TypeLocVisitKind: {
        // Perform default visitation for TypeLocs.
        if (Visit(cast<TypeLocVisit>(&LI)->get()))
          return true;
        continue;
      }
      case VisitorJob::LabelRefVisitKind: {
        const LabelDecl *LS = cast<LabelRefVisit>(&LI)->get();
        if (LabelStmt *stmt = LS->getStmt()) {
          if (Visit(MakeCursorLabelRef(stmt, cast<LabelRefVisit>(&LI)->getLoc(),
                                       TU))) {
            return true;
          }
        }
        continue;
      }

      case VisitorJob::NestedNameSpecifierLocVisitKind: {
        NestedNameSpecifierLocVisit *V = cast<NestedNameSpecifierLocVisit>(&LI);
        if (VisitNestedNameSpecifierLoc(V->get()))
          return true;
        continue;
      }
        
      case VisitorJob::DeclarationNameInfoVisitKind: {
        if (VisitDeclarationNameInfo(cast<DeclarationNameInfoVisit>(&LI)
                                     ->get()))
          return true;
        continue;
      }
      case VisitorJob::MemberRefVisitKind: {
        MemberRefVisit *V = cast<MemberRefVisit>(&LI);
        if (Visit(MakeCursorMemberRef(V->get(), V->getLoc(), TU)))
          return true;
        continue;
      }
      case VisitorJob::StmtVisitKind: {
        const Stmt *S = cast<StmtVisit>(&LI)->get();
        if (!S)
          continue;

        // Update the current cursor.
        CXCursor Cursor = MakeCXCursor(S, StmtParent, TU, RegionOfInterest);
        if (!IsInRegionOfInterest(Cursor))
          continue;
        switch (Visitor(Cursor, Parent, ClientData)) {
          case CXChildVisit_Break: return true;
          case CXChildVisit_Continue: break;
          case CXChildVisit_Recurse:
            if (PostChildrenVisitor)
              WL.push_back(PostChildrenVisit(nullptr, Cursor));
            EnqueueWorkList(WL, S);
            break;
        }
        continue;
      }
      case VisitorJob::MemberExprPartsKind: {
        // Handle the other pieces in the MemberExpr besides the base.
        const MemberExpr *M = cast<MemberExprParts>(&LI)->get();
        
        // Visit the nested-name-specifier
        if (NestedNameSpecifierLoc QualifierLoc = M->getQualifierLoc())
          if (VisitNestedNameSpecifierLoc(QualifierLoc))
            return true;
        
        // Visit the declaration name.
        if (VisitDeclarationNameInfo(M->getMemberNameInfo()))
          return true;
        
        // Visit the explicitly-specified template arguments, if any.
        if (M->hasExplicitTemplateArgs()) {
          for (const TemplateArgumentLoc *Arg = M->getTemplateArgs(),
               *ArgEnd = Arg + M->getNumTemplateArgs();
               Arg != ArgEnd; ++Arg) {
            if (VisitTemplateArgumentLoc(*Arg))
              return true;
          }
        }
        continue;
      }
      case VisitorJob::DeclRefExprPartsKind: {
        const DeclRefExpr *DR = cast<DeclRefExprParts>(&LI)->get();
        // Visit nested-name-specifier, if present.
        if (NestedNameSpecifierLoc QualifierLoc = DR->getQualifierLoc())
          if (VisitNestedNameSpecifierLoc(QualifierLoc))
            return true;
        // Visit declaration name.
        if (VisitDeclarationNameInfo(DR->getNameInfo()))
          return true;
        continue;
      }
      case VisitorJob::OverloadExprPartsKind: {
        const OverloadExpr *O = cast<OverloadExprParts>(&LI)->get();
        // Visit the nested-name-specifier.
        if (NestedNameSpecifierLoc QualifierLoc = O->getQualifierLoc())
          if (VisitNestedNameSpecifierLoc(QualifierLoc))
            return true;
        // Visit the declaration name.
        if (VisitDeclarationNameInfo(O->getNameInfo()))
          return true;
        // Visit the overloaded declaration reference.
        if (Visit(MakeCursorOverloadedDeclRef(O, TU)))
          return true;
        continue;
      }
      case VisitorJob::SizeOfPackExprPartsKind: {
        const SizeOfPackExpr *E = cast<SizeOfPackExprParts>(&LI)->get();
        NamedDecl *Pack = E->getPack();
        if (isa<TemplateTypeParmDecl>(Pack)) {
          if (Visit(MakeCursorTypeRef(cast<TemplateTypeParmDecl>(Pack),
                                      E->getPackLoc(), TU)))
            return true;
          
          continue;
        }
          
        if (isa<TemplateTemplateParmDecl>(Pack)) {
          if (Visit(MakeCursorTemplateRef(cast<TemplateTemplateParmDecl>(Pack),
                                          E->getPackLoc(), TU)))
            return true;
          
          continue;
        }
        
        // Non-type template parameter packs and function parameter packs are
        // treated like DeclRefExpr cursors.
        continue;
      }
        
      case VisitorJob::LambdaExprPartsKind: {
        // Visit captures.
        const LambdaExpr *E = cast<LambdaExprParts>(&LI)->get();
        for (LambdaExpr::capture_iterator C = E->explicit_capture_begin(),
                                       CEnd = E->explicit_capture_end();
             C != CEnd; ++C) {
          // FIXME: Lambda init-captures.
          if (!C->capturesVariable())
            continue;

          if (Visit(MakeCursorVariableRef(C->getCapturedVar(),
                                          C->getLocation(),
                                          TU)))
            return true;
        }
        
        // Visit parameters and return type, if present.
        if (E->hasExplicitParameters() || E->hasExplicitResultType()) {
          TypeLoc TL = E->getCallOperator()->getTypeSourceInfo()->getTypeLoc();
          if (E->hasExplicitParameters() && E->hasExplicitResultType()) {
            // Visit the whole type.
            if (Visit(TL))
              return true;
          } else if (FunctionProtoTypeLoc Proto =
                         TL.getAs<FunctionProtoTypeLoc>()) {
            if (E->hasExplicitParameters()) {
              // Visit parameters.
              for (unsigned I = 0, N = Proto.getNumParams(); I != N; ++I)
                if (Visit(MakeCXCursor(Proto.getParam(I), TU)))
                  return true;
            } else {
              // Visit result type.
              if (Visit(Proto.getReturnLoc()))
                return true;
            }
          }
        }
        break;
      }

      case VisitorJob::PostChildrenVisitKind:
        if (PostChildrenVisitor(Parent, ClientData))
          return true;
        break;
    }
  }
  return false;
}

bool CursorVisitor::Visit(const Stmt *S) {
  VisitorWorkList *WL = nullptr;
  if (!WorkListFreeList.empty()) {
    WL = WorkListFreeList.back();
    WL->clear();
    WorkListFreeList.pop_back();
  }
  else {
    WL = new VisitorWorkList();
    WorkListCache.push_back(WL);
  }
  EnqueueWorkList(*WL, S);
  bool result = RunVisitorWorkList(*WL);
  WorkListFreeList.push_back(WL);
  return result;
}

namespace {
typedef SmallVector<SourceRange, 4> RefNamePieces;
RefNamePieces buildPieces(unsigned NameFlags, bool IsMemberRefExpr,
                          const DeclarationNameInfo &NI, SourceRange QLoc,
                          const SourceRange *TemplateArgsLoc = nullptr) {
  const bool WantQualifier = NameFlags & CXNameRange_WantQualifier;
  const bool WantTemplateArgs = NameFlags & CXNameRange_WantTemplateArgs;
  const bool WantSinglePiece = NameFlags & CXNameRange_WantSinglePiece;
  
  const DeclarationName::NameKind Kind = NI.getName().getNameKind();
  
  RefNamePieces Pieces;

  if (WantQualifier && QLoc.isValid())
    Pieces.push_back(QLoc);
  
  if (Kind != DeclarationName::CXXOperatorName || IsMemberRefExpr)
    Pieces.push_back(NI.getLoc());

  if (WantTemplateArgs && TemplateArgsLoc && TemplateArgsLoc->isValid())
    Pieces.push_back(*TemplateArgsLoc);

  if (Kind == DeclarationName::CXXOperatorName) {
    Pieces.push_back(SourceLocation::getFromRawEncoding(
                       NI.getInfo().CXXOperatorName.BeginOpNameLoc));
    Pieces.push_back(SourceLocation::getFromRawEncoding(
                       NI.getInfo().CXXOperatorName.EndOpNameLoc));
  }
  
  if (WantSinglePiece) {
    SourceRange R(Pieces.front().getBegin(), Pieces.back().getEnd());
    Pieces.clear();
    Pieces.push_back(R);
  }  

  return Pieces;  
}
}

//===----------------------------------------------------------------------===//
// Misc. API hooks.
//===----------------------------------------------------------------------===//               

static void fatal_error_handler(void *user_data, const std::string& reason,
                                bool gen_crash_diag) {
  // Write the result out to stderr avoiding errs() because raw_ostreams can
  // call report_fatal_error.
  fprintf(stderr, "LIBCLANG FATAL ERROR: %s\n", reason.c_str());
  ::abort();
}

namespace {
struct RegisterFatalErrorHandler {
  RegisterFatalErrorHandler() {
    llvm::install_fatal_error_handler(fatal_error_handler, nullptr);
  }
};
}

static llvm::ManagedStatic<RegisterFatalErrorHandler> RegisterFatalErrorHandlerOnce;

extern "C" {
CXIndex clang_createIndex(int excludeDeclarationsFromPCH,
                          int displayDiagnostics) {
  // We use crash recovery to make some of our APIs more reliable, implicitly
  // enable it.
  if (!getenv("LIBCLANG_DISABLE_CRASH_RECOVERY"))
    llvm::CrashRecoveryContext::Enable();

  // Look through the managed static to trigger construction of the managed
  // static which registers our fatal error handler. This ensures it is only
  // registered once.
  (void)*RegisterFatalErrorHandlerOnce;

  // Initialize targets for clang module support.
  llvm::InitializeAllTargets();
  llvm::InitializeAllTargetMCs();
  llvm::InitializeAllAsmPrinters();
  llvm::InitializeAllAsmParsers();

  CIndexer *CIdxr = new CIndexer();

  if (excludeDeclarationsFromPCH)
    CIdxr->setOnlyLocalDecls();
  if (displayDiagnostics)
    CIdxr->setDisplayDiagnostics();

  if (getenv("LIBCLANG_BGPRIO_INDEX"))
    CIdxr->setCXGlobalOptFlags(CIdxr->getCXGlobalOptFlags() |
                               CXGlobalOpt_ThreadBackgroundPriorityForIndexing);
  if (getenv("LIBCLANG_BGPRIO_EDIT"))
    CIdxr->setCXGlobalOptFlags(CIdxr->getCXGlobalOptFlags() |
                               CXGlobalOpt_ThreadBackgroundPriorityForEditing);

  return CIdxr;
}

void clang_disposeIndex(CXIndex CIdx) {
  if (CIdx)
    delete static_cast<CIndexer *>(CIdx);
}

void clang_CXIndex_setGlobalOptions(CXIndex CIdx, unsigned options) {
  if (CIdx)
    static_cast<CIndexer *>(CIdx)->setCXGlobalOptFlags(options);
}

unsigned clang_CXIndex_getGlobalOptions(CXIndex CIdx) {
  if (CIdx)
    return static_cast<CIndexer *>(CIdx)->getCXGlobalOptFlags();
  return 0;
}

void clang_toggleCrashRecovery(unsigned isEnabled) {
  if (isEnabled)
    llvm::CrashRecoveryContext::Enable();
  else
    llvm::CrashRecoveryContext::Disable();
}

CXTranslationUnit clang_createTranslationUnit(CXIndex CIdx,
                                              const char *ast_filename) {
  CXTranslationUnit TU;
  enum CXErrorCode Result =
      clang_createTranslationUnit2(CIdx, ast_filename, &TU);
  (void)Result;
  assert((TU && Result == CXError_Success) ||
         (!TU && Result != CXError_Success));
  return TU;
}

enum CXErrorCode clang_createTranslationUnit2(CXIndex CIdx,
                                              const char *ast_filename,
                                              CXTranslationUnit *out_TU) {
  if (out_TU)
    *out_TU = nullptr;

  if (!CIdx || !ast_filename || !out_TU)
    return CXError_InvalidArguments;

  LOG_FUNC_SECTION {
    *Log << ast_filename;
  }

  CIndexer *CXXIdx = static_cast<CIndexer *>(CIdx);
  FileSystemOptions FileSystemOpts;

  IntrusiveRefCntPtr<DiagnosticsEngine> Diags =
      CompilerInstance::createDiagnostics(new DiagnosticOptions());
  std::unique_ptr<ASTUnit> AU = ASTUnit::LoadFromASTFile(
      ast_filename, CXXIdx->getPCHContainerOperations()->getRawReader(), Diags,
      FileSystemOpts, /*UseDebugInfo=*/false,
      CXXIdx->getOnlyLocalDecls(), None,
      /*CaptureDiagnostics=*/true,
      /*AllowPCHWithCompilerErrors=*/true,
      /*UserFilesAreVolatile=*/true);
  *out_TU = MakeCXTranslationUnit(CXXIdx, AU.release());
  return *out_TU ? CXError_Success : CXError_Failure;
}

unsigned clang_defaultEditingTranslationUnitOptions() {
  return CXTranslationUnit_PrecompiledPreamble | 
         CXTranslationUnit_CacheCompletionResults;
}

CXTranslationUnit
clang_createTranslationUnitFromSourceFile(CXIndex CIdx,
                                          const char *source_filename,
                                          int num_command_line_args,
                                          const char * const *command_line_args,
                                          unsigned num_unsaved_files,
                                          struct CXUnsavedFile *unsaved_files) {
  unsigned Options = CXTranslationUnit_DetailedPreprocessingRecord;
  return clang_parseTranslationUnit(CIdx, source_filename,
                                    command_line_args, num_command_line_args,
                                    unsaved_files, num_unsaved_files,
                                    Options);
}

static CXErrorCode
clang_parseTranslationUnit_Impl(CXIndex CIdx, const char *source_filename,
                                const char *const *command_line_args,
                                int num_command_line_args,
                                ArrayRef<CXUnsavedFile> unsaved_files,
                                unsigned options, CXTranslationUnit *out_TU) {
  // Set up the initial return values.
  if (out_TU)
    *out_TU = nullptr;

  // Check arguments.
  if (!CIdx || !out_TU)
    return CXError_InvalidArguments;

  CIndexer *CXXIdx = static_cast<CIndexer *>(CIdx);

  if (CXXIdx->isOptEnabled(CXGlobalOpt_ThreadBackgroundPriorityForIndexing))
    setThreadBackgroundPriority();

  bool PrecompilePreamble = options & CXTranslationUnit_PrecompiledPreamble;
  bool CreatePreambleOnFirstParse =
      options & CXTranslationUnit_CreatePreambleOnFirstParse;
  // FIXME: Add a flag for modules.
  TranslationUnitKind TUKind
    = (options & CXTranslationUnit_Incomplete)? TU_Prefix : TU_Complete;
  bool CacheCodeCompletionResults
    = options & CXTranslationUnit_CacheCompletionResults;
  bool IncludeBriefCommentsInCodeCompletion
    = options & CXTranslationUnit_IncludeBriefCommentsInCodeCompletion;
  bool SkipFunctionBodies = options & CXTranslationUnit_SkipFunctionBodies;
  bool ForSerialization = options & CXTranslationUnit_ForSerialization;

  // Configure the diagnostics.
  IntrusiveRefCntPtr<DiagnosticsEngine>
    Diags(CompilerInstance::createDiagnostics(new DiagnosticOptions));

  // Recover resources if we crash before exiting this function.
  llvm::CrashRecoveryContextCleanupRegistrar<DiagnosticsEngine,
    llvm::CrashRecoveryContextReleaseRefCleanup<DiagnosticsEngine> >
    DiagCleanup(Diags.get());

  std::unique_ptr<std::vector<ASTUnit::RemappedFile>> RemappedFiles(
      new std::vector<ASTUnit::RemappedFile>());

  // Recover resources if we crash before exiting this function.
  llvm::CrashRecoveryContextCleanupRegistrar<
    std::vector<ASTUnit::RemappedFile> > RemappedCleanup(RemappedFiles.get());

  for (auto &UF : unsaved_files) {
    std::unique_ptr<llvm::MemoryBuffer> MB =
        llvm::MemoryBuffer::getMemBufferCopy(getContents(UF), UF.Filename);
    RemappedFiles->push_back(std::make_pair(UF.Filename, MB.release()));
  }

  std::unique_ptr<std::vector<const char *>> Args(
      new std::vector<const char *>());

  // Recover resources if we crash before exiting this method.
  llvm::CrashRecoveryContextCleanupRegistrar<std::vector<const char*> >
    ArgsCleanup(Args.get());

  // Since the Clang C library is primarily used by batch tools dealing with
  // (often very broken) source code, where spell-checking can have a
  // significant negative impact on performance (particularly when 
  // precompiled headers are involved), we disable it by default.
  // Only do this if we haven't found a spell-checking-related argument.
  bool FoundSpellCheckingArgument = false;
  for (int I = 0; I != num_command_line_args; ++I) {
    if (strcmp(command_line_args[I], "-fno-spell-checking") == 0 ||
        strcmp(command_line_args[I], "-fspell-checking") == 0) {
      FoundSpellCheckingArgument = true;
      break;
    }
  }
  Args->insert(Args->end(), command_line_args,
               command_line_args + num_command_line_args);

  if (!FoundSpellCheckingArgument)
    Args->insert(Args->begin() + 1, "-fno-spell-checking");

  // The 'source_filename' argument is optional.  If the caller does not
  // specify it then it is assumed that the source file is specified
  // in the actual argument list.
  // Put the source file after command_line_args otherwise if '-x' flag is
  // present it will be unused.
  if (source_filename)
    Args->push_back(source_filename);

  // Do we need the detailed preprocessing record?
  if (options & CXTranslationUnit_DetailedPreprocessingRecord) {
    Args->push_back("-Xclang");
    Args->push_back("-detailed-preprocessing-record");
  }
  
  unsigned NumErrors = Diags->getClient()->getNumErrors();
  std::unique_ptr<ASTUnit> ErrUnit;
  // Unless the user specified that they want the preamble on the first parse
  // set it up to be created on the first reparse. This makes the first parse
  // faster, trading for a slower (first) reparse.
  unsigned PrecompilePreambleAfterNParses =
      !PrecompilePreamble ? 0 : 2 - CreatePreambleOnFirstParse;
  std::unique_ptr<ASTUnit> Unit(ASTUnit::LoadFromCommandLine(
      Args->data(), Args->data() + Args->size(),
      CXXIdx->getPCHContainerOperations(), Diags,
      CXXIdx->getClangResourcesPath(), CXXIdx->getOnlyLocalDecls(),
      /*CaptureDiagnostics=*/true, *RemappedFiles.get(),
      /*RemappedFilesKeepOriginalName=*/true, PrecompilePreambleAfterNParses,
      TUKind, CacheCodeCompletionResults, IncludeBriefCommentsInCodeCompletion,
      /*AllowPCHWithCompilerErrors=*/true, SkipFunctionBodies,
      /*UserFilesAreVolatile=*/true, ForSerialization,
      CXXIdx->getPCHContainerOperations()->getRawReader().getFormat(),
      &ErrUnit));

  // Early failures in LoadFromCommandLine may return with ErrUnit unset.
  if (!Unit && !ErrUnit)
    return CXError_ASTReadError;

  if (NumErrors != Diags->getClient()->getNumErrors()) {
    // Make sure to check that 'Unit' is non-NULL.
    if (CXXIdx->getDisplayDiagnostics())
      printDiagsToStderr(Unit ? Unit.get() : ErrUnit.get());
  }

  if (isASTReadError(Unit ? Unit.get() : ErrUnit.get()))
    return CXError_ASTReadError;

  *out_TU = MakeCXTranslationUnit(CXXIdx, Unit.release());
  return *out_TU ? CXError_Success : CXError_Failure;
}

CXTranslationUnit
clang_parseTranslationUnit(CXIndex CIdx,
                           const char *source_filename,
                           const char *const *command_line_args,
                           int num_command_line_args,
                           struct CXUnsavedFile *unsaved_files,
                           unsigned num_unsaved_files,
                           unsigned options) {
  CXTranslationUnit TU;
  enum CXErrorCode Result = clang_parseTranslationUnit2(
      CIdx, source_filename, command_line_args, num_command_line_args,
      unsaved_files, num_unsaved_files, options, &TU);
  (void)Result;
  assert((TU && Result == CXError_Success) ||
         (!TU && Result != CXError_Success));
  return TU;
}

enum CXErrorCode clang_parseTranslationUnit2(
    CXIndex CIdx, const char *source_filename,
    const char *const *command_line_args, int num_command_line_args,
    struct CXUnsavedFile *unsaved_files, unsigned num_unsaved_files,
    unsigned options, CXTranslationUnit *out_TU) {
  SmallVector<const char *, 4> Args;
  Args.push_back("clang");
  Args.append(command_line_args, command_line_args + num_command_line_args);
  return clang_parseTranslationUnit2FullArgv(
      CIdx, source_filename, Args.data(), Args.size(), unsaved_files,
      num_unsaved_files, options, out_TU);
}

enum CXErrorCode clang_parseTranslationUnit2FullArgv(
    CXIndex CIdx, const char *source_filename,
    const char *const *command_line_args, int num_command_line_args,
    struct CXUnsavedFile *unsaved_files, unsigned num_unsaved_files,
    unsigned options, CXTranslationUnit *out_TU) {
  LOG_FUNC_SECTION {
    *Log << source_filename << ": ";
    for (int i = 0; i != num_command_line_args; ++i)
      *Log << command_line_args[i] << " ";
  }

  if (num_unsaved_files && !unsaved_files)
    return CXError_InvalidArguments;

  CXErrorCode result = CXError_Failure;
  auto ParseTranslationUnitImpl = [=, &result] {
    result = clang_parseTranslationUnit_Impl(
        CIdx, source_filename, command_line_args, num_command_line_args,
        llvm::makeArrayRef(unsaved_files, num_unsaved_files), options, out_TU);
  };
  llvm::CrashRecoveryContext CRC;

  if (!RunSafely(CRC, ParseTranslationUnitImpl)) {
    fprintf(stderr, "libclang: crash detected during parsing: {\n");
    fprintf(stderr, "  'source_filename' : '%s'\n", source_filename);
    fprintf(stderr, "  'command_line_args' : [");
    for (int i = 0; i != num_command_line_args; ++i) {
      if (i)
        fprintf(stderr, ", ");
      fprintf(stderr, "'%s'", command_line_args[i]);
    }
    fprintf(stderr, "],\n");
    fprintf(stderr, "  'unsaved_files' : [");
    for (unsigned i = 0; i != num_unsaved_files; ++i) {
      if (i)
        fprintf(stderr, ", ");
      fprintf(stderr, "('%s', '...', %ld)", unsaved_files[i].Filename,
              unsaved_files[i].Length);
    }
    fprintf(stderr, "],\n");
    fprintf(stderr, "  'options' : %d,\n", options);
    fprintf(stderr, "}\n");

    return CXError_Crashed;
  } else if (getenv("LIBCLANG_RESOURCE_USAGE")) {
    if (CXTranslationUnit *TU = out_TU)
      PrintLibclangResourceUsage(*TU);
  }

  return result;
}

CXString clang_Type_getObjCEncoding(CXType CT) {
  CXTranslationUnit tu = static_cast<CXTranslationUnit>(CT.data[1]);
  ASTContext &Ctx = getASTUnit(tu)->getASTContext();
  std::string encoding;
  Ctx.getObjCEncodingForType(QualType::getFromOpaquePtr(CT.data[0]),
                             encoding);

  return cxstring::createDup(encoding);
}

static const IdentifierInfo *getMacroIdentifier(CXCursor C) {
  if (C.kind == CXCursor_MacroDefinition) {
    if (const MacroDefinitionRecord *MDR = getCursorMacroDefinition(C))
      return MDR->getName();
  } else if (C.kind == CXCursor_MacroExpansion) {
    MacroExpansionCursor ME = getCursorMacroExpansion(C);
    return ME.getName();
  }
  return nullptr;
}

unsigned clang_Cursor_isMacroFunctionLike(CXCursor C) {
  const IdentifierInfo *II = getMacroIdentifier(C);
  if (!II) {
    return false;
  }
  ASTUnit *ASTU = getCursorASTUnit(C);
  Preprocessor &PP = ASTU->getPreprocessor();
  if (const MacroInfo *MI = PP.getMacroInfo(II))
    return MI->isFunctionLike();
  return false;
}

unsigned clang_Cursor_isMacroBuiltin(CXCursor C) {
  const IdentifierInfo *II = getMacroIdentifier(C);
  if (!II) {
    return false;
  }
  ASTUnit *ASTU = getCursorASTUnit(C);
  Preprocessor &PP = ASTU->getPreprocessor();
  if (const MacroInfo *MI = PP.getMacroInfo(II))
    return MI->isBuiltinMacro();
  return false;
}

unsigned clang_Cursor_isFunctionInlined(CXCursor C) {
  const Decl *D = getCursorDecl(C);
  const FunctionDecl *FD = dyn_cast_or_null<FunctionDecl>(D);
  if (!FD) {
    return false;
  }
  return FD->isInlined();
}

static StringLiteral* getCFSTR_value(CallExpr *callExpr) {
  if (callExpr->getNumArgs() != 1) {
    return nullptr;
  }

  StringLiteral *S = nullptr;
  auto *arg = callExpr->getArg(0);
  if (arg->getStmtClass() == Stmt::ImplicitCastExprClass) {
    ImplicitCastExpr *I = static_cast<ImplicitCastExpr *>(arg);
    auto *subExpr = I->getSubExprAsWritten();

    if(subExpr->getStmtClass() != Stmt::StringLiteralClass){
      return nullptr;
    }

    S = static_cast<StringLiteral *>(I->getSubExprAsWritten());
  } else if (arg->getStmtClass() == Stmt::StringLiteralClass) {
    S = static_cast<StringLiteral *>(callExpr->getArg(0));
  } else {
    return nullptr;
  }
  return S;
}

typedef struct {
  CXEvalResultKind EvalType;
  union {
    int intVal;
    double floatVal;
    char *stringVal;
  } EvalData;
} ExprEvalResult;

void clang_EvalResult_dispose(CXEvalResult E) {
  ExprEvalResult *ER = (ExprEvalResult *)E;
  if (ER) {
    CXEvalResultKind evalType = ER->EvalType;

    if (evalType != CXEval_UnExposed &&  evalType != CXEval_Float &&
            evalType != CXEval_Int && ER->EvalData.stringVal) {
            free((void *) ER->EvalData.stringVal);
    }
    free((void *)ER);
  }
}

CXEvalResultKind clang_EvalResult_getKind(CXEvalResult E) {
  if (!E) {
    return CXEval_UnExposed;
  }
  return ((ExprEvalResult *)E)->EvalType;
}

int clang_EvalResult_getAsInt(CXEvalResult E) {
  if (!E) {
    return 0;
  }
  return ((ExprEvalResult *)E)->EvalData.intVal;
}

double clang_EvalResult_getAsDouble(CXEvalResult E) {
  if (!E) {
    return 0;
  }
  return ((ExprEvalResult *)E)->EvalData.floatVal;
}

const char* clang_EvalResult_getAsStr(CXEvalResult E) {
  if (!E) {
    return nullptr;
  }
  return ((ExprEvalResult *)E)->EvalData.stringVal;
}

static const ExprEvalResult* evaluateExpr(Expr *expr, CXCursor C) {
  Expr::EvalResult ER;
  ASTContext &ctx = getCursorContext(C);
  if (!expr) {
    return nullptr;
  }
  expr = expr->IgnoreParens();
  bool res = expr->EvaluateAsRValue(ER, ctx);
  QualType rettype;
  CallExpr *callExpr;
  ExprEvalResult *result = (ExprEvalResult *) malloc(sizeof(ExprEvalResult));
  if (!result) {
    return nullptr;
  }
  result->EvalType = CXEval_UnExposed;

  if (res) {

    if (ER.Val.isInt()) {
      result->EvalType = CXEval_Int;
      result->EvalData.intVal = ER.Val.getInt().getExtValue();
      return result;
    } else if (ER.Val.isFloat()) {

      llvm::SmallVector<char, 100> Buffer;
      ER.Val.getFloat().toString(Buffer);
      std::string floatStr(Buffer.data(), Buffer.size());
      result->EvalType = CXEval_Float;
      bool ignored;
      llvm::APFloat apFloat = ER.Val.getFloat();
      apFloat.convert(llvm::APFloat::IEEEdouble,
                      llvm::APFloat::rmNearestTiesToEven, &ignored);
      result->EvalData.floatVal = apFloat.convertToDouble();
      return result;

    } else if (expr->getStmtClass() == Stmt::ImplicitCastExprClass) {

      const ImplicitCastExpr *I = dyn_cast<ImplicitCastExpr>(expr);
      auto *subExpr = I->getSubExprAsWritten();
      if (subExpr->getStmtClass() == Stmt::StringLiteralClass ||
          subExpr->getStmtClass() == Stmt::ObjCStringLiteralClass) {

        const StringLiteral *StrE = nullptr;
        const ObjCStringLiteral *ObjCExpr;
        ObjCExpr = dyn_cast<ObjCStringLiteral>(subExpr);

        if (ObjCExpr) {
          StrE = ObjCExpr->getString();
          result->EvalType = CXEval_ObjCStrLiteral;
        } else {
          StrE = cast<StringLiteral>(I->getSubExprAsWritten());
          result->EvalType = CXEval_StrLiteral;
        }

        std::string strRef(StrE->getString().str());
        result->EvalData.stringVal = (char *)malloc(strRef.size()+1);
        strncpy((char*)result->EvalData.stringVal, strRef.c_str(),
                   strRef.size());
        result->EvalData.stringVal[strRef.size()] = '\0';
        return result;
      }

    } else if (expr->getStmtClass() == Stmt::ObjCStringLiteralClass ||
             expr->getStmtClass() == Stmt::StringLiteralClass) {

      const StringLiteral *StrE = nullptr;
      const ObjCStringLiteral *ObjCExpr;
      ObjCExpr = dyn_cast<ObjCStringLiteral>(expr);

      if (ObjCExpr) {
        StrE = ObjCExpr->getString();
        result->EvalType = CXEval_ObjCStrLiteral;
      } else {
        StrE = cast<StringLiteral>(expr);
        result->EvalType = CXEval_StrLiteral;
      }

      std::string strRef(StrE->getString().str());
      result->EvalData.stringVal = (char *)malloc(strRef.size()+1);
      strncpy((char*)result->EvalData.stringVal, strRef.c_str(),
                  strRef.size());
      result->EvalData.stringVal[strRef.size()] = '\0';
      return result;

    } else if (expr->getStmtClass() == Stmt::CStyleCastExprClass) {

      CStyleCastExpr *CC = static_cast<CStyleCastExpr *>(expr);

      rettype = CC->getType();
      if (rettype.getAsString() == "CFStringRef" &&
            CC->getSubExpr()->getStmtClass() == Stmt::CallExprClass) {

        callExpr = static_cast<CallExpr *>(CC->getSubExpr());
        StringLiteral* S = getCFSTR_value(callExpr);
        if (S) {
          std::string strLiteral(S->getString().str());
          result->EvalType = CXEval_CFStr;

          result->EvalData.stringVal = (char *)malloc(strLiteral.size()+1);
          strncpy((char*)result->EvalData.stringVal, strLiteral.c_str(),
                     strLiteral.size());
          result->EvalData.stringVal[strLiteral.size()] = '\0';
          return result;
        }
      }

    } else if (expr->getStmtClass() == Stmt::CallExprClass) {

      callExpr = static_cast<CallExpr *>(expr);
      rettype = callExpr->getCallReturnType(ctx);

      if (rettype->isVectorType() || callExpr->getNumArgs() > 1) {
        return nullptr;
      }
      if (rettype->isIntegralType(ctx) || rettype->isRealFloatingType()) {
        if(callExpr->getNumArgs() == 1 &&
              !callExpr->getArg(0)->getType()->isIntegralType(ctx)){

          return nullptr;
        }
      } else if(rettype.getAsString() == "CFStringRef") {

        StringLiteral* S = getCFSTR_value(callExpr);
        if (S) {
          std::string strLiteral(S->getString().str());
          result->EvalType = CXEval_CFStr;
          result->EvalData.stringVal = (char *)malloc(strLiteral.size()+1);
          strncpy((char*)result->EvalData.stringVal, strLiteral.c_str(),
                     strLiteral.size());
          result->EvalData.stringVal[strLiteral.size()] = '\0';
          return result;
        }
      }

    } else if (expr->getStmtClass() == Stmt::DeclRefExprClass) {

      DeclRefExpr *D = static_cast<DeclRefExpr *>(expr);
      ValueDecl *V = D->getDecl();
      if (V->getKind() == Decl::Function) {
        std::string strName(V->getNameAsString());
        result->EvalType = CXEval_Other;
        result->EvalData.stringVal = (char *)malloc(strName.size()+1);
        strncpy((char*)result->EvalData.stringVal, strName.c_str(),
                   strName.size());
        result->EvalData.stringVal[strName.size()] = '\0';
        return result;
      }
    }

  }

  clang_EvalResult_dispose((CXEvalResult *)result);
  return nullptr;
}

CXEvalResult clang_Cursor_Evaluate(CXCursor C) {
  const Decl *D = getCursorDecl(C);
  if (D) {
    const Expr *expr = nullptr;
    if (auto *Var = dyn_cast<VarDecl>(D)) {
      expr = Var->getInit();
    } else if (auto *Field = dyn_cast<FieldDecl>(D)) {
      expr = Field->getInClassInitializer();
    }
    if (expr)
      return const_cast<CXEvalResult>(reinterpret_cast<const void *>(
          evaluateExpr(const_cast<Expr *>(expr), C)));
    return nullptr;
  }

  const CompoundStmt *compoundStmt = dyn_cast_or_null<CompoundStmt>(getCursorStmt(C));
  if (compoundStmt) {
    Expr *expr = nullptr;
    for (auto *bodyIterator : compoundStmt->body()) {
      if ((expr = dyn_cast<Expr>(bodyIterator))) {
        break;
      }
    }
    if (expr)
      return const_cast<CXEvalResult>(
          reinterpret_cast<const void *>(evaluateExpr(expr, C)));
  }
  return nullptr;
}

unsigned clang_Cursor_hasAttrs(CXCursor C) {
  const Decl *D = getCursorDecl(C);
  if (!D) {
    return 0;
  }

  if (D->hasAttrs()) {
    return 1;
  }

  return 0;
}
unsigned clang_defaultSaveOptions(CXTranslationUnit TU) {
  return CXSaveTranslationUnit_None;
}  

static CXSaveError clang_saveTranslationUnit_Impl(CXTranslationUnit TU,
                                                  const char *FileName,
                                                  unsigned options) {
  CIndexer *CXXIdx = TU->CIdx;
  if (CXXIdx->isOptEnabled(CXGlobalOpt_ThreadBackgroundPriorityForIndexing))
    setThreadBackgroundPriority();

  bool hadError = cxtu::getASTUnit(TU)->Save(FileName);
  return hadError ? CXSaveError_Unknown : CXSaveError_None;
}

int clang_saveTranslationUnit(CXTranslationUnit TU, const char *FileName,
                              unsigned options) {
  LOG_FUNC_SECTION {
    *Log << TU << ' ' << FileName;
  }

  if (isNotUsableTU(TU)) {
    LOG_BAD_TU(TU);
    return CXSaveError_InvalidTU;
  }

  ASTUnit *CXXUnit = cxtu::getASTUnit(TU);
  ASTUnit::ConcurrencyCheck Check(*CXXUnit);
  if (!CXXUnit->hasSema())
    return CXSaveError_InvalidTU;

  CXSaveError result;
  auto SaveTranslationUnitImpl = [=, &result]() {
    result = clang_saveTranslationUnit_Impl(TU, FileName, options);
  };

  if (!CXXUnit->getDiagnostics().hasUnrecoverableErrorOccurred() ||
      getenv("LIBCLANG_NOTHREADS")) {
    SaveTranslationUnitImpl();

    if (getenv("LIBCLANG_RESOURCE_USAGE"))
      PrintLibclangResourceUsage(TU);

    return result;
  }

  // We have an AST that has invalid nodes due to compiler errors.
  // Use a crash recovery thread for protection.

  llvm::CrashRecoveryContext CRC;

  if (!RunSafely(CRC, SaveTranslationUnitImpl)) {
    fprintf(stderr, "libclang: crash detected during AST saving: {\n");
    fprintf(stderr, "  'filename' : '%s'\n", FileName);
    fprintf(stderr, "  'options' : %d,\n", options);
    fprintf(stderr, "}\n");

    return CXSaveError_Unknown;

  } else if (getenv("LIBCLANG_RESOURCE_USAGE")) {
    PrintLibclangResourceUsage(TU);
  }

  return result;
}

void clang_disposeTranslationUnit(CXTranslationUnit CTUnit) {
  if (CTUnit) {
    // If the translation unit has been marked as unsafe to free, just discard
    // it.
    ASTUnit *Unit = cxtu::getASTUnit(CTUnit);
    if (Unit && Unit->isUnsafeToFree())
      return;

    delete cxtu::getASTUnit(CTUnit);
    delete CTUnit->StringPool;
    delete static_cast<CXDiagnosticSetImpl *>(CTUnit->Diagnostics);
    disposeOverridenCXCursorsPool(CTUnit->OverridenCursorsPool);
    delete CTUnit->CommentToXML;
    delete CTUnit;
  }
}

unsigned clang_defaultReparseOptions(CXTranslationUnit TU) {
  return CXReparse_None;
}

static CXErrorCode
clang_reparseTranslationUnit_Impl(CXTranslationUnit TU,
                                  ArrayRef<CXUnsavedFile> unsaved_files,
                                  unsigned options) {
  // Check arguments.
  if (isNotUsableTU(TU)) {
    LOG_BAD_TU(TU);
    return CXError_InvalidArguments;
  }

  // Reset the associated diagnostics.
  delete static_cast<CXDiagnosticSetImpl*>(TU->Diagnostics);
  TU->Diagnostics = nullptr;

  CIndexer *CXXIdx = TU->CIdx;
  if (CXXIdx->isOptEnabled(CXGlobalOpt_ThreadBackgroundPriorityForEditing))
    setThreadBackgroundPriority();

  ASTUnit *CXXUnit = cxtu::getASTUnit(TU);
  ASTUnit::ConcurrencyCheck Check(*CXXUnit);

  std::unique_ptr<std::vector<ASTUnit::RemappedFile>> RemappedFiles(
      new std::vector<ASTUnit::RemappedFile>());

  // Recover resources if we crash before exiting this function.
  llvm::CrashRecoveryContextCleanupRegistrar<
    std::vector<ASTUnit::RemappedFile> > RemappedCleanup(RemappedFiles.get());

  for (auto &UF : unsaved_files) {
    std::unique_ptr<llvm::MemoryBuffer> MB =
        llvm::MemoryBuffer::getMemBufferCopy(getContents(UF), UF.Filename);
    RemappedFiles->push_back(std::make_pair(UF.Filename, MB.release()));
  }

  if (!CXXUnit->Reparse(CXXIdx->getPCHContainerOperations(),
                        *RemappedFiles.get()))
    return CXError_Success;
  if (isASTReadError(CXXUnit))
    return CXError_ASTReadError;
  return CXError_Failure;
}

int clang_reparseTranslationUnit(CXTranslationUnit TU,
                                 unsigned num_unsaved_files,
                                 struct CXUnsavedFile *unsaved_files,
                                 unsigned options) {
  LOG_FUNC_SECTION {
    *Log << TU;
  }

  if (num_unsaved_files && !unsaved_files)
    return CXError_InvalidArguments;

  CXErrorCode result;
  auto ReparseTranslationUnitImpl = [=, &result]() {
    result = clang_reparseTranslationUnit_Impl(
        TU, llvm::makeArrayRef(unsaved_files, num_unsaved_files), options);
  };

  if (getenv("LIBCLANG_NOTHREADS")) {
    ReparseTranslationUnitImpl();
    return result;
  }

  llvm::CrashRecoveryContext CRC;

  if (!RunSafely(CRC, ReparseTranslationUnitImpl)) {
    fprintf(stderr, "libclang: crash detected during reparsing\n");
    cxtu::getASTUnit(TU)->setUnsafeToFree(true);
    return CXError_Crashed;
  } else if (getenv("LIBCLANG_RESOURCE_USAGE"))
    PrintLibclangResourceUsage(TU);

  return result;
}


CXString clang_getTranslationUnitSpelling(CXTranslationUnit CTUnit) {
  if (isNotUsableTU(CTUnit)) {
    LOG_BAD_TU(CTUnit);
    return cxstring::createEmpty();
  }

  ASTUnit *CXXUnit = cxtu::getASTUnit(CTUnit);
  return cxstring::createDup(CXXUnit->getOriginalSourceFileName());
}

CXCursor clang_getTranslationUnitCursor(CXTranslationUnit TU) {
  if (isNotUsableTU(TU)) {
    LOG_BAD_TU(TU);
    return clang_getNullCursor();
  }

  ASTUnit *CXXUnit = cxtu::getASTUnit(TU);
  return MakeCXCursor(CXXUnit->getASTContext().getTranslationUnitDecl(), TU);
}

} // end: extern "C"

//===----------------------------------------------------------------------===//
// CXFile Operations.
//===----------------------------------------------------------------------===//

extern "C" {
CXString clang_getFileName(CXFile SFile) {
  if (!SFile)
    return cxstring::createNull();

  FileEntry *FEnt = static_cast<FileEntry *>(SFile);
  return cxstring::createRef(FEnt->getName());
}

time_t clang_getFileTime(CXFile SFile) {
  if (!SFile)
    return 0;

  FileEntry *FEnt = static_cast<FileEntry *>(SFile);
  return FEnt->getModificationTime();
}

CXFile clang_getFile(CXTranslationUnit TU, const char *file_name) {
  if (isNotUsableTU(TU)) {
    LOG_BAD_TU(TU);
    return nullptr;
  }

  ASTUnit *CXXUnit = cxtu::getASTUnit(TU);

  FileManager &FMgr = CXXUnit->getFileManager();
  return const_cast<FileEntry *>(FMgr.getFile(file_name));
}

unsigned clang_isFileMultipleIncludeGuarded(CXTranslationUnit TU,
                                            CXFile file) {
  if (isNotUsableTU(TU)) {
    LOG_BAD_TU(TU);
    return 0;
  }

  if (!file)
    return 0;

  ASTUnit *CXXUnit = cxtu::getASTUnit(TU);
  FileEntry *FEnt = static_cast<FileEntry *>(file);
  return CXXUnit->getPreprocessor().getHeaderSearchInfo()
                                          .isFileMultipleIncludeGuarded(FEnt);
}

int clang_getFileUniqueID(CXFile file, CXFileUniqueID *outID) {
  if (!file || !outID)
    return 1;

  FileEntry *FEnt = static_cast<FileEntry *>(file);
  const llvm::sys::fs::UniqueID &ID = FEnt->getUniqueID();
  outID->data[0] = ID.getDevice();
  outID->data[1] = ID.getFile();
  outID->data[2] = FEnt->getModificationTime();
  return 0;
}

int clang_File_isEqual(CXFile file1, CXFile file2) {
  if (file1 == file2)
    return true;

  if (!file1 || !file2)
    return false;

  FileEntry *FEnt1 = static_cast<FileEntry *>(file1);
  FileEntry *FEnt2 = static_cast<FileEntry *>(file2);
  return FEnt1->getUniqueID() == FEnt2->getUniqueID();
}

} // end: extern "C"

//===----------------------------------------------------------------------===//
// CXCursor Operations.
//===----------------------------------------------------------------------===//

static const Decl *getDeclFromExpr(const Stmt *E) {
  if (const ImplicitCastExpr *CE = dyn_cast<ImplicitCastExpr>(E))
    return getDeclFromExpr(CE->getSubExpr());

  if (const DeclRefExpr *RefExpr = dyn_cast<DeclRefExpr>(E))
    return RefExpr->getDecl();
  if (const MemberExpr *ME = dyn_cast<MemberExpr>(E))
    return ME->getMemberDecl();
  if (const ObjCIvarRefExpr *RE = dyn_cast<ObjCIvarRefExpr>(E))
    return RE->getDecl();
  if (const ObjCPropertyRefExpr *PRE = dyn_cast<ObjCPropertyRefExpr>(E)) {
    if (PRE->isExplicitProperty())
      return PRE->getExplicitProperty();
    // It could be messaging both getter and setter as in:
    // ++myobj.myprop;
    // in which case prefer to associate the setter since it is less obvious
    // from inspecting the source that the setter is going to get called.
    if (PRE->isMessagingSetter())
      return PRE->getImplicitPropertySetter();
    return PRE->getImplicitPropertyGetter();
  }
  if (const PseudoObjectExpr *POE = dyn_cast<PseudoObjectExpr>(E))
    return getDeclFromExpr(POE->getSyntacticForm());
  if (const OpaqueValueExpr *OVE = dyn_cast<OpaqueValueExpr>(E))
    if (Expr *Src = OVE->getSourceExpr())
      return getDeclFromExpr(Src);
      
  if (const CallExpr *CE = dyn_cast<CallExpr>(E))
    return getDeclFromExpr(CE->getCallee());
  if (const CXXConstructExpr *CE = dyn_cast<CXXConstructExpr>(E))
    if (!CE->isElidable())
    return CE->getConstructor();
  if (const ObjCMessageExpr *OME = dyn_cast<ObjCMessageExpr>(E))
    return OME->getMethodDecl();

  if (const ObjCProtocolExpr *PE = dyn_cast<ObjCProtocolExpr>(E))
    return PE->getProtocol();
  if (const SubstNonTypeTemplateParmPackExpr *NTTP
                              = dyn_cast<SubstNonTypeTemplateParmPackExpr>(E))
    return NTTP->getParameterPack();
  if (const SizeOfPackExpr *SizeOfPack = dyn_cast<SizeOfPackExpr>(E))
    if (isa<NonTypeTemplateParmDecl>(SizeOfPack->getPack()) || 
        isa<ParmVarDecl>(SizeOfPack->getPack()))
      return SizeOfPack->getPack();

  return nullptr;
}

static SourceLocation getLocationFromExpr(const Expr *E) {
  if (const ImplicitCastExpr *CE = dyn_cast<ImplicitCastExpr>(E))
    return getLocationFromExpr(CE->getSubExpr());

  if (const ObjCMessageExpr *Msg = dyn_cast<ObjCMessageExpr>(E))
    return /*FIXME:*/Msg->getLeftLoc();
  if (const DeclRefExpr *DRE = dyn_cast<DeclRefExpr>(E))
    return DRE->getLocation();
  if (const MemberExpr *Member = dyn_cast<MemberExpr>(E))
    return Member->getMemberLoc();
  if (const ObjCIvarRefExpr *Ivar = dyn_cast<ObjCIvarRefExpr>(E))
    return Ivar->getLocation();
  if (const SizeOfPackExpr *SizeOfPack = dyn_cast<SizeOfPackExpr>(E))
    return SizeOfPack->getPackLoc();
  if (const ObjCPropertyRefExpr *PropRef = dyn_cast<ObjCPropertyRefExpr>(E))
    return PropRef->getLocation();
  
  return E->getLocStart();
}

static std::string getMangledStructor(std::unique_ptr<MangleContext> &M,
                                      std::unique_ptr<llvm::DataLayout> &DL,
                                      const NamedDecl *ND,
                                      unsigned StructorType) {
  std::string FrontendBuf;
  llvm::raw_string_ostream FOS(FrontendBuf);

  if (const auto *CD = dyn_cast_or_null<CXXConstructorDecl>(ND))
    M->mangleCXXCtor(CD, static_cast<CXXCtorType>(StructorType), FOS);
  else if (const auto *DD = dyn_cast_or_null<CXXDestructorDecl>(ND))
    M->mangleCXXDtor(DD, static_cast<CXXDtorType>(StructorType), FOS);

  std::string BackendBuf;
  llvm::raw_string_ostream BOS(BackendBuf);

  llvm::Mangler::getNameWithPrefix(BOS, llvm::Twine(FOS.str()), *DL);

  return BOS.str();
}

static std::string getMangledName(std::unique_ptr<MangleContext> &M,
                                  std::unique_ptr<llvm::DataLayout> &DL,
                                  const NamedDecl *ND) {
  std::string FrontendBuf;
  llvm::raw_string_ostream FOS(FrontendBuf);

  M->mangleName(ND, FOS);

  std::string BackendBuf;
  llvm::raw_string_ostream BOS(BackendBuf);

  llvm::Mangler::getNameWithPrefix(BOS, llvm::Twine(FOS.str()), *DL);

  return BOS.str();
}

static std::string getMangledThunk(std::unique_ptr<MangleContext> &M,
                                   std::unique_ptr<llvm::DataLayout> &DL,
                                   const CXXMethodDecl *MD,
                                   const ThunkInfo &T) {
  std::string FrontendBuf;
  llvm::raw_string_ostream FOS(FrontendBuf);

  M->mangleThunk(MD, T, FOS);

  std::string BackendBuf;
  llvm::raw_string_ostream BOS(BackendBuf);

  llvm::Mangler::getNameWithPrefix(BOS, llvm::Twine(FOS.str()), *DL);

  return BOS.str();
}

extern "C" {

unsigned clang_visitChildren(CXCursor parent,
                             CXCursorVisitor visitor,
                             CXClientData client_data) {
  CursorVisitor CursorVis(getCursorTU(parent), visitor, client_data,
                          /*VisitPreprocessorLast=*/false);
  return CursorVis.VisitChildren(parent);
}

#ifndef __has_feature
#define __has_feature(x) 0
#endif
#if __has_feature(blocks)
typedef enum CXChildVisitResult 
     (^CXCursorVisitorBlock)(CXCursor cursor, CXCursor parent);

static enum CXChildVisitResult visitWithBlock(CXCursor cursor, CXCursor parent,
    CXClientData client_data) {
  CXCursorVisitorBlock block = (CXCursorVisitorBlock)client_data;
  return block(cursor, parent);
}
#else
// If we are compiled with a compiler that doesn't have native blocks support,
// define and call the block manually, so the 
typedef struct _CXChildVisitResult
{
	void *isa;
	int flags;
	int reserved;
	enum CXChildVisitResult(*invoke)(struct _CXChildVisitResult*, CXCursor,
                                         CXCursor);
} *CXCursorVisitorBlock;

static enum CXChildVisitResult visitWithBlock(CXCursor cursor, CXCursor parent,
    CXClientData client_data) {
  CXCursorVisitorBlock block = (CXCursorVisitorBlock)client_data;
  return block->invoke(block, cursor, parent);
}
#endif


unsigned clang_visitChildrenWithBlock(CXCursor parent,
                                      CXCursorVisitorBlock block) {
  return clang_visitChildren(parent, visitWithBlock, block);
}

static CXString getDeclSpelling(const Decl *D) {
  if (!D)
    return cxstring::createEmpty();

  const NamedDecl *ND = dyn_cast<NamedDecl>(D);
  if (!ND) {
    if (const ObjCPropertyImplDecl *PropImpl =
            dyn_cast<ObjCPropertyImplDecl>(D))
      if (ObjCPropertyDecl *Property = PropImpl->getPropertyDecl())
        return cxstring::createDup(Property->getIdentifier()->getName());
    
    if (const ImportDecl *ImportD = dyn_cast<ImportDecl>(D))
      if (Module *Mod = ImportD->getImportedModule())
        return cxstring::createDup(Mod->getFullModuleName());

    return cxstring::createEmpty();
  }
  
  if (const ObjCMethodDecl *OMD = dyn_cast<ObjCMethodDecl>(ND))
    return cxstring::createDup(OMD->getSelector().getAsString());

  if (const ObjCCategoryImplDecl *CIMP = dyn_cast<ObjCCategoryImplDecl>(ND))
    // No, this isn't the same as the code below. getIdentifier() is non-virtual
    // and returns different names. NamedDecl returns the class name and
    // ObjCCategoryImplDecl returns the category name.
    return cxstring::createRef(CIMP->getIdentifier()->getNameStart());

  if (isa<UsingDirectiveDecl>(D))
    return cxstring::createEmpty();
  
  SmallString<1024> S;
  llvm::raw_svector_ostream os(S);
  ND->printName(os);
  
  return cxstring::createDup(os.str());
}

CXString clang_getCursorSpelling(CXCursor C) {
  if (clang_isTranslationUnit(C.kind))
    return clang_getTranslationUnitSpelling(getCursorTU(C));

  if (clang_isReference(C.kind)) {
    switch (C.kind) {
    case CXCursor_ObjCSuperClassRef: {
      const ObjCInterfaceDecl *Super = getCursorObjCSuperClassRef(C).first;
      return cxstring::createRef(Super->getIdentifier()->getNameStart());
    }
    case CXCursor_ObjCClassRef: {
      const ObjCInterfaceDecl *Class = getCursorObjCClassRef(C).first;
      return cxstring::createRef(Class->getIdentifier()->getNameStart());
    }
    case CXCursor_ObjCProtocolRef: {
      const ObjCProtocolDecl *OID = getCursorObjCProtocolRef(C).first;
      assert(OID && "getCursorSpelling(): Missing protocol decl");
      return cxstring::createRef(OID->getIdentifier()->getNameStart());
    }
    case CXCursor_CXXBaseSpecifier: {
      const CXXBaseSpecifier *B = getCursorCXXBaseSpecifier(C);
      return cxstring::createDup(B->getType().getAsString());
    }
    case CXCursor_TypeRef: {
      const TypeDecl *Type = getCursorTypeRef(C).first;
      assert(Type && "Missing type decl");

      return cxstring::createDup(getCursorContext(C).getTypeDeclType(Type).
                              getAsString());
    }
    case CXCursor_TemplateRef: {
      const TemplateDecl *Template = getCursorTemplateRef(C).first;
      assert(Template && "Missing template decl");
      
      return cxstring::createDup(Template->getNameAsString());
    }
        
    case CXCursor_NamespaceRef: {
      const NamedDecl *NS = getCursorNamespaceRef(C).first;
      assert(NS && "Missing namespace decl");
      
      return cxstring::createDup(NS->getNameAsString());
    }

    case CXCursor_MemberRef: {
      const FieldDecl *Field = getCursorMemberRef(C).first;
      assert(Field && "Missing member decl");
      
      return cxstring::createDup(Field->getNameAsString());
    }

    case CXCursor_LabelRef: {
      const LabelStmt *Label = getCursorLabelRef(C).first;
      assert(Label && "Missing label");
      
      return cxstring::createRef(Label->getName());
    }

    case CXCursor_OverloadedDeclRef: {
      OverloadedDeclRefStorage Storage = getCursorOverloadedDeclRef(C).first;
      if (const Decl *D = Storage.dyn_cast<const Decl *>()) {
        if (const NamedDecl *ND = dyn_cast<NamedDecl>(D))
          return cxstring::createDup(ND->getNameAsString());
        return cxstring::createEmpty();
      }
      if (const OverloadExpr *E = Storage.dyn_cast<const OverloadExpr *>())
        return cxstring::createDup(E->getName().getAsString());
      OverloadedTemplateStorage *Ovl
        = Storage.get<OverloadedTemplateStorage*>();
      if (Ovl->size() == 0)
        return cxstring::createEmpty();
      return cxstring::createDup((*Ovl->begin())->getNameAsString());
    }
        
    case CXCursor_VariableRef: {
      const VarDecl *Var = getCursorVariableRef(C).first;
      assert(Var && "Missing variable decl");
      
      return cxstring::createDup(Var->getNameAsString());
    }
        
    default:
      return cxstring::createRef("<not implemented>");
    }
  }

  if (clang_isExpression(C.kind)) {
    const Expr *E = getCursorExpr(C);

    if (C.kind == CXCursor_ObjCStringLiteral ||
        C.kind == CXCursor_StringLiteral) {
      const StringLiteral *SLit;
      if (const ObjCStringLiteral *OSL = dyn_cast<ObjCStringLiteral>(E)) {
        SLit = OSL->getString();
      } else {
        SLit = cast<StringLiteral>(E);
      }
      SmallString<256> Buf;
      llvm::raw_svector_ostream OS(Buf);
      SLit->outputString(OS);
      return cxstring::createDup(OS.str());
    }

    const Decl *D = getDeclFromExpr(getCursorExpr(C));
    if (D)
      return getDeclSpelling(D);
    return cxstring::createEmpty();
  }

  if (clang_isStatement(C.kind)) {
    const Stmt *S = getCursorStmt(C);
    if (const LabelStmt *Label = dyn_cast_or_null<LabelStmt>(S))
      return cxstring::createRef(Label->getName());

    return cxstring::createEmpty();
  }
  
  if (C.kind == CXCursor_MacroExpansion)
    return cxstring::createRef(getCursorMacroExpansion(C).getName()
                                                           ->getNameStart());

  if (C.kind == CXCursor_MacroDefinition)
    return cxstring::createRef(getCursorMacroDefinition(C)->getName()
                                                           ->getNameStart());

  if (C.kind == CXCursor_InclusionDirective)
    return cxstring::createDup(getCursorInclusionDirective(C)->getFileName());
      
  if (clang_isDeclaration(C.kind))
    return getDeclSpelling(getCursorDecl(C));

  if (C.kind == CXCursor_AnnotateAttr) {
    const AnnotateAttr *AA = cast<AnnotateAttr>(cxcursor::getCursorAttr(C));
    return cxstring::createDup(AA->getAnnotation());
  }

  if (C.kind == CXCursor_AsmLabelAttr) {
    const AsmLabelAttr *AA = cast<AsmLabelAttr>(cxcursor::getCursorAttr(C));
    return cxstring::createDup(AA->getLabel());
  }

  if (C.kind == CXCursor_PackedAttr) {
    return cxstring::createRef("packed");
  }

  if (C.kind == CXCursor_VisibilityAttr) {
    const VisibilityAttr *AA = cast<VisibilityAttr>(cxcursor::getCursorAttr(C));
    switch (AA->getVisibility()) {
    case VisibilityAttr::VisibilityType::Default:
      return cxstring::createRef("default");
    case VisibilityAttr::VisibilityType::Hidden:
      return cxstring::createRef("hidden");
    case VisibilityAttr::VisibilityType::Protected:
      return cxstring::createRef("protected");
    }
    llvm_unreachable("unknown visibility type");
  }

  return cxstring::createEmpty();
}

CXSourceRange clang_Cursor_getSpellingNameRange(CXCursor C,
                                                unsigned pieceIndex,
                                                unsigned options) {
  if (clang_Cursor_isNull(C))
    return clang_getNullRange();

  ASTContext &Ctx = getCursorContext(C);

  if (clang_isStatement(C.kind)) {
    const Stmt *S = getCursorStmt(C);
    if (const LabelStmt *Label = dyn_cast_or_null<LabelStmt>(S)) {
      if (pieceIndex > 0)
        return clang_getNullRange();
      return cxloc::translateSourceRange(Ctx, Label->getIdentLoc());
    }

    return clang_getNullRange();
  }

  if (C.kind == CXCursor_ObjCMessageExpr) {
    if (const ObjCMessageExpr *
          ME = dyn_cast_or_null<ObjCMessageExpr>(getCursorExpr(C))) {
      if (pieceIndex >= ME->getNumSelectorLocs())
        return clang_getNullRange();
      return cxloc::translateSourceRange(Ctx, ME->getSelectorLoc(pieceIndex));
    }
  }

  if (C.kind == CXCursor_ObjCInstanceMethodDecl ||
      C.kind == CXCursor_ObjCClassMethodDecl) {
    if (const ObjCMethodDecl *
          MD = dyn_cast_or_null<ObjCMethodDecl>(getCursorDecl(C))) {
      if (pieceIndex >= MD->getNumSelectorLocs())
        return clang_getNullRange();
      return cxloc::translateSourceRange(Ctx, MD->getSelectorLoc(pieceIndex));
    }
  }

  if (C.kind == CXCursor_ObjCCategoryDecl ||
      C.kind == CXCursor_ObjCCategoryImplDecl) {
    if (pieceIndex > 0)
      return clang_getNullRange();
    if (const ObjCCategoryDecl *
          CD = dyn_cast_or_null<ObjCCategoryDecl>(getCursorDecl(C)))
      return cxloc::translateSourceRange(Ctx, CD->getCategoryNameLoc());
    if (const ObjCCategoryImplDecl *
          CID = dyn_cast_or_null<ObjCCategoryImplDecl>(getCursorDecl(C)))
      return cxloc::translateSourceRange(Ctx, CID->getCategoryNameLoc());
  }

  if (C.kind == CXCursor_ModuleImportDecl) {
    if (pieceIndex > 0)
      return clang_getNullRange();
    if (const ImportDecl *ImportD =
            dyn_cast_or_null<ImportDecl>(getCursorDecl(C))) {
      ArrayRef<SourceLocation> Locs = ImportD->getIdentifierLocs();
      if (!Locs.empty())
        return cxloc::translateSourceRange(Ctx,
                                         SourceRange(Locs.front(), Locs.back()));
    }
    return clang_getNullRange();
  }

  if (C.kind == CXCursor_CXXMethod || C.kind == CXCursor_Destructor ||
      C.kind == CXCursor_ConversionFunction) {
    if (pieceIndex > 0)
      return clang_getNullRange();
    if (const FunctionDecl *FD =
            dyn_cast_or_null<FunctionDecl>(getCursorDecl(C))) {
      DeclarationNameInfo FunctionName = FD->getNameInfo();
      return cxloc::translateSourceRange(Ctx, FunctionName.getSourceRange());
    }
    return clang_getNullRange();
  }

  // FIXME: A CXCursor_InclusionDirective should give the location of the
  // filename, but we don't keep track of this.

  // FIXME: A CXCursor_AnnotateAttr should give the location of the annotation
  // but we don't keep track of this.

  // FIXME: A CXCursor_AsmLabelAttr should give the location of the label
  // but we don't keep track of this.

  // Default handling, give the location of the cursor.

  if (pieceIndex > 0)
    return clang_getNullRange();

  CXSourceLocation CXLoc = clang_getCursorLocation(C);
  SourceLocation Loc = cxloc::translateSourceLocation(CXLoc);
  return cxloc::translateSourceRange(Ctx, Loc);
}

CXString clang_Cursor_getMangling(CXCursor C) {
  if (clang_isInvalid(C.kind) || !clang_isDeclaration(C.kind))
    return cxstring::createEmpty();

  // Mangling only works for functions and variables.
  const Decl *D = getCursorDecl(C);
  if (!D || !(isa<FunctionDecl>(D) || isa<VarDecl>(D)))
    return cxstring::createEmpty();

  // First apply frontend mangling.
  const NamedDecl *ND = cast<NamedDecl>(D);
  ASTContext &Ctx = ND->getASTContext();
  std::unique_ptr<MangleContext> MC(Ctx.createMangleContext());

  std::string FrontendBuf;
  llvm::raw_string_ostream FrontendBufOS(FrontendBuf);
  if (MC->shouldMangleDeclName(ND)) {
    MC->mangleName(ND, FrontendBufOS);
  } else {
    ND->printName(FrontendBufOS);
  }

  // Now apply backend mangling.
  std::unique_ptr<llvm::DataLayout> DL(
      new llvm::DataLayout(Ctx.getTargetInfo().getDataLayoutString()));

  std::string FinalBuf;
  llvm::raw_string_ostream FinalBufOS(FinalBuf);
  llvm::Mangler::getNameWithPrefix(FinalBufOS, llvm::Twine(FrontendBufOS.str()),
                                   *DL);

  return cxstring::createDup(FinalBufOS.str());
}

CXStringSet *clang_Cursor_getCXXManglings(CXCursor C) {
  if (clang_isInvalid(C.kind) || !clang_isDeclaration(C.kind))
    return nullptr;

  const Decl *D = getCursorDecl(C);
  if (!(isa<CXXRecordDecl>(D) || isa<CXXMethodDecl>(D)))
    return nullptr;

  const NamedDecl *ND = cast<NamedDecl>(D);

  ASTContext &Ctx = ND->getASTContext();
  std::unique_ptr<MangleContext> M(Ctx.createMangleContext());
  std::unique_ptr<llvm::DataLayout> DL(
      new llvm::DataLayout(Ctx.getTargetInfo().getDataLayoutString()));

  std::vector<std::string> Manglings;

  auto hasDefaultCXXMethodCC = [](ASTContext &C, const CXXMethodDecl *MD) {
    auto DefaultCC = C.getDefaultCallingConvention(/*IsVariadic=*/false,
                                                   /*IsCSSMethod=*/true);
    auto CC = MD->getType()->getAs<FunctionProtoType>()->getCallConv();
    return CC == DefaultCC;
  };

  if (const auto *CD = dyn_cast_or_null<CXXConstructorDecl>(ND)) {
    Manglings.emplace_back(getMangledStructor(M, DL, CD, Ctor_Base));

    if (Ctx.getTargetInfo().getCXXABI().isItaniumFamily())
      if (!CD->getParent()->isAbstract())
        Manglings.emplace_back(getMangledStructor(M, DL, CD, Ctor_Complete));

    if (Ctx.getTargetInfo().getCXXABI().isMicrosoft())
      if (CD->hasAttr<DLLExportAttr>() && CD->isDefaultConstructor())
        if (!(hasDefaultCXXMethodCC(Ctx, CD) && CD->getNumParams() == 0))
          Manglings.emplace_back(getMangledStructor(M, DL, CD,
                                                    Ctor_DefaultClosure));
  } else if (const auto *DD = dyn_cast_or_null<CXXDestructorDecl>(ND)) {
    Manglings.emplace_back(getMangledStructor(M, DL, DD, Dtor_Base));
    if (Ctx.getTargetInfo().getCXXABI().isItaniumFamily()) {
      Manglings.emplace_back(getMangledStructor(M, DL, DD, Dtor_Complete));
      if (DD->isVirtual())
        Manglings.emplace_back(getMangledStructor(M, DL, DD, Dtor_Deleting));
    }
  } else if (const auto *MD = dyn_cast_or_null<CXXMethodDecl>(ND)) {
    Manglings.emplace_back(getMangledName(M, DL, ND));
    if (MD->isVirtual())
      if (const auto *TIV = Ctx.getVTableContext()->getThunkInfo(MD))
        for (const auto &T : *TIV)
          Manglings.emplace_back(getMangledThunk(M, DL, MD, T));
  }

  return cxstring::createSet(Manglings);
}

CXString clang_getCursorDisplayName(CXCursor C) {
  if (!clang_isDeclaration(C.kind))
    return clang_getCursorSpelling(C);
  
  const Decl *D = getCursorDecl(C);
  if (!D)
    return cxstring::createEmpty();

  PrintingPolicy Policy = getCursorContext(C).getPrintingPolicy();
  if (const FunctionTemplateDecl *FunTmpl = dyn_cast<FunctionTemplateDecl>(D))
    D = FunTmpl->getTemplatedDecl();
  
  if (const FunctionDecl *Function = dyn_cast<FunctionDecl>(D)) {
    SmallString<64> Str;
    llvm::raw_svector_ostream OS(Str);
    OS << *Function;
    if (Function->getPrimaryTemplate())
      OS << "<>";
    OS << "(";
    for (unsigned I = 0, N = Function->getNumParams(); I != N; ++I) {
      if (I)
        OS << ", ";
      OS << Function->getParamDecl(I)->getType().getAsString(Policy);
    }
    
    if (Function->isVariadic()) {
      if (Function->getNumParams())
        OS << ", ";
      OS << "...";
    }
    OS << ")";
    return cxstring::createDup(OS.str());
  }
  
  if (const ClassTemplateDecl *ClassTemplate = dyn_cast<ClassTemplateDecl>(D)) {
    SmallString<64> Str;
    llvm::raw_svector_ostream OS(Str);
    OS << *ClassTemplate;
    OS << "<";
    TemplateParameterList *Params = ClassTemplate->getTemplateParameters();
    for (unsigned I = 0, N = Params->size(); I != N; ++I) {
      if (I)
        OS << ", ";
      
      NamedDecl *Param = Params->getParam(I);
      if (Param->getIdentifier()) {
        OS << Param->getIdentifier()->getName();
        continue;
      }
      
      // There is no parameter name, which makes this tricky. Try to come up
      // with something useful that isn't too long.
      if (TemplateTypeParmDecl *TTP = dyn_cast<TemplateTypeParmDecl>(Param))
        OS << (TTP->wasDeclaredWithTypename()? "typename" : "class");
      else if (NonTypeTemplateParmDecl *NTTP
                                    = dyn_cast<NonTypeTemplateParmDecl>(Param))
        OS << NTTP->getType().getAsString(Policy);
      else
        OS << "template<...> class";
    }
    
    OS << ">";
    return cxstring::createDup(OS.str());
  }
  
  if (const ClassTemplateSpecializationDecl *ClassSpec
                              = dyn_cast<ClassTemplateSpecializationDecl>(D)) {
    // If the type was explicitly written, use that.
    if (TypeSourceInfo *TSInfo = ClassSpec->getTypeAsWritten())
      return cxstring::createDup(TSInfo->getType().getAsString(Policy));
    
    SmallString<128> Str;
    llvm::raw_svector_ostream OS(Str);
    OS << *ClassSpec;
    TemplateSpecializationType::PrintTemplateArgumentList(OS,
                                      ClassSpec->getTemplateArgs().data(),
                                      ClassSpec->getTemplateArgs().size(),
                                                                Policy);
    return cxstring::createDup(OS.str());
  }
  
  return clang_getCursorSpelling(C);
}
  
CXString clang_getCursorKindSpelling(enum CXCursorKind Kind) {
  switch (Kind) {
  case CXCursor_FunctionDecl:
      return cxstring::createRef("FunctionDecl");
  case CXCursor_TypedefDecl:
      return cxstring::createRef("TypedefDecl");
  case CXCursor_EnumDecl:
      return cxstring::createRef("EnumDecl");
  case CXCursor_EnumConstantDecl:
      return cxstring::createRef("EnumConstantDecl");
  case CXCursor_StructDecl:
      return cxstring::createRef("StructDecl");
  case CXCursor_UnionDecl:
      return cxstring::createRef("UnionDecl");
  case CXCursor_ClassDecl:
      return cxstring::createRef("ClassDecl");
  case CXCursor_FieldDecl:
      return cxstring::createRef("FieldDecl");
  case CXCursor_VarDecl:
      return cxstring::createRef("VarDecl");
  case CXCursor_ParmDecl:
      return cxstring::createRef("ParmDecl");
  case CXCursor_ObjCInterfaceDecl:
      return cxstring::createRef("ObjCInterfaceDecl");
  case CXCursor_ObjCCategoryDecl:
      return cxstring::createRef("ObjCCategoryDecl");
  case CXCursor_ObjCProtocolDecl:
      return cxstring::createRef("ObjCProtocolDecl");
  case CXCursor_ObjCPropertyDecl:
      return cxstring::createRef("ObjCPropertyDecl");
  case CXCursor_ObjCIvarDecl:
      return cxstring::createRef("ObjCIvarDecl");
  case CXCursor_ObjCInstanceMethodDecl:
      return cxstring::createRef("ObjCInstanceMethodDecl");
  case CXCursor_ObjCClassMethodDecl:
      return cxstring::createRef("ObjCClassMethodDecl");
  case CXCursor_ObjCImplementationDecl:
      return cxstring::createRef("ObjCImplementationDecl");
  case CXCursor_ObjCCategoryImplDecl:
      return cxstring::createRef("ObjCCategoryImplDecl");
  case CXCursor_CXXMethod:
      return cxstring::createRef("CXXMethod");
  case CXCursor_UnexposedDecl:
      return cxstring::createRef("UnexposedDecl");
  case CXCursor_ObjCSuperClassRef:
      return cxstring::createRef("ObjCSuperClassRef");
  case CXCursor_ObjCProtocolRef:
      return cxstring::createRef("ObjCProtocolRef");
  case CXCursor_ObjCClassRef:
      return cxstring::createRef("ObjCClassRef");
  case CXCursor_TypeRef:
      return cxstring::createRef("TypeRef");
  case CXCursor_TemplateRef:
      return cxstring::createRef("TemplateRef");
  case CXCursor_NamespaceRef:
    return cxstring::createRef("NamespaceRef");
  case CXCursor_MemberRef:
    return cxstring::createRef("MemberRef");
  case CXCursor_LabelRef:
    return cxstring::createRef("LabelRef");
  case CXCursor_OverloadedDeclRef:
    return cxstring::createRef("OverloadedDeclRef");
  case CXCursor_VariableRef:
    return cxstring::createRef("VariableRef");
  case CXCursor_IntegerLiteral:
      return cxstring::createRef("IntegerLiteral");
  case CXCursor_FloatingLiteral:
      return cxstring::createRef("FloatingLiteral");
  case CXCursor_ImaginaryLiteral:
      return cxstring::createRef("ImaginaryLiteral");
  case CXCursor_StringLiteral:
      return cxstring::createRef("StringLiteral");
  case CXCursor_CharacterLiteral:
      return cxstring::createRef("CharacterLiteral");
  case CXCursor_ParenExpr:
      return cxstring::createRef("ParenExpr");
  case CXCursor_UnaryOperator:
      return cxstring::createRef("UnaryOperator");
  case CXCursor_ArraySubscriptExpr:
      return cxstring::createRef("ArraySubscriptExpr");
  case CXCursor_OMPArraySectionExpr:
      return cxstring::createRef("OMPArraySectionExpr");
  case CXCursor_BinaryOperator:
      return cxstring::createRef("BinaryOperator");
  case CXCursor_CompoundAssignOperator:
      return cxstring::createRef("CompoundAssignOperator");
  case CXCursor_ConditionalOperator:
      return cxstring::createRef("ConditionalOperator");
  case CXCursor_CStyleCastExpr:
      return cxstring::createRef("CStyleCastExpr");
  case CXCursor_CompoundLiteralExpr:
      return cxstring::createRef("CompoundLiteralExpr");
  case CXCursor_InitListExpr:
      return cxstring::createRef("InitListExpr");
  case CXCursor_AddrLabelExpr:
      return cxstring::createRef("AddrLabelExpr");
  case CXCursor_StmtExpr:
      return cxstring::createRef("StmtExpr");
  case CXCursor_GenericSelectionExpr:
      return cxstring::createRef("GenericSelectionExpr");
  case CXCursor_GNUNullExpr:
      return cxstring::createRef("GNUNullExpr");
  case CXCursor_CXXStaticCastExpr:
      return cxstring::createRef("CXXStaticCastExpr");
  case CXCursor_CXXDynamicCastExpr:
      return cxstring::createRef("CXXDynamicCastExpr");
  case CXCursor_CXXReinterpretCastExpr:
      return cxstring::createRef("CXXReinterpretCastExpr");
  case CXCursor_CXXConstCastExpr:
      return cxstring::createRef("CXXConstCastExpr");
  case CXCursor_CXXFunctionalCastExpr:
      return cxstring::createRef("CXXFunctionalCastExpr");
  case CXCursor_CXXTypeidExpr:
      return cxstring::createRef("CXXTypeidExpr");
  case CXCursor_CXXBoolLiteralExpr:
      return cxstring::createRef("CXXBoolLiteralExpr");
  case CXCursor_CXXNullPtrLiteralExpr:
      return cxstring::createRef("CXXNullPtrLiteralExpr");
  case CXCursor_CXXThisExpr:
      return cxstring::createRef("CXXThisExpr");
  case CXCursor_CXXThrowExpr:
      return cxstring::createRef("CXXThrowExpr");
  case CXCursor_CXXNewExpr:
      return cxstring::createRef("CXXNewExpr");
  case CXCursor_CXXDeleteExpr:
      return cxstring::createRef("CXXDeleteExpr");
  case CXCursor_UnaryExpr:
      return cxstring::createRef("UnaryExpr");
  case CXCursor_ObjCStringLiteral:
      return cxstring::createRef("ObjCStringLiteral");
  case CXCursor_ObjCBoolLiteralExpr:
      return cxstring::createRef("ObjCBoolLiteralExpr");
  case CXCursor_ObjCSelfExpr:
      return cxstring::createRef("ObjCSelfExpr");
  case CXCursor_ObjCEncodeExpr:
      return cxstring::createRef("ObjCEncodeExpr");
  case CXCursor_ObjCSelectorExpr:
      return cxstring::createRef("ObjCSelectorExpr");
  case CXCursor_ObjCProtocolExpr:
      return cxstring::createRef("ObjCProtocolExpr");
  case CXCursor_ObjCBridgedCastExpr:
      return cxstring::createRef("ObjCBridgedCastExpr");
  case CXCursor_BlockExpr:
      return cxstring::createRef("BlockExpr");
  case CXCursor_PackExpansionExpr:
      return cxstring::createRef("PackExpansionExpr");
  case CXCursor_SizeOfPackExpr:
      return cxstring::createRef("SizeOfPackExpr");
  case CXCursor_LambdaExpr:
    return cxstring::createRef("LambdaExpr");
  case CXCursor_UnexposedExpr:
      return cxstring::createRef("UnexposedExpr");
  case CXCursor_DeclRefExpr:
      return cxstring::createRef("DeclRefExpr");
  case CXCursor_MemberRefExpr:
      return cxstring::createRef("MemberRefExpr");
  case CXCursor_CallExpr:
      return cxstring::createRef("CallExpr");
  case CXCursor_ObjCMessageExpr:
      return cxstring::createRef("ObjCMessageExpr");
  case CXCursor_UnexposedStmt:
      return cxstring::createRef("UnexposedStmt");
  case CXCursor_DeclStmt:
      return cxstring::createRef("DeclStmt");
  case CXCursor_LabelStmt:
      return cxstring::createRef("LabelStmt");
  case CXCursor_CompoundStmt:
      return cxstring::createRef("CompoundStmt");
  case CXCursor_CaseStmt:
      return cxstring::createRef("CaseStmt");
  case CXCursor_DefaultStmt:
      return cxstring::createRef("DefaultStmt");
  case CXCursor_IfStmt:
      return cxstring::createRef("IfStmt");
  case CXCursor_SwitchStmt:
      return cxstring::createRef("SwitchStmt");
  case CXCursor_WhileStmt:
      return cxstring::createRef("WhileStmt");
  case CXCursor_DoStmt:
      return cxstring::createRef("DoStmt");
  case CXCursor_ForStmt:
      return cxstring::createRef("ForStmt");
  case CXCursor_GotoStmt:
      return cxstring::createRef("GotoStmt");
  case CXCursor_IndirectGotoStmt:
      return cxstring::createRef("IndirectGotoStmt");
  case CXCursor_ContinueStmt:
      return cxstring::createRef("ContinueStmt");
  case CXCursor_BreakStmt:
      return cxstring::createRef("BreakStmt");
  case CXCursor_ReturnStmt:
      return cxstring::createRef("ReturnStmt");
  case CXCursor_GCCAsmStmt:
      return cxstring::createRef("GCCAsmStmt");
  case CXCursor_MSAsmStmt:
      return cxstring::createRef("MSAsmStmt");
  case CXCursor_ObjCAtTryStmt:
      return cxstring::createRef("ObjCAtTryStmt");
  case CXCursor_ObjCAtCatchStmt:
      return cxstring::createRef("ObjCAtCatchStmt");
  case CXCursor_ObjCAtFinallyStmt:
      return cxstring::createRef("ObjCAtFinallyStmt");
  case CXCursor_ObjCAtThrowStmt:
      return cxstring::createRef("ObjCAtThrowStmt");
  case CXCursor_ObjCAtSynchronizedStmt:
      return cxstring::createRef("ObjCAtSynchronizedStmt");
  case CXCursor_ObjCAutoreleasePoolStmt:
      return cxstring::createRef("ObjCAutoreleasePoolStmt");
  case CXCursor_ObjCForCollectionStmt:
      return cxstring::createRef("ObjCForCollectionStmt");
  case CXCursor_CXXCatchStmt:
      return cxstring::createRef("CXXCatchStmt");
  case CXCursor_CXXTryStmt:
      return cxstring::createRef("CXXTryStmt");
  case CXCursor_CXXForRangeStmt:
      return cxstring::createRef("CXXForRangeStmt");
  case CXCursor_SEHTryStmt:
      return cxstring::createRef("SEHTryStmt");
  case CXCursor_SEHExceptStmt:
      return cxstring::createRef("SEHExceptStmt");
  case CXCursor_SEHFinallyStmt:
      return cxstring::createRef("SEHFinallyStmt");
  case CXCursor_SEHLeaveStmt:
      return cxstring::createRef("SEHLeaveStmt");
  case CXCursor_NullStmt:
      return cxstring::createRef("NullStmt");
  case CXCursor_InvalidFile:
      return cxstring::createRef("InvalidFile");
  case CXCursor_InvalidCode:
    return cxstring::createRef("InvalidCode");
  case CXCursor_NoDeclFound:
      return cxstring::createRef("NoDeclFound");
  case CXCursor_NotImplemented:
      return cxstring::createRef("NotImplemented");
  case CXCursor_TranslationUnit:
      return cxstring::createRef("TranslationUnit");
  case CXCursor_UnexposedAttr:
      return cxstring::createRef("UnexposedAttr");
  case CXCursor_IBActionAttr:
      return cxstring::createRef("attribute(ibaction)");
  case CXCursor_IBOutletAttr:
     return cxstring::createRef("attribute(iboutlet)");
  case CXCursor_IBOutletCollectionAttr:
      return cxstring::createRef("attribute(iboutletcollection)");
  case CXCursor_CXXFinalAttr:
      return cxstring::createRef("attribute(final)");
  case CXCursor_CXXOverrideAttr:
      return cxstring::createRef("attribute(override)");
  case CXCursor_AnnotateAttr:
    return cxstring::createRef("attribute(annotate)");
  case CXCursor_AsmLabelAttr:
    return cxstring::createRef("asm label");
  case CXCursor_PackedAttr:
    return cxstring::createRef("attribute(packed)");
  case CXCursor_PureAttr:
    return cxstring::createRef("attribute(pure)");
  case CXCursor_ConstAttr:
    return cxstring::createRef("attribute(const)");
  case CXCursor_NoDuplicateAttr:
    return cxstring::createRef("attribute(noduplicate)");
  case CXCursor_CUDAConstantAttr:
    return cxstring::createRef("attribute(constant)");
  case CXCursor_CUDADeviceAttr:
    return cxstring::createRef("attribute(device)");
  case CXCursor_CUDAGlobalAttr:
    return cxstring::createRef("attribute(global)");
  case CXCursor_CUDAHostAttr:
    return cxstring::createRef("attribute(host)");
  case CXCursor_CUDASharedAttr:
    return cxstring::createRef("attribute(shared)");
  case CXCursor_VisibilityAttr:
    return cxstring::createRef("attribute(visibility)");
  case CXCursor_DLLExport:
    return cxstring::createRef("attribute(dllexport)");
  case CXCursor_DLLImport:
    return cxstring::createRef("attribute(dllimport)");
  case CXCursor_PreprocessingDirective:
    return cxstring::createRef("preprocessing directive");
  case CXCursor_MacroDefinition:
    return cxstring::createRef("macro definition");
  case CXCursor_MacroExpansion:
    return cxstring::createRef("macro expansion");
  case CXCursor_InclusionDirective:
    return cxstring::createRef("inclusion directive");
  case CXCursor_Namespace:
    return cxstring::createRef("Namespace");
  case CXCursor_LinkageSpec:
    return cxstring::createRef("LinkageSpec");
  case CXCursor_CXXBaseSpecifier:
    return cxstring::createRef("C++ base class specifier");
  case CXCursor_Constructor:
    return cxstring::createRef("CXXConstructor");
  case CXCursor_Destructor:
    return cxstring::createRef("CXXDestructor");
  case CXCursor_ConversionFunction:
    return cxstring::createRef("CXXConversion");
  case CXCursor_TemplateTypeParameter:
    return cxstring::createRef("TemplateTypeParameter");
  case CXCursor_NonTypeTemplateParameter:
    return cxstring::createRef("NonTypeTemplateParameter");
  case CXCursor_TemplateTemplateParameter:
    return cxstring::createRef("TemplateTemplateParameter");
  case CXCursor_FunctionTemplate:
    return cxstring::createRef("FunctionTemplate");
  case CXCursor_ClassTemplate:
    return cxstring::createRef("ClassTemplate");
  case CXCursor_ClassTemplatePartialSpecialization:
    return cxstring::createRef("ClassTemplatePartialSpecialization");
  case CXCursor_NamespaceAlias:
    return cxstring::createRef("NamespaceAlias");
  case CXCursor_UsingDirective:
    return cxstring::createRef("UsingDirective");
  case CXCursor_UsingDeclaration:
    return cxstring::createRef("UsingDeclaration");
  case CXCursor_TypeAliasDecl:
    return cxstring::createRef("TypeAliasDecl");
  case CXCursor_ObjCSynthesizeDecl:
    return cxstring::createRef("ObjCSynthesizeDecl");
  case CXCursor_ObjCDynamicDecl:
    return cxstring::createRef("ObjCDynamicDecl");
  case CXCursor_CXXAccessSpecifier:
    return cxstring::createRef("CXXAccessSpecifier");
  case CXCursor_ModuleImportDecl:
    return cxstring::createRef("ModuleImport");
#if INTEL_SPECIFIC_CILKPLUS
  case CXCursor_CilkRankedStmt:
    return cxstring::createRef("CilkRankedStmt");
#endif // INTEL_SPECIFIC_CILKPLUS
  case CXCursor_OMPParallelDirective:
    return cxstring::createRef("OMPParallelDirective");
  case CXCursor_OMPSimdDirective:
    return cxstring::createRef("OMPSimdDirective");
  case CXCursor_OMPForDirective:
    return cxstring::createRef("OMPForDirective");
  case CXCursor_OMPForSimdDirective:
    return cxstring::createRef("OMPForSimdDirective");
  case CXCursor_OMPSectionsDirective:
    return cxstring::createRef("OMPSectionsDirective");
  case CXCursor_OMPSectionDirective:
    return cxstring::createRef("OMPSectionDirective");
  case CXCursor_OMPSingleDirective:
    return cxstring::createRef("OMPSingleDirective");
  case CXCursor_OMPMasterDirective:
    return cxstring::createRef("OMPMasterDirective");
  case CXCursor_OMPCriticalDirective:
    return cxstring::createRef("OMPCriticalDirective");
  case CXCursor_OMPParallelForDirective:
    return cxstring::createRef("OMPParallelForDirective");
  case CXCursor_OMPParallelForSimdDirective:
    return cxstring::createRef("OMPParallelForSimdDirective");
  case CXCursor_OMPParallelSectionsDirective:
    return cxstring::createRef("OMPParallelSectionsDirective");
  case CXCursor_OMPTaskDirective:
    return cxstring::createRef("OMPTaskDirective");
  case CXCursor_OMPTaskyieldDirective:
    return cxstring::createRef("OMPTaskyieldDirective");
  case CXCursor_OMPBarrierDirective:
    return cxstring::createRef("OMPBarrierDirective");
  case CXCursor_OMPTaskwaitDirective:
    return cxstring::createRef("OMPTaskwaitDirective");
  case CXCursor_OMPTaskgroupDirective:
    return cxstring::createRef("OMPTaskgroupDirective");
  case CXCursor_OMPFlushDirective:
    return cxstring::createRef("OMPFlushDirective");
  case CXCursor_OMPOrderedDirective:
    return cxstring::createRef("OMPOrderedDirective");
  case CXCursor_OMPAtomicDirective:
    return cxstring::createRef("OMPAtomicDirective");
  case CXCursor_OMPTargetDirective:
    return cxstring::createRef("OMPTargetDirective");
  case CXCursor_OMPTargetDataDirective:
    return cxstring::createRef("OMPTargetDataDirective");
  case CXCursor_OMPTargetEnterDataDirective:
    return cxstring::createRef("OMPTargetEnterDataDirective");
  case CXCursor_OMPTargetExitDataDirective:
    return cxstring::createRef("OMPTargetExitDataDirective");
  case CXCursor_OMPTargetParallelDirective:
    return cxstring::createRef("OMPTargetParallelDirective");
  case CXCursor_OMPTargetParallelForDirective:
    return cxstring::createRef("OMPTargetParallelForDirective");
  case CXCursor_OMPTeamsDirective:
    return cxstring::createRef("OMPTeamsDirective");
  case CXCursor_OMPCancellationPointDirective:
    return cxstring::createRef("OMPCancellationPointDirective");
  case CXCursor_OMPCancelDirective:
    return cxstring::createRef("OMPCancelDirective");
  case CXCursor_OMPTaskLoopDirective:
    return cxstring::createRef("OMPTaskLoopDirective");
  case CXCursor_OMPTaskLoopSimdDirective:
    return cxstring::createRef("OMPTaskLoopSimdDirective");
  case CXCursor_OMPDistributeDirective:
    return cxstring::createRef("OMPDistributeDirective");
  case CXCursor_OverloadCandidate:
      return cxstring::createRef("OverloadCandidate");
  case CXCursor_TypeAliasTemplateDecl:
      return cxstring::createRef("TypeAliasTemplateDecl");
  }

  llvm_unreachable("Unhandled CXCursorKind");
}

struct GetCursorData {
  SourceLocation TokenBeginLoc;
  bool PointsAtMacroArgExpansion;
  bool VisitedObjCPropertyImplDecl;
  SourceLocation VisitedDeclaratorDeclStartLoc;
  CXCursor &BestCursor;

  GetCursorData(SourceManager &SM,
                SourceLocation tokenBegin, CXCursor &outputCursor)
    : TokenBeginLoc(tokenBegin), BestCursor(outputCursor) {
    PointsAtMacroArgExpansion = SM.isMacroArgExpansion(tokenBegin);
    VisitedObjCPropertyImplDecl = false;
  }
};

static enum CXChildVisitResult GetCursorVisitor(CXCursor cursor,
                                                CXCursor parent,
                                                CXClientData client_data) {
  GetCursorData *Data = static_cast<GetCursorData *>(client_data);
  CXCursor *BestCursor = &Data->BestCursor;

  // If we point inside a macro argument we should provide info of what the
  // token is so use the actual cursor, don't replace it with a macro expansion
  // cursor.
  if (cursor.kind == CXCursor_MacroExpansion && Data->PointsAtMacroArgExpansion)
    return CXChildVisit_Recurse;
  
  if (clang_isDeclaration(cursor.kind)) {
    // Avoid having the implicit methods override the property decls.
    if (const ObjCMethodDecl *MD
          = dyn_cast_or_null<ObjCMethodDecl>(getCursorDecl(cursor))) {
      if (MD->isImplicit())
        return CXChildVisit_Break;

    } else if (const ObjCInterfaceDecl *ID
                 = dyn_cast_or_null<ObjCInterfaceDecl>(getCursorDecl(cursor))) {
      // Check that when we have multiple @class references in the same line,
      // that later ones do not override the previous ones.
      // If we have:
      // @class Foo, Bar;
      // source ranges for both start at '@', so 'Bar' will end up overriding
      // 'Foo' even though the cursor location was at 'Foo'.
      if (BestCursor->kind == CXCursor_ObjCInterfaceDecl ||
          BestCursor->kind == CXCursor_ObjCClassRef)
        if (const ObjCInterfaceDecl *PrevID
             = dyn_cast_or_null<ObjCInterfaceDecl>(getCursorDecl(*BestCursor))){
         if (PrevID != ID &&
             !PrevID->isThisDeclarationADefinition() &&
             !ID->isThisDeclarationADefinition())
           return CXChildVisit_Break;
        }

    } else if (const DeclaratorDecl *DD
                    = dyn_cast_or_null<DeclaratorDecl>(getCursorDecl(cursor))) {
      SourceLocation StartLoc = DD->getSourceRange().getBegin();
      // Check that when we have multiple declarators in the same line,
      // that later ones do not override the previous ones.
      // If we have:
      // int Foo, Bar;
      // source ranges for both start at 'int', so 'Bar' will end up overriding
      // 'Foo' even though the cursor location was at 'Foo'.
      if (Data->VisitedDeclaratorDeclStartLoc == StartLoc)
        return CXChildVisit_Break;
      Data->VisitedDeclaratorDeclStartLoc = StartLoc;

    } else if (const ObjCPropertyImplDecl *PropImp
              = dyn_cast_or_null<ObjCPropertyImplDecl>(getCursorDecl(cursor))) {
      (void)PropImp;
      // Check that when we have multiple @synthesize in the same line,
      // that later ones do not override the previous ones.
      // If we have:
      // @synthesize Foo, Bar;
      // source ranges for both start at '@', so 'Bar' will end up overriding
      // 'Foo' even though the cursor location was at 'Foo'.
      if (Data->VisitedObjCPropertyImplDecl)
        return CXChildVisit_Break;
      Data->VisitedObjCPropertyImplDecl = true;
    }
  }

  if (clang_isExpression(cursor.kind) &&
      clang_isDeclaration(BestCursor->kind)) {
    if (const Decl *D = getCursorDecl(*BestCursor)) {
      // Avoid having the cursor of an expression replace the declaration cursor
      // when the expression source range overlaps the declaration range.
      // This can happen for C++ constructor expressions whose range generally
      // include the variable declaration, e.g.:
      //  MyCXXClass foo; // Make sure pointing at 'foo' returns a VarDecl cursor.
      if (D->getLocation().isValid() && Data->TokenBeginLoc.isValid() &&
          D->getLocation() == Data->TokenBeginLoc)
        return CXChildVisit_Break;
    }
  }

  // If our current best cursor is the construction of a temporary object, 
  // don't replace that cursor with a type reference, because we want 
  // clang_getCursor() to point at the constructor.
  if (clang_isExpression(BestCursor->kind) &&
      isa<CXXTemporaryObjectExpr>(getCursorExpr(*BestCursor)) &&
      cursor.kind == CXCursor_TypeRef) {
    // Keep the cursor pointing at CXXTemporaryObjectExpr but also mark it
    // as having the actual point on the type reference.
    *BestCursor = getTypeRefedCallExprCursor(*BestCursor);
    return CXChildVisit_Recurse;
  }

  // If we already have an Objective-C superclass reference, don't
  // update it further.
  if (BestCursor->kind == CXCursor_ObjCSuperClassRef)
    return CXChildVisit_Break;

  *BestCursor = cursor;
  return CXChildVisit_Recurse;
}

CXCursor clang_getCursor(CXTranslationUnit TU, CXSourceLocation Loc) {
  if (isNotUsableTU(TU)) {
    LOG_BAD_TU(TU);
    return clang_getNullCursor();
  }

  ASTUnit *CXXUnit = cxtu::getASTUnit(TU);
  ASTUnit::ConcurrencyCheck Check(*CXXUnit);

  SourceLocation SLoc = cxloc::translateSourceLocation(Loc);
  CXCursor Result = cxcursor::getCursor(TU, SLoc);

  LOG_FUNC_SECTION {
    CXFile SearchFile;
    unsigned SearchLine, SearchColumn;
    CXFile ResultFile;
    unsigned ResultLine, ResultColumn;
    CXString SearchFileName, ResultFileName, KindSpelling, USR;
    const char *IsDef = clang_isCursorDefinition(Result)? " (Definition)" : "";
    CXSourceLocation ResultLoc = clang_getCursorLocation(Result);

    clang_getFileLocation(Loc, &SearchFile, &SearchLine, &SearchColumn,
                          nullptr);
    clang_getFileLocation(ResultLoc, &ResultFile, &ResultLine,
                          &ResultColumn, nullptr);
    SearchFileName = clang_getFileName(SearchFile);
    ResultFileName = clang_getFileName(ResultFile);
    KindSpelling = clang_getCursorKindSpelling(Result.kind);
    USR = clang_getCursorUSR(Result);
    *Log << llvm::format("(%s:%d:%d) = %s",
                   clang_getCString(SearchFileName), SearchLine, SearchColumn,
                   clang_getCString(KindSpelling))
        << llvm::format("(%s:%d:%d):%s%s",
                     clang_getCString(ResultFileName), ResultLine, ResultColumn,
                     clang_getCString(USR), IsDef);
    clang_disposeString(SearchFileName);
    clang_disposeString(ResultFileName);
    clang_disposeString(KindSpelling);
    clang_disposeString(USR);
    
    CXCursor Definition = clang_getCursorDefinition(Result);
    if (!clang_equalCursors(Definition, clang_getNullCursor())) {
      CXSourceLocation DefinitionLoc = clang_getCursorLocation(Definition);
      CXString DefinitionKindSpelling
                                = clang_getCursorKindSpelling(Definition.kind);
      CXFile DefinitionFile;
      unsigned DefinitionLine, DefinitionColumn;
      clang_getFileLocation(DefinitionLoc, &DefinitionFile,
                            &DefinitionLine, &DefinitionColumn, nullptr);
      CXString DefinitionFileName = clang_getFileName(DefinitionFile);
      *Log << llvm::format("  -> %s(%s:%d:%d)",
                     clang_getCString(DefinitionKindSpelling),
                     clang_getCString(DefinitionFileName),
                     DefinitionLine, DefinitionColumn);
      clang_disposeString(DefinitionFileName);
      clang_disposeString(DefinitionKindSpelling);
    }
  }

  return Result;
}

CXCursor clang_getNullCursor(void) {
  return MakeCXCursorInvalid(CXCursor_InvalidFile);
}

unsigned clang_equalCursors(CXCursor X, CXCursor Y) {
  // Clear out the "FirstInDeclGroup" part in a declaration cursor, since we
  // can't set consistently. For example, when visiting a DeclStmt we will set
  // it but we don't set it on the result of clang_getCursorDefinition for
  // a reference of the same declaration.
  // FIXME: Setting "FirstInDeclGroup" in CXCursors is a hack that only works
  // when visiting a DeclStmt currently, the AST should be enhanced to be able
  // to provide that kind of info.
  if (clang_isDeclaration(X.kind))
    X.data[1] = nullptr;
  if (clang_isDeclaration(Y.kind))
    Y.data[1] = nullptr;

  return X == Y;
}

unsigned clang_hashCursor(CXCursor C) {
  unsigned Index = 0;
  if (clang_isExpression(C.kind) || clang_isStatement(C.kind))
    Index = 1;
  
  return llvm::DenseMapInfo<std::pair<unsigned, const void*> >::getHashValue(
                                        std::make_pair(C.kind, C.data[Index]));
}

unsigned clang_isInvalid(enum CXCursorKind K) {
  return K >= CXCursor_FirstInvalid && K <= CXCursor_LastInvalid;
}

unsigned clang_isDeclaration(enum CXCursorKind K) {
  return (K >= CXCursor_FirstDecl && K <= CXCursor_LastDecl) ||
         (K >= CXCursor_FirstExtraDecl && K <= CXCursor_LastExtraDecl);
}

unsigned clang_isReference(enum CXCursorKind K) {
  return K >= CXCursor_FirstRef && K <= CXCursor_LastRef;
}

unsigned clang_isExpression(enum CXCursorKind K) {
  return K >= CXCursor_FirstExpr && K <= CXCursor_LastExpr;
}

unsigned clang_isStatement(enum CXCursorKind K) {
  return K >= CXCursor_FirstStmt && K <= CXCursor_LastStmt;
}

unsigned clang_isAttribute(enum CXCursorKind K) {
    return K >= CXCursor_FirstAttr && K <= CXCursor_LastAttr;
}

unsigned clang_isTranslationUnit(enum CXCursorKind K) {
  return K == CXCursor_TranslationUnit;
}

unsigned clang_isPreprocessing(enum CXCursorKind K) {
  return K >= CXCursor_FirstPreprocessing && K <= CXCursor_LastPreprocessing;
}
  
unsigned clang_isUnexposed(enum CXCursorKind K) {
  switch (K) {
    case CXCursor_UnexposedDecl:
    case CXCursor_UnexposedExpr:
    case CXCursor_UnexposedStmt:
    case CXCursor_UnexposedAttr:
      return true;
    default:
      return false;
  }
}

CXCursorKind clang_getCursorKind(CXCursor C) {
  return C.kind;
}

CXSourceLocation clang_getCursorLocation(CXCursor C) {
  if (clang_isReference(C.kind)) {
    switch (C.kind) {
    case CXCursor_ObjCSuperClassRef: {
      std::pair<const ObjCInterfaceDecl *, SourceLocation> P
        = getCursorObjCSuperClassRef(C);
      return cxloc::translateSourceLocation(P.first->getASTContext(), P.second);
    }

    case CXCursor_ObjCProtocolRef: {
      std::pair<const ObjCProtocolDecl *, SourceLocation> P
        = getCursorObjCProtocolRef(C);
      return cxloc::translateSourceLocation(P.first->getASTContext(), P.second);
    }

    case CXCursor_ObjCClassRef: {
      std::pair<const ObjCInterfaceDecl *, SourceLocation> P
        = getCursorObjCClassRef(C);
      return cxloc::translateSourceLocation(P.first->getASTContext(), P.second);
    }

    case CXCursor_TypeRef: {
      std::pair<const TypeDecl *, SourceLocation> P = getCursorTypeRef(C);
      return cxloc::translateSourceLocation(P.first->getASTContext(), P.second);
    }

    case CXCursor_TemplateRef: {
      std::pair<const TemplateDecl *, SourceLocation> P =
          getCursorTemplateRef(C);
      return cxloc::translateSourceLocation(P.first->getASTContext(), P.second);
    }

    case CXCursor_NamespaceRef: {
      std::pair<const NamedDecl *, SourceLocation> P = getCursorNamespaceRef(C);
      return cxloc::translateSourceLocation(P.first->getASTContext(), P.second);
    }

    case CXCursor_MemberRef: {
      std::pair<const FieldDecl *, SourceLocation> P = getCursorMemberRef(C);
      return cxloc::translateSourceLocation(P.first->getASTContext(), P.second);
    }

    case CXCursor_VariableRef: {
      std::pair<const VarDecl *, SourceLocation> P = getCursorVariableRef(C);
      return cxloc::translateSourceLocation(P.first->getASTContext(), P.second);
    }

    case CXCursor_CXXBaseSpecifier: {
      const CXXBaseSpecifier *BaseSpec = getCursorCXXBaseSpecifier(C);
      if (!BaseSpec)
        return clang_getNullLocation();
      
      if (TypeSourceInfo *TSInfo = BaseSpec->getTypeSourceInfo())
        return cxloc::translateSourceLocation(getCursorContext(C),
                                            TSInfo->getTypeLoc().getBeginLoc());
      
      return cxloc::translateSourceLocation(getCursorContext(C),
                                        BaseSpec->getLocStart());
    }

    case CXCursor_LabelRef: {
      std::pair<const LabelStmt *, SourceLocation> P = getCursorLabelRef(C);
      return cxloc::translateSourceLocation(getCursorContext(C), P.second);
    }

    case CXCursor_OverloadedDeclRef:
      return cxloc::translateSourceLocation(getCursorContext(C),
                                          getCursorOverloadedDeclRef(C).second);

    default:
      // FIXME: Need a way to enumerate all non-reference cases.
      llvm_unreachable("Missed a reference kind");
    }
  }

  if (clang_isExpression(C.kind))
    return cxloc::translateSourceLocation(getCursorContext(C),
                                   getLocationFromExpr(getCursorExpr(C)));

  if (clang_isStatement(C.kind))
    return cxloc::translateSourceLocation(getCursorContext(C),
                                          getCursorStmt(C)->getLocStart());

  if (C.kind == CXCursor_PreprocessingDirective) {
    SourceLocation L = cxcursor::getCursorPreprocessingDirective(C).getBegin();
    return cxloc::translateSourceLocation(getCursorContext(C), L);
  }

  if (C.kind == CXCursor_MacroExpansion) {
    SourceLocation L
      = cxcursor::getCursorMacroExpansion(C).getSourceRange().getBegin();
    return cxloc::translateSourceLocation(getCursorContext(C), L);
  }

  if (C.kind == CXCursor_MacroDefinition) {
    SourceLocation L = cxcursor::getCursorMacroDefinition(C)->getLocation();
    return cxloc::translateSourceLocation(getCursorContext(C), L);
  }

  if (C.kind == CXCursor_InclusionDirective) {
    SourceLocation L
      = cxcursor::getCursorInclusionDirective(C)->getSourceRange().getBegin();
    return cxloc::translateSourceLocation(getCursorContext(C), L);
  }

  if (clang_isAttribute(C.kind)) {
    SourceLocation L
      = cxcursor::getCursorAttr(C)->getLocation();
    return cxloc::translateSourceLocation(getCursorContext(C), L);
  }

  if (!clang_isDeclaration(C.kind))
    return clang_getNullLocation();

  const Decl *D = getCursorDecl(C);
  if (!D)
    return clang_getNullLocation();

  SourceLocation Loc = D->getLocation();
  // FIXME: Multiple variables declared in a single declaration
  // currently lack the information needed to correctly determine their
  // ranges when accounting for the type-specifier.  We use context
  // stored in the CXCursor to determine if the VarDecl is in a DeclGroup,
  // and if so, whether it is the first decl.
  if (const VarDecl *VD = dyn_cast<VarDecl>(D)) {
    if (!cxcursor::isFirstInDeclGroup(C))
      Loc = VD->getLocation();
  }

  // For ObjC methods, give the start location of the method name.
  if (const ObjCMethodDecl *MD = dyn_cast<ObjCMethodDecl>(D))
    Loc = MD->getSelectorStartLoc();

  return cxloc::translateSourceLocation(getCursorContext(C), Loc);
}

} // end extern "C"

CXCursor cxcursor::getCursor(CXTranslationUnit TU, SourceLocation SLoc) {
  assert(TU);

  // Guard against an invalid SourceLocation, or we may assert in one
  // of the following calls.
  if (SLoc.isInvalid())
    return clang_getNullCursor();

  ASTUnit *CXXUnit = cxtu::getASTUnit(TU);

  // Translate the given source location to make it point at the beginning of
  // the token under the cursor.
  SLoc = Lexer::GetBeginningOfToken(SLoc, CXXUnit->getSourceManager(),
                                    CXXUnit->getASTContext().getLangOpts());
  
  CXCursor Result = MakeCXCursorInvalid(CXCursor_NoDeclFound);
  if (SLoc.isValid()) {
    GetCursorData ResultData(CXXUnit->getSourceManager(), SLoc, Result);
    CursorVisitor CursorVis(TU, GetCursorVisitor, &ResultData,
                            /*VisitPreprocessorLast=*/true, 
                            /*VisitIncludedEntities=*/false,
                            SourceLocation(SLoc));
    CursorVis.visitFileRegion();
  }

  return Result;
}

static SourceRange getRawCursorExtent(CXCursor C) {
  if (clang_isReference(C.kind)) {
    switch (C.kind) {
    case CXCursor_ObjCSuperClassRef:
      return  getCursorObjCSuperClassRef(C).second;

    case CXCursor_ObjCProtocolRef:
      return getCursorObjCProtocolRef(C).second;

    case CXCursor_ObjCClassRef:
      return getCursorObjCClassRef(C).second;

    case CXCursor_TypeRef:
      return getCursorTypeRef(C).second;

    case CXCursor_TemplateRef:
      return getCursorTemplateRef(C).second;

    case CXCursor_NamespaceRef:
      return getCursorNamespaceRef(C).second;

    case CXCursor_MemberRef:
      return getCursorMemberRef(C).second;

    case CXCursor_CXXBaseSpecifier:
      return getCursorCXXBaseSpecifier(C)->getSourceRange();

    case CXCursor_LabelRef:
      return getCursorLabelRef(C).second;

    case CXCursor_OverloadedDeclRef:
      return getCursorOverloadedDeclRef(C).second;

    case CXCursor_VariableRef:
      return getCursorVariableRef(C).second;
        
    default:
      // FIXME: Need a way to enumerate all non-reference cases.
      llvm_unreachable("Missed a reference kind");
    }
  }

  if (clang_isExpression(C.kind))
    return getCursorExpr(C)->getSourceRange();

  if (clang_isStatement(C.kind))
    return getCursorStmt(C)->getSourceRange();

  if (clang_isAttribute(C.kind))
    return getCursorAttr(C)->getRange();

  if (C.kind == CXCursor_PreprocessingDirective)
    return cxcursor::getCursorPreprocessingDirective(C);

  if (C.kind == CXCursor_MacroExpansion) {
    ASTUnit *TU = getCursorASTUnit(C);
    SourceRange Range = cxcursor::getCursorMacroExpansion(C).getSourceRange();
    return TU->mapRangeFromPreamble(Range);
  }

  if (C.kind == CXCursor_MacroDefinition) {
    ASTUnit *TU = getCursorASTUnit(C);
    SourceRange Range = cxcursor::getCursorMacroDefinition(C)->getSourceRange();
    return TU->mapRangeFromPreamble(Range);
  }

  if (C.kind == CXCursor_InclusionDirective) {
    ASTUnit *TU = getCursorASTUnit(C);
    SourceRange Range = cxcursor::getCursorInclusionDirective(C)->getSourceRange();
    return TU->mapRangeFromPreamble(Range);
  }

  if (C.kind == CXCursor_TranslationUnit) {
    ASTUnit *TU = getCursorASTUnit(C);
    FileID MainID = TU->getSourceManager().getMainFileID();
    SourceLocation Start = TU->getSourceManager().getLocForStartOfFile(MainID);
    SourceLocation End = TU->getSourceManager().getLocForEndOfFile(MainID);
    return SourceRange(Start, End);
  }

  if (clang_isDeclaration(C.kind)) {
    const Decl *D = cxcursor::getCursorDecl(C);
    if (!D)
      return SourceRange();

    SourceRange R = D->getSourceRange();
    // FIXME: Multiple variables declared in a single declaration
    // currently lack the information needed to correctly determine their
    // ranges when accounting for the type-specifier.  We use context
    // stored in the CXCursor to determine if the VarDecl is in a DeclGroup,
    // and if so, whether it is the first decl.
    if (const VarDecl *VD = dyn_cast<VarDecl>(D)) {
      if (!cxcursor::isFirstInDeclGroup(C))
        R.setBegin(VD->getLocation());
    }
    return R;
  }
  return SourceRange();
}

/// \brief Retrieves the "raw" cursor extent, which is then extended to include
/// the decl-specifier-seq for declarations.
static SourceRange getFullCursorExtent(CXCursor C, SourceManager &SrcMgr) {
  if (clang_isDeclaration(C.kind)) {
    const Decl *D = cxcursor::getCursorDecl(C);
    if (!D)
      return SourceRange();

    SourceRange R = D->getSourceRange();

    // Adjust the start of the location for declarations preceded by
    // declaration specifiers.
    SourceLocation StartLoc;
    if (const DeclaratorDecl *DD = dyn_cast<DeclaratorDecl>(D)) {
      if (TypeSourceInfo *TI = DD->getTypeSourceInfo())
        StartLoc = TI->getTypeLoc().getLocStart();
    } else if (const TypedefDecl *Typedef = dyn_cast<TypedefDecl>(D)) {
      if (TypeSourceInfo *TI = Typedef->getTypeSourceInfo())
        StartLoc = TI->getTypeLoc().getLocStart();
    }

    if (StartLoc.isValid() && R.getBegin().isValid() &&
        SrcMgr.isBeforeInTranslationUnit(StartLoc, R.getBegin()))
      R.setBegin(StartLoc);

    // FIXME: Multiple variables declared in a single declaration
    // currently lack the information needed to correctly determine their
    // ranges when accounting for the type-specifier.  We use context
    // stored in the CXCursor to determine if the VarDecl is in a DeclGroup,
    // and if so, whether it is the first decl.
    if (const VarDecl *VD = dyn_cast<VarDecl>(D)) {
      if (!cxcursor::isFirstInDeclGroup(C))
        R.setBegin(VD->getLocation());
    }

    return R;    
  }
  
  return getRawCursorExtent(C);
}

extern "C" {

CXSourceRange clang_getCursorExtent(CXCursor C) {
  SourceRange R = getRawCursorExtent(C);
  if (R.isInvalid())
    return clang_getNullRange();

  return cxloc::translateSourceRange(getCursorContext(C), R);
}

CXCursor clang_getCursorReferenced(CXCursor C) {
  if (clang_isInvalid(C.kind))
    return clang_getNullCursor();

  CXTranslationUnit tu = getCursorTU(C);
  if (clang_isDeclaration(C.kind)) {
    const Decl *D = getCursorDecl(C);
    if (!D)
      return clang_getNullCursor();
    if (const UsingDecl *Using = dyn_cast<UsingDecl>(D))
      return MakeCursorOverloadedDeclRef(Using, D->getLocation(), tu);
    if (const ObjCPropertyImplDecl *PropImpl =
            dyn_cast<ObjCPropertyImplDecl>(D))
      if (ObjCPropertyDecl *Property = PropImpl->getPropertyDecl())
        return MakeCXCursor(Property, tu);
    
    return C;
  }
  
  if (clang_isExpression(C.kind)) {
    const Expr *E = getCursorExpr(C);
    const Decl *D = getDeclFromExpr(E);
    if (D) {
      CXCursor declCursor = MakeCXCursor(D, tu);
      declCursor = getSelectorIdentifierCursor(getSelectorIdentifierIndex(C),
                                               declCursor);
      return declCursor;
    }
    
    if (const OverloadExpr *Ovl = dyn_cast_or_null<OverloadExpr>(E))
      return MakeCursorOverloadedDeclRef(Ovl, tu);
        
    return clang_getNullCursor();
  }

  if (clang_isStatement(C.kind)) {
    const Stmt *S = getCursorStmt(C);
    if (const GotoStmt *Goto = dyn_cast_or_null<GotoStmt>(S))
      if (LabelDecl *label = Goto->getLabel())
        if (LabelStmt *labelS = label->getStmt())
        return MakeCXCursor(labelS, getCursorDecl(C), tu);

    return clang_getNullCursor();
  }

  if (C.kind == CXCursor_MacroExpansion) {
    if (const MacroDefinitionRecord *Def =
            getCursorMacroExpansion(C).getDefinition())
      return MakeMacroDefinitionCursor(Def, tu);
  }

  if (!clang_isReference(C.kind))
    return clang_getNullCursor();

  switch (C.kind) {
    case CXCursor_ObjCSuperClassRef:
      return MakeCXCursor(getCursorObjCSuperClassRef(C).first, tu);

    case CXCursor_ObjCProtocolRef: {
      const ObjCProtocolDecl *Prot = getCursorObjCProtocolRef(C).first;
      if (const ObjCProtocolDecl *Def = Prot->getDefinition())
        return MakeCXCursor(Def, tu);

      return MakeCXCursor(Prot, tu);
    }

    case CXCursor_ObjCClassRef: {
      const ObjCInterfaceDecl *Class = getCursorObjCClassRef(C).first;
      if (const ObjCInterfaceDecl *Def = Class->getDefinition())
        return MakeCXCursor(Def, tu);

      return MakeCXCursor(Class, tu);
    }

    case CXCursor_TypeRef:
      return MakeCXCursor(getCursorTypeRef(C).first, tu );

    case CXCursor_TemplateRef:
      return MakeCXCursor(getCursorTemplateRef(C).first, tu );

    case CXCursor_NamespaceRef:
      return MakeCXCursor(getCursorNamespaceRef(C).first, tu );

    case CXCursor_MemberRef:
      return MakeCXCursor(getCursorMemberRef(C).first, tu );

    case CXCursor_CXXBaseSpecifier: {
      const CXXBaseSpecifier *B = cxcursor::getCursorCXXBaseSpecifier(C);
      return clang_getTypeDeclaration(cxtype::MakeCXType(B->getType(),
                                                         tu ));
    }

    case CXCursor_LabelRef:
      // FIXME: We end up faking the "parent" declaration here because we
      // don't want to make CXCursor larger.
      return MakeCXCursor(getCursorLabelRef(C).first,
                          cxtu::getASTUnit(tu)->getASTContext()
                              .getTranslationUnitDecl(),
                          tu);

    case CXCursor_OverloadedDeclRef:
      return C;
      
    case CXCursor_VariableRef:
      return MakeCXCursor(getCursorVariableRef(C).first, tu);

    default:
      // We would prefer to enumerate all non-reference cursor kinds here.
      llvm_unreachable("Unhandled reference cursor kind");
  }
}

CXCursor clang_getCursorDefinition(CXCursor C) {
  if (clang_isInvalid(C.kind))
    return clang_getNullCursor();

  CXTranslationUnit TU = getCursorTU(C);

  bool WasReference = false;
  if (clang_isReference(C.kind) || clang_isExpression(C.kind)) {
    C = clang_getCursorReferenced(C);
    WasReference = true;
  }

  if (C.kind == CXCursor_MacroExpansion)
    return clang_getCursorReferenced(C);

  if (!clang_isDeclaration(C.kind))
    return clang_getNullCursor();

  const Decl *D = getCursorDecl(C);
  if (!D)
    return clang_getNullCursor();

  switch (D->getKind()) {
#if INTEL_CUSTOMIZATION
  case Decl::Pragma:
#ifndef INTEL_SPECIFIC_IL0_BACKEND
    llvm_unreachable(
      "Intel pragma can't be used without INTEL_SPECIFIC_IL0_BACKEND");
#endif  // INTEL_SPECIFIC_IL0_BACKEND
    break;
#endif  // INTEL_CUSTOMIZATION
  // Declaration kinds that don't really separate the notions of
  // declaration and definition.
  case Decl::Namespace:
  case Decl::Typedef:
  case Decl::TypeAlias:
  case Decl::TypeAliasTemplate:
  case Decl::TemplateTypeParm:
  case Decl::EnumConstant:
  case Decl::Field:
  case Decl::MSProperty:
  case Decl::IndirectField:
  case Decl::ObjCIvar:
  case Decl::ObjCAtDefsField:
  case Decl::ImplicitParam:
  case Decl::ParmVar:
  case Decl::NonTypeTemplateParm:
  case Decl::TemplateTemplateParm:
  case Decl::ObjCCategoryImpl:
  case Decl::ObjCImplementation:
  case Decl::AccessSpec:
  case Decl::LinkageSpec:
  case Decl::ObjCPropertyImpl:
  case Decl::FileScopeAsm:
  case Decl::StaticAssert:
  case Decl::Block:
  case Decl::Captured:
<<<<<<< HEAD
#if INTEL_SPECIFIC_CILKPLUS
  case Decl::CilkSpawn:
#endif               // INTEL_SPECIFIC_CILKPLUS
=======
  case Decl::OMPCapturedExpr:
>>>>>>> 380b2243
  case Decl::Label:  // FIXME: Is this right??
  case Decl::ClassScopeFunctionSpecialization:
  case Decl::Import:
  case Decl::OMPThreadPrivate:
  case Decl::ObjCTypeParam:
  case Decl::BuiltinTemplate:
    return C;

  // Declaration kinds that don't make any sense here, but are
  // nonetheless harmless.
  case Decl::Empty:
  case Decl::TranslationUnit:
  case Decl::ExternCContext:
    break;

  // Declaration kinds for which the definition is not resolvable.
  case Decl::UnresolvedUsingTypename:
  case Decl::UnresolvedUsingValue:
    break;

  case Decl::UsingDirective:
    return MakeCXCursor(cast<UsingDirectiveDecl>(D)->getNominatedNamespace(),
                        TU);

  case Decl::NamespaceAlias:
    return MakeCXCursor(cast<NamespaceAliasDecl>(D)->getNamespace(), TU);

  case Decl::Enum:
  case Decl::Record:
  case Decl::CXXRecord:
  case Decl::ClassTemplateSpecialization:
  case Decl::ClassTemplatePartialSpecialization:
    if (TagDecl *Def = cast<TagDecl>(D)->getDefinition())
      return MakeCXCursor(Def, TU);
    return clang_getNullCursor();

  case Decl::Function:
  case Decl::CXXMethod:
  case Decl::CXXConstructor:
  case Decl::CXXDestructor:
  case Decl::CXXConversion: {
    const FunctionDecl *Def = nullptr;
    if (cast<FunctionDecl>(D)->getBody(Def))
      return MakeCXCursor(Def, TU);
    return clang_getNullCursor();
  }

  case Decl::Var:
  case Decl::VarTemplateSpecialization:
  case Decl::VarTemplatePartialSpecialization: {
    // Ask the variable if it has a definition.
    if (const VarDecl *Def = cast<VarDecl>(D)->getDefinition())
      return MakeCXCursor(Def, TU);
    return clang_getNullCursor();
  }

  case Decl::FunctionTemplate: {
    const FunctionDecl *Def = nullptr;
    if (cast<FunctionTemplateDecl>(D)->getTemplatedDecl()->getBody(Def))
      return MakeCXCursor(Def->getDescribedFunctionTemplate(), TU);
    return clang_getNullCursor();
  }

  case Decl::ClassTemplate: {
    if (RecordDecl *Def = cast<ClassTemplateDecl>(D)->getTemplatedDecl()
                                                            ->getDefinition())
      return MakeCXCursor(cast<CXXRecordDecl>(Def)->getDescribedClassTemplate(),
                          TU);
    return clang_getNullCursor();
  }

  case Decl::VarTemplate: {
    if (VarDecl *Def =
            cast<VarTemplateDecl>(D)->getTemplatedDecl()->getDefinition())
      return MakeCXCursor(cast<VarDecl>(Def)->getDescribedVarTemplate(), TU);
    return clang_getNullCursor();
  }

  case Decl::Using:
    return MakeCursorOverloadedDeclRef(cast<UsingDecl>(D), 
                                       D->getLocation(), TU);

  case Decl::UsingShadow:
    return clang_getCursorDefinition(
                       MakeCXCursor(cast<UsingShadowDecl>(D)->getTargetDecl(),
                                    TU));

  case Decl::ObjCMethod: {
    const ObjCMethodDecl *Method = cast<ObjCMethodDecl>(D);
    if (Method->isThisDeclarationADefinition())
      return C;

    // Dig out the method definition in the associated
    // @implementation, if we have it.
    // FIXME: The ASTs should make finding the definition easier.
    if (const ObjCInterfaceDecl *Class
                       = dyn_cast<ObjCInterfaceDecl>(Method->getDeclContext()))
      if (ObjCImplementationDecl *ClassImpl = Class->getImplementation())
        if (ObjCMethodDecl *Def = ClassImpl->getMethod(Method->getSelector(),
                                                  Method->isInstanceMethod()))
          if (Def->isThisDeclarationADefinition())
            return MakeCXCursor(Def, TU);

    return clang_getNullCursor();
  }

  case Decl::ObjCCategory:
    if (ObjCCategoryImplDecl *Impl
                               = cast<ObjCCategoryDecl>(D)->getImplementation())
      return MakeCXCursor(Impl, TU);
    return clang_getNullCursor();

  case Decl::ObjCProtocol:
    if (const ObjCProtocolDecl *Def = cast<ObjCProtocolDecl>(D)->getDefinition())
      return MakeCXCursor(Def, TU);
    return clang_getNullCursor();

  case Decl::ObjCInterface: {
    // There are two notions of a "definition" for an Objective-C
    // class: the interface and its implementation. When we resolved a
    // reference to an Objective-C class, produce the @interface as
    // the definition; when we were provided with the interface,
    // produce the @implementation as the definition.
    const ObjCInterfaceDecl *IFace = cast<ObjCInterfaceDecl>(D);
    if (WasReference) {
      if (const ObjCInterfaceDecl *Def = IFace->getDefinition())
        return MakeCXCursor(Def, TU);
    } else if (ObjCImplementationDecl *Impl = IFace->getImplementation())
      return MakeCXCursor(Impl, TU);
    return clang_getNullCursor();
  }

  case Decl::ObjCProperty:
    // FIXME: We don't really know where to find the
    // ObjCPropertyImplDecls that implement this property.
    return clang_getNullCursor();

  case Decl::ObjCCompatibleAlias:
    if (const ObjCInterfaceDecl *Class
          = cast<ObjCCompatibleAliasDecl>(D)->getClassInterface())
      if (const ObjCInterfaceDecl *Def = Class->getDefinition())
        return MakeCXCursor(Def, TU);

    return clang_getNullCursor();

  case Decl::Friend:
    if (NamedDecl *Friend = cast<FriendDecl>(D)->getFriendDecl())
      return clang_getCursorDefinition(MakeCXCursor(Friend, TU));
    return clang_getNullCursor();

  case Decl::FriendTemplate:
    if (NamedDecl *Friend = cast<FriendTemplateDecl>(D)->getFriendDecl())
      return clang_getCursorDefinition(MakeCXCursor(Friend, TU));
    return clang_getNullCursor();
  }

  return clang_getNullCursor();
}

unsigned clang_isCursorDefinition(CXCursor C) {
  if (!clang_isDeclaration(C.kind))
    return 0;

  return clang_getCursorDefinition(C) == C;
}

CXCursor clang_getCanonicalCursor(CXCursor C) {
  if (!clang_isDeclaration(C.kind))
    return C;
  
  if (const Decl *D = getCursorDecl(C)) {
    if (const ObjCCategoryImplDecl *CatImplD = dyn_cast<ObjCCategoryImplDecl>(D))
      if (ObjCCategoryDecl *CatD = CatImplD->getCategoryDecl())
        return MakeCXCursor(CatD, getCursorTU(C));

    if (const ObjCImplDecl *ImplD = dyn_cast<ObjCImplDecl>(D))
      if (const ObjCInterfaceDecl *IFD = ImplD->getClassInterface())
        return MakeCXCursor(IFD, getCursorTU(C));

    return MakeCXCursor(D->getCanonicalDecl(), getCursorTU(C));
  }
  
  return C;
}

int clang_Cursor_getObjCSelectorIndex(CXCursor cursor) {
  return cxcursor::getSelectorIdentifierIndexAndLoc(cursor).first;
}
  
unsigned clang_getNumOverloadedDecls(CXCursor C) {
  if (C.kind != CXCursor_OverloadedDeclRef)
    return 0;
  
  OverloadedDeclRefStorage Storage = getCursorOverloadedDeclRef(C).first;
  if (const OverloadExpr *E = Storage.dyn_cast<const OverloadExpr *>())
    return E->getNumDecls();
  
  if (OverloadedTemplateStorage *S
                              = Storage.dyn_cast<OverloadedTemplateStorage*>())
    return S->size();
  
  const Decl *D = Storage.get<const Decl *>();
  if (const UsingDecl *Using = dyn_cast<UsingDecl>(D))
    return Using->shadow_size();
  
  return 0;
}

CXCursor clang_getOverloadedDecl(CXCursor cursor, unsigned index) {
  if (cursor.kind != CXCursor_OverloadedDeclRef)
    return clang_getNullCursor();

  if (index >= clang_getNumOverloadedDecls(cursor))
    return clang_getNullCursor();
  
  CXTranslationUnit TU = getCursorTU(cursor);
  OverloadedDeclRefStorage Storage = getCursorOverloadedDeclRef(cursor).first;
  if (const OverloadExpr *E = Storage.dyn_cast<const OverloadExpr *>())
    return MakeCXCursor(E->decls_begin()[index], TU);
  
  if (OverloadedTemplateStorage *S
                              = Storage.dyn_cast<OverloadedTemplateStorage*>())
    return MakeCXCursor(S->begin()[index], TU);
  
  const Decl *D = Storage.get<const Decl *>();
  if (const UsingDecl *Using = dyn_cast<UsingDecl>(D)) {
    // FIXME: This is, unfortunately, linear time.
    UsingDecl::shadow_iterator Pos = Using->shadow_begin();
    std::advance(Pos, index);
    return MakeCXCursor(cast<UsingShadowDecl>(*Pos)->getTargetDecl(), TU);
  }
  
  return clang_getNullCursor();
}
  
void clang_getDefinitionSpellingAndExtent(CXCursor C,
                                          const char **startBuf,
                                          const char **endBuf,
                                          unsigned *startLine,
                                          unsigned *startColumn,
                                          unsigned *endLine,
                                          unsigned *endColumn) {
  assert(getCursorDecl(C) && "CXCursor has null decl");
  const FunctionDecl *FD = dyn_cast<FunctionDecl>(getCursorDecl(C));
  CompoundStmt *Body = dyn_cast<CompoundStmt>(FD->getBody());

  SourceManager &SM = FD->getASTContext().getSourceManager();
  *startBuf = SM.getCharacterData(Body->getLBracLoc());
  *endBuf = SM.getCharacterData(Body->getRBracLoc());
  *startLine = SM.getSpellingLineNumber(Body->getLBracLoc());
  *startColumn = SM.getSpellingColumnNumber(Body->getLBracLoc());
  *endLine = SM.getSpellingLineNumber(Body->getRBracLoc());
  *endColumn = SM.getSpellingColumnNumber(Body->getRBracLoc());
}


CXSourceRange clang_getCursorReferenceNameRange(CXCursor C, unsigned NameFlags,
                                                unsigned PieceIndex) {
  RefNamePieces Pieces;
  
  switch (C.kind) {
  case CXCursor_MemberRefExpr:
    if (const MemberExpr *E = dyn_cast<MemberExpr>(getCursorExpr(C)))
      Pieces = buildPieces(NameFlags, true, E->getMemberNameInfo(),
                           E->getQualifierLoc().getSourceRange());
    break;
  
  case CXCursor_DeclRefExpr:
    if (const DeclRefExpr *E = dyn_cast<DeclRefExpr>(getCursorExpr(C))) {
      SourceRange TemplateArgLoc(E->getLAngleLoc(), E->getRAngleLoc());
      Pieces =
          buildPieces(NameFlags, false, E->getNameInfo(),
                      E->getQualifierLoc().getSourceRange(), &TemplateArgLoc);
    }
    break;
    
  case CXCursor_CallExpr:
    if (const CXXOperatorCallExpr *OCE = 
        dyn_cast<CXXOperatorCallExpr>(getCursorExpr(C))) {
      const Expr *Callee = OCE->getCallee();
      if (const ImplicitCastExpr *ICE = dyn_cast<ImplicitCastExpr>(Callee))
        Callee = ICE->getSubExpr();

      if (const DeclRefExpr *DRE = dyn_cast<DeclRefExpr>(Callee))
        Pieces = buildPieces(NameFlags, false, DRE->getNameInfo(),
                             DRE->getQualifierLoc().getSourceRange());
    }
    break;
    
  default:
    break;
  }

  if (Pieces.empty()) {
    if (PieceIndex == 0)
      return clang_getCursorExtent(C);
  } else if (PieceIndex < Pieces.size()) {
      SourceRange R = Pieces[PieceIndex];
      if (R.isValid())
        return cxloc::translateSourceRange(getCursorContext(C), R);
  }
  
  return clang_getNullRange();
}

void clang_enableStackTraces(void) {
  llvm::sys::PrintStackTraceOnErrorSignal();
}

void clang_executeOnThread(void (*fn)(void*), void *user_data,
                           unsigned stack_size) {
  llvm::llvm_execute_on_thread(fn, user_data, stack_size);
}

} // end: extern "C"

//===----------------------------------------------------------------------===//
// Token-based Operations.
//===----------------------------------------------------------------------===//

/* CXToken layout:
 *   int_data[0]: a CXTokenKind
 *   int_data[1]: starting token location
 *   int_data[2]: token length
 *   int_data[3]: reserved
 *   ptr_data: for identifiers and keywords, an IdentifierInfo*.
 *   otherwise unused.
 */
extern "C" {

CXTokenKind clang_getTokenKind(CXToken CXTok) {
  return static_cast<CXTokenKind>(CXTok.int_data[0]);
}

CXString clang_getTokenSpelling(CXTranslationUnit TU, CXToken CXTok) {
  switch (clang_getTokenKind(CXTok)) {
  case CXToken_Identifier:
  case CXToken_Keyword:
    // We know we have an IdentifierInfo*, so use that.
    return cxstring::createRef(static_cast<IdentifierInfo *>(CXTok.ptr_data)
                            ->getNameStart());

  case CXToken_Literal: {
    // We have stashed the starting pointer in the ptr_data field. Use it.
    const char *Text = static_cast<const char *>(CXTok.ptr_data);
    return cxstring::createDup(StringRef(Text, CXTok.int_data[2]));
  }

  case CXToken_Punctuation:
  case CXToken_Comment:
    break;
  }

  if (isNotUsableTU(TU)) {
    LOG_BAD_TU(TU);
    return cxstring::createEmpty();
  }

  // We have to find the starting buffer pointer the hard way, by
  // deconstructing the source location.
  ASTUnit *CXXUnit = cxtu::getASTUnit(TU);
  if (!CXXUnit)
    return cxstring::createEmpty();

  SourceLocation Loc = SourceLocation::getFromRawEncoding(CXTok.int_data[1]);
  std::pair<FileID, unsigned> LocInfo
    = CXXUnit->getSourceManager().getDecomposedSpellingLoc(Loc);
  bool Invalid = false;
  StringRef Buffer
    = CXXUnit->getSourceManager().getBufferData(LocInfo.first, &Invalid);
  if (Invalid)
    return cxstring::createEmpty();

  return cxstring::createDup(Buffer.substr(LocInfo.second, CXTok.int_data[2]));
}

CXSourceLocation clang_getTokenLocation(CXTranslationUnit TU, CXToken CXTok) {
  if (isNotUsableTU(TU)) {
    LOG_BAD_TU(TU);
    return clang_getNullLocation();
  }

  ASTUnit *CXXUnit = cxtu::getASTUnit(TU);
  if (!CXXUnit)
    return clang_getNullLocation();

  return cxloc::translateSourceLocation(CXXUnit->getASTContext(),
                        SourceLocation::getFromRawEncoding(CXTok.int_data[1]));
}

CXSourceRange clang_getTokenExtent(CXTranslationUnit TU, CXToken CXTok) {
  if (isNotUsableTU(TU)) {
    LOG_BAD_TU(TU);
    return clang_getNullRange();
  }

  ASTUnit *CXXUnit = cxtu::getASTUnit(TU);
  if (!CXXUnit)
    return clang_getNullRange();

  return cxloc::translateSourceRange(CXXUnit->getASTContext(),
                        SourceLocation::getFromRawEncoding(CXTok.int_data[1]));
}

static void getTokens(ASTUnit *CXXUnit, SourceRange Range,
                      SmallVectorImpl<CXToken> &CXTokens) {
  SourceManager &SourceMgr = CXXUnit->getSourceManager();
  std::pair<FileID, unsigned> BeginLocInfo
    = SourceMgr.getDecomposedSpellingLoc(Range.getBegin());
  std::pair<FileID, unsigned> EndLocInfo
    = SourceMgr.getDecomposedSpellingLoc(Range.getEnd());

  // Cannot tokenize across files.
  if (BeginLocInfo.first != EndLocInfo.first)
    return;

  // Create a lexer
  bool Invalid = false;
  StringRef Buffer
    = SourceMgr.getBufferData(BeginLocInfo.first, &Invalid);
  if (Invalid)
    return;
  
  Lexer Lex(SourceMgr.getLocForStartOfFile(BeginLocInfo.first),
            CXXUnit->getASTContext().getLangOpts(),
            Buffer.begin(), Buffer.data() + BeginLocInfo.second, Buffer.end());
  Lex.SetCommentRetentionState(true);

  // Lex tokens until we hit the end of the range.
  const char *EffectiveBufferEnd = Buffer.data() + EndLocInfo.second;
  Token Tok;
  bool previousWasAt = false;
  do {
    // Lex the next token
    Lex.LexFromRawLexer(Tok);
    if (Tok.is(tok::eof))
      break;

    // Initialize the CXToken.
    CXToken CXTok;

    //   - Common fields
    CXTok.int_data[1] = Tok.getLocation().getRawEncoding();
    CXTok.int_data[2] = Tok.getLength();
    CXTok.int_data[3] = 0;

    //   - Kind-specific fields
    if (Tok.isLiteral()) {
      CXTok.int_data[0] = CXToken_Literal;
      CXTok.ptr_data = const_cast<char *>(Tok.getLiteralData());
    } else if (Tok.is(tok::raw_identifier)) {
      // Lookup the identifier to determine whether we have a keyword.
      IdentifierInfo *II
        = CXXUnit->getPreprocessor().LookUpIdentifierInfo(Tok);

      if ((II->getObjCKeywordID() != tok::objc_not_keyword) && previousWasAt) {
        CXTok.int_data[0] = CXToken_Keyword;
      }
      else {
        CXTok.int_data[0] = Tok.is(tok::identifier)
          ? CXToken_Identifier
          : CXToken_Keyword;
      }
      CXTok.ptr_data = II;
    } else if (Tok.is(tok::comment)) {
      CXTok.int_data[0] = CXToken_Comment;
      CXTok.ptr_data = nullptr;
    } else {
      CXTok.int_data[0] = CXToken_Punctuation;
      CXTok.ptr_data = nullptr;
    }
    CXTokens.push_back(CXTok);
    previousWasAt = Tok.is(tok::at);
  } while (Lex.getBufferLocation() <= EffectiveBufferEnd);
}

void clang_tokenize(CXTranslationUnit TU, CXSourceRange Range,
                    CXToken **Tokens, unsigned *NumTokens) {
  LOG_FUNC_SECTION {
    *Log << TU << ' ' << Range;
  }

  if (Tokens)
    *Tokens = nullptr;
  if (NumTokens)
    *NumTokens = 0;

  if (isNotUsableTU(TU)) {
    LOG_BAD_TU(TU);
    return;
  }

  ASTUnit *CXXUnit = cxtu::getASTUnit(TU);
  if (!CXXUnit || !Tokens || !NumTokens)
    return;

  ASTUnit::ConcurrencyCheck Check(*CXXUnit);
  
  SourceRange R = cxloc::translateCXSourceRange(Range);
  if (R.isInvalid())
    return;

  SmallVector<CXToken, 32> CXTokens;
  getTokens(CXXUnit, R, CXTokens);

  if (CXTokens.empty())
    return;

  *Tokens = (CXToken *)malloc(sizeof(CXToken) * CXTokens.size());
  memmove(*Tokens, CXTokens.data(), sizeof(CXToken) * CXTokens.size());
  *NumTokens = CXTokens.size();
}

void clang_disposeTokens(CXTranslationUnit TU,
                         CXToken *Tokens, unsigned NumTokens) {
  free(Tokens);
}

} // end: extern "C"

//===----------------------------------------------------------------------===//
// Token annotation APIs.
//===----------------------------------------------------------------------===//

static enum CXChildVisitResult AnnotateTokensVisitor(CXCursor cursor,
                                                     CXCursor parent,
                                                     CXClientData client_data);
static bool AnnotateTokensPostChildrenVisitor(CXCursor cursor,
                                              CXClientData client_data);

namespace {
class AnnotateTokensWorker {
  CXToken *Tokens;
  CXCursor *Cursors;
  unsigned NumTokens;
  unsigned TokIdx;
  unsigned PreprocessingTokIdx;
  CursorVisitor AnnotateVis;
  SourceManager &SrcMgr;
  bool HasContextSensitiveKeywords;

  struct PostChildrenInfo {
    CXCursor Cursor;
    SourceRange CursorRange;
    unsigned BeforeReachingCursorIdx;
    unsigned BeforeChildrenTokenIdx;
  };
  SmallVector<PostChildrenInfo, 8> PostChildrenInfos;

  CXToken &getTok(unsigned Idx) {
    assert(Idx < NumTokens);
    return Tokens[Idx];
  }
  const CXToken &getTok(unsigned Idx) const {
    assert(Idx < NumTokens);
    return Tokens[Idx];
  }
  bool MoreTokens() const { return TokIdx < NumTokens; }
  unsigned NextToken() const { return TokIdx; }
  void AdvanceToken() { ++TokIdx; }
  SourceLocation GetTokenLoc(unsigned tokI) {
    return SourceLocation::getFromRawEncoding(getTok(tokI).int_data[1]);
  }
  bool isFunctionMacroToken(unsigned tokI) const {
    return getTok(tokI).int_data[3] != 0;
  }
  SourceLocation getFunctionMacroTokenLoc(unsigned tokI) const {
    return SourceLocation::getFromRawEncoding(getTok(tokI).int_data[3]);
  }

  void annotateAndAdvanceTokens(CXCursor, RangeComparisonResult, SourceRange);
  bool annotateAndAdvanceFunctionMacroTokens(CXCursor, RangeComparisonResult,
                                             SourceRange);

public:
  AnnotateTokensWorker(CXToken *tokens, CXCursor *cursors, unsigned numTokens,
                       CXTranslationUnit TU, SourceRange RegionOfInterest)
    : Tokens(tokens), Cursors(cursors),
      NumTokens(numTokens), TokIdx(0), PreprocessingTokIdx(0),
      AnnotateVis(TU,
                  AnnotateTokensVisitor, this,
                  /*VisitPreprocessorLast=*/true,
                  /*VisitIncludedEntities=*/false,
                  RegionOfInterest,
                  /*VisitDeclsOnly=*/false,
                  AnnotateTokensPostChildrenVisitor),
      SrcMgr(cxtu::getASTUnit(TU)->getSourceManager()),
      HasContextSensitiveKeywords(false) { }

  void VisitChildren(CXCursor C) { AnnotateVis.VisitChildren(C); }
  enum CXChildVisitResult Visit(CXCursor cursor, CXCursor parent);
  bool postVisitChildren(CXCursor cursor);
  void AnnotateTokens();
  
  /// \brief Determine whether the annotator saw any cursors that have 
  /// context-sensitive keywords.
  bool hasContextSensitiveKeywords() const {
    return HasContextSensitiveKeywords;
  }

  ~AnnotateTokensWorker() {
    assert(PostChildrenInfos.empty());
  }
};
}

void AnnotateTokensWorker::AnnotateTokens() {
  // Walk the AST within the region of interest, annotating tokens
  // along the way.
  AnnotateVis.visitFileRegion();
}

static inline void updateCursorAnnotation(CXCursor &Cursor,
                                          const CXCursor &updateC) {
  if (clang_isInvalid(updateC.kind) || !clang_isInvalid(Cursor.kind))
    return;
  Cursor = updateC;
}

/// \brief It annotates and advances tokens with a cursor until the comparison
//// between the cursor location and the source range is the same as
/// \arg compResult.
///
/// Pass RangeBefore to annotate tokens with a cursor until a range is reached.
/// Pass RangeOverlap to annotate tokens inside a range.
void AnnotateTokensWorker::annotateAndAdvanceTokens(CXCursor updateC,
                                               RangeComparisonResult compResult,
                                               SourceRange range) {
  while (MoreTokens()) {
    const unsigned I = NextToken();
    if (isFunctionMacroToken(I))
      if (!annotateAndAdvanceFunctionMacroTokens(updateC, compResult, range))
        return;

    SourceLocation TokLoc = GetTokenLoc(I);
    if (LocationCompare(SrcMgr, TokLoc, range) == compResult) {
      updateCursorAnnotation(Cursors[I], updateC);
      AdvanceToken();
      continue;
    }
    break;
  }
}

/// \brief Special annotation handling for macro argument tokens.
/// \returns true if it advanced beyond all macro tokens, false otherwise.
bool AnnotateTokensWorker::annotateAndAdvanceFunctionMacroTokens(
                                               CXCursor updateC,
                                               RangeComparisonResult compResult,
                                               SourceRange range) {
  assert(MoreTokens());
  assert(isFunctionMacroToken(NextToken()) &&
         "Should be called only for macro arg tokens");

  // This works differently than annotateAndAdvanceTokens; because expanded
  // macro arguments can have arbitrary translation-unit source order, we do not
  // advance the token index one by one until a token fails the range test.
  // We only advance once past all of the macro arg tokens if all of them
  // pass the range test. If one of them fails we keep the token index pointing
  // at the start of the macro arg tokens so that the failing token will be
  // annotated by a subsequent annotation try.

  bool atLeastOneCompFail = false;
  
  unsigned I = NextToken();
  for (; I < NumTokens && isFunctionMacroToken(I); ++I) {
    SourceLocation TokLoc = getFunctionMacroTokenLoc(I);
    if (TokLoc.isFileID())
      continue; // not macro arg token, it's parens or comma.
    if (LocationCompare(SrcMgr, TokLoc, range) == compResult) {
      if (clang_isInvalid(clang_getCursorKind(Cursors[I])))
        Cursors[I] = updateC;
    } else
      atLeastOneCompFail = true;
  }

  if (atLeastOneCompFail)
    return false;

  TokIdx = I; // All of the tokens were handled, advance beyond all of them.
  return true;
}

enum CXChildVisitResult
AnnotateTokensWorker::Visit(CXCursor cursor, CXCursor parent) {  
  SourceRange cursorRange = getRawCursorExtent(cursor);
  if (cursorRange.isInvalid())
    return CXChildVisit_Recurse;
      
  if (!HasContextSensitiveKeywords) {
    // Objective-C properties can have context-sensitive keywords.
    if (cursor.kind == CXCursor_ObjCPropertyDecl) {
      if (const ObjCPropertyDecl *Property
                  = dyn_cast_or_null<ObjCPropertyDecl>(getCursorDecl(cursor)))
        HasContextSensitiveKeywords = Property->getPropertyAttributesAsWritten() != 0;
    }
    // Objective-C methods can have context-sensitive keywords.
    else if (cursor.kind == CXCursor_ObjCInstanceMethodDecl ||
             cursor.kind == CXCursor_ObjCClassMethodDecl) {
      if (const ObjCMethodDecl *Method
            = dyn_cast_or_null<ObjCMethodDecl>(getCursorDecl(cursor))) {
        if (Method->getObjCDeclQualifier())
          HasContextSensitiveKeywords = true;
        else {
          for (const auto *P : Method->params()) {
            if (P->getObjCDeclQualifier()) {
              HasContextSensitiveKeywords = true;
              break;
            }
          }
        }
      }
    }    
    // C++ methods can have context-sensitive keywords.
    else if (cursor.kind == CXCursor_CXXMethod) {
      if (const CXXMethodDecl *Method
                  = dyn_cast_or_null<CXXMethodDecl>(getCursorDecl(cursor))) {
        if (Method->hasAttr<FinalAttr>() || Method->hasAttr<OverrideAttr>())
          HasContextSensitiveKeywords = true;
      }
    }
    // C++ classes can have context-sensitive keywords.
    else if (cursor.kind == CXCursor_StructDecl ||
             cursor.kind == CXCursor_ClassDecl ||
             cursor.kind == CXCursor_ClassTemplate ||
             cursor.kind == CXCursor_ClassTemplatePartialSpecialization) {
      if (const Decl *D = getCursorDecl(cursor))
        if (D->hasAttr<FinalAttr>())
          HasContextSensitiveKeywords = true;
    }
  }

  // Don't override a property annotation with its getter/setter method.
  if (cursor.kind == CXCursor_ObjCInstanceMethodDecl &&
      parent.kind == CXCursor_ObjCPropertyDecl)
    return CXChildVisit_Continue;
  
  if (clang_isPreprocessing(cursor.kind)) {    
    // Items in the preprocessing record are kept separate from items in
    // declarations, so we keep a separate token index.
    unsigned SavedTokIdx = TokIdx;
    TokIdx = PreprocessingTokIdx;

    // Skip tokens up until we catch up to the beginning of the preprocessing
    // entry.
    while (MoreTokens()) {
      const unsigned I = NextToken();
      SourceLocation TokLoc = GetTokenLoc(I);
      switch (LocationCompare(SrcMgr, TokLoc, cursorRange)) {
      case RangeBefore:
        AdvanceToken();
        continue;
      case RangeAfter:
      case RangeOverlap:
        break;
      }
      break;
    }
    
    // Look at all of the tokens within this range.
    while (MoreTokens()) {
      const unsigned I = NextToken();
      SourceLocation TokLoc = GetTokenLoc(I);
      switch (LocationCompare(SrcMgr, TokLoc, cursorRange)) {
      case RangeBefore:
        llvm_unreachable("Infeasible");
      case RangeAfter:
        break;
      case RangeOverlap:
        // For macro expansions, just note where the beginning of the macro
        // expansion occurs.
        if (cursor.kind == CXCursor_MacroExpansion) {
          if (TokLoc == cursorRange.getBegin())
            Cursors[I] = cursor;
          AdvanceToken();
          break;
        }
        // We may have already annotated macro names inside macro definitions.
        if (Cursors[I].kind != CXCursor_MacroExpansion)
          Cursors[I] = cursor;
        AdvanceToken();
        continue;
      }
      break;
    }

    // Save the preprocessing token index; restore the non-preprocessing
    // token index.
    PreprocessingTokIdx = TokIdx;
    TokIdx = SavedTokIdx;
    return CXChildVisit_Recurse;
  }

  if (cursorRange.isInvalid())
    return CXChildVisit_Continue;

  unsigned BeforeReachingCursorIdx = NextToken();
  const enum CXCursorKind cursorK = clang_getCursorKind(cursor);
  const enum CXCursorKind K = clang_getCursorKind(parent);
  const CXCursor updateC =
    (clang_isInvalid(K) || K == CXCursor_TranslationUnit ||
     // Attributes are annotated out-of-order, skip tokens until we reach it.
     clang_isAttribute(cursor.kind))
     ? clang_getNullCursor() : parent;

  annotateAndAdvanceTokens(updateC, RangeBefore, cursorRange);

  // Avoid having the cursor of an expression "overwrite" the annotation of the
  // variable declaration that it belongs to.
  // This can happen for C++ constructor expressions whose range generally
  // include the variable declaration, e.g.:
  //  MyCXXClass foo; // Make sure we don't annotate 'foo' as a CallExpr cursor.
  if (clang_isExpression(cursorK) && MoreTokens()) {
    const Expr *E = getCursorExpr(cursor);
    if (const Decl *D = getCursorParentDecl(cursor)) {
      const unsigned I = NextToken();
      if (E->getLocStart().isValid() && D->getLocation().isValid() &&
          E->getLocStart() == D->getLocation() &&
          E->getLocStart() == GetTokenLoc(I)) {
        updateCursorAnnotation(Cursors[I], updateC);
        AdvanceToken();
      }
    }
  }

  // Before recursing into the children keep some state that we are going
  // to use in the AnnotateTokensWorker::postVisitChildren callback to do some
  // extra work after the child nodes are visited.
  // Note that we don't call VisitChildren here to avoid traversing statements
  // code-recursively which can blow the stack.

  PostChildrenInfo Info;
  Info.Cursor = cursor;
  Info.CursorRange = cursorRange;
  Info.BeforeReachingCursorIdx = BeforeReachingCursorIdx;
  Info.BeforeChildrenTokenIdx = NextToken();
  PostChildrenInfos.push_back(Info);

  return CXChildVisit_Recurse;
}

bool AnnotateTokensWorker::postVisitChildren(CXCursor cursor) {
  if (PostChildrenInfos.empty())
    return false;
  const PostChildrenInfo &Info = PostChildrenInfos.back();
  if (!clang_equalCursors(Info.Cursor, cursor))
    return false;

  const unsigned BeforeChildren = Info.BeforeChildrenTokenIdx;
  const unsigned AfterChildren = NextToken();
  SourceRange cursorRange = Info.CursorRange;

  // Scan the tokens that are at the end of the cursor, but are not captured
  // but the child cursors.
  annotateAndAdvanceTokens(cursor, RangeOverlap, cursorRange);

  // Scan the tokens that are at the beginning of the cursor, but are not
  // capture by the child cursors.
  for (unsigned I = BeforeChildren; I != AfterChildren; ++I) {
    if (!clang_isInvalid(clang_getCursorKind(Cursors[I])))
      break;

    Cursors[I] = cursor;
  }

  // Attributes are annotated out-of-order, rewind TokIdx to when we first
  // encountered the attribute cursor.
  if (clang_isAttribute(cursor.kind))
    TokIdx = Info.BeforeReachingCursorIdx;

  PostChildrenInfos.pop_back();
  return false;
}

static enum CXChildVisitResult AnnotateTokensVisitor(CXCursor cursor,
                                                     CXCursor parent,
                                                     CXClientData client_data) {
  return static_cast<AnnotateTokensWorker*>(client_data)->Visit(cursor, parent);
}

static bool AnnotateTokensPostChildrenVisitor(CXCursor cursor,
                                              CXClientData client_data) {
  return static_cast<AnnotateTokensWorker*>(client_data)->
                                                      postVisitChildren(cursor);
}

namespace {

/// \brief Uses the macro expansions in the preprocessing record to find
/// and mark tokens that are macro arguments. This info is used by the
/// AnnotateTokensWorker.
class MarkMacroArgTokensVisitor {
  SourceManager &SM;
  CXToken *Tokens;
  unsigned NumTokens;
  unsigned CurIdx;
  
public:
  MarkMacroArgTokensVisitor(SourceManager &SM,
                            CXToken *tokens, unsigned numTokens)
    : SM(SM), Tokens(tokens), NumTokens(numTokens), CurIdx(0) { }

  CXChildVisitResult visit(CXCursor cursor, CXCursor parent) {
    if (cursor.kind != CXCursor_MacroExpansion)
      return CXChildVisit_Continue;

    SourceRange macroRange = getCursorMacroExpansion(cursor).getSourceRange();
    if (macroRange.getBegin() == macroRange.getEnd())
      return CXChildVisit_Continue; // it's not a function macro.

    for (; CurIdx < NumTokens; ++CurIdx) {
      if (!SM.isBeforeInTranslationUnit(getTokenLoc(CurIdx),
                                        macroRange.getBegin()))
        break;
    }
    
    if (CurIdx == NumTokens)
      return CXChildVisit_Break;

    for (; CurIdx < NumTokens; ++CurIdx) {
      SourceLocation tokLoc = getTokenLoc(CurIdx);
      if (!SM.isBeforeInTranslationUnit(tokLoc, macroRange.getEnd()))
        break;

      setFunctionMacroTokenLoc(CurIdx, SM.getMacroArgExpandedLocation(tokLoc));
    }

    if (CurIdx == NumTokens)
      return CXChildVisit_Break;

    return CXChildVisit_Continue;
  }

private:
  CXToken &getTok(unsigned Idx) {
    assert(Idx < NumTokens);
    return Tokens[Idx];
  }
  const CXToken &getTok(unsigned Idx) const {
    assert(Idx < NumTokens);
    return Tokens[Idx];
  }

  SourceLocation getTokenLoc(unsigned tokI) {
    return SourceLocation::getFromRawEncoding(getTok(tokI).int_data[1]);
  }

  void setFunctionMacroTokenLoc(unsigned tokI, SourceLocation loc) {
    // The third field is reserved and currently not used. Use it here
    // to mark macro arg expanded tokens with their expanded locations.
    getTok(tokI).int_data[3] = loc.getRawEncoding();
  }
};

} // end anonymous namespace

static CXChildVisitResult
MarkMacroArgTokensVisitorDelegate(CXCursor cursor, CXCursor parent,
                                  CXClientData client_data) {
  return static_cast<MarkMacroArgTokensVisitor*>(client_data)->visit(cursor,
                                                                     parent);
}

/// \brief Used by \c annotatePreprocessorTokens.
/// \returns true if lexing was finished, false otherwise.
static bool lexNext(Lexer &Lex, Token &Tok,
                   unsigned &NextIdx, unsigned NumTokens) {
  if (NextIdx >= NumTokens)
    return true;

  ++NextIdx;
  Lex.LexFromRawLexer(Tok);
  return Tok.is(tok::eof);
}

static void annotatePreprocessorTokens(CXTranslationUnit TU,
                                       SourceRange RegionOfInterest,
                                       CXCursor *Cursors,
                                       CXToken *Tokens,
                                       unsigned NumTokens) {
  ASTUnit *CXXUnit = cxtu::getASTUnit(TU);

  Preprocessor &PP = CXXUnit->getPreprocessor();
  SourceManager &SourceMgr = CXXUnit->getSourceManager();
  std::pair<FileID, unsigned> BeginLocInfo
    = SourceMgr.getDecomposedSpellingLoc(RegionOfInterest.getBegin());
  std::pair<FileID, unsigned> EndLocInfo
    = SourceMgr.getDecomposedSpellingLoc(RegionOfInterest.getEnd());

  if (BeginLocInfo.first != EndLocInfo.first)
    return;

  StringRef Buffer;
  bool Invalid = false;
  Buffer = SourceMgr.getBufferData(BeginLocInfo.first, &Invalid);
  if (Buffer.empty() || Invalid)
    return;

  Lexer Lex(SourceMgr.getLocForStartOfFile(BeginLocInfo.first),
            CXXUnit->getASTContext().getLangOpts(),
            Buffer.begin(), Buffer.data() + BeginLocInfo.second,
            Buffer.end());
  Lex.SetCommentRetentionState(true);
  
  unsigned NextIdx = 0;
  // Lex tokens in raw mode until we hit the end of the range, to avoid
  // entering #includes or expanding macros.
  while (true) {
    Token Tok;
    if (lexNext(Lex, Tok, NextIdx, NumTokens))
      break;
    unsigned TokIdx = NextIdx-1;
    assert(Tok.getLocation() ==
             SourceLocation::getFromRawEncoding(Tokens[TokIdx].int_data[1]));
    
  reprocess:
    if (Tok.is(tok::hash) && Tok.isAtStartOfLine()) {
      // We have found a preprocessing directive. Annotate the tokens
      // appropriately.
      //
      // FIXME: Some simple tests here could identify macro definitions and
      // #undefs, to provide specific cursor kinds for those.

      SourceLocation BeginLoc = Tok.getLocation();
      if (lexNext(Lex, Tok, NextIdx, NumTokens))
        break;

      MacroInfo *MI = nullptr;
      if (Tok.is(tok::raw_identifier) && Tok.getRawIdentifier() == "define") {
        if (lexNext(Lex, Tok, NextIdx, NumTokens))
          break;

        if (Tok.is(tok::raw_identifier)) {
          IdentifierInfo &II =
              PP.getIdentifierTable().get(Tok.getRawIdentifier());
          SourceLocation MappedTokLoc =
              CXXUnit->mapLocationToPreamble(Tok.getLocation());
          MI = getMacroInfo(II, MappedTokLoc, TU);
        }
      }

      bool finished = false;
      do {
        if (lexNext(Lex, Tok, NextIdx, NumTokens)) {
          finished = true;
          break;
        }
        // If we are in a macro definition, check if the token was ever a
        // macro name and annotate it if that's the case.
        if (MI) {
          SourceLocation SaveLoc = Tok.getLocation();
          Tok.setLocation(CXXUnit->mapLocationToPreamble(SaveLoc));
          MacroDefinitionRecord *MacroDef =
              checkForMacroInMacroDefinition(MI, Tok, TU);
          Tok.setLocation(SaveLoc);
          if (MacroDef)
            Cursors[NextIdx - 1] =
                MakeMacroExpansionCursor(MacroDef, Tok.getLocation(), TU);
        }
      } while (!Tok.isAtStartOfLine());

      unsigned LastIdx = finished ? NextIdx-1 : NextIdx-2;
      assert(TokIdx <= LastIdx);
      SourceLocation EndLoc =
          SourceLocation::getFromRawEncoding(Tokens[LastIdx].int_data[1]);
      CXCursor Cursor =
          MakePreprocessingDirectiveCursor(SourceRange(BeginLoc, EndLoc), TU);

      for (; TokIdx <= LastIdx; ++TokIdx)
        updateCursorAnnotation(Cursors[TokIdx], Cursor);
      
      if (finished)
        break;
      goto reprocess;
    }
  }
}

// This gets run a separate thread to avoid stack blowout.
static void clang_annotateTokensImpl(CXTranslationUnit TU, ASTUnit *CXXUnit,
                                     CXToken *Tokens, unsigned NumTokens,
                                     CXCursor *Cursors) {
  CIndexer *CXXIdx = TU->CIdx;
  if (CXXIdx->isOptEnabled(CXGlobalOpt_ThreadBackgroundPriorityForEditing))
    setThreadBackgroundPriority();

  // Determine the region of interest, which contains all of the tokens.
  SourceRange RegionOfInterest;
  RegionOfInterest.setBegin(
    cxloc::translateSourceLocation(clang_getTokenLocation(TU, Tokens[0])));
  RegionOfInterest.setEnd(
    cxloc::translateSourceLocation(clang_getTokenLocation(TU,
                                                         Tokens[NumTokens-1])));

  // Relex the tokens within the source range to look for preprocessing
  // directives.
  annotatePreprocessorTokens(TU, RegionOfInterest, Cursors, Tokens, NumTokens);

  // If begin location points inside a macro argument, set it to the expansion
  // location so we can have the full context when annotating semantically.
  {
    SourceManager &SM = CXXUnit->getSourceManager();
    SourceLocation Loc =
        SM.getMacroArgExpandedLocation(RegionOfInterest.getBegin());
    if (Loc.isMacroID())
      RegionOfInterest.setBegin(SM.getExpansionLoc(Loc));
  }

  if (CXXUnit->getPreprocessor().getPreprocessingRecord()) {
    // Search and mark tokens that are macro argument expansions.
    MarkMacroArgTokensVisitor Visitor(CXXUnit->getSourceManager(),
                                      Tokens, NumTokens);
    CursorVisitor MacroArgMarker(TU,
                                 MarkMacroArgTokensVisitorDelegate, &Visitor,
                                 /*VisitPreprocessorLast=*/true,
                                 /*VisitIncludedEntities=*/false,
                                 RegionOfInterest);
    MacroArgMarker.visitPreprocessedEntitiesInRegion();
  }
  
  // Annotate all of the source locations in the region of interest that map to
  // a specific cursor.
  AnnotateTokensWorker W(Tokens, Cursors, NumTokens, TU, RegionOfInterest);
  
  // FIXME: We use a ridiculous stack size here because the data-recursion
  // algorithm uses a large stack frame than the non-data recursive version,
  // and AnnotationTokensWorker currently transforms the data-recursion
  // algorithm back into a traditional recursion by explicitly calling
  // VisitChildren().  We will need to remove this explicit recursive call.
  W.AnnotateTokens();

  // If we ran into any entities that involve context-sensitive keywords,
  // take another pass through the tokens to mark them as such.
  if (W.hasContextSensitiveKeywords()) {
    for (unsigned I = 0; I != NumTokens; ++I) {
      if (clang_getTokenKind(Tokens[I]) != CXToken_Identifier)
        continue;
      
      if (Cursors[I].kind == CXCursor_ObjCPropertyDecl) {
        IdentifierInfo *II = static_cast<IdentifierInfo *>(Tokens[I].ptr_data);
        if (const ObjCPropertyDecl *Property
            = dyn_cast_or_null<ObjCPropertyDecl>(getCursorDecl(Cursors[I]))) {
          if (Property->getPropertyAttributesAsWritten() != 0 &&
              llvm::StringSwitch<bool>(II->getName())
              .Case("readonly", true)
              .Case("assign", true)
              .Case("unsafe_unretained", true)
              .Case("readwrite", true)
              .Case("retain", true)
              .Case("copy", true)
              .Case("nonatomic", true)
              .Case("atomic", true)
              .Case("getter", true)
              .Case("setter", true)
              .Case("strong", true)
              .Case("weak", true)
              .Default(false))
            Tokens[I].int_data[0] = CXToken_Keyword;
        }
        continue;
      }
      
      if (Cursors[I].kind == CXCursor_ObjCInstanceMethodDecl ||
          Cursors[I].kind == CXCursor_ObjCClassMethodDecl) {
        IdentifierInfo *II = static_cast<IdentifierInfo *>(Tokens[I].ptr_data);
        if (llvm::StringSwitch<bool>(II->getName())
            .Case("in", true)
            .Case("out", true)
            .Case("inout", true)
            .Case("oneway", true)
            .Case("bycopy", true)
            .Case("byref", true)
            .Default(false))
          Tokens[I].int_data[0] = CXToken_Keyword;
        continue;
      }

      if (Cursors[I].kind == CXCursor_CXXFinalAttr ||
          Cursors[I].kind == CXCursor_CXXOverrideAttr) {
        Tokens[I].int_data[0] = CXToken_Keyword;
        continue;
      }
    }
  }
}

extern "C" {

void clang_annotateTokens(CXTranslationUnit TU,
                          CXToken *Tokens, unsigned NumTokens,
                          CXCursor *Cursors) {
  if (isNotUsableTU(TU)) {
    LOG_BAD_TU(TU);
    return;
  }
  if (NumTokens == 0 || !Tokens || !Cursors) {
    LOG_FUNC_SECTION { *Log << "<null input>"; }
    return;
  }

  LOG_FUNC_SECTION {
    *Log << TU << ' ';
    CXSourceLocation bloc = clang_getTokenLocation(TU, Tokens[0]);
    CXSourceLocation eloc = clang_getTokenLocation(TU, Tokens[NumTokens-1]);
    *Log << clang_getRange(bloc, eloc);
  }

  // Any token we don't specifically annotate will have a NULL cursor.
  CXCursor C = clang_getNullCursor();
  for (unsigned I = 0; I != NumTokens; ++I)
    Cursors[I] = C;

  ASTUnit *CXXUnit = cxtu::getASTUnit(TU);
  if (!CXXUnit)
    return;

  ASTUnit::ConcurrencyCheck Check(*CXXUnit);

  auto AnnotateTokensImpl = [=]() {
    clang_annotateTokensImpl(TU, CXXUnit, Tokens, NumTokens, Cursors);
  };
  llvm::CrashRecoveryContext CRC;
  if (!RunSafely(CRC, AnnotateTokensImpl, GetSafetyThreadStackSize() * 2)) {
    fprintf(stderr, "libclang: crash detected while annotating tokens\n");
  }
}

} // end: extern "C"

//===----------------------------------------------------------------------===//
// Operations for querying linkage of a cursor.
//===----------------------------------------------------------------------===//

extern "C" {
CXLinkageKind clang_getCursorLinkage(CXCursor cursor) {
  if (!clang_isDeclaration(cursor.kind))
    return CXLinkage_Invalid;

  const Decl *D = cxcursor::getCursorDecl(cursor);
  if (const NamedDecl *ND = dyn_cast_or_null<NamedDecl>(D))
    switch (ND->getLinkageInternal()) {
      case NoLinkage:
      case VisibleNoLinkage: return CXLinkage_NoLinkage;
      case InternalLinkage: return CXLinkage_Internal;
      case UniqueExternalLinkage: return CXLinkage_UniqueExternal;
      case ExternalLinkage: return CXLinkage_External;
    };

  return CXLinkage_Invalid;
}
} // end: extern "C"

//===----------------------------------------------------------------------===//
// Operations for querying visibility of a cursor.
//===----------------------------------------------------------------------===//

extern "C" {
CXVisibilityKind clang_getCursorVisibility(CXCursor cursor) {
  if (!clang_isDeclaration(cursor.kind))
    return CXVisibility_Invalid;

  const Decl *D = cxcursor::getCursorDecl(cursor);
  if (const NamedDecl *ND = dyn_cast_or_null<NamedDecl>(D))
    switch (ND->getVisibility()) {
      case HiddenVisibility: return CXVisibility_Hidden;
      case ProtectedVisibility: return CXVisibility_Protected;
      case DefaultVisibility: return CXVisibility_Default;
    };

  return CXVisibility_Invalid;
}
} // end: extern "C"

//===----------------------------------------------------------------------===//
// Operations for querying language of a cursor.
//===----------------------------------------------------------------------===//

static CXLanguageKind getDeclLanguage(const Decl *D) {
  if (!D)
    return CXLanguage_C;

  switch (D->getKind()) {
    default:
      break;
    case Decl::ImplicitParam:
    case Decl::ObjCAtDefsField:
    case Decl::ObjCCategory:
    case Decl::ObjCCategoryImpl:
    case Decl::ObjCCompatibleAlias:
    case Decl::ObjCImplementation:
    case Decl::ObjCInterface:
    case Decl::ObjCIvar:
    case Decl::ObjCMethod:
    case Decl::ObjCProperty:
    case Decl::ObjCPropertyImpl:
    case Decl::ObjCProtocol:
    case Decl::ObjCTypeParam:
      return CXLanguage_ObjC;
    case Decl::CXXConstructor:
    case Decl::CXXConversion:
    case Decl::CXXDestructor:
    case Decl::CXXMethod:
    case Decl::CXXRecord:
    case Decl::ClassTemplate:
    case Decl::ClassTemplatePartialSpecialization:
    case Decl::ClassTemplateSpecialization:
    case Decl::Friend:
    case Decl::FriendTemplate:
    case Decl::FunctionTemplate:
    case Decl::LinkageSpec:
    case Decl::Namespace:
    case Decl::NamespaceAlias:
    case Decl::NonTypeTemplateParm:
    case Decl::StaticAssert:
    case Decl::TemplateTemplateParm:
    case Decl::TemplateTypeParm:
    case Decl::UnresolvedUsingTypename:
    case Decl::UnresolvedUsingValue:
    case Decl::Using:
    case Decl::UsingDirective:
    case Decl::UsingShadow:
      return CXLanguage_CPlusPlus;
  }

  return CXLanguage_C;
}

extern "C" {

static CXAvailabilityKind getCursorAvailabilityForDecl(const Decl *D) {
  if (isa<FunctionDecl>(D) && cast<FunctionDecl>(D)->isDeleted())
    return CXAvailability_NotAvailable;
  
  switch (D->getAvailability()) {
  case AR_Available:
  case AR_NotYetIntroduced:
    if (const EnumConstantDecl *EnumConst = dyn_cast<EnumConstantDecl>(D))
      return getCursorAvailabilityForDecl(
          cast<Decl>(EnumConst->getDeclContext()));
    return CXAvailability_Available;

  case AR_Deprecated:
    return CXAvailability_Deprecated;

  case AR_Unavailable:
    return CXAvailability_NotAvailable;
  }

  llvm_unreachable("Unknown availability kind!");
}

enum CXAvailabilityKind clang_getCursorAvailability(CXCursor cursor) {
  if (clang_isDeclaration(cursor.kind))
    if (const Decl *D = cxcursor::getCursorDecl(cursor))
      return getCursorAvailabilityForDecl(D);

  return CXAvailability_Available;
}

static CXVersion convertVersion(VersionTuple In) {
  CXVersion Out = { -1, -1, -1 };
  if (In.empty())
    return Out;

  Out.Major = In.getMajor();
  
  Optional<unsigned> Minor = In.getMinor();
  if (Minor.hasValue())
    Out.Minor = *Minor;
  else
    return Out;

  Optional<unsigned> Subminor = In.getSubminor();
  if (Subminor.hasValue())
    Out.Subminor = *Subminor;
  
  return Out;
}

static int getCursorPlatformAvailabilityForDecl(const Decl *D,
                                                int *always_deprecated,
                                                CXString *deprecated_message,
                                                int *always_unavailable,
                                                CXString *unavailable_message,
                                           CXPlatformAvailability *availability,
                                                int availability_size) {
  bool HadAvailAttr = false;
  int N = 0;
  for (auto A : D->attrs()) {
    if (DeprecatedAttr *Deprecated = dyn_cast<DeprecatedAttr>(A)) {
      HadAvailAttr = true;
      if (always_deprecated)
        *always_deprecated = 1;
      if (deprecated_message) {
        clang_disposeString(*deprecated_message);
        *deprecated_message = cxstring::createDup(Deprecated->getMessage());
      }
      continue;
    }
    
    if (UnavailableAttr *Unavailable = dyn_cast<UnavailableAttr>(A)) {
      HadAvailAttr = true;
      if (always_unavailable)
        *always_unavailable = 1;
      if (unavailable_message) {
        clang_disposeString(*unavailable_message);
        *unavailable_message = cxstring::createDup(Unavailable->getMessage());
      }
      continue;
    }
    
    if (AvailabilityAttr *Avail = dyn_cast<AvailabilityAttr>(A)) {
      HadAvailAttr = true;
      if (N < availability_size) {
        availability[N].Platform
          = cxstring::createDup(Avail->getPlatform()->getName());
        availability[N].Introduced = convertVersion(Avail->getIntroduced());
        availability[N].Deprecated = convertVersion(Avail->getDeprecated());
        availability[N].Obsoleted = convertVersion(Avail->getObsoleted());
        availability[N].Unavailable = Avail->getUnavailable();
        availability[N].Message = cxstring::createDup(Avail->getMessage());
      }
      ++N;
    }
  }

  if (!HadAvailAttr)
    if (const EnumConstantDecl *EnumConst = dyn_cast<EnumConstantDecl>(D))
      return getCursorPlatformAvailabilityForDecl(
                                        cast<Decl>(EnumConst->getDeclContext()),
                                                  always_deprecated,
                                                  deprecated_message,
                                                  always_unavailable,
                                                  unavailable_message,
                                                  availability,
                                                  availability_size);
  
  return N;
}

int clang_getCursorPlatformAvailability(CXCursor cursor,
                                        int *always_deprecated,
                                        CXString *deprecated_message,
                                        int *always_unavailable,
                                        CXString *unavailable_message,
                                        CXPlatformAvailability *availability,
                                        int availability_size) {
  if (always_deprecated)
    *always_deprecated = 0;
  if (deprecated_message)
    *deprecated_message = cxstring::createEmpty();
  if (always_unavailable)
    *always_unavailable = 0;
  if (unavailable_message)
    *unavailable_message = cxstring::createEmpty();

  if (!clang_isDeclaration(cursor.kind))
    return 0;

  const Decl *D = cxcursor::getCursorDecl(cursor);
  if (!D)
    return 0;

  return getCursorPlatformAvailabilityForDecl(D, always_deprecated,
                                              deprecated_message,
                                              always_unavailable,
                                              unavailable_message,
                                              availability,
                                              availability_size);
}
  
void clang_disposeCXPlatformAvailability(CXPlatformAvailability *availability) {
  clang_disposeString(availability->Platform);
  clang_disposeString(availability->Message);
}

CXLanguageKind clang_getCursorLanguage(CXCursor cursor) {
  if (clang_isDeclaration(cursor.kind))
    return getDeclLanguage(cxcursor::getCursorDecl(cursor));

  return CXLanguage_Invalid;
}

 /// \brief If the given cursor is the "templated" declaration
 /// descibing a class or function template, return the class or
 /// function template.
static const Decl *maybeGetTemplateCursor(const Decl *D) {
  if (!D)
    return nullptr;

  if (const FunctionDecl *FD = dyn_cast<FunctionDecl>(D))
    if (FunctionTemplateDecl *FunTmpl = FD->getDescribedFunctionTemplate())
      return FunTmpl;

  if (const CXXRecordDecl *RD = dyn_cast<CXXRecordDecl>(D))
    if (ClassTemplateDecl *ClassTmpl = RD->getDescribedClassTemplate())
      return ClassTmpl;

  return D;
}


enum CX_StorageClass clang_Cursor_getStorageClass(CXCursor C) {
  StorageClass sc = SC_None;
  const Decl *D = getCursorDecl(C);
  if (D) {
    if (const FunctionDecl *FD = dyn_cast<FunctionDecl>(D)) {
      sc = FD->getStorageClass();
    } else if (const VarDecl *VD = dyn_cast<VarDecl>(D)) {
      sc = VD->getStorageClass();
    } else {
      return CX_SC_Invalid;
    }
  } else {
    return CX_SC_Invalid;
  }
  switch (sc) {
  case SC_None:
    return CX_SC_None;
  case SC_Extern:
    return CX_SC_Extern;
  case SC_Static:
    return CX_SC_Static;
  case SC_PrivateExtern:
    return CX_SC_PrivateExtern;
  case SC_Auto:
    return CX_SC_Auto;
  case SC_Register:
    return CX_SC_Register;
  }
  llvm_unreachable("Unhandled storage class!");
}

CXCursor clang_getCursorSemanticParent(CXCursor cursor) {
  if (clang_isDeclaration(cursor.kind)) {
    if (const Decl *D = getCursorDecl(cursor)) {
      const DeclContext *DC = D->getDeclContext();
      if (!DC)
        return clang_getNullCursor();

      return MakeCXCursor(maybeGetTemplateCursor(cast<Decl>(DC)), 
                          getCursorTU(cursor));
    }
  }
  
  if (clang_isStatement(cursor.kind) || clang_isExpression(cursor.kind)) {
    if (const Decl *D = getCursorDecl(cursor))
      return MakeCXCursor(D, getCursorTU(cursor));
  }
  
  return clang_getNullCursor();
}

CXCursor clang_getCursorLexicalParent(CXCursor cursor) {
  if (clang_isDeclaration(cursor.kind)) {
    if (const Decl *D = getCursorDecl(cursor)) {
      const DeclContext *DC = D->getLexicalDeclContext();
      if (!DC)
        return clang_getNullCursor();

      return MakeCXCursor(maybeGetTemplateCursor(cast<Decl>(DC)), 
                          getCursorTU(cursor));
    }
  }

  // FIXME: Note that we can't easily compute the lexical context of a 
  // statement or expression, so we return nothing.
  return clang_getNullCursor();
}

CXFile clang_getIncludedFile(CXCursor cursor) {
  if (cursor.kind != CXCursor_InclusionDirective)
    return nullptr;

  const InclusionDirective *ID = getCursorInclusionDirective(cursor);
  return const_cast<FileEntry *>(ID->getFile());
}

unsigned clang_Cursor_getObjCPropertyAttributes(CXCursor C, unsigned reserved) {
  if (C.kind != CXCursor_ObjCPropertyDecl)
    return CXObjCPropertyAttr_noattr;

  unsigned Result = CXObjCPropertyAttr_noattr;
  const ObjCPropertyDecl *PD = dyn_cast<ObjCPropertyDecl>(getCursorDecl(C));
  ObjCPropertyDecl::PropertyAttributeKind Attr =
      PD->getPropertyAttributesAsWritten();

#define SET_CXOBJCPROP_ATTR(A) \
  if (Attr & ObjCPropertyDecl::OBJC_PR_##A) \
    Result |= CXObjCPropertyAttr_##A
  SET_CXOBJCPROP_ATTR(readonly);
  SET_CXOBJCPROP_ATTR(getter);
  SET_CXOBJCPROP_ATTR(assign);
  SET_CXOBJCPROP_ATTR(readwrite);
  SET_CXOBJCPROP_ATTR(retain);
  SET_CXOBJCPROP_ATTR(copy);
  SET_CXOBJCPROP_ATTR(nonatomic);
  SET_CXOBJCPROP_ATTR(setter);
  SET_CXOBJCPROP_ATTR(atomic);
  SET_CXOBJCPROP_ATTR(weak);
  SET_CXOBJCPROP_ATTR(strong);
  SET_CXOBJCPROP_ATTR(unsafe_unretained);
#undef SET_CXOBJCPROP_ATTR

  return Result;
}

unsigned clang_Cursor_getObjCDeclQualifiers(CXCursor C) {
  if (!clang_isDeclaration(C.kind))
    return CXObjCDeclQualifier_None;

  Decl::ObjCDeclQualifier QT = Decl::OBJC_TQ_None;
  const Decl *D = getCursorDecl(C);
  if (const ObjCMethodDecl *MD = dyn_cast<ObjCMethodDecl>(D))
    QT = MD->getObjCDeclQualifier();
  else if (const ParmVarDecl *PD = dyn_cast<ParmVarDecl>(D))
    QT = PD->getObjCDeclQualifier();
  if (QT == Decl::OBJC_TQ_None)
    return CXObjCDeclQualifier_None;

  unsigned Result = CXObjCDeclQualifier_None;
  if (QT & Decl::OBJC_TQ_In) Result |= CXObjCDeclQualifier_In;
  if (QT & Decl::OBJC_TQ_Inout) Result |= CXObjCDeclQualifier_Inout;
  if (QT & Decl::OBJC_TQ_Out) Result |= CXObjCDeclQualifier_Out;
  if (QT & Decl::OBJC_TQ_Bycopy) Result |= CXObjCDeclQualifier_Bycopy;
  if (QT & Decl::OBJC_TQ_Byref) Result |= CXObjCDeclQualifier_Byref;
  if (QT & Decl::OBJC_TQ_Oneway) Result |= CXObjCDeclQualifier_Oneway;

  return Result;
}

unsigned clang_Cursor_isObjCOptional(CXCursor C) {
  if (!clang_isDeclaration(C.kind))
    return 0;

  const Decl *D = getCursorDecl(C);
  if (const ObjCPropertyDecl *PD = dyn_cast<ObjCPropertyDecl>(D))
    return PD->getPropertyImplementation() == ObjCPropertyDecl::Optional;
  if (const ObjCMethodDecl *MD = dyn_cast<ObjCMethodDecl>(D))
    return MD->getImplementationControl() == ObjCMethodDecl::Optional;

  return 0;
}

unsigned clang_Cursor_isVariadic(CXCursor C) {
  if (!clang_isDeclaration(C.kind))
    return 0;

  const Decl *D = getCursorDecl(C);
  if (const FunctionDecl *FD = dyn_cast<FunctionDecl>(D))
    return FD->isVariadic();
  if (const ObjCMethodDecl *MD = dyn_cast<ObjCMethodDecl>(D))
    return MD->isVariadic();

  return 0;
}

CXSourceRange clang_Cursor_getCommentRange(CXCursor C) {
  if (!clang_isDeclaration(C.kind))
    return clang_getNullRange();

  const Decl *D = getCursorDecl(C);
  ASTContext &Context = getCursorContext(C);
  const RawComment *RC = Context.getRawCommentForAnyRedecl(D);
  if (!RC)
    return clang_getNullRange();

  return cxloc::translateSourceRange(Context, RC->getSourceRange());
}

CXString clang_Cursor_getRawCommentText(CXCursor C) {
  if (!clang_isDeclaration(C.kind))
    return cxstring::createNull();

  const Decl *D = getCursorDecl(C);
  ASTContext &Context = getCursorContext(C);
  const RawComment *RC = Context.getRawCommentForAnyRedecl(D);
  StringRef RawText = RC ? RC->getRawText(Context.getSourceManager()) :
                           StringRef();

  // Don't duplicate the string because RawText points directly into source
  // code.
  return cxstring::createRef(RawText);
}

CXString clang_Cursor_getBriefCommentText(CXCursor C) {
  if (!clang_isDeclaration(C.kind))
    return cxstring::createNull();

  const Decl *D = getCursorDecl(C);
  const ASTContext &Context = getCursorContext(C);
  const RawComment *RC = Context.getRawCommentForAnyRedecl(D);

  if (RC) {
    StringRef BriefText = RC->getBriefText(Context);

    // Don't duplicate the string because RawComment ensures that this memory
    // will not go away.
    return cxstring::createRef(BriefText);
  }

  return cxstring::createNull();
}

CXModule clang_Cursor_getModule(CXCursor C) {
  if (C.kind == CXCursor_ModuleImportDecl) {
    if (const ImportDecl *ImportD =
            dyn_cast_or_null<ImportDecl>(getCursorDecl(C)))
      return ImportD->getImportedModule();
  }

  return nullptr;
}

CXModule clang_getModuleForFile(CXTranslationUnit TU, CXFile File) {
  if (isNotUsableTU(TU)) {
    LOG_BAD_TU(TU);
    return nullptr;
  }
  if (!File)
    return nullptr;
  FileEntry *FE = static_cast<FileEntry *>(File);
  
  ASTUnit &Unit = *cxtu::getASTUnit(TU);
  HeaderSearch &HS = Unit.getPreprocessor().getHeaderSearchInfo();
  ModuleMap::KnownHeader Header = HS.findModuleForHeader(FE);
  
  return Header.getModule();
}

CXFile clang_Module_getASTFile(CXModule CXMod) {
  if (!CXMod)
    return nullptr;
  Module *Mod = static_cast<Module*>(CXMod);
  return const_cast<FileEntry *>(Mod->getASTFile());
}

CXModule clang_Module_getParent(CXModule CXMod) {
  if (!CXMod)
    return nullptr;
  Module *Mod = static_cast<Module*>(CXMod);
  return Mod->Parent;
}

CXString clang_Module_getName(CXModule CXMod) {
  if (!CXMod)
    return cxstring::createEmpty();
  Module *Mod = static_cast<Module*>(CXMod);
  return cxstring::createDup(Mod->Name);
}

CXString clang_Module_getFullName(CXModule CXMod) {
  if (!CXMod)
    return cxstring::createEmpty();
  Module *Mod = static_cast<Module*>(CXMod);
  return cxstring::createDup(Mod->getFullModuleName());
}

int clang_Module_isSystem(CXModule CXMod) {
  if (!CXMod)
    return 0;
  Module *Mod = static_cast<Module*>(CXMod);
  return Mod->IsSystem;
}

unsigned clang_Module_getNumTopLevelHeaders(CXTranslationUnit TU,
                                            CXModule CXMod) {
  if (isNotUsableTU(TU)) {
    LOG_BAD_TU(TU);
    return 0;
  }
  if (!CXMod)
    return 0;
  Module *Mod = static_cast<Module*>(CXMod);
  FileManager &FileMgr = cxtu::getASTUnit(TU)->getFileManager();
  ArrayRef<const FileEntry *> TopHeaders = Mod->getTopHeaders(FileMgr);
  return TopHeaders.size();
}

CXFile clang_Module_getTopLevelHeader(CXTranslationUnit TU,
                                      CXModule CXMod, unsigned Index) {
  if (isNotUsableTU(TU)) {
    LOG_BAD_TU(TU);
    return nullptr;
  }
  if (!CXMod)
    return nullptr;
  Module *Mod = static_cast<Module*>(CXMod);
  FileManager &FileMgr = cxtu::getASTUnit(TU)->getFileManager();

  ArrayRef<const FileEntry *> TopHeaders = Mod->getTopHeaders(FileMgr);
  if (Index < TopHeaders.size())
    return const_cast<FileEntry *>(TopHeaders[Index]);

  return nullptr;
}

} // end: extern "C"

//===----------------------------------------------------------------------===//
// C++ AST instrospection.
//===----------------------------------------------------------------------===//

extern "C" {
unsigned clang_CXXField_isMutable(CXCursor C) {
  if (!clang_isDeclaration(C.kind))
    return 0;

  if (const auto D = cxcursor::getCursorDecl(C))
    if (const auto FD = dyn_cast_or_null<FieldDecl>(D))
      return FD->isMutable() ? 1 : 0;
  return 0;
}

unsigned clang_CXXMethod_isPureVirtual(CXCursor C) {
  if (!clang_isDeclaration(C.kind))
    return 0;

  const Decl *D = cxcursor::getCursorDecl(C);
  const CXXMethodDecl *Method =
      D ? dyn_cast_or_null<CXXMethodDecl>(D->getAsFunction()) : nullptr;
  return (Method && Method->isVirtual() && Method->isPure()) ? 1 : 0;
}

unsigned clang_CXXMethod_isConst(CXCursor C) {
  if (!clang_isDeclaration(C.kind))
    return 0;

  const Decl *D = cxcursor::getCursorDecl(C);
  const CXXMethodDecl *Method =
      D ? dyn_cast_or_null<CXXMethodDecl>(D->getAsFunction()) : nullptr;
  return (Method && (Method->getTypeQualifiers() & Qualifiers::Const)) ? 1 : 0;
}

unsigned clang_CXXMethod_isStatic(CXCursor C) {
  if (!clang_isDeclaration(C.kind))
    return 0;
  
  const Decl *D = cxcursor::getCursorDecl(C);
  const CXXMethodDecl *Method =
      D ? dyn_cast_or_null<CXXMethodDecl>(D->getAsFunction()) : nullptr;
  return (Method && Method->isStatic()) ? 1 : 0;
}

unsigned clang_CXXMethod_isVirtual(CXCursor C) {
  if (!clang_isDeclaration(C.kind))
    return 0;
  
  const Decl *D = cxcursor::getCursorDecl(C);
  const CXXMethodDecl *Method =
      D ? dyn_cast_or_null<CXXMethodDecl>(D->getAsFunction()) : nullptr;
  return (Method && Method->isVirtual()) ? 1 : 0;
}
} // end: extern "C"

//===----------------------------------------------------------------------===//
// Attribute introspection.
//===----------------------------------------------------------------------===//

extern "C" {
CXType clang_getIBOutletCollectionType(CXCursor C) {
  if (C.kind != CXCursor_IBOutletCollectionAttr)
    return cxtype::MakeCXType(QualType(), cxcursor::getCursorTU(C));
  
  const IBOutletCollectionAttr *A =
    cast<IBOutletCollectionAttr>(cxcursor::getCursorAttr(C));
  
  return cxtype::MakeCXType(A->getInterface(), cxcursor::getCursorTU(C));  
}
} // end: extern "C"

//===----------------------------------------------------------------------===//
// Inspecting memory usage.
//===----------------------------------------------------------------------===//

typedef std::vector<CXTUResourceUsageEntry> MemUsageEntries;

static inline void createCXTUResourceUsageEntry(MemUsageEntries &entries,
                                              enum CXTUResourceUsageKind k,
                                              unsigned long amount) {
  CXTUResourceUsageEntry entry = { k, amount };
  entries.push_back(entry);
}

extern "C" {

const char *clang_getTUResourceUsageName(CXTUResourceUsageKind kind) {
  const char *str = "";
  switch (kind) {
    case CXTUResourceUsage_AST:
      str = "ASTContext: expressions, declarations, and types"; 
      break;
    case CXTUResourceUsage_Identifiers:
      str = "ASTContext: identifiers";
      break;
    case CXTUResourceUsage_Selectors:
      str = "ASTContext: selectors";
      break;
    case CXTUResourceUsage_GlobalCompletionResults:
      str = "Code completion: cached global results";
      break;
    case CXTUResourceUsage_SourceManagerContentCache:
      str = "SourceManager: content cache allocator";
      break;
    case CXTUResourceUsage_AST_SideTables:
      str = "ASTContext: side tables";
      break;
    case CXTUResourceUsage_SourceManager_Membuffer_Malloc:
      str = "SourceManager: malloc'ed memory buffers";
      break;
    case CXTUResourceUsage_SourceManager_Membuffer_MMap:
      str = "SourceManager: mmap'ed memory buffers";
      break;
    case CXTUResourceUsage_ExternalASTSource_Membuffer_Malloc:
      str = "ExternalASTSource: malloc'ed memory buffers";
      break;
    case CXTUResourceUsage_ExternalASTSource_Membuffer_MMap:
      str = "ExternalASTSource: mmap'ed memory buffers";
      break;
    case CXTUResourceUsage_Preprocessor:
      str = "Preprocessor: malloc'ed memory";
      break;
    case CXTUResourceUsage_PreprocessingRecord:
      str = "Preprocessor: PreprocessingRecord";
      break;
    case CXTUResourceUsage_SourceManager_DataStructures:
      str = "SourceManager: data structures and tables";
      break;
    case CXTUResourceUsage_Preprocessor_HeaderSearch:
      str = "Preprocessor: header search tables";
      break;
  }
  return str;
}

CXTUResourceUsage clang_getCXTUResourceUsage(CXTranslationUnit TU) {
  if (isNotUsableTU(TU)) {
    LOG_BAD_TU(TU);
    CXTUResourceUsage usage = { (void*) nullptr, 0, nullptr };
    return usage;
  }
  
  ASTUnit *astUnit = cxtu::getASTUnit(TU);
  std::unique_ptr<MemUsageEntries> entries(new MemUsageEntries());
  ASTContext &astContext = astUnit->getASTContext();
  
  // How much memory is used by AST nodes and types?
  createCXTUResourceUsageEntry(*entries, CXTUResourceUsage_AST,
    (unsigned long) astContext.getASTAllocatedMemory());

  // How much memory is used by identifiers?
  createCXTUResourceUsageEntry(*entries, CXTUResourceUsage_Identifiers,
    (unsigned long) astContext.Idents.getAllocator().getTotalMemory());

  // How much memory is used for selectors?
  createCXTUResourceUsageEntry(*entries, CXTUResourceUsage_Selectors,
    (unsigned long) astContext.Selectors.getTotalMemory());
  
  // How much memory is used by ASTContext's side tables?
  createCXTUResourceUsageEntry(*entries, CXTUResourceUsage_AST_SideTables,
    (unsigned long) astContext.getSideTableAllocatedMemory());
  
  // How much memory is used for caching global code completion results?
  unsigned long completionBytes = 0;
  if (GlobalCodeCompletionAllocator *completionAllocator =
      astUnit->getCachedCompletionAllocator().get()) {
    completionBytes = completionAllocator->getTotalMemory();
  }
  createCXTUResourceUsageEntry(*entries,
                               CXTUResourceUsage_GlobalCompletionResults,
                               completionBytes);
  
  // How much memory is being used by SourceManager's content cache?
  createCXTUResourceUsageEntry(*entries,
          CXTUResourceUsage_SourceManagerContentCache,
          (unsigned long) astContext.getSourceManager().getContentCacheSize());
  
  // How much memory is being used by the MemoryBuffer's in SourceManager?
  const SourceManager::MemoryBufferSizes &srcBufs =
    astUnit->getSourceManager().getMemoryBufferSizes();
  
  createCXTUResourceUsageEntry(*entries,
                               CXTUResourceUsage_SourceManager_Membuffer_Malloc,
                               (unsigned long) srcBufs.malloc_bytes);
  createCXTUResourceUsageEntry(*entries,
                               CXTUResourceUsage_SourceManager_Membuffer_MMap,
                               (unsigned long) srcBufs.mmap_bytes);
  createCXTUResourceUsageEntry(*entries,
                               CXTUResourceUsage_SourceManager_DataStructures,
                               (unsigned long) astContext.getSourceManager()
                                .getDataStructureSizes());
  
  // How much memory is being used by the ExternalASTSource?
  if (ExternalASTSource *esrc = astContext.getExternalSource()) {
    const ExternalASTSource::MemoryBufferSizes &sizes =
      esrc->getMemoryBufferSizes();
    
    createCXTUResourceUsageEntry(*entries,
      CXTUResourceUsage_ExternalASTSource_Membuffer_Malloc,
                                 (unsigned long) sizes.malloc_bytes);
    createCXTUResourceUsageEntry(*entries,
      CXTUResourceUsage_ExternalASTSource_Membuffer_MMap,
                                 (unsigned long) sizes.mmap_bytes);
  }
  
  // How much memory is being used by the Preprocessor?
  Preprocessor &pp = astUnit->getPreprocessor();
  createCXTUResourceUsageEntry(*entries,
                               CXTUResourceUsage_Preprocessor,
                               pp.getTotalMemory());
  
  if (PreprocessingRecord *pRec = pp.getPreprocessingRecord()) {
    createCXTUResourceUsageEntry(*entries,
                                 CXTUResourceUsage_PreprocessingRecord,
                                 pRec->getTotalMemory());    
  }
  
  createCXTUResourceUsageEntry(*entries,
                               CXTUResourceUsage_Preprocessor_HeaderSearch,
                               pp.getHeaderSearchInfo().getTotalMemory());

  CXTUResourceUsage usage = { (void*) entries.get(),
                            (unsigned) entries->size(),
                            !entries->empty() ? &(*entries)[0] : nullptr };
  entries.release();
  return usage;
}

void clang_disposeCXTUResourceUsage(CXTUResourceUsage usage) {
  if (usage.data)
    delete (MemUsageEntries*) usage.data;
}

CXSourceRangeList *clang_getSkippedRanges(CXTranslationUnit TU, CXFile file) {
  CXSourceRangeList *skipped = new CXSourceRangeList;
  skipped->count = 0;
  skipped->ranges = nullptr;

  if (isNotUsableTU(TU)) {
    LOG_BAD_TU(TU);
    return skipped;
  }

  if (!file)
    return skipped;

  ASTUnit *astUnit = cxtu::getASTUnit(TU);
  PreprocessingRecord *ppRec = astUnit->getPreprocessor().getPreprocessingRecord();
  if (!ppRec)
    return skipped;

  ASTContext &Ctx = astUnit->getASTContext();
  SourceManager &sm = Ctx.getSourceManager();
  FileEntry *fileEntry = static_cast<FileEntry *>(file);
  FileID wantedFileID = sm.translateFile(fileEntry);

  const std::vector<SourceRange> &SkippedRanges = ppRec->getSkippedRanges();
  std::vector<SourceRange> wantedRanges;
  for (std::vector<SourceRange>::const_iterator i = SkippedRanges.begin(), ei = SkippedRanges.end();
       i != ei; ++i) {
    if (sm.getFileID(i->getBegin()) == wantedFileID || sm.getFileID(i->getEnd()) == wantedFileID)
      wantedRanges.push_back(*i);
  }

  skipped->count = wantedRanges.size();
  skipped->ranges = new CXSourceRange[skipped->count];
  for (unsigned i = 0, ei = skipped->count; i != ei; ++i)
    skipped->ranges[i] = cxloc::translateSourceRange(Ctx, wantedRanges[i]);

  return skipped;
}

void clang_disposeSourceRangeList(CXSourceRangeList *ranges) {
  if (ranges) {
    delete[] ranges->ranges;
    delete ranges;
  }
}

} // end extern "C"

void clang::PrintLibclangResourceUsage(CXTranslationUnit TU) {
  CXTUResourceUsage Usage = clang_getCXTUResourceUsage(TU);
  for (unsigned I = 0; I != Usage.numEntries; ++I)
    fprintf(stderr, "  %s: %lu\n", 
            clang_getTUResourceUsageName(Usage.entries[I].kind),
            Usage.entries[I].amount);
  
  clang_disposeCXTUResourceUsage(Usage);
}

//===----------------------------------------------------------------------===//
// Misc. utility functions.
//===----------------------------------------------------------------------===//

/// Default to using an 8 MB stack size on "safety" threads.
static unsigned SafetyStackThreadSize = 8 << 20;

namespace clang {

bool RunSafely(llvm::CrashRecoveryContext &CRC, llvm::function_ref<void()> Fn,
               unsigned Size) {
  if (!Size)
    Size = GetSafetyThreadStackSize();
  if (Size)
    return CRC.RunSafelyOnThread(Fn, Size);
  return CRC.RunSafely(Fn);
}

unsigned GetSafetyThreadStackSize() {
  return SafetyStackThreadSize;
}

void SetSafetyThreadStackSize(unsigned Value) {
  SafetyStackThreadSize = Value;
}

}

void clang::setThreadBackgroundPriority() {
  if (getenv("LIBCLANG_BGPRIO_DISABLE"))
    return;

#ifdef USE_DARWIN_THREADS
  setpriority(PRIO_DARWIN_THREAD, 0, PRIO_DARWIN_BG);
#endif
}

void cxindex::printDiagsToStderr(ASTUnit *Unit) {
  if (!Unit)
    return;

  for (ASTUnit::stored_diag_iterator D = Unit->stored_diag_begin(), 
                                  DEnd = Unit->stored_diag_end();
       D != DEnd; ++D) {
    CXStoredDiagnostic Diag(*D, Unit->getLangOpts());
    CXString Msg = clang_formatDiagnostic(&Diag,
                                clang_defaultDiagnosticDisplayOptions());
    fprintf(stderr, "%s\n", clang_getCString(Msg));
    clang_disposeString(Msg);
  }
#ifdef LLVM_ON_WIN32
  // On Windows, force a flush, since there may be multiple copies of
  // stderr and stdout in the file system, all with different buffers
  // but writing to the same device.
  fflush(stderr);
#endif
}

MacroInfo *cxindex::getMacroInfo(const IdentifierInfo &II,
                                 SourceLocation MacroDefLoc,
                                 CXTranslationUnit TU){
  if (MacroDefLoc.isInvalid() || !TU)
    return nullptr;
  if (!II.hadMacroDefinition())
    return nullptr;

  ASTUnit *Unit = cxtu::getASTUnit(TU);
  Preprocessor &PP = Unit->getPreprocessor();
  MacroDirective *MD = PP.getLocalMacroDirectiveHistory(&II);
  if (MD) {
    for (MacroDirective::DefInfo
           Def = MD->getDefinition(); Def; Def = Def.getPreviousDefinition()) {
      if (MacroDefLoc == Def.getMacroInfo()->getDefinitionLoc())
        return Def.getMacroInfo();
    }
  }

  return nullptr;
}

const MacroInfo *cxindex::getMacroInfo(const MacroDefinitionRecord *MacroDef,
                                       CXTranslationUnit TU) {
  if (!MacroDef || !TU)
    return nullptr;
  const IdentifierInfo *II = MacroDef->getName();
  if (!II)
    return nullptr;

  return getMacroInfo(*II, MacroDef->getLocation(), TU);
}

MacroDefinitionRecord *
cxindex::checkForMacroInMacroDefinition(const MacroInfo *MI, const Token &Tok,
                                        CXTranslationUnit TU) {
  if (!MI || !TU)
    return nullptr;
  if (Tok.isNot(tok::raw_identifier))
    return nullptr;

  if (MI->getNumTokens() == 0)
    return nullptr;
  SourceRange DefRange(MI->getReplacementToken(0).getLocation(),
                       MI->getDefinitionEndLoc());
  ASTUnit *Unit = cxtu::getASTUnit(TU);

  // Check that the token is inside the definition and not its argument list.
  SourceManager &SM = Unit->getSourceManager();
  if (SM.isBeforeInTranslationUnit(Tok.getLocation(), DefRange.getBegin()))
    return nullptr;
  if (SM.isBeforeInTranslationUnit(DefRange.getEnd(), Tok.getLocation()))
    return nullptr;

  Preprocessor &PP = Unit->getPreprocessor();
  PreprocessingRecord *PPRec = PP.getPreprocessingRecord();
  if (!PPRec)
    return nullptr;

  IdentifierInfo &II = PP.getIdentifierTable().get(Tok.getRawIdentifier());
  if (!II.hadMacroDefinition())
    return nullptr;

  // Check that the identifier is not one of the macro arguments.
  if (std::find(MI->arg_begin(), MI->arg_end(), &II) != MI->arg_end())
    return nullptr;

  MacroDirective *InnerMD = PP.getLocalMacroDirectiveHistory(&II);
  if (!InnerMD)
    return nullptr;

  return PPRec->findMacroDefinition(InnerMD->getMacroInfo());
}

MacroDefinitionRecord *
cxindex::checkForMacroInMacroDefinition(const MacroInfo *MI, SourceLocation Loc,
                                        CXTranslationUnit TU) {
  if (Loc.isInvalid() || !MI || !TU)
    return nullptr;

  if (MI->getNumTokens() == 0)
    return nullptr;
  ASTUnit *Unit = cxtu::getASTUnit(TU);
  Preprocessor &PP = Unit->getPreprocessor();
  if (!PP.getPreprocessingRecord())
    return nullptr;
  Loc = Unit->getSourceManager().getSpellingLoc(Loc);
  Token Tok;
  if (PP.getRawToken(Loc, Tok))
    return nullptr;

  return checkForMacroInMacroDefinition(MI, Tok, TU);
}

extern "C" {

CXString clang_getClangVersion() {
  return cxstring::createDup(getClangFullVersion());
}

} // end: extern "C"

Logger &cxindex::Logger::operator<<(CXTranslationUnit TU) {
  if (TU) {
    if (ASTUnit *Unit = cxtu::getASTUnit(TU)) {
      LogOS << '<' << Unit->getMainFileName() << '>';
      if (Unit->isMainFileAST())
        LogOS << " (" << Unit->getASTFileName() << ')';
      return *this;
    }
  } else {
    LogOS << "<NULL TU>";
  }
  return *this;
}

Logger &cxindex::Logger::operator<<(const FileEntry *FE) {
  *this << FE->getName();
  return *this;
}

Logger &cxindex::Logger::operator<<(CXCursor cursor) {
  CXString cursorName = clang_getCursorDisplayName(cursor);
  *this << cursorName << "@" << clang_getCursorLocation(cursor);
  clang_disposeString(cursorName);
  return *this;
}

Logger &cxindex::Logger::operator<<(CXSourceLocation Loc) {
  CXFile File;
  unsigned Line, Column;
  clang_getFileLocation(Loc, &File, &Line, &Column, nullptr);
  CXString FileName = clang_getFileName(File);
  *this << llvm::format("(%s:%d:%d)", clang_getCString(FileName), Line, Column);
  clang_disposeString(FileName);
  return *this;
}

Logger &cxindex::Logger::operator<<(CXSourceRange range) {
  CXSourceLocation BLoc = clang_getRangeStart(range);
  CXSourceLocation ELoc = clang_getRangeEnd(range);

  CXFile BFile;
  unsigned BLine, BColumn;
  clang_getFileLocation(BLoc, &BFile, &BLine, &BColumn, nullptr);

  CXFile EFile;
  unsigned ELine, EColumn;
  clang_getFileLocation(ELoc, &EFile, &ELine, &EColumn, nullptr);

  CXString BFileName = clang_getFileName(BFile);
  if (BFile == EFile) {
    *this << llvm::format("[%s %d:%d-%d:%d]", clang_getCString(BFileName),
                         BLine, BColumn, ELine, EColumn);
  } else {
    CXString EFileName = clang_getFileName(EFile);
    *this << llvm::format("[%s:%d:%d - ", clang_getCString(BFileName),
                          BLine, BColumn)
          << llvm::format("%s:%d:%d]", clang_getCString(EFileName),
                          ELine, EColumn);
    clang_disposeString(EFileName);
  }
  clang_disposeString(BFileName);
  return *this;
}

Logger &cxindex::Logger::operator<<(CXString Str) {
  *this << clang_getCString(Str);
  return *this;
}

Logger &cxindex::Logger::operator<<(const llvm::format_object_base &Fmt) {
  LogOS << Fmt;
  return *this;
}

static llvm::ManagedStatic<llvm::sys::Mutex> LoggingMutex;

cxindex::Logger::~Logger() {
  llvm::sys::ScopedLock L(*LoggingMutex);

  static llvm::TimeRecord sBeginTR = llvm::TimeRecord::getCurrentTime();

  raw_ostream &OS = llvm::errs();
  OS << "[libclang:" << Name << ':';

#ifdef USE_DARWIN_THREADS
  // TODO: Portability.
  mach_port_t tid = pthread_mach_thread_np(pthread_self());
  OS << tid << ':';
#endif

  llvm::TimeRecord TR = llvm::TimeRecord::getCurrentTime();
  OS << llvm::format("%7.4f] ", TR.getWallTime() - sBeginTR.getWallTime());
  OS << Msg << '\n';

  if (Trace) {
    llvm::sys::PrintStackTrace(OS);
    OS << "--------------------------------------------------\n";
  }
}<|MERGE_RESOLUTION|>--- conflicted
+++ resolved
@@ -5694,13 +5694,10 @@
   case Decl::StaticAssert:
   case Decl::Block:
   case Decl::Captured:
-<<<<<<< HEAD
+  case Decl::OMPCapturedExpr:
 #if INTEL_SPECIFIC_CILKPLUS
   case Decl::CilkSpawn:
 #endif               // INTEL_SPECIFIC_CILKPLUS
-=======
-  case Decl::OMPCapturedExpr:
->>>>>>> 380b2243
   case Decl::Label:  // FIXME: Is this right??
   case Decl::ClassScopeFunctionSpecialization:
   case Decl::Import:
