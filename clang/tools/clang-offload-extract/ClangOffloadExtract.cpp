//===-------- clang-offload-extract/ClangOffloadExtract.cpp ---------------===//
//
// Part of the LLVM Project, under the Apache License v2.0 with LLVM Exceptions.
// See https://llvm.org/LICENSE.txt for license information.
// SPDX-License-Identifier: Apache-2.0 WITH LLVM-exception
//
//===----------------------------------------------------------------------===//
///
/// \file
/// Implementation of the clang-offload-extract tool which allows extracting
/// target images from linked fat offload binaries. For locating target images
/// in the binary it uses information from the .tgtimg section which is added to
/// the image by the clang-offload-wrapper tool. This section contains <address,
/// size> pairs for all embedded target images.
///
//===----------------------------------------------------------------------===//

#include "clang/Basic/Version.h"
#include "llvm/ADT/ArrayRef.h"
#include "llvm/Object/COFF.h"
#include "llvm/Object/ELFObjectFile.h"
#include "llvm/Object/ObjectFile.h"
#include "llvm/Support/CommandLine.h"
#include "llvm/Support/Errc.h"
#include "llvm/Support/Signals.h"
#include "llvm/Support/WithColor.h"
#include "llvm/Support/raw_ostream.h"

#define IMAGE_INFO_SECTION_NAME ".tgtimg"
#define IMAGE_SECTION_NAME_PREFIX "__CLANG_OFFLOAD_BUNDLE__"
// Windows truncates the names of sections to 8 bytes
#define IMAGE_SECTION_NAME_PREFIX_COFF "__CLANG_"

#define DEBUG_TYPE "clang-offload-extract"

using namespace llvm;
using namespace llvm::object;

<<<<<<< HEAD
static cl::opt<bool> Help("h", cl::desc("Alias for -help"), cl::Hidden);

// Mark all our options with this category, everything else (except for -version
// and -help) will be hidden.
=======
// Command-line parsing
// Create a category to label utility-specific options; This will allow
// us to distinguish those specific options from generic options and
// irrelevant options
>>>>>>> 7f4c3c22
static cl::OptionCategory
    ClangOffloadExtractCategory("clang-offload-extract options");

<<<<<<< HEAD
static cl::opt<std::string> OutputPrefix(
    "output", cl::Required,
    cl::desc("Specifies prefix for the output file(s). Output file name\n"
             "is composed from this prefix and the sequential number\n"
             "of extracted image appended to the prefix."),
    cl::cat(ClangOffloadExtractCategory));

static cl::opt<std::string> Input(cl::Positional, cl::Required,
                                  cl::desc("<input file>"),
                                  cl::cat(ClangOffloadExtractCategory));

/// Path to the current binary.
static std::string ToolPath;

static void reportError(Error E) {
  logAllUnhandledErrors(std::move(E), WithColor::error(errs(), ToolPath));
=======
// Create options for the input (fat binary) and output (target images)
// files, each with an appropriate default when not specified
static cl::opt<std::string> Input(cl::Positional, cl::init("a.out"),
                                  cl::desc("<input file>"),
                                  cl::cat(ClangOffloadExtractCategory));

static cl::opt<std::string>
    FileNameStem("stem", cl::init("target.bin"),
                 cl::desc(
                     R"(Specifies the stem for the output file(s).
The default stem when not specified is "target.bin".
The Output file name is composed from this stem and
the sequential number of each extracted image appended
to the stem:
  <stem>.<index>
      )"),
                 cl::cat(ClangOffloadExtractCategory));

// Create an alias for the deprecated option, so legacy use still works
static cl::alias FileNameStemAlias(
    "output", cl::desc("Deprecated option, replaced by option '--stem'"),
    cl::aliasopt(FileNameStem), cl::cat(ClangOffloadExtractCategory));

// Report error (and handle any deferred errors)
// This is the main diagnostic used by the utility
static void reportError(Error E, Twine message = "\n") {
  std::string S;
  raw_string_ostream OSS(S);
  logAllUnhandledErrors(std::move(E), OSS);

  errs() << raw_ostream::RED                         //
         << formatv("{0,-10}", "error")              //
         << raw_ostream::RESET                       //
         << S                                        //
         << formatv("{0}", fmt_pad(message, 10, 0)); //
  exit(1);
>>>>>>> 7f4c3c22
}

int main(int argc, const char **argv) {
  sys::PrintStackTraceOnErrorSignal(argv[0]);

  cl::HideUnrelatedOptions(ClangOffloadExtractCategory);
  cl::SetVersionPrinter([](raw_ostream &OS) {
    OS << clang::getClangToolFullVersion("clang-offload-extract") << '\n';
  });
  cl::ParseCommandLineOptions(argc, argv,
                              "A tool for extracting target images from the "
                              "linked fat offload binary.");

  if (Help) {
    cl::PrintHelpMessage();
    return 0;
  }

  // Read input file. It should have one of the supported object file formats.
  Expected<OwningBinary<ObjectFile>> ObjectOrErr =
      ObjectFile::createObjectFile(Input);
  if (!ObjectOrErr) {
    reportError(ObjectOrErr.takeError());
    return 1;
  }

  ObjectFile *Binary = ObjectOrErr->getBinary();

  // Do we plan to support 32-bit offload binaries?
  if (!(isa<ELF64LEObjectFile>(Binary) || isa<COFFObjectFile>(Binary)) ||
      Binary->getBytesInAddress() != sizeof(void *)) {
    reportError(
        createStringError(errc::invalid_argument,
                          "only 64-bit ELF or COFF inputs are supported"));
    return 1;
  }

<<<<<<< HEAD
  unsigned FileNum = 0;

  for (SectionRef Section : Binary->sections()) {
    // Look for the .tgtimg section in the binary.
    Expected<StringRef> NameOrErr = Section.getName();
    if (!NameOrErr) {
      reportError(NameOrErr.takeError());
      return 1;
=======
  // We are dealing with an appropriate fat binary;
  // * Create an array all the sections that have
  //   IMAGE_SECTION_NAME in the section name:
  auto OffloadSections = SmallVector<SectionRef>();
  // * Locate the section that starts with IMAGE_INFO_SECTION_NAME_PREFIX
  //   and extract the index for all the embedded binaries:
  auto OffloadIndex = SmallVector<SectionRef>();
  for (const auto &Section : Binary->sections()) {
    Expected<StringRef> InfoSecNameOrErr = Section.getName();
    if (auto E = InfoSecNameOrErr.takeError()) {
      reportError(std::move(E), "Input File: '" + Input + "'\n");
>>>>>>> 7f4c3c22
    }
    LLVM_DEBUG(dbgs() << "Section: " << *InfoSecNameOrErr << "\n");

<<<<<<< HEAD
    // This is the section we are looking for.
    Expected<StringRef> DataOrErr = Section.getContents();
    if (!DataOrErr) {
      reportError(DataOrErr.takeError());
      return 1;
    }

    // This section contains concatenated <address, size> pairs describing
    // target images that are stored in the binary. Loop over these descriptors
    // and extract each target image.
    struct ImgInfoTy {
      uintptr_t Addr;
      uintptr_t Size;
    };

    auto ImgInfo =
        ArrayRef(reinterpret_cast<const ImgInfoTy *>(DataOrErr->data()),
                 DataOrErr->size() / sizeof(ImgInfoTy));

    for (auto &Img : ImgInfo) {
      // Ignore zero padding that can be inserted by the linker.
      if (!Img.Addr)
        continue;

      // Find section which contains this image.
      // TODO: can use more efficient algorithm than linear search. For example
      // sections and images could be sorted by address then one pass performed
      // through both at the same time.
      auto ImgSec = find_if(Binary->sections(), [&Img](SectionRef Sec) {
        if (!Sec.isData())
          return false;
        if (Img.Addr < Sec.getAddress() ||
            Img.Addr + Img.Size > Sec.getAddress() + Sec.getSize())
          return false;
        return true;
      });
      if (ImgSec == Binary->section_end()) {
        reportError(createStringError(
            inconvertibleErrorCode(),
            "cannot find section containing <0x%lx, 0x%lx> target image",
            Img.Addr, Img.Size));
        return 1;
      }

      Expected<StringRef> SecDataOrErr = ImgSec->getContents();
      if (!SecDataOrErr) {
        reportError(SecDataOrErr.takeError());
        return 1;
      }

      // Output file name is composed from the name prefix provided by the user
      // and the image number which is appended to the prefix.
      std::string FileName = OutputPrefix + "." + std::to_string(FileNum++);

      // Tell user that we are saving an image.
      outs() << "Saving target image to \"" << FileName << "\"\n";

      // And write image data to the output.
      std::error_code EC;
      raw_fd_ostream OS(FileName, EC);
      if (EC) {
        reportError(createFileError(FileName, EC));
        return 1;
      }

      OS << SecDataOrErr->substr(Img.Addr - ImgSec->getAddress(), Img.Size);
      if (OS.has_error()) {
        reportError(createFileError(FileName, OS.error()));
        return 1;
      }
    }

    // Binary is not expected to have more than one .tgtimg section.
    break;
  }
=======
    // We have a valid section name
    std::string SectionNameToCompare = isa<COFFObjectFile>(Binary)
                                           ? IMAGE_SECTION_NAME_PREFIX_COFF
                                           : IMAGE_SECTION_NAME_PREFIX;
    if (InfoSecNameOrErr->find(SectionNameToCompare) != std::string::npos) {
      // This section contains embedded binaries
      OffloadSections.push_back(Section);
    } else if (*InfoSecNameOrErr == IMAGE_INFO_SECTION_NAME) {
      // This section is the index
      OffloadIndex.push_back(Section);
    }
  }

  // Check if there are any sections with embedded binaries
  if (OffloadSections.size() == 0) {
    reportError(
        createStringError(inconvertibleErrorCode(),
                          "Could not locate sections with offload binaries"),
        "Fat Binary: '" + Input + "'\n");
  }
  // Check if we found the index section
  if (OffloadIndex.size() == 0) {
    reportError(
        createStringError(inconvertibleErrorCode(),
                          "Could not locate index for embedded binaries"),
        "Fat Binary: '" + Input + "'\n");
  }
  // Check if we have a valid index section
  Expected<StringRef> DataOrErr = OffloadIndex[0].getContents();
  if (auto E = DataOrErr.takeError()) {
    reportError(std::move(E), "Input File: '" + Input + "'\n");
  }

  // The input binary contains embedded offload binaries
  // The index section contains packed <address, size> pairs describing
  // target images that are stored in the fat binary.
  // Data type to store the index for an individual target image
  struct ImgInfoType {
    uintptr_t Addr;
    uintptr_t Size;
  };

  // Store the metadata for all target images in an array of target
  // image information descriptors
  // This can be done by reinterpreting the content of the section
  auto ImgInfo =
      ArrayRef(reinterpret_cast<const ImgInfoType *>(DataOrErr->data()),
               DataOrErr->size() / sizeof(ImgInfoType));

  //  Loop over the image information descriptors to extract each
  // target image the object file data
  unsigned FileNum = 0;
  unsigned ImgCnt = 1;

  for (const auto &Img : ImgInfo) {
    // Ignore zero padding that can be inserted by the linker.
    if (!Img.Addr)
      continue;

    // Find section which contains this image.
    // /!\ There might be multiple images in a section
    // std::find_if
    // * searches for a true predicate in [first,last] =~ [first,end)
    // * returns end if no predicate is true
    // It is probably faster to track  success through a bool (ImgFound)
    bool ImgFound = false;
    auto ImgSec = find_if(OffloadSections, [&Img, &ImgFound](auto Sec) {
      bool pred = (                                                        //
          Sec.isData()                                                     //
          && (Img.Addr >= Sec.getAddress())                                //
          && ((Img.Addr + Img.Size) <= (Sec.getAddress() + Sec.getSize())) //
      );
      ImgFound = ImgFound || pred;
      return pred;
    });
    if (!ImgFound) {

      reportError(
          createStringError(inconvertibleErrorCode(),
                            "Target image (Address:0x%lx, Size:0x%lx>) is "
                            "not contained in any section",
                            Img.Addr, Img.Size),
          "Fat Binary: '" + Input + "'\n");
    }

    Expected<StringRef> ImgSecNameOrErr = ImgSec->getName();
    if (auto E = ImgSecNameOrErr.takeError()) {
      reportError(std::move(E),
                  "Can not determine section name in Fat Binary '" + Input +
                      "'\n");
    }
    Expected<StringRef> SecDataOrErr = ImgSec->getContents();
    if (auto E = SecDataOrErr.takeError()) {
      reportError(std::move(E), "Can not extract contents for section '" +
                                    *ImgSecNameOrErr + "' in Fat Binary '" +
                                    Input + "'\n");
    }

    // Output file name is composed from the name prefix provided by the
    // user and the image number which is appended to the prefix
    std::string FileName = FileNameStem + "." + std::to_string(FileNum++);
    std::string OffloadName = ImgSecNameOrErr->data();
    std::string OffloadPrefix = isa<COFFObjectFile>(Binary)
                                    ? IMAGE_SECTION_NAME_PREFIX_COFF
                                    : IMAGE_SECTION_NAME_PREFIX;
    OffloadName.erase(0, OffloadPrefix.length());

    // Tell user that we are saving an image.
    outs() << "Section '" + OffloadName + "': Image " << ImgCnt++
           << "'-> File '" + FileName + "'\n";

    // Write image data to the output
    std::error_code EC;
    raw_fd_ostream OS(FileName, EC);
    if (EC) {
      reportError(createFileError(FileName, EC),
                  "Specify a different Output File ('--stem' option)\n");
    }

    OS << SecDataOrErr->substr(Img.Addr - ImgSec->getAddress(), Img.Size);
    if (OS.has_error()) {
      reportError(createFileError(FileName, OS.error()),
                  "Try a different Output File ('--stem' option)");
    }
  } // &Img: ImgInfo

>>>>>>> 7f4c3c22
  return 0;
}<|MERGE_RESOLUTION|>--- conflicted
+++ resolved
@@ -5,14 +5,13 @@
 // SPDX-License-Identifier: Apache-2.0 WITH LLVM-exception
 //
 //===----------------------------------------------------------------------===//
-///
-/// \file
-/// Implementation of the clang-offload-extract tool which allows extracting
-/// target images from linked fat offload binaries. For locating target images
-/// in the binary it uses information from the .tgtimg section which is added to
-/// the image by the clang-offload-wrapper tool. This section contains <address,
-/// size> pairs for all embedded target images.
-///
+//
+// Implementation of the clang-offload-extract tool which allows extracting
+// target images from linked fat offload binaries. For locating target images
+// in the binary it uses information from the .tgtimg section which is added to
+// the image by the clang-offload-wrapper tool. This section contains <address,
+// size> pairs for all embedded target images.
+//
 //===----------------------------------------------------------------------===//
 
 #include "clang/Basic/Version.h"
@@ -22,6 +21,8 @@
 #include "llvm/Object/ObjectFile.h"
 #include "llvm/Support/CommandLine.h"
 #include "llvm/Support/Errc.h"
+#include "llvm/Support/FormatAdapters.h"
+#include "llvm/Support/FormatVariadic.h"
 #include "llvm/Support/Signals.h"
 #include "llvm/Support/WithColor.h"
 #include "llvm/Support/raw_ostream.h"
@@ -36,38 +37,13 @@
 using namespace llvm;
 using namespace llvm::object;
 
-<<<<<<< HEAD
-static cl::opt<bool> Help("h", cl::desc("Alias for -help"), cl::Hidden);
-
-// Mark all our options with this category, everything else (except for -version
-// and -help) will be hidden.
-=======
 // Command-line parsing
 // Create a category to label utility-specific options; This will allow
 // us to distinguish those specific options from generic options and
 // irrelevant options
->>>>>>> 7f4c3c22
 static cl::OptionCategory
-    ClangOffloadExtractCategory("clang-offload-extract options");
-
-<<<<<<< HEAD
-static cl::opt<std::string> OutputPrefix(
-    "output", cl::Required,
-    cl::desc("Specifies prefix for the output file(s). Output file name\n"
-             "is composed from this prefix and the sequential number\n"
-             "of extracted image appended to the prefix."),
-    cl::cat(ClangOffloadExtractCategory));
-
-static cl::opt<std::string> Input(cl::Positional, cl::Required,
-                                  cl::desc("<input file>"),
-                                  cl::cat(ClangOffloadExtractCategory));
-
-/// Path to the current binary.
-static std::string ToolPath;
-
-static void reportError(Error E) {
-  logAllUnhandledErrors(std::move(E), WithColor::error(errs(), ToolPath));
-=======
+    ClangOffloadExtractCategory("Utility-specific options");
+
 // Create options for the input (fat binary) and output (target images)
 // files, each with an appropriate default when not specified
 static cl::opt<std::string> Input(cl::Positional, cl::init("a.out"),
@@ -104,54 +80,66 @@
          << S                                        //
          << formatv("{0}", fmt_pad(message, 10, 0)); //
   exit(1);
->>>>>>> 7f4c3c22
 }
 
 int main(int argc, const char **argv) {
   sys::PrintStackTraceOnErrorSignal(argv[0]);
 
+  // Hide non-generic options that are not in this utility's explicit
+  // category;
+  // Some include files bring in options that are not relevant for the
+  // public interface of this utility (e.g. color handling or Intermediate
+  // Representation objects)
   cl::HideUnrelatedOptions(ClangOffloadExtractCategory);
   cl::SetVersionPrinter([](raw_ostream &OS) {
-    OS << clang::getClangToolFullVersion("clang-offload-extract") << '\n';
+    OS << clang::getClangToolFullVersion("clang-offload-extract") << "\n";
   });
   cl::ParseCommandLineOptions(argc, argv,
-                              "A tool for extracting target images from the "
-                              "linked fat offload binary.");
-
-  if (Help) {
-    cl::PrintHelpMessage();
-    return 0;
-  }
-
-  // Read input file. It should have one of the supported object file formats.
+                              R"(
+
+A utility to extract all the target images from a
+linked fat binary, and store them in separate files.
+)",
+                              nullptr, nullptr, true);
+
+  // Read input file. It should have one of the supported object file
+  // formats:
+  // * Common Object File Format (COFF) : https://wiki.osdev.org/COFF
+  // * Executable Linker Format (ELF)   : https://wiki.osdev.org/ELF
+  // This utility works on a hierarchy of objects:
+  // =                           OwningBinary<ObjectFile>   ObjectOrError
+  // |_->getBinary()             ObjectFile                 *Binary
+  //   |_->getBytesInAddress()   uint8_t                    -
+  //   |_->section_end()         section_iterator           -
+  //   |_->sections()            section_iterator_range     -
+  //     |_:                     SectionRef                 Section
+  //       |_.getName()          StringRef                  -
+  //       |_.getContents()      StringRef                  -
+  //       |_.isData()           bool                       -
+  //       |_.getAddress()       uint64_t                   -
+  //       |_.getSize()          uint64_t                   -
   Expected<OwningBinary<ObjectFile>> ObjectOrErr =
       ObjectFile::createObjectFile(Input);
-  if (!ObjectOrErr) {
-    reportError(ObjectOrErr.takeError());
-    return 1;
-  }
-
+  if (auto E = ObjectOrErr.takeError()) {
+    reportError(std::move(E), "Input File: '" + Input + "'\n");
+  }
+
+  // LLVM::ObjectFile has no constructor, but we can extract it from the
+  // LLVM::OwningBinary object
   ObjectFile *Binary = ObjectOrErr->getBinary();
 
-  // Do we plan to support 32-bit offload binaries?
-  if (!(isa<ELF64LEObjectFile>(Binary) || isa<COFFObjectFile>(Binary)) ||
-      Binary->getBytesInAddress() != sizeof(void *)) {
+  // Bitness       :  sizeof(void *)
+  // 32-bit systems:  4
+  // 64-bit systems:  8
+  if (!(isa<ELF64LEObjectFile>(Binary) || isa<COFFObjectFile>(Binary)) //
+      || Binary->getBytesInAddress() != sizeof(void *)                 //
+  ) {
     reportError(
         createStringError(errc::invalid_argument,
-                          "only 64-bit ELF or COFF inputs are supported"));
-    return 1;
-  }
-
-<<<<<<< HEAD
-  unsigned FileNum = 0;
-
-  for (SectionRef Section : Binary->sections()) {
-    // Look for the .tgtimg section in the binary.
-    Expected<StringRef> NameOrErr = Section.getName();
-    if (!NameOrErr) {
-      reportError(NameOrErr.takeError());
-      return 1;
-=======
+                          "Only 64-bit ELF or COFF inputs are supported"),
+        "Input File: '" + Input + "'");
+  }
+
   // We are dealing with an appropriate fat binary;
   // * Create an array all the sections that have
   //   IMAGE_SECTION_NAME in the section name:
@@ -163,87 +151,9 @@
     Expected<StringRef> InfoSecNameOrErr = Section.getName();
     if (auto E = InfoSecNameOrErr.takeError()) {
       reportError(std::move(E), "Input File: '" + Input + "'\n");
->>>>>>> 7f4c3c22
     }
     LLVM_DEBUG(dbgs() << "Section: " << *InfoSecNameOrErr << "\n");
 
-<<<<<<< HEAD
-    // This is the section we are looking for.
-    Expected<StringRef> DataOrErr = Section.getContents();
-    if (!DataOrErr) {
-      reportError(DataOrErr.takeError());
-      return 1;
-    }
-
-    // This section contains concatenated <address, size> pairs describing
-    // target images that are stored in the binary. Loop over these descriptors
-    // and extract each target image.
-    struct ImgInfoTy {
-      uintptr_t Addr;
-      uintptr_t Size;
-    };
-
-    auto ImgInfo =
-        ArrayRef(reinterpret_cast<const ImgInfoTy *>(DataOrErr->data()),
-                 DataOrErr->size() / sizeof(ImgInfoTy));
-
-    for (auto &Img : ImgInfo) {
-      // Ignore zero padding that can be inserted by the linker.
-      if (!Img.Addr)
-        continue;
-
-      // Find section which contains this image.
-      // TODO: can use more efficient algorithm than linear search. For example
-      // sections and images could be sorted by address then one pass performed
-      // through both at the same time.
-      auto ImgSec = find_if(Binary->sections(), [&Img](SectionRef Sec) {
-        if (!Sec.isData())
-          return false;
-        if (Img.Addr < Sec.getAddress() ||
-            Img.Addr + Img.Size > Sec.getAddress() + Sec.getSize())
-          return false;
-        return true;
-      });
-      if (ImgSec == Binary->section_end()) {
-        reportError(createStringError(
-            inconvertibleErrorCode(),
-            "cannot find section containing <0x%lx, 0x%lx> target image",
-            Img.Addr, Img.Size));
-        return 1;
-      }
-
-      Expected<StringRef> SecDataOrErr = ImgSec->getContents();
-      if (!SecDataOrErr) {
-        reportError(SecDataOrErr.takeError());
-        return 1;
-      }
-
-      // Output file name is composed from the name prefix provided by the user
-      // and the image number which is appended to the prefix.
-      std::string FileName = OutputPrefix + "." + std::to_string(FileNum++);
-
-      // Tell user that we are saving an image.
-      outs() << "Saving target image to \"" << FileName << "\"\n";
-
-      // And write image data to the output.
-      std::error_code EC;
-      raw_fd_ostream OS(FileName, EC);
-      if (EC) {
-        reportError(createFileError(FileName, EC));
-        return 1;
-      }
-
-      OS << SecDataOrErr->substr(Img.Addr - ImgSec->getAddress(), Img.Size);
-      if (OS.has_error()) {
-        reportError(createFileError(FileName, OS.error()));
-        return 1;
-      }
-    }
-
-    // Binary is not expected to have more than one .tgtimg section.
-    break;
-  }
-=======
     // We have a valid section name
     std::string SectionNameToCompare = isa<COFFObjectFile>(Binary)
                                            ? IMAGE_SECTION_NAME_PREFIX_COFF
@@ -370,6 +280,5 @@
     }
   } // &Img: ImgInfo
 
->>>>>>> 7f4c3c22
   return 0;
 }