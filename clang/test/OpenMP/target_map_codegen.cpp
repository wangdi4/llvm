// expected-no-diagnostics
#ifndef HEADER
#define HEADER

///
/// Implicit maps.
///

///==========================================================================///
// RUN: %clang_cc1 -DCK1 -verify -fopenmp -fopenmp-targets=powerpc64le-ibm-linux-gnu -x c++ -triple powerpc64le-unknown-unknown -emit-llvm %s -o - | FileCheck -allow-deprecated-dag-overlap  %s --check-prefix CK1 --check-prefix CK1-64
// RUN: %clang_cc1 -DCK1 -fopenmp -fopenmp-targets=powerpc64le-ibm-linux-gnu -x c++ -std=c++11 -triple powerpc64le-unknown-unknown -emit-pch -o %t %s
// RUN: %clang_cc1 -fopenmp -fopenmp-targets=powerpc64le-ibm-linux-gnu -x c++ -triple powerpc64le-unknown-unknown -std=c++11 -include-pch %t -verify %s -emit-llvm -o - | FileCheck -allow-deprecated-dag-overlap  %s  --check-prefix CK1 --check-prefix CK1-64
// RUN: %clang_cc1 -DCK1 -verify -fopenmp -fopenmp-targets=i386-pc-linux-gnu -x c++ -triple i386-unknown-unknown -emit-llvm %s -o - | FileCheck -allow-deprecated-dag-overlap  %s  --check-prefix CK1 --check-prefix CK1-32
// RUN: %clang_cc1 -DCK1 -fopenmp -fopenmp-targets=i386-pc-linux-gnu -x c++ -std=c++11 -triple i386-unknown-unknown -emit-pch -o %t %s
// RUN: %clang_cc1 -fopenmp -fopenmp-targets=i386-pc-linux-gnu -x c++ -triple i386-unknown-unknown -std=c++11 -include-pch %t -verify %s -emit-llvm -o - | FileCheck -allow-deprecated-dag-overlap  %s  --check-prefix CK1 --check-prefix CK1-32

// RUN: %clang_cc1 -DCK1 -verify -fopenmp-simd -fopenmp-targets=powerpc64le-ibm-linux-gnu -x c++ -triple powerpc64le-unknown-unknown -emit-llvm %s -o - | FileCheck -allow-deprecated-dag-overlap  --check-prefix SIMD-ONLY0 %s
// RUN: %clang_cc1 -DCK1 -fopenmp-simd -fopenmp-targets=powerpc64le-ibm-linux-gnu -x c++ -std=c++11 -triple powerpc64le-unknown-unknown -emit-pch -o %t %s
// RUN: %clang_cc1 -fopenmp-simd -fopenmp-targets=powerpc64le-ibm-linux-gnu -x c++ -triple powerpc64le-unknown-unknown -std=c++11 -include-pch %t -verify %s -emit-llvm -o - | FileCheck -allow-deprecated-dag-overlap  --check-prefix SIMD-ONLY0 %s
// RUN: %clang_cc1 -DCK1 -verify -fopenmp-simd -fopenmp-targets=i386-pc-linux-gnu -x c++ -triple i386-unknown-unknown -emit-llvm %s -o - | FileCheck -allow-deprecated-dag-overlap  --check-prefix SIMD-ONLY0 %s
// RUN: %clang_cc1 -DCK1 -fopenmp-simd -fopenmp-targets=i386-pc-linux-gnu -x c++ -std=c++11 -triple i386-unknown-unknown -emit-pch -o %t %s
// RUN: %clang_cc1 -fopenmp-simd -fopenmp-targets=i386-pc-linux-gnu -x c++ -triple i386-unknown-unknown -std=c++11 -include-pch %t -verify %s -emit-llvm -o - | FileCheck -allow-deprecated-dag-overlap  --check-prefix SIMD-ONLY0 %s
// SIMD-ONLY0-NOT: {{__kmpc|__tgt}}
#ifdef CK1

class B {
public:
  static double VAR;
  B() {
  }

  static void modify(int &res) {
#pragma omp target map(tofrom \
                       : res)
    {
      res = B::VAR;
    }
  }
};
double B::VAR = 1.0;

// CK1-LABEL: @.__omp_offloading_{{.*}}implicit_maps_integer{{.*}}_l{{[0-9]+}}.region_id = weak constant i8 0

// CK1-DAG: [[SIZES:@.+]] = {{.+}}constant [1 x i64] [i64 4]
// Map types: OMP_MAP_PRIVATE_VAL | OMP_MAP_TARGET_PARAM | OMP_MAP_IMPLICIT = 800
// CK1-DAG: [[TYPES:@.+]] = {{.+}}constant [1 x i64] [i64 800]

// CK1-LABEL: implicit_maps_integer{{.*}}(
void implicit_maps_integer (int a){
  // CK1: call void{{.*}}modify
  B::modify(a);
  int i = a;

  // CK1-DAG: call i32 @__tgt_target_mapper(i64 {{.+}}, i8* {{.+}}, i32 1, i8** [[BPGEP:%[0-9]+]], i8** [[PGEP:%[0-9]+]], {{.+}}[[SIZES]]{{.+}}, {{.+}}[[TYPES]]{{.+}}, i8** null)
  // CK1-DAG: [[BPGEP]] = getelementptr inbounds {{.+}}[[BPS:%[^,]+]], i32 0, i32 0
  // CK1-DAG: [[PGEP]] = getelementptr inbounds {{.+}}[[PS:%[^,]+]], i32 0, i32 0
  // CK1-DAG: [[BP1:%.+]] = getelementptr inbounds {{.+}}[[BPS]], i32 0, i32 0
  // CK1-DAG: [[P1:%.+]] = getelementptr inbounds {{.+}}[[PS]], i32 0, i32 0
  // CK1-DAG: [[CBP1:%.+]] = bitcast i8** [[BP1]] to i[[sz:64|32]]*
  // CK1-DAG: [[CP1:%.+]] = bitcast i8** [[P1]] to i[[sz]]*
  // CK1-DAG: store i[[sz]] [[VAL:%[^,]+]], i[[sz]]* [[CBP1]]
  // CK1-DAG: store i[[sz]] [[VAL]], i[[sz]]* [[CP1]]
  // CK1-DAG: [[VAL]] = load i[[sz]], i[[sz]]* [[ADDR:%.+]],
  // CK1-64-DAG: [[CADDR:%.+]] = bitcast i[[sz]]* [[ADDR]] to i32*
  // CK1-64-DAG: store i32 {{.+}}, i32* [[CADDR]],

  // CK1: call void [[KERNEL:@.+]](i[[sz]] [[VAL]])
  #pragma omp target
  {
   ++i;
  }
}

// CK1: define internal void [[KERNEL]](i[[sz]] [[ARG:%.+]])
// CK1: [[ADDR:%.+]] = alloca i[[sz]],
// CK1: store i[[sz]] [[ARG]], i[[sz]]* [[ADDR]],
// CK1-64: [[CADDR:%.+]] = bitcast i64* [[ADDR]] to i32*
// CK1-64: {{.+}} = load i32, i32* [[CADDR]],
// CK1-32: {{.+}} = load i32, i32* [[ADDR]],

#endif


///==========================================================================///
// RUN: %clang_cc1 -DCK2 -verify -fopenmp -fopenmp-targets=powerpc64le-ibm-linux-gnu -x c++ -triple powerpc64le-unknown-unknown -emit-llvm %s -o - | FileCheck -allow-deprecated-dag-overlap  %s --check-prefix CK2 --check-prefix CK2-64
// RUN: %clang_cc1 -DCK2 -fopenmp -fopenmp-targets=powerpc64le-ibm-linux-gnu -x c++ -std=c++11 -triple powerpc64le-unknown-unknown -emit-pch -o %t %s
// RUN: %clang_cc1 -fopenmp -fopenmp-targets=powerpc64le-ibm-linux-gnu -x c++ -triple powerpc64le-unknown-unknown -std=c++11 -include-pch %t -verify %s -emit-llvm -o - | FileCheck -allow-deprecated-dag-overlap  %s  --check-prefix CK2 --check-prefix CK2-64
// RUN: %clang_cc1 -DCK2 -verify -fopenmp -fopenmp-targets=i386-pc-linux-gnu -x c++ -triple i386-unknown-unknown -emit-llvm %s -o - | FileCheck -allow-deprecated-dag-overlap  %s  --check-prefix CK2 --check-prefix CK2-32
// RUN: %clang_cc1 -DCK2 -fopenmp -fopenmp-targets=i386-pc-linux-gnu -x c++ -std=c++11 -triple i386-unknown-unknown -emit-pch -o %t %s
// RUN: %clang_cc1 -fopenmp -fopenmp-targets=i386-pc-linux-gnu -x c++ -triple i386-unknown-unknown -std=c++11 -include-pch %t -verify %s -emit-llvm -o - | FileCheck -allow-deprecated-dag-overlap  %s  --check-prefix CK2 --check-prefix CK2-32

// RUN: %clang_cc1 -DCK2 -verify -fopenmp-simd -fopenmp-targets=powerpc64le-ibm-linux-gnu -x c++ -triple powerpc64le-unknown-unknown -emit-llvm %s -o - | FileCheck -allow-deprecated-dag-overlap  --check-prefix SIMD-ONLY1 %s
// RUN: %clang_cc1 -DCK2 -fopenmp-simd -fopenmp-targets=powerpc64le-ibm-linux-gnu -x c++ -std=c++11 -triple powerpc64le-unknown-unknown -emit-pch -o %t %s
// RUN: %clang_cc1 -fopenmp-simd -fopenmp-targets=powerpc64le-ibm-linux-gnu -x c++ -triple powerpc64le-unknown-unknown -std=c++11 -include-pch %t -verify %s -emit-llvm -o - | FileCheck -allow-deprecated-dag-overlap  --check-prefix SIMD-ONLY1 %s
// RUN: %clang_cc1 -DCK2 -verify -fopenmp-simd -fopenmp-targets=i386-pc-linux-gnu -x c++ -triple i386-unknown-unknown -emit-llvm %s -o - | FileCheck -allow-deprecated-dag-overlap  --check-prefix SIMD-ONLY1 %s
// RUN: %clang_cc1 -DCK2 -fopenmp-simd -fopenmp-targets=i386-pc-linux-gnu -x c++ -std=c++11 -triple i386-unknown-unknown -emit-pch -o %t %s
// RUN: %clang_cc1 -fopenmp-simd -fopenmp-targets=i386-pc-linux-gnu -x c++ -triple i386-unknown-unknown -std=c++11 -include-pch %t -verify %s -emit-llvm -o - | FileCheck -allow-deprecated-dag-overlap  --check-prefix SIMD-ONLY1 %s
// SIMD-ONLY1-NOT: {{__kmpc|__tgt}}
#ifdef CK2

// CK2-LABEL: @.__omp_offloading_{{.*}}implicit_maps_reference{{.*}}_l{{[0-9]+}}.region_id = weak constant i8 0

// CK2: [[SIZES:@.+]] = {{.+}}constant [1 x i64] [i64 4]
// Map types: OMP_MAP_PRIVATE_VAL | OMP_MAP_TARGET_PARAM | OMP_MAP_IMPLICIT = 800
// CK2: [[TYPES:@.+]] = {{.+}}constant [1 x i64] [i64 800]
// CK2-LABEL: @.__omp_offloading_{{.*}}implicit_maps_reference{{.*}}_l{{[0-9]+}}.region_id = weak constant i8 0
// CK2: [[SIZES2:@.+]] = {{.+}}constant [1 x i64] zeroinitializer
// Map types: OMP_MAP_IS_PTR | OMP_MAP_IMPLICIT = 544
// CK2: [[TYPES2:@.+]] = {{.+}}constant [1 x i64] [i64 544]

// CK2-LABEL: implicit_maps_reference{{.*}}(
void implicit_maps_reference (int a, int *b){
  int &i = a;
  // CK2-DAG: call i32 @__tgt_target_mapper(i64 {{.+}}, i8* {{.+}}, i32 1, i8** [[BPGEP:%[0-9]+]], i8** [[PGEP:%[0-9]+]], {{.+}}[[SIZES]]{{.+}}, {{.+}}[[TYPES]]{{.+}}, i8** null)
  // CK2-DAG: [[BPGEP]] = getelementptr inbounds {{.+}}[[BPS:%[^,]+]], i32 0, i32 0
  // CK2-DAG: [[PGEP]] = getelementptr inbounds {{.+}}[[PS:%[^,]+]], i32 0, i32 0
  // CK2-DAG: [[BP1:%.+]] = getelementptr inbounds {{.+}}[[BPS]], i32 0, i32 0
  // CK2-DAG: [[P1:%.+]] = getelementptr inbounds {{.+}}[[PS]], i32 0, i32 0
  // CK2-DAG: [[CBP1:%.+]] = bitcast i8** [[BP1]] to i[[sz:64|32]]*
  // CK2-DAG: [[CP1:%.+]] = bitcast i8** [[P1]] to i[[sz]]*
  // CK2-DAG: store i[[sz]] [[VAL:%[^,]+]], i[[sz]]* [[CBP1]]
  // CK2-DAG: store i[[sz]] [[VAL]], i[[sz]]* [[CP1]]
  // CK2-DAG: [[VAL]] = load i[[sz]], i[[sz]]* [[ADDR:%.+]],
  // CK2-64-DAG: [[CADDR:%.+]] = bitcast i[[sz]]* [[ADDR]] to i32*
  // CK2-64-DAG: store i32 {{.+}}, i32* [[CADDR]],

  // CK2: call void [[KERNEL:@.+]](i[[sz]] [[VAL]])
  #pragma omp target
  {
   ++i;
  }

  int *&p = b;
  // CK2-DAG: call i32 @__tgt_target_mapper(i64 {{.+}}, i8* {{.+}}, i32 1, i8** [[BPGEP:%[0-9]+]], i8** [[PGEP:%[0-9]+]], {{.+}}[[SIZES2]]{{.+}}, {{.+}}[[TYPES2]]{{.+}}, i8** null)
  // CK2-DAG: [[BPGEP]] = getelementptr inbounds {{.+}}[[BPS:%[^,]+]], i32 0, i32 0
  // CK2-DAG: [[PGEP]] = getelementptr inbounds {{.+}}[[PS:%[^,]+]], i32 0, i32 0
  // CK2-DAG: [[BP1:%.+]] = getelementptr inbounds {{.+}}[[BPS]], i32 0, i32 0
  // CK2-DAG: [[P1:%.+]] = getelementptr inbounds {{.+}}[[PS]], i32 0, i32 0
  // CK2-DAG: [[CBP1:%.+]] = bitcast i8** [[BP1]] to i32**
  // CK2-DAG: [[CP1:%.+]] = bitcast i8** [[P1]] to i32**
  // CK2-DAG: store i32* [[VAL:%[^,]+]], i32** [[CBP1]]
  // CK2-DAG: store i32* [[VAL]], i32** [[CP1]]
  // CK2-DAG: [[VAL]] = load i32*, i32** [[ADDR:%.+]],
  // CK2-DAG: [[ADDR]] = load i32**, i32*** [[ADDR2:%.+]],

  // CK2: call void [[KERNEL2:@.+]](i32* [[VAL]])
  #pragma omp target
  {
   ++p;
  }
}

// CK2: define internal void [[KERNEL]](i[[sz]] [[ARG:%.+]])
// CK2: [[ADDR:%.+]] = alloca i[[sz]],
// CK2: [[REF:%.+]] = alloca i32*,
// CK2: store i[[sz]] [[ARG]], i[[sz]]* [[ADDR]],
// CK2-64: [[CADDR:%.+]] = bitcast i[[sz]]* [[ADDR]] to i32*
// CK2-64: store i32* [[CADDR]], i32** [[REF]],
// CK2-64: [[RVAL:%.+]] = load i32*, i32** [[REF]],
// CK2-64: {{.+}} = load i32, i32* [[RVAL]],
// CK2-32: store i32* [[ADDR]], i32** [[REF]],
// CK2-32: [[RVAL:%.+]] = load i32*, i32** [[REF]],
// CK2-32: {{.+}} = load i32, i32* [[RVAL]],

// CK2: define internal void [[KERNEL2]](i32* [[ARG:%.+]])
// CK2: [[ADDR:%.+]] = alloca i32*,
// CK2: [[REF:%.+]] = alloca i32**,
// CK2: store i32* [[ARG]], i32** [[ADDR]],
// CK2: store i32** [[ADDR]], i32*** [[REF]],
// CK2: [[T:%.+]] = load i32**, i32*** [[REF]],
// CK2: [[TT:%.+]] = load i32*, i32** [[T]],
// CK2: getelementptr inbounds i32, i32* [[TT]], i32 1
#endif
///==========================================================================///
// RUN: %clang_cc1 -DCK3 -verify -fopenmp -fopenmp-targets=powerpc64le-ibm-linux-gnu -x c++ -triple powerpc64le-unknown-unknown -emit-llvm %s -o - | FileCheck -allow-deprecated-dag-overlap  %s --check-prefix CK3 --check-prefix CK3-64
// RUN: %clang_cc1 -DCK3 -fopenmp -fopenmp-targets=powerpc64le-ibm-linux-gnu -x c++ -std=c++11 -triple powerpc64le-unknown-unknown -emit-pch -o %t %s
// RUN: %clang_cc1 -fopenmp -fopenmp-targets=powerpc64le-ibm-linux-gnu -x c++ -triple powerpc64le-unknown-unknown -std=c++11 -include-pch %t -verify %s -emit-llvm -o - | FileCheck -allow-deprecated-dag-overlap  %s  --check-prefix CK3 --check-prefix CK3-64
// RUN: %clang_cc1 -DCK3 -verify -fopenmp -fopenmp-targets=i386-pc-linux-gnu -x c++ -triple i386-unknown-unknown -emit-llvm %s -o - | FileCheck -allow-deprecated-dag-overlap  %s  --check-prefix CK3 --check-prefix CK3-32
// RUN: %clang_cc1 -DCK3 -fopenmp -fopenmp-targets=i386-pc-linux-gnu -x c++ -std=c++11 -triple i386-unknown-unknown -emit-pch -o %t %s
// RUN: %clang_cc1 -fopenmp -fopenmp-targets=i386-pc-linux-gnu -x c++ -triple i386-unknown-unknown -std=c++11 -include-pch %t -verify %s -emit-llvm -o - | FileCheck -allow-deprecated-dag-overlap  %s  --check-prefix CK3 --check-prefix CK3-32

// RUN: %clang_cc1 -DCK3 -verify -fopenmp-simd -fopenmp-targets=powerpc64le-ibm-linux-gnu -x c++ -triple powerpc64le-unknown-unknown -emit-llvm %s -o - | FileCheck -allow-deprecated-dag-overlap  --check-prefix SIMD-ONLY2 %s
// RUN: %clang_cc1 -DCK3 -fopenmp-simd -fopenmp-targets=powerpc64le-ibm-linux-gnu -x c++ -std=c++11 -triple powerpc64le-unknown-unknown -emit-pch -o %t %s
// RUN: %clang_cc1 -fopenmp-simd -fopenmp-targets=powerpc64le-ibm-linux-gnu -x c++ -triple powerpc64le-unknown-unknown -std=c++11 -include-pch %t -verify %s -emit-llvm -o - | FileCheck -allow-deprecated-dag-overlap  --check-prefix SIMD-ONLY2 %s
// RUN: %clang_cc1 -DCK3 -verify -fopenmp-simd -fopenmp-targets=i386-pc-linux-gnu -x c++ -triple i386-unknown-unknown -emit-llvm %s -o - | FileCheck -allow-deprecated-dag-overlap  --check-prefix SIMD-ONLY2 %s
// RUN: %clang_cc1 -DCK3 -fopenmp-simd -fopenmp-targets=i386-pc-linux-gnu -x c++ -std=c++11 -triple i386-unknown-unknown -emit-pch -o %t %s
// RUN: %clang_cc1 -fopenmp-simd -fopenmp-targets=i386-pc-linux-gnu -x c++ -triple i386-unknown-unknown -std=c++11 -include-pch %t -verify %s -emit-llvm -o - | FileCheck -allow-deprecated-dag-overlap  --check-prefix SIMD-ONLY2 %s
// SIMD-ONLY2-NOT: {{__kmpc|__tgt}}
#ifdef CK3

// CK3-LABEL: @.__omp_offloading_{{.*}}implicit_maps_parameter{{.*}}_l{{[0-9]+}}.region_id = weak constant i8 0

// CK3-DAG: [[SIZES:@.+]] = {{.+}}constant [1 x i64] [i64 4]
// Map types: OMP_MAP_PRIVATE_VAL | OMP_MAP_TARGET_PARAM | OMP_MAP_IMPLICIT = 800
// CK3-DAG: [[TYPES:@.+]] = {{.+}}constant [1 x i64] [i64 800]

// CK3-LABEL: implicit_maps_parameter{{.*}}(
void implicit_maps_parameter (int a){

  // CK3-DAG: call i32 @__tgt_target_mapper(i64 {{.+}}, i8* {{.+}}, i32 1, i8** [[BPGEP:%[0-9]+]], i8** [[PGEP:%[0-9]+]], {{.+}}[[SIZES]]{{.+}}, {{.+}}[[TYPES]]{{.+}}, i8** null)
  // CK3-DAG: [[BPGEP]] = getelementptr inbounds {{.+}}[[BPS:%[^,]+]], i32 0, i32 0
  // CK3-DAG: [[PGEP]] = getelementptr inbounds {{.+}}[[PS:%[^,]+]], i32 0, i32 0
  // CK3-DAG: [[BP1:%.+]] = getelementptr inbounds {{.+}}[[BPS]], i32 0, i32 0
  // CK3-DAG: [[P1:%.+]] = getelementptr inbounds {{.+}}[[PS]], i32 0, i32 0
  // CK3-DAG: [[CBP1:%.+]] = bitcast i8** [[BP1]] to i[[sz:64|32]]*
  // CK3-DAG: [[CP1:%.+]] = bitcast i8** [[P1]] to i[[sz]]*
  // CK3-DAG: store i[[sz]] [[VAL:%[^,]+]], i[[sz]]* [[CBP1]]
  // CK3-DAG: store i[[sz]] [[VAL]], i[[sz]]* [[CP1]]
  // CK3-DAG: [[VAL]] = load i[[sz]], i[[sz]]* [[ADDR:%.+]],
  // CK3-64-DAG: [[CADDR:%.+]] = bitcast i[[sz]]* [[ADDR]] to i32*
  // CK3-64-DAG: store i32 {{.+}}, i32* [[CADDR]],

  // CK3: call void [[KERNEL:@.+]](i[[sz]] [[VAL]])
  #pragma omp target
  {
   ++a;
  }
}

// CK3: define internal void [[KERNEL]](i[[sz]] [[ARG:%.+]])
// CK3: [[ADDR:%.+]] = alloca i[[sz]],
// CK3: store i[[sz]] [[ARG]], i[[sz]]* [[ADDR]],
// CK3-64: [[CADDR:%.+]] = bitcast i64* [[ADDR]] to i32*
// CK3-64: {{.+}} = load i32, i32* [[CADDR]],
// CK3-32: {{.+}} = load i32, i32* [[ADDR]],

#endif
///==========================================================================///
// RUN: %clang_cc1 -DCK4 -verify -fopenmp -fopenmp-targets=powerpc64le-ibm-linux-gnu -x c++ -triple powerpc64le-unknown-unknown -emit-llvm %s -o - | FileCheck -allow-deprecated-dag-overlap  %s --check-prefix CK4 --check-prefix CK4-64
// RUN: %clang_cc1 -DCK4 -fopenmp -fopenmp-targets=powerpc64le-ibm-linux-gnu -x c++ -std=c++11 -triple powerpc64le-unknown-unknown -emit-pch -o %t %s
// RUN: %clang_cc1 -fopenmp -fopenmp-targets=powerpc64le-ibm-linux-gnu -x c++ -triple powerpc64le-unknown-unknown -std=c++11 -include-pch %t -verify %s -emit-llvm -o - | FileCheck -allow-deprecated-dag-overlap  %s  --check-prefix CK4 --check-prefix CK4-64
// RUN: %clang_cc1 -DCK4 -verify -fopenmp -fopenmp-targets=i386-pc-linux-gnu -x c++ -triple i386-unknown-unknown -emit-llvm %s -o - | FileCheck -allow-deprecated-dag-overlap  %s  --check-prefix CK4 --check-prefix CK4-32
// RUN: %clang_cc1 -DCK4 -fopenmp -fopenmp-targets=i386-pc-linux-gnu -x c++ -std=c++11 -triple i386-unknown-unknown -emit-pch -o %t %s
// RUN: %clang_cc1 -fopenmp -fopenmp-targets=i386-pc-linux-gnu -x c++ -triple i386-unknown-unknown -std=c++11 -include-pch %t -verify %s -emit-llvm -o - | FileCheck -allow-deprecated-dag-overlap  %s  --check-prefix CK4 --check-prefix CK4-32

// RUN: %clang_cc1 -DCK4 -verify -fopenmp-simd -fopenmp-targets=powerpc64le-ibm-linux-gnu -x c++ -triple powerpc64le-unknown-unknown -emit-llvm %s -o - | FileCheck -allow-deprecated-dag-overlap  --check-prefix SIMD-ONLY3 %s
// RUN: %clang_cc1 -DCK4 -fopenmp-simd -fopenmp-targets=powerpc64le-ibm-linux-gnu -x c++ -std=c++11 -triple powerpc64le-unknown-unknown -emit-pch -o %t %s
// RUN: %clang_cc1 -fopenmp-simd -fopenmp-targets=powerpc64le-ibm-linux-gnu -x c++ -triple powerpc64le-unknown-unknown -std=c++11 -include-pch %t -verify %s -emit-llvm -o - | FileCheck -allow-deprecated-dag-overlap  --check-prefix SIMD-ONLY3 %s
// RUN: %clang_cc1 -DCK4 -verify -fopenmp-simd -fopenmp-targets=i386-pc-linux-gnu -x c++ -triple i386-unknown-unknown -emit-llvm %s -o - | FileCheck -allow-deprecated-dag-overlap  --check-prefix SIMD-ONLY3 %s
// RUN: %clang_cc1 -DCK4 -fopenmp-simd -fopenmp-targets=i386-pc-linux-gnu -x c++ -std=c++11 -triple i386-unknown-unknown -emit-pch -o %t %s
// RUN: %clang_cc1 -fopenmp-simd -fopenmp-targets=i386-pc-linux-gnu -x c++ -triple i386-unknown-unknown -std=c++11 -include-pch %t -verify %s -emit-llvm -o - | FileCheck -allow-deprecated-dag-overlap  --check-prefix SIMD-ONLY3 %s
// SIMD-ONLY3-NOT: {{__kmpc|__tgt}}
#ifdef CK4

// CK4-LABEL: @.__omp_offloading_{{.*}}implicit_maps_nested_integer{{.*}}_l{{[0-9]+}}.region_id = weak constant i8 0

// CK4-DAG: [[SIZES:@.+]] = {{.+}}constant [1 x i64] [i64 4]
// Map types: OMP_MAP_PRIVATE_VAL | OMP_MAP_TARGET_PARAM | OMP_MAP_IMPLICIT = 800
// CK4-DAG: [[TYPES:@.+]] = {{.+}}constant [1 x i64] [i64 800]

// CK4-LABEL: implicit_maps_nested_integer{{.*}}(
void implicit_maps_nested_integer (int a){
  int i = a;

  // The captures in parallel are by reference. Only the capture in target is by
  // copy.

  // CK4: call void {{.+}}@__kmpc_fork_call({{.+}} [[KERNELP1:@.+]] to void (i32*, i32*, ...)*), i32* {{.+}})
  // CK4: define internal void [[KERNELP1]](i32* {{[^,]+}}, i32* {{[^,]+}}, i32* {{[^,]+}})
  #pragma omp parallel
  {
    // CK4-DAG: call i32 @__tgt_target_teams_mapper(i64 {{.+}}, i8* {{.+}}, i32 1, i8** [[BPGEP:%[0-9]+]], i8** [[PGEP:%[0-9]+]], {{.+}}[[SIZES]]{{.+}}, {{.+}}[[TYPES]]{{.+}}, i8** null, i32 1, i32 0)
    // CK4-DAG: [[BPGEP]] = getelementptr inbounds {{.+}}[[BPS:%[^,]+]], i32 0, i32 0
    // CK4-DAG: [[PGEP]] = getelementptr inbounds {{.+}}[[PS:%[^,]+]], i32 0, i32 0
    // CK4-DAG: [[BP1:%.+]] = getelementptr inbounds {{.+}}[[BPS]], i32 0, i32 0
    // CK4-DAG: [[P1:%.+]] = getelementptr inbounds {{.+}}[[PS]], i32 0, i32 0
    // CK4-DAG: [[CBP1:%.+]] = bitcast i8** [[BP1]] to i[[sz:64|32]]*
    // CK4-DAG: [[CP1:%.+]] = bitcast i8** [[P1]] to i[[sz]]*
    // CK4-DAG: store i[[sz]] [[VAL:%[^,]+]], i[[sz]]* [[CBP1]]
    // CK4-DAG: store i[[sz]] [[VAL]], i[[sz]]* [[CP1]]
    // CK4-DAG: [[VAL]] = load i[[sz]], i[[sz]]* [[ADDR:%.+]],
    // CK4-64-DAG: [[CADDR:%.+]] = bitcast i[[sz]]* [[ADDR]] to i32*
    // CK4-64-DAG: store i32 {{.+}}, i32* [[CADDR]],

    // CK4: call void [[KERNEL:@.+]](i[[sz]] [[VAL]])
    #pragma omp target
    {
      #pragma omp parallel
      {
        ++i;
      }
    }
  }
}

// CK4: define internal void [[KERNEL]](i[[sz]] [[ARG:%.+]])
// CK4: [[ADDR:%.+]] = alloca i[[sz]],
// CK4: store i[[sz]] [[ARG]], i[[sz]]* [[ADDR]],
// CK4-64: [[CADDR:%.+]] = bitcast i64* [[ADDR]] to i32*
// CK4-64: call void {{.+}}@__kmpc_fork_call({{.+}} [[KERNELP2:@.+]] to void (i32*, i32*, ...)*), i32* [[CADDR]])
// CK4-32: call void {{.+}}@__kmpc_fork_call({{.+}} [[KERNELP2:@.+]] to void (i32*, i32*, ...)*), i32* [[ADDR]])
// CK4: define internal void [[KERNELP2]](i32* {{[^,]+}}, i32* {{[^,]+}}, i32* {{[^,]+}})
#endif
///==========================================================================///
// RUN: %clang_cc1 -DCK5 -verify -fopenmp -fopenmp-targets=powerpc64le-ibm-linux-gnu -x c++ -triple powerpc64le-unknown-unknown -emit-llvm %s -o - | FileCheck -allow-deprecated-dag-overlap  %s --check-prefix CK5 --check-prefix CK5-64
// RUN: %clang_cc1 -DCK5 -fopenmp -fopenmp-targets=powerpc64le-ibm-linux-gnu -x c++ -std=c++11 -triple powerpc64le-unknown-unknown -emit-pch -o %t %s
// RUN: %clang_cc1 -fopenmp -fopenmp-targets=powerpc64le-ibm-linux-gnu -x c++ -triple powerpc64le-unknown-unknown -std=c++11 -include-pch %t -verify %s -emit-llvm -o - | FileCheck -allow-deprecated-dag-overlap  %s  --check-prefix CK5 --check-prefix CK5-64
// RUN: %clang_cc1 -DCK5 -verify -fopenmp -fopenmp-targets=i386-pc-linux-gnu -x c++ -triple i386-unknown-unknown -emit-llvm %s -o - | FileCheck -allow-deprecated-dag-overlap  %s  --check-prefix CK5 --check-prefix CK5-32
// RUN: %clang_cc1 -DCK5 -fopenmp -fopenmp-targets=i386-pc-linux-gnu -x c++ -std=c++11 -triple i386-unknown-unknown -emit-pch -o %t %s
// RUN: %clang_cc1 -fopenmp -fopenmp-targets=i386-pc-linux-gnu -x c++ -triple i386-unknown-unknown -std=c++11 -include-pch %t -verify %s -emit-llvm -o - | FileCheck -allow-deprecated-dag-overlap  %s  --check-prefix CK5 --check-prefix CK5-32

// RUN: %clang_cc1 -DCK5 -verify -fopenmp-simd -fopenmp-targets=powerpc64le-ibm-linux-gnu -x c++ -triple powerpc64le-unknown-unknown -emit-llvm %s -o - | FileCheck -allow-deprecated-dag-overlap  --check-prefix SIMD-ONLY4 %s
// RUN: %clang_cc1 -DCK5 -fopenmp-simd -fopenmp-targets=powerpc64le-ibm-linux-gnu -x c++ -std=c++11 -triple powerpc64le-unknown-unknown -emit-pch -o %t %s
// RUN: %clang_cc1 -fopenmp-simd -fopenmp-targets=powerpc64le-ibm-linux-gnu -x c++ -triple powerpc64le-unknown-unknown -std=c++11 -include-pch %t -verify %s -emit-llvm -o - | FileCheck -allow-deprecated-dag-overlap  --check-prefix SIMD-ONLY4 %s
// RUN: %clang_cc1 -DCK5 -verify -fopenmp-simd -fopenmp-targets=i386-pc-linux-gnu -x c++ -triple i386-unknown-unknown -emit-llvm %s -o - | FileCheck -allow-deprecated-dag-overlap  --check-prefix SIMD-ONLY4 %s
// RUN: %clang_cc1 -DCK5 -fopenmp-simd -fopenmp-targets=i386-pc-linux-gnu -x c++ -std=c++11 -triple i386-unknown-unknown -emit-pch -o %t %s
// RUN: %clang_cc1 -fopenmp-simd -fopenmp-targets=i386-pc-linux-gnu -x c++ -triple i386-unknown-unknown -std=c++11 -include-pch %t -verify %s -emit-llvm -o - | FileCheck -allow-deprecated-dag-overlap  --check-prefix SIMD-ONLY4 %s
// SIMD-ONLY4-NOT: {{__kmpc|__tgt}}
#ifdef CK5

// CK5-LABEL: @.__omp_offloading_{{.*}}implicit_maps_nested_integer_and_enum{{.*}}_l{{[0-9]+}}.region_id = weak constant i8 0

// CK5-DAG: [[SIZES:@.+]] = {{.+}}constant [1 x i64] [i64 4]
// Map types: OMP_MAP_PRIVATE_VAL | OMP_MAP_TARGET_PARAM | OMP_MAP_IMPLICIT = 800
// CK5-DAG: [[TYPES:@.+]] = {{.+}}constant [1 x i64] [i64 800]

// CK5-LABEL: implicit_maps_nested_integer_and_enum{{.*}}(
void implicit_maps_nested_integer_and_enum (int a){
  enum Bla {
    SomeEnum = 0x09
  };

  // Using an enum should not change the mapping information.
  int  i = a;

  // CK5-DAG: call i32 @__tgt_target_mapper(i64 {{.+}}, i8* {{.+}}, i32 1, i8** [[BPGEP:%[0-9]+]], i8** [[PGEP:%[0-9]+]], {{.+}}[[SIZES]]{{.+}}, {{.+}}[[TYPES]]{{.+}}, i8** null)
  // CK5-DAG: [[BPGEP]] = getelementptr inbounds {{.+}}[[BPS:%[^,]+]], i32 0, i32 0
  // CK5-DAG: [[PGEP]] = getelementptr inbounds {{.+}}[[PS:%[^,]+]], i32 0, i32 0
  // CK5-DAG: [[BP1:%.+]] = getelementptr inbounds {{.+}}[[BPS]], i32 0, i32 0
  // CK5-DAG: [[P1:%.+]] = getelementptr inbounds {{.+}}[[PS]], i32 0, i32 0
  // CK5-DAG: [[CBP1:%.+]] = bitcast i8** [[BP1]] to i[[sz:64|32]]*
  // CK5-DAG: [[CP1:%.+]] = bitcast i8** [[P1]] to i[[sz]]*
  // CK5-DAG: store i[[sz]] [[VAL:%[^,]+]], i[[sz]]* [[CBP1]]
  // CK5-DAG: store i[[sz]] [[VAL]], i[[sz]]* [[CP1]]
  // CK5-DAG: [[VAL]] = load i[[sz]], i[[sz]]* [[ADDR:%.+]],
  // CK5-64-DAG: [[CADDR:%.+]] = bitcast i[[sz]]* [[ADDR]] to i32*
  // CK5-64-DAG: store i32 {{.+}}, i32* [[CADDR]],

  // CK5: call void [[KERNEL:@.+]](i[[sz]] [[VAL]])
  #pragma omp target
  {
    ++i;
    i += SomeEnum;
  }
}

// CK5: define internal void [[KERNEL]](i[[sz]] [[ARG:%.+]])
// CK5: [[ADDR:%.+]] = alloca i[[sz]],
// CK5: store i[[sz]] [[ARG]], i[[sz]]* [[ADDR]],
// CK5-64: [[CADDR:%.+]] = bitcast i64* [[ADDR]] to i32*
// CK5-64: {{.+}} = load i32, i32* [[CADDR]],
// CK5-32: {{.+}} = load i32, i32* [[ADDR]],

#endif
///==========================================================================///
// RUN: %clang_cc1 -DCK6 -verify -fopenmp -fopenmp-version=45 -fopenmp-targets=powerpc64le-ibm-linux-gnu -x c++ -triple powerpc64le-unknown-unknown -emit-llvm %s -o - | FileCheck -allow-deprecated-dag-overlap  %s --check-prefix CK6 --check-prefix CK6-64
// RUN: %clang_cc1 -DCK6 -fopenmp -fopenmp-version=45 -fopenmp-targets=powerpc64le-ibm-linux-gnu -x c++ -std=c++11 -triple powerpc64le-unknown-unknown -emit-pch -o %t %s
// RUN: %clang_cc1 -fopenmp -fopenmp-version=45 -fopenmp-targets=powerpc64le-ibm-linux-gnu -x c++ -triple powerpc64le-unknown-unknown -std=c++11 -include-pch %t -verify %s -emit-llvm -o - | FileCheck -allow-deprecated-dag-overlap  %s  --check-prefix CK6 --check-prefix CK6-64
// RUN: %clang_cc1 -DCK6 -verify -fopenmp -fopenmp-version=45 -fopenmp-targets=i386-pc-linux-gnu -x c++ -triple i386-unknown-unknown -emit-llvm %s -o - | FileCheck -allow-deprecated-dag-overlap  %s  --check-prefix CK6 --check-prefix CK6-32
// RUN: %clang_cc1 -DCK6 -fopenmp -fopenmp-version=45 -fopenmp-targets=i386-pc-linux-gnu -x c++ -std=c++11 -triple i386-unknown-unknown -emit-pch -o %t %s
// RUN: %clang_cc1 -fopenmp -fopenmp-version=45 -fopenmp-targets=i386-pc-linux-gnu -x c++ -triple i386-unknown-unknown -std=c++11 -include-pch %t -verify %s -emit-llvm -o - | FileCheck -allow-deprecated-dag-overlap  %s  --check-prefix CK6 --check-prefix CK6-32

// RUN: %clang_cc1 -DCK6 -verify -fopenmp-simd -fopenmp-targets=powerpc64le-ibm-linux-gnu -x c++ -triple powerpc64le-unknown-unknown -emit-llvm %s -o - | FileCheck -allow-deprecated-dag-overlap  --check-prefix SIMD-ONLY5 %s
// RUN: %clang_cc1 -DCK6 -fopenmp-simd -fopenmp-targets=powerpc64le-ibm-linux-gnu -x c++ -std=c++11 -triple powerpc64le-unknown-unknown -emit-pch -o %t %s
// RUN: %clang_cc1 -fopenmp-simd -fopenmp-targets=powerpc64le-ibm-linux-gnu -x c++ -triple powerpc64le-unknown-unknown -std=c++11 -include-pch %t -verify %s -emit-llvm -o - | FileCheck -allow-deprecated-dag-overlap  --check-prefix SIMD-ONLY5 %s
// RUN: %clang_cc1 -DCK6 -verify -fopenmp-simd -fopenmp-targets=i386-pc-linux-gnu -x c++ -triple i386-unknown-unknown -emit-llvm %s -o - | FileCheck -allow-deprecated-dag-overlap  --check-prefix SIMD-ONLY5 %s
// RUN: %clang_cc1 -DCK6 -fopenmp-simd -fopenmp-targets=i386-pc-linux-gnu -x c++ -std=c++11 -triple i386-unknown-unknown -emit-pch -o %t %s
// RUN: %clang_cc1 -fopenmp-simd -fopenmp-targets=i386-pc-linux-gnu -x c++ -triple i386-unknown-unknown -std=c++11 -include-pch %t -verify %s -emit-llvm -o - | FileCheck -allow-deprecated-dag-overlap  --check-prefix SIMD-ONLY5 %s
// SIMD-ONLY5-NOT: {{__kmpc|__tgt}}
#ifdef CK6
// CK6-LABEL: @.__omp_offloading_{{.*}}implicit_maps_host_global{{.*}}_l{{[0-9]+}}.region_id = weak constant i8 0

// CK6-DAG: [[GBL:@Gi]] = global i32 0
// CK6-DAG: [[SIZES:@.+]] = {{.+}}constant [1 x i64] [i64 4]
// Map types: OMP_MAP_PRIVATE_VAL | OMP_MAP_TARGET_PARAM | OMP_MAP_IMPLICIT = 800
// CK6-DAG: [[TYPES:@.+]] = {{.+}}constant [1 x i64] [i64 800]

// CK6-LABEL: implicit_maps_host_global{{.*}}(
int Gi;
void implicit_maps_host_global (int a){
  // CK6-DAG: call i32 @__tgt_target_mapper(i64 {{.+}}, i8* {{.+}}, i32 1, i8** [[BPGEP:%[0-9]+]], i8** [[PGEP:%[0-9]+]], {{.+}}[[SIZES]]{{.+}}, {{.+}}[[TYPES]]{{.+}}, i8** null)
  // CK6-DAG: [[BPGEP]] = getelementptr inbounds {{.+}}[[BPS:%[^,]+]], i32 0, i32 0
  // CK6-DAG: [[PGEP]] = getelementptr inbounds {{.+}}[[PS:%[^,]+]], i32 0, i32 0
  // CK6-DAG: [[BP1:%.+]] = getelementptr inbounds {{.+}}[[BPS]], i32 0, i32 0
  // CK6-DAG: [[P1:%.+]] = getelementptr inbounds {{.+}}[[PS]], i32 0, i32 0
  // CK6-DAG: [[CBP1:%.+]] = bitcast i8** [[BP1]] to i[[sz:64|32]]*
  // CK6-DAG: [[CP1:%.+]] = bitcast i8** [[P1]] to i[[sz]]*
  // CK6-DAG: store i[[sz]] [[VAL:%[^,]+]], i[[sz]]* [[CBP1]]
  // CK6-DAG: store i[[sz]] [[VAL]], i[[sz]]* [[CP1]]
  // CK6-64-DAG: [[VAL]] = load i[[sz]], i[[sz]]* [[ADDR:%.+]],
  // CK6-64-DAG: [[CADDR:%.+]] = bitcast i[[sz]]* [[ADDR]] to i32*
  // CK6-64-DAG: store i32 [[GBLVAL:%.+]], i32* [[CADDR]],
  // CK6-64-DAG: [[GBLVAL]] = load i32, i32* [[GBL]],
  // CK6-32-DAG: [[VAL]] = load i[[sz]], i[[sz]]* [[GBLVAL:%.+]],

  // CK6: call void [[KERNEL:@.+]](i[[sz]] [[VAL]])
  #pragma omp target
  {
    ++Gi;
  }
}

// CK6: define internal void [[KERNEL]](i[[sz]] [[ARG:%.+]])
// CK6: [[ADDR:%.+]] = alloca i[[sz]],
// CK6: store i[[sz]] [[ARG]], i[[sz]]* [[ADDR]],
// CK6-64: [[CADDR:%.+]] = bitcast i64* [[ADDR]] to i32*
// CK6-64: {{.+}} = load i32, i32* [[CADDR]],
// CK6-32: {{.+}} = load i32, i32* [[ADDR]],

#endif
///==========================================================================///
// RUN: %clang_cc1 -DCK7 -verify -fopenmp -fopenmp-targets=powerpc64le-ibm-linux-gnu -x c++ -triple powerpc64le-unknown-unknown -emit-llvm %s -o - | FileCheck -allow-deprecated-dag-overlap  %s --check-prefix CK7 --check-prefix CK7-64
// RUN: %clang_cc1 -DCK7 -fopenmp -fopenmp-targets=powerpc64le-ibm-linux-gnu -x c++ -std=c++11 -triple powerpc64le-unknown-unknown -emit-pch -o %t %s
// RUN: %clang_cc1 -fopenmp -fopenmp-targets=powerpc64le-ibm-linux-gnu -x c++ -triple powerpc64le-unknown-unknown -std=c++11 -include-pch %t -verify %s -emit-llvm -o - | FileCheck -allow-deprecated-dag-overlap  %s  --check-prefix CK7  --check-prefix CK7-64
// RUN: %clang_cc1 -DCK7 -verify -fopenmp -fopenmp-targets=i386-pc-linux-gnu -x c++ -triple i386-unknown-unknown -emit-llvm %s -o - | FileCheck -allow-deprecated-dag-overlap  %s  --check-prefix CK7  --check-prefix CK7-32
// RUN: %clang_cc1 -DCK7 -fopenmp -fopenmp-targets=i386-pc-linux-gnu -x c++ -std=c++11 -triple i386-unknown-unknown -emit-pch -o %t %s
// RUN: %clang_cc1 -fopenmp -fopenmp-targets=i386-pc-linux-gnu -x c++ -triple i386-unknown-unknown -std=c++11 -include-pch %t -verify %s -emit-llvm -o - | FileCheck -allow-deprecated-dag-overlap  %s  --check-prefix CK7  --check-prefix CK7-32

// RUN: %clang_cc1 -DCK7 -verify -fopenmp-simd -fopenmp-targets=powerpc64le-ibm-linux-gnu -x c++ -triple powerpc64le-unknown-unknown -emit-llvm %s -o - | FileCheck -allow-deprecated-dag-overlap  --check-prefix SIMD-ONLY6 %s
// RUN: %clang_cc1 -DCK7 -fopenmp-simd -fopenmp-targets=powerpc64le-ibm-linux-gnu -x c++ -std=c++11 -triple powerpc64le-unknown-unknown -emit-pch -o %t %s
// RUN: %clang_cc1 -fopenmp-simd -fopenmp-targets=powerpc64le-ibm-linux-gnu -x c++ -triple powerpc64le-unknown-unknown -std=c++11 -include-pch %t -verify %s -emit-llvm -o - | FileCheck -allow-deprecated-dag-overlap  --check-prefix SIMD-ONLY6 %s
// RUN: %clang_cc1 -DCK7 -verify -fopenmp-simd -fopenmp-targets=i386-pc-linux-gnu -x c++ -triple i386-unknown-unknown -emit-llvm %s -o - | FileCheck -allow-deprecated-dag-overlap  --check-prefix SIMD-ONLY6 %s
// RUN: %clang_cc1 -DCK7 -fopenmp-simd -fopenmp-targets=i386-pc-linux-gnu -x c++ -std=c++11 -triple i386-unknown-unknown -emit-pch -o %t %s
// RUN: %clang_cc1 -fopenmp-simd -fopenmp-targets=i386-pc-linux-gnu -x c++ -triple i386-unknown-unknown -std=c++11 -include-pch %t -verify %s -emit-llvm -o - | FileCheck -allow-deprecated-dag-overlap  --check-prefix SIMD-ONLY6 %s
// SIMD-ONLY6-NOT: {{__kmpc|__tgt}}
#ifdef CK7

// For a 32-bit targets, the value doesn't fit the size of the pointer,
// therefore it is passed by reference with a map 'to' specification.

// CK7-LABEL: @.__omp_offloading_{{.*}}implicit_maps_double{{.*}}_l{{[0-9]+}}.region_id = weak constant i8 0

// CK7-DAG: [[SIZES:@.+]] = {{.+}}constant [1 x i64] [i64 8]
// Map types: OMP_MAP_PRIVATE_VAL | OMP_MAP_TARGET_PARAM | OMP_MAP_IMPLICIT = 800
// CK7-64-DAG: [[TYPES:@.+]] = {{.+}}constant [1 x i64] [i64 800]
// Map types: OMP_MAP_TO  | OMP_MAP_PRIVATE | OMP_MAP_TARGET_PARAM | OMP_MAP_IMPLICIT = 673
// CK7-32-DAG: [[TYPES:@.+]] = {{.+}}constant [1 x i64] [i64 673]

// CK7-LABEL: implicit_maps_double{{.*}}(
void implicit_maps_double (int a){
  double d = (double)a;

  // CK7-DAG: call i32 @__tgt_target_mapper(i64 {{.+}}, i8* {{.+}}, i32 1, i8** [[BPGEP:%[0-9]+]], i8** [[PGEP:%[0-9]+]], {{.+}}[[SIZES]]{{.+}}, {{.+}}[[TYPES]]{{.+}}, i8** null)
  // CK7-DAG: [[BPGEP]] = getelementptr inbounds {{.+}}[[BPS:%[^,]+]], i32 0, i32 0
  // CK7-DAG: [[PGEP]] = getelementptr inbounds {{.+}}[[PS:%[^,]+]], i32 0, i32 0
  // CK7-DAG: [[BP1:%.+]] = getelementptr inbounds {{.+}}[[BPS]], i32 0, i32 0
  // CK7-DAG: [[P1:%.+]] = getelementptr inbounds {{.+}}[[PS]], i32 0, i32 0

  // CK7-64-DAG: [[CBP1:%.+]] = bitcast i8** [[BP1]] to i[[sz:64|32]]*
  // CK7-64-DAG: [[CP1:%.+]] = bitcast i8** [[P1]] to i[[sz]]*
  // CK7-64-DAG: store i[[sz]] [[VAL:%[^,]+]], i[[sz]]* [[CBP1]]
  // CK7-64-DAG: store i[[sz]] [[VAL]], i[[sz]]* [[CP1]]
  // CK7-64-DAG: [[VAL]] = load i[[sz]], i[[sz]]* [[ADDR:%.+]],
  // CK7-64-64-DAG: [[CADDR:%.+]] = bitcast i[[sz]]* [[ADDR]] to double*
  // CK7-64-64-DAG: store double {{.+}}, double* [[CADDR]],

  // CK7-32-DAG: [[CBP1:%.+]] = bitcast i8** [[BP1]] to double**
  // CK7-32-DAG: [[CP1:%.+]] = bitcast i8** [[P1]] to double**
  // CK7-32-DAG: store double* [[DECL:%[^,]+]], double** [[CBP1]]
  // CK7-32-DAG: store double* [[DECL]], double** [[CP1]]

  // CK7-64: call void [[KERNEL:@.+]](i[[sz]] [[VAL]])
  // CK7-32: call void [[KERNEL:@.+]](double* [[DECL]])
  #pragma omp target
  {
    d += 1.0;
  }
}

// CK7-64: define internal void [[KERNEL]](i[[sz]] [[ARG:%.+]])
// CK7-64: [[ADDR:%.+]] = alloca i[[sz]],
// CK7-64: store i[[sz]] [[ARG]], i[[sz]]* [[ADDR]],
// CK7-64: [[CADDR:%.+]] = bitcast i64* [[ADDR]] to double*
// CK7-64: {{.+}} = load double, double* [[CADDR]],

// CK7-32: define internal void [[KERNEL]](double* {{.+}}[[ARG:%.+]])
// CK7-32: [[ADDR:%.+]] = alloca double*,
// CK7-32: store double* [[ARG]], double** [[ADDR]],
// CK7-32: [[REF:%.+]] = load double*, double** [[ADDR]],
// CK7-32: {{.+}} = load double, double* [[REF]],

#endif
///==========================================================================///
// RUN: %clang_cc1 -DCK8 -verify -fopenmp -fopenmp-targets=powerpc64le-ibm-linux-gnu -x c++ -triple powerpc64le-unknown-unknown -emit-llvm %s -o - | FileCheck -allow-deprecated-dag-overlap  %s --check-prefix CK8
// RUN: %clang_cc1 -DCK8 -fopenmp -fopenmp-targets=powerpc64le-ibm-linux-gnu -x c++ -std=c++11 -triple powerpc64le-unknown-unknown -emit-pch -o %t %s
// RUN: %clang_cc1 -fopenmp -fopenmp-targets=powerpc64le-ibm-linux-gnu -x c++ -triple powerpc64le-unknown-unknown -std=c++11 -include-pch %t -verify %s -emit-llvm -o - | FileCheck -allow-deprecated-dag-overlap  %s  --check-prefix CK8
// RUN: %clang_cc1 -DCK8 -verify -fopenmp -fopenmp-targets=i386-pc-linux-gnu -x c++ -triple i386-unknown-unknown -emit-llvm %s -o - | FileCheck -allow-deprecated-dag-overlap  %s  --check-prefix CK8
// RUN: %clang_cc1 -DCK8 -fopenmp -fopenmp-targets=i386-pc-linux-gnu -x c++ -std=c++11 -triple i386-unknown-unknown -emit-pch -o %t %s
// RUN: %clang_cc1 -fopenmp -fopenmp-targets=i386-pc-linux-gnu -x c++ -triple i386-unknown-unknown -std=c++11 -include-pch %t -verify %s -emit-llvm -o - | FileCheck -allow-deprecated-dag-overlap  %s  --check-prefix CK8

// RUN: %clang_cc1 -DCK8 -verify -fopenmp-simd -fopenmp-targets=powerpc64le-ibm-linux-gnu -x c++ -triple powerpc64le-unknown-unknown -emit-llvm %s -o - | FileCheck -allow-deprecated-dag-overlap  --check-prefix SIMD-ONLY7 %s
// RUN: %clang_cc1 -DCK8 -fopenmp-simd -fopenmp-targets=powerpc64le-ibm-linux-gnu -x c++ -std=c++11 -triple powerpc64le-unknown-unknown -emit-pch -o %t %s
// RUN: %clang_cc1 -fopenmp-simd -fopenmp-targets=powerpc64le-ibm-linux-gnu -x c++ -triple powerpc64le-unknown-unknown -std=c++11 -include-pch %t -verify %s -emit-llvm -o - | FileCheck -allow-deprecated-dag-overlap  --check-prefix SIMD-ONLY7 %s
// RUN: %clang_cc1 -DCK8 -verify -fopenmp-simd -fopenmp-targets=i386-pc-linux-gnu -x c++ -triple i386-unknown-unknown -emit-llvm %s -o - | FileCheck -allow-deprecated-dag-overlap  --check-prefix SIMD-ONLY7 %s
// RUN: %clang_cc1 -DCK8 -fopenmp-simd -fopenmp-targets=i386-pc-linux-gnu -x c++ -std=c++11 -triple i386-unknown-unknown -emit-pch -o %t %s
// RUN: %clang_cc1 -fopenmp-simd -fopenmp-targets=i386-pc-linux-gnu -x c++ -triple i386-unknown-unknown -std=c++11 -include-pch %t -verify %s -emit-llvm -o - | FileCheck -allow-deprecated-dag-overlap  --check-prefix SIMD-ONLY7 %s
// SIMD-ONLY7-NOT: {{__kmpc|__tgt}}
#ifdef CK8

// CK8-LABEL: @.__omp_offloading_{{.*}}implicit_maps_float{{.*}}_l{{[0-9]+}}.region_id = weak constant i8 0

// CK8-DAG: [[SIZES:@.+]] = {{.+}}constant [1 x i64] [i64 4]
// Map types: OMP_MAP_PRIVATE_VAL | OMP_MAP_TARGET_PARAM | OMP_MAP_IMPLICIT = 800
// CK8-DAG: [[TYPES:@.+]] = {{.+}}constant [1 x i64] [i64 800]

// CK8-LABEL: implicit_maps_float{{.*}}(
void implicit_maps_float (int a){
  float f = (float)a;

  // CK8-DAG: call i32 @__tgt_target_mapper(i64 {{.+}}, i8* {{.+}}, i32 1, i8** [[BPGEP:%[0-9]+]], i8** [[PGEP:%[0-9]+]], {{.+}}[[SIZES]]{{.+}}, {{.+}}[[TYPES]]{{.+}}, i8** null)
  // CK8-DAG: [[BPGEP]] = getelementptr inbounds {{.+}}[[BPS:%[^,]+]], i32 0, i32 0
  // CK8-DAG: [[PGEP]] = getelementptr inbounds {{.+}}[[PS:%[^,]+]], i32 0, i32 0
  // CK8-DAG: [[BP1:%.+]] = getelementptr inbounds {{.+}}[[BPS]], i32 0, i32 0
  // CK8-DAG: [[P1:%.+]] = getelementptr inbounds {{.+}}[[PS]], i32 0, i32 0
  // CK8-DAG: [[CBP1:%.+]] = bitcast i8** [[BP1]] to i[[sz:64|32]]*
  // CK8-DAG: [[CP1:%.+]] = bitcast i8** [[P1]] to i[[sz]]*
  // CK8-DAG: store i[[sz]] [[VAL:%[^,]+]], i[[sz]]* [[CBP1]]
  // CK8-DAG: store i[[sz]] [[VAL]], i[[sz]]* [[CP1]]
  // CK8-DAG: [[VAL]] = load i[[sz]], i[[sz]]* [[ADDR:%.+]],
  // CK8-DAG: [[CADDR:%.+]] = bitcast i[[sz]]* [[ADDR]] to float*
  // CK8-DAG: store float {{.+}}, float* [[CADDR]],

  // CK8: call void [[KERNEL:@.+]](i[[sz]] [[VAL]])
  #pragma omp target
  {
    f += 1.0;
  }
}

// CK8: define internal void [[KERNEL]](i[[sz]] [[ARG:%.+]])
// CK8: [[ADDR:%.+]] = alloca i[[sz]],
// CK8: store i[[sz]] [[ARG]], i[[sz]]* [[ADDR]],
// CK8: [[CADDR:%.+]] = bitcast i[[sz]]* [[ADDR]] to float*
// CK8: {{.+}} = load float, float* [[CADDR]],

#endif
///==========================================================================///
// RUN: %clang_cc1 -DCK9 -verify -fopenmp -fopenmp-targets=powerpc64le-ibm-linux-gnu -x c++ -triple powerpc64le-unknown-unknown -emit-llvm %s -o - | FileCheck -allow-deprecated-dag-overlap  %s --check-prefix CK9
// RUN: %clang_cc1 -DCK9 -fopenmp -fopenmp-targets=powerpc64le-ibm-linux-gnu -x c++ -std=c++11 -triple powerpc64le-unknown-unknown -emit-pch -o %t %s
// RUN: %clang_cc1 -fopenmp -fopenmp-targets=powerpc64le-ibm-linux-gnu -x c++ -triple powerpc64le-unknown-unknown -std=c++11 -include-pch %t -verify %s -emit-llvm -o - | FileCheck -allow-deprecated-dag-overlap  %s  --check-prefix CK9
// RUN: %clang_cc1 -DCK9 -verify -fopenmp -fopenmp-targets=i386-pc-linux-gnu -x c++ -triple i386-unknown-unknown -emit-llvm %s -o - | FileCheck -allow-deprecated-dag-overlap  %s  --check-prefix CK9
// RUN: %clang_cc1 -DCK9 -fopenmp -fopenmp-targets=i386-pc-linux-gnu -x c++ -std=c++11 -triple i386-unknown-unknown -emit-pch -o %t %s
// RUN: %clang_cc1 -fopenmp -fopenmp-targets=i386-pc-linux-gnu -x c++ -triple i386-unknown-unknown -std=c++11 -include-pch %t -verify %s -emit-llvm -o - | FileCheck -allow-deprecated-dag-overlap  %s  --check-prefix CK9

// RUN: %clang_cc1 -DCK9 -verify -fopenmp-simd -fopenmp-targets=powerpc64le-ibm-linux-gnu -x c++ -triple powerpc64le-unknown-unknown -emit-llvm %s -o - | FileCheck -allow-deprecated-dag-overlap  --check-prefix SIMD-ONLY8 %s
// RUN: %clang_cc1 -DCK9 -fopenmp-simd -fopenmp-targets=powerpc64le-ibm-linux-gnu -x c++ -std=c++11 -triple powerpc64le-unknown-unknown -emit-pch -o %t %s
// RUN: %clang_cc1 -fopenmp-simd -fopenmp-targets=powerpc64le-ibm-linux-gnu -x c++ -triple powerpc64le-unknown-unknown -std=c++11 -include-pch %t -verify %s -emit-llvm -o - | FileCheck -allow-deprecated-dag-overlap  --check-prefix SIMD-ONLY8 %s
// RUN: %clang_cc1 -DCK9 -verify -fopenmp-simd -fopenmp-targets=i386-pc-linux-gnu -x c++ -triple i386-unknown-unknown -emit-llvm %s -o - | FileCheck -allow-deprecated-dag-overlap  --check-prefix SIMD-ONLY8 %s
// RUN: %clang_cc1 -DCK9 -fopenmp-simd -fopenmp-targets=i386-pc-linux-gnu -x c++ -std=c++11 -triple i386-unknown-unknown -emit-pch -o %t %s
// RUN: %clang_cc1 -fopenmp-simd -fopenmp-targets=i386-pc-linux-gnu -x c++ -triple i386-unknown-unknown -std=c++11 -include-pch %t -verify %s -emit-llvm -o - | FileCheck -allow-deprecated-dag-overlap  --check-prefix SIMD-ONLY8 %s
// SIMD-ONLY8-NOT: {{__kmpc|__tgt}}
#ifdef CK9

// CK9-LABEL: @.__omp_offloading_{{.*}}implicit_maps_array{{.*}}_l{{[0-9]+}}.region_id = weak constant i8 0

// CK9-DAG: [[SIZES:@.+]] = {{.+}}constant [1 x i64] [i64 16]
// Map types: OMP_MAP_TO + OMP_MAP_FROM + OMP_MAP_TARGET_PARAM | OMP_MAP_IMPLICIT = 547
// CK9-DAG: [[TYPES:@.+]] = {{.+}}constant [1 x i64] [i64 547]

// CK9-LABEL: implicit_maps_array{{.*}}(
void implicit_maps_array (int a){
  double darr[2] = {(double)a, (double)a};

  // CK9-DAG: call i32 @__tgt_target_mapper(i64 {{.+}}, i8* {{.+}}, i32 1, i8** [[BPGEP:%[0-9]+]], i8** [[PGEP:%[0-9]+]], {{.+}}[[SIZES]]{{.+}}, {{.+}}[[TYPES]]{{.+}}, i8** null)
  // CK9-DAG: [[BPGEP]] = getelementptr inbounds {{.+}}[[BPS:%[^,]+]], i32 0, i32 0
  // CK9-DAG: [[PGEP]] = getelementptr inbounds {{.+}}[[PS:%[^,]+]], i32 0, i32 0
  // CK9-DAG: [[BP1:%.+]] = getelementptr inbounds {{.+}}[[BPS]], i32 0, i32 0
  // CK9-DAG: [[P1:%.+]] = getelementptr inbounds {{.+}}[[PS]], i32 0, i32 0
  // CK9-DAG: [[CBP1:%.+]] = bitcast i8** [[BP1]] to [2 x double]**
  // CK9-DAG: [[CP1:%.+]] = bitcast i8** [[P1]] to [2 x double]**
  // CK9-DAG: store [2 x double]* [[DECL:%[^,]+]], [2 x double]** [[CBP1]]
  // CK9-DAG: store [2 x double]* [[DECL]], [2 x double]** [[CP1]]

  // CK9: call void [[KERNEL:@.+]]([2 x double]* [[DECL]])
  #pragma omp target
  {
    darr[0] += 1.0;
    darr[1] += 1.0;
  }
}

// CK9: define internal void [[KERNEL]]([2 x double]* {{.+}}[[ARG:%.+]])
// CK9: [[ADDR:%.+]] = alloca [2 x double]*,
// CK9: store [2 x double]* [[ARG]], [2 x double]** [[ADDR]],
// CK9: [[REF:%.+]] = load [2 x double]*, [2 x double]** [[ADDR]],
// CK9: {{.+}} = getelementptr inbounds [2 x double], [2 x double]* [[REF]], i{{64|32}} 0, i{{64|32}} 0
#endif
///==========================================================================///
// RUN: %clang_cc1 -DCK10 -verify -fopenmp -fopenmp-targets=powerpc64le-ibm-linux-gnu -x c++ -triple powerpc64le-unknown-unknown -emit-llvm %s -o - | FileCheck -allow-deprecated-dag-overlap  %s --check-prefix CK10
// RUN: %clang_cc1 -DCK10 -fopenmp -fopenmp-targets=powerpc64le-ibm-linux-gnu -x c++ -std=c++11 -triple powerpc64le-unknown-unknown -emit-pch -o %t %s
// RUN: %clang_cc1 -fopenmp -fopenmp-targets=powerpc64le-ibm-linux-gnu -x c++ -triple powerpc64le-unknown-unknown -std=c++11 -include-pch %t -verify %s -emit-llvm -o - | FileCheck -allow-deprecated-dag-overlap  %s  --check-prefix CK10
// RUN: %clang_cc1 -DCK10 -verify -fopenmp -fopenmp-targets=i386-pc-linux-gnu -x c++ -triple i386-unknown-unknown -emit-llvm %s -o - | FileCheck -allow-deprecated-dag-overlap  %s  --check-prefix CK10
// RUN: %clang_cc1 -DCK10 -fopenmp -fopenmp-targets=i386-pc-linux-gnu -x c++ -std=c++11 -triple i386-unknown-unknown -emit-pch -o %t %s
// RUN: %clang_cc1 -fopenmp -fopenmp-targets=i386-pc-linux-gnu -x c++ -triple i386-unknown-unknown -std=c++11 -include-pch %t -verify %s -emit-llvm -o - | FileCheck -allow-deprecated-dag-overlap  %s  --check-prefix CK10

// RUN: %clang_cc1 -DCK10 -verify -fopenmp-simd -fopenmp-targets=powerpc64le-ibm-linux-gnu -x c++ -triple powerpc64le-unknown-unknown -emit-llvm %s -o - | FileCheck -allow-deprecated-dag-overlap  --check-prefix SIMD-ONLY9 %s
// RUN: %clang_cc1 -DCK10 -fopenmp-simd -fopenmp-targets=powerpc64le-ibm-linux-gnu -x c++ -std=c++11 -triple powerpc64le-unknown-unknown -emit-pch -o %t %s
// RUN: %clang_cc1 -fopenmp-simd -fopenmp-targets=powerpc64le-ibm-linux-gnu -x c++ -triple powerpc64le-unknown-unknown -std=c++11 -include-pch %t -verify %s -emit-llvm -o - | FileCheck -allow-deprecated-dag-overlap  --check-prefix SIMD-ONLY9 %s
// RUN: %clang_cc1 -DCK10 -verify -fopenmp-simd -fopenmp-targets=i386-pc-linux-gnu -x c++ -triple i386-unknown-unknown -emit-llvm %s -o - | FileCheck -allow-deprecated-dag-overlap  --check-prefix SIMD-ONLY9 %s
// RUN: %clang_cc1 -DCK10 -fopenmp-simd -fopenmp-targets=i386-pc-linux-gnu -x c++ -std=c++11 -triple i386-unknown-unknown -emit-pch -o %t %s
// RUN: %clang_cc1 -fopenmp-simd -fopenmp-targets=i386-pc-linux-gnu -x c++ -triple i386-unknown-unknown -std=c++11 -include-pch %t -verify %s -emit-llvm -o - | FileCheck -allow-deprecated-dag-overlap  --check-prefix SIMD-ONLY9 %s
// SIMD-ONLY9-NOT: {{__kmpc|__tgt}}
#ifdef CK10

// CK10-LABEL: @.__omp_offloading_{{.*}}implicit_maps_pointer{{.*}}_l{{[0-9]+}}.region_id = weak constant i8 0

// CK10-DAG: [[SIZES:@.+]] = {{.+}}constant [1 x i64] zeroinitializer
// Map types: OMP_MAP_TARGET_PARAM | OMP_MAP_IMPLICIT = 544
// CK10-DAG: [[TYPES:@.+]] = {{.+}}constant [1 x i64] [i64 544]

// CK10-LABEL: implicit_maps_pointer{{.*}}(
void implicit_maps_pointer (){
  double *ddyn;

  // CK10-DAG: call i32 @__tgt_target_mapper(i64 {{.+}}, i8* {{.+}}, i32 1, i8** [[BPGEP:%[0-9]+]], i8** [[PGEP:%[0-9]+]], {{.+}}[[SIZES]]{{.+}}, {{.+}}[[TYPES]]{{.+}}, i8** null)
  // CK10-DAG: [[BPGEP]] = getelementptr inbounds {{.+}}[[BPS:%[^,]+]], i32 0, i32 0
  // CK10-DAG: [[PGEP]] = getelementptr inbounds {{.+}}[[PS:%[^,]+]], i32 0, i32 0
  // CK10-DAG: [[BP1:%.+]] = getelementptr inbounds {{.+}}[[BPS]], i32 0, i32 0
  // CK10-DAG: [[P1:%.+]] = getelementptr inbounds {{.+}}[[PS]], i32 0, i32 0
  // CK10-DAG: [[CBP1:%.+]] = bitcast i8** [[BP1]] to double**
  // CK10-DAG: [[CP1:%.+]] = bitcast i8** [[P1]] to double**
  // CK10-DAG: store double* [[PTR:%[^,]+]], double** [[CBP1]]
  // CK10-DAG: store double* [[PTR]], double** [[CP1]]

  // CK10: call void [[KERNEL:@.+]](double* [[PTR]])
  #pragma omp target
  {
    ddyn[0] += 1.0;
    ddyn[1] += 1.0;
  }
}

// CK10: define internal void [[KERNEL]](double* {{.*}}[[ARG:%.+]])
// CK10: [[ADDR:%.+]] = alloca double*,
// CK10: store double* [[ARG]], double** [[ADDR]],
// CK10: [[REF:%.+]] = load double*, double** [[ADDR]],
// CK10: {{.+}} = getelementptr inbounds double, double* [[REF]], i{{64|32}} 0

#endif
///==========================================================================///
// RUN: %clang_cc1 -DCK11 -verify -fopenmp -fopenmp-version=45 -fopenmp-targets=powerpc64le-ibm-linux-gnu -x c++ -triple powerpc64le-unknown-unknown -emit-llvm %s -o - | FileCheck -allow-deprecated-dag-overlap  %s --check-prefix CK11
// RUN: %clang_cc1 -DCK11 -fopenmp -fopenmp-version=45 -fopenmp-targets=powerpc64le-ibm-linux-gnu -x c++ -std=c++11 -triple powerpc64le-unknown-unknown -emit-pch -o %t %s
// RUN: %clang_cc1 -fopenmp -fopenmp-version=45 -fopenmp-targets=powerpc64le-ibm-linux-gnu -x c++ -triple powerpc64le-unknown-unknown -std=c++11 -include-pch %t -verify %s -emit-llvm -o - | FileCheck -allow-deprecated-dag-overlap  %s  --check-prefix CK11
// RUN: %clang_cc1 -DCK11 -verify -fopenmp -fopenmp-version=45 -fopenmp-targets=i386-pc-linux-gnu -x c++ -triple i386-unknown-unknown -emit-llvm %s -o - | FileCheck -allow-deprecated-dag-overlap  %s  --check-prefix CK11
// RUN: %clang_cc1 -DCK11 -fopenmp -fopenmp-version=45 -fopenmp-targets=i386-pc-linux-gnu -x c++ -std=c++11 -triple i386-unknown-unknown -emit-pch -o %t %s
// RUN: %clang_cc1 -fopenmp -fopenmp-version=45 -fopenmp-targets=i386-pc-linux-gnu -x c++ -triple i386-unknown-unknown -std=c++11 -include-pch %t -verify %s -emit-llvm -o - | FileCheck -allow-deprecated-dag-overlap  %s  --check-prefix CK11

// RUN: %clang_cc1 -DCK11 -verify -fopenmp-simd -fopenmp-targets=powerpc64le-ibm-linux-gnu -x c++ -triple powerpc64le-unknown-unknown -emit-llvm %s -o - | FileCheck -allow-deprecated-dag-overlap  --check-prefix SIMD-ONLY10 %s
// RUN: %clang_cc1 -DCK11 -fopenmp-simd -fopenmp-targets=powerpc64le-ibm-linux-gnu -x c++ -std=c++11 -triple powerpc64le-unknown-unknown -emit-pch -o %t %s
// RUN: %clang_cc1 -fopenmp-simd -fopenmp-targets=powerpc64le-ibm-linux-gnu -x c++ -triple powerpc64le-unknown-unknown -std=c++11 -include-pch %t -verify %s -emit-llvm -o - | FileCheck -allow-deprecated-dag-overlap  --check-prefix SIMD-ONLY10 %s
// RUN: %clang_cc1 -DCK11 -verify -fopenmp-simd -fopenmp-targets=i386-pc-linux-gnu -x c++ -triple i386-unknown-unknown -emit-llvm %s -o - | FileCheck -allow-deprecated-dag-overlap  --check-prefix SIMD-ONLY10 %s
// RUN: %clang_cc1 -DCK11 -fopenmp-simd -fopenmp-targets=i386-pc-linux-gnu -x c++ -std=c++11 -triple i386-unknown-unknown -emit-pch -o %t %s
// RUN: %clang_cc1 -fopenmp-simd -fopenmp-targets=i386-pc-linux-gnu -x c++ -triple i386-unknown-unknown -std=c++11 -include-pch %t -verify %s -emit-llvm -o - | FileCheck -allow-deprecated-dag-overlap  --check-prefix SIMD-ONLY10 %s
// SIMD-ONLY10-NOT: {{__kmpc|__tgt}}
#ifdef CK11

// CK11-LABEL: @.__omp_offloading_{{.*}}implicit_maps_double_complex{{.*}}_l{{[0-9]+}}.region_id = weak constant i8 0

// CK11-DAG: [[SIZES:@.+]] = {{.+}}constant [2 x i64] [i64 16, i64 {{8|4}}]
// Map types: OMP_MAP_TO  | OMP_MAP_FROM | OMP_MAP_TARGET_PARAM | OMP_MAP_IMPLICIT = 547
// CK11-DAG: [[TYPES:@.+]] = {{.+}}constant [2 x i64] [i64 547, i64 547]

// CK11-LABEL: implicit_maps_double_complex{{.*}}(
void implicit_maps_double_complex (int a, int *b){
  double _Complex dc = (double)a;

  // CK11-DAG: call i32 @__tgt_target_mapper(i64 {{.+}}, i8* {{.+}}, i32 2, i8** [[BPGEP:%[0-9]+]], i8** [[PGEP:%[0-9]+]], {{.+}}[[SIZES]]{{.+}}, {{.+}}[[TYPES]]{{.+}}, i8** null)
  // CK11-DAG: [[BPGEP]] = getelementptr inbounds {{.+}}[[BPS:%[^,]+]], i32 0, i32 0
  // CK11-DAG: [[PGEP]] = getelementptr inbounds {{.+}}[[PS:%[^,]+]], i32 0, i32 0
  // CK11-DAG: [[BP1:%.+]] = getelementptr inbounds {{.+}}[[BPS]], i32 0, i32 0
  // CK11-DAG: [[P1:%.+]] = getelementptr inbounds {{.+}}[[PS]], i32 0, i32 0
  // CK11-DAG: [[CBP1:%.+]] = bitcast i8** [[BP1]] to { double, double }**
  // CK11-DAG: [[CP1:%.+]] = bitcast i8** [[P1]] to { double, double }**
  // CK11-DAG: store { double, double }* [[PTR:%[^,]+]], { double, double }** [[CBP1]]
  // CK11-DAG: store { double, double }* [[PTR]], { double, double }** [[CP1]]

  // CK11: call void [[KERNEL:@.+]]({ double, double }* [[PTR]], i32** %{{.+}})
  #pragma omp target defaultmap(tofrom:scalar)
  {
   dc *= dc; *b = 1;
  }
}

// CK11: define internal void [[KERNEL]]({ double, double }* {{.*}}[[ARG:%.+]], i32** {{.*}})
// CK11: [[ADDR:%.+]] = alloca { double, double }*,
// CK11: store { double, double }* [[ARG]], { double, double }** [[ADDR]],
// CK11: [[REF:%.+]] = load { double, double }*, { double, double }** [[ADDR]],
// CK11: {{.+}} = getelementptr inbounds { double, double }, { double, double }* [[REF]], i32 0, i32 0
#endif
///==========================================================================///
// RUN: %clang_cc1 -DCK12 -verify -fopenmp -fopenmp-targets=powerpc64le-ibm-linux-gnu -x c++ -triple powerpc64le-unknown-unknown -emit-llvm %s -o - | FileCheck -allow-deprecated-dag-overlap  %s --check-prefix CK12 --check-prefix CK12-64
// RUN: %clang_cc1 -DCK12 -fopenmp -fopenmp-targets=powerpc64le-ibm-linux-gnu -x c++ -std=c++11 -triple powerpc64le-unknown-unknown -emit-pch -o %t %s
// RUN: %clang_cc1 -fopenmp -fopenmp-targets=powerpc64le-ibm-linux-gnu -x c++ -triple powerpc64le-unknown-unknown -std=c++11 -include-pch %t -verify %s -emit-llvm -o - | FileCheck -allow-deprecated-dag-overlap  %s  --check-prefix CK12 --check-prefix CK12-64
// RUN: %clang_cc1 -DCK12 -verify -fopenmp -fopenmp-targets=i386-pc-linux-gnu -x c++ -triple i386-unknown-unknown -emit-llvm %s -o - | FileCheck -allow-deprecated-dag-overlap  %s  --check-prefix CK12 --check-prefix CK12-32
// RUN: %clang_cc1 -DCK12 -fopenmp -fopenmp-targets=i386-pc-linux-gnu -x c++ -std=c++11 -triple i386-unknown-unknown -emit-pch -o %t %s
// RUN: %clang_cc1 -fopenmp -fopenmp-targets=i386-pc-linux-gnu -x c++ -triple i386-unknown-unknown -std=c++11 -include-pch %t -verify %s -emit-llvm -o - | FileCheck -allow-deprecated-dag-overlap  %s  --check-prefix CK12 --check-prefix CK12-32

// RUN: %clang_cc1 -DCK12 -verify -fopenmp-simd -fopenmp-targets=powerpc64le-ibm-linux-gnu -x c++ -triple powerpc64le-unknown-unknown -emit-llvm %s -o - | FileCheck -allow-deprecated-dag-overlap  --check-prefix SIMD-ONLY11 %s
// RUN: %clang_cc1 -DCK12 -fopenmp-simd -fopenmp-targets=powerpc64le-ibm-linux-gnu -x c++ -std=c++11 -triple powerpc64le-unknown-unknown -emit-pch -o %t %s
// RUN: %clang_cc1 -fopenmp-simd -fopenmp-targets=powerpc64le-ibm-linux-gnu -x c++ -triple powerpc64le-unknown-unknown -std=c++11 -include-pch %t -verify %s -emit-llvm -o - | FileCheck -allow-deprecated-dag-overlap  --check-prefix SIMD-ONLY11 %s
// RUN: %clang_cc1 -DCK12 -verify -fopenmp-simd -fopenmp-targets=i386-pc-linux-gnu -x c++ -triple i386-unknown-unknown -emit-llvm %s -o - | FileCheck -allow-deprecated-dag-overlap  --check-prefix SIMD-ONLY11 %s
// RUN: %clang_cc1 -DCK12 -fopenmp-simd -fopenmp-targets=i386-pc-linux-gnu -x c++ -std=c++11 -triple i386-unknown-unknown -emit-pch -o %t %s
// RUN: %clang_cc1 -fopenmp-simd -fopenmp-targets=i386-pc-linux-gnu -x c++ -triple i386-unknown-unknown -std=c++11 -include-pch %t -verify %s -emit-llvm -o - | FileCheck -allow-deprecated-dag-overlap  --check-prefix SIMD-ONLY11 %s
// SIMD-ONLY11-NOT: {{__kmpc|__tgt}}
#ifdef CK12

// For a 32-bit targets, the value doesn't fit the size of the pointer,
// therefore it is passed by reference with a map 'to' specification.

// CK12-LABEL: @.__omp_offloading_{{.*}}implicit_maps_float_complex{{.*}}_l{{[0-9]+}}.region_id = weak constant i8 0

// CK12-DAG: [[SIZES:@.+]] = {{.+}}constant [1 x i64] [i64 8]
// Map types: OMP_MAP_PRIVATE_VAL + OMP_MAP_TARGET_PARAM | OMP_MAP_IMPLICIT = 800
// CK12-64-DAG: [[TYPES:@.+]] = {{.+}}constant [1 x i64] [i64 800]
// Map types: OMP_MAP_TO  | OMP_MAP_PRIVATE | OMP_MAP_TARGET_PARAM | OMP_MAP_IMPLICIT = 673
// CK12-32-DAG: [[TYPES:@.+]] = {{.+}}constant [1 x i64] [i64 673]

// CK12-LABEL: implicit_maps_float_complex{{.*}}(
void implicit_maps_float_complex (int a){
  float _Complex fc = (float)a;

  // CK12-DAG: call i32 @__tgt_target_mapper(i64 {{.+}}, i8* {{.+}}, i32 1, i8** [[BPGEP:%[0-9]+]], i8** [[PGEP:%[0-9]+]], {{.+}}[[SIZES]]{{.+}}, {{.+}}[[TYPES]]{{.+}}, i8** null)
  // CK12-DAG: [[BPGEP]] = getelementptr inbounds {{.+}}[[BPS:%[^,]+]], i32 0, i32 0
  // CK12-DAG: [[PGEP]] = getelementptr inbounds {{.+}}[[PS:%[^,]+]], i32 0, i32 0
  // CK12-DAG: [[BP1:%.+]] = getelementptr inbounds {{.+}}[[BPS]], i32 0, i32 0
  // CK12-DAG: [[P1:%.+]] = getelementptr inbounds {{.+}}[[PS]], i32 0, i32 0

  // CK12-64-DAG: [[CBP1:%.+]] = bitcast i8** [[BP1]] to i[[sz:64|32]]*
  // CK12-64-DAG: [[CP1:%.+]] = bitcast i8** [[P1]] to i[[sz]]*
  // CK12-64-DAG: store i[[sz]] [[VAL:%[^,]+]], i[[sz]]* [[CBP1]]
  // CK12-64-DAG: store i[[sz]] [[VAL]], i[[sz]]* [[CP1]]
  // CK12-64-DAG: [[VAL]] = load i[[sz]], i[[sz]]* [[ADDR:%.+]],
  // CK12-64-DAG: [[CADDR:%.+]] = bitcast i[[sz]]* [[ADDR]] to { float, float }*
  // CK12-64-DAG: store { float, float } {{.+}}, { float, float }* [[CADDR]],

  // CK12-32-DAG: [[CBP1:%.+]] = bitcast i8** [[BP1]] to { float, float }**
  // CK12-32-DAG: [[CP1:%.+]] = bitcast i8** [[P1]] to { float, float }**
  // CK12-32-DAG: store { float, float }* [[DECL:%[^,]+]], { float, float }** [[CBP1]]
  // CK12-32-DAG: store { float, float }* [[DECL]], { float, float }** [[CP1]]

  // CK12-64: call void [[KERNEL:@.+]](i[[sz]] [[VAL]])
  // CK12-32: call void [[KERNEL:@.+]]({ float, float }* [[DECL]])
  #pragma omp target
  {
    fc *= fc;
  }
}

// CK12-64: define internal void [[KERNEL]](i[[sz]] [[ARG:%.+]])
// CK12-64: [[ADDR:%.+]] = alloca i[[sz]],
// CK12-64: store i[[sz]] [[ARG]], i[[sz]]* [[ADDR]],
// CK12-64: [[CADDR:%.+]] = bitcast i[[sz]]* [[ADDR]] to { float, float }*
// CK12-64: {{.+}} = getelementptr inbounds { float, float }, { float, float }* [[CADDR]], i32 0, i32 0

// CK12-32: define internal void [[KERNEL]]({ float, float }* {{.+}}[[ARG:%.+]])
// CK12-32: [[ADDR:%.+]] = alloca { float, float }*,
// CK12-32: store { float, float }* [[ARG]], { float, float }** [[ADDR]],
// CK12-32: [[REF:%.+]] = load { float, float }*, { float, float }** [[ADDR]],
// CK12-32: {{.+}} = getelementptr inbounds { float, float }, { float, float }* [[REF]], i32 0, i32 0
#endif
///==========================================================================///
// RUN: %clang_cc1 -DCK13 -verify -fopenmp -fopenmp-targets=powerpc64le-ibm-linux-gnu -x c++ -triple powerpc64le-unknown-unknown -emit-llvm %s -o - | FileCheck -allow-deprecated-dag-overlap  %s --check-prefix CK13
// RUN: %clang_cc1 -DCK13 -fopenmp -fopenmp-targets=powerpc64le-ibm-linux-gnu -x c++ -std=c++11 -triple powerpc64le-unknown-unknown -emit-pch -o %t %s
// RUN: %clang_cc1 -fopenmp -fopenmp-targets=powerpc64le-ibm-linux-gnu -x c++ -triple powerpc64le-unknown-unknown -std=c++11 -include-pch %t -verify %s -emit-llvm -o - | FileCheck -allow-deprecated-dag-overlap  %s  --check-prefix CK13
// RUN: %clang_cc1 -DCK13 -verify -fopenmp -fopenmp-targets=i386-pc-linux-gnu -x c++ -triple i386-unknown-unknown -emit-llvm %s -o - | FileCheck -allow-deprecated-dag-overlap  %s  --check-prefix CK13
// RUN: %clang_cc1 -DCK13 -fopenmp -fopenmp-targets=i386-pc-linux-gnu -x c++ -std=c++11 -triple i386-unknown-unknown -emit-pch -o %t %s
// RUN: %clang_cc1 -fopenmp -fopenmp-targets=i386-pc-linux-gnu -x c++ -triple i386-unknown-unknown -std=c++11 -include-pch %t -verify %s -emit-llvm -o - | FileCheck -allow-deprecated-dag-overlap  %s  --check-prefix CK13

// RUN: %clang_cc1 -DCK13 -verify -fopenmp-simd -fopenmp-targets=powerpc64le-ibm-linux-gnu -x c++ -triple powerpc64le-unknown-unknown -emit-llvm %s -o - | FileCheck -allow-deprecated-dag-overlap  --check-prefix SIMD-ONLY12 %s
// RUN: %clang_cc1 -DCK13 -fopenmp-simd -fopenmp-targets=powerpc64le-ibm-linux-gnu -x c++ -std=c++11 -triple powerpc64le-unknown-unknown -emit-pch -o %t %s
// RUN: %clang_cc1 -fopenmp-simd -fopenmp-targets=powerpc64le-ibm-linux-gnu -x c++ -triple powerpc64le-unknown-unknown -std=c++11 -include-pch %t -verify %s -emit-llvm -o - | FileCheck -allow-deprecated-dag-overlap  --check-prefix SIMD-ONLY12 %s
// RUN: %clang_cc1 -DCK13 -verify -fopenmp-simd -fopenmp-targets=i386-pc-linux-gnu -x c++ -triple i386-unknown-unknown -emit-llvm %s -o - | FileCheck -allow-deprecated-dag-overlap  --check-prefix SIMD-ONLY12 %s
// RUN: %clang_cc1 -DCK13 -fopenmp-simd -fopenmp-targets=i386-pc-linux-gnu -x c++ -std=c++11 -triple i386-unknown-unknown -emit-pch -o %t %s
// RUN: %clang_cc1 -fopenmp-simd -fopenmp-targets=i386-pc-linux-gnu -x c++ -triple i386-unknown-unknown -std=c++11 -include-pch %t -verify %s -emit-llvm -o - | FileCheck -allow-deprecated-dag-overlap  --check-prefix SIMD-ONLY12 %s
// SIMD-ONLY12-NOT: {{__kmpc|__tgt}}
#ifdef CK13

// CK13-LABEL: @.__omp_offloading_{{.*}}implicit_maps_variable_length_array{{.*}}_l{{[0-9]+}}.region_id = weak constant i8 0

// We don't have a constant map size for VLAs.
// Map types:
//  - OMP_MAP_PRIVATE_VAL + OMP_MAP_TARGET_PARAM + OMP_MAP_IMPLICIT = 800 (vla size)
//  - OMP_MAP_PRIVATE_VAL + OMP_MAP_TARGET_PARAM + OMP_MAP_IMPLICIT = 800 (vla size)
//  - OMP_MAP_TO + OMP_MAP_FROM + OMP_MAP_TARGET_PARAM | OMP_MAP_IMPLICIT = 547
// CK13-DAG: [[TYPES:@.+]] = {{.+}}constant [3 x i64] [i64 800, i64 800, i64 547]

// CK13-LABEL: implicit_maps_variable_length_array{{.*}}(
void implicit_maps_variable_length_array (int a){
  double vla[2][a];

  // CK13-DAG: call i32 @__tgt_target_mapper(i64 {{.+}}, i8* {{.+}}, i32 3, i8** [[BPGEP:%[0-9]+]], i8** [[PGEP:%[0-9]+]], i64* [[SGEP:%[^,]+]], {{.+}}[[TYPES]]{{.+}}, i8** null)
  // CK13-DAG: [[BPGEP]] = getelementptr inbounds {{.+}}[[BPS:%[^,]+]], i32 0, i32 0
  // CK13-DAG: [[PGEP]] = getelementptr inbounds {{.+}}[[PS:%[^,]+]], i32 0, i32 0
  // CK13-DAG: [[SGEP]] = getelementptr inbounds {{.+}}[[SS:%[^,]+]], i32 0, i32 0

  // CK13-DAG: [[BP0:%.+]] = getelementptr inbounds {{.+}}[[BPS]], i32 0, i32 0
  // CK13-DAG: [[P0:%.+]] = getelementptr inbounds {{.+}}[[PS]], i32 0, i32 0
  // CK13-DAG: [[S0:%.+]] = getelementptr inbounds {{.+}}[[SS]], i32 0, i32 0
  // CK13-DAG: [[CBP0:%.+]] = bitcast i8** [[BP0]] to i[[sz:64|32]]*
  // CK13-DAG: [[CP0:%.+]] = bitcast i8** [[P0]] to i[[sz]]*
  // CK13-DAG: store i[[sz]] 2, i[[sz]]* [[CBP0]]
  // CK13-DAG: store i[[sz]] 2, i[[sz]]* [[CP0]]
  // CK13-DAG: store i64 {{8|4}}, i64* [[S0]],

  // CK13-DAG: [[BP1:%.+]] = getelementptr inbounds {{.+}}[[BPS]], i32 0, i32 1
  // CK13-DAG: [[P1:%.+]] = getelementptr inbounds {{.+}}[[PS]], i32 0, i32 1
  // CK13-DAG: [[S1:%.+]] = getelementptr inbounds {{.+}}[[SS]], i32 0, i32 1
  // CK13-DAG: [[CBP1:%.+]] = bitcast i8** [[BP1]] to i[[sz]]*
  // CK13-DAG: [[CP1:%.+]] = bitcast i8** [[P1]] to i[[sz]]*
  // CK13-DAG: store i[[sz]] [[VAL:%.+]], i[[sz]]* [[CBP1]]
  // CK13-DAG: store i[[sz]] [[VAL]], i[[sz]]* [[CP1]]
  // CK13-DAG: store i64 {{8|4}}, i64* [[S1]],

  // CK13-DAG: [[BP2:%.+]] = getelementptr inbounds {{.+}}[[BPS]], i32 0, i32 2
  // CK13-DAG: [[P2:%.+]] = getelementptr inbounds {{.+}}[[PS]], i32 0, i32 2
  // CK13-DAG: [[S2:%.+]] = getelementptr inbounds {{.+}}[[SS]], i32 0, i32 2
  // CK13-DAG: [[CBP2:%.+]] = bitcast i8** [[BP2]] to double**
  // CK13-DAG: [[CP2:%.+]] = bitcast i8** [[P2]] to double**
  // CK13-DAG: store double* [[DECL:%.+]], double** [[CBP2]]
  // CK13-DAG: store double* [[DECL]], double** [[CP2]]
  // CK13-DAG: store i64 [[VALS2:%.+]], i64* [[S2]],
  // CK13-DAG: [[VALS2]] = {{mul nuw i64 %.+, 8|sext i32 %.+ to i64}}

  // CK13: call void [[KERNEL:@.+]](i[[sz]] {{.+}}, i[[sz]] {{.+}}, double* [[DECL]])
  #pragma omp target
  {
    vla[1][3] += 1.0;
  }
}

// CK13: define internal void [[KERNEL]](i[[sz]] [[VLA0:%.+]], i[[sz]] [[VLA1:%.+]], double* {{.*}}[[ARG:%.+]])
// CK13: [[ADDR0:%.+]] = alloca i[[sz]],
// CK13: [[ADDR1:%.+]] = alloca i[[sz]],
// CK13: [[ADDR2:%.+]] = alloca double*,
// CK13: store i[[sz]] [[VLA0]], i[[sz]]* [[ADDR0]],
// CK13: store i[[sz]] [[VLA1]], i[[sz]]* [[ADDR1]],
// CK13: store double* [[ARG]], double** [[ADDR2]],
// CK13: {{.+}} = load i[[sz]],  i[[sz]]* [[ADDR0]],
// CK13: {{.+}} = load i[[sz]],  i[[sz]]* [[ADDR1]],
// CK13: [[REF:%.+]] = load double*, double** [[ADDR2]],
// CK13: {{.+}} = getelementptr inbounds double, double* [[REF]], i[[sz]] %{{.+}}
#endif
///==========================================================================///
// RUN: %clang_cc1 -DCK14 -verify -fopenmp -fopenmp-targets=powerpc64le-ibm-linux-gnu -x c++ -triple powerpc64le-unknown-unknown -emit-llvm %s -o - | FileCheck -allow-deprecated-dag-overlap  %s --check-prefix CK14 --check-prefix CK14-64
// RUN: %clang_cc1 -DCK14 -fopenmp -fopenmp-targets=powerpc64le-ibm-linux-gnu -x c++ -std=c++11 -triple powerpc64le-unknown-unknown -emit-pch -o %t %s
// RUN: %clang_cc1 -fopenmp -fopenmp-targets=powerpc64le-ibm-linux-gnu -x c++ -triple powerpc64le-unknown-unknown -std=c++11 -include-pch %t -verify %s -emit-llvm -o - | FileCheck -allow-deprecated-dag-overlap  %s  --check-prefix CK14 --check-prefix CK14-64
// RUN: %clang_cc1 -DCK14 -verify -fopenmp -fopenmp-targets=i386-pc-linux-gnu -x c++ -triple i386-unknown-unknown -emit-llvm %s -o - | FileCheck -allow-deprecated-dag-overlap  %s  --check-prefix CK14 --check-prefix CK14-32
// RUN: %clang_cc1 -DCK14 -fopenmp -fopenmp-targets=i386-pc-linux-gnu -x c++ -std=c++11 -triple i386-unknown-unknown -emit-pch -o %t %s
// RUN: %clang_cc1 -fopenmp -fopenmp-targets=i386-pc-linux-gnu -x c++ -triple i386-unknown-unknown -std=c++11 -include-pch %t -verify %s -emit-llvm -o - | FileCheck -allow-deprecated-dag-overlap  %s  --check-prefix CK14 --check-prefix CK14-32

// RUN: %clang_cc1 -DCK14 -verify -fopenmp-simd -fopenmp-targets=powerpc64le-ibm-linux-gnu -x c++ -triple powerpc64le-unknown-unknown -emit-llvm %s -o - | FileCheck -allow-deprecated-dag-overlap  --check-prefix SIMD-ONLY13 %s
// RUN: %clang_cc1 -DCK14 -fopenmp-simd -fopenmp-targets=powerpc64le-ibm-linux-gnu -x c++ -std=c++11 -triple powerpc64le-unknown-unknown -emit-pch -o %t %s
// RUN: %clang_cc1 -fopenmp-simd -fopenmp-targets=powerpc64le-ibm-linux-gnu -x c++ -triple powerpc64le-unknown-unknown -std=c++11 -include-pch %t -verify %s -emit-llvm -o - | FileCheck -allow-deprecated-dag-overlap  --check-prefix SIMD-ONLY13 %s
// RUN: %clang_cc1 -DCK14 -verify -fopenmp-simd -fopenmp-targets=i386-pc-linux-gnu -x c++ -triple i386-unknown-unknown -emit-llvm %s -o - | FileCheck -allow-deprecated-dag-overlap  --check-prefix SIMD-ONLY13 %s
// RUN: %clang_cc1 -DCK14 -fopenmp-simd -fopenmp-targets=i386-pc-linux-gnu -x c++ -std=c++11 -triple i386-unknown-unknown -emit-pch -o %t %s
// RUN: %clang_cc1 -fopenmp-simd -fopenmp-targets=i386-pc-linux-gnu -x c++ -triple i386-unknown-unknown -std=c++11 -include-pch %t -verify %s -emit-llvm -o - | FileCheck -allow-deprecated-dag-overlap  --check-prefix SIMD-ONLY13 %s
// SIMD-ONLY13-NOT: {{__kmpc|__tgt}}
#ifdef CK14

// CK14-DAG: [[ST:%.+]] = type { i32, double }

// CK14-LABEL: @.__omp_offloading_{{.*}}foo{{.*}}_l{{[0-9]+}}.region_id = weak constant i8 0


// Map types:
// - OMP_MAP_TARGET_PARAM = 32
// - OMP_MAP_TO + OMP_MAP_FROM | OMP_MAP_IMPLICIT | OMP_MAP_MEMBER_OF = 281474976711171
// - OMP_MAP_PRIVATE_VAL + OMP_MAP_TARGET_PARAM | OMP_MAP_IMPLICIT = 800
// CK14-DAG: [[TYPES:@.+]] = {{.+}}constant [4 x i64] [i64 32, i64 281474976711171, i64 281474976711171, i64 800]

class SSS {
public:
  int a;
  double b;

  void foo(int c) {
    #pragma omp target
    {
      a += c;
      b += (double)c;
    }
  }

  SSS(int a, double b) : a(a), b(b) {}
};

// CK14-LABEL: implicit_maps_class{{.*}}(
void implicit_maps_class (int a){
  SSS sss(a, (double)a);

  // CK14: define {{.*}}void @{{.+}}foo{{.+}}([[ST]]* {{[^,]+}}, i32 {{[^,]+}})
  // CK14-DAG: call i32 @__tgt_target_mapper(i64 {{.+}}, i8* {{.+}}, i32 4, i8** [[BPGEP:%[0-9]+]], i8** [[PGEP:%[0-9]+]], i64* [[SIZES:%[^,]+]], {{.+}}[[TYPES]]{{.+}}, i8** null)
  // CK14-DAG: [[BPGEP]] = getelementptr inbounds {{.+}}[[BPS:%[^,]+]], i32 0, i32 0
  // CK14-DAG: [[PGEP]] = getelementptr inbounds {{.+}}[[PS:%[^,]+]], i32 0, i32 0
  // CK14-DAG: [[SIZES]] = getelementptr inbounds {{.+}}[[S:%[^,]+]], i32 0, i32 0

  // CK14-DAG: [[BP0:%.+]] = getelementptr inbounds {{.+}}[[BPS]], i32 0, i32 0
  // CK14-DAG: [[P0:%.+]] = getelementptr inbounds {{.+}}[[PS]], i32 0, i32 0
  // CK14-DAG: [[S0:%.+]] = getelementptr inbounds {{.+}}[[S]], i32 0, i32 0
  // CK14-DAG: [[CBP0:%.+]] = bitcast i8** [[BP0]] to [[ST]]**
  // CK14-DAG: [[CP0:%.+]] = bitcast i8** [[P0]] to i32**
  // CK14-DAG: store [[ST]]* [[DECL:%.+]], [[ST]]** [[CBP0]]
  // CK14-DAG: store i32* [[A:%.+]], i32** [[CP0]]
  // CK14-DAG: store i64 %{{.+}}, i64* [[S0]]

  // CK14-DAG: [[BP1:%.+]] = getelementptr inbounds {{.+}}[[BPS]], i32 0, i32 1
  // CK14-DAG: [[P1:%.+]] = getelementptr inbounds {{.+}}[[PS]], i32 0, i32 1
  // CK14-DAG: [[S1:%.+]] = getelementptr inbounds {{.+}}[[S]], i32 0, i32 1
  // CK14-DAG: [[CBP1:%.+]] = bitcast i8** [[BP1]] to [[ST]]**
  // CK14-DAG: [[CP1:%.+]] = bitcast i8** [[P1]] to i32**
  // CK14-DAG: store [[ST]]* [[DECL]], [[ST]]** [[CBP1]]
  // CK14-DAG: store i32* [[A]], i32** [[CP1]]
  // CK14-DAG: store i64 4, i64* [[S1]]

  // CK14-DAG: [[BP2:%.+]] = getelementptr inbounds {{.+}}[[BPS]], i32 0, i32 2
  // CK14-DAG: [[P2:%.+]] = getelementptr inbounds {{.+}}[[PS]], i32 0, i32 2
  // CK14-DAG: [[S2:%.+]] = getelementptr inbounds {{.+}}[[S]], i32 0, i32 2
  // CK14-DAG: [[CBP2:%.+]] = bitcast i8** [[BP2]] to [[ST]]**
  // CK14-DAG: [[CP2:%.+]] = bitcast i8** [[P2]] to double**
  // CK14-DAG: store [[ST]]* [[DECL]], [[ST]]** [[CBP2]]
  // CK14-DAG: store double* %{{.+}}, double** [[CP2]]
  // CK14-DAG: store i64 8, i64* [[S2]]

  // CK14-DAG: [[BP3:%.+]] = getelementptr inbounds {{.+}}[[BPS]], i32 0, i32 3
  // CK14-DAG: [[P3:%.+]] = getelementptr inbounds {{.+}}[[PS]], i32 0, i32 3
  // CK14-DAG: [[S3:%.+]] = getelementptr inbounds {{.+}}[[S]], i32 0, i32 3
  // CK14-DAG: [[CBP3:%.+]] = bitcast i8** [[BP3]] to i[[sz:64|32]]*
  // CK14-DAG: [[CP3:%.+]] = bitcast i8** [[P3]] to i[[sz]]*
  // CK14-DAG: store i[[sz]] [[VAL:%.+]], i[[sz]]* [[CBP3]]
  // CK14-DAG: store i[[sz]] [[VAL]], i[[sz]]* [[CP3]]
  // CK14-DAG: store i64 4, i64* [[S3]]
  // CK14-DAG: [[VAL]] = load i[[sz]], i[[sz]]* [[ADDR:%.+]],
  // CK14-64-DAG: [[CADDR:%.+]] = bitcast i[[sz]]* [[ADDR]] to i32*
  // CK14-64-DAG: store i32 {{.+}}, i32* [[CADDR]],

  // CK14: call void [[KERNEL:@.+]]([[ST]]* [[DECL]], i[[sz]] {{.+}})
  sss.foo(123);
}

// CK14: define internal void [[KERNEL]]([[ST]]* [[THIS:%.+]], i[[sz]] [[ARG:%.+]])
// CK14: [[ADDR0:%.+]] = alloca [[ST]]*,
// CK14: [[ADDR1:%.+]] = alloca i[[sz]],
// CK14: store [[ST]]* [[THIS]], [[ST]]** [[ADDR0]],
// CK14: store i[[sz]] [[ARG]], i[[sz]]* [[ADDR1]],
// CK14: [[REF0:%.+]] = load [[ST]]*, [[ST]]** [[ADDR0]],
// CK14-64: [[CADDR1:%.+]] = bitcast i[[sz]]* [[ADDR1]] to i32*
// CK14-64: {{.+}} = load i32,  i32* [[CADDR1]],
// CK14-32: {{.+}} = load i32, i32* [[ADDR1]],
// CK14: {{.+}} = getelementptr inbounds [[ST]], [[ST]]* [[REF0]], i32 0, i32 0

#endif
///==========================================================================///
// RUN: %clang_cc1 -DCK15 -verify -fopenmp -fopenmp-targets=powerpc64le-ibm-linux-gnu -x c++ -triple powerpc64le-unknown-unknown -emit-llvm %s -o - | FileCheck -allow-deprecated-dag-overlap  %s --check-prefix CK15 --check-prefix CK15-64
// RUN: %clang_cc1 -DCK15 -fopenmp -fopenmp-targets=powerpc64le-ibm-linux-gnu -x c++ -std=c++11 -triple powerpc64le-unknown-unknown -emit-pch -o %t %s
// RUN: %clang_cc1 -fopenmp -fopenmp-targets=powerpc64le-ibm-linux-gnu -x c++ -triple powerpc64le-unknown-unknown -std=c++11 -include-pch %t -verify %s -emit-llvm -o - | FileCheck -allow-deprecated-dag-overlap  %s  --check-prefix CK15 --check-prefix CK15-64
// RUN: %clang_cc1 -DCK15 -verify -fopenmp -fopenmp-targets=i386-pc-linux-gnu -x c++ -triple i386-unknown-unknown -emit-llvm %s -o - | FileCheck -allow-deprecated-dag-overlap  %s  --check-prefix CK15 --check-prefix CK15-32
// RUN: %clang_cc1 -DCK15 -fopenmp -fopenmp-targets=i386-pc-linux-gnu -x c++ -std=c++11 -triple i386-unknown-unknown -emit-pch -o %t %s
// RUN: %clang_cc1 -fopenmp -fopenmp-targets=i386-pc-linux-gnu -x c++ -triple i386-unknown-unknown -std=c++11 -include-pch %t -verify %s -emit-llvm -o - | FileCheck -allow-deprecated-dag-overlap  %s  --check-prefix CK15 --check-prefix CK15-32

// RUN: %clang_cc1 -DCK15 -verify -fopenmp-simd -fopenmp-targets=powerpc64le-ibm-linux-gnu -x c++ -triple powerpc64le-unknown-unknown -emit-llvm %s -o - | FileCheck -allow-deprecated-dag-overlap  --check-prefix SIMD-ONLY14 %s
// RUN: %clang_cc1 -DCK15 -fopenmp-simd -fopenmp-targets=powerpc64le-ibm-linux-gnu -x c++ -std=c++11 -triple powerpc64le-unknown-unknown -emit-pch -o %t %s
// RUN: %clang_cc1 -fopenmp-simd -fopenmp-targets=powerpc64le-ibm-linux-gnu -x c++ -triple powerpc64le-unknown-unknown -std=c++11 -include-pch %t -verify %s -emit-llvm -o - | FileCheck -allow-deprecated-dag-overlap  --check-prefix SIMD-ONLY14 %s
// RUN: %clang_cc1 -DCK15 -verify -fopenmp-simd -fopenmp-targets=i386-pc-linux-gnu -x c++ -triple i386-unknown-unknown -emit-llvm %s -o - | FileCheck -allow-deprecated-dag-overlap  --check-prefix SIMD-ONLY14 %s
// RUN: %clang_cc1 -DCK15 -fopenmp-simd -fopenmp-targets=i386-pc-linux-gnu -x c++ -std=c++11 -triple i386-unknown-unknown -emit-pch -o %t %s
// RUN: %clang_cc1 -fopenmp-simd -fopenmp-targets=i386-pc-linux-gnu -x c++ -triple i386-unknown-unknown -std=c++11 -include-pch %t -verify %s -emit-llvm -o - | FileCheck -allow-deprecated-dag-overlap  --check-prefix SIMD-ONLY14 %s
// SIMD-ONLY14-NOT: {{__kmpc|__tgt}}
#ifdef CK15

// CK15: [[ST:%.+]] = type { i32, double }
// Map types:
// - OMP_MAP_TARGET_PARAM = 32
// - OMP_MAP_TO + OMP_MAP_FROM | OMP_MAP_IMPLICIT | OMP_MAP_MEMBER_OF = 281474976711171
// - OMP_MAP_PRIVATE_VAL + OMP_MAP_TARGET_PARAM | OMP_MAP_IMPLICIT = 800
// CK15: [[TYPES:@.+]] = {{.+}}constant [4 x i64] [i64 32, i64 281474976711171, i64 281474976711171, i64 800]

// Map types:
// - OMP_MAP_TARGET_PARAM = 32
// - OMP_MAP_TO + OMP_MAP_FROM | OMP_MAP_IMPLICIT | OMP_MAP_MEMBER_OF = 281474976711171
// - OMP_MAP_PRIVATE_VAL + OMP_MAP_TARGET_PARAM | OMP_MAP_IMPLICIT = 800
// CK15: [[TYPES2:@.+]] = {{.+}}constant [4 x i64] [i64 32, i64 281474976711171, i64 281474976711171, i64 800]

template<int x>
class SSST {
public:
  int a;
  double b;

  void foo(int c) {
    #pragma omp target
    {
      a += c + x;
      b += (double)(c + x);
    }
  }
  template<int y>
  void bar(int c) {
    #pragma omp target
    {
      a += c + x + y;
      b += (double)(c + x + y);
    }
  }

  SSST(int a, double b) : a(a), b(b) {}
};

// CK15-LABEL: implicit_maps_templated_class{{.*}}(
void implicit_maps_templated_class (int a){
  SSST<123> ssst(a, (double)a);

  // CK15: define {{.*}}void @{{.+}}foo{{.+}}([[ST]]* {{[^,]+}}, i32 {{[^,]+}})
  // CK15-DAG: call i32 @__tgt_target_mapper(i64 {{.+}}, i8* {{.+}}, i32 4, i8** [[BPGEP:%[0-9]+]], i8** [[PGEP:%[0-9]+]], i64* [[SIZES:%[^,]+]], {{.+}}[[TYPES]]{{.+}}, i8** null)
  // CK15-DAG: [[BPGEP]] = getelementptr inbounds {{.+}}[[BPS:%[^,]+]], i32 0, i32 0
  // CK15-DAG: [[PGEP]] = getelementptr inbounds {{.+}}[[PS:%[^,]+]], i32 0, i32 0
  // CK15-DAG: [[SIZES]] = getelementptr inbounds {{.+}}[[S:%[^,]+]], i32 0, i32 0

  // CK15-DAG: [[BP0:%.+]] = getelementptr inbounds {{.+}}[[BPS]], i32 0, i32 0
  // CK15-DAG: [[P0:%.+]] = getelementptr inbounds {{.+}}[[PS]], i32 0, i32 0
  // CK15-DAG: [[S0:%.+]] = getelementptr inbounds {{.+}}[[S]], i32 0, i32 0
  // CK15-DAG: [[CBP0:%.+]] = bitcast i8** [[BP0]] to [[ST]]**
  // CK15-DAG: [[CP0:%.+]] = bitcast i8** [[P0]] to i32**
  // CK15-DAG: store [[ST]]* [[DECL:%.+]], [[ST]]** [[CBP0]]
  // CK15-DAG: store i32* [[A:%.+]], i32** [[CP0]]
  // CK15-DAG: store i64 %{{.+}}, i64* [[S0]]

  // CK15-DAG: [[BP1:%.+]] = getelementptr inbounds {{.+}}[[BPS]], i32 0, i32 1
  // CK15-DAG: [[P1:%.+]] = getelementptr inbounds {{.+}}[[PS]], i32 0, i32 1
  // CK15-DAG: [[S1:%.+]] = getelementptr inbounds {{.+}}[[S]], i32 0, i32 1
  // CK15-DAG: [[CBP1:%.+]] = bitcast i8** [[BP1]] to [[ST]]**
  // CK15-DAG: [[CP1:%.+]] = bitcast i8** [[P1]] to i32**
  // CK15-DAG: store [[ST]]* [[DECL]], [[ST]]** [[CBP1]]
  // CK15-DAG: store i32* [[A]], i32** [[CP1]]
  // CK15-DAG: store i64 4, i64* [[S1]]

  // CK15-DAG: [[BP2:%.+]] = getelementptr inbounds {{.+}}[[BPS]], i32 0, i32 2
  // CK15-DAG: [[P2:%.+]] = getelementptr inbounds {{.+}}[[PS]], i32 0, i32 2
  // CK15-DAG: [[S2:%.+]] = getelementptr inbounds {{.+}}[[S]], i32 0, i32 2
  // CK15-DAG: [[CBP2:%.+]] = bitcast i8** [[BP2]] to [[ST]]**
  // CK15-DAG: [[CP2:%.+]] = bitcast i8** [[P2]] to double**
  // CK15-DAG: store [[ST]]* [[DECL]], [[ST]]** [[CBP2]]
  // CK15-DAG: store double* %{{.+}}, double** [[CP2]]
  // CK15-DAG: store i64 8, i64* [[S2]]

  // CK15-DAG: [[BP3:%.+]] = getelementptr inbounds {{.+}}[[BPS]], i32 0, i32 3
  // CK15-DAG: [[P3:%.+]] = getelementptr inbounds {{.+}}[[PS]], i32 0, i32 3
  // CK15-DAG: [[S3:%.+]] = getelementptr inbounds {{.+}}[[S]], i32 0, i32 3
  // CK15-DAG: [[CBP3:%.+]] = bitcast i8** [[BP3]] to i[[sz:64|32]]*
  // CK15-DAG: [[CP3:%.+]] = bitcast i8** [[P3]] to i[[sz]]*
  // CK15-DAG: store i[[sz]] [[VAL:%.+]], i[[sz]]* [[CBP3]]
  // CK15-DAG: store i[[sz]] [[VAL]], i[[sz]]* [[CP3]]
  // CK15-DAG: store i64 4, i64* [[S3]]
  // CK15-DAG: [[VAL]] = load i[[sz]], i[[sz]]* [[ADDR:%.+]],
  // CK15-64-DAG: [[CADDR:%.+]] = bitcast i[[sz]]* [[ADDR]] to i32*
  // CK15-64-DAG: store i32 {{.+}}, i32* [[CADDR]],

  // CK15: call void [[KERNEL:@.+]]([[ST]]* [[DECL]], i[[sz]] {{.+}})
  ssst.foo(456);

  // CK15: define {{.*}}void @{{.+}}bar{{.+}}([[ST]]* {{[^,]+}}, i32 {{[^,]+}})
  // CK15-DAG: call i32 @__tgt_target_mapper(i64 {{.+}}, i8* {{.+}}, i32 4, i8** [[BPGEP:%[0-9]+]], i8** [[PGEP:%[0-9]+]], i64* [[SIZES:[^,]+]], {{.+}}[[TYPES2]]{{.+}}, i8** null)
  // CK15-DAG: [[BPGEP]] = getelementptr inbounds {{.+}}[[BPS:%[^,]+]], i32 0, i32 0
  // CK15-DAG: [[PGEP]] = getelementptr inbounds {{.+}}[[PS:%[^,]+]], i32 0, i32 0
  // CK15-DAG: [[SIZES]] = getelementptr inbounds {{.+}}[[S:%[^,]+]], i32 0, i32 0

  // CK15-DAG: [[BP0:%.+]] = getelementptr inbounds {{.+}}[[BPS]], i32 0, i32 0
  // CK15-DAG: [[P0:%.+]] = getelementptr inbounds {{.+}}[[PS]], i32 0, i32 0
  // CK15-DAG: [[S0:%.+]] = getelementptr inbounds {{.+}}[[S]], i32 0, i32 0
  // CK15-DAG: [[CBP0:%.+]] = bitcast i8** [[BP0]] to [[ST]]**
  // CK15-DAG: [[CP0:%.+]] = bitcast i8** [[P0]] to i32**
  // CK15-DAG: store [[ST]]* [[DECL:%.+]], [[ST]]** [[CBP0]]
  // CK15-DAG: store i32* [[A:%.+]], i32** [[CP0]]
  // CK15-DAG: store i64 %{{.+}}, i64* [[S0]]

  // CK15-DAG: [[BP1:%.+]] = getelementptr inbounds {{.+}}[[BPS]], i32 0, i32 1
  // CK15-DAG: [[P1:%.+]] = getelementptr inbounds {{.+}}[[PS]], i32 0, i32 1
  // CK15-DAG: [[S1:%.+]] = getelementptr inbounds {{.+}}[[S]], i32 0, i32 1
  // CK15-DAG: [[CBP1:%.+]] = bitcast i8** [[BP1]] to [[ST]]**
  // CK15-DAG: [[CP1:%.+]] = bitcast i8** [[P1]] to i32**
  // CK15-DAG: store [[ST]]* [[DECL]], [[ST]]** [[CBP1]]
  // CK15-DAG: store i32* [[A]], i32** [[CP1]]
  // CK15-DAG: store i64 4, i64* [[S1]]

  // CK15-DAG: [[BP2:%.+]] = getelementptr inbounds {{.+}}[[BPS]], i32 0, i32 2
  // CK15-DAG: [[P2:%.+]] = getelementptr inbounds {{.+}}[[PS]], i32 0, i32 2
  // CK15-DAG: [[S2:%.+]] = getelementptr inbounds {{.+}}[[S]], i32 0, i32 2
  // CK15-DAG: [[CBP2:%.+]] = bitcast i8** [[BP2]] to [[ST]]**
  // CK15-DAG: [[CP2:%.+]] = bitcast i8** [[P2]] to double**
  // CK15-DAG: store [[ST]]* [[DECL]], [[ST]]** [[CBP2]]
  // CK15-DAG: store double* %{{.+}}, double** [[CP2]]
  // CK15-DAG: store i64 8, i64* [[S2]]

  // CK15-DAG: [[BP3:%.+]] = getelementptr inbounds {{.+}}[[BPS]], i32 0, i32 3
  // CK15-DAG: [[P3:%.+]] = getelementptr inbounds {{.+}}[[PS]], i32 0, i32 3
  // CK15-DAG: [[S3:%.+]] = getelementptr inbounds {{.+}}[[S]], i32 0, i32 3
  // CK15-DAG: [[CBP3:%.+]] = bitcast i8** [[BP3]] to i[[sz]]*
  // CK15-DAG: [[CP3:%.+]] = bitcast i8** [[P3]] to i[[sz]]*
  // CK15-DAG: store i[[sz]] [[VAL:%.+]], i[[sz]]* [[CBP3]]
  // CK15-DAG: store i[[sz]] [[VAL]], i[[sz]]* [[CP3]]
  // CK15-DAG: store i64 4, i64* [[S3]]
  // CK15-DAG: [[VAL]] = load i[[sz]], i[[sz]]* [[ADDR:%.+]],
  // CK15-64-DAG: [[CADDR:%.+]] = bitcast i[[sz]]* [[ADDR]] to i32*
  // CK15-64-DAG: store i32 {{.+}}, i32* [[CADDR]],

  // CK15: call void [[KERNEL2:@.+]]([[ST]]* [[DECL]], i[[sz]] {{.+}})
  ssst.bar<210>(789);
}

// CK15: define internal void [[KERNEL]]([[ST]]* [[THIS:%.+]], i[[sz]] [[ARG:%.+]])
// CK15: [[ADDR0:%.+]] = alloca [[ST]]*,
// CK15: [[ADDR1:%.+]] = alloca i[[sz]],
// CK15: store [[ST]]* [[THIS]], [[ST]]** [[ADDR0]],
// CK15: store i[[sz]] [[ARG]], i[[sz]]* [[ADDR1]],
// CK15: [[REF0:%.+]] = load [[ST]]*, [[ST]]** [[ADDR0]],
// CK15-64: [[CADDR1:%.+]] = bitcast i[[sz]]* [[ADDR1]] to i32*
// CK15-64: {{.+}} = load i32,  i32* [[CADDR1]],
// CK15-32: {{.+}} = load i32, i32* [[ADDR1]],
// CK15: {{.+}} = getelementptr inbounds [[ST]], [[ST]]* [[REF0]], i32 0, i32 0

// CK15: define internal void [[KERNEL2]]([[ST]]* [[THIS:%.+]], i[[sz]] [[ARG:%.+]])
// CK15: [[ADDR0:%.+]] = alloca [[ST]]*,
// CK15: [[ADDR1:%.+]] = alloca i[[sz]],
// CK15: store [[ST]]* [[THIS]], [[ST]]** [[ADDR0]],
// CK15: store i[[sz]] [[ARG]], i[[sz]]* [[ADDR1]],
// CK15: [[REF0:%.+]] = load [[ST]]*, [[ST]]** [[ADDR0]],
// CK15-64: [[CADDR1:%.+]] = bitcast i[[sz]]* [[ADDR1]] to i32*
// CK15-64: {{.+}} = load i32,  i32* [[CADDR1]],
// CK15-32: {{.+}} = load i32, i32* [[ADDR1]],
// CK15: {{.+}} = getelementptr inbounds [[ST]], [[ST]]* [[REF0]], i32 0, i32 0

#endif
///==========================================================================///
// RUN: %clang_cc1 -DCK16 -verify -fopenmp -fopenmp-targets=powerpc64le-ibm-linux-gnu -x c++ -triple powerpc64le-unknown-unknown -emit-llvm %s -o - | FileCheck -allow-deprecated-dag-overlap  %s --check-prefix CK16 --check-prefix CK16-64
// RUN: %clang_cc1 -DCK16 -fopenmp -fopenmp-targets=powerpc64le-ibm-linux-gnu -x c++ -std=c++11 -triple powerpc64le-unknown-unknown -emit-pch -o %t %s
// RUN: %clang_cc1 -fopenmp -fopenmp-targets=powerpc64le-ibm-linux-gnu -x c++ -triple powerpc64le-unknown-unknown -std=c++11 -include-pch %t -verify %s -emit-llvm -o - | FileCheck -allow-deprecated-dag-overlap  %s  --check-prefix CK16 --check-prefix CK16-64
// RUN: %clang_cc1 -DCK16 -verify -fopenmp -fopenmp-targets=i386-pc-linux-gnu -x c++ -triple i386-unknown-unknown -emit-llvm %s -o - | FileCheck -allow-deprecated-dag-overlap  %s  --check-prefix CK16 --check-prefix CK16-32
// RUN: %clang_cc1 -DCK16 -fopenmp -fopenmp-targets=i386-pc-linux-gnu -x c++ -std=c++11 -triple i386-unknown-unknown -emit-pch -o %t %s
// RUN: %clang_cc1 -fopenmp -fopenmp-targets=i386-pc-linux-gnu -x c++ -triple i386-unknown-unknown -std=c++11 -include-pch %t -verify %s -emit-llvm -o - | FileCheck -allow-deprecated-dag-overlap  %s  --check-prefix CK16 --check-prefix CK16-32

// RUN: %clang_cc1 -DCK16 -verify -fopenmp-simd -fopenmp-targets=powerpc64le-ibm-linux-gnu -x c++ -triple powerpc64le-unknown-unknown -emit-llvm %s -o - | FileCheck -allow-deprecated-dag-overlap  --check-prefix SIMD-ONLY15 %s
// RUN: %clang_cc1 -DCK16 -fopenmp-simd -fopenmp-targets=powerpc64le-ibm-linux-gnu -x c++ -std=c++11 -triple powerpc64le-unknown-unknown -emit-pch -o %t %s
// RUN: %clang_cc1 -fopenmp-simd -fopenmp-targets=powerpc64le-ibm-linux-gnu -x c++ -triple powerpc64le-unknown-unknown -std=c++11 -include-pch %t -verify %s -emit-llvm -o - | FileCheck -allow-deprecated-dag-overlap  --check-prefix SIMD-ONLY15 %s
// RUN: %clang_cc1 -DCK16 -verify -fopenmp-simd -fopenmp-targets=i386-pc-linux-gnu -x c++ -triple i386-unknown-unknown -emit-llvm %s -o - | FileCheck -allow-deprecated-dag-overlap  --check-prefix SIMD-ONLY15 %s
// RUN: %clang_cc1 -DCK16 -fopenmp-simd -fopenmp-targets=i386-pc-linux-gnu -x c++ -std=c++11 -triple i386-unknown-unknown -emit-pch -o %t %s
// RUN: %clang_cc1 -fopenmp-simd -fopenmp-targets=i386-pc-linux-gnu -x c++ -triple i386-unknown-unknown -std=c++11 -include-pch %t -verify %s -emit-llvm -o - | FileCheck -allow-deprecated-dag-overlap  --check-prefix SIMD-ONLY15 %s
// SIMD-ONLY15-NOT: {{__kmpc|__tgt}}
#ifdef CK16

// CK16-DAG: [[SIZES:@.+]] = {{.+}}constant [1 x i64] [i64 4]
// Map types:
// - OMP_MAP_PRIVATE_VAL + OMP_MAP_TARGET_PARAM | OMP_MAP_IMPLICIT = 800
// CK16-DAG: [[TYPES:@.+]] = {{.+}}constant [1 x i64] [i64 800]

template<int y>
int foo(int d) {
  int res = d;
  #pragma omp target
  {
    res += y;
  }
  return res;
}
// CK16-LABEL: implicit_maps_templated_function{{.*}}(
void implicit_maps_templated_function (int a){
  int i = a;

  // CK16: define {{.*}}i32 @{{.+}}foo{{.+}}(i32 {{[^,]+}})
  // CK16-DAG: call i32 @__tgt_target_mapper(i64 {{.+}}, i8* {{.+}}, i32 1, i8** [[BPGEP:%[0-9]+]], i8** [[PGEP:%[0-9]+]], {{.+}}[[SIZES]]{{.+}}, {{.+}}[[TYPES]]{{.+}}, i8** null)
  // CK16-DAG: [[BPGEP]] = getelementptr inbounds {{.+}}[[BPS:%[^,]+]], i32 0, i32 0
  // CK16-DAG: [[PGEP]] = getelementptr inbounds {{.+}}[[PS:%[^,]+]], i32 0, i32 0

  // CK16-DAG: [[BP1:%.+]] = getelementptr inbounds {{.+}}[[BPS]], i32 0, i32 0
  // CK16-DAG: [[P1:%.+]] = getelementptr inbounds {{.+}}[[PS]], i32 0, i32 0
  // CK16-DAG: [[CBP1:%.+]] = bitcast i8** [[BP1]] to i[[sz:64|32]]*
  // CK16-DAG: [[CP1:%.+]] = bitcast i8** [[P1]] to i[[sz]]*
  // CK16-DAG: store i[[sz]] [[VAL:%.+]], i[[sz]]* [[CBP1]]
  // CK16-DAG: store i[[sz]] [[VAL]], i[[sz]]* [[CP1]]
  // CK16-DAG: [[VAL]] = load i[[sz]], i[[sz]]* [[ADDR:%.+]],
  // CK16-64-DAG: [[CADDR:%.+]] = bitcast i[[sz]]* [[ADDR]] to i32*
  // CK16-64-DAG: store i32 {{.+}}, i32* [[CADDR]],

  // CK16: call void [[KERNEL:@.+]](i[[sz]] [[VAL]])
  i = foo<543>(i);
}
// CK16: define internal void [[KERNEL]](i[[sz]] [[ARG:%.+]])
// CK16: [[ADDR:%.+]] = alloca i[[sz]],
// CK16: store i[[sz]] [[ARG]], i[[sz]]* [[ADDR]],
// CK16-64: [[CADDR:%.+]] = bitcast i64* [[ADDR]] to i32*
// CK16-64: {{.+}} = load i32, i32* [[CADDR]],
// CK16-32: {{.+}} = load i32, i32* [[ADDR]],

#endif
///==========================================================================///
// RUN: %clang_cc1 -DCK17 -verify -fopenmp -fopenmp-targets=powerpc64le-ibm-linux-gnu -x c++ -triple powerpc64le-unknown-unknown -emit-llvm %s -o - | FileCheck -allow-deprecated-dag-overlap  %s --check-prefix CK17
// RUN: %clang_cc1 -DCK17 -fopenmp -fopenmp-targets=powerpc64le-ibm-linux-gnu -x c++ -std=c++11 -triple powerpc64le-unknown-unknown -emit-pch -o %t %s
// RUN: %clang_cc1 -fopenmp -fopenmp-targets=powerpc64le-ibm-linux-gnu -x c++ -triple powerpc64le-unknown-unknown -std=c++11 -include-pch %t -verify %s -emit-llvm -o - | FileCheck -allow-deprecated-dag-overlap  %s  --check-prefix CK17
// RUN: %clang_cc1 -DCK17 -verify -fopenmp -fopenmp-targets=i386-pc-linux-gnu -x c++ -triple i386-unknown-unknown -emit-llvm %s -o - | FileCheck -allow-deprecated-dag-overlap  %s  --check-prefix CK17
// RUN: %clang_cc1 -DCK17 -fopenmp -fopenmp-targets=i386-pc-linux-gnu -x c++ -std=c++11 -triple i386-unknown-unknown -emit-pch -o %t %s
// RUN: %clang_cc1 -fopenmp -fopenmp-targets=i386-pc-linux-gnu -x c++ -triple i386-unknown-unknown -std=c++11 -include-pch %t -verify %s -emit-llvm -o - | FileCheck -allow-deprecated-dag-overlap  %s  --check-prefix CK17

// RUN: %clang_cc1 -DCK17 -verify -fopenmp-simd -fopenmp-targets=powerpc64le-ibm-linux-gnu -x c++ -triple powerpc64le-unknown-unknown -emit-llvm %s -o - | FileCheck -allow-deprecated-dag-overlap  --check-prefix SIMD-ONLY16 %s
// RUN: %clang_cc1 -DCK17 -fopenmp-simd -fopenmp-targets=powerpc64le-ibm-linux-gnu -x c++ -std=c++11 -triple powerpc64le-unknown-unknown -emit-pch -o %t %s
// RUN: %clang_cc1 -fopenmp-simd -fopenmp-targets=powerpc64le-ibm-linux-gnu -x c++ -triple powerpc64le-unknown-unknown -std=c++11 -include-pch %t -verify %s -emit-llvm -o - | FileCheck -allow-deprecated-dag-overlap  --check-prefix SIMD-ONLY16 %s
// RUN: %clang_cc1 -DCK17 -verify -fopenmp-simd -fopenmp-targets=i386-pc-linux-gnu -x c++ -triple i386-unknown-unknown -emit-llvm %s -o - | FileCheck -allow-deprecated-dag-overlap  --check-prefix SIMD-ONLY16 %s
// RUN: %clang_cc1 -DCK17 -fopenmp-simd -fopenmp-targets=i386-pc-linux-gnu -x c++ -std=c++11 -triple i386-unknown-unknown -emit-pch -o %t %s
// RUN: %clang_cc1 -fopenmp-simd -fopenmp-targets=i386-pc-linux-gnu -x c++ -triple i386-unknown-unknown -std=c++11 -include-pch %t -verify %s -emit-llvm -o - | FileCheck -allow-deprecated-dag-overlap  --check-prefix SIMD-ONLY16 %s
// SIMD-ONLY16-NOT: {{__kmpc|__tgt}}
#ifdef CK17

// CK17-DAG: [[ST:%.+]] = type { i32, double }
// CK17-LABEL: @.__omp_offloading_{{.*}}implicit_maps_struct{{.*}}_l{{[0-9]+}}.region_id = weak constant i8 0
// CK17-DAG: [[SIZES:@.+]] = {{.+}}constant [1 x i64] [i64 {{16|12}}]
// Map types: OMP_MAP_TO + OMP_MAP_FROM + OMP_MAP_TARGET_PARAM | OMP_MAP_IMPLICIT = 547
// CK17-DAG: [[TYPES:@.+]] = {{.+}}constant [1 x i64] [i64 547]

class SSS {
public:
  int a;
  double b;
};

// CK17-LABEL: implicit_maps_struct{{.*}}(
void implicit_maps_struct (int a){
  SSS s = {a, (double)a};

  // CK17-DAG: call i32 @__tgt_target_mapper(i64 {{.+}}, i8* {{.+}}, i32 1, i8** [[BPGEP:%[0-9]+]], i8** [[PGEP:%[0-9]+]], {{.+}}[[SIZES]]{{.+}}, {{.+}}[[TYPES]]{{.+}}, i8** null)
  // CK17-DAG: [[BPGEP]] = getelementptr inbounds {{.+}}[[BPS:%[^,]+]], i32 0, i32 0
  // CK17-DAG: [[PGEP]] = getelementptr inbounds {{.+}}[[PS:%[^,]+]], i32 0, i32 0
  // CK17-DAG: [[BP1:%.+]] = getelementptr inbounds {{.+}}[[BPS]], i32 0, i32 0
  // CK17-DAG: [[P1:%.+]] = getelementptr inbounds {{.+}}[[PS]], i32 0, i32 0
  // CK17-DAG: [[CBP1:%.+]] = bitcast i8** [[BP1]] to [[ST]]**
  // CK17-DAG: [[CP1:%.+]] = bitcast i8** [[P1]] to [[ST]]**
  // CK17-DAG: store [[ST]]* [[DECL:%.+]], [[ST]]** [[CBP1]]
  // CK17-DAG: store [[ST]]* [[DECL]], [[ST]]** [[CP1]]

  // CK17: call void [[KERNEL:@.+]]([[ST]]* [[DECL]])
  #pragma omp target
  {
    s.a += 1;
    s.b += 1.0;
  }
}

// CK17: define internal void [[KERNEL]]([[ST]]* {{.+}}[[ARG:%.+]])
// CK17: [[ADDR:%.+]] = alloca [[ST]]*,
// CK17: store [[ST]]* [[ARG]], [[ST]]** [[ADDR]],
// CK17: [[REF:%.+]] = load [[ST]]*, [[ST]]** [[ADDR]],
// CK17: {{.+}} = getelementptr inbounds [[ST]], [[ST]]* [[REF]], i32 0, i32 0
#endif
///==========================================================================///
// RUN: %clang_cc1 -DCK18 -verify -fopenmp -fopenmp-targets=powerpc64le-ibm-linux-gnu -x c++ -triple powerpc64le-unknown-unknown -emit-llvm %s -o - | FileCheck -allow-deprecated-dag-overlap  %s --check-prefix CK18 --check-prefix CK18-64
// RUN: %clang_cc1 -DCK18 -fopenmp -fopenmp-targets=powerpc64le-ibm-linux-gnu -x c++ -std=c++11 -triple powerpc64le-unknown-unknown -emit-pch -o %t %s
// RUN: %clang_cc1 -fopenmp -fopenmp-targets=powerpc64le-ibm-linux-gnu -x c++ -triple powerpc64le-unknown-unknown -std=c++11 -include-pch %t -verify %s -emit-llvm -o - | FileCheck -allow-deprecated-dag-overlap  %s  --check-prefix CK18 --check-prefix CK18-64
// RUN: %clang_cc1 -DCK18 -verify -fopenmp -fopenmp-targets=i386-pc-linux-gnu -x c++ -triple i386-unknown-unknown -emit-llvm %s -o - | FileCheck -allow-deprecated-dag-overlap  %s  --check-prefix CK18 --check-prefix CK18-32
// RUN: %clang_cc1 -DCK18 -fopenmp -fopenmp-targets=i386-pc-linux-gnu -x c++ -std=c++11 -triple i386-unknown-unknown -emit-pch -o %t %s
// RUN: %clang_cc1 -fopenmp -fopenmp-targets=i386-pc-linux-gnu -x c++ -triple i386-unknown-unknown -std=c++11 -include-pch %t -verify %s -emit-llvm -o - | FileCheck -allow-deprecated-dag-overlap  %s  --check-prefix CK18 --check-prefix CK18-32

// RUN: %clang_cc1 -DCK18 -verify -fopenmp-simd -fopenmp-targets=powerpc64le-ibm-linux-gnu -x c++ -triple powerpc64le-unknown-unknown -emit-llvm %s -o - | FileCheck -allow-deprecated-dag-overlap  --check-prefix SIMD-ONLY17 %s
// RUN: %clang_cc1 -DCK18 -fopenmp-simd -fopenmp-targets=powerpc64le-ibm-linux-gnu -x c++ -std=c++11 -triple powerpc64le-unknown-unknown -emit-pch -o %t %s
// RUN: %clang_cc1 -fopenmp-simd -fopenmp-targets=powerpc64le-ibm-linux-gnu -x c++ -triple powerpc64le-unknown-unknown -std=c++11 -include-pch %t -verify %s -emit-llvm -o - | FileCheck -allow-deprecated-dag-overlap  --check-prefix SIMD-ONLY17 %s
// RUN: %clang_cc1 -DCK18 -verify -fopenmp-simd -fopenmp-targets=i386-pc-linux-gnu -x c++ -triple i386-unknown-unknown -emit-llvm %s -o - | FileCheck -allow-deprecated-dag-overlap  --check-prefix SIMD-ONLY17 %s
// RUN: %clang_cc1 -DCK18 -fopenmp-simd -fopenmp-targets=i386-pc-linux-gnu -x c++ -std=c++11 -triple i386-unknown-unknown -emit-pch -o %t %s
// RUN: %clang_cc1 -fopenmp-simd -fopenmp-targets=i386-pc-linux-gnu -x c++ -triple i386-unknown-unknown -std=c++11 -include-pch %t -verify %s -emit-llvm -o - | FileCheck -allow-deprecated-dag-overlap  --check-prefix SIMD-ONLY17 %s
// SIMD-ONLY17-NOT: {{__kmpc|__tgt}}
#ifdef CK18

// CK18-DAG: [[SIZES:@.+]] = {{.+}}constant [1 x i64] [i64 4]
// Map types:
// - OMP_MAP_PRIVATE_VAL + OMP_MAP_TARGET_PARAM | OMP_MAP_IMPLICIT = 800
// CK18-DAG: [[TYPES:@.+]] = {{.+}}constant [1 x i64] [i64 800]

template<typename T>
int foo(T d) {
  #pragma omp target
  {
    d += (T)1;
  }
  return d;
}
// CK18-LABEL: implicit_maps_template_type_capture{{.*}}(
void implicit_maps_template_type_capture (int a){
  int i = a;

  // CK18: define {{.*}}i32 @{{.+}}foo{{.+}}(i32 {{[^,]+}})
  // CK18-DAG: call i32 @__tgt_target_mapper(i64 {{.+}}, i8* {{.+}}, i32 1, i8** [[BPGEP:%[0-9]+]], i8** [[PGEP:%[0-9]+]], {{.+}}[[SIZES]]{{.+}}, {{.+}}[[TYPES]]{{.+}}, i8** null)
  // CK18-DAG: [[BPGEP]] = getelementptr inbounds {{.+}}[[BPS:%[^,]+]], i32 0, i32 0
  // CK18-DAG: [[PGEP]] = getelementptr inbounds {{.+}}[[PS:%[^,]+]], i32 0, i32 0

  // CK18-DAG: [[BP1:%.+]] = getelementptr inbounds {{.+}}[[BPS]], i32 0, i32 0
  // CK18-DAG: [[P1:%.+]] = getelementptr inbounds {{.+}}[[PS]], i32 0, i32 0
  // CK18-DAG: [[CBP1:%.+]] = bitcast i8** [[BP1]] to i[[sz:64|32]]*
  // CK18-DAG: [[CP1:%.+]] = bitcast i8** [[P1]] to i[[sz]]*
  // CK18-DAG: store i[[sz]] [[VAL:%.+]], i[[sz]]* [[CBP1]]
  // CK18-DAG: store i[[sz]] [[VAL]], i[[sz]]* [[CP1]]
  // CK18-DAG: [[VAL]] = load i[[sz]], i[[sz]]* [[ADDR:%.+]],
  // CK18-64-DAG: [[CADDR:%.+]] = bitcast i[[sz]]* [[ADDR]] to i32*
  // CK18-64-DAG: store i32 {{.+}}, i32* [[CADDR]],

  // CK18: call void [[KERNEL:@.+]](i[[sz]] [[VAL]])
  i = foo(i);
}
// CK18: define internal void [[KERNEL]](i[[sz]] [[ARG:%.+]])
// CK18: [[ADDR:%.+]] = alloca i[[sz]],
// CK18: store i[[sz]] [[ARG]], i[[sz]]* [[ADDR]],
// CK18-64: [[CADDR:%.+]] = bitcast i64* [[ADDR]] to i32*
// CK18-64: {{.+}} = load i32, i32* [[CADDR]],
// CK18-32: {{.+}} = load i32, i32* [[ADDR]],

#endif
///==========================================================================///
// RUN: %clang_cc1 -DUSE -DCK19 -verify -fopenmp -fopenmp-targets=powerpc64le-ibm-linux-gnu -x c++ -triple powerpc64le-unknown-unknown -emit-llvm %s -o - | FileCheck -allow-deprecated-dag-overlap  %s --check-prefixes=CK19,CK19-64,CK19-USE
// RUN: %clang_cc1 -DUSE -DCK19 -fopenmp -fopenmp-targets=powerpc64le-ibm-linux-gnu -x c++ -std=c++11 -triple powerpc64le-unknown-unknown -emit-pch -o %t %s
// RUN: %clang_cc1 -DUSE -fopenmp -fopenmp-targets=powerpc64le-ibm-linux-gnu -x c++ -triple powerpc64le-unknown-unknown -std=c++11 -include-pch %t -verify %s -emit-llvm -o - | FileCheck -allow-deprecated-dag-overlap  %s  --check-prefixes=CK19,CK19-64,CK19-USE
// RUN: %clang_cc1 -DUSE -DCK19 -verify -fopenmp -fopenmp-targets=i386-pc-linux-gnu -x c++ -triple i386-unknown-unknown -emit-llvm %s -o - | FileCheck -allow-deprecated-dag-overlap  %s  --check-prefixes=CK19,CK19-32,CK19-USE
// RUN: %clang_cc1 -DUSE -DCK19 -fopenmp -fopenmp-targets=i386-pc-linux-gnu -x c++ -std=c++11 -triple i386-unknown-unknown -emit-pch -o %t %s
// RUN: %clang_cc1 -DUSE -fopenmp -fopenmp-targets=i386-pc-linux-gnu -x c++ -triple i386-unknown-unknown -std=c++11 -include-pch %t -verify %s -emit-llvm -o - | FileCheck -allow-deprecated-dag-overlap  %s  --check-prefixes=CK19,CK19-32,CK19-USE

// RUN: %clang_cc1 -DUSE -DCK19 -verify -fopenmp-simd -fopenmp-targets=powerpc64le-ibm-linux-gnu -x c++ -triple powerpc64le-unknown-unknown -emit-llvm %s -o - | FileCheck -allow-deprecated-dag-overlap  --check-prefix SIMD-ONLY18 %s
// RUN: %clang_cc1 -DUSE -DCK19 -fopenmp-simd -fopenmp-targets=powerpc64le-ibm-linux-gnu -x c++ -std=c++11 -triple powerpc64le-unknown-unknown -emit-pch -o %t %s
// RUN: %clang_cc1 -DUSE -fopenmp-simd -fopenmp-targets=powerpc64le-ibm-linux-gnu -x c++ -triple powerpc64le-unknown-unknown -std=c++11 -include-pch %t -verify %s -emit-llvm -o - | FileCheck -allow-deprecated-dag-overlap  --check-prefix SIMD-ONLY18 %s
// RUN: %clang_cc1 -DUSE -DCK19 -verify -fopenmp-simd -fopenmp-targets=i386-pc-linux-gnu -x c++ -triple i386-unknown-unknown -emit-llvm %s -o - | FileCheck -allow-deprecated-dag-overlap  --check-prefix SIMD-ONLY18 %s
// RUN: %clang_cc1 -DUSE -DCK19 -fopenmp-simd -fopenmp-targets=i386-pc-linux-gnu -x c++ -std=c++11 -triple i386-unknown-unknown -emit-pch -o %t %s
// RUN: %clang_cc1 -DUSE -fopenmp-simd -fopenmp-targets=i386-pc-linux-gnu -x c++ -triple i386-unknown-unknown -std=c++11 -include-pch %t -verify %s -emit-llvm -o - | FileCheck -allow-deprecated-dag-overlap  --check-prefix SIMD-ONLY18 %s

// RUN: %clang_cc1 -DCK19 -verify -fopenmp -fopenmp-targets=powerpc64le-ibm-linux-gnu -x c++ -triple powerpc64le-unknown-unknown -emit-llvm %s -o - | FileCheck -allow-deprecated-dag-overlap  %s --check-prefixes=CK19,CK19-64,CK19-NOUSE
// RUN: %clang_cc1 -DCK19 -fopenmp -fopenmp-targets=powerpc64le-ibm-linux-gnu -x c++ -std=c++11 -triple powerpc64le-unknown-unknown -emit-pch -o %t %s
// RUN: %clang_cc1 -fopenmp -fopenmp-targets=powerpc64le-ibm-linux-gnu -x c++ -triple powerpc64le-unknown-unknown -std=c++11 -include-pch %t -verify %s -emit-llvm -o - | FileCheck -allow-deprecated-dag-overlap  %s  --check-prefixes=CK19,CK19-64,CK19-NOUSE
// RUN: %clang_cc1 -DCK19 -verify -fopenmp -fopenmp-targets=i386-pc-linux-gnu -x c++ -triple i386-unknown-unknown -emit-llvm %s -o - | FileCheck -allow-deprecated-dag-overlap  %s  --check-prefixes=CK19,CK19-32,CK19-NOUSE
// RUN: %clang_cc1 -DCK19 -fopenmp -fopenmp-targets=i386-pc-linux-gnu -x c++ -std=c++11 -triple i386-unknown-unknown -emit-pch -o %t %s
// RUN: %clang_cc1 -fopenmp -fopenmp-targets=i386-pc-linux-gnu -x c++ -triple i386-unknown-unknown -std=c++11 -include-pch %t -verify %s -emit-llvm -o - | FileCheck -allow-deprecated-dag-overlap  %s  --check-prefixes=CK19,CK19-32,CK19-NOUSE

// RUN: %clang_cc1 -DCK19 -verify -fopenmp-simd -fopenmp-targets=powerpc64le-ibm-linux-gnu -x c++ -triple powerpc64le-unknown-unknown -emit-llvm %s -o - | FileCheck -allow-deprecated-dag-overlap  --check-prefix SIMD-ONLY18 %s
// RUN: %clang_cc1 -DCK19 -fopenmp-simd -fopenmp-targets=powerpc64le-ibm-linux-gnu -x c++ -std=c++11 -triple powerpc64le-unknown-unknown -emit-pch -o %t %s
// RUN: %clang_cc1 -fopenmp-simd -fopenmp-targets=powerpc64le-ibm-linux-gnu -x c++ -triple powerpc64le-unknown-unknown -std=c++11 -include-pch %t -verify %s -emit-llvm -o - | FileCheck -allow-deprecated-dag-overlap  --check-prefix SIMD-ONLY18 %s
// RUN: %clang_cc1 -DCK19 -verify -fopenmp-simd -fopenmp-targets=i386-pc-linux-gnu -x c++ -triple i386-unknown-unknown -emit-llvm %s -o - | FileCheck -allow-deprecated-dag-overlap  --check-prefix SIMD-ONLY18 %s
// RUN: %clang_cc1 -DCK19 -fopenmp-simd -fopenmp-targets=i386-pc-linux-gnu -x c++ -std=c++11 -triple i386-unknown-unknown -emit-pch -o %t %s
// RUN: %clang_cc1 -fopenmp-simd -fopenmp-targets=i386-pc-linux-gnu -x c++ -triple i386-unknown-unknown -std=c++11 -include-pch %t -verify %s -emit-llvm -o - | FileCheck -allow-deprecated-dag-overlap  --check-prefix SIMD-ONLY18 %s


// SIMD-ONLY18-NOT: {{__kmpc|__tgt}}
#ifdef CK19

// CK19-LABEL: @.__omp_offloading_{{.*}}explicit_maps_single{{.*}}_l{{[0-9]+}}.region_id = weak constant i8 0
// CK19: [[SIZE00:@.+]] = private {{.*}}constant [1 x i64] [i64 4]
// CK19: [[MTYPE00:@.+]] = private {{.*}}constant [1 x i64] [i64 32]

// CK19-LABEL: @.__omp_offloading_{{.*}}explicit_maps_single{{.*}}_l{{[0-9]+}}.region_id = weak constant i8 0
// CK19: [[SIZE00n:@.+]] = private {{.*}}constant [1 x i64] [i64 4]
// CK19: [[MTYPE00n:@.+]] = private {{.*}}constant [1 x i64] [i64 32]

// CK19-LABEL: @.__omp_offloading_{{.*}}explicit_maps_single{{.*}}_l{{[0-9]+}}.region_id = weak constant i8 0
// CK19: [[SIZE01:@.+]] = private {{.*}}constant [1 x i64] [i64 400]
// CK19: [[MTYPE01:@.+]] = private {{.*}}constant [1 x i64] [i64 33]

// CK19-LABEL: @.__omp_offloading_{{.*}}explicit_maps_single{{.*}}_l{{[0-9]+}}.region_id = weak constant i8 0
// CK19: [[SIZE02:@.+]] = private {{.*}}constant [1 x i64] [i64 240]
// CK19: [[MTYPE02:@.+]] = private {{.*}}constant [1 x i64] [i64 34]

// CK19-LABEL: @.__omp_offloading_{{.*}}explicit_maps_single{{.*}}_l{{[0-9]+}}.region_id = weak constant i8 0
// CK19: [[SIZE03:@.+]] = private {{.*}}constant [1 x i64] [i64 240]
// CK19: [[MTYPE03:@.+]] = private {{.*}}constant [1 x i64] [i64 35]

// CK19-LABEL: @.__omp_offloading_{{.*}}explicit_maps_single{{.*}}_l{{[0-9]+}}.region_id = weak constant i8 0
// CK19: [[SIZE04:@.+]] = private {{.*}}constant [1 x i64] [i64 400]
// CK19: [[MTYPE04:@.+]] = private {{.*}}constant [1 x i64] [i64 32]

// CK19-LABEL: @.__omp_offloading_{{.*}}explicit_maps_single{{.*}}_l{{[0-9]+}}.region_id = weak constant i8 0
// CK19: [[SIZE05:@.+]] = private {{.*}}constant [1 x i64] [i64 4]
// CK19: [[MTYPE05:@.+]] = private {{.*}}constant [1 x i64] [i64 33]

// CK19-LABEL: @.__omp_offloading_{{.*}}explicit_maps_single{{.*}}_l{{[0-9]+}}.region_id = weak constant i8 0
// CK19: [[MTYPE06:@.+]] = private {{.*}}constant [1 x i64] [i64 35]

// CK19-LABEL: @.__omp_offloading_{{.*}}explicit_maps_single{{.*}}_l{{[0-9]+}}.region_id = weak constant i8 0
// CK19: [[MTYPE07:@.+]] = private {{.*}}constant [1 x i64] [i64 32]

// CK19-LABEL: @.__omp_offloading_{{.*}}explicit_maps_single{{.*}}_l{{[0-9]+}}.region_id = weak constant i8 0
// CK19: [[SIZE08:@.+]] = private {{.*}}constant [1 x i64] [i64 4]
// CK19: [[MTYPE08:@.+]] = private {{.*}}constant [1 x i64] [i64 35]

// CK19-LABEL: @.__omp_offloading_{{.*}}explicit_maps_single{{.*}}_l{{[0-9]+}}.region_id = weak constant i8 0
// CK19: [[SIZE09:@.+]] = private {{.*}}constant [1 x i64] [i64 {{8|4}}]
// CK19: [[MTYPE09:@.+]] = private {{.*}}constant [1 x i64] [i64 34]

// CK19-LABEL: @.__omp_offloading_{{.*}}explicit_maps_single{{.*}}_l{{[0-9]+}}.region_id = weak constant i8 0
// CK19: [[SIZE10:@.+]] = private {{.*}}constant [1 x i64] [i64 240]
// CK19: [[MTYPE10:@.+]] = private {{.*}}constant [1 x i64] [i64 35]

// CK19-LABEL: @.__omp_offloading_{{.*}}explicit_maps_single{{.*}}_l{{[0-9]+}}.region_id = weak constant i8 0
// CK19: [[SIZE11:@.+]] = private {{.*}}constant [1 x i64] [i64 240]
// CK19: [[MTYPE11:@.+]] = private {{.*}}constant [1 x i64] [i64 32]

// CK19-LABEL: @.__omp_offloading_{{.*}}explicit_maps_single{{.*}}_l{{[0-9]+}}.region_id = weak constant i8 0
// CK19: [[SIZE12:@.+]] = private {{.*}}constant [1 x i64] [i64 4]
// CK19: [[MTYPE12:@.+]] = private {{.*}}constant [1 x i64] [i64 33]

// CK19-LABEL: @.__omp_offloading_{{.*}}explicit_maps_single{{.*}}_l{{[0-9]+}}.region_id = weak constant i8 0
// CK19: [[MTYPE13:@.+]] = private {{.*}}constant [1 x i64] [i64 32]

// CK19-LABEL: @.__omp_offloading_{{.*}}explicit_maps_single{{.*}}_l{{[0-9]+}}.region_id = weak constant i8 0
// CK19: [[MTYPE14:@.+]] = private {{.*}}constant [1 x i64] [i64 33]

// CK19-LABEL: @.__omp_offloading_{{.*}}explicit_maps_single{{.*}}_l{{[0-9]+}}.region_id = weak constant i8 0
// CK19: [[SIZE15:@.+]] = private {{.*}}constant [1 x i64] [i64 4]
// CK19: [[MTYPE15:@.+]] = private {{.*}}constant [1 x i64] [i64 34]

// CK19-LABEL: @.__omp_offloading_{{.*}}explicit_maps_single{{.*}}_l{{[0-9]+}}.region_id = weak constant i8 0
// CK19-USE: [[MTYPE16:@.+]] = private {{.*}}constant [2 x i64] [i64 800, i64 33]
// CK19-NOUSE: [[MTYPE16:@.+]] = private {{.*}}constant [1 x i64] [i64 33]

// CK19-LABEL: @.__omp_offloading_{{.*}}explicit_maps_single{{.*}}_l{{[0-9]+}}.region_id = weak constant i8 0
// CK19-USE: [[SIZE17:@.+]] = private {{.*}}constant [2 x i64] [i64 {{8|4}}, i64 240]
// CK19-USE: [[MTYPE17:@.+]] = private {{.*}}constant [2 x i64] [i64 800, i64 34]
// CK19-NOUSE: [[SIZE17:@.+]] = private {{.*}}constant [1 x i64] [i64 240]
// CK19-NOUSE: [[MTYPE17:@.+]] = private {{.*}}constant [1 x i64] [i64 34]

// CK19-LABEL: @.__omp_offloading_{{.*}}explicit_maps_single{{.*}}_l{{[0-9]+}}.region_id = weak constant i8 0
// CK19-USE: [[SIZE18:@.+]] = private {{.*}}constant [2 x i64] [i64 {{8|4}}, i64 240]
// CK19-USE: [[MTYPE18:@.+]] = private {{.*}}constant [2 x i64] [i64 800, i64 35]
// CK19-NOUSE: [[SIZE18:@.+]] = private {{.*}}constant [1 x i64] [i64 240]
// CK19-NOUSE: [[MTYPE18:@.+]] = private {{.*}}constant [1 x i64] [i64 35]

// CK19-LABEL: @.__omp_offloading_{{.*}}explicit_maps_single{{.*}}_l{{[0-9]+}}.region_id = weak constant i8 0
// CK19-USE: [[MTYPE19:@.+]] = private {{.*}}constant [2 x i64] [i64 800, i64 32]
// CK19-NOUSE: [[MTYPE19:@.+]] = private {{.*}}constant [1 x i64] [i64 32]

// CK19-LABEL: @.__omp_offloading_{{.*}}explicit_maps_single{{.*}}_l{{[0-9]+}}.region_id = weak constant i8 0
// CK19-USE: [[SIZE20:@.+]] = private {{.*}}constant [2 x i64] [i64 {{8|4}}, i64 4]
// CK19-USE: [[MTYPE20:@.+]] = private {{.*}}constant [2 x i64] [i64 800, i64 33]
// CK19-NOUSE: [[SIZE20:@.+]] = private {{.*}}constant [1 x i64] [i64 4]
// CK19-NOUSE: [[MTYPE20:@.+]] = private {{.*}}constant [1 x i64] [i64 33]

// CK19-LABEL: @.__omp_offloading_{{.*}}explicit_maps_single{{.*}}_l{{[0-9]+}}.region_id = weak constant i8 0
// CK19-USE: [[MTYPE21:@.+]] = private {{.*}}constant [2 x i64] [i64 800, i64 35]
// CK19-NOUSE: [[MTYPE21:@.+]] = private {{.*}}constant [1 x i64] [i64 35]

// CK19-LABEL: @.__omp_offloading_{{.*}}explicit_maps_single{{.*}}_l{{[0-9]+}}.region_id = weak constant i8 0
// CK19-USE: [[SIZE22:@.+]] = private {{.*}}constant [2 x i64] [i64 {{8|4}}, i64 4]
// CK19-USE: [[MTYPE22:@.+]] = private {{.*}}constant [2 x i64] [i64 800, i64 35]
// CK19-NOUSE: [[SIZE22:@.+]] = private {{.*}}constant [1 x i64] [i64 4]
// CK19-NOUSE: [[MTYPE22:@.+]] = private {{.*}}constant [1 x i64] [i64 35]

// CK19-LABEL: @.__omp_offloading_{{.*}}explicit_maps_single{{.*}}_l{{[0-9]+}}.region_id = weak constant i8 0
// CK19: [[SIZE23:@.+]] = private {{.*}}constant [1 x i64] [i64 4]
// CK19: [[MTYPE23:@.+]] = private {{.*}}constant [1 x i64] [i64 39]

// CK19-LABEL: @.__omp_offloading_{{.*}}explicit_maps_single{{.*}}_l{{[0-9]+}}.region_id = weak constant i8 0
// CK19: [[SIZE24:@.+]] = private {{.*}}constant [1 x i64] [i64 480]
// CK19: [[MTYPE24:@.+]] = private {{.*}}constant [1 x i64] [i64 35]

// CK19-LABEL: @.__omp_offloading_{{.*}}explicit_maps_single{{.*}}_l{{[0-9]+}}.region_id = weak constant i8 0
// CK19: [[SIZE25:@.+]] = private {{.*}}constant [1 x i64] [i64 16]
// CK19: [[MTYPE25:@.+]] = private {{.*}}constant [1 x i64] [i64 35]

// CK19-LABEL: @.__omp_offloading_{{.*}}explicit_maps_single{{.*}}_l{{[0-9]+}}.region_id = weak constant i8 0
// CK19: [[SIZE26:@.+]] = private {{.*}}constant [1 x i64] [i64 24]
// CK19: [[MTYPE26:@.+]] = private {{.*}}constant [1 x i64] [i64 35]

// CK19-LABEL: @.__omp_offloading_{{.*}}explicit_maps_single{{.*}}_l{{[0-9]+}}.region_id = weak constant i8 0
// CK19: [[SIZE27:@.+]] = private {{.*}}constant [1 x i64] [i64 4]
// CK19: [[MTYPE27:@.+]] = private {{.*}}constant [1 x i64] [i64 35]

// CK19-LABEL: @.__omp_offloading_{{.*}}explicit_maps_single{{.*}}_l{{[0-9]+}}.region_id = weak constant i8 0
// CK19: [[SIZE28:@.+]] = private {{.*}}constant [3 x i64] [i64 {{8|4}}, i64 {{8|4}}, i64 16]
// CK19: [[MTYPE28:@.+]] = private {{.*}}constant [3 x i64] [i64 35, i64 16, i64 19]

// CK19-LABEL: @.__omp_offloading_{{.*}}explicit_maps_single{{.*}}_l{{[0-9]+}}.region_id = weak constant i8 0
// CK19: [[SIZE29:@.+]] = private {{.*}}constant [3 x i64] [i64 {{8|4}}, i64 {{8|4}}, i64 4]
// CK19: [[MTYPE29:@.+]] = private {{.*}}constant [3 x i64] [i64 35, i64 16, i64 19]

// CK19-LABEL: @.__omp_offloading_{{.*}}explicit_maps_single{{.*}}_l{{[0-9]+}}.region_id = weak constant i8 0
// CK19-USE: [[MTYPE30:@.+]] = private {{.*}}constant [4 x i64] [i64 800, i64 800, i64 800, i64 35]
// CK19-NOUSE: [[MTYPE30:@.+]] = private {{.*}}constant [1 x i64] [i64 35]

// CK19-LABEL: @.__omp_offloading_{{.*}}explicit_maps_single{{.*}}_l{{[0-9]+}}.region_id = weak constant i8 0
// CK19-USE: [[SIZE31:@.+]] = private {{.*}}constant [4 x i64] [i64 {{8|4}}, i64 {{8|4}}, i64 {{8|4}}, i64 40]
// CK19-USE: [[MTYPE31:@.+]] = private {{.*}}constant [4 x i64] [i64 800, i64 800, i64 800, i64 35]
// CK19-NOUSE: [[SIZE31:@.+]] = private {{.*}}constant [1 x i64] [i64 40]
// CK19-NOUSE: [[MTYPE31:@.+]] = private {{.*}}constant [1 x i64] [i64 35]

// CK19-LABEL: @.__omp_offloading_{{.*}}explicit_maps_single{{.*}}_l{{[0-9]+}}.region_id = weak constant i8 0
// CK19: [[SIZE32:@.+]] = private {{.*}}constant [1 x i64] [i64 13728]
// CK19: [[MTYPE32:@.+]] = private {{.*}}constant [1 x i64] [i64 35]

// CK19-LABEL: @.__omp_offloading_{{.*}}explicit_maps_single{{.*}}_l{{[0-9]+}}.region_id = weak constant i8 0
// CK19: [[SIZE33:@.+]] = private {{.*}}constant [1 x i64] [i64 13728]
// CK19: [[MTYPE33:@.+]] = private {{.*}}constant [1 x i64] [i64 35]

// CK19-LABEL: @.__omp_offloading_{{.*}}explicit_maps_single{{.*}}_l{{[0-9]+}}.region_id = weak constant i8 0
// CK19: [[SIZE34:@.+]] = private {{.*}}constant [1 x i64] [i64 13728]
// CK19: [[MTYPE34:@.+]] = private {{.*}}constant [1 x i64] [i64 35]

// CK19-LABEL: @.__omp_offloading_{{.*}}explicit_maps_single{{.*}}_l{{[0-9]+}}.region_id = weak constant i8 0
// CK19: [[MTYPE35:@.+]] = private {{.*}}constant [1 x i64] [i64 35]

// CK19-LABEL: @.__omp_offloading_{{.*}}explicit_maps_single{{.*}}_l{{[0-9]+}}.region_id = weak constant i8 0
// CK19: [[SIZE36:@.+]] = private {{.*}}constant [1 x i64] [i64 208]
// CK19: [[MTYPE36:@.+]] = private {{.*}}constant [1 x i64] [i64 35]

// CK19-LABEL: @.__omp_offloading_{{.*}}explicit_maps_single{{.*}}_l{{[0-9]+}}.region_id = weak constant i8 0
// CK19-USE: [[MTYPE37:@.+]] = private {{.*}}constant [3 x i64] [i64 800, i64 800, i64 35]
// CK19-NOUSE: [[MTYPE37:@.+]] = private {{.*}}constant [1 x i64] [i64 35]

// CK19-LABEL: @.__omp_offloading_{{.*}}explicit_maps_single{{.*}}_l{{[0-9]+}}.region_id = weak constant i8 0
// CK19-USE: [[MTYPE38:@.+]] = private {{.*}}constant [3 x i64] [i64 800, i64 800, i64 35]
// CK19-NOUSE: [[MTYPE38:@.+]] = private {{.*}}constant [1 x i64] [i64 35]

// CK19-LABEL: @.__omp_offloading_{{.*}}explicit_maps_single{{.*}}_l{{[0-9]+}}.region_id = weak constant i8 0
// CK19-USE: [[MTYPE39:@.+]] = private {{.*}}constant [3 x i64] [i64 800, i64 800, i64 35]
// CK19-NOUSE: [[MTYPE39:@.+]] = private {{.*}}constant [1 x i64] [i64 35]

// CK19-LABEL: @.__omp_offloading_{{.*}}explicit_maps_single{{.*}}_l{{[0-9]+}}.region_id = weak constant i8 0
// CK19-USE: [[MTYPE40:@.+]] = private {{.*}}constant [3 x i64] [i64 800, i64 800, i64 35]
// CK19-NOUSE: [[MTYPE40:@.+]] = private {{.*}}constant [1 x i64] [i64 35]

// CK19-LABEL: @.__omp_offloading_{{.*}}explicit_maps_single{{.*}}_l{{[0-9]+}}.region_id = weak constant i8 0
// CK19-USE: [[SIZE41:@.+]] = private {{.*}}constant [3 x i64] [i64 {{8|4}}, i64 {{8|4}}, i64 208]
// CK19-USE: [[MTYPE41:@.+]] = private {{.*}}constant [3 x i64] [i64 800, i64 800, i64 35]
// CK19-NOUSE: [[SIZE41:@.+]] = private {{.*}}constant [1 x i64] [i64 208]
// CK19-NOUSE: [[MTYPE41:@.+]] = private {{.*}}constant [1 x i64] [i64 35]

// CK19-LABEL: @.__omp_offloading_{{.*}}explicit_maps_single{{.*}}_l{{[0-9]+}}.region_id = weak constant i8 0
// CK19: [[SIZE42:@.+]] = private {{.*}}constant [3 x i64] [i64 {{8|4}}, i64 {{8|4}}, i64 104]
// CK19: [[MTYPE42:@.+]] = private {{.*}}constant [3 x i64] [i64 35, i64 16, i64 19]

// CK19-LABEL: @.__omp_offloading_{{.*}}explicit_maps_single{{.*}}_l{{[0-9]+}}.region_id = weak constant i8 0
// CK19: [[MTYPE43:@.+]] = private {{.*}}constant [1 x i64] [i64 35]

// CK19-LABEL: @.__omp_offloading_{{.*}}explicit_maps_single{{.*}}_l{{[0-9]+}}.region_id = weak constant i8 0
// CK19: [[SIZE44:@.+]] = private {{.*}}constant [1 x i64] [i64 320]
// CK19: [[MTYPE44:@.+]] = private {{.*}}constant [1 x i64] [i64 34]

// CK19-LABEL: explicit_maps_single{{.*}}(
void explicit_maps_single (int ii){
  // Map of a scalar.
  int a = ii;

  // Region 00
  // CK19-DAG: call i32 @__tgt_target_mapper(i64 {{[^,]+}}, i8* {{[^,]+}}, i32 1, i8** [[GEPBP:%.+]], i8** [[GEPP:%.+]], {{.+}}getelementptr {{.+}}[1 x i{{.+}}]* [[SIZE00]], {{.+}}getelementptr {{.+}}[1 x i{{.+}}]* [[MTYPE00]]{{.+}}, i8** null)
  // CK19-DAG: [[GEPBP]] = getelementptr inbounds {{.+}}[[BP:%[^,]+]]
  // CK19-DAG: [[GEPP]] = getelementptr inbounds {{.+}}[[P:%[^,]+]]

  // CK19-DAG: [[BP0:%.+]] = getelementptr inbounds {{.+}}[[BP]], i{{.+}} 0, i{{.+}} 0
  // CK19-DAG: [[P0:%.+]] = getelementptr inbounds {{.+}}[[P]], i{{.+}} 0, i{{.+}} 0
  // CK19-DAG: [[CBP0:%.+]] = bitcast i8** [[BP0]] to i32**
  // CK19-DAG: [[CP0:%.+]] = bitcast i8** [[P0]] to i32**
  // CK19-DAG: store i32* [[VAR0:%.+]], i32** [[CBP0]]
  // CK19-DAG: store i32* [[VAR0]], i32** [[CP0]]

  // CK19-USE: call void [[CALL00:@.+]](i32* {{[^,]+}})
  // CK19-NOUSE: call void [[CALL00:@.+]]()
  #pragma omp target map(alloc:a)
  {
#ifdef USE
    ++a;
#endif
  }

  // Map of a scalar in nested region.
  int b = a;

  // Region 00n
  // CK19-DAG: call i32 @__tgt_target_teams_mapper(i64 {{[^,]+}}, i8* {{[^,]+}}, i32 1, i8** [[GEPBP:%.+]], i8** [[GEPP:%.+]], {{.+}}getelementptr {{.+}}[1 x i{{.+}}]* [[SIZE00n]], {{.+}}getelementptr {{.+}}[1 x i{{.+}}]* [[MTYPE00n]]{{.+}}, i8** null, i32 1, i32 0)
  // CK19-DAG: [[GEPBP]] = getelementptr inbounds {{.+}}[[BP:%[^,]+]]
  // CK19-DAG: [[GEPP]] = getelementptr inbounds {{.+}}[[P:%[^,]+]]

  // CK19-DAG: [[BP0:%.+]] = getelementptr inbounds {{.+}}[[BP]], i{{.+}} 0, i{{.+}} 0
  // CK19-DAG: [[P0:%.+]] = getelementptr inbounds {{.+}}[[P]], i{{.+}} 0, i{{.+}} 0
  // CK19-DAG: [[CBP0:%.+]] = bitcast i8** [[BP0]] to i32**
  // CK19-DAG: [[CP0:%.+]] = bitcast i8** [[P0]] to i32**
  // CK19-DAG: store i32* [[VAR0:%.+]], i32** [[CBP0]]
  // CK19-DAG: store i32* [[VAR0]], i32** [[CP0]]

  // CK19-USE: call void [[CALL00n:@.+]](i32* {{[^,]+}})
  // CK19-NOUSE: call void [[CALL00n:@.+]]()
  #pragma omp target map(alloc:b)
  #pragma omp parallel
  {
#ifdef USE
    ++b;
#endif
  }

  // Map of an array.
  int arra[100];

  // Region 01
  // CK19-DAG: call i32 @__tgt_target_mapper(i64 {{[^,]+}}, i8* {{[^,]+}}, i32 1, i8** [[GEPBP:%.+]], i8** [[GEPP:%.+]], {{.+}}getelementptr {{.+}}[1 x i{{.+}}]* [[SIZE01]], {{.+}}getelementptr {{.+}}[1 x i{{.+}}]* [[MTYPE01]]{{.+}}, i8** null)
  // CK19-DAG: [[GEPBP]] = getelementptr inbounds {{.+}}[[BP:%[^,]+]]
  // CK19-DAG: [[GEPP]] = getelementptr inbounds {{.+}}[[P:%[^,]+]]

  // CK19-DAG: [[BP0:%.+]] = getelementptr inbounds {{.+}}[[BP]], i{{.+}} 0, i{{.+}} 0
  // CK19-DAG: [[P0:%.+]] = getelementptr inbounds {{.+}}[[P]], i{{.+}} 0, i{{.+}} 0
  // CK19-DAG: [[CBP0:%.+]] = bitcast i8** [[BP0]] to [100 x i32]**
  // CK19-DAG: [[CP0:%.+]] = bitcast i8** [[P0]] to [100 x i32]**
  // CK19-DAG: store [100 x i32]* [[VAR0:%.+]], [100 x i32]** [[CBP0]]
  // CK19-DAG: store [100 x i32]* [[VAR0]], [100 x i32]** [[CP0]]

  // CK19-USE: call void [[CALL01:@.+]]([100 x i32]* {{[^,]+}})
  // CK19-NOUSE: call void [[CALL01:@.+]]()
  #pragma omp target map(to:arra)
  {
#ifdef USE
    arra[50]++;
#endif
  }

  // Region 02
  // CK19-DAG: call i32 @__tgt_target_mapper(i64 {{[^,]+}}, i8* {{[^,]+}}, i32 1, i8** [[GEPBP:%.+]], i8** [[GEPP:%.+]], {{.+}}getelementptr {{.+}}[1 x i{{.+}}]* [[SIZE02]], {{.+}}getelementptr {{.+}}[1 x i{{.+}}]* [[MTYPE02]]{{.+}}, i8** null)
  // CK19-DAG: [[GEPBP]] = getelementptr inbounds {{.+}}[[BP:%[^,]+]]
  // CK19-DAG: [[GEPP]] = getelementptr inbounds {{.+}}[[P:%[^,]+]]

  // CK19-DAG: [[BP0:%.+]] = getelementptr inbounds {{.+}}[[BP]], i{{.+}} 0, i{{.+}} 0
  // CK19-DAG: [[P0:%.+]] = getelementptr inbounds {{.+}}[[P]], i{{.+}} 0, i{{.+}} 0
  // CK19-DAG: [[CBP0:%.+]] = bitcast i8** [[BP0]] to [100 x i32]**
  // CK19-DAG: [[CP0:%.+]] = bitcast i8** [[P0]] to i32**
  // CK19-DAG: store [100 x i32]* [[VAR0:%.+]], [100 x i32]** [[CBP0]]
  // CK19-DAG: store i32* [[SEC0:%[^,]+]], i32** [[CP0]]
  // CK19-DAG: [[SEC0]] = getelementptr {{.*}}[100 x i32]* [[VAR0]], i{{.+}} 0, i{{.+}} 20

  // CK19-USE: call void [[CALL02:@.+]]([100 x i32]* {{[^,]+}})
  // CK19-NOUSE: call void [[CALL02:@.+]]()
  #pragma omp target map(from:arra[20:60])
  {
#ifdef USE
    arra[50]++;
#endif
  }

  // Region 03
  // CK19-DAG: call i32 @__tgt_target_mapper(i64 {{[^,]+}}, i8* {{[^,]+}}, i32 1, i8** [[GEPBP:%.+]], i8** [[GEPP:%.+]], {{.+}}getelementptr {{.+}}[1 x i{{.+}}]* [[SIZE03]], {{.+}}getelementptr {{.+}}[1 x i{{.+}}]* [[MTYPE03]]{{.+}}, i8** null)
  // CK19-DAG: [[GEPBP]] = getelementptr inbounds {{.+}}[[BP:%[^,]+]]
  // CK19-DAG: [[GEPP]] = getelementptr inbounds {{.+}}[[P:%[^,]+]]

  // CK19-DAG: [[BP0:%.+]] = getelementptr inbounds {{.+}}[[BP]], i{{.+}} 0, i{{.+}} 0
  // CK19-DAG: [[P0:%.+]] = getelementptr inbounds {{.+}}[[P]], i{{.+}} 0, i{{.+}} 0
  // CK19-DAG: [[CBP0:%.+]] = bitcast i8** [[BP0]] to [100 x i32]**
  // CK19-DAG: [[CP0:%.+]] = bitcast i8** [[P0]] to i32**
  // CK19-DAG: store [100 x i32]* [[VAR0:%.+]], [100 x i32]** [[CBP0]]
  // CK19-DAG: store i32* [[SEC0:%[^,]+]], i32** [[CP0]]
  // CK19-DAG: [[SEC0]] = getelementptr {{.*}}[100 x i32]* [[VAR0]], i{{.+}} 0, i{{.+}} 0

  // CK19-USE: call void [[CALL03:@.+]]([100 x i32]* {{[^,]+}})
  // CK19-NOUSE: call void [[CALL03:@.+]]()
  #pragma omp target map(tofrom:arra[:60])
  {
#ifdef USE
    arra[50]++;
#endif
  }

  // Region 04
  // CK19-DAG: call i32 @__tgt_target_mapper(i64 {{[^,]+}}, i8* {{[^,]+}}, i32 1, i8** [[GEPBP:%.+]], i8** [[GEPP:%.+]], {{.+}}getelementptr {{.+}}[1 x i{{.+}}]* [[SIZE04]], {{.+}}getelementptr {{.+}}[1 x i{{.+}}]* [[MTYPE04]]{{.+}}, i8** null)
  // CK19-DAG: [[GEPBP]] = getelementptr inbounds {{.+}}[[BP:%[^,]+]]
  // CK19-DAG: [[GEPP]] = getelementptr inbounds {{.+}}[[P:%[^,]+]]

  // CK19-DAG: [[BP0:%.+]] = getelementptr inbounds {{.+}}[[BP]], i{{.+}} 0, i{{.+}} 0
  // CK19-DAG: [[P0:%.+]] = getelementptr inbounds {{.+}}[[P]], i{{.+}} 0, i{{.+}} 0
  // CK19-DAG: [[CBP0:%.+]] = bitcast i8** [[BP0]] to [100 x i32]**
  // CK19-DAG: [[CP0:%.+]] = bitcast i8** [[P0]] to i32**
  // CK19-DAG: store [100 x i32]* [[VAR0:%.+]], [100 x i32]** [[CBP0]]
  // CK19-DAG: store i32* [[SEC0:%[^,]+]], i32** [[CP0]]
  // CK19-DAG: [[SEC0]] = getelementptr {{.*}}[100 x i32]* [[VAR0]], i{{.+}} 0, i{{.+}} 0

  // CK19-USE: call void [[CALL04:@.+]]([100 x i32]* {{[^,]+}})
  // CK19-NOUSE: call void [[CALL04:@.+]]()
  #pragma omp target map(alloc:arra[:])
  {
#ifdef USE
    arra[50]++;
#endif
  }

  // Region 05
  // CK19-DAG: call i32 @__tgt_target_mapper(i64 {{[^,]+}}, i8* {{[^,]+}}, i32 1, i8** [[GEPBP:%.+]], i8** [[GEPP:%.+]], {{.+}}getelementptr {{.+}}[1 x i{{.+}}]* [[SIZE05]], {{.+}}getelementptr {{.+}}[1 x i{{.+}}]* [[MTYPE05]]{{.+}}, i8** null)
  // CK19-DAG: [[GEPBP]] = getelementptr inbounds {{.+}}[[BP:%[^,]+]]
  // CK19-DAG: [[GEPP]] = getelementptr inbounds {{.+}}[[P:%[^,]+]]

  // CK19-DAG: [[BP0:%.+]] = getelementptr inbounds {{.+}}[[BP]], i{{.+}} 0, i{{.+}} 0
  // CK19-DAG: [[P0:%.+]] = getelementptr inbounds {{.+}}[[P]], i{{.+}} 0, i{{.+}} 0
  // CK19-DAG: [[CBP0:%.+]] = bitcast i8** [[BP0]] to [100 x i32]**
  // CK19-DAG: [[CP0:%.+]] = bitcast i8** [[P0]] to i32**
  // CK19-DAG: store [100 x i32]* [[VAR0:%.+]], [100 x i32]** [[CBP0]]
  // CK19-DAG: store i32* [[SEC0:%[^,]+]], i32** [[CP0]]
  // CK19-DAG: [[SEC0]] = getelementptr {{.*}}[100 x i32]* [[VAR0]], i{{.+}} 0, i{{.+}} 15

  // CK19-USE: call void [[CALL05:@.+]]([100 x i32]* {{[^,]+}})
  // CK19-NOUSE: call void [[CALL05:@.+]]()
  #pragma omp target map(to:arra[15])
  {
#ifdef USE
    arra[15]++;
#endif
  }

  // Region 06
  // CK19-DAG: call i32 @__tgt_target_mapper(i64 {{[^,]+}}, i8* {{[^,]+}}, i32 1, i8** [[GEPBP:%.+]], i8** [[GEPP:%.+]], i64* [[GEPS:%.+]], {{.+}}getelementptr {{.+}}[1 x i{{.+}}]* [[MTYPE06]]{{.+}}, i8** null)
  // CK19-DAG: [[GEPBP]] = getelementptr inbounds {{.+}}[[BP:%[^,]+]]
  // CK19-DAG: [[GEPP]] = getelementptr inbounds {{.+}}[[P:%[^,]+]]
  // CK19-DAG: [[GEPS]] = getelementptr inbounds {{.+}}[[S:%[^,]+]]

  // CK19-DAG: [[BP0:%.+]] = getelementptr inbounds {{.+}}[[BP]], i{{.+}} 0, i{{.+}} 0
  // CK19-DAG: [[P0:%.+]] = getelementptr inbounds {{.+}}[[P]], i{{.+}} 0, i{{.+}} 0
  // CK19-DAG: [[S0:%.+]] = getelementptr inbounds {{.+}}[[S]], i{{.+}} 0, i{{.+}} 0
  // CK19-DAG: [[CBP0:%.+]] = bitcast i8** [[BP0]] to [100 x i32]**
  // CK19-DAG: [[CP0:%.+]] = bitcast i8** [[P0]] to i32**
  // CK19-DAG: store [100 x i32]* [[VAR0:%.+]], [100 x i32]** [[CBP0]]
  // CK19-DAG: store i32* [[SEC0:%[^,]+]], i32** [[CP0]]
  // CK19-DAG: store i{{.+}} [[CSVAL0:%[^,]+]], i{{.+}}* [[S0]]
  // CK19-DAG: [[CSVAL0]] = {{mul nuw i.+ %.*, 4|sext i32 .+ to i64}}
  // CK19-DAG: [[SEC0]] = getelementptr {{.*}}[100 x i32]* [[VAR0]], i{{.+}} 0, i{{.+}} %{{.*}}

  // CK19-USE: call void [[CALL06:@.+]]([100 x i32]* {{[^,]+}})
  // CK19-NOUSE: call void [[CALL06:@.+]]()
  #pragma omp target map(tofrom:arra[ii:ii+23])
  {
#ifdef USE
    arra[50]++;
#endif
  }

  // Region 07
  // CK19-DAG: call i32 @__tgt_target_mapper(i64 {{[^,]+}}, i8* {{[^,]+}}, i32 1, i8** [[GEPBP:%.+]], i8** [[GEPP:%.+]], i64* [[GEPS:%.+]], {{.+}}getelementptr {{.+}}[1 x i{{.+}}]* [[MTYPE07]]{{.+}}, i8** null)
  // CK19-DAG: [[GEPBP]] = getelementptr inbounds {{.+}}[[BP:%[^,]+]]
  // CK19-DAG: [[GEPP]] = getelementptr inbounds {{.+}}[[P:%[^,]+]]
  // CK19-DAG: [[GEPS]] = getelementptr inbounds {{.+}}[[S:%[^,]+]]

  // CK19-DAG: [[BP0:%.+]] = getelementptr inbounds {{.+}}[[BP]], i{{.+}} 0, i{{.+}} 0
  // CK19-DAG: [[P0:%.+]] = getelementptr inbounds {{.+}}[[P]], i{{.+}} 0, i{{.+}} 0
  // CK19-DAG: [[S0:%.+]] = getelementptr inbounds {{.+}}[[S]], i{{.+}} 0, i{{.+}} 0
  // CK19-DAG: [[CBP0:%.+]] = bitcast i8** [[BP0]] to [100 x i32]**
  // CK19-DAG: [[CP0:%.+]] = bitcast i8** [[P0]] to i32**
  // CK19-DAG: store [100 x i32]* [[VAR0:%.+]], [100 x i32]** [[CBP0]]
  // CK19-DAG: store i32* [[SEC0:%[^,]+]], i32** [[CP0]]
  // CK19-DAG: store i{{.+}} [[CSVAL0:%[^,]+]], i{{.+}}* [[S0]]
  // CK19-DAG: [[CSVAL0]] = {{mul nuw i.+ %.*, 4|sext i32 .+ to i64}}
  // CK19-DAG: [[SEC0]] = getelementptr {{.*}}[100 x i32]* [[VAR0]], i{{.+}} 0, i{{.+}} 0

  // CK19-USE: call void [[CALL07:@.+]]([100 x i32]* {{[^,]+}})
  // CK19-NOUSE: call void [[CALL07:@.+]]()
  #pragma omp target map(alloc:arra[:ii])
  {
#ifdef USE
    arra[50]++;
#endif
  }

  // Region 08
  // CK19-DAG: call i32 @__tgt_target_mapper(i64 {{[^,]+}}, i8* {{[^,]+}}, i32 1, i8** [[GEPBP:%.+]], i8** [[GEPP:%.+]], {{.+}}getelementptr {{.+}}[1 x i{{.+}}]* [[SIZE08]], {{.+}}getelementptr {{.+}}[1 x i{{.+}}]* [[MTYPE08]]{{.+}}, i8** null)
  // CK19-DAG: [[GEPBP]] = getelementptr inbounds {{.+}}[[BP:%[^,]+]]
  // CK19-DAG: [[GEPP]] = getelementptr inbounds {{.+}}[[P:%[^,]+]]

  // CK19-DAG: [[BP0:%.+]] = getelementptr inbounds {{.+}}[[BP]], i{{.+}} 0, i{{.+}} 0
  // CK19-DAG: [[P0:%.+]] = getelementptr inbounds {{.+}}[[P]], i{{.+}} 0, i{{.+}} 0
  // CK19-DAG: [[CBP0:%.+]] = bitcast i8** [[BP0]] to [100 x i32]**
  // CK19-DAG: [[CP0:%.+]] = bitcast i8** [[P0]] to i32**
  // CK19-DAG: store [100 x i32]* [[VAR0:%.+]], [100 x i32]** [[CBP0]]
  // CK19-DAG: store i32* [[SEC0:%[^,]+]], i32** [[CP0]]
  // CK19-DAG: [[SEC0]] = getelementptr {{.*}}[100 x i32]* [[VAR0]], i{{.+}} 0, i{{.+}} %{{.*}}

  // CK19-USE: call void [[CALL08:@.+]]([100 x i32]* {{[^,]+}})
  // CK19-NOUSE: call void [[CALL08:@.+]]()
  #pragma omp target map(tofrom:arra[ii])
  {
#ifdef USE
    arra[15]++;
#endif
  }

  // Map of a pointer.
  int *pa;

  // Region 09
  // CK19-DAG: call i32 @__tgt_target_mapper(i64 {{[^,]+}}, i8* {{[^,]+}}, i32 1, i8** [[GEPBP:%.+]], i8** [[GEPP:%.+]], {{.+}}getelementptr {{.+}}[1 x i{{.+}}]* [[SIZE09]], {{.+}}getelementptr {{.+}}[1 x i{{.+}}]* [[MTYPE09]]{{.+}}, i8** null)
  // CK19-DAG: [[GEPBP]] = getelementptr inbounds {{.+}}[[BP:%[^,]+]]
  // CK19-DAG: [[GEPP]] = getelementptr inbounds {{.+}}[[P:%[^,]+]]

  // CK19-DAG: [[BP0:%.+]] = getelementptr inbounds {{.+}}[[BP]], i{{.+}} 0, i{{.+}} 0
  // CK19-DAG: [[P0:%.+]] = getelementptr inbounds {{.+}}[[P]], i{{.+}} 0, i{{.+}} 0
  // CK19-DAG: [[CBP0:%.+]] = bitcast i8** [[BP0]] to i32***
  // CK19-DAG: [[CP0:%.+]] = bitcast i8** [[P0]] to i32***
  // CK19-DAG: store i32** [[VAR0:%.+]], i32*** [[CBP0]]
  // CK19-DAG: store i32** [[VAR0]], i32*** [[CP0]]

  // CK19-USE: call void [[CALL09:@.+]](i32** {{[^,]+}})
  // CK19-NOUSE: call void [[CALL09:@.+]]()
  #pragma omp target map(from:pa)
  {
#ifdef USE
    pa[50]++;
#endif
  }

  // Region 10
  // CK19-DAG: call i32 @__tgt_target_mapper(i64 {{[^,]+}}, i8* {{[^,]+}}, i32 1, i8** [[GEPBP:%.+]], i8** [[GEPP:%.+]], {{.+}}getelementptr {{.+}}[1 x i{{.+}}]* [[SIZE10]], {{.+}}getelementptr {{.+}}[1 x i{{.+}}]* [[MTYPE10]]{{.+}}, i8** null)
  // CK19-DAG: [[GEPBP]] = getelementptr inbounds {{.+}}[[BP:%[^,]+]]
  // CK19-DAG: [[GEPP]] = getelementptr inbounds {{.+}}[[P:%[^,]+]]

  // CK19-DAG: [[BP0:%.+]] = getelementptr inbounds {{.+}}[[BP]], i{{.+}} 0, i{{.+}} 0
  // CK19-DAG: [[P0:%.+]] = getelementptr inbounds {{.+}}[[P]], i{{.+}} 0, i{{.+}} 0
  // CK19-DAG: [[CBP0:%.+]] = bitcast i8** [[BP0]] to i32**
  // CK19-DAG: [[CP0:%.+]] = bitcast i8** [[P0]] to i32**
  // CK19-DAG: store i32* [[RVAR0:%.+]], i32** [[CBP0]]
  // CK19-DAG: store i32* [[SEC0:%.+]], i32** [[CP0]]
  // CK19-DAG: [[RVAR0]] = load i32*, i32** [[VAR0:%[^,]+]]
  // CK19-DAG: [[SEC0]] = getelementptr {{.*}}i32* [[RVAR00:%.+]], i{{.+}} 20
  // CK19-DAG: [[RVAR00]] = load i32*, i32** [[VAR0]]

  // CK19-USE: call void [[CALL10:@.+]](i32* {{[^,]+}})
  // CK19-NOUSE: call void [[CALL10:@.+]]()
  #pragma omp target map(tofrom:pa[20:60])
  {
#ifdef USE
    pa[50]++;
#endif
  }

  // Region 11
  // CK19-DAG: call i32 @__tgt_target_mapper(i64 {{[^,]+}}, i8* {{[^,]+}}, i32 1, i8** [[GEPBP:%.+]], i8** [[GEPP:%.+]], {{.+}}getelementptr {{.+}}[1 x i{{.+}}]* [[SIZE11]], {{.+}}getelementptr {{.+}}[1 x i{{.+}}]* [[MTYPE11]]{{.+}}, i8** null)
  // CK19-DAG: [[GEPBP]] = getelementptr inbounds {{.+}}[[BP:%[^,]+]]
  // CK19-DAG: [[GEPP]] = getelementptr inbounds {{.+}}[[P:%[^,]+]]

  // CK19-DAG: [[BP0:%.+]] = getelementptr inbounds {{.+}}[[BP]], i{{.+}} 0, i{{.+}} 0
  // CK19-DAG: [[P0:%.+]] = getelementptr inbounds {{.+}}[[P]], i{{.+}} 0, i{{.+}} 0
  // CK19-DAG: [[CBP0:%.+]] = bitcast i8** [[BP0]] to i32**
  // CK19-DAG: [[CP0:%.+]] = bitcast i8** [[P0]] to i32**
  // CK19-DAG: store i32* [[RVAR0:%.+]], i32** [[CBP0]]
  // CK19-DAG: store i32* [[SEC0:%.+]], i32** [[CP0]]
  // CK19-DAG: [[RVAR0]] = load i32*, i32** [[VAR0:%[^,]+]]
  // CK19-DAG: [[SEC0]] = getelementptr {{.*}}i32* [[RVAR00:%.+]], i{{.+}} 0
  // CK19-DAG: [[RVAR00]] = load i32*, i32** [[VAR0]]

  // CK19-USE: call void [[CALL11:@.+]](i32* {{[^,]+}})
  // CK19-NOUSE: call void [[CALL11:@.+]]()
  #pragma omp target map(alloc:pa[:60])
  {
#ifdef USE
    pa[50]++;
#endif
  }

  // Region 12
  // CK19-DAG: call i32 @__tgt_target_mapper(i64 {{[^,]+}}, i8* {{[^,]+}}, i32 1, i8** [[GEPBP:%.+]], i8** [[GEPP:%.+]], {{.+}}getelementptr {{.+}}[1 x i{{.+}}]* [[SIZE12]], {{.+}}getelementptr {{.+}}[1 x i{{.+}}]* [[MTYPE12]]{{.+}}, i8** null)
  // CK19-DAG: [[GEPBP]] = getelementptr inbounds {{.+}}[[BP:%[^,]+]]
  // CK19-DAG: [[GEPP]] = getelementptr inbounds {{.+}}[[P:%[^,]+]]

  // CK19-DAG: [[BP0:%.+]] = getelementptr inbounds {{.+}}[[BP]], i{{.+}} 0, i{{.+}} 0
  // CK19-DAG: [[P0:%.+]] = getelementptr inbounds {{.+}}[[P]], i{{.+}} 0, i{{.+}} 0
  // CK19-DAG: [[CBP0:%.+]] = bitcast i8** [[BP0]] to i32**
  // CK19-DAG: [[CP0:%.+]] = bitcast i8** [[P0]] to i32**
  // CK19-DAG: store i32* [[RVAR0:%.+]], i32** [[CBP0]]
  // CK19-DAG: store i32* [[SEC0:%.+]], i32** [[CP0]]
  // CK19-DAG: [[RVAR0]] = load i32*, i32** [[VAR0:%[^,]+]]
  // CK19-DAG: [[SEC0]] = getelementptr {{.*}}i32* [[RVAR00:%.+]], i{{.+}} 15
  // CK19-DAG: [[RVAR00]] = load i32*, i32** [[VAR0]]

  // CK19-USE: call void [[CALL12:@.+]](i32* {{[^,]+}})
  // CK19-NOUSE: call void [[CALL12:@.+]]()
  #pragma omp target map(to:pa[15])
  {
#ifdef USE
    pa[15]++;
#endif
  }

  // Region 13
  // CK19-DAG: call i32 @__tgt_target_mapper(i64 {{[^,]+}}, i8* {{[^,]+}}, i32 1, i8** [[GEPBP:%.+]], i8** [[GEPP:%.+]], i64* [[GEPS:%.+]], {{.+}}getelementptr {{.+}}[1 x i{{.+}}]* [[MTYPE13]]{{.+}}, i8** null)
  // CK19-DAG: [[GEPBP]] = getelementptr inbounds {{.+}}[[BP:%[^,]+]]
  // CK19-DAG: [[GEPP]] = getelementptr inbounds {{.+}}[[P:%[^,]+]]
  // CK19-DAG: [[GEPS]] = getelementptr inbounds {{.+}}[[S:%[^,]+]]

  // CK19-DAG: [[BP0:%.+]] = getelementptr inbounds {{.+}}[[BP]], i{{.+}} 0, i{{.+}} 0
  // CK19-DAG: [[P0:%.+]] = getelementptr inbounds {{.+}}[[P]], i{{.+}} 0, i{{.+}} 0
  // CK19-DAG: [[S0:%.+]] = getelementptr inbounds {{.+}}[[S]], i{{.+}} 0, i{{.+}} 0
  // CK19-DAG: [[CBP0:%.+]] = bitcast i8** [[BP0]] to i32**
  // CK19-DAG: [[CP0:%.+]] = bitcast i8** [[P0]] to i32**
  // CK19-DAG: store i32* [[RVAR0:%.+]], i32** [[CBP0]]
  // CK19-DAG: store i32* [[SEC0:%.+]], i32** [[CP0]]
  // CK19-DAG: store i{{.+}} [[CSVAL0:%[^,]+]], i{{.+}}* [[S0]]
  // CK19-DAG: [[CSVAL0]] = {{mul nuw i64 %.*, 4|sext i32 .+ to i64}}
  // CK19-DAG: [[RVAR0]] = load i32*, i32** [[VAR0:%[^,]+]]
  // CK19-DAG: [[SEC0]] = getelementptr {{.*}}i32* [[RVAR00:%.+]], i{{.+}} %{{.*}}
  // CK19-DAG: [[RVAR00]] = load i32*, i32** [[VAR0]]

  // CK19-USE: call void [[CALL13:@.+]](i32* {{[^,]+}})
  // CK19-NOUSE: call void [[CALL13:@.+]]()
  #pragma omp target map(alloc:pa[ii-23:ii])
  {
#ifdef USE
    pa[50]++;
#endif
  }

  // Region 14
  // CK19-DAG: call i32 @__tgt_target_mapper(i64 {{[^,]+}}, i8* {{[^,]+}}, i32 1, i8** [[GEPBP:%.+]], i8** [[GEPP:%.+]], i64* [[GEPS:%.+]], {{.+}}getelementptr {{.+}}[1 x i{{.+}}]* [[MTYPE14]]{{.+}}, i8** null)
  // CK19-DAG: [[GEPBP]] = getelementptr inbounds {{.+}}[[BP:%[^,]+]]
  // CK19-DAG: [[GEPP]] = getelementptr inbounds {{.+}}[[P:%[^,]+]]
  // CK19-DAG: [[GEPS]] = getelementptr inbounds {{.+}}[[S:%[^,]+]]

  // CK19-DAG: [[BP0:%.+]] = getelementptr inbounds {{.+}}[[BP]], i{{.+}} 0, i{{.+}} 0
  // CK19-DAG: [[P0:%.+]] = getelementptr inbounds {{.+}}[[P]], i{{.+}} 0, i{{.+}} 0
  // CK19-DAG: [[S0:%.+]] = getelementptr inbounds {{.+}}[[S]], i{{.+}} 0, i{{.+}} 0
  // CK19-DAG: [[CBP0:%.+]] = bitcast i8** [[BP0]] to i32**
  // CK19-DAG: [[CP0:%.+]] = bitcast i8** [[P0]] to i32**
  // CK19-DAG: store i32* [[RVAR0:%.+]], i32** [[CBP0]]
  // CK19-DAG: store i32* [[SEC0:%.+]], i32** [[CP0]]
  // CK19-DAG: store i{{.+}} [[CSVAL0:%[^,]+]], i{{.+}}* [[S0]]
  // CK19-DAG: [[CSVAL0]] = {{mul nuw i64 %.*, 4|sext i32 .+ to i64}}
  // CK19-DAG: [[RVAR0]] = load i32*, i32** [[VAR0:%[^,]+]]
  // CK19-DAG: [[SEC0]] = getelementptr {{.*}}i32* [[RVAR00:%.+]], i{{.+}} 0
  // CK19-DAG: [[RVAR00]] = load i32*, i32** [[VAR0]]

  // CK19-USE: call void [[CALL14:@.+]](i32* {{[^,]+}})
  // CK19-NOUSE: call void [[CALL14:@.+]]()
  #pragma omp target map(to:pa[:ii])
  {
#ifdef USE
    pa[50]++;
#endif
  }

  // Region 15
  // CK19-DAG: call i32 @__tgt_target_mapper(i64 {{[^,]+}}, i8* {{[^,]+}}, i32 1, i8** [[GEPBP:%.+]], i8** [[GEPP:%.+]], {{.+}}getelementptr {{.+}}[1 x i{{.+}}]* [[SIZE15]], {{.+}}getelementptr {{.+}}[1 x i{{.+}}]* [[MTYPE15]]{{.+}}, i8** null)
  // CK19-DAG: [[GEPBP]] = getelementptr inbounds {{.+}}[[BP:%[^,]+]]
  // CK19-DAG: [[GEPP]] = getelementptr inbounds {{.+}}[[P:%[^,]+]]

  // CK19-DAG: [[BP0:%.+]] = getelementptr inbounds {{.+}}[[BP]], i{{.+}} 0, i{{.+}} 0
  // CK19-DAG: [[P0:%.+]] = getelementptr inbounds {{.+}}[[P]], i{{.+}} 0, i{{.+}} 0
  // CK19-DAG: [[CBP0:%.+]] = bitcast i8** [[BP0]] to i32**
  // CK19-DAG: [[CP0:%.+]] = bitcast i8** [[P0]] to i32**
  // CK19-DAG: store i32* [[RVAR0:%.+]], i32** [[CBP0]]
  // CK19-DAG: store i32* [[SEC0:%.+]], i32** [[CP0]]
  // CK19-DAG: [[RVAR0]] = load i32*, i32** [[VAR0:%[^,]+]]
  // CK19-DAG: [[SEC0]] = getelementptr {{.*}}i32* [[RVAR00:%.+]], i{{.+}} %{{.*}}
  // CK19-DAG: [[RVAR00]] = load i32*, i32** [[VAR0]]

  // CK19-USE: call void [[CALL15:@.+]](i32* {{[^,]+}})
  // CK19-NOUSE: call void [[CALL15:@.+]]()
  #pragma omp target map(from:pa[ii+12])
  {
#ifdef USE
    pa[15]++;
#endif
  }

  // Map of a variable-size array.
  int va[ii];

  // Region 16
<<<<<<< HEAD
  // CK19-DAG: call i32 @__tgt_target_mapper(i64 {{[^,]+}}, i8* {{[^,]+}}, i32 2, i8** [[GEPBP:%.+]], i8** [[GEPP:%.+]], i64* [[GEPS:%.+]], {{.+}}getelementptr {{.+}}[2 x i{{.+}}]* [[MTYPE16]]{{.+}}, i8** null)
=======
  // CK19-DAG: call i32 @__tgt_target_mapper(i64 {{[^,]+}}, i8* {{[^,]+}}, i32 {{1|2}}, i8** [[GEPBP:%.+]], i8** [[GEPP:%.+]], i64* [[GEPS:%.+]], {{.+}}getelementptr {{.+}}[{{1|2}} x i{{.+}}]* [[MTYPE16]]{{.+}}, i8** null)
>>>>>>> 78f60bf4
  // CK19-DAG: [[GEPBP]] = getelementptr inbounds {{.+}}[[BP:%[^,]+]]
  // CK19-DAG: [[GEPP]] = getelementptr inbounds {{.+}}[[P:%[^,]+]]
  // CK19-DAG: [[GEPS]] = getelementptr inbounds {{.+}}[[S:%[^,]+]]

  // CK19-USE-DAG: [[BP0:%.+]] = getelementptr inbounds {{.+}}[[BP]], i{{.+}} 0, i{{.+}} 0
  // CK19-USE-DAG: [[P0:%.+]] = getelementptr inbounds {{.+}}[[P]], i{{.+}} 0, i{{.+}} 0
  // CK19-USE-DAG: [[S0:%.+]] = getelementptr inbounds {{.+}}[[S]], i{{.+}} 0, i{{.+}} 0
  // CK19-USE-DAG: [[CBP0:%.+]] = bitcast i8** [[BP0]] to i[[Z:64|32]]*
  // CK19-USE-DAG: [[CP0:%.+]] = bitcast i8** [[P0]] to i[[Z]]*
  // CK19-USE-DAG: store i[[Z]] {{%.+}}, i[[Z]]* [[CBP0]]
  // CK19-USE-DAG: store i[[Z]] {{%.+}}, i[[Z]]* [[CP0]]
  // CK19-USE-DAG: store i{{.+}} {{8|4}}, i{{.+}}* [[S0]]

  // CK19-USE-DAG: [[BP1:%.+]] = getelementptr inbounds {{.+}}[[BP]], i{{.+}} 0, i{{.+}} 1
  // CK19-USE-DAG: [[P1:%.+]] = getelementptr inbounds {{.+}}[[P]], i{{.+}} 0, i{{.+}} 1
  // CK19-USE-DAG: [[S1:%.+]] = getelementptr inbounds {{.+}}[[S]], i{{.+}} 0, i{{.+}} 1
  // CK19-USE-DAG: [[CBP1:%.+]] = bitcast i8** [[BP1]] to i32**
  // CK19-USE-DAG: [[CP1:%.+]] = bitcast i8** [[P1]] to i32**
  // CK19-USE-DAG: store i32* [[VAR1:%.+]], i32** [[CBP1]]
  // CK19-USE-DAG: store i32* [[VAR1]], i32** [[CP1]]
  // CK19-USE-DAG: store i{{.+}} [[CSVAL1:%[^,]+]], i{{.+}}* [[S1]]
  // CK19-USE-DAG: [[CSVAL1]] = {{mul nuw i64 %.*, 4|sext i32 .+ to i64}}

  // CK19-NOUSE-DAG: [[BP0:%.+]] = getelementptr inbounds {{.+}}[[BP]], i{{.+}} 0, i{{.+}} 0
  // CK19-NOUSE-DAG: [[P0:%.+]] = getelementptr inbounds {{.+}}[[P]], i{{.+}} 0, i{{.+}} 0
  // CK19-NOUSE-DAG: [[S0:%.+]] = getelementptr inbounds {{.+}}[[S]], i{{.+}} 0, i{{.+}} 0
  // CK19-NOUSE-DAG: [[CBP0:%.+]] = bitcast i8** [[BP0]] to i32**
  // CK19-NOUSE-DAG: [[CP0:%.+]] = bitcast i8** [[P0]] to i32**
  // CK19-NOUSE-DAG: store i32* [[VAR0:%.+]], i32** [[CBP0]]
  // CK19-NOUSE-DAG: store i32* [[VAR0]], i32** [[CP0]]
  // CK19-NOUSE-DAG: store i{{.+}} [[CSVAL0:%[^,]+]], i{{.+}}* [[S0]]
  // CK19-NOUSE-DAG: [[CSVAL0]] = {{mul nuw i64 %.*, 4|sext i32 .+ to i64}}

  // CK19-USE: call void [[CALL16:@.+]](i{{.+}} {{[^,]+}}, i32* {{[^,]+}})
  // CK19-NOUSE: call void [[CALL16:@.+]]()
  #pragma omp target map(to:va)
  {
#ifdef USE
   va[50]++;
#endif
  }

  // Region 17
<<<<<<< HEAD
  // CK19-DAG: call i32 @__tgt_target_mapper(i64 {{[^,]+}}, i8* {{[^,]+}}, i32 2, i8** [[GEPBP:%.+]], i8** [[GEPP:%.+]], {{.+}}getelementptr {{.+}}[2 x i{{.+}}]* [[SIZE17]], {{.+}}getelementptr {{.+}}[2 x i{{.+}}]* [[MTYPE17]]{{.+}}, i8** null)
=======
  // CK19-DAG: call i32 @__tgt_target_mapper(i64 {{[^,]+}}, i8* {{[^,]+}}, i32 {{1|2}}, i8** [[GEPBP:%.+]], i8** [[GEPP:%.+]], {{.+}}getelementptr {{.+}}[{{1|2}} x i{{.+}}]* [[SIZE17]], {{.+}}getelementptr {{.+}}[{{1|2}} x i{{.+}}]* [[MTYPE17]]{{.+}}, i8** null)
>>>>>>> 78f60bf4
  // CK19-DAG: [[GEPBP]] = getelementptr inbounds {{.+}}[[BP:%[^,]+]]
  // CK19-DAG: [[GEPP]] = getelementptr inbounds {{.+}}[[P:%[^,]+]]

  // CK19-USE-DAG: [[BP0:%.+]] = getelementptr inbounds {{.+}}[[BP]], i{{.+}} 0, i{{.+}} 0
  // CK19-USE-DAG: [[P0:%.+]] = getelementptr inbounds {{.+}}[[P]], i{{.+}} 0, i{{.+}} 0
  // CK19-USE-DAG: [[CBP0:%.+]] = bitcast i8** [[BP0]] to i[[Z]]*
  // CK19-USE-DAG: [[CP0:%.+]] = bitcast i8** [[P0]] to i[[Z]]*
  // CK19-USE-DAG: store i[[Z]] {{%.+}}, i[[Z]]* [[CBP0]]
  // CK19-USE-DAG: store i[[Z]] {{%.+}}, i[[Z]]* [[CP0]]

  // CK19-USE-DAG: [[BP1:%.+]] = getelementptr inbounds {{.+}}[[BP]], i{{.+}} 0, i{{.+}} 1
  // CK19-USE-DAG: [[P1:%.+]] = getelementptr inbounds {{.+}}[[P]], i{{.+}} 0, i{{.+}} 1
  // CK19-USE-DAG: [[CBP1:%.+]] = bitcast i8** [[BP1]] to i32**
  // CK19-USE-DAG: [[CP1:%.+]] = bitcast i8** [[P1]] to i32**
  // CK19-USE-DAG: store i32* [[VAR1:%.+]], i32** [[CBP1]]
  // CK19-USE-DAG: store i32* [[SEC1:%.+]], i32** [[CP1]]
  // CK19-USE-DAG: [[SEC1]] = getelementptr {{.*}}i32* [[VAR1]], i{{.+}} 20

  // CK19-NOUSE-DAG: [[BP0:%.+]] = getelementptr inbounds {{.+}}[[BP]], i{{.+}} 0, i{{.+}} 0
  // CK19-NOUSE-DAG: [[P0:%.+]] = getelementptr inbounds {{.+}}[[P]], i{{.+}} 0, i{{.+}} 0
  // CK19-NOUSE-DAG: [[CBP0:%.+]] = bitcast i8** [[BP0]] to i32**
  // CK19-NOUSE-DAG: [[CP0:%.+]] = bitcast i8** [[P0]] to i32**
  // CK19-NOUSE-DAG: store i32* [[VAR0:%.+]], i32** [[CBP0]]
  // CK19-NOUSE-DAG: store i32* [[SEC0:%.+]], i32** [[CP0]]
  // CK19-NOUSE-DAG: [[SEC0]] = getelementptr {{.*}}i32* [[VAR0]], i{{.+}} 20

  // CK19-USE: call void [[CALL17:@.+]](i{{.+}} {{[^,]+}}, i32* {{[^,]+}})
  // CK19-NOUSE: call void [[CALL17:@.+]]()
  #pragma omp target map(from:va[20:60])
  {
#ifdef USE
   va[50]++;
#endif
  }

  // Region 18
<<<<<<< HEAD
  // CK19-DAG: call i32 @__tgt_target_mapper(i64 {{[^,]+}}, i8* {{[^,]+}}, i32 2, i8** [[GEPBP:%.+]], i8** [[GEPP:%.+]], {{.+}}getelementptr {{.+}}[2 x i{{.+}}]* [[SIZE18]], {{.+}}getelementptr {{.+}}[2 x i{{.+}}]* [[MTYPE18]]{{.+}}, i8** null)
=======
  // CK19-DAG: call i32 @__tgt_target_mapper(i64 {{[^,]+}}, i8* {{[^,]+}}, i32 {{1|2}}, i8** [[GEPBP:%.+]], i8** [[GEPP:%.+]], {{.+}}getelementptr {{.+}}[{{1|2}} x i{{.+}}]* [[SIZE18]], {{.+}}getelementptr {{.+}}[{{1|2}} x i{{.+}}]* [[MTYPE18]]{{.+}}, i8** null)
>>>>>>> 78f60bf4
  // CK19-DAG: [[GEPBP]] = getelementptr inbounds {{.+}}[[BP:%[^,]+]]
  // CK19-DAG: [[GEPP]] = getelementptr inbounds {{.+}}[[P:%[^,]+]]

  // CK19-USE-DAG: [[BP0:%.+]] = getelementptr inbounds {{.+}}[[BP]], i{{.+}} 0, i{{.+}} 0
  // CK19-USE-DAG: [[P0:%.+]] = getelementptr inbounds {{.+}}[[P]], i{{.+}} 0, i{{.+}} 0
  // CK19-USE-DAG: [[CBP0:%.+]] = bitcast i8** [[BP0]] to i[[Z]]*
  // CK19-USE-DAG: [[CP0:%.+]] = bitcast i8** [[P0]] to i[[Z]]*
  // CK19-USE-DAG: store i[[Z]] {{%.+}}, i[[Z]]* [[CBP0]]
  // CK19-USE-DAG: store i[[Z]] {{%.+}}, i[[Z]]* [[CP0]]

  // CK19-USE-DAG: [[BP1:%.+]] = getelementptr inbounds {{.+}}[[BP]], i{{.+}} 0, i{{.+}} 1
  // CK19-USE-DAG: [[P1:%.+]] = getelementptr inbounds {{.+}}[[P]], i{{.+}} 0, i{{.+}} 1
  // CK19-USE-DAG: [[CBP1:%.+]] = bitcast i8** [[BP1]] to i32**
  // CK19-USE-DAG: [[CP1:%.+]] = bitcast i8** [[P1]] to i32**
  // CK19-USE-DAG: store i32* [[VAR1:%.+]], i32** [[CBP1]]
  // CK19-USE-DAG: store i32* [[SEC1:%.+]], i32** [[CP1]]
  // CK19-USE-DAG: [[SEC1]] = getelementptr {{.*}}i32* [[VAR1]], i{{.+}} 0

  // CK19-NOUSE-DAG: [[BP0:%.+]] = getelementptr inbounds {{.+}}[[BP]], i{{.+}} 0, i{{.+}} 0
  // CK19-NOUSE-DAG: [[P0:%.+]] = getelementptr inbounds {{.+}}[[P]], i{{.+}} 0, i{{.+}} 0
  // CK19-NOUSE-DAG: [[CBP0:%.+]] = bitcast i8** [[BP0]] to i32**
  // CK19-NOUSE-DAG: [[CP0:%.+]] = bitcast i8** [[P0]] to i32**
  // CK19-NOUSE-DAG: store i32* [[VAR0:%.+]], i32** [[CBP0]]
  // CK19-NOUSE-DAG: store i32* [[SEC0:%.+]], i32** [[CP0]]
  // CK19-NOUSE-DAG: [[SEC0]] = getelementptr {{.*}}i32* [[VAR0]], i{{.+}} 0

  // CK19-USE: call void [[CALL18:@.+]](i{{.+}} {{[^,]+}}, i32* {{[^,]+}})
  // CK19-NOUSE: call void [[CALL18:@.+]]()
  #pragma omp target map(tofrom:va[:60])
  {
#ifdef USE
   va[50]++;
#endif
  }

  // Region 19
<<<<<<< HEAD
  // CK19-DAG: call i32 @__tgt_target_mapper(i64 {{[^,]+}}, i8* {{[^,]+}}, i32 2, i8** [[GEPBP:%.+]], i8** [[GEPP:%.+]], i64* [[GEPS:%.+]], {{.+}}getelementptr {{.+}}[2 x i{{.+}}]* [[MTYPE19]]{{.+}}, i8** null)
=======
  // CK19-DAG: call i32 @__tgt_target_mapper(i64 {{[^,]+}}, i8* {{[^,]+}}, i32 {{1|2}}, i8** [[GEPBP:%.+]], i8** [[GEPP:%.+]], i64* [[GEPS:%.+]], {{.+}}getelementptr {{.+}}[{{1|2}} x i{{.+}}]* [[MTYPE19]]{{.+}}, i8** null)
>>>>>>> 78f60bf4
  // CK19-DAG: [[GEPBP]] = getelementptr inbounds {{.+}}[[BP:%[^,]+]]
  // CK19-DAG: [[GEPP]] = getelementptr inbounds {{.+}}[[P:%[^,]+]]
  // CK19-DAG: [[GEPS]] = getelementptr inbounds {{.+}}[[S:%[^,]+]]

  // CK19-USE-DAG: [[BP0:%.+]] = getelementptr inbounds {{.+}}[[BP]], i{{.+}} 0, i{{.+}} 0
  // CK19-USE-DAG: [[P0:%.+]] = getelementptr inbounds {{.+}}[[P]], i{{.+}} 0, i{{.+}} 0
  // CK19-USE-DAG: [[S0:%.+]] = getelementptr inbounds {{.+}}[[S]], i{{.+}} 0, i{{.+}} 0
  // CK19-USE-DAG: [[CBP0:%.+]] = bitcast i8** [[BP0]] to i[[Z]]*
  // CK19-USE-DAG: [[CP0:%.+]] = bitcast i8** [[P0]] to i[[Z]]*
  // CK19-USE-DAG: store i[[Z]] {{%.+}}, i[[Z]]* [[CBP0]]
  // CK19-USE-DAG: store i[[Z]] {{%.+}}, i[[Z]]* [[CP0]]
  // CK19-USE-DAG: store i{{.+}} {{8|4}}, i{{.+}}* [[S0]]

  // CK19-USE-DAG: [[BP1:%.+]] = getelementptr inbounds {{.+}}[[BP]], i{{.+}} 0, i{{.+}} 1
  // CK19-USE-DAG: [[P1:%.+]] = getelementptr inbounds {{.+}}[[P]], i{{.+}} 0, i{{.+}} 1
  // CK19-USE-DAG: [[S1:%.+]] = getelementptr inbounds {{.+}}[[S]], i{{.+}} 0, i{{.+}} 1
  // CK19-USE-DAG: [[CBP1:%.+]] = bitcast i8** [[BP1]] to i32**
  // CK19-USE-DAG: [[CP1:%.+]] = bitcast i8** [[P1]] to i32**
  // CK19-USE-DAG: store i32* [[VAR1:%.+]], i32** [[CBP1]]
  // CK19-USE-DAG: store i32* [[SEC1:%.+]], i32** [[CP1]]
  // CK19-USE-DAG: store i{{.+}} [[CSVAL1:%[^,]+]], i{{.+}}* [[S1]]
  // CK19-USE-DAG: [[CSVAL1]] = {{mul nuw i64 %.*, 4|sext i32 .+ to i64}}
  // CK19-USE-DAG: [[SEC1]] = getelementptr {{.*}}i32* [[VAR1]], i{{.+}} 0

  // CK19-NOUSE-DAG: [[BP0:%.+]] = getelementptr inbounds {{.+}}[[BP]], i{{.+}} 0, i{{.+}} 0
  // CK19-NOUSE-DAG: [[P0:%.+]] = getelementptr inbounds {{.+}}[[P]], i{{.+}} 0, i{{.+}} 0
  // CK19-NOUSE-DAG: [[S0:%.+]] = getelementptr inbounds {{.+}}[[S]], i{{.+}} 0, i{{.+}} 0
  // CK19-NOUSE-DAG: [[CBP0:%.+]] = bitcast i8** [[BP0]] to i32**
  // CK19-NOUSE-DAG: [[CP0:%.+]] = bitcast i8** [[P0]] to i32**
  // CK19-NOUSE-DAG: store i32* [[VAR0:%.+]], i32** [[CBP0]]
  // CK19-NOUSE-DAG: store i32* [[SEC0:%.+]], i32** [[CP0]]
  // CK19-NOUSE-DAG: store i{{.+}} [[CSVAL0:%[^,]+]], i{{.+}}* [[S0]]
  // CK19-NOUSE-DAG: [[CSVAL0]] = {{mul nuw i64 %.*, 4|sext i32 .+ to i64}}
  // CK19-NOUSE-DAG: [[SEC0]] = getelementptr {{.*}}i32* [[VAR0]], i{{.+}} 0

  // CK19-USE: call void [[CALL19:@.+]](i{{.+}} {{[^,]+}}, i32* {{[^,]+}})
  // CK19-NOUSE: call void [[CALL19:@.+]]()
  #pragma omp target map(alloc:va[:])
  {
#ifdef USE
   va[50]++;
#endif
  }

  // Region 20
<<<<<<< HEAD
  // CK19-DAG: call i32 @__tgt_target_mapper(i64 {{[^,]+}}, i8* {{[^,]+}}, i32 2, i8** [[GEPBP:%.+]], i8** [[GEPP:%.+]], {{.+}}getelementptr {{.+}}[2 x i{{.+}}]* [[SIZE20]], {{.+}}getelementptr {{.+}}[2 x i{{.+}}]* [[MTYPE20]]{{.+}}, i8** null)
=======
  // CK19-DAG: call i32 @__tgt_target_mapper(i64 {{[^,]+}}, i8* {{[^,]+}}, i32 {{1|2}}, i8** [[GEPBP:%.+]], i8** [[GEPP:%.+]], {{.+}}getelementptr {{.+}}[{{1|2}} x i{{.+}}]* [[SIZE20]], {{.+}}getelementptr {{.+}}[{{1|2}} x i{{.+}}]* [[MTYPE20]]{{.+}}, i8** null)
>>>>>>> 78f60bf4
  // CK19-DAG: [[GEPBP]] = getelementptr inbounds {{.+}}[[BP:%[^,]+]]
  // CK19-DAG: [[GEPP]] = getelementptr inbounds {{.+}}[[P:%[^,]+]]

  // CK19-USE-DAG: [[BP0:%.+]] = getelementptr inbounds {{.+}}[[BP]], i{{.+}} 0, i{{.+}} 0
  // CK19-USE-DAG: [[P0:%.+]] = getelementptr inbounds {{.+}}[[P]], i{{.+}} 0, i{{.+}} 0
  // CK19-USE-DAG: [[CBP0:%.+]] = bitcast i8** [[BP0]] to i[[Z]]*
  // CK19-USE-DAG: [[CP0:%.+]] = bitcast i8** [[P0]] to i[[Z]]*
  // CK19-USE-DAG: store i[[Z]] {{%.+}}, i[[Z]]* [[CBP0]]
  // CK19-USE-DAG: store i[[Z]] {{%.+}}, i[[Z]]* [[CP0]]

  // CK19-USE-DAG: [[BP1:%.+]] = getelementptr inbounds {{.+}}[[BP]], i{{.+}} 0, i{{.+}} 1
  // CK19-USE-DAG: [[P1:%.+]] = getelementptr inbounds {{.+}}[[P]], i{{.+}} 0, i{{.+}} 1
  // CK19-USE-DAG: [[CBP1:%.+]] = bitcast i8** [[BP1]] to i32**
  // CK19-USE-DAG: [[CP1:%.+]] = bitcast i8** [[P1]] to i32**
  // CK19-USE-DAG: store i32* [[VAR1:%.+]], i32** [[CBP1]]
  // CK19-USE-DAG: store i32* [[SEC1:%.+]], i32** [[CP1]]
  // CK19-USE-DAG: [[SEC1]] = getelementptr {{.*}}i32* [[VAR1]], i{{.+}} 15

  // CK19-NOUSE-DAG: [[BP0:%.+]] = getelementptr inbounds {{.+}}[[BP]], i{{.+}} 0, i{{.+}} 0
  // CK19-NOUSE-DAG: [[P0:%.+]] = getelementptr inbounds {{.+}}[[P]], i{{.+}} 0, i{{.+}} 0
  // CK19-NOUSE-DAG: [[CBP0:%.+]] = bitcast i8** [[BP0]] to i32**
  // CK19-NOUSE-DAG: [[CP0:%.+]] = bitcast i8** [[P0]] to i32**
  // CK19-NOUSE-DAG: store i32* [[VAR0:%.+]], i32** [[CBP0]]
  // CK19-NOUSE-DAG: store i32* [[SEC0:%.+]], i32** [[CP0]]
  // CK19-NOUSE-DAG: [[SEC0]] = getelementptr {{.*}}i32* [[VAR0]], i{{.+}} 15

  // CK19-USE: call void [[CALL20:@.+]](i{{.+}} {{[^,]+}}, i32* {{[^,]+}})
  // CK19-NOUSE: call void [[CALL20:@.+]]()
  #pragma omp target map(to:va[15])
  {
#ifdef USE
   va[15]++;
#endif
  }

  // Region 21
<<<<<<< HEAD
  // CK19-DAG: call i32 @__tgt_target_mapper(i64 {{[^,]+}}, i8* {{[^,]+}}, i32 2, i8** [[GEPBP:%.+]], i8** [[GEPP:%.+]], i64* [[GEPS:%.+]], {{.+}}getelementptr {{.+}}[2 x i{{.+}}]* [[MTYPE21]]{{.+}}, i8** null)
=======
  // CK19-DAG: call i32 @__tgt_target_mapper(i64 {{[^,]+}}, i8* {{[^,]+}}, i32 {{1|2}}, i8** [[GEPBP:%.+]], i8** [[GEPP:%.+]], i64* [[GEPS:%.+]], {{.+}}getelementptr {{.+}}[{{1|2}} x i{{.+}}]* [[MTYPE21]]{{.+}}, i8** null)
>>>>>>> 78f60bf4
  // CK19-DAG: [[GEPBP]] = getelementptr inbounds {{.+}}[[BP:%[^,]+]]
  // CK19-DAG: [[GEPP]] = getelementptr inbounds {{.+}}[[P:%[^,]+]]
  // CK19-DAG: [[GEPS]] = getelementptr inbounds {{.+}}[[S:%[^,]+]]

  // CK19-USE-DAG: [[BP0:%.+]] = getelementptr inbounds {{.+}}[[BP]], i{{.+}} 0, i{{.+}} 0
  // CK19-USE-DAG: [[P0:%.+]] = getelementptr inbounds {{.+}}[[P]], i{{.+}} 0, i{{.+}} 0
  // CK19-USE-DAG: [[S0:%.+]] = getelementptr inbounds {{.+}}[[S]], i{{.+}} 0, i{{.+}} 0
  // CK19-USE-DAG: [[CBP0:%.+]] = bitcast i8** [[BP0]] to i[[Z]]*
  // CK19-USE-DAG: [[CP0:%.+]] = bitcast i8** [[P0]] to i[[Z]]*
  // CK19-USE-DAG: store i[[Z]] {{%.+}}, i[[Z]]* [[CBP0]]
  // CK19-USE-DAG: store i[[Z]] {{%.+}}, i[[Z]]* [[CP0]]
  // CK19-USE-DAG: store i{{.+}} {{8|4}}, i{{.+}}* [[S0]]

  // CK19-USE-DAG: [[BP1:%.+]] = getelementptr inbounds {{.+}}[[BP]], i{{.+}} 0, i{{.+}} 1
  // CK19-USE-DAG: [[P1:%.+]] = getelementptr inbounds {{.+}}[[P]], i{{.+}} 0, i{{.+}} 1
  // CK19-USE-DAG: [[S1:%.+]] = getelementptr inbounds {{.+}}[[S]], i{{.+}} 0, i{{.+}} 1
  // CK19-USE-DAG: [[CBP1:%.+]] = bitcast i8** [[BP1]] to i32**
  // CK19-USE-DAG: [[CP1:%.+]] = bitcast i8** [[P1]] to i32**
  // CK19-USE-DAG: store i32* [[VAR1:%.+]], i32** [[CBP1]]
  // CK19-USE-DAG: store i32* [[SEC1:%.+]], i32** [[CP1]]
  // CK19-USE-DAG: store i{{.+}} [[CSVAL1:%[^,]+]], i{{.+}}* [[S1]]
  // CK19-USE-DAG: [[CSVAL1]] = {{mul nuw i64 %.*, 4|sext i32 .+ to i64}}
  // CK19-USE-DAG: [[SEC1]] = getelementptr {{.*}}i32* [[VAR1]], i{{.+}} %{{.+}}

  // CK19-NOUSE-DAG: [[BP0:%.+]] = getelementptr inbounds {{.+}}[[BP]], i{{.+}} 0, i{{.+}} 0
  // CK19-NOUSE-DAG: [[P0:%.+]] = getelementptr inbounds {{.+}}[[P]], i{{.+}} 0, i{{.+}} 0
  // CK19-NOUSE-DAG: [[S0:%.+]] = getelementptr inbounds {{.+}}[[S]], i{{.+}} 0, i{{.+}} 0
  // CK19-NOUSE-DAG: [[CBP0:%.+]] = bitcast i8** [[BP0]] to i32**
  // CK19-NOUSE-DAG: [[CP0:%.+]] = bitcast i8** [[P0]] to i32**
  // CK19-NOUSE-DAG: store i32* [[VAR0:%.+]], i32** [[CBP0]]
  // CK19-NOUSE-DAG: store i32* [[SEC0:%.+]], i32** [[CP0]]
  // CK19-NOUSE-DAG: store i{{.+}} [[CSVAL0:%[^,]+]], i{{.+}}* [[S0]]
  // CK19-NOUSE-DAG: [[CSVAL0]] = {{mul nuw i64 %.*, 4|sext i32 .+ to i64}}
  // CK19-NOUSE-DAG: [[SEC0]] = getelementptr {{.*}}i32* [[VAR0]], i{{.+}} %{{.+}}

  // CK19-USE: call void [[CALL21:@.+]](i{{.+}} {{[^,]+}}, i32* {{[^,]+}})
  // CK19-NOUSE: call void [[CALL21:@.+]]()
  #pragma omp target map(tofrom:va[ii:ii+23])
  {
#ifdef USE
   va[50]++;
#endif
  }

  // Region 22
<<<<<<< HEAD
  // CK19-DAG: call i32 @__tgt_target_mapper(i64 {{[^,]+}}, i8* {{[^,]+}}, i32 2, i8** [[GEPBP:%.+]], i8** [[GEPP:%.+]], {{.+}}getelementptr {{.+}}[2 x i{{.+}}]* [[SIZE22]], {{.+}}getelementptr {{.+}}[2 x i{{.+}}]* [[MTYPE22]]{{.+}}, i8** null)
=======
  // CK19-DAG: call i32 @__tgt_target_mapper(i64 {{[^,]+}}, i8* {{[^,]+}}, i32 {{1|2}}, i8** [[GEPBP:%.+]], i8** [[GEPP:%.+]], {{.+}}getelementptr {{.+}}[{{1|2}} x i{{.+}}]* [[SIZE22]], {{.+}}getelementptr {{.+}}[{{1|2}} x i{{.+}}]* [[MTYPE22]]{{.+}}, i8** null)
>>>>>>> 78f60bf4
  // CK19-DAG: [[GEPBP]] = getelementptr inbounds {{.+}}[[BP:%[^,]+]]
  // CK19-DAG: [[GEPP]] = getelementptr inbounds {{.+}}[[P:%[^,]+]]

  // CK19-USE-DAG: [[BP0:%.+]] = getelementptr inbounds {{.+}}[[BP]], i{{.+}} 0, i{{.+}} 0
  // CK19-USE-DAG: [[P0:%.+]] = getelementptr inbounds {{.+}}[[P]], i{{.+}} 0, i{{.+}} 0
  // CK19-USE-DAG: [[CBP0:%.+]] = bitcast i8** [[BP0]] to i[[Z]]*
  // CK19-USE-DAG: [[CP0:%.+]] = bitcast i8** [[P0]] to i[[Z]]*
  // CK19-USE-DAG: store i[[Z]] {{%.+}}, i[[Z]]* [[CBP0]]
  // CK19-USE-DAG: store i[[Z]] {{%.+}}, i[[Z]]* [[CP0]]

  // CK19-USE-DAG: [[BP1:%.+]] = getelementptr inbounds {{.+}}[[BP]], i{{.+}} 0, i{{.+}} 1
  // CK19-USE-DAG: [[P1:%.+]] = getelementptr inbounds {{.+}}[[P]], i{{.+}} 0, i{{.+}} 1
  // CK19-USE-DAG: [[CBP1:%.+]] = bitcast i8** [[BP1]] to i32**
  // CK19-USE-DAG: [[CP1:%.+]] = bitcast i8** [[P1]] to i32**
  // CK19-USE-DAG: store i32* [[VAR1:%.+]], i32** [[CBP1]]
  // CK19-USE-DAG: store i32* [[SEC1:%.+]], i32** [[CP1]]
  // CK19-USE-DAG: [[SEC1]] = getelementptr {{.*}}i32* [[VAR1]], i{{.+}} %{{.+}}

  // CK19-NOUSE-DAG: [[BP0:%.+]] = getelementptr inbounds {{.+}}[[BP]], i{{.+}} 0, i{{.+}} 0
  // CK19-NOUSE-DAG: [[P0:%.+]] = getelementptr inbounds {{.+}}[[P]], i{{.+}} 0, i{{.+}} 0
  // CK19-NOUSE-DAG: [[CBP0:%.+]] = bitcast i8** [[BP0]] to i32**
  // CK19-NOUSE-DAG: [[CP0:%.+]] = bitcast i8** [[P0]] to i32**
  // CK19-NOUSE-DAG: store i32* [[VAR0:%.+]], i32** [[CBP0]]
  // CK19-NOUSE-DAG: store i32* [[SEC0:%.+]], i32** [[CP0]]
  // CK19-NOUSE-DAG: [[SEC0]] = getelementptr {{.*}}i32* [[VAR0]], i{{.+}} %{{.+}}

  // CK19-USE: call void [[CALL22:@.+]](i{{.+}} {{[^,]+}}, i32* {{[^,]+}})
  // CK19-NOUSE: call void [[CALL22:@.+]]()
  #pragma omp target map(tofrom:va[ii])
  {
#ifdef USE
   va[15]++;
#endif
  }

  // Always.
  // Region 23
  // CK19-DAG: call i32 @__tgt_target_mapper(i64 {{[^,]+}}, i8* {{[^,]+}}, i32 1, i8** [[GEPBP:%.+]], i8** [[GEPP:%.+]], {{.+}}getelementptr {{.+}}[1 x i{{.+}}]* [[SIZE23]], {{.+}}getelementptr {{.+}}[1 x i{{.+}}]* [[MTYPE23]]{{.+}}, i8** null)
  // CK19-DAG: [[GEPBP]] = getelementptr inbounds {{.+}}[[BP:%[^,]+]]
  // CK19-DAG: [[GEPP]] = getelementptr inbounds {{.+}}[[P:%[^,]+]]

  // CK19-DAG: [[BP0:%.+]] = getelementptr inbounds {{.+}}[[BP]], i{{.+}} 0, i{{.+}} 0
  // CK19-DAG: [[P0:%.+]] = getelementptr inbounds {{.+}}[[P]], i{{.+}} 0, i{{.+}} 0
  // CK19-DAG: [[CBP0:%.+]] = bitcast i8** [[BP0]] to i32**
  // CK19-DAG: [[CP0:%.+]] = bitcast i8** [[P0]] to i32**
  // CK19-DAG: store i32* [[VAR0:%.+]], i32** [[CBP0]]
  // CK19-DAG: store i32* [[VAR0]], i32** [[CP0]]

  // CK19-USE: call void [[CALL23:@.+]](i32* {{[^,]+}})
  // CK19-NOUSE: call void [[CALL23:@.+]]()
  #pragma omp target map(always, tofrom: a)
  {
#ifdef USE
   a++;
#endif
  }

  // Multidimensional arrays.
  int marr[4][5][6];
  int ***mptr;

  // Region 24
  // CK19-DAG: call i32 @__tgt_target_mapper(i64 {{[^,]+}}, i8* {{[^,]+}}, i32 1, i8** [[GEPBP:%.+]], i8** [[GEPP:%.+]], {{.+}}getelementptr {{.+}}[1 x i{{.+}}]* [[SIZE24]], {{.+}}getelementptr {{.+}}[1 x i{{.+}}]* [[MTYPE24]]{{.+}}, i8** null)
  // CK19-DAG: [[GEPBP]] = getelementptr inbounds {{.+}}[[BP:%[^,]+]]
  // CK19-DAG: [[GEPP]] = getelementptr inbounds {{.+}}[[P:%[^,]+]]

  // CK19-DAG: [[BP0:%.+]] = getelementptr inbounds {{.+}}[[BP]], i{{.+}} 0, i{{.+}} 0
  // CK19-DAG: [[P0:%.+]] = getelementptr inbounds {{.+}}[[P]], i{{.+}} 0, i{{.+}} 0
  // CK19-DAG: [[CBP0:%.+]] = bitcast i8** [[BP0]] to [4 x [5 x [6 x i32]]]**
  // CK19-DAG: [[CP0:%.+]] = bitcast i8** [[P0]] to [4 x [5 x [6 x i32]]]**
  // CK19-DAG: store [4 x [5 x [6 x i32]]]* [[VAR0:%.+]], [4 x [5 x [6 x i32]]]** [[CBP0]]
  // CK19-DAG: store [4 x [5 x [6 x i32]]]* [[VAR0]], [4 x [5 x [6 x i32]]]** [[CP0]]

  // CK19-USE: call void [[CALL24:@.+]]([4 x [5 x [6 x i32]]]* {{[^,]+}})
  // CK19-NOUSE: call void [[CALL24:@.+]]()
  #pragma omp target map(tofrom: marr)
  {
#ifdef USE
   marr[1][2][3]++;
#endif
  }

  // Region 25
  // CK19-DAG: call i32 @__tgt_target_mapper(i64 {{[^,]+}}, i8* {{[^,]+}}, i32 1, i8** [[GEPBP:%.+]], i8** [[GEPP:%.+]], {{.+}}getelementptr {{.+}}[1 x i{{.+}}]* [[SIZE25]], {{.+}}getelementptr {{.+}}[1 x i{{.+}}]* [[MTYPE25]]{{.+}}, i8** null)
  // CK19-DAG: [[GEPBP]] = getelementptr inbounds {{.+}}[[BP:%[^,]+]]
  // CK19-DAG: [[GEPP]] = getelementptr inbounds {{.+}}[[P:%[^,]+]]

  // CK19-DAG: [[BP0:%.+]] = getelementptr inbounds {{.+}}[[BP]], i{{.+}} 0, i{{.+}} 0
  // CK19-DAG: [[P0:%.+]] = getelementptr inbounds {{.+}}[[P]], i{{.+}} 0, i{{.+}} 0
  // CK19-DAG: [[CBP0:%.+]] = bitcast i8** [[BP0]] to [4 x [5 x [6 x i32]]]**
  // CK19-DAG: [[CP0:%.+]] = bitcast i8** [[P0]] to i32**
  // CK19-DAG: store [4 x [5 x [6 x i32]]]* [[VAR0:%.+]], [4 x [5 x [6 x i32]]]** [[CBP0]]
  // CK19-DAG: store i32* [[SEC0:%.+]], i32** [[CP0]]
  // CK19-DAG: [[SEC0]] = getelementptr {{.*}}[6 x i32]* [[SEC00:[^,]+]], i{{.+}} 0, i{{.+}} 2
  // CK19-DAG: [[SEC00]] = getelementptr {{.*}}[5 x [6 x i32]]* [[SEC000:[^,]+]], i{{.+}} 0, i{{.+}} 2
  // CK19-DAG: [[SEC000]] = getelementptr {{.*}}[4 x [5 x [6 x i32]]]* [[VAR0]], i{{.+}} 0, i{{.+}} 1

  // CK19-USE: call void [[CALL25:@.+]]([4 x [5 x [6 x i32]]]* {{[^,]+}})
  // CK19-NOUSE: call void [[CALL25:@.+]]()
  #pragma omp target map(tofrom: marr[1][2][2:4])
  {
#ifdef USE
   marr[1][2][3]++;
#endif
  }

  // Region 26
  // CK19-DAG: call i32 @__tgt_target_mapper(i64 {{[^,]+}}, i8* {{[^,]+}}, i32 1, i8** [[GEPBP:%.+]], i8** [[GEPP:%.+]], {{.+}}getelementptr {{.+}}[1 x i{{.+}}]* [[SIZE26]], {{.+}}getelementptr {{.+}}[1 x i{{.+}}]* [[MTYPE26]]{{.+}}, i8** null)
  // CK19-DAG: [[GEPBP]] = getelementptr inbounds {{.+}}[[BP:%[^,]+]]
  // CK19-DAG: [[GEPP]] = getelementptr inbounds {{.+}}[[P:%[^,]+]]

  // CK19-DAG: [[BP0:%.+]] = getelementptr inbounds {{.+}}[[BP]], i{{.+}} 0, i{{.+}} 0
  // CK19-DAG: [[P0:%.+]] = getelementptr inbounds {{.+}}[[P]], i{{.+}} 0, i{{.+}} 0
  // CK19-DAG: [[CBP0:%.+]] = bitcast i8** [[BP0]] to [4 x [5 x [6 x i32]]]**
  // CK19-DAG: [[CP0:%.+]] = bitcast i8** [[P0]] to i32**
  // CK19-DAG: store [4 x [5 x [6 x i32]]]* [[VAR0:%.+]], [4 x [5 x [6 x i32]]]** [[CBP0]]
  // CK19-DAG: store i32* [[SEC0:%.+]], i32** [[CP0]]
  // CK19-DAG: [[SEC0]] = getelementptr {{.*}}[6 x i32]* [[SEC00:[^,]+]], i{{.+}} 0, i{{.+}} 0
  // CK19-DAG: [[SEC00]] = getelementptr {{.*}}[5 x [6 x i32]]* [[SEC000:[^,]+]], i{{.+}} 0, i{{.+}} 2
  // CK19-DAG: [[SEC000]] = getelementptr {{.*}}[4 x [5 x [6 x i32]]]* [[VAR0]], i{{.+}} 0, i{{.+}} 1

  // CK19-USE: call void [[CALL26:@.+]]([4 x [5 x [6 x i32]]]* {{[^,]+}})
  // CK19-NOUSE: call void [[CALL26:@.+]]()
  #pragma omp target map(tofrom: marr[1][2][:])
  {
#ifdef USE
   marr[1][2][3]++;
#endif
  }

  // Region 27
  // CK19-DAG: call i32 @__tgt_target_mapper(i64 {{[^,]+}}, i8* {{[^,]+}}, i32 1, i8** [[GEPBP:%.+]], i8** [[GEPP:%.+]], {{.+}}getelementptr {{.+}}[1 x i{{.+}}]* [[SIZE27]], {{.+}}getelementptr {{.+}}[1 x i{{.+}}]* [[MTYPE27]]{{.+}}, i8** null)
  // CK19-DAG: [[GEPBP]] = getelementptr inbounds {{.+}}[[BP:%[^,]+]]
  // CK19-DAG: [[GEPP]] = getelementptr inbounds {{.+}}[[P:%[^,]+]]

  // CK19-DAG: [[BP0:%.+]] = getelementptr inbounds {{.+}}[[BP]], i{{.+}} 0, i{{.+}} 0
  // CK19-DAG: [[P0:%.+]] = getelementptr inbounds {{.+}}[[P]], i{{.+}} 0, i{{.+}} 0
  // CK19-DAG: [[CBP0:%.+]] = bitcast i8** [[BP0]] to [4 x [5 x [6 x i32]]]**
  // CK19-DAG: [[CP0:%.+]] = bitcast i8** [[P0]] to i32**
  // CK19-DAG: store [4 x [5 x [6 x i32]]]* [[VAR0:%.+]], [4 x [5 x [6 x i32]]]** [[CBP0]]
  // CK19-DAG: store i32* [[SEC0:%.+]], i32** [[CP0]]
  // CK19-DAG: [[SEC0]] = getelementptr {{.*}}[6 x i32]* [[SEC00:[^,]+]], i{{.+}} 0, i{{.+}} 3
  // CK19-DAG: [[SEC00]] = getelementptr {{.*}}[5 x [6 x i32]]* [[SEC000:[^,]+]], i{{.+}} 0, i{{.+}} 2
  // CK19-DAG: [[SEC000]] = getelementptr {{.*}}[4 x [5 x [6 x i32]]]* [[VAR0]], i{{.+}} 0, i{{.+}} 1

  // CK19-USE: call void [[CALL27:@.+]]([4 x [5 x [6 x i32]]]* {{[^,]+}})
  // CK19-NOUSE: call void [[CALL27:@.+]]()
  #pragma omp target map(tofrom: marr[1][2][3])
  {
#ifdef USE
   marr[1][2][3]++;
#endif
  }

  // Region 28
  // CK19-DAG: call i32 @__tgt_target_mapper(i64 {{[^,]+}}, i8* {{[^,]+}}, i32 3, i8** [[GEPBP:%.+]], i8** [[GEPP:%.+]], {{.+}}getelementptr {{.+}}[3 x i{{.+}}]* [[SIZE28]], {{.+}}getelementptr {{.+}}[3 x i{{.+}}]* [[MTYPE28]]{{.+}}, i8** null)
  // CK19-DAG: [[GEPBP]] = getelementptr inbounds {{.+}}[[BP:%[^,]+]]
  // CK19-DAG: [[GEPP]] = getelementptr inbounds {{.+}}[[P:%[^,]+]]

  // CK19-DAG: [[BP0:%.+]] = getelementptr inbounds {{.+}}[[BP]], i{{.+}} 0, i{{.+}} 0
  // CK19-DAG: [[P0:%.+]] = getelementptr inbounds {{.+}}[[P]], i{{.+}} 0, i{{.+}} 0
  // CK19-DAG: [[CBP0:%.+]] = bitcast i8** [[BP0]] to i32****
  // CK19-DAG: [[CP0:%.+]] = bitcast i8** [[P0]] to i32****
  // CK19-DAG: store i32*** [[VAR0:%.+]], i32**** [[CBP0]]
  // CK19-DAG: store i32*** [[SEC0:%.+]], i32**** [[CP0]]
  // CK19-DAG: [[VAR0]] = load i32***, i32**** [[PTR:%[^,]+]],
  // CK19-DAG: [[SEC0]] = getelementptr {{.*}}i32*** [[SEC00:[^,]+]], i{{.+}} 1
  // CK19-DAG: [[SEC00]] = load i32***, i32**** [[PTR]],

  // CK19-DAG: [[BP1:%.+]] = getelementptr inbounds {{.+}}[[BP]], i{{.+}} 0, i{{.+}} 1
  // CK19-DAG: [[P1:%.+]] = getelementptr inbounds {{.+}}[[P]], i{{.+}} 0, i{{.+}} 1
  // CK19-DAG: [[CBP1:%.+]] = bitcast i8** [[BP1]] to i32****
  // CK19-DAG: [[CP1:%.+]] = bitcast i8** [[P1]] to i32***
  // CK19-DAG: store i32*** [[SEC0]], i32**** [[CBP1]]
  // CK19-DAG: store i32** [[SEC1:%.+]], i32*** [[CP1]]
  // CK19-DAG: [[SEC1]] = getelementptr {{.*}}i32** [[SEC11:[^,]+]], i{{.+}} 2
  // CK19-DAG: [[SEC11]] = load i32**, i32*** [[SEC111:%[^,]+]],
  // CK19-DAG: [[SEC111]] = getelementptr {{.*}}i32*** [[SEC1111:[^,]+]], i{{.+}} 1
  // CK19-DAG: [[SEC1111]] = load i32***, i32**** [[PTR]],

  // CK19-DAG: [[BP2:%.+]] = getelementptr inbounds {{.+}}[[BP]], i{{.+}} 0, i{{.+}} 2
  // CK19-DAG: [[P2:%.+]] = getelementptr inbounds {{.+}}[[P]], i{{.+}} 0, i{{.+}} 2
  // CK19-DAG: [[CBP2:%.+]] = bitcast i8** [[BP2]] to i32***
  // CK19-DAG: [[CP2:%.+]] = bitcast i8** [[P2]] to i32**
  // CK19-DAG: store i32** [[SEC1]], i32*** [[CBP2]]
  // CK19-DAG: store i32* [[SEC2:%.+]], i32** [[CP2]]
  // CK19-DAG: [[SEC2]] = getelementptr {{.*}}i32* [[SEC22:[^,]+]], i{{.+}} 2
  // CK19-DAG: [[SEC22]] = load i32*, i32** [[SEC222:%[^,]+]],
  // CK19-DAG: [[SEC222]] = getelementptr {{.*}}i32** [[SEC2222:[^,]+]], i{{.+}} 2
  // CK19-DAG: [[SEC2222]] = load i32**, i32*** [[SEC22222:%[^,]+]],
  // CK19-DAG: [[SEC22222]] = getelementptr {{.*}}i32*** [[SEC222222:[^,]+]], i{{.+}} 1
  // CK19-DAG: [[SEC222222]] = load i32***, i32**** [[PTR]],

  // CK19-USE: call void [[CALL28:@.+]](i32*** {{[^,]+}})
  // CK19-NOUSE: call void [[CALL28:@.+]]()
  #pragma omp target map(tofrom: mptr[1][2][2:4])
  {
#ifdef USE
    mptr[1][2][3]++;
#endif
  }

  // Region 29
  // CK19-DAG: call i32 @__tgt_target_mapper(i64 {{[^,]+}}, i8* {{[^,]+}}, i32 3, i8** [[GEPBP:%.+]], i8** [[GEPP:%.+]], {{.+}}getelementptr {{.+}}[3 x i{{.+}}]* [[SIZE29]], {{.+}}getelementptr {{.+}}[3 x i{{.+}}]* [[MTYPE29]]{{.+}}, i8** null)
  // CK19-DAG: [[GEPBP]] = getelementptr inbounds {{.+}}[[BP:%[^,]+]]
  // CK19-DAG: [[GEPP]] = getelementptr inbounds {{.+}}[[P:%[^,]+]]

  // CK19-DAG: [[BP0:%.+]] = getelementptr inbounds {{.+}}[[BP]], i{{.+}} 0, i{{.+}} 0
  // CK19-DAG: [[P0:%.+]] = getelementptr inbounds {{.+}}[[P]], i{{.+}} 0, i{{.+}} 0
  // CK19-DAG: [[CBP0:%.+]] = bitcast i8** [[BP0]] to i32****
  // CK19-DAG: [[CP0:%.+]] = bitcast i8** [[P0]] to i32****
  // CK19-DAG: store i32*** [[VAR0:%.+]], i32**** [[CBP0]]
  // CK19-DAG: store i32*** [[SEC0:%.+]], i32**** [[CP0]]
  // CK19-DAG: [[VAR0]] = load i32***, i32**** [[PTR:%[^,]+]],
  // CK19-DAG: [[SEC0]] = getelementptr {{.*}}i32*** [[SEC00:[^,]+]], i{{.+}} 1
  // CK19-DAG: [[SEC00]] = load i32***, i32**** [[PTR]],

  // CK19-DAG: [[BP1:%.+]] = getelementptr inbounds {{.+}}[[BP]], i{{.+}} 0, i{{.+}} 1
  // CK19-DAG: [[P1:%.+]] = getelementptr inbounds {{.+}}[[P]], i{{.+}} 0, i{{.+}} 1
  // CK19-DAG: [[CBP1:%.+]] = bitcast i8** [[BP1]] to i32****
  // CK19-DAG: [[CP1:%.+]] = bitcast i8** [[P1]] to i32***
  // CK19-DAG: store i32*** [[SEC0]], i32**** [[CBP1]]
  // CK19-DAG: store i32** [[SEC1:%.+]], i32*** [[CP1]]
  // CK19-DAG: [[SEC1]] = getelementptr {{.*}}i32** [[SEC11:[^,]+]], i{{.+}} 2
  // CK19-DAG: [[SEC11]] = load i32**, i32*** [[SEC111:%[^,]+]],
  // CK19-DAG: [[SEC111]] = getelementptr {{.*}}i32*** [[SEC1111:[^,]+]], i{{.+}} 1
  // CK19-DAG: [[SEC1111]] = load i32***, i32**** [[PTR]],

  // CK19-DAG: [[BP2:%.+]] = getelementptr inbounds {{.+}}[[BP]], i{{.+}} 0, i{{.+}} 2
  // CK19-DAG: [[P2:%.+]] = getelementptr inbounds {{.+}}[[P]], i{{.+}} 0, i{{.+}} 2
  // CK19-DAG: [[CBP2:%.+]] = bitcast i8** [[BP2]] to i32***
  // CK19-DAG: [[CP2:%.+]] = bitcast i8** [[P2]] to i32**
  // CK19-DAG: store i32** [[SEC1]], i32*** [[CBP2]]
  // CK19-DAG: store i32* [[SEC2:%.+]], i32** [[CP2]]
  // CK19-DAG: [[SEC2]] = getelementptr {{.*}}i32* [[SEC22:[^,]+]], i{{.+}} 3
  // CK19-DAG: [[SEC22]] = load i32*, i32** [[SEC222:%[^,]+]],
  // CK19-DAG: [[SEC222]] = getelementptr {{.*}}i32** [[SEC2222:[^,]+]], i{{.+}} 2
  // CK19-DAG: [[SEC2222]] = load i32**, i32*** [[SEC22222:%[^,]+]],
  // CK19-DAG: [[SEC22222]] = getelementptr {{.*}}i32*** [[SEC222222:[^,]+]], i{{.+}} 1
  // CK19-DAG: [[SEC222222]] = load i32***, i32**** [[PTR]],

  // CK19-USE: call void [[CALL29:@.+]](i32*** {{[^,]+}})
  // CK19-NOUSE: call void [[CALL29:@.+]]()
  #pragma omp target map(tofrom: mptr[1][2][3])
  {
#ifdef USE
    mptr[1][2][3]++;
#endif
  }

  // Multidimensional VLA.
  double mva[23][ii][ii+5];

  // Region 30
<<<<<<< HEAD
  // CK19-DAG: call i32 @__tgt_target_mapper(i64 {{[^,]+}}, i8* {{[^,]+}}, i32 4, i8** [[GEPBP:%.+]], i8** [[GEPP:%.+]], i64* [[GEPS:%.+]], {{.+}}getelementptr {{.+}}[4 x i{{.+}}]* [[MTYPE30]]{{.+}}, i8** null)
=======
  // CK19-DAG: call i32 @__tgt_target_mapper(i64 {{[^,]+}}, i8* {{[^,]+}}, i32 {{1|4}}, i8** [[GEPBP:%.+]], i8** [[GEPP:%.+]], i64* [[GEPS:%.+]], {{.+}}getelementptr {{.+}}[{{1|4}} x i{{.+}}]* [[MTYPE30]]{{.+}}, i8** null)
>>>>>>> 78f60bf4
  // CK19-DAG: [[GEPBP]] = getelementptr inbounds {{.+}}[[BP:%[^,]+]]
  // CK19-DAG: [[GEPP]] = getelementptr inbounds {{.+}}[[P:%[^,]+]]
  // CK19-DAG: [[GEPS]] = getelementptr inbounds {{.+}}[[S:%[^,]+]]
  //
  // CK19-USE-DAG: [[BP0:%.+]] = getelementptr inbounds {{.+}}[[BP]], i{{.+}} 0, i{{.+}} 0
  // CK19-USE-DAG: [[P0:%.+]] = getelementptr inbounds {{.+}}[[P]], i{{.+}} 0, i{{.+}} 0
  // CK19-USE-DAG: [[S0:%.+]] = getelementptr inbounds {{.+}}[[S]], i{{.+}} 0, i{{.+}} 0
  // CK19-USE-DAG: [[CBP0:%.+]] = bitcast i8** [[BP0]] to i[[Z]]*
  // CK19-USE-DAG: [[CP0:%.+]] = bitcast i8** [[P0]] to i[[Z]]*
  // CK19-USE-DAG: store i[[Z]] 23, i[[Z]]* [[CBP0]]
  // CK19-USE-DAG: store i[[Z]] 23, i[[Z]]* [[CP0]]
  // CK19-USE-DAG: store i64 {{8|4}}, i64* [[S0]]
  //
  // CK19-USE-DAG: [[BP1:%.+]] = getelementptr inbounds {{.+}}[[BP]], i{{.+}} 0, i{{.+}} 1
  // CK19-USE-DAG: [[P1:%.+]] = getelementptr inbounds {{.+}}[[P]], i{{.+}} 0, i{{.+}} 1
  // CK19-USE-DAG: [[S1:%.+]] = getelementptr inbounds {{.+}}[[S]], i{{.+}} 0, i{{.+}} 1
  // CK19-USE-DAG: [[CBP1:%.+]] = bitcast i8** [[BP1]] to i[[Z]]*
  // CK19-USE-DAG: [[CP1:%.+]] = bitcast i8** [[P1]] to i[[Z]]*
  // CK19-USE-DAG: store i[[Z]] [[VAR1:%.+]], i[[Z]]* [[CBP1]]
  // CK19-USE-DAG: store i[[Z]] [[VAR11:%.+]], i[[Z]]* [[CP1]]
  // CK19-USE-DAG: store i64 {{8|4}}, i64* [[S1]]
  // CK19-64-USE-DAG: [[VAR1]] = zext i32 %{{[^,]+}} to i64
  // CK19-64-USE-DAG: [[VAR11]] = zext i32 %{{[^,]+}} to i64
  //
  // CK19-USE-DAG: [[BP2:%.+]] = getelementptr inbounds {{.+}}[[BP]], i{{.+}} 0, i{{.+}} 2
  // CK19-USE-DAG: [[P2:%.+]] = getelementptr inbounds {{.+}}[[P]], i{{.+}} 0, i{{.+}} 2
  // CK19-USE-DAG: [[S2:%.+]] = getelementptr inbounds {{.+}}[[S]], i{{.+}} 0, i{{.+}} 2
  // CK19-USE-DAG: [[CBP2:%.+]] = bitcast i8** [[BP2]] to i[[Z]]*
  // CK19-USE-DAG: [[CP2:%.+]] = bitcast i8** [[P2]] to i[[Z]]*
  // CK19-USE-DAG: store i[[Z]] [[VAR2:%.+]], i[[Z]]* [[CBP2]]
  // CK19-USE-DAG: store i[[Z]] [[VAR22:%.+]], i[[Z]]* [[CP2]]
  // CK19-USE-DAG: store i64 {{8|4}}, i64* [[S2]]
  // CK19-64-USE-DAG: [[VAR2]] = zext i32 %{{[^,]+}} to i64
  // CK19-64-USE-DAG: [[VAR22]] = zext i32 %{{[^,]+}} to i64
  //
  // CK19-USE-DAG: [[BP3:%.+]] = getelementptr inbounds {{.+}}[[BP]], i{{.+}} 0, i{{.+}} 3
  // CK19-USE-DAG: [[P3:%.+]] = getelementptr inbounds {{.+}}[[P]], i{{.+}} 0, i{{.+}} 3
  // CK19-USE-DAG: [[S3:%.+]] = getelementptr inbounds {{.+}}[[S]], i{{.+}} 0, i{{.+}} 3
  // CK19-USE-DAG: [[CBP3:%.+]] = bitcast i8** [[BP3]] to double**
  // CK19-USE-DAG: [[CP3:%.+]] = bitcast i8** [[P3]] to double**
  // CK19-USE-DAG: store double* [[VAR3:%.+]], double** [[CBP3]]
  // CK19-USE-DAG: store double* [[VAR3]], double** [[CP3]]
  // CK19-USE-DAG: store i64 [[CSVAL3:%[^,]+]], i64* [[S3]]
  // CK19-USE-DAG: [[CSVAL3]] = {{mul nuw i64 %[^,]+, 8|sext i32 .+ to i64}}

  // CK19-NOUSE-DAG: [[BP0:%.+]] = getelementptr inbounds {{.+}}[[BP]], i{{.+}} 0, i{{.+}} 0
  // CK19-NOUSE-DAG: [[P0:%.+]] = getelementptr inbounds {{.+}}[[P]], i{{.+}} 0, i{{.+}} 0
  // CK19-NOUSE-DAG: [[S0:%.+]] = getelementptr inbounds {{.+}}[[S]], i{{.+}} 0, i{{.+}} 0
  // CK19-NOUSE-DAG: [[CBP0:%.+]] = bitcast i8** [[BP0]] to double**
  // CK19-NOUSE-DAG: [[CP0:%.+]] = bitcast i8** [[P0]] to double**
  // CK19-NOUSE-DAG: store double* [[VAR0:%.+]], double** [[CBP0]]
  // CK19-NOUSE-DAG: store double* [[VAR0]], double** [[CP0]]
  // CK19-NOUSE-DAG: store i64 [[CSVAL0:%[^,]+]], i64* [[S0]]
  // CK19-NOUSE-DAG: [[CSVAL0]] = {{mul nuw i64 %[^,]+, 8|sext i32 .+ to i64}}

  // CK19-USE: call void [[CALL30:@.+]](i[[Z]] 23, i[[Z]] %{{[^,]+}}, i[[Z]] %{{[^,]+}}, double* %{{[^,]+}})
  // CK19-NOUSE: call void [[CALL30:@.+]]()
  #pragma omp target map(tofrom: mva)
  {
#ifdef USE
    mva[1][2][3]++;
#endif
  }

  // Region 31
<<<<<<< HEAD
  // CK19-DAG: call i32 @__tgt_target_mapper(i64 {{[^,]+}}, i8* {{[^,]+}}, i32 4, i8** [[GEPBP:%.+]], i8** [[GEPP:%.+]], {{.+}}getelementptr {{.+}}[4 x i{{.+}}]* [[SIZE31]], {{.+}}getelementptr {{.+}}[4 x i{{.+}}]* [[MTYPE31]]{{.+}}, i8** null)
=======
  // CK19-DAG: call i32 @__tgt_target_mapper(i64 {{[^,]+}}, i8* {{[^,]+}}, i32 {{1|4}}, i8** [[GEPBP:%.+]], i8** [[GEPP:%.+]], {{.+}}getelementptr {{.+}}[{{1|4}} x i{{.+}}]* [[SIZE31]], {{.+}}getelementptr {{.+}}[{{1|4}} x i{{.+}}]* [[MTYPE31]]{{.+}}, i8** null)
>>>>>>> 78f60bf4
  // CK19-DAG: [[GEPBP]] = getelementptr inbounds {{.+}}[[BP:%[^,]+]]
  // CK19-DAG: [[GEPP]] = getelementptr inbounds {{.+}}[[P:%[^,]+]]
  //
  // CK19-USE-DAG: [[BP0:%.+]] = getelementptr inbounds {{.+}}[[BP]], i{{.+}} 0, i{{.+}} 0
  // CK19-USE-DAG: [[P0:%.+]] = getelementptr inbounds {{.+}}[[P]], i{{.+}} 0, i{{.+}} 0
  // CK19-USE-DAG: [[CBP0:%.+]] = bitcast i8** [[BP0]] to i[[Z]]*
  // CK19-USE-DAG: [[CP0:%.+]] = bitcast i8** [[P0]] to i[[Z]]*
  // CK19-USE-DAG: store i[[Z]] 23, i[[Z]]* [[CBP0]]
  // CK19-USE-DAG: store i[[Z]] 23, i[[Z]]* [[CP0]]
  //
  // CK19-USE-DAG: [[BP1:%.+]] = getelementptr inbounds {{.+}}[[BP]], i{{.+}} 0, i{{.+}} 1
  // CK19-USE-DAG: [[P1:%.+]] = getelementptr inbounds {{.+}}[[P]], i{{.+}} 0, i{{.+}} 1
  // CK19-USE-DAG: [[CBP1:%.+]] = bitcast i8** [[BP1]] to i[[Z]]*
  // CK19-USE-DAG: [[CP1:%.+]] = bitcast i8** [[P1]] to i[[Z]]*
  // CK19-USE-DAG: store i[[Z]] [[VAR1:%.+]], i[[Z]]* [[CBP1]]
  // CK19-USE-DAG: store i[[Z]] [[VAR11:%.+]], i[[Z]]* [[CP1]]
  //
  // CK19-USE-DAG: [[BP2:%.+]] = getelementptr inbounds {{.+}}[[BP]], i{{.+}} 0, i{{.+}} 2
  // CK19-USE-DAG: [[P2:%.+]] = getelementptr inbounds {{.+}}[[P]], i{{.+}} 0, i{{.+}} 2
  // CK19-USE-DAG: [[CBP2:%.+]] = bitcast i8** [[BP2]] to i[[Z]]*
  // CK19-USE-DAG: [[CP2:%.+]] = bitcast i8** [[P2]] to i[[Z]]*
  // CK19-USE-DAG: store i[[Z]] [[VAR2:%.+]], i[[Z]]* [[CBP2]]
  // CK19-USE-DAG: store i[[Z]] [[VAR22:%.+]], i[[Z]]* [[CP2]]
  //
  // CK19-USE-DAG: [[BP3:%.+]] = getelementptr inbounds {{.+}}[[BP]], i{{.+}} 0, i{{.+}} 3
  // CK19-USE-DAG: [[P3:%.+]] = getelementptr inbounds {{.+}}[[P]], i{{.+}} 0, i{{.+}} 3
  // CK19-USE-DAG: [[CBP3:%.+]] = bitcast i8** [[BP3]] to double**
  // CK19-USE-DAG: [[CP3:%.+]] = bitcast i8** [[P3]] to double**
  // CK19-USE-DAG: store double* [[VAR3:%.+]], double** [[CBP3]]
  // CK19-USE-DAG: store double* [[SEC3:%.+]], double** [[CP3]]
  // CK19-USE-DAG: [[SEC3]] = getelementptr {{.*}}double* [[SEC33:%.+]], i[[Z]] 0
  // CK19-USE-DAG: [[SEC33]] = getelementptr {{.*}}double* [[SEC333:%.+]], i[[Z]] [[IDX3:%.+]]
  // CK19-USE-DAG: [[IDX3]] = mul nsw i[[Z]] %{{[^,]+}}, %{{[^,]+}}
  // CK19-USE-DAG: [[SEC333]] = getelementptr {{.*}}double* [[VAR3]], i[[Z]] [[IDX33:%.+]]
  // CK19-USE-DAG: [[IDX33]] = mul nsw i[[Z]] 1, %{{[^,]+}}

  // CK19-NOUSE-DAG: [[BP0:%.+]] = getelementptr inbounds {{.+}}[[BP]], i{{.+}} 0, i{{.+}} 0
  // CK19-NOUSE-DAG: [[P0:%.+]] = getelementptr inbounds {{.+}}[[P]], i{{.+}} 0, i{{.+}} 0
  // CK19-NOUSE-DAG: [[CBP0:%.+]] = bitcast i8** [[BP0]] to double**
  // CK19-NOUSE-DAG: [[CP0:%.+]] = bitcast i8** [[P0]] to double**
  // CK19-NOUSE-DAG: store double* [[VAR0:%.+]], double** [[CBP0]]
  // CK19-NOUSE-DAG: store double* [[SEC0:%.+]], double** [[CP0]]
  // CK19-NOUSE-DAG: [[SEC0]] = getelementptr {{.*}}double* [[SEC00:%.+]], i[[Z:64|32]] 0
  // CK19-NOUSE-DAG: [[SEC00]] = getelementptr {{.*}}double* [[SEC000:%.+]], i[[Z]] [[IDX0:%.+]]
  // CK19-NOUSE-DAG: [[IDX0]] = mul nsw i[[Z]] %{{[^,]+}}, %{{[^,]+}}
  // CK19-NOUSE-DAG: [[SEC000]] = getelementptr {{.*}}double* [[VAR0]], i[[Z]] [[IDX00:%.+]]
  // CK19-NOUSE-DAG: [[IDX00]] = mul nsw i[[Z]] 1, %{{[^,]+}}

  // CK19-USE: call void [[CALL31:@.+]](i[[Z]] 23, i[[Z]] %{{[^,]+}}, i[[Z]] %{{[^,]+}}, double* %{{[^,]+}})
  // CK19-NOUSE: call void [[CALL31:@.+]]()
  #pragma omp target map(tofrom: mva[1][ii-2][:5])
  {
#ifdef USE
    mva[1][2][3]++;
#endif
  }

  // Multidimensional array sections.
  double marras[11][12][13];
  double mvlaas[11][ii][13];
  double ***mptras;

  // Region 32
  // CK19-DAG: call i32 @__tgt_target_mapper(i64 {{[^,]+}}, i8* {{[^,]+}}, i32 1, i8** [[GEPBP:%.+]], i8** [[GEPP:%.+]], {{.+}}getelementptr {{.+}}[1 x i{{.+}}]* [[SIZE32]], {{.+}}getelementptr {{.+}}[1 x i{{.+}}]* [[MTYPE32]]{{.+}}, i8** null)
  // CK19-DAG: [[GEPBP]] = getelementptr inbounds {{.+}}[[BP:%[^,]+]]
  // CK19-DAG: [[GEPP]] = getelementptr inbounds {{.+}}[[P:%[^,]+]]

  // CK19-DAG: [[BP0:%.+]] = getelementptr inbounds {{.+}}[[BP]], i{{.+}} 0, i{{.+}} 0
  // CK19-DAG: [[P0:%.+]] = getelementptr inbounds {{.+}}[[P]], i{{.+}} 0, i{{.+}} 0
  // CK19-DAG: [[CBP0:%.+]] = bitcast i8** [[BP0]] to  [11 x [12 x [13 x double]]]**
  // CK19-DAG: [[CP0:%.+]] = bitcast i8** [[P0]] to [11 x [12 x [13 x double]]]**
  // CK19-DAG: store [11 x [12 x [13 x double]]]* [[VAR0:%.+]], [11 x [12 x [13 x double]]]** [[CBP0]]
  // CK19-DAG: store [11 x [12 x [13 x double]]]* [[VAR0]], [11 x [12 x [13 x double]]]** [[CP0]]

  // CK19-USE: call void [[CALL32:@.+]]([11 x [12 x [13 x double]]]* {{[^,]+}})
  // CK19-NOUSE: call void [[CALL32:@.+]]()
  #pragma omp target map(marras)
  {
#ifdef USE
    marras[1][2][3]++;
#endif
  }

  // Region 33
  // CK19-DAG: call i32 @__tgt_target_mapper(i64 {{[^,]+}}, i8* {{[^,]+}}, i32 1, i8** [[GEPBP:%.+]], i8** [[GEPP:%.+]], {{.+}}getelementptr {{.+}}[1 x i{{.+}}]* [[SIZE33]], {{.+}}getelementptr {{.+}}[1 x i{{.+}}]* [[MTYPE33]]{{.+}}, i8** null)
  // CK19-DAG: [[GEPBP]] = getelementptr inbounds {{.+}}[[BP:%[^,]+]]
  // CK19-DAG: [[GEPP]] = getelementptr inbounds {{.+}}[[P:%[^,]+]]

  // CK19-DAG: [[BP0:%.+]] = getelementptr inbounds {{.+}}[[BP]], i{{.+}} 0, i{{.+}} 0
  // CK19-DAG: [[P0:%.+]] = getelementptr inbounds {{.+}}[[P]], i{{.+}} 0, i{{.+}} 0
  // CK19-DAG: [[CBP0:%.+]] = bitcast i8** [[BP0]] to  [11 x [12 x [13 x double]]]**
  // CK19-DAG: [[CP0:%.+]] = bitcast i8** [[P0]] to [12 x [13 x double]]**
  // CK19-DAG: store [11 x [12 x [13 x double]]]* [[VAR0:%.+]], [11 x [12 x [13 x double]]]** [[CBP0]]
  // CK19-DAG: store [12 x [13 x double]]* [[SEC0:%.+]], [12 x [13 x double]]** [[CP0]]
  // CK19-DAG: [[SEC0]] = getelementptr {{.+}}[11 x [12 x [13 x double]]]* [[VAR0]], i[[Z]] 0, i[[Z]] 0

  // CK19-USE: call void [[CALL33:@.+]]([11 x [12 x [13 x double]]]* {{[^,]+}})
  // CK19-NOUSE: call void [[CALL33:@.+]]()
  #pragma omp target map(marras[:])
  {
#ifdef USE
    marras[1][2][3]++;
#endif
  }

  // Region 34
  // CK19-DAG: call i32 @__tgt_target_mapper(i64 {{[^,]+}}, i8* {{[^,]+}}, i32 1, i8** [[GEPBP:%.+]], i8** [[GEPP:%.+]], {{.+}}getelementptr {{.+}}[1 x i{{.+}}]* [[SIZE34]], {{.+}}getelementptr {{.+}}[1 x i{{.+}}]* [[MTYPE34]]{{.+}}, i8** null)
  // CK19-DAG: [[GEPBP]] = getelementptr inbounds {{.+}}[[BP:%[^,]+]]
  // CK19-DAG: [[GEPP]] = getelementptr inbounds {{.+}}[[P:%[^,]+]]

  // CK19-DAG: [[BP0:%.+]] = getelementptr inbounds {{.+}}[[BP]], i{{.+}} 0, i{{.+}} 0
  // CK19-DAG: [[P0:%.+]] = getelementptr inbounds {{.+}}[[P]], i{{.+}} 0, i{{.+}} 0
  // CK19-DAG: [[CBP0:%.+]] = bitcast i8** [[BP0]] to  [11 x [12 x [13 x double]]]**
  // CK19-DAG: [[CP0:%.+]] = bitcast i8** [[P0]] to [12 x [13 x double]]**
  // CK19-DAG: store [11 x [12 x [13 x double]]]* [[VAR0:%.+]], [11 x [12 x [13 x double]]]** [[CBP0]]
  // CK19-DAG: store [12 x [13 x double]]* [[SEC0:%.+]], [12 x [13 x double]]** [[CP0]]
  // CK19-DAG: [[SEC0]] = getelementptr {{.+}}[11 x [12 x [13 x double]]]* [[VAR0]], i[[Z]] 0, i[[Z]] 0

  // CK19-USE: call void [[CALL34:@.+]]([11 x [12 x [13 x double]]]* {{[^,]+}})
  // CK19-NOUSE: call void [[CALL34:@.+]]()
  #pragma omp target map(marras[:][:][:])
  {
#ifdef USE
    marras[1][2][3]++;
#endif
  }

  // Region 35
  // CK19-DAG: call i32 @__tgt_target_mapper(i64 {{[^,]+}}, i8* {{[^,]+}}, i32 1, i8** [[GEPBP:%.+]], i8** [[GEPP:%.+]], i64* [[GEPS:%.+]], {{.+}}getelementptr {{.+}}[1 x i{{.+}}]* [[MTYPE35]]{{.+}}, i8** null)
  // CK19-DAG: [[GEPBP]] = getelementptr inbounds {{.+}}[[BP:%[^,]+]]
  // CK19-DAG: [[GEPP]] = getelementptr inbounds {{.+}}[[P:%[^,]+]]
  // CK19-DAG: [[GEPS]] = getelementptr inbounds {{.+}}[[S:%[^,]+]]
  //
  // CK19-DAG: [[BP0:%.+]] = getelementptr inbounds {{.+}}[[BP]], i{{.+}} 0, i{{.+}} 0
  // CK19-DAG: [[P0:%.+]] = getelementptr inbounds {{.+}}[[P]], i{{.+}} 0, i{{.+}} 0
  // CK19-DAG: [[S0:%.+]] = getelementptr inbounds {{.+}}[[S]], i{{.+}} 0, i{{.+}} 0

  // CK19-DAG: [[CBP0:%.+]] = bitcast i8** [[BP0]] to  [11 x [12 x [13 x double]]]**
  // CK19-DAG: [[CP0:%.+]] = bitcast i8** [[P0]] to [13 x double]**
  // CK19-DAG: store [11 x [12 x [13 x double]]]* [[VAR0:%.+]], [11 x [12 x [13 x double]]]** [[CBP0]]
  // CK19-DAG: store [13 x double]* [[SEC0:%.+]], [13 x double]** [[CP0]]
  // CK19-DAG: store i64 [[CSVAL0:%[^,]+]], i64* [[S0]]
  // CK19-DAG: [[SEC0]] = getelementptr {{.+}}[12 x [13 x double]]* [[SEC00:%[^,]+]], i[[Z]] 0, i[[Z]] 0
  // CK19-DAG: [[SEC00]] = getelementptr {{.+}}[11 x [12 x [13 x double]]]* [[VAR0]], i[[Z]] 0, i[[Z]] 1
  // CK19-DAG: [[CSVAL0]] = {{mul nuw i64 %[^,]+, 104|sext i32 .+ to i64}}

  // CK19-USE: call void [[CALL35:@.+]]([11 x [12 x [13 x double]]]* {{[^,]+}})
  // CK19-NOUSE: call void [[CALL35:@.+]]()
  #pragma omp target map(marras[1][:ii][:])
  {
#ifdef USE
    marras[1][2][3]++;
#endif
  }

  // Region 36
  // CK19-DAG: call i32 @__tgt_target_mapper(i64 {{[^,]+}}, i8* {{[^,]+}}, i32 1, i8** [[GEPBP:%.+]], i8** [[GEPP:%.+]], {{.+}}getelementptr {{.+}}[1 x i{{.+}}]* [[SIZE36]], {{.+}}getelementptr {{.+}}[1 x i{{.+}}]* [[MTYPE36]]{{.+}}, i8** null)
  // CK19-DAG: [[GEPBP]] = getelementptr inbounds {{.+}}[[BP:%[^,]+]]
  // CK19-DAG: [[GEPP]] = getelementptr inbounds {{.+}}[[P:%[^,]+]]

  // CK19-DAG: [[BP0:%.+]] = getelementptr inbounds {{.+}}[[BP]], i{{.+}} 0, i{{.+}} 0
  // CK19-DAG: [[P0:%.+]] = getelementptr inbounds {{.+}}[[P]], i{{.+}} 0, i{{.+}} 0
  // CK19-DAG: [[CBP0:%.+]] = bitcast i8** [[BP0]] to  [11 x [12 x [13 x double]]]**
  // CK19-DAG: [[CP0:%.+]] = bitcast i8** [[P0]] to [13 x double]**
  // CK19-DAG: store [11 x [12 x [13 x double]]]* [[VAR0:%.+]], [11 x [12 x [13 x double]]]** [[CBP0]]
  // CK19-DAG: store [13 x double]* [[SEC0:%.+]], [13 x double]** [[CP0]]
  // CK19-DAG: [[SEC0]] = getelementptr {{.+}}[13 x double]* [[SEC00:%[^,]+]], i{{.+}} 0
  // CK19-DAG: [[SEC00]] = getelementptr {{.+}}[12 x [13 x double]]* [[SEC000:%[^,]+]], i{{.+}} 0, i{{.+}} 0
  // CK19-DAG: [[SEC000]] = getelementptr {{.+}}[11 x [12 x [13 x double]]]* [[VAR0]], i{{.+}} 0, i{{.+}} 0

  // CK19-USE: call void [[CALL36:@.+]]([11 x [12 x [13 x double]]]* {{[^,]+}})
  // CK19-NOUSE: call void [[CALL36:@.+]]()
  #pragma omp target map(marras[:1][:2][:13])
  {
#ifdef USE
    marras[1][2][3]++;
#endif
  }

  // Region 37
<<<<<<< HEAD
  // CK19-DAG: call i32 @__tgt_target_mapper(i64 {{[^,]+}}, i8* {{[^,]+}}, i32 3, i8** [[GEPBP:%.+]], i8** [[GEPP:%.+]], i64* [[GEPS:%.+]], {{.+}}getelementptr {{.+}}[3 x i{{.+}}]* [[MTYPE37]]{{.+}}, i8** null)
=======
  // CK19-DAG: call i32 @__tgt_target_mapper(i64 {{[^,]+}}, i8* {{[^,]+}}, i32 {{1|3}}, i8** [[GEPBP:%.+]], i8** [[GEPP:%.+]], i64* [[GEPS:%.+]], {{.+}}getelementptr {{.+}}[{{1|3}} x i{{.+}}]* [[MTYPE37]]{{.+}}, i8** null)
>>>>>>> 78f60bf4
  // CK19-DAG: [[GEPBP]] = getelementptr inbounds {{.+}}[[BP:%[^,]+]]
  // CK19-DAG: [[GEPP]] = getelementptr inbounds {{.+}}[[P:%[^,]+]]
  // CK19-DAG: [[GEPS]] = getelementptr inbounds {{.+}}[[S:%[^,]+]]
  //
  // CK19-USE-DAG: [[BP0:%.+]] = getelementptr inbounds {{.+}}[[BP]], i{{.+}} 0, i{{.+}} 0
  // CK19-USE-DAG: [[P0:%.+]] = getelementptr inbounds {{.+}}[[P]], i{{.+}} 0, i{{.+}} 0
  // CK19-USE-DAG: [[S0:%.+]] = getelementptr inbounds {{.+}}[[S]], i{{.+}} 0, i{{.+}} 0
  // CK19-USE-DAG: [[CBP0:%.+]] = bitcast i8** [[BP0]] to i[[Z]]*
  // CK19-USE-DAG: [[CP0:%.+]] = bitcast i8** [[P0]] to i[[Z]]*
  // CK19-USE-DAG: store i[[Z]] 11, i[[Z]]* [[CBP0]]
  // CK19-USE-DAG: store i[[Z]] 11, i[[Z]]* [[CP0]]
  // CK19-USE-DAG: store i64 {{8|4}}, i64* [[S0]]
  //
  // CK19-USE-DAG: [[BP1:%.+]] = getelementptr inbounds {{.+}}[[BP]], i{{.+}} 0, i{{.+}} 1
  // CK19-USE-DAG: [[P1:%.+]] = getelementptr inbounds {{.+}}[[P]], i{{.+}} 0, i{{.+}} 1
  // CK19-USE-DAG: [[S1:%.+]] = getelementptr inbounds {{.+}}[[S]], i{{.+}} 0, i{{.+}} 1
  // CK19-USE-DAG: [[CBP1:%.+]] = bitcast i8** [[BP1]] to i[[Z]]*
  // CK19-USE-DAG: [[CP1:%.+]] = bitcast i8** [[P1]] to i[[Z]]*
  // CK19-USE-DAG: store i[[Z]] [[VAR1:%.+]], i[[Z]]* [[CBP1]]
  // CK19-USE-DAG: store i[[Z]] [[VAR11:%.+]], i[[Z]]* [[CP1]]
  // CK19-USE-DAG: store i64 {{8|4}}, i64* [[S1]]
  //
  // CK19-USE-DAG: [[BP2:%.+]] = getelementptr inbounds {{.+}}[[BP]], i{{.+}} 0, i{{.+}} 2
  // CK19-USE-DAG: [[P2:%.+]] = getelementptr inbounds {{.+}}[[P]], i{{.+}} 0, i{{.+}} 2
  // CK19-USE-DAG: [[S2:%.+]] = getelementptr inbounds {{.+}}[[S]], i{{.+}} 0, i{{.+}} 2
  // CK19-USE-DAG: [[CBP2:%.+]] = bitcast i8** [[BP2]] to [13 x double]**
  // CK19-USE-DAG: [[CP2:%.+]] = bitcast i8** [[P2]] to [13 x double]**
  // CK19-USE-DAG: store [13 x double]* [[VAR2:%.+]], [13 x double]** [[CBP2]]
  // CK19-USE-DAG: store [13 x double]* [[VAR2]], [13 x double]** [[CP2]]
  // CK19-USE-DAG: store i64 [[CSVAL2:%[^,]+]], i64* [[S2]]
  // CK19-USE-DAG: [[CSVAL2]] = {{mul nuw i64 %[^,]+, 104|sext i32 .+ to i64}}

  // CK19-NOUSE-DAG: [[BP0:%.+]] = getelementptr inbounds {{.+}}[[BP]], i{{.+}} 0, i{{.+}} 0
  // CK19-NOUSE-DAG: [[P0:%.+]] = getelementptr inbounds {{.+}}[[P]], i{{.+}} 0, i{{.+}} 0
  // CK19-NOUSE-DAG: [[S0:%.+]] = getelementptr inbounds {{.+}}[[S]], i{{.+}} 0, i{{.+}} 0
  // CK19-NOUSE-DAG: [[CBP0:%.+]] = bitcast i8** [[BP0]] to [13 x double]**
  // CK19-NOUSE-DAG: [[CP0:%.+]] = bitcast i8** [[P0]] to [13 x double]**
  // CK19-NOUSE-DAG: store [13 x double]* [[VAR0:%.+]], [13 x double]** [[CBP0]]
  // CK19-NOUSE-DAG: store [13 x double]* [[VAR0]], [13 x double]** [[CP0]]
  // CK19-NOUSE-DAG: store i64 [[CSVAL0:%[^,]+]], i64* [[S0]]
  // CK19-NOUSE-DAG: [[CSVAL0]] = {{mul nuw i64 %[^,]+, 104|sext i32 .+ to i64}}

  // CK19-USE: call void [[CALL37:@.+]](i[[Z]] 11, i[[Z]] %{{[^,]+}}, [13 x double]* %{{[^,]+}})
  // CK19-NOUSE: call void [[CALL37:@.+]]()
  #pragma omp target map(mvlaas)
  {
#ifdef USE
    mvlaas[1][2][3]++;
#endif
  }

  // Region 38
<<<<<<< HEAD
  // CK19-DAG: call i32 @__tgt_target_mapper(i64 {{[^,]+}}, i8* {{[^,]+}}, i32 3, i8** [[GEPBP:%.+]], i8** [[GEPP:%.+]], i64* [[GEPS:%.+]], {{.+}}getelementptr {{.+}}[3 x i{{.+}}]* [[MTYPE38]]{{.+}}, i8** null)
=======
  // CK19-DAG: call i32 @__tgt_target_mapper(i64 {{[^,]+}}, i8* {{[^,]+}}, i32 {{1|3}}, i8** [[GEPBP:%.+]], i8** [[GEPP:%.+]], i64* [[GEPS:%.+]], {{.+}}getelementptr {{.+}}[{{1|3}} x i{{.+}}]* [[MTYPE38]]{{.+}}, i8** null)
>>>>>>> 78f60bf4
  // CK19-DAG: [[GEPBP]] = getelementptr inbounds {{.+}}[[BP:%[^,]+]]
  // CK19-DAG: [[GEPP]] = getelementptr inbounds {{.+}}[[P:%[^,]+]]
  // CK19-DAG: [[GEPS]] = getelementptr inbounds {{.+}}[[S:%[^,]+]]
  //
  // CK19-USE-DAG: [[BP0:%.+]] = getelementptr inbounds {{.+}}[[BP]], i{{.+}} 0, i{{.+}} 0
  // CK19-USE-DAG: [[P0:%.+]] = getelementptr inbounds {{.+}}[[P]], i{{.+}} 0, i{{.+}} 0
  // CK19-USE-DAG: [[S0:%.+]] = getelementptr inbounds {{.+}}[[S]], i{{.+}} 0, i{{.+}} 0
  // CK19-USE-DAG: [[CBP0:%.+]] = bitcast i8** [[BP0]] to i[[Z]]*
  // CK19-USE-DAG: [[CP0:%.+]] = bitcast i8** [[P0]] to i[[Z]]*
  // CK19-USE-DAG: store i[[Z]] 11, i[[Z]]* [[CBP0]]
  // CK19-USE-DAG: store i[[Z]] 11, i[[Z]]* [[CP0]]
  // CK19-USE-DAG: store i64 {{8|4}}, i64* [[S0]]
  //
  // CK19-USE-DAG: [[BP1:%.+]] = getelementptr inbounds {{.+}}[[BP]], i{{.+}} 0, i{{.+}} 1
  // CK19-USE-DAG: [[P1:%.+]] = getelementptr inbounds {{.+}}[[P]], i{{.+}} 0, i{{.+}} 1
  // CK19-USE-DAG: [[S1:%.+]] = getelementptr inbounds {{.+}}[[S]], i{{.+}} 0, i{{.+}} 1
  // CK19-USE-DAG: [[CBP1:%.+]] = bitcast i8** [[BP1]] to i[[Z]]*
  // CK19-USE-DAG: [[CP1:%.+]] = bitcast i8** [[P1]] to i[[Z]]*
  // CK19-USE-DAG: store i[[Z]] [[VAR1:%.+]], i[[Z]]* [[CBP1]]
  // CK19-USE-DAG: store i[[Z]] [[VAR11:%.+]], i[[Z]]* [[CP1]]
  // CK19-USE-DAG: store i64 {{8|4}}, i64* [[S1]]
  //
  // CK19-USE-DAG: [[BP2:%.+]] = getelementptr inbounds {{.+}}[[BP]], i{{.+}} 0, i{{.+}} 2
  // CK19-USE-DAG: [[P2:%.+]] = getelementptr inbounds {{.+}}[[P]], i{{.+}} 0, i{{.+}} 2
  // CK19-USE-DAG: [[S2:%.+]] = getelementptr inbounds {{.+}}[[S]], i{{.+}} 0, i{{.+}} 2
  // CK19-USE-DAG: [[CBP2:%.+]] = bitcast i8** [[BP2]] to [13 x double]**
  // CK19-USE-DAG: [[CP2:%.+]] = bitcast i8** [[P2]] to [13 x double]**
  // CK19-USE-DAG: store [13 x double]* [[VAR2:%.+]], [13 x double]** [[CBP2]]
  // CK19-USE-DAG: store [13 x double]* [[SEC2:%.+]], [13 x double]** [[CP2]]
  // CK19-USE-DAG: store i64 [[CSVAL2:%[^,]+]], i64* [[S2]]
  // CK19-USE-DAG: [[SEC2]] = getelementptr {{.+}}[13 x double]* [[VAR2]], i[[Z]] [[SEC22:%[^,]+]]
  // CK19-USE-DAG: [[SEC22]] = mul nsw i[[Z]] 0, %{{[^,]+}}
  // CK19-USE-DAG: [[CSVAL2]] = {{mul nuw i64 %[^,]+, 104|sext i32 .+ to i64}}

  // CK19-NOUSE-DAG: [[BP0:%.+]] = getelementptr inbounds {{.+}}[[BP]], i{{.+}} 0, i{{.+}} 0
  // CK19-NOUSE-DAG: [[P0:%.+]] = getelementptr inbounds {{.+}}[[P]], i{{.+}} 0, i{{.+}} 0
  // CK19-NOUSE-DAG: [[S0:%.+]] = getelementptr inbounds {{.+}}[[S]], i{{.+}} 0, i{{.+}} 0
  // CK19-NOUSE-DAG: [[CBP0:%.+]] = bitcast i8** [[BP0]] to [13 x double]**
  // CK19-NOUSE-DAG: [[CP0:%.+]] = bitcast i8** [[P0]] to [13 x double]**
  // CK19-NOUSE-DAG: store [13 x double]* [[VAR0:%.+]], [13 x double]** [[CBP0]]
  // CK19-NOUSE-DAG: store [13 x double]* [[SEC0:%.+]], [13 x double]** [[CP0]]
  // CK19-NOUSE-DAG: store i64 [[CSVAL0:%[^,]+]], i64* [[S0]]
  // CK19-NOUSE-DAG: [[SEC0]] = getelementptr {{.+}}[13 x double]* [[VAR0]], i[[Z]] [[SEC00:%[^,]+]]
  // CK19-NOUSE-DAG: [[SEC00]] = mul nsw i[[Z]] 0, %{{[^,]+}}
  // CK19-NOUSE-DAG: [[CSVAL0]] = {{mul nuw i64 %[^,]+, 104|sext i32 .+ to i64}}

  // CK19-USE: call void [[CALL38:@.+]](i[[Z]] 11, i[[Z]] %{{[^,]+}}, [13 x double]* %{{[^,]+}})
  // CK19-NOUSE: call void [[CALL38:@.+]]()
  #pragma omp target map(mvlaas[:])
  {
#ifdef USE
    mvlaas[1][2][3]++;
#endif
  }

  // Region 39
<<<<<<< HEAD
  // CK19-DAG: call i32 @__tgt_target_mapper(i64 {{[^,]+}}, i8* {{[^,]+}}, i32 3, i8** [[GEPBP:%.+]], i8** [[GEPP:%.+]], i64* [[GEPS:%.+]], {{.+}}getelementptr {{.+}}[3 x i{{.+}}]* [[MTYPE39]]{{.+}}, i8** null)
=======
  // CK19-DAG: call i32 @__tgt_target_mapper(i64 {{[^,]+}}, i8* {{[^,]+}}, i32 {{1|3}}, i8** [[GEPBP:%.+]], i8** [[GEPP:%.+]], i64* [[GEPS:%.+]], {{.+}}getelementptr {{.+}}[{{1|3}} x i{{.+}}]* [[MTYPE39]]{{.+}}, i8** null)
>>>>>>> 78f60bf4
  // CK19-DAG: [[GEPBP]] = getelementptr inbounds {{.+}}[[BP:%[^,]+]]
  // CK19-DAG: [[GEPP]] = getelementptr inbounds {{.+}}[[P:%[^,]+]]
  // CK19-DAG: [[GEPS]] = getelementptr inbounds {{.+}}[[S:%[^,]+]]
  //
  // CK19-USE-DAG: [[BP0:%.+]] = getelementptr inbounds {{.+}}[[BP]], i{{.+}} 0, i{{.+}} 0
  // CK19-USE-DAG: [[P0:%.+]] = getelementptr inbounds {{.+}}[[P]], i{{.+}} 0, i{{.+}} 0
  // CK19-USE-DAG: [[S0:%.+]] = getelementptr inbounds {{.+}}[[S]], i{{.+}} 0, i{{.+}} 0
  // CK19-USE-DAG: [[CBP0:%.+]] = bitcast i8** [[BP0]] to i[[Z]]*
  // CK19-USE-DAG: [[CP0:%.+]] = bitcast i8** [[P0]] to i[[Z]]*
  // CK19-USE-DAG: store i[[Z]] 11, i[[Z]]* [[CBP0]]
  // CK19-USE-DAG: store i[[Z]] 11, i[[Z]]* [[CP0]]
  // CK19-USE-DAG: store i64 {{8|4}}, i64* [[S0]]
  //
  // CK19-USE-DAG: [[BP1:%.+]] = getelementptr inbounds {{.+}}[[BP]], i{{.+}} 0, i{{.+}} 1
  // CK19-USE-DAG: [[P1:%.+]] = getelementptr inbounds {{.+}}[[P]], i{{.+}} 0, i{{.+}} 1
  // CK19-USE-DAG: [[S1:%.+]] = getelementptr inbounds {{.+}}[[S]], i{{.+}} 0, i{{.+}} 1
  // CK19-USE-DAG: [[CBP1:%.+]] = bitcast i8** [[BP1]] to i[[Z]]*
  // CK19-USE-DAG: [[CP1:%.+]] = bitcast i8** [[P1]] to i[[Z]]*
  // CK19-USE-DAG: store i[[Z]] [[VAR1:%.+]], i[[Z]]* [[CBP1]]
  // CK19-USE-DAG: store i[[Z]] [[VAR11:%.+]], i[[Z]]* [[CP1]]
  // CK19-USE-DAG: store i64 {{8|4}}, i64* [[S1]]
  //
  // CK19-USE-DAG: [[BP2:%.+]] = getelementptr inbounds {{.+}}[[BP]], i{{.+}} 0, i{{.+}} 2
  // CK19-USE-DAG: [[P2:%.+]] = getelementptr inbounds {{.+}}[[P]], i{{.+}} 0, i{{.+}} 2
  // CK19-USE-DAG: [[S2:%.+]] = getelementptr inbounds {{.+}}[[S]], i{{.+}} 0, i{{.+}} 2
  // CK19-USE-DAG: [[CBP2:%.+]] = bitcast i8** [[BP2]] to [13 x double]**
  // CK19-USE-DAG: [[CP2:%.+]] = bitcast i8** [[P2]] to [13 x double]**
  // CK19-USE-DAG: store [13 x double]* [[VAR2:%.+]], [13 x double]** [[CBP2]]
  // CK19-USE-DAG: store [13 x double]* [[SEC2:%.+]], [13 x double]** [[CP2]]
  // CK19-USE-DAG: store i64 [[CSVAL2:%[^,]+]], i64* [[S2]]
  // CK19-USE-DAG: [[SEC2]] = getelementptr {{.+}}[13 x double]* [[VAR2]], i[[Z]] [[SEC22:%[^,]+]]
  // CK19-USE-DAG: [[SEC22]] = mul nsw i[[Z]] 0, %{{[^,]+}}
  // CK19-USE-DAG: [[CSVAL2]] = {{mul nuw i64 %[^,]+, 104|sext i32 .+ to i64}}

  // CK19-NOUSE-DAG: [[BP0:%.+]] = getelementptr inbounds {{.+}}[[BP]], i{{.+}} 0, i{{.+}} 0
  // CK19-NOUSE-DAG: [[P0:%.+]] = getelementptr inbounds {{.+}}[[P]], i{{.+}} 0, i{{.+}} 0
  // CK19-NOUSE-DAG: [[S0:%.+]] = getelementptr inbounds {{.+}}[[S]], i{{.+}} 0, i{{.+}} 0
  // CK19-NOUSE-DAG: [[CBP0:%.+]] = bitcast i8** [[BP0]] to [13 x double]**
  // CK19-NOUSE-DAG: [[CP0:%.+]] = bitcast i8** [[P0]] to [13 x double]**
  // CK19-NOUSE-DAG: store [13 x double]* [[VAR0:%.+]], [13 x double]** [[CBP0]]
  // CK19-NOUSE-DAG: store [13 x double]* [[SEC0:%.+]], [13 x double]** [[CP0]]
  // CK19-NOUSE-DAG: store i64 [[CSVAL0:%[^,]+]], i64* [[S0]]
  // CK19-NOUSE-DAG: [[SEC0]] = getelementptr {{.+}}[13 x double]* [[VAR0]], i[[Z]] [[SEC00:%[^,]+]]
  // CK19-NOUSE-DAG: [[SEC00]] = mul nsw i[[Z]] 0, %{{[^,]+}}
  // CK19-NOUSE-DAG: [[CSVAL0]] = {{mul nuw i64 %[^,]+, 104|sext i32 .+ to i64}}

  // CK19-USE: call void [[CALL39:@.+]](i[[Z]] 11, i[[Z]] %{{[^,]+}}, [13 x double]* %{{[^,]+}})
  // CK19-NOUSE: call void [[CALL39:@.+]]()
  #pragma omp target map(mvlaas[:][:][:])
  {
#ifdef USE
    mvlaas[1][2][3]++;
#endif
  }

  // Region 40
<<<<<<< HEAD
  // CK19-DAG: call i32 @__tgt_target_mapper(i64 {{[^,]+}}, i8* {{[^,]+}}, i32 3, i8** [[GEPBP:%.+]], i8** [[GEPP:%.+]], i64* [[GEPS:%.+]], {{.+}}getelementptr {{.+}}[3 x i{{.+}}]* [[MTYPE40]]{{.+}}, i8** null)
=======
  // CK19-DAG: call i32 @__tgt_target_mapper(i64 {{[^,]+}}, i8* {{[^,]+}}, i32 {{1|3}}, i8** [[GEPBP:%.+]], i8** [[GEPP:%.+]], i64* [[GEPS:%.+]], {{.+}}getelementptr {{.+}}[{{1|3}} x i{{.+}}]* [[MTYPE40]]{{.+}}, i8** null)
>>>>>>> 78f60bf4
  // CK19-DAG: [[GEPBP]] = getelementptr inbounds {{.+}}[[BP:%[^,]+]]
  // CK19-DAG: [[GEPP]] = getelementptr inbounds {{.+}}[[P:%[^,]+]]
  // CK19-DAG: [[GEPS]] = getelementptr inbounds {{.+}}[[S:%[^,]+]]
  //
  // CK19-USE-DAG: [[BP0:%.+]] = getelementptr inbounds {{.+}}[[BP]], i{{.+}} 0, i{{.+}} 0
  // CK19-USE-DAG: [[P0:%.+]] = getelementptr inbounds {{.+}}[[P]], i{{.+}} 0, i{{.+}} 0
  // CK19-USE-DAG: [[S0:%.+]] = getelementptr inbounds {{.+}}[[S]], i{{.+}} 0, i{{.+}} 0
  // CK19-USE-DAG: [[CBP0:%.+]] = bitcast i8** [[BP0]] to i[[Z]]*
  // CK19-USE-DAG: [[CP0:%.+]] = bitcast i8** [[P0]] to i[[Z]]*
  // CK19-USE-DAG: store i[[Z]] 11, i[[Z]]* [[CBP0]]
  // CK19-USE-DAG: store i[[Z]] 11, i[[Z]]* [[CP0]]
  // CK19-USE-DAG: store i64 {{8|4}}, i64* [[S0]]
  //
  // CK19-USE-DAG: [[BP1:%.+]] = getelementptr inbounds {{.+}}[[BP]], i{{.+}} 0, i{{.+}} 1
  // CK19-USE-DAG: [[P1:%.+]] = getelementptr inbounds {{.+}}[[P]], i{{.+}} 0, i{{.+}} 1
  // CK19-USE-DAG: [[S1:%.+]] = getelementptr inbounds {{.+}}[[S]], i{{.+}} 0, i{{.+}} 1
  // CK19-USE-DAG: [[CBP1:%.+]] = bitcast i8** [[BP1]] to i[[Z]]*
  // CK19-USE-DAG: [[CP1:%.+]] = bitcast i8** [[P1]] to i[[Z]]*
  // CK19-USE-DAG: store i[[Z]] [[VAR1:%.+]], i[[Z]]* [[CBP1]]
  // CK19-USE-DAG: store i[[Z]] [[VAR11:%.+]], i[[Z]]* [[CP1]]
  // CK19-USE-DAG: store i64 {{8|4}}, i64* [[S1]]
  //
  // CK19-USE-DAG: [[BP2:%.+]] = getelementptr inbounds {{.+}}[[BP]], i{{.+}} 0, i{{.+}} 2
  // CK19-USE-DAG: [[P2:%.+]] = getelementptr inbounds {{.+}}[[P]], i{{.+}} 0, i{{.+}} 2
  // CK19-USE-DAG: [[S2:%.+]] = getelementptr inbounds {{.+}}[[S]], i{{.+}} 0, i{{.+}} 2
  // CK19-USE-DAG: [[CBP2:%.+]] = bitcast i8** [[BP2]] to [13 x double]**
  // CK19-USE-DAG: [[CP2:%.+]] = bitcast i8** [[P2]] to [13 x double]**
  // CK19-USE-DAG: store [13 x double]* [[VAR2:%.+]], [13 x double]** [[CBP2]]
  // CK19-USE-DAG: store [13 x double]* [[SEC2:%.+]], [13 x double]** [[CP2]]
  // CK19-USE-DAG: store i64 [[CSVAL2:%[^,]+]], i64* [[S2]]
  // CK19-USE-DAG: [[SEC2]] = getelementptr {{.+}}[13 x double]* [[SEC22:%[^,]+]], i[[Z]] 0
  // CK19-USE-DAG: [[SEC22]] = getelementptr {{.+}}[13 x double]* [[VAR2]], i[[Z]] [[SEC222:%[^,]+]]
  // CK19-USE-DAG: [[SEC222]] = mul nsw i[[Z]] 1, %{{[^,]+}}

  // CK19-NOUSE-DAG: [[BP0:%.+]] = getelementptr inbounds {{.+}}[[BP]], i{{.+}} 0, i{{.+}} 0
  // CK19-NOUSE-DAG: [[P0:%.+]] = getelementptr inbounds {{.+}}[[P]], i{{.+}} 0, i{{.+}} 0
  // CK19-NOUSE-DAG: [[S0:%.+]] = getelementptr inbounds {{.+}}[[S]], i{{.+}} 0, i{{.+}} 0
  // CK19-NOUSE-DAG: [[CBP0:%.+]] = bitcast i8** [[BP0]] to [13 x double]**
  // CK19-NOUSE-DAG: [[CP0:%.+]] = bitcast i8** [[P0]] to [13 x double]**
  // CK19-NOUSE-DAG: store [13 x double]* [[VAR0:%.+]], [13 x double]** [[CBP0]]
  // CK19-NOUSE-DAG: store [13 x double]* [[SEC0:%.+]], [13 x double]** [[CP0]]
  // CK19-NOUSE-DAG: store i64 [[CSVAL0:%[^,]+]], i64* [[S0]]
  // CK19-NOUSE-DAG: [[SEC0]] = getelementptr {{.+}}[13 x double]* [[SEC00:%[^,]+]], i[[Z]] 0
  // CK19-NOUSE-DAG: [[SEC00]] = getelementptr {{.+}}[13 x double]* [[VAR0]], i[[Z]] [[SEC000:%[^,]+]]
  // CK19-NOUSE-DAG: [[SEC000]] = mul nsw i[[Z]] 1, %{{[^,]+}}

  // CK19-USE: call void [[CALL40:@.+]](i[[Z]] 11, i[[Z]] %{{[^,]+}}, [13 x double]* %{{[^,]+}})
  // CK19-NOUSE: call void [[CALL40:@.+]]()
  #pragma omp target map(mvlaas[1][:ii][:])
  {
#ifdef USE
    mvlaas[1][2][3]++;
#endif
  }

  // Region 41
<<<<<<< HEAD
  // CK19-DAG: call i32 @__tgt_target_mapper(i64 {{[^,]+}}, i8* {{[^,]+}}, i32 3, i8** [[GEPBP:%.+]], i8** [[GEPP:%.+]], {{.+}}getelementptr {{.+}}[3 x i{{.+}}]* [[SIZE41]], {{.+}}getelementptr {{.+}}[3 x i{{.+}}]* [[MTYPE41]]{{.+}}, i8** null)
=======
  // CK19-DAG: call i32 @__tgt_target_mapper(i64 {{[^,]+}}, i8* {{[^,]+}}, i32 {{1|3}}, i8** [[GEPBP:%.+]], i8** [[GEPP:%.+]], {{.+}}getelementptr {{.+}}[{{1|3}} x i{{.+}}]* [[SIZE41]], {{.+}}getelementptr {{.+}}[{{1|3}} x i{{.+}}]* [[MTYPE41]]{{.+}}, i8** null)
>>>>>>> 78f60bf4
  // CK19-DAG: [[GEPBP]] = getelementptr inbounds {{.+}}[[BP:%[^,]+]]
  // CK19-DAG: [[GEPP]] = getelementptr inbounds {{.+}}[[P:%[^,]+]]
  //
  // CK19-USE-DAG: [[BP0:%.+]] = getelementptr inbounds {{.+}}[[BP]], i{{.+}} 0, i{{.+}} 0
  // CK19-USE-DAG: [[P0:%.+]] = getelementptr inbounds {{.+}}[[P]], i{{.+}} 0, i{{.+}} 0
  // CK19-USE-DAG: [[CBP0:%.+]] = bitcast i8** [[BP0]] to i[[Z]]*
  // CK19-USE-DAG: [[CP0:%.+]] = bitcast i8** [[P0]] to i[[Z]]*
  // CK19-USE-DAG: store i[[Z]] 11, i[[Z]]* [[CBP0]]
  // CK19-USE-DAG: store i[[Z]] 11, i[[Z]]* [[CP0]]
  //
  // CK19-USE-DAG: [[BP1:%.+]] = getelementptr inbounds {{.+}}[[BP]], i{{.+}} 0, i{{.+}} 1
  // CK19-USE-DAG: [[P1:%.+]] = getelementptr inbounds {{.+}}[[P]], i{{.+}} 0, i{{.+}} 1
  // CK19-USE-DAG: [[CBP1:%.+]] = bitcast i8** [[BP1]] to i[[Z]]*
  // CK19-USE-DAG: [[CP1:%.+]] = bitcast i8** [[P1]] to i[[Z]]*
  // CK19-USE-DAG: store i[[Z]] [[VAR1:%.+]], i[[Z]]* [[CBP1]]
  // CK19-USE-DAG: store i[[Z]] [[VAR11:%.+]], i[[Z]]* [[CP1]]
  //
  // CK19-USE-DAG: [[BP2:%.+]] = getelementptr inbounds {{.+}}[[BP]], i{{.+}} 0, i{{.+}} 2
  // CK19-USE-DAG: [[P2:%.+]] = getelementptr inbounds {{.+}}[[P]], i{{.+}} 0, i{{.+}} 2
  // CK19-USE-DAG: [[CBP2:%.+]] = bitcast i8** [[BP2]] to [13 x double]**
  // CK19-USE-DAG: [[CP2:%.+]] = bitcast i8** [[P2]] to [13 x double]**
  // CK19-USE-DAG: store [13 x double]* [[VAR2:%.+]], [13 x double]** [[CBP2]]
  // CK19-USE-DAG: store [13 x double]* [[SEC2:%.+]], [13 x double]** [[CP2]]
  // CK19-USE-DAG: [[SEC2]] = getelementptr {{.+}}[13 x double]* [[SEC22:%[^,]+]], i[[Z]] 0
  // CK19-USE-DAG: [[SEC22]] = getelementptr {{.+}}[13 x double]* [[VAR2]], i[[Z]] [[SEC222:%[^,]+]]
  // CK19-USE-DAG: [[SEC222]] = mul nsw i[[Z]] 0, %{{[^,]+}}
  // CK19-USE-DAG: [[BP2:%.+]] = getelementptr inbounds {{.+}}[[BP]], i{{.+}} 0, i{{.+}} 2

  // CK19-NO-USE-DAG: [[P0:%.+]] = getelementptr inbounds {{.+}}[[P]], i{{.+}} 0, i{{.+}} 0
  // CK19-NO-USE-DAG: [[CBP0:%.+]] = bitcast i8** [[BP0]] to [13 x double]**
  // CK19-NO-USE-DAG: [[CP0:%.+]] = bitcast i8** [[P0]] to [13 x double]**
  // CK19-NO-USE-DAG: store [13 x double]* [[VAR0:%.+]], [13 x double]** [[CBP0]]
  // CK19-NO-USE-DAG: store [13 x double]* [[SEC0:%.+]], [13 x double]** [[CP0]]
  // CK19-NO-USE-DAG: [[SEC0]] = getelementptr {{.+}}[13 x double]* [[SEC00:%[^,]+]], i[[Z]] 0
  // CK19-NO-USE-DAG: [[SEC00]] = getelementptr {{.+}}[13 x double]* [[VAR0]], i[[Z]] [[SEC000:%[^,]+]]
  // CK19-NO-USE-DAG: [[SEC000]] = mul nsw i[[Z]] 0, %{{[^,]+}}

  // CK19-USE: call void [[CALL41:@.+]](i[[Z]] 11, i[[Z]] %{{[^,]+}}, [13 x double]* %{{[^,]+}})
  // CK19-NOUSE: call void [[CALL41:@.+]]()
  #pragma omp target map(mvlaas[:1][:2][:13])
  {
#ifdef USE
    mvlaas[1][2][3]++;
#endif
  }

  // Region 42
  // CK19-DAG: call i32 @__tgt_target_mapper(i64 {{[^,]+}}, i8* {{[^,]+}}, i32 3, i8** [[GEPBP:%.+]], i8** [[GEPP:%.+]], {{.+}}getelementptr {{.+}}[3 x i{{.+}}]* [[SIZE42]], {{.+}}getelementptr {{.+}}[3 x i{{.+}}]* [[MTYPE42]]{{.+}}, i8** null)
  // CK19-DAG: [[GEPBP]] = getelementptr inbounds {{.+}}[[BP:%[^,]+]]
  // CK19-DAG: [[GEPP]] = getelementptr inbounds {{.+}}[[P:%[^,]+]]

  // CK19-DAG: [[BP0:%.+]] = getelementptr inbounds {{.+}}[[BP]], i{{.+}} 0, i{{.+}} 0
  // CK19-DAG: [[P0:%.+]] = getelementptr inbounds {{.+}}[[P]], i{{.+}} 0, i{{.+}} 0
  // CK19-DAG: [[CBP0:%.+]] = bitcast i8** [[BP0]] to double****
  // CK19-DAG: [[CP0:%.+]] = bitcast i8** [[P0]] to double****
  // CK19-DAG: store double*** [[VAR0:%.+]], double**** [[CBP0]]
  // CK19-DAG: store double*** [[SEC0:%.+]], double**** [[CP0]]
  // CK19-DAG: [[VAR0]] = load double***, double**** [[PTR:%[^,]+]],
  // CK19-DAG: [[SEC0]] = getelementptr {{.*}}double*** [[SEC00:[^,]+]], i{{.+}} 0
  // CK19-DAG: [[SEC00]] = load double***, double**** [[PTR]],

  // CK19-DAG: [[BP1:%.+]] = getelementptr inbounds {{.+}}[[BP]], i{{.+}} 0, i{{.+}} 1
  // CK19-DAG: [[P1:%.+]] = getelementptr inbounds {{.+}}[[P]], i{{.+}} 0, i{{.+}} 1
  // CK19-DAG: [[CBP1:%.+]] = bitcast i8** [[BP1]] to double****
  // CK19-DAG: [[CP1:%.+]] = bitcast i8** [[P1]] to double***
  // CK19-DAG: store double*** [[SEC0]], double**** [[CBP1]]
  // CK19-DAG: store double** [[SEC1:%.+]], double*** [[CP1]]
  // CK19-DAG: [[SEC1]] = getelementptr {{.*}}double** [[SEC11:[^,]+]], i{{.+}} 2
  // CK19-DAG: [[SEC11]] = load double**, double*** [[SEC111:%[^,]+]],
  // CK19-DAG: [[SEC111]] = getelementptr {{.*}}double*** [[SEC1111:[^,]+]], i{{.+}} 0
  // CK19-DAG: [[SEC1111]] = load double***, double**** [[PTR]],

  // CK19-DAG: [[BP2:%.+]] = getelementptr inbounds {{.+}}[[BP]], i{{.+}} 0, i{{.+}} 2
  // CK19-DAG: [[P2:%.+]] = getelementptr inbounds {{.+}}[[P]], i{{.+}} 0, i{{.+}} 2
  // CK19-DAG: [[CBP2:%.+]] = bitcast i8** [[BP2]] to double***
  // CK19-DAG: [[CP2:%.+]] = bitcast i8** [[P2]] to double**
  // CK19-DAG: store double** [[SEC1]], double*** [[CBP2]]
  // CK19-DAG: store double* [[SEC2:%.+]], double** [[CP2]]
  // CK19-DAG: [[SEC2]] = getelementptr {{.*}}double* [[SEC22:[^,]+]], i{{.+}} 0
  // CK19-DAG: [[SEC22]] = load double*, double** [[SEC222:%[^,]+]],
  // CK19-DAG: [[SEC222]] = getelementptr {{.*}}double** [[SEC2222:[^,]+]], i{{.+}} 2
  // CK19-DAG: [[SEC2222]] = load double**, double*** [[SEC22222:%[^,]+]],
  // CK19-DAG: [[SEC22222]] = getelementptr {{.*}}double*** [[SEC222222:[^,]+]], i{{.+}} 0
  // CK19-DAG: [[SEC222222]] = load double***, double**** [[PTR]],

  // CK19-USE: call void [[CALL42:@.+]](double*** {{[^,]+}})
  // CK19-NOUSE: call void [[CALL42:@.+]]()
  #pragma omp target map(mptras[:1][2][:13])
  {
#ifdef USE
    mptras[1][2][3]++;
#endif
  }

  // Region 43 - the memory is not contiguous for this map - will map the whole last dimension.
  // CK19-DAG: call i32 @__tgt_target_mapper(i64 {{[^,]+}}, i8* {{[^,]+}}, i32 1, i8** [[GEPBP:%.+]], i8** [[GEPP:%.+]], i64* [[GEPS:%.+]], {{.+}}getelementptr {{.+}}[1 x i{{.+}}]* [[MTYPE43]]{{.+}}, i8** null)
  // CK19-DAG: [[GEPBP]] = getelementptr inbounds {{.+}}[[BP:%[^,]+]]
  // CK19-DAG: [[GEPP]] = getelementptr inbounds {{.+}}[[P:%[^,]+]]
  // CK19-DAG: [[GEPS]] = getelementptr inbounds {{.+}}[[S:%[^,]+]]
  //
  // CK19-DAG: [[BP0:%.+]] = getelementptr inbounds {{.+}}[[BP]], i{{.+}} 0, i{{.+}} 0
  // CK19-DAG: [[P0:%.+]] = getelementptr inbounds {{.+}}[[P]], i{{.+}} 0, i{{.+}} 0
  // CK19-DAG: [[S0:%.+]] = getelementptr inbounds {{.+}}[[S]], i{{.+}} 0, i{{.+}} 0

  // CK19-DAG: [[CBP0:%.+]] = bitcast i8** [[BP0]] to [11 x [12 x [13 x double]]]**
  // CK19-DAG: [[CP0:%.+]] = bitcast i8** [[P0]] to [13 x double]**
  // CK19-DAG: store [11 x [12 x [13 x double]]]* [[VAR0:%.+]], [11 x [12 x [13 x double]]]** [[CBP0]]
  // CK19-DAG: store [13 x double]* [[SEC0:%.+]], [13 x double]** [[CP0]]
  // CK19-DAG: store i64 [[CSVAL0:%[^,]+]], i64* [[S0]]
  // CK19-DAG: [[SEC0]] = getelementptr {{.+}}[12 x [13 x double]]* [[SEC00:%[^,]+]], i[[Z]] 0, i[[Z]] 0
  // CK19-DAG: [[SEC00]] = getelementptr {{.+}}[11 x [12 x [13 x double]]]* [[VAR0]], i[[Z]] 0, i[[Z]] 1
  // CK19-DAG: [[CSVAL0]] = {{mul nuw i64 %[^,]+, 104|sext i32 .+ to i64}}

  // CK19-USE: call void [[CALL43:@.+]]([11 x [12 x [13 x double]]]* {{[^,]+}})
  // CK19-NOUSE: call void [[CALL43:@.+]]()
  #pragma omp target map(marras[1][:ii][1:])
  {
#ifdef USE
    marras[1][2][3]++;
#endif
  }

  // Region 44
  // CK19-DAG: call i32 @__tgt_target_mapper(i64 {{[^,]+}}, i8* {{[^,]+}}, i32 1, i8** [[GEPBP:%.+]], i8** [[GEPP:%.+]], {{.+}}getelementptr {{.+}}[1 x i{{.+}}]* [[SIZE44]], {{.+}}getelementptr {{.+}}[1 x i{{.+}}]* [[MTYPE44]]{{.+}}, i8** null)
  // CK19-DAG: [[GEPBP]] = getelementptr inbounds {{.+}}[[BP:%[^,]+]]
  // CK19-DAG: [[GEPP]] = getelementptr inbounds {{.+}}[[P:%[^,]+]]

  // CK19-DAG: [[BP0:%.+]] = getelementptr inbounds {{.+}}[[BP]], i{{.+}} 0, i{{.+}} 0
  // CK19-DAG: [[P0:%.+]] = getelementptr inbounds {{.+}}[[P]], i{{.+}} 0, i{{.+}} 0
  // CK19-DAG: [[CBP0:%.+]] = bitcast i8** [[BP0]] to [100 x i32]**
  // CK19-DAG: [[CP0:%.+]] = bitcast i8** [[P0]] to i32**
  // CK19-DAG: store [100 x i32]* [[VAR0:%.+]], [100 x i32]** [[CBP0]]
  // CK19-DAG: store i32* [[SEC0:%[^,]+]], i32** [[CP0]]
  // CK19-DAG: [[SEC0]] = getelementptr {{.*}}[100 x i32]* [[VAR0]], i{{.+}} 0, i{{.+}} 20

  // CK19-USE: call void [[CALL44:@.+]]([100 x i32]* {{[^,]+}})
  // CK19-NOUSE: call void [[CALL44:@.+]]()
  #pragma omp target map(from:arra[20:])
  {
#ifdef USE
    arra[50]++;
#endif
  }

}

// CK19: define {{.+}}[[CALL00]]
// CK19: define {{.+}}[[CALL01]]
// CK19: define {{.+}}[[CALL02]]
// CK19: define {{.+}}[[CALL03]]
// CK19: define {{.+}}[[CALL04]]
// CK19: define {{.+}}[[CALL05]]
// CK19: define {{.+}}[[CALL06]]
// CK19: define {{.+}}[[CALL07]]
// CK19: define {{.+}}[[CALL08]]
// CK19: define {{.+}}[[CALL09]]
// CK19: define {{.+}}[[CALL10]]
// CK19: define {{.+}}[[CALL11]]
// CK19: define {{.+}}[[CALL12]]
// CK19: define {{.+}}[[CALL13]]
// CK19: define {{.+}}[[CALL14]]
// CK19: define {{.+}}[[CALL15]]
// CK19: define {{.+}}[[CALL16]]
// CK19: define {{.+}}[[CALL17]]
// CK19: define {{.+}}[[CALL18]]
// CK19: define {{.+}}[[CALL19]]
// CK19: define {{.+}}[[CALL20]]
// CK19: define {{.+}}[[CALL21]]
// CK19: define {{.+}}[[CALL22]]
// CK19: define {{.+}}[[CALL23]]
// CK19: define {{.+}}[[CALL24]]
// CK19: define {{.+}}[[CALL25]]
// CK19: define {{.+}}[[CALL26]]
// CK19: define {{.+}}[[CALL27]]
// CK19: define {{.+}}[[CALL28]]
// CK19: define {{.+}}[[CALL29]]
// CK19: define {{.+}}[[CALL30]]
// CK19: define {{.+}}[[CALL31]]
// CK19: define {{.+}}[[CALL32]]
// CK19: define {{.+}}[[CALL33]]
// CK19: define {{.+}}[[CALL34]]
// CK19: define {{.+}}[[CALL35]]
// CK19: define {{.+}}[[CALL36]]
// CK19: define {{.+}}[[CALL37]]
// CK19: define {{.+}}[[CALL38]]
// CK19: define {{.+}}[[CALL39]]
// CK19: define {{.+}}[[CALL40]]
// CK19: define {{.+}}[[CALL41]]
// CK19: define {{.+}}[[CALL42]]
// CK19: define {{.+}}[[CALL43]]
// CK19: define {{.+}}[[CALL44]]

#endif
///==========================================================================///
// RUN: %clang_cc1 -DCK20 -verify -fopenmp -fopenmp-targets=powerpc64le-ibm-linux-gnu -x c++ -triple powerpc64le-unknown-unknown -emit-llvm %s -o - | FileCheck -allow-deprecated-dag-overlap  %s --check-prefix CK20 --check-prefix CK20-64
// RUN: %clang_cc1 -DCK20 -fopenmp -fopenmp-targets=powerpc64le-ibm-linux-gnu -x c++ -std=c++11 -triple powerpc64le-unknown-unknown -emit-pch -o %t %s
// RUN: %clang_cc1 -fopenmp -fopenmp-targets=powerpc64le-ibm-linux-gnu -x c++ -triple powerpc64le-unknown-unknown -std=c++11 -include-pch %t -verify %s -emit-llvm -o - | FileCheck -allow-deprecated-dag-overlap  %s  --check-prefix CK20 --check-prefix CK20-64
// RUN: %clang_cc1 -DCK20 -verify -fopenmp -fopenmp-targets=i386-pc-linux-gnu -x c++ -triple i386-unknown-unknown -emit-llvm %s -o - | FileCheck -allow-deprecated-dag-overlap  %s  --check-prefix CK20 --check-prefix CK20-32
// RUN: %clang_cc1 -DCK20 -fopenmp -fopenmp-targets=i386-pc-linux-gnu -x c++ -std=c++11 -triple i386-unknown-unknown -emit-pch -o %t %s
// RUN: %clang_cc1 -fopenmp -fopenmp-targets=i386-pc-linux-gnu -x c++ -triple i386-unknown-unknown -std=c++11 -include-pch %t -verify %s -emit-llvm -o - | FileCheck -allow-deprecated-dag-overlap  %s  --check-prefix CK20 --check-prefix CK20-32

// RUN: %clang_cc1 -DCK20 -verify -fopenmp-simd -fopenmp-targets=powerpc64le-ibm-linux-gnu -x c++ -triple powerpc64le-unknown-unknown -emit-llvm %s -o - | FileCheck -allow-deprecated-dag-overlap  --check-prefix SIMD-ONLY19 %s
// RUN: %clang_cc1 -DCK20 -fopenmp-simd -fopenmp-targets=powerpc64le-ibm-linux-gnu -x c++ -std=c++11 -triple powerpc64le-unknown-unknown -emit-pch -o %t %s
// RUN: %clang_cc1 -fopenmp-simd -fopenmp-targets=powerpc64le-ibm-linux-gnu -x c++ -triple powerpc64le-unknown-unknown -std=c++11 -include-pch %t -verify %s -emit-llvm -o - | FileCheck -allow-deprecated-dag-overlap  --check-prefix SIMD-ONLY19 %s
// RUN: %clang_cc1 -DCK20 -verify -fopenmp-simd -fopenmp-targets=i386-pc-linux-gnu -x c++ -triple i386-unknown-unknown -emit-llvm %s -o - | FileCheck -allow-deprecated-dag-overlap  --check-prefix SIMD-ONLY19 %s
// RUN: %clang_cc1 -DCK20 -fopenmp-simd -fopenmp-targets=i386-pc-linux-gnu -x c++ -std=c++11 -triple i386-unknown-unknown -emit-pch -o %t %s
// RUN: %clang_cc1 -fopenmp-simd -fopenmp-targets=i386-pc-linux-gnu -x c++ -triple i386-unknown-unknown -std=c++11 -include-pch %t -verify %s -emit-llvm -o - | FileCheck -allow-deprecated-dag-overlap  --check-prefix SIMD-ONLY19 %s
// SIMD-ONLY19-NOT: {{__kmpc|__tgt}}
#ifdef CK20

// CK20-LABEL: @.__omp_offloading_{{.*}}explicit_maps_references_and_function_args{{.*}}_l{{[0-9]+}}.region_id = weak constant i8 0
// CK20: [[SIZE00:@.+]] = private {{.*}}constant [1 x i64] [i64 4]
// CK20: [[MTYPE00:@.+]] = private {{.*}}constant [1 x i64] [i64 33]

// CK20-LABEL: @.__omp_offloading_{{.*}}explicit_maps_references_and_function_args{{.*}}_l{{[0-9]+}}.region_id = weak constant i8 0
// CK20: [[SIZE01:@.+]] = private {{.*}}constant [1 x i64] [i64 20]
// CK20: [[MTYPE01:@.+]] = private {{.*}}constant [1 x i64] [i64 33]

// CK20-LABEL: @.__omp_offloading_{{.*}}explicit_maps_references_and_function_args{{.*}}_l{{[0-9]+}}.region_id = weak constant i8 0
// CK20: [[SIZE02:@.+]] = private {{.*}}constant [1 x i64] [i64 4]
// CK20: [[MTYPE02:@.+]] = private {{.*}}constant [1 x i64] [i64 34]

// CK20-LABEL: @.__omp_offloading_{{.*}}explicit_maps_references_and_function_args{{.*}}_l{{[0-9]+}}.region_id = weak constant i8 0
// CK20: [[SIZE03:@.+]] = private {{.*}}constant [1 x i64] [i64 12]
// CK20: [[MTYPE03:@.+]] = private {{.*}}constant [1 x i64] [i64 34]

// CK20-LABEL: explicit_maps_references_and_function_args{{.*}}(
void explicit_maps_references_and_function_args (int a, float b, int (&c)[10], float *d){

  int &aa = a;
  float &bb = b;
  int (&cc)[10] = c;
  float *&dd = d;

  // Region 00
  // CK20-DAG: call i32 @__tgt_target_mapper(i64 {{[^,]+}}, i8* {{[^,]+}}, i32 1, i8** [[GEPBP:%.+]], i8** [[GEPP:%.+]], {{.+}}getelementptr {{.+}}[1 x i{{.+}}]* [[SIZE00]], {{.+}}getelementptr {{.+}}[1 x i{{.+}}]* [[MTYPE00]]{{.+}}, i8** null)
  // CK20-DAG: [[GEPBP]] = getelementptr inbounds {{.+}}[[BP:%[^,]+]]
  // CK20-DAG: [[GEPP]] = getelementptr inbounds {{.+}}[[P:%[^,]+]]

  // CK20-DAG: [[BP0:%.+]] = getelementptr inbounds {{.+}}[[BP]], i{{.+}} 0, i{{.+}} 0
  // CK20-DAG: [[P0:%.+]] = getelementptr inbounds {{.+}}[[P]], i{{.+}} 0, i{{.+}} 0
  // CK20-DAG: [[CBP0:%.+]] = bitcast i8** [[BP0]] to i32**
  // CK20-DAG: [[CP0:%.+]] = bitcast i8** [[P0]] to i32**
  // CK20-DAG: store i32* [[RVAR0:%.+]], i32** [[CBP0]]
  // CK20-DAG: store i32* [[RVAR00:%.+]], i32** [[CP0]]
  // CK20-DAG: [[RVAR0]] = load i32*, i32** [[VAR0:%[^,]+]]
  // CK20-DAG: [[RVAR00]] = load i32*, i32** [[VAR0]]

  // CK20: call void [[CALL00:@.+]](i32* {{[^,]+}})
  #pragma omp target map(to:aa)
  {
    aa += 1;
  }

  // Region 01
  // CK20-DAG: call i32 @__tgt_target_mapper(i64 {{[^,]+}}, i8* {{[^,]+}}, i32 1, i8** [[GEPBP:%.+]], i8** [[GEPP:%.+]], {{.+}}getelementptr {{.+}}[1 x i{{.+}}]* [[SIZE01]], {{.+}}getelementptr {{.+}}[1 x i{{.+}}]* [[MTYPE01]]{{.+}}, i8** null)
  // CK20-DAG: [[GEPBP]] = getelementptr inbounds {{.+}}[[BP:%[^,]+]]
  // CK20-DAG: [[GEPP]] = getelementptr inbounds {{.+}}[[P:%[^,]+]]

  // CK20-DAG: [[BP0:%.+]] = getelementptr inbounds {{.+}}[[BP]], i{{.+}} 0, i{{.+}} 0
  // CK20-DAG: [[P0:%.+]] = getelementptr inbounds {{.+}}[[P]], i{{.+}} 0, i{{.+}} 0
  // CK20-DAG: [[CBP0:%.+]] = bitcast i8** [[BP0]] to [10 x i32]**
  // CK20-DAG: [[CP0:%.+]] = bitcast i8** [[P0]] to i32**
  // CK20-DAG: store [10 x i32]* [[RVAR0:%.+]], [10 x i32]** [[CBP0]]
  // CK20-DAG: store i32* [[SEC0:%.+]], i32** [[CP0]]
  // CK20-DAG: [[SEC0]] = getelementptr {{.*}}[10 x i32]* [[RVAR00:%.+]], i{{.+}} 0, i{{.+}} 0
  // CK20-DAG: [[RVAR0]] = load [10 x i32]*, [10 x i32]** [[VAR0:%[^,]+]]
  // CK20-DAG: [[RVAR00]] = load [10 x i32]*, [10 x i32]** [[VAR0]]

  // CK20: call void [[CALL01:@.+]]([10 x i32]* {{[^,]+}})
  #pragma omp target map(to:cc[:5])
  {
    cc[3] += 1;
  }

  // Region 02
  // CK20-DAG: call i32 @__tgt_target_mapper(i64 {{[^,]+}}, i8* {{[^,]+}}, i32 1, i8** [[GEPBP:%.+]], i8** [[GEPP:%.+]], {{.+}}getelementptr {{.+}}[1 x i{{.+}}]* [[SIZE02]], {{.+}}getelementptr {{.+}}[1 x i{{.+}}]* [[MTYPE02]]{{.+}}, i8** null)
  // CK20-DAG: [[GEPBP]] = getelementptr inbounds {{.+}}[[BP:%[^,]+]]
  // CK20-DAG: [[GEPP]] = getelementptr inbounds {{.+}}[[P:%[^,]+]]

  // CK20-DAG: [[BP0:%.+]] = getelementptr inbounds {{.+}}[[BP]], i{{.+}} 0, i{{.+}} 0
  // CK20-DAG: [[P0:%.+]] = getelementptr inbounds {{.+}}[[P]], i{{.+}} 0, i{{.+}} 0
  // CK20-DAG: [[CBP0:%.+]] = bitcast i8** [[BP0]] to float**
  // CK20-DAG: [[CP0:%.+]] = bitcast i8** [[P0]] to float**
  // CK20-DAG: store float* [[VAR0:%.+]], float** [[CBP0]]
  // CK20-DAG: store float* [[VAR0]], float** [[CP0]]

  // CK20: call void [[CALL02:@.+]](float* {{[^,]+}})
  #pragma omp target map(from:b)
  {
    b += 1.0f;
  }

  // Region 03
  // CK20-DAG: call i32 @__tgt_target_mapper(i64 {{[^,]+}}, i8* {{[^,]+}}, i32 1, i8** [[GEPBP:%.+]], i8** [[GEPP:%.+]], {{.+}}getelementptr {{.+}}[1 x i{{.+}}]* [[SIZE03]], {{.+}}getelementptr {{.+}}[1 x i{{.+}}]* [[MTYPE03]]{{.+}}, i8** null)
  // CK20-DAG: [[GEPBP]] = getelementptr inbounds {{.+}}[[BP:%[^,]+]]
  // CK20-DAG: [[GEPP]] = getelementptr inbounds {{.+}}[[P:%[^,]+]]

  // CK20-DAG: [[BP0:%.+]] = getelementptr inbounds {{.+}}[[BP]], i{{.+}} 0, i{{.+}} 0
  // CK20-DAG: [[P0:%.+]] = getelementptr inbounds {{.+}}[[P]], i{{.+}} 0, i{{.+}} 0
  // CK20-DAG: [[CBP0:%.+]] = bitcast i8** [[BP0]] to float**
  // CK20-DAG: [[CP0:%.+]] = bitcast i8** [[P0]] to float**
  // CK20-DAG: store float* [[RVAR0:%.+]], float** [[CBP0]]
  // CK20-DAG: store float* [[SEC0:%.+]], float** [[CP0]]
  // CK20-DAG: [[RVAR0]] = load float*, float** [[VAR0:%[^,]+]]
  // CK20-DAG: [[SEC0]] = getelementptr {{.*}}float* [[RVAR00:%.+]], i{{.+}} 2
  // CK20-DAG: [[RVAR00]] = load float*, float** [[VAR0]]

  // CK20: call void [[CALL03:@.+]](float* {{[^,]+}})
  #pragma omp target map(from:d[2:3])
  {
    d[2] += 1.0f;
  }
}

// CK20: define {{.+}}[[CALL00]]
// CK20: define {{.+}}[[CALL01]]
// CK20: define {{.+}}[[CALL02]]
// CK20: define {{.+}}[[CALL03]]

#endif
///==========================================================================///
// RUN: %clang_cc1 -DUSE -DCK21 -verify -fopenmp -fopenmp-targets=powerpc64le-ibm-linux-gnu -x c++ -triple powerpc64le-unknown-unknown -emit-llvm %s -o - | FileCheck -allow-deprecated-dag-overlap  %s --check-prefixes=CK21,CK21-64,CK21-USE
// RUN: %clang_cc1 -DUSE -DCK21 -fopenmp -fopenmp-targets=powerpc64le-ibm-linux-gnu -x c++ -std=c++11 -triple powerpc64le-unknown-unknown -emit-pch -o %t %s
// RUN: %clang_cc1 -DUSE -fopenmp -fopenmp-targets=powerpc64le-ibm-linux-gnu -x c++ -triple powerpc64le-unknown-unknown -std=c++11 -include-pch %t -verify %s -emit-llvm -o - | FileCheck -allow-deprecated-dag-overlap  %s  --check-prefixes=CK21,CK21-64,CK21-USE
// RUN: %clang_cc1 -DUSE -DCK21 -verify -fopenmp -fopenmp-targets=i386-pc-linux-gnu -x c++ -triple i386-unknown-unknown -emit-llvm %s -o - | FileCheck -allow-deprecated-dag-overlap  %s  --check-prefixes=CK21,CK21-32,CK21-USE
// RUN: %clang_cc1 -DUSE -DCK21 -fopenmp -fopenmp-targets=i386-pc-linux-gnu -x c++ -std=c++11 -triple i386-unknown-unknown -emit-pch -o %t %s
// RUN: %clang_cc1 -DUSE -fopenmp -fopenmp-targets=i386-pc-linux-gnu -x c++ -triple i386-unknown-unknown -std=c++11 -include-pch %t -verify %s -emit-llvm -o - | FileCheck -allow-deprecated-dag-overlap  %s  --check-prefixes=CK21,CK21-32,CK21-USE

// RUN: %clang_cc1 -DUSE -DCK21 -verify -fopenmp-simd -fopenmp-targets=powerpc64le-ibm-linux-gnu -x c++ -triple powerpc64le-unknown-unknown -emit-llvm %s -o - | FileCheck -allow-deprecated-dag-overlap  --check-prefix SIMD-ONLY20 %s
// RUN: %clang_cc1 -DUSE -DCK21 -fopenmp-simd -fopenmp-targets=powerpc64le-ibm-linux-gnu -x c++ -std=c++11 -triple powerpc64le-unknown-unknown -emit-pch -o %t %s
// RUN: %clang_cc1 -DUSE -fopenmp-simd -fopenmp-targets=powerpc64le-ibm-linux-gnu -x c++ -triple powerpc64le-unknown-unknown -std=c++11 -include-pch %t -verify %s -emit-llvm -o - | FileCheck -allow-deprecated-dag-overlap  --check-prefix SIMD-ONLY20 %s
// RUN: %clang_cc1 -DUSE -DCK21 -verify -fopenmp-simd -fopenmp-targets=i386-pc-linux-gnu -x c++ -triple i386-unknown-unknown -emit-llvm %s -o - | FileCheck -allow-deprecated-dag-overlap  --check-prefix SIMD-ONLY20 %s
// RUN: %clang_cc1 -DUSE -DCK21 -fopenmp-simd -fopenmp-targets=i386-pc-linux-gnu -x c++ -std=c++11 -triple i386-unknown-unknown -emit-pch -o %t %s
// RUN: %clang_cc1 -DUSE -fopenmp-simd -fopenmp-targets=i386-pc-linux-gnu -x c++ -triple i386-unknown-unknown -std=c++11 -include-pch %t -verify %s -emit-llvm -o - | FileCheck -allow-deprecated-dag-overlap  --check-prefix SIMD-ONLY20 %s

// RUN: %clang_cc1 -DCK21 -verify -fopenmp -fopenmp-targets=powerpc64le-ibm-linux-gnu -x c++ -triple powerpc64le-unknown-unknown -emit-llvm %s -o - | FileCheck -allow-deprecated-dag-overlap  %s --check-prefixes=CK21,CK21-64,CK21-NOUSE
// RUN: %clang_cc1 -DCK21 -fopenmp -fopenmp-targets=powerpc64le-ibm-linux-gnu -x c++ -std=c++11 -triple powerpc64le-unknown-unknown -emit-pch -o %t %s
// RUN: %clang_cc1 -fopenmp -fopenmp-targets=powerpc64le-ibm-linux-gnu -x c++ -triple powerpc64le-unknown-unknown -std=c++11 -include-pch %t -verify %s -emit-llvm -o - | FileCheck -allow-deprecated-dag-overlap  %s  --check-prefixes=CK21,CK21-64,CK21-NOUSE
// RUN: %clang_cc1 -DCK21 -verify -fopenmp -fopenmp-targets=i386-pc-linux-gnu -x c++ -triple i386-unknown-unknown -emit-llvm %s -o - | FileCheck -allow-deprecated-dag-overlap  %s  --check-prefixes=CK21,CK21-32,CK21-NOUSE
// RUN: %clang_cc1 -DCK21 -fopenmp -fopenmp-targets=i386-pc-linux-gnu -x c++ -std=c++11 -triple i386-unknown-unknown -emit-pch -o %t %s
// RUN: %clang_cc1 -fopenmp -fopenmp-targets=i386-pc-linux-gnu -x c++ -triple i386-unknown-unknown -std=c++11 -include-pch %t -verify %s -emit-llvm -o - | FileCheck -allow-deprecated-dag-overlap  %s  --check-prefixes=CK21,CK21-32,CK21-NOUSE

// RUN: %clang_cc1 -DCK21 -verify -fopenmp-simd -fopenmp-targets=powerpc64le-ibm-linux-gnu -x c++ -triple powerpc64le-unknown-unknown -emit-llvm %s -o - | FileCheck -allow-deprecated-dag-overlap  --check-prefix SIMD-ONLY20 %s
// RUN: %clang_cc1 -DCK21 -fopenmp-simd -fopenmp-targets=powerpc64le-ibm-linux-gnu -x c++ -std=c++11 -triple powerpc64le-unknown-unknown -emit-pch -o %t %s
// RUN: %clang_cc1 -fopenmp-simd -fopenmp-targets=powerpc64le-ibm-linux-gnu -x c++ -triple powerpc64le-unknown-unknown -std=c++11 -include-pch %t -verify %s -emit-llvm -o - | FileCheck -allow-deprecated-dag-overlap  --check-prefix SIMD-ONLY20 %s
// RUN: %clang_cc1 -DCK21 -verify -fopenmp-simd -fopenmp-targets=i386-pc-linux-gnu -x c++ -triple i386-unknown-unknown -emit-llvm %s -o - | FileCheck -allow-deprecated-dag-overlap  --check-prefix SIMD-ONLY20 %s
// RUN: %clang_cc1 -DCK21 -fopenmp-simd -fopenmp-targets=i386-pc-linux-gnu -x c++ -std=c++11 -triple i386-unknown-unknown -emit-pch -o %t %s
// RUN: %clang_cc1 -fopenmp-simd -fopenmp-targets=i386-pc-linux-gnu -x c++ -triple i386-unknown-unknown -std=c++11 -include-pch %t -verify %s -emit-llvm -o - | FileCheck -allow-deprecated-dag-overlap  --check-prefix SIMD-ONLY20 %s

// SIMD-ONLY20-NOT: {{__kmpc|__tgt}}
#ifdef CK21
// CK21: [[ST:%.+]] = type { i32, i32, float* }

// CK21-LABEL: @.__omp_offloading_{{.*}}foo{{.*}}_l{{[0-9]+}}.region_id = weak constant i8 0
// CK21: [[MTYPE00:@.+]] = private {{.*}}constant [2 x i64] [i64 32, i64 281474976710659]

// CK21-LABEL: @.__omp_offloading_{{.*}}foo{{.*}}_l{{[0-9]+}}.region_id = weak constant i8 0
// CK21: [[SIZE01:@.+]] = private {{.*}}constant [1 x i64] [i64 492]
// CK21: [[MTYPE01:@.+]] = private {{.*}}constant [1 x i64] [i64 35]

// CK21-LABEL: @.__omp_offloading_{{.*}}foo{{.*}}_l{{[0-9]+}}.region_id = weak constant i8 0
// CK21: [[MTYPE02:@.+]] = private {{.*}}constant [2 x i64] [i64 32, i64 281474976710674]

// CK21-LABEL: @.__omp_offloading_{{.*}}foo{{.*}}_l{{[0-9]+}}.region_id = weak constant i8 0
// CK21: [[SIZE03:@.+]] = private {{.*}}constant [1 x i64] [i64 492]
// CK21: [[MTYPE03:@.+]] = private {{.*}}constant [1 x i64] [i64 34]

// CK21-LABEL: @.__omp_offloading_{{.*}}foo{{.*}}_l{{[0-9]+}}.region_id = weak constant i8 0
// CK21: [[SIZE04:@.+]] = private {{.*}}constant [1 x i64] [i64 4]
// CK21: [[MTYPE04:@.+]] = private {{.*}}constant [1 x i64] [i64 34]

// CK21-LABEL: @.__omp_offloading_{{.*}}foo{{.*}}_l{{[0-9]+}}.region_id = weak constant i8 0
// CK21: [[MTYPE05:@.+]] = private {{.*}}constant [3 x i64] [i64 32, i64 281474976710659, i64 281474976710659]

// CK21-LABEL: explicit_maps_template_args_and_members{{.*}}(

template <int X, typename T>
struct CC {
  T A;
  int A2;
  float *B;

  int foo(T arg) {
    float la[X];
    T *lb;

    // Region 00
    // CK21-DAG: call i32 @__tgt_target_mapper(i64 {{[^,]+}}, i8* {{[^,]+}}, i32 2, i8** [[GEPBP:%.+]], i8** [[GEPP:%.+]], i64* [[GEPS:%.+]], {{.+}}getelementptr {{.+}}[2 x i{{.+}}]* [[MTYPE00]]{{.+}}, i8** null)
    // CK21-DAG: [[GEPBP]] = getelementptr inbounds {{.+}}[[BP:%[^,]+]]
    // CK21-DAG: [[GEPP]] = getelementptr inbounds {{.+}}[[P:%[^,]+]]
    // CK21-DAG: [[GEPS]] = getelementptr inbounds {{.+}}[[S:%[^,]+]]

    // CK21-DAG: [[BP0:%.+]] = getelementptr inbounds {{.+}}[[BP]], i{{.+}} 0, i{{.+}} 0
    // CK21-DAG: [[P0:%.+]] = getelementptr inbounds {{.+}}[[P]], i{{.+}} 0, i{{.+}} 0
    // CK21-DAG: [[S0:%.+]] = getelementptr inbounds {{.+}}[[S]], i{{.+}} 0, i{{.+}} 0
    // CK21-DAG: [[CBP0:%.+]] = bitcast i8** [[BP0]] to [[ST]]**
    // CK21-DAG: [[CP0:%.+]] = bitcast i8** [[P0]] to i32**
    // CK21-DAG: store [[ST]]* [[VAR0:%.+]], [[ST]]** [[CBP0]]
    // CK21-DAG: store i32* [[SEC0:%.+]], i32** [[CP0]]
    // CK21-DAG: store i64 {{%.+}}, i64* [[S0]]
    // CK21-DAG: [[SEC0]] = getelementptr {{.*}}[[ST]]* [[VAR0:%.+]], i{{.+}} 0, i{{.+}} 0

    // CK21-DAG: [[BP1:%.+]] = getelementptr inbounds {{.+}}[[BP]], i{{.+}} 0, i{{.+}} 1
    // CK21-DAG: [[P1:%.+]] = getelementptr inbounds {{.+}}[[P]], i{{.+}} 0, i{{.+}} 1
    // CK21-DAG: [[S1:%.+]] = getelementptr inbounds {{.+}}[[S]], i{{.+}} 0, i{{.+}} 1
    // CK21-DAG: [[CBP1:%.+]] = bitcast i8** [[BP1]] to [[ST]]**
    // CK21-DAG: [[CP1:%.+]] = bitcast i8** [[P1]] to i32**
    // CK21-DAG: store [[ST]]* [[VAR1:%.+]], [[ST]]** [[CBP1]]
    // CK21-DAG: store i32* [[SEC1:%.+]], i32** [[CP1]]
    // CK21-DAG: store i64 {{.+}}, i64* [[S1]]
    // CK21-DAG: [[SEC1]] = getelementptr {{.*}}[[ST]]* [[VAR1:%.+]], i{{.+}} 0, i{{.+}} 0

    // CK21-USE: call void [[CALL00:@.+]]([[ST]]* {{[^,]+}})
    // CK21-NOUSE: call void [[CALL00:@.+]]()
    #pragma omp target map(A)
    {
#ifdef USE
      A += 1;
#endif
    }

    // Region 01
    // CK21-DAG: call i32 @__tgt_target_mapper(i64 {{[^,]+}}, i8* {{[^,]+}}, i32 1, i8** [[GEPBP:%.+]], i8** [[GEPP:%.+]], {{.+}}getelementptr {{.+}}[1 x i{{.+}}]* [[SIZE01]], {{.+}}getelementptr {{.+}}[1 x i{{.+}}]* [[MTYPE01]]{{.+}}, i8** null)
    // CK21-DAG: [[GEPBP]] = getelementptr inbounds {{.+}}[[BP:%[^,]+]]
    // CK21-DAG: [[GEPP]] = getelementptr inbounds {{.+}}[[P:%[^,]+]]

    // CK21-DAG: [[BP0:%.+]] = getelementptr inbounds {{.+}}[[BP]], i{{.+}} 0, i{{.+}} 0
    // CK21-DAG: [[P0:%.+]] = getelementptr inbounds {{.+}}[[P]], i{{.+}} 0, i{{.+}} 0
    // CK21-DAG: [[CBP0:%.+]] = bitcast i8** [[BP0]] to i32**
    // CK21-DAG: [[CP0:%.+]] = bitcast i8** [[P0]] to i32**
    // CK21-DAG: store i32* [[RVAR0:%.+]], i32** [[CBP0]]
    // CK21-DAG: store i32* [[SEC0:%.+]], i32** [[CP0]]
    // CK21-DAG: [[RVAR0]] = load i32*, i32** [[VAR0:%[^,]+]]
    // CK21-DAG: [[SEC0]] = getelementptr {{.*}}i32* [[RVAR00:%.+]], i{{.+}} 0
    // CK21-DAG: [[RVAR00]] = load i32*, i32** [[VAR0]]

    // CK21-USE: call void [[CALL01:@.+]](i32* {{[^,]+}})
    // CK21-NOUSE: call void [[CALL01:@.+]]()
    #pragma omp target map(lb[:X])
    {
#ifdef USE
      lb[4] += 1;
#endif
    }

    // Region 02
    // CK21-DAG: call i32 @__tgt_target_mapper(i64 {{[^,]+}}, i8* {{[^,]+}}, i32 2, i8** [[GEPBP:%.+]], i8** [[GEPP:%.+]], i64* [[GEPS:%.+]], {{.+}}getelementptr {{.+}}[2 x i{{.+}}]* [[MTYPE02]]{{.+}}, i8** null)
    // CK21-DAG: [[GEPBP]] = getelementptr inbounds {{.+}}[[BP:%[^,]+]]
    // CK21-DAG: [[GEPP]] = getelementptr inbounds {{.+}}[[P:%[^,]+]]
    // CK21-DAG: [[GEPS]] = getelementptr inbounds {{.+}}[[S:%[^,]+]]

    // CK21-DAG: [[BP0:%.+]] = getelementptr inbounds {{.+}}[[BP]], i{{.+}} 0, i{{.+}} 0
    // CK21-DAG: [[P0:%.+]] = getelementptr inbounds {{.+}}[[P]], i{{.+}} 0, i{{.+}} 0
    // CK21-DAG: [[S0:%.+]] = getelementptr inbounds {{.+}}[[S]], i{{.+}} 0, i{{.+}} 0
    // CK21-DAG: [[CBP0:%.+]] = bitcast i8** [[BP0]] to [[ST]]**
    // CK21-DAG: [[CP0:%.+]] = bitcast i8** [[P0]] to float***
    // CK21-DAG: store [[ST]]* [[VAR0:%.+]], [[ST]]** [[CBP0]]
    // CK21-DAG: store float** [[SEC0:%.+]], float*** [[CP0]]
    // CK21-DAG: store i64 {{%.+}}, i64* [[S0]]
    // CK21-DAG: [[SEC0]] = getelementptr {{.*}}[[ST]]* [[VAR0]], i{{.+}} 0, i{{.+}} 2

    // CK21-DAG: [[BP1:%.+]] = getelementptr inbounds {{.+}}[[BP]], i{{.+}} 0, i{{.+}} 1
    // CK21-DAG: [[P1:%.+]] = getelementptr inbounds {{.+}}[[P]], i{{.+}} 0, i{{.+}} 1
    // CK21-DAG: [[S1:%.+]] = getelementptr inbounds {{.+}}[[S]], i{{.+}} 0, i{{.+}} 1
    // CK21-DAG: [[CBP1:%.+]] = bitcast i8** [[BP1]] to float***
    // CK21-DAG: [[CP1:%.+]] = bitcast i8** [[P1]] to float**
    // CK21-DAG: store float** [[SEC0]], float*** [[CBP1]]
    // CK21-DAG: store float* [[SEC1:%.+]], float** [[CP1]]
    // CK21-DAG: store i64 {{.+}}, i64* [[S1]]
    // CK21-DAG: [[SEC1]] = getelementptr {{.*}}float* [[RVAR1:%[^,]+]], i{{.+}} 123
    // CK21-DAG: [[RVAR1]] = load float*, float** [[SEC1_:%[^,]+]]
    // CK21-DAG: [[SEC1_]] = getelementptr {{.*}}[[ST]]* [[VAR0]], i{{.+}} 0, i{{.+}} 2

    // CK21-USE: call void [[CALL02:@.+]]([[ST]]* {{[^,]+}})
    // CK21-NOUSE: call void [[CALL02:@.+]]()
    #pragma omp target map(from:B[X:X+2])
    {
#ifdef USE
      B[2] += 1.0f;
#endif
    }

    // Region 03
    // CK21-DAG: call i32 @__tgt_target_mapper(i64 {{[^,]+}}, i8* {{[^,]+}}, i32 1, i8** [[GEPBP:%.+]], i8** [[GEPP:%.+]], {{.+}}getelementptr {{.+}}[1 x i{{.+}}]* [[SIZE03]], {{.+}}getelementptr {{.+}}[1 x i{{.+}}]* [[MTYPE03]]{{.+}}, i8** null)
    // CK21-DAG: [[GEPBP]] = getelementptr inbounds {{.+}}[[BP:%[^,]+]]
    // CK21-DAG: [[GEPP]] = getelementptr inbounds {{.+}}[[P:%[^,]+]]

    // CK21-DAG: [[BP0:%.+]] = getelementptr inbounds {{.+}}[[BP]], i{{.+}} 0, i{{.+}} 0
    // CK21-DAG: [[P0:%.+]] = getelementptr inbounds {{.+}}[[P]], i{{.+}} 0, i{{.+}} 0
    // CK21-DAG: [[CBP0:%.+]] = bitcast i8** [[BP0]] to [123 x float]**
    // CK21-DAG: [[CP0:%.+]] = bitcast i8** [[P0]] to [123 x float]**
    // CK21-DAG: store [123 x float]* [[VAR0:%.+]], [123 x float]** [[CBP0]]
    // CK21-DAG: store [123 x float]* [[VAR0]], [123 x float]** [[CP0]]

    // CK21-USE: call void [[CALL03:@.+]]([123 x float]* {{[^,]+}})
    // CK21-NOUSE: call void [[CALL03:@.+]]()
    #pragma omp target map(from:la)
    {
#ifdef USE
      la[3] += 1.0f;
#endif
    }

    // Region 04
    // CK21-DAG: call i32 @__tgt_target_mapper(i64 {{[^,]+}}, i8* {{[^,]+}}, i32 1, i8** [[GEPBP:%.+]], i8** [[GEPP:%.+]], {{.+}}getelementptr {{.+}}[1 x i{{.+}}]* [[SIZE04]], {{.+}}getelementptr {{.+}}[1 x i{{.+}}]* [[MTYPE04]]{{.+}}, i8** null)
    // CK21-DAG: [[GEPBP]] = getelementptr inbounds {{.+}}[[BP:%[^,]+]]
    // CK21-DAG: [[GEPP]] = getelementptr inbounds {{.+}}[[P:%[^,]+]]

    // CK21-DAG: [[BP0:%.+]] = getelementptr inbounds {{.+}}[[BP]], i{{.+}} 0, i{{.+}} 0
    // CK21-DAG: [[P0:%.+]] = getelementptr inbounds {{.+}}[[P]], i{{.+}} 0, i{{.+}} 0
    // CK21-DAG: [[CBP0:%.+]] = bitcast i8** [[BP0]] to i32**
    // CK21-DAG: [[CP0:%.+]] = bitcast i8** [[P0]] to i32**
    // CK21-DAG: store i32* [[VAR0:%.+]], i32** [[CBP0]]
    // CK21-DAG: store i32* [[VAR0]], i32** [[CP0]]

    // CK21-USE: call void [[CALL04:@.+]](i32* {{[^,]+}})
    // CK21-NOUSE: call void [[CALL04:@.+]]()
    #pragma omp target map(from:arg)
    {
#ifdef USE
      arg +=1;
#endif
    }

    // Make sure the extra flag is passed to the second map.
    // Region 05
    // CK21-DAG: call i32 @__tgt_target_mapper(i64 {{[^,]+}}, i8* {{[^,]+}}, i32 3, i8** [[GEPBP:%.+]], i8** [[GEPP:%.+]], i64* [[GEPS:%.+]], {{.+}}getelementptr {{.+}}[3 x i{{.+}}]* [[MTYPE05]]{{.+}}, i8** null)
    // CK21-DAG: [[GEPBP]] = getelementptr inbounds {{.+}}[[BP:%[^,]+]]
    // CK21-DAG: [[GEPP]] = getelementptr inbounds {{.+}}[[P:%[^,]+]]
    // CK21-DAG: [[GEPS]] = getelementptr inbounds {{.+}}[[S:%[^,]+]]

    // CK21-DAG: [[BP0:%.+]] = getelementptr inbounds {{.+}}[[BP]], i{{.+}} 0, i{{.+}} 0
    // CK21-DAG: [[P0:%.+]] = getelementptr inbounds {{.+}}[[P]], i{{.+}} 0, i{{.+}} 0
    // CK21-DAG: [[S0:%.+]] = getelementptr inbounds {{.+}}[[S]], i{{.+}} 0, i{{.+}} 0
    // CK21-DAG: [[CBP0:%.+]] = bitcast i8** [[BP0]] to [[ST]]**
    // CK21-DAG: [[CP0:%.+]] = bitcast i8** [[P0]] to i32**
    // CK21-DAG: store [[ST]]* [[VAR0:%.+]], [[ST]]** [[CBP0]]
    // CK21-DAG: store i32* [[SEC0:%.+]], i32** [[CP0]]
    // CK21-DAG: store i64 {{%.+}}, i64* [[S0]]
    // CK21-DAG: [[SEC0]] = getelementptr {{.*}}[[ST]]* [[VAR0]], i{{.+}} 0, i{{.+}} 0

    // CK21-DAG: [[BP1:%.+]] = getelementptr inbounds {{.+}}[[BP]], i{{.+}} 0, i{{.+}} 1
    // CK21-DAG: [[P1:%.+]] = getelementptr inbounds {{.+}}[[P]], i{{.+}} 0, i{{.+}} 1
    // CK21-DAG: [[S1:%.+]] = getelementptr inbounds {{.+}}[[S]], i{{.+}} 0, i{{.+}} 1
    // CK21-DAG: [[CBP1:%.+]] = bitcast i8** [[BP1]] to [[ST]]**
    // CK21-DAG: [[CP1:%.+]] = bitcast i8** [[P1]] to i32**
    // CK21-DAG: store [[ST]]* [[VAR0]], [[ST]]** [[CBP1]]
    // CK21-DAG: store i32* [[SEC0]], i32** [[CP1]]
    // CK21-DAG: store i64 {{.+}}, i64* [[S1]]

    // CK21-DAG: [[BP2:%.+]] = getelementptr inbounds {{.+}}[[BP]], i{{.+}} 0, i{{.+}} 2
    // CK21-DAG: [[P2:%.+]] = getelementptr inbounds {{.+}}[[P]], i{{.+}} 0, i{{.+}} 2
    // CK21-DAG: [[S2:%.+]] = getelementptr inbounds {{.+}}[[S]], i{{.+}} 0, i{{.+}} 2
    // CK21-DAG: [[CBP2:%.+]] = bitcast i8** [[BP2]] to [[ST]]**
    // CK21-DAG: [[CP2:%.+]] = bitcast i8** [[P2]] to i32**
    // CK21-DAG: store [[ST]]* [[VAR2:%.+]], [[ST]]** [[CBP2]]
    // CK21-DAG: store i32* [[SEC2:%.+]], i32** [[CP2]]
    // CK21-DAG: store i64 {{.+}}, i64* [[S2]]
    // CK21-DAG: [[SEC2]] = getelementptr {{.*}}[[ST]]* [[VAR2]], i{{.+}} 0, i{{.+}} 1

    // CK21-USE: call void [[CALL05:@.+]]([[ST]]* {{[^,]+}})
    // CK21-NOUSE: call void [[CALL05:@.+]]()
    #pragma omp target map(A, A2)
    {
#ifdef USE
      A += 1;
      A2 += 1;
#endif
    }
    return A;
  }
};

int explicit_maps_template_args_and_members(int a){
  CC<123,int> c;
  return c.foo(a);
}

// CK21: define {{.+}}[[CALL00]]
// CK21: define {{.+}}[[CALL01]]
// CK21: define {{.+}}[[CALL02]]
// CK21: define {{.+}}[[CALL03]]
// CK21: define {{.+}}[[CALL04]]
// CK21: define {{.+}}[[CALL05]]
#endif
///==========================================================================///
// RUN: %clang_cc1 -DCK22 -verify -fopenmp -fopenmp-targets=powerpc64le-ibm-linux-gnu -x c++ -triple powerpc64le-unknown-unknown -emit-llvm %s -o - | FileCheck -allow-deprecated-dag-overlap  %s --check-prefix CK22 --check-prefix CK22-64
// RUN: %clang_cc1 -DCK22 -fopenmp -fopenmp-targets=powerpc64le-ibm-linux-gnu -x c++ -std=c++11 -triple powerpc64le-unknown-unknown -emit-pch -o %t %s
// RUN: %clang_cc1 -fopenmp -fopenmp-targets=powerpc64le-ibm-linux-gnu -x c++ -triple powerpc64le-unknown-unknown -std=c++11 -include-pch %t -verify %s -emit-llvm -o - | FileCheck -allow-deprecated-dag-overlap  %s  --check-prefix CK22 --check-prefix CK22-64
// RUN: %clang_cc1 -DCK22 -verify -fopenmp -fopenmp-targets=i386-pc-linux-gnu -x c++ -triple i386-unknown-unknown -emit-llvm %s -o - | FileCheck -allow-deprecated-dag-overlap  %s  --check-prefix CK22 --check-prefix CK22-32
// RUN: %clang_cc1 -DCK22 -fopenmp -fopenmp-targets=i386-pc-linux-gnu -x c++ -std=c++11 -triple i386-unknown-unknown -emit-pch -o %t %s
// RUN: %clang_cc1 -fopenmp -fopenmp-targets=i386-pc-linux-gnu -x c++ -triple i386-unknown-unknown -std=c++11 -include-pch %t -verify %s -emit-llvm -o - | FileCheck -allow-deprecated-dag-overlap  %s  --check-prefix CK22 --check-prefix CK22-32

// RUN: %clang_cc1 -DCK22 -verify -fopenmp-simd -fopenmp-targets=powerpc64le-ibm-linux-gnu -x c++ -triple powerpc64le-unknown-unknown -emit-llvm %s -o - | FileCheck -allow-deprecated-dag-overlap  --check-prefix SIMD-ONLY21 %s
// RUN: %clang_cc1 -DCK22 -fopenmp-simd -fopenmp-targets=powerpc64le-ibm-linux-gnu -x c++ -std=c++11 -triple powerpc64le-unknown-unknown -emit-pch -o %t %s
// RUN: %clang_cc1 -fopenmp-simd -fopenmp-targets=powerpc64le-ibm-linux-gnu -x c++ -triple powerpc64le-unknown-unknown -std=c++11 -include-pch %t -verify %s -emit-llvm -o - | FileCheck -allow-deprecated-dag-overlap  --check-prefix SIMD-ONLY21 %s
// RUN: %clang_cc1 -DCK22 -verify -fopenmp-simd -fopenmp-targets=i386-pc-linux-gnu -x c++ -triple i386-unknown-unknown -emit-llvm %s -o - | FileCheck -allow-deprecated-dag-overlap  --check-prefix SIMD-ONLY21 %s
// RUN: %clang_cc1 -DCK22 -fopenmp-simd -fopenmp-targets=i386-pc-linux-gnu -x c++ -std=c++11 -triple i386-unknown-unknown -emit-pch -o %t %s
// RUN: %clang_cc1 -fopenmp-simd -fopenmp-targets=i386-pc-linux-gnu -x c++ -triple i386-unknown-unknown -std=c++11 -include-pch %t -verify %s -emit-llvm -o - | FileCheck -allow-deprecated-dag-overlap  --check-prefix SIMD-ONLY21 %s
// SIMD-ONLY21-NOT: {{__kmpc|__tgt}}
#ifdef CK22

// CK22-DAG: [[ST:%.+]] = type { float }
// CK22-DAG: [[STT:%.+]] = type { i32 }

// CK22-LABEL: @.__omp_offloading_{{.*}}explicit_maps_globals{{.*}}_l{{[0-9]+}}.region_id = weak constant i8 0
// CK22: [[SIZE00:@.+]] = private {{.*}}constant [1 x i64] [i64 4]
// CK22: [[MTYPE00:@.+]] = private {{.*}}constant [1 x i64] [i64 35]

// CK22-LABEL: @.__omp_offloading_{{.*}}explicit_maps_globals{{.*}}_l{{[0-9]+}}.region_id = weak constant i8 0
// CK22: [[SIZE01:@.+]] = private {{.*}}constant [1 x i64] [i64 400]
// CK22: [[MTYPE01:@.+]] = private {{.*}}constant [1 x i64] [i64 35]

// CK22-LABEL: @.__omp_offloading_{{.*}}explicit_maps_globals{{.*}}_l{{[0-9]+}}.region_id = weak constant i8 0
// CK22: [[SIZE02:@.+]] = private {{.*}}constant [1 x i64] [i64 {{8|4}}]
// CK22: [[MTYPE02:@.+]] = private {{.*}}constant [1 x i64] [i64 35]

// CK22-LABEL: @.__omp_offloading_{{.*}}explicit_maps_globals{{.*}}_l{{[0-9]+}}.region_id = weak constant i8 0
// CK22: [[SIZE03:@.+]] = private {{.*}}constant [1 x i64] [i64 16]
// CK22: [[MTYPE03:@.+]] = private {{.*}}constant [1 x i64] [i64 35]

// CK22-LABEL: @.__omp_offloading_{{.*}}explicit_maps_globals{{.*}}_l{{[0-9]+}}.region_id = weak constant i8 0
// CK22: [[SIZE04:@.+]] = private {{.*}}constant [1 x i64] [i64 20]
// CK22: [[MTYPE04:@.+]] = private {{.*}}constant [1 x i64] [i64 35]

// CK22-LABEL: @.__omp_offloading_{{.*}}explicit_maps_globals{{.*}}_l{{[0-9]+}}.region_id = weak constant i8 0
// CK22: [[SIZE05:@.+]] = private {{.*}}constant [1 x i64] [i64 4]
// CK22: [[MTYPE05:@.+]] = private {{.*}}constant [1 x i64] [i64 35]

// CK22-LABEL: @.__omp_offloading_{{.*}}explicit_maps_globals{{.*}}_l{{[0-9]+}}.region_id = weak constant i8 0
// CK22: [[SIZE06:@.+]] = private {{.*}}constant [1 x i64] [i64 400]
// CK22: [[MTYPE06:@.+]] = private {{.*}}constant [1 x i64] [i64 35]

// CK22-LABEL: @.__omp_offloading_{{.*}}explicit_maps_globals{{.*}}_l{{[0-9]+}}.region_id = weak constant i8 0
// CK22: [[SIZE07:@.+]] = private {{.*}}constant [1 x i64] [i64 {{8|4}}]
// CK22: [[MTYPE07:@.+]] = private {{.*}}constant [1 x i64] [i64 35]

// CK22-LABEL: @.__omp_offloading_{{.*}}explicit_maps_globals{{.*}}_l{{[0-9]+}}.region_id = weak constant i8 0
// CK22: [[SIZE08:@.+]] = private {{.*}}constant [1 x i64] [i64 16]
// CK22: [[MTYPE08:@.+]] = private {{.*}}constant [1 x i64] [i64 35]

// CK22-LABEL: @.__omp_offloading_{{.*}}explicit_maps_globals{{.*}}_l{{[0-9]+}}.region_id = weak constant i8 0
// CK22: [[SIZE09:@.+]] = private {{.*}}constant [1 x i64] [i64 20]
// CK22: [[MTYPE09:@.+]] = private {{.*}}constant [1 x i64] [i64 35]

// CK22-LABEL: @.__omp_offloading_{{.*}}explicit_maps_globals{{.*}}_l{{[0-9]+}}.region_id = weak constant i8 0
// CK22: [[SIZE10:@.+]] = private {{.*}}constant [1 x i64] [i64 4]
// CK22: [[MTYPE10:@.+]] = private {{.*}}constant [1 x i64] [i64 35]

// CK22-LABEL: @.__omp_offloading_{{.*}}explicit_maps_globals{{.*}}_l{{[0-9]+}}.region_id = weak constant i8 0
// CK22: [[SIZE11:@.+]] = private {{.*}}constant [1 x i64] [i64 400]
// CK22: [[MTYPE11:@.+]] = private {{.*}}constant [1 x i64] [i64 35]

// CK22-LABEL: @.__omp_offloading_{{.*}}explicit_maps_globals{{.*}}_l{{[0-9]+}}.region_id = weak constant i8 0
// CK22: [[SIZE12:@.+]] = private {{.*}}constant [1 x i64] [i64 {{8|4}}]
// CK22: [[MTYPE12:@.+]] = private {{.*}}constant [1 x i64] [i64 35]

// CK22-LABEL: @.__omp_offloading_{{.*}}explicit_maps_globals{{.*}}_l{{[0-9]+}}.region_id = weak constant i8 0
// CK22: [[SIZE13:@.+]] = private {{.*}}constant [1 x i64] [i64 16]
// CK22: [[MTYPE13:@.+]] = private {{.*}}constant [1 x i64] [i64 35]

// CK22-LABEL: @.__omp_offloading_{{.*}}explicit_maps_globals{{.*}}_l{{[0-9]+}}.region_id = weak constant i8 0
// CK22: [[SIZE14:@.+]] = private {{.*}}constant [1 x i64] [i64 20]
// CK22: [[MTYPE14:@.+]] = private {{.*}}constant [1 x i64] [i64 35]

int a;
int c[100];
int *d;

struct ST {
  float fa;
};

ST sa ;
ST sc[100];
ST *sd;

template<typename T>
struct STT {
  T fa;
};

STT<int> sta ;
STT<int> stc[100];
STT<int> *std;

// CK22-LABEL: explicit_maps_globals{{.*}}(
int explicit_maps_globals(void){
  // Region 00
  // CK22-DAG: call i32 @__tgt_target_mapper(i64 {{[^,]+}}, i8* {{[^,]+}}, i32 1, i8** [[GEPBP:%.+]], i8** [[GEPP:%.+]], {{.+}}getelementptr {{.+}}[1 x i{{.+}}]* [[SIZE00]], {{.+}}getelementptr {{.+}}[1 x i{{.+}}]* [[MTYPE00]]{{.+}}, i8** null)
  // CK22-DAG: [[GEPBP]] = getelementptr inbounds {{.+}}[[BP:%[^,]+]]
  // CK22-DAG: [[GEPP]] = getelementptr inbounds {{.+}}[[P:%[^,]+]]

  // CK22-DAG: [[BP0:%.+]] = getelementptr inbounds {{.+}}[[BP]], i{{.+}} 0, i{{.+}} 0
  // CK22-DAG: [[P0:%.+]] = getelementptr inbounds {{.+}}[[P]], i{{.+}} 0, i{{.+}} 0
  // CK22-DAG: [[CBP0:%.+]] = bitcast i8** [[BP0]] to i32**
  // CK22-DAG: [[CP0:%.+]] = bitcast i8** [[P0]] to i32**
  // CK22-DAG: store i32* @a, i32** [[CBP0]]
  // CK22-DAG: store i32* @a, i32** [[CP0]]

  // CK22: call void [[CALL00:@.+]](i32* {{[^,]+}})
  #pragma omp target map(a)
  { a+=1; }

  // Region 01
  // CK22-DAG: call i32 @__tgt_target_mapper(i64 {{[^,]+}}, i8* {{[^,]+}}, i32 1, i8** [[GEPBP:%.+]], i8** [[GEPP:%.+]], {{.+}}getelementptr {{.+}}[1 x i{{.+}}]* [[SIZE01]], {{.+}}getelementptr {{.+}}[1 x i{{.+}}]* [[MTYPE01]]{{.+}}, i8** null)
  // CK22-DAG: [[GEPBP]] = getelementptr inbounds {{.+}}[[BP:%[^,]+]]
  // CK22-DAG: [[GEPP]] = getelementptr inbounds {{.+}}[[P:%[^,]+]]

  // CK22-DAG: [[BP0:%.+]] = getelementptr inbounds {{.+}}[[BP]], i{{.+}} 0, i{{.+}} 0
  // CK22-DAG: [[P0:%.+]] = getelementptr inbounds {{.+}}[[P]], i{{.+}} 0, i{{.+}} 0
  // CK22-DAG: [[CBP0:%.+]] = bitcast i8** [[BP0]] to [100 x i32]**
  // CK22-DAG: [[CP0:%.+]] = bitcast i8** [[P0]] to [100 x i32]**
  // CK22-DAG: store [100 x i32]* @c, [100 x i32]** [[CBP0]]
  // CK22-DAG: store [100 x i32]* @c, [100 x i32]** [[CP0]]

  // CK22: call void [[CALL01:@.+]]([100 x i32]* {{[^,]+}})
  #pragma omp target map(c)
  { c[3]+=1; }

  // Region 02
  // CK22-DAG: call i32 @__tgt_target_mapper(i64 {{[^,]+}}, i8* {{[^,]+}}, i32 1, i8** [[GEPBP:%.+]], i8** [[GEPP:%.+]], {{.+}}getelementptr {{.+}}[1 x i{{.+}}]* [[SIZE02]], {{.+}}getelementptr {{.+}}[1 x i{{.+}}]* [[MTYPE02]]{{.+}}, i8** null)
  // CK22-DAG: [[GEPBP]] = getelementptr inbounds {{.+}}[[BP:%[^,]+]]
  // CK22-DAG: [[GEPP]] = getelementptr inbounds {{.+}}[[P:%[^,]+]]

  // CK22-DAG: [[BP0:%.+]] = getelementptr inbounds {{.+}}[[BP]], i{{.+}} 0, i{{.+}} 0
  // CK22-DAG: [[P0:%.+]] = getelementptr inbounds {{.+}}[[P]], i{{.+}} 0, i{{.+}} 0
  // CK22-DAG: [[CBP0:%.+]] = bitcast i8** [[BP0]] to i32***
  // CK22-DAG: [[CP0:%.+]] = bitcast i8** [[P0]] to i32***
  // CK22-DAG: store i32** @d, i32*** [[CBP0]]
  // CK22-DAG: store i32** @d, i32*** [[CP0]]

  // CK22: call void [[CALL02:@.+]](i32** {{[^,]+}})
  #pragma omp target map(d)
  { d[3]+=1; }

  // Region 03
  // CK22-DAG: call i32 @__tgt_target_mapper(i64 {{[^,]+}}, i8* {{[^,]+}}, i32 1, i8** [[GEPBP:%.+]], i8** [[GEPP:%.+]], {{.+}}getelementptr {{.+}}[1 x i{{.+}}]* [[SIZE03]], {{.+}}getelementptr {{.+}}[1 x i{{.+}}]* [[MTYPE03]]{{.+}}, i8** null)
  // CK22-DAG: [[GEPBP]] = getelementptr inbounds {{.+}}[[BP:%[^,]+]]
  // CK22-DAG: [[GEPP]] = getelementptr inbounds {{.+}}[[P:%[^,]+]]

  // CK22-DAG: [[BP0:%.+]] = getelementptr inbounds {{.+}}[[BP]], i{{.+}} 0, i{{.+}} 0
  // CK22-DAG: [[P0:%.+]] = getelementptr inbounds {{.+}}[[P]], i{{.+}} 0, i{{.+}} 0
  // CK22-DAG: [[CBP0:%.+]] = bitcast i8** [[BP0]] to [100 x i32]**
  // CK22-DAG: [[CP0:%.+]] = bitcast i8** [[P0]] to i32**
  // CK22-DAG: store [100 x i32]* @c, [100 x i32]** [[CBP0]]
  // CK22-DAG: store i32* getelementptr inbounds ([100 x i32], [100 x i32]* @c, i{{.+}} 0, i{{.+}} 1), i32** [[CP0]]

  // CK22: call void [[CALL03:@.+]]([100 x i32]* {{[^,]+}})
  #pragma omp target map(c[1:4])
  { c[3]+=1; }

  // Region 04
  // CK22-DAG: call i32 @__tgt_target_mapper(i64 {{[^,]+}}, i8* {{[^,]+}}, i32 1, i8** [[GEPBP:%.+]], i8** [[GEPP:%.+]], {{.+}}getelementptr {{.+}}[1 x i{{.+}}]* [[SIZE04]], {{.+}}getelementptr {{.+}}[1 x i{{.+}}]* [[MTYPE04]]{{.+}}, i8** null)
  // CK22-DAG: [[GEPBP]] = getelementptr inbounds {{.+}}[[BP:%[^,]+]]
  // CK22-DAG: [[GEPP]] = getelementptr inbounds {{.+}}[[P:%[^,]+]]

  // CK22-DAG: [[BP0:%.+]] = getelementptr inbounds {{.+}}[[BP]], i{{.+}} 0, i{{.+}} 0
  // CK22-DAG: [[P0:%.+]] = getelementptr inbounds {{.+}}[[P]], i{{.+}} 0, i{{.+}} 0
  // CK22-DAG: [[CBP0:%.+]] = bitcast i8** [[BP0]] to i32**
  // CK22-DAG: [[CP0:%.+]] = bitcast i8** [[P0]] to i32**
  // CK22-DAG: store i32* [[RVAR0:%.+]], i32** [[CBP0]]
  // CK22-DAG: store i32* [[SEC0:%.+]], i32** [[CP0]]
  // CK22-DAG: [[RVAR0]] = load i32*, i32** @d
  // CK22-DAG: [[SEC0]] = getelementptr {{.*}}i32* [[RVAR00:%.+]], i{{.+}} 2
  // CK22-DAG: [[RVAR00]] = load i32*, i32** @d

  // CK22: call void [[CALL04:@.+]](i32* {{[^,]+}})
  #pragma omp target map(d[2:5])
  { d[3]+=1; }

  // Region 05
  // CK22-DAG: call i32 @__tgt_target_mapper(i64 {{[^,]+}}, i8* {{[^,]+}}, i32 1, i8** [[GEPBP:%.+]], i8** [[GEPP:%.+]], {{.+}}getelementptr {{.+}}[1 x i{{.+}}]* [[SIZE05]], {{.+}}getelementptr {{.+}}[1 x i{{.+}}]* [[MTYPE05]]{{.+}}, i8** null)
  // CK22-DAG: [[GEPBP]] = getelementptr inbounds {{.+}}[[BP:%[^,]+]]
  // CK22-DAG: [[GEPP]] = getelementptr inbounds {{.+}}[[P:%[^,]+]]

  // CK22-DAG: [[BP0:%.+]] = getelementptr inbounds {{.+}}[[BP]], i{{.+}} 0, i{{.+}} 0
  // CK22-DAG: [[P0:%.+]] = getelementptr inbounds {{.+}}[[P]], i{{.+}} 0, i{{.+}} 0
  // CK22-DAG: [[CBP0:%.+]] = bitcast i8** [[BP0]] to [[ST]]**
  // CK22-DAG: [[CP0:%.+]] = bitcast i8** [[P0]] to [[ST]]**
  // CK22-DAG: store [[ST]]* @sa, [[ST]]** [[CBP0]]
  // CK22-DAG: store [[ST]]* @sa, [[ST]]** [[CP0]]

  // CK22: call void [[CALL05:@.+]]([[ST]]* {{[^,]+}})
  #pragma omp target map(sa)
  { sa.fa+=1; }

  // Region 06
  // CK22-DAG: call i32 @__tgt_target_mapper(i64 {{[^,]+}}, i8* {{[^,]+}}, i32 1, i8** [[GEPBP:%.+]], i8** [[GEPP:%.+]], {{.+}}getelementptr {{.+}}[1 x i{{.+}}]* [[SIZE06]], {{.+}}getelementptr {{.+}}[1 x i{{.+}}]* [[MTYPE06]]{{.+}}, i8** null)
  // CK22-DAG: [[GEPBP]] = getelementptr inbounds {{.+}}[[BP:%[^,]+]]
  // CK22-DAG: [[GEPP]] = getelementptr inbounds {{.+}}[[P:%[^,]+]]

  // CK22-DAG: [[BP0:%.+]] = getelementptr inbounds {{.+}}[[BP]], i{{.+}} 0, i{{.+}} 0
  // CK22-DAG: [[P0:%.+]] = getelementptr inbounds {{.+}}[[P]], i{{.+}} 0, i{{.+}} 0
  // CK22-DAG: [[CBP0:%.+]] = bitcast i8** [[BP0]] to [100 x [[ST]]]**
  // CK22-DAG: [[CP0:%.+]] = bitcast i8** [[P0]] to [100 x [[ST]]]**
  // CK22-DAG: store [100 x [[ST]]]* @sc, [100 x [[ST]]]** [[CBP0]]
  // CK22-DAG: store [100 x [[ST]]]* @sc, [100 x [[ST]]]** [[CP0]]

  // CK22: call void [[CALL06:@.+]]([100 x [[ST]]]* {{[^,]+}})
  #pragma omp target map(sc)
  { sc[3].fa+=1; }

  // Region 07
  // CK22-DAG: call i32 @__tgt_target_mapper(i64 {{[^,]+}}, i8* {{[^,]+}}, i32 1, i8** [[GEPBP:%.+]], i8** [[GEPP:%.+]], {{.+}}getelementptr {{.+}}[1 x i{{.+}}]* [[SIZE07]], {{.+}}getelementptr {{.+}}[1 x i{{.+}}]* [[MTYPE07]]{{.+}}, i8** null)
  // CK22-DAG: [[GEPBP]] = getelementptr inbounds {{.+}}[[BP:%[^,]+]]
  // CK22-DAG: [[GEPP]] = getelementptr inbounds {{.+}}[[P:%[^,]+]]

  // CK22-DAG: [[BP0:%.+]] = getelementptr inbounds {{.+}}[[BP]], i{{.+}} 0, i{{.+}} 0
  // CK22-DAG: [[P0:%.+]] = getelementptr inbounds {{.+}}[[P]], i{{.+}} 0, i{{.+}} 0
  // CK22-DAG: [[CBP0:%.+]] = bitcast i8** [[BP0]] to [[ST]]***
  // CK22-DAG: [[CP0:%.+]] = bitcast i8** [[P0]] to [[ST]]***
  // CK22-DAG: store [[ST]]** @sd, [[ST]]*** [[CBP0]]
  // CK22-DAG: store [[ST]]** @sd, [[ST]]*** [[CP0]]

  // CK22: call void [[CALL07:@.+]]([[ST]]** {{[^,]+}})
  #pragma omp target map(sd)
  { sd[3].fa+=1; }

  // Region 08
  // CK22-DAG: call i32 @__tgt_target_mapper(i64 {{[^,]+}}, i8* {{[^,]+}}, i32 1, i8** [[GEPBP:%.+]], i8** [[GEPP:%.+]], {{.+}}getelementptr {{.+}}[1 x i{{.+}}]* [[SIZE08]], {{.+}}getelementptr {{.+}}[1 x i{{.+}}]* [[MTYPE08]]{{.+}}, i8** null)
  // CK22-DAG: [[GEPBP]] = getelementptr inbounds {{.+}}[[BP:%[^,]+]]
  // CK22-DAG: [[GEPP]] = getelementptr inbounds {{.+}}[[P:%[^,]+]]

  // CK22-DAG: [[BP0:%.+]] = getelementptr inbounds {{.+}}[[BP]], i{{.+}} 0, i{{.+}} 0
  // CK22-DAG: [[P0:%.+]] = getelementptr inbounds {{.+}}[[P]], i{{.+}} 0, i{{.+}} 0
  // CK22-DAG: [[CBP0:%.+]] = bitcast i8** [[BP0]] to [100 x [[ST]]]**
  // CK22-DAG: [[CP0:%.+]] = bitcast i8** [[P0]] to [[ST]]**
  // CK22-DAG: store [100 x [[ST]]]* @sc, [100 x [[ST]]]** [[CBP0]]
  // CK22-DAG: store [[ST]]* getelementptr inbounds ([100 x [[ST]]], [100 x [[ST]]]* @sc, i{{.+}} 0, i{{.+}} 1), [[ST]]** [[CP0]]

  // CK22: call void [[CALL08:@.+]]([100 x [[ST]]]* {{[^,]+}})
  #pragma omp target map(sc[1:4])
  { sc[3].fa+=1; }

  // Region 09
  // CK22-DAG: call i32 @__tgt_target_mapper(i64 {{[^,]+}}, i8* {{[^,]+}}, i32 1, i8** [[GEPBP:%.+]], i8** [[GEPP:%.+]], {{.+}}getelementptr {{.+}}[1 x i{{.+}}]* [[SIZE09]], {{.+}}getelementptr {{.+}}[1 x i{{.+}}]* [[MTYPE09]]{{.+}}, i8** null)
  // CK22-DAG: [[GEPBP]] = getelementptr inbounds {{.+}}[[BP:%[^,]+]]
  // CK22-DAG: [[GEPP]] = getelementptr inbounds {{.+}}[[P:%[^,]+]]

  // CK22-DAG: [[BP0:%.+]] = getelementptr inbounds {{.+}}[[BP]], i{{.+}} 0, i{{.+}} 0
  // CK22-DAG: [[P0:%.+]] = getelementptr inbounds {{.+}}[[P]], i{{.+}} 0, i{{.+}} 0
  // CK22-DAG: [[CBP0:%.+]] = bitcast i8** [[BP0]] to [[ST]]**
  // CK22-DAG: [[CP0:%.+]] = bitcast i8** [[P0]] to [[ST]]**
  // CK22-DAG: store [[ST]]* [[RVAR0:%.+]], [[ST]]** [[CBP0]]
  // CK22-DAG: store [[ST]]* [[SEC0:%.+]], [[ST]]** [[CP0]]
  // CK22-DAG: [[RVAR0]] = load [[ST]]*, [[ST]]** @sd
  // CK22-DAG: [[SEC0]] = getelementptr {{.*}}[[ST]]* [[RVAR00:%.+]], i{{.+}} 2
  // CK22-DAG: [[RVAR00]] = load [[ST]]*, [[ST]]** @sd

  // CK22: call void [[CALL09:@.+]]([[ST]]* {{[^,]+}})
  #pragma omp target map(sd[2:5])
  { sd[3].fa+=1; }

  // Region 10
  // CK22-DAG: call i32 @__tgt_target_mapper(i64 {{[^,]+}}, i8* {{[^,]+}}, i32 1, i8** [[GEPBP:%.+]], i8** [[GEPP:%.+]], {{.+}}getelementptr {{.+}}[1 x i{{.+}}]* [[SIZE10]], {{.+}}getelementptr {{.+}}[1 x i{{.+}}]* [[MTYPE10]]{{.+}}, i8** null)
  // CK22-DAG: [[GEPBP]] = getelementptr inbounds {{.+}}[[BP:%[^,]+]]
  // CK22-DAG: [[GEPP]] = getelementptr inbounds {{.+}}[[P:%[^,]+]]

  // CK22-DAG: [[BP0:%.+]] = getelementptr inbounds {{.+}}[[BP]], i{{.+}} 0, i{{.+}} 0
  // CK22-DAG: [[P0:%.+]] = getelementptr inbounds {{.+}}[[P]], i{{.+}} 0, i{{.+}} 0
  // CK22-DAG: [[CBP0:%.+]] = bitcast i8** [[BP0]] to [[STT]]**
  // CK22-DAG: [[CP0:%.+]] = bitcast i8** [[P0]] to [[STT]]**
  // CK22-DAG: store [[STT]]* @sta, [[STT]]** [[CBP0]]
  // CK22-DAG: store [[STT]]* @sta, [[STT]]** [[CP0]]

  // CK22: call void [[CALL10:@.+]]([[STT]]* {{[^,]+}})
  #pragma omp target map(sta)
  { sta.fa+=1; }

  // Region 11
  // CK22-DAG: call i32 @__tgt_target_mapper(i64 {{[^,]+}}, i8* {{[^,]+}}, i32 1, i8** [[GEPBP:%.+]], i8** [[GEPP:%.+]], {{.+}}getelementptr {{.+}}[1 x i{{.+}}]* [[SIZE11]], {{.+}}getelementptr {{.+}}[1 x i{{.+}}]* [[MTYPE11]]{{.+}}, i8** null)
  // CK22-DAG: [[GEPBP]] = getelementptr inbounds {{.+}}[[BP:%[^,]+]]
  // CK22-DAG: [[GEPP]] = getelementptr inbounds {{.+}}[[P:%[^,]+]]

  // CK22-DAG: [[BP0:%.+]] = getelementptr inbounds {{.+}}[[BP]], i{{.+}} 0, i{{.+}} 0
  // CK22-DAG: [[P0:%.+]] = getelementptr inbounds {{.+}}[[P]], i{{.+}} 0, i{{.+}} 0
  // CK22-DAG: [[CBP0:%.+]] = bitcast i8** [[BP0]] to [100 x [[STT]]]**
  // CK22-DAG: [[CP0:%.+]] = bitcast i8** [[P0]] to [100 x [[STT]]]**
  // CK22-DAG: store [100 x [[STT]]]* @stc, [100 x [[STT]]]** [[CBP0]]
  // CK22-DAG: store [100 x [[STT]]]* @stc, [100 x [[STT]]]** [[CP0]]

  // CK22: call void [[CALL11:@.+]]([100 x [[STT]]]* {{[^,]+}})
  #pragma omp target map(stc)
  { stc[3].fa+=1; }

  // Region 12
  // CK22-DAG: call i32 @__tgt_target_mapper(i64 {{[^,]+}}, i8* {{[^,]+}}, i32 1, i8** [[GEPBP:%.+]], i8** [[GEPP:%.+]], {{.+}}getelementptr {{.+}}[1 x i{{.+}}]* [[SIZE12]], {{.+}}getelementptr {{.+}}[1 x i{{.+}}]* [[MTYPE12]]{{.+}}, i8** null)
  // CK22-DAG: [[GEPBP]] = getelementptr inbounds {{.+}}[[BP:%[^,]+]]
  // CK22-DAG: [[GEPP]] = getelementptr inbounds {{.+}}[[P:%[^,]+]]

  // CK22-DAG: [[BP0:%.+]] = getelementptr inbounds {{.+}}[[BP]], i{{.+}} 0, i{{.+}} 0
  // CK22-DAG: [[P0:%.+]] = getelementptr inbounds {{.+}}[[P]], i{{.+}} 0, i{{.+}} 0
  // CK22-DAG: [[CBP0:%.+]] = bitcast i8** [[BP0]] to [[STT]]***
  // CK22-DAG: [[CP0:%.+]] = bitcast i8** [[P0]] to [[STT]]***
  // CK22-DAG: store [[STT]]** @std, [[STT]]*** [[CBP0]]
  // CK22-DAG: store [[STT]]** @std, [[STT]]*** [[CP0]]

  // CK22: call void [[CALL12:@.+]]([[STT]]** {{[^,]+}})
  #pragma omp target map(std)
  { std[3].fa+=1; }

  // Region 13
  // CK22-DAG: call i32 @__tgt_target_mapper(i64 {{[^,]+}}, i8* {{[^,]+}}, i32 1, i8** [[GEPBP:%.+]], i8** [[GEPP:%.+]], {{.+}}getelementptr {{.+}}[1 x i{{.+}}]* [[SIZE13]], {{.+}}getelementptr {{.+}}[1 x i{{.+}}]* [[MTYPE13]]{{.+}}, i8** null)
  // CK22-DAG: [[GEPBP]] = getelementptr inbounds {{.+}}[[BP:%[^,]+]]
  // CK22-DAG: [[GEPP]] = getelementptr inbounds {{.+}}[[P:%[^,]+]]

  // CK22-DAG: [[BP0:%.+]] = getelementptr inbounds {{.+}}[[BP]], i{{.+}} 0, i{{.+}} 0
  // CK22-DAG: [[P0:%.+]] = getelementptr inbounds {{.+}}[[P]], i{{.+}} 0, i{{.+}} 0
  // CK22-DAG: [[CBP0:%.+]] = bitcast i8** [[BP0]] to [100 x [[STT]]]**
  // CK22-DAG: [[CP0:%.+]] = bitcast i8** [[P0]] to [[STT]]**
  // CK22-DAG: store [100 x [[STT]]]* @stc, [100 x [[STT]]]** [[CBP0]]
  // CK22-DAG: store [[STT]]* getelementptr inbounds ([100 x [[STT]]], [100 x [[STT]]]* @stc, i{{.+}} 0, i{{.+}} 1),  [[STT]]** [[CP0]]

  // CK22: call void [[CALL13:@.+]]([100 x [[STT]]]* {{[^,]+}})
  #pragma omp target map(stc[1:4])
  { stc[3].fa+=1; }

  // Region 14
  // CK22-DAG: call i32 @__tgt_target_mapper(i64 {{[^,]+}}, i8* {{[^,]+}}, i32 1, i8** [[GEPBP:%.+]], i8** [[GEPP:%.+]], {{.+}}getelementptr {{.+}}[1 x i{{.+}}]* [[SIZE14]], {{.+}}getelementptr {{.+}}[1 x i{{.+}}]* [[MTYPE14]]{{.+}}, i8** null)
  // CK22-DAG: [[GEPBP]] = getelementptr inbounds {{.+}}[[BP:%[^,]+]]
  // CK22-DAG: [[GEPP]] = getelementptr inbounds {{.+}}[[P:%[^,]+]]

  // CK22-DAG: [[BP0:%.+]] = getelementptr inbounds {{.+}}[[BP]], i{{.+}} 0, i{{.+}} 0
  // CK22-DAG: [[P0:%.+]] = getelementptr inbounds {{.+}}[[P]], i{{.+}} 0, i{{.+}} 0
  // CK22-DAG: [[CBP0:%.+]] = bitcast i8** [[BP0]] to [[STT]]**
  // CK22-DAG: [[CP0:%.+]] = bitcast i8** [[P0]] to [[STT]]**
  // CK22-DAG: store [[STT]]* [[RVAR0:%.+]], [[STT]]** [[CBP0]]
  // CK22-DAG: store [[STT]]* [[SEC0:%.+]], [[STT]]** [[CP0]]
  // CK22-DAG: [[RVAR0]] = load [[STT]]*, [[STT]]** @std
  // CK22-DAG: [[SEC0]] = getelementptr {{.*}}[[STT]]* [[RVAR00:%.+]], i{{.+}} 2
  // CK22-DAG: [[RVAR00]] = load [[STT]]*, [[STT]]** @std

  // CK22: call void [[CALL14:@.+]]([[STT]]* {{[^,]+}})
  #pragma omp target map(std[2:5])
  { std[3].fa+=1; }

  return 0;
}
// CK22: define {{.+}}[[CALL00]]
// CK22: define {{.+}}[[CALL01]]
// CK22: define {{.+}}[[CALL02]]
// CK22: define {{.+}}[[CALL03]]
// CK22: define {{.+}}[[CALL04]]
// CK22: define {{.+}}[[CALL05]]
// CK22: define {{.+}}[[CALL06]]
// CK22: define {{.+}}[[CALL07]]
// CK22: define {{.+}}[[CALL08]]
// CK22: define {{.+}}[[CALL09]]
// CK22: define {{.+}}[[CALL10]]
// CK22: define {{.+}}[[CALL11]]
// CK22: define {{.+}}[[CALL12]]
// CK22: define {{.+}}[[CALL13]]
// CK22: define {{.+}}[[CALL14]]
#endif
///==========================================================================///
// RUN: %clang_cc1 -std=c++11 -DCK23 -verify -fopenmp -fopenmp-targets=powerpc64le-ibm-linux-gnu -x c++ -triple powerpc64le-unknown-unknown -emit-llvm %s -o - | FileCheck -allow-deprecated-dag-overlap  %s --check-prefix CK23 --check-prefix CK23-64
// RUN: %clang_cc1 -std=c++11 -DCK23 -fopenmp -fopenmp-targets=powerpc64le-ibm-linux-gnu -x c++ -std=c++11 -triple powerpc64le-unknown-unknown -emit-pch -o %t %s
// RUN: %clang_cc1 -std=c++11 -fopenmp -fopenmp-targets=powerpc64le-ibm-linux-gnu -x c++ -triple powerpc64le-unknown-unknown -std=c++11 -include-pch %t -verify %s -emit-llvm -o - | FileCheck -allow-deprecated-dag-overlap  %s  --check-prefix CK23 --check-prefix CK23-64
// RUN: %clang_cc1 -std=c++11 -DCK23 -verify -fopenmp -fopenmp-targets=i386-pc-linux-gnu -x c++ -triple i386-unknown-unknown -emit-llvm %s -o - | FileCheck -allow-deprecated-dag-overlap  %s  --check-prefix CK23 --check-prefix CK23-32
// RUN: %clang_cc1 -std=c++11 -DCK23 -fopenmp -fopenmp-targets=i386-pc-linux-gnu -x c++ -std=c++11 -triple i386-unknown-unknown -emit-pch -o %t %s
// RUN: %clang_cc1 -std=c++11 -fopenmp -fopenmp-targets=i386-pc-linux-gnu -x c++ -triple i386-unknown-unknown -std=c++11 -include-pch %t -verify %s -emit-llvm -o - | FileCheck -allow-deprecated-dag-overlap  %s  --check-prefix CK23 --check-prefix CK23-32

// RUN: %clang_cc1 -std=c++11 -DCK23 -verify -fopenmp-simd -fopenmp-targets=powerpc64le-ibm-linux-gnu -x c++ -triple powerpc64le-unknown-unknown -emit-llvm %s -o - | FileCheck -allow-deprecated-dag-overlap  --check-prefix SIMD-ONLY22 %s
// RUN: %clang_cc1 -std=c++11 -DCK23 -fopenmp-simd -fopenmp-targets=powerpc64le-ibm-linux-gnu -x c++ -std=c++11 -triple powerpc64le-unknown-unknown -emit-pch -o %t %s
// RUN: %clang_cc1 -std=c++11 -fopenmp-simd -fopenmp-targets=powerpc64le-ibm-linux-gnu -x c++ -triple powerpc64le-unknown-unknown -std=c++11 -include-pch %t -verify %s -emit-llvm -o - | FileCheck -allow-deprecated-dag-overlap  --check-prefix SIMD-ONLY22 %s
// RUN: %clang_cc1 -std=c++11 -DCK23 -verify -fopenmp-simd -fopenmp-targets=i386-pc-linux-gnu -x c++ -triple i386-unknown-unknown -emit-llvm %s -o - | FileCheck -allow-deprecated-dag-overlap  --check-prefix SIMD-ONLY22 %s
// RUN: %clang_cc1 -std=c++11 -DCK23 -fopenmp-simd -fopenmp-targets=i386-pc-linux-gnu -x c++ -std=c++11 -triple i386-unknown-unknown -emit-pch -o %t %s
// RUN: %clang_cc1 -std=c++11 -fopenmp-simd -fopenmp-targets=i386-pc-linux-gnu -x c++ -triple i386-unknown-unknown -std=c++11 -include-pch %t -verify %s -emit-llvm -o - | FileCheck -allow-deprecated-dag-overlap  --check-prefix SIMD-ONLY22 %s
// SIMD-ONLY22-NOT: {{__kmpc|__tgt}}
#ifdef CK23

// CK23-LABEL: @.__omp_offloading_{{.*}}explicit_maps_inside_captured{{.*}}_l{{[0-9]+}}.region_id = weak constant i8 0
// CK23: [[SIZE00:@.+]] = private {{.*}}constant [1 x i64] [i64 4]
// CK23: [[MTYPE00:@.+]] = private {{.*}}constant [1 x i64] [i64 35]

// CK23-LABEL: @.__omp_offloading_{{.*}}explicit_maps_inside_captured{{.*}}_l{{[0-9]+}}.region_id = weak constant i8 0
// CK23: [[SIZE01:@.+]] = private {{.*}}constant [1 x i64] [i64 4]
// CK23: [[MTYPE01:@.+]] = private {{.*}}constant [1 x i64] [i64 35]

// CK23-LABEL: @.__omp_offloading_{{.*}}explicit_maps_inside_captured{{.*}}_l{{[0-9]+}}.region_id = weak constant i8 0
// CK23: [[SIZE02:@.+]] = private {{.*}}constant [1 x i64] [i64 400]
// CK23: [[MTYPE02:@.+]] = private {{.*}}constant [1 x i64] [i64 35]

// CK23-LABEL: @.__omp_offloading_{{.*}}explicit_maps_inside_captured{{.*}}_l{{[0-9]+}}.region_id = weak constant i8 0
// CK23: [[SIZE03:@.+]] = private {{.*}}constant [1 x i64] [i64 {{8|4}}]
// CK23: [[MTYPE03:@.+]] = private {{.*}}constant [1 x i64] [i64 35]

// CK23-LABEL: @.__omp_offloading_{{.*}}explicit_maps_inside_captured{{.*}}_l{{[0-9]+}}.region_id = weak constant i8 0
// CK23: [[SIZE04:@.+]] = private {{.*}}constant [1 x i64] [i64 16]
// CK23: [[MTYPE04:@.+]] = private {{.*}}constant [1 x i64] [i64 35]

// CK23-LABEL: @.__omp_offloading_{{.*}}explicit_maps_inside_captured{{.*}}_l{{[0-9]+}}.region_id = weak constant i8 0
// CK23: [[SIZE05:@.+]] = private {{.*}}constant [1 x i64] [i64 16]
// CK23: [[MTYPE05:@.+]] = private {{.*}}constant [1 x i64] [i64 35]

// CK23-LABEL: explicit_maps_inside_captured{{.*}}(
int explicit_maps_inside_captured(int a){
  float b;
  float c[100];
  float *d;

  // CK23: call void @{{.*}}explicit_maps_inside_captured{{.*}}([[SA:%.+]]* {{.*}})
  // CK23: define {{.*}}explicit_maps_inside_captured{{.*}}
  [&](void){
    // Region 00
    // CK23-DAG: call i32 @__tgt_target_mapper(i64 {{[^,]+}}, i8* {{[^,]+}}, i32 1, i8** [[GEPBP:%.+]], i8** [[GEPP:%.+]], {{.+}}getelementptr {{.+}}[1 x i{{.+}}]* [[SIZE00]], {{.+}}getelementptr {{.+}}[1 x i{{.+}}]* [[MTYPE00]]{{.+}}, i8** null)
    // CK23-DAG: [[GEPBP]] = getelementptr inbounds {{.+}}[[BP:%[^,]+]]
    // CK23-DAG: [[GEPP]] = getelementptr inbounds {{.+}}[[P:%[^,]+]]

    // CK23-DAG: [[BP0:%.+]] = getelementptr inbounds {{.+}}[[BP]], i{{.+}} 0, i{{.+}} 0
    // CK23-DAG: [[P0:%.+]] = getelementptr inbounds {{.+}}[[P]], i{{.+}} 0, i{{.+}} 0
    // CK23-DAG: [[CBP0:%.+]] = bitcast i8** [[BP0]] to i32**
    // CK23-DAG: [[CP0:%.+]] = bitcast i8** [[P0]] to i32**
    // CK23-DAG: store i32* [[VAR0:%.+]], i32** [[CBP0]]
    // CK23-DAG: store i32* [[VAR00:%.+]], i32** [[CP0]]
    // CK23-DAG: [[VAR0]] = load i32*, i32** [[CAP0:%[^,]+]]
    // CK23-DAG: [[CAP0]] = getelementptr inbounds [[SA]], [[SA]]
    // CK23-DAG: [[VAR00]] = load i32*, i32** [[CAP00:%[^,]+]]
    // CK23-DAG: [[CAP00]] = getelementptr inbounds [[SA]], [[SA]]

    // CK23: call void [[CALL00:@.+]](i32* {{[^,]+}})
    #pragma omp target map(a)
      { a+=1; }
    // Region 01
    // CK23-DAG: call i32 @__tgt_target_mapper(i64 {{[^,]+}}, i8* {{[^,]+}}, i32 1, i8** [[GEPBP:%.+]], i8** [[GEPP:%.+]], {{.+}}getelementptr {{.+}}[1 x i{{.+}}]* [[SIZE01]], {{.+}}getelementptr {{.+}}[1 x i{{.+}}]* [[MTYPE01]]{{.+}}, i8** null)
    // CK23-DAG: [[GEPBP]] = getelementptr inbounds {{.+}}[[BP:%[^,]+]]
    // CK23-DAG: [[GEPP]] = getelementptr inbounds {{.+}}[[P:%[^,]+]]

    // CK23-DAG: [[BP0:%.+]] = getelementptr inbounds {{.+}}[[BP]], i{{.+}} 0, i{{.+}} 0
    // CK23-DAG: [[P0:%.+]] = getelementptr inbounds {{.+}}[[P]], i{{.+}} 0, i{{.+}} 0
    // CK23-DAG: [[CBP0:%.+]] = bitcast i8** [[BP0]] to float**
    // CK23-DAG: [[CP0:%.+]] = bitcast i8** [[P0]] to float**
    // CK23-DAG: store float* [[VAR0:%.+]], float** [[CBP0]]
    // CK23-DAG: store float* [[VAR00:%.+]], float** [[CP0]]
    // CK23-DAG: [[VAR0]] = load float*, float** [[CAP0:%[^,]+]]
    // CK23-DAG: [[CAP0]] = getelementptr inbounds [[SA]], [[SA]]
    // CK23-DAG: [[VAR00]] = load float*, float** [[CAP00:%[^,]+]]
    // CK23-DAG: [[CAP00]] = getelementptr inbounds [[SA]], [[SA]]

    // CK23: call void [[CALL01:@.+]](float* {{[^,]+}})
    #pragma omp target map(b)
      { b+=1; }
    // Region 02
    // CK23-DAG: call i32 @__tgt_target_mapper(i64 {{[^,]+}}, i8* {{[^,]+}}, i32 1, i8** [[GEPBP:%.+]], i8** [[GEPP:%.+]], {{.+}}getelementptr {{.+}}[1 x i{{.+}}]* [[SIZE02]], {{.+}}getelementptr {{.+}}[1 x i{{.+}}]* [[MTYPE02]]{{.+}}, i8** null)
    // CK23-DAG: [[GEPBP]] = getelementptr inbounds {{.+}}[[BP:%[^,]+]]
    // CK23-DAG: [[GEPP]] = getelementptr inbounds {{.+}}[[P:%[^,]+]]

    // CK23-DAG: [[BP0:%.+]] = getelementptr inbounds {{.+}}[[BP]], i{{.+}} 0, i{{.+}} 0
    // CK23-DAG: [[P0:%.+]] = getelementptr inbounds {{.+}}[[P]], i{{.+}} 0, i{{.+}} 0
    // CK23-DAG: [[CBP0:%.+]] = bitcast i8** [[BP0]] to [100 x float]**
    // CK23-DAG: [[CP0:%.+]] = bitcast i8** [[P0]] to [100 x float]**
    // CK23-DAG: store [100 x float]* [[VAR0:%.+]], [100 x float]** [[CBP0]]
    // CK23-DAG: store [100 x float]* [[VAR00:%.+]], [100 x float]** [[CP0]]
    // CK23-DAG: [[VAR0]] = load [100 x float]*, [100 x float]** [[CAP0:%[^,]+]]
    // CK23-DAG: [[CAP0]] = getelementptr inbounds [[SA]], [[SA]]
    // CK23-DAG: [[VAR00]] = load [100 x float]*, [100 x float]** [[CAP00:%[^,]+]]
    // CK23-DAG: [[CAP00]] = getelementptr inbounds [[SA]], [[SA]]

    // CK23: call void [[CALL02:@.+]]([100 x float]* {{[^,]+}})
    #pragma omp target map(c)
      { c[3]+=1; }

    // Region 03
    // CK23-DAG: call i32 @__tgt_target_mapper(i64 {{[^,]+}}, i8* {{[^,]+}}, i32 1, i8** [[GEPBP:%.+]], i8** [[GEPP:%.+]], {{.+}}getelementptr {{.+}}[1 x i{{.+}}]* [[SIZE03]], {{.+}}getelementptr {{.+}}[1 x i{{.+}}]* [[MTYPE03]]{{.+}}, i8** null)
    // CK23-DAG: [[GEPBP]] = getelementptr inbounds {{.+}}[[BP:%[^,]+]]
    // CK23-DAG: [[GEPP]] = getelementptr inbounds {{.+}}[[P:%[^,]+]]

    // CK23-DAG: [[BP0:%.+]] = getelementptr inbounds {{.+}}[[BP]], i{{.+}} 0, i{{.+}} 0
    // CK23-DAG: [[P0:%.+]] = getelementptr inbounds {{.+}}[[P]], i{{.+}} 0, i{{.+}} 0
    // CK23-DAG: [[CBP0:%.+]] = bitcast i8** [[BP0]] to float***
    // CK23-DAG: [[CP0:%.+]] = bitcast i8** [[P0]] to float***
    // CK23-DAG: store float** [[VAR0:%.+]], float*** [[CBP0]]
    // CK23-DAG: store float** [[VAR00:%.+]], float*** [[CP0]]
    // CK23-DAG: [[VAR0]] = load float**, float*** [[CAP0:%[^,]+]]
    // CK23-DAG: [[CAP0]] = getelementptr inbounds [[SA]], [[SA]]
    // CK23-DAG: [[VAR00]] = load float**, float*** [[CAP00:%[^,]+]]
    // CK23-DAG: [[CAP00]] = getelementptr inbounds [[SA]], [[SA]]

    // CK23: call void [[CALL03:@.+]](float** {{[^,]+}})
    #pragma omp target map(d)
      { d[3]+=1; }
    // Region 04
    // CK23-DAG: call i32 @__tgt_target_mapper(i64 {{[^,]+}}, i8* {{[^,]+}}, i32 1, i8** [[GEPBP:%.+]], i8** [[GEPP:%.+]], {{.+}}getelementptr {{.+}}[1 x i{{.+}}]* [[SIZE04]], {{.+}}getelementptr {{.+}}[1 x i{{.+}}]* [[MTYPE04]]{{.+}}, i8** null)
    // CK23-DAG: [[GEPBP]] = getelementptr inbounds {{.+}}[[BP:%[^,]+]]
    // CK23-DAG: [[GEPP]] = getelementptr inbounds {{.+}}[[P:%[^,]+]]

    // CK23-DAG: [[BP0:%.+]] = getelementptr inbounds {{.+}}[[BP]], i{{.+}} 0, i{{.+}} 0
    // CK23-DAG: [[P0:%.+]] = getelementptr inbounds {{.+}}[[P]], i{{.+}} 0, i{{.+}} 0
    // CK23-DAG: [[CBP0:%.+]] = bitcast i8** [[BP0]] to [100 x float]**
    // CK23-DAG: [[CP0:%.+]] = bitcast i8** [[P0]] to float**
    // CK23-DAG: store [100 x float]* [[VAR0:%.+]], [100 x float]** [[CBP0]]
    // CK23-DAG: store float* [[SEC0:%.+]], float** [[CP0]]
    // CK23-DAG: [[SEC0]] = getelementptr {{.*}}[100 x float]* [[VAR00:%.+]], i{{.+}} 0, i{{.+}} 2
    // CK23-DAG: [[VAR0]] = load [100 x float]*, [100 x float]** [[CAP0:%[^,]+]]
    // CK23-DAG: [[CAP0]] = getelementptr inbounds [[SA]], [[SA]]
    // CK23-DAG: [[VAR00]] = load [100 x float]*, [100 x float]** [[CAP00:%[^,]+]]
    // CK23-DAG: [[CAP00]] = getelementptr inbounds [[SA]], [[SA]]

    // CK23: call void [[CALL04:@.+]]([100 x float]* {{[^,]+}})
    #pragma omp target map(c[2:4])
      { c[3]+=1; }

    // Region 05
    // CK23-DAG: call i32 @__tgt_target_mapper(i64 {{[^,]+}}, i8* {{[^,]+}}, i32 1, i8** [[GEPBP:%.+]], i8** [[GEPP:%.+]], {{.+}}getelementptr {{.+}}[1 x i{{.+}}]* [[SIZE05]], {{.+}}getelementptr {{.+}}[1 x i{{.+}}]* [[MTYPE05]]{{.+}}, i8** null)
    // CK23-DAG: [[GEPBP]] = getelementptr inbounds {{.+}}[[BP:%[^,]+]]
    // CK23-DAG: [[GEPP]] = getelementptr inbounds {{.+}}[[P:%[^,]+]]

    // CK23-DAG: [[BP0:%.+]] = getelementptr inbounds {{.+}}[[BP]], i{{.+}} 0, i{{.+}} 0
    // CK23-DAG: [[P0:%.+]] = getelementptr inbounds {{.+}}[[P]], i{{.+}} 0, i{{.+}} 0
    // CK23-DAG: [[CBP0:%.+]] = bitcast i8** [[BP0]] to float**
    // CK23-DAG: [[CP0:%.+]] = bitcast i8** [[P0]] to float**
    // CK23-DAG: store float* [[RVAR0:%.+]], float** [[CBP0]]
    // CK23-DAG: store float* [[SEC0:%.+]], float** [[CP0]]
    // CK23-DAG: [[RVAR0]] = load float*, float** [[VAR0:%[^,]+]]
    // CK23-DAG: [[SEC0]] = getelementptr {{.*}}float* [[RVAR00:%.+]], i{{.+}} 2
    // CK23-DAG: [[RVAR00]] = load float*, float** [[VAR00:%[^,]+]]
    // CK23-DAG: [[VAR0]] = load float**, float*** [[CAP0:%[^,]+]]
    // CK23-DAG: [[CAP0]] = getelementptr inbounds [[SA]], [[SA]]
    // CK23-DAG: [[VAR00]] = load float**, float*** [[CAP00:%[^,]+]]
    // CK23-DAG: [[CAP00]] = getelementptr inbounds [[SA]], [[SA]]

    // CK23: call void [[CALL05:@.+]](float* {{[^,]+}})
    #pragma omp target map(d[2:4])
      { d[3]+=1; }
  }();
  return b;
}

// CK23: define {{.+}}[[CALL00]]
// CK23: define {{.+}}[[CALL01]]
// CK23: define {{.+}}[[CALL02]]
// CK23: define {{.+}}[[CALL03]]
// CK23: define {{.+}}[[CALL04]]
// CK23: define {{.+}}[[CALL05]]
#endif
///==========================================================================///
// RUN: %clang_cc1 -DCK24 -verify -fopenmp -fopenmp-targets=powerpc64le-ibm-linux-gnu -x c++ -triple powerpc64le-unknown-unknown -emit-llvm %s -o - | FileCheck -allow-deprecated-dag-overlap  %s --check-prefix CK24 --check-prefix CK24-64
// RUN: %clang_cc1 -DCK24 -fopenmp -fopenmp-targets=powerpc64le-ibm-linux-gnu -x c++ -std=c++11 -triple powerpc64le-unknown-unknown -emit-pch -o %t %s
// RUN: %clang_cc1 -fopenmp -fopenmp-targets=powerpc64le-ibm-linux-gnu -x c++ -triple powerpc64le-unknown-unknown -std=c++11 -include-pch %t -verify %s -emit-llvm -o - | FileCheck -allow-deprecated-dag-overlap  %s  --check-prefix CK24 --check-prefix CK24-64
// RUN: %clang_cc1 -DCK24 -verify -fopenmp -fopenmp-targets=i386-pc-linux-gnu -x c++ -triple i386-unknown-unknown -emit-llvm %s -o - | FileCheck -allow-deprecated-dag-overlap  %s  --check-prefix CK24 --check-prefix CK24-32
// RUN: %clang_cc1 -DCK24 -fopenmp -fopenmp-targets=i386-pc-linux-gnu -x c++ -std=c++11 -triple i386-unknown-unknown -emit-pch -o %t %s
// RUN: %clang_cc1 -fopenmp -fopenmp-targets=i386-pc-linux-gnu -x c++ -triple i386-unknown-unknown -std=c++11 -include-pch %t -verify %s -emit-llvm -o - | FileCheck -allow-deprecated-dag-overlap  %s  --check-prefix CK24 --check-prefix CK24-32

// RUN: %clang_cc1 -DCK24 -verify -fopenmp-simd -fopenmp-targets=powerpc64le-ibm-linux-gnu -x c++ -triple powerpc64le-unknown-unknown -emit-llvm %s -o - | FileCheck -allow-deprecated-dag-overlap  --check-prefix SIMD-ONLY23 %s
// RUN: %clang_cc1 -DCK24 -fopenmp-simd -fopenmp-targets=powerpc64le-ibm-linux-gnu -x c++ -std=c++11 -triple powerpc64le-unknown-unknown -emit-pch -o %t %s
// RUN: %clang_cc1 -fopenmp-simd -fopenmp-targets=powerpc64le-ibm-linux-gnu -x c++ -triple powerpc64le-unknown-unknown -std=c++11 -include-pch %t -verify %s -emit-llvm -o - | FileCheck -allow-deprecated-dag-overlap  --check-prefix SIMD-ONLY23 %s
// RUN: %clang_cc1 -DCK24 -verify -fopenmp-simd -fopenmp-targets=i386-pc-linux-gnu -x c++ -triple i386-unknown-unknown -emit-llvm %s -o - | FileCheck -allow-deprecated-dag-overlap  --check-prefix SIMD-ONLY23 %s
// RUN: %clang_cc1 -DCK24 -fopenmp-simd -fopenmp-targets=i386-pc-linux-gnu -x c++ -std=c++11 -triple i386-unknown-unknown -emit-pch -o %t %s
// RUN: %clang_cc1 -fopenmp-simd -fopenmp-targets=i386-pc-linux-gnu -x c++ -triple i386-unknown-unknown -std=c++11 -include-pch %t -verify %s -emit-llvm -o - | FileCheck -allow-deprecated-dag-overlap  --check-prefix SIMD-ONLY23 %s
// SIMD-ONLY23-NOT: {{__kmpc|__tgt}}
#ifdef CK24

// CK24-DAG: [[SC:%.+]] = type { i32, [[SB:%.+]], [[SB:%.+]]*, [10 x i32] }
// CK24-DAG: [[SB]] = type { i32, [[SA:%.+]], [10 x [[SA:%.+]]], [10 x [[SA:%.+]]*], [[SA:%.+]]* }
// CK24-DAG: [[SA]] = type { i32, [[SA]]*, [10 x i32] }

struct SA{
  int a;
  struct SA *p;
  int b[10];
};
struct SB{
  int a;
  struct SA s;
  struct SA sa[10];
  struct SA *sp[10];
  struct SA *p;
};
struct SC{
  int a;
  struct SB s;
  struct SB *p;
  int b[10];
};

// CK24-LABEL: @.__omp_offloading_{{.*}}explicit_maps_struct_fields{{.*}}_l{{[0-9]+}}.region_id = weak constant i8 0
// CK24: [[MTYPE01:@.+]] = private {{.*}}constant [2 x i64] [i64 32, i64 281474976710659]

// CK24-LABEL: @.__omp_offloading_{{.*}}explicit_maps_struct_fields{{.*}}_l{{[0-9]+}}.region_id = weak constant i8 0
// CK24: [[MTYPE13:@.+]] = private {{.*}}constant [2 x i64] [i64 32, i64 281474976710659]

// CK24-LABEL: @.__omp_offloading_{{.*}}explicit_maps_struct_fields{{.*}}_l{{[0-9]+}}.region_id = weak constant i8 0
// CK24: [[MTYPE14:@.+]] = private {{.*}}constant [2 x i64] [i64 32, i64 281474976710659]

// CK24-LABEL: @.__omp_offloading_{{.*}}explicit_maps_struct_fields{{.*}}_l{{[0-9]+}}.region_id = weak constant i8 0
// CK24: [[MTYPE15:@.+]] = private {{.*}}constant [2 x i64] [i64 32, i64 281474976710659]

// CK24-LABEL: @.__omp_offloading_{{.*}}explicit_maps_struct_fields{{.*}}_l{{[0-9]+}}.region_id = weak constant i8 0
// CK24: [[MTYPE16:@.+]] = private {{.*}}constant [2 x i64] [i64 32, i64 281474976710659]

// CK24-LABEL: @.__omp_offloading_{{.*}}explicit_maps_struct_fields{{.*}}_l{{[0-9]+}}.region_id = weak constant i8 0
// CK24: [[MTYPE17:@.+]] = private {{.*}}constant [2 x i64] [i64 32, i64 281474976710675]

// CK24-LABEL: @.__omp_offloading_{{.*}}explicit_maps_struct_fields{{.*}}_l{{[0-9]+}}.region_id = weak constant i8 0
// CK24: [[MTYPE18:@.+]] = private {{.*}}constant [2 x i64] [i64 32, i64 281474976710659]

// CK24-LABEL: @.__omp_offloading_{{.*}}explicit_maps_struct_fields{{.*}}_l{{[0-9]+}}.region_id = weak constant i8 0
// CK24: [[MTYPE19:@.+]] = private {{.*}}constant [3 x i64] [i64 32, i64 281474976710659, i64 281474976710675]

// CK24-LABEL: @.__omp_offloading_{{.*}}explicit_maps_struct_fields{{.*}}_l{{[0-9]+}}.region_id = weak constant i8 0
// CK24: [[MTYPE20:@.+]] = private {{.*}}constant [2 x i64] [i64 32, i64 281474976710675]

// CK24-LABEL: @.__omp_offloading_{{.*}}explicit_maps_struct_fields{{.*}}_l{{[0-9]+}}.region_id = weak constant i8 0
// CK24: [[MTYPE21:@.+]] = private {{.*}}constant [3 x i64] [i64 32, i64 281474976710659, i64 281474976710675]

// CK24-LABEL: @.__omp_offloading_{{.*}}explicit_maps_struct_fields{{.*}}_l{{[0-9]+}}.region_id = weak constant i8 0
// CK24: [[MTYPE22:@.+]] = private {{.*}}constant [2 x i64] [i64 32, i64 281474976710659]

// CK24-LABEL: @.__omp_offloading_{{.*}}explicit_maps_struct_fields{{.*}}_l{{[0-9]+}}.region_id = weak constant i8 0
// CK24: [[MTYPE23:@.+]] = private {{.*}}constant [3 x i64] [i64 32, i64 281474976710659, i64 281474976710675]

// CK24-LABEL: @.__omp_offloading_{{.*}}explicit_maps_struct_fields{{.*}}_l{{[0-9]+}}.region_id = weak constant i8 0
// CK24: [[MTYPE24:@.+]] = private {{.*}}constant [4 x i64] [i64 32, i64 281474976710672, i64 16, i64 19]

// CK24-LABEL: explicit_maps_struct_fields
int explicit_maps_struct_fields(int a){
  SC s;
  SC *p;

// Region 01
// CK24-DAG: call i32 @__tgt_target_mapper(i64 {{[^,]+}}, i8* {{[^,]+}}, i32 2, i8** [[GEPBP:%.+]], i8** [[GEPP:%.+]], i64* [[GEPS:%.+]], {{.+}}getelementptr {{.+}}[2 x i{{.+}}]* [[MTYPE01]]{{.+}}, i8** null)
// CK24-DAG: [[GEPBP]] = getelementptr inbounds {{.+}}[[BP:%[^,]+]]
// CK24-DAG: [[GEPP]] = getelementptr inbounds {{.+}}[[P:%[^,]+]]
// CK24-DAG: [[GEPS]] = getelementptr inbounds {{.+}}[[S:%[^,]+]]

// CK24-DAG: [[BP0:%.+]] = getelementptr inbounds {{.+}}[[BP]], i{{.+}} 0, i{{.+}} 0
// CK24-DAG: [[P0:%.+]] = getelementptr inbounds {{.+}}[[P]], i{{.+}} 0, i{{.+}} 0
// CK24-DAG: [[S0:%.+]] = getelementptr inbounds {{.+}}[[S]], i{{.+}} 0, i{{.+}} 0
// CK24-DAG: [[CBP0:%.+]] = bitcast i8** [[BP0]] to [[SC]]**
// CK24-DAG: [[CP0:%.+]] = bitcast i8** [[P0]] to i32**
// CK24-DAG: store [[SC]]* [[VAR0:%.+]], [[SC]]** [[CBP0]]
// CK24-DAG: store i32* [[SEC0:%.+]], i32** [[CP0]]
// CK24-DAG: store i64 {{%.+}}, i64* [[S0]]
// CK24-DAG: [[SEC0]] = getelementptr {{.*}}[[SC]]* [[VAR0]], i{{.+}} 0, i{{.+}} 0

// CK24-DAG: [[BP1:%.+]] = getelementptr inbounds {{.+}}[[BP]], i{{.+}} 0, i{{.+}} 1
// CK24-DAG: [[P1:%.+]] = getelementptr inbounds {{.+}}[[P]], i{{.+}} 0, i{{.+}} 1
// CK24-DAG: [[S1:%.+]] = getelementptr inbounds {{.+}}[[S]], i{{.+}} 0, i{{.+}} 1
// CK24-DAG: [[CBP1:%.+]] = bitcast i8** [[BP1]] to [[SC]]**
// CK24-DAG: [[CP1:%.+]] = bitcast i8** [[P1]] to i32**
// CK24-DAG: store [[SC]]* [[VAR0]], [[SC]]** [[CBP1]]
// CK24-DAG: store i32* [[SEC0]], i32** [[CP1]]
// CK24-DAG: store i64 {{.+}}, i64* [[S1]]

// CK24: call void [[CALL01:@.+]]([[SC]]* {{[^,]+}})
#pragma omp target map(s.a)
  { s.a++; }

//
// Same thing but starting from a pointer.
//
// Region 13
// CK24-DAG: call i32 @__tgt_target_mapper(i64 {{[^,]+}}, i8* {{[^,]+}}, i32 2, i8** [[GEPBP:%.+]], i8** [[GEPP:%.+]], i64* [[GEPS:%.+]], {{.+}}getelementptr {{.+}}[2 x i{{.+}}]* [[MTYPE13]]{{.+}}, i8** null)
// CK24-DAG: [[GEPBP]] = getelementptr inbounds {{.+}}[[BP:%[^,]+]]
// CK24-DAG: [[GEPP]] = getelementptr inbounds {{.+}}[[P:%[^,]+]]
// CK24-DAG: [[GEPS]] = getelementptr inbounds {{.+}}[[S:%[^,]+]]

// CK24-DAG: [[BP0:%.+]] = getelementptr inbounds {{.+}}[[BP]], i{{.+}} 0, i{{.+}} 0
// CK24-DAG: [[P0:%.+]] = getelementptr inbounds {{.+}}[[P]], i{{.+}} 0, i{{.+}} 0
// CK24-DAG: [[S0:%.+]] = getelementptr inbounds {{.+}}[[S]], i{{.+}} 0, i{{.+}} 0
// CK24-DAG: [[CBP0:%.+]] = bitcast i8** [[BP0]] to [[SC]]**
// CK24-DAG: [[CP0:%.+]] = bitcast i8** [[P0]] to i32**
// CK24-DAG: store [[SC]]* [[VAR0:%.+]], [[SC]]** [[CBP0]]
// CK24-DAG: store i32* [[SEC0:%.+]], i32** [[CP0]]
// CK24-DAG: store i64 {{%.+}}, i64* [[S0]]
// CK24-DAG: [[SEC0]] = getelementptr {{.*}}[[SC]]* [[VAR00:%.+]], i{{.+}} 0, i{{.+}} 0

// CK24-DAG: [[BP1:%.+]] = getelementptr inbounds {{.+}}[[BP]], i{{.+}} 0, i{{.+}} 1
// CK24-DAG: [[P1:%.+]] = getelementptr inbounds {{.+}}[[P]], i{{.+}} 0, i{{.+}} 1
// CK24-DAG: [[S1:%.+]] = getelementptr inbounds {{.+}}[[S]], i{{.+}} 0, i{{.+}} 1
// CK24-DAG: [[CBP1:%.+]] = bitcast i8** [[BP1]] to [[SC]]**
// CK24-DAG: [[CP1:%.+]] = bitcast i8** [[P1]] to i32**
// CK24-DAG: store [[SC]]* [[VAR0]], [[SC]]** [[CBP1]]
// CK24-DAG: store i32* [[SEC0]], i32** [[CP1]]
// CK24-DAG: store i64 {{.+}}, i64* [[S1]]

// CK24-DAG: [[VAR0]] = load [[SC]]*, [[SC]]** %{{.+}}
// CK24-DAG: [[VAR00]] = load [[SC]]*, [[SC]]** %{{.+}}

// CK24: call void [[CALL13:@.+]]([[SC]]* {{[^,]+}})
#pragma omp target map(p->a)
  { p->a++; }

// Region 14
// CK24-DAG: call i32 @__tgt_target_mapper(i64 {{[^,]+}}, i8* {{[^,]+}}, i32 2, i8** [[GEPBP:%.+]], i8** [[GEPP:%.+]], i64* [[GEPS:%.+]], {{.+}}getelementptr {{.+}}[2 x i{{.+}}]* [[MTYPE14]]{{.+}}, i8** null)
// CK24-DAG: [[GEPBP]] = getelementptr inbounds {{.+}}[[BP:%[^,]+]]
// CK24-DAG: [[GEPP]] = getelementptr inbounds {{.+}}[[P:%[^,]+]]
// CK24-DAG: [[GEPS]] = getelementptr inbounds {{.+}}[[S:%[^,]+]]

// CK24-DAG: [[BP0:%.+]] = getelementptr inbounds {{.+}}[[BP]], i{{.+}} 0, i{{.+}} 0
// CK24-DAG: [[P0:%.+]] = getelementptr inbounds {{.+}}[[P]], i{{.+}} 0, i{{.+}} 0
// CK24-DAG: [[S0:%.+]] = getelementptr inbounds {{.+}}[[S]], i{{.+}} 0, i{{.+}} 0
// CK24-DAG: [[CBP0:%.+]] = bitcast i8** [[BP0]] to [[SC]]**
// CK24-DAG: [[CP0:%.+]] = bitcast i8** [[P0]] to [[SA]]**
// CK24-DAG: store [[SC]]* [[VAR0:%.+]], [[SC]]** [[CBP0]]
// CK24-DAG: store [[SA]]* [[SEC0:%.+]], [[SA]]** [[CP0]]
// CK24-DAG: store i64 {{%.+}}, i64* [[S0]]
// CK24-DAG: [[SEC0]] = getelementptr {{.*}}[[SB]]* [[SEC00:%[^,]+]], i{{.+}} 0, i{{.+}} 1
// CK24-DAG: [[SEC00]] = getelementptr {{.*}}[[SC]]* [[VAR00:%.+]], i{{.+}} 0, i{{.+}} 1

// CK24-DAG: [[BP1:%.+]] = getelementptr inbounds {{.+}}[[BP]], i{{.+}} 0, i{{.+}} 1
// CK24-DAG: [[P1:%.+]] = getelementptr inbounds {{.+}}[[P]], i{{.+}} 0, i{{.+}} 1
// CK24-DAG: [[S1:%.+]] = getelementptr inbounds {{.+}}[[S]], i{{.+}} 0, i{{.+}} 1
// CK24-DAG: [[CBP1:%.+]] = bitcast i8** [[BP1]] to [[SC]]**
// CK24-DAG: [[CP1:%.+]] = bitcast i8** [[P1]] to [[SA]]**
// CK24-DAG: store [[SC]]* [[VAR0]], [[SC]]** [[CBP1]]
// CK24-DAG: store [[SA]]* [[SEC0]], [[SA]]** [[CP1]]
// CK24-DAG: store i64 {{.+}}, i64* [[S1]]

// CK24-DAG: [[VAR0]] = load [[SC]]*, [[SC]]** %{{.+}}
// CK24-DAG: [[VAR00]] = load [[SC]]*, [[SC]]** %{{.+}}

// CK24: call void [[CALL14:@.+]]([[SC]]* {{[^,]+}})
#pragma omp target map(p->s.s)
  { p->a++; }

// Region 15
// CK24-DAG: call i32 @__tgt_target_mapper(i64 {{[^,]+}}, i8* {{[^,]+}}, i32 2, i8** [[GEPBP:%.+]], i8** [[GEPP:%.+]], i[[sz:64|32]]* [[GEPS:%.+]], {{.+}}getelementptr {{.+}}[2 x i{{.+}}]* [[MTYPE15]]{{.+}}, i8** null)
// CK24-DAG: [[GEPBP]] = getelementptr inbounds {{.+}}[[BP:%[^,]+]]
// CK24-DAG: [[GEPP]] = getelementptr inbounds {{.+}}[[P:%[^,]+]]
// CK24-DAG: [[GEPS]] = getelementptr inbounds {{.+}}[[S:%[^,]+]]

// CK24-DAG: [[BP0:%.+]] = getelementptr inbounds {{.+}}[[BP]], i{{.+}} 0, i{{.+}} 0
// CK24-DAG: [[P0:%.+]] = getelementptr inbounds {{.+}}[[P]], i{{.+}} 0, i{{.+}} 0
// CK24-DAG: [[S0:%.+]] = getelementptr inbounds {{.+}}[[S]], i{{.+}} 0, i{{.+}} 0
// CK24-DAG: [[CBP0:%.+]] = bitcast i8** [[BP0]] to [[SC]]**
// CK24-DAG: [[CP0:%.+]] = bitcast i8** [[P0]] to i32**
// CK24-DAG: store [[SC]]* [[VAR0:%.+]], [[SC]]** [[CBP0]]
// CK24-DAG: store i32* [[SEC0:%.+]], i32** [[CP0]]
// CK24-DAG: store i64 {{%.+}}, i64* [[S0]]
// CK24-DAG: [[SEC0]] = getelementptr {{.*}}[[SA]]* [[SEC00:%[^,]+]], i{{.+}} 0, i{{.+}} 0
// CK24-DAG: [[SEC00]] = getelementptr {{.*}}[[SB]]* [[SEC000:%[^,]+]], i{{.+}} 0, i{{.+}} 1
// CK24-DAG: [[SEC000]] = getelementptr {{.*}}[[SC]]* [[VAR00:%.+]], i{{.+}} 0, i{{.+}} 1

// CK24-DAG: [[BP1:%.+]] = getelementptr inbounds {{.+}}[[BP]], i{{.+}} 0, i{{.+}} 1
// CK24-DAG: [[P1:%.+]] = getelementptr inbounds {{.+}}[[P]], i{{.+}} 0, i{{.+}} 1
// CK24-DAG: [[S1:%.+]] = getelementptr inbounds {{.+}}[[S]], i{{.+}} 0, i{{.+}} 1
// CK24-DAG: [[CBP1:%.+]] = bitcast i8** [[BP1]] to [[SC]]**
// CK24-DAG: [[CP1:%.+]] = bitcast i8** [[P1]] to i32**
// CK24-DAG: store [[SC]]* [[VAR0]], [[SC]]** [[CBP1]]
// CK24-DAG: store i32* [[SEC0]], i32** [[CP1]]
// CK24-DAG: store i64 {{.+}}, i64* [[S1]]

// CK24-DAG: [[VAR0]] = load [[SC]]*, [[SC]]** %{{.+}}
// CK24-DAG: [[VAR00]] = load [[SC]]*, [[SC]]** %{{.+}}

// CK24: call void [[CALL15:@.+]]([[SC]]* {{[^,]+}})
#pragma omp target map(p->s.s.a)
  { p->a++; }

// Region 16
// CK24-DAG: call i32 @__tgt_target_mapper(i64 {{[^,]+}}, i8* {{[^,]+}}, i32 2, i8** [[GEPBP:%.+]], i8** [[GEPP:%.+]], i64* [[GEPS:%.+]], {{.+}}getelementptr {{.+}}[2 x i{{.+}}]* [[MTYPE16]]{{.+}}, i8** null)
// CK24-DAG: [[GEPBP]] = getelementptr inbounds {{.+}}[[BP:%[^,]+]]
// CK24-DAG: [[GEPP]] = getelementptr inbounds {{.+}}[[P:%[^,]+]]
// CK24-DAG: [[GEPS]] = getelementptr inbounds {{.+}}[[S:%[^,]+]]

// CK24-DAG: [[BP0:%.+]] = getelementptr inbounds {{.+}}[[BP]], i{{.+}} 0, i{{.+}} 0
// CK24-DAG: [[P0:%.+]] = getelementptr inbounds {{.+}}[[P]], i{{.+}} 0, i{{.+}} 0
// CK24-DAG: [[S0:%.+]] = getelementptr inbounds {{.+}}[[S]], i{{.+}} 0, i{{.+}} 0
// CK24-DAG: [[CBP0:%.+]] = bitcast i8** [[BP0]] to [[SC]]**
// CK24-DAG: [[CP0:%.+]] = bitcast i8** [[P0]] to i32**
// CK24-DAG: store [[SC]]* [[VAR0:%.+]], [[SC]]** [[CBP0]]
// CK24-DAG: store i32* [[SEC0:%.+]], i32** [[CP0]]
// CK24-DAG: store i64 {{%.+}}, i64* [[S0]]
// CK24-DAG: [[SEC0]] = getelementptr {{.*}}[10 x i32]* [[SEC00:%[^,]+]], i{{.+}} 0, i{{.+}} 0
// CK24-DAG: [[SEC00]] = getelementptr {{.*}}[[SC]]* [[VAR00:%.+]], i{{.+}} 0, i{{.+}} 3

// CK24-DAG: [[BP1:%.+]] = getelementptr inbounds {{.+}}[[BP]], i{{.+}} 0, i{{.+}} 1
// CK24-DAG: [[P1:%.+]] = getelementptr inbounds {{.+}}[[P]], i{{.+}} 0, i{{.+}} 1
// CK24-DAG: [[S1:%.+]] = getelementptr inbounds {{.+}}[[S]], i{{.+}} 0, i{{.+}} 1
// CK24-DAG: [[CBP1:%.+]] = bitcast i8** [[BP1]] to [[SC]]**
// CK24-DAG: [[CP1:%.+]] = bitcast i8** [[P1]] to i32**
// CK24-DAG: store [[SC]]* [[VAR0]], [[SC]]** [[CBP1]]
// CK24-DAG: store i32* [[SEC0]], i32** [[CP1]]
// CK24-DAG: store i64 {{.+}}, i64* [[S1]]

// CK24-DAG: [[VAR0]] = load [[SC]]*, [[SC]]** %{{.+}}
// CK24-DAG: [[VAR00]] = load [[SC]]*, [[SC]]** %{{.+}}

// CK24: call void [[CALL16:@.+]]([[SC]]* {{[^,]+}})
#pragma omp target map(p->b[:5])
  { p->a++; }

// Region 17
// CK24-DAG: call i32 @__tgt_target_mapper(i64 {{[^,]+}}, i8* {{[^,]+}}, i32 2, i8** [[GEPBP:%.+]], i8** [[GEPP:%.+]], i64* [[GEPS:%.+]], {{.+}}getelementptr {{.+}}[2 x i{{.+}}]* [[MTYPE17]]{{.+}}, i8** null)
// CK24-DAG: [[GEPBP]] = getelementptr inbounds {{.+}}[[BP:%[^,]+]]
// CK24-DAG: [[GEPP]] = getelementptr inbounds {{.+}}[[P:%[^,]+]]
// CK24-DAG: [[GEPS]] = getelementptr inbounds {{.+}}[[S:%[^,]+]]

// CK24-DAG: [[BP0:%.+]] = getelementptr inbounds {{.+}}[[BP]], i{{.+}} 0, i{{.+}} 0
// CK24-DAG: [[P0:%.+]] = getelementptr inbounds {{.+}}[[P]], i{{.+}} 0, i{{.+}} 0
// CK24-DAG: [[S0:%.+]] = getelementptr inbounds {{.+}}[[S]], i{{.+}} 0, i{{.+}} 0
// CK24-DAG: [[CBP0:%.+]] = bitcast i8** [[BP0]] to [[SC]]**
// CK24-DAG: [[CP0:%.+]] = bitcast i8** [[P0]] to [[SB]]***
// CK24-DAG: store [[SC]]* [[VAR0:%.+]], [[SC]]** [[CBP0]]
// CK24-DAG: store [[SB]]** [[SEC0:%.+]], [[SB]]*** [[CP0]]
// CK24-DAG: store i64 {{%.+}}, i64* [[S0]]
// CK24-DAG: [[SEC0]] = getelementptr {{.*}}[[SC]]* [[VAR00:%.+]], i{{.+}} 0, i{{.+}} 2

// CK24-DAG: [[BP1:%.+]] = getelementptr inbounds {{.+}}[[BP]], i{{.+}} 0, i{{.+}} 1
// CK24-DAG: [[P1:%.+]] = getelementptr inbounds {{.+}}[[P]], i{{.+}} 0, i{{.+}} 1
// CK24-DAG: [[S1:%.+]] = getelementptr inbounds {{.+}}[[S]], i{{.+}} 0, i{{.+}} 1
// CK24-DAG: [[CBP1:%.+]] = bitcast i8** [[BP1]] to [[SB]]***
// CK24-DAG: [[CP1:%.+]] = bitcast i8** [[P1]] to [[SB]]**
// CK24-DAG: store [[SB]]** [[SEC0]], [[SB]]*** [[CBP1]]
// CK24-DAG: store [[SB]]* [[SEC1:%.+]], [[SB]]** [[CP1]]
// CK24-DAG: store i64 {{.+}}, i64* [[S1]]
// CK24-DAG: [[SEC1]] = getelementptr {{.*}}[[SB]]* [[SEC11:%[^,]+]], i{{.+}} 0
// CK24-DAG: [[SEC11]] = load [[SB]]*, [[SB]]** [[SEC111:%[^,]+]],
// CK24-DAG: [[SEC111]] = getelementptr {{.*}}[[SC]]* [[VAR000:%.+]], i{{.+}} 0, i{{.+}} 2

// CK24-DAG: [[VAR0]] = load [[SC]]*, [[SC]]** %{{.+}}
// CK24-DAG: [[VAR00]] = load [[SC]]*, [[SC]]** %{{.+}}
// CK24-DAG: [[VAR000]] = load [[SC]]*, [[SC]]** %{{.+}}

// CK24: call void [[CALL17:@.+]]([[SC]]* {{[^,]+}})
#pragma omp target map(p->p[:5])
  { p->a++; }

// Region 18
// CK24-DAG: call i32 @__tgt_target_mapper(i64 {{[^,]+}}, i8* {{[^,]+}}, i32 2, i8** [[GEPBP:%.+]], i8** [[GEPP:%.+]], i64* [[GEPS:%.+]], {{.+}}getelementptr {{.+}}[2 x i{{.+}}]* [[MTYPE18]]{{.+}}, i8** null)
// CK24-DAG: [[GEPBP]] = getelementptr inbounds {{.+}}[[BP:%[^,]+]]
// CK24-DAG: [[GEPP]] = getelementptr inbounds {{.+}}[[P:%[^,]+]]
// CK24-DAG: [[GEPS]] = getelementptr inbounds {{.+}}[[S:%[^,]+]]

// CK24-DAG: [[BP0:%.+]] = getelementptr inbounds {{.+}}[[BP]], i{{.+}} 0, i{{.+}} 0
// CK24-DAG: [[P0:%.+]] = getelementptr inbounds {{.+}}[[P]], i{{.+}} 0, i{{.+}} 0
// CK24-DAG: [[S0:%.+]] = getelementptr inbounds {{.+}}[[S]], i{{.+}} 0, i{{.+}} 0
// CK24-DAG: [[CBP0:%.+]] = bitcast i8** [[BP0]] to [[SC]]**
// CK24-DAG: [[CP0:%.+]] = bitcast i8** [[P0]] to i32**
// CK24-DAG: store [[SC]]* [[VAR0:%.+]], [[SC]]** [[CBP0]]
// CK24-DAG: store i32* [[SEC0:%.+]], i32** [[CP0]]
// CK24-DAG: store i64 {{%.+}}, i64* [[S0]]
// CK24-DAG: [[SEC0]] = getelementptr {{.*}}[[SA]]* [[SEC00:%[^,]+]], i{{.+}} 0, i{{.+}} 0
// CK24-DAG: [[SEC00]] = getelementptr {{.*}}[10 x [[SA]]]* [[SEC000:%[^,]+]], i{{.+}} 0, i{{.+}} 3
// CK24-DAG: [[SEC000]] = getelementptr {{.*}}[[SB]]* [[SEC0000:%[^,]+]], i{{.+}} 0, i{{.+}} 2
// CK24-DAG: [[SEC0000]] = getelementptr {{.*}}[[SC]]* [[VAR00:%.+]], i{{.+}} 0, i{{.+}} 1

// CK24-DAG: [[BP1:%.+]] = getelementptr inbounds {{.+}}[[BP]], i{{.+}} 0, i{{.+}} 1
// CK24-DAG: [[P1:%.+]] = getelementptr inbounds {{.+}}[[P]], i{{.+}} 0, i{{.+}} 1
// CK24-DAG: [[S1:%.+]] = getelementptr inbounds {{.+}}[[S]], i{{.+}} 0, i{{.+}} 1
// CK24-DAG: [[CBP1:%.+]] = bitcast i8** [[BP1]] to [[SC]]**
// CK24-DAG: [[CP1:%.+]] = bitcast i8** [[P1]] to i32**
// CK24-DAG: store [[SC]]* [[VAR0]], [[SC]]** [[CBP1]]
// CK24-DAG: store i32* [[SEC0]], i32** [[CP1]]
// CK24-DAG: store i64 {{.+}}, i64* [[S1]]

// CK24-DAG: [[VAR0]] = load [[SC]]*, [[SC]]** %{{.+}}
// CK24-DAG: [[VAR00]] = load [[SC]]*, [[SC]]** %{{.+}}

// CK24: call void [[CALL18:@.+]]([[SC]]* {{[^,]+}})
#pragma omp target map(p->s.sa[3].a)
  { p->a++; }

// Region 19
// CK24-DAG: call i32 @__tgt_target_mapper(i64 {{[^,]+}}, i8* {{[^,]+}}, i32 3, i8** [[GEPBP:%.+]], i8** [[GEPP:%.+]], i64* [[GEPS:%.+]], {{.+}}getelementptr {{.+}}[3 x i{{.+}}]* [[MTYPE19]]{{.+}}, i8** null)
// CK24-DAG: [[GEPBP]] = getelementptr inbounds {{.+}}[[BP:%[^,]+]]
// CK24-DAG: [[GEPP]] = getelementptr inbounds {{.+}}[[P:%[^,]+]]
// CK24-DAG: [[GEPS]] = getelementptr inbounds {{.+}}[[S:%[^,]+]]

// CK24-DAG: [[BP0:%.+]] = getelementptr inbounds {{.+}}[[BP]], i{{.+}} 0, i{{.+}} 0
// CK24-DAG: [[P0:%.+]] = getelementptr inbounds {{.+}}[[P]], i{{.+}} 0, i{{.+}} 0
// CK24-DAG: [[S0:%.+]] = getelementptr inbounds {{.+}}[[S]], i{{.+}} 0, i{{.+}} 0
// CK24-DAG: [[CBP0:%.+]] = bitcast i8** [[BP0]] to [[SC]]**
// CK24-DAG: [[CP0:%.+]] = bitcast i8** [[P0]] to [[SA]]***
// CK24-DAG: store [[SC]]* [[VAR0:%.+]], [[SC]]** [[CBP0]]
// CK24-DAG: store [[SA]]** [[SEC0:%.+]], [[SA]]*** [[CP0]]
// CK24-DAG: store i64 {{%.+}}, i64* [[S0]]
// CK24-DAG: [[SEC0]] = getelementptr {{.*}}[10 x [[SA]]*]* [[SEC00:%[^,]+]], i{{.+}} 0, i{{.+}} 3
// CK24-DAG: [[SEC00]] = getelementptr {{.*}}[[SB]]* [[SEC000:%[^,]+]], i{{.+}} 0, i{{.+}} 3
// CK24-DAG: [[SEC000]] = getelementptr {{.*}}[[SC]]* [[VAR00:%.+]], i{{.+}} 0, i{{.+}} 1

// CK24-DAG: [[BP1:%.+]] = getelementptr inbounds {{.+}}[[BP]], i{{.+}} 0, i{{.+}} 1
// CK24-DAG: [[P1:%.+]] = getelementptr inbounds {{.+}}[[P]], i{{.+}} 0, i{{.+}} 1
// CK24-DAG: [[S1:%.+]] = getelementptr inbounds {{.+}}[[S]], i{{.+}} 0, i{{.+}} 1
// CK24-DAG: [[CBP1:%.+]] = bitcast i8** [[BP1]] to [[SC]]**
// CK24-DAG: [[CP1:%.+]] = bitcast i8** [[P1]] to [[SA]]***
// CK24-DAG: store [[SC]]* [[VAR0]], [[SC]]** [[CBP1]]
// CK24-DAG: store [[SA]]** [[SEC0]], [[SA]]*** [[CP1]]
// CK24-DAG: store i64 {{.+}}, i64* [[S1]]

// CK24-DAG: [[BP2:%.+]] = getelementptr inbounds {{.+}}[[BP]], i{{.+}} 0, i{{.+}} 2
// CK24-DAG: [[P2:%.+]] = getelementptr inbounds {{.+}}[[P]], i{{.+}} 0, i{{.+}} 2
// CK24-DAG: [[CBP2:%.+]] = bitcast i8** [[BP2]] to [[SA]]***
// CK24-DAG: [[CP2:%.+]] = bitcast i8** [[P2]] to i32**
// CK24-DAG: store [[SA]]** [[SEC0]], [[SA]]*** [[CBP2]]
// CK24-DAG: store i32* [[SEC1:%.+]], i32** [[CP2]]
// CK24-DAG: [[SEC1]] = getelementptr {{.*}}[[SA]]* [[SEC11:%[^,]+]], i{{.+}} 0, i{{.+}} 0
// CK24-DAG: [[SEC11]] = load [[SA]]*, [[SA]]** [[SEC111:%[^,]+]],
// CK24-DAG: [[SEC111]] = getelementptr {{.*}}[10 x [[SA]]*]* [[SEC1111:%[^,]+]], i{{.+}} 0, i{{.+}} 3
// CK24-DAG: [[SEC1111]] = getelementptr {{.*}}[[SB]]* [[SEC11111:%[^,]+]], i{{.+}} 0, i{{.+}} 3
// CK24-DAG: [[SEC11111]] = getelementptr {{.*}}[[SC]]* [[VAR000:%.+]], i{{.+}} 0, i{{.+}} 1

// CK24-DAG: [[VAR0]] = load [[SC]]*, [[SC]]** %{{.+}}
// CK24-DAG: [[VAR00]] = load [[SC]]*, [[SC]]** %{{.+}}
// CK24-DAG: [[VAR000]] = load [[SC]]*, [[SC]]** %{{.+}}

// CK24: call void [[CALL19:@.+]]([[SC]]* {{[^,]+}})
#pragma omp target map(p->s.sp[3]->a)
  { p->a++; }

// Region 20
// CK24-DAG: call i32 @__tgt_target_mapper(i64 {{[^,]+}}, i8* {{[^,]+}}, i32 2, i8** [[GEPBP:%.+]], i8** [[GEPP:%.+]], i64* [[GEPS:%.+]], {{.+}}getelementptr {{.+}}[2 x i{{.+}}]* [[MTYPE20]]{{.+}}, i8** null)
// CK24-DAG: [[GEPBP]] = getelementptr inbounds {{.+}}[[BP:%[^,]+]]
// CK24-DAG: [[GEPP]] = getelementptr inbounds {{.+}}[[P:%[^,]+]]
// CK24-DAG: [[GEPS]] = getelementptr inbounds {{.+}}[[S:%[^,]+]]

// CK24-DAG: [[BP0:%.+]] = getelementptr inbounds {{.+}}[[BP]], i{{.+}} 0, i{{.+}} 0
// CK24-DAG: [[P0:%.+]] = getelementptr inbounds {{.+}}[[P]], i{{.+}} 0, i{{.+}} 0
// CK24-DAG: [[S0:%.+]] = getelementptr inbounds {{.+}}[[S]], i{{.+}} 0, i{{.+}} 0
// CK24-DAG: [[CBP0:%.+]] = bitcast i8** [[BP0]] to [[SC]]**
// CK24-DAG: [[CP0:%.+]] = bitcast i8** [[P0]] to [[SB]]***
// CK24-DAG: store [[SC]]* [[VAR0:%.+]], [[SC]]** [[CBP0]]
// CK24-DAG: store [[SB]]** [[SEC0:%.+]], [[SB]]*** [[CP0]]
// CK24-DAG: store i64 {{%.+}}, i64* [[S0]]
// CK24-DAG: [[SEC0]] = getelementptr {{.*}}[[SC]]* [[VAR00:%.+]], i{{.+}} 0, i{{.+}} 2

// CK24-DAG: [[BP1:%.+]] = getelementptr inbounds {{.+}}[[BP]], i{{.+}} 0, i{{.+}} 1
// CK24-DAG: [[P1:%.+]] = getelementptr inbounds {{.+}}[[P]], i{{.+}} 0, i{{.+}} 1
// CK24-DAG: [[CBP1:%.+]] = bitcast i8** [[BP1]] to [[SB]]***
// CK24-DAG: [[CP1:%.+]] = bitcast i8** [[P1]] to i32**
// CK24-DAG: store [[SB]]** [[SEC0]], [[SB]]*** [[CBP1]]
// CK24-DAG: store i32* [[SEC1:%.+]], i32** [[CP1]]
// CK24-DAG: [[SEC1]] = getelementptr {{.*}}[[SB]]* [[SEC11:%[^,]+]], i{{.+}} 0
// CK24-DAG: [[SEC11]] = load [[SB]]*, [[SB]]** [[SEC111:%[^,]+]],
// CK24-DAG: [[SEC111]] = getelementptr {{.*}}[[SC]]* [[VAR000:%.+]], i{{.+}} 0, i{{.+}} 2

// CK24-DAG: [[VAR0]] = load [[SC]]*, [[SC]]** %{{.+}}
// CK24-DAG: [[VAR00]] = load [[SC]]*, [[SC]]** %{{.+}}
// CK24-DAG: [[VAR000]] = load [[SC]]*, [[SC]]** %{{.+}}

// CK24: call void [[CALL20:@.+]]([[SC]]* {{[^,]+}})
#pragma omp target map(p->p->a)
  { p->a++; }

// Region 21
// CK24-DAG: call i32 @__tgt_target_mapper(i64 {{[^,]+}}, i8* {{[^,]+}}, i32 3, i8** [[GEPBP:%.+]], i8** [[GEPP:%.+]], i64* [[GEPS:%.+]], {{.+}}getelementptr {{.+}}[3 x i{{.+}}]* [[MTYPE21]]{{.+}}, i8** null)
// CK24-DAG: [[GEPBP]] = getelementptr inbounds {{.+}}[[BP:%[^,]+]]
// CK24-DAG: [[GEPP]] = getelementptr inbounds {{.+}}[[P:%[^,]+]]
// CK24-DAG: [[GEPS]] = getelementptr inbounds {{.+}}[[S:%[^,]+]]

// CK24-DAG: [[BP0:%.+]] = getelementptr inbounds {{.+}}[[BP]], i{{.+}} 0, i{{.+}} 0
// CK24-DAG: [[P0:%.+]] = getelementptr inbounds {{.+}}[[P]], i{{.+}} 0, i{{.+}} 0
// CK24-DAG: [[S0:%.+]] = getelementptr inbounds {{.+}}[[S]], i{{.+}} 0, i{{.+}} 0
// CK24-DAG: [[CBP0:%.+]] = bitcast i8** [[BP0]] to [[SC]]**
// CK24-DAG: [[CP0:%.+]] = bitcast i8** [[P0]] to [[SA]]***
// CK24-DAG: store [[SC]]* [[VAR0:%.+]], [[SC]]** [[CBP0]]
// CK24-DAG: store [[SA]]** [[SEC0:%.+]], [[SA]]*** [[CP0]]
// CK24-DAG: store i64 {{%.+}}, i64* [[S0]]
// CK24-DAG: [[SEC0]] = getelementptr {{.*}}[[SB]]* [[SEC00:[^,]+]], i{{.+}} 0, i{{.+}} 4
// CK24-DAG: [[SEC00]] = getelementptr {{.*}}[[SC]]* [[VAR00:%.+]], i{{.+}} 0, i{{.+}} 1

// CK24-DAG: [[BP1:%.+]] = getelementptr inbounds {{.+}}[[BP]], i{{.+}} 0, i{{.+}} 1
// CK24-DAG: [[P1:%.+]] = getelementptr inbounds {{.+}}[[P]], i{{.+}} 0, i{{.+}} 1
// CK24-DAG: [[S1:%.+]] = getelementptr inbounds {{.+}}[[S]], i{{.+}} 0, i{{.+}} 1
// CK24-DAG: [[CBP1:%.+]] = bitcast i8** [[BP1]] to [[SC]]**
// CK24-DAG: [[CP1:%.+]] = bitcast i8** [[P1]] to [[SA]]***
// CK24-DAG: store [[SC]]* [[VAR0]], [[SC]]** [[CBP1]]
// CK24-DAG: store [[SA]]** [[SEC0]], [[SA]]*** [[CP1]]
// CK24-DAG: store i64 {{.+}}, i64* [[S1]]

// CK24-DAG: [[BP2:%.+]] = getelementptr inbounds {{.+}}[[BP]], i{{.+}} 0, i{{.+}} 2
// CK24-DAG: [[P2:%.+]] = getelementptr inbounds {{.+}}[[P]], i{{.+}} 0, i{{.+}} 2
// CK24-DAG: [[S2:%.+]] = getelementptr inbounds {{.+}}[[S]], i{{.+}} 0, i{{.+}} 2
// CK24-DAG: [[CBP2:%.+]] = bitcast i8** [[BP2]] to [[SA]]***
// CK24-DAG: [[CP2:%.+]] = bitcast i8** [[P2]] to i32**
// CK24-DAG: store [[SA]]** [[SEC0]], [[SA]]*** [[CBP2]]
// CK24-DAG: store i32* [[SEC1:%.+]], i32** [[CP2]]
// CK24-DAG: store i64 {{.+}}, i64* [[S2]]
// CK24-DAG: [[SEC1]] = getelementptr {{.*}}[[SA]]* [[SEC11:%[^,]+]], i{{.+}} 0
// CK24-DAG: [[SEC11]] = load [[SA]]*, [[SA]]** [[SEC111:%[^,]+]],
// CK24-DAG: [[SEC111]] = getelementptr {{.*}}[[SB]]* [[SEC1111:[^,]+]], i{{.+}} 0, i{{.+}} 4
// CK24-DAG: [[SEC1111]] = getelementptr {{.*}}[[SC]]* [[VAR000:%.+]], i{{.+}} 0, i{{.+}} 1

// CK24-DAG: [[VAR0]] = load [[SC]]*, [[SC]]** %{{.+}}
// CK24-DAG: [[VAR00]] = load [[SC]]*, [[SC]]** %{{.+}}
// CK24-DAG: [[VAR000]] = load [[SC]]*, [[SC]]** %{{.+}}

// CK24: call void [[CALL21:@.+]]([[SC]]* {{[^,]+}})
#pragma omp target map(p->s.p->a)
  { p->a++; }

// Region 22
// CK24-DAG: call i32 @__tgt_target_mapper(i64 {{[^,]+}}, i8* {{[^,]+}}, i32 2, i8** [[GEPBP:%.+]], i8** [[GEPP:%.+]], i64* [[GEPS:%.+]], {{.+}}getelementptr {{.+}}[2 x i{{.+}}]* [[MTYPE22]]{{.+}}, i8** null)
// CK24-DAG: [[GEPBP]] = getelementptr inbounds {{.+}}[[BP:%[^,]+]]
// CK24-DAG: [[GEPP]] = getelementptr inbounds {{.+}}[[P:%[^,]+]]
// CK24-DAG: [[GEPS]] = getelementptr inbounds {{.+}}[[S:%[^,]+]]

// CK24-DAG: [[BP0:%.+]] = getelementptr inbounds {{.+}}[[BP]], i{{.+}} 0, i{{.+}} 0
// CK24-DAG: [[P0:%.+]] = getelementptr inbounds {{.+}}[[P]], i{{.+}} 0, i{{.+}} 0
// CK24-DAG: [[S0:%.+]] = getelementptr inbounds {{.+}}[[S]], i{{.+}} 0, i{{.+}} 0
// CK24-DAG: [[CBP0:%.+]] = bitcast i8** [[BP0]] to [[SC]]**
// CK24-DAG: [[CP0:%.+]] = bitcast i8** [[P0]] to i32**
// CK24-DAG: store [[SC]]* [[VAR0:%.+]], [[SC]]** [[CBP0]]
// CK24-DAG: store i32* [[SEC0:%.+]], i32** [[CP0]]
// CK24-DAG: store i64 {{%.+}}, i64* [[S0]]
// CK24-DAG: [[SEC0]] = getelementptr {{.*}}[10 x i32]* [[SEC00:%[^,]+]], i{{.+}} 0, i{{.+}} 0
// CK24-DAG: [[SEC00]] = getelementptr {{.*}}[[SA]]* [[SEC000:%[^,]+]], i{{.+}} 0, i{{.+}} 2
// CK24-DAG: [[SEC000]] = getelementptr {{.*}}[[SB]]* [[SEC0000:%[^,]+]], i{{.+}} 0, i{{.+}} 1
// CK24-DAG: [[SEC0000]] = getelementptr {{.*}}[[SC]]* [[VAR00:%.+]], i{{.+}} 0, i{{.+}} 1

// CK24-DAG: [[BP1:%.+]] = getelementptr inbounds {{.+}}[[BP]], i{{.+}} 0, i{{.+}} 1
// CK24-DAG: [[P1:%.+]] = getelementptr inbounds {{.+}}[[P]], i{{.+}} 0, i{{.+}} 1
// CK24-DAG: [[S1:%.+]] = getelementptr inbounds {{.+}}[[S]], i{{.+}} 0, i{{.+}} 1
// CK24-DAG: [[CBP1:%.+]] = bitcast i8** [[BP1]] to [[SC]]**
// CK24-DAG: [[CP1:%.+]] = bitcast i8** [[P1]] to i32**
// CK24-DAG: store [[SC]]* [[VAR0]], [[SC]]** [[CBP1]]
// CK24-DAG: store i32* [[SEC0]], i32** [[CP1]]
// CK24-DAG: store i64 {{.+}}, i64* [[S1]]

// CK24-DAG: [[VAR0]] = load [[SC]]*, [[SC]]** %{{.+}}
// CK24-DAG: [[VAR00]] = load [[SC]]*, [[SC]]** %{{.+}}

// CK24: call void [[CALL22:@.+]]([[SC]]* {{[^,]+}})
#pragma omp target map(p->s.s.b[:2])
  { p->a++; }

// Region 23
// CK24-DAG: call i32 @__tgt_target_mapper(i64 {{[^,]+}}, i8* {{[^,]+}}, i32 3, i8** [[GEPBP:%.+]], i8** [[GEPP:%.+]], i64* [[GEPS:%.+]], {{.+}}getelementptr {{.+}}[3 x i{{.+}}]* [[MTYPE23]]{{.+}}, i8** null)
// CK24-DAG: [[GEPBP]] = getelementptr inbounds {{.+}}[[BP:%[^,]+]]
// CK24-DAG: [[GEPP]] = getelementptr inbounds {{.+}}[[P:%[^,]+]]
// CK24-DAG: [[GEPS]] = getelementptr inbounds {{.+}}[[S:%[^,]+]]

// CK24-DAG: [[BP0:%.+]] = getelementptr inbounds {{.+}}[[BP]], i{{.+}} 0, i{{.+}} 0
// CK24-DAG: [[P0:%.+]] = getelementptr inbounds {{.+}}[[P]], i{{.+}} 0, i{{.+}} 0
// CK24-DAG: [[S0:%.+]] = getelementptr inbounds {{.+}}[[S]], i{{.+}} 0, i{{.+}} 0
// CK24-DAG: [[CBP0:%.+]] = bitcast i8** [[BP0]] to [[SC]]**
// CK24-DAG: [[CP0:%.+]] = bitcast i8** [[P0]] to [[SA]]***
// CK24-DAG: store [[SC]]* [[VAR0:%.+]], [[SC]]** [[CBP0]]
// CK24-DAG: store [[SA]]** [[SEC0:%.+]], [[SA]]*** [[CP0]]
// CK24-DAG: store i64 {{%.+}}, i64* [[S0]]
// CK24-DAG: [[SEC0]] = getelementptr {{.*}}[[SB]]* [[SEC00:%[^,]+]], i{{.+}} 0, i{{.+}} 4
// CK24-DAG: [[SEC00]] = getelementptr {{.*}}[[SC]]* [[VAR00:%.+]], i{{.+}} 0, i{{.+}} 1

// CK24-DAG: [[BP1:%.+]] = getelementptr inbounds {{.+}}[[BP]], i{{.+}} 0, i{{.+}} 1
// CK24-DAG: [[P1:%.+]] = getelementptr inbounds {{.+}}[[P]], i{{.+}} 0, i{{.+}} 1
// CK24-DAG: [[S1:%.+]] = getelementptr inbounds {{.+}}[[S]], i{{.+}} 0, i{{.+}} 1
// CK24-DAG: [[CBP1:%.+]] = bitcast i8** [[BP1]] to [[SC]]**
// CK24-DAG: [[CP1:%.+]] = bitcast i8** [[P1]] to [[SA]]***
// CK24-DAG: store [[SC]]* [[VAR0]], [[SC]]** [[CBP1]]
// CK24-DAG: store [[SA]]** [[SEC0]], [[SA]]*** [[CP1]]
// CK24-DAG: store i64 {{.+}}, i64* [[S1]]

// CK24-DAG: [[BP2:%.+]] = getelementptr inbounds {{.+}}[[BP]], i{{.+}} 0, i{{.+}} 2
// CK24-DAG: [[P2:%.+]] = getelementptr inbounds {{.+}}[[P]], i{{.+}} 0, i{{.+}} 2
// CK24-DAG: [[S2:%.+]] = getelementptr inbounds {{.+}}[[S]], i{{.+}} 0, i{{.+}} 2
// CK24-DAG: [[CBP2:%.+]] = bitcast i8** [[BP2]] to [[SA]]***
// CK24-DAG: [[CP2:%.+]] = bitcast i8** [[P2]] to i32**
// CK24-DAG: store [[SA]]** [[SEC0]], [[SA]]*** [[CBP2]]
// CK24-DAG: store i32* [[SEC1:%.+]], i32** [[CP2]]
// CK24-DAG: store i64 {{.+}}, i64* [[S2]]
// CK24-DAG: [[SEC1]] = getelementptr {{.*}}[10 x i32]* [[SEC11:%[^,]+]], i{{.+}} 0, i{{.+}} 0
// CK24-DAG: [[SEC11]] = getelementptr {{.*}}[[SA]]* [[SEC111:%[^,]+]], i{{.+}} 0, i{{.+}} 2
// CK24-DAG: [[SEC111]] = load [[SA]]*, [[SA]]** [[SEC1111:%[^,]+]],
// CK24-DAG: [[SEC1111]] = getelementptr {{.*}}[[SB]]* [[SEC11111:%[^,]+]], i{{.+}} 0, i{{.+}} 4
// CK24-DAG: [[SEC11111]] = getelementptr {{.*}}[[SC]]* [[VAR000:%.+]], i{{.+}} 0, i{{.+}} 1

// CK24-DAG: [[VAR0]] = load [[SC]]*, [[SC]]** %{{.+}}
// CK24-DAG: [[VAR00]] = load [[SC]]*, [[SC]]** %{{.+}}
// CK24-DAG: [[VAR000]] = load [[SC]]*, [[SC]]** %{{.+}}

// CK24: call void [[CALL23:@.+]]([[SC]]* {{[^,]+}})
#pragma omp target map(p->s.p->b[:2])
  { p->a++; }

// Region 24
// CK24-DAG: call i32 @__tgt_target_mapper(i64 {{[^,]+}}, i8* {{[^,]+}}, i32 4, i8** [[GEPBP:%.+]], i8** [[GEPP:%.+]], i64* [[GEPS:%.+]], {{.+}}getelementptr {{.+}}[4 x i{{.+}}]* [[MTYPE24]]{{.+}}, i8** null)
// CK24-DAG: [[GEPBP]] = getelementptr inbounds {{.+}}[[BP:%[^,]+]]
// CK24-DAG: [[GEPP]] = getelementptr inbounds {{.+}}[[P:%[^,]+]]
// CK24-DAG: [[GEPS]] = getelementptr inbounds {{.+}}[[S:%[^,]+]]

// CK24-DAG: [[BP0:%.+]] = getelementptr inbounds {{.+}}[[BP]], i{{.+}} 0, i{{.+}} 0
// CK24-DAG: [[P0:%.+]] = getelementptr inbounds {{.+}}[[P]], i{{.+}} 0, i{{.+}} 0
// CK24-DAG: [[S0:%.+]] = getelementptr inbounds {{.+}}[[S]], i{{.+}} 0, i{{.+}} 0
// CK24-DAG: [[CBP0:%.+]] = bitcast i8** [[BP0]] to [[SC]]**
// CK24-DAG: [[CP0:%.+]] = bitcast i8** [[P0]] to [[SB]]***
// CK24-DAG: store [[SC]]* [[VAR0:%.+]], [[SC]]** [[CBP0]]
// CK24-DAG: store [[SB]]** [[SEC0:%.+]], [[SB]]*** [[CP0]]
// CK24-DAG: store i64 {{%.+}}, i64* [[S0]]
// CK24-DAG: [[SEC0]] = getelementptr {{.*}}[[SC]]* [[VAR00:%.+]], i{{.+}} 0, i{{.+}} 2

// CK24-DAG: [[BP1:%.+]] = getelementptr inbounds {{.+}}[[BP]], i{{.+}} 0, i{{.+}} 1
// CK24-DAG: [[P1:%.+]] = getelementptr inbounds {{.+}}[[P]], i{{.+}} 0, i{{.+}} 1
// CK24-DAG: [[S1:%.+]] = getelementptr inbounds {{.+}}[[S]], i{{.+}} 0, i{{.+}} 1
// CK24-DAG: [[CBP1:%.+]] = bitcast i8** [[BP1]] to [[SB]]***
// CK24-DAG: [[CP1:%.+]] = bitcast i8** [[P1]] to [[SA]]***
// CK24-DAG: store [[SB]]** [[SEC0]], [[SB]]*** [[CBP1]]
// CK24-DAG: store [[SA]]** [[SEC1:%.+]], [[SA]]*** [[CP1]]
// CK24-DAG: store i64 {{.+}}, i64* [[S1]]
// CK24-DAG: [[SEC1]] = getelementptr {{.*}}[[SB]]* [[SEC11:%[^,]+]], i{{.+}} 0, i{{.+}} 4
// CK24-DAG: [[SEC11]] = load [[SB]]*, [[SB]]** [[SEC111:%[^,]+]],
// CK24-DAG: [[SEC111]] = getelementptr {{.*}}[[SC]]* [[VAR000:%.+]], i{{.+}} 0, i{{.+}} 2

// CK24-DAG: [[BP2:%.+]] = getelementptr inbounds {{.+}}[[BP]], i{{.+}} 0, i{{.+}} 2
// CK24-DAG: [[P2:%.+]] = getelementptr inbounds {{.+}}[[P]], i{{.+}} 0, i{{.+}} 2
// CK24-DAG: [[S2:%.+]] = getelementptr inbounds {{.+}}[[S]], i{{.+}} 0, i{{.+}} 2
// CK24-DAG: [[CBP2:%.+]] = bitcast i8** [[BP2]] to [[SA]]***
// CK24-DAG: [[CP2:%.+]] = bitcast i8** [[P2]] to [[SA]]***
// CK24-DAG: store [[SA]]** [[SEC1]], [[SA]]*** [[CBP2]]
// CK24-DAG: store [[SA]]** [[SEC2:%.+]], [[SA]]*** [[CP2]]
// CK24-DAG: store i64 {{.+}}, i64* [[S2]]
// CK24-DAG: [[SEC2]] = getelementptr {{.*}}[[SA]]* [[SEC22:%[^,]+]], i{{.+}} 0, i{{.+}} 1
// CK24-DAG: [[SEC22]] = load [[SA]]*, [[SA]]** [[SEC222:%[^,]+]],
// CK24-DAG: [[SEC222]] = getelementptr {{.*}}[[SB]]* [[SEC2222:%[^,]+]], i{{.+}} 0, i{{.+}} 4
// CK24-DAG: [[SEC2222]] = load [[SB]]*, [[SB]]** [[SEC22222:%[^,]+]],
// CK24-DAG: [[SEC22222]] = getelementptr {{.*}}[[SC]]* [[VAR0000:%.+]], i{{.+}} 0, i{{.+}} 2

// CK24-DAG: [[BP3:%.+]] = getelementptr inbounds {{.+}}[[BP]], i{{.+}} 0, i{{.+}} 3
// CK24-DAG: [[P3:%.+]] = getelementptr inbounds {{.+}}[[P]], i{{.+}} 0, i{{.+}} 3
// CK24-DAG: [[S3:%.+]] = getelementptr inbounds {{.+}}[[S]], i{{.+}} 0, i{{.+}} 3
// CK24-DAG: [[CBP3:%.+]] = bitcast i8** [[BP3]] to [[SA]]***
// CK24-DAG: [[CP3:%.+]] = bitcast i8** [[P3]] to i32**
// CK24-DAG: store [[SA]]** [[SEC2]], [[SA]]*** [[CBP3]]
// CK24-DAG: store i32* [[SEC3:%.+]], i32** [[CP3]]
// CK24-DAG: store i64 {{.+}}, i64* [[S3]]
// CK24-DAG: [[SEC3]] = getelementptr {{.*}}[[SA]]* [[SEC33:%[^,]+]], i{{.+}} 0, i{{.+}} 0
// CK24-DAG: [[SEC33]] = load [[SA]]*, [[SA]]** [[SEC333:%[^,]+]],
// CK24-DAG: [[SEC333]] = getelementptr {{.*}}[[SA]]* [[SEC3333:%[^,]+]], i{{.+}} 0, i{{.+}} 1
// CK24-DAG: [[SEC3333]] = load [[SA]]*, [[SA]]** [[SEC33333:%[^,]+]],
// CK24-DAG: [[SEC33333]] = getelementptr {{.*}}[[SB]]* [[SEC333333:%[^,]+]], i{{.+}} 0, i{{.+}} 4
// CK24-DAG: [[SEC333333]] = load [[SB]]*, [[SB]]** [[SEC3333333:%[^,]+]],
// CK24-DAG: [[SEC3333333]] = getelementptr {{.*}}[[SC]]* [[VAR00000:%.+]], i{{.+}} 0, i{{.+}} 2

// CK24-DAG: [[VAR0]] = load [[SC]]*, [[SC]]** %{{.+}}
// CK24-DAG: [[VAR00]] = load [[SC]]*, [[SC]]** %{{.+}}
// CK24-DAG: [[VAR000]] = load [[SC]]*, [[SC]]** %{{.+}}
// CK24-DAG: [[VAR0000]] = load [[SC]]*, [[SC]]** %{{.+}}
// CK24-DAG: [[VAR00000]] = load [[SC]]*, [[SC]]** %{{.+}}

// CK24: call void [[CALL24:@.+]]([[SC]]* {{[^,]+}})
#pragma omp target map(p->p->p->p->a)
  { p->a++; }

  return s.a;
}

// CK24: define {{.+}}[[CALL01]]
// CK24: define {{.+}}[[CALL13]]
// CK24: define {{.+}}[[CALL14]]
// CK24: define {{.+}}[[CALL15]]
// CK24: define {{.+}}[[CALL16]]
// CK24: define {{.+}}[[CALL17]]
// CK24: define {{.+}}[[CALL18]]
// CK24: define {{.+}}[[CALL19]]
// CK24: define {{.+}}[[CALL20]]
// CK24: define {{.+}}[[CALL21]]
// CK24: define {{.+}}[[CALL22]]
// CK24: define {{.+}}[[CALL23]]
// CK24: define {{.+}}[[CALL24]]
#endif
///==========================================================================///
// RUN: %clang_cc1 -DCK25 -std=c++11 -verify -fopenmp -fopenmp-targets=powerpc64le-ibm-linux-gnu -x c++ -triple powerpc64le-unknown-unknown -emit-llvm %s -o - | FileCheck -allow-deprecated-dag-overlap  %s --check-prefix CK25 --check-prefix CK25-64
// RUN: %clang_cc1 -DCK25 -std=c++11 -fopenmp -fopenmp-targets=powerpc64le-ibm-linux-gnu -x c++ -std=c++11 -triple powerpc64le-unknown-unknown -emit-pch -o %t %s
// RUN: %clang_cc1 -fopenmp -std=c++11 -fopenmp-targets=powerpc64le-ibm-linux-gnu -x c++ -triple powerpc64le-unknown-unknown -std=c++11 -include-pch %t -verify %s -emit-llvm -o - | FileCheck -allow-deprecated-dag-overlap  %s  --check-prefix CK25 --check-prefix CK25-64
// RUN: %clang_cc1 -DCK25 -std=c++11 -verify -fopenmp -fopenmp-targets=i386-pc-linux-gnu -x c++ -triple i386-unknown-unknown -emit-llvm %s -o - | FileCheck -allow-deprecated-dag-overlap  %s  --check-prefix CK25 --check-prefix CK25-32
// RUN: %clang_cc1 -DCK25 -std=c++11 -fopenmp -fopenmp-targets=i386-pc-linux-gnu -x c++ -std=c++11 -triple i386-unknown-unknown -emit-pch -o %t %s
// RUN: %clang_cc1 -fopenmp -std=c++11 -fopenmp-targets=i386-pc-linux-gnu -x c++ -triple i386-unknown-unknown -std=c++11 -include-pch %t -verify %s -emit-llvm -o - | FileCheck -allow-deprecated-dag-overlap  %s  --check-prefix CK25 --check-prefix CK25-32

// RUN: %clang_cc1 -DCK25 -std=c++11 -verify -fopenmp-simd -fopenmp-targets=powerpc64le-ibm-linux-gnu -x c++ -triple powerpc64le-unknown-unknown -emit-llvm %s -o - | FileCheck -allow-deprecated-dag-overlap  --check-prefix SIMD-ONLY24 %s
// RUN: %clang_cc1 -DCK25 -std=c++11 -fopenmp-simd -fopenmp-targets=powerpc64le-ibm-linux-gnu -x c++ -std=c++11 -triple powerpc64le-unknown-unknown -emit-pch -o %t %s
// RUN: %clang_cc1 -fopenmp-simd -std=c++11 -fopenmp-targets=powerpc64le-ibm-linux-gnu -x c++ -triple powerpc64le-unknown-unknown -std=c++11 -include-pch %t -verify %s -emit-llvm -o - | FileCheck -allow-deprecated-dag-overlap  --check-prefix SIMD-ONLY24 %s
// RUN: %clang_cc1 -DCK25 -std=c++11 -verify -fopenmp-simd -fopenmp-targets=i386-pc-linux-gnu -x c++ -triple i386-unknown-unknown -emit-llvm %s -o - | FileCheck -allow-deprecated-dag-overlap  --check-prefix SIMD-ONLY24 %s
// RUN: %clang_cc1 -DCK25 -std=c++11 -fopenmp-simd -fopenmp-targets=i386-pc-linux-gnu -x c++ -std=c++11 -triple i386-unknown-unknown -emit-pch -o %t %s
// RUN: %clang_cc1 -fopenmp-simd -std=c++11 -fopenmp-targets=i386-pc-linux-gnu -x c++ -triple i386-unknown-unknown -std=c++11 -include-pch %t -verify %s -emit-llvm -o - | FileCheck -allow-deprecated-dag-overlap  --check-prefix SIMD-ONLY24 %s
// SIMD-ONLY24-NOT: {{__kmpc|__tgt}}
#ifdef CK25
// CK25: [[ST:%.+]] = type { i32, float }
// CK25: [[CA00:%.+]] = type { [[ST]]* }
// CK25: [[CA01:%.+]] = type { i32* }

// CK25-LABEL: @.__omp_offloading_{{.*}}foo{{.*}}_l{{[0-9]+}}.region_id = weak constant i8 0
// CK25: [[MTYPE00:@.+]] = private {{.*}}constant [2 x i64] [i64 32, i64 281474976710657]

// CK25-LABEL: @.__omp_offloading_{{.*}}foo{{.*}}_l{{[0-9]+}}.region_id = weak constant i8 0
// CK25: [[SIZE01:@.+]] = private {{.*}}constant [1 x i64] [i64 4]
// CK25: [[MTYPE01:@.+]] = private {{.*}}constant [1 x i64] [i64 33]

// CK25-LABEL: explicit_maps_with_inner_lambda{{.*}}(

template <int X, typename T>
struct CC {
  T A;
  float B;

  int foo(T arg) {
    // Region 00
    // CK25-DAG: call i32 @__tgt_target_mapper(i64 {{[^,]+}}, i8* {{[^,]+}}, i32 2, i8** [[GEPBP:%.+]], i8** [[GEPP:%.+]], i64* [[GEPS:%.+]], {{.+}}getelementptr {{.+}}[2 x i{{.+}}]* [[MTYPE00]]{{.+}}, i8** null)
    // CK25-DAG: [[GEPBP]] = getelementptr inbounds {{.+}}[[BP:%[^,]+]]
    // CK25-DAG: [[GEPP]] = getelementptr inbounds {{.+}}[[P:%[^,]+]]
    // CK25-DAG: [[GEPS]] = getelementptr inbounds {{.+}}[[S:%[^,]+]]

    // CK25-DAG: [[BP0:%.+]] = getelementptr inbounds {{.+}}[[BP]], i{{.+}} 0, i{{.+}} 0
    // CK25-DAG: [[P0:%.+]] = getelementptr inbounds {{.+}}[[P]], i{{.+}} 0, i{{.+}} 0
    // CK25-DAG: [[S0:%.+]] = getelementptr inbounds {{.+}}[[S]], i{{.+}} 0, i{{.+}} 0
    // CK25-DAG: [[CBP0:%.+]] = bitcast i8** [[BP0]] to [[ST]]**
    // CK25-DAG: [[CP0:%.+]] = bitcast i8** [[P0]] to i32**
    // CK25-DAG: store [[ST]]* [[VAR0:%.+]], [[ST]]** [[CBP0]]
    // CK25-DAG: store i32* [[SEC0:%.+]], i32** [[CP0]]
    // CK25-DAG: store i64 {{%.+}}, i64* [[S0]]
    // CK25-DAG: [[SEC0]] = getelementptr {{.*}}[[ST]]* [[VAR0:%.+]], i{{.+}} 0, i{{.+}} 0

    // CK25-DAG: [[BP1:%.+]] = getelementptr inbounds {{.+}}[[BP]], i{{.+}} 0, i{{.+}} 1
    // CK25-DAG: [[P1:%.+]] = getelementptr inbounds {{.+}}[[P]], i{{.+}} 0, i{{.+}} 1
    // CK25-DAG: [[S1:%.+]] = getelementptr inbounds {{.+}}[[S]], i{{.+}} 0, i{{.+}} 1
    // CK25-DAG: [[CBP1:%.+]] = bitcast i8** [[BP1]] to [[ST]]**
    // CK25-DAG: [[CP1:%.+]] = bitcast i8** [[P1]] to i32**
    // CK25-DAG: store [[ST]]* [[VAR0]], [[ST]]** [[CBP1]]
    // CK25-DAG: store i32* [[SEC0]], i32** [[CP1]]
    // CK25-DAG: store i64 {{.+}}, i64* [[S1]]

    // CK25: call void [[CALL00:@.+]]([[ST]]* {{[^,]+}})
    #pragma omp target map(to:A)
    {
      [&]() {
        A += 1;
      }();
    }

    // Region 01
    // CK25-DAG: call i32 @__tgt_target_mapper(i64 {{[^,]+}}, i8* {{[^,]+}}, i32 1, i8** [[GEPBP:%.+]], i8** [[GEPP:%.+]], {{.+}}getelementptr {{.+}}[1 x i{{.+}}]* [[SIZE01]], {{.+}}getelementptr {{.+}}[1 x i{{.+}}]* [[MTYPE01]]{{.+}}, i8** null)
    // CK25-DAG: [[GEPBP]] = getelementptr inbounds {{.+}}[[BP:%[^,]+]]
    // CK25-DAG: [[GEPP]] = getelementptr inbounds {{.+}}[[P:%[^,]+]]

    // CK25-DAG: [[BP0:%.+]] = getelementptr inbounds {{.+}}[[BP]], i{{.+}} 0, i{{.+}} 0
    // CK25-DAG: [[P0:%.+]] = getelementptr inbounds {{.+}}[[P]], i{{.+}} 0, i{{.+}} 0
    // CK25-DAG: [[CBP0:%.+]] = bitcast i8** [[BP0]] to i32**
    // CK25-DAG: [[CP0:%.+]] = bitcast i8** [[P0]] to i32**
    // CK25-DAG: store i32* [[VAR0:%.+]], i32** [[CBP0]]
    // CK25-DAG: store i32* [[VAR0]], i32** [[CP0]]

    // CK25: call void [[CALL01:@.+]](i32* {{[^,]+}})
    #pragma omp target map(to:arg)
    {
      [&]() {
        arg += 1;
      }();
    }

    return A+arg;
  }
};

int explicit_maps_with_inner_lambda(int a){
  CC<123,int> c;
  return c.foo(a);
}

// CK25: define {{.+}}[[CALL00]]([[ST]]* [[VAL:%.+]])
// CK25: store [[ST]]* [[VAL]], [[ST]]** [[VALADDR:%[^,]+]],
// CK25: [[VAL1:%.+]] = load [[ST]]*, [[ST]]** [[VALADDR]],
// CK25: [[VALADDR1:%.+]] = getelementptr inbounds [[CA00]], [[CA00]]* [[CA:%[^,]+]], i32 0, i32 0
// CK25: store [[ST]]* [[VAL1]], [[ST]]** [[VALADDR1]],
// CK25: call void {{.*}}[[LAMBDA:@.+]]{{.*}}([[CA00]]* [[CA]])

// CK25: define {{.+}}[[LAMBDA]]

// CK25: define {{.+}}[[CALL01]](i32* {{.*}}[[VAL:%.+]])
// CK25: store i32* [[VAL]], i32** [[VALADDR:%[^,]+]],
// CK25: [[VAL1:%.+]] = load i32*, i32** [[VALADDR]],
// CK25: [[VALADDR1:%.+]] = getelementptr inbounds [[CA01]], [[CA01]]* [[CA:%[^,]+]], i32 0, i32 0
// CK25: store i32* [[VAL1]], i32** [[VALADDR1]],
// CK25: call void {{.*}}[[LAMBDA2:@.+]]{{.*}}([[CA01]]* [[CA]])

// CK25: define {{.+}}[[LAMBDA2]]
#endif
///==========================================================================///
// RUN: %clang_cc1 -DCK26 -std=c++11 -verify -fopenmp -fopenmp-targets=powerpc64le-ibm-linux-gnu -x c++ -triple powerpc64le-unknown-unknown -emit-llvm %s -o - | FileCheck -allow-deprecated-dag-overlap  %s --check-prefix CK26 --check-prefix CK26-64
// RUN: %clang_cc1 -DCK26 -std=c++11 -fopenmp -fopenmp-targets=powerpc64le-ibm-linux-gnu -x c++ -std=c++11 -triple powerpc64le-unknown-unknown -emit-pch -o %t %s
// RUN: %clang_cc1 -fopenmp -std=c++11 -fopenmp-targets=powerpc64le-ibm-linux-gnu -x c++ -triple powerpc64le-unknown-unknown -std=c++11 -include-pch %t -verify %s -emit-llvm -o - | FileCheck -allow-deprecated-dag-overlap  %s  --check-prefix CK26 --check-prefix CK26-64
// RUN: %clang_cc1 -DCK26 -std=c++11 -verify -fopenmp -fopenmp-targets=i386-pc-linux-gnu -x c++ -triple i386-unknown-unknown -emit-llvm %s -o - | FileCheck -allow-deprecated-dag-overlap  %s  --check-prefix CK26 --check-prefix CK26-32
// RUN: %clang_cc1 -DCK26 -std=c++11 -fopenmp -fopenmp-targets=i386-pc-linux-gnu -x c++ -std=c++11 -triple i386-unknown-unknown -emit-pch -o %t %s
// RUN: %clang_cc1 -fopenmp -std=c++11 -fopenmp-targets=i386-pc-linux-gnu -x c++ -triple i386-unknown-unknown -std=c++11 -include-pch %t -verify %s -emit-llvm -o - | FileCheck -allow-deprecated-dag-overlap  %s  --check-prefix CK26 --check-prefix CK26-32

// RUN: %clang_cc1 -DCK26 -std=c++11 -verify -fopenmp-simd -fopenmp-targets=powerpc64le-ibm-linux-gnu -x c++ -triple powerpc64le-unknown-unknown -emit-llvm %s -o - | FileCheck -allow-deprecated-dag-overlap  --check-prefix SIMD-ONLY25 %s
// RUN: %clang_cc1 -DCK26 -std=c++11 -fopenmp-simd -fopenmp-targets=powerpc64le-ibm-linux-gnu -x c++ -std=c++11 -triple powerpc64le-unknown-unknown -emit-pch -o %t %s
// RUN: %clang_cc1 -fopenmp-simd -std=c++11 -fopenmp-targets=powerpc64le-ibm-linux-gnu -x c++ -triple powerpc64le-unknown-unknown -std=c++11 -include-pch %t -verify %s -emit-llvm -o - | FileCheck -allow-deprecated-dag-overlap  --check-prefix SIMD-ONLY25 %s
// RUN: %clang_cc1 -DCK26 -std=c++11 -verify -fopenmp-simd -fopenmp-targets=i386-pc-linux-gnu -x c++ -triple i386-unknown-unknown -emit-llvm %s -o - | FileCheck -allow-deprecated-dag-overlap  --check-prefix SIMD-ONLY25 %s
// RUN: %clang_cc1 -DCK26 -std=c++11 -fopenmp-simd -fopenmp-targets=i386-pc-linux-gnu -x c++ -std=c++11 -triple i386-unknown-unknown -emit-pch -o %t %s
// RUN: %clang_cc1 -fopenmp-simd -std=c++11 -fopenmp-targets=i386-pc-linux-gnu -x c++ -triple i386-unknown-unknown -std=c++11 -include-pch %t -verify %s -emit-llvm -o - | FileCheck -allow-deprecated-dag-overlap  --check-prefix SIMD-ONLY25 %s
// SIMD-ONLY25-NOT: {{__kmpc|__tgt}}
#ifdef CK26
// CK26: [[ST:%.+]] = type { i32, float*, i32, float* }

// CK26-LABEL: @.__omp_offloading_{{.*}}CC{{.*}}_l{{[0-9]+}}.region_id = weak constant i8 0
// CK26: [[SIZE00:@.+]] = private {{.*}}constant [2 x i64] [i64 {{32|16}}, i64 4]
// CK26: [[MTYPE00:@.+]] = private {{.*}}constant [2 x i64] [i64 547, i64 35]

// CK26-LABEL: @.__omp_offloading_{{.*}}CC{{.*}}_l{{[0-9]+}}.region_id = weak constant i8 0
// CK26: [[SIZE01:@.+]] = private {{.*}}constant [2 x i64] [i64 {{32|16}}, i64 4]
// CK26: [[MTYPE01:@.+]] = private {{.*}}constant [2 x i64] [i64 547, i64 35]

// CK26-LABEL: @.__omp_offloading_{{.*}}CC{{.*}}_l{{[0-9]+}}.region_id = weak constant i8 0
// CK26: [[SIZE02:@.+]] = private {{.*}}constant [2 x i64] [i64 {{32|16}}, i64 4]
// CK26: [[MTYPE02:@.+]] = private {{.*}}constant [2 x i64] [i64 547, i64 35]

// CK26-LABEL: @.__omp_offloading_{{.*}}CC{{.*}}_l{{[0-9]+}}.region_id = weak constant i8 0
// CK26: [[SIZE03:@.+]] = private {{.*}}constant [2 x i64] [i64 {{32|16}}, i64 4]
// CK26: [[MTYPE03:@.+]] = private {{.*}}constant [2 x i64] [i64 547, i64 35]

// CK26-LABEL: explicit_maps_with_private_class_members{{.*}}(

struct CC {
  int fA;
  float &fB;
  int pA;
  float &pB;

  CC(float &B) : fB(B), pB(B) {

    // CK26: call {{.*}}@__kmpc_fork_call{{.*}} [[OUTCALL:@.+]] to void (i32*, i32*, ...)*
    // define {{.*}}void [[OUTCALL]]
    #pragma omp parallel firstprivate(fA,fB) private(pA,pB)
    {
      // Region 00
      // CK26-DAG: call i32 @__tgt_target_mapper(i64 {{[^,]+}}, i8* {{[^,]+}}, i32 2, i8** [[GEPBP:%.+]], i8** [[GEPP:%.+]], {{.+}}getelementptr {{.+}}[2 x i{{.+}}]* [[SIZE00]], {{.+}}getelementptr {{.+}}[2 x i{{.+}}]* [[MTYPE00]]{{.+}}, i8** null)
      // CK26-DAG: [[GEPBP]] = getelementptr inbounds {{.+}}[[BP:%[^,]+]]
      // CK26-DAG: [[GEPP]] = getelementptr inbounds {{.+}}[[P:%[^,]+]]

      // CK26-DAG: [[BP0:%.+]] = getelementptr inbounds {{.+}}[[BP]], i{{.+}} 0, i{{.+}} 0
      // CK26-DAG: [[P0:%.+]] = getelementptr inbounds {{.+}}[[P]], i{{.+}} 0, i{{.+}} 0
      // CK26-DAG: [[CBP0:%.+]] = bitcast i8** [[BP0]] to [[ST]]**
      // CK26-DAG: [[CP0:%.+]] = bitcast i8** [[P0]] to [[ST]]**
      // CK26-DAG: store [[ST]]* [[VAR0:%.+]], [[ST]]** [[CBP0]]
      // CK26-DAG: store [[ST]]* [[VAR0]], [[ST]]** [[CP0]]

      // CK26-DAG: [[BP1:%.+]] = getelementptr inbounds {{.+}}[[BP]], i{{.+}} 0, i{{.+}} 1
      // CK26-DAG: [[P1:%.+]] = getelementptr inbounds {{.+}}[[P]], i{{.+}} 0, i{{.+}} 1
      // CK26-DAG: [[CBP1:%.+]] = bitcast i8** [[BP1]] to i32**
      // CK26-DAG: [[CP1:%.+]] = bitcast i8** [[P1]] to i32**
      // CK26-DAG: store i32* [[VAR1:%.+]], i32** [[CBP1]]
      // CK26-DAG: store i32* [[SEC1:%.+]], i32** [[CP1]]
      // CK26-DAG: [[VAR1]] = load i32*, i32** [[PVT:%.+]],
      // CK26-DAG: [[SEC1]] = load i32*, i32** [[PVT]],

      // CK26: call void [[CALL00:@.+]]([[ST]]* {{[^,]+}}, i32* {{[^,]+}})
      #pragma omp target map(fA)
      {
        ++fA;
      }

      // Region 01
      // CK26-DAG: call i32 @__tgt_target_mapper(i64 {{[^,]+}}, i8* {{[^,]+}}, i32 2, i8** [[GEPBP:%.+]], i8** [[GEPP:%.+]], {{.+}}getelementptr {{.+}}[2 x i{{.+}}]* [[SIZE01]], {{.+}}getelementptr {{.+}}[2 x i{{.+}}]* [[MTYPE01]]{{.+}}, i8** null)
      // CK26-DAG: [[GEPBP]] = getelementptr inbounds {{.+}}[[BP:%[^,]+]]
      // CK26-DAG: [[GEPP]] = getelementptr inbounds {{.+}}[[P:%[^,]+]]

      // CK26-DAG: [[BP0:%.+]] = getelementptr inbounds {{.+}}[[BP]], i{{.+}} 0, i{{.+}} 0
      // CK26-DAG: [[P0:%.+]] = getelementptr inbounds {{.+}}[[P]], i{{.+}} 0, i{{.+}} 0
      // CK26-DAG: [[CBP0:%.+]] = bitcast i8** [[BP0]] to [[ST]]**
      // CK26-DAG: [[CP0:%.+]] = bitcast i8** [[P0]] to [[ST]]**
      // CK26-DAG: store [[ST]]* [[VAR0:%.+]], [[ST]]** [[CBP0]]
      // CK26-DAG: store [[ST]]* [[VAR0]], [[ST]]** [[CP0]]

      // CK26-DAG: [[BP1:%.+]] = getelementptr inbounds {{.+}}[[BP]], i{{.+}} 0, i{{.+}} 1
      // CK26-DAG: [[P1:%.+]] = getelementptr inbounds {{.+}}[[P]], i{{.+}} 0, i{{.+}} 1
      // CK26-DAG: [[CBP1:%.+]] = bitcast i8** [[BP1]] to float**
      // CK26-DAG: [[CP1:%.+]] = bitcast i8** [[P1]] to float**
      // CK26-DAG: store float* [[VAR1:%.+]], float** [[CBP1]]
      // CK26-DAG: store float* [[SEC1:%.+]], float** [[CP1]]
      // CK26-DAG: [[VAR1]] = load float*, float** [[PVT:%.+]],
      // CK26-DAG: [[SEC1]] = load float*, float** [[PVT]],

      // CK26: call void [[CALL01:@.+]]([[ST]]* {{[^,]+}}, float* {{[^,]+}})
      #pragma omp target map(fB)
      {
        fB += 1.0;
      }

      // Region 02
      // CK26-DAG: call i32 @__tgt_target_mapper(i64 {{[^,]+}}, i8* {{[^,]+}}, i32 2, i8** [[GEPBP:%.+]], i8** [[GEPP:%.+]], {{.+}}getelementptr {{.+}}[2 x i{{.+}}]* [[SIZE02]], {{.+}}getelementptr {{.+}}[2 x i{{.+}}]* [[MTYPE02]]{{.+}}, i8** null)
      // CK26-DAG: [[GEPBP]] = getelementptr inbounds {{.+}}[[BP:%[^,]+]]
      // CK26-DAG: [[GEPP]] = getelementptr inbounds {{.+}}[[P:%[^,]+]]

      // CK26-DAG: [[BP0:%.+]] = getelementptr inbounds {{.+}}[[BP]], i{{.+}} 0, i{{.+}} 0
      // CK26-DAG: [[P0:%.+]] = getelementptr inbounds {{.+}}[[P]], i{{.+}} 0, i{{.+}} 0
      // CK26-DAG: [[CBP0:%.+]] = bitcast i8** [[BP0]] to [[ST]]**
      // CK26-DAG: [[CP0:%.+]] = bitcast i8** [[P0]] to [[ST]]**
      // CK26-DAG: store [[ST]]* [[VAR0:%.+]], [[ST]]** [[CBP0]]
      // CK26-DAG: store [[ST]]* [[VAR0]], [[ST]]** [[CP0]]

      // CK26-DAG: [[BP1:%.+]] = getelementptr inbounds {{.+}}[[BP]], i{{.+}} 0, i{{.+}} 1
      // CK26-DAG: [[P1:%.+]] = getelementptr inbounds {{.+}}[[P]], i{{.+}} 0, i{{.+}} 1
      // CK26-DAG: [[CBP1:%.+]] = bitcast i8** [[BP1]] to i32**
      // CK26-DAG: [[CP1:%.+]] = bitcast i8** [[P1]] to i32**
      // CK26-DAG: store i32* [[VAR1:%.+]], i32** [[CBP1]]
      // CK26-DAG: store i32* [[SEC1:%.+]], i32** [[CP1]]
      // CK26-DAG: [[VAR1]] = load i32*, i32** [[PVT:%.+]],
      // CK26-DAG: [[SEC1]] = load i32*, i32** [[PVT]],

      // CK26: call void [[CALL02:@.+]]([[ST]]* {{[^,]+}}, i32* {{[^,]+}})
      #pragma omp target map(pA)
      {
        ++pA;
      }

      // Region 01
      // CK26-DAG: call i32 @__tgt_target_mapper(i64 {{[^,]+}}, i8* {{[^,]+}}, i32 2, i8** [[GEPBP:%.+]], i8** [[GEPP:%.+]], {{.+}}getelementptr {{.+}}[2 x i{{.+}}]* [[SIZE03]], {{.+}}getelementptr {{.+}}[2 x i{{.+}}]* [[MTYPE03]]{{.+}}, i8** null)
      // CK26-DAG: [[GEPBP]] = getelementptr inbounds {{.+}}[[BP:%[^,]+]]
      // CK26-DAG: [[GEPP]] = getelementptr inbounds {{.+}}[[P:%[^,]+]]

      // CK26-DAG: [[BP0:%.+]] = getelementptr inbounds {{.+}}[[BP]], i{{.+}} 0, i{{.+}} 0
      // CK26-DAG: [[P0:%.+]] = getelementptr inbounds {{.+}}[[P]], i{{.+}} 0, i{{.+}} 0
      // CK26-DAG: [[CBP0:%.+]] = bitcast i8** [[BP0]] to [[ST]]**
      // CK26-DAG: [[CP0:%.+]] = bitcast i8** [[P0]] to [[ST]]**
      // CK26-DAG: store [[ST]]* [[VAR0:%.+]], [[ST]]** [[CBP0]]
      // CK26-DAG: store [[ST]]* [[VAR0]], [[ST]]** [[CP0]]

      // CK26-DAG: [[BP1:%.+]] = getelementptr inbounds {{.+}}[[BP]], i{{.+}} 0, i{{.+}} 1
      // CK26-DAG: [[P1:%.+]] = getelementptr inbounds {{.+}}[[P]], i{{.+}} 0, i{{.+}} 1
      // CK26-DAG: [[CBP1:%.+]] = bitcast i8** [[BP1]] to float**
      // CK26-DAG: [[CP1:%.+]] = bitcast i8** [[P1]] to float**
      // CK26-DAG: store float* [[VAR1:%.+]], float** [[CBP1]]
      // CK26-DAG: store float* [[SEC1:%.+]], float** [[CP1]]
      // CK26-DAG: [[VAR1]] = load float*, float** [[PVT:%.+]],
      // CK26-DAG: [[SEC1]] = load float*, float** [[PVT]],

      // CK26: call void [[CALL03:@.+]]([[ST]]* {{[^,]+}}, float* {{[^,]+}})
      #pragma omp target map(pB)
      {
        pB += 1.0;
      }
    }
  }

  int foo() {
    return fA + pA;
  }
};

// Make sure the private instance is used in all target regions.
// CK26: define {{.+}}[[CALL00]]({{.*}}i32*{{.*}}[[PVTARG:%.+]])
// CK26: store i32* [[PVTARG]], i32** [[PVTADDR:%.+]],
// CK26: [[ADDR:%.+]] = load i32*, i32** [[PVTADDR]],
// CK26: store i32* [[ADDR]], i32** [[PVTADDR:%.+]],
// CK26: [[ADDR:%.+]] = load i32*, i32** [[PVTADDR]],
// CK26: [[VAL:%.+]] = load i32, i32* [[ADDR]],
// CK26: add nsw i32 [[VAL]], 1

// CK26: define {{.+}}[[CALL01]]({{.*}}float*{{.*}}[[PVTARG:%.+]])
// CK26: store float* [[PVTARG]], float** [[PVTADDR:%.+]],
// CK26: [[ADDR:%.+]] = load float*, float** [[PVTADDR]],
// CK26: store float* [[ADDR]], float** [[PVTADDR:%.+]],
// CK26: [[ADDR:%.+]] = load float*, float** [[PVTADDR]],
// CK26: [[VAL:%.+]] = load float, float* [[ADDR]],
// CK26: [[EXT:%.+]] = fpext float [[VAL]] to double
// CK26: fadd double [[EXT]], 1.000000e+00

// CK26: define {{.+}}[[CALL02]]({{.*}}i32*{{.*}}[[PVTARG:%.+]])
// CK26: store i32* [[PVTARG]], i32** [[PVTADDR:%.+]],
// CK26: [[ADDR:%.+]] = load i32*, i32** [[PVTADDR]],
// CK26: store i32* [[ADDR]], i32** [[PVTADDR:%.+]],
// CK26: [[ADDR:%.+]] = load i32*, i32** [[PVTADDR]],
// CK26: [[VAL:%.+]] = load i32, i32* [[ADDR]],
// CK26: add nsw i32 [[VAL]], 1

// CK26: define {{.+}}[[CALL03]]({{.*}}float*{{.*}}[[PVTARG:%.+]])
// CK26: store float* [[PVTARG]], float** [[PVTADDR:%.+]],
// CK26: [[ADDR:%.+]] = load float*, float** [[PVTADDR]],
// CK26: store float* [[ADDR]], float** [[PVTADDR:%.+]],
// CK26: [[ADDR:%.+]] = load float*, float** [[PVTADDR]],
// CK26: [[VAL:%.+]] = load float, float* [[ADDR]],
// CK26: [[EXT:%.+]] = fpext float [[VAL]] to double
// CK26: fadd double [[EXT]], 1.000000e+00

int explicit_maps_with_private_class_members(){
  float B;
  CC c(B);
  return c.foo();
}
#endif
///==========================================================================///
// RUN: %clang_cc1 -DCK27 -verify -fopenmp -fopenmp-targets=powerpc64le-ibm-linux-gnu -x c++ -triple powerpc64le-unknown-unknown -emit-llvm %s -o - | FileCheck -allow-deprecated-dag-overlap  %s --check-prefix CK27 --check-prefix CK27-64
// RUN: %clang_cc1 -DCK27 -fopenmp -fopenmp-targets=powerpc64le-ibm-linux-gnu -x c++ -std=c++11 -triple powerpc64le-unknown-unknown -emit-pch -o %t %s
// RUN: %clang_cc1 -fopenmp -fopenmp-targets=powerpc64le-ibm-linux-gnu -x c++ -triple powerpc64le-unknown-unknown -std=c++11 -include-pch %t -verify %s -emit-llvm -o - | FileCheck -allow-deprecated-dag-overlap  %s  --check-prefix CK27 --check-prefix CK27-64
// RUN: %clang_cc1 -DCK27 -verify -fopenmp -fopenmp-targets=i386-pc-linux-gnu -x c++ -triple i386-unknown-unknown -emit-llvm %s -o - | FileCheck -allow-deprecated-dag-overlap  %s  --check-prefix CK27 --check-prefix CK27-32
// RUN: %clang_cc1 -DCK27 -fopenmp -fopenmp-targets=i386-pc-linux-gnu -x c++ -std=c++11 -triple i386-unknown-unknown -emit-pch -o %t %s
// RUN: %clang_cc1 -fopenmp -fopenmp-targets=i386-pc-linux-gnu -x c++ -triple i386-unknown-unknown -std=c++11 -include-pch %t -verify %s -emit-llvm -o - | FileCheck -allow-deprecated-dag-overlap  %s  --check-prefix CK27 --check-prefix CK27-32

// RUN: %clang_cc1 -DCK27 -verify -fopenmp-simd -fopenmp-targets=powerpc64le-ibm-linux-gnu -x c++ -triple powerpc64le-unknown-unknown -emit-llvm %s -o - | FileCheck -allow-deprecated-dag-overlap  --check-prefix SIMD-ONLY26 %s
// RUN: %clang_cc1 -DCK27 -fopenmp-simd -fopenmp-targets=powerpc64le-ibm-linux-gnu -x c++ -std=c++11 -triple powerpc64le-unknown-unknown -emit-pch -o %t %s
// RUN: %clang_cc1 -fopenmp-simd -fopenmp-targets=powerpc64le-ibm-linux-gnu -x c++ -triple powerpc64le-unknown-unknown -std=c++11 -include-pch %t -verify %s -emit-llvm -o - | FileCheck -allow-deprecated-dag-overlap  --check-prefix SIMD-ONLY26 %s
// RUN: %clang_cc1 -DCK27 -verify -fopenmp-simd -fopenmp-targets=i386-pc-linux-gnu -x c++ -triple i386-unknown-unknown -emit-llvm %s -o - | FileCheck -allow-deprecated-dag-overlap  --check-prefix SIMD-ONLY26 %s
// RUN: %clang_cc1 -DCK27 -fopenmp-simd -fopenmp-targets=i386-pc-linux-gnu -x c++ -std=c++11 -triple i386-unknown-unknown -emit-pch -o %t %s
// RUN: %clang_cc1 -fopenmp-simd -fopenmp-targets=i386-pc-linux-gnu -x c++ -triple i386-unknown-unknown -std=c++11 -include-pch %t -verify %s -emit-llvm -o - | FileCheck -allow-deprecated-dag-overlap  --check-prefix SIMD-ONLY26 %s
// SIMD-ONLY26-NOT: {{__kmpc|__tgt}}
#ifdef CK27

// CK27-LABEL: @.__omp_offloading_{{.*}}zero_size_section_and_private_maps{{.*}}_l{{[0-9]+}}.region_id = weak constant i8 0
// CK27: [[SIZE00:@.+]] = private {{.*}}constant [1 x i64] zeroinitializer
// CK27: [[MTYPE00:@.+]] = private {{.*}}constant [1 x i64] [i64 544]

// CK27-LABEL: @.__omp_offloading_{{.*}}zero_size_section_and_private_maps{{.*}}_l{{[0-9]+}}.region_id = weak constant i8 0
// CK27: [[SIZE01:@.+]] = private {{.*}}constant [1 x i64] zeroinitializer
// CK27: [[MTYPE01:@.+]] = private {{.*}}constant [1 x i64] [i64 35]

// CK27-LABEL: @.__omp_offloading_{{.*}}zero_size_section_and_private_maps{{.*}}_l{{[0-9]+}}.region_id = weak constant i8 0
// CK27: [[SIZE02:@.+]] = private {{.*}}constant [1 x i64] zeroinitializer
// CK27: [[MTYPE02:@.+]] = private {{.*}}constant [1 x i64] [i64 35]

// CK27-LABEL: @.__omp_offloading_{{.*}}zero_size_section_and_private_maps{{.*}}_l{{[0-9]+}}.region_id = weak constant i8 0
// CK27: [[SIZE03:@.+]] = private {{.*}}constant [1 x i64] zeroinitializer
// CK27: [[MTYPE03:@.+]] = private {{.*}}constant [1 x i64] [i64 35]

// CK27-LABEL: @.__omp_offloading_{{.*}}zero_size_section_and_private_maps{{.*}}_l{{[0-9]+}}.region_id = weak constant i8 0
// CK27-LABEL: @.__omp_offloading_{{.*}}zero_size_section_and_private_maps{{.*}}_l{{[0-9]+}}.region_id = weak constant i8 0
// CK27: [[SIZE05:@.+]] = private {{.*}}constant [1 x i64] zeroinitializer
// CK27: [[MTYPE05:@.+]] = private {{.*}}constant [1 x i64] [i64 32]

// CK27-LABEL: @.__omp_offloading_{{.*}}zero_size_section_and_private_maps{{.*}}_l{{[0-9]+}}.region_id = weak constant i8 0
// CK27-LABEL: @.__omp_offloading_{{.*}}zero_size_section_and_private_maps{{.*}}_l{{[0-9]+}}.region_id = weak constant i8 0
// CK27: [[SIZE07:@.+]] = private {{.*}}constant [1 x i64] [i64 4]
// CK27: [[MTYPE07:@.+]] = private {{.*}}constant [1 x i64] [i64 288]

// CK27-LABEL: @.__omp_offloading_{{.*}}zero_size_section_and_private_maps{{.*}}_l{{[0-9]+}}.region_id = weak constant i8 0
// CK27-LABEL: @.__omp_offloading_{{.*}}zero_size_section_and_private_maps{{.*}}_l{{[0-9]+}}.region_id = weak constant i8 0
// CK27: [[SIZE09:@.+]] = private {{.*}}constant [1 x i64] [i64 40]
// CK27: [[MTYPE09:@.+]] = private {{.*}}constant [1 x i64] [i64 161]

// CK27-LABEL: zero_size_section_and_private_maps{{.*}}(
void zero_size_section_and_private_maps (int ii){

  // Map of a pointer.
  int *pa;

  // Region 00
  // CK27-DAG: call i32 @__tgt_target_mapper(i64 {{[^,]+}}, i8* {{[^,]+}}, i32 1, i8** [[GEPBP:%.+]], i8** [[GEPP:%.+]], {{.+}}getelementptr {{.+}}[1 x i{{.+}}]* [[SIZE00]], {{.+}}getelementptr {{.+}}[1 x i{{.+}}]* [[MTYPE00]]{{.+}}, i8** null)
  // CK27-DAG: [[GEPBP]] = getelementptr inbounds {{.+}}[[BP:%[^,]+]]
  // CK27-DAG: [[GEPP]] = getelementptr inbounds {{.+}}[[P:%[^,]+]]

  // CK27-DAG: [[BP0:%.+]] = getelementptr inbounds {{.+}}[[BP]], i{{.+}} 0, i{{.+}} 0
  // CK27-DAG: [[P0:%.+]] = getelementptr inbounds {{.+}}[[P]], i{{.+}} 0, i{{.+}} 0
  // CK27-DAG: [[CBP0:%.+]] = bitcast i8** [[BP0]] to i32**
  // CK27-DAG: [[CP0:%.+]] = bitcast i8** [[P0]] to i32**
  // CK27-DAG: store i32* [[VAR0:%.+]], i32** [[CBP0]]
  // CK27-DAG: store i32* [[VAR0]], i32** [[CP0]]

  // CK27: call void [[CALL00:@.+]](i32* {{[^,]+}})
  #pragma omp target
  {
    pa[50]++;
  }

  // Region 01
  // CK27-DAG: call i32 @__tgt_target_mapper(i64 {{[^,]+}}, i8* {{[^,]+}}, i32 1, i8** [[GEPBP:%.+]], i8** [[GEPP:%.+]], {{.+}}getelementptr {{.+}}[1 x i{{.+}}]* [[SIZE01]], {{.+}}getelementptr {{.+}}[1 x i{{.+}}]* [[MTYPE01]]{{.+}}, i8** null)
  // CK27-DAG: [[GEPBP]] = getelementptr inbounds {{.+}}[[BP:%[^,]+]]
  // CK27-DAG: [[GEPP]] = getelementptr inbounds {{.+}}[[P:%[^,]+]]

  // CK27-DAG: [[BP0:%.+]] = getelementptr inbounds {{.+}}[[BP]], i{{.+}} 0, i{{.+}} 0
  // CK27-DAG: [[P0:%.+]] = getelementptr inbounds {{.+}}[[P]], i{{.+}} 0, i{{.+}} 0
  // CK27-DAG: [[CBP0:%.+]] = bitcast i8** [[BP0]] to i32**
  // CK27-DAG: [[CP0:%.+]] = bitcast i8** [[P0]] to i32**
  // CK27-DAG: store i32* [[RVAR0:%.+]], i32** [[CBP0]]
  // CK27-DAG: store i32* [[SEC0:%.+]], i32** [[CP0]]
  // CK27-DAG: [[RVAR0]] = load i32*, i32** [[VAR0:%[^,]+]]
  // CK27-DAG: [[SEC0]] = getelementptr {{.*}}i32* [[RVAR00:%.+]], i{{.+}} 0
  // CK27-DAG: [[RVAR00]] = load i32*, i32** [[VAR0]]

  // CK27: call void [[CALL01:@.+]](i32* {{[^,]+}})
  #pragma omp target map(pa[:0])
  {
    pa[50]++;
  }

  // Region 02
  // CK27-DAG: call i32 @__tgt_target_mapper(i64 {{[^,]+}}, i8* {{[^,]+}}, i32 1, i8** [[GEPBP:%.+]], i8** [[GEPP:%.+]], {{.+}}getelementptr {{.+}}[1 x i{{.+}}]* [[SIZE02]], {{.+}}getelementptr {{.+}}[1 x i{{.+}}]* [[MTYPE02]]{{.+}}, i8** null)
  // CK27-DAG: [[GEPBP]] = getelementptr inbounds {{.+}}[[BP:%[^,]+]]
  // CK27-DAG: [[GEPP]] = getelementptr inbounds {{.+}}[[P:%[^,]+]]

  // CK27-DAG: [[BP0:%.+]] = getelementptr inbounds {{.+}}[[BP]], i{{.+}} 0, i{{.+}} 0
  // CK27-DAG: [[P0:%.+]] = getelementptr inbounds {{.+}}[[P]], i{{.+}} 0, i{{.+}} 0
  // CK27-DAG: [[CBP0:%.+]] = bitcast i8** [[BP0]] to i32**
  // CK27-DAG: [[CP0:%.+]] = bitcast i8** [[P0]] to i32**
  // CK27-DAG: store i32* [[RVAR0:%.+]], i32** [[CBP0]]
  // CK27-DAG: store i32* [[SEC0:%.+]], i32** [[CP0]]
  // CK27-DAG: [[RVAR0]] = load i32*, i32** [[VAR0:%[^,]+]]
  // CK27-DAG: [[SEC0]] = getelementptr {{.*}}i32* [[RVAR00:%.+]], i{{.+}} 0
  // CK27-DAG: [[RVAR00]] = load i32*, i32** [[VAR0]]

  // CK27: call void [[CALL02:@.+]](i32* {{[^,]+}})
  #pragma omp target map(pa[0:0])
  {
    pa[50]++;
  }

  // Region 03
  // CK27-DAG: call i32 @__tgt_target_mapper(i64 {{[^,]+}}, i8* {{[^,]+}}, i32 1, i8** [[GEPBP:%.+]], i8** [[GEPP:%.+]], {{.+}}getelementptr {{.+}}[1 x i{{.+}}]* [[SIZE03]], {{.+}}getelementptr {{.+}}[1 x i{{.+}}]* [[MTYPE03]]{{.+}}, i8** null)
  // CK27-DAG: [[GEPBP]] = getelementptr inbounds {{.+}}[[BP:%[^,]+]]
  // CK27-DAG: [[GEPP]] = getelementptr inbounds {{.+}}[[P:%[^,]+]]

  // CK27-DAG: [[BP0:%.+]] = getelementptr inbounds {{.+}}[[BP]], i{{.+}} 0, i{{.+}} 0
  // CK27-DAG: [[P0:%.+]] = getelementptr inbounds {{.+}}[[P]], i{{.+}} 0, i{{.+}} 0
  // CK27-DAG: [[CBP0:%.+]] = bitcast i8** [[BP0]] to i32**
  // CK27-DAG: [[CP0:%.+]] = bitcast i8** [[P0]] to i32**
  // CK27-DAG: store i32* [[RVAR0:%.+]], i32** [[CBP0]]
  // CK27-DAG: store i32* [[SEC0:%.+]], i32** [[CP0]]
  // CK27-DAG: [[RVAR0]] = load i32*, i32** [[VAR0:%[^,]+]]
  // CK27-DAG: [[SEC0]] = getelementptr {{.*}}i32* [[RVAR00:%.+]], i{{.+}} %{{.+}}
  // CK27-DAG: [[RVAR00]] = load i32*, i32** [[VAR0]]

  // CK27: call void [[CALL03:@.+]](i32* {{[^,]+}})
  #pragma omp target map(pa[ii:0])
  {
    pa[50]++;
  }

  int *pvtPtr;
  int pvtScl;
  int pvtArr[10];

  // Region 04
  // CK27: call i32 @__tgt_target_mapper(i64 {{[^,]+}}, i8* {{[^,]+}}, i32 0, i8** null, i8** null, i{{64|32}}* null, i64* null, i8** null)
  // CK27: call void [[CALL04:@.+]]()
  #pragma omp target private(pvtPtr)
  {
    pvtPtr[5]++;
  }

  // Region 05
  // CK27-DAG: call i32 @__tgt_target_mapper(i64 {{[^,]+}}, i8* {{[^,]+}}, i32 1, i8** [[GEPBP:%.+]], i8** [[GEPP:%.+]], {{.+}}getelementptr {{.+}}[1 x i{{.+}}]* [[SIZE05]], {{.+}}getelementptr {{.+}}[1 x i{{.+}}]* [[MTYPE05]]{{.+}}, i8** null)
  // CK27-DAG: [[GEPBP]] = getelementptr inbounds {{.+}}[[BP:%[^,]+]]
  // CK27-DAG: [[GEPP]] = getelementptr inbounds {{.+}}[[P:%[^,]+]]

  // CK27-DAG: [[BP0:%.+]] = getelementptr inbounds {{.+}}[[BP]], i{{.+}} 0, i{{.+}} 0
  // CK27-DAG: [[P0:%.+]] = getelementptr inbounds {{.+}}[[P]], i{{.+}} 0, i{{.+}} 0
  // CK27-DAG: [[CBP0:%.+]] = bitcast i8** [[BP0]] to i32**
  // CK27-DAG: [[CP0:%.+]] = bitcast i8** [[P0]] to i32**
  // CK27-DAG: store i32* [[VAR0:%.+]], i32** [[CBP0]]
  // CK27-DAG: store i32* [[VAR0]], i32** [[CP0]]

  // CK27: call void [[CALL05:@.+]](i32* {{[^,]+}})
  #pragma omp target firstprivate(pvtPtr)
  {
    pvtPtr[5]++;
  }

  // Region 06
  // CK27: call i32 @__tgt_target_mapper(i64 {{[^,]+}}, i8* {{[^,]+}}, i32 0, i8** null, i8** null, i{{64|32}}* null, i64* null, i8** null)
  // CK27: call void [[CALL06:@.+]]()
  #pragma omp target private(pvtScl)
  {
    pvtScl++;
  }

  // Region 07
  // CK27-DAG: call i32 @__tgt_target_mapper(i64 {{.+}}, i8* {{.+}}, i32 1, i8** [[BPGEP:%[0-9]+]], i8** [[PGEP:%[0-9]+]], {{.+}}[[SIZE07]]{{.+}}, {{.+}}[[MTYPE07]]{{.+}}, i8** null)
  // CK27-DAG: [[BPGEP]] = getelementptr inbounds {{.+}}[[BPS:%[^,]+]], i32 0, i32 0
  // CK27-DAG: [[PGEP]] = getelementptr inbounds {{.+}}[[PS:%[^,]+]], i32 0, i32 0
  // CK27-DAG: [[BP1:%.+]] = getelementptr inbounds {{.+}}[[BPS]], i32 0, i32 0
  // CK27-DAG: [[P1:%.+]] = getelementptr inbounds {{.+}}[[PS]], i32 0, i32 0
  // CK27-DAG: [[CBP1:%.+]] = bitcast i8** [[BP1]] to i[[Z:64|32]]*
  // CK27-DAG: [[CP1:%.+]] = bitcast i8** [[P1]] to i[[Z]]*
  // CK27-DAG: store i[[Z]] [[VAL:%.+]], i[[Z]]* [[CBP1]]
  // CK27-DAG: store i[[Z]] [[VAL]], i[[Z]]* [[CP1]]
  // CK27-DAG: [[VAL]] = load i[[Z]], i[[Z]]* [[ADDR:%.+]],
  // CK27-64-DAG: [[CADDR:%.+]] = bitcast i[[Z]]* [[ADDR]] to i32*
  // CK27-64-DAG: store i32 {{.+}}, i32* [[CADDR]],

  // CK27: call void [[CALL07:@.+]](i[[Z]] [[VAL]])
  #pragma omp target firstprivate(pvtScl)
  {
    pvtScl++;
  }

  // Region 08
  // CK27: call i32 @__tgt_target_mapper(i64 {{[^,]+}}, i8* {{[^,]+}}, i32 0, i8** null, i8** null, i{{64|32}}* null, i64* null, i8** null)
  // CK27: call void [[CALL08:@.+]]()
  #pragma omp target private(pvtArr)
  {
    pvtArr[5]++;
  }

  // Region 09
  // CK27-DAG: call i32 @__tgt_target_mapper(i64 {{[^,]+}}, i8* {{[^,]+}}, i32 1, i8** [[GEPBP:%.+]], i8** [[GEPP:%.+]], {{.+}}getelementptr {{.+}}[1 x i{{.+}}]* [[SIZE09]], {{.+}}getelementptr {{.+}}[1 x i{{.+}}]* [[MTYPE09]]{{.+}}, i8** null)
  // CK27-DAG: [[GEPBP]] = getelementptr inbounds {{.+}}[[BP:%[^,]+]]
  // CK27-DAG: [[GEPP]] = getelementptr inbounds {{.+}}[[P:%[^,]+]]

  // CK27-DAG: [[BP0:%.+]] = getelementptr inbounds {{.+}}[[BP]], i{{.+}} 0, i{{.+}} 0
  // CK27-DAG: [[P0:%.+]] = getelementptr inbounds {{.+}}[[P]], i{{.+}} 0, i{{.+}} 0
  // CK27-DAG: [[CBP0:%.+]] = bitcast i8** [[BP0]] to [10 x i32]**
  // CK27-DAG: [[CP0:%.+]] = bitcast i8** [[P0]] to [10 x i32]**
  // CK27-DAG: store [10 x i32]* [[VAR0:%.+]], [10 x i32]** [[CBP0]]
  // CK27-DAG: store [10 x i32]* [[VAR0]], [10 x i32]** [[CP0]]

  // CK27: call void [[CALL09:@.+]]([10 x i32]* {{[^,]+}})
  #pragma omp target firstprivate(pvtArr)
  {
    pvtArr[5]++;
  }
}

// CK27: define {{.+}}[[CALL00]]
// CK27: define {{.+}}[[CALL01]]
// CK27: define {{.+}}[[CALL02]]
// CK27: define {{.+}}[[CALL03]]
// CK27: define {{.+}}[[CALL04]]
// CK27: define {{.+}}[[CALL05]]
// CK27: define {{.+}}[[CALL06]]
// CK27: define {{.+}}[[CALL07]]
#endif
///==========================================================================///
// RUN: %clang_cc1 -DCK28 -verify -fopenmp -fopenmp-targets=powerpc64le-ibm-linux-gnu -x c++ -triple powerpc64le-unknown-unknown -emit-llvm %s -o - | FileCheck -allow-deprecated-dag-overlap  %s --check-prefix CK28 --check-prefix CK28-64
// RUN: %clang_cc1 -DCK28 -fopenmp -fopenmp-targets=powerpc64le-ibm-linux-gnu -x c++ -std=c++11 -triple powerpc64le-unknown-unknown -emit-pch -o %t %s
// RUN: %clang_cc1 -fopenmp -fopenmp-targets=powerpc64le-ibm-linux-gnu -x c++ -triple powerpc64le-unknown-unknown -std=c++11 -include-pch %t -verify %s -emit-llvm -o - | FileCheck -allow-deprecated-dag-overlap  %s  --check-prefix CK28 --check-prefix CK28-64
// RUN: %clang_cc1 -DCK28 -verify -fopenmp -fopenmp-targets=i386-pc-linux-gnu -x c++ -triple i386-unknown-unknown -emit-llvm %s -o - | FileCheck -allow-deprecated-dag-overlap  %s  --check-prefix CK28 --check-prefix CK28-32
// RUN: %clang_cc1 -DCK28 -fopenmp -fopenmp-targets=i386-pc-linux-gnu -x c++ -std=c++11 -triple i386-unknown-unknown -emit-pch -o %t %s
// RUN: %clang_cc1 -fopenmp -fopenmp-targets=i386-pc-linux-gnu -x c++ -triple i386-unknown-unknown -std=c++11 -include-pch %t -verify %s -emit-llvm -o - | FileCheck -allow-deprecated-dag-overlap  %s  --check-prefix CK28 --check-prefix CK28-32

// RUN: %clang_cc1 -DCK28 -verify -fopenmp-simd -fopenmp-targets=powerpc64le-ibm-linux-gnu -x c++ -triple powerpc64le-unknown-unknown -emit-llvm %s -o - | FileCheck -allow-deprecated-dag-overlap  --check-prefix SIMD-ONLY27 %s
// RUN: %clang_cc1 -DCK28 -fopenmp-simd -fopenmp-targets=powerpc64le-ibm-linux-gnu -x c++ -std=c++11 -triple powerpc64le-unknown-unknown -emit-pch -o %t %s
// RUN: %clang_cc1 -fopenmp-simd -fopenmp-targets=powerpc64le-ibm-linux-gnu -x c++ -triple powerpc64le-unknown-unknown -std=c++11 -include-pch %t -verify %s -emit-llvm -o - | FileCheck -allow-deprecated-dag-overlap  --check-prefix SIMD-ONLY27 %s
// RUN: %clang_cc1 -DCK28 -verify -fopenmp-simd -fopenmp-targets=i386-pc-linux-gnu -x c++ -triple i386-unknown-unknown -emit-llvm %s -o - | FileCheck -allow-deprecated-dag-overlap  --check-prefix SIMD-ONLY27 %s
// RUN: %clang_cc1 -DCK28 -fopenmp-simd -fopenmp-targets=i386-pc-linux-gnu -x c++ -std=c++11 -triple i386-unknown-unknown -emit-pch -o %t %s
// RUN: %clang_cc1 -fopenmp-simd -fopenmp-targets=i386-pc-linux-gnu -x c++ -triple i386-unknown-unknown -std=c++11 -include-pch %t -verify %s -emit-llvm -o - | FileCheck -allow-deprecated-dag-overlap  --check-prefix SIMD-ONLY27 %s
// SIMD-ONLY27-NOT: {{__kmpc|__tgt}}
#ifdef CK28

// CK28-LABEL: @.__omp_offloading_{{.*}}explicit_maps_pointer_references{{.*}}_l{{[0-9]+}}.region_id = weak constant i8 0
// CK28: [[SIZE00:@.+]] = private {{.*}}constant [1 x i64] [i64 {{8|4}}]
// CK28: [[MTYPE00:@.+]] = private {{.*}}constant [1 x i64] [i64 35]

// CK28-LABEL: @.__omp_offloading_{{.*}}explicit_maps_pointer_references{{.*}}_l{{[0-9]+}}.region_id = weak constant i8 0
// CK28: [[SIZE01:@.+]] = private {{.*}}constant [1 x i64] [i64 400]
// CK28: [[MTYPE01:@.+]] = private {{.*}}constant [1 x i64] [i64 35]

// CK28-LABEL: explicit_maps_pointer_references{{.*}}(
void explicit_maps_pointer_references (int *p){
  int *&a = p;

  // Region 00
  // CK28-DAG: call i32 @__tgt_target_mapper(i64 {{[^,]+}}, i8* {{[^,]+}}, i32 1, i8** [[GEPBP:%.+]], i8** [[GEPP:%.+]], {{.+}}getelementptr {{.+}}[1 x i{{.+}}]* [[SIZE00]], {{.+}}getelementptr {{.+}}[1 x i{{.+}}]* [[MTYPE00]]{{.+}}, i8** null)
  // CK28-DAG: [[GEPBP]] = getelementptr inbounds {{.+}}[[BP:%[^,]+]]
  // CK28-DAG: [[GEPP]] = getelementptr inbounds {{.+}}[[P:%[^,]+]]

  // CK28-DAG: [[BP0:%.+]] = getelementptr inbounds {{.+}}[[BP]], i{{.+}} 0, i{{.+}} 0
  // CK28-DAG: [[P0:%.+]] = getelementptr inbounds {{.+}}[[P]], i{{.+}} 0, i{{.+}} 0
  // CK28-DAG: [[CBP0:%.+]] = bitcast i8** [[BP0]] to i32***
  // CK28-DAG: [[CP0:%.+]] = bitcast i8** [[P0]] to i32***
  // CK28-DAG: store i32** [[VAR0:%.+]], i32*** [[CBP0]]
  // CK28-DAG: store i32** [[VAR1:%.+]], i32*** [[CP0]]
  // CK28-DAG: [[VAR0]] = load i32**, i32*** [[VAR00:%.+]],
  // CK28-DAG: [[VAR1]] = load i32**, i32*** [[VAR11:%.+]],

  // CK28: call void [[CALL00:@.+]](i32** {{[^,]+}})
  #pragma omp target map(a)
  {
    ++a;
  }

  // Region 01
  // CK28-DAG: call i32 @__tgt_target_mapper(i64 {{[^,]+}}, i8* {{[^,]+}}, i32 1, i8** [[GEPBP:%.+]], i8** [[GEPP:%.+]], {{.+}}getelementptr {{.+}}[1 x i{{.+}}]* [[SIZE01]], {{.+}}getelementptr {{.+}}[1 x i{{.+}}]* [[MTYPE01]]{{.+}}, i8** null)
  // CK28-DAG: [[GEPBP]] = getelementptr inbounds {{.+}}[[BP:%[^,]+]]
  // CK28-DAG: [[GEPP]] = getelementptr inbounds {{.+}}[[P:%[^,]+]]

  // CK28-DAG: [[BP0:%.+]] = getelementptr inbounds {{.+}}[[BP]], i{{.+}} 0, i{{.+}} 0
  // CK28-DAG: [[P0:%.+]] = getelementptr inbounds {{.+}}[[P]], i{{.+}} 0, i{{.+}} 0
  // CK28-DAG: [[CBP0:%.+]] = bitcast i8** [[BP0]] to i32**
  // CK28-DAG: [[CP0:%.+]] = bitcast i8** [[P0]] to i32**
  // CK28-DAG: store i32* [[VAR0:%.+]], i32** [[CBP0]]
  // CK28-DAG: store i32* [[VAR1:%.+]], i32** [[CP0]]
  // CK28-DAG: [[VAR0]] = load i32*, i32** [[VAR00:%.+]],
  // CK28-DAG: [[VAR00]] = load i32**, i32*** [[VAR000:%.+]],
  // CK28-DAG: [[VAR1]] = getelementptr inbounds i32, i32* [[VAR11:%.+]], i{{64|32}} 2
  // CK28-DAG: [[VAR11]] = load i32*, i32** [[VAR111:%.+]],
  // CK28-DAG: [[VAR111]] = load i32**, i32*** [[VAR1111:%.+]],

  // CK28: call void [[CALL01:@.+]](i32* {{[^,]+}})
  #pragma omp target map(a[2:100])
  {
    ++a;
  }
}
#endif
///==========================================================================///
// RUN: %clang_cc1 -DCK29 -verify -fopenmp -fopenmp-targets=powerpc64le-ibm-linux-gnu -x c++ -triple powerpc64le-unknown-unknown -emit-llvm %s -o - | FileCheck -allow-deprecated-dag-overlap  %s --check-prefix CK29 --check-prefix CK29-64
// RUN: %clang_cc1 -DCK29 -fopenmp -fopenmp-targets=powerpc64le-ibm-linux-gnu -x c++ -std=c++11 -triple powerpc64le-unknown-unknown -emit-pch -o %t %s
// RUN: %clang_cc1 -fopenmp -fopenmp-targets=powerpc64le-ibm-linux-gnu -x c++ -triple powerpc64le-unknown-unknown -std=c++11 -include-pch %t -verify %s -emit-llvm -o - | FileCheck -allow-deprecated-dag-overlap  %s  --check-prefix CK29 --check-prefix CK29-64
// RUN: %clang_cc1 -DCK29 -verify -fopenmp -fopenmp-targets=i386-pc-linux-gnu -x c++ -triple i386-unknown-unknown -emit-llvm %s -o - | FileCheck -allow-deprecated-dag-overlap  %s  --check-prefix CK29 --check-prefix CK29-32
// RUN: %clang_cc1 -DCK29 -fopenmp -fopenmp-targets=i386-pc-linux-gnu -x c++ -std=c++11 -triple i386-unknown-unknown -emit-pch -o %t %s
// RUN: %clang_cc1 -fopenmp -fopenmp-targets=i386-pc-linux-gnu -x c++ -triple i386-unknown-unknown -std=c++11 -include-pch %t -verify %s -emit-llvm -o - | FileCheck -allow-deprecated-dag-overlap  %s  --check-prefix CK29 --check-prefix CK29-32

// RUN: %clang_cc1 -DCK29 -verify -fopenmp-simd -fopenmp-targets=powerpc64le-ibm-linux-gnu -x c++ -triple powerpc64le-unknown-unknown -emit-llvm %s -o - | FileCheck -allow-deprecated-dag-overlap  --check-prefix SIMD-ONLY28 %s
// RUN: %clang_cc1 -DCK29 -fopenmp-simd -fopenmp-targets=powerpc64le-ibm-linux-gnu -x c++ -std=c++11 -triple powerpc64le-unknown-unknown -emit-pch -o %t %s
// RUN: %clang_cc1 -fopenmp-simd -fopenmp-targets=powerpc64le-ibm-linux-gnu -x c++ -triple powerpc64le-unknown-unknown -std=c++11 -include-pch %t -verify %s -emit-llvm -o - | FileCheck -allow-deprecated-dag-overlap  --check-prefix SIMD-ONLY28 %s
// RUN: %clang_cc1 -DCK29 -verify -fopenmp-simd -fopenmp-targets=i386-pc-linux-gnu -x c++ -triple i386-unknown-unknown -emit-llvm %s -o - | FileCheck -allow-deprecated-dag-overlap  --check-prefix SIMD-ONLY28 %s
// RUN: %clang_cc1 -DCK29 -fopenmp-simd -fopenmp-targets=i386-pc-linux-gnu -x c++ -std=c++11 -triple i386-unknown-unknown -emit-pch -o %t %s
// RUN: %clang_cc1 -fopenmp-simd -fopenmp-targets=i386-pc-linux-gnu -x c++ -triple i386-unknown-unknown -std=c++11 -include-pch %t -verify %s -emit-llvm -o - | FileCheck -allow-deprecated-dag-overlap  --check-prefix SIMD-ONLY28 %s
// SIMD-ONLY28-NOT: {{__kmpc|__tgt}}
#ifdef CK29

// CK29: [[SSA:%.+]] = type { double*, double** }
// CK29: [[SSB:%.+]]  = type { [[SSA]]*, [[SSA]]** }

// CK29-LABEL: @.__omp_offloading_{{.*}}foo{{.*}}_l{{[0-9]+}}.region_id = weak constant i8 0
// CK29: [[MTYPE00:@.+]] = private {{.*}}constant [3 x i64] [i64 32, i64 281474976710672, i64 19]

// CK29-LABEL: @.__omp_offloading_{{.*}}foo{{.*}}_l{{[0-9]+}}.region_id = weak constant i8 0
// CK29: [[MTYPE01:@.+]] = private {{.*}}constant [3 x i64] [i64 32, i64 281474976710672, i64 19]

// CK29-LABEL: @.__omp_offloading_{{.*}}foo{{.*}}_l{{[0-9]+}}.region_id = weak constant i8 0
// CK29: [[MTYPE02:@.+]] = private {{.*}}constant [3 x i64] [i64 32, i64 281474976710672, i64 19]

struct SSA{
  double *p;
  double *&pr;
  SSA(double *&pr) : pr(pr) {}
};

struct SSB{
  SSA *p;
  SSA *&pr;
  SSB(SSA *&pr) : pr(pr) {}

  // CK29-LABEL: define {{.+}}foo
  void foo() {

    // Region 00
    // CK29-DAG: call i32 @__tgt_target_mapper(i64 {{[^,]+}}, i8* {{[^,]+}}, i32 3, i8** [[GEPBP:%.+]], i8** [[GEPP:%.+]], i[[Z:64|32]]* [[GEPS:%.+]], {{.+}}getelementptr {{.+}}[3 x i{{.+}}]* [[MTYPE00]]{{.+}}, i8** null)

    // CK29-DAG: [[GEPBP]] = getelementptr inbounds {{.+}}[[BP:%[^,]+]]
    // CK29-DAG: [[GEPP]] = getelementptr inbounds {{.+}}[[P:%[^,]+]]
    // CK29-DAG: [[GEPS]] = getelementptr inbounds {{.+}}[[S:%[^,]+]]

    // CK29-DAG: [[BP0:%.+]] = getelementptr inbounds {{.+}}[[BP]], i{{.+}} 0, i{{.+}} 0
    // CK29-DAG: [[P0:%.+]] = getelementptr inbounds {{.+}}[[P]], i{{.+}} 0, i{{.+}} 0
    // CK29-DAG: [[S0:%.+]] = getelementptr inbounds {{.+}}[[S]], i{{.+}} 0, i{{.+}} 0
    // CK29-DAG: [[CBP0:%.+]] = bitcast i8** [[BP0]] to [[SSB]]**
    // CK29-DAG: [[CP0:%.+]] = bitcast i8** [[P0]] to [[SSA]]**
    // CK29-DAG: store [[SSB]]* [[VAR0:%.+]], [[SSB]]** [[CBP0]]
    // CK29-DAG: store [[SSA]]** [[VAR00:%.+]], [[SSA]]*** [[CP0]]
    // CK29-DAG: store i64 %{{.+}}, i64* [[S0]]
    // CK29-DAG: [[VAR0]] = load [[SSB]]*, [[SSB]]** %
    // CK29-DAG: [[VAR00]] = getelementptr inbounds [[SSB]], [[SSB]]* [[VAR0]], i32 0, i32 0

    // CK29-DAG: [[BP1:%.+]] = getelementptr inbounds {{.+}}[[BP]], i{{.+}} 0, i{{.+}} 1
    // CK29-DAG: [[P1:%.+]] = getelementptr inbounds {{.+}}[[P]], i{{.+}} 0, i{{.+}} 1
    // CK29-DAG: [[S1:%.+]] = getelementptr inbounds {{.+}}[[S]], i{{.+}} 0, i{{.+}} 1
    // CK29-DAG: [[CBP1:%.+]] = bitcast i8** [[BP1]] to [[SSA]]***
    // CK29-DAG: [[CP1:%.+]] = bitcast i8** [[P1]] to double***
    // CK29-DAG: store [[SSA]]** [[VAR00]], [[SSA]]*** [[CBP1]]
    // CK29-DAG: store double** [[VAR1:%.+]], double*** [[CP1]]
    // CK29-DAG: store i64 {{8|4}}, i64* [[S1]]
    // CK29-DAG: [[VAR1]] = load double**, double*** [[VAR1_REF:%.+]],
    // CK29-DAG: [[VAR1_REF]] = getelementptr inbounds [[SSA]], [[SSA]]* %{{.+}}, i32 0, i32 1

    // CK29-DAG: [[BP2:%.+]] = getelementptr inbounds {{.+}}[[BP]], i{{.+}} 0, i{{.+}} 2
    // CK29-DAG: [[P2:%.+]] = getelementptr inbounds {{.+}}[[P]], i{{.+}} 0, i{{.+}} 2
    // CK29-DAG: [[S2:%.+]] = getelementptr inbounds {{.+}}[[S]], i{{.+}} 0, i{{.+}} 2
    // CK29-DAG: [[CBP2:%.+]] = bitcast i8** [[BP2]] to double***
    // CK29-DAG: [[CP2:%.+]] = bitcast i8** [[P2]] to double**
    // CK29-DAG: store double** [[VAR1]], double*** [[CBP2]]
    // CK29-DAG: store double* [[VAR2:%.+]], double** [[CP2]]
    // CK29-DAG: store i64 80, i64* [[S2]]
    // CK29-DAG: [[VAR2]] = getelementptr inbounds double, double* [[VAR22:%.+]], i{{.+}} 0
    // CK29-DAG: [[VAR22]] = load double*, double** %{{.+}},

    // CK29: call void [[CALL00:@.+]]([[SSB]]* {{[^,]+}})
    #pragma omp target map(p->pr[:10])
    {
      p->pr++;
    }

    // Region 01
    // CK29-DAG: call i32 @__tgt_target_mapper(i64 {{[^,]+}}, i8* {{[^,]+}}, i32 3, i8** [[GEPBP:%.+]], i8** [[GEPP:%.+]], i64* [[GEPS:%.+]], {{.+}}getelementptr {{.+}}[3 x i{{.+}}]* [[MTYPE01]]{{.+}}, i8** null)

    // CK29-DAG: [[GEPBP]] = getelementptr inbounds {{.+}}[[BP:%[^,]+]]
    // CK29-DAG: [[GEPP]] = getelementptr inbounds {{.+}}[[P:%[^,]+]]
    // CK29-DAG: [[GEPS]] = getelementptr inbounds {{.+}}[[S:%[^,]+]]

    // CK29-DAG: [[BP0:%.+]] = getelementptr inbounds {{.+}}[[BP]], i{{.+}} 0, i{{.+}} 0
    // CK29-DAG: [[P0:%.+]] = getelementptr inbounds {{.+}}[[P]], i{{.+}} 0, i{{.+}} 0
    // CK29-DAG: [[S0:%.+]] = getelementptr inbounds {{.+}}[[S]], i{{.+}} 0, i{{.+}} 0
    // CK29-DAG: [[CBP0:%.+]] = bitcast i8** [[BP0]] to [[SSB]]**
    // CK29-DAG: [[CP0:%.+]] = bitcast i8** [[P0]] to [[SSA]]**
    // CK29-DAG: store [[SSB]]* [[VAR0]], [[SSB]]** [[CBP0]]
    // CK29-DAG: store [[SSA]]** [[VAR00:%.+]], [[SSA]]*** [[CP0]]
    // CK29-DAG: store i64 %{{.+}}, i64* [[S0]]
    // CK29-DAG: [[VAR00]] = load [[SSA]]**, [[SSA]]*** [[VAR000:%.+]],
    // CK29-DAG: [[VAR000]] = getelementptr inbounds [[SSB]], [[SSB]]* [[VAR0]], i32 0, i32 1

    // CK29-DAG: [[BP1:%.+]] = getelementptr inbounds {{.+}}[[BP]], i{{.+}} 0, i{{.+}} 1
    // CK29-DAG: [[P1:%.+]] = getelementptr inbounds {{.+}}[[P]], i{{.+}} 0, i{{.+}} 1
    // CK29-DAG: [[S1:%.+]] = getelementptr inbounds {{.+}}[[S]], i{{.+}} 0, i{{.+}} 1
    // CK29-DAG: [[CBP1:%.+]] = bitcast i8** [[BP1]] to [[SSA]]***
    // CK29-DAG: [[CP1:%.+]] = bitcast i8** [[P1]] to double***
    // CK29-DAG: store [[SSA]]** [[VAR00]], [[SSA]]*** [[CBP1]]
    // CK29-DAG: store double** [[VAR1:%.+]], double*** [[CP1]]
    // CK29-DAG: store i64 {{8|4}}, i64* [[S1]]
    // CK29-DAG: [[VAR1]] = getelementptr inbounds [[SSA]], [[SSA]]* %{{.+}}, i32 0, i32 0

    // CK29-DAG: [[BP2:%.+]] = getelementptr inbounds {{.+}}[[BP]], i{{.+}} 0, i{{.+}} 2
    // CK29-DAG: [[P2:%.+]] = getelementptr inbounds {{.+}}[[P]], i{{.+}} 0, i{{.+}} 2
    // CK29-DAG: [[S2:%.+]] = getelementptr inbounds {{.+}}[[S]], i{{.+}} 0, i{{.+}} 2
    // CK29-DAG: [[CBP2:%.+]] = bitcast i8** [[BP2]] to double***
    // CK29-DAG: [[CP2:%.+]] = bitcast i8** [[P2]] to double**
    // CK29-DAG: store double** [[VAR1]], double*** [[CBP2]]
    // CK29-DAG: store double* [[VAR2:%.+]], double** [[CP2]]
    // CK29-DAG: store i64 80, i64* [[S2]]
    // CK29-DAG: [[VAR2]] = getelementptr inbounds double, double* [[VAR22:%.+]], i{{.+}} 0
    // CK29-DAG: [[VAR22]] = load double*, double** %{{.+}},

    // CK29: call void [[CALL00:@.+]]([[SSB]]* {{[^,]+}})
    #pragma omp target map(pr->p[:10])
    {
      pr->p++;
    }

    // Region 02
    // CK29-DAG: call i32 @__tgt_target_mapper(i64 {{[^,]+}}, i8* {{[^,]+}}, i32 3, i8** [[GEPBP:%.+]], i8** [[GEPP:%.+]], i64* [[GEPS:%.+]], {{.+}}getelementptr {{.+}}[3 x i{{.+}}]* [[MTYPE02]]{{.+}}, i8** null)

    // CK29-DAG: [[GEPBP]] = getelementptr inbounds {{.+}}[[BP:%[^,]+]]
    // CK29-DAG: [[GEPP]] = getelementptr inbounds {{.+}}[[P:%[^,]+]]
    // CK29-DAG: [[GEPS]] = getelementptr inbounds {{.+}}[[S:%[^,]+]]

    // CK29-DAG: [[BP0:%.+]] = getelementptr inbounds {{.+}}[[BP]], i{{.+}} 0, i{{.+}} 0
    // CK29-DAG: [[P0:%.+]] = getelementptr inbounds {{.+}}[[P]], i{{.+}} 0, i{{.+}} 0
    // CK29-DAG: [[S0:%.+]] = getelementptr inbounds {{.+}}[[S]], i{{.+}} 0, i{{.+}} 0
    // CK29-DAG: [[CBP0:%.+]] = bitcast i8** [[BP0]] to [[SSB]]**
    // CK29-DAG: [[CP0:%.+]] = bitcast i8** [[P0]] to [[SSA]]**
    // CK29-DAG: store [[SSB]]* [[VAR0]], [[SSB]]** [[CBP0]]
    // CK29-DAG: store [[SSA]]** [[VAR00:%.+]], [[SSA]]*** [[CP0]]
    // CK29-DAG: store i64 %{{.+}}, i64* [[S0]]
    // CK29-DAG: [[VAR00]] = load [[SSA]]**, [[SSA]]*** [[VAR000:%.+]],
    // CK29-DAG: [[VAR000]] = getelementptr inbounds [[SSB]], [[SSB]]* [[VAR0]], i32 0, i32 1

    // CK29-DAG: [[BP1:%.+]] = getelementptr inbounds {{.+}}[[BP]], i{{.+}} 0, i{{.+}} 1
    // CK29-DAG: [[P1:%.+]] = getelementptr inbounds {{.+}}[[P]], i{{.+}} 0, i{{.+}} 1
    // CK29-DAG: [[S1:%.+]] = getelementptr inbounds {{.+}}[[S]], i{{.+}} 0, i{{.+}} 1
    // CK29-DAG: [[CBP1:%.+]] = bitcast i8** [[BP1]] to [[SSA]]***
    // CK29-DAG: [[CP1:%.+]] = bitcast i8** [[P1]] to double***
    // CK29-DAG: store [[SSA]]** [[VAR00]], [[SSA]]*** [[CBP1]]
    // CK29-DAG: store double** [[VAR1:%.+]], double*** [[CP1]]
    // CK29-DAG: store i64 {{8|4}}, i64* [[S1]]
    // CK29-DAG: [[VAR1]] = load double**, double*** [[VAR1_REF:%.+]],
    // CK29-DAG: [[VAR1_REF]] = getelementptr inbounds [[SSA]], [[SSA]]* %{{.+}}, i32 0, i32 1

    // CK29-DAG: [[BP2:%.+]] = getelementptr inbounds {{.+}}[[BP]], i{{.+}} 0, i{{.+}} 2
    // CK29-DAG: [[P2:%.+]] = getelementptr inbounds {{.+}}[[P]], i{{.+}} 0, i{{.+}} 2
    // CK29-DAG: [[S2:%.+]] = getelementptr inbounds {{.+}}[[S]], i{{.+}} 0, i{{.+}} 2
    // CK29-DAG: [[CBP2:%.+]] = bitcast i8** [[BP2]] to double***
    // CK29-DAG: [[CP2:%.+]] = bitcast i8** [[P2]] to double**
    // CK29-DAG: store double** [[VAR1]], double*** [[CBP2]]
    // CK29-DAG: store double* [[VAR2:%.+]], double** [[CP2]]
    // CK29-DAG: store i64 80, i64* [[S2]]
    // CK29-DAG: [[VAR2]] = getelementptr inbounds double, double* [[VAR22:%.+]], i{{.+}} 0
    // CK29-DAG: [[VAR22]] = load double*, double** %{{.+}},

    // CK29: call void [[CALL00:@.+]]([[SSB]]* {{[^,]+}})
    #pragma omp target map(pr->pr[:10])
    {
      pr->pr++;
    }
  }
};

void explicit_maps_member_pointer_references(SSA *sap) {
  double *d;
  SSA sa(d);
  SSB sb(sap);
  sb.foo();
}
#endif
///==========================================================================///
// RUN: %clang_cc1 -DCK30 -verify -fopenmp -fopenmp-targets=powerpc64le-ibm-linux-gnu -x c++ -triple powerpc64le-unknown-unknown -emit-llvm %s -o - | FileCheck -allow-deprecated-dag-overlap  %s --check-prefix CK30 --check-prefix CK30-64
// RUN: %clang_cc1 -DCK30 -fopenmp -fopenmp-targets=powerpc64le-ibm-linux-gnu -x c++ -std=c++11 -triple powerpc64le-unknown-unknown -emit-pch -o %t %s
// RUN: %clang_cc1 -fopenmp -fopenmp-targets=powerpc64le-ibm-linux-gnu -x c++ -triple powerpc64le-unknown-unknown -std=c++11 -include-pch %t -verify %s -emit-llvm -o - | FileCheck -allow-deprecated-dag-overlap  %s  --check-prefix CK30 --check-prefix CK30-64
// RUN: %clang_cc1 -DCK30 -verify -fopenmp -fopenmp-targets=i386-pc-linux-gnu -x c++ -triple i386-unknown-unknown -emit-llvm %s -o - | FileCheck -allow-deprecated-dag-overlap  %s  --check-prefix CK30 --check-prefix CK30-32
// RUN: %clang_cc1 -DCK30 -fopenmp -fopenmp-targets=i386-pc-linux-gnu -x c++ -std=c++11 -triple i386-unknown-unknown -emit-pch -o %t %s
// RUN: %clang_cc1 -fopenmp -fopenmp-targets=i386-pc-linux-gnu -x c++ -triple i386-unknown-unknown -std=c++11 -include-pch %t -verify %s -emit-llvm -o - | FileCheck -allow-deprecated-dag-overlap  %s  --check-prefix CK30 --check-prefix CK30-32

// RUN: %clang_cc1 -DCK30 -verify -fopenmp-simd -fopenmp-targets=powerpc64le-ibm-linux-gnu -x c++ -triple powerpc64le-unknown-unknown -emit-llvm %s -o - | FileCheck -allow-deprecated-dag-overlap  --check-prefix SIMD-ONLY30 %s
// RUN: %clang_cc1 -DCK30 -fopenmp-simd -fopenmp-targets=powerpc64le-ibm-linux-gnu -x c++ -std=c++11 -triple powerpc64le-unknown-unknown -emit-pch -o %t %s
// RUN: %clang_cc1 -fopenmp-simd -fopenmp-targets=powerpc64le-ibm-linux-gnu -x c++ -triple powerpc64le-unknown-unknown -std=c++11 -include-pch %t -verify %s -emit-llvm -o - | FileCheck -allow-deprecated-dag-overlap  --check-prefix SIMD-ONLY30 %s
// RUN: %clang_cc1 -DCK30 -verify -fopenmp-simd -fopenmp-targets=i386-pc-linux-gnu -x c++ -triple i386-unknown-unknown -emit-llvm %s -o - | FileCheck -allow-deprecated-dag-overlap  --check-prefix SIMD-ONLY30 %s
// RUN: %clang_cc1 -DCK30 -fopenmp-simd -fopenmp-targets=i386-pc-linux-gnu -x c++ -std=c++11 -triple i386-unknown-unknown -emit-pch -o %t %s
// RUN: %clang_cc1 -fopenmp-simd -fopenmp-targets=i386-pc-linux-gnu -x c++ -triple i386-unknown-unknown -std=c++11 -include-pch %t -verify %s -emit-llvm -o - | FileCheck -allow-deprecated-dag-overlap  --check-prefix SIMD-ONLY30 %s
// SIMD-ONLY30-NOT: {{__kmpc|__tgt}}
#ifdef CK30

// CK30-DAG: [[BASE:%.+]] = type { i32*, i32, i32* }
// CK30-DAG: [[STRUCT:%.+]] = type { [[BASE]], i32*, i32*, i32, i32* }

// CK30-LABEL: @.__omp_offloading_{{.*}}map_with_deep_copy{{.*}}_l{{[0-9]+}}.region_id = weak constant i8 0
// The first element: 0x20 - OMP_MAP_TARGET_PARAM
// 2-4: 0x1000000000003 - OMP_MAP_MEMBER_OF(0) | OMP_MAP_TO | OMP_MAP_FROM - copies all the data in structs excluding deep-copied elements (from &s to &s.ptrBase1, from &s.ptr to &s.ptr1, from &s.ptr1 to end of s).
// 5-6: 0x1000000000013 - OMP_MAP_MEMBER_OF(0) | OMP_MAP_PTR_AND_OBJ | OMP_MAP_TO | OMP_MAP_FROM - deep copy of the pointers + pointee.
// CK30: [[MTYPE00:@.+]] = private {{.*}}constant [6 x i64] [i64 32, i64 281474976710659, i64 281474976710659, i64 281474976710659, i64 281474976710675, i64 281474976710675]

typedef struct {
  int *ptrBase;
  int valBase;
  int *ptrBase1;
} Base;

typedef struct StructWithPtrTag : public Base {
  int *ptr;
  int *ptr2;
  int val;
  int *ptr1;
} StructWithPtr;

// CK30-DAG: call i32 @__tgt_target_mapper(i64 -1, i8* @.__omp_offloading_{{.*}}map_with_deep_copy{{.*}}_l{{[0-9]+}}.region_id, i32 6, i8** [[GEPBP:%.+]], i8** [[GEPP:%.+]], i64* [[GEPS:%.+]], i64* getelementptr inbounds ([6 x i64], [6 x i64]* [[MTYPE00]], i32 0, i32 0), i8** null)
// CK30-DAG: [[GEPS]] = getelementptr inbounds [6 x i{{64|32}}], [6 x i64]* [[SIZES:%.+]], i32 0, i32 0
// CK30-DAG: [[GEPP]] = getelementptr inbounds [6 x i8*], [6 x i8*]* [[PTRS:%.+]], i32 0, i32 0
// CK30-DAG: [[GEPBP]] = getelementptr inbounds [6 x i8*], [6 x i8*]* [[BASES:%.+]], i32 0, i32 0

// CK30-DAG: [[BASE_PTR:%.+]] = getelementptr inbounds [6 x i8*], [6 x i8*]* [[BASES]], i32 0, i32 0
// CK30-DAG: [[BC:%.+]] = bitcast i8** [[BASE_PTR]] to [[STRUCT]]**
// CK30-DAG: store [[STRUCT]]* [[S:%.+]], [[STRUCT]]** [[BC]],
// CK30-DAG: [[PTR:%.+]] = getelementptr inbounds [6 x i8*], [6 x i8*]* [[PTRS]], i32 0, i32 0
// CK30-DAG: [[BC:%.+]] = bitcast i8** [[PTR]] to [[STRUCT]]**
// CK30-DAG: store [[STRUCT]]* [[S]], [[STRUCT]]** [[BC]],
// CK30-DAG: [[SIZE:%.+]] = getelementptr inbounds [6 x i{{64|32}}], [6 x i64]* [[SIZES]], i32 0, i32 0
// CK30-DAG: store i64 [[S_ALLOC_SIZE:%.+]], i64* [[SIZE]],
// CK30-DAG: [[S_ALLOC_SIZE]] = sdiv exact i64 [[DIFF:%.+]], ptrtoint (i8* getelementptr (i8, i8* null, i32 1) to i64)
// CK30-DAG: [[DIFF]] = sub i64 [[S_END_BC:%.+]], [[S_BEGIN_BC:%.+]]
// CK30-DAG: [[S_BEGIN_BC]] = ptrtoint i8* [[S_BEGIN:%.+]] to i64
// CK30-DAG: [[S_END_BC]] = ptrtoint i8* [[S_END:%.+]] to i64
// CK30-DAG: [[S_BEGIN]] = bitcast [[STRUCT]]* [[S]] to i8*
// CK30-DAG: [[S_END]] = getelementptr i8, i8* [[S_LAST:%.+]], i32 1
// CK30-DAG: [[S_LAST]] = getelementptr i8, i8* [[S_BC:%.+]], i{{64|32}} {{55|27}}
// CK30-DAG: [[S_BC]] = bitcast [[STRUCT]]* [[S]] to i8*

// CK30-DAG: [[BASE_PTR:%.+]] = getelementptr inbounds [6 x i8*], [6 x i8*]* [[BASES]], i32 0, i32 1
// CK30-DAG: [[BC:%.+]] = bitcast i8** [[BASE_PTR]] to [[STRUCT]]**
// CK30-DAG: store [[STRUCT]]* [[S]], [[STRUCT]]** [[BC]],
// CK30-DAG: [[PTR:%.+]] = getelementptr inbounds [6 x i8*], [6 x i8*]* [[PTRS]], i32 0, i32 1
// CK30-DAG: [[BC:%.+]] = bitcast i8** [[PTR]] to [[STRUCT]]**
// CK30-DAG: store [[STRUCT]]* [[S]], [[STRUCT]]** [[BC]],
// CK30-DAG: [[SIZE:%.+]] = getelementptr inbounds [6 x i64], [6 x i64]* [[SIZES]], i32 0, i32 1
// CK30-DAG: store i64 [[SIZE1:%.+]], i64* [[SIZE]],
// CK30-DAG: [[SIZE1]] = sdiv exact i64 [[DIFF:%.+]], ptrtoint (i8* getelementptr (i8, i8* null, i32 1) to i64)
// CK30-DAG: [[DIFF]] = sub i64 [[S_PTRBASE1_BC:%.+]], [[S_BEGIN_BC:%.+]]
// CK30-DAG: [[S_BEGIN_BC]] = ptrtoint i8* [[S_BEGIN:%.+]] to i64
// CK30-DAG: [[S_PTRBASE1_BC]] = ptrtoint i8* [[S_PTRBASE1:%.+]] to i64
// CK30-DAG: [[S_PTRBASE1]] = bitcast i32** [[S_PTRBASE1_REF:%.+]] to i8*
// CK30-DAG: [[S_BEGIN]] = bitcast [[STRUCT]]* [[S]] to i8*
// CK30-DAG: [[S_PTRBASE1_REF]] = getelementptr inbounds [[BASE]], [[BASE]]* [[BASE_ADDR:%.+]], i32 0, i32 2
// CK30-DAG: [[BASE_ADDR]] = bitcast [[STRUCT]]* [[S]] to [[BASE]]*

// CK30-DAG: [[BASE_PTR:%.+]] = getelementptr inbounds [6 x i8*], [6 x i8*]* [[BASES]], i32 0, i32 2
// CK30-DAG: [[BC:%.+]] = bitcast i8** [[BASE_PTR]] to [[STRUCT]]**
// CK30-DAG: store [[STRUCT]]* [[S]], [[STRUCT]]** [[BC]],
// CK30-DAG: [[PTR:%.+]] = getelementptr inbounds [6 x i8*], [6 x i8*]* [[PTRS]], i32 0, i32 2
// CK30-DAG: [[BC:%.+]] = bitcast i8** [[PTR]] to i32***
// CK30-DAG: store i32** [[PTR1:%.+]], i32*** [[BC]],
// CK30-DAG: [[SIZE:%.+]] = getelementptr inbounds [6 x i64], [6 x i64]* [[SIZES]], i32 0, i32 2
// CK30-DAG: store i64 [[SIZE2:%.+]], i64* [[SIZE]],
// CK30-DAG: [[PTR1]] = getelementptr i32*, i32** [[S_PTRBASE1_REF]], i{{64|32}} 1
// CK30-DAG: [[SIZE2]] = sdiv exact i64 [[DIFF:%.+]], ptrtoint (i8* getelementptr (i8, i8* null, i32 1) to i64)
// CK30-DAG: [[DIFF]] = sub i64 [[S_PTR1_BC:%.+]], [[S_PTRBASE1_BC:%.+]]
// CK30-DAG: [[S_PTR1_BC]] = ptrtoint i8* [[S_PTR1:%.+]] to i64
// CK30-DAG: [[S_PTRBASE1_BC]] = ptrtoint i8* [[S_PTRBASE1:%.+]] to i64
// CK30-DAG: [[S_PTR1]] = bitcast i32** [[S_PTR1_REF:%.+]] to i8*
// CK30-DAG: [[S_PTRBASE1]] = bitcast i32** [[PTR1]] to i8*
// CK30-DAG: [[S_PTR1_REF]] = getelementptr inbounds [[STRUCT]], [[STRUCT]]* [[S]], i32 0, i32 4

// CK30-DAG: [[BASE_PTR:%.+]] = getelementptr inbounds [6 x i8*], [6 x i8*]* [[BASES]], i32 0, i32 3
// CK30-DAG: [[BC:%.+]] = bitcast i8** [[BASE_PTR]] to [[STRUCT]]**
// CK30-DAG: store [[STRUCT]]* [[S]], [[STRUCT]]** [[BC]],
// CK30-DAG: [[PTR:%.+]] = getelementptr inbounds [6 x i8*], [6 x i8*]* [[PTRS]], i32 0, i32 3
// CK30-DAG: [[BC:%.+]] = bitcast i8** [[PTR]] to i32***
// CK30-DAG: store i32** [[PTR2:%.+]], i32*** [[BC]],
// CK30-DAG: [[SIZE:%.+]] = getelementptr inbounds [6 x i64], [6 x i64]* [[SIZES]], i32 0, i32 3
// CK30-DAG: store i64 [[SIZE3:%.+]], i64* [[SIZE]],
// CK30-DAG: [[PTR2]] = getelementptr i32*, i32** [[S_PTR1_REF]], i{{64|32}} 1
// CK30-DAG: [[SIZE3]] = sdiv exact i64 [[DIFF:%.+]], ptrtoint (i8* getelementptr (i8, i8* null, i32 1) to i64)
// CK30-DAG: [[DIFF]] = sub i64 [[S_END_BC:%.+]], [[S_PTR1_BC:%.+]]
// CK30-DAG: [[S_PTR1_BC]] = ptrtoint i8* [[S_PTR1:%.+]] to i64
// CK30-DAG: [[S_END_BC]] = ptrtoint i8* [[S_END:%.+]] to i64
// CK30-DAG: [[S_PTR1]] = bitcast i32** [[PTR2]] to i8*
// CK30-DAG: [[S_END]] = getelementptr i8, i8* [[S_LAST]], i{{64|32}} 1

// CK30-DAG: [[BASE_PTR:%.+]] = getelementptr inbounds [6 x i8*], [6 x i8*]* [[BASES]], i32 0, i32 4
// CK30-DAG: [[BC:%.+]] = bitcast i8** [[BASE_PTR]] to i32***
// CK30-DAG: store i32** [[S_PTR1:%.+]], i32*** [[BC]],
// CK30-DAG: [[PTR:%.+]] = getelementptr inbounds [6 x i8*], [6 x i8*]* [[PTRS]], i32 0, i32 4
// CK30-DAG: [[BC:%.+]] = bitcast i8** [[PTR]] to i32**
// CK30-DAG: store i32* [[S_PTR1_BEGIN:%.+]], i32** [[BC]],
// CK30-DAG: [[SIZE:%.+]] = getelementptr inbounds [6 x i64], [6 x i64]* [[SIZES]], i32 0, i32 4
// CK30-DAG: store i64 4, i64* [[SIZE]],
// CK30-DAG: [[S_PTR1]] = getelementptr inbounds [[STRUCT]], [[STRUCT]]* [[S]], i32 0, i32 4
// CK30-DAG: [[S_PTR1_BEGIN]] = getelementptr inbounds i32, i32* [[S_PTR1_BEGIN_REF:%.+]], i{{64|32}} 0
// CK30-DAG: [[S_PTR1_BEGIN_REF]] = load i32*, i32** [[S_PTR1:%.+]],
// CK30-DAG: [[S_PTR1]] = getelementptr inbounds [[STRUCT]], [[STRUCT]]* [[S]], i32 0, i32 4

// CK30-DAG: [[BASE_PTR:%.+]] = getelementptr inbounds [6 x i8*], [6 x i8*]* [[BASES]], i32 0, i32 5
// CK30-DAG: [[BC:%.+]] = bitcast i8** [[BASE_PTR]] to i32***
// CK30-DAG: store i32** [[S_PTRBASE1:%.+]], i32*** [[BC]],
// CK30-DAG: [[PTR:%.+]] = getelementptr inbounds [6 x i8*], [6 x i8*]* [[PTRS]], i32 0, i32 5
// CK30-DAG: [[BC:%.+]] = bitcast i8** [[PTR]] to i32**
// CK30-DAG: store i32* [[S_PTRBASE1_BEGIN:%.+]], i32** [[BC]],
// CK30-DAG: [[SIZE:%.+]] = getelementptr inbounds [6 x i{{64|32}}], [6 x i{{64|32}}]* [[SIZES]], i32 0, i32 5
// CK30-DAG: store i{{64|32}} 4, i{{64|32}}* [[SIZE]],
// CK30-DAG: [[S_PTRBASE1]] = getelementptr inbounds [[BASE]], [[BASE]]* [[S_BASE:%.+]], i32 0, i32 2
// CK30-DAG: [[S_BASE]] = bitcast [[STRUCT]]* [[S]] to [[BASE]]*
// CK30-DAG: [[S_PTRBASE1_BEGIN]] = getelementptr inbounds i32, i32* [[S_PTRBASE1_BEGIN_REF:%.+]], i{{64|32}} 0
// CK30-DAG: [[S_PTRBASE1_BEGIN_REF]] = load i32*, i32** [[S_PTRBASE1:%.+]],
// CK30-DAG: [[S_PTRBASE1]] = getelementptr inbounds [[BASE]], [[BASE]]* [[S_BASE:%.+]], i32 0, i32 2
// CK30-DAG: [[S_BASE]] = bitcast [[STRUCT]]* [[S]] to [[BASE]]*
void map_with_deep_copy() {
  StructWithPtr s;
#pragma omp target map(s, s.ptr1 [0:1], s.ptrBase1 [0:1])
  {
    s.val++;
    s.ptr1[0]++;
    s.ptrBase1[0] = 10001;
  }
}

#endif
///==========================================================================///
// RUN: %clang_cc1 -DCK31 -verify -fopenmp -fopenmp-targets=powerpc64le-ibm-linux-gnu -x c++ -triple powerpc64le-unknown-unknown -emit-llvm %s -o - | FileCheck -allow-deprecated-dag-overlap  %s --check-prefix CK31 --check-prefix CK31-64
// RUN: %clang_cc1 -DCK31 -fopenmp -fopenmp-targets=powerpc64le-ibm-linux-gnu -x c++ -std=c++11 -triple powerpc64le-unknown-unknown -emit-pch -o %t %s
// RUN: %clang_cc1 -fopenmp -fopenmp-targets=powerpc64le-ibm-linux-gnu -x c++ -triple powerpc64le-unknown-unknown -std=c++11 -include-pch %t -verify %s -emit-llvm -o - | FileCheck -allow-deprecated-dag-overlap  %s  --check-prefix CK31 --check-prefix CK31-64
// RUN: %clang_cc1 -DCK31 -verify -fopenmp -fopenmp-targets=i386-pc-linux-gnu -x c++ -triple i386-unknown-unknown -emit-llvm %s -o - | FileCheck -allow-deprecated-dag-overlap  %s  --check-prefix CK31 --check-prefix CK31-32
// RUN: %clang_cc1 -DCK31 -fopenmp -fopenmp-targets=i386-pc-linux-gnu -x c++ -std=c++11 -triple i386-unknown-unknown -emit-pch -o %t %s
// RUN: %clang_cc1 -fopenmp -fopenmp-targets=i386-pc-linux-gnu -x c++ -triple i386-unknown-unknown -std=c++11 -include-pch %t -verify %s -emit-llvm -o - | FileCheck -allow-deprecated-dag-overlap  %s  --check-prefix CK31 --check-prefix CK31-32

// RUN: %clang_cc1 -DCK31 -verify -fopenmp-simd -fopenmp-targets=powerpc64le-ibm-linux-gnu -x c++ -triple powerpc64le-unknown-unknown -emit-llvm %s -o - | FileCheck -allow-deprecated-dag-overlap  --check-prefix SIMD-ONLY18 %s
// RUN: %clang_cc1 -DCK31 -fopenmp-simd -fopenmp-targets=powerpc64le-ibm-linux-gnu -x c++ -std=c++11 -triple powerpc64le-unknown-unknown -emit-pch -o %t %s
// RUN: %clang_cc1 -fopenmp-simd -fopenmp-targets=powerpc64le-ibm-linux-gnu -x c++ -triple powerpc64le-unknown-unknown -std=c++11 -include-pch %t -verify %s -emit-llvm -o - | FileCheck -allow-deprecated-dag-overlap  --check-prefix SIMD-ONLY18 %s
// RUN: %clang_cc1 -DCK31 -verify -fopenmp-simd -fopenmp-targets=i386-pc-linux-gnu -x c++ -triple i386-unknown-unknown -emit-llvm %s -o - | FileCheck -allow-deprecated-dag-overlap  --check-prefix SIMD-ONLY18 %s
// RUN: %clang_cc1 -DCK31 -fopenmp-simd -fopenmp-targets=i386-pc-linux-gnu -x c++ -std=c++11 -triple i386-unknown-unknown -emit-pch -o %t %s
// RUN: %clang_cc1 -fopenmp-simd -fopenmp-targets=i386-pc-linux-gnu -x c++ -triple i386-unknown-unknown -std=c++11 -include-pch %t -verify %s -emit-llvm -o - | FileCheck -allow-deprecated-dag-overlap  --check-prefix SIMD-ONLY18 %s
// SIMD-ONLY18-NOT: {{__kmpc|__tgt}}
#ifdef CK31

// CK31-LABEL: @.__omp_offloading_{{.*}}explicit_maps_single{{.*}}_l{{[0-9]+}}.region_id = weak constant i8 0
// CK31: [[SIZE00:@.+]] = private {{.*}}constant [1 x i[[Z:64|32]]] [i[[Z:64|32]] 4]
// CK31: [[MTYPE00:@.+]] = private {{.*}}constant [1 x i64] [i64 1059]

// CK31-LABEL: @.__omp_offloading_{{.*}}explicit_maps_single{{.*}}_l{{[0-9]+}}.region_id = weak constant i8 0
// CK31: [[SIZE01:@.+]] = private {{.*}}constant [1 x i[[Z:64|32]]] [i[[Z:64|32]] 4]
// CK31: [[MTYPE01:@.+]] = private {{.*}}constant [1 x i64] [i64 1063]

// CK31-LABEL: explicit_maps_single{{.*}}(
void explicit_maps_single (int ii){
  // Map of a scalar.
  int a = ii;

  // Close.
  // Region 00
  // CK31-DAG: call i32 @__tgt_target_mapper(i64 {{[^,]+}}, i8* {{[^,]+}}, i32 1, i8** [[GEPBP:%.+]], i8** [[GEPP:%.+]], {{.+}}getelementptr {{.+}}[1 x i{{.+}}]* [[SIZE00]], {{.+}}getelementptr {{.+}}[1 x i{{.+}}]* [[MTYPE00]]{{.+}}, i8** null)
  // CK31-DAG: [[GEPBP]] = getelementptr inbounds {{.+}}[[BP:%[^,]+]]
  // CK31-DAG: [[GEPP]] = getelementptr inbounds {{.+}}[[P:%[^,]+]]

  // CK31-DAG: [[BP0:%.+]] = getelementptr inbounds {{.+}}[[BP]], i{{.+}} 0, i{{.+}} 0
  // CK31-DAG: [[P0:%.+]] = getelementptr inbounds {{.+}}[[P]], i{{.+}} 0, i{{.+}} 0
  // CK31-DAG: [[CBP0:%.+]] = bitcast i8** [[BP0]] to i32**
  // CK31-DAG: [[CP0:%.+]] = bitcast i8** [[P0]] to i32**
  // CK31-DAG: store i32* [[VAR0:%.+]], i32** [[CBP0]]
  // CK31-DAG: store i32* [[VAR0]], i32** [[CP0]]

  // CK31: call void [[CALL00:@.+]](i32* {{[^,]+}})
  #pragma omp target map(close, tofrom: a)
  {
   a++;
  }

  // Always Close.
  // Region 01
  // CK31-DAG: call i32 @__tgt_target_mapper(i64 {{[^,]+}}, i8* {{[^,]+}}, i32 1, i8** [[GEPBP:%.+]], i8** [[GEPP:%.+]], {{.+}}getelementptr {{.+}}[1 x i{{.+}}]* [[SIZE01]], {{.+}}getelementptr {{.+}}[1 x i{{.+}}]* [[MTYPE01]]{{.+}}, i8** null)
  // CK31-DAG: [[GEPBP]] = getelementptr inbounds {{.+}}[[BP:%[^,]+]]
  // CK31-DAG: [[GEPP]] = getelementptr inbounds {{.+}}[[P:%[^,]+]]

  // CK31-DAG: [[BP0:%.+]] = getelementptr inbounds {{.+}}[[BP]], i{{.+}} 0, i{{.+}} 0
  // CK31-DAG: [[P0:%.+]] = getelementptr inbounds {{.+}}[[P]], i{{.+}} 0, i{{.+}} 0
  // CK31-DAG: [[CBP0:%.+]] = bitcast i8** [[BP0]] to i32**
  // CK31-DAG: [[CP0:%.+]] = bitcast i8** [[P0]] to i32**
  // CK31-DAG: store i32* [[VAR0:%.+]], i32** [[CBP0]]
  // CK31-DAG: store i32* [[VAR0]], i32** [[CP0]]

  // CK31: call void [[CALL01:@.+]](i32* {{[^,]+}})
  #pragma omp target map(always close tofrom: a)
  {
   a++;
  }
}
// CK31: define {{.+}}[[CALL00]]
// CK31: define {{.+}}[[CALL01]]

#endif
///==========================================================================///
// RUN: %clang_cc1 -DCK32 -verify -fopenmp -fopenmp-version=50 -fopenmp-targets=powerpc64le-ibm-linux-gnu -x c++ -triple powerpc64le-unknown-unknown -emit-llvm %s -o - | FileCheck %s --check-prefix CK32 --check-prefix CK32-64
// RUN: %clang_cc1 -DCK32 -fopenmp -fopenmp-version=50 -fopenmp-targets=powerpc64le-ibm-linux-gnu -x c++ -std=c++11 -triple powerpc64le-unknown-unknown -emit-pch -o %t %s
// RUN: %clang_cc1 -fopenmp -fopenmp-version=50 -fopenmp-targets=powerpc64le-ibm-linux-gnu -x c++ -triple powerpc64le-unknown-unknown -std=c++11 -include-pch %t -verify %s -emit-llvm -o - | FileCheck %s  --check-prefix CK32 --check-prefix CK32-64
// RUN: %clang_cc1 -DCK32 -verify -fopenmp -fopenmp-version=50 -fopenmp-targets=i386-pc-linux-gnu -x c++ -triple i386-unknown-unknown -emit-llvm %s -o - | FileCheck %s  --check-prefix CK32 --check-prefix CK32-32
// RUN: %clang_cc1 -DCK32 -fopenmp -fopenmp-version=50 -fopenmp-targets=i386-pc-linux-gnu -x c++ -std=c++11 -triple i386-unknown-unknown -emit-pch -o %t %s
// RUN: %clang_cc1 -fopenmp -fopenmp-version=50 -fopenmp-targets=i386-pc-linux-gnu -x c++ -triple i386-unknown-unknown -std=c++11 -include-pch %t -verify %s -emit-llvm -o - | FileCheck %s  --check-prefix CK32 --check-prefix CK32-32

// RUN: %clang_cc1 -DCK32 -verify -fopenmp-simd -fopenmp-version=50 -fopenmp-targets=powerpc64le-ibm-linux-gnu -x c++ -triple powerpc64le-unknown-unknown -emit-llvm %s -o - | FileCheck --check-prefix SIMD-ONLY32 %s
// RUN: %clang_cc1 -DCK32 -fopenmp-simd -fopenmp-version=50 -fopenmp-targets=powerpc64le-ibm-linux-gnu -x c++ -std=c++11 -triple powerpc64le-unknown-unknown -emit-pch -o %t %s
// RUN: %clang_cc1 -fopenmp-simd -fopenmp-version=50 -fopenmp-targets=powerpc64le-ibm-linux-gnu -x c++ -triple powerpc64le-unknown-unknown -std=c++11 -include-pch %t -verify %s -emit-llvm -o - | FileCheck --check-prefix SIMD-ONLY32 %s
// RUN: %clang_cc1 -DCK32 -verify -fopenmp-simd -fopenmp-version=50 -fopenmp-targets=i386-pc-linux-gnu -x c++ -triple i386-unknown-unknown -emit-llvm %s -o - | FileCheck --check-prefix SIMD-ONLY32 %s
// RUN: %clang_cc1 -DCK32 -fopenmp-simd -fopenmp-version=50 -fopenmp-targets=i386-pc-linux-gnu -x c++ -std=c++11 -triple i386-unknown-unknown -emit-pch -o %t %s
// RUN: %clang_cc1 -fopenmp-simd -fopenmp-version=50 -fopenmp-targets=i386-pc-linux-gnu -x c++ -triple i386-unknown-unknown -std=c++11 -include-pch %t -verify %s -emit-llvm -o - | FileCheck --check-prefix SIMD-ONLY32 %s
// SIMD-ONLY32-NOT: {{__kmpc|__tgt}}
#ifdef CK32

// CK32-DAG: [[MTYPE_TO:@.+]] = {{.+}}constant [1 x i64] [i64 33]
// CK32-DAG: [[MTYPE_FROM:@.+]] = {{.+}}constant [1 x i64] [i64 34]

void array_shaping(float *f, int sa) {

  // CK32-DAG: call i32 @__tgt_target_mapper(i64 -1, i8* @{{.+}}, i32 1, i8** [[GEPBP:%.+]], i8** [[GEPP:%.+]], i64* [[GEPS:%.+]], {{.+}}getelementptr {{.+}}[1 x i{{.+}}]* [[MTYPE_TO]]{{.+}}, i8** null)
  // CK32-DAG: [[GEPBP]] = getelementptr inbounds {{.+}}[[BP:%[^,]+]]
  // CK32-DAG: [[GEPP]] = getelementptr inbounds {{.+}}[[P:%[^,]+]]
  // CK32-DAG: [[GEPS]] = getelementptr inbounds {{.+}}[[S:%[^,]+]]

  // CK32-DAG: [[BP0:%.+]] = getelementptr inbounds {{.+}}[[BP]], i{{.+}} 0, i{{.+}} 0
  // CK32-DAG: [[P0:%.+]] = getelementptr inbounds {{.+}}[[P]], i{{.+}} 0, i{{.+}} 0
  // CK32-DAG: [[S0:%.+]] = getelementptr inbounds {{.+}}[[S]], i{{.+}} 0, i{{.+}} 0

  // CK32-DAG: [[BPC0:%.+]] = bitcast i8** [[BP0]] to float**
  // CK32-DAG: [[PC0:%.+]] = bitcast i8** [[P0]] to float**

  // CK32-DAG: store float* [[F1:%.+]], float** [[BPC0]],
  // CK32-DAG: store float* [[F2:%.+]], float** [[PC0]],
  // CK32-DAG: store i64 [[SIZE:%.+]], i64* [[S0]],

  // CK32-DAG: [[F1]] = load float*, float** [[F_ADDR:%.+]],
  // CK32-DAG: [[F2]] = load float*, float** [[F_ADDR]],
  // CK32-64-DAG: [[SIZE]] = mul nuw i64 [[SZ1:%.+]], 4
  // CK32-64-DAG: [[SZ1]] = mul nuw i64 12, %{{.+}}
  // CK32-32-DAG: [[SIZE]] = sext i32 [[SZ1:%.+]] to i64
  // CK32-32-DAG: [[SZ1]] = mul nuw i32 [[SZ2:%.+]], 4
  // CK32-32-DAG: [[SZ2]] = mul nuw i32 12, %{{.+}}
  #pragma omp target map(to:([3][sa][4])f)
  f[0] = 1;
  sa = 1;
  // CK32-DAG: call i32 @__tgt_target_mapper(i64 -1, i8* @{{.+}}, i32 1, i8** [[GEPBP:%.+]], i8** [[GEPP:%.+]], i64* [[GEPS:%.+]], {{.+}}getelementptr {{.+}}[1 x i{{.+}}]* [[MTYPE_FROM]]{{.+}}, i8** null)
  // CK32-DAG: [[GEPBP]] = getelementptr inbounds {{.+}}[[BP:%[^,]+]]
  // CK32-DAG: [[GEPP]] = getelementptr inbounds {{.+}}[[P:%[^,]+]]
  // CK32-DAG: [[GEPS]] = getelementptr inbounds {{.+}}[[S:%[^,]+]]

  // CK32-DAG: [[BP0:%.+]] = getelementptr inbounds {{.+}}[[BP]], i{{.+}} 0, i{{.+}} 0
  // CK32-DAG: [[P0:%.+]] = getelementptr inbounds {{.+}}[[P]], i{{.+}} 0, i{{.+}} 0
  // CK32-DAG: [[S0:%.+]] = getelementptr inbounds {{.+}}[[S]], i{{.+}} 0, i{{.+}} 0

  // CK32-DAG: [[BPC0:%.+]] = bitcast i8** [[BP0]] to float**
  // CK32-DAG: [[PC0:%.+]] = bitcast i8** [[P0]] to float**

  // CK32-DAG: store float* [[F1:%.+]], float** [[BPC0]],
  // CK32-DAG: store float* [[F2:%.+]], float** [[PC0]],
  // CK32-DAG: store i64 [[SIZE:%.+]], i64* [[S0]],

  // CK32-DAG: [[F1]] = load float*, float** [[F_ADDR:%.+]],
  // CK32-DAG: [[F2]] = load float*, float** [[F_ADDR]],
  // CK32-64-DAG: [[SIZE]] = mul nuw i64 [[SZ1:%.+]], 5
  // CK32-64-DAG: [[SZ1]] = mul nuw i64 4, %{{.+}}
  // CK32-32-DAG: [[SIZE]] = sext i32 [[SZ1:%.+]] to i64
  // CK32-32-DAG: [[SZ1]] = mul nuw i32 [[SZ2:%.+]], 5
  // CK32-32-DAG: [[SZ2]] = mul nuw i32 4, %{{.+}}
  #pragma omp target map(from: ([sa][5])f)
  f[0] = 1;
}

#endif
#endif<|MERGE_RESOLUTION|>--- conflicted
+++ resolved
@@ -1946,11 +1946,7 @@
   int va[ii];
 
   // Region 16
-<<<<<<< HEAD
-  // CK19-DAG: call i32 @__tgt_target_mapper(i64 {{[^,]+}}, i8* {{[^,]+}}, i32 2, i8** [[GEPBP:%.+]], i8** [[GEPP:%.+]], i64* [[GEPS:%.+]], {{.+}}getelementptr {{.+}}[2 x i{{.+}}]* [[MTYPE16]]{{.+}}, i8** null)
-=======
   // CK19-DAG: call i32 @__tgt_target_mapper(i64 {{[^,]+}}, i8* {{[^,]+}}, i32 {{1|2}}, i8** [[GEPBP:%.+]], i8** [[GEPP:%.+]], i64* [[GEPS:%.+]], {{.+}}getelementptr {{.+}}[{{1|2}} x i{{.+}}]* [[MTYPE16]]{{.+}}, i8** null)
->>>>>>> 78f60bf4
   // CK19-DAG: [[GEPBP]] = getelementptr inbounds {{.+}}[[BP:%[^,]+]]
   // CK19-DAG: [[GEPP]] = getelementptr inbounds {{.+}}[[P:%[^,]+]]
   // CK19-DAG: [[GEPS]] = getelementptr inbounds {{.+}}[[S:%[^,]+]]
@@ -1994,11 +1990,7 @@
   }
 
   // Region 17
-<<<<<<< HEAD
-  // CK19-DAG: call i32 @__tgt_target_mapper(i64 {{[^,]+}}, i8* {{[^,]+}}, i32 2, i8** [[GEPBP:%.+]], i8** [[GEPP:%.+]], {{.+}}getelementptr {{.+}}[2 x i{{.+}}]* [[SIZE17]], {{.+}}getelementptr {{.+}}[2 x i{{.+}}]* [[MTYPE17]]{{.+}}, i8** null)
-=======
   // CK19-DAG: call i32 @__tgt_target_mapper(i64 {{[^,]+}}, i8* {{[^,]+}}, i32 {{1|2}}, i8** [[GEPBP:%.+]], i8** [[GEPP:%.+]], {{.+}}getelementptr {{.+}}[{{1|2}} x i{{.+}}]* [[SIZE17]], {{.+}}getelementptr {{.+}}[{{1|2}} x i{{.+}}]* [[MTYPE17]]{{.+}}, i8** null)
->>>>>>> 78f60bf4
   // CK19-DAG: [[GEPBP]] = getelementptr inbounds {{.+}}[[BP:%[^,]+]]
   // CK19-DAG: [[GEPP]] = getelementptr inbounds {{.+}}[[P:%[^,]+]]
 
@@ -2035,11 +2027,7 @@
   }
 
   // Region 18
-<<<<<<< HEAD
-  // CK19-DAG: call i32 @__tgt_target_mapper(i64 {{[^,]+}}, i8* {{[^,]+}}, i32 2, i8** [[GEPBP:%.+]], i8** [[GEPP:%.+]], {{.+}}getelementptr {{.+}}[2 x i{{.+}}]* [[SIZE18]], {{.+}}getelementptr {{.+}}[2 x i{{.+}}]* [[MTYPE18]]{{.+}}, i8** null)
-=======
   // CK19-DAG: call i32 @__tgt_target_mapper(i64 {{[^,]+}}, i8* {{[^,]+}}, i32 {{1|2}}, i8** [[GEPBP:%.+]], i8** [[GEPP:%.+]], {{.+}}getelementptr {{.+}}[{{1|2}} x i{{.+}}]* [[SIZE18]], {{.+}}getelementptr {{.+}}[{{1|2}} x i{{.+}}]* [[MTYPE18]]{{.+}}, i8** null)
->>>>>>> 78f60bf4
   // CK19-DAG: [[GEPBP]] = getelementptr inbounds {{.+}}[[BP:%[^,]+]]
   // CK19-DAG: [[GEPP]] = getelementptr inbounds {{.+}}[[P:%[^,]+]]
 
@@ -2076,11 +2064,7 @@
   }
 
   // Region 19
-<<<<<<< HEAD
-  // CK19-DAG: call i32 @__tgt_target_mapper(i64 {{[^,]+}}, i8* {{[^,]+}}, i32 2, i8** [[GEPBP:%.+]], i8** [[GEPP:%.+]], i64* [[GEPS:%.+]], {{.+}}getelementptr {{.+}}[2 x i{{.+}}]* [[MTYPE19]]{{.+}}, i8** null)
-=======
   // CK19-DAG: call i32 @__tgt_target_mapper(i64 {{[^,]+}}, i8* {{[^,]+}}, i32 {{1|2}}, i8** [[GEPBP:%.+]], i8** [[GEPP:%.+]], i64* [[GEPS:%.+]], {{.+}}getelementptr {{.+}}[{{1|2}} x i{{.+}}]* [[MTYPE19]]{{.+}}, i8** null)
->>>>>>> 78f60bf4
   // CK19-DAG: [[GEPBP]] = getelementptr inbounds {{.+}}[[BP:%[^,]+]]
   // CK19-DAG: [[GEPP]] = getelementptr inbounds {{.+}}[[P:%[^,]+]]
   // CK19-DAG: [[GEPS]] = getelementptr inbounds {{.+}}[[S:%[^,]+]]
@@ -2126,11 +2110,7 @@
   }
 
   // Region 20
-<<<<<<< HEAD
-  // CK19-DAG: call i32 @__tgt_target_mapper(i64 {{[^,]+}}, i8* {{[^,]+}}, i32 2, i8** [[GEPBP:%.+]], i8** [[GEPP:%.+]], {{.+}}getelementptr {{.+}}[2 x i{{.+}}]* [[SIZE20]], {{.+}}getelementptr {{.+}}[2 x i{{.+}}]* [[MTYPE20]]{{.+}}, i8** null)
-=======
   // CK19-DAG: call i32 @__tgt_target_mapper(i64 {{[^,]+}}, i8* {{[^,]+}}, i32 {{1|2}}, i8** [[GEPBP:%.+]], i8** [[GEPP:%.+]], {{.+}}getelementptr {{.+}}[{{1|2}} x i{{.+}}]* [[SIZE20]], {{.+}}getelementptr {{.+}}[{{1|2}} x i{{.+}}]* [[MTYPE20]]{{.+}}, i8** null)
->>>>>>> 78f60bf4
   // CK19-DAG: [[GEPBP]] = getelementptr inbounds {{.+}}[[BP:%[^,]+]]
   // CK19-DAG: [[GEPP]] = getelementptr inbounds {{.+}}[[P:%[^,]+]]
 
@@ -2167,11 +2147,7 @@
   }
 
   // Region 21
-<<<<<<< HEAD
-  // CK19-DAG: call i32 @__tgt_target_mapper(i64 {{[^,]+}}, i8* {{[^,]+}}, i32 2, i8** [[GEPBP:%.+]], i8** [[GEPP:%.+]], i64* [[GEPS:%.+]], {{.+}}getelementptr {{.+}}[2 x i{{.+}}]* [[MTYPE21]]{{.+}}, i8** null)
-=======
   // CK19-DAG: call i32 @__tgt_target_mapper(i64 {{[^,]+}}, i8* {{[^,]+}}, i32 {{1|2}}, i8** [[GEPBP:%.+]], i8** [[GEPP:%.+]], i64* [[GEPS:%.+]], {{.+}}getelementptr {{.+}}[{{1|2}} x i{{.+}}]* [[MTYPE21]]{{.+}}, i8** null)
->>>>>>> 78f60bf4
   // CK19-DAG: [[GEPBP]] = getelementptr inbounds {{.+}}[[BP:%[^,]+]]
   // CK19-DAG: [[GEPP]] = getelementptr inbounds {{.+}}[[P:%[^,]+]]
   // CK19-DAG: [[GEPS]] = getelementptr inbounds {{.+}}[[S:%[^,]+]]
@@ -2217,11 +2193,7 @@
   }
 
   // Region 22
-<<<<<<< HEAD
-  // CK19-DAG: call i32 @__tgt_target_mapper(i64 {{[^,]+}}, i8* {{[^,]+}}, i32 2, i8** [[GEPBP:%.+]], i8** [[GEPP:%.+]], {{.+}}getelementptr {{.+}}[2 x i{{.+}}]* [[SIZE22]], {{.+}}getelementptr {{.+}}[2 x i{{.+}}]* [[MTYPE22]]{{.+}}, i8** null)
-=======
   // CK19-DAG: call i32 @__tgt_target_mapper(i64 {{[^,]+}}, i8* {{[^,]+}}, i32 {{1|2}}, i8** [[GEPBP:%.+]], i8** [[GEPP:%.+]], {{.+}}getelementptr {{.+}}[{{1|2}} x i{{.+}}]* [[SIZE22]], {{.+}}getelementptr {{.+}}[{{1|2}} x i{{.+}}]* [[MTYPE22]]{{.+}}, i8** null)
->>>>>>> 78f60bf4
   // CK19-DAG: [[GEPBP]] = getelementptr inbounds {{.+}}[[BP:%[^,]+]]
   // CK19-DAG: [[GEPP]] = getelementptr inbounds {{.+}}[[P:%[^,]+]]
 
@@ -2476,11 +2448,7 @@
   double mva[23][ii][ii+5];
 
   // Region 30
-<<<<<<< HEAD
-  // CK19-DAG: call i32 @__tgt_target_mapper(i64 {{[^,]+}}, i8* {{[^,]+}}, i32 4, i8** [[GEPBP:%.+]], i8** [[GEPP:%.+]], i64* [[GEPS:%.+]], {{.+}}getelementptr {{.+}}[4 x i{{.+}}]* [[MTYPE30]]{{.+}}, i8** null)
-=======
   // CK19-DAG: call i32 @__tgt_target_mapper(i64 {{[^,]+}}, i8* {{[^,]+}}, i32 {{1|4}}, i8** [[GEPBP:%.+]], i8** [[GEPP:%.+]], i64* [[GEPS:%.+]], {{.+}}getelementptr {{.+}}[{{1|4}} x i{{.+}}]* [[MTYPE30]]{{.+}}, i8** null)
->>>>>>> 78f60bf4
   // CK19-DAG: [[GEPBP]] = getelementptr inbounds {{.+}}[[BP:%[^,]+]]
   // CK19-DAG: [[GEPP]] = getelementptr inbounds {{.+}}[[P:%[^,]+]]
   // CK19-DAG: [[GEPS]] = getelementptr inbounds {{.+}}[[S:%[^,]+]]
@@ -2546,11 +2514,7 @@
   }
 
   // Region 31
-<<<<<<< HEAD
-  // CK19-DAG: call i32 @__tgt_target_mapper(i64 {{[^,]+}}, i8* {{[^,]+}}, i32 4, i8** [[GEPBP:%.+]], i8** [[GEPP:%.+]], {{.+}}getelementptr {{.+}}[4 x i{{.+}}]* [[SIZE31]], {{.+}}getelementptr {{.+}}[4 x i{{.+}}]* [[MTYPE31]]{{.+}}, i8** null)
-=======
   // CK19-DAG: call i32 @__tgt_target_mapper(i64 {{[^,]+}}, i8* {{[^,]+}}, i32 {{1|4}}, i8** [[GEPBP:%.+]], i8** [[GEPP:%.+]], {{.+}}getelementptr {{.+}}[{{1|4}} x i{{.+}}]* [[SIZE31]], {{.+}}getelementptr {{.+}}[{{1|4}} x i{{.+}}]* [[MTYPE31]]{{.+}}, i8** null)
->>>>>>> 78f60bf4
   // CK19-DAG: [[GEPBP]] = getelementptr inbounds {{.+}}[[BP:%[^,]+]]
   // CK19-DAG: [[GEPP]] = getelementptr inbounds {{.+}}[[P:%[^,]+]]
   //
@@ -2731,11 +2695,7 @@
   }
 
   // Region 37
-<<<<<<< HEAD
-  // CK19-DAG: call i32 @__tgt_target_mapper(i64 {{[^,]+}}, i8* {{[^,]+}}, i32 3, i8** [[GEPBP:%.+]], i8** [[GEPP:%.+]], i64* [[GEPS:%.+]], {{.+}}getelementptr {{.+}}[3 x i{{.+}}]* [[MTYPE37]]{{.+}}, i8** null)
-=======
   // CK19-DAG: call i32 @__tgt_target_mapper(i64 {{[^,]+}}, i8* {{[^,]+}}, i32 {{1|3}}, i8** [[GEPBP:%.+]], i8** [[GEPP:%.+]], i64* [[GEPS:%.+]], {{.+}}getelementptr {{.+}}[{{1|3}} x i{{.+}}]* [[MTYPE37]]{{.+}}, i8** null)
->>>>>>> 78f60bf4
   // CK19-DAG: [[GEPBP]] = getelementptr inbounds {{.+}}[[BP:%[^,]+]]
   // CK19-DAG: [[GEPP]] = getelementptr inbounds {{.+}}[[P:%[^,]+]]
   // CK19-DAG: [[GEPS]] = getelementptr inbounds {{.+}}[[S:%[^,]+]]
@@ -2788,11 +2748,7 @@
   }
 
   // Region 38
-<<<<<<< HEAD
-  // CK19-DAG: call i32 @__tgt_target_mapper(i64 {{[^,]+}}, i8* {{[^,]+}}, i32 3, i8** [[GEPBP:%.+]], i8** [[GEPP:%.+]], i64* [[GEPS:%.+]], {{.+}}getelementptr {{.+}}[3 x i{{.+}}]* [[MTYPE38]]{{.+}}, i8** null)
-=======
   // CK19-DAG: call i32 @__tgt_target_mapper(i64 {{[^,]+}}, i8* {{[^,]+}}, i32 {{1|3}}, i8** [[GEPBP:%.+]], i8** [[GEPP:%.+]], i64* [[GEPS:%.+]], {{.+}}getelementptr {{.+}}[{{1|3}} x i{{.+}}]* [[MTYPE38]]{{.+}}, i8** null)
->>>>>>> 78f60bf4
   // CK19-DAG: [[GEPBP]] = getelementptr inbounds {{.+}}[[BP:%[^,]+]]
   // CK19-DAG: [[GEPP]] = getelementptr inbounds {{.+}}[[P:%[^,]+]]
   // CK19-DAG: [[GEPS]] = getelementptr inbounds {{.+}}[[S:%[^,]+]]
@@ -2849,11 +2805,7 @@
   }
 
   // Region 39
-<<<<<<< HEAD
-  // CK19-DAG: call i32 @__tgt_target_mapper(i64 {{[^,]+}}, i8* {{[^,]+}}, i32 3, i8** [[GEPBP:%.+]], i8** [[GEPP:%.+]], i64* [[GEPS:%.+]], {{.+}}getelementptr {{.+}}[3 x i{{.+}}]* [[MTYPE39]]{{.+}}, i8** null)
-=======
   // CK19-DAG: call i32 @__tgt_target_mapper(i64 {{[^,]+}}, i8* {{[^,]+}}, i32 {{1|3}}, i8** [[GEPBP:%.+]], i8** [[GEPP:%.+]], i64* [[GEPS:%.+]], {{.+}}getelementptr {{.+}}[{{1|3}} x i{{.+}}]* [[MTYPE39]]{{.+}}, i8** null)
->>>>>>> 78f60bf4
   // CK19-DAG: [[GEPBP]] = getelementptr inbounds {{.+}}[[BP:%[^,]+]]
   // CK19-DAG: [[GEPP]] = getelementptr inbounds {{.+}}[[P:%[^,]+]]
   // CK19-DAG: [[GEPS]] = getelementptr inbounds {{.+}}[[S:%[^,]+]]
@@ -2910,11 +2862,7 @@
   }
 
   // Region 40
-<<<<<<< HEAD
-  // CK19-DAG: call i32 @__tgt_target_mapper(i64 {{[^,]+}}, i8* {{[^,]+}}, i32 3, i8** [[GEPBP:%.+]], i8** [[GEPP:%.+]], i64* [[GEPS:%.+]], {{.+}}getelementptr {{.+}}[3 x i{{.+}}]* [[MTYPE40]]{{.+}}, i8** null)
-=======
   // CK19-DAG: call i32 @__tgt_target_mapper(i64 {{[^,]+}}, i8* {{[^,]+}}, i32 {{1|3}}, i8** [[GEPBP:%.+]], i8** [[GEPP:%.+]], i64* [[GEPS:%.+]], {{.+}}getelementptr {{.+}}[{{1|3}} x i{{.+}}]* [[MTYPE40]]{{.+}}, i8** null)
->>>>>>> 78f60bf4
   // CK19-DAG: [[GEPBP]] = getelementptr inbounds {{.+}}[[BP:%[^,]+]]
   // CK19-DAG: [[GEPP]] = getelementptr inbounds {{.+}}[[P:%[^,]+]]
   // CK19-DAG: [[GEPS]] = getelementptr inbounds {{.+}}[[S:%[^,]+]]
@@ -2971,11 +2919,7 @@
   }
 
   // Region 41
-<<<<<<< HEAD
-  // CK19-DAG: call i32 @__tgt_target_mapper(i64 {{[^,]+}}, i8* {{[^,]+}}, i32 3, i8** [[GEPBP:%.+]], i8** [[GEPP:%.+]], {{.+}}getelementptr {{.+}}[3 x i{{.+}}]* [[SIZE41]], {{.+}}getelementptr {{.+}}[3 x i{{.+}}]* [[MTYPE41]]{{.+}}, i8** null)
-=======
   // CK19-DAG: call i32 @__tgt_target_mapper(i64 {{[^,]+}}, i8* {{[^,]+}}, i32 {{1|3}}, i8** [[GEPBP:%.+]], i8** [[GEPP:%.+]], {{.+}}getelementptr {{.+}}[{{1|3}} x i{{.+}}]* [[SIZE41]], {{.+}}getelementptr {{.+}}[{{1|3}} x i{{.+}}]* [[MTYPE41]]{{.+}}, i8** null)
->>>>>>> 78f60bf4
   // CK19-DAG: [[GEPBP]] = getelementptr inbounds {{.+}}[[BP:%[^,]+]]
   // CK19-DAG: [[GEPP]] = getelementptr inbounds {{.+}}[[P:%[^,]+]]
   //
