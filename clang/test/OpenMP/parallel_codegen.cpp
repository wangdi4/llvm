// RUN: %clang_cc1 -verify -fopenmp -x c++ -emit-llvm %s -triple %itanium_abi_triple -fexceptions -fcxx-exceptions -o - | FileCheck %s --check-prefixes=ALL,CHECK
// RUN: %clang_cc1 -fopenmp -x c++ -std=c++11 -triple x86_64-unknown-unknown -fexceptions -fcxx-exceptions -emit-pch -o %t %s
<<<<<<< HEAD
// RUN: %clang_cc1 -fopenmp -x c++ -triple x86_64-unknown-unknown -fexceptions -fcxx-exceptions -debug-info-kind=limited -std=c++11 -include-pch %t -verify %s -emit-llvm -o - -mllvm -intel-codeextractor-debug=false | FileCheck %s --check-prefix=CHECK2 ;INTEL
// RUN: %clang_cc1 -verify -fopenmp -fopenmp-enable-irbuilder -DIRBUILDER -x c++ -emit-llvm %s -triple x86_64-unknown-linux -fexceptions -fcxx-exceptions -o - -mllvm -intel-codeextractor-debug=false | FileCheck %s --check-prefix=CHECK3 ;INTEL
// RUN: %clang_cc1 -fopenmp -fopenmp-enable-irbuilder -DIRBUILDER -x c++ -std=c++11 -triple x86_64-unknown-unknown -fexceptions -fcxx-exceptions -emit-pch -o %t %s
// RUN: %clang_cc1 -fopenmp -fopenmp-enable-irbuilder -DIRBUILDER -x c++ -triple x86_64-unknown-unknown -fexceptions -fcxx-exceptions -debug-info-kind=limited -gno-column-info -std=c++11 -include-pch %t -verify %s -emit-llvm -o - -mllvm -intel-codeextractor-debug=false | FileCheck %s --check-prefix=CHECK4 ;INTEL
=======
// RUN: %clang_cc1 -fopenmp -x c++ -triple x86_64-unknown-unknown -fexceptions -fcxx-exceptions -debug-info-kind=limited -std=c++11 -include-pch %t -verify %s -emit-llvm -o - | FileCheck --check-prefixes=ALL-DEBUG,CHECK-DEBUG %s
// RUN: %clang_cc1 -verify -fopenmp -fopenmp-enable-irbuilder -DIRBUILDER -x c++ -emit-llvm %s -triple %itanium_abi_triple -fexceptions -fcxx-exceptions -o - | FileCheck %s --check-prefixes=ALL,IRBUILDER
// RUN: %clang_cc1 -fopenmp -fopenmp-enable-irbuilder -DIRBUILDER -x c++ -std=c++11 -triple x86_64-unknown-unknown -fexceptions -fcxx-exceptions -emit-pch -o %t %s
// RUN: %clang_cc1 -fopenmp -fopenmp-enable-irbuilder -DIRBUILDER -x c++ -triple x86_64-unknown-unknown -fexceptions -fcxx-exceptions -debug-info-kind=limited -gno-column-info -std=c++11 -include-pch %t -verify %s -emit-llvm -o - | FileCheck --check-prefixes=ALL-DEBUG,IRBUILDER-DEBUG %s
>>>>>>> f016c06a

// RUN: %clang_cc1 -verify -fopenmp-simd -x c++ -emit-llvm %s -triple %itanium_abi_triple -fexceptions -fcxx-exceptions -o - | FileCheck --check-prefix SIMD-ONLY0 %s
// RUN: %clang_cc1 -fopenmp-simd -x c++ -std=c++11 -triple x86_64-unknown-unknown -fexceptions -fcxx-exceptions -emit-pch -o %t %s
// RUN: %clang_cc1 -fopenmp-simd -x c++ -triple x86_64-unknown-unknown -fexceptions -fcxx-exceptions -debug-info-kind=limited -std=c++11 -include-pch %t -verify %s -emit-llvm -o - | FileCheck --check-prefix SIMD-ONLY0 %s
// RUN: %clang_cc1 -verify -fopenmp-simd -fopenmp-enable-irbuilder -x c++ -emit-llvm %s -triple %itanium_abi_triple -fexceptions -fcxx-exceptions -o - | FileCheck --check-prefix SIMD-ONLY0 %s
// RUN: %clang_cc1 -fopenmp-simd -fopenmp-enable-irbuilder -x c++ -std=c++11 -triple x86_64-unknown-unknown -fexceptions -fcxx-exceptions -emit-pch -o %t %s
// RUN: %clang_cc1 -fopenmp-simd -fopenmp-enable-irbuilder -x c++ -triple x86_64-unknown-unknown -fexceptions -fcxx-exceptions -debug-info-kind=limited -std=c++11 -include-pch %t -verify %s -emit-llvm -o - | FileCheck --check-prefix SIMD-ONLY0 %s
// SIMD-ONLY0-NOT: {{__kmpc|__tgt}}
// expected-no-diagnostics
#ifndef HEADER
#define HEADER
// ALL-DAG: %struct.ident_t = type { i32, i32, i32, i32, i8* }
// ALL-DAG: [[STR:@.+]] = private unnamed_addr constant [23 x i8] c";unknown;unknown;0;0;;\00"
// ALL-DAG: [[DEF_LOC_2:@.+]] = private unnamed_addr constant %struct.ident_t { i32 0, i32 2, i32 0, i32 0, i8* getelementptr inbounds ([23 x i8], [23 x i8]* [[STR]], i32 0, i32 0) }
// CHECK-DEBUG-DAG: %struct.ident_t = type { i32, i32, i32, i32, i8* }

// CHECK-DEBUG-DAG: [[LOC1:@.+]] = private unnamed_addr constant [{{.+}} x i8] c";{{.*}}parallel_codegen.cpp;main;[[@LINE+23]];1;;\00"
// CHECK-DEBUG-DAG: [[LOC2:@.+]] = private unnamed_addr constant [{{.+}} x i8] c";{{.*}}parallel_codegen.cpp;tmain;[[@LINE+11]];1;;\00"
// IRBUILDER-DEBUG-DAG: %struct.ident_t = type { i32, i32, i32, i32, i8* }
// IRBUILDER-DEBUG-DAG: [[LOC1:@.+]] = private unnamed_addr constant [{{.+}} x i8] c";{{.*}}parallel_codegen.cpp;main;[[@LINE+20]];0;;\00"
// IRBUILDER-DEBUG-DAG: [[LOC2:@.+]] = private unnamed_addr constant [{{.+}} x i8] c";{{.*}}parallel_codegen.cpp;tmain<char **>;[[@LINE+8]];0;;\00"

template <class T>
void foo(T argc) {}

template <typename T>
int tmain(T argc) {
  typedef double (*chunk_t)[argc[0][0]];
#pragma omp parallel
  {
  foo(argc);
  chunk_t var;(void)var[0][0];
  }
  return 0;
}

int global;
int main (int argc, char **argv) {
  int a[argc];
#pragma omp parallel shared(global, a) default(none)
  foo(a[1]), a[1] = global;
#ifndef IRBUILDER
// TODO: Support for privates in IRBuilder.
#pragma omp parallel private(global, a) default(none)
#pragma omp parallel shared(global, a) default(none)
  foo(a[1]), a[1] = global;
// FIXME: IRBuilder crashes in void llvm::OpenMPIRBuilder::finalize()
// Assertion `Extractor.isEligible() && "Expected OpenMP outlining to be possible!"' failed.
#pragma omp parallel shared(global, a) default(none)
#pragma omp parallel shared(global, a) default(none)
  foo(a[1]), a[1] = global;
#endif // IRBUILDER
  return tmain(argv);
}

// ALL-LABEL: define{{[ _a-z]*}} i32 @main({{i32[ ]?[a-z]*}} %argc, i8** %argv)
// ALL: store i32 %argc, i32* [[ARGC_ADDR:%.+]],
// ALL: [[VLA:%.+]] = alloca i32, i{{[0-9]+}} [[VLA_SIZE:%[^,]+]],
// CHECK:  call {{.*}}void (%struct.ident_t*, i32, void (i32*, i32*, ...)*, ...) @__kmpc_fork_call(%struct.ident_t* [[DEF_LOC_2]], i32 2, void (i32*, i32*, ...)* bitcast (void (i32*, i32*, i{{[0-9]+}}, i32*)* [[OMP_OUTLINED:@.+]] to void (i32*, i32*, ...)*), i{{[0-9]+}} [[VLA_SIZE]], i32* [[VLA]])
// CHECK:  call {{.*}}void (%struct.ident_t*, i32, void (i32*, i32*, ...)*, ...) @__kmpc_fork_call(%struct.ident_t* [[DEF_LOC_2]], i32 1, void (i32*, i32*, ...)* bitcast (void (i32*, i32*, i{{[0-9]+}})* [[OMP_OUTLINED1:@.+]] to void (i32*, i32*, ...)*), i{{[0-9]+}} [[VLA_SIZE]])
// CHECK:  call {{.*}}void (%struct.ident_t*, i32, void (i32*, i32*, ...)*, ...) @__kmpc_fork_call(%struct.ident_t* [[DEF_LOC_2]], i32 2, void (i32*, i32*, ...)* bitcast (void (i32*, i32*, i{{[0-9]+}}, i32*)* [[OMP_OUTLINED2:@.+]] to void (i32*, i32*, ...)*), i{{[0-9]+}} [[VLA_SIZE]], i32* [[VLA]])
// IRBUILDER:   call {{.*}}void (%struct.ident_t*, i32, void (i32*, i32*, ...)*, ...) @__kmpc_fork_call(%struct.ident_t* [[DEF_LOC_2]], i32 1, void (i32*, i32*, ...)* bitcast (void (i32*, i32*, i32*)* [[OMP_OUTLINED:@.+]] to void (i32*, i32*, ...)*), i32* [[VLA]])
// ALL:  [[ARGV:%.+]] = load i8**, i8*** {{%[a-z0-9.]+}}
// ALL-NEXT:  [[RET:%.+]] = call {{[a-z\_\b]*[ ]?i32}} [[TMAIN:@.+tmain.+]](i8** [[ARGV]])
// ALL:       ret i32
// ALL-NEXT:  }
// ALL-DEBUG-LABEL: define{{.*}} i32 @main(i32 %argc, i8** %argv)

// ALL-DEBUG:       store i32 %argc, i32* [[ARGC_ADDR:%.+]],
// ALL-DEBUG:       [[VLA:%.+]] = alloca i32, i64 [[VLA_SIZE:%[^,]+]],

// CHECK-DEBUG:       call {{.*}}void (%struct.ident_t*, i32, void (i32*, i32*, ...)*, ...) @__kmpc_fork_call(%struct.ident_t* @{{.*}}, i32 2, void (i32*, i32*, ...)* bitcast (void (i32*, i32*, i64, i32*)* [[OMP_OUTLINED:@.+]] to void (i32*, i32*, ...)*), i64 [[VLA_SIZE]], i32* [[VLA]])
// IRBUILDER-DEBUG:       call {{.*}}void (%struct.ident_t*, i32, void (i32*, i32*, ...)*, ...) @__kmpc_fork_call(%struct.ident_t* @{{.*}}, i32 1, void (i32*, i32*, ...)* bitcast (void (i32*, i32*, i32*)* [[OMP_OUTLINED:@.+]] to void (i32*, i32*, ...)*), i32* [[VLA]])
// ALL-DEBUG:        [[ARGV:%.+]] = load i8**, i8*** {{%[a-z0-9.]+}}
// ALL-DEBUG:        [[RET:%.+]] = call i32 [[TMAIN:@.+tmain.+]](i8** [[ARGV]])
// ALL-DEBUG:        ret i32
// ALL-DEBUG-NEXT:  }

// CHECK:           define internal {{.*}}void [[OMP_OUTLINED]](i32* noalias %{{.+}}, i32* noalias %{{.+}}, i{{[0-9]+}}{{.*}} [[VLA_SIZE:%.+]], i32* {{.+}} [[VLA_ADDR:%[^)]+]])
// CHECK-SAME:      #[[FN_ATTRS:[0-9]+]]
// IRBUILDER:       define internal {{.*}}void [[OMP_OUTLINED]](i32* noalias %{{.*}}, i32* noalias %{{.*}}, i32* [[VLA_REF:%[^)]+]])
// IRBUILDER-SAME:  #[[FN_ATTRS:[0-9]+]]
// CHECK:       store i32* [[VLA_ADDR]], i32** [[VLA_PTR_ADDR:%.+]],
// CHECK:       [[VLA_REF:%.+]] = load i32*, i32** [[VLA_PTR_ADDR]]
// ALL:       [[VLA_ELEM_REF:%.+]] = getelementptr inbounds i32, i32* [[VLA_REF]], i{{[0-9]+}} 1
// ALL-NEXT:  [[VLA_ELEM:%.+]] = load i32, i32* [[VLA_ELEM_REF]]
// CHECK-NEXT:  invoke {{.*}}void [[FOO:@.+foo.+]](i32{{[ ]?[a-z]*}} [[VLA_ELEM]])
// IRBUILDER: call {{.*}}void [[FOO:@.+foo.+]](i32{{[ ]?[a-z]*}} [[VLA_ELEM]])
// ALL:         load i32, i32* @
// CHECK:       ret void
// CHECK:       call {{.*}}void @{{.+terminate.*|abort}}(
// CHECK-NEXT:  unreachable
// CHECK-NEXT:  }
// CHECK-DEBUG:           define internal void [[OMP_OUTLINED_DEBUG:@.+]](i32* noalias %{{.+}}, i32* noalias %{{.+}}, i64 [[VLA_SIZE:%.+]], i32* {{.+}} [[VLA_ADDR:%[^)]+]])
// CHECK-DEBUG-SAME:      #[[FN_ATTRS:[0-9]+]]
// IRBUILDER-DEBUG:       define internal void [[OMP_OUTLINED_DEBUG:@.+]](i32* noalias %{{.*}}, i32* noalias %{{.*}}, i32* [[VLA_REF:%[^)]+]])
// IRBUILDER-DEBUG-SAME:  #[[FN_ATTRS:[0-9]+]]
// CHECK-DEBUG:       store i32* [[VLA_ADDR]], i32** [[VLA_PTR_ADDR:%.+]],
// CHECK-DEBUG:       [[VLA_REF:%.+]] = load i32*, i32** [[VLA_PTR_ADDR]]
// ALL-DEBUG:       [[VLA_ELEM_REF:%.+]] = getelementptr inbounds i32, i32* [[VLA_REF]], i64 1
// ALL-DEBUG-NEXT:  [[VLA_ELEM:%.+]] = load i32, i32* [[VLA_ELEM_REF]]
// CHECK-DEBUG-NEXT:  invoke void [[FOO:@.+foo.+]](i32 [[VLA_ELEM]])
// IRBUILDER-DEBUG-NEXT:  call void [[FOO:@.+foo.+]](i32 [[VLA_ELEM]])
// CHECK-DEBUG:       ret void
// CHECK-DEBUG:       call void @{{.+terminate.*|abort}}(
// CHECK-DEBUG-NEXT:  unreachable
// CHECK-DEBUG-NEXT:  }

// ALL-DAG: define linkonce_odr {{.*}}void [[FOO]]({{i32[ ]?[a-z]*}} %argc)
// ALL-DAG: declare !callback ![[cbid:[0-9]+]] {{.*}}void @__kmpc_fork_call(%struct.ident_t*, i32, void (i32*, i32*, ...)*, ...)
// ALL-DEBUG-DAG: define linkonce_odr void [[FOO]](i32 %argc)

// CHECK:           define internal {{.*}}void [[OMP_OUTLINED1]](i32* noalias %{{.+}}, i32* noalias %{{.+}}, i{{[0-9]+}}{{.*}} [[VLA_SIZE:%.+]])
// CHECK:           call {{.*}}void (%struct.ident_t*, i32, void (i32*, i32*, ...)*, ...) @__kmpc_fork_call(%struct.ident_t* [[DEF_LOC_2]], i32 3, void (i32*, i32*, ...)* bitcast (void (i32*, i32*, i{{[0-9]+}}, i32*, i32*)* [[OMP_OUTLINED11:@.+]] to void (i32*, i32*, ...)*), i{{[0-9]+}} %{{.+}}, i32* %{{.+}}, i32* %{{.+}})

// CHECK:           define internal {{.*}}void [[OMP_OUTLINED11]](i32* noalias %{{.+}}, i32* noalias %{{.+}}, i{{[0-9]+}}{{.*}} [[VLA_SIZE:%.+]], i32* {{.+}} [[VLA_ADDR:%[^)]+]], i32* {{.+}} %{{.+}})
// CHECK-NOT:       load i32, i32* @

// CHECK:           define internal {{.*}}void [[OMP_OUTLINED2]](i32* noalias %{{.+}}, i32* noalias %{{.+}}, i{{[0-9]+}}{{.*}} [[VLA_SIZE:%.+]], i32* {{.+}} [[VLA_ADDR:%[^)]+]])
// CHECK:           call {{.*}}void (%struct.ident_t*, i32, void (i32*, i32*, ...)*, ...) @__kmpc_fork_call(%struct.ident_t* [[DEF_LOC_2]], i32 2, void (i32*, i32*, ...)* bitcast (void (i32*, i32*, i{{[0-9]+}}, i32*)* [[OMP_OUTLINED21:@.+]] to void (i32*, i32*, ...)*), i{{[0-9]+}} %{{.+}}, i32* %{{.+}})


// CHECK:           define internal {{.*}}void [[OMP_OUTLINED21]](i32* noalias %{{.+}}, i32* noalias %{{.+}}, i{{[0-9]+}}{{.*}} [[VLA_SIZE:%.+]], i32* {{.+}} [[VLA_ADDR:%[^)]+]])
// CHECK:           load i32, i32* @

// ALL-DEBUG-DAG: declare !callback ![[cbid:[0-9]+]] void @__kmpc_fork_call(%struct.ident_t*, i32, void (i32*, i32*, ...)*, ...)
// CHECK-DEBUG-DAG:       define internal void [[OMP_OUTLINED]](i32* noalias %.global_tid., i32* noalias %.bound_tid., i64 [[VLA_SIZE:%.+]], i32* {{.+}} [[VLA_ADDR:%[^)]+]])
// CHECK-DEBUG-DAG:       call void [[OMP_OUTLINED_DEBUG]]

// Note that OpenMPIRBuilder puts the trailing arguments in a different order:
// arguments that are wrapped into additional pointers precede the other
// arguments. This is expected and not problematic because both the call and the
// function are generated from the same place, and the function is internal.
// ALL:       define linkonce_odr {{[a-z\_\b]*[ ]?i32}} [[TMAIN]](i8** %argc)
// ALL:       store i8** %argc, i8*** [[ARGC_ADDR:%.+]],
// CHECK:       call {{.*}}void (%struct.ident_t*, i32, void (i32*, i32*, ...)*, ...) @__kmpc_fork_call(%struct.ident_t* [[DEF_LOC_2]], i32 2, void (i32*, i32*, ...)* bitcast (void (i32*, i32*, i8***, i{{64|32}})* [[OMP_OUTLINED:@.+]] to void (i32*, i32*, ...)*), i8*** [[ARGC_ADDR]], i{{64|32}} %{{.+}})
// IRBUILDER:   call {{.*}}void (%struct.ident_t*, i32, void (i32*, i32*, ...)*, ...) @__kmpc_fork_call(%struct.ident_t* [[DEF_LOC_2]], i32 2, void (i32*, i32*, ...)* bitcast (void (i32*, i32*, i{{64|32}}*, i8***)* [[OMP_OUTLINED:@.+]] to void (i32*, i32*, ...)*), i{{64|32}}* %{{.+}}, i8*** [[ARGC_ADDR]])
// ALL:  ret i32 0
// ALL-NEXT:  }
// ALL-DEBUG:       define linkonce_odr i32 [[TMAIN]](i8** %argc)

// CHECK-DEBUG:       store i8** %argc, i8*** [[ARGC_ADDR:%.+]],
// CHECK-DEBUG:       call void (%struct.ident_t*, i32, void (i32*, i32*, ...)*, ...) @__kmpc_fork_call(%struct.ident_t* @{{.*}}, i32 2, void (i32*, i32*, ...)* bitcast (void (i32*, i32*, i8***, i64)* [[OMP_OUTLINED:@.+]] to void (i32*, i32*, ...)*), i8*** [[ARGC_ADDR]], i64 %{{.+}})
// IRBUILDER-DEBUG:   call void (%struct.ident_t*, i32, void (i32*, i32*, ...)*, ...) @__kmpc_fork_call(%struct.ident_t* @{{.*}}, i32 2, void (i32*, i32*, ...)* bitcast (void (i32*, i32*, i64*, i8***)* [[OMP_OUTLINED:@.+]] to void (i32*, i32*, ...)*), i64* %{{.+}}, i8*** [[ARGC_ADDR]])
// ALL-DEBUG:  ret i32 0
// ALL-DEBUG-NEXT:  }

// CHECK:       define internal {{.*}}void [[OMP_OUTLINED]](i32* noalias %.global_tid., i32* noalias %.bound_tid., i8*** nonnull align {{[0-9]+}} dereferenceable({{4|8}}) %argc, i{{64|32}}{{.*}} %{{.+}})
// IRBUILDER:   define internal {{.*}}void [[OMP_OUTLINED]](i32* noalias %{{.*}}, i32* noalias %{{.*}}, i{{64|32}}*{{.*}} %{{.+}}, i8*** [[ARGC_REF:%.*]])
// CHECK:       store i8*** %argc, i8**** [[ARGC_PTR_ADDR:%.+]],
// CHECK:       [[ARGC_REF:%.+]] = load i8***, i8**** [[ARGC_PTR_ADDR]]
// ALL:         [[ARGC:%.+]] = load i8**, i8*** [[ARGC_REF]]
// CHECK-NEXT:  invoke {{.*}}void [[FOO1:@.+foo.+]](i8** [[ARGC]])
// IRBUILDER-NEXT: call {{.*}}void [[FOO1:@.+foo.+]](i8** [[ARGC]])
// CHECK:       ret void
// CHECK:       call {{.*}}void @{{.+terminate.*|abort}}(
// CHECK-NEXT:  unreachable
// CHECK-NEXT:  }
// CHECK-DEBUG:       define internal void [[OMP_OUTLINED_DEBUG:@.+]](i32* noalias %.global_tid., i32* noalias %.bound_tid., i8*** nonnull align {{[0-9]+}} dereferenceable({{4|8}}) %argc, i64 %{{.+}})
// IRBUILDER-DEBUG:   define internal void [[OMP_OUTLINED_DEBUG:@.+]](i32* noalias %{{.*}}, i32* noalias %{{.*}}, i64* %{{.+}}, i8*** [[ARGC_REF:%.*]])
// CHECK-DEBUG:       store i8*** %argc, i8**** [[ARGC_PTR_ADDR:%.+]],
// CHECK-DEBUG:       [[ARGC_REF:%.+]] = load i8***, i8**** [[ARGC_PTR_ADDR]]
// ALL-DEBUG:         [[ARGC:%.+]] = load i8**, i8*** [[ARGC_REF]]
// CHECK-DEBUG-NEXT:  invoke void [[FOO1:@.+foo.+]](i8** [[ARGC]])
// IRBUILDER-DEBUG-NEXT:  call void [[FOO1:@.+foo.+]](i8** [[ARGC]])
// CHECK-DEBUG:       ret void
// CHECK-DEBUG:       call void @{{.+terminate.*|abort}}(
// CHECK-DEBUG-NEXT:  unreachable
// CHECK-DEBUG-NEXT:  }

// ALL: define linkonce_odr {{.*}}void [[FOO1]](i8** %argc)
// CHECK-DEBUG-DAG: define linkonce_odr void [[FOO1]](i8** %argc)
// CHECK-DEBUG-DAG: define internal void [[OMP_OUTLINED]](i32* noalias %.global_tid., i32* noalias %.bound_tid., i8*** nonnull align {{[0-9]+}} dereferenceable({{4|8}}) %argc, i64 %{{.+}})
// CHECK-DEBUG-DAG: call void [[OMP_OUTLINED_DEBUG]]({{[^)]+}}){{[^,]*}}, !dbg

// ALL: attributes #[[FN_ATTRS]] = {{.+}} nounwind
// ALL-DEBUG: attributes #[[FN_ATTRS]] = {{.+}} nounwind
// ALL: ![[cbid]] = !{![[cbidb:[0-9]+]]}
// ALL: ![[cbidb]] = !{i64 2, i64 -1, i64 -1, i1 true}
#endif<|MERGE_RESOLUTION|>--- conflicted
+++ resolved
@@ -1,16 +1,9 @@
 // RUN: %clang_cc1 -verify -fopenmp -x c++ -emit-llvm %s -triple %itanium_abi_triple -fexceptions -fcxx-exceptions -o - | FileCheck %s --check-prefixes=ALL,CHECK
 // RUN: %clang_cc1 -fopenmp -x c++ -std=c++11 -triple x86_64-unknown-unknown -fexceptions -fcxx-exceptions -emit-pch -o %t %s
-<<<<<<< HEAD
-// RUN: %clang_cc1 -fopenmp -x c++ -triple x86_64-unknown-unknown -fexceptions -fcxx-exceptions -debug-info-kind=limited -std=c++11 -include-pch %t -verify %s -emit-llvm -o - -mllvm -intel-codeextractor-debug=false | FileCheck %s --check-prefix=CHECK2 ;INTEL
-// RUN: %clang_cc1 -verify -fopenmp -fopenmp-enable-irbuilder -DIRBUILDER -x c++ -emit-llvm %s -triple x86_64-unknown-linux -fexceptions -fcxx-exceptions -o - -mllvm -intel-codeextractor-debug=false | FileCheck %s --check-prefix=CHECK3 ;INTEL
+// RUN: %clang_cc1 -fopenmp -x c++ -triple x86_64-unknown-unknown -fexceptions -fcxx-exceptions -debug-info-kind=limited -std=c++11 -include-pch %t -verify %s -emit-llvm -o - | FileCheck --check-prefixes=ALL-DEBUG,CHECK-DEBUG %s
+// RUN: %clang_cc1 -verify -fopenmp -fopenmp-enable-irbuilder -DIRBUILDER -x c++ -emit-llvm %s -triple %itanium_abi_triple -fexceptions -fcxx-exceptions -o - -mllvm -intel-codeextractor-debug=false | FileCheck %s --check-prefixes=ALL,IRBUILDER  ;INTEL
 // RUN: %clang_cc1 -fopenmp -fopenmp-enable-irbuilder -DIRBUILDER -x c++ -std=c++11 -triple x86_64-unknown-unknown -fexceptions -fcxx-exceptions -emit-pch -o %t %s
-// RUN: %clang_cc1 -fopenmp -fopenmp-enable-irbuilder -DIRBUILDER -x c++ -triple x86_64-unknown-unknown -fexceptions -fcxx-exceptions -debug-info-kind=limited -gno-column-info -std=c++11 -include-pch %t -verify %s -emit-llvm -o - -mllvm -intel-codeextractor-debug=false | FileCheck %s --check-prefix=CHECK4 ;INTEL
-=======
-// RUN: %clang_cc1 -fopenmp -x c++ -triple x86_64-unknown-unknown -fexceptions -fcxx-exceptions -debug-info-kind=limited -std=c++11 -include-pch %t -verify %s -emit-llvm -o - | FileCheck --check-prefixes=ALL-DEBUG,CHECK-DEBUG %s
-// RUN: %clang_cc1 -verify -fopenmp -fopenmp-enable-irbuilder -DIRBUILDER -x c++ -emit-llvm %s -triple %itanium_abi_triple -fexceptions -fcxx-exceptions -o - | FileCheck %s --check-prefixes=ALL,IRBUILDER
-// RUN: %clang_cc1 -fopenmp -fopenmp-enable-irbuilder -DIRBUILDER -x c++ -std=c++11 -triple x86_64-unknown-unknown -fexceptions -fcxx-exceptions -emit-pch -o %t %s
-// RUN: %clang_cc1 -fopenmp -fopenmp-enable-irbuilder -DIRBUILDER -x c++ -triple x86_64-unknown-unknown -fexceptions -fcxx-exceptions -debug-info-kind=limited -gno-column-info -std=c++11 -include-pch %t -verify %s -emit-llvm -o - | FileCheck --check-prefixes=ALL-DEBUG,IRBUILDER-DEBUG %s
->>>>>>> f016c06a
+// RUN: %clang_cc1 -fopenmp -fopenmp-enable-irbuilder -DIRBUILDER -x c++ -triple x86_64-unknown-unknown -fexceptions -fcxx-exceptions -debug-info-kind=limited -gno-column-info -std=c++11 -include-pch %t -verify %s -emit-llvm -o - -mllvm -intel-codeextractor-debug=false | FileCheck --check-prefixes=ALL-DEBUG,IRBUILDER-DEBUG %s               ;INTEL
 
 // RUN: %clang_cc1 -verify -fopenmp-simd -x c++ -emit-llvm %s -triple %itanium_abi_triple -fexceptions -fcxx-exceptions -o - | FileCheck --check-prefix SIMD-ONLY0 %s
 // RUN: %clang_cc1 -fopenmp-simd -x c++ -std=c++11 -triple x86_64-unknown-unknown -fexceptions -fcxx-exceptions -emit-pch -o %t %s
