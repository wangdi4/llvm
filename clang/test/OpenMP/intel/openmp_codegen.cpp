// RUN: %clang_cc1 -emit-llvm -o - %s -fopenmp -fintel-compatibility -fintel-openmp -triple x86_64-unknown-linux-gnu | FileCheck %s
// RUN: %clang_cc1 -emit-llvm -o - %s -fopenmp -fintel-compatibility -fintel-openmp-region -triple x86_64-unknown-linux-gnu | FileCheck %s -check-prefix=CHECK-REG
// RUN: %clang_cc1 -emit-llvm -o - %s -fexceptions -fopenmp -fintel-compatibility -fintel-openmp-region -triple x86_64-unknown-linux-gnu | FileCheck %s -check-prefix=CHECK-REG
struct S1 {
  ~S1() {}
};

struct S2 {
  S2() {}
};

struct S3 {
  S3() {}
  S3(const S3& s) : i(s.i) {}
  ~S3() {}
  int i;
};

struct S4 {
  int i;
};

void foo() {}
void bar(int);

int glob_int = 2;
int *glob_ptr;

// CHECK-LABEL: @main
int main(int argc, char **argv) {
  // CHECK: alloca i32,
  // CHECK: [[ARGC_ADDR:%.+]] = alloca i32,
  // CHECK: [[ARGV_ADDR:%.+]] = alloca i8**,
  // CHECK: [[S1_ADDR:%.+]] = alloca %struct.S1,
  // CHECK: [[S2_ADDR:%.+]] = alloca %struct.S2,
  // CHECK: [[S3_ADDR:%.+]] = alloca %struct.S3,
  // CHECK: [[ARR1_ADDR:%.+]] = alloca [10 x %struct.S1],
  // CHECK: [[ARR2_ADDR:%.+]] = alloca [10 x %struct.S2],
  // CHECK: [[S3ARR_ADDR:%.+]] = alloca [10 x %struct.S3],
  // CHECK: [[ARGCREF_ADDR:%.+]] = alloca i32*,
  // CHECK: [[Z_ADDR:%.+]] = alloca i32,
  // CHECK: [[ZARR_ADDR:%.+]] = alloca [20 x i32],
  // CHECK: [[N1_ADDR:%.+]] = alloca i64,
  // CHECK: [[N2_ADDR:%.+]] = alloca i64,
  // CHECK: [[N3_ADDR:%.+]] = alloca i64,
  // CHECK: [[N4_ADDR:%.+]] = alloca i64,
  // CHECK: [[N5_ADDR:%.+]] = alloca i64,
  // CHECK: [[N6_ADDR:%.+]] = alloca i64,
  // CHECK: [[N7_ADDR:%.+]] = alloca i64,
  // CHECK: [[N8_ADDR:%.+]] = alloca i64,
  // CHECK: [[N9_ADDR:%.+]] = alloca i64,
  // CHECK: [[N10_ADDR:%.+]] = alloca i64,
  // CHECK: call i8* @llvm.stacksave()
  // CHECK: [[ARR3_ADDR:%.+]] = alloca double, i64
  S1 s1;
  S2 s2;
  S3 s3;
  S1 arr1[10];
  S2 arr2[10];
  S3 s3arr[10];
  double arr3[argc];
  int &argcref = argc;
  int z = 4;
  int zarr[20];
// CHECK: call void @llvm.intel.directive(metadata !"DIR.OMP.PARALLEL")
// CHECK: call void (metadata, ...) @llvm.intel.directive.qual.opndlist(metadata !"QUAL.OMP.SHARED", i8*** [[ARGV_ADDR]])

// CHECK: call void (metadata, ...) @llvm.intel.directive.qual.opndlist(metadata !"QUAL.OMP.PRIVATE:NONPOD", %struct.S1* [[S1_ADDR]], %struct.S1* (%struct.S1*)* @_ZTS2S1.omp.def_constr, void (%struct.S1*)* @_ZTS2S1.omp.destr

// CHECK: call void (metadata, ...) @llvm.intel.directive.qual.opndlist(metadata !"QUAL.OMP.PRIVATE:NONPOD", %struct.S2* [[S2_ADDR]], %struct.S2* (%struct.S2*)* @_ZTS2S2.omp.def_constr, void (%struct.S2*)* @_ZTS2S2.omp.destr

// CHECK: call void (metadata, ...) @llvm.intel.directive.qual.opndlist(metadata !"QUAL.OMP.PRIVATE:NONPOD", [10 x %struct.S1]* [[ARR1_ADDR]], [10 x %struct.S1]* ([10 x %struct.S1]*)* @_ZTSA10_2S1.omp.def_constr, void ([10 x %struct.S1]*)* @_ZTSA10_2S1.omp.destr

// CHECK: call void (metadata, ...) @llvm.intel.directive.qual.opndlist(metadata !"QUAL.OMP.PRIVATE:NONPOD", [10 x %struct.S2]* [[ARR2_ADDR]], [10 x %struct.S2]* ([10 x %struct.S2]*)* @_ZTSA10_2S2.omp.def_constr, void ([10 x %struct.S2]*)* @_ZTSA10_2S2.omp.destr

// CHECK: call void (metadata, ...) @llvm.intel.directive.qual.opndlist(metadata !"QUAL.OMP.PRIVATE", double* [[ARR3_ADDR]])

// CHECK: call void (metadata, ...) @llvm.intel.directive.qual.opndlist(metadata !"QUAL.OMP.FIRSTPRIVATE:NONPOD", %struct.S3* [[S3_ADDR]], void (%struct.S3*, %struct.S3*)* @_ZTS2S3.omp.copy_constr, void (%struct.S3*)* @_ZTS2S3.omp.destr)
// CHECK: call void (metadata, ...) @llvm.intel.directive.qual.opndlist(metadata !"QUAL.OMP.FIRSTPRIVATE:NONPOD", [10 x %struct.S3]* [[S3ARR_ADDR]], void ([10 x %struct.S3]*, [10 x %struct.S3]*)* @_ZTSA10_2S3.omp.copy_constr, void ([10 x %struct.S3]*)* @_ZTSA10_2S3.omp.destr)
// CHECK: call void (metadata, ...) @llvm.intel.directive.qual.opndlist(metadata !"QUAL.OMP.FIRSTPRIVATE", i32* [[Z_ADDR]]
// CHECK: call void (metadata, ...) @llvm.intel.directive.qual.opndlist(metadata !"QUAL.OMP.FIRSTPRIVATE", [20 x i32]* [[ZARR_ADDR]])
// CHECK: call void @llvm.intel.directive(metadata !"DIR.QUAL.LIST.END")
#pragma omp parallel shared(argv) private(s1, s2, arr1, arr2, arr3) \
                                  firstprivate(s3) firstprivate(s3arr) \
                                  firstprivate(z,zarr)
  // CHECK: call void @_Z3foov()
  foo();
// CHECK: call void @llvm.intel.directive(metadata !"DIR.OMP.END.PARALLEL")
// CHECK: call void @llvm.intel.directive(metadata !"DIR.QUAL.LIST.END")

// CHECK: call void @llvm.intel.directive(metadata !"DIR.OMP.PARALLEL.LOOP")
// CHECK: call void (metadata, ...) @llvm.intel.directive.qual.opndlist(metadata !"QUAL.OMP.SHARED", i8*** [[ARGV_ADDR]])
// CHECK: call void (metadata, ...) @llvm.intel.directive.qual.opndlist(metadata !"QUAL.OMP.PRIVATE:NONPOD", %struct.S1* [[S1_ADDR]], %struct.S1* (%struct.S1*)* @_ZTS2S1.omp.def_constr, void (%struct.S1*)* @_ZTS2S1.omp.destr
// CHECK: call void (metadata, ...) @llvm.intel.directive.qual.opndlist(metadata !"QUAL.OMP.PRIVATE:NONPOD", %struct.S2* [[S2_ADDR]], %struct.S2* (%struct.S2*)* @_ZTS2S2.omp.def_constr, void (%struct.S2*)* @_ZTS2S2.omp.destr
// CHECK: call void (metadata, ...) @llvm.intel.directive.qual.opndlist(metadata !"QUAL.OMP.PRIVATE:NONPOD", [10 x %struct.S1]* [[ARR1_ADDR]], [10 x %struct.S1]* ([10 x %struct.S1]*)* @_ZTSA10_2S1.omp.def_constr, void ([10 x %struct.S1]*)* @_ZTSA10_2S1.omp.destr
// CHECK: call void (metadata, ...) @llvm.intel.directive.qual.opndlist(metadata !"QUAL.OMP.PRIVATE:NONPOD", [10 x %struct.S2]* [[ARR2_ADDR]], [10 x %struct.S2]* ([10 x %struct.S2]*)* @_ZTSA10_2S2.omp.def_constr, void ([10 x %struct.S2]*)* @_ZTSA10_2S2.omp.destr)
// CHECK: call void (metadata, ...) @llvm.intel.directive.qual.opndlist(metadata !"QUAL.OMP.PRIVATE", double* [[ARR3_ADDR]])
// CHECK: call void (metadata, ...) @llvm.intel.directive.qual.opndlist(metadata !"QUAL.OMP.LINEAR", i32* [[ARGC_ADDR]], i32
// CHECK: call void @llvm.intel.directive(metadata !"DIR.QUAL.LIST.END")
#pragma omp parallel for shared(argv) private(s1, s2, arr1, arr2, arr3) linear(val(argc) : argc)
  for (int i = 0; i < argc; ++i)
    // CHECK: call void @_Z3foov()
    foo();
// CHECK: call void @llvm.intel.directive(metadata !"DIR.OMP.END.PARALLEL.LOOP")
// CHECK: call void @llvm.intel.directive(metadata !"DIR.QUAL.LIST.END")

// CHECK: [[ARGCREF:%.+]] = load i32*, i32** [[ARGCREF_ADDR]],
// CHECK: call void @llvm.intel.directive(metadata !"DIR.OMP.SIMD")
// CHECK: call void (metadata, ...) @llvm.intel.directive.qual.opndlist(metadata !"QUAL.OMP.PRIVATE:NONPOD", %struct.S1* [[S1_ADDR]], %struct.S1* (%struct.S1*)* @_ZTS2S1.omp.def_constr, void (%struct.S1*)* @_ZTS2S1.omp.destr
// CHECK: call void (metadata, ...) @llvm.intel.directive.qual.opndlist(metadata !"QUAL.OMP.PRIVATE:NONPOD", %struct.S2* [[S2_ADDR]], %struct.S2* (%struct.S2*)* @_ZTS2S2.omp.def_constr, void (%struct.S2*)* @_ZTS2S2.omp.destr
// CHECK: call void (metadata, ...) @llvm.intel.directive.qual.opndlist(metadata !"QUAL.OMP.PRIVATE:NONPOD", [10 x %struct.S1]* [[ARR1_ADDR]], [10 x %struct.S1]* ([10 x %struct.S1]*)* @_ZTSA10_2S1.omp.def_constr, void ([10 x %struct.S1]*)* @_ZTSA10_2S1.omp.destr
// CHECK: call void (metadata, ...) @llvm.intel.directive.qual.opndlist(metadata !"QUAL.OMP.PRIVATE:NONPOD", [10 x %struct.S2]* [[ARR2_ADDR]], [10 x %struct.S2]* ([10 x %struct.S2]*)* @_ZTSA10_2S2.omp.def_constr, void ([10 x %struct.S2]*)* @_ZTSA10_2S2.omp.destr)
// CHECK: call void (metadata, ...) @llvm.intel.directive.qual.opndlist(metadata !"QUAL.OMP.PRIVATE", double* [[ARR3_ADDR]])
// CHECK: call void (metadata, ...) @llvm.intel.directive.qual.opndlist(metadata !"QUAL.OMP.LINEAR", i32* [[ARGCREF]], i32 1)
// CHECK: call void (metadata, ...) @llvm.intel.directive.qual.opndlist(metadata !"QUAL.OMP.LINEAR", i8*** [[ARGV_ADDR]], i32 1)
// CHECK: call void @llvm.intel.directive(metadata !"DIR.QUAL.LIST.END")
#pragma omp simd private(s1, s2, arr1, arr2, arr3) linear(uval(argcref)) linear(argv)
  for (int i = 0; i < argc; ++i)
    // CHECK: call void @_Z3foov()
    foo();
// CHECK: call void @llvm.intel.directive(metadata !"DIR.OMP.END.SIMD")
// CHECK: call void @llvm.intel.directive(metadata !"DIR.QUAL.LIST.END")

  long int n1, n2, n3, n4, n5, n6, n7, n8, n9, n10;
// CHECK: call void @llvm.intel.directive(metadata !"DIR.OMP.PARALLEL")
// CHECK: call void (metadata, ...) @llvm.intel.directive.qual.opndlist(metadata !"QUAL.OMP.REDUCTION.ADD", i64* [[N1_ADDR]])
// CHECK: call void (metadata, ...) @llvm.intel.directive.qual.opndlist(metadata !"QUAL.OMP.REDUCTION.SUB", i64* [[N2_ADDR]])
// CHECK: call void (metadata, ...) @llvm.intel.directive.qual.opndlist(metadata !"QUAL.OMP.REDUCTION.MAX", i64* [[N3_ADDR]])
// CHECK: call void (metadata, ...) @llvm.intel.directive.qual.opndlist(metadata !"QUAL.OMP.REDUCTION.MIN", i64* [[N4_ADDR]])
// CHECK: call void (metadata, ...) @llvm.intel.directive.qual.opndlist(metadata !"QUAL.OMP.REDUCTION.BAND", i64* [[N5_ADDR]])
// CHECK: call void (metadata, ...) @llvm.intel.directive.qual.opndlist(metadata !"QUAL.OMP.REDUCTION.BOR", i64* [[N6_ADDR]])
// CHECK: call void (metadata, ...) @llvm.intel.directive.qual.opndlist(metadata !"QUAL.OMP.REDUCTION.AND", i64* [[N7_ADDR]])
// CHECK: call void (metadata, ...) @llvm.intel.directive.qual.opndlist(metadata !"QUAL.OMP.REDUCTION.OR", i64* [[N8_ADDR]])
// CHECK: call void (metadata, ...) @llvm.intel.directive.qual.opndlist(metadata !"QUAL.OMP.REDUCTION.BXOR", i64* [[N9_ADDR]])
// CHECK: call void (metadata, ...) @llvm.intel.directive.qual.opndlist(metadata !"QUAL.OMP.REDUCTION.MUL", i64* [[N10_ADDR]])
// CHECK: call void @llvm.intel.directive(metadata !"DIR.QUAL.LIST.END")
#pragma omp parallel reduction(+:n1) reduction(-:n2) reduction(max:n3) reduction (min:n4) reduction(&:n5) reduction (|:n6) reduction(&&:n7) reduction(||:n8) reduction(^:n9) reduction(*:n10)
  // CHECK: call void @_Z3foov()
  foo();
// CHECK: call void @llvm.intel.directive(metadata !"DIR.OMP.END.PARALLEL")
// CHECK: call void @llvm.intel.directive(metadata !"DIR.QUAL.LIST.END")
  n1 = 0;
<<<<<<< HEAD
// CHECK: atomicrmw add i64* [[N1_ADDR]], i64 1 monotonic
#pragma omp atomic
  ++n1;
// CHECK-NEXT: atomicrmw add i64* [[N1_ADDR]], i64 1 monotonic
#pragma omp atomic update
  ++n1;
// CHECK-NEXT: [[ALOAD:%.+]] = load atomic i64, i64* [[N1_ADDR]] monotonic
// CHECK-NEXT: store i64 [[ALOAD]], i64* [[N2_ADDR]], align 8
#pragma omp atomic read
  n2 = n1;
// CHECK-NEXT: store atomic i64 1, i64* [[N1_ADDR]] monotonic, align 8
#pragma omp atomic write
  n1 = 1;
// CHECK-NEXT: [[L45:%.+]] = atomicrmw add i64* [[N1_ADDR]], i64 1 monotonic
// CHECK-NEXT: [[A51:%.+]] = add nsw i64 [[L45]], 1
// CHECK-NEXT: store i64 [[A51]], i64* [[N2_ADDR]], align 8
#pragma omp atomic capture
  n2 = ++n1;
// CHECK-NEXT: atomicrmw add i64* [[N1_ADDR]], i64 1 seq_cst
// CHECK-NEXT: call void @__kmpc_flush
#pragma omp atomic seq_cst
  ++n1;
// CHECK-NEXT: atomicrmw add i64* [[N1_ADDR]], i64 1 seq_cst
// CHECK-NEXT: call void @__kmpc_flush
#pragma omp atomic seq_cst update
  ++n1;
// CHECK-NEXT: [[ALOAD52:%.+]] = load atomic i64, i64* [[N1_ADDR]] seq_cst
// CHECK-NEXT: call void @__kmpc_flush
// CHECK-NEXT: store i64 [[ALOAD52]], i64* [[N2_ADDR]], align 8
#pragma omp atomic read, seq_cst
  n2 = n1;
// CHECK-NEXT: store atomic i64 1, i64* [[N1_ADDR]] seq_cst, align 8
// CHECK-NEXT: call void @__kmpc_flush
#pragma omp atomic write seq_cst
  n1 = 1;
// CHECK-NEXT: [[L48:%.+]] = atomicrmw add i64* [[N1_ADDR]], i64 1 seq_cst
// CHECK-NEXT: [[ADD53:%.+]] = add nsw i64 [[L48]], 1
// CHECK-NEXT: store i64 [[ADD53]], i64* [[N2_ADDR]], align 8
// CHECK-NEXT: call void @__kmpc_flush
=======
// CHECK: call void @llvm.intel.directive(metadata !"DIR.OMP.ATOMIC")
// CHECK-NEXT: call void @llvm.intel.directive.qual(metadata !"QUAL.OMP.UPDATE")
// CHECK-NEXT: call void @llvm.intel.directive(metadata !"DIR.QUAL.LIST.END")
// CHECK-NEXT: fence acquire
// CHECK-NEXT: load i64, i64*
// CHECK-NEXT: add nsw i64 %{{.+}}, 1
// CHECK-NEXT: store i64
// CHECK-NEXT: fence release
// CHECK-NEXT: call void @llvm.intel.directive(metadata !"DIR.OMP.END.ATOMIC")
// CHECK-NEXT: call void @llvm.intel.directive(metadata !"DIR.QUAL.LIST.END")
#pragma omp atomic
  ++n1;
// CHECK-NEXT: call void @llvm.intel.directive(metadata !"DIR.OMP.ATOMIC")
// CHECK-NEXT: call void @llvm.intel.directive.qual(metadata !"QUAL.OMP.UPDATE")
// CHECK-NEXT: call void @llvm.intel.directive(metadata !"DIR.QUAL.LIST.END")
// CHECK-NEXT: fence acquire
// CHECK-NEXT: load i64, i64*
// CHECK-NEXT: add nsw i64 %{{.+}}, 1
// CHECK-NEXT: store i64
// CHECK-NEXT: fence release
// CHECK-NEXT: call void @llvm.intel.directive(metadata !"DIR.OMP.END.ATOMIC")
// CHECK-NEXT: call void @llvm.intel.directive(metadata !"DIR.QUAL.LIST.END")
#pragma omp atomic update
  ++n1;
// CHECK-NEXT: call void @llvm.intel.directive(metadata !"DIR.OMP.ATOMIC")
// CHECK-NEXT: call void @llvm.intel.directive.qual(metadata !"QUAL.OMP.READ")
// CHECK-NEXT: call void @llvm.intel.directive(metadata !"DIR.QUAL.LIST.END")
// CHECK-NEXT: fence acquire
// CHECK-NEXT: load i64, i64*
// CHECK-NEXT: store i64
// CHECK-NEXT: fence release
// CHECK-NEXT: call void @llvm.intel.directive(metadata !"DIR.OMP.END.ATOMIC")
// CHECK-NEXT: call void @llvm.intel.directive(metadata !"DIR.QUAL.LIST.END")
#pragma omp atomic read
  n2 = n1;
// CHECK-NEXT: call void @llvm.intel.directive(metadata !"DIR.OMP.ATOMIC")
// CHECK-NEXT: call void @llvm.intel.directive.qual(metadata !"QUAL.OMP.WRITE")
// CHECK-NEXT: call void @llvm.intel.directive(metadata !"DIR.QUAL.LIST.END")
// CHECK-NEXT: fence acquire
// CHECK-NEXT: store i64 1, i64*
// CHECK-NEXT: fence release
// CHECK-NEXT: call void @llvm.intel.directive(metadata !"DIR.OMP.END.ATOMIC")
// CHECK-NEXT: call void @llvm.intel.directive(metadata !"DIR.QUAL.LIST.END")
#pragma omp atomic write
  n1 = 1;
// CHECK-NEXT: call void @llvm.intel.directive(metadata !"DIR.OMP.ATOMIC")
// CHECK-NEXT: call void @llvm.intel.directive.qual(metadata !"QUAL.OMP.CAPTURE")
// CHECK-NEXT: call void @llvm.intel.directive(metadata !"DIR.QUAL.LIST.END")
// CHECK-NEXT: fence acquire
// CHECK-NEXT: load i64, i64*
// CHECK-NEXT: add nsw i64 %{{.+}}, 1
// CHECK-NEXT: store i64
// CHECK-NEXT: store i64
// CHECK-NEXT: fence release
// CHECK-NEXT: call void @llvm.intel.directive(metadata !"DIR.OMP.END.ATOMIC")
// CHECK-NEXT: call void @llvm.intel.directive(metadata !"DIR.QUAL.LIST.END")
#pragma omp atomic capture
  n2 = ++n1;
// CHECK-NEXT: call void @llvm.intel.directive(metadata !"DIR.OMP.ATOMIC")
// CHECK-NEXT: call void @llvm.intel.directive.qual(metadata !"QUAL.OMP.UPDATE.SEQ_CST")
// CHECK-NEXT: call void @llvm.intel.directive(metadata !"DIR.QUAL.LIST.END")
// CHECK-NEXT: fence acquire
// CHECK-NEXT: load i64, i64*
// CHECK-NEXT: add nsw i64 %{{.+}}, 1
// CHECK-NEXT: store i64
// CHECK-NEXT: fence release
// CHECK-NEXT: call void @llvm.intel.directive(metadata !"DIR.OMP.END.ATOMIC")
// CHECK-NEXT: call void @llvm.intel.directive(metadata !"DIR.QUAL.LIST.END")
#pragma omp atomic seq_cst
  ++n1;
// CHECK-NEXT: call void @llvm.intel.directive(metadata !"DIR.OMP.ATOMIC")
// CHECK-NEXT: call void @llvm.intel.directive.qual(metadata !"QUAL.OMP.UPDATE.SEQ_CST")
// CHECK-NEXT: call void @llvm.intel.directive(metadata !"DIR.QUAL.LIST.END")
// CHECK-NEXT: fence acquire
// CHECK-NEXT: load i64, i64*
// CHECK-NEXT: add nsw i64 %{{.+}}, 1
// CHECK-NEXT: store i64
// CHECK-NEXT: fence release
// CHECK-NEXT: call void @llvm.intel.directive(metadata !"DIR.OMP.END.ATOMIC")
// CHECK-NEXT: call void @llvm.intel.directive(metadata !"DIR.QUAL.LIST.END")
#pragma omp atomic seq_cst update
  ++n1;
// CHECK-NEXT: call void @llvm.intel.directive(metadata !"DIR.OMP.ATOMIC")
// CHECK-NEXT: call void @llvm.intel.directive.qual(metadata !"QUAL.OMP.READ.SEQ_CST")
// CHECK-NEXT: call void @llvm.intel.directive(metadata !"DIR.QUAL.LIST.END")
// CHECK-NEXT: fence acquire
// CHECK-NEXT: load i64, i64*
// CHECK-NEXT: store i64
// CHECK-NEXT: fence release
// CHECK-NEXT: call void @llvm.intel.directive(metadata !"DIR.OMP.END.ATOMIC")
// CHECK-NEXT: call void @llvm.intel.directive(metadata !"DIR.QUAL.LIST.END")
#pragma omp atomic read, seq_cst
  n2 = n1;
// CHECK-NEXT: call void @llvm.intel.directive(metadata !"DIR.OMP.ATOMIC")
// CHECK-NEXT: call void @llvm.intel.directive.qual(metadata !"QUAL.OMP.WRITE.SEQ_CST")
// CHECK-NEXT: call void @llvm.intel.directive(metadata !"DIR.QUAL.LIST.END")
// CHECK-NEXT: fence acquire
// CHECK-NEXT: store i64 1, i64*
// CHECK-NEXT: fence release
// CHECK-NEXT: call void @llvm.intel.directive(metadata !"DIR.OMP.END.ATOMIC")
// CHECK-NEXT: call void @llvm.intel.directive(metadata !"DIR.QUAL.LIST.END")
#pragma omp atomic write seq_cst
  n1 = 1;
// CHECK-NEXT: call void @llvm.intel.directive(metadata !"DIR.OMP.ATOMIC")
// CHECK-NEXT: call void @llvm.intel.directive.qual(metadata !"QUAL.OMP.CAPTURE.SEQ_CST")
// CHECK-NEXT: call void @llvm.intel.directive(metadata !"DIR.QUAL.LIST.END")
// CHECK-NEXT: fence acquire
// CHECK-NEXT: load i64, i64*
// CHECK-NEXT: add nsw i64 %{{.+}}, 1
// CHECK-NEXT: store i64
// CHECK-NEXT: store i64
// CHECK-NEXT: fence release
// CHECK-NEXT: call void @llvm.intel.directive(metadata !"DIR.OMP.END.ATOMIC")
// CHECK-NEXT: call void @llvm.intel.directive(metadata !"DIR.QUAL.LIST.END")
>>>>>>> bbc9cb0d
#pragma omp atomic seq_cst, capture
  n2 = ++n1;
// CHECK-NEXT: call void @llvm.intel.directive(metadata !"DIR.OMP.CRITICAL")
// CHECK-NEXT: call void @llvm.intel.directive(metadata !"DIR.QUAL.LIST.END")
// CHECK-NEXT: fence acquire
// CHECK-NEXT: load i64, i64*
// CHECK-NEXT: store i64
// CHECK-NEXT: fence release
// CHECK-NEXT: call void @llvm.intel.directive(metadata !"DIR.OMP.END.CRITICAL")
// CHECK-NEXT: call void @llvm.intel.directive(metadata !"DIR.QUAL.LIST.END")
#pragma omp critical
  n2 = n1;
// CHECK-NEXT: call void @llvm.intel.directive(metadata !"DIR.OMP.MASTER")
// CHECK-NEXT: call void @llvm.intel.directive(metadata !"DIR.QUAL.LIST.END")
// CHECK-NEXT: fence acquire
// CHECK-NEXT: load i64, i64*
// CHECK-NEXT: store i64
// CHECK-NEXT: fence release
// CHECK-NEXT: call void @llvm.intel.directive(metadata !"DIR.OMP.END.MASTER")
// CHECK-NEXT: call void @llvm.intel.directive(metadata !"DIR.QUAL.LIST.END")
#pragma omp master
  n2 = n1;
// CHECK-NEXT: call void @llvm.intel.directive(metadata !"DIR.OMP.SINGLE")
// CHECK-NEXT: call void @llvm.intel.directive(metadata !"DIR.QUAL.LIST.END")
// CHECK-NEXT: fence acquire
// CHECK-NEXT: load i64, i64*
// CHECK-NEXT: store i64
// CHECK-NEXT: fence release
// CHECK-NEXT: call void @llvm.intel.directive(metadata !"DIR.OMP.END.SINGLE")
// CHECK-NEXT: call void @llvm.intel.directive(metadata !"DIR.QUAL.LIST.END")
#pragma omp single
  n2 = n1;
// CHECK: call void @llvm.intel.directive(metadata !"DIR.OMP.PARALLEL.LOOP")
// CHECK: opnd.i32(metadata !"QUAL.OMP.ORDERED", i32 0)
// CHECK: call void @llvm.intel.directive(metadata !"DIR.QUAL.LIST.END")
// CHECK: call void @llvm.intel.directive(metadata !"DIR.OMP.ORDERED")
// CHECK: call void @llvm.intel.directive(metadata !"DIR.QUAL.LIST.END")
// CHECK-NEXT: load i64, i64*
// CHECK-NEXT: store i64
// CHECK-NEXT: call void @llvm.intel.directive(metadata !"DIR.OMP.END.ORDERED")
// CHECK-NEXT: call void @llvm.intel.directive(metadata !"DIR.QUAL.LIST.END")
// CHECK: call void @llvm.intel.directive(metadata !"DIR.OMP.END.PARALLEL.LOOP")
// CHECK-NEXT: call void @llvm.intel.directive(metadata !"DIR.QUAL.LIST.END")
#pragma omp parallel for ordered
  for (int i = 0; i < 10; ++i) {
#pragma omp ordered
    n2 = n1;
  }

//CHECK: call void (metadata, ...) @llvm.intel.directive.qual.opndlist(metadata !"QUAL.OMP.SCHEDULE.STATIC", i32 0)
//CHECK-REG: region.entry() [ "DIR.OMP.PARALLEL.LOOP"(), "QUAL.OMP.SCHEDULE.STATIC"(i32 0)
#pragma omp parallel for schedule(static)
  for (int i = 0; i < 10; ++i) { }

//CHECK: call void (metadata, ...) @llvm.intel.directive.qual.opndlist(metadata !"QUAL.OMP.SCHEDULE.STATIC", i32 64)
//CHECK-REG: region.entry() [ "DIR.OMP.PARALLEL.LOOP"(), "QUAL.OMP.SCHEDULE.STATIC"(i32 64)
#pragma omp parallel for schedule(static, 64)
  for (int i = 0; i < 10; ++i) { }

//CHECK: call void (metadata, ...) @llvm.intel.directive.qual.opndlist(metadata !"QUAL.OMP.SCHEDULE.DYNAMIC", i32 1)
//CHECK-REG: region.entry() [ "DIR.OMP.PARALLEL.LOOP"(), "QUAL.OMP.SCHEDULE.DYNAMIC"(i32 1)
#pragma omp parallel for schedule(dynamic)
  for (int i = 0; i < 10; ++i) { }

//CHECK: call void (metadata, ...) @llvm.intel.directive.qual.opndlist(metadata !"QUAL.OMP.SCHEDULE.DYNAMIC", i32 128)
//CHECK-REG: region.entry() [ "DIR.OMP.PARALLEL.LOOP"(), "QUAL.OMP.SCHEDULE.DYNAMIC"(i32 128)
#pragma omp parallel for schedule(dynamic, 128)
  for (int i = 0; i < 10; ++i) { }

//CHECK: call void (metadata, ...) @llvm.intel.directive.qual.opndlist(metadata !"QUAL.OMP.SCHEDULE.GUIDED", i32 1)
//CHECK-REG: region.entry() [ "DIR.OMP.PARALLEL.LOOP"(), "QUAL.OMP.SCHEDULE.GUIDED"(i32 1)
#pragma omp parallel for schedule(guided)
  for (int i = 0; i < 10; ++i) { }

//CHECK: call void (metadata, ...) @llvm.intel.directive.qual.opndlist(metadata !"QUAL.OMP.SCHEDULE.GUIDED", i32 256)
//CHECK-REG: region.entry() [ "DIR.OMP.PARALLEL.LOOP"(), "QUAL.OMP.SCHEDULE.GUIDED"(i32 256)
#pragma omp parallel for schedule(guided, 256)
  for (int i = 0; i < 10; ++i) { }

//CHECK: call void (metadata, ...) @llvm.intel.directive.qual.opndlist(metadata !"QUAL.OMP.SCHEDULE.AUTO", i32 0)
//CHECK-REG: region.entry() [ "DIR.OMP.PARALLEL.LOOP"(), "QUAL.OMP.SCHEDULE.AUTO"(i32 0)
#pragma omp parallel for schedule(auto)
  for (int i = 0; i < 10; ++i) { }

//CHECK: call void (metadata, ...) @llvm.intel.directive.qual.opndlist(metadata !"QUAL.OMP.SCHEDULE.RUNTIME", i32 0)
//CHECK-REG: region.entry() [ "DIR.OMP.PARALLEL.LOOP"(), "QUAL.OMP.SCHEDULE.RUNTIME"(i32 0)
#pragma omp parallel for schedule(runtime)
  for (int i = 0; i < 10; ++i) { }

//CHECK: call void (metadata, ...) @llvm.intel.directive.qual.opndlist(metadata !"QUAL.OMP.SCHEDULE.DYNAMIC:MONOTONIC", i32 16)
//CHECK-REG: region.entry() [ "DIR.OMP.PARALLEL.LOOP"(), "QUAL.OMP.SCHEDULE.DYNAMIC:MONOTONIC"(i32 16)
#pragma omp parallel for schedule(monotonic:dynamic, 16)
  for (int i = 0; i < 10; ++i) { }

//CHECK: call void (metadata, ...) @llvm.intel.directive.qual.opndlist(metadata !"QUAL.OMP.SCHEDULE.DYNAMIC:NONMONOTONIC", i32 16)
//CHECK-REG: region.entry() [ "DIR.OMP.PARALLEL.LOOP"(), "QUAL.OMP.SCHEDULE.DYNAMIC:NONMONOTONIC"(i32 16)
#pragma omp parallel for schedule(nonmonotonic:dynamic,16)
  for (int i = 0; i < 10; ++i) { }

//CHECK: call void (metadata, ...) @llvm.intel.directive.qual.opndlist(metadata !"QUAL.OMP.SCHEDULE.DYNAMIC:SIMD", i32 16)
//CHECK-REG: region.entry() [ "DIR.OMP.PARALLEL.LOOP"(), "QUAL.OMP.SCHEDULE.DYNAMIC:SIMD"(i32 16)
#pragma omp parallel for schedule(simd:dynamic, 16)
  for (int i = 0; i < 10; ++i) { }

//CHECK: call void (metadata, ...) @llvm.intel.directive.qual.opndlist(metadata !"QUAL.OMP.SCHEDULE.DYNAMIC:SIMD.MONOTONIC", i32 16)
//CHECK-REG: region.entry() [ "DIR.OMP.PARALLEL.LOOP"(), "QUAL.OMP.SCHEDULE.DYNAMIC:SIMD.MONOTONIC"(i32 16)
#pragma omp parallel for schedule(simd,monotonic:dynamic, 16)
  for (int i = 0; i < 10; ++i) { }

//CHECK: call void (metadata, ...) @llvm.intel.directive.qual.opndlist(metadata !"QUAL.OMP.SCHEDULE.DYNAMIC:SIMD.NONMONOTONIC", i32 16)
//CHECK-REG: region.entry() [ "DIR.OMP.PARALLEL.LOOP"(), "QUAL.OMP.SCHEDULE.DYNAMIC:SIMD.NONMONOTONIC"(i32 16)
#pragma omp parallel for schedule(simd,nonmonotonic:dynamic, 16)
  for (int i = 0; i < 10; ++i) { }

//CHECK: call void (metadata, ...) @llvm.intel.directive.qual.opndlist(metadata !"QUAL.OMP.SCHEDULE.DYNAMIC:MONOTONIC.SIMD", i32 16)
//CHECK-REG: region.entry() [ "DIR.OMP.PARALLEL.LOOP"(), "QUAL.OMP.SCHEDULE.DYNAMIC:MONOTONIC.SIMD"(i32 16)
#pragma omp parallel for schedule(monotonic,simd:dynamic, 16)
  for (int i = 0; i < 10; ++i) { }

//CHECK: call void (metadata, ...) @llvm.intel.directive.qual.opndlist(metadata !"QUAL.OMP.SCHEDULE.DYNAMIC:NONMONOTONIC.SIMD", i32 16)
//CHECK-REG: region.entry() [ "DIR.OMP.PARALLEL.LOOP"(), "QUAL.OMP.SCHEDULE.DYNAMIC:NONMONOTONIC.SIMD"(i32 16)
#pragma omp parallel for schedule(nonmonotonic,simd:dynamic,16)
  for (int i = 0; i < 10; ++i) { }

  int N = 10;
  const int M = 10;
  long input1[N];
  long **input2 = 0;
  long result[M][M][N];
// DISABLE until we resolve ARRSIZE issue
// NOCHECK: [[VLA1:%.+]] = alloca i64
// NOCHECK: [[VLA2:%.+]] = alloca i64
// NOCHECK-NEXT: [[N:%.+]] = load i32, i32* [[N_ADDR:%.+]],
// NOCHECK-NEXT: [[NS:%.+]] = sext i32 [[N]] to i64
// NOCHECK-NEXT: [[N1:%.+]] = load i32, i32* [[N_ADDR]]
// NOCHECK-NEXT: [[N1S:%.+]] = sext i32 [[N1]] to i64
// NOCHECK-NEXT: [[N2:%.+]] = load i32, i32* [[N_ADDR]]
// NOCHECK-NEXT: [[N2S:%.+]] = sext i32 [[N2]] to i64
// NOCHECK-NEXT: [[NA:%.+]] = load i32, i32* [[N_ADDR]]
// NOCHECK-NEXT: [[NAS:%.+]] = sext i32 [[NA]] to i64
// NOCHECK-NEXT: [[SIZE:%.+]] = sub i64 [[NAS]], 0
// NOCHECK-NEXT: [[NA1:%.+]] = load i32, i32* [[N_ADDR]]
// NOCHECK-NEXT: [[NA1S:%.+]] = sext i32 [[NA1]] to i64
// NOCHECK-NEXT: call void @llvm.intel.directive(metadata !"DIR.OMP.TARGET")
// NOCHECK-NEXT: call void (metadata, ...) @llvm.intel.directive.qual.opndlist(metadata !"QUAL.OMP.MAP.TO", metadata !"QUAL.OPND.ARRSECT", i64* [[VLA1]], i64 1, metadata !"QUAL.OPND.ARRSIZE", i64 [[N1S]], i64 2, i64 [[NS]], i64 1, metadata !"QUAL.OPND.ARRSECT", i64*** %{{.+}}, i64 2, i64 0, i64 [[N2S]], i64 1, i64 0, i64 10, i64 1)
// NOCHECK-NEXT: call void (metadata, ...) @llvm.intel.directive.qual.opndlist(metadata !"QUAL.OMP.MAP.FROM", metadata !"QUAL.OPND.ARRSECT", i64* [[VLA2]], i64 3, metadata !"QUAL.OPND.ARRSIZE", i64 10, i64 10, i64 [[NA1S]], i64 2, i64 8, i64 1, i64 0, i64 10, i64 1, i64 0, i64 [[SIZE]], i64 1)
// NOCHECK-NEXT: call void @llvm.intel.directive(metadata !"DIR.QUAL.LIST.END")
// NOCHECK: call void @llvm.intel.directive(metadata !"DIR.OMP.PARALLEL.LOOP")
// NOCHECK: call void @llvm.intel.directive(metadata !"DIR.QUAL.LIST.END")
// NOCHECK: load i64, i64*
// NOCHECK: store i64
// NOCHECK: call void @llvm.intel.directive(metadata !"DIR.OMP.END.PARALLEL.LOOP")
// NOCHECK-NEXT: call void @llvm.intel.directive(metadata !"DIR.QUAL.LIST.END")
// NOCHECK: call void @llvm.intel.directive(metadata !"DIR.OMP.END.TARGET")
// NOCHECK-NEXT: call void @llvm.intel.directive(metadata !"DIR.QUAL.LIST.END")
#pragma omp target map(to : input1[2:N], input2[0:N][:M]) map(from : result[2:][:M][0:])
#pragma omp parallel for
  for (int i = 0; i < N; i++)
    result[i][i][i] = input1[i] + input2[i][i];
  {
    int *a, *b;
    int z = 3, y = 9;
// CHECK-REG: [[TARG_TOKENVAL:%[0-9]+]] = call token{{.*}}region.entry() [ "DIR.OMP.TARGET"(), "QUAL.OMP.DEVICE"(i32 4), "QUAL.OMP.IS_DEVICE_PTR"(i32** %a{{.*}}, i32** %b{{.*}}), "QUAL.OMP.DEFAULTMAP.TOFROM.SCALAR"(), "QUAL.OMP.NOWAIT"() ]
// CHECK-REG: region.exit(token [[TARG_TOKENVAL]]) [ "DIR.OMP.END.TARGET"() ]
    #pragma omp target device(4) is_device_ptr(a,b) \
                       defaultmap(tofrom:scalar) nowait
    {
    }
// CHECK-REG: [[TARGD_TOKENVAL:%[0-9]+]] = call token{{.*}}region.entry() [ "DIR.OMP.TARGET.DATA"(), "QUAL.OMP.MAP.TOFROM"(i32* %z{{.*}}), "QUAL.OMP.USE_DEVICE_PTR"(i32** %a{{.*}}, i32** %b{{.*}}) ]
// CHECK-REG: region.exit(token [[TARGD_TOKENVAL]]) [ "DIR.OMP.END.TARGET.DATA"() ]
    #pragma omp target data map(tofrom:z) use_device_ptr(a,b)
    {
    }
// CHECK-REG: [[TARGU_TOKENVAL:%[0-9]+]] = call token{{.*}}region.entry() [ "DIR.OMP.TARGET.UPDATE"(), "QUAL.OMP.TO"(i32* %z{{.*}}), "QUAL.OMP.FROM"(i32* %y{{.*}}) ]
// CHECK-REG: region.exit(token [[TARGU_TOKENVAL]]) [ "DIR.OMP.END.TARGET.UPDATE"() ]
    #pragma omp target update to(z) from(y)
  }
  {
    int local_int = 1;
// CHECK-REG: [[TARG2_TOKENVAL:%[0-9]+]] = call token{{.*}}TARGET{{.*}}IS_DEVICE_PTR{{.*}}glob_ptr{{.*}}FIRSTPRIVATE{{.*}}local_int{{.*}}FIRSTPRIVATE{{.*}}glob_int
// CHECK-REG: region.exit(token [[TARG2_TOKENVAL]]) [ "DIR.OMP.END.TARGET"() ]
    #pragma omp target is_device_ptr(glob_ptr)
    {
      glob_int = local_int + 1;
      glob_ptr++;
    }
    S4 s4;
// CHECK-REG: [[TARG3_TOKENVAL:%[0-9]+]] = call token{{.*}}TARGET{{.*}}MAP.TOFROM{{.*}}%struct.S4
// CHECK-REG: region.exit(token [[TARG3_TOKENVAL]]) [ "DIR.OMP.END.TARGET"() ]
    #pragma omp target
    {
      s4.i = 1;
    }
// CHECK-REG: [[TARG4_TOKENVAL:%[0-9]+]] = call token{{.*}}TARGET{{.*}}DEFAULTMAP.TOFROM.SCALAR{{.*}}MAP.TOFROM{{.*}}glob_int{{.*}}MAP.TOFROM{{.*}}local_int
// CHECK-REG: region.exit(token [[TARG4_TOKENVAL]]) [ "DIR.OMP.END.TARGET"() ]
    #pragma omp target defaultmap(tofrom:scalar)
    {
      glob_int = local_int + 1;
    }
  }
// CHECK-REG: [[TARGTE_TV:%[0-9]+]] = call token{{.*}}region.entry() [ "DIR.OMP.TARGET"()
// CHECK-REG: [[TE_TV:%[0-9]+]] = call token{{.*}}region.entry() [ "DIR.OMP.TEAMS"(){{.*}}"QUAL.OMP.NUM_TEAMS"(i32 16), "QUAL.OMP.THREAD_LIMIT"(i32 4)
// CHECK-REG: [[DIST_TV:%[0-9]+]] = call token{{.*}}region.entry() [ "DIR.OMP.DISTRIBUTE"(){{.*}}"QUAL.OMP.DIST_SCHEDULE.STATIC"(i32 8)
// CHECK-REG-SAME: "QUAL.OMP.FIRSTPRIVATE"(i32* %.omp.lb
// CHECK-REG-SAME: "QUAL.OMP.NORMALIZED.IV"(i32* %.omp.iv
// CHECK-REG-SAME: "QUAL.OMP.NORMALIZED.UB"(i32* %.omp.ub
// CHECK-REG-SAME: "QUAL.OMP.PRIVATE"(i32* %i
  #pragma omp target
  #pragma omp teams num_teams(16) thread_limit(4)
  {
    #pragma omp distribute dist_schedule(static, 8)
    for (int i = 0; i < N; i++)
      foo();
  }
// CHECK-REG: region.exit(token [[DIST_TV]]) [ "DIR.OMP.END.DISTRIBUTE"() ]
// CHECK-REG: region.exit(token [[TE_TV]]) [ "DIR.OMP.END.TEAMS"() ]
// CHECK-REG: region.exit(token [[TARGTE_TV]]) [ "DIR.OMP.END.TARGET"() ]

// CHECK-REG: [[BARRIER_TOKENVAL:%[0-9]+]] = call token{{.*}}DIR.OMP.BARRIER
// CHECK-REG: fence acq_rel
// CHECK-REG: region.exit(token [[BARRIER_TOKENVAL]]) [ "DIR.OMP.END.BARRIER"
  #pragma omp barrier
// CHECK-REG: [[FLUSH_TOKENVAL:%[0-9]+]] = call token{{.*}}DIR.OMP.FLUSH
// CHECK-REG: region.exit(token [[FLUSH_TOKENVAL]]) [ "DIR.OMP.END.FLUSH"
  #pragma omp flush

  {
    int fli = 3, flj = 4;
// CHECK-REG: [[FLUSH_TOKENVAL1:%[0-9]+]] = call token{{.*}}DIR.OMP.FLUSH{{.*}}QUAL.OMP.FLUSH{{.*}}fli{{.*}}flj
// CHECK-REG: region.exit(token [[FLUSH_TOKENVAL1]]) [ "DIR.OMP.END.FLUSH"
    #pragma omp flush(fli,flj)
  }

// CHECK-REG: [[SECT1ATV:%[0-9]+]] = call token{{.*}}DIR.OMP.PARALLEL
// CHECK-REG: [[SECT1BTV:%[0-9]+]] = call token{{.*}}DIR.OMP.SECTIONS{{.*}}NOWAIT{{.*}}PRIVATE{{.*}}sect1{{.*}}FIRSTPRIVATE{{.*}}sect2{{.*}}LASTPRIVATE{{.*}}sect3{{.*}}REDUCTION.ADD{{.*}}sect4
// CHECK-REG: [[SECT1CTV:%[0-9]+]] = call token{{.*}}DIR.OMP.SECTION
// CHECK-REG: {{call|invoke}}{{.*}}bari(i32 1)
// CHECK-REG: region.exit(token [[SECT1CTV]]) [ "DIR.OMP.END.SECTION"
// CHECK-REG: [[SECT1DTV:%[0-9]+]] = call token{{.*}}DIR.OMP.SECTION
// CHECK-REG: {{call|invoke}}{{.*}}bari(i32 2)
// CHECK-REG: region.exit(token [[SECT1DTV]]) [ "DIR.OMP.END.SECTION"
// CHECK-REG: [[SECT1ETV:%[0-9]+]] = call token{{.*}}DIR.OMP.SECTION
// CHECK-REG: {{call|invoke}}{{.*}}bari(i32 3)
// CHECK-REG: region.exit(token [[SECT1ETV]]) [ "DIR.OMP.END.SECTION"
// CHECK-REG: region.exit(token [[SECT1BTV]]) [ "DIR.OMP.END.SECTIONS"
// CHECK-REG: region.exit(token [[SECT1ATV]]) [ "DIR.OMP.END.PARALLEL"
  {
    int sect1=0,sect2=0,sect3=0,sect4=0;
    #pragma omp parallel
    {
      #pragma omp sections nowait private(sect1) firstprivate(sect2) \
                           lastprivate(sect3) reduction(+:sect4)
      {
        #pragma omp section
        {
          bar(1);
        }
        #pragma omp section
        {
          bar(2);
        }
        #pragma omp section
        {
          bar(3);
        }
      }
    }
  }
// CHECK-REG: [[SECT2BTV:%[0-9]+]] = call token{{.*}}DIR.OMP.PARALLEL.SECTIONS{{.*}}PRIVATE{{.*}}sect1{{.*}}FIRSTPRIVATE{{.*}}sect2{{.*}}LASTPRIVATE{{.*}}sect3{{.*}}REDUCTION.ADD{{.*}}sect4
// CHECK-REG: [[SECT2CTV:%[0-9]+]] = call token{{.*}}DIR.OMP.SECTION
// CHECK-REG: {{call|invoke}}{{.*}}bari(i32 1)
// CHECK-REG: region.exit(token [[SECT2CTV]]) [ "DIR.OMP.END.SECTION"
// CHECK-REG: [[SECT2DTV:%[0-9]+]] = call token{{.*}}DIR.OMP.SECTION
// CHECK-REG: {{call|invoke}}{{.*}}bari(i32 2)
// CHECK-REG: region.exit(token [[SECT2DTV]]) [ "DIR.OMP.END.SECTION"
// CHECK-REG: [[SECT2ETV:%[0-9]+]] = call token{{.*}}DIR.OMP.SECTION
// CHECK-REG: {{call|invoke}}{{.*}}bari(i32 3)
// CHECK-REG: region.exit(token [[SECT2ETV]]) [ "DIR.OMP.END.SECTION"
// CHECK-REG: region.exit(token [[SECT2BTV]]) [ "DIR.OMP.END.PARALLEL.SECTIONS"
  {
    int sect1=0,sect2=0,sect3=0,sect4=0;
    #pragma omp parallel sections private(sect1) firstprivate(sect2) \
                                  lastprivate(sect3) reduction(+:sect4)
    {
      #pragma omp section
      {
        bar(1);
      }
      #pragma omp section
      {
        bar(2);
      }
      #pragma omp section
      {
        bar(3);
      }
    }
  }
  #pragma omp parallel
  {
    // CHECK-REG: DIR.OMP.CRITICAL
    // CHECK-REG-SAME: "QUAL.OMP.NAME"([7 x i8] c"critfoo")
    #pragma omp critical(critfoo)
    n2 = n1;
    // CHECK-REG: DIR.OMP.CRITICAL
    // CHECK-REG-SAME: "QUAL.OMP.NAME"([10 x i8] c"critbarbaz")
    // CHECK-REG-SAME: "QUAL.OMP.HINT"(i32 42)
    #pragma omp critical(critbarbaz) hint(42)
    n2 = n1;
  }
  return 0;
}

// CHECK: define internal %struct.S1* @_ZTS2S1.omp.def_constr(%struct.S1*)
// CHECK: alloca %struct.S1*,
// CHECK-NEXT: alloca %struct.S1*,
// CHECK-NEXT:  store %struct.S1* %{{.+}}, %struct.S1** %
// CHECK-NEXT:  load %struct.S1*, %struct.S1** %
// CHECK-NEXT:  ret %struct.S1* %
// CHECK-NEXT: }

// CHECK: define internal void @_ZTS2S1.omp.destr(%struct.S1*)
// CHECK: alloca %struct.S1*,
// CHECK-NEXT: store %struct.S1* %{{.+}}, %struct.S1** %
// CHECK-NEXT: load %struct.S1*, %struct.S1** %
// CHECK-NEXT: call void @_ZN2S1D1Ev(%struct.S1* %{{.+}})
// CHECK-NEXT: ret void
// CHECK-NEXT: }

// CHECK: define internal %struct.S2* @_ZTS2S2.omp.def_constr(%struct.S2*)
// CHECK: alloca %struct.S2*,
// CHECK-NEXT: store %struct.S2* %{{.+}}, %struct.S2** %
// CHECK-NEXT: load %struct.S2*, %struct.S2** %
// CHECK-NEXT: call void @_ZN2S2C1Ev(%struct.S2* %{{.+}})
// CHECK-NEXT: ret %struct.S2* %
// CHECK-NEXT: }

// CHECK: define internal void @_ZTS2S2.omp.destr(%struct.S2*)
// CHECK: alloca %struct.S2*,
// CHECK-NEXT: store %struct.S2* %{{.+}}, %struct.S2** %
// CHECK-NEXT: ret void
// CHECK-NEXT: }

// CHECK: define internal [10 x %struct.S1]* @_ZTSA10_2S1.omp.def_constr([10 x %struct.S1]*)
// CHECK: alloca [10 x %struct.S1]*,
// CHECK-NEXT: alloca [10 x %struct.S1]*,
// CHECK-NEXT: store [10 x %struct.S1]* %{{.+}}, [10 x %struct.S1]** %
// CHECK-NEXT: load [10 x %struct.S1]*, [10 x %struct.S1]** %
// CHECK-NEXT: ret [10 x %struct.S1]* %
// CHECK-NEXT: }

// CHECK: define internal void @_ZTSA10_2S1.omp.destr([10 x %struct.S1]*)
// CHECK: alloca [10 x %struct.S1]*,
// CHECK-NEXT: store [10 x %struct.S1]* %{{.+}}, [10 x %struct.S1]** %
// CHECK-NEXT: load [10 x %struct.S1]*, [10 x %struct.S1]** %
// CHECK:  call void @_ZN2S1D1Ev(%struct.S1* %{{.+}})
// CHECK:  ret void
// CHECK-NEXT: }

// CHECK: define internal [10 x %struct.S2]* @_ZTSA10_2S2.omp.def_constr([10 x %struct.S2]*)
// CHECK: alloca [10 x %struct.S2]*,
// CHECK-NEXT: store [10 x %struct.S2]* %{{.+}}, [10 x %struct.S2]** %
// CHECK-NEXT: load [10 x %struct.S2]*, [10 x %struct.S2]** %
// CHECK: call void @_ZN2S2C1Ev(%struct.S2* %{{.+}})
// CHECK: ret [10 x %struct.S2]* %
// CHECK-NEXT: }

// CHECK: define internal void @_ZTSA10_2S2.omp.destr([10 x %struct.S2]*)
// CHECK: alloca [10 x %struct.S2]*,
// CHECK-NEXT: store [10 x %struct.S2]* %{{.+}}, [10 x %struct.S2]** %
// CHECK-NEXT: ret void
// CHECK-NEXT: }
<|MERGE_RESOLUTION|>--- conflicted
+++ resolved
@@ -140,162 +140,120 @@
 // CHECK: call void @llvm.intel.directive(metadata !"DIR.OMP.END.PARALLEL")
 // CHECK: call void @llvm.intel.directive(metadata !"DIR.QUAL.LIST.END")
   n1 = 0;
-<<<<<<< HEAD
-// CHECK: atomicrmw add i64* [[N1_ADDR]], i64 1 monotonic
+// CHECK: call void @llvm.intel.directive(metadata !"DIR.OMP.ATOMIC")
+// CHECK-NEXT: call void @llvm.intel.directive.qual(metadata !"QUAL.OMP.UPDATE")
+// CHECK-NEXT: call void @llvm.intel.directive(metadata !"DIR.QUAL.LIST.END")
+// CHECK-NEXT: fence acquire
+// CHECK-NEXT: load i64, i64*
+// CHECK-NEXT: add nsw i64 %{{.+}}, 1
+// CHECK-NEXT: store i64
+// CHECK-NEXT: fence release
+// CHECK-NEXT: call void @llvm.intel.directive(metadata !"DIR.OMP.END.ATOMIC")
+// CHECK-NEXT: call void @llvm.intel.directive(metadata !"DIR.QUAL.LIST.END")
 #pragma omp atomic
   ++n1;
-// CHECK-NEXT: atomicrmw add i64* [[N1_ADDR]], i64 1 monotonic
+// CHECK-NEXT: call void @llvm.intel.directive(metadata !"DIR.OMP.ATOMIC")
+// CHECK-NEXT: call void @llvm.intel.directive.qual(metadata !"QUAL.OMP.UPDATE")
+// CHECK-NEXT: call void @llvm.intel.directive(metadata !"DIR.QUAL.LIST.END")
+// CHECK-NEXT: fence acquire
+// CHECK-NEXT: load i64, i64*
+// CHECK-NEXT: add nsw i64 %{{.+}}, 1
+// CHECK-NEXT: store i64
+// CHECK-NEXT: fence release
+// CHECK-NEXT: call void @llvm.intel.directive(metadata !"DIR.OMP.END.ATOMIC")
+// CHECK-NEXT: call void @llvm.intel.directive(metadata !"DIR.QUAL.LIST.END")
 #pragma omp atomic update
   ++n1;
-// CHECK-NEXT: [[ALOAD:%.+]] = load atomic i64, i64* [[N1_ADDR]] monotonic
-// CHECK-NEXT: store i64 [[ALOAD]], i64* [[N2_ADDR]], align 8
+// CHECK-NEXT: call void @llvm.intel.directive(metadata !"DIR.OMP.ATOMIC")
+// CHECK-NEXT: call void @llvm.intel.directive.qual(metadata !"QUAL.OMP.READ")
+// CHECK-NEXT: call void @llvm.intel.directive(metadata !"DIR.QUAL.LIST.END")
+// CHECK-NEXT: fence acquire
+// CHECK-NEXT: load i64, i64*
+// CHECK-NEXT: store i64
+// CHECK-NEXT: fence release
+// CHECK-NEXT: call void @llvm.intel.directive(metadata !"DIR.OMP.END.ATOMIC")
+// CHECK-NEXT: call void @llvm.intel.directive(metadata !"DIR.QUAL.LIST.END")
 #pragma omp atomic read
   n2 = n1;
-// CHECK-NEXT: store atomic i64 1, i64* [[N1_ADDR]] monotonic, align 8
+// CHECK-NEXT: call void @llvm.intel.directive(metadata !"DIR.OMP.ATOMIC")
+// CHECK-NEXT: call void @llvm.intel.directive.qual(metadata !"QUAL.OMP.WRITE")
+// CHECK-NEXT: call void @llvm.intel.directive(metadata !"DIR.QUAL.LIST.END")
+// CHECK-NEXT: fence acquire
+// CHECK-NEXT: store i64 1, i64*
+// CHECK-NEXT: fence release
+// CHECK-NEXT: call void @llvm.intel.directive(metadata !"DIR.OMP.END.ATOMIC")
+// CHECK-NEXT: call void @llvm.intel.directive(metadata !"DIR.QUAL.LIST.END")
 #pragma omp atomic write
   n1 = 1;
-// CHECK-NEXT: [[L45:%.+]] = atomicrmw add i64* [[N1_ADDR]], i64 1 monotonic
-// CHECK-NEXT: [[A51:%.+]] = add nsw i64 [[L45]], 1
-// CHECK-NEXT: store i64 [[A51]], i64* [[N2_ADDR]], align 8
+// CHECK-NEXT: call void @llvm.intel.directive(metadata !"DIR.OMP.ATOMIC")
+// CHECK-NEXT: call void @llvm.intel.directive.qual(metadata !"QUAL.OMP.CAPTURE")
+// CHECK-NEXT: call void @llvm.intel.directive(metadata !"DIR.QUAL.LIST.END")
+// CHECK-NEXT: fence acquire
+// CHECK-NEXT: load i64, i64*
+// CHECK-NEXT: add nsw i64 %{{.+}}, 1
+// CHECK-NEXT: store i64
+// CHECK-NEXT: store i64
+// CHECK-NEXT: fence release
+// CHECK-NEXT: call void @llvm.intel.directive(metadata !"DIR.OMP.END.ATOMIC")
+// CHECK-NEXT: call void @llvm.intel.directive(metadata !"DIR.QUAL.LIST.END")
 #pragma omp atomic capture
   n2 = ++n1;
-// CHECK-NEXT: atomicrmw add i64* [[N1_ADDR]], i64 1 seq_cst
-// CHECK-NEXT: call void @__kmpc_flush
+// CHECK-NEXT: call void @llvm.intel.directive(metadata !"DIR.OMP.ATOMIC")
+// CHECK-NEXT: call void @llvm.intel.directive.qual(metadata !"QUAL.OMP.UPDATE.SEQ_CST")
+// CHECK-NEXT: call void @llvm.intel.directive(metadata !"DIR.QUAL.LIST.END")
+// CHECK-NEXT: fence acquire
+// CHECK-NEXT: load i64, i64*
+// CHECK-NEXT: add nsw i64 %{{.+}}, 1
+// CHECK-NEXT: store i64
+// CHECK-NEXT: fence release
+// CHECK-NEXT: call void @llvm.intel.directive(metadata !"DIR.OMP.END.ATOMIC")
+// CHECK-NEXT: call void @llvm.intel.directive(metadata !"DIR.QUAL.LIST.END")
 #pragma omp atomic seq_cst
   ++n1;
-// CHECK-NEXT: atomicrmw add i64* [[N1_ADDR]], i64 1 seq_cst
-// CHECK-NEXT: call void @__kmpc_flush
+// CHECK-NEXT: call void @llvm.intel.directive(metadata !"DIR.OMP.ATOMIC")
+// CHECK-NEXT: call void @llvm.intel.directive.qual(metadata !"QUAL.OMP.UPDATE.SEQ_CST")
+// CHECK-NEXT: call void @llvm.intel.directive(metadata !"DIR.QUAL.LIST.END")
+// CHECK-NEXT: fence acquire
+// CHECK-NEXT: load i64, i64*
+// CHECK-NEXT: add nsw i64 %{{.+}}, 1
+// CHECK-NEXT: store i64
+// CHECK-NEXT: fence release
+// CHECK-NEXT: call void @llvm.intel.directive(metadata !"DIR.OMP.END.ATOMIC")
+// CHECK-NEXT: call void @llvm.intel.directive(metadata !"DIR.QUAL.LIST.END")
 #pragma omp atomic seq_cst update
   ++n1;
-// CHECK-NEXT: [[ALOAD52:%.+]] = load atomic i64, i64* [[N1_ADDR]] seq_cst
-// CHECK-NEXT: call void @__kmpc_flush
-// CHECK-NEXT: store i64 [[ALOAD52]], i64* [[N2_ADDR]], align 8
+// CHECK-NEXT: call void @llvm.intel.directive(metadata !"DIR.OMP.ATOMIC")
+// CHECK-NEXT: call void @llvm.intel.directive.qual(metadata !"QUAL.OMP.READ.SEQ_CST")
+// CHECK-NEXT: call void @llvm.intel.directive(metadata !"DIR.QUAL.LIST.END")
+// CHECK-NEXT: fence acquire
+// CHECK-NEXT: load i64, i64*
+// CHECK-NEXT: store i64
+// CHECK-NEXT: fence release
+// CHECK-NEXT: call void @llvm.intel.directive(metadata !"DIR.OMP.END.ATOMIC")
+// CHECK-NEXT: call void @llvm.intel.directive(metadata !"DIR.QUAL.LIST.END")
 #pragma omp atomic read, seq_cst
   n2 = n1;
-// CHECK-NEXT: store atomic i64 1, i64* [[N1_ADDR]] seq_cst, align 8
-// CHECK-NEXT: call void @__kmpc_flush
+// CHECK-NEXT: call void @llvm.intel.directive(metadata !"DIR.OMP.ATOMIC")
+// CHECK-NEXT: call void @llvm.intel.directive.qual(metadata !"QUAL.OMP.WRITE.SEQ_CST")
+// CHECK-NEXT: call void @llvm.intel.directive(metadata !"DIR.QUAL.LIST.END")
+// CHECK-NEXT: fence acquire
+// CHECK-NEXT: store i64 1, i64*
+// CHECK-NEXT: fence release
+// CHECK-NEXT: call void @llvm.intel.directive(metadata !"DIR.OMP.END.ATOMIC")
+// CHECK-NEXT: call void @llvm.intel.directive(metadata !"DIR.QUAL.LIST.END")
 #pragma omp atomic write seq_cst
   n1 = 1;
-// CHECK-NEXT: [[L48:%.+]] = atomicrmw add i64* [[N1_ADDR]], i64 1 seq_cst
-// CHECK-NEXT: [[ADD53:%.+]] = add nsw i64 [[L48]], 1
-// CHECK-NEXT: store i64 [[ADD53]], i64* [[N2_ADDR]], align 8
-// CHECK-NEXT: call void @__kmpc_flush
-=======
-// CHECK: call void @llvm.intel.directive(metadata !"DIR.OMP.ATOMIC")
-// CHECK-NEXT: call void @llvm.intel.directive.qual(metadata !"QUAL.OMP.UPDATE")
+// CHECK-NEXT: call void @llvm.intel.directive(metadata !"DIR.OMP.ATOMIC")
+// CHECK-NEXT: call void @llvm.intel.directive.qual(metadata !"QUAL.OMP.CAPTURE.SEQ_CST")
 // CHECK-NEXT: call void @llvm.intel.directive(metadata !"DIR.QUAL.LIST.END")
 // CHECK-NEXT: fence acquire
 // CHECK-NEXT: load i64, i64*
 // CHECK-NEXT: add nsw i64 %{{.+}}, 1
 // CHECK-NEXT: store i64
-// CHECK-NEXT: fence release
-// CHECK-NEXT: call void @llvm.intel.directive(metadata !"DIR.OMP.END.ATOMIC")
-// CHECK-NEXT: call void @llvm.intel.directive(metadata !"DIR.QUAL.LIST.END")
-#pragma omp atomic
-  ++n1;
-// CHECK-NEXT: call void @llvm.intel.directive(metadata !"DIR.OMP.ATOMIC")
-// CHECK-NEXT: call void @llvm.intel.directive.qual(metadata !"QUAL.OMP.UPDATE")
-// CHECK-NEXT: call void @llvm.intel.directive(metadata !"DIR.QUAL.LIST.END")
-// CHECK-NEXT: fence acquire
-// CHECK-NEXT: load i64, i64*
-// CHECK-NEXT: add nsw i64 %{{.+}}, 1
-// CHECK-NEXT: store i64
-// CHECK-NEXT: fence release
-// CHECK-NEXT: call void @llvm.intel.directive(metadata !"DIR.OMP.END.ATOMIC")
-// CHECK-NEXT: call void @llvm.intel.directive(metadata !"DIR.QUAL.LIST.END")
-#pragma omp atomic update
-  ++n1;
-// CHECK-NEXT: call void @llvm.intel.directive(metadata !"DIR.OMP.ATOMIC")
-// CHECK-NEXT: call void @llvm.intel.directive.qual(metadata !"QUAL.OMP.READ")
-// CHECK-NEXT: call void @llvm.intel.directive(metadata !"DIR.QUAL.LIST.END")
-// CHECK-NEXT: fence acquire
-// CHECK-NEXT: load i64, i64*
-// CHECK-NEXT: store i64
-// CHECK-NEXT: fence release
-// CHECK-NEXT: call void @llvm.intel.directive(metadata !"DIR.OMP.END.ATOMIC")
-// CHECK-NEXT: call void @llvm.intel.directive(metadata !"DIR.QUAL.LIST.END")
-#pragma omp atomic read
-  n2 = n1;
-// CHECK-NEXT: call void @llvm.intel.directive(metadata !"DIR.OMP.ATOMIC")
-// CHECK-NEXT: call void @llvm.intel.directive.qual(metadata !"QUAL.OMP.WRITE")
-// CHECK-NEXT: call void @llvm.intel.directive(metadata !"DIR.QUAL.LIST.END")
-// CHECK-NEXT: fence acquire
-// CHECK-NEXT: store i64 1, i64*
-// CHECK-NEXT: fence release
-// CHECK-NEXT: call void @llvm.intel.directive(metadata !"DIR.OMP.END.ATOMIC")
-// CHECK-NEXT: call void @llvm.intel.directive(metadata !"DIR.QUAL.LIST.END")
-#pragma omp atomic write
-  n1 = 1;
-// CHECK-NEXT: call void @llvm.intel.directive(metadata !"DIR.OMP.ATOMIC")
-// CHECK-NEXT: call void @llvm.intel.directive.qual(metadata !"QUAL.OMP.CAPTURE")
-// CHECK-NEXT: call void @llvm.intel.directive(metadata !"DIR.QUAL.LIST.END")
-// CHECK-NEXT: fence acquire
-// CHECK-NEXT: load i64, i64*
-// CHECK-NEXT: add nsw i64 %{{.+}}, 1
-// CHECK-NEXT: store i64
-// CHECK-NEXT: store i64
-// CHECK-NEXT: fence release
-// CHECK-NEXT: call void @llvm.intel.directive(metadata !"DIR.OMP.END.ATOMIC")
-// CHECK-NEXT: call void @llvm.intel.directive(metadata !"DIR.QUAL.LIST.END")
-#pragma omp atomic capture
-  n2 = ++n1;
-// CHECK-NEXT: call void @llvm.intel.directive(metadata !"DIR.OMP.ATOMIC")
-// CHECK-NEXT: call void @llvm.intel.directive.qual(metadata !"QUAL.OMP.UPDATE.SEQ_CST")
-// CHECK-NEXT: call void @llvm.intel.directive(metadata !"DIR.QUAL.LIST.END")
-// CHECK-NEXT: fence acquire
-// CHECK-NEXT: load i64, i64*
-// CHECK-NEXT: add nsw i64 %{{.+}}, 1
-// CHECK-NEXT: store i64
-// CHECK-NEXT: fence release
-// CHECK-NEXT: call void @llvm.intel.directive(metadata !"DIR.OMP.END.ATOMIC")
-// CHECK-NEXT: call void @llvm.intel.directive(metadata !"DIR.QUAL.LIST.END")
-#pragma omp atomic seq_cst
-  ++n1;
-// CHECK-NEXT: call void @llvm.intel.directive(metadata !"DIR.OMP.ATOMIC")
-// CHECK-NEXT: call void @llvm.intel.directive.qual(metadata !"QUAL.OMP.UPDATE.SEQ_CST")
-// CHECK-NEXT: call void @llvm.intel.directive(metadata !"DIR.QUAL.LIST.END")
-// CHECK-NEXT: fence acquire
-// CHECK-NEXT: load i64, i64*
-// CHECK-NEXT: add nsw i64 %{{.+}}, 1
-// CHECK-NEXT: store i64
-// CHECK-NEXT: fence release
-// CHECK-NEXT: call void @llvm.intel.directive(metadata !"DIR.OMP.END.ATOMIC")
-// CHECK-NEXT: call void @llvm.intel.directive(metadata !"DIR.QUAL.LIST.END")
-#pragma omp atomic seq_cst update
-  ++n1;
-// CHECK-NEXT: call void @llvm.intel.directive(metadata !"DIR.OMP.ATOMIC")
-// CHECK-NEXT: call void @llvm.intel.directive.qual(metadata !"QUAL.OMP.READ.SEQ_CST")
-// CHECK-NEXT: call void @llvm.intel.directive(metadata !"DIR.QUAL.LIST.END")
-// CHECK-NEXT: fence acquire
-// CHECK-NEXT: load i64, i64*
-// CHECK-NEXT: store i64
-// CHECK-NEXT: fence release
-// CHECK-NEXT: call void @llvm.intel.directive(metadata !"DIR.OMP.END.ATOMIC")
-// CHECK-NEXT: call void @llvm.intel.directive(metadata !"DIR.QUAL.LIST.END")
-#pragma omp atomic read, seq_cst
-  n2 = n1;
-// CHECK-NEXT: call void @llvm.intel.directive(metadata !"DIR.OMP.ATOMIC")
-// CHECK-NEXT: call void @llvm.intel.directive.qual(metadata !"QUAL.OMP.WRITE.SEQ_CST")
-// CHECK-NEXT: call void @llvm.intel.directive(metadata !"DIR.QUAL.LIST.END")
-// CHECK-NEXT: fence acquire
-// CHECK-NEXT: store i64 1, i64*
-// CHECK-NEXT: fence release
-// CHECK-NEXT: call void @llvm.intel.directive(metadata !"DIR.OMP.END.ATOMIC")
-// CHECK-NEXT: call void @llvm.intel.directive(metadata !"DIR.QUAL.LIST.END")
-#pragma omp atomic write seq_cst
-  n1 = 1;
-// CHECK-NEXT: call void @llvm.intel.directive(metadata !"DIR.OMP.ATOMIC")
-// CHECK-NEXT: call void @llvm.intel.directive.qual(metadata !"QUAL.OMP.CAPTURE.SEQ_CST")
-// CHECK-NEXT: call void @llvm.intel.directive(metadata !"DIR.QUAL.LIST.END")
-// CHECK-NEXT: fence acquire
-// CHECK-NEXT: load i64, i64*
-// CHECK-NEXT: add nsw i64 %{{.+}}, 1
-// CHECK-NEXT: store i64
-// CHECK-NEXT: store i64
-// CHECK-NEXT: fence release
-// CHECK-NEXT: call void @llvm.intel.directive(metadata !"DIR.OMP.END.ATOMIC")
-// CHECK-NEXT: call void @llvm.intel.directive(metadata !"DIR.QUAL.LIST.END")
->>>>>>> bbc9cb0d
+// CHECK-NEXT: store i64
+// CHECK-NEXT: fence release
+// CHECK-NEXT: call void @llvm.intel.directive(metadata !"DIR.OMP.END.ATOMIC")
+// CHECK-NEXT: call void @llvm.intel.directive(metadata !"DIR.QUAL.LIST.END")
 #pragma omp atomic seq_cst, capture
   n2 = ++n1;
 // CHECK-NEXT: call void @llvm.intel.directive(metadata !"DIR.OMP.CRITICAL")
