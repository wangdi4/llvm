--- conflicted
+++ resolved
@@ -58,15 +58,9 @@
 //HOST: @.str.1 = private target_declare unnamed_addr constant [7 x i8] c"SIGHUP\00", align 1
 //HOST: @.str.2 = private target_declare unnamed_addr constant [8 x i8] c"SIGQUIT\00", align 1
 //HOST: @.str.3 = private target_declare unnamed_addr constant [8 x i8] c"SIGTRAP\00", align 1
-<<<<<<< HEAD
-//TARG: @c1 = target_declare addrspace(1) global i32 0, align 4
-//TARG: @y = target_declare addrspace(1) global i32 0, align 4
-//TARG: @glob_str = target_declare addrspace(1) global ptr addrspace(4) addrspacecast (ptr addrspace(1) @.str to ptr addrspace(4)), align 8
-=======
 //TARG: @c1 = {{.*}}target_declare addrspace(1) global i32 0, align 4
 //TARG: @y = {{.*}}target_declare addrspace(1) global i32 0, align 4
 //TARG: @glob_str = {{.*}}target_declare addrspace(1) global ptr addrspace(4) addrspacecast (ptr addrspace(1) @.str to ptr addrspace(4)), align 8
->>>>>>> 7f4c3c22
 //TARG: @.str = private target_declare unnamed_addr addrspace(1) constant [8 x i8] c"TESTING\00", align 1
 //TARG: @.str.1 = private target_declare unnamed_addr addrspace(1) constant [7 x i8] c"SIGHUP\00", align 1
 //TARG: @.str.2 = private target_declare unnamed_addr addrspace(1) constant [8 x i8] c"SIGQUIT\00", align 1
