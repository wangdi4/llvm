// RUN: %clang_cc1 -triple x86_64-unknown-linux-gnu -fopenmp \
// RUN:  -fintel-compatibility -fopenmp-late-outline \
// RUN:  -fopenmp-version=50 -fopenmp-targets=spir64 \
// RUN:  -emit-llvm-bc %s -o %t-host.bc
<<<<<<< HEAD
=======
//
// RUN: %clang_cc1 -triple spir64 -fopenmp \
// RUN:  -fintel-compatibility -fopenmp-late-outline \
// RUN:  -fopenmp-version=50 -fopenmp-targets=spir64 -fopenmp-is-device \
// RUN:  -fopenmp-host-ir-file-path %t-host.bc %s -emit-llvm -o - | \
// RUN:  FileCheck %s --check-prefixes=TARG,ALL

// RUN: %clang_cc1 -triple x86_64-unknown-linux-gnu -fopenmp \
// RUN:  -fintel-compatibility -fopenmp-late-outline \
// RUN:  -fno-intel-openmp-use-llvm-atomic \
// RUN:  -fopenmp-version=50 -fopenmp-targets=spir64 \
// RUN:  -emit-llvm-bc %s -o %t-host_old.bc
>>>>>>> 6c8b510a
//
// RUN: %clang_cc1 -triple spir64 -fopenmp \
// RUN:  -fintel-compatibility -fopenmp-late-outline \
// RUN:  -fno-intel-openmp-use-llvm-atomic \
// RUN:  -fopenmp-version=50 -fopenmp-targets=spir64 -fopenmp-is-device \
// RUN:  -fopenmp-host-ir-file-path %t-host_old.bc %s -emit-llvm -o - | \
// RUN:  FileCheck %s --check-prefixes=TARG-OLD,ALL

// RUN: %clang_cc1 -triple x86_64-pc-windows-msvc19.15.26732 -fopenmp \
// RUN:  -fintel-compatibility -fopenmp-late-outline \
// RUN:  -fopenmp-version=50 -fopenmp-targets=spir64 \
// RUN:  -emit-llvm-bc %s -o %t-host_win.bc
//
// RUN: %clang_cc1 -triple spir64 -fopenmp \
// RUN:  -aux-triple x86_64-pc-windows-msvc \
// RUN:  -fintel-compatibility -fopenmp-late-outline \
// RUN:  -fopenmp-version=50 -fopenmp-targets=spir64 -fopenmp-is-device \
// RUN:  -fopenmp-host-ir-file-path %t-host_win.bc %s -emit-llvm -o - | \
// RUN:  FileCheck %s --check-prefixes=TARG,ALL

// RUN: %clang_cc1 -triple x86_64-pc-windows-msvc19.15.26732 -fopenmp \
// RUN:  -fintel-compatibility -fopenmp-late-outline \
<<<<<<< HEAD
// RUN:  -fopenmp-version=50 -fopenmp-targets=spir64 \
// RUN:  -emit-llvm-bc %s -o %t-host_win.bc
=======
// RUN:  -fno-intel-openmp-use-llvm-atomic \
// RUN:  -fopenmp-version=50 -fopenmp-targets=spir64 \
// RUN:  -emit-llvm-bc %s -o %t-host_win_old.bc
>>>>>>> 6c8b510a
//
// RUN: %clang_cc1 -triple spir64 -fopenmp \
// RUN:  -aux-triple x86_64-pc-windows-msvc \
// RUN:  -fintel-compatibility -fopenmp-late-outline \
<<<<<<< HEAD
// RUN:  -fopenmp-version=50 -fopenmp-targets=spir64 -fopenmp-is-device \
// RUN:  -fopenmp-host-ir-file-path %t-host_win.bc %s -emit-llvm -o - | \
// RUN:  FileCheck %s --check-prefixes=TARG-WIN,ALL
=======
// RUN:  -fno-intel-openmp-use-llvm-atomic \
// RUN:  -fopenmp-version=50 -fopenmp-targets=spir64 -fopenmp-is-device \
// RUN:  -fopenmp-host-ir-file-path %t-host_win_old.bc %s -emit-llvm -o - | \
// RUN:  FileCheck %s --check-prefixes=TARG-OLD-WIN,ALL
>>>>>>> 6c8b510a

#define N 100

//ALL-LABEL: main
int main()
{
  int b = 0;

  //ALL: "DIR.OMP.TARGET"()
  #pragma omp target map(tofrom: b)
  {
    //ALL: "DIR.OMP.PARALLEL.LOOP"()
    #pragma omp parallel for
    for(int ii = 0; ii < N; ++ii)
      //HOST: atomicrmw add {{.*}}1 seq_cst
      //TARG: atomicrmw add {{.*}}1 seq_cst
      //TARG-OLD: call void @__atomic_load
      //TARG-OLD: call {{.*}}@__atomic_compare_exchange
      #pragma omp atomic seq_cst
      b++;
    //ALL: "DIR.OMP.END.PARALLEL.LOOP"()
  }
  //ALL: "DIR.OMP.END.TARGET"()
  return 0;
}

//ALL-LABEL: test_update
void test_update() {
  float counter_N0{};
  //ALL: "DIR.OMP.TARGET"()
  #pragma omp target map(tofrom: counter_N0)
  #pragma omp simd
  for (int i0 = 0 ; i0 < 10 ; i0++ )
  {
<<<<<<< HEAD
    //ALL-NOT: load atomic
    //ALL-NOT: cmpxchg
=======
    //TARG-OLD-NOT: load atomic
    //TARG-OLD-NOT: cmpxchg
    //TARG: load atomic
    //TARG: cmpxchg
>>>>>>> 6c8b510a
    #pragma omp atomic update
    counter_N0 = counter_N0 +  1. ;
  }
  //ALL: "DIR.OMP.END.TARGET"()
<<<<<<< HEAD
=======
}

//ALL-LABEL: test_write
void test_write(float *x, float *v) {
  #pragma omp target parallel for map(tofrom: x[0], v[0])
  for (int i = 0; i < 100; i++) {
    //TARG-OLD-NOT: store atomic
    //TARG: store atomic
    #pragma omp atomic write
    *x = *v;
  }
>>>>>>> 6c8b510a
}<|MERGE_RESOLUTION|>--- conflicted
+++ resolved
@@ -2,8 +2,6 @@
 // RUN:  -fintel-compatibility -fopenmp-late-outline \
 // RUN:  -fopenmp-version=50 -fopenmp-targets=spir64 \
 // RUN:  -emit-llvm-bc %s -o %t-host.bc
-<<<<<<< HEAD
-=======
 //
 // RUN: %clang_cc1 -triple spir64 -fopenmp \
 // RUN:  -fintel-compatibility -fopenmp-late-outline \
@@ -16,7 +14,6 @@
 // RUN:  -fno-intel-openmp-use-llvm-atomic \
 // RUN:  -fopenmp-version=50 -fopenmp-targets=spir64 \
 // RUN:  -emit-llvm-bc %s -o %t-host_old.bc
->>>>>>> 6c8b510a
 //
 // RUN: %clang_cc1 -triple spir64 -fopenmp \
 // RUN:  -fintel-compatibility -fopenmp-late-outline \
@@ -39,28 +36,17 @@
 
 // RUN: %clang_cc1 -triple x86_64-pc-windows-msvc19.15.26732 -fopenmp \
 // RUN:  -fintel-compatibility -fopenmp-late-outline \
-<<<<<<< HEAD
-// RUN:  -fopenmp-version=50 -fopenmp-targets=spir64 \
-// RUN:  -emit-llvm-bc %s -o %t-host_win.bc
-=======
 // RUN:  -fno-intel-openmp-use-llvm-atomic \
 // RUN:  -fopenmp-version=50 -fopenmp-targets=spir64 \
 // RUN:  -emit-llvm-bc %s -o %t-host_win_old.bc
->>>>>>> 6c8b510a
 //
 // RUN: %clang_cc1 -triple spir64 -fopenmp \
 // RUN:  -aux-triple x86_64-pc-windows-msvc \
 // RUN:  -fintel-compatibility -fopenmp-late-outline \
-<<<<<<< HEAD
-// RUN:  -fopenmp-version=50 -fopenmp-targets=spir64 -fopenmp-is-device \
-// RUN:  -fopenmp-host-ir-file-path %t-host_win.bc %s -emit-llvm -o - | \
-// RUN:  FileCheck %s --check-prefixes=TARG-WIN,ALL
-=======
 // RUN:  -fno-intel-openmp-use-llvm-atomic \
 // RUN:  -fopenmp-version=50 -fopenmp-targets=spir64 -fopenmp-is-device \
 // RUN:  -fopenmp-host-ir-file-path %t-host_win_old.bc %s -emit-llvm -o - | \
 // RUN:  FileCheck %s --check-prefixes=TARG-OLD-WIN,ALL
->>>>>>> 6c8b510a
 
 #define N 100
 
@@ -95,21 +81,14 @@
   #pragma omp simd
   for (int i0 = 0 ; i0 < 10 ; i0++ )
   {
-<<<<<<< HEAD
-    //ALL-NOT: load atomic
-    //ALL-NOT: cmpxchg
-=======
     //TARG-OLD-NOT: load atomic
     //TARG-OLD-NOT: cmpxchg
     //TARG: load atomic
     //TARG: cmpxchg
->>>>>>> 6c8b510a
     #pragma omp atomic update
     counter_N0 = counter_N0 +  1. ;
   }
   //ALL: "DIR.OMP.END.TARGET"()
-<<<<<<< HEAD
-=======
 }
 
 //ALL-LABEL: test_write
@@ -121,5 +100,4 @@
     #pragma omp atomic write
     *x = *v;
   }
->>>>>>> 6c8b510a
 }