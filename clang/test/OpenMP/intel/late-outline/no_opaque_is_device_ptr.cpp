//INTEL_COLLAB
//RUN: %clang_cc1 -no-opaque-pointers -emit-llvm -o - -fopenmp -fopenmp-version=50 \
//RUN:  -fopenmp-late-outline \
//RUN:  -triple x86_64-unknown-linux-gnu %s | FileCheck %s

struct S {
  int a = 0;
  int *ptr = &a;
  int &ref = a;
  int *aaptr = &a;
  int arr[4];
  S() {}
  void foo(float *&refptr);
};

//CHECK-LABEL: S3foo
void S::foo(float *&refptr) {
  //CHECK: [[REFPTR:%refptr.*]] = alloca float**, align 8
  //CHECK: [[LREFPTR:%[0-9]+]] = load float**, float*** [[REFPTR]]
  //CHECK: [[LREFPTR1:%[0-9]+]] = load float**, float*** [[REFPTR]]

  //CHECK: "DIR.OMP.TARGET"()
<<<<<<< HEAD
  //CHECK: QUAL.OMP.IS_DEVICE_PTR:PTR_TO_PTR"(i32** %ptr, float** [[LREFPTR]], i32** %aaptr, [4 x i32]* %arr)
=======
  //CHECK-SAME: "QUAL.OMP.LIVEIN"(i32** %ptr)
  //CHECK-SAME: "QUAL.OMP.LIVEIN"(float** %0)
  //CHECK-SAME: "QUAL.OMP.LIVEIN"(i32** %aaptr)
  //CHECK-SAME: "QUAL.OMP.LIVEIN"([4 x i32]* %arr)
  //CHECK: "QUAL.OMP.MAP.TOFROM"(float** [[LREFPTR1]]
>>>>>>> 7fca6dfc
  #pragma omp target is_device_ptr(ptr, refptr, aaptr, arr)
  ++a, ++*ptr, ++ref, ++arr[0];
  //CHECK: "DIR.OMP.END.TARGET"()
}


//CHECK-LABEL: foo
void foo() {
  int i;
  int &j = i;
  int *k = &j;
  //CHECK-DAG: [[K:%k.*]] = alloca i32*,

  //CHECK: "DIR.OMP.TARGET"()
<<<<<<< HEAD
  //CHECK: QUAL.OMP.IS_DEVICE_PTR:PTR_TO_PTR"(i32** %k)
=======
  //CHECK-SAME: "QUAL.OMP.LIVEIN"(i32** %k)
  //CHECK: "QUAL.OMP.MAP.TOFROM"(i32* [[L]]
>>>>>>> 7fca6dfc
  #pragma omp target map(tofrom: i) is_device_ptr(k)
  {
    i++; j++; k++;
  }
  //CHECK: "DIR.OMP.END.TARGET"()
}

struct SomeKernel {
  int targetDev;
  float* devPtr;
  SomeKernel();
  ~SomeKernel();

  template<unsigned int nRHS>
  void apply() {
    #pragma omp target teams is_device_ptr(devPtr) device(targetDev)
    {
    }
  }
};

//CHECK: define {{.*}}use_template
void use_template() {
  SomeKernel aKern;
  aKern.apply<32>();
}

//CHECK: define {{.*}}ZN10SomeKernel5applyILj32EEEvv
//CHECK: [[THIS:%this.*]] = load %struct.SomeKernel*, %struct.SomeKernel** %this.addr,
//CHECK: [[DEVPTR:%devPtr.*]] = getelementptr inbounds %struct.SomeKernel, %struct.SomeKernel* [[THIS]], i32 0, i32 1
//CHECK: "DIR.OMP.TARGET"()
<<<<<<< HEAD
//CHECK: QUAL.OMP.IS_DEVICE_PTR:PTR_TO_PTR"(float** [[DEVPTR]])
=======
//CHECK-SAME: "QUAL.OMP.LIVEIN"(float** %devPtr)
//CHECK: "QUAL.OMP.MAP.TO"(%struct.SomeKernel* [[THIS]]


// CHECK-LABEL: omp_kernel
void omp_kernel(float * __restrict xxi) {
//CHECK: "DIR.OMP.TASK"()
//CHECK-SAME: "QUAL.OMP.FIRSTPRIVATE"(float** %xxi.addr)
//CHECK: "DIR.OMP.TARGET"()
//CHECK-SAME: "QUAL.OMP.LIVEIN"(float** %xxi.addr)
 #pragma omp target teams distribute nowait is_device_ptr(xxi)
  for (int n = 0; n < 100; n += 10) {
    xxi[0] = 0;
  }
// CHECK: "DIR.OMP.END.TARGET"
// CHECK: "DIR.OMP.END.TASK"
}
>>>>>>> 7fca6dfc

//CHECK-LABEL: main
int main() {
  float a = 0;
  float *ptr = &a;
  float &ref = a;
  float arr[4];
  float vla[(int)a];

  //CHECK: [[A:%a.*]] = alloca float,
  //CHECK: [[PTR:%ptr.*]] = alloca float*,
  //CHECK: [[REF:%ref.*]] = alloca float*,
  //CHECK: [[ARR:%arr.*]] = alloca [4 x float],
  //CHECK: [[VLA:%vla.*]] = alloca float, i64

  S s;
  s.foo(ptr);

  //CHECK: "DIR.OMP.TARGET"()
<<<<<<< HEAD
  //CHECK: QUAL.OMP.IS_DEVICE_PTR:PTR_TO_PTR"(float** %ptr, [4 x float]* %arr, float* %vla)
=======
  //CHECK-SAME: "QUAL.OMP.LIVEIN"(float** %ptr)
  //CHECK-SAME: "QUAL.OMP.LIVEIN"([4 x float]* %arr)
  //CHECK-SAME: "QUAL.OMP.LIVEIN"(float* %vla)
  //CHECK: "QUAL.OMP.MAP.TOFROM"(float* [[L]]
  //CHECK: "QUAL.OMP.MAP.TO"([4 x float]* [[ARR]]
  //CHECK: "QUAL.OMP.MAP.TO:VARLEN"(float* [[VLA]]
>>>>>>> 7fca6dfc
  #pragma omp target \
               is_device_ptr(ptr, arr, vla)
  ++a, ++*ptr, ++ref, ++arr[0], ++vla[0];
  //CHECK: "DIR.OMP.END.TARGET"()
<<<<<<< HEAD
=======

  void (*fptr)(void) = foo;
  //CHECK: store void ()* @_Z3foov, void ()** [[FPTR]]
  //CHECK: [[L14:%[0-9]+]] = load void ()*, void ()** [[FPTR]]
  //CHECK: "DIR.OMP.TARGET"()
  //CHECK-SAME: "QUAL.OMP.LIVEIN"(void ()** %fptr)
  //CHECK-SAME: "QUAL.OMP.MAP.TOFROM:FPTR"(void ()*
  #pragma omp target is_device_ptr(fptr)
    fptr();
  //CHECK: "DIR.OMP.END.TARGET"()
>>>>>>> 7fca6dfc
  return a;
}

// end INTEL_COLLAB<|MERGE_RESOLUTION|>--- conflicted
+++ resolved
@@ -20,17 +20,13 @@
   //CHECK: [[LREFPTR1:%[0-9]+]] = load float**, float*** [[REFPTR]]
 
   //CHECK: "DIR.OMP.TARGET"()
-<<<<<<< HEAD
-  //CHECK: QUAL.OMP.IS_DEVICE_PTR:PTR_TO_PTR"(i32** %ptr, float** [[LREFPTR]], i32** %aaptr, [4 x i32]* %arr)
-=======
   //CHECK-SAME: "QUAL.OMP.LIVEIN"(i32** %ptr)
   //CHECK-SAME: "QUAL.OMP.LIVEIN"(float** %0)
   //CHECK-SAME: "QUAL.OMP.LIVEIN"(i32** %aaptr)
   //CHECK-SAME: "QUAL.OMP.LIVEIN"([4 x i32]* %arr)
   //CHECK: "QUAL.OMP.MAP.TOFROM"(float** [[LREFPTR1]]
->>>>>>> 7fca6dfc
   #pragma omp target is_device_ptr(ptr, refptr, aaptr, arr)
-  ++a, ++*ptr, ++ref, ++arr[0];
+  ++a, ++*ptr, ++ref, ++arr[0], refptr++;
   //CHECK: "DIR.OMP.END.TARGET"()
 }
 
@@ -41,14 +37,11 @@
   int &j = i;
   int *k = &j;
   //CHECK-DAG: [[K:%k.*]] = alloca i32*,
+  //CHECK: [[L:%[0-9]+]] = load i32*, i32** %k
 
   //CHECK: "DIR.OMP.TARGET"()
-<<<<<<< HEAD
-  //CHECK: QUAL.OMP.IS_DEVICE_PTR:PTR_TO_PTR"(i32** %k)
-=======
   //CHECK-SAME: "QUAL.OMP.LIVEIN"(i32** %k)
   //CHECK: "QUAL.OMP.MAP.TOFROM"(i32* [[L]]
->>>>>>> 7fca6dfc
   #pragma omp target map(tofrom: i) is_device_ptr(k)
   {
     i++; j++; k++;
@@ -66,6 +59,7 @@
   void apply() {
     #pragma omp target teams is_device_ptr(devPtr) device(targetDev)
     {
+       devPtr++;
     }
   }
 };
@@ -80,9 +74,6 @@
 //CHECK: [[THIS:%this.*]] = load %struct.SomeKernel*, %struct.SomeKernel** %this.addr,
 //CHECK: [[DEVPTR:%devPtr.*]] = getelementptr inbounds %struct.SomeKernel, %struct.SomeKernel* [[THIS]], i32 0, i32 1
 //CHECK: "DIR.OMP.TARGET"()
-<<<<<<< HEAD
-//CHECK: QUAL.OMP.IS_DEVICE_PTR:PTR_TO_PTR"(float** [[DEVPTR]])
-=======
 //CHECK-SAME: "QUAL.OMP.LIVEIN"(float** %devPtr)
 //CHECK: "QUAL.OMP.MAP.TO"(%struct.SomeKernel* [[THIS]]
 
@@ -100,7 +91,6 @@
 // CHECK: "DIR.OMP.END.TARGET"
 // CHECK: "DIR.OMP.END.TASK"
 }
->>>>>>> 7fca6dfc
 
 //CHECK-LABEL: main
 int main() {
@@ -114,28 +104,24 @@
   //CHECK: [[PTR:%ptr.*]] = alloca float*,
   //CHECK: [[REF:%ref.*]] = alloca float*,
   //CHECK: [[ARR:%arr.*]] = alloca [4 x float],
+  //CHECK: [[FPTR:%fptr]] = alloca void ()*
   //CHECK: [[VLA:%vla.*]] = alloca float, i64
 
+  //CHECK: [[L:%[0-9]+]] = load float*, float** [[PTR]]
   S s;
   s.foo(ptr);
 
   //CHECK: "DIR.OMP.TARGET"()
-<<<<<<< HEAD
-  //CHECK: QUAL.OMP.IS_DEVICE_PTR:PTR_TO_PTR"(float** %ptr, [4 x float]* %arr, float* %vla)
-=======
   //CHECK-SAME: "QUAL.OMP.LIVEIN"(float** %ptr)
   //CHECK-SAME: "QUAL.OMP.LIVEIN"([4 x float]* %arr)
   //CHECK-SAME: "QUAL.OMP.LIVEIN"(float* %vla)
   //CHECK: "QUAL.OMP.MAP.TOFROM"(float* [[L]]
   //CHECK: "QUAL.OMP.MAP.TO"([4 x float]* [[ARR]]
   //CHECK: "QUAL.OMP.MAP.TO:VARLEN"(float* [[VLA]]
->>>>>>> 7fca6dfc
   #pragma omp target \
                is_device_ptr(ptr, arr, vla)
   ++a, ++*ptr, ++ref, ++arr[0], ++vla[0];
   //CHECK: "DIR.OMP.END.TARGET"()
-<<<<<<< HEAD
-=======
 
   void (*fptr)(void) = foo;
   //CHECK: store void ()* @_Z3foov, void ()** [[FPTR]]
@@ -146,7 +132,6 @@
   #pragma omp target is_device_ptr(fptr)
     fptr();
   //CHECK: "DIR.OMP.END.TARGET"()
->>>>>>> 7fca6dfc
   return a;
 }
 
