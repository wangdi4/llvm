// NOTE: Assertions have been autogenerated by utils/update_cc_test_checks.py UTC_ARGS: --function-signature --include-generated-funcs --replace-value-regex "__omp_offloading_[0-9a-z]+_[0-9a-z]+" "reduction_size[.].+[.]" "pl_cond[.].+[.|,]" --prefix-filecheck-ir-name _
// RUN: %clang_cc1 -fopenmp-enable-irbuilder -verify -fopenmp -fopenmp-version=50 -x c++ -triple x86_64-unknown-unknown -emit-llvm %s -o - | FileCheck %s
// expected-no-diagnostics

#ifndef HEADER
#define HEADER

struct MyIterator {
  MyIterator(unsigned pos);
  MyIterator(const MyIterator &other);
  const MyIterator &operator=(const MyIterator &that);
  MyIterator &operator++();
  int operator-(const MyIterator &that) const;
  MyIterator &operator+=(unsigned a);
  MyIterator operator+(unsigned a) const;
  bool operator==(const MyIterator &that) const;
  bool operator!=(const MyIterator &that) const;
  unsigned operator*() const;
};

extern "C" void workshareloop_iterator(float *a, float *b, float *c) {
#pragma omp for
  for (MyIterator it = MyIterator(7); it != MyIterator(41); ++it) {
    unsigned i = *it;
    a[i] = b[i] * c[i];
  }
}

#endif // HEADER
// CHECK-LABEL: define {{[^@]+}}@workshareloop_iterator
// CHECK-SAME: (float* noundef [[A:%.*]], float* noundef [[B:%.*]], float* noundef [[C:%.*]]) #[[ATTR0:[0-9]+]] {
// CHECK-NEXT:  entry:
// CHECK-NEXT:    [[A_ADDR:%.*]] = alloca float*, align 8
// CHECK-NEXT:    [[B_ADDR:%.*]] = alloca float*, align 8
// CHECK-NEXT:    [[C_ADDR:%.*]] = alloca float*, align 8
// CHECK-NEXT:    [[IT:%.*]] = alloca [[STRUCT_MYITERATOR:%.*]], align 1
// CHECK-NEXT:    [[AGG_CAPTURED:%.*]] = alloca [[STRUCT_ANON:%.*]], align 8
// CHECK-NEXT:    [[AGG_CAPTURED1:%.*]] = alloca [[STRUCT_ANON_0:%.*]], align 1
// CHECK-NEXT:    [[DOTCOUNT_ADDR:%.*]] = alloca i64, align 8
// CHECK-NEXT:    [[I:%.*]] = alloca i32, align 4
// CHECK-NEXT:    [[P_LASTITER:%.*]] = alloca i32, align 4
// CHECK-NEXT:    [[P_LOWERBOUND:%.*]] = alloca i64, align 8
// CHECK-NEXT:    [[P_UPPERBOUND:%.*]] = alloca i64, align 8
// CHECK-NEXT:    [[P_STRIDE:%.*]] = alloca i64, align 8
// CHECK-NEXT:    store float* [[A]], float** [[A_ADDR]], align 8
// CHECK-NEXT:    store float* [[B]], float** [[B_ADDR]], align 8
// CHECK-NEXT:    store float* [[C]], float** [[C_ADDR]], align 8
<<<<<<< HEAD
// CHECK-NEXT:    call void @_ZN10MyIteratorC1Ej(%struct.MyIterator* noundef [[IT]], i32 noundef 7)
// CHECK-NEXT:    [[TMP0:%.*]] = getelementptr inbounds [[STRUCT_ANON]], %struct.anon* [[AGG_CAPTURED]], i32 0, i32 0
// CHECK-NEXT:    store %struct.MyIterator* [[IT]], %struct.MyIterator** [[TMP0]], align 8
// CHECK-NEXT:    [[TMP1:%.*]] = getelementptr inbounds [[STRUCT_ANON_0]], %struct.anon.0* [[AGG_CAPTURED1]], i32 0, i32 0
// CHECK-NEXT:    call void @_ZN10MyIteratorC1ERKS_(%struct.MyIterator* noundef [[TMP1]], %struct.MyIterator* noundef nonnull align 1 dereferenceable(1) [[IT]])
=======
// CHECK-NEXT:    call void @_ZN10MyIteratorC1Ej(%struct.MyIterator* noundef nonnull align 1 dereferenceable(1) [[IT]], i32 noundef 7)
// CHECK-NEXT:    [[TMP0:%.*]] = getelementptr inbounds [[STRUCT_ANON]], %struct.anon* [[AGG_CAPTURED]], i32 0, i32 0
// CHECK-NEXT:    store %struct.MyIterator* [[IT]], %struct.MyIterator** [[TMP0]], align 8
// CHECK-NEXT:    [[TMP1:%.*]] = getelementptr inbounds [[STRUCT_ANON_0]], %struct.anon.0* [[AGG_CAPTURED1]], i32 0, i32 0
// CHECK-NEXT:    call void @_ZN10MyIteratorC1ERKS_(%struct.MyIterator* noundef nonnull align 1 dereferenceable(1) [[TMP1]], %struct.MyIterator* noundef nonnull align 1 dereferenceable(1) [[IT]])
>>>>>>> 0a1e6d9c
// CHECK-NEXT:    call void @__captured_stmt(i64* [[DOTCOUNT_ADDR]], %struct.anon* [[AGG_CAPTURED]])
// CHECK-NEXT:    [[DOTCOUNT:%.*]] = load i64, i64* [[DOTCOUNT_ADDR]], align 8
// CHECK-NEXT:    br label [[OMP_LOOP_PREHEADER:%.*]]
// CHECK:       omp_loop.preheader:
// CHECK-NEXT:    store i64 0, i64* [[P_LOWERBOUND]], align 8
// CHECK-NEXT:    [[TMP2:%.*]] = sub i64 [[DOTCOUNT]], 1
// CHECK-NEXT:    store i64 [[TMP2]], i64* [[P_UPPERBOUND]], align 8
// CHECK-NEXT:    store i64 1, i64* [[P_STRIDE]], align 8
// CHECK-NEXT:    [[OMP_GLOBAL_THREAD_NUM:%.*]] = call i32 @__kmpc_global_thread_num(%struct.ident_t* @[[GLOB1:[0-9]+]])
// CHECK-NEXT:    call void @__kmpc_for_static_init_8u(%struct.ident_t* @[[GLOB1]], i32 [[OMP_GLOBAL_THREAD_NUM]], i32 34, i32* [[P_LASTITER]], i64* [[P_LOWERBOUND]], i64* [[P_UPPERBOUND]], i64* [[P_STRIDE]], i64 1, i64 1)
// CHECK-NEXT:    [[TMP3:%.*]] = load i64, i64* [[P_LOWERBOUND]], align 8
// CHECK-NEXT:    [[TMP4:%.*]] = load i64, i64* [[P_UPPERBOUND]], align 8
// CHECK-NEXT:    [[TMP5:%.*]] = sub i64 [[TMP4]], [[TMP3]]
// CHECK-NEXT:    [[TMP6:%.*]] = add i64 [[TMP5]], 1
// CHECK-NEXT:    br label [[OMP_LOOP_HEADER:%.*]]
// CHECK:       omp_loop.header:
// CHECK-NEXT:    [[OMP_LOOP_IV:%.*]] = phi i64 [ 0, [[OMP_LOOP_PREHEADER]] ], [ [[OMP_LOOP_NEXT:%.*]], [[OMP_LOOP_INC:%.*]] ]
// CHECK-NEXT:    br label [[OMP_LOOP_COND:%.*]]
// CHECK:       omp_loop.cond:
// CHECK-NEXT:    [[OMP_LOOP_CMP:%.*]] = icmp ult i64 [[OMP_LOOP_IV]], [[TMP6]]
// CHECK-NEXT:    br i1 [[OMP_LOOP_CMP]], label [[OMP_LOOP_BODY:%.*]], label [[OMP_LOOP_EXIT:%.*]]
// CHECK:       omp_loop.body:
// CHECK-NEXT:    [[TMP7:%.*]] = add i64 [[OMP_LOOP_IV]], [[TMP3]]
// CHECK-NEXT:    call void @__captured_stmt.1(%struct.MyIterator* [[IT]], i64 [[TMP7]], %struct.anon.0* [[AGG_CAPTURED1]])
<<<<<<< HEAD
// CHECK-NEXT:    [[CALL:%.*]] = call noundef i32 @_ZNK10MyIteratordeEv(%struct.MyIterator* noundef [[IT]])
=======
// CHECK-NEXT:    [[CALL:%.*]] = call noundef i32 @_ZNK10MyIteratordeEv(%struct.MyIterator* noundef nonnull align 1 dereferenceable(1) [[IT]])
>>>>>>> 0a1e6d9c
// CHECK-NEXT:    store i32 [[CALL]], i32* [[I]], align 4
// CHECK-NEXT:    [[TMP8:%.*]] = load float*, float** [[B_ADDR]], align 8
// CHECK-NEXT:    [[TMP9:%.*]] = load i32, i32* [[I]], align 4
// CHECK-NEXT:    [[IDXPROM:%.*]] = zext i32 [[TMP9]] to i64
// CHECK-NEXT:    [[ARRAYIDX:%.*]] = getelementptr inbounds float, float* [[TMP8]], i64 [[IDXPROM]]
// CHECK-NEXT:    [[TMP10:%.*]] = load float, float* [[ARRAYIDX]], align 4
// CHECK-NEXT:    [[TMP11:%.*]] = load float*, float** [[C_ADDR]], align 8
// CHECK-NEXT:    [[TMP12:%.*]] = load i32, i32* [[I]], align 4
// CHECK-NEXT:    [[IDXPROM2:%.*]] = zext i32 [[TMP12]] to i64
// CHECK-NEXT:    [[ARRAYIDX3:%.*]] = getelementptr inbounds float, float* [[TMP11]], i64 [[IDXPROM2]]
// CHECK-NEXT:    [[TMP13:%.*]] = load float, float* [[ARRAYIDX3]], align 4
// CHECK-NEXT:    [[MUL:%.*]] = fmul float [[TMP10]], [[TMP13]]
// CHECK-NEXT:    [[TMP14:%.*]] = load float*, float** [[A_ADDR]], align 8
// CHECK-NEXT:    [[TMP15:%.*]] = load i32, i32* [[I]], align 4
// CHECK-NEXT:    [[IDXPROM4:%.*]] = zext i32 [[TMP15]] to i64
// CHECK-NEXT:    [[ARRAYIDX5:%.*]] = getelementptr inbounds float, float* [[TMP14]], i64 [[IDXPROM4]]
// CHECK-NEXT:    store float [[MUL]], float* [[ARRAYIDX5]], align 4
// CHECK-NEXT:    br label [[OMP_LOOP_INC]]
// CHECK:       omp_loop.inc:
// CHECK-NEXT:    [[OMP_LOOP_NEXT]] = add nuw i64 [[OMP_LOOP_IV]], 1
// CHECK-NEXT:    br label [[OMP_LOOP_HEADER]]
// CHECK:       omp_loop.exit:
// CHECK-NEXT:    call void @__kmpc_for_static_fini(%struct.ident_t* @[[GLOB1]], i32 [[OMP_GLOBAL_THREAD_NUM]])
// CHECK-NEXT:    [[OMP_GLOBAL_THREAD_NUM6:%.*]] = call i32 @__kmpc_global_thread_num(%struct.ident_t* @[[GLOB1]])
// CHECK-NEXT:    call void @__kmpc_barrier(%struct.ident_t* @[[GLOB2:[0-9]+]], i32 [[OMP_GLOBAL_THREAD_NUM6]])
// CHECK-NEXT:    br label [[OMP_LOOP_AFTER:%.*]]
// CHECK:       omp_loop.after:
// CHECK-NEXT:    ret void
//
//
// CHECK-LABEL: define {{[^@]+}}@__captured_stmt
// CHECK-SAME: (i64* noundef nonnull align 8 dereferenceable(8) [[DISTANCE:%.*]], %struct.anon* noalias noundef [[__CONTEXT:%.*]]) #[[ATTR2:[0-9]+]] {
// CHECK-NEXT:  entry:
// CHECK-NEXT:    [[DISTANCE_ADDR:%.*]] = alloca i64*, align 8
// CHECK-NEXT:    [[__CONTEXT_ADDR:%.*]] = alloca %struct.anon*, align 8
// CHECK-NEXT:    [[DOTSTART:%.*]] = alloca [[STRUCT_MYITERATOR:%.*]], align 1
// CHECK-NEXT:    [[DOTSTOP:%.*]] = alloca [[STRUCT_MYITERATOR]], align 1
// CHECK-NEXT:    [[DOTSTEP:%.*]] = alloca i64, align 8
// CHECK-NEXT:    store i64* [[DISTANCE]], i64** [[DISTANCE_ADDR]], align 8
// CHECK-NEXT:    store %struct.anon* [[__CONTEXT]], %struct.anon** [[__CONTEXT_ADDR]], align 8
// CHECK-NEXT:    [[TMP0:%.*]] = load %struct.anon*, %struct.anon** [[__CONTEXT_ADDR]], align 8
// CHECK-NEXT:    [[TMP1:%.*]] = getelementptr inbounds [[STRUCT_ANON:%.*]], %struct.anon* [[TMP0]], i32 0, i32 0
// CHECK-NEXT:    [[TMP2:%.*]] = load %struct.MyIterator*, %struct.MyIterator** [[TMP1]], align 8
<<<<<<< HEAD
// CHECK-NEXT:    call void @_ZN10MyIteratorC1ERKS_(%struct.MyIterator* noundef [[DOTSTART]], %struct.MyIterator* noundef nonnull align 1 dereferenceable(1) [[TMP2]])
// CHECK-NEXT:    call void @_ZN10MyIteratorC1Ej(%struct.MyIterator* noundef [[DOTSTOP]], i32 noundef 41)
=======
// CHECK-NEXT:    call void @_ZN10MyIteratorC1ERKS_(%struct.MyIterator* noundef nonnull align 1 dereferenceable(1) [[DOTSTART]], %struct.MyIterator* noundef nonnull align 1 dereferenceable(1) [[TMP2]])
// CHECK-NEXT:    call void @_ZN10MyIteratorC1Ej(%struct.MyIterator* noundef nonnull align 1 dereferenceable(1) [[DOTSTOP]], i32 noundef 41)
>>>>>>> 0a1e6d9c
// CHECK-NEXT:    store i64 1, i64* [[DOTSTEP]], align 8
// CHECK-NEXT:    [[TMP3:%.*]] = load i64, i64* [[DOTSTEP]], align 8
// CHECK-NEXT:    [[CMP:%.*]] = icmp ult i64 [[TMP3]], 0
// CHECK-NEXT:    br i1 [[CMP]], label [[COND_TRUE:%.*]], label [[COND_FALSE:%.*]]
// CHECK:       cond.true:
<<<<<<< HEAD
// CHECK-NEXT:    [[CALL:%.*]] = call noundef i32 @_ZNK10MyIteratormiERKS_(%struct.MyIterator* noundef [[DOTSTART]], %struct.MyIterator* noundef nonnull align 1 dereferenceable(1) [[DOTSTOP]])
=======
// CHECK-NEXT:    [[CALL:%.*]] = call noundef i32 @_ZNK10MyIteratormiERKS_(%struct.MyIterator* noundef nonnull align 1 dereferenceable(1) [[DOTSTART]], %struct.MyIterator* noundef nonnull align 1 dereferenceable(1) [[DOTSTOP]])
>>>>>>> 0a1e6d9c
// CHECK-NEXT:    [[CONV:%.*]] = sext i32 [[CALL]] to i64
// CHECK-NEXT:    [[TMP4:%.*]] = load i64, i64* [[DOTSTEP]], align 8
// CHECK-NEXT:    [[SUB:%.*]] = sub i64 0, [[TMP4]]
// CHECK-NEXT:    [[DIV:%.*]] = udiv i64 [[CONV]], [[SUB]]
// CHECK-NEXT:    br label [[COND_END:%.*]]
// CHECK:       cond.false:
<<<<<<< HEAD
// CHECK-NEXT:    [[CALL1:%.*]] = call noundef i32 @_ZNK10MyIteratormiERKS_(%struct.MyIterator* noundef [[DOTSTOP]], %struct.MyIterator* noundef nonnull align 1 dereferenceable(1) [[DOTSTART]])
=======
// CHECK-NEXT:    [[CALL1:%.*]] = call noundef i32 @_ZNK10MyIteratormiERKS_(%struct.MyIterator* noundef nonnull align 1 dereferenceable(1) [[DOTSTOP]], %struct.MyIterator* noundef nonnull align 1 dereferenceable(1) [[DOTSTART]])
>>>>>>> 0a1e6d9c
// CHECK-NEXT:    [[CONV2:%.*]] = sext i32 [[CALL1]] to i64
// CHECK-NEXT:    [[TMP5:%.*]] = load i64, i64* [[DOTSTEP]], align 8
// CHECK-NEXT:    [[DIV3:%.*]] = udiv i64 [[CONV2]], [[TMP5]]
// CHECK-NEXT:    br label [[COND_END]]
// CHECK:       cond.end:
// CHECK-NEXT:    [[COND:%.*]] = phi i64 [ [[DIV]], [[COND_TRUE]] ], [ [[DIV3]], [[COND_FALSE]] ]
// CHECK-NEXT:    [[TMP6:%.*]] = load i64*, i64** [[DISTANCE_ADDR]], align 8
// CHECK-NEXT:    store i64 [[COND]], i64* [[TMP6]], align 8
// CHECK-NEXT:    ret void
//
//
// CHECK-LABEL: define {{[^@]+}}@__captured_stmt.1
// CHECK-SAME: (%struct.MyIterator* noundef nonnull align 1 dereferenceable(1) [[LOOPVAR:%.*]], i64 noundef [[LOGICAL:%.*]], %struct.anon.0* noalias noundef [[__CONTEXT:%.*]]) #[[ATTR2]] {
// CHECK-NEXT:  entry:
// CHECK-NEXT:    [[LOOPVAR_ADDR:%.*]] = alloca %struct.MyIterator*, align 8
// CHECK-NEXT:    [[LOGICAL_ADDR:%.*]] = alloca i64, align 8
// CHECK-NEXT:    [[__CONTEXT_ADDR:%.*]] = alloca %struct.anon.0*, align 8
// CHECK-NEXT:    [[REF_TMP:%.*]] = alloca [[STRUCT_MYITERATOR:%.*]], align 1
// CHECK-NEXT:    store %struct.MyIterator* [[LOOPVAR]], %struct.MyIterator** [[LOOPVAR_ADDR]], align 8
// CHECK-NEXT:    store i64 [[LOGICAL]], i64* [[LOGICAL_ADDR]], align 8
// CHECK-NEXT:    store %struct.anon.0* [[__CONTEXT]], %struct.anon.0** [[__CONTEXT_ADDR]], align 8
// CHECK-NEXT:    [[TMP0:%.*]] = load %struct.anon.0*, %struct.anon.0** [[__CONTEXT_ADDR]], align 8
// CHECK-NEXT:    [[TMP1:%.*]] = getelementptr inbounds [[STRUCT_ANON_0:%.*]], %struct.anon.0* [[TMP0]], i32 0, i32 0
// CHECK-NEXT:    [[TMP2:%.*]] = load i64, i64* [[LOGICAL_ADDR]], align 8
// CHECK-NEXT:    [[MUL:%.*]] = mul i64 1, [[TMP2]]
// CHECK-NEXT:    [[CONV:%.*]] = trunc i64 [[MUL]] to i32
<<<<<<< HEAD
// CHECK-NEXT:    call void @_ZNK10MyIteratorplEj(%struct.MyIterator* sret([[STRUCT_MYITERATOR]]) align 1 [[REF_TMP]], %struct.MyIterator* noundef [[TMP1]], i32 noundef [[CONV]])
// CHECK-NEXT:    [[TMP3:%.*]] = load %struct.MyIterator*, %struct.MyIterator** [[LOOPVAR_ADDR]], align 8
// CHECK-NEXT:    [[CALL:%.*]] = call noundef nonnull align 1 dereferenceable(1) %struct.MyIterator* @_ZN10MyIteratoraSERKS_(%struct.MyIterator* noundef [[TMP3]], %struct.MyIterator* noundef nonnull align 1 dereferenceable(1) [[REF_TMP]])
=======
// CHECK-NEXT:    call void @_ZNK10MyIteratorplEj(%struct.MyIterator* sret([[STRUCT_MYITERATOR]]) align 1 [[REF_TMP]], %struct.MyIterator* noundef nonnull align 1 dereferenceable(1) [[TMP1]], i32 noundef [[CONV]])
// CHECK-NEXT:    [[TMP3:%.*]] = load %struct.MyIterator*, %struct.MyIterator** [[LOOPVAR_ADDR]], align 8
// CHECK-NEXT:    [[CALL:%.*]] = call noundef nonnull align 1 dereferenceable(1) %struct.MyIterator* @_ZN10MyIteratoraSERKS_(%struct.MyIterator* noundef nonnull align 1 dereferenceable(1) [[TMP3]], %struct.MyIterator* noundef nonnull align 1 dereferenceable(1) [[REF_TMP]])
>>>>>>> 0a1e6d9c
// CHECK-NEXT:    ret void
//<|MERGE_RESOLUTION|>--- conflicted
+++ resolved
@@ -45,19 +45,11 @@
 // CHECK-NEXT:    store float* [[A]], float** [[A_ADDR]], align 8
 // CHECK-NEXT:    store float* [[B]], float** [[B_ADDR]], align 8
 // CHECK-NEXT:    store float* [[C]], float** [[C_ADDR]], align 8
-<<<<<<< HEAD
-// CHECK-NEXT:    call void @_ZN10MyIteratorC1Ej(%struct.MyIterator* noundef [[IT]], i32 noundef 7)
-// CHECK-NEXT:    [[TMP0:%.*]] = getelementptr inbounds [[STRUCT_ANON]], %struct.anon* [[AGG_CAPTURED]], i32 0, i32 0
-// CHECK-NEXT:    store %struct.MyIterator* [[IT]], %struct.MyIterator** [[TMP0]], align 8
-// CHECK-NEXT:    [[TMP1:%.*]] = getelementptr inbounds [[STRUCT_ANON_0]], %struct.anon.0* [[AGG_CAPTURED1]], i32 0, i32 0
-// CHECK-NEXT:    call void @_ZN10MyIteratorC1ERKS_(%struct.MyIterator* noundef [[TMP1]], %struct.MyIterator* noundef nonnull align 1 dereferenceable(1) [[IT]])
-=======
 // CHECK-NEXT:    call void @_ZN10MyIteratorC1Ej(%struct.MyIterator* noundef nonnull align 1 dereferenceable(1) [[IT]], i32 noundef 7)
 // CHECK-NEXT:    [[TMP0:%.*]] = getelementptr inbounds [[STRUCT_ANON]], %struct.anon* [[AGG_CAPTURED]], i32 0, i32 0
 // CHECK-NEXT:    store %struct.MyIterator* [[IT]], %struct.MyIterator** [[TMP0]], align 8
 // CHECK-NEXT:    [[TMP1:%.*]] = getelementptr inbounds [[STRUCT_ANON_0]], %struct.anon.0* [[AGG_CAPTURED1]], i32 0, i32 0
 // CHECK-NEXT:    call void @_ZN10MyIteratorC1ERKS_(%struct.MyIterator* noundef nonnull align 1 dereferenceable(1) [[TMP1]], %struct.MyIterator* noundef nonnull align 1 dereferenceable(1) [[IT]])
->>>>>>> 0a1e6d9c
 // CHECK-NEXT:    call void @__captured_stmt(i64* [[DOTCOUNT_ADDR]], %struct.anon* [[AGG_CAPTURED]])
 // CHECK-NEXT:    [[DOTCOUNT:%.*]] = load i64, i64* [[DOTCOUNT_ADDR]], align 8
 // CHECK-NEXT:    br label [[OMP_LOOP_PREHEADER:%.*]]
@@ -82,11 +74,7 @@
 // CHECK:       omp_loop.body:
 // CHECK-NEXT:    [[TMP7:%.*]] = add i64 [[OMP_LOOP_IV]], [[TMP3]]
 // CHECK-NEXT:    call void @__captured_stmt.1(%struct.MyIterator* [[IT]], i64 [[TMP7]], %struct.anon.0* [[AGG_CAPTURED1]])
-<<<<<<< HEAD
-// CHECK-NEXT:    [[CALL:%.*]] = call noundef i32 @_ZNK10MyIteratordeEv(%struct.MyIterator* noundef [[IT]])
-=======
 // CHECK-NEXT:    [[CALL:%.*]] = call noundef i32 @_ZNK10MyIteratordeEv(%struct.MyIterator* noundef nonnull align 1 dereferenceable(1) [[IT]])
->>>>>>> 0a1e6d9c
 // CHECK-NEXT:    store i32 [[CALL]], i32* [[I]], align 4
 // CHECK-NEXT:    [[TMP8:%.*]] = load float*, float** [[B_ADDR]], align 8
 // CHECK-NEXT:    [[TMP9:%.*]] = load i32, i32* [[I]], align 4
@@ -130,34 +118,21 @@
 // CHECK-NEXT:    [[TMP0:%.*]] = load %struct.anon*, %struct.anon** [[__CONTEXT_ADDR]], align 8
 // CHECK-NEXT:    [[TMP1:%.*]] = getelementptr inbounds [[STRUCT_ANON:%.*]], %struct.anon* [[TMP0]], i32 0, i32 0
 // CHECK-NEXT:    [[TMP2:%.*]] = load %struct.MyIterator*, %struct.MyIterator** [[TMP1]], align 8
-<<<<<<< HEAD
-// CHECK-NEXT:    call void @_ZN10MyIteratorC1ERKS_(%struct.MyIterator* noundef [[DOTSTART]], %struct.MyIterator* noundef nonnull align 1 dereferenceable(1) [[TMP2]])
-// CHECK-NEXT:    call void @_ZN10MyIteratorC1Ej(%struct.MyIterator* noundef [[DOTSTOP]], i32 noundef 41)
-=======
 // CHECK-NEXT:    call void @_ZN10MyIteratorC1ERKS_(%struct.MyIterator* noundef nonnull align 1 dereferenceable(1) [[DOTSTART]], %struct.MyIterator* noundef nonnull align 1 dereferenceable(1) [[TMP2]])
 // CHECK-NEXT:    call void @_ZN10MyIteratorC1Ej(%struct.MyIterator* noundef nonnull align 1 dereferenceable(1) [[DOTSTOP]], i32 noundef 41)
->>>>>>> 0a1e6d9c
 // CHECK-NEXT:    store i64 1, i64* [[DOTSTEP]], align 8
 // CHECK-NEXT:    [[TMP3:%.*]] = load i64, i64* [[DOTSTEP]], align 8
 // CHECK-NEXT:    [[CMP:%.*]] = icmp ult i64 [[TMP3]], 0
 // CHECK-NEXT:    br i1 [[CMP]], label [[COND_TRUE:%.*]], label [[COND_FALSE:%.*]]
 // CHECK:       cond.true:
-<<<<<<< HEAD
-// CHECK-NEXT:    [[CALL:%.*]] = call noundef i32 @_ZNK10MyIteratormiERKS_(%struct.MyIterator* noundef [[DOTSTART]], %struct.MyIterator* noundef nonnull align 1 dereferenceable(1) [[DOTSTOP]])
-=======
 // CHECK-NEXT:    [[CALL:%.*]] = call noundef i32 @_ZNK10MyIteratormiERKS_(%struct.MyIterator* noundef nonnull align 1 dereferenceable(1) [[DOTSTART]], %struct.MyIterator* noundef nonnull align 1 dereferenceable(1) [[DOTSTOP]])
->>>>>>> 0a1e6d9c
 // CHECK-NEXT:    [[CONV:%.*]] = sext i32 [[CALL]] to i64
 // CHECK-NEXT:    [[TMP4:%.*]] = load i64, i64* [[DOTSTEP]], align 8
 // CHECK-NEXT:    [[SUB:%.*]] = sub i64 0, [[TMP4]]
 // CHECK-NEXT:    [[DIV:%.*]] = udiv i64 [[CONV]], [[SUB]]
 // CHECK-NEXT:    br label [[COND_END:%.*]]
 // CHECK:       cond.false:
-<<<<<<< HEAD
-// CHECK-NEXT:    [[CALL1:%.*]] = call noundef i32 @_ZNK10MyIteratormiERKS_(%struct.MyIterator* noundef [[DOTSTOP]], %struct.MyIterator* noundef nonnull align 1 dereferenceable(1) [[DOTSTART]])
-=======
 // CHECK-NEXT:    [[CALL1:%.*]] = call noundef i32 @_ZNK10MyIteratormiERKS_(%struct.MyIterator* noundef nonnull align 1 dereferenceable(1) [[DOTSTOP]], %struct.MyIterator* noundef nonnull align 1 dereferenceable(1) [[DOTSTART]])
->>>>>>> 0a1e6d9c
 // CHECK-NEXT:    [[CONV2:%.*]] = sext i32 [[CALL1]] to i64
 // CHECK-NEXT:    [[TMP5:%.*]] = load i64, i64* [[DOTSTEP]], align 8
 // CHECK-NEXT:    [[DIV3:%.*]] = udiv i64 [[CONV2]], [[TMP5]]
@@ -184,14 +159,8 @@
 // CHECK-NEXT:    [[TMP2:%.*]] = load i64, i64* [[LOGICAL_ADDR]], align 8
 // CHECK-NEXT:    [[MUL:%.*]] = mul i64 1, [[TMP2]]
 // CHECK-NEXT:    [[CONV:%.*]] = trunc i64 [[MUL]] to i32
-<<<<<<< HEAD
-// CHECK-NEXT:    call void @_ZNK10MyIteratorplEj(%struct.MyIterator* sret([[STRUCT_MYITERATOR]]) align 1 [[REF_TMP]], %struct.MyIterator* noundef [[TMP1]], i32 noundef [[CONV]])
-// CHECK-NEXT:    [[TMP3:%.*]] = load %struct.MyIterator*, %struct.MyIterator** [[LOOPVAR_ADDR]], align 8
-// CHECK-NEXT:    [[CALL:%.*]] = call noundef nonnull align 1 dereferenceable(1) %struct.MyIterator* @_ZN10MyIteratoraSERKS_(%struct.MyIterator* noundef [[TMP3]], %struct.MyIterator* noundef nonnull align 1 dereferenceable(1) [[REF_TMP]])
-=======
 // CHECK-NEXT:    call void @_ZNK10MyIteratorplEj(%struct.MyIterator* sret([[STRUCT_MYITERATOR]]) align 1 [[REF_TMP]], %struct.MyIterator* noundef nonnull align 1 dereferenceable(1) [[TMP1]], i32 noundef [[CONV]])
 // CHECK-NEXT:    [[TMP3:%.*]] = load %struct.MyIterator*, %struct.MyIterator** [[LOOPVAR_ADDR]], align 8
 // CHECK-NEXT:    [[CALL:%.*]] = call noundef nonnull align 1 dereferenceable(1) %struct.MyIterator* @_ZN10MyIteratoraSERKS_(%struct.MyIterator* noundef nonnull align 1 dereferenceable(1) [[TMP3]], %struct.MyIterator* noundef nonnull align 1 dereferenceable(1) [[REF_TMP]])
->>>>>>> 0a1e6d9c
 // CHECK-NEXT:    ret void
 //