// RUN: %clang_cc1 -verify %s
<<<<<<< HEAD
// RUN: %clang_cc1 -verify -cl-std=CL2.0 -D CL20 %s
// if INTEL_CUSTOMIZATION
// RUN: %clang_cc1 -verify -cl-std=CL3.0 -D CL20 %s
// endif INTEL_CUSTOMIZATION
=======
// RUN: %clang_cc1 -verify -cl-std=CL2.0 %s
// RUN: %clang_cc1 -verify -cl-std=clc++1.0 %s
>>>>>>> cfdfb75c
// RUN: %clang_cc1 -verify -x c -D NOCL %s

#ifndef NOCL
kernel void f(__attribute__((nosvm)) global int* a);
#if (__OPENCL_C_VERSION__ == 200)
// expected-warning@-2 {{'nosvm' attribute is deprecated and ignored in OpenCL C version 2.0}}
#elif (__OPENCL_CPP_VERSION__ == 100)
// expected-warning@-4 {{'nosvm' attribute is deprecated and ignored in C++ for OpenCL version 1.0}}
#else
// expected-error@-6 {{attribute 'nosvm' is supported in the OpenCL version 2.0 onwards}}
#endif

__attribute__((nosvm)) void g(); // expected-warning {{'nosvm' attribute only applies to variables}}

#else
void f(__attribute__((nosvm)) int* a); // expected-warning {{'nosvm' attribute ignored}}
#endif<|MERGE_RESOLUTION|>--- conflicted
+++ resolved
@@ -1,13 +1,9 @@
 // RUN: %clang_cc1 -verify %s
-<<<<<<< HEAD
-// RUN: %clang_cc1 -verify -cl-std=CL2.0 -D CL20 %s
-// if INTEL_CUSTOMIZATION
-// RUN: %clang_cc1 -verify -cl-std=CL3.0 -D CL20 %s
-// endif INTEL_CUSTOMIZATION
-=======
 // RUN: %clang_cc1 -verify -cl-std=CL2.0 %s
 // RUN: %clang_cc1 -verify -cl-std=clc++1.0 %s
->>>>>>> cfdfb75c
+// if INTEL_CUSTOMIZATION
+// RUN: %clang_cc1 -verify -cl-std=CL3.0 %s
+// endif INTEL_CUSTOMIZATION
 // RUN: %clang_cc1 -verify -x c -D NOCL %s
 
 #ifndef NOCL
