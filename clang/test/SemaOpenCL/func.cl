--- conflicted
+++ resolved
@@ -64,11 +64,6 @@
   // implementation. It might make sense to put them into the Default address
   // space that is bind to a physical segment by the target rather than fixing
   // it to any of the concrete OpenCL address spaces during parsing.
-<<<<<<< HEAD
-  // expected-error@-8{{casting 'void (*)(__private void *__private)' to type '__private void *' changes address space}}
-#endif
-
-=======
 
   // We made default address space superset of others to support SYCL address
   // spaces. And we also re-used opencl address spaces for sycl, sometimes some
@@ -78,7 +73,6 @@
   // than later.
 #endif
 // endif INTEL_CUSTOMIZATION
->>>>>>> c9012655
   foo(&foo);
 #ifndef FUNCPTREXT
   // expected-error@-2{{taking address of function is not allowed}}
