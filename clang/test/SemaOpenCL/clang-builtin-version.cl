--- conflicted
+++ resolved
@@ -1,10 +1,6 @@
-<<<<<<< HEAD
 // if INTEL_CUSTOMIZATION
-// RUN: %clang_cc1 %s -D NO_CHECK -fblocks -verify -pedantic-errors -fsyntax-only -ferror-limit 100
+// RUN: %clang_cc1 %s -D NO_CHECK -fblocks -verify -pedantic -fsyntax-only -ferror-limit 100
 // endif INTEL_CUSTOMIZATION
-=======
-// RUN: %clang_cc1 %s -fblocks -verify -pedantic -fsyntax-only -ferror-limit 100
->>>>>>> 6f11db13
 
 // Confirm CL2.0 Clang builtins are not available in earlier versions
 
