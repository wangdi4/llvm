<<<<<<< HEAD
// INTEL_CUSTOMIZATION
// This test is significantly modified, because
// -finclude-default-header and -fdeclare-opencl-builtins
// don't cowork in xmain due to
// https://git-amr-2.devtools.intel.com/gerrit/194550
// end INTEL_CUSTOMIZATION

// RUN: %clang_cc1 %s -triple spir -verify -pedantic -Wconversion -Werror -fsyntax-only -cl-std=CL -fdeclare-opencl-builtins
// RUN: %clang_cc1 %s -triple spir -verify -pedantic -Wconversion -Werror -fsyntax-only -cl-std=CL1.2 -fdeclare-opencl-builtins
// RUN: %clang_cc1 %s -triple spir -verify -pedantic -Wconversion -Werror -fsyntax-only -cl-std=CL2.0 -fdeclare-opencl-builtins
=======
// RUN: %clang_cc1 %s -triple spir -verify -pedantic -Wconversion -Werror -fsyntax-only -cl-std=CL -fdeclare-opencl-builtins -DNO_HEADER
// RUN: %clang_cc1 %s -triple spir -verify -pedantic -Wconversion -Werror -fsyntax-only -cl-std=CL -fdeclare-opencl-builtins -finclude-default-header
// RUN: %clang_cc1 %s -triple spir -verify -pedantic -Wconversion -Werror -fsyntax-only -cl-std=CL1.2 -fdeclare-opencl-builtins -DNO_HEADER
// RUN: %clang_cc1 %s -triple spir -verify -pedantic -Wconversion -Werror -fsyntax-only -cl-std=CL1.2 -fdeclare-opencl-builtins -finclude-default-header
// RUN: %clang_cc1 %s -triple spir -verify -pedantic -Wconversion -Werror -fsyntax-only -cl-std=CL2.0 -fdeclare-opencl-builtins -DNO_HEADER
// RUN: %clang_cc1 %s -triple spir -verify -pedantic -Wconversion -Werror -fsyntax-only -cl-std=CL2.0 -fdeclare-opencl-builtins -finclude-default-header
// RUN: %clang_cc1 %s -triple spir -verify -pedantic -Wconversion -Werror -fsyntax-only -cl-std=CLC++ -fdeclare-opencl-builtins -DNO_HEADER
// RUN: %clang_cc1 %s -triple spir -verify -pedantic -Wconversion -Werror -fsyntax-only -cl-std=CLC++ -fdeclare-opencl-builtins -finclude-default-header
// RUN: %clang_cc1 %s -triple spir -verify -pedantic -Wconversion -Werror -fsyntax-only -cl-std=CL2.0 -fdeclare-opencl-builtins -finclude-default-header -cl-ext=-cl_khr_fp64 -DNO_FP64
>>>>>>> 8ad79a57

// Test the -fdeclare-opencl-builtins option.  This is not a completeness
// test, so it should not test for all builtins defined by OpenCL.  Instead
// this test should cover different functional aspects of the TableGen builtin
// function machinery.

#pragma OPENCL EXTENSION cl_khr_fp16 : enable
#if __OPENCL_C_VERSION__ < CL_VERSION_1_2
#pragma OPENCL EXTENSION cl_khr_fp64 : enable
#endif

#if __OPENCL_C_VERSION__ <= CL_VERSION_1_2
#pragma OPENCL EXTENSION cl_khr_3d_image_writes : enable
#endif

void test_without_header() {
  barrier(0);
  // expected-note@-1 0+{{candidate function not viable}}
  // expected-error@-2 0+{{argument type 'void' is incomplete}}
  // expected-error@-3 0+{{no matching function for call to 'barrier'}}
  // expected-error@* {{typedef type cl_mem_fence_flags not found; include the base header with -finclude-default-header}}
}

// Provide typedefs when invoking clang without -finclude-default-header.
typedef unsigned char uchar;
typedef unsigned int uint;
typedef unsigned long ulong;
typedef unsigned short ushort;
typedef __SIZE_TYPE__ size_t;
typedef __PTRDIFF_TYPE__ ptrdiff_t;
typedef __INTPTR_TYPE__ intptr_t;
typedef __UINTPTR_TYPE__ uintptr_t;
typedef char char2 __attribute__((ext_vector_type(2)));
typedef char char4 __attribute__((ext_vector_type(4)));
typedef uchar uchar4 __attribute__((ext_vector_type(4)));
typedef float float4 __attribute__((ext_vector_type(4)));
typedef half half4 __attribute__((ext_vector_type(4)));
typedef int int2 __attribute__((ext_vector_type(2)));
typedef int int4 __attribute__((ext_vector_type(4)));
typedef uint uint4 __attribute__((ext_vector_type(4)));
typedef long long2 __attribute__((ext_vector_type(2)));

typedef int clk_profiling_info;
#define CLK_PROFILING_COMMAND_EXEC_TIME 0x1

typedef uint cl_mem_fence_flags;
#define CLK_GLOBAL_MEM_FENCE 0x02

typedef struct {int a;} ndrange_t;

// Enable extensions that are enabled in opencl-c-base.h.
#if (defined(__OPENCL_CPP_VERSION__) || __OPENCL_C_VERSION__ >= 200)
#define cl_khr_subgroup_extended_types 1
#define cl_khr_subgroup_ballot 1
#define cl_khr_subgroup_non_uniform_arithmetic 1
#define cl_khr_subgroup_clustered_reduce 1
#endif

kernel void test_pointers(volatile global void *global_p, global const int4 *a) {
  int i;
  unsigned int ui;

  prefetch(a, 2);

  atom_add((volatile __global int *)global_p, i);
  atom_cmpxchg((volatile __global unsigned int *)global_p, ui, ui);
}

#if defined(__OPENCL_CPP_VERSION__) || __OPENCL_C_VERSION__ >= 200
void test_typedef_args(clk_event_t evt, volatile atomic_flag *flg, global unsigned long long *values) {
  capture_event_profiling_info(evt, CLK_PROFILING_COMMAND_EXEC_TIME, values);

  atomic_flag_clear(flg);
  bool result = atomic_flag_test_and_set(flg);

  size_t ws[2] = {2, 8};
  ndrange_t r = ndrange_2D(ws);
}

// Check that atomic_fetch_ functions can be called with (u)intptr_t arguments,
// despite OpenCLBuiltins.td not providing explicit overloads for those types.
void test_atomic_fetch(volatile __generic atomic_int *a_int,
                       volatile __generic atomic_intptr_t *a_intptr,
                       volatile __generic atomic_uintptr_t *a_uintptr) {
  int i;
  intptr_t ip;
  uintptr_t uip;
  ptrdiff_t ptrdiff;

  i = atomic_fetch_add(a_int, i);
  ip = atomic_fetch_add(a_intptr, ptrdiff);
  uip = atomic_fetch_add(a_uintptr, ptrdiff);

  ip = atomic_fetch_or(a_intptr, ip);
  uip = atomic_fetch_or(a_uintptr, uip);
}
#endif

kernel void basic_conversion() {
  float f;
  char2 c2;
  long2 l2;
  float4 f4;
  int4 i4;

#ifdef NO_FP64
  (void)convert_double_rtp(f);
  // expected-error@-1{{implicit declaration of function 'convert_double_rtp' is invalid in OpenCL}}
#else
  double d;
  f = convert_float(d);
#endif
  l2 = convert_long2_rtz(c2);
  i4 = convert_int4_sat(f4);
}

kernel void basic_conversion_neg() {
  int i;
  float f;

  f = convert_float_sat(i);
#if !defined(__OPENCL_CPP_VERSION__)
  // expected-error@-2{{implicit declaration of function 'convert_float_sat' is invalid in OpenCL}}
  // expected-error@-3{{implicit conversion from 'int' to 'float' may lose precision}}
#else
  // expected-error@-5{{use of undeclared identifier 'convert_float_sat'; did you mean 'convert_float'?}}
  // expected-note@-6{{'convert_float' declared here}}
#endif
}

char4 test_int(char c, char4 c4) {
  char m = max(c, c);
  char4 m4 = max(c4, c4);
  uchar4 abs1 = abs(c4);
  uchar4 abs2 = abs(abs1);
  return max(c4, c);
}

kernel void basic_vector_misc(float4 a) {
  float4 res;
  uint4 mask = (uint4)(1, 2, 3, 4);

  res = shuffle(a, mask);
}

kernel void basic_image_readonly(read_only image2d_t image_read_only_image2d) {
  int2 i2;
  sampler_t sampler;
  half4 res;
  float4 resf;

  resf = read_imagef(image_read_only_image2d, i2);
  res = read_imageh(image_read_only_image2d, i2);
#if __OPENCL_C_VERSION__ < CL_VERSION_1_2 && !defined(__OPENCL_CPP_VERSION__)
  // expected-error@-3{{no matching function for call to 'read_imagef'}}
  // expected-note@-4 + {{candidate function not viable}}
  // expected-error@-4{{no matching function for call to 'read_imageh'}}
  // expected-note@-5 + {{candidate function not viable}}
#endif
  res = read_imageh(image_read_only_image2d, sampler, i2);

  int imgWidth = get_image_width(image_read_only_image2d);
}

#if __OPENCL_C_VERSION__ >= CL_VERSION_2_0
kernel void basic_image_readwrite(read_write image3d_t image_read_write_image3d) {
  half4 h4;
  int4 i4;

  write_imageh(image_read_write_image3d, i4, h4);

  int imgDepth = get_image_depth(image_read_write_image3d);
}
#endif // __OPENCL_C_VERSION__ >= CL_VERSION_2_0

kernel void basic_image_writeonly(write_only image1d_buffer_t image_write_only_image1d_buffer, write_only image3d_t image3dwo) {
  half4 h4;
  float4 f4;
  int i;

  write_imagef(image_write_only_image1d_buffer, i, f4);
  write_imageh(image_write_only_image1d_buffer, i, h4);

  int4 i4;
  write_imagef(image3dwo, i4, i, f4);
#if __OPENCL_C_VERSION__ <= CL_VERSION_1_2 && !defined(__OPENCL_CPP_VERSION__)
  // expected-error@-2{{no matching function for call to 'write_imagef'}}
  // expected-note@-3 + {{candidate function not viable}}
#endif
}

kernel void basic_subgroup(global uint *out) {
  out[0] = get_sub_group_size();
#if __OPENCL_C_VERSION__ <= CL_VERSION_1_2 && !defined(__OPENCL_CPP_VERSION__)
  // expected-error@-2{{implicit declaration of function 'get_sub_group_size' is invalid in OpenCL}}
  // expected-error@-3{{implicit conversion changes signedness}}
#endif

}

kernel void extended_subgroup(global uint4 *out, global int *scalar, global char2 *c2) {
  out[0] = get_sub_group_eq_mask();
  scalar[0] = sub_group_non_uniform_scan_inclusive_or(3);
  scalar[1] = sub_group_clustered_reduce_logical_xor(2, 4);
  *c2 = sub_group_broadcast(*c2, 2);
#if __OPENCL_C_VERSION__ < CL_VERSION_2_0 && !defined(__OPENCL_CPP_VERSION__)
  // expected-error@-5{{implicit declaration of function 'get_sub_group_eq_mask' is invalid in OpenCL}}
  // expected-error@-6{{implicit conversion changes signedness}}
  // expected-error@-6{{implicit declaration of function 'sub_group_non_uniform_scan_inclusive_or' is invalid in OpenCL}}
  // expected-error@-6{{implicit declaration of function 'sub_group_clustered_reduce_logical_xor' is invalid in OpenCL}}
  // expected-error@-6{{implicit declaration of function 'sub_group_broadcast' is invalid in OpenCL}}
  // expected-error@-7{{implicit conversion loses integer precision}}
#endif
}

kernel void basic_vector_data() {
#if __OPENCL_C_VERSION__ >= CL_VERSION_2_0
  generic void *generic_p;
#endif
  constant void *constant_p;
  local void *local_p;
  global void *global_p;
  private void *private_p;
  size_t s;

  vload4(s, (const __constant ulong *) constant_p);
  vload16(s, (const __constant short *) constant_p);

#if __OPENCL_C_VERSION__ >= CL_VERSION_2_0
  vload3(s, (const __generic ushort *) generic_p);
  vload16(s, (const __generic uchar *) generic_p);
#endif

  vload8(s, (const __global long *) global_p);
  vload2(s, (const __local uint *) local_p);
  vload16(s, (const __private float *) private_p);
}

kernel void basic_work_item() {
  uint ui;

  barrier(CLK_GLOBAL_MEM_FENCE);

  get_enqueued_local_size(ui);
#if !defined(__OPENCL_CPP_VERSION__) && __OPENCL_C_VERSION__ < CL_VERSION_2_0
// expected-error@-2{{implicit declaration of function 'get_enqueued_local_size' is invalid in OpenCL}}
#endif
}

#ifdef NO_FP64
void test_extension_types(char2 c2) {
  // We should see 6 candidates for float and half types, and none for double types.
  int i = isnan(c2);
  // expected-error@-1{{no matching function for call to 'isnan'}}
  // expected-note@-2 6 {{candidate function not viable: no known conversion from '__private char2' (vector of 2 'char' values) to 'float}}
  // expected-note@-3 6 {{candidate function not viable: no known conversion from '__private char2' (vector of 2 'char' values) to 'half}}
}
#endif<|MERGE_RESOLUTION|>--- conflicted
+++ resolved
@@ -1,4 +1,3 @@
-<<<<<<< HEAD
 // INTEL_CUSTOMIZATION
 // This test is significantly modified, because
 // -finclude-default-header and -fdeclare-opencl-builtins
@@ -9,17 +8,6 @@
 // RUN: %clang_cc1 %s -triple spir -verify -pedantic -Wconversion -Werror -fsyntax-only -cl-std=CL -fdeclare-opencl-builtins
 // RUN: %clang_cc1 %s -triple spir -verify -pedantic -Wconversion -Werror -fsyntax-only -cl-std=CL1.2 -fdeclare-opencl-builtins
 // RUN: %clang_cc1 %s -triple spir -verify -pedantic -Wconversion -Werror -fsyntax-only -cl-std=CL2.0 -fdeclare-opencl-builtins
-=======
-// RUN: %clang_cc1 %s -triple spir -verify -pedantic -Wconversion -Werror -fsyntax-only -cl-std=CL -fdeclare-opencl-builtins -DNO_HEADER
-// RUN: %clang_cc1 %s -triple spir -verify -pedantic -Wconversion -Werror -fsyntax-only -cl-std=CL -fdeclare-opencl-builtins -finclude-default-header
-// RUN: %clang_cc1 %s -triple spir -verify -pedantic -Wconversion -Werror -fsyntax-only -cl-std=CL1.2 -fdeclare-opencl-builtins -DNO_HEADER
-// RUN: %clang_cc1 %s -triple spir -verify -pedantic -Wconversion -Werror -fsyntax-only -cl-std=CL1.2 -fdeclare-opencl-builtins -finclude-default-header
-// RUN: %clang_cc1 %s -triple spir -verify -pedantic -Wconversion -Werror -fsyntax-only -cl-std=CL2.0 -fdeclare-opencl-builtins -DNO_HEADER
-// RUN: %clang_cc1 %s -triple spir -verify -pedantic -Wconversion -Werror -fsyntax-only -cl-std=CL2.0 -fdeclare-opencl-builtins -finclude-default-header
-// RUN: %clang_cc1 %s -triple spir -verify -pedantic -Wconversion -Werror -fsyntax-only -cl-std=CLC++ -fdeclare-opencl-builtins -DNO_HEADER
-// RUN: %clang_cc1 %s -triple spir -verify -pedantic -Wconversion -Werror -fsyntax-only -cl-std=CLC++ -fdeclare-opencl-builtins -finclude-default-header
-// RUN: %clang_cc1 %s -triple spir -verify -pedantic -Wconversion -Werror -fsyntax-only -cl-std=CL2.0 -fdeclare-opencl-builtins -finclude-default-header -cl-ext=-cl_khr_fp64 -DNO_FP64
->>>>>>> 8ad79a57
 
 // Test the -fdeclare-opencl-builtins option.  This is not a completeness
 // test, so it should not test for all builtins defined by OpenCL.  Instead
