// INTEL_CUSTOMIZATION
// This test is significantly modified, because
// -finclude-default-header and -fdeclare-opencl-builtins
// don't cowork in xmain due to
// https://git-amr-2.devtools.intel.com/gerrit/194550
// end INTEL_CUSTOMIZATION

// RUN: %clang_cc1 %s -triple spir -verify -pedantic -Wconversion -Werror -fsyntax-only -cl-std=CL -fdeclare-opencl-builtins
// RUN: %clang_cc1 %s -triple spir -verify -pedantic -Wconversion -Werror -fsyntax-only -cl-std=CL1.2 -fdeclare-opencl-builtins
// RUN: %clang_cc1 %s -triple spir -verify -pedantic -Wconversion -Werror -fsyntax-only -cl-std=CL2.0 -fdeclare-opencl-builtins

// Test the -fdeclare-opencl-builtins option.  This is not a completeness
// test, so it should not test for all builtins defined by OpenCL.  Instead
// this test should cover different functional aspects of the TableGen builtin
// function machinery.

#pragma OPENCL EXTENSION cl_khr_fp16 : enable
#if __OPENCL_C_VERSION__ < CL_VERSION_1_2
#pragma OPENCL EXTENSION cl_khr_fp64 : enable
#endif

typedef unsigned char uchar;
typedef unsigned int uint;
typedef unsigned long ulong;
typedef unsigned short ushort;
typedef __SIZE_TYPE__ size_t;
typedef char char2 __attribute__((ext_vector_type(2)));
typedef char char4 __attribute__((ext_vector_type(4)));
typedef uchar uchar4 __attribute__((ext_vector_type(4)));
typedef float float4 __attribute__((ext_vector_type(4)));
typedef half half4 __attribute__((ext_vector_type(4)));
typedef int int2 __attribute__((ext_vector_type(2)));
typedef int int4 __attribute__((ext_vector_type(4)));
typedef uint uint4 __attribute__((ext_vector_type(4)));
typedef long long2 __attribute__((ext_vector_type(2)));
<<<<<<< HEAD
=======

// Enable extensions that are enabled in opencl-c-base.h.
#if (defined(__OPENCL_CPP_VERSION__) || __OPENCL_C_VERSION__ >= 200)
#define cl_khr_subgroup_ballot 1
#endif
#endif
>>>>>>> 9caf364d

kernel void test_pointers(volatile global void *global_p, global const int4 *a) {
  int i;
  unsigned int ui;

  prefetch(a, 2);

  atom_add((volatile __global int *)global_p, i);
  atom_cmpxchg((volatile __global unsigned int *)global_p, ui, ui);
}

kernel void basic_conversion() {
  double d;
  float f;
  char2 c2;
  long2 l2;
  float4 f4;
  int4 i4;

  f = convert_float(d);
  d = convert_double_rtp(f);
  l2 = convert_long2_rtz(c2);
  i4 = convert_int4_sat(f4);
}

kernel void basic_conversion_neg() {
  int i;
  float f;

  f = convert_float_sat(i);
#if !defined(__OPENCL_CPP_VERSION__)
  // expected-error@-2{{implicit declaration of function 'convert_float_sat' is invalid in OpenCL}}
  // expected-error@-3{{implicit conversion from 'int' to 'float' may lose precision}}
#else
  // expected-error@-5{{use of undeclared identifier 'convert_float_sat'; did you mean 'convert_float'?}}
  // expected-note@-6{{'convert_float' declared here}}
#endif
}

char4 test_int(char c, char4 c4) {
  char m = max(c, c);
  char4 m4 = max(c4, c4);
  uchar4 abs1 = abs(c4);
  uchar4 abs2 = abs(abs1);
  return max(c4, c);
}

kernel void basic_readonly_image_type(__read_only image2d_t img, int2 coord, global float4 *out) {
  out[0] = read_imagef(img, coord);
}

kernel void basic_vector_misc(float4 a) {
  float4 res;
  uint4 mask = (uint4)(1, 2, 3, 4);

  res = shuffle(a, mask);
}

kernel void basic_image_readonly(read_only image2d_t image_read_only_image2d) {
  int2 i2;
  sampler_t sampler;
  half4 res;
  float4 resf;

  resf = read_imagef(image_read_only_image2d, i2);
  res = read_imageh(image_read_only_image2d, i2);
#if __OPENCL_C_VERSION__ < CL_VERSION_1_2 && !defined(__OPENCL_CPP_VERSION__)
  // expected-error@-3{{no matching function for call to 'read_imagef'}}
  // expected-note@-4 + {{candidate function not viable}}
  // expected-error@-4{{no matching function for call to 'read_imageh'}}
  // expected-note@-5 + {{candidate function not viable}}
#endif
  res = read_imageh(image_read_only_image2d, sampler, i2);

  int imgWidth = get_image_width(image_read_only_image2d);
}

#if __OPENCL_C_VERSION__ >= CL_VERSION_2_0
kernel void basic_image_readwrite(read_write image3d_t image_read_write_image3d) {
  half4 h4;
  int4 i4;

  write_imageh(image_read_write_image3d, i4, h4);

  int imgDepth = get_image_depth(image_read_write_image3d);
}
#endif // __OPENCL_C_VERSION__ >= CL_VERSION_2_0

kernel void basic_image_writeonly(write_only image1d_buffer_t image_write_only_image1d_buffer) {
  half4 h4;
  float4 f4;
  int i;

  write_imagef(image_write_only_image1d_buffer, i, f4);
  write_imageh(image_write_only_image1d_buffer, i, h4);
}

kernel void basic_subgroup(global uint *out) {
  out[0] = get_sub_group_size();
#if __OPENCL_C_VERSION__ <= CL_VERSION_1_2 && !defined(__OPENCL_CPP_VERSION__)
  // expected-error@-2{{implicit declaration of function 'get_sub_group_size' is invalid in OpenCL}}
  // expected-error@-3{{implicit conversion changes signedness}}
#endif
}

kernel void extended_subgroup(global uint4 *out) {
  out[0] = get_sub_group_eq_mask();
#if __OPENCL_C_VERSION__ < CL_VERSION_2_0 && !defined(__OPENCL_CPP_VERSION__)
  // expected-error@-2{{implicit declaration of function 'get_sub_group_eq_mask' is invalid in OpenCL}}
  // expected-error@-3{{implicit conversion changes signedness}}
#endif
}

kernel void basic_vector_data() {
#if __OPENCL_C_VERSION__ >= CL_VERSION_2_0
  generic void *generic_p;
#endif
  constant void *constant_p;
  local void *local_p;
  global void *global_p;
  private void *private_p;
  size_t s;

  vload4(s, (const __constant ulong *) constant_p);
  vload16(s, (const __constant short *) constant_p);

#if __OPENCL_C_VERSION__ >= CL_VERSION_2_0
  vload3(s, (const __generic ushort *) generic_p);
  vload16(s, (const __generic uchar *) generic_p);
#endif

  vload8(s, (const __global long *) global_p);
  vload2(s, (const __local uint *) local_p);
  vload16(s, (const __private float *) private_p);
}

kernel void basic_work_item() {
  uint ui;

  get_enqueued_local_size(ui);
#if !defined(__OPENCL_CPP_VERSION__) && __OPENCL_C_VERSION__ < CL_VERSION_2_0
// expected-error@-2{{implicit declaration of function 'get_enqueued_local_size' is invalid in OpenCL}}
#endif
}<|MERGE_RESOLUTION|>--- conflicted
+++ resolved
@@ -33,15 +33,12 @@
 typedef int int4 __attribute__((ext_vector_type(4)));
 typedef uint uint4 __attribute__((ext_vector_type(4)));
 typedef long long2 __attribute__((ext_vector_type(2)));
-<<<<<<< HEAD
-=======
 
 // Enable extensions that are enabled in opencl-c-base.h.
 #if (defined(__OPENCL_CPP_VERSION__) || __OPENCL_C_VERSION__ >= 200)
 #define cl_khr_subgroup_ballot 1
 #endif
 #endif
->>>>>>> 9caf364d
 
 kernel void test_pointers(volatile global void *global_p, global const int4 *a) {
   int i;
