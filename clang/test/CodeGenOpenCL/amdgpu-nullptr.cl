// INTEL -- TBAAPROP causes SROA to run late and SROA removes nonnull attributes
//          which breaks this test.  Disable TBAAPROP until this is fixed.
// RUN: %clang_cc1 %s -cl-std=CL2.0 -include opencl-c.h -triple amdgcn -mllvm -enable-tbaa-prop=0 -mllvm -loopopt=0 -emit-llvm -o - | FileCheck %s
// RUN: %clang_cc1 %s -O0 -cl-std=CL2.0 -include opencl-c.h -triple amdgcn -mllvm -enable-tbaa-prop=0 -emit-llvm -o - | FileCheck --check-prefix=NOOPT %s
// RUN: %clang_cc1 %s -cl-std=CL2.0 -include opencl-c.h -triple amdgcn---opencl -mllvm -enable-tbaa-prop=0 -mllvm -loopopt=0 -emit-llvm -o - | FileCheck %s

typedef struct {
  private char *p1;
  local char *p2;
  constant char *p3;
  global char *p4;
  generic char *p5;
} StructTy1;

typedef struct {
  constant char *p3;
  global char *p4;
  generic char *p5;
} StructTy2;

// LLVM requests global variable with common linkage to be initialized with zeroinitializer, therefore use -fno-common
// to suppress common linkage for tentative definition.

// Test 0 as initializer.

// CHECK: @private_p = local_unnamed_addr addrspace(1) global i8 addrspace(5)* null, align 4
private char *private_p = 0;

// CHECK: @local_p = local_unnamed_addr addrspace(1) global i8 addrspace(3)* addrspacecast (i8* null to i8 addrspace(3)*), align 4
local char *local_p = 0;

// CHECK: @global_p = local_unnamed_addr addrspace(1) global i8 addrspace(1)* null, align 8
global char *global_p = 0;

// CHECK: @constant_p = local_unnamed_addr addrspace(1) global i8 addrspace(4)* null, align 8
constant char *constant_p = 0;

// CHECK: @generic_p = local_unnamed_addr addrspace(1) global i8* null, align 8
generic char *generic_p = 0;

// Test NULL as initializer.

// CHECK: @private_p_NULL = local_unnamed_addr addrspace(1) global i8 addrspace(5)* null, align 4
private char *private_p_NULL = NULL;

// CHECK: @local_p_NULL = local_unnamed_addr addrspace(1) global i8 addrspace(3)* addrspacecast (i8* null to i8 addrspace(3)*), align 4
local char *local_p_NULL = NULL;

// CHECK: @global_p_NULL = local_unnamed_addr addrspace(1) global i8 addrspace(1)* null, align 8
global char *global_p_NULL = NULL;

// CHECK: @constant_p_NULL = local_unnamed_addr addrspace(1) global i8 addrspace(4)* null, align 8
constant char *constant_p_NULL = NULL;

// CHECK: @generic_p_NULL = local_unnamed_addr addrspace(1) global i8* null, align 8
generic char *generic_p_NULL = NULL;

// Test constant folding of null pointer.
// A null pointer should be folded to a null pointer in the target address space.

// CHECK: @fold_generic = local_unnamed_addr addrspace(1) global i32* null, align 8
generic int *fold_generic = (global int*)(generic float*)(private char*)0;

// CHECK: @fold_priv = local_unnamed_addr addrspace(1) global i16 addrspace(5)* null, align 4
private short *fold_priv = (private short*)(generic int*)(global void*)0;

// CHECK: @fold_priv_arith = local_unnamed_addr addrspace(1) global i8 addrspace(5)* inttoptr (i32 10 to i8 addrspace(5)*), align 4
private char *fold_priv_arith = (private char*)0 + 10;

// CHECK: @fold_int = local_unnamed_addr addrspace(1) global i32 14, align 4
int fold_int = (int)(private void*)(generic char*)(global int*)0 + 14;

// CHECK: @fold_int2 = local_unnamed_addr addrspace(1) global i32 13, align 4
int fold_int2 = (int) ((private void*)0 + 13);

// CHECK: @fold_int3 = local_unnamed_addr addrspace(1) global i32 0, align 4
int fold_int3 = (int) ((private int*)0);

// CHECK: @fold_int4 = local_unnamed_addr addrspace(1) global i32 8, align 4
int fold_int4 = (int) &((private int*)0)[2];

// CHECK: @fold_int5 = local_unnamed_addr addrspace(1) global i32 4, align 4
int fold_int5 = (int) &((private StructTy1*)0)->p2;


// CHECK: @fold_int_local = local_unnamed_addr addrspace(1) global i32 13, align 4
int fold_int_local = (int)(local void*)(generic char*)(global int*)0 + 14;

// CHECK: @fold_int2_local = local_unnamed_addr addrspace(1) global i32 12, align 4
int fold_int2_local = (int) ((local void*)0 + 13);

// CHECK: @fold_int3_local = local_unnamed_addr addrspace(1) global i32 -1, align 4
int fold_int3_local = (int) ((local int*)0);

// CHECK: @fold_int4_local = local_unnamed_addr addrspace(1) global i32 7, align 4
int fold_int4_local = (int) &((local int*)0)[2];

// CHECK: @fold_int5_local = local_unnamed_addr addrspace(1) global i32 3, align 4
int fold_int5_local = (int) &((local StructTy1*)0)->p2;


// Test static variable initialization.

// NOOPT: @test_static_var_private.sp1 = internal addrspace(1) global i8 addrspace(5)* null, align 4
// NOOPT: @test_static_var_private.sp2 = internal addrspace(1) global i8 addrspace(5)* null, align 4
// NOOPT: @test_static_var_private.sp3 = internal addrspace(1) global i8 addrspace(5)* null, align 4
// NOOPT: @test_static_var_private.sp4 = internal addrspace(1) global i8 addrspace(5)* null, align 4
// NOOPT: @test_static_var_private.sp5 = internal addrspace(1) global i8 addrspace(5)* null, align 4
// NOOPT: @test_static_var_private.SS1 = internal addrspace(1) global %struct.StructTy1 { i8 addrspace(5)* null, i8 addrspace(3)* addrspacecast (i8* null to i8 addrspace(3)*), i8 addrspace(4)* null, i8 addrspace(1)* null, i8* null }, align 8
// NOOPT: @test_static_var_private.SS2 = internal addrspace(1) global %struct.StructTy2 zeroinitializer, align 8

void test_static_var_private(void) {
  static private char *sp1 = 0;
  static private char *sp2 = NULL;
  static private char *sp3;
  static private char *sp4 = (private char*)((void)0, 0);
  const int x = 0;
  static private char *sp5 = (private char*)x;
  static StructTy1 SS1;
  static StructTy2 SS2;
}

// NOOPT: @test_static_var_local.sp1 = internal addrspace(1) global i8 addrspace(3)* addrspacecast (i8* null to i8 addrspace(3)*), align 4
// NOOPT: @test_static_var_local.sp2 = internal addrspace(1) global i8 addrspace(3)* addrspacecast (i8* null to i8 addrspace(3)*), align 4
// NOOPT: @test_static_var_local.sp3 = internal addrspace(1) global i8 addrspace(3)* addrspacecast (i8* null to i8 addrspace(3)*), align 4
// NOOPT: @test_static_var_local.sp4 = internal addrspace(1) global i8 addrspace(3)* null, align 4
// NOOPT: @test_static_var_local.sp5 = internal addrspace(1) global i8 addrspace(3)* null, align 4
// NOOPT: @test_static_var_local.SS1 = internal addrspace(1) global %struct.StructTy1 { i8 addrspace(5)* null, i8 addrspace(3)* addrspacecast (i8* null to i8 addrspace(3)*), i8 addrspace(4)* null, i8 addrspace(1)* null, i8* null }, align 8
// NOOPT: @test_static_var_local.SS2 = internal addrspace(1) global %struct.StructTy2 zeroinitializer, align 8
void test_static_var_local(void) {
  static local char *sp1 = 0;
  static local char *sp2 = NULL;
  static local char *sp3;
  static local char *sp4 = (local char*)((void)0, 0);
  const int x = 0;
  static local char *sp5 = (local char*)x;
  static StructTy1 SS1;
  static StructTy2 SS2;
}

// Test function-scope variable initialization.
// NOOPT-LABEL: @test_func_scope_var_private(
// NOOPT: store i8 addrspace(5)* null, i8 addrspace(5)* addrspace(5)* %sp1, align 4
// NOOPT: store i8 addrspace(5)* null, i8 addrspace(5)* addrspace(5)* %sp2, align 4
// NOOPT: store i8 addrspace(5)* null, i8 addrspace(5)* addrspace(5)* %sp3, align 4
// NOOPT: store i8 addrspace(5)* null, i8 addrspace(5)* addrspace(5)* %sp4, align 4
// NOOPT: %[[SS1:.*]] = bitcast %struct.StructTy1 addrspace(5)* %SS1 to i8 addrspace(5)*
// NOOPT: call void @llvm.memcpy.p5i8.p4i8.i64(i8 addrspace(5)* align 8 %[[SS1]], i8 addrspace(4)* align 8 bitcast (%struct.StructTy1 addrspace(4)* @test_func_scope_var_private.SS1 to i8 addrspace(4)*), i64 32, i1 false)
// NOOPT: %[[SS2:.*]] = bitcast %struct.StructTy2 addrspace(5)* %SS2 to i8 addrspace(5)*
// NOOPT: call void @llvm.memset.p5i8.i64(i8 addrspace(5)* align 8 %[[SS2]], i8 0, i64 24, i1 false)
void test_func_scope_var_private(void) {
  private char *sp1 = 0;
  private char *sp2 = NULL;
  private char *sp3 = (private char*)((void)0, 0);
  const int x = 0;
  private char *sp4 = (private char*)x;
  StructTy1 SS1 = {0, 0, 0, 0, 0};
  StructTy2 SS2 = {0, 0, 0};
}

// Test function-scope variable initialization.
// NOOPT-LABEL: @test_func_scope_var_local(
// NOOPT: store i8 addrspace(3)* addrspacecast (i8* null to i8 addrspace(3)*), i8 addrspace(3)* addrspace(5)* %sp1, align 4
// NOOPT: store i8 addrspace(3)* addrspacecast (i8* null to i8 addrspace(3)*), i8 addrspace(3)* addrspace(5)* %sp2, align 4
// NOOPT: store i8 addrspace(3)* null, i8 addrspace(3)* addrspace(5)* %sp3, align 4
// NOOPT: store i8 addrspace(3)* null, i8 addrspace(3)* addrspace(5)* %sp4, align 4
// NOOPT: %[[SS1:.*]] = bitcast %struct.StructTy1 addrspace(5)* %SS1 to i8 addrspace(5)*
// NOOPT: call void @llvm.memcpy.p5i8.p4i8.i64(i8 addrspace(5)* align 8 %[[SS1]], i8 addrspace(4)* align 8 bitcast (%struct.StructTy1 addrspace(4)* @test_func_scope_var_local.SS1 to i8 addrspace(4)*), i64 32, i1 false)
// NOOPT: %[[SS2:.*]] = bitcast %struct.StructTy2 addrspace(5)* %SS2 to i8 addrspace(5)*
// NOOPT: call void @llvm.memset.p5i8.i64(i8 addrspace(5)* align 8 %[[SS2]], i8 0, i64 24, i1 false)
void test_func_scope_var_local(void) {
  local char *sp1 = 0;
  local char *sp2 = NULL;
  local char *sp3 = (local char*)((void)0, 0);
  const int x = 0;
  local char *sp4 = (local char*)x;
  StructTy1 SS1 = {0, 0, 0, 0, 0};
  StructTy2 SS2 = {0, 0, 0};
}


// Test default initialization of pointers.

// Tentative definition of global variables with non-zero initializer
// cannot have common linkage since common linkage requires zero initialization
// and does not have explicit section.

// CHECK: @p1 = common local_unnamed_addr addrspace(1) global i8 addrspace(5)* null, align 4
private char *p1;

// CHECK: @p2 = weak local_unnamed_addr addrspace(1) global i8 addrspace(3)* addrspacecast (i8* null to i8 addrspace(3)*), align 4
local char *p2;

// CHECK: @p3 = common local_unnamed_addr addrspace(1) global i8 addrspace(4)* null, align 8
constant char *p3;

// CHECK: @p4 = common local_unnamed_addr addrspace(1) global i8 addrspace(1)* null, align 8
global char *p4;

// CHECK: @p5 = common local_unnamed_addr addrspace(1) global i8* null, align 8
generic char *p5;

// Test default initialization of sturcture.

// CHECK: @S1 = weak local_unnamed_addr addrspace(1) global %struct.StructTy1 { i8 addrspace(5)* null, i8 addrspace(3)* addrspacecast (i8* null to i8 addrspace(3)*), i8 addrspace(4)* null, i8 addrspace(1)* null, i8* null }, align 8
StructTy1 S1;

// CHECK: @S2 = common local_unnamed_addr addrspace(1) global %struct.StructTy2 zeroinitializer, align 8
StructTy2 S2;

// Test default initialization of array.
// CHECK: @A1 = weak local_unnamed_addr addrspace(1) global [2 x %struct.StructTy1] [%struct.StructTy1 { i8 addrspace(5)* null, i8 addrspace(3)* addrspacecast (i8* null to i8 addrspace(3)*), i8 addrspace(4)* null, i8 addrspace(1)* null, i8* null }, %struct.StructTy1 { i8 addrspace(5)* null, i8 addrspace(3)* addrspacecast (i8* null to i8 addrspace(3)*), i8 addrspace(4)* null, i8 addrspace(1)* null, i8* null }], align 8
StructTy1 A1[2];

// CHECK: @A2 = common local_unnamed_addr addrspace(1) global [2 x %struct.StructTy2] zeroinitializer, align 8
StructTy2 A2[2];

// Test comparison with 0.

// CHECK-LABEL: cmp_private
// CHECK: icmp eq i8 addrspace(5)* %p, null
void cmp_private(private char* p) {
  if (p != 0)
    *p = 0;
}

// CHECK-LABEL: cmp_local
// CHECK: icmp eq i8 addrspace(3)* %p, addrspacecast (i8* null to i8 addrspace(3)*)
void cmp_local(local char* p) {
  if (p != 0)
    *p = 0;
}

// CHECK-LABEL: cmp_global
// CHECK: icmp eq i8 addrspace(1)* %p, null
void cmp_global(global char* p) {
  if (p != 0)
    *p = 0;
}

// CHECK-LABEL: cmp_constant
// CHECK: icmp eq i8 addrspace(4)* %p, null
char cmp_constant(constant char* p) {
  if (p != 0)
    return *p;
  else
    return 0;
}

// CHECK-LABEL: cmp_generic
// CHECK: icmp eq i8* %p, null
void cmp_generic(generic char* p) {
  if (p != 0)
    *p = 0;
}

// Test comparison with NULL.

// CHECK-LABEL: cmp_NULL_private
// CHECK: icmp eq i8 addrspace(5)* %p, null
void cmp_NULL_private(private char* p) {
  if (p != NULL)
    *p = 0;
}

// CHECK-LABEL: cmp_NULL_local
// CHECK: icmp eq i8 addrspace(3)* %p, addrspacecast (i8* null to i8 addrspace(3)*)
void cmp_NULL_local(local char* p) {
  if (p != NULL)
    *p = 0;
}

// CHECK-LABEL: cmp_NULL_global
// CHECK: icmp eq i8 addrspace(1)* %p, null
void cmp_NULL_global(global char* p) {
  if (p != NULL)
    *p = 0;
}

// CHECK-LABEL: cmp_NULL_constant
// CHECK: icmp eq i8 addrspace(4)* %p, null
char cmp_NULL_constant(constant char* p) {
  if (p != NULL)
    return *p;
  else
    return 0;
}

// CHECK-LABEL: cmp_NULL_generic
// CHECK: icmp eq i8* %p, null
void cmp_NULL_generic(generic char* p) {
  if (p != NULL)
    *p = 0;
}

// Test storage 0 as null pointer.
// CHECK-LABEL: test_storage_null_pointer
// CHECK: store i8 addrspace(5)* null, i8 addrspace(5)** %arg_private
// CHECK: store i8 addrspace(3)* addrspacecast (i8* null to i8 addrspace(3)*), i8 addrspace(3)** %arg_local
// CHECK: store i8 addrspace(1)* null, i8 addrspace(1)** %arg_global
// CHECK: store i8 addrspace(4)* null, i8 addrspace(4)** %arg_constant
// CHECK: store i8* null, i8** %arg_generic
void test_storage_null_pointer(private char** arg_private,
                               local char** arg_local,
                               global char** arg_global,
                               constant char** arg_constant,
                               generic char** arg_generic) {
   *arg_private = 0;
   *arg_local = 0;
   *arg_global = 0;
   *arg_constant = 0;
   *arg_generic = 0;
}

// Test storage NULL as null pointer.
// CHECK-LABEL: test_storage_null_pointer_NULL
// CHECK: store i8 addrspace(5)* null, i8 addrspace(5)** %arg_private
// CHECK: store i8 addrspace(3)* addrspacecast (i8* null to i8 addrspace(3)*), i8 addrspace(3)** %arg_local
// CHECK: store i8 addrspace(1)* null, i8 addrspace(1)** %arg_global
// CHECK: store i8 addrspace(4)* null, i8 addrspace(4)** %arg_constant
// CHECK: store i8* null, i8** %arg_generic
void test_storage_null_pointer_NULL(private char** arg_private,
                                    local char** arg_local,
                                    global char** arg_global,
                                    constant char** arg_constant,
                                    generic char** arg_generic) {
   *arg_private = NULL;
   *arg_local = NULL;
   *arg_global = NULL;
   *arg_constant = NULL;
   *arg_generic = NULL;
}

// Test pass null pointer to function as argument.
void test_pass_null_pointer_arg_calee(private char* arg_private,
                                      local char* arg_local,
                                      global char* arg_global,
                                      constant char* arg_constant,
                                      generic char* arg_generic);

// CHECK-LABEL: test_pass_null_pointer_arg
// CHECK: call void @test_pass_null_pointer_arg_calee(i8 addrspace(5)* null, i8 addrspace(3)* addrspacecast (i8* null to i8 addrspace(3)*), i8 addrspace(1)* null, i8 addrspace(4)* null, i8* null)
// CHECK: call void @test_pass_null_pointer_arg_calee(i8 addrspace(5)* null, i8 addrspace(3)* addrspacecast (i8* null to i8 addrspace(3)*), i8 addrspace(1)* null, i8 addrspace(4)* null, i8* null)
void test_pass_null_pointer_arg(void) {
  test_pass_null_pointer_arg_calee(0, 0, 0, 0, 0);
  test_pass_null_pointer_arg_calee(NULL, NULL, NULL, NULL, NULL);
}

// Test cast null pointer to size_t.
void test_cast_null_pointer_to_sizet_calee(size_t arg_private,
                                           size_t arg_local,
                                           size_t arg_global,
                                           size_t arg_constant,
                                           size_t arg_generic);

// CHECK-LABEL: test_cast_null_pointer_to_sizet
// CHECK: call void @test_cast_null_pointer_to_sizet_calee(i64 0, i64 ptrtoint (i8 addrspace(3)* addrspacecast (i8* null to i8 addrspace(3)*) to i64), i64 0, i64 0, i64 0)
// CHECK: call void @test_cast_null_pointer_to_sizet_calee(i64 0, i64 ptrtoint (i8 addrspace(3)* addrspacecast (i8* null to i8 addrspace(3)*) to i64), i64 0, i64 0, i64 0)
void test_cast_null_pointer_to_sizet(void) {
  test_cast_null_pointer_to_sizet_calee((size_t)((private char*)0),
                                        (size_t)((local char*)0),
                                        (size_t)((global char*)0),
                                        (size_t)((constant char*)0),
                                        (size_t)((generic char*)0));
  test_cast_null_pointer_to_sizet_calee((size_t)((private char*)NULL),
                                        (size_t)((local char*)NULL),
                                        (size_t)((global char*)NULL),
                                        (size_t)((constant char*)0), // NULL cannot be casted to constant pointer since it is defined as a generic pointer
                                        (size_t)((generic char*)NULL));
}

// Test comparision between null pointers.
#define TEST_EQ00(addr1, addr2) int test_eq00_##addr1##_##addr2(void) { return (addr1 char*)0 == (addr2 char*)0; }
#define TEST_EQ0N(addr1, addr2) int test_eq0N_##addr1##_##addr2(void) { return (addr1 char*)0 == (addr2 char*)NULL; }
#define TEST_EQN0(addr1, addr2) int test_eqN0_##addr1##_##addr2(void) { return (addr1 char*)NULL == (addr2 char*)0; }
#define TEST_EQNN(addr1, addr2) int test_eqNN_##addr1##_##addr2(void) { return (addr1 char*)0 == (addr2 char*)NULL; }
#define TEST_NE00(addr1, addr2) int test_ne00_##addr1##_##addr2(void) { return (addr1 char*)0 != (addr2 char*)0; }
#define TEST_NE0N(addr1, addr2) int test_ne0N_##addr1##_##addr2(void) { return (addr1 char*)0 != (addr2 char*)NULL; }
#define TEST_NEN0(addr1, addr2) int test_neN0_##addr1##_##addr2(void) { return (addr1 char*)NULL != (addr2 char*)0; }
#define TEST_NENN(addr1, addr2) int test_neNN_##addr1##_##addr2(void) { return (addr1 char*)0 != (addr2 char*)NULL; }
#define TEST(addr1, addr2) \
        TEST_EQ00(addr1, addr2) \
        TEST_EQ0N(addr1, addr2) \
        TEST_EQN0(addr1, addr2) \
        TEST_EQNN(addr1, addr2) \
        TEST_NE00(addr1, addr2) \
        TEST_NE0N(addr1, addr2) \
        TEST_NEN0(addr1, addr2) \
        TEST_NENN(addr1, addr2)

// CHECK-LABEL: test_eq00_generic_private
// CHECK: ret i32 1
// CHECK-LABEL: test_eq0N_generic_private
// CHECK: ret i32 1
// CHECK-LABEL: test_eqN0_generic_private
// CHECK: ret i32 1
// CHECK-LABEL: test_eqNN_generic_private
// CHECK: ret i32 1
// CHECK-LABEL: test_ne00_generic_private
// CHECK: ret i32 0
// CHECK-LABEL: test_ne0N_generic_private
// CHECK: ret i32 0
// CHECK-LABEL: test_neN0_generic_private
// CHECK: ret i32 0
// CHECK-LABEL: test_neNN_generic_private
// CHECK: ret i32 0
TEST(generic, private)

// CHECK-LABEL: test_eq00_generic_local
// CHECK: ret i32 1
// CHECK-LABEL: test_eq0N_generic_local
// CHECK: ret i32 1
// CHECK-LABEL: test_eqN0_generic_local
// CHECK: ret i32 1
// CHECK-LABEL: test_eqNN_generic_local
// CHECK: ret i32 1
// CHECK-LABEL: test_ne00_generic_local
// CHECK: ret i32 0
// CHECK-LABEL: test_ne0N_generic_local
// CHECK: ret i32 0
// CHECK-LABEL: test_neN0_generic_local
// CHECK: ret i32 0
// CHECK-LABEL: test_neNN_generic_local
// CHECK: ret i32 0
TEST(generic, local)

// CHECK-LABEL: test_eq00_generic_global
// CHECK: ret i32 1
// CHECK-LABEL: test_eq0N_generic_global
// CHECK: ret i32 1
// CHECK-LABEL: test_eqN0_generic_global
// CHECK: ret i32 1
// CHECK-LABEL: test_eqNN_generic_global
// CHECK: ret i32 1
// CHECK-LABEL: test_ne00_generic_global
// CHECK: ret i32 0
// CHECK-LABEL: test_ne0N_generic_global
// CHECK: ret i32 0
// CHECK-LABEL: test_neN0_generic_global
// CHECK: ret i32 0
// CHECK-LABEL: test_neNN_generic_global
// CHECK: ret i32 0
TEST(generic, global)

// CHECK-LABEL: test_eq00_generic_generic
// CHECK: ret i32 1
// CHECK-LABEL: test_eq0N_generic_generic
// CHECK: ret i32 1
// CHECK-LABEL: test_eqN0_generic_generic
// CHECK: ret i32 1
// CHECK-LABEL: test_eqNN_generic_generic
// CHECK: ret i32 1
// CHECK-LABEL: test_ne00_generic_generic
// CHECK: ret i32 0
// CHECK-LABEL: test_ne0N_generic_generic
// CHECK: ret i32 0
// CHECK-LABEL: test_neN0_generic_generic
// CHECK: ret i32 0
// CHECK-LABEL: test_neNN_generic_generic
// CHECK: ret i32 0
TEST(generic, generic)

// CHECK-LABEL: test_eq00_constant_constant
// CHECK: ret i32 1
TEST_EQ00(constant, constant)

// Test cast to bool.

// CHECK-LABEL: cast_bool_private
// CHECK: icmp eq i8 addrspace(5)* %p, null
void cast_bool_private(private char* p) {
  if (p)
    *p = 0;
}

// CHECK-LABEL: cast_bool_local
// CHECK: icmp eq i8 addrspace(3)* %p, addrspacecast (i8* null to i8 addrspace(3)*)
void cast_bool_local(local char* p) {
  if (p)
    *p = 0;
}

// CHECK-LABEL: cast_bool_global
// CHECK: icmp eq i8 addrspace(1)* %p, null
void cast_bool_global(global char* p) {
  if (p)
    *p = 0;
}

// CHECK-LABEL: cast_bool_constant
// CHECK: icmp eq i8 addrspace(4)* %p, null
char cast_bool_constant(constant char* p) {
  if (p)
    return *p;
  else
    return 0;
}

// CHECK-LABEL: cast_bool_generic
// CHECK: icmp eq i8* %p, null
void cast_bool_generic(generic char* p) {
  if (p)
    *p = 0;
}

// Test initialize a struct using memset.
// For large structures which is mostly zero, clang generats llvm.memset for
// the zero part and store for non-zero members.
typedef struct {
  long a, b, c, d;
  private char *p;
} StructTy3;

// CHECK-LABEL: test_memset_private
// CHECK: call void @llvm.memset.p5i8.i64(i8 addrspace(5)* align 8 {{.*}}, i8 0, i64 40, i1 false)
void test_memset_private(private StructTy3 *ptr) {
  StructTy3 S3 = {0, 0, 0, 0, 0};
  *ptr = S3;
}

// Test casting literal 0 to pointer.
// A 0 literal casted to pointer should become a null pointer.

// CHECK-LABEL: test_cast_0_to_local_ptr
// CHECK: ret i32 addrspace(3)* addrspacecast (i32* null to i32 addrspace(3)*)
local int* test_cast_0_to_local_ptr(void) {
  return (local int*)0;
}

// CHECK-LABEL: test_cast_0_to_private_ptr
// CHECK: ret i32 addrspace(5)* null
private int* test_cast_0_to_private_ptr(void) {
  return (private int*)0;
}

// Test casting non-literal integer with 0 value to pointer.
// A non-literal integer expression with 0 value is casted to a pointer with
// zero value.

// CHECK-LABEL: test_cast_int_to_ptr1_private
// CHECK: ret i32 addrspace(5)* null
private int* test_cast_int_to_ptr1_private(void) {
  return (private int*)((void)0, 0);
}

// CHECK-LABEL: test_cast_int_to_ptr1_local
 // CHECK: ret i32 addrspace(3)* null
local int* test_cast_int_to_ptr1_local(void) {
  return (local int*)((void)0, 0);
}

// CHECK-LABEL: test_cast_int_to_ptr2
// CHECK: ret i32 addrspace(5)* null
private int* test_cast_int_to_ptr2(void) {
  int x = 0;
  return (private int*)x;
}

// Test logical operations.
// CHECK-LABEL: test_not_nullptr
// CHECK: ret i32 1
int test_not_nullptr(void) {
  return !(private char*)NULL;
}

// CHECK-LABEL: test_and_nullptr
// CHECK: ret i32 0
int test_and_nullptr(int a) {
  return a && ((private char*)NULL);
}

// CHECK-LABEL: test_not_private_ptr
// CHECK: %[[lnot:.*]] = icmp eq i8 addrspace(5)* %p, null
// CHECK: %[[lnot_ext:.*]] = zext i1 %[[lnot]] to i32
// CHECK: ret i32 %[[lnot_ext]]
int test_not_private_ptr(private char* p) {
  return !p;
}

// CHECK-LABEL: test_not_local_ptr
// CHECK: %[[lnot:.*]] = icmp eq i8 addrspace(3)* %p, addrspacecast (i8* null to i8 addrspace(3)*)
// CHECK: %[[lnot_ext:.*]] = zext i1 %[[lnot]] to i32
// CHECK: ret i32 %[[lnot_ext]]
int test_not_local_ptr(local char* p) {
  return !p;
}


// CHECK-LABEL: test_and_ptr
<<<<<<< HEAD
// CHECK-DAG: %[[tobool:.*]] = icmp ne i8* %p1, null
// CHECK-DAG: %[[tobool1:.*]] = icmp ne i8 addrspace(3)* %p2, addrspacecast (i8 addrspace(4)* null to i8 addrspace(3)*)
=======
// CHECK: %[[tobool:.*]] = icmp ne i8 addrspace(5)* %p1, null
// CHECK: %[[tobool1:.*]] = icmp ne i8 addrspace(3)* %p2, addrspacecast (i8* null to i8 addrspace(3)*)
>>>>>>> fe357865
// CHECK: %[[res:.*]] = and i1 %[[tobool]], %[[tobool1]]
// CHECK: %[[land_ext:.*]] = zext i1 %[[res]] to i32
// CHECK: ret i32 %[[land_ext]]
int test_and_ptr(private char* p1, local char* p2) {
  return p1 && p2;
}

// Test folding of null pointer in function scope.
// NOOPT-LABEL: test_fold_private
// NOOPT: call void @test_fold_callee
// NOOPT: store i32 addrspace(1)* null, i32 addrspace(1)* addrspace(5)* %glob, align 8
// NOOPT: %{{.*}} = sub i64 %{{.*}}, 0
// NOOPT: call void @test_fold_callee
// NOOPT: %{{.*}} = add nsw i64 %{{.*}}, 0
// NOOPT: %{{.*}} = sub nsw i64 %{{.*}}, 1
void test_fold_callee(void);
void test_fold_private(void) {
  global int* glob = (test_fold_callee(), (global int*)(generic char*)0);
  long x = glob - (global int*)(generic char*)0;
  x = x + (int)(test_fold_callee(), (private int*)(generic char*)(global short*)0);
  x = x - (int)((private int*)0 == (private int*)(generic char*)0);
}

// NOOPT-LABEL: test_fold_local
// NOOPT: call void @test_fold_callee
// NOOPT: store i32 addrspace(1)* null, i32 addrspace(1)* addrspace(5)* %glob, align 8
// NOOPT: %{{.*}} = sub i64 %{{.*}}, 0
// NOOPT: call void @test_fold_callee
// NOOPT: %{{.*}} = add nsw i64 %{{.*}}, sext (i32 ptrtoint (i32 addrspace(3)* addrspacecast (i32* null to i32 addrspace(3)*) to i32) to i64)
// NOOPT: %{{.*}} = sub nsw i64 %{{.*}}, 1
void test_fold_local(void) {
  global int* glob = (test_fold_callee(), (global int*)(generic char*)0);
  long x = glob - (global int*)(generic char*)0;
  x = x + (int)(test_fold_callee(), (local int*)(generic char*)(global short*)0);
  x = x - (int)((local int*)0 == (local int*)(generic char*)0);
}<|MERGE_RESOLUTION|>--- conflicted
+++ resolved
@@ -587,13 +587,8 @@
 
 
 // CHECK-LABEL: test_and_ptr
-<<<<<<< HEAD
-// CHECK-DAG: %[[tobool:.*]] = icmp ne i8* %p1, null
-// CHECK-DAG: %[[tobool1:.*]] = icmp ne i8 addrspace(3)* %p2, addrspacecast (i8 addrspace(4)* null to i8 addrspace(3)*)
-=======
 // CHECK: %[[tobool:.*]] = icmp ne i8 addrspace(5)* %p1, null
 // CHECK: %[[tobool1:.*]] = icmp ne i8 addrspace(3)* %p2, addrspacecast (i8* null to i8 addrspace(3)*)
->>>>>>> fe357865
 // CHECK: %[[res:.*]] = and i1 %[[tobool]], %[[tobool1]]
 // CHECK: %[[land_ext:.*]] = zext i1 %[[res]] to i32
 // CHECK: ret i32 %[[land_ext]]
