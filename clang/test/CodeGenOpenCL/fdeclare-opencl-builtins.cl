// RUN: %clang_cc1 -emit-llvm -o - -O0 -triple spir-unknown-unknown -cl-std=CL1.2 -fdeclare-opencl-builtins -finclude-default-header %s | FileCheck %s

<<<<<<< HEAD
// INTEL_CUSTOMIZATION
#include <stddef.h> // for size_t
typedef float float4 __attribute__((ext_vector_type(4)));
// end INTEL_CUSTOMIZATION
=======
// Test that mix is correctly defined.
// CHECK-LABEL: @test_float
// CHECK: call <4 x float> @_Z3mixDv4_fS_f
// CHECK: ret
void test_float(float4 x, float a) {
  float4 ret = mix(x, x, a);
}
>>>>>>> f0686569

// Test that Attr.Const from OpenCLBuiltins.td is lowered to a readnone attribute.
// CHECK-LABEL: @test_const_attr
// CHECK: call i32 @_Z3maxii({{.*}}) [[ATTR_CONST:#[0-9]]]
// CHECK: ret
int test_const_attr(int a) {
  return max(a, 2);
}

// Test that Attr.Pure from OpenCLBuiltins.td is lowered to a readonly attribute.
// CHECK-LABEL: @test_pure_attr
// CHECK: call <4 x float> @_Z11read_imagef{{.*}} [[ATTR_PURE:#[0-9]]]
// CHECK: ret
kernel void test_pure_attr(read_only image1d_t img) {
  float4 resf = read_imagef(img, 42);
}

// Test that builtins with only one prototype are mangled.
// CHECK-LABEL: @test_mangling
// CHECK: call i32 @_Z12get_local_idj
kernel void test_mangling() {
  size_t lid = get_local_id(0);
}

// CHECK: attributes [[ATTR_CONST]] =
// CHECK-SAME: readnone
// CHECK: attributes [[ATTR_PURE]] =
// CHECK-SAME: readonly<|MERGE_RESOLUTION|>--- conflicted
+++ resolved
@@ -1,11 +1,10 @@
 // RUN: %clang_cc1 -emit-llvm -o - -O0 -triple spir-unknown-unknown -cl-std=CL1.2 -fdeclare-opencl-builtins -finclude-default-header %s | FileCheck %s
 
-<<<<<<< HEAD
 // INTEL_CUSTOMIZATION
 #include <stddef.h> // for size_t
 typedef float float4 __attribute__((ext_vector_type(4)));
 // end INTEL_CUSTOMIZATION
-=======
+
 // Test that mix is correctly defined.
 // CHECK-LABEL: @test_float
 // CHECK: call <4 x float> @_Z3mixDv4_fS_f
@@ -13,7 +12,6 @@
 void test_float(float4 x, float a) {
   float4 ret = mix(x, x, a);
 }
->>>>>>> f0686569
 
 // Test that Attr.Const from OpenCLBuiltins.td is lowered to a readnone attribute.
 // CHECK-LABEL: @test_const_attr
