// RUN: %clang_cc1 %s -fenable-matrix -pedantic -verify -triple=x86_64-apple-darwin9

typedef float sx5x10_t __attribute__((matrix_type(5, 10)));
typedef int ix3x2_t __attribute__((matrix_type(3, 2)));
typedef double dx3x3 __attribute__((matrix_type(3, 3)));
typedef unsigned ix3x3 __attribute__((matrix_type(3, 3)));

void transpose(sx5x10_t a, ix3x2_t b, dx3x3 c, int *d, int e) {
  a = __builtin_matrix_transpose(b);
  // expected-error@-1 {{assigning to 'sx5x10_t' (aka 'float __attribute__((matrix_type(5, 10)))') from incompatible type 'int __attribute__((matrix_type(2, 3)))'}}
  b = __builtin_matrix_transpose(b);
  // expected-error@-1 {{assigning to 'ix3x2_t' (aka 'int __attribute__((matrix_type(3, 2)))') from incompatible type 'int __attribute__((matrix_type(2, 3)))'}}
  __builtin_matrix_transpose(d);
  // expected-error@-1 {{first argument must be a matrix}}
  __builtin_matrix_transpose(e);
  // expected-error@-1 {{first argument must be a matrix}}
  __builtin_matrix_transpose("test");
  // expected-error@-1 {{first argument must be a matrix}}

  ix3x3 m = __builtin_matrix_transpose(c);
  // expected-error@-1 {{initializing 'ix3x3' (aka 'unsigned int __attribute__((matrix_type(3, 3)))') with an expression of incompatible type 'double __attribute__((matrix_type(3, 3)))'}}
}

struct Foo {
  unsigned x;
};

void column_major_load(float *p1, int *p2, _Bool *p3, struct Foo *p4) {
  sx5x10_t a1 = __builtin_matrix_column_major_load(p1, 5, 11, 5);
  // expected-error@-1 {{initializing 'sx5x10_t' (aka 'float __attribute__((matrix_type(5, 10)))') with an expression of incompatible type 'float __attribute__((matrix_type(5, 11)))'}}
  sx5x10_t a2 = __builtin_matrix_column_major_load(p1, 5, 9, 5);
  // expected-error@-1 {{initializing 'sx5x10_t' (aka 'float __attribute__((matrix_type(5, 10)))') with an expression of incompatible type 'float __attribute__((matrix_type(5, 9)))'}}
  sx5x10_t a3 = __builtin_matrix_column_major_load(p1, 6, 10, 6);
  // expected-error@-1 {{initializing 'sx5x10_t' (aka 'float __attribute__((matrix_type(5, 10)))') with an expression of incompatible type 'float __attribute__((matrix_type(6, 10)))'}}
  sx5x10_t a4 = __builtin_matrix_column_major_load(p1, 4, 10, 4);
  // expected-error@-1 {{initializing 'sx5x10_t' (aka 'float __attribute__((matrix_type(5, 10)))') with an expression of incompatible type 'float __attribute__((matrix_type(4, 10)))'}}
  sx5x10_t a5 = __builtin_matrix_column_major_load(p1, 6, 9, 6);
  // expected-error@-1 {{initializing 'sx5x10_t' (aka 'float __attribute__((matrix_type(5, 10)))') with an expression of incompatible type 'float __attribute__((matrix_type(6, 9)))'}}
  sx5x10_t a6 = __builtin_matrix_column_major_load(p2, 5, 10, 6);
  // expected-error@-1 {{initializing 'sx5x10_t' (aka 'float __attribute__((matrix_type(5, 10)))') with an expression of incompatible type 'int __attribute__((matrix_type(5, 10)))'}}

  sx5x10_t a7 = __builtin_matrix_column_major_load(p1, 5, 10, 3);
  // expected-error@-1 {{stride must be greater or equal to the number of rows}}

  sx5x10_t a8 = __builtin_matrix_column_major_load(p3, 5, 10, 6);
  // expected-error@-1 {{first argument must be a pointer to a valid matrix element type}}

  sx5x10_t a9 = __builtin_matrix_column_major_load(p4, 5, 10, 6);
  // expected-error@-1 {{first argument must be a pointer to a valid matrix element type}}

  sx5x10_t a10 = __builtin_matrix_column_major_load(p1, 1ull << 21, 10, 6);
  // expected-error@-1 {{row dimension is outside the allowed range [1, 1048575}}
  sx5x10_t a11 = __builtin_matrix_column_major_load(p1, 10, 1ull << 21, 10);
  // expected-error@-1 {{column dimension is outside the allowed range [1, 1048575}}

  sx5x10_t a12 = __builtin_matrix_column_major_load(
      10,         // expected-error {{first argument must be a pointer to a valid matrix element type}}
      1ull << 21, // expected-error {{row dimension is outside the allowed range [1, 1048575]}}
      1ull << 21, // expected-error {{column dimension is outside the allowed range [1, 1048575]}}
      "");        // expected-warning {{incompatible pointer to integer conversion casting 'char [1]' to type 'unsigned long'}}

  sx5x10_t a13 = __builtin_matrix_column_major_load(
      10,  // expected-error {{first argument must be a pointer to a valid matrix element type}}
      *p4, // expected-error {{casting 'struct Foo' to incompatible type 'unsigned long'}}
      "",  // expected-error {{column argument must be a constant unsigned integer expression}}
           // expected-warning@-1 {{incompatible pointer to integer conversion casting 'char [1]' to type 'unsigned long'}}
      10);
<<<<<<< HEAD
=======
}

void column_major_store(sx5x10_t *m1, ix3x2_t *m2, float *p1, int *p2, struct Foo *p3, const float *p4) {
  __builtin_matrix_column_major_store(*m1, p1, 1);
  // expected-error@-1 {{stride must be greater or equal to the number of rows}}
  __builtin_matrix_column_major_store(*m1, p1, 0);
  // expected-error@-1 {{stride must be greater or equal to the number of rows}}
  __builtin_matrix_column_major_store(*m1, p2, 10);
  // expected-error@-1 {{the pointee of the second argument must match the element type of the first argument ('int' != 'float')}}
  __builtin_matrix_column_major_store(p1, p2, 10);
  // expected-error@-1 {{first argument must be a matrix}}

  __builtin_matrix_column_major_store(
      "",   // expected-error {{first argument must be a matrix}}
      10,   // expected-error {{second argument must be a pointer to a valid matrix element type}}
      *p3); // expected-error {{casting 'struct Foo' to incompatible type 'unsigned long'}}

  __builtin_matrix_column_major_store(
      *m1,
      10, // expected-error {{second argument must be a pointer to a valid matrix element type}}
      10);

  *m1 = __builtin_matrix_column_major_store(*m1, p1, 10);
  // expected-error@-1 {{assigning to 'sx5x10_t' (aka 'float __attribute__((matrix_type(5, 10)))') from incompatible type 'void'}}

  int x = __builtin_matrix_column_major_store(*m1, p1, 10);
  // expected-error@-1 {{initializing 'int' with an expression of incompatible type 'void'}}

  __builtin_matrix_column_major_store(*m1, p4, 20);
  // expected-error@-1 {{cannot store matrix to read-only pointer}}
>>>>>>> 81783134
}<|MERGE_RESOLUTION|>--- conflicted
+++ resolved
@@ -65,8 +65,6 @@
       "",  // expected-error {{column argument must be a constant unsigned integer expression}}
            // expected-warning@-1 {{incompatible pointer to integer conversion casting 'char [1]' to type 'unsigned long'}}
       10);
-<<<<<<< HEAD
-=======
 }
 
 void column_major_store(sx5x10_t *m1, ix3x2_t *m2, float *p1, int *p2, struct Foo *p3, const float *p4) {
@@ -97,5 +95,4 @@
 
   __builtin_matrix_column_major_store(*m1, p4, 20);
   // expected-error@-1 {{cannot store matrix to read-only pointer}}
->>>>>>> 81783134
 }