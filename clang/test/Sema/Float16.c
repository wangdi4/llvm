--- conflicted
+++ resolved
@@ -1,11 +1,5 @@
 // RUN: %clang_cc1 -fsyntax-only -verify -triple x86_64-linux-pc %s
-<<<<<<< HEAD
-// INTEL_CUSTOMIZATION
 // RUN: %clang_cc1 -fsyntax-only -verify -triple x86_64-linux-pc -target-feature +avx512fp16 %s -DHAVE
-// end INTEL_CUSTOMIZATION
-=======
-// RUN: %clang_cc1 -fsyntax-only -verify -triple x86_64-linux-pc -target-feature +avx512fp16 %s -DHAVE
->>>>>>> 5aeca3b0
 // RUN: %clang_cc1 -fsyntax-only -verify -triple spir-unknown-unknown %s -DHAVE
 // RUN: %clang_cc1 -fsyntax-only -verify -triple armv7a-linux-gnu %s -DHAVE
 // RUN: %clang_cc1 -fsyntax-only -verify -triple aarch64-linux-gnu %s -DHAVE
@@ -16,14 +10,7 @@
 _Float16 f;
 
 #ifdef HAVE
-<<<<<<< HEAD
-// INTEL_CUSTOMIZATION
-// FIXME: Should this be invalid?
 _Complex _Float16 a;
-// end INTEL_CUSTOMIZATION
-=======
-_Complex _Float16 a;
->>>>>>> 5aeca3b0
 void builtin_complex() {
   _Float16 a = 0;
   (void)__builtin_complex(a, a); // expected-error {{'_Complex _Float16' is invalid}}
