--- conflicted
+++ resolved
@@ -163,8 +163,6 @@
   double result;
   __asm("foo1": "=f" (result)); // expected-error {{invalid output constraint '=f' in asm}}
   return result;
-<<<<<<< HEAD
-=======
 }
 
 void fn1() {
@@ -205,5 +203,4 @@
   __asm__(""
             : "=rm"(a), "=rm"(a)
             : "11m"(a)) // expected-error {{invalid input constraint '11m' in asm}}
->>>>>>> cb0d13fc
 }