# -*- Python -*- vim: set ft=python ts=4 sw=4 expandtab tw=79:

import site

# Load the custom analyzer test format, which runs the test again with Z3 if it
# is available.
site.addsitedir(os.path.dirname(__file__))
import analyzer_test
config.test_format = analyzer_test.AnalyzerTest(
        config.test_format.execute_external, config.use_z3_solver)

# Filtering command used by Clang Analyzer tests (when comparing .plist files
# with reference output)
<<<<<<< HEAD
config.substitutions.append(('%diff_plist',
# INTEL_CUSTOMIZATION
    'diff -u -w -I "<string>/" -I "<string>.:" -I "version" -I "icx"'))
# end INTEL_CUSTOMIZATION
=======
config.substitutions.append(('%normalize_plist',
    "grep -Ev '%s|%s|%s'" %
        ('^[[:space:]]*<string>.* version .*</string>[[:space:]]*$',
         '^[[:space:]]*<string>/.*</string>[[:space:]]*$',
         '^[[:space:]]*<string>.:.*</string>[[:space:]]*$')))
>>>>>>> b502a441

# Filtering command for testing SARIF output against reference output.
config.substitutions.append(('%normalize_sarif',
    "grep -Ev '^[[:space:]]*(%s|%s|%s)[[:space:]]*$'" %
        ('"uri": "file:.*%basename_t"',
         '"version": ".* version .*"',
         '"version": "2\.0\.0-csd\.[0-9]*\.beta\.[0-9-]{10}"')))

if not config.root.clang_staticanalyzer:
    config.unsupported = True<|MERGE_RESOLUTION|>--- conflicted
+++ resolved
@@ -11,23 +11,22 @@
 
 # Filtering command used by Clang Analyzer tests (when comparing .plist files
 # with reference output)
-<<<<<<< HEAD
-config.substitutions.append(('%diff_plist',
+config.substitutions.append(('%normalize_plist',
+    "grep -Ev '%s|%s|%s|%s'" % #INTEL
+        ('^[[:space:]]*<string>.* version .*</string>[[:space:]]*$',
 # INTEL_CUSTOMIZATION
-    'diff -u -w -I "<string>/" -I "<string>.:" -I "version" -I "icx"'))
+         '^[[:space:]]*<string>.*icx .*</string>[[:space:]]*$',
 # end INTEL_CUSTOMIZATION
-=======
-config.substitutions.append(('%normalize_plist',
-    "grep -Ev '%s|%s|%s'" %
-        ('^[[:space:]]*<string>.* version .*</string>[[:space:]]*$',
          '^[[:space:]]*<string>/.*</string>[[:space:]]*$',
          '^[[:space:]]*<string>.:.*</string>[[:space:]]*$')))
->>>>>>> b502a441
 
 # Filtering command for testing SARIF output against reference output.
 config.substitutions.append(('%normalize_sarif',
-    "grep -Ev '^[[:space:]]*(%s|%s|%s)[[:space:]]*$'" %
+    "grep -Ev '^[[:space:]]*(%s|%s|%s|%s)[[:space:]]*$'" % #INTEL
         ('"uri": "file:.*%basename_t"',
+# INTEL_CUSTOMIZATION
+         '"version": "icx .*"',
+# end INTEL_CUSTOMIZATION
          '"version": ".* version .*"',
          '"version": "2\.0\.0-csd\.[0-9]*\.beta\.[0-9-]{10}"')))
 
