// Check the basic reporting/warning and the application of constraints.
// RUN: %clang_analyze_cc1 %s \
// RUN:   -analyzer-checker=core \
// RUN:   -analyzer-checker=apiModeling.StdCLibraryFunctions \
// RUN:   -analyzer-checker=alpha.unix.StdCLibraryFunctionArgs \
// RUN:   -analyzer-config apiModeling.StdCLibraryFunctions:ModelPOSIX=true \
// RUN:   -analyzer-checker=debug.StdCLibraryFunctionsTester \
// RUN:   -analyzer-checker=debug.ExprInspection \
// RUN:   -triple x86_64-unknown-linux-gnu \
// RUN:   -verify=report

// Check the bugpath related to the reports.
// RUN: %clang_analyze_cc1 %s \
// RUN:   -analyzer-checker=core \
// RUN:   -analyzer-checker=apiModeling.StdCLibraryFunctions \
// RUN:   -analyzer-checker=alpha.unix.StdCLibraryFunctionArgs \
// RUN:   -analyzer-config apiModeling.StdCLibraryFunctions:ModelPOSIX=true \
// RUN:   -analyzer-checker=debug.StdCLibraryFunctionsTester \
// RUN:   -analyzer-checker=debug.ExprInspection \
// RUN:   -triple x86_64-unknown-linux-gnu \
// RUN:   -analyzer-output=text \
// RUN:   -verify=bugpath

#include "Inputs/std-c-library-functions-POSIX.h"

void clang_analyzer_eval(int);
void clang_analyzer_warnIfReached();

int glob;

void test_alnum_concrete(int v) {
  int ret = isalnum(256); // \
  // report-warning{{The 1st argument to 'isalnum' is 256 but should be an unsigned char value or EOF}} \
  // bugpath-warning{{The 1st argument to 'isalnum' is 256 but should be an unsigned char value or EOF}} \
  // bugpath-note{{The 1st argument to 'isalnum' is 256 but should be an unsigned char value or EOF}}
  (void)ret;
}

void test_alnum_symbolic(int x) {
  int ret = isalnum(x); // \
  // bugpath-note{{Assuming the character is non-alphanumeric}}
  (void)ret;

  clang_analyzer_eval(EOF <= x && x <= 255); // \
  // report-warning{{TRUE}} \
  // bugpath-warning{{TRUE}} \
  // bugpath-note{{TRUE}} \
  // bugpath-note{{Left side of '&&' is true}} \
  // bugpath-note{{'x' is <= 255}}
}

void test_alnum_symbolic2(int x) {
  if (x > 255) { // \
    // bugpath-note{{Assuming 'x' is > 255}} \
    // bugpath-note{{Taking true branch}}

    int ret = isalnum(x); // \
    // report-warning{{The 1st argument to 'isalnum' is >= 256 but should be an unsigned char value or EOF}} \
    // bugpath-warning{{The 1st argument to 'isalnum' is >= 256 but should be an unsigned char value or EOF}} \
    // bugpath-note{{The 1st argument to 'isalnum' is >= 256 but should be an unsigned char value or EOF}}

    (void)ret;
  }
}

void test_toupper_concrete(int v) {
  int ret = toupper(256); // \
  // report-warning{{The 1st argument to 'toupper' is 256 but should be an unsigned char value or EOF}} \
  // bugpath-warning{{The 1st argument to 'toupper' is 256 but should be an unsigned char value or EOF}} \
  // bugpath-note{{The 1st argument to 'toupper' is 256 but should be an unsigned char value or EOF}}
  (void)ret;
}

void test_toupper_symbolic(int x) {
  int ret = toupper(x);
  (void)ret;

  clang_analyzer_eval(EOF <= x && x <= 255); // \
  // report-warning{{TRUE}} \
  // bugpath-warning{{TRUE}} \
  // bugpath-note{{TRUE}} \
  // bugpath-note{{Left side of '&&' is true}} \
  // bugpath-note{{'x' is <= 255}}
}

void test_toupper_symbolic2(int x) {
  if (x > 255) { // \
    // bugpath-note{{Assuming 'x' is > 255}} \
    // bugpath-note{{Taking true branch}}

    int ret = toupper(x); // \
    // report-warning{{The 1st argument to 'toupper' is >= 256 but should be an unsigned char value or EOF}} \
    // bugpath-warning{{The 1st argument to 'toupper' is >= 256 but should be an unsigned char value or EOF}} \
    // bugpath-note{{The 1st argument to 'toupper' is >= 256 but should be an unsigned char value or EOF}}

    (void)ret;
  }
}

void test_tolower_concrete(int v) {
  int ret = tolower(256); // \
  // report-warning{{The 1st argument to 'tolower' is 256 but should be an unsigned char value or EOF}} \
  // bugpath-warning{{The 1st argument to 'tolower' is 256 but should be an unsigned char value or EOF}} \
  // bugpath-note{{The 1st argument to 'tolower' is 256 but should be an unsigned char value or EOF}}
  (void)ret;
}

void test_tolower_symbolic(int x) {
  int ret = tolower(x);
  (void)ret;

  clang_analyzer_eval(EOF <= x && x <= 255); // \
  // report-warning{{TRUE}} \
  // bugpath-warning{{TRUE}} \
  // bugpath-note{{TRUE}} \
  // bugpath-note{{Left side of '&&' is true}} \
  // bugpath-note{{'x' is <= 255}}
}

void test_tolower_symbolic2(int x) {
  if (x > 255) { // \
    // bugpath-note{{Assuming 'x' is > 255}} \
    // bugpath-note{{Taking true branch}}

    int ret = tolower(x); // \
    // report-warning{{The 1st argument to 'tolower' is >= 256 but should be an unsigned char value or EOF}} \
    // bugpath-warning{{The 1st argument to 'tolower' is >= 256 but should be an unsigned char value or EOF}} \
    // bugpath-note{{The 1st argument to 'tolower' is >= 256 but should be an unsigned char value or EOF}}

    (void)ret;
  }
}

void test_toascii_concrete(int v) {
  int ret = toascii(256); // \
  // report-warning{{The 1st argument to 'toascii' is 256 but should be an unsigned char value or EOF}} \
  // bugpath-warning{{The 1st argument to 'toascii' is 256 but should be an unsigned char value or EOF}} \
  // bugpath-note{{The 1st argument to 'toascii' is 256 but should be an unsigned char value or EOF}}
  (void)ret;
}

void test_toascii_symbolic(int x) {
  int ret = toascii(x);
  (void)ret;

  clang_analyzer_eval(EOF <= x && x <= 255); // \
  // report-warning{{TRUE}} \
  // bugpath-warning{{TRUE}} \
  // bugpath-note{{TRUE}} \
  // bugpath-note{{Left side of '&&' is true}} \
  // bugpath-note{{'x' is <= 255}}
}

void test_toascii_symbolic2(int x) {
  if (x > 255) { // \
    // bugpath-note{{Assuming 'x' is > 255}} \
    // bugpath-note{{Taking true branch}}

    int ret = toascii(x); // \
    // report-warning{{The 1st argument to 'toascii' is >= 256 but should be an unsigned char value or EOF}} \
    // bugpath-warning{{The 1st argument to 'toascii' is >= 256 but should be an unsigned char value or EOF}} \
    // bugpath-note{{The 1st argument to 'toascii' is >= 256 but should be an unsigned char value or EOF}}

    (void)ret;
  }
}

void test_notnull_concrete(FILE *fp) {
  fread(0, sizeof(int), 10, fp); // \
  // report-warning{{The 1st argument to 'fread' is NULL but should not be NULL}} \
  // bugpath-warning{{The 1st argument to 'fread' is NULL but should not be NULL}} \
  // bugpath-note{{The 1st argument to 'fread' is NULL but should not be NULL}}
}
void test_notnull_symbolic(FILE *fp, int *buf) {
  fread(buf, sizeof(int), 10, fp);
  clang_analyzer_eval(buf != 0); // \
  // report-warning{{TRUE}} \
  // bugpath-warning{{TRUE}} \
  // bugpath-note{{TRUE}} \
  // bugpath-note{{'buf' is not equal to null}}
}
void test_notnull_symbolic2(FILE *fp, int *buf) {
  if (!buf)                          // bugpath-note{{Assuming 'buf' is null}} \
            // bugpath-note{{Taking true branch}}
    fread(buf, sizeof(int), 10, fp); // \
    // report-warning{{The 1st argument to 'fread' is NULL but should not be NULL}} \
    // bugpath-warning{{The 1st argument to 'fread' is NULL but should not be NULL}} \
    // bugpath-note{{The 1st argument to 'fread' is NULL but should not be NULL}}
}
void test_no_node_after_bug(FILE *fp, size_t size, size_t n, void *buf) {
  if (fp) // \
  // bugpath-note{{Assuming 'fp' is null}} \
  // bugpath-note{{Taking false branch}}
    return;
  size_t ret = fread(buf, size, n, fp); // \
  // report-warning{{The 4th argument to 'fread' is NULL but should not be NULL}} \
  // bugpath-warning{{The 4th argument to 'fread' is NULL but should not be NULL}} \
  // bugpath-note{{The 4th argument to 'fread' is NULL but should not be NULL}}
  clang_analyzer_warnIfReached(); // not reachable
}

// This is one test case for the ARR38-C SEI-CERT rule.
void ARR38_C_F(FILE *file) {
  enum { BUFFER_SIZE = 1024 };
  wchar_t wbuf[BUFFER_SIZE]; // bugpath-note{{'wbuf' initialized here}}

  const size_t size = sizeof(*wbuf);   // bugpath-note{{'size' initialized to}}
  const size_t nitems = sizeof(wbuf);  // bugpath-note{{'nitems' initialized to}}

  // The 3rd parameter should be the number of elements to read, not
  // the size in bytes.
  fread(wbuf, size, nitems, file); // \
  // report-warning{{The 1st argument to 'fread' is a buffer with size 4096 but should be a buffer with size equal to or greater than the value of the 2nd argument (which is 4) times the 3rd argument (which is 4096)}} \
  // bugpath-warning{{The 1st argument to 'fread' is a buffer with size 4096 but should be a buffer with size equal to or greater than the value of the 2nd argument (which is 4) times the 3rd argument (which is 4096)}} \
  // bugpath-note{{The 1st argument to 'fread' is a buffer with size 4096 but should be a buffer with size equal to or greater than the value of the 2nd argument (which is 4) times the 3rd argument (which is 4096)}}
}

int __two_constrained_args(int, int);
void test_constraints_on_multiple_args(int x, int y) {
  // State split should not happen here. I.e. x == 1 should not be evaluated
  // FALSE.
  __two_constrained_args(x, y);
  //NOTE! Because of the second `clang_analyzer_eval` call we have two bug
  clang_analyzer_eval(x == 1); // \
  // report-warning{{TRUE}} \
  // bugpath-warning{{TRUE}} \
  // bugpath-note{{TRUE}}
  clang_analyzer_eval(y == 1); // \
  // report-warning{{TRUE}} \
  // bugpath-warning{{TRUE}} \
  // bugpath-note{{TRUE}}
}

int __arg_constrained_twice(int);
void test_multiple_constraints_on_same_arg(int x) {
  __arg_constrained_twice(x);
  clang_analyzer_eval(x < 1 || x > 2); // \
  // report-warning{{TRUE}} \
  // bugpath-warning{{TRUE}} \
  // bugpath-note{{TRUE}} \
  // bugpath-note{{Assuming 'x' is < 1}} \
  // bugpath-note{{Left side of '||' is true}}
}

int __variadic(void *stream, const char *format, ...);
void test_arg_constraint_on_variadic_fun(void) {
  __variadic(0, "%d%d", 1, 2); // \
  // report-warning{{The 1st argument to '__variadic' is NULL but should not be NULL}} \
  // bugpath-warning{{The 1st argument to '__variadic' is NULL but should not be NULL}} \
  // bugpath-note{{The 1st argument to '__variadic' is NULL but should not be NULL}}
}

int __buf_size_arg_constraint(const void *, size_t);
void test_buf_size_concrete(void) {
  char buf[3];                       // bugpath-note{{'buf' initialized here}}
  __buf_size_arg_constraint(buf, 4); // \
  // report-warning{{The 1st argument to '__buf_size_arg_constraint' is a buffer with size 3 but should be a buffer with size equal to or greater than the value of the 2nd argument (which is 4)}} \
  // bugpath-warning{{The 1st argument to '__buf_size_arg_constraint' is a buffer with size 3 but should be a buffer with size equal to or greater than the value of the 2nd argument (which is 4)}} \
  // bugpath-note{{The 1st argument to '__buf_size_arg_constraint' is a buffer with size 3 but should be a buffer with size equal to or greater than the value of the 2nd argument (which is 4)}}
}
void test_buf_size_symbolic(int s) {
  char buf[3];
  __buf_size_arg_constraint(buf, s);
  clang_analyzer_eval(s <= 3); // \
  // report-warning{{TRUE}} \
  // bugpath-warning{{TRUE}} \
  // bugpath-note{{TRUE}} \
  // bugpath-note{{'s' is <= 3}}
}
void test_buf_size_symbolic_and_offset(int s) {
  char buf[3];
  __buf_size_arg_constraint(buf + 1, s);
  clang_analyzer_eval(s <= 2); // \
  // report-warning{{TRUE}} \
  // bugpath-warning{{TRUE}} \
  // bugpath-note{{TRUE}} \
  // bugpath-note{{'s' is <= 2}}
}

int __buf_size_arg_constraint_mul(const void *, size_t, size_t);
void test_buf_size_concrete_with_multiplication(void) {
  short buf[3];                                         // bugpath-note{{'buf' initialized here}}
  __buf_size_arg_constraint_mul(buf, 4, sizeof(short)); // \
  // report-warning{{The 1st argument to '__buf_size_arg_constraint_mul' is a buffer with size 6 but should be a buffer with size equal to or greater than the value of the 2nd argument (which is 4) times the 3rd argument (which is 2)}} \
  // bugpath-warning{{The 1st argument to '__buf_size_arg_constraint_mul' is a buffer with size 6 but should be a buffer with size equal to or greater than the value of the 2nd argument (which is 4) times the 3rd argument (which is 2)}} \
  // bugpath-note{{The 1st argument to '__buf_size_arg_constraint_mul' is a buffer with size 6 but should be a buffer with size equal to or greater than the value of the 2nd argument (which is 4) times the 3rd argument (which is 2)}}
}
void test_buf_size_symbolic_with_multiplication(size_t s) {
  short buf[3];
  __buf_size_arg_constraint_mul(buf, s, sizeof(short));
  clang_analyzer_eval(s * sizeof(short) <= 6); // \
  // report-warning{{TRUE}} \
  // bugpath-warning{{TRUE}} \
  // bugpath-note{{TRUE}}
}
void test_buf_size_symbolic_and_offset_with_multiplication(size_t s) {
  short buf[3];
  __buf_size_arg_constraint_mul(buf + 1, s, sizeof(short));
  clang_analyzer_eval(s * sizeof(short) <= 4); // \
  // report-warning{{TRUE}} \
  // bugpath-warning{{TRUE}} \
  // bugpath-note{{TRUE}}
}

// The minimum buffer size for this function is set to 10.
int __buf_size_arg_constraint_concrete(const void *);
void test_min_buf_size(void) {
  char buf[9];// bugpath-note{{'buf' initialized here}}
  __buf_size_arg_constraint_concrete(buf); // \
<<<<<<< HEAD
  // report-warning{{The 1st argument to '__buf_size_arg_constraint_concrete' is out of the accepted range; It should be a buffer with size equal to or greater than 10}} \
  // bugpath-warning{{The 1st argument to '__buf_size_arg_constraint_concrete' is out of the accepted range; It should be a buffer with size equal to or greater than 10}} \
  // bugpath-note{{The 1st argument to '__buf_size_arg_constraint_concrete' is out of the accepted range; It should be a buffer with size equal to or greater than 10}}
=======
  // report-warning{{The 1st argument to '__buf_size_arg_constraint_concrete' is a buffer with size 9 but should be a buffer with size equal to or greater than 10}} \
  // bugpath-warning{{The 1st argument to '__buf_size_arg_constraint_concrete' is a buffer with size 9 but should be a buffer with size equal to or greater than 10}} \
  // bugpath-note{{The 1st argument to '__buf_size_arg_constraint_concrete' is a buffer with size 9 but should be a buffer with size equal to or greater than 10}}
>>>>>>> 55a4d273
}

void test_file_fd_at_functions() {
  (void)linkat(-22, "from", AT_FDCWD, "to", 0); // \
  // report-warning{{The 1st argument to 'linkat' is -22 but should be a valid file descriptor or AT_FDCWD}} \
  // bugpath-warning{{The 1st argument to 'linkat' is -22 but should be a valid file descriptor or AT_FDCWD}} \
  // bugpath-note{{The 1st argument to 'linkat' is -22 but should be a valid file descriptor or AT_FDCWD}}

  // no warning for these functions if the AT_FDCWD value is used
  (void)linkat(AT_FDCWD, "from", AT_FDCWD, "to", 0);
  (void)faccessat(AT_FDCWD, "path", 0, 0);
  (void)symlinkat("oldpath", AT_FDCWD, "newpath");
  (void)mkdirat(AT_FDCWD, "path", 0);
  (void)mknodat(AT_FDCWD, "path", 0, 0);
  (void)fchmodat(AT_FDCWD, "path", 0, 0);
  (void)fchownat(AT_FDCWD, "path", 0, 0, 0);
  (void)linkat(AT_FDCWD, "oldpath", AT_FDCWD, "newpath", 0);
  (void)unlinkat(AT_FDCWD, "newpath", 0);
  struct stat St;
  (void)fstatat(AT_FDCWD, "newpath", &St, 0);
  char Buf[10];
  (void)readlinkat(AT_FDCWD, "newpath", Buf, 10);
  (void)renameat(AT_FDCWD, "oldpath", AT_FDCWD, "newpath");
}<|MERGE_RESOLUTION|>--- conflicted
+++ resolved
@@ -307,15 +307,9 @@
 void test_min_buf_size(void) {
   char buf[9];// bugpath-note{{'buf' initialized here}}
   __buf_size_arg_constraint_concrete(buf); // \
-<<<<<<< HEAD
-  // report-warning{{The 1st argument to '__buf_size_arg_constraint_concrete' is out of the accepted range; It should be a buffer with size equal to or greater than 10}} \
-  // bugpath-warning{{The 1st argument to '__buf_size_arg_constraint_concrete' is out of the accepted range; It should be a buffer with size equal to or greater than 10}} \
-  // bugpath-note{{The 1st argument to '__buf_size_arg_constraint_concrete' is out of the accepted range; It should be a buffer with size equal to or greater than 10}}
-=======
   // report-warning{{The 1st argument to '__buf_size_arg_constraint_concrete' is a buffer with size 9 but should be a buffer with size equal to or greater than 10}} \
   // bugpath-warning{{The 1st argument to '__buf_size_arg_constraint_concrete' is a buffer with size 9 but should be a buffer with size equal to or greater than 10}} \
   // bugpath-note{{The 1st argument to '__buf_size_arg_constraint_concrete' is a buffer with size 9 but should be a buffer with size equal to or greater than 10}}
->>>>>>> 55a4d273
 }
 
 void test_file_fd_at_functions() {
