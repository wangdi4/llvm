/// Intel specific optimization options
// REQUIRES: x86-registered-target

// RUN: %clang -qopt-mem-layout-trans -### -c %s 2>&1 \
// RUN:  | FileCheck -check-prefix=LAYOUT_TRANS_DEFAULT %s
// RUN: %clang_cl -Qopt-mem-layout-trans -### -c %s 2>&1 \
// RUN:  | FileCheck -check-prefix=LAYOUT_TRANS_DEFAULT %s
// RUN: %clang -qopt-mem-layout-trans=2 -### -c %s 2>&1 \
// RUN:  | FileCheck -check-prefix=LAYOUT_TRANS_DEFAULT %s
// RUN: %clang_cl -Qopt-mem-layout-trans:2 -### -c %s 2>&1 \
// RUN:  | FileCheck -check-prefix=LAYOUT_TRANS_DEFAULT %s
// LAYOUT_TRANS_DEFAULT: "-mllvm" "-irmover-type-merging=false"
// LAYOUT_TRANS_DEFAULT: "-mllvm" "-spill-freq-boost=true"

// RUN: touch %t.o
// RUN: %clang -qopt-mem-layout-trans -target x86_64-unknown-linux-gnu -flto -### %t.o 2>&1 \
// RUN:  | FileCheck -DOPTION=-plugin-opt= -check-prefix=LAYOUT_TRANS_LTO %s
// RUN: %clang_cl /Qopt-mem-layout-trans -flto -fuse-ld=lld -### %t.o 2>&1 \
// RUN:  | FileCheck -DOPTION=-mllvm: -check-prefix=LAYOUT_TRANS_LTO %s
// LAYOUT_TRANS_LTO: "[[OPTION]]-irmover-type-merging=false"
// LAYOUT_TRANS_LTO: "[[OPTION]]-spill-freq-boost=true"

// Behavior with -#x option
// RUN: %clang -#x %s -c 2>&1 | FileCheck %s --check-prefix=CHECK-HASH-X
// RUN: %clang_cl -#x %s -c 2>&1 | FileCheck %s --check-prefix=CHECK-HASH-X
// CHECK-HASH-X: -emit-obj \
// CHECK-HASH-X: -mrelax-all \

/// -unroll support
// RUN: %clang -unroll3 -### -c %s 2>&1 \
// RUN:  | FileCheck -check-prefixes=UNROLL,UNROLL3 %s
// RUN: %clang_cl -Qunroll3 -### -c %s 2>&1 \
// RUN:  | FileCheck -check-prefixes=UNROLL,UNROLL3 %s
// RUN: %clang -unroll -### -c %s 2>&1 \
// RUN:  | FileCheck -check-prefixes=UNROLL %s
// RUN: %clang_cl -Qunroll -### -c %s 2>&1 \
// RUN:  | FileCheck -check-prefixes=UNROLL %s
// RUN: %clang -unroll0 -### -c %s 2>&1 \
// RUN:  | FileCheck -check-prefixes=NO-UNROLL %s
// RUN: %clang_cl -Qunroll0 -### -c %s 2>&1 \
// RUN:  | FileCheck -check-prefixes=NO-UNROLL %s
// UNROLL: "-funroll-loops"
// UNROLL3: "-mllvm" "-hir-general-unroll-max-factor=3"
// UNROLL3: "-mllvm" "-hir-complete-unroll-loop-trip-threshold=3"
// UNROLL3: "-mllvm" "-hir-unroll-and-jam-max-factor=3"
// UNROLL3: "-mllvm" "-unroll-max-count=3"
// UNROLL3: "-mllvm" "-unroll-full-max-count=3"
// NO-UNROLL: "-fno-unroll-loops"

// Behavior with -qopt-matmul and /Qopt-matmul option
// RUN: %clang -### %s -target x86_64-unknown-linux-gnu --intel -qopt-matmul 2>&1 | FileCheck %s --check-prefixes=CHECK-QOPT-MATMUL,CHECK-QOPT-MATMUL-LIN
// RUN: %clang_cl -### %s --intel /Qopt-matmul 2>&1 | FileCheck %s --check-prefixes=CHECK-QOPT-MATMUL,CHECK-QOPT-MATMUL-WIN
// CHECK-QOPT-MATMUL-NOT: "-mllvm" "-disable-hir-generate-mkl-call"
// CHECK-QOPT-MATMUL-WIN: "--dependent-lib=libmatmul"
// CHECK-QOPT-MATMUL-LIN: ld{{.*}} "-lmatmul"
// CHECK-QOPT-MATMUL-LIN-SAME: "-liomp5"

// RUN: %clang -### %s -c -qno-opt-matmul 2>&1 | FileCheck %s --check-prefix=CHECK-QNO-OPT-MATMUL
// RUN: %clang_cl -### %s -c /Qopt-matmul- 2>&1 | FileCheck %s --check-prefix=CHECK-QNO-OPT-MATMUL
// CHECK-QNO-OPT-MATMUL: "-mllvm" "-disable-hir-generate-mkl-call"

//Behavior with -Qoption,tool,arg
// RUN: %clang -### %s -c -Qoption,asm,--compress-debug-sections 2>&1 | FileCheck %s --check-prefix=CHECK-QOPTION-ASM
// RUN: %clang_cl -### %s -c /Qoption,asm,--compress-debug-sections 2>&1 | FileCheck %s --check-prefix=CHECK-QOPTION-ASM
// CHECK-QOPTION-ASM: "--compress-debug-sections"
// RUN: %clang -### %s -c -Qoption,assembler,-Ifoo_dir 2>&1 | FileCheck %s --check-prefix=CHECK-QOPTION-ASSEMBLER
// RUN: %clang_cl -### %s -c /Qoption,assembler,-Ifoo_dir 2>&1 | FileCheck %s --check-prefix=CHECK-QOPTION-ASSEMBLER
// CHECK-QOPTION-ASSEMBLER: "-Ifoo_dir"
// RUN: %clang -### %s -c -Qoption,asm,--compress-debug-sections,-fdebug-compilation-dir=.,--noexecstack 2>&1 | FileCheck %s --check-prefix=CHECK-QOPTION-ASM-ARGS
// RUN: %clang_cl -### %s -c /Qoption,asm,--compress-debug-sections,-fdebug-compilation-dir=.,--noexecstack 2>&1 | FileCheck %s --check-prefix=CHECK-QOPTION-ASM-ARGS
// CHECK-QOPTION-ASM-ARGS: "--compress-debug-sections" "-fdebug-compilation-dir" "."
// CHECK-QOPTION-ASM-ARGS: "-mnoexecstack"

// RUN: %clang -### %s -c -Qoption,preprocessor,-MMD 2>&1 | FileCheck %s --check-prefix=CHECK-QOPTION-PREPROCESSOR
// RUN: %clang_cl -### %s -c /Qoption,preprocessor,-MMD 2>&1 | FileCheck %s --check-prefix=CHECK-QOPTION-PREPROCESSOR
// RUN: %clang -### %s -c -Qoption,cpp,-MMD 2>&1 | FileCheck %s --check-prefix=CHECK-QOPTION-PREPROCESSOR
// RUN: %clang_cl -### %s -c /Qoption,cpp,-MMD 2>&1 | FileCheck %s --check-prefix=CHECK-QOPTION-PREPROCESSOR
// CHECK-QOPTION-PREPROCESSOR: "-MMD"

// RUN: %clang -target x86_64-unknown-linux-gnu -### %s -Qoption,ld,--no-demangle 2>&1 | FileCheck %s --check-prefix=CHECK-QOPTION-LD-ARG
// RUN: %clang -target x86_64-unknown-linux-gnu -### %s -Qoption,link,--no-demangle 2>&1 | FileCheck %s --check-prefix=CHECK-QOPTION-LD-ARG
// RUN: %clang_cl -### %s /Qoption,ld,--no-demangle 2>&1 | FileCheck %s --check-prefix=CHECK-QOPTIONCL-LD-ARG
// RUN: %clang_cl -### %s /Qoption,link,--no-demangle 2>&1 | FileCheck %s --check-prefix=CHECK-QOPTIONCL-LD-ARG
// CHECK-QOPTION-LD-ARG: ld{{.*}} "--no-demangle"
// CHECK-QOPTIONCL-LD-ARG: link{{.*}} "--no-demangle"

// RUN: %clang -c -### %s -Qoption,compiler,-MP 2>&1 | FileCheck %s --check-prefix=CHECK-QOPTION-COMPILER-ARG
// RUN: %clang_cl -c -### %s /Qoption,compiler,-MP 2>&1 | FileCheck %s --check-prefix=CHECK-QOPTION-COMPILER-ARG
// RUN: %clang -c -### %s -Qoption,clang,-MP 2>&1 | FileCheck %s --check-prefix=CHECK-QOPTION-COMPILER-ARG
// RUN: %clang_cl -c -### %s /Qoption,clang,-MP 2>&1 | FileCheck %s --check-prefix=CHECK-QOPTION-COMPILER-ARG
// CHECK-QOPTION-COMPILER-ARG: "-MP"
// RUN: %clang -c -### %s -Qoption,compiler,-MP,-mintrinsic-promote,-extended_float_types 2>&1 | FileCheck %s --check-prefix=CHECK-QOPTION-COMPILER-ARGS
// RUN: %clang_cl -c -### %s /Qoption,compiler,-MP,-mintrinsic-promote,-extended_float_types 2>&1 | FileCheck %s --check-prefix=CHECK-QOPTION-COMPILER-ARGS
// CHECK-QOPTION-COMPILER-ARGS: "-MP" "-mintrinsic-promote" "-extended_float_types"

// RUN: %clang -target x86_64-unknown-linux-gnu -### %s -Qoption,l,--no-demangle -Qoption,compiler,-MP,-mintrinsic-promote,--extended_float_types -Qoption,cpp,-MMD -Qoption,a,--compress-debug-sections 2>&1 | FileCheck %s --check-prefix=CHECK-QOPTION-TOOLS-ARGS
// CHECK-QOPTION-TOOLS-ARGS: "--compress-debug-sections"
// CHECK-QOPTION-TOOLS-ARGS: "-MMD"
// CHECK-QOPTION-TOOLS-ARGS: "-MP" "-mintrinsic-promote" "--extended_float_types"
// CHECK-QOPTION-TOOLS-ARGS: ld{{.*}} "--no-demangle"
// RUN: %clang_cl -### %s /Qoption,l,--no-demangle /Qoption,compiler,-MP,-mintrinsic-promote,--extended_float_types /Qoption,cpp,-MMD /Qoption,a,--compress-debug-sections 2>&1 | FileCheck %s --check-prefix=CHECK-QOPTIONCL-TOOLS-ARGS
// CHECK-QOPTIONCL-TOOLS-ARGS: "--compress-debug-sections"
// CHECK-QOPTIONCL-TOOLS-ARGS: "-MMD"
// CHECK-QOPTIONCL-TOOLS-ARGS: "-MP" "-mintrinsic-promote" "--extended_float_types"
// CHECK-QOPTIONCL-TOOLS-ARGS: link{{.*}} "--no-demangle"


// Behavior with /Qopt/-qopt-multiple-gather-scatter-by-shuffles option
// RUN: %clang -### %s -c -qopt-multiple-gather-scatter-by-shuffles 2>&1 | FileCheck %s --check-prefix=CHECK-GATHER-SCATTER-SHUFFLES
// RUN: %clang_cl -### %s -c /Qopt-multiple-gather-scatter-by-shuffles 2>&1 | FileCheck %s --check-prefix=CHECK-GATHER-SCATTER-SHUFFLES
// CHECK-GATHER-SCATTER-SHUFFLES: "-mllvm" "-vplan-vls-level=always"
// RUN: %clang -### %s -c -qno-opt-multiple-gather-scatter-by-shuffles 2>&1 | FileCheck %s --check-prefix=CHECK-NO-GATHER-SCATTER-SHUFFLES
// RUN: %clang_cl -### %s -c /Qopt-multiple-gather-scatter-by-shuffles- 2>&1 | FileCheck %s --check-prefix=CHECK-NO-GATHER-SCATTER-SHUFFLES
// CHECK-NO-GATHER-SCATTER-SHUFFLES: "-mllvm" "-vplan-vls-level=never"

// Behavior with -qopt-dynamic-align option
// RUN: %clang -### %s -c -qopt-dynamic-align 2>&1 | FileCheck %s --check-prefix=CHECK-DYNAMIC-ALIGN
// RUN: %clang_cl -### %s -c /Qopt-dynamic-align 2>&1 | FileCheck %s --check-prefix=CHECK-DYNAMIC-ALIGN
// CHECK-DYNAMIC-ALIGN: "-mllvm" "-vplan-enable-peeling=true"

// Behavior with -qno-opt-dynamic-align option
// RUN: %clang -### %s -c -qno-opt-dynamic-align 2>&1 | FileCheck %s --check-prefix=CHECK-NO-DYNAMIC-ALIGN
// RUN: %clang_cl -### %s -c /Qopt-dynamic-align- 2>&1 | FileCheck %s --check-prefix=CHECK-NO-DYNAMIC-ALIGN
// CHECK-NO-DYNAMIC-ALIGN: "-mllvm" "-vplan-enable-peeling=false"

// Behavior with -fvec-with-mask option
// RUN: %clang -### %s -c -fvec-with-mask 2>&1 | FileCheck %s --check-prefix=CHECK-VECTORIZE-MASKED-MODE
// RUN: %clang_cl -### %s -c /Qvec-with-mask 2>&1 | FileCheck %s --check-prefix=CHECK-VECTORIZE-MASKED-MODE
// CHECK-VECTORIZE-MASKED-MODE: "-mllvm" "-vplan-enable-masked-variant=true"

// Behavior with -fvec-peel-loops option
// RUN: %clang -### %s -c -fvec-peel-loops 2>&1 | FileCheck %s --check-prefix=CHECK-VECTORIZE-PEEL-LOOPS
// RUN: %clang_cl -### %s -c /Qvec-peel-loops 2>&1 | FileCheck %s --check-prefix=CHECK-VECTORIZE-PEEL-LOOPS
// CHECK-VECTORIZE-PEEL-LOOPS: "-mllvm" "-vplan-enable-vectorized-peel=true"

// Behavior with -fvec-remainder-loops option
// RUN: %clang -### %s -c -fvec-remainder-loops 2>&1 | FileCheck %s --check-prefix=CHECK-VECTORIZE-REMAINDER-LOOPS
// RUN: %clang_cl -### %s -c /Qvec-remainder-loops 2>&1 | FileCheck %s --check-prefix=CHECK-VECTORIZE-REMAINDER-LOOPS
// CHECK-VECTORIZE-REMAINDER-LOOPS: "-mllvm" "-vplan-enable-masked-vectorized-remainder=true"
// CHECK-VECTORIZE-REMAINDER-LOOPS: "-mllvm" "-vplan-enable-non-masked-vectorized-remainder=true"

// Behavior with -fno-vec-with-mask option
// RUN: %clang -### %s -c -fno-vec-with-mask 2>&1 | FileCheck %s --check-prefix=CHECK-NO-VECTORIZE-MASKED-MODE
// RUN: %clang_cl -### %s -c /Qvec-with-mask- 2>&1 | FileCheck %s --check-prefix=CHECK-NO-VECTORIZE-MASKED-MODE
// CHECK-NO-VECTORIZE-MASKED-MODE: "-mllvm" "-vplan-enable-masked-variant=false"

// Behavior with -fno-vec-peel-loops option
// RUN: %clang -### %s -c -fno-vec-peel-loops 2>&1 | FileCheck %s --check-prefix=CHECK-NO-VECTORIZE-PEEL-LOOPS
// RUN: %clang_cl -### %s -c /Qvec-peel-loops- 2>&1 | FileCheck %s --check-prefix=CHECK-NO-VECTORIZE-PEEL-LOOPS
// CHECK-NO-VECTORIZE-PEEL-LOOPS: "-mllvm" "-vplan-enable-vectorized-peel=false"

// Behavior with -fno-vec-remainder-loops option
// RUN: %clang -### %s -c -fno-vec-remainder-loops 2>&1 | FileCheck %s --check-prefix=CHECK-NO-VECTORIZE-REMAINDER-LOOPS
// RUN: %clang_cl -### %s -c /Qvec-remainder-loops- 2>&1 | FileCheck %s --check-prefix=CHECK-NO-VECTORIZE-REMAINDER-LOOPS
// CHECK-NO-VECTORIZE-REMAINDER-LOOPS: "-mllvm" "-vplan-enable-masked-vectorized-remainder=false"
// CHECK-NO-VECTORIZE-REMAINDER-LOOPS: "-mllvm" "-vplan-enable-non-masked-vectorized-remainder=false"

// Behavior with /fstack-limit-register=<arg> option
// RUN: %clang -### %s -c -fstack-limit-register=et 2>&1 | FileCheck %s --check-prefix=CHECK-FSTACK-LIMIT-REGISTER
// CHECK-FSTACK-LIMIT-REGISTER: "-fstack-limit-register=et"

//Behavior with -fiopenmp-offload and -fno-iopenmp-offload option
// RUN: %clang -### %s -c -fiopenmp -fopenmp-targets=spir64 -fno-iopenmp-offload 2>&1 | FileCheck %s --check-prefix=CHECK-FNO-IOPENMP-OFFLOAD
// RUN: %clang_cl -### %s -c /Qiopenmp /Qiopenmp-offload- 2>&1 | FileCheck %s --check-prefix=CHECK-FNO-IOPENMP-OFFLOAD
// CHECK-FNO-IOPENMP-OFFLOAD: "-fno-intel-openmp-offload"
// CHECK-FNO-IOPENMP-OFFLOAD: "-mllvm" "-vpo-paropt-use-offload-metadata=false"

// Check for -target-feature with -xHOST
// RUN: %clang -### %s -c -xHOST 2>&1 | FileCheck %s --check-prefix=CHECK-XHOST
// RUN: %clang_cl -### %s -c /QxHOST 2>&1 | FileCheck %s --check-prefix=CHECK-XHOST
// CHECK-XHOST: "-cc1"{{.*}}"-target-cpu"{{.*}}"-target-feature"

// RUN: %clang -qopt-for-throughput=single-job -### -c %s 2>&1 \
// RUN:  | FileCheck -check-prefix=THROUGHPUT-SINGLE %s
// RUN: %clang_cl -Qopt-for-throughput:single-job -### -c %s 2>&1 \
// RUN:  | FileCheck -check-prefix=THROUGHPUT-SINGLE %s
// THROUGHPUT-SINGLE: "-mllvm" "-throughput-opt=1"

// RUN: %clang -qopt-for-throughput=multi-job -### -c %s 2>&1 \
// RUN:  | FileCheck -check-prefix=THROUGHPUT-MULTI %s
// RUN: %clang_cl -Qopt-for-throughput:multi-job -### -c %s 2>&1 \
// RUN:  | FileCheck -check-prefix=THROUGHPUT-MULTI %s
// THROUGHPUT-MULTI: "-mllvm" "-throughput-opt=2"

// RUN: not %clang -qopt-for-throughput=badarg -### -c %s 2>&1 \
// RUN:  | FileCheck -check-prefix=THROUGHPUT-BADARG %s
// RUN: not %clang_cl -Qopt-for-throughput=badarg -### -c %s 2>&1 \
// RUN:  | FileCheck -check-prefix=THROUGHPUT-BADARG %s
// THROUGHPUT-BADARG: error: invalid argument 'badarg'

// Make sure -mllvm -loopopt is passed when -x<arg> is used
// RUN: %clangxx -mllvm -loopopt -xAVX2 -### -c %s 2>&1 \
// RUN:  | FileCheck -check-prefix=CHECK_LOOPOPT %s
// CHECK_LOOPOPT: "-mllvm" "-loopopt"

// RUN: %clangxx -mllvm -loopopt=2 -xAVX2 -### -c %s 2>&1 \
// RUN:  | FileCheck -check-prefix=CHECK_LOOPOPT2 %s
// CHECK_LOOPOPT2: "-mllvm" "-loopopt=2"

// Check -qopt-streaming-stores behavior
// RUN: %clang -qopt-streaming-stores=always -### -c %s 2>&1 \
// RUN:  | FileCheck -check-prefix=STREAMING_STORES_ALWAYS %s
// RUN: %clang -qopt-streaming-stores always -### -c %s 2>&1 \
// RUN:  | FileCheck -check-prefix=STREAMING_STORES_ALWAYS %s
// RUN: %clang_cl -Qopt-streaming-stores:always -### -c %s 2>&1 \
// RUN:  | FileCheck -check-prefix=STREAMING_STORES_ALWAYS %s
// RUN: %clang_cl -Qopt-streaming-stores always -### -c %s 2>&1 \
// RUN:  | FileCheck -check-prefix=STREAMING_STORES_ALWAYS %s
// RUN: %clang -qopt-streaming-stores=never -### -c %s 2>&1 \
// RUN:  | FileCheck -check-prefix=STREAMING_STORES_NEVER %s
// RUN: %clang -qopt-streaming-stores never -### -c %s 2>&1 \
// RUN:  | FileCheck -check-prefix=STREAMING_STORES_NEVER %s
// RUN: %clang_cl -Qopt-streaming-stores:never -### -c %s 2>&1 \
// RUN:  | FileCheck -check-prefix=STREAMING_STORES_NEVER %s
// RUN: %clang -qno-opt-streaming-stores -### -c %s 2>&1 \
// RUN:  | FileCheck -check-prefix=STREAMING_STORES_NEVER %s
// RUN: %clang_cl -Qopt-streaming-stores- -### -c %s 2>&1 \
// RUN:  | FileCheck -check-prefix=STREAMING_STORES_NEVER %s
// RUN: %clang_cl -Qopt-streaming-stores never -### -c %s 2>&1 \
// RUN:  | FileCheck -check-prefix=STREAMING_STORES_NEVER %s
<<<<<<< HEAD
// RUN: %clang -qopt-streaming-stores unknown -### -c %s 2>&1 \
=======
// RUN: not %clang -qopt-streaming-stores unknown -### -c %s 2>&1 \
>>>>>>> 7f4c3c22
// RUN:  | FileCheck -check-prefix=STREAMING_STORES_UNKNOWN %s
// STREAMING_STORES_ALWAYS: "-mllvm" "-hir-nontemporal-cacheline-count=0"
// STREAMING_STORES_ALWAYS: "-mllvm" "-vplan-enable-peeling=true"
// STREAMING_STORES_NEVER: "-mllvm" "-disable-hir-nontemporal-marking"
// STREAMING_STORES_UNKNOWN: error: invalid argument 'unknown' to -qopt-streaming-stores=
<<<<<<< HEAD

=======
//
>>>>>>> 7f4c3c22
// Check for a binary "name" match
// RUN: not %clangxx --intel --- -### -c %s 2>&1 | FileCheck -check-prefix SUPPORT-CHECK1 %s
// RUN: not %clangxx --intel --dpcpp --- -### -c %s 2>&1 | FileCheck -check-prefix SUPPORT-CHECK1 %s
// SUPPORT-CHECK1: icpx: error: unknown argument: '---'

// warn to use icpx when compiling .cpp files
// RUN: %clang --intel -### %s 2>&1 | FileCheck -check-prefix=WARN-TO-USE-ICPX %s
// RUN: %clang --intel -c -### %s 2>&1 | FileCheck -check-prefix=WARN-TO-USE-ICPX-OFF %s
// WARN-TO-USE-ICPX: warning: Use of 'icx' with a C++ source input file 'intel-opt-options.cpp' will not link with required C++ library. Use 'icpx' for C++ source compilation and link [-Wincompatible-compiler]
// WARN-TO-USE-ICPX-OFF-NOT: warning: Use of 'icx' with a C++ source input file 'intel-opt-options.cpp' will not link with required C++ library. Use 'icpx' for C++ source compilation and link [-Wincompatible-compiler]

// Check the behavior with option -fno-vectorize
// RUN: %clang -fno-vectorize -### -c %s 2>&1 | FileCheck -check-prefix=NO_VEC %s
// RUN: %clang -O3 -fno-vectorize -### -c %s 2>&1 | FileCheck -check-prefix=NO_VEC %s
// RUN: %clang -O2 -fno-vectorize -### -c %s 2>&1 | FileCheck -check-prefix=NO_VEC %s
// RUN: %clang -O0 -fno-vectorize -### -c %s 2>&1 | FileCheck -check-prefix=NO_VEC %s
// NO_VEC: "-mllvm" "-disable-hir-vec-dir-insert"
// NO_VEC: "-mllvm" "-enable-o0-vectorization=false"
// NO_VEC: "-mllvm" "-vplan-driver=false"
// NO_VEC: "-mllvm" "-vplan-driver-hir=false"

// check -qopt-prefetch behaviors
// RUN: %clang --intel -qopt-prefetch=0 -### %s 2>&1 \
// RUN:   | FileCheck %s -check-prefix=NO_PREFETCH
// RUN: %clang --intel -qno-opt-prefetch -### %s 2>&1 \
// RUN:   | FileCheck %s -check-prefix=NO_PREFETCH
// RUN: %clang_cl --intel -Qopt-prefetch:0 -### %s 2>&1 \
// RUN:   | FileCheck %s -check-prefix=NO_PREFETCH
// RUN: %clang_cl --intel -Qopt-prefetch- -### %s 2>&1 \
// RUN:   | FileCheck %s -check-prefix=NO_PREFETCH
// NO_PREFETCH: "-mllvm" "-disable-hir-prefetching"

// RUN: %clang --intel -qopt-prefetch=3 -### %s 2>&1 \
// RUN:   | FileCheck %s -check-prefix=PREFETCH_3
// RUN: %clang --intel -qopt-prefetch=4 -### %s 2>&1 \
// RUN:   | FileCheck %s -check-prefix=PREFETCH_3
// RUN: %clang_cl --intel /Qopt-prefetch:3 -### %s 2>&1 \
// RUN:   | FileCheck %s -check-prefix=PREFETCH_3
// RUN: %clang_cl --intel -Qopt-prefetch=4 -### %s 2>&1 \
// RUN:   | FileCheck %s -check-prefix=PREFETCH_3
// RUN: %clang --intel -qopt-prefetch=5 -### %s 2>&1 \
// RUN:   | FileCheck %s -check-prefixes=PREFETCH_3,PREFETCH_5
// RUN: %clang_cl --intel /Qopt-prefetch:5 -### %s 2>&1 \
// RUN:   | FileCheck %s -check-prefixes=PREFETCH_3,PREFETCH_5
// PREFETCH_3: "-mllvm" "-hir-prefetching-num-cachelines-threshold=0"
// PREFETCH_3: "-mllvm" "-hir-prefetching-skip-num-memory-streams-check"
// PREFETCH_3: "-mllvm" "-hir-prefetching-trip-count-threshold=0"
// PREFETCH_3: "-mllvm" "-hir-prefetching-skip-non-modified-regions"
// PREFETCH_5: "-mllvm" "-hir-prefetching-enable-indirect-prefetching"

// RUN: %clang --intel -qopt-prefetch -### %s 2>&1 \
// RUN:   | FileCheck %s -check-prefix=PREFETCH_DEFAULT
// RUN: %clang_cl --intel /Qopt-prefetch -### %s 2>&1 \
// RUN:   | FileCheck %s -check-prefix=PREFETCH_DEFAULT
// RUN: %clang --intel -qopt-prefetch=2 -### %s 2>&1 \
// RUN:   | FileCheck %s -check-prefix=PREFETCH_DEFAULT
// RUN: %clang_cl --intel /Qopt-prefetch:2 -### %s 2>&1 \
// RUN:   | FileCheck %s -check-prefix=PREFETCH_DEFAULT
// PREFETCH_DEFAULT-NOT: "-hir-prefetching-num-cachelines-threshold=0"
// PREFETCH_DEFAULT-NOT: "-hir-prefetching-skip-num-memory-streams-check"
// PREFETCH_DEFAULT-NOT: "-hir-prefetching-trip-count-threshold=0"
// PREFETCH_DEFAULT-NOT: "-hir-prefetching-skip-non-modified-regions"
// PREFETCH_DEFAULT-NOT: "-hir-prefetching-enable-indirect-prefetching"

// RUN: %clang --intel -qopt-prefetch-distance=2 -### %s 2>&1 \
// RUN:   | FileCheck %s -check-prefix=PREFETCH_DISTANCE
// RUN: %clang_cl --intel /Qopt-prefetch-distance:2 -### %s 2>&1 \
// RUN:   | FileCheck %s -check-prefix=PREFETCH_DISTANCE
// PREFETCH_DISTANCE: "-hir-prefetching-iteration-distance=2"

// RUN: %clang --intel -qopt-prefetch-loads-only -### %s 2>&1 \
// RUN:   | FileCheck %s -check-prefix=PREFETCH_LOADS_ONLY
// RUN: %clang_cl --intel /Qopt-prefetch-loads-only -### %s 2>&1 \
// RUN:   | FileCheck %s -check-prefix=PREFETCH_LOADS_ONLY
// PREFETCH_LOADS_ONLY: "-hir-prefetching-loads-only"<|MERGE_RESOLUTION|>--- conflicted
+++ resolved
@@ -218,21 +218,13 @@
 // RUN:  | FileCheck -check-prefix=STREAMING_STORES_NEVER %s
 // RUN: %clang_cl -Qopt-streaming-stores never -### -c %s 2>&1 \
 // RUN:  | FileCheck -check-prefix=STREAMING_STORES_NEVER %s
-<<<<<<< HEAD
-// RUN: %clang -qopt-streaming-stores unknown -### -c %s 2>&1 \
-=======
 // RUN: not %clang -qopt-streaming-stores unknown -### -c %s 2>&1 \
->>>>>>> 7f4c3c22
 // RUN:  | FileCheck -check-prefix=STREAMING_STORES_UNKNOWN %s
 // STREAMING_STORES_ALWAYS: "-mllvm" "-hir-nontemporal-cacheline-count=0"
 // STREAMING_STORES_ALWAYS: "-mllvm" "-vplan-enable-peeling=true"
 // STREAMING_STORES_NEVER: "-mllvm" "-disable-hir-nontemporal-marking"
 // STREAMING_STORES_UNKNOWN: error: invalid argument 'unknown' to -qopt-streaming-stores=
-<<<<<<< HEAD
-
-=======
 //
->>>>>>> 7f4c3c22
 // Check for a binary "name" match
 // RUN: not %clangxx --intel --- -### -c %s 2>&1 | FileCheck -check-prefix SUPPORT-CHECK1 %s
 // RUN: not %clangxx --intel --dpcpp --- -### -c %s 2>&1 | FileCheck -check-prefix SUPPORT-CHECK1 %s
