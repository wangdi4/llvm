--- conflicted
+++ resolved
@@ -127,10 +127,6 @@
 // RUN:  | FileCheck -check-prefix=THROUGHPUT-SINGLE %s
 // RUN: %clang_cl -Qopt-for-throughput:single-job -### -c %s 2>&1 \
 // RUN:  | FileCheck -check-prefix=THROUGHPUT-SINGLE %s
-<<<<<<< HEAD
-// THROUGHPUT-SINGLE: "-mllvm" "-disable-hir-nontemporal-marking"
-// THROUGHPUT-SINGLE: "-mllvm" "-disable-hir-cond-ldst-motion"
-=======
 // THROUGHPUT-SINGLE: "-mllvm" "-throughput-opt=1"
 
 // RUN: %clang -qopt-for-throughput=multi-job -### -c %s 2>&1 \
@@ -138,7 +134,6 @@
 // RUN: %clang_cl -Qopt-for-throughput:multi-job -### -c %s 2>&1 \
 // RUN:  | FileCheck -check-prefix=THROUGHPUT-MULTI %s
 // THROUGHPUT-MULTI: "-mllvm" "-throughput-opt=2"
->>>>>>> 130e135d
 
 // RUN: %clang -qopt-for-throughput=badarg -### -c %s 2>&1 \
 // RUN:  | FileCheck -check-prefix=THROUGHPUT-BADARG %s
