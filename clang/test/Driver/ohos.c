// RUN: %clang %s -### -no-canonical-prefixes --target=arm-liteos \
// RUN:     -resource-dir=%S/Inputs/ohos_native_tree/llvm/lib/clang/x.y.z \
// RUN:     --sysroot=%S/Inputs/ohos_native_tree/sysroot -fuse-ld=ld -march=armv7-a 2>&1 \
// RUN:     | FileCheck -check-prefixes=CHECK,CHECK-ARM %s
// RUN: %clang %s -### -no-canonical-prefixes --target=arm-liteos \
// RUN:     -resource-dir=%S/Inputs/ohos_native_tree/llvm/lib/clang/x.y.z \
// RUN:     --sysroot=%S/Inputs/ohos_native_tree/sysroot -fuse-ld=ld -march=armv7-a -mcpu=cortex-a7 -mfloat-abi=soft 2>&1 \
// RUN:     | FileCheck -check-prefixes=CHECK,CHECK-ARM-A7-SOFT %s
// CHECK: {{.*}}clang{{.*}}" "-cc1"
// CHECK-NOT: "--mrelax-relocations"
// CHECK-NOT: "-munwind-tables"
// CHECK: "-resource-dir" "[[RESOURCE_DIR:[^"]+]]"
// CHECK: "-isysroot" "[[SYSROOT:[^"]+]]"
// CHECK: "-internal-externc-isystem" "[[SYSROOT]]{{/|\\\\}}include"
// CHECK-NOT: "-fsanitize=safe-stack"
// CHECK-NOT: "-stack-protector" "2"
// CHECK-NOT: "-fno-common"
// CHECK: {{.*}}ld.lld{{.*}}" "--sysroot=[[SYSROOT]]"
// CHECK-NOT: "--sysroot=[[SYSROOT]]"
// CHECK: "-pie"
// CHECK-NOT: "--build-id"
// CHECK: "--hash-style=both"
// CHECK: "-dynamic-linker" "/lib/ld-musl-arm.so.1"
// CHECK: Scrt1.o
// CHECK: crti.o
// CHECK: clang_rt.crtbegin.o
// CHECK-ARM: "-L[[SYSROOT]]{{/|\\\\}}usr{{/|\\\\}}lib{{/|\\\\}}arm-liteos-ohos{{/|\\\\}}"
// CHECK-ARM-A7-SOFT: "-L[[SYSROOT]]{{/|\\\\}}usr{{/|\\\\}}lib{{/|\\\\}}arm-liteos-ohos{{/|\\\\}}a7_soft"
// CHECK-ARM: "[[RESOURCE_DIR]]{{/|\\\\}}lib{{/|\\\\}}arm-liteos-ohos{{/|\\\\}}libclang_rt.builtins.a"
// CHECK-ARM-A7-SOFT: "[[RESOURCE_DIR]]{{/|\\\\}}lib{{/|\\\\}}arm-liteos-ohos/a7_soft{{/|\\\\}}libclang_rt.builtins.a"
// CHECK: "-lc"
// CHECK: clang_rt.crtend.o
// CHECK: crtn.o

<<<<<<< HEAD
// RUN: %clang %s -### --target=arm-liteos -rtlib=libgcc 2>&1 \
=======
// RUN: not %clang %s -### --target=arm-liteos -rtlib=libgcc 2>&1 \
>>>>>>> c54bce47
// RUN:     | FileCheck %s -check-prefix=CHECK-RTLIB
// CHECK-RTLIB: error: invalid runtime library name in argument '-rtlib=libgcc'

// RUN: %clang %s -### --target=arm-liteos -static -fuse-ld=ld 2>&1 \
// RUN:     | FileCheck %s -check-prefix=CHECK-STATIC
// CHECK-STATIC: "-static"
// CHECK-STATIC-NOT: "-Bdynamic"
// CHECK-STATIC: "-l:libunwind.a"
// CHECK-STATIC: "-lc"

// RUN: %clang %s -### --target=arm-liteos -shared -fuse-ld=ld 2>&1 \
// RUN:     | FileCheck %s -check-prefix=CHECK-SHARED
// CHECK-SHARED-NOT: "-pie"
// CHECK-SHARED: "-shared"
// CHECK-SHARED: "-lc"
// CHECK-SHARED: "-l:libunwind.a"

// RUN: %clang %s -### --target=arm-linux-ohos -fuse-ld=ld 2>&1 \
// RUN:     | FileCheck %s -check-prefix=CHECK-RUNTIME
// RUN: %clang %s -### --target=aarch64-linux-ohos -fuse-ld=ld 2>&1 \
// RUN:     | FileCheck %s -check-prefix=CHECK-RUNTIME
// RUN: %clang %s -### --target=mipsel-linux-ohos -fuse-ld=ld 2>&1 \
// RUN:     | FileCheck %s -check-prefix=CHECK-RUNTIME
// RUN: %clang %s -### --target=x86_64-linux-ohos -fuse-ld=ld 2>&1 \
// RUN:     | FileCheck %s -check-prefix=CHECK-RUNTIME
// CHECK-RUNTIME: "{{.*}}libclang_rt.builtins.a"
// CHECK-RUNTIME: "-l:libunwind.a"
// CHECK-LIBM: "-lm"

// RUN: %clang %s -### --target=arm-liteos -r -fuse-ld=ld 2>&1 \
// RUN:     | FileCheck %s -check-prefix=CHECK-RELOCATABLE
// CHECK-RELOCATABLE-NOT: "-pie"
// CHECK-RELOCATABLE: "-r"

// RUN: %clang %s -### --target=arm-liteos -nodefaultlibs -fuse-ld=ld 2>&1 \
// RUN:     -resource-dir=%S/Inputs/ohos_native_tree/llvm/lib/clang/x.y.z \
// RUN:     | FileCheck %s -check-prefix=CHECK-NODEFAULTLIBS
// CHECK-NODEFAULTLIBS: "-resource-dir" "[[RESOURCE_DIR:[^"]+]]"
// CHECK-NODEFAULTLIBS-NOT: "[[RESOURCE_DIR]]{{/|\\\\}}lib{{/|\\\\}}arm-liteos-ohos{{/|\\\\}}libclang_rt.builtins.a"
// CHECK-NODEFAULTLIBS-NOT: "-lc"

// RUN: %clang %s -### --target=arm-liteos -nostdlib -fuse-ld=ld 2>&1 \
// RUN:     -resource-dir=%S/Inputs/ohos_native_tree/llvm/lib/clang/x.y.z \
// RUN:     | FileCheck %s -check-prefix=CHECK-NOSTDLIB
// CHECK-NOSTDLIB: "-resource-dir" "[[RESOURCE_DIR:[^"]+]]"
// CHECK-NOSTDLIB-NOT: "[[RESOURCE_DIR]]{{/|\\\\}}lib{{/|\\\\}}arm-liteos-ohos{{/|\\\\}}libclang_rt.builtins.a"
// CHECK-NOSTDLIB-NOT: "-lc"

// RUN: %clang %s -### --target=arm-liteos -nolibc -fuse-ld=ld 2>&1 \
// RUN:     -resource-dir=%S/Inputs/ohos_native_tree/llvm/lib/clang/x.y.z \
// RUN:     | FileCheck %s -check-prefix=CHECK-NOLIBC
// CHECK-NOLIBC: "-resource-dir" "[[RESOURCE_DIR:[^"]+]]"
// CHECK-NOLIBC: "[[RESOURCE_DIR]]{{/|\\\\}}lib{{/|\\\\}}arm-liteos-ohos{{/|\\\\}}libclang_rt.builtins.a"
// CHECK-NOLIBC-NOT: "-lc"

// RUN: %clang %s -### --target=arm-liteos \
// RUN:     -fsanitize=safe-stack 2>&1 \
// RUN:     -resource-dir=%S/Inputs/ohos_native_tree/llvm/lib/clang/x.y.z \
// RUN:     -fuse-ld=ld \
// RUN:     | FileCheck %s -check-prefix=CHECK-SAFESTACK
// CHECK-SAFESTACK: "-resource-dir" "[[RESOURCE_DIR:[^"]+]]"
// CHECK-SAFESTACK: "-fsanitize=safe-stack"
// CHECK-SAFESTACK: "[[RESOURCE_DIR]]{{/|\\\\}}lib{{/|\\\\}}arm-liteos-ohos{{/|\\\\}}libclang_rt.safestack.a"
// CHECK-SAFESTACK: "__safestack_init"

// RUN: %clang %s -### --target=arm-liteos \
// RUN:     -fsanitize=address 2>&1 \
// RUN:     -resource-dir=%S/Inputs/ohos_native_tree/llvm/lib/clang/x.y.z \
// RUN:     -fuse-ld=ld \
// RUN:     | FileCheck %s -check-prefix=CHECK-ASAN-ARM
// CHECK-ASAN-ARM: "-resource-dir" "[[RESOURCE_DIR:[^"]+]]"
// CHECK-ASAN-ARM: "-fsanitize=address"
// CHECK-ASAN-ARM: "-fsanitize-address-use-after-scope"
// CHECK-ASAN-ARM: "-dynamic-linker" "/lib/ld-musl-arm.so.1"
// CHECK-ASAN-ARM: "[[RESOURCE_DIR]]{{/|\\\\}}lib{{/|\\\\}}arm-liteos-ohos{{/|\\\\}}libclang_rt.asan.a"
// CHECK-ASAN-ARM-NOT: "[[RESOURCE_DIR]]{{/|\\\\}}lib{{/|\\\\}}arm-liteos-ohos{{/|\\\\}}libclang_rt.asan-preinit.a"

// RUN: %clang %s -### --target=arm-liteos \
// RUN:     -fsanitize=address -fPIC -shared 2>&1 \
// RUN:     -resource-dir=%S/Inputs/ohos_native_tree/llvm/lib/clang/x.y.z \
// RUN:     -shared-libsan \
// RUN:     -fuse-ld=ld \
// RUN:     | FileCheck %s -check-prefix=CHECK-ASAN-SHARED
// CHECK-ASAN-SHARED: "-resource-dir" "[[RESOURCE_DIR:[^"]+]]"
// CHECK-ASAN-SHARED: "-fsanitize=address"
// CHECK-ASAN-SHARED: "-fsanitize-address-use-after-scope"
// CHECK-ASAN-SHARED: "[[RESOURCE_DIR]]{{/|\\\\}}lib{{/|\\\\}}arm-liteos-ohos{{/|\\\\}}libclang_rt.asan.so"
// CHECK-ASAN-SHARED-NOT: "[[RESOURCE_DIR]]{{/|\\\\}}lib{{/|\\\\}}arm-liteos-ohos{{/|\\\\}}libclang_rt.asan-preinit.a"

// RUN: %clang %s -### --target=arm-liteos \
// RUN:     -fsanitize=fuzzer 2>&1 \
// RUN:     -resource-dir=%S/Inputs/ohos_native_tree/llvm/lib/clang/x.y.z \
// RUN:     -fuse-ld=ld \
// RUN:     | FileCheck %s -check-prefix=CHECK-FUZZER-ARM
// CHECK-FUZZER-ARM: "-resource-dir" "[[RESOURCE_DIR:[^"]+]]"
// CHECK-FUZZER-ARM: "-fsanitize=fuzzer,fuzzer-no-link"
// CHECK-FUZZER-ARM: "[[RESOURCE_DIR]]{{/|\\\\}}lib{{/|\\\\}}arm-liteos-ohos{{/|\\\\}}libclang_rt.fuzzer.a"

// RUN: %clang %s -### --target=arm-liteos \
// RUN:     -fsanitize=scudo 2>&1 \
// RUN:     -resource-dir=%S/Inputs/ohos_native_tree/llvm/lib/clang/x.y.z \
// RUN:     -fuse-ld=ld \
// RUN:     | FileCheck %s -check-prefix=CHECK-SCUDO-ARM
// CHECK-SCUDO-ARM: "-resource-dir" "[[RESOURCE_DIR:[^"]+]]"
// CHECK-SCUDO-ARM: "-fsanitize=scudo"
// CHECK-SCUDO-ARM: "-pie"
// CHECK-SCUDO-ARM: "[[RESOURCE_DIR]]{{/|\\\\}}lib{{/|\\\\}}arm-liteos-ohos{{/|\\\\}}libclang_rt.scudo_standalone.a"

// RUN: %clang %s -### --target=arm-liteos \
// RUN:     -fsanitize=scudo -fPIC -shared 2>&1 \
// RUN:     -resource-dir=%S/Inputs/ohos_native_tree/llvm/lib/clang/x.y.z \
// RUN:     -shared-libsan \
// RUN:     -fuse-ld=ld \
// RUN:     | FileCheck %s -check-prefix=CHECK-SCUDO-SHARED
// CHECK-SCUDO-SHARED: "-resource-dir" "[[RESOURCE_DIR:[^"]+]]"
// CHECK-SCUDO-SHARED: "-fsanitize=scudo"
// CHECK-SCUDO-SHARED: "[[RESOURCE_DIR]]{{/|\\\\}}lib{{/|\\\\}}arm-liteos-ohos{{/|\\\\}}libclang_rt.scudo_standalone.so"

// RUN: %clang %s -### --target=arm-liteos \
// RUN:     -fxray-instrument -fxray-modes=xray-basic \
// RUN:     -resource-dir=%S/Inputs/ohos_native_tree/llvm/lib/clang/x.y.z \
// RUN:     -fuse-ld=ld 2>&1 \
// RUN:     | FileCheck %s -check-prefix=CHECK-XRAY-ARM
// CHECK-XRAY-ARM: "-resource-dir" "[[RESOURCE_DIR:[^"]+]]"
// CHECK-XRAY-ARM: "-fxray-instrument"
// CHECK-XRAY-ARM: "[[RESOURCE_DIR]]{{/|\\\\}}lib{{/|\\\\}}arm-liteos-ohos{{/|\\\\}}libclang_rt.xray.a"
// CHECK-XRAY-ARM: "[[RESOURCE_DIR]]{{/|\\\\}}lib{{/|\\\\}}arm-liteos-ohos{{/|\\\\}}libclang_rt.xray-basic.a"

// RUN: %clang %s -### --target=arm-liteos \
// RUN:     -O3 -flto -mcpu=cortex-a53 2>&1 \
// RUN:     -fuse-ld=ld \
// RUN:     | FileCheck %s -check-prefix=CHECK-LTO
// CHECK-LTO: "-plugin-opt=mcpu=cortex-a53"
// CHECK-LTO: "-plugin-opt=O3"

// RUN: %clang %s -### --target=arm-liteos \
// RUN:     -flto=thin -flto-jobs=8 -mcpu=cortex-a7 2>&1 \
// RUN:     -fuse-ld=ld \
// RUN:     | FileCheck %s -check-prefix=CHECK-THINLTO
// CHECK-THINLTO: "-plugin-opt=mcpu=cortex-a7"
// CHECK-THINLTO: "-plugin-opt=thinlto"
// CHECK-THINLTO: "-plugin-opt=jobs=8"

// RUN: %clang %s -### --target=arm-liteos \
// RUN:     -ccc-install-dir %S/Inputs/ohos_native_tree/llvm/bin \
// RUN:     -resource-dir=%S/Inputs/ohos_native_tree/llvm/lib/clang/x.y.z \
// RUN:     --sysroot=%S/Inputs/ohos_native_tree/sysroot \
// RUN:     -march=armv7-a -mfloat-abi=soft 2>&1\
// RUN:     | FileCheck %s -check-prefixes=CHECK-MULTILIB,CHECK-MULTILIB-SF,CHECK-MULTILIB-ARM
// RUN: %clang %s -### --target=arm-liteos \
// RUN:     -ccc-install-dir %S/Inputs/ohos_native_tree/llvm/bin \
// RUN:     -resource-dir=%S/Inputs/ohos_native_tree/llvm/lib/clang/x.y.z \
// RUN:     --sysroot=%S/Inputs/ohos_native_tree/sysroot \
// RUN:     -march=armv7-a -mcpu=cortex-a7 -mfloat-abi=soft 2>&1\
// RUN:     | FileCheck %s -check-prefixes=CHECK-MULTILIB,CHECK-MULTILIB-SF,CHECK-MULTILIB-ARM-A7-SOFT
// RUN: %clang %s -### --target=arm-liteos  \
// RUN:     -ccc-install-dir %S/Inputs/ohos_native_tree/llvm/bin \
// RUN:     -resource-dir=%S/Inputs/ohos_native_tree/llvm/lib/clang/x.y.z \
// RUN:     --sysroot=%S/Inputs/ohos_native_tree/sysroot \
// RUN:     -march=armv7-a -mcpu=cortex-a7 -mfloat-abi=softfp -mfpu=neon-vfpv4 2>&1\
// RUN:     | FileCheck %s -check-prefixes=CHECK-MULTILIB,CHECK-MULTILIB-SF,CHECK-MULTILIB-ARM-A7-SOFTFP
// RUN: %clang %s -### --target=arm-liteos  \
// RUN:     -ccc-install-dir %S/Inputs/ohos_native_tree/llvm/bin \
// RUN:     -resource-dir=%S/Inputs/ohos_native_tree/llvm/lib/clang/x.y.z \
// RUN:     --sysroot=%S/Inputs/ohos_native_tree/sysroot \
// RUN:     -march=armv7-a -mcpu=cortex-a7 -mfloat-abi=hard -mfpu=neon-vfpv4 2>&1\
// RUN:     | FileCheck %s -check-prefixes=CHECK-MULTILIB,CHECK-MULTILIB-HF,CHECK-MULTILIB-ARM-A7-HARD
// CHECK-MULTILIB: {{.*}}clang{{.*}}" "-cc1"
// CHECK-MULTILIB: "-resource-dir" "[[RESOURCE_DIR:[^"]+]]"
// CHECK-MULTILIB: "-isysroot" "[[SYSROOT:[^"]+]]"
// CHECK-MULTILIB: {{.*}}ld.lld{{.*}}" "--sysroot=[[SYSROOT]]"
// CHECK-MULTILIB-SF: "-dynamic-linker" "/lib/ld-musl-arm.so.1"
// CHECK-MULTILIB-HF: "-dynamic-linker" "/lib/ld-musl-armhf.so.1"

// CHECK-MULTILIB-ARM: "-L[[SYSROOT]]{{/|\\\\}}usr{{/|\\\\}}lib{{/|\\\\}}arm-liteos-ohos{{/|\\\\}}"

// CHECK-MULTILIB-ARM-A7-SOFT: "-L[[SYSROOT]]{{/|\\\\}}usr{{/|\\\\}}lib{{/|\\\\}}arm-liteos-ohos{{/|\\\\}}a7_soft"

// CHECK-MULTILIB-ARM-A7-SOFTFP: "-L[[SYSROOT]]{{/|\\\\}}usr{{/|\\\\}}lib{{/|\\\\}}arm-liteos-ohos{{/|\\\\}}a7_softfp_neon-vfpv4"

// CHECK-MULTILIB-ARM-A7-HARD: "-L[[SYSROOT]]{{/|\\\\}}usr{{/|\\\\}}lib{{/|\\\\}}arm-liteos-ohos{{/|\\\\}}a7_hard_neon-vfpv4"

// CHECK-MULTILIB-ARM: "[[RESOURCE_DIR]]{{/|\\\\}}lib{{/|\\\\}}arm-liteos-ohos{{/|\\\\}}libclang_rt.builtins.a"
// CHECK-MULTILIB-ARM-A7-SOFT: "[[RESOURCE_DIR]]{{/|\\\\}}lib{{/|\\\\}}arm-liteos-ohos{{/|\\\\}}a7_soft{{/|\\\\}}libclang_rt.builtins.a"
// CHECK-MULTILIB-ARM-A7-SOFTFP: "[[RESOURCE_DIR]]{{/|\\\\}}lib{{/|\\\\}}arm-liteos-ohos{{/|\\\\}}a7_softfp_neon-vfpv4{{/|\\\\}}libclang_rt.builtins.a"
// CHECK-MULTILIB-ARM-A7-HARD: "[[RESOURCE_DIR]]{{/|\\\\}}lib{{/|\\\\}}arm-liteos-ohos{{/|\\\\}}a7_hard_neon-vfpv4{{/|\\\\}}libclang_rt.builtins.a"

// RUN: %clang %s -### -no-canonical-prefixes --target=arm-linux-ohos -fprofile-instr-generate -v \
// RUN:     -resource-dir=%S/Inputs/ohos_native_tree/llvm/lib/clang/x.y.z \
// RUN:     --sysroot=%S/Inputs/ohos_native_tree/sysroot -fuse-ld=ld -march=armv7-a 2>&1 \
// RUN:     | FileCheck -check-prefixes=CHECK-PROFILE-RTLIB %s

// CHECK-PROFILE-RTLIB: -u__llvm_profile_runtime
// CHECK-PROFILE-RTLIB: libclang_rt.profile

// RUN: %clang -no-canonical-prefixes %s -### -o %t.o 2>&1 \
// RUN:     --target=arm64-linux-ohos -pthread \
// RUN:     --gcc-toolchain="" \
// RUN:     --sysroot=%S/Inputs/ohos_native_tree/sysroot \
// RUN:     -shared \
// RUN:   | FileCheck --check-prefix=CHECK-OHOS-PTHREAD %s

// CHECK-OHOS-PTHREAD-NOT: -lpthread
<|MERGE_RESOLUTION|>--- conflicted
+++ resolved
@@ -32,11 +32,7 @@
 // CHECK: clang_rt.crtend.o
 // CHECK: crtn.o
 
-<<<<<<< HEAD
-// RUN: %clang %s -### --target=arm-liteos -rtlib=libgcc 2>&1 \
-=======
 // RUN: not %clang %s -### --target=arm-liteos -rtlib=libgcc 2>&1 \
->>>>>>> c54bce47
 // RUN:     | FileCheck %s -check-prefix=CHECK-RTLIB
 // CHECK-RTLIB: error: invalid runtime library name in argument '-rtlib=libgcc'
 
