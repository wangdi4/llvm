// Test that we print pass structure with new and legacy PM.
// RUN: %clang -fexperimental-new-pass-manager -fdebug-pass-structure -fintegrated-as -O3 -S -emit-llvm %s -o /dev/null 2>&1 | FileCheck %s --check-prefix=NEWPM --strict-whitespace
// RUN: %clang -flegacy-pass-manager -fdebug-pass-structure -O0 -S -emit-llvm %s -o /dev/null 2>&1 | FileCheck %s --check-prefix=LEGACYPM
// REQUIRES: asserts

<<<<<<< HEAD
// NEWPM: Annotation2MetadataPass on [module]
// NEWPM-NEXT: ForceFunctionAttrsPass on [module]
// NEWPM-NEXT: InlineReportSetupPass on [module] ;INTEL
// NEWPM-NEXT: InferFunctionAttrsPass on [module]
// NEWPM-NEXT:   InnerAnalysisManagerProxy<{{.*}}> analysis on [module]
// NEWPM-NEXT: ModuleToFunctionPassAdaptor on [module]
// NEWPM-NEXT: OpenMPOptPass on [module]
// NEWPM-NEXT: IPSCCPPass on [module]
// NEWPM-NEXT: CalledValuePropagationPass on [module]
// NEWPM-NEXT: GlobalOptPass on [module]
// NEWPM-NEXT: ModuleToFunctionPassAdaptor on [module]
// NEWPM-NEXT: DeadArgumentEliminationPass on [module]
// NEWPM-NEXT: ModuleToFunctionPassAdaptor on [module]
// NEWPM-NEXT: InlineListsPass on [module] ;INTEL
// NEWPM-NEXT: ModuleInlinerWrapperPass on [module]
// NEWPM-NEXT:   InlineAdvisorAnalysis analysis on [module]
// NEWPM-NEXT:   RequireAnalysisPass<{{.*}}> on [module]
// NEWPM-NEXT:     GlobalsAA analysis on [module]
// NEWPM-NEXT:       CallGraphAnalysis analysis on [module]
// NEWPM-NEXT:   ModuleToFunctionPassAdaptor on [module]
// NEWPM-NEXT:   RequireAnalysisPass<{{.*}}> on [module]
// NEWPM-NEXT:     ProfileSummaryAnalysis analysis on [module]
// NEWPM-NEXT:   ModuleToPostOrderCGSCCPassAdaptor on [module]
// NEWPM-NEXT:     InnerAnalysisManagerProxy<{{.*}}> analysis on [module]
// NEWPM-NEXT:       LazyCallGraphAnalysis analysis on [module]
// NEWPM-NEXT: GlobalOptPass on [module]
// NEWPM-NEXT: GlobalDCEPass on [module]
// NEWPM-NEXT: ModuleToFunctionPassAdaptor on [module] ;INTEL
// NEWPM-NEXT: EliminateAvailableExternallyPass on [module]
// NEWPM-NEXT: ReversePostOrderFunctionAttrsPass on [module]
// NEWPM-NEXT: RequireAnalysisPass<{{.*}}> on [module]
// NEWPM-NEXT:  AndersensAA analysis on [module] ;INTEL
// NEWPM-NEXT: RequireAnalysisPass<{{.*}}> on [module] ;INTEL
// NEWPM-NEXT: ModuleToFunctionPassAdaptor on [module]
// CGProfilePass is disabled with non-integrated assemblers
// NEWPM-NEXT: CGProfilePass on [module]
// NEWPM-NEXT: GlobalDCEPass on [module]
// NEWPM-NEXT: ConstantMergePass on [module]
// NEWPM-NEXT: RelLookupTableConverterPass on [module]
// NEWPM-NEXT: InlineReportEmitterPass on [module] ;INTEL
// NEWPM-NEXT: ModuleToFunctionPassAdaptor on [module]
// NEWPM-NEXT: PrintModulePass on [module]
=======
// should have proper indentation, should not print any analysis information
// NEWPM-NOT: Running analysis
// NEWPM: {{^}}Running{{.*}}GlobalOptPass
// NEWPM: {{^}}  Running{{.*}}RequireAnalysisPass{{.*}}GlobalsAA
// NEWPM: GlobalOptPass
// NEWPM-NOT: Invalidating analysis
>>>>>>> 0c509dbc

// LEGACYPM: Pass Arguments:

void f() {}<|MERGE_RESOLUTION|>--- conflicted
+++ resolved
@@ -3,57 +3,12 @@
 // RUN: %clang -flegacy-pass-manager -fdebug-pass-structure -O0 -S -emit-llvm %s -o /dev/null 2>&1 | FileCheck %s --check-prefix=LEGACYPM
 // REQUIRES: asserts
 
-<<<<<<< HEAD
-// NEWPM: Annotation2MetadataPass on [module]
-// NEWPM-NEXT: ForceFunctionAttrsPass on [module]
-// NEWPM-NEXT: InlineReportSetupPass on [module] ;INTEL
-// NEWPM-NEXT: InferFunctionAttrsPass on [module]
-// NEWPM-NEXT:   InnerAnalysisManagerProxy<{{.*}}> analysis on [module]
-// NEWPM-NEXT: ModuleToFunctionPassAdaptor on [module]
-// NEWPM-NEXT: OpenMPOptPass on [module]
-// NEWPM-NEXT: IPSCCPPass on [module]
-// NEWPM-NEXT: CalledValuePropagationPass on [module]
-// NEWPM-NEXT: GlobalOptPass on [module]
-// NEWPM-NEXT: ModuleToFunctionPassAdaptor on [module]
-// NEWPM-NEXT: DeadArgumentEliminationPass on [module]
-// NEWPM-NEXT: ModuleToFunctionPassAdaptor on [module]
-// NEWPM-NEXT: InlineListsPass on [module] ;INTEL
-// NEWPM-NEXT: ModuleInlinerWrapperPass on [module]
-// NEWPM-NEXT:   InlineAdvisorAnalysis analysis on [module]
-// NEWPM-NEXT:   RequireAnalysisPass<{{.*}}> on [module]
-// NEWPM-NEXT:     GlobalsAA analysis on [module]
-// NEWPM-NEXT:       CallGraphAnalysis analysis on [module]
-// NEWPM-NEXT:   ModuleToFunctionPassAdaptor on [module]
-// NEWPM-NEXT:   RequireAnalysisPass<{{.*}}> on [module]
-// NEWPM-NEXT:     ProfileSummaryAnalysis analysis on [module]
-// NEWPM-NEXT:   ModuleToPostOrderCGSCCPassAdaptor on [module]
-// NEWPM-NEXT:     InnerAnalysisManagerProxy<{{.*}}> analysis on [module]
-// NEWPM-NEXT:       LazyCallGraphAnalysis analysis on [module]
-// NEWPM-NEXT: GlobalOptPass on [module]
-// NEWPM-NEXT: GlobalDCEPass on [module]
-// NEWPM-NEXT: ModuleToFunctionPassAdaptor on [module] ;INTEL
-// NEWPM-NEXT: EliminateAvailableExternallyPass on [module]
-// NEWPM-NEXT: ReversePostOrderFunctionAttrsPass on [module]
-// NEWPM-NEXT: RequireAnalysisPass<{{.*}}> on [module]
-// NEWPM-NEXT:  AndersensAA analysis on [module] ;INTEL
-// NEWPM-NEXT: RequireAnalysisPass<{{.*}}> on [module] ;INTEL
-// NEWPM-NEXT: ModuleToFunctionPassAdaptor on [module]
-// CGProfilePass is disabled with non-integrated assemblers
-// NEWPM-NEXT: CGProfilePass on [module]
-// NEWPM-NEXT: GlobalDCEPass on [module]
-// NEWPM-NEXT: ConstantMergePass on [module]
-// NEWPM-NEXT: RelLookupTableConverterPass on [module]
-// NEWPM-NEXT: InlineReportEmitterPass on [module] ;INTEL
-// NEWPM-NEXT: ModuleToFunctionPassAdaptor on [module]
-// NEWPM-NEXT: PrintModulePass on [module]
-=======
 // should have proper indentation, should not print any analysis information
 // NEWPM-NOT: Running analysis
-// NEWPM: {{^}}Running{{.*}}GlobalOptPass
-// NEWPM: {{^}}  Running{{.*}}RequireAnalysisPass{{.*}}GlobalsAA
-// NEWPM: GlobalOptPass
+// NEWPM: Running{{.*}}GlobalOptPass on [module] ;INTEL
+// NEWPM: Running pass: RequireAnalysisPass<{{.*}}> on [module] ;INTEL
+// NEWPM: GlobalOptPass on [module] ;INTEL
 // NEWPM-NOT: Invalidating analysis
->>>>>>> 0c509dbc
 
 // LEGACYPM: Pass Arguments:
 
