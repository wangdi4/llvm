// RUN: %clang -### %s --target=x86_64-unknown-fuchsia \
// RUN:     -resource-dir=%S/Inputs/resource_dir_with_per_target_subdir \
// RUN:     --sysroot=%S/platform -fuse-ld=ld 2>&1 \
// RUN:     | FileCheck -check-prefixes=CHECK,CHECK-X86_64 %s
// RUN: %clang -### %s --target=aarch64-unknown-fuchsia \
// RUN:     -resource-dir=%S/Inputs/resource_dir_with_per_target_subdir \
// RUN:     --sysroot=%S/platform -fuse-ld=ld 2>&1 \
// RUN:     | FileCheck -check-prefixes=CHECK,CHECK-AARCH64 %s
// RUN: %clang -### %s --target=riscv64-unknown-fuchsia \
// RUN:     -resource-dir=%S/Inputs/resource_dir_with_per_target_subdir \
// RUN:     --sysroot=%S/platform -fuse-ld=ld 2>&1 \
// RUN:     | FileCheck -check-prefixes=CHECK,CHECK-RISCV64 %s
// RUN: %clang -### %s --target=x86_64-fuchsia \
// RUN:     -resource-dir=%S/Inputs/resource_dir_with_per_target_subdir \
// RUN:     --sysroot=%S/platform -fuse-ld=ld 2>&1 \
// RUN:     | FileCheck -check-prefixes=CHECK,CHECK-X86_64 %s
// RUN: %clang -### %s --target=aarch64-fuchsia \
// RUN:     -resource-dir=%S/Inputs/resource_dir_with_per_target_subdir \
// RUN:     --sysroot=%S/platform -fuse-ld=ld 2>&1 \
// RUN:     | FileCheck -check-prefixes=CHECK,CHECK-AARCH64 %s
// RUN: %clang -### %s --target=riscv64-fuchsia \
// RUN:     -resource-dir=%S/Inputs/resource_dir_with_per_target_subdir \
// RUN:     --sysroot=%S/platform -fuse-ld=ld 2>&1 \
// RUN:     | FileCheck -check-prefixes=CHECK,CHECK-RISCV64 %s
// CHECK: "-cc1"
// CHECK-X86_64: "-triple" "x86_64-unknown-fuchsia"
// CHECK-AARCH64: "-triple" "aarch64-unknown-fuchsia"
// CHECK-RISCV64: "-triple" "riscv64-unknown-fuchsia"
// CHECK: "-funwind-tables=2"
// CHECK: "-resource-dir" "[[RESOURCE_DIR:[^"]+]]"
// CHECK: "-isysroot" "[[SYSROOT:[^"]+]]"
// CHECK: "-internal-externc-isystem" "[[SYSROOT]]{{/|\\\\}}include"
// CHECK-AARCH64: "-fsanitize=shadow-call-stack"
// CHECK-RISCV64: "-fsanitize=shadow-call-stack"
// CHECK-X86_64: "-fsanitize=safe-stack"
// CHECK: "-stack-protector" "2"
// CHECK-AARCH64: "-target-feature" "+outline-atomics"
// CHECK-NOT: "-fcommon"
// CHECK: {{.*}}ld.lld{{.*}}" "-z" "max-page-size=4096" "-z" "now" "-z" "rodynamic" "-z" "separate-loadable-segments" "-z" "rel" "--pack-dyn-relocs=relr"
// CHECK: "--sysroot=[[SYSROOT]]"
// CHECK: "-pie"
// CHECK: "--build-id"
// CHECK: "--hash-style=gnu"
// CHECK-AARCH64: "--execute-only" "--fix-cortex-a53-843419"
// CHECK: "-dynamic-linker" "ld.so.1"
// CHECK-RISCV64: "-X"
// CHECK: Scrt1.o
// CHECK-NOT: crti.o
// CHECK-NOT: crtbegin.o
// CHECK: "-L[[SYSROOT]]{{/|\\\\}}lib"
// CHECK-X86_64: "[[RESOURCE_DIR]]{{/|\\\\}}lib{{/|\\\\}}x86_64-unknown-fuchsia{{/|\\\\}}libclang_rt.builtins.a"
// CHECK-AARCH64: "[[RESOURCE_DIR]]{{/|\\\\}}lib{{/|\\\\}}aarch64-unknown-fuchsia{{/|\\\\}}libclang_rt.builtins.a"
// CHECK-RISCV64: "[[RESOURCE_DIR]]{{/|\\\\}}lib{{/|\\\\}}riscv64-unknown-fuchsia{{/|\\\\}}libclang_rt.builtins.a"
// CHECK: "-lc"
// CHECK-NOT: crtend.o
// CHECK-NOT: crtn.o

// RUN: %clang -### %s --target=x86_64-unknown-fuchsia \
// RUN:     --emit-static-lib 2>&1 | FileCheck -check-prefixes=CHECK-STATIC-LIB %s
// CHECK-STATIC-LIB: {{.*}}llvm-ar{{.*}}" "rcsD"

// RUN: %clang -### %s --target=x86_64-unknown-fuchsia 2>&1 \
// RUN:     | FileCheck %s -check-prefix=CHECK-FP-ALL
// RUN: %clang -### %s --target=aarch64-unknown-fuchsia 2>&1 \
// RUN:     | FileCheck %s -check-prefix=CHECK-FP-NONLEAF
// RUN: %clang -### %s --target=x86_64-unknown-fuchsia -O3 2>&1 \
// RUN:     | FileCheck %s -check-prefix=CHECK-FP-NONE
// RUN: %clang -### %s --target=aarch64-unknown-fuchsia -O3 2>&1 \
// RUN:     | FileCheck %s -check-prefix=CHECK-FP-NONE
// CHECK-FP-ALL: "-mframe-pointer=all"
// CHECK-FP-NONLEAF: "-mframe-pointer=non-leaf"
// CHECK-FP-NONE: "-mframe-pointer=none"

<<<<<<< HEAD
// RUN: %clang -### %s --target=x86_64-unknown-fuchsia -rtlib=libgcc 2>&1 \
=======
// RUN: not %clang -### %s --target=x86_64-unknown-fuchsia -rtlib=libgcc 2>&1 \
>>>>>>> c54bce47
// RUN:     | FileCheck %s -check-prefix=CHECK-RTLIB
// CHECK-RTLIB: error: invalid runtime library name in argument '-rtlib=libgcc'

// RUN: %clang -### %s --target=x86_64-unknown-fuchsia -static -fuse-ld=ld 2>&1 \
// RUN:     | FileCheck %s -check-prefix=CHECK-STATIC
// CHECK-STATIC: "-Bstatic"
// CHECK-STATIC: "-Bdynamic"
// CHECK-STATIC: "-lc"

// RUN: %clang -### %s --target=x86_64-unknown-fuchsia -shared -fuse-ld=ld 2>&1 \
// RUN:     | FileCheck %s -check-prefix=CHECK-SHARED
// CHECK-SHARED-NOT: "-pie"
// CHECK-SHARED: "-shared"

// RUN: %clang -### %s --target=x86_64-unknown-fuchsia -r -fuse-ld=ld 2>&1 \
// RUN:     | FileCheck %s -check-prefix=CHECK-RELOCATABLE
// CHECK-RELOCATABLE-NOT: "-pie"
// CHECK-RELOCATABLE-NOT: "--build-id"
// CHECK-RELOCATABLE-NOT "-dynamic-linker"
// CHECK-RELOCATABLE: "-r"
// CHECK-RELOCATABLE-NOT: "-l
// CHECK-RELOCATABLE-NOT: crt{{[^./\\]+}}.o

// RUN: %clang -### %s --target=x86_64-unknown-fuchsia -nodefaultlibs -fuse-ld=ld 2>&1 \
// RUN:     -resource-dir=%S/Inputs/resource_dir_with_per_target_subdir \
// RUN:     | FileCheck %s -check-prefix=CHECK-NODEFAULTLIBS
// CHECK-NODEFAULTLIBS: "-resource-dir" "[[RESOURCE_DIR:[^"]+]]"
// CHECK-NODEFAULTLIBS-NOT: "[[RESOURCE_DIR]]{{/|\\\\}}lib{{/|\\\\}}x86_64-unknown-fuchsia{{/|\\\\}}libclang_rt.builtins.a"
// CHECK-NODEFAULTLIBS-NOT: "-lc"

// RUN: %clang -### %s --target=x86_64-unknown-fuchsia -nostdlib -fuse-ld=ld 2>&1 \
// RUN:     -resource-dir=%S/Inputs/resource_dir_with_per_target_subdir \
// RUN:     | FileCheck %s -check-prefix=CHECK-NOSTDLIB
// CHECK-NOSTDLIB: "-resource-dir" "[[RESOURCE_DIR:[^"]+]]"
// CHECK-NOSTDLIB-NOT: "[[RESOURCE_DIR]]{{/|\\\\}}lib{{/|\\\\}}x86_64-unknown-fuchsia{{/|\\\\}}libclang_rt.builtins.a"
// CHECK-NOSTDLIB-NOT: "-lc"

// RUN: %clang -### %s --target=x86_64-unknown-fuchsia -nolibc -fuse-ld=ld 2>&1 \
// RUN:     -resource-dir=%S/Inputs/resource_dir_with_per_target_subdir \
// RUN:     | FileCheck %s -check-prefix=CHECK-NOLIBC
// CHECK-NOLIBC: "-resource-dir" "[[RESOURCE_DIR:[^"]+]]"
// CHECK-NOLIBC: "[[RESOURCE_DIR]]{{/|\\\\}}lib{{/|\\\\}}x86_64-unknown-fuchsia{{/|\\\\}}libclang_rt.builtins.a"
// CHECK-NOLIBC-NOT: "-lc"

// RUN: %clang -### %s --target=x86_64-unknown-fuchsia \
// RUN:     -fsanitize=safe-stack 2>&1 \
// RUN:     -resource-dir=%S/Inputs/resource_dir_with_per_target_subdir \
// RUN:     -fuse-ld=ld \
// RUN:     | FileCheck %s -check-prefix=CHECK-SAFESTACK
// CHECK-SAFESTACK: "-resource-dir" "[[RESOURCE_DIR:[^"]+]]"
// CHECK-SAFESTACK: "-fsanitize=safe-stack"
// CHECK-SAFESTACK-NOT: "[[RESOURCE_DIR]]{{/|\\\\}}lib{{/|\\\\}}x86_64-unknown-fuchsia{{/|\\\\}}libclang_rt.safestack.a"
// CHECK-SAFESTACK-NOT: "__safestack_init"

// RUN: %clang -### %s --target=x86_64-unknown-fuchsia \
// RUN:     -fsanitize=address 2>&1 \
// RUN:     -resource-dir=%S/Inputs/resource_dir_with_per_target_subdir \
// RUN:     -fuse-ld=ld \
// RUN:     | FileCheck %s -check-prefix=CHECK-ASAN-X86
// CHECK-ASAN-X86: "-resource-dir" "[[RESOURCE_DIR:[^"]+]]"
// CHECK-ASAN-X86: "-fsanitize=address"
// CHECK-ASAN-X86: "-fsanitize-address-globals-dead-stripping"
// CHECK-ASAN-X86: "-dynamic-linker" "asan/ld.so.1"
// CHECK-ASAN-X86: "[[RESOURCE_DIR]]{{/|\\\\}}lib{{/|\\\\}}x86_64-unknown-fuchsia{{/|\\\\}}libclang_rt.asan.so"
// CHECK-ASAN-X86: "[[RESOURCE_DIR]]{{/|\\\\}}lib{{/|\\\\}}x86_64-unknown-fuchsia{{/|\\\\}}libclang_rt.asan-preinit.a"

// RUN: %clang -### %s --target=aarch64-unknown-fuchsia \
// RUN:     -fsanitize=address 2>&1 \
// RUN:     -resource-dir=%S/Inputs/resource_dir_with_per_target_subdir \
// RUN:     -fuse-ld=ld \
// RUN:     | FileCheck %s -check-prefix=CHECK-ASAN-AARCH64
// CHECK-ASAN-AARCH64: "-resource-dir" "[[RESOURCE_DIR:[^"]+]]"
// CHECK-ASAN-AARCH64: "-fsanitize=address,shadow-call-stack"
// CHECK-ASAN-AARCH64: "-fsanitize-address-globals-dead-stripping"
// CHECK-ASAN-AARCH64: "-dynamic-linker" "asan/ld.so.1"
// CHECK-ASAN-AARCH64: "[[RESOURCE_DIR]]{{/|\\\\}}lib{{/|\\\\}}aarch64-unknown-fuchsia{{/|\\\\}}libclang_rt.asan.so"
// CHECK-ASAN-AARCH64: "[[RESOURCE_DIR]]{{/|\\\\}}lib{{/|\\\\}}aarch64-unknown-fuchsia{{/|\\\\}}libclang_rt.asan-preinit.a"

// RUN: %clang -### %s --target=x86_64-unknown-fuchsia \
// RUN:     -fsanitize=address -fPIC -shared 2>&1 \
// RUN:     -resource-dir=%S/Inputs/resource_dir_with_per_target_subdir \
// RUN:     -fuse-ld=ld \
// RUN:     | FileCheck %s -check-prefix=CHECK-ASAN-SHARED
// CHECK-ASAN-SHARED: "-resource-dir" "[[RESOURCE_DIR:[^"]+]]"
// CHECK-ASAN-SHARED: "-fsanitize=address"
// CHECK-ASAN-SHARED: "-fsanitize-address-globals-dead-stripping"
// CHECK-ASAN-SHARED: "[[RESOURCE_DIR]]{{/|\\\\}}lib{{/|\\\\}}x86_64-unknown-fuchsia{{/|\\\\}}libclang_rt.asan.so"
// CHECK-ASAN-SHARED-NOT: "[[RESOURCE_DIR]]{{/|\\\\}}lib{{/|\\\\}}x86_64-unknown-fuchsia{{/|\\\\}}libclang_rt.asan-preinit.a"

// RUN: %clang -### %s --target=x86_64-unknown-fuchsia \
// RUN:     -fsanitize=fuzzer 2>&1 \
// RUN:     -resource-dir=%S/Inputs/resource_dir_with_per_target_subdir \
// RUN:     -fuse-ld=ld \
// RUN:     | FileCheck %s -check-prefix=CHECK-FUZZER-X86
// CHECK-FUZZER-X86: "-resource-dir" "[[RESOURCE_DIR:[^"]+]]"
// CHECK-FUZZER-X86: "-fsanitize=fuzzer,fuzzer-no-link,safe-stack"
// CHECK-FUZZER-X86: "[[RESOURCE_DIR]]{{/|\\\\}}lib{{/|\\\\}}x86_64-unknown-fuchsia{{/|\\\\}}libclang_rt.fuzzer.a"

// RUN: %clang -### %s --target=aarch64-unknown-fuchsia \
// RUN:     -fsanitize=fuzzer 2>&1 \
// RUN:     -resource-dir=%S/Inputs/resource_dir_with_per_target_subdir \
// RUN:     -fuse-ld=ld \
// RUN:     | FileCheck %s -check-prefix=CHECK-FUZZER-AARCH64
// CHECK-FUZZER-AARCH64: "-resource-dir" "[[RESOURCE_DIR:[^"]+]]"
// CHECK-FUZZER-AARCH64: "-fsanitize=fuzzer,fuzzer-no-link,shadow-call-stack"
// CHECK-FUZZER-AARCH64: "[[RESOURCE_DIR]]{{/|\\\\}}lib{{/|\\\\}}aarch64-unknown-fuchsia{{/|\\\\}}libclang_rt.fuzzer.a"

// RUN: %clang -### %s --target=x86_64-unknown-fuchsia \
// RUN:     -fsanitize=scudo 2>&1 \
// RUN:     -resource-dir=%S/Inputs/resource_dir_with_per_target_subdir \
// RUN:     -fuse-ld=ld \
// RUN:     | FileCheck %s -check-prefix=CHECK-SCUDO-X86
// CHECK-SCUDO-X86: "-resource-dir" "[[RESOURCE_DIR:[^"]+]]"
// CHECK-SCUDO-X86: "-fsanitize=safe-stack,scudo"
// CHECK-SCUDO-X86: "-pie"
// CHECK-SCUDO-X86: "[[RESOURCE_DIR]]{{/|\\\\}}lib{{/|\\\\}}fuchsia{{/|\\\\}}libclang_rt.scudo_standalone-x86_64.so"

// RUN: %clang -### %s --target=aarch64-unknown-fuchsia \
// RUN:     -fsanitize=scudo 2>&1 \
// RUN:     -resource-dir=%S/Inputs/resource_dir_with_per_target_subdir \
// RUN:     -fuse-ld=ld \
// RUN:     | FileCheck %s -check-prefix=CHECK-SCUDO-AARCH64
// CHECK-SCUDO-AARCH64: "-resource-dir" "[[RESOURCE_DIR:[^"]+]]"
// CHECK-SCUDO-AARCH64: "-fsanitize=shadow-call-stack,scudo"
// CHECK-SCUDO-AARCH64: "-pie"
// CHECK-SCUDO-AARCH64: "[[RESOURCE_DIR]]{{/|\\\\}}lib{{/|\\\\}}fuchsia{{/|\\\\}}libclang_rt.scudo_standalone-aarch64.so"

// RUN: %clang -### %s --target=x86_64-unknown-fuchsia \
// RUN:     -fsanitize=scudo -fPIC -shared 2>&1 \
// RUN:     -resource-dir=%S/Inputs/resource_dir_with_per_target_subdir \
// RUN:     -fuse-ld=ld \
// RUN:     | FileCheck %s -check-prefix=CHECK-SCUDO-SHARED
// CHECK-SCUDO-SHARED: "-resource-dir" "[[RESOURCE_DIR:[^"]+]]"
// CHECK-SCUDO-SHARED: "-fsanitize=safe-stack,scudo"
// CHECK-SCUDO-SHARED: "[[RESOURCE_DIR]]{{/|\\\\}}lib{{/|\\\\}}fuchsia{{/|\\\\}}libclang_rt.scudo_standalone-x86_64.so"

// RUN: %clang -### %s --target=aarch64-unknown-fuchsia \
// RUN:     -fsanitize=leak 2>&1 \
// RUN:     -resource-dir=%S/Inputs/resource_dir_with_per_target_subdir \
// RUN:     -fuse-ld=ld \
// RUN:     | FileCheck %s -check-prefix=CHECK-LSAN-AARCH64
// CHECK-LSAN-AARCH64: "-resource-dir" "[[RESOURCE_DIR:[^"]+]]"
// CHECK-LSAN-AARCH64: "-fsanitize=leak,shadow-call-stack"
// CHECK-LSAN-AARCH64: "-pie"
// CHECK-LSAN-AARCH64: "[[RESOURCE_DIR]]{{/|\\\\}}lib{{/|\\\\}}aarch64-unknown-fuchsia{{/|\\\\}}libclang_rt.lsan.a"

// RUN: %clang -### %s --target=x86_64-unknown-fuchsia \
// RUN:     -fsanitize=leak 2>&1 \
// RUN:     -resource-dir=%S/Inputs/resource_dir_with_per_target_subdir \
// RUN:     -fuse-ld=ld \
// RUN:     | FileCheck %s -check-prefix=CHECK-LSAN-X86
// CHECK-LSAN-X86: "-resource-dir" "[[RESOURCE_DIR:[^"]+]]"
// CHECK-LSAN-X86: "-fsanitize=leak,safe-stack"
// CHECK-LSAN-X86: "-pie"
// CHECK-LSAN-X86: "[[RESOURCE_DIR]]{{/|\\\\}}lib{{/|\\\\}}x86_64-unknown-fuchsia{{/|\\\\}}libclang_rt.lsan.a"

// RUN: %clang -### %s --target=aarch64-unknown-fuchsia \
// RUN:     -fsanitize=leak -fPIC -shared 2>&1 \
// RUN:     -resource-dir=%S/Inputs/resource_dir_with_per_target_subdir \
// RUN:     -fuse-ld=ld \
// RUN:     | FileCheck %s -check-prefix=CHECK-LSAN-SHARED
// CHECK-LSAN-SHARED: "-resource-dir" "[[RESOURCE_DIR:[^"]+]]"
// CHECK-LSAN-SHARED: "-fsanitize=leak,shadow-call-stack"
// CHECK-LSAN-SHARED-NOT: "[[RESOURCE_DIR]]{{/|\\\\}}lib{{/|\\\\}}aarch64-unknown-fuchsia{{/|\\\\}}libclang_rt.lsan.a"

// RUN: %clang -### %s --target=x86_64-unknown-fuchsia \
// RUN:     -fxray-instrument -fxray-modes=xray-basic \
// RUN:     -resource-dir=%S/Inputs/resource_dir_with_per_target_subdir \
// RUN:     -fuse-ld=ld 2>&1 \
// RUN:     | FileCheck %s -check-prefix=CHECK-XRAY-X86
// CHECK-XRAY-X86: "-resource-dir" "[[RESOURCE_DIR:[^"]+]]"
// CHECK-XRAY-X86: "-fxray-instrument"
// CHECK-XRAY-X86: "[[RESOURCE_DIR]]{{/|\\\\}}lib{{/|\\\\}}x86_64-unknown-fuchsia{{/|\\\\}}libclang_rt.xray.a"
// CHECK-XRAY-X86: "[[RESOURCE_DIR]]{{/|\\\\}}lib{{/|\\\\}}x86_64-unknown-fuchsia{{/|\\\\}}libclang_rt.xray-basic.a"

// RUN: %clang -### %s --target=aarch64-unknown-fuchsia \
// RUN:     -fxray-instrument -fxray-modes=xray-basic \
// RUN:     -resource-dir=%S/Inputs/resource_dir_with_per_target_subdir \
// RUN:     -fuse-ld=ld 2>&1 \
// RUN:     | FileCheck %s -check-prefix=CHECK-XRAY-AARCH64
// CHECK-XRAY-AARCH64: "-resource-dir" "[[RESOURCE_DIR:[^"]+]]"
// CHECK-XRAY-AARCH64: "-fxray-instrument"
// CHECK-XRAY-AARCH64: "[[RESOURCE_DIR]]{{/|\\\\}}lib{{/|\\\\}}aarch64-unknown-fuchsia{{/|\\\\}}libclang_rt.xray.a"
// CHECK-XRAY-AARCH64: "[[RESOURCE_DIR]]{{/|\\\\}}lib{{/|\\\\}}aarch64-unknown-fuchsia{{/|\\\\}}libclang_rt.xray-basic.a"

// RUN: %clang -### %s --target=aarch64-unknown-fuchsia \
// RUN:     -O3 -flto -mcpu=cortex-a53 2>&1 \
// RUN:     -fuse-ld=ld \
// RUN:     | FileCheck %s -check-prefix=CHECK-LTO
// CHECK-LTO: "-plugin-opt=mcpu=cortex-a53"
// CHECK-LTO: "-plugin-opt=O3"

// RUN: %clang -### %s --target=x86_64-unknown-fuchsia \
// RUN:     -flto=thin -flto-jobs=8 2>&1 \
// RUN:     -fuse-ld=ld \
// RUN:     | FileCheck %s -check-prefix=CHECK-THINLTO
// CHECK-THINLTO: "-plugin-opt=mcpu=x86-64"
// CHECK-THINLTO: "-plugin-opt=thinlto"
// CHECK-THINLTO: "-plugin-opt=jobs=8"

// RUN: %clang -### %s --target=x86_64-unknown-fuchsia \
// RUN:     -gsplit-dwarf -g -c %s 2>&1 \
// RUN:     | FileCheck %s -check-prefix=CHECK-SPLIT-DWARF
// CHECK-SPLIT-DWARF: "-split-dwarf-output" "fuchsia.dwo"

// RUN: %clang -### %s --target=aarch64-unknown-fuchsia \
// RUN:     -fprofile-instr-generate -fcoverage-mapping \
// RUN:     -resource-dir=%S/Inputs/resource_dir_with_per_target_subdir \
// RUN:     -fuse-ld=ld 2>&1 \
// RUN:     | FileCheck %s -check-prefix=CHECK-PROFRT-AARCH64
// CHECK-PROFRT-AARCH64: "-resource-dir" "[[RESOURCE_DIR:[^"]+]]"
// CHECK-PROFRT-AARCH64: "[[RESOURCE_DIR]]{{/|\\\\}}lib{{/|\\\\}}aarch64-unknown-fuchsia{{/|\\\\}}libclang_rt.profile.a"

// RUN: %clang -### %s --target=x86_64-unknown-fuchsia \
// RUN:     -fprofile-instr-generate -fcoverage-mapping \
// RUN:     -resource-dir=%S/Inputs/resource_dir_with_per_target_subdir \
// RUN:     -fuse-ld=ld 2>&1 \
// RUN:     | FileCheck %s -check-prefix=CHECK-PROFRT-X86_64
// CHECK-PROFRT-X86_64: "-resource-dir" "[[RESOURCE_DIR:[^"]+]]"
// CHECK-PROFRT-X86_64: "[[RESOURCE_DIR]]{{/|\\\\}}lib{{/|\\\\}}x86_64-unknown-fuchsia{{/|\\\\}}libclang_rt.profile.a"<|MERGE_RESOLUTION|>--- conflicted
+++ resolved
@@ -71,11 +71,7 @@
 // CHECK-FP-NONLEAF: "-mframe-pointer=non-leaf"
 // CHECK-FP-NONE: "-mframe-pointer=none"
 
-<<<<<<< HEAD
-// RUN: %clang -### %s --target=x86_64-unknown-fuchsia -rtlib=libgcc 2>&1 \
-=======
 // RUN: not %clang -### %s --target=x86_64-unknown-fuchsia -rtlib=libgcc 2>&1 \
->>>>>>> c54bce47
 // RUN:     | FileCheck %s -check-prefix=CHECK-RTLIB
 // CHECK-RTLIB: error: invalid runtime library name in argument '-rtlib=libgcc'
 
