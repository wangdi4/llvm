// RUN: %clangxx %s -### -no-canonical-prefixes --target=arm-liteos -march=armv7-a \
// RUN:     -ccc-install-dir %S/Inputs/ohos_native_tree/llvm/bin \
// RUN:     -resource-dir=%S/Inputs/ohos_native_tree/llvm/lib/clang/x.y.z \
// RUN:     --sysroot=%S/Inputs/ohos_native_tree/sysroot -fuse-ld=ld 2>&1 | FileCheck %s
// CHECK: {{.*}}clang{{.*}}" "-cc1"
// CHECK: "-triple" "armv7-unknown-liteos-ohos"
// CHECK-NOT: "-fuse-init-array"
// CHECK: "-resource-dir" "[[RESOURCE_DIR:[^"]+]]"
// CHECK: "-isysroot" "[[SYSROOT:[^"]+]]"
// CHECK: "-internal-externc-isystem" "[[SYSROOT]]{{/|\\\\}}include"
// CHECK: {{.*}}ld.lld{{.*}}" "--sysroot=[[SYSROOT]]"
// CHECK: "-pie"
// CHECK: "-dynamic-linker" "/lib/ld-musl-arm.so.1"
// CHECK: Scrt1.o
// CHECK: crti.o
// CHECK: clang_rt.crtbegin.o
// CHECK: "-L{{.*[/\\]}}lib{{/|\\\\}}arm-liteos-ohos{{/|\\\\}}"
// CHECK-NOT: "--push-state"
// CHECK-NOT: "--as-needed"
// CHECK: "-lc++"
// CHECK: "-lm"
// CHECK-NOT: "--pop-state"
// CHECK: "[[RESOURCE_DIR]]{{/|\\\\}}lib{{/|\\\\}}arm-liteos-ohos{{/|\\\\}}libclang_rt.builtins.a"
// CHECK: "-lc"
// CHECK: clang_rt.crtend.o
// CHECK: crtn.o

<<<<<<< HEAD
// RUN: %clangxx %s -### --target=arm-unknown-liteos -stdlib=libstdc++ 2>&1 \
=======
// RUN: not %clangxx %s -### --target=arm-unknown-liteos -stdlib=libstdc++ 2>&1 \
>>>>>>> c54bce47
// RUN:     | FileCheck %s -check-prefix=CHECK-STDLIB
// CHECK-STDLIB: error: invalid library name in argument '-stdlib=libstdc++'

// RUN: %clangxx %s -### --target=arm-unknown-liteos -static-libstdc++ \
// RUN:     -fuse-ld=ld 2>&1 \
// RUN:     | FileCheck %s -check-prefix=CHECK-STATIC
// CHECK-STATIC-NOT: "--push-state"
// CHECK-STATIC-NOT: "--as-needed"
// CHECK-STATIC: "-Bstatic"
// CHECK-STATIC: "-lc++"
// CHECK-STATIC: "-Bdynamic"
// CHECK-STATIC: "-lm"
// CHECK-STATIC-NOT: "--pop-state"
// CHECK-STATIC: "-lc"

// RUN: %clangxx %s -### --target=arm-unknown-liteos -static \
// RUN:     -fuse-ld=ld 2>&1 \
// RUN:     | FileCheck %s -check-prefix=CHECK-STATIC1
// CHECK-STATIC1-NOT: "-fuse-init-array"
// CHECK-STATIC1: "-static"
// CHECK-STATIC1: "-lc++"
// CHECK-STATIC1: "-lc++abi"
// CHECK-STATIC1: "-lunwind"
// CHECK-STATIC1: "-lm"
// CHECK-STATIC1: "-lc"

// RUN: %clangxx %s -### --target=arm-unknown-liteos -march=armv7-a -mfloat-abi=soft -static -fPIE -fPIC -fpic -pie \
// RUN:     --sysroot=%S/Inputs/ohos_native_tree/sysroot -fuse-ld=ld 2>&1 \
// RUN:     | FileCheck %s -check-prefix=CHECK-STATIC2
// CHECK-STATIC2: "-isysroot" "[[SYSROOT:[^"]+]]"
// CHECK-STATIC2: {{.*}}ld.lld{{.*}}" "--sysroot=[[SYSROOT]]"
// CHECK-STATIC2: "-static"
// CHECK-STATIC2: "-lc++"
// CHECK-STATIC2: "-lc++abi"
// CHECK-STATIC2: "-lunwind"
// CHECK-STATIC2: "-lm"
// CHECK-STATIC2: "-lc"

// RUN: %clangxx %s -### --target=arm-liteos -nostdlib++ -fuse-ld=ld 2>&1 \
// RUN:     | FileCheck %s -check-prefix=CHECK-NOSTDLIBXX
// CHECK-NOSTDLIBXX-NOT: "-lc++"
// CHECK-NOSTDLIBXX: "-lm"
// CHECK-NOSTDLIBXX: "-lc"

// RUN: %clangxx %s -### --target=arm-liteos \
// RUN:     -ccc-install-dir %S/Inputs/ohos_native_tree/llvm/bin \
// RUN:     -resource-dir=%S/Inputs/ohos_native_tree/llvm/lib/clang/x.y.z \
// RUN:     --sysroot=%S/Inputs/ohos_native_tree/sysroot \
// RUN:     -march=armv7-a -mfloat-abi=soft 2>&1\
// RUN:     | FileCheck %s -check-prefixes=CHECK-MULTILIB,CHECK-MULTILIB-SF,CHECK-MULTILIB-ARM
// RUN: %clangxx %s -### --target=arm-liteos \
// RUN:     -ccc-install-dir %S/Inputs/ohos_native_tree/llvm/bin \
// RUN:     -resource-dir=%S/Inputs/ohos_native_tree/llvm/lib/clang/x.y.z \
// RUN:     --sysroot=%S/Inputs/ohos_native_tree/sysroot \
// RUN:     -march=armv7-a -mcpu=cortex-a7 -mfloat-abi=soft 2>&1\
// RUN:     | FileCheck %s -check-prefixes=CHECK-MULTILIB,CHECK-MULTILIB-SF,CHECK-MULTILIB-ARM-A7-SOFT
// RUN: %clangxx %s -### --target=arm-liteos  \
// RUN:     -ccc-install-dir %S/Inputs/ohos_native_tree/llvm/bin \
// RUN:     -resource-dir=%S/Inputs/ohos_native_tree/llvm/lib/clang/x.y.z \
// RUN:     --sysroot=%S/Inputs/ohos_native_tree/sysroot \
// RUN:     -march=armv7-a -mcpu=cortex-a7 -mfloat-abi=softfp -mfpu=neon-vfpv4 2>&1\
// RUN:     | FileCheck %s -check-prefixes=CHECK-MULTILIB,CHECK-MULTILIB-SF,CHECK-MULTILIB-ARM-A7-SOFTFP
// RUN: %clangxx %s -### --target=arm-liteos  \
// RUN:     -ccc-install-dir %S/Inputs/ohos_native_tree/llvm/bin \
// RUN:     -resource-dir=%S/Inputs/ohos_native_tree/llvm/lib/clang/x.y.z \
// RUN:     --sysroot=%S/Inputs/ohos_native_tree/sysroot \
// RUN:     -march=armv7-a -mcpu=cortex-a7 -mfloat-abi=hard -mfpu=neon-vfpv4 2>&1\
// RUN:     | FileCheck %s -check-prefixes=CHECK-MULTILIB,CHECK-MULTILIB-HF,CHECK-MULTILIB-ARM-A7-HARD
// CHECK-MULTILIB: {{.*}}clang{{.*}}" "-cc1"
// CHECK-MULTILIB: "-resource-dir" "[[RESOURCE_DIR:[^"]+]]"
// CHECK-MULTILIB: "-isysroot" "[[SYSROOT:[^"]+]]"
// CHECK-MULTILIB: {{.*}}ld.lld{{.*}}" "--sysroot=[[SYSROOT]]"
// CHECK-MULTILIB-SF: "-dynamic-linker" "/lib/ld-musl-arm.so.1"
// CHECK-MULTILIB-HF: "-dynamic-linker" "/lib/ld-musl-armhf.so.1"

// CHECK-MULTILIB-ARM: "-L{{.*}}{{/|\\\\}}..{{/|\\\\}}lib{{/|\\\\}}arm-liteos-ohos{{/|\\\\}}"
// CHECK-MULTILIB-ARM: "-L[[SYSROOT]]{{/|\\\\}}usr{{/|\\\\}}lib{{/|\\\\}}arm-liteos-ohos{{/|\\\\}}"

// CHECK-MULTILIB-ARM-A7-SOFT: "-L{{.*}}{{/|\\\\}}..{{/|\\\\}}lib{{/|\\\\}}arm-liteos-ohos{{/|\\\\}}a7_soft"
// CHECK-MULTILIB-ARM-A7-SOFT: "-L[[SYSROOT]]{{/|\\\\}}usr{{/|\\\\}}lib{{/|\\\\}}arm-liteos-ohos{{/|\\\\}}a7_soft"

// CHECK-MULTILIB-ARM-A7-SOFTFP: "-L{{.*}}{{/|\\\\}}..{{/|\\\\}}lib{{/|\\\\}}arm-liteos-ohos{{/|\\\\}}a7_softfp_neon-vfpv4"
// CHECK-MULTILIB-ARM-A7-SOFTFP: "-L[[SYSROOT]]{{/|\\\\}}usr{{/|\\\\}}lib{{/|\\\\}}arm-liteos-ohos{{/|\\\\}}a7_softfp_neon-vfpv4"

// CHECK-MULTILIB-ARM-A7-HARD: "-L{{.*}}{{/|\\\\}}..{{/|\\\\}}lib{{/|\\\\}}arm-liteos-ohos{{/|\\\\}}a7_hard_neon-vfpv4"
// CHECK-MULTILIB-ARM-A7-HARD: "-L[[SYSROOT]]{{/|\\\\}}usr{{/|\\\\}}lib{{/|\\\\}}arm-liteos-ohos{{/|\\\\}}a7_hard_neon-vfpv4"

// CHECK-MULTILIB-ARM: "[[RESOURCE_DIR]]{{/|\\\\}}lib{{/|\\\\}}arm-liteos-ohos{{/|\\\\}}libclang_rt.builtins.a"
// CHECK-MULTILIB-ARM-A7-SOFT: "[[RESOURCE_DIR]]{{/|\\\\}}lib{{/|\\\\}}arm-liteos-ohos{{/|\\\\}}a7_soft{{/|\\\\}}libclang_rt.builtins.a"
// CHECK-MULTILIB-ARM-A7-SOFTFP: "[[RESOURCE_DIR]]{{/|\\\\}}lib{{/|\\\\}}arm-liteos-ohos{{/|\\\\}}a7_softfp_neon-vfpv4{{/|\\\\}}libclang_rt.builtins.a"
// CHECK-MULTILIB-ARM-A7-HARD: "[[RESOURCE_DIR]]{{/|\\\\}}lib{{/|\\\\}}arm-liteos-ohos{{/|\\\\}}a7_hard_neon-vfpv4{{/|\\\\}}libclang_rt.builtins.a"<|MERGE_RESOLUTION|>--- conflicted
+++ resolved
@@ -25,11 +25,7 @@
 // CHECK: clang_rt.crtend.o
 // CHECK: crtn.o
 
-<<<<<<< HEAD
-// RUN: %clangxx %s -### --target=arm-unknown-liteos -stdlib=libstdc++ 2>&1 \
-=======
 // RUN: not %clangxx %s -### --target=arm-unknown-liteos -stdlib=libstdc++ 2>&1 \
->>>>>>> c54bce47
 // RUN:     | FileCheck %s -check-prefix=CHECK-STDLIB
 // CHECK-STDLIB: error: invalid library name in argument '-stdlib=libstdc++'
 
