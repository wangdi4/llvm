// UNSUPPORTED: system-windows
// General tests that ld invocations on Linux targets sane. Note that we use
// sysroot to make these tests independent of the host system.
// INTEL_CUSTOMIZATION
// FIXME - The internal rdrive gcc configurations need to be updated before
//         we can turn this test back on.
// XFAIL:*
// end INTEL_CUSTOMIZATION

// RUN: %clang -### %s -no-pie 2>&1 \
// RUN:     --target=i386-unknown-linux -rtlib=platform --unwindlib=platform \
// RUN:     --gcc-toolchain="" \
// RUN:     --sysroot=%S/Inputs/basic_linux_tree \
// RUN:   | FileCheck --check-prefix=CHECK-LD-32 %s
// CHECK-LD-32-NOT: warning:
// CHECK-LD-32: "{{.*}}ld{{(.exe)?}}" "--sysroot=[[SYSROOT:[^"]+]]"
// CHECK-LD-32: "{{.*}}/usr/lib/gcc/i386-unknown-linux/10.2.0{{/|\\\\}}crtbegin.o"
// CHECK-LD-32: "-L[[SYSROOT]]/usr/lib/gcc/i386-unknown-linux/10.2.0"
// CHECK-LD-32: "-L[[SYSROOT]]/usr/lib/gcc/i386-unknown-linux/10.2.0/../../../../i386-unknown-linux/lib"
// CHECK-LD-32: "-L[[SYSROOT]]/lib"
// CHECK-LD-32: "-L[[SYSROOT]]/usr/lib"
//
// RUN: %clang -### %s -no-pie 2>&1 \
// RUN:     --target=x86_64-unknown-linux -rtlib=platform --unwindlib=platform \
// RUN:     --gcc-toolchain="" \
// RUN:     --sysroot=%S/Inputs/basic_linux_tree \
// RUN:   | FileCheck --check-prefix=CHECK-LD-64 %s
// CHECK-LD-64-NOT: warning:
// CHECK-LD-64: "{{.*}}ld{{(.exe)?}}" "--sysroot=[[SYSROOT:[^"]+]]"
// CHECK-LD-64: "--eh-frame-hdr"
// CHECK-LD-64: "-m" "elf_x86_64"
// CHECK-LD-64: "-dynamic-linker"
// CHECK-LD-64: "{{.*}}/usr/lib/gcc/x86_64-unknown-linux/10.2.0{{/|\\\\}}crtbegin.o"
// CHECK-LD-64: "-L[[SYSROOT]]/usr/lib/gcc/x86_64-unknown-linux/10.2.0"
// CHECK-LD-64: "-L[[SYSROOT]]/usr/lib/gcc/x86_64-unknown-linux/10.2.0/../../../../x86_64-unknown-linux/lib"
// CHECK-LD-64: "-L[[SYSROOT]]/lib"
// CHECK-LD-64: "-L[[SYSROOT]]/usr/lib"
// CHECK-LD-64: "-lgcc" "--as-needed" "-lgcc_s" "--no-as-needed"
// CHECK-LD-64: "-lc"
// CHECK-LD-64: "-lgcc" "--as-needed" "-lgcc_s" "--no-as-needed"
//
// RUN: %clang -### %s -no-pie 2>&1 \
// RUN:     --target=x86_64-unknown-linux-gnux32 -rtlib=platform --unwindlib=platform \
// RUN:     --gcc-toolchain="" \
// RUN:     --sysroot=%S/Inputs/basic_linux_tree \
// RUN:   | FileCheck --check-prefix=CHECK-LD-X32 %s
// CHECK-LD-X32-NOT: warning:
// CHECK-LD-X32: "{{.*}}ld{{(.exe)?}}" "--sysroot=[[SYSROOT:[^"]+]]"
// CHECK-LD-X32: "--eh-frame-hdr"
// CHECK-LD-X32: "-m" "elf32_x86_64"
// CHECK-LD-X32: "-dynamic-linker"
// CHECK-LD-X32: "-lgcc" "--as-needed" "-lgcc_s" "--no-as-needed"
// CHECK-LD-X32: "-lc"
// CHECK-LD-X32: "-lgcc" "--as-needed" "-lgcc_s" "--no-as-needed"
//
// RUN: %clang -### %s -no-pie 2>&1 \
// RUN:     --target=x86_64-unknown-linux \
// RUN:     -resource-dir=%S/Inputs/resource_dir \
// RUN:     --gcc-toolchain="" \
// RUN:     --sysroot=%S/Inputs/basic_linux_tree \
// RUN:     --rtlib=compiler-rt \
// RUN:   | FileCheck --check-prefix=CHECK-LD-RT %s
// CHECK-LD-RT-NOT: warning:
// CHECK-LD-RT: "-resource-dir" "[[RESDIR:[^"]*]]"
// CHECK-LD-RT: "{{.*}}ld{{(.exe)?}}" "--sysroot=[[SYSROOT:[^"]+]]"
// CHECK-LD-RT: "--eh-frame-hdr"
// CHECK-LD-RT: "-m" "elf_x86_64"
// CHECK-LD-RT: "-dynamic-linker"
// CHECK-LD-RT: "[[RESDIR]]{{/|\\\\}}lib{{/|\\\\}}linux{{/|\\\\}}clang_rt.crtbegin-x86_64.o"
// CHECK-LD-RT: "-L[[SYSROOT]]/usr/lib/gcc/x86_64-unknown-linux/10.2.0"
// CHECK-LD-RT: "-L[[SYSROOT]]/usr/lib/gcc/x86_64-unknown-linux/10.2.0/../../../../x86_64-unknown-linux/lib"
// CHECK-LD-RT: "-L[[SYSROOT]]/lib"
// CHECK-LD-RT: "-L[[SYSROOT]]/usr/lib"
// CHECK-LD-RT: libclang_rt.builtins-x86_64.a"
// CHECK-LD-RT: "-lc"
// CHECK-LD-RT: libclang_rt.builtins-x86_64.a"
// CHECK-LD-RT: "[[RESDIR]]{{/|\\\\}}lib{{/|\\\\}}linux{{/|\\\\}}clang_rt.crtend-x86_64.o"
//
// RUN: %clang -### %s -no-pie 2>&1 \
// RUN:     --target=i686-unknown-linux \
// RUN:     -resource-dir=%S/Inputs/resource_dir \
// RUN:     --gcc-toolchain="" \
// RUN:     --sysroot=%S/Inputs/basic_linux_tree \
// RUN:     --rtlib=compiler-rt \
// RUN:   | FileCheck --check-prefix=CHECK-LD-RT-I686 %s
// CHECK-LD-RT-I686-NOT: warning:
// CHECK-LD-RT-I686: "-resource-dir" "[[RESDIR:[^"]*]]"
// CHECK-LD-RT-I686: "{{.*}}ld{{(.exe)?}}" "--sysroot=[[SYSROOT:[^"]+]]"
// CHECK-LD-RT-I686: "--eh-frame-hdr"
// CHECK-LD-RT-I686: "-m" "elf_i386"
// CHECK-LD-RT-I686: "-dynamic-linker"
// CHECK-LD-RT-I686: "[[RESDIR]]{{/|\\\\}}lib{{/|\\\\}}linux{{/|\\\\}}clang_rt.crtbegin-i386.o"
// CHECK-LD-RT-I686: "-L[[SYSROOT]]/usr/lib/gcc/i686-unknown-linux/10.2.0"
// CHECK-LD-RT-I686: "-L[[SYSROOT]]/usr/lib/gcc/i686-unknown-linux/10.2.0/../../../../i686-unknown-linux/lib"
// CHECK-LD-RT-I686: "-L[[SYSROOT]]/lib"
// CHECK-LD-RT-I686: "-L[[SYSROOT]]/usr/lib"
// CHECK-LD-RT-I686: libclang_rt.builtins-i386.a"
// CHECK-LD-RT-I686: "-lc"
// CHECK-LD-RT-I686: libclang_rt.builtins-i386.a"
// CHECK-LD-RT-I686: "[[RESDIR]]{{/|\\\\}}lib{{/|\\\\}}linux{{/|\\\\}}clang_rt.crtend-i386.o"
//
// RUN: %clang -### %s -no-pie 2>&1 \
// RUN:     --target=arm-linux-androideabi \
// RUN:     --gcc-toolchain="" \
// RUN:     --sysroot=%S/Inputs/basic_android_tree/sysroot \
// RUN:     --rtlib=compiler-rt \
// RUN:   | FileCheck --check-prefix=CHECK-LD-RT-ANDROID %s
// CHECK-LD-RT-ANDROID-NOT: warning:
// CHECK-LD-RT-ANDROID: "{{.*}}ld{{(.exe)?}}" "--sysroot=[[SYSROOT:[^"]+]]"
// CHECK-LD-RT-ANDROID: "--eh-frame-hdr"
// CHECK-LD-RT-ANDROID: "-m" "armelf_linux_eabi"
// CHECK-LD-RT-ANDROID: "-dynamic-linker"
// CHECK-LD-RT-ANDROID: libclang_rt.builtins-arm-android.a"
// CHECK-LD-RT-ANDROID: "-lc"
// CHECK-LD-RT-ANDROID: libclang_rt.builtins-arm-android.a"
//
// RUN: %clang -### %s -no-pie 2>&1 \
// RUN:     --target=x86_64-unknown-linux -rtlib=platform --unwindlib=platform \
// RUN:     --gcc-toolchain="" \
// RUN:     --sysroot=%S/Inputs/basic_linux_tree \
// RUN:   | FileCheck --check-prefix=CHECK-LD-GCC %s
// CHECK-LD-GCC-NOT: warning:
// CHECK-LD-GCC: "{{.*}}ld{{(.exe)?}}" "--sysroot=[[SYSROOT:[^"]+]]"
// CHECK-LD-GCC: "--eh-frame-hdr"
// CHECK-LD-GCC: "-m" "elf_x86_64"
// CHECK-LD-GCC: "-dynamic-linker"
// CHECK-LD-GCC: "{{.*}}/usr/lib/gcc/x86_64-unknown-linux/10.2.0{{/|\\\\}}crtbegin.o"
// CHECK-LD-GCC: "-L[[SYSROOT]]/usr/lib/gcc/x86_64-unknown-linux/10.2.0"
// CHECK-LD-GCC: "-L[[SYSROOT]]/usr/lib/gcc/x86_64-unknown-linux/10.2.0/../../../../x86_64-unknown-linux/lib"
// CHECK-LD-GCC: "-L[[SYSROOT]]/lib"
// CHECK-LD-GCC: "-L[[SYSROOT]]/usr/lib"
// CHECK-LD-GCC: "-lgcc" "--as-needed" "-lgcc_s" "--no-as-needed"
// CHECK-LD-GCC: "-lc"
// CHECK-LD-GCC: "-lgcc" "--as-needed" "-lgcc_s" "--no-as-needed"
//
// RUN: %clang -### %s -no-pie 2>&1 \
// RUN:     --target=x86_64-unknown-linux -rtlib=platform --unwindlib=platform \
// RUN:     -static-libgcc \
// RUN:     --gcc-toolchain="" \
// RUN:     --sysroot=%S/Inputs/basic_linux_tree \
// RUN:   | FileCheck --check-prefix=CHECK-LD-64-STATIC-LIBGCC %s
// CHECK-LD-64-STATIC-LIBGCC-NOT: warning:
// CHECK-LD-64-STATIC-LIBGCC: "{{.*}}ld{{(.exe)?}}" "--sysroot=[[SYSROOT:[^"]+]]"
// CHECK-LD-64-STATIC-LIBGCC: "--eh-frame-hdr"
// CHECK-LD-64-STATIC-LIBGCC: "-m" "elf_x86_64"
// CHECK-LD-64-STATIC-LIBGCC: "-dynamic-linker"
// CHECK-LD-64-STATIC-LIBGCC: "{{.*}}/usr/lib/gcc/x86_64-unknown-linux/10.2.0{{/|\\\\}}crtbegin.o"
// CHECK-LD-64-STATIC-LIBGCC: "-L[[SYSROOT]]/usr/lib/gcc/x86_64-unknown-linux/10.2.0"
// CHECK-LD-64-STATIC-LIBGCC: "-L[[SYSROOT]]/usr/lib/gcc/x86_64-unknown-linux/10.2.0/../../../../x86_64-unknown-linux/lib"
// CHECK-LD-64-STATIC-LIBGCC: "-L[[SYSROOT]]/lib"
// CHECK-LD-64-STATIC-LIBGCC: "-L[[SYSROOT]]/usr/lib"
// CHECK-LD-64-STATIC-LIBGCC: "-lgcc" "-lgcc_eh"
// CHECK-LD-64-STATIC-LIBGCC: "-lc"
// CHECK-LD-64-STATIC-LIBGCC: "-lgcc" "-lgcc_eh"
//
// RUN: %clang -### %s -no-pie 2>&1 \
// RUN:     --target=x86_64-unknown-linux -rtlib=platform --unwindlib=platform \
// RUN:     --gcc-toolchain="" \
// RUN:     --sysroot=%S/Inputs/basic_linux_tree \
// RUN:   | FileCheck --check-prefix=CHECK-CLANG-NO-LIBGCC %s
// CHECK-CLANG-NO-LIBGCC: "{{.*}}ld{{(.exe)?}}" "--sysroot=[[SYSROOT:[^"]+]]"
// CHECK-CLANG-NO-LIBGCC: "-lgcc" "--as-needed" "-lgcc_s" "--no-as-needed"
// CHECK-CLANG-NO-LIBGCC: "-lc"
// CHECK-CLANG-NO-LIBGCC: "-lgcc" "--as-needed" "-lgcc_s" "--no-as-needed"
//
// RUN: %clangxx -### %s -no-pie 2>&1 \
// RUN:     --target=x86_64-unknown-linux -rtlib=platform --unwindlib=platform \
// RUN:     --gcc-toolchain="" \
// RUN:     --sysroot=%S/Inputs/basic_linux_tree \
// RUN:   | FileCheck --check-prefix=CHECK-CLANGXX-NO-LIBGCC %s
// CHECK-CLANGXX-NO-LIBGCC: "{{.*}}ld{{(.exe)?}}" "--sysroot=[[SYSROOT:[^"]+]]"
// CHECK-CLANGXX-NO-LIBGCC: "-lgcc_s" "-lgcc"
// CHECK-CLANGXX-NO-LIBGCC: "-lc"
// CHECK-CLANGXX-NO-LIBGCC: "-lgcc_s" "-lgcc"
//
// RUN: %clang -static -### %s 2>&1 \
// RUN:     --target=x86_64-unknown-linux -rtlib=platform --unwindlib=platform \
// RUN:     --gcc-toolchain="" \
// RUN:     --sysroot=%S/Inputs/basic_linux_tree \
// RUN:   | FileCheck --check-prefix=CHECK-CLANG-NO-LIBGCC-STATIC %s
// CHECK-CLANG-NO-LIBGCC-STATIC: "{{.*}}ld{{(.exe)?}}" "--sysroot=[[SYSROOT:[^"]+]]"
// CHECK-CLANG-NO-LIBGCC-STATIC: "--start-group" "-lgcc" "-lgcc_eh" "-lc" "--end-group"
//
// RUN: %clang -static-pie -### %s 2>&1 \
// RUN:     --target=x86_64-unknown-linux -rtlib=platform --unwindlib=platform \
// RUN:     --gcc-toolchain="" \
// RUN:     --sysroot=%S/Inputs/basic_linux_tree \
// RUN:   | FileCheck --check-prefix=CHECK-CLANG-LD-STATIC-PIE %s
// CHECK-CLANG-LD-STATIC-PIE: "{{.*}}ld{{(.exe)?}}" "--sysroot=[[SYSROOT:[^"]+]]"
// CHECK-CLANG-LD-STATIC-PIE: "-static"
// CHECK-CLANG-LD-STATIC-PIE: "-pie"
// CHECK-CLANG-LD-STATIC-PIE: "--no-dynamic-linker"
// CHECK-CLANG-LD-STATIC-PIE: "-z"
// CHECK-CLANG-LD-STATIC-PIE: "text"
// CHECK-CLANG-LD-STATIC-PIE: "-m" "elf_x86_64"
// CHECK-CLANG-LD-STATIC-PIE: "{{.*}}rcrt1.o"
// CHECK-CLANG-LD-STATIC-PIE: "--start-group" "-lgcc" "-lgcc_eh" "-lc" "--end-group"
//
// RUN: not %clang -static-pie -pie -### %s -no-pie 2>&1 \
// RUN:     --target=x86_64-unknown-linux -rtlib=platform --unwindlib=platform \
// RUN:     --gcc-toolchain="" \
// RUN:     --sysroot=%S/Inputs/basic_linux_tree \
// RUN:   | FileCheck --check-prefix=CHECK-CLANG-LD-STATIC-PIE-PIE %s
// CHECK-CLANG-LD-STATIC-PIE-PIE: "{{.*}}ld{{(.exe)?}}" "--sysroot=[[SYSROOT:[^"]+]]"
// CHECK-CLANG-LD-STATIC-PIE-PIE: "-static"
// CHECK-CLANG-LD-STATIC-PIE-PIE: "-pie"
// CHECK-CLANG-LD-STATIC-PIE-PIE: "--no-dynamic-linker"
// CHECK-CLANG-LD-STATIC-PIE-PIE: "-z"
// CHECK-CLANG-LD-STATIC-PIE-PIE: "text"
// CHECK-CLANG-LD-STATIC-PIE-PIE: "-m" "elf_x86_64"
// CHECK-CLANG-LD-STATIC-PIE-PIE: "{{.*}}rcrt1.o"
// CHECK-CLANG-LD-STATIC-PIE-PIE: "--start-group" "-lgcc" "-lgcc_eh" "-lc" "--end-group"
//
// RUN: not %clang -static-pie -static -### %s -no-pie 2>&1 \
// RUN:     --target=x86_64-unknown-linux -rtlib=platform --unwindlib=platform \
// RUN:     --gcc-toolchain="" \
// RUN:     --sysroot=%S/Inputs/basic_linux_tree \
// RUN:   | FileCheck --check-prefix=CHECK-CLANG-LD-STATIC-PIE-STATIC %s
// CHECK-CLANG-LD-STATIC-PIE-STATIC: "{{.*}}ld{{(.exe)?}}" "--sysroot=[[SYSROOT:[^"]+]]"
// CHECK-CLANG-LD-STATIC-PIE-STATIC: "-static"
// CHECK-CLANG-LD-STATIC-PIE-STATIC: "-pie"
// CHECK-CLANG-LD-STATIC-PIE-STATIC: "--no-dynamic-linker"
// CHECK-CLANG-LD-STATIC-PIE-STATIC: "-z"
// CHECK-CLANG-LD-STATIC-PIE-STATIC: "text"
// CHECK-CLANG-LD-STATIC-PIE-STATIC: "-m" "elf_x86_64"
// CHECK-CLANG-LD-STATIC-PIE-STATIC: "{{.*}}rcrt1.o"
// CHECK-CLANG-LD-STATIC-PIE-STATIC: "--start-group" "-lgcc" "-lgcc_eh" "-lc" "--end-group"
//
// RUN: not %clang -static-pie -nopie -### %s -no-pie 2>&1 \
// RUN:     --target=x86_64-unknown-linux -rtlib=platform \
// RUN:     --gcc-toolchain="" \
// RUN:     --sysroot=%S/Inputs/basic_linux_tree \
// RUN:   | FileCheck --check-prefix=CHECK-CLANG-LD-STATIC-PIE-NOPIE %s
// CHECK-CLANG-LD-STATIC-PIE-NOPIE: error: cannot specify 'nopie' along with 'static-pie'
//
// RUN: %clang -dynamic -### %s -no-pie 2>&1 \
// RUN:     --target=x86_64-unknown-linux -rtlib=platform --unwindlib=platform \
// RUN:     --gcc-toolchain="" \
// RUN:     --sysroot=%S/Inputs/basic_linux_tree \
// RUN:   | FileCheck --check-prefix=CHECK-CLANG-NO-LIBGCC-DYNAMIC %s
// CHECK-CLANG-NO-LIBGCC-DYNAMIC: "{{.*}}ld{{(.exe)?}}" "--sysroot=[[SYSROOT:[^"]+]]"
// CHECK-CLANG-NO-LIBGCC-DYNAMIC: "-lgcc" "--as-needed" "-lgcc_s" "--no-as-needed"
// CHECK-CLANG-NO-LIBGCC-DYNAMIC: "-lc"
// CHECK-CLANG-NO-LIBGCC-DYNAMIC: "-lgcc" "--as-needed" "-lgcc_s" "--no-as-needed"
//
// RUN: %clang -static-libgcc -### %s -no-pie 2>&1 \
// RUN:     --target=x86_64-unknown-linux -rtlib=platform --unwindlib=platform \
// RUN:     --gcc-toolchain="" \
// RUN:     --sysroot=%S/Inputs/basic_linux_tree \
// RUN:   | FileCheck --check-prefix=CHECK-CLANG-STATIC-LIBGCC %s
// CHECK-CLANG-STATIC-LIBGCC: "{{.*}}ld{{(.exe)?}}" "--sysroot=[[SYSROOT:[^"]+]]"
// CHECK-CLANG-STATIC-LIBGCC: "-lgcc" "-lgcc_eh"
// CHECK-CLANG-STATIC-LIBGCC: "-lc"
// CHECK-CLANG-STATIC-LIBGCC: "-lgcc" "-lgcc_eh"
//
// RUN: %clang -static-libgcc -dynamic -### %s -no-pie 2>&1 \
// RUN:     --target=x86_64-unknown-linux -rtlib=platform --unwindlib=platform \
// RUN:     --gcc-toolchain="" \
// RUN:     --sysroot=%S/Inputs/basic_linux_tree \
// RUN:   | FileCheck --check-prefix=CHECK-CLANG-STATIC-LIBGCC-DYNAMIC %s
// CHECK-CLANG-STATIC-LIBGCC-DYNAMIC: "{{.*}}ld{{(.exe)?}}" "--sysroot=[[SYSROOT:[^"]+]]"
// CHECK-CLANG-STATIC-LIBGCC-DYNAMIC: "-lgcc" "-lgcc_eh"
// CHECK-CLANG-STATIC-LIBGCC-DYNAMIC: "-lc"
// CHECK-CLANG-STATIC-LIBGCC-DYNAMIC: "-lgcc" "-lgcc_eh"
//
// RUN: %clang -shared-libgcc -### %s -no-pie 2>&1 \
// RUN:     --target=x86_64-unknown-linux -rtlib=platform --unwindlib=platform \
// RUN:     --gcc-toolchain="" \
// RUN:     --sysroot=%S/Inputs/basic_linux_tree \
// RUN:   | FileCheck --check-prefix=CHECK-CLANG-SHARED-LIBGCC %s
// CHECK-CLANG-SHARED-LIBGCC: "{{.*}}ld{{(.exe)?}}" "--sysroot=[[SYSROOT:[^"]+]]"
// CHECK-CLANG-SHARED-LIBGCC: "-lgcc_s" "-lgcc"
// CHECK-CLANG-SHARED-LIBGCC: "-lc"
// CHECK-CLANG-SHARED-LIBGCC: "-lgcc_s" "-lgcc"
//
// RUN: %clang -shared-libgcc -dynamic -### %s -no-pie 2>&1 \
// RUN:     --target=x86_64-unknown-linux -rtlib=platform --unwindlib=platform \
// RUN:     --gcc-toolchain="" \
// RUN:     --sysroot=%S/Inputs/basic_linux_tree \
// RUN:   | FileCheck --check-prefix=CHECK-CLANG-SHARED-LIBGCC-DYNAMIC %s
// CHECK-CLANG-SHARED-LIBGCC-DYNAMIC: "-lgcc_s" "-lgcc"
// CHECK-CLANG-SHARED-LIBGCC-DYNAMIC: "-lc"
// CHECK-CLANG-SHARED-LIBGCC-DYNAMIC: "-lgcc_s" "-lgcc"
//
// RUN: %clang -### %s -no-pie 2>&1 \
// RUN:     --target=aarch64-linux-android -rtlib=platform --unwindlib=platform \
// RUN:     --gcc-toolchain="" \
// RUN:     --sysroot=%S/Inputs/basic_linux_tree \
// RUN:   | FileCheck --check-prefix=CHECK-CLANG-ANDROID-NONE %s
// CHECK-CLANG-ANDROID-NONE: "{{.*}}ld{{(.exe)?}}" "--sysroot=[[SYSROOT:[^"]+]]"
// CHECK-CLANG-ANDROID-NONE: "-l:libunwind.a" "-ldl" "-lc"
//
// RUN: %clang -shared -### %s -no-pie 2>&1 \
// RUN:     --target=aarch64-linux-android -rtlib=platform --unwindlib=platform \
// RUN:     --gcc-toolchain="" \
// RUN:     --sysroot=%S/Inputs/basic_linux_tree \
// RUN:   | FileCheck --check-prefix=CHECK-CLANG-ANDROID-SHARED %s
// CHECK-CLANG-ANDROID-SHARED: "{{.*}}ld{{(.exe)?}}" "--sysroot=[[SYSROOT:[^"]+]]"
// CHECK-CLANG-ANDROID-SHARED: "-l:libunwind.a" "-ldl" "-lc"
//
// RUN: %clang -static -### %s -no-pie 2>&1 \
// RUN:     --target=aarch64-linux-android -rtlib=platform --unwindlib=platform \
// RUN:     --gcc-toolchain="" \
// RUN:     --sysroot=%S/Inputs/basic_linux_tree \
// RUN:   | FileCheck --check-prefix=CHECK-CLANG-ANDROID-STATIC %s
// CHECK-CLANG-ANDROID-STATIC: "{{.*}}ld{{(.exe)?}}" "--sysroot=[[SYSROOT:[^"]+]]"
// CHECK-CLANG-ANDROID-STATIC: "--start-group" "{{[^"]*}}{{/|\\\\}}libclang_rt.builtins-aarch64-android.a" "-l:libunwind.a" "-lc" "--end-group"
//
// RUN: %clang -### %s 2>&1      \
// RUN:     --target=x86_64-unknown-linux -rtlib=platform --unwindlib=platform \
// RUN:     -static \
// RUN:     --gcc-toolchain="" \
// RUN:     --sysroot=%S/Inputs/basic_linux_tree \
// RUN:   | FileCheck --check-prefix=CHECK-LD-64-STATIC %s
// CHECK-LD-64-STATIC-NOT: warning:
// CHECK-LD-64-STATIC: "{{.*}}ld{{(.exe)?}}" "--sysroot=[[SYSROOT:[^"]+]]"
// CHECK-LD-64-STATIC: "--eh-frame-hdr"
// CHECK-LD-64-STATIC: "-m" "elf_x86_64"
// CHECK-LD-64-STATIC-NOT: "-dynamic-linker"
// CHECK-LD-64-STATIC: "-static"
// CHECK-LD-64-STATIC: "{{.*}}/usr/lib/gcc/x86_64-unknown-linux/10.2.0{{/|\\\\}}crtbeginT.o"
// CHECK-LD-64-STATIC: "-L[[SYSROOT]]/usr/lib/gcc/x86_64-unknown-linux/10.2.0"
// CHECK-LD-64-STATIC: "-L[[SYSROOT]]/usr/lib/gcc/x86_64-unknown-linux/10.2.0/../../../../x86_64-unknown-linux/lib"
// CHECK-LD-64-STATIC: "-L[[SYSROOT]]/lib"
// CHECK-LD-64-STATIC: "-L[[SYSROOT]]/usr/lib"
// CHECK-LD-64-STATIC: "--start-group" "-lgcc" "-lgcc_eh" "-lc" "--end-group"

// RUN: %clang -no-pie -### %s --target=x86_64-unknown-linux -rtlib=platform --unwindlib=platform -shared -static \
// RUN:   --gcc-toolchain= --sysroot=%S/Inputs/basic_linux_tree 2>&1 | FileCheck --check-prefix=CHECK-LD-SHARED-STATIC %s
// CHECK-LD-SHARED-STATIC: "-shared" "-static"
// CHECK-LD-SHARED-STATIC: "{{.*}}/usr/lib/gcc/x86_64-unknown-linux/10.2.0{{/|\\\\}}crtbeginS.o"
// CHECK-LD-SHARED-STATIC: "{{.*}}/usr/lib/gcc/x86_64-unknown-linux/10.2.0{{/|\\\\}}crtendS.o"

// Check that flags can be combined. The -static dominates.
// RUN: %clang -### %s 2>&1 \
// RUN:     --target=x86_64-unknown-linux -rtlib=platform --unwindlib=platform \
// RUN:     -static-libgcc -static \
// RUN:     --gcc-toolchain="" \
// RUN:     --sysroot=%S/Inputs/basic_linux_tree \
// RUN:   | FileCheck --check-prefix=CHECK-LD-64-STATIC %s
//
// RUN: %clang -### %s -no-pie 2>&1 \
// RUN:     --target=i386-unknown-linux -rtlib=platform --unwindlib=platform -m32 \
// RUN:     --gcc-toolchain="" \
// RUN:     --sysroot=%S/Inputs/multilib_32bit_linux_tree \
// RUN:   | FileCheck --check-prefix=CHECK-32-TO-32 %s
// CHECK-32-TO-32: "{{.*}}ld{{(.exe)?}}" "--sysroot=[[SYSROOT:[^"]+]]"
// CHECK-32-TO-32: "{{.*}}/usr/lib/gcc/i386-unknown-linux/10.2.0{{/|\\\\}}crtbegin.o"
// CHECK-32-TO-32: "-L[[SYSROOT]]/usr/lib/gcc/i386-unknown-linux/10.2.0"
// CHECK-32-TO-32: "-L[[SYSROOT]]/usr/lib/gcc/i386-unknown-linux/10.2.0/../../../../i386-unknown-linux/lib/../lib32"
// CHECK-32-TO-32: "-L[[SYSROOT]]/usr/lib/gcc/i386-unknown-linux/10.2.0/../../../../lib32"
// CHECK-32-TO-32: "-L[[SYSROOT]]/lib/../lib32"
// CHECK-32-TO-32: "-L[[SYSROOT]]/usr/lib/../lib32"
// CHECK-32-TO-32: "-L[[SYSROOT]]/usr/lib/gcc/i386-unknown-linux/10.2.0/../../../../i386-unknown-linux/lib"
// CHECK-32-TO-32: "-L[[SYSROOT]]/lib"
// CHECK-32-TO-32: "-L[[SYSROOT]]/usr/lib"
//
// RUN: %clang -### %s -no-pie 2>&1 \
// RUN:     --target=i386-unknown-linux -rtlib=platform --unwindlib=platform -m64 \
// RUN:     --gcc-toolchain="" \
// RUN:     --sysroot=%S/Inputs/multilib_32bit_linux_tree \
// RUN:   | FileCheck --check-prefix=CHECK-32-TO-64 %s
// CHECK-32-TO-64: "{{.*}}ld{{(.exe)?}}" "--sysroot=[[SYSROOT:[^"]+]]"
// CHECK-32-TO-64: "{{.*}}/usr/lib/gcc/i386-unknown-linux/10.2.0/64{{/|\\\\}}crtbegin.o"
// CHECK-32-TO-64: "-L[[SYSROOT]]/usr/lib/gcc/i386-unknown-linux/10.2.0/64"
// CHECK-32-TO-64: "-L[[SYSROOT]]/usr/lib/gcc/i386-unknown-linux/10.2.0/../../../../i386-unknown-linux/lib/../lib64"
// CHECK-32-TO-64: "-L[[SYSROOT]]/usr/lib/gcc/i386-unknown-linux/10.2.0/../../../../lib64"
// CHECK-32-TO-64: "-L[[SYSROOT]]/lib/../lib64"
// CHECK-32-TO-64: "-L[[SYSROOT]]/usr/lib/../lib64"
// CHECK-32-TO-64: "-L[[SYSROOT]]/usr/lib/gcc/i386-unknown-linux/10.2.0/../../../../i386-unknown-linux/lib"
// CHECK-32-TO-64: "-L[[SYSROOT]]/lib"
// CHECK-32-TO-64: "-L[[SYSROOT]]/usr/lib"
//
// RUN: %clang -### %s -no-pie 2>&1 \
// RUN:     --target=x86_64-unknown-linux -rtlib=platform --unwindlib=platform -m64 \
// RUN:     --gcc-toolchain="" \
// RUN:     --sysroot=%S/Inputs/multilib_64bit_linux_tree \
// RUN:   | FileCheck --check-prefix=CHECK-64-TO-64 %s
// CHECK-64-TO-64: "{{.*}}ld{{(.exe)?}}" "--sysroot=[[SYSROOT:[^"]+]]"
// CHECK-64-TO-64: "{{.*}}/usr/lib/gcc/x86_64-unknown-linux/10.2.0{{/|\\\\}}crtbegin.o"
// CHECK-64-TO-64: "-L[[SYSROOT]]/usr/lib/gcc/x86_64-unknown-linux/10.2.0"
// CHECK-64-TO-64: "-L[[SYSROOT]]/usr/lib/gcc/x86_64-unknown-linux/10.2.0/../../../../x86_64-unknown-linux/lib/../lib64"
// CHECK-64-TO-64: "-L[[SYSROOT]]/usr/lib/gcc/x86_64-unknown-linux/10.2.0/../../../../lib64"
// CHECK-64-TO-64: "-L[[SYSROOT]]/lib/../lib64"
// CHECK-64-TO-64: "-L[[SYSROOT]]/usr/lib/../lib64"
// CHECK-64-TO-64: "-L[[SYSROOT]]/usr/lib/gcc/x86_64-unknown-linux/10.2.0/../../../../x86_64-unknown-linux/lib"
// CHECK-64-TO-64: "-L[[SYSROOT]]/lib"
// CHECK-64-TO-64: "-L[[SYSROOT]]/usr/lib"
//
<<<<<<< HEAD
// RUN: %clang -### %s -no-pie 2>&1 \
=======
// RUN: not %clang -### %s -no-pie 2>&1 \
>>>>>>> b7551458
// RUN:     --target=x86_64-unknown-linux -rtlib=plaform --unwindlib=platform -m32 \
// RUN:     --gcc-toolchain="" \
// RUN:     --sysroot=%S/Inputs/multilib_64bit_linux_tree \
// RUN:   | FileCheck --check-prefix=CHECK-64-TO-32 %s
// CHECK-64-TO-32: "{{.*}}ld{{(.exe)?}}" "--sysroot=[[SYSROOT:[^"]+]]"
// CHECK-64-TO-32: "{{.*}}/usr/lib/gcc/x86_64-unknown-linux/10.2.0/32{{/|\\\\}}crtbegin.o"
// CHECK-64-TO-32: "-L[[SYSROOT]]/usr/lib/gcc/x86_64-unknown-linux/10.2.0/32"
// CHECK-64-TO-32: "-L[[SYSROOT]]/usr/lib/gcc/x86_64-unknown-linux/10.2.0/../../../../x86_64-unknown-linux/lib/../lib32"
// CHECK-64-TO-32: "-L[[SYSROOT]]/usr/lib/gcc/x86_64-unknown-linux/10.2.0/../../../../lib32"
// CHECK-64-TO-32: "-L[[SYSROOT]]/lib/../lib32"
// CHECK-64-TO-32: "-L[[SYSROOT]]/usr/lib/../lib32"
// CHECK-64-TO-32: "-L[[SYSROOT]]/usr/lib/gcc/x86_64-unknown-linux/10.2.0/../../../../x86_64-unknown-linux/lib"
// CHECK-64-TO-32: "-L[[SYSROOT]]/lib"
// CHECK-64-TO-32: "-L[[SYSROOT]]/usr/lib"
//
// RUN: %clang -### %s -no-pie 2>&1 \
// RUN:     --target=x86_64-unknown-linux-gnux32 -rtlib=platform --unwindlib=platform \
// RUN:     --gcc-toolchain="" \
// RUN:     --sysroot=%S/Inputs/multilib_64bit_linux_tree \
// RUN:   | FileCheck --check-prefix=CHECK-X32 %s
// CHECK-X32: "{{.*}}ld{{(.exe)?}}" "--sysroot=[[SYSROOT:[^"]+]]"
// CHECK-X32: "{{.*}}/usr/lib/gcc/x86_64-unknown-linux/10.2.0/x32{{/|\\\\}}crtbegin.o"
// CHECK-X32: "-L[[SYSROOT]]/usr/lib/gcc/x86_64-unknown-linux/10.2.0/x32"
// CHECK-X32: "-L[[SYSROOT]]/usr/lib/gcc/x86_64-unknown-linux/10.2.0/../../../../x86_64-unknown-linux/lib/../libx32"
// CHECK-X32: "-L[[SYSROOT]]/usr/lib/gcc/x86_64-unknown-linux/10.2.0/../../../../libx32"
// CHECK-X32: "-L[[SYSROOT]]/lib/../libx32"
// CHECK-X32: "-L[[SYSROOT]]/usr/lib/../libx32"
// CHECK-X32: "-L[[SYSROOT]]/usr/lib/gcc/x86_64-unknown-linux/10.2.0/../../../../x86_64-unknown-linux/lib"
// CHECK-X32: "-L[[SYSROOT]]/lib"
// CHECK-X32: "-L[[SYSROOT]]/usr/lib"
//
// RUN: %clang -### %s -no-pie 2>&1 \
// RUN:     --target=x86_64-unknown-linux -rtlib=platform --unwindlib=platform -mx32 \
// RUN:     --gcc-toolchain="" \
// RUN:     --sysroot=%S/Inputs/multilib_64bit_linux_tree \
// RUN:   | FileCheck --check-prefix=CHECK-64-TO-X32 %s
// CHECK-64-TO-X32: "{{.*}}ld{{(.exe)?}}" "--sysroot=[[SYSROOT:[^"]+]]"
// CHECK-64-TO-X32: "{{.*}}/usr/lib/gcc/x86_64-unknown-linux/10.2.0/x32{{/|\\\\}}crtbegin.o"
// CHECK-64-TO-X32: "-L[[SYSROOT]]/usr/lib/gcc/x86_64-unknown-linux/10.2.0/x32"
// CHECK-64-TO-X32: "-L[[SYSROOT]]/usr/lib/gcc/x86_64-unknown-linux/10.2.0/../../../../x86_64-unknown-linux/lib/../libx32"
// CHECK-64-TO-X32: "-L[[SYSROOT]]/usr/lib/gcc/x86_64-unknown-linux/10.2.0/../../../../libx32"
// CHECK-64-TO-X32: "-L[[SYSROOT]]/lib/../libx32"
// CHECK-64-TO-X32: "-L[[SYSROOT]]/usr/lib/../libx32"
// CHECK-64-TO-X32: "-L[[SYSROOT]]/usr/lib/gcc/x86_64-unknown-linux/10.2.0/../../../../x86_64-unknown-linux/lib"
// CHECK-64-TO-X32: "-L[[SYSROOT]]/lib"
// CHECK-64-TO-X32: "-L[[SYSROOT]]/usr/lib"
//
// RUN: %clang -### %s -no-pie 2>&1 \
// RUN:     --target=i386-unknown-linux -rtlib=platform --unwindlib=platform -mx32 \
// RUN:     --gcc-toolchain="" \
// RUN:     --sysroot=%S/Inputs/multilib_64bit_linux_tree \
// RUN:   | FileCheck --check-prefix=CHECK-32-TO-X32 %s
// CHECK-32-TO-X32: "{{.*}}ld{{(.exe)?}}" "--sysroot=[[SYSROOT:[^"]+]]"
// CHECK-32-TO-X32: "{{.*}}/usr/lib/gcc/x86_64-unknown-linux/10.2.0/x32{{/|\\\\}}crtbegin.o"
// CHECK-32-TO-X32: "-L[[SYSROOT]]/usr/lib/gcc/x86_64-unknown-linux/10.2.0/x32"
// CHECK-32-TO-X32: "-L[[SYSROOT]]/usr/lib/gcc/x86_64-unknown-linux/10.2.0/../../../../x86_64-unknown-linux/lib/../libx32"
// CHECK-32-TO-X32: "-L[[SYSROOT]]/usr/lib/gcc/x86_64-unknown-linux/10.2.0/../../../../libx32"
// CHECK-32-TO-X32: "-L[[SYSROOT]]/lib/../libx32"
// CHECK-32-TO-X32: "-L[[SYSROOT]]/usr/lib/../libx32"
// CHECK-32-TO-X32: "-L[[SYSROOT]]/usr/lib/gcc/x86_64-unknown-linux/10.2.0/../../../../x86_64-unknown-linux/lib"
// CHECK-32-TO-X32: "-L[[SYSROOT]]/lib"
// CHECK-32-TO-X32: "-L[[SYSROOT]]/usr/lib"
//
// RUN: %clang -### %s -no-pie 2>&1 \
// RUN:     --target=x86_64-unknown-linux-gnux32 -rtlib=platform --unwindlib=platform -m64 \
// RUN:     --gcc-toolchain="" \
// RUN:     --sysroot=%S/Inputs/multilib_64bit_linux_tree \
// RUN:   | FileCheck --check-prefix=CHECK-X32-TO-64 %s
// CHECK-X32-TO-64: "{{.*}}ld{{(.exe)?}}" "--sysroot=[[SYSROOT:[^"]+]]"
// CHECK-X32-TO-64: "{{.*}}/usr/lib/gcc/x86_64-unknown-linux/10.2.0{{/|\\\\}}crtbegin.o"
// CHECK-X32-TO-64: "-L[[SYSROOT]]/usr/lib/gcc/x86_64-unknown-linux/10.2.0"
// CHECK-X32-TO-64: "-L[[SYSROOT]]/usr/lib/gcc/x86_64-unknown-linux/10.2.0/../../../../x86_64-unknown-linux/lib/../lib64"
// CHECK-X32-TO-64: "-L[[SYSROOT]]/usr/lib/gcc/x86_64-unknown-linux/10.2.0/../../../../lib64"
// CHECK-X32-TO-64: "-L[[SYSROOT]]/lib/../lib64"
// CHECK-X32-TO-64: "-L[[SYSROOT]]/usr/lib/../lib64"
// CHECK-X32-TO-64: "-L[[SYSROOT]]/usr/lib/gcc/x86_64-unknown-linux/10.2.0/../../../../x86_64-unknown-linux/lib"
// CHECK-X32-TO-64: "-L[[SYSROOT]]/lib"
// CHECK-X32-TO-64: "-L[[SYSROOT]]/usr/lib"
//
// RUN: %clang -### %s -no-pie 2>&1 \
// RUN:     --target=x86_64-unknown-linux-gnux32 -rtlib=platform --unwindlib=platform -m32 \
// RUN:     --gcc-toolchain="" \
// RUN:     --sysroot=%S/Inputs/multilib_64bit_linux_tree \
// RUN:   | FileCheck --check-prefix=CHECK-X32-TO-32 %s
// CHECK-X32-TO-32: "{{.*}}ld{{(.exe)?}}" "--sysroot=[[SYSROOT:[^"]+]]"
// CHECK-X32-TO-32: "{{.*}}/usr/lib/gcc/x86_64-unknown-linux/10.2.0/32{{/|\\\\}}crtbegin.o"
// CHECK-X32-TO-32: "-L[[SYSROOT]]/usr/lib/gcc/x86_64-unknown-linux/10.2.0/32"
// CHECK-X32-TO-32: "-L[[SYSROOT]]/usr/lib/gcc/x86_64-unknown-linux/10.2.0/../../../../x86_64-unknown-linux/lib/../lib32"
// CHECK-X32-TO-32: "-L[[SYSROOT]]/usr/lib/gcc/x86_64-unknown-linux/10.2.0/../../../../lib32"
// CHECK-X32-TO-32: "-L[[SYSROOT]]/lib/../lib32"
// CHECK-X32-TO-32: "-L[[SYSROOT]]/usr/lib/../lib32"
// CHECK-X32-TO-32: "-L[[SYSROOT]]/usr/lib/gcc/x86_64-unknown-linux/10.2.0/../../../../x86_64-unknown-linux/lib"
// CHECK-X32-TO-32: "-L[[SYSROOT]]/lib"
// CHECK-X32-TO-32: "-L[[SYSROOT]]/usr/lib"
//
// RUN: %clang -### %s -no-pie 2>&1 \
// RUN:     --target=x86_64-unknown-linux -rtlib=platform --unwindlib=platform -m32 \
// RUN:     --gcc-toolchain=%S/Inputs/multilib_64bit_linux_tree/usr \
// RUN:     --sysroot=%S/Inputs/multilib_32bit_linux_tree \
// RUN:   | FileCheck --check-prefix=CHECK-64-TO-32-SYSROOT %s
// CHECK-64-TO-32-SYSROOT: "{{.*}}ld{{(.exe)?}}" "--sysroot=[[SYSROOT:[^"]+]]"
// CHECK-64-TO-32-SYSROOT: "{{.*}}/usr/lib/gcc/x86_64-unknown-linux/10.2.0/32{{/|\\\\}}crtbegin.o"
// CHECK-64-TO-32-SYSROOT: "-L{{[^"]*}}/Inputs/multilib_64bit_linux_tree/usr/lib/gcc/x86_64-unknown-linux/10.2.0/32"
// CHECK-64-TO-32-SYSROOT: "-L[[SYSROOT]]/lib/../lib32"
// CHECK-64-TO-32-SYSROOT: "-L[[SYSROOT]]/usr/lib/../lib32"
// CHECK-64-TO-32-SYSROOT: "-L[[SYSROOT]]/lib"
// CHECK-64-TO-32-SYSROOT: "-L[[SYSROOT]]/usr/lib"
//
// Check that we support unusual patch version formats, including missing that
// component.
// RUN: %clang -### %s -no-pie 2>&1 \
// RUN:     --target=i386-unknown-linux -rtlib=platform --unwindlib=platform -m32 \
// RUN:     -ccc-install-dir %S/Inputs/gcc_version_parsing1/bin \
// RUN:     --gcc-toolchain="" \
// RUN:     --sysroot=%S/Inputs/basic_linux_tree \
// RUN:   | FileCheck --check-prefix=CHECK-GCC-VERSION1 %s
// CHECK-GCC-VERSION1: "{{.*}}ld{{(.exe)?}}" "--sysroot=[[SYSROOT:[^"]+]]"
// CHECK-GCC-VERSION1: "{{.*}}/Inputs/basic_linux_tree/usr/lib/gcc/i386-unknown-linux/10.2.0{{/|\\\\}}crtbegin.o"

// Test a simulated installation of libc++ on Linux, both through sysroot and
// the installation path of Clang.
// RUN: %clangxx -x c++ -### %s -no-pie 2>&1 \
// RUN:     --target=x86_64-unknown-linux-gnu \
// RUN:     -stdlib=libc++ \
// RUN:     -ccc-install-dir %S/Inputs/basic_linux_tree/usr/bin \
// RUN:     --gcc-toolchain="" \
// RUN:     -resource-dir=%S/Inputs/resource_dir \
// RUN:     --sysroot=%S/Inputs/basic_linux_libcxx_tree \
// RUN:   | FileCheck --check-prefix=CHECK-BASIC-LIBCXX-SYSROOT %s
// CHECK-BASIC-LIBCXX-SYSROOT: "-cc1"
// CHECK-BASIC-LIBCXX-SYSROOT: "-isysroot" "[[SYSROOT:[^"]+]]"
// CHECK-BASIC-LIBCXX-SYSROOT: "-internal-isystem" "[[SYSROOT]]/usr/include/c++/v1"
// CHECK-BASIC-LIBCXX-SYSROOT: "-internal-isystem" "[[SYSROOT]]/usr/local/include"
// CHECK-BASIC-LIBCXX-SYSROOT: "--sysroot=[[SYSROOT]]"
// RUN: %clang -x c++ -### %s -no-pie 2>&1 \
// RUN:     --target=x86_64-unknown-linux-gnu \
// RUN:     -stdlib=libc++ \
// RUN:     -ccc-install-dir %S/Inputs/basic_linux_libcxx_tree/usr/bin \
// RUN:     --gcc-toolchain="" \
// RUN:     -resource-dir=%S/Inputs/resource_dir \
// RUN:     --sysroot=%S/Inputs/basic_linux_libcxx_tree \
// RUN:   | FileCheck --check-prefix=CHECK-BASIC-LIBCXX-INSTALL %s
// CHECK-BASIC-LIBCXX-INSTALL: "-cc1"
// CHECK-BASIC-LIBCXX-INSTALL: "-isysroot" "[[SYSROOT:[^"]+]]"
// CHECK-BASIC-LIBCXX-INSTALL: "-internal-isystem" "[[SYSROOT]]/usr/bin/../include/c++/v1"
// CHECK-BASIC-LIBCXX-INSTALL: "-internal-isystem" "[[SYSROOT]]/usr/local/include"
// CHECK-BASIC-LIBCXX-INSTALL: "--sysroot=[[SYSROOT]]"
//
// Test that we can use -stdlib=libc++ in a build system even when it
// occasionally links C code instead of C++ code.
// RUN: %clang -x c -### %s -no-pie 2>&1 \
// RUN:     --target=x86_64-unknown-linux-gnu \
// RUN:     -stdlib=libc++ \
// RUN:     -ccc-install-dir %S/Inputs/basic_linux_libcxx_tree/usr/bin \
// RUN:     --gcc-toolchain="" \
// RUN:     --sysroot=%S/Inputs/basic_linux_libcxx_tree \
// RUN:   | FileCheck --check-prefix=CHECK-BASIC-LIBCXX-C-LINK %s
// CHECK-BASIC-LIBCXX-C-LINK-NOT: warning:
// CHECK-BASIC-LIBCXX-C-LINK: "-cc1"
// CHECK-BASIC-LIBCXX-C-LINK: "-isysroot" "[[SYSROOT:[^"]+]]"
// CHECK-BASIC-LIBCXX-C-LINK-NOT: "-internal-isystem" "[[SYSROOT]]/usr/bin/../include/c++/v1"
// CHECK-BASIC-LIBCXX-C-LINK: "-internal-isystem" "[[SYSROOT]]/usr/local/include"
// CHECK-BASIC-LIBCXX-C-LINK: "--sysroot=[[SYSROOT]]"
//
// Check multi arch support on Ubuntu 12.04 LTS.
// RUN: %clang -### %s -no-pie 2>&1 \
// RUN:     --target=arm-unknown-linux-gnueabihf -rtlib=platform --unwindlib=platform \
// RUN:     --gcc-toolchain="" \
// RUN:     --sysroot=%S/Inputs/ubuntu_12.04_LTS_multiarch_tree \
// RUN:   | FileCheck --check-prefix=CHECK-UBUNTU-12-04-ARM-HF %s
// CHECK-UBUNTU-12-04-ARM-HF: "{{.*}}ld{{(.exe)?}}" "--sysroot=[[SYSROOT:[^"]+]]"
// CHECK-UBUNTU-12-04-ARM-HF: "{{.*}}/usr/lib/arm-linux-gnueabihf{{/|\\\\}}crt1.o"
// CHECK-UBUNTU-12-04-ARM-HF: "{{.*}}/usr/lib/arm-linux-gnueabihf{{/|\\\\}}crti.o"
// CHECK-UBUNTU-12-04-ARM-HF: "{{.*}}/usr/lib/gcc/arm-linux-gnueabihf/4.6.3{{/|\\\\}}crtbegin.o"
// CHECK-UBUNTU-12-04-ARM-HF: "-L[[SYSROOT]]/usr/lib/gcc/arm-linux-gnueabihf/4.6.3"
// CHECK-UBUNTU-12-04-ARM-HF: "-L[[SYSROOT]]/lib/arm-linux-gnueabihf"
// CHECK-UBUNTU-12-04-ARM-HF: "-L[[SYSROOT]]/usr/lib/arm-linux-gnueabihf"
// CHECK-UBUNTU-12-04-ARM-HF: "{{.*}}/usr/lib/gcc/arm-linux-gnueabihf/4.6.3{{/|\\\\}}crtend.o"
// CHECK-UBUNTU-12-04-ARM-HF: "{{.*}}/usr/lib/arm-linux-gnueabihf{{/|\\\\}}crtn.o"
//
// Check Ubuntu 13.10 on x86-64 targeting arm-linux-gnueabihf.
// RUN: %clang -### %s -no-pie 2>&1 \
// RUN:     --target=arm-linux-gnueabihf -rtlib=platform --unwindlib=platform \
// RUN:     --gcc-toolchain="" \
// RUN:     --sysroot=%S/Inputs/x86-64_ubuntu_13.10 \
// RUN:   | FileCheck --check-prefix=CHECK-X86-64-UBUNTU-13-10-ARM-HF %s
// CHECK-X86-64-UBUNTU-13-10-ARM-HF: "{{.*}}ld{{(.exe)?}}" "--sysroot=[[SYSROOT:[^"]+]]"
// CHECK-X86-64-UBUNTU-13-10-ARM-HF: "-dynamic-linker" "{{(/usr/arm--linux-gnueabihf)?}}/lib/ld-linux-armhf.so.3"
// CHECK-X86-64-UBUNTU-13-10-ARM-HF: "{{.*}}/usr/lib/gcc-cross/arm-linux-gnueabihf/4.8/../../../../arm-linux-gnueabihf/lib/../lib{{/|\\\\}}crt1.o"
// CHECK-X86-64-UBUNTU-13-10-ARM-HF: "{{.*}}/usr/lib/gcc-cross/arm-linux-gnueabihf/4.8/../../../../arm-linux-gnueabihf/lib/../lib{{/|\\\\}}crti.o"
// CHECK-X86-64-UBUNTU-13-10-ARM-HF: "{{.*}}/usr/lib/gcc-cross/arm-linux-gnueabihf/4.8{{/|\\\\}}crtbegin.o"
// CHECK-X86-64-UBUNTU-13-10-ARM-HF: "-L[[SYSROOT]]/usr/lib/gcc-cross/arm-linux-gnueabihf/4.8"
// CHECK-X86-64-UBUNTU-13-10-ARM-HF: "-L[[SYSROOT]]/usr/lib/gcc-cross/arm-linux-gnueabihf/4.8/../../../../arm-linux-gnueabihf/lib/../lib"
// CHECK-X86-64-UBUNTU-13-10-ARM-HF: "-L[[SYSROOT]]/lib/../lib"
// CHECK-X86-64-UBUNTU-13-10-ARM-HF: "-L[[SYSROOT]]/usr/lib/../lib"
// CHECK-X86-64-UBUNTU-13-10-ARM-HF: "-L[[SYSROOT]]/usr/lib/gcc-cross/arm-linux-gnueabihf/4.8/../../../../arm-linux-gnueabihf/lib"
// CHECK-X86-64-UBUNTU-13-10-ARM-HF: "{{.*}}/usr/lib/gcc-cross/arm-linux-gnueabihf/4.8{{/|\\\\}}crtend.o"
// CHECK-X86-64-UBUNTU-13-10-ARM-HF: "{{.*}}/usr/lib/gcc-cross/arm-linux-gnueabihf/4.8/../../../../arm-linux-gnueabihf/lib/../lib{{/|\\\\}}crtn.o"
//
// Check Ubuntu 13.10 on x86-64 targeting arm-linux-gnueabi.
// RUN: %clang -### %s -no-pie 2>&1 \
// RUN:     --target=arm-linux-gnueabi -rtlib=platform --unwindlib=platform \
// RUN:     --gcc-toolchain="" \
// RUN:     --sysroot=%S/Inputs/x86-64_ubuntu_13.10 \
// RUN:   | FileCheck --check-prefix=CHECK-X86-64-UBUNTU-13-10-ARM %s
// CHECK-X86-64-UBUNTU-13-10-ARM: "{{.*}}ld{{(.exe)?}}" "--sysroot=[[SYSROOT:[^"]+]]"
// CHECK-X86-64-UBUNTU-13-10-ARM: "-dynamic-linker" "{{(/usr/arm--linux-gnueabi)?}}/lib/ld-linux.so.3"
// CHECK-X86-64-UBUNTU-13-10-ARM: "{{.*}}/usr/lib/gcc-cross/arm-linux-gnueabi/4.7/../../../../arm-linux-gnueabi/lib/../lib{{/|\\\\}}crt1.o"
// CHECK-X86-64-UBUNTU-13-10-ARM: "{{.*}}/usr/lib/gcc-cross/arm-linux-gnueabi/4.7/../../../../arm-linux-gnueabi/lib/../lib{{/|\\\\}}crti.o"
// CHECK-X86-64-UBUNTU-13-10-ARM: "{{.*}}/usr/lib/gcc-cross/arm-linux-gnueabi/4.7{{/|\\\\}}crtbegin.o"
// CHECK-X86-64-UBUNTU-13-10-ARM: "-L[[SYSROOT]]/usr/lib/gcc-cross/arm-linux-gnueabi/4.7"
// CHECK-X86-64-UBUNTU-13-10-ARM: "-L[[SYSROOT]]/usr/lib/gcc-cross/arm-linux-gnueabi/4.7/../../../../arm-linux-gnueabi/lib/../lib"
// CHECK-X86-64-UBUNTU-13-10-ARM: "-L[[SYSROOT]]/lib/../lib"
// CHECK-X86-64-UBUNTU-13-10-ARM: "-L[[SYSROOT]]/usr/lib/../lib"
// CHECK-X86-64-UBUNTU-13-10-ARM: "-L[[SYSROOT]]/usr/lib/gcc-cross/arm-linux-gnueabi/4.7/../../../../arm-linux-gnueabi/lib"
// CHECK-X86-64-UBUNTU-13-10-ARM: "{{.*}}/usr/lib/gcc-cross/arm-linux-gnueabi/4.7{{/|\\\\}}crtend.o"
// CHECK-X86-64-UBUNTU-13-10-ARM: "{{.*}}/usr/lib/gcc-cross/arm-linux-gnueabi/4.7/../../../../arm-linux-gnueabi/lib/../lib{{/|\\\\}}crtn.o"
//
// Check Ubuntu 14.04 on powerpc64le.
// RUN: %clang -### %s -no-pie 2>&1 \
// RUN:     --target=powerpc64le-unknown-linux-gnu -rtlib=platform --unwindlib=platform \
// RUN:     --gcc-toolchain="" \
// RUN:     --sysroot=%S/Inputs/ubuntu_14.04_multiarch_tree \
// RUN:   | FileCheck --check-prefix=CHECK-UBUNTU-14-04-PPC64LE %s
// CHECK-UBUNTU-14-04-PPC64LE: "{{.*}}ld{{(.exe)?}}" "--sysroot=[[SYSROOT:[^"]+]]"
// CHECK-UBUNTU-14-04-PPC64LE: "{{.*}}/usr/lib/powerpc64le-linux-gnu{{/|\\\\}}crt1.o"
// CHECK-UBUNTU-14-04-PPC64LE: "{{.*}}/usr/lib/powerpc64le-linux-gnu{{/|\\\\}}crti.o"
// CHECK-UBUNTU-14-04-PPC64LE: "{{.*}}/usr/lib/gcc/powerpc64le-linux-gnu/4.8{{/|\\\\}}crtbegin.o"
// CHECK-UBUNTU-14-04-PPC64LE: "-L[[SYSROOT]]/usr/lib/gcc/powerpc64le-linux-gnu/4.8"
// CHECK-UBUNTU-14-04-PPC64LE: "-L[[SYSROOT]]/lib/powerpc64le-linux-gnu"
// CHECK-UBUNTU-14-04-PPC64LE: "-L[[SYSROOT]]/usr/lib/powerpc64le-linux-gnu"
// CHECK-UBUNTU-14-04-PPC64LE: "{{.*}}/usr/lib/gcc/powerpc64le-linux-gnu/4.8{{/|\\\\}}crtend.o"
// CHECK-UBUNTU-14-04-PPC64LE: "{{.*}}/usr/lib/powerpc64le-linux-gnu{{/|\\\\}}crtn.o"
//
// Check Ubuntu 14.04 on x32.
// "/usr/lib/gcc/x86_64-linux-gnu/4.8/x32/crtend.o" "/usr/lib/gcc/x86_64-linux-gnu/4.8/../../../../libx32/crtn.o"
// RUN: %clang -### %s -no-pie 2>&1 \
// RUN:     --target=x86_64-unknown-linux-gnux32 -rtlib=platform --unwindlib=platform \
// RUN:     --gcc-toolchain="" \
// RUN:     --sysroot=%S/Inputs/ubuntu_14.04_multiarch_tree \
// RUN:   | FileCheck --check-prefix=CHECK-UBUNTU-14-04-X32 %s
// CHECK-UBUNTU-14-04-X32: "{{.*}}ld{{(.exe)?}}" "--sysroot=[[SYSROOT:[^"]+]]"
// CHECK-UBUNTU-14-04-X32: "{{.*}}/usr/lib/gcc/x86_64-linux-gnu/4.8/../../../../libx32{{/|\\\\}}crt1.o"
// CHECK-UBUNTU-14-04-X32: "{{.*}}/usr/lib/gcc/x86_64-linux-gnu/4.8/../../../../libx32{{/|\\\\}}crti.o"
// CHECK-UBUNTU-14-04-X32: "{{.*}}/usr/lib/gcc/x86_64-linux-gnu/4.8/x32{{/|\\\\}}crtbegin.o"
// CHECK-UBUNTU-14-04-X32: "-L[[SYSROOT]]/usr/lib/gcc/x86_64-linux-gnu/4.8/x32"
// CHECK-UBUNTU-14-04-X32-SAME: {{^}} "-L[[SYSROOT]]/usr/lib/gcc/x86_64-linux-gnu/4.8/../../../../libx32"
// CHECK-UBUNTU-14-04-X32-SAME: {{^}} "-L[[SYSROOT]]/lib/../libx32"
// CHECK-UBUNTU-14-04-X32-SAME: {{^}} "-L[[SYSROOT]]/usr/lib/../libx32"
// CHECK-UBUNTU-14-04-X32: "{{.*}}/usr/lib/gcc/x86_64-linux-gnu/4.8/x32{{/|\\\\}}crtend.o"
// CHECK-UBUNTU-14-04-X32: "{{.*}}/usr/lib/gcc/x86_64-linux-gnu/4.8/../../../../libx32{{/|\\\\}}crtn.o"
//
// Check fedora 18 on arm.
// RUN: %clang -### %s -no-pie 2>&1 \
// RUN:     --target=armv7-unknown-linux-gnueabihf -rtlib=platform --unwindlib=platform \
// RUN:     --gcc-toolchain="" \
// RUN:     --sysroot=%S/Inputs/fedora_18_tree \
// RUN:   | FileCheck --check-prefix=CHECK-FEDORA-18-ARM-HF %s
// CHECK-FEDORA-18-ARM-HF: "{{.*}}ld{{(.exe)?}}" "--sysroot=[[SYSROOT:[^"]+]]"
// CHECK-FEDORA-18-ARM-HF: "{{.*}}/usr/lib/gcc/armv7hl-redhat-linux-gnueabi/4.7.2/../../../../lib{{/|\\\\}}crt1.o"
// CHECK-FEDORA-18-ARM-HF: "{{.*}}/usr/lib/gcc/armv7hl-redhat-linux-gnueabi/4.7.2/../../../../lib{{/|\\\\}}crti.o"
// CHECK-FEDORA-18-ARM-HF: "{{.*}}/usr/lib/gcc/armv7hl-redhat-linux-gnueabi/4.7.2{{/|\\\\}}crtbegin.o"
// CHECK-FEDORA-18-ARM-HF: "-L[[SYSROOT]]/usr/lib/gcc/armv7hl-redhat-linux-gnueabi/4.7.2"
// CHECK-FEDORA-18-ARM-HF: "-L[[SYSROOT]]/usr/lib/gcc/armv7hl-redhat-linux-gnueabi/4.7.2/../../../../lib"
// CHECK-FEDORA-18-ARM-HF: "{{.*}}/usr/lib/gcc/armv7hl-redhat-linux-gnueabi/4.7.2{{/|\\\\}}crtend.o"
// CHECK-FEDORA-18-ARM-HF: "{{.*}}/usr/lib/gcc/armv7hl-redhat-linux-gnueabi/4.7.2/../../../../lib{{/|\\\\}}crtn.o"
//
// Check Fedora 21 on AArch64.
// RUN: %clang -### %s -no-pie 2>&1 \
// RUN:     --target=arm64-unknown-linux-gnu -rtlib=platform --unwindlib=platform \
// RUN:     --gcc-toolchain="" \
// RUN:     --sysroot=%S/Inputs/fedora_21_tree \
// RUN:   | FileCheck --check-prefix=CHECK-FEDORA-21-AARCH64 %s
// RUN: %clang -### %s -no-pie 2>&1 \
// RUN:     --target=aarch64-unknown-linux-gnu -rtlib=platform --unwindlib=platform \
// RUN:     --gcc-toolchain="" \
// RUN:     --sysroot=%S/Inputs/fedora_21_tree \
// RUN:   | FileCheck --check-prefix=CHECK-FEDORA-21-AARCH64 %s
// CHECK-FEDORA-21-AARCH64: "{{.*}}ld{{(.exe)?}}" "--sysroot=[[SYSROOT:[^"]+]]"
// CHECK-FEDORA-21-AARCH64: "{{.*}}/usr/lib/gcc/aarch64-redhat-linux/4.9.0/../../../../lib64{{/|\\\\}}crt1.o"
// CHECK-FEDORA-21-AARCH64: "{{.*}}/usr/lib/gcc/aarch64-redhat-linux/4.9.0/../../../../lib64{{/|\\\\}}crti.o"
// CHECK-FEDORA-21-AARCH64: "{{.*}}/usr/lib/gcc/aarch64-redhat-linux/4.9.0{{/|\\\\}}crtbegin.o"
// CHECK-FEDORA-21-AARCH64: "-L[[SYSROOT]]/usr/lib/gcc/aarch64-redhat-linux/4.9.0"
// CHECK-FEDORA-21-AARCH64: "-L[[SYSROOT]]/usr/lib/gcc/aarch64-redhat-linux/4.9.0/../../../../lib64"
// CHECK-FEDORA-21-AARCH64: "{{.*}}/usr/lib/gcc/aarch64-redhat-linux/4.9.0{{/|\\\\}}crtend.o"
// CHECK-FEDORA-21-AARCH64: "{{.*}}/usr/lib/gcc/aarch64-redhat-linux/4.9.0/../../../../lib64{{/|\\\\}}crtn.o"
//
// Check Fedora 31 on riscv64.
// RUN: %clang -### %s -no-pie 2>&1 \
// RUN:     --target=riscv64-redhat-linux -rtlib=platform --unwindlib=platform \
// RUN:     --gcc-toolchain="" \
// RUN:     --sysroot=%S/Inputs/fedora_31_riscv64_tree \
// RUN:   | FileCheck --check-prefix=CHECK-FEDORA-31-RISCV64 %s
// CHECK-FEDORA-31-RISCV64: "{{.*}}ld{{(.exe)?}}" "--sysroot=[[SYSROOT:[^"]+]]"
// CHECK-FEDORA-31-RISCV64: "{{.*}}/usr/lib/gcc/riscv64-redhat-linux/9/../../../../lib64{{/|\\\\}}crt1.o"
// CHECK-FEDORA-31-RISCV64: "{{.*}}/usr/lib/gcc/riscv64-redhat-linux/9{{/|\\\\}}crti.o"
// CHECK-FEDORA-31-RISCV64: "{{.*}}/usr/lib/gcc/riscv64-redhat-linux/9{{/|\\\\}}crtbegin.o"
// CHECK-FEDORA-31-RISCV64: "-L[[SYSROOT]]/usr/lib/gcc/riscv64-redhat-linux/9"
// CHECK-FEDORA-31-RISCV64: "-L[[SYSROOT]]/usr/lib/gcc/riscv64-redhat-linux/9/../../../../lib64"
// CHECK-FEDORA-31-RISCV64: "{{.*}}/usr/lib/gcc/riscv64-redhat-linux/9{{/|\\\\}}crtend.o"
// CHECK-FEDORA-31-RISCV64: "{{.*}}/usr/lib/gcc/riscv64-redhat-linux/9{{/|\\\\}}crtn.o"
//
// RUN: %clang -### %s -no-pie 2>&1 \
// RUN:     --target=arm-unknown-linux-gnueabi -rtlib=platform --unwindlib=platform \
// RUN:     --gcc-toolchain="" \
// RUN:     --sysroot=%S/Inputs/ubuntu_12.04_LTS_multiarch_tree \
// RUN:   | FileCheck --check-prefix=CHECK-UBUNTU-12-04-ARM %s
// CHECK-UBUNTU-12-04-ARM: "{{.*}}ld{{(.exe)?}}" "--sysroot=[[SYSROOT:[^"]+]]"
// CHECK-UBUNTU-12-04-ARM: "{{.*}}/usr/lib/arm-linux-gnueabi{{/|\\\\}}crt1.o"
// CHECK-UBUNTU-12-04-ARM: "{{.*}}/usr/lib/arm-linux-gnueabi{{/|\\\\}}crti.o"
// CHECK-UBUNTU-12-04-ARM: "{{.*}}/usr/lib/gcc/arm-linux-gnueabi/4.6.1{{/|\\\\}}crtbegin.o"
// CHECK-UBUNTU-12-04-ARM: "-L[[SYSROOT]]/usr/lib/gcc/arm-linux-gnueabi/4.6.1"
// CHECK-UBUNTU-12-04-ARM: "-L[[SYSROOT]]/lib/arm-linux-gnueabi"
// CHECK-UBUNTU-12-04-ARM: "-L[[SYSROOT]]/usr/lib/arm-linux-gnueabi"
// CHECK-UBUNTU-12-04-ARM: "{{.*}}/usr/lib/gcc/arm-linux-gnueabi/4.6.1{{/|\\\\}}crtend.o"
// CHECK-UBUNTU-12-04-ARM: "{{.*}}/usr/lib/arm-linux-gnueabi{{/|\\\\}}crtn.o"
//
// Test the setup that shipped in SUSE 10.3 on ppc64.
// RUN: %clang -### %s -no-pie 2>&1 \
// RUN:     --target=powerpc64-suse-linux -rtlib=platform --unwindlib=platform \
// RUN:     --gcc-toolchain="" \
// RUN:     --sysroot=%S/Inputs/suse_10.3_ppc64_tree \
// RUN:   | FileCheck --check-prefix=CHECK-SUSE-10-3-PPC64 %s
// CHECK-SUSE-10-3-PPC64: "{{.*}}ld{{(.exe)?}}" "--sysroot=[[SYSROOT:[^"]+]]"
// CHECK-SUSE-10-3-PPC64: "{{.*}}/usr/lib/gcc/powerpc64-suse-linux/4.1.2/64{{/|\\\\}}crtbegin.o"
// CHECK-SUSE-10-3-PPC64: "-L[[SYSROOT]]/usr/lib/gcc/powerpc64-suse-linux/4.1.2/64"
// CHECK-SUSE-10-3-PPC64: "-L[[SYSROOT]]/usr/lib/gcc/powerpc64-suse-linux/4.1.2/../../../../lib64"
// CHECK-SUSE-10-3-PPC64: "-L[[SYSROOT]]/lib/../lib64"
// CHECK-SUSE-10-3-PPC64: "-L[[SYSROOT]]/usr/lib/../lib64"
//
// Check openSuse Leap 42.2 on AArch64
// RUN: %clang -### %s -no-pie 2>&1 \
// RUN:     --target=arm64-unknown-linux-gnu -rtlib=platform --unwindlib=platform \
// RUN:     --gcc-toolchain="" \
// RUN:     --sysroot=%S/Inputs/opensuse_42.2_aarch64_tree \
// RUN:   | FileCheck --check-prefix=CHECK-OPENSUSE-42-2-AARCH64 %s
// RUN: %clang -### %s -no-pie 2>&1 \
// RUN:     --target=aarch64-unknown-linux-gnu -rtlib=platform --unwindlib=platform \
// RUN:     --gcc-toolchain="" \
// RUN:     --sysroot=%S/Inputs/opensuse_42.2_aarch64_tree \
// RUN:   | FileCheck --check-prefix=CHECK-OPENSUSE-42-2-AARCH64 %s
// CHECK-OPENSUSE-42-2-AARCH64: "{{.*}}ld{{(.exe)?}}" "--sysroot=[[SYSROOT:[^"]+]]"
// CHECK-OPENSUSE-42-2-AARCH64: "{{.*}}/usr/lib64/gcc/aarch64-suse-linux/4.8/../../../../lib64{{/|\\\\}}crt1.o"
// CHECK-OPENSUSE-42-2-AARCH64: "{{.*}}/usr/lib64/gcc/aarch64-suse-linux/4.8/../../../../lib64{{/|\\\\}}crti.o"
// CHECK-OPENSUSE-42-2-AARCH64: "{{.*}}/usr/lib64/gcc/aarch64-suse-linux/4.8{{/|\\\\}}crtbegin.o"
// CHECK-OPENSUSE-42-2-AARCH64: "-L[[SYSROOT]]/usr/lib64/gcc/aarch64-suse-linux/4.8"
// CHECK-OPENSUSE-42-2-AARCH64: "-L[[SYSROOT]]/usr/lib64/gcc/aarch64-suse-linux/4.8/../../../../lib64"
// CHECK-OPENSUSE-42-2-AARCH64: "{{.*}}/usr/lib64/gcc/aarch64-suse-linux/4.8{{/|\\\\}}crtend.o"
// CHECK-OPENSUSE-42-2-AARCH64: "{{.*}}/usr/lib64/gcc/aarch64-suse-linux/4.8/../../../../lib64{{/|\\\\}}crtn.o"
//
// Check openSUSE Tumbleweed on armv6hl
// RUN: %clang -### %s -no-pie 2>&1 \
// RUN:     --target=armv6hl-suse-linux-gnueabi -rtlib=platform --unwindlib=platform \
// RUN:     --gcc-toolchain="" \
// RUN:     --sysroot=%S/Inputs/opensuse_tumbleweed_armv6hl_tree \
// RUN:   | FileCheck --check-prefix=CHECK-OPENSUSE-TW-ARMV6HL %s
// RUN: %clang -### %s -no-pie 2>&1 \
// RUN:     --target=armv6hl-suse-linux-gnueabi -rtlib=platform --unwindlib=platform \
// RUN:     --gcc-toolchain="" \
// RUN:     --sysroot=%S/Inputs/opensuse_tumbleweed_armv6hl_tree \
// RUN:   | FileCheck --check-prefix=CHECK-OPENSUSE-TW-ARMV6HL %s
// CHECK-OPENSUSE-TW-ARMV6HL: "{{.*}}ld{{(.exe)?}}" "--sysroot=[[SYSROOT:[^"]+]]"
// CHECK-OPENSUSE-TW-ARMV6HL: "{{.*}}/usr/lib/gcc/armv6hl-suse-linux-gnueabi/5/../../../../lib{{/|\\\\}}crt1.o"
// CHECK-OPENSUSE-TW-ARMV6HL: "{{.*}}/usr/lib/gcc/armv6hl-suse-linux-gnueabi/5/../../../../lib{{/|\\\\}}crti.o"
// CHECK-OPENSUSE-TW-ARMV6HL: "{{.*}}/usr/lib/gcc/armv6hl-suse-linux-gnueabi/5{{/|\\\\}}crtbegin.o"
// CHECK-OPENSUSE-TW-ARMV6HL: "-L[[SYSROOT]]/usr/lib/gcc/armv6hl-suse-linux-gnueabi/5"
// CHECK-OPENSUSE-TW-ARMV6HL: "-L[[SYSROOT]]/usr/lib/gcc/armv6hl-suse-linux-gnueabi/5/../../../../lib"
// CHECK-OPENSUSE-TW-ARMV6HL: "{{.*}}/usr/lib/gcc/armv6hl-suse-linux-gnueabi/5{{/|\\\\}}crtend.o"
// CHECK-OPENSUSE-TW-ARMV6HL: "{{.*}}/usr/lib/gcc/armv6hl-suse-linux-gnueabi/5/../../../../lib{{/|\\\\}}crtn.o"
//
// Check openSUSE Tumbleweed on armv7hl
// RUN: %clang -### %s -no-pie 2>&1 \
// RUN:     --target=armv7hl-suse-linux-gnueabi -rtlib=platform --unwindlib=platform \
// RUN:     --gcc-toolchain="" \
// RUN:     --sysroot=%S/Inputs/opensuse_tumbleweed_armv7hl_tree \
// RUN:   | FileCheck --check-prefix=CHECK-OPENSUSE-TW-ARMV7HL %s
// RUN: %clang -### %s -no-pie 2>&1 \
// RUN:     --target=armv7hl-suse-linux-gnueabi -rtlib=platform --unwindlib=platform \
// RUN:     --gcc-toolchain="" \
// RUN:     --sysroot=%S/Inputs/opensuse_tumbleweed_armv7hl_tree \
// RUN:   | FileCheck --check-prefix=CHECK-OPENSUSE-TW-ARMV7HL %s
// CHECK-OPENSUSE-TW-ARMV7HL: "{{.*}}ld{{(.exe)?}}" "--sysroot=[[SYSROOT:[^"]+]]"
// CHECK-OPENSUSE-TW-ARMV7HL: "{{.*}}/usr/lib/gcc/armv7hl-suse-linux-gnueabi/5/../../../../lib{{/|\\\\}}crt1.o"
// CHECK-OPENSUSE-TW-ARMV7HL: "{{.*}}/usr/lib/gcc/armv7hl-suse-linux-gnueabi/5/../../../../lib{{/|\\\\}}crti.o"
// CHECK-OPENSUSE-TW-ARMV7HL: "{{.*}}/usr/lib/gcc/armv7hl-suse-linux-gnueabi/5{{/|\\\\}}crtbegin.o"
// CHECK-OPENSUSE-TW-ARMV7HL: "-L[[SYSROOT]]/usr/lib/gcc/armv7hl-suse-linux-gnueabi/5"
// CHECK-OPENSUSE-TW-ARMV7HL: "-L[[SYSROOT]]/usr/lib/gcc/armv7hl-suse-linux-gnueabi/5/../../../../lib"
// CHECK-OPENSUSE-TW-ARMV7HL: "{{.*}}/usr/lib/gcc/armv7hl-suse-linux-gnueabi/5{{/|\\\\}}crtend.o"
// CHECK-OPENSUSE-TW-ARMV7HL: "{{.*}}/usr/lib/gcc/armv7hl-suse-linux-gnueabi/5/../../../../lib{{/|\\\\}}crtn.o"
//
// Check openSUSE Tumbleweed on riscv64
// RUN: %clang -### %s -no-pie 2>&1 \
// RUN:     --target=riscv64-suse-linux -rtlib=platform --unwindlib=platform \
// RUN:     --gcc-toolchain="" \
// RUN:     --sysroot=%S/Inputs/opensuse_tumbleweed_riscv64_tree \
// RUN:   | FileCheck --check-prefix=CHECK-OPENSUSE-TW-RISCV64 %s
// RUN: %clang -### %s -no-pie 2>&1 \
// RUN:     --target=riscv64-suse-linux -rtlib=platform --unwindlib=platform \
// RUN:     --gcc-toolchain="" \
// RUN:     --sysroot=%S/Inputs/opensuse_tumbleweed_riscv64_tree \
// RUN:   | FileCheck --check-prefix=CHECK-OPENSUSE-TW-RISCV64 %s
// CHECK-OPENSUSE-TW-RISCV64: "{{.*}}ld{{(.exe)?}}" "--sysroot=[[SYSROOT:[^"]+]]"
// CHECK-OPENSUSE-TW-RISCV64: "{{.*}}/usr/lib64/gcc/riscv64-suse-linux/9/../../../../lib64{{/|\\\\}}crt1.o"
// CHECK-OPENSUSE-TW-RISCV64: "{{.*}}/usr/lib64/gcc/riscv64-suse-linux/9/../../../../lib64{{/|\\\\}}crti.o"
// CHECK-OPENSUSE-TW-RISCV64: "{{.*}}/usr/lib64/gcc/riscv64-suse-linux/9{{/|\\\\}}crtbegin.o"
// CHECK-OPENSUSE-TW-RISCV64: "-L[[SYSROOT]]/usr/lib64/gcc/riscv64-suse-linux/9"
// CHECK-OPENSUSE-TW-RISCV64: "-L[[SYSROOT]]/usr/lib64/gcc/riscv64-suse-linux/9/../../../../lib64"
// CHECK-OPENSUSE-TW-RISCV64: "{{.*}}/usr/lib64/gcc/riscv64-suse-linux/9{{/|\\\\}}crtend.o"
// CHECK-OPENSUSE-TW-RISCV64: "{{.*}}/usr/lib64/gcc/riscv64-suse-linux/9/../../../../lib64{{/|\\\\}}crtn.o"
//
// Check openSUSE Tumbleweed on ppc
// RUN: %clang -### %s -no-pie 2>&1 \
// RUN:     --target=powerpc-unknown-linux-gnu -rtlib=platform --unwindlib=platform \
// RUN:     --gcc-toolchain="" \
// RUN:     --sysroot=%S/Inputs/opensuse_tumbleweed_ppc_tree \
// RUN:   | FileCheck --check-prefix=CHECK-OPENSUSE-TW-PPC %s
// CHECK-OPENSUSE-TW-PPC: "{{.*}}ld{{(.exe)?}}" "--sysroot=[[SYSROOT:[^"]+]]"
// CHECK-OPENSUSE-TW-PPC: "{{.*}}/usr/lib{{/|\\\\}}crt1.o"
// CHECK-OPENSUSE-TW-PPC: "{{.*}}/usr/lib{{/|\\\\}}crti.o"
// CHECK-OPENSUSE-TW-PPC: "{{.*}}/usr/lib/gcc/powerpc64-suse-linux/9{{/|\\\\}}crtbegin.o"
// CHECK-OPENSUSE-TW-PPC: "-L[[SYSROOT]]/usr/lib/gcc/powerpc64-suse-linux/9"
// CHECK-OPENSUSE-TW-PPC: "{{.*}}/usr/lib/gcc/powerpc64-suse-linux/9{{/|\\\\}}crtend.o"
// CHECK-OPENSUSE-TW-PPC: "{{.*}}/usr/lib/crtn.o"
//
// Check dynamic-linker for different archs
// RUN: %clang -### %s -no-pie 2>&1 \
// RUN:     --target=arm-linux-gnueabi \
// RUN:   | FileCheck --check-prefix=CHECK-ARM %s
// CHECK-ARM: "{{.*}}ld{{(.exe)?}}"
// CHECK-ARM: "-m" "armelf_linux_eabi"
// CHECK-ARM: "-dynamic-linker" "{{.*}}/lib/ld-linux.so.3"
//
// RUN: %clang -### %s -no-pie 2>&1 \
// RUN:     --target=arm-linux-gnueabi -mfloat-abi=hard \
// RUN:   | FileCheck --check-prefix=CHECK-ARM-ABIHF %s
// CHECK-ARM-ABIHF: "{{.*}}ld{{(.exe)?}}"
// CHECK-ARM-ABIHF: "-m" "armelf_linux_eabi"
// CHECK-ARM-ABIHF: "-dynamic-linker" "{{.*}}/lib/ld-linux-armhf.so.3"
//
// RUN: %clang -### %s -no-pie 2>&1 \
// RUN:     --target=arm-linux-gnueabihf \
// RUN:   | FileCheck --check-prefix=CHECK-ARM-HF %s
// CHECK-ARM-HF: "{{.*}}ld{{(.exe)?}}"
// CHECK-ARM-HF: "-m" "armelf_linux_eabi"
// CHECK-ARM-HF: "-dynamic-linker" "{{.*}}/lib/ld-linux-armhf.so.3"
//
// RUN: %clang -### %s -no-pie 2>&1 \
// RUN:     --target=loongarch64-linux-gnu \
// RUN:   | FileCheck --check-prefix=CHECK-LOONGARCH-LP64D %s
// RUN: %clang -### %s -no-pie 2>&1 \
// RUN:     --target=loongarch64-linux-gnuf64 \
// RUN:   | FileCheck --check-prefix=CHECK-LOONGARCH-LP64D %s
// CHECK-LOONGARCH-LP64D: "{{.*}}ld{{(.exe)?}}"
// CHECK-LOONGARCH-LP64D: "-m" "elf64loongarch"
// CHECK-LOONGARCH-LP64D: "-dynamic-linker" "{{.*}}/lib64/ld-linux-loongarch-lp64d.so.1"
//
// RUN: %clang -### %s -no-pie 2>&1 \
// RUN:     --target=loongarch64-linux-gnuf32 \
// RUN:   | FileCheck --check-prefix=CHECK-LOONGARCH-LP64F %s
// CHECK-LOONGARCH-LP64F: "{{.*}}ld{{(.exe)?}}"
// CHECK-LOONGARCH-LP64F: "-m" "elf64loongarch"
// CHECK-LOONGARCH-LP64F: "-dynamic-linker" "{{.*}}/lib64/ld-linux-loongarch-lp64f.so.1"
//
// RUN: %clang -### %s -no-pie 2>&1 \
// RUN:     --target=loongarch64-linux-gnusf \
// RUN:   | FileCheck --check-prefix=CHECK-LOONGARCH-LP64S %s
// CHECK-LOONGARCH-LP64S: "{{.*}}ld{{(.exe)?}}"
// CHECK-LOONGARCH-LP64S: "-m" "elf64loongarch"
// CHECK-LOONGARCH-LP64S: "-dynamic-linker" "{{.*}}/lib64/ld-linux-loongarch-lp64s.so.1"
//
// RUN: %clang -### %s -no-pie 2>&1 \
// RUN:     --target=powerpc64-linux-gnu \
// RUN:   | FileCheck --check-prefix=CHECK-PPC64 %s
// CHECK-PPC64: "{{.*}}ld{{(.exe)?}}"
// CHECK-PPC64: "-m" "elf64ppc"
// CHECK-PPC64: "-dynamic-linker" "{{.*}}/lib{{(64)?}}/ld64.so.1"
//
// RUN: %clang -### %s -no-pie 2>&1 \
// RUN:     --target=powerpc64-linux-gnu -mabi=elfv1 \
// RUN:   | FileCheck --check-prefix=CHECK-PPC64-ELFv1 %s
// CHECK-PPC64-ELFv1: "{{.*}}ld{{(.exe)?}}"
// CHECK-PPC64-ELFv1: "-m" "elf64ppc"
// CHECK-PPC64-ELFv1: "-dynamic-linker" "{{.*}}/lib{{(64)?}}/ld64.so.1"
//
// RUN: %clang -### %s -no-pie 2>&1 \
// RUN:     --target=powerpc64-linux-gnu -mabi=elfv2 \
// RUN:   | FileCheck --check-prefix=CHECK-PPC64-ELFv2 %s
// CHECK-PPC64-ELFv2: "{{.*}}ld{{(.exe)?}}"
// CHECK-PPC64-ELFv2: "-m" "elf64ppc"
// CHECK-PPC64-ELFv2: "-dynamic-linker" "{{.*}}/lib{{(64)?}}/ld64.so.2"
//
// RUN: %clang -### %s -no-pie 2>&1 \
// RUN:     --target=powerpc64le-linux-gnu \
// RUN:   | FileCheck --check-prefix=CHECK-PPC64LE %s
// CHECK-PPC64LE: "{{.*}}ld{{(.exe)?}}"
// CHECK-PPC64LE: "-m" "elf64lppc"
// CHECK-PPC64LE: "-dynamic-linker" "{{.*}}/lib{{(64)?}}/ld64.so.2"
//
// RUN: %clang -### %s -no-pie 2>&1 \
// RUN:     --target=powerpc64le-linux-gnu -mabi=elfv1 \
// RUN:   | FileCheck --check-prefix=CHECK-PPC64LE-ELFv1 %s
// CHECK-PPC64LE-ELFv1: "{{.*}}ld{{(.exe)?}}"
// CHECK-PPC64LE-ELFv1: "-m" "elf64lppc"
// CHECK-PPC64LE-ELFv1: "-dynamic-linker" "{{.*}}/lib{{(64)?}}/ld64.so.1"
//
// RUN: %clang -### %s -no-pie 2>&1 \
// RUN:     --target=powerpc64le-linux-gnu -mabi=elfv2 \
// RUN:   | FileCheck --check-prefix=CHECK-PPC64LE-ELFv2 %s
// CHECK-PPC64LE-ELFv2: "{{.*}}ld{{(.exe)?}}"
// CHECK-PPC64LE-ELFv2: "-m" "elf64lppc"
// CHECK-PPC64LE-ELFv2: "-dynamic-linker" "{{.*}}/lib{{(64)?}}/ld64.so.2"
//
// Check that we do not pass --hash-style=gnu or --hash-style=both to
// hexagon linux linker
// RUN: %clang -### %s -no-pie 2>&1 \
// RUN:     --target=hexagon-linux-gnu \
// RUN:   | FileCheck --check-prefix=CHECK-HEXAGON %s
// CHECK-HEXAGON: "{{.*}}{{hexagon-link|ld}}{{(.exe)?}}"
// CHECK-HEXAGON-NOT: "--hash-style={{gnu|both}}"
//
// Check that we do not pass --hash-style=gnu and --hash-style=both to linker
// and provide correct path to the dynamic linker and emulation mode when build
// for MIPS platforms.
// RUN: %clang -### %s -no-pie 2>&1 \
// RUN:     --target=mips-linux-gnu \
// RUN:   | FileCheck --check-prefix=CHECK-MIPS %s
// CHECK-MIPS: "{{.*}}ld{{(.exe)?}}"
// CHECK-MIPS: "-m" "elf32btsmip"
// CHECK-MIPS: "-dynamic-linker" "{{.*}}/lib/ld.so.1"
// CHECK-MIPS-NOT: "--hash-style={{gnu|both}}"
//
// RUN: %clang -### %s -no-pie 2>&1 \
// RUN:     --target=mipsel-linux-gnu \
// RUN:   | FileCheck --check-prefix=CHECK-MIPSEL %s
// CHECK-MIPSEL: "{{.*}}ld{{(.exe)?}}"
// CHECK-MIPSEL: "-m" "elf32ltsmip"
// CHECK-MIPSEL: "-dynamic-linker" "{{.*}}/lib/ld.so.1"
// CHECK-MIPSEL-NOT: "--hash-style={{gnu|both}}"
//
// RUN: %clang -### %s -no-pie 2>&1 --target=mipsel-linux-gnu -mnan=2008 \
// RUN:   | FileCheck --check-prefix=CHECK-MIPSEL-NAN2008 %s
// CHECK-MIPSEL-NAN2008: "{{.*}}ld{{(.exe)?}}"
// CHECK-MIPSEL-NAN2008: "-m" "elf32ltsmip"
// CHECK-MIPSEL-NAN2008: "-dynamic-linker" "{{.*}}/lib/ld-linux-mipsn8.so.1"
// CHECK-MIPSEL-NAN2008-NOT: "--hash-style={{gnu|both}}"
//
// RUN: %clang -### %s -no-pie 2>&1 --target=mipsel-linux-gnu -mcpu=mips32r6 \
// RUN:   | FileCheck --check-prefix=CHECK-MIPS32R6EL %s
// CHECK-MIPS32R6EL: "{{.*}}ld{{(.exe)?}}"
// CHECK-MIPS32R6EL: "-m" "elf32ltsmip"
// CHECK-MIPS32R6EL: "-dynamic-linker" "{{.*}}/lib/ld-linux-mipsn8.so.1"
// CHECK-MIPS32R6EL-NOT: "--hash-style={{gnu|both}}"
//
// RUN: %clang -### %s -no-pie 2>&1 \
// RUN:     --target=mips64-linux-gnu \
// RUN:   | FileCheck --check-prefix=CHECK-MIPS64 %s
// CHECK-MIPS64: "{{.*}}ld{{(.exe)?}}"
// CHECK-MIPS64: "-m" "elf64btsmip"
// CHECK-MIPS64: "-dynamic-linker" "{{.*}}/lib{{(64)?}}/ld.so.1"
// CHECK-MIPS64-NOT: "--hash-style={{gnu|both}}"
//
// RUN: %clang -### %s -no-pie 2>&1 \
// RUN:     --target=mips64el-linux-gnu \
// RUN:   | FileCheck --check-prefix=CHECK-MIPS64EL %s
// CHECK-MIPS64EL: "{{.*}}ld{{(.exe)?}}"
// CHECK-MIPS64EL: "-m" "elf64ltsmip"
// CHECK-MIPS64EL: "-dynamic-linker" "{{.*}}/lib{{(64)?}}/ld.so.1"
// CHECK-MIPS64EL-NOT: "--hash-style={{gnu|both}}"
//
// RUN: %clang -### %s -no-pie 2>&1 --target=mips64el-linux-gnu -mnan=2008 \
// RUN:   | FileCheck --check-prefix=CHECK-MIPS64EL-NAN2008 %s
// CHECK-MIPS64EL-NAN2008: "{{.*}}ld{{(.exe)?}}"
// CHECK-MIPS64EL-NAN2008: "-m" "elf64ltsmip"
// CHECK-MIPS64EL-NAN2008: "-dynamic-linker" "{{.*}}/lib{{(64)?}}/ld-linux-mipsn8.so.1"
// CHECK-MIPS64EL-NAN2008-NOT: "--hash-style={{gnu|both}}"
//
// RUN: %clang -### %s -no-pie 2>&1 --target=mips64el-linux-gnu -mcpu=mips64r6 \
// RUN:   | FileCheck --check-prefix=CHECK-MIPS64R6EL %s
// CHECK-MIPS64R6EL: "{{.*}}ld{{(.exe)?}}"
// CHECK-MIPS64R6EL: "-m" "elf64ltsmip"
// CHECK-MIPS64R6EL: "-dynamic-linker" "{{.*}}/lib{{(64)?}}/ld-linux-mipsn8.so.1"
// CHECK-MIPS64R6EL-NOT: "--hash-style={{gnu|both}}"
//
// RUN: %clang -### %s -no-pie 2>&1 \
// RUN:     --target=mips64-linux-gnu -mabi=n32 \
// RUN:   | FileCheck --check-prefix=CHECK-MIPS64-N32 %s
// CHECK-MIPS64-N32: "{{.*}}ld{{(.exe)?}}"
// CHECK-MIPS64-N32: "-m" "elf32btsmipn32"
// CHECK-MIPS64-N32: "-dynamic-linker" "{{.*}}/lib{{(32)?}}/ld.so.1"
// CHECK-MIPS64-N32-NOT: "--hash-style={{gnu|both}}"
//
// RUN: %clang -### %s -no-pie 2>&1 \
// RUN:     --target=mips64el-linux-gnu -mabi=n32 \
// RUN:   | FileCheck --check-prefix=CHECK-MIPS64EL-N32 %s
// CHECK-MIPS64EL-N32: "{{.*}}ld{{(.exe)?}}"
// CHECK-MIPS64EL-N32: "-m" "elf32ltsmipn32"
// CHECK-MIPS64EL-N32: "-dynamic-linker" "{{.*}}/lib{{(32)?}}/ld.so.1"
// CHECK-MIPS64EL-N32-NOT: "--hash-style={{gnu|both}}"
//
// RUN: %clang -### %s -no-pie 2>&1 --target=mips64el-linux-gnu -mabi=n32 \
// RUN:   -mnan=2008 | FileCheck --check-prefix=CHECK-MIPS64EL-N32-NAN2008 %s
// CHECK-MIPS64EL-N32-NAN2008: "{{.*}}ld{{(.exe)?}}"
// CHECK-MIPS64EL-N32-NAN2008: "-m" "elf32ltsmipn32"
// CHECK-MIPS64EL-N32-NAN2008: "-dynamic-linker" "{{.*}}/lib{{(32)?}}/ld-linux-mipsn8.so.1"
// CHECK-MIPS64EL-N32-NAN2008-NOT: "--hash-style={{gnu|both}}"
//
// RUN: %clang -### %s -no-pie 2>&1 --target=mips64el-redhat-linux \
// RUN:   | FileCheck --check-prefix=CHECK-MIPS64EL-REDHAT %s
// CHECK-MIPS64EL-REDHAT: "{{.*}}ld{{(.exe)?}}"
// CHECK-MIPS64EL-REDHAT: "-m" "elf64ltsmip"
// CHECK-MIPS64EL-REDHAT: "-dynamic-linker" "{{.*}}/lib{{(64)?}}/ld.so.1"
// CHECK-MIPS64EL-REDHAT-NOT: "-dynamic-linker" "{{.*}}/lib{{(64)?}}/ld-musl-mipsel.so.1"
// CHECK-MIPS64EL-REDHAT-NOT: "--hash-style={{gnu|both}}"

// Check that we pass --hash-style=both for pre-M Android versions and
// --hash-style=gnu for newer Android versions.
// RUN: %clang -### %s -no-pie 2>&1 \
// RUN:     --target=armv7-linux-android21 \
// RUN:   | FileCheck --check-prefix=CHECK-ANDROID-HASH-STYLE-L %s
// CHECK-ANDROID-HASH-STYLE-L: "{{.*}}ld{{(.exe)?}}"
// CHECK-ANDROID-HASH-STYLE-L: "--hash-style=both"
//
// RUN: %clang -### %s -no-pie 2>&1 \
// RUN:     --target=armv7-linux-android23 \
// RUN:   | FileCheck --check-prefix=CHECK-ANDROID-HASH-STYLE-M %s
// CHECK-ANDROID-HASH-STYLE-M: "{{.*}}ld{{(.exe)?}}"
// CHECK-ANDROID-HASH-STYLE-M: "--hash-style=gnu"

// RUN: %clang -### %s -no-pie 2>&1 --target=mips64-linux-gnuabin32 \
// RUN:   | FileCheck --check-prefix=CHECK-MIPS64EL-GNUABIN32 %s
// CHECK-MIPS64EL-GNUABIN32: "{{.*}}ld{{(.exe)?}}"
// CHECK-MIPS64EL-GNUABIN32: "-m" "elf32btsmipn32"
// CHECK-MIPS64EL-GNUABIN32: "-dynamic-linker" "{{.*}}/lib{{(32)?}}/ld.so.1"
// CHECK-MIPS64EL-GNUABIN32-NOT: "--hash-style={{gnu|both}}"
//
// RUN: %clang -### %s -no-pie 2>&1 --target=mips64-linux-gnuabi64 \
// RUN:   | FileCheck --check-prefix=CHECK-MIPS64EL-GNUABI64 %s
// CHECK-MIPS64EL-GNUABI64: "{{.*}}ld{{(.exe)?}}"
// CHECK-MIPS64EL-GNUABI64: "-m" "elf64btsmip"
// CHECK-MIPS64EL-GNUABI64: "-dynamic-linker" "{{.*}}/lib{{(64)?}}/ld.so.1"
// CHECK-MIPS64EL-GNUABI64-NOT: "--hash-style={{gnu|both}}"
//
// RUN: %clang -### %s -no-pie 2>&1 \
// RUN:     --target=sparc-unknown-linux-gnu \
// RUN:   | FileCheck --check-prefix=CHECK-SPARCV8 %s
// CHECK-SPARCV8: "{{.*}}ld{{(.exe)?}}"
// CHECK-SPARCV8: "-m" "elf32_sparc"
// CHECK-SPARCV8: "-dynamic-linker" "{{(/usr/sparc-unknown-linux-gnu)?}}/lib/ld-linux.so.2"
// CHECK-SPARCV8: "--push-state" "--as-needed" "-latomic" "--pop-state"
//
// RUN: %clang -### %s -no-pie 2>&1 \
// RUN:     --target=sparcel-unknown-linux-gnu \
// RUN:   | FileCheck --check-prefix=CHECK-SPARCV8EL %s
// CHECK-SPARCV8EL: "{{.*}}ld{{(.exe)?}}"
// CHECK-SPARCV8EL: "-m" "elf32_sparc"
// CHECK-SPARCV8EL: "-dynamic-linker" "{{(/usr/sparcel-unknown-linux-gnu)?}}/lib/ld-linux.so.2"
//
// RUN: %clang -### %s -no-pie 2>&1 \
// RUN:     --target=sparcv9-unknown-linux-gnu \
// RUN:   | FileCheck --check-prefix=CHECK-SPARCV9 %s
// CHECK-SPARCV9: "{{.*}}ld{{(.exe)?}}"
// CHECK-SPARCV9: "-m" "elf64_sparc"
// CHECK-SPARCV9: "-dynamic-linker" "{{(/usr/sparcv9-unknown-linux-gnu)?}}/lib{{(64)?}}/ld-linux.so.2"
// CHECK-SPARCV9-NOT: "-latomic"

// Test linker invocation on Android.
// RUN: %clang -### %s -no-pie 2>&1 \
// RUN:     --target=arm-linux-androideabi -rtlib=platform --unwindlib=platform \
// RUN:     --gcc-toolchain="" \
// RUN:     --sysroot=%S/Inputs/basic_android_tree/sysroot \
// RUN:   | FileCheck --check-prefix=CHECK-ANDROID %s
// RUN: %clang -### %s -no-pie 2>&1 \
// RUN:     --target=arm-linux-android -rtlib=platform --unwindlib=platform \
// RUN:     --gcc-toolchain="" \
// RUN:     --sysroot=%S/Inputs/basic_android_tree/sysroot \
// RUN:   | FileCheck --check-prefix=CHECK-ANDROID %s
// RUN: %clang -### %s -no-pie 2>&1 \
// RUN:     --target=aarch64-linux-android -rtlib=platform --unwindlib=platform \
// RUN:     --gcc-toolchain="" \
// RUN:     --sysroot=%S/Inputs/basic_android_tree/sysroot \
// RUN:   | FileCheck --check-prefix=CHECK-ANDROID %s
// RUN: %clang -### %s -no-pie 2>&1 \
// RUN:     --target=arm64-linux-android -rtlib=platform --unwindlib=platform \
// RUN:     --gcc-toolchain="" \
// RUN:     --sysroot=%S/Inputs/basic_android_tree/sysroot \
// RUN:   | FileCheck --check-prefix=CHECK-ANDROID %s
// RUN: %clang -### %s -no-pie 2>&1 \
// RUN:     --target=i686-linux-android -rtlib=platform --unwindlib=platform \
// RUN:     --gcc-toolchain="" \
// RUN:     --sysroot=%S/Inputs/basic_android_tree/sysroot \
// RUN:   | FileCheck --check-prefix=CHECK-ANDROID %s
// RUN: %clang -### %s -no-pie 2>&1 \
// RUN:     --target=x86_64-linux-android -rtlib=platform --unwindlib=platform \
// RUN:     --gcc-toolchain="" \
// RUN:     --sysroot=%S/Inputs/basic_android_tree/sysroot \
// RUN:   | FileCheck --check-prefix=CHECK-ANDROID %s
// CHECK-ANDROID: "{{.*}}ld{{(.exe)?}}" "--sysroot=[[SYSROOT:[^"]+]]"
// CHECK-ANDROID: "-z" "now"
// CHECK-ANDROID: "-z" "relro"
// CHECK-ANDROID: "{{.*}}{{/|\\\\}}crtbegin_dynamic.o"
// CHECK-ANDROID: "-L[[SYSROOT]]/usr/lib"
// CHECK-ANDROID-NOT: "-lgcc_s"
// CHECK-ANDROID-NOT: "-lgcc"
// CHECK-ANDROID: "-l:libunwind.a"
// CHECK-ANDROID: "-ldl"
// CHECK-ANDROID-NOT: "-lgcc_s"
// CHECK-ANDROID-NOT: "-lgcc"
// CHECK-ANDROID: "{{.*}}{{/|\\\\}}crtend_android.o"
// RUN: %clang -### %s -no-pie 2>&1 \
// RUN:     --target=arm-linux-androideabi -rtlib=platform --unwindlib=platform \
// RUN:     --gcc-toolchain="" \
// RUN:     --sysroot=%S/Inputs/basic_android_tree/sysroot \
// RUN:     -shared \
// RUN:   | FileCheck --check-prefix=CHECK-ANDROID-SO %s
// RUN: %clang -### %s -no-pie 2>&1 \
// RUN:     --target=arm-linux-android -rtlib=platform --unwindlib=platform \
// RUN:     --gcc-toolchain="" \
// RUN:     --sysroot=%S/Inputs/basic_android_tree/sysroot \
// RUN:     -shared \
// RUN:   | FileCheck --check-prefix=CHECK-ANDROID-SO %s
// RUN: %clang -### %s -no-pie 2>&1 \
// RUN:     --target=aarch64-linux-android -rtlib=platform --unwindlib=platform \
// RUN:     --gcc-toolchain="" \
// RUN:     --sysroot=%S/Inputs/basic_android_tree/sysroot \
// RUN:     -shared \
// RUN:   | FileCheck --check-prefix=CHECK-ANDROID-SO %s
// RUN: %clang -### %s -no-pie 2>&1 \
// RUN:     --target=arm64-linux-android -rtlib=platform --unwindlib=platform \
// RUN:     --sysroot=%S/Inputs/basic_android_tree/sysroot \
// RUN:     -shared \
// RUN:   | FileCheck --check-prefix=CHECK-ANDROID-SO %s
// RUN: %clang -### %s -no-pie 2>&1 \
// RUN:     --target=i686-linux-android -rtlib=platform --unwindlib=platform \
// RUN:     --gcc-toolchain="" \
// RUN:     --sysroot=%S/Inputs/basic_android_tree/sysroot \
// RUN:     -shared \
// RUN:   | FileCheck --check-prefix=CHECK-ANDROID-SO %s
// RUN: %clang -### %s -no-pie 2>&1 \
// RUN:     --target=x86_64-linux-android -rtlib=platform --unwindlib=platform \
// RUN:     --gcc-toolchain="" \
// RUN:     --sysroot=%S/Inputs/basic_android_tree/sysroot \
// RUN:     -shared \
// RUN:   | FileCheck --check-prefix=CHECK-ANDROID-SO %s
// CHECK-ANDROID-SO: "{{.*}}ld{{(.exe)?}}" "--sysroot=[[SYSROOT:[^"]+]]"
// CHECK-ANDROID-SO-NOT: "-Bsymbolic"
// CHECK-ANDROID-SO: "{{.*}}{{/|\\\\}}crtbegin_so.o"
// CHECK-ANDROID-SO: "-L[[SYSROOT]]/usr/lib"
// CHECK-ANDROID-SO-NOT: "-lgcc_s"
// CHECK-ANDROID-SO-NOT: "-lgcc"
// CHECK-ANDROID-SO: "-l:libunwind.a"
// CHECK-ANDROID-SO: "-ldl"
// CHECK-ANDROID-SO-NOT: "-lgcc_s"
// CHECK-ANDROID-SO-NOT: "-lgcc"
// CHECK-ANDROID-SO: "{{.*}}{{/|\\\\}}crtend_so.o"
// RUN: %clang -### %s -no-pie 2>&1 \
// RUN:     --target=arm-linux-androideabi -rtlib=platform --unwindlib=platform \
// RUN:     --gcc-toolchain="" \
// RUN:     --sysroot=%S/Inputs/basic_android_tree/sysroot \
// RUN:     -static \
// RUN:   | FileCheck --check-prefix=CHECK-ANDROID-STATIC %s
// RUN: %clang -### %s -no-pie 2>&1 \
// RUN:     --target=arm-linux-android -rtlib=platform --unwindlib=platform \
// RUN:     --sysroot=%S/Inputs/basic_android_tree/sysroot \
// RUN:     -static \
// RUN:   | FileCheck --check-prefix=CHECK-ANDROID-STATIC %s
// RUN: %clang -### %s -no-pie 2>&1 \
// RUN:     --target=aarch64-linux-android -rtlib=platform --unwindlib=platform \
// RUN:     --gcc-toolchain="" \
// RUN:     --sysroot=%S/Inputs/basic_android_tree/sysroot \
// RUN:     -static \
// RUN:   | FileCheck --check-prefix=CHECK-ANDROID-STATIC %s
// RUN: %clang -### %s -no-pie 2>&1 \
// RUN:     --target=arm64-linux-android -rtlib=platform --unwindlib=platform \
// RUN:     --sysroot=%S/Inputs/basic_android_tree/sysroot \
// RUN:     -static \
// RUN:   | FileCheck --check-prefix=CHECK-ANDROID-STATIC %s
// RUN: %clang -### %s -no-pie 2>&1 \
// RUN:     --target=i686-linux-android -rtlib=platform --unwindlib=platform \
// RUN:     --gcc-toolchain="" \
// RUN:     --sysroot=%S/Inputs/basic_android_tree/sysroot \
// RUN:     -static \
// RUN:   | FileCheck --check-prefix=CHECK-ANDROID-STATIC %s
// RUN: %clang -### %s -no-pie 2>&1 \
// RUN:     --target=x86_64-linux-android -rtlib=platform --unwindlib=platform \
// RUN:     --gcc-toolchain="" \
// RUN:     --sysroot=%S/Inputs/basic_android_tree/sysroot \
// RUN:     -static \
// RUN:   | FileCheck --check-prefix=CHECK-ANDROID-STATIC %s
// CHECK-ANDROID-STATIC: "{{.*}}ld{{(.exe)?}}" "--sysroot=[[SYSROOT:[^"]+]]"
// CHECK-ANDROID-STATIC: "{{.*}}{{/|\\\\}}crtbegin_static.o"
// CHECK-ANDROID-STATIC: "-L[[SYSROOT]]/usr/lib"
// CHECK-ANDROID-STATIC-NOT: "-lgcc_eh"
// CHECK-ANDROID-STATIC-NOT: "-lgcc"
// CHECK-ANDROID-STATIC: "-l:libunwind.a"
// CHECK-ANDROID-STATIC-NOT: "-ldl"
// CHECK-ANDROID-STATIC-NOT: "-lgcc_eh"
// CHECK-ANDROID-STATIC-NOT: "-lgcc"
// CHECK-ANDROID-STATIC: "{{.*}}{{/|\\\\}}crtend_android.o"
// RUN: %clang -### %s -no-pie 2>&1 \
// RUN:     --target=arm-linux-androideabi -rtlib=platform --unwindlib=platform \
// RUN:     --gcc-toolchain="" \
// RUN:     --sysroot=%S/Inputs/basic_android_tree/sysroot  \
// RUN:     -pie \
// RUN:   | FileCheck --check-prefix=CHECK-ANDROID-PIE %s
// RUN: %clang -### %s -no-pie 2>&1 \
// RUN:     --target=arm-linux-android -rtlib=platform --unwindlib=platform \
// RUN:     --gcc-toolchain="" \
// RUN:     --sysroot=%S/Inputs/basic_android_tree/sysroot \
// RUN:     -pie \
// RUN:   | FileCheck --check-prefix=CHECK-ANDROID-PIE %s
// RUN: %clang -### %s -no-pie 2>&1 \
// RUN:     --target=aarch64-linux-android -rtlib=platform --unwindlib=platform \
// RUN:     --gcc-toolchain="" \
// RUN:     --sysroot=%S/Inputs/basic_android_tree/sysroot  \
// RUN:     -pie \
// RUN:   | FileCheck --check-prefix=CHECK-ANDROID-PIE %s
// RUN: %clang -### %s -no-pie 2>&1 \
// RUN:     --target=arm64-linux-android -rtlib=platform --unwindlib=platform \
// RUN:     --gcc-toolchain="" \
// RUN:     --sysroot=%S/Inputs/basic_android_tree/sysroot  \
// RUN:     -pie \
// RUN:   | FileCheck --check-prefix=CHECK-ANDROID-PIE %s
// RUN: %clang -### %s -no-pie 2>&1 \
// RUN:     --target=i686-linux-android -rtlib=platform --unwindlib=platform \
// RUN:     --gcc-toolchain="" \
// RUN:     --sysroot=%S/Inputs/basic_android_tree/sysroot \
// RUN:     -pie \
// RUN:   | FileCheck --check-prefix=CHECK-ANDROID-PIE %s
// RUN: %clang -### %s -no-pie 2>&1 \
// RUN:     --target=x86_64-linux-android -rtlib=platform --unwindlib=platform \
// RUN:     --gcc-toolchain="" \
// RUN:     --sysroot=%S/Inputs/basic_android_tree/sysroot \
// RUN:     -pie \
// RUN:   | FileCheck --check-prefix=CHECK-ANDROID-PIE %s
// CHECK-ANDROID-PIE: "{{.*}}ld{{(.exe)?}}" "--sysroot=[[SYSROOT:[^"]+]]"
// CHECK-ANDROID-PIE: "{{.*}}{{/|\\\\}}crtbegin_dynamic.o"
// CHECK-ANDROID-PIE: "-L[[SYSROOT]]/usr/lib"
// CHECK-ANDROID-PIE-NOT: "-lgcc_s"
// CHECK-ANDROID-PIE-NOT: "-lgcc"
// CHECK-ANDROID-PIE: "-l:libunwind.a"
// CHECK-ANDROID-PIE-NOT: "-lgcc_s"
// CHECK-ANDROID-PIE-NOT: "-lgcc"
// CHECK-ANDROID-PIE: "{{.*}}{{/|\\\\}}crtend_android.o"
// RUN: %clang -### %s -no-pie 2>&1 \
// RUN:     --target=arm-linux-androideabi \
// RUN:     --gcc-toolchain="" \
// RUN:     --sysroot=%S/Inputs/basic_android_tree/sysroot \
// RUN:   | FileCheck --check-prefix=CHECK-ANDROID-32 %s
// RUN: %clang -### %s -no-pie 2>&1 \
// RUN:     --target=arm-linux-android \
// RUN:     --gcc-toolchain="" \
// RUN:     --sysroot=%S/Inputs/basic_android_tree/sysroot \
// RUN:   | FileCheck --check-prefix=CHECK-ANDROID-32 %s
// RUN: %clang -### %s -no-pie 2>&1 \
// RUN:     --target=aarch64-linux-android \
// RUN:     --gcc-toolchain="" \
// RUN:     --sysroot=%S/Inputs/basic_android_tree/sysroot \
// RUN:   | FileCheck --check-prefix=CHECK-ANDROID-64 %s
// RUN: %clang -### %s -no-pie 2>&1 \
// RUN:     --target=arm64-linux-android \
// RUN:     --gcc-toolchain="" \
// RUN:     --sysroot=%S/Inputs/basic_android_tree/sysroot \
// RUN:   | FileCheck --check-prefix=CHECK-ANDROID-64 %s
// RUN: %clang -### %s -no-pie 2>&1 \
// RUN:     --target=i686-linux-android \
// RUN:     --gcc-toolchain="" \
// RUN:     --sysroot=%S/Inputs/basic_android_tree/sysroot \
// RUN:   | FileCheck --check-prefix=CHECK-ANDROID-32 %s
// RUN: %clang -### %s -no-pie 2>&1 \
// RUN:     --target=x86_64-linux-android \
// RUN:     --gcc-toolchain="" \
// RUN:     --sysroot=%S/Inputs/basic_android_tree/sysroot \
// RUN:   | FileCheck --check-prefix=CHECK-ANDROID-64 %s
// CHECK-ANDROID-32: "-dynamic-linker" "/system/bin/linker"
// CHECK-ANDROID-64: "-dynamic-linker" "/system/bin/linker64"
//
// Test that Android 14 and newer use linker_hwasan64 for hwasan builds
// RUN: %clang -### %s -no-pie 2>&1 \
// RUN:     -fsanitize=hwaddress \
// RUN:     --target=x86_64-linux-android33 \
// RUN:     --gcc-toolchain="" \
// RUN:     --sysroot=%S/Inputs/basic_android_tree/sysroot \
// RUN:   | FileCheck --check-prefix=CHECK-ANDROID-OLD %s
// RUN: %clang -### %s -no-pie 2>&1 \
// RUN:     -fsanitize=hwaddress \
// RUN:     --target=x86_64-linux-android34 \
// RUN:     --gcc-toolchain="" \
// RUN:     --sysroot=%S/Inputs/basic_android_tree/sysroot \
// RUN:   | FileCheck --check-prefix=CHECK-ANDROID-NEW %s
// CHECK-ANDROID-OLD: "-dynamic-linker" "/system/bin/linker64"
// CHECK-ANDROID-NEW: "-dynamic-linker" "/system/bin/linker_hwasan64"
//
// Test that -pthread does not add -lpthread on Android.
// RUN: %clang -### %s -no-pie 2>&1 \
// RUN:     --target=arm-linux-androideabi -pthread \
// RUN:     --gcc-toolchain="" \
// RUN:     --sysroot=%S/Inputs/basic_android_tree/sysroot \
// RUN:   | FileCheck --check-prefix=CHECK-ANDROID-PTHREAD %s
// RUN: %clang -### %s -no-pie 2>&1 \
// RUN:     --target=arm-linux-android -pthread \
// RUN:     --gcc-toolchain="" \
// RUN:     --sysroot=%S/Inputs/basic_android_tree/sysroot \
// RUN:   | FileCheck --check-prefix=CHECK-ANDROID-PTHREAD %s
// RUN: %clang -### %s -no-pie 2>&1 \
// RUN:     --target=aarch64-linux-android -pthread \
// RUN:     --gcc-toolchain="" \
// RUN:     --sysroot=%S/Inputs/basic_android_tree/sysroot \
// RUN:   | FileCheck --check-prefix=CHECK-ANDROID-PTHREAD %s
// RUN: %clang -### %s -no-pie 2>&1 \
// RUN:     --target=arm64-linux-android -pthread \
// RUN:     --gcc-toolchain="" \
// RUN:     --sysroot=%S/Inputs/basic_android_tree/sysroot \
// RUN:   | FileCheck --check-prefix=CHECK-ANDROID-PTHREAD %s
// RUN: %clang -### %s -no-pie 2>&1 \
// RUN:     --target=i686-linux-android -pthread \
// RUN:     --gcc-toolchain="" \
// RUN:     --sysroot=%S/Inputs/basic_android_tree/sysroot \
// RUN:   | FileCheck --check-prefix=CHECK-ANDROID-PTHREAD %s
// RUN: %clang -### %s -no-pie 2>&1 \
// RUN:     --target=x86_64-linux-android -pthread \
// RUN:     --gcc-toolchain="" \
// RUN:     --sysroot=%S/Inputs/basic_android_tree/sysroot \
// RUN:   | FileCheck --check-prefix=CHECK-ANDROID-PTHREAD %s
// RUN: %clang -### %s -no-pie 2>&1 \
// RUN:     --target=arm-linux-androideabi -pthread \
// RUN:     --gcc-toolchain="" \
// RUN:     --sysroot=%S/Inputs/basic_android_tree/sysroot \
// RUN:     -shared \
// RUN:   | FileCheck --check-prefix=CHECK-ANDROID-PTHREAD %s
// RUN: %clang -### %s -no-pie 2>&1 \
// RUN:     --target=arm-linux-android -pthread \
// RUN:     --gcc-toolchain="" \
// RUN:     --sysroot=%S/Inputs/basic_android_tree/sysroot \
// RUN:     -shared \
// RUN:   | FileCheck --check-prefix=CHECK-ANDROID-PTHREAD %s
// RUN: %clang -### %s -no-pie 2>&1 \
// RUN:     --target=aarch64-linux-android -pthread \
// RUN:     --gcc-toolchain="" \
// RUN:     --sysroot=%S/Inputs/basic_android_tree/sysroot \
// RUN:     -shared \
// RUN:   | FileCheck --check-prefix=CHECK-ANDROID-PTHREAD %s
// RUN: %clang -### %s -no-pie 2>&1 \
// RUN:     --target=arm64-linux-android -pthread \
// RUN:     --gcc-toolchain="" \
// RUN:     --sysroot=%S/Inputs/basic_android_tree/sysroot \
// RUN:     -shared \
// RUN:   | FileCheck --check-prefix=CHECK-ANDROID-PTHREAD %s
// RUN: %clang -### %s -no-pie 2>&1 \
// RUN:     --target=i686-linux-android -pthread \
// RUN:     --gcc-toolchain="" \
// RUN:     --sysroot=%S/Inputs/basic_android_tree/sysroot \
// RUN:     -shared \
// RUN:   | FileCheck --check-prefix=CHECK-ANDROID-PTHREAD %s
// RUN: %clang -### %s -no-pie 2>&1 \
// RUN:     --target=x86_64-linux-android -pthread \
// RUN:     --gcc-toolchain="" \
// RUN:     --sysroot=%S/Inputs/basic_android_tree/sysroot \
// RUN:     -shared \
// RUN:   | FileCheck --check-prefix=CHECK-ANDROID-PTHREAD %s
// CHECK-ANDROID-PTHREAD-NOT: -lpthread
//
// RUN: not %clang %t.o -no-pie -### -o %t 2>&1 \
// RUN:     --target=arm-linux-androideabi -pthread \
// RUN:     --gcc-toolchain="" \
// RUN:     --sysroot=%S/Inputs/basic_android_tree/sysroot \
// RUN:   | FileCheck --check-prefix=CHECK-ANDROID-PTHREAD-LINK %s
// CHECK-ANDROID-PTHREAD-LINK-NOT: argument unused during compilation: '-pthread'
//
// Check linker invocation on a Debian LoongArch sysroot.
// RUN: %clang -### %s -no-pie 2>&1 \
// RUN:     --target=loongarch64-linux-gnu -rtlib=platform --unwindlib=platform \
// RUN:     --gcc-toolchain="" \
// RUN:     --sysroot=%S/Inputs/debian_loong64_tree \
// RUN:   | FileCheck --check-prefix=CHECK-DEBIAN-ML-LOONG64 %s
//
// Check that "-gnuf64" is seen as "-gnu" for loong64.
// RUN: %clang -### %s -no-pie 2>&1 \
// RUN:     --target=loongarch64-linux-gnuf64 -rtlib=platform --unwindlib=platform \
// RUN:     --gcc-toolchain="" \
// RUN:     --sysroot=%S/Inputs/debian_loong64_tree \
// RUN:   | FileCheck --check-prefix=CHECK-DEBIAN-ML-LOONG64 %s
// CHECK-DEBIAN-ML-LOONG64: "{{.*}}ld{{(.exe)?}}" "--sysroot=[[SYSROOT:[^"]+]]"
// CHECK-DEBIAN-ML-LOONG64: "[[SYSROOT]]/usr/lib/loongarch64-linux-gnu/crt1.o"
// CHECK-DEBIAN-ML-LOONG64: "[[SYSROOT]]/usr/lib/loongarch64-linux-gnu/crti.o"
// CHECK-DEBIAN-ML-LOONG64: "[[SYSROOT]]/usr/lib/gcc/loongarch64-linux-gnu/13/crtbegin.o"
// CHECK-DEBIAN-ML-LOONG64: "-L[[SYSROOT]]/usr/lib/gcc/loongarch64-linux-gnu/13"
// CHECK-DEBIAN-ML-LOONG64: "-L[[SYSROOT]]/usr/lib/loongarch64-linux-gnu"
// CHECK-DEBIAN-ML-LOONG64: "-L[[SYSROOT]]/usr/lib"
// CHECK-DEBIAN-ML-LOONG64: "[[SYSROOT]]/usr/lib/gcc/loongarch64-linux-gnu/13/crtend.o"
// CHECK-DEBIAN-ML-LOONG64: "[[SYSROOT]]/usr/lib/loongarch64-linux-gnu/crtn.o"
//
// Check linker invocation on Debian 6 MIPS 32/64-bit.
// RUN: %clang -### %s -no-pie 2>&1 \
// RUN:     --target=mipsel-linux-gnu -rtlib=platform --unwindlib=platform \
// RUN:     --gcc-toolchain="" \
// RUN:     --sysroot=%S/Inputs/debian_6_mips_tree \
// RUN:   | FileCheck --check-prefix=CHECK-DEBIAN-ML-MIPSEL %s
// CHECK-DEBIAN-ML-MIPSEL: "{{.*}}ld{{(.exe)?}}" "--sysroot=[[SYSROOT:[^"]+]]"
// CHECK-DEBIAN-ML-MIPSEL: "{{.*}}/usr/lib/gcc/mipsel-linux-gnu/4.4/../../../../lib{{/|\\\\}}crt1.o"
// CHECK-DEBIAN-ML-MIPSEL: "{{.*}}/usr/lib/gcc/mipsel-linux-gnu/4.4/../../../../lib{{/|\\\\}}crti.o"
// CHECK-DEBIAN-ML-MIPSEL: "{{.*}}/usr/lib/gcc/mipsel-linux-gnu/4.4{{/|\\\\}}crtbegin.o"
// CHECK-DEBIAN-ML-MIPSEL: "-L[[SYSROOT]]/usr/lib/gcc/mipsel-linux-gnu/4.4"
// CHECK-DEBIAN-ML-MIPSEL: "-L[[SYSROOT]]/usr/lib/gcc/mipsel-linux-gnu/4.4/../../../../lib"
// CHECK-DEBIAN-ML-MIPSEL: "-L[[SYSROOT]]/lib/../lib"
// CHECK-DEBIAN-ML-MIPSEL: "-L[[SYSROOT]]/usr/lib/../lib"
// CHECK-DEBIAN-ML-MIPSEL: "-L[[SYSROOT]]/lib"
// CHECK-DEBIAN-ML-MIPSEL: "-L[[SYSROOT]]/usr/lib"
//
// RUN: %clang -### %s -no-pie 2>&1 \
// RUN:     --target=mips64el-linux-gnu -rtlib=platform --unwindlib=platform \
// RUN:     --gcc-toolchain="" \
// RUN:     --sysroot=%S/Inputs/debian_6_mips_tree \
// RUN:   | FileCheck --check-prefix=CHECK-DEBIAN-ML-MIPS64EL %s
// CHECK-DEBIAN-ML-MIPS64EL: "{{.*}}ld{{(.exe)?}}" "--sysroot=[[SYSROOT:[^"]+]]"
// CHECK-DEBIAN-ML-MIPS64EL: "{{.*}}/usr/lib/gcc/mipsel-linux-gnu/4.4/../../../../lib64{{/|\\\\}}crt1.o"
// CHECK-DEBIAN-ML-MIPS64EL: "{{.*}}/usr/lib/gcc/mipsel-linux-gnu/4.4/../../../../lib64{{/|\\\\}}crti.o"
// CHECK-DEBIAN-ML-MIPS64EL: "{{.*}}/usr/lib/gcc/mipsel-linux-gnu/4.4/64{{/|\\\\}}crtbegin.o"
// CHECK-DEBIAN-ML-MIPS64EL: "-L[[SYSROOT]]/usr/lib/gcc/mipsel-linux-gnu/4.4/64"
// CHECK-DEBIAN-ML-MIPS64EL: "-L[[SYSROOT]]/usr/lib/gcc/mipsel-linux-gnu/4.4/../../../../lib64"
// CHECK-DEBIAN-ML-MIPS64EL: "-L[[SYSROOT]]/lib/../lib64"
// CHECK-DEBIAN-ML-MIPS64EL: "-L[[SYSROOT]]/usr/lib/../lib64"
// CHECK-DEBIAN-ML-MIPS64EL: "-L[[SYSROOT]]/lib"
// CHECK-DEBIAN-ML-MIPS64EL: "-L[[SYSROOT]]/usr/lib"
//
// RUN: %clang -### %s -no-pie 2>&1 \
// RUN:     --target=mips64el-linux-gnu -rtlib=platform --unwindlib=platform -mabi=n32 \
// RUN:     --gcc-toolchain="" \
// RUN:     --sysroot=%S/Inputs/debian_6_mips_tree \
// RUN:   | FileCheck --check-prefix=CHECK-DEBIAN-ML-MIPS64EL-N32 %s
// CHECK-DEBIAN-ML-MIPS64EL-N32: "{{.*}}ld{{(.exe)?}}" "--sysroot=[[SYSROOT:[^"]+]]"
// CHECK-DEBIAN-ML-MIPS64EL-N32: "{{.*}}/usr/lib/gcc/mipsel-linux-gnu/4.4/../../../../lib32{{/|\\\\}}crt1.o"
// CHECK-DEBIAN-ML-MIPS64EL-N32: "{{.*}}/usr/lib/gcc/mipsel-linux-gnu/4.4/../../../../lib32{{/|\\\\}}crti.o"
// CHECK-DEBIAN-ML-MIPS64EL-N32: "{{.*}}/usr/lib/gcc/mipsel-linux-gnu/4.4/n32{{/|\\\\}}crtbegin.o"
// CHECK-DEBIAN-ML-MIPS64EL-N32: "-L[[SYSROOT]]/usr/lib/gcc/mipsel-linux-gnu/4.4/n32"
// CHECK-DEBIAN-ML-MIPS64EL-N32: "-L[[SYSROOT]]/usr/lib/gcc/mipsel-linux-gnu/4.4/../../../../lib32"
// CHECK-DEBIAN-ML-MIPS64EL-N32: "-L[[SYSROOT]]/lib/../lib32"
// CHECK-DEBIAN-ML-MIPS64EL-N32: "-L[[SYSROOT]]/usr/lib/../lib32"
// CHECK-DEBIAN-ML-MIPS64EL-N32: "-L[[SYSROOT]]/lib"
// CHECK-DEBIAN-ML-MIPS64EL-N32: "-L[[SYSROOT]]/usr/lib"
//
// RUN: %clang -### %s -no-pie 2>&1 \
// RUN:     --target=mips64el-linux-gnuabi64 -rtlib=platform --unwindlib=platform -mabi=32 \
// RUN:     --gcc-toolchain="" \
// RUN:     --sysroot=%S/Inputs/debian_6_mips64_tree \
// RUN:   | FileCheck --check-prefix=CHECK-DEBIAN-ML-MIPS64EL-O32 %s
// CHECK-DEBIAN-ML-MIPS64EL-O32: "{{.*}}ld{{(.exe)?}}" "--sysroot=[[SYSROOT:[^"]+]]"
// CHECK-DEBIAN-ML-MIPS64EL-O32: "{{.*}}/usr/lib/gcc/mips64el-linux-gnuabi64/4.9/../../../../libo32{{/|\\\\}}crt1.o"
// CHECK-DEBIAN-ML-MIPS64EL-O32: "{{.*}}/usr/lib/gcc/mips64el-linux-gnuabi64/4.9/../../../../libo32{{/|\\\\}}crti.o"
// CHECK-DEBIAN-ML-MIPS64EL-O32: "{{.*}}/usr/lib/gcc/mips64el-linux-gnuabi64/4.9/32{{/|\\\\}}crtbegin.o"
// CHECK-DEBIAN-ML-MIPS64EL-O32: "-L[[SYSROOT]]/usr/lib/gcc/mips64el-linux-gnuabi64/4.9/32"
// CHECK-DEBIAN-ML-MIPS64EL-O32: "-L[[SYSROOT]]/usr/lib/gcc/mips64el-linux-gnuabi64/4.9/../../../../libo32"
// CHECK-DEBIAN-ML-MIPS64EL-O32: "-L[[SYSROOT]]/libo32"
// CHECK-DEBIAN-ML-MIPS64EL-O32: "-L[[SYSROOT]]/usr/libo32"
// CHECK-DEBIAN-ML-MIPS64EL-O32: "-L[[SYSROOT]]/lib"
// CHECK-DEBIAN-ML-MIPS64EL-O32: "-L[[SYSROOT]]/usr/lib"
//
// RUN: %clang -### %s -no-pie 2>&1 \
// RUN:     --target=mips64-unknown-linux-gnu --rtlib=platform --unwindlib=platform \
// RUN:     --gcc-toolchain="" \
// RUN:     --sysroot=%S/Inputs/debian_6_mips64_tree \
// RUN:   | FileCheck --check-prefix=CHECK-DEBIAN-ML-MIPS64-GNUABI %s
// RUN: %clang -### %s -no-pie 2>&1 \
// RUN:     --target=mips64-linux-gnuabi64 -rtlib=platform --unwindlib=platform -mabi=n64 \
// RUN:     --gcc-toolchain="" \
// RUN:     --sysroot=%S/Inputs/debian_6_mips64_tree \
// RUN:   | FileCheck --check-prefix=CHECK-DEBIAN-ML-MIPS64-GNUABI %s
// CHECK-DEBIAN-ML-MIPS64-GNUABI: "{{.*}}ld{{(.exe)?}}" "--sysroot=[[SYSROOT:[^"]+]]"
// CHECK-DEBIAN-ML-MIPS64-GNUABI: "{{.*}}/usr/lib/mips64-linux-gnuabi64{{/|\\\\}}crt1.o"
// CHECK-DEBIAN-ML-MIPS64-GNUABI: "{{.*}}/usr/lib/mips64-linux-gnuabi64{{/|\\\\}}crti.o"
// CHECK-DEBIAN-ML-MIPS64-GNUABI: "{{.*}}/usr/lib/gcc/mips64-linux-gnuabi64/4.9{{/|\\\\}}crtbegin.o"
// CHECK-DEBIAN-ML-MIPS64-GNUABI: "-L[[SYSROOT]]/usr/lib/gcc/mips64-linux-gnuabi64/4.9"
// CHECK-DEBIAN-ML-MIPS64-GNUABI: "-L[[SYSROOT]]/lib/mips64-linux-gnuabi64"
// CHECK-DEBIAN-ML-MIPS64-GNUABI: "-L[[SYSROOT]]/usr/lib/mips64-linux-gnuabi64"
// CHECK-DEBIAN-ML-MIPS64-GNUABI: "-L[[SYSROOT]]/lib"
// CHECK-DEBIAN-ML-MIPS64-GNUABI: "-L[[SYSROOT]]/usr/lib"
// CHECK-DEBIAN-ML-MIPS64-GNUABI: "{{.*}}/usr/lib/gcc/mips64-linux-gnuabi64/4.9{{/|\\\\}}crtend.o"
// CHECK-DEBIAN-ML-MIPS64-GNUABI: "{{.*}}/usr/lib/mips64-linux-gnuabi64{{/|\\\\}}crtn.o"
//
// RUN: %clang -### %s -no-pie 2>&1 \
// RUN:     --target=mips64el-unknown-linux-gnu -rtlib=platform --unwindlib=platform \
// RUN:     --gcc-toolchain="" \
// RUN:     --sysroot=%S/Inputs/debian_6_mips64_tree \
// RUN:   | FileCheck --check-prefix=CHECK-DEBIAN-ML-MIPS64EL-GNUABI %s
// RUN: %clang -### %s -no-pie 2>&1 \
// RUN:     --target=mips64el-linux-gnuabi64 -rtlib=platform --unwindlib=platform -mabi=n64 \
// RUN:     --gcc-toolchain="" \
// RUN:     --sysroot=%S/Inputs/debian_6_mips64_tree \
// RUN:   | FileCheck --check-prefix=CHECK-DEBIAN-ML-MIPS64EL-GNUABI %s
// CHECK-DEBIAN-ML-MIPS64EL-GNUABI: "{{.*}}ld{{(.exe)?}}" "--sysroot=[[SYSROOT:[^"]+]]"
// CHECK-DEBIAN-ML-MIPS64EL-GNUABI: "{{.*}}/usr/lib/mips64el-linux-gnuabi64{{/|\\\\}}crt1.o"
// CHECK-DEBIAN-ML-MIPS64EL-GNUABI: "{{.*}}/usr/lib/mips64el-linux-gnuabi64{{/|\\\\}}crti.o"
// CHECK-DEBIAN-ML-MIPS64EL-GNUABI: "{{.*}}/usr/lib/gcc/mips64el-linux-gnuabi64/4.9{{/|\\\\}}crtbegin.o"
// CHECK-DEBIAN-ML-MIPS64EL-GNUABI: "-L[[SYSROOT]]/usr/lib/gcc/mips64el-linux-gnuabi64/4.9"
// CHECK-DEBIAN-ML-MIPS64EL-GNUABI: "-L[[SYSROOT]]/lib/mips64el-linux-gnuabi64"
// CHECK-DEBIAN-ML-MIPS64EL-GNUABI: "-L[[SYSROOT]]/usr/lib/mips64el-linux-gnuabi64"
// CHECK-DEBIAN-ML-MIPS64EL-GNUABI: "-L[[SYSROOT]]/lib"
// CHECK-DEBIAN-ML-MIPS64EL-GNUABI: "-L[[SYSROOT]]/usr/lib"
// CHECK-DEBIAN-ML-MIPS64EL-GNUABI: "{{.*}}/usr/lib/gcc/mips64el-linux-gnuabi64/4.9{{/|\\\\}}crtend.o"
// CHECK-DEBIAN-ML-MIPS64EL-GNUABI: "{{.*}}/usr/lib/mips64el-linux-gnuabi64{{/|\\\\}}crtn.o"
//
// Test linker invocation for Freescale SDK (OpenEmbedded).
// RUN: %clang -### %s -no-pie 2>&1 \
// RUN:     --target=powerpc-fsl-linux -rtlib=platform --unwindlib=platform \
// RUN:     --gcc-toolchain="" \
// RUN:     --sysroot=%S/Inputs/freescale_ppc_tree \
// RUN:   | FileCheck --check-prefix=CHECK-FSL-PPC %s
// CHECK-FSL-PPC: "{{.*}}ld{{(.exe)?}}" "--sysroot=[[SYSROOT:[^"]+]]"
// CHECK-FSL-PPC: "-m" "elf32ppclinux"
// CHECK-FSL-PPC: "{{.*}}{{/|\\\\}}crt1.o"
// CHECK-FSL-PPC: "{{.*}}{{/|\\\\}}crtbegin.o"
// CHECK-FSL-PPC: "-L[[SYSROOT]]/usr/lib"
// RUN: %clang -### %s -no-pie 2>&1 \
// RUN:     --target=powerpc64-fsl-linux -rtlib=platform --unwindlib=platform \
// RUN:     --gcc-toolchain="" \
// RUN:     --sysroot=%S/Inputs/freescale_ppc64_tree \
// RUN:   | FileCheck --check-prefix=CHECK-FSL-PPC64 %s
// CHECK-FSL-PPC64: "{{.*}}ld{{(.exe)?}}" "--sysroot=[[SYSROOT:[^"]+]]"
// CHECK-FSL-PPC64: "-m" "elf64ppc"
// CHECK-FSL-PPC64: "{{.*}}{{/|\\\\}}crt1.o"
// CHECK-FSL-PPC64: "{{.*}}{{/|\\\\}}crtbegin.o"
//
// Check that crtfastmath.o is linked with -ffast-math and with -Ofast.
// RUN: %clang --target=x86_64-unknown-linux -no-pie -### %s \
// RUN:        --gcc-toolchain="" \
// RUN:        --sysroot=%S/Inputs/basic_linux_tree 2>&1 \
// RUN:   | FileCheck --check-prefix=CHECK-NOCRTFASTMATH %s
// RUN: %clang --target=x86_64-unknown-linux -no-pie -### %s -ffast-math \
// RUN:        --gcc-toolchain="" \
// RUN:        --sysroot=%S/Inputs/basic_linux_tree 2>&1 \
// RUN:   | FileCheck --check-prefix=CHECK-CRTFASTMATH %s
// RUN: %clang --target=x86_64-unknown-linux -no-pie -### %s -funsafe-math-optimizations\
// RUN:        --gcc-toolchain="" \
// RUN:        --sysroot=%S/Inputs/basic_linux_tree 2>&1 \
// RUN:   | FileCheck --check-prefix=CHECK-CRTFASTMATH %s
// RUN: %clang --target=x86_64-unknown-linux -no-pie -### %s -Ofast\
// RUN:        --gcc-toolchain="" \
// RUN:        --sysroot=%S/Inputs/basic_linux_tree 2>&1 \
// RUN:   | FileCheck --check-prefix=CHECK-CRTFASTMATH %s
// RUN: %clang --target=x86_64-unknown-linux -no-pie -### %s -Ofast -O3\
// RUN:        --gcc-toolchain="" \
// RUN:        --sysroot=%S/Inputs/basic_linux_tree 2>&1 \
// RUN:   | FileCheck --check-prefix=CHECK-NOCRTFASTMATH %s
// RUN: %clang --target=x86_64-unknown-linux -no-pie -### %s -O3 -Ofast\
// RUN:        --gcc-toolchain="" \
// RUN:        --sysroot=%S/Inputs/basic_linux_tree 2>&1 \
// RUN:   | FileCheck --check-prefix=CHECK-CRTFASTMATH %s
// RUN: %clang --target=x86_64-unknown-linux -no-pie -### %s -ffast-math -fno-fast-math \
// RUN:        --gcc-toolchain="" \
// RUN:        --sysroot=%S/Inputs/basic_linux_tree 2>&1 \
// RUN:   | FileCheck --check-prefix=CHECK-NOCRTFASTMATH %s
// RUN: %clang --target=x86_64-unknown-linux -no-pie -### %s -Ofast -fno-fast-math \
// RUN:        --gcc-toolchain="" \
// RUN:        --sysroot=%S/Inputs/basic_linux_tree 2>&1 \
// RUN:   | FileCheck --check-prefix=CHECK-CRTFASTMATH %s
// RUN: %clang --target=x86_64-unknown-linux -no-pie -### %s -Ofast -fno-unsafe-math-optimizations \
// RUN:        --gcc-toolchain="" \
// RUN:        --sysroot=%S/Inputs/basic_linux_tree 2>&1 \
// RUN:   | FileCheck --check-prefix=CHECK-CRTFASTMATH %s
// RUN: %clang --target=x86_64-unknown-linux -no-pie -### %s -fno-fast-math -Ofast  \
// RUN:        --gcc-toolchain="" \
// RUN:        --sysroot=%S/Inputs/basic_linux_tree 2>&1 \
// RUN:   | FileCheck --check-prefix=CHECK-CRTFASTMATH %s
// RUN: %clang --target=x86_64-unknown-linux -no-pie -### %s -fno-unsafe-math-optimizations -Ofast \
// RUN:        --gcc-toolchain="" \
// RUN:        --sysroot=%S/Inputs/basic_linux_tree 2>&1 \
// RUN:   | FileCheck --check-prefix=CHECK-CRTFASTMATH %s
// We don't have crtfastmath.o in the i386 tree, use it to check that file
// detection works.
// RUN: %clang --target=i386-unknown-linux -no-pie -### %s -ffast-math \
// RUN:        --gcc-toolchain="" \
// RUN:        --sysroot=%S/Inputs/basic_linux_tree 2>&1 \
// RUN:   | FileCheck --check-prefix=CHECK-NOCRTFASTMATH %s
// CHECK-CRTFASTMATH: usr/lib/gcc/x86_64-unknown-linux/10.2.0{{/|\\\\}}crtfastmath.o
// CHECK-NOCRTFASTMATH-NOT: crtfastmath.o

// Check that we link in gcrt1.o when compiling with -pg
// RUN: %clang -pg --target=x86_64-unknown-linux -no-pie -### %s \
// RUN:        --gcc-toolchain="" \
// RUN:        --sysroot=%S/Inputs/basic_linux_tree 2>& 1 \
// RUN:   | FileCheck --check-prefix=CHECK-PG %s
// CHECK-PG: gcrt1.o

// GCC forwards -u to the linker.
// RUN: %clang -u asdf --target=x86_64-unknown-linux -no-pie -### %s \
// RUN:        --gcc-toolchain="" \
// RUN:        --sysroot=%S/Inputs/basic_linux_tree 2>& 1 \
// RUN:   | FileCheck --check-prefix=CHECK-u %s
// CHECK-u: "-u" "asdf"

// RUN: %clang -### %s -no-pie 2>&1 \
// RUN:     --target=armeb-unknown-linux \
// RUN:     --gcc-toolchain="" \
// RUN:     --sysroot=%S/Inputs/basic_linux_tree \
// RUN:   | FileCheck --check-prefix=CHECK-ARMEB %s
// CHECK-ARMEB: "{{.*}}ld{{(.exe)?}}" "--sysroot=[[SYSROOT:[^"]+]]"
// CHECK-ARMEB-NOT: "--be8"
// CHECK-ARMEB: "-EB"
// CHECK-ARMEB: "-m" "armelfb_linux_eabi"

// RUN: %clang -### %s -no-pie 2>&1 \
// RUN:     --target=armebv7-unknown-linux \
// RUN:     --gcc-toolchain="" \
// RUN:     --sysroot=%S/Inputs/basic_linux_tree \
// RUN:   | FileCheck --check-prefix=CHECK-ARMV7EB %s
// CHECK-ARMV7EB: "{{.*}}ld{{(.exe)?}}" "--sysroot=[[SYSROOT:[^"]+]]"
// CHECK-ARMV7EB: "--be8"
// CHECK-ARMV7EB: "-EB"
// CHECK-ARMV7EB: "-m" "armelfb_linux_eabi"

// RUN: %clang -### %s -no-pie 2>&1 \
// RUN:     --target=armv7-unknown-linux \
// RUN:     -mbig-endian \
// RUN:     --gcc-toolchain="" \
// RUN:     --sysroot=%S/Inputs/basic_linux_tree \
// RUN:   | FileCheck --check-prefix=CHECK-ARMV7EB %s

// RUN: %clang -### %s -no-pie 2>&1 \
// RUN:     --target=armebv7-unknown-linux \
// RUN:     -mbig-endian \
// RUN:     --gcc-toolchain="" \
// RUN:     --sysroot=%S/Inputs/basic_linux_tree \
// RUN:   | FileCheck --check-prefix=CHECK-ARMV7EB %s

// RUN: %clang -### %s -no-pie 2>&1 \
// RUN:     --target=armv7-unknown-linux \
// RUN:     --gcc-toolchain="" \
// RUN:     --sysroot=%S/Inputs/basic_linux_tree \
// RUN:   | FileCheck --check-prefix=CHECK-ARMV7EL %s
// CHECK-ARMV7EL: "{{.*}}ld{{(.exe)?}}" "--sysroot=[[SYSROOT:[^"]+]]"
// CHECK-ARMV7EL-NOT: "--be8"
// CHECK-ARMV7EL: "-EL"
// CHECK-ARMV7EL: "-m" "armelf_linux_eabi"

// RUN: %clang -### %s -no-pie 2>&1 \
// RUN:     --target=armebv7-unknown-linux \
// RUN:     -mlittle-endian \
// RUN:     --gcc-toolchain="" \
// RUN:     --sysroot=%S/Inputs/basic_linux_tree \
// RUN:   | FileCheck --check-prefix=CHECK-ARMV7EL %s

// RUN: %clang -### %s -no-pie 2>&1 \
// RUN:     --target=armv7-unknown-linux \
// RUN:     -mlittle-endian \
// RUN:     --gcc-toolchain="" \
// RUN:     --sysroot=%S/Inputs/basic_linux_tree \
// RUN:   | FileCheck --check-prefix=CHECK-ARMV7EL %s

// RUN: %clang -### %s -no-pie 2>&1 \
// RUN:     --target=aarch64_be-unknown-linux \
// RUN:     --gcc-toolchain="" \
// RUN:     --sysroot=%S/Inputs/basic_linux_tree \
// RUN:   | FileCheck --check-prefix=CHECK-AARCH64BE %s
// CHECK-AARCH64BE: "{{.*}}ld{{(.exe)?}}" "--sysroot=[[SYSROOT:[^"]+]]"
// CHECK-AARCH64BE-NOT: "--be8"
// CHECK-AARCH64BE: "-EB"
// CHECK-AARCH64BE: "-m" "aarch64linuxb"

// RUN: %clang -### %s -no-pie 2>&1 \
// RUN:     --target=aarch64-unknown-linux \
// RUN:     -mbig-endian \
// RUN:     --gcc-toolchain="" \
// RUN:     --sysroot=%S/Inputs/basic_linux_tree \
// RUN:   | FileCheck --check-prefix=CHECK-AARCH64BE %s

// RUN: %clang -### %s -no-pie 2>&1 \
// RUN:     --target=aarch64_be-unknown-linux \
// RUN:     -mbig-endian \
// RUN:     --gcc-toolchain="" \
// RUN:     --sysroot=%S/Inputs/basic_linux_tree \
// RUN:   | FileCheck --check-prefix=CHECK-AARCH64BE %s

// RUN: %clang -### %s -no-pie 2>&1 \
// RUN:     --target=aarch64-unknown-linux \
// RUN:     --gcc-toolchain="" \
// RUN:     --sysroot=%S/Inputs/basic_linux_tree \
// RUN:   | FileCheck --check-prefix=CHECK-AARCH64LE %s
// CHECK-AARCH64LE: "{{.*}}ld{{(.exe)?}}" "--sysroot=[[SYSROOT:[^"]+]]"
// CHECK-AARCH64LE-NOT: "--be8"
// CHECK-AARCH64LE: "-EL"
// CHECK-AARCH64LE: "-m" "aarch64linux"

// RUN: %clang -### %s -no-pie 2>&1 \
// RUN:     --target=aarch64_be-unknown-linux \
// RUN:     -mlittle-endian \
// RUN:     --gcc-toolchain="" \
// RUN:     --sysroot=%S/Inputs/basic_linux_tree \
// RUN:   | FileCheck --check-prefix=CHECK-AARCH64LE %s

// Check dynamic-linker for musl-libc
// RUN: %clang -### %s -no-pie 2>&1 \
// RUN:     --target=i386-pc-linux-musl \
// RUN:   | FileCheck --check-prefix=CHECK-MUSL-X86 %s
// RUN: %clang -### %s -no-pie 2>&1 \
// RUN:     --target=x86_64-pc-linux-musl \
// RUN:   | FileCheck --check-prefix=CHECK-MUSL-X86_64 %s
// RUN: %clang -### %s -no-pie 2>&1 \
// RUN:     --target=mips-pc-linux-musl \
// RUN:   | FileCheck --check-prefix=CHECK-MUSL-MIPS %s
// RUN: %clang -### %s -no-pie 2>&1 \
// RUN:     --target=mipsel-pc-linux-musl \
// RUN:   | FileCheck --check-prefix=CHECK-MUSL-MIPSEL %s
// RUN: %clang -### %s -no-pie 2>&1 \
// RUN:     --target=mips64-pc-linux-musl \
// RUN:   | FileCheck --check-prefix=CHECK-MUSL-MIPS64 %s
// RUN: %clang -### %s -no-pie 2>&1 \
// RUN:     --target=mips64el-pc-linux-musl \
// RUN:   | FileCheck --check-prefix=CHECK-MUSL-MIPS64EL %s
// RUN: %clang -### %s -no-pie 2>&1 \
// RUN:     --target=powerpc-pc-linux-musl \
// RUN:   | FileCheck --check-prefix=CHECK-MUSL-PPC %s
// RUN: %clang -### %s -no-pie 2>&1 \
// RUN:     --target=powerpc64-pc-linux-musl \
// RUN:   | FileCheck --check-prefix=CHECK-MUSL-PPC64 %s
// RUN: %clang -### %s -no-pie 2>&1 \
// RUN:     --target=powerpcspe-pc-linux-musl \
// RUN:   | FileCheck --check-prefix=CHECK-MUSL-PPCSPE %s
// RUN: %clang -### %s -no-pie 2>&1 \
// RUN:     --target=thumb-pc-linux-musleabi \
// RUN:   | FileCheck --check-prefix=CHECK-MUSL-ARM %s
// RUN: %clang -### %s -no-pie 2>&1 \
// RUN:     --target=thumb-pc-linux-musleabihf \
// RUN:   | FileCheck --check-prefix=CHECK-MUSL-ARMHF %s
// RUN: %clang -### %s -no-pie 2>&1 \
// RUN:     --target=thumbv7-pc-linux-musleabi -mhard-float \
// RUN:   | FileCheck --check-prefix=CHECK-MUSL-ARMHF %s
// RUN: %clang -### %s -no-pie 2>&1 \
// RUN:     --target=thumbeb-pc-linux-musleabi \
// RUN:   | FileCheck --check-prefix=CHECK-MUSL-ARMEB %s
// RUN: %clang -### %s -no-pie 2>&1 \
// RUN:     --target=thumbeb-pc-linux-musleabihf \
// RUN:   | FileCheck --check-prefix=CHECK-MUSL-ARMEBHF %s
// RUN: %clang -### %s -no-pie 2>&1 \
// RUN:     --target=thumbv7eb-pc-linux-musleabi -mhard-float \
// RUN:   | FileCheck --check-prefix=CHECK-MUSL-ARMEBHF %s
// RUN: %clang -### %s -no-pie 2>&1 \
// RUN:     --target=arm-pc-linux-musleabi \
// RUN:   | FileCheck --check-prefix=CHECK-MUSL-ARM %s
// RUN: %clang -### %s -no-pie 2>&1 \
// RUN:     --target=arm-pc-linux-musleabihf \
// RUN:   | FileCheck --check-prefix=CHECK-MUSL-ARMHF %s
// RUN: %clang -### %s -no-pie 2>&1 \
// RUN:     --target=armv7-pc-linux-musleabi -mhard-float \
// RUN:   | FileCheck --check-prefix=CHECK-MUSL-ARMHF %s
// RUN: %clang -### %s -no-pie 2>&1 \
// RUN:     --target=armeb-pc-linux-musleabi \
// RUN:   | FileCheck --check-prefix=CHECK-MUSL-ARMEB %s
// RUN: %clang -### %s -no-pie 2>&1 \
// RUN:     --target=armeb-pc-linux-musleabihf \
// RUN:   | FileCheck --check-prefix=CHECK-MUSL-ARMEBHF %s
// RUN: %clang -### %s -no-pie 2>&1 \
// RUN:     --target=armv7eb-pc-linux-musleabi -mhard-float \
// RUN:   | FileCheck --check-prefix=CHECK-MUSL-ARMEBHF %s
// RUN: %clang -### %s -no-pie 2>&1 \
// RUN:     --target=aarch64-pc-linux-musleabi \
// RUN:   | FileCheck --check-prefix=CHECK-MUSL-AARCH64 %s
// RUN: %clang -### %s -no-pie 2>&1 \
// RUN:     --target=aarch64_be-pc-linux-musleabi \
// RUN:   | FileCheck --check-prefix=CHECK-MUSL-AARCH64_BE %s
// CHECK-MUSL-X86:        "-dynamic-linker" "/lib/ld-musl-i386.so.1"
// CHECK-MUSL-X86_64:     "-dynamic-linker" "/lib/ld-musl-x86_64.so.1"
// CHECK-MUSL-MIPS:       "-dynamic-linker" "/lib/ld-musl-mips.so.1"
// CHECK-MUSL-MIPSEL:     "-dynamic-linker" "/lib/ld-musl-mipsel.so.1"
// CHECK-MUSL-MIPS64:     "-dynamic-linker" "/lib/ld-musl-mips64.so.1"
// CHECK-MUSL-MIPS64EL:   "-dynamic-linker" "/lib/ld-musl-mips64el.so.1"
// CHECK-MUSL-PPC:        "-dynamic-linker" "/lib/ld-musl-powerpc.so.1"
// CHECK-MUSL-PPC64:      "-dynamic-linker" "/lib/ld-musl-powerpc64.so.1"
// CHECK-MUSL-PPCSPE:     "-dynamic-linker" "/lib/ld-musl-powerpc-sf.so.1"
// CHECK-MUSL-ARM:        "-dynamic-linker" "/lib/ld-musl-arm.so.1"
// CHECK-MUSL-ARMHF:      "-dynamic-linker" "/lib/ld-musl-armhf.so.1"
// CHECK-MUSL-ARMEB:      "-dynamic-linker" "/lib/ld-musl-armeb.so.1"
// CHECK-MUSL-ARMEBHF:    "-dynamic-linker" "/lib/ld-musl-armebhf.so.1"
// CHECK-MUSL-AARCH64:    "-dynamic-linker" "/lib/ld-musl-aarch64.so.1"
// CHECK-MUSL-AARCH64_BE: "-dynamic-linker" "/lib/ld-musl-aarch64_be.so.1"

// Check whether multilib gcc install works fine on Gentoo with gcc-config
// RUN: %clang -### %s -no-pie 2>&1 \
// RUN:     --target=x86_64-unknown-linux-gnu -rtlib=platform --unwindlib=platform \
// RUN:     --sysroot=%S/Inputs/gentoo_linux_gcc_multi_version_tree \
// RUN:     --gcc-toolchain="" \
// RUN:   | FileCheck --check-prefix=CHECK-LD-GENTOO %s
// CHECK-LD-GENTOO-NOT: warning:
// CHECK-LD-GENTOO: "{{.*}}ld{{(.exe)?}}" "--sysroot=[[SYSROOT:[^"]+]]"
// CHECK-LD-GENTOO: "--eh-frame-hdr"
// CHECK-LD-GENTOO: "-m" "elf_x86_64"
// CHECK-LD-GENTOO: "-dynamic-linker"
// CHECK-LD-GENTOO: "{{.*}}/usr/lib/gcc/x86_64-pc-linux-gnu/4.9.3{{/|\\\\}}crtbegin.o"
// CHECK-LD-GENTOO: "-L[[SYSROOT]]/usr/lib/gcc/x86_64-pc-linux-gnu/4.9.3"
// CHECK-LD-GENTOO: "-L[[SYSROOT]]/usr/lib/gcc/x86_64-pc-linux-gnu/4.9.3/../../../../x86_64-pc-linux-gnu/lib"
// CHECK-LD-GENTOO: "-lgcc" "--as-needed" "-lgcc_s" "--no-as-needed"
// CHECK-LD-GENTOO: "-lc"
// CHECK-LD-GENTOO: "-lgcc" "--as-needed" "-lgcc_s" "--no-as-needed"
// RUN: %clang -### %s -no-pie 2>&1 \
// RUN:     --target=i686-unknown-linux-gnu -rtlib=platform --unwindlib=platform \
// RUN:     --sysroot=%S/Inputs/gentoo_linux_gcc_multi_version_tree \
// RUN:     --gcc-toolchain="" \
// RUN:   | FileCheck --check-prefix=CHECK-LD-GENTOO-32 %s
// CHECK-LD-GENTOO-32-NOT: warning:
// CHECK-LD-GENTOO-32: "{{.*}}ld{{(.exe)?}}" "--sysroot=[[SYSROOT:[^"]+]]"
// CHECK-LD-GENTOO-32: "--eh-frame-hdr"
// CHECK-LD-GENTOO-32: "-m" "elf_i386"
// CHECK-LD-GENTOO-32: "-dynamic-linker"
// CHECK-LD-GENTOO-32: "{{.*}}/usr/lib/gcc/x86_64-pc-linux-gnu/4.9.3/32{{/|\\\\}}crtbegin.o"
// CHECK-LD-GENTOO-32: "-L[[SYSROOT]]/usr/lib/gcc/x86_64-pc-linux-gnu/4.9.3/32"
// CHECK-LD-GENTOO-32: "-L[[SYSROOT]]/usr/lib/gcc/x86_64-pc-linux-gnu/4.9.3/../../../../x86_64-pc-linux-gnu/lib"
// CHECK-LD-GENTOO-32: "-lgcc" "--as-needed" "-lgcc_s" "--no-as-needed"
// CHECK-LD-GENTOO-32: "-lc"
// CHECK-LD-GENTOO-32: "-lgcc" "--as-needed" "-lgcc_s" "--no-as-needed"
// RUN: %clang -### %s -no-pie 2>&1 \
// RUN:     --target=x86_64-unknown-linux-gnux32 -rtlib=platform --unwindlib=platform \
// RUN:     --sysroot=%S/Inputs/gentoo_linux_gcc_multi_version_tree \
// RUN:     --gcc-toolchain="" \
// RUN:   | FileCheck --check-prefix=CHECK-LD-GENTOO-X32 %s
// CHECK-LD-GENTOO-X32-NOT: warning:
// CHECK-LD-GENTOO-X32: "{{.*}}ld{{(.exe)?}}" "--sysroot=[[SYSROOT:[^"]+]]"
// CHECK-LD-GENTOO-X32: "--eh-frame-hdr"
// CHECK-LD-GENTOO-X32: "-m" "elf32_x86_64"
// CHECK-LD-GENTOO-X32: "-dynamic-linker"
// CHECK-LD-GENTOO-X32: "{{.*}}/usr/lib/gcc/x86_64-pc-linux-gnu/4.9.3/x32{{/|\\\\}}crtbegin.o"
// CHECK-LD-GENTOO-X32: "-L[[SYSROOT]]/usr/lib/gcc/x86_64-pc-linux-gnu/4.9.3/x32"
// CHECK-LD-GENTOO-X32: "-L[[SYSROOT]]/usr/lib/gcc/x86_64-pc-linux-gnu/4.9.3/../../../../x86_64-pc-linux-gnu/lib"
// CHECK-LD-GENTOO-X32: "-lgcc" "--as-needed" "-lgcc_s" "--no-as-needed"
// CHECK-LD-GENTOO-X32: "-lc"
// CHECK-LD-GENTOO-X32: "-lgcc" "--as-needed" "-lgcc_s" "--no-as-needed"

// RUN: %clang -### %s -no-pie -fuse-ld=ld 2>&1 \
// RUN:     --target=x86_64-unknown-linux-gnu \
// RUN:     --gcc-toolchain="%S/Inputs/rhel_7_tree/opt/rh/devtoolset-7/root/usr" \
// RUN:     --sysroot="%S/Inputs/rhel_7_tree/opt/rh/devtoolset-7/root" \
// RUN:   | FileCheck --check-prefix=CHECK-LD-RHEL7-DTS %s
// CHECK-LD-RHEL7-DTS: "-isysroot" "[[SYSROOT:[^"]+]]"
// CHECK-LD-RHEL7-DTS-NOT: /usr/bin/ld
// CHECK-LD-RHEL7-DTS: [[SYSROOT]]/usr/lib/gcc/x86_64-redhat-linux/7/../../../../bin/ld

// Check whether gcc7 install works fine on Amazon Linux AMI
// RUN: %clang -### %s -no-pie 2>&1 \
// RUN:     --target=x86_64-amazon-linux -rtlib=libgcc --unwindlib=platform \
// RUN:     --gcc-toolchain="" \
// RUN:     --sysroot=%S/Inputs/ami_linux_tree \
// RUN:   | FileCheck --check-prefix=CHECK-LD-AMI %s
// CHECK-LD-AMI-NOT: warning:
// CHECK-LD-AMI: "{{.*}}ld{{(.exe)?}}" "--sysroot=[[SYSROOT:[^"]+]]"
// CHECK-LD-AMI: "--eh-frame-hdr"
// CHECK-LD-AMI: "-m" "elf_x86_64"
// CHECK-LD-AMI: "-dynamic-linker"
// CHECK-LD-AMI: "{{.*}}/usr/lib/gcc/x86_64-amazon-linux/7{{/|\\\\}}crtbegin.o"
// CHECK-LD-AMI: "-L[[SYSROOT]]/usr/lib/gcc/x86_64-amazon-linux/7"
// CHECK-LD-AMI: "-L[[SYSROOT]]/usr/lib/gcc/x86_64-amazon-linux/7/../../../../lib64"
// CHECK-LD-AMI: "-L[[SYSROOT]]/lib"
// CHECK-LD-AMI: "-L[[SYSROOT]]/usr/lib"
// CHECK-LD-AMI: "-lgcc" "--as-needed" "-lgcc_s" "--no-as-needed"
// CHECK-LD-AMI: "-lc"
// CHECK-LD-AMI: "-lgcc" "--as-needed" "-lgcc_s" "--no-as-needed"

// Check whether the OpenEmbedded ARM libs are added correctly.
// RUN: %clang -### %s -no-pie 2>&1 \
// RUN:     --target=arm-oe-linux-gnueabi -rtlib=libgcc --unwindlib=platform \
// RUN:     --gcc-toolchain="" \
// RUN:     --sysroot=%S/Inputs/openembedded_arm_linux_tree \
// RUN:   | FileCheck --check-prefix=CHECK-OE-ARM %s

// CHECK-OE-ARM: "-cc1" "-triple" "armv4t-oe-linux-gnueabi"
// CHECK-OE-ARM: ld{{.*}}" "--sysroot=[[SYSROOT:[^"]+]]"
// CHECK-OE-ARM: "-m" "armelf_linux_eabi" "-dynamic-linker"
// CHECK-OE-ARM: "[[SYSROOT]]/usr/lib/arm-oe-linux-gnueabi/6.3.0/../../../lib{{/|\\\\}}crt1.o"
// CHECK-OE-ARM: "[[SYSROOT]]/usr/lib/arm-oe-linux-gnueabi/6.3.0/../../../lib{{/|\\\\}}crti.o"
// CHECK-OE-ARM: "[[SYSROOT]]/usr/lib/arm-oe-linux-gnueabi/6.3.0{{/|\\\\}}crtbegin.o"
// CHECK-OE-ARM: "-L[[SYSROOT]]/usr/lib/arm-oe-linux-gnueabi/6.3.0"
// CHECK-OE-ARM: "-L[[SYSROOT]]/usr/lib"
// CHECK-OE-ARM: "-lgcc" "--as-needed" "-lgcc_s" "--no-as-needed" "-lc" "-lgcc" "--as-needed" "-lgcc_s" "--no-as-needed"
// CHECK-OE-ARM: "[[SYSROOT]]/usr/lib/arm-oe-linux-gnueabi/6.3.0{{/|\\\\}}crtend.o"
// CHECK-OE-ARM: "[[SYSROOT]]/usr/lib/arm-oe-linux-gnueabi/6.3.0/../../../lib{{/|\\\\}}crtn.o"

// Check whether the OpenEmbedded AArch64 libs are added correctly.
// RUN: %clang -### %s -no-pie 2>&1 \
// RUN:     --target=aarch64-oe-linux -rtlib=libgcc --unwindlib=platform \
// RUN:     --gcc-toolchain="" \
// RUN:     --sysroot=%S/Inputs/openembedded_aarch64_linux_tree \
// RUN:   | FileCheck --check-prefix=CHECK-OE-AARCH64 %s

// CHECK-OE-AARCH64: "-cc1" "-triple" "aarch64-oe-linux"
// CHECK-OE-AARCH64: ld{{.*}}" "--sysroot=[[SYSROOT:[^"]+]]"
// CHECK-OE-AARCH64: "-m" "aarch64linux" "-dynamic-linker"
// CHECK-OE-AARCH64: "[[SYSROOT]]/usr/lib64/aarch64-oe-linux/6.3.0/../../../lib64{{/|\\\\}}crt1.o"
// CHECK-OE-AARCH64: "[[SYSROOT]]/usr/lib64/aarch64-oe-linux/6.3.0/../../../lib64{{/|\\\\}}crti.o"
// CHECK-OE-AARCH64: "[[SYSROOT]]/usr/lib64/aarch64-oe-linux/6.3.0{{/|\\\\}}crtbegin.o"
// CHECK-OE-AARCH64: "-L[[SYSROOT]]/usr/lib64/aarch64-oe-linux/6.3.0"
// CHECK-OE-AARCH64: "-L[[SYSROOT]]/usr/lib64"
// CHECK-OE-AARCH64: "-lgcc" "--as-needed" "-lgcc_s" "--no-as-needed" "-lc" "-lgcc" "--as-needed" "-lgcc_s" "--no-as-needed"
// CHECK-OE-AARCH64: "[[SYSROOT]]/usr/lib64/aarch64-oe-linux/6.3.0{{/|\\\\}}crtend.o"
// CHECK-OE-AARCH64: "[[SYSROOT]]/usr/lib64/aarch64-oe-linux/6.3.0/../../../lib64{{/|\\\\}}crtn.o"<|MERGE_RESOLUTION|>--- conflicted
+++ resolved
@@ -387,11 +387,7 @@
 // CHECK-64-TO-64: "-L[[SYSROOT]]/lib"
 // CHECK-64-TO-64: "-L[[SYSROOT]]/usr/lib"
 //
-<<<<<<< HEAD
-// RUN: %clang -### %s -no-pie 2>&1 \
-=======
 // RUN: not %clang -### %s -no-pie 2>&1 \
->>>>>>> b7551458
 // RUN:     --target=x86_64-unknown-linux -rtlib=plaform --unwindlib=platform -m32 \
 // RUN:     --gcc-toolchain="" \
 // RUN:     --sysroot=%S/Inputs/multilib_64bit_linux_tree \
