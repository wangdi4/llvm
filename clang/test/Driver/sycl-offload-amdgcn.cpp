--- conflicted
+++ resolved
@@ -48,11 +48,7 @@
 // RUN: %clangxx -### -target x86_64-unknown-linux-gnu -fsycl -nogpulib \
 // RUN:   -fsycl-targets=amdgcn-amd-amdhsa -Xsycl-target-backend \
 // RUN:   --offload-arch=gfx906 %s -L%S/Inputs/SYCL -llin64 2>&1 \
-<<<<<<< HEAD
-// RUN: | FileCheck -check-prefix=CHK-ARCHIVE %s
-=======
 // RUN:   -fsycl-libspirv-path=%S/Inputs/SYCL/libspirv.bc | FileCheck -check-prefix=CHK-ARCHIVE %s
->>>>>>> ebbe8091
 // RUN: %clangxx -### -target x86_64-unknown-linux-gnu -fsycl -nogpulib \
 // RUN:   -fsycl-targets=amdgcn-amd-amdhsa -Xsycl-target-backend \
 // RUN:   --offload-arch=gfx906 %s %S/Inputs/SYCL/liblin64.a 2>&1 \
