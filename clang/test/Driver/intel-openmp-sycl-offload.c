--- conflicted
+++ resolved
@@ -333,11 +333,7 @@
 // CHK_SVML-NOT: unsupported option 'SVML'
 // CHK_SVML_SYCL: clang{{.*}} "-fsycl-is-device"
 // CHK_SVML: "-fveclib=SVML"
-<<<<<<< HEAD
-// CHK_SVML_OMP: clang{{.*}} "-fopenmp-is-device"
-=======
 // CHK_SVML_OMP: clang{{.*}} "-fopenmp-is-target-device"
->>>>>>> ec3077b5
 
 /// -fveclib=SVML is permitted for all device targets we support
 // RUN: %clangxx -fveclib=SVML -target spir64 -c -### %s 2>&1 \
