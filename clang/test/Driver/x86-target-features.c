--- conflicted
+++ resolved
@@ -370,8 +370,6 @@
 // AVXVNNIINT16: "-target-feature" "+avxvnniint16"
 // NO-AVXVNNIINT16: "-target-feature" "-avxvnniint16"
 
-<<<<<<< HEAD
-=======
 // RUN: %clang --target=i386 -mevex512 %s -### -o %t.o 2>&1 | FileCheck -check-prefix=EVEX512 %s
 // RUN: %clang --target=i386 -mno-evex512 %s -### -o %t.o 2>&1 | FileCheck -check-prefix=NO-EVEX512 %s
 // EVEX512: "-target-feature" "+evex512"
@@ -400,7 +398,6 @@
 // USERMSR: "-target-feature" "+usermsr"
 // NO-USERMSR: "-target-feature" "-usermsr"
 
->>>>>>> 7f4c3c22
 // RUN: %clang --target=i386 -march=i386 -mcrc32 %s -### 2>&1 | FileCheck -check-prefix=CRC32 %s
 // RUN: %clang --target=i386 -march=i386 -mno-crc32 %s -### 2>&1 | FileCheck -check-prefix=NO-CRC32 %s
 // CRC32: "-target-feature" "+crc32"
