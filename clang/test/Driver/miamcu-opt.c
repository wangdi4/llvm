--- conflicted
+++ resolved
@@ -2,15 +2,9 @@
 // RUN: %clang -### --target=x86_64 -miamcu -rtlib=platform -m32 %s 2>&1 | FileCheck %s
 // RUN: %clang -### --target=x86_64 -miamcu -rtlib=platform --target=x86_64-unknown-linux-gnu %s 2>&1 | FileCheck %s
 // RUN: %clang -### --target=x86_64 -mno-iamcu -miamcu -rtlib=platform %s 2>&1 | FileCheck %s
-<<<<<<< HEAD
-// RUN: %clang -### --target=x86_64 -miamcu -rtlib=platform -m64 %s 2>&1 | FileCheck %s -check-prefix=M64
-// RUN: %clang -### --target=x86_64 -miamcu -rtlib=platform -dynamic %s 2>&1 | FileCheck %s -check-prefix=DYNAMIC
-// RUN: %clang -### --target=x86_64 -miamcu -rtlib=platform  --target=armv8-eabi %s 2>&1 | FileCheck %s -check-prefix=NOT-X86
-=======
 // RUN: not %clang -### --target=x86_64 -miamcu -rtlib=platform -m64 %s 2>&1 | FileCheck %s -check-prefix=M64
 // RUN: not %clang -### --target=x86_64 -miamcu -rtlib=platform -dynamic %s 2>&1 | FileCheck %s -check-prefix=DYNAMIC
 // RUN: not %clang -### --target=x86_64 -miamcu -rtlib=platform  --target=armv8-eabi %s 2>&1 | FileCheck %s -check-prefix=NOT-X86
->>>>>>> c54bce47
 // RUN: %clang -### --target=x86_64-unknown-linux-gnu -miamcu -mno-iamcu %s 2>&1 | FileCheck %s -check-prefix=MNOIAMCU
 
 // M64: error: invalid argument '-miamcu' not allowed with '-m64'
