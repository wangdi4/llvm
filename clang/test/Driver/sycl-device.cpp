--- conflicted
+++ resolved
@@ -37,15 +37,6 @@
 // CHECK-OUTPUT-FILE: clang{{.*}} "-o" "dummy.out"
 
 /// -fsycl-device-only with preprocessing should only do the device compile
-<<<<<<< HEAD
-// RUN: %clang -ccc-print-phases -E -fsycl -fsycl-device-only %s 2>&1 \
-// RUN:  | FileCheck -check-prefix=PHASES-PREPROCESS %s
-// RUN: %clang_cl -ccc-print-phases -E -fsycl -fsycl-device-only %s 2>&1 \
-// RUN:  | FileCheck -check-prefix=PHASES-PREPROCESS %s
-// RUN: %clang_cl -ccc-print-phases -P -fsycl -fsycl-device-only %s 2>&1 \
-// RUN:  | FileCheck -check-prefix=PHASES-PREPROCESS %s
-// RUN: %clang_cl -ccc-print-phases -EP -fsycl -fsycl-device-only %s 2>&1 \
-=======
 // RUN: %clang -ccc-print-phases -E -fsycl -fsycl-device-only -target x86_64-unknown-linux-gnu %s 2>&1 \
 // RUN:  | FileCheck -check-prefix=PHASES-PREPROCESS %s
 // RUN: %clang_cl -ccc-print-phases -E -fsycl -fsycl-device-only --target=x86_64-pc-windows-msvc %s 2>&1 \
@@ -53,21 +44,14 @@
 // RUN: %clang_cl -ccc-print-phases -P -fsycl -fsycl-device-only --target=x86_64-pc-windows-msvc %s 2>&1 \
 // RUN:  | FileCheck -check-prefix=PHASES-PREPROCESS %s
 // RUN: %clang_cl -ccc-print-phases -EP -fsycl -fsycl-device-only --target=x86_64-pc-windows-msvc %s 2>&1 \
->>>>>>> c9012655
 // RUN:  | FileCheck -check-prefix=PHASES-PREPROCESS %s
 // PHASES-PREPROCESS: 0: input, {{.*}}, c++, (device-sycl)
 // PHASES-PREPROCESS: 1: preprocessor, {0}, c++-cpp-output, (device-sycl)
 // PHASES-PREPROCESS: 2: offload, "device-sycl (spir64-unknown-unknown-sycldevice)" {1}, c++-cpp-output
 
-<<<<<<< HEAD
-// RUN: %clang -ccc-print-phases -MM -fsycl -fsycl-device-only %s 2>&1 \
-// RUN:  | FileCheck -check-prefix=PHASES-PREPROC-DEPS %s
-// RUN: %clang -ccc-print-phases -M -fsycl -fsycl-device-only %s 2>&1 \
-=======
 // RUN: %clang -ccc-print-phases -MM -fsycl -fsycl-device-only -target x86_64-unknown-linux-gnu %s 2>&1 \
 // RUN:  | FileCheck -check-prefix=PHASES-PREPROC-DEPS %s
 // RUN: %clang -ccc-print-phases -M -fsycl -fsycl-device-only -target x86_64-unknown-linux-gnu %s 2>&1 \
->>>>>>> c9012655
 // RUN:  | FileCheck -check-prefix=PHASES-PREPROC-DEPS %s
 // PHASES-PREPROC-DEPS: 0: input, {{.*}}, c++, (device-sycl)
 // PHASES-PROPROC-DEPS: 1: preprocessor, {0}, dependencies, (device-sycl)
