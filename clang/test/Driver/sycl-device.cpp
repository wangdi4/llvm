--- conflicted
+++ resolved
@@ -34,9 +34,6 @@
 // RUN:  | FileCheck -check-prefix=CHECK-OUTPUT-FILE %s
 // RUN: %clang_cl -### -fsycl -fsycl-device-only -o dummy.out %s 2>&1 \
 // RUN:  | FileCheck -check-prefix=CHECK-OUTPUT-FILE %s
-<<<<<<< HEAD
-// CHECK-OUTPUT-FILE: clang{{.*}} "-o" "dummy.out"
-=======
 // CHECK-OUTPUT-FILE: clang{{.*}} "-o" "dummy.out"
 
 /// -fsycl-device-only with preprocessing should only do the device compile
@@ -58,5 +55,4 @@
 // RUN:  | FileCheck -check-prefix=PHASES-PREPROC-DEPS %s
 // PHASES-PREPROC-DEPS: 0: input, {{.*}}, c++, (device-sycl)
 // PHASES-PROPROC-DEPS: 1: preprocessor, {0}, dependencies, (device-sycl)
-// PHASES-PREPROC-DEPS: 2: offload, "device-sycl (spir64-unknown-unknown-sycldevice)" {1}, dependencies
->>>>>>> 37c1c249
+// PHASES-PREPROC-DEPS: 2: offload, "device-sycl (spir64-unknown-unknown-sycldevice)" {1}, dependencies