--- conflicted
+++ resolved
@@ -612,17 +612,12 @@
 // RUN: %clang -### -S -fjmc -g -fno-jmc -target x86_64-unknown-linux %s 2>&1 | FileCheck -check-prefix=CHECK_NOJMC %s
 // CHECK_JMC_WARN: -fjmc requires debug info. Use -g or debug options that enable debugger's stepping function; option ignored
 // CHECK_JMC_WARN_NOT_ELF: -fjmc works only for ELF; option ignored
-<<<<<<< HEAD
 // INTEL_CUSTOMIZATION
 // CHECK_NOJMC-NOT: "-fjmc"
 // end INTEL_CUSTOMIZATION
 // CHECK_JMC: -fjmc
-=======
-// CHECK_NOJMC-NOT: -fjmc
-// CHECK_JMC: -fjmc
 
 // RUN: %clang -### -fintegrated-objemitter -target x86_64 %s 2>&1 | FileCheck -check-prefix=CHECK-INT-OBJEMITTER %s
 // CHECK-INT-OBJEMITTER-NOT: unsupported option '-fintegrated-objemitter' for target
 // RUN: %clang -### -fno-integrated-objemitter -target x86_64 %s 2>&1 | FileCheck -check-prefix=CHECK-NOINT-OBJEMITTER %s
-// CHECK-NOINT-OBJEMITTER: unsupported option '-fno-integrated-objemitter' for target
->>>>>>> c673d67b
+// CHECK-NOINT-OBJEMITTER: unsupported option '-fno-integrated-objemitter' for target