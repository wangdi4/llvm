///
/// Perform several driver tests for OpenMP offloading
///

// REQUIRES: clang-driver
// REQUIRES: x86-registered-target
// REQUIRES: powerpc-registered-target
// REQUIRES: nvptx-registered-target

/// ###########################################################################

/// Check whether an invalid OpenMP target is specified:
// RUN:   %clang -### -fopenmp=libomp -fopenmp-targets=aaa-bbb-ccc-ddd %s 2>&1 \
// RUN:   | FileCheck -check-prefix=CHK-INVALID-TARGET %s
// CHK-INVALID-TARGET: error: OpenMP target is invalid: 'aaa-bbb-ccc-ddd'

/// ###########################################################################

/// Check warning for empty -fopenmp-targets
// RUN:   %clang -### -fopenmp=libomp -fopenmp-targets=  %s 2>&1 \
// RUN:   | FileCheck -check-prefix=CHK-EMPTY-OMPTARGETS %s
// CHK-EMPTY-OMPTARGETS: warning: joined argument expects additional value: '-fopenmp-targets='

/// ###########################################################################

/// Check error for no -fopenmp option
// RUN:   %clang -### -fopenmp-targets=powerpc64le-ibm-linux-gnu  %s 2>&1 \
// RUN:   | FileCheck -check-prefix=CHK-NO-FOPENMP %s
// RUN:   %clang -### -fopenmp=libgomp -fopenmp-targets=powerpc64le-ibm-linux-gnu  %s 2>&1 \
// RUN:   | FileCheck -check-prefix=CHK-NO-FOPENMP %s
// CHK-NO-FOPENMP: error: The option -fopenmp-targets must be used in conjunction with a -fopenmp option compatible with offloading, please use -fopenmp=libomp or -fopenmp=libiomp5.

/// ###########################################################################

/// Check warning for duplicate offloading targets.
// RUN:   %clang -### -ccc-print-phases -fopenmp=libomp -fopenmp-targets=powerpc64le-ibm-linux-gnu,powerpc64le-ibm-linux-gnu  %s 2>&1 \
// RUN:   | FileCheck -check-prefix=CHK-DUPLICATES %s
// CHK-DUPLICATES: warning: The OpenMP offloading target 'powerpc64le-ibm-linux-gnu' is similar to target 'powerpc64le-ibm-linux-gnu' already specified - will be ignored.

/// ###########################################################################

/// Check -Xopenmp-target=powerpc64le-ibm-linux-gnu -mcpu=pwr7 is passed when compiling for the device.
// RUN:   %clang -### -no-canonical-prefixes -fopenmp=libomp -fopenmp-targets=powerpc64le-ibm-linux-gnu -Xopenmp-target=powerpc64le-ibm-linux-gnu -mcpu=pwr7 %s 2>&1 \
// RUN:   | FileCheck -check-prefix=CHK-FOPENMP-EQ-TARGET %s

// CHK-FOPENMP-EQ-TARGET: clang{{.*}} "-target-cpu" "pwr7" {{.*}}"-fopenmp-is-device"

/// ###########################################################################

/// Check -Xopenmp-target -mcpu=pwr7 is passed when compiling for the device.
// RUN:   %clang -### -no-canonical-prefixes -fopenmp=libomp -fopenmp-targets=powerpc64le-ibm-linux-gnu -Xopenmp-target -mcpu=pwr7 %s 2>&1 \
// RUN:   | FileCheck -check-prefix=CHK-FOPENMP-TARGET %s

// CHK-FOPENMP-TARGET: clang{{.*}} "-target-cpu" "pwr7" {{.*}}"-fopenmp-is-device"

/// ##########################################################################

/// Check -mcpu=pwr7 is passed to the same triple.
// RUN:    %clang -### -no-canonical-prefixes -fopenmp=libomp -fopenmp-targets=powerpc64le-ibm-linux-gnu -target powerpc64le-ibm-linux-gnu -mcpu=pwr7 %s 2>&1 \
// RUN:    | FileCheck -check-prefix=CHK-FOPENMP-MCPU-TO-SAME-TRIPLE %s

// CHK-FOPENMP-MCPU-TO-SAME-TRIPLE: clang{{.*}} "-target-cpu" "pwr7" {{.*}}"-fopenmp-is-device"

/// ##########################################################################

/// Check -march=pwr7 is NOT passed to nvptx64-nvidia-cuda.
// RUN:    %clang -### -no-canonical-prefixes -fopenmp=libomp -fopenmp-targets=nvptx64-nvidia-cuda -target powerpc64le-ibm-linux-gnu -march=pwr7 %s 2>&1 \
// RUN:    | FileCheck -check-prefix=CHK-FOPENMP-MARCH-TO-GPU %s

// CHK-FOPENMP-MARCH-TO-GPU-NOT: clang{{.*}} "-target-cpu" "pwr7" {{.*}}"-fopenmp-is-device"

/// ###########################################################################

/// Check -march=pwr7 is NOT passed to x86_64-unknown-linux-gnu.
// RUN:    %clang -### -no-canonical-prefixes -fopenmp=libomp -fopenmp-targets=x86_64-unknown-linux-gnu -target powerpc64le-ibm-linux-gnu -march=pwr7 %s 2>&1 \
// RUN:    | FileCheck -check-prefix=CHK-FOPENMP-MARCH-TO-X86 %s

// CHK-FOPENMP-MARCH-TO-X86-NOT: clang{{.*}} "-target-cpu" "pwr7" {{.*}}"-fopenmp-is-device"

/// ###########################################################################

/// Check -Xopenmp-target triggers error when multiple triples are used.
// RUN:   %clang -### -no-canonical-prefixes -fopenmp=libomp -fopenmp-targets=powerpc64le-ibm-linux-gnu,powerpc64le-unknown-linux-gnu -Xopenmp-target -mcpu=pwr8 %s 2>&1 \
// RUN:   | FileCheck -check-prefix=CHK-FOPENMP-TARGET-AMBIGUOUS-ERROR %s

// CHK-FOPENMP-TARGET-AMBIGUOUS-ERROR: clang{{.*}} error: cannot deduce implicit triple value for -Xopenmp-target, specify triple using -Xopenmp-target=<triple>

/// ###########################################################################

/// Check -Xopenmp-target triggers error when an option requiring arguments is passed to it.
// RUN:   %clang -### -no-canonical-prefixes -fopenmp=libomp -fopenmp-targets=powerpc64le-ibm-linux-gnu -Xopenmp-target -Xopenmp-target -mcpu=pwr8 %s 2>&1 \
// RUN:   | FileCheck -check-prefix=CHK-FOPENMP-TARGET-NESTED-ERROR %s

// CHK-FOPENMP-TARGET-NESTED-ERROR: clang{{.*}} error: invalid -Xopenmp-target argument: '-Xopenmp-target -Xopenmp-target', options requiring arguments are unsupported

/// ###########################################################################

/// Check the phases graph when using a single target, different from the host.
/// We should have an offload action joining the host compile and device
/// preprocessor and another one joining the device linking outputs to the host
/// action.
// RUN:   %clang -ccc-print-phases -fopenmp=libomp -target powerpc64le-ibm-linux-gnu -fopenmp-targets=x86_64-pc-linux-gnu %s 2>&1 \
// RUN:   | FileCheck -check-prefix=CHK-PHASES %s
// CHK-PHASES: 0: input, "[[INPUT:.+\.c]]", c, (host-openmp)
// CHK-PHASES: 1: preprocessor, {0}, cpp-output, (host-openmp)
// CHK-PHASES: 2: compiler, {1}, ir, (host-openmp)
// CHK-PHASES: 3: backend, {2}, assembler, (host-openmp)
// CHK-PHASES: 4: assembler, {3}, object, (host-openmp)
// CHK-PHASES: 5: input, "[[INPUT]]", c, (device-openmp)
// CHK-PHASES: 6: preprocessor, {5}, cpp-output, (device-openmp)
// CHK-PHASES: 7: compiler, {6}, ir, (device-openmp)
// CHK-PHASES: 8: offload, "host-openmp (powerpc64le-ibm-linux-gnu)" {2}, "device-openmp (x86_64-pc-linux-gnu)" {7}, ir
// CHK-PHASES: 9: backend, {8}, assembler, (device-openmp)
// CHK-PHASES: 10: assembler, {9}, object, (device-openmp)
// CHK-PHASES: 11: linker, {10}, image, (device-openmp)
// CHK-PHASES: 12: offload, "device-openmp (x86_64-pc-linux-gnu)" {11}, image
// CHK-PHASES: 13: clang-offload-wrapper, {12}, ir, (host-openmp)
// CHK-PHASES: 14: backend, {13}, assembler, (host-openmp)
// CHK-PHASES: 15: assembler, {14}, object, (host-openmp)
// CHK-PHASES: 16: linker, {4, 15}, image, (host-openmp)

/// ###########################################################################

/// Check the phases when using multiple targets. Here we also add a library to
/// make sure it is treated as input by the device.
// RUN:   %clang -ccc-print-phases -lsomelib -fopenmp=libomp -target powerpc64-ibm-linux-gnu -fopenmp-targets=x86_64-pc-linux-gnu,powerpc64-ibm-linux-gnu %s 2>&1 \
// RUN:   | FileCheck -check-prefix=CHK-PHASES-LIB %s
// CHK-PHASES-LIB: 0: input, "somelib", object, (host-openmp)
// CHK-PHASES-LIB: 1: input, "[[INPUT:.+\.c]]", c, (host-openmp)
// CHK-PHASES-LIB: 2: preprocessor, {1}, cpp-output, (host-openmp)
// CHK-PHASES-LIB: 3: compiler, {2}, ir, (host-openmp)
// CHK-PHASES-LIB: 4: backend, {3}, assembler, (host-openmp)
// CHK-PHASES-LIB: 5: assembler, {4}, object, (host-openmp)
// CHK-PHASES-LIB: 6: input, "somelib", object, (device-openmp)
// CHK-PHASES-LIB: 7: input, "[[INPUT]]", c, (device-openmp)
// CHK-PHASES-LIB: 8: preprocessor, {7}, cpp-output, (device-openmp)
// CHK-PHASES-LIB: 9: compiler, {8}, ir, (device-openmp)
// CHK-PHASES-LIB: 10: offload, "host-openmp (powerpc64-ibm-linux-gnu)" {3}, "device-openmp (x86_64-pc-linux-gnu)" {9}, ir
// CHK-PHASES-LIB: 11: backend, {10}, assembler, (device-openmp)
// CHK-PHASES-LIB: 12: assembler, {11}, object, (device-openmp)
// CHK-PHASES-LIB: 13: linker, {6, 12}, image, (device-openmp)
// CHK-PHASES-LIB: 14: offload, "device-openmp (x86_64-pc-linux-gnu)" {13}, image
// CHK-PHASES-LIB: 15: input, "somelib", object, (device-openmp)
// CHK-PHASES-LIB: 16: input, "[[INPUT]]", c, (device-openmp)
// CHK-PHASES-LIB: 17: preprocessor, {16}, cpp-output, (device-openmp)
// CHK-PHASES-LIB: 18: compiler, {17}, ir, (device-openmp)
// CHK-PHASES-LIB: 19: offload, "host-openmp (powerpc64-ibm-linux-gnu)" {3}, "device-openmp (powerpc64-ibm-linux-gnu)" {18}, ir
// CHK-PHASES-LIB: 20: backend, {19}, assembler, (device-openmp)
// CHK-PHASES-LIB: 21: assembler, {20}, object, (device-openmp)
// CHK-PHASES-LIB: 22: linker, {15, 21}, image, (device-openmp)
// CHK-PHASES-LIB: 23: offload, "device-openmp (powerpc64-ibm-linux-gnu)" {22}, image
// CHK-PHASES-LIB: 24: clang-offload-wrapper, {14, 23}, ir, (host-openmp)
// CHK-PHASES-LIB: 25: backend, {24}, assembler, (host-openmp)
// CHK-PHASES-LIB: 26: assembler, {25}, object, (host-openmp)
// CHK-PHASES-LIB: 27: linker, {0, 5, 26}, image, (host-openmp)

/// ###########################################################################

/// Check the phases when using multiple targets and multiple source files
// RUN:   echo " " > %t.c
// RUN:   %clang -ccc-print-phases -lsomelib -fopenmp=libomp -target powerpc64-ibm-linux-gnu -fopenmp-targets=x86_64-pc-linux-gnu,powerpc64-ibm-linux-gnu %s %t.c 2>&1 \
// RUN:   | FileCheck -check-prefix=CHK-PHASES-FILES %s
// CHK-PHASES-FILES: 0: input, "somelib", object, (host-openmp)
// CHK-PHASES-FILES: 1: input, "[[INPUT1:.+\.c]]", c, (host-openmp)
// CHK-PHASES-FILES: 2: preprocessor, {1}, cpp-output, (host-openmp)
// CHK-PHASES-FILES: 3: compiler, {2}, ir, (host-openmp)
// CHK-PHASES-FILES: 4: backend, {3}, assembler, (host-openmp)
// CHK-PHASES-FILES: 5: assembler, {4}, object, (host-openmp)
// CHK-PHASES-FILES: 6: input, "[[INPUT2:.+\.c]]", c, (host-openmp)
// CHK-PHASES-FILES: 7: preprocessor, {6}, cpp-output, (host-openmp)
// CHK-PHASES-FILES: 8: compiler, {7}, ir, (host-openmp)
// CHK-PHASES-FILES: 9: backend, {8}, assembler, (host-openmp)
// CHK-PHASES-FILES: 10: assembler, {9}, object, (host-openmp)
// CHK-PHASES-FILES: 11: input, "somelib", object, (device-openmp)
// CHK-PHASES-FILES: 12: input, "[[INPUT1]]", c, (device-openmp)
// CHK-PHASES-FILES: 13: preprocessor, {12}, cpp-output, (device-openmp)
// CHK-PHASES-FILES: 14: compiler, {13}, ir, (device-openmp)
// CHK-PHASES-FILES: 15: offload, "host-openmp (powerpc64-ibm-linux-gnu)" {3}, "device-openmp (x86_64-pc-linux-gnu)" {14}, ir
// CHK-PHASES-FILES: 16: backend, {15}, assembler, (device-openmp)
// CHK-PHASES-FILES: 17: assembler, {16}, object, (device-openmp)
// CHK-PHASES-FILES: 18: input, "[[INPUT2]]", c, (device-openmp)
// CHK-PHASES-FILES: 19: preprocessor, {18}, cpp-output, (device-openmp)
// CHK-PHASES-FILES: 20: compiler, {19}, ir, (device-openmp)
// CHK-PHASES-FILES: 21: offload, "host-openmp (powerpc64-ibm-linux-gnu)" {8}, "device-openmp (x86_64-pc-linux-gnu)" {20}, ir
// CHK-PHASES-FILES: 22: backend, {21}, assembler, (device-openmp)
// CHK-PHASES-FILES: 23: assembler, {22}, object, (device-openmp)
// CHK-PHASES-FILES: 24: linker, {11, 17, 23}, image, (device-openmp)
// CHK-PHASES-FILES: 25: offload, "device-openmp (x86_64-pc-linux-gnu)" {24}, image
// CHK-PHASES-FILES: 26: input, "somelib", object, (device-openmp)
// CHK-PHASES-FILES: 27: input, "[[INPUT1]]", c, (device-openmp)
// CHK-PHASES-FILES: 28: preprocessor, {27}, cpp-output, (device-openmp)
// CHK-PHASES-FILES: 29: compiler, {28}, ir, (device-openmp)
// CHK-PHASES-FILES: 30: offload, "host-openmp (powerpc64-ibm-linux-gnu)" {3}, "device-openmp (powerpc64-ibm-linux-gnu)" {29}, ir
// CHK-PHASES-FILES: 31: backend, {30}, assembler, (device-openmp)
// CHK-PHASES-FILES: 32: assembler, {31}, object, (device-openmp)
// CHK-PHASES-FILES: 33: input, "[[INPUT2]]", c, (device-openmp)
// CHK-PHASES-FILES: 34: preprocessor, {33}, cpp-output, (device-openmp)
// CHK-PHASES-FILES: 35: compiler, {34}, ir, (device-openmp)
// CHK-PHASES-FILES: 36: offload, "host-openmp (powerpc64-ibm-linux-gnu)" {8}, "device-openmp (powerpc64-ibm-linux-gnu)" {35}, ir
// CHK-PHASES-FILES: 37: backend, {36}, assembler, (device-openmp)
// CHK-PHASES-FILES: 38: assembler, {37}, object, (device-openmp)
// CHK-PHASES-FILES: 39: linker, {26, 32, 38}, image, (device-openmp)
// CHK-PHASES-FILES: 40: offload, "device-openmp (powerpc64-ibm-linux-gnu)" {39}, image
// CHK-PHASES-FILES: 41: clang-offload-wrapper, {25, 40}, ir, (host-openmp)
// CHK-PHASES-FILES: 42: backend, {41}, assembler, (host-openmp)
// CHK-PHASES-FILES: 43: assembler, {42}, object, (host-openmp)
// CHK-PHASES-FILES: 44: linker, {0, 5, 10, 43}, image, (host-openmp)

/// ###########################################################################

/// Check the phases graph when using a single GPU target, and check the OpenMP
/// and CUDA phases are articulated correctly.
// RUN:   %clang -ccc-print-phases -fopenmp=libomp -target powerpc64le-ibm-linux-gnu -fopenmp-targets=nvptx64-nvidia-cuda -x cuda %s 2>&1 \
// RUN:   | FileCheck -check-prefix=CHK-PHASES-WITH-CUDA %s
// CHK-PHASES-WITH-CUDA: 0: input, "[[INPUT:.+\.c]]", cuda, (host-cuda-openmp)
// CHK-PHASES-WITH-CUDA: 1: preprocessor, {0}, cuda-cpp-output, (host-cuda-openmp)
// CHK-PHASES-WITH-CUDA: 2: compiler, {1}, ir, (host-cuda-openmp)
// CHK-PHASES-WITH-CUDA: 3: input, "[[INPUT]]", cuda, (device-cuda, sm_20)
// CHK-PHASES-WITH-CUDA: 4: preprocessor, {3}, cuda-cpp-output, (device-cuda, sm_20)
// CHK-PHASES-WITH-CUDA: 5: compiler, {4}, ir, (device-cuda, sm_20)
// CHK-PHASES-WITH-CUDA: 6: backend, {5}, assembler, (device-cuda, sm_20)
// CHK-PHASES-WITH-CUDA: 7: assembler, {6}, object, (device-cuda, sm_20)
// CHK-PHASES-WITH-CUDA: 8: offload, "device-cuda (nvptx64-nvidia-cuda:sm_20)" {7}, object
// CHK-PHASES-WITH-CUDA: 9: offload, "device-cuda (nvptx64-nvidia-cuda:sm_20)" {6}, assembler
// CHK-PHASES-WITH-CUDA: 10: linker, {8, 9}, cuda-fatbin, (device-cuda)
// CHK-PHASES-WITH-CUDA: 11: offload, "host-cuda-openmp (powerpc64le-ibm-linux-gnu)" {2}, "device-cuda (nvptx64-nvidia-cuda)" {10}, ir
// CHK-PHASES-WITH-CUDA: 12: backend, {11}, assembler, (host-cuda-openmp)
// CHK-PHASES-WITH-CUDA: 13: assembler, {12}, object, (host-cuda-openmp)
// CHK-PHASES-WITH-CUDA: 14: input, "[[INPUT]]", cuda, (device-openmp)
// CHK-PHASES-WITH-CUDA: 15: preprocessor, {14}, cuda-cpp-output, (device-openmp)
// CHK-PHASES-WITH-CUDA: 16: compiler, {15}, ir, (device-openmp)
// CHK-PHASES-WITH-CUDA: 17: offload, "host-cuda-openmp (powerpc64le-ibm-linux-gnu)" {2}, "device-openmp (nvptx64-nvidia-cuda)" {16}, ir
// CHK-PHASES-WITH-CUDA: 18: backend, {17}, assembler, (device-openmp)
// CHK-PHASES-WITH-CUDA: 19: assembler, {18}, object, (device-openmp)
// CHK-PHASES-WITH-CUDA: 20: linker, {19}, image, (device-openmp)
// CHK-PHASES-WITH-CUDA: 21: offload, "device-openmp (nvptx64-nvidia-cuda)" {20}, image
// CHK-PHASES-WITH-CUDA: 22: clang-offload-wrapper, {21}, ir, (host-cuda-openmp)
// CHK-PHASES-WITH-CUDA: 23: backend, {22}, assembler, (host-cuda-openmp)
// CHK-PHASES-WITH-CUDA: 24: assembler, {23}, object, (host-cuda-openmp)
// CHK-PHASES-WITH-CUDA: 25: linker, {13, 24}, image, (host-cuda-openmp)

/// ###########################################################################

/// Check of the commands passed to each tool when using valid OpenMP targets.
/// Here we also check that offloading does not break the use of integrated
/// assembler. It does however preclude the merge of the host compile and
/// backend phases. There are also two offloading specific options:
/// -fopenmp-is-device: will tell the frontend that it will generate code for a
/// target.
/// -fopenmp-host-ir-file-path: specifies the host IR file that can be loaded by
/// the target code generation to gather information about which declaration
/// really need to be emitted.
///
// RUN:   %clang -### -fopenmp=libomp -o %t.out -target powerpc64le-linux -fopenmp-targets=powerpc64le-ibm-linux-gnu,x86_64-pc-linux-gnu %s -no-canonical-prefixes 2>&1 \
// RUN:   | FileCheck -check-prefix=CHK-COMMANDS %s
// RUN:   %clang -### -fopenmp=libomp -o %t.out -target powerpc64le-linux -fopenmp-targets=powerpc64le-ibm-linux-gnu,x86_64-pc-linux-gnu %s -save-temps -no-canonical-prefixes 2>&1 \
// RUN:   | FileCheck -check-prefix=CHK-COMMANDS-ST %s

//
// Generate host BC file and host object.
//
// CHK-COMMANDS: clang{{.*}}" "-cc1" "-triple" "powerpc64le-unknown-linux" {{.*}}"-emit-llvm-bc" {{.*}}"-disable-llvm-passes"
// CHK-COMMANDS-SAME: "-fopenmp-targets=powerpc64le-ibm-linux-gnu,x86_64-pc-linux-gnu"
// CHK-COMMANDS-SAME: "-o" "
// CHK-COMMANDS-SAME: [[HOSTBC:[^\\/]+\.bc]]" "-x" "c" "
// CHK-COMMANDS-SAME: [[INPUT:[^\\/]+\.c]]"
// CHK-COMMANDS: clang{{.*}}" "-cc1" "-triple" "powerpc64le-unknown-linux" {{.*}}"-emit-obj" {{.*}}"-fopenmp" {{.*}}"-o" "
// CHK-COMMANDS-SAME: [[HOSTOBJ:[^\\/]+\.o]]" "-x" "ir" "{{.*}}[[HOSTBC]]"
// CHK-COMMANDS-ST: clang{{.*}}" "-cc1" "-triple" "powerpc64le-unknown-linux" {{.*}}"-E" {{.*}}"-fopenmp" {{.*}}"-o" "
// CHK-COMMANDS-ST-SAME: [[HOSTPP:[^\\/]+\.i]]" "-x" "c" "
// CHK-COMMANDS-ST-SAME: [[INPUT:[^\\/]+\.c]]"
// CHK-COMMANDS-ST: clang{{.*}}" "-cc1" "-triple" "powerpc64le-unknown-linux" {{.*}}"-emit-llvm-bc" {{.*}}"-fopenmp" {{.*}}"-disable-llvm-passes" {{.*}}"-fopenmp-targets=powerpc64le-ibm-linux-gnu,x86_64-pc-linux-gnu" {{.*}}"-o" "
// CHK-COMMANDS-ST-SAME: [[HOSTBC:[^\\/]+\.bc]]" "-x" "cpp-output" "{{.*}}[[HOSTPP]]"
// CHK-COMMANDS-ST: clang{{.*}}" "-cc1" "-triple" "powerpc64le-unknown-linux" {{.*}}"-S" {{.*}}"-fopenmp" {{.*}}"-o" "
// CHK-COMMANDS-ST-SAME: [[HOSTASM:[^\\/]+\.s]]" "-x" "ir" "{{.*}}[[HOSTBC]]"
// CHK-COMMANDS-ST: clang{{.*}}" "-cc1as" "-triple" "powerpc64le-unknown-linux" "-filetype" "obj" {{.*}}"-o" "
// CHK-COMMANDS-ST-SAME: [[HOSTOBJ:[^\\/]+\.o]]" "{{.*}}[[HOSTASM]]"

//
// Compile for the powerpc device.
//
// CHK-COMMANDS: clang{{.*}}" "-cc1" "-triple" "powerpc64le-ibm-linux-gnu" "-aux-triple" "powerpc64le-unknown-linux" {{.*}}"-emit-obj" {{.*}}"-pic-level" "2" {{.*}}"-fopenmp"
// CHK-COMMANDS-SAME: "-fopenmp-is-device" "-fopenmp-host-ir-file-path" "{{.*}}[[HOSTBC]]" {{.*}}"-o" "
// CHK-COMMANDS-SAME: [[T1OBJ:[^\\/]+\.o]]" "-x" "c" "{{.*}}[[INPUT]]"
// CHK-COMMANDS: ld{{(\.exe)?}}" {{.*}}"-o" "
// CHK-COMMANDS-SAME: [[T1BIN:[^\\/]+\.out]]" {{.*}}"{{.*}}[[T1OBJ]]"
// CHK-COMMANDS-ST: clang{{.*}}" "-cc1" "-triple" "powerpc64le-ibm-linux-gnu" "-aux-triple" "powerpc64le-unknown-linux" {{.*}}"-E" {{.*}}"-fopenmp" {{.*}}"-o" "
// CHK-COMMANDS-ST-SAME: [[T1PP:[^\\/]+\.i]]" "-x" "c" "{{.*}}[[INPUT]]"
// CHK-COMMANDS-ST: clang{{.*}}" "-cc1" "-triple" "powerpc64le-ibm-linux-gnu" "-aux-triple" "powerpc64le-unknown-linux" {{.*}}"-emit-llvm-bc" {{.*}}"-pic-level" "2" {{.*}}"-fopenmp" {{.*}}"-fopenmp-is-device" "-fopenmp-host-ir-file-path" "{{.*}}[[HOSTBC]]" {{.*}}"-o" "
// CHK-COMMANDS-ST-SAME: [[T1BC:[^\\/]+\.bc]]" "-x" "cpp-output" "{{.*}}[[T1PP]]"
// CHK-COMMANDS-ST: clang{{.*}}" "-cc1" "-triple" "powerpc64le-ibm-linux-gnu" "-aux-triple" "powerpc64le-unknown-linux" {{.*}}"-S" {{.*}}"-fopenmp" {{.*}}"-o" "
// CHK-COMMANDS-ST-SAME: [[T1ASM:[^\\/]+\.s]]" "-x" "ir" "{{.*}}[[T1BC]]"
// CHK-COMMANDS-ST: clang{{.*}}" "-cc1as" "-triple" "powerpc64le-ibm-linux-gnu" "-filetype" "obj" {{.*}}"-o" "
// CHK-COMMANDS-ST-SAME: [[T1OBJ:[^\\/]+\.o]]" "{{.*}}[[T1ASM]]"
// CHK-COMMANDS-ST: ld{{(\.exe)?}}" {{.*}}"-shared" {{.*}}"-o" "
// CHK-COMMANDS-ST-SAME: [[T1BIN:[^\\/]+\.out-openmp-powerpc64le-ibm-linux-gnu]]" {{.*}}"{{.*}}[[T1OBJ]]"
//
// Compile for the x86 device.
//
// CHK-COMMANDS: clang{{.*}}" "-cc1" "-triple" "x86_64-pc-linux-gnu" "-aux-triple" "powerpc64le-unknown-linux" {{.*}}"-emit-obj" {{.*}}"-pic-level" "2" {{.*}}"-fopenmp"
// CHK-COMMANDS-SAME: "-fopenmp-is-device" "-fopenmp-host-ir-file-path" "{{.*}}[[HOSTBC]]" {{.*}}"-o" "
// CHK-COMMANDS-SAME: [[T2OBJ:[^\\/]+\.o]]" "-x" "c" "{{.*}}[[INPUT]]"
// CHK-COMMANDS: ld{{(\.exe)?}}" {{.*}}"-o" "
// CHK-COMMANDS-SAME: [[T2BIN:[^\\/]+\.out]]" {{.*}}"{{.*}}[[T2OBJ]]"
// CHK-COMMANDS-ST: clang{{.*}}" "-cc1" "-triple" "x86_64-pc-linux-gnu" "-aux-triple" "powerpc64le-unknown-linux" {{.*}}"-E" {{.*}}"-fopenmp" {{.*}}"-o" "
// CHK-COMMANDS-ST-SAME: [[T2PP:[^\\/]+\.i]]" "-x" "c" "{{.*}}[[INPUT]]"
// CHK-COMMANDS-ST: clang{{.*}}" "-cc1" "-triple" "x86_64-pc-linux-gnu" "-aux-triple" "powerpc64le-unknown-linux" {{.*}}"-emit-llvm-bc" {{.*}}"-pic-level" "2" {{.*}}"-fopenmp" {{.*}}"-fopenmp-is-device" "-fopenmp-host-ir-file-path" "{{.*}}[[HOSTBC]]" {{.*}}"-o" "
// CHK-COMMANDS-ST-SAME: [[T2BC:[^\\/]+\.bc]]" "-x" "cpp-output" "{{.*}}[[T2PP]]"
// CHK-COMMANDS-ST: clang{{.*}}" "-cc1" "-triple" "x86_64-pc-linux-gnu" "-aux-triple" "powerpc64le-unknown-linux" {{.*}}"-S" {{.*}}"-fopenmp" {{.*}}"-o" "
// CHK-COMMANDS-ST-SAME: [[T2ASM:[^\\/]+\.s]]" "-x" "ir" "{{.*}}[[T2BC]]"
// CHK-COMMANDS-ST: clang{{.*}}" "-cc1as" "-triple" "x86_64-pc-linux-gnu" "-filetype" "obj" {{.*}}"-o" "
// CHK-COMMANDS-ST-SAME: [[T2OBJ:[^\\/]+\.o]]" "{{.*}}[[T2ASM]]"
// CHK-COMMANDS-ST: ld{{(\.exe)?}}" {{.*}}"-shared" {{.*}}"-o" "
// CHK-COMMANDS-ST-SAME: [[T2BIN:[^\\/]+\.out-openmp-x86_64-pc-linux-gnu]]" {{.*}}"{{.*}}[[T2OBJ]]"

//
// Create wrapper BC file and wrapper object.
//
// CHK-COMMANDS: clang-offload-wrapper{{(\.exe)?}}" "-host" "powerpc64le-unknown-linux" {{.*}}"-o" "
// CHK-COMMANDS-SAME: [[WRAPPERBC:[^\\/]+\.bc]]" "{{.*}}[[T1BIN]]" "{{.*}}[[T2BIN]]"
// CHK-COMMANDS: clang{{.*}}" "-cc1" "-triple" "powerpc64le-unknown-linux" {{.*}}"-emit-obj" {{.*}}"-fopenmp" {{.*}}"-o" "
// CHK-COMMANDS-SAME: [[WRAPPEROBJ:[^\\/]+\.o]]" "-x" "ir" "{{.*}}[[WRAPPERBC]]"
// CHK-COMMANDS-ST: clang-offload-wrapper{{(\.exe)?}}" "-host" "powerpc64le-unknown-linux" {{.*}}"-o" "
// CHK-COMMANDS-ST-SAME: [[WRAPPERBC:[^\\/]+\.bc]]" "{{.*}}[[T1BIN]]" "{{.*}}[[T2BIN]]"
// CHK-COMMANDS-ST: clang{{.*}}" "-cc1" "-triple" "powerpc64le-unknown-linux" {{.*}}"-S" {{.*}}"-fopenmp" {{.*}}"-o" "
// CHK-COMMANDS-ST-SAME: [[WRAPPERASM:[^\\/]+\.s]]" "-x" "ir" "{{.*}}[[WRAPPERBC]]"
// CHK-COMMANDS-ST: clang{{.*}}" "-cc1as" "-triple" "powerpc64le-unknown-linux" "-filetype" "obj" {{.*}}"-o" "
// CHK-COMMANDS-ST-SAME: [[WRAPPEROBJ:[^\\/]+\.o]]" "{{.*}}[[WRAPPERASM]]"

//
// Link host binary.
//
// CHK-COMMANDS: ld{{(\.exe)?}}" {{.*}}"-o" "
// CHK-COMMANDS-SAME: [[HOSTBIN:[^\\/]+\.out]]" {{.*}}"{{.*}}[[HOSTOBJ]]" "{{.*}}[[WRAPPEROBJ]]" {{.*}}"-lomptarget"
// CHK-COMMANDS-ST: ld{{(\.exe)?}}" {{.*}}"-o" "
// CHK-COMMANDS-ST-SAME: [[HOSTBIN:[^\\/]+\.out]]" {{.*}}"{{.*}}[[HOSTOBJ]]" "{{.*}}[[WRAPPEROBJ]]" {{.*}}"-lomptarget"

/// ###########################################################################

/// Check separate compilation with offloading - bundling actions
// RUN:   %clang -### -ccc-print-phases -fopenmp=libomp -c -o %t.o %S/Input/in.so -lsomelib -target powerpc64le-linux -fopenmp-targets=powerpc64le-ibm-linux-gnu,x86_64-pc-linux-gnu %s -no-canonical-prefixes 2>&1 \
// RUN:   | FileCheck -check-prefix=CHK-BUACTIONS %s

// CHK-BUACTIONS: 0: input, "[[INPUT:.+\.c]]", c, (host-openmp)
// CHK-BUACTIONS: 1: preprocessor, {0}, cpp-output, (host-openmp)
// CHK-BUACTIONS: 2: compiler, {1}, ir, (host-openmp)
// CHK-BUACTIONS: 3: input, "[[INPUT]]", c, (device-openmp)
// CHK-BUACTIONS: 4: preprocessor, {3}, cpp-output, (device-openmp)
// CHK-BUACTIONS: 5: compiler, {4}, ir, (device-openmp)
// CHK-BUACTIONS: 6: offload, "host-openmp (powerpc64le-unknown-linux)" {2}, "device-openmp (powerpc64le-ibm-linux-gnu)" {5}, ir
// CHK-BUACTIONS: 7: backend, {6}, assembler, (device-openmp)
// CHK-BUACTIONS: 8: assembler, {7}, object, (device-openmp)
// CHK-BUACTIONS: 9: offload, "device-openmp (powerpc64le-ibm-linux-gnu)" {8}, object
// CHK-BUACTIONS: 10: input, "[[INPUT]]", c, (device-openmp)
// CHK-BUACTIONS: 11: preprocessor, {10}, cpp-output, (device-openmp)
// CHK-BUACTIONS: 12: compiler, {11}, ir, (device-openmp)
// CHK-BUACTIONS: 13: offload, "host-openmp (powerpc64le-unknown-linux)" {2}, "device-openmp (x86_64-pc-linux-gnu)" {12}, ir
// CHK-BUACTIONS: 14: backend, {13}, assembler, (device-openmp)
// CHK-BUACTIONS: 15: assembler, {14}, object, (device-openmp)
// CHK-BUACTIONS: 16: offload, "device-openmp (x86_64-pc-linux-gnu)" {15}, object
// CHK-BUACTIONS: 17: backend, {2}, assembler, (host-openmp)
// CHK-BUACTIONS: 18: assembler, {17}, object, (host-openmp)
// CHK-BUACTIONS: 19: clang-offload-bundler, {9, 16, 18}, object, (host-openmp)

/// ###########################################################################

/// Check separate compilation with offloading - unbundling actions
// RUN:   touch %t.i
// RUN:   %clang -### -ccc-print-phases -fopenmp=libomp -o %t.out -lsomelib -target powerpc64le-linux -fopenmp-targets=powerpc64le-ibm-linux-gnu,x86_64-pc-linux-gnu %t.i -no-canonical-prefixes 2>&1 \
// RUN:   | FileCheck -check-prefix=CHK-UBACTIONS %s

// CHK-UBACTIONS: 0: input, "somelib", object, (host-openmp)
// CHK-UBACTIONS: 1: input, "[[INPUT:.+\.i]]", cpp-output, (host-openmp)
// CHK-UBACTIONS: 2: clang-offload-unbundler, {1}, cpp-output, (host-openmp)
// CHK-UBACTIONS: 3: compiler, {2}, ir, (host-openmp)
// CHK-UBACTIONS: 4: backend, {3}, assembler, (host-openmp)
// CHK-UBACTIONS: 5: assembler, {4}, object, (host-openmp)
// CHK-UBACTIONS: 6: input, "somelib", object, (device-openmp)
// CHK-UBACTIONS: 7: compiler, {2}, ir, (device-openmp)
// CHK-UBACTIONS: 8: offload, "host-openmp (powerpc64le-unknown-linux)" {3}, "device-openmp (powerpc64le-ibm-linux-gnu)" {7}, ir
// CHK-UBACTIONS: 9: backend, {8}, assembler, (device-openmp)
// CHK-UBACTIONS: 10: assembler, {9}, object, (device-openmp)
// CHK-UBACTIONS: 11: linker, {6, 10}, image, (device-openmp)
// CHK-UBACTIONS: 12: offload, "device-openmp (powerpc64le-ibm-linux-gnu)" {11}, image
// CHK-UBACTIONS: 13: input, "somelib", object, (device-openmp)
// CHK-UBACTIONS: 14: compiler, {2}, ir, (device-openmp)
// CHK-UBACTIONS: 15: offload, "host-openmp (powerpc64le-unknown-linux)" {3}, "device-openmp (x86_64-pc-linux-gnu)" {14}, ir
// CHK-UBACTIONS: 16: backend, {15}, assembler, (device-openmp)
// CHK-UBACTIONS: 17: assembler, {16}, object, (device-openmp)
// CHK-UBACTIONS: 18: linker, {13, 17}, image, (device-openmp)
// CHK-UBACTIONS: 19: offload, "device-openmp (x86_64-pc-linux-gnu)" {18}, image
// CHK-UBACTIONS: 20: clang-offload-wrapper, {12, 19}, ir, (host-openmp)
// CHK-UBACTIONS: 21: backend, {20}, assembler, (host-openmp)
// CHK-UBACTIONS: 22: assembler, {21}, object, (host-openmp)
// CHK-UBACTIONS: 23: linker, {0, 5, 22}, image, (host-openmp)

/// ###########################################################################

/// Check separate compilation with offloading - unbundling/bundling actions
// RUN:   touch %t.i
// RUN:   %clang -### -ccc-print-phases -fopenmp=libomp -c -o %t.o -lsomelib -target powerpc64le-linux -fopenmp-targets=powerpc64le-ibm-linux-gnu,x86_64-pc-linux-gnu %t.i -no-canonical-prefixes 2>&1 \
// RUN:   | FileCheck -check-prefix=CHK-UBUACTIONS %s

// CHK-UBUACTIONS: 0: input, "[[INPUT:.+\.i]]", cpp-output, (host-openmp)
// CHK-UBUACTIONS: 1: clang-offload-unbundler, {0}, cpp-output, (host-openmp)
// CHK-UBUACTIONS: 2: compiler, {1}, ir, (host-openmp)
// CHK-UBUACTIONS: 3: compiler, {1}, ir, (device-openmp)
// CHK-UBUACTIONS: 4: offload, "host-openmp (powerpc64le-unknown-linux)" {2}, "device-openmp (powerpc64le-ibm-linux-gnu)" {3}, ir
// CHK-UBUACTIONS: 5: backend, {4}, assembler, (device-openmp)
// CHK-UBUACTIONS: 6: assembler, {5}, object, (device-openmp)
// CHK-UBUACTIONS: 7: offload, "device-openmp (powerpc64le-ibm-linux-gnu)" {6}, object
// CHK-UBUACTIONS: 8: compiler, {1}, ir, (device-openmp)
// CHK-UBUACTIONS: 9: offload, "host-openmp (powerpc64le-unknown-linux)" {2}, "device-openmp (x86_64-pc-linux-gnu)" {8}, ir
// CHK-UBUACTIONS: 10: backend, {9}, assembler, (device-openmp)
// CHK-UBUACTIONS: 11: assembler, {10}, object, (device-openmp)
// CHK-UBUACTIONS: 12: offload, "device-openmp (x86_64-pc-linux-gnu)" {11}, object
// CHK-UBUACTIONS: 13: backend, {2}, assembler, (host-openmp)
// CHK-UBUACTIONS: 14: assembler, {13}, object, (host-openmp)
// CHK-UBUACTIONS: 15: clang-offload-bundler, {7, 12, 14}, object, (host-openmp)

/// ###########################################################################

/// Check separate compilation with offloading - bundling jobs construct
// RUN:   %clang -### -fopenmp=libomp -c -o %t.o -lsomelib -target powerpc64le-linux -fopenmp-targets=powerpc64le-ibm-linux-gnu,x86_64-pc-linux-gnu %s -no-canonical-prefixes 2>&1 \
// RUN:   | FileCheck -check-prefix=CHK-BUJOBS %s
// RUN:   %clang -### -fopenmp=libomp -c -o %t.o -lsomelib -target powerpc64le-linux -fopenmp-targets=powerpc64le-ibm-linux-gnu,x86_64-pc-linux-gnu %s -save-temps -no-canonical-prefixes 2>&1 \
// RUN:   | FileCheck -check-prefix=CHK-BUJOBS-ST %s

// Create host BC.
// CHK-BUJOBS: clang{{.*}}" "-cc1" "-triple" "powerpc64le-unknown-linux" {{.*}}"-emit-llvm-bc" {{.*}}"-fopenmp" {{.*}}"-disable-llvm-passes" {{.*}}"-fopenmp-targets=powerpc64le-ibm-linux-gnu,x86_64-pc-linux-gnu" {{.*}}"-o" "
// CHK-BUJOBS-SAME: [[HOSTBC:[^\\/]+\.bc]]" "-x" "c" "
// CHK-BUJOBS-SAME: [[INPUT:[^\\/]+\.c]]"

// CHK-BUJOBS-ST: clang{{.*}}" "-cc1" "-triple" "powerpc64le-unknown-linux" {{.*}}"-E"  {{.*}}"-fopenmp" {{.*}}"-o" "
// CHK-BUJOBS-ST-SAME: [[HOSTPP:[^\\/]+\.i]]" "-x" "c" "
// CHK-BUJOBS-ST-SAME: [[INPUT:[^\\/]+\.c]]"
// CHK-BUJOBS-ST: clang{{.*}}" "-cc1" "-triple" "powerpc64le-unknown-linux" {{.*}}"-emit-llvm-bc" {{.*}}"-fopenmp" {{.*}}"-disable-llvm-passes" {{.*}}"-fopenmp-targets=powerpc64le-ibm-linux-gnu,x86_64-pc-linux-gnu" {{.*}}"-o" "
// CHK-BUJOBS-ST-SAME: [[HOSTBC:[^\\/]+\.bc]]" "-x" "cpp-output" "{{.*}}[[HOSTPP]]"

// Create target 1 object.
// CHK-BUJOBS: clang{{.*}}" "-cc1" "-triple" "powerpc64le-ibm-linux-gnu" "-aux-triple" "powerpc64le-unknown-linux" {{.*}}"-emit-obj" {{.*}}"-fopenmp" {{.*}}"-fopenmp-is-device" "-fopenmp-host-ir-file-path" "{{.*}}[[HOSTBC]]" {{.*}}"-o" "
// CHK-BUJOBS-SAME: [[T1OBJ:[^\\/]+\.o]]" "-x" "c" "{{.*}}[[INPUT]]"
// CHK-BUJOBS-ST: clang{{.*}}" "-cc1" "-triple" "powerpc64le-ibm-linux-gnu" "-aux-triple" "powerpc64le-unknown-linux" {{.*}}"-E" {{.*}}"-fopenmp" {{.*}}"-o" "
// CHK-BUJOBS-ST-SAME: [[T1PP:[^\\/]+\.i]]" "-x" "c" "{{.*}}[[INPUT]]"
// CHK-BUJOBS-ST: clang{{.*}}" "-cc1" "-triple" "powerpc64le-ibm-linux-gnu" "-aux-triple" "powerpc64le-unknown-linux" {{.*}}"-emit-llvm-bc" {{.*}}"-fopenmp" {{.*}}"-fopenmp-is-device" "-fopenmp-host-ir-file-path" "{{.*}}[[HOSTBC]]" {{.*}}"-o" "
// CHK-BUJOBS-ST-SAME: [[T1BC:[^\\/]+\.bc]]" "-x" "cpp-output" "{{.*}}[[T1PP]]"
// CHK-BUJOBS-ST: clang{{.*}}" "-cc1" "-triple" "powerpc64le-ibm-linux-gnu" "-aux-triple" "powerpc64le-unknown-linux" {{.*}}"-S" {{.*}}"-fopenmp" {{.*}}"-o" "
// CHK-BUJOBS-ST-SAME: [[T1ASM:[^\\/]+\.s]]" "-x" "ir" "{{.*}}[[T1BC]]"
// CHK-BUJOBS-ST: clang{{.*}}" "-cc1as" "-triple" "powerpc64le-ibm-linux-gnu" "-filetype" "obj" {{.*}}"-o" "
// CHK-BUJOBS-ST-SAME: [[T1OBJ:[^\\/]+\.o]]" "{{.*}}[[T1ASM]]"

// Create target 2 object.
// CHK-BUJOBS: clang{{.*}}" "-cc1" "-triple" "x86_64-pc-linux-gnu" "-aux-triple" "powerpc64le-unknown-linux" {{.*}}"-emit-obj" {{.*}}"-fopenmp" {{.*}}"-fopenmp-is-device" "-fopenmp-host-ir-file-path" "{{.*}}[[HOSTBC]]" {{.*}}"-o" "
// CHK-BUJOBS-SAME: [[T2OBJ:[^\\/]+\.o]]" "-x" "c" "{{.*}}[[INPUT]]"
// CHK-BUJOBS-ST: clang{{.*}}" "-cc1" "-triple" "x86_64-pc-linux-gnu" "-aux-triple" "powerpc64le-unknown-linux" {{.*}}"-E" {{.*}}"-fopenmp" {{.*}}"-o" "
// CHK-BUJOBS-ST-SAME: [[T2PP:[^\\/]+\.i]]" "-x" "c" "{{.*}}[[INPUT]]"
// CHK-BUJOBS-ST: clang{{.*}}" "-cc1" "-triple" "x86_64-pc-linux-gnu" "-aux-triple" "powerpc64le-unknown-linux" {{.*}}"-emit-llvm-bc" {{.*}}"-fopenmp" {{.*}}"-fopenmp-is-device" "-fopenmp-host-ir-file-path" "{{.*}}[[HOSTBC]]" {{.*}}"-o" "
// CHK-BUJOBS-ST-SAME: [[T2BC:[^\\/]+\.bc]]" "-x" "cpp-output" "{{.*}}[[T2PP]]"
// CHK-BUJOBS-ST: clang{{.*}}" "-cc1" "-triple" "x86_64-pc-linux-gnu" "-aux-triple" "powerpc64le-unknown-linux" {{.*}}"-S" {{.*}}"-fopenmp" {{.*}}"-o" "
// CHK-BUJOBS-ST-SAME: [[T2ASM:[^\\/]+\.s]]" "-x" "ir" "{{.*}}[[T2BC]]"
// CHK-BUJOBS-ST: clang{{.*}}" "-cc1as" "-triple" "x86_64-pc-linux-gnu" "-filetype" "obj" {{.*}}"-o" "
// CHK-BUJOBS-ST-SAME: [[T2OBJ:[^\\/]+\.o]]" "{{.*}}[[T2ASM]]"

// Create host object and bundle.
// CHK-BUJOBS: clang{{.*}}" "-cc1" "-triple" "powerpc64le-unknown-linux" {{.*}}"-emit-obj" {{.*}}"-fopenmp" {{.*}}"-o" "
// CHK-BUJOBS-SAME: [[HOSTOBJ:[^\\/]+\.o]]" "-x" "ir" "{{.*}}[[HOSTBC]]"
// CHK-BUJOBS: clang-offload-bundler{{.*}}" "-type=o" "-targets=openmp-powerpc64le-ibm-linux-gnu,openmp-x86_64-pc-linux-gnu,host-powerpc64le-unknown-linux" "-outputs=
// CHK-BUJOBS-SAME: [[RES:[^\\/]+\.o]]" "-inputs={{.*}}[[T1OBJ]],{{.*}}[[T2OBJ]],{{.*}}[[HOSTOBJ]]"
// CHK-BUJOBS-ST: clang{{.*}}" "-cc1" "-triple" "powerpc64le-unknown-linux" {{.*}}"-S" {{.*}}"-fopenmp" {{.*}}"-o" "
// CHK-BUJOBS-ST-SAME: [[HOSTASM:[^\\/]+\.s]]" "-x" "ir" "{{.*}}[[HOSTBC]]"
// CHK-BUJOBS-ST: clang{{.*}}" "-cc1as" "-triple" "powerpc64le-unknown-linux" "-filetype" "obj" {{.*}}"-o" "
// CHK-BUJOBS-ST-SAME: [[HOSTOBJ:[^\\/]+\.o]]" "{{.*}}[[HOSTASM]]"
// CHK-BUJOBS-ST: clang-offload-bundler{{.*}}" "-type=o" "-targets=openmp-powerpc64le-ibm-linux-gnu,openmp-x86_64-pc-linux-gnu,host-powerpc64le-unknown-linux" "-outputs=
// CHK-BUJOBS-ST-SAME: [[RES:[^\\/]+\.o]]" "-inputs={{.*}}[[T1OBJ]],{{.*}}[[T2OBJ]],{{.*}}[[HOSTOBJ]]"

/// ###########################################################################

/// Check separate compilation with offloading - unbundling jobs construct
// RUN:   touch %t.i
// RUN:   %clang -###  -fopenmp=libomp -o %t.out -lsomelib -target powerpc64le-linux -fopenmp-targets=powerpc64le-ibm-linux-gnu,x86_64-pc-linux-gnu %t.i -no-canonical-prefixes 2>&1 \
// RUN:   | FileCheck -check-prefix=CHK-UBJOBS %s
// RUN:   %clang -### -fopenmp=libomp -o %t.out -lsomelib -target powerpc64le-linux -fopenmp-targets=powerpc64le-ibm-linux-gnu,x86_64-pc-linux-gnu %t.i -save-temps -no-canonical-prefixes 2>&1 \
// RUN:   | FileCheck -check-prefix=CHK-UBJOBS-ST %s
// RUN:   touch %t.o
// RUN:   %clang -###  -fopenmp=libomp -o %t.out -lsomelib -target powerpc64le-linux -fopenmp-targets=powerpc64le-ibm-linux-gnu,x86_64-pc-linux-gnu %t.o -no-canonical-prefixes 2>&1 \
// RUN:   | FileCheck -check-prefix=CHK-UBJOBS2 %s
// RUN:   %clang -### -fopenmp=libomp -o %t.out -lsomelib -target powerpc64le-linux -fopenmp-targets=powerpc64le-ibm-linux-gnu,x86_64-pc-linux-gnu %t.o %S/Inputs/in.so -save-temps -no-canonical-prefixes 2>&1 \
// RUN:   | FileCheck -check-prefix=CHK-UBJOBS2-ST %s

// Unbundle and create host BC.
// CHK-UBJOBS: clang-offload-bundler{{.*}}" "-type=i" "-targets=host-powerpc64le-unknown-linux,openmp-powerpc64le-ibm-linux-gnu,openmp-x86_64-pc-linux-gnu" "-inputs=
// CHK-UBJOBS-SAME: [[INPUT:[^\\/]+\.i]]" "-outputs=
// CHK-UBJOBS-SAME: [[HOSTPP:[^\\/]+\.i]],
// CHK-UBJOBS-SAME: [[T1PP:[^\\/]+\.i]],
// CHK-UBJOBS-SAME: [[T2PP:[^\\/]+\.i]]" "-unbundle"
// CHK-UBJOBS: clang{{.*}}" "-cc1" "-triple" "powerpc64le-unknown-linux" {{.*}}"-emit-llvm-bc" {{.*}}"-fopenmp" {{.*}}"-disable-llvm-passes" {{.*}}"-fopenmp-targets=powerpc64le-ibm-linux-gnu,x86_64-pc-linux-gnu" {{.*}}"-o" "
// CHK-UBJOBS-SAME: [[HOSTBC:[^\\/]+\.bc]]" "-x" "cpp-output" "{{.*}}[[HOSTPP]]"
// CHK-UBJOBS: clang{{.*}}" "-cc1" "-triple" "powerpc64le-unknown-linux" {{.*}}"-emit-obj" {{.*}}"-fopenmp" {{.*}}"-o" "
// CHK-UBJOBS-SAME: [[HOSTOBJ:[^\\/]+\.o]]" "-x" "ir" "{{.*}}[[HOSTBC]]"
// CHK-UBJOBS-ST: clang-offload-bundler{{.*}}" "-type=i" "-targets=host-powerpc64le-unknown-linux,openmp-powerpc64le-ibm-linux-gnu,openmp-x86_64-pc-linux-gnu" "-inputs=
// CHK-UBJOBS-ST-SAME: [[INPUT:[^\\/]+\.i]]" "-outputs=
// CHK-UBJOBS-ST-SAME: [[HOSTPP:[^\\/,]+\.i]],
// CHK-UBJOBS-ST-SAME: [[T1PP:[^\\/,]+\.i]],
// CHK-UBJOBS-ST-SAME: [[T2PP:[^\\/,]+\.i]]" "-unbundle"
// CHK-UBJOBS-ST: clang{{.*}}" "-cc1" "-triple" "powerpc64le-unknown-linux" {{.*}}"-emit-llvm-bc" {{.*}}"-fopenmp" {{.*}}"-disable-llvm-passes" {{.*}}"-fopenmp-targets=powerpc64le-ibm-linux-gnu,x86_64-pc-linux-gnu" {{.*}}"-o" "
// CHK-UBJOBS-ST-SAME: [[HOSTBC:[^\\/]+\.bc]]" "-x" "cpp-output" "{{.*}}[[HOSTPP]]"
// CHK-UBJOBS-ST: clang{{.*}}" "-cc1" "-triple" "powerpc64le-unknown-linux" {{.*}}"-S" {{.*}}"-fopenmp" {{.*}}"-o" "
// CHK-UBJOBS-ST-SAME: [[HOSTASM:[^\\/]+\.s]]" "-x" "ir" "{{.*}}[[HOSTBC]]"
// CHK-UBJOBS-ST: clang{{.*}}" "-cc1as" "-triple" "powerpc64le-unknown-linux" "-filetype" "obj" {{.*}}"-o" "
// CHK-UBJOBS-ST-SAME: [[HOSTOBJ:[^\\/]+\.o]]" "{{.*}}[[HOSTASM]]"

// Create target 1 object.
// CHK-UBJOBS: clang{{.*}}" "-cc1" "-triple" "powerpc64le-ibm-linux-gnu" "-aux-triple" "powerpc64le-unknown-linux" {{.*}}"-emit-obj" {{.*}}"-fopenmp" {{.*}}"-fopenmp-is-device" "-fopenmp-host-ir-file-path" "{{.*}}[[HOSTBC]]" {{.*}}"-o" "
// CHK-UBJOBS-SAME: [[T1OBJ:[^\\/]+\.o]]" "-x" "cpp-output" "{{.*}}[[T1PP]]"
// CHK-UBJOBS: ld{{(\.exe)?}}" {{.*}}"-o" "
// CHK-UBJOBS-SAME: [[T1BIN:[^\\/]+\.out]]" {{.*}}"{{.*}}[[T1OBJ]]"
// CHK-UBJOBS-ST: clang{{.*}}" "-cc1" "-triple" "powerpc64le-ibm-linux-gnu" "-aux-triple" "powerpc64le-unknown-linux" {{.*}}"-emit-llvm-bc" {{.*}}"-fopenmp" {{.*}}"-fopenmp-is-device" "-fopenmp-host-ir-file-path" "{{.*}}[[HOSTBC]]" {{.*}}"-o" "
// CHK-UBJOBS-ST-SAME: [[T1BC:[^\\/]+\.bc]]" "-x" "cpp-output" "{{.*}}[[T1PP]]"
// CHK-UBJOBS-ST: clang{{.*}}" "-cc1" "-triple" "powerpc64le-ibm-linux-gnu" "-aux-triple" "powerpc64le-unknown-linux" {{.*}}"-S" {{.*}}"-fopenmp" {{.*}}"-o" "
// CHK-UBJOBS-ST-SAME: [[T1ASM:[^\\/]+\.s]]" "-x" "ir" "{{.*}}[[T1BC]]"
// CHK-UBJOBS-ST: clang{{.*}}" "-cc1as" "-triple" "powerpc64le-ibm-linux-gnu" "-filetype" "obj" {{.*}}"-o" "
// CHK-UBJOBS-ST-SAME: [[T1OBJ:[^\\/]+\.o]]" "{{.*}}[[T1ASM]]"
// CHK-UBJOBS-ST: ld{{(\.exe)?}}" {{.*}}"-o" "
// CHK-UBJOBS-ST-SAME: [[T1BIN:[^\\/]+\.out-openmp-powerpc64le-ibm-linux-gnu]]" {{.*}}"{{.*}}[[T1OBJ]]"

// Create target 2 object.
// CHK-UBJOBS: clang{{.*}}" "-cc1" "-triple" "x86_64-pc-linux-gnu" "-aux-triple" "powerpc64le-unknown-linux" {{.*}}"-emit-obj" {{.*}}"-fopenmp" {{.*}}"-fopenmp-is-device" "-fopenmp-host-ir-file-path" "{{.*}}[[HOSTBC]]" {{.*}}"-o" "
// CHK-UBJOBS-SAME: [[T2OBJ:[^\\/]+\.o]]" "-x" "cpp-output" "{{.*}}[[T2PP]]"
// CHK-UBJOBS: ld{{(\.exe)?}}" {{.*}}"-o" "
// CHK-UBJOBS-SAME: [[T2BIN:[^\\/]+\.out]]" {{.*}}"{{.*}}[[T2OBJ]]"
// CHK-UBJOBS-ST: clang{{.*}}" "-cc1" "-triple" "x86_64-pc-linux-gnu" "-aux-triple" "powerpc64le-unknown-linux" {{.*}}"-emit-llvm-bc" {{.*}}"-fopenmp" {{.*}}"-fopenmp-is-device" "-fopenmp-host-ir-file-path" "{{.*}}[[HOSTBC]]" {{.*}}"-o" "
// CHK-UBJOBS-ST-SAME: [[T2BC:[^\\/]+\.bc]]" "-x" "cpp-output" "{{.*}}[[T2PP]]"
// CHK-UBJOBS-ST: clang{{.*}}" "-cc1" "-triple" "x86_64-pc-linux-gnu" "-aux-triple" "powerpc64le-unknown-linux" {{.*}}"-S" {{.*}}"-fopenmp" {{.*}}"-o" "
// CHK-UBJOBS-ST-SAME: [[T2ASM:[^\\/]+\.s]]" "-x" "ir" "{{.*}}[[T2BC]]"
// CHK-UBJOBS-ST: clang{{.*}}" "-cc1as" "-triple" "x86_64-pc-linux-gnu" "-filetype" "obj" {{.*}}"-o" "
// CHK-UBJOBS-ST-SAME: [[T2OBJ:[^\\/]+\.o]]" "{{.*}}[[T2ASM]]"
// CHK-UBJOBS-ST: ld{{(\.exe)?}}" {{.*}}"-o" "
// CHK-UBJOBS-ST-SAME: [[T2BIN:[^\\/]+\.out-openmp-x86_64-pc-linux-gnu]]" {{.*}}"{{.*}}[[T2OBJ]]"

// Create wrapper BC file and wrapper object.
// CHK-UBJOBS: clang-offload-wrapper{{(\.exe)?}}" "-host" "powerpc64le-unknown-linux" {{.*}}"-o" "
// CHK-UBJOBS-SAME: [[WRAPPERBC:[^\\/]+\.bc]]" "{{.*}}[[T1BIN]]" "{{.*}}[[T2BIN]]"
// CHK-UBJOBS: clang{{.*}}" "-cc1" "-triple" "powerpc64le-unknown-linux" {{.*}}"-emit-obj" {{.*}}"-fopenmp" {{.*}}"-o" "
// CHK-UBJOBS-SAME: [[WRAPPEROBJ:[^\\/]+\.o]]" "-x" "ir" "{{.*}}[[WRAPPERBC]]"
// CHK-UBJOBS-ST: clang-offload-wrapper{{(\.exe)?}}" "-host" "powerpc64le-unknown-linux" {{.*}}"-o" "
// CHK-UBJOBS-ST-SAME: [[WRAPPERBC:[^\\/]+\.bc]]" "{{.*}}[[T1BIN]]" "{{.*}}[[T2BIN]]"
// CHK-UBJOBS-ST: clang{{.*}}" "-cc1" "-triple" "powerpc64le-unknown-linux" {{.*}}"-S" {{.*}}"-fopenmp" {{.*}}"-o" "
// CHK-UBJOBS-ST-SAME: [[WRAPPERASM:[^\\/]+\.s]]" "-x" "ir" "{{.*}}[[WRAPPERBC]]"
// CHK-UBJOBS-ST: clang{{.*}}" "-cc1as" "-triple" "powerpc64le-unknown-linux" "-filetype" "obj" {{.*}}"-o" "
// CHK-UBJOBS-ST-SAME: [[WRAPPEROBJ:[^\\/]+\.o]]" "{{.*}}[[WRAPPERASM]]"

// Create binary.
// CHK-UBJOBS: ld{{(\.exe)?}}" {{.*}}"-o" "
// CHK-UBJOBS-SAME: [[HOSTBIN:[^\\/]+\.out]]" {{.*}}"{{.*}}[[HOSTOBJ]]" "{{.*}}[[WRAPPEROBJ]]"
// CHK-UBJOBS-ST: ld{{(\.exe)?}}" {{.*}}"-o" "
// CHK-UBJOBS-ST-SAME: [[HOSTBIN:[^\\/]+\.out]]" {{.*}}"{{.*}}[[HOSTOBJ]]" "{{.*}}[[WRAPPEROBJ]]"

// Unbundle object file.
// CHK-UBJOBS2: clang-offload-bundler{{.*}}" "-type=o" "-targets=host-powerpc64le-unknown-linux,openmp-powerpc64le-ibm-linux-gnu,openmp-x86_64-pc-linux-gnu" "-inputs=
// CHK-UBJOBS2-SAME: [[INPUT:[^\\/]+\.o]]" "-outputs=
// CHK-UBJOBS2-SAME: [[HOSTOBJ:[^\\/]+\.o]],
// CHK-UBJOBS2-SAME: [[T1OBJ:[^\\/]+\.o]],
// CHK-UBJOBS2-SAME: [[T2OBJ:[^\\/]+\.o]]" "-unbundle"
// CHK-UBJOBS2: ld{{(\.exe)?}}" {{.*}}"-o" "
// CHK-UBJOBS2-SAME: [[T1BIN:[^\\/]+\.out]]" {{.*}}"{{.*}}[[T1OBJ]]"
// CHK-UBJOBS2: ld{{(\.exe)?}}" {{.*}}"-o" "
// CHK-UBJOBS2-SAME: [[T2BIN:[^\\/]+\.out]]" {{.*}}"{{.*}}[[T2OBJ]]"
// CHK-UBJOBS2: clang-offload-wrapper{{(\.exe)?}}" "-host" "powerpc64le-unknown-linux" {{.*}}"-o" "
// CHK-UBJOBS2-SAME: [[WRAPPERBC:[^\\/]+\.bc]]" "{{.*}}[[T1BIN]]" "{{.*}}[[T2BIN]]"
// CHK-UBJOBS2: clang{{.*}}" "-cc1" "-triple" "powerpc64le-unknown-linux" {{.*}}"-emit-obj" {{.*}}"-fopenmp" {{.*}}"-o" "
// CHK-UBJOBS2-SAME: [[WRAPPEROBJ:[^\\/]+\.o]]" "-x" "ir" "{{.*}}[[WRAPPERBC]]"
// CHK-UBJOBS2: ld{{(\.exe)?}}" {{.*}}"-o" "
// CHK-UBJOBS2-SAME: [[HOSTBIN:[^\\/]+\.out]]" {{.*}}"{{.*}}[[HOSTOBJ]]" "{{.*}}[[WRAPPEROBJ]]"
// CHK-UBJOBS2-ST-NOT: clang-offload-bundler{{.*}}in.so
// CHK-UBJOBS2-ST: clang-offload-bundler{{.*}}" "-type=o" "-targets=host-powerpc64le-unknown-linux,openmp-powerpc64le-ibm-linux-gnu,openmp-x86_64-pc-linux-gnu" "-inputs=
// CHK-UBJOBS2-ST-SAME: [[INPUT:[^\\/]+\.o]]" "-outputs=
// CHK-UBJOBS2-ST-SAME: [[HOSTOBJ:[^\\/,]+\.o]],
// CHK-UBJOBS2-ST-SAME: [[T1OBJ:[^\\/,]+\.o]],
// CHK-UBJOBS2-ST-SAME: [[T2OBJ:[^\\/,]+\.o]]" "-unbundle"
// CHK-UBJOBS2-ST-NOT: clang-offload-bundler{{.*}}in.so
// CHK-UBJOBS2-ST: ld{{(\.exe)?}}" {{.*}}"-o" "
// CHK-UBJOBS2-ST-SAME: [[T1BIN:[^\\/]+\.out-openmp-powerpc64le-ibm-linux-gnu]]" {{.*}}"{{.*}}[[T1OBJ]]"
// CHK-UBJOBS2-ST: ld{{(\.exe)?}}" {{.*}}"-o" "
// CHK-UBJOBS2-ST-SAME: [[T2BIN:[^\\/]+\.out-openmp-x86_64-pc-linux-gnu]]" {{.*}}"{{.*}}[[T2OBJ]]"
// CHK-UBJOBS2-ST: clang-offload-wrapper{{(\.exe)?}}" "-host" "powerpc64le-unknown-linux" {{.*}}"-o" "
// CHK-UBJOBS2-ST-SAME: [[WRAPPERBC:[^\\/]+\.bc]]" "{{.*}}[[T1BIN]]" "{{.*}}[[T2BIN]]"
// CHK-UBJOBS2-ST: clang{{.*}}" "-cc1" "-triple" "powerpc64le-unknown-linux" {{.*}}"-S" {{.*}}"-fopenmp" {{.*}}"-o" "
// CHK-UBJOBS2-ST-SAME: [[WRAPPERASM:[^\\/]+\.s]]" "-x" "ir" "{{.*}}[[WRAPPERBC]]"
// CHK-UBJOBS2-ST: clang{{.*}}" "-cc1as" "-triple" "powerpc64le-unknown-linux" "-filetype" "obj" {{.*}}"-o" "
// CHK-UBJOBS2-ST-SAME: [[WRAPPEROBJ:[^\\/]+\.o]]" "{{.*}}[[WRAPPERASM]]"
// CHK-UBJOBS2-ST: ld{{(\.exe)?}}" {{.*}}"-o" "
// CHK-UBJOBS2-ST-SAME: [[HOSTBIN:[^\\/]+\.out]]" {{.*}}"{{.*}}[[HOSTOBJ]]" "{{.*}}[[WRAPPEROBJ]]"

/// ###########################################################################

/// Check separate compilation with offloading - unbundling/bundling jobs
/// construct
// RUN:   touch %t.i
// RUN:   %clang -### -fopenmp=libomp -c %t.o -lsomelib -target powerpc64le-linux -fopenmp-targets=powerpc64le-ibm-linux-gnu,x86_64-pc-linux-gnu %t.i -no-canonical-prefixes 2>&1 \
// RUN:   | FileCheck -check-prefix=CHK-UBUJOBS %s
// RUN:   %clang -### -fopenmp=libomp -c %t.o -lsomelib -target powerpc64le-linux -fopenmp-targets=powerpc64le-ibm-linux-gnu,x86_64-pc-linux-gnu %t.i -save-temps -no-canonical-prefixes 2>&1 \
// RUN:   | FileCheck -check-prefix=CHK-UBUJOBS-ST %s

// Unbundle and create host BC.
// CHK-UBUJOBS: clang-offload-bundler{{.*}}" "-type=i" "-targets=host-powerpc64le-unknown-linux,openmp-powerpc64le-ibm-linux-gnu,openmp-x86_64-pc-linux-gnu" "-inputs=
// CHK-UBUJOBS-SAME: [[INPUT:[^\\/]+\.i]]" "-outputs=
// CHK-UBUJOBS-SAME: [[HOSTPP:[^\\/]+\.i]],
// CHK-UBUJOBS-SAME: [[T1PP:[^\\/]+\.i]],
// CHK-UBUJOBS-SAME: [[T2PP:[^\\/]+\.i]]" "-unbundle"
// CHK-UBUJOBS: clang{{.*}}" "-cc1" "-triple" "powerpc64le-unknown-linux" {{.*}}"-emit-llvm-bc" {{.*}}"-fopenmp" {{.*}}"-disable-llvm-passes" {{.*}}"-fopenmp-targets=powerpc64le-ibm-linux-gnu,x86_64-pc-linux-gnu" {{.*}}"-o" "
// CHK-UBUJOBS-SAME: [[HOSTBC:[^\\/]+\.bc]]" "-x" "cpp-output" "{{.*}}[[HOSTPP]]"

// CHK-UBUJOBS-ST: clang-offload-bundler{{.*}}" "-type=i" "-targets=host-powerpc64le-unknown-linux,openmp-powerpc64le-ibm-linux-gnu,openmp-x86_64-pc-linux-gnu" "-inputs=
// CHK-UBUJOBS-ST-SAME: [[INPUT:[^\\/]+\.i]]" "-outputs=
// CHK-UBUJOBS-ST-SAME: [[HOSTPP:[^\\/,]+\.i]],
// CHK-UBUJOBS-ST-SAME: [[T1PP:[^\\/,]+\.i]],
// CHK-UBUJOBS-ST-SAME: [[T2PP:[^\\/,]+\.i]]" "-unbundle"
// CHK-UBUJOBS-ST: clang{{.*}}" "-cc1" "-triple" "powerpc64le-unknown-linux" {{.*}}"-emit-llvm-bc" {{.*}}"-fopenmp" {{.*}}"-disable-llvm-passes" {{.*}}"-fopenmp-targets=powerpc64le-ibm-linux-gnu,x86_64-pc-linux-gnu" {{.*}}"-o" "
// CHK-UBUJOBS-ST-SAME: [[HOSTBC:[^\\/]+\.bc]]" "-x" "cpp-output" "{{.*}}[[HOSTPP]]"

// Create target 1 object.
// CHK-UBUJOBS: clang{{.*}}" "-cc1" "-triple" "powerpc64le-ibm-linux-gnu" "-aux-triple" "powerpc64le-unknown-linux" {{.*}}"-emit-obj" {{.*}}"-fopenmp" {{.*}}"-fopenmp-is-device" "-fopenmp-host-ir-file-path" "{{.*}}[[HOSTBC]]" {{.*}}"-o" "
// CHK-UBUJOBS-SAME: [[T1OBJ:[^\\/]+\.o]]" "-x" "cpp-output" "{{.*}}[[T1PP]]"
// CHK-UBUJOBS-ST: clang{{.*}}" "-cc1" "-triple" "powerpc64le-ibm-linux-gnu" "-aux-triple" "powerpc64le-unknown-linux" {{.*}}"-emit-llvm-bc" {{.*}}"-fopenmp" {{.*}}"-fopenmp-is-device" "-fopenmp-host-ir-file-path" "{{.*}}[[HOSTBC]]" {{.*}}"-o" "
// CHK-UBUJOBS-ST-SAME: [[T1BC:[^\\/]+\.bc]]" "-x" "cpp-output" "{{.*}}[[T1PP]]"
// CHK-UBUJOBS-ST: clang{{.*}}" "-cc1" "-triple" "powerpc64le-ibm-linux-gnu" "-aux-triple" "powerpc64le-unknown-linux" {{.*}}"-S" {{.*}}"-fopenmp" {{.*}}"-o" "
// CHK-UBUJOBS-ST-SAME: [[T1ASM:[^\\/]+\.s]]" "-x" "ir" "{{.*}}[[T1BC]]"
// CHK-UBUJOBS-ST: clang{{.*}}" "-cc1as" "-triple" "powerpc64le-ibm-linux-gnu" "-filetype" "obj" {{.*}}"-o" "
// CHK-UBUJOBS-ST-SAME: [[T1OBJ:[^\\/]+\.o]]" "{{.*}}[[T1ASM]]"

// Create target 2 object.
// CHK-UBUJOBS: clang{{.*}}" "-cc1" "-triple" "x86_64-pc-linux-gnu" "-aux-triple" "powerpc64le-unknown-linux" {{.*}}"-emit-obj" {{.*}}"-fopenmp" {{.*}}"-fopenmp-is-device" "-fopenmp-host-ir-file-path" "{{.*}}[[HOSTBC]]" {{.*}}"-o" "
// CHK-UBUJOBS-SAME: [[T2OBJ:[^\\/]+\.o]]" "-x" "cpp-output" "{{.*}}[[T2PP]]"
// CHK-UBUJOBS-ST: clang{{.*}}" "-cc1" "-triple" "x86_64-pc-linux-gnu" "-aux-triple" "powerpc64le-unknown-linux" {{.*}}"-emit-llvm-bc" {{.*}}"-fopenmp" {{.*}}"-fopenmp-is-device" "-fopenmp-host-ir-file-path" "{{.*}}[[HOSTBC]]" {{.*}}"-o" "
// CHK-UBUJOBS-ST-SAME: [[T2BC:[^\\/]+\.bc]]" "-x" "cpp-output" "{{.*}}[[T2PP]]"
// CHK-UBUJOBS-ST: clang{{.*}}" "-cc1" "-triple" "x86_64-pc-linux-gnu" "-aux-triple" "powerpc64le-unknown-linux" {{.*}}"-S" {{.*}}"-fopenmp" {{.*}}"-o" "
// CHK-UBUJOBS-ST-SAME: [[T2ASM:[^\\/]+\.s]]" "-x" "ir" "{{.*}}[[T2BC]]"
// CHK-UBUJOBS-ST: clang{{.*}}" "-cc1as" "-triple" "x86_64-pc-linux-gnu" "-filetype" "obj" {{.*}}"-o" "
// CHK-UBUJOBS-ST-SAME: [[T2OBJ:[^\\/]+\.o]]" "{{.*}}[[T2ASM]]"

// Create binary.
// CHK-UBUJOBS: clang{{.*}}" "-cc1" "-triple" "powerpc64le-unknown-linux" {{.*}}"-emit-obj" {{.*}}"-fopenmp" {{.*}}"-o" "
// CHK-UBUJOBS-SAME: [[HOSTOBJ:[^\\/]+\.o]]" "-x" "ir" "{{.*}}[[HOSTBC]]"
// CHK-UBUJOBS: clang-offload-bundler{{.*}}" "-type=o" "-targets=openmp-powerpc64le-ibm-linux-gnu,openmp-x86_64-pc-linux-gnu,host-powerpc64le-unknown-linux" "-outputs=
// CHK-UBUJOBS-SAME: [[RES:[^\\/]+\.o]]" "-inputs={{.*}}[[T1OBJ]],{{.*}}[[T2OBJ]],{{.*}}[[HOSTOBJ]]"
// CHK-UBUJOBS-ST: clang{{.*}}" "-cc1" "-triple" "powerpc64le-unknown-linux" {{.*}}"-S" {{.*}}"-fopenmp" {{.*}}"-o" "
// CHK-UBUJOBS-ST-SAME: [[HOSTASM:[^\\/]+\.s]]" "-x" "ir" "{{.*}}[[HOSTBC]]"
// CHK-UBUJOBS-ST: clang{{.*}}" "-cc1as" "-triple" "powerpc64le-unknown-linux" "-filetype" "obj" {{.*}}"-o" "
// CHK-UBUJOBS-ST-SAME: [[HOSTOBJ:[^\\/]+\.o]]" "{{.*}}[[HOSTASM]]"
// CHK-UBUJOBS-ST: clang-offload-bundler{{.*}}" "-type=o" "-targets=openmp-powerpc64le-ibm-linux-gnu,openmp-x86_64-pc-linux-gnu,host-powerpc64le-unknown-linux" "-outputs=
// CHK-UBUJOBS-ST-SAME: [[RES:[^\\/]+\.o]]" "-inputs={{.*}}[[T1OBJ]],{{.*}}[[T2OBJ]],{{.*}}[[HOSTOBJ]]"

/// ###########################################################################

/// Check -fopenmp-is-device is passed when compiling for the device.
// RUN:   %clang -### -no-canonical-prefixes -target powerpc64le-linux -fopenmp=libomp -fopenmp-targets=powerpc64le-ibm-linux-gnu %s 2>&1 \
// RUN:   | FileCheck -check-prefix=CHK-FOPENMP-IS-DEVICE %s

// CHK-FOPENMP-IS-DEVICE: clang{{.*}} "-aux-triple" "powerpc64le-unknown-linux" {{.*}}"-fopenmp-is-device" "-fopenmp-host-ir-file-path" {{.*}}.c"

/// ###########################################################################

/// test behaviors of -foffload-static-lib=<lib>
// RUN: echo "void foo(void) {}" > %t1.cpp
// RUN: %clangxx -target x86_64-unknown-linux-gnu -fopenmp -fopenmp-targets=x86_64-pc-linux-gnu  %t1.cpp -c -o %t1_bundle.o
// RUN: llvm-ar cr %t.a %t1_bundle.o
// RUN: touch %t.o
// RUN: %clang -fopenmp -fopenmp-targets=x86_64-pc-linux-gnu -foffload-static-lib=%t.a -### %t.o 2>&1 \
// RUN:   | FileCheck %s -check-prefix=FOFFLOAD_STATIC_LIB
<<<<<<< HEAD
// FOFFLOAD_STATIC_LIB: ld{{(.exe)?}}" "-r" "-o" {{.*}} "[[INPUT:.+\.o]]"
// FOFFLOAD_STATIC_LIB: clang-offload-bundler{{.*}} "-type=oo"
// FOFFLOAD_STATIC_LIB: ld{{.*}} "@{{.*}}"
=======
// FOFFLOAD_STATIC_LIB: clang-offload-bundler{{.*}} "-type=aoo"
// FOFFLOAD_STATIC_LIB: ld{{.*}} "@{{.*}}"

// TODO: SYCL specific fail - analyze and enable
// XFAIL: windows-msvc
>>>>>>> f1aa7f4d
<|MERGE_RESOLUTION|>--- conflicted
+++ resolved
@@ -667,14 +667,5 @@
 // RUN: touch %t.o
 // RUN: %clang -fopenmp -fopenmp-targets=x86_64-pc-linux-gnu -foffload-static-lib=%t.a -### %t.o 2>&1 \
 // RUN:   | FileCheck %s -check-prefix=FOFFLOAD_STATIC_LIB
-<<<<<<< HEAD
-// FOFFLOAD_STATIC_LIB: ld{{(.exe)?}}" "-r" "-o" {{.*}} "[[INPUT:.+\.o]]"
-// FOFFLOAD_STATIC_LIB: clang-offload-bundler{{.*}} "-type=oo"
-// FOFFLOAD_STATIC_LIB: ld{{.*}} "@{{.*}}"
-=======
 // FOFFLOAD_STATIC_LIB: clang-offload-bundler{{.*}} "-type=aoo"
-// FOFFLOAD_STATIC_LIB: ld{{.*}} "@{{.*}}"
-
-// TODO: SYCL specific fail - analyze and enable
-// XFAIL: windows-msvc
->>>>>>> f1aa7f4d
+// FOFFLOAD_STATIC_LIB: ld{{.*}} "@{{.*}}"