--- conflicted
+++ resolved
@@ -670,13 +670,8 @@
 // RUN: touch %t.o
 // RUN: %clang -fopenmp -fopenmp-targets=x86_64-pc-linux-gnu -foffload-static-lib=%t-fatlib.a -### %t.o 2>&1 \
 // RUN:   | FileCheck %s -check-prefix=FOFFLOAD_STATIC_LIB
-<<<<<<< HEAD
-// FOFFLOAD_STATIC_LIB: clang-offload-bundler{{.*}} "-type=aoo"
-// FOFFLOAD_STATIC_LIB: ld{{.*}} "@{{.*}}"
-=======
 // FOFFLOAD_STATIC_LIB: clang-offload-bundler{{.*}} "-type=a"
 // FOFFLOAD_STATIC_LIB: ld{{.*}} "{{.+}}-fatlib.a"
 
 // TODO: SYCL specific fail - analyze and enable
-// XFAIL: windows-msvc
->>>>>>> e71eed0f
+// XFAIL: windows-msvc