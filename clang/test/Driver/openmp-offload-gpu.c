--- conflicted
+++ resolved
@@ -329,23 +329,4 @@
 // RUN:   | FileCheck -check-prefix=TRIPLE %s
 
 // TRIPLE: "-triple" "nvptx64-nvidia-cuda"
-<<<<<<< HEAD
-// TRIPLE: "-target-cpu" "sm_35"
-
-// RUN:   %clang -### -fopenmp=libomp -fopenmp-targets=nvptx64-nvidia-cuda \
-// RUN:          -fopenmp-new-driver -no-canonical-prefixes -ccc-print-bindings %s -o openmp-offload-gpu 2>&1 \
-// RUN:   | FileCheck -check-prefix=NEW_DRIVER %s
-
-// NEW_DRIVER: "[[HOST_TRIPLE:.+]]" - "clang", inputs: ["[[HOST_INPUT:.+]]"], output: "[[HOST_BC:.+]]" 
-// NEW_DRIVER: "nvptx64-nvidia-cuda" - "clang", inputs: ["[[DEVICE_INPUT:.+]]", "[[HOST_BC]]"], output: "[[DEVICE_ASM:.+]]"
-// NEW_DRIVER: "nvptx64-nvidia-cuda" - "NVPTX::Assembler", inputs: ["[[DEVICE_ASM]]"], output: "[[DEVICE_OBJ:.+]]" 
-
-// RUN:   %clang -### -fopenmp=libomp -fopenmp-targets=nvptx64-nvidia-cuda -Xopenmp-target=nvptx64-nvida-cuda -march=sm_70 \
-// RUN:          --libomptarget-nvptx-bc-path=%S/Inputs/libomptarget/libomptarget-new-nvptx-test.bc \
-// RUN:          -fopenmp-new-driver -no-canonical-prefixes -nogpulib %s -o openmp-offload-gpu 2>&1 \
-// RUN:   | FileCheck -check-prefix=NEW_DRIVER_EMBEDDING %s
-
-// NEW_DRIVER_EMBEDDING: -fembed-offload-object=[[CUBIN:.*\.cubin]],openmp,nvptx64-nvidia-cuda,sm_70
-=======
-// TRIPLE: "-target-cpu" "sm_35"
->>>>>>> f030004c
+// TRIPLE: "-target-cpu" "sm_35"