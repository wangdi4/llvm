--- conflicted
+++ resolved
@@ -112,8 +112,6 @@
 // RUN:   | FileCheck %s -check-prefix=lunarlake
 // lunarlake: "-target-cpu" "lunarlake"
 //
-<<<<<<< HEAD
-=======
 // RUN: %clang -target x86_64-unknown-unknown -c -### %s -march=gracemont 2>&1 \
 // RUN:   | FileCheck %s -check-prefix=gracemont
 // gracemont: "-target-cpu" "gracemont"
@@ -126,7 +124,6 @@
 // RUN:   | FileCheck %s -check-prefix=clearwaterforest
 // clearwaterforest: "-target-cpu" "clearwaterforest"
 //
->>>>>>> 7f4c3c22
 // RUN: %clang -target x86_64-unknown-unknown -c -### %s -march=lakemont 2>&1 \
 // RUN:   | FileCheck %s -check-prefix=lakemont
 // lakemont: "-target-cpu" "lakemont"
@@ -161,10 +158,6 @@
 // RUN: %clang -target x86_64-unknown-unknown -c -### %s -march=graniterapids 2>&1 \
 // RUN:   | FileCheck %s -check-prefix=graniterapids
 // graniterapids: "-target-cpu" "graniterapids"
-//
-// RUN: %clang --target=x86_64-unknown-unknown -c -### %s -march=graniterapids-d 2>&1 \
-// RUN:   | FileCheck %s -check-prefix=graniterapids-d
-// graniterapids-d: "-target-cpu" "graniterapids-d"
 //
 // RUN: %clang --target=x86_64-unknown-unknown -c -### %s -march=graniterapids-d 2>&1 \
 // RUN:   | FileCheck %s -check-prefix=graniterapids-d
