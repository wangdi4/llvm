// REQUIRES: x86-registered-target
// REQUIRES: powerpc-registered-target
// UNSUPPORTED: darwin

//
// Generate all the types of files we can bundle.
//
// RUN: %clang -O0 -target %itanium_abi_triple %s -E -o %t.i
// RUN: %clangxx -O0 -target %itanium_abi_triple -x c++ %s -E -o %t.ii
// RUN: %clang -O0 -target %itanium_abi_triple %s -S -emit-llvm -o %t.ll
// RUN: %clang -O0 -target %itanium_abi_triple %s -c -emit-llvm -o %t.bc
// RUN: %clang -O0 -target %itanium_abi_triple %s -S -o %t.s
// RUN: %clang -O0 -target %itanium_abi_triple %s -c -o %t.o
// RUN: %clang -O0 -target %itanium_abi_triple %s -emit-ast -o %t.ast

//
// Generate an empty file to help with the checks of empty files.
//
// RUN: touch %t.empty

//
// Generate a couple of files to bundle with.
//
// RUN: echo 'Content of device file 1' > %t.tgt1
// RUN: echo 'Content of device file 2' > %t.tgt2

//
// Check help message.
//
// RUN: clang-offload-bundler --help | FileCheck %s --check-prefix CK-HELP
// CK-HELP: {{.*}}OVERVIEW: A tool to bundle several input files of the specified type <type>
// CK-HELP: {{.*}}referring to the same source file but different targets into a single
// CK-HELP: {{.*}}one. The resulting file can also be unbundled into different files by
// CK-HELP: {{.*}}this tool if -unbundle is provided.
// CK-HELP: {{.*}}USAGE: clang-offload-bundler [options]
// CK-HELP: {{.*}}-inputs=<string>  - [<input file>,...]
// CK-HELP: {{.*}}-outputs=<string> - [<output file>,...]
// CK-HELP: {{.*}}-targets=<string> - [<offload kind>-<target triple>,...]
// CK-HELP: {{.*}}-type=<string>    - Type of the files to be bundled/unbundled/checked.
// CK-HELP: {{.*}}Current supported types are:
// CK-HELP: {{.*}}i {{.*}}- cpp-output
// CK-HELP: {{.*}}ii {{.*}}- c++-cpp-output
// CK-HELP: {{.*}}ll {{.*}}- llvm
// CK-HELP: {{.*}}bc {{.*}}- llvm-bc
// CK-HELP: {{.*}}s {{.*}}- assembler
// CK-HELP: {{.*}}o {{.*}}- object
// CK-HELP: {{.*}}gch {{.*}}- precompiled-header
// CK-HELP: {{.*}}ast {{.*}}- clang AST file
// CK-HELP: {{.*}}ao {{.*}}- archive with one object; output is an unbundled object
// CK-HELP: {{.*}}aoo {{.*}}- archive; output file is a list of unbundled objects
// CK-HELP: {{.*}}-unbundle {{.*}}- Unbundle bundled file into several output files.

//
// Check errors.
//
// RUN: not clang-offload-bundler -type=i -targets=host-%itanium_abi_triple,openmp-powerpc64le-ibm-linux-gnu,openmp-x86_64-pc-linux-gnu -inputs=%t.i,%t.tgt1,%t.tgt2 -outputs=%t.bundle.i -unbundle 2>&1 | FileCheck %s --check-prefix CK-ERR1
// CK-ERR1: error: only one input file supported in unbundling mode
// CK-ERR1: error: number of output files and targets should match in unbundling mode

// RUN: not clang-offload-bundler -type=i -targets=host-%itanium_abi_triple,openmp-powerpc64le-ibm-linux-gnu -inputs=%t.i,%t.tgt1,%t.tgt2 -outputs=%t.bundle.i 2>&1 | FileCheck %s --check-prefix CK-ERR2
// RUN: not clang-offload-bundler -type=i -targets=host-%itanium_abi_triple,openmp-powerpc64le-ibm-linux-gnu,openmp-x86_64-pc-linux-gnu -inputs=%t.i,%t.tgt1 -outputs=%t.bundle.i 2>&1 | FileCheck %s --check-prefix CK-ERR2
// CK-ERR2: error: number of input files and targets should match in bundling mode

// RUN: not clang-offload-bundler -type=i -targets=host-%itanium_abi_triple,openmp-powerpc64le-ibm-linux-gnu,openmp-x86_64-pc-linux-gnu -outputs=%t.i,%t.tgt1,%t.tgt2 -inputs=%t.bundle.i 2>&1 | FileCheck %s --check-prefix CK-ERR3
// CK-ERR3: error: only one output file supported in bundling mode
// CK-ERR3: error: number of input files and targets should match in bundling mode

// RUN: not clang-offload-bundler -type=i -targets=host-%itanium_abi_triple,openmp-powerpc64le-ibm-linux-gnu -outputs=%t.i,%t.tgt1,%t.tgt2 -inputs=%t.bundle.i -unbundle 2>&1 | FileCheck %s --check-prefix CK-ERR4
// RUN: not clang-offload-bundler -type=i -targets=host-%itanium_abi_triple,openmp-powerpc64le-ibm-linux-gnu,openmp-x86_64-pc-linux-gnu -outputs=%t.i,%t.tgt1 -inputs=%t.bundle.i -unbundle 2>&1 | FileCheck %s --check-prefix CK-ERR4
// CK-ERR4: error: number of output files and targets should match in unbundling mode

// RUN: not clang-offload-bundler -type=i -targets=host-%itanium_abi_triple,openmp-powerpc64le-ibm-linux-gnu,openmp-x86_64-pc-linux-gnu -inputs=%t.i,%t.tgt1,%t.tgt2.notexist -outputs=%t.bundle.i 2>&1 | FileCheck %s -DFILE=%t.tgt2.notexist --check-prefix CK-ERR5
// RUN: not clang-offload-bundler -type=i -targets=host-%itanium_abi_triple,openmp-powerpc64le-ibm-linux-gnu,openmp-x86_64-pc-linux-gnu -outputs=%t.i,%t.tgt1,%t.tgt2 -inputs=%t.bundle.i.notexist -unbundle 2>&1 | FileCheck %s -DFILE=%t.bundle.i.notexist --check-prefix CK-ERR5
// CK-ERR5: error: '[[FILE]]': {{N|n}}o such file or directory

// RUN: not clang-offload-bundler -type=invalid -targets=host-%itanium_abi_triple,openmp-powerpc64le-ibm-linux-gnu,openmp-x86_64-pc-linux-gnu -inputs=%t.i,%t.tgt1,%t.tgt2 -outputs=%t.bundle.i 2>&1 | FileCheck %s -DTYPE=invalid --check-prefix CK-ERR6
// CK-ERR6: error: '[[TYPE]]': invalid file type specified

// RUN: not clang-offload-bundler 2>&1 | FileCheck %s --check-prefix CK-ERR7
// CK-ERR7-DAG: clang-offload-bundler: for the --type option: must be specified at least once!
// CK-ERR7-DAG: clang-offload-bundler: for the --inputs option: must be specified at least once!
// CK-ERR7-DAG: clang-offload-bundler: for the --targets option: must be specified at least once!

// RUN: not clang-offload-bundler -type=i -targets=hxst-powerpcxxle-ibm-linux-gnu,openxp-pxxerpc64le-ibm-linux-gnu,xpenmp-x86_xx-pc-linux-gnu -inputs=%t.i,%t.tgt1,%t.tgt2 -outputs=%t.bundle.i 2>&1 | FileCheck %s --check-prefix CK-ERR8
// CK-ERR8: error: invalid target 'hxst-powerpcxxle-ibm-linux-gnu', unknown offloading kind 'hxst', unknown target triple 'powerpcxxle-ibm-linux-gnu'
// CK-ERR8: error: invalid target 'openxp-pxxerpc64le-ibm-linux-gnu', unknown offloading kind 'openxp', unknown target triple 'pxxerpc64le-ibm-linux-gnu'
// CK-ERR8: error: invalid target 'xpenmp-x86_xx-pc-linux-gnu', unknown offloading kind 'xpenmp', unknown target triple 'x86_xx-pc-linux-gnu'

// RUN: not clang-offload-bundler -type=i -targets=openmp-powerpc64le-linux,openmp-powerpc64le-ibm-linux-gnu,openmp-x86_64-pc-linux-gnu -inputs=%t.i,%t.tgt1,%t.tgt2 -outputs=%t.bundle.i 2>&1 | FileCheck %s --check-prefix CK-ERR9A
// RUN: not clang-offload-bundler -type=i -targets=host-%itanium_abi_triple,host-%itanium_abi_triple,openmp-x86_64-pc-linux-gnu -inputs=%t.i,%t.tgt1,%t.tgt2 -outputs=%t.bundle.i 2>&1 | FileCheck %s --check-prefix CK-ERR9B
// CK-ERR9A: error: expecting exactly one host target but got 0
// CK-ERR9B: error: expecting exactly one host target but got 2

// RUN: not clang-offload-bundler -type=i -targets=host-%itanium_abi_triple,openmp-powerpc64le-ibm-linux-gnu -outputs=%t.i,%t.tgt1,%t.tgt2 -inputs=%t.bundle.i -unbundle -check-section 2>&1 | FileCheck %s --check-prefix CK-ERR10
// CK-ERR10: error: -unbundle and -check-section are not compatible options

// RUN: not clang-offload-bundler -type=i -targets=host-%itanium_abi_triple,openmp-powerpc64le-ibm-linux-gnu -inputs=%t.bundle.i,%t.i  -check-section 2>&1 | FileCheck %s --check-prefix CK-ERR11
// CK-ERR11: error: only one input file supported in checking mode

// RUN: not clang-offload-bundler -type=i -targets=host-%itanium_abi_triple,openmp-powerpc64le-ibm-linux-gnu -inputs=%t.bundle.i  -check-section 2>&1 | FileCheck %s --check-prefix CK-ERR12
// CK-ERR12: error: only one target supported in checking mode

// RUN: not clang-offload-bundler -type=i -targets=openmp-powerpc64le-ibm-linux-gnu -inputs=%t.bundle.i -outputs=%t.r  -check-section 2>&1 | FileCheck %s --check-prefix CK-ERR13
// CK-ERR13: error: no output file supported in checking mode

//
// Check text bundle. This is a readable format, so we check for the format we expect to find.
//
// RUN: clang-offload-bundler -type=i -targets=host-%itanium_abi_triple,openmp-powerpc64le-ibm-linux-gnu,openmp-x86_64-pc-linux-gnu -inputs=%t.i,%t.tgt1,%t.tgt2 -outputs=%t.bundle3.i
// RUN: clang-offload-bundler -type=ii -targets=host-%itanium_abi_triple,openmp-powerpc64le-ibm-linux-gnu,openmp-x86_64-pc-linux-gnu -inputs=%t.ii,%t.tgt1,%t.tgt2 -outputs=%t.bundle3.ii
// RUN: clang-offload-bundler -type=ll -targets=host-%itanium_abi_triple,openmp-powerpc64le-ibm-linux-gnu,openmp-x86_64-pc-linux-gnu -inputs=%t.ll,%t.tgt1,%t.tgt2 -outputs=%t.bundle3.ll
// RUN: clang-offload-bundler -type=s -targets=host-%itanium_abi_triple,openmp-powerpc64le-ibm-linux-gnu,openmp-x86_64-pc-linux-gnu -inputs=%t.s,%t.tgt1,%t.tgt2 -outputs=%t.bundle3.s
// RUN: clang-offload-bundler -type=s -targets=openmp-powerpc64le-ibm-linux-gnu,host-%itanium_abi_triple,openmp-x86_64-pc-linux-gnu -inputs=%t.tgt1,%t.s,%t.tgt2 -outputs=%t.bundle3.unordered.s
// RUN: FileCheck %s --input-file %t.bundle3.i --check-prefix CK-TEXTI
// RUN: FileCheck %s --input-file %t.bundle3.ii --check-prefix CK-TEXTI
// RUN: FileCheck %s --input-file %t.bundle3.ll --check-prefix CK-TEXTLL
// RUN: FileCheck %s --input-file %t.bundle3.s --check-prefix CK-TEXTS
// RUN: FileCheck %s --input-file %t.bundle3.unordered.s --check-prefix CK-TEXTS-UNORDERED

// CK-TEXTI: // __CLANG_OFFLOAD_BUNDLE____START__ host-[[HOST:.+]]
// CK-TEXTI: int A = 0;
// CK-TEXTI: test_func(void)
// CK-TEXTI: // __CLANG_OFFLOAD_BUNDLE____END__ host-[[HOST]]
// CK-TEXTI: // __CLANG_OFFLOAD_BUNDLE____START__ openmp-powerpc64le-ibm-linux-gnu
// CK-TEXTI: Content of device file 1
// CK-TEXTI: // __CLANG_OFFLOAD_BUNDLE____END__ openmp-powerpc64le-ibm-linux-gnu
// CK-TEXTI: // __CLANG_OFFLOAD_BUNDLE____START__ openmp-x86_64-pc-linux-gnu
// CK-TEXTI: Content of device file 2
// CK-TEXTI: // __CLANG_OFFLOAD_BUNDLE____END__ openmp-x86_64-pc-linux-gnu

// CK-TEXTLL: ; __CLANG_OFFLOAD_BUNDLE____START__ host-[[HOST:.+]]
// CK-TEXTLL: @A = {{.*}}global i32 0
// CK-TEXTLL: define {{.*}}@test_func()
// CK-TEXTLL: ; __CLANG_OFFLOAD_BUNDLE____END__ host-[[HOST]]
// CK-TEXTLL: ; __CLANG_OFFLOAD_BUNDLE____START__ openmp-powerpc64le-ibm-linux-gnu
// CK-TEXTLL: Content of device file 1
// CK-TEXTLL: ; __CLANG_OFFLOAD_BUNDLE____END__ openmp-powerpc64le-ibm-linux-gnu
// CK-TEXTLL: ; __CLANG_OFFLOAD_BUNDLE____START__ openmp-x86_64-pc-linux-gnu
// CK-TEXTLL: Content of device file 2
// CK-TEXTLL: ; __CLANG_OFFLOAD_BUNDLE____END__ openmp-x86_64-pc-linux-gnu

// CK-TEXTS: # __CLANG_OFFLOAD_BUNDLE____START__ host-[[HOST:.+]]
// CK-TEXTS: .globl {{.*}}test_func
// CK-TEXTS: .globl {{.*}}A
// CK-TEXTS: # __CLANG_OFFLOAD_BUNDLE____END__ host-[[HOST]]
// CK-TEXTS: # __CLANG_OFFLOAD_BUNDLE____START__ openmp-powerpc64le-ibm-linux-gnu
// CK-TEXTS: Content of device file 1
// CK-TEXTS: # __CLANG_OFFLOAD_BUNDLE____END__ openmp-powerpc64le-ibm-linux-gnu
// CK-TEXTS: # __CLANG_OFFLOAD_BUNDLE____START__ openmp-x86_64-pc-linux-gnu
// CK-TEXTS: Content of device file 2
// CK-TEXTS: # __CLANG_OFFLOAD_BUNDLE____END__ openmp-x86_64-pc-linux-gnu

// CK-TEXTS-UNORDERED: # __CLANG_OFFLOAD_BUNDLE____START__ openmp-powerpc64le-ibm-linux-gnu
// CK-TEXTS-UNORDERED: Content of device file 1
// CK-TEXTS-UNORDERED: # __CLANG_OFFLOAD_BUNDLE____END__ openmp-powerpc64le-ibm-linux-gnu
// CK-TEXTS-UNORDERED: # __CLANG_OFFLOAD_BUNDLE____START__ host-[[HOST:.+]]
// CK-TEXTS-UNORDERED: .globl {{.*}}test_func
// CK-TEXTS-UNORDERED: .globl {{.*}}A
// CK-TEXTS-UNORDERED: # __CLANG_OFFLOAD_BUNDLE____END__ host-[[HOST]]
// CK-TEXTS-UNORDERED: # __CLANG_OFFLOAD_BUNDLE____START__ openmp-x86_64-pc-linux-gnu
// CK-TEXTS-UNORDERED: Content of device file 2
// CK-TEXTS-UNORDERED: # __CLANG_OFFLOAD_BUNDLE____END__ openmp-x86_64-pc-linux-gnu

//
// Check text unbundle. Check if we get the exact same content that we bundled before for each file.
//
// RUN: clang-offload-bundler -type=i -targets=host-%itanium_abi_triple,openmp-powerpc64le-ibm-linux-gnu,openmp-x86_64-pc-linux-gnu -outputs=%t.res.i,%t.res.tgt1,%t.res.tgt2 -inputs=%t.bundle3.i -unbundle
// RUN: diff %t.i %t.res.i
// RUN: diff %t.tgt1 %t.res.tgt1
// RUN: diff %t.tgt2 %t.res.tgt2
// RUN: clang-offload-bundler -type=i -targets=openmp-powerpc64le-ibm-linux-gnu -outputs=%t.res.tgt1 -inputs=%t.bundle3.i -unbundle
// RUN: diff %t.tgt1 %t.res.tgt1
// RUN: clang-offload-bundler -type=ii -targets=host-%itanium_abi_triple,openmp-powerpc64le-ibm-linux-gnu,openmp-x86_64-pc-linux-gnu -outputs=%t.res.ii,%t.res.tgt1,%t.res.tgt2 -inputs=%t.bundle3.ii -unbundle
// RUN: diff %t.ii %t.res.ii
// RUN: diff %t.tgt1 %t.res.tgt1
// RUN: diff %t.tgt2 %t.res.tgt2
// RUN: clang-offload-bundler -type=ii -targets=openmp-x86_64-pc-linux-gnu -outputs=%t.res.tgt2 -inputs=%t.bundle3.ii -unbundle
// RUN: diff %t.tgt2 %t.res.tgt2
// RUN: clang-offload-bundler -type=ll -targets=host-%itanium_abi_triple,openmp-powerpc64le-ibm-linux-gnu,openmp-x86_64-pc-linux-gnu -outputs=%t.res.ll,%t.res.tgt1,%t.res.tgt2 -inputs=%t.bundle3.ll -unbundle
// RUN: diff %t.ll %t.res.ll
// RUN: diff %t.tgt1 %t.res.tgt1
// RUN: diff %t.tgt2 %t.res.tgt2
// RUN: clang-offload-bundler -type=ll -targets=openmp-powerpc64le-ibm-linux-gnu -outputs=%t.res.tgt1 -inputs=%t.bundle3.ll -unbundle
// RUN: diff %t.tgt1 %t.res.tgt1
// RUN: clang-offload-bundler -type=s -targets=host-%itanium_abi_triple,openmp-powerpc64le-ibm-linux-gnu,openmp-x86_64-pc-linux-gnu -outputs=%t.res.s,%t.res.tgt1,%t.res.tgt2 -inputs=%t.bundle3.s -unbundle
// RUN: diff %t.s %t.res.s
// RUN: diff %t.tgt1 %t.res.tgt1
// RUN: diff %t.tgt2 %t.res.tgt2
// RUN: clang-offload-bundler -type=s -targets=openmp-powerpc64le-ibm-linux-gnu,host-%itanium_abi_triple,openmp-x86_64-pc-linux-gnu -outputs=%t.res.tgt1,%t.res.s,%t.res.tgt2 -inputs=%t.bundle3.s -unbundle
// RUN: diff %t.s %t.res.s
// RUN: diff %t.tgt1 %t.res.tgt1
// RUN: diff %t.tgt2 %t.res.tgt2
// RUN: clang-offload-bundler -type=s -targets=openmp-x86_64-pc-linux-gnu -outputs=%t.res.tgt2 -inputs=%t.bundle3.s -unbundle
// RUN: diff %t.tgt2 %t.res.tgt2

// Check if we can unbundle a file with no magic strings.
// RUN: clang-offload-bundler -type=s -targets=host-%itanium_abi_triple,openmp-powerpc64le-ibm-linux-gnu,openmp-x86_64-pc-linux-gnu -outputs=%t.res.s,%t.res.tgt1,%t.res.tgt2 -inputs=%t.s -unbundle
// RUN: diff %t.s %t.res.s
// RUN: diff %t.empty %t.res.tgt1
// RUN: diff %t.empty %t.res.tgt2
// RUN: clang-offload-bundler -type=s -targets=openmp-powerpc64le-ibm-linux-gnu,host-%itanium_abi_triple,openmp-x86_64-pc-linux-gnu -outputs=%t.res.tgt1,%t.res.s,%t.res.tgt2 -inputs=%t.s -unbundle
// RUN: diff %t.s %t.res.s
// RUN: diff %t.empty %t.res.tgt1
// RUN: diff %t.empty %t.res.tgt2

// Check that bindler prints an error if given host bundle does not exist in the fat binary.
// RUN: not clang-offload-bundler -type=s -targets=host-x86_64-xxx-linux-gnu,openmp-powerpc64le-ibm-linux-gnu -outputs=%t.res.s,%t.res.tgt1 -inputs=%t.bundle3.s -unbundle 2>&1 | FileCheck %s --check-prefix CK-NO-HOST-BUNDLE
// CK-NO-HOST-BUNDLE: error: Can't find bundle for the host target

//
// Check binary bundle/unbundle. The content that we have before bundling must be the same we have after unbundling.
//
// RUN: clang-offload-bundler -type=bc -targets=host-%itanium_abi_triple,openmp-powerpc64le-ibm-linux-gnu,openmp-x86_64-pc-linux-gnu -inputs=%t.bc,%t.tgt1,%t.tgt2 -outputs=%t.bundle3.bc
// RUN: clang-offload-bundler -type=gch -targets=host-%itanium_abi_triple,openmp-powerpc64le-ibm-linux-gnu,openmp-x86_64-pc-linux-gnu -inputs=%t.ast,%t.tgt1,%t.tgt2 -outputs=%t.bundle3.gch
// RUN: clang-offload-bundler -type=ast -targets=host-%itanium_abi_triple,openmp-powerpc64le-ibm-linux-gnu,openmp-x86_64-pc-linux-gnu -inputs=%t.ast,%t.tgt1,%t.tgt2 -outputs=%t.bundle3.ast
// RUN: clang-offload-bundler -type=ast -targets=openmp-powerpc64le-ibm-linux-gnu,host-%itanium_abi_triple,openmp-x86_64-pc-linux-gnu -inputs=%t.tgt1,%t.ast,%t.tgt2 -outputs=%t.bundle3.unordered.ast
// RUN: clang-offload-bundler -type=bc -targets=host-%itanium_abi_triple,openmp-powerpc64le-ibm-linux-gnu,openmp-x86_64-pc-linux-gnu -outputs=%t.res.bc,%t.res.tgt1,%t.res.tgt2 -inputs=%t.bundle3.bc -unbundle
// RUN: diff %t.bc %t.res.bc
// RUN: diff %t.tgt1 %t.res.tgt1
// RUN: diff %t.tgt2 %t.res.tgt2
// RUN: clang-offload-bundler -type=bc -targets=openmp-powerpc64le-ibm-linux-gnu -outputs=%t.res.tgt1 -inputs=%t.bundle3.bc -unbundle
// RUN: diff %t.tgt1 %t.res.tgt1
// RUN: clang-offload-bundler -type=gch -targets=host-%itanium_abi_triple,openmp-powerpc64le-ibm-linux-gnu,openmp-x86_64-pc-linux-gnu -outputs=%t.res.gch,%t.res.tgt1,%t.res.tgt2 -inputs=%t.bundle3.gch -unbundle
// RUN: diff %t.ast %t.res.gch
// RUN: diff %t.tgt1 %t.res.tgt1
// RUN: diff %t.tgt2 %t.res.tgt2
// RUN: clang-offload-bundler -type=gch -targets=openmp-x86_64-pc-linux-gnu -outputs=%t.res.tgt2 -inputs=%t.bundle3.gch -unbundle
// RUN: diff %t.tgt2 %t.res.tgt2
// RUN: clang-offload-bundler -type=ast -targets=host-%itanium_abi_triple,openmp-powerpc64le-ibm-linux-gnu,openmp-x86_64-pc-linux-gnu -outputs=%t.res.ast,%t.res.tgt1,%t.res.tgt2 -inputs=%t.bundle3.ast -unbundle
// RUN: diff %t.ast %t.res.ast
// RUN: diff %t.tgt1 %t.res.tgt1
// RUN: diff %t.tgt2 %t.res.tgt2
// RUN: clang-offload-bundler -type=ast -targets=openmp-powerpc64le-ibm-linux-gnu,host-%itanium_abi_triple,openmp-x86_64-pc-linux-gnu -outputs=%t.res.tgt1,%t.res.ast,%t.res.tgt2 -inputs=%t.bundle3.ast -unbundle
// RUN: diff %t.ast %t.res.ast
// RUN: diff %t.tgt1 %t.res.tgt1
// RUN: diff %t.tgt2 %t.res.tgt2
// RUN: clang-offload-bundler -type=ast -targets=openmp-powerpc64le-ibm-linux-gnu,host-%itanium_abi_triple,openmp-x86_64-pc-linux-gnu -outputs=%t.res.tgt1,%t.res.ast,%t.res.tgt2 -inputs=%t.bundle3.unordered.ast -unbundle
// RUN: diff %t.ast %t.res.ast
// RUN: diff %t.tgt1 %t.res.tgt1
// RUN: diff %t.tgt2 %t.res.tgt2
// RUN: clang-offload-bundler -type=ast -targets=openmp-powerpc64le-ibm-linux-gnu -outputs=%t.res.tgt1 -inputs=%t.bundle3.ast -unbundle
// RUN: diff %t.tgt1 %t.res.tgt1

// Check if we can unbundle a file with no magic strings.
// RUN: clang-offload-bundler -type=bc -targets=host-%itanium_abi_triple,openmp-powerpc64le-ibm-linux-gnu,openmp-x86_64-pc-linux-gnu -outputs=%t.res.bc,%t.res.tgt1,%t.res.tgt2 -inputs=%t.bc -unbundle
// RUN: diff %t.bc %t.res.bc
// RUN: diff %t.empty %t.res.tgt1
// RUN: diff %t.empty %t.res.tgt2
// RUN: clang-offload-bundler -type=bc -targets=openmp-powerpc64le-ibm-linux-gnu,host-%itanium_abi_triple,openmp-x86_64-pc-linux-gnu -outputs=%t.res.tgt1,%t.res.bc,%t.res.tgt2 -inputs=%t.bc -unbundle
// RUN: diff %t.bc %t.res.bc
// RUN: diff %t.empty %t.res.tgt1
// RUN: diff %t.empty %t.res.tgt2

// Check that we do not have to unbundle all available bundles from the fat binary.
// RUN: clang-offload-bundler -type=ast -targets=host-%itanium_abi_triple,openmp-x86_64-pc-linux-gnu -outputs=%t.res.ast,%t.res.tgt2 -inputs=%t.bundle3.unordered.ast -unbundle
// RUN: diff %t.ast %t.res.ast
// RUN: diff %t.tgt2 %t.res.tgt2

//
// Check object bundle/unbundle. The content should be bundled into an ELF
// section (we are using a PowerPC little-endian host which uses ELF). We
// have an already bundled file to check the unbundle and do a dry run on the
// bundling as it cannot be tested in all host platforms that will run these
// tests.
//

// RUN: clang-offload-bundler -type=o -targets=host-%itanium_abi_triple,openmp-powerpc64le-ibm-linux-gnu,openmp-x86_64-pc-linux-gnu -inputs=%t.o,%t.tgt1,%t.tgt2 -outputs=%t.bundle3.o -### 2>&1 \
// RUN: | FileCheck %s -DHOST=%itanium_abi_triple -DINOBJ1=%t.o -DINOBJ2=%t.tgt1 -DINOBJ3=%t.tgt2 -DOUTOBJ=%t.bundle3.o --check-prefix CK-OBJ-CMD
// CK-OBJ-CMD: llvm-objcopy{{(.exe)?}}" "--add-section=__CLANG_OFFLOAD_BUNDLE__host-[[HOST]]={{.*}}" "--add-section=__CLANG_OFFLOAD_BUNDLE_SIZE__host-[[HOST]]={{.+}}.tmp" "--add-section=__CLANG_OFFLOAD_BUNDLE__openmp-powerpc64le-ibm-linux-gnu=[[INOBJ2]]" "--add-section=__CLANG_OFFLOAD_BUNDLE_SIZE__openmp-powerpc64le-ibm-linux-gnu={{.+}}.tmp" "--add-section=__CLANG_OFFLOAD_BUNDLE__openmp-x86_64-pc-linux-gnu=[[INOBJ3]]" "--add-section=__CLANG_OFFLOAD_BUNDLE_SIZE__openmp-x86_64-pc-linux-gnu={{.+}}.tmp" "[[INOBJ1]]" "[[TEMPOBJ:.*]]"
// CK-OBJ-CMD: llvm-objcopy{{(.exe)?}}" "--set-section-flags=__CLANG_OFFLOAD_BUNDLE__host-[[HOST]]=readonly,exclude" "--set-section-flags=__CLANG_OFFLOAD_BUNDLE_SIZE__host-[[HOST]]=readonly,exclude" "--set-section-flags=__CLANG_OFFLOAD_BUNDLE__openmp-powerpc64le-ibm-linux-gnu=readonly,exclude" "--set-section-flags=__CLANG_OFFLOAD_BUNDLE_SIZE__openmp-powerpc64le-ibm-linux-gnu=readonly,exclude" "--set-section-flags=__CLANG_OFFLOAD_BUNDLE__openmp-x86_64-pc-linux-gnu=readonly,exclude" "--set-section-flags=__CLANG_OFFLOAD_BUNDLE_SIZE__openmp-x86_64-pc-linux-gnu=readonly,exclude" "[[TEMPOBJ]]" "[[OUTOBJ]]"

// RUN: clang-offload-bundler -type=o -targets=host-%itanium_abi_triple,openmp-powerpc64le-ibm-linux-gnu,openmp-x86_64-pc-linux-gnu -inputs=%t.o,%t.tgt1,%t.tgt2 -outputs=%t.bundle3.o
// RUN: clang-offload-bundler -type=o -targets=host-%itanium_abi_triple,openmp-powerpc64le-ibm-linux-gnu,openmp-x86_64-pc-linux-gnu -outputs=%t.res.o,%t.res.tgt1,%t.res.tgt2 -inputs=%t.bundle3.o -unbundle
// RUN: diff %t.bundle3.o %t.res.o
// RUN: diff %t.tgt1 %t.res.tgt1
// RUN: diff %t.tgt2 %t.res.tgt2
// RUN: clang-offload-bundler -type=o -targets=openmp-powerpc64le-ibm-linux-gnu,host-%itanium_abi_triple,openmp-x86_64-pc-linux-gnu -outputs=%t.res.tgt1,%t.res.o,%t.res.tgt2 -inputs=%t.bundle3.o -unbundle
// RUN: diff %t.bundle3.o %t.res.o
// RUN: diff %t.tgt1 %t.res.tgt1
// RUN: diff %t.tgt2 %t.res.tgt2
// RUN: clang-offload-bundler -type=o -targets=openmp-powerpc64le-ibm-linux-gnu -outputs=%t.res.tgt1 -inputs=%t.bundle3.o -unbundle
// RUN: diff %t.tgt1 %t.res.tgt1

// Check if we can unbundle a file with no magic strings.
// RUN: clang-offload-bundler -type=o -targets=host-%itanium_abi_triple,openmp-powerpc64le-ibm-linux-gnu,openmp-x86_64-pc-linux-gnu -outputs=%t.res.o,%t.res.tgt1,%t.res.tgt2 -inputs=%t.o -unbundle
// RUN: diff %t.o %t.res.o
// RUN: diff %t.empty %t.res.tgt1
// RUN: diff %t.empty %t.res.tgt2
// RUN: clang-offload-bundler -type=o -targets=openmp-powerpc64le-ibm-linux-gnu,host-%itanium_abi_triple,openmp-x86_64-pc-linux-gnu -outputs=%t.res.tgt1,%t.res.o,%t.res.tgt2 -inputs=%t.o -unbundle
// RUN: diff %t.o %t.res.o
// RUN: diff %t.empty %t.res.tgt1
// RUN: diff %t.empty %t.res.tgt2

//
<<<<<<< HEAD
// Check target checking
//
// RUN: clang-offload-bundler -type=bc -targets=host-%itanium_abi_triple -inputs=%t.bundle3.bc -check-section
// RUN: clang-offload-bundler -type=bc -targets=openmp-powerpc64le-ibm-linux-gnu -inputs=%t.bundle3.bc -check-section
// RUN: clang-offload-bundler -type=bc -targets=openmp-x86_64-pc-linux-gnu -inputs=%t.bundle3.bc -check-section
// RUN: not clang-offload-bundler -type=bc -targets=fpga-fpga_aocr-intel-linux-sycldevice -inputs=%t.bundle3.bc -check-section
// RUN: not clang-offload-bundler -type=bc -targets=fpga-fpga_aoco-intel-linux-sycldevice -inputs=%t.bundle3.bc -check-section
// RUN: not clang-offload-bundler -type=bc -targets=fpga-fpga_aocx-intel-linux-sycldevice -inputs=%t.bundle3.bc -check-section

//
// Check archive bundle.
//

// Check file-list mode.
// RUN: echo 'Invalid object' > %t.invalid.o
// RUN: rm -f %t.a
// RUN: llvm-ar crv %t.a %t.bundle3.o %t.invalid.o
// RUN: clang-offload-bundler -type=aoo -targets=host-%itanium_abi_triple,openmp-powerpc64le-ibm-linux-gnu,openmp-x86_64-pc-linux-gnu -outputs=%t.host.lst,%t.tgt1.lst,%t.tgt2.lst -inputs=%t.a -unbundle
// RUN: wc -l %t.host.lst | FileCheck %s --check-prefix=CHECK-AR-FILE-LIST
// RUN: wc -l %t.tgt1.lst | FileCheck %s --check-prefix=CHECK-AR-FILE-LIST
// RUN: wc -l %t.tgt2.lst | FileCheck %s --check-prefix=CHECK-AR-FILE-LIST
// RUN: diff %t.bundle3.o `cat %t.host.lst`
// RUN: diff %t.tgt1 `cat %t.tgt1.lst`
// RUN: diff %t.tgt2 `cat %t.tgt2.lst`

// CHECK-AR-FILE-LIST: 1

// Check single-file mode.
// RUN: clang-offload-bundler -type=ao -targets=host-%itanium_abi_triple,openmp-powerpc64le-ibm-linux-gnu,openmp-x86_64-pc-linux-gnu -outputs=%t.host.out,%t.tgt1.out,%t.tgt2.out -inputs=%t.a -unbundle
// RUN: diff %t.bundle3.o %t.host.out
// RUN: diff %t.tgt1 %t.tgt1.out
// RUN: diff %t.tgt2 %t.tgt2.out

// Check that bundler does not accept multi-file archive in single-file mode.
// RUN: cp %t.bundle3.o %t.bundle4.o
// RUN: llvm-ar crv %t.a %t.bundle3.o %t.bundle4.o %t.invalid.o
// RUN: not clang-offload-bundler -type=ao -targets=host-%itanium_abi_triple,openmp-powerpc64le-ibm-linux-gnu,openmp-x86_64-pc-linux-gnu -outputs=%t.host.out,%t.tgt1.out,%t.tgt2.out -inputs=%t.a -unbundle 2>&1 \
// RUN:   | FileCheck %s --check-prefix CHECK-MULTI-FILE-AR-ERROR

// CHECK-MULTI-FILE-AR-ERROR: 'ao' file type is requested, but the archive contains multiple device objects; use 'aoo' instead
=======
// Check -bundle-align option
//

// RUN: clang-offload-bundler -bundle-align=4096 -type=bc -targets=host-%itanium_abi_triple,openmp-powerpc64le-ibm-linux-gnu,openmp-x86_64-pc-linux-gnu -inputs=%t.bc,%t.tgt1,%t.tgt2 -outputs=%t.bundle3.bc
// RUN: clang-offload-bundler -type=bc -targets=host-%itanium_abi_triple,openmp-powerpc64le-ibm-linux-gnu,openmp-x86_64-pc-linux-gnu -outputs=%t.res.bc,%t.res.tgt1,%t.res.tgt2 -inputs=%t.bundle3.bc -unbundle
// RUN: diff %t.bc %t.res.bc
// RUN: diff %t.tgt1 %t.res.tgt1
// RUN: diff %t.tgt2 %t.res.tgt2
>>>>>>> dc6a0b0e

// Some code so that we can create a binary out of this file.
int A = 0;
void test_func(void) {
  ++A;
}

// TODO: SYCL specific fail - analyze and enable
// XFAIL: windows-msvc<|MERGE_RESOLUTION|>--- conflicted
+++ resolved
@@ -292,7 +292,6 @@
 // RUN: diff %t.empty %t.res.tgt2
 
 //
-<<<<<<< HEAD
 // Check target checking
 //
 // RUN: clang-offload-bundler -type=bc -targets=host-%itanium_abi_triple -inputs=%t.bundle3.bc -check-section
@@ -333,7 +332,6 @@
 // RUN:   | FileCheck %s --check-prefix CHECK-MULTI-FILE-AR-ERROR
 
 // CHECK-MULTI-FILE-AR-ERROR: 'ao' file type is requested, but the archive contains multiple device objects; use 'aoo' instead
-=======
 // Check -bundle-align option
 //
 
@@ -342,7 +340,6 @@
 // RUN: diff %t.bc %t.res.bc
 // RUN: diff %t.tgt1 %t.res.tgt1
 // RUN: diff %t.tgt2 %t.res.tgt2
->>>>>>> dc6a0b0e
 
 // Some code so that we can create a binary out of this file.
 int A = 0;
