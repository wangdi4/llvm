// RUN: %clang -target x86_64 -### -c -mcmodel=tiny %s 2>&1 | FileCheck --check-prefix=TINY %s
// RUN: %clang -target x86_64 -### -c -mcmodel=small %s 2>&1 | FileCheck --check-prefix=SMALL %s
// RUN: %clang -target x86_64 -### -S -mcmodel=kernel %s 2>&1 | FileCheck --check-prefix=KERNEL %s
// RUN: %clang -target x86_64 -### -c -mcmodel=medium %s 2>&1 | FileCheck --check-prefix=MEDIUM %s
// RUN: %clang -target x86_64 -### -S -mcmodel=large %s 2>&1 | FileCheck --check-prefix=LARGE %s
<<<<<<< HEAD
// INTEL_CUSTOMIZATION
// RUN: %clang -target x86_64 -### -c -mcmodel tiny %s 2>&1 | FileCheck --check-prefix=TINY %s
// RUN: %clang -target x86_64 -### -c -mcmodel small %s 2>&1 | FileCheck --check-prefix=SMALL %s
// RUN: %clang -target x86_64 -### -S -mcmodel kernel %s 2>&1 | FileCheck --check-prefix=KERNEL %s
// RUN: %clang -target x86_64 -### -c -mcmodel medium %s 2>&1 | FileCheck --check-prefix=MEDIUM %s
// RUN: %clang -target x86_64 -### -S -mcmodel large %s 2>&1 | FileCheck --check-prefix=LARGE %s
// end INTEL_CUSTOMIZATION
=======
// RUN: %clang -target powerpc-unknown-aix -### -S -mcmodel=medium %s 2> %t.log
// RUN: FileCheck --check-prefix=AIX-MCMEDIUM-OVERRIDE %s < %t.log
>>>>>>> 7d669e66
// RUN: not %clang -c -mcmodel=lager %s 2>&1 | FileCheck --check-prefix=INVALID %s

// TINY: "-mcmodel=tiny"
// SMALL: "-mcmodel=small"
// KERNEL: "-mcmodel=kernel"
// MEDIUM: "-mcmodel=medium"
// LARGE: "-mcmodel=large"
// AIX-MCMEDIUM-OVERRIDE: "-mcmodel=large"

// INVALID: error: invalid argument 'lager' to -mcmodel=<|MERGE_RESOLUTION|>--- conflicted
+++ resolved
@@ -3,18 +3,17 @@
 // RUN: %clang -target x86_64 -### -S -mcmodel=kernel %s 2>&1 | FileCheck --check-prefix=KERNEL %s
 // RUN: %clang -target x86_64 -### -c -mcmodel=medium %s 2>&1 | FileCheck --check-prefix=MEDIUM %s
 // RUN: %clang -target x86_64 -### -S -mcmodel=large %s 2>&1 | FileCheck --check-prefix=LARGE %s
-<<<<<<< HEAD
+// RUN: %clang -target powerpc-unknown-aix -### -S -mcmodel=medium %s 2> %t.log
+// RUN: FileCheck --check-prefix=AIX-MCMEDIUM-OVERRIDE %s < %t.log
 // INTEL_CUSTOMIZATION
 // RUN: %clang -target x86_64 -### -c -mcmodel tiny %s 2>&1 | FileCheck --check-prefix=TINY %s
 // RUN: %clang -target x86_64 -### -c -mcmodel small %s 2>&1 | FileCheck --check-prefix=SMALL %s
 // RUN: %clang -target x86_64 -### -S -mcmodel kernel %s 2>&1 | FileCheck --check-prefix=KERNEL %s
 // RUN: %clang -target x86_64 -### -c -mcmodel medium %s 2>&1 | FileCheck --check-prefix=MEDIUM %s
 // RUN: %clang -target x86_64 -### -S -mcmodel large %s 2>&1 | FileCheck --check-prefix=LARGE %s
+// RUN: %clang -target powerpc-unknown-aix -### -S -mcmodel medium %s 2> %t.log
+// RUN: FileCheck --check-prefix=AIX-MCMEDIUM-OVERRIDE %s < %t.log
 // end INTEL_CUSTOMIZATION
-=======
-// RUN: %clang -target powerpc-unknown-aix -### -S -mcmodel=medium %s 2> %t.log
-// RUN: FileCheck --check-prefix=AIX-MCMEDIUM-OVERRIDE %s < %t.log
->>>>>>> 7d669e66
 // RUN: not %clang -c -mcmodel=lager %s 2>&1 | FileCheck --check-prefix=INVALID %s
 
 // TINY: "-mcmodel=tiny"
