--- conflicted
+++ resolved
@@ -319,15 +319,6 @@
 // RUN: %clang -fPIC -c %s -target armv7-pc-windows-gnu -### 2>&1 \
 // RUN:   | FileCheck %s --check-prefix=CHECK-NO-PIC
 
-<<<<<<< HEAD
-// RUN: %clang -c --target=s390x-linux-gnu -mno-pic-data-is-text-relative %s \
-// RUN:   -### 2>&1 | FileCheck %s --check-prefix=CHECK-NO-PIC-DATA-TEXT-REL
-// RUN: %clang -c --target=s390x-linux-gnu -mpic-data-is-text-relative %s -### \
-// RUN:   2>&1 | FileCheck %s --check-prefix=CHECK-PIC-DATA-TEXT-REL
-// RUN: %clang -c --target=arm-arm-none-eabi -mno-pic-data-is-text-relative %s \
-// RUN:   -### 2>&1 | FileCheck %s --check-prefix=CHECK-NO-PIC-DATA-TEXT-REL-NON-SYSTEMZ
-// RUN: %clang -c --target=arm-arm-none-eabi -mpic-data-is-text-relative %s \
-=======
 // RUN: %clang -fpic -c --target=s390x-linux-gnu -mno-pic-data-is-text-relative %s \
 // RUN:   -### 2>&1 | FileCheck %s --check-prefix=CHECK-NO-PIC-DATA-TEXT-REL
 // RUN: %clang -fpic -c --target=s390x-linux-gnu -mpic-data-is-text-relative %s -### \
@@ -335,5 +326,4 @@
 // RUN: %clang -fpic -c --target=arm-arm-none-eabi -mno-pic-data-is-text-relative %s \
 // RUN:   -### 2>&1 | FileCheck %s --check-prefix=CHECK-NO-PIC-DATA-TEXT-REL-NON-SYSTEMZ
 // RUN: %clang -fpic -c --target=arm-arm-none-eabi -mpic-data-is-text-relative %s \
->>>>>>> 51fde82e
 // RUN:   -### 2>&1 | FileCheck %s --check-prefix=CHECK-PIC-DATA-TEXT-REL-NON-SYSTEMZ