/// Tests the behaviors of using -fsycl-targets=intel_gpu*

// RUN: %clangxx -fsycl -fsycl-targets=intel_gpu_bdw -### %s 2>&1 | \
// RUN:   FileCheck %s --check-prefixes=DEVICE,MACRO -DDEV_STR=bdw -DMAC_STR=BDW
// RUN: %clangxx -fsycl -fsycl-targets=intel_gpu_8_0_0 -### %s 2>&1 | \
// RUN:   FileCheck %s --check-prefixes=DEVICE,MACRO -DDEV_STR=bdw -DMAC_STR=BDW
// RUN: %clangxx -fsycl -fsycl-targets=intel_gpu_skl -### %s 2>&1 | \
// RUN:   FileCheck %s --check-prefixes=DEVICE,MACRO -DDEV_STR=skl -DMAC_STR=SKL
// RUN: %clangxx -fsycl -fsycl-targets=intel_gpu_9_0_9 -### %s 2>&1 | \
// RUN:   FileCheck %s --check-prefixes=DEVICE,MACRO -DDEV_STR=skl -DMAC_STR=SKL
// RUN: %clangxx -fsycl -fsycl-targets=intel_gpu_kbl -### %s 2>&1 | \
// RUN:   FileCheck %s --check-prefixes=DEVICE,MACRO -DDEV_STR=kbl -DMAC_STR=KBL
// RUN: %clangxx -fsycl -fsycl-targets=intel_gpu_9_1_9 -### %s 2>&1 | \
// RUN:   FileCheck %s --check-prefixes=DEVICE,MACRO -DDEV_STR=kbl -DMAC_STR=KBL
// RUN: %clangxx -fsycl -fsycl-targets=intel_gpu_cfl -### %s 2>&1 | \
// RUN:   FileCheck %s --check-prefixes=DEVICE,MACRO -DDEV_STR=cfl -DMAC_STR=CFL
// RUN: %clangxx -fsycl -fsycl-targets=intel_gpu_9_2_9 -### %s 2>&1 | \
// RUN:   FileCheck %s --check-prefixes=DEVICE,MACRO -DDEV_STR=cfl -DMAC_STR=CFL
// RUN: %clangxx -fsycl -fsycl-targets=intel_gpu_apl -### %s 2>&1 | \
// RUN:   FileCheck %s --check-prefixes=DEVICE,MACRO -DDEV_STR=apl -DMAC_STR=APL
// RUN: %clangxx -fsycl -fsycl-targets=intel_gpu_9_3_0 -### %s 2>&1 | \
// RUN:   FileCheck %s --check-prefixes=DEVICE,MACRO -DDEV_STR=apl -DMAC_STR=APL
// RUN: %clangxx -fsycl -fsycl-targets=intel_gpu_bxt -### %s 2>&1 | \
// RUN:   FileCheck %s --check-prefixes=DEVICE,MACRO -DDEV_STR=apl -DMAC_STR=APL
// RUN: %clangxx -fsycl -fsycl-targets=intel_gpu_glk -### %s 2>&1 | \
// RUN:   FileCheck %s --check-prefixes=DEVICE,MACRO -DDEV_STR=glk -DMAC_STR=GLK
// RUN: %clangxx -fsycl -fsycl-targets=intel_gpu_9_4_0 -### %s 2>&1 | \
// RUN:   FileCheck %s --check-prefixes=DEVICE,MACRO -DDEV_STR=glk -DMAC_STR=GLK
// RUN: %clangxx -fsycl -fsycl-targets=intel_gpu_whl -### %s 2>&1 | \
// RUN:   FileCheck %s --check-prefixes=DEVICE,MACRO -DDEV_STR=whl -DMAC_STR=WHL
// RUN: %clangxx -fsycl -fsycl-targets=intel_gpu_9_5_0 -### %s 2>&1 | \
// RUN:   FileCheck %s --check-prefixes=DEVICE,MACRO -DDEV_STR=whl -DMAC_STR=WHL
// RUN: %clangxx -fsycl -fsycl-targets=intel_gpu_aml -### %s 2>&1 | \
// RUN:   FileCheck %s --check-prefixes=DEVICE,MACRO -DDEV_STR=aml -DMAC_STR=AML
// RUN: %clangxx -fsycl -fsycl-targets=intel_gpu_9_6_0 -### %s 2>&1 | \
// RUN:   FileCheck %s --check-prefixes=DEVICE,MACRO -DDEV_STR=aml -DMAC_STR=AML
// RUN: %clangxx -fsycl -fsycl-targets=intel_gpu_cml -### %s 2>&1 | \
// RUN:   FileCheck %s --check-prefixes=DEVICE,MACRO -DDEV_STR=cml -DMAC_STR=CML
// RUN: %clangxx -fsycl -fsycl-targets=intel_gpu_9_7_0 -### %s 2>&1 | \
// RUN:   FileCheck %s --check-prefixes=DEVICE,MACRO -DDEV_STR=cml -DMAC_STR=CML
// RUN: %clangxx -fsycl -fsycl-targets=intel_gpu_icllp -### %s 2>&1 | \
// RUN:   FileCheck %s --check-prefixes=DEVICE,MACRO -DDEV_STR=icllp \
// RUN:             -DMAC_STR=ICLLP
// RUN: %clangxx -fsycl -fsycl-targets=intel_gpu_11_0_0 -### %s 2>&1 | \
// RUN:   FileCheck %s --check-prefixes=DEVICE,MACRO -DDEV_STR=icllp \
// RUN:             -DMAC_STR=ICLLP
// RUN: %clangxx -fsycl -fsycl-targets=intel_gpu_ehl -### %s 2>&1 | \
// RUN:   FileCheck %s --check-prefixes=DEVICE,MACRO -DDEV_STR=ehl -DMAC_STR=EHL
// RUN: %clangxx -fsycl -fsycl-targets=intel_gpu_jsl -### %s 2>&1 | \
// RUN:   FileCheck %s --check-prefixes=DEVICE,MACRO -DDEV_STR=ehl -DMAC_STR=EHL
// RUN: %clangxx -fsycl -fsycl-targets=intel_gpu_tgllp -### %s 2>&1 | \
// RUN:   FileCheck %s --check-prefixes=DEVICE,MACRO -DDEV_STR=tgllp \
// RUN:             -DMAC_STR=TGLLP
// RUN: %clangxx -fsycl -fsycl-targets=intel_gpu_12_0_0 -### %s 2>&1 | \
// RUN:   FileCheck %s --check-prefixes=DEVICE,MACRO -DDEV_STR=tgllp \
// RUN:             -DMAC_STR=TGLLP
// RUN: %clangxx -fsycl -fsycl-targets=intel_gpu_rkl -### %s 2>&1 | \
// RUN:   FileCheck %s --check-prefixes=DEVICE,MACRO -DDEV_STR=rkl -DMAC_STR=RKL
// RUN: %clangxx -fsycl -fsycl-targets=intel_gpu_adl_s -### %s 2>&1 | \
// RUN:   FileCheck %s --check-prefixes=DEVICE,MACRO -DDEV_STR=adl_s \
// RUN:             -DMAC_STR=ADL_S
// RUN: %clangxx -fsycl -fsycl-targets=intel_gpu_rpl_s -### %s 2>&1 | \
// RUN:   FileCheck %s --check-prefixes=DEVICE,MACRO -DDEV_STR=adl_s \
// RUN:             -DMAC_STR=ADL_S
// RUN: %clangxx -fsycl -fsycl-targets=intel_gpu_adl_p -### %s 2>&1 | \
// RUN:   FileCheck %s --check-prefixes=DEVICE,MACRO -DDEV_STR=adl_p \
// RUN:             -DMAC_STR=ADL_P
// RUN: %clangxx -fsycl -fsycl-targets=intel_gpu_adl_n -### %s 2>&1 | \
// RUN:   FileCheck %s --check-prefixes=DEVICE,MACRO -DDEV_STR=adl_n \
// RUN:             -DMAC_STR=ADL_N
// RUN: %clangxx -fsycl -fsycl-targets=intel_gpu_dg1 -### %s 2>&1 | \
// RUN:   FileCheck %s --check-prefixes=DEVICE,MACRO -DDEV_STR=dg1 -DMAC_STR=DG1
// RUN: %clangxx -fsycl -fsycl-targets=intel_gpu_12_10_0 -### %s 2>&1 | \
// RUN:   FileCheck %s --check-prefixes=DEVICE,MACRO -DDEV_STR=dg1 -DMAC_STR=DG1
// RUN: %clangxx -fsycl -fsycl-targets=intel_gpu_acm_g10 -### %s 2>&1 | \
// RUN:   FileCheck %s --check-prefixes=DEVICE,MACRO -DDEV_STR=acm_g10 \
// RUN:             -DMAC_STR=ACM_G10
// RUN: %clangxx -fsycl -fsycl-targets=intel_gpu_dg2_g10 -### %s 2>&1 | \
// RUN:   FileCheck %s --check-prefixes=DEVICE,MACRO -DDEV_STR=acm_g10 \
// RUN:             -DMAC_STR=ACM_G10
// RUN: %clangxx -fsycl -fsycl-targets=intel_gpu_acm_g11 -### %s 2>&1 | \
// RUN:   FileCheck %s --check-prefixes=DEVICE,MACRO -DDEV_STR=acm_g11 \
// RUN:             -DMAC_STR=ACM_G11
// RUN: %clangxx -fsycl -fsycl-targets=intel_gpu_dg2_g11 -### %s 2>&1 | \
// RUN:   FileCheck %s --check-prefixes=DEVICE,MACRO -DDEV_STR=acm_g11 \
// RUN:             -DMAC_STR=ACM_G11
// RUN: %clangxx -fsycl -fsycl-targets=intel_gpu_acm_g12 -### %s 2>&1 | \
// RUN:   FileCheck %s --check-prefixes=DEVICE,MACRO -DDEV_STR=acm_g12 \
// RUN:             -DMAC_STR=ACM_G12
// RUN: %clangxx -fsycl -fsycl-targets=intel_gpu_dg2_g12 -### %s 2>&1 | \
// RUN:   FileCheck %s --check-prefixes=DEVICE,MACRO -DDEV_STR=acm_g12 \
// RUN:             -DMAC_STR=ACM_G12
// RUN: %clangxx -fsycl -fsycl-targets=intel_gpu_pvc -### %s 2>&1 | \
// RUN:   FileCheck %s --check-prefixes=DEVICE,MACRO -DDEV_STR=pvc -DMAC_STR=PVC
// MACRO: clang{{.*}} "-triple" "spir64_gen-unknown-unknown"
// MACRO: "-D__SYCL_TARGET_INTEL_GPU_[[MAC_STR]]__"
// DEVICE: ocloc{{.*}} "-device" "[[DEV_STR]]"
// MACRO: clang{{.*}} "-fsycl-is-host"
// MACRO: "-D__SYCL_TARGET_INTEL_GPU_[[MAC_STR]]__"

/// Tests the behaviors of using -fsycl-targets=nvidia_gpu*

// RUN: %clangxx -fsycl -nocudalib -fsycl-targets=nvidia_gpu_sm_50 -### %s 2>&1 | \
// RUN:   FileCheck %s --check-prefixes=DEVICE_NVIDIA,MACRO_NVIDIA -DDEV_STR=sm_50 -DMAC_STR=SM_50
// RUN: %clangxx -fsycl -nocudalib -fsycl-targets=nvidia_gpu_sm_52 -### %s 2>&1 | \
// RUN:   FileCheck %s --check-prefixes=DEVICE_NVIDIA,MACRO_NVIDIA -DDEV_STR=sm_52 -DMAC_STR=SM_52
// RUN: %clangxx -fsycl -nocudalib -fsycl-targets=nvidia_gpu_sm_53 -### %s 2>&1 | \
// RUN:   FileCheck %s --check-prefixes=DEVICE_NVIDIA,MACRO_NVIDIA -DDEV_STR=sm_53 -DMAC_STR=SM_53
// RUN: %clangxx -fsycl -nocudalib -fsycl-targets=nvidia_gpu_sm_60 -### %s 2>&1 | \
// RUN:   FileCheck %s --check-prefixes=DEVICE_NVIDIA,MACRO_NVIDIA -DDEV_STR=sm_60 -DMAC_STR=SM_60
// RUN: %clangxx -fsycl -nocudalib -fsycl-targets=nvidia_gpu_sm_61 -### %s 2>&1 | \
// RUN:   FileCheck %s --check-prefixes=DEVICE_NVIDIA,MACRO_NVIDIA -DDEV_STR=sm_61 -DMAC_STR=SM_61
// RUN: %clangxx -fsycl -nocudalib -fsycl-targets=nvidia_gpu_sm_62 -### %s 2>&1 | \
// RUN:   FileCheck %s --check-prefixes=DEVICE_NVIDIA,MACRO_NVIDIA -DDEV_STR=sm_62 -DMAC_STR=SM_62
// RUN: %clangxx -fsycl -nocudalib -fsycl-targets=nvidia_gpu_sm_70 -### %s 2>&1 | \
// RUN:   FileCheck %s --check-prefixes=DEVICE_NVIDIA,MACRO_NVIDIA -DDEV_STR=sm_70 -DMAC_STR=SM_70
// RUN: %clangxx -fsycl -nocudalib -fsycl-targets=nvidia_gpu_sm_72 -### %s 2>&1 | \
// RUN:   FileCheck %s --check-prefixes=DEVICE_NVIDIA,MACRO_NVIDIA -DDEV_STR=sm_72 -DMAC_STR=SM_72
// RUN: %clangxx -fsycl -nocudalib -fsycl-targets=nvidia_gpu_sm_75 -### %s 2>&1 | \
// RUN:   FileCheck %s --check-prefixes=DEVICE_NVIDIA,MACRO_NVIDIA -DDEV_STR=sm_75 -DMAC_STR=SM_75
// RUN: %clangxx -fsycl -nocudalib -fsycl-targets=nvidia_gpu_sm_80 -### %s 2>&1 | \
// RUN:   FileCheck %s --check-prefixes=DEVICE_NVIDIA,MACRO_NVIDIA -DDEV_STR=sm_80 -DMAC_STR=SM_80
// RUN: %clangxx -fsycl -nocudalib -fsycl-targets=nvidia_gpu_sm_86 -### %s 2>&1 | \
// RUN:   FileCheck %s --check-prefixes=DEVICE_NVIDIA,MACRO_NVIDIA -DDEV_STR=sm_86 -DMAC_STR=SM_86
// RUN: %clangxx -fsycl -nocudalib -fsycl-targets=nvidia_gpu_sm_87 -### %s 2>&1 | \
// RUN:   FileCheck %s --check-prefixes=DEVICE_NVIDIA,MACRO_NVIDIA -DDEV_STR=sm_87 -DMAC_STR=SM_87
// RUN: %clangxx -fsycl -nocudalib -fsycl-targets=nvidia_gpu_sm_89 -### %s 2>&1 | \
// RUN:   FileCheck %s --check-prefixes=DEVICE_NVIDIA,MACRO_NVIDIA -DDEV_STR=sm_89 -DMAC_STR=SM_89
// RUN: %clangxx -fsycl -nocudalib -fsycl-targets=nvidia_gpu_sm_90 -### %s 2>&1 | \
// RUN:   FileCheck %s --check-prefixes=DEVICE_NVIDIA,MACRO_NVIDIA -DDEV_STR=sm_90 -DMAC_STR=SM_90
// MACRO_NVIDIA: clang{{.*}} "-triple" "nvptx64-nvidia-cuda"
// DEVICE_NVIDIA: llvm-foreach{{.*}} "--gpu-name" "[[DEV_STR]]"
// MACRO_NVIDIA: clang{{.*}}  "-fsycl-is-host"
// MACRO_NVIDIA: "-D__SYCL_TARGET_NVIDIA_GPU_[[MAC_STR]]__"

/// Tests the behaviors of using -fsycl-targets=amd_gpu*

<<<<<<< HEAD
// RUN: %clangxx -fsycl -nogpulib -fsycl-targets=amd_gpu_gfx700 -### %s 2>&1 | \
// RUN:   FileCheck %s --check-prefixes=DEVICE_AMD,MACRO_AMD -DDEV_STR=gfx700 -DMAC_STR=GFX700
// RUN: %clangxx -fsycl -nogpulib -fsycl-targets=amd_gpu_gfx701 -### %s 2>&1 | \
// RUN:   FileCheck %s --check-prefixes=DEVICE_AMD,MACRO_AMD -DDEV_STR=gfx701 -DMAC_STR=GFX701
// RUN: %clangxx -fsycl -nogpulib -fsycl-targets=amd_gpu_gfx702 -### %s 2>&1 | \
// RUN:   FileCheck %s --check-prefixes=DEVICE_AMD,MACRO_AMD -DDEV_STR=gfx702 -DMAC_STR=GFX702
// RUN: %clangxx -fsycl -nogpulib -fsycl-targets=amd_gpu_gfx801 -### %s 2>&1 | \
// RUN:   FileCheck %s --check-prefixes=DEVICE_AMD,MACRO_AMD -DDEV_STR=gfx801 -DMAC_STR=GFX801
// RUN: %clangxx -fsycl -nogpulib -fsycl-targets=amd_gpu_gfx802 -### %s 2>&1 | \
// RUN:   FileCheck %s --check-prefixes=DEVICE_AMD,MACRO_AMD -DDEV_STR=gfx802 -DMAC_STR=GFX802
// RUN: %clangxx -fsycl -nogpulib -fsycl-targets=amd_gpu_gfx803 -### %s 2>&1 | \
// RUN:   FileCheck %s --check-prefixes=DEVICE_AMD,MACRO_AMD -DDEV_STR=gfx803 -DMAC_STR=GFX803
// RUN: %clangxx -fsycl -nogpulib -fsycl-targets=amd_gpu_gfx805 -### %s 2>&1 | \
// RUN:   FileCheck %s --check-prefixes=DEVICE_AMD,MACRO_AMD -DDEV_STR=gfx805 -DMAC_STR=GFX805
// RUN: %clangxx -fsycl -nogpulib -fsycl-targets=amd_gpu_gfx810 -### %s 2>&1 | \
// RUN:   FileCheck %s --check-prefixes=DEVICE_AMD,MACRO_AMD -DDEV_STR=gfx810 -DMAC_STR=GFX810
// RUN: %clangxx -fsycl -nogpulib -fsycl-targets=amd_gpu_gfx900 -### %s 2>&1 | \
// RUN:   FileCheck %s --check-prefixes=DEVICE_AMD,MACRO_AMD -DDEV_STR=gfx900 -DMAC_STR=GFX900
// RUN: %clangxx -fsycl -nogpulib -fsycl-targets=amd_gpu_gfx902 -### %s 2>&1 | \
// RUN:   FileCheck %s --check-prefixes=DEVICE_AMD,MACRO_AMD -DDEV_STR=gfx902 -DMAC_STR=GFX902
// RUN: %clangxx -fsycl -nogpulib -fsycl-targets=amd_gpu_gfx904 -### %s 2>&1 | \
// RUN:   FileCheck %s --check-prefixes=DEVICE_AMD,MACRO_AMD -DDEV_STR=gfx904 -DMAC_STR=GFX904
// RUN: %clangxx -fsycl -nogpulib -fsycl-targets=amd_gpu_gfx906 -### %s 2>&1 | \
// RUN:   FileCheck %s --check-prefixes=DEVICE_AMD,MACRO_AMD -DDEV_STR=gfx906 -DMAC_STR=GFX906
// RUN: %clangxx -fsycl -nogpulib -fsycl-targets=amd_gpu_gfx908 -### %s 2>&1 | \
// RUN:   FileCheck %s --check-prefixes=DEVICE_AMD,MACRO_AMD -DDEV_STR=gfx908 -DMAC_STR=GFX908
// RUN: %clangxx -fsycl -nogpulib -fsycl-targets=amd_gpu_gfx90a -### %s 2>&1 | \
// RUN:   FileCheck %s --check-prefixes=DEVICE_AMD,MACRO_AMD -DDEV_STR=gfx90a -DMAC_STR=GFX90A
// RUN: %clangxx -fsycl -nogpulib -fsycl-targets=amd_gpu_gfx1010 -### %s 2>&1 | \
// RUN:   FileCheck %s --check-prefixes=DEVICE_AMD,MACRO_AMD -DDEV_STR=gfx1010 -DMAC_STR=GFX1010
// RUN: %clangxx -fsycl -nogpulib -fsycl-targets=amd_gpu_gfx1011 -### %s 2>&1 | \
// RUN:   FileCheck %s --check-prefixes=DEVICE_AMD,MACRO_AMD -DDEV_STR=gfx1011 -DMAC_STR=GFX1011
// RUN: %clangxx -fsycl -nogpulib -fsycl-targets=amd_gpu_gfx1012 -### %s 2>&1 | \
// RUN:   FileCheck %s --check-prefixes=DEVICE_AMD,MACRO_AMD -DDEV_STR=gfx1012 -DMAC_STR=GFX1012
// RUN: %clangxx -fsycl -nogpulib -fsycl-targets=amd_gpu_gfx1013 -### %s 2>&1 | \
// RUN:   FileCheck %s --check-prefixes=DEVICE_AMD,MACRO_AMD -DDEV_STR=gfx1013 -DMAC_STR=GFX1013
// RUN: %clangxx -fsycl -nogpulib -fsycl-targets=amd_gpu_gfx1030 -### %s 2>&1 | \
// RUN:   FileCheck %s --check-prefixes=DEVICE_AMD,MACRO_AMD -DDEV_STR=gfx1030 -DMAC_STR=GFX1030
// RUN: %clangxx -fsycl -nogpulib -fsycl-targets=amd_gpu_gfx1031 -### %s 2>&1 | \
// RUN:   FileCheck %s --check-prefixes=DEVICE_AMD,MACRO_AMD -DDEV_STR=gfx1031 -DMAC_STR=GFX1031
// RUN: %clangxx -fsycl -nogpulib -fsycl-targets=amd_gpu_gfx1032 -### %s 2>&1 | \
// RUN:   FileCheck %s --check-prefixes=DEVICE_AMD,MACRO_AMD -DDEV_STR=gfx1032 -DMAC_STR=GFX1032
// RUN: %clangxx -fsycl -nogpulib -fsycl-targets=amd_gpu_gfx1034 -### %s 2>&1 | \
=======
// RUN: %clangxx -fsycl -nogpulib -fsycl-targets=amd_gpu_gfx700 \
// RUN:   -fsycl-libspirv-path=%S/Inputs/SYCL/libspirv.bc -### %s 2>&1 | \
// RUN:   FileCheck %s --check-prefixes=DEVICE_AMD,MACRO_AMD -DDEV_STR=gfx700 -DMAC_STR=GFX700
// RUN: %clangxx -fsycl -nogpulib -fsycl-targets=amd_gpu_gfx701 \
// RUN:   -fsycl-libspirv-path=%S/Inputs/SYCL/libspirv.bc -### %s 2>&1 | \
// RUN:   FileCheck %s --check-prefixes=DEVICE_AMD,MACRO_AMD -DDEV_STR=gfx701 -DMAC_STR=GFX701
// RUN: %clangxx -fsycl -nogpulib -fsycl-targets=amd_gpu_gfx702 \
// RUN:   -fsycl-libspirv-path=%S/Inputs/SYCL/libspirv.bc -### %s 2>&1 | \
// RUN:   FileCheck %s --check-prefixes=DEVICE_AMD,MACRO_AMD -DDEV_STR=gfx702 -DMAC_STR=GFX702
// RUN: %clangxx -fsycl -nogpulib -fsycl-targets=amd_gpu_gfx801 \
// RUN:   -fsycl-libspirv-path=%S/Inputs/SYCL/libspirv.bc -### %s 2>&1 | \
// RUN:   FileCheck %s --check-prefixes=DEVICE_AMD,MACRO_AMD -DDEV_STR=gfx801 -DMAC_STR=GFX801
// RUN: %clangxx -fsycl -nogpulib -fsycl-targets=amd_gpu_gfx802 \
// RUN:   -fsycl-libspirv-path=%S/Inputs/SYCL/libspirv.bc -### %s 2>&1 | \
// RUN:   FileCheck %s --check-prefixes=DEVICE_AMD,MACRO_AMD -DDEV_STR=gfx802 -DMAC_STR=GFX802
// RUN: %clangxx -fsycl -nogpulib -fsycl-targets=amd_gpu_gfx803 \
// RUN:   -fsycl-libspirv-path=%S/Inputs/SYCL/libspirv.bc -### %s 2>&1 | \
// RUN:   FileCheck %s --check-prefixes=DEVICE_AMD,MACRO_AMD -DDEV_STR=gfx803 -DMAC_STR=GFX803
// RUN: %clangxx -fsycl -nogpulib -fsycl-targets=amd_gpu_gfx805 \
// RUN:   -fsycl-libspirv-path=%S/Inputs/SYCL/libspirv.bc -### %s 2>&1 | \
// RUN:   FileCheck %s --check-prefixes=DEVICE_AMD,MACRO_AMD -DDEV_STR=gfx805 -DMAC_STR=GFX805
// RUN: %clangxx -fsycl -nogpulib -fsycl-targets=amd_gpu_gfx810 \
// RUN:   -fsycl-libspirv-path=%S/Inputs/SYCL/libspirv.bc -### %s 2>&1 | \
// RUN:   FileCheck %s --check-prefixes=DEVICE_AMD,MACRO_AMD -DDEV_STR=gfx810 -DMAC_STR=GFX810
// RUN: %clangxx -fsycl -nogpulib -fsycl-targets=amd_gpu_gfx900 \
// RUN:   -fsycl-libspirv-path=%S/Inputs/SYCL/libspirv.bc -### %s 2>&1 | \
// RUN:   FileCheck %s --check-prefixes=DEVICE_AMD,MACRO_AMD -DDEV_STR=gfx900 -DMAC_STR=GFX900
// RUN: %clangxx -fsycl -nogpulib -fsycl-targets=amd_gpu_gfx902 \
// RUN:   -fsycl-libspirv-path=%S/Inputs/SYCL/libspirv.bc -### %s 2>&1 | \
// RUN:   FileCheck %s --check-prefixes=DEVICE_AMD,MACRO_AMD -DDEV_STR=gfx902 -DMAC_STR=GFX902
// RUN: %clangxx -fsycl -nogpulib -fsycl-targets=amd_gpu_gfx904 \
// RUN:   -fsycl-libspirv-path=%S/Inputs/SYCL/libspirv.bc -### %s 2>&1 | \
// RUN:   FileCheck %s --check-prefixes=DEVICE_AMD,MACRO_AMD -DDEV_STR=gfx904 -DMAC_STR=GFX904
// RUN: %clangxx -fsycl -nogpulib -fsycl-targets=amd_gpu_gfx906 \
// RUN:   -fsycl-libspirv-path=%S/Inputs/SYCL/libspirv.bc -### %s 2>&1 | \
// RUN:   FileCheck %s --check-prefixes=DEVICE_AMD,MACRO_AMD -DDEV_STR=gfx906 -DMAC_STR=GFX906
// RUN: %clangxx -fsycl -nogpulib -fsycl-targets=amd_gpu_gfx908 \
// RUN:   -fsycl-libspirv-path=%S/Inputs/SYCL/libspirv.bc -### %s 2>&1 | \
// RUN:   FileCheck %s --check-prefixes=DEVICE_AMD,MACRO_AMD -DDEV_STR=gfx908 -DMAC_STR=GFX908
// RUN: %clangxx -fsycl -nogpulib -fsycl-targets=amd_gpu_gfx90a \
// RUN:   -fsycl-libspirv-path=%S/Inputs/SYCL/libspirv.bc -### %s 2>&1 | \
// RUN:   FileCheck %s --check-prefixes=DEVICE_AMD,MACRO_AMD -DDEV_STR=gfx90a -DMAC_STR=GFX90A
// RUN: %clangxx -fsycl -nogpulib -fsycl-targets=amd_gpu_gfx1010 \
// RUN:   -fsycl-libspirv-path=%S/Inputs/SYCL/libspirv.bc -### %s 2>&1 | \
// RUN:   FileCheck %s --check-prefixes=DEVICE_AMD,MACRO_AMD -DDEV_STR=gfx1010 -DMAC_STR=GFX1010
// RUN: %clangxx -fsycl -nogpulib -fsycl-targets=amd_gpu_gfx1011 \
// RUN:   -fsycl-libspirv-path=%S/Inputs/SYCL/libspirv.bc -### %s 2>&1 | \
// RUN:   FileCheck %s --check-prefixes=DEVICE_AMD,MACRO_AMD -DDEV_STR=gfx1011 -DMAC_STR=GFX1011
// RUN: %clangxx -fsycl -nogpulib -fsycl-targets=amd_gpu_gfx1012 \
// RUN:   -fsycl-libspirv-path=%S/Inputs/SYCL/libspirv.bc -### %s 2>&1 | \
// RUN:   FileCheck %s --check-prefixes=DEVICE_AMD,MACRO_AMD -DDEV_STR=gfx1012 -DMAC_STR=GFX1012
// RUN: %clangxx -fsycl -nogpulib -fsycl-targets=amd_gpu_gfx1013 \
// RUN:   -fsycl-libspirv-path=%S/Inputs/SYCL/libspirv.bc -### %s 2>&1 | \
// RUN:   FileCheck %s --check-prefixes=DEVICE_AMD,MACRO_AMD -DDEV_STR=gfx1013 -DMAC_STR=GFX1013
// RUN: %clangxx -fsycl -nogpulib -fsycl-targets=amd_gpu_gfx1030 \
// RUN:   -fsycl-libspirv-path=%S/Inputs/SYCL/libspirv.bc -### %s 2>&1 | \
// RUN:   FileCheck %s --check-prefixes=DEVICE_AMD,MACRO_AMD -DDEV_STR=gfx1030 -DMAC_STR=GFX1030
// RUN: %clangxx -fsycl -nogpulib -fsycl-targets=amd_gpu_gfx1031 \
// RUN:   -fsycl-libspirv-path=%S/Inputs/SYCL/libspirv.bc -### %s 2>&1 | \
// RUN:   FileCheck %s --check-prefixes=DEVICE_AMD,MACRO_AMD -DDEV_STR=gfx1031 -DMAC_STR=GFX1031
// RUN: %clangxx -fsycl -nogpulib -fsycl-targets=amd_gpu_gfx1032 \
// RUN:   -fsycl-libspirv-path=%S/Inputs/SYCL/libspirv.bc -### %s 2>&1 | \
// RUN:   FileCheck %s --check-prefixes=DEVICE_AMD,MACRO_AMD -DDEV_STR=gfx1032 -DMAC_STR=GFX1032
// RUN: %clangxx -fsycl -nogpulib -fsycl-targets=amd_gpu_gfx1034 \
// RUN:   -fsycl-libspirv-path=%S/Inputs/SYCL/libspirv.bc -### %s 2>&1 | \
>>>>>>> ebbe8091
// RUN:   FileCheck %s --check-prefixes=DEVICE_AMD,MACRO_AMD -DDEV_STR=gfx1034 -DMAC_STR=GFX1034
// MACRO_AMD: clang{{.*}} "-triple" "amdgcn-amd-amdhsa"
// MACRO_AMD: "-D__SYCL_TARGET_AMD_GPU_[[MAC_STR]]__"
// DEVICE_AMD: clang-offload-wrapper{{.*}} "-compile-opts=--offload-arch=[[DEV_STR]]{{.*}}"
// MACRO_AMD: clang{{.*}} "-fsycl-is-host"
// MACRO_AMD: "-D__SYCL_TARGET_AMD_GPU_[[MAC_STR]]__"
/// -fsycl-targets=spir64_x86_64 should set a specific macro
// RUN: %clangxx -c -fsycl -fsycl-targets=spir64_x86_64 -### %s 2>&1 | \
// RUN:   FileCheck %s --check-prefix=MACRO_X86_64
// RUN: %clang_cl -c -fsycl -fsycl-targets=spir64_x86_64 -### %s 2>&1 | \
// RUN:   FileCheck %s --check-prefix=MACRO_X86_64
// MACRO_X86_64: clang{{.*}} "-triple" "spir64_x86_64-unknown-unknown"
// MACRO_X86_64: "-D__SYCL_TARGET_INTEL_X86_64__"
// MACRO_X86_64: clang{{.*}} "-fsycl-is-host"
// MACRO_X86_64: "-D__SYCL_TARGET_INTEL_X86_64__"

/// test for invalid intel arch
// RUN: not %clangxx -c -fsycl -fsycl-targets=intel_gpu_bad -### %s 2>&1 | \
// RUN:   FileCheck %s --check-prefix=BAD_INPUT
// RUN: not %clang_cl -c -fsycl -fsycl-targets=intel_gpu_bad -### %s 2>&1 | \
// RUN:   FileCheck %s --check-prefix=BAD_INPUT
// BAD_INPUT: error: SYCL target is invalid: 'intel_gpu_bad'

/// test for invalid nvidia arch
// RUN: not %clangxx -c -fsycl -fsycl-targets=nvidia_gpu_bad -### %s 2>&1 | \
// RUN:   FileCheck %s --check-prefix=BAD_NVIDIA_INPUT
// RUN: not %clang_cl -c -fsycl -fsycl-targets=nvidia_gpu_bad -### %s 2>&1 | \
// RUN:   FileCheck %s --check-prefix=BAD_NVIDIA_INPUT
// BAD_NVIDIA_INPUT: error: SYCL target is invalid: 'nvidia_gpu_bad'

/// test for invalid amd arch
// RUN: not %clangxx -c -fsycl -fsycl-targets=amd_gpu_bad -### %s 2>&1 | \
// RUN:   FileCheck %s --check-prefix=BAD_AMD_INPUT
// RUN: not %clang_cl -c -fsycl -fsycl-targets=amd_gpu_bad -### %s 2>&1 | \
// RUN:   FileCheck %s --check-prefix=BAD_AMD_INPUT
// BAD_AMD_INPUT: error: SYCL target is invalid: 'amd_gpu_bad'

/// Test for proper creation of fat object
// RUN: %clangxx -c -fsycl -fsycl-targets=intel_gpu_skl \
// RUN:   -target x86_64-unknown-linux-gnu -### %s 2>&1 | \
// RUN:   FileCheck %s --check-prefix=FATO
// FATO: clang-offload-bundler{{.*}} "-type=o"
// FATO: "-targets=sycl-spir64_gen-unknown-unknown-skl,host-x86_64-unknown-linux-gnu"

/// Test for proper creation of fat object
// RUN: %clangxx -c -fsycl -nocudalib -fsycl-targets=nvidia_gpu_sm_50 \
<<<<<<< HEAD
=======
// RUN:   -fsycl-libspirv-path=%S/Inputs/SYCL/libspirv.bc \
>>>>>>> ebbe8091
// RUN:   -target x86_64-unknown-linux-gnu -### %s 2>&1 | \
// RUN:   FileCheck %s --check-prefix=NVIDIA_FATO
// NVIDIA_FATO: clang-offload-bundler{{.*}} "-type=o"
// NVIDIA_FATO: "-targets=sycl-nvptx64-nvidia-cuda-sm_50,host-x86_64-unknown-linux-gnu"

/// Test for proper creation of fat object
// RUN: %clangxx -fsycl -nogpulib -fsycl-targets=amd_gpu_gfx700 \
<<<<<<< HEAD
=======
// RUN:   -fsycl-libspirv-path=%S/Inputs/SYCL/libspirv.bc \
>>>>>>> ebbe8091
// RUN:   -target x86_64-unknown-linux-gnu -### %s 2>&1 | \
// RUN:   FileCheck %s --check-prefix=AMD_FATO
// AMD_FATO: clang-offload-bundler{{.*}} "-type=o"
// AMD_FATO: "-targets=host-x86_64-unknown-linux,hipv4-amdgcn-amd-amdhsa--gfx700"

/// Test for proper consumption of fat object
// RUN: touch %t.o
// RUN: %clangxx -fsycl -fsycl-targets=intel_gpu_skl \
// RUN:   -target x86_64-unknown-linux-gnu -### %t.o 2>&1 | \
// RUN:   FileCheck %s --check-prefix=CONSUME_FAT
// CONSUME_FAT: clang-offload-bundler{{.*}} "-type=o"
// CONSUME_FAT: "-targets=host-x86_64-unknown-linux-gnu,sycl-spir64_gen-unknown-unknown-skl"
// CONSUME_FAT: "-unbundle" "-allow-missing-bundles"

/// Test for proper consumption of fat object
// RUN: touch %t.o
// RUN: %clangxx -fsycl -nocudalib -fsycl-targets=nvidia_gpu_sm_50 \
<<<<<<< HEAD
=======
// RUN:   -fsycl-libspirv-path=%S/Inputs/SYCL/libspirv.bc \
>>>>>>> ebbe8091
// RUN:   -target x86_64-unknown-linux-gnu -### %t.o 2>&1 | \
// RUN:   FileCheck %s --check-prefix=NVIDIA_CONSUME_FAT
// NVIDIA_CONSUME_FAT: clang-offload-bundler{{.*}} "-type=o"
// NVIDIA_CONSUME_FAT: "-targets=host-x86_64-unknown-linux-gnu,sycl-nvptx64-nvidia-cuda-sm_50"
// NVIDIA_CONSUME_FAT: "-unbundle" "-allow-missing-bundles"

/// Test for proper consumption of fat object
// RUN: touch %t.o
// RUN: %clangxx -fsycl -nogpulib -fsycl-targets=amd_gpu_gfx700 \
<<<<<<< HEAD
=======
// RUN:   -fsycl-libspirv-path=%S/Inputs/SYCL/libspirv.bc \
>>>>>>> ebbe8091
// RUN:   -target x86_64-unknown-linux-gnu -### %t.o 2>&1 | \
// RUN:   FileCheck %s --check-prefix=AMD_CONSUME_FAT
// AMD_CONSUME_FAT: clang-offload-bundler{{.*}} "-type=o"
// AMD_CONSUME_FAT: "-targets=host-x86_64-unknown-linux-gnu,sycl-amdgcn-amd-amdhsa-gfx700"
// AMD_CONSUME_FAT: "-unbundle" "-allow-missing-bundles"

/// Test phases, BoundArch settings used for -device target. Additional
/// offload action used for compilation and backend compilation.
// RUN: %clangxx -fsycl -fsycl-targets=intel_gpu_skl -fno-sycl-device-lib=all \
// RUN:   -fno-sycl-instrument-device-code \
// RUN:   -target x86_64-unknown-linux-gnu -ccc-print-phases %s 2>&1 | \
// RUN:   FileCheck %s --check-prefix=CHECK_PHASES
// CHECK_PHASES: 0: input, "[[INPUT:.+\.cpp]]", c++, (host-sycl)
// CHECK_PHASES: 1: append-footer, {0}, c++, (host-sycl)
// CHECK_PHASES: 2: preprocessor, {1}, c++-cpp-output, (host-sycl)
// CHECK_PHASES: 3: input, "[[INPUT]]", c++, (device-sycl, skl)
// CHECK_PHASES: 4: preprocessor, {3}, c++-cpp-output, (device-sycl, skl)
// CHECK_PHASES: 5: compiler, {4}, ir, (device-sycl, skl)
// CHECK_PHASES: 6: offload, "host-sycl (x86_64-unknown-linux-gnu)" {2}, "device-sycl (spir64_gen-unknown-unknown:skl)" {5}, c++-cpp-output
// CHECK_PHASES: 7: compiler, {6}, ir, (host-sycl)
// CHECK_PHASES: 8: backend, {7}, assembler, (host-sycl)
// CHECK_PHASES: 9: assembler, {8}, object, (host-sycl)
// CHECK_PHASES: 10: linker, {9}, image, (host-sycl)
// CHECK_PHASES: 11: linker, {5}, ir, (device-sycl, skl)
// CHECK_PHASES: 12: sycl-post-link, {11}, tempfiletable, (device-sycl, skl)
// CHECK_PHASES: 13: file-table-tform, {12}, tempfilelist, (device-sycl, skl)
// CHECK_PHASES: 14: llvm-spirv, {13}, tempfilelist, (device-sycl, skl)
// CHECK_PHASES: 15: backend-compiler, {14}, image, (device-sycl, skl)
// CHECK_PHASES: 16: file-table-tform, {12, 15}, tempfiletable, (device-sycl, skl)
// CHECK_PHASES: 17: clang-offload-wrapper, {16}, object, (device-sycl, skl)
// CHECK_PHASES: 18: offload, "host-sycl (x86_64-unknown-linux-gnu)" {10}, "device-sycl (spir64_gen-unknown-unknown:skl)" {17}, image

/// NVIDIA Test phases, BoundArch settings used for -device target. Additional
/// offload action used for compilation and backend compilation.
// RUN: %clangxx -fsycl -fsycl-targets=nvidia_gpu_sm_50 -fno-sycl-device-lib=all \
// RUN:   -fno-sycl-instrument-device-code \
// RUN:   -target x86_64-unknown-linux-gnu -ccc-print-phases %s 2>&1 | \
// RUN:   FileCheck %s --check-prefix=NVIDIA_CHECK_PHASES
// NVIDIA_CHECK_PHASES: 0: input, "[[INPUT:.+\.cpp]]", c++, (host-sycl)
// NVIDIA_CHECK_PHASES: 1: append-footer, {0}, c++, (host-sycl)
// NVIDIA_CHECK_PHASES: 2: preprocessor, {1}, c++-cpp-output, (host-sycl)
// NVIDIA_CHECK_PHASES: 3: input, "[[INPUT]]", c++, (device-sycl, sm_50)
// NVIDIA_CHECK_PHASES: 5: compiler, {4}, ir, (device-sycl, sm_50)
// NVIDIA_CHECK_PHASES: 6: offload, "host-sycl (x86_64-unknown-linux-gnu)" {2}, "device-sycl (nvptx64-nvidia-cuda:sm_50)" {5}, c++-cpp-output
// NVIDIA_CHECK_PHASES: 7: compiler, {6}, ir, (host-sycl)
// NVIDIA_CHECK_PHASES: 8: backend, {7}, assembler, (host-sycl)
// NVIDIA_CHECK_PHASES: 9: assembler, {8}, object, (host-sycl)
// NVIDIA_CHECK_PHASES: 10: linker, {9}, image, (host-sycl)
// NVIDIA_CHECK_PHASES: 11: linker, {5}, ir, (device-sycl, sm_50)
// NVIDIA_CHECK_PHASES: 12: sycl-post-link, {11}, ir, (device-sycl, sm_50)
// NVIDIA_CHECK_PHASES: 13: file-table-tform, {12}, ir, (device-sycl, sm_50)
// NVIDIA_CHECK_PHASES: 14: backend, {13}, assembler, (device-sycl, sm_50)
// NVIDIA_CHECK_PHASES: 15: assembler, {14}, object, (device-sycl, sm_50)
// NVIDIA_CHECK_PHASES: linker, {14, 15}, cuda-fatbin, (device-sycl, sm_50)
// NVIDIA_CHECK_PHASES: foreach, {13, 16}, cuda-fatbin, (device-sycl, sm_50)
// NVIDIA_CHECK_PHASES: file-table-tform, {12, 17}, tempfiletable, (device-sycl, sm_50)
// NVIDIA_CHECK_PHASES: clang-offload-wrapper, {18}, object, (device-sycl, sm_50)
// NVIDIA_CHECK_PHASES: offload, "host-sycl (x86_64-unknown-linux-gnu)" {10}, "device-sycl (nvptx64-nvidia-cuda:sm_50)" {19}, image

/// AMD Test phases, BoundArch settings used for -device target. Additional
/// offload action used for compilation and backend compilation.
// RUN: %clangxx -fsycl -fsycl-targets=amd_gpu_gfx700 -fno-sycl-device-lib=all \
// RUN:   -fno-sycl-instrument-device-code \
// RUN:   -target x86_64-unknown-linux-gnu -ccc-print-phases %s 2>&1 | \
// RUN:   FileCheck %s --check-prefix=AMD_CHECK_PHASES
// AMD_CHECK_PHASES: 0: input, "[[INPUT:.+\.cpp]]", c++, (host-sycl)
// AMD_CHECK_PHASES: 1: append-footer, {0}, c++, (host-sycl)
// AMD_CHECK_PHASES: 2: preprocessor, {1}, c++-cpp-output, (host-sycl)
// AMD_CHECK_PHASES: 3: input, "[[INPUT]]", c++, (device-sycl, gfx700)
// AMD_CHECK_PHASES: 4: preprocessor, {3}, c++-cpp-output, (device-sycl, gfx700)
// AMD_CHECK_PHASES: 5: compiler, {4}, ir, (device-sycl, gfx700)
// AMD_CHECK_PHASES: 6: offload, "host-sycl (x86_64-unknown-linux-gnu)" {2}, "device-sycl (amdgcn-amd-amdhsa:gfx700)" {5}, c++-cpp-output
// AMD_CHECK_PHASES: 7: compiler, {6}, ir, (host-sycl)
// AMD_CHECK_PHASES: 8: backend, {7}, assembler, (host-sycl)
// AMD_CHECK_PHASES: 9: assembler, {8}, object, (host-sycl)
// AMD_CHECK_PHASES: 10: linker, {9}, image, (host-sycl)
// AMD_CHECK_PHASES: 11: linker, {5}, ir, (device-sycl, gfx700)
// AMD_CHECK_PHASES: 12: sycl-post-link, {11}, ir, (device-sycl, gfx700)
// AMD_CHECK_PHASES: 13: file-table-tform, {12}, ir, (device-sycl, gfx700)
// AMD_CHECK_PHASES: 14: backend, {13}, assembler, (device-sycl, gfx700)
// AMD_CHECK_PHASES: 15: assembler, {14}, object, (device-sycl, gfx700)
// AMD_CHECK_PHASES: 16: linker, {15}, image, (device-sycl, gfx700)
// AMD_CHECK_PHASES: 17: linker, {16}, hip-fatbin, (device-sycl, gfx700)
// AMD_CHECK_PHASES: 18: foreach, {13, 17}, hip-fatbin, (device-sycl, gfx700)
// AMD_CHECK_PHASES: 19: file-table-tform, {12, 18}, tempfiletable, (device-sycl, gfx700)
// AMD_CHECK_PHASES: 20: clang-offload-wrapper, {19}, object, (device-sycl, gfx700)
// AMD_CHECK_PHASES: 21: offload, "host-sycl (x86_64-unknown-linux-gnu)" {10}, "device-sycl (amdgcn-amd-amdhsa:gfx700)" {20}, image

/// Check that ocloc and macro settings only occur for the expected toolchains
/// when mixing spir64_gen and intel_gpu
// RUN: %clangxx -fsycl -fsycl-targets=intel_gpu_dg1,spir64_gen \
// RUN:   -Xsycl-target-backend=spir64_gen "-device skl" \
// RUN:   -fno-sycl-device-lib=all -fno-sycl-instrument-device-code \
// RUN:   -target x86_64-unknown-linux-gnu -### %s 2>&1 | \
// RUN:   FileCheck %s --check-prefix=CHECK_TOOLS_MIX
// CHECK_TOOLS_MIX: clang{{.*}} "-triple" "spir64_gen-unknown-unknown"
// CHECK_TOOLS_MIX: "-D__SYCL_TARGET_INTEL_GPU_DG1__"
// CHECK_TOOLS_MIX: ocloc{{.*}} "-device" "dg1"
// CHECK_TOOLS_MIX: clang{{.*}} "-triple" "spir64_gen-unknown-unknown"
// CHECK_TOOLS_MIX-NOT: "-D__SYCL_TARGET_INTEL_GPU{{.*}}"
// CHECK_TOOLS_MIX: ocloc{{.*}} "-device" "skl"

/// Test phases when using both spir64_gen and intel_gpu*
// RUN: %clangxx -fsycl -fsycl-targets=intel_gpu_skl,spir64_gen \
// RUN:   -fno-sycl-device-lib=all -fno-sycl-instrument-device-code \
// RUN:   -target x86_64-unknown-linux-gnu -ccc-print-phases %s 2>&1 | \
// RUN:   FileCheck %s --check-prefix=CHECK_PHASES_MIX
// CHECK_PHASES_MIX: 0: input, "[[INPUT:.+\.cpp]]", c++, (host-sycl)
// CHECK_PHASES_MIX: 1: append-footer, {0}, c++, (host-sycl)
// CHECK_PHASES_MIX: 2: preprocessor, {1}, c++-cpp-output, (host-sycl)
// CHECK_PHASES_MIX: 3: input, "[[INPUT]]", c++, (device-sycl)
// CHECK_PHASES_MIX: 4: preprocessor, {3}, c++-cpp-output, (device-sycl)
// CHECK_PHASES_MIX: 5: compiler, {4}, ir, (device-sycl)
// CHECK_PHASES_MIX: 6: offload, "host-sycl (x86_64-unknown-linux-gnu)" {2}, "device-sycl (spir64_gen-unknown-unknown)" {5}, c++-cpp-output
// CHECK_PHASES_MIX: 7: compiler, {6}, ir, (host-sycl)
// CHECK_PHASES_MIX: 8: backend, {7}, assembler, (host-sycl)
// CHECK_PHASES_MIX: 9: assembler, {8}, object, (host-sycl)
// CHECK_PHASES_MIX: 10: linker, {9}, image, (host-sycl)
// CHECK_PHASES_MIX: 11: input, "[[INPUT]]", c++, (device-sycl, skl)
// CHECK_PHASES_MIX: 12: preprocessor, {11}, c++-cpp-output, (device-sycl, skl)
// CHECK_PHASES_MIX: 13: compiler, {12}, ir, (device-sycl, skl)
// CHECK_PHASES_MIX: 14: linker, {13}, ir, (device-sycl, skl)
// CHECK_PHASES_MIX: 15: sycl-post-link, {14}, tempfiletable, (device-sycl, skl)
// CHECK_PHASES_MIX: 16: file-table-tform, {15}, tempfilelist, (device-sycl, skl)
// CHECK_PHASES_MIX: 17: llvm-spirv, {16}, tempfilelist, (device-sycl, skl)
// CHECK_PHASES_MIX: 18: backend-compiler, {17}, image, (device-sycl, skl)
// CHECK_PHASES_MIX: 19: file-table-tform, {15, 18}, tempfiletable, (device-sycl, skl)
// CHECK_PHASES_MIX: 20: clang-offload-wrapper, {19}, object, (device-sycl, skl)
// CHECK_PHASES_MIX: 21: linker, {5}, ir, (device-sycl)
// CHECK_PHASES_MIX: 22: sycl-post-link, {21}, tempfiletable, (device-sycl)
// CHECK_PHASES_MIX: 23: file-table-tform, {22}, tempfilelist, (device-sycl)
// CHECK_PHASES_MIX: 24: llvm-spirv, {23}, tempfilelist, (device-sycl)
// CHECK_PHASES_MIX: 25: backend-compiler, {24}, image, (device-sycl)
// CHECK_PHASES_MIX: 26: file-table-tform, {22, 25}, tempfiletable, (device-sycl)
// CHECK_PHASES_MIX: 27: clang-offload-wrapper, {26}, object, (device-sycl)
// CHECK_PHASES_MIX: 28: offload, "host-sycl (x86_64-unknown-linux-gnu)" {10}, "device-sycl (spir64_gen-unknown-unknown:skl)" {20}, "device-sycl (spir64_gen-unknown-unknown)" {27}, image

/// Check that ocloc backend option settings only occur for the expected
/// toolchains when mixing spir64_gen and intel_gpu
// RUN: %clangxx -fsycl -fsycl-targets=intel_gpu_dg1,spir64_gen,intel_gpu_skl \
// RUN:   -Xsycl-target-backend=spir64_gen "-device skl -DSKL" \
// RUN:   -Xsycl-target-backend=intel_gpu_dg1 "-DDG1" \
// RUN:   -Xsycl-target-backend=intel_gpu_skl "-DSKL2" \
// RUN:   -fno-sycl-device-lib=all -fno-sycl-instrument-device-code \
// RUN:   -target x86_64-unknown-linux-gnu -### %s 2>&1 | \
// RUN:   FileCheck %s --check-prefix=CHECK_TOOLS_BEOPTS
// CHECK_TOOLS_BEOPTS: ocloc{{.*}} "-device" "dg1" "-DDG1"
// CHECK_TOOLS_BEOPTS: ocloc{{.*}} "-device" "skl" "-DSKL"
// CHECK_TOOLS_BEOPTS: ocloc{{.*}} "-device" "skl" "-DSKL2"

/// Check that ocloc backend option settings only occur for the expected
/// toolchains when mixing intel_gpu and non-spir64_gen targets
// RUN: %clangxx -fsycl-targets=intel_gpu_dg1,spir64_x86_64,intel_gpu_skl \
// RUN:   -fsycl -Xsycl-target-backend=spir64_x86_64 "-DCPU" \
// RUN:   -Xsycl-target-backend=intel_gpu_dg1 "-DDG1" \
// RUN:   -Xsycl-target-backend=intel_gpu_skl "-DSKL2" \
// RUN:   -fno-sycl-device-lib=all -fno-sycl-instrument-device-code \
// RUN:   -target x86_64-unknown-linux-gnu -### %s 2>&1 | \
// RUN:   FileCheck %s --check-prefix=CHECK_TOOLS_BEOPTS_MIX
// CHECK_TOOLS_BEOPTS_MIX: ocloc{{.*}} "-device" "dg1" "-DDG1"
// CHECK_TOOLS_BEOPTS_MIX: opencl-aot{{.*}} "-DCPU"
// CHECK_TOOLS_BEOPTS_MIX-NOT: "-DDG1"
// CHECK_TOOLS_BEOPTS_MIX: ocloc{{.*}} "-device" "skl" "-DSKL2"<|MERGE_RESOLUTION|>--- conflicted
+++ resolved
@@ -135,51 +135,6 @@
 
 /// Tests the behaviors of using -fsycl-targets=amd_gpu*
 
-<<<<<<< HEAD
-// RUN: %clangxx -fsycl -nogpulib -fsycl-targets=amd_gpu_gfx700 -### %s 2>&1 | \
-// RUN:   FileCheck %s --check-prefixes=DEVICE_AMD,MACRO_AMD -DDEV_STR=gfx700 -DMAC_STR=GFX700
-// RUN: %clangxx -fsycl -nogpulib -fsycl-targets=amd_gpu_gfx701 -### %s 2>&1 | \
-// RUN:   FileCheck %s --check-prefixes=DEVICE_AMD,MACRO_AMD -DDEV_STR=gfx701 -DMAC_STR=GFX701
-// RUN: %clangxx -fsycl -nogpulib -fsycl-targets=amd_gpu_gfx702 -### %s 2>&1 | \
-// RUN:   FileCheck %s --check-prefixes=DEVICE_AMD,MACRO_AMD -DDEV_STR=gfx702 -DMAC_STR=GFX702
-// RUN: %clangxx -fsycl -nogpulib -fsycl-targets=amd_gpu_gfx801 -### %s 2>&1 | \
-// RUN:   FileCheck %s --check-prefixes=DEVICE_AMD,MACRO_AMD -DDEV_STR=gfx801 -DMAC_STR=GFX801
-// RUN: %clangxx -fsycl -nogpulib -fsycl-targets=amd_gpu_gfx802 -### %s 2>&1 | \
-// RUN:   FileCheck %s --check-prefixes=DEVICE_AMD,MACRO_AMD -DDEV_STR=gfx802 -DMAC_STR=GFX802
-// RUN: %clangxx -fsycl -nogpulib -fsycl-targets=amd_gpu_gfx803 -### %s 2>&1 | \
-// RUN:   FileCheck %s --check-prefixes=DEVICE_AMD,MACRO_AMD -DDEV_STR=gfx803 -DMAC_STR=GFX803
-// RUN: %clangxx -fsycl -nogpulib -fsycl-targets=amd_gpu_gfx805 -### %s 2>&1 | \
-// RUN:   FileCheck %s --check-prefixes=DEVICE_AMD,MACRO_AMD -DDEV_STR=gfx805 -DMAC_STR=GFX805
-// RUN: %clangxx -fsycl -nogpulib -fsycl-targets=amd_gpu_gfx810 -### %s 2>&1 | \
-// RUN:   FileCheck %s --check-prefixes=DEVICE_AMD,MACRO_AMD -DDEV_STR=gfx810 -DMAC_STR=GFX810
-// RUN: %clangxx -fsycl -nogpulib -fsycl-targets=amd_gpu_gfx900 -### %s 2>&1 | \
-// RUN:   FileCheck %s --check-prefixes=DEVICE_AMD,MACRO_AMD -DDEV_STR=gfx900 -DMAC_STR=GFX900
-// RUN: %clangxx -fsycl -nogpulib -fsycl-targets=amd_gpu_gfx902 -### %s 2>&1 | \
-// RUN:   FileCheck %s --check-prefixes=DEVICE_AMD,MACRO_AMD -DDEV_STR=gfx902 -DMAC_STR=GFX902
-// RUN: %clangxx -fsycl -nogpulib -fsycl-targets=amd_gpu_gfx904 -### %s 2>&1 | \
-// RUN:   FileCheck %s --check-prefixes=DEVICE_AMD,MACRO_AMD -DDEV_STR=gfx904 -DMAC_STR=GFX904
-// RUN: %clangxx -fsycl -nogpulib -fsycl-targets=amd_gpu_gfx906 -### %s 2>&1 | \
-// RUN:   FileCheck %s --check-prefixes=DEVICE_AMD,MACRO_AMD -DDEV_STR=gfx906 -DMAC_STR=GFX906
-// RUN: %clangxx -fsycl -nogpulib -fsycl-targets=amd_gpu_gfx908 -### %s 2>&1 | \
-// RUN:   FileCheck %s --check-prefixes=DEVICE_AMD,MACRO_AMD -DDEV_STR=gfx908 -DMAC_STR=GFX908
-// RUN: %clangxx -fsycl -nogpulib -fsycl-targets=amd_gpu_gfx90a -### %s 2>&1 | \
-// RUN:   FileCheck %s --check-prefixes=DEVICE_AMD,MACRO_AMD -DDEV_STR=gfx90a -DMAC_STR=GFX90A
-// RUN: %clangxx -fsycl -nogpulib -fsycl-targets=amd_gpu_gfx1010 -### %s 2>&1 | \
-// RUN:   FileCheck %s --check-prefixes=DEVICE_AMD,MACRO_AMD -DDEV_STR=gfx1010 -DMAC_STR=GFX1010
-// RUN: %clangxx -fsycl -nogpulib -fsycl-targets=amd_gpu_gfx1011 -### %s 2>&1 | \
-// RUN:   FileCheck %s --check-prefixes=DEVICE_AMD,MACRO_AMD -DDEV_STR=gfx1011 -DMAC_STR=GFX1011
-// RUN: %clangxx -fsycl -nogpulib -fsycl-targets=amd_gpu_gfx1012 -### %s 2>&1 | \
-// RUN:   FileCheck %s --check-prefixes=DEVICE_AMD,MACRO_AMD -DDEV_STR=gfx1012 -DMAC_STR=GFX1012
-// RUN: %clangxx -fsycl -nogpulib -fsycl-targets=amd_gpu_gfx1013 -### %s 2>&1 | \
-// RUN:   FileCheck %s --check-prefixes=DEVICE_AMD,MACRO_AMD -DDEV_STR=gfx1013 -DMAC_STR=GFX1013
-// RUN: %clangxx -fsycl -nogpulib -fsycl-targets=amd_gpu_gfx1030 -### %s 2>&1 | \
-// RUN:   FileCheck %s --check-prefixes=DEVICE_AMD,MACRO_AMD -DDEV_STR=gfx1030 -DMAC_STR=GFX1030
-// RUN: %clangxx -fsycl -nogpulib -fsycl-targets=amd_gpu_gfx1031 -### %s 2>&1 | \
-// RUN:   FileCheck %s --check-prefixes=DEVICE_AMD,MACRO_AMD -DDEV_STR=gfx1031 -DMAC_STR=GFX1031
-// RUN: %clangxx -fsycl -nogpulib -fsycl-targets=amd_gpu_gfx1032 -### %s 2>&1 | \
-// RUN:   FileCheck %s --check-prefixes=DEVICE_AMD,MACRO_AMD -DDEV_STR=gfx1032 -DMAC_STR=GFX1032
-// RUN: %clangxx -fsycl -nogpulib -fsycl-targets=amd_gpu_gfx1034 -### %s 2>&1 | \
-=======
 // RUN: %clangxx -fsycl -nogpulib -fsycl-targets=amd_gpu_gfx700 \
 // RUN:   -fsycl-libspirv-path=%S/Inputs/SYCL/libspirv.bc -### %s 2>&1 | \
 // RUN:   FileCheck %s --check-prefixes=DEVICE_AMD,MACRO_AMD -DDEV_STR=gfx700 -DMAC_STR=GFX700
@@ -245,7 +200,6 @@
 // RUN:   FileCheck %s --check-prefixes=DEVICE_AMD,MACRO_AMD -DDEV_STR=gfx1032 -DMAC_STR=GFX1032
 // RUN: %clangxx -fsycl -nogpulib -fsycl-targets=amd_gpu_gfx1034 \
 // RUN:   -fsycl-libspirv-path=%S/Inputs/SYCL/libspirv.bc -### %s 2>&1 | \
->>>>>>> ebbe8091
 // RUN:   FileCheck %s --check-prefixes=DEVICE_AMD,MACRO_AMD -DDEV_STR=gfx1034 -DMAC_STR=GFX1034
 // MACRO_AMD: clang{{.*}} "-triple" "amdgcn-amd-amdhsa"
 // MACRO_AMD: "-D__SYCL_TARGET_AMD_GPU_[[MAC_STR]]__"
@@ -292,10 +246,7 @@
 
 /// Test for proper creation of fat object
 // RUN: %clangxx -c -fsycl -nocudalib -fsycl-targets=nvidia_gpu_sm_50 \
-<<<<<<< HEAD
-=======
 // RUN:   -fsycl-libspirv-path=%S/Inputs/SYCL/libspirv.bc \
->>>>>>> ebbe8091
 // RUN:   -target x86_64-unknown-linux-gnu -### %s 2>&1 | \
 // RUN:   FileCheck %s --check-prefix=NVIDIA_FATO
 // NVIDIA_FATO: clang-offload-bundler{{.*}} "-type=o"
@@ -303,10 +254,7 @@
 
 /// Test for proper creation of fat object
 // RUN: %clangxx -fsycl -nogpulib -fsycl-targets=amd_gpu_gfx700 \
-<<<<<<< HEAD
-=======
 // RUN:   -fsycl-libspirv-path=%S/Inputs/SYCL/libspirv.bc \
->>>>>>> ebbe8091
 // RUN:   -target x86_64-unknown-linux-gnu -### %s 2>&1 | \
 // RUN:   FileCheck %s --check-prefix=AMD_FATO
 // AMD_FATO: clang-offload-bundler{{.*}} "-type=o"
@@ -324,10 +272,7 @@
 /// Test for proper consumption of fat object
 // RUN: touch %t.o
 // RUN: %clangxx -fsycl -nocudalib -fsycl-targets=nvidia_gpu_sm_50 \
-<<<<<<< HEAD
-=======
 // RUN:   -fsycl-libspirv-path=%S/Inputs/SYCL/libspirv.bc \
->>>>>>> ebbe8091
 // RUN:   -target x86_64-unknown-linux-gnu -### %t.o 2>&1 | \
 // RUN:   FileCheck %s --check-prefix=NVIDIA_CONSUME_FAT
 // NVIDIA_CONSUME_FAT: clang-offload-bundler{{.*}} "-type=o"
@@ -337,10 +282,7 @@
 /// Test for proper consumption of fat object
 // RUN: touch %t.o
 // RUN: %clangxx -fsycl -nogpulib -fsycl-targets=amd_gpu_gfx700 \
-<<<<<<< HEAD
-=======
 // RUN:   -fsycl-libspirv-path=%S/Inputs/SYCL/libspirv.bc \
->>>>>>> ebbe8091
 // RUN:   -target x86_64-unknown-linux-gnu -### %t.o 2>&1 | \
 // RUN:   FileCheck %s --check-prefix=AMD_CONSUME_FAT
 // AMD_CONSUME_FAT: clang-offload-bundler{{.*}} "-type=o"
