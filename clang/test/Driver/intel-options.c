--- conflicted
+++ resolved
@@ -584,13 +584,9 @@
 ///Fo: support
 // RUN: %clang_cl /c /QxSSE3 /Od /Fo:somefile.obj -###  %s 2>&1 | FileCheck -check-prefix FO-CHECK %s
 // RUN: %clang_cl /c /QxSSE3 /Od /Fosomefile.obj -###  %s 2>&1 | FileCheck -check-prefix FO-CHECK %s
-<<<<<<< HEAD
-// FO-CHECK: "-o" "somefile.obj"
-=======
 // FO-CHECK: "-o" "somefile.obj"
 
 /// /constexpr:steps alias
 // RUN: %clang_cl /c /constexpr:steps4 -###  %s 2>&1 | FileCheck -check-prefix CONSTEXPR_STEPS %s
 // RUN: %clang_cl /c /constexpr:steps 4 -###  %s 2>&1 | FileCheck -check-prefix CONSTEXPR_STEPS %s
-// CONSTEXPR_STEPS: "-fconstexpr-steps" "4"
->>>>>>> 6fd025f3
+// CONSTEXPR_STEPS: "-fconstexpr-steps" "4"