--- conflicted
+++ resolved
@@ -57,8 +57,6 @@
 
 // RUN: %clang -### -target x86_64-unknown-windows-msvc -- %s 2>&1 | FileCheck -check-prefix=LIBMMT %s
 // LIBMMT: "-defaultlib:libmmt"
-<<<<<<< HEAD
-=======
 
 // --dpcpp -fopenmp not supported
 // When running the 'dpcpp' driver, the --dpcpp option is used to signify the
@@ -66,5 +64,4 @@
 // RUN: %clang -### -c --dpcpp -fopenmp %s 2>&1 | FileCheck -check-prefix CHECK-DPCPP-FOPENMP %s
 // RUN: %clang -### -c --dpcpp -fopenmp=libiomp5 %s 2>&1 | FileCheck -check-prefix CHECK-DPCPP-FOPENMP-ARG %s
 // CHECK-DPCPP-FOPENMP: error: unsupported option '-fopenmp'
-// CHECK-DPCPP-FOPENMP-ARG: error: unsupported option '-fopenmp=libiomp5'
->>>>>>> 2cf62a07
+// CHECK-DPCPP-FOPENMP-ARG: error: unsupported option '-fopenmp=libiomp5'