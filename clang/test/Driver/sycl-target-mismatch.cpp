--- conflicted
+++ resolved
@@ -22,61 +22,4 @@
 // RUN: %clangxx -fsycl -fsycl-targets=spir64_gen %S/Inputs/SYCL/liblin64.a \
 // RUN:   -Wno-sycl-target -### %s 2>&1 \
 // RUN:  | FileCheck %s -check-prefix=SPIR64_DIAG
-<<<<<<< HEAD
-// SPIR64_DIAG-NOT: linked binaries do not contain expected
-
-// RUN: %clangxx -fsycl -fsycl-targets=nvptx64-nvidia-cuda -Xsycl-target-backend --cuda-gpu-arch=sm_60  \
-// RUN:   %S/Inputs/SYCL/libnvptx64-sm_50.a -### %s 2>&1 \
-// RUN:  | FileCheck %s -check-prefix=NVPTX64_DIAG
-// RUN: %clangxx -fsycl -fsycl-targets=nvptx64-nvidia-cuda -Xsycl-target-backend --cuda-gpu-arch=sm_60 \
-// RUN:   -L%S/Inputs/SYCL -lnvptx64-sm_50 -### %s 2>&1 \
-// RUN:  | FileCheck %s -check-prefix=NVPTX64_DIAG
-// RUN: %clangxx -fsycl -fsycl-targets=nvptx64-nvidia-cuda -Xsycl-target-backend --cuda-gpu-arch=sm_60 \
-// RUN:   %S/Inputs/SYCL/objnvptx64-sm_50.o -### %s 2>&1 \
-// RUN:  | FileCheck %s -check-prefix=NVPTX64_DIAG
-// NVPTX64_DIAG: linked binaries do not contain expected 'nvptx64-nvidia-cuda-sm_60' target; found targets: 'nvptx64-nvidia-cuda-sm_50' [-Wsycl-target]
-
-// RUN: %clangxx -fsycl -fsycl-targets=nvptx64-nvidia-cuda -Xsycl-target-backend --cuda-gpu-arch=sm_50 \
-// RUN:   %S/Inputs/SYCL/libnvptx64-sm_50.a -### %s 2>&1 \
-// RUN:  | FileCheck %s -check-prefix=NVPTX64_MATCH_DIAG
-// RUN: %clangxx -fsycl -fsycl-targets=nvptx64-nvidia-cuda -Xsycl-target-backend --cuda-gpu-arch=sm_50 \
-// RUN:   -L%S/Inputs/SYCL -lnvptx64-sm_50 -### %s 2>&1 \
-// RUN:  | FileCheck %s -check-prefix=NVPTX64_MATCH_DIAG
-// RUN: %clangxx -fsycl -fsycl-targets=nvptx64-nvidia-cuda -Xsycl-target-backend --cuda-gpu-arch=sm_50 \
-// RUN:   %S/Inputs/SYCL/objnvptx64-sm_50.o -### %s 2>&1 \
-// RUN:  | FileCheck %s -check-prefix=NVPTX64_MATCH_DIAG
-// RUN: %clangxx -fsycl -fsycl-targets=nvptx64-nvidia-cuda \
-// RUN:   %S/Inputs/SYCL/objnvptx64-sm_50.o -### %s 2>&1 \
-// RUN:  | FileCheck %s -check-prefix=NVPTX64_MATCH_DIAG
-// RUN: %clangxx -fsycl -fsycl-targets=nvptx64-nvidia-cuda -Xsycl-target-backend --cuda-gpu-arch=sm_60 \
-// RUN:   -Wno-sycl-target %S/Inputs/SYCL/objnvptx64-sm_50.o -### %s 2>&1 \
-// RUN:  | FileCheck %s -check-prefix=NVPTX64_MATCH_DIAG
-// NVPTX64_MATCH_DIAG-NOT: linked binaries do not contain expected
-
-// RUN: %clangxx -fsycl -fsycl-targets=amdgcn-amd-amdhsa -Xsycl-target-backend --offload-arch=gfx906  \
-// RUN:   %S/Inputs/SYCL/libamdgcn-gfx908.a -### %s 2>&1 \
-// RUN:  | FileCheck %s -check-prefix=AMDGCN_DIAG
-// RUN: %clangxx -fsycl -fsycl-targets=amdgcn-amd-amdhsa -Xsycl-target-backend --offload-arch=gfx906 \
-// RUN:   -L%S/Inputs/SYCL -lamdgcn-gfx908 -### %s 2>&1 \
-// RUN:  | FileCheck %s -check-prefix=AMDGCN_DIAG
-// RUN: %clangxx -fsycl -fsycl-targets=amdgcn-amd-amdhsa -Xsycl-target-backend --offload-arch=gfx906 \
-// RUN:   %S/Inputs/SYCL/objamdgcn-gfx908.o -### %s 2>&1 \
-// RUN:  | FileCheck %s -check-prefix=AMDGCN_DIAG
-// AMDGCN_DIAG: linked binaries do not contain expected 'amdgcn-amd-amdhsa-gfx906' target; found targets: 'amdgcn-amd-amdhsa-gfx908' [-Wsycl-target]
-
-// RUN: %clangxx -fsycl -fsycl-targets=amdgcn-amd-amdhsa -Xsycl-target-backend --offload-arch=gfx908 \
-// RUN:   %S/Inputs/SYCL/libamdgcn-gfx908.a -### %s 2>&1 \
-// RUN:  | FileCheck %s -check-prefix=AMDGCN_MATCH_DIAG
-// RUN: %clangxx -fsycl -fsycl-targets=amdgcn-amd-amdhsa -Xsycl-target-backend --offload-arch=gfx908 \
-// RUN:   -L%S/Inputs/SYCL -lamdgcn-gfx908 -### %s 2>&1 \
-// RUN:  | FileCheck %s -check-prefix=AMDGCN_MATCH_DIAG
-// RUN: %clangxx -fsycl -fsycl-targets=amdgcn-amd-amdhsa -Xsycl-target-backend --offload-arch=gfx908 \
-// RUN:   %S/Inputs/SYCL/objamdgcn-gfx908.o -### %s 2>&1 \
-// RUN:  | FileCheck %s -check-prefix=AMDGCN_MATCH_DIAG
-// RUN: %clangxx -fsycl -fsycl-targets=amdgcn-amd-amdhsa -Xsycl-target-backend --offload-arch=gfx906 \
-// RUN:   -Wno-sycl-target %S/Inputs/SYCL/objamdgcn-gfx908.o -### %s 2>&1 \
-// RUN:  | FileCheck %s -check-prefix=AMDGCN_MATCH_DIAG
-// AMDGCN_MATCH_DIAG-NOT: linked binaries do not contain expected
-=======
-// SPIR64_DIAG-NOT: linked binaries do not contain expected
->>>>>>> 7f4c3c22
+// SPIR64_DIAG-NOT: linked binaries do not contain expected