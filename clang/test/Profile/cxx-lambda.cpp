// Tests for instrumentation of C++11 lambdas

// RUN: %clang_cc1 -x c++ %s -triple %itanium_abi_triple -main-file-name cxx-lambda.cpp -std=c++11 -o - -emit-llvm -fprofile-instrument=clang > %tgen
// RUN: FileCheck -allow-deprecated-dag-overlap  --input-file=%tgen -check-prefix=PGOGEN %s
// RUN: FileCheck -allow-deprecated-dag-overlap  --input-file=%tgen -check-prefix=LMBGEN %s

// RUN: llvm-profdata merge %S/Inputs/cxx-lambda.proftext -o %t.profdata
// RUN: %clang_cc1 -x c++ %s -triple %itanium_abi_triple -main-file-name cxx-lambda.cpp -std=c++11 -o - -emit-llvm -fprofile-instrument-use-path=%t.profdata > %tuse
// RUN: FileCheck -allow-deprecated-dag-overlap  --input-file=%tuse -check-prefix=PGOUSE %s
// RUN: FileCheck -allow-deprecated-dag-overlap  --input-file=%tuse -check-prefix=LMBUSE %s

// PGOGEN: @[[LWC:__profc__Z7lambdasv]] = {{(private|internal)}} global [4 x i64] zeroinitializer
// PGOGEN: @[[MAC:__profc_main]] = {{(private|internal)}} global [1 x i64] zeroinitializer
// LMBGEN: @[[LFC:"__profc_cxx_lambda.cpp__ZZ7lambdasvENK3\$_0clEi"]] = {{(private|internal)}} global [4 x i64] zeroinitializer

// PGOGEN-LABEL: define {{.*}}void @_Z7lambdasv()
// PGOUSE-LABEL: define {{.*}}void @_Z7lambdasv()
// PGOGEN: store {{.*}} @[[LWC]], i64 0, i64 0
void lambdas() {
  int i = 1;

<<<<<<< HEAD
  // LMBGEN-LABEL: define internal{{( [0-9_a-z]*cc)?( noundef)?( zeroext)?}} i1 @"_ZZ7lambdasvENK3$_0clEi"(
  // LMBUSE-LABEL: define internal{{( [0-9_a-z]*cc)?( noundef)?( zeroext)?}} i1 @"_ZZ7lambdasvENK3$_0clEi"(
=======
  // LMBGEN-LABEL: define internal{{( [0-9_a-z]*cc)?( zeroext)?}} i1 @"_ZZ7lambdasvENK3$_0clEi"(
  // LMBUSE-LABEL: define internal{{( [0-9_a-z]*cc)?( zeroext)?}} i1 @"_ZZ7lambdasvENK3$_0clEi"(
>>>>>>> e9cae4f9
  // LMBGEN: store {{.*}} @[[LFC]], i64 0, i64 0
  auto f = [&i](int k) {
    // LMBGEN: store {{.*}} @[[LFC]], i64 0, i64 1
    // LMBUSE: br {{.*}} !prof ![[LF1:[0-9]+]]
    if (i > 0) {}
    // LMBGEN: store {{.*}} @[[LFC]], i64 0, i64 2
    // LMBUSE: br {{.*}} !prof ![[LF2:[0-9]+]]
    return k && i;
  };

  // PGOGEN: store {{.*}} @[[LWC]], i64 0, i64 1
  // PGOUSE: br {{.*}} !prof ![[LW1:[0-9]+]]
  if (i) {}

  // PGOGEN: store {{.*}} @[[LWC]], i64 0, i64 2
  // PGOUSE: br {{.*}} !prof ![[LW2:[0-9]+]]
  for (i = 0; i < 10; ++i)
    f(9 - i);

  // PGOGEN: store {{.*}} @[[LWC]], i64 0, i64 3
  // PGOUSE: br {{.*}} !prof ![[LW3:[0-9]+]]
  if (i) {}
}

// PGOUSE-DAG: ![[LW1]] = !{!"branch_weights", i32 2, i32 1}
// PGOUSE-DAG: ![[LW2]] = !{!"branch_weights", i32 11, i32 2}
// PGOUSE-DAG: ![[LW3]] = !{!"branch_weights", i32 2, i32 1}

// LMBUSE-DAG: ![[LF1]] = !{!"branch_weights", i32 10, i32 2}
// LMBUSE-DAG: ![[LF2]] = !{!"branch_weights", i32 10, i32 2}

int main(int argc, const char *argv[]) {
  lambdas();
  return 0;
}<|MERGE_RESOLUTION|>--- conflicted
+++ resolved
@@ -19,13 +19,8 @@
 void lambdas() {
   int i = 1;
 
-<<<<<<< HEAD
-  // LMBGEN-LABEL: define internal{{( [0-9_a-z]*cc)?( noundef)?( zeroext)?}} i1 @"_ZZ7lambdasvENK3$_0clEi"(
-  // LMBUSE-LABEL: define internal{{( [0-9_a-z]*cc)?( noundef)?( zeroext)?}} i1 @"_ZZ7lambdasvENK3$_0clEi"(
-=======
   // LMBGEN-LABEL: define internal{{( [0-9_a-z]*cc)?( zeroext)?}} i1 @"_ZZ7lambdasvENK3$_0clEi"(
   // LMBUSE-LABEL: define internal{{( [0-9_a-z]*cc)?( zeroext)?}} i1 @"_ZZ7lambdasvENK3$_0clEi"(
->>>>>>> e9cae4f9
   // LMBGEN: store {{.*}} @[[LFC]], i64 0, i64 0
   auto f = [&i](int k) {
     // LMBGEN: store {{.*}} @[[LFC]], i64 0, i64 1
