// Test without serialization:
// RUN: %clang_cc1 -triple x86_64-unknown-unknown -Wno-unused-value -std=gnu++17 \
// RUN: 					 -ast-dump %s | FileCheck -strict-whitespace %s

// Test with serialization:
// RUN: %clang_cc1 -triple x86_64-unknown-unknown -Wno-unused-value -std=gnu++17 \
// RUN:            -emit-pch -o %t %s
// RUN: %clang_cc1 -triple x86_64-unknown-unknown -Wno-unused-value -std=gnu++17 \
// RUN:            -x c++ -include-pch %t -ast-dump-all | FileCheck -strict-whitespace %s



template <typename... Ts> void test(Ts... a) {
  struct V {
    void f() {
      [this] {};
      [*this] {};
    }
  };
  int b, c;
  []() {};
  [](int a, ...) {};
  [a...] {};
  [=] {};
  [=] { return b; };
  [&] {};
  [&] { return c; };
  [b, &c] { return b + c; };
  [a..., x = 12] {};
  []() constexpr {};
  []() mutable {};
  []() noexcept {};
  []() -> int { return 0; };
}
// CHECK: TranslationUnitDecl {{.*}} <<invalid sloc>> <invalid sloc>{{( <undeserialized declarations>)?}}
// CHECK: `-FunctionTemplateDecl {{.*}} <{{.*}}ast-dump-lambda.cpp:13:1, line:34:1> line:13:32{{( imported)?}} test
// CHECK-NEXT:   |-TemplateTypeParmDecl {{.*}} <col:11, col:23> col:23{{( imported)?}} referenced typename depth 0 index 0 ... Ts
// CHECK-NEXT:   `-FunctionDecl {{.*}} <col:27, line:34:1> line:13:32{{( imported)?}} test 'void (Ts...)'
// CHECK-NEXT:     |-ParmVarDecl {{.*}} <col:37, col:43> col:43{{( imported)?}} referenced a 'Ts...' pack
// CHECK-NEXT:     `-CompoundStmt {{.*}} <col:46, line:34:1>
// CHECK-NEXT:       |-DeclStmt {{.*}} <line:14:3, line:19:4>
// CHECK-NEXT:       | `-CXXRecordDecl {{.*}} <line:14:3, line:19:3> line:14:10{{( imported)?}}{{( <undeserialized declarations>)?}} struct V definition
// CHECK-NEXT:       |   |-DefinitionData empty aggregate standard_layout trivially_copyable pod trivial literal has_constexpr_non_copy_move_ctor can_const_default_init
// CHECK-NEXT:       |   | |-DefaultConstructor exists trivial constexpr needs_implicit defaulted_is_constexpr
// CHECK-NEXT:       |   | |-CopyConstructor simple trivial has_const_param needs_implicit implicit_has_const_param
// CHECK-NEXT:       |   | |-MoveConstructor exists simple trivial needs_implicit
// CHECK-NEXT:       |   | |-CopyAssignment simple trivial has_const_param needs_implicit implicit_has_const_param
// CHECK-NEXT:       |   | |-MoveAssignment exists simple trivial needs_implicit
// CHECK-NEXT:       |   | `-Destructor simple irrelevant trivial needs_implicit
// CHECK-NEXT:       |   |-CXXRecordDecl {{.*}} <col:3, col:10> col:10{{( imported)?}} implicit struct V
// CHECK-NEXT:       |   `-CXXMethodDecl {{.*}} <line:15:5, line:18:5> line:15:10{{( imported)?}} f 'void ()'
// CHECK-NEXT:       |     `-CompoundStmt {{.*}} <col:14, line:18:5>
// CHECK-NEXT:       |       |-LambdaExpr {{.*}} <line:16:7, col:15> '(lambda at {{.*}}ast-dump-lambda.cpp:16:7)'
// CHECK-NEXT:       |       | |-CXXRecordDecl {{.*}} <col:7> col:7{{( imported)?}} implicit{{( <undeserialized declarations>)?}} class definition
// CHECK-NEXT:       |       | | |-DefinitionData lambda standard_layout trivially_copyable can_const_default_init
// CHECK-NEXT:       |       | | | |-DefaultConstructor
// CHECK-NEXT:       |       | | | |-CopyConstructor simple trivial has_const_param needs_implicit implicit_has_const_param
// CHECK-NEXT:       |       | | | |-MoveConstructor exists simple trivial needs_implicit
// CHECK-NEXT:       |       | | | |-CopyAssignment trivial has_const_param needs_implicit implicit_has_const_param
// CHECK-NEXT:       |       | | | |-MoveAssignment
// CHECK-NEXT:       |       | | | `-Destructor simple irrelevant trivial needs_implicit
// CHECK-NEXT:       |       | | |-CXXMethodDecl {{.*}} <col:12, col:15> col:7{{( imported)?}} operator() 'auto () const -> auto' inline
// CHECK-NEXT:       |       | | | `-CompoundStmt {{.*}} <col:14, col:15>
// CHECK-NEXT:       |       | | `-FieldDecl {{.*}} <col:8> col:8{{( imported)?}} implicit 'V *'
// CHECK-NEXT:       |       | |-ParenListExpr {{.*}} <col:8> 'NULL TYPE'
// CHECK-NEXT:       |       | | `-CXXThisExpr {{.*}} <col:8> 'V *' this
// CHECK-NEXT:       |       | `-CompoundStmt {{.*}} <col:14, col:15>
// CHECK-NEXT:       |       `-LambdaExpr {{.*}} <line:17:7, col:16> '(lambda at {{.*}}ast-dump-lambda.cpp:17:7)'
// CHECK-NEXT:       |         |-CXXRecordDecl {{.*}} <col:7> col:7{{( imported)?}} implicit{{( <undeserialized declarations>)?}} class definition
// CHECK-NEXT:       |         | |-DefinitionData lambda standard_layout trivially_copyable can_const_default_init
// CHECK-NEXT:       |         | | |-DefaultConstructor defaulted_is_constexpr
// CHECK-NEXT:       |         | | |-CopyConstructor simple trivial has_const_param needs_implicit implicit_has_const_param
// CHECK-NEXT:       |         | | |-MoveConstructor exists simple trivial needs_implicit
// CHECK-NEXT:       |         | | |-CopyAssignment trivial has_const_param needs_implicit implicit_has_const_param
// CHECK-NEXT:       |         | | |-MoveAssignment
// CHECK-NEXT:       |         | | `-Destructor simple irrelevant trivial needs_implicit
// CHECK-NEXT:       |         | |-CXXMethodDecl {{.*}} <col:13, col:16> col:7{{( imported)?}} operator() 'auto () const -> auto' inline
// CHECK-NEXT:       |         | | `-CompoundStmt {{.*}} <col:15, col:16>
// CHECK-NEXT:       |         | `-FieldDecl {{.*}} <col:8> col:8{{( imported)?}} implicit 'V'
// CHECK-NEXT:       |         |-ParenListExpr {{.*}} <col:8> 'NULL TYPE'
// CHECK-NEXT:       |         | `-UnaryOperator {{.*}} <col:8> '<dependent type>' prefix '*' cannot overflow
// CHECK-NEXT:       |         |   `-CXXThisExpr {{.*}} <col:8> 'V *' this
// CHECK-NEXT:       |         `-CompoundStmt {{.*}} <col:15, col:16>
// CHECK-NEXT:       |-DeclStmt {{.*}} <line:20:3, col:11>
// CHECK-NEXT:       | |-VarDecl {{.*}} <col:3, col:7> col:7{{( imported)?}} referenced b 'int'
// CHECK-NEXT:       | `-VarDecl {{.*}} <col:3, col:10> col:10{{( imported)?}} referenced c 'int'
// CHECK-NEXT:       |-LambdaExpr {{.*}} <line:21:3, col:9> '(lambda at {{.*}}ast-dump-lambda.cpp:21:3)'
// CHECK-NEXT:       | |-CXXRecordDecl {{.*}} <col:3> col:3{{( imported)?}} implicit{{( <undeserialized declarations>)?}} class definition
// CHECK-NEXT:       | | |-DefinitionData lambda empty standard_layout trivially_copyable literal can_const_default_init
// CHECK-NEXT:       | | | |-DefaultConstructor defaulted_is_constexpr
// CHECK-NEXT:       | | | |-CopyConstructor simple trivial has_const_param needs_implicit implicit_has_const_param
// CHECK-NEXT:       | | | |-MoveConstructor exists simple trivial needs_implicit
// CHECK-NEXT:       | | | |-CopyAssignment trivial has_const_param needs_implicit implicit_has_const_param
// CHECK-NEXT:       | | | |-MoveAssignment
// CHECK-NEXT:       | | | `-Destructor simple irrelevant trivial needs_implicit
// CHECK-NEXT:       | | |-CXXMethodDecl {{.*}} <col:6, col:9> col:3{{( imported)?}} operator() 'auto () const' inline
// CHECK-NEXT:       | | | `-CompoundStmt {{.*}} <col:8, col:9>
// CHECK-NEXT:       | | |-CXXConversionDecl {{.*}} <col:3, col:9> col:3{{( imported)?}} implicit constexpr operator auto (*)() 'auto (*() const noexcept)()' inline
// CHECK-NEXT:       | | `-CXXMethodDecl {{.*}} <col:3, col:9> col:3{{( imported)?}} implicit __invoke 'auto ()' static inline
// CHECK-NEXT:       | `-CompoundStmt {{.*}} <col:8, col:9>
// CHECK-NEXT:       |-LambdaExpr {{.*}} <line:22:3, col:19> '(lambda at {{.*}}ast-dump-lambda.cpp:22:3)'
// CHECK-NEXT:       | |-CXXRecordDecl {{.*}} <col:3> col:3{{( imported)?}} implicit{{( <undeserialized declarations>)?}} class definition
// CHECK-NEXT:       | | |-DefinitionData lambda empty standard_layout trivially_copyable literal can_const_default_init
// CHECK-NEXT:       | | | |-DefaultConstructor defaulted_is_constexpr
// CHECK-NEXT:       | | | |-CopyConstructor simple trivial has_const_param needs_implicit implicit_has_const_param
// CHECK-NEXT:       | | | |-MoveConstructor exists simple trivial needs_implicit
// CHECK-NEXT:       | | | |-CopyAssignment trivial has_const_param needs_implicit implicit_has_const_param
// CHECK-NEXT:       | | | |-MoveAssignment
// CHECK-NEXT:       | | | `-Destructor simple irrelevant trivial needs_implicit
// CHECK-NEXT:       | | |-CXXMethodDecl {{.*}} <col:16, col:19> col:3{{( imported)?}} operator() 'auto (int, ...) const' inline
// CHECK-NEXT:       | | | |-ParmVarDecl {{.*}} <col:6, col:10> col:10{{( imported)?}} a 'int'
// CHECK-NEXT:       | | | `-CompoundStmt {{.*}} <col:18, col:19>
// CHECK-NEXT:       | | |-CXXConversionDecl {{.*}} <col:3, col:19> col:3{{( imported)?}} implicit constexpr operator auto (*)(int, ...) 'auto (*() const noexcept)(int, ...)' inline
// CHECK-NEXT:       | | `-CXXMethodDecl {{.*}} <col:3, col:19> col:3{{( imported)?}} implicit __invoke 'auto (int, ...)' static inline
// CHECK-NEXT:       | |   `-ParmVarDecl {{.*}} <col:6, col:10> col:10{{( imported)?}} a 'int'
// CHECK-NEXT:       | `-CompoundStmt {{.*}} <col:18, col:19>
// CHECK-NEXT:       |-LambdaExpr {{.*}} <line:23:3, col:11> '(lambda at {{.*}}ast-dump-lambda.cpp:23:3)'
// CHECK-NEXT:       | |-CXXRecordDecl {{.*}} <col:3> col:3{{( imported)?}} implicit{{( <undeserialized declarations>)?}} class definition
// CHECK-NEXT:       | | |-DefinitionData lambda standard_layout trivially_copyable can_const_default_init
// CHECK-NEXT:       | | | |-DefaultConstructor
// CHECK-NEXT:       | | | |-CopyConstructor simple trivial has_const_param needs_implicit implicit_has_const_param
// CHECK-NEXT:       | | | |-MoveConstructor exists simple trivial needs_implicit
// CHECK-NEXT:       | | | |-CopyAssignment trivial has_const_param needs_implicit implicit_has_const_param
// CHECK-NEXT:       | | | |-MoveAssignment
// CHECK-NEXT:       | | | `-Destructor simple irrelevant trivial needs_implicit
// CHECK-NEXT:       | | |-CXXMethodDecl {{.*}} <col:8, col:11> col:3{{( imported)?}} operator() 'auto () const -> auto' inline
// CHECK-NEXT:       | | | `-CompoundStmt {{.*}} <col:10, col:11>
// CHECK-NEXT:       | | `-FieldDecl {{.*}} <col:4> col:4{{( imported)?}} implicit 'Ts...'
// CHECK-NEXT:       | |-ParenListExpr {{.*}} <col:4> 'NULL TYPE'
<<<<<<< HEAD
// CHECK-NEXT:       | | `-DeclRefExpr {{.*}} <col:4> 'Ts...' lvalue ParmVar {{.*}} 'a' 'Ts...'
=======
// CHECK-NEXT:       | | `-DeclRefExpr {{.*}} <col:4> 'Ts' lvalue ParmVar {{.*}} 'a' 'Ts...'
>>>>>>> 41ba289b
// CHECK-NEXT:       | `-CompoundStmt {{.*}} <col:10, col:11>
// CHECK-NEXT:       |-LambdaExpr {{.*}} <line:24:3, col:8> '(lambda at {{.*}}ast-dump-lambda.cpp:24:3)'
// CHECK-NEXT:       | |-CXXRecordDecl {{.*}} <col:3> col:3{{( imported)?}} implicit{{( <undeserialized declarations>)?}} class definition
// CHECK-NEXT:       | | |-DefinitionData lambda empty standard_layout trivially_copyable literal can_const_default_init
// CHECK-NEXT:       | | | |-DefaultConstructor defaulted_is_constexpr
// CHECK-NEXT:       | | | |-CopyConstructor simple trivial has_const_param needs_implicit implicit_has_const_param
// CHECK-NEXT:       | | | |-MoveConstructor exists simple trivial needs_implicit
// CHECK-NEXT:       | | | |-CopyAssignment trivial has_const_param needs_implicit implicit_has_const_param
// CHECK-NEXT:       | | | |-MoveAssignment
// CHECK-NEXT:       | | | `-Destructor simple irrelevant trivial needs_implicit
// CHECK-NEXT:       | | `-CXXMethodDecl {{.*}} <col:5, col:8> col:3{{( imported)?}} operator() 'auto () const -> auto' inline
// CHECK-NEXT:       | |   `-CompoundStmt {{.*}} <col:7, col:8>
// CHECK-NEXT:       | `-CompoundStmt {{.*}} <col:7, col:8>
// CHECK-NEXT:       |-LambdaExpr {{.*}} <line:25:3, col:19> '(lambda at {{.*}}ast-dump-lambda.cpp:25:3)'
// CHECK-NEXT:       | |-CXXRecordDecl {{.*}} <col:3> col:3{{( imported)?}} implicit{{( <undeserialized declarations>)?}} class definition
// CHECK-NEXT:       | | |-DefinitionData lambda empty standard_layout trivially_copyable literal can_const_default_init
// CHECK-NEXT:       | | | |-DefaultConstructor defaulted_is_constexpr
// CHECK-NEXT:       | | | |-CopyConstructor simple trivial has_const_param needs_implicit implicit_has_const_param
// CHECK-NEXT:       | | | |-MoveConstructor exists simple trivial needs_implicit
// CHECK-NEXT:       | | | |-CopyAssignment trivial has_const_param needs_implicit implicit_has_const_param
// CHECK-NEXT:       | | | |-MoveAssignment
// CHECK-NEXT:       | | | `-Destructor simple irrelevant trivial needs_implicit
// CHECK-NEXT:       | | `-CXXMethodDecl {{.*}} <col:5, col:19> col:3{{( imported)?}} operator() 'auto () const -> auto' inline
// CHECK-NEXT:       | |   `-CompoundStmt {{.*}} <col:7, col:19>
// CHECK-NEXT:       | |     `-ReturnStmt {{.*}} <col:9, col:16>
// CHECK-NEXT:       | |       `-DeclRefExpr {{.*}} <col:16> 'const int' lvalue Var {{.*}} 'b' 'int'
// CHECK-NEXT:       | `-CompoundStmt {{.*}} <col:7, col:19>
// CHECK-NEXT:       |   `-ReturnStmt {{.*}} <col:9, col:16>
// CHECK-NEXT:       |     `-DeclRefExpr {{.*}} <col:16> 'const int' lvalue Var {{.*}} 'b' 'int'
// CHECK-NEXT:       |-LambdaExpr {{.*}} <line:26:3, col:8> '(lambda at {{.*}}ast-dump-lambda.cpp:26:3)'
// CHECK-NEXT:       | |-CXXRecordDecl {{.*}} <col:3> col:3{{( imported)?}} implicit{{( <undeserialized declarations>)?}} class definition
// CHECK-NEXT:       | | |-DefinitionData lambda empty standard_layout trivially_copyable literal can_const_default_init
// CHECK-NEXT:       | | | |-DefaultConstructor defaulted_is_constexpr
// CHECK-NEXT:       | | | |-CopyConstructor simple trivial has_const_param needs_implicit implicit_has_const_param
// CHECK-NEXT:       | | | |-MoveConstructor exists simple trivial needs_implicit
// CHECK-NEXT:       | | | |-CopyAssignment trivial has_const_param needs_implicit implicit_has_const_param
// CHECK-NEXT:       | | | |-MoveAssignment
// CHECK-NEXT:       | | | `-Destructor simple irrelevant trivial needs_implicit
// CHECK-NEXT:       | | `-CXXMethodDecl {{.*}} <col:5, col:8> col:3{{( imported)?}} operator() 'auto () const -> auto' inline
// CHECK-NEXT:       | |   `-CompoundStmt {{.*}} <col:7, col:8>
// CHECK-NEXT:       | `-CompoundStmt {{.*}} <col:7, col:8>
// CHECK-NEXT:       |-LambdaExpr {{.*}} <line:27:3, col:19> '(lambda at {{.*}}ast-dump-lambda.cpp:27:3)'
// CHECK-NEXT:       | |-CXXRecordDecl {{.*}} <col:3> col:3{{( imported)?}} implicit{{( <undeserialized declarations>)?}} class definition
// CHECK-NEXT:       | | |-DefinitionData lambda empty standard_layout trivially_copyable literal can_const_default_init
// CHECK-NEXT:       | | | |-DefaultConstructor defaulted_is_constexpr
// CHECK-NEXT:       | | | |-CopyConstructor simple trivial has_const_param needs_implicit implicit_has_const_param
// CHECK-NEXT:       | | | |-MoveConstructor exists simple trivial needs_implicit
// CHECK-NEXT:       | | | |-CopyAssignment trivial has_const_param needs_implicit implicit_has_const_param
// CHECK-NEXT:       | | | |-MoveAssignment
// CHECK-NEXT:       | | | `-Destructor simple irrelevant trivial needs_implicit
// CHECK-NEXT:       | | `-CXXMethodDecl {{.*}} <col:5, col:19> col:3{{( imported)?}} operator() 'auto () const -> auto' inline
// CHECK-NEXT:       | |   `-CompoundStmt {{.*}} <col:7, col:19>
// CHECK-NEXT:       | |     `-ReturnStmt {{.*}} <col:9, col:16>
// CHECK-NEXT:       | |       `-DeclRefExpr {{.*}} <col:16> 'int' lvalue Var {{.*}} 'c' 'int'
// CHECK-NEXT:       | `-CompoundStmt {{.*}} <col:7, col:19>
// CHECK-NEXT:       |   `-ReturnStmt {{.*}} <col:9, col:16>
// CHECK-NEXT:       |     `-DeclRefExpr {{.*}} <col:16> 'int' lvalue Var {{.*}} 'c' 'int'
// CHECK-NEXT:       |-LambdaExpr {{.*}} <line:28:3, col:27> '(lambda at {{.*}}ast-dump-lambda.cpp:28:3)'
// CHECK-NEXT:       | |-CXXRecordDecl {{.*}} <col:3> col:3{{( imported)?}} implicit{{( <undeserialized declarations>)?}} class definition
// CHECK-NEXT:       | | |-DefinitionData lambda trivially_copyable literal can_const_default_init
// CHECK-NEXT:       | | | |-DefaultConstructor
// CHECK-NEXT:       | | | |-CopyConstructor simple trivial has_const_param needs_implicit implicit_has_const_param
// CHECK-NEXT:       | | | |-MoveConstructor exists simple trivial needs_implicit
// CHECK-NEXT:       | | | |-CopyAssignment trivial has_const_param needs_implicit implicit_has_const_param
// CHECK-NEXT:       | | | |-MoveAssignment
// CHECK-NEXT:       | | | `-Destructor simple irrelevant trivial needs_implicit
// CHECK-NEXT:       | | |-CXXMethodDecl {{.*}} <col:9, col:27> col:3{{( imported)?}} operator() 'auto () const -> auto' inline
// CHECK-NEXT:       | | | `-CompoundStmt {{.*}} <col:11, col:27>
// CHECK-NEXT:       | | |   `-ReturnStmt {{.*}} <col:13, col:24>
// CHECK-NEXT:       | | |     `-BinaryOperator {{.*}} <col:20, col:24> 'int' '+'
// CHECK-NEXT:       | | |       |-ImplicitCastExpr {{.*}} <col:20> 'int' <LValueToRValue>
// CHECK-NEXT:       | | |       | `-DeclRefExpr {{.*}} <col:20> 'const int' lvalue Var {{.*}} 'b' 'int'
// CHECK-NEXT:       | | |       `-ImplicitCastExpr {{.*}} <col:24> 'int' <LValueToRValue>
// CHECK-NEXT:       | | |         `-DeclRefExpr {{.*}} <col:24> 'int' lvalue Var {{.*}} 'c' 'int'
// CHECK-NEXT:       | | |-FieldDecl {{.*}} <col:4> col:4{{( imported)?}} implicit 'int'
// CHECK-NEXT:       | | `-FieldDecl {{.*}} <col:8> col:8{{( imported)?}} implicit 'int &'
// CHECK-NEXT:       | |-ImplicitCastExpr {{.*}} <col:4> 'int' <LValueToRValue>
// CHECK-NEXT:       | | `-DeclRefExpr {{.*}} <col:4> 'int' lvalue Var {{.*}} 'b' 'int'
// CHECK-NEXT:       | |-DeclRefExpr {{.*}} <col:8> 'int' lvalue Var {{.*}} 'c' 'int'
// CHECK-NEXT:       | `-CompoundStmt {{.*}} <col:11, col:27>
// CHECK-NEXT:       |   `-ReturnStmt {{.*}} <col:13, col:24>
// CHECK-NEXT:       |     `-BinaryOperator {{.*}} <col:20, col:24> 'int' '+'
// CHECK-NEXT:       |       |-ImplicitCastExpr {{.*}} <col:20> 'int' <LValueToRValue>
// CHECK-NEXT:       |       | `-DeclRefExpr {{.*}} <col:20> 'const int' lvalue Var {{.*}} 'b' 'int'
// CHECK-NEXT:       |       `-ImplicitCastExpr {{.*}} <col:24> 'int' <LValueToRValue>
// CHECK-NEXT:       |         `-DeclRefExpr {{.*}} <col:24> 'int' lvalue Var {{.*}} 'c' 'int'
// CHECK-NEXT:       |-LambdaExpr {{.*}} <line:29:3, col:19> '(lambda at {{.*}}ast-dump-lambda.cpp:29:3)'
// CHECK-NEXT:       | |-CXXRecordDecl {{.*}} <col:3> col:3{{( imported)?}} implicit{{( <undeserialized declarations>)?}} class definition
// CHECK-NEXT:       | | |-DefinitionData lambda standard_layout trivially_copyable can_const_default_init
// CHECK-NEXT:       | | | |-DefaultConstructor
// CHECK-NEXT:       | | | |-CopyConstructor simple trivial has_const_param needs_implicit implicit_has_const_param
// CHECK-NEXT:       | | | |-MoveConstructor exists simple trivial needs_implicit
// CHECK-NEXT:       | | | |-CopyAssignment trivial has_const_param needs_implicit implicit_has_const_param
// CHECK-NEXT:       | | | |-MoveAssignment
// CHECK-NEXT:       | | | `-Destructor simple irrelevant trivial needs_implicit
// CHECK-NEXT:       | | |-CXXMethodDecl {{.*}} <col:16, col:19> col:3{{( imported)?}} operator() 'auto () const -> auto' inline
// CHECK-NEXT:       | | | `-CompoundStmt {{.*}} <col:18, col:19>
// CHECK-NEXT:       | | |-FieldDecl {{.*}} <col:4> col:4{{( imported)?}} implicit 'Ts...'
// CHECK-NEXT:       | | `-FieldDecl {{.*}} <col:10> col:10{{( imported)?}} implicit 'int':'int'
// CHECK-NEXT:       | |-ParenListExpr {{.*}} <col:4> 'NULL TYPE'
// CHECK-NEXT:       | | `-DeclRefExpr {{.*}} <col:4> 'Ts' lvalue ParmVar {{.*}} 'a' 'Ts...'
// CHECK-NEXT:       | |-IntegerLiteral {{.*}} <col:14> 'int' 12
// CHECK-NEXT:       | `-CompoundStmt {{.*}} <col:18, col:19>
// CHECK-NEXT:       |-LambdaExpr {{.*}} <line:30:3, col:19> '(lambda at {{.*}}ast-dump-lambda.cpp:30:3)'
// CHECK-NEXT:       | |-CXXRecordDecl {{.*}} <col:3> col:3{{( imported)?}} implicit{{( <undeserialized declarations>)?}} class definition
// CHECK-NEXT:       | | |-DefinitionData lambda empty standard_layout trivially_copyable literal can_const_default_init
// CHECK-NEXT:       | | | |-DefaultConstructor defaulted_is_constexpr
// CHECK-NEXT:       | | | |-CopyConstructor simple trivial has_const_param needs_implicit implicit_has_const_param
// CHECK-NEXT:       | | | |-MoveConstructor exists simple trivial needs_implicit
// CHECK-NEXT:       | | | |-CopyAssignment trivial has_const_param needs_implicit implicit_has_const_param
// CHECK-NEXT:       | | | |-MoveAssignment
// CHECK-NEXT:       | | | `-Destructor simple irrelevant trivial needs_implicit
// CHECK-NEXT:       | | |-CXXMethodDecl {{.*}} <col:8, col:19> col:3{{( imported)?}} constexpr operator() 'auto () const' inline
// CHECK-NEXT:       | | | `-CompoundStmt {{.*}} <col:18, col:19>
// CHECK-NEXT:       | | |-CXXConversionDecl {{.*}} <col:3, col:19> col:3{{( imported)?}} implicit constexpr operator auto (*)() 'auto (*() const noexcept)()' inline
// CHECK-NEXT:       | | `-CXXMethodDecl {{.*}} <col:3, col:19> col:3{{( imported)?}} implicit __invoke 'auto ()' static inline
// CHECK-NEXT:       | `-CompoundStmt {{.*}} <col:18, col:19>
// CHECK-NEXT:       |-LambdaExpr {{.*}} <line:31:3, col:17> '(lambda at {{.*}}ast-dump-lambda.cpp:31:3)'
// CHECK-NEXT:       | |-CXXRecordDecl {{.*}} <col:3> col:3{{( imported)?}} implicit{{( <undeserialized declarations>)?}} class definition
// CHECK-NEXT:       | | |-DefinitionData lambda empty standard_layout trivially_copyable literal can_const_default_init
// CHECK-NEXT:       | | | |-DefaultConstructor defaulted_is_constexpr
// CHECK-NEXT:       | | | |-CopyConstructor simple trivial has_const_param needs_implicit implicit_has_const_param
// CHECK-NEXT:       | | | |-MoveConstructor exists simple trivial needs_implicit
// CHECK-NEXT:       | | | |-CopyAssignment trivial has_const_param needs_implicit implicit_has_const_param
// CHECK-NEXT:       | | | |-MoveAssignment
// CHECK-NEXT:       | | | `-Destructor simple irrelevant trivial needs_implicit
// CHECK-NEXT:       | | |-CXXMethodDecl {{.*}} <col:8, col:17> col:3{{( imported)?}} operator() 'auto ()' inline
// CHECK-NEXT:       | | | `-CompoundStmt {{.*}} <col:16, col:17>
// CHECK-NEXT:       | | |-CXXConversionDecl {{.*}} <col:3, col:17> col:3{{( imported)?}} implicit constexpr operator auto (*)() 'auto (*() const noexcept)()' inline
// CHECK-NEXT:       | | `-CXXMethodDecl {{.*}} <col:3, col:17> col:3{{( imported)?}} implicit __invoke 'auto ()' static inline
// CHECK-NEXT:       | `-CompoundStmt {{.*}} <col:16, col:17>
// CHECK-NEXT:       |-LambdaExpr {{.*}} <line:32:3, col:18> '(lambda at {{.*}}ast-dump-lambda.cpp:32:3)'
// CHECK-NEXT:       | |-CXXRecordDecl {{.*}} <col:3> col:3{{( imported)?}} implicit{{( <undeserialized declarations>)?}} class definition
// CHECK-NEXT:       | | |-DefinitionData lambda empty standard_layout trivially_copyable literal can_const_default_init
// CHECK-NEXT:       | | | |-DefaultConstructor defaulted_is_constexpr
// CHECK-NEXT:       | | | |-CopyConstructor simple trivial has_const_param needs_implicit implicit_has_const_param
// CHECK-NEXT:       | | | |-MoveConstructor exists simple trivial needs_implicit
// CHECK-NEXT:       | | | |-CopyAssignment trivial has_const_param needs_implicit implicit_has_const_param
// CHECK-NEXT:       | | | |-MoveAssignment
// CHECK-NEXT:       | | | `-Destructor simple irrelevant trivial needs_implicit
// CHECK-NEXT:       | | |-CXXMethodDecl {{.*}} <col:8, col:18> col:3{{( imported)?}} operator() 'auto () const noexcept' inline
// CHECK-NEXT:       | | | `-CompoundStmt {{.*}} <col:17, col:18>
// CHECK-NEXT:       | | |-CXXConversionDecl {{.*}} <col:3, col:18> col:3{{( imported)?}} implicit constexpr operator auto (*)() noexcept 'auto (*() const noexcept)() noexcept' inline
// CHECK-NEXT:       | | `-CXXMethodDecl {{.*}} <col:3, col:18> col:3{{( imported)?}} implicit __invoke 'auto () noexcept' static inline
// CHECK-NEXT:       | `-CompoundStmt {{.*}} <col:17, col:18>
// CHECK-NEXT:       `-LambdaExpr {{.*}} <line:33:3, col:27> '(lambda at {{.*}}ast-dump-lambda.cpp:33:3)'
// CHECK-NEXT:         |-CXXRecordDecl {{.*}} <col:3> col:3{{( imported)?}} implicit{{( <undeserialized declarations>)?}} class definition
// CHECK-NEXT:         | |-DefinitionData lambda empty standard_layout trivially_copyable literal can_const_default_init
// CHECK-NEXT:         | | |-DefaultConstructor defaulted_is_constexpr
// CHECK-NEXT:         | | |-CopyConstructor simple trivial has_const_param needs_implicit implicit_has_const_param
// CHECK-NEXT:         | | |-MoveConstructor exists simple trivial needs_implicit
// CHECK-NEXT:         | | |-CopyAssignment trivial has_const_param needs_implicit implicit_has_const_param
// CHECK-NEXT:         | | |-MoveAssignment
// CHECK-NEXT:         | | `-Destructor simple irrelevant trivial needs_implicit
// CHECK-NEXT:         | |-CXXMethodDecl {{.*}} <col:11, col:27> col:3{{( imported)?}} operator() 'auto () const -> int' inline
// CHECK-NEXT:         | | `-CompoundStmt {{.*}} <col:15, col:27>
// CHECK-NEXT:         | |   `-ReturnStmt {{.*}} <col:17, col:24>
// CHECK-NEXT:         | |     `-IntegerLiteral {{.*}} <col:24> 'int' 0
// CHECK-NEXT:         | |-CXXConversionDecl {{.*}} <col:3, col:27> col:3{{( imported)?}} implicit constexpr operator int (*)() 'auto (*() const noexcept)() -> int' inline
// CHECK-NEXT:         | `-CXXMethodDecl {{.*}} <col:3, col:27> col:3{{( imported)?}} implicit __invoke 'auto () -> int' static inline
// CHECK-NEXT:         `-CompoundStmt {{.*}} <col:15, col:27>
// CHECK-NEXT:           `-ReturnStmt {{.*}} <col:17, col:24>
// CHECK-NEXT:             `-IntegerLiteral {{.*}} <col:24> 'int' 0<|MERGE_RESOLUTION|>--- conflicted
+++ resolved
@@ -127,11 +127,7 @@
 // CHECK-NEXT:       | | | `-CompoundStmt {{.*}} <col:10, col:11>
 // CHECK-NEXT:       | | `-FieldDecl {{.*}} <col:4> col:4{{( imported)?}} implicit 'Ts...'
 // CHECK-NEXT:       | |-ParenListExpr {{.*}} <col:4> 'NULL TYPE'
-<<<<<<< HEAD
-// CHECK-NEXT:       | | `-DeclRefExpr {{.*}} <col:4> 'Ts...' lvalue ParmVar {{.*}} 'a' 'Ts...'
-=======
 // CHECK-NEXT:       | | `-DeclRefExpr {{.*}} <col:4> 'Ts' lvalue ParmVar {{.*}} 'a' 'Ts...'
->>>>>>> 41ba289b
 // CHECK-NEXT:       | `-CompoundStmt {{.*}} <col:10, col:11>
 // CHECK-NEXT:       |-LambdaExpr {{.*}} <line:24:3, col:8> '(lambda at {{.*}}ast-dump-lambda.cpp:24:3)'
 // CHECK-NEXT:       | |-CXXRecordDecl {{.*}} <col:3> col:3{{( imported)?}} implicit{{( <undeserialized declarations>)?}} class definition
