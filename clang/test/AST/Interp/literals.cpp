--- conflicted
+++ resolved
@@ -209,8 +209,6 @@
                                    // expected-error {{must be initialized by a constant expression}} \
                                    // expected-note {{value 2147483648 is outside the range}} \
 
-<<<<<<< HEAD
-=======
 };
 
 namespace cond {
@@ -279,5 +277,4 @@
   static_assert((1337 | -1) == -1, "");
   static_assert((0 | gimme(12)) == 12, "");
   static_assert((12 | true) == 13, "");
->>>>>>> 903ae952
 };