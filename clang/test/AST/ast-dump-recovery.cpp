--- conflicted
+++ resolved
@@ -102,9 +102,6 @@
 // CHECK:     |-AlignedAttr {{.*}} alignas
 // CHECK-NEXT:| `-RecoveryExpr {{.*}} contains-errors
 // CHECK-NEXT:|   `-UnresolvedLookupExpr {{.*}} 'invalid'
-<<<<<<< HEAD
-struct alignas(invalid()) Aligned {};
-=======
 struct alignas(invalid()) Aligned {};
 
 void InvalidInitalizer(int x) {
@@ -177,5 +174,4 @@
   // drop it.
   // CHECK: `-VarDecl {{.*}} invalid unresolved_typo 'auto'
   auto unresolved_typo = gned.*[] {};
-}
->>>>>>> a34309b7
+}