// RUN: %clang_cc1 -triple arm64-apple-ios11 -std=c++11 -fobjc-arc  -fobjc-weak -fobjc-runtime-has-weak -emit-llvm -o - %s | FileCheck %s
// RUN: %clang_cc1 -triple arm64-apple-ios11 -std=c++11 -fobjc-arc  -fobjc-weak -fobjc-runtime-has-weak -fclang-abi-compat=4.0 -emit-llvm -o - %s | FileCheck %s
// RUN: %clang_cc1 -triple arm64-apple-ios11 -std=c++11 -fobjc-arc  -fobjc-weak -fobjc-runtime-has-weak -emit-llvm -o - -DTRIVIALABI %s | FileCheck %s
// RUN: %clang_cc1 -triple arm64-apple-ios11 -std=c++11 -fobjc-arc  -fobjc-weak -fobjc-runtime-has-weak -fclang-abi-compat=4.0 -emit-llvm -o - -DTRIVIALABI %s | FileCheck %s

// Check that structs consisting solely of __strong or __weak pointer fields are
// destructed in the callee function and structs consisting solely of __strong
// pointer fields are passed directly.

// CHECK: %[[STRUCT_STRONGWEAK:.*]] = type { i8*, i8* }
// CHECK: %[[STRUCT_CONTAINSSTRONGWEAK:.*]] = type { %[[STRUCT_STRONGWEAK]] }
// CHECK: %[[STRUCT_DERIVEDSTRONGWEAK:.*]] = type { %[[STRUCT_STRONGWEAK]] }
// CHECK: %[[STRUCT_STRONG:.*]] = type { i8* }
// CHECK: %[[STRUCT_S:.*]] = type { i8* }
// CHECK: %[[STRUCT_CONTAINSNONTRIVIAL:.*]] = type { %{{.*}}, i8* }
// CHECK: %[[STRUCT_NONTRIVIAL:.*]] = type { i32* }

#ifdef TRIVIALABI
struct __attribute__((trivial_abi)) StrongWeak {
#else
struct StrongWeak {
#endif
  id fstrong;
  __weak id fweak;
};

#ifdef TRIVIALABI
struct __attribute__((trivial_abi)) ContainsStrongWeak {
#else
struct ContainsStrongWeak {
#endif
  StrongWeak sw;
};

#ifdef TRIVIALABI
struct __attribute__((trivial_abi)) DerivedStrongWeak : StrongWeak {
#else
struct DerivedStrongWeak : StrongWeak {
#endif
};

#ifdef TRIVIALABI
struct __attribute__((trivial_abi)) Strong {
#else
struct Strong {
#endif
  id fstrong;
};

template<class T>
#ifdef TRIVIALABI
struct __attribute__((trivial_abi)) S {
#else
struct S {
#endif
  T a;
};

struct NonTrivial {
  NonTrivial();
  NonTrivial(const NonTrivial &);
  ~NonTrivial();
  int *a;
};

// This struct is not passed directly nor destructed in the callee because f0
// has type NonTrivial.
struct ContainsNonTrivial {
  NonTrivial f0;
  id f1;
};

@interface C
- (void)passStrong:(Strong)a;
- (void)passStrongWeak:(StrongWeak)a;
- (void)passNonTrivial:(NonTrivial)a;
@end

// CHECK: define{{.*}} void @_Z19testParamStrongWeak10StrongWeak(%[[STRUCT_STRONGWEAK]]* noundef %{{.*}})
// CHECK: call noundef %struct.StrongWeak* @_ZN10StrongWeakD1Ev(
// CHECK-NEXT: ret void

void testParamStrongWeak(StrongWeak a) {
}

// CHECK: define{{.*}} void @_Z18testCallStrongWeakP10StrongWeak(%[[STRUCT_STRONGWEAK]]* noundef %[[A:.*]])
// CHECK: %[[A_ADDR:.*]] = alloca %[[STRUCT_STRONGWEAK]]*, align 8
// CHECK: %[[AGG_TMP:.*]] = alloca %[[STRUCT_STRONGWEAK]], align 8
// CHECK: store %[[STRUCT_STRONGWEAK]]* %[[A]], %[[STRUCT_STRONGWEAK]]** %[[A_ADDR]], align 8
// CHECK: %[[V0:.*]] = load %[[STRUCT_STRONGWEAK]]*, %[[STRUCT_STRONGWEAK]]** %[[A_ADDR]], align 8
// CHECK: %[[CALL:.*]] = call noundef %[[STRUCT_STRONGWEAK]]* @_ZN10StrongWeakC1ERKS_(%[[STRUCT_STRONGWEAK]]* {{[^,]*}} %[[AGG_TMP]], %[[STRUCT_STRONGWEAK]]* noundef nonnull align 8 dereferenceable(16) %[[V0]])
// CHECK: call void @_Z19testParamStrongWeak10StrongWeak(%[[STRUCT_STRONGWEAK]]* noundef %[[AGG_TMP]])
// CHECK-NOT: call
// CHECK: ret void

void testCallStrongWeak(StrongWeak *a) {
  testParamStrongWeak(*a);
}

// CHECK: define{{.*}} void @_Z20testReturnStrongWeakP10StrongWeak(%[[STRUCT_STRONGWEAK:.*]]* noalias sret(%[[STRUCT_STRONGWEAK]]) align 8 %[[AGG_RESULT:.*]], %[[STRUCT_STRONGWEAK]]* noundef %[[A:.*]])
// CHECK: %[[A_ADDR:.*]] = alloca %[[STRUCT_STRONGWEAK]]*, align 8
// CHECK: store %[[STRUCT_STRONGWEAK]]* %[[A]], %[[STRUCT_STRONGWEAK]]** %[[A_ADDR]], align 8
// CHECK: %[[V0:.*]] = load %[[STRUCT_STRONGWEAK]]*, %[[STRUCT_STRONGWEAK]]** %[[A_ADDR]], align 8
// CHECK: %[[CALL:.*]] = call noundef %[[STRUCT_STRONGWEAK]]* @_ZN10StrongWeakC1ERKS_(%[[STRUCT_STRONGWEAK]]* {{[^,]*}} %[[AGG_RESULT]], %[[STRUCT_STRONGWEAK]]* noundef nonnull align 8 dereferenceable(16) %[[V0]])
// CHECK: ret void

StrongWeak testReturnStrongWeak(StrongWeak *a) {
  return *a;
}

// CHECK: define{{.*}} void @_Z27testParamContainsStrongWeak18ContainsStrongWeak(%[[STRUCT_CONTAINSSTRONGWEAK]]* noundef %[[A:.*]])
// CHECK: call noundef %[[STRUCT_CONTAINSSTRONGWEAK]]* @_ZN18ContainsStrongWeakD1Ev(%[[STRUCT_CONTAINSSTRONGWEAK]]* {{[^,]*}} %[[A]])

void testParamContainsStrongWeak(ContainsStrongWeak a) {
}

// CHECK: define{{.*}} void @_Z26testParamDerivedStrongWeak17DerivedStrongWeak(%[[STRUCT_DERIVEDSTRONGWEAK]]* noundef %[[A:.*]])
// CHECK: call noundef %[[STRUCT_DERIVEDSTRONGWEAK]]* @_ZN17DerivedStrongWeakD1Ev(%[[STRUCT_DERIVEDSTRONGWEAK]]* {{[^,]*}} %[[A]])

void testParamDerivedStrongWeak(DerivedStrongWeak a) {
}

// CHECK: define{{.*}} void @_Z15testParamStrong6Strong(i64 %[[A_COERCE:.*]])
// CHECK: %[[A:.*]] = alloca %[[STRUCT_STRONG]], align 8
// CHECK: %[[COERCE_DIVE:.*]] = getelementptr inbounds %[[STRUCT_STRONG]], %[[STRUCT_STRONG]]* %[[A]], i32 0, i32 0
// CHECK: %[[COERCE_VAL_IP:.*]] = inttoptr i64 %[[A_COERCE]] to i8*
// CHECK: store i8* %[[COERCE_VAL_IP]], i8** %[[COERCE_DIVE]], align 8
// CHECK: %[[CALL:.*]] = call noundef %[[STRUCT_STRONG]]* @_ZN6StrongD1Ev(%[[STRUCT_STRONG]]* {{[^,]*}} %[[A]])
// CHECK: ret void

// CHECK: define linkonce_odr noundef %[[STRUCT_STRONG]]* @_ZN6StrongD1Ev(

void testParamStrong(Strong a) {
}

// CHECK: define{{.*}} void @_Z14testCallStrongP6Strong(%[[STRUCT_STRONG]]* noundef %[[A:.*]])
// CHECK: %[[A_ADDR:.*]] = alloca %[[STRUCT_STRONG]]*, align 8
// CHECK: %[[AGG_TMP:.*]] = alloca %[[STRUCT_STRONG]], align 8
// CHECK: store %[[STRUCT_STRONG]]* %[[A]], %[[STRUCT_STRONG]]** %[[A_ADDR]], align 8
// CHECK: %[[V0:.*]] = load %[[STRUCT_STRONG]]*, %[[STRUCT_STRONG]]** %[[A_ADDR]], align 8
// CHECK: %[[CALL:.*]] = call noundef %[[STRUCT_STRONG]]* @_ZN6StrongC1ERKS_(%[[STRUCT_STRONG]]* {{[^,]*}} %[[AGG_TMP]], %[[STRUCT_STRONG]]* noundef nonnull align 8 dereferenceable(8) %[[V0]])
// CHECK: %[[COERCE_DIVE:.*]] = getelementptr inbounds %[[STRUCT_STRONG]], %[[STRUCT_STRONG]]* %[[AGG_TMP]], i32 0, i32 0
// CHECK: %[[V1:.*]] = load i8*, i8** %[[COERCE_DIVE]], align 8
// CHECK: %[[COERCE_VAL_PI:.*]] = ptrtoint i8* %[[V1]] to i64
// CHECK: call void @_Z15testParamStrong6Strong(i64 %[[COERCE_VAL_PI]])
// CHECK: ret void

void testCallStrong(Strong *a) {
  testParamStrong(*a);
}

// CHECK: define{{.*}} i64 @_Z16testReturnStrongP6Strong(%[[STRUCT_STRONG]]* noundef %[[A:.*]])
// CHECK: %[[RETVAL:.*]] = alloca %[[STRUCT_STRONG]], align 8
// CHECK: %[[A_ADDR:.*]] = alloca %[[STRUCT_STRONG]]*, align 8
// CHECK: store %[[STRUCT_STRONG]]* %[[A]], %[[STRUCT_STRONG]]** %[[A_ADDR]], align 8
// CHECK: %[[V0:.*]] = load %[[STRUCT_STRONG]]*, %[[STRUCT_STRONG]]** %[[A_ADDR]], align 8
// CHECK: %[[CALL:.*]] = call noundef %[[STRUCT_STRONG]]* @_ZN6StrongC1ERKS_(%[[STRUCT_STRONG]]* {{[^,]*}} %[[RETVAL]], %[[STRUCT_STRONG]]* noundef nonnull align 8 dereferenceable(8) %[[V0]])
// CHECK: %[[COERCE_DIVE:.*]] = getelementptr inbounds %[[STRUCT_STRONG]], %[[STRUCT_STRONG]]* %[[RETVAL]], i32 0, i32 0
// CHECK: %[[V1:.*]] = load i8*, i8** %[[COERCE_DIVE]], align 8
// CHECK: %[[COERCE_VAL_PI:.*]] = ptrtoint i8* %[[V1]] to i64
// CHECK: ret i64 %[[COERCE_VAL_PI]]

Strong testReturnStrong(Strong *a) {
  return *a;
}

// CHECK: define{{.*}} void @_Z21testParamWeakTemplate1SIU6__weakP11objc_objectE(%[[STRUCT_S]]* noundef %{{.*}})
// CHECK: call noundef %struct.S* @_ZN1SIU6__weakP11objc_objectED1Ev(
// CHECK-NEXT: ret void

void testParamWeakTemplate(S<__weak id> a) {
}

// CHECK: define{{.*}} void @_Z27testParamContainsNonTrivial18ContainsNonTrivial(%[[STRUCT_CONTAINSNONTRIVIAL]]* noundef %{{.*}})
// CHECK-NOT: call
// CHECK: ret void

void testParamContainsNonTrivial(ContainsNonTrivial a) {
}

// CHECK: define{{.*}} void @_Z26testCallContainsNonTrivialP18ContainsNonTrivial(
// CHECK: call void @_Z27testParamContainsNonTrivial18ContainsNonTrivial(%[[STRUCT_CONTAINSNONTRIVIAL]]* noundef %{{.*}})
// CHECK: call noundef %struct.ContainsNonTrivial* @_ZN18ContainsNonTrivialD1Ev(%[[STRUCT_CONTAINSNONTRIVIAL]]* {{[^,]*}} %{{.*}})

void testCallContainsNonTrivial(ContainsNonTrivial *a) {
  testParamContainsNonTrivial(*a);
}

namespace testThunk {

// CHECK-LABEL: define{{.*}} i64 @_ZThn8_N9testThunk2D02m0Ev(
// CHECK: %[[RETVAL:.*]] = alloca %[[STRUCT_STRONG]], align 8
// CHECK: %[[CALL:.*]] = tail call i64 @_ZN9testThunk2D02m0Ev(
// CHECK: %[[COERCE_DIVE:.*]] = getelementptr inbounds %[[STRUCT_STRONG]], %[[STRUCT_STRONG]]* %[[RETVAL]], i32 0, i32 0
// CHECK: %[[COERCE_VAL_IP:.*]] = inttoptr i64 %[[CALL]] to i8*
// CHECK: store i8* %[[COERCE_VAL_IP]], i8** %[[COERCE_DIVE]], align 8
// CHECK: %[[COERCE_DIVE2:.*]] = getelementptr inbounds %[[STRUCT_STRONG]], %[[STRUCT_STRONG]]* %[[RETVAL]], i32 0, i32 0
// CHECK: %[[V3:.*]] = load i8*, i8** %[[COERCE_DIVE2]], align 8
// CHECK: %[[COERCE_VAL_PI:.*]] = ptrtoint i8* %[[V3]] to i64
// CHECK: ret i64 %[[COERCE_VAL_PI]]

struct B0 {
  virtual Strong m0();
};

struct B1 {
  virtual Strong m0();
};

struct D0 : B0, B1 {
  Strong m0() override;
};

Strong D0::m0() { return {}; }

}

namespace testNullReceiver {

// CHECK-LABEL: define{{.*}} void @_ZN16testNullReceiver5test0EP1C(
// CHECK: %[[AGG_TMP:.*]] = alloca %[[STRUCT_STRONG]], align 8
// CHECK: br i1

// CHECK: %[[COERCE_DIVE:.*]] = getelementptr inbounds %[[STRUCT_STRONG]], %[[STRUCT_STRONG]]* %[[AGG_TMP]], i32 0, i32 0
// CHECK: %[[V7:.*]] = load i8*, i8** %[[COERCE_DIVE]], align 8
// CHECK: %[[COERCE_VAL_PI:.*]] = ptrtoint i8* %[[V7]] to i64
// CHECK: call void bitcast (i8* (i8*, i8*, ...)* @objc_msgSend to void (i8*, i8*, i64)*)({{.*}}, i64 %[[COERCE_VAL_PI]])
// CHECK: br

<<<<<<< HEAD
// CHECK: %[[CALL1:.*]] = call noundef %[[STRUCT_STRONG]]* @_ZN6StrongD1Ev(%[[STRUCT_STRONG]]* noundef %[[AGG_TMP]])
=======
// CHECK: %[[CALL1:.*]] = call noundef %[[STRUCT_STRONG]]* @_ZN6StrongD1Ev(%[[STRUCT_STRONG]]* noundef nonnull align 8 dereferenceable(8) %[[AGG_TMP]])
>>>>>>> 0a1e6d9c
// CHECK: br

void test0(C *c) {
  [c passStrong:Strong()];
}

// CHECK-LABEL: define{{.*}} void @_ZN16testNullReceiver5test1EP1C(
// CHECK: %[[AGG_TMP:.*]] = alloca %[[STRUCT_STRONGWEAK]], align 8
// CHECK: br i1

// CHECK: call void bitcast (i8* (i8*, i8*, ...)* @objc_msgSend to void ({{.*}}, %[[STRUCT_STRONGWEAK]]* noundef %[[AGG_TMP]])
// CHECK: br

<<<<<<< HEAD
// CHECK: %[[CALL1:.*]] = call noundef %[[STRUCT_STRONGWEAK]]* @_ZN10StrongWeakD1Ev(%[[STRUCT_STRONGWEAK]]* noundef %[[AGG_TMP]])
=======
// CHECK: %[[CALL1:.*]] = call noundef %[[STRUCT_STRONGWEAK]]* @_ZN10StrongWeakD1Ev(%[[STRUCT_STRONGWEAK]]* noundef nonnull align 8 dereferenceable(16) %[[AGG_TMP]])
>>>>>>> 0a1e6d9c
// CHECK: br

void test1(C *c) {
  [c passStrongWeak:StrongWeak()];
}

// No null check needed.

// CHECK-LABEL: define{{.*}} void @_ZN16testNullReceiver5test2EP1C(
// CHECK: %[[AGG_TMP:.*]] = alloca %[[STRUCT_NONTRIVIAL]], align 8
// CHECK: call void bitcast (i8* (i8*, i8*, ...)* @objc_msgSend to void (i8*, i8*, %[[STRUCT_NONTRIVIAL]]*)*)({{.*}}, %[[STRUCT_NONTRIVIAL]]* noundef %[[AGG_TMP]])
<<<<<<< HEAD
// CHECK-NEXT: call noundef %[[STRUCT_NONTRIVIAL]]* @_ZN10NonTrivialD1Ev(%[[STRUCT_NONTRIVIAL]]* noundef %[[AGG_TMP]])
=======
// CHECK-NEXT: call noundef %[[STRUCT_NONTRIVIAL]]* @_ZN10NonTrivialD1Ev(%[[STRUCT_NONTRIVIAL]]* noundef nonnull align 8 dereferenceable(8) %[[AGG_TMP]])
>>>>>>> 0a1e6d9c

void test2(C *c) {
  [c passNonTrivial:NonTrivial()];
}

}<|MERGE_RESOLUTION|>--- conflicted
+++ resolved
@@ -227,11 +227,7 @@
 // CHECK: call void bitcast (i8* (i8*, i8*, ...)* @objc_msgSend to void (i8*, i8*, i64)*)({{.*}}, i64 %[[COERCE_VAL_PI]])
 // CHECK: br
 
-<<<<<<< HEAD
-// CHECK: %[[CALL1:.*]] = call noundef %[[STRUCT_STRONG]]* @_ZN6StrongD1Ev(%[[STRUCT_STRONG]]* noundef %[[AGG_TMP]])
-=======
 // CHECK: %[[CALL1:.*]] = call noundef %[[STRUCT_STRONG]]* @_ZN6StrongD1Ev(%[[STRUCT_STRONG]]* noundef nonnull align 8 dereferenceable(8) %[[AGG_TMP]])
->>>>>>> 0a1e6d9c
 // CHECK: br
 
 void test0(C *c) {
@@ -245,11 +241,7 @@
 // CHECK: call void bitcast (i8* (i8*, i8*, ...)* @objc_msgSend to void ({{.*}}, %[[STRUCT_STRONGWEAK]]* noundef %[[AGG_TMP]])
 // CHECK: br
 
-<<<<<<< HEAD
-// CHECK: %[[CALL1:.*]] = call noundef %[[STRUCT_STRONGWEAK]]* @_ZN10StrongWeakD1Ev(%[[STRUCT_STRONGWEAK]]* noundef %[[AGG_TMP]])
-=======
 // CHECK: %[[CALL1:.*]] = call noundef %[[STRUCT_STRONGWEAK]]* @_ZN10StrongWeakD1Ev(%[[STRUCT_STRONGWEAK]]* noundef nonnull align 8 dereferenceable(16) %[[AGG_TMP]])
->>>>>>> 0a1e6d9c
 // CHECK: br
 
 void test1(C *c) {
@@ -261,11 +253,7 @@
 // CHECK-LABEL: define{{.*}} void @_ZN16testNullReceiver5test2EP1C(
 // CHECK: %[[AGG_TMP:.*]] = alloca %[[STRUCT_NONTRIVIAL]], align 8
 // CHECK: call void bitcast (i8* (i8*, i8*, ...)* @objc_msgSend to void (i8*, i8*, %[[STRUCT_NONTRIVIAL]]*)*)({{.*}}, %[[STRUCT_NONTRIVIAL]]* noundef %[[AGG_TMP]])
-<<<<<<< HEAD
-// CHECK-NEXT: call noundef %[[STRUCT_NONTRIVIAL]]* @_ZN10NonTrivialD1Ev(%[[STRUCT_NONTRIVIAL]]* noundef %[[AGG_TMP]])
-=======
 // CHECK-NEXT: call noundef %[[STRUCT_NONTRIVIAL]]* @_ZN10NonTrivialD1Ev(%[[STRUCT_NONTRIVIAL]]* noundef nonnull align 8 dereferenceable(8) %[[AGG_TMP]])
->>>>>>> 0a1e6d9c
 
 void test2(C *c) {
   [c passNonTrivial:NonTrivial()];
