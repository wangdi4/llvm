--- conflicted
+++ resolved
@@ -24,11 +24,7 @@
 // CHECK: [[F1_ASCAST:%.*]] = addrspacecast [[CLASS_F1]]* [[F1]] to [[CLASS_F1]] addrspace(4)*
 // CHECK: [[TMP0:%.*]] = bitcast [[CLASS_F1]]* [[F1]] to i8*
 // CHECK: call void @llvm.lifetime.start.p0i8(i64 1, i8* [[TMP0]])
-<<<<<<< HEAD
- // CHECK: call spir_func void @_ZNK8Functor1clEv([[CLASS_F1]] addrspace(4)* dereferenceable_or_null(1) [[F1_ASCAST]])
-=======
 // CHECK: call spir_func void @_ZNK8Functor1clEv([[CLASS_F1]] addrspace(4)* dereferenceable_or_null(1) [[F1_ASCAST]])
->>>>>>> 1f077636
 // CHECK: [[TMP1:%.*]] = bitcast [[CLASS_F1]]* [[F1]] to i8*
 // CHECK: call void @llvm.lifetime.end.p0i8(i64 1, i8* [[TMP1]])
 // CHECK: ret void
@@ -39,11 +35,7 @@
 // CHECK: [[F3_ASCAST:%.*]] = addrspacecast [[CLASS_F3]]* [[F3]] to [[CLASS_F3]] addrspace(4)*
 // CHECK: [[TMP2:%.*]] = bitcast [[CLASS_F3]]* [[F3]] to i8*
 // CHECK: call void @llvm.lifetime.start.p0i8(i64 1, i8* [[TMP2]])
-<<<<<<< HEAD
- // CHECK: call spir_func void @_ZNK8Functor3ILi4EEclEv([[CLASS_F3]] addrspace(4)* dereferenceable_or_null(1) [[F3_ASCAST]])
-=======
 // CHECK: call spir_func void @_ZNK8Functor3ILi4EEclEv([[CLASS_F3]] addrspace(4)* dereferenceable_or_null(1) [[F3_ASCAST]])
->>>>>>> 1f077636
 // CHECK: [[TMP3:%.*]] = bitcast [[CLASS_F3]]* [[F3]] to i8*
 // CHECK: call void @llvm.lifetime.end.p0i8(i64 1, i8* [[TMP3]]
 // CHECK: ret void
