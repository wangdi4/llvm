// UNSUPPORTED: intel_opencl
<<<<<<< HEAD
// RUN: %clang %s -S -emit-llvm -fsycl-device-only -o - | FileCheck %s
// INTEL_CUSTOMIZATION
// INTEL_FEATURE_CSA
// INTEL - Disable test for CSA compiler as it is flaky.
// UNSUPPORTED: csa-registered-target
// end INTEL_FEATURE_CSA
// end INTEL_CUSTOMIZATION
#include "CL/sycl.hpp"
=======
// RUN: %clang_cc1 -fsycl -fsycl-is-device %s -emit-llvm -triple spir64-unknown-unknown-sycldevice -disable-llvm-passes -o - | FileCheck %s
>>>>>>> 732cd2fb
// CHECK: %opencl.pipe_wo_t
// CHECK: %opencl.pipe_ro_t

using WPipeTy = __attribute__((pipe("write_only"))) const int;
SYCL_EXTERNAL WPipeTy WPipeCreator();

using RPipeTy = __attribute__((pipe("read_only"))) const int;
SYCL_EXTERNAL RPipeTy RPipeCreator();

template <typename PipeTy>
void foo(PipeTy Pipe) {}

struct PipeStorageTy {
  int Size;
};

// CHECK:  @{{.*}}Storage = {{.*}} !io_pipe_id ![[ID0:[0-9]+]]
constexpr PipeStorageTy
    Storage __attribute__((io_pipe_id(1))) = {1};

// CHECK:  @{{.*}}TempStorage{{.*}} = {{.*}} !io_pipe_id ![[ID1:[0-9]+]]
template <int N>
constexpr PipeStorageTy
    TempStorage __attribute__((io_pipe_id(N))) = {2};

SYCL_EXTERNAL void boo(PipeStorageTy PipeStorage);

template <int ID>
struct ethernet_pipe {
  static constexpr int id = ID;
};

// CHECK:  @{{.*}}PipeStorage{{.*}} = {{.*}} !io_pipe_id ![[ID2:[0-9]+]]
template <typename name>
class pipe {
public:
  static void read() {
    boo(PipeStorage);
  }

private:
  static constexpr PipeStorageTy
      PipeStorage __attribute__((io_pipe_id(name::id))) = {3};
};

template <typename name, typename Func>
__attribute__((sycl_kernel)) void kernel_single_task(Func kernelFunc) {
  kernelFunc();
}

int main() {
  kernel_single_task<class kernel_function>([]() {
    // CHECK: alloca %opencl.pipe_wo_t
    WPipeTy wpipe = WPipeCreator();
    // CHECK: alloca %opencl.pipe_ro_t
    RPipeTy rpipe = RPipeCreator();
    foo<WPipeTy>(wpipe);
    foo<RPipeTy>(rpipe);
    boo(Storage);
    boo(TempStorage<2>);
    pipe<ethernet_pipe<42>>::read();
  });
  return 0;
}
// CHECK: ![[ID0]] = !{i32 1}
// CHECK: ![[ID1]] = !{i32 2}
// CHECK: ![[ID2]] = !{i32 42}<|MERGE_RESOLUTION|>--- conflicted
+++ resolved
@@ -1,6 +1,5 @@
 // UNSUPPORTED: intel_opencl
-<<<<<<< HEAD
-// RUN: %clang %s -S -emit-llvm -fsycl-device-only -o - | FileCheck %s
+// RUN: %clang_cc1 -fsycl -fsycl-is-device %s -emit-llvm -triple spir64-unknown-unknown-sycldevice -disable-llvm-passes -o - | FileCheck %s
 // INTEL_CUSTOMIZATION
 // INTEL_FEATURE_CSA
 // INTEL - Disable test for CSA compiler as it is flaky.
@@ -8,9 +7,6 @@
 // end INTEL_FEATURE_CSA
 // end INTEL_CUSTOMIZATION
 #include "CL/sycl.hpp"
-=======
-// RUN: %clang_cc1 -fsycl -fsycl-is-device %s -emit-llvm -triple spir64-unknown-unknown-sycldevice -disable-llvm-passes -o - | FileCheck %s
->>>>>>> 732cd2fb
 // CHECK: %opencl.pipe_wo_t
 // CHECK: %opencl.pipe_ro_t
 
