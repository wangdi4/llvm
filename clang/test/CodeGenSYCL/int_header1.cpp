--- conflicted
+++ resolved
@@ -14,10 +14,7 @@
 // CHECK:template <> struct KernelInfo<::nm1::KernelName8<::nm1::nm2::C>> {
 // CHECK:template <> struct KernelInfo<::TmplClassInAnonNS<ClassInAnonNS>> {
 // CHECK:template <> struct KernelInfo<::nm1::KernelName9<char>> {
-<<<<<<< HEAD
-=======
 // CHECK:template <> struct KernelInfo<::nm1::KernelName3<const volatile ::nm1::KernelName3<const volatile char>>> {
->>>>>>> 4d27ff83
 
 // This test checks if the SYCL device compiler is able to generate correct
 // integration header when the kernel name class is expressed in different
@@ -141,15 +138,12 @@
     kernel_single_task<nm1::KernelName9<char>>(
         [=]() { acc.use(); });
 
-<<<<<<< HEAD
-=======
     // Ensure we print template arguments with CVR qualifiers
     kernel_single_task<nm1::KernelName3<
         const volatile nm1::KernelName3<
             const volatile char>>>(
         [=]() { acc.use(); });
 
->>>>>>> 4d27ff83
     return 0;
   }
 };
