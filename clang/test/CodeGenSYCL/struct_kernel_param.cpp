--- conflicted
+++ resolved
@@ -5,23 +5,14 @@
 // CHECK-NEXT:  //--- _ZTSZZ5test0vENK3$_0clERN2cl4sycl7handlerEE8MyKernel
 // Accessor
 // CHECK-NEXT:  { kernel_param_kind_t::kind_accessor, 4062, 0 },
-<<<<<<< HEAD
-// CHECK-NEXT:  { kernel_param_kind_t::kind_std_layout, 4, 12 },
-=======
 // FldInt, offset to 16 because the float* causes the alignment of the structs
 // to change.
->>>>>>> 6c8b510a
 // CHECK-NEXT:  { kernel_param_kind_t::kind_std_layout, 4, 16 },
 // FldArr
 // CHECK-NEXT:  { kernel_param_kind_t::kind_std_layout, 4, 24 },
-<<<<<<< HEAD
-// CHECK-NEXT:  { kernel_param_kind_t::kind_std_layout, 4, 28 },
-// CHECK-NEXT:  { kernel_param_kind_t::kind_std_layout, 4, 32 },
-=======
 // FldFloat
 // CHECK-NEXT:  { kernel_param_kind_t::kind_std_layout, 8, 32 },
 // CHECK-NEXT:  { kernel_param_kind_t::kind_std_layout, 12, 40 },
->>>>>>> 6c8b510a
 // CHECK-EMPTY:
 // CHECK-NEXT:};
 
