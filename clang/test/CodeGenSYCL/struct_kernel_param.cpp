<<<<<<< HEAD
// RUN: %clang_cc1 -I %S/Inputs -fsycl-is-device -triple spir64-unknown-unknown-sycldevice -fsycl-int-header=%t.h %s -o %t.out
=======
// RUN: %clang_cc1 -fsycl-is-device -triple spir64-unknown-unknown -fsycl-int-header=%t.h %s -o %t.out
>>>>>>> 29a1f167
// RUN: FileCheck -input-file=%t.h %s

// CHECK:     const kernel_param_desc_t kernel_signatures[] = {
// CHECK-NEXT:  //--- _ZTSZZ5test0vENKUlRN2cl4sycl7handlerEE_clES2_E8MyKernel
// Accessor
// CHECK-NEXT:  { kernel_param_kind_t::kind_accessor, 4062, 0 },
// FldInt, offset to 16 because the float* causes the alignment of the structs
// to change.
// CHECK-NEXT:  { kernel_param_kind_t::kind_std_layout, 4, 16 },
// FldArr
// CHECK-NEXT:  { kernel_param_kind_t::kind_std_layout, 4, 24 },
// FldFloat
// CHECK-NEXT:  { kernel_param_kind_t::kind_std_layout, 8, 32 },
// CHECK-NEXT:  { kernel_param_kind_t::kind_std_layout, 12, 40 },
// CHECK-EMPTY:
// CHECK-NEXT:};

// This test checks if compiler accepts structures as kernel parameters.

#include "Inputs/sycl.hpp"

using namespace cl::sycl;

struct MyNestedStruct {
  int FldArr[1];
  float *FldFloat;
};

struct MyStruct {
  int FldInt;
  MyNestedStruct FldStruct;
  int FldArr[3];
};

MyStruct GlobS;

bool test0() {
  MyStruct S = GlobS;
  MyStruct S0 = { 0 };
  {
    buffer<MyStruct, 1> Buf(&S0, range<1>(1));
    queue myQueue;
    myQueue.submit([&](handler &cgh) {
      auto B = Buf.get_access<access::mode::write>(cgh);
      cgh.single_task<class MyKernel>([=] { B; S; });
    });
  }
}
<|MERGE_RESOLUTION|>--- conflicted
+++ resolved
@@ -1,8 +1,4 @@
-<<<<<<< HEAD
-// RUN: %clang_cc1 -I %S/Inputs -fsycl-is-device -triple spir64-unknown-unknown-sycldevice -fsycl-int-header=%t.h %s -o %t.out
-=======
-// RUN: %clang_cc1 -fsycl-is-device -triple spir64-unknown-unknown -fsycl-int-header=%t.h %s -o %t.out
->>>>>>> 29a1f167
+// RUN: %clang_cc1 -I %S/Inputs -fsycl-is-device -triple spir64-unknown-unknown -fsycl-int-header=%t.h %s -o %t.out
 // RUN: FileCheck -input-file=%t.h %s
 
 // CHECK:     const kernel_param_desc_t kernel_signatures[] = {
