--- conflicted
+++ resolved
@@ -59,19 +59,11 @@
 // Clang takes advantage of element 1 having the same address as the array, so it doesn't do a GEP.
 // CHECK: [[ELEM1_ASCAST:%[a-zA-Z0-9_.]+]] = addrspacecast [[ACCESSOR]]* [[BEGIN]] to [[ACCESSOR]] addrspace(4)*
 // CTOR Call #1
-<<<<<<< HEAD
-// CHECK: call spir_func void @{{.+}}([[ACCESSOR]] addrspace(4)* [[ELEM1_ASCAST]])
-// CHECK: [[ELEM2_GEP:%[a-zA-Z0-9_.]+]] = getelementptr inbounds [[ACCESSOR]], [[ACCESSOR]]* [[BEGIN]], i64 1
-// CHECK: [[ELEM2_ASCAST:%[a-zA-Z0-9_.]+]] = addrspacecast [[ACCESSOR]]* [[ELEM2_GEP]] to [[ACCESSOR]] addrspace(4)*
-// CTOR Call #2
-// CHECK: call spir_func void @{{.+}}([[ACCESSOR]] addrspace(4)* [[ELEM2_ASCAST]])
-=======
 // CHECK: call spir_func void @{{.+}}([[ACCESSOR]] addrspace(4)* {{[^,]*}} [[ELEM1_ASCAST]])
 // CHECK: [[ELEM2_GEP:%[a-zA-Z0-9_.]+]] = getelementptr inbounds [[ACCESSOR]], [[ACCESSOR]]* [[BEGIN]], i64 1
 // CHECK: [[ELEM2_ASCAST:%[a-zA-Z0-9_.]+]] = addrspacecast [[ACCESSOR]]* [[ELEM2_GEP]] to [[ACCESSOR]] addrspace(4)*
 // CTOR Call #2
 // CHECK: call spir_func void @{{.+}}([[ACCESSOR]] addrspace(4)* {{[^,]*}} [[ELEM2_ASCAST]])
->>>>>>> 6c8b510a
 
 // Check acc[0] __init method call
 // CHECK: [[GEP_LAMBDA1:%[a-zA-Z0-9_]+]] = getelementptr inbounds %"class.{{.*}}.anon", %"class.{{.*}}.anon"* [[LOCAL_OBJECT]], i32 0, i32 0
