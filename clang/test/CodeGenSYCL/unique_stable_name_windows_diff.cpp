// RUN: %clang_cc1 -triple spir64-unknown-unknown -aux-triple x86_64-pc-windows-msvc -fsycl-is-device -disable-llvm-passes -fsycl-is-device -emit-llvm %s -o - | FileCheck %s
<<<<<<< HEAD
// RUN: %clang_cc1 -triple x86_64-pc-windows-msvc -fsycl-is-device -disable-llvm-passes -fsycl-is-device -emit-llvm %s -o - | FileCheck %s
=======
// RUN: %clang_cc1 -triple x86_64-pc-windows-msvc -fsycl-is-device -disable-llvm-passes -fsycl-is-device -emit-llvm %s -o - | FileCheck %s --check-prefixes=WIN,CHECK
>>>>>>> 8b33258b

template<typename KN, typename Func>
__attribute__((sycl_kernel)) void kernel(Func F){
  F();
}

template<typename Func>
void kernel_wrapper(Func F) {
  kernel<Func>(F);
}

template<typename KN, typename Func>
__attribute__((sycl_kernel)) void kernel2(Func F){
  F(1);
}

template<typename Func>
void kernel2_wrapper(Func F) {
  kernel2<Func>(F);
}

template<typename KN, typename Func>
__attribute__((sycl_kernel)) void kernel3(Func F){
  F(1.1);
}

template<typename Func>
void kernel3_wrapper(Func F) {
  kernel3<Func>(F);
}

int main() {
  int i;
  double d;
  float f;
  auto lambda1 = [](){};
  auto lambda2 = [](int){};
  auto lambda3 = [](double){};

  kernel_wrapper(lambda1);
  kernel2_wrapper(lambda2);
  kernel3_wrapper(lambda3);

  // Ensure the kernels are named the same between the device and host
  // invocations.
  kernel_wrapper([](){
  (void)__builtin_sycl_unique_stable_name(decltype(lambda1));
  (void)__builtin_sycl_unique_stable_name(decltype(lambda2));
  (void)__builtin_sycl_unique_stable_name(decltype(lambda3));
  });

  // Make sure the following 3 are the same between the host and device compile.
  // Note that these are NOT the same value as eachother, they differ by the
  // signature.
  // CHECK: private unnamed_addr constant [17 x i8] c"_ZTSZ4mainEUlvE_\00"
  // CHECK: private unnamed_addr constant [17 x i8] c"_ZTSZ4mainEUliE_\00"
  // CHECK: private unnamed_addr constant [17 x i8] c"_ZTSZ4mainEUldE_\00"

  // On Windows, ensure that we haven't broken the 'lambda numbering' for thex
  // lambda itself.
  // WIN: define internal void @"??R<lambda_1
  // WIN: define internal void @"??R<lambda_2
  // WIN: define internal void @"??R<lambda_3
  // WIN: define internal void @"??R<lambda_4
}<|MERGE_RESOLUTION|>--- conflicted
+++ resolved
@@ -1,9 +1,5 @@
 // RUN: %clang_cc1 -triple spir64-unknown-unknown -aux-triple x86_64-pc-windows-msvc -fsycl-is-device -disable-llvm-passes -fsycl-is-device -emit-llvm %s -o - | FileCheck %s
-<<<<<<< HEAD
-// RUN: %clang_cc1 -triple x86_64-pc-windows-msvc -fsycl-is-device -disable-llvm-passes -fsycl-is-device -emit-llvm %s -o - | FileCheck %s
-=======
 // RUN: %clang_cc1 -triple x86_64-pc-windows-msvc -fsycl-is-device -disable-llvm-passes -fsycl-is-device -emit-llvm %s -o - | FileCheck %s --check-prefixes=WIN,CHECK
->>>>>>> 8b33258b
 
 template<typename KN, typename Func>
 __attribute__((sycl_kernel)) void kernel(Func F){
