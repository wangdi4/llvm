<<<<<<< HEAD
// REQUIRES: system-linux
// TODO temporarily disable on Windows as FE crashes on Windows/x86 and
//      this inteferes with pre-commit testing, and continue investigation.
//      This is non-essential platform for the spec constant feature at this
//      point.
// RUN: %clang_cc1 -fsycl -fsycl-is-device -fsycl-int-header=%t.h %s -o %t.out
=======
// RUN: %clang_cc1 -fsycl-is-device -fsycl-int-header=%t.h %s -o %t.out
>>>>>>> cacef7db
// RUN: FileCheck -input-file=%t.h %s

#include "Inputs/sycl.hpp"

// This test verifies proper emission of specialization constants into the
// integration header.

class SpecializedKernel;
class MyBoolConst;
class MyInt8Const;
class MyUInt8Const;
class MyInt16Const;
class MyUInt16Const;
class MyInt32Const;
class MyUInt32Const;

class MyFloatConst;
class MyDoubleConst;

namespace test {
class MySpecConstantWithinANamespace;
};

int main() {
  // Create specialization constants.
  cl::sycl::ONEAPI::experimental::spec_constant<bool, MyBoolConst> i1(false);
  cl::sycl::ONEAPI::experimental::spec_constant<char, MyInt8Const> i8(0);
  cl::sycl::ONEAPI::experimental::spec_constant<unsigned char, MyUInt8Const> ui8(0);
  cl::sycl::ONEAPI::experimental::spec_constant<short, MyInt16Const> i16(0);
  cl::sycl::ONEAPI::experimental::spec_constant<unsigned short, MyUInt16Const> ui16(0);
  cl::sycl::ONEAPI::experimental::spec_constant<int, MyInt32Const> i32(0);
  // Constant used twice, but there must be single entry in the int header,
  // otherwise compilation error would be issued.
  cl::sycl::ONEAPI::experimental::spec_constant<int, MyInt32Const> i32_1(0);
  cl::sycl::ONEAPI::experimental::spec_constant<unsigned int, MyUInt32Const> ui32(0);
  cl::sycl::ONEAPI::experimental::spec_constant<float, MyFloatConst> f32(0);
  cl::sycl::ONEAPI::experimental::spec_constant<double, MyDoubleConst> f64(0);
  // Kernel name can be used as a spec constant name
  cl::sycl::ONEAPI::experimental::spec_constant<int, SpecializedKernel> spec1(0);
  // Spec constant name can be declared within a namespace
  cl::sycl::ONEAPI::experimental::spec_constant<int, test::MySpecConstantWithinANamespace> spec2(0);

  double val;
  double *ptr = &val; // to avoid "unused" warnings

  // CHECK: // Forward declarations of templated spec constant types:
  // CHECK: class MyInt8Const;
  // CHECK: class MyUInt8Const;
  // CHECK: class MyInt16Const;
  // CHECK: class MyUInt16Const;
  // CHECK: class MyInt32Const;
  // CHECK: class MyUInt32Const;
  // CHECK: class MyFloatConst;
  // CHECK: class MyDoubleConst;
  // CHECK: class SpecializedKernel;
  // CHECK: namespace test {
  // CHECK: class MySpecConstantWithinANamespace;
  // CHECK: }

  cl::sycl::kernel_single_task<SpecializedKernel>([=]() {
    *ptr = i1.get() +
           // CHECK-DAG: template <> struct sycl::detail::SpecConstantInfo<::MyBoolConst> {
           // CHECK-DAG-NEXT:   static constexpr const char* getName() {
           // CHECK-DAG-NEXT:     return "_ZTS11MyBoolConst";
           // CHECK-DAG-NEXT:   }
           // CHECK-DAG-NEXT: };
           i8.get() +
           // CHECK-DAG: return "_ZTS11MyInt8Const";
           ui8.get() +
           // CHECK-DAG: return "_ZTS12MyUInt8Const";
           i16.get() +
           // CHECK-DAG: return "_ZTS12MyInt16Const";
           ui16.get() +
           // CHECK-DAG: return "_ZTS13MyUInt16Const";
           i32.get() +
           i32_1.get() +
           // CHECK-DAG: return "_ZTS12MyInt32Const";
           ui32.get() +
           // CHECK-DAG: return "_ZTS13MyUInt32Const";
           f32.get() +
           // CHECK-DAG: return "_ZTS12MyFloatConst";
           f64.get() +
           // CHECK-DAG: return "_ZTS13MyDoubleConst";
           spec1.get() +
           // CHECK-DAG: return "_ZTS17SpecializedKernel"
           spec2.get();
    // CHECK-DAG: return "_ZTSN4test30MySpecConstantWithinANamespaceE"
  });
}<|MERGE_RESOLUTION|>--- conflicted
+++ resolved
@@ -1,13 +1,11 @@
-<<<<<<< HEAD
+// INTEL
 // REQUIRES: system-linux
 // TODO temporarily disable on Windows as FE crashes on Windows/x86 and
 //      this inteferes with pre-commit testing, and continue investigation.
 //      This is non-essential platform for the spec constant feature at this
 //      point.
-// RUN: %clang_cc1 -fsycl -fsycl-is-device -fsycl-int-header=%t.h %s -o %t.out
-=======
+// end INTEL
 // RUN: %clang_cc1 -fsycl-is-device -fsycl-int-header=%t.h %s -o %t.out
->>>>>>> cacef7db
 // RUN: FileCheck -input-file=%t.h %s
 
 #include "Inputs/sycl.hpp"
