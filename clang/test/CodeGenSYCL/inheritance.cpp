--- conflicted
+++ resolved
@@ -5,10 +5,7 @@
 class second_base {
 public:
   int *e;
-<<<<<<< HEAD
-=======
   int *arr[2];
->>>>>>> bfff8914
   second_base(int *E) : e(E) {}
 };
 
@@ -47,15 +44,9 @@
 // CHECK: %struct.base = type { i32, %class.InnerField }
 // CHECK: %class.InnerField = type { %class.InnerFieldBase, i32 }
 // CHECK: %class.InnerFieldBase = type { i32 }
-<<<<<<< HEAD
-// CHECK: %class.__generated_second_base = type { ptr addrspace(1) }
-// CHECK: %struct.derived = type <{ %struct.base, [4 x i8], %class.second_base, i32, [4 x i8] }>
-// CHECK: %class.second_base = type { ptr addrspace(4) }
-=======
 // CHECK: %class.__generated_second_base = type { ptr addrspace(1), [2 x ptr addrspace(1)] }
 // CHECK: %struct.derived = type <{ %struct.base, [4 x i8], %class.second_base, i32, [4 x i8] }>
 // CHECK: %class.second_base = type { ptr addrspace(4), [2 x ptr addrspace(4)] }
->>>>>>> bfff8914
 
 // Check kernel paramters
 // CHECK: define {{.*}}spir_kernel void @{{.*}}derived
@@ -79,13 +70,9 @@
 // First, derived-to-base cast with offset:
 // CHECK: %[[OFFSET_CALC:.*]] = getelementptr inbounds i8, ptr addrspace(4) %[[LOCAL_OBJECT]], i64 16
 // Initialize 'second_base'
-<<<<<<< HEAD
-// CHECK: call void @llvm.memcpy.p4.p4.i64(ptr addrspace(4) align 8 %[[OFFSET_CALC]], ptr addrspace(4) align 8 %[[ARG_BASE1]], i64 8, i1 false)
-=======
 // CHECK: call void @llvm.memcpy.p4.p4.i64(ptr addrspace(4) align 8 %[[OFFSET_CALC]], ptr addrspace(4) align 8 %[[ARG_BASE1]], i64 24, i1 false)
->>>>>>> bfff8914
 
 // Initialize field 'a'
 // CHECK: %[[GEP_A:[a-zA-Z0-9]+]] = getelementptr inbounds %struct.derived, ptr addrspace(4) %[[LOCAL_OBJECT]], i32 0, i32 3
 // CHECK: %[[LOAD_A:[0-9]+]] = load i32, ptr addrspace(4) %[[ARG_A]], align 4
-// CHECK: store i32 %[[LOAD_A]], ptr addrspace(4) %[[GEP_A]]
+// CHECK: store i32 %[[LOAD_A]], ptr addrspace(4) %[[GEP_A]]