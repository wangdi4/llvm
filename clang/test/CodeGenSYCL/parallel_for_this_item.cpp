--- conflicted
+++ resolved
@@ -14,10 +14,7 @@
 // CHECK-NEXT:   "_ZTSZZ4mainENK3$_0clERN2cl4sycl7handlerEE3EMU",
 // CHECK-NEXT:   "_ZTSZZ4mainENK3$_0clERN2cl4sycl7handlerEE3OWL",
 // CHECK-NEXT:   "_ZTSZZ4mainENK3$_0clERN2cl4sycl7handlerEE3RAT",
-<<<<<<< HEAD
-=======
 // CHECK-NEXT:   "_ZTSZZ4mainENK3$_0clERN2cl4sycl7handlerEE3FOX",
->>>>>>> 37c1c249
 // CHECK-NEXT:   "_ZTSZZ4mainENK3$_0clERN2cl4sycl7handlerEE3BEE"
 // CHECK-NEXT: };
 
@@ -117,20 +114,6 @@
 // CHECK-NEXT: __SYCL_DLL_LOCAL
 // CHECK-NEXT:    static constexpr bool callsAnyThisFreeFunction() { return 1; }
 // CHECK-NEXT:};
-// CHECK-NEXT:template <> struct KernelInfo<class BEE> {
-// CHECK-NEXT:  __SYCL_DLL_LOCAL
-// CHECK-NEXT:    static constexpr const char* getName() { return "_ZTSZZ4mainENK3$_0clERN2cl4sycl7handlerEE3BEE"; }
-// CHECK-NEXT:  __SYCL_DLL_LOCAL
-// CHECK-NEXT:    static constexpr unsigned getNumParams() { return 0; }
-// CHECK-NEXT:  __SYCL_DLL_LOCAL
-// CHECK-NEXT:    static constexpr const kernel_param_desc_t& getParamDesc(unsigned i) {
-// CHECK-NEXT:    return kernel_signatures[i+0];
-// CHECK-NEXT:  }
-// CHECK-NEXT:  __SYCL_DLL_LOCAL
-// CHECK-NEXT:    static constexpr bool isESIMD() { return 0; }
-// CHECK-NEXT:  __SYCL_DLL_LOCAL
-// CHECK-NEXT:    static constexpr bool callsThisItem() { return 1; }
-// CHECK-NEXT:};
 
 #include "sycl.hpp"
 
@@ -168,12 +151,9 @@
     // This kernel calls sycl::this_item
     cgh.parallel_for<class RAT>(range<1>(1), [=](id<1> I) { f(); });
 
-<<<<<<< HEAD
-=======
     // This kernel does not call sycl::this_item, but does call this_id
     cgh.parallel_for<class FOX>(range<1>(1), [=](id<1> I) { this_id<1>(); });
 
->>>>>>> 37c1c249
     // This kernel calls sycl::this_item
     cgh.parallel_for<class BEE>(range<1>(1), [=](auto I) { this_item<1>(); });
   });
