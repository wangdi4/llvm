--- conflicted
+++ resolved
@@ -33,13 +33,8 @@
     Functor8 f8;
     h.single_task<class kernel_name2>(f8);
 
-<<<<<<< HEAD
-  kernel<class kernel_name3>(
-      []() [[intel::reqd_sub_group_size(4)]]{});
-=======
     h.single_task<class kernel_name3>(
         []() [[intel::reqd_sub_group_size(4)]]{});
->>>>>>> 6c8b510a
 
     Functor2<2> f2;
     h.single_task<class kernel_name4>(f2);
