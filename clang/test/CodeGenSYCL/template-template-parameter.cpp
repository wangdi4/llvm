<<<<<<< HEAD
// RUN: %clang_cc1 -I %S/Inputs -fsycl -fsycl-is-device -fsycl-int-header=%t.h %s
=======
// RUN: %clang_cc1 -fsycl -fsycl-is-device -fsycl-int-header=%t.h -sycl-std=2020 %s
>>>>>>> 4f6ae912
// RUN: FileCheck -input-file=%t.h %s

#include "Inputs/sycl.hpp"

using namespace cl::sycl;

template <typename T> class Foo1;
// CHECK: template <typename T> class Foo1;
template <template <typename> class TT> class KernelName1;
// CHECK: template <template <typename> class TT> class KernelName1;
template <template <typename> class TT> void enqueue() {
  queue q;
  q.submit([&](handler &cgh) {
    cgh.single_task<KernelName1<TT>>([](){});
  });
}

template <typename TY> class Bar2;
// CHECK: template <typename TY> class Bar2;
template <template <typename> class TT> class Foo2;
// CHECK: template <template <typename> class TT> class Foo2;
template <class TTY> class KernelName2;
// CHECK: template <class TTY> class KernelName2;
template <class Y> void enqueue2() {
  queue q;
  q.submit([&](handler &cgh) {
    cgh.single_task< KernelName2<Y> >([](){});
  });
}

template <typename T> class Bar3;
// CHECK: template <typename T> class Bar3;
template <template <typename> class> class Baz3;
// CHECK: template <template <typename> class> class Baz3;
template <template <template <typename> class> class T> class Foo3;
// CHECK: template <template <template <typename> class> class T> class Foo3;
template <typename T , typename... Args> class Mist3;
// CHECK: template <typename T, typename ...Args> class Mist3;
template <typename T, template <typename, typename...> class, typename... Args> class Ice3;
// CHECK: template <typename T, template <typename, typename ...> class, typename ...Args> class Ice3;

int main() {
  enqueue<Foo1>();

  enqueue2<Foo2<Bar2>>();
  
  queue q;

  q.submit([&](handler &cgh) {
    cgh.single_task<Bar3<int>>([](){});
  });

  q.submit([&](handler &cgh) {
    cgh.single_task<Baz3<Bar3>>([](){});
  });

  q.submit([&](handler &cgh) {
    cgh.single_task<Foo3<Baz3>>([](){});
  });

  q.submit([&](handler &cgh) {
    cgh.single_task<Mist3<int, float, char, double>>([](){});
  });

  q.submit([&](handler &cgh) {
    cgh.single_task<Ice3<int, Mist3, char, short, float>>([](){});
  });

  return 0;
}
<|MERGE_RESOLUTION|>--- conflicted
+++ resolved
@@ -1,8 +1,4 @@
-<<<<<<< HEAD
-// RUN: %clang_cc1 -I %S/Inputs -fsycl -fsycl-is-device -fsycl-int-header=%t.h %s
-=======
-// RUN: %clang_cc1 -fsycl -fsycl-is-device -fsycl-int-header=%t.h -sycl-std=2020 %s
->>>>>>> 4f6ae912
+// RUN: %clang_cc1 -fsycl -fsycl-is-device -fsycl-int-header=%t.h  %s
 // RUN: FileCheck -input-file=%t.h %s
 
 #include "Inputs/sycl.hpp"
