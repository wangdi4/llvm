#pragma once

#define ATTR_SYCL_KERNEL __attribute__((sycl_kernel))

// Dummy runtime classes to model SYCL API.
namespace cl {
namespace sycl {
struct sampler_impl {
#ifdef __SYCL_DEVICE_ONLY__
  __ocl_sampler_t m_Sampler;
#endif
};

class sampler {
  struct sampler_impl impl;
#ifdef __SYCL_DEVICE_ONLY__
  void __init(__ocl_sampler_t Sampler) { impl.m_Sampler = Sampler; }
#endif

public:
  void use(void) const {}
};

template <int dimensions = 1>
class group {
public:
  group() = default; // fake constructor
};

namespace access {

enum class target {
  global_buffer = 2014,
  constant_buffer,
  local,
  image,
  host_buffer,
  host_image,
  image_array
};

enum class mode {
  read = 1024,
  write,
  read_write,
  discard_write,
  discard_read_write,
  atomic
};

enum class placeholder {
  false_t,
  true_t
};

enum class address_space : int {
  private_space = 0,
  global_space,
  constant_space,
  local_space
};
} // namespace access

namespace property {

enum prop_type {
  use_host_ptr = 0,
  use_mutex,
  context_bound,
  enable_profiling,
  base_prop
};

struct property_base {
  virtual prop_type type() const = 0;
};
} // namespace property

class property_list {
public:
  template <typename... propertiesTN>
  property_list(propertiesTN... props){};

  template <typename propertyT>
  bool has_property() const { return true; }

  template <typename propertyT>
  propertyT get_property() const {
    return propertyT{};
  }

  bool operator==(const property_list &rhs) const { return false; }

  bool operator!=(const property_list &rhs) const { return false; }
};

namespace INTEL {
namespace property {
// Compile time known accessor property
struct buffer_location {
  template <int> class instance {};
};
} // namespace property
} // namespace INTEL

namespace ONEAPI {
template <typename... properties>
class accessor_property_list {};
} // namespace ONEAPI

template <int dim>
struct id {
  template <typename... T>
  id(T... args) {} // fake constructor
private:
  // Some fake field added to see using of id arguments in the
  // kernel wrapper
  int Data;
};

template <int dim> struct item {
  template <typename... T>
  item(T... args) {} // fake constructor
private:
  // Some fake field added to see using of item arguments in the
  // kernel wrapper
  int Data;
};

template <int Dims> item<Dims>
this_item() { return item<Dims>{}; }

template <int dim>
struct range {
  template <typename... T>
  range(T... args) {} // fake constructor
private:
  // Some fake field added to see using of range arguments in the
  // kernel wrapper
  int Data;
};

template <int dim>
struct nd_range {
};

template <int dim>
struct _ImplT {
  range<dim> AccessRange;
  range<dim> MemRange;
  id<dim> Offset;
};

template <typename dataT, int dimensions, access::mode accessmode,
          access::target accessTarget = access::target::global_buffer,
          access::placeholder isPlaceholder = access::placeholder::false_t,
          typename propertyListT = ONEAPI::accessor_property_list<>>
class accessor {

public:
  void use(void) const {}
  template <typename... T>
  void use(T... args) {}
  template <typename... T>
  void use(T... args) const {}
  _ImplT<dimensions> impl;

private:
  void __init(__attribute__((opencl_global)) dataT *Ptr, range<dimensions> AccessRange,
              range<dimensions> MemRange, id<dimensions> Offset) {}
<<<<<<< HEAD
=======
  void __init_esimd(__attribute__((opencl_global)) dataT *Ptr) {}
>>>>>>> 6c8b510a
};

template <int dimensions, access::mode accessmode, access::target accesstarget>
struct opencl_image_type;

#define IMAGETY_DEFINE(dim, accessmode, amsuffix, Target, ifarray_) \
  template <>                                                       \
  struct opencl_image_type<dim, access::mode::accessmode,           \
                           access::target::Target> {                \
    using type = __ocl_image##dim##d_##ifarray_##amsuffix##_t;      \
  };

#define IMAGETY_READ_3_DIM_IMAGE       \
  IMAGETY_DEFINE(1, read, ro, image, ) \
  IMAGETY_DEFINE(2, read, ro, image, ) \
  IMAGETY_DEFINE(3, read, ro, image, )

#define IMAGETY_WRITE_3_DIM_IMAGE       \
  IMAGETY_DEFINE(1, write, wo, image, ) \
  IMAGETY_DEFINE(2, write, wo, image, ) \
  IMAGETY_DEFINE(3, write, wo, image, )

#define IMAGETY_READ_2_DIM_IARRAY                  \
  IMAGETY_DEFINE(1, read, ro, image_array, array_) \
  IMAGETY_DEFINE(2, read, ro, image_array, array_)

#define IMAGETY_WRITE_2_DIM_IARRAY                  \
  IMAGETY_DEFINE(1, write, wo, image_array, array_) \
  IMAGETY_DEFINE(2, write, wo, image_array, array_)

IMAGETY_READ_3_DIM_IMAGE
IMAGETY_WRITE_3_DIM_IMAGE

IMAGETY_READ_2_DIM_IARRAY
IMAGETY_WRITE_2_DIM_IARRAY

template <int dim, access::mode accessmode, access::target accesstarget>
struct _ImageImplT {
#ifdef __SYCL_DEVICE_ONLY__
  typename opencl_image_type<dim, accessmode, accesstarget>::type MImageObj;
#else
  range<dim> AccessRange;
  range<dim> MemRange;
  id<dim> Offset;
#endif
};

template <typename dataT, int dimensions, access::mode accessmode>
class accessor<dataT, dimensions, accessmode, access::target::image, access::placeholder::false_t> {
public:
  void use(void) const {}
  template <typename... T>
  void use(T... args) {}
  template <typename... T>
  void use(T... args) const {}
  _ImageImplT<dimensions, accessmode, access::target::image> impl;
#ifdef __SYCL_DEVICE_ONLY__
  void __init(typename opencl_image_type<dimensions, accessmode, access::target::image>::type ImageObj) { impl.MImageObj = ImageObj; }
#endif
};

template <typename dataT, int dimensions, access::mode accessmode>
class accessor<dataT, dimensions, accessmode, access::target::host_image, access::placeholder::false_t> {
public:
  void use(void) const {}
  template <typename... T>
  void use(T... args) {}
  template <typename... T>
  void use(T... args) const {}
  _ImageImplT<dimensions, accessmode, access::target::host_image> impl;
};

// TODO: Add support for image_array accessor.
// template <typename dataT, int dimensions, access::mode accessmode>
//class accessor<dataT, dimensions, accessmode, access::target::image_array, access::placeholder::false_t>

class kernel {};
class context {};
class device {};
class event {};

class queue {
public:
  template <typename T>
  event submit(T cgf) { return event{}; }

  void wait() {}
  void wait_and_throw() {}
  void throw_asynchronous() {}
};

class auto_name {};
template <typename Name, typename Type>
struct get_kernel_name_t {
  using name = Name;
};
template <typename Type>
struct get_kernel_name_t<auto_name, Type> {
  using name = Type;
};

namespace ONEAPI {
namespace experimental {
template <typename T, typename ID = T>
class spec_constant {
public:
  spec_constant() {}
  spec_constant(T Cst) {}

  T get() const { // explicit access.
    return T();   // Dummy implementaion.
  }
  operator T() const { // implicit conversion.
    return get();
  }
};
} // namespace experimental
} // namespace ONEAPI

#define ATTR_SYCL_KERNEL __attribute__((sycl_kernel))
template <typename KernelName = auto_name, typename KernelType>
ATTR_SYCL_KERNEL void kernel_single_task(const KernelType &kernelFunc) {
  kernelFunc();
}

template <typename KernelName = auto_name, typename KernelType>
ATTR_SYCL_KERNEL void kernel_single_task_2017(KernelType kernelFunc) {
  kernelFunc();
}

template <typename KernelName, typename KernelType, int Dims>
ATTR_SYCL_KERNEL void
kernel_parallel_for(const KernelType &KernelFunc) {
  KernelFunc(id<Dims>());
}

template <typename KernelName, typename KernelType, int Dims>
ATTR_SYCL_KERNEL void
kernel_parallel_for_work_group(const KernelType &KernelFunc) {
  KernelFunc(group<Dims>());
}

class handler {
public:
  template <typename KernelName = auto_name, typename KernelType, int Dims>
  void parallel_for(range<Dims> numWorkItems, const KernelType &kernelFunc) {
    using NameT = typename get_kernel_name_t<KernelName, KernelType>::name;
#ifdef __SYCL_DEVICE_ONLY__
    kernel_parallel_for<NameT, KernelType, Dims>(kernelFunc);
#else
    kernelFunc();
#endif
  }

  template <typename KernelName = auto_name, typename KernelType, int Dims>
  void parallel_for_work_group(range<Dims> numWorkGroups, range<Dims> WorkGroupSize, const KernelType &kernelFunc) {
    using NameT = typename get_kernel_name_t<KernelName, KernelType>::name;
#ifdef __SYCL_DEVICE_ONLY__
    kernel_parallel_for_work_group<NameT, KernelType, Dims>(kernelFunc);
#else
    group<Dims> G;
    kernelFunc(G);
#endif
  }

  template <typename KernelName = auto_name, typename KernelType>
  void single_task(const KernelType &kernelFunc) {
    using NameT = typename get_kernel_name_t<KernelName, KernelType>::name;
#ifdef __SYCL_DEVICE_ONLY__
    kernel_single_task<NameT>(kernelFunc);
#else
    kernelFunc();
#endif
  }

  template <typename KernelName = auto_name, typename KernelType>
  void single_task_2017(KernelType kernelFunc) {
    using NameT = typename get_kernel_name_t<KernelName, KernelType>::name;
#ifdef __SYCL_DEVICE_ONLY__
    kernel_single_task_2017<NameT>(kernelFunc);
#else
    kernelFunc();
#endif
  }
};

class stream {
public:
  stream(unsigned long BufferSize, unsigned long MaxStatementSize,
         handler &CGH) {}

  void __init() {}

  void __finalize() {}
};

template <typename T>
const stream& operator<<(const stream &S, T&&) {
  return S;
}

template <typename T, int dimensions = 1,
          typename AllocatorT = int /*fake type as AllocatorT is not used*/>
class buffer {
public:
  using value_type = T;
  using reference = value_type &;
  using const_reference = const value_type &;
  using allocator_type = AllocatorT;

  template <typename... ParamTypes>
  buffer(ParamTypes... args) {} // fake constructor

  buffer(const range<dimensions> &bufferRange,
         const property_list &propList = {}) {}

  buffer(T *hostData, const range<dimensions> &bufferRange,
         const property_list &propList = {}) {}

  buffer(const T *hostData, const range<dimensions> &bufferRange,
         const property_list &propList = {}) {}

  buffer(const buffer &rhs) = default;

  buffer(buffer &&rhs) = default;

  buffer &operator=(const buffer &rhs) = default;

  buffer &operator=(buffer &&rhs) = default;

  ~buffer() = default;

  range<dimensions> get_range() const { return range<dimensions>{}; }

  template <access::mode mode,
            access::target target = access::target::global_buffer>
  accessor<T, dimensions, mode, target, access::placeholder::false_t>
  get_access(handler &commandGroupHandler) {
    return accessor<T, dimensions, mode, target, access::placeholder::false_t>{};
  }

  template <access::mode mode>
  accessor<T, dimensions, mode, access::target::host_buffer,
           access::placeholder::false_t>
  get_access() {
    return accessor<T, dimensions, mode, access::target::host_buffer,
                    access::placeholder::false_t>{};
  }

  template <typename Destination>
  void set_final_data(Destination finalData = nullptr) {}
};

enum class image_channel_order : unsigned int {
  a,
  r,
  rx,
  rg,
  rgx,
  ra,
  rgb,
  rgbx,
  rgba,
  argb,
  bgra,
  intensity,
  luminance,
  abgr
};

enum class image_channel_type : unsigned int {
  snorm_int8,
  snorm_int16,
  unorm_int8,
  unorm_int16,
  unorm_short_565,
  unorm_short_555,
  unorm_int_101010,
  signed_int8,
  signed_int16,
  signed_int32,
  unsigned_int8,
  unsigned_int16,
  unsigned_int32,
  fp16,
  fp32
};

template <int dimensions = 1, typename AllocatorT = int>
class image {
public:
  image(image_channel_order Order, image_channel_type Type,
        const range<dimensions> &Range,
        const property_list &PropList = {}) {}

  /* -- common interface members -- */

  image(const image &rhs) = default;

  image(image &&rhs) = default;

  image &operator=(const image &rhs) = default;

  image &operator=(image &&rhs) = default;

  ~image() = default;

  template <typename dataT, access::mode accessmode>
  accessor<dataT, dimensions, accessmode,
           access::target::image, access::placeholder::false_t>
  get_access(handler &commandGroupHandler) {
    return accessor<dataT, dimensions, accessmode, access::target::image, access::placeholder::false_t>{};
  }

  template <typename dataT, access::mode accessmode>
  accessor<dataT, dimensions, accessmode,
           access::target::host_image, access::placeholder::false_t>
  get_access() {
    return accessor<dataT, dimensions, accessmode, access::target::host_image, access::placeholder::false_t>{};
  }
};

} // namespace sycl
} // namespace cl<|MERGE_RESOLUTION|>--- conflicted
+++ resolved
@@ -168,10 +168,7 @@
 private:
   void __init(__attribute__((opencl_global)) dataT *Ptr, range<dimensions> AccessRange,
               range<dimensions> MemRange, id<dimensions> Offset) {}
-<<<<<<< HEAD
-=======
   void __init_esimd(__attribute__((opencl_global)) dataT *Ptr) {}
->>>>>>> 6c8b510a
 };
 
 template <int dimensions, access::mode accessmode, access::target accesstarget>
