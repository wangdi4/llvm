--- conflicted
+++ resolved
@@ -29,11 +29,7 @@
   // CHECK-NEXT: ![[MD_ii_count]] = !{!"llvm.loop.ii.count", i32 4}
   [[intel::ii(A)]] for (int i = 0; i != 10; ++i)
       a[i] = 0;
-<<<<<<< HEAD
-  // CHECK: ![[MD_II_2]] = distinct !{![[MD_II_2]], ![[MD_ii_count_2:[0-9]+]]}
-=======
   // CHECK: ![[MD_II_2]] = distinct !{![[MD_II_2]], ![[MP]], ![[MD_ii_count_2:[0-9]+]]}
->>>>>>> 6c8b510a
   // CHECK-NEXT: ![[MD_ii_count_2]] = !{!"llvm.loop.ii.count", i32 8}
   [[intel::ii(8)]] for (int i = 0; i != 10; ++i)
       a[i] = 0;
@@ -46,11 +42,7 @@
   // CHECK-NEXT: ![[MD_max_concurrency]] = !{!"llvm.loop.max_concurrency.count", i32 0}
   [[intel::max_concurrency(A)]] for (int i = 0; i != 10; ++i)
       a[i] = 0;
-<<<<<<< HEAD
-  // CHECK: ![[MD_MC_2]] = distinct !{![[MD_MC_2]], ![[MD_max_concurrency_2:[0-9]+]]}
-=======
   // CHECK: ![[MD_MC_2]] = distinct !{![[MD_MC_2]], ![[MP]], ![[MD_max_concurrency_2:[0-9]+]]}
->>>>>>> 6c8b510a
   // CHECK-NEXT: ![[MD_max_concurrency_2]] = !{!"llvm.loop.max_concurrency.count", i32 4}
   [[intel::max_concurrency(4)]] for (int i = 0; i != 10; ++i)
       a[i] = 0;
