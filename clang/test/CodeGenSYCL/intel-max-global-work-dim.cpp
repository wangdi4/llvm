--- conflicted
+++ resolved
@@ -24,15 +24,10 @@
     h.single_task<class kernel_name2>(
         []() [[intel::max_global_work_dim(2)]]{});
 
-<<<<<<< HEAD
-  kernel<class kernel_name2>(
-      []() [[intel::max_global_work_dim(2)]]{});
-=======
     Functor<2> f;
     h.single_task<class kernel_name3>(f);
   });
   return 0;
->>>>>>> 6c8b510a
 }
 
 // CHECK: define spir_kernel void @{{.*}}kernel_name1"() #0 {{.*}} !max_global_work_dim ![[NUM1:[0-9]+]]
