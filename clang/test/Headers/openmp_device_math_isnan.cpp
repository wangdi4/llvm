--- conflicted
+++ resolved
@@ -20,19 +20,6 @@
 
 double math(float f, double d) {
   double r = 0;
-<<<<<<< HEAD
-  // INT_RETURN: call i32 @__nv_isnanf(float
-  // AMD_INT_RETURN_SAFE: fcmp uno float
-  // AMD_INT_RETURN_FAST: sitofp i32 0 to double
-  // BOOL_RETURN: call i32 @__nv_isnanf(float
-  // AMD_BOOL_RETURN_SAFE: fcmp uno float
-  // AMD_BOOL_RETURN_FAST: icmp ne i32 0, 0
-  r += std::isnan(f);
-  // INT_RETURN: call i32 @__nv_isnand(double
-  // AMD_INT_RETURN_SAFE: fcmp uno double
-  // AMD_INT_RETURN_FAST: sitofp i32 0 to double
-  // BOOL_RETURN: call i32 @__nv_isnand(double
-=======
   // INT_RETURN: call noundef i32 @__nv_isnanf(float
   // AMD_INT_RETURN_SAFE: fcmp uno float
   // AMD_INT_RETURN_FAST: sitofp i32 0 to double
@@ -44,7 +31,6 @@
   // AMD_INT_RETURN_SAFE: fcmp uno double
   // AMD_INT_RETURN_FAST: sitofp i32 0 to double
   // BOOL_RETURN: call noundef i32 @__nv_isnand(double
->>>>>>> 7f4c3c22
   // AMD_BOOL_RETURN_SAFE: fcmp uno double
   // AMD_BOOL_RETURN_FAST: icmp ne i32 0, 0
   r += std::isnan(d);
