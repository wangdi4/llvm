--- conflicted
+++ resolved
@@ -33,7 +33,11 @@
 #endif
 #pragma OPENCL EXTENSION __cl_clang_non_portable_kernel_param_types : enable
 
-<<<<<<< HEAD
+#ifndef __cl_clang_bitfields
+#error "Missing __cl_clang_bitfields define"
+#endif
+#pragma OPENCL EXTENSION __cl_clang_bitfields : enable
+
 // TODO: Temporarily disabling the following test as a work around for the
 // SYCL codepath until the cl_khr_fp16 is restricted to only the sycldevice triple.
 // link to issue https://github.com/intel/llvm/issues/1814
@@ -58,30 +62,6 @@
 //#endif
 #pragma OPENCL EXTENSION cl_khr_int64_extended_atomics : enable
 // expectedwarning@-1{{unsupported OpenCL extension 'cl_khr_int64_extended_atomics' - ignoring}}
-=======
-#ifndef __cl_clang_bitfields
-#error "Missing __cl_clang_bitfields define"
-#endif
-#pragma OPENCL EXTENSION __cl_clang_bitfields : enable
-
-#ifdef cl_khr_fp16
-#error "Incorrect cl_khr_fp16 define"
-#endif
-#pragma OPENCL EXTENSION cl_khr_fp16: enable
-// expected-warning@-1{{unsupported OpenCL extension 'cl_khr_fp16' - ignoring}}
-
-#ifdef cl_khr_int64_base_atomics
-#error "Incorrect cl_khr_int64_base_atomics define"
-#endif
-#pragma OPENCL EXTENSION cl_khr_int64_base_atomics: enable
-// expected-warning@-1{{unsupported OpenCL extension 'cl_khr_int64_base_atomics' - ignoring}}
-
-#ifdef cl_khr_int64_extended_atomics
-#error "Incorrect cl_khr_int64_extended_atomics define"
-#endif
-#pragma OPENCL EXTENSION cl_khr_int64_extended_atomics: enable
-// expected-warning@-1{{unsupported OpenCL extension 'cl_khr_int64_extended_atomics' - ignoring}}
->>>>>>> 237c6924
 
 // Core features in CL 1.1
 
