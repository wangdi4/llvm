--- conflicted
+++ resolved
@@ -25,12 +25,6 @@
 
 // Check br i1 to make sure the loop is gone, there will still be a label branch for the infinite loop.
 // CHECK-LABEL: Helper
-<<<<<<< HEAD
-// CHECK: br label
-// CHECK-NOT: br i1
-// CHECK: br label
-=======
 // CHECK:         br label
 // CHECK-NOT:     br i1
-// CHECK:         br label
->>>>>>> d2da05de
+// CHECK:         br label