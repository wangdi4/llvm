--- conflicted
+++ resolved
@@ -90,9 +90,6 @@
     []() mutable
       __attribute__((noreturn)) { while(1); }; // expected-error {{expected body of lambda expression}}
   }
-<<<<<<< HEAD
-};
-=======
 };
 
 template <typename>
@@ -110,5 +107,4 @@
 struct U {
   template <typename T>
   void m_fn1(T x = 0[0); // expected-error{{expected ']'}} expected-note{{to match this '['}}
-} *U;
->>>>>>> cb0d13fc
+} *U;