--- conflicted
+++ resolved
@@ -22,11 +22,7 @@
 asm_func_2(unsigned int __leaf, unsigned long __d[]) {
   unsigned int __result;
 #ifdef SPIR_CHECK
-<<<<<<< HEAD
-  //expected-error@+2 {{invalid output constraint '=a' in asm}}
-=======
   //expected-error@+2 2{{invalid output constraint '=a' in asm}}
->>>>>>> b9509514
   __asm__("enclu"
           : "=a"(__result), "=b"(__d[0]), "=c"(__d[1]), "=d"(__d[2])
           : "a"(__leaf), "b"(__d[0]), "c"(__d[1]), "d"(__d[2])
@@ -62,11 +58,7 @@
 #ifdef SPIR_CHECK
   unsigned int i = 3;
   unsigned long d[4];
-<<<<<<< HEAD
-  //expected-note@+1 {{called by 'kernel_single_task'}}
-=======
   //expected-note@+1 2{{called by 'kernel_single_task}}
->>>>>>> b9509514
   asm_func_2(i, d);
 #endif // SPIR_CHECK
 #else
