--- conflicted
+++ resolved
@@ -41,18 +41,10 @@
   // Because the error is in two different kernels, we are given helpful notes for the origination of the error, twice.
   // expected-note@#call_usage {{called by 'operator()'}}
   // expected-note@#call_kernelFunc {{called by 'kernel_single_task<fake_kernel, (lambda at}}
-<<<<<<< HEAD
-  // expected-note@#call_isa_B 2{{called by 'operator()'}}
-  // expected-note@#call_rtti_kernel {{called by 'usage'}}
-  // expected-note@#rtti_kernel 2{{called by 'kernel1<kernel_name, (lambda at }}
-  // expected-note@#call_vla 2{{called by 'isa_B'}}
-  int index[p + 2]; // expected-error 2{{variable length arrays are not supported for the current target}}
-=======
   // expected-note@#call_isa_B {{called by 'operator()'}} //INTEL
   // expected-note@#rtti_kernel {{called by 'kernel1<kernel_name, (lambda at }} // INTEL
   // expected-note@#call_vla {{called by 'isa_B'}} // INTEL
   int index[p + 2]; // expected-error {{variable length arrays are not supported for the current target}} // INTEL
->>>>>>> bcfd779c
 }
 } // namespace Check_VLA_Restriction
 
@@ -84,17 +76,10 @@
     return false;
 
   Check_VLA_Restriction::restriction(7); //#call_vla
-<<<<<<< HEAD
-  int *ip = new int;                     // expected-error 2{{SYCL kernel cannot allocate storage}}
-  int i;
-  int *p3 = new (&i) int;                                    // no error on placement new
-  OverloadedNewDelete *x = new (struct OverloadedNewDelete); // expected-note 2{{called by 'isa_B'}}
-=======
   int *ip = new int;                     // expected-error {{SYCL kernel cannot allocate storage}} // INTEL
   int i;
   int *p3 = new (&i) int;                                    // no error on placement new
   OverloadedNewDelete *x = new (struct OverloadedNewDelete); // expected-note {{called by 'isa_B'}} // INTEL
->>>>>>> bcfd779c
   auto y = new struct OverloadedNewDelete[5];
   (void)typeid(int);                // expected-error {{SYCL kernel cannot use rtti}}
   return dynamic_cast<B *>(a) != 0; // expected-error {{SYCL kernel cannot use rtti}}
@@ -102,11 +87,7 @@
 
 template <typename N, typename L>
 __attribute__((sycl_kernel)) void kernel1(L l) {
-<<<<<<< HEAD
-  l(); //#rtti_kernel  // expected-note 6{{called by 'kernel1<kernel_name, (lambda at }}
-=======
   l(); //#rtti_kernel  // expected-note 3{{called by 'kernel1<kernel_name, (lambda at }} // INTEL
->>>>>>> bcfd779c
 }
 } // namespace Check_RTTI_Restriction
 
@@ -226,15 +207,9 @@
     // expected-error@+1 {{SYCL kernel cannot use a non-const global variable}}
     b.f(); // expected-error {{SYCL kernel cannot call a virtual function}}
 
-<<<<<<< HEAD
-  Check_RTTI_Restriction::kernel1<class kernel_name>([]() { //#call_rtti_kernel // expected-note 3{{called by 'usage'}}
-    Check_RTTI_Restriction::A *a;
-    Check_RTTI_Restriction::isa_B(a); //#call_isa_B  // expected-note 6{{called by 'operator()'}}
-=======
   Check_RTTI_Restriction::kernel1<class kernel_name>([]() { //#call_rtti_kernel // INTEL
     Check_RTTI_Restriction::A *a;
     Check_RTTI_Restriction::isa_B(a); //#call_isa_B  // expected-note 3{{called by 'operator()'}} // INTEL
->>>>>>> bcfd779c
   });
 
   // ======= Float128 Not Allowed in Kernel ==========
@@ -392,11 +367,7 @@
 
 template <typename name, typename Func>
 __attribute__((sycl_kernel)) void kernel_single_task(Func kernelFunc) {
-<<<<<<< HEAD
-  kernelFunc(); //#call_kernelFunc // expected-note 7{{called by 'kernel_single_task<fake_kernel, (lambda at}}
-=======
   kernelFunc(); //#call_kernelFunc // expected-note 3{{called by 'kernel_single_task<fake_kernel, (lambda at}} // INTEL
->>>>>>> bcfd779c
 }
 
 int main() {
@@ -413,11 +384,7 @@
   auto notACrime = &commitInfraction;
 
   kernel_single_task<class fake_kernel>([=]() {
-<<<<<<< HEAD
-    usage(&addInt); //#call_usage // expected-note 5{{called by 'operator()'}}
-=======
     usage(&addInt); //#call_usage // expected-note {{called by 'operator()'}} // INTEL
->>>>>>> bcfd779c
     a_type *p;
     use2(ab, p); // expected-note 2{{called by 'operator()'}}
   });
