// RUN: %clang_cc1 -fsycl -fsycl-is-device -fsyntax-only -verify -pedantic %s

// Test for Intel FPGA loop attributes applied not to a loop
void foo() {
  // expected-error@+1 {{intelfpga loop attributes must be applied to for, while, or do statements}}
  [[intelfpga::ivdep]] int a[10];
  // expected-error@+1 {{intelfpga loop attributes must be applied to for, while, or do statements}}
  [[intelfpga::ivdep(2)]] int b[10];
// INTEL_CUSTOMIZATION
  // expected-error@+1 {{intelfpga loop attributes must be applied to for, while, or do statements}}
  [[intelfpga::ivdep_exp]] int a_exp[10];
  // expected-error@+1 {{intelfpga loop attributes must be applied to for, while, or do statements}}
  [[intelfpga::ivdep_exp(2)]] int b_exp[10];
// end INTEL_CUSTOMIZATION
  // expected-error@+1 {{intelfpga loop attributes must be applied to for, while, or do statements}}
  [[intelfpga::ii(2)]] int c[10];
  // expected-error@+1 {{intelfpga loop attributes must be applied to for, while, or do statements}}
  [[intelfpga::max_concurrency(2)]] int d[10];

  int arr[10];
  // expected-error@+1 {{intelfpga loop attributes must be applied to for, while, or do statements}}
  [[intelfpga::ivdep_exp(arr)]] int e[10]; // INTEL
  // expected-error@+1 {{intelfpga loop attributes must be applied to for, while, or do statements}}
<<<<<<< HEAD
  [[intelfpga::ivdep_exp(arr, 2)]] int f[10]; // INTEL
=======
  [[intelfpga::ivdep(arr, 2)]] int f[10];

  // expected-error@+1 {{intelfpga loop attributes must be applied to for, while, or do statements}}
  [[intelfpga::disable_loop_pipelining]] int g[10];
  // expected-error@+1 {{intelfpga loop attributes must be applied to for, while, or do statements}}
  [[intelfpga::loop_coalesce(2)]] int h[10];
  // expected-error@+1 {{intelfpga loop attributes must be applied to for, while, or do statements}}
  [[intelfpga::max_interleaving(4)]] int i[10];
  // expected-error@+1 {{intelfpga loop attributes must be applied to for, while, or do statements}}
  [[intelfpga::speculated_iterations(6)]] int j[10];
>>>>>>> 886194d2
}

// Test for incorrect number of arguments for Intel FPGA loop attributes
void boo() {
  int a[10];
  int b[10];
// INTEL_CUSTOMIZATION
  // expected-warning@+1 {{'ivdep' attribute takes no more than 1 argument - attribute ignored}}
  [[intelfpga::ivdep(2,2)]]
  for (int i = 0; i != 10; ++i)
    a[i] = 0;
// end INTEL_CUSTOMIZATION
  // expected-error@+1 {{duplicate argument to 'ivdep'. attribute requires one or both of a safelen and array}}
  [[intelfpga::ivdep_exp(2,2)]] // INTEL
  for (int i = 0; i != 10; ++i)
    a[i] = 0;
  // expected-warning@+1 {{'ii' attribute takes at least 1 argument - attribute ignored}}
  [[intelfpga::ii]]
  for (int i = 0; i != 10; ++i)
    a[i] = 0;
  // expected-warning@+1 {{'ii' attribute takes no more than 1 argument - attribute ignored}}
  [[intelfpga::ii(2,2)]]
  for (int i = 0; i != 10; ++i)
    a[i] = 0;
  // expected-warning@+1 {{'max_concurrency' attribute takes at least 1 argument - attribute ignored}}
  [[intelfpga::max_concurrency]]
  for (int i = 0; i != 10; ++i)
    a[i] = 0;
  // expected-warning@+1 {{'max_concurrency' attribute takes no more than 1 argument - attribute ignored}}
  [[intelfpga::max_concurrency(2,2)]]
  for (int i = 0; i != 10; ++i)
    a[i] = 0;
  // expected-error@+1 {{duplicate argument to 'ivdep'. attribute requires one or both of a safelen and array}}
  [[intelfpga::ivdep_exp(2, 3)]] for (int i = 0; i != 10; ++i) // INTEL
      a[i] = 0;
  // expected-error@+1 {{duplicate argument to 'ivdep'. attribute requires one or both of a safelen and array}}
  [[intelfpga::ivdep_exp(a, b)]] for (int i = 0; i != 10; ++i) // INTEL
      a[i] = 0;
  // expected-error@+1 {{unknown argument to 'ivdep'. Expected integer or array variable}}
  [[intelfpga::ivdep_exp(2, 3.0)]] for (int i = 0; i != 10; ++i) // INTEL
      a[i] = 0;

  // expected-warning@+1 {{'disable_loop_pipelining' attribute takes no more than 0 arguments - attribute ignored}}
  [[intelfpga::disable_loop_pipelining(0)]] for (int i = 0; i != 10; ++i)
      a[i] = 0;
  // expected-warning@+1 {{'loop_coalesce' attribute takes no more than 1 argument - attribute ignored}}
  [[intelfpga::loop_coalesce(2, 3)]] for (int i = 0; i != 10; ++i)
      a[i] = 0;
  // expected-warning@+1 {{'max_interleaving' attribute takes at least 1 argument - attribute ignored}}
  [[intelfpga::max_interleaving]] for (int i = 0; i != 10; ++i)
      a[i] = 0;
  // expected-warning@+1 {{'max_interleaving' attribute takes no more than 1 argument - attribute ignored}}
  [[intelfpga::max_interleaving(2, 4)]] for (int i = 0; i != 10; ++i)
      a[i] = 0;
  // expected-warning@+1 {{'speculated_iterations' attribute takes at least 1 argument - attribute ignored}}
  [[intelfpga::speculated_iterations]] for (int i = 0; i != 10; ++i)
      a[i] = 0;
  // expected-warning@+1 {{'speculated_iterations' attribute takes no more than 1 argument - attribute ignored}}
  [[intelfpga::speculated_iterations(1, 2)]] for (int i = 0; i != 10; ++i)
      a[i] = 0;
}

// Test for incorrect argument value for Intel FPGA loop attributes
void goo() {
  int a[10];
  // no diagnostics are expected
  [[intelfpga::disable_loop_pipelining]] for (int i = 0; i != 10; ++i)
      a[i] = 0;
  // no diagnostics are expected
  [[intelfpga::max_concurrency(0)]]
  for (int i = 0; i != 10; ++i)
    a[i] = 0;
// INTEL_CUSTOMIZATION
  // expected-error@+1 {{'ivdep' attribute requires a positive integral compile time constant expression}}
  [[intelfpga::ivdep(0)]]
  for (int i = 0; i != 10; ++i)
    a[i] = 0;
// end INTEL_CUSTOMIZATION
  // expected-error@+1 {{'ivdep' attribute requires a positive integral compile time constant expression}}
  [[intelfpga::ivdep_exp(0)]] // INTEL
  for (int i = 0; i != 10; ++i)
    a[i] = 0;
  // expected-error@+1 {{'ii' attribute requires a positive integral compile time constant expression}}
  [[intelfpga::ii(0)]]
  for (int i = 0; i != 10; ++i)
    a[i] = 0;
  // expected-error@+1 {{'max_concurrency' attribute requires a non-negative integral compile time constant expression}}
  [[intelfpga::max_concurrency(-1)]] for (int i = 0; i != 10; ++i)
      a[i] = 0;
  // expected-error@+1 {{'loop_coalesce' attribute requires a positive integral compile time constant expression}}
  [[intelfpga::loop_coalesce(0)]] for (int i = 0; i != 10; ++i)
      a[i] = 0;
  // expected-error@+1 {{'max_interleaving' attribute requires a non-negative integral compile time constant expression}}
  [[intelfpga::max_interleaving(-1)]] for (int i = 0; i != 10; ++i)
      a[i] = 0;
  // expected-error@+1 {{'speculated_iterations' attribute requires a non-negative integral compile time constant expression}}
  [[intelfpga::speculated_iterations(-1)]] for (int i = 0; i != 10; ++i)
      a[i] = 0;
  // expected-error@+1 {{unknown argument to 'ivdep'. Expected integer or array variable}}
  [[intelfpga::ivdep_exp("test123")]] // INTEL
  for (int i = 0; i != 10; ++i)
    a[i] = 0;
  // expected-error@+1 {{'ii' attribute requires an integer constant}}
  [[intelfpga::ii("test123")]]
  for (int i = 0; i != 10; ++i)
    a[i] = 0;
  // expected-error@+1 {{'max_concurrency' attribute requires an integer constant}}
<<<<<<< HEAD
  [[intelfpga::max_concurrency("test123")]]
  for (int i = 0; i != 10; ++i)
    a[i] = 0;
// INTEL_CUSTOMIZATION
  // expected-error@+1 {{'ivdep' attribute requires an integer constant}}
=======
  [[intelfpga::max_concurrency("test123")]] for (int i = 0; i != 10; ++i)
      a[i] = 0;
  // expected-error@+1 {{'loop_coalesce' attribute requires an integer constant}}
  [[intelfpga::loop_coalesce("test123")]] for (int i = 0; i != 10; ++i)
      a[i] = 0;
  // expected-error@+1 {{'max_interleaving' attribute requires an integer constant}}
  [[intelfpga::max_interleaving("test123")]] for (int i = 0; i != 10; ++i)
      a[i] = 0;
  // expected-error@+1 {{'speculated_iterations' attribute requires an integer constant}}
  [[intelfpga::speculated_iterations("test123")]] for (int i = 0; i != 10; ++i)
      a[i] = 0;
  // expected-error@+1 {{unknown argument to 'ivdep'. Expected integer or array variable}}
>>>>>>> 886194d2
  [[intelfpga::ivdep("test123")]] for (int i = 0; i != 10; ++i)
      a[i] = 0;
// end INTEL_CUSTOMIZATION
  // expected-error@+1 {{unknown argument to 'ivdep'. Expected integer or array variable}}
  [[intelfpga::ivdep_exp("test123")]] for (int i = 0; i != 10; ++i) // INTEL
      a[i] = 0;
  // no diagnostics are expected
  [[intelfpga::ivdep_exp(a, 2)]] for (int i = 0; i != 10; ++i) // INTEL
      a[i] = 0;
  // no diagnostics are expected
  [[intelfpga::ivdep_exp(2, a)]] for (int i = 0; i != 10; ++i) // INTEL
      a[i] = 0;
}

// Test for Intel FPGA loop attributes duplication
void zoo() {
  int a[10];
  // no diagnostics are expected
  [[intelfpga::ivdep_exp]] // INTEL
  [[intelfpga::max_concurrency(2)]]
  for (int i = 0; i != 10; ++i)
    a[i] = 0;
  [[intelfpga::ivdep_exp]] // INTEL
  // expected-warning@+2 {{ignoring redundant Intel FPGA loop attribute 'ivdep': safelen INF >= safelen INF}}
  // expected-note@-2 {{previous attribute is here}}
  [[intelfpga::ivdep_exp]] // INTEL
  for (int i = 0; i != 10; ++i)
    a[i] = 0;
  [[intelfpga::ivdep_exp]] // INTEL
  // expected-warning@+2 {{ignoring redundant Intel FPGA loop attribute 'ivdep': safelen INF >= safelen 2}}
  // expected-note@-2 {{previous attribute is here}}
    [[intelfpga::ivdep_exp(2)]] // INTEL
  for (int i = 0; i != 10; ++i)
    a[i] = 0;
  [[intelfpga::ivdep_exp(2)]] // INTEL
  // expected-warning@-1 {{ignoring redundant Intel FPGA loop attribute 'ivdep': safelen 4 >= safelen 2}}
  // expected-note@+1 {{previous attribute is here}}
  [[intelfpga::ivdep_exp(4)]] // INTEL
  for (int i = 0; i != 10; ++i)
    a[i] = 0;
  [[intelfpga::max_concurrency(2)]]
  // expected-error@-1 {{duplicate Intel FPGA loop attribute 'max_concurrency'}}
  [[intelfpga::max_concurrency(2)]]
  for (int i = 0; i != 10; ++i)
    a[i] = 0;
  [[intelfpga::ii(2)]]
  // expected-error@-1 {{duplicate Intel FPGA loop attribute 'ii'}}
  [[intelfpga::ii(2)]]
  for (int i = 0; i != 10; ++i)
    a[i] = 0;
  [[intelfpga::ii(2)]]
  // expected-error@-1 {{duplicate Intel FPGA loop attribute 'ii'}}
  [[intelfpga::max_concurrency(2)]]
  [[intelfpga::ii(2)]] for (int i = 0; i != 10; ++i)
      a[i] = 0;
  [[intelfpga::disable_loop_pipelining]]
  // expected-error@-1 {{duplicate Intel FPGA loop attribute 'disable_loop_pipelining'}}
  [[intelfpga::disable_loop_pipelining]] for (int i = 0; i != 10; ++i)
      a[i] = 0;
  [[intelfpga::loop_coalesce(2)]]
  // expected-error@-1 {{duplicate Intel FPGA loop attribute 'loop_coalesce'}}
  [[intelfpga::max_interleaving(1)]]
  [[intelfpga::loop_coalesce]] for (int i = 0; i != 10; ++i)
      a[i] = 0;
  [[intelfpga::max_interleaving(1)]]
  // expected-error@-1 {{duplicate Intel FPGA loop attribute 'max_interleaving'}}
  [[intelfpga::speculated_iterations(1)]]
  [[intelfpga::max_interleaving(4)]] for (int i = 0; i != 10; ++i)
      a[i] = 0;
  [[intelfpga::speculated_iterations(1)]]
  // expected-error@-1 {{duplicate Intel FPGA loop attribute 'speculated_iterations'}}
  [[intelfpga::loop_coalesce]]
  [[intelfpga::speculated_iterations(2)]] for (int i = 0; i != 10; ++i)
      a[i] = 0;

// INTEL_CUSTOMIZATION
  [[intelfpga::ivdep]]
  // expected-error@-1 {{duplicate Intel FPGA loop attribute 'ivdep'}}
  [[intelfpga::ivdep]]
  for (int i = 0; i != 10; ++i)
    a[i] = 0;
// end INTEL_CUSTOMIZATION
  [[intelfpga::ivdep_exp]] // INTEL
  // expected-warning@+2 {{ignoring redundant Intel FPGA loop attribute 'ivdep': safelen INF >= safelen INF}}
  // expected-note@-2 {{previous attribute is here}}
  [[intelfpga::ivdep_exp]] // INTEL
  for (int i = 0; i != 10; ++i)
    a[i] = 0;
// INTEL_CUSTOMIZATION
  [[intelfpga::ivdep]]
  // expected-error@-1 {{duplicate Intel FPGA loop attribute 'ivdep'}}
  [[intelfpga::ivdep(2)]]
  for (int i = 0; i != 10; ++i)
    a[i] = 0;
// end INTEL_CUSTOMIZATION
  [[intelfpga::ivdep_exp(2)]] // INTEL
  // expected-warning@-1 {{ignoring redundant Intel FPGA loop attribute 'ivdep': safelen INF >= safelen 2}}
  // expected-note@+1 {{previous attribute is here}}
  [[intelfpga::ivdep_exp]] // INTEL
  for (int i = 0; i != 10; ++i)
    a[i] = 0;
// INTEL_CUSTOMIZATION
  [[intelfpga::ivdep(2)]]
  // expected-error@-1 {{duplicate Intel FPGA loop attribute 'ivdep'}}
  [[intelfpga::ivdep(4)]]
  for (int i = 0; i != 10; ++i)
    a[i] = 0;
// end INTEL_CUSTOMIZATION
  [[intelfpga::ivdep_exp(a, 2)]] // INTEL
  // expected-warning@-1 {{ignoring redundant Intel FPGA loop attribute 'ivdep': safelen INF >= safelen 2}}
  // expected-note@+1 {{previous attribute is here}}
  [[intelfpga::ivdep_exp(a)]] // INTEL
  for (int i = 0; i != 10; ++i)
    a[i] = 0;
  [[intelfpga::ivdep_exp(2)]] // INTEL
  // expected-warning@-1 {{ignoring redundant Intel FPGA loop attribute 'ivdep': safelen 4 >= safelen 2}}
  // expected-note@+1 {{previous attribute is here}}
  [[intelfpga::ivdep_exp(4)]] // INTEL
  for (int i = 0; i != 10; ++i)
    a[i] = 0;

  // no diagnostics are expected
  [[intelfpga::ivdep_exp(a)]] // INTEL
  [[intelfpga::ivdep_exp(2)]] // INTEL
  for (int i = 0; i != 10; ++i)
    a[i] = 0;

  [[intelfpga::ivdep_exp(a, 2)]] // INTEL
  // expected-warning@-1 {{ignoring redundant Intel FPGA loop attribute 'ivdep': safelen INF >= safelen 2}}
  // expected-note@+1 {{previous attribute is here}}
  [[intelfpga::ivdep_exp]] // INTEL
  for (int i = 0; i != 10; ++i)
    a[i] = 0;

  // Ensure we only diagnose conflict with the 'worst', not all.
  // expected-warning@+1 {{ignoring redundant Intel FPGA loop attribute 'ivdep': safelen 5 >= safelen 3}}
  [[intelfpga::ivdep_exp(3)]] // INTEL
  // expected-warning@+1 {{ignoring redundant Intel FPGA loop attribute 'ivdep': safelen 5 >= safelen 4}}
  [[intelfpga::ivdep_exp(4)]] // INTEL
  // expected-note@+1 2 {{previous attribute is here}}
  [[intelfpga::ivdep_exp(5)]] // INTEL
  for (int i = 0; i != 10; ++i)
    a[i] = 0;

  [[intelfpga::ivdep_exp(a, 2)]] // INTEL
  // expected-warning@-1 {{ignoring redundant Intel FPGA loop attribute 'ivdep': safelen 3 >= safelen 2}}
  // expected-note@+1 {{previous attribute is here}}
  [[intelfpga::ivdep_exp(a, 3)]] // INTEL
  for (int i = 0; i != 10; ++i)
    a[i] = 0;
}

// Test for Intel FPGA loop attributes compatibility
void loop_attrs_compatibility() {
  int a[10];
  // no diagnostics are expected
  [[intelfpga::disable_loop_pipelining]]
  [[intelfpga::loop_coalesce]] for (int i = 0; i != 10; ++i)
      a[i] = 0;
  // expected-error@+1 {{disable_loop_pipelining and max_interleaving attributes are not compatible}}
  [[intelfpga::disable_loop_pipelining]]
  [[intelfpga::max_interleaving(0)]] for (int i = 0; i != 10; ++i)
      a[i] = 0;
  // expected-error@+1 {{disable_loop_pipelining and speculated_iterations attributes are not compatible}}
  [[intelfpga::speculated_iterations(0)]]
  [[intelfpga::disable_loop_pipelining]] for (int i = 0; i != 10; ++i)
      a[i] = 0;
  // expected-error@+1 {{disable_loop_pipelining and max_concurrency attributes are not compatible}}
  [[intelfpga::disable_loop_pipelining]]
  [[intelfpga::max_concurrency(0)]] for (int i = 0; i != 10; ++i)
      a[i] = 0;
  // expected-error@+1 {{disable_loop_pipelining and ii attributes are not compatible}}
  [[intelfpga::ii(10)]]
  [[intelfpga::disable_loop_pipelining]] for (int i = 0; i != 10; ++i)
      a[i] = 0;
  // expected-error@+1 {{disable_loop_pipelining and ivdep attributes are not compatible}}
  [[intelfpga::disable_loop_pipelining]]
  [[intelfpga::ivdep]] for (int i = 0; i != 10; ++i)
      a[i] = 0;
}

template<int A, int B, int C>
void ivdep_dependent() {
  int a[10];
// INTEL_CUSTOMIZATION
  // test this again to ensure we skip properly during instantiation.
  [[intelfpga::ivdep(3)]]
  // expected-error@-1 {{duplicate Intel FPGA loop attribute 'ivdep'}}
  [[intelfpga::ivdep(5)]]
  for (int i = 0; i != 10; ++i)
    a[i] = 0;
// end INTEL_CUSTOMIZATION
  [[intelfpga::ivdep_exp(3)]] // INTEL
  // expected-warning@-1 2{{ignoring redundant Intel FPGA loop attribute 'ivdep': safelen 5 >= safelen 3}}
  // expected-note@+1 2{{previous attribute is here}}
  [[intelfpga::ivdep_exp(5)]] // INTEL
  for (int i = 0; i != 10; ++i)
    a[i] = 0;

// INTEL_CUSTOMIZATION
  // expected-error@+1 {{'ivdep' attribute requires a positive integral compile time constant expression}}
  [[intelfpga::ivdep(C)]]
  for (int i = 0; i != 10; ++i)
    a[i] = 0;
// end INTEL_CUSTOMIZATION

  [[intelfpga::ivdep_exp(C)]] // INTEL
  // expected-error@-1 {{'ivdep' attribute requires a positive integral compile time constant expression}}
  for (int i = 0; i != 10; ++i)
    a[i] = 0;

// INTEL_CUSTOMIZATION
  // expected-error@+1 {{duplicate Intel FPGA loop attribute 'ivdep'}}
  [[intelfpga::ivdep(A)]]
  [[intelfpga::ivdep(B)]]
  for (int i = 0; i != 10; ++i)
    a[i] = 0;
// end INTEL_CUSTOMIZATION

  // expected-warning@+3 {{ignoring redundant Intel FPGA loop attribute 'ivdep': safelen 4 >= safelen 2}}
  // expected-note@+1 {{previous attribute is here}}
  [[intelfpga::ivdep_exp(A)]] // INTEL
  [[intelfpga::ivdep_exp(B)]] // INTEL
  // expected-warning@-2 {{ignoring redundant Intel FPGA loop attribute 'ivdep': safelen 4 >= safelen 2}}
  // expected-note@-2 {{previous attribute is here}}
  for (int i = 0; i != 10; ++i)
    a[i] = 0;

  (void)[]() {
  // expected-warning@+3 2{{ignoring redundant Intel FPGA loop attribute 'ivdep': safelen INF >= safelen INF}}
  // expected-note@+1 2{{previous attribute is here}}
  [[intelfpga::ivdep_exp]] // INTEL
  [[intelfpga::ivdep_exp]] // INTEL
    while(true);
  };
}

template <int A, int B, int C>
void ii_dependent() {
  int a[10];
  // expected-error@+1 {{'ii' attribute requires a positive integral compile time constant expression}}
  [[intelfpga::ii(C)]]
  for (int i = 0; i != 10; ++i)
    a[i] = 0;

  // expected-error@+1 {{duplicate Intel FPGA loop attribute 'ii'}}
  [[intelfpga::ii(A)]]
  [[intelfpga::ii(B)]]
  for (int i = 0; i != 10; ++i)
    a[i] = 0;
}

template <int A, int B, int C>
void max_concurrency_dependent() {
  int a[10];
  // expected-error@+1 {{'max_concurrency' attribute requires a non-negative integral compile time constant expression}}
  [[intelfpga::max_concurrency(C)]]
  for (int i = 0; i != 10; ++i)
    a[i] = 0;

  // expected-error@+1 {{duplicate Intel FPGA loop attribute 'max_concurrency'}}
  [[intelfpga::max_concurrency(A)]]
  [[intelfpga::max_concurrency(B)]]
  for (int i = 0; i != 10; ++i)
    a[i] = 0;
}

template <typename name, typename Func>
__attribute__((sycl_kernel)) void kernel_single_task(Func kernelFunc) {
  kernelFunc();
}

int main() {
  kernel_single_task<class kernel_function>([]() {
    foo();
    boo();
    goo();
    zoo();
    loop_attrs_compatibility();
    ivdep_dependent<4, 2, 1>();
    //expected-note@-1 +{{in instantiation of function template specialization}}
    ivdep_dependent<2, 4, -1>();
    //expected-note@-1 +{{in instantiation of function template specialization}}
    ii_dependent<2, 4, -1>();
    //expected-note@-1 +{{in instantiation of function template specialization}}
    max_concurrency_dependent<1, 4, -2>();
    //expected-note@-1 +{{in instantiation of function template specialization}}
  });
  return 0;
}<|MERGE_RESOLUTION|>--- conflicted
+++ resolved
@@ -21,10 +21,7 @@
   // expected-error@+1 {{intelfpga loop attributes must be applied to for, while, or do statements}}
   [[intelfpga::ivdep_exp(arr)]] int e[10]; // INTEL
   // expected-error@+1 {{intelfpga loop attributes must be applied to for, while, or do statements}}
-<<<<<<< HEAD
   [[intelfpga::ivdep_exp(arr, 2)]] int f[10]; // INTEL
-=======
-  [[intelfpga::ivdep(arr, 2)]] int f[10];
 
   // expected-error@+1 {{intelfpga loop attributes must be applied to for, while, or do statements}}
   [[intelfpga::disable_loop_pipelining]] int g[10];
@@ -34,7 +31,6 @@
   [[intelfpga::max_interleaving(4)]] int i[10];
   // expected-error@+1 {{intelfpga loop attributes must be applied to for, while, or do statements}}
   [[intelfpga::speculated_iterations(6)]] int j[10];
->>>>>>> 886194d2
 }
 
 // Test for incorrect number of arguments for Intel FPGA loop attributes
@@ -142,13 +138,6 @@
   for (int i = 0; i != 10; ++i)
     a[i] = 0;
   // expected-error@+1 {{'max_concurrency' attribute requires an integer constant}}
-<<<<<<< HEAD
-  [[intelfpga::max_concurrency("test123")]]
-  for (int i = 0; i != 10; ++i)
-    a[i] = 0;
-// INTEL_CUSTOMIZATION
-  // expected-error@+1 {{'ivdep' attribute requires an integer constant}}
-=======
   [[intelfpga::max_concurrency("test123")]] for (int i = 0; i != 10; ++i)
       a[i] = 0;
   // expected-error@+1 {{'loop_coalesce' attribute requires an integer constant}}
@@ -160,11 +149,6 @@
   // expected-error@+1 {{'speculated_iterations' attribute requires an integer constant}}
   [[intelfpga::speculated_iterations("test123")]] for (int i = 0; i != 10; ++i)
       a[i] = 0;
-  // expected-error@+1 {{unknown argument to 'ivdep'. Expected integer or array variable}}
->>>>>>> 886194d2
-  [[intelfpga::ivdep("test123")]] for (int i = 0; i != 10; ++i)
-      a[i] = 0;
-// end INTEL_CUSTOMIZATION
   // expected-error@+1 {{unknown argument to 'ivdep'. Expected integer or array variable}}
   [[intelfpga::ivdep_exp("test123")]] for (int i = 0; i != 10; ++i) // INTEL
       a[i] = 0;
