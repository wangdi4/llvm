// RUN: %clang_cc1 -fsycl-is-device -internal-isystem %S/Inputs -sycl-std=2020 -fsyntax-only -verify -pedantic %s

#include "sycl.hpp"

sycl::queue deviceQueue;

// Test for Intel FPGA loop attributes applied not to a loop
void foo() {
  // expected-error@+1 {{'ivdep' attribute cannot be applied to a declaration}}
  [[intel::ivdep]] int a[10];
  // expected-error@+1 {{'initiation_interval' attribute only applies to 'for', 'while', 'do' statements, and functions}}
  [[intel::initiation_interval(2)]] int c[10];
  // expected-error@+1 {{'max_concurrency' attribute only applies to 'for', 'while', 'do' statements, and functions}}
  [[intel::max_concurrency(2)]] int d[10];
  // expected-error@+1 {{'disable_loop_pipelining' attribute only applies to 'for', 'while', 'do' statements, and functions}}
  [[intel::disable_loop_pipelining]] int g[10];
  // expected-error@+1 {{'loop_coalesce' attribute cannot be applied to a declaration}}
  [[intel::loop_coalesce(2)]] int h[10];
  // expected-error@+1 {{'max_interleaving' attribute cannot be applied to a declaration}}
  [[intel::max_interleaving(4)]] int i[10];
  // expected-error@+1 {{'speculated_iterations' attribute cannot be applied to a declaration}}
  [[intel::speculated_iterations(6)]] int j[10];
  // expected-error@+1 {{'nofusion' attribute cannot be applied to a declaration}}
  [[intel::nofusion]] int k[10];
  // expected-error@+1{{'loop_count_avg' attribute cannot be applied to a declaration}}
  [[intel::loop_count_avg(6)]] int l[10];
  // expected-error@+1{{'loop_count' attribute cannot be applied to a declaration}}
  [[intel::loop_count(8)]] int m[10];
  // expected-error@+1 {{'max_reinvocation_delay' attribute cannot be applied to a declaration}}
  [[intel::max_reinvocation_delay(1)]] int n[10];
}

// Test for deprecated spelling of Intel FPGA loop attributes
void foo_deprecated() {
  int a[10];
  // expected-warning@+1 {{unknown attribute 'ivdep' ignored}}
  [[intelfpga::ivdep(2)]] for (int i = 0; i != 10; ++i)
      a[i] = 0;

  // expected-warning@+1 {{unknown attribute 'ii' ignored}}
  [[intelfpga::ii(2)]] for (int i = 0; i != 10; ++i)
      a[i] = 0;

  // expected-warning@+2 {{attribute 'intel::ii' is deprecated}}
  // expected-note@+1 {{did you mean to use 'intel::initiation_interval' instead?}}
  [[intel::ii(2)]] for (int i = 0; i != 10; ++i)
      a[i] = 0;

  // expected-warning@+1 {{unknown attribute 'max_concurrency' ignored}}
  [[intelfpga::max_concurrency(4)]] for (int i = 0; i != 10; ++i)
      a[i] = 0;

  // expected-warning@+1 {{unknown attribute 'max_interleaving' ignored}}
  [[intelfpga::max_interleaving(2)]] for (int i = 0; i != 10; ++i)
      a[i] = 0;

  // expected-warning@+1 {{unknown attribute 'disable_loop_pipelining' ignored}}
  [[intelfpga::disable_loop_pipelining]] for (int i = 0; i != 10; ++i)
      a[i] = 0;

  // expected-warning@+1 {{unknown attribute 'loop_coalesce' ignored}}
  [[intelfpga::loop_coalesce(2)]] for (int i = 0; i != 10; ++i)
      a[i] = 0;

  // expected-warning@+1 {{unknown attribute 'speculated_iterations' ignored}}
  [[intelfpga::speculated_iterations(6)]] for (int i = 0; i != 10; ++i)
      a[i] = 0;
}

// Test for incorrect number of arguments for Intel FPGA loop attributes
void boo() {
  int a[10];
  int b[10];
  // expected-error@+1 {{duplicate argument to 'ivdep'; attribute requires one or both of a safelen and array}}
  [[intel::ivdep(2, 2)]] for (int i = 0; i != 10; ++i)
      a[i] = 0;
  // expected-error@+1 {{'initiation_interval' attribute takes one argument}}
  [[intel::initiation_interval]] for (int i = 0; i != 10; ++i)
      a[i] = 0;
  // expected-error@+1 {{'initiation_interval' attribute takes one argument}}
  [[intel::initiation_interval(2, 2)]] for (int i = 0; i != 10; ++i)
      a[i] = 0;
  // expected-error@+1 {{'max_concurrency' attribute takes one argument}}
  [[intel::max_concurrency]] for (int i = 0; i != 10; ++i)
      a[i] = 0;
  // expected-error@+1 {{'max_concurrency' attribute takes one argument}}
  [[intel::max_concurrency(2, 2)]] for (int i = 0; i != 10; ++i)
      a[i] = 0;

  // expected-error@+1 {{duplicate argument to 'ivdep'; attribute requires one or both of a safelen and array}}
  [[intel::ivdep(2, 3)]] for (int i = 0; i != 10; ++i)
      a[i] = 0;
  // expected-error@+1 {{duplicate argument to 'ivdep'; attribute requires one or both of a safelen and array}}
  [[intel::ivdep(a, b)]] for (int i = 0; i != 10; ++i)
      a[i] = 0;
  // expected-error@+1 {{unknown argument to 'ivdep'; expected integer or array variable}}
  [[intel::ivdep(2, 3.0)]] for (int i = 0; i != 10; ++i)
      a[i] = 0;

  // expected-error@+1 {{'disable_loop_pipelining' attribute takes no arguments}}
  [[intel::disable_loop_pipelining(0)]] for (int i = 0; i != 10; ++i)
      a[i] = 0;
  // expected-error@+1 {{'loop_coalesce' attribute takes no more than 1 argument}}
  [[intel::loop_coalesce(2, 3)]] for (int i = 0; i != 10; ++i)
      a[i] = 0;
  // expected-error@+1 {{'max_interleaving' attribute takes one argument}}
  [[intel::max_interleaving]] for (int i = 0; i != 10; ++i)
      a[i] = 0;
  // expected-error@+1 {{'max_interleaving' attribute takes one argument}}
  [[intel::max_interleaving(2, 4)]] for (int i = 0; i != 10; ++i)
      a[i] = 0;
  // expected-error@+1 {{'speculated_iterations' attribute takes one argument}}
  [[intel::speculated_iterations]] for (int i = 0; i != 10; ++i)
      a[i] = 0;
  // expected-error@+1 {{'speculated_iterations' attribute takes one argument}}
  [[intel::speculated_iterations(1, 2)]] for (int i = 0; i != 10; ++i)
      a[i] = 0;
  // expected-error@+1 {{'nofusion' attribute takes no arguments}}
  [[intel::nofusion(0)]] for (int i = 0; i != 10; ++i)
      a[i] = 0;
  // expected-error@+1 {{'loop_count_avg' attribute takes one argument}}
  [[intel::loop_count_avg(3, 6)]] for (int i = 0; i != 10; ++i)
      a[i] = 0;
  // expected-error@+1 {{'loop_count' attribute takes one argument}}
  [[intel::loop_count(6, 9)]] for (int i = 0; i != 10; ++i)
      a[i] = 0;
  // expected-error@+1 {{'max_reinvocation_delay' attribute takes one argument}}
  [[intel::max_reinvocation_delay(5, 2)]] for (int i = 0; i != 10; ++i)
      a[i] = 0;
}

// Test for incorrect argument value for Intel FPGA loop attributes
void goo() {
  int a[10];
  // no diagnostics are expected
  [[intel::disable_loop_pipelining]] for (int i = 0; i != 10; ++i)
<<<<<<< HEAD
    a[i] = 0;
  // no diagnostics are expected
  [[intel::fpga_pipeline]] for (int i = 0; i != 10; ++i)
=======
>>>>>>> 7fca6dfc
    a[i] = 0;
  // no diagnostics are expected
  [[intel::max_concurrency(0)]] for (int i = 0; i != 10; ++i)
      a[i] = 0;
  // expected-warning@+1 {{'ivdep' attribute with value 0 has no effect; attribute ignored}}
  [[intel::ivdep(0)]] for (int i = 0; i != 10; ++i)
      a[i] = 0;
  // expected-error@+1 {{'initiation_interval' attribute requires a positive integral compile time constant expression}}
  [[intel::initiation_interval(0)]] for (int i = 0; i != 10; ++i)
      a[i] = 0;
  // expected-error@+1 {{'max_concurrency' attribute requires a non-negative integral compile time constant expression}}
  [[intel::max_concurrency(-1)]] for (int i = 0; i != 10; ++i)
      a[i] = 0;
  // expected-error@+1 {{'loop_coalesce' attribute requires a positive integral compile time constant expression}}
  [[intel::loop_coalesce(0)]] for (int i = 0; i != 10; ++i)
      a[i] = 0;
  // expected-error@+1 {{'max_interleaving' attribute requires a non-negative integral compile time constant expression}}
  [[intel::max_interleaving(-1)]] for (int i = 0; i != 10; ++i)
      a[i] = 0;
  // expected-error@+1 {{'speculated_iterations' attribute requires a non-negative integral compile time constant expression}}
  [[intel::speculated_iterations(-1)]] for (int i = 0; i != 10; ++i)
      a[i] = 0;
  // expected-error@+1 {{unknown argument to 'ivdep'; expected integer or array variable}}
  [[intel::ivdep("test123")]] for (int i = 0; i != 10; ++i)
      a[i] = 0;
  // expected-error@+1 {{integral constant expression must have integral or unscoped enumeration type, not 'const char[8]'}}
  [[intel::initiation_interval("test123")]] for (int i = 0; i != 10; ++i)
      a[i] = 0;
  // expected-error@+1 {{integral constant expression must have integral or unscoped enumeration type, not 'const char[8]'}}
  [[intel::max_concurrency("test123")]] for (int i = 0; i != 10; ++i)
      a[i] = 0;
  // expected-error@+1 {{integral constant expression must have integral or unscoped enumeration type, not 'const char[8]'}}
  [[intel::loop_coalesce("test123")]] for (int i = 0; i != 10; ++i)
      a[i] = 0;
  // expected-error@+1 {{integral constant expression must have integral or unscoped enumeration type, not 'const char[8]'}}
  [[intel::max_interleaving("test123")]] for (int i = 0; i != 10; ++i)
      a[i] = 0;
  // expected-error@+1 {{integral constant expression must have integral or unscoped enumeration type, not 'const char[8]'}}
  [[intel::speculated_iterations("test123")]] for (int i = 0; i != 10; ++i)
      a[i] = 0;
  // expected-error@+1 {{unknown argument to 'ivdep'; expected integer or array variable}}
  [[intel::ivdep("test123")]] for (int i = 0; i != 10; ++i)
      a[i] = 0;
  // no diagnostics are expected
  [[intel::ivdep(a, 2)]] for (int i = 0; i != 10; ++i)
      a[i] = 0;
  // no diagnostics are expected
  [[intel::ivdep(2, a)]] for (int i = 0; i != 10; ++i)
      a[i] = 0;

  int *ptr;
  // no diagnostics are expected
  [[intel::ivdep(2, ptr)]] for (int i = 0; i != 10; ++i)
      ptr[i] = 0;

  struct S {
    int arr[10];
    int *ptr;
  } s;

  // no diagnostics are expected
  [[intel::ivdep(2, s.arr)]] for (int i = 0; i != 10; ++i)
      s.arr[i] = 0;
  // no diagnostics are expected
  [[intel::ivdep(2, s.ptr)]] for (int i = 0; i != 10; ++i)
      s.ptr[i] = 0;

  // no diagnostics are expected
  [[intel::nofusion]] for (int i = 0; i != 10; ++i)
      a[i] = 0;

  [[intel::loop_count_avg(0)]] for (int i = 0; i != 10; ++i)
      a[i] = 0;
  // expected-error@+1 {{'loop_count_avg' attribute requires a non-negative integral compile time constant expression}}
  [[intel::loop_count_avg(-1)]] for (int i = 0; i != 10; ++i)
      a[i] = 0;
  // expected-error@+1 {{integral constant expression must have integral or unscoped enumeration type, not 'const char[4]'}}
  [[intel::loop_count_avg("abc")]] for (int i = 0; i != 10; ++i)
      a[i] = 0;
  // expected-error@+1 {{integral constant expression must have integral or unscoped enumeration type, not 'const char[4]'}}
  [[intel::loop_count("abc")]] for (int i = 0; i != 10; ++i)
      a[i] = 0;
  [[intel::loop_count(0)]] for (int i = 0; i != 10; ++i)
      a[i] = 0;
  // expected-error@+1 {{'loop_count' attribute requires a non-negative integral compile time constant expression}}
  [[intel::loop_count(-1)]] for (int i = 0; i != 10; ++i)
      a[i] = 0;
  // expected-error@+1 {{'max_reinvocation_delay' attribute requires a positive integral compile time constant expression}}
  [[intel::max_reinvocation_delay(0)]] for (int i = 0; i != 10; ++i)
      a[i] = 0;
  // expected-error@+1 {{integral constant expression must have integral or unscoped enumeration type, not 'const char[8]'}}
  [[intel::max_reinvocation_delay("test123")]] for (int i = 0; i != 10; ++i)
      a[i] = 0;
}

// Test for Intel FPGA loop attributes duplication
void zoo() {
  int a[10];
  // no diagnostics are expected
  [[intel::ivdep]]
  [[intel::max_concurrency(2)]] for (int i = 0; i != 10; ++i)
      a[i] = 0;
  [[intel::ivdep]]
  // expected-warning@+2 {{ignoring redundant Intel FPGA loop attribute 'ivdep': safelen INF >= safelen INF}}
  // expected-note@-2 {{previous attribute is here}}
  [[intel::ivdep]] for (int i = 0; i != 10; ++i)
      a[i] = 0;
  [[intel::ivdep]]
  // expected-warning@+2 {{ignoring redundant Intel FPGA loop attribute 'ivdep': safelen INF >= safelen 2}}
  // expected-note@-2 {{previous attribute is here}}
  [[intel::ivdep(2)]] for (int i = 0; i != 10; ++i)
      a[i] = 0;
  [[intel::ivdep(2)]]
  // expected-warning@-1 {{ignoring redundant Intel FPGA loop attribute 'ivdep': safelen 4 >= safelen 2}}
  // expected-note@+1 {{previous attribute is here}}
  [[intel::ivdep(4)]] for (int i = 0; i != 10; ++i)
      a[i] = 0;
  [[intel::max_concurrency(2)]]
  // expected-error@+1 {{duplicate Intel FPGA loop attribute 'max_concurrency'}}
  [[intel::max_concurrency(2)]] for (int i = 0; i != 10; ++i)
      a[i] = 0;
  [[intel::initiation_interval(2)]]
  // expected-error@+1 {{duplicate Intel FPGA loop attribute 'initiation_interval'}}
  [[intel::initiation_interval(2)]] for (int i = 0; i != 10; ++i)
      a[i] = 0;
  [[intel::initiation_interval(2)]]
  // expected-error@+2 {{duplicate Intel FPGA loop attribute 'initiation_interval'}}
  [[intel::max_concurrency(2)]]
  [[intel::initiation_interval(2)]] for (int i = 0; i != 10; ++i)
      a[i] = 0;
  [[intel::disable_loop_pipelining]]
  // expected-error@+1 {{duplicate Intel FPGA loop attribute 'disable_loop_pipelining'}}
  [[intel::disable_loop_pipelining]] for (int i = 0; i != 10; ++i)
<<<<<<< HEAD
    a[i] = 0;
  [[intel::fpga_pipeline]]
  // expected-error@+1 {{duplicate Intel FPGA loop attribute 'fpga_pipeline'}}
  [[intel::fpga_pipeline]] for (int i = 0; i != 10; ++i)
=======
>>>>>>> 7fca6dfc
    a[i] = 0;
  [[intel::loop_coalesce(2)]]
  // expected-error@+2 {{duplicate Intel FPGA loop attribute 'loop_coalesce'}}
  [[intel::max_interleaving(1)]]
  [[intel::loop_coalesce]] for (int i = 0; i != 10; ++i)
      a[i] = 0;
  [[intel::max_interleaving(1)]]
  // expected-error@+2 {{duplicate Intel FPGA loop attribute 'max_interleaving'}}
  [[intel::speculated_iterations(1)]]
  [[intel::max_interleaving(4)]] for (int i = 0; i != 10; ++i)
      a[i] = 0;
  [[intel::speculated_iterations(1)]]
  // expected-error@+2 {{duplicate Intel FPGA loop attribute 'speculated_iterations'}}
  [[intel::loop_coalesce]]
  [[intel::speculated_iterations(2)]] for (int i = 0; i != 10; ++i)
      a[i] = 0;

  [[intel::ivdep]]
  // expected-warning@+2 {{ignoring redundant Intel FPGA loop attribute 'ivdep': safelen INF >= safelen INF}}
  // expected-note@-2 {{previous attribute is here}}
  [[intel::ivdep]] for (int i = 0; i != 10; ++i)
      a[i] = 0;
  [[intel::ivdep(2)]]
  // expected-warning@-1 {{ignoring redundant Intel FPGA loop attribute 'ivdep': safelen INF >= safelen 2}}
  // expected-note@+1 {{previous attribute is here}}
  [[intel::ivdep]] for (int i = 0; i != 10; ++i)
      a[i] = 0;
  [[intel::ivdep(a, 2)]]
  // expected-warning@-1 {{ignoring redundant Intel FPGA loop attribute 'ivdep': safelen INF >= safelen 2}}
  // expected-note@+1 {{previous attribute is here}}
  [[intel::ivdep(a)]] for (int i = 0; i != 10; ++i)
      a[i] = 0;
  [[intel::ivdep(2)]]
  // expected-warning@-1 {{ignoring redundant Intel FPGA loop attribute 'ivdep': safelen 4 >= safelen 2}}
  // expected-note@+1 {{previous attribute is here}}
  [[intel::ivdep(4)]] for (int i = 0; i != 10; ++i)
      a[i] = 0;

  // no diagnostics are expected
  [[intel::ivdep(a)]]
  [[intel::ivdep(2)]] for (int i = 0; i != 10; ++i)
      a[i] = 0;

  [[intel::ivdep(a, 2)]]
  // expected-warning@-1 {{ignoring redundant Intel FPGA loop attribute 'ivdep': safelen INF >= safelen 2}}
  // expected-note@+1 {{previous attribute is here}}
  [[intel::ivdep]] for (int i = 0; i != 10; ++i)
      a[i] = 0;

  // Ensure we only diagnose conflict with the 'worst', not all.
  // expected-warning@+1 {{ignoring redundant Intel FPGA loop attribute 'ivdep': safelen 5 >= safelen 3}}
  [[intel::ivdep(3)]]
  // expected-warning@+1 {{ignoring redundant Intel FPGA loop attribute 'ivdep': safelen 5 >= safelen 4}}
  [[intel::ivdep(4)]]
  // expected-note@+1 2 {{previous attribute is here}}
  [[intel::ivdep(5)]] for (int i = 0; i != 10; ++i)
      a[i] = 0;

  [[intel::ivdep(a, 2)]]
  // expected-warning@-1 {{ignoring redundant Intel FPGA loop attribute 'ivdep': safelen 3 >= safelen 2}}
  // expected-note@+1 {{previous attribute is here}}
  [[intel::ivdep(a, 3)]] for (int i = 0; i != 10; ++i)
      a[i] = 0;

  [[intel::nofusion]]
  // expected-error@+1 {{duplicate Intel FPGA loop attribute 'nofusion'}}
  [[intel::nofusion]] for (int i = 0; i != 10; ++i)
      a[i] = 0;

  [[intel::loop_count_avg(2)]]
  // expected-error@+1{{duplicate Intel FPGA loop attribute 'loop_count_avg'}}
  [[intel::loop_count_avg(2)]] for (int i = 0; i != 10; ++i)
      a[i] = 0;

  [[intel::loop_count(2)]]
  // expected-error@+1{{duplicate Intel FPGA loop attribute 'loop_count'}}
  [[intel::loop_count(2)]] for (int i = 0; i != 10; ++i)
      a[i] = 0;

  [[intel::max_reinvocation_delay(1)]]
  // expected-error@+1{{duplicate Intel FPGA loop attribute 'max_reinvocation_delay'}}
  [[intel::max_reinvocation_delay(1)]] for (int i = 0; i != 10; ++i)
      a[i] = 0;
}

// Test for Intel FPGA loop attributes compatibility
void loop_attrs_compatibility() {
  int a[10];
  // no diagnostics are expected
  [[intel::disable_loop_pipelining]] [[intel::loop_coalesce]] for (int i = 0; i != 10; ++i)
<<<<<<< HEAD
    a[i] = 0;
  // no diagnostics are expected
  [[intel::fpga_pipeline]] [[intel::loop_coalesce]] for (int i = 0; i != 10; ++i)
=======
>>>>>>> 7fca6dfc
    a[i] = 0;
  // expected-error@+2 {{'max_interleaving' and 'disable_loop_pipelining' attributes are not compatible}}
  // expected-note@+1 {{conflicting attribute is here}}
  [[intel::disable_loop_pipelining]] [[intel::max_interleaving(0)]] for (int i = 0; i != 10; ++i)
<<<<<<< HEAD
    a[i] = 0;
  // expected-error@+2 {{'max_concurrency' and 'disable_loop_pipelining' attributes are not compatible}}
  // expected-note@+1 {{conflicting attribute is here}}
  [[intel::disable_loop_pipelining]] [[intel::max_concurrency(0)]] for (int i = 0; i != 10; ++i)
    a[i] = 0;
  // expected-error@+2 {{'disable_loop_pipelining' and 'speculated_iterations' attributes are not compatible}}
  // expected-note@+1 {{conflicting attribute is here}}
  [[intel::speculated_iterations(0)]] [[intel::disable_loop_pipelining]] for (int i = 0; i != 10; ++i)
    a[i] = 0;
  // expected-error@+2 {{'fpga_pipeline' and 'speculated_iterations' attributes are not compatible}}
=======
    a[i] = 0;
  // expected-error@+2 {{'max_concurrency' and 'disable_loop_pipelining' attributes are not compatible}}
>>>>>>> 7fca6dfc
  // expected-note@+1 {{conflicting attribute is here}}
  [[intel::disable_loop_pipelining]] [[intel::max_concurrency(0)]] for (int i = 0; i != 10; ++i)
    a[i] = 0;
<<<<<<< HEAD
  // expected-error@+2 {{'disable_loop_pipelining' and 'initiation_interval' attributes are not compatible}}
  // expected-note@+1 {{conflicting attribute is here}}
  [[intel::initiation_interval(10)]] [[intel::disable_loop_pipelining]] for (int i = 0; i != 10; ++i)
    a[i] = 0;
  // expected-error@+2 {{'ivdep' and 'disable_loop_pipelining' attributes are not compatible}}
  // expected-note@+1 {{conflicting attribute is here}}
  [[intel::disable_loop_pipelining]] [[intel::ivdep]] for (int i = 0; i != 10; ++i)
    a[i] = 0;
  // expected-error@+2 {{'fpga_pipeline' and 'initiation_interval' attributes are not compatible}}
=======
  // expected-error@+2 {{'disable_loop_pipelining' and 'speculated_iterations' attributes are not compatible}}
>>>>>>> 7fca6dfc
  // expected-note@+1 {{conflicting attribute is here}}
  [[intel::speculated_iterations(0)]] [[intel::disable_loop_pipelining]] for (int i = 0; i != 10; ++i)
    a[i] = 0;
<<<<<<< HEAD
  // no diagnostics are expected
  [[intel::disable_loop_pipelining]] [[intel::nofusion]] for (int i = 0; i != 10; ++i)
    a[i] = 0;
  // no diagnostics are expected
  [[intel::disable_loop_pipelining]] [[intel::loop_count_avg(8)]] for (int i = 0; i != 10; ++i)
    a[i] = 0;
  [[intel::loop_count_min(8)]] for (int i = 0; i != 10; ++i)
    a[i] = 0;
  [[intel::loop_count_max(8)]] for (int i = 0; i != 10; ++i)
    a[i] = 0;
  [[intel::loop_count(8)]] for (int i = 0; i != 10; ++i)
    a[i] = 0;

  // no diagnostics are expected
  [[intel::fpga_pipeline]] [[intel::loop_coalesce]] for (int i = 0; i != 10; ++i)
=======
  // expected-error@+2 {{'disable_loop_pipelining' and 'initiation_interval' attributes are not compatible}}
  // expected-note@+1 {{conflicting attribute is here}}
  [[intel::initiation_interval(10)]] [[intel::disable_loop_pipelining]] for (int i = 0; i != 10; ++i)
    a[i] = 0;
  // expected-error@+2 {{'ivdep' and 'disable_loop_pipelining' attributes are not compatible}}
  // expected-note@+1 {{conflicting attribute is here}}
  [[intel::disable_loop_pipelining]] [[intel::ivdep]] for (int i = 0; i != 10; ++i)
>>>>>>> 7fca6dfc
    a[i] = 0;
  // no diagnostics are expected
  [[intel::disable_loop_pipelining]] [[intel::nofusion]] for (int i = 0; i != 10; ++i)
    a[i] = 0;
  // no diagnostics are expected
  [[intel::disable_loop_pipelining]] [[intel::loop_count_avg(8)]] for (int i = 0; i != 10; ++i)
    a[i] = 0;
  [[intel::loop_count_min(8)]] for (int i = 0; i != 10; ++i)
    a[i] = 0;
  [[intel::loop_count_max(8)]] for (int i = 0; i != 10; ++i)
    a[i] = 0;
  [[intel::loop_count(8)]] for (int i = 0; i != 10; ++i)
    a[i] = 0;
<<<<<<< HEAD

  // no diagnostics are expected
  [[intel::disable_loop_pipelining]] [[intel::fpga_pipeline]] for (int i = 0; i != 10; ++i)
    a[i] = 0;
=======
  // expected-error@+2 {{'disable_loop_pipelining' and 'max_reinvocation_delay' attributes are not compatible}}
  // expected-note@+1 {{conflicting attribute is here}}
  [[intel::max_reinvocation_delay(1)]] [[intel::disable_loop_pipelining]] for (int i = 0; i != 10; ++i)
      a[i] = 0;
>>>>>>> 7fca6dfc
}

template<int A, int B, int C>
void ivdep_dependent() {
  int a[10];
  // test this again to ensure we skip properly during instantiation.
  [[intel::ivdep(3)]]
  // expected-warning@-1 2{{ignoring redundant Intel FPGA loop attribute 'ivdep': safelen 5 >= safelen 3}}
  // expected-note@+1 2{{previous attribute is here}}
  [[intel::ivdep(5)]] for (int i = 0; i != 10; ++i)
      a[i] = 0;

  // expected-warning@+1 {{'ivdep' attribute with value 1 has no effect; attribute ignored}}
  [[intel::ivdep(C)]]
  // expected-error@-1 {{'ivdep' attribute requires a non-negative integral compile time constant expression}}
  for (int i = 0; i != 10; ++i)
    a[i] = 0;

  // expected-warning@+3 {{ignoring redundant Intel FPGA loop attribute 'ivdep': safelen 4 >= safelen 2}}
  // expected-note@+1 {{previous attribute is here}}
  [[intel::ivdep(A)]]
  [[intel::ivdep(B)]]
  // expected-warning@-2 {{ignoring redundant Intel FPGA loop attribute 'ivdep': safelen 4 >= safelen 2}}
  // expected-note@-2 {{previous attribute is here}}
  for (int i = 0; i != 10; ++i)
      a[i] = 0;

  (void)[]() {
  // expected-warning@+3 2{{ignoring redundant Intel FPGA loop attribute 'ivdep': safelen INF >= safelen INF}}
  // expected-note@+1 2{{previous attribute is here}}
  [[intel::ivdep]]
  [[intel::ivdep]] while (true);
  };
}

template <int A, int B, int C>
void ii_dependent() {
  int a[10];
  // expected-error@+1 {{'initiation_interval' attribute requires a positive integral compile time constant expression}}
  [[intel::initiation_interval(C)]] for (int i = 0; i != 10; ++i)
      a[i] = 0;

  // expected-error@+2 {{duplicate Intel FPGA loop attribute 'initiation_interval'}}
  [[intel::initiation_interval(A)]]
  [[intel::initiation_interval(B)]] for (int i = 0; i != 10; ++i)
      a[i] = 0;
}

template <int A, int B, int C, int D>
void max_concurrency_dependent() {
  int a[10];
  // expected-error@+1 {{'max_concurrency' attribute requires a non-negative integral compile time constant expression}}
  [[intel::max_concurrency(C)]] for (int i = 0; i != 10; ++i)
      a[i] = 0;

  // expected-error@+2 {{duplicate Intel FPGA loop attribute 'max_concurrency'}}
  [[intel::max_concurrency(A)]]
  [[intel::max_concurrency(B)]] for (int i = 0; i != 10; ++i)
      a[i] = 0;

  // max_concurrency attribute accepts value 0.
  [[intel::max_concurrency(D)]] for (int i = 0; i != 10; ++i)
      a[i] = 0;
}

template <int A, int B, int C, int D>
void max_interleaving_dependent() {
  int a[10];
  // expected-error@+1 {{'max_interleaving' attribute requires a non-negative integral compile time constant expression}}
  [[intel::max_interleaving(C)]] for (int i = 0; i != 10; ++i)
      a[i] = 0;

  // expected-error@+2 {{duplicate Intel FPGA loop attribute 'max_interleaving'}}
  [[intel::max_interleaving(A)]]
  [[intel::max_interleaving(B)]] for (int i = 0; i != 10; ++i)
      a[i] = 0;

  // max_interleaving attribute accepts value 0.
  [[intel::max_interleaving(D)]] for (int i = 0; i != 10; ++i)
      a[i] = 0;
}

template <int A, int B, int C, int D>
void speculated_iterations_dependent() {
  int a[10];
  // expected-error@+1 {{'speculated_iterations' attribute requires a non-negative integral compile time constant expression}}
  [[intel::speculated_iterations(C)]] for (int i = 0; i != 10; ++i)
      a[i] = 0;

  // expected-error@+2 {{duplicate Intel FPGA loop attribute 'speculated_iterations'}}
  [[intel::speculated_iterations(A)]]
  [[intel::speculated_iterations(B)]] for (int i = 0; i != 10; ++i)
      a[i] = 0;

  // speculated_iterations attribute accepts value 0.
  [[intel::speculated_iterations(D)]] for (int i = 0; i != 10; ++i)
      a[i] = 0;
}

template <int A, int B, int C>
void loop_coalesce_dependent() {
  int a[10];
  // expected-error@+1 {{'loop_coalesce' attribute requires a positive integral compile time constant expression}}
  [[intel::loop_coalesce(A)]] for (int i = 0; i != 10; ++i)
      a[i] = 0;

  // expected-error@+2 {{duplicate Intel FPGA loop attribute 'loop_coalesce'}}
  [[intel::loop_coalesce]]
  [[intel::loop_coalesce(B)]] for (int i = 0; i != 10; ++i)
      a[i] = 0;

  // expected-error@+1 {{'loop_coalesce' attribute requires a positive integral compile time constant expression}}
  [[intel::loop_coalesce(C)]] for (int i = 0; i != 10; ++i)
      a[i] = 0;
}

template<int A, int B, int C>
void loop_count_control_dependent() {
  int a[10];

  //expected-error@+1{{'loop_count_avg' attribute requires a non-negative integral compile time constant expression}}
  [[intel::loop_count_avg(C)]]
  for (int i = 0; i != 10; ++i)
      a[i] = 0;

  //expected-error@+1{{'loop_count_min' attribute requires a non-negative integral compile time constant expression}}
  [[intel::loop_count_min(C)]]
  for (int i = 0; i != 10; ++i)
      a[i] = 0;

  //expected-error@+1{{'loop_count_max' attribute requires a non-negative integral compile time constant expression}}
  [[intel::loop_count_max(C)]]
  for (int i = 0; i != 10; ++i)
      a[i] = 0;

  // expected-error@+1{{'loop_count' attribute requires a non-negative integral compile time constant expression}}
  [[intel::loop_count(C)]] for (int i = 0; i != 10; ++i)
      a[i] = 0;

  [[intel::loop_count_avg(A)]]
  //expected-error@+1{{duplicate Intel FPGA loop attribute 'loop_count_avg'}}
  [[intel::loop_count_avg(B)]] for (int i = 0; i != 10; ++i)
      a[i] = 0;

  [[intel::loop_count_min(A)]]
  //expected-error@+1{{duplicate Intel FPGA loop attribute 'loop_count_min'}}
  [[intel::loop_count_min(B)]] for (int i = 0; i != 10; ++i)
      a[i] = 0;

  [[intel::loop_count_max(A)]]
  //expected-error@+1{{duplicate Intel FPGA loop attribute 'loop_count_max'}}
  [[intel::loop_count_max(B)]] for (int i = 0; i != 10; ++i)
      a[i] = 0;

  [[intel::loop_count(A)]]
  // expected-error@+1{{duplicate Intel FPGA loop attribute 'loop_count'}}
  [[intel::loop_count(B)]] for (int i = 0; i != 10; ++i)
      a[i] = 0;
}

template <int A, int B, int C>
void max_reinvocation_delay_dependent() {
  int a[10];
  // expected-error@+1 {{'max_reinvocation_delay' attribute requires a positive integral compile time constant expression}}
  [[intel::max_reinvocation_delay(C)]] for (int i = 0; i != 10; ++i)
      a[i] = 0;

  // expected-error@+2 {{duplicate Intel FPGA loop attribute 'max_reinvocation_delay'}}
  [[intel::max_reinvocation_delay(A)]]
  [[intel::max_reinvocation_delay(B)]] for (int i = 0; i != 10; ++i)
      a[i] = 0;
}

void check_max_concurrency_expression() {
  int a[10];
  // Test that checks expression is not a constant expression.
  // expected-note@+1{{declared here}}
  int foo;
  // expected-error@+2{{expression is not an integral constant expression}}
  // expected-note@+1{{read of non-const variable 'foo' is not allowed in a constant expression}}
  [[intel::max_concurrency(foo + 1)]] for (int i = 0; i != 10; ++i)
       a[i] = 0;

  // Test that checks expression is a constant expression.
  constexpr int bar = 0;
  [[intel::max_concurrency(bar + 2)]] for (int i = 0; i != 10; ++i) // OK
      a[i] = 0;
}

void check_max_interleaving_expression() {
  int a[10];
  // Test that checks expression is not a constant expression.
  // expected-note@+1{{declared here}}
  int foo;
  // expected-error@+2{{expression is not an integral constant expression}}
  // expected-note@+1{{read of non-const variable 'foo' is not allowed in a constant expression}}
  [[intel::max_interleaving(foo + 1)]] for (int i = 0; i != 10; ++i)
       a[i] = 0;

  // Test that checks expression is a constant expression.
  constexpr int bar = 0;
  [[intel::max_interleaving(bar + 2)]] for (int i = 0; i != 10; ++i) // OK
      a[i] = 0;
}

void check_initiation_interval_expression() {
  int a[10];
  // Test that checks expression is not a constant expression.
  // expected-note@+1{{declared here}}
  int foo;
  // expected-error@+2{{expression is not an integral constant expression}}
  // expected-note@+1{{read of non-const variable 'foo' is not allowed in a constant expression}}
  [[intel::initiation_interval(foo + 1)]] for (int i = 0; i != 10; ++i)
       a[i] = 0;

  // Test that checks expression is a constant expression.
  constexpr int bar = 0;
  [[intel::initiation_interval(bar + 2)]] for (int i = 0; i != 10; ++i) // OK
      a[i] = 0;
}

void check_speculated_iterations_expression() {
  int a[10];
  // Test that checks expression is not a constant expression.
  // expected-note@+1{{declared here}}
  int foo;
  // expected-error@+2{{expression is not an integral constant expression}}
  // expected-note@+1{{read of non-const variable 'foo' is not allowed in a constant expression}}
  [[intel::speculated_iterations(foo + 1)]] for (int i = 0; i != 10; ++i)
       a[i] = 0;

  // Test that checks expression is a constant expression.
  constexpr int bar = 0;
  [[intel::speculated_iterations(bar + 2)]] for (int i = 0; i != 10; ++i) // OK
      a[i] = 0;
}

void check_loop_coalesce_expression() {
  int a[10];
  // Test that checks expression is not a constant expression.
  // expected-note@+1{{declared here}}
  int foo;
  // expected-error@+2{{expression is not an integral constant expression}}
  // expected-note@+1{{read of non-const variable 'foo' is not allowed in a constant expression}}
  [[intel::loop_coalesce(foo + 1)]] for (int i = 0; i != 10; ++i)
       a[i] = 0;

  // Test that checks expression is a constant expression.
  constexpr int bar = 0;
  [[intel::loop_coalesce(bar + 2)]] for (int i = 0; i != 10; ++i) // OK
      a[i] = 0;
}

void check_loop_count_expression() {
  int a[10];

  // Test that checks expression is not a constant expression.
  int foo; // expected-note {{declared here}}
  // expected-error@+2{{expression is not an integral constant expression}}
  // expected-note@+1{{read of non-const variable 'foo' is not allowed in a constant expression}}
  [[intel::loop_count_max(foo + 1)]] for (int i = 0; i != 10; ++i)
       a[i] = 0;

  // Test that checks expression is a constant expression.
  constexpr int bar = 0;
  [[intel::loop_count_max(bar + 2)]] for (int i = 0; i != 10; ++i) // OK
      a[i] = 0;
}

void check_max_reinvocation_delay_expression() {
  int a[10];
  // Test that checks expression is not a constant expression.
  // expected-note@+1{{declared here}}
  int foo;
  // expected-error@+2{{expression is not an integral constant expression}}
  // expected-note@+1{{read of non-const variable 'foo' is not allowed in a constant expression}}
  [[intel::max_reinvocation_delay(foo + 1)]] for (int i = 0; i != 10; ++i)
       a[i] = 0;

  // Test that checks expression is a constant expression.
  constexpr int bar = 0;
  [[intel::max_reinvocation_delay(bar + 2)]] for (int i = 0; i != 10; ++i) // OK
      a[i] = 0;
}

// Test that checks wrong template instantiation and ensures that the type
// is checked properly when instantiating from the template definition.
struct S {};
template <typename Ty>
void check_loop_attr_template_instantiation() {
  int a[10];

  // expected-error@+2 {{integral constant expression must have integral or unscoped enumeration type, not 'S'}}
  // expected-error@+1 {{integral constant expression must have integral or unscoped enumeration type, not 'float'}}
  [[intel::initiation_interval(Ty{})]] for (int i = 0; i != 10; ++i)
      a[i] = 0;

  // expected-error@+2 {{integral constant expression must have integral or unscoped enumeration type, not 'S'}}
  // expected-error@+1 {{integral constant expression must have integral or unscoped enumeration type, not 'float'}}
  [[intel::loop_coalesce(Ty{})]] for (int i = 0; i != 10; ++i)
      a[i] = 0;

  // expected-error@+2 {{integral constant expression must have integral or unscoped enumeration type, not 'S'}}
  // expected-error@+1 {{integral constant expression must have integral or unscoped enumeration type, not 'float'}}
  [[intel::speculated_iterations(Ty{})]] for (int i = 0; i != 10; ++i)
      a[i] = 0;

  // expected-error@+2 {{integral constant expression must have integral or unscoped enumeration type, not 'S'}}
  // expected-error@+1 {{integral constant expression must have integral or unscoped enumeration type, not 'float'}}
  [[intel::max_interleaving(Ty{})]] for (int i = 0; i != 10; ++i)
      a[i] = 0;

  // expected-error@+2 {{integral constant expression must have integral or unscoped enumeration type, not 'S'}}
  // expected-error@+1 {{integral constant expression must have integral or unscoped enumeration type, not 'float'}}
  [[intel::max_concurrency(Ty{})]] for (int i = 0; i != 10; ++i)
      a[i] = 0;

  // expected-error@+2 {{integral constant expression must have integral or unscoped enumeration type, not 'S'}}
  // expected-error@+1 {{integral constant expression must have integral or unscoped enumeration type, not 'float'}}
  [[intel::loop_count_min(Ty{})]] for (int i = 0; i != 10; ++i)
      a[i] = 0;

  // expected-error@+2 {{integral constant expression must have integral or unscoped enumeration type, not 'S'}}
  // expected-error@+1 {{integral constant expression must have integral or unscoped enumeration type, not 'float'}}
  [[intel::loop_count(Ty{})]] for (int i = 0; i != 10; ++i)
      a[i] = 0;

  // expected-error@+2 {{integral constant expression must have integral or unscoped enumeration type, not 'S'}}
  // expected-error@+1 {{integral constant expression must have integral or unscoped enumeration type, not 'float'}}
  [[intel::max_reinvocation_delay(Ty{})]] for (int i = 0; i != 10; ++i)
      a[i] = 0;

}

int main() {
  deviceQueue.submit([&](sycl::handler &h) {
    h.single_task<class kernel_function>([]() {
      foo();
      foo_deprecated();
      boo();
      goo();
      zoo();
      loop_attrs_compatibility();
      ivdep_dependent<4, 2, 1>();
      //expected-note@-1 +{{in instantiation of function template specialization}}
      ivdep_dependent<2, 4, -1>();
      //expected-note@-1 +{{in instantiation of function template specialization}}
      ii_dependent<2, 4, -1>();
      //expected-note@-1 +{{in instantiation of function template specialization}}
      max_concurrency_dependent<1, 4, -2, 0>(); // expected-note{{in instantiation of function template specialization 'max_concurrency_dependent<1, 4, -2, 0>' requested here}}
      max_interleaving_dependent<1, 4, -1, 0>(); // expected-note{{in instantiation of function template specialization 'max_interleaving_dependent<1, 4, -1, 0>' requested here}}
      speculated_iterations_dependent<1, 8, -3, 0>(); // expected-note{{in instantiation of function template specialization 'speculated_iterations_dependent<1, 8, -3, 0>' requested here}}
      loop_coalesce_dependent<-1, 4,  0>(); // expected-note{{in instantiation of function template specialization 'loop_coalesce_dependent<-1, 4, 0>' requested here}}
      loop_count_control_dependent<3, 2, -1>(); // expected-note{{in instantiation of function template specialization 'loop_count_control_dependent<3, 2, -1>' requested here}}
      max_reinvocation_delay_dependent<1, 3, 0>(); // expected-note{{in instantiation of function template specialization 'max_reinvocation_delay_dependent<1, 3, 0>' requested here}}
      check_max_concurrency_expression();
      check_max_interleaving_expression();
      check_speculated_iterations_expression();
      check_loop_coalesce_expression();
      check_initiation_interval_expression();
      check_loop_count_expression();
      check_max_reinvocation_delay_expression();
      check_loop_attr_template_instantiation<S>(); //expected-note{{in instantiation of function template specialization 'check_loop_attr_template_instantiation<S>' requested here}}
      check_loop_attr_template_instantiation<float>(); //expected-note{{in instantiation of function template specialization 'check_loop_attr_template_instantiation<float>' requested here}}
    });
  });

  return 0;
}

void parse_order_error() {
  // We had a bug where we would only look at the first attribute in the group
  // when trying to determine whether to diagnose the loop attributes on an
  // incorrect subject. Test that we properly catch this situation.
  [[clang::nomerge, intel::max_concurrency(1)]] // expected-error {{'max_concurrency' attribute only applies to 'for', 'while', 'do' statements, and functions}}
  if (1) { parse_order_error(); }               // Recursive call silences unrelated diagnostic about nomerge.

  [[clang::nomerge, intel::max_concurrency(1)]] // OK
  while (1) { parse_order_error(); }            // Recursive call silences unrelated diagnostic about nomerge.
}<|MERGE_RESOLUTION|>--- conflicted
+++ resolved
@@ -134,12 +134,6 @@
   int a[10];
   // no diagnostics are expected
   [[intel::disable_loop_pipelining]] for (int i = 0; i != 10; ++i)
-<<<<<<< HEAD
-    a[i] = 0;
-  // no diagnostics are expected
-  [[intel::fpga_pipeline]] for (int i = 0; i != 10; ++i)
-=======
->>>>>>> 7fca6dfc
     a[i] = 0;
   // no diagnostics are expected
   [[intel::max_concurrency(0)]] for (int i = 0; i != 10; ++i)
@@ -273,13 +267,6 @@
   [[intel::disable_loop_pipelining]]
   // expected-error@+1 {{duplicate Intel FPGA loop attribute 'disable_loop_pipelining'}}
   [[intel::disable_loop_pipelining]] for (int i = 0; i != 10; ++i)
-<<<<<<< HEAD
-    a[i] = 0;
-  [[intel::fpga_pipeline]]
-  // expected-error@+1 {{duplicate Intel FPGA loop attribute 'fpga_pipeline'}}
-  [[intel::fpga_pipeline]] for (int i = 0; i != 10; ++i)
-=======
->>>>>>> 7fca6dfc
     a[i] = 0;
   [[intel::loop_coalesce(2)]]
   // expected-error@+2 {{duplicate Intel FPGA loop attribute 'loop_coalesce'}}
@@ -370,17 +357,10 @@
   int a[10];
   // no diagnostics are expected
   [[intel::disable_loop_pipelining]] [[intel::loop_coalesce]] for (int i = 0; i != 10; ++i)
-<<<<<<< HEAD
-    a[i] = 0;
-  // no diagnostics are expected
-  [[intel::fpga_pipeline]] [[intel::loop_coalesce]] for (int i = 0; i != 10; ++i)
-=======
->>>>>>> 7fca6dfc
     a[i] = 0;
   // expected-error@+2 {{'max_interleaving' and 'disable_loop_pipelining' attributes are not compatible}}
   // expected-note@+1 {{conflicting attribute is here}}
   [[intel::disable_loop_pipelining]] [[intel::max_interleaving(0)]] for (int i = 0; i != 10; ++i)
-<<<<<<< HEAD
     a[i] = 0;
   // expected-error@+2 {{'max_concurrency' and 'disable_loop_pipelining' attributes are not compatible}}
   // expected-note@+1 {{conflicting attribute is here}}
@@ -390,15 +370,6 @@
   // expected-note@+1 {{conflicting attribute is here}}
   [[intel::speculated_iterations(0)]] [[intel::disable_loop_pipelining]] for (int i = 0; i != 10; ++i)
     a[i] = 0;
-  // expected-error@+2 {{'fpga_pipeline' and 'speculated_iterations' attributes are not compatible}}
-=======
-    a[i] = 0;
-  // expected-error@+2 {{'max_concurrency' and 'disable_loop_pipelining' attributes are not compatible}}
->>>>>>> 7fca6dfc
-  // expected-note@+1 {{conflicting attribute is here}}
-  [[intel::disable_loop_pipelining]] [[intel::max_concurrency(0)]] for (int i = 0; i != 10; ++i)
-    a[i] = 0;
-<<<<<<< HEAD
   // expected-error@+2 {{'disable_loop_pipelining' and 'initiation_interval' attributes are not compatible}}
   // expected-note@+1 {{conflicting attribute is here}}
   [[intel::initiation_interval(10)]] [[intel::disable_loop_pipelining]] for (int i = 0; i != 10; ++i)
@@ -407,14 +378,6 @@
   // expected-note@+1 {{conflicting attribute is here}}
   [[intel::disable_loop_pipelining]] [[intel::ivdep]] for (int i = 0; i != 10; ++i)
     a[i] = 0;
-  // expected-error@+2 {{'fpga_pipeline' and 'initiation_interval' attributes are not compatible}}
-=======
-  // expected-error@+2 {{'disable_loop_pipelining' and 'speculated_iterations' attributes are not compatible}}
->>>>>>> 7fca6dfc
-  // expected-note@+1 {{conflicting attribute is here}}
-  [[intel::speculated_iterations(0)]] [[intel::disable_loop_pipelining]] for (int i = 0; i != 10; ++i)
-    a[i] = 0;
-<<<<<<< HEAD
   // no diagnostics are expected
   [[intel::disable_loop_pipelining]] [[intel::nofusion]] for (int i = 0; i != 10; ++i)
     a[i] = 0;
@@ -427,42 +390,10 @@
     a[i] = 0;
   [[intel::loop_count(8)]] for (int i = 0; i != 10; ++i)
     a[i] = 0;
-
-  // no diagnostics are expected
-  [[intel::fpga_pipeline]] [[intel::loop_coalesce]] for (int i = 0; i != 10; ++i)
-=======
-  // expected-error@+2 {{'disable_loop_pipelining' and 'initiation_interval' attributes are not compatible}}
-  // expected-note@+1 {{conflicting attribute is here}}
-  [[intel::initiation_interval(10)]] [[intel::disable_loop_pipelining]] for (int i = 0; i != 10; ++i)
-    a[i] = 0;
-  // expected-error@+2 {{'ivdep' and 'disable_loop_pipelining' attributes are not compatible}}
-  // expected-note@+1 {{conflicting attribute is here}}
-  [[intel::disable_loop_pipelining]] [[intel::ivdep]] for (int i = 0; i != 10; ++i)
->>>>>>> 7fca6dfc
-    a[i] = 0;
-  // no diagnostics are expected
-  [[intel::disable_loop_pipelining]] [[intel::nofusion]] for (int i = 0; i != 10; ++i)
-    a[i] = 0;
-  // no diagnostics are expected
-  [[intel::disable_loop_pipelining]] [[intel::loop_count_avg(8)]] for (int i = 0; i != 10; ++i)
-    a[i] = 0;
-  [[intel::loop_count_min(8)]] for (int i = 0; i != 10; ++i)
-    a[i] = 0;
-  [[intel::loop_count_max(8)]] for (int i = 0; i != 10; ++i)
-    a[i] = 0;
-  [[intel::loop_count(8)]] for (int i = 0; i != 10; ++i)
-    a[i] = 0;
-<<<<<<< HEAD
-
-  // no diagnostics are expected
-  [[intel::disable_loop_pipelining]] [[intel::fpga_pipeline]] for (int i = 0; i != 10; ++i)
-    a[i] = 0;
-=======
   // expected-error@+2 {{'disable_loop_pipelining' and 'max_reinvocation_delay' attributes are not compatible}}
   // expected-note@+1 {{conflicting attribute is here}}
   [[intel::max_reinvocation_delay(1)]] [[intel::disable_loop_pipelining]] for (int i = 0; i != 10; ++i)
       a[i] = 0;
->>>>>>> 7fca6dfc
 }
 
 template<int A, int B, int C>
