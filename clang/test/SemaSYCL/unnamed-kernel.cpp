<<<<<<< HEAD
// RUN: %clang_cc1 -fsycl -fsycl-is-device -fsycl-int-header=%t.h -fsyntax-only -Wno-sycl-2017-compat -verify %s
// RUN: %clang_cc1 -fsycl -fsycl-is-device -fsycl-int-header=%t.h -fsycl-unnamed-lambda -fsyntax-only -Wno-sycl-2017-compat -verify %s

// INTEL_CUSTOMIZATION comments should be removed once patch is upstreamed to intel/llvm.

=======
// RUN: %clang_cc1 -fsycl -fsycl-is-device -fsyntax-only -Wno-sycl-2017-compat -verify %s
// RUN: %clang_cc1 -fsycl -fsycl-is-device -fsycl-unnamed-lambda -fsyntax-only -Wno-sycl-2017-compat -verify %s
>>>>>>> 4f6ae912
#include "Inputs/sycl.hpp"

#ifdef __SYCL_UNNAMED_LAMBDA__
// expected-no-diagnostics
#endif

namespace namespace1 {
template <typename T>
class KernelName;
}

namespace std {
typedef struct {
} max_align_t;
} // namespace std

// INTEL_CUSTOMIZATION
template <typename T>
struct Templated_kernel_name;

template <typename T>
struct Templated_kernel_name2;
// end INTEL_CUSTOMIZATION

struct MyWrapper {
private:
  class InvalidKernelName0 {};
  class InvalidKernelName3 {};
  class InvalidKernelName4 {};
  class InvalidKernelName5 {};

public:
  void test() {
    cl::sycl::queue q;

#ifndef __SYCL_UNNAMED_LAMBDA__
    // expected-error@Inputs/sycl.hpp:220 {{kernel needs to have a globally-visible name}}
    // INTEL_CUSTOMIZATION
    // expected-note@Inputs/sycl.hpp:220 {{Invalid kernel name is 'InvalidKernelName1'}}
    // end INTEL_CUSTOMIZATION
    // expected-note@+3 {{InvalidKernelName1 declared here}}
    // expected-note@+4{{in instantiation of function template specialization}}
#endif
    class InvalidKernelName1 {};
    q.submit([&](cl::sycl::handler &h) {
      h.single_task<InvalidKernelName1>([] {});
    });

#ifndef __SYCL_UNNAMED_LAMBDA__
    // expected-error@Inputs/sycl.hpp:220 {{kernel needs to have a globally-visible name}}
    // INTEL_CUSTOMIZATION
    // expected-note@Inputs/sycl.hpp:220 {{Invalid kernel name is 'namespace1::KernelName<InvalidKernelName2>'}}
    // end INTEL_CUSTOMIZATION
    // expected-note@+3 {{InvalidKernelName2 declared here}}
    // expected-note@+4{{in instantiation of function template specialization}}
#endif
    class InvalidKernelName2 {};
    q.submit([&](cl::sycl::handler &h) {
      h.single_task<namespace1::KernelName<InvalidKernelName2>>([] {});
    });

#ifndef __SYCL_UNNAMED_LAMBDA__
    // expected-error@Inputs/sycl.hpp:220 {{kernel needs to have a globally-visible name}}
    // INTEL_CUSTOMIZATION
    // expected-note@Inputs/sycl.hpp:220 {{Invalid kernel name is 'MyWrapper::InvalidKernelName0'}}
    // expected-note@32 {{InvalidKernelName0 declared here}}
    // end INTEL_CUSTOMIZATION
    // expected-note@+3{{in instantiation of function template specialization}}
#endif
    q.submit([&](cl::sycl::handler &h) {
      h.single_task<InvalidKernelName0>([] {});
    });

#ifndef __SYCL_UNNAMED_LAMBDA__
    // expected-error@Inputs/sycl.hpp:220 {{kernel needs to have a globally-visible name}}
    // INTEL_CUSTOMIZATION
    // expected-note@Inputs/sycl.hpp:220 {{Invalid kernel name is 'namespace1::KernelName<MyWrapper::InvalidKernelName3>'}}
    // expected-note@33 {{InvalidKernelName3 declared here}}
    // end INTEL_CUSTOMIZATION
    // expected-note@+3{{in instantiation of function template specialization}}
#endif
    q.submit([&](cl::sycl::handler &h) {
      h.single_task<namespace1::KernelName<InvalidKernelName3>>([] {});
    });

    using ValidAlias = MyWrapper;
    q.submit([&](cl::sycl::handler &h) {
      h.single_task<ValidAlias>([] {});
    });

#ifndef __SYCL_UNNAMED_LAMBDA__
<<<<<<< HEAD
    // INTEL_CUSTOMIZATION
    // expected-error@+5 {{kernel name cannot be or contain a type in the "std" namespace}}
    // expected-note@+4 {{Invalid kernel name is 'std::max_align_t'}}
    // end INTEL_CUSTOMIZATION
=======
    // expected-error@Inputs/sycl.hpp:220 {{kernel name cannot be a type in the "std" namespace}}
    // expected-note@+3{{in instantiation of function template specialization}}
>>>>>>> 4f6ae912
#endif
    q.submit([&](cl::sycl::handler &h) {
      h.single_task<std::max_align_t>([] {});
    });

    using InvalidAlias = InvalidKernelName4;
#ifndef __SYCL_UNNAMED_LAMBDA__
    // expected-error@Inputs/sycl.hpp:220 {{kernel needs to have a globally-visible name}}
    // INTEL_CUSTOMIZATION
    // expected-note@Inputs/sycl.hpp:220 {{Invalid kernel name is 'MyWrapper::InvalidKernelName4'}}
    // expected-note@34 {{InvalidKernelName4 declared here}}
    // end INTEL_CUSTOMIZATION
    // expected-note@+3{{in instantiation of function template specialization}}
#endif
    q.submit([&](cl::sycl::handler &h) {
      h.single_task<InvalidAlias>([] {});
    });

    using InvalidAlias1 = InvalidKernelName5;
#ifndef __SYCL_UNNAMED_LAMBDA__
    // expected-error@Inputs/sycl.hpp:220 {{kernel needs to have a globally-visible name}}
    // INTEL_CUSTOMIZATION
    // expected-note@Inputs/sycl.hpp:220 {{Invalid kernel name is 'namespace1::KernelName<MyWrapper::InvalidKernelName5>'}}
    // expected-note@35 {{InvalidKernelName5 declared here}}
    // end INTEL_CUSTOMIZATION
    // expected-note@+3{{in instantiation of function template specialization}}
#endif
    q.submit([&](cl::sycl::handler &h) {
      h.single_task<namespace1::KernelName<InvalidAlias1>>([] {});
    });

    // INTEL_CUSTOMIZATION
#ifndef __SYCL_UNNAMED_LAMBDA__
    // expected-error@Inputs/sycl.hpp:220 {{kernel needs to have a globally-visible name}}
    // expected-note@Inputs/sycl.hpp:220 {{Invalid kernel name is 'Templated_kernel_name2<Templated_kernel_name<InvalidKernelName1>>'}}
    // expected-note@49 {{InvalidKernelName1 declared here}}
    // expected-note@+3{{in instantiation of function template specialization}}
#endif
    q.submit([&](cl::sycl::handler &h) {
      h.single_task<Templated_kernel_name2<Templated_kernel_name<InvalidKernelName1>>>([] {});
    });
    // end INTEL_CUSTOMIZATION
  }
};

int main() {
  cl::sycl::queue q;
#ifndef __SYCL_UNNAMED_LAMBDA__
  // expected-error@Inputs/sycl.hpp:220 {{kernel name is missing}}
  // INTEL_CUSTOMIZATION
  // expected-note-re@Inputs/sycl.hpp:220 {{Invalid kernel name is '(lambda at {{.*}}unnamed-kernel.cpp{{.*}}'}}
  // end INTEL_CUSTOMIZATION
  // expected-note@+2{{in instantiation of function template specialization}}
#endif
  q.submit([&](cl::sycl::handler &h) { h.single_task([] {}); });

  return 0;
}<|MERGE_RESOLUTION|>--- conflicted
+++ resolved
@@ -1,13 +1,7 @@
-<<<<<<< HEAD
-// RUN: %clang_cc1 -fsycl -fsycl-is-device -fsycl-int-header=%t.h -fsyntax-only -Wno-sycl-2017-compat -verify %s
-// RUN: %clang_cc1 -fsycl -fsycl-is-device -fsycl-int-header=%t.h -fsycl-unnamed-lambda -fsyntax-only -Wno-sycl-2017-compat -verify %s
-
 // INTEL_CUSTOMIZATION comments should be removed once patch is upstreamed to intel/llvm.
 
-=======
 // RUN: %clang_cc1 -fsycl -fsycl-is-device -fsyntax-only -Wno-sycl-2017-compat -verify %s
 // RUN: %clang_cc1 -fsycl -fsycl-is-device -fsycl-unnamed-lambda -fsyntax-only -Wno-sycl-2017-compat -verify %s
->>>>>>> 4f6ae912
 #include "Inputs/sycl.hpp"
 
 #ifdef __SYCL_UNNAMED_LAMBDA__
@@ -73,7 +67,7 @@
     // expected-error@Inputs/sycl.hpp:220 {{kernel needs to have a globally-visible name}}
     // INTEL_CUSTOMIZATION
     // expected-note@Inputs/sycl.hpp:220 {{Invalid kernel name is 'MyWrapper::InvalidKernelName0'}}
-    // expected-note@32 {{InvalidKernelName0 declared here}}
+    // expected-note@31 {{InvalidKernelName0 declared here}}
     // end INTEL_CUSTOMIZATION
     // expected-note@+3{{in instantiation of function template specialization}}
 #endif
@@ -85,7 +79,7 @@
     // expected-error@Inputs/sycl.hpp:220 {{kernel needs to have a globally-visible name}}
     // INTEL_CUSTOMIZATION
     // expected-note@Inputs/sycl.hpp:220 {{Invalid kernel name is 'namespace1::KernelName<MyWrapper::InvalidKernelName3>'}}
-    // expected-note@33 {{InvalidKernelName3 declared here}}
+    // expected-note@32 {{InvalidKernelName3 declared here}}
     // end INTEL_CUSTOMIZATION
     // expected-note@+3{{in instantiation of function template specialization}}
 #endif
@@ -99,15 +93,11 @@
     });
 
 #ifndef __SYCL_UNNAMED_LAMBDA__
-<<<<<<< HEAD
     // INTEL_CUSTOMIZATION
-    // expected-error@+5 {{kernel name cannot be or contain a type in the "std" namespace}}
-    // expected-note@+4 {{Invalid kernel name is 'std::max_align_t'}}
+    // expected-error@Inputs/sycl.hpp:220 {{kernel name cannot be or contain a type in the "std" namespace}}
+    // expected-note@Inputs/sycl.hpp:220 {{Invalid kernel name is 'std::max_align_t'}}
+    // expected-note@+4{{in instantiation of function template specialization}}
     // end INTEL_CUSTOMIZATION
-=======
-    // expected-error@Inputs/sycl.hpp:220 {{kernel name cannot be a type in the "std" namespace}}
-    // expected-note@+3{{in instantiation of function template specialization}}
->>>>>>> 4f6ae912
 #endif
     q.submit([&](cl::sycl::handler &h) {
       h.single_task<std::max_align_t>([] {});
@@ -118,7 +108,7 @@
     // expected-error@Inputs/sycl.hpp:220 {{kernel needs to have a globally-visible name}}
     // INTEL_CUSTOMIZATION
     // expected-note@Inputs/sycl.hpp:220 {{Invalid kernel name is 'MyWrapper::InvalidKernelName4'}}
-    // expected-note@34 {{InvalidKernelName4 declared here}}
+    // expected-note@33 {{InvalidKernelName4 declared here}}
     // end INTEL_CUSTOMIZATION
     // expected-note@+3{{in instantiation of function template specialization}}
 #endif
@@ -131,7 +121,7 @@
     // expected-error@Inputs/sycl.hpp:220 {{kernel needs to have a globally-visible name}}
     // INTEL_CUSTOMIZATION
     // expected-note@Inputs/sycl.hpp:220 {{Invalid kernel name is 'namespace1::KernelName<MyWrapper::InvalidKernelName5>'}}
-    // expected-note@35 {{InvalidKernelName5 declared here}}
+    // expected-note@34 {{InvalidKernelName5 declared here}}
     // end INTEL_CUSTOMIZATION
     // expected-note@+3{{in instantiation of function template specialization}}
 #endif
@@ -143,7 +133,7 @@
 #ifndef __SYCL_UNNAMED_LAMBDA__
     // expected-error@Inputs/sycl.hpp:220 {{kernel needs to have a globally-visible name}}
     // expected-note@Inputs/sycl.hpp:220 {{Invalid kernel name is 'Templated_kernel_name2<Templated_kernel_name<InvalidKernelName1>>'}}
-    // expected-note@49 {{InvalidKernelName1 declared here}}
+    // expected-note@48 {{InvalidKernelName1 declared here}}
     // expected-note@+3{{in instantiation of function template specialization}}
 #endif
     q.submit([&](cl::sycl::handler &h) {
